Linden Lab would like to acknowledge contributions from the
following residents. The Second Life resident name is given below,
along with the issue identifiers to which they have contributed.

45ms Zhong
Able Whitman
	VWR-650
	VWR-1460
	VWR-1691
	VWR-1735
	VWR-1813
Adam Marker
	VWR-2755
Adeon Writer
Aeonix Aeon
Agathos Frascati
	CT-246
	CT-317
	CT-352
Ai Austin
Aiko Ying
Aimee Trescothick
	SNOW-227
	SNOW-570
	SNOW-572
	SNOW-575
	STORM-1315
	VWR-3321
	VWR-3336
	VWR-3903
	VWR-4083
	VWR-4106
	VWR-5308
	VWR-6348
	VWR-6358
	VWR-6360
	VWR-6432
	VWR-6550
	VWR-6583
	VWR-6482
	VWR-6918
	VWR-7109
	VWR-7383
	VWR-7800
	VWR-8008
	VWR-8341
	VWR-8430
	VWR-8482
	VWR-9255
	VWR-10717
	VWR-10990
	VWR-11100
	VWR-11111
	VWR-11844
	VWR-12631
	VWR-12696
	VWR-12748
	VWR-13221
	VWR-14087
	VWR-14267
	VWR-14278
	VWR-14711
	VWR-14712
	VWR-15454
Alejandro Rosenthal
	VWR-1184
Aleric Inglewood
	OPEN-38
	SNOW-240
	SNOW-522
	SNOW-626
	SNOW-756
	SNOW-764
	SNOW-800
	VWR-10001
	VWR-10579
	VWR-10759
	VWR-10837
	VWR-12691
	VWR-12984
	VWR-13040
	VWR-13996
	VWR-14426
	VWR-24247
	VWR-25654
	VWR-24251
	VWR-24252
	VWR-24254
	VWR-24261
	VWR-24315
	VWR-24317
	VWR-24320
	VWR-24321
	VWR-24337
 	VWR-24354
	VWR-24366
	VWR-24519
	VWR-24520
	SNOW-84
	SNOW-477
	SNOW-744
	SNOW-766
	STORM-163
	STORM-955
	STORM-960
	STORM-1793
Ales Beaumont
	VWR-9352
	SNOW-240
Alexandrea Fride
    STORM-255
	STORM-960
	STORM-1459
Alissa Sabre
	VWR-81
	VWR-83
	VWR-109
	VWR-157
	VWR-171
	VWR-177
	VWR-213
	VWR-250
	VWR-251
	VWR-286
	VWR-414
	VWR-415
	VWR-459
	VWR-606
	VWR-652
	VWR-738
	VWR-1109
	VWR-1351
	VWR-1353
	VWR-1410
	VWR-1843
	VWR-2116
	VWR-2826
	VWR-3290
	VWR-3410
	VWR-3857
	VWR-4010
	VWR-5575
	VWR-5717
	VWR-5929
	VWR-6384
	VWR-6385
	VWR-6386
	VWR-6430
	VWR-6858
	VWR-6668
	VWR-7086
	VWR-7087
	VWR-7153
	VWR-7168
	VWR-9190
	VWR-10728
	VWR-11172
	VWR-12569
	VWR-12617
	VWR-12620
	VWR-12789
	SNOW-322
    STORM-1723
Alliez Mysterio
Angus Boyd
	VWR-592
Ann Congrejo
	CT-193
Annie Milestone
Annika Genezzia
Ansariel Hiller
	STORM-1101
	VWR-25480
	VWR-26150
	STORM-1685
	STORM-1713
	STORM-1899
	STORM-1932
	MAINT-2368
Aralara Rajal
Ardy Lay
	STORM-859
	VWR-19499
	VWR-24917
Argent Stonecutter
	VWR-68
ArminWeatherHax
	STORM-1532
Armin Weatherwax
	VWR-8436
ArminasX Saiman
Arya Braveheart
Asaeda Meltingdots
Asturkon Jua
Asuka Neely
	VWR-3434
	VWR-8179
Aura Dirval
Avallyn Oakleaf
Avatar Quinzet
BabyA Littlething
Bacchus Ireto
Balp Allen
	VWR-4157
Bazaar
Be Holder
	SNOW-322
	SNOW-397
Beansy Twine
Benja Kepler
	VWR-746
Benjamin Bigdipper
Beth Walcher
Bezilon Kasei
Biancaluce Robbiani
	CT-225
	CT-226
	CT-227
	CT-228
	CT-229
	CT-230
	CT-231
	CT-321
	CT-352
Bill Walach
Blakar Ogre
	VWR-418
	VWR-881
	VWR-983
	VWR-1612
	VWR-1613
	VWR-2164
blino Nakamura
	VWR-17
Blitzckreed Levenque
Borg Capalini
Boroondas Gupte
	OPEN-29
	OPEN-39
	OPEN-54
	OPEN-99
	SNOW-278
	SNOW-503
	SNOW-510
	SNOW-527
	SNOW-610
	SNOW-624
	SNOW-737
	STORM-318
	STORM-1182
	VWR-233
	VWR-20583
	VWR-25654
	VWR-20891
	VWR-23455
	VWR-24487
	VWR-26066
	VWR-26458
	WEB-262
Bryn Oh
Buckaroo Mu
Bulli Schumann
	CT-218
	CT-219
	CT-220
	CT-221
	CT-222
	CT-223
	CT-224
	CT-319
	CT-350
	CT-352
bushing Spatula
	VWR-119
	VWR-424
blakopal Galicia
Callipygian Christensen
Cap Carver
Carjay McGinnis
	VWR-3737
	VWR-4070
	VWR-4212
	VWR-6154
	VWR-9400
	VWR-9620
Carla Broek
Carr Arbenlow
Catherine Pfeffer
	VWR-1282
	VWR-8624
	VWR-10854
Cayu Cluny
Celierra Darling
	VWR-1274
	VWR-6975
Chantal Harvey
Charles Courtois
Charlie Sazaland
Cherry Cheevers
ChickyBabes Zuzu
Christopher  Organiser
Ciaran Laval
Cinder Roxley
    BUG-2326
    OPEN-185
    STORM-1703
    STORM-1958
    STORM-1952
    STORM-1951
Clara Young
Coaldust Numbers
    VWR-1095
Colpo Wexler
Corinne Helendale
Corro Moseley
Coughdrop Littlething
Cron Stardust
	VWR-10579
	VWR-25120
	STORM-1075
Cypren Christenson
	STORM-417
Dante Tucker
Dale Glass
	VWR-120
	VWR-560
	VWR-2502
	VWR-1358
	VWR-2041
Darien Caldwell
	SH-3055
Dartagan Shepherd
Debs Regent
Decro Schmooz
Denim Kamachi
DiJodi Dubratt
Dil Spitz
Dimitrio Lewis
Dirk
Draconis Neurocam
	STORM-1259
Drew Dri
	VWR-19683
Drew Dwi
Drewan Keats
	VWR-28
	VWR-248
	VWR-412
	VWR-638
	VWR-660
Dusan Writer
Dylan Haskell
	VWR-72
Dzonatas Sol
	VWR-187
	VWR-198
	VWR-777
	VWR-878
	VWR-962
	VWR-975
	VWR-1061
	VWR-1062
	VWR-1704
	VWR-1705
	VWR-1729
	VWR-1812
Eddi Decosta
	SNOW-586
Eddy Stryker
	VWR-15
	VWR-23
	VWR-1468
	VWR-1475
Edgware Marker
Egehan Dryke
Ellla McMahon
Elric Anatine
Emma Portilo
Emmie Fairymeadow
EponymousDylan Ra
	VWR-1289
	VWR-1465
Eva Nowicka
	CT-324
	CT-352
Eva Rau
Evangelista Emerald
Faelon Swordthain
Farallon Greyskin
	VWR-2036
Feep Larsson
	VWR-447
	VWR-1314
	VWR-4444
Fiachra Lach
Flemming Congrejo
	CT-193
	CT-318
Flower Ducatillon
Fluf Fredriksson
	VWR-3450
Fremont Cunningham
	VWR-1147
FreeSL Aeon
Frenchimmo Sabra
Frontera Thor
Fury Rosewood
Gaberoonie Zanzibar
Ganymedes Costagravas
Geenz Spad
	STORM-1823
	STORM-1900
	NORSPEC-229
Gene Frostbite
GeneJ Composer
Geneko Nemeth
	CT-117
	VWR-11069
Gentle Heron
Gentle Welinder
gwampa Lomu
Giggles Littlebird
Gigs Taggart
	SVC-493
	VWR-6
	VWR-38
	VWR-71
	VWR-101
	VWR-166
	VWR-234
	VWR-315
	VWR-326
	VWR-442
	VWR-493
	VWR-1203
	VWR-1217
	VWR-1434
	VWR-1987
	VWR-2065
	VWR-2491
	VWR-2502
	VWR-2331
	VWR-5308
	VWR-8781
	VWR-8783
Ginko Bayliss
	VWR-4
Grady Echegaray
Grazer Kline
	VWR-1092
	VWR-2113
Gudmund Shepherd
	VWR-1594
	VWR-1873
Guni Greenstein
Gwyneth Llewelyn
Gypsy Tripsa
Hackshaven Harford
Ham Rambler
Hamncheese Omlet
	VWR-333
Han Shuffle
Hanglow Short
HappySmurf Papp
	CT-193
Harleen Gretzky
Hatzfeld Runo
Henri Beauchamp
	VWR-1320
	VWR-1406
	VWR-4157
herina Bode
Hikkoshi Sakai
	VWR-429
Hiro Sommambulist
	VWR-66
	VWR-67
	VWR-97
	VWR-100
	VWR-105
	VWR-118
	VWR-132
	VWR-136
	VWR-143
Hitomi Tiponi
	STORM-1741
	STORM-1862
	BUG-1067
Holger Gilruth
Horatio Freund
Hoze Menges
	VWR-255
Hydra Shaftoe
Hypatia Callisto
Hypatia Pickens
Ian Kas
	VWR-8780 (Russian localization)
	[NO JIRA] (Ukranian localization)
	CT-322
	CT-325
Identity Euler
Ima Mechanique
	OPEN-50
	OPEN-61
	OPEN-76
	STORM-959
	STORM-1175
	STORM-1708
Imnotgoing Sideways
Inma Rau
Innula Zenovka
Irene Muni
	CT-324
	CT-352
Iskar Ariantho
	VWR-1223
	VWR-11759
Iyoba Tarantal
Jacek Antonelli
	SNOW-388
	VWR-165
	VWR-188
	VWR-427
	VWR-597
	VWR-2054
	VWR-2448
	VWR-2896
	VWR-2947
	VWR-2948
	VWR-3605
	VWR-8617
Jack Abraham
Jagga Meredith
JB Kraft
	VWR-5283
	VWR-7802
Jennifer Boyle
Jeremy Marquez
Jessica Qin
Jinx Nordberg
Jo Bernandes
Jocial Sonnenkern
Joel Savard
Joghert LeSabre
	VWR-64
Jonathan Yap
	STORM-435
	STORM-523
	STORM-596
	STORM-615
	STORM-616
	STORM-643
	STORM-679
	STORM-723
	STORM-726
	STORM-737
	STORM-785
	STORM-812
	STORM-829
	STORM-844
	STORM-953
	STORM-954
	STORM-960
	STORM-869
	STORM-974
	STORM-975
	STORM-977
	STORM-979
	STORM-980
	STORM-1040
	VWR-17801
	VWR-24347
	STORM-975
	STORM-990
	STORM-1019
	STORM-844
	STORM-643
	STORM-1020
	STORM-1064
	STORM-960
	STORM-1101
	STORM-1108
	STORM-1094
	STORM-1077
	STORM-953
	STORM-1128
	STORM-956
	STORM-1095
	STORM-1236
	STORM-1259
	STORM-787
	STORM-1313
	STORM-899
	STORM-1273
	STORM-1276
	STORM-1462
	STORM-1459
	STORM-1297
	STORM-1522
	STORM-1567
	STORM-1572
	STORM-1574
	STORM-1579
	STORM-1638
	STORM-976
	STORM-1639
	STORM-910
	STORM-1653
	STORM-1642
	STORM-591
	STORM-1105
	STORM-1679
	STORM-1222
	STORM-1659
	STORM-1674
	STORM-1685
	STORM-1718
	STORM-1721
	STORM-1718
	STORM-1727
	STORM-1725
	STORM-1719
	STORM-1712
	STORM-1728
	STORM-1736
	STORM-1804
	STORM-1734
	STORM-1731
	STORM-653
	STORM-1737
	STORM-1733
	STORM-1741
	STORM-1790
	STORM-1795
	STORM-1788
	STORM-1803
	STORM-1795
	STORM-1799
	STORM-1796
	STORM-1807
	STORM-1812
	STORM-1820
	STORM-1839
	STORM-1842
	STORM-1808
	STORM-637
	STORM-1822
	STORM-1809
	STORM-1793
	STORM-1810
	STORM-1838
	STORM-1860
	STORM-1852
	STORM-1870
	STORM-1872
	STORM-1858
	STORM-1862
<<<<<<< HEAD
	OPEN-161
	STORM-1957
=======
	STORM-1953
>>>>>>> 9b232989
Kadah Coba
	STORM-1060
    STORM-1843
Jondan Lundquist
Josef Munster
Josette Windlow
Juilan Tripsa
Juro Kothari
Justin RiversRunRed
Kage Pixel
	VWR-11
Kagehi Kohn
Kaimen Takahe
Katharine Berry
	STORM-1900
Keklily Longfall
Ken Lavender
Ken March
	CT-245
Kestral Karas
Kerutsen Sellery
	VWR-1350
Khisme Nitely
Khyota Wulluf
	VWR-2085
	VWR-8885
	VWR-9256
	VWR-9966
Kimar Coba
Kithrak Kirkorian
Kitty Barnett
	VWR-19699
	STORM-288
	STORM-799
	STORM-800
	STORM-1001
	STORM-1175
    VWR-24217
	STORM-1804
Kolor Fall
Komiko Okamoto
Korvel Noh
Kunnis Basiat
	VWR-82
	VWR-102
Lance Corrimal
	VWR-25269
Latif Khalifa
	VWR-5370
leliel Mirihi
	STORM-1100
	STORM-1602
len Starship
Lisa Lowe
	CT-218
	CT-219
	CT-220
	CT-221
	CT-222
	CT-223
	CT-224
	CT-319
Lockhart Cordoso
	VWR-108
LSL Scientist
Lamorna Proctor
Lares Carter
Larry Pixel
Laurent Bechir
Leal Choche
Lenae Munz
Lexi Frua
Lillie Cordeaux
Lilly Zenovka
Lizzy Macarthur
Luban Yiyuan
Luc Starsider
Luminous Luminos
	STORM-959
Lunita Savira
Maccus McCullough
maciek marksman
	CT-86
Madison Blanc
Maggie Darwin
Magnus Balczo
	CT-138
Malarthi Behemoth
Mallory Destiny
Malwina Dollinger
	CT-138
Manx Wharton
march Korda
	SVC-1020
Marc Claridge
Marc2 Sands
Marianne McCann
Marine Kelley
    CHUIBUG-134
    STORM-281
MartinRJ Fayray
    STORM-1844
    STORM-1845
    STORM-1934
Matthew Anthony
Matthew Dowd
	VWR-1344
	VWR-1651
	VWR-1736
	VWR-1737
	VWR-1761
	VWR-2681
Matto Destiny
Maxim RiversRunRed
McCabe Maxsted
	SNOW-387
	VWR-1318
	VWR-4065
	VWR-4826
	VWR-6518
	VWR-7827
	VWR-7877
	VWR-7893
	VWR-8080
	VWR-8454
	VWR-8689
	VWR-9007
Medhue Simoni
Mel Vanbeeck
Melinda Latynina
Mencius Watts
Michelle2 Zenovka
    STORM-477
	VWR-2652
	VWR-2662
	VWR-2834
	VWR-3749
	VWR-4022
	VWR-4331
	VWR-4506
	VWR-4981
	VWR-5082
	VWR-5659
	VWR-7831
	VWR-8885
	VWR-8889
	VWR-8310
	VWR-9499
    STORM-1060
Michi Lumin
Midian Farspire
Miles Glaz
Mindy Mathy
Minerva Memel
Mitch Wagner
Mm Alder
	SNOW-376
	VWR-197
	VWR-3777
	VWR-4232
	VWR-4794
	VWR-13578
Mo Hax
Mourna Biziou
Mr Greggan
	VWR-445
Nao Noe
naofan Teardrop
Naomah Beaumont
Nathiel Siamendes
Nber Medici
Neko Link
Netpat Igaly
Neutron Chesnokov
Newfie Pendragon
Nicholai Laviscu
Nicholaz Beresford
	VWR-132
	VWR-176
	VWR-193
	VWR-349
	VWR-353
	VWR-364
	VWR-374
	VWR-546
	VWR-691
	VWR-727
	VWR-793
	VWR-794
	VWR-802
	VWR-803
	VWR-804
	VWR-805
	VWR-807
	VWR-808
	VWR-809
	VWR-810
	VWR-823
	VWR-849
	VWR-856
	VWR-865
	VWR-869
	VWR-870
	VWR-871
	VWR-873
	VWR-908
	VWR-966
	VWR-1105
	VWR-1221
	VWR-1230
	VWR-1270
	VWR-1294
	VWR-1296
	VWR-1354
	VWR-1410
	VWR-1418
	VWR-1436
	VWR-1453
	VWR-1455
	VWR-1470
	VWR-1471
	VWR-1566
	VWR-1578
	VWR-1626
	VWR-1646
	VWR-1655
	VWR-1698
	VWR-1706
	VWR-1721
	VWR-1723
	VWR-1732
	VWR-1754
	VWR-1769
	VWR-1808
	VWR-1826
	VWR-1861
	VWR-1872
	VWR-1968
	VWR-2046
	VWR-2142
	VWR-2152
	VWR-2614
	VWR-2411
	VWR-2412
	VWR-2682
	VWR-2684
Nick Rhodes
NickyD
	MAINT-873
Nicky Dasmijn
	VWR-29228
	MAINT-873
	SUN-72
	BUG-2432
Nicky Perian
	OPEN-1
	STORM-1087
	STORM-1090
	STORM-1828
Nicoladie Gymnast
Nounouch Hapmouche
	VWR-238
Ollie Kubrick
Orenj Marat
Orion Delphis
Oryx Tempel
Parvati Silverweb
Patric Mills
	VWR-2645
Paul Churchill
	VWR-20
	VWR-493
	VWR-749
	VWR-1567
	VWR-1647
	VWR-1880
	VWR-2072
Paula Innis
	VWR-30
	VWR-293
	VWR-1049
	VWR-1562
Peekay Semyorka
	VWR-7
	VWR-19
	VWR-49
	VWR-79
Peter Lameth
	VWR-7331
PeterPunk Mooney
Pixel Gausman
Pixel Scientist
Pf Shan
	CT-225
	CT-226
	CT-227
	CT-228
	CT-229
	CT-230
	CT-231
	CT-321
	SNOW-422
Polo Gufler
Pounce Teazle
princess niven
	VWR-5733
	CT-85
	CT-320
	CT-352
Professor Noarlunga
Psi Merlin
Quantum Destiny
Questar Utu
Quicksilver Hermes
RAT Quan
Radio Signals
Ralf Setsuko
RedMokum Bravin
Renault Clio
	VWR-1976
resu Ampan
	SNOW-93
Revolution Perenti
Rezit Sideways
Rich Grainger
Ringo Tuxing
	CT-225
	CT-226
	CT-227
	CT-228
	CT-229
	CT-230
	CT-231
	CT-321
Riva
Robin Cornelius
	SNOW-108
	SNOW-204
	SNOW-287
	SNOW-484
	SNOW-504
	SNOW-506
	SNOW-507
	SNOW-511
	SNOW-512
	SNOW-514
	SNOW-520
	SNOW-585
	SNOW-599
	SNOW-747
	STORM-422
	STORM-591
	STORM-960
	STORM-1019
	STORM-1095
	STORM-1128
	STORM-1459
	VWR-2488
	VWR-9557
	VWR-10579
	VWR-11128
	VWR-12533
	VWR-12587
	VWR-12758
	VWR-12763
	VWR-12995
	VWR-20911
Rosco Teardrop
Rose Evans
Rudee Voom
RufusTT Horsefly
Ryozu Kojima
	VWR-53
	VWR-287
Sachi Vixen
Sahkolihaa Contepomi
	MATBUG-102
Saii Hallard
SaintLEOlions Zimer
Salahzar Stenvaag
	CT-225
	CT-226
	CT-227
	CT-228
	CT-229
	CT-230
	CT-231
	CT-321
Samm Larkham
Sammy Frederix
	VWR-6186
Sasy Scarborough
Satanello Miami
Satomi Ahn
	STORM-501
	STORM-229
	VWR-24502
Scrim Pinion
Scrippy Scofield
	VWR-3748
Seg Baphomet
	VWR-1475
	VWR-1525
	VWR-1585
	VWR-1586
	VWR-2662
	VWR-3206
	VWR-2488
Sergen Davies
	CT-225
	CT-226
	CT-227
	CT-228
	CT-229
	CT-230
	CT-231
	CT-321
SexySteven Morrisey
Shawn Kaufmat
	SNOW-240
Sheet Spotter
Shnurui Troughton
Shyotl Kuhr
	MAINT-1138
	MAINT-2334
Siana Gearz
	STORM-960
	STORM-1088
	MAINT-1138
	MAINT-2334
sicarius Thorne
Sicarius Toxx
SignpostMarv Martin
	VWR-153
	VWR-154
	VWR-155
	VWR-218
	VWR-373
	VWR-8357
Simon Nolan
	VWR-409
Sini Nubalo
Sitearm Madonna
SLB Wirefly
Slee Mayo
    SEC-1075
snowy Sidran
Sovereign Engineer
    MAINT-2334
SpacedOut Frye
	VWR-34
	VWR-45
	VWR-57
	VWR-94
	VWR-113
	VWR-121
	VWR-123
	VWR-130
	VWR-1823
Sporked Friis
	VWR-4903
Soupa Segura
Squirrel Wood
ST Mensing
Starshine Halasy
Stevex Janus
	VWR-1182
Stickman Ingmann
Still Defiant
	VWR-207
	VWR-227
	VWR-446
Strife Onizuka
	SVC-9
	VWR-14
	VWR-74
	VWR-85
	VWR-148
	WEB-164
	VWR-183
	VWR-2265
	VWR-4111
	SNOW-691
Sudane Erato
Synystyr Texan
Takeda Terrawyng
TankMaster Finesmith
	OPEN-140
	OPEN-142
	STORM-1100
	STORM-1258
	STORM-1602
	STORM-1868
    VWR-26622
	VWR-29224
Talamasca
Tali Rosca
Tayra Dagostino
	SNOW-517
	SNOW-543
	VWR-13947
TBBle Kurosawa
	VWR-938
	VWR-941
	VWR-942
	VWR-944
	VWR-945
	SNOW-543
	VWR-1891
	VWR-1892
Teardrops Fall
	VWR-5366
Techwolf Lupindo
	SNOW-92
	SNOW-592
	SNOW-649
	SNOW-650
	SNOW-651
	SNOW-654
	SNOW-687
	SNOW-680
	SNOW-681
	SNOW-685
	SNOW-690
	SNOW-746
	VWR-12385
	VWR-20893
	OPEN-161
Templar Merlin
tenebrous pau
	VWR-247
Tezcatlipoca Bisiani
Tharax Ferraris
	VWR-605
Thickbrick Sleaford
	SNOW-207
	SNOW-390
	SNOW-421
	SNOW-462
	SNOW-586
	SNOW-592
	SNOW-635
	SNOW-743
	VWR-7109
	VWR-9287
	VWR-13483
	VWR-13947
	VWR-24420
	STORM-956
	STORM-1147
	STORM-1325
Thraxis Epsilon
	SVC-371
	VWR-383
Tiel Stonecutter
tiamat bingyi
	CT-246
Tofu Buzzard
	CTS-411
	STORM-546
	VWR-24509
	SH-2477
	STORM-1684
	STORM-1819
Tony Kembia
Torben Trautman
TouchaHoney Perhaps
TraductoresAnonimos Alter
	CT-324
Trey Reanimator
TriloByte Zanzibar
	STORM-1100
Trinity Dechou
Trinity Dejavu
Tue Torok
	CT-68
	CT-69
	CT-70
	CT-72
	CT-73
	CT-74
Twisted Laws
	SNOW-352
	STORM-466
	STORM-467
	STORM-844
	STORM-643
	STORM-954
	STORM-1103
Unlikely Quintessa
UsikuFarasi Kanarik
Vadim Bigbear
	VWR-2681
Vaalith Jinn
    STORM-64
    MATBUG-8
Vector Hastings
	VWR-8726
Veritas Raymaker
Vex Streeter
	STORM-1642
Viaticus Speculaas
Vick Forcella
Villain Baroque
Vixen Heron
	VWR-2710
	CT-88
Vixie Durant
Void Singer
Watty Berkson
Westley Schridde
Westley Streeter
Whimsy Winx
Whirly Fizzle
	STORM-1895
	MAINT-873
	STORM-1930
Whoops Babii
	VWR-631
	VWR-1640
	VWR-3340
	SNOW-667
	VWR-4800
	VWR-4802
	VWR-4804
	VWR-4805
	VWR-4806
	VWR-4808
	VWR-4809
	VWR-4811
	VWR-4815
	VWR-4816
	VWR-4818
	VWR-5659
	VWR-8291
	VWR-8292
	VWR-8293
	VWR-8294
	VWR-8295
	VWR-8296
	VWR-8297
	VWR-8298
Winter Ventura
Wilton Lundquist
	VWR-7682
Wolf Loonie
	STORM-1868
WolfPup Lowenhar
	OPEN-1
	OPEN-37
	SNOW-622
	SNOW-772
	STORM-102
	STORM-103
	STORM-143
	STORM-236
	STORM-255
	STORM-256
	STORM-288
	STORM-535
	STORM-544
	STORM-654
	STORM-674
	STORM-776
	STORM-825
	STORM-859
	STORM-1098
	VWR-20741
	VWR-20933
Wundur Primbee
Xellessanova Zenith
	STORM-1793
Xiki Luik
xstorm Radek
YongYong Francois
Zak Westminster
Zai Lynch
	VWR-19505
Zana Kohime
Zaren Alexander
Zarkonnen Decosta
	VWR-253
Zeja Pyle
ZenMondo Wormser
Zi Ree
	SH-489
	VWR-423
	VWR-671
	VWR-682
	VWR-684
	VWR-9127
	VWR-1140
	VWR-24017
	VWR-25588
	STORM-1790
	STORM-1842
Zipherius Turas
	VWR-76
	VWR-77
Zoex Flanagan




<|MERGE_RESOLUTION|>--- conflicted
+++ resolved
@@ -655,12 +655,9 @@
 	STORM-1872
 	STORM-1858
 	STORM-1862
-<<<<<<< HEAD
 	OPEN-161
+	STORM-1953
 	STORM-1957
-=======
-	STORM-1953
->>>>>>> 9b232989
 Kadah Coba
 	STORM-1060
     STORM-1843
