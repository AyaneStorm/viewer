--- conflicted
+++ resolved
@@ -620,17 +620,14 @@
 	STORM-1795
 	STORM-1799
 	STORM-1796
-<<<<<<< HEAD
 	STORM-1807
+	STORM-1820
 	STORM-1839
 	STORM-1842
 	STORM-1808
 	STORM-1809
 	STORM-1793
 	STORM-1810
-=======
-	STORM-1820
->>>>>>> 4c8c3dbc
 Kadah Coba
 	STORM-1060
 Jondan Lundquist
