--- conflicted
+++ resolved
@@ -301,11 +301,8 @@
 Cinder Roxley
     BUG-2326
     STORM-1703
-<<<<<<< HEAD
     STORM-1958
-=======
     STORM-1951
->>>>>>> 8a761f92
 Clara Young
 Coaldust Numbers
     VWR-1095
