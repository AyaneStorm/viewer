Linden Lab would like to acknowledge contributions from the
following residents. The Second Life resident name is given below,
along with the issue identifiers to which they have contributed.

45ms Zhong
Able Whitman
	VWR-650
	VWR-1460
	VWR-1691
	VWR-1735
	VWR-1813
Adam Marker
	VWR-2755
Adeon Writer
Aeonix Aeon
Agathos Frascati
	CT-246
	CT-317
	CT-352
Ai Austin
Aiko Ying
Aimee Trescothick
	SNOW-227
	SNOW-570
	SNOW-572
	SNOW-575
	STORM-1315
	VWR-3321
	VWR-3336
	VWR-3903
	VWR-4083
	VWR-4106
	VWR-5308
	VWR-6348
	VWR-6358
	VWR-6360
	VWR-6432
	VWR-6550
	VWR-6583
	VWR-6482
	VWR-6918
	VWR-7109
	VWR-7383
	VWR-7800
	VWR-8008
	VWR-8341
	VWR-8430
	VWR-8482
	VWR-9255
	VWR-10717
	VWR-10990
	VWR-11100
	VWR-11111
	VWR-11844
	VWR-12631
	VWR-12696
	VWR-12748
	VWR-13221
	VWR-14087
	VWR-14267
	VWR-14278
	VWR-14711
	VWR-14712
	VWR-15454
Alejandro Rosenthal
	VWR-1184
Aleric Inglewood
	OPEN-38
	SNOW-240
	SNOW-522
	SNOW-626
	SNOW-756
	SNOW-764
	SNOW-800
	VWR-10001
	VWR-10579
	VWR-10759
	VWR-10837
	VWR-12691
	VWR-12984
	VWR-13040
	VWR-13996
	VWR-14426
	VWR-24247
	VWR-25654
	VWR-24251
	VWR-24252
	VWR-24254
	VWR-24261
	VWR-24315
	VWR-24317
	VWR-24320
	VWR-24321
	VWR-24337
 	VWR-24354
	VWR-24366
	VWR-24519
	VWR-24520
	SNOW-84
	SNOW-477
	SNOW-744
	SNOW-766
	STORM-163
	STORM-955
	STORM-960
	STORM-1793
Ales Beaumont
	VWR-9352
	SNOW-240
Alexandrea Fride
    STORM-255
	STORM-960
	STORM-1459
Alissa Sabre
	VWR-81
	VWR-83
	VWR-109
	VWR-157
	VWR-171
	VWR-177
	VWR-213
	VWR-250
	VWR-251
	VWR-286
	VWR-414
	VWR-415
	VWR-459
	VWR-606
	VWR-652
	VWR-738
	VWR-1109
	VWR-1351
	VWR-1353
	VWR-1410
	VWR-1843
	VWR-2116
	VWR-2826
	VWR-3290
	VWR-3410
	VWR-3857
	VWR-4010
	VWR-5575
	VWR-5717
	VWR-5929
	VWR-6384
	VWR-6385
	VWR-6386
	VWR-6430
	VWR-6858
	VWR-6668
	VWR-7086
	VWR-7087
	VWR-7153
	VWR-7168
	VWR-9190
	VWR-10728
	VWR-11172
	VWR-12569
	VWR-12617
	VWR-12620
	VWR-12789
	SNOW-322
    STORM-1723
Alliez Mysterio
Angus Boyd
	VWR-592
Ann Congrejo
	CT-193
Annie Milestone
Annika Genezzia
Ansariel Hiller
	STORM-1101
	VWR-25480
	VWR-26150
	STORM-1685
	STORM-1713
Aralara Rajal
Ardy Lay
	STORM-859
	VWR-19499
	VWR-24917
Argent Stonecutter
	VWR-68
ArminWeatherHax
	STORM-1532
Armin Weatherwax
	VWR-8436
ArminasX Saiman
Arya Braveheart
Asaeda Meltingdots
Asturkon Jua
Asuka Neely
	VWR-3434
	VWR-8179
Aura Dirval
Avallyn Oakleaf
Avatar Quinzet
BabyA Littlething
Bacchus Ireto
Balp Allen
	VWR-4157
Bazaar
Be Holder
	SNOW-322
	SNOW-397
Beansy Twine
Benja Kepler
	VWR-746
Benjamin Bigdipper
Beth Walcher
Bezilon Kasei
Biancaluce Robbiani
	CT-225
	CT-226
	CT-227
	CT-228
	CT-229
	CT-230
	CT-231
	CT-321
	CT-352
Bill Walach
Blakar Ogre
	VWR-418
	VWR-881
	VWR-983
	VWR-1612
	VWR-1613
	VWR-2164
blino Nakamura
	VWR-17
Blitzckreed Levenque
Borg Capalini
Boroondas Gupte
	OPEN-29
	OPEN-39
	OPEN-39
	OPEN-99
	SNOW-278
	SNOW-503
	SNOW-510
	SNOW-527
	SNOW-610
	SNOW-624
	SNOW-737
	STORM-318
	STORM-1182
	VWR-233
	VWR-20583
	VWR-25654
	VWR-20891
	VWR-23455
	VWR-24487
	VWR-26066
	VWR-26458
	WEB-262
Bryn Oh
Buckaroo Mu
Bulli Schumann
	CT-218
	CT-219
	CT-220
	CT-221
	CT-222
	CT-223
	CT-224
	CT-319
	CT-350
	CT-352
bushing Spatula
	VWR-119
	VWR-424
blakopal Galicia
Callipygian Christensen
Cap Carver
Carjay McGinnis
	VWR-3737
	VWR-4070
	VWR-4212
	VWR-6154
	VWR-9400
	VWR-9620
Carla Broek
Carr Arbenlow
Catherine Pfeffer
	VWR-1282
	VWR-8624
	VWR-10854
Cayu Cluny
Celierra Darling
	VWR-1274
	VWR-6975
Chantal Harvey
Charles Courtois
Charlie Sazaland
Cherry Cheevers
ChickyBabes Zuzu
Christopher  Organiser
Ciaran Laval
Clara Young
Coaldust Numbers
    VWR-1095
Colpo Wexler
Corinne Helendale
Corro Moseley
Coughdrop Littlething
Cron Stardust
	VWR-10579
	VWR-25120
	STORM-1075
Cypren Christenson
	STORM-417
Dante Tucker
Dale Glass
	VWR-120
	VWR-560
	VWR-2502
	VWR-1358
	VWR-2041
Darien Caldwell
Dartagan Shepherd
Debs Regent
Decro Schmooz
Denim Kamachi
DiJodi Dubratt
Dil Spitz
Dimitrio Lewis
Dirk
Draconis Neurocam
	STORM-1259
Drew Dri
	VWR-19683
Drew Dwi
Drewan Keats
	VWR-28
	VWR-248
	VWR-412
	VWR-638
	VWR-660
Dusan Writer
Dylan Haskell
	VWR-72
Dzonatas Sol
	VWR-187
	VWR-198
	VWR-777
	VWR-878
	VWR-962
	VWR-975
	VWR-1061
	VWR-1062
	VWR-1704
	VWR-1705
	VWR-1729
	VWR-1812
Eddi Decosta
	SNOW-586
Eddy Stryker
	VWR-15
	VWR-23
	VWR-1468
	VWR-1475
Edgware Marker
Egehan Dryke
Ellla McMahon
Elric Anatine
Emma Portilo
Emmie Fairymeadow
EponymousDylan Ra
	VWR-1289
	VWR-1465
Eva Nowicka
	CT-324
	CT-352
Eva Rau
Evangelista Emerald
Faelon Swordthain
Farallon Greyskin
	VWR-2036
Feep Larsson
	VWR-447
	VWR-1314
	VWR-4444
Fiachra Lach
Flemming Congrejo
	CT-193
	CT-318
Flower Ducatillon
Fluf Fredriksson
	VWR-3450
Fremont Cunningham
	VWR-1147
FreeSL Aeon
Frenchimmo Sabra
Frontera Thor
Fury Rosewood
Gaberoonie Zanzibar
Ganymedes Costagravas
Gene Frostbite
GeneJ Composer
Geneko Nemeth
	CT-117
	VWR-11069
Gentle Heron
Gentle Welinder
gwampa Lomu
Giggles Littlebird
Gigs Taggart
	SVC-493
	VWR-6
	VWR-38
	VWR-71
	VWR-101
	VWR-166
	VWR-234
	VWR-315
	VWR-326
	VWR-442
	VWR-493
	VWR-1203
	VWR-1217
	VWR-1434
	VWR-1987
	VWR-2065
	VWR-2491
	VWR-2502
	VWR-2331
	VWR-5308
	VWR-8781
	VWR-8783
Ginko Bayliss
	VWR-4
Grady Echegaray
Grazer Kline
	VWR-1092
	VWR-2113
Gudmund Shepherd
	VWR-1594
	VWR-1873
Guni Greenstein
Gwyneth Llewelyn
Gypsy Tripsa
Hackshaven Harford
Ham Rambler
Hamncheese Omlet
	VWR-333
Han Shuffle
Hanglow Short
HappySmurf Papp
	CT-193
Harleen Gretzky
Hatzfeld Runo
Henri Beauchamp
	VWR-1320
	VWR-1406
	VWR-4157
herina Bode
Hikkoshi Sakai
	VWR-429
Hiro Sommambulist
	VWR-66
	VWR-67
	VWR-97
	VWR-100
	VWR-105
	VWR-118
	VWR-132
	VWR-136
	VWR-143
Hitomi Tiponi
	STORM-1741
Holger Gilruth
Horatio Freund
Hoze Menges
	VWR-255
Hydra Shaftoe
Hypatia Callisto
Hypatia Pickens
Ian Kas
	VWR-8780 (Russian localization)
	[NO JIRA] (Ukranian localization)
	CT-322
	CT-325
Identity Euler
Ima Mechanique
	OPEN-50
	OPEN-61
	OPEN-76
	STORM-959
	STORM-1175
	STORM-1708
Imnotgoing Sideways
Inma Rau
Innula Zenovka
Irene Muni
	CT-324
	CT-352
Iskar Ariantho
	VWR-1223
	VWR-11759
Iyoba Tarantal
Jacek Antonelli
	SNOW-388
	VWR-165
	VWR-188
	VWR-427
	VWR-597
	VWR-2054
	VWR-2448
	VWR-2896
	VWR-2947
	VWR-2948
	VWR-3605
	VWR-8617
Jack Abraham
Jagga Meredith
JB Kraft
	VWR-5283
	VWR-7802
Jennifer Boyle
Jeremy Marquez
Jessica Qin
Jinx Nordberg
Jo Bernandes
Jocial Sonnenkern
Joel Savard
Joghert LeSabre
	VWR-64
Jonathan Yap
	STORM-435
	STORM-523
	STORM-596
	STORM-615
	STORM-616
	STORM-643
	STORM-679
	STORM-723
	STORM-726
	STORM-737
	STORM-785
	STORM-812
	STORM-829
	STORM-844
	STORM-953
	STORM-954
	STORM-960
	STORM-869
	STORM-974
	STORM-975
	STORM-977
	STORM-979
	STORM-980
	STORM-1040
	VWR-17801
	VWR-24347
	STORM-975
	STORM-990
	STORM-1019
	STORM-844
	STORM-643
	STORM-1020
	STORM-1064
	STORM-960
	STORM-1101
	STORM-1108
	STORM-1094
	STORM-1077
	STORM-953
	STORM-1128
	STORM-956
	STORM-1095
	STORM-1236
	STORM-1259
	STORM-787
	STORM-1313
	STORM-899
	STORM-1273
	STORM-1276
	STORM-1462
	STORM-1459
	STORM-1297
	STORM-1522
	STORM-1567
	STORM-1572
	STORM-1574
	STORM-1579
	STORM-1638
	STORM-976
	STORM-1639
	STORM-910
	STORM-1653
	STORM-1642
	STORM-591
	STORM-1105
	STORM-1679
	STORM-1222
	STORM-1659
	STORM-1674
	STORM-1685
	STORM-1721
	STORM-1718
	STORM-1727
	STORM-1725
	STORM-1719
	STORM-1712
	STORM-1728
	STORM-1736
	STORM-1804
	STORM-1734
	STORM-1731
	STORM-653
	STORM-1737
	STORM-1733
	STORM-1741
	STORM-1790
	STORM-1795
	STORM-1788
	STORM-1803
	STORM-1799
	STORM-1796
<<<<<<< HEAD
	STORM-1793
	STORM-1810
=======
	STORM-1809
>>>>>>> 93c570b3
Kadah Coba
	STORM-1060
Jondan Lundquist
Josef Munster
Josette Windlow
Juilan Tripsa
Juro Kothari
Justin RiversRunRed
Kage Pixel
	VWR-11
Kagehi Kohn
Kaimen Takahe
Keklily Longfall
Ken Lavender
Ken March
	CT-245
Kestral Karas
Kerutsen Sellery
	VWR-1350
Khisme Nitely
Khyota Wulluf
	VWR-2085
	VWR-8885
	VWR-9256
	VWR-9966
Kimar Coba
Kithrak Kirkorian
Kitty Barnett
	VWR-19699
	STORM-288
	STORM-799
	STORM-800
	STORM-1001
	STORM-1175
    VWR-24217
	STORM-1804
Kolor Fall
Komiko Okamoto
Korvel Noh
Kunnis Basiat
	VWR-82
	VWR-102
Lance Corrimal
	VWR-25269
Latif Khalifa
	VWR-5370
leliel Mirihi
	STORM-1100
	STORM-1602
len Starship
Lisa Lowe
	CT-218
	CT-219
	CT-220
	CT-221
	CT-222
	CT-223
	CT-224
	CT-319
Lockhart Cordoso
	VWR-108
LSL Scientist
Lamorna Proctor
Lares Carter
Larry Pixel
Laurent Bechir
Leal Choche
Lenae Munz
Lexi Frua
Lillie Cordeaux
Lilly Zenovka
Lizzy Macarthur
Luban Yiyuan
Luc Starsider
Luminous Luminos
	STORM-959
Lunita Savira
Maccus McCullough
maciek marksman
	CT-86
Madison Blanc
Maggie Darwin
Magnus Balczo
	CT-138
Malarthi Behemoth
Mallory Destiny
Malwina Dollinger
	CT-138
Manx Wharton
march Korda
	SVC-1020
Marc Claridge
Marc2 Sands
Marianne McCann
Marine Kelley
    STORM-281
Matthew Anthony
Matthew Dowd
	VWR-1344
	VWR-1651
	VWR-1736
	VWR-1737
	VWR-1761
	VWR-2681
Matto Destiny
Maxim RiversRunRed
McCabe Maxsted
	SNOW-387
	VWR-1318
	VWR-4065
	VWR-4826
	VWR-6518
	VWR-7827
	VWR-7877
	VWR-7893
	VWR-8080
	VWR-8454
	VWR-8689
	VWR-9007
Medhue Simoni
Mel Vanbeeck
Melinda Latynina
Mencius Watts
Michelle2 Zenovka
    STORM-477
	VWR-2652
	VWR-2662
	VWR-2834
	VWR-3749
	VWR-4022
	VWR-4331
	VWR-4506
	VWR-4981
	VWR-5082
	VWR-5659
	VWR-7831
	VWR-8885
	VWR-8889
	VWR-8310
	VWR-9499
    STORM-1060
Michi Lumin
Midian Farspire
Miles Glaz
Mindy Mathy
Minerva Memel
Mitch Wagner
Mm Alder
	SNOW-376
	VWR-197
	VWR-3777
	VWR-4232
	VWR-4794
	VWR-13578
Mo Hax
Mourna Biziou
Mr Greggan
	VWR-445
Nao Noe
naofan Teardrop
Naomah Beaumont
Nathiel Siamendes
Nber Medici
Neko Link
Netpat Igaly
Neutron Chesnokov
Newfie Pendragon
Nicholai Laviscu
Nicholaz Beresford
	VWR-132
	VWR-176
	VWR-193
	VWR-349
	VWR-353
	VWR-364
	VWR-374
	VWR-546
	VWR-691
	VWR-727
	VWR-793
	VWR-794
	VWR-802
	VWR-803
	VWR-804
	VWR-805
	VWR-807
	VWR-808
	VWR-809
	VWR-810
	VWR-823
	VWR-849
	VWR-856
	VWR-865
	VWR-869
	VWR-870
	VWR-871
	VWR-873
	VWR-908
	VWR-966
	VWR-1105
	VWR-1221
	VWR-1230
	VWR-1270
	VWR-1294
	VWR-1296
	VWR-1354
	VWR-1410
	VWR-1418
	VWR-1436
	VWR-1453
	VWR-1455
	VWR-1470
	VWR-1471
	VWR-1566
	VWR-1578
	VWR-1626
	VWR-1646
	VWR-1655
	VWR-1698
	VWR-1706
	VWR-1721
	VWR-1723
	VWR-1732
	VWR-1754
	VWR-1769
	VWR-1808
	VWR-1826
	VWR-1861
	VWR-1872
	VWR-1968
	VWR-2046
	VWR-2142
	VWR-2152
	VWR-2614
	VWR-2411
	VWR-2412
	VWR-2682
	VWR-2684
Nick Rhodes
Nicky Perian
	OPEN-1
	STORM-1087
	STORM-1090
Nicoladie Gymnast
Nounouch Hapmouche
	VWR-238
Ollie Kubrick
Orenj Marat
Orion Delphis
Oryx Tempel
Parvati Silverweb
Patric Mills
	VWR-2645
Paul Churchill
	VWR-20
	VWR-493
	VWR-749
	VWR-1567
	VWR-1647
	VWR-1880
	VWR-2072
Paula Innis
	VWR-30
	VWR-293
	VWR-1049
	VWR-1562
Peekay Semyorka
	VWR-7
	VWR-19
	VWR-49
	VWR-79
Peter Lameth
	VWR-7331
PeterPunk Mooney
Pixel Gausman
Pixel Scientist
Pf Shan
	CT-225
	CT-226
	CT-227
	CT-228
	CT-229
	CT-230
	CT-231
	CT-321
	SNOW-422
Polo Gufler
Pounce Teazle
princess niven
	VWR-5733
	CT-85
	CT-320
	CT-352
Professor Noarlunga
Psi Merlin
Quantum Destiny
Questar Utu
Quicksilver Hermes
RAT Quan
Radio Signals
Ralf Setsuko
RedMokum Bravin
Renault Clio
	VWR-1976
resu Ampan
	SNOW-93
Revolution Perenti
Rezit Sideways
Rich Grainger
Ringo Tuxing
	CT-225
	CT-226
	CT-227
	CT-228
	CT-229
	CT-230
	CT-231
	CT-321
Riva
Robin Cornelius
	SNOW-108
	SNOW-204
	SNOW-287
	SNOW-484
	SNOW-504
	SNOW-506
	SNOW-507
	SNOW-511
	SNOW-512
	SNOW-514
	SNOW-520
	SNOW-585
	SNOW-599
	SNOW-747
	STORM-422
	STORM-591
	STORM-960
	STORM-1019
	STORM-1095
	STORM-1128
	STORM-1459
	VWR-2488
	VWR-9557
	VWR-10579
	VWR-11128
	VWR-12533
	VWR-12587
	VWR-12758
	VWR-12763
	VWR-12995
	VWR-20911
Rosco Teardrop
Rose Evans
Rudee Voom
RufusTT Horsefly
Ryozu Kojima
	VWR-53
	VWR-287
Sachi Vixen
Sahkolihaa Contepomi
Saii Hallard
SaintLEOlions Zimer
Salahzar Stenvaag
	CT-225
	CT-226
	CT-227
	CT-228
	CT-229
	CT-230
	CT-231
	CT-321
Samm Larkham
Sammy Frederix
	VWR-6186
Sasy Scarborough
Satanello Miami
Satomi Ahn
	STORM-501
	STORM-229
	VWR-24502
Scrim Pinion
Scrippy Scofield
	VWR-3748
Seg Baphomet
	VWR-1475
	VWR-1525
	VWR-1585
	VWR-1586
	VWR-2662
	VWR-3206
	VWR-2488
Sergen Davies
	CT-225
	CT-226
	CT-227
	CT-228
	CT-229
	CT-230
	CT-231
	CT-321
SexySteven Morrisey
Shawn Kaufmat
	SNOW-240
Sheet Spotter
Shnurui Troughton
Siana Gearz
	STORM-960
	STORM-1088
sicarius Thorne
Sicarius Toxx
SignpostMarv Martin
	VWR-153
	VWR-154
	VWR-155
	VWR-218
	VWR-373
	VWR-8357
Simon Nolan
	VWR-409
Sini Nubalo
Sitearm Madonna
SLB Wirefly
snowy Sidran
SpacedOut Frye
	VWR-34
	VWR-45
	VWR-57
	VWR-94
	VWR-113
	VWR-121
	VWR-123
	VWR-130
	VWR-1823
Sporked Friis
	VWR-4903
Soupa Segura
Squirrel Wood
ST Mensing
Starshine Halasy
Stevex Janus
	VWR-1182
Stickman Ingmann
Still Defiant
	VWR-207
	VWR-227
	VWR-446
Strife Onizuka
	SVC-9
	VWR-14
	VWR-74
	VWR-85
	VWR-148
	WEB-164
	VWR-183
	VWR-2265
	VWR-4111
	SNOW-691
Sudane Erato
Synystyr Texan
Takeda Terrawyng
TankMaster Finesmith
	STORM-1100
	STORM-1602
	STORM-1258
    VWR-26622
Talamasca
Tali Rosca
Tayra Dagostino
	SNOW-517
	SNOW-543
	VWR-13947
TBBle Kurosawa
	VWR-938
	VWR-941
	VWR-942
	VWR-944
	VWR-945
	SNOW-543
	VWR-1891
	VWR-1892
Teardrops Fall
	VWR-5366
Techwolf Lupindo
	SNOW-92
	SNOW-592
	SNOW-649
	SNOW-650
	SNOW-651
	SNOW-654
	SNOW-687
	SNOW-680
	SNOW-681
	SNOW-685
	SNOW-690
	SNOW-746
	VWR-12385
	VWR-20893
Templar Merlin
tenebrous pau
	VWR-247
Tezcatlipoca Bisiani
Tharax Ferraris
	VWR-605
Thickbrick Sleaford
	SNOW-207
	SNOW-390
	SNOW-421
	SNOW-462
	SNOW-586
	SNOW-592
	SNOW-635
	SNOW-743
	VWR-7109
	VWR-9287
	VWR-13483
	VWR-13947
	VWR-24420
	STORM-956
	STORM-1147
	STORM-1325
Thraxis Epsilon
	SVC-371
	VWR-383
Tiel Stonecutter
tiamat bingyi
	CT-246
Tofu Buzzard
	CTS-411
	STORM-546
	VWR-24509
    STORM-1684
	SH-2477
	STORM-1684
Tony Kembia
Torben Trautman
TouchaHoney Perhaps
TraductoresAnonimos Alter
	CT-324
Trey Reanimator
TriloByte Zanzibar
	STORM-1100
Trinity Dechou
Trinity Dejavu
Tue Torok
	CT-68
	CT-69
	CT-70
	CT-72
	CT-73
	CT-74
Twisted Laws
	SNOW-352
	STORM-466
	STORM-467
	STORM-844
	STORM-643
	STORM-954
	STORM-1103
Unlikely Quintessa
UsikuFarasi Kanarik
Vadim Bigbear
	VWR-2681
Vector Hastings
	VWR-8726
Veritas Raymaker
Vex Streeter
	STORM-1642
Viaticus Speculaas
Vick Forcella
Villain Baroque
Vixen Heron
	VWR-2710
	CT-88
Vixie Durant
Void Singer
Watty Berkson
Westley Schridde
Westley Streeter
Whimsy Winx
Whoops Babii
	VWR-631
	VWR-1640
	VWR-3340
	SNOW-667
	VWR-4800
	VWR-4802
	VWR-4804
	VWR-4805
	VWR-4806
	VWR-4808
	VWR-4809
	VWR-4811
	VWR-4815
	VWR-4816
	VWR-4818
	VWR-5659
	VWR-8291
	VWR-8292
	VWR-8293
	VWR-8294
	VWR-8295
	VWR-8296
	VWR-8297
	VWR-8298
Winter Ventura
Wilton Lundquist
	VWR-7682
WolfPup Lowenhar
	OPEN-1
	OPEN-37
	SNOW-622
	SNOW-772
	STORM-102
	STORM-103
	STORM-143
	STORM-236
	STORM-255
	STORM-256
	STORM-288
	STORM-535
	STORM-544
	STORM-654
	STORM-674
	STORM-776
	STORM-825
	STORM-859
	STORM-1098
	VWR-20741
	VWR-20933
Wundur Primbee
Xellessanova Zenith
	STORM-1793
Xiki Luik
xstorm Radek
YongYong Francois
Zak Westminster
Zai Lynch
	VWR-19505
Zana Kohime
Zaren Alexander
Zarkonnen Decosta
	VWR-253
Zeja Pyle
ZenMondo Wormser
Zi Ree
	SH-489
	VWR-423
	VWR-671
	VWR-682
	VWR-684
	VWR-9127
	VWR-1140
	VWR-24017
	VWR-25588
	STORM-1790
Zipherius Turas
	VWR-76
	VWR-77
Zoex Flanagan



<|MERGE_RESOLUTION|>--- conflicted
+++ resolved
@@ -618,12 +618,9 @@
 	STORM-1803
 	STORM-1799
 	STORM-1796
-<<<<<<< HEAD
+	STORM-1809
 	STORM-1793
 	STORM-1810
-=======
-	STORM-1809
->>>>>>> 93c570b3
 Kadah Coba
 	STORM-1060
 Jondan Lundquist
