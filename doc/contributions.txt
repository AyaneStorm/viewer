Linden Lab would like to acknowledge contributions from the
following residents. The Second Life resident name is given below,
along with the issue identifiers to which they have contributed.

45ms Zhong
Able Whitman
	VWR-650
	VWR-1460
	VWR-1691
	VWR-1735
	VWR-1813
Adam Marker
	VWR-2755
Adeon Writer
Aeonix Aeon
Agathos Frascati
	CT-246
	CT-317
	CT-352
Ai Austin
Aiko Ying
Aimee Trescothick
	SNOW-227
	SNOW-570
	SNOW-572
	SNOW-575
	STORM-1315
	VWR-3321
	VWR-3336
	VWR-3903
	VWR-4083
	VWR-4106
	VWR-5308
	VWR-6348
	VWR-6358
	VWR-6360
	VWR-6432
	VWR-6550
	VWR-6583
	VWR-6482
	VWR-6918
	VWR-7109
	VWR-7383
	VWR-7800
	VWR-8008
	VWR-8341
	VWR-8430
	VWR-8482
	VWR-9255
	VWR-10717
	VWR-10990
	VWR-11100
	VWR-11111
	VWR-11844
	VWR-12631
	VWR-12696
	VWR-12748
	VWR-13221
	VWR-14087
	VWR-14267
	VWR-14278
	VWR-14711
	VWR-14712
	VWR-15454
Alejandro Rosenthal
	VWR-1184
Aleric Inglewood
	OPEN-38
	SNOW-240
	SNOW-522
	SNOW-626
	SNOW-756
	SNOW-764
	SNOW-800
	VWR-10001
	VWR-10579
	VWR-10759
	VWR-10837
	VWR-12691
	VWR-12984
	VWR-13040
	VWR-13996
	VWR-14426
	VWR-24247
	VWR-25654
	VWR-24251
	VWR-24252
	VWR-24254
	VWR-24261
	VWR-24315
	VWR-24317
	VWR-24320
	VWR-24321
	VWR-24337
 	VWR-24354
	VWR-24366
	VWR-24519
	VWR-24520
	SNOW-84
	SNOW-477
	SNOW-744
	SNOW-766
	STORM-163
	STORM-955
	STORM-960
	STORM-1793
Ales Beaumont
	VWR-9352
	SNOW-240
Alexandrea Fride
    STORM-255
	STORM-960
	STORM-1459
Alissa Sabre
	VWR-81
	VWR-83
	VWR-109
	VWR-157
	VWR-171
	VWR-177
	VWR-213
	VWR-250
	VWR-251
	VWR-286
	VWR-414
	VWR-415
	VWR-459
	VWR-606
	VWR-652
	VWR-738
	VWR-1109
	VWR-1351
	VWR-1353
	VWR-1410
	VWR-1843
	VWR-2116
	VWR-2826
	VWR-3290
	VWR-3410
	VWR-3857
	VWR-4010
	VWR-5575
	VWR-5717
	VWR-5929
	VWR-6384
	VWR-6385
	VWR-6386
	VWR-6430
	VWR-6858
	VWR-6668
	VWR-7086
	VWR-7087
	VWR-7153
	VWR-7168
	VWR-9190
	VWR-10728
	VWR-11172
	VWR-12569
	VWR-12617
	VWR-12620
	VWR-12789
	SNOW-322
    STORM-1723
Alliez Mysterio
Angus Boyd
	VWR-592
Ann Congrejo
	CT-193
Annie Milestone
Annika Genezzia
Ansariel Hiller
	STORM-1101
	VWR-25480
	VWR-26150
	STORM-1685
	STORM-1713
	STORM-1899
	STORM-1931
Aralara Rajal
Ardy Lay
	STORM-859
	VWR-19499
	VWR-24917
Argent Stonecutter
	VWR-68
ArminWeatherHax
	STORM-1532
Armin Weatherwax
	VWR-8436
ArminasX Saiman
Arya Braveheart
Asaeda Meltingdots
Asturkon Jua
Asuka Neely
	VWR-3434
	VWR-8179
Aura Dirval
Avallyn Oakleaf
Avatar Quinzet
BabyA Littlething
Bacchus Ireto
Balp Allen
	VWR-4157
Bazaar
Be Holder
	SNOW-322
	SNOW-397
Beansy Twine
Benja Kepler
	VWR-746
Benjamin Bigdipper
Beth Walcher
Bezilon Kasei
Biancaluce Robbiani
	CT-225
	CT-226
	CT-227
	CT-228
	CT-229
	CT-230
	CT-231
	CT-321
	CT-352
Bill Walach
Blakar Ogre
	VWR-418
	VWR-881
	VWR-983
	VWR-1612
	VWR-1613
	VWR-2164
blino Nakamura
	VWR-17
Blitzckreed Levenque
Borg Capalini
Boroondas Gupte
	OPEN-29
	OPEN-39
	OPEN-54
	OPEN-99
	SNOW-278
	SNOW-503
	SNOW-510
	SNOW-527
	SNOW-610
	SNOW-624
	SNOW-737
	STORM-318
	STORM-1182
	VWR-233
	VWR-20583
	VWR-25654
	VWR-20891
	VWR-23455
	VWR-24487
	VWR-26066
	VWR-26458
	WEB-262
Bryn Oh
Buckaroo Mu
Bulli Schumann
	CT-218
	CT-219
	CT-220
	CT-221
	CT-222
	CT-223
	CT-224
	CT-319
	CT-350
	CT-352
bushing Spatula
	VWR-119
	VWR-424
blakopal Galicia
Callipygian Christensen
Cap Carver
Carjay McGinnis
	VWR-3737
	VWR-4070
	VWR-4212
	VWR-6154
	VWR-9400
	VWR-9620
Carla Broek
Carr Arbenlow
Catherine Pfeffer
	VWR-1282
	VWR-8624
	VWR-10854
Cayu Cluny
Celierra Darling
	VWR-1274
	VWR-6975
Chantal Harvey
Charles Courtois
Charlie Sazaland
Cherry Cheevers
ChickyBabes Zuzu
Christopher  Organiser
Ciaran Laval
Cinder Roxley
    BUG-2326
    STORM-1703
<<<<<<< HEAD
	STORM-1948
=======
    STORM-1952
>>>>>>> 00cd82e3
Clara Young
Coaldust Numbers
    VWR-1095
Colpo Wexler
Corinne Helendale
Corro Moseley
Coughdrop Littlething
Cron Stardust
	VWR-10579
	VWR-25120
	STORM-1075
	STORM-1919
Cypren Christenson
	STORM-417
Dante Tucker
Dale Glass
	VWR-120
	VWR-560
	VWR-2502
	VWR-1358
	VWR-2041
Darien Caldwell
	SH-3055
Dartagan Shepherd
Debs Regent
Decro Schmooz
Denim Kamachi
DiJodi Dubratt
Dil Spitz
Dimitrio Lewis
Dirk
Draconis Neurocam
	STORM-1259
Drew Dri
	VWR-19683
Drew Dwi
Drewan Keats
	VWR-28
	VWR-248
	VWR-412
	VWR-638
	VWR-660
Dusan Writer
Dylan Haskell
	VWR-72
Dzonatas Sol
	VWR-187
	VWR-198
	VWR-777
	VWR-878
	VWR-962
	VWR-975
	VWR-1061
	VWR-1062
	VWR-1704
	VWR-1705
	VWR-1729
	VWR-1812
Eddi Decosta
	SNOW-586
Eddy Stryker
	VWR-15
	VWR-23
	VWR-1468
	VWR-1475
Edgware Marker
Egehan Dryke
Ellla McMahon
Elric Anatine
Emma Portilo
Emmie Fairymeadow
EponymousDylan Ra
	VWR-1289
	VWR-1465
Eva Nowicka
	CT-324
	CT-352
Eva Rau
Evangelista Emerald
Faelon Swordthain
Farallon Greyskin
	VWR-2036
Feep Larsson
	VWR-447
	VWR-1314
	VWR-4444
Fiachra Lach
Flemming Congrejo
	CT-193
	CT-318
Flower Ducatillon
Fluf Fredriksson
	VWR-3450
Fremont Cunningham
	VWR-1147
FreeSL Aeon
Frenchimmo Sabra
Frontera Thor
Fury Rosewood
Gaberoonie Zanzibar
Ganymedes Costagravas
Geenz Spad
	STORM-1823
	STORM-1900
	NORSPEC-229
Gene Frostbite
GeneJ Composer
Geneko Nemeth
	CT-117
	VWR-11069
Gentle Heron
Gentle Welinder
gwampa Lomu
Giggles Littlebird
Gigs Taggart
	SVC-493
	VWR-6
	VWR-38
	VWR-71
	VWR-101
	VWR-166
	VWR-234
	VWR-315
	VWR-326
	VWR-442
	VWR-493
	VWR-1203
	VWR-1217
	VWR-1434
	VWR-1987
	VWR-2065
	VWR-2491
	VWR-2502
	VWR-2331
	VWR-5308
	VWR-8781
	VWR-8783
Ginko Bayliss
	VWR-4
Grady Echegaray
Grazer Kline
	VWR-1092
	VWR-2113
Gudmund Shepherd
	VWR-1594
	VWR-1873
Guni Greenstein
Gwyneth Llewelyn
Gypsy Tripsa
Hackshaven Harford
Ham Rambler
Hamncheese Omlet
	VWR-333
Han Shuffle
Hanglow Short
HappySmurf Papp
	CT-193
Harleen Gretzky
Hatzfeld Runo
Henri Beauchamp
	VWR-1320
	VWR-1406
	VWR-4157
herina Bode
Hikkoshi Sakai
	VWR-429
Hiro Sommambulist
	VWR-66
	VWR-67
	VWR-97
	VWR-100
	VWR-105
	VWR-118
	VWR-132
	VWR-136
	VWR-143
Hitomi Tiponi
	STORM-1741
	STORM-1862
Holger Gilruth
Horatio Freund
Hoze Menges
	VWR-255
Hydra Shaftoe
Hypatia Callisto
Hypatia Pickens
Ian Kas
	VWR-8780 (Russian localization)
	[NO JIRA] (Ukranian localization)
	CT-322
	CT-325
Identity Euler
Ima Mechanique
	OPEN-50
	OPEN-61
	OPEN-76
	STORM-959
	STORM-1175
	STORM-1708
	STORM-1855
	VWR-20553
Imnotgoing Sideways
Inma Rau
Innula Zenovka
Irene Muni
	CT-324
	CT-352
Iskar Ariantho
	VWR-1223
	VWR-11759
Iyoba Tarantal
Jacek Antonelli
	SNOW-388
	VWR-165
	VWR-188
	VWR-427
	VWR-597
	VWR-2054
	VWR-2448
	VWR-2896
	VWR-2947
	VWR-2948
	VWR-3605
	VWR-8617
Jack Abraham
Jagga Meredith
JB Kraft
	VWR-5283
	VWR-7802
Jennifer Boyle
Jeremy Marquez
Jessica Qin
Jinx Nordberg
Jo Bernandes
Jocial Sonnenkern
Joel Savard
Joghert LeSabre
	VWR-64
Jonathan Yap
	STORM-435
	STORM-523
	STORM-596
	STORM-615
	STORM-616
	STORM-643
	STORM-679
	STORM-723
	STORM-726
	STORM-737
	STORM-785
	STORM-812
	STORM-829
	STORM-844
	STORM-953
	STORM-954
	STORM-960
	STORM-869
	STORM-974
	STORM-975
	STORM-977
	STORM-979
	STORM-980
	STORM-1040
	VWR-17801
	VWR-24347
	STORM-975
	STORM-990
	STORM-1019
	STORM-844
	STORM-643
	STORM-1020
	STORM-1064
	STORM-960
	STORM-1101
	STORM-1108
	STORM-1094
	STORM-1077
	STORM-953
	STORM-1128
	STORM-956
	STORM-1095
	STORM-1236
	STORM-1259
	STORM-787
	STORM-1313
	STORM-899
	STORM-1273
	STORM-1276
	STORM-1462
	STORM-1459
	STORM-1297
	STORM-1522
	STORM-1567
	STORM-1572
	STORM-1574
	STORM-1579
	STORM-1638
	STORM-976
	STORM-1639
	STORM-910
	STORM-1653
	STORM-1642
	STORM-591
	STORM-1105
	STORM-1679
	STORM-1222
	STORM-1659
	STORM-1674
	STORM-1685
	STORM-1718
	STORM-1721
	STORM-1718
	STORM-1727
	STORM-1725
	STORM-1719
	STORM-1712
	STORM-1728
	STORM-1736
	STORM-1804
	STORM-1734
	STORM-1731
	STORM-653
	STORM-1737
	STORM-1733
	STORM-1741
	STORM-1790
	STORM-1795
	STORM-1788
	STORM-1803
	STORM-1795
	STORM-1799
	STORM-1796
	STORM-1807
	STORM-1812
	STORM-1820
	STORM-1839
	STORM-1842
	STORM-1808
	STORM-637
	STORM-1822
	STORM-1809
	STORM-1793
	STORM-1810
	STORM-1877
	STORM-1892
	STORM-1894
	STORM-1860
	STORM-1852
	STORM-1870
	STORM-1872
	STORM-1858
	STORM-1862
	STORM-1918
	STORM-1953
	OPEN-161
Kadah Coba
	STORM-1060
    STORM-1843
Jondan Lundquist
Josef Munster
Josette Windlow
Juilan Tripsa
Juro Kothari
Justin RiversRunRed
Kage Pixel
	VWR-11
Kagehi Kohn
Kaimen Takahe
Katharine Berry
	STORM-1900
Keklily Longfall
Ken Lavender
Ken March
	CT-245
Kestral Karas
Kerutsen Sellery
	VWR-1350
Khisme Nitely
Khyota Wulluf
	VWR-2085
	VWR-8885
	VWR-9256
	VWR-9966
Kimar Coba
Kithrak Kirkorian
Kitty Barnett
	VWR-19699
	STORM-288
	STORM-799
	STORM-800
	STORM-1001
	STORM-1175
    VWR-24217
	STORM-1804
Kolor Fall
Komiko Okamoto
Korvel Noh
Kunnis Basiat
	VWR-82
	VWR-102
Lance Corrimal
	STORM-1910
	VWR-25269
Latif Khalifa
	VWR-5370
leliel Mirihi
	STORM-1100
	STORM-1602
len Starship
Lisa Lowe
	CT-218
	CT-219
	CT-220
	CT-221
	CT-222
	CT-223
	CT-224
	CT-319
Lockhart Cordoso
	VWR-108
LSL Scientist
Lamorna Proctor
Lares Carter
Larry Pixel
Laurent Bechir
Leal Choche
Lenae Munz
Lexi Frua
Lillie Cordeaux
Lilly Zenovka
Lizzy Macarthur
Luban Yiyuan
Luc Starsider
Luminous Luminos
	STORM-959
Lunita Savira
Maccus McCullough
maciek marksman
	CT-86
Madison Blanc
Maggie Darwin
Magnus Balczo
	CT-138
Malarthi Behemoth
Mallory Destiny
Malwina Dollinger
	CT-138
Manx Wharton
march Korda
	SVC-1020
Marc Claridge
Marc2 Sands
Marianne McCann
Marine Kelley
    CHUIBUG-134
    STORM-281
    STORM-1910
MartinRJ Fayray
    STORM-1844
    STORM-1845
    STORM-1934
Matthew Anthony
Matthew Dowd
	VWR-1344
	VWR-1651
	VWR-1736
	VWR-1737
	VWR-1761
	VWR-2681
Matto Destiny
Maxim RiversRunRed
McCabe Maxsted
	SNOW-387
	VWR-1318
	VWR-4065
	VWR-4826
	VWR-6518
	VWR-7827
	VWR-7877
	VWR-7893
	VWR-8080
	VWR-8454
	VWR-8689
	VWR-9007
Medhue Simoni
Mel Vanbeeck
Melinda Latynina
Mencius Watts
Michelle2 Zenovka
    STORM-477
	VWR-2652
	VWR-2662
	VWR-2834
	VWR-3749
	VWR-4022
	VWR-4331
	VWR-4506
	VWR-4981
	VWR-5082
	VWR-5659
	VWR-7831
	VWR-8885
	VWR-8889
	VWR-8310
	VWR-9499
    STORM-1060
Michi Lumin
Midian Farspire
Miles Glaz
Mindy Mathy
Minerva Memel
Mitch Wagner
Mm Alder
	SNOW-376
	VWR-197
	VWR-3777
	VWR-4232
	VWR-4794
	VWR-13578
Mo Hax
Mourna Biziou
Mr Greggan
	VWR-445
Nao Noe
naofan Teardrop
Naomah Beaumont
Nathiel Siamendes
Nber Medici
Neko Link
Netpat Igaly
Neutron Chesnokov
Newfie Pendragon
Nicholai Laviscu
Nicholaz Beresford
	VWR-132
	VWR-176
	VWR-193
	VWR-349
	VWR-353
	VWR-364
	VWR-374
	VWR-546
	VWR-691
	VWR-727
	VWR-793
	VWR-794
	VWR-802
	VWR-803
	VWR-804
	VWR-805
	VWR-807
	VWR-808
	VWR-809
	VWR-810
	VWR-823
	VWR-849
	VWR-856
	VWR-865
	VWR-869
	VWR-870
	VWR-871
	VWR-873
	VWR-908
	VWR-966
	VWR-1105
	VWR-1221
	VWR-1230
	VWR-1270
	VWR-1294
	VWR-1296
	VWR-1354
	VWR-1410
	VWR-1418
	VWR-1436
	VWR-1453
	VWR-1455
	VWR-1470
	VWR-1471
	VWR-1566
	VWR-1578
	VWR-1626
	VWR-1646
	VWR-1655
	VWR-1698
	VWR-1706
	VWR-1721
	VWR-1723
	VWR-1732
	VWR-1754
	VWR-1769
	VWR-1808
	VWR-1826
	VWR-1861
	VWR-1872
	VWR-1968
	VWR-2046
	VWR-2142
	VWR-2152
	VWR-2614
	VWR-2411
	VWR-2412
	VWR-2682
	VWR-2684
Nick Rhodes
NickyD
	MAINT-873
Nicky Dasmijn
	VWR-29228
	MAINT-873
	SUN-72
	BUG-2432
Nicky Perian
	OPEN-1
	STORM-1087
	STORM-1090
	STORM-1828
Nicoladie Gymnast
Nounouch Hapmouche
	VWR-238
Ollie Kubrick
Orenj Marat
Orion Delphis
Oryx Tempel
Parvati Silverweb
Patric Mills
	VWR-2645
Paul Churchill
	VWR-20
	VWR-493
	VWR-749
	VWR-1567
	VWR-1647
	VWR-1880
	VWR-2072
Paula Innis
	VWR-30
	VWR-293
	VWR-1049
	VWR-1562
Peekay Semyorka
	VWR-7
	VWR-19
	VWR-49
	VWR-79
Peter Lameth
	VWR-7331
PeterPunk Mooney
Pixel Gausman
Pixel Scientist
Pf Shan
	CT-225
	CT-226
	CT-227
	CT-228
	CT-229
	CT-230
	CT-231
	CT-321
	SNOW-422
Polo Gufler
Pounce Teazle
princess niven
	VWR-5733
	CT-85
	CT-320
	CT-352
Professor Noarlunga
Psi Merlin
Quantum Destiny
Questar Utu
Quicksilver Hermes
RAT Quan
Radio Signals
Ralf Setsuko
RedMokum Bravin
Renault Clio
	VWR-1976
resu Ampan
	SNOW-93
Revolution Perenti
Rezit Sideways
Rich Grainger
Ringo Tuxing
	CT-225
	CT-226
	CT-227
	CT-228
	CT-229
	CT-230
	CT-231
	CT-321
Riva
Robin Cornelius
	SNOW-108
	SNOW-204
	SNOW-287
	SNOW-484
	SNOW-504
	SNOW-506
	SNOW-507
	SNOW-511
	SNOW-512
	SNOW-514
	SNOW-520
	SNOW-585
	SNOW-599
	SNOW-747
	STORM-422
	STORM-591
	STORM-960
	STORM-1019
	STORM-1095
	STORM-1128
	STORM-1459
	VWR-2488
	VWR-9557
	VWR-10579
	VWR-11128
	VWR-12533
	VWR-12587
	VWR-12758
	VWR-12763
	VWR-12995
	VWR-20911
Rosco Teardrop
Rose Evans
Rudee Voom
RufusTT Horsefly
Ryozu Kojima
	VWR-53
	VWR-287
Sachi Vixen
Sahkolihaa Contepomi
	MATBUG-102
Saii Hallard
SaintLEOlions Zimer
Salahzar Stenvaag
	CT-225
	CT-226
	CT-227
	CT-228
	CT-229
	CT-230
	CT-231
	CT-321
Samm Larkham
Sammy Frederix
	VWR-6186
Sasy Scarborough
Satanello Miami
Satomi Ahn
	STORM-501
	STORM-229
	VWR-20553
	VWR-24502
Scrim Pinion
Scrippy Scofield
	VWR-3748
Seg Baphomet
	VWR-1475
	VWR-1525
	VWR-1585
	VWR-1586
	VWR-2662
	VWR-3206
	VWR-2488
Sergen Davies
	CT-225
	CT-226
	CT-227
	CT-228
	CT-229
	CT-230
	CT-231
	CT-321
SexySteven Morrisey
Shawn Kaufmat
	SNOW-240
Sheet Spotter
Shnurui Troughton
Shyotl Kuhr
	MAINT-1138
	MAINT-2334
Siana Gearz
	STORM-960
	STORM-1088
	MAINT-1138
	MAINT-2334
sicarius Thorne
Sicarius Toxx
SignpostMarv Martin
	VWR-153
	VWR-154
	VWR-155
	VWR-218
	VWR-373
	VWR-8357
Simon Nolan
	VWR-409
Sini Nubalo
Sitearm Madonna
SLB Wirefly
Slee Mayo
    SEC-1075
snowy Sidran
Sovereign Engineer
    MAINT-2334
SpacedOut Frye
	VWR-34
	VWR-45
	VWR-57
	VWR-94
	VWR-113
	VWR-121
	VWR-123
	VWR-130
	VWR-1823
Sporked Friis
	VWR-4903
Soupa Segura
Squirrel Wood
ST Mensing
Starshine Halasy
Stevex Janus
	VWR-1182
Stickman Ingmann
Still Defiant
	VWR-207
	VWR-227
	VWR-446
Strife Onizuka
	SVC-9
	VWR-14
	VWR-74
	VWR-85
	VWR-148
	WEB-164
	VWR-183
	VWR-2265
	VWR-4111
	SNOW-691
Sudane Erato
Synystyr Texan
Takeda Terrawyng
TankMaster Finesmith
	OPEN-140
	OPEN-142
	STORM-1100
	STORM-1258
	STORM-1602
	STORM-1868
    VWR-26622
	VWR-29224
Talamasca
Tali Rosca
Tayra Dagostino
	SNOW-517
	SNOW-543
	VWR-13947
TBBle Kurosawa
	VWR-938
	VWR-941
	VWR-942
	VWR-944
	VWR-945
	SNOW-543
	VWR-1891
	VWR-1892
Teardrops Fall
	VWR-5366
Techwolf Lupindo
	SNOW-92
	SNOW-592
	SNOW-649
	SNOW-650
	SNOW-651
	SNOW-654
	SNOW-687
	SNOW-680
	SNOW-681
	SNOW-685
	SNOW-690
	SNOW-746
	VWR-12385
	VWR-20893
	OPEN-161
Templar Merlin
tenebrous pau
	VWR-247
Tezcatlipoca Bisiani
Tharax Ferraris
	VWR-605
Thickbrick Sleaford
	SNOW-207
	SNOW-390
	SNOW-421
	SNOW-462
	SNOW-586
	SNOW-592
	SNOW-635
	SNOW-743
	VWR-7109
	VWR-9287
	VWR-13483
	VWR-13947
	VWR-24420
	STORM-956
	STORM-1147
	STORM-1325
Thraxis Epsilon
	SVC-371
	VWR-383
Tiel Stonecutter
tiamat bingyi
	CT-246
Tofu Buzzard
	CTS-411
	STORM-546
	VWR-24509
	SH-2477
	STORM-1684
	STORM-1819
Tony Kembia
Torben Trautman
TouchaHoney Perhaps
TraductoresAnonimos Alter
	CT-324
Trey Reanimator
TriloByte Zanzibar
	STORM-1100
Trinity Dechou
Trinity Dejavu
Tue Torok
	CT-68
	CT-69
	CT-70
	CT-72
	CT-73
	CT-74
Twisted Laws
	SNOW-352
	STORM-466
	STORM-467
	STORM-844
	STORM-643
	STORM-954
	STORM-1103
Unlikely Quintessa
UsikuFarasi Kanarik
Vadim Bigbear
	VWR-2681
Vaalith Jinn
    STORM-64
    MATBUG-8
Vector Hastings
	VWR-8726
Veritas Raymaker
Vex Streeter
	STORM-1642
Viaticus Speculaas
Vick Forcella
Villain Baroque
Vixen Heron
	VWR-2710
	CT-88
Vixie Durant
Void Singer
Watty Berkson
Westley Schridde
Westley Streeter
Whimsy Winx
Whirly Fizzle
	STORM-1895
	MAINT-873
	STORM-1930
Whoops Babii
	VWR-631
	VWR-1640
	VWR-3340
	SNOW-667
	VWR-4800
	VWR-4802
	VWR-4804
	VWR-4805
	VWR-4806
	VWR-4808
	VWR-4809
	VWR-4811
	VWR-4815
	VWR-4816
	VWR-4818
	VWR-5659
	VWR-8291
	VWR-8292
	VWR-8293
	VWR-8294
	VWR-8295
	VWR-8296
	VWR-8297
	VWR-8298
Winter Ventura
Wilton Lundquist
	VWR-7682
Wolf Loonie
	STORM-1868
WolfPup Lowenhar
	OPEN-1
	OPEN-37
	SNOW-622
	SNOW-772
	STORM-102
	STORM-103
	STORM-143
	STORM-236
	STORM-255
	STORM-256
	STORM-288
	STORM-535
	STORM-544
	STORM-654
	STORM-674
	STORM-776
	STORM-825
	STORM-859
	STORM-1098
	VWR-20741
	VWR-20933
Wundur Primbee
Xellessanova Zenith
	STORM-1793
Xiki Luik
xstorm Radek
YongYong Francois
Zak Westminster
Zai Lynch
	VWR-19505
Zana Kohime
Zaren Alexander
Zarkonnen Decosta
	VWR-253
Zeja Pyle
ZenMondo Wormser
Zi Ree
	SH-489
	VWR-423
	VWR-671
	VWR-682
	VWR-684
	VWR-9127
	VWR-1140
	VWR-24017
	VWR-25588
	STORM-1790
	STORM-1842
Zipherius Turas
	VWR-76
	VWR-77
Zoex Flanagan




<|MERGE_RESOLUTION|>--- conflicted
+++ resolved
@@ -302,11 +302,8 @@
 Cinder Roxley
     BUG-2326
     STORM-1703
-<<<<<<< HEAD
 	STORM-1948
-=======
     STORM-1952
->>>>>>> 00cd82e3
 Clara Young
 Coaldust Numbers
     VWR-1095
