Linden Lab would like to acknowledge contributions from the
following residents. The Second Life resident name is given below,
along with the issue identifiers to which they have contributed.

45ms Zhong
Able Whitman
	VWR-650
	VWR-1460
	VWR-1691
	VWR-1735
	VWR-1813
Adam Marker
	VWR-2755
Adeon Writer
	MAINT-1211
Aeonix Aeon
Agathos Frascati
	CT-246
	CT-317
	CT-352
Ai Austin
    SL-19399
Aiko Ying
Aimee Trescothick
	SNOW-227
	SNOW-570
	SNOW-572
	SNOW-575
	STORM-1315
	VWR-3321
	VWR-3336
	VWR-3903
	VWR-4083
	VWR-4106
	VWR-5308
	VWR-6348
	VWR-6358
	VWR-6360
	VWR-6432
	VWR-6550
	VWR-6583
	VWR-6482
	VWR-6918
	VWR-7109
	VWR-7383
	VWR-7800
	VWR-8008
	VWR-8341
	VWR-8430
	VWR-8482
	VWR-9255
	VWR-10717
	VWR-10990
	VWR-11100
	VWR-11111
	VWR-11844
	VWR-12631
	VWR-12696
	VWR-12748
	VWR-13221
	VWR-14087
	VWR-14267
	VWR-14278
	VWR-14711
	VWR-14712
	VWR-15454
AiraYumi
	SL-20781 (github PR #613)
Alejandro Rosenthal
	VWR-1184
Aleric Inglewood
	OPEN-38
	SNOW-240
	SNOW-522
	SNOW-626
	SNOW-756
	SNOW-764
	SNOW-800
	VWR-10001
	VWR-10579
	VWR-10759
	VWR-10837
	VWR-12691
	VWR-12984
	VWR-13040
	VWR-13996
	VWR-14426
	VWR-24247
	VWR-25654
	VWR-24251
	VWR-24252
	VWR-24254
	VWR-24261
	VWR-24315
	VWR-24317
	VWR-24320
	VWR-24321
	VWR-24337
 	VWR-24354
	VWR-24366
	VWR-24519
	VWR-24520
	SNOW-84
	SNOW-477
	SNOW-744
	SNOW-766
	STORM-163
	STORM-955
	STORM-960
	STORM-1793
Ales Beaumont
	VWR-9352
	SNOW-240
Alexandrea Fride
    STORM-255
	STORM-960
	STORM-1459
Alissa Sabre
	VWR-81
	VWR-83
	VWR-109
	VWR-157
	VWR-171
	VWR-177
	VWR-213
	VWR-250
	VWR-251
	VWR-286
	VWR-414
	VWR-415
	VWR-459
	VWR-606
	VWR-652
	VWR-738
	VWR-1109
	VWR-1351
	VWR-1353
	VWR-1410
	VWR-1843
	VWR-2116
	VWR-2826
	VWR-3290
	VWR-3410
	VWR-3857
	VWR-4010
	VWR-5575
	VWR-5717
	VWR-5929
	VWR-6384
	VWR-6385
	VWR-6386
	VWR-6430
	VWR-6858
	VWR-6668
	VWR-7086
	VWR-7087
	VWR-7153
	VWR-7168
	VWR-9190
	VWR-10728
	VWR-11172
	VWR-12569
	VWR-12617
	VWR-12620
	VWR-12789
	SNOW-322
    STORM-1723
Alliez Mysterio
Angus Boyd
	VWR-592
Ann Congrejo
	CT-193
Annie Milestone
Annika Genezzia
Ansariel Hiller
	STORM-1101
	VWR-25480
	VWR-26150
	STORM-1685
	STORM-1713
	STORM-1899
	STORM-1932
	STORM-1933
	MAINT-2368
	STORM-1931
	MAINT-2773
	STORM-2011
	MAINT-3187
	BUG-3764
	STORM-1984
	STORM-1979
	STORM-2083
	MAINT-5533
	STORM-2094
	MAINT-5756
	MAINT-4677
	MAINT-6300
	MAINT-6397
	MAINT-6432
	MAINT-6513
	MAINT-6514
	MAINT-6552
	STORM-2133
	MAINT-6511
	MAINT-6612
	MAINT-6637
	MAINT-6636
	MAINT-6744
	MAINT-6752
	MAINT-6773
	MAINT-6906
	MAINT-6911
	STORM-2140
	MAINT-6912
	MAINT-6929
	STORM-2141
	MAINT-6953
	MAINT-7028
	MAINT-7059
	MAINT-6519
	MAINT-7899
	STORM-2105
	STORM-2151
	MAINT-6917
	MAINT-8085
	MAINT-8723
	SL-10385
	SL-10891
	SL-10675
	SL-13364
	SL-13858
	SL-13697
	SL-14939
	SL-14940
	SL-14941
	SL-13395
	SL-3136
	SL-15200
	SL-15226
	SL-15227
	SL-15398
	SL-18432
	SL-19140
	SL-19575
	SL-19623
	SL-4126
	SL-20224
<<<<<<< HEAD
	https://github.com/secondlife/viewer/issues/1051
=======
	SL-20524
>>>>>>> bb3c36f5
Aralara Rajal
Arare Chantilly
	CHUIBUG-191
Ardy Lay
	STORM-859
	VWR-19499
	VWR-24917
Argent Stonecutter
	VWR-68
ArminWeatherHax
	STORM-1532
Armin Weatherwax
	VWR-8436
ArminasX Saiman
Arya Braveheart
Asaeda Meltingdots
Asturkon Jua
Asuka Neely
	VWR-3434
	VWR-8179
Aura Dirval
Avallyn Oakleaf
Avatar Quinzet
BabyA Littlething
Bacchus Ireto
Balp Allen
	VWR-4157
Bazaar
Be Holder
	SNOW-322
	SNOW-397
Beansy Twine
Benja Kepler
	VWR-746
Benjamin Bigdipper
Beq Janus
	BUG-227094
	SL-10288
    SL-11300
	SL-13583
	SL-14766
	SL-14927
	SL-11300
	SL-15709
	SL-16021
	SL-18202
	SL-18586
	SL-18592
	SL-18637
	SL-19317
	SL-19660
	SL-20610
Beth Walcher
Bezilon Kasei
Biancaluce Robbiani
	CT-225
	CT-226
	CT-227
	CT-228
	CT-229
	CT-230
	CT-231
	CT-321
	CT-352
Bill Walach
Blakar Ogre
	VWR-418
	VWR-881
	VWR-983
	VWR-1612
	VWR-1613
	VWR-2164
blino Nakamura
	VWR-17
Blitzckreed Levenque
Borg Capalini
Boroondas Gupte
	OPEN-29
	OPEN-39
	OPEN-54
	OPEN-99
	SNOW-278
	SNOW-503
	SNOW-510
	SNOW-527
	SNOW-610
	SNOW-624
	SNOW-737
	STORM-318
	STORM-1182
	VWR-233
	VWR-20583
	VWR-25654
	VWR-20891
	VWR-23455
	VWR-24487
	VWR-26066
	VWR-26458
	WEB-262
Bryn Oh
Buckaroo Mu
Bulli Schumann
	CT-218
	CT-219
	CT-220
	CT-221
	CT-222
	CT-223
	CT-224
	CT-319
	CT-350
	CT-352
bushing Spatula
	VWR-119
	VWR-424
blakopal Galicia
Callipygian Christensen
Cap Carver
Carjay McGinnis
	VWR-3737
	VWR-4070
	VWR-4212
	VWR-6154
	VWR-9400
	VWR-9620
Carla Broek
Carr Arbenlow
Catherine Pfeffer
	VWR-1282
	VWR-8624
	VWR-10854
Cathy Foil
Cayu Cluny
Celierra Darling
	VWR-1274
	VWR-6975
Chantal Harvey
Charles Courtois
Charlie Sazaland
Chaser Zaks
    BUG-225599
    BUG-227485
    SL-16874
	SL-20442
Cherry Cheevers
ChickyBabes Zuzu
Chorazin Allen
    BUG-229753
Christopher  Organiser
Ciaran Laval
Cinder Roxley
    BUG-2326
    BUG-3863
    BUG-8786
    OPEN-185
    OPEN-282
    OPEN-292
    OPEN-297
    STORM-1703
    STORM-1948
    STORM-1831
    STORM-1888
    STORM-1958
    STORM-1952
    STORM-1951
    STORM-2035
    STORM-2036
    STORM-2037
    STORM-2053
    STORM-2113
    STORM-2116
    STORM-2127
    STORM-2144
    SL-3404
    SL-17634
Clara Young
Coaldust Numbers
    VWR-1095
Colpo Wexler
Corinne Helendale
Corro Moseley
Coughdrop Littlething
Cron Stardust
	VWR-10579
	VWR-25120
	STORM-1075
	STORM-1919
	STORM-1920
	OPEN-209
	STORM-2017
Cypren Christenson
	STORM-417
Dante Tucker
Dale Glass
	VWR-120
	VWR-560
	VWR-2502
	VWR-1358
	VWR-2041
Darien Caldwell
	SH-3055
Dartagan Shepherd
Debs Regent
Decro Schmooz
Denim Kamachi
DiJodi Dubratt
Dil Spitz
	MAINT-4455
Dimitrio Lewis
Dirk
Draconis Neurocam
	STORM-1259
Drew Dri
	VWR-19683
Drew Dwi
Drewan Keats
	VWR-28
	VWR-248
	VWR-412
	VWR-638
	VWR-660
Dusan Writer
Dylan Haskell
	VWR-72
Dzonatas Sol
	VWR-187
	VWR-198
	VWR-777
	VWR-878
	VWR-962
	VWR-975
	VWR-1061
	VWR-1062
	VWR-1704
	VWR-1705
	VWR-1729
	VWR-1812
Eddi Decosta
	SNOW-586
Eddy Stryker
	VWR-15
	VWR-23
	VWR-1468
	VWR-1475
Edgware Marker
Egehan Dryke
Ellla McMahon
Elric Anatine
Emma Portilo
Emmie Fairymeadow
EponymousDylan Ra
	VWR-1289
	VWR-1465
Eva Nowicka
	CT-324
	CT-352
Eva Rau
Evangelista Emerald
Faelon Swordthain
Farallon Greyskin
	VWR-2036
Fawrsk
	SL-18893
Feep Larsson
	VWR-447
	VWR-1314
	VWR-4444
Fiachra Lach
Flemming Congrejo
	CT-193
	CT-318
Flower Ducatillon
Fluf Fredriksson
	VWR-3450
Fremont Cunningham
	VWR-1147
FreeSL Aeon
Frenchimmo Sabra
Frontera Thor
Fury Rosewood
Gaberoonie Zanzibar
Ganymedes Costagravas
Geenz Spad
	STORM-1823
	STORM-1900
	STORM-1905
	NORSPEC-229
	BUG-226611
	BUG-226617
	BUG-226618
	BUG-226646
	BUG-226647
	BUG-226648
	OPEN-339
	BUG-226620
	OPEN-340
	OPEN-343
Gene Frostbite
GeneJ Composer
Geneko Nemeth
	CT-117
	VWR-11069
Gentle Heron
Gentle Welinder
gwampa Lomu
Giggles Littlebird
Gigs Taggart
	SVC-493
	VWR-6
	VWR-38
	VWR-71
	VWR-101
	VWR-166
	VWR-234
	VWR-315
	VWR-326
	VWR-442
	VWR-493
	VWR-1203
	VWR-1217
	VWR-1434
	VWR-1987
	VWR-2065
	VWR-2491
	VWR-2502
	VWR-2331
	VWR-5308
	VWR-8781
	VWR-8783
Ginko Bayliss
	VWR-4
Grady Echegaray
Grazer Kline
	VWR-1092
	VWR-2113
Gudmund Shepherd
	VWR-1594
	VWR-1873
Guni Greenstein
Gwyneth Llewelyn
Gypsy Tripsa
Hackshaven Harford
Ham Rambler
Hamncheese Omlet
	VWR-333
Han Shuffle
Hanglow Short
HappySmurf Papp
	CT-193
Harleen Gretzky
Hatzfeld Runo
Henri Beauchamp
	VWR-1320
	VWR-1406
	VWR-4157
	SL-15175
	SL-19110
	SL-19159
	[NO JIRA] (fullbright HUD alpha fix)
herina Bode
Hikkoshi Sakai
	VWR-429
Hiro Sommambulist
	VWR-66
	VWR-67
	VWR-97
	VWR-100
	VWR-105
	VWR-118
	VWR-132
	VWR-136
	VWR-143
Hitomi Tiponi
	STORM-1741
	STORM-1862
	BUG-1067
Holger Gilruth
Horatio Freund
Hoze Menges
	VWR-255
Hydra Shaftoe
Hypatia Callisto
Hypatia Pickens
Ian Kas
	VWR-8780 (Russian localization)
	[NO JIRA] (Ukranian localization)
	CT-322
	CT-325
Identity Euler
Ima Mechanique
	OPEN-50
	OPEN-61
	OPEN-76
	STORM-959
	STORM-1175
	STORM-1708
	STORM-1831
	STORM-1832
	STORM-1855
	VWR-10791
	VWR-20553
	VWR-19213
    VWR-22401
    VWR-23739
	VWR-24766
	VWR-28065
Imnotgoing Sideways
Inma Rau
Innula Zenovka
Irene Muni
	CT-324
	CT-352
Iskar Ariantho
	VWR-1223
	VWR-11759
Iyoba Tarantal
Jacek Antonelli
	SNOW-388
	VWR-165
	VWR-188
	VWR-427
	VWR-597
	VWR-2054
	VWR-2448
	VWR-2896
	VWR-2947
	VWR-2948
	VWR-3605
	VWR-8617
Jack Abraham
Jagga Meredith
JB Kraft
	VWR-5283
	VWR-7802
Jennifer Boyle
Jeremy Marquez
Jessica Qin
Jinx Nordberg
Jo Bernandes
Jocial Sonnenkern
Joel Savard
Joghert LeSabre
	VWR-64
Jonathan Yap
	STORM-435
	STORM-523
	STORM-596
	STORM-615
	STORM-616
	STORM-643
	STORM-679
	STORM-723
	STORM-726
	STORM-737
	STORM-785
	STORM-812
	STORM-829
	STORM-844
	STORM-953
	STORM-954
	STORM-960
	STORM-869
	STORM-974
	STORM-975
	STORM-977
	STORM-979
	STORM-980
	STORM-1040
	VWR-17801
	VWR-24347
	STORM-975
	STORM-990
	STORM-1019
	STORM-844
	STORM-643
	STORM-1020
	STORM-1064
	STORM-960
	STORM-1101
	STORM-1108
	STORM-1094
	STORM-1077
	STORM-953
	STORM-1128
	STORM-956
	STORM-1095
	STORM-1236
	STORM-1259
	STORM-787
	STORM-1313
	STORM-899
	STORM-1273
	STORM-1276
	STORM-1462
	STORM-1459
	STORM-1297
	STORM-1522
	STORM-1567
	STORM-1572
	STORM-1574
	STORM-1579
	STORM-1638
	STORM-976
	STORM-1639
	STORM-910
	STORM-1653
	STORM-1642
	STORM-591
	STORM-1105
	STORM-1679
	STORM-1222
	STORM-1659
	STORM-1674
	STORM-1685
	STORM-1718
	STORM-1721
	STORM-1718
	STORM-1727
	STORM-1725
	STORM-1719
	STORM-1712
	STORM-1728
	STORM-1736
	STORM-1804
	STORM-1734
	STORM-1731
	STORM-653
	STORM-1737
	STORM-1733
	STORM-1741
	STORM-1790
	STORM-1795
	STORM-1788
	STORM-1803
	STORM-1795
	STORM-1799
	STORM-1796
	STORM-1807
	STORM-1812
	STORM-1820
	STORM-1839
	STORM-1842
	STORM-1808
	STORM-637
	STORM-1822
	STORM-1809
	STORM-1793
	STORM-1810
	STORM-68
	STORM-1838
	STORM-1892
	STORM-1894
	STORM-1860
	STORM-1852
	STORM-1870
	STORM-1872
	STORM-1858
	STORM-1862
	STORM-1918
	STORM-1915
	STORM-1929
	STORM-1953
	OPEN-161
	STORM-1953
	STORM-1957
	STORM-1993
	STORM-2017
	STORM-2007
	STORM-1980
	OPEN-113
	STORM-1975
	STORM-1982
	STORM-1975
	STORM-1987
	STORM-1982
	STORM-1992
	STORM-1989
	STORM-1987
	STORM-1986
	STORM-1981
	STORM-2015
	STORM-2031
	STORM-2030
	STORM-2034
	STORM-2018
	STORM-2082
	STORM-2086
	STORM-2085
	STORM-2088
	STORM-2094
	STORM-2099
	STORM-2091
	STORM-2092
	STORM-2100
	STORM-2104
	STORM-2142
	SL-10089
	BUG-229818
Kadah Coba
	STORM-1060
    STORM-1843
    SL-10675
Jondan Lundquist
Joosten Briebers
    MAINT-7074
    BUG-225288
Josef Munster
Josette Windlow
Juilan Tripsa
Juro Kothari
Justin RiversRunRed
Kage Pixel
	VWR-11
Kagehi Kohn
Kaimen Takahe
Katharine Berry
	STORM-1900
    OPEN-149
	STORM-1940
    OPEN-149
	STORM-1941
Keklily Longfall
Ken Lavender
Ken March
	CT-245
Kestral Karas
Kerutsen Sellery
	VWR-1350
Khisme Nitely
Khyota Wulluf
	VWR-2085
	VWR-8885
	VWR-9256
	VWR-9966
Kimar Coba
Kithrak Kirkorian
Kitty Barnett
	BUG-228664
	BUG-228665
	BUG-228719
	VWR-19699
	STORM-288
	STORM-799
	STORM-800
	STORM-1001
	STORM-1175
	STORM-1905
    VWR-24217
	STORM-1804
	MAINT-5416
	MAINT-6041
	MAINT-6142
	MAINT-6144
	MAINT-6152
	MAINT-6153
	MAINT-6154
	MAINT-6568
	STORM-2149
	MAINT-7581
	MAINT-7081
	DRTVWR-489 (Internal JIRA that tracks Kitty's sizeable, epic contribution: support for Emoji characters in the Viewer [April 2023])
    SL-18988
Kolor Fall
Komiko Okamoto
Korvel Noh
Kunnis Basiat
	VWR-82
	VWR-102
Lance Corrimal
	STORM-1910
	VWR-25269
	STORM-2008
Latif Khalifa
	VWR-5370
leliel Mirihi
	STORM-1100
	STORM-1602
len Starship
Lisa Lowe
	CT-218
	CT-219
	CT-220
	CT-221
	CT-222
	CT-223
	CT-224
	CT-319
Lockhart Cordoso
	VWR-108
LSL Scientist
Lamorna Proctor
Lares Carter
Larry Pixel
Lars Næsbye Christensen
	SL-20054
Laurent Bechir
Leal Choche
Lenae Munz
Lexi Frua
Lillie Cordeaux
Lilly Zenovka
Lizzy Macarthur
Logue Takacs
	INTL-490
Luban Yiyuan
Luc Starsider
Luminous Luminos
	STORM-959
Lunita Savira
Maccus McCullough
maciek marksman
	CT-86
Madison Blanc
Maggie Darwin
Magnus Balczo
	CT-138
Malarthi Behemoth
Mallory Destiny
Malwina Dollinger
	CT-138
Manx Wharton
march Korda
	SVC-1020
Marc Claridge
Marc2 Sands
Marianne McCann
Marine Kelley
    CHUIBUG-134
    STORM-281
    STORM-1910
MartinRJ Fayray
    STORM-1844
    STORM-1845
    STORM-1911
    STORM-1934
Matrice Laville
Matthew Anthony
Matthew Dowd
	VWR-1344
	VWR-1651
	VWR-1736
	VWR-1737
	VWR-1761
	VWR-2681
Matto Destiny
Maxim RiversRunRed
McCabe Maxsted
	SNOW-387
	VWR-1318
	VWR-4065
	VWR-4826
	VWR-6518
	VWR-7827
	VWR-7877
	VWR-7893
	VWR-8080
	VWR-8454
	VWR-8689
	VWR-9007
Medhue Simoni
Mel Vanbeeck
Melinda Latynina
Mencius Watts
Michelle2 Zenovka
    STORM-477
	VWR-2652
	VWR-2662
	VWR-2834
	VWR-3749
	VWR-4022
	VWR-4331
	VWR-4506
	VWR-4981
	VWR-5082
	VWR-5659
	VWR-7831
	VWR-8885
	VWR-8889
	VWR-8310
	VWR-9499
    STORM-1060
Michi Lumin
Midian Farspire
Miles Glaz
Mindy Mathy
Minerva Memel
Mitch Wagner
Mm Alder
	SNOW-376
	VWR-197
	VWR-3777
	VWR-4232
	VWR-4794
	VWR-13578
Mo Hax
Moon Metty
	STORM-2078
Mourna Biziou
Mr Greggan
	VWR-445
Nao Noe
naofan Teardrop
Naomah Beaumont
Nathiel Siamendes
Nber Medici
Neko Link
Netpat Igaly
Neutron Chesnokov
Newfie Pendragon
Nicholai Laviscu
Nicholaz Beresford
	VWR-132
	VWR-176
	VWR-193
	VWR-349
	VWR-353
	VWR-364
	VWR-374
	VWR-546
	VWR-691
	VWR-727
	VWR-793
	VWR-794
	VWR-802
	VWR-803
	VWR-804
	VWR-805
	VWR-807
	VWR-808
	VWR-809
	VWR-810
	VWR-823
	VWR-849
	VWR-856
	VWR-865
	VWR-869
	VWR-870
	VWR-871
	VWR-873
	VWR-908
	VWR-966
	VWR-1105
	VWR-1221
	VWR-1230
	VWR-1270
	VWR-1294
	VWR-1296
	VWR-1354
	VWR-1410
	VWR-1418
	VWR-1436
	VWR-1453
	VWR-1455
	VWR-1470
	VWR-1471
	VWR-1566
	VWR-1578
	VWR-1626
	VWR-1646
	VWR-1655
	VWR-1698
	VWR-1706
	VWR-1721
	VWR-1723
	VWR-1732
	VWR-1754
	VWR-1769
	VWR-1808
	VWR-1826
	VWR-1861
	VWR-1872
	VWR-1968
	VWR-2046
	VWR-2142
	VWR-2152
	VWR-2614
	VWR-2411
	VWR-2412
	VWR-2682
	VWR-2684
Nick Rhodes
Nicky Dasmijn
	MAINT-873
	MAINT-7541
	VWR-29228
	MAINT-1392
	MAINT-873
	SUN-72
	BUG-2432
	STORM-1935
	STORM-1936
	BUG-3605
	CHUIBUG-197
	OPEN-187
	STORM-1937
	OPEN-187
	SL-15234
	STORM-2010
	STORM-2082
	MAINT-6665
	SL-10291
	SL-10293
	SL-11061
	SL-11072
	SL-13141
	SL-13642
	SL-14541
	SL-16438
	SL-17218
	SL-17238
	SL-17585
Nicky Perian
	OPEN-1
	STORM-1087
	STORM-1090
	STORM-1828
    STORM-2080
Nicoladie Gymnast
NiranV Dean
    STORM-2040
    STORM-2042
    STORM-2043
    STORM-2044
    STORM-2045
    STORM-2046
    STORM-2047
    STORM-2048
    STORM-2049
    STORM-2050
    STORM-2051
    STORM-2052
    STORM-2057
    STORM-2058
    STORM-2059
    STORM-2060
    STORM-2061
    STORM-2063
    STORM-2065
    STORM-2066
    STORM-2068
    STORM-2073
    STORM-2076
    BUG-372
    BUG-1179
    BUG-6835
    BUG-6837
    BUG-6839
    BUG-6840
    BUG-6958
    BUG-7020
Nounouch Hapmouche
	VWR-238
Ollie Kubrick
Orenj Marat
Orion Delphis
Oryx Tempel
PanteraPolnocy
	SL-18891
	SL-18904
	SL-18937
	SL-19207
	SL-19681
Parvati Silverweb
Patric Mills
	VWR-2645
Paul Churchill
	VWR-20
	VWR-493
	VWR-749
	VWR-1567
	VWR-1647
	VWR-1880
	VWR-2072
Paula Innis
	VWR-30
	VWR-293
	VWR-1049
	VWR-1562
Peekay Semyorka
	VWR-7
	VWR-19
	VWR-49
	VWR-79
Pell Smit
	MAINT-4323
	STORM-2069
	STORM-2070
	STORM-2071
	STORM-2072
Peter Lameth
	VWR-7331
PeterPunk Mooney
Pixel Gausman
Pixel Scientist
Pf Shan
	CT-225
	CT-226
	CT-227
	CT-228
	CT-229
	CT-230
	CT-231
	CT-321
	SNOW-422
Polo Gufler
Pounce Teazle
princess niven
	VWR-5733
	CT-85
	CT-320
	CT-352
Professor Noarlunga
Psi Merlin
Quantum Destiny
Questar Utu
Quicksilver Hermes
RAT Quan
Radio Signals
Ralf Setsuko
RedMokum Bravin
Renault Clio
	VWR-1976
resu Ampan
	SNOW-93
Revolution Perenti
Rezit Sideways
Rich Grainger
Ringo Tuxing
	CT-225
	CT-226
	CT-227
	CT-228
	CT-229
	CT-230
	CT-231
	CT-321
Riva
Robin Cornelius
	SNOW-108
	SNOW-204
	SNOW-287
	SNOW-484
	SNOW-504
	SNOW-506
	SNOW-507
	SNOW-511
	SNOW-512
	SNOW-514
	SNOW-520
	SNOW-585
	SNOW-599
	SNOW-747
	STORM-422
	STORM-591
	STORM-960
	STORM-1019
	STORM-1095
	STORM-1128
	STORM-1459
	VWR-2488
	VWR-9557
	VWR-10579
	VWR-11128
	VWR-12533
	VWR-12587
	VWR-12758
	VWR-12763
	VWR-12995
	VWR-20911
Rosco Teardrop
Rose Evans
Rudee Voom
RufusTT Horsefly
Ryozu Kojima
	VWR-53
	VWR-287
Sachi Vixen
Sahkolihaa Contepomi
	MATBUG-102
Saii Hallard
SaintLEOlions Zimer
Salahzar Stenvaag
	CT-225
	CT-226
	CT-227
	CT-228
	CT-229
	CT-230
	CT-231
	CT-321
Samm Larkham
Sammy Frederix
	VWR-6186
Sasy Scarborough
Satanello Miami
Satomi Ahn
	STORM-501
	STORM-229
	VWR-20553
	VWR-24502
Scrim Pinion
Scrippy Scofield
	VWR-3748
Seg Baphomet
	VWR-1475
	VWR-1525
	VWR-1585
	VWR-1586
	VWR-2662
	VWR-3206
	VWR-2488
Sergen Davies
	CT-225
	CT-226
	CT-227
	CT-228
	CT-229
	CT-230
	CT-231
	CT-321
SexySteven Morrisey
Shawn Kaufmat
	SNOW-240
Sheet Spotter
Shnurui Troughton
Shyotl Kuhr
	MAINT-1138
	MAINT-2334
	MAINT-6913
	STORM-2143
	SL-11625
Siana Gearz
	STORM-960
	STORM-1088
	MAINT-1138
	MAINT-2334
sicarius Thorne
Sicarius Toxx
SignpostMarv Martin
	VWR-153
	VWR-154
	VWR-155
	VWR-218
	VWR-373
	VWR-8357
Simon Nolan
	VWR-409
Sini Nubalo
Sitearm Madonna
SLB Wirefly
Slee Mayo
    SEC-1075
snowy Sidran
Sovereign Engineer
    MAINT-2334
    OPEN-189
    STORM-1972
    STORM-2113
    OPEN-195
    OPEN-217
    OPEN-295
    MAINT-6107
    STORM-2107
    MAINT-6218
    MAINT-6913
    STORM-2143
    STORM-2148
    MAINT-7343
    SL-11079
    OPEN-343
	SL-11625
    BUG-229030
	SL-14696
	SL-14705
	SL-14706
	SL-14707
	SL-14731
	SL-14732
	SL-15096
	SL-16127
	SL-18249
    SL-18394
    SL-18412
    SL-18497
    SL-18525
    SL-18534
    SL-19690
    SL-19336
SpacedOut Frye
	VWR-34
	VWR-45
	VWR-57
	VWR-94
	VWR-113
	VWR-121
	VWR-123
	VWR-130
	VWR-1823
Sporked Friis
	VWR-4903
Soupa Segura
Squirrel Wood
ST Mensing
Starshine Halasy
Stevex Janus
	VWR-1182
Stickman Ingmann
Still Defiant
	VWR-207
	VWR-227
	VWR-446
Strife Onizuka
	SVC-9
	VWR-14
	VWR-74
	VWR-85
	VWR-148
	WEB-164
	VWR-183
	VWR-2265
	VWR-4111
	SNOW-691
Sudane Erato
Synystyr Texan
Takeda Terrawyng
TankMaster Finesmith
	OPEN-140
	OPEN-142
	OPEN-154
	OPEN-295
	STORM-1100
	STORM-1258
	STORM-1602
	STORM-1868
	STORM-1950
    VWR-26622
	VWR-29224
Talamasca
Tali Rosca
Tayra Dagostino
	SNOW-517
	SNOW-543
	VWR-13947
TBBle Kurosawa
	VWR-938
	VWR-941
	VWR-942
	VWR-944
	VWR-945
	SNOW-543
	VWR-1891
	VWR-1892
Teardrops Fall
	VWR-5366
Techwolf Lupindo
	SNOW-92
	SNOW-592
	SNOW-649
	SNOW-650
	SNOW-651
	SNOW-654
	SNOW-687
	SNOW-680
	SNOW-681
	SNOW-685
	SNOW-690
	SNOW-746
	VWR-12385
	VWR-20893
	OPEN-161
Templar Merlin
tenebrous pau
	VWR-247
Tezcatlipoca Bisiani
Tharax Ferraris
	VWR-605
Thickbrick Sleaford
	SNOW-207
	SNOW-390
	SNOW-421
	SNOW-462
	SNOW-586
	SNOW-592
	SNOW-635
	SNOW-743
	VWR-7109
	VWR-9287
	VWR-13483
	VWR-13947
	VWR-24420
	STORM-956
	STORM-1147
	STORM-1325
Thoys Pan
	SL-12396
Thraxis Epsilon
	SVC-371
	VWR-383
Tiel Stonecutter
tiamat bingyi
	CT-246
Tofu Buzzard
	CTS-411
	STORM-546
	VWR-24509
	SH-2477
	STORM-1684
	STORM-1819
Tony Kembia
Tonya Souther
	STORM-1905
	BUG-3875
	BUG-3968
	OPEN-345
Torben Trautman
TouchaHoney Perhaps
TraductoresAnonimos Alter
	CT-324
Trey Reanimator
TriloByte Zanzibar
	STORM-1100
Trinity Dechou
Trinity Dejavu
Tue Torok
	CT-68
	CT-69
	CT-70
	CT-72
	CT-73
	CT-74
Twisted Laws
	SNOW-352
	STORM-466
	STORM-467
	STORM-844
	STORM-643
	STORM-954
	STORM-1103
Unlikely Quintessa
UsikuFarasi Kanarik
Vadim Bigbear
	VWR-2681
Vaalith Jinn
    STORM-64
    MATBUG-8
Vector Hastings
	VWR-8726
Veritas Raymaker
Vex Streeter
	STORM-1642
Viaticus Speculaas
Vick Forcella
Villain Baroque
Vixen Heron
	VWR-2710
	CT-88
Vixie Durant
Void Singer
Watty Berkson
Westley Schridde
Westley Streeter
Whimsy Winx
Whirly Fizzle
	STORM-1895
	VWR-29543
	MAINT-873
	STORM-1930
	BUG-6659
	STORM-2078
	BUG-17349
Whoops Babii
	VWR-631
	VWR-1640
	VWR-3340
	SNOW-667
	VWR-4800
	VWR-4802
	VWR-4804
	VWR-4805
	VWR-4806
	VWR-4808
	VWR-4809
	VWR-4811
	VWR-4815
	VWR-4816
	VWR-4818
	VWR-5659
	VWR-8291
	VWR-8292
	VWR-8293
	VWR-8294
	VWR-8295
	VWR-8296
	VWR-8297
	VWR-8298
Winter Ventura
Wilton Lundquist
	VWR-7682
Wolf Loonie
	STORM-1868
WolfPup Lowenhar
	OPEN-1
	OPEN-37
	SNOW-622
	SNOW-772
	STORM-102
	STORM-103
	STORM-143
	STORM-236
	STORM-255
	STORM-256
	STORM-288
	STORM-535
	STORM-544
	STORM-654
	STORM-674
	STORM-776
	STORM-825
	STORM-859
	STORM-1098
	VWR-20741
	VWR-20933
Wundur Primbee
Xellessanova Zenith
	STORM-1793
Xiki Luik
xstorm Radek
YongYong Francois
Zak Westminster
Zai Lynch
	VWR-19505
    STORM-1902
Zana Kohime
Zaren Alexander
Zarkonnen Decosta
	VWR-253
Zeja Pyle
ZenMondo Wormser
Zi Ree
	SH-489
	VWR-423
	VWR-671
	VWR-682
	VWR-684
	VWR-9127
	VWR-1140
	VWR-24017
	VWR-25588
	STORM-1790
	STORM-1842
	SL-18348
	SL-18593
Zipherius Turas
	VWR-76
	VWR-77
Zoex Flanagan
<|MERGE_RESOLUTION|>--- conflicted
+++ resolved
@@ -245,11 +245,8 @@
 	SL-19623
 	SL-4126
 	SL-20224
-<<<<<<< HEAD
-	https://github.com/secondlife/viewer/issues/1051
-=======
 	SL-20524
->>>>>>> bb3c36f5
+	secondlife/viewer#1051
 Aralara Rajal
 Arare Chantilly
 	CHUIBUG-191
