--- conflicted
+++ resolved
@@ -712,14 +712,11 @@
 	STORM-1987
 	STORM-1986
 	STORM-1981
-<<<<<<< HEAD
 	STORM-2015
+	STORM-2031
 	STORM-2030
 	STORM-2034
 	STORM-2018
-=======
-	STORM-2031
->>>>>>> 4fffc8c8
 Kadah Coba
 	STORM-1060
     STORM-1843
