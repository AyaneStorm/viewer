# -*- cmake -*-
#
# Compilation options shared by all Second Life components.

#*****************************************************************************
#   It's important to realize that CMake implicitly concatenates
#   CMAKE_CXX_FLAGS with (e.g.) CMAKE_CXX_FLAGS_RELEASE for Release builds. So
#   set switches in CMAKE_CXX_FLAGS that should affect all builds, but in
#   CMAKE_CXX_FLAGS_RELEASE or CMAKE_CXX_FLAGS_RELWITHDEBINFO for switches
#   that should affect only that build variant.
#
#   Also realize that CMAKE_CXX_FLAGS may already be partially populated on
#   entry to this file.
#*****************************************************************************
include_guard()

include(Variables)

# We go to some trouble to set LL_BUILD to the set of relevant compiler flags.
set(CMAKE_CXX_FLAGS "${CMAKE_CXX_FLAGS} $ENV{LL_BUILD}")
# Given that, all the flags you see added below are flags NOT present in
# https://bitbucket.org/lindenlab/viewer-build-variables/src/tip/variables.
# Before adding new ones here, it's important to ask: can this flag really be
# applied to the viewer only, or should/must it be applied to all 3p libraries
# as well?

# Portable compilation flags.
add_compile_definitions( ADDRESS_SIZE=${ADDRESS_SIZE})

# Configure crash reporting
set(RELEASE_CRASH_REPORTING OFF CACHE BOOL "Enable use of crash reporting in release builds")
set(NON_RELEASE_CRASH_REPORTING OFF CACHE BOOL "Enable use of crash reporting in developer builds")

if(RELEASE_CRASH_REPORTING)
  add_compile_definitions( LL_SEND_CRASH_REPORTS=1)
endif()

if(NON_RELEASE_CRASH_REPORTING)
  add_compile_definitions( LL_SEND_CRASH_REPORTS=1)
endif()

<<<<<<< HEAD
# The viewer code base can now be successfully compiled with -std=c++14. But
# turning that on in the generic viewer-build-variables/variables file would
# potentially require tweaking each of our ~50 third-party library builds.
# Until we decide to set -std=c++14 in viewer-build-variables/variables, set
# it locally here: we want to at least prevent inadvertently reintroducing
# viewer code that would fail with C++14.
set(CMAKE_CXX_STANDARD 17)
=======
# Don't bother with a MinSizeRel or Debug builds.
set(CMAKE_CONFIGURATION_TYPES "RelWithDebInfo;Release" CACHE STRING "Supported build types." FORCE)
>>>>>>> 6fdd35d5

# Platform-specific compilation flags.

if (WINDOWS)
  # Don't build DLLs.
  set(BUILD_SHARED_LIBS OFF)

  # for "backwards compatibility", cmake sneaks in the Zm1000 option which royally
  # screws incredibuild. this hack disables it.
  # for details see: http://connect.microsoft.com/VisualStudio/feedback/details/368107/clxx-fatal-error-c1027-inconsistent-values-for-ym-between-creation-and-use-of-precompiled-headers
  # http://www.ogre3d.org/forums/viewtopic.php?f=2&t=60015
  # http://www.cmake.org/pipermail/cmake/2009-September/032143.html
  string(REPLACE "/Zm1000" " " CMAKE_CXX_FLAGS ${CMAKE_CXX_FLAGS})

  # Without PreferredToolArchitecture=x64, as of 2020-06-26 the 32-bit
  # compiler on our TeamCity build hosts has started running out of virtual
  # memory for the precompiled header file.
  # CP changed to only append the flag for 32bit builds - on 64bit builds,
  # locally at least, the build output is spammed with 1000s of 'D9002'
  # warnings about this switch being ignored.
  if( ADDRESS_SIZE EQUAL 32 )
    set(CMAKE_CXX_FLAGS "${CMAKE_CXX_FLAGS} /p:PreferredToolArchitecture=x64")  
  endif()
  # zlib has assembly-language object files incompatible with SAFESEH
  add_link_options(/LARGEADDRESSAWARE
          /SAFESEH:NO
          /NODEFAULTLIB:LIBCMT
          /IGNORE:4099)

  add_definitions(
      -DNOMINMAX
#      /DDOM_DYNAMIC            # For shared library colladadom
      )
  add_compile_options(
          /Zo
          /GS
          /TP
          /W3
          /c
          /Zc:forScope
          /nologo
          /Oy-
          /fp:fast
          /MP
      )

  # Nicky: x64 implies SSE2
  if( ADDRESS_SIZE EQUAL 32 )
    add_compile_options( /arch:SSE2 )
  endif()
     
  # Are we using the crummy Visual Studio KDU build workaround?
  if (NOT VS_DISABLE_FATAL_WARNINGS)
    add_compile_options(/WX)
  endif (NOT VS_DISABLE_FATAL_WARNINGS)

  #ND: When using something like buildcache (https://github.com/mbitsnbites/buildcache)
  # to make those wrappers work /Zi must be changed to /Z7, as /Zi due to it's nature is not compatible with caching
  if( ${CMAKE_CXX_COMPILER_LAUNCHER} MATCHES ".*cache.*")
    add_compile_options( /Z7 )
    string(REPLACE "/Zi" "/Z7" CMAKE_CXX_FLAGS "${CMAKE_CXX_FLAGS}")
    string(REPLACE "/Zi" "/Z7" CMAKE_CXX_FLAGS_RELEASE "${CMAKE_CXX_FLAGS_RELEASE}")
    string(REPLACE "/Zi" "/Z7" CMAKE_C_FLAGS_RELEASE "${CMAKE_C_FLAGS_RELEASE}")
    string(REPLACE "/Zi" "/Z7" CMAKE_C_FLAGS_RELWITHDEBINFO "${CMAKE_C_FLAGS_RELWITHDEBINFO}")
    string(REPLACE "/Zi" "/Z7" CMAKE_CXX_FLAGS_RELWITHDEBINFO "${CMAKE_CXX_FLAGS_RELWITHDEBINFO}")
  endif()
endif (WINDOWS)


if (LINUX)
  set(CMAKE_SKIP_RPATH TRUE)

   # EXTERNAL_TOS
   # force this platform to accept TOS via external browser

   # LL_IGNORE_SIGCHLD
   # don't catch SIGCHLD in our base application class for the viewer - some of
   # our 3rd party libs may need their *own* SIGCHLD handler to work. Sigh! The
   # viewer doesn't need to catch SIGCHLD anyway.

  add_compile_definitions(
          _REENTRANT
          _FORTIFY_SOURCE=2
          EXTERNAL_TOS
          APPID=secondlife
          LL_IGNORE_SIGCHLD
  )
  add_compile_options(
          -fexceptions
          -fno-math-errno
          -fno-strict-aliasing
          -fsigned-char
          -msse2
          -mfpmath=sse
          -pthread
          -Wno-parentheses
          -Wno-deprecated
          -fvisibility=hidden
  )

  if (ADDRESS_SIZE EQUAL 32)
    add_compile_options(-march=pentium4)
  endif (ADDRESS_SIZE EQUAL 32)

  # this stops us requiring a really recent glibc at runtime
  add_compile_options(-fno-stack-protector)
  # linking can be very memory-hungry, especially the final viewer link
  set(CMAKE_CXX_LINK_FLAGS "-Wl,--no-keep-memory")

  set(CMAKE_CXX_FLAGS_DEBUG "-fno-inline ${CMAKE_CXX_FLAGS_DEBUG}")
endif (LINUX)


if (DARWIN)
  # Warnings should be fatal -- thanks, Nicky Perian, for spotting reversed default
  set(CLANG_DISABLE_FATAL_WARNINGS OFF)
  set(CMAKE_CXX_LINK_FLAGS "-Wl,-headerpad_max_install_names,-search_paths_first")
  set(CMAKE_SHARED_LINKER_FLAGS "${CMAKE_CXX_LINK_FLAGS}")
  set(DARWIN_extra_cstar_flags "-Wno-unused-local-typedef -Wno-deprecated-declarations")
  # Ensure that CMAKE_CXX_FLAGS has the correct -g debug information format --
  # see Variables.cmake.
  string(REPLACE "-gdwarf-2" "-g${CMAKE_XCODE_ATTRIBUTE_DEBUG_INFORMATION_FORMAT}"
    CMAKE_CXX_FLAGS "${CMAKE_CXX_FLAGS}")
  set(CMAKE_CXX_FLAGS "${CMAKE_CXX_FLAGS} ${DARWIN_extra_cstar_flags}")
  set(CMAKE_C_FLAGS "${CMAKE_C_FLAGS}  ${DARWIN_extra_cstar_flags}")
  # NOTE: it's critical that the optimization flag is put in front.
  # NOTE: it's critical to have both CXX_FLAGS and C_FLAGS covered.
## Really?? On developer machines too?
##set(ENABLE_SIGNING TRUE)
##set(SIGNING_IDENTITY "Developer ID Application: Linden Research, Inc.")
endif (DARWIN)

if (LINUX OR DARWIN)
  set(GCC_WARNINGS -Wall -Wno-sign-compare -Wno-trigraphs)

  if (NOT GCC_DISABLE_FATAL_WARNINGS)
    list(APPEND GCC_WARNINGS -Werror)
  endif (NOT GCC_DISABLE_FATAL_WARNINGS)

  list(APPEND GCC_WARNINGS -Wno-reorder -Wno-non-virtual-dtor -Wno-unused-but-set-variable  -Wno-unused-variable )

  add_compile_options(${GCC_WARNINGS})
  add_compile_options(-m${ADDRESS_SIZE})
endif (LINUX OR DARWIN)

<|MERGE_RESOLUTION|>--- conflicted
+++ resolved
@@ -39,18 +39,8 @@
   add_compile_definitions( LL_SEND_CRASH_REPORTS=1)
 endif()
 
-<<<<<<< HEAD
-# The viewer code base can now be successfully compiled with -std=c++14. But
-# turning that on in the generic viewer-build-variables/variables file would
-# potentially require tweaking each of our ~50 third-party library builds.
-# Until we decide to set -std=c++14 in viewer-build-variables/variables, set
-# it locally here: we want to at least prevent inadvertently reintroducing
-# viewer code that would fail with C++14.
-set(CMAKE_CXX_STANDARD 17)
-=======
 # Don't bother with a MinSizeRel or Debug builds.
 set(CMAKE_CONFIGURATION_TYPES "RelWithDebInfo;Release" CACHE STRING "Supported build types." FORCE)
->>>>>>> 6fdd35d5
 
 # Platform-specific compilation flags.
 
