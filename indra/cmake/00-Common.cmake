# -*- cmake -*-
#
# Compilation options shared by all Second Life components.

include(Variables)


# Portable compilation flags.

if (EXISTS ${CMAKE_SOURCE_DIR}/llphysics)
  # The release build should only offer to send crash reports if we're
  # building from a Linden internal source tree.
  set(release_crash_reports 1)
else (EXISTS ${CMAKE_SOURCE_DIR}/llphysics)
  set(release_crash_reports 0) 
endif (EXISTS ${CMAKE_SOURCE_DIR}/llphysics)

set(CMAKE_CXX_FLAGS_DEBUG "-D_DEBUG -DLL_DEBUG=1")
set(CMAKE_CXX_FLAGS_RELEASE
    "-DLL_RELEASE=1 -DLL_RELEASE_FOR_DOWNLOAD=1 -D_SECURE_SCL=0 -DLL_SEND_CRASH_REPORTS=${release_crash_reports} -DNDEBUG") 

set(CMAKE_CXX_FLAGS_RELWITHDEBINFO 
    "-DLL_RELEASE=1 -D_SECURE_SCL=0 -DLL_SEND_CRASH_REPORTS=0 -DNDEBUG -DLL_RELEASE_WITH_DEBUG_INFO=1")


# Don't bother with a MinSizeRel build.

set(CMAKE_CONFIGURATION_TYPES "RelWithDebInfo;Release;Debug" CACHE STRING
    "Supported build types." FORCE)


# Platform-specific compilation flags.

if (WINDOWS)
  # Don't build DLLs.
  set(BUILD_SHARED_LIBS OFF)

  set(CMAKE_CXX_FLAGS_DEBUG "${CMAKE_CXX_FLAGS_DEBUG} /Od /Zi /MDd"
      CACHE STRING "C++ compiler debug options" FORCE)
  set(CMAKE_CXX_FLAGS_RELWITHDEBINFO 
      "${CMAKE_CXX_FLAGS_RELWITHDEBINFO} /Od /Zi /MD"
      CACHE STRING "C++ compiler release-with-debug options" FORCE)
  set(CMAKE_CXX_FLAGS_RELEASE
      "${CMAKE_CXX_FLAGS_RELEASE} ${LL_CXX_FLAGS} /O2 /Zi /MD"
      CACHE STRING "C++ compiler release options" FORCE)

  set(CMAKE_CXX_STANDARD_LIBRARIES "")
  set(CMAKE_C_STANDARD_LIBRARIES "")

  add_definitions(
      /DLL_WINDOWS=1
      /DDOM_DYNAMIC
      /DUNICODE
      /D_UNICODE 
      /GS
      /TP
      /W2
      /c
      /Zc:forScope
      /nologo
      /Oy-
      )
     
  if(MSVC80 OR MSVC90)
    set(CMAKE_CXX_FLAGS_RELEASE
      "${CMAKE_CXX_FLAGS_RELEASE} -D_SECURE_STL=0 -D_HAS_ITERATOR_DEBUGGING=0"
      CACHE STRING "C++ compiler release options" FORCE)
   
    add_definitions(
      /Zc:wchar_t-
      )
  endif (MSVC80 OR MSVC90)
  
  # Are we using the crummy Visual Studio KDU build workaround?
  if (NOT VS_DISABLE_FATAL_WARNINGS)
    add_definitions(/WX)
  endif (NOT VS_DISABLE_FATAL_WARNINGS)
endif (WINDOWS)


if (LINUX)
  set(CMAKE_SKIP_RPATH TRUE)

  # Here's a giant hack for Fedora 8, where we can't use
  # _FORTIFY_SOURCE if we're using a compiler older than gcc 4.1.

  find_program(GXX g++)
  mark_as_advanced(GXX)

  if (GXX)
    execute_process(
        COMMAND ${GXX} --version
        COMMAND sed "s/^[gc+ ]*//"
        COMMAND head -1
        OUTPUT_VARIABLE GXX_VERSION
        OUTPUT_STRIP_TRAILING_WHITESPACE
        )
  else (GXX)
    set(GXX_VERSION x)
  endif (GXX)

  # The quoting hack here is necessary in case we're using distcc or
  # ccache as our compiler.  CMake doesn't pass the command line
  # through the shell by default, so we end up trying to run "distcc"
  # " g++" - notice the leading space.  Ugh.

  execute_process(
      COMMAND sh -c "${CMAKE_CXX_COMPILER} ${CMAKE_CXX_COMPILER_ARG1} --version"
      COMMAND sed "s/^[gc+ ]*//"
      COMMAND head -1
      OUTPUT_VARIABLE CXX_VERSION
      OUTPUT_STRIP_TRAILING_WHITESPACE)

  if (${GXX_VERSION} STREQUAL ${CXX_VERSION})
    add_definitions(-D_FORTIFY_SOURCE=2)
  else (${GXX_VERSION} STREQUAL ${CXX_VERSION})
    if (NOT ${GXX_VERSION} MATCHES " 4.1.*Red Hat")
      add_definitions(-D_FORTIFY_SOURCE=2)
    endif (NOT ${GXX_VERSION} MATCHES " 4.1.*Red Hat")
  endif (${GXX_VERSION} STREQUAL ${CXX_VERSION})

  # Let's actually get a numerical version of gxx's version
  STRING(REGEX REPLACE ".* ([0-9])\\.([0-9])\\.([0-9]).*" "\\1\\2\\3" CXX_VERSION ${CXX_VERSION})

  # gcc 4.3 and above don't like the LL boost and also 
  # cause warnings due to our use of deprecated headers
  if(${CXX_VERSION} GREATER 429)
    add_definitions(-Wno-parentheses)
    set(CMAKE_CXX_FLAGS "-Wno-deprecated ${CMAKE_CXX_FLAGS}")
  endif (${CXX_VERSION} GREATER 429)

  # End of hacks.

  add_definitions(
      -DLL_LINUX=1
      -D_REENTRANT
      -fexceptions
      -fno-math-errno
      -fno-strict-aliasing
      -fsigned-char
      -g
      -pthread
      )

  if (SERVER)
    set(CMAKE_CXX_FLAGS "${CMAKE_CXX_FLAGS} -ftemplate-depth-60")
    if (EXISTS /etc/debian_version)
      FILE(READ /etc/debian_version DEBIAN_VERSION)
    else (EXISTS /etc/debian_version)
      set(DEBIAN_VERSION "")
    endif (EXISTS /etc/debian_version)

    if (NOT DEBIAN_VERSION STREQUAL "3.1")
      add_definitions(-DCTYPE_WORKAROUND)
    endif (NOT DEBIAN_VERSION STREQUAL "3.1")

    if (EXISTS /usr/lib/mysql4/mysql)
      link_directories(/usr/lib/mysql4/mysql)
    endif (EXISTS /usr/lib/mysql4/mysql)

    add_definitions(
        -msse2
        -mfpmath=sse
        )
  endif (SERVER)

  if (VIEWER)
    add_definitions(-DAPPID=secondlife)
    add_definitions(-fvisibility=hidden)
    # don't catch SIGCHLD in our base application class for the viewer - some of our 3rd party libs may need their *own* SIGCHLD handler to work.  Sigh!  The viewer doesn't need to catch SIGCHLD anyway.
    add_definitions(-DLL_IGNORE_SIGCHLD)
    if (NOT STANDALONE)
      # this stops us requiring a really recent glibc at runtime
      add_definitions(-fno-stack-protector)
      # linking can be so slow - give us a chance to figure out why
      set(CMAKE_CXX_LINK_FLAGS "-Wl,--stats,--no-keep-memory")
    endif (NOT STANDALONE)
  endif (VIEWER)

  set(CMAKE_CXX_FLAGS_DEBUG "-fno-inline ${CMAKE_CXX_FLAGS_DEBUG}")
  set(CMAKE_CXX_FLAGS_RELEASE "-O2 ${CMAKE_CXX_FLAGS_RELEASE}")
endif (LINUX)


if (DARWIN)
  # NOTE (per http://lists.apple.com/archives/darwin-dev/2008/Jan/msg00232.html):
  # > Why the bus error? What am I doing wrong? 
  # This is a known issue where getcontext(3) is writing past the end of the
  # ucontext_t struct when _XOPEN_SOURCE is not defined (rdar://problem/5578699 ).
  # As a workaround, define _XOPEN_SOURCE before including ucontext.h.
  add_definitions(-DLL_DARWIN=1 -D_XOPEN_SOURCE)
  set(CMAKE_CXX_LINK_FLAGS "-Wl,-headerpad_max_install_names,-search_paths_first")
  set(CMAKE_SHARED_LINKER_FLAGS "${CMAKE_CXX_LINK_FLAGS}")
  set(DARWIN_extra_cstar_flags "-mlong-branch")
  set(CMAKE_CXX_FLAGS "${CMAKE_CXX_FLAGS} ${DARWIN_extra_cstar_flags}")
  set(CMAKE_C_FLAGS "${CMAKE_C_FLAGS}  ${DARWIN_extra_cstar_flags}")
  # NOTE: it's critical that the optimization flag is put in front.
  # NOTE: it's critical to have both CXX_FLAGS and C_FLAGS covered.
  set(CMAKE_CXX_FLAGS_RELWITHDEBINFO "-O0 ${CMAKE_CXX_FLAGS_RELWITHDEBINFO}")
  set(CMAKE_C_FLAGS_RELWITHDEBINFO "-O0 ${CMAKE_C_FLAGS_RELWITHDEBINFO}")
endif (DARWIN)


if (LINUX OR DARWIN)
<<<<<<< HEAD
  set(GCC_WARNINGS "-Wall -Wno-sign-compare -Wno-trigraphs -Wno-non-virtual-dtor")
=======
  set(GCC_WARNINGS "-Wall -Wno-sign-compare -Wno-trigraphs")
>>>>>>> 74dda61d

  if (NOT GCC_DISABLE_FATAL_WARNINGS)
    set(GCC_WARNINGS "${GCC_WARNINGS} -Werror")
  endif (NOT GCC_DISABLE_FATAL_WARNINGS)

  set(GCC_CXX_WARNINGS "${GCC_WARNINGS} -Wno-reorder -Wno-non-virtual-dtor -Woverloaded-virtual")

  set(CMAKE_C_FLAGS "${GCC_WARNINGS} ${CMAKE_C_FLAGS}")
  set(CMAKE_CXX_FLAGS "${GCC_CXX_WARNINGS} ${CMAKE_CXX_FLAGS}")

  if (WORD_SIZE EQUAL 32)
    set(CMAKE_C_FLAGS "${CMAKE_C_FLAGS} -m32")
    set(CMAKE_CXX_FLAGS "${CMAKE_CXX_FLAGS} -m32")
  elseif (WORD_SIZE EQUAL 64)
    set(CMAKE_C_FLAGS "${CMAKE_C_FLAGS} -m64")
    set(CMAKE_CXX_FLAGS "${CMAKE_CXX_FLAGS} -m64")
  endif (WORD_SIZE EQUAL 32)
endif (LINUX OR DARWIN)


if (STANDALONE)
  add_definitions(-DLL_STANDALONE=1)

  if (LINUX AND ${ARCH} STREQUAL "i686")
    add_definitions(-march=pentiumpro)
  endif (LINUX AND ${ARCH} STREQUAL "i686")

else (STANDALONE)
  set(${ARCH}_linux_INCLUDES
      ELFIO
      atk-1.0
      glib-2.0
      gstreamer-0.10
      gtk-2.0
      pango-1.0
      )
endif (STANDALONE)

if(SERVER)
  include_directories(${LIBS_PREBUILT_DIR}/include/havok)
endif(SERVER)<|MERGE_RESOLUTION|>--- conflicted
+++ resolved
@@ -202,11 +202,7 @@
 
 
 if (LINUX OR DARWIN)
-<<<<<<< HEAD
-  set(GCC_WARNINGS "-Wall -Wno-sign-compare -Wno-trigraphs -Wno-non-virtual-dtor")
-=======
   set(GCC_WARNINGS "-Wall -Wno-sign-compare -Wno-trigraphs")
->>>>>>> 74dda61d
 
   if (NOT GCC_DISABLE_FATAL_WARNINGS)
     set(GCC_WARNINGS "${GCC_WARNINGS} -Werror")
