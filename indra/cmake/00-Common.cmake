--- conflicted
+++ resolved
@@ -169,14 +169,10 @@
     add_definitions(-fvisibility=hidden)
     # don't catch SIGCHLD in our base application class for the viewer - some of our 3rd party libs may need their *own* SIGCHLD handler to work.  Sigh!  The viewer doesn't need to catch SIGCHLD anyway.
     add_definitions(-DLL_IGNORE_SIGCHLD)
-<<<<<<< HEAD
-    add_definitions(-march=pentium4 -mfpmath=sse)
-=======
     if (WORD_SIZE EQUAL 32)
-      add_definitions(-march=pentium3)
+      add_definitions(-march=pentium4)
     endif (WORD_SIZE EQUAL 32)
     add_definitions(-mfpmath=sse)
->>>>>>> 541389b6
     #add_definitions(-ftree-vectorize) # THIS CRASHES GCC 3.1-3.2
     if (NOT STANDALONE)
       # this stops us requiring a really recent glibc at runtime
