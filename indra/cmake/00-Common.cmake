# -*- cmake -*-
#
# Compilation options shared by all Second Life components.

#*****************************************************************************
#   It's important to realize that CMake implicitly concatenates
#   CMAKE_CXX_FLAGS with (e.g.) CMAKE_CXX_FLAGS_RELEASE for Release builds. So
#   set switches in CMAKE_CXX_FLAGS that should affect all builds, but in
#   CMAKE_CXX_FLAGS_RELEASE or CMAKE_CXX_FLAGS_RELWITHDEBINFO for switches
#   that should affect only that build variant.
#
#   Also realize that CMAKE_CXX_FLAGS may already be partially populated on
#   entry to this file.
#*****************************************************************************

if(NOT DEFINED ${CMAKE_CURRENT_LIST_FILE}_INCLUDED)
set(${CMAKE_CURRENT_LIST_FILE}_INCLUDED "YES")

include(Variables)

# We go to some trouble to set LL_BUILD to the set of relevant compiler flags.
set(CMAKE_CXX_FLAGS "${CMAKE_CXX_FLAGS} $ENV{LL_BUILD}")
# Given that, all the flags you see added below are flags NOT present in
# https://bitbucket.org/lindenlab/viewer-build-variables/src/tip/variables.
# Before adding new ones here, it's important to ask: can this flag really be
# applied to the viewer only, or should/must it be applied to all 3p libraries
# as well?

# Portable compilation flags.
set(CMAKE_CXX_FLAGS "${CMAKE_CXX_FLAGS} -DADDRESS_SIZE=${ADDRESS_SIZE}")

# Configure crash reporting
set(RELEASE_CRASH_REPORTING OFF CACHE BOOL "Enable use of crash reporting in release builds")
set(NON_RELEASE_CRASH_REPORTING OFF CACHE BOOL "Enable use of crash reporting in developer builds")

if(RELEASE_CRASH_REPORTING)
  set(CMAKE_CXX_FLAGS_RELEASE "${CMAKE_CXX_FLAGS_RELEASE} -DLL_SEND_CRASH_REPORTS=1")
endif()

if(NON_RELEASE_CRASH_REPORTING)
  set(CMAKE_CXX_FLAGS_RELWITHDEBINFO "${CMAKE_CXX_FLAGS_RELWITHDEBINFO} -DLL_SEND_CRASH_REPORTS=1")
  set(CMAKE_CXX_FLAGS_DEBUG "${CMAKE_CXX_FLAGS_DEBUG} -DLL_SEND_CRASH_REPORTS=1")
endif()  

# Don't bother with a MinSizeRel build.
set(CMAKE_CONFIGURATION_TYPES "RelWithDebInfo;Release;Debug" CACHE STRING
    "Supported build types." FORCE)


# Platform-specific compilation flags.

if (WINDOWS)
  # Don't build DLLs.
  set(BUILD_SHARED_LIBS OFF)

  # for "backwards compatibility", cmake sneaks in the Zm1000 option which royally
  # screws incredibuild. this hack disables it.
  # for details see: http://connect.microsoft.com/VisualStudio/feedback/details/368107/clxx-fatal-error-c1027-inconsistent-values-for-ym-between-creation-and-use-of-precompiled-headers
  # http://www.ogre3d.org/forums/viewtopic.php?f=2&t=60015
  # http://www.cmake.org/pipermail/cmake/2009-September/032143.html
  string(REPLACE "/Zm1000" " " CMAKE_CXX_FLAGS ${CMAKE_CXX_FLAGS})

  # Without PreferredToolArchitecture=x64, as of 2020-06-26 the 32-bit
  # compiler on our TeamCity build hosts has started running out of virtual
  # memory for the precompiled header file.
  # CP changed to only append the flag for 32bit builds - on 64bit builds,
  # locally at least, the build output is spammed with 1000s of 'D9002'
  # warnings about this switch being ignored.
<<<<<<< HEAD
  set(CMAKE_CXX_FLAGS "${CMAKE_CXX_FLAGS} /MP")
  if( ADDRESS_SIZE EQUAL 32 )
    set(CMAKE_CXX_FLAGS "${CMAKE_CXX_FLAGS} /p:PreferredToolArchitecture=x64")  
  endif()
  
=======
  set(CMAKE_CXX_FLAGS "${CMAKE_CXX_FLAGS} /MP")  
  if( ADDRESS_SIZE EQUAL 32 )
    set(CMAKE_CXX_FLAGS "${CMAKE_CXX_FLAGS} /p:PreferredToolArchitecture=x64")  
  endif()

>>>>>>> bac6652c
  set(CMAKE_CXX_FLAGS_RELWITHDEBINFO 
      "${CMAKE_CXX_FLAGS_RELWITHDEBINFO} /Zo"
      CACHE STRING "C++ compiler release-with-debug options" FORCE)
  set(CMAKE_CXX_FLAGS_RELEASE
      "${CMAKE_CXX_FLAGS_RELEASE} ${LL_CXX_FLAGS} /Zo"
      CACHE STRING "C++ compiler release options" FORCE)
  # zlib has assembly-language object files incompatible with SAFESEH
  set(CMAKE_EXE_LINKER_FLAGS "${CMAKE_EXE_LINKER_FLAGS} /LARGEADDRESSAWARE /SAFESEH:NO /NODEFAULTLIB:LIBCMT /IGNORE:4099")

  set(CMAKE_CXX_STANDARD_LIBRARIES "")
  set(CMAKE_C_STANDARD_LIBRARIES "")

  add_definitions(
      /DNOMINMAX
#      /DDOM_DYNAMIC            # For shared library colladadom
      )
  add_compile_options(
      /GS
      /TP
      /W3
      /c
      /Zc:forScope
      /nologo
      /Oy-
#      /arch:SSE2
      /fp:fast
      )

  # Nicky: x64 implies SSE2
  if( ADDRESS_SIZE EQUAL 32 )
    add_definitions( /arch:SSE2 )
  endif()
     
  # Are we using the crummy Visual Studio KDU build workaround?
  if (NOT VS_DISABLE_FATAL_WARNINGS)
    add_definitions(/WX)
  endif (NOT VS_DISABLE_FATAL_WARNINGS)
endif (WINDOWS)


if (LINUX)
  set(CMAKE_SKIP_RPATH TRUE)

  add_definitions(-D_FORTIFY_SOURCE=2)

  set(CMAKE_CXX_FLAGS "-Wno-deprecated -Wno-unused-but-set-variable -Wno-unused-variable ${CMAKE_CXX_FLAGS}")

  # gcc 4.3 and above don't like the LL boost and also
  # cause warnings due to our use of deprecated headers
  add_definitions(-Wno-parentheses)

  add_definitions(
      -D_REENTRANT
      )
  add_compile_options(
      -fexceptions
      -fno-math-errno
      -fno-strict-aliasing
      -fsigned-char
      -msse2
      -mfpmath=sse
      -pthread
      )

  # force this platform to accept TOS via external browser
  add_definitions(-DEXTERNAL_TOS)

  add_definitions(-DAPPID=secondlife)
  add_compile_options(-fvisibility=hidden)
  # don't catch SIGCHLD in our base application class for the viewer - some of
  # our 3rd party libs may need their *own* SIGCHLD handler to work. Sigh! The
  # viewer doesn't need to catch SIGCHLD anyway.
  add_definitions(-DLL_IGNORE_SIGCHLD)
  if (ADDRESS_SIZE EQUAL 32)
    add_compile_options(-march=pentium4)
  endif (ADDRESS_SIZE EQUAL 32)
  #add_compile_options(-ftree-vectorize) # THIS CRASHES GCC 3.1-3.2
  if (NOT USESYSTEMLIBS)
    # this stops us requiring a really recent glibc at runtime
    add_compile_options(-fno-stack-protector)
    # linking can be very memory-hungry, especially the final viewer link
    set(CMAKE_CXX_LINK_FLAGS "-Wl,--no-keep-memory")
  endif (NOT USESYSTEMLIBS)

  set(CMAKE_CXX_FLAGS_DEBUG "-fno-inline ${CMAKE_CXX_FLAGS_DEBUG}")
endif (LINUX)


if (DARWIN)
  # Warnings should be fatal -- thanks, Nicky Perian, for spotting reversed default
  set(CLANG_DISABLE_FATAL_WARNINGS OFF)
  set(CMAKE_CXX_LINK_FLAGS "-Wl,-headerpad_max_install_names,-search_paths_first")
  set(CMAKE_SHARED_LINKER_FLAGS "${CMAKE_CXX_LINK_FLAGS}")
  set(DARWIN_extra_cstar_flags "-Wno-unused-local-typedef -Wno-deprecated-declarations")
  # Ensure that CMAKE_CXX_FLAGS has the correct -g debug information format --
  # see Variables.cmake.
  string(REPLACE "-gdwarf-2" "-g${CMAKE_XCODE_ATTRIBUTE_DEBUG_INFORMATION_FORMAT}"
    CMAKE_CXX_FLAGS "${CMAKE_CXX_FLAGS}")
  # The viewer code base can now be successfully compiled with -std=c++14. But
  # turning that on in the generic viewer-build-variables/variables file would
  # potentially require tweaking each of our ~50 third-party library builds.
  # Until we decide to set -std=c++14 in viewer-build-variables/variables, set
  # it locally here: we want to at least prevent inadvertently reintroducing
  # viewer code that would fail with C++14.
  set(CMAKE_CXX_FLAGS "${CMAKE_CXX_FLAGS} ${DARWIN_extra_cstar_flags} -std=c++14")
  set(CMAKE_C_FLAGS "${CMAKE_C_FLAGS}  ${DARWIN_extra_cstar_flags}")
  # NOTE: it's critical that the optimization flag is put in front.
  # NOTE: it's critical to have both CXX_FLAGS and C_FLAGS covered.
## Really?? On developer machines too?
##set(ENABLE_SIGNING TRUE)
##set(SIGNING_IDENTITY "Developer ID Application: Linden Research, Inc.")
endif (DARWIN)


if (LINUX OR DARWIN)
  if (CMAKE_CXX_COMPILER MATCHES ".*clang")
    set(CMAKE_COMPILER_IS_CLANGXX 1)
  endif (CMAKE_CXX_COMPILER MATCHES ".*clang")

  if (CMAKE_COMPILER_IS_GNUCXX)
    set(GCC_WARNINGS "-Wall -Wno-sign-compare -Wno-trigraphs")
  elseif (CMAKE_COMPILER_IS_CLANGXX)
    set(GCC_WARNINGS "-Wall -Wno-sign-compare -Wno-trigraphs")
  endif()

  if (NOT GCC_DISABLE_FATAL_WARNINGS)
    set(GCC_WARNINGS "${GCC_WARNINGS} -Werror")
  endif (NOT GCC_DISABLE_FATAL_WARNINGS)

  set(GCC_CXX_WARNINGS "${GCC_WARNINGS} -Wno-reorder -Wno-non-virtual-dtor")

  set(CMAKE_C_FLAGS "${GCC_WARNINGS} ${CMAKE_C_FLAGS}")
  set(CMAKE_CXX_FLAGS "${GCC_CXX_WARNINGS} ${CMAKE_CXX_FLAGS}")

  set(CMAKE_C_FLAGS "${CMAKE_C_FLAGS} -m${ADDRESS_SIZE}")
  set(CMAKE_CXX_FLAGS "${CMAKE_CXX_FLAGS} -m${ADDRESS_SIZE}")
endif (LINUX OR DARWIN)


if (USESYSTEMLIBS)
  add_definitions(-DLL_USESYSTEMLIBS=1)

  if (LINUX AND ADDRESS_SIZE EQUAL 32)
    add_definitions(-march=pentiumpro)
  endif (LINUX AND ADDRESS_SIZE EQUAL 32)

else (USESYSTEMLIBS)
  set(${ARCH}_linux_INCLUDES
      ELFIO
      atk-1.0
      glib-2.0
      gstreamer-0.10
      gtk-2.0
      pango-1.0
      )
endif (USESYSTEMLIBS)

endif(NOT DEFINED ${CMAKE_CURRENT_LIST_FILE}_INCLUDED)<|MERGE_RESOLUTION|>--- conflicted
+++ resolved
@@ -66,19 +66,10 @@
   # CP changed to only append the flag for 32bit builds - on 64bit builds,
   # locally at least, the build output is spammed with 1000s of 'D9002'
   # warnings about this switch being ignored.
-<<<<<<< HEAD
   set(CMAKE_CXX_FLAGS "${CMAKE_CXX_FLAGS} /MP")
   if( ADDRESS_SIZE EQUAL 32 )
     set(CMAKE_CXX_FLAGS "${CMAKE_CXX_FLAGS} /p:PreferredToolArchitecture=x64")  
   endif()
-  
-=======
-  set(CMAKE_CXX_FLAGS "${CMAKE_CXX_FLAGS} /MP")  
-  if( ADDRESS_SIZE EQUAL 32 )
-    set(CMAKE_CXX_FLAGS "${CMAKE_CXX_FLAGS} /p:PreferredToolArchitecture=x64")  
-  endif()
-
->>>>>>> bac6652c
   set(CMAKE_CXX_FLAGS_RELWITHDEBINFO 
       "${CMAKE_CXX_FLAGS_RELWITHDEBINFO} /Zo"
       CACHE STRING "C++ compiler release-with-debug options" FORCE)
