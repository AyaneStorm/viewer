--- conflicted
+++ resolved
@@ -51,16 +51,6 @@
 
 # *TODO: Figure out why we need to extract like this...
 foreach(HAVOK_LIB ${HAVOK_LIBS})
-<<<<<<< HEAD
-        find_library(HAVOK_DEBUG_LIB_${HAVOK_LIB}   ${HAVOK_LIB} PATHS ${HAVOK_DEBUG_LIBRARY_PATH})
-        find_library(HAVOK_RELEASE_LIB_${HAVOK_LIB} ${HAVOK_LIB} PATHS ${HAVOK_RELEASE_LIBRARY_PATH})
-        find_library(HAVOK_RELWITHDEBINFO_LIB_${HAVOK_LIB} ${HAVOK_LIB} PATHS ${HAVOK_RELWITHDEBINFO_LIBRARY_PATH})
-        
-        if(LINUX)
-            set(debug_dir "${HAVOK_DEBUG_LIBRARY_PATH}/${HAVOK_LIB}")
-            set(release_dir "${HAVOK_RELEASE_LIBRARY_PATH}/${HAVOK_LIB}")
-            set(relwithdebinfo_dir "${HAVOK_RELWITHDEBINFO_LIBRARY_PATH}/${HAVOK_LIB}")
-=======
   find_library(HAVOK_DEBUG_LIB_${HAVOK_LIB}   ${HAVOK_LIB} PATHS ${HAVOK_DEBUG_LIBRARY_PATH})
   find_library(HAVOK_RELEASE_LIB_${HAVOK_LIB} ${HAVOK_LIB} PATHS ${HAVOK_RELEASE_LIBRARY_PATH})
   find_library(HAVOK_RELWITHDEBINFO_LIB_${HAVOK_LIB} ${HAVOK_LIB} PATHS ${HAVOK_RELWITHDEBINFO_LIBRARY_PATH})
@@ -69,7 +59,6 @@
     set(debug_dir "${HAVOK_DEBUG_LIBRARY_PATH}/${HAVOK_LIB}")
     set(release_dir "${HAVOK_RELEASE_LIBRARY_PATH}/${HAVOK_LIB}")
     set(relwithdebinfo_dir "${HAVOK_RELWITHDEBINFO_LIBRARY_PATH}/${HAVOK_LIB}")
->>>>>>> 1beb15c9
 
     # Try to avoid extracting havok library each time we run cmake.
     if("${havok_${HAVOK_LIB}_extracted}" STREQUAL "" AND EXISTS "${CMAKE_BINARY_DIR}/temp/havok_${HAVOK_LIB}_extracted")
@@ -88,35 +77,16 @@
       if(DEBUG_PREBUILT)
         MESSAGE(STATUS "${cmd} ${debug_dir}")
       endif(DEBUG_PREBUILT)
-<<<<<<< HEAD
-            exec_program( ${cmd} ${HAVOK_DEBUG_LIBRARY_PATH} ARGS ${debug_dir} OUTPUT_VARIABLE rv)
-=======
       exec_program( ${cmd} ${HAVOK_DEBUG_LIBRARY_PATH} ARGS ${debug_dir} OUTPUT_VARIABLE rv)
->>>>>>> 1beb15c9
 
       if(DEBUG_PREBUILT)
         MESSAGE(STATUS "${cmd} ${release_dir}")
       endif(DEBUG_PREBUILT)
-<<<<<<< HEAD
-            exec_program( ${cmd} ${HAVOK_RELEASE_LIBRARY_PATH} ARGS ${release_dir} OUTPUT_VARIABLE rv)
-=======
       exec_program( ${cmd} ${HAVOK_RELEASE_LIBRARY_PATH} ARGS ${release_dir} OUTPUT_VARIABLE rv)
->>>>>>> 1beb15c9
 
       if(DEBUG_PREBUILT)
         MESSAGE(STATUS "${cmd} ${relwithdebinfo_dir}")
       endif(DEBUG_PREBUILT)
-<<<<<<< HEAD
-            exec_program( ${cmd} ${HAVOK_RELWITHDEBINFO_LIBRARY_PATH} ARGS ${relwithdebinfo_dir} OUTPUT_VARIABLE rv)
-
-            set(cmd "ar")
-            set(arg " -xv")
-            set(arg "${arg} ../lib${HAVOK_LIB}.a")
-      if(DEBUG_PREBUILT)
-        MESSAGE(STATUS "cd ${debug_dir} && ${cmd} ${arg}")
-      endif(DEBUG_PREBUILT)
-            exec_program( ${cmd} ${debug_dir} ARGS ${arg} OUTPUT_VARIABLE rv)
-=======
       exec_program( ${cmd} ${HAVOK_RELWITHDEBINFO_LIBRARY_PATH} ARGS ${relwithdebinfo_dir} OUTPUT_VARIABLE rv)
 
       set(cmd "ar")
@@ -126,25 +96,16 @@
         MESSAGE(STATUS "cd ${debug_dir} && ${cmd} ${arg}")
       endif(DEBUG_PREBUILT)
       exec_program( ${cmd} ${debug_dir} ARGS ${arg} OUTPUT_VARIABLE rv)
->>>>>>> 1beb15c9
 
       if(DEBUG_PREBUILT)
         MESSAGE(STATUS "cd ${release_dir} && ${cmd} ${arg}")
       endif(DEBUG_PREBUILT)
-<<<<<<< HEAD
-            exec_program( ${cmd} ${release_dir} ARGS ${arg} OUTPUT_VARIABLE rv)
-=======
       exec_program( ${cmd} ${release_dir} ARGS ${arg} OUTPUT_VARIABLE rv)
->>>>>>> 1beb15c9
 
       if(DEBUG_PREBUILT)
         MESSAGE(STATUS "cd ${relwithdebinfo_dir} && ${cmd} ${arg}")
       endif(DEBUG_PREBUILT)
-<<<<<<< HEAD
-            exec_program( ${cmd} ${relwithdebinfo_dir} ARGS ${arg} OUTPUT_VARIABLE rv)
-=======
       exec_program( ${cmd} ${relwithdebinfo_dir} ARGS ${arg} OUTPUT_VARIABLE rv)
->>>>>>> 1beb15c9
 
       # Just assume success for now.
       set(havok_${HAVOK_LIB}_extracted 0)
@@ -152,15 +113,9 @@
 
     endif(${CMAKE_BINARY_DIR}/temp/havok-source_installed IS_NEWER_THAN ${CMAKE_BINARY_DIR}/temp/havok_${HAVOK_LIB}_extracted OR NOT ${havok_${HAVOK_LIB}_extracted} EQUAL 0)
 
-<<<<<<< HEAD
-            file(GLOB extracted_debug "${debug_dir}/*.o")
-            file(GLOB extracted_release "${release_dir}/*.o")
-            file(GLOB extracted_relwithdebinfo "${relwithdebinfo_dir}/*.o")
-=======
     file(GLOB extracted_debug "${debug_dir}/*.o")
     file(GLOB extracted_release "${release_dir}/*.o")
     file(GLOB extracted_relwithdebinfo "${relwithdebinfo_dir}/*.o")
->>>>>>> 1beb15c9
 
     if(DEBUG_PREBUILT)
       MESSAGE(STATUS "extracted_debug ${debug_dir}/*.o")
@@ -168,17 +123,6 @@
       MESSAGE(STATUS "extracted_relwithdebinfo ${relwithdebinfo_dir}/*.o")
     endif(DEBUG_PREBUILT)
 
-<<<<<<< HEAD
-            list(APPEND HK_DEBUG_LIBRARIES ${extracted_debug})
-            list(APPEND HK_RELEASE_LIBRARIES ${extracted_release})
-            list(APPEND HK_RELWITHDEBINFO_LIBRARIES ${extracted_relwithdebinfo})
-        else(LINUX)
-        # Win32
-            list(APPEND HK_DEBUG_LIBRARIES   ${HAVOK_DEBUG_LIB_${HAVOK_LIB}})
-            list(APPEND HK_RELEASE_LIBRARIES ${HAVOK_RELEASE_LIB_${HAVOK_LIB}})
-            list(APPEND HK_RELWITHDEBINFO_LIBRARIES ${HAVOK_RELWITHDEBINFO_LIB_${HAVOK_LIB}})
-        endif (LINUX)
-=======
     list(APPEND HK_DEBUG_LIBRARIES ${extracted_debug})
     list(APPEND HK_RELEASE_LIBRARIES ${extracted_release})
     list(APPEND HK_RELWITHDEBINFO_LIBRARIES ${extracted_relwithdebinfo})
@@ -188,7 +132,6 @@
     list(APPEND HK_RELEASE_LIBRARIES ${HAVOK_RELEASE_LIB_${HAVOK_LIB}})
     list(APPEND HK_RELWITHDEBINFO_LIBRARIES ${HAVOK_RELWITHDEBINFO_LIB_${HAVOK_LIB}})
   endif (LINUX)
->>>>>>> 1beb15c9
 endforeach(HAVOK_LIB)
 
 endif(NOT DEFINED ${CMAKE_CURRENT_LIST_FILE}_INCLUDED)