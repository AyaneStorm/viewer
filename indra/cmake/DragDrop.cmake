--- conflicted
+++ resolved
@@ -1,12 +1,8 @@
 # -*- cmake -*-
 
-<<<<<<< HEAD
-  set(OS_DRAG_DROP ON CACHE BOOL "Build the viewer with OS level drag and drop turned on or off")
-=======
 set(OS_DRAG_DROP ON CACHE BOOL "Build the viewer with OS level drag and drop turned on or off")
 
 if (OS_DRAG_DROP)
->>>>>>> 1beb15c9
 
   if (WINDOWS)
     add_definitions(-DLL_OS_DRAGDROP_ENABLED=1)
@@ -20,12 +16,4 @@
     add_definitions(-DLL_OS_DRAGDROP_ENABLED=0)
   endif (LINUX)
 
-<<<<<<< HEAD
-    if (LINUX)
-      add_definitions(-DLL_OS_DRAGDROP_ENABLED=0)
-    endif (LINUX)
-
-  endif (OS_DRAG_DROP)
-=======
 endif (OS_DRAG_DROP)
->>>>>>> 1beb15c9
