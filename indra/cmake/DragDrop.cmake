--- conflicted
+++ resolved
@@ -1,31 +1,19 @@
 # -*- cmake -*-
 
-<<<<<<< HEAD
-set(OS_DRAG_DROP ON CACHE BOOL "Build the viewer with OS level drag and drop turned on or off")
+  set(OS_DRAG_DROP ON CACHE BOOL "Build the viewer with OS level drag and drop turned on or off")
 
-if (OS_DRAG_DROP)
-=======
-  set(OS_DRAG_DROP ON CACHE BOOL "Build the viewer with OS level drag and drop turned on or off")
->>>>>>> 70c1e219
+  if (OS_DRAG_DROP)
 
-  if (WINDOWS)
-    add_definitions(-DLL_OS_DRAGDROP_ENABLED=1)
-  endif (WINDOWS)
+    if (WINDOWS)
+      add_definitions(-DLL_OS_DRAGDROP_ENABLED=1)
+    endif (WINDOWS)
 
-  if (DARWIN)
-    add_definitions(-DLL_OS_DRAGDROP_ENABLED=1)
-  endif (DARWIN)
+    if (DARWIN)
+      add_definitions(-DLL_OS_DRAGDROP_ENABLED=1)
+    endif (DARWIN)
 
-  if (LINUX)
-    add_definitions(-DLL_OS_DRAGDROP_ENABLED=0)
-  endif (LINUX)
-
-<<<<<<< HEAD
-endif (OS_DRAG_DROP)
-=======
     if (LINUX)
       add_definitions(-DLL_OS_DRAGDROP_ENABLED=0)
     endif (LINUX)
 
   endif (OS_DRAG_DROP)
->>>>>>> 70c1e219
