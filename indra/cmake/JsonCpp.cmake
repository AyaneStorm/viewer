# -*- cmake -*-

include(Prebuilt)

set(JSONCPP_FIND_QUIETLY ON)
set(JSONCPP_FIND_REQUIRED ON)

if (STANDALONE)
  include(FindJsonCpp)
else (STANDALONE)
  use_prebuilt_binary(jsoncpp)
  if (WINDOWS)
    set(JSONCPP_LIBRARIES 
      debug json_vc100debug_libmt.lib
      optimized json_vc100_libmt)
  elseif (DARWIN)
    set(JSONCPP_LIBRARIES libjson_darwin_libmt.a)
  elseif (LINUX)
<<<<<<< HEAD
    set(JSONCPP_LIBRARIES libjsoncpp.a)
  endif (WINDOWS)
  set(JSONCPP_INCLUDE_DIRS "${LIBS_PREBUILT_DIR}/include/jsoncpp" "${LIBS_PREBUILT_DIR}/include/json")
=======
    set(JSONCPP_LIBRARIES libjson_linux-gcc-4.1.3_libmt)
  endif (WINDOWS)
  set(JSONCPP_INCLUDE_DIRS ${LIBS_PREBUILT_DIR}/include)
>>>>>>> b7c49f0f
endif (STANDALONE)<|MERGE_RESOLUTION|>--- conflicted
+++ resolved
@@ -16,13 +16,7 @@
   elseif (DARWIN)
     set(JSONCPP_LIBRARIES libjson_darwin_libmt.a)
   elseif (LINUX)
-<<<<<<< HEAD
-    set(JSONCPP_LIBRARIES libjsoncpp.a)
-  endif (WINDOWS)
-  set(JSONCPP_INCLUDE_DIRS "${LIBS_PREBUILT_DIR}/include/jsoncpp" "${LIBS_PREBUILT_DIR}/include/json")
-=======
     set(JSONCPP_LIBRARIES libjson_linux-gcc-4.1.3_libmt)
   endif (WINDOWS)
   set(JSONCPP_INCLUDE_DIRS ${LIBS_PREBUILT_DIR}/include)
->>>>>>> b7c49f0f
 endif (STANDALONE)