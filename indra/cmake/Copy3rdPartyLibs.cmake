--- conflicted
+++ resolved
@@ -151,10 +151,7 @@
     set(SHARED_LIB_STAGING_DIR_DEBUG            "${SHARED_LIB_STAGING_DIR}/Debug/Resources")
     set(SHARED_LIB_STAGING_DIR_RELWITHDEBINFO   "${SHARED_LIB_STAGING_DIR}/RelWithDebInfo/Resources")
     set(SHARED_LIB_STAGING_DIR_RELEASE          "${SHARED_LIB_STAGING_DIR}/Release/Resources")
-<<<<<<< HEAD
-=======
     file(MAKE_DIRECTORY "${SHARED_LIB_STAGING_DIR}")
->>>>>>> 9917a518
     # Support our "@executable_path/../Resources" load path for executables
     # that end up in any of the above SHARED_LIB_STAGING_DIR_MUMBLE
     # directories.
