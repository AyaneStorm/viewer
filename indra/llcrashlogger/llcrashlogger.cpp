 /**
* @file llcrashlogger.cpp
* @brief Crash logger implementation
*
* $LicenseInfo:firstyear=2003&license=viewerlgpl$
* Second Life Viewer Source Code
* Copyright (C) 2010, Linden Research, Inc.
*
* This library is free software; you can redistribute it and/or
* modify it under the terms of the GNU Lesser General Public
* License as published by the Free Software Foundation;
* version 2.1 of the License only.
*
* This library is distributed in the hope that it will be useful,
* but WITHOUT ANY WARRANTY; without even the implied warranty of
* MERCHANTABILITY or FITNESS FOR A PARTICULAR PURPOSE.  See the GNU
* Lesser General Public License for more details.
*
* You should have received a copy of the GNU Lesser General Public
* License along with this library; if not, write to the Free Software
* Foundation, Inc., 51 Franklin Street, Fifth Floor, Boston, MA  02110-1301  USA
*
* Linden Research, Inc., 945 Battery Street, San Francisco, CA  94111  USA
* $/LicenseInfo$
*/

#include <cstdio>
#include <cstdlib>
#include <sstream>
#include <map>

#include "llcrashlogger.h"
#include "llcrashlock.h"
#include "linden_common.h"
#include "llstring.h"
#include "indra_constants.h"    // CRASH_BEHAVIOR_...
#include "llerror.h"
#include "llerrorcontrol.h"
#include "lltimer.h"
#include "lldir.h"
#include "llfile.h"
#include "llsdserialize.h"
#include "llproxy.h"
#include "llcorehttputil.h"
#include "llhttpsdhandler.h"
#include "httpcommon.h"
#include "httpresponse.h"
#include "llcleanup.h"

#include <curl/curl.h>
#include <openssl/crypto.h>

bool gBreak = false;
bool gSent = false;

int LLCrashLogger::ssl_mutex_count = 0;
LLCoreInt::HttpMutex ** LLCrashLogger::ssl_mutex_list = NULL;

#define CRASH_UPLOAD_RETRIES 3 /* seconds */
#define CRASH_UPLOAD_TIMEOUT 180 /* seconds */

class LLCrashLoggerHandler : public LLHttpSDHandler
{
    LOG_CLASS(LLCrashLoggerHandler);
public:
    LLCrashLoggerHandler() {}

protected:
    virtual void onSuccess(LLCore::HttpResponse * response, const LLSD &content);
    virtual void onFailure(LLCore::HttpResponse * response, LLCore::HttpStatus status);

};

void LLCrashLoggerHandler::onSuccess(LLCore::HttpResponse * response, const LLSD &content)
{
    LL_DEBUGS("CRASHREPORT") << "Request to " << response->getRequestURL() << "succeeded" << LL_ENDL;
    gBreak = true;
    gSent = true;
}

void LLCrashLoggerHandler::onFailure(LLCore::HttpResponse * response, LLCore::HttpStatus status)
{
    LL_WARNS("CRASHREPORT") << "Request to " << response->getRequestURL()
                            << " failed: " << status.toString() << LL_ENDL;
    gBreak = true;
}

LLCrashLogger::LLCrashLogger() :
    mCrashBehavior(CRASH_BEHAVIOR_ALWAYS_SEND),
    mCrashInPreviousExec(false),
    mCrashSettings("CrashSettings"),
    mSentCrashLogs(false),
    mCrashHost("")
{
}

LLCrashLogger::~LLCrashLogger()
{

}

// TRIM_SIZE must remain larger than LINE_SEARCH_SIZE.
const int TRIM_SIZE = 128000;
const int LINE_SEARCH_DIST = 500;
const std::string SKIP_TEXT = "\n ...Skipping... \n";
void trimSLLog(std::string& sllog)
{
    if(sllog.length() > TRIM_SIZE * 2)
    {
        std::string::iterator head = sllog.begin() + TRIM_SIZE;
        std::string::iterator tail = sllog.begin() + sllog.length() - TRIM_SIZE;
        std::string::iterator new_head = std::find(head, head - LINE_SEARCH_DIST, '\n');
        if(new_head != head - LINE_SEARCH_DIST)
        {
            head = new_head;
        }

        std::string::iterator new_tail = std::find(tail, tail + LINE_SEARCH_DIST, '\n');
        if(new_tail != tail + LINE_SEARCH_DIST)
        {
            tail = new_tail;
        }

        sllog.erase(head, tail);
        sllog.insert(head, SKIP_TEXT.begin(), SKIP_TEXT.end());
    }
}

std::string getStartupStateFromLog(std::string& sllog)
{
    std::string startup_state = "STATE_FIRST";
    std::string startup_token = "Startup state changing from ";

    int index = sllog.rfind(startup_token);
    if (index < 0 || index + startup_token.length() > sllog.length()) {
        return startup_state;
    }

    // find new line
    char cur_char = sllog[index + startup_token.length()];
    std::string::size_type newline_loc = index + startup_token.length();
    while(cur_char != '\n' && newline_loc < sllog.length())
    {
        newline_loc++;
        cur_char = sllog[newline_loc];
    }

    // get substring and find location of " to "
    std::string state_line = sllog.substr(index, newline_loc - index);
    std::string::size_type state_index = state_line.find(" to ");
    startup_state = state_line.substr(state_index + 4, state_line.length() - state_index - 4);

    return startup_state;
}

bool LLCrashLogger::readFromXML(LLSD& dest, const std::string& filename )
{
    std::string db_file_name = gDirUtilp->getExpandedFilename(LL_PATH_DUMP,filename);
    llifstream log_file(db_file_name.c_str());

    // Look for it in the given file
    if (log_file.is_open())
    {
        LLSDSerialize::fromXML(dest, log_file);
        log_file.close();
        return true;
    }
    else
    {
        LL_WARNS("CRASHREPORT") << "Failed to open " << db_file_name << LL_ENDL;
    }
    return false;
}

void LLCrashLogger::mergeLogs( LLSD src_sd )
{
    LLSD::map_iterator iter = src_sd.beginMap();
    LLSD::map_iterator end = src_sd.endMap();
    for( ; iter != end; ++iter)
    {
        mDebugLog[iter->first] = iter->second;
    }
}

bool LLCrashLogger::readMinidump(std::string minidump_path)
{
    size_t length=0;

<<<<<<< HEAD
	llifstream minidump_stream(minidump_path.c_str(), std::ios_base::in | std::ios_base::binary);
	if (minidump_stream.is_open())
	{
		minidump_stream.seekg(0, std::ios::end);
		length = (size_t)minidump_stream.tellg();
        LL_WARNS("CRASHREPORT") << "minidump length "<< length <<LL_ENDL;
		minidump_stream.seekg(0, std::ios::beg);

		LLSD::Binary data;
		data.resize(length);

		minidump_stream.read(reinterpret_cast<char *>(&(data[0])),length);
		minidump_stream.close();

		mCrashInfo["Minidump"] = data;
	}
=======
    llifstream minidump_stream(minidump_path.c_str(), std::ios_base::in | std::ios_base::binary);
    if(minidump_stream.is_open())
    {
        minidump_stream.seekg(0, std::ios::end);
        length = (size_t)minidump_stream.tellg();
        LL_WARNS("CRASHREPORT") << "minidump length "<< length <<LL_ENDL;
        minidump_stream.seekg(0, std::ios::beg);

        LLSD::Binary data;
        data.resize(length);

        minidump_stream.read(reinterpret_cast<char *>(&(data[0])),length);
        minidump_stream.close();

        mCrashInfo["Minidump"] = data;
    }
>>>>>>> e7eced3c
    else
    {
        LL_WARNS("CRASHREPORT") << "failed to open minidump "<<minidump_path<<LL_ENDL;
    }

<<<<<<< HEAD
	return length > 0;
=======
    return (length>0?true:false);
>>>>>>> e7eced3c
}

void LLCrashLogger::gatherFiles()
{
    updateApplication("Gathering logs...");

    LLSD static_sd;
    LLSD dynamic_sd;
    //if we ever want to change the endpoint we send crashes to
    //we can construct a file download ( a la feature table filename for example)
    //containing the new endpoint
    LLSD endpoint;
    std::string grid;
    std::string fqdn;

    bool has_logs = readFromXML( static_sd, "static_debug_info.log" );
    has_logs |= readFromXML( dynamic_sd, "dynamic_debug_info.log" );


    if ( has_logs )
    {
        mDebugLog = static_sd;
        mergeLogs(dynamic_sd);
        mCrashInPreviousExec = mDebugLog["CrashNotHandled"].asBoolean();

        mFileMap["SecondLifeLog"] = mDebugLog["SLLog"].asString();
        mFileMap["SettingsXml"] = mDebugLog["SettingsFilename"].asString();
        mFileMap["CrashHostUrl"] = loadCrashURLSetting();
        if(mDebugLog.has("CAFilename"))
        {
            LLCore::HttpRequest::setStaticPolicyOption(LLCore::HttpRequest::PO_CA_FILE,
                LLCore::HttpRequest::GLOBAL_POLICY_ID, mDebugLog["CAFilename"].asString(), NULL);
        }
        else
        {
            LLCore::HttpRequest::setStaticPolicyOption(LLCore::HttpRequest::PO_CA_FILE,
                LLCore::HttpRequest::GLOBAL_POLICY_ID, gDirUtilp->getCAFile(), NULL);
        }

        LL_INFOS("CRASHREPORT") << "Using log file from debug log " << mFileMap["SecondLifeLog"] << LL_ENDL;
        LL_INFOS("CRASHREPORT") << "Using settings file from debug log " << mFileMap["SettingsXml"] << LL_ENDL;
    }
    else
    {
        // Figure out the filename of the second life log
        LLCore::HttpRequest::setStaticPolicyOption(LLCore::HttpRequest::PO_CA_FILE,
            LLCore::HttpRequest::GLOBAL_POLICY_ID, gDirUtilp->getCAFile(), NULL);

        mFileMap["SecondLifeLog"] = gDirUtilp->getExpandedFilename(LL_PATH_DUMP,"SecondLife.log");
        mFileMap["SettingsXml"] = gDirUtilp->getExpandedFilename(LL_PATH_USER_SETTINGS,"settings.xml");
    }

    if (!gDirUtilp->fileExists(mFileMap["SecondLifeLog"]) ) //We would prefer to get this from the per-run but here's our fallback.
    {
        mFileMap["SecondLifeLog"] = gDirUtilp->getExpandedFilename(LL_PATH_LOGS,"SecondLife.old");
    }

    gatherPlatformSpecificFiles();


    if ( has_logs && (mFileMap["CrashHostUrl"] != "") )
    {
        mCrashHost = mFileMap["CrashHostUrl"];
    }

    //default to agni, per product
    mAltCrashHost = "http://viewercrashreport.agni.lindenlab.com/cgi-bin/viewercrashreceiver.py";

    mCrashInfo["DebugLog"] = mDebugLog;
    mFileMap["StatsLog"] = gDirUtilp->getExpandedFilename(LL_PATH_DUMP,"stats.log");

    updateApplication("Encoding files...");

    for(std::map<std::string, std::string>::iterator itr = mFileMap.begin(); itr != mFileMap.end(); ++itr)
    {
        std::string file = (*itr).second;
        if (!file.empty())
        {
            LL_DEBUGS("CRASHREPORT") << "trying to read " << itr->first << ": " << file << LL_ENDL;
            llifstream f(file.c_str());
            if(f.is_open())
            {
                std::stringstream s;
                s << f.rdbuf();

                std::string crash_info = s.str();
                if(itr->first == "SecondLifeLog")
                {
                    if(!mCrashInfo["DebugLog"].has("StartupState"))
                    {
                        mCrashInfo["DebugLog"]["StartupState"] = getStartupStateFromLog(crash_info);
                    }
                    trimSLLog(crash_info);
                }

                mCrashInfo[(*itr).first] = LLStringFn::strip_invalid_xml(rawstr_to_utf8(crash_info));
            }
            else
            {
                LL_WARNS("CRASHREPORT") << "Failed to open file " << file << LL_ENDL;
            }
        }
        else
        {
            LL_DEBUGS("CRASHREPORT") << "empty file in list for " << itr->first << LL_ENDL;
        }
    }

    std::string minidump_path;
    // Add minidump as binary.
    bool has_minidump = mDebugLog.has("MinidumpPath");

    if (has_minidump)
    {
        minidump_path = mDebugLog["MinidumpPath"].asString();
        has_minidump = readMinidump(minidump_path);
    }
    else
    {
        LL_WARNS("CRASHREPORT") << "DebugLog does not have MinidumpPath" << LL_ENDL;
    }

    if (!has_minidump)  //Viewer was probably so hosed it couldn't write remaining data.  Try brute force.
    {
        //Look for a filename at least 30 characters long in the dump dir which contains the characters MDMP as the first 4 characters in the file.
        typedef std::vector<std::string> vec;
        std::string pathname = gDirUtilp->getExpandedFilename(LL_PATH_DUMP,"");
        LL_WARNS("CRASHREPORT") << "Searching for minidump in " << pathname << LL_ENDL;
        vec file_vec = gDirUtilp->getFilesInDir(pathname);
        for(vec::const_iterator iter=file_vec.begin(); !has_minidump && iter!=file_vec.end(); ++iter)
        {
            if ( ( iter->length() > 30 ) && (iter->rfind(".dmp") == (iter->length()-4) ) )
            {
                std::string fullname = pathname + *iter;
                llifstream fdat(fullname.c_str(), std::ifstream::binary);
                if (fdat)
                {
                    char buf[5];
                    fdat.read(buf,4);
                    fdat.close();
                    if (!strncmp(buf,"MDMP",4))
                    {
                        minidump_path = *iter;
                        has_minidump = readMinidump(fullname);
                        mDebugLog["MinidumpPath"] = fullname;
                    }
                    else
                    {
                        LL_DEBUGS("CRASHREPORT") << "MDMP not found in " << fullname << LL_ENDL;
                    }
                }
                else
                {
                    LL_DEBUGS("CRASHREPORT") << "failed to open " << fullname << LL_ENDL;
                }
            }
            else
            {
                LL_DEBUGS("CRASHREPORT") << "Name does not match minidump name pattern " << *iter << LL_ENDL;
            }
        }
    }
    else
    {
        LL_WARNS("CRASHREPORT") << "readMinidump returned no minidump" << LL_ENDL;
    }
}

LLSD LLCrashLogger::constructPostData()
{
    return mCrashInfo;
}

const char* const CRASH_SETTINGS_FILE = "settings_crash_behavior.xml";

std::string LLCrashLogger::loadCrashURLSetting()
{

    // First check user_settings (in the user's home dir)
    std::string filename = gDirUtilp->getExpandedFilename(LL_PATH_USER_SETTINGS, CRASH_SETTINGS_FILE);
    if (! mCrashSettings.loadFromFile(filename))
    {
        // Next check app_settings (in the SL program dir)
        std::string filename = gDirUtilp->getExpandedFilename(LL_PATH_APP_SETTINGS, CRASH_SETTINGS_FILE);
        mCrashSettings.loadFromFile(filename);
    }

    if (! mCrashSettings.controlExists("CrashHostUrl"))
    {
        return "";
    }
    else
    {
        return mCrashSettings.getString("CrashHostUrl");
    }
}

bool LLCrashLogger::runCrashLogPost(std::string host, LLSD data, std::string msg, int retries, int timeout)
{
    LLCore::HttpRequest::ptr_t httpRequest(new LLCore::HttpRequest);
    LLCore::HttpOptions::ptr_t httpOpts(new LLCore::HttpOptions);

    httpOpts->setTimeout(timeout);
    httpOpts->setSSLVerifyPeer(false);

    for(int i = 0; i < retries; ++i)
    {
        updateApplication(llformat("%s, try %d...", msg.c_str(), i+1));

        LL_INFOS("CRASHREPORT") << "POST crash data to " << host << LL_ENDL;
        LLCore::HttpHandle handle = LLCoreHttpUtil::requestPostWithLLSD(httpRequest.get(), LLCore::HttpRequest::DEFAULT_POLICY_ID,
            host, data, httpOpts, LLCore::HttpHeaders::ptr_t(), LLCore::HttpHandler::ptr_t(new LLCrashLoggerHandler));

        if (handle == LLCORE_HTTP_HANDLE_INVALID)
        {
            LLCore::HttpStatus status = httpRequest->getStatus();
            LL_WARNS("CRASHREPORT") << "Request POST failed to " << host << " with status of [" <<
                status.getType() << "]\"" << status.toString() << "\"" << LL_ENDL;
            return false;
        }

        while(!gBreak)
        {
            ms_sleep(250);
            updateApplication(); // No new message, just pump the IO
            httpRequest->update(0L);
        }
        if(gSent)
        {
            return gSent;
        }

        LL_WARNS("CRASHREPORT") << "Failed to send crash report to \"" << host << "\"" << LL_ENDL;
    }
    return gSent;
}

bool LLCrashLogger::sendCrashLog(std::string dump_dir)
{

    gDirUtilp->setDumpDir( dump_dir );

    std::string dump_path = gDirUtilp->getExpandedFilename(LL_PATH_LOGS,
                                                           "SecondLifeCrashReport");
    std::string report_file = dump_path + ".log";

    LL_DEBUGS("CRASHREPORT") << "sending " << report_file << LL_ENDL;

    gatherFiles();

    LLSD post_data;
    post_data = constructPostData();

    updateApplication("Sending reports...");

    llofstream out_file(report_file.c_str());
    LLSDSerialize::toPrettyXML(post_data, out_file);
    out_file.flush();
    out_file.close();

    bool sent = false;

    if(mCrashHost != "")
    {
        LL_WARNS("CRASHREPORT") << "Sending crash data to server from CrashHostUrl '" << mCrashHost << "'" << LL_ENDL;

        std::string msg = "Using override crash server... ";
        msg = msg+mCrashHost.c_str();
        updateApplication(msg.c_str());

        sent = runCrashLogPost(mCrashHost, post_data, std::string("Sending to server"), CRASH_UPLOAD_RETRIES, CRASH_UPLOAD_TIMEOUT);
    }

    if(!sent)
    {
        updateApplication("Using default server...");
        sent = runCrashLogPost(mAltCrashHost, post_data, std::string("Sending to default server"), CRASH_UPLOAD_RETRIES, CRASH_UPLOAD_TIMEOUT);
    }

    mSentCrashLogs = sent;

    return sent;
}

bool LLCrashLogger::sendCrashLogs()
{
    LLSD locks = mKeyMaster.getProcessList();
    LLSD newlocks = LLSD::emptyArray();

    LLSD opts = getOptionData(PRIORITY_COMMAND_LINE);
    LLSD rec;

    if ( opts.has("pid") && opts.has("dumpdir") && opts.has("procname") )
    {
        rec["pid"]=opts["pid"];
        rec["dumpdir"]=opts["dumpdir"];
        rec["procname"]=opts["procname"];
    }

    if (locks.isArray())
    {
        for (LLSD::array_iterator lock=locks.beginArray();
             lock !=locks.endArray();
             ++lock)
        {
            if ( (*lock).has("pid") && (*lock).has("dumpdir") && (*lock).has("procname") )
            {
                if ( mKeyMaster.isProcessAlive( (*lock)["pid"].asInteger(), (*lock)["procname"].asString() ) )
                {
                    newlocks.append(*lock);
                }
                else
                {
                    //TODO:  This is a hack but I didn't want to include boost in another file or retest everything related to lldir
                    if (LLCrashLock::fileExists((*lock)["dumpdir"].asString()))
                    {
                        //the viewer cleans up the log directory on clean shutdown
                        //but is ignorant of the locking table.
                        if (!sendCrashLog((*lock)["dumpdir"].asString()))
                        {
                            newlocks.append(*lock);    //Failed to send log so don't delete it.
                        }
                        else
                        {
                            mKeyMaster.cleanupProcess((*lock)["dumpdir"].asString());
                        }
                    }
                }
            }
            else
            {
                LL_INFOS() << "Discarding corrupted entry from lock table." << LL_ENDL;
            }
        }
    }

    if (rec)
    {
        newlocks.append(rec);
    }

    mKeyMaster.putProcessList(newlocks);
    return true;
}

void LLCrashLogger::updateApplication(const std::string& message)
{
    if (!message.empty()) LL_INFOS("CRASHREPORT") << message << LL_ENDL;
}

bool LLCrashLogger::init()
{
    LL_DEBUGS("CRASHREPORT") << LL_ENDL;

    LLCore::LLHttp::initialize();

    // We assume that all the logs we're looking for reside on the current drive
    gDirUtilp->initAppDirs("SecondLife");

    LLError::initForApplication(gDirUtilp->getExpandedFilename(LL_PATH_USER_SETTINGS, ""), gDirUtilp->getExpandedFilename(LL_PATH_APP_SETTINGS, ""));

    // Default to the product name "Second Life" (this is overridden by the -name argument)
    mProductName = "Second Life";

    // Rename current log file to ".old"
    std::string old_log_file = gDirUtilp->getExpandedFilename(LL_PATH_LOGS, "crashreport.log.old");
    std::string log_file = gDirUtilp->getExpandedFilename(LL_PATH_LOGS, "crashreport.log");

#if LL_WINDOWS
    LLAPRFile::remove(old_log_file);
#endif

    LLFile::rename(log_file.c_str(), old_log_file.c_str());

    // Set the log file to crashreport.log
    LLError::logToFile(log_file);  //NOTE:  Until this line, LL_INFOS LL_WARNS, etc are blown to the ether.

    LL_INFOS("CRASHREPORT") << "Crash reporter file rotation complete." << LL_ENDL;

    // Handle locking
    bool locked = mKeyMaster.requestMaster();  //Request master locking file.  wait time is defaulted to 300S

    while (!locked && mKeyMaster.isWaiting())
    {
        LL_INFOS("CRASHREPORT") << "Waiting for lock." << LL_ENDL;
#if LL_WINDOWS
        Sleep(1000);
#else
        ::sleep(1);
#endif
        locked = mKeyMaster.checkMaster();
    }

    if (!locked)
    {
        LL_WARNS("CRASHREPORT") << "Unable to get master lock.  Another crash reporter may be hung." << LL_ENDL;
        return false;
    }

    mCrashSettings.declareS32("CrashSubmitBehavior", CRASH_BEHAVIOR_ALWAYS_SEND,
                              "Controls behavior when viewer crashes "
                              "(0 = ask before sending crash report, "
                              "1 = always send crash report, "
                              "2 = never send crash report)");

    init_curl();
    LLCore::HttpRequest::createService();
    LLCore::HttpRequest::startThread();

    return true;
}

// For cleanup code common to all platforms.
void LLCrashLogger::commonCleanup()
{
    term_curl();
    LLError::logToFile("");   //close crashreport.log
    SUBSYSTEM_CLEANUP(LLProxy);
}

void LLCrashLogger::init_curl()
{
    curl_global_init(CURL_GLOBAL_ALL);

    ssl_mutex_count = CRYPTO_num_locks();
    if (ssl_mutex_count > 0)
    {
        ssl_mutex_list = new LLCoreInt::HttpMutex *[ssl_mutex_count];

        for (int i(0); i < ssl_mutex_count; ++i)
        {
            ssl_mutex_list[i] = new LLCoreInt::HttpMutex;
        }

        CRYPTO_set_locking_callback(ssl_locking_callback);
        CRYPTO_THREADID_set_callback(ssl_thread_id_callback);
    }
}


void LLCrashLogger::term_curl()
{
    CRYPTO_set_locking_callback(NULL);
    for (int i(0); i < ssl_mutex_count; ++i)
    {
        delete ssl_mutex_list[i];
    }
    delete[] ssl_mutex_list;
}


void LLCrashLogger::ssl_thread_id_callback(CRYPTO_THREADID* pthreadid)
{
#if LL_WINDOWS
    CRYPTO_THREADID_set_pointer(pthreadid, GetCurrentThread());
#else
    CRYPTO_THREADID_set_pointer(pthreadid, reinterpret_cast<void*>(pthread_self()));
#endif
}


void LLCrashLogger::ssl_locking_callback(int mode, int type, const char * /* file */, int /* line */)
{
    if (type >= 0 && type < ssl_mutex_count)
    {
        if (mode & CRYPTO_LOCK)
        {
            ssl_mutex_list[type]->lock();
        }
        else
        {
            ssl_mutex_list[type]->unlock();
        }
    }
}
<|MERGE_RESOLUTION|>--- conflicted
+++ resolved
@@ -186,26 +186,8 @@
 {
     size_t length=0;
 
-<<<<<<< HEAD
-	llifstream minidump_stream(minidump_path.c_str(), std::ios_base::in | std::ios_base::binary);
-	if (minidump_stream.is_open())
-	{
-		minidump_stream.seekg(0, std::ios::end);
-		length = (size_t)minidump_stream.tellg();
-        LL_WARNS("CRASHREPORT") << "minidump length "<< length <<LL_ENDL;
-		minidump_stream.seekg(0, std::ios::beg);
-
-		LLSD::Binary data;
-		data.resize(length);
-
-		minidump_stream.read(reinterpret_cast<char *>(&(data[0])),length);
-		minidump_stream.close();
-
-		mCrashInfo["Minidump"] = data;
-	}
-=======
     llifstream minidump_stream(minidump_path.c_str(), std::ios_base::in | std::ios_base::binary);
-    if(minidump_stream.is_open())
+    if (minidump_stream.is_open())
     {
         minidump_stream.seekg(0, std::ios::end);
         length = (size_t)minidump_stream.tellg();
@@ -220,17 +202,12 @@
 
         mCrashInfo["Minidump"] = data;
     }
->>>>>>> e7eced3c
     else
     {
         LL_WARNS("CRASHREPORT") << "failed to open minidump "<<minidump_path<<LL_ENDL;
     }
 
-<<<<<<< HEAD
-	return length > 0;
-=======
-    return (length>0?true:false);
->>>>>>> e7eced3c
+    return length > 0;
 }
 
 void LLCrashLogger::gatherFiles()
