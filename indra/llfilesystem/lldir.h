/**
 * @file lldir.h
 * @brief Definition of directory utilities class
 *
 * $LicenseInfo:firstyear=2000&license=viewerlgpl$
 * Second Life Viewer Source Code
 * Copyright (C) 2010, Linden Research, Inc.
 *
 * This library is free software; you can redistribute it and/or
 * modify it under the terms of the GNU Lesser General Public
 * License as published by the Free Software Foundation;
 * version 2.1 of the License only.
 *
 * This library is distributed in the hope that it will be useful,
 * but WITHOUT ANY WARRANTY; without even the implied warranty of
 * MERCHANTABILITY or FITNESS FOR A PARTICULAR PURPOSE.  See the GNU
 * Lesser General Public License for more details.
 *
 * You should have received a copy of the GNU Lesser General Public
 * License along with this library; if not, write to the Free Software
 * Foundation, Inc., 51 Franklin Street, Fifth Floor, Boston, MA  02110-1301  USA
 *
 * Linden Research, Inc., 945 Battery Street, San Francisco, CA  94111  USA
 * $/LicenseInfo$
 */

#ifndef LL_LLDIR_H
#define LL_LLDIR_H

// these numbers are read from settings_files.xml, so we need to be explicit
typedef enum ELLPath
{
    LL_PATH_NONE = 0,
    LL_PATH_USER_SETTINGS = 1,
    LL_PATH_APP_SETTINGS = 2,
    LL_PATH_PER_SL_ACCOUNT = 3, // returns/expands to blank string if we don't know the account name yet
    LL_PATH_CACHE = 4,
    LL_PATH_CHARACTER = 5,
    LL_PATH_HELP = 6,
    LL_PATH_LOGS = 7,
    LL_PATH_TEMP = 8,
    LL_PATH_SKINS = 9,
    LL_PATH_TOP_SKIN = 10,
    LL_PATH_CHAT_LOGS = 11,
    LL_PATH_PER_ACCOUNT_CHAT_LOGS = 12,
    LL_PATH_USER_SKIN = 14,
    LL_PATH_LOCAL_ASSETS = 15,
    LL_PATH_EXECUTABLE = 16,
    LL_PATH_DEFAULT_SKIN = 17,
    LL_PATH_FONTS = 18,
    LL_PATH_DUMP = 19,
    LL_PATH_LAST
} ELLPath;

/// Directory operations
class LLDir
{
 public:
    LLDir();
    virtual ~LLDir();

    // app_name - Usually SecondLife, used for creating settings directories
    // in OS-specific location, such as C:\Documents and Settings
    // app_read_only_data_dir - Usually the source code directory, used
    // for test applications to read newview data files.
    virtual void initAppDirs(const std::string &app_name,
        const std::string& app_read_only_data_dir = "") = 0;

    virtual S32 deleteFilesInDir(const std::string &dirname, const std::string &mask);
    U32 deleteDirAndContents(const std::string& dir_name);
    std::vector<std::string> getFilesInDir(const std::string &dirname);
// pure virtual functions
<<<<<<< HEAD
	virtual std::string getCurPath() = 0;
	virtual bool fileExists(const std::string &filename) const = 0;
	virtual bool skinExists(const std::string& subdir, const std::string &skin) const;
	virtual std::string getFileContents(const std::string& filename) const;
=======
    virtual std::string getCurPath() = 0;
    virtual bool fileExists(const std::string &filename) const = 0;
>>>>>>> e7eced3c

    const std::string findFile(const std::string& filename, const std::vector<std::string> filenames) const;
    const std::string findFile(const std::string& filename, const std::string& searchPath1 = "", const std::string& searchPath2 = "", const std::string& searchPath3 = "") const;

    virtual std::string getLLPluginLauncher() = 0; // full path and name for the plugin shell
    virtual std::string getLLPluginFilename(std::string base_name) = 0; // full path and name to the plugin DSO for this base_name (i.e. 'FOO' -> '/bar/baz/libFOO.so')

    const std::string &getExecutablePathAndName() const;    // Full pathname of the executable
    const std::string &getAppName() const;          // install directory under progams/ ie "SecondLife"
    const std::string &getExecutableDir() const;    // Directory where the executable is located
    const std::string &getExecutableFilename() const;// Filename of .exe
    const std::string &getWorkingDir() const; // Current working directory
    const std::string &getAppRODataDir() const; // Location of read-only data files
    const std::string &getOSUserDir() const;        // Location of the os-specific user dir
    const std::string &getOSUserAppDir() const; // Location of the os-specific user app dir
    const std::string &getLindenUserDir() const;    // Location of the Linden user dir.
    const std::string &getChatLogsDir() const;  // Location of the chat logs dir.
    const std::string &getDumpDir() const;  // Location of the per-run dump dir.
    bool              dumpDirExists() const;
    const std::string &getPerAccountChatLogsDir() const;    // Location of the per account chat logs dir.
    const std::string &getTempDir() const;          // Common temporary directory
    const std::string  getCacheDir(bool get_default = false) const; // Location of the cache.
    const std::string &getOSCacheDir() const;       // location of OS-specific cache folder (may be empty string)
    const std::string &getCAFile() const;           // File containing TLS certificate authorities
    const std::string &getDirDelimiter() const; // directory separator for platform (ie. '\' or '/' or ':')
    const std::string &getDefaultSkinDir() const;   // folder for default skin. e.g. c:\program files\second life\skins\default
    const std::string &getSkinDir() const;      // User-specified skin folder.
    const std::string &getUserDefaultSkinDir() const; // dir with user modifications to default skin
    const std::string &getUserSkinDir() const;      // User-specified skin folder with user modifications. e.g. c:\documents and settings\username\application data\second life\skins\curskin
    const std::string getSkinBaseDir() const;       // folder that contains all installed skins (not user modifications). e.g. c:\program files\second life\skins
    const std::string &getLLPluginDir() const;      // Directory containing plugins and plugin shell
    const std::string &getUserName() const;

    // Expanded filename
    std::string getExpandedFilename(ELLPath location, const std::string &filename) const;
    std::string getExpandedFilename(ELLPath location, const std::string &subdir, const std::string &filename) const;
    std::string getExpandedFilename(ELLPath location, const std::string &subdir1, const std::string &subdir2, const std::string &filename) const;

    // Base and Directory name extraction
    std::string getBaseFileName(const std::string& filepath, bool strip_exten = false) const;
    std::string getDirName(const std::string& filepath) const;
    std::string getExtension(const std::string& filepath) const; // Excludes '.', e.g getExtension("foo.wav") == "wav"

<<<<<<< HEAD
	// these methods search the various skin paths for the specified file in the following order:
	// getUserSkinDir(), getUserDefaultSkinDir(), getSkinDir(), getDefaultSkinDir()
	/// param value for findSkinnedFilenames(), explained below
	enum ESkinConstraint { CURRENT_SKIN, ALL_SKINS };
	/**
	 * Given a filename within skin, return an ordered sequence of paths to
	 * search. Nonexistent files will be filtered out -- which means that the
	 * vector might be empty.
	 *
	 * @param subdir Identify top-level skin subdirectory by passing one of
	 * LLDir::XUI (file lives under "xui" subtree), LLDir::TEXTURES (file
	 * lives under "textures" subtree), LLDir::SKINBASE (file lives at top
	 * level of skin subdirectory).
	 * @param filename Desired filename within subdir within skin, e.g.
	 * "panel_login.xml". DO NOT prepend (e.g.) "xui" or the desired language.
	 * @param constraint Callers perform two different kinds of processing.
	 * When fetching a XUI file, for instance, the existence of @a filename in
	 * the specified skin completely supercedes any @a filename in the default
	 * skin. For that case, leave the default @a constraint=CURRENT_SKIN. The
	 * returned vector will contain only
	 * ".../<i>current_skin</i>/xui/en/<i>filename</i>",
	 * ".../<i>current_skin</i>/xui/<i>current_language</i>/<i>filename</i>".
	 * But for (e.g.) "strings.xml", we want a given skin to be able to
	 * override only specific entries from the default skin. Any string not
	 * defined in the specified skin will be sought in the default skin. For
	 * that case, pass @a constraint=ALL_SKINS. The returned vector will
	 * contain at least ".../default/xui/en/strings.xml",
	 * ".../default/xui/<i>current_language</i>/strings.xml",
	 * ".../<i>current_skin</i>/xui/en/strings.xml",
	 * ".../<i>current_skin</i>/xui/<i>current_language</i>/strings.xml".
	 */
	std::vector<std::string> findSkinnedFilenames(const std::string& subdir,
												  const std::string& filename,
												  ESkinConstraint constraint=CURRENT_SKIN) const;
	/// Values for findSkinnedFilenames(subdir) parameter
	static const char *XUI, *HTML, *TEXTURES, *SKINBASE;
	/**
	 * Return the base-language pathname from findSkinnedFilenames(), or
	 * the empty string if no such file exists. Parameters are identical to
	 * findSkinnedFilenames(). This is shorthand for capturing the vector
	 * returned by findSkinnedFilenames(), checking for empty() and then
	 * returning front().
	 */
	std::string findSkinnedFilenameBaseLang(const std::string &subdir,
											const std::string &filename,
											ESkinConstraint constraint=CURRENT_SKIN) const;
	/**
	 * Return the "most localized" pathname from findSkinnedFilenames(), or
	 * the empty string if no such file exists. Parameters are identical to
	 * findSkinnedFilenames(). This is shorthand for capturing the vector
	 * returned by findSkinnedFilenames(), checking for empty() and then
	 * returning back().
	 */
	std::string findSkinnedFilename(const std::string &subdir,
									const std::string &filename,
									ESkinConstraint constraint=CURRENT_SKIN) const;
=======
    // these methods search the various skin paths for the specified file in the following order:
    // getUserSkinDir(), getUserDefaultSkinDir(), getSkinDir(), getDefaultSkinDir()
    /// param value for findSkinnedFilenames(), explained below
    enum ESkinConstraint { CURRENT_SKIN, ALL_SKINS };
    /**
     * Given a filename within skin, return an ordered sequence of paths to
     * search. Nonexistent files will be filtered out -- which means that the
     * vector might be empty.
     *
     * @param subdir Identify top-level skin subdirectory by passing one of
     * LLDir::XUI (file lives under "xui" subtree), LLDir::TEXTURES (file
     * lives under "textures" subtree), LLDir::SKINBASE (file lives at top
     * level of skin subdirectory).
     * @param filename Desired filename within subdir within skin, e.g.
     * "panel_login.xml". DO NOT prepend (e.g.) "xui" or the desired language.
     * @param constraint Callers perform two different kinds of processing.
     * When fetching a XUI file, for instance, the existence of @a filename in
     * the specified skin completely supercedes any @a filename in the default
     * skin. For that case, leave the default @a constraint=CURRENT_SKIN. The
     * returned vector will contain only
     * ".../<i>current_skin</i>/xui/en/<i>filename</i>",
     * ".../<i>current_skin</i>/xui/<i>current_language</i>/<i>filename</i>".
     * But for (e.g.) "strings.xml", we want a given skin to be able to
     * override only specific entries from the default skin. Any string not
     * defined in the specified skin will be sought in the default skin. For
     * that case, pass @a constraint=ALL_SKINS. The returned vector will
     * contain at least ".../default/xui/en/strings.xml",
     * ".../default/xui/<i>current_language</i>/strings.xml",
     * ".../<i>current_skin</i>/xui/en/strings.xml",
     * ".../<i>current_skin</i>/xui/<i>current_language</i>/strings.xml".
     */
    std::vector<std::string> findSkinnedFilenames(const std::string& subdir,
                                                  const std::string& filename,
                                                  ESkinConstraint constraint=CURRENT_SKIN) const;
    /// Values for findSkinnedFilenames(subdir) parameter
    static const char *XUI, *TEXTURES, *SKINBASE;
    /**
     * Return the base-language pathname from findSkinnedFilenames(), or
     * the empty string if no such file exists. Parameters are identical to
     * findSkinnedFilenames(). This is shorthand for capturing the vector
     * returned by findSkinnedFilenames(), checking for empty() and then
     * returning front().
     */
    std::string findSkinnedFilenameBaseLang(const std::string &subdir,
                                            const std::string &filename,
                                            ESkinConstraint constraint=CURRENT_SKIN) const;
    /**
     * Return the "most localized" pathname from findSkinnedFilenames(), or
     * the empty string if no such file exists. Parameters are identical to
     * findSkinnedFilenames(). This is shorthand for capturing the vector
     * returned by findSkinnedFilenames(), checking for empty() and then
     * returning back().
     */
    std::string findSkinnedFilename(const std::string &subdir,
                                    const std::string &filename,
                                    ESkinConstraint constraint=CURRENT_SKIN) const;
>>>>>>> e7eced3c

    // random filename in common temporary directory
    std::string getTempFilename() const;

    static std::string getDumpLogsDirPath(const std::string &file_name = "");

    // For producing safe download file names from potentially unsafe ones
    static std::string getScrubbedFileName(const std::string uncleanFileName);
    static std::string getForbiddenFileChars();
    void setDumpDir( const std::string& path );


    virtual void setChatLogsDir(const std::string &path);       // Set the chat logs dir to this user's dir
    virtual void setPerAccountChatLogsDir(const std::string &username);     // Set the per user chat log directory.
    virtual void setLindenUserDir(const std::string &username);     // Set the linden user dir to this user's dir
    virtual void setSkinFolder(const std::string &skin_folder, const std::string& language);
    virtual std::string getSkinFolder() const;
    virtual std::string getLanguage() const;
    virtual bool setCacheDir(const std::string &path);
    virtual void updatePerAccountChatLogsDir();

    virtual void dumpCurrentDirectories(LLError::ELevel level = LLError::LEVEL_DEBUG);

    // Utility routine
    std::string buildSLOSCacheDir() const;

    /// Append specified @a name to @a destpath, separated by getDirDelimiter()
    /// if both are non-empty.
    void append(std::string& destpath, const std::string& name) const;
    /// Variadic form: append @a name0 and @a name1 and arbitrary other @a
    /// names to @a destpath, separated by getDirDelimiter() as needed.
    template <typename... NAMES>
    void append(std::string& destpath, const std::string& name0, const std::string& name1,
                const NAMES& ... names) const
    {
        // In a typical recursion case, we'd accept (destpath, name0, names).
        // We accept (destpath, name0, name1, names) because it's important to
        // delegate the two-argument case to the non-template implementation.
        append(destpath, name0);
        append(destpath, name1, names...);
    }

    /// Append specified @a names to @a path, separated by getDirDelimiter()
    /// as needed. Return result, leaving @a path unmodified.
    template <typename... NAMES>
    std::string add(const std::string& path, const NAMES& ... names) const
    {
        std::string destpath(path);
        append(destpath, names...);
        return destpath;
    }

protected:
    // Does an add() or append() call need a directory delimiter?
    typedef std::pair<bool, unsigned short> SepOff;
    SepOff needSep(const std::string& path, const std::string& name) const;
    // build mSearchSkinDirs without adding duplicates
    void addSearchSkinDir(const std::string& skindir);

    // Internal to findSkinnedFilenames()
    template <typename FUNCTION>
    void walkSearchSkinDirs(const std::string& subdir,
                            const std::vector<std::string>& subsubdirs,
                            const std::string& filename,
                            const FUNCTION& function) const;

    std::string mAppName;               // install directory under progams/ ie "SecondLife"
    std::string mExecutablePathAndName; // full path + Filename of .exe
    std::string mExecutableFilename;    // Filename of .exe
    std::string mExecutableDir;      // Location of executable
    std::string mWorkingDir;         // Current working directory
    std::string mAppRODataDir;           // Location for static app data
    std::string mOSUserDir;          // OS Specific user directory
    std::string mOSUserAppDir;           // OS Specific user app directory
    std::string mLindenUserDir;      // Location for Linden user-specific data
    std::string mPerAccountChatLogsDir;      // Location for chat logs.
    std::string mChatLogsDir;        // Location for chat logs.
    std::string mCAFile;                 // Location of the TLS certificate authority PEM file.
    std::string mTempDir;
    std::string mCacheDir;          // cache directory as set by user preference
    std::string mDefaultCacheDir;   // default cache diretory
    std::string mOSCacheDir;        // operating system cache dir
    std::string mDirDelimiter;
    std::string mSkinName;           // caller-specified skin name
    std::string mSkinBaseDir;           // Base for skins paths.
    std::string mDefaultSkinDir;            // Location for default skin info.
    std::string mSkinDir;           // Location for current skin info.
    std::string mUserDefaultSkinDir;        // Location for default skin info.
    std::string mUserSkinDir;           // Location for user-modified skin info.
    // Skin directories to search, most general to most specific. This order
    // works well for composing fine-grained files, in which an individual item
    // in a specific file overrides the corresponding item in more general
    // files. Of course, for a file-level search, iterate backwards.
    std::vector<std::string> mSearchSkinDirs;
    std::string mLanguage;              // Current viewer language
    std::string mLLPluginDir;           // Location for plugins and plugin shell
    static std::string sDumpDir;            // Per-run crash report subdir of log directory.
    std::string mUserName;              // Current user name
};

void dir_exists_or_crash(const std::string &dir_name);

extern LLDir *gDirUtilp;

#endif // LL_LLDIR_H<|MERGE_RESOLUTION|>--- conflicted
+++ resolved
@@ -70,15 +70,10 @@
     U32 deleteDirAndContents(const std::string& dir_name);
     std::vector<std::string> getFilesInDir(const std::string &dirname);
 // pure virtual functions
-<<<<<<< HEAD
-	virtual std::string getCurPath() = 0;
-	virtual bool fileExists(const std::string &filename) const = 0;
-	virtual bool skinExists(const std::string& subdir, const std::string &skin) const;
-	virtual std::string getFileContents(const std::string& filename) const;
-=======
     virtual std::string getCurPath() = 0;
     virtual bool fileExists(const std::string &filename) const = 0;
->>>>>>> e7eced3c
+    virtual bool skinExists(const std::string& subdir, const std::string &skin) const;
+    virtual std::string getFileContents(const std::string& filename) const;
 
     const std::string findFile(const std::string& filename, const std::vector<std::string> filenames) const;
     const std::string findFile(const std::string& filename, const std::string& searchPath1 = "", const std::string& searchPath2 = "", const std::string& searchPath3 = "") const;
@@ -122,64 +117,6 @@
     std::string getDirName(const std::string& filepath) const;
     std::string getExtension(const std::string& filepath) const; // Excludes '.', e.g getExtension("foo.wav") == "wav"
 
-<<<<<<< HEAD
-	// these methods search the various skin paths for the specified file in the following order:
-	// getUserSkinDir(), getUserDefaultSkinDir(), getSkinDir(), getDefaultSkinDir()
-	/// param value for findSkinnedFilenames(), explained below
-	enum ESkinConstraint { CURRENT_SKIN, ALL_SKINS };
-	/**
-	 * Given a filename within skin, return an ordered sequence of paths to
-	 * search. Nonexistent files will be filtered out -- which means that the
-	 * vector might be empty.
-	 *
-	 * @param subdir Identify top-level skin subdirectory by passing one of
-	 * LLDir::XUI (file lives under "xui" subtree), LLDir::TEXTURES (file
-	 * lives under "textures" subtree), LLDir::SKINBASE (file lives at top
-	 * level of skin subdirectory).
-	 * @param filename Desired filename within subdir within skin, e.g.
-	 * "panel_login.xml". DO NOT prepend (e.g.) "xui" or the desired language.
-	 * @param constraint Callers perform two different kinds of processing.
-	 * When fetching a XUI file, for instance, the existence of @a filename in
-	 * the specified skin completely supercedes any @a filename in the default
-	 * skin. For that case, leave the default @a constraint=CURRENT_SKIN. The
-	 * returned vector will contain only
-	 * ".../<i>current_skin</i>/xui/en/<i>filename</i>",
-	 * ".../<i>current_skin</i>/xui/<i>current_language</i>/<i>filename</i>".
-	 * But for (e.g.) "strings.xml", we want a given skin to be able to
-	 * override only specific entries from the default skin. Any string not
-	 * defined in the specified skin will be sought in the default skin. For
-	 * that case, pass @a constraint=ALL_SKINS. The returned vector will
-	 * contain at least ".../default/xui/en/strings.xml",
-	 * ".../default/xui/<i>current_language</i>/strings.xml",
-	 * ".../<i>current_skin</i>/xui/en/strings.xml",
-	 * ".../<i>current_skin</i>/xui/<i>current_language</i>/strings.xml".
-	 */
-	std::vector<std::string> findSkinnedFilenames(const std::string& subdir,
-												  const std::string& filename,
-												  ESkinConstraint constraint=CURRENT_SKIN) const;
-	/// Values for findSkinnedFilenames(subdir) parameter
-	static const char *XUI, *HTML, *TEXTURES, *SKINBASE;
-	/**
-	 * Return the base-language pathname from findSkinnedFilenames(), or
-	 * the empty string if no such file exists. Parameters are identical to
-	 * findSkinnedFilenames(). This is shorthand for capturing the vector
-	 * returned by findSkinnedFilenames(), checking for empty() and then
-	 * returning front().
-	 */
-	std::string findSkinnedFilenameBaseLang(const std::string &subdir,
-											const std::string &filename,
-											ESkinConstraint constraint=CURRENT_SKIN) const;
-	/**
-	 * Return the "most localized" pathname from findSkinnedFilenames(), or
-	 * the empty string if no such file exists. Parameters are identical to
-	 * findSkinnedFilenames(). This is shorthand for capturing the vector
-	 * returned by findSkinnedFilenames(), checking for empty() and then
-	 * returning back().
-	 */
-	std::string findSkinnedFilename(const std::string &subdir,
-									const std::string &filename,
-									ESkinConstraint constraint=CURRENT_SKIN) const;
-=======
     // these methods search the various skin paths for the specified file in the following order:
     // getUserSkinDir(), getUserDefaultSkinDir(), getSkinDir(), getDefaultSkinDir()
     /// param value for findSkinnedFilenames(), explained below
@@ -215,7 +152,7 @@
                                                   const std::string& filename,
                                                   ESkinConstraint constraint=CURRENT_SKIN) const;
     /// Values for findSkinnedFilenames(subdir) parameter
-    static const char *XUI, *TEXTURES, *SKINBASE;
+    static const char *XUI, *HTML, *TEXTURES, *SKINBASE;
     /**
      * Return the base-language pathname from findSkinnedFilenames(), or
      * the empty string if no such file exists. Parameters are identical to
@@ -236,7 +173,6 @@
     std::string findSkinnedFilename(const std::string &subdir,
                                     const std::string &filename,
                                     ESkinConstraint constraint=CURRENT_SKIN) const;
->>>>>>> e7eced3c
 
     // random filename in common temporary directory
     std::string getTempFilename() const;
