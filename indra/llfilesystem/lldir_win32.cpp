--- conflicted
+++ resolved
@@ -221,75 +221,6 @@
     }
 |*==========================================================================*/
 
-<<<<<<< HEAD
-//	fprintf(stderr, "mTempDir = <%s>",mTempDir);
-
-	// Set working directory, for LLDir::getWorkingDir()
-	GetCurrentDirectory(MAX_PATH, w_str);
-	mWorkingDir = utf16str_to_utf8str(llutf16string(w_str));
-
-	// Set the executable directory
-	S32 size = GetModuleFileName(NULL, w_str, MAX_PATH);
-	if (size)
-	{
-		w_str[size] = '\0';
-		mExecutablePathAndName = utf16str_to_utf8str(llutf16string(w_str));
-		S32 path_end = mExecutablePathAndName.find_last_of('\\');
-		if (path_end != std::string::npos)
-		{
-			mExecutableDir = mExecutablePathAndName.substr(0, path_end);
-			mExecutableFilename = mExecutablePathAndName.substr(path_end+1, std::string::npos);
-		}
-		else
-		{
-			mExecutableFilename = mExecutablePathAndName;
-		}
-
-	}
-	else
-	{
-		fprintf(stderr, "Couldn't get APP path, assuming current directory!");
-		mExecutableDir = mWorkingDir;
-		// Assume it's the current directory
-	}
-
-	// mAppRODataDir = ".";	
-
-	// Determine the location of the App-Read-Only-Data
-	// Try the working directory then the exe's dir.
-	mAppRODataDir = mWorkingDir;
-
-
-//	if (mExecutableDir.find("indra") == std::string::npos)
-	
-	// *NOTE:Mani - It is a mistake to put viewer specific code in
-	// the LLDir implementation. The references to 'skins' and 
-	// 'llplugin' need to go somewhere else.
-	// alas... this also gets called during static initialization 
-	// time due to the construction of gDirUtil in lldir.cpp.
-	if(! LLFile::isdir(add(mAppRODataDir, "skins")))
-	{
-		// What? No skins in the working dir?
-		// Try the executable's directory.
-		mAppRODataDir = mExecutableDir;
-	}
-
-//	LL_INFOS() << "mAppRODataDir = " << mAppRODataDir << LL_ENDL;
-
-	mSkinBaseDir = add(mAppRODataDir, "skins");
-
-	// Build the default cache directory
-	mDefaultCacheDir = buildSLOSCacheDir();
-	
-	// Make sure it exists
-	int res = LLFile::mkdir(mDefaultCacheDir);
-	if (res == -1)
-	{
-		LL_WARNS() << "Couldn't create LL_PATH_CACHE dir " << mDefaultCacheDir << LL_ENDL;
-	}
-
-	mLLPluginDir = add(mExecutableDir, "llplugin");
-=======
 //  fprintf(stderr, "mTempDir = <%s>",mTempDir);
 
     // Set working directory, for LLDir::getWorkingDir()
@@ -357,7 +288,6 @@
     }
 
     mLLPluginDir = add(mExecutableDir, "llplugin");
->>>>>>> e7eced3c
 }
 
 LLDir_Win32::~LLDir_Win32()
@@ -446,33 +376,18 @@
 
 bool LLDir_Win32::fileExists(const std::string &filename) const
 {
-<<<<<<< HEAD
-	llstat stat_data;
-	// Check the age of the file
-	// Now, we see if the files we've gathered are recent...
-	int res = LLFile::stat(filename, &stat_data);
-	if (!res)
-	{
-		return true;
-	}
-	else
-	{
-		return false;
-	}
-=======
     llstat stat_data;
     // Check the age of the file
     // Now, we see if the files we've gathered are recent...
     int res = LLFile::stat(filename, &stat_data);
     if (!res)
     {
-        return TRUE;
+        return true;
     }
     else
     {
-        return FALSE;
-    }
->>>>>>> e7eced3c
+        return false;
+    }
 }
 
 
