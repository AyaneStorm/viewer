/** 
 * @file llurlrequest.cpp
 * @author Phoenix
 * @date 2005-04-28
 * @brief Implementation of the URLRequest class and related classes.
 *
 * $LicenseInfo:firstyear=2005&license=viewerlgpl$
 * Second Life Viewer Source Code
 * Copyright (C) 2010, Linden Research, Inc.
 * 
 * This library is free software; you can redistribute it and/or
 * modify it under the terms of the GNU Lesser General Public
 * License as published by the Free Software Foundation;
 * version 2.1 of the License only.
 * 
 * This library is distributed in the hope that it will be useful,
 * but WITHOUT ANY WARRANTY; without even the implied warranty of
 * MERCHANTABILITY or FITNESS FOR A PARTICULAR PURPOSE.  See the GNU
 * Lesser General Public License for more details.
 * 
 * You should have received a copy of the GNU Lesser General Public
 * License along with this library; if not, write to the Free Software
 * Foundation, Inc., 51 Franklin Street, Fifth Floor, Boston, MA  02110-1301  USA
 * 
 * Linden Research, Inc., 945 Battery Street, San Francisco, CA  94111  USA
 * $/LicenseInfo$
 */

#include "linden_common.h"
#include "llurlrequest.h"

#include <algorithm>
#include <openssl/x509_vfy.h>
#include <openssl/ssl.h>
#include "llcurl.h"
#include "llioutil.h"
#include "llproxy.h"
#include "llpumpio.h"
#include "llsd.h"
#include "llstring.h"
#include "apr_env.h"
#include "llapr.h"

/**
 * String constants
 */
const std::string CONTEXT_DEST_URI_SD_LABEL("dest_uri");
const std::string CONTEXT_TRANSFERED_BYTES("transfered_bytes");

// These are defined in llhttpnode.h/llhttpnode.cpp
extern const std::string CONTEXT_REQUEST;
extern const std::string CONTEXT_RESPONSE;

static size_t headerCallback(void* data, size_t size, size_t nmemb, void* user);

/**
 * class LLURLRequestDetail
 */
class LLURLRequestDetail
{
public:
	LLURLRequestDetail();
	~LLURLRequestDetail();
	std::string mURL;
	LLCurlEasyRequest* mCurlRequest;
	LLIOPipe::buffer_ptr_t mResponseBuffer;
	LLChannelDescriptors mChannels;
	U8* mLastRead;
	U32 mBodyLimit;
	S32 mByteAccumulator;
	bool mIsBodyLimitSet;
	LLURLRequest::SSLCertVerifyCallback mSSLVerifyCallback;
};

LLURLRequestDetail::LLURLRequestDetail() :
	mCurlRequest(NULL),
	mLastRead(NULL),
	mBodyLimit(0),
	mByteAccumulator(0),
	mIsBodyLimitSet(false),
    mSSLVerifyCallback(NULL)
{
	mCurlRequest = new LLCurlEasyRequest();
	
	if(!mCurlRequest->isValid()) //failed.
	{
		delete mCurlRequest ;
		mCurlRequest = NULL ;
	}
}

LLURLRequestDetail::~LLURLRequestDetail()
{
	delete mCurlRequest;
	mLastRead = NULL;
}

void LLURLRequest::setSSLVerifyCallback(SSLCertVerifyCallback callback, void *param)
{
	mDetail->mSSLVerifyCallback = callback;
	mDetail->mCurlRequest->setSSLCtxCallback(LLURLRequest::_sslCtxCallback, (void *)this);
	mDetail->mCurlRequest->setopt(CURLOPT_SSL_VERIFYPEER, true);
	mDetail->mCurlRequest->setopt(CURLOPT_SSL_VERIFYHOST, 2);	
}


// _sslCtxFunction
// Callback function called when an SSL Context is created via CURL
// used to configure the context for custom cert validation

CURLcode LLURLRequest::_sslCtxCallback(CURL * curl, void *sslctx, void *param)
{	
	LLURLRequest *req = (LLURLRequest *)param;
	if(req == NULL || req->mDetail->mSSLVerifyCallback == NULL)
	{
		SSL_CTX_set_cert_verify_callback((SSL_CTX *)sslctx, NULL, NULL);
		return CURLE_OK;
	}
	SSL_CTX * ctx = (SSL_CTX *) sslctx;
	// disable any default verification for server certs
	SSL_CTX_set_verify(ctx, SSL_VERIFY_NONE, NULL);
	// set the verification callback.
	SSL_CTX_set_cert_verify_callback(ctx, req->mDetail->mSSLVerifyCallback, (void *)req);
	// the calls are void
	return CURLE_OK;
	
}

/**
 * class LLURLRequest
 */


<<<<<<< HEAD
LLURLRequest::LLURLRequest(EHTTPMethod action) :
	mAction(action)
=======
LLURLRequest::LLURLRequest(LLURLRequest::ERequestAction action, bool follow_redirects /* = true */) :
	mAction(action),
	mFollowRedirects(follow_redirects)
>>>>>>> ea1e1b09
{
	initialize();
}

LLURLRequest::LLURLRequest(
<<<<<<< HEAD
	EHTTPMethod action,
	const std::string& url) :
	mAction(action)
=======
	LLURLRequest::ERequestAction action,
	const std::string& url,
	bool follow_redirects /* = true */) :
	mAction(action),
	mFollowRedirects(follow_redirects)
>>>>>>> ea1e1b09
{
	initialize();
	setURL(url);
}

LLURLRequest::~LLURLRequest()
{
	delete mDetail;
	mDetail = NULL ;
}

void LLURLRequest::setURL(const std::string& url)
{
	mDetail->mURL = url;
	if (url.empty())
	{
		llwarns << "empty URL specified" << llendl;
	}
}

const std::string& LLURLRequest::getURL() const
{
	return mDetail->mURL;
}

void LLURLRequest::addHeader(const std::string& header, const std::string& value /* = "" */)
{
	mDetail->mCurlRequest->slist_append(header, value);
}

void LLURLRequest::addHeaderRaw(const char* header)
{
	mDetail->mCurlRequest->slist_append(header);
}

void LLURLRequest::setBodyLimit(U32 size)
{
	mDetail->mBodyLimit = size;
	mDetail->mIsBodyLimitSet = true;
}

void LLURLRequest::setCallback(LLURLRequestComplete* callback)
{
	mCompletionCallback = callback;
	mDetail->mCurlRequest->setHeaderCallback(&headerCallback, (void*)callback);
}

// Added to mitigate the effect of libcurl looking
// for the ALL_PROXY and http_proxy env variables
// and deciding to insert a Pragma: no-cache
// header! The only usage of this method at the
// time of this writing is in llhttpclient.cpp
// in the request() method, where this method
// is called with use_proxy = FALSE
void LLURLRequest::useProxy(bool use_proxy)
{
    static char *env_proxy;

    if (use_proxy && (env_proxy == NULL))
    {
        apr_status_t status;
        LLAPRPool pool;
		status = apr_env_get(&env_proxy, "ALL_PROXY", pool.getAPRPool());
        if (status != APR_SUCCESS)
        {
			status = apr_env_get(&env_proxy, "http_proxy", pool.getAPRPool());
        }
        if (status != APR_SUCCESS)
        {
           use_proxy = FALSE;
        }
    }


    lldebugs << "use_proxy = " << (use_proxy?'Y':'N') << ", env_proxy = " << (env_proxy ? env_proxy : "(null)") << llendl;

    if (env_proxy && use_proxy)
    {
		mDetail->mCurlRequest->setoptString(CURLOPT_PROXY, env_proxy);
    }
    else
    {
        mDetail->mCurlRequest->setoptString(CURLOPT_PROXY, "");
    }
}

void LLURLRequest::useProxy(const std::string &proxy)
{
    mDetail->mCurlRequest->setoptString(CURLOPT_PROXY, proxy);
}

void LLURLRequest::allowCookies()
{
	mDetail->mCurlRequest->setoptString(CURLOPT_COOKIEFILE, "");
}

//virtual 
bool LLURLRequest::isValid() 
{
	return mDetail->mCurlRequest && mDetail->mCurlRequest->isValid(); 
}

// virtual
LLIOPipe::EStatus LLURLRequest::handleError(
	LLIOPipe::EStatus status,
	LLPumpIO* pump)
{
	if(!isValid())
	{
		return STATUS_EXPIRED ;
	}

	if(mCompletionCallback && pump)
	{
		LLURLRequestComplete* complete = NULL;
		complete = (LLURLRequestComplete*)mCompletionCallback.get();
		complete->httpStatus(
			HTTP_INTERNAL_ERROR,
			LLIOPipe::lookupStatusString(status));
		complete->responseStatus(status);
		pump->respond(complete);
		mCompletionCallback = NULL;
	}
	return status;
}

static LLFastTimer::DeclareTimer FTM_PROCESS_URL_REQUEST("URL Request");
static LLFastTimer::DeclareTimer FTM_PROCESS_URL_REQUEST_GET_RESULT("Get Result");
static LLFastTimer::DeclareTimer FTM_URL_PERFORM("Perform");

// virtual
LLIOPipe::EStatus LLURLRequest::process_impl(
	const LLChannelDescriptors& channels,
	buffer_ptr_t& buffer,
	bool& eos,
	LLSD& context,
	LLPumpIO* pump)
{
	LLFastTimer t(FTM_PROCESS_URL_REQUEST);
	PUMP_DEBUG;
	//llinfos << "LLURLRequest::process_impl()" << llendl;
	if (!buffer) return STATUS_ERROR;
	
	// we're still waiting or prcessing, check how many
	// bytes we have accumulated.
	const S32 MIN_ACCUMULATION = 100000;
	if(pump && (mDetail->mByteAccumulator > MIN_ACCUMULATION))
	{
		static LLFastTimer::DeclareTimer FTM_URL_ADJUST_TIMEOUT("Adjust Timeout");
		LLFastTimer t(FTM_URL_ADJUST_TIMEOUT);
		 // This is a pretty sloppy calculation, but this
		 // tries to make the gross assumption that if data
		 // is coming in at 56kb/s, then this transfer will
		 // probably succeed. So, if we're accumlated
		 // 100,000 bytes (MIN_ACCUMULATION) then let's
		 // give this client another 2s to complete.
		 const F32 TIMEOUT_ADJUSTMENT = 2.0f;
		 mDetail->mByteAccumulator = 0;
		 pump->adjustTimeoutSeconds(TIMEOUT_ADJUSTMENT);
		lldebugs << "LLURLRequest adjustTimeoutSeconds for request: " << mDetail->mURL << llendl;
		if (mState == STATE_INITIALIZED)
		{
			llinfos << "LLURLRequest adjustTimeoutSeconds called during upload" << llendl;
		}
	}

	switch(mState)
	{
	case STATE_INITIALIZED:
	{
		PUMP_DEBUG;
		// We only need to wait for input if we are uploading
		// something.
		if(((HTTP_PUT == mAction) || (HTTP_POST == mAction)) && !eos)
		{
			// we're waiting to get all of the information
			return STATUS_BREAK;
		}

		// *FIX: bit of a hack, but it should work. The configure and
		// callback method expect this information to be ready.
		mDetail->mResponseBuffer = buffer;
		mDetail->mChannels = channels;
		if(!configure())
		{
			return STATUS_ERROR;
		}
		mState = STATE_WAITING_FOR_RESPONSE;

		// *FIX: Maybe we should just go to the next state now...
		return STATUS_BREAK;
	}
	case STATE_WAITING_FOR_RESPONSE:
	case STATE_PROCESSING_RESPONSE:
	{
		PUMP_DEBUG;
		LLIOPipe::EStatus status = STATUS_BREAK;
		{
			LLFastTimer t(FTM_URL_PERFORM);
			if(!mDetail->mCurlRequest->wait())
			{
				return status ;
			}
		}

		bool keep_looping = true;
		while(keep_looping)
		{
			CURLcode result;

			bool newmsg = false;
			{
				LLFastTimer t(FTM_PROCESS_URL_REQUEST_GET_RESULT);
				newmsg = mDetail->mCurlRequest->getResult(&result);
			}
		
			if(!newmsg)
			{
				// keep processing
				break;
			}
		

			mState = STATE_HAVE_RESPONSE;
			context[CONTEXT_REQUEST][CONTEXT_TRANSFERED_BYTES] = mRequestTransferedBytes;
			context[CONTEXT_RESPONSE][CONTEXT_TRANSFERED_BYTES] = mResponseTransferedBytes;
			lldebugs << this << "Setting context to " << context << llendl;
			switch(result)
			{
				case CURLE_OK:
				case CURLE_WRITE_ERROR:
					// NB: The error indication means that we stopped the
					// writing due the body limit being reached
					if(mCompletionCallback && pump)
					{
						LLURLRequestComplete* complete = NULL;
						complete = (LLURLRequestComplete*)
							mCompletionCallback.get();
						complete->responseStatus(
								result == CURLE_OK
									? STATUS_OK : STATUS_STOP);
						LLPumpIO::links_t chain;
						LLPumpIO::LLLinkInfo link;
						link.mPipe = mCompletionCallback;
						link.mChannels = LLBufferArray::makeChannelConsumer(
							channels);
						chain.push_back(link);
						static LLFastTimer::DeclareTimer FTM_PROCESS_URL_PUMP_RESPOND("Pump Respond");
						{
							LLFastTimer t(FTM_PROCESS_URL_PUMP_RESPOND);
							pump->respond(chain, buffer, context);
						}
						mCompletionCallback = NULL;
					}
					break;
				case CURLE_FAILED_INIT:
				case CURLE_COULDNT_CONNECT:
					status = STATUS_NO_CONNECTION;
					keep_looping = false;
					break;
				default:			// CURLE_URL_MALFORMAT
					llwarns << "URLRequest Error: " << result
							<< ", "
							<< LLCurl::strerror(result)
							<< ", "
							<< (mDetail->mURL.empty() ? "<EMPTY URL>" : mDetail->mURL)
							<< llendl;
					status = STATUS_ERROR;
					keep_looping = false;
					break;
			}
		}
		return status;
	}
	case STATE_HAVE_RESPONSE:
		PUMP_DEBUG;
		// we already stuffed everything into channel in in the curl
		// callback, so we are done.
		eos = true;
		context[CONTEXT_REQUEST][CONTEXT_TRANSFERED_BYTES] = mRequestTransferedBytes;
		context[CONTEXT_RESPONSE][CONTEXT_TRANSFERED_BYTES] = mResponseTransferedBytes;
		lldebugs << this << "Setting context to " << context << llendl;
		return STATUS_DONE;

	default:
		PUMP_DEBUG;
		context[CONTEXT_REQUEST][CONTEXT_TRANSFERED_BYTES] = mRequestTransferedBytes;
		context[CONTEXT_RESPONSE][CONTEXT_TRANSFERED_BYTES] = mResponseTransferedBytes;
		lldebugs << this << "Setting context to " << context << llendl;
		return STATUS_ERROR;
	}
}

void LLURLRequest::initialize()
{
	mState = STATE_INITIALIZED;
	mDetail = new LLURLRequestDetail;

	if(!isValid())
	{
		return ;
	}

	mDetail->mCurlRequest->setopt(CURLOPT_NOSIGNAL, 1);
	mDetail->mCurlRequest->setWriteCallback(&downCallback, (void*)this);
	mDetail->mCurlRequest->setReadCallback(&upCallback, (void*)this);
	mRequestTransferedBytes = 0;
	mResponseTransferedBytes = 0;
}

static LLFastTimer::DeclareTimer FTM_URL_REQUEST_CONFIGURE("URL Configure");
bool LLURLRequest::configure()
{
	LLFastTimer t(FTM_URL_REQUEST_CONFIGURE);
	
	bool rv = false;
	S32 bytes = mDetail->mResponseBuffer->countAfter(
   		mDetail->mChannels.in(),
		NULL);
	switch(mAction)
	{
	case HTTP_HEAD:
		mDetail->mCurlRequest->setopt(CURLOPT_HEADER, 1);
		mDetail->mCurlRequest->setopt(CURLOPT_NOBODY, 1);
		if (mFollowRedirects)
		{
			mDetail->mCurlRequest->setopt(CURLOPT_FOLLOWLOCATION, 1);
		}
		rv = true;
		break;
	case HTTP_GET:
		mDetail->mCurlRequest->setopt(CURLOPT_HTTPGET, 1);
		if (mFollowRedirects)
		{
			mDetail->mCurlRequest->setopt(CURLOPT_FOLLOWLOCATION, 1);
		}

		// Set Accept-Encoding to allow response compression
		mDetail->mCurlRequest->setoptString(CURLOPT_ENCODING, "");
		rv = true;
		break;

	case HTTP_PUT:
		// Disable the expect http 1.1 extension. POST and PUT default
		// to turning this on, and I am not too sure what it means.
		addHeader(HTTP_OUT_HEADER_EXPECT);

		mDetail->mCurlRequest->setopt(CURLOPT_UPLOAD, 1);
		mDetail->mCurlRequest->setopt(CURLOPT_INFILESIZE, bytes);
		rv = true;
		break;

	case HTTP_PATCH:
		// Disable the expect http 1.1 extension. POST and PUT default
		// to turning this on, and I am not too sure what it means.
		addHeader(HTTP_OUT_HEADER_EXPECT);

		mDetail->mCurlRequest->setopt(CURLOPT_UPLOAD, 1);
		mDetail->mCurlRequest->setopt(CURLOPT_INFILESIZE, bytes);
		mDetail->mCurlRequest->setoptString(CURLOPT_CUSTOMREQUEST, "PATCH");
		rv = true;
		break;

	case HTTP_POST:
		// Disable the expect http 1.1 extension. POST and PUT default
		// to turning this on, and I am not too sure what it means.
		addHeader(HTTP_OUT_HEADER_EXPECT);

		// Disable the content type http header.
		// *FIX: what should it be?
		addHeader(HTTP_OUT_HEADER_CONTENT_TYPE);

		// Set the handle for an http post
		mDetail->mCurlRequest->setPost(NULL, bytes);

		// Set Accept-Encoding to allow response compression
		mDetail->mCurlRequest->setoptString(CURLOPT_ENCODING, "");
		rv = true;
		break;

	case HTTP_DELETE:
		// Set the handle for an http delete
		mDetail->mCurlRequest->setoptString(CURLOPT_CUSTOMREQUEST, "DELETE");
		rv = true;
		break;

	case HTTP_COPY:
		// Set the handle for an http copy
		mDetail->mCurlRequest->setoptString(CURLOPT_CUSTOMREQUEST, "COPY");
		rv = true;
		break;

	case HTTP_MOVE:
		// Set the handle for an http move
		mDetail->mCurlRequest->setoptString(CURLOPT_CUSTOMREQUEST, "MOVE");
		// *NOTE: should we check for the Destination header?
		rv = true;
		break;

	default:
		llwarns << "Unhandled URLRequest action: " << mAction << llendl;
		break;
	}
	if(rv)
	{
		mDetail->mCurlRequest->sendRequest(mDetail->mURL);
	}
	return rv;
}

// static
size_t LLURLRequest::downCallback(
	char* data,
	size_t size,
	size_t nmemb,
	void* user)
{
	LLURLRequest* req = (LLURLRequest*)user;
	if(STATE_WAITING_FOR_RESPONSE == req->mState)
	{
		req->mState = STATE_PROCESSING_RESPONSE;
	}
	U32 bytes = size * nmemb;
	if (req->mDetail->mIsBodyLimitSet)
	{
		if (bytes > req->mDetail->mBodyLimit)
		{
			bytes = req->mDetail->mBodyLimit;
			req->mDetail->mBodyLimit = 0;
		}
		else
		{
			req->mDetail->mBodyLimit -= bytes;
		}
	}

	req->mDetail->mResponseBuffer->append(
		req->mDetail->mChannels.out(),
		(U8*)data,
		bytes);
	req->mResponseTransferedBytes += bytes;
	req->mDetail->mByteAccumulator += bytes;
	return bytes;
}

// static
size_t LLURLRequest::upCallback(
	char* data,
	size_t size,
	size_t nmemb,
	void* user)
{
	LLURLRequest* req = (LLURLRequest*)user;
	S32 bytes = llmin(
		(S32)(size * nmemb),
		req->mDetail->mResponseBuffer->countAfter(
			req->mDetail->mChannels.in(),
			req->mDetail->mLastRead));
	req->mDetail->mLastRead =  req->mDetail->mResponseBuffer->readAfter(
		req->mDetail->mChannels.in(),
		req->mDetail->mLastRead,
		(U8*)data,
		bytes);
	req->mRequestTransferedBytes += bytes;
	return bytes;
}

static size_t headerCallback(void* data, size_t size, size_t nmemb, void* user)
{
	const char* header_line = (const char*)data;
	size_t header_len = size * nmemb;
	LLURLRequestComplete* complete = (LLURLRequestComplete*)user;

	if (!complete || !header_line)
	{
		return header_len;
	}

	// *TODO: This should be a utility in llstring.h: isascii()
	for (size_t i = 0; i < header_len; ++i)
	{
		if (header_line[i] < 0)
		{
			return header_len;
		}
	}

	std::string header(header_line, header_len);

	// Per HTTP spec the first header line must be the status line.
	if (header.substr(0,5) == "HTTP/")
	{
		std::string::iterator end = header.end();
		std::string::iterator pos1 = std::find(header.begin(), end, ' ');
		if (pos1 != end) ++pos1;
		std::string::iterator pos2 = std::find(pos1, end, ' ');
		if (pos2 != end) ++pos2;
		std::string::iterator pos3 = std::find(pos2, end, '\r');

		std::string version(header.begin(), pos1);
		std::string status(pos1, pos2);
		std::string reason(pos2, pos3);

		S32 status_code = atoi(status.c_str());
		if (status_code > 0)
		{
			complete->httpStatus(status_code, reason);
			return header_len;
		}
	}

	std::string::iterator sep = std::find(header.begin(),header.end(),':');

	if (sep != header.end())
	{
		std::string key(header.begin(), sep);
		std::string value(sep + 1, header.end());

		key = utf8str_tolower(utf8str_trim(key));
		value = utf8str_trim(value);

		complete->header(key, value);
	}
	else
	{
		LLStringUtil::trim(header);
		if (!header.empty())
		{
			llwarns << "Unable to parse header: " << header << llendl;
		}
	}

	return header_len;
}

static LLFastTimer::DeclareTimer FTM_PROCESS_URL_EXTRACTOR("URL Extractor");
/**
 * LLContextURLExtractor
 */
// virtual
LLIOPipe::EStatus LLContextURLExtractor::process_impl(
	const LLChannelDescriptors& channels,
	buffer_ptr_t& buffer,
	bool& eos,
	LLSD& context,
	LLPumpIO* pump)
{
	LLFastTimer t(FTM_PROCESS_URL_EXTRACTOR);
	PUMP_DEBUG;
	// The destination host is in the context.
	if(context.isUndefined() || !mRequest)
	{
		return STATUS_PRECONDITION_NOT_MET;
	}

	// copy in to out, since this just extract the URL and does not
	// actually change the data.
	LLChangeChannel change(channels.in(), channels.out());
	std::for_each(buffer->beginSegment(), buffer->endSegment(), change);

	// find the context url
	if(context.has(CONTEXT_DEST_URI_SD_LABEL))
	{
		mRequest->setURL(context[CONTEXT_DEST_URI_SD_LABEL].asString());
		return STATUS_DONE;
	}
	return STATUS_ERROR;
}


/**
 * LLURLRequestComplete
 */
LLURLRequestComplete::LLURLRequestComplete() :
	mRequestStatus(LLIOPipe::STATUS_ERROR)
{
}

// virtual
LLURLRequestComplete::~LLURLRequestComplete()
{
}

//virtual 
void LLURLRequestComplete::header(const std::string& header, const std::string& value)
{
}

//virtual 
void LLURLRequestComplete::complete(const LLChannelDescriptors& channels,
		const buffer_ptr_t& buffer)
{
	if(STATUS_OK == mRequestStatus)
	{
		response(channels, buffer);
	}
	else
	{
		noResponse();
	}
}

//virtual 
void LLURLRequestComplete::response(const LLChannelDescriptors& channels,
		const buffer_ptr_t& buffer)
{
	llwarns << "LLURLRequestComplete::response default implementation called"
		<< llendl;
}

//virtual 
void LLURLRequestComplete::noResponse()
{
	llwarns << "LLURLRequestComplete::noResponse default implementation called"
		<< llendl;
}

void LLURLRequestComplete::responseStatus(LLIOPipe::EStatus status)
{
	mRequestStatus = status;
}

static LLFastTimer::DeclareTimer FTM_PROCESS_URL_COMPLETE("URL Complete");
// virtual
LLIOPipe::EStatus LLURLRequestComplete::process_impl(
	const LLChannelDescriptors& channels,
	buffer_ptr_t& buffer,
	bool& eos,
	LLSD& context,
	LLPumpIO* pump)
{
	LLFastTimer t(FTM_PROCESS_URL_COMPLETE);
	PUMP_DEBUG;
	complete(channels, buffer);
	return STATUS_OK;
}<|MERGE_RESOLUTION|>--- conflicted
+++ resolved
@@ -131,30 +131,19 @@
  */
 
 
-<<<<<<< HEAD
-LLURLRequest::LLURLRequest(EHTTPMethod action) :
-	mAction(action)
-=======
-LLURLRequest::LLURLRequest(LLURLRequest::ERequestAction action, bool follow_redirects /* = true */) :
+LLURLRequest::LLURLRequest(EHTTPMethod action, bool follow_redirects /* = true */) :
 	mAction(action),
 	mFollowRedirects(follow_redirects)
->>>>>>> ea1e1b09
 {
 	initialize();
 }
 
 LLURLRequest::LLURLRequest(
-<<<<<<< HEAD
 	EHTTPMethod action,
-	const std::string& url) :
-	mAction(action)
-=======
-	LLURLRequest::ERequestAction action,
 	const std::string& url,
 	bool follow_redirects /* = true */) :
 	mAction(action),
 	mFollowRedirects(follow_redirects)
->>>>>>> ea1e1b09
 {
 	initialize();
 	setURL(url);
