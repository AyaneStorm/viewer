/** 
 * @file lliosocket.cpp
 * @author Phoenix
 * @date 2005-07-31
 * @brief Sockets declarations for use with the io pipes
 *
 * $LicenseInfo:firstyear=2005&license=viewerlgpl$
 * Second Life Viewer Source Code
 * Copyright (C) 2010, Linden Research, Inc.
 * 
 * This library is free software; you can redistribute it and/or
 * modify it under the terms of the GNU Lesser General Public
 * License as published by the Free Software Foundation;
 * version 2.1 of the License only.
 * 
 * This library is distributed in the hope that it will be useful,
 * but WITHOUT ANY WARRANTY; without even the implied warranty of
 * MERCHANTABILITY or FITNESS FOR A PARTICULAR PURPOSE.  See the GNU
 * Lesser General Public License for more details.
 * 
 * You should have received a copy of the GNU Lesser General Public
 * License along with this library; if not, write to the Free Software
 * Foundation, Inc., 51 Franklin Street, Fifth Floor, Boston, MA  02110-1301  USA
 * 
 * Linden Research, Inc., 945 Battery Street, San Francisco, CA  94111  USA
 * $/LicenseInfo$
 */

#include "linden_common.h"
#include "lliosocket.h"

#include "llapr.h"

#include "llbuffer.h"
#include "llhost.h"
#include "llmemtype.h"
#include "llpumpio.h"
#include "llthread.h"

//
// constants
//

static const S32 LL_DEFAULT_LISTEN_BACKLOG = 10;
static const S32 LL_SEND_BUFFER_SIZE = 40000;
static const S32 LL_RECV_BUFFER_SIZE = 40000;
//static const U16 LL_PORT_DISCOVERY_RANGE_MIN = 13000;
//static const U16 LL_PORT_DISCOVERY_RANGE_MAX = 13050;

//
// local methods 
//

bool is_addr_in_use(apr_status_t status)
{
#if LL_WINDOWS
	return (WSAEADDRINUSE == APR_TO_OS_ERROR(status));
#else
	return (EADDRINUSE == APR_TO_OS_ERROR(status));
#endif
}

#if LL_LINUX
// Define this to see the actual file descriptors being tossed around.
//#define LL_DEBUG_SOCKET_FILE_DESCRIPTORS 1
#if LL_DEBUG_SOCKET_FILE_DESCRIPTORS
#include "apr_portable.h"
#endif
#endif


// Quick function 
void ll_debug_socket(const char* msg, apr_socket_t* apr_sock)
{
#if LL_DEBUG_SOCKET_FILE_DESCRIPTORS
	if(!apr_sock)
	{
		lldebugs << "Socket -- " << (msg?msg:"") << ": no socket." << llendl;
		return;
	}
	// *TODO: Why doesn't this work?
	//apr_os_sock_t os_sock;
	int os_sock;
	if(APR_SUCCESS == apr_os_sock_get(&os_sock, apr_sock))
	{
		lldebugs << "Socket -- " << (msg?msg:"") << " on fd " << os_sock
			<< " at " << apr_sock << llendl;
	}
	else
	{
		lldebugs << "Socket -- " << (msg?msg:"") << " no fd "
			<< " at " << apr_sock << llendl;
	}
#endif
}

///
/// LLSocket
///

// static
LLSocket::ptr_t LLSocket::create(EType type, U16 port)
{
	LLMemType m1(LLMemType::MTYPE_IO_TCP);
	apr_status_t status = APR_EGENERAL;
	LLSocket::ptr_t rv(new LLSocket);

	if(STREAM_TCP == type)
	{
		status = apr_socket_create(&rv->mSocket, APR_INET, SOCK_STREAM, APR_PROTO_TCP, rv->mPool());
	}
	else if(DATAGRAM_UDP == type)
	{
		status = apr_socket_create(&rv->mSocket, APR_INET, SOCK_DGRAM, APR_PROTO_UDP, rv->mPool());
	}
	else
	{
		rv.reset();
		return rv;
	}
	if(ll_apr_warn_status(status))
	{
		rv->mSocket = NULL;
		rv.reset();
		return rv;
	}
	if(port > 0)
	{
		apr_sockaddr_t* sa = NULL;
		status = apr_sockaddr_info_get(
			&sa,
			APR_ANYADDR,
			APR_UNSPEC,
			port,
			0,
			rv->mPool());
		if(ll_apr_warn_status(status))
		{
			rv.reset();
			return rv;
		}
		// This allows us to reuse the address on quick down/up. This
		// is unlikely to create problems.
		ll_apr_warn_status(apr_socket_opt_set(rv->mSocket, APR_SO_REUSEADDR, 1));
		status = apr_socket_bind(rv->mSocket, sa);
		if(ll_apr_warn_status(status))
		{
			rv.reset();
			return rv;
		}
		lldebugs << "Bound " << ((DATAGRAM_UDP == type) ? "udp" : "tcp")
				 << " socket to port: " << sa->port << llendl;
		if(STREAM_TCP == type)
		{
			// If it's a stream based socket, we need to tell the OS
			// to keep a queue of incoming connections for ACCEPT.
			lldebugs << "Setting listen state for socket." << llendl;
			status = apr_socket_listen(
				rv->mSocket,
				LL_DEFAULT_LISTEN_BACKLOG);
			if(ll_apr_warn_status(status))
			{
				rv.reset();
				return rv;
			}
		}
	}
	else
	{
		// we need to indicate that we have an ephemeral port if the
		// previous calls were successful. It will
		port = PORT_EPHEMERAL;
	}
	rv->mPort = port;
	rv->setNonBlocking();
	return rv;
}

// static
LLSocket::ptr_t LLSocket::create(apr_status_t& status, LLSocket::ptr_t& listen_socket)
{
	LLMemType m1(LLMemType::MTYPE_IO_TCP);
	if (!listen_socket->getSocket())
	{
		status = APR_ENOSOCKET;
		return LLSocket::ptr_t();
	}
	LLSocket::ptr_t rv(new LLSocket);
	lldebugs << "accepting socket" << llendl;
	status = apr_socket_accept(&rv->mSocket, listen_socket->getSocket(), rv->mPool());
	if (status != APR_SUCCESS)
	{
		rv->mSocket = NULL;
		rv.reset();
		return rv;
	}
	rv->mPort = PORT_EPHEMERAL;
	rv->setNonBlocking();
	return rv;
}

bool LLSocket::blockingConnect(const LLHost& host)
{
	if(!mSocket) return false;
	apr_sockaddr_t* sa = NULL;
	std::string ip_address;
	ip_address = host.getIPString();
	if(ll_apr_warn_status(apr_sockaddr_info_get(
		&sa,
		ip_address.c_str(),
		APR_UNSPEC,
		host.getPort(),
		0,
		mPool())))
	{
		return false;
	}
	setBlocking(1000);
	ll_debug_socket("Blocking connect", mSocket);
	if(ll_apr_warn_status(apr_socket_connect(mSocket, sa))) return false;
	setNonBlocking();
	return true;
}

LLSocket::LLSocket() :
	mSocket(NULL),
	mPool(LLThread::tldata().mRootPool),
	mPort(PORT_INVALID)
{
}

LLSocket::~LLSocket()
{
	LLMemType m1(LLMemType::MTYPE_IO_TCP);
	// *FIX: clean up memory we are holding.
	if(mSocket)
	{
		ll_debug_socket("Destroying socket", mSocket);
		apr_socket_close(mSocket);
		mSocket = NULL;
	}
<<<<<<< HEAD
=======
	if(mPool)
	{
		apr_pool_destroy(mPool);
	}
>>>>>>> d2af1ae8
}

// See http://dev.ariel-networks.com/apr/apr-tutorial/html/apr-tutorial-13.html#ss13.4
// for an explanation of how to get non-blocking sockets and timeouts with
// consistent behavior across platforms.

void LLSocket::setBlocking(S32 timeout)
{
	LLMemType m1(LLMemType::MTYPE_IO_TCP);
	// set up the socket options
	ll_apr_warn_status(apr_socket_timeout_set(mSocket, timeout));
	ll_apr_warn_status(apr_socket_opt_set(mSocket, APR_SO_NONBLOCK, 0));
	ll_apr_warn_status(apr_socket_opt_set(mSocket, APR_SO_SNDBUF, LL_SEND_BUFFER_SIZE));
	ll_apr_warn_status(apr_socket_opt_set(mSocket, APR_SO_RCVBUF, LL_RECV_BUFFER_SIZE));

}

void LLSocket::setNonBlocking()
{
	LLMemType m1(LLMemType::MTYPE_IO_TCP);
	// set up the socket options
	ll_apr_warn_status(apr_socket_timeout_set(mSocket, 0));
	ll_apr_warn_status(apr_socket_opt_set(mSocket, APR_SO_NONBLOCK, 1));
	ll_apr_warn_status(apr_socket_opt_set(mSocket, APR_SO_SNDBUF, LL_SEND_BUFFER_SIZE));
	ll_apr_warn_status(apr_socket_opt_set(mSocket, APR_SO_RCVBUF, LL_RECV_BUFFER_SIZE));

}

///
/// LLIOSocketReader
///

LLIOSocketReader::LLIOSocketReader(LLSocket::ptr_t socket) :
	mSource(socket),
	mInitialized(false)
{
	LLMemType m1(LLMemType::MTYPE_IO_TCP);
}

LLIOSocketReader::~LLIOSocketReader()
{
	LLMemType m1(LLMemType::MTYPE_IO_TCP);
	//lldebugs << "Destroying LLIOSocketReader" << llendl;
}

static LLFastTimer::DeclareTimer FTM_PROCESS_SOCKET_READER("Socket Reader");

// virtual
LLIOPipe::EStatus LLIOSocketReader::process_impl(
	const LLChannelDescriptors& channels,
	buffer_ptr_t& buffer,
	bool& eos,
	LLSD& context,
	LLPumpIO* pump)
{
	LLFastTimer t(FTM_PROCESS_SOCKET_READER);
	PUMP_DEBUG;
	LLMemType m1(LLMemType::MTYPE_IO_TCP);
	if(!mSource) return STATUS_PRECONDITION_NOT_MET;
	if(!mInitialized)
	{
		PUMP_DEBUG;
		// Since the read will not block, it's ok to initialize and
		// attempt to read off the descriptor immediately.
		mInitialized = true;
		if(pump)
		{
			PUMP_DEBUG;
			lldebugs << "Initializing poll descriptor for LLIOSocketReader."
					 << llendl;
			apr_pollfd_t poll_fd;
			poll_fd.p = NULL;
			poll_fd.desc_type = APR_POLL_SOCKET;
			poll_fd.reqevents = APR_POLLIN;
			poll_fd.rtnevents = 0x0;
			poll_fd.desc.s = mSource->getSocket();
			poll_fd.client_data = NULL;
			pump->setConditional(this, &poll_fd);
		}
	}
	//if(!buffer)
	//{
	//	buffer = new LLBufferArray;
	//}
	PUMP_DEBUG;
	const apr_size_t READ_BUFFER_SIZE = 1024;
	char read_buf[READ_BUFFER_SIZE]; /*Flawfinder: ignore*/
	apr_size_t len;
	apr_status_t status = APR_SUCCESS;
	do
	{
		PUMP_DEBUG;
		len = READ_BUFFER_SIZE;
		status = apr_socket_recv(mSource->getSocket(), read_buf, &len);
		buffer->append(channels.out(), (U8*)read_buf, len);
	} while((APR_SUCCESS == status) && (READ_BUFFER_SIZE == len));
	lldebugs << "socket read status: " << status << llendl;
	LLIOPipe::EStatus rv = STATUS_OK;

	PUMP_DEBUG;
	// *FIX: Also need to check for broken pipe
	if(APR_STATUS_IS_EOF(status))
	{
		// *FIX: Should we shut down the socket read?
		if(pump)
		{
			pump->setConditional(this, NULL);
		}
		rv = STATUS_DONE;
		eos = true;
	}
	else if(APR_STATUS_IS_EAGAIN(status))
	{
/*Commented out by Aura 9-9-8 for DEV-19961.
		// everything is fine, but we can terminate this process pump.
	
		rv = STATUS_BREAK;
*/
	}
	else
	{
		if(ll_apr_warn_status(status))
		{
			rv = STATUS_ERROR;
		}
	}
	PUMP_DEBUG;
	return rv;
}

///
/// LLIOSocketWriter
///

LLIOSocketWriter::LLIOSocketWriter(LLSocket::ptr_t socket) :
	mDestination(socket),
	mLastWritten(NULL),
	mInitialized(false)
{
	LLMemType m1(LLMemType::MTYPE_IO_TCP);
}

LLIOSocketWriter::~LLIOSocketWriter()
{
	LLMemType m1(LLMemType::MTYPE_IO_TCP);
	//lldebugs << "Destroying LLIOSocketWriter" << llendl;
}

static LLFastTimer::DeclareTimer FTM_PROCESS_SOCKET_WRITER("Socket Writer");
// virtual
LLIOPipe::EStatus LLIOSocketWriter::process_impl(
	const LLChannelDescriptors& channels,
	buffer_ptr_t& buffer,
	bool& eos,
	LLSD& context,
	LLPumpIO* pump)
{
	LLFastTimer t(FTM_PROCESS_SOCKET_WRITER);
	PUMP_DEBUG;
	LLMemType m1(LLMemType::MTYPE_IO_TCP);
	if(!mDestination) return STATUS_PRECONDITION_NOT_MET;
	if(!mInitialized)
	{
		PUMP_DEBUG;
		// Since the write will not block, it's ok to initialize and
		// attempt to write immediately.
		mInitialized = true;
		if(pump)
		{
			PUMP_DEBUG;
			lldebugs << "Initializing poll descriptor for LLIOSocketWriter."
					 << llendl;
			apr_pollfd_t poll_fd;
			poll_fd.p = NULL;
			poll_fd.desc_type = APR_POLL_SOCKET;
			poll_fd.reqevents = APR_POLLOUT;
			poll_fd.rtnevents = 0x0;
			poll_fd.desc.s = mDestination->getSocket();
			poll_fd.client_data = NULL;
			pump->setConditional(this, &poll_fd);
		}
	}

	PUMP_DEBUG;
	// *FIX: Some sort of writev implementation would be much more
	// efficient - not only because writev() is better, but also
	// because we won't have to do as much work to find the start
	// address.
	LLBufferArray::segment_iterator_t it;
	LLBufferArray::segment_iterator_t end = buffer->endSegment();
	LLSegment segment;
	it = buffer->constructSegmentAfter(mLastWritten, segment);
	/*
	if(NULL == mLastWritten)
	{
		it = buffer->beginSegment();
		segment = (*it);
	}
	else
	{
		it = buffer->getSegment(mLastWritten);
		segment = (*it);
		S32 size = segment.size();
		U8* data = segment.data();
		if((data + size) == mLastWritten)
		{
			++it;
			segment = (*it);
		}
		else
		{
			// *FIX: check the math on this one
			segment = LLSegment(
				(*it).getChannelMask(),
				mLastWritten + 1,
				size - (mLastWritten - data));
		}
	}
	*/

	PUMP_DEBUG;
	apr_size_t len;
	bool done = false;
	apr_status_t status = APR_SUCCESS;
	while(it != end)
	{

		PUMP_DEBUG;
		if((*it).isOnChannel(channels.in()))
		{
			PUMP_DEBUG;
			len = (apr_size_t)segment.size();
			status = apr_socket_send(
				mDestination->getSocket(),
				(const char*)segment.data(),
				&len);
			// We sometimes get a 'non-blocking socket operation could not be 
			// completed immediately' error from apr_socket_send.  In this
			// case we break and the data will be sent the next time the chain
			// is pumped.
			if(APR_STATUS_IS_EAGAIN(status))
			{
				ll_apr_warn_status(status);
				break;
			}

			mLastWritten = segment.data() + len - 1;

			PUMP_DEBUG;
			if((S32)len < segment.size())
			{
				break;
			}
			
		}

		++it;
		if(it != end)
		{
			segment = (*it);
		}
		else
		{
			done = true;
		}

	}
	PUMP_DEBUG;
	if(done && eos)
	{
		return STATUS_DONE;
	}
	return STATUS_OK;
}


///
/// LLIOServerSocket
///

LLIOServerSocket::LLIOServerSocket(
	LLIOServerSocket::socket_t listener,
	factory_t factory) :
	mListenSocket(listener),
	mReactor(factory),
	mInitialized(false),
	mResponseTimeout(DEFAULT_CHAIN_EXPIRY_SECS)
{
	LLMemType m1(LLMemType::MTYPE_IO_TCP);
}

LLIOServerSocket::~LLIOServerSocket()
{
	LLMemType m1(LLMemType::MTYPE_IO_TCP);
	//lldebugs << "Destroying LLIOServerSocket" << llendl;
}

void LLIOServerSocket::setResponseTimeout(F32 timeout_secs)
{
	mResponseTimeout = timeout_secs;
}

static LLFastTimer::DeclareTimer FTM_PROCESS_SERVER_SOCKET("Server Socket");
// virtual
LLIOPipe::EStatus LLIOServerSocket::process_impl(
	const LLChannelDescriptors& channels,
	buffer_ptr_t& buffer,
	bool& eos,
	LLSD& context,
	LLPumpIO* pump)
{
	LLFastTimer t(FTM_PROCESS_SERVER_SOCKET);
	PUMP_DEBUG;
	LLMemType m1(LLMemType::MTYPE_IO_TCP);
	if(!pump)
	{
		llwarns << "Need a pump for server socket." << llendl;
		return STATUS_ERROR;
	}
	if(!mInitialized)
	{
		PUMP_DEBUG;
		// This segment sets up the pump so that we do not call
		// process again until we have an incoming read, aka connect()
		// from a remote host.
		lldebugs << "Initializing poll descriptor for LLIOServerSocket."
				 << llendl;
		apr_pollfd_t poll_fd;
		poll_fd.p = NULL;
		poll_fd.desc_type = APR_POLL_SOCKET;
		poll_fd.reqevents = APR_POLLIN;
		poll_fd.rtnevents = 0x0;
		poll_fd.desc.s = mListenSocket->getSocket();
		poll_fd.client_data = NULL;
		pump->setConditional(this, &poll_fd);
		mInitialized = true;
		return STATUS_OK;
	}

	// we are initialized, and told to process, so we must have a
	// socket waiting for a connection.
	lldebugs << "accepting socket" << llendl;

	PUMP_DEBUG;
	apr_status_t status;
	LLSocket::ptr_t llsocket(LLSocket::create(status, mListenSocket));
	//EStatus rv = STATUS_ERROR;
	if(llsocket && status == APR_SUCCESS)
	{
		PUMP_DEBUG;

		apr_sockaddr_t* remote_addr;
		apr_socket_addr_get(&remote_addr, APR_REMOTE, llsocket->getSocket());
		
		char* remote_host_string;
		apr_sockaddr_ip_get(&remote_host_string, remote_addr);

		LLSD context;
		context["remote-host"] = remote_host_string;
		context["remote-port"] = remote_addr->port;

		LLPumpIO::chain_t chain;
		chain.push_back(LLIOPipe::ptr_t(new LLIOSocketReader(llsocket)));
		if(mReactor->build(chain, context))
		{
			chain.push_back(LLIOPipe::ptr_t(new LLIOSocketWriter(llsocket)));
			pump->addChain(chain, mResponseTimeout);
		}
		else
		{
			llwarns << "Unable to build reactor to socket." << llendl;
		}
	}
	else
	{
		char buf[256];
		llwarns << "Unable to accept linden socket: " << apr_strerror(status, buf, sizeof(buf)) << llendl;
	}

	PUMP_DEBUG;
	// This needs to always return success, lest it get removed from
	// the pump.
	return STATUS_OK;
}


#if 0
LLIODataSocket::LLIODataSocket(
	U16 suggested_port,
	U16 start_discovery_port) :
	mSocket(NULL)
{
	if(PORT_INVALID == suggested_port) return;
	if(ll_apr_warn_status(apr_socket_create(&mSocket, APR_INET, SOCK_DGRAM, APR_PROTO_UDP, pool))) return;
	apr_sockaddr_t* sa = NULL;
	if(ll_apr_warn_status(apr_sockaddr_info_get(&sa, APR_ANYADDR, APR_UNSPEC, suggested_port, 0, pool))) return;
	apr_status_t status = apr_socket_bind(mSocket, sa);
	if((start_discovery_port > 0) && is_addr_in_use(status))
	{
		const U16 MAX_ATTEMPT_PORTS = 50;
		for(U16 attempt_port = start_discovery_port;
			attempt_port < (start_discovery_port + MAX_ATTEMPT_PORTS);
			++attempt_port)
		{
			sa->port = attempt_port;
			sa->sa.sin.sin_port = htons(attempt_port);
			status = apr_socket_bind(mSocket, sa);
			if(APR_SUCCESS == status) break;
			if(is_addr_in_use(status)) continue;
			(void)ll_apr_warn_status(status);
		}
	}
	if(ll_apr_warn_status(status)) return;
	if(sa->port)
	{
		lldebugs << "Bound datagram socket to port: " << sa->port << llendl;
		mPort = sa->port;
	}
	else
	{
		mPort = LLIOSocket::PORT_EPHEMERAL;
	}

	// set up the socket options options
	ll_apr_warn_status(apr_socket_timeout_set(mSocket, 0));
	ll_apr_warn_status(apr_socket_opt_set(mSocket, APR_SO_SNDBUF, LL_SEND_BUFFER_SIZE));
	ll_apr_warn_status(apr_socket_opt_set(mSocket, APR_SO_RCVBUF, LL_RECV_BUFFER_SIZE));
}

LLIODataSocket::~LLIODataSocket()
{
}


#endif<|MERGE_RESOLUTION|>--- conflicted
+++ resolved
@@ -35,7 +35,6 @@
 #include "llhost.h"
 #include "llmemtype.h"
 #include "llpumpio.h"
-#include "llthread.h"
 
 //
 // constants
@@ -99,31 +98,51 @@
 ///
 
 // static
-LLSocket::ptr_t LLSocket::create(EType type, U16 port)
-{
-	LLMemType m1(LLMemType::MTYPE_IO_TCP);
+LLSocket::ptr_t LLSocket::create(apr_pool_t* pool, EType type, U16 port)
+{
+	LLMemType m1(LLMemType::MTYPE_IO_TCP);
+	LLSocket::ptr_t rv;
+	apr_socket_t* socket = NULL;
+	apr_pool_t* new_pool = NULL;
 	apr_status_t status = APR_EGENERAL;
-	LLSocket::ptr_t rv(new LLSocket);
+
+	// create a pool for the socket
+	status = apr_pool_create(&new_pool, pool);
+	if(ll_apr_warn_status(status))
+	{
+		if(new_pool) apr_pool_destroy(new_pool);
+		return rv;
+	}
 
 	if(STREAM_TCP == type)
 	{
-		status = apr_socket_create(&rv->mSocket, APR_INET, SOCK_STREAM, APR_PROTO_TCP, rv->mPool());
+		status = apr_socket_create(
+			&socket,
+			APR_INET,
+			SOCK_STREAM,
+			APR_PROTO_TCP,
+			new_pool);
 	}
 	else if(DATAGRAM_UDP == type)
 	{
-		status = apr_socket_create(&rv->mSocket, APR_INET, SOCK_DGRAM, APR_PROTO_UDP, rv->mPool());
+		status = apr_socket_create(
+			&socket,
+			APR_INET,
+			SOCK_DGRAM,
+			APR_PROTO_UDP,
+			new_pool);
 	}
 	else
 	{
-		rv.reset();
+		if(new_pool) apr_pool_destroy(new_pool);
 		return rv;
 	}
 	if(ll_apr_warn_status(status))
 	{
-		rv->mSocket = NULL;
-		rv.reset();
+		if(new_pool) apr_pool_destroy(new_pool);
 		return rv;
 	}
+	rv = ptr_t(new LLSocket(socket, new_pool));
 	if(port > 0)
 	{
 		apr_sockaddr_t* sa = NULL;
@@ -133,7 +152,7 @@
 			APR_UNSPEC,
 			port,
 			0,
-			rv->mPool());
+			new_pool);
 		if(ll_apr_warn_status(status))
 		{
 			rv.reset();
@@ -141,8 +160,8 @@
 		}
 		// This allows us to reuse the address on quick down/up. This
 		// is unlikely to create problems.
-		ll_apr_warn_status(apr_socket_opt_set(rv->mSocket, APR_SO_REUSEADDR, 1));
-		status = apr_socket_bind(rv->mSocket, sa);
+		ll_apr_warn_status(apr_socket_opt_set(socket, APR_SO_REUSEADDR, 1));
+		status = apr_socket_bind(socket, sa);
 		if(ll_apr_warn_status(status))
 		{
 			rv.reset();
@@ -156,7 +175,7 @@
 			// to keep a queue of incoming connections for ACCEPT.
 			lldebugs << "Setting listen state for socket." << llendl;
 			status = apr_socket_listen(
-				rv->mSocket,
+				socket,
 				LL_DEFAULT_LISTEN_BACKLOG);
 			if(ll_apr_warn_status(status))
 			{
@@ -177,27 +196,20 @@
 }
 
 // static
-LLSocket::ptr_t LLSocket::create(apr_status_t& status, LLSocket::ptr_t& listen_socket)
-{
-	LLMemType m1(LLMemType::MTYPE_IO_TCP);
-	if (!listen_socket->getSocket())
-	{
-		status = APR_ENOSOCKET;
-		return LLSocket::ptr_t();
-	}
-	LLSocket::ptr_t rv(new LLSocket);
-	lldebugs << "accepting socket" << llendl;
-	status = apr_socket_accept(&rv->mSocket, listen_socket->getSocket(), rv->mPool());
-	if (status != APR_SUCCESS)
-	{
-		rv->mSocket = NULL;
-		rv.reset();
+LLSocket::ptr_t LLSocket::create(apr_socket_t* socket, apr_pool_t* pool)
+{
+	LLMemType m1(LLMemType::MTYPE_IO_TCP);
+	LLSocket::ptr_t rv;
+	if(!socket)
+	{
 		return rv;
 	}
+	rv = ptr_t(new LLSocket(socket, pool));
 	rv->mPort = PORT_EPHEMERAL;
 	rv->setNonBlocking();
 	return rv;
 }
+
 
 bool LLSocket::blockingConnect(const LLHost& host)
 {
@@ -211,7 +223,7 @@
 		APR_UNSPEC,
 		host.getPort(),
 		0,
-		mPool())))
+		mPool)))
 	{
 		return false;
 	}
@@ -222,11 +234,13 @@
 	return true;
 }
 
-LLSocket::LLSocket() :
-	mSocket(NULL),
-	mPool(LLThread::tldata().mRootPool),
+LLSocket::LLSocket(apr_socket_t* socket, apr_pool_t* pool) :
+	mSocket(socket),
+	mPool(pool),
 	mPort(PORT_INVALID)
 {
+	ll_debug_socket("Constructing wholely formed socket", mSocket);
+	LLMemType m1(LLMemType::MTYPE_IO_TCP);
 }
 
 LLSocket::~LLSocket()
@@ -239,13 +253,10 @@
 		apr_socket_close(mSocket);
 		mSocket = NULL;
 	}
-<<<<<<< HEAD
-=======
 	if(mPool)
 	{
 		apr_pool_destroy(mPool);
 	}
->>>>>>> d2af1ae8
 }
 
 // See http://dev.ariel-networks.com/apr/apr-tutorial/html/apr-tutorial-13.html#ss13.4
@@ -527,8 +538,10 @@
 ///
 
 LLIOServerSocket::LLIOServerSocket(
+	apr_pool_t* pool,
 	LLIOServerSocket::socket_t listener,
 	factory_t factory) :
+	mPool(pool),
 	mListenSocket(listener),
 	mReactor(factory),
 	mInitialized(false),
@@ -590,15 +603,21 @@
 	lldebugs << "accepting socket" << llendl;
 
 	PUMP_DEBUG;
-	apr_status_t status;
-	LLSocket::ptr_t llsocket(LLSocket::create(status, mListenSocket));
+	apr_pool_t* new_pool = NULL;
+	apr_status_t status = apr_pool_create(&new_pool, mPool);
+	apr_socket_t* socket = NULL;
+	status = apr_socket_accept(
+		&socket,
+		mListenSocket->getSocket(),
+		new_pool);
+	LLSocket::ptr_t llsocket(LLSocket::create(socket, new_pool));
 	//EStatus rv = STATUS_ERROR;
-	if(llsocket && status == APR_SUCCESS)
+	if(llsocket)
 	{
 		PUMP_DEBUG;
 
 		apr_sockaddr_t* remote_addr;
-		apr_socket_addr_get(&remote_addr, APR_REMOTE, llsocket->getSocket());
+		apr_socket_addr_get(&remote_addr, APR_REMOTE, socket);
 		
 		char* remote_host_string;
 		apr_sockaddr_ip_get(&remote_host_string, remote_addr);
@@ -613,6 +632,7 @@
 		{
 			chain.push_back(LLIOPipe::ptr_t(new LLIOSocketWriter(llsocket)));
 			pump->addChain(chain, mResponseTimeout);
+			status = STATUS_OK;
 		}
 		else
 		{
@@ -621,8 +641,7 @@
 	}
 	else
 	{
-		char buf[256];
-		llwarns << "Unable to accept linden socket: " << apr_strerror(status, buf, sizeof(buf)) << llendl;
+		llwarns << "Unable to create linden socket." << llendl;
 	}
 
 	PUMP_DEBUG;
@@ -635,10 +654,11 @@
 #if 0
 LLIODataSocket::LLIODataSocket(
 	U16 suggested_port,
-	U16 start_discovery_port) :
+	U16 start_discovery_port,
+	apr_pool_t* pool) : 
 	mSocket(NULL)
 {
-	if(PORT_INVALID == suggested_port) return;
+	if(!pool || (PORT_INVALID == suggested_port)) return;
 	if(ll_apr_warn_status(apr_socket_create(&mSocket, APR_INET, SOCK_DGRAM, APR_PROTO_UDP, pool))) return;
 	apr_sockaddr_t* sa = NULL;
 	if(ll_apr_warn_status(apr_sockaddr_info_get(&sa, APR_ANYADDR, APR_UNSPEC, suggested_port, 0, pool))) return;
