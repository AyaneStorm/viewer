--- conflicted
+++ resolved
@@ -38,15 +38,9 @@
 public:
     virtual ~LLCipher() {}
 
-<<<<<<< HEAD
-	// encrypt src and place result into dst. returns true if
-	// Returns number of bytes written into dst, or 0 on error.
-	virtual U32 encrypt(const U8* src, U32 src_len, U8* dst, U32 dst_len) = 0;
-=======
-    // encrypt src and place result into dst. returns TRUE if
+    // encrypt src and place result into dst. returns true if
     // Returns number of bytes written into dst, or 0 on error.
     virtual U32 encrypt(const U8* src, U32 src_len, U8* dst, U32 dst_len) = 0;
->>>>>>> e7eced3c
 
     // decrypt src and place result into dst.
     // Returns number of bytes written into dst, or 0 on error.
