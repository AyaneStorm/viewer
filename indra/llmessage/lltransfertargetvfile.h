--- conflicted
+++ resolved
@@ -1,98 +1,93 @@
-/**
- * @file lltransfertargetvfile.h
- * @brief Transfer system for receiving a vfile.
- *
- * $LicenseInfo:firstyear=2006&license=viewerlgpl$
- * Second Life Viewer Source Code
- * Copyright (C) 2010, Linden Research, Inc.
- *
- * This library is free software; you can redistribute it and/or
- * modify it under the terms of the GNU Lesser General Public
- * License as published by the Free Software Foundation;
- * version 2.1 of the License only.
- *
- * This library is distributed in the hope that it will be useful,
- * but WITHOUT ANY WARRANTY; without even the implied warranty of
- * MERCHANTABILITY or FITNESS FOR A PARTICULAR PURPOSE.  See the GNU
- * Lesser General Public License for more details.
- *
- * You should have received a copy of the GNU Lesser General Public
- * License along with this library; if not, write to the Free Software
- * Foundation, Inc., 51 Franklin Street, Fifth Floor, Boston, MA  02110-1301  USA
- *
- * Linden Research, Inc., 945 Battery Street, San Francisco, CA  94111  USA
- * $/LicenseInfo$
- */
-
-#ifndef LL_LLTRANSFERTARGETVFILE_H
-#define LL_LLTRANSFERTARGETVFILE_H
-
-#include "lltransfermanager.h"
-#include "llassetstorage.h"
-#include "llfilesystem.h"
-
-class LLFileSystem;
-
-// Lame, an S32 for now until I figure out the deal with how we want to do
-// error codes.
-typedef void (*LLTTVFCompleteCallback)(
-    S32 status,
-    const LLUUID& file_id,
-    LLAssetType::EType file_type,
-    LLBaseDownloadRequest* user_data, LLExtStat ext_status );
-
-class LLTransferTargetParamsVFile : public LLTransferTargetParams
-{
-public:
-    LLTransferTargetParamsVFile();
-
-    void setAsset(const LLUUID& asset_id, LLAssetType::EType asset_type);
-    void setCallback(LLTTVFCompleteCallback cb, LLBaseDownloadRequest& request);
-
-    LLUUID getAssetID() const                       { return mAssetID; }
-    LLAssetType::EType getAssetType() const         { return mAssetType; }
-
-    friend class LLTransferTargetVFile;
-protected:
-    bool unpackParams(LLDataPacker& dp);
-
-    LLUUID              mAssetID;
-    LLAssetType::EType  mAssetType;
-
-    LLTTVFCompleteCallback  mCompleteCallback;
-    LLBaseDownloadRequest*  mRequestDatap;
-    S32                     mErrCode;
-};
-
-
-class LLTransferTargetVFile : public LLTransferTarget
-{
-public:
-    LLTransferTargetVFile(const LLUUID& uuid, LLTransferSourceType src_type);
-    virtual ~LLTransferTargetVFile();
-
-    //static void requestTransfer(LLTransferTargetChannel* channelp,
-    //                          const char* local_filename,
-    //                          const LLTransferSourceParams& source_params,
-    //                          LLTTVFCompleteCallback callback);
-
-    static void updateQueue(bool shutdown = false);
-
-protected:
-    virtual bool unpackParams(LLDataPacker& dp);
-    /*virtual*/ void applyParams(const LLTransferTargetParams& params);
-    /*virtual*/ LLTSCode dataCallback(const S32 packet_id, U8* in_datap, const S32 in_size);
-    /*virtual*/ void completionCallback(const LLTSCode status);
-
-    LLTransferTargetParamsVFile mParams;
-
-<<<<<<< HEAD
-	bool mNeedsCreate;
-	LLUUID mTempID;
-=======
-    BOOL mNeedsCreate;
-    LLUUID mTempID;
->>>>>>> e1623bb2
-};
-
-#endif // LL_LLTRANSFERTARGETFILE_H+/**
+ * @file lltransfertargetvfile.h
+ * @brief Transfer system for receiving a vfile.
+ *
+ * $LicenseInfo:firstyear=2006&license=viewerlgpl$
+ * Second Life Viewer Source Code
+ * Copyright (C) 2010, Linden Research, Inc.
+ *
+ * This library is free software; you can redistribute it and/or
+ * modify it under the terms of the GNU Lesser General Public
+ * License as published by the Free Software Foundation;
+ * version 2.1 of the License only.
+ *
+ * This library is distributed in the hope that it will be useful,
+ * but WITHOUT ANY WARRANTY; without even the implied warranty of
+ * MERCHANTABILITY or FITNESS FOR A PARTICULAR PURPOSE.  See the GNU
+ * Lesser General Public License for more details.
+ *
+ * You should have received a copy of the GNU Lesser General Public
+ * License along with this library; if not, write to the Free Software
+ * Foundation, Inc., 51 Franklin Street, Fifth Floor, Boston, MA  02110-1301  USA
+ *
+ * Linden Research, Inc., 945 Battery Street, San Francisco, CA  94111  USA
+ * $/LicenseInfo$
+ */
+
+#ifndef LL_LLTRANSFERTARGETVFILE_H
+#define LL_LLTRANSFERTARGETVFILE_H
+
+#include "lltransfermanager.h"
+#include "llassetstorage.h"
+#include "llfilesystem.h"
+
+class LLFileSystem;
+
+// Lame, an S32 for now until I figure out the deal with how we want to do
+// error codes.
+typedef void (*LLTTVFCompleteCallback)(
+    S32 status,
+    const LLUUID& file_id,
+    LLAssetType::EType file_type,
+    LLBaseDownloadRequest* user_data, LLExtStat ext_status );
+
+class LLTransferTargetParamsVFile : public LLTransferTargetParams
+{
+public:
+    LLTransferTargetParamsVFile();
+
+    void setAsset(const LLUUID& asset_id, LLAssetType::EType asset_type);
+    void setCallback(LLTTVFCompleteCallback cb, LLBaseDownloadRequest& request);
+
+    LLUUID getAssetID() const                       { return mAssetID; }
+    LLAssetType::EType getAssetType() const         { return mAssetType; }
+
+    friend class LLTransferTargetVFile;
+protected:
+    bool unpackParams(LLDataPacker& dp);
+
+    LLUUID              mAssetID;
+    LLAssetType::EType  mAssetType;
+
+    LLTTVFCompleteCallback  mCompleteCallback;
+    LLBaseDownloadRequest*  mRequestDatap;
+    S32                     mErrCode;
+};
+
+
+class LLTransferTargetVFile : public LLTransferTarget
+{
+public:
+    LLTransferTargetVFile(const LLUUID& uuid, LLTransferSourceType src_type);
+    virtual ~LLTransferTargetVFile();
+
+    //static void requestTransfer(LLTransferTargetChannel* channelp,
+    //                          const char* local_filename,
+    //                          const LLTransferSourceParams& source_params,
+    //                          LLTTVFCompleteCallback callback);
+
+    static void updateQueue(bool shutdown = false);
+
+protected:
+    virtual bool unpackParams(LLDataPacker& dp);
+    /*virtual*/ void applyParams(const LLTransferTargetParams& params);
+    /*virtual*/ LLTSCode dataCallback(const S32 packet_id, U8* in_datap, const S32 in_size);
+    /*virtual*/ void completionCallback(const LLTSCode status);
+
+    LLTransferTargetParamsVFile mParams;
+
+    bool mNeedsCreate;
+    LLUUID mTempID;
+};
+
+#endif // LL_LLTRANSFERTARGETFILE_H