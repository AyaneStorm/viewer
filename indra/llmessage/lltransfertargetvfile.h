/**
 * @file lltransfertargetvfile.h
 * @brief Transfer system for receiving a vfile.
 *
 * $LicenseInfo:firstyear=2006&license=viewerlgpl$
 * Second Life Viewer Source Code
 * Copyright (C) 2010, Linden Research, Inc.
 *
 * This library is free software; you can redistribute it and/or
 * modify it under the terms of the GNU Lesser General Public
 * License as published by the Free Software Foundation;
 * version 2.1 of the License only.
 *
 * This library is distributed in the hope that it will be useful,
 * but WITHOUT ANY WARRANTY; without even the implied warranty of
 * MERCHANTABILITY or FITNESS FOR A PARTICULAR PURPOSE.  See the GNU
 * Lesser General Public License for more details.
 *
 * You should have received a copy of the GNU Lesser General Public
 * License along with this library; if not, write to the Free Software
 * Foundation, Inc., 51 Franklin Street, Fifth Floor, Boston, MA  02110-1301  USA
 *
 * Linden Research, Inc., 945 Battery Street, San Francisco, CA  94111  USA
 * $/LicenseInfo$
 */

#ifndef LL_LLTRANSFERTARGETVFILE_H
#define LL_LLTRANSFERTARGETVFILE_H

#include "lltransfermanager.h"
#include "llassetstorage.h"
#include "llfilesystem.h"

class LLFileSystem;

// Lame, an S32 for now until I figure out the deal with how we want to do
// error codes.
typedef void (*LLTTVFCompleteCallback)(
    S32 status,
    const LLUUID& file_id,
    LLAssetType::EType file_type,
    LLBaseDownloadRequest* user_data, LLExtStat ext_status );

class LLTransferTargetParamsVFile : public LLTransferTargetParams
{
public:
    LLTransferTargetParamsVFile();

    void setAsset(const LLUUID& asset_id, LLAssetType::EType asset_type);
    void setCallback(LLTTVFCompleteCallback cb, LLBaseDownloadRequest& request);

    LLUUID getAssetID() const                       { return mAssetID; }
    LLAssetType::EType getAssetType() const         { return mAssetType; }

    friend class LLTransferTargetVFile;
protected:
    bool unpackParams(LLDataPacker& dp);

    LLUUID              mAssetID;
    LLAssetType::EType  mAssetType;

    LLTTVFCompleteCallback  mCompleteCallback;
    LLBaseDownloadRequest*  mRequestDatap;
    S32                     mErrCode;
};


class LLTransferTargetVFile : public LLTransferTarget
{
public:
    LLTransferTargetVFile(const LLUUID& uuid, LLTransferSourceType src_type);
    virtual ~LLTransferTargetVFile();

    //static void requestTransfer(LLTransferTargetChannel* channelp,
    //                          const char* local_filename,
    //                          const LLTransferSourceParams& source_params,
    //                          LLTTVFCompleteCallback callback);

    static void updateQueue(bool shutdown = false);

protected:
    virtual bool unpackParams(LLDataPacker& dp);
    /*virtual*/ void applyParams(const LLTransferTargetParams& params);
    /*virtual*/ LLTSCode dataCallback(const S32 packet_id, U8* in_datap, const S32 in_size);
    /*virtual*/ void completionCallback(const LLTSCode status);

    LLTransferTargetParamsVFile mParams;

<<<<<<< HEAD
	bool mNeedsCreate;
	LLUUID mTempID;
=======
    BOOL mNeedsCreate;
    LLUUID mTempID;
>>>>>>> e7eced3c
};

#endif // LL_LLTRANSFERTARGETFILE_H<|MERGE_RESOLUTION|>--- conflicted
+++ resolved
@@ -86,13 +86,8 @@
 
     LLTransferTargetParamsVFile mParams;
 
-<<<<<<< HEAD
-	bool mNeedsCreate;
-	LLUUID mTempID;
-=======
-    BOOL mNeedsCreate;
+    bool mNeedsCreate;
     LLUUID mTempID;
->>>>>>> e7eced3c
 };
 
 #endif // LL_LLTRANSFERTARGETFILE_H