/**
 * @file llpartdata.h
 * @brief Particle system data packing
 *
 * $LicenseInfo:firstyear=2003&license=viewerlgpl$
 * Second Life Viewer Source Code
 * Copyright (C) 2010, Linden Research, Inc.
 *
 * This library is free software; you can redistribute it and/or
 * modify it under the terms of the GNU Lesser General Public
 * License as published by the Free Software Foundation;
 * version 2.1 of the License only.
 *
 * This library is distributed in the hope that it will be useful,
 * but WITHOUT ANY WARRANTY; without even the implied warranty of
 * MERCHANTABILITY or FITNESS FOR A PARTICULAR PURPOSE.  See the GNU
 * Lesser General Public License for more details.
 *
 * You should have received a copy of the GNU Lesser General Public
 * License along with this library; if not, write to the Free Software
 * Foundation, Inc., 51 Franklin Street, Fifth Floor, Boston, MA  02110-1301  USA
 *
 * Linden Research, Inc., 945 Battery Street, San Francisco, CA  94111  USA
 * $/LicenseInfo$
 */

#ifndef LL_LLPARTDATA_H
#define LL_LLPARTDATA_H

#include "lluuid.h"
#include "v3math.h"
#include "v3dmath.h"
#include "v2math.h"
#include "v4color.h"

class LLMessageSystem;
class LLDataPacker;

const S32 PS_CUR_VERSION = 18;

//
// These constants are used by the script code, not by the particle system itself
//

enum LLPSScriptFlags
{
    // Flags for the different parameters of individual particles
    LLPS_PART_FLAGS,
    LLPS_PART_START_COLOR,
    LLPS_PART_START_ALPHA,
    LLPS_PART_END_COLOR,
    LLPS_PART_END_ALPHA,
    LLPS_PART_START_SCALE,
    LLPS_PART_END_SCALE,
    LLPS_PART_MAX_AGE,

    // Flags for the different parameters of the particle source
    LLPS_SRC_ACCEL,
    LLPS_SRC_PATTERN,
    LLPS_SRC_INNERANGLE,
    LLPS_SRC_OUTERANGLE,
    LLPS_SRC_TEXTURE,
    LLPS_SRC_BURST_RATE,
    LLPS_SRC_BURST_DURATION,
    LLPS_SRC_BURST_PART_COUNT,
    LLPS_SRC_BURST_RADIUS,
    LLPS_SRC_BURST_SPEED_MIN,
    LLPS_SRC_BURST_SPEED_MAX,
    LLPS_SRC_MAX_AGE,
    LLPS_SRC_TARGET_UUID,
    LLPS_SRC_OMEGA,
    LLPS_SRC_ANGLE_BEGIN,
    LLPS_SRC_ANGLE_END,

    LLPS_PART_BLEND_FUNC_SOURCE,
    LLPS_PART_BLEND_FUNC_DEST,
    LLPS_PART_START_GLOW,
    LLPS_PART_END_GLOW
};


class LLPartData
{
public:
<<<<<<< HEAD
	LLPartData() :
		mFlags(0),
		mMaxAge(0.f),
		mParameter(0.f)
	{
	}
	bool unpackLegacy(LLDataPacker &dp);
	bool unpack(LLDataPacker &dp);

	bool pack(LLDataPacker &dp);
	
	bool hasGlow() const;
	bool hasBlendFunc() const;

	// Masks for the different particle flags
	enum
	{
		LL_PART_INTERP_COLOR_MASK =		0x01,
		LL_PART_INTERP_SCALE_MASK =		0x02,
		LL_PART_BOUNCE_MASK =			0x04,
		LL_PART_WIND_MASK =				0x08,
		LL_PART_FOLLOW_SRC_MASK =		0x10,		// Follows source, no rotation following (expensive!)
		LL_PART_FOLLOW_VELOCITY_MASK =	0x20,		// Particles orient themselves with velocity
		LL_PART_TARGET_POS_MASK =		0x40,
		LL_PART_TARGET_LINEAR_MASK =	0x80,		// Particle uses a direct linear interpolation
		LL_PART_EMISSIVE_MASK =			0x100,		// Particle is "emissive", instead of being lit
		LL_PART_BEAM_MASK =				0x200,		// Particle is a "beam" connecting source and target
		LL_PART_RIBBON_MASK =			0x400,		// Particles are joined together into one continuous triangle strip

		// Not implemented yet!
		//LL_PART_RANDOM_ACCEL_MASK =		0x100,		// Particles have random acceleration
		//LL_PART_RANDOM_VEL_MASK =		0x200,		// Particles have random velocity shifts"
		//LL_PART_TRAIL_MASK =			0x400,		// Particles have historical "trails"

		//sYSTEM SET FLAGS
		LL_PART_DATA_GLOW =				0x10000,
		LL_PART_DATA_BLEND =			0x20000,

		// Viewer side use only!
		LL_PART_HUD =					0x40000000,
		LL_PART_DEAD_MASK =				0x80000000,
	};

	enum
	{
		LL_PART_BF_ONE = 0,
		LL_PART_BF_ZERO = 1,
		LL_PART_BF_DEST_COLOR = 2,
		LL_PART_BF_SOURCE_COLOR = 3,
		LL_PART_BF_ONE_MINUS_DEST_COLOR = 4,
		LL_PART_BF_ONE_MINUS_SOURCE_COLOR = 5,
		UNSUPPORTED_DEST_ALPHA = 6,
		LL_PART_BF_SOURCE_ALPHA = 7,
		UNSUPPORTED_ONE_MINUS_DEST_ALPHA = 8,
		LL_PART_BF_ONE_MINUS_SOURCE_ALPHA = 9,
		LL_PART_BF_COUNT = 10
	};

	static bool validBlendFunc(S32 func);

	void setFlags(const U32 flags);
	void setMaxAge(const F32 max_age);
	void setStartScale(const F32 xs, F32 ys);
	void setEndScale(const F32 xs, F32 ys);
	void setStartColor(const LLVector3 &rgb);
	void setEndColor(const LLVector3 &rgb);
	void setStartAlpha(const F32 alpha);
	void setEndAlpha(const F32 alpha);


	friend class LLPartSysData;
	friend class LLViewerPartSourceScript;
=======
    LLPartData() :
        mFlags(0),
        mMaxAge(0.f),
        mParameter(0.f)
    {
    }
    BOOL unpackLegacy(LLDataPacker &dp);
    BOOL unpack(LLDataPacker &dp);

    BOOL pack(LLDataPacker &dp);

    bool hasGlow() const;
    bool hasBlendFunc() const;

    // Masks for the different particle flags
    enum
    {
        LL_PART_INTERP_COLOR_MASK =     0x01,
        LL_PART_INTERP_SCALE_MASK =     0x02,
        LL_PART_BOUNCE_MASK =           0x04,
        LL_PART_WIND_MASK =             0x08,
        LL_PART_FOLLOW_SRC_MASK =       0x10,       // Follows source, no rotation following (expensive!)
        LL_PART_FOLLOW_VELOCITY_MASK =  0x20,       // Particles orient themselves with velocity
        LL_PART_TARGET_POS_MASK =       0x40,
        LL_PART_TARGET_LINEAR_MASK =    0x80,       // Particle uses a direct linear interpolation
        LL_PART_EMISSIVE_MASK =         0x100,      // Particle is "emissive", instead of being lit
        LL_PART_BEAM_MASK =             0x200,      // Particle is a "beam" connecting source and target
        LL_PART_RIBBON_MASK =           0x400,      // Particles are joined together into one continuous triangle strip

        // Not implemented yet!
        //LL_PART_RANDOM_ACCEL_MASK =       0x100,      // Particles have random acceleration
        //LL_PART_RANDOM_VEL_MASK =     0x200,      // Particles have random velocity shifts"
        //LL_PART_TRAIL_MASK =          0x400,      // Particles have historical "trails"

        //sYSTEM SET FLAGS
        LL_PART_DATA_GLOW =             0x10000,
        LL_PART_DATA_BLEND =            0x20000,

        // Viewer side use only!
        LL_PART_HUD =                   0x40000000,
        LL_PART_DEAD_MASK =             0x80000000,
    };

    enum
    {
        LL_PART_BF_ONE = 0,
        LL_PART_BF_ZERO = 1,
        LL_PART_BF_DEST_COLOR = 2,
        LL_PART_BF_SOURCE_COLOR = 3,
        LL_PART_BF_ONE_MINUS_DEST_COLOR = 4,
        LL_PART_BF_ONE_MINUS_SOURCE_COLOR = 5,
        UNSUPPORTED_DEST_ALPHA = 6,
        LL_PART_BF_SOURCE_ALPHA = 7,
        UNSUPPORTED_ONE_MINUS_DEST_ALPHA = 8,
        LL_PART_BF_ONE_MINUS_SOURCE_ALPHA = 9,
        LL_PART_BF_COUNT = 10
    };

    static bool validBlendFunc(S32 func);

    void setFlags(const U32 flags);
    void setMaxAge(const F32 max_age);
    void setStartScale(const F32 xs, F32 ys);
    void setEndScale(const F32 xs, F32 ys);
    void setStartColor(const LLVector3 &rgb);
    void setEndColor(const LLVector3 &rgb);
    void setStartAlpha(const F32 alpha);
    void setEndAlpha(const F32 alpha);


    friend class LLPartSysData;
    friend class LLViewerPartSourceScript;
>>>>>>> e7eced3c

private:
    S32 getSize() const;

    // These are public because I'm really lazy...
public:
    U32                 mFlags;                     // Particle state/interpolators in effect
    F32                 mMaxAge;                    // Maximum age of the particle
    LLColor4            mStartColor;                // Start color
    LLColor4            mEndColor;                  // End color
    LLVector2           mStartScale;                // Start scale
    LLVector2           mEndScale;                  // End scale

    LLVector3           mPosOffset;                 // Offset from source if using FOLLOW_SOURCE
    F32                 mParameter;                 // A single floating point parameter

    F32                 mStartGlow;
    F32                 mEndGlow;

    U8                  mBlendFuncSource;
    U8                  mBlendFuncDest;
};


class LLPartSysData
{
public:
<<<<<<< HEAD
	LLPartSysData();

	bool unpack(LLDataPacker &dp);
	bool unpackLegacy(LLDataPacker &dp);
	bool unpackBlock(const S32 block_num);
		
	static bool isNullPS(const S32 block_num); // Returns false if this is a "NULL" particle system (i.e. no system)

	bool isLegacyCompatible() const;

	// Different masks for effects on the source
	enum
	{
		LL_PART_SRC_OBJ_REL_MASK		=	0x01,		// Accel and velocity for particles relative object rotation
		LL_PART_USE_NEW_ANGLE			=	0x02,		// Particles uses new 'correct' angle parameters.
	};

	// The different patterns for how particles are created
	enum
	{
		LL_PART_SRC_PATTERN_DROP =				0x01,
		LL_PART_SRC_PATTERN_EXPLODE =			0x02,
		// Not implemented fully yet
		LL_PART_SRC_PATTERN_ANGLE =				0x04,
		LL_PART_SRC_PATTERN_ANGLE_CONE =		0x08,
		LL_PART_SRC_PATTERN_ANGLE_CONE_EMPTY =	0x10,
	};


	void setBurstSpeedMin(const F32 spd) {	mBurstSpeedMin = llclamp(spd, -100.f, 100.f); }
	void setBurstSpeedMax(const F32 spd) {	mBurstSpeedMax = llclamp(spd, -100.f, 100.f); }
	void setBurstRadius(const F32 rad)	 {	mBurstRadius = llclamp(rad, 0.f, 50.f); }
	void setPartAccel(const LLVector3 &accel);
	void setUseNewAngle()	{ mFlags |=  LL_PART_USE_NEW_ANGLE; }
	void unsetUseNewAngle()	{ mFlags &= ~LL_PART_USE_NEW_ANGLE; }

	// Since the actual particle creation rate is
	// a combination of multiple parameters, we
	// need to clamp it using a separate method instead of an accessor.
	void clampSourceParticleRate();
	
	friend std::ostream&	 operator<<(std::ostream& s, const LLPartSysData &data);		// Stream a

	S32 getdataBlockSize() const;
	
private:
	bool unpackSystem(LLDataPacker &dp);
=======
    LLPartSysData();

    BOOL unpack(LLDataPacker &dp);
    BOOL unpackLegacy(LLDataPacker &dp);
    BOOL unpackBlock(const S32 block_num);

    static BOOL isNullPS(const S32 block_num); // Returns FALSE if this is a "NULL" particle system (i.e. no system)

    bool isLegacyCompatible() const;

    // Different masks for effects on the source
    enum
    {
        LL_PART_SRC_OBJ_REL_MASK        =   0x01,       // Accel and velocity for particles relative object rotation
        LL_PART_USE_NEW_ANGLE           =   0x02,       // Particles uses new 'correct' angle parameters.
    };

    // The different patterns for how particles are created
    enum
    {
        LL_PART_SRC_PATTERN_DROP =              0x01,
        LL_PART_SRC_PATTERN_EXPLODE =           0x02,
        // Not implemented fully yet
        LL_PART_SRC_PATTERN_ANGLE =             0x04,
        LL_PART_SRC_PATTERN_ANGLE_CONE =        0x08,
        LL_PART_SRC_PATTERN_ANGLE_CONE_EMPTY =  0x10,
    };


    void setBurstSpeedMin(const F32 spd) {  mBurstSpeedMin = llclamp(spd, -100.f, 100.f); }
    void setBurstSpeedMax(const F32 spd) {  mBurstSpeedMax = llclamp(spd, -100.f, 100.f); }
    void setBurstRadius(const F32 rad)   {  mBurstRadius = llclamp(rad, 0.f, 50.f); }
    void setPartAccel(const LLVector3 &accel);
    void setUseNewAngle()   { mFlags |=  LL_PART_USE_NEW_ANGLE; }
    void unsetUseNewAngle() { mFlags &= ~LL_PART_USE_NEW_ANGLE; }

    // Since the actual particle creation rate is
    // a combination of multiple parameters, we
    // need to clamp it using a separate method instead of an accessor.
    void clampSourceParticleRate();

    friend std::ostream&     operator<<(std::ostream& s, const LLPartSysData &data);        // Stream a

    S32 getdataBlockSize() const;

private:
    BOOL unpackSystem(LLDataPacker &dp);
>>>>>>> e7eced3c

public:
    // Public because I'm lazy....

    //
    // There are two kinds of data for the particle system
    // 1. Parameters which specify parameters of the source (mSource*)
    // 2. Parameters which specify parameters of the particles generated by the source (mPart*)
    //

    U32     mCRC;
    U32     mFlags;

    U8      mPattern;                       // Pattern for particle velocity/output
    F32     mInnerAngle;                    // Inner angle for PATTERN_ANGLE
    F32     mOuterAngle;                    // Outer angle for PATTERN_ANGLE
    LLVector3 mAngularVelocity;             // Angular velocity for emission axis (for PATTERN_ANGLE)

    F32     mBurstRate;                     // How often to do a burst of particles
    U8      mBurstPartCount;                // How many particles in a burst
    F32     mBurstRadius;
    F32     mBurstSpeedMin;                 // Minimum particle velocity
    F32     mBurstSpeedMax;                 // Maximum particle velocity

    F32     mMaxAge;                        // Maximum lifetime of this particle source

    LLUUID  mTargetUUID;                    // Target UUID for the particle system

    F32     mStartAge;                      // Age at which to start the particle system (for an update after the
                                            // particle system has started)


    //
    // These are actually particle properties, but can be mutated by the source,
    // so are stored here instead
    //
    LLVector3   mPartAccel;
    LLUUID      mPartImageID;

    //
    // The "template" partdata where we actually store the non-mutable particle parameters
    //
    LLPartData  mPartData;

protected:
    S32     mNumParticles;                  // Number of particles generated
};

#endif // LL_LLPARTDATA_H<|MERGE_RESOLUTION|>--- conflicted
+++ resolved
@@ -82,90 +82,16 @@
 class LLPartData
 {
 public:
-<<<<<<< HEAD
-	LLPartData() :
-		mFlags(0),
-		mMaxAge(0.f),
-		mParameter(0.f)
-	{
-	}
-	bool unpackLegacy(LLDataPacker &dp);
-	bool unpack(LLDataPacker &dp);
-
-	bool pack(LLDataPacker &dp);
-	
-	bool hasGlow() const;
-	bool hasBlendFunc() const;
-
-	// Masks for the different particle flags
-	enum
-	{
-		LL_PART_INTERP_COLOR_MASK =		0x01,
-		LL_PART_INTERP_SCALE_MASK =		0x02,
-		LL_PART_BOUNCE_MASK =			0x04,
-		LL_PART_WIND_MASK =				0x08,
-		LL_PART_FOLLOW_SRC_MASK =		0x10,		// Follows source, no rotation following (expensive!)
-		LL_PART_FOLLOW_VELOCITY_MASK =	0x20,		// Particles orient themselves with velocity
-		LL_PART_TARGET_POS_MASK =		0x40,
-		LL_PART_TARGET_LINEAR_MASK =	0x80,		// Particle uses a direct linear interpolation
-		LL_PART_EMISSIVE_MASK =			0x100,		// Particle is "emissive", instead of being lit
-		LL_PART_BEAM_MASK =				0x200,		// Particle is a "beam" connecting source and target
-		LL_PART_RIBBON_MASK =			0x400,		// Particles are joined together into one continuous triangle strip
-
-		// Not implemented yet!
-		//LL_PART_RANDOM_ACCEL_MASK =		0x100,		// Particles have random acceleration
-		//LL_PART_RANDOM_VEL_MASK =		0x200,		// Particles have random velocity shifts"
-		//LL_PART_TRAIL_MASK =			0x400,		// Particles have historical "trails"
-
-		//sYSTEM SET FLAGS
-		LL_PART_DATA_GLOW =				0x10000,
-		LL_PART_DATA_BLEND =			0x20000,
-
-		// Viewer side use only!
-		LL_PART_HUD =					0x40000000,
-		LL_PART_DEAD_MASK =				0x80000000,
-	};
-
-	enum
-	{
-		LL_PART_BF_ONE = 0,
-		LL_PART_BF_ZERO = 1,
-		LL_PART_BF_DEST_COLOR = 2,
-		LL_PART_BF_SOURCE_COLOR = 3,
-		LL_PART_BF_ONE_MINUS_DEST_COLOR = 4,
-		LL_PART_BF_ONE_MINUS_SOURCE_COLOR = 5,
-		UNSUPPORTED_DEST_ALPHA = 6,
-		LL_PART_BF_SOURCE_ALPHA = 7,
-		UNSUPPORTED_ONE_MINUS_DEST_ALPHA = 8,
-		LL_PART_BF_ONE_MINUS_SOURCE_ALPHA = 9,
-		LL_PART_BF_COUNT = 10
-	};
-
-	static bool validBlendFunc(S32 func);
-
-	void setFlags(const U32 flags);
-	void setMaxAge(const F32 max_age);
-	void setStartScale(const F32 xs, F32 ys);
-	void setEndScale(const F32 xs, F32 ys);
-	void setStartColor(const LLVector3 &rgb);
-	void setEndColor(const LLVector3 &rgb);
-	void setStartAlpha(const F32 alpha);
-	void setEndAlpha(const F32 alpha);
-
-
-	friend class LLPartSysData;
-	friend class LLViewerPartSourceScript;
-=======
     LLPartData() :
         mFlags(0),
         mMaxAge(0.f),
         mParameter(0.f)
     {
     }
-    BOOL unpackLegacy(LLDataPacker &dp);
-    BOOL unpack(LLDataPacker &dp);
-
-    BOOL pack(LLDataPacker &dp);
+    bool unpackLegacy(LLDataPacker &dp);
+    bool unpack(LLDataPacker &dp);
+
+    bool pack(LLDataPacker &dp);
 
     bool hasGlow() const;
     bool hasBlendFunc() const;
@@ -228,7 +154,6 @@
 
     friend class LLPartSysData;
     friend class LLViewerPartSourceScript;
->>>>>>> e7eced3c
 
 private:
     S32 getSize() const;
@@ -256,62 +181,13 @@
 class LLPartSysData
 {
 public:
-<<<<<<< HEAD
-	LLPartSysData();
-
-	bool unpack(LLDataPacker &dp);
-	bool unpackLegacy(LLDataPacker &dp);
-	bool unpackBlock(const S32 block_num);
-		
-	static bool isNullPS(const S32 block_num); // Returns false if this is a "NULL" particle system (i.e. no system)
-
-	bool isLegacyCompatible() const;
-
-	// Different masks for effects on the source
-	enum
-	{
-		LL_PART_SRC_OBJ_REL_MASK		=	0x01,		// Accel and velocity for particles relative object rotation
-		LL_PART_USE_NEW_ANGLE			=	0x02,		// Particles uses new 'correct' angle parameters.
-	};
-
-	// The different patterns for how particles are created
-	enum
-	{
-		LL_PART_SRC_PATTERN_DROP =				0x01,
-		LL_PART_SRC_PATTERN_EXPLODE =			0x02,
-		// Not implemented fully yet
-		LL_PART_SRC_PATTERN_ANGLE =				0x04,
-		LL_PART_SRC_PATTERN_ANGLE_CONE =		0x08,
-		LL_PART_SRC_PATTERN_ANGLE_CONE_EMPTY =	0x10,
-	};
-
-
-	void setBurstSpeedMin(const F32 spd) {	mBurstSpeedMin = llclamp(spd, -100.f, 100.f); }
-	void setBurstSpeedMax(const F32 spd) {	mBurstSpeedMax = llclamp(spd, -100.f, 100.f); }
-	void setBurstRadius(const F32 rad)	 {	mBurstRadius = llclamp(rad, 0.f, 50.f); }
-	void setPartAccel(const LLVector3 &accel);
-	void setUseNewAngle()	{ mFlags |=  LL_PART_USE_NEW_ANGLE; }
-	void unsetUseNewAngle()	{ mFlags &= ~LL_PART_USE_NEW_ANGLE; }
-
-	// Since the actual particle creation rate is
-	// a combination of multiple parameters, we
-	// need to clamp it using a separate method instead of an accessor.
-	void clampSourceParticleRate();
-	
-	friend std::ostream&	 operator<<(std::ostream& s, const LLPartSysData &data);		// Stream a
-
-	S32 getdataBlockSize() const;
-	
-private:
-	bool unpackSystem(LLDataPacker &dp);
-=======
     LLPartSysData();
 
-    BOOL unpack(LLDataPacker &dp);
-    BOOL unpackLegacy(LLDataPacker &dp);
-    BOOL unpackBlock(const S32 block_num);
-
-    static BOOL isNullPS(const S32 block_num); // Returns FALSE if this is a "NULL" particle system (i.e. no system)
+    bool unpack(LLDataPacker &dp);
+    bool unpackLegacy(LLDataPacker &dp);
+    bool unpackBlock(const S32 block_num);
+
+    static bool isNullPS(const S32 block_num); // Returns false if this is a "NULL" particle system (i.e. no system)
 
     bool isLegacyCompatible() const;
 
@@ -351,8 +227,7 @@
     S32 getdataBlockSize() const;
 
 private:
-    BOOL unpackSystem(LLDataPacker &dp);
->>>>>>> e7eced3c
+    bool unpackSystem(LLDataPacker &dp);
 
 public:
     // Public because I'm lazy....
