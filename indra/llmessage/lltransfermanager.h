--- conflicted
+++ resolved
@@ -121,11 +121,7 @@
 
     LLTransferSource *findTransferSource(const LLUUID &transfer_id);
 
-<<<<<<< HEAD
-	bool						isValid() const			{ return mValid; }
-=======
-    BOOL                        isValid() const         { return mValid; }
->>>>>>> e7eced3c
+    bool                        isValid() const         { return mValid; }
 
     static void processTransferRequest(LLMessageSystem *mesgsys, void **);
     static void processTransferInfo(LLMessageSystem *mesgsys, void **);
@@ -141,25 +137,15 @@
     void addTransferBitsIn(const LLTransferChannelType tctype, const S32 bits)  { mTransferBitsIn[tctype] += bits; }
     void addTransferBitsOut(const LLTransferChannelType tctype, const S32 bits) { mTransferBitsOut[tctype] += bits; }
 protected:
-<<<<<<< HEAD
-	LLTransferConnection		*getTransferConnection(const LLHost &host);
-	bool						removeTransferConnection(const LLHost &host);
-=======
     LLTransferConnection        *getTransferConnection(const LLHost &host);
-    BOOL                        removeTransferConnection(const LLHost &host);
->>>>>>> e7eced3c
+    bool                        removeTransferConnection(const LLHost &host);
 
 protected:
     // Convenient typedefs
     typedef std::map<LLHost, LLTransferConnection *> host_tc_map;
 
-<<<<<<< HEAD
-	bool	mValid;
-	LLHost	mHost;
-=======
-    BOOL    mValid;
+    bool    mValid;
     LLHost  mHost;
->>>>>>> e7eced3c
 
     S32     mTransferBitsIn[LLTTT_NUM_TYPES];
     S32     mTransferBitsOut[LLTTT_NUM_TYPES];
@@ -277,14 +263,9 @@
     virtual ~LLTransferSourceParams();
 
     virtual void packParams(LLDataPacker &dp) const = 0;
-    virtual BOOL unpackParams(LLDataPacker &dp) = 0;
-
-<<<<<<< HEAD
-	virtual void packParams(LLDataPacker &dp) const	= 0;
-	virtual bool unpackParams(LLDataPacker &dp) = 0;
-=======
+    virtual bool unpackParams(LLDataPacker &dp) = 0;
+
     LLTransferSourceType getType() const            { return mType; }
->>>>>>> e7eced3c
 
 protected:
     LLTransferSourceType mType;
@@ -313,34 +294,19 @@
 
     void                    sendTransferStatus(LLTSCode status);    // When you've figured out your transfer status, do this
 
-<<<<<<< HEAD
-	virtual void			initTransfer() = 0;
-	virtual F32				updatePriority() = 0;
-	virtual LLTSCode		dataCallback(const S32 packet_id,
-										 const S32 max_bytes,
-										 U8 **datap,
-										 S32 &returned_bytes,
-										 bool &delete_returned) = 0;
-=======
     virtual void            initTransfer() = 0;
     virtual F32             updatePriority() = 0;
     virtual LLTSCode        dataCallback(const S32 packet_id,
                                          const S32 max_bytes,
                                          U8 **datap,
                                          S32 &returned_bytes,
-                                         BOOL &delete_returned) = 0;
->>>>>>> e7eced3c
+                                         bool &delete_returned) = 0;
 
     // The completionCallback is GUARANTEED to be called before the destructor.
     virtual void            completionCallback(const LLTSCode status) = 0;
 
-<<<<<<< HEAD
-	virtual void packParams(LLDataPacker& dp) const = 0;
-	virtual bool unpackParams(LLDataPacker& dp) = 0;
-=======
     virtual void packParams(LLDataPacker& dp) const = 0;
-    virtual BOOL unpackParams(LLDataPacker& dp) = 0;
->>>>>>> e7eced3c
+    virtual bool unpackParams(LLDataPacker& dp) = 0;
 
     virtual S32             getNextPacketID()                       { return mLastPacketID + 1; }
     virtual void            setLastPacketID(const S32 packet_id)    { mLastPacketID = packet_id; }
@@ -439,19 +405,11 @@
 
     void                    abortTransfer();
 
-<<<<<<< HEAD
-	virtual S32				getNextPacketID()						{ return mLastPacketID + 1; }
-	virtual void			setLastPacketID(const S32 packet_id)	{ mLastPacketID = packet_id; }
-	void					setSize(const S32 size)					{ mSize = size; }
-	void					setGotInfo(const bool got_info)			{ mGotInfo = got_info; }
-	bool					gotInfo() const							{ return mGotInfo; }
-=======
     virtual S32             getNextPacketID()                       { return mLastPacketID + 1; }
     virtual void            setLastPacketID(const S32 packet_id)    { mLastPacketID = packet_id; }
     void                    setSize(const S32 size)                 { mSize = size; }
-    void                    setGotInfo(const BOOL got_info)         { mGotInfo = got_info; }
-    BOOL                    gotInfo() const                         { return mGotInfo; }
->>>>>>> e7eced3c
+    void                    setGotInfo(const bool got_info)         { mGotInfo = got_info; }
+    bool                    gotInfo() const                         { return mGotInfo; }
 
     bool addDelayedPacket(
         const S32 packet_id,
@@ -460,20 +418,6 @@
         const S32 size);
 
 protected:
-<<<<<<< HEAD
-	typedef std::map<S32, LLTransferPacket *> transfer_packet_map;
-	typedef std::map<S32, LLTransferPacket *>::iterator tpm_iter;
-
-	LLTransferTargetType	mType;
-	LLTransferSourceType mSourceType;
-	LLUUID					mID;
-	LLTransferTargetChannel *mChannelp;
-	bool					mGotInfo;
-	S32						mSize;
-	S32						mLastPacketID;
-
-	transfer_packet_map		mDelayedPacketMap; // Packets that are waiting because of missing/out of order issues
-=======
     typedef std::map<S32, LLTransferPacket *> transfer_packet_map;
     typedef std::map<S32, LLTransferPacket *>::iterator tpm_iter;
 
@@ -481,12 +425,11 @@
     LLTransferSourceType mSourceType;
     LLUUID                  mID;
     LLTransferTargetChannel *mChannelp;
-    BOOL                    mGotInfo;
+    bool                    mGotInfo;
     S32                     mSize;
     S32                     mLastPacketID;
 
     transfer_packet_map     mDelayedPacketMap; // Packets that are waiting because of missing/out of order issues
->>>>>>> e7eced3c
 };
 
 
@@ -494,28 +437,10 @@
 class LLTransferSourceParamsInvItem: public LLTransferSourceParams
 {
 public:
-<<<<<<< HEAD
-	LLTransferSourceParamsInvItem();
-	virtual ~LLTransferSourceParamsInvItem() {}
-	/*virtual*/ void packParams(LLDataPacker &dp) const;
-	/*virtual*/ bool unpackParams(LLDataPacker &dp);
-
-	void setAgentSession(const LLUUID &agent_id, const LLUUID &session_id);
-	void setInvItem(const LLUUID &owner_id, const LLUUID &task_id, const LLUUID &item_id);
-	void setAsset(const LLUUID &asset_id, const LLAssetType::EType at);
-
-	LLUUID getAgentID() const						{ return mAgentID; }
-	LLUUID getSessionID() const						{ return mSessionID; }
-	LLUUID getOwnerID() const						{ return mOwnerID; }
-	LLUUID getTaskID() const						{ return mTaskID; }
-	LLUUID getItemID() const						{ return mItemID; }
-	LLUUID getAssetID() const						{ return mAssetID; }
-	LLAssetType::EType getAssetType() const			{ return mAssetType; }
-=======
     LLTransferSourceParamsInvItem();
     virtual ~LLTransferSourceParamsInvItem() {}
     /*virtual*/ void packParams(LLDataPacker &dp) const;
-    /*virtual*/ BOOL unpackParams(LLDataPacker &dp);
+    /*virtual*/ bool unpackParams(LLDataPacker &dp);
 
     void setAgentSession(const LLUUID &agent_id, const LLUUID &session_id);
     void setInvItem(const LLUUID &owner_id, const LLUUID &task_id, const LLUUID &item_id);
@@ -528,7 +453,6 @@
     LLUUID getItemID() const                        { return mItemID; }
     LLUUID getAssetID() const                       { return mAssetID; }
     LLAssetType::EType getAssetType() const         { return mAssetType; }
->>>>>>> e7eced3c
 
 protected:
     LLUUID              mAgentID;
@@ -545,17 +469,10 @@
 class LLTransferSourceParamsEstate: public LLTransferSourceParams
 {
 public:
-<<<<<<< HEAD
-	LLTransferSourceParamsEstate();
-	virtual ~LLTransferSourceParamsEstate() {}
-	/*virtual*/ void packParams(LLDataPacker &dp) const;
-	/*virtual*/ bool unpackParams(LLDataPacker &dp);
-=======
     LLTransferSourceParamsEstate();
     virtual ~LLTransferSourceParamsEstate() {}
     /*virtual*/ void packParams(LLDataPacker &dp) const;
-    /*virtual*/ BOOL unpackParams(LLDataPacker &dp);
->>>>>>> e7eced3c
+    /*virtual*/ bool unpackParams(LLDataPacker &dp);
 
     void setAgentSession(const LLUUID &agent_id, const LLUUID &session_id);
     void setEstateAssetType(const EstateAssetType etype);
