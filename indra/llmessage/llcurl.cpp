--- conflicted
+++ resolved
@@ -531,7 +531,7 @@
 	mThreaded = LLCurl::sMultiThreaded && LLThread::currentID() == sMainThreadID;
 	if (mThreaded)
 	{
-		mSignal = new LLCondition();
+		mSignal = new LLCondition(NULL);
 	}
 	else
 	{
@@ -1189,19 +1189,14 @@
 
 	check_curl_code(code);
 	
-<<<<<<< HEAD
-	Easy::sHandleMutex = new LLMutex();
-	Easy::sMultiMutex = new LLMutex();
-=======
 	Easy::sHandleMutex = new LLMutex(NULL);
 	Easy::sMultiMutex = new LLMutex(NULL);
->>>>>>> d2af1ae8
 
 #if SAFE_SSL
 	S32 mutex_count = CRYPTO_num_locks();
 	for (S32 i=0; i<mutex_count; i++)
 	{
-		sSSLMutex.push_back(new LLMutex);
+		sSSLMutex.push_back(new LLMutex(NULL));
 	}
 	CRYPTO_set_id_callback(&LLCurl::ssl_thread_id);
 	CRYPTO_set_locking_callback(&LLCurl::ssl_locking_callback);
