/**
 * @file llblowfishcipher.h
 * @brief A symmetric block cipher, designed in 1993 by Bruce Schneier.
 * We use it because it has an 8 byte block size, allowing encryption of
 * two UUIDs and a timestamp (16x2 + 4 = 36 bytes) with only 40 bytes of
 * output.  AES has a block size of 32 bytes, so this would require 64 bytes.
 *
 * $LicenseInfo:firstyear=2007&license=viewerlgpl$
 * Second Life Viewer Source Code
 * Copyright (C) 2010, Linden Research, Inc.
 *
 * This library is free software; you can redistribute it and/or
 * modify it under the terms of the GNU Lesser General Public
 * License as published by the Free Software Foundation;
 * version 2.1 of the License only.
 *
 * This library is distributed in the hope that it will be useful,
 * but WITHOUT ANY WARRANTY; without even the implied warranty of
 * MERCHANTABILITY or FITNESS FOR A PARTICULAR PURPOSE.  See the GNU
 * Lesser General Public License for more details.
 *
 * You should have received a copy of the GNU Lesser General Public
 * License along with this library; if not, write to the Free Software
 * Foundation, Inc., 51 Franklin Street, Fifth Floor, Boston, MA  02110-1301  USA
 *
 * Linden Research, Inc., 945 Battery Street, San Francisco, CA  94111  USA
 * $/LicenseInfo$
 */

#ifndef LLBLOWFISHCIPHER_H
#define LLBLOWFISHCIPHER_H

#include "llcipher.h"


class LLBlowfishCipher : public LLCipher
{
public:
    // Secret may be up to 56 bytes in length per Blowfish spec.
    LLBlowfishCipher(const U8* secret, size_t secret_size);
    virtual ~LLBlowfishCipher();

    // See llcipher.h for documentation.
    /*virtual*/ U32 encrypt(const U8* src, U32 src_len, U8* dst, U32 dst_len);
    /*virtual*/ U32 decrypt(const U8* src, U32 src_len, U8* dst, U32 dst_len);
    /*virtual*/ U32 requiredEncryptionSpace(U32 src_len) const;

#ifdef _DEBUG
<<<<<<< HEAD
	static bool testHarness();
=======
    static BOOL testHarness();
>>>>>>> e7eced3c
#endif

private:
    U8* mSecret;
    size_t mSecretSize;
};

#endif // LL_LLCRYPTO_H<|MERGE_RESOLUTION|>--- conflicted
+++ resolved
@@ -46,11 +46,7 @@
     /*virtual*/ U32 requiredEncryptionSpace(U32 src_len) const;
 
 #ifdef _DEBUG
-<<<<<<< HEAD
-	static bool testHarness();
-=======
-    static BOOL testHarness();
->>>>>>> e7eced3c
+    static bool testHarness();
 #endif
 
 private:
