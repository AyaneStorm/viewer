--- conflicted
+++ resolved
@@ -1,124 +1,97 @@
-/**
- * @file lluseroperation.h
- * @brief LLUserOperation class header file - used for message based
- * transaction. For example, L$ transactions.
- *
- * $LicenseInfo:firstyear=2002&license=viewerlgpl$
- * Second Life Viewer Source Code
- * Copyright (C) 2010, Linden Research, Inc.
- *
- * This library is free software; you can redistribute it and/or
- * modify it under the terms of the GNU Lesser General Public
- * License as published by the Free Software Foundation;
- * version 2.1 of the License only.
- *
- * This library is distributed in the hope that it will be useful,
- * but WITHOUT ANY WARRANTY; without even the implied warranty of
- * MERCHANTABILITY or FITNESS FOR A PARTICULAR PURPOSE.  See the GNU
- * Lesser General Public License for more details.
- *
- * You should have received a copy of the GNU Lesser General Public
- * License along with this library; if not, write to the Free Software
- * Foundation, Inc., 51 Franklin Street, Fifth Floor, Boston, MA  02110-1301  USA
- *
- * Linden Research, Inc., 945 Battery Street, San Francisco, CA  94111  USA
- * $/LicenseInfo$
- */
-
-#ifndef LL_LLUSEROPERATION_H
-#define LL_LLUSEROPERATION_H
-
-#include "lluuid.h"
-#include "llframetimer.h"
-
-#include <map>
-
-class LLUserOperation
-{
-public:
-    LLUserOperation(const LLUUID& agent_id);
-    LLUserOperation(const LLUUID& agent_id, const LLUUID& transaction_id);
-    virtual ~LLUserOperation();
-
-    const LLUUID& getTransactionID() const { return mTransactionID; }
-    const LLUUID& getAgentID() const { return mAgentID; }
-
-<<<<<<< HEAD
-	// Operation never got necessary data, so expired	
-	virtual bool isExpired();
-
-	// ability to mark this operation as never expiring.
-	void SetNoExpireFlag(const bool flag);
-=======
-    // Operation never got necessary data, so expired
-    virtual BOOL isExpired();
-
-    // ability to mark this operation as never expiring.
-    void SetNoExpireFlag(const BOOL flag);
->>>>>>> e1623bb2
-
-    // Send request to the dataserver
-    virtual void sendRequest() = 0;
-
-<<<<<<< HEAD
-	// Run the operation. This will only be called in the case of an
-	// actual success or failure of the operation.
-	virtual bool execute(bool transaction_success) = 0;
-=======
-    // Run the operation. This will only be called in the case of an
-    // actual success or failure of the operation.
-    virtual BOOL execute(BOOL transaction_success) = 0;
->>>>>>> e1623bb2
-
-    // This method is called when the user op has expired, and is
-    // about to be deleted by the manager. This gives the user op the
-    // ability to nack someone when the user op is never evaluated
-    virtual void expire();
-
-protected:
-    LLUserOperation();
-
-protected:
-<<<<<<< HEAD
-	LLUUID mAgentID;
-	LLUUID mTransactionID;
-	LLFrameTimer mTimer;
-	bool   mNoExpire;			// this is used for operations that expect an answer and will wait till it gets one.
-=======
-    LLUUID mAgentID;
-    LLUUID mTransactionID;
-    LLFrameTimer mTimer;
-    BOOL   mNoExpire;           // this is used for operations that expect an answer and will wait till it gets one.
->>>>>>> e1623bb2
-};
-
-
-class LLUserOperationMgr
-{
-public:
-    LLUserOperationMgr();
-    ~LLUserOperationMgr();
-
-    void addOperation(LLUserOperation* op);
-    LLUserOperation* findOperation(const LLUUID& transaction_id);
-    BOOL deleteOperation(LLUserOperation* op);
-
-<<<<<<< HEAD
-	void addOperation(LLUserOperation* op);
-	LLUserOperation* findOperation(const LLUUID& transaction_id);
-	bool deleteOperation(LLUserOperation* op);
-=======
-    // Call this method every once in a while to clean up old
-    // transactions.
-    void deleteExpiredOperations();
->>>>>>> e1623bb2
-
-private:
-    typedef std::map<LLUUID, LLUserOperation*> user_operation_list_t;
-    user_operation_list_t mUserOperationList;
-    LLUUID mLastOperationConsidered;
-};
-
-extern LLUserOperationMgr* gUserOperationMgr;
-
-#endif // LL_LLUSEROPERATION_H+/**
+ * @file lluseroperation.h
+ * @brief LLUserOperation class header file - used for message based
+ * transaction. For example, L$ transactions.
+ *
+ * $LicenseInfo:firstyear=2002&license=viewerlgpl$
+ * Second Life Viewer Source Code
+ * Copyright (C) 2010, Linden Research, Inc.
+ *
+ * This library is free software; you can redistribute it and/or
+ * modify it under the terms of the GNU Lesser General Public
+ * License as published by the Free Software Foundation;
+ * version 2.1 of the License only.
+ *
+ * This library is distributed in the hope that it will be useful,
+ * but WITHOUT ANY WARRANTY; without even the implied warranty of
+ * MERCHANTABILITY or FITNESS FOR A PARTICULAR PURPOSE.  See the GNU
+ * Lesser General Public License for more details.
+ *
+ * You should have received a copy of the GNU Lesser General Public
+ * License along with this library; if not, write to the Free Software
+ * Foundation, Inc., 51 Franklin Street, Fifth Floor, Boston, MA  02110-1301  USA
+ *
+ * Linden Research, Inc., 945 Battery Street, San Francisco, CA  94111  USA
+ * $/LicenseInfo$
+ */
+
+#ifndef LL_LLUSEROPERATION_H
+#define LL_LLUSEROPERATION_H
+
+#include "lluuid.h"
+#include "llframetimer.h"
+
+#include <map>
+
+class LLUserOperation
+{
+public:
+    LLUserOperation(const LLUUID& agent_id);
+    LLUserOperation(const LLUUID& agent_id, const LLUUID& transaction_id);
+    virtual ~LLUserOperation();
+
+    const LLUUID& getTransactionID() const { return mTransactionID; }
+    const LLUUID& getAgentID() const { return mAgentID; }
+
+    // Operation never got necessary data, so expired
+    virtual bool isExpired();
+
+    // ability to mark this operation as never expiring.
+    void SetNoExpireFlag(const bool flag);
+
+    // Send request to the dataserver
+    virtual void sendRequest() = 0;
+
+    // Run the operation. This will only be called in the case of an
+    // actual success or failure of the operation.
+    virtual bool execute(bool transaction_success) = 0;
+
+    // This method is called when the user op has expired, and is
+    // about to be deleted by the manager. This gives the user op the
+    // ability to nack someone when the user op is never evaluated
+    virtual void expire();
+
+protected:
+    LLUserOperation();
+
+protected:
+    LLUUID mAgentID;
+    LLUUID mTransactionID;
+    LLFrameTimer mTimer;
+    bool   mNoExpire;           // this is used for operations that expect an answer and will wait till it gets one.
+};
+
+
+class LLUserOperationMgr
+{
+public:
+    LLUserOperationMgr();
+    ~LLUserOperationMgr();
+
+    void addOperation(LLUserOperation* op);
+    LLUserOperation* findOperation(const LLUUID& transaction_id);
+    bool deleteOperation(LLUserOperation* op);
+
+    // Call this method every once in a while to clean up old
+    // transactions.
+    void deleteExpiredOperations();
+
+private:
+    typedef std::map<LLUUID, LLUserOperation*> user_operation_list_t;
+    user_operation_list_t mUserOperationList;
+    LLUUID mLastOperationConsidered;
+};
+
+extern LLUserOperationMgr* gUserOperationMgr;
+
+#endif // LL_LLUSEROPERATION_H