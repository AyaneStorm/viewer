/**
 * @file llpartdata.cpp
 * @brief Particle system data packing
 *
 * $LicenseInfo:firstyear=2003&license=viewerlgpl$
 * Second Life Viewer Source Code
 * Copyright (C) 2010, Linden Research, Inc.
 *
 * This library is free software; you can redistribute it and/or
 * modify it under the terms of the GNU Lesser General Public
 * License as published by the Free Software Foundation;
 * version 2.1 of the License only.
 *
 * This library is distributed in the hope that it will be useful,
 * but WITHOUT ANY WARRANTY; without even the implied warranty of
 * MERCHANTABILITY or FITNESS FOR A PARTICULAR PURPOSE.  See the GNU
 * Lesser General Public License for more details.
 *
 * You should have received a copy of the GNU Lesser General Public
 * License along with this library; if not, write to the Free Software
 * Foundation, Inc., 51 Franklin Street, Fifth Floor, Boston, MA  02110-1301  USA
 *
 * Linden Research, Inc., 945 Battery Street, San Francisco, CA  94111  USA
 * $/LicenseInfo$
 */

#include "linden_common.h"

#include "llpartdata.h"
#include "message.h"

#include "lldatapacker.h"
#include "v4coloru.h"

#include "llsdutil.h"
#include "llsdutil_math.h"



const S32 PS_PART_DATA_GLOW_SIZE = 2;
const S32 PS_PART_DATA_BLEND_SIZE = 2;
const S32 PS_LEGACY_PART_DATA_BLOCK_SIZE = 4 + 2 + 4 + 4 + 2 + 2; //18
const S32 PS_SYS_DATA_BLOCK_SIZE = 68;
const S32 PS_MAX_DATA_BLOCK_SIZE = PS_SYS_DATA_BLOCK_SIZE+
                                    PS_LEGACY_PART_DATA_BLOCK_SIZE +
                                    PS_PART_DATA_BLEND_SIZE +
                                    PS_PART_DATA_GLOW_SIZE+
                                    8; //two S32 size fields

const S32 PS_LEGACY_DATA_BLOCK_SIZE = PS_SYS_DATA_BLOCK_SIZE + PS_LEGACY_PART_DATA_BLOCK_SIZE;

const F32 MAX_PART_SCALE = 4.f;

bool LLPartData::hasGlow() const
{
    return mStartGlow > 0.f || mEndGlow > 0.f;
}

bool LLPartData::hasBlendFunc() const
{
    return mBlendFuncSource != LLPartData::LL_PART_BF_SOURCE_ALPHA || mBlendFuncDest != LLPartData::LL_PART_BF_ONE_MINUS_SOURCE_ALPHA;
}

S32 LLPartData::getSize() const
{
    S32 size = PS_LEGACY_PART_DATA_BLOCK_SIZE;
    if (hasGlow()) size += PS_PART_DATA_GLOW_SIZE;
    if (hasBlendFunc()) size += PS_PART_DATA_BLEND_SIZE;

    return size;
}


bool LLPartData::unpackLegacy(LLDataPacker &dp)
{
<<<<<<< HEAD
	LLColor4U coloru;

	dp.unpackU32(mFlags, "pdflags");
	dp.unpackFixed(mMaxAge, "pdmaxage", false, 8, 8);

	dp.unpackColor4U(coloru, "pdstartcolor");
	mStartColor.setVec(coloru);
	dp.unpackColor4U(coloru, "pdendcolor");
	mEndColor.setVec(coloru);
	dp.unpackFixed(mStartScale.mV[0], "pdstartscalex", false, 3, 5);
	dp.unpackFixed(mStartScale.mV[1], "pdstartscaley", false, 3, 5);
	dp.unpackFixed(mEndScale.mV[0], "pdendscalex", false, 3, 5);
	dp.unpackFixed(mEndScale.mV[1], "pdendscaley", false, 3, 5);

	mStartGlow = 0.f;
	mEndGlow = 0.f;
	mBlendFuncSource = LLPartData::LL_PART_BF_SOURCE_ALPHA;
	mBlendFuncDest = LLPartData::LL_PART_BF_ONE_MINUS_SOURCE_ALPHA;

	return true;
=======
    LLColor4U coloru;

    dp.unpackU32(mFlags, "pdflags");
    dp.unpackFixed(mMaxAge, "pdmaxage", FALSE, 8, 8);

    dp.unpackColor4U(coloru, "pdstartcolor");
    mStartColor.setVec(coloru);
    dp.unpackColor4U(coloru, "pdendcolor");
    mEndColor.setVec(coloru);
    dp.unpackFixed(mStartScale.mV[0], "pdstartscalex", FALSE, 3, 5);
    dp.unpackFixed(mStartScale.mV[1], "pdstartscaley", FALSE, 3, 5);
    dp.unpackFixed(mEndScale.mV[0], "pdendscalex", FALSE, 3, 5);
    dp.unpackFixed(mEndScale.mV[1], "pdendscaley", FALSE, 3, 5);

    mStartGlow = 0.f;
    mEndGlow = 0.f;
    mBlendFuncSource = LLPartData::LL_PART_BF_SOURCE_ALPHA;
    mBlendFuncDest = LLPartData::LL_PART_BF_ONE_MINUS_SOURCE_ALPHA;

    return TRUE;
>>>>>>> e1623bb2
}

bool LLPartData::unpack(LLDataPacker &dp)
{
<<<<<<< HEAD
	S32 size = 0;
	dp.unpackS32(size, "partsize");

	unpackLegacy(dp);
	size -= PS_LEGACY_PART_DATA_BLOCK_SIZE;

	if (mFlags & LL_PART_DATA_GLOW)
	{
		if (size < PS_PART_DATA_GLOW_SIZE) return false;

		U8 tmp_glow = 0;
		dp.unpackU8(tmp_glow,"pdstartglow");
		mStartGlow = tmp_glow / 255.f;
		dp.unpackU8(tmp_glow,"pdendglow");
		mEndGlow = tmp_glow / 255.f;

		size -= PS_PART_DATA_GLOW_SIZE;
	}
	else
	{
		mStartGlow = 0.f;
		mEndGlow = 0.f;
	}

	if (mFlags & LL_PART_DATA_BLEND)
	{
		if (size < PS_PART_DATA_BLEND_SIZE) return false;
		dp.unpackU8(mBlendFuncSource,"pdblendsource");
		dp.unpackU8(mBlendFuncDest,"pdblenddest");
		size -= PS_PART_DATA_BLEND_SIZE;
	}
	else
	{
		mBlendFuncSource = LLPartData::LL_PART_BF_SOURCE_ALPHA;
		mBlendFuncDest = LLPartData::LL_PART_BF_ONE_MINUS_SOURCE_ALPHA;
	}

	if (size > 0)
	{ //leftover bytes, unrecognized parameters
		U8 feh = 0;
		while (size > 0)
		{ //read remaining bytes in block
			dp.unpackU8(feh, "whippang");
			size--;
		}

		//this particle system won't display properly, better to not show anything
		return false;
	}


	return true;
=======
    S32 size = 0;
    dp.unpackS32(size, "partsize");

    unpackLegacy(dp);
    size -= PS_LEGACY_PART_DATA_BLOCK_SIZE;

    if (mFlags & LL_PART_DATA_GLOW)
    {
        if (size < PS_PART_DATA_GLOW_SIZE) return FALSE;

        U8 tmp_glow = 0;
        dp.unpackU8(tmp_glow,"pdstartglow");
        mStartGlow = tmp_glow / 255.f;
        dp.unpackU8(tmp_glow,"pdendglow");
        mEndGlow = tmp_glow / 255.f;

        size -= PS_PART_DATA_GLOW_SIZE;
    }
    else
    {
        mStartGlow = 0.f;
        mEndGlow = 0.f;
    }

    if (mFlags & LL_PART_DATA_BLEND)
    {
        if (size < PS_PART_DATA_BLEND_SIZE) return FALSE;
        dp.unpackU8(mBlendFuncSource,"pdblendsource");
        dp.unpackU8(mBlendFuncDest,"pdblenddest");
        size -= PS_PART_DATA_BLEND_SIZE;
    }
    else
    {
        mBlendFuncSource = LLPartData::LL_PART_BF_SOURCE_ALPHA;
        mBlendFuncDest = LLPartData::LL_PART_BF_ONE_MINUS_SOURCE_ALPHA;
    }

    if (size > 0)
    { //leftover bytes, unrecognized parameters
        U8 feh = 0;
        while (size > 0)
        { //read remaining bytes in block
            dp.unpackU8(feh, "whippang");
            size--;
        }

        //this particle system won't display properly, better to not show anything
        return FALSE;
    }


    return TRUE;
>>>>>>> e1623bb2
}

void LLPartData::setFlags(const U32 flags)
{
    mFlags = flags;
}


void LLPartData::setMaxAge(const F32 max_age)
{
    mMaxAge = llclamp(max_age, 0.f, 30.f);
}


void LLPartData::setStartScale(const F32 xs, const F32 ys)
{
    mStartScale.mV[VX] = llmin(xs, MAX_PART_SCALE);
    mStartScale.mV[VY] = llmin(ys, MAX_PART_SCALE);
}


void LLPartData::setEndScale(const F32 xs, const F32 ys)
{
    mEndScale.mV[VX] = llmin(xs, MAX_PART_SCALE);
    mEndScale.mV[VY] = llmin(ys, MAX_PART_SCALE);
}


void LLPartData::setStartColor(const LLVector3 &rgb)
{
    mStartColor.setVec(rgb.mV[0], rgb.mV[1], rgb.mV[2]);
}


void LLPartData::setEndColor(const LLVector3 &rgb)
{
    mEndColor.setVec(rgb.mV[0], rgb.mV[1], rgb.mV[2]);
}

void LLPartData::setStartAlpha(const F32 alpha)
{
    mStartColor.mV[3] = alpha;
}
void LLPartData::setEndAlpha(const F32 alpha)
{
    mEndColor.mV[3] = alpha;
}

// static
bool LLPartData::validBlendFunc(S32 func)
{
    if (func >= 0
        && func < LL_PART_BF_COUNT
        && func != UNSUPPORTED_DEST_ALPHA
        && func != UNSUPPORTED_ONE_MINUS_DEST_ALPHA)
    {
        return true;
    }
    return false;
}

LLPartSysData::LLPartSysData()
{
    mCRC = 0;
    mFlags = 0;

    mPartData.mFlags = 0;
    mPartData.mStartColor = LLColor4(1.f, 1.f, 1.f, 1.f);
    mPartData.mEndColor = LLColor4(1.f, 1.f, 1.f, 1.f);
    mPartData.mStartScale = LLVector2(1.f, 1.f);
    mPartData.mEndScale = LLVector2(1.f, 1.f);
    mPartData.mMaxAge = 10.0;
    mPartData.mBlendFuncSource = LLPartData::LL_PART_BF_SOURCE_ALPHA;
    mPartData.mBlendFuncDest = LLPartData::LL_PART_BF_ONE_MINUS_SOURCE_ALPHA;
    mPartData.mStartGlow = 0.f;
    mPartData.mEndGlow = 0.f;

    mMaxAge = 0.0;
    mStartAge = 0.0;
    mPattern = LL_PART_SRC_PATTERN_DROP;            // Pattern for particle velocity
    mInnerAngle = 0.0;                              // Inner angle of PATTERN_ANGLE_*
    mOuterAngle = 0.0;                              // Outer angle of PATTERN_ANGLE_*
    mBurstRate = 0.1f;                              // How often to do a burst of particles
    mBurstPartCount = 1;                            // How many particles in a burst
    mBurstSpeedMin = 1.f;                       // Minimum particle velocity
    mBurstSpeedMax = 1.f;                       // Maximum particle velocity
    mBurstRadius = 0.f;

    mNumParticles = 0;
}

bool LLPartSysData::unpackSystem(LLDataPacker &dp)
{
<<<<<<< HEAD
	dp.unpackU32(mCRC, "pscrc");
	dp.unpackU32(mFlags, "psflags");
	dp.unpackU8(mPattern, "pspattern");
	dp.unpackFixed(mMaxAge, "psmaxage", false, 8, 8);
	dp.unpackFixed(mStartAge, "psstartage", false, 8, 8);
	dp.unpackFixed(mInnerAngle, "psinnerangle", false, 3, 5);
	dp.unpackFixed(mOuterAngle, "psouterangle", false, 3, 5);
	dp.unpackFixed(mBurstRate, "psburstrate", false, 8, 8);
	mBurstRate = llmax(0.01f, mBurstRate);
	dp.unpackFixed(mBurstRadius, "psburstradius", false, 8, 8);
	dp.unpackFixed(mBurstSpeedMin, "psburstspeedmin", false, 8, 8);
	dp.unpackFixed(mBurstSpeedMax, "psburstspeedmax", false, 8, 8);
	dp.unpackU8(mBurstPartCount, "psburstpartcount");

	dp.unpackFixed(mAngularVelocity.mV[0], "psangvelx", true, 8, 7);
	dp.unpackFixed(mAngularVelocity.mV[1], "psangvely", true, 8, 7);
	dp.unpackFixed(mAngularVelocity.mV[2], "psangvelz", true, 8, 7);

	dp.unpackFixed(mPartAccel.mV[0], "psaccelx", true, 8, 7);
	dp.unpackFixed(mPartAccel.mV[1], "psaccely", true, 8, 7);
	dp.unpackFixed(mPartAccel.mV[2], "psaccelz", true, 8, 7);

	dp.unpackUUID(mPartImageID, "psuuid");
	dp.unpackUUID(mTargetUUID, "pstargetuuid");
	return true;
=======
    dp.unpackU32(mCRC, "pscrc");
    dp.unpackU32(mFlags, "psflags");
    dp.unpackU8(mPattern, "pspattern");
    dp.unpackFixed(mMaxAge, "psmaxage", FALSE, 8, 8);
    dp.unpackFixed(mStartAge, "psstartage", FALSE, 8, 8);
    dp.unpackFixed(mInnerAngle, "psinnerangle", FALSE, 3, 5);
    dp.unpackFixed(mOuterAngle, "psouterangle", FALSE, 3, 5);
    dp.unpackFixed(mBurstRate, "psburstrate", FALSE, 8, 8);
    mBurstRate = llmax(0.01f, mBurstRate);
    dp.unpackFixed(mBurstRadius, "psburstradius", FALSE, 8, 8);
    dp.unpackFixed(mBurstSpeedMin, "psburstspeedmin", FALSE, 8, 8);
    dp.unpackFixed(mBurstSpeedMax, "psburstspeedmax", FALSE, 8, 8);
    dp.unpackU8(mBurstPartCount, "psburstpartcount");

    dp.unpackFixed(mAngularVelocity.mV[0], "psangvelx", TRUE, 8, 7);
    dp.unpackFixed(mAngularVelocity.mV[1], "psangvely", TRUE, 8, 7);
    dp.unpackFixed(mAngularVelocity.mV[2], "psangvelz", TRUE, 8, 7);

    dp.unpackFixed(mPartAccel.mV[0], "psaccelx", TRUE, 8, 7);
    dp.unpackFixed(mPartAccel.mV[1], "psaccely", TRUE, 8, 7);
    dp.unpackFixed(mPartAccel.mV[2], "psaccelz", TRUE, 8, 7);

    dp.unpackUUID(mPartImageID, "psuuid");
    dp.unpackUUID(mTargetUUID, "pstargetuuid");
    return TRUE;
>>>>>>> e1623bb2
}

bool LLPartSysData::unpackLegacy(LLDataPacker &dp)
{
    unpackSystem(dp);
    mPartData.unpackLegacy(dp);

<<<<<<< HEAD
	return true;
=======
    return TRUE;
>>>>>>> e1623bb2
}

bool LLPartSysData::unpack(LLDataPacker &dp)
{
<<<<<<< HEAD
	// syssize is currently unused.  Adding now when modifying the 'version to make extensible in the future
	S32 size = 0;
	dp.unpackS32(size, "syssize");
	
	if (size != PS_SYS_DATA_BLOCK_SIZE)
	{ //unexpected size, this viewer doesn't know how to parse this particle system
		
		//skip to LLPartData block
		U8 feh = 0;
		
		for (U32 i = 0; i < size; ++i)
		{
			dp.unpackU8(feh, "whippang");
		}
				
		dp.unpackS32(size, "partsize");
		//skip LLPartData block
		for (U32 i = 0; i < size; ++i)
		{
			dp.unpackU8(feh, "whippang");
		}
		return false;
	}

	unpackSystem(dp);
	
	return mPartData.unpack(dp);
=======
    // syssize is currently unused.  Adding now when modifying the 'version to make extensible in the future
    S32 size = 0;
    dp.unpackS32(size, "syssize");

    if (size != PS_SYS_DATA_BLOCK_SIZE)
    { //unexpected size, this viewer doesn't know how to parse this particle system

        //skip to LLPartData block
        U8 feh = 0;

        for (U32 i = 0; i < size; ++i)
        {
            dp.unpackU8(feh, "whippang");
        }

        dp.unpackS32(size, "partsize");
        //skip LLPartData block
        for (U32 i = 0; i < size; ++i)
        {
            dp.unpackU8(feh, "whippang");
        }
        return FALSE;
    }

    unpackSystem(dp);

    return mPartData.unpack(dp);
>>>>>>> e1623bb2
}

std::ostream& operator<<(std::ostream& s, const LLPartSysData &data)
{
    s << "Flags: " << std::hex << data.mFlags;
    s << "Pattern: " << std::hex << (U32) data.mPattern << "\n";
    s << "Source Age: [" << data.mStartAge << ", " << data.mMaxAge << "]\n";
    s << "Particle Age: " << data.mPartData.mMaxAge << "\n";
    s << "Angle: [" << data.mInnerAngle << ", " << data.mOuterAngle << "]\n";
    s << "Burst Rate: " << data.mBurstRate << "\n";
    s << "Burst Radius: " << data.mBurstRadius << "\n";
    s << "Burst Speed: [" << data.mBurstSpeedMin << ", " << data.mBurstSpeedMax << "]\n";
    s << "Burst Part Count: " << std::hex << (U32) data.mBurstPartCount << "\n";
    s << "Angular Velocity: " << data.mAngularVelocity << "\n";
    s << "Accel: " << data.mPartAccel;
    return s;
}

bool LLPartSysData::isNullPS(const S32 block_num)
{
<<<<<<< HEAD
	U8 ps_data_block[PS_MAX_DATA_BLOCK_SIZE];
	U32 crc;

	S32 size;
	// Check size of block
	size = gMessageSystem->getSize("ObjectData", block_num, "PSBlock");
	
	if (!size)
	{
		return true;
	}
	
	if (size > PS_MAX_DATA_BLOCK_SIZE)
	{
		//size is too big, newer particle version unsupported
		return true;
	}

	gMessageSystem->getBinaryData("ObjectData", "PSBlock", ps_data_block, size, block_num, PS_MAX_DATA_BLOCK_SIZE);

	LLDataPackerBinaryBuffer dp(ps_data_block, size);
	if (size > PS_LEGACY_DATA_BLOCK_SIZE)
	{
		// non legacy systems pack a size before the CRC
		S32 tmp = 0;
		dp.unpackS32(tmp, "syssize");

		if (tmp > PS_SYS_DATA_BLOCK_SIZE)
		{ //unknown system data block size, don't know how to parse it, treat as NULL
			return true;
		}
	}

	dp.unpackU32(crc, "crc");

	if (crc == 0)
	{
		return true;
	}
	return false;
=======
    U8 ps_data_block[PS_MAX_DATA_BLOCK_SIZE];
    U32 crc;

    S32 size;
    // Check size of block
    size = gMessageSystem->getSize("ObjectData", block_num, "PSBlock");

    if (!size)
    {
        return TRUE;
    }

    if (size > PS_MAX_DATA_BLOCK_SIZE)
    {
        //size is too big, newer particle version unsupported
        return TRUE;
    }

    gMessageSystem->getBinaryData("ObjectData", "PSBlock", ps_data_block, size, block_num, PS_MAX_DATA_BLOCK_SIZE);

    LLDataPackerBinaryBuffer dp(ps_data_block, size);
    if (size > PS_LEGACY_DATA_BLOCK_SIZE)
    {
        // non legacy systems pack a size before the CRC
        S32 tmp = 0;
        dp.unpackS32(tmp, "syssize");

        if (tmp > PS_SYS_DATA_BLOCK_SIZE)
        { //unknown system data block size, don't know how to parse it, treat as NULL
            return TRUE;
        }
    }

    dp.unpackU32(crc, "crc");

    if (crc == 0)
    {
        return TRUE;
    }
    return FALSE;
>>>>>>> e1623bb2
}

bool LLPartSysData::unpackBlock(const S32 block_num)
{
<<<<<<< HEAD
	U8 ps_data_block[PS_MAX_DATA_BLOCK_SIZE];

	// Check size of block
	S32 size = gMessageSystem->getSize("ObjectData", block_num, "PSBlock");

	if (size > PS_MAX_DATA_BLOCK_SIZE)
	{
		// Larger packets are newer and unsupported
		return false;
	}

	// Get from message
	gMessageSystem->getBinaryData("ObjectData", "PSBlock", ps_data_block, size, block_num, PS_MAX_DATA_BLOCK_SIZE);

	LLDataPackerBinaryBuffer dp(ps_data_block, size);

	if (size == PS_LEGACY_DATA_BLOCK_SIZE)
	{
		return unpackLegacy(dp);
	}
	else
	{
		return unpack(dp);
	}
=======
    U8 ps_data_block[PS_MAX_DATA_BLOCK_SIZE];

    // Check size of block
    S32 size = gMessageSystem->getSize("ObjectData", block_num, "PSBlock");

    if (size > PS_MAX_DATA_BLOCK_SIZE)
    {
        // Larger packets are newer and unsupported
        return FALSE;
    }

    // Get from message
    gMessageSystem->getBinaryData("ObjectData", "PSBlock", ps_data_block, size, block_num, PS_MAX_DATA_BLOCK_SIZE);

    LLDataPackerBinaryBuffer dp(ps_data_block, size);

    if (size == PS_LEGACY_DATA_BLOCK_SIZE)
    {
        return unpackLegacy(dp);
    }
    else
    {
        return unpack(dp);
    }
>>>>>>> e1623bb2
}

bool LLPartSysData::isLegacyCompatible() const
{
    return !mPartData.hasGlow() && !mPartData.hasBlendFunc();
}

void LLPartSysData::clampSourceParticleRate()
{
    F32 particle_rate = 0;
    particle_rate = mBurstPartCount/mBurstRate;
    if (particle_rate > 256.f)
    {
        mBurstPartCount = llfloor(((F32)mBurstPartCount)*(256.f/particle_rate));
    }
}

void LLPartSysData::setPartAccel(const LLVector3 &accel)
{
    mPartAccel.mV[VX] = llclamp(accel.mV[VX], -100.f, 100.f);
    mPartAccel.mV[VY] = llclamp(accel.mV[VY], -100.f, 100.f);
    mPartAccel.mV[VZ] = llclamp(accel.mV[VZ], -100.f, 100.f);
}<|MERGE_RESOLUTION|>--- conflicted
+++ resolved
@@ -1,629 +1,419 @@
-/**
- * @file llpartdata.cpp
- * @brief Particle system data packing
- *
- * $LicenseInfo:firstyear=2003&license=viewerlgpl$
- * Second Life Viewer Source Code
- * Copyright (C) 2010, Linden Research, Inc.
- *
- * This library is free software; you can redistribute it and/or
- * modify it under the terms of the GNU Lesser General Public
- * License as published by the Free Software Foundation;
- * version 2.1 of the License only.
- *
- * This library is distributed in the hope that it will be useful,
- * but WITHOUT ANY WARRANTY; without even the implied warranty of
- * MERCHANTABILITY or FITNESS FOR A PARTICULAR PURPOSE.  See the GNU
- * Lesser General Public License for more details.
- *
- * You should have received a copy of the GNU Lesser General Public
- * License along with this library; if not, write to the Free Software
- * Foundation, Inc., 51 Franklin Street, Fifth Floor, Boston, MA  02110-1301  USA
- *
- * Linden Research, Inc., 945 Battery Street, San Francisco, CA  94111  USA
- * $/LicenseInfo$
- */
-
-#include "linden_common.h"
-
-#include "llpartdata.h"
-#include "message.h"
-
-#include "lldatapacker.h"
-#include "v4coloru.h"
-
-#include "llsdutil.h"
-#include "llsdutil_math.h"
-
-
-
-const S32 PS_PART_DATA_GLOW_SIZE = 2;
-const S32 PS_PART_DATA_BLEND_SIZE = 2;
-const S32 PS_LEGACY_PART_DATA_BLOCK_SIZE = 4 + 2 + 4 + 4 + 2 + 2; //18
-const S32 PS_SYS_DATA_BLOCK_SIZE = 68;
-const S32 PS_MAX_DATA_BLOCK_SIZE = PS_SYS_DATA_BLOCK_SIZE+
-                                    PS_LEGACY_PART_DATA_BLOCK_SIZE +
-                                    PS_PART_DATA_BLEND_SIZE +
-                                    PS_PART_DATA_GLOW_SIZE+
-                                    8; //two S32 size fields
-
-const S32 PS_LEGACY_DATA_BLOCK_SIZE = PS_SYS_DATA_BLOCK_SIZE + PS_LEGACY_PART_DATA_BLOCK_SIZE;
-
-const F32 MAX_PART_SCALE = 4.f;
-
-bool LLPartData::hasGlow() const
-{
-    return mStartGlow > 0.f || mEndGlow > 0.f;
-}
-
-bool LLPartData::hasBlendFunc() const
-{
-    return mBlendFuncSource != LLPartData::LL_PART_BF_SOURCE_ALPHA || mBlendFuncDest != LLPartData::LL_PART_BF_ONE_MINUS_SOURCE_ALPHA;
-}
-
-S32 LLPartData::getSize() const
-{
-    S32 size = PS_LEGACY_PART_DATA_BLOCK_SIZE;
-    if (hasGlow()) size += PS_PART_DATA_GLOW_SIZE;
-    if (hasBlendFunc()) size += PS_PART_DATA_BLEND_SIZE;
-
-    return size;
-}
-
-
-bool LLPartData::unpackLegacy(LLDataPacker &dp)
-{
-<<<<<<< HEAD
-	LLColor4U coloru;
-
-	dp.unpackU32(mFlags, "pdflags");
-	dp.unpackFixed(mMaxAge, "pdmaxage", false, 8, 8);
-
-	dp.unpackColor4U(coloru, "pdstartcolor");
-	mStartColor.setVec(coloru);
-	dp.unpackColor4U(coloru, "pdendcolor");
-	mEndColor.setVec(coloru);
-	dp.unpackFixed(mStartScale.mV[0], "pdstartscalex", false, 3, 5);
-	dp.unpackFixed(mStartScale.mV[1], "pdstartscaley", false, 3, 5);
-	dp.unpackFixed(mEndScale.mV[0], "pdendscalex", false, 3, 5);
-	dp.unpackFixed(mEndScale.mV[1], "pdendscaley", false, 3, 5);
-
-	mStartGlow = 0.f;
-	mEndGlow = 0.f;
-	mBlendFuncSource = LLPartData::LL_PART_BF_SOURCE_ALPHA;
-	mBlendFuncDest = LLPartData::LL_PART_BF_ONE_MINUS_SOURCE_ALPHA;
-
-	return true;
-=======
-    LLColor4U coloru;
-
-    dp.unpackU32(mFlags, "pdflags");
-    dp.unpackFixed(mMaxAge, "pdmaxage", FALSE, 8, 8);
-
-    dp.unpackColor4U(coloru, "pdstartcolor");
-    mStartColor.setVec(coloru);
-    dp.unpackColor4U(coloru, "pdendcolor");
-    mEndColor.setVec(coloru);
-    dp.unpackFixed(mStartScale.mV[0], "pdstartscalex", FALSE, 3, 5);
-    dp.unpackFixed(mStartScale.mV[1], "pdstartscaley", FALSE, 3, 5);
-    dp.unpackFixed(mEndScale.mV[0], "pdendscalex", FALSE, 3, 5);
-    dp.unpackFixed(mEndScale.mV[1], "pdendscaley", FALSE, 3, 5);
-
-    mStartGlow = 0.f;
-    mEndGlow = 0.f;
-    mBlendFuncSource = LLPartData::LL_PART_BF_SOURCE_ALPHA;
-    mBlendFuncDest = LLPartData::LL_PART_BF_ONE_MINUS_SOURCE_ALPHA;
-
-    return TRUE;
->>>>>>> e1623bb2
-}
-
-bool LLPartData::unpack(LLDataPacker &dp)
-{
-<<<<<<< HEAD
-	S32 size = 0;
-	dp.unpackS32(size, "partsize");
-
-	unpackLegacy(dp);
-	size -= PS_LEGACY_PART_DATA_BLOCK_SIZE;
-
-	if (mFlags & LL_PART_DATA_GLOW)
-	{
-		if (size < PS_PART_DATA_GLOW_SIZE) return false;
-
-		U8 tmp_glow = 0;
-		dp.unpackU8(tmp_glow,"pdstartglow");
-		mStartGlow = tmp_glow / 255.f;
-		dp.unpackU8(tmp_glow,"pdendglow");
-		mEndGlow = tmp_glow / 255.f;
-
-		size -= PS_PART_DATA_GLOW_SIZE;
-	}
-	else
-	{
-		mStartGlow = 0.f;
-		mEndGlow = 0.f;
-	}
-
-	if (mFlags & LL_PART_DATA_BLEND)
-	{
-		if (size < PS_PART_DATA_BLEND_SIZE) return false;
-		dp.unpackU8(mBlendFuncSource,"pdblendsource");
-		dp.unpackU8(mBlendFuncDest,"pdblenddest");
-		size -= PS_PART_DATA_BLEND_SIZE;
-	}
-	else
-	{
-		mBlendFuncSource = LLPartData::LL_PART_BF_SOURCE_ALPHA;
-		mBlendFuncDest = LLPartData::LL_PART_BF_ONE_MINUS_SOURCE_ALPHA;
-	}
-
-	if (size > 0)
-	{ //leftover bytes, unrecognized parameters
-		U8 feh = 0;
-		while (size > 0)
-		{ //read remaining bytes in block
-			dp.unpackU8(feh, "whippang");
-			size--;
-		}
-
-		//this particle system won't display properly, better to not show anything
-		return false;
-	}
-
-
-	return true;
-=======
-    S32 size = 0;
-    dp.unpackS32(size, "partsize");
-
-    unpackLegacy(dp);
-    size -= PS_LEGACY_PART_DATA_BLOCK_SIZE;
-
-    if (mFlags & LL_PART_DATA_GLOW)
-    {
-        if (size < PS_PART_DATA_GLOW_SIZE) return FALSE;
-
-        U8 tmp_glow = 0;
-        dp.unpackU8(tmp_glow,"pdstartglow");
-        mStartGlow = tmp_glow / 255.f;
-        dp.unpackU8(tmp_glow,"pdendglow");
-        mEndGlow = tmp_glow / 255.f;
-
-        size -= PS_PART_DATA_GLOW_SIZE;
-    }
-    else
-    {
-        mStartGlow = 0.f;
-        mEndGlow = 0.f;
-    }
-
-    if (mFlags & LL_PART_DATA_BLEND)
-    {
-        if (size < PS_PART_DATA_BLEND_SIZE) return FALSE;
-        dp.unpackU8(mBlendFuncSource,"pdblendsource");
-        dp.unpackU8(mBlendFuncDest,"pdblenddest");
-        size -= PS_PART_DATA_BLEND_SIZE;
-    }
-    else
-    {
-        mBlendFuncSource = LLPartData::LL_PART_BF_SOURCE_ALPHA;
-        mBlendFuncDest = LLPartData::LL_PART_BF_ONE_MINUS_SOURCE_ALPHA;
-    }
-
-    if (size > 0)
-    { //leftover bytes, unrecognized parameters
-        U8 feh = 0;
-        while (size > 0)
-        { //read remaining bytes in block
-            dp.unpackU8(feh, "whippang");
-            size--;
-        }
-
-        //this particle system won't display properly, better to not show anything
-        return FALSE;
-    }
-
-
-    return TRUE;
->>>>>>> e1623bb2
-}
-
-void LLPartData::setFlags(const U32 flags)
-{
-    mFlags = flags;
-}
-
-
-void LLPartData::setMaxAge(const F32 max_age)
-{
-    mMaxAge = llclamp(max_age, 0.f, 30.f);
-}
-
-
-void LLPartData::setStartScale(const F32 xs, const F32 ys)
-{
-    mStartScale.mV[VX] = llmin(xs, MAX_PART_SCALE);
-    mStartScale.mV[VY] = llmin(ys, MAX_PART_SCALE);
-}
-
-
-void LLPartData::setEndScale(const F32 xs, const F32 ys)
-{
-    mEndScale.mV[VX] = llmin(xs, MAX_PART_SCALE);
-    mEndScale.mV[VY] = llmin(ys, MAX_PART_SCALE);
-}
-
-
-void LLPartData::setStartColor(const LLVector3 &rgb)
-{
-    mStartColor.setVec(rgb.mV[0], rgb.mV[1], rgb.mV[2]);
-}
-
-
-void LLPartData::setEndColor(const LLVector3 &rgb)
-{
-    mEndColor.setVec(rgb.mV[0], rgb.mV[1], rgb.mV[2]);
-}
-
-void LLPartData::setStartAlpha(const F32 alpha)
-{
-    mStartColor.mV[3] = alpha;
-}
-void LLPartData::setEndAlpha(const F32 alpha)
-{
-    mEndColor.mV[3] = alpha;
-}
-
-// static
-bool LLPartData::validBlendFunc(S32 func)
-{
-    if (func >= 0
-        && func < LL_PART_BF_COUNT
-        && func != UNSUPPORTED_DEST_ALPHA
-        && func != UNSUPPORTED_ONE_MINUS_DEST_ALPHA)
-    {
-        return true;
-    }
-    return false;
-}
-
-LLPartSysData::LLPartSysData()
-{
-    mCRC = 0;
-    mFlags = 0;
-
-    mPartData.mFlags = 0;
-    mPartData.mStartColor = LLColor4(1.f, 1.f, 1.f, 1.f);
-    mPartData.mEndColor = LLColor4(1.f, 1.f, 1.f, 1.f);
-    mPartData.mStartScale = LLVector2(1.f, 1.f);
-    mPartData.mEndScale = LLVector2(1.f, 1.f);
-    mPartData.mMaxAge = 10.0;
-    mPartData.mBlendFuncSource = LLPartData::LL_PART_BF_SOURCE_ALPHA;
-    mPartData.mBlendFuncDest = LLPartData::LL_PART_BF_ONE_MINUS_SOURCE_ALPHA;
-    mPartData.mStartGlow = 0.f;
-    mPartData.mEndGlow = 0.f;
-
-    mMaxAge = 0.0;
-    mStartAge = 0.0;
-    mPattern = LL_PART_SRC_PATTERN_DROP;            // Pattern for particle velocity
-    mInnerAngle = 0.0;                              // Inner angle of PATTERN_ANGLE_*
-    mOuterAngle = 0.0;                              // Outer angle of PATTERN_ANGLE_*
-    mBurstRate = 0.1f;                              // How often to do a burst of particles
-    mBurstPartCount = 1;                            // How many particles in a burst
-    mBurstSpeedMin = 1.f;                       // Minimum particle velocity
-    mBurstSpeedMax = 1.f;                       // Maximum particle velocity
-    mBurstRadius = 0.f;
-
-    mNumParticles = 0;
-}
-
-bool LLPartSysData::unpackSystem(LLDataPacker &dp)
-{
-<<<<<<< HEAD
-	dp.unpackU32(mCRC, "pscrc");
-	dp.unpackU32(mFlags, "psflags");
-	dp.unpackU8(mPattern, "pspattern");
-	dp.unpackFixed(mMaxAge, "psmaxage", false, 8, 8);
-	dp.unpackFixed(mStartAge, "psstartage", false, 8, 8);
-	dp.unpackFixed(mInnerAngle, "psinnerangle", false, 3, 5);
-	dp.unpackFixed(mOuterAngle, "psouterangle", false, 3, 5);
-	dp.unpackFixed(mBurstRate, "psburstrate", false, 8, 8);
-	mBurstRate = llmax(0.01f, mBurstRate);
-	dp.unpackFixed(mBurstRadius, "psburstradius", false, 8, 8);
-	dp.unpackFixed(mBurstSpeedMin, "psburstspeedmin", false, 8, 8);
-	dp.unpackFixed(mBurstSpeedMax, "psburstspeedmax", false, 8, 8);
-	dp.unpackU8(mBurstPartCount, "psburstpartcount");
-
-	dp.unpackFixed(mAngularVelocity.mV[0], "psangvelx", true, 8, 7);
-	dp.unpackFixed(mAngularVelocity.mV[1], "psangvely", true, 8, 7);
-	dp.unpackFixed(mAngularVelocity.mV[2], "psangvelz", true, 8, 7);
-
-	dp.unpackFixed(mPartAccel.mV[0], "psaccelx", true, 8, 7);
-	dp.unpackFixed(mPartAccel.mV[1], "psaccely", true, 8, 7);
-	dp.unpackFixed(mPartAccel.mV[2], "psaccelz", true, 8, 7);
-
-	dp.unpackUUID(mPartImageID, "psuuid");
-	dp.unpackUUID(mTargetUUID, "pstargetuuid");
-	return true;
-=======
-    dp.unpackU32(mCRC, "pscrc");
-    dp.unpackU32(mFlags, "psflags");
-    dp.unpackU8(mPattern, "pspattern");
-    dp.unpackFixed(mMaxAge, "psmaxage", FALSE, 8, 8);
-    dp.unpackFixed(mStartAge, "psstartage", FALSE, 8, 8);
-    dp.unpackFixed(mInnerAngle, "psinnerangle", FALSE, 3, 5);
-    dp.unpackFixed(mOuterAngle, "psouterangle", FALSE, 3, 5);
-    dp.unpackFixed(mBurstRate, "psburstrate", FALSE, 8, 8);
-    mBurstRate = llmax(0.01f, mBurstRate);
-    dp.unpackFixed(mBurstRadius, "psburstradius", FALSE, 8, 8);
-    dp.unpackFixed(mBurstSpeedMin, "psburstspeedmin", FALSE, 8, 8);
-    dp.unpackFixed(mBurstSpeedMax, "psburstspeedmax", FALSE, 8, 8);
-    dp.unpackU8(mBurstPartCount, "psburstpartcount");
-
-    dp.unpackFixed(mAngularVelocity.mV[0], "psangvelx", TRUE, 8, 7);
-    dp.unpackFixed(mAngularVelocity.mV[1], "psangvely", TRUE, 8, 7);
-    dp.unpackFixed(mAngularVelocity.mV[2], "psangvelz", TRUE, 8, 7);
-
-    dp.unpackFixed(mPartAccel.mV[0], "psaccelx", TRUE, 8, 7);
-    dp.unpackFixed(mPartAccel.mV[1], "psaccely", TRUE, 8, 7);
-    dp.unpackFixed(mPartAccel.mV[2], "psaccelz", TRUE, 8, 7);
-
-    dp.unpackUUID(mPartImageID, "psuuid");
-    dp.unpackUUID(mTargetUUID, "pstargetuuid");
-    return TRUE;
->>>>>>> e1623bb2
-}
-
-bool LLPartSysData::unpackLegacy(LLDataPacker &dp)
-{
-    unpackSystem(dp);
-    mPartData.unpackLegacy(dp);
-
-<<<<<<< HEAD
-	return true;
-=======
-    return TRUE;
->>>>>>> e1623bb2
-}
-
-bool LLPartSysData::unpack(LLDataPacker &dp)
-{
-<<<<<<< HEAD
-	// syssize is currently unused.  Adding now when modifying the 'version to make extensible in the future
-	S32 size = 0;
-	dp.unpackS32(size, "syssize");
-	
-	if (size != PS_SYS_DATA_BLOCK_SIZE)
-	{ //unexpected size, this viewer doesn't know how to parse this particle system
-		
-		//skip to LLPartData block
-		U8 feh = 0;
-		
-		for (U32 i = 0; i < size; ++i)
-		{
-			dp.unpackU8(feh, "whippang");
-		}
-				
-		dp.unpackS32(size, "partsize");
-		//skip LLPartData block
-		for (U32 i = 0; i < size; ++i)
-		{
-			dp.unpackU8(feh, "whippang");
-		}
-		return false;
-	}
-
-	unpackSystem(dp);
-	
-	return mPartData.unpack(dp);
-=======
-    // syssize is currently unused.  Adding now when modifying the 'version to make extensible in the future
-    S32 size = 0;
-    dp.unpackS32(size, "syssize");
-
-    if (size != PS_SYS_DATA_BLOCK_SIZE)
-    { //unexpected size, this viewer doesn't know how to parse this particle system
-
-        //skip to LLPartData block
-        U8 feh = 0;
-
-        for (U32 i = 0; i < size; ++i)
-        {
-            dp.unpackU8(feh, "whippang");
-        }
-
-        dp.unpackS32(size, "partsize");
-        //skip LLPartData block
-        for (U32 i = 0; i < size; ++i)
-        {
-            dp.unpackU8(feh, "whippang");
-        }
-        return FALSE;
-    }
-
-    unpackSystem(dp);
-
-    return mPartData.unpack(dp);
->>>>>>> e1623bb2
-}
-
-std::ostream& operator<<(std::ostream& s, const LLPartSysData &data)
-{
-    s << "Flags: " << std::hex << data.mFlags;
-    s << "Pattern: " << std::hex << (U32) data.mPattern << "\n";
-    s << "Source Age: [" << data.mStartAge << ", " << data.mMaxAge << "]\n";
-    s << "Particle Age: " << data.mPartData.mMaxAge << "\n";
-    s << "Angle: [" << data.mInnerAngle << ", " << data.mOuterAngle << "]\n";
-    s << "Burst Rate: " << data.mBurstRate << "\n";
-    s << "Burst Radius: " << data.mBurstRadius << "\n";
-    s << "Burst Speed: [" << data.mBurstSpeedMin << ", " << data.mBurstSpeedMax << "]\n";
-    s << "Burst Part Count: " << std::hex << (U32) data.mBurstPartCount << "\n";
-    s << "Angular Velocity: " << data.mAngularVelocity << "\n";
-    s << "Accel: " << data.mPartAccel;
-    return s;
-}
-
-bool LLPartSysData::isNullPS(const S32 block_num)
-{
-<<<<<<< HEAD
-	U8 ps_data_block[PS_MAX_DATA_BLOCK_SIZE];
-	U32 crc;
-
-	S32 size;
-	// Check size of block
-	size = gMessageSystem->getSize("ObjectData", block_num, "PSBlock");
-	
-	if (!size)
-	{
-		return true;
-	}
-	
-	if (size > PS_MAX_DATA_BLOCK_SIZE)
-	{
-		//size is too big, newer particle version unsupported
-		return true;
-	}
-
-	gMessageSystem->getBinaryData("ObjectData", "PSBlock", ps_data_block, size, block_num, PS_MAX_DATA_BLOCK_SIZE);
-
-	LLDataPackerBinaryBuffer dp(ps_data_block, size);
-	if (size > PS_LEGACY_DATA_BLOCK_SIZE)
-	{
-		// non legacy systems pack a size before the CRC
-		S32 tmp = 0;
-		dp.unpackS32(tmp, "syssize");
-
-		if (tmp > PS_SYS_DATA_BLOCK_SIZE)
-		{ //unknown system data block size, don't know how to parse it, treat as NULL
-			return true;
-		}
-	}
-
-	dp.unpackU32(crc, "crc");
-
-	if (crc == 0)
-	{
-		return true;
-	}
-	return false;
-=======
-    U8 ps_data_block[PS_MAX_DATA_BLOCK_SIZE];
-    U32 crc;
-
-    S32 size;
-    // Check size of block
-    size = gMessageSystem->getSize("ObjectData", block_num, "PSBlock");
-
-    if (!size)
-    {
-        return TRUE;
-    }
-
-    if (size > PS_MAX_DATA_BLOCK_SIZE)
-    {
-        //size is too big, newer particle version unsupported
-        return TRUE;
-    }
-
-    gMessageSystem->getBinaryData("ObjectData", "PSBlock", ps_data_block, size, block_num, PS_MAX_DATA_BLOCK_SIZE);
-
-    LLDataPackerBinaryBuffer dp(ps_data_block, size);
-    if (size > PS_LEGACY_DATA_BLOCK_SIZE)
-    {
-        // non legacy systems pack a size before the CRC
-        S32 tmp = 0;
-        dp.unpackS32(tmp, "syssize");
-
-        if (tmp > PS_SYS_DATA_BLOCK_SIZE)
-        { //unknown system data block size, don't know how to parse it, treat as NULL
-            return TRUE;
-        }
-    }
-
-    dp.unpackU32(crc, "crc");
-
-    if (crc == 0)
-    {
-        return TRUE;
-    }
-    return FALSE;
->>>>>>> e1623bb2
-}
-
-bool LLPartSysData::unpackBlock(const S32 block_num)
-{
-<<<<<<< HEAD
-	U8 ps_data_block[PS_MAX_DATA_BLOCK_SIZE];
-
-	// Check size of block
-	S32 size = gMessageSystem->getSize("ObjectData", block_num, "PSBlock");
-
-	if (size > PS_MAX_DATA_BLOCK_SIZE)
-	{
-		// Larger packets are newer and unsupported
-		return false;
-	}
-
-	// Get from message
-	gMessageSystem->getBinaryData("ObjectData", "PSBlock", ps_data_block, size, block_num, PS_MAX_DATA_BLOCK_SIZE);
-
-	LLDataPackerBinaryBuffer dp(ps_data_block, size);
-
-	if (size == PS_LEGACY_DATA_BLOCK_SIZE)
-	{
-		return unpackLegacy(dp);
-	}
-	else
-	{
-		return unpack(dp);
-	}
-=======
-    U8 ps_data_block[PS_MAX_DATA_BLOCK_SIZE];
-
-    // Check size of block
-    S32 size = gMessageSystem->getSize("ObjectData", block_num, "PSBlock");
-
-    if (size > PS_MAX_DATA_BLOCK_SIZE)
-    {
-        // Larger packets are newer and unsupported
-        return FALSE;
-    }
-
-    // Get from message
-    gMessageSystem->getBinaryData("ObjectData", "PSBlock", ps_data_block, size, block_num, PS_MAX_DATA_BLOCK_SIZE);
-
-    LLDataPackerBinaryBuffer dp(ps_data_block, size);
-
-    if (size == PS_LEGACY_DATA_BLOCK_SIZE)
-    {
-        return unpackLegacy(dp);
-    }
-    else
-    {
-        return unpack(dp);
-    }
->>>>>>> e1623bb2
-}
-
-bool LLPartSysData::isLegacyCompatible() const
-{
-    return !mPartData.hasGlow() && !mPartData.hasBlendFunc();
-}
-
-void LLPartSysData::clampSourceParticleRate()
-{
-    F32 particle_rate = 0;
-    particle_rate = mBurstPartCount/mBurstRate;
-    if (particle_rate > 256.f)
-    {
-        mBurstPartCount = llfloor(((F32)mBurstPartCount)*(256.f/particle_rate));
-    }
-}
-
-void LLPartSysData::setPartAccel(const LLVector3 &accel)
-{
-    mPartAccel.mV[VX] = llclamp(accel.mV[VX], -100.f, 100.f);
-    mPartAccel.mV[VY] = llclamp(accel.mV[VY], -100.f, 100.f);
-    mPartAccel.mV[VZ] = llclamp(accel.mV[VZ], -100.f, 100.f);
-}+/**
+ * @file llpartdata.cpp
+ * @brief Particle system data packing
+ *
+ * $LicenseInfo:firstyear=2003&license=viewerlgpl$
+ * Second Life Viewer Source Code
+ * Copyright (C) 2010, Linden Research, Inc.
+ *
+ * This library is free software; you can redistribute it and/or
+ * modify it under the terms of the GNU Lesser General Public
+ * License as published by the Free Software Foundation;
+ * version 2.1 of the License only.
+ *
+ * This library is distributed in the hope that it will be useful,
+ * but WITHOUT ANY WARRANTY; without even the implied warranty of
+ * MERCHANTABILITY or FITNESS FOR A PARTICULAR PURPOSE.  See the GNU
+ * Lesser General Public License for more details.
+ *
+ * You should have received a copy of the GNU Lesser General Public
+ * License along with this library; if not, write to the Free Software
+ * Foundation, Inc., 51 Franklin Street, Fifth Floor, Boston, MA  02110-1301  USA
+ *
+ * Linden Research, Inc., 945 Battery Street, San Francisco, CA  94111  USA
+ * $/LicenseInfo$
+ */
+
+#include "linden_common.h"
+
+#include "llpartdata.h"
+#include "message.h"
+
+#include "lldatapacker.h"
+#include "v4coloru.h"
+
+#include "llsdutil.h"
+#include "llsdutil_math.h"
+
+
+
+const S32 PS_PART_DATA_GLOW_SIZE = 2;
+const S32 PS_PART_DATA_BLEND_SIZE = 2;
+const S32 PS_LEGACY_PART_DATA_BLOCK_SIZE = 4 + 2 + 4 + 4 + 2 + 2; //18
+const S32 PS_SYS_DATA_BLOCK_SIZE = 68;
+const S32 PS_MAX_DATA_BLOCK_SIZE = PS_SYS_DATA_BLOCK_SIZE+
+                                    PS_LEGACY_PART_DATA_BLOCK_SIZE +
+                                    PS_PART_DATA_BLEND_SIZE +
+                                    PS_PART_DATA_GLOW_SIZE+
+                                    8; //two S32 size fields
+
+const S32 PS_LEGACY_DATA_BLOCK_SIZE = PS_SYS_DATA_BLOCK_SIZE + PS_LEGACY_PART_DATA_BLOCK_SIZE;
+
+const F32 MAX_PART_SCALE = 4.f;
+
+bool LLPartData::hasGlow() const
+{
+    return mStartGlow > 0.f || mEndGlow > 0.f;
+}
+
+bool LLPartData::hasBlendFunc() const
+{
+    return mBlendFuncSource != LLPartData::LL_PART_BF_SOURCE_ALPHA || mBlendFuncDest != LLPartData::LL_PART_BF_ONE_MINUS_SOURCE_ALPHA;
+}
+
+S32 LLPartData::getSize() const
+{
+    S32 size = PS_LEGACY_PART_DATA_BLOCK_SIZE;
+    if (hasGlow()) size += PS_PART_DATA_GLOW_SIZE;
+    if (hasBlendFunc()) size += PS_PART_DATA_BLEND_SIZE;
+
+    return size;
+}
+
+
+bool LLPartData::unpackLegacy(LLDataPacker &dp)
+{
+    LLColor4U coloru;
+
+    dp.unpackU32(mFlags, "pdflags");
+    dp.unpackFixed(mMaxAge, "pdmaxage", false, 8, 8);
+
+    dp.unpackColor4U(coloru, "pdstartcolor");
+    mStartColor.setVec(coloru);
+    dp.unpackColor4U(coloru, "pdendcolor");
+    mEndColor.setVec(coloru);
+    dp.unpackFixed(mStartScale.mV[0], "pdstartscalex", false, 3, 5);
+    dp.unpackFixed(mStartScale.mV[1], "pdstartscaley", false, 3, 5);
+    dp.unpackFixed(mEndScale.mV[0], "pdendscalex", false, 3, 5);
+    dp.unpackFixed(mEndScale.mV[1], "pdendscaley", false, 3, 5);
+
+    mStartGlow = 0.f;
+    mEndGlow = 0.f;
+    mBlendFuncSource = LLPartData::LL_PART_BF_SOURCE_ALPHA;
+    mBlendFuncDest = LLPartData::LL_PART_BF_ONE_MINUS_SOURCE_ALPHA;
+
+    return true;
+}
+
+bool LLPartData::unpack(LLDataPacker &dp)
+{
+    S32 size = 0;
+    dp.unpackS32(size, "partsize");
+
+    unpackLegacy(dp);
+    size -= PS_LEGACY_PART_DATA_BLOCK_SIZE;
+
+    if (mFlags & LL_PART_DATA_GLOW)
+    {
+        if (size < PS_PART_DATA_GLOW_SIZE) return false;
+
+        U8 tmp_glow = 0;
+        dp.unpackU8(tmp_glow,"pdstartglow");
+        mStartGlow = tmp_glow / 255.f;
+        dp.unpackU8(tmp_glow,"pdendglow");
+        mEndGlow = tmp_glow / 255.f;
+
+        size -= PS_PART_DATA_GLOW_SIZE;
+    }
+    else
+    {
+        mStartGlow = 0.f;
+        mEndGlow = 0.f;
+    }
+
+    if (mFlags & LL_PART_DATA_BLEND)
+    {
+        if (size < PS_PART_DATA_BLEND_SIZE) return false;
+        dp.unpackU8(mBlendFuncSource,"pdblendsource");
+        dp.unpackU8(mBlendFuncDest,"pdblenddest");
+        size -= PS_PART_DATA_BLEND_SIZE;
+    }
+    else
+    {
+        mBlendFuncSource = LLPartData::LL_PART_BF_SOURCE_ALPHA;
+        mBlendFuncDest = LLPartData::LL_PART_BF_ONE_MINUS_SOURCE_ALPHA;
+    }
+
+    if (size > 0)
+    { //leftover bytes, unrecognized parameters
+        U8 feh = 0;
+        while (size > 0)
+        { //read remaining bytes in block
+            dp.unpackU8(feh, "whippang");
+            size--;
+        }
+
+        //this particle system won't display properly, better to not show anything
+        return false;
+    }
+
+
+    return true;
+}
+
+void LLPartData::setFlags(const U32 flags)
+{
+    mFlags = flags;
+}
+
+
+void LLPartData::setMaxAge(const F32 max_age)
+{
+    mMaxAge = llclamp(max_age, 0.f, 30.f);
+}
+
+
+void LLPartData::setStartScale(const F32 xs, const F32 ys)
+{
+    mStartScale.mV[VX] = llmin(xs, MAX_PART_SCALE);
+    mStartScale.mV[VY] = llmin(ys, MAX_PART_SCALE);
+}
+
+
+void LLPartData::setEndScale(const F32 xs, const F32 ys)
+{
+    mEndScale.mV[VX] = llmin(xs, MAX_PART_SCALE);
+    mEndScale.mV[VY] = llmin(ys, MAX_PART_SCALE);
+}
+
+
+void LLPartData::setStartColor(const LLVector3 &rgb)
+{
+    mStartColor.setVec(rgb.mV[0], rgb.mV[1], rgb.mV[2]);
+}
+
+
+void LLPartData::setEndColor(const LLVector3 &rgb)
+{
+    mEndColor.setVec(rgb.mV[0], rgb.mV[1], rgb.mV[2]);
+}
+
+void LLPartData::setStartAlpha(const F32 alpha)
+{
+    mStartColor.mV[3] = alpha;
+}
+void LLPartData::setEndAlpha(const F32 alpha)
+{
+    mEndColor.mV[3] = alpha;
+}
+
+// static
+bool LLPartData::validBlendFunc(S32 func)
+{
+    if (func >= 0
+        && func < LL_PART_BF_COUNT
+        && func != UNSUPPORTED_DEST_ALPHA
+        && func != UNSUPPORTED_ONE_MINUS_DEST_ALPHA)
+    {
+        return true;
+    }
+    return false;
+}
+
+LLPartSysData::LLPartSysData()
+{
+    mCRC = 0;
+    mFlags = 0;
+
+    mPartData.mFlags = 0;
+    mPartData.mStartColor = LLColor4(1.f, 1.f, 1.f, 1.f);
+    mPartData.mEndColor = LLColor4(1.f, 1.f, 1.f, 1.f);
+    mPartData.mStartScale = LLVector2(1.f, 1.f);
+    mPartData.mEndScale = LLVector2(1.f, 1.f);
+    mPartData.mMaxAge = 10.0;
+    mPartData.mBlendFuncSource = LLPartData::LL_PART_BF_SOURCE_ALPHA;
+    mPartData.mBlendFuncDest = LLPartData::LL_PART_BF_ONE_MINUS_SOURCE_ALPHA;
+    mPartData.mStartGlow = 0.f;
+    mPartData.mEndGlow = 0.f;
+
+    mMaxAge = 0.0;
+    mStartAge = 0.0;
+    mPattern = LL_PART_SRC_PATTERN_DROP;            // Pattern for particle velocity
+    mInnerAngle = 0.0;                              // Inner angle of PATTERN_ANGLE_*
+    mOuterAngle = 0.0;                              // Outer angle of PATTERN_ANGLE_*
+    mBurstRate = 0.1f;                              // How often to do a burst of particles
+    mBurstPartCount = 1;                            // How many particles in a burst
+    mBurstSpeedMin = 1.f;                       // Minimum particle velocity
+    mBurstSpeedMax = 1.f;                       // Maximum particle velocity
+    mBurstRadius = 0.f;
+
+    mNumParticles = 0;
+}
+
+bool LLPartSysData::unpackSystem(LLDataPacker &dp)
+{
+    dp.unpackU32(mCRC, "pscrc");
+    dp.unpackU32(mFlags, "psflags");
+    dp.unpackU8(mPattern, "pspattern");
+    dp.unpackFixed(mMaxAge, "psmaxage", false, 8, 8);
+    dp.unpackFixed(mStartAge, "psstartage", false, 8, 8);
+    dp.unpackFixed(mInnerAngle, "psinnerangle", false, 3, 5);
+    dp.unpackFixed(mOuterAngle, "psouterangle", false, 3, 5);
+    dp.unpackFixed(mBurstRate, "psburstrate", false, 8, 8);
+    mBurstRate = llmax(0.01f, mBurstRate);
+    dp.unpackFixed(mBurstRadius, "psburstradius", false, 8, 8);
+    dp.unpackFixed(mBurstSpeedMin, "psburstspeedmin", false, 8, 8);
+    dp.unpackFixed(mBurstSpeedMax, "psburstspeedmax", false, 8, 8);
+    dp.unpackU8(mBurstPartCount, "psburstpartcount");
+
+    dp.unpackFixed(mAngularVelocity.mV[0], "psangvelx", true, 8, 7);
+    dp.unpackFixed(mAngularVelocity.mV[1], "psangvely", true, 8, 7);
+    dp.unpackFixed(mAngularVelocity.mV[2], "psangvelz", true, 8, 7);
+
+    dp.unpackFixed(mPartAccel.mV[0], "psaccelx", true, 8, 7);
+    dp.unpackFixed(mPartAccel.mV[1], "psaccely", true, 8, 7);
+    dp.unpackFixed(mPartAccel.mV[2], "psaccelz", true, 8, 7);
+
+    dp.unpackUUID(mPartImageID, "psuuid");
+    dp.unpackUUID(mTargetUUID, "pstargetuuid");
+    return true;
+}
+
+bool LLPartSysData::unpackLegacy(LLDataPacker &dp)
+{
+    unpackSystem(dp);
+    mPartData.unpackLegacy(dp);
+
+    return true;
+}
+
+bool LLPartSysData::unpack(LLDataPacker &dp)
+{
+    // syssize is currently unused.  Adding now when modifying the 'version to make extensible in the future
+    S32 size = 0;
+    dp.unpackS32(size, "syssize");
+
+    if (size != PS_SYS_DATA_BLOCK_SIZE)
+    { //unexpected size, this viewer doesn't know how to parse this particle system
+
+        //skip to LLPartData block
+        U8 feh = 0;
+
+        for (U32 i = 0; i < size; ++i)
+        {
+            dp.unpackU8(feh, "whippang");
+        }
+
+        dp.unpackS32(size, "partsize");
+        //skip LLPartData block
+        for (U32 i = 0; i < size; ++i)
+        {
+            dp.unpackU8(feh, "whippang");
+        }
+        return false;
+    }
+
+    unpackSystem(dp);
+
+    return mPartData.unpack(dp);
+}
+
+std::ostream& operator<<(std::ostream& s, const LLPartSysData &data)
+{
+    s << "Flags: " << std::hex << data.mFlags;
+    s << "Pattern: " << std::hex << (U32) data.mPattern << "\n";
+    s << "Source Age: [" << data.mStartAge << ", " << data.mMaxAge << "]\n";
+    s << "Particle Age: " << data.mPartData.mMaxAge << "\n";
+    s << "Angle: [" << data.mInnerAngle << ", " << data.mOuterAngle << "]\n";
+    s << "Burst Rate: " << data.mBurstRate << "\n";
+    s << "Burst Radius: " << data.mBurstRadius << "\n";
+    s << "Burst Speed: [" << data.mBurstSpeedMin << ", " << data.mBurstSpeedMax << "]\n";
+    s << "Burst Part Count: " << std::hex << (U32) data.mBurstPartCount << "\n";
+    s << "Angular Velocity: " << data.mAngularVelocity << "\n";
+    s << "Accel: " << data.mPartAccel;
+    return s;
+}
+
+bool LLPartSysData::isNullPS(const S32 block_num)
+{
+    U8 ps_data_block[PS_MAX_DATA_BLOCK_SIZE];
+    U32 crc;
+
+    S32 size;
+    // Check size of block
+    size = gMessageSystem->getSize("ObjectData", block_num, "PSBlock");
+
+    if (!size)
+    {
+        return true;
+    }
+
+    if (size > PS_MAX_DATA_BLOCK_SIZE)
+    {
+        //size is too big, newer particle version unsupported
+        return true;
+    }
+
+    gMessageSystem->getBinaryData("ObjectData", "PSBlock", ps_data_block, size, block_num, PS_MAX_DATA_BLOCK_SIZE);
+
+    LLDataPackerBinaryBuffer dp(ps_data_block, size);
+    if (size > PS_LEGACY_DATA_BLOCK_SIZE)
+    {
+        // non legacy systems pack a size before the CRC
+        S32 tmp = 0;
+        dp.unpackS32(tmp, "syssize");
+
+        if (tmp > PS_SYS_DATA_BLOCK_SIZE)
+        { //unknown system data block size, don't know how to parse it, treat as NULL
+            return true;
+        }
+    }
+
+    dp.unpackU32(crc, "crc");
+
+    if (crc == 0)
+    {
+        return true;
+    }
+    return false;
+}
+
+bool LLPartSysData::unpackBlock(const S32 block_num)
+{
+    U8 ps_data_block[PS_MAX_DATA_BLOCK_SIZE];
+
+    // Check size of block
+    S32 size = gMessageSystem->getSize("ObjectData", block_num, "PSBlock");
+
+    if (size > PS_MAX_DATA_BLOCK_SIZE)
+    {
+        // Larger packets are newer and unsupported
+        return false;
+    }
+
+    // Get from message
+    gMessageSystem->getBinaryData("ObjectData", "PSBlock", ps_data_block, size, block_num, PS_MAX_DATA_BLOCK_SIZE);
+
+    LLDataPackerBinaryBuffer dp(ps_data_block, size);
+
+    if (size == PS_LEGACY_DATA_BLOCK_SIZE)
+    {
+        return unpackLegacy(dp);
+    }
+    else
+    {
+        return unpack(dp);
+    }
+}
+
+bool LLPartSysData::isLegacyCompatible() const
+{
+    return !mPartData.hasGlow() && !mPartData.hasBlendFunc();
+}
+
+void LLPartSysData::clampSourceParticleRate()
+{
+    F32 particle_rate = 0;
+    particle_rate = mBurstPartCount/mBurstRate;
+    if (particle_rate > 256.f)
+    {
+        mBurstPartCount = llfloor(((F32)mBurstPartCount)*(256.f/particle_rate));
+    }
+}
+
+void LLPartSysData::setPartAccel(const LLVector3 &accel)
+{
+    mPartAccel.mV[VX] = llclamp(accel.mV[VX], -100.f, 100.f);
+    mPartAccel.mV[VY] = llclamp(accel.mV[VY], -100.f, 100.f);
+    mPartAccel.mV[VZ] = llclamp(accel.mV[VZ], -100.f, 100.f);
+}