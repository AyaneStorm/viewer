--- conflicted
+++ resolved
@@ -33,103 +33,6 @@
 // this function is global
 void gSetInitDataDefaults(LLPartInitData *setMe)
 {
-<<<<<<< HEAD
-	U32 i;
-
-	//for(i = 0; i < 18; i++) 
-	//{
-	//	setMe->k[i] = 0.0f;
-	//}
-
-	//setMe->kill_p[0] = setMe->kill_p[1] = setMe->kill_p[2] = 0.0f;
-	//setMe->kill_p[3] = -0.2f; // time parameter, die when t= 5.0f
-	//setMe->kill_p[4] = 1.0f;
-	//setMe->kill_p[5] = -0.5f; // or radius == 2 (contracting)
-	
-	//setMe->bounce_p[0] = setMe->bounce_p[1] = 
-	//	setMe->bounce_p[2] = setMe->bounce_p[3] = 0.0f;
-	//setMe->bounce_p[4] = 1.0f;
-	
-	setMe->bounce_b = 1.0f;
-	// i just changed the meaning of bounce_b
-	// its now the attenuation from revlecting your velocity across the normal
-	// set by bounce_p
-	
-	//setMe->pos_ranges[0] = setMe->pos_ranges[2] = setMe->pos_ranges[4] = -1.0f;
-	//setMe->pos_ranges[1] = setMe->pos_ranges[3] = setMe->pos_ranges[5] =  1.0f;
-
-	//setMe->vel_ranges[0] = setMe->vel_ranges[2] = setMe->vel_ranges[4] = -1.0f;
-	//setMe->vel_ranges[1] = setMe->vel_ranges[3] = setMe->vel_ranges[5] =  1.0f;
-
-	for(i = 0; i < 3; i++) 
-	{
-		setMe->diffEqAlpha[i] = 0.0f;
-		setMe->diffEqScale[i] = 0.0f;
-	}
-
-	setMe->scale_range[0] = 1.00f;
-	setMe->scale_range[1] = 5.00f;
-	setMe->scale_range[2] = setMe->scale_range[3] = 0.0f;
-
-	setMe->alpha_range[0] = setMe->alpha_range[1] = 1.0f;
-	setMe->alpha_range[2] = setMe->alpha_range[3] = 0.0f;
-
-	setMe->vel_offset[0] = 0.0f; 
-	setMe->vel_offset[1] = 0.0f;
-	setMe->vel_offset[2] = 0.0f; 
-
-	// start dropping particles when I'm more then one sim away
-	setMe->mDistBeginFadeout = 256.0f;
-	setMe->mDistEndFadeout = 1.414f * 512.0f; 
-	// stop displaying particles when I'm more then two sim diagonals away
-
-	setMe->mImageUuid = IMG_SHOT;
-
-	for(i = 0; i < 8; i++)
-	{
-		setMe->mFlags[i] = 0x00;
-	}
-
-	setMe->createMe = true;
-
-	setMe->maxParticles = 25;
-	setMe->initialParticles = 25;
-
-	//These defaults are for an explosion - a short lived set of debris affected by gravity.
-		//Action flags default to PART_SYS_AFFECTED_BY_WIND + PART_SYS_AFFECTED_BY_GRAVITY + PART_SYS_DISTANCE_DEATH 
-	setMe->mFlags[PART_SYS_ACTION_BYTE] = PART_SYS_AFFECTED_BY_WIND | PART_SYS_AFFECTED_BY_GRAVITY | PART_SYS_DISTANCE_DEATH;
-	setMe->mFlags[PART_SYS_KILL_BYTE] = PART_SYS_DISTANCE_DEATH + PART_SYS_TIME_DEATH;
-
-	setMe->killPlaneNormal[0] = 0.0f;setMe->killPlaneNormal[1] = 0.0f;setMe->killPlaneNormal[2] = 1.0f;		//Straight up
-	setMe->killPlaneZ = 0.0f;	//get local ground z as an approximation if turn on PART_SYS_KILL_PLANE
-	setMe->bouncePlaneNormal[0] = 0.0f;setMe->bouncePlaneNormal[1] = 0.0f;setMe->bouncePlaneNormal[2] = 1.0f;	//Straight up
-	setMe->bouncePlaneZ = 0.0f;	//get local ground z as an approximation if turn on PART_SYS_BOUNCE
-	setMe->spawnRange = 1.0f;
-	setMe->spawnFrequency = 0.0f;	//Create the instant one dies
-	setMe->spawnFreqencyRange = 0.0f;
-	setMe->spawnDirection[0] = 0.0f;setMe->spawnDirection[1] = 0.0f;setMe->spawnDirection[2] = 1.0f;		//Straight up
-	setMe->spawnDirectionRange = 1.0f;	//global scattering
-	setMe->spawnVelocity = 0.75f;
-	setMe->spawnVelocityRange = 0.25f;	//velocity +/- 0.25
-	setMe->speedLimit = 1.0f;
-
-	setMe->windWeight = 0.5f;	//0.0f means looks like a heavy object (if gravity is on), 1.0f means light and fluffy
-	setMe->currentGravity[0] = 0.0f;setMe->currentGravity[1] = 0.0f;setMe->currentGravity[2] = -9.81f;
-		//This has to be constant to allow for compression
-		
-	setMe->gravityWeight = 0.5f;	//0.0f means boyed by air, 1.0f means it's a lead weight
-	setMe->globalLifetime = 0.0f;	//Arbitrary, but default is no global die, so doesn't matter
-	setMe->individualLifetime = 5.0f;
-	setMe->individualLifetimeRange = 1.0f;	//Particles last 5 secs +/- 1
-	setMe->alphaDecay = 1.0f;	//normal alpha fadeout
-	setMe->scaleDecay = 0.0f;	//no scale decay
-	setMe->distanceDeath = 10.0f;	//die if hit unit radius
-	setMe->dampMotionFactor = 0.0f;
-
-	setMe->windDiffusionFactor[0] = 0.0f; 
-	setMe->windDiffusionFactor[1] = 0.0f;
-	setMe->windDiffusionFactor[2] = 0.0f; 
-=======
     U32 i;
 
     //for(i = 0; i < 18; i++)
@@ -186,7 +89,7 @@
         setMe->mFlags[i] = 0x00;
     }
 
-    setMe->createMe = TRUE;
+    setMe->createMe = true;
 
     setMe->maxParticles = 25;
     setMe->initialParticles = 25;
@@ -225,7 +128,6 @@
     setMe->windDiffusionFactor[0] = 0.0f;
     setMe->windDiffusionFactor[1] = 0.0f;
     setMe->windDiffusionFactor[2] = 0.0f;
->>>>>>> e7eced3c
 }
 
 LLPartSysCompressedPacket::LLPartSysCompressedPacket()
@@ -1153,122 +1055,6 @@
 bool LLPartSysCompressedPacket::fromLLPartInitData(LLPartInitData *in, U32 &bytesUsed)
 {
 
-<<<<<<< HEAD
-	writeFlagByte(in);
-	U32 currByte = 4;
-	
-//	llprintline("calling \"fromLLPartInitData\"\n");
-
-	//if(mData[0] & PART_SYS_K_MASK)
-	//{
-	//	currByte = writeK(in, 3); // first 3 bytes are reserved for header data
-	//}
-	
-
-
-	if(mData[0] & PART_SYS_KILL_P_MASK)
-	{
-		currByte = writeKill_p(in, currByte);
-	}
-	
-	if(mData[0] & PART_SYS_BOUNCE_P_MASK)
-	{
-		currByte = writeBounce_p(in, currByte);
-	}
-	
-	if(mData[0] & PART_SYS_BOUNCE_B_MASK)
-	{
-		currByte = writeBounce_b(in, currByte);
-	}
-	
-	//if(mData[0] & PART_SYS_POS_RANGES_MASK)
-	//{
-	//	currByte = writePos_ranges(in, currByte);
-	//}
-	
-	//if(mData[0] & PART_SYS_VEL_RANGES_MASK)
-	//{
-	//	currByte = writeVel_ranges(in, currByte);
-	//}
-
-	if(mData[0] & PART_SYS_ALPHA_SCALE_DIFF_MASK)
-	{
-		currByte = writeAlphaScaleDiffEqn_range(in, currByte);
-	}
-	
-	if(mData[0] & PART_SYS_SCALE_RANGE_MASK)
-	{
-		currByte = writeScale_range(in, currByte);
-	}
-	
-	if(mData[0] & PART_SYS_VEL_OFFSET_MASK)
-	{
-		currByte = writeVelocityOffset(in, currByte);
-	}
-
-	if(mData[0] & PART_SYS_M_IMAGE_UUID_MASK)
-	{
-		currByte = writeUUID(in, currByte);
-	}
-	
-
-	if(mData[3] & PART_SYS_BYTE_SPAWN_MASK)
-	{
-		currByte = writeSpawn(in, currByte);
-	}
-	
-	if(mData[3] & PART_SYS_BYTE_ENVIRONMENT_MASK)
-	{
-		currByte = writeEnvironment(in, currByte);
-	}
-	
-	if(mData[3] & PART_SYS_BYTE_LIFESPAN_MASK)
-	{
-		currByte = writeLifespan(in, currByte);
-	}
-	
-	if(mData[3] & PART_SYS_BYTE_DECAY_DAMP_MASK)
-	{
-		currByte = writeDecayDamp(in, currByte);
-	}
-	
-	if(mData[3] & PART_SYS_BYTE_WIND_DIFF_MASK)
-	{
-		currByte = writeWindDiffusionFactor(in, currByte);
-	}
-	
-
-	if(mData[2] & PART_SYS_BYTE_3_ALPHA_MASK)
-	{
-		currByte = writeAlpha_range(in, currByte);
-	}
-
-	mData[currByte++] = (U8)in->maxParticles;
-	mData[currByte++] = (U8)in->initialParticles;
-
-
-	U32 flagFlag = 1; // flag indicating which flag bytes are non-zero
-	//                   yeah, I know, the name sounds funny
-	for(U32 i = 0; i < 8; i++)
-	{
-	
-//		llprintline("Flag \"%x\" gets byte \"%x\"\n", flagFlag, in->mFlags[i]);
-		if(mData[1] & flagFlag)
-		{
-			mData[currByte++] = in->mFlags[i];
-//			llprintline("and is valid...\n");
-		}
-		flagFlag <<= 1;
-	}
-
-	bytesUsed = mNumBytes = currByte;
-	
-	
-	
-//	llprintline("returning from \"fromLLPartInitData\" with %d bytes\n", bytesUsed);
-	
-	return true;
-=======
     writeFlagByte(in);
     U32 currByte = 4;
 
@@ -1382,101 +1168,11 @@
 
 //  llprintline("returning from \"fromLLPartInitData\" with %d bytes\n", bytesUsed);
 
-    return TRUE;
->>>>>>> e7eced3c
+    return true;
 }
 
 bool LLPartSysCompressedPacket::toLLPartInitData(LLPartInitData *out, U32 *bytesUsed)
 {
-<<<<<<< HEAD
-	U32 currByte = 4;
-
-	gSetInitDataDefaults(out);
-
-	if(mData[0] & PART_SYS_KILL_P_MASK)
-	{
-		currByte = readKill_p(out, currByte);
-	}
-	
-	if(mData[0] & PART_SYS_BOUNCE_P_MASK)
-	{
-		currByte = readBounce_p(out, currByte);
-	}
-	
-	if(mData[0] & PART_SYS_BOUNCE_B_MASK)
-	{
-		currByte = readBounce_b(out, currByte);
-	}
-	
-	if(mData[0] & PART_SYS_ALPHA_SCALE_DIFF_MASK)
-	{
-		currByte = readAlphaScaleDiffEqn_range(out, currByte);
-	}
-	
-	if(mData[0] & PART_SYS_SCALE_RANGE_MASK)
-	{
-		currByte = readScale_range(out, currByte);
-	}
-	
-	if(mData[0] & PART_SYS_VEL_OFFSET_MASK)
-	{
-		currByte = readVelocityOffset(out, currByte);
-	}
-	
-	if(mData[0] & PART_SYS_M_IMAGE_UUID_MASK)
-	{
-		currByte = readUUID(out, currByte);
-	}
-	
-
-	if(mData[3] & PART_SYS_BYTE_SPAWN_MASK)
-	{
-		currByte = readSpawn(out, currByte);
-	}
-	
-	if(mData[3] & PART_SYS_BYTE_ENVIRONMENT_MASK)
-	{
-		currByte = readEnvironment(out, currByte);
-	}
-	
-	if(mData[3] & PART_SYS_BYTE_LIFESPAN_MASK)
-	{
-		currByte = readLifespan(out, currByte);
-	}
-	
-	if(mData[3] & PART_SYS_BYTE_DECAY_DAMP_MASK)
-	{
-		currByte = readDecayDamp(out, currByte);
-	}
-	
-	if(mData[3] & PART_SYS_BYTE_WIND_DIFF_MASK)
-	{
-		currByte = readWindDiffusionFactor(out, currByte);
-	}
-	
-	if(mData[2] & PART_SYS_BYTE_3_ALPHA_MASK)
-	{
-		currByte = readAlpha_range(out, currByte);
-	}
-
-	out->maxParticles = mData[currByte++];
-	out->initialParticles = mData[currByte++];
-
-	U32 flagFlag = 1; // flag indicating which flag bytes are non-zero
-	//                   yeah, I know, the name sounds funny
-	for(U32 i = 0; i < 8; i++)
-	{
-		flagFlag = 1<<i;
-	
-		if((mData[1] & flagFlag))
-		{
-			out->mFlags[i] = mData[currByte++];
-		}
-	}
-
-	*bytesUsed = currByte;
-	return true;
-=======
     U32 currByte = 4;
 
     gSetInitDataDefaults(out);
@@ -1563,41 +1259,24 @@
     }
 
     *bytesUsed = currByte;
-    return TRUE;
->>>>>>> e7eced3c
+    return true;
 }
 
 bool LLPartSysCompressedPacket::fromUnsignedBytes(U8 *in, U32 bytesUsed)
 {
-<<<<<<< HEAD
-	if ((in != NULL) && (bytesUsed <= sizeof(mData)))
-	{
-		memcpy(mData, in, bytesUsed);	/* Flawfinder: ignore */
-		mNumBytes = bytesUsed;
-		return true;
-	}
-	else
-	{
-		LL_ERRS() << "NULL input data or number of bytes exceed mData size" << LL_ENDL;
-		return false;
-	}
-}		
-	
-=======
     if ((in != NULL) && (bytesUsed <= sizeof(mData)))
     {
         memcpy(mData, in, bytesUsed);   /* Flawfinder: ignore */
         mNumBytes = bytesUsed;
-        return TRUE;
+        return true;
     }
     else
     {
         LL_ERRS() << "NULL input data or number of bytes exceed mData size" << LL_ENDL;
-        return FALSE;
-    }
-}
-
->>>>>>> e7eced3c
+        return false;
+    }
+}
+
 
 U32 LLPartSysCompressedPacket::bufferSize()
 {
@@ -1606,13 +1285,8 @@
 
 bool LLPartSysCompressedPacket::toUnsignedBytes(U8 *out)
 {
-<<<<<<< HEAD
-	memcpy(out, mData, mNumBytes);		/* Flawfinder: ignore */
-	return true;
-=======
     memcpy(out, mData, mNumBytes);      /* Flawfinder: ignore */
-    return TRUE;
->>>>>>> e7eced3c
+    return true;
 }
 
 U8 * LLPartSysCompressedPacket::getBytePtr()
