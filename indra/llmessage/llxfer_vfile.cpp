/**
 * @file llxfer_vfile.cpp
 * @brief implementation of LLXfer_VFile class for a single xfer (vfile).
 *
 * $LicenseInfo:firstyear=2002&license=viewerlgpl$
 * Second Life Viewer Source Code
 * Copyright (C) 2010, Linden Research, Inc.
 *
 * This library is free software; you can redistribute it and/or
 * modify it under the terms of the GNU Lesser General Public
 * License as published by the Free Software Foundation;
 * version 2.1 of the License only.
 *
 * This library is distributed in the hope that it will be useful,
 * but WITHOUT ANY WARRANTY; without even the implied warranty of
 * MERCHANTABILITY or FITNESS FOR A PARTICULAR PURPOSE.  See the GNU
 * Lesser General Public License for more details.
 *
 * You should have received a copy of the GNU Lesser General Public
 * License along with this library; if not, write to the Free Software
 * Foundation, Inc., 51 Franklin Street, Fifth Floor, Boston, MA  02110-1301  USA
 *
 * Linden Research, Inc., 945 Battery Street, San Francisco, CA  94111  USA
 * $/LicenseInfo$
 */

#include "linden_common.h"

#include "llxfer_vfile.h"
#include "lluuid.h"
#include "llerror.h"
#include "llmath.h"
#include "llfilesystem.h"
#include "lldir.h"

// size of chunks read from/written to disk
const U32 LL_MAX_XFER_FILE_BUFFER = 65536;

///////////////////////////////////////////////////////////

LLXfer_VFile::LLXfer_VFile ()
: LLXfer(-1)
{
    init(LLUUID::null, LLAssetType::AT_NONE);
}

LLXfer_VFile::LLXfer_VFile (const LLUUID &local_id, LLAssetType::EType type)
: LLXfer(-1)
{
    init(local_id, type);
}

///////////////////////////////////////////////////////////

LLXfer_VFile::~LLXfer_VFile ()
{
    cleanup();
}

///////////////////////////////////////////////////////////

void LLXfer_VFile::init (const LLUUID &local_id, LLAssetType::EType type)
{
    mLocalID = local_id;
    mType = type;

    mVFile = NULL;

    std::string id_string;
    mLocalID.toString(id_string);

    mName = llformat("VFile %s:%s", id_string.c_str(), LLAssetType::lookup(mType));
}

///////////////////////////////////////////////////////////

void LLXfer_VFile::cleanup ()
{
    if (mTempID.notNull() &&
        mDeleteTempFile)
    {
        if (LLFileSystem::getExists(mTempID, mType))
        {
            LLFileSystem file(mTempID, mType, LLFileSystem::WRITE);
            file.remove();
        }
        else
        {
            LL_WARNS("Xfer") << "LLXfer_VFile::cleanup() can't open to delete cache file " << mTempID << "." << LLAssetType::lookup(mType)
                << ", mRemoteID is " << mRemoteID << LL_ENDL;
        }
    }

    delete mVFile;
    mVFile = NULL;

    LLXfer::cleanup();
}

///////////////////////////////////////////////////////////

S32 LLXfer_VFile::initializeRequest(U64 xfer_id,
                                    const LLUUID& local_id,
                                    const LLUUID& remote_id,
                                    LLAssetType::EType type,
                                    const LLHost& remote_host,
                                    void (*callback)(void**,S32,LLExtStat),
                                    void** user_data)
{
    S32 retval = 0;  // presume success

    mRemoteHost = remote_host;

    mLocalID = local_id;
    mRemoteID = remote_id;
    mType = type;

    mID = xfer_id;
    mCallback = callback;
    mCallbackDataHandle = user_data;
    mCallbackResult = LL_ERR_NOERR;

    std::string id_string;
    mLocalID.toString(id_string);

    mName = llformat("VFile %s:%s", id_string.c_str(), LLAssetType::lookup(mType));

    LL_INFOS("Xfer") << "Requesting " << mName << LL_ENDL;

    if (mBuffer)
    {
        delete[] mBuffer;
        mBuffer = NULL;
    }

<<<<<<< HEAD
	mBufferLength = 0;
	mPacketNum = 0;
	mTempID.generate();
	mDeleteTempFile = true;
 	mStatus = e_LL_XFER_PENDING;
	return retval;
=======
    mBuffer = new char[LL_MAX_XFER_FILE_BUFFER];

    mBufferLength = 0;
    mPacketNum = 0;
    mTempID.generate();
    mDeleteTempFile = TRUE;
    mStatus = e_LL_XFER_PENDING;
    return retval;
>>>>>>> e7eced3c
}

//////////////////////////////////////////////////////////

S32 LLXfer_VFile::startDownload()
{
    S32 retval = 0;  // presume success

    // Don't need to create the file here, it will happen when data arrives

<<<<<<< HEAD
	gMessageSystem->newMessageFast(_PREHASH_RequestXfer);
	gMessageSystem->nextBlockFast(_PREHASH_XferID);
	gMessageSystem->addU64Fast(_PREHASH_ID, mID);
	gMessageSystem->addStringFast(_PREHASH_Filename, "");
	gMessageSystem->addU8("FilePath", (U8) LL_PATH_NONE);
	gMessageSystem->addBOOL("DeleteOnCompletion", false);
	gMessageSystem->addBOOL("UseBigPackets", mChunkSize == LL_XFER_LARGE_PAYLOAD);
	gMessageSystem->addUUIDFast(_PREHASH_VFileID, mRemoteID);
	gMessageSystem->addS16Fast(_PREHASH_VFileType, (S16)mType);
=======
    gMessageSystem->newMessageFast(_PREHASH_RequestXfer);
    gMessageSystem->nextBlockFast(_PREHASH_XferID);
    gMessageSystem->addU64Fast(_PREHASH_ID, mID);
    gMessageSystem->addStringFast(_PREHASH_Filename, "");
    gMessageSystem->addU8("FilePath", (U8) LL_PATH_NONE);
    gMessageSystem->addBOOL("DeleteOnCompletion", FALSE);
    gMessageSystem->addBOOL("UseBigPackets", BOOL(mChunkSize == LL_XFER_LARGE_PAYLOAD));
    gMessageSystem->addUUIDFast(_PREHASH_VFileID, mRemoteID);
    gMessageSystem->addS16Fast(_PREHASH_VFileType, (S16)mType);
>>>>>>> e7eced3c

    gMessageSystem->sendReliable(mRemoteHost);
    mStatus = e_LL_XFER_IN_PROGRESS;

    return (retval);
}

///////////////////////////////////////////////////////////

S32 LLXfer_VFile::startSend (U64 xfer_id, const LLHost &remote_host)
{
    S32 retval = LL_ERR_NOERR;  // presume success

    mRemoteHost = remote_host;
    mID = xfer_id;
    mPacketNum = -1;

//  cout << "Sending file: " << mLocalFilename << endl;

    delete [] mBuffer;
    mBuffer = new char[LL_MAX_XFER_FILE_BUFFER];

    mBufferLength = 0;
    mBufferStartOffset = 0;

    delete mVFile;
    mVFile = NULL;
    if(LLFileSystem::getExists(mLocalID, mType))
    {
        mVFile = new LLFileSystem(mLocalID, mType, LLFileSystem::READ);

        if (mVFile->getSize() <= 0)
        {
            LL_WARNS("Xfer") << "LLXfer_VFile::startSend() cache file " << mLocalID << "." << LLAssetType::lookup(mType)
                << " has unexpected file size of " << mVFile->getSize() << LL_ENDL;
            delete mVFile;
            mVFile = NULL;

            return LL_ERR_FILE_EMPTY;
        }
    }

    if(mVFile)
    {
        setXferSize(mVFile->getSize());
        mStatus = e_LL_XFER_PENDING;
    }
    else
    {
        LL_WARNS("Xfer") << "LLXfer_VFile::startSend() can't read cache file " << mLocalID << "." << LLAssetType::lookup(mType) << LL_ENDL;
        retval = LL_ERR_FILE_NOT_FOUND;
    }

    return (retval);
}

///////////////////////////////////////////////////////////

void LLXfer_VFile::closeFileHandle()
{
    if (mVFile)
    {
        delete mVFile;
        mVFile = NULL;
    }
}

///////////////////////////////////////////////////////////

S32 LLXfer_VFile::reopenFileHandle()
{
    S32 retval = LL_ERR_NOERR;  // presume success

    if (mVFile == NULL)
    {
        if (LLFileSystem::getExists(mLocalID, mType))
        {
            mVFile = new LLFileSystem(mLocalID, mType, LLFileSystem::READ);
        }
        else
        {
            LL_WARNS("Xfer") << "LLXfer_VFile::reopenFileHandle() can't read cache file " << mLocalID << "." << LLAssetType::lookup(mType) << LL_ENDL;
            retval = LL_ERR_FILE_NOT_FOUND;
        }
    }

    return retval;
}


///////////////////////////////////////////////////////////

void LLXfer_VFile::setXferSize (S32 xfer_size)
{
    LLXfer::setXferSize(xfer_size);

    // Don't do this on the server side, where we have a persistent mVFile
    // It would be nice if LLXFers could tell which end of the pipe they were
    if (! mVFile)
    {
        LLFileSystem file(mTempID, mType, LLFileSystem::APPEND);
    }
}

///////////////////////////////////////////////////////////

S32 LLXfer_VFile::getMaxBufferSize ()
{
    return(LL_MAX_XFER_FILE_BUFFER);
}

///////////////////////////////////////////////////////////

S32 LLXfer_VFile::suck(S32 start_position)
{
    S32 retval = 0;

    if (mVFile)
    {
        // grab a buffer from the right place in the file
        if (! mVFile->seek(start_position, 0))
        {
            LL_WARNS("Xfer") << "VFile Xfer Can't seek to position " << start_position << ", file length " << mVFile->getSize() << LL_ENDL;
            LL_WARNS("Xfer") << "While sending file " << mLocalID << LL_ENDL;
            return -1;
        }

        if (mVFile->read((U8*)mBuffer, LL_MAX_XFER_FILE_BUFFER))        /* Flawfinder : ignore */
        {
            mBufferLength = mVFile->getLastBytesRead();
            mBufferStartOffset = start_position;

            mBufferContainsEOF = mVFile->eof();
        }
        else
        {
            retval = -1;
        }
    }
    else
    {
        retval = -1;
    }

    return (retval);
}

///////////////////////////////////////////////////////////

S32 LLXfer_VFile::flush()
{
    S32 retval = 0;
    if (mBufferLength)
    {
        LLFileSystem file(mTempID, mType, LLFileSystem::APPEND);

        file.write((U8*)mBuffer, mBufferLength);

        mBufferLength = 0;
    }
    return (retval);
}

///////////////////////////////////////////////////////////

S32 LLXfer_VFile::processEOF()
{
<<<<<<< HEAD
	S32 retval = 0;
	mStatus = e_LL_XFER_COMPLETE;

	flush();

	if (!mCallbackResult)
	{
		if (LLFileSystem::getExists(mTempID, mType))
		{
			LLFileSystem file(mTempID, mType, LLFileSystem::WRITE);
			if (!file.rename(mLocalID, mType))
			{
				LL_WARNS("Xfer") << "Cache rename of temp file failed: unable to rename " << mTempID << " to " << mLocalID << LL_ENDL;
			}
			else
			{									
				// Rename worked: the original file is gone.   Clear mDeleteTempFile
				// so we don't attempt to delete the file in cleanup()
				mDeleteTempFile = false;
			}
		}
		else
		{
			LL_WARNS("Xfer") << "LLXfer_VFile::processEOF() can't open for renaming cache file " << mTempID << "." << LLAssetType::lookup(mType) << LL_ENDL;
		}
	}

	if (mVFile)
	{
		delete mVFile;
		mVFile = NULL;
	}

	retval = LLXfer::processEOF();

	return(retval);
=======
    S32 retval = 0;
    mStatus = e_LL_XFER_COMPLETE;

    flush();

    if (!mCallbackResult)
    {
        if (LLFileSystem::getExists(mTempID, mType))
        {
            LLFileSystem file(mTempID, mType, LLFileSystem::WRITE);
            if (!file.rename(mLocalID, mType))
            {
                LL_WARNS("Xfer") << "Cache rename of temp file failed: unable to rename " << mTempID << " to " << mLocalID << LL_ENDL;
            }
            else
            {
                // Rename worked: the original file is gone.   Clear mDeleteTempFile
                // so we don't attempt to delete the file in cleanup()
                mDeleteTempFile = FALSE;
            }
        }
        else
        {
            LL_WARNS("Xfer") << "LLXfer_VFile::processEOF() can't open for renaming cache file " << mTempID << "." << LLAssetType::lookup(mType) << LL_ENDL;
        }
    }

    if (mVFile)
    {
        delete mVFile;
        mVFile = NULL;
    }

    retval = LLXfer::processEOF();

    return(retval);
>>>>>>> e7eced3c
}

////////////////////////////////////////////////////////////

bool LLXfer_VFile::matchesLocalFile(const LLUUID &id, LLAssetType::EType type)
{
    return (id == mLocalID && type == mType);
}

//////////////////////////////////////////////////////////

bool LLXfer_VFile::matchesRemoteFile(const LLUUID &id, LLAssetType::EType type)
{
    return (id == mRemoteID && type == mType);
}

//////////////////////////////////////////////////////////

std::string LLXfer_VFile::getFileName()
{
    return mName;
}

//////////////////////////////////////////////////////////

// hacky - doesn't matter what this is
// as long as it's different from the other classes
U32 LLXfer_VFile::getXferTypeTag()
{
    return LLXfer::XFER_VFILE;
}
<|MERGE_RESOLUTION|>--- conflicted
+++ resolved
@@ -133,23 +133,14 @@
         mBuffer = NULL;
     }
 
-<<<<<<< HEAD
-	mBufferLength = 0;
-	mPacketNum = 0;
-	mTempID.generate();
-	mDeleteTempFile = true;
- 	mStatus = e_LL_XFER_PENDING;
-	return retval;
-=======
     mBuffer = new char[LL_MAX_XFER_FILE_BUFFER];
 
     mBufferLength = 0;
     mPacketNum = 0;
     mTempID.generate();
-    mDeleteTempFile = TRUE;
+    mDeleteTempFile = true;
     mStatus = e_LL_XFER_PENDING;
     return retval;
->>>>>>> e7eced3c
 }
 
 //////////////////////////////////////////////////////////
@@ -160,27 +151,15 @@
 
     // Don't need to create the file here, it will happen when data arrives
 
-<<<<<<< HEAD
-	gMessageSystem->newMessageFast(_PREHASH_RequestXfer);
-	gMessageSystem->nextBlockFast(_PREHASH_XferID);
-	gMessageSystem->addU64Fast(_PREHASH_ID, mID);
-	gMessageSystem->addStringFast(_PREHASH_Filename, "");
-	gMessageSystem->addU8("FilePath", (U8) LL_PATH_NONE);
-	gMessageSystem->addBOOL("DeleteOnCompletion", false);
-	gMessageSystem->addBOOL("UseBigPackets", mChunkSize == LL_XFER_LARGE_PAYLOAD);
-	gMessageSystem->addUUIDFast(_PREHASH_VFileID, mRemoteID);
-	gMessageSystem->addS16Fast(_PREHASH_VFileType, (S16)mType);
-=======
     gMessageSystem->newMessageFast(_PREHASH_RequestXfer);
     gMessageSystem->nextBlockFast(_PREHASH_XferID);
     gMessageSystem->addU64Fast(_PREHASH_ID, mID);
     gMessageSystem->addStringFast(_PREHASH_Filename, "");
     gMessageSystem->addU8("FilePath", (U8) LL_PATH_NONE);
-    gMessageSystem->addBOOL("DeleteOnCompletion", FALSE);
-    gMessageSystem->addBOOL("UseBigPackets", BOOL(mChunkSize == LL_XFER_LARGE_PAYLOAD));
+    gMessageSystem->addBOOL("DeleteOnCompletion", false);
+    gMessageSystem->addBOOL("UseBigPackets", mChunkSize == LL_XFER_LARGE_PAYLOAD);
     gMessageSystem->addUUIDFast(_PREHASH_VFileID, mRemoteID);
     gMessageSystem->addS16Fast(_PREHASH_VFileType, (S16)mType);
->>>>>>> e7eced3c
 
     gMessageSystem->sendReliable(mRemoteHost);
     mStatus = e_LL_XFER_IN_PROGRESS;
@@ -348,44 +327,6 @@
 
 S32 LLXfer_VFile::processEOF()
 {
-<<<<<<< HEAD
-	S32 retval = 0;
-	mStatus = e_LL_XFER_COMPLETE;
-
-	flush();
-
-	if (!mCallbackResult)
-	{
-		if (LLFileSystem::getExists(mTempID, mType))
-		{
-			LLFileSystem file(mTempID, mType, LLFileSystem::WRITE);
-			if (!file.rename(mLocalID, mType))
-			{
-				LL_WARNS("Xfer") << "Cache rename of temp file failed: unable to rename " << mTempID << " to " << mLocalID << LL_ENDL;
-			}
-			else
-			{									
-				// Rename worked: the original file is gone.   Clear mDeleteTempFile
-				// so we don't attempt to delete the file in cleanup()
-				mDeleteTempFile = false;
-			}
-		}
-		else
-		{
-			LL_WARNS("Xfer") << "LLXfer_VFile::processEOF() can't open for renaming cache file " << mTempID << "." << LLAssetType::lookup(mType) << LL_ENDL;
-		}
-	}
-
-	if (mVFile)
-	{
-		delete mVFile;
-		mVFile = NULL;
-	}
-
-	retval = LLXfer::processEOF();
-
-	return(retval);
-=======
     S32 retval = 0;
     mStatus = e_LL_XFER_COMPLETE;
 
@@ -404,7 +345,7 @@
             {
                 // Rename worked: the original file is gone.   Clear mDeleteTempFile
                 // so we don't attempt to delete the file in cleanup()
-                mDeleteTempFile = FALSE;
+                mDeleteTempFile = false;
             }
         }
         else
@@ -422,7 +363,6 @@
     retval = LLXfer::processEOF();
 
     return(retval);
->>>>>>> e7eced3c
 }
 
 ////////////////////////////////////////////////////////////
