/** 
 * @file lliohttpserver.cpp
 * @author Phoenix
 * @date 2005-10-05
 * @brief Implementation of the http server classes
 *
 * $LicenseInfo:firstyear=2005&license=viewerlgpl$
 * Second Life Viewer Source Code
 * Copyright (C) 2010, Linden Research, Inc.
 * 
 * This library is free software; you can redistribute it and/or
 * modify it under the terms of the GNU Lesser General Public
 * License as published by the Free Software Foundation;
 * version 2.1 of the License only.
 * 
 * This library is distributed in the hope that it will be useful,
 * but WITHOUT ANY WARRANTY; without even the implied warranty of
 * MERCHANTABILITY or FITNESS FOR A PARTICULAR PURPOSE.  See the GNU
 * Lesser General Public License for more details.
 * 
 * You should have received a copy of the GNU Lesser General Public
 * License along with this library; if not, write to the Free Software
 * Foundation, Inc., 51 Franklin Street, Fifth Floor, Boston, MA  02110-1301  USA
 * 
 * Linden Research, Inc., 945 Battery Street, San Francisco, CA  94111  USA
 * $/LicenseInfo$
 */

#include "linden_common.h"

#include "lliohttpserver.h"

#include "llapr.h"
#include "llbuffer.h"
#include "llbufferstream.h"
<<<<<<< HEAD
#include "llhttpconstants.h"
=======
#include "llfasttimer.h"
>>>>>>> d0ef02c2
#include "llhttpnode.h"
#include "lliopipe.h"
#include "lliosocket.h"
#include "llioutil.h"
#include "llmemorystream.h"
#include "llpumpio.h"
#include "llsd.h"
#include "llsdserialize_xml.h"
#include "llstl.h"
#include "lltimer.h"

#include <sstream>

#include <boost/tokenizer.hpp>

static const char HTTP_VERSION_STR[] = "HTTP/1.0";

static LLIOHTTPServer::timing_callback_t sTimingCallback = NULL;
static void* sTimingCallbackData = NULL;

class LLHTTPPipe : public LLIOPipe
{
public:
	LLHTTPPipe(const LLHTTPNode& node)
		: mNode(node),
		  mResponse(NULL),
		  mState(STATE_INVOKE),
		  mChainLock(0),
		  mLockedPump(NULL),
		  mStatusCode(0)
		{ }
	virtual ~LLHTTPPipe()
	{
		if (mResponse.notNull())
		{
			mResponse->nullPipe();
		}
	}

private:
	// LLIOPipe API implementation.
	virtual EStatus process_impl(
        const LLChannelDescriptors& channels,
        LLIOPipe::buffer_ptr_t& buffer,
        bool& eos,
        LLSD& context,
        LLPumpIO* pump);

	const LLHTTPNode& mNode;

	class Response : public LLHTTPNode::Response
	{
	public:

		static LLPointer<Response> create(LLHTTPPipe* pipe);
		virtual ~Response();

		// from LLHTTPNode::Response
		virtual void result(const LLSD&);
		virtual void extendedResult(S32 code, const std::string& body, const LLSD& headers);
		virtual void extendedResult(S32 code, const LLSD& body, const LLSD& headers);
		virtual void status(S32 code, const std::string& message);

		void nullPipe();

	private:
		Response() : mPipe(NULL) {} // Must be accessed through LLPointer.
		LLHTTPPipe* mPipe;
	};
	friend class Response;

	LLPointer<Response> mResponse;

	enum State
	{
		STATE_INVOKE,
		STATE_DELAYED,
		STATE_LOCKED,
		STATE_GOOD_RESULT,
		STATE_STATUS_RESULT,
		STATE_EXTENDED_RESULT,
		STATE_EXTENDED_LLSD_RESULT
	};
	State mState;

	S32 mChainLock;
	LLPumpIO* mLockedPump;

	void lockChain(LLPumpIO*);
	void unlockChain();

	LLSD mResult;
	S32 mStatusCode;
	std::string mStatusMessage;	
	LLSD mHeaders;
};

static LLTrace::BlockTimerStatHandle FTM_PROCESS_HTTP_PIPE("HTTP Pipe");
static LLTrace::BlockTimerStatHandle FTM_PROCESS_HTTP_GET("HTTP Get");
static LLTrace::BlockTimerStatHandle FTM_PROCESS_HTTP_PUT("HTTP Put");
static LLTrace::BlockTimerStatHandle FTM_PROCESS_HTTP_POST("HTTP Post");
static LLTrace::BlockTimerStatHandle FTM_PROCESS_HTTP_DELETE("HTTP Delete");

LLIOPipe::EStatus LLHTTPPipe::process_impl(
	const LLChannelDescriptors& channels,
    buffer_ptr_t& buffer,
    bool& eos,
    LLSD& context,
    LLPumpIO* pump)
{
	LL_RECORD_BLOCK_TIME(FTM_PROCESS_HTTP_PIPE);
	PUMP_DEBUG;
    LL_DEBUGS() << "LLSDHTTPServer::process_impl" << LL_ENDL;

    // Once we have all the data, We need to read the sd on
    // the the in channel, and respond on  the out channel

    if(!eos) return STATUS_BREAK;
    if(!pump || !buffer) return STATUS_PRECONDITION_NOT_MET;

	PUMP_DEBUG;
	if (mState == STATE_INVOKE)
	{
		PUMP_DEBUG;
		mState = STATE_DELAYED;
			// assume deferred unless mResponse does otherwise
		mResponse = Response::create(this);

		// *TODO: Babbage: Parameterize parser?
		// *TODO: We should look at content-type and do the right
		// thing. Phoenix 2007-12-31
		LLBufferStream istr(channels, buffer.get());

		static LLTimer timer;
		timer.reset();

		std::string verb = context[CONTEXT_REQUEST][CONTEXT_VERB];
		if(verb == HTTP_VERB_GET)
		{
			LL_RECORD_BLOCK_TIME(FTM_PROCESS_HTTP_GET);
			mNode.get(LLHTTPNode::ResponsePtr(mResponse), context);
		}
		else if(verb == HTTP_VERB_PUT)
		{
			LL_RECORD_BLOCK_TIME(FTM_PROCESS_HTTP_PUT);
			LLSD input;
			if (mNode.getContentType() == LLHTTPNode::CONTENT_TYPE_LLSD)
			{
				LLSDSerialize::fromXML(input, istr);
			}
			else if (mNode.getContentType() == LLHTTPNode::CONTENT_TYPE_TEXT)
			{
				std::ostringstream strstrm;
				strstrm << istr.rdbuf();
				input = strstrm.str();
			}
			mNode.put(LLHTTPNode::ResponsePtr(mResponse), context, input);
		}
		else if(verb == HTTP_VERB_POST)
		{
			LL_RECORD_BLOCK_TIME(FTM_PROCESS_HTTP_POST);
			LLSD input;
			if (mNode.getContentType() == LLHTTPNode::CONTENT_TYPE_LLSD)
			{
				LLSDSerialize::fromXML(input, istr);
			}
			else if (mNode.getContentType() == LLHTTPNode::CONTENT_TYPE_TEXT)
			{
				std::ostringstream strstrm;
				strstrm << istr.rdbuf();
				input = strstrm.str();
			}
			mNode.post(LLHTTPNode::ResponsePtr(mResponse), context, input);
		}
		else if(verb == HTTP_VERB_DELETE)
		{
			LL_RECORD_BLOCK_TIME(FTM_PROCESS_HTTP_DELETE);
			mNode.del(LLHTTPNode::ResponsePtr(mResponse), context);
		}		
		else if(verb == HTTP_VERB_OPTIONS)
		{
			mNode.options(LLHTTPNode::ResponsePtr(mResponse), context);
		}		
		else 
		{
		    mResponse->methodNotAllowed();
		}

		F32 delta = timer.getElapsedTimeF32();
		if (sTimingCallback)
		{
			LLHTTPNode::Description desc;
			mNode.describe(desc);
			LLSD info = desc.getInfo();
			std::string timing_name = info["description"];
			timing_name += " ";
			timing_name += verb;
			sTimingCallback(timing_name.c_str(), delta, sTimingCallbackData);
		}

		// Log all HTTP transactions.
		// TODO: Add a way to log these to their own file instead of indra.log
		// It is just too spammy to be in indra.log.
<<<<<<< HEAD
		lldebugs << verb << " " << context[CONTEXT_REQUEST][CONTEXT_PATH].asString()
=======
		LL_DEBUGS() << verb << " " << context[CONTEXT_REQUEST]["path"].asString()
>>>>>>> d0ef02c2
			<< " " << mStatusCode << " " <<  mStatusMessage << " " << delta
			<< "s" << LL_ENDL;

		// Log Internal Server Errors
		//if(mStatusCode == HTTP_INTERNAL_SERVER_ERROR)
		//{
		//	LL_WARNS() << "LLHTTPPipe::process_impl:500:Internal Server Error" 
		//			<< LL_ENDL;
		//}
	}

	PUMP_DEBUG;
	switch (mState)
	{
		case STATE_DELAYED:
			lockChain(pump);
			mState = STATE_LOCKED;
			return STATUS_BREAK;

		case STATE_LOCKED:
			// should never ever happen!
			return STATUS_ERROR;

		case STATE_GOOD_RESULT:
		{
			LLSD headers = mHeaders;
			headers[HTTP_OUT_HEADER_CONTENT_TYPE] = HTTP_CONTENT_LLSD_XML;
			context[CONTEXT_RESPONSE][CONTEXT_HEADERS] = headers;
			LLBufferStream ostr(channels, buffer.get());
			LLSDSerialize::toXML(mResult, ostr);

			return STATUS_DONE;
		}

		case STATE_STATUS_RESULT:
		{
			LLSD headers = mHeaders;
			headers[HTTP_OUT_HEADER_CONTENT_TYPE] = HTTP_CONTENT_TEXT_PLAIN;
			context[CONTEXT_RESPONSE][CONTEXT_HEADERS] = headers;
			context[CONTEXT_RESPONSE]["statusCode"] = mStatusCode;
			context[CONTEXT_RESPONSE]["statusMessage"] = mStatusMessage;
			LLBufferStream ostr(channels, buffer.get());
			ostr << mStatusMessage;

			return STATUS_DONE;
		}
		case STATE_EXTENDED_RESULT:
		{
			context[CONTEXT_RESPONSE][CONTEXT_HEADERS] = mHeaders;
			context[CONTEXT_RESPONSE]["statusCode"] = mStatusCode;
			LLBufferStream ostr(channels, buffer.get());
			ostr << mStatusMessage;

			return STATUS_DONE;
		}
		case STATE_EXTENDED_LLSD_RESULT:
		{
			LLSD headers = mHeaders;
			headers[HTTP_OUT_HEADER_CONTENT_TYPE] = HTTP_CONTENT_LLSD_XML;
			context[CONTEXT_RESPONSE][CONTEXT_HEADERS] = headers;
			context[CONTEXT_RESPONSE]["statusCode"] = mStatusCode;
			LLBufferStream ostr(channels, buffer.get());
			LLSDSerialize::toXML(mResult, ostr);

			return STATUS_DONE;
		}
		default:
			LL_WARNS() << "LLHTTPPipe::process_impl: unexpected state "
				<< mState << LL_ENDL;

			return STATUS_BREAK;
	}
// 	PUMP_DEBUG; // unreachable
}

LLPointer<LLHTTPPipe::Response> LLHTTPPipe::Response::create(LLHTTPPipe* pipe)
{
	LLPointer<Response> result = new Response();
	result->mPipe = pipe;
	return result;
}

// virtual
LLHTTPPipe::Response::~Response()
{
}

void LLHTTPPipe::Response::nullPipe()
{
	mPipe = NULL;
}

// virtual
void LLHTTPPipe::Response::result(const LLSD& r)
{
	if(! mPipe)
	{
		LL_WARNS() << "LLHTTPPipe::Response::result: NULL pipe" << LL_ENDL;
		return;
	}

	mPipe->mStatusCode = HTTP_OK;
	mPipe->mStatusMessage = "OK";
	mPipe->mResult = r;
	mPipe->mState = STATE_GOOD_RESULT;
	mPipe->mHeaders = mHeaders;
	mPipe->unlockChain();
}

void LLHTTPPipe::Response::extendedResult(S32 code, const LLSD& r, const LLSD& headers)
{
	if(! mPipe)
	{
		llwarns << "LLHTTPPipe::Response::extendedResult: NULL pipe" << llendl;
		return;
	}

	mPipe->mStatusCode = code;
	mPipe->mStatusMessage = "(LLSD)";
	mPipe->mResult = r;
	mPipe->mHeaders = headers;
	mPipe->mState = STATE_EXTENDED_LLSD_RESULT;
	mPipe->unlockChain();
}

void LLHTTPPipe::Response::extendedResult(S32 code, const std::string& body, const LLSD& headers)
{
	if(! mPipe)
	{
<<<<<<< HEAD
		llwarns << "LLHTTPPipe::Response::extendedResult: NULL pipe" << llendl;
=======
		LL_WARNS() << "LLHTTPPipe::Response::status: NULL pipe" << LL_ENDL;
>>>>>>> d0ef02c2
		return;
	}

	mPipe->mStatusCode = code;
	mPipe->mStatusMessage = body;
	mPipe->mHeaders = headers;
	mPipe->mState = STATE_EXTENDED_RESULT;
	mPipe->unlockChain();
}

// virtual
void LLHTTPPipe::Response::status(S32 code, const std::string& message)
{
	if(! mPipe)
	{
		LL_WARNS() << "LLHTTPPipe::Response::status: NULL pipe" << LL_ENDL;
		return;
	}

	mPipe->mStatusCode = code;
	mPipe->mStatusMessage = message;
	mPipe->mState = STATE_STATUS_RESULT;
	mPipe->mHeaders = mHeaders;
	mPipe->unlockChain();
}

void LLHTTPPipe::lockChain(LLPumpIO* pump)
{
	if (mChainLock != 0) { return; }

	mLockedPump = pump;
	mChainLock = pump->setLock();
}

void LLHTTPPipe::unlockChain()
{
	if (mChainLock == 0) { return; }

	mLockedPump->clearLock(mChainLock);
	mLockedPump = NULL;
	mChainLock = 0;
}



/** 
 * @class LLHTTPResponseHeader
 * @brief Class which correctly builds HTTP headers on a pipe
 * @see LLIOPipe
 *
 * An instance of this class can be placed in a chain where it will
 * wait for an end of stream. Once it gets that, it will count the
 * bytes on CHANNEL_OUT (or the size of the buffer in io pipe versions
 * prior to 2) prepend that data to the request in an HTTP format, and
 * supply all normal HTTP response headers.
 */
class LLHTTPResponseHeader : public LLIOPipe
{
public:
	LLHTTPResponseHeader() : mCode(0) {}
	virtual ~LLHTTPResponseHeader() {}

protected:
	/* @name LLIOPipe virtual implementations
	 */
	//@{
	/** 
	 * @brief Process the data in buffer
	 */
	EStatus process_impl(
		const LLChannelDescriptors& channels,
		buffer_ptr_t& buffer,
		bool& eos,
		LLSD& context,
		LLPumpIO* pump);
	//@}

protected:
	S32 mCode;
};


/**
 * LLHTTPResponseHeader
 */

static LLTrace::BlockTimerStatHandle FTM_PROCESS_HTTP_HEADER("HTTP Header");

// virtual
LLIOPipe::EStatus LLHTTPResponseHeader::process_impl(
	const LLChannelDescriptors& channels,
	buffer_ptr_t& buffer,
	bool& eos,
	LLSD& context,
	LLPumpIO* pump)
{
	LL_RECORD_BLOCK_TIME(FTM_PROCESS_HTTP_HEADER);
	PUMP_DEBUG;
	if(eos)
	{
		PUMP_DEBUG;
		//mGotEOS = true;
		std::ostringstream ostr;
		std::string message = context[CONTEXT_RESPONSE]["statusMessage"];
		
		int code = context[CONTEXT_RESPONSE]["statusCode"];
		if (code < HTTP_OK)
		{
			code = HTTP_OK;
			message = "OK";
		}
		
		ostr << HTTP_VERSION_STR << " " << code << " " << message << "\r\n";

		S32 content_length = buffer->countAfter(channels.in(), NULL);
		if(0 < content_length)
		{
			ostr << HTTP_OUT_HEADER_CONTENT_LENGTH << ": " << content_length << "\r\n";
		}
		// *NOTE: This guard can go away once the LLSD static map
		// iterator is available. Phoenix. 2008-05-09
		LLSD headers = context[CONTEXT_RESPONSE][CONTEXT_HEADERS];
		if(headers.isDefined())
		{
			LLSD::map_iterator iter = headers.beginMap();
			LLSD::map_iterator end = headers.endMap();
			for(; iter != end; ++iter)
			{
				ostr << (*iter).first << ": " << (*iter).second.asString()
					<< "\r\n";
			}
		}
		ostr << "\r\n";

		LLChangeChannel change(channels.in(), channels.out());
		std::for_each(buffer->beginSegment(), buffer->endSegment(), change);
		std::string header = ostr.str();
		buffer->prepend(channels.out(), (U8*)header.c_str(), header.size());
		PUMP_DEBUG;
		return STATUS_DONE;
	}
	PUMP_DEBUG;
	return STATUS_OK;
}



/** 
 * @class LLHTTPResponder
 * @brief This class 
 * @see LLIOPipe
 *
 * <b>NOTE:</b> You should not need to create or use one of these, the
 * details are handled by the HTTPResponseFactory.
 */
class LLHTTPResponder : public LLIOPipe
{
public:
	LLHTTPResponder(const LLHTTPNode& tree, const LLSD& ctx);
	~LLHTTPResponder();

protected:
	/** 
	 * @brief Read data off of CHANNEL_IN keeping track of last read position.
	 *
	 * This is a quick little hack to read headers. It is not IO
	 * optimal, but it makes it easier for me to implement the header
	 * parsing. Plus, there should never be more than a few headers.
	 * This method will tend to read more than necessary, find the
	 * newline, make the front part of dest look like a c string, and
	 * move the read head back to where the newline was found. Thus,
	 * the next read will pick up on the next line.
	 * @param channel The channel to read in the buffer
	 * @param buffer The heap array of processed data
	 * @param dest Destination for the data to be read
	 * @param[in,out] len <b>in</b> The size of the buffer. <b>out</b> how 
	 * much was read. This value is not useful for determining where to 
	 * seek orfor string assignment.
	 * @returns Returns true if a line was found.
	 */
	bool readHeaderLine(
		const LLChannelDescriptors& channels,
		buffer_ptr_t buffer,
		U8* dest,
		S32& len);
	
	/** 
	 * @brief Mark the request as bad, and handle appropriately
	 *
	 * @param channels The channels to use in the buffer.
	 * @param buffer The heap array of processed data.
	 */
	void markBad(const LLChannelDescriptors& channels, buffer_ptr_t buffer);

protected:
	/* @name LLIOPipe virtual implementations
	 */
	//@{
	/** 
	 * @brief Process the data in buffer
	 */
	EStatus process_impl(
		const LLChannelDescriptors& channels,
		buffer_ptr_t& buffer,
		bool& eos,
		LLSD& context,
		LLPumpIO* pump);
	//@}

protected:
	enum EState
	{
		STATE_NOTHING,
		STATE_READING_HEADERS,
		STATE_LOOKING_FOR_EOS,
		STATE_DONE,
		STATE_SHORT_CIRCUIT
	};

	LLSD mBuildContext;
	EState mState;
	U8* mLastRead;
	std::string mVerb;
	std::string mAbsPathAndQuery;
	std::string mPath;
	std::string mQuery;
	std::string mVersion;
	S32 mContentLength;
	LLSD mHeaders;

	// handle the urls
	const LLHTTPNode& mRootNode;
};

LLHTTPResponder::LLHTTPResponder(const LLHTTPNode& tree, const LLSD& ctx) :
	mBuildContext(ctx),
	mState(STATE_NOTHING),
	mLastRead(NULL),
	mContentLength(0),
	mRootNode(tree)
{
}

// virtual
LLHTTPResponder::~LLHTTPResponder()
{
	//LL_DEBUGS() << "destroying LLHTTPResponder" << LL_ENDL;
}

bool LLHTTPResponder::readHeaderLine(
	const LLChannelDescriptors& channels,
	buffer_ptr_t buffer,
	U8* dest,
	S32& len)
{
	--len;
	U8* last = buffer->readAfter(channels.in(), mLastRead, dest, len);
	dest[len] = '\0';
	U8* newline = (U8*)strchr((char*)dest, '\n');
	if(!newline)
	{
		if(len)
		{
			LL_DEBUGS() << "readLine failed - too long maybe?" << LL_ENDL;
			markBad(channels, buffer);
		}
		return false;
	}
	S32 offset = -((len - 1) - (newline - dest));
	++newline;
	*newline = '\0';
	mLastRead = buffer->seek(channels.in(), last, offset);
	return true;
}

void LLHTTPResponder::markBad(
	const LLChannelDescriptors& channels,
	buffer_ptr_t buffer)
{
	mState = STATE_SHORT_CIRCUIT;
	LLBufferStream out(channels, buffer.get());
	out << HTTP_VERSION_STR << " 400 Bad Request\r\n\r\n<html>\n"
		<< "<title>Bad Request</title>\n<body>\nBad Request.\n"
		<< "</body>\n</html>\n";
}

static LLTrace::BlockTimerStatHandle FTM_PROCESS_HTTP_RESPONDER("HTTP Responder");

// virtual
LLIOPipe::EStatus LLHTTPResponder::process_impl(
	const LLChannelDescriptors& channels,
	buffer_ptr_t& buffer,
	bool& eos,
	LLSD& context,
	LLPumpIO* pump)
{
	LL_RECORD_BLOCK_TIME(FTM_PROCESS_HTTP_RESPONDER);
	PUMP_DEBUG;
	LLIOPipe::EStatus status = STATUS_OK;

	// parsing headers
	if((STATE_NOTHING == mState) || (STATE_READING_HEADERS == mState))
	{
		PUMP_DEBUG;
		status = STATUS_BREAK;
		mState = STATE_READING_HEADERS;
		const S32 HEADER_BUFFER_SIZE = 1024;
		char buf[HEADER_BUFFER_SIZE + 1];  /*Flawfinder: ignore*/
		S32 len = HEADER_BUFFER_SIZE;

#if 0
		if(true)
		{
		LLBufferArray::segment_iterator_t seg_iter = buffer->beginSegment();
		char buf[1024];	  /*Flawfinder: ignore*/
		while(seg_iter != buffer->endSegment())
		{
			memcpy(buf, (*seg_iter).data(), (*seg_iter).size());	  /*Flawfinder: ignore*/
			buf[(*seg_iter).size()] = '\0';
			LL_INFOS() << (*seg_iter).getChannel() << ": " << buf
					<< LL_ENDL;
			++seg_iter;
		}
		}
#endif
		
		PUMP_DEBUG;
		if(readHeaderLine(channels, buffer, (U8*)buf, len))
		{
			bool read_next_line = false;
			bool parse_all = true;
			if(mVerb.empty())
			{
				read_next_line = true;
				LLMemoryStream header((U8*)buf, len);
				header >> mVerb;

				if((HTTP_VERB_GET == mVerb)
				   || (HTTP_VERB_POST == mVerb)
				   || (HTTP_VERB_PUT == mVerb)
				   || (HTTP_VERB_DELETE == mVerb)
				   || (HTTP_VERB_OPTIONS == mVerb))
				{
					header >> mAbsPathAndQuery;
					header >> mVersion;

					LL_DEBUGS() << "http request: "
							 << mVerb
							 << " " << mAbsPathAndQuery
							 << " " << mVersion << LL_ENDL;

					std::string::size_type delimiter
						= mAbsPathAndQuery.find('?');
					if (delimiter == std::string::npos)
					{
						mPath = mAbsPathAndQuery;
						mQuery = "";
					}
					else
					{
						mPath = mAbsPathAndQuery.substr(0, delimiter);
						mQuery = mAbsPathAndQuery.substr(delimiter+1);
					}

					if(!mAbsPathAndQuery.empty())
					{
						if(mVersion.empty())
						{
							// simple request.
							parse_all = false;
							mState = STATE_DONE;
							mVersion.assign("HTTP/1.0");
						}
					}
				}
				else
				{
					read_next_line = false;
					parse_all = false;
					LL_DEBUGS() << "unknown http verb: " << mVerb << LL_ENDL;
					markBad(channels, buffer);
				}
			}
			if(parse_all)
			{
				bool keep_parsing = true;
				while(keep_parsing)
				{
					if(read_next_line)
					{
						len = HEADER_BUFFER_SIZE;	
						if (!readHeaderLine(channels, buffer, (U8*)buf, len))
						{
							// Failed to read the header line, probably too long.
							// readHeaderLine already marked the channel/buffer as bad.
							keep_parsing = false;
							break;
						}
					}
					if(0 == len)
					{
						return status;
					}
					if(buf[0] == '\r' && buf[1] == '\n')
					{
						// end-o-headers
						keep_parsing = false;
						mState = STATE_LOOKING_FOR_EOS;
						break;
					}
					char* pos_colon = strchr(buf, ':');
					if(NULL == pos_colon)
					{
						keep_parsing = false;
						LL_DEBUGS() << "bad header: " << buf << LL_ENDL;
						markBad(channels, buffer);
						break;
					}
					// we've found a header
					read_next_line = true;
					std::string name(buf, pos_colon - buf);
					std::string value(pos_colon + 2);
					LLStringUtil::toLower(name);
					if(HTTP_IN_HEADER_CONTENT_LENGTH == name)
					{
						LL_DEBUGS() << "Content-Length: " << value << LL_ENDL;
						mContentLength = atoi(value.c_str());
					}
					else
					{
						LLStringUtil::trimTail(value);
						mHeaders[name] = value;
					}
				}
			}
		}
	}

	PUMP_DEBUG;
	// look for the end of stream based on 
	if(STATE_LOOKING_FOR_EOS == mState)
	{
		if(0 == mContentLength)
		{
			mState = STATE_DONE;
		}
		else if(buffer->countAfter(channels.in(), mLastRead) >= mContentLength)
		{
			mState = STATE_DONE;
		}
		// else more bytes should be coming.
	}

	PUMP_DEBUG;
	if(STATE_DONE == mState)
	{
		// hey, hey, we should have everything now, so we pass it to
		// a content handler.
		context[CONTEXT_REQUEST][CONTEXT_VERB] = mVerb;
		const LLHTTPNode* node = mRootNode.traverse(mPath, context);
		if(node)
		{
 			//LL_INFOS() << "LLHTTPResponder::process_impl found node for "
			//	<< mAbsPathAndQuery << LL_ENDL;

  			// Copy everything after mLast read to the out.
			LLBufferArray::segment_iterator_t seg_iter;

			buffer->lock();
			seg_iter = buffer->splitAfter(mLastRead);
			if(seg_iter != buffer->endSegment())
			{
				LLChangeChannel change(channels.in(), channels.out());
				++seg_iter;
				std::for_each(seg_iter, buffer->endSegment(), change);

#if 0
				seg_iter = buffer->beginSegment();
				char buf[1024];	  /*Flawfinder: ignore*/
				while(seg_iter != buffer->endSegment())
				{
					memcpy(buf, (*seg_iter).data(), (*seg_iter).size());	  /*Flawfinder: ignore*/
					buf[(*seg_iter).size()] = '\0';
					LL_INFOS() << (*seg_iter).getChannel() << ": " << buf
							<< LL_ENDL;
					++seg_iter;
				}
#endif
			}
			buffer->unlock();
			//
			// *FIX: get rid of extra bytes off the end
			//

			// Set up a chain which will prepend a content length and
			// HTTP headers.
			LLPumpIO::chain_t chain;
			chain.push_back(LLIOPipe::ptr_t(new LLIOFlush));
			context[CONTEXT_REQUEST][CONTEXT_PATH] = mPath;
			context[CONTEXT_REQUEST][CONTEXT_QUERY_STRING] = mQuery;
			context[CONTEXT_REQUEST][CONTEXT_REMOTE_HOST]
				= mBuildContext[CONTEXT_REMOTE_HOST];
			context[CONTEXT_REQUEST][CONTEXT_REMOTE_PORT]
				= mBuildContext[CONTEXT_REMOTE_PORT];
			context[CONTEXT_REQUEST][CONTEXT_HEADERS] = mHeaders;

			const LLChainIOFactory* protocolHandler
				= node->getProtocolHandler();
			if (protocolHandler)
			{
				LL_DEBUGS() << "HTTP context: " << context << LL_ENDL;
				protocolHandler->build(chain, context);
			}
			else
			{
				// this is a simple LLHTTPNode, so use LLHTTPPipe
				chain.push_back(LLIOPipe::ptr_t(new LLHTTPPipe(*node)));
			}

			// Add the header - which needs to have the same
			// channel information as the link before it since it
			// is part of the response.
			LLIOPipe* header = new LLHTTPResponseHeader;
			chain.push_back(LLIOPipe::ptr_t(header));

			// We need to copy all of the pipes _after_ this so
			// that the response goes out correctly.
			LLPumpIO::links_t current_links;
			pump->copyCurrentLinkInfo(current_links);
			LLPumpIO::links_t::iterator link_iter = current_links.begin();
			LLPumpIO::links_t::iterator links_end = current_links.end();
			bool after_this = false;
			for(; link_iter < links_end; ++link_iter)
			{
				if(after_this)
				{
					chain.push_back((*link_iter).mPipe);
				}
				else if(this == (*link_iter).mPipe.get())
				{
					after_this = true;
				}
			}
			
			// Do the final build of the chain, and send it on
			// it's way.
			LLChannelDescriptors chnl = channels;
			LLPumpIO::LLLinkInfo link;
			LLPumpIO::links_t links;
			LLPumpIO::chain_t::iterator it = chain.begin();
			LLPumpIO::chain_t::iterator end = chain.end();
			while(it != end)
			{
				link.mPipe = *it;
				link.mChannels = chnl;
				links.push_back(link);
				chnl = LLBufferArray::makeChannelConsumer(chnl);
				++it;
			}
			pump->addChain(
				links,
				buffer,
				context,
				DEFAULT_CHAIN_EXPIRY_SECS);

			status = STATUS_STOP;
		}
		else
		{
			LL_WARNS() << "LLHTTPResponder::process_impl didn't find a node for "
				<< mAbsPathAndQuery << LL_ENDL;
			LLBufferStream str(channels, buffer.get());
			mState = STATE_SHORT_CIRCUIT;
			str << HTTP_VERSION_STR << " 404 Not Found\r\n\r\n<html>\n"
				<< "<title>Not Found</title>\n<body>\nNode '" << mAbsPathAndQuery
				<< "' not found.\n</body>\n</html>\n";
		}
	}

	if(STATE_SHORT_CIRCUIT == mState)
	{
		//status = mNext->process(buffer, true, pump, context);
		status = STATUS_DONE;
	}
	PUMP_DEBUG;
	return status;
}


// static 
void LLIOHTTPServer::createPipe(LLPumpIO::chain_t& chain, 
        const LLHTTPNode& root, const LLSD& ctx)
{
	chain.push_back(LLIOPipe::ptr_t(new LLHTTPResponder(root, ctx)));
}


class LLHTTPResponseFactory : public LLChainIOFactory
{
public:
	bool build(LLPumpIO::chain_t& chain, LLSD ctx) const
	{
		LLIOHTTPServer::createPipe(chain, mTree, ctx);
		return true;
	}

	LLHTTPNode& getRootNode() { return mTree; }

private:
	LLHTTPNode mTree;
};


// static
LLHTTPNode& LLIOHTTPServer::create(
	apr_pool_t* pool, LLPumpIO& pump, U16 port)
{
	LLSocket::ptr_t socket = LLSocket::create(
        pool,
        LLSocket::STREAM_TCP,
        port);
    if(!socket)
    {
        LL_ERRS() << "Unable to initialize socket" << LL_ENDL;
    }

    LLHTTPResponseFactory* factory = new LLHTTPResponseFactory;
	boost::shared_ptr<LLChainIOFactory> factory_ptr(factory);

    LLIOServerSocket* server = new LLIOServerSocket(pool, socket, factory_ptr);

	LLPumpIO::chain_t chain;
    chain.push_back(LLIOPipe::ptr_t(server));
    pump.addChain(chain, NEVER_CHAIN_EXPIRY_SECS);

	return factory->getRootNode();
}

// static
void LLIOHTTPServer::setTimingCallback(timing_callback_t callback,
									   void* data)
{
	sTimingCallback = callback;
	sTimingCallbackData = data;
}<|MERGE_RESOLUTION|>--- conflicted
+++ resolved
@@ -33,11 +33,8 @@
 #include "llapr.h"
 #include "llbuffer.h"
 #include "llbufferstream.h"
-<<<<<<< HEAD
 #include "llhttpconstants.h"
-=======
 #include "llfasttimer.h"
->>>>>>> d0ef02c2
 #include "llhttpnode.h"
 #include "lliopipe.h"
 #include "lliosocket.h"
@@ -241,11 +238,7 @@
 		// Log all HTTP transactions.
 		// TODO: Add a way to log these to their own file instead of indra.log
 		// It is just too spammy to be in indra.log.
-<<<<<<< HEAD
-		lldebugs << verb << " " << context[CONTEXT_REQUEST][CONTEXT_PATH].asString()
-=======
-		LL_DEBUGS() << verb << " " << context[CONTEXT_REQUEST]["path"].asString()
->>>>>>> d0ef02c2
+		LL_DEBUGS() << verb << " " << context[CONTEXT_REQUEST][CONTEXT_PATH].asString()
 			<< " " << mStatusCode << " " <<  mStatusMessage << " " << delta
 			<< "s" << LL_ENDL;
 
@@ -375,11 +368,7 @@
 {
 	if(! mPipe)
 	{
-<<<<<<< HEAD
-		llwarns << "LLHTTPPipe::Response::extendedResult: NULL pipe" << llendl;
-=======
 		LL_WARNS() << "LLHTTPPipe::Response::status: NULL pipe" << LL_ENDL;
->>>>>>> d0ef02c2
 		return;
 	}
 
