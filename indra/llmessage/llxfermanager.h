/**
 * @file llxfermanager.h
 * @brief definition of LLXferManager class for a keeping track of
 * multiple xfers
 *
 * $LicenseInfo:firstyear=2001&license=viewerlgpl$
 * Second Life Viewer Source Code
 * Copyright (C) 2010, Linden Research, Inc.
 *
 * This library is free software; you can redistribute it and/or
 * modify it under the terms of the GNU Lesser General Public
 * License as published by the Free Software Foundation;
 * version 2.1 of the License only.
 *
 * This library is distributed in the hope that it will be useful,
 * but WITHOUT ANY WARRANTY; without even the implied warranty of
 * MERCHANTABILITY or FITNESS FOR A PARTICULAR PURPOSE.  See the GNU
 * Lesser General Public License for more details.
 *
 * You should have received a copy of the GNU Lesser General Public
 * License along with this library; if not, write to the Free Software
 * Foundation, Inc., 51 Franklin Street, Fifth Floor, Boston, MA  02110-1301  USA
 *
 * Linden Research, Inc., 945 Battery Street, San Francisco, CA  94111  USA
 * $/LicenseInfo$
 */

#ifndef LL_LLXFERMANAGER_H
#define LL_LLXFERMANAGER_H

/**
 * this manager keeps both a send list and a receive list; anything with a
 * LLXferManager can send and receive files via messages
 */

//Forward declaration to avoid circular dependencies
class LLXfer;

#include "llxfer.h"
#include "message.h"
#include "llassetstorage.h"
#include "lldir.h"
#include <deque>
#include "llthrottle.h"

class LLHostStatus
{
 public:
    LLHost mHost;
    S32    mNumActive;
    S32    mNumPending;

    LLHostStatus() {mNumActive = 0; mNumPending = 0;};
    virtual ~LLHostStatus(){};
};

// Class stores ack information, to be put on list so we can throttle xfer rate.
class LLXferAckInfo
{
public:
    LLXferAckInfo(U32 dummy = 0)
    {
        mID = 0;
        mPacketNum = -1;
    }

    U64 mID;
    S32 mPacketNum;
    LLHost mRemoteHost;
};

class LLXferManager
{
 protected:
    S32    mMaxOutgoingXfersPerCircuit;
    S32    mHardLimitOutgoingXfersPerCircuit;   // At this limit, kill off the connection
    S32    mMaxIncomingXfers;

<<<<<<< HEAD
	bool	mUseAckThrottling; // Use ack throttling to cap file xfer bandwidth
	std::deque<LLXferAckInfo> mXferAckQueue;
	LLThrottle mAckThrottle;
 public:

	// This enumeration is useful in the requestFile() to specify if
	// an xfer must happen asap.
	enum
	{
		LOW_PRIORITY = false,
		HIGH_PRIORITY = true,
	};
=======
    BOOL    mUseAckThrottling; // Use ack throttling to cap file xfer bandwidth
    std::deque<LLXferAckInfo> mXferAckQueue;
    LLThrottle mAckThrottle;
 public:

    // This enumeration is useful in the requestFile() to specify if
    // an xfer must happen asap.
    enum
    {
        LOW_PRIORITY = FALSE,
        HIGH_PRIORITY = TRUE,
    };
>>>>>>> e7eced3c

    // Linked FIFO list, add to the front and pull from back
    typedef std::deque<LLXfer *> xfer_list_t;
    xfer_list_t     mSendList;
    xfer_list_t     mReceiveList;

    typedef std::list<LLHostStatus*> status_list_t;
    status_list_t mOutgoingHosts;

 protected:
<<<<<<< HEAD
	// implementation methods
	virtual void startPendingDownloads();
	virtual void addToList(LLXfer* xferp, xfer_list_t & xfer_list, bool is_priority);
	std::multiset<std::string> mExpectedTransfers; // files that are authorized to transfer out
	std::multiset<std::string> mExpectedRequests;  // files that are authorized to be downloaded on top of
	std::multiset<std::string> mExpectedVFileTransfers; // files that are authorized to transfer out
	std::multiset<std::string> mExpectedVFileRequests;  // files that are authorized to be downloaded on top of
=======
    // implementation methods
    virtual void startPendingDownloads();
    virtual void addToList(LLXfer* xferp, xfer_list_t & xfer_list, BOOL is_priority);
    std::multiset<std::string> mExpectedTransfers; // files that are authorized to transfer out
    std::multiset<std::string> mExpectedRequests;  // files that are authorized to be downloaded on top of
    std::multiset<std::string> mExpectedVFileTransfers; // files that are authorized to transfer out
    std::multiset<std::string> mExpectedVFileRequests;  // files that are authorized to be downloaded on top of
>>>>>>> e7eced3c

 public:
    LLXferManager();
    virtual ~LLXferManager();

    virtual void init();
    virtual void cleanup();

<<<<<<< HEAD
	void setUseAckThrottling(const bool use);
	void setAckThrottleBPS(const F32 bps);
=======
    void setUseAckThrottling(const BOOL use);
    void setAckThrottleBPS(const F32 bps);
>>>>>>> e7eced3c

// list management routines
    virtual LLXfer *findXferByID(U64 id, xfer_list_t & xfer_list);
    virtual void removeXfer (LLXfer *delp, xfer_list_t & xfer_list);

    LLHostStatus * findHostStatus(const LLHost &host);
    virtual S32 numActiveXfers(const LLHost &host);
    virtual S32 numPendingXfers(const LLHost &host);

    virtual void changeNumActiveXfers(const LLHost &host, S32 delta);

    virtual void setMaxOutgoingXfersPerCircuit (S32 max_num);
    virtual void setHardLimitOutgoingXfersPerCircuit(S32 max_num);
    virtual void setMaxIncomingXfers(S32 max_num);
    virtual void updateHostStatus();
    virtual void printHostStatus();

// general utility routines
<<<<<<< HEAD
	virtual void registerCallbacks(LLMessageSystem *mesgsys);
	virtual U64 getNextID ();
	virtual S32 encodePacketNum(S32 packet_num, bool is_eof);
	virtual S32 decodePacketNum(S32 packet_num);
	virtual bool isLastPacket(S32 packet_num);

// file requesting routines
// .. to file
	virtual U64 requestFile(const std::string& local_filename,
							 const std::string& remote_filename,
							 ELLPath remote_path,
							 const LLHost& remote_host,
 							 bool delete_remote_on_completion,
							 void (*callback)(void**,S32,LLExtStat), void** user_data,
							 bool is_priority = false,
							 bool use_big_packets = false);
	/*
// .. to memory
	virtual void requestFile(const std::string& remote_filename, 
							 ELLPath remote_path,
							 const LLHost &remote_host,
 							 bool delete_remote_on_completion,
							 void (*callback)(void*, S32, void**, S32, LLExtStat),
							 void** user_data,
							 bool is_priority = false);
	*/
// vfile requesting
// .. to vfile
	virtual void requestVFile(const LLUUID &local_id, const LLUUID& remote_id,
							  LLAssetType::EType type,
							  const LLHost& remote_host,
							  void (*callback)(void**,S32,LLExtStat), void** user_data,
							  bool is_priority = false);
	/**
		When arbitrary files are requested to be transfered (by giving a dir of LL_PATH_NONE)
	   they must be "expected", but having something pre-authorize them. This pair of functions
	   maintains a pre-authorized list. The first function adds something to the list, the second
	   checks if is authorized, removing it if so.  In this way, a file is only authorized for
	   a single use.
	*/
	virtual void expectFileForTransfer(const std::string& filename);
	virtual bool validateFileForTransfer(const std::string& filename);
	/**
		Same idea, but for the viewer about to call InitiateDownload to track what it requested.
	*/
	virtual void expectFileForRequest(const std::string& filename);
	virtual bool validateFileForRequest(const std::string& filename);

	/**
	  	Same idea but for VFiles, kept separate to avoid namespace overlap
	*/
	/* Present in fireengine, not used by viewer
	virtual void expectVFileForTransfer(const std::string& filename);
	virtual bool validateVFileForTransfer(const std::string& filename);
	virtual void expectVFileForRequest(const std::string& filename);
	virtual bool validateVFileForRequest(const std::string& filename);
	*/

	virtual void processReceiveData (LLMessageSystem *mesgsys, void **user_data);
	virtual void sendConfirmPacket (LLMessageSystem *mesgsys, U64 id, S32 packetnum, const LLHost &remote_host);
=======
    virtual void registerCallbacks(LLMessageSystem *mesgsys);
    virtual U64 getNextID ();
    virtual S32 encodePacketNum(S32 packet_num, BOOL is_eof);
    virtual S32 decodePacketNum(S32 packet_num);
    virtual BOOL isLastPacket(S32 packet_num);

// file requesting routines
// .. to file
    virtual U64 requestFile(const std::string& local_filename,
                             const std::string& remote_filename,
                             ELLPath remote_path,
                             const LLHost& remote_host,
                             BOOL delete_remote_on_completion,
                             void (*callback)(void**,S32,LLExtStat), void** user_data,
                             BOOL is_priority = FALSE,
                             BOOL use_big_packets = FALSE);
    /*
// .. to memory
    virtual void requestFile(const std::string& remote_filename,
                             ELLPath remote_path,
                             const LLHost &remote_host,
                             BOOL delete_remote_on_completion,
                             void (*callback)(void*, S32, void**, S32, LLExtStat),
                             void** user_data,
                             BOOL is_priority = FALSE);
    */
// vfile requesting
// .. to vfile
    virtual void requestVFile(const LLUUID &local_id, const LLUUID& remote_id,
                              LLAssetType::EType type,
                              const LLHost& remote_host,
                              void (*callback)(void**,S32,LLExtStat), void** user_data,
                              BOOL is_priority = FALSE);
    /**
        When arbitrary files are requested to be transfered (by giving a dir of LL_PATH_NONE)
       they must be "expected", but having something pre-authorize them. This pair of functions
       maintains a pre-authorized list. The first function adds something to the list, the second
       checks if is authorized, removing it if so.  In this way, a file is only authorized for
       a single use.
    */
    virtual void expectFileForTransfer(const std::string& filename);
    virtual bool validateFileForTransfer(const std::string& filename);
    /**
        Same idea, but for the viewer about to call InitiateDownload to track what it requested.
    */
    virtual void expectFileForRequest(const std::string& filename);
    virtual bool validateFileForRequest(const std::string& filename);

    /**
        Same idea but for VFiles, kept separate to avoid namespace overlap
    */
    /* Present in fireengine, not used by viewer
    virtual void expectVFileForTransfer(const std::string& filename);
    virtual bool validateVFileForTransfer(const std::string& filename);
    virtual void expectVFileForRequest(const std::string& filename);
    virtual bool validateVFileForRequest(const std::string& filename);
    */

    virtual void processReceiveData (LLMessageSystem *mesgsys, void **user_data);
    virtual void sendConfirmPacket (LLMessageSystem *mesgsys, U64 id, S32 packetnum, const LLHost &remote_host);
>>>>>>> e7eced3c

// file sending routines
    virtual void processFileRequest (LLMessageSystem *mesgsys, void **user_data);
    virtual void processConfirmation (LLMessageSystem *mesgsys, void **user_data);
    virtual void retransmitUnackedPackets ();

// error handling
    void abortRequestById(U64 xfer_id, S32 result_code);
    virtual void processAbort (LLMessageSystem *mesgsys, void **user_data);

    virtual bool isHostFlooded(const LLHost & host);
};

extern LLXferManager*   gXferManager;

// initialization and garbage collection
void start_xfer_manager();
void cleanup_xfer_manager();

// message system callbacks
void process_confirm_packet (LLMessageSystem *mesgsys, void **user_data);
void process_request_xfer (LLMessageSystem *mesgsys, void **user_data);
void continue_file_receive(LLMessageSystem *mesgsys, void **user_data);
void process_abort_xfer (LLMessageSystem *mesgsys, void **user_data);
#endif


<|MERGE_RESOLUTION|>--- conflicted
+++ resolved
@@ -76,21 +76,7 @@
     S32    mHardLimitOutgoingXfersPerCircuit;   // At this limit, kill off the connection
     S32    mMaxIncomingXfers;
 
-<<<<<<< HEAD
-	bool	mUseAckThrottling; // Use ack throttling to cap file xfer bandwidth
-	std::deque<LLXferAckInfo> mXferAckQueue;
-	LLThrottle mAckThrottle;
- public:
-
-	// This enumeration is useful in the requestFile() to specify if
-	// an xfer must happen asap.
-	enum
-	{
-		LOW_PRIORITY = false,
-		HIGH_PRIORITY = true,
-	};
-=======
-    BOOL    mUseAckThrottling; // Use ack throttling to cap file xfer bandwidth
+    bool    mUseAckThrottling; // Use ack throttling to cap file xfer bandwidth
     std::deque<LLXferAckInfo> mXferAckQueue;
     LLThrottle mAckThrottle;
  public:
@@ -99,10 +85,9 @@
     // an xfer must happen asap.
     enum
     {
-        LOW_PRIORITY = FALSE,
-        HIGH_PRIORITY = TRUE,
+        LOW_PRIORITY = false,
+        HIGH_PRIORITY = true,
     };
->>>>>>> e7eced3c
 
     // Linked FIFO list, add to the front and pull from back
     typedef std::deque<LLXfer *> xfer_list_t;
@@ -113,23 +98,13 @@
     status_list_t mOutgoingHosts;
 
  protected:
-<<<<<<< HEAD
-	// implementation methods
-	virtual void startPendingDownloads();
-	virtual void addToList(LLXfer* xferp, xfer_list_t & xfer_list, bool is_priority);
-	std::multiset<std::string> mExpectedTransfers; // files that are authorized to transfer out
-	std::multiset<std::string> mExpectedRequests;  // files that are authorized to be downloaded on top of
-	std::multiset<std::string> mExpectedVFileTransfers; // files that are authorized to transfer out
-	std::multiset<std::string> mExpectedVFileRequests;  // files that are authorized to be downloaded on top of
-=======
     // implementation methods
     virtual void startPendingDownloads();
-    virtual void addToList(LLXfer* xferp, xfer_list_t & xfer_list, BOOL is_priority);
+    virtual void addToList(LLXfer* xferp, xfer_list_t & xfer_list, bool is_priority);
     std::multiset<std::string> mExpectedTransfers; // files that are authorized to transfer out
     std::multiset<std::string> mExpectedRequests;  // files that are authorized to be downloaded on top of
     std::multiset<std::string> mExpectedVFileTransfers; // files that are authorized to transfer out
     std::multiset<std::string> mExpectedVFileRequests;  // files that are authorized to be downloaded on top of
->>>>>>> e7eced3c
 
  public:
     LLXferManager();
@@ -138,13 +113,8 @@
     virtual void init();
     virtual void cleanup();
 
-<<<<<<< HEAD
-	void setUseAckThrottling(const bool use);
-	void setAckThrottleBPS(const F32 bps);
-=======
-    void setUseAckThrottling(const BOOL use);
+    void setUseAckThrottling(const bool use);
     void setAckThrottleBPS(const F32 bps);
->>>>>>> e7eced3c
 
 // list management routines
     virtual LLXfer *findXferByID(U64 id, xfer_list_t & xfer_list);
@@ -163,73 +133,11 @@
     virtual void printHostStatus();
 
 // general utility routines
-<<<<<<< HEAD
-	virtual void registerCallbacks(LLMessageSystem *mesgsys);
-	virtual U64 getNextID ();
-	virtual S32 encodePacketNum(S32 packet_num, bool is_eof);
-	virtual S32 decodePacketNum(S32 packet_num);
-	virtual bool isLastPacket(S32 packet_num);
-
-// file requesting routines
-// .. to file
-	virtual U64 requestFile(const std::string& local_filename,
-							 const std::string& remote_filename,
-							 ELLPath remote_path,
-							 const LLHost& remote_host,
- 							 bool delete_remote_on_completion,
-							 void (*callback)(void**,S32,LLExtStat), void** user_data,
-							 bool is_priority = false,
-							 bool use_big_packets = false);
-	/*
-// .. to memory
-	virtual void requestFile(const std::string& remote_filename, 
-							 ELLPath remote_path,
-							 const LLHost &remote_host,
- 							 bool delete_remote_on_completion,
-							 void (*callback)(void*, S32, void**, S32, LLExtStat),
-							 void** user_data,
-							 bool is_priority = false);
-	*/
-// vfile requesting
-// .. to vfile
-	virtual void requestVFile(const LLUUID &local_id, const LLUUID& remote_id,
-							  LLAssetType::EType type,
-							  const LLHost& remote_host,
-							  void (*callback)(void**,S32,LLExtStat), void** user_data,
-							  bool is_priority = false);
-	/**
-		When arbitrary files are requested to be transfered (by giving a dir of LL_PATH_NONE)
-	   they must be "expected", but having something pre-authorize them. This pair of functions
-	   maintains a pre-authorized list. The first function adds something to the list, the second
-	   checks if is authorized, removing it if so.  In this way, a file is only authorized for
-	   a single use.
-	*/
-	virtual void expectFileForTransfer(const std::string& filename);
-	virtual bool validateFileForTransfer(const std::string& filename);
-	/**
-		Same idea, but for the viewer about to call InitiateDownload to track what it requested.
-	*/
-	virtual void expectFileForRequest(const std::string& filename);
-	virtual bool validateFileForRequest(const std::string& filename);
-
-	/**
-	  	Same idea but for VFiles, kept separate to avoid namespace overlap
-	*/
-	/* Present in fireengine, not used by viewer
-	virtual void expectVFileForTransfer(const std::string& filename);
-	virtual bool validateVFileForTransfer(const std::string& filename);
-	virtual void expectVFileForRequest(const std::string& filename);
-	virtual bool validateVFileForRequest(const std::string& filename);
-	*/
-
-	virtual void processReceiveData (LLMessageSystem *mesgsys, void **user_data);
-	virtual void sendConfirmPacket (LLMessageSystem *mesgsys, U64 id, S32 packetnum, const LLHost &remote_host);
-=======
     virtual void registerCallbacks(LLMessageSystem *mesgsys);
     virtual U64 getNextID ();
-    virtual S32 encodePacketNum(S32 packet_num, BOOL is_eof);
+    virtual S32 encodePacketNum(S32 packet_num, bool is_eof);
     virtual S32 decodePacketNum(S32 packet_num);
-    virtual BOOL isLastPacket(S32 packet_num);
+    virtual bool isLastPacket(S32 packet_num);
 
 // file requesting routines
 // .. to file
@@ -237,19 +145,19 @@
                              const std::string& remote_filename,
                              ELLPath remote_path,
                              const LLHost& remote_host,
-                             BOOL delete_remote_on_completion,
+                             bool delete_remote_on_completion,
                              void (*callback)(void**,S32,LLExtStat), void** user_data,
-                             BOOL is_priority = FALSE,
-                             BOOL use_big_packets = FALSE);
+                             bool is_priority = false,
+                             bool use_big_packets = false);
     /*
 // .. to memory
     virtual void requestFile(const std::string& remote_filename,
                              ELLPath remote_path,
                              const LLHost &remote_host,
-                             BOOL delete_remote_on_completion,
+                             bool delete_remote_on_completion,
                              void (*callback)(void*, S32, void**, S32, LLExtStat),
                              void** user_data,
-                             BOOL is_priority = FALSE);
+                             bool is_priority = false);
     */
 // vfile requesting
 // .. to vfile
@@ -257,7 +165,7 @@
                               LLAssetType::EType type,
                               const LLHost& remote_host,
                               void (*callback)(void**,S32,LLExtStat), void** user_data,
-                              BOOL is_priority = FALSE);
+                              bool is_priority = false);
     /**
         When arbitrary files are requested to be transfered (by giving a dir of LL_PATH_NONE)
        they must be "expected", but having something pre-authorize them. This pair of functions
@@ -285,7 +193,6 @@
 
     virtual void processReceiveData (LLMessageSystem *mesgsys, void **user_data);
     virtual void sendConfirmPacket (LLMessageSystem *mesgsys, U64 id, S32 packetnum, const LLHost &remote_host);
->>>>>>> e7eced3c
 
 // file sending routines
     virtual void processFileRequest (LLMessageSystem *mesgsys, void **user_data);
