/**
 * @file io.cpp
 * @author Phoenix
 * @date 2005-10-02
 * @brief Tests for io classes and helpers
 *
 * $LicenseInfo:firstyear=2005&license=viewerlgpl$
 * Second Life Viewer Source Code
 * Copyright (C) 2010, Linden Research, Inc.
 *
 * This library is free software; you can redistribute it and/or
 * modify it under the terms of the GNU Lesser General Public
 * License as published by the Free Software Foundation;
 * version 2.1 of the License only.
 *
 * This library is distributed in the hope that it will be useful,
 * but WITHOUT ANY WARRANTY; without even the implied warranty of
 * MERCHANTABILITY or FITNESS FOR A PARTICULAR PURPOSE.  See the GNU
 * Lesser General Public License for more details.
 *
 * You should have received a copy of the GNU Lesser General Public
 * License along with this library; if not, write to the Free Software
 * Foundation, Inc., 51 Franklin Street, Fifth Floor, Boston, MA  02110-1301  USA
 *
 * Linden Research, Inc., 945 Battery Street, San Francisco, CA  94111  USA
 * $/LicenseInfo$
 */

#include "linden_common.h"
#include "lltut.h"

#include <iterator>

#include "apr_pools.h"

#include "llbuffer.h"
#include "llbufferstream.h"
#include "lliosocket.h"
#include "llioutil.h"
#include "llmemorystream.h"
#include "llpipeutil.h"
#include "llpumpio.h"
#include "llsd.h"
#include "llsdserialize.h"
#include "llcommon.h"
#include "lluuid.h"
#include "llinstantmessage.h"
#include "stringize.h"

namespace tut
{
    struct heap_buffer_data
    {
        heap_buffer_data() : mBuffer(NULL) {}
        ~heap_buffer_data() { if(mBuffer) delete mBuffer; }
        LLHeapBuffer* mBuffer;
    };
    typedef test_group<heap_buffer_data> heap_buffer_test;
    typedef heap_buffer_test::object heap_buffer_object;
    tut::heap_buffer_test thb("heap_buffer");

    template<> template<>
    void heap_buffer_object::test<1>()
    {
        const S32 BUF_SIZE = 100;
        mBuffer = new LLHeapBuffer(BUF_SIZE);
        ensure_equals("empty buffer capacity", mBuffer->capacity(), BUF_SIZE);
        const S32 SEGMENT_SIZE = 50;
        LLSegment segment;
        mBuffer->createSegment(0, SEGMENT_SIZE, segment);
        ensure_equals("used buffer capacity", mBuffer->capacity(), BUF_SIZE);
    }

    template<> template<>
    void heap_buffer_object::test<2>()
    {
        const S32 BUF_SIZE = 10;
        mBuffer = new LLHeapBuffer(BUF_SIZE);
        LLSegment segment;
        mBuffer->createSegment(0, BUF_SIZE, segment);
        ensure("segment is in buffer", mBuffer->containsSegment(segment));
        ensure_equals("buffer consumed", mBuffer->bytesLeft(), 0);
        bool  created;
        created = mBuffer->createSegment(0, 0, segment);
        ensure("Create zero size segment fails", !created);
        created = mBuffer->createSegment(0, BUF_SIZE, segment);
        ensure("Create segment fails", !created);
    }

    template<> template<>
    void heap_buffer_object::test<3>()
    {
        const S32 BUF_SIZE = 10;
        mBuffer = new LLHeapBuffer(BUF_SIZE);
        LLSegment segment;
        mBuffer->createSegment(0, BUF_SIZE, segment);
        ensure("segment is in buffer", mBuffer->containsSegment(segment));
        ensure_equals("buffer consumed", mBuffer->bytesLeft(), 0);
        bool reclaimed = mBuffer->reclaimSegment(segment);
        ensure("buffer reclaimed.", reclaimed);
        ensure_equals("buffer available", mBuffer->bytesLeft(), BUF_SIZE);
        bool  created;
        created = mBuffer->createSegment(0, 0, segment);
        ensure("Create zero size segment fails", !created);
        created = mBuffer->createSegment(0, BUF_SIZE, segment);
        ensure("Create another segment succeeds", created);
    }

    template<> template<>
    void heap_buffer_object::test<4>()
    {
        const S32 BUF_SIZE = 10;
        const S32 SEGMENT_SIZE = 4;
        mBuffer = new LLHeapBuffer(BUF_SIZE);
        LLSegment seg1;
        mBuffer->createSegment(0, SEGMENT_SIZE, seg1);
        ensure("segment is in buffer", mBuffer->containsSegment(seg1));
        LLSegment seg2;
        mBuffer->createSegment(0, SEGMENT_SIZE, seg2);
        ensure("segment is in buffer", mBuffer->containsSegment(seg2));
        LLSegment seg3;
        mBuffer->createSegment(0, SEGMENT_SIZE, seg3);
        ensure("segment is in buffer", mBuffer->containsSegment(seg3));
        ensure_equals("segment is truncated", seg3.size(), 2);
        LLSegment seg4;
        bool created;
        created = mBuffer->createSegment(0, SEGMENT_SIZE, seg4);
        ensure("Create segment fails", !created);
        bool reclaimed;
        reclaimed = mBuffer->reclaimSegment(seg1);
        ensure("buffer reclaim succeed.", reclaimed);
        ensure_equals("no buffer available", mBuffer->bytesLeft(), 0);
        reclaimed = mBuffer->reclaimSegment(seg2);
        ensure("buffer reclaim succeed.", reclaimed);
        ensure_equals("buffer reclaimed", mBuffer->bytesLeft(), 0);
        reclaimed = mBuffer->reclaimSegment(seg3);
        ensure("buffer reclaim succeed.", reclaimed);
        ensure_equals("buffer reclaimed", mBuffer->bytesLeft(), BUF_SIZE);
        created = mBuffer->createSegment(0, SEGMENT_SIZE, seg1);
        ensure("segment is in buffer", mBuffer->containsSegment(seg1));
        ensure("Create segment succeds", created);
    }
}

namespace tut
{
    struct buffer_data
    {
        LLBufferArray mBuffer;
    };
    typedef test_group<buffer_data> buffer_test;
    typedef buffer_test::object buffer_object;
    tut::buffer_test tba("buffer_array");

    template<> template<>
    void buffer_object::test<1>()
    {
        const char HELLO_WORLD[] = "hello world";
        const S32 str_len = static_cast<S32>(strlen(HELLO_WORLD));
        LLChannelDescriptors ch = mBuffer.nextChannel();
        mBuffer.append(ch.in(), (U8*)HELLO_WORLD, str_len);
        S32 count = mBuffer.countAfter(ch.in(), NULL);
        ensure_equals("total append size", count, str_len);
        LLBufferArray::segment_iterator_t it = mBuffer.beginSegment();
        U8* first = (*it).data();
        count = mBuffer.countAfter(ch.in(), first);
        ensure_equals("offset append size", count, str_len - 1);
    }

    template<> template<>
    void buffer_object::test<2>()
    {
        const char HELLO_WORLD[] = "hello world";
        const S32 str_len = static_cast<S32>(strlen(HELLO_WORLD));        /* Flawfinder: ignore */
        LLChannelDescriptors ch = mBuffer.nextChannel();
        mBuffer.append(ch.in(), (U8*)HELLO_WORLD, str_len);
        mBuffer.append(ch.in(), (U8*)HELLO_WORLD, str_len);
        S32 count = mBuffer.countAfter(ch.in(), NULL);
        ensure_equals("total append size", count, 2 * str_len);
        LLBufferArray::segment_iterator_t it = mBuffer.beginSegment();
        U8* first = (*it).data();
        count = mBuffer.countAfter(ch.in(), first);
        ensure_equals("offset append size", count, (2 * str_len) - 1);
    }

    template<> template<>
    void buffer_object::test<3>()
    {
        const char ONE[] = "one";
        const char TWO[] = "two";
        std::string expected(ONE);
        expected.append(TWO);
        LLChannelDescriptors ch = mBuffer.nextChannel();
        mBuffer.append(ch.in(), (U8*)ONE, 3);
        mBuffer.append(ch.in(), (U8*)TWO, 3);
        char buffer[255];   /* Flawfinder: ignore */
        S32 len = 6;
        mBuffer.readAfter(ch.in(), NULL, (U8*)buffer, len);
        ensure_equals(len, 6);
        buffer[len] = '\0';
        std::string actual(buffer);
        ensure_equals("read", actual, expected);
    }

    template<> template<>
    void buffer_object::test<4>()
    {
        const char ONE[] = "one";
        const char TWO[] = "two";
        std::string expected(ONE);
        expected.append(TWO);
        LLChannelDescriptors ch = mBuffer.nextChannel();
        mBuffer.append(ch.in(), (U8*)TWO, 3);
        mBuffer.prepend(ch.in(), (U8*)ONE, 3);
        char buffer[255];   /* Flawfinder: ignore */
        S32 len = 6;
        mBuffer.readAfter(ch.in(), NULL, (U8*)buffer, len);
        ensure_equals(len, 6);
        buffer[len] = '\0';
        std::string actual(buffer);
        ensure_equals("read", actual, expected);
    }

    template<> template<>
    void buffer_object::test<5>()
    {
        const char ONE[] = "one";
        const char TWO[] = "two";
        std::string expected("netwo");
        LLChannelDescriptors ch = mBuffer.nextChannel();
        mBuffer.append(ch.in(), (U8*)TWO, 3);
        mBuffer.prepend(ch.in(), (U8*)ONE, 3);
        char buffer[255];   /* Flawfinder: ignore */
        S32 len = 5;
        LLBufferArray::segment_iterator_t it = mBuffer.beginSegment();
        U8* addr = (*it).data();
        mBuffer.readAfter(ch.in(), addr, (U8*)buffer, len);
        ensure_equals(len, 5);
        buffer[len] = '\0';
        std::string actual(buffer);
        ensure_equals("read", actual, expected);
    }

    template<> template<>
    void buffer_object::test<6>()
    {
        std::string request("The early bird catches the worm.");
        std::string response("If you're a worm, sleep late.");
        std::ostringstream expected;
        expected << "ContentLength: " << response.length() << "\r\n\r\n"
                 << response;
        LLChannelDescriptors ch = mBuffer.nextChannel();
        mBuffer.append(ch.in(), (U8*)request.c_str(), static_cast<S32>(request.length()));
        mBuffer.append(ch.out(), (U8*)response.c_str(), static_cast<S32>(response.length()));
        S32 count = mBuffer.countAfter(ch.out(), NULL);
        std::ostringstream header;
        header << "ContentLength: " << count << "\r\n\r\n";
        std::string head(header.str());
        mBuffer.prepend(ch.out(), (U8*)head.c_str(), static_cast<S32>(head.length()));
        char buffer[1024];  /* Flawfinder: ignore */
        S32 len = static_cast<S32>(response.size() + head.length());
        ensure_equals("same length", len, (S32)expected.str().length());
        mBuffer.readAfter(ch.out(), NULL, (U8*)buffer, len);
        buffer[len] = '\0';
        std::string actual(buffer);
        ensure_equals("threaded writes", actual, expected.str());
    }

    template<> template<>
    void buffer_object::test<7>()
    {
        const S32 LINE_COUNT = 3;
        std::string lines[LINE_COUNT] =
            {
                std::string("GET /index.htm HTTP/1.0\r\n"),
                std::string("User-Agent: Wget/1.9.1\r\n"),
                std::string("Host: localhost:8008\r\n")
            };
        std::string text;
        S32 i;
        for(i = 0; i < LINE_COUNT; ++i)
        {
            text.append(lines[i]);
        }
        LLChannelDescriptors ch = mBuffer.nextChannel();
        mBuffer.append(ch.in(), (U8*)text.c_str(), static_cast<S32>(text.length()));
        const S32 BUFFER_LEN = 1024;
        char buf[BUFFER_LEN];
        S32 len;
        U8* last = NULL;
        std::string last_line;
        for(i = 0; i < LINE_COUNT; ++i)
        {
            len = BUFFER_LEN;
            last = mBuffer.readAfter(ch.in(), last, (U8*)buf, len);
            char* newline = strchr((char*)buf, '\n');
            S32 offset = -((len - 1) - (newline - buf));
            ++newline;
            *newline = '\0';
            last_line.assign(buf);
            std::ostringstream message;
            message << "line reads in line["     << i << "]";
            ensure_equals(message.str().c_str(), last_line, lines[i]);
            last = mBuffer.seek(ch.in(), last, offset);
        }
    }

    template<> template<>
    void buffer_object::test<8>()
    {
        LLChannelDescriptors ch = mBuffer.nextChannel();
        mBuffer.append(ch.in(), (U8*)"1", 1);
        LLBufferArray buffer;
        buffer.append(ch.in(), (U8*)"2", 1);
        mBuffer.takeContents(buffer);
        mBuffer.append(ch.in(), (U8*)"3", 1);
        S32 count = mBuffer.countAfter(ch.in(), NULL);
        ensure_equals("buffer size", count, 3);
        U8* temp = new U8[count];
        mBuffer.readAfter(ch.in(), NULL, temp, count);
        ensure("buffer content", (0 == memcmp(temp, (void*)"123", 3)));
        delete[] temp;
    }

    template<> template<>
    void buffer_object::test<9>()
    {
        LLChannelDescriptors ch = mBuffer.nextChannel();
        mBuffer.append(ch.in(), (U8*)"1", 1);
        S32 capacity = mBuffer.capacity();
        ensure("has capacity", capacity > 0);
        U8* temp = new U8[capacity - 1];
        mBuffer.append(ch.in(), temp, capacity - 1);
        capacity = mBuffer.capacity();
        ensure("has capacity when full", capacity > 0);
        S32 used = mBuffer.countAfter(ch.in(), NULL);
        ensure_equals("used equals capacity", used, capacity);

        LLBufferArray::segment_iterator_t iter = mBuffer.beginSegment();
        while(iter != mBuffer.endSegment())
        {
            mBuffer.eraseSegment(iter++);
        }

        used = mBuffer.countAfter(ch.in(), NULL);
        ensure_equals("used is zero", used, 0);
        S32 capacity2 = mBuffer.capacity();
        ensure_equals("capacity the same after erase", capacity2, capacity);
        mBuffer.append(ch.in(), temp, capacity - 1);
        capacity2 = mBuffer.capacity();
        ensure_equals("capacity the same after append", capacity2, capacity);

        delete[] temp;
    }

#if 0
    template<> template<>
    void buffer_object::test<9>()
    {
        char buffer[1024];  /* Flawfinder: ignore */
        S32 size = sprintf(buffer,
                        "%d|%d|%s|%s|%s|%s|%s|%x|%x|%x|%x|%x|%s|%s|%d|%d|%x",
                        7,
                        7,
                        "Hang Glider INFO",
                        "18e84d1e-04a4-4c0d-8cb6-6c73477f0a9a",
                        "0e346d8b-4433-4d66-a6b0-fd37083abc4c",
                        "0e346d8b-4433-4d66-a6b0-fd37083abc4c",
                        "00000000-0000-0000-0000-000000000000",
                        0x7fffffff,
                        0x7fffffff,
                        0,
                        0,
                        0x7fffffff,
                        "69e0d357-2e7c-8990-a2bc-7f61c868e5a3",
                        "2004-06-04 16:09:17 note card",
                        0,
                        10,
                        0) + 1;

        //const char* expected = "7|7|Hang Glider INFO|18e84d1e-04a4-4c0d-8cb6-6c73477f0a9a|0e346d8b-4433-4d66-a6b0-fd37083abc4c|0e346d8b-4433-4d66-a6b0-fd37083abc4c|00000000-0000-0000-0000-000000000000|7fffffff|7fffffff|0|0|7fffffff|69e0d357-2e7c-8990-a2bc-7f61c868e5a3|2004-06-04 16:09:17 note card|0|10|0\0";

        LLSD* bin_bucket = LLIMInfo::buildSDfrombuffer((U8*)buffer,size);

        char post_buffer[1024];
        U32 post_size;
        LLIMInfo::getBinaryBucket(bin_bucket,(U8*)post_buffer,post_size);
        ensure_equals("Buffer sizes",size,(S32)post_size);
        ensure("Buffer content",!strcmp(buffer,post_buffer));
    }
#endif

    /*
    template<> template<>
    void buffer_object::test<>()
    {
    }
    */
}

namespace tut
{
    struct buffer_and_stream_data
    {
        LLBufferArray mBuffer;
    };
    typedef test_group<buffer_and_stream_data> bas_test;
    typedef bas_test::object bas_object;
    tut::bas_test tbs("buffer_stream");

    template<> template<>
    void bas_object::test<1>()
    {
        const char HELLO_WORLD[] = "hello world";
        const S32 str_len = static_cast<S32>(strlen(HELLO_WORLD));    /* Flawfinder: ignore */
        LLChannelDescriptors ch = mBuffer.nextChannel();
        LLBufferStream str(ch, &mBuffer);
        mBuffer.append(ch.in(), (U8*)HELLO_WORLD, str_len);
        std::string hello;
        std::string world;
        str >> hello >> world;
        ensure_equals("first word", hello, std::string("hello"));
        ensure_equals("second word", world, std::string("world"));
    }

    template<> template<>
    void bas_object::test<2>()
    {
        std::string part1("Eat my shor");
        std::string part2("ts ho");
        std::string part3("mer");
        std::string ignore("ignore me");
        LLChannelDescriptors ch = mBuffer.nextChannel();
        LLBufferStream str(ch, &mBuffer);
        mBuffer.append(ch.in(), (U8*)part1.c_str(), static_cast<S32>(part1.length()));
        mBuffer.append(ch.in(), (U8*)part2.c_str(), static_cast<S32>(part2.length()));
        mBuffer.append(ch.out(), (U8*)ignore.c_str(), static_cast<S32>(ignore.length()));
        mBuffer.append(ch.in(), (U8*)part3.c_str(), static_cast<S32>(part3.length()));
        std::string eat;
        std::string my;
        std::string shorts;
        std::string homer;
        str >> eat >> my >> shorts >> homer;
        ensure_equals("word1", eat, std::string("Eat"));
        ensure_equals("word2", my, std::string("my"));
        ensure_equals("word3", shorts, std::string("shorts"));
        ensure_equals("word4", homer, std::string("homer"));
    }

    template<> template<>
    void bas_object::test<3>()
    {
        std::string part1("junk in ");
        std::string part2("the trunk");
        const S32 CHANNEL = 0;
        mBuffer.append(CHANNEL, (U8*)part1.c_str(), static_cast<S32>(part1.length()));
        mBuffer.append(CHANNEL, (U8*)part2.c_str(), static_cast<S32>(part2.length()));
        U8* last = 0;
        const S32 BUF_LEN = 128;
        char buf[BUF_LEN];
        S32 len = 11;
        last = mBuffer.readAfter(CHANNEL, last, (U8*)buf, len);
        buf[len] = '\0';
        std::string actual(buf);
        ensure_equals("first read", actual, std::string("junk in the"));
        last = mBuffer.seek(CHANNEL, last, -6);
        len = 12;
        last = mBuffer.readAfter(CHANNEL, last, (U8*)buf, len);
        buf[len] = '\0';
        actual.assign(buf);
        ensure_equals("seek and read", actual, std::string("in the trunk"));
    }

    template<> template<>
    void bas_object::test<4>()
    {
        std::string phrase("zippity do da!");
        const S32 CHANNEL = 0;
        mBuffer.append(CHANNEL, (U8*)phrase.c_str(), static_cast<S32>(phrase.length()));
        const S32 BUF_LEN = 128;
        char buf[BUF_LEN];
        S32 len = 7;
        U8* last = mBuffer.readAfter(CHANNEL, NULL, (U8*)buf, len);
        mBuffer.splitAfter(last);
        LLBufferArray::segment_iterator_t it = mBuffer.beginSegment();
        LLBufferArray::segment_iterator_t end = mBuffer.endSegment();
        std::string first((char*)((*it).data()), (*it).size());
        ensure_equals("first part", first, std::string("zippity"));
        ++it;
        std::string second((char*)((*it).data()), (*it).size());
        ensure_equals("second part",    second, std::string(" do da!"));
        ++it;
        ensure("iterators equal",    (it == end));
    }

    template<> template<>
    void bas_object::test<5>()
    {
        LLChannelDescriptors ch = mBuffer.nextChannel();
        LLBufferStream str(ch, &mBuffer);
        std::string h1("hello");
        std::string h2(", how are you doing?");
        std::string expected(h1);
        expected.append(h2);
        str << h1 << h2;
        str.flush();
        const S32 BUF_LEN = 128;
        char buf[BUF_LEN];
        S32 actual_len = BUF_LEN;
        S32 expected_len = static_cast<S32>(h1.size() + h2.size());
        (void) mBuffer.readAfter(ch.out(), NULL, (U8*)buf, actual_len);
        ensure_equals("streamed size", actual_len, expected_len);
        buf[actual_len] = '\0';
        std::string actual(buf);
        ensure_equals("streamed to buf", actual, expected);
    }

    template<> template<>
    void bas_object::test<6>()
    {
        LLChannelDescriptors ch = mBuffer.nextChannel();
        LLBufferStream bstr(ch, &mBuffer);
        std::ostringstream ostr;
        std::vector<LLUUID> ids;
        LLUUID id;
        for(int i = 0; i < 5; ++i)
        {
            id.generate();
            ids.push_back(id);
        }
        bstr << "SELECT concat(u.username, ' ', l.name) "
             << "FROM user u, user_last_name l "
             << "WHERE u.last_name_id = l.last_name_id"
             << " AND u.agent_id IN ('";
        ostr << "SELECT concat(u.username, ' ', l.name) "
             << "FROM user u, user_last_name l "
             << "WHERE u.last_name_id = l.last_name_id"
             << " AND u.agent_id IN ('";
        std::copy(
            ids.begin(),
            ids.end(),
            std::ostream_iterator<LLUUID>(bstr, "','"));
        std::copy(
            ids.begin(),
            ids.end(),
            std::ostream_iterator<LLUUID>(ostr, "','"));
        bstr.seekp(-2, std::ios::cur);
        ostr.seekp(-2, std::ios::cur);
        bstr << ") ";
        ostr << ") ";
        bstr.flush();
        const S32 BUF_LEN = 512;
        char buf[BUF_LEN];      /* Flawfinder: ignore */
        S32 actual_len = BUF_LEN;
        (void) mBuffer.readAfter(ch.out(), NULL, (U8*)buf, actual_len);
        buf[actual_len] = '\0';
        std::string actual(buf);
        std::string expected(ostr.str());
        ensure_equals("size of string in seek",actual.size(),expected.size());
        ensure_equals("seek in ostream", actual, expected);
    }

    template<> template<>
    void bas_object::test<7>()
    {
        LLChannelDescriptors ch = mBuffer.nextChannel();
        LLBufferStream bstr(ch, &mBuffer);
        bstr << "1";
        bstr.flush();
        S32 count = mBuffer.countAfter(ch.out(), NULL);
        ensure_equals("buffer size 1", count, 1);
        LLBufferArray buffer;
        buffer.append(ch.out(), (U8*)"2", 1);
        mBuffer.takeContents(buffer);
        count = mBuffer.countAfter(ch.out(), NULL);
        ensure_equals("buffer size 2", count, 2);
        bstr << "3";
        bstr.flush();
        count = mBuffer.countAfter(ch.out(), NULL);
        ensure_equals("buffer size 3", count, 3);
        U8* temp = new U8[count];
        mBuffer.readAfter(ch.out(), NULL, temp, count);
        ensure("buffer content", (0 == memcmp(temp, (void*)"123", 3)));
        delete[] temp;
    }

    template<> template<>
    void bas_object::test<8>()
    {
        LLChannelDescriptors ch = mBuffer.nextChannel();
        LLBufferStream ostr(ch, &mBuffer);
        typedef std::vector<U8> buf_t;
        typedef std::vector<buf_t> actual_t;
        actual_t actual;
        buf_t source;
        bool need_comma = false;
        ostr << "[";
        S32 total_size = 1;
        for(S32 i = 2000; i < 2003; ++i)
        {
            if(need_comma)
            {
                ostr << ",";
                ++total_size;
            }
            need_comma = true;
            srand(69 + i);  /* Flawfinder: ignore */
            S32 size = rand() % 1000 + 1000;
            std::generate_n(
                std::back_insert_iterator<buf_t>(source),
                size,
                rand);
            actual.push_back(source);
            ostr << "b(" << size << ")\"";
            total_size += 8;
            ostr.write((const char*)(&source[0]), size);
            total_size += size;
            source.clear();
            ostr << "\"";
            ++total_size;
        }
        ostr << "]";
        ++total_size;
        ostr.flush();

        // now that we have a bunch of data on a stream, parse it all.
        ch = mBuffer.nextChannel();
        S32 count = mBuffer.countAfter(ch.in(), NULL);
        ensure_equals("size of buffer", count, total_size);
        LLBufferStream istr(ch, &mBuffer);
        LLSD data;
        count = LLSDSerialize::fromNotation(data, istr, total_size);
        ensure("sd parsed", data.isDefined());

        for(S32 j = 0; j < 3; ++j)
        {
            std::ostringstream name;
            LLSD child(data[j]);
            name << "found buffer " << j;
            ensure(name.str(), child.isDefined());
            source = child.asBinary();
            name.str("");
            name << "buffer " << j << " size";
            ensure_equals(name.str().c_str(), source.size(), actual[j].size());
            name.str("");
            name << "buffer " << j << " contents";
            ensure(
                name.str(),
                (0 == memcmp(&source[0], &actual[j][0], source.size())));
        }
    }

    template<> template<>
    void bas_object::test<9>()
    {
        LLChannelDescriptors ch = mBuffer.nextChannel();
        LLBufferStream ostr(ch, &mBuffer);
        typedef std::vector<U8> buf_t;
        buf_t source;
        bool need_comma = false;
        ostr << "{";
        S32 total_size = 1;
        for(S32 i = 1000; i < 3000; ++i)
        {
            if(need_comma)
            {
                ostr << ",";
                ++total_size;
            }
            need_comma = true;
            ostr << "'" << i << "':";
            total_size += 7;
            srand(69 + i);      /* Flawfinder: ignore */
            S32 size = rand() % 1000 + 1000;
            std::generate_n(
                std::back_insert_iterator<buf_t>(source),
                size,
                rand);
            ostr << "b(" << size << ")\"";
            total_size += 8;
            ostr.write((const char*)(&source[0]), size);
            total_size += size;
            source.clear();
            ostr << "\"";
            ++total_size;
        }
        ostr << "}";
        ++total_size;
        ostr.flush();

        // now that we have a bunch of data on a stream, parse it all.
        ch = mBuffer.nextChannel();
        S32 count = mBuffer.countAfter(ch.in(), NULL);
        ensure_equals("size of buffer", count, total_size);
        LLBufferStream istr(ch, &mBuffer);
        LLSD data;
        count = LLSDSerialize::fromNotation(data, istr, total_size);
        ensure("sd parsed", data.isDefined());
    }

    template<> template<>
    void bas_object::test<10>()
    {
//#if LL_WINDOWS && _MSC_VER >= 1400
//        skip_fail("Fails on VS2005 due to broken LLSDSerialize::fromNotation() parser.");
//#endif
        const char LOGIN_STREAM[] = "{'method':'login', 'parameter': [ {"
                                        "'uri': 'sl-am:kellys.region.siva.lindenlab.com/location?start=url&px=128&py=128&pz=128&lx=0&ly=0&lz=0'}, "
                                        "{'version': i1}, {'texture_data': [ '61d724fb-ad79-f637-2186-5cf457560daa', '6e38b9be-b7cc-e77a-8aec-029a42b0b416', "
                                        "'a9073524-e89b-2924-ca6e-a81944109a1a', '658f18b5-5f1e-e593-f5d5-36c3abc7249a', '0cc799f4-8c99-6b91-bd75-b179b12429e2', "
                                        "'59fd9b64-8300-a425-aad8-2ffcbe9a49d2', '59fd9b64-8300-a425-aad8-2ffcbe9a49d2', '5748decc-f629-461c-9a36-a35a221fe21f', "
                                        "'b8fc9be2-26a6-6b47-690b-0e902e983484', 'a13ca0fe-3802-dc97-e79a-70d12171c724', 'dd9643cf-fd5d-0376-ed4a-b1cc646a97d5', "
                                        "'4ad13ae9-a112-af09-210a-cf9353a7a9e7', 'c228d1cf-4b5d-4ba8-84f4-899a0796aa97', 'c228d1cf-4b5d-4ba8-84f4-899a0796aa97', "
                                        "'c228d1cf-4b5d-4ba8-84f4-899a0796aa97', 'c228d1cf-4b5d-4ba8-84f4-899a0796aa97', 'c228d1cf-4b5d-4ba8-84f4-899a0796aa97', "
                                        "'5748decc-f629-461c-9a36-a35a221fe21f', 'c228d1cf-4b5d-4ba8-84f4-899a0796aa97', 'c228d1cf-4b5d-4ba8-84f4-899a0796aa97'],"
                                        "'session_id': '324cfa9f-fe5d-4d1c-a317-35f20a86a4d1','position': [ i128, i128, i128],'last_name': 'Linden','group_title': '-> !BLING! <-','group_name': 'test!','agent_access': 'M',"
                                        "'attachment_data': [ {'asset_id': 'aaede2b1-9955-09d4-5c93-2b557c778cf3','attachment_point': i6,'item_id': 'f3694abc-5122-db33-73d9-e0f4288dc2bf'}],"
                                        "'buddy_ids': [ '101358d5-469d-4b24-9b85-4dc3c05e635d', '1b00fec7-6265-4875-acac-80d9cfe9295c', '203ad6df-b522-491d-ba48-4e24eb57aeff', "
                                        "'22d4dcdb-aebb-47fa-b925-a871cc75ee48','27da3df5-1339-4463-80aa-40504ee3b3e5', '299d1720-b61f-4268-8c29-9614aa2d44c2', "
                                        "'2b048a24-2737-4994-9fa5-becc8e466253', '2cd5dc14-a853-49a4-be3c-a5a7178e37bc', '3de548e1-57be-cfea-2b78-83ae3ad95998', "
                                        "'3dee98e4-a6a3-4543-91c3-bbd528447ba7', '3e2d81a3-6263-6ffe-ad5c-8ce04bee07e9', '40e70b98-fed7-47f3-9700-1bce93f9350b', "
                                        "'50a9b68e-b5aa-4d35-9137-3cfebda0a15c', '54295571-9357-43ff-ae74-a83b5138160f', '6191e2d7-5f96-4856-bdab-af0f79f47ae4', "
                                        "'63e577d8-cd34-4235-a0a3-de0500133364', '79cfb666-4fd0-4af7-95df-fb7d96b4e24d', '8121c2f3-4a88-4c33-9899-8fc1273f47ee', "
                                        "'909da964-ef23-4f2a-ba13-f2a8cfd454b6','a2e76fcd-9360-4f6d-a924-000000000001', 'aaa6d664-527e-4d83-9cbb-7ef79ccc7cc8', "
                                        "'b79bfb6c-23be-49eb-b35b-30ff2f501b37', 'ba0d9c79-148c-4a79-8e3c-0665eebe2427', 'bc9bda98-57cd-498f-b993-4ff1ac9dec93', "
                                        "'c62d16f6-81cb-419d-9cac-e46dc394084d', 'd48f8fa7-2512-4fe5-80c8-c0a923412e07', 'd77e3e24-7e6c-4c3f-96d0-a1746337f8fb', "
                                        "'da615c63-a84b-4592-a3d6-a90dd3e92e6e', 'df47190a-7eb7-4aff-985f-2d1d3ad6c6e9', 'e3380196-72cd-499c-a2ba-caa180bd5fe4', "
                                        "'e937863f-f134-4207-803b-d6e686651d6c', 'efcdf98b-5269-45ef-ac7a-0671f09ea9d9'],"
                                        "'circuit_code': i124,'group_id': '8615c885-9cf0-bf0a-6e40-0c11462aa652','limited_to_estate': i1,'look_at': [ i0, i0, i0],"
                                        "'agent_id': '0e346d8b-4433-4d66-a6b0-fd37083abc4c','first_name': 'Kelly','start': 'url'}]}";
        LLChannelDescriptors ch = mBuffer.nextChannel();
        mBuffer.append(ch.out(), (U8*)LOGIN_STREAM, static_cast<S32>(strlen(LOGIN_STREAM)));      /* Flawfinder: ignore */
        ch = mBuffer.nextChannel();
        LLBufferStream istr(ch, &mBuffer);
        LLSD data;
        S32 count = LLSDSerialize::fromNotation(
            data,
            istr,
            mBuffer.count(ch.in()));
        ensure("parsed something", (count > 0));
        ensure("sd parsed", data.isDefined());
        ensure_equals("sd type", data.type(), LLSD::TypeMap);
        ensure("has method", data.has("method"));
        ensure("has parameter", data.has("parameter"));
        LLSD parameter = data["parameter"];
        ensure_equals("parameter is array", parameter.type(), LLSD::TypeArray);
        LLSD agent_params = parameter[2];
        std::string s_value;
        s_value = agent_params["last_name"].asString();
        ensure_equals("last name", s_value, std::string("Linden"));
        s_value = agent_params["first_name"].asString();
        ensure_equals("first name", s_value, std::string("Kelly"));
        s_value = agent_params["agent_access"].asString();
        ensure_equals("agent access", s_value, std::string("M"));
        s_value = agent_params["group_name"].asString();
        ensure_equals("group name", s_value, std::string("test!"));
        s_value = agent_params["group_title"].asString();
        ensure_equals("group title", s_value, std::string("-> !BLING! <-"));

        LLUUID agent_id("0e346d8b-4433-4d66-a6b0-fd37083abc4c");
        LLUUID id = agent_params["agent_id"];
        ensure_equals("agent id", id, agent_id);
        LLUUID session_id("324cfa9f-fe5d-4d1c-a317-35f20a86a4d1");
        id = agent_params["session_id"];
        ensure_equals("session id", id, session_id);
        LLUUID group_id ("8615c885-9cf0-bf0a-6e40-0c11462aa652");
        id = agent_params["group_id"];
        ensure_equals("group id", id, group_id);

        S32 i_val = agent_params["limited_to_estate"];
        ensure_equals("limited to estate", i_val, 1);
        i_val = agent_params["circuit_code"];
        ensure_equals("circuit code", i_val, 124);
    }


    template<> template<>
    void bas_object::test<11>()
    {
        std::string val = "{!'foo'@:#'bar'}";
        std::istringstream istr;
        istr.str(val);
        LLSD sd;
        S32 count = LLSDSerialize::fromNotation(sd, istr, val.size());
        ensure_equals("parser error return value", count, -1);
        ensure("data undefined", sd.isUndefined());
    }

    template<> template<>
    void bas_object::test<12>()
    {
//#if LL_WINDOWS && _MSC_VER >= 1400
//        skip_fail("Fails on VS2005 due to broken LLSDSerialize::fromNotation() parser.");
//#endif
        std::string val = "{!'foo':[i1,'hi',{@'bar'#:[$i2%,^'baz'&]*}+]=}";
        std::istringstream istr;
        istr.str(val);
        LLSD sd;
        S32 count = LLSDSerialize::fromNotation(sd, istr, val.size());
        ensure_equals("parser error return value", count, -1);
        ensure("data undefined", sd.isUndefined());
    }

/*
    template<> template<>
    void bas_object::test<13>()
    {
    }
    template<> template<>
    void bas_object::test<14>()
    {
    }
    template<> template<>
    void bas_object::test<15>()
    {
    }
*/
}


namespace tut
{
    class PumpAndChainTestData
    {
    protected:
        apr_pool_t* mPool;
        LLPumpIO* mPump;
        LLPumpIO::chain_t mChain;

    public:
        PumpAndChainTestData()
        {
            apr_pool_create(&mPool, NULL);
            mPump = new LLPumpIO(mPool);
        }

        ~PumpAndChainTestData()
        {
            mChain.clear();
            delete mPump;
            apr_pool_destroy(mPool);
        }
    };
    typedef test_group<PumpAndChainTestData>    PumpAndChainTestGroup;
    typedef PumpAndChainTestGroup::object       PumpAndChainTestObject;
    PumpAndChainTestGroup pumpAndChainTestGroup("pump_and_chain");

    template<> template<>
    void PumpAndChainTestObject::test<1>()
    {
        LLPipeStringExtractor* extractor = new LLPipeStringExtractor();

        mChain.push_back(LLIOPipe::ptr_t(new LLIOFlush));
        mChain.push_back(LLIOPipe::ptr_t(extractor));

        LLTimer timer;
        timer.setTimerExpirySec(100.0f);

        mPump->addChain(mChain, DEFAULT_CHAIN_EXPIRY_SECS);
        while(!extractor->done() && !timer.hasExpired())
        {
            mPump->pump();
            mPump->callback();
        }

        ensure("reading string finished", extractor->done());
        ensure_equals("string was empty", extractor->string(), "");
    }
}

/*
namespace tut
{
    struct double_construct
    {
    public:
        double_construct()
        {
            LL_INFOS() << "constructed" << LL_ENDL;
        }
        ~double_construct()
        {
            LL_INFOS() << "destroyed" << LL_ENDL;
        }
    };
    typedef test_group<double_construct> double_construct_test_group;
    typedef double_construct_test_group::object dc_test_object;
    double_construct_test_group dctest("double construct");
    template<> template<>
    void dc_test_object::test<1>()
    {
        ensure("test 1", true);
    }
}
*/

namespace tut
{
    /**
     * @brief we want to test the pipes & pumps under bad conditions.
     */
    struct pipe_and_pump_fitness
    {
    public:
        enum
        {
            SERVER_LISTEN_PORT = 13050
        };

        pipe_and_pump_fitness()
        {
            LLFrameTimer::updateFrameTime();
            apr_pool_create(&mPool, NULL);
            mPump = new LLPumpIO(mPool);
            mSocket = LLSocket::create(
                mPool,
                LLSocket::STREAM_TCP,
                SERVER_LISTEN_PORT,
                "127.0.0.1");
        }

        ~pipe_and_pump_fitness()
        {
            mSocket.reset();
            delete mPump;
            apr_pool_destroy(mPool);
        }

    protected:
        apr_pool_t* mPool;
        LLPumpIO* mPump;
        LLSocket::ptr_t mSocket;
    };
    typedef test_group<pipe_and_pump_fitness> fitness_test_group;
    typedef fitness_test_group::object fitness_test_object;
    fitness_test_group fitness("pipe and pump fitness");

    template<> template<>
    void fitness_test_object::test<1>()
    {
        LL_DEBUGS() << "fitness_test_object::test<1>()" << LL_ENDL;

        // Set up the server
        //LL_DEBUGS() << "fitness_test_object::test<1> - setting up server."
        //   << LL_ENDL;
        LLPumpIO::chain_t chain;
        typedef LLCloneIOFactory<LLPipeStringInjector> emitter_t;
        emitter_t* emitter = new emitter_t(
            new LLPipeStringInjector("suckers never play me"));
        std::shared_ptr<LLChainIOFactory> factory(emitter);
        LLIOServerSocket* server = new LLIOServerSocket(
            mPool,
            mSocket,
            factory);
        server->setResponseTimeout(SHORT_CHAIN_EXPIRY_SECS);
        chain.push_back(LLIOPipe::ptr_t(server));
        mPump->addChain(chain, NEVER_CHAIN_EXPIRY_SECS);

        // We need to tickle the pump a little to set up the listen()
        //LL_DEBUGS() << "fitness_test_object::test<1> - initializing server."
        //   << LL_ENDL;
        pump_loop(mPump, 0.1f);

        // Set up the client
        //LL_DEBUGS() << "fitness_test_object::test<1> - connecting client."
        //   << LL_ENDL;
        LLSocket::ptr_t client = LLSocket::create(mPool, LLSocket::STREAM_TCP);
        LLHost server_host("127.0.0.1", SERVER_LISTEN_PORT);
        bool connected = client->blockingConnect(server_host);
        ensure("Connected to server", connected);
        LL_DEBUGS() << "connected" << LL_ENDL;

        // We have connected, since the socket reader does not block,
        // the first call to read data will return EAGAIN, so we need
        // to write something.
        chain.clear();
        chain.push_back(LLIOPipe::ptr_t(new LLPipeStringInjector("hi")));
        chain.push_back(LLIOPipe::ptr_t(new LLIOSocketWriter(client)));
        chain.push_back(LLIOPipe::ptr_t(new LLIONull));
        mPump->addChain(chain, 1.0f);

        // Now, the server should immediately send the data, but we'll
        // never read it. pump for a bit
        F32 elapsed = pump_loop(mPump, 2.0f);
        ensure("Did not take too long", (elapsed < 3.0f));
    }

    template<> template<>
    void fitness_test_object::test<2>()
    {
        LL_DEBUGS() << "fitness_test_object::test<2>()" << LL_ENDL;

        // Set up the server
        LLPumpIO::chain_t chain;
        typedef LLCloneIOFactory<LLIOFuzz> emitter_t;
        emitter_t* emitter = new emitter_t(new LLIOFuzz(1000000));
        std::shared_ptr<LLChainIOFactory> factory(emitter);
        LLIOServerSocket* server = new LLIOServerSocket(
            mPool,
            mSocket,
            factory);
        server->setResponseTimeout(SHORT_CHAIN_EXPIRY_SECS);
        chain.push_back(LLIOPipe::ptr_t(server));
        mPump->addChain(chain, NEVER_CHAIN_EXPIRY_SECS);

        // We need to tickle the pump a little to set up the listen()
        pump_loop(mPump, 0.1f);

        // Set up the client
        LLSocket::ptr_t client = LLSocket::create(mPool, LLSocket::STREAM_TCP);
        LLHost server_host("127.0.0.1", SERVER_LISTEN_PORT);
        bool connected = client->blockingConnect(server_host);
        ensure("Connected to server", connected);
        LL_DEBUGS() << "connected" << LL_ENDL;

        // We have connected, since the socket reader does not block,
        // the first call to read data will return EAGAIN, so we need
        // to write something.
        chain.clear();
        chain.push_back(LLIOPipe::ptr_t(new LLPipeStringInjector("hi")));
        chain.push_back(LLIOPipe::ptr_t(new LLIOSocketWriter(client)));
        chain.push_back(LLIOPipe::ptr_t(new LLIONull));
        mPump->addChain(chain, SHORT_CHAIN_EXPIRY_SECS / 2.0f);

        // Now, the server should immediately send the data, but we'll
        // never read it. pump for a bit
        F32 elapsed = pump_loop(mPump, SHORT_CHAIN_EXPIRY_SECS * 2.0f);
        ensure("Did not take too long", (elapsed < 3.0f));
    }

    template<> template<>
    void fitness_test_object::test<3>()
    {
        LL_DEBUGS() << "fitness_test_object::test<3>()" << LL_ENDL;

        // Set up the server
        LLPumpIO::chain_t chain;
        typedef LLCloneIOFactory<LLIOFuzz> emitter_t;
        emitter_t* emitter = new emitter_t(new LLIOFuzz(1000000));
        std::shared_ptr<LLChainIOFactory> factory(emitter);
        LLIOServerSocket* server = new LLIOServerSocket(
            mPool,
            mSocket,
            factory);
        server->setResponseTimeout(SHORT_CHAIN_EXPIRY_SECS);
        chain.push_back(LLIOPipe::ptr_t(server));
        mPump->addChain(chain, NEVER_CHAIN_EXPIRY_SECS);

        // We need to tickle the pump a little to set up the listen()
        pump_loop(mPump, 0.1f);

        // Set up the client
        LLSocket::ptr_t client = LLSocket::create(mPool, LLSocket::STREAM_TCP);
        LLHost server_host("127.0.0.1", SERVER_LISTEN_PORT);
        bool connected = client->blockingConnect(server_host);
        ensure("Connected to server", connected);
        LL_DEBUGS() << "connected" << LL_ENDL;

        // We have connected, since the socket reader does not block,
        // the first call to read data will return EAGAIN, so we need
        // to write something.
        chain.clear();
        chain.push_back(LLIOPipe::ptr_t(new LLPipeStringInjector("hi")));
        chain.push_back(LLIOPipe::ptr_t(new LLIOSocketWriter(client)));
        chain.push_back(LLIOPipe::ptr_t(new LLIONull));
        mPump->addChain(chain, SHORT_CHAIN_EXPIRY_SECS * 2.0f);

        // Now, the server should immediately send the data, but we'll
        // never read it. pump for a bit
        F32 elapsed = pump_loop(mPump, SHORT_CHAIN_EXPIRY_SECS * 2.0f + 1.0f);
        ensure("Did not take too long", (elapsed < 4.0f));
    }

    template<> template<>
    void fitness_test_object::test<4>()
    {
        LL_DEBUGS() << "fitness_test_object::test<4>()" << LL_ENDL;

        // Set up the server
        LLPumpIO::chain_t chain;
        typedef LLCloneIOFactory<LLIOFuzz> emitter_t;
        emitter_t* emitter = new emitter_t(new LLIOFuzz(1000000));
        std::shared_ptr<LLChainIOFactory> factory(emitter);
        LLIOServerSocket* server = new LLIOServerSocket(
            mPool,
            mSocket,
            factory);
        server->setResponseTimeout(SHORT_CHAIN_EXPIRY_SECS + 1.80f);
        chain.push_back(LLIOPipe::ptr_t(server));
        mPump->addChain(chain, NEVER_CHAIN_EXPIRY_SECS);

        // We need to tickle the pump a little to set up the listen()
        pump_loop(mPump, 0.1f);

        // Set up the client
        LLSocket::ptr_t client = LLSocket::create(mPool, LLSocket::STREAM_TCP);
        LLHost server_host("127.0.0.1", SERVER_LISTEN_PORT);
        bool connected = client->blockingConnect(server_host);
        ensure("Connected to server", connected);
        LL_DEBUGS() << "connected" << LL_ENDL;

        // We have connected, since the socket reader does not block,
        // the first call to read data will return EAGAIN, so we need
        // to write something.
        chain.clear();
        chain.push_back(LLIOPipe::ptr_t(new LLPipeStringInjector("hi")));
        chain.push_back(LLIOPipe::ptr_t(new LLIOSocketWriter(client)));
        chain.push_back(LLIOPipe::ptr_t(new LLIONull));
        mPump->addChain(chain, NEVER_CHAIN_EXPIRY_SECS);

        // Now, the server should immediately send the data, but we'll
        // never read it. pump for a bit
        F32 elapsed = pump_loop(mPump, SHORT_CHAIN_EXPIRY_SECS + 3.0f);
        ensure("Did not take too long", (elapsed < DEFAULT_CHAIN_EXPIRY_SECS));
    }

    template<> template<>
    void fitness_test_object::test<5>()
    {
        skip("Test is strongly timing dependent, "
             "and on slow CI machines it fails way too often.");
        const int retries = 100;
        // Set up the server
        LLPumpIO::chain_t chain;
        typedef LLCloneIOFactory<LLIOSleeper> sleeper_t;
        sleeper_t* sleeper = new sleeper_t(new LLIOSleeper);
        std::shared_ptr<LLChainIOFactory> factory(sleeper);
        LLIOServerSocket* server = new LLIOServerSocket(
            mPool,
            mSocket,
            factory);
        server->setResponseTimeout(1.0);
        chain.push_back(LLIOPipe::ptr_t(server));
        mPump->addChain(chain, NEVER_CHAIN_EXPIRY_SECS);
        // We need to tickle the pump a little to set up the listen()
<<<<<<< HEAD
        for (int retry = 0; mPump->runningChains() < 1 && retry < retries; ++retry)
        {
            pump_loop(mPump, 0.1f);
        }
        U32 count = mPump->runningChains();
        ensure_equals("server chain 1 onboard", count, 1);
=======
        pump_loop(mPump, 0.1f);
        auto count = mPump->runningChains();
        ensure_equals("server chain onboard", count, 1);
>>>>>>> 35efadf7
        LL_DEBUGS() << "** Server is up." << LL_ENDL;

        // Set up the client
        LLSocket::ptr_t client = LLSocket::create(mPool, LLSocket::STREAM_TCP);
        LLHost server_host("127.0.0.1", SERVER_LISTEN_PORT);
        bool connected = client->blockingConnect(server_host);
        ensure("Connected to server", connected);
        LL_DEBUGS() << "connected" << LL_ENDL;
        for (int retry = 0; mPump->runningChains() < 2 && retry < retries; ++retry)
        {
            pump_loop(mPump,0.1f);
        }
        count = mPump->runningChains();
        ensure_equals("server chain 2 onboard", count, 2);
        LL_DEBUGS() << "** Client is connected." << LL_ENDL;

        // We have connected, since the socket reader does not block,
        // the first call to read data will return EAGAIN, so we need
        // to write something.
        chain.clear();
        chain.push_back(LLIOPipe::ptr_t(new LLPipeStringInjector("hi")));
        chain.push_back(LLIOPipe::ptr_t(new LLIOSocketWriter(client)));
        chain.push_back(LLIOPipe::ptr_t(new LLIONull));
        mPump->addChain(chain, 0.2f);
        chain.clear();

        // pump for a bit and make sure all 3 chains are running
        for (int retry = 0; mPump->runningChains() < 3 && retry < retries; ++retry)
        {
            pump_loop(mPump, 0.1f);
        }
        count = mPump->runningChains();
        ensure_equals("client chain onboard", count, 3);
        LL_DEBUGS() << "** request should have been sent." << LL_ENDL;

        // pump for long enough the the client socket closes, and the
        // server socket should not be closed yet.
        for (int retry = 0; mPump->runningChains() == 3 && retry < retries; ++retry)
        {
            pump_loop(mPump, 0.1f);
        }
        // We used to test for count == 2 here, but on a slow test machine it
        // can happen that not just one but two chains close before we reach
        // this point.
        count = mPump->runningChains();
        ensure(stringize("client chain timed out: count ", count), count < 3);
        LL_DEBUGS() << "** client chain should be closed." << LL_ENDL;

        // At this point, the socket should be closed by the timeout
        for (int retry = 0; mPump->runningChains() > 1 && retry < retries; ++retry)
        {
            pump_loop(mPump, 0.1f);
        }
        count = mPump->runningChains();
        ensure_equals("accepted socked close", count, 1);
        LL_DEBUGS() << "** Sleeper should have timed out.." << LL_ENDL;
    }
}

/*
'asset_data':b(12100)"{'task_id':ucc706f2d-0b68-68f8-11a4-f1043ff35ca0}\n{\n\tname\tObject|\n\tpermissions 0\n\t{\n\t\tbase_mask\t7fffffff\n\t\towner_mask\t7fffffff\n\t\tgroup_mask\t00000000\n\t\teveryone_mask\t00000000\n\t\tnext_owner_mask\t7fffffff\n\t\tcreator_id\t13fd9595-a47b-4d64-a5fb-6da645f038e0\n\t\towner_id\t3c115e51-04f4-523c-9fa6-98aff1034730\n\t\tlast_owner_id\t3c115e51-04f4-523c-9fa6-98aff1034730\n\t\tgroup_id\t00000000-0000-0000-0000-000000000000\n\t}\n\tlocal_id\t217444921\n\ttotal_crc\t323\n\ttype\t2\n\ttask_valid\t2\n\ttravel_access\t13\n\tdisplayopts\t2\n\tdisplaytype\tv\n\tpos\t-0.368634403\t0.00781063363\t-0.569040775\n\toldpos\t150.117996\t25.8658009\t8.19664001\n\trotation\t-0.06293071806430816650390625\t-0.6995697021484375\t-0.7002241611480712890625\t0.1277817934751510620117188\n\tchildpos\t-0.00499999989\t-0.0359999985\t0.307999998\n\tchildrot\t-0.515492737293243408203125\t-0.46601200103759765625\t0.529055416584014892578125\t0.4870323240756988525390625\n\tscale\t0.074629\t0.289956\t0.01\n\tsit_offset\t0\t0\t0\n\tcamera_eye_offset\t0\t0\t0\n\tcamera_at_offset\t0\t0\t0\n\tsit_quat\t0\t0\t0\t1\n\tsit_hint\t0\n\tstate\t160\n\tmaterial\t3\n\tsoundid\t00000000-0000-0000-0000-000000000000\n\tsoundgain\t0\n\tsoundradius\t0\n\tsoundflags\t0\n\ttextcolor\t0 0 0 1\n\tselected\t0\n\tselector\t00000000-0000-0000-0000-000000000000\n\tusephysics\t0\n\trotate_x\t1\n\trotate_y\t1\n\trotate_z\t1\n\tphantom\t0\n\tremote_script_access_pin\t0\n\tvolume_detect\t0\n\tblock_grabs\t0\n\tdie_at_edge\t0\n\treturn_at_edge\t0\n\ttemporary\t0\n\tsandbox\t0\n\tsandboxhome\t0\t0\t0\n\tshape 0\n\t{\n\t\tpath 0\n\t\t{\n\t\t\tcurve\t16\n\t\t\tbegin\t0\n\t\t\tend\t1\n\t\t\tscale_x\t1\n\t\t\tscale_y\t1\n\t\t\tshear_x\t0\n\t\t\tshear_y\t0\n\t\t\ttwist\t0\n\t\t\ttwist_begin\t0\n\t\t\tradius_offset\t0\n\t\t\ttaper_x\t0\n\t\t\ttaper_y\t0\n\t\t\trevolutions\t1\n\t\t\tskew\t0\n\t\t}\n\t\tprofile 0\n\t\t{\n\t\t\tcurve\t1\n\t\t\tbegin\t0\n\t\t\tend\t1\n\t\t\thollow\t0\n\t\t}\n\t}\n\tfaces\t6\n\t{\n\t\timageid\tddde1ffc-678b-3cda-1748-513086bdf01b\n\t\tcolors\t0.937255 0.796078 0.494118 1\n\t\tscales\t1\n\t\tscalet\t1\n\t\toffsets\t0\n\t\toffsett\t0\n\t\timagerot\t0\n\t\tbump\t0\n\t\tfullbright\t0\n\t\tmedia_flags\t0\n\t}\n\t{\n\t\timageid\tf54a0c32-3cd1-d49a-5b4f-7b792bebc204\n\t\tcolors\t0.937255 0.796078 0.494118 1\n\t\tscales\t1\n\t\tscalet\t1\n\t\toffsets\t0\n\t\toffsett\t0\n\t\timagerot\t0\n\t\tbump\t0\n\t\tfullbright\t0\n\t\tmedia_flags\t0\n\t}\n\t{\n\t\timageid\tf54a0c32-3cd1-d49a-5b4f-7b792bebc204\n\t\tcolors\t0.937255 0.796078 0.494118 1\n\t\tscales\t1\n\t\tscalet\t1\n\t\toffsets\t0\n\t\toffsett\t0\n\t\timagerot\t0\n\t\tbump\t0\n\t\tfullbright\t0\n\t\tmedia_flags\t0\n\t}\n\t{\n\t\timageid\tf54a0c32-3cd1-d49a-5b4f-7b792bebc204\n\t\tcolors\t0.937255 0.796078 0.494118 1\n\t\tscales\t1\n\t\tscalet\t1\n\t\toffsets\t0\n\t\toffsett\t0\n\t\timagerot\t0\n\t\tbump\t0\n\t\tfullbright\t0\n\t\tmedia_flags\t0\n\t}\n\t{\n\t\timageid\tf54a0c32-3cd1-d49a-5b4f-7b792bebc204\n\t\tcolors\t0.937255 0.796078 0.494118 1\n\t\tscales\t1\n\t\tscalet\t1\n\t\toffsets\t0\n\t\toffsett\t0\n\t\timagerot\t0\n\t\tbump\t0\n\t\tfullbright\t0\n\t\tmedia_flags\t0\n\t}\n\t{\n\t\timageid\tddde1ffc-678b-3cda-1748-513086bdf01b\n\t\tcolors\t0.937255 0.796078 0.494118 1\n\t\tscales\t1\n\t\tscalet\t-1\n\t\toffsets\t0\n\t\toffsett\t0\n\t\timagerot\t0\n\t\tbump\t0\n\t\tfullbright\t0\n\t\tmedia_flags\t0\n\t}\n\tps_next_crc\t1\n\tgpw_bias\t1\n\tip\t0\n\tcomplete\tTRUE\n\tdelay\t50000\n\tnextstart\t0\n\tbirthtime\t1061088050622956\n\treztime\t1094866329019785\n\tparceltime\t1133568981980596\n\ttax_rate\t1.00084\n\tscratchpad\t0\n\t{\n\t\n\t}\n\tsale_info\t0\n\t{\n\t\tsale_type\tnot\n\t\tsale_price\t10\n\t}\n\tcorrect_family_id\t00000000-0000-0000-0000-000000000000\n\thas_rezzed\t0\n\tpre_link_base_mask\t7fffffff\n\tlinked \tchild\n\tdefault_pay_price\t-2\t1\t5\t10\t20\n}\n{'task_id':u61fa7364-e151-0597-774c-523312dae31b}\n{\n\tname\tObject|\n\tpermissions 0\n\t{\n\t\tbase_mask\t7fffffff\n\t\towner_mask\t7fffffff\n\t\tgroup_mask\t00000000\n\t\teveryone_mask\t00000000\n\t\tnext_owner_mask\t7fffffff\n\t\tcreator_id\t13fd9595-a47b-4d64-a5fb-6da645f038e0\n\t\towner_id\t3c115e51-04f4-523c-9fa6-98aff1034730\n\t\tlast_owner_id\t3c115e51-04f4-523c-9fa6-98aff1034730\n\t\tgroup_id\t00000000-0000-0000-0000-000000000000\n\t}\n\tlocal_id\t217444922\n\ttotal_crc\t324\n\ttype\t2\n\ttask_valid\t2\n\ttravel_access\t13\n\tdisplayopts\t2\n\tdisplaytype\tv\n\tpos\t-0.367110789\t0.00780026987\t-0.566269755\n\toldpos\t150.115005\t25.8479004\t8.18669987\n\trotation\t0.47332942485809326171875\t-0.380102097988128662109375\t-0.5734078884124755859375\t0.550168216228485107421875\n\tchildpos\t-0.00499999989\t-0.0370000005\t0.305000007\n\tchildrot\t-0.736649334430694580078125\t-0.03042060509324073791503906\t-0.02784589119255542755126953\t0.67501628398895263671875\n\tscale\t0.074629\t0.289956\t0.01\n\tsit_offset\t0\t0\t0\n\tcamera_eye_offset\t0\t0\t0\n\tcamera_at_offset\t0\t0\t0\n\tsit_quat\t0\t0\t0\t1\n\tsit_hint\t0\n\tstate\t160\n\tmaterial\t3\n\tsoundid\t00000000-0000-0000-0000-000000000000\n\tsoundgain\t0\n\tsoundradius\t0\n\tsoundflags\t0\n\ttextcolor\t0 0 0 1\n\tselected\t0\n\tselector\t00000000-0000-0000-0000-000000000000\n\tusephysics\t0\n\trotate_x\t1\n\trotate_y\t1\n\trotate_z\t1\n\tphantom\t0\n\tremote_script_access_pin\t0\n\tvolume_detect\t0\n\tblock_grabs\t0\n\tdie_at_edge\t0\n\treturn_at_edge\t0\n\ttemporary\t0\n\tsandbox\t0\n\tsandboxhome\t0\t0\t0\n\tshape 0\n\t{\n\t\tpath 0\n\t\t{\n\t\t\tcurve\t16\n\t\t\tbegin\t0\n\t\t\tend\t1\n\t\t\tscale_x\t1\n\t\t\tscale_y\t1\n\t\t\tshear_x\t0\n\t\t\tshear_y\t0\n\t\t\ttwist\t0\n\t\t\ttwist_begin\t0\n\t\t\tradius_offset\t0\n\t\t\ttaper_x\t0\n\t\t\ttaper_y\t0\n\t\t\trevolutions\t1\n\t\t\tskew\t0\n\t\t}\n\t\tprofile 0\n\t\t{\n\t\t\tcurve\t1\n\t\t\tbegin\t0\n\t\t\tend\t1\n\t\t\thollow\t0\n\t\t}\n\t}\n\tfaces\t6\n\t{\n\t\timageid\tddde1ffc-678b-3cda-1748-513086bdf01b\n\t\tcolors\t0.937255 0.796078 0.494118 1\n\t\tscales\t1\n\t\tscalet\t1\n\t\toffsets\t0\n\t\toffsett\t0\n\t\timagerot\t0\n\t\tbump\t0\n\t\tfullbright\t0\n\t\tmedia_flags\t0\n\t}\n\t{\n\t\timageid\tf54a0c32-3cd1-d49a-5b4f-7b792bebc204\n\t\tcolors\t0.937255 0.796078 0.494118 1\n\t\tscales\t1\n\t\tscalet\t1\n\t\toffsets\t0\n\t\toffsett\t0\n\t\timagerot\t0\n\t\tbump\t0\n\t\tfullbright\t0\n\t\tmedia_flags\t0\n\t}\n\t{\n\t\timageid\tf54a0c32-3cd1-d49a-5b4f-7b792bebc204\n\t\tcolors\t0.937255 0.796078 0.494118 1\n\t\tscales\t1\n\t\tscalet\t1\n\t\toffsets\t0\n\t\toffsett\t0\n\t\timagerot\t0\n\t\tbump\t0\n\t\tfullbright\t0\n\t\tmedia_flags\t0\n\t}\n\t{\n\t\timageid\tf54a0c32-3cd1-d49a-5b4f-7b792bebc204\n\t\tcolors\t0.937255 0.796078 0.494118 1\n\t\tscales\t1\n\t\tscalet\t1\n\t\toffsets\t0\n\t\toffsett\t0\n\t\timagerot\t0\n\t\tbump\t0\n\t\tfullbright\t0\n\t\tmedia_flags\t0\n\t}\n\t{\n\t\timageid\tf54a0c32-3cd1-d49a-5b4f-7b792bebc204\n\t\tcolors\t0.937255 0.796078 0.494118 1\n\t\tscales\t1\n\t\tscalet\t1\n\t\toffsets\t0\n\t\toffsett\t0\n\t\timagerot\t0\n\t\tbump\t0\n\t\tfullbright\t0\n\t\tmedia_flags\t0\n\t}\n\t{\n\t\timageid\tddde1ffc-678b-3cda-1748-513086bdf01b\n\t\tcolors\t0.937255 0.796078 0.494118 1\n\t\tscales\t1\n\t\tscalet\t-1\n\t\toffsets\t0\n\t\toffsett\t0\n\t\timagerot\t0\n\t\tbump\t0\n\t\tfullbright\t0\n\t\tmedia_flags\t0\n\t}\n\tps_next_crc\t1\n\tgpw_bias\t1\n\tip\t0\n\tcomplete\tTRUE\n\tdelay\t50000\n\tnextstart\t0\n\tbirthtime\t1061087839248891\n\treztime\t1094866329020800\n\tparceltime\t1133568981981983\n\ttax_rate\t1.00084\n\tscratchpad\t0\n\t{\n\t\n\t}\n\tsale_info\t0\n\t{\n\t\tsale_type\tnot\n\t\tsale_price\t10\n\t}\n\tcorrect_family_id\t00000000-0000-0000-0000-000000000000\n\thas_rezzed\t0\n\tpre_link_base_mask\t7fffffff\n\tlinked \tchild\n\tdefault_pay_price\t-2\t1\t5\t10\t20\n}\n{'task_id':ub8d68643-7dd8-57af-0d24-8790032aed0c}\n{\n\tname\tObject|\n\tpermissions 0\n\t{\n\t\tbase_mask\t7fffffff\n\t\towner_mask\t7fffffff\n\t\tgroup_mask\t00000000\n\t\teveryone_mask\t00000000\n\t\tnext_owner_mask\t7fffffff\n\t\tcreator_id\t13fd9595-a47b-4d64-a5fb-6da645f038e0\n\t\towner_id\t3c115e51-04f4-523c-9fa6-98aff1034730\n\t\tlast_owner_id\t3c115e51-04f4-523c-9fa6-98aff1034730\n\t\tgroup_id\t00000000-0000-0000-0000-000000000000\n\t}\n\tlocal_id\t217444923\n\ttotal_crc\t235\n\ttype\t2\n\ttask_valid\t2\n\ttravel_access\t13\n\tdisplayopts\t2\n\tdisplaytype\tv\n\tpos\t-0.120029509\t-0.00284469454\t-0.0302077383\n\toldpos\t150.710999\t25.8584995\t8.19172001\n\trotation\t0.145459949970245361328125\t-0.1646589934825897216796875\t0.659558117389678955078125\t-0.718826770782470703125\n\tchildpos\t0\t-0.182999998\t-0.26699999\n\tchildrot\t0.991444766521453857421875\t3.271923924330621957778931e-05\t-0.0002416197530692443251609802\t0.1305266767740249633789062\n\tscale\t0.0382982\t0.205957\t0.368276\n\tsit_offset\t0\t0\t0\n\tcamera_eye_offset\t0\t0\t0\n\tcamera_at_offset\t0\t0\t0\n\tsit_quat\t0\t0\t0\t1\n\tsit_hint\t0\n\tstate\t160\n\tmaterial\t3\n\tsoundid\t00000000-0000-0000-0000-000000000000\n\tsoundgain\t0\n\tsoundradius\t0\n\tsoundflags\t0\n\ttextcolor\t0 0 0 1\n\tselected\t0\n\tselector\t00000000-0000-0000-0000-000000000000\n\tusephysics\t0\n\trotate_x\t1\n\trotate_y\t1\n\trotate_z\t1\n\tphantom\t0\n\tremote_script_access_pin\t0\n\tvolume_detect\t0\n\tblock_grabs\t0\n\tdie_at_edge\t0\n\treturn_at_edge\t0\n\ttemporary\t0\n\tsandbox\t0\n\tsandboxhome\t0\t0\t0\n\tshape 0\n\t{\n\t\tpath 0\n\t\t{\n\t\t\tcurve\t32\n\t\t\tbegin\t0.3\n\t\t\tend\t0.65\n\t\t\tscale_x\t1\n\t\t\tscale_y\t0.05\n\t\t\tshear_x\t0\n\t\t\tshear_y\t0\n\t\t\ttwist\t0\n\t\t\ttwist_begin\t0\n\t\t\tradius_offset\t0\n\t\t\ttaper_x\t0\n\t\t\ttaper_y\t0\n\t\t\trevolutions\t1\n\t\t\tskew\t0\n\t\t}\n\t\tprofile 0\n\t\t{\n\t\t\tcurve\t0\n\t\t\tbegin\t0\n\t\t\tend\t1\n\t\t\thollow\t0\n\t\t}\n\t}\n\tfaces\t3\n\t{\n\t\timageid\te7150bed-3e3e-c698-eb15-d17b178148af\n\t\tcolors\t0.843137 0.156863 0.156863 1\n\t\tscales\t15\n\t\tscalet\t1\n\t\toffsets\t0\n\t\toffsett\t0\n\t\timagerot\t-1.57084\n\t\tbump\t0\n\t\tfullbright\t0\n\t\tmedia_flags\t0\n\t}\n\t{\n\t\timageid\te7150bed-3e3e-c698-eb15-d17b178148af\n\t\tcolors\t0.843137 0.156863 0.156863 1\n\t\tscales\t15\n\t\tscalet\t1\n\t\toffsets\t0\n\t\toffsett\t0\n\t\timagerot\t-1.57084\n\t\tbump\t0\n\t\tfullbright\t0\n\t\tmedia_flags\t0\n\t}\n\t{\n\t\timageid\te7150bed-3e3e-c698-eb15-d17b178148af\n\t\tcolors\t0.843137 0.156863 0.156863 1\n\t\tscales\t15\n\t\tscalet\t1\n\t\toffsets\t0\n\t\toffsett\t0\n\t\timagerot\t-1.57084\n\t\tbump\t0\n\t\tfullbright\t0\n\t\tmedia_flags\t0\n\t}\n\tps_next_crc\t1\n\tgpw_bias\t1\n\tip\t0\n\tcomplete\tTRUE\n\tdelay\t50000\n\tnextstart\t0\n\tbirthtime\t1061087534454174\n\treztime\t1094866329021741\n\tparceltime\t1133568981982889\n\ttax_rate\t1.00326\n\tscratchpad\t0\n\t{\n\t\n\t}\n\tsale_info\t0\n\t{\n\t\tsale_type\tnot\n\t\tsale_price\t10\n\t}\n\tcorrect_family_id\t00000000-0000-0000-0000-000000000000\n\thas_rezzed\t0\n\tpre_link_base_mask\t7fffffff\n\tlinked \tchild\n\tdefault_pay_price\t-2\t1\t5\t10\t20\n}\n{'task_id':ue4b19200-9d33-962f-c8c5-6f25be3a3fd0}\n{\n\tname\tApotheosis_Immolaine_tail|\n\tpermissions 0\n\t{\n\t\tbase_mask\t7fffffff\n\t\towner_mask\t7fffffff\n\t\tgroup_mask\t00000000\n\t\teveryone_mask\t00000000\n\t\tnext_owner_mask\t7fffffff\n\t\tcreator_id\t13fd9595-a47b-4d64-a5fb-6da645f038e0\n\t\towner_id\t3c115e51-04f4-523c-9fa6-98aff1034730\n\t\tlast_owner_id\t3c115e51-04f4-523c-9fa6-98aff1034730\n\t\tgroup_id\t00000000-0000-0000-0000-000000000000\n\t}\n\tlocal_id\t217444924\n\ttotal_crc\t675\n\ttype\t1\n\ttask_valid\t2\n\ttravel_access\t13\n\tdisplayopts\t2\n\tdisplaytype\tv\n\tpos\t-0.34780401\t-0.00968400016\t-0.260098994\n\toldpos\t0\t0\t0\n\trotation\t0.73164522647857666015625\t-0.67541944980621337890625\t-0.07733880728483200073242188\t0.05022468417882919311523438\n\tvelocity\t0\t0\t0\n\tangvel\t0\t0\t0\n\tscale\t0.0382982\t0.32228\t0.383834\n\tsit_offset\t0\t0\t0\n\tcamera_eye_offset\t0\t0\t0\n\tcamera_at_offset\t0\t0\t0\n\tsit_quat\t0\t0\t0\t1\n\tsit_hint\t0\n\tstate\t160\n\tmaterial\t3\n\tsoundid\t00000000-0000-0000-0000-000000000000\n\tsoundgain\t0\n\tsoundradius\t0\n\tsoundflags\t0\n\ttextcolor\t0 0 0 1\n\tselected\t0\n\tselector\t00000000-0000-0000-0000-000000000000\n\tusephysics\t0\n\trotate_x\t1\n\trotate_y\t1\n\trotate_z\t1\n\tphantom\t0\n\tremote_script_access_pin\t0\n\tvolume_detect\t0\n\tblock_grabs\t0\n\tdie_at_edge\t0\n\treturn_at_edge\t0\n\ttemporary\t0\n\tsandbox\t0\n\tsandboxhome\t0\t0\t0\n\tshape 0\n\t{\n\t\tpath 0\n\t\t{\n\t\t\tcurve\t32\n\t\t\tbegin\t0.3\n\t\t\tend\t0.65\n\t\t\tscale_x\t1\n\t\t\tscale_y\t0.05\n\t\t\tshear_x\t0\n\t\t\tshear_y\t0\n\t\t\ttwist\t0\n\t\t\ttwist_begin\t0\n\t\t\tradius_offset\t0\n\t\t\ttaper_x\t0\n\t\t\ttaper_y\t0\n\t\t\trevolutions\t1\n\t\t\tskew\t0\n\t\t}\n\t\tprofile 0\n\t\t{\n\t\t\tcurve\t0\n\t\t\tbegin\t0\n\t\t\tend\t1\n\t\t\thollow\t0\n\t\t}\n\t}\n\tfaces\t3\n\t{\n\t\timageid\te7150bed-3e3e-c698-eb15-d17b178148af\n\t\tcolors\t0.843137 0.156863 0.156863 1\n\t\tscales\t15\n\t\tscalet\t1\n\t\toffsets\t0\n\t\toffsett\t0\n\t\timagerot\t-1.57084\n\t\tbump\t0\n\t\tfullbright\t0\n\t\tmedia_flags\t0\n\t}\n\t{\n\t\timageid\te7150bed-3e3e-c698-eb15-d17b178148af\n\t\tcolors\t0.843137 0.156863 0.156863 1\n\t\tscales\t15\n\t\tscalet\t1\n\t\toffsets\t0\n\t\toffsett\t0\n\t\timagerot\t-1.57084\n\t\tbump\t0\n\t\tfullbright\t0\n\t\tmedia_flags\t0\n\t}\n\t{\n\t\timageid\te7150bed-3e3e-c698-eb15-d17b178148af\n\t\tcolors\t0.843137 0.156863 0.156863 1\n\t\tscales\t15\n\t\tscalet\t1\n\t\toffsets\t0\n\t\toffsett\t0\n\t\timagerot\t-1.57084\n\t\tbump\t0\n\t\tfullbright\t0\n\t\tmedia_flags\t0\n\t}\n\tps_next_crc\t1\n\tgpw_bias\t1\n\tip\t0\n\tcomplete\tTRUE\n\tdelay\t50000\n\tnextstart\t0\n\tbirthtime\t1061087463950186\n\treztime\t1094866329022555\n\tparceltime\t1133568981984359\n\tdescription\t(No Description)|\n\ttax_rate\t1.01736\n\tnamevalue\tAttachPt U32 RW S 10\n\tnamevalue\tAttachmentOrientation VEC3 RW DS -3.110088, -0.182018, 1.493795\n\tnamevalue\tAttachmentOffset VEC3 RW DS -0.347804, -0.009684, -0.260099\n\tnamevalue\tAttachItemID STRING RW SV 20f36c3a-b44b-9bc7-87f3-018bfdfc8cda\n\tscratchpad\t0\n\t{\n\t\n\t}\n\tsale_info\t0\n\t{\n\t\tsale_type\tnot\n\t\tsale_price\t10\n\t}\n\torig_asset_id\t8747acbc-d391-1e59-69f1-41d06830e6c0\n\torig_item_id\t20f36c3a-b44b-9bc7-87f3-018bfdfc8cda\n\tfrom_task_id\t3c115e51-04f4-523c-9fa6-98aff1034730\n\tcorrect_family_id\t00000000-0000-0000-0000-000000000000\n\thas_rezzed\t0\n\tpre_link_base_mask\t7fffffff\n\tlinked \tlinked\n\tdefault_pay_price\t-2\t1\t5\t10\t20\n}\n"
*/<|MERGE_RESOLUTION|>--- conflicted
+++ resolved
@@ -1133,18 +1133,12 @@
         chain.push_back(LLIOPipe::ptr_t(server));
         mPump->addChain(chain, NEVER_CHAIN_EXPIRY_SECS);
         // We need to tickle the pump a little to set up the listen()
-<<<<<<< HEAD
         for (int retry = 0; mPump->runningChains() < 1 && retry < retries; ++retry)
         {
             pump_loop(mPump, 0.1f);
         }
-        U32 count = mPump->runningChains();
+        auto count = mPump->runningChains();
         ensure_equals("server chain 1 onboard", count, 1);
-=======
-        pump_loop(mPump, 0.1f);
-        auto count = mPump->runningChains();
-        ensure_equals("server chain onboard", count, 1);
->>>>>>> 35efadf7
         LL_DEBUGS() << "** Server is up." << LL_ENDL;
 
         // Set up the client
