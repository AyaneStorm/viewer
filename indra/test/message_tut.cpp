--- conflicted
+++ resolved
@@ -1,163 +1,147 @@
-/**
- * @file lldatapacker_tut.cpp
- * @date 2007-04
- * @brief LLDataPacker test cases.
- *
- * $LicenseInfo:firstyear=2007&license=viewerlgpl$
- * Second Life Viewer Source Code
- * Copyright (C) 2010, Linden Research, Inc.
- *
- * This library is free software; you can redistribute it and/or
- * modify it under the terms of the GNU Lesser General Public
- * License as published by the Free Software Foundation;
- * version 2.1 of the License only.
- *
- * This library is distributed in the hope that it will be useful,
- * but WITHOUT ANY WARRANTY; without even the implied warranty of
- * MERCHANTABILITY or FITNESS FOR A PARTICULAR PURPOSE.  See the GNU
- * Lesser General Public License for more details.
- *
- * You should have received a copy of the GNU Lesser General Public
- * License along with this library; if not, write to the Free Software
- * Foundation, Inc., 51 Franklin Street, Fifth Floor, Boston, MA  02110-1301  USA
- *
- * Linden Research, Inc., 945 Battery Street, San Francisco, CA  94111  USA
- * $/LicenseInfo$
- */
-
-#include <tut/tut.hpp>
-#include "linden_common.h"
-#include "lltut.h"
-#include "llhttpconstants.h"
-#include "llapr.h"
-#include "llmessageconfig.h"
-#include "llsdserialize.h"
-#include "message.h"
-#include "message_prehash.h"
-
-namespace
-{
-    struct Response : public LLHTTPNode::Response
-    {
-        virtual void result(const LLSD&) {}
-        virtual void status(S32 code, const std::string& message)
-        {
-            mStatus = code;
-        }
-        virtual void extendedResult(S32 code, const std::string& message, const LLSD& headers) { }
-        virtual void extendedResult(S32 code, const LLSD& result, const LLSD& headers) { }
-        S32 mStatus;
-    };
-}
-
-namespace tut
-{
-    struct LLMessageSystemTestData
-    {
-        std::string mTestConfigDir;
-        std::string mSep;
-
-        LLMessageSystemTestData()
-        {
-            static bool init = false;
-            if(!init)
-            {
-                ll_init_apr();
-                //init_prehash_data();
-                init = true;
-            }
-            const F32 circuit_heartbeat_interval=5;
-            const F32 circuit_timeout=100;
-
-
-<<<<<<< HEAD
-			// currently test disconnected message system
-			start_messaging_system("notafile", 13035,
-								   1,
-								   0,        
-								   0,        
-								   false,        
-								   "notasharedsecret",
-								   NULL,
-								   false,
-								   circuit_heartbeat_interval,
-								   circuit_timeout
-								   );
-			// generate temp dir
-			std::ostringstream ostr;
-=======
-            // currently test disconnected message system
-            start_messaging_system("notafile", 13035,
-                                   1,
-                                   0,
-                                   0,
-                                   FALSE,
-                                   "notasharedsecret",
-                                   NULL,
-                                   false,
-                                   circuit_heartbeat_interval,
-                                   circuit_timeout
-                                   );
-            // generate temp dir
-            std::ostringstream ostr;
->>>>>>> e1623bb2
-#if LL_WINDOWS
-            mSep = "\\";
-            ostr << "C:" << mSep;
-#else
-            mSep = "/";
-            ostr << mSep << "tmp" << mSep;
-#endif
-            LLUUID random;
-            random.generate();
-            ostr << "message-test-" << random;
-            mTestConfigDir = ostr.str();
-            LLFile::mkdir(mTestConfigDir);
-            writeConfigFile(LLSD());
-            LLMessageConfig::initClass("simulator", ostr.str());
-        }
-
-        ~LLMessageSystemTestData()
-        {
-            // not end_messaging_system()
-            delete static_cast<LLMessageSystem*>(gMessageSystem);
-            gMessageSystem = NULL;
-
-            // rm contents of temp dir
-            std::ostringstream ostr;
-            ostr << mTestConfigDir << mSep << "message.xml";
-            int rmfile = LLFile::remove(ostr.str());
-            ensure_equals("rmfile value", rmfile, 0);
-
-            // rm temp dir
-            int rmdir = LLFile::rmdir(mTestConfigDir);
-            ensure_equals("rmdir value", rmdir, 0);
-        }
-
-        void writeConfigFile(const LLSD& config)
-        {
-            std::string ostr(mTestConfigDir + mSep + "message.xml");
-            llofstream file(ostr.c_str());
-            if (file.is_open())
-            {
-                LLSDSerialize::toPrettyXML(config, file);
-            }
-            file.close();
-        }
-    };
-
-    typedef test_group<LLMessageSystemTestData> LLMessageSystemTestGroup;
-    typedef LLMessageSystemTestGroup::object        LLMessageSystemTestObject;
-    LLMessageSystemTestGroup messageTestGroup("LLMessageSystem");
-
-    template<> template<>
-    void LLMessageSystemTestObject::test<1>()
-        // dispatch unknown message
-    {
-        const char* name = "notamessasge";
-        const LLSD message;
-        const LLPointer<Response> response = new Response();
-        gMessageSystem->dispatch(name, message, response);
-        ensure_equals(response->mStatus, HTTP_NOT_FOUND);
-    }
-}
+/**
+ * @file lldatapacker_tut.cpp
+ * @date 2007-04
+ * @brief LLDataPacker test cases.
+ *
+ * $LicenseInfo:firstyear=2007&license=viewerlgpl$
+ * Second Life Viewer Source Code
+ * Copyright (C) 2010, Linden Research, Inc.
+ *
+ * This library is free software; you can redistribute it and/or
+ * modify it under the terms of the GNU Lesser General Public
+ * License as published by the Free Software Foundation;
+ * version 2.1 of the License only.
+ *
+ * This library is distributed in the hope that it will be useful,
+ * but WITHOUT ANY WARRANTY; without even the implied warranty of
+ * MERCHANTABILITY or FITNESS FOR A PARTICULAR PURPOSE.  See the GNU
+ * Lesser General Public License for more details.
+ *
+ * You should have received a copy of the GNU Lesser General Public
+ * License along with this library; if not, write to the Free Software
+ * Foundation, Inc., 51 Franklin Street, Fifth Floor, Boston, MA  02110-1301  USA
+ *
+ * Linden Research, Inc., 945 Battery Street, San Francisco, CA  94111  USA
+ * $/LicenseInfo$
+ */
+
+#include <tut/tut.hpp>
+#include "linden_common.h"
+#include "lltut.h"
+#include "llhttpconstants.h"
+#include "llapr.h"
+#include "llmessageconfig.h"
+#include "llsdserialize.h"
+#include "message.h"
+#include "message_prehash.h"
+
+namespace
+{
+    struct Response : public LLHTTPNode::Response
+    {
+        virtual void result(const LLSD&) {}
+        virtual void status(S32 code, const std::string& message)
+        {
+            mStatus = code;
+        }
+        virtual void extendedResult(S32 code, const std::string& message, const LLSD& headers) { }
+        virtual void extendedResult(S32 code, const LLSD& result, const LLSD& headers) { }
+        S32 mStatus;
+    };
+}
+
+namespace tut
+{
+    struct LLMessageSystemTestData
+    {
+        std::string mTestConfigDir;
+        std::string mSep;
+
+        LLMessageSystemTestData()
+        {
+            static bool init = false;
+            if(!init)
+            {
+                ll_init_apr();
+                //init_prehash_data();
+                init = true;
+            }
+            const F32 circuit_heartbeat_interval=5;
+            const F32 circuit_timeout=100;
+
+
+            // currently test disconnected message system
+            start_messaging_system("notafile", 13035,
+                                   1,
+                                   0,
+                                   0,
+                                   false,
+                                   "notasharedsecret",
+                                   NULL,
+                                   false,
+                                   circuit_heartbeat_interval,
+                                   circuit_timeout
+                                   );
+            // generate temp dir
+            std::ostringstream ostr;
+#if LL_WINDOWS
+            mSep = "\\";
+            ostr << "C:" << mSep;
+#else
+            mSep = "/";
+            ostr << mSep << "tmp" << mSep;
+#endif
+            LLUUID random;
+            random.generate();
+            ostr << "message-test-" << random;
+            mTestConfigDir = ostr.str();
+            LLFile::mkdir(mTestConfigDir);
+            writeConfigFile(LLSD());
+            LLMessageConfig::initClass("simulator", ostr.str());
+        }
+
+        ~LLMessageSystemTestData()
+        {
+            // not end_messaging_system()
+            delete static_cast<LLMessageSystem*>(gMessageSystem);
+            gMessageSystem = NULL;
+
+            // rm contents of temp dir
+            std::ostringstream ostr;
+            ostr << mTestConfigDir << mSep << "message.xml";
+            int rmfile = LLFile::remove(ostr.str());
+            ensure_equals("rmfile value", rmfile, 0);
+
+            // rm temp dir
+            int rmdir = LLFile::rmdir(mTestConfigDir);
+            ensure_equals("rmdir value", rmdir, 0);
+        }
+
+        void writeConfigFile(const LLSD& config)
+        {
+            std::string ostr(mTestConfigDir + mSep + "message.xml");
+            llofstream file(ostr.c_str());
+            if (file.is_open())
+            {
+                LLSDSerialize::toPrettyXML(config, file);
+            }
+            file.close();
+        }
+    };
+
+    typedef test_group<LLMessageSystemTestData> LLMessageSystemTestGroup;
+    typedef LLMessageSystemTestGroup::object        LLMessageSystemTestObject;
+    LLMessageSystemTestGroup messageTestGroup("LLMessageSystem");
+
+    template<> template<>
+    void LLMessageSystemTestObject::test<1>()
+        // dispatch unknown message
+    {
+        const char* name = "notamessasge";
+        const LLSD message;
+        const LLPointer<Response> response = new Response();
+        gMessageSystem->dispatch(name, message, response);
+        ensure_equals(response->mStatus, HTTP_NOT_FOUND);
+    }
+}
+