--- conflicted
+++ resolved
@@ -1,389 +1,324 @@
-/**
- * @file llsdmessagereader_tut.cpp
- * @date   February 2006
- * @brief LLSDMessageReader unit tests
- *
- * $LicenseInfo:firstyear=2006&license=viewerlgpl$
- * Second Life Viewer Source Code
- * Copyright (C) 2010, Linden Research, Inc.
- *
- * This library is free software; you can redistribute it and/or
- * modify it under the terms of the GNU Lesser General Public
- * License as published by the Free Software Foundation;
- * version 2.1 of the License only.
- *
- * This library is distributed in the hope that it will be useful,
- * but WITHOUT ANY WARRANTY; without even the implied warranty of
- * MERCHANTABILITY or FITNESS FOR A PARTICULAR PURPOSE.  See the GNU
- * Lesser General Public License for more details.
- *
- * You should have received a copy of the GNU Lesser General Public
- * License along with this library; if not, write to the Free Software
- * Foundation, Inc., 51 Franklin Street, Fifth Floor, Boston, MA  02110-1301  USA
- *
- * Linden Research, Inc., 945 Battery Street, San Francisco, CA  94111  USA
- * $/LicenseInfo$
- */
-
-#include <tut/tut.hpp>
-#include "linden_common.h"
-#include "lltut.h"
-#include "v3dmath.h"
-#include "v3math.h"
-#include "v4math.h"
-#include "llquaternion.h"
-
-#include "message.h"
-#include "llsdmessagereader.h"
-#include "llsdutil.h"
-#include "llsdutil_math.h"
-
-namespace tut
-{
-    struct LLSDMessageReaderTestData {
-        static void ensureMessageName(const std::string& msg_name,
-                                    const LLSD& msg_data,
-                                    const std::string& expected_name)
-        {
-            LLSDMessageReader msg;
-            msg.setMessage(LLMessageStringTable::getInstance()->getString(msg_name.c_str()), msg_data);
-            ensure_equals("Ensure name", std::string(msg.getMessageName()),
-                          expected_name);
-        }
-
-        static void ensureNumberOfBlocks(const LLSD& msg_data,
-                                    const std::string& block,
-                                    S32 expected_number)
-        {
-            LLSDMessageReader msg;
-            msg.setMessage("fakename", msg_data);
-            ensure_equals("Ensure number of blocks", msg.getNumberOfBlocks(block.c_str()),
-                          expected_number);
-        }
-
-        static void ensureMessageSize(const LLSD& msg_data,
-                                    S32 expected_size)
-        {
-            LLSDMessageReader msg;
-            msg.setMessage("fakename", msg_data);
-            ensure_equals(  "Ensure size",  msg.getMessageSize(), expected_size);
-        }
-
-        static void ensureBool(const LLSD& msg_data,
-                                const std::string& block,
-                                const std::string& var,
-                                S32 blocknum,
-                                BOOL expected)
-        {
-            LLSDMessageReader msg;
-            msg.setMessage("fakename", msg_data);
-            BOOL test_data;
-            msg.getBOOL(block.c_str(), var.c_str(), test_data, blocknum);
-            ensure_equals(  "Ensure bool field", test_data, expected);
-        }
-    };
-
-    typedef test_group<LLSDMessageReaderTestData>   LLSDMessageReaderTestGroup;
-    typedef LLSDMessageReaderTestGroup::object      LLSDMessageReaderTestObject;
-    LLSDMessageReaderTestGroup llsdMessageReaderTestGroup("LLSDMessageReader");
-
-    template<> template<>
-    void LLSDMessageReaderTestObject::test<1>()
-        // construction and test of empty LLSD
-    {
-        LLSD message = LLSD::emptyMap();
-
-        ensureMessageName("", message, "");
-        ensureNumberOfBlocks(message, "Fakeblock", 0);
-        ensureMessageSize(message, 0);
-    }
-
-    template<> template<>
-    void LLSDMessageReaderTestObject::test<2>()
-        // construction and test of simple message with one block
-    {
-        LLSD message = LLSD::emptyMap();
-        message["block1"] = LLSD::emptyArray();
-        message["block1"][0] = LLSD::emptyMap();
-        message["block1"][0]["Field1"] = 0;
-
-        ensureMessageName("name2", message, "name2");
-        ensureNumberOfBlocks(message, "block1", 1);
-        ensureMessageSize(message, 0);
-    }
-
-    template<> template<>
-    void LLSDMessageReaderTestObject::test<3>()
-        // multiple blocks
-    {
-        LLSD message = LLSD::emptyMap();
-        message["block1"] = LLSD::emptyArray();
-        BOOL bool_true = TRUE;
-        BOOL bool_false = FALSE;
-        message["block1"][0] = LLSD::emptyMap();
-        message["block1"][0]["BoolField1"] = bool_true;
-        message["block1"][1] = LLSD::emptyMap();
-        message["block1"][1]["BoolField1"] = bool_false;
-        message["block1"][1]["BoolField2"] = bool_true;
-
-<<<<<<< HEAD
-		static void ensureBool(const LLSD& msg_data,
-								const std::string& block,
-								const std::string& var,
-								S32 blocknum,
-								bool expected)
-		{
-			LLSDMessageReader msg;
-			msg.setMessage("fakename", msg_data);
-			bool test_data;
-			msg.getBOOL(block.c_str(), var.c_str(), test_data, blocknum);
- 			ensure_equals(	"Ensure bool field", test_data, expected);
- 		}
- 	};
-	
- 	typedef test_group<LLSDMessageReaderTestData>	LLSDMessageReaderTestGroup;
- 	typedef LLSDMessageReaderTestGroup::object		LLSDMessageReaderTestObject;
- 	LLSDMessageReaderTestGroup llsdMessageReaderTestGroup("LLSDMessageReader");
-	
- 	template<> template<>
- 	void LLSDMessageReaderTestObject::test<1>()
- 		// construction and test of empty LLSD
- 	{
- 		LLSD message = LLSD::emptyMap();
-=======
-        ensureMessageName("name3", message, "name3");
-        ensureBool(message, "block1", "BoolField1", 0, TRUE);
-        ensureBool(message, "block1", "BoolField1", 1, FALSE);
-        ensureBool(message, "block1", "BoolField2", 1, TRUE);
-        ensureNumberOfBlocks(message, "block1", 2);
-        ensureMessageSize(message, 0);
-    }
->>>>>>> e1623bb2
-
-    template<typename T>
-    LLSDMessageReader testType(const T& value)
-    {
-        LLSD message = LLSD::emptyMap();
-        message["block"][0]["var"] = value;
-        LLSDMessageReader msg;
-        msg.setMessage("fakename", message);
-        return msg;
-    }
-
-<<<<<<< HEAD
- 		ensureMessageName("name2", message, "name2");
- 		ensureNumberOfBlocks(message, "block1", 1);
- 		ensureMessageSize(message, 0);
- 	}
-	
- 	template<> template<>
- 	void LLSDMessageReaderTestObject::test<3>()
- 		// multiple blocks
- 	{
- 		LLSD message = LLSD::emptyMap();
- 		message["block1"] = LLSD::emptyArray();
- 		bool bool_true = true;
- 		bool bool_false = false;
- 		message["block1"][0] = LLSD::emptyMap();
- 		message["block1"][0]["BoolField1"] = bool_true;
-		message["block1"][1] = LLSD::emptyMap();
- 		message["block1"][1]["BoolField1"] = bool_false;
- 		message["block1"][1]["BoolField2"] = bool_true;
-
- 		ensureMessageName("name3", message, "name3");
- 		ensureBool(message, "block1", "BoolField1", 0, true);
- 		ensureBool(message, "block1", "BoolField1", 1, false);
- 		ensureBool(message, "block1", "BoolField2", 1, true);
- 		ensureNumberOfBlocks(message, "block1", 2);
- 		ensureMessageSize(message, 0);
- 	}
-	
- 	template<typename T>
- 	LLSDMessageReader testType(const T& value)
- 	{
- 		LLSD message = LLSD::emptyMap();
- 		message["block"][0]["var"] = value;
- 		LLSDMessageReader msg;
- 		msg.setMessage("fakename", message);
- 		return msg;
- 	}
-=======
-    template<> template<>
-    void LLSDMessageReaderTestObject::test<4>()
-        // S8
-    {
-        S8 outValue, inValue = -3;
-        LLSDMessageReader msg = testType(inValue);
-        msg.getS8("block", "var", outValue);
-        ensure_equals("Ensure S8", outValue, inValue);
-    }
-    template<> template<>
-    void
-    LLSDMessageReaderTestObject::test<5>()
-        // U8
-    {
-        U8 outValue, inValue = 2;
-        LLSDMessageReader msg = testType(inValue);
-        msg.getU8("block", "var", outValue);
-        ensure_equals("Ensure U8", outValue, inValue);
-    }
-    template<> template<>
-    void LLSDMessageReaderTestObject::test<6>()
-        // S16
-    {
-        S16 outValue, inValue = 90;
-        LLSDMessageReader msg = testType(inValue);
-        msg.getS16("block", "var", outValue);
-        ensure_equals("Ensure S16", outValue, inValue);
-    }
-    template<> template<>
-    void LLSDMessageReaderTestObject::test<7>()
-        // U16
-    {
-        U16 outValue, inValue = 3;
-        LLSDMessageReader msg = testType(inValue);
-        msg.getU16("block", "var", outValue);
-        ensure_equals("Ensure S16", outValue, inValue);
-    }
-    template<> template<>
-    void LLSDMessageReaderTestObject::test<8>()
-        // S32
-    {
-        S32 outValue, inValue = 44;
-        LLSDMessageReader msg = testType(inValue);
-        msg.getS32("block", "var", outValue);
-        ensure_equals("Ensure S32", outValue, inValue);
-    }
-    template<> template<>
-    void LLSDMessageReaderTestObject::test<9>()
-        // F32
-    {
-        F32 outValue, inValue = 121.44f;
-        LLSDMessageReader msg = testType(inValue);
-        msg.getF32("block", "var", outValue);
-        ensure_equals("Ensure F32", outValue, inValue);
-    }
-    template<> template<>
-    void LLSDMessageReaderTestObject::test<10>()
-        // U32
-    {
-        U32 outValue, inValue = 88;
-        LLSD sdValue = ll_sd_from_U32(inValue);
-        LLSDMessageReader msg = testType(sdValue);
-        msg.getU32("block", "var", outValue);
-        ensure_equals("Ensure U32", outValue, inValue);
-    }
-    template<> template<>
-    void LLSDMessageReaderTestObject::test<11>()
-        // U64
-    {
-        U64 outValue, inValue = 121;
-        LLSD sdValue = ll_sd_from_U64(inValue);
-        LLSDMessageReader msg = testType(sdValue);
-        msg.getU64("block", "var", outValue);
-        ensure_equals("Ensure U64", outValue, inValue);
-    }
-    template<> template<>
-    void LLSDMessageReaderTestObject::test<12>()
-        // F64
-    {
-        F64 outValue, inValue = 3232143.33;
-        LLSDMessageReader msg = testType(inValue);
-        msg.getF64("block", "var", outValue);
-        ensure_equals("Ensure F64", outValue, inValue);
-    }
-    template<> template<>
-    void LLSDMessageReaderTestObject::test<13>()
-        // String
-    {
-         std::string outValue, inValue = "testing";
-        LLSDMessageReader msg = testType<std::string>(inValue.c_str());
-
-        char buffer[MAX_STRING];
-        msg.getString("block", "var", MAX_STRING, buffer);
-        outValue = buffer;
-        ensure_equals("Ensure String", outValue, inValue);
-    }
-    template<> template<>
-    void LLSDMessageReaderTestObject::test<14>()
-        // Vector3
-    {
-         LLVector3 outValue, inValue = LLVector3(1,2,3);
-        LLSD sdValue = ll_sd_from_vector3(inValue);
-        LLSDMessageReader msg = testType(sdValue);
-        msg.getVector3("block", "var", outValue);
-        ensure_equals("Ensure Vector3", outValue, inValue);
-    }
-    template<> template<>
-    void LLSDMessageReaderTestObject::test<15>()
-        // Vector4
-    {
-        LLVector4 outValue, inValue = LLVector4(1,2,3,4);
-        LLSD sdValue = ll_sd_from_vector4(inValue);
-        LLSDMessageReader msg = testType(sdValue);
-        msg.getVector4("block", "var", outValue);
-        ensure_equals("Ensure Vector4", outValue, inValue);
-    }
-    template<> template<>
-    void LLSDMessageReaderTestObject::test<16>()
-        // Vector3d
-    {
-         LLVector3d outValue, inValue = LLVector3d(1,2,3);
-         LLSD sdValue = ll_sd_from_vector3d(inValue);
-        LLSDMessageReader msg = testType(sdValue);
-        msg.getVector3d("block", "var", outValue);
-        ensure_equals("Ensure Vector3d", outValue, inValue);
-    }
-    template<> template<>
-    void LLSDMessageReaderTestObject::test<17>()
-        // Quaternion
-    {
-        LLQuaternion outValue, inValue = LLQuaternion(1,LLVector3(2,3,4));
-        LLSD sdValue = ll_sd_from_quaternion(inValue);
-        LLSDMessageReader msg = testType(sdValue);
-        msg.getQuat("block", "var", outValue);
-        ensure_equals("Ensure Quaternion", outValue, inValue);
-    }
-    template<> template<>
-    void LLSDMessageReaderTestObject::test<18>()
-        // UUID
-    {
-        LLUUID outValue, inValue;
-        inValue.generate();
-        LLSDMessageReader msg = testType(inValue);
-        msg.getUUID("block", "var", outValue);
-        ensure_equals("Ensure UUID", outValue, inValue);
-    }
-    template<> template<>
-    void LLSDMessageReaderTestObject::test<19>()
-        // IPAddr
-    {
-        U32 outValue, inValue = 12344556;
-        LLSD sdValue = ll_sd_from_ipaddr(inValue);
-        LLSDMessageReader msg = testType(sdValue);
-        msg.getIPAddr("block", "var", outValue);
-        ensure_equals("Ensure IPAddr", outValue, inValue);
-    }
-    template<> template<>
-    void LLSDMessageReaderTestObject::test<20>()
-        // IPPort
-    {
-        U16 outValue, inValue = 80;
-        LLSDMessageReader msg = testType(inValue);
-        msg.getIPPort("block", "var", outValue);
-        ensure_equals("Ensure IPPort", outValue, inValue);
-    }
-    template<> template<>
-    void LLSDMessageReaderTestObject::test<21>()
-        // Binary
-    {
-        std::vector<U8> outValue(2), inValue(2);
-        inValue[0] = 0;
-        inValue[1] = 1;
->>>>>>> e1623bb2
-
-        LLSDMessageReader msg = testType(inValue);
-        msg.getBinaryData("block", "var", &(outValue[0]), inValue.size());
-        ensure_equals("Ensure Binary", outValue, inValue);
-    }
-}+/**
+ * @file llsdmessagereader_tut.cpp
+ * @date   February 2006
+ * @brief LLSDMessageReader unit tests
+ *
+ * $LicenseInfo:firstyear=2006&license=viewerlgpl$
+ * Second Life Viewer Source Code
+ * Copyright (C) 2010, Linden Research, Inc.
+ *
+ * This library is free software; you can redistribute it and/or
+ * modify it under the terms of the GNU Lesser General Public
+ * License as published by the Free Software Foundation;
+ * version 2.1 of the License only.
+ *
+ * This library is distributed in the hope that it will be useful,
+ * but WITHOUT ANY WARRANTY; without even the implied warranty of
+ * MERCHANTABILITY or FITNESS FOR A PARTICULAR PURPOSE.  See the GNU
+ * Lesser General Public License for more details.
+ *
+ * You should have received a copy of the GNU Lesser General Public
+ * License along with this library; if not, write to the Free Software
+ * Foundation, Inc., 51 Franklin Street, Fifth Floor, Boston, MA  02110-1301  USA
+ *
+ * Linden Research, Inc., 945 Battery Street, San Francisco, CA  94111  USA
+ * $/LicenseInfo$
+ */
+
+#include <tut/tut.hpp>
+#include "linden_common.h"
+#include "lltut.h"
+#include "v3dmath.h"
+#include "v3math.h"
+#include "v4math.h"
+#include "llquaternion.h"
+
+#include "message.h"
+#include "llsdmessagereader.h"
+#include "llsdutil.h"
+#include "llsdutil_math.h"
+
+namespace tut
+{
+    struct LLSDMessageReaderTestData {
+        static void ensureMessageName(const std::string& msg_name,
+                                    const LLSD& msg_data,
+                                    const std::string& expected_name)
+        {
+            LLSDMessageReader msg;
+            msg.setMessage(LLMessageStringTable::getInstance()->getString(msg_name.c_str()), msg_data);
+            ensure_equals("Ensure name", std::string(msg.getMessageName()),
+                          expected_name);
+        }
+
+        static void ensureNumberOfBlocks(const LLSD& msg_data,
+                                    const std::string& block,
+                                    S32 expected_number)
+        {
+            LLSDMessageReader msg;
+            msg.setMessage("fakename", msg_data);
+            ensure_equals("Ensure number of blocks", msg.getNumberOfBlocks(block.c_str()),
+                          expected_number);
+        }
+
+        static void ensureMessageSize(const LLSD& msg_data,
+                                    S32 expected_size)
+        {
+            LLSDMessageReader msg;
+            msg.setMessage("fakename", msg_data);
+            ensure_equals(  "Ensure size",  msg.getMessageSize(), expected_size);
+        }
+
+        static void ensureBool(const LLSD& msg_data,
+                                const std::string& block,
+                                const std::string& var,
+                                S32 blocknum,
+                                bool expected)
+        {
+            LLSDMessageReader msg;
+            msg.setMessage("fakename", msg_data);
+            bool test_data;
+            msg.getBOOL(block.c_str(), var.c_str(), test_data, blocknum);
+            ensure_equals(  "Ensure bool field", test_data, expected);
+        }
+    };
+
+    typedef test_group<LLSDMessageReaderTestData>   LLSDMessageReaderTestGroup;
+    typedef LLSDMessageReaderTestGroup::object      LLSDMessageReaderTestObject;
+    LLSDMessageReaderTestGroup llsdMessageReaderTestGroup("LLSDMessageReader");
+
+    template<> template<>
+    void LLSDMessageReaderTestObject::test<1>()
+        // construction and test of empty LLSD
+    {
+        LLSD message = LLSD::emptyMap();
+
+        ensureMessageName("", message, "");
+        ensureNumberOfBlocks(message, "Fakeblock", 0);
+        ensureMessageSize(message, 0);
+    }
+
+    template<> template<>
+    void LLSDMessageReaderTestObject::test<2>()
+        // construction and test of simple message with one block
+    {
+        LLSD message = LLSD::emptyMap();
+        message["block1"] = LLSD::emptyArray();
+        message["block1"][0] = LLSD::emptyMap();
+        message["block1"][0]["Field1"] = 0;
+
+        ensureMessageName("name2", message, "name2");
+        ensureNumberOfBlocks(message, "block1", 1);
+        ensureMessageSize(message, 0);
+    }
+
+    template<> template<>
+    void LLSDMessageReaderTestObject::test<3>()
+        // multiple blocks
+    {
+        LLSD message = LLSD::emptyMap();
+        message["block1"] = LLSD::emptyArray();
+        bool bool_true = true;
+        bool bool_false = false;
+        message["block1"][0] = LLSD::emptyMap();
+        message["block1"][0]["BoolField1"] = bool_true;
+        message["block1"][1] = LLSD::emptyMap();
+        message["block1"][1]["BoolField1"] = bool_false;
+        message["block1"][1]["BoolField2"] = bool_true;
+
+        ensureMessageName("name3", message, "name3");
+        ensureBool(message, "block1", "BoolField1", 0, true);
+        ensureBool(message, "block1", "BoolField1", 1, false);
+        ensureBool(message, "block1", "BoolField2", 1, true);
+        ensureNumberOfBlocks(message, "block1", 2);
+        ensureMessageSize(message, 0);
+    }
+
+    template<typename T>
+    LLSDMessageReader testType(const T& value)
+    {
+        LLSD message = LLSD::emptyMap();
+        message["block"][0]["var"] = value;
+        LLSDMessageReader msg;
+        msg.setMessage("fakename", message);
+        return msg;
+    }
+
+    template<> template<>
+    void LLSDMessageReaderTestObject::test<4>()
+        // S8
+    {
+        S8 outValue, inValue = -3;
+        LLSDMessageReader msg = testType(inValue);
+        msg.getS8("block", "var", outValue);
+        ensure_equals("Ensure S8", outValue, inValue);
+    }
+    template<> template<>
+    void
+    LLSDMessageReaderTestObject::test<5>()
+        // U8
+    {
+        U8 outValue, inValue = 2;
+        LLSDMessageReader msg = testType(inValue);
+        msg.getU8("block", "var", outValue);
+        ensure_equals("Ensure U8", outValue, inValue);
+    }
+    template<> template<>
+    void LLSDMessageReaderTestObject::test<6>()
+        // S16
+    {
+        S16 outValue, inValue = 90;
+        LLSDMessageReader msg = testType(inValue);
+        msg.getS16("block", "var", outValue);
+        ensure_equals("Ensure S16", outValue, inValue);
+    }
+    template<> template<>
+    void LLSDMessageReaderTestObject::test<7>()
+        // U16
+    {
+        U16 outValue, inValue = 3;
+        LLSDMessageReader msg = testType(inValue);
+        msg.getU16("block", "var", outValue);
+        ensure_equals("Ensure S16", outValue, inValue);
+    }
+    template<> template<>
+    void LLSDMessageReaderTestObject::test<8>()
+        // S32
+    {
+        S32 outValue, inValue = 44;
+        LLSDMessageReader msg = testType(inValue);
+        msg.getS32("block", "var", outValue);
+        ensure_equals("Ensure S32", outValue, inValue);
+    }
+    template<> template<>
+    void LLSDMessageReaderTestObject::test<9>()
+        // F32
+    {
+        F32 outValue, inValue = 121.44f;
+        LLSDMessageReader msg = testType(inValue);
+        msg.getF32("block", "var", outValue);
+        ensure_equals("Ensure F32", outValue, inValue);
+    }
+    template<> template<>
+    void LLSDMessageReaderTestObject::test<10>()
+        // U32
+    {
+        U32 outValue, inValue = 88;
+        LLSD sdValue = ll_sd_from_U32(inValue);
+        LLSDMessageReader msg = testType(sdValue);
+        msg.getU32("block", "var", outValue);
+        ensure_equals("Ensure U32", outValue, inValue);
+    }
+    template<> template<>
+    void LLSDMessageReaderTestObject::test<11>()
+        // U64
+    {
+        U64 outValue, inValue = 121;
+        LLSD sdValue = ll_sd_from_U64(inValue);
+        LLSDMessageReader msg = testType(sdValue);
+        msg.getU64("block", "var", outValue);
+        ensure_equals("Ensure U64", outValue, inValue);
+    }
+    template<> template<>
+    void LLSDMessageReaderTestObject::test<12>()
+        // F64
+    {
+        F64 outValue, inValue = 3232143.33;
+        LLSDMessageReader msg = testType(inValue);
+        msg.getF64("block", "var", outValue);
+        ensure_equals("Ensure F64", outValue, inValue);
+    }
+    template<> template<>
+    void LLSDMessageReaderTestObject::test<13>()
+        // String
+    {
+         std::string outValue, inValue = "testing";
+        LLSDMessageReader msg = testType<std::string>(inValue.c_str());
+
+        char buffer[MAX_STRING];
+        msg.getString("block", "var", MAX_STRING, buffer);
+        outValue = buffer;
+        ensure_equals("Ensure String", outValue, inValue);
+    }
+    template<> template<>
+    void LLSDMessageReaderTestObject::test<14>()
+        // Vector3
+    {
+         LLVector3 outValue, inValue = LLVector3(1,2,3);
+        LLSD sdValue = ll_sd_from_vector3(inValue);
+        LLSDMessageReader msg = testType(sdValue);
+        msg.getVector3("block", "var", outValue);
+        ensure_equals("Ensure Vector3", outValue, inValue);
+    }
+    template<> template<>
+    void LLSDMessageReaderTestObject::test<15>()
+        // Vector4
+    {
+        LLVector4 outValue, inValue = LLVector4(1,2,3,4);
+        LLSD sdValue = ll_sd_from_vector4(inValue);
+        LLSDMessageReader msg = testType(sdValue);
+        msg.getVector4("block", "var", outValue);
+        ensure_equals("Ensure Vector4", outValue, inValue);
+    }
+    template<> template<>
+    void LLSDMessageReaderTestObject::test<16>()
+        // Vector3d
+    {
+         LLVector3d outValue, inValue = LLVector3d(1,2,3);
+         LLSD sdValue = ll_sd_from_vector3d(inValue);
+        LLSDMessageReader msg = testType(sdValue);
+        msg.getVector3d("block", "var", outValue);
+        ensure_equals("Ensure Vector3d", outValue, inValue);
+    }
+    template<> template<>
+    void LLSDMessageReaderTestObject::test<17>()
+        // Quaternion
+    {
+        LLQuaternion outValue, inValue = LLQuaternion(1,LLVector3(2,3,4));
+        LLSD sdValue = ll_sd_from_quaternion(inValue);
+        LLSDMessageReader msg = testType(sdValue);
+        msg.getQuat("block", "var", outValue);
+        ensure_equals("Ensure Quaternion", outValue, inValue);
+    }
+    template<> template<>
+    void LLSDMessageReaderTestObject::test<18>()
+        // UUID
+    {
+        LLUUID outValue, inValue;
+        inValue.generate();
+        LLSDMessageReader msg = testType(inValue);
+        msg.getUUID("block", "var", outValue);
+        ensure_equals("Ensure UUID", outValue, inValue);
+    }
+    template<> template<>
+    void LLSDMessageReaderTestObject::test<19>()
+        // IPAddr
+    {
+        U32 outValue, inValue = 12344556;
+        LLSD sdValue = ll_sd_from_ipaddr(inValue);
+        LLSDMessageReader msg = testType(sdValue);
+        msg.getIPAddr("block", "var", outValue);
+        ensure_equals("Ensure IPAddr", outValue, inValue);
+    }
+    template<> template<>
+    void LLSDMessageReaderTestObject::test<20>()
+        // IPPort
+    {
+        U16 outValue, inValue = 80;
+        LLSDMessageReader msg = testType(inValue);
+        msg.getIPPort("block", "var", outValue);
+        ensure_equals("Ensure IPPort", outValue, inValue);
+    }
+    template<> template<>
+    void LLSDMessageReaderTestObject::test<21>()
+        // Binary
+    {
+        std::vector<U8> outValue(2), inValue(2);
+        inValue[0] = 0;
+        inValue[1] = 1;
+
+        LLSDMessageReader msg = testType(inValue);
+        msg.getBinaryData("block", "var", &(outValue[0]), inValue.size());
+        ensure_equals("Ensure Binary", outValue, inValue);
+    }
+}