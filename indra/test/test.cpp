/**
 * @file test.cpp
 * @author Phoenix
 * @date 2005-09-26
 * @brief Entry point for the test app.
 *
 * $LicenseInfo:firstyear=2005&license=viewerlgpl$
 * Second Life Viewer Source Code
 * Copyright (C) 2010, Linden Research, Inc.
 *
 * This library is free software; you can redistribute it and/or
 * modify it under the terms of the GNU Lesser General Public
 * License as published by the Free Software Foundation;
 * version 2.1 of the License only.
 *
 * This library is distributed in the hope that it will be useful,
 * but WITHOUT ANY WARRANTY; without even the implied warranty of
 * MERCHANTABILITY or FITNESS FOR A PARTICULAR PURPOSE.  See the GNU
 * Lesser General Public License for more details.
 *
 * You should have received a copy of the GNU Lesser General Public
 * License along with this library; if not, write to the Free Software
 * Foundation, Inc., 51 Franklin Street, Fifth Floor, Boston, MA  02110-1301  USA
 *
 * Linden Research, Inc., 945 Battery Street, San Francisco, CA  94111  USA
 * $/LicenseInfo$
 */

/**
 *
 * You can add tests by creating a new cpp file in this directory, and
 * rebuilding. There are at most 50 tests per testgroup without a
 * little bit of template parameter and makefile tweaking.
 *
 */

#include "linden_common.h"
#include "llerrorcontrol.h"
#include "lltut.h"
#include "chained_callback.h"
#include "stringize.h"
#include "namedtempfile.h"
#include "lltrace.h"
#include "lltracethreadrecorder.h"

#include "apr_pools.h"
#include "apr_getopt.h"

// the CTYPE_WORKAROUND is needed for linux dev stations that don't
// have the broken libc6 packages needed by our out-of-date static
// libs (such as libcrypto and libcurl). -- Leviathan 20060113
#ifdef CTYPE_WORKAROUND
<<<<<<< HEAD
#	include "ctype_workaround.h"
#endif

#ifndef LL_WINDOWS

typedef struct {
  void *re_pcre;
  size_t re_nsub;
  size_t re_erroffset;
} regex_t;
//#include <gmock/gmock.h>
#include <gtest/gtest.h>
=======
#   include "ctype_workaround.h"
>>>>>>> b31789c1
#endif

#if LL_MSVC
#pragma warning (push)
#pragma warning (disable : 4702) // warning C4702: unreachable code
#endif
#include <boost/iostreams/tee.hpp>
#include <boost/iostreams/stream.hpp>
#if LL_MSVC
#pragma warning (pop)
#endif

#include <boost/scoped_ptr.hpp>
#include <boost/shared_ptr.hpp>
#include <boost/make_shared.hpp>
#include <boost/foreach.hpp>

#include <fstream>

void wouldHaveCrashed(const std::string& message);

namespace tut
{
    std::string sSourceDir;

    test_runner_singleton runner;
}

class LLReplayLog
{
public:
    LLReplayLog() {}
    virtual ~LLReplayLog() {}

    virtual void reset() {}
    virtual void replay(std::ostream&) {}
};

class RecordToTempFile : public LLError::Recorder, public boost::noncopyable
{
public:
    RecordToTempFile()
        : LLError::Recorder(),
        boost::noncopyable(),
        mTempFile("log", ""),
        mFile(mTempFile.getName().c_str())
    {
    }

    virtual ~RecordToTempFile()
    {
        mFile.close();
    }

    virtual void recordMessage(LLError::ELevel level, const std::string& message)
    {
        LL_PROFILE_ZONE_SCOPED
        mFile << message << std::endl;
    }

    void reset()
    {
        mFile.close();
        mFile.open(mTempFile.getName().c_str());
    }

    void replay(std::ostream& out)
    {
        mFile.close();
        std::ifstream inf(mTempFile.getName().c_str());
        std::string line;
        while (std::getline(inf, line))
        {
            out << line << std::endl;
        }
    }

private:
    NamedTempFile mTempFile;
    llofstream mFile;
};

class LLReplayLogReal: public LLReplayLog, public boost::noncopyable
{
public:
    LLReplayLogReal(LLError::ELevel level)
        : LLReplayLog(),
        boost::noncopyable(),
        mOldSettings(LLError::saveAndResetSettings()),
        mRecorder(new RecordToTempFile())
    {
        LLError::setFatalFunction(wouldHaveCrashed);
        LLError::setDefaultLevel(level);
        LLError::addRecorder(mRecorder);
    }

    virtual ~LLReplayLogReal()
    {
        LLError::removeRecorder(mRecorder);
        LLError::restoreSettings(mOldSettings);
    }

    virtual void reset()
    {
        std::dynamic_pointer_cast<RecordToTempFile>(mRecorder)->reset();
    }

    virtual void replay(std::ostream& out)
    {
        std::dynamic_pointer_cast<RecordToTempFile>(mRecorder)->replay(out);
    }

private:
    LLError::SettingsStoragePtr mOldSettings;
    LLError::RecorderPtr mRecorder;
};

class LLTestCallback : public chained_callback
{
    typedef chained_callback super;

public:
    LLTestCallback(bool verbose_mode, std::ostream *stream,
                   std::shared_ptr<LLReplayLog> replayer) :
        mVerboseMode(verbose_mode),
        mTotalTests(0),
        mPassedTests(0),
        mFailedTests(0),
        mSkippedTests(0),
        // By default, capture a shared_ptr to std::cout, with a no-op "deleter"
        // so that destroying the shared_ptr makes no attempt to delete std::cout.
        mStream(std::shared_ptr<std::ostream>(&std::cout, [](std::ostream*){})),
        mReplayer(replayer)
    {
        if (stream)
        {
            // We want a boost::iostreams::tee_device that will stream to two
            // std::ostreams.
            typedef boost::iostreams::tee_device<std::ostream, std::ostream> TeeDevice;
            // More than that, though, we want an actual stream using that
            // device.
            typedef boost::iostreams::stream<TeeDevice> TeeStream;
            // Allocate and assign in two separate steps, per Herb Sutter.
            // (Until we turn on C++11 support, have to wrap *stream with
            // boost::ref() due to lack of perfect forwarding.)
            std::shared_ptr<std::ostream> pstream(new TeeStream(std::cout, boost::ref(*stream)));
            mStream = pstream;
        }
    }

    ~LLTestCallback()
    {
    }

    virtual void run_started()
    {
        //std::cout << "run_started" << std::endl;
        LL_INFOS("TestRunner")<<"Test Started"<< LL_ENDL;
        super::run_started();
    }

    virtual void group_started(const std::string& name) {
        LL_INFOS("TestRunner")<<"Unit test group_started name=" << name << LL_ENDL;
        *mStream << "Unit test group_started name=" << name << std::endl;
        super::group_started(name);
    }

    virtual void group_completed(const std::string& name) {
        LL_INFOS("TestRunner")<<"Unit test group_completed name=" << name << LL_ENDL;
        *mStream << "Unit test group_completed name=" << name << std::endl;
        super::group_completed(name);
    }

    virtual void test_completed(const tut::test_result& tr)
    {
        ++mTotalTests;

        // If this test failed, dump requested log messages BEFORE stating the
        // test result.
        if (tr.result != tut::test_result::ok && tr.result != tut::test_result::skip)
        {
            mReplayer->replay(*mStream);
        }
        // Either way, clear stored messages in preparation for next test.
        mReplayer->reset();

        std::ostringstream out;
        out << "[" << tr.group << ", " << tr.test;
        if (! tr.name.empty())
            out << ": " << tr.name;
        out << "] ";
        switch(tr.result)
        {
            case tut::test_result::ok:
                ++mPassedTests;
                out << "ok";
                break;
            case tut::test_result::fail:
                ++mFailedTests;
                out << "fail";
                break;
            case tut::test_result::ex:
                ++mFailedTests;
                out << "exception: " << LLError::Log::demangle(tr.exception_typeid.c_str());
                break;
            case tut::test_result::warn:
                ++mFailedTests;
                out << "test destructor throw";
                break;
            case tut::test_result::term:
                ++mFailedTests;
                out << "abnormal termination";
                break;
            case tut::test_result::skip:
                ++mSkippedTests;
                out << "skipped known failure";
                break;
            default:
                ++mFailedTests;
                out << "unknown (tr.result == " << tr.result << ")";
        }
        if(mVerboseMode || (tr.result != tut::test_result::ok))
        {
            *mStream << out.str();
            if(!tr.message.empty())
            {
                *mStream << ": '" << tr.message << "'";
                LL_WARNS("TestRunner") << "not ok : "<<tr.message << LL_ENDL;
            }
            *mStream << std::endl;
        }
        LL_INFOS("TestRunner")<<out.str()<<LL_ENDL;
        super::test_completed(tr);
    }

    virtual int getFailedTests() const { return mFailedTests; }

    virtual void run_completed()
    {
        *mStream << "\tTotal Tests:\t" << mTotalTests << std::endl;
        *mStream << "\tPassed Tests:\t" << mPassedTests;
        if (mPassedTests == mTotalTests)
        {
            *mStream << "\tYAY!! \\o/";
        }
        *mStream << std::endl;

        if (mSkippedTests > 0)
        {
            *mStream << "\tSkipped known failures:\t" << mSkippedTests
            << std::endl;
        }

        if(mFailedTests > 0)
        {
            *mStream << "*********************************" << std::endl;
            *mStream << "Failed Tests:\t" << mFailedTests << std::endl;
            *mStream << "Please report or fix the problem." << std::endl;
            *mStream << "*********************************" << std::endl;
        }
        super::run_completed();
    }

protected:
    bool mVerboseMode;
    int mTotalTests;
    int mPassedTests;
    int mFailedTests;
    int mSkippedTests;
    std::shared_ptr<std::ostream> mStream;
    std::shared_ptr<LLReplayLog> mReplayer;
};

// TeamCity specific class which emits service messages
// http://confluence.jetbrains.net/display/TCD3/Build+Script+Interaction+with+TeamCity;#BuildScriptInteractionwithTeamCity-testReporting

class LLTCTestCallback : public LLTestCallback
{
public:
    LLTCTestCallback(bool verbose_mode, std::ostream *stream,
                     std::shared_ptr<LLReplayLog> replayer) :
        LLTestCallback(verbose_mode, stream, replayer)
    {
    }

    ~LLTCTestCallback()
    {
    }

    virtual void group_started(const std::string& name) {
        LLTestCallback::group_started(name);
        std::cout << "\n##teamcity[testSuiteStarted name='" << escape(name) << "']" << std::endl;
    }

    virtual void group_completed(const std::string& name) {
        LLTestCallback::group_completed(name);
        std::cout << "##teamcity[testSuiteFinished name='" << escape(name) << "']" << std::endl;
    }

    virtual void test_completed(const tut::test_result& tr)
    {
        std::string testname(STRINGIZE(tr.group << "." << tr.test));
        if (! tr.name.empty())
        {
            testname.append(":");
            testname.append(tr.name);
        }
        testname = escape(testname);

        // Sadly, tut::callback doesn't give us control at test start; have to
        // backfill start message into TC output.
        std::cout << "##teamcity[testStarted name='" << testname << "']" << std::endl;

        // now forward call to base class so any output produced there is in
        // the right TC context
        LLTestCallback::test_completed(tr);

        switch(tr.result)
        {
            case tut::test_result::ok:
                break;

            case tut::test_result::fail:
            case tut::test_result::ex:
            case tut::test_result::warn:
            case tut::test_result::term:
                std::cout << "##teamcity[testFailed name='" << testname
                          << "' message='" << escape(tr.message) << "']" << std::endl;
                break;

            case tut::test_result::skip:
                std::cout << "##teamcity[testIgnored name='" << testname << "']" << std::endl;
                break;

            default:
                break;
        }

        std::cout << "##teamcity[testFinished name='" << testname << "']" << std::endl;
    }

    static std::string escape(const std::string& str)
    {
        // Per http://confluence.jetbrains.net/display/TCD65/Build+Script+Interaction+with+TeamCity#BuildScriptInteractionwithTeamCity-ServiceMessages
        std::string result;
        for (char c : str)
        {
            switch (c)
            {
            case '\'':
                result.append("|'");
                break;
            case '\n':
                result.append("|n");
                break;
            case '\r':
                result.append("|r");
                break;
/*==========================================================================*|
            // These are not possible 'char' values from a std::string.
            case '\u0085':          // next line
                result.append("|x");
                break;
            case '\u2028':          // line separator
                result.append("|l");
                break;
            case '\u2029':          // paragraph separator
                result.append("|p");
                break;
|*==========================================================================*/
            case '|':
                result.append("||");
                break;
            case '[':
                result.append("|[");
                break;
            case ']':
                result.append("|]");
                break;
            default:
                result.push_back(c);
                break;
            }
        }
        return result;
    }
};


static const apr_getopt_option_t TEST_CL_OPTIONS[] =
{
    {"help", 'h', 0, "Print the help message."},
    {"list", 'l', 0, "List available test groups."},
    {"verbose", 'v', 0, "Verbose output."},
    {"group", 'g', 1, "Run test group specified by option argument."},
    {"output", 'o', 1, "Write output to the named file."},
    {"sourcedir", 's', 1, "Project source file directory from CMake."},
    {"touch", 't', 1, "Touch the given file if all tests succeed"},
    {"wait", 'w', 0, "Wait for input before exit."},
    {"debug", 'd', 0, "Emit full debug logs."},
    {"suitename", 'x', 1, "Run tests using this suitename"},
    {0, 0, 0, 0}
};

void stream_usage(std::ostream& s, const char* app)
{
    s << "Usage: " << app << " [OPTIONS]" << std::endl
    << std::endl;

    s << "This application runs the unit tests." << std::endl << std::endl;

    s << "Options: " << std::endl;
    const apr_getopt_option_t* option = &TEST_CL_OPTIONS[0];
    while(option->name)
    {
        s << "  ";
        s << "  -" << (char)option->optch << ", --" << option->name
        << std::endl;
        s << "\t" << option->description << std::endl << std::endl;
        ++option;
    }

    s << app << " is also sensitive to environment variables:\n"
      << "LOGTEST=level : for all tests, emit log messages at level 'level'\n"
      << "LOGFAIL=level : only for failed tests, emit log messages at level 'level'\n"
      << "where 'level' is one of ALL, DEBUG, INFO, WARN, ERROR, NONE.\n"
      << "--debug is like LOGTEST=DEBUG, but --debug overrides LOGTEST,\n"
      << "while LOGTEST overrides LOGFAIL.\n\n";

    s << "Examples:" << std::endl;
    s << "  " << app << " --verbose" << std::endl;
    s << "\tRun all the tests and report all results." << std::endl;
    s << "  " << app << " --list" << std::endl;
    s << "\tList all available test groups." << std::endl;
    s << "  " << app << " --group=uuid" << std::endl;
    s << "\tRun the test group 'uuid'." << std::endl;

    s << "\n\n"
      << "In any event, logs are recorded in the build directory by appending\n"
      << "the suffix '.log' to the full path name of this application.\n"
      << "If no level is specified as described above, these log files are at\n"
      << "DEBUG level.\n"
        ;
}

void stream_groups(std::ostream& s, const char* app)
{
    s << "Registered test groups:" << std::endl;
    tut::groupnames gl = tut::runner.get().list_groups();
    tut::groupnames::const_iterator it = gl.begin();
    tut::groupnames::const_iterator end = gl.end();
    for(; it != end; ++it)
    {
        s << "  " << *(it) << std::endl;
    }
}

void wouldHaveCrashed(const std::string& message)
{
    tut::fail("llerrs message: " + message);
}

static LLTrace::ThreadRecorder* sMasterThreadRecorder = NULL;

int main(int argc, char **argv)
{
    ll_init_apr();
    apr_getopt_t* os = NULL;
    if(APR_SUCCESS != apr_getopt_init(&os, gAPRPoolp, argc, argv))
    {
        std::cerr << "apr_getopt_init() failed" << std::endl;
        return 1;
    }

    // values used for controlling application
    bool verbose_mode = false;
    bool wait_at_exit = false;
    std::string test_group;
    std::string suite_name;

    // LOGTEST overrides default, but can be overridden by --debug.
    const char* LOGTEST = getenv("LOGTEST");

    // values used for options parsing
    apr_status_t apr_err;
    const char* opt_arg = NULL;
    int opt_id = 0;
    std::unique_ptr<llofstream> output;
    const char *touch = NULL;

    while(true)
    {
        apr_err = apr_getopt_long(os, TEST_CL_OPTIONS, &opt_id, &opt_arg);
        if(APR_STATUS_IS_EOF(apr_err)) break;
        if(apr_err)
        {
            char buf[255];      /* Flawfinder: ignore */
            std::cerr << "Error parsing options: "
            << apr_strerror(apr_err, buf, 255) << std::endl;
            return 1;
        }
        switch (opt_id)
        {
            case 'g':
                test_group.assign(opt_arg);
                break;
            case 'h':
                stream_usage(std::cout, argv[0]);
                return 0;
                break;
            case 'l':
                stream_groups(std::cout, argv[0]);
                return 0;
            case 'v':
                verbose_mode = true;
                break;
            case 'o':
                output.reset(new llofstream);
                output->open(opt_arg);
                break;
            case 's':   // --sourcedir
                tut::sSourceDir = opt_arg;
                // For convenience, so you can use tut::sSourceDir + "myfile"
                tut::sSourceDir += '/';
                break;
            case 't':
                touch = opt_arg;
                break;
            case 'w':
                wait_at_exit = true;
                break;
            case 'd':
                LOGTEST = "DEBUG";
                break;
            case 'x':
                suite_name.assign(opt_arg);
                break;
            default:
                stream_usage(std::cerr, argv[0]);
                return 1;
                break;
        }
    }

    // set up logging
    const char* LOGFAIL = getenv("LOGFAIL");
    std::shared_ptr<LLReplayLog> replayer{std::make_shared<LLReplayLog>()};

    // Testing environment variables for both 'set' and 'not empty' allows a
    // user to suppress a pre-existing environment variable by forcing empty.
    if (LOGTEST && *LOGTEST)
    {
        LLError::initForApplication(".", ".", true /* log to stderr */);
        LLError::setDefaultLevel(LLError::decodeLevel(LOGTEST));
    }
    else
    {
        LLError::initForApplication(".", ".", false /* do not log to stderr */);
        LLError::setDefaultLevel(LLError::LEVEL_DEBUG);
        if (LOGFAIL && *LOGFAIL)
        {
            LLError::ELevel level = LLError::decodeLevel(LOGFAIL);
            replayer.reset(new LLReplayLogReal(level));
        }
    }
    LLError::setFatalFunction(wouldHaveCrashed);
    std::string test_app_name(argv[0]);
    std::string test_log = test_app_name + ".log";
    LLFile::remove(test_log);
    LLError::logToFile(test_log);

#ifdef CTYPE_WORKAROUND
    ctype_workaround();
#endif

    if (!sMasterThreadRecorder)
    {
        sMasterThreadRecorder = new LLTrace::ThreadRecorder();
        LLTrace::set_master_thread_recorder(sMasterThreadRecorder);
    }

    // run the tests

    LLTestCallback* mycallback;
    if (getenv("TEAMCITY_PROJECT_NAME"))
    {
        mycallback = new LLTCTestCallback(verbose_mode, output.get(), replayer);
    }
    else
    {
        mycallback = new LLTestCallback(verbose_mode, output.get(), replayer);
    }

    // a chained_callback subclass must be linked with previous
    mycallback->link();

    if(test_group.empty())
    {
        tut::runner.get().run_tests();
    }
    else
    {
        tut::runner.get().run_tests(test_group);
    }

    bool success = (mycallback->getFailedTests() == 0);

    if (wait_at_exit)
    {
        std::cerr << "Press return to exit..." << std::endl;
        std::cin.get();
    }

    if (touch && success)
    {
        llofstream s;
        s.open(touch);
        s << "ok" << std::endl;
        s.close();
    }

    ll_cleanup_apr();

    int retval = (success ? 0 : 1);
    return retval;

    //delete mycallback;
}<|MERGE_RESOLUTION|>--- conflicted
+++ resolved
@@ -50,22 +50,7 @@
 // have the broken libc6 packages needed by our out-of-date static
 // libs (such as libcrypto and libcurl). -- Leviathan 20060113
 #ifdef CTYPE_WORKAROUND
-<<<<<<< HEAD
-#	include "ctype_workaround.h"
-#endif
-
-#ifndef LL_WINDOWS
-
-typedef struct {
-  void *re_pcre;
-  size_t re_nsub;
-  size_t re_erroffset;
-} regex_t;
-//#include <gmock/gmock.h>
-#include <gtest/gtest.h>
-=======
 #   include "ctype_workaround.h"
->>>>>>> b31789c1
 #endif
 
 #if LL_MSVC
