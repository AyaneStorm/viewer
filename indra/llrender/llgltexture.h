/**
 * @file llgltexture.h
 * @brief Object for managing opengl textures
 *
 * $LicenseInfo:firstyear=2012&license=viewerlgpl$
 * Second Life Viewer Source Code
 * Copyright (C) 2010, Linden Research, Inc.
 *
 * This library is free software; you can redistribute it and/or
 * modify it under the terms of the GNU Lesser General Public
 * License as published by the Free Software Foundation;
 * version 2.1 of the License only.
 *
 * This library is distributed in the hope that it will be useful,
 * but WITHOUT ANY WARRANTY; without even the implied warranty of
 * MERCHANTABILITY or FITNESS FOR A PARTICULAR PURPOSE.  See the GNU
 * Lesser General Public License for more details.
 *
 * You should have received a copy of the GNU Lesser General Public
 * License along with this library; if not, write to the Free Software
 * Foundation, Inc., 51 Franklin Street, Fifth Floor, Boston, MA  02110-1301  USA
 *
 * Linden Research, Inc., 945 Battery Street, San Francisco, CA  94111  USA
 * $/LicenseInfo$
 */


#ifndef LL_GL_TEXTURE_H
#define LL_GL_TEXTURE_H

#include "lltexture.h"
#include "llgl.h"

class LLImageRaw;

//
//this the parent for the class LLViewerTexture
//through the following virtual functions, the class LLViewerTexture can be reached from /llrender.
//
class LLGLTexture : public LLTexture
{
public:
<<<<<<< HEAD
	enum
	{
		MAX_IMAGE_SIZE_DEFAULT = 2048,
		INVALID_DISCARD_LEVEL = 0x7fff
	};

	enum EBoostLevel
	{
		BOOST_NONE 			= 0,
		BOOST_AVATAR		,
        BOOST_AVATAR_BAKED  ,
		BOOST_SCULPTED      ,
        BOOST_TERRAIN       , // Needed for minimap generation for now. Lower than BOOST_HIGH so the texture stats don't get forced, i.e. texture stats are manually managed by minimap/terrain instead.
		
		BOOST_HIGH 			= 10,
		BOOST_BUMP          ,
        BOOST_UNUSED_1      , // Placeholder to avoid disrupting habits around texture debug
		BOOST_SELECTED		,		
		BOOST_AVATAR_BAKED_SELF	,
		BOOST_AVATAR_SELF	, // needed for baking avatar
		BOOST_SUPER_HIGH    , //textures higher than this need to be downloaded at the required resolution without delay.
		BOOST_HUD			,
		BOOST_ICON			,
        BOOST_THUMBNAIL		,
		BOOST_UI			,
		BOOST_PREVIEW		,
		BOOST_MAP			,
		BOOST_MAP_VISIBLE	,		
		BOOST_MAX_LEVEL,

		//other texture Categories
		LOCAL = BOOST_MAX_LEVEL,
		AVATAR_SCRATCH_TEX,
		DYNAMIC_TEX,
		MEDIA,
		ATLAS,
		OTHER,
		MAX_GL_IMAGE_CATEGORY
	};

	typedef enum 
	{
		DELETED = 0,         //removed from memory
		DELETION_CANDIDATE,  //ready to be removed from memory
		INACTIVE,            //not be used for the last certain period (i.e., 30 seconds).
		ACTIVE,              //just being used, can become inactive if not being used for a certain time (10 seconds).
		NO_DELETE = 99       //stay in memory, can not be removed.
	} LLGLTextureState;
=======
    enum
    {
        MAX_IMAGE_SIZE_DEFAULT = 1024,
        INVALID_DISCARD_LEVEL = 0x7fff
    };

    enum EBoostLevel
    {
        BOOST_NONE          = 0,
        BOOST_AVATAR        ,
        BOOST_AVATAR_BAKED  ,
        BOOST_SCULPTED      ,

        BOOST_HIGH          = 10,
        BOOST_BUMP          ,
        BOOST_TERRAIN       , // has to be high priority for minimap / low detail
        BOOST_SELECTED      ,
        BOOST_AVATAR_BAKED_SELF ,
        BOOST_AVATAR_SELF   , // needed for baking avatar
        BOOST_SUPER_HIGH    , //textures higher than this need to be downloaded at the required resolution without delay.
        BOOST_HUD           ,
        BOOST_ICON          ,
        BOOST_THUMBNAIL     ,
        BOOST_UI            ,
        BOOST_PREVIEW       ,
        BOOST_MAP           ,
        BOOST_MAP_VISIBLE   ,
        BOOST_MAX_LEVEL,

        //other texture Categories
        LOCAL = BOOST_MAX_LEVEL,
        AVATAR_SCRATCH_TEX,
        DYNAMIC_TEX,
        MEDIA,
        ATLAS,
        OTHER,
        MAX_GL_IMAGE_CATEGORY
    };

    typedef enum
    {
        DELETED = 0,         //removed from memory
        DELETION_CANDIDATE,  //ready to be removed from memory
        INACTIVE,            //not be used for the last certain period (i.e., 30 seconds).
        ACTIVE,              //just being used, can become inactive if not being used for a certain time (10 seconds).
        NO_DELETE = 99       //stay in memory, can not be removed.
    } LLGLTextureState;
>>>>>>> 6377610f

protected:
    virtual ~LLGLTexture();
    LOG_CLASS(LLGLTexture);

public:
    LLGLTexture(bool usemipmaps = true);
    LLGLTexture(const LLImageRaw* raw, bool usemipmaps) ;
    LLGLTexture(const U32 width, const U32 height, const U8 components, bool usemipmaps) ;

    virtual void dump();    // debug info to LL_INFOS()

    virtual const LLUUID& getID() const;

    void setBoostLevel(S32 level);
    S32  getBoostLevel() { return mBoostLevel; }

    S32 getFullWidth() const { return mFullWidth; }
    S32 getFullHeight() const { return mFullHeight; }

    void generateGLTexture() ;
    void destroyGLTexture() ;

    //---------------------------------------------------------------------------------------------
    //functions to access LLImageGL
    //---------------------------------------------------------------------------------------------
    /*virtual*/S32         getWidth(S32 discard_level = -1) const;
    /*virtual*/S32         getHeight(S32 discard_level = -1) const;

    bool       hasGLTexture() const ;
    LLGLuint   getTexName() const ;
    bool       createGLTexture() ;

    // Create a GL Texture from an image raw
    // discard_level - mip level, 0 for highest resultion mip
    // imageraw - the image to copy from
    // usename - explicit GL name override
    // to_create - set to false to force gl texture to not be created
    // category - LLGLTexture category for this LLGLTexture
    // defer_copy - set to true to allocate GL texture but NOT initialize with imageraw data
    // tex_name - if not null, will be set to the GL name of the texture created
    bool       createGLTexture(S32 discard_level, const LLImageRaw* imageraw, S32 usename = 0, bool to_create = true, S32 category = LLGLTexture::OTHER, bool defer_copy = false, LLGLuint* tex_name = nullptr);

    void       setFilteringOption(LLTexUnit::eTextureFilterOptions option);
    void       setExplicitFormat(LLGLint internal_format, LLGLenum primary_format, LLGLenum type_format = 0, bool swap_bytes = false);
    void       setAddressMode(LLTexUnit::eTextureAddressMode mode);
    bool       setSubImage(const LLImageRaw* imageraw, S32 x_pos, S32 y_pos, S32 width, S32 height, LLGLuint use_name = 0);
    bool       setSubImage(const U8* datap, S32 data_width, S32 data_height, S32 x_pos, S32 y_pos, S32 width, S32 height, LLGLuint use_name = 0);
    void       setGLTextureCreated (bool initialized);
    void       setCategory(S32 category) ;
    void       setTexName(LLGLuint); // for forcing w/ externally created textures only
    void       setTarget(const LLGLenum target, const LLTexUnit::eTextureType bind_target);

    LLTexUnit::eTextureAddressMode getAddressMode(void) const ;
    S32        getMaxDiscardLevel() const;
    S32        getDiscardLevel() const;
    S8         getComponents() const;
    bool       getBoundRecently() const;
    S32Bytes   getTextureMemory() const ;
    LLGLenum   getPrimaryFormat() const;
    bool       getIsAlphaMask() const ;
    LLTexUnit::eTextureType getTarget(void) const ;
    bool       getMask(const LLVector2 &tc);
    F32        getTimePassedSinceLastBound();
    bool       getMissed() const ;
    bool       isJustBound()const ;
    void       forceUpdateBindStats(void) const;

    U32        getTexelsInAtlas() const ;
    U32        getTexelsInGLTexture() const ;
    bool       isGLTextureCreated() const ;
    S32        getDiscardLevelInAtlas() const ;
    LLGLTextureState getTextureState() const { return mTextureState; }

    //---------------------------------------------------------------------------------------------
    //end of functions to access LLImageGL
    //---------------------------------------------------------------------------------------------

    //-----------------
    /*virtual*/ void setActive() ;
    void forceActive() ;
    void setNoDelete() ;
    void dontDiscard() { mDontDiscard = 1; mTextureState = NO_DELETE; }
    bool getDontDiscard() const { return mDontDiscard; }
    //-----------------

private:
    void cleanup();
    void init();

protected:
    void setTexelsPerImage();

public:
    /*virtual*/ LLImageGL* getGLTexture() const ;

protected:
    S32 mBoostLevel;                // enum describing priority level
    U32 mFullWidth;
    U32 mFullHeight;
    bool mUseMipMaps;
    S8  mComponents;
    U32 mTexelsPerImage;            // Texels per image.
    mutable S8  mNeedsGLTexture;

    //GL texture
    LLPointer<LLImageGL> mGLTexturep ;
    S8 mDontDiscard;            // Keep full res version of this image (for UI, etc)

protected:
    LLGLTextureState  mTextureState ;


};

#endif // LL_GL_TEXTURE_H
<|MERGE_RESOLUTION|>--- conflicted
+++ resolved
@@ -40,59 +40,9 @@
 class LLGLTexture : public LLTexture
 {
 public:
-<<<<<<< HEAD
-	enum
-	{
-		MAX_IMAGE_SIZE_DEFAULT = 2048,
-		INVALID_DISCARD_LEVEL = 0x7fff
-	};
-
-	enum EBoostLevel
-	{
-		BOOST_NONE 			= 0,
-		BOOST_AVATAR		,
-        BOOST_AVATAR_BAKED  ,
-		BOOST_SCULPTED      ,
-        BOOST_TERRAIN       , // Needed for minimap generation for now. Lower than BOOST_HIGH so the texture stats don't get forced, i.e. texture stats are manually managed by minimap/terrain instead.
-		
-		BOOST_HIGH 			= 10,
-		BOOST_BUMP          ,
-        BOOST_UNUSED_1      , // Placeholder to avoid disrupting habits around texture debug
-		BOOST_SELECTED		,		
-		BOOST_AVATAR_BAKED_SELF	,
-		BOOST_AVATAR_SELF	, // needed for baking avatar
-		BOOST_SUPER_HIGH    , //textures higher than this need to be downloaded at the required resolution without delay.
-		BOOST_HUD			,
-		BOOST_ICON			,
-        BOOST_THUMBNAIL		,
-		BOOST_UI			,
-		BOOST_PREVIEW		,
-		BOOST_MAP			,
-		BOOST_MAP_VISIBLE	,		
-		BOOST_MAX_LEVEL,
-
-		//other texture Categories
-		LOCAL = BOOST_MAX_LEVEL,
-		AVATAR_SCRATCH_TEX,
-		DYNAMIC_TEX,
-		MEDIA,
-		ATLAS,
-		OTHER,
-		MAX_GL_IMAGE_CATEGORY
-	};
-
-	typedef enum 
-	{
-		DELETED = 0,         //removed from memory
-		DELETION_CANDIDATE,  //ready to be removed from memory
-		INACTIVE,            //not be used for the last certain period (i.e., 30 seconds).
-		ACTIVE,              //just being used, can become inactive if not being used for a certain time (10 seconds).
-		NO_DELETE = 99       //stay in memory, can not be removed.
-	} LLGLTextureState;
-=======
     enum
     {
-        MAX_IMAGE_SIZE_DEFAULT = 1024,
+        MAX_IMAGE_SIZE_DEFAULT = 2048,
         INVALID_DISCARD_LEVEL = 0x7fff
     };
 
@@ -102,10 +52,11 @@
         BOOST_AVATAR        ,
         BOOST_AVATAR_BAKED  ,
         BOOST_SCULPTED      ,
+        BOOST_TERRAIN       , // Needed for minimap generation for now. Lower than BOOST_HIGH so the texture stats don't get forced, i.e. texture stats are manually managed by minimap/terrain instead.
 
         BOOST_HIGH          = 10,
         BOOST_BUMP          ,
-        BOOST_TERRAIN       , // has to be high priority for minimap / low detail
+        BOOST_UNUSED_1      , // Placeholder to avoid disrupting habits around texture debug
         BOOST_SELECTED      ,
         BOOST_AVATAR_BAKED_SELF ,
         BOOST_AVATAR_SELF   , // needed for baking avatar
@@ -137,7 +88,6 @@
         ACTIVE,              //just being used, can become inactive if not being used for a certain time (10 seconds).
         NO_DELETE = 99       //stay in memory, can not be removed.
     } LLGLTextureState;
->>>>>>> 6377610f
 
 protected:
     virtual ~LLGLTexture();
