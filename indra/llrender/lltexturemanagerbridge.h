/**
 * @file lltexturemanagerbridge.h
 * @brief Bridge to an application-specific texture manager.
 *
 * $LicenseInfo:firstyear=2012&license=viewerlgpl$
 * Second Life Viewer Source Code
 * Copyright (C) 2010, Linden Research, Inc.
 *
 * This library is free software; you can redistribute it and/or
 * modify it under the terms of the GNU Lesser General Public
 * License as published by the Free Software Foundation;
 * version 2.1 of the License only.
 *
 * This library is distributed in the hope that it will be useful,
 * but WITHOUT ANY WARRANTY; without even the implied warranty of
 * MERCHANTABILITY or FITNESS FOR A PARTICULAR PURPOSE.  See the GNU
 * Lesser General Public License for more details.
 *
 * You should have received a copy of the GNU Lesser General Public
 * License along with this library; if not, write to the Free Software
 * Foundation, Inc., 51 Franklin Street, Fifth Floor, Boston, MA  02110-1301  USA
 *
 * Linden Research, Inc., 945 Battery Street, San Francisco, CA  94111  USA
 * $/LicenseInfo$
 */

#ifndef LL_TEXTUREMANAGERBRIDGE_H
#define LL_TEXTUREMANAGERBRIDGE_H

#include "llpointer.h"
#include "llgltexture.h"

// Abstract bridge interface
class LLTextureManagerBridge
{
public:
    virtual ~LLTextureManagerBridge() {}

<<<<<<< HEAD
	virtual LLPointer<LLGLTexture> getLocalTexture(bool usemipmaps = true, bool generate_gl_tex = true) = 0;
	virtual LLPointer<LLGLTexture> getLocalTexture(const U32 width, const U32 height, const U8 components, bool usemipmaps, bool generate_gl_tex = true) = 0;
	virtual LLGLTexture* getFetchedTexture(const LLUUID &image_id) = 0;
=======
    virtual LLPointer<LLGLTexture> getLocalTexture(BOOL usemipmaps = TRUE, BOOL generate_gl_tex = TRUE) = 0;
    virtual LLPointer<LLGLTexture> getLocalTexture(const U32 width, const U32 height, const U8 components, BOOL usemipmaps, BOOL generate_gl_tex = TRUE) = 0;
    virtual LLGLTexture* getFetchedTexture(const LLUUID &image_id) = 0;
>>>>>>> e1623bb2
};

extern LLTextureManagerBridge* gTextureManagerBridgep;

#endif // LL_TEXTUREMANAGERBRIDGE_H
<|MERGE_RESOLUTION|>--- conflicted
+++ resolved
@@ -1,52 +1,47 @@
-/**
- * @file lltexturemanagerbridge.h
- * @brief Bridge to an application-specific texture manager.
- *
- * $LicenseInfo:firstyear=2012&license=viewerlgpl$
- * Second Life Viewer Source Code
- * Copyright (C) 2010, Linden Research, Inc.
- *
- * This library is free software; you can redistribute it and/or
- * modify it under the terms of the GNU Lesser General Public
- * License as published by the Free Software Foundation;
- * version 2.1 of the License only.
- *
- * This library is distributed in the hope that it will be useful,
- * but WITHOUT ANY WARRANTY; without even the implied warranty of
- * MERCHANTABILITY or FITNESS FOR A PARTICULAR PURPOSE.  See the GNU
- * Lesser General Public License for more details.
- *
- * You should have received a copy of the GNU Lesser General Public
- * License along with this library; if not, write to the Free Software
- * Foundation, Inc., 51 Franklin Street, Fifth Floor, Boston, MA  02110-1301  USA
- *
- * Linden Research, Inc., 945 Battery Street, San Francisco, CA  94111  USA
- * $/LicenseInfo$
- */
-
-#ifndef LL_TEXTUREMANAGERBRIDGE_H
-#define LL_TEXTUREMANAGERBRIDGE_H
-
-#include "llpointer.h"
-#include "llgltexture.h"
-
-// Abstract bridge interface
-class LLTextureManagerBridge
-{
-public:
-    virtual ~LLTextureManagerBridge() {}
-
-<<<<<<< HEAD
-	virtual LLPointer<LLGLTexture> getLocalTexture(bool usemipmaps = true, bool generate_gl_tex = true) = 0;
-	virtual LLPointer<LLGLTexture> getLocalTexture(const U32 width, const U32 height, const U8 components, bool usemipmaps, bool generate_gl_tex = true) = 0;
-	virtual LLGLTexture* getFetchedTexture(const LLUUID &image_id) = 0;
-=======
-    virtual LLPointer<LLGLTexture> getLocalTexture(BOOL usemipmaps = TRUE, BOOL generate_gl_tex = TRUE) = 0;
-    virtual LLPointer<LLGLTexture> getLocalTexture(const U32 width, const U32 height, const U8 components, BOOL usemipmaps, BOOL generate_gl_tex = TRUE) = 0;
-    virtual LLGLTexture* getFetchedTexture(const LLUUID &image_id) = 0;
->>>>>>> e1623bb2
-};
-
-extern LLTextureManagerBridge* gTextureManagerBridgep;
-
-#endif // LL_TEXTUREMANAGERBRIDGE_H
+/**
+ * @file lltexturemanagerbridge.h
+ * @brief Bridge to an application-specific texture manager.
+ *
+ * $LicenseInfo:firstyear=2012&license=viewerlgpl$
+ * Second Life Viewer Source Code
+ * Copyright (C) 2010, Linden Research, Inc.
+ *
+ * This library is free software; you can redistribute it and/or
+ * modify it under the terms of the GNU Lesser General Public
+ * License as published by the Free Software Foundation;
+ * version 2.1 of the License only.
+ *
+ * This library is distributed in the hope that it will be useful,
+ * but WITHOUT ANY WARRANTY; without even the implied warranty of
+ * MERCHANTABILITY or FITNESS FOR A PARTICULAR PURPOSE.  See the GNU
+ * Lesser General Public License for more details.
+ *
+ * You should have received a copy of the GNU Lesser General Public
+ * License along with this library; if not, write to the Free Software
+ * Foundation, Inc., 51 Franklin Street, Fifth Floor, Boston, MA  02110-1301  USA
+ *
+ * Linden Research, Inc., 945 Battery Street, San Francisco, CA  94111  USA
+ * $/LicenseInfo$
+ */
+
+#ifndef LL_TEXTUREMANAGERBRIDGE_H
+#define LL_TEXTUREMANAGERBRIDGE_H
+
+#include "llpointer.h"
+#include "llgltexture.h"
+
+// Abstract bridge interface
+class LLTextureManagerBridge
+{
+public:
+    virtual ~LLTextureManagerBridge() {}
+
+    virtual LLPointer<LLGLTexture> getLocalTexture(bool usemipmaps = true, bool generate_gl_tex = true) = 0;
+    virtual LLPointer<LLGLTexture> getLocalTexture(const U32 width, const U32 height, const U8 components, bool usemipmaps, bool generate_gl_tex = true) = 0;
+    virtual LLGLTexture* getFetchedTexture(const LLUUID &image_id) = 0;
+};
+
+extern LLTextureManagerBridge* gTextureManagerBridgep;
+
+#endif // LL_TEXTUREMANAGERBRIDGE_H
+