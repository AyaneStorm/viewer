--- conflicted
+++ resolved
@@ -1537,21 +1537,10 @@
 {
 	if (mode == MM_TEXTURE)
 	{
-<<<<<<< HEAD
-		mode = MM_TEXTURE0 + gGL.getCurrentTexUnitIndex();
-		if (mode > MM_TEXTURE3)
-		{
-			// getCurrentTexUnitIndex() can go as high as 32 (LL_NUM_TEXTURE_LAYERS)
-			// Large value will result in a crash at mMatrix
-			LL_WARNS_ONCE() << "Attempted to assign matrix mode out of bounds: " << mode << LL_ENDL;
-			mode = MM_TEXTURE0;
-		}
-=======
         U32 tex_index = gGL.getCurrentTexUnitIndex();
         // the shaders don't actually reference anything beyond texture_matrix0/1 outside of terrain rendering
         llassert_always(tex_index <= 3);
 		mode = eMatrixMode(MM_TEXTURE0 + gGL.getCurrentTexUnitIndex());
->>>>>>> d7f1c88c
 	}
 
 	mMatrixMode = mode;
