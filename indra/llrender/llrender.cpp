 /** 
 * @file llrender.cpp
 * @brief LLRender implementation
 *
 * $LicenseInfo:firstyear=2001&license=viewerlgpl$
 * Second Life Viewer Source Code
 * Copyright (C) 2010, Linden Research, Inc.
 * 
 * This library is free software; you can redistribute it and/or
 * modify it under the terms of the GNU Lesser General Public
 * License as published by the Free Software Foundation;
 * version 2.1 of the License only.
 * 
 * This library is distributed in the hope that it will be useful,
 * but WITHOUT ANY WARRANTY; without even the implied warranty of
 * MERCHANTABILITY or FITNESS FOR A PARTICULAR PURPOSE.  See the GNU
 * Lesser General Public License for more details.
 * 
 * You should have received a copy of the GNU Lesser General Public
 * License along with this library; if not, write to the Free Software
 * Foundation, Inc., 51 Franklin Street, Fifth Floor, Boston, MA  02110-1301  USA
 * 
 * Linden Research, Inc., 945 Battery Street, San Francisco, CA  94111  USA
 * $/LicenseInfo$
 */

#include "linden_common.h"

#include "llrender.h"

#include "llvertexbuffer.h"
#include "llcubemap.h"
#include "llglslshader.h"
#include "llimagegl.h"
#include "llrendertarget.h"
#include "lltexture.h"
#include "llshadermgr.h"

<<<<<<< HEAD
=======
#if LL_WINDOWS
extern void APIENTRY gl_debug_callback(GLenum source,
                                GLenum type,
                                GLuint id,
                                GLenum severity,
                                GLsizei length,
                                const GLchar* message,
                                GLvoid* userParam)
;
#endif

>>>>>>> 97a10325
thread_local LLRender gGL;

// Handy copies of last good GL matrices
F32	gGLModelView[16];
F32	gGLLastModelView[16];
F32 gGLLastProjection[16];
F32 gGLProjection[16];
S32	gGLViewport[4];

U32 LLRender::sUICalls = 0;
U32 LLRender::sUIVerts = 0;
U32 LLTexUnit::sWhiteTexture = 0;
bool LLRender::sGLCoreProfile = false;
bool LLRender::sNsightDebugSupport = false;
LLVector2 LLRender::sUIGLScaleFactor = LLVector2(1.f, 1.f);

static const U32 LL_NUM_TEXTURE_LAYERS = 32; 
static const U32 LL_NUM_LIGHT_UNITS = 8;

static const GLenum sGLTextureType[] =
{
	GL_TEXTURE_2D,
	GL_TEXTURE_RECTANGLE_ARB,
	GL_TEXTURE_CUBE_MAP_ARB,
	GL_TEXTURE_2D_MULTISAMPLE,
    GL_TEXTURE_3D
};

static const GLint sGLAddressMode[] =
{	
	GL_REPEAT,
	GL_MIRRORED_REPEAT,
	GL_CLAMP_TO_EDGE
};

const U32 immediate_mask = LLVertexBuffer::MAP_VERTEX | LLVertexBuffer::MAP_COLOR | LLVertexBuffer::MAP_TEXCOORD0;

static const GLenum sGLBlendFactor[] =
{
	GL_ONE,
	GL_ZERO,
	GL_DST_COLOR,
	GL_SRC_COLOR,
	GL_ONE_MINUS_DST_COLOR,
	GL_ONE_MINUS_SRC_COLOR,
	GL_DST_ALPHA,
	GL_SRC_ALPHA,
	GL_ONE_MINUS_DST_ALPHA,
	GL_ONE_MINUS_SRC_ALPHA,

	GL_ZERO // 'BF_UNDEF'
};

LLTexUnit::LLTexUnit(S32 index)
	: mCurrTexType(TT_NONE),
    mCurrColorScale(1), mCurrAlphaScale(1), mCurrTexture(0), mTexColorSpace(TCS_LINEAR),
	mHasMipMaps(false),
	mIndex(index)
{
	llassert_always(index < (S32)LL_NUM_TEXTURE_LAYERS);
}

//static
U32 LLTexUnit::getInternalType(eTextureType type)
{
	return sGLTextureType[type];
}

void LLTexUnit::refreshState(void)
{
	// We set dirty to true so that the tex unit knows to ignore caching
	// and we reset the cached tex unit state

	gGL.flush();
	
	glActiveTextureARB(GL_TEXTURE0_ARB + mIndex);

	if (mCurrTexType != TT_NONE)
	{
		glBindTexture(sGLTextureType[mCurrTexType], mCurrTexture);
	}
	else
	{
		glBindTexture(GL_TEXTURE_2D, 0);	
	}

    setTextureColorSpace(mTexColorSpace);
}

void LLTexUnit::activate(void)
{
	if (mIndex < 0) return;

	if ((S32)gGL.mCurrTextureUnitIndex != mIndex || gGL.mDirty)
	{
		gGL.flush();
		glActiveTextureARB(GL_TEXTURE0_ARB + mIndex);
		gGL.mCurrTextureUnitIndex = mIndex;
	}
}

void LLTexUnit::enable(eTextureType type)
{
	if (mIndex < 0) return;

	if ( (mCurrTexType != type || gGL.mDirty) && (type != TT_NONE) )
	{
		stop_glerror();
		activate();
		stop_glerror();
		if (mCurrTexType != TT_NONE && !gGL.mDirty)
		{
			disable(); // Force a disable of a previous texture type if it's enabled.
			stop_glerror();
		}
		mCurrTexType = type;

		gGL.flush();
	}
}

void LLTexUnit::disable(void)
{
	if (mIndex < 0) return;

	if (mCurrTexType != TT_NONE)
	{
		activate();
		unbind(mCurrTexType);
		gGL.flush();
        setTextureColorSpace(TCS_LINEAR);
		
		mCurrTexType = TT_NONE;
	}
}

void LLTexUnit::bindFast(LLTexture* texture)
{
    LLImageGL* gl_tex = texture->getGLTexture();

    glActiveTextureARB(GL_TEXTURE0_ARB + mIndex);
    gGL.mCurrTextureUnitIndex = mIndex;
    mCurrTexture = gl_tex->getTexName();
    if (!mCurrTexture)
    {
        LL_PROFILE_ZONE_NAMED("MISSING TEXTURE");
        //if deleted, will re-generate it immediately
        texture->forceImmediateUpdate();
        gl_tex->forceUpdateBindStats();
        texture->bindDefaultImage(mIndex);
    }
    glBindTexture(sGLTextureType[gl_tex->getTarget()], mCurrTexture);
    mHasMipMaps = gl_tex->mHasMipMaps;
}

bool LLTexUnit::bind(LLTexture* texture, bool for_rendering, bool forceBind)
{
    LL_PROFILE_ZONE_SCOPED_CATEGORY_PIPELINE;
	stop_glerror();
	if (mIndex >= 0)
	{
		gGL.flush();

		LLImageGL* gl_tex = NULL ;

		if (texture != NULL && (gl_tex = texture->getGLTexture()))
		{
			if (gl_tex->getTexName()) //if texture exists
			{
				//in audit, replace the selected texture by the default one.
				if ((mCurrTexture != gl_tex->getTexName()) || forceBind)
				{
					activate();
					enable(gl_tex->getTarget());
					mCurrTexture = gl_tex->getTexName();
					glBindTexture(sGLTextureType[gl_tex->getTarget()], mCurrTexture);
					if(gl_tex->updateBindStats(gl_tex->mTextureMemory))
					{
						texture->setActive() ;
						texture->updateBindStatsForTester() ;
					}
					mHasMipMaps = gl_tex->mHasMipMaps;
					if (gl_tex->mTexOptionsDirty)
					{
						gl_tex->mTexOptionsDirty = false;
						setTextureAddressMode(gl_tex->mAddressMode);
						setTextureFilteringOption(gl_tex->mFilterOption);
                    }
                    setTextureColorSpace(mTexColorSpace);
				}
			}
			else
			{
				//if deleted, will re-generate it immediately
				texture->forceImmediateUpdate() ;

				gl_tex->forceUpdateBindStats() ;
				return texture->bindDefaultImage(mIndex);
			}
		}
		else
		{
			if (texture)
			{
				LL_DEBUGS() << "NULL LLTexUnit::bind GL image" << LL_ENDL;
			}
			else
			{
				LL_DEBUGS() << "NULL LLTexUnit::bind texture" << LL_ENDL;
			}
			return false;
		}
	}
	else
	{ // mIndex < 0
		return false;
	}

	return true;
}

bool LLTexUnit::bind(LLImageGL* texture, bool for_rendering, bool forceBind, S32 usename)
{
	stop_glerror();
	if (mIndex < 0) return false;

    U32 texname = usename ? usename : texture->getTexName();

	if(!texture)
	{
		LL_DEBUGS() << "NULL LLTexUnit::bind texture" << LL_ENDL;
		return false;
	}

	if(!texname)
	{
		if(LLImageGL::sDefaultGLTexture && LLImageGL::sDefaultGLTexture->getTexName())
		{
			return bind(LLImageGL::sDefaultGLTexture) ;
		}
		stop_glerror();
		return false ;
	}

	if ((mCurrTexture != texname) || forceBind)
	{
		gGL.flush();
		stop_glerror();
		activate();
		stop_glerror();
		enable(texture->getTarget());
		stop_glerror();
		mCurrTexture = texname;
		glBindTexture(sGLTextureType[texture->getTarget()], mCurrTexture);
		stop_glerror();
		texture->updateBindStats(texture->mTextureMemory);		
		mHasMipMaps = texture->mHasMipMaps;
		if (texture->mTexOptionsDirty)
		{
			stop_glerror();
			texture->mTexOptionsDirty = false;
			setTextureAddressMode(texture->mAddressMode);
			setTextureFilteringOption(texture->mFilterOption);
			stop_glerror();
		}
        setTextureColorSpace(mTexColorSpace);
	}

	stop_glerror();

	return true;
}

bool LLTexUnit::bind(LLCubeMap* cubeMap)
{
	if (mIndex < 0) return false;

	gGL.flush();

	if (cubeMap == NULL)
	{
		LL_WARNS() << "NULL LLTexUnit::bind cubemap" << LL_ENDL;
		return false;
	}

	if (mCurrTexture != cubeMap->mImages[0]->getTexName())
	{
		if (gGLManager.mHasCubeMap && LLCubeMap::sUseCubeMaps)
		{
			activate();
			enable(LLTexUnit::TT_CUBE_MAP);
            mCurrTexture = cubeMap->mImages[0]->getTexName();
			glBindTexture(GL_TEXTURE_CUBE_MAP_ARB, mCurrTexture);
			mHasMipMaps = cubeMap->mImages[0]->mHasMipMaps;
			cubeMap->mImages[0]->updateBindStats(cubeMap->mImages[0]->mTextureMemory);
			if (cubeMap->mImages[0]->mTexOptionsDirty)
			{
				cubeMap->mImages[0]->mTexOptionsDirty = false;
				setTextureAddressMode(cubeMap->mImages[0]->mAddressMode);
				setTextureFilteringOption(cubeMap->mImages[0]->mFilterOption);
            }
            setTextureColorSpace(mTexColorSpace);
			return true;
		}
		else
		{
			LL_WARNS() << "Using cube map without extension!" << LL_ENDL;
			return false;
		}
	}
	return true;
}

// LLRenderTarget is unavailible on the mapserver since it uses FBOs.
bool LLTexUnit::bind(LLRenderTarget* renderTarget, bool bindDepth)
{
	if (mIndex < 0) return false;

	gGL.flush();

	if (bindDepth)
	{
		if (renderTarget->hasStencil())
		{
			LL_ERRS() << "Cannot bind a render buffer for sampling.  Allocate render target without a stencil buffer if sampling of depth buffer is required." << LL_ENDL;
		}

		bindManual(renderTarget->getUsage(), renderTarget->getDepth());
	}
	else
	{
		bindManual(renderTarget->getUsage(), renderTarget->getTexture());
	}

	return true;
}

bool LLTexUnit::bindManual(eTextureType type, U32 texture, bool hasMips)
{
	if (mIndex < 0)  
	{
		return false;
	}
	
	if(mCurrTexture != texture)
	{
		gGL.flush();
		
		activate();
		enable(type);
		mCurrTexture = texture;
		glBindTexture(sGLTextureType[type], texture);
        mHasMipMaps = hasMips;
        setTextureColorSpace(mTexColorSpace);
	}
	return true;
}

void LLTexUnit::unbind(eTextureType type)
{
	stop_glerror();

	if (mIndex < 0) return;

	//always flush and activate for consistency 
	//   some code paths assume unbind always flushes and sets the active texture
	gGL.flush();
	activate();

	// Disabled caching of binding state.
	if (mCurrTexType == type)
	{
		mCurrTexture = 0;

        // Always make sure our texture color space is reset to linear.  SRGB sampling should be opt-in in the vast majority of cases.  Also prevents color space "popping".
        mTexColorSpace = TCS_LINEAR;
		if (type == LLTexUnit::TT_TEXTURE)
		{
			glBindTexture(sGLTextureType[type], sWhiteTexture);
		}
		else
		{
			glBindTexture(sGLTextureType[type], 0);
		}
		stop_glerror();
	}
}

void LLTexUnit::unbindFast(eTextureType type)
{
    activate();

    // Disabled caching of binding state.
    if (mCurrTexType == type)
    {
        mCurrTexture = 0;

        // Always make sure our texture color space is reset to linear.  SRGB sampling should be opt-in in the vast majority of cases.  Also prevents color space "popping".
        mTexColorSpace = TCS_LINEAR;
        if (type == LLTexUnit::TT_TEXTURE)
        {
            glBindTexture(sGLTextureType[type], sWhiteTexture);
        }
        else
        {
            glBindTexture(sGLTextureType[type], 0);
        }
    }
}

void LLTexUnit::setTextureAddressMode(eTextureAddressMode mode)
{
	if (mIndex < 0 || mCurrTexture == 0) return;

	gGL.flush();

	activate();

	glTexParameteri (sGLTextureType[mCurrTexType], GL_TEXTURE_WRAP_S, sGLAddressMode[mode]);
	glTexParameteri (sGLTextureType[mCurrTexType], GL_TEXTURE_WRAP_T, sGLAddressMode[mode]);
	if (mCurrTexType == TT_CUBE_MAP)
	{
		glTexParameteri (GL_TEXTURE_CUBE_MAP_ARB, GL_TEXTURE_WRAP_R, sGLAddressMode[mode]);
	}
}

void LLTexUnit::setTextureFilteringOption(LLTexUnit::eTextureFilterOptions option)
{
	if (mIndex < 0 || mCurrTexture == 0 || mCurrTexType == LLTexUnit::TT_MULTISAMPLE_TEXTURE) return;

	gGL.flush();

	if (option == TFO_POINT)
	{
		glTexParameteri(sGLTextureType[mCurrTexType], GL_TEXTURE_MAG_FILTER, GL_NEAREST);
	}
	else
	{
		glTexParameteri(sGLTextureType[mCurrTexType], GL_TEXTURE_MAG_FILTER, GL_LINEAR);
	}

	if (option >= TFO_TRILINEAR && mHasMipMaps)
	{
		glTexParameteri(sGLTextureType[mCurrTexType], GL_TEXTURE_MIN_FILTER, GL_LINEAR_MIPMAP_LINEAR);
	} 
	else if (option >= TFO_BILINEAR)
	{
		if (mHasMipMaps)
		{
			glTexParameteri(sGLTextureType[mCurrTexType], GL_TEXTURE_MIN_FILTER, GL_LINEAR_MIPMAP_NEAREST);
		}
		else
		{
			glTexParameteri(sGLTextureType[mCurrTexType], GL_TEXTURE_MIN_FILTER, GL_LINEAR);
		}
	}
	else
	{
		if (mHasMipMaps)
		{
			glTexParameteri(sGLTextureType[mCurrTexType], GL_TEXTURE_MIN_FILTER, GL_NEAREST_MIPMAP_NEAREST);
		}
		else
		{
			glTexParameteri(sGLTextureType[mCurrTexType], GL_TEXTURE_MIN_FILTER, GL_NEAREST);
		}
	}

	if (gGLManager.mHasAnisotropic)
	{
		if (LLImageGL::sGlobalUseAnisotropic && option == TFO_ANISOTROPIC)
		{
			if (gGL.mMaxAnisotropy < 1.f)
			{
				glGetFloatv(GL_MAX_TEXTURE_MAX_ANISOTROPY_EXT, &gGL.mMaxAnisotropy);

				LL_INFOS() << "gGL.mMaxAnisotropy: " << gGL.mMaxAnisotropy << LL_ENDL ;
				gGL.mMaxAnisotropy = llmax(1.f, gGL.mMaxAnisotropy) ;
			}
			glTexParameterf(sGLTextureType[mCurrTexType], GL_TEXTURE_MAX_ANISOTROPY_EXT, gGL.mMaxAnisotropy);
		}
		else
		{
			glTexParameterf(sGLTextureType[mCurrTexType], GL_TEXTURE_MAX_ANISOTROPY_EXT, 1.f);
		}
	}
}

GLint LLTexUnit::getTextureSource(eTextureBlendSrc src)
{
	switch(src)
	{
		// All four cases should return the same value.
		case TBS_PREV_COLOR:
		case TBS_PREV_ALPHA:
		case TBS_ONE_MINUS_PREV_COLOR:
		case TBS_ONE_MINUS_PREV_ALPHA:
			return GL_PREVIOUS_ARB;

		// All four cases should return the same value.
		case TBS_TEX_COLOR:
		case TBS_TEX_ALPHA:
		case TBS_ONE_MINUS_TEX_COLOR:
		case TBS_ONE_MINUS_TEX_ALPHA:
			return GL_TEXTURE;

		// All four cases should return the same value.
		case TBS_VERT_COLOR:
		case TBS_VERT_ALPHA:
		case TBS_ONE_MINUS_VERT_COLOR:
		case TBS_ONE_MINUS_VERT_ALPHA:
			return GL_PRIMARY_COLOR_ARB;

		// All four cases should return the same value.
		case TBS_CONST_COLOR:
		case TBS_CONST_ALPHA:
		case TBS_ONE_MINUS_CONST_COLOR:
		case TBS_ONE_MINUS_CONST_ALPHA:
			return GL_CONSTANT_ARB;

		default:
			LL_WARNS() << "Unknown eTextureBlendSrc: " << src << ".  Using Vertex Color instead." << LL_ENDL;
			return GL_PRIMARY_COLOR_ARB;
	}
}

GLint LLTexUnit::getTextureSourceType(eTextureBlendSrc src, bool isAlpha)
{
	switch(src)
	{
		// All four cases should return the same value.
		case TBS_PREV_COLOR:
		case TBS_TEX_COLOR:
		case TBS_VERT_COLOR:
		case TBS_CONST_COLOR:
			return (isAlpha) ? GL_SRC_ALPHA: GL_SRC_COLOR;

		// All four cases should return the same value.
		case TBS_PREV_ALPHA:
		case TBS_TEX_ALPHA:
		case TBS_VERT_ALPHA:
		case TBS_CONST_ALPHA:
			return GL_SRC_ALPHA;

		// All four cases should return the same value.
		case TBS_ONE_MINUS_PREV_COLOR:
		case TBS_ONE_MINUS_TEX_COLOR:
		case TBS_ONE_MINUS_VERT_COLOR:
		case TBS_ONE_MINUS_CONST_COLOR:
			return (isAlpha) ? GL_ONE_MINUS_SRC_ALPHA : GL_ONE_MINUS_SRC_COLOR;

		// All four cases should return the same value.
		case TBS_ONE_MINUS_PREV_ALPHA:
		case TBS_ONE_MINUS_TEX_ALPHA:
		case TBS_ONE_MINUS_VERT_ALPHA:
		case TBS_ONE_MINUS_CONST_ALPHA:
			return GL_ONE_MINUS_SRC_ALPHA;

		default:
			LL_WARNS() << "Unknown eTextureBlendSrc: " << src << ".  Using Source Color or Alpha instead." << LL_ENDL;
			return (isAlpha) ? GL_SRC_ALPHA: GL_SRC_COLOR;
	}
}

void LLTexUnit::setColorScale(S32 scale)
{
	if (mCurrColorScale != scale || gGL.mDirty)
	{
		mCurrColorScale = scale;
		gGL.flush();
		glTexEnvi( GL_TEXTURE_ENV, GL_RGB_SCALE, scale );
	}
}

void LLTexUnit::setAlphaScale(S32 scale)
{
	if (mCurrAlphaScale != scale || gGL.mDirty)
	{
		mCurrAlphaScale = scale;
		gGL.flush();
		glTexEnvi( GL_TEXTURE_ENV, GL_ALPHA_SCALE, scale );
	}
}

// Useful for debugging that you've manually assigned a texture operation to the correct 
// texture unit based on the currently set active texture in opengl.
void LLTexUnit::debugTextureUnit(void)
{
	if (mIndex < 0) return;

	GLint activeTexture;
	glGetIntegerv(GL_ACTIVE_TEXTURE_ARB, &activeTexture);
	if ((GL_TEXTURE0_ARB + mIndex) != activeTexture)
	{
		U32 set_unit = (activeTexture - GL_TEXTURE0_ARB);
		LL_WARNS() << "Incorrect Texture Unit!  Expected: " << set_unit << " Actual: " << mIndex << LL_ENDL;
	}
}

void LLTexUnit::setTextureColorSpace(eTextureColorSpace space)
{
    mTexColorSpace = space;

#if USE_SRGB_DECODE
    if (gGLManager.mHasTexturesRGBDecode)
    {
        if (space == TCS_SRGB)
        {
            glTexParameteri(sGLTextureType[mCurrTexType], GL_TEXTURE_SRGB_DECODE_EXT, GL_DECODE_EXT);
        }
        else
        {
            glTexParameteri(sGLTextureType[mCurrTexType], GL_TEXTURE_SRGB_DECODE_EXT, GL_SKIP_DECODE_EXT);
        }

        if (gDebugGL)
        {
            assert_glerror();
        }
    }
    else
    {
        glTexParameteri(sGLTextureType[mCurrTexType], GL_TEXTURE_SRGB_DECODE_EXT, GL_SKIP_DECODE_EXT);
    }
#endif
}

LLLightState::LLLightState(S32 index)
: mIndex(index),
  mEnabled(false),
  mConstantAtten(1.f),
  mLinearAtten(0.f),
  mQuadraticAtten(0.f),
  mSpotExponent(0.f),
  mSpotCutoff(180.f)
{
	if (mIndex == 0)
	{
		mDiffuse.set(1,1,1,1);
        mDiffuseB.set(0,0,0,0);
		mSpecular.set(1,1,1,1);
	}

    mSunIsPrimary = true;

	mAmbient.set(0,0,0,1);
	mPosition.set(0,0,1,0);
	mSpotDirection.set(0,0,-1);
}

void LLLightState::enable()
{
	mEnabled = true;
}

void LLLightState::disable()
{
	mEnabled = false;
}

void LLLightState::setDiffuse(const LLColor4& diffuse)
{
	if (mDiffuse != diffuse)
	{
		++gGL.mLightHash;
		mDiffuse = diffuse;
	}
}

void LLLightState::setDiffuseB(const LLColor4& diffuse)
{
    if (mDiffuseB != diffuse)
	{
		++gGL.mLightHash;
		mDiffuseB = diffuse;
	}
}

void LLLightState::setSunPrimary(bool v)
{
    if (mSunIsPrimary != v)
    {
        ++gGL.mLightHash;
		mSunIsPrimary = v;
    }
}

void LLLightState::setAmbient(const LLColor4& ambient)
{
	if (mAmbient != ambient)
	{
		++gGL.mLightHash;
		mAmbient = ambient;
	}
}

void LLLightState::setSpecular(const LLColor4& specular)
{
	if (mSpecular != specular)
	{
		++gGL.mLightHash;
		mSpecular = specular;
	}
}

void LLLightState::setPosition(const LLVector4& position)
{
	//always set position because modelview matrix may have changed
	++gGL.mLightHash;
	mPosition = position;
	//transform position by current modelview matrix
	glh::vec4f pos(position.mV);
	const glh::matrix4f& mat = gGL.getModelviewMatrix();
	mat.mult_matrix_vec(pos);
	mPosition.set(pos.v);
}

void LLLightState::setConstantAttenuation(const F32& atten)
{
	if (mConstantAtten != atten)
	{
		mConstantAtten = atten;
		++gGL.mLightHash;
	}
}

void LLLightState::setLinearAttenuation(const F32& atten)
{
	if (mLinearAtten != atten)
	{
		++gGL.mLightHash;
		mLinearAtten = atten;
	}
}

void LLLightState::setQuadraticAttenuation(const F32& atten)
{
	if (mQuadraticAtten != atten)
	{
		++gGL.mLightHash;
		mQuadraticAtten = atten;
	}
}

void LLLightState::setSpotExponent(const F32& exponent)
{
	if (mSpotExponent != exponent)
	{
		++gGL.mLightHash;
		mSpotExponent = exponent;
	}
}

void LLLightState::setSpotCutoff(const F32& cutoff)
{
	if (mSpotCutoff != cutoff)
	{
		++gGL.mLightHash;
		mSpotCutoff = cutoff;
	}
}

void LLLightState::setSpotDirection(const LLVector3& direction)
{
	//always set direction because modelview matrix may have changed
	++gGL.mLightHash;
	mSpotDirection = direction;
	//transform direction by current modelview matrix
	glh::vec3f dir(direction.mV);
	const glh::matrix4f& mat = gGL.getModelviewMatrix();
	mat.mult_matrix_dir(dir);

	mSpotDirection.set(dir.v);
}

LLRender::LLRender()
  : mDirty(false),
    mCount(0),
	mQuadCycle(0),
    mMode(LLRender::TRIANGLES),
    mCurrTextureUnitIndex(0),
    mMaxAnisotropy(0.f) 
{	
	mTexUnits.reserve(LL_NUM_TEXTURE_LAYERS);
	for (U32 i = 0; i < LL_NUM_TEXTURE_LAYERS; i++)
	{
		mTexUnits.push_back(new LLTexUnit(i));
	}
	mDummyTexUnit = new LLTexUnit(-1);

	for (U32 i = 0; i < LL_NUM_LIGHT_UNITS; ++i)
	{
		mLightState.push_back(new LLLightState(i));
	}

	for (U32 i = 0; i < 4; i++)
	{
		mCurrColorMask[i] = true;
	}

	mCurrBlendColorSFactor = BF_UNDEF;
	mCurrBlendAlphaSFactor = BF_UNDEF;
	mCurrBlendColorDFactor = BF_UNDEF;
	mCurrBlendAlphaDFactor = BF_UNDEF;

	mMatrixMode = LLRender::MM_MODELVIEW;
	
	for (U32 i = 0; i < NUM_MATRIX_MODES; ++i)
	{
		mMatIdx[i] = 0;
		mMatHash[i] = 0;
		mCurMatHash[i] = 0xFFFFFFFF;
	}

	mLightHash = 0;
}

LLRender::~LLRender()
{
	shutdown();
}

void LLRender::init()
{
<<<<<<< HEAD
=======
#if LL_WINDOWS
    if (gGLManager.mHasDebugOutput && gDebugGL)
    { //setup debug output callback
        //glDebugMessageControlARB(GL_DONT_CARE, GL_DONT_CARE, GL_DEBUG_SEVERITY_LOW_ARB, 0, NULL, GL_TRUE);
        glDebugMessageCallbackARB((GLDEBUGPROCARB) gl_debug_callback, NULL);
        glEnable(GL_DEBUG_OUTPUT_SYNCHRONOUS_ARB);
    }
#endif

>>>>>>> 97a10325
    glPixelStorei(GL_PACK_ALIGNMENT, 1);
    glPixelStorei(GL_UNPACK_ALIGNMENT, 1);

    gGL.setSceneBlendType(LLRender::BT_ALPHA);
    gGL.setAmbientLightColor(LLColor4::black);

    glCullFace(GL_BACK);

	if (sGLCoreProfile && !LLVertexBuffer::sUseVAO)
	{ //bind a dummy vertex array object so we're core profile compliant
#ifdef GL_ARB_vertex_array_object
		U32 ret;
		glGenVertexArrays(1, &ret);
		glBindVertexArray(ret);
#endif
	}


	llassert_always(mBuffer.isNull()) ;
	stop_glerror();
	mBuffer = new LLVertexBuffer(immediate_mask, 0);
	mBuffer->allocateBuffer(4096, 0, TRUE);
	mBuffer->getVertexStrider(mVerticesp);
	mBuffer->getTexCoord0Strider(mTexcoordsp);
	mBuffer->getColorStrider(mColorsp);
	stop_glerror();
}

void LLRender::shutdown()
{
	for (U32 i = 0; i < mTexUnits.size(); i++)
	{
		delete mTexUnits[i];
	}
	mTexUnits.clear();
	delete mDummyTexUnit;
	mDummyTexUnit = NULL;

	for (U32 i = 0; i < mLightState.size(); ++i)
	{
		delete mLightState[i];
	}
	mLightState.clear();
	mBuffer = NULL ;
}

void LLRender::refreshState(void)
{
	mDirty = true;

	U32 active_unit = mCurrTextureUnitIndex;

	for (U32 i = 0; i < mTexUnits.size(); i++)
	{
		mTexUnits[i]->refreshState();
	}
	
	mTexUnits[active_unit]->activate();

	setColorMask(mCurrColorMask[0], mCurrColorMask[1], mCurrColorMask[2], mCurrColorMask[3]);
	
    flush();

	mDirty = false;
}

void LLRender::syncLightState()
{
    LLGLSLShader *shader = LLGLSLShader::sCurBoundShaderPtr;

    if (!shader)
    {
        return;
    }

    if (shader->mLightHash != mLightHash)
    {
        shader->mLightHash = mLightHash;

        LLVector4 position[LL_NUM_LIGHT_UNITS];
        LLVector3 direction[LL_NUM_LIGHT_UNITS];
        LLVector4 attenuation[LL_NUM_LIGHT_UNITS];
        LLVector3 diffuse[LL_NUM_LIGHT_UNITS];
        LLVector3 diffuse_b[LL_NUM_LIGHT_UNITS];
        bool      sun_primary[LL_NUM_LIGHT_UNITS];

        for (U32 i = 0; i < LL_NUM_LIGHT_UNITS; i++)
        {
            LLLightState *light = mLightState[i];

            position[i]  = light->mPosition;
            direction[i] = light->mSpotDirection;
            attenuation[i].set(light->mLinearAtten, light->mQuadraticAtten, light->mSpecular.mV[2], light->mSpecular.mV[3]);
            diffuse[i].set(light->mDiffuse.mV);
            diffuse_b[i].set(light->mDiffuseB.mV);
            sun_primary[i] = light->mSunIsPrimary;
        }

        shader->uniform4fv(LLShaderMgr::LIGHT_POSITION, LL_NUM_LIGHT_UNITS, position[0].mV);
        shader->uniform3fv(LLShaderMgr::LIGHT_DIRECTION, LL_NUM_LIGHT_UNITS, direction[0].mV);
        shader->uniform4fv(LLShaderMgr::LIGHT_ATTENUATION, LL_NUM_LIGHT_UNITS, attenuation[0].mV);
        shader->uniform3fv(LLShaderMgr::LIGHT_DIFFUSE, LL_NUM_LIGHT_UNITS, diffuse[0].mV);
        shader->uniform4fv(LLShaderMgr::LIGHT_AMBIENT, 1, mAmbientLightColor.mV);
        shader->uniform1i(LLShaderMgr::SUN_UP_FACTOR, sun_primary[0] ? 1 : 0);
        shader->uniform4fv(LLShaderMgr::AMBIENT, 1, mAmbientLightColor.mV);
        shader->uniform4fv(LLShaderMgr::SUNLIGHT_COLOR, 1, diffuse[0].mV);
        shader->uniform4fv(LLShaderMgr::MOONLIGHT_COLOR, 1, diffuse_b[0].mV);
    }
}

void LLRender::syncMatrices()
{
    static const U32 name[] = 
	{
		LLShaderMgr::MODELVIEW_MATRIX,
		LLShaderMgr::PROJECTION_MATRIX,
		LLShaderMgr::TEXTURE_MATRIX0,
		LLShaderMgr::TEXTURE_MATRIX1,
		LLShaderMgr::TEXTURE_MATRIX2,
		LLShaderMgr::TEXTURE_MATRIX3,
	};

	LLGLSLShader* shader = LLGLSLShader::sCurBoundShaderPtr;

	static glh::matrix4f cached_mvp;
    static glh::matrix4f cached_inv_mdv;
	static U32 cached_mvp_mdv_hash = 0xFFFFFFFF;
	static U32 cached_mvp_proj_hash = 0xFFFFFFFF;
	
	static glh::matrix4f cached_normal;
	static U32 cached_normal_hash = 0xFFFFFFFF;

	if (shader)
	{
		//llassert(shader);

		bool mvp_done = false;

		U32 i = MM_MODELVIEW;
		if (mMatHash[MM_MODELVIEW] != shader->mMatHash[MM_MODELVIEW])
		{ //update modelview, normal, and MVP
			glh::matrix4f& mat = mMatrix[MM_MODELVIEW][mMatIdx[MM_MODELVIEW]];

            // if MDV has changed, update the cached inverse as well
            if (cached_mvp_mdv_hash != mMatHash[MM_MODELVIEW])
            {
                cached_inv_mdv = mat.inverse();
            }

			shader->uniformMatrix4fv(name[MM_MODELVIEW], 1, GL_FALSE, mat.m);
			shader->mMatHash[MM_MODELVIEW] = mMatHash[MM_MODELVIEW];

			//update normal matrix
			S32 loc = shader->getUniformLocation(LLShaderMgr::NORMAL_MATRIX);
			if (loc > -1)
			{
				if (cached_normal_hash != mMatHash[i])
				{
					cached_normal = cached_inv_mdv.transpose();
					cached_normal_hash = mMatHash[i];
				}

				glh::matrix4f& norm = cached_normal;

				F32 norm_mat[] = 
				{
					norm.m[0], norm.m[1], norm.m[2],
					norm.m[4], norm.m[5], norm.m[6],
					norm.m[8], norm.m[9], norm.m[10] 
				};

				shader->uniformMatrix3fv(LLShaderMgr::NORMAL_MATRIX, 1, GL_FALSE, norm_mat);
			}

            if (shader->getUniformLocation(LLShaderMgr::INVERSE_MODELVIEW_MATRIX))
            {                
	            shader->uniformMatrix4fv(LLShaderMgr::INVERSE_MODELVIEW_MATRIX, 1, GL_FALSE, cached_inv_mdv.m); 
            }

			//update MVP matrix
			mvp_done = true;
			loc = shader->getUniformLocation(LLShaderMgr::MODELVIEW_PROJECTION_MATRIX);
			if (loc > -1)
			{
				U32 proj = MM_PROJECTION;

				if (cached_mvp_mdv_hash != mMatHash[i] || cached_mvp_proj_hash != mMatHash[MM_PROJECTION])
				{
					cached_mvp = mat;
					cached_mvp.mult_left(mMatrix[proj][mMatIdx[proj]]);
					cached_mvp_mdv_hash = mMatHash[i];
					cached_mvp_proj_hash = mMatHash[MM_PROJECTION];
				}

				shader->uniformMatrix4fv(LLShaderMgr::MODELVIEW_PROJECTION_MATRIX, 1, GL_FALSE, cached_mvp.m);
			}
		}

		i = MM_PROJECTION;
		if (mMatHash[MM_PROJECTION] != shader->mMatHash[MM_PROJECTION])
		{ //update projection matrix, normal, and MVP
			glh::matrix4f& mat = mMatrix[MM_PROJECTION][mMatIdx[MM_PROJECTION]];

            // it would be nice to have this automatically track the state of the proj matrix
            // but certain render paths (deferred lighting) require it to be mismatched *sigh*
            //if (shader->getUniformLocation(LLShaderMgr::INVERSE_PROJECTION_MATRIX))
            //{
	        //    glh::matrix4f inv_proj = mat.inverse();
	        //    shader->uniformMatrix4fv(LLShaderMgr::INVERSE_PROJECTION_MATRIX, 1, FALSE, inv_proj.m);
            //}

			shader->uniformMatrix4fv(name[MM_PROJECTION], 1, GL_FALSE, mat.m);
			shader->mMatHash[MM_PROJECTION] = mMatHash[MM_PROJECTION];

			if (!mvp_done)
			{
				//update MVP matrix
				S32 loc = shader->getUniformLocation(LLShaderMgr::MODELVIEW_PROJECTION_MATRIX);
				if (loc > -1)
				{
					if (cached_mvp_mdv_hash != mMatHash[MM_PROJECTION] || cached_mvp_proj_hash != mMatHash[MM_PROJECTION])
					{
						U32 mdv = MM_MODELVIEW;
						cached_mvp = mat;
						cached_mvp.mult_right(mMatrix[mdv][mMatIdx[mdv]]);
						cached_mvp_mdv_hash = mMatHash[MM_MODELVIEW];
						cached_mvp_proj_hash = mMatHash[MM_PROJECTION];
					}
									
					shader->uniformMatrix4fv(LLShaderMgr::MODELVIEW_PROJECTION_MATRIX, 1, GL_FALSE, cached_mvp.m);
				}
			}
		}

		for (i = MM_TEXTURE0; i < NUM_MATRIX_MODES; ++i)
		{
			if (mMatHash[i] != shader->mMatHash[i])
			{
				shader->uniformMatrix4fv(name[i], 1, GL_FALSE, mMatrix[i][mMatIdx[i]].m);
				shader->mMatHash[i] = mMatHash[i];
			}
		}


		if (shader->mFeatures.hasLighting || shader->mFeatures.calculatesLighting || shader->mFeatures.calculatesAtmospherics)
		{ //also sync light state
			syncLightState();
		}
	}
}

void LLRender::translatef(const GLfloat& x, const GLfloat& y, const GLfloat& z)
{
	flush();

	{
		glh::matrix4f trans_mat(1,0,0,x,
								0,1,0,y,
								0,0,1,z,
								0,0,0,1);
	
		mMatrix[mMatrixMode][mMatIdx[mMatrixMode]].mult_right(trans_mat);
		mMatHash[mMatrixMode]++;
	}
}

void LLRender::scalef(const GLfloat& x, const GLfloat& y, const GLfloat& z)
{
	flush();
	
	{
		glh::matrix4f scale_mat(x,0,0,0,
								0,y,0,0,
								0,0,z,0,
								0,0,0,1);
	
		mMatrix[mMatrixMode][mMatIdx[mMatrixMode]].mult_right(scale_mat);
		mMatHash[mMatrixMode]++;
	}
}

void LLRender::ortho(F32 left, F32 right, F32 bottom, F32 top, F32 zNear, F32 zFar)
{
	flush();

	{

		glh::matrix4f ortho_mat(2.f/(right-left),0,0,	-(right+left)/(right-left),
								0,2.f/(top-bottom),0,	-(top+bottom)/(top-bottom),
								0,0,-2.f/(zFar-zNear),	-(zFar+zNear)/(zFar-zNear),
								0,0,0,1);
	
		mMatrix[mMatrixMode][mMatIdx[mMatrixMode]].mult_right(ortho_mat);
		mMatHash[mMatrixMode]++;
	}
}

void LLRender::rotatef(const GLfloat& a, const GLfloat& x, const GLfloat& y, const GLfloat& z)
{
	flush();

	{
		F32 r = a * DEG_TO_RAD;

		F32 c = cosf(r);
		F32 s = sinf(r);

		F32 ic = 1.f-c;

		glh::matrix4f rot_mat(x*x*ic+c,		x*y*ic-z*s,		x*z*ic+y*s,		0,
							  x*y*ic+z*s,	y*y*ic+c,		y*z*ic-x*s,		0,
							  x*z*ic-y*s,	y*z*ic+x*s,		z*z*ic+c,		0,
							  0,0,0,1);
	
		mMatrix[mMatrixMode][mMatIdx[mMatrixMode]].mult_right(rot_mat);
		mMatHash[mMatrixMode]++;
	}
}

void LLRender::pushMatrix()
{
	flush();
	
	{
		if (mMatIdx[mMatrixMode] < LL_MATRIX_STACK_DEPTH-1)
		{
			mMatrix[mMatrixMode][mMatIdx[mMatrixMode]+1] = mMatrix[mMatrixMode][mMatIdx[mMatrixMode]];
			++mMatIdx[mMatrixMode];
		}
		else
		{
			LL_WARNS() << "Matrix stack overflow." << LL_ENDL;
		}
	}
}

void LLRender::popMatrix()
{
	flush();
	{
		if (mMatIdx[mMatrixMode] > 0)
		{
			--mMatIdx[mMatrixMode];
			mMatHash[mMatrixMode]++;
		}
		else
		{
			LL_WARNS() << "Matrix stack underflow." << LL_ENDL;
		}
	}
}

void LLRender::loadMatrix(const GLfloat* m)
{
	flush();
	{
		mMatrix[mMatrixMode][mMatIdx[mMatrixMode]].set_value((GLfloat*) m);
		mMatHash[mMatrixMode]++;
	}
}

void LLRender::multMatrix(const GLfloat* m)
{
	flush();
	{
		glh::matrix4f mat((GLfloat*) m);
	
		mMatrix[mMatrixMode][mMatIdx[mMatrixMode]].mult_right(mat);
		mMatHash[mMatrixMode]++;
	}
}

void LLRender::matrixMode(eMatrixMode mode)
{
	if (mode == MM_TEXTURE)
	{
        U32 tex_index = gGL.getCurrentTexUnitIndex();
        // the shaders don't actually reference anything beyond texture_matrix0/1 outside of terrain rendering
        llassert(tex_index <= 3);
        mode = eMatrixMode(MM_TEXTURE0 + tex_index);
        if (mode > MM_TEXTURE3)
        {
            // getCurrentTexUnitIndex() can go as high as 32 (LL_NUM_TEXTURE_LAYERS)
            // Large value will result in a crash at mMatrix
            LL_WARNS_ONCE() << "Attempted to assign matrix mode out of bounds: " << mode << LL_ENDL;
            mode = MM_TEXTURE0;
        }
	}

	mMatrixMode = mode;
}

LLRender::eMatrixMode LLRender::getMatrixMode()
{
	if (mMatrixMode >= MM_TEXTURE0 && mMatrixMode <= MM_TEXTURE3)
	{ //always return MM_TEXTURE if current matrix mode points at any texture matrix
		return MM_TEXTURE;
	}

	return mMatrixMode;
}


void LLRender::loadIdentity()
{
	flush();

	{
		llassert_always(mMatrixMode < NUM_MATRIX_MODES) ;

		mMatrix[mMatrixMode][mMatIdx[mMatrixMode]].make_identity();
		mMatHash[mMatrixMode]++;
	}
}

const glh::matrix4f& LLRender::getModelviewMatrix()
{
	return mMatrix[MM_MODELVIEW][mMatIdx[MM_MODELVIEW]];
}

const glh::matrix4f& LLRender::getProjectionMatrix()
{
	return mMatrix[MM_PROJECTION][mMatIdx[MM_PROJECTION]];
}

void LLRender::translateUI(F32 x, F32 y, F32 z)
{
	if (mUIOffset.empty())
	{
		LL_ERRS() << "Need to push a UI translation frame before offsetting" << LL_ENDL;
	}

	mUIOffset.back().mV[0] += x;
	mUIOffset.back().mV[1] += y;
	mUIOffset.back().mV[2] += z;
}

void LLRender::scaleUI(F32 x, F32 y, F32 z)
{
	if (mUIScale.empty())
	{
		LL_ERRS() << "Need to push a UI transformation frame before scaling." << LL_ENDL;
	}

	mUIScale.back().scaleVec(LLVector3(x,y,z));
}

void LLRender::pushUIMatrix()
{
	if (mUIOffset.empty())
	{
		mUIOffset.push_back(LLVector3(0,0,0));
	}
	else
	{
		mUIOffset.push_back(mUIOffset.back());
	}
	
	if (mUIScale.empty())
	{
		mUIScale.push_back(LLVector3(1,1,1));
	}
	else
	{
		mUIScale.push_back(mUIScale.back());
	}
}

void LLRender::popUIMatrix()
{
	if (mUIOffset.empty())
	{
		LL_ERRS() << "UI offset stack blown." << LL_ENDL;
	}
	mUIOffset.pop_back();
	mUIScale.pop_back();
}

LLVector3 LLRender::getUITranslation()
{
	if (mUIOffset.empty())
	{
		return LLVector3(0,0,0);
	}
	return mUIOffset.back();
}

LLVector3 LLRender::getUIScale()
{
	if (mUIScale.empty())
	{
		return LLVector3(1,1,1);
	}
	return mUIScale.back();
}


void LLRender::loadUIIdentity()
{
	if (mUIOffset.empty())
	{
		LL_ERRS() << "Need to push UI translation frame before clearing offset." << LL_ENDL;
	}
	mUIOffset.back().setVec(0,0,0);
	mUIScale.back().setVec(1,1,1);
}

void LLRender::setColorMask(bool writeColor, bool writeAlpha)
{
	setColorMask(writeColor, writeColor, writeColor, writeAlpha);
}

void LLRender::setColorMask(bool writeColorR, bool writeColorG, bool writeColorB, bool writeAlpha)
{
	flush();

	if (mCurrColorMask[0] != writeColorR ||
		mCurrColorMask[1] != writeColorG ||
		mCurrColorMask[2] != writeColorB ||
		mCurrColorMask[3] != writeAlpha)
	{
		mCurrColorMask[0] = writeColorR;
		mCurrColorMask[1] = writeColorG;
		mCurrColorMask[2] = writeColorB;
		mCurrColorMask[3] = writeAlpha;

		glColorMask(writeColorR ? GL_TRUE : GL_FALSE, 
					writeColorG ? GL_TRUE : GL_FALSE,
					writeColorB ? GL_TRUE : GL_FALSE,
					writeAlpha ? GL_TRUE : GL_FALSE);
	}
}

void LLRender::setSceneBlendType(eBlendType type)
{
	switch (type) 
	{
		case BT_ALPHA:
			blendFunc(BF_SOURCE_ALPHA, BF_ONE_MINUS_SOURCE_ALPHA);
			break;
		case BT_ADD:
			blendFunc(BF_ONE, BF_ONE);
			break;
		case BT_ADD_WITH_ALPHA:
			blendFunc(BF_SOURCE_ALPHA, BF_ONE);
			break;
		case BT_MULT:
			blendFunc(BF_DEST_COLOR, BF_ZERO);
			break;
		case BT_MULT_ALPHA:
			blendFunc(BF_DEST_ALPHA, BF_ZERO);
			break;
		case BT_MULT_X2:
			blendFunc(BF_DEST_COLOR, BF_SOURCE_COLOR);
			break;
		case BT_REPLACE:
			blendFunc(BF_ONE, BF_ZERO);
			break;
		default:
			LL_ERRS() << "Unknown Scene Blend Type: " << type << LL_ENDL;
			break;
	}
}

void LLRender::blendFunc(eBlendFactor sfactor, eBlendFactor dfactor)
{
	llassert(sfactor < BF_UNDEF);
	llassert(dfactor < BF_UNDEF);
	if (mCurrBlendColorSFactor != sfactor || mCurrBlendColorDFactor != dfactor ||
	    mCurrBlendAlphaSFactor != sfactor || mCurrBlendAlphaDFactor != dfactor)
	{
		mCurrBlendColorSFactor = sfactor;
		mCurrBlendAlphaSFactor = sfactor;
		mCurrBlendColorDFactor = dfactor;
		mCurrBlendAlphaDFactor = dfactor;
		flush();
		glBlendFunc(sGLBlendFactor[sfactor], sGLBlendFactor[dfactor]);
	}
}

void LLRender::blendFunc(eBlendFactor color_sfactor, eBlendFactor color_dfactor,
			 eBlendFactor alpha_sfactor, eBlendFactor alpha_dfactor)
{
	llassert(color_sfactor < BF_UNDEF);
	llassert(color_dfactor < BF_UNDEF);
	llassert(alpha_sfactor < BF_UNDEF);
	llassert(alpha_dfactor < BF_UNDEF);
	if (!gGLManager.mHasBlendFuncSeparate)
	{
		LL_WARNS_ONCE("render") << "no glBlendFuncSeparateEXT(), using color-only blend func" << LL_ENDL;
		blendFunc(color_sfactor, color_dfactor);
		return;
	}
	if (mCurrBlendColorSFactor != color_sfactor || mCurrBlendColorDFactor != color_dfactor ||
	    mCurrBlendAlphaSFactor != alpha_sfactor || mCurrBlendAlphaDFactor != alpha_dfactor)
	{
		mCurrBlendColorSFactor = color_sfactor;
		mCurrBlendAlphaSFactor = alpha_sfactor;
		mCurrBlendColorDFactor = color_dfactor;
		mCurrBlendAlphaDFactor = alpha_dfactor;
		flush();
		glBlendFuncSeparateEXT(sGLBlendFactor[color_sfactor], sGLBlendFactor[color_dfactor],
				       sGLBlendFactor[alpha_sfactor], sGLBlendFactor[alpha_dfactor]);
	}
}

LLTexUnit* LLRender::getTexUnit(U32 index)
{
	if (index < mTexUnits.size())
	{
		return mTexUnits[index];
	}
	else 
	{
		LL_DEBUGS() << "Non-existing texture unit layer requested: " << index << LL_ENDL;
		return mDummyTexUnit;
	}
}

LLLightState* LLRender::getLight(U32 index)
{
	if (index < mLightState.size())
	{
		return mLightState[index];
	}
	
	return NULL;
}

void LLRender::setAmbientLightColor(const LLColor4& color)
{
	LL_PROFILE_ZONE_SCOPED_CATEGORY_PIPELINE
	if (color != mAmbientLightColor)
	{
		++mLightHash;
		mAmbientLightColor = color;
	}
}

bool LLRender::verifyTexUnitActive(U32 unitToVerify)
{
	if (mCurrTextureUnitIndex == unitToVerify)
	{
		return true;
	}
	else 
	{
		LL_WARNS() << "TexUnit currently active: " << mCurrTextureUnitIndex << " (expecting " << unitToVerify << ")" << LL_ENDL;
		return false;
	}
}

void LLRender::clearErrors()
{
	while (glGetError())
	{
		//loop until no more error flags left
	}
}

void LLRender::begin(const GLuint& mode)
{
	if (mode != mMode)
	{
		if (mode == LLRender::QUADS)
		{
			mQuadCycle = 1;
		}

		if (mMode == LLRender::QUADS ||
			mMode == LLRender::LINES ||
			mMode == LLRender::TRIANGLES ||
			mMode == LLRender::POINTS)
		{
			flush();
		}
		else if (mCount != 0)
		{
			LL_ERRS() << "gGL.begin() called redundantly." << LL_ENDL;
		}
		
		mMode = mode;
	}
}

void LLRender::end()
{ 
	if (mCount == 0)
	{
		return;
		//IMM_ERRS << "GL begin and end called with no vertices specified." << LL_ENDL;
	}

	if ((mMode != LLRender::QUADS && 
		mMode != LLRender::LINES &&
		mMode != LLRender::TRIANGLES &&
		mMode != LLRender::POINTS) ||
		mCount > 2048)
	{
		flush();
	}
}
void LLRender::flush()
{
	if (mCount > 0)
	{
        LL_PROFILE_ZONE_SCOPED_CATEGORY_PIPELINE;
		if (!mUIOffset.empty())
		{
			sUICalls++;
			sUIVerts += mCount;
		}
		
		//store mCount in a local variable to avoid re-entrance (drawArrays may call flush)
		U32 count = mCount;

			if (mMode == LLRender::QUADS && !sGLCoreProfile)
			{
				if (mCount%4 != 0)
				{
				count -= (mCount % 4);
				LL_WARNS() << "Incomplete quad requested." << LL_ENDL;
				}
			}
			
			if (mMode == LLRender::TRIANGLES)
			{
				if (mCount%3 != 0)
				{
				count -= (mCount % 3);
				LL_WARNS() << "Incomplete triangle requested." << LL_ENDL;
				}
			}
			
			if (mMode == LLRender::LINES)
			{
				if (mCount%2 != 0)
				{
				count -= (mCount % 2);
				LL_WARNS() << "Incomplete line requested." << LL_ENDL;
			}
		}

		mCount = 0;

		if (mBuffer->useVBOs() && !mBuffer->isLocked())
		{ //hack to only flush the part of the buffer that was updated (relies on stream draw using buffersubdata)
			mBuffer->getVertexStrider(mVerticesp, 0, count);
			mBuffer->getTexCoord0Strider(mTexcoordsp, 0, count);
			mBuffer->getColorStrider(mColorsp, 0, count);
		}
		
		mBuffer->flush();
		mBuffer->setBuffer(immediate_mask);

		if (mMode == LLRender::QUADS && sGLCoreProfile)
		{
			mBuffer->drawArrays(LLRender::TRIANGLES, 0, count);
			mQuadCycle = 1;
		}
		else
		{
			mBuffer->drawArrays(mMode, 0, count);
		}
		
		mVerticesp[0] = mVerticesp[count];
		mTexcoordsp[0] = mTexcoordsp[count];
		mColorsp[0] = mColorsp[count];
		
		mCount = 0;
	}
}

void LLRender::vertex3f(const GLfloat& x, const GLfloat& y, const GLfloat& z)
{ 
	//the range of mVerticesp, mColorsp and mTexcoordsp is [0, 4095]
	if (mCount > 2048)
	{ //break when buffer gets reasonably full to keep GL command buffers happy and avoid overflow below
		switch (mMode)
		{
			case LLRender::POINTS: flush(); break;
			case LLRender::TRIANGLES: if (mCount%3==0) flush(); break;
			case LLRender::QUADS: if(mCount%4 == 0) flush(); break; 
			case LLRender::LINES: if (mCount%2 == 0) flush(); break;
		}
	}
			
	if (mCount > 4094)
	{
	//	LL_WARNS() << "GL immediate mode overflow.  Some geometry not drawn." << LL_ENDL;
		return;
	}

	if (mUIOffset.empty())
	{
		mVerticesp[mCount] = LLVector3(x,y,z);
	}
	else
	{
		LLVector3 vert = (LLVector3(x,y,z)+mUIOffset.back()).scaledVec(mUIScale.back());
		mVerticesp[mCount] = vert;
	}

	if (mMode == LLRender::QUADS && LLRender::sGLCoreProfile)
	{
		mQuadCycle++;
		if (mQuadCycle == 4)
		{ //copy two vertices so fourth quad element will add a triangle
			mQuadCycle = 0;
	
			mCount++;
			mVerticesp[mCount] = mVerticesp[mCount-3];
			mColorsp[mCount] = mColorsp[mCount-3];
			mTexcoordsp[mCount] = mTexcoordsp[mCount-3];

			mCount++;
			mVerticesp[mCount] = mVerticesp[mCount-2];
			mColorsp[mCount] = mColorsp[mCount-2];
			mTexcoordsp[mCount] = mTexcoordsp[mCount-2];
		}
	}

	mCount++;
	mVerticesp[mCount] = mVerticesp[mCount-1];
	mColorsp[mCount] = mColorsp[mCount-1];
	mTexcoordsp[mCount] = mTexcoordsp[mCount-1];	
}

void LLRender::vertexBatchPreTransformed(LLVector3* verts, S32 vert_count)
{
	if (mCount + vert_count > 4094)
	{
		//	LL_WARNS() << "GL immediate mode overflow.  Some geometry not drawn." << LL_ENDL;
		return;
	}

	if (sGLCoreProfile && mMode == LLRender::QUADS)
	{ //quads are deprecated, convert to triangle list
		S32 i = 0;
		
		while (i < vert_count)
		{
			//read first three
			mVerticesp[mCount++] = verts[i++];
			mTexcoordsp[mCount] = mTexcoordsp[mCount-1];
			mColorsp[mCount] = mColorsp[mCount-1];

			mVerticesp[mCount++] = verts[i++];
			mTexcoordsp[mCount] = mTexcoordsp[mCount-1];
			mColorsp[mCount] = mColorsp[mCount-1];

			mVerticesp[mCount++] = verts[i++];
			mTexcoordsp[mCount] = mTexcoordsp[mCount-1];
			mColorsp[mCount] = mColorsp[mCount-1];

			//copy two
			mVerticesp[mCount++] = verts[i-3];
			mTexcoordsp[mCount] = mTexcoordsp[mCount-1];
			mColorsp[mCount] = mColorsp[mCount-1];

			mVerticesp[mCount++] = verts[i-1];
			mTexcoordsp[mCount] = mTexcoordsp[mCount-1];
			mColorsp[mCount] = mColorsp[mCount-1];
			
			//copy last one
			mVerticesp[mCount++] = verts[i++];
			mTexcoordsp[mCount] = mTexcoordsp[mCount-1];
			mColorsp[mCount] = mColorsp[mCount-1];
		}
	}
	else
	{
		for (S32 i = 0; i < vert_count; i++)
		{
			mVerticesp[mCount] = verts[i];

			mCount++;
			mTexcoordsp[mCount] = mTexcoordsp[mCount-1];
			mColorsp[mCount] = mColorsp[mCount-1];
		}
	}

	if( mCount > 0 ) // ND: Guard against crashes if mCount is zero, yes it can happen
		mVerticesp[mCount] = mVerticesp[mCount-1];
}

void LLRender::vertexBatchPreTransformed(LLVector3* verts, LLVector2* uvs, S32 vert_count)
{
	if (mCount + vert_count > 4094)
	{
		//	LL_WARNS() << "GL immediate mode overflow.  Some geometry not drawn." << LL_ENDL;
		return;
	}

	if (sGLCoreProfile && mMode == LLRender::QUADS)
	{ //quads are deprecated, convert to triangle list
		S32 i = 0;

		while (i < vert_count)
		{
			//read first three
			mVerticesp[mCount] = verts[i];
			mTexcoordsp[mCount++] = uvs[i++];
			mColorsp[mCount] = mColorsp[mCount-1];

			mVerticesp[mCount] = verts[i];
			mTexcoordsp[mCount++] = uvs[i++];
			mColorsp[mCount] = mColorsp[mCount-1];

			mVerticesp[mCount] = verts[i];
			mTexcoordsp[mCount++] = uvs[i++];
			mColorsp[mCount] = mColorsp[mCount-1];

			//copy last two
			mVerticesp[mCount] = verts[i-3];
			mTexcoordsp[mCount++] = uvs[i-3];
			mColorsp[mCount] = mColorsp[mCount-1];

			mVerticesp[mCount] = verts[i-1];
			mTexcoordsp[mCount++] = uvs[i-1];
			mColorsp[mCount] = mColorsp[mCount-1];

			//copy last one
			mVerticesp[mCount] = verts[i];
			mTexcoordsp[mCount++] = uvs[i++];
			mColorsp[mCount] = mColorsp[mCount-1];
		}
	}
	else
	{
		for (S32 i = 0; i < vert_count; i++)
		{
			mVerticesp[mCount] = verts[i];
			mTexcoordsp[mCount] = uvs[i];

			mCount++;
			mColorsp[mCount] = mColorsp[mCount-1];
		}
	}

	if (mCount > 0)
	{
		mVerticesp[mCount] = mVerticesp[mCount - 1];
		mTexcoordsp[mCount] = mTexcoordsp[mCount - 1];
	}
}

void LLRender::vertexBatchPreTransformed(LLVector3* verts, LLVector2* uvs, LLColor4U* colors, S32 vert_count)
{
	if (mCount + vert_count > 4094)
	{
		//	LL_WARNS() << "GL immediate mode overflow.  Some geometry not drawn." << LL_ENDL;
		return;
	}

	
	if (sGLCoreProfile && mMode == LLRender::QUADS)
	{ //quads are deprecated, convert to triangle list
		S32 i = 0;

		while (i < vert_count)
		{
			//read first three
			mVerticesp[mCount] = verts[i];
			mTexcoordsp[mCount] = uvs[i];
			mColorsp[mCount++] = colors[i++];

			mVerticesp[mCount] = verts[i];
			mTexcoordsp[mCount] = uvs[i];
			mColorsp[mCount++] = colors[i++];

			mVerticesp[mCount] = verts[i];
			mTexcoordsp[mCount] = uvs[i];
			mColorsp[mCount++] = colors[i++];

			//copy last two
			mVerticesp[mCount] = verts[i-3];
			mTexcoordsp[mCount] = uvs[i-3];
			mColorsp[mCount++] = colors[i-3];

			mVerticesp[mCount] = verts[i-1];
			mTexcoordsp[mCount] = uvs[i-1];
			mColorsp[mCount++] = colors[i-1];

			//copy last one
			mVerticesp[mCount] = verts[i];
			mTexcoordsp[mCount] = uvs[i];
			mColorsp[mCount++] = colors[i++];
		}
	}
	else
	{
		for (S32 i = 0; i < vert_count; i++)
		{
			mVerticesp[mCount] = verts[i];
			mTexcoordsp[mCount] = uvs[i];
			mColorsp[mCount] = colors[i];

			mCount++;
		}
	}

	if (mCount > 0)
	{
		mVerticesp[mCount] = mVerticesp[mCount - 1];
		mTexcoordsp[mCount] = mTexcoordsp[mCount - 1];
		mColorsp[mCount] = mColorsp[mCount - 1];
	}
}

void LLRender::vertex2i(const GLint& x, const GLint& y)
{
	vertex3f((GLfloat) x, (GLfloat) y, 0);	
}

void LLRender::vertex2f(const GLfloat& x, const GLfloat& y)
{ 
	vertex3f(x,y,0);
}

void LLRender::vertex2fv(const GLfloat* v)
{ 
	vertex3f(v[0], v[1], 0);
}

void LLRender::vertex3fv(const GLfloat* v)
{
	vertex3f(v[0], v[1], v[2]);
}

void LLRender::texCoord2f(const GLfloat& x, const GLfloat& y)
{ 
	mTexcoordsp[mCount] = LLVector2(x,y);
}

void LLRender::texCoord2i(const GLint& x, const GLint& y)
{ 
	texCoord2f((GLfloat) x, (GLfloat) y);
}

void LLRender::texCoord2fv(const GLfloat* tc)
{ 
	texCoord2f(tc[0], tc[1]);
}

void LLRender::color4ub(const GLubyte& r, const GLubyte& g, const GLubyte& b, const GLubyte& a)
{
	if (!LLGLSLShader::sCurBoundShaderPtr ||
		LLGLSLShader::sCurBoundShaderPtr->mAttributeMask & LLVertexBuffer::MAP_COLOR)
	{
		mColorsp[mCount] = LLColor4U(r,g,b,a);
	}
	else
	{ //not using shaders or shader reads color from a uniform
		diffuseColor4ub(r,g,b,a);
	}
}
void LLRender::color4ubv(const GLubyte* c)
{
	color4ub(c[0], c[1], c[2], c[3]);
}

void LLRender::color4f(const GLfloat& r, const GLfloat& g, const GLfloat& b, const GLfloat& a)
{
	color4ub((GLubyte) (llclamp(r, 0.f, 1.f)*255),
		(GLubyte) (llclamp(g, 0.f, 1.f)*255),
		(GLubyte) (llclamp(b, 0.f, 1.f)*255),
		(GLubyte) (llclamp(a, 0.f, 1.f)*255));
}

void LLRender::color4fv(const GLfloat* c)
{ 
	color4f(c[0],c[1],c[2],c[3]);
}

void LLRender::color3f(const GLfloat& r, const GLfloat& g, const GLfloat& b)
{ 
	color4f(r,g,b,1);
}

void LLRender::color3fv(const GLfloat* c)
{ 
	color4f(c[0],c[1],c[2],1);
}

void LLRender::diffuseColor3f(F32 r, F32 g, F32 b)
{
	LLGLSLShader* shader = LLGLSLShader::sCurBoundShaderPtr;
	llassert(shader != NULL);

	if (shader)
	{
		shader->uniform4f(LLShaderMgr::DIFFUSE_COLOR, r,g,b,1.f);
	}
	else
	{
		glColor3f(r,g,b);
	}
}

void LLRender::diffuseColor3fv(const F32* c)
{
	LLGLSLShader* shader = LLGLSLShader::sCurBoundShaderPtr;
	llassert(shader != NULL);

	if (shader)
	{
		shader->uniform4f(LLShaderMgr::DIFFUSE_COLOR, c[0], c[1], c[2], 1.f);
	}
	else
	{
		glColor3fv(c);
	}
}

void LLRender::diffuseColor4f(F32 r, F32 g, F32 b, F32 a)
{
	LLGLSLShader* shader = LLGLSLShader::sCurBoundShaderPtr;
	llassert(shader != NULL);

	if (shader)
	{
		shader->uniform4f(LLShaderMgr::DIFFUSE_COLOR, r,g,b,a);
	}
	else
	{
		glColor4f(r,g,b,a);
	}
}

void LLRender::diffuseColor4fv(const F32* c)
{
	LLGLSLShader* shader = LLGLSLShader::sCurBoundShaderPtr;
	llassert(shader != NULL);

	if (shader)
	{
		shader->uniform4fv(LLShaderMgr::DIFFUSE_COLOR, 1, c);
	}
	else
	{
		glColor4fv(c);
	}
}

void LLRender::diffuseColor4ubv(const U8* c)
{
	LLGLSLShader* shader = LLGLSLShader::sCurBoundShaderPtr;
	llassert(shader != NULL);

	if (shader)
	{
		shader->uniform4f(LLShaderMgr::DIFFUSE_COLOR, c[0]/255.f, c[1]/255.f, c[2]/255.f, c[3]/255.f);
	}
	else
	{
		glColor4ubv(c);
	}
}

void LLRender::diffuseColor4ub(U8 r, U8 g, U8 b, U8 a)
{
	LLGLSLShader* shader = LLGLSLShader::sCurBoundShaderPtr;
	llassert(shader != NULL);

	if (shader)
	{
		shader->uniform4f(LLShaderMgr::DIFFUSE_COLOR, r/255.f, g/255.f, b/255.f, a/255.f);
	}
	else
	{
		glColor4ub(r,g,b,a);
	}
}


void LLRender::debugTexUnits(void)
{
	LL_INFOS("TextureUnit") << "Active TexUnit: " << mCurrTextureUnitIndex << LL_ENDL;
	std::string active_enabled = "false";
	for (U32 i = 0; i < mTexUnits.size(); i++)
	{
		if (getTexUnit(i)->mCurrTexType != LLTexUnit::TT_NONE)
		{
			if (i == mCurrTextureUnitIndex) active_enabled = "true";
			LL_INFOS("TextureUnit") << "TexUnit: " << i << " Enabled" << LL_ENDL;
			LL_INFOS("TextureUnit") << "Enabled As: " ;
			switch (getTexUnit(i)->mCurrTexType)
			{
				case LLTexUnit::TT_TEXTURE:
					LL_CONT << "Texture 2D";
					break;
				case LLTexUnit::TT_RECT_TEXTURE:
					LL_CONT << "Texture Rectangle";
					break;
				case LLTexUnit::TT_CUBE_MAP:
					LL_CONT << "Cube Map";
					break;
				default:
					LL_CONT << "ARGH!!! NONE!";
					break;
			}
			LL_CONT << ", Texture Bound: " << getTexUnit(i)->mCurrTexture << LL_ENDL;
		}
	}
	LL_INFOS("TextureUnit") << "Active TexUnit Enabled : " << active_enabled << LL_ENDL;
}



glh::matrix4f copy_matrix(F32* src)
{
	glh::matrix4f ret;
	ret.set_value(src);
	return ret;
}

glh::matrix4f get_current_modelview()
{
	return copy_matrix(gGLModelView);
}

glh::matrix4f get_current_projection()
{
	return copy_matrix(gGLProjection);
}

glh::matrix4f get_last_modelview()
{
	return copy_matrix(gGLLastModelView);
}

glh::matrix4f get_last_projection()
{
	return copy_matrix(gGLLastProjection);
}

void copy_matrix(const glh::matrix4f& src, F32* dst)
{
	for (U32 i = 0; i < 16; i++)
	{
		dst[i] = src.m[i];
	}
}

void set_current_modelview(const glh::matrix4f& mat)
{
	copy_matrix(mat, gGLModelView);
}

void set_current_projection(glh::matrix4f& mat)
{
	copy_matrix(mat, gGLProjection);
}

glh::matrix4f gl_ortho(GLfloat left, GLfloat right, GLfloat bottom, GLfloat top, GLfloat znear, GLfloat zfar)
{
	glh::matrix4f ret(
		2.f/(right-left), 0.f, 0.f, -(right+left)/(right-left),
		0.f, 2.f/(top-bottom), 0.f, -(top+bottom)/(top-bottom),
		0.f, 0.f, -2.f/(zfar-znear),  -(zfar+znear)/(zfar-znear),
		0.f, 0.f, 0.f, 1.f);

	return ret;
}

glh::matrix4f gl_perspective(GLfloat fovy, GLfloat aspect, GLfloat zNear, GLfloat zFar)
{
	GLfloat f = 1.f/tanf(DEG_TO_RAD*fovy/2.f);

	return glh::matrix4f(f/aspect, 0, 0, 0,
						 0, f, 0, 0,
						 0, 0, (zFar+zNear)/(zNear-zFar), (2.f*zFar*zNear)/(zNear-zFar),
						 0, 0, -1.f, 0);
}

glh::matrix4f gl_lookat(LLVector3 eye, LLVector3 center, LLVector3 up)
{
	LLVector3 f = center-eye;
	f.normVec();
	up.normVec();
	LLVector3 s = f % up;
	LLVector3 u = s % f;

	return glh::matrix4f(s[0], s[1], s[2], 0,
					  u[0], u[1], u[2], 0,
					  -f[0], -f[1], -f[2], 0,
					  0, 0, 0, 1);
	
}<|MERGE_RESOLUTION|>--- conflicted
+++ resolved
@@ -36,8 +36,6 @@
 #include "lltexture.h"
 #include "llshadermgr.h"
 
-<<<<<<< HEAD
-=======
 #if LL_WINDOWS
 extern void APIENTRY gl_debug_callback(GLenum source,
                                 GLenum type,
@@ -49,7 +47,6 @@
 ;
 #endif
 
->>>>>>> 97a10325
 thread_local LLRender gGL;
 
 // Handy copies of last good GL matrices
@@ -874,8 +871,6 @@
 
 void LLRender::init()
 {
-<<<<<<< HEAD
-=======
 #if LL_WINDOWS
     if (gGLManager.mHasDebugOutput && gDebugGL)
     { //setup debug output callback
@@ -885,7 +880,6 @@
     }
 #endif
 
->>>>>>> 97a10325
     glPixelStorei(GL_PACK_ALIGNMENT, 1);
     glPixelStorei(GL_UNPACK_ALIGNMENT, 1);
 
