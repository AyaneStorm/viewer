--- conflicted
+++ resolved
@@ -87,11 +87,7 @@
 
 	void destroyGL();
 
-<<<<<<< HEAD
-	bool loadFace(const std::string& filename, F32 point_size, const F32 vert_dpi, const F32 horz_dpi, const S32 components, bool is_fallback, S32 face_n = 0);
-=======
-	BOOL loadFace(const std::string& filename, F32 point_size, const F32 vert_dpi, const F32 horz_dpi, bool is_fallback, S32 face_n);
->>>>>>> afc943ac
+	bool loadFace(const std::string& filename, F32 point_size, const F32 vert_dpi, const F32 horz_dpi, bool is_fallback, S32 face_n);
 
 	S32 getNumFaces(const std::string& filename);
 
@@ -102,12 +98,8 @@
 				U8 style = NORMAL, ShadowType shadow = NO_SHADOW, 
 				S32 max_chars = S32_MAX,
 				F32* right_x=NULL, 
-<<<<<<< HEAD
-				bool use_ellipses = false) const;
-=======
-				BOOL use_ellipses = FALSE,
-				BOOL use_color = TRUE) const;
->>>>>>> afc943ac
+				bool use_ellipses = false,
+				bool use_color = true) const;
 
 	S32 render(const LLWString &text, S32 begin_offset, 
 				const LLRectf& rect, 
@@ -116,12 +108,8 @@
 				U8 style = NORMAL, ShadowType shadow = NO_SHADOW, 
 				S32 max_chars = S32_MAX,
 				F32* right_x=NULL, 
-<<<<<<< HEAD
-				bool use_ellipses = false) const;
-=======
-				BOOL use_ellipses = FALSE,
-				BOOL use_color = TRUE) const;
->>>>>>> afc943ac
+				bool use_ellipses = false,
+				bool use_color = true) const;
 
 	S32 render(const LLWString &text, S32 begin_offset, 
 				F32 x, F32 y, 
@@ -130,21 +118,13 @@
 				U8 style = NORMAL, ShadowType shadow = NO_SHADOW, 
 				S32 max_chars = S32_MAX, S32 max_pixels = S32_MAX, 
 				F32* right_x=NULL, 
-<<<<<<< HEAD
-				bool use_ellipses = false) const;
-=======
-				BOOL use_ellipses = FALSE,
-				BOOL use_color = TRUE) const;
->>>>>>> afc943ac
+				bool use_ellipses = false,
+				bool use_color = true) const;
 
 	S32 render(const LLWString &text, S32 begin_offset, F32 x, F32 y, const LLColor4 &color) const;
 
 	// renderUTF8 does a conversion, so is slower!
-<<<<<<< HEAD
-	S32 renderUTF8(const std::string &text, S32 begin_offset, F32 x, F32 y, const LLColor4 &color, HAlign halign,  VAlign valign, U8 style, ShadowType shadow, S32 max_chars, S32 max_pixels,  F32* right_x, bool use_ellipses) const;
-=======
-	S32 renderUTF8(const std::string &text, S32 begin_offset, F32 x, F32 y, const LLColor4 &color, HAlign halign,  VAlign valign, U8 style, ShadowType shadow, S32 max_chars = S32_MAX, S32 max_pixels = S32_MAX,  F32* right_x = NULL, BOOL use_ellipses = FALSE, BOOL use_color = TRUE) const;
->>>>>>> afc943ac
+	S32 renderUTF8(const std::string &text, S32 begin_offset, F32 x, F32 y, const LLColor4 &color, HAlign halign,  VAlign valign, U8 style, ShadowType shadow, S32 max_chars = S32_MAX, S32 max_pixels = S32_MAX,  F32* right_x = NULL, bool use_ellipses = false, bool use_color = true) const;
 	S32 renderUTF8(const std::string &text, S32 begin_offset, S32 x, S32 y, const LLColor4 &color) const;
 	S32 renderUTF8(const std::string &text, S32 begin_offset, S32 x, S32 y, const LLColor4 &color, HAlign halign, VAlign valign, U8 style = NORMAL, ShadowType shadow = NO_SHADOW) const;
 
