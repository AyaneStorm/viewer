--- conflicted
+++ resolved
@@ -429,22 +429,6 @@
 #endif // DEBUG_SHADER_INCLUDES
 
         //compile new source
-<<<<<<< HEAD
-		vector< pair<string, GLenum> >::iterator fileIter = mShaderFiles.begin();
-		for (; fileIter != mShaderFiles.end(); fileIter++)
-		{
-			GLuint shaderhandle = LLShaderMgr::instance()->loadShaderFile((*fileIter).first, mShaderLevel, (*fileIter).second, &mDefines, mFeatures.mIndexedTextureChannels);
-			LL_DEBUGS("ShaderLoading") << "SHADER FILE: " << (*fileIter).first << " mShaderLevel=" << mShaderLevel << LL_ENDL;
-			if (shaderhandle)
-			{
-				attachObject(shaderhandle);
-			}
-			else
-			{
-				success = false;
-			}
-		}
-=======
         vector< pair<string, GLenum> >::iterator fileIter = mShaderFiles.begin();
         for (; fileIter != mShaderFiles.end(); fileIter++)
         {
@@ -456,10 +440,9 @@
             }
             else
             {
-                success = FALSE;
-            }
-        }
->>>>>>> e7eced3c
+                success = false;
+            }
+        }
     }
 
     // Attach existing objects
@@ -623,22 +606,7 @@
 {
     LL_PROFILE_ZONE_SCOPED_CATEGORY_SHADER;
 
-<<<<<<< HEAD
-	bool res = true;
-	if (!mUsingBinaryProgram)
-	{
-		//before linking, make sure reserved attributes always have consistent locations
-		for (U32 i = 0; i < LLShaderMgr::instance()->mReservedAttribs.size(); i++)
-		{
-			const char* name = LLShaderMgr::instance()->mReservedAttribs[i].c_str();
-			glBindAttribLocation(mProgramObject, i, (const GLchar*)name);
-		}
-
-		//link the program
-		res = link();
-	}
-=======
-    BOOL res = TRUE;
+    bool res = true;
     if (!mUsingBinaryProgram)
     {
         //before linking, make sure reserved attributes always have consistent locations
@@ -651,7 +619,6 @@
         //link the program
         res = link();
     }
->>>>>>> e7eced3c
 
     mAttribute.clear();
     U32 numAttributes = (attributes == NULL) ? 0 : attributes->size();
@@ -1217,14 +1184,14 @@
 S32 LLGLSLShader::enableTexture(S32 uniform, LLTexUnit::eTextureType mode, LLTexUnit::eTextureColorSpace space)
 {
     LL_PROFILE_ZONE_SCOPED_CATEGORY_SHADER;
-    
+
     if (uniform < 0 || uniform >= (S32)mTexture.size())
     {
         LL_SHADER_UNIFORM_ERRS() << "Uniform out of range: " << uniform << LL_ENDL;
         return -1;
     }
 
-    
+
     S32 index = mTexture[uniform];
     if (index != -1)
     {
