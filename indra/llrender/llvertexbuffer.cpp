/**
 * @file llvertexbuffer.cpp
 * @brief LLVertexBuffer implementation
 *
 * $LicenseInfo:firstyear=2003&license=viewerlgpl$
 * Second Life Viewer Source Code
 * Copyright (C) 2010, Linden Research, Inc.
 *
 * This library is free software; you can redistribute it and/or
 * modify it under the terms of the GNU Lesser General Public
 * License as published by the Free Software Foundation;
 * version 2.1 of the License only.
 *
 * This library is distributed in the hope that it will be useful,
 * but WITHOUT ANY WARRANTY; without even the implied warranty of
 * MERCHANTABILITY or FITNESS FOR A PARTICULAR PURPOSE.  See the GNU
 * Lesser General Public License for more details.
 *
 * You should have received a copy of the GNU Lesser General Public
 * License along with this library; if not, write to the Free Software
 * Foundation, Inc., 51 Franklin Street, Fifth Floor, Boston, MA  02110-1301  USA
 *
 * Linden Research, Inc., 945 Battery Street, San Francisco, CA  94111  USA
 * $/LicenseInfo$
 */

#include "linden_common.h"

#include "llfasttimer.h"
#include "llsys.h"
#include "llvertexbuffer.h"
// #include "llrender.h"
#include "llglheaders.h"
#include "llrender.h"
#include "llvector4a.h"
#include "llshadermgr.h"
#include "llglslshader.h"
#include "llmemory.h"
#include <glm/gtc/type_ptr.hpp>

//Next Highest Power Of Two
//helper function, returns first number > v that is a power of 2, or v if v is already a power of 2
U32 nhpo2(U32 v)
{
    U32 r = 1;
    while (r < v) {
        r *= 2;
    }
    return r;
}

//which power of 2 is i?
//assumes i is a power of 2 > 0
U32 wpo2(U32 i)
{
    llassert(i > 0);
    llassert(nhpo2(i) == i);

    U32 r = 0;

    while (i >>= 1) ++r;

    return r;
}

struct CompareMappedRegion
{
    bool operator()(const LLVertexBuffer::MappedRegion& lhs, const LLVertexBuffer::MappedRegion& rhs)
    {
        return lhs.mStart < rhs.mStart;
    }
};

#define ENABLE_GL_WORK_QUEUE 0

#if ENABLE_GL_WORK_QUEUE

#define THREAD_COUNT 1

//============================================================================

// High performance WorkQueue for usage in real-time rendering work
class GLWorkQueue
{
public:
    using Work = std::function<void()>;

    GLWorkQueue();

    void post(const Work& value);

    size_t size();

    bool done();

    // Get the next element from the queue
    Work pop();

    void runOne();

    bool runPending();

    void runUntilClose();

    void close();

    bool isClosed();

    void syncGL();

private:
    std::mutex mMutex;
    std::condition_variable mCondition;
    std::queue<Work> mQueue;
    bool mClosed = false;
};

GLWorkQueue::GLWorkQueue()
{

}

void GLWorkQueue::syncGL()
{
    /*if (mSync)
    {
        std::lock_guard<std::mutex> lock(mMutex);
        glWaitSync(mSync, 0, GL_TIMEOUT_IGNORED);
        mSync = 0;
    }*/
}

size_t GLWorkQueue::size()
{
    LL_PROFILE_ZONE_SCOPED_CATEGORY_THREAD;
    std::lock_guard<std::mutex> lock(mMutex);
    return mQueue.size();
}

bool GLWorkQueue::done()
{
    return size() == 0 && isClosed();
}

void GLWorkQueue::post(const GLWorkQueue::Work& value)
{
    LL_PROFILE_ZONE_SCOPED_CATEGORY_THREAD;
    {
        std::lock_guard<std::mutex> lock(mMutex);
        mQueue.push(std::move(value));
    }

    mCondition.notify_one();
}

// Get the next element from the queue
GLWorkQueue::Work GLWorkQueue::pop()
{
    LL_PROFILE_ZONE_SCOPED_CATEGORY_THREAD;
    // Lock the mutex
    {
        std::unique_lock<std::mutex> lock(mMutex);

        // Wait for a new element to become available or for the queue to close
        {
            mCondition.wait(lock, [=] { return !mQueue.empty() || mClosed; });
        }
    }

    Work ret;

    {
        std::lock_guard<std::mutex> lock(mMutex);

        // Get the next element from the queue
        if (mQueue.size() > 0)
        {
            ret = mQueue.front();
            mQueue.pop();
        }
        else
        {
            ret = []() {};
        }
    }

    return ret;
}

void GLWorkQueue::runOne()
{
    LL_PROFILE_ZONE_SCOPED_CATEGORY_THREAD;
    Work w = pop();
    w();
    //mSync = glFenceSync(GL_SYNC_GPU_COMMANDS_COMPLETE, 0);
}

void GLWorkQueue::runUntilClose()
{
    while (!isClosed())
    {
        runOne();
    }
}

void GLWorkQueue::close()
{
    LL_PROFILE_ZONE_SCOPED_CATEGORY_THREAD;
    {
        std::lock_guard<std::mutex> lock(mMutex);
        mClosed = true;
    }

    mCondition.notify_all();
}

bool GLWorkQueue::isClosed()
{
    LL_PROFILE_ZONE_SCOPED_CATEGORY_THREAD;
    std::lock_guard<std::mutex> lock(mMutex);
    return mClosed;
}

#include "llwindow.h"

class LLGLWorkerThread : public LLThread
{
public:
    LLGLWorkerThread(const std::string& name, GLWorkQueue* queue, LLWindow* window)
        : LLThread(name)
    {
        mWindow = window;
        mContext = mWindow->createSharedContext();
        mQueue = queue;
    }

    void run() override
    {
        mWindow->makeContextCurrent(mContext);
        gGL.init(false);
        mQueue->runUntilClose();
        gGL.shutdown();
        mWindow->destroySharedContext(mContext);
    }

    GLWorkQueue* mQueue;
    LLWindow* mWindow;
    void* mContext = nullptr;
};


static LLGLWorkerThread* sVBOThread[THREAD_COUNT];
static GLWorkQueue* sQueue = nullptr;

#endif

//============================================================================
// Pool of reusable VertexBuffer state

// batch calls to glGenBuffers
static GLuint gen_buffer()
{
    LL_PROFILE_ZONE_SCOPED_CATEGORY_VERTEX;

    GLuint ret = 0;
    constexpr U32 pool_size = 4096;

    thread_local static GLuint sNamePool[pool_size];
    thread_local static U32 sIndex = 0;

    if (sIndex == 0)
    {
        LL_PROFILE_ZONE_NAMED_CATEGORY_VERTEX("gen buffer");
        sIndex = pool_size;
        if (!gGLManager.mIsAMD)
        {
            glGenBuffers(pool_size, sNamePool);
        }
        else
        { // work around for AMD driver bug
            for (U32 i = 0; i < pool_size; ++i)
            {
                glGenBuffers(1, sNamePool + i);
            }
        }
    }

    ret = sNamePool[--sIndex];
    return ret;
}

static void delete_buffers(S32 count, GLuint* buffers)
{
    LL_PROFILE_ZONE_SCOPED_CATEGORY_VERTEX;
    // wait a few frames before actually deleting the buffers to avoid
    // synchronization issues with the GPU
    static std::vector<GLuint> sFreeList[4];

    if (gGLManager.mInited)
    {
        U32 idx = LLImageGL::sFrameCount % 4;

        for (S32 i = 0; i < count; ++i)
        {
            sFreeList[idx].push_back(buffers[i]);
        }

        idx = (LLImageGL::sFrameCount + 3) % 4;

        if (!sFreeList[idx].empty())
        {
            glDeleteBuffers((GLsizei)sFreeList[idx].size(), sFreeList[idx].data());
            sFreeList[idx].resize(0);
        }
    }
}


#define ANALYZE_VBO_POOL 0

// VBO Pool interface
class LLVBOPool
{
    public:
    virtual ~LLVBOPool() = default;
    virtual void allocate(GLenum type, U32 size, GLuint& name, U8*& data) = 0;
    virtual void free(GLenum type, U32 size, GLuint name, U8* data) = 0;
    virtual U64 getVramBytesUsed() = 0;
};

// VBO Pool for Apple GPUs (as in M1/M2 etc, not Intel macs)
// Effectively disables VBO pooling
class LLAppleVBOPool final: public LLVBOPool
{
public:
    U64 mAllocated = 0;

    U64 getVramBytesUsed() override
    {
        return mAllocated;
    }

    void allocate(GLenum type, U32 size, GLuint& name, U8*& data) override
    {
        LL_PROFILE_ZONE_SCOPED_CATEGORY_VERTEX;
        STOP_GLERROR;
        llassert(type == GL_ARRAY_BUFFER || type == GL_ELEMENT_ARRAY_BUFFER);
        llassert(name == 0); // non zero name indicates a gl name that wasn't freed
        llassert(data == nullptr);  // non null data indicates a buffer that wasn't freed
        llassert(size >= 2);  // any buffer size smaller than a single index is nonsensical

        mAllocated += size;

        { //allocate a new buffer
            LL_PROFILE_GPU_ZONE("vbo alloc");
            // ON OS X, we don't allocate a VBO until the last possible moment
            // in unmapBuffer
            data = (U8*) ll_aligned_malloc_16(size);
            STOP_GLERROR;
        }
    }

    void free(GLenum type, U32 size, GLuint name, U8* data) override
    {
        LL_PROFILE_ZONE_SCOPED_CATEGORY_VERTEX;
        llassert(type == GL_ARRAY_BUFFER || type == GL_ELEMENT_ARRAY_BUFFER);
        llassert(size >= 2);

        if (data)
        {
            ll_aligned_free_16(data);
        }

        mAllocated -= size;
        STOP_GLERROR;
        if (name)
        {
            delete_buffers(1, &name);
        }
        STOP_GLERROR;
    }
};

// VBO Pool for GPUs that benefit from VBO pooling
class LLDefaultVBOPool final : public LLVBOPool
{
public:
    typedef std::chrono::steady_clock::time_point Time;
    struct Entry
    {
        U8* mData;
        GLuint mGLName;
        Time mAge;
    };

    ~LLDefaultVBOPool() override
    {
        clear();
    }

    typedef std::unordered_map<U32, std::list<Entry>> Pool;

    Pool mVBOPool;
    Pool mIBOPool;

    U32 mTouchCount = 0;

    U64 mDistributed = 0;
    U64 mAllocated = 0;
    U64 mReserved = 0;
    U32 mMisses = 0;
    U32 mHits = 0;

    U64 getVramBytesUsed() override
    {
        return mAllocated + mReserved;
    }

    // increase the size to some common value (e.g. a power of two) to increase hit rate
    void adjustSize(U32& size)
    {
        // size = nhpo2(size);  // (193/303)/580 MB (distributed/allocated)/reserved in VBO Pool. Overhead: 66 percent. Hit rate: 77 percent

        //(245/276)/385 MB (distributed/allocated)/reserved in VBO Pool. Overhead: 57 percent. Hit rate: 69 percent
        //(187/209)/397 MB (distributed/allocated)/reserved in VBO Pool. Overhead: 112 percent. Hit rate: 76 percent
        U32 block_size = llmax(nhpo2(size) / 8, (U32) 16);
        size += block_size - (size % block_size);
    }

    void allocate(GLenum type, U32 size, GLuint& name, U8*& data) override
    {
        LL_PROFILE_ZONE_SCOPED_CATEGORY_VERTEX;
        llassert(type == GL_ARRAY_BUFFER || type == GL_ELEMENT_ARRAY_BUFFER);
        llassert(name == 0); // non zero name indicates a gl name that wasn't freed
        llassert(data == nullptr);  // non null data indicates a buffer that wasn't freed
        llassert(size >= 2);  // any buffer size smaller than a single index is nonsensical

        mDistributed += size;
        adjustSize(size);
        mAllocated += size;

        auto& pool = type == GL_ELEMENT_ARRAY_BUFFER ? mIBOPool : mVBOPool;

        Pool::iterator iter = pool.find(size);
        if (iter == pool.end())
        { // cache miss, allocate a new buffer
            LL_PROFILE_ZONE_NAMED_CATEGORY_VERTEX("vbo pool miss");
            LL_PROFILE_GPU_ZONE("vbo alloc");

            mMisses++;
            name = gen_buffer();
            glBindBuffer(type, name);
            glBufferData(type, size, nullptr, GL_DYNAMIC_DRAW);
            if (type == GL_ELEMENT_ARRAY_BUFFER)
            {
                LLVertexBuffer::sGLRenderIndices = name;
            }
            else
            {
                LLVertexBuffer::sGLRenderBuffer = name;
            }

            data = (U8*)ll_aligned_malloc_16(size);
        }
        else
        {
            mHits++;
            llassert(mReserved >= size); // assert if accounting gets messed up
            mReserved -= size;

            std::list<Entry>& entries = iter->second;
            Entry& entry = entries.back();
            name = entry.mGLName;
            data = entry.mData;

            entries.pop_back();
            if (entries.empty())
            {
                pool.erase(iter);
            }
        }

        clean();
    }

    void free(GLenum type, U32 size, GLuint name, U8* data) override
    {
        LL_PROFILE_ZONE_SCOPED_CATEGORY_VERTEX;
        llassert(type == GL_ARRAY_BUFFER || type == GL_ELEMENT_ARRAY_BUFFER);
        llassert(size >= 2);
        llassert(name != 0);
        llassert(data != nullptr);

        clean();

        llassert(mDistributed >= size);
        mDistributed -= size;
        adjustSize(size);
        llassert(mAllocated >= size);
        mAllocated -= size;
        mReserved += size;

        auto& pool = type == GL_ELEMENT_ARRAY_BUFFER ? mIBOPool : mVBOPool;

        Pool::iterator iter = pool.find(size);

        if (iter == pool.end())
        {
            std::list<Entry> newlist;
            newlist.push_front({ data, name, std::chrono::steady_clock::now() });
            pool[size] = newlist;
        }
        else
        {
            iter->second.push_front({ data, name, std::chrono::steady_clock::now() });
        }

    }

    // clean periodically (clean gets called for every alloc/free)
    void clean()
    {
        mTouchCount++;
        if (mTouchCount < 1024) // clean every 1k touches
        {
            return;
        }
        mTouchCount = 0;

        LL_PROFILE_ZONE_SCOPED_CATEGORY_VERTEX;

        std::unordered_map<U32, std::list<Entry>>* pools[] = { &mVBOPool, &mIBOPool };

        using namespace std::chrono_literals;

        Time cutoff = std::chrono::steady_clock::now() - 5s;

        for (auto* pool : pools)
        {
            for (Pool::iterator iter = pool->begin(); iter != pool->end(); )
            {
                auto& entries = iter->second;

                while (!entries.empty() && entries.back().mAge < cutoff)
                {
                    LL_PROFILE_ZONE_NAMED_CATEGORY_VERTEX("vbo cache timeout");
                    auto& entry = entries.back();
                    ll_aligned_free_16(entry.mData);
                    delete_buffers(1, &entry.mGLName);
                    llassert(mReserved >= iter->first);
                    mReserved -= iter->first;
                    entries.pop_back();

                }

                if (entries.empty())
                {
                    iter = pool->erase(iter);
                }
                else
                {
                    ++iter;
                }
            }
        }

#if 0
        LL_INFOS() << llformat("(%d/%d)/%d MB (distributed/allocated)/total in VBO Pool. Overhead: %d percent. Hit rate: %d percent",
            mDistributed / 1000000,
            mAllocated / 1000000,
            (mAllocated + mReserved) / 1000000, // total bytes
            ((mAllocated+mReserved-mDistributed)*100)/llmax(mDistributed, (U64) 1), // overhead percent
            (mHits*100)/llmax(mMisses+mHits, (U32)1)) // hit rate percent
            << LL_ENDL;
#endif
    }

    void clear()
    {
        for (auto& entries : mIBOPool)
        {
            for (auto& entry : entries.second)
            {
                ll_aligned_free_16(entry.mData);
                delete_buffers(1, &entry.mGLName);
            }
        }

        for (auto& entries : mVBOPool)
        {
            for (auto& entry : entries.second)
            {
                ll_aligned_free_16(entry.mData);
                delete_buffers(1, &entry.mGLName);
            }
        }

        mReserved = 0;

        mIBOPool.clear();
        mVBOPool.clear();
    }
};

static LLVBOPool* sVBOPool = nullptr;

void LLVertexBufferData::draw()
{
    if (!mVB)
    {
        llassert(false);
        // Not supposed to happen, check buffer generation
        return;
    }

    if (mTexName)
    {
        gGL.getTexUnit(0)->bindManual(LLTexUnit::TT_TEXTURE, mTexName);
    }
    else
    {
        gGL.getTexUnit(0)->unbind(LLTexUnit::TT_TEXTURE);
    }

    gGL.matrixMode(LLRender::MM_MODELVIEW);
    gGL.pushMatrix();
<<<<<<< HEAD
    gGL.loadMatrix(mModelView.m);
    gGL.matrixMode(LLRender::MM_PROJECTION);
    gGL.pushMatrix();
    gGL.loadMatrix(mProjection.m);
    gGL.matrixMode(LLRender::MM_TEXTURE0);
    gGL.pushMatrix();
    gGL.loadMatrix(mTexture0.m);

    mVB->setBuffer();

    if (mMode == LLRender::QUADS && LLRender::sGLCoreProfile)
    {
        mVB->drawArrays(LLRender::TRIANGLES, 0, mCount);
    }
    else
    {
        mVB->drawArrays(mMode, 0, mCount);
    }
=======
    gGL.loadMatrix(glm::value_ptr(mModelView));
    gGL.matrixMode(LLRender::MM_PROJECTION);
    gGL.pushMatrix();
    gGL.loadMatrix(glm::value_ptr(mProjection));
    gGL.matrixMode(LLRender::MM_TEXTURE0);
    gGL.pushMatrix();
    gGL.loadMatrix(glm::value_ptr(mTexture0));

    mVB->setBuffer();
    mVB->drawArrays(mMode, 0, mCount);
>>>>>>> 3747dd9a

    gGL.popMatrix();
    gGL.matrixMode(LLRender::MM_PROJECTION);
    gGL.popMatrix();
    gGL.matrixMode(LLRender::MM_MODELVIEW);
    gGL.popMatrix();
}

//============================================================================

//static
U64 LLVertexBuffer::getBytesAllocated()
{
    return sVBOPool ? sVBOPool->getVramBytesUsed() : 0;
}

//============================================================================
//
//static
U32 LLVertexBuffer::sGLRenderBuffer = 0;
U32 LLVertexBuffer::sGLRenderIndices = 0;
U32 LLVertexBuffer::sLastMask = 0;
U32 LLVertexBuffer::sVertexCount = 0;


//NOTE: each component must be AT LEAST 4 bytes in size to avoid a performance penalty on AMD hardware
const U32 LLVertexBuffer::sTypeSize[LLVertexBuffer::TYPE_MAX] =
{
    sizeof(LLVector4), // TYPE_VERTEX,
    sizeof(LLVector4), // TYPE_NORMAL,
    sizeof(LLVector2), // TYPE_TEXCOORD0,
    sizeof(LLVector2), // TYPE_TEXCOORD1,
    sizeof(LLVector2), // TYPE_TEXCOORD2,
    sizeof(LLVector2), // TYPE_TEXCOORD3,
    sizeof(LLColor4U), // TYPE_COLOR,
    sizeof(LLColor4U), // TYPE_EMISSIVE, only alpha is used currently
    sizeof(LLVector4), // TYPE_TANGENT,
    sizeof(F32),       // TYPE_WEIGHT,
    sizeof(LLVector4), // TYPE_WEIGHT4,
    sizeof(LLVector4), // TYPE_CLOTHWEIGHT,
    sizeof(U64),       // TYPE_JOINT,
    sizeof(LLVector4), // TYPE_TEXTURE_INDEX (actually exists as position.w), no extra data, but stride is 16 bytes
};

static const std::string vb_type_name[] =
{
    "TYPE_VERTEX",
    "TYPE_NORMAL",
    "TYPE_TEXCOORD0",
    "TYPE_TEXCOORD1",
    "TYPE_TEXCOORD2",
    "TYPE_TEXCOORD3",
    "TYPE_COLOR",
    "TYPE_EMISSIVE",
    "TYPE_TANGENT",
    "TYPE_WEIGHT",
    "TYPE_WEIGHT4",
    "TYPE_CLOTHWEIGHT",
    "TYPE_JOINT"
    "TYPE_TEXTURE_INDEX",
    "TYPE_MAX",
    "TYPE_INDEX",
};

const U32 LLVertexBuffer::sGLMode[LLRender::NUM_MODES] =
{
    GL_TRIANGLES,
    GL_TRIANGLE_STRIP,
    GL_TRIANGLE_FAN,
    GL_POINTS,
    GL_LINES,
    GL_LINE_STRIP,
    GL_LINE_LOOP,
};

//static
void LLVertexBuffer::setupClientArrays(U32 data_mask)
{
    if (sLastMask != data_mask)
    {
        for (U32 i = 0; i < TYPE_MAX; ++i)
        {
            S32 loc = i;

            U32 mask = 1 << i;

            if (sLastMask & (1 << i))
            { //was enabled
                if (!(data_mask & mask))
                { //needs to be disabled
                    glDisableVertexAttribArray(loc);
                }
            }
            else
            {   //was disabled
                if (data_mask & mask)
                { //needs to be enabled
                    glEnableVertexAttribArray(loc);
                }
            }
        }
    }

    sLastMask = data_mask;
}

//static
void LLVertexBuffer::drawArrays(U32 mode, const std::vector<LLVector3>& pos)
{
    LL_PROFILE_ZONE_SCOPED_CATEGORY_VERTEX;
    gGL.begin(mode);
    for (auto& v : pos)
    {
        gGL.vertex3fv(v.mV);
    }
    gGL.end();
    gGL.flush();
}

//static
void LLVertexBuffer::drawElements(U32 mode, const LLVector4a* pos, const LLVector2* tc, U32 num_indices, const U16* indicesp)
{
    LL_PROFILE_ZONE_SCOPED_CATEGORY_VERTEX;
    llassert(LLGLSLShader::sCurBoundShaderPtr != NULL);

    STOP_GLERROR;

    gGL.syncMatrices();

    U32 mask = LLVertexBuffer::MAP_VERTEX;
    if (tc)
    {
        mask = mask | LLVertexBuffer::MAP_TEXCOORD0;
    }

    unbind();

    gGL.begin(mode);

    if (tc != nullptr)
    {
        for (U32 i = 0; i < num_indices; ++i)
        {
            U16 idx = indicesp[i];
            gGL.texCoord2fv(tc[idx].mV);
            gGL.vertex3fv(pos[idx].getF32ptr());
        }
    }
    else
    {
        for (U32 i = 0; i < num_indices; ++i)
        {
            U16 idx = indicesp[i];
            gGL.vertex3fv(pos[idx].getF32ptr());
        }
    }
    gGL.end();
    gGL.flush();
}

bool LLVertexBuffer::validateRange(U32 start, U32 end, U32 count, U32 indices_offset) const
{
    if (!gDebugGL)
    {
        return true;
    }

    llassert(start < mNumVerts);
    llassert(end < mNumVerts);

    if (start >= mNumVerts ||
        end >= mNumVerts)
    {
        LL_ERRS() << "Bad vertex buffer draw range: [" << start << ", " << end << "] vs " << mNumVerts << LL_ENDL;
    }

    if (indices_offset >= mNumIndices ||
        indices_offset + count > mNumIndices)
    {
        LL_ERRS() << "Bad index buffer draw range: [" << indices_offset << ", " << indices_offset+count << "]" << LL_ENDL;
    }

    {
#if 0  // not a reliable test for VBOs that are not backed by a CPU buffer
        U16* idx = (U16*) mMappedIndexData+indices_offset;
        for (U32 i = 0; i < count; ++i)
        {
            llassert(idx[i] >= start);
            llassert(idx[i] <= end);

            if (idx[i] < start || idx[i] > end)
            {
                LL_ERRS() << "Index out of range: " << idx[i] << " not in [" << start << ", " << end << "]" << LL_ENDL;
            }
        }

        LLVector4a* v = (LLVector4a*)mMappedData;

        for (U32 i = start; i <= end; ++i)
        {
            if (!v[i].isFinite3())
            {
                LL_ERRS() << "Non-finite vertex position data detected." << LL_ENDL;
            }
        }

        LLGLSLShader* shader = LLGLSLShader::sCurBoundShaderPtr;

        if (shader && shader->mFeatures.mIndexedTextureChannels > 1)
        {
            LLVector4a* v = (LLVector4a*) mMappedData;

            for (U32 i = start; i < end; i++)
            {
                U32 idx = (U32) (v[i][3]+0.25f);
                if (idx >= (U32)shader->mFeatures.mIndexedTextureChannels)
                {
                    LL_ERRS() << "Bad texture index found in vertex data stream." << LL_ENDL;
                }
            }
        }
#endif
    }

    return true;
}

#ifdef LL_PROFILER_ENABLE_RENDER_DOC
void LLVertexBuffer::setLabel(const char* label) {
    LL_LABEL_OBJECT_GL(GL_BUFFER, mGLBuffer, strlen(label), label);
}
#endif

void LLVertexBuffer::clone(LLVertexBuffer& target) const
{
    target.mTypeMask = mTypeMask;
    target.mIndicesType = mIndicesType;
    target.mIndicesStride = mIndicesStride;
    if (target.getNumVerts() != getNumVerts() ||
        target.getNumIndices() != getNumIndices())
    {
        target.allocateBuffer(getNumVerts(), getNumIndices());
    }
}

void LLVertexBuffer::drawRange(U32 mode, U32 start, U32 end, U32 count, U32 indices_offset) const
{
    llassert(validateRange(start, end, count, indices_offset));
    llassert(mGLBuffer == sGLRenderBuffer);
    llassert(mGLIndices == sGLRenderIndices);
    gGL.syncMatrices();
    STOP_GLERROR;
    glDrawRangeElements(sGLMode[mode], start, end, count, mIndicesType,
        (GLvoid*) (indices_offset * (size_t) mIndicesStride));
    STOP_GLERROR;
}

void LLVertexBuffer::drawRangeFast(U32 mode, U32 start, U32 end, U32 count, U32 indices_offset) const
{
    glDrawRangeElements(sGLMode[mode], start, end, count, mIndicesType,
        (GLvoid*)(indices_offset * (size_t)mIndicesStride));
}


void LLVertexBuffer::draw(U32 mode, U32 count, U32 indices_offset) const
{
    drawRange(mode, 0, mNumVerts-1, count, indices_offset);
}


void LLVertexBuffer::drawArrays(U32 mode, U32 first, U32 count) const
{
    llassert(first + count <= mNumVerts);
    llassert(mGLBuffer == sGLRenderBuffer);
    llassert(mGLIndices == sGLRenderIndices);

    gGL.syncMatrices();
    STOP_GLERROR;
    glDrawArrays(sGLMode[mode], first, count);
    STOP_GLERROR;
}

//static
void LLVertexBuffer::initClass(LLWindow* window)
{
    llassert(sVBOPool == nullptr);
    if (gGLManager.mIsApple)
    {
        LL_INFOS() << "VBO Pooling Disabled" << LL_ENDL;
        sVBOPool = new LLAppleVBOPool();
    }
    else
    {
        LL_INFOS() << "VBO Pooling Enabled" << LL_ENDL;
        sVBOPool = new LLDefaultVBOPool();
    }

#if ENABLE_GL_WORK_QUEUE
    sQueue = new GLWorkQueue();

    for (int i = 0; i < THREAD_COUNT; ++i)
    {
        sVBOThread[i] = new LLGLWorkerThread("VBO Worker", sQueue, window);
        sVBOThread[i]->start();
    }
#endif
}

//static
void LLVertexBuffer::unbind()
{
    STOP_GLERROR;
    glBindBuffer(GL_ARRAY_BUFFER, 0);
    glBindBuffer(GL_ELEMENT_ARRAY_BUFFER, 0);
    STOP_GLERROR;
    sGLRenderBuffer = 0;
    sGLRenderIndices = 0;
}

//static
void LLVertexBuffer::cleanupClass()
{
    unbind();

    delete sVBOPool;
    sVBOPool = nullptr;

#if ENABLE_GL_WORK_QUEUE
    sQueue->close();
    for (int i = 0; i < THREAD_COUNT; ++i)
    {
        sVBOThread[i]->shutdown();
        delete sVBOThread[i];
        sVBOThread[i] = nullptr;
    }

    delete sQueue;
    sQueue = nullptr;
#endif
}

//----------------------------------------------------------------------------

LLVertexBuffer::LLVertexBuffer(U32 typemask)
:   LLRefCount(),
    mTypeMask(typemask)
{
    //zero out offsets
    for (U32 i = 0; i < TYPE_MAX; i++)
    {
        mOffsets[i] = 0;
    }
}

// list of mapped buffers
// NOTE: must not be LLPointer<LLVertexBuffer> to avoid breaking non-ref-counted LLVertexBuffer instances
static std::vector<LLVertexBuffer*> sMappedBuffers;

//static
void LLVertexBuffer::flushBuffers()
{
    LL_PROFILE_ZONE_SCOPED_CATEGORY_VERTEX;
    // must only be called from main thread
    for (auto& buffer : sMappedBuffers)
    {
        buffer->_unmapBuffer();
        buffer->mMapped = false;
    }

    sMappedBuffers.resize(0);
}

//static
U32 LLVertexBuffer::calcOffsets(const U32& typemask, U32* offsets, U32 num_vertices)
{
    U32 offset = 0;
    for (U32 i=0; i<TYPE_TEXTURE_INDEX; i++)
    {
        U32 mask = 1<<i;
        if (typemask & mask)
        {
            if (offsets && LLVertexBuffer::sTypeSize[i])
            {
                offsets[i] = offset;
                offset += LLVertexBuffer::sTypeSize[i]*num_vertices;
                offset = (offset + 0xF) & ~0xF;
            }
        }
    }

    offsets[TYPE_TEXTURE_INDEX] = offsets[TYPE_VERTEX] + 12;

    return offset;
}

//static
U32 LLVertexBuffer::calcVertexSize(const U32& typemask)
{
    U32 size = 0;
    for (U32 i = 0; i < TYPE_TEXTURE_INDEX; i++)
    {
        U32 mask = 1<<i;
        if (typemask & mask)
        {
            size += LLVertexBuffer::sTypeSize[i];
        }
    }

    return size;
}

// protected, use unref()
//virtual
LLVertexBuffer::~LLVertexBuffer()
{
    if (mMapped)
    { // is on the mapped buffer list but doesn't need to be flushed
        mMapped = false;
        unmapBuffer();
    }

    destroyGLBuffer();
    destroyGLIndices();

    if (mMappedData)
    {
        LL_ERRS() << "Failed to clear vertex buffer's vertices" << LL_ENDL;
    }
    if (mMappedIndexData)
    {
        LL_ERRS() << "Failed to clear vertex buffer's indices" << LL_ENDL;
    }
};

//----------------------------------------------------------------------------

void LLVertexBuffer::genBuffer(U32 size)
{
    LL_PROFILE_ZONE_SCOPED_CATEGORY_VERTEX;
    llassert(sVBOPool);

    if (sVBOPool)
    {
        llassert(mSize == 0);
        llassert(mGLBuffer == 0);
        llassert(mMappedData == nullptr);

        mSize = size;
        sVBOPool->allocate(GL_ARRAY_BUFFER, mSize, mGLBuffer, mMappedData);
    }
}

void LLVertexBuffer::genIndices(U32 size)
{
    LL_PROFILE_ZONE_SCOPED_CATEGORY_VERTEX;
    llassert(sVBOPool);

    if (sVBOPool)
    {
        llassert(mIndicesSize == 0);
        llassert(mGLIndices == 0);
        llassert(mMappedIndexData == nullptr);
        mIndicesSize = size;
        sVBOPool->allocate(GL_ELEMENT_ARRAY_BUFFER, mIndicesSize, mGLIndices, mMappedIndexData);
    }
}

bool LLVertexBuffer::createGLBuffer(U32 size)
{
    if (mGLBuffer || mMappedData)
    {
        destroyGLBuffer();
    }

    if (size == 0)
    {
        return true;
    }

    bool success = true;

    genBuffer(size);

    if (!mMappedData)
    {
        success = false;
    }
    return success;
}

bool LLVertexBuffer::createGLIndices(U32 size)
{
    if (mGLIndices)
    {
        destroyGLIndices();
    }

    if (size == 0)
    {
        return true;
    }

    bool success = true;

    genIndices(size);

    if (!mMappedIndexData)
    {
        success = false;
    }
    return success;
}

void LLVertexBuffer::destroyGLBuffer()
{
    if (mGLBuffer || mMappedData)
    {
        LL_PROFILE_ZONE_SCOPED_CATEGORY_VERTEX;
        //llassert(sVBOPool);
        if (sVBOPool)
        {
            sVBOPool->free(GL_ARRAY_BUFFER, mSize, mGLBuffer, mMappedData);
        }

        mSize = 0;
        mGLBuffer = 0;
        mMappedData = nullptr;
    }
}

void LLVertexBuffer::destroyGLIndices()
{
    if (mGLIndices || mMappedIndexData)
    {
        LL_PROFILE_ZONE_SCOPED_CATEGORY_VERTEX;
        //llassert(sVBOPool);
        if (sVBOPool)
        {
            sVBOPool->free(GL_ELEMENT_ARRAY_BUFFER, mIndicesSize, mGLIndices, mMappedIndexData);
        }

        mIndicesSize = 0;
        mGLIndices = 0;
        mMappedIndexData = nullptr;
    }
}

bool LLVertexBuffer::updateNumVerts(U32 nverts)
{
    llassert(nverts >= 0);

    bool success = true;

    U32 needed_size = calcOffsets(mTypeMask, mOffsets, nverts);

    if (needed_size != mSize)
    {
        success &= createGLBuffer(needed_size);
    }

    llassert(mSize == needed_size);
    mNumVerts = nverts;
    return success;
}

bool LLVertexBuffer::updateNumIndices(U32 nindices)
{
    llassert(nindices >= 0);

    bool success = true;

    U32 needed_size = sizeof(U16) * nindices;

    if (needed_size != mIndicesSize)
    {
        success &= createGLIndices(needed_size);
    }

    llassert(mIndicesSize == needed_size);
    mNumIndices = nindices;
    return success;
}

bool LLVertexBuffer::allocateBuffer(U32 nverts, U32 nindices)
{
    if (nverts < 0 || nindices < 0)
    {
        LL_ERRS() << "Bad vertex buffer allocation: " << nverts << " : " << nindices << LL_ENDL;
    }

    bool success = true;

    success &= updateNumVerts(nverts);
    success &= updateNumIndices(nindices);

    return success;
}

//----------------------------------------------------------------------------

// if no gap between region and given range exists, expand region to cover given range and return true
// otherwise return false
bool expand_region(LLVertexBuffer::MappedRegion& region, U32 start, U32 end)
{

    if (end < region.mStart ||
        start > region.mEnd)
    { //gap exists, do not merge
        return false;
    }

    region.mStart = llmin(region.mStart, start);
    region.mEnd = llmax(region.mEnd, end);

    return true;
}


// Map for data access
U8* LLVertexBuffer::mapVertexBuffer(LLVertexBuffer::AttributeType type, U32 index, S32 count)
{
    LL_PROFILE_ZONE_SCOPED_CATEGORY_VERTEX;
    _mapBuffer();

    if (count == -1)
    {
        count = mNumVerts - index;
    }

    if (!gGLManager.mIsApple)
    {
        U32 start = mOffsets[type] + sTypeSize[type] * index;
        U32 end = start + sTypeSize[type] * count-1;

        bool flagged = false;
        // flag region as mapped
        for (U32 i = 0; i < mMappedVertexRegions.size(); ++i)
        {
            MappedRegion& region = mMappedVertexRegions[i];
            if (expand_region(region, start, end))
            {
                flagged = true;
                break;
            }
        }

        if (!flagged)
        {
            //didn't expand an existing region, make a new one
            mMappedVertexRegions.push_back({ start, end });
        }
    }
    return mMappedData+mOffsets[type]+sTypeSize[type]*index;
}


U8* LLVertexBuffer::mapIndexBuffer(U32 index, S32 count)
{
    LL_PROFILE_ZONE_SCOPED_CATEGORY_VERTEX;
    _mapBuffer();

    if (count == -1)
    {
        count = mNumIndices-index;
    }

    if (!gGLManager.mIsApple)
    {
        U32 start = sizeof(U16) * index;
        U32 end = start + sizeof(U16) * count-1;

        bool flagged = false;
        // flag region as mapped
        for (U32 i = 0; i < mMappedIndexRegions.size(); ++i)
        {
            MappedRegion& region = mMappedIndexRegions[i];
            if (expand_region(region, start, end))
            {
                flagged = true;
                break;
            }
        }

        if (!flagged)
        {
            //didn't expand an existing region, make a new one
            mMappedIndexRegions.push_back({ start, end });
        }
    }

    return mMappedIndexData + sizeof(U16)*index;
}

// flush the given byte range
//  target -- "target" parameter for glBufferSubData
//  start -- first byte to copy
//  end -- last byte to copy (NOT last byte + 1)
//  data -- data to be flushed
//  dst -- mMappedData or mMappedIndexData
void LLVertexBuffer::flush_vbo(GLenum target, U32 start, U32 end, void* data, U8* dst)
{
    if (gGLManager.mIsApple)
    {
        // on OS X, flush_vbo doesn't actually write to the GL buffer, so be sure to call
        // _mapBuffer to tag the buffer for flushing to GL
        _mapBuffer();
        LL_PROFILE_ZONE_NAMED_CATEGORY_VERTEX("vb memcpy");
        STOP_GLERROR;
        // copy into mapped buffer
        memcpy(dst+start, data, end-start+1);
    }
    else
    {
        llassert(target == GL_ARRAY_BUFFER ? sGLRenderBuffer == mGLBuffer : sGLRenderIndices == mGLIndices);

        // skip mapped data and stream to GPU via glBufferSubData
        if (end != 0)
        {
            LL_PROFILE_ZONE_NAMED_CATEGORY_VERTEX("glBufferSubData");
            LL_PROFILE_ZONE_NUM(start);
            LL_PROFILE_ZONE_NUM(end);
            LL_PROFILE_ZONE_NUM(end-start);

            constexpr U32 block_size = 65536;

            for (U32 i = start; i <= end; i += block_size)
            {
                //LL_PROFILE_ZONE_NAMED_CATEGORY_VERTEX("glBufferSubData block");
                //LL_PROFILE_GPU_ZONE("glBufferSubData");
                U32 tend = llmin(i + block_size, end);
                U32 size = tend - i + 1;
                glBufferSubData(target, i, size, (U8*) data + (i-start));
            }
        }
    }
}

void LLVertexBuffer::unmapBuffer()
{
    flushBuffers();
}

void LLVertexBuffer::_mapBuffer()
{
    if (!mMapped)
    {
        mMapped = true;
        sMappedBuffers.push_back(this);
    }
}

void LLVertexBuffer::_unmapBuffer()
{
    STOP_GLERROR;
    if (!mMapped)
    {
        return;
    }

    struct SortMappedRegion
    {
        bool operator()(const MappedRegion& lhs, const MappedRegion& rhs)
        {
            return lhs.mStart < rhs.mStart;
        }
    };

    if (gGLManager.mIsApple)
    {
        STOP_GLERROR;
        if (mMappedData)
        {
            if (mGLBuffer)
            {
                delete_buffers(1, &mGLBuffer);
            }
            mGLBuffer = gen_buffer();
            glBindBuffer(GL_ARRAY_BUFFER, mGLBuffer);
            sGLRenderBuffer = mGLBuffer;
            glBufferData(GL_ARRAY_BUFFER, mSize, mMappedData, GL_STATIC_DRAW);
        }
        else if (mGLBuffer != sGLRenderBuffer)
        {
            glBindBuffer(GL_ARRAY_BUFFER, mGLBuffer);
            sGLRenderBuffer = mGLBuffer;
        }
        STOP_GLERROR;

        if (mMappedIndexData)
        {
            if (mGLIndices)
            {
                delete_buffers(1, &mGLIndices);
            }

            mGLIndices = gen_buffer();
            glBindBuffer(GL_ELEMENT_ARRAY_BUFFER, mGLIndices);
            sGLRenderIndices = mGLIndices;

            glBufferData(GL_ELEMENT_ARRAY_BUFFER, mIndicesSize, mMappedIndexData, GL_STATIC_DRAW);
        }
        else if (mGLIndices != sGLRenderIndices)
        {
            glBindBuffer(GL_ELEMENT_ARRAY_BUFFER, mGLIndices);
            sGLRenderIndices = mGLIndices;
        }
        STOP_GLERROR;
    }
    else
    {
        if (!mMappedVertexRegions.empty())
        {
            LL_PROFILE_ZONE_NAMED_CATEGORY_VERTEX("unmapBuffer - vertex");

            if (sGLRenderBuffer != mGLBuffer)
            {
                glBindBuffer(GL_ARRAY_BUFFER, mGLBuffer);
                sGLRenderBuffer = mGLBuffer;
            }

            U32 start = 0;
            U32 end = 0;

            std::sort(mMappedVertexRegions.begin(), mMappedVertexRegions.end(), SortMappedRegion());

            for (U32 i = 0; i < mMappedVertexRegions.size(); ++i)
            {
                const MappedRegion& region = mMappedVertexRegions[i];
                if (region.mStart == end + 1)
                {
                    end = region.mEnd;
                }
                else
                {
                    flush_vbo(GL_ARRAY_BUFFER, start, end, (U8*)mMappedData + start, mMappedData);
                    start = region.mStart;
                    end = region.mEnd;
                }
            }

            flush_vbo(GL_ARRAY_BUFFER, start, end, (U8*)mMappedData + start, mMappedData);
            mMappedVertexRegions.clear();
        }

        if (!mMappedIndexRegions.empty())
        {
            LL_PROFILE_ZONE_NAMED_CATEGORY_VERTEX("unmapBuffer - index");

            if (mGLIndices != sGLRenderIndices)
            {
                glBindBuffer(GL_ELEMENT_ARRAY_BUFFER, mGLIndices);
                sGLRenderIndices = mGLIndices;
            }
            U32 start = 0;
            U32 end = 0;

            std::sort(mMappedIndexRegions.begin(), mMappedIndexRegions.end(), SortMappedRegion());

            for (U32 i = 0; i < mMappedIndexRegions.size(); ++i)
            {
                const MappedRegion& region = mMappedIndexRegions[i];
                if (region.mStart == end + 1)
                {
                    end = region.mEnd;
                }
                else
                {
                    flush_vbo(GL_ELEMENT_ARRAY_BUFFER, start, end, (U8*)mMappedIndexData + start, mMappedIndexData);
                    start = region.mStart;
                    end = region.mEnd;
                }
            }

            flush_vbo(GL_ELEMENT_ARRAY_BUFFER, start, end, (U8*)mMappedIndexData + start, mMappedIndexData);
            mMappedIndexRegions.clear();
        }
    }
}

//----------------------------------------------------------------------------

template <class T,LLVertexBuffer::AttributeType type> struct VertexBufferStrider
{
    typedef LLStrider<T> strider_t;
    static bool get(LLVertexBuffer& vbo,
                    strider_t& strider,
                    S32 index, S32 count)
    {
        if (type == LLVertexBuffer::TYPE_INDEX)
        {
            U8* ptr = vbo.mapIndexBuffer(index, count);

            if (ptr == NULL)
            {
                LL_WARNS() << "mapIndexBuffer failed!" << LL_ENDL;
                return false;
            }

            strider = (T*)ptr;
            strider.setStride(0);
            return true;
        }
        else if (vbo.hasDataType(type))
        {
            U32 stride = LLVertexBuffer::sTypeSize[type];

            U8* ptr = vbo.mapVertexBuffer(type, index, count);

            if (ptr == NULL)
            {
                LL_WARNS() << "mapVertexBuffer failed!" << LL_ENDL;
                return false;
            }

            strider = (T*)ptr;
            strider.setStride(stride);
            return true;
        }
        else
        {
            LL_ERRS() << "VertexBufferStrider could not find valid vertex data." << LL_ENDL;
        }
        return false;
    }
};

bool LLVertexBuffer::getVertexStrider(LLStrider<LLVector3>& strider, U32 index, S32 count)
{
    return VertexBufferStrider<LLVector3,TYPE_VERTEX>::get(*this, strider, index, count);
}
bool LLVertexBuffer::getVertexStrider(LLStrider<LLVector4a>& strider, U32 index, S32 count)
{
    return VertexBufferStrider<LLVector4a,TYPE_VERTEX>::get(*this, strider, index, count);
}
bool LLVertexBuffer::getIndexStrider(LLStrider<U16>& strider, U32 index, S32 count)
{
    llassert(mIndicesStride == 2); // cannot access 32-bit indices with U16 strider
    llassert(mIndicesType == GL_UNSIGNED_SHORT);
    return VertexBufferStrider<U16,TYPE_INDEX>::get(*this, strider, index, count);
}
bool LLVertexBuffer::getTexCoord0Strider(LLStrider<LLVector2>& strider, U32 index, S32 count)
{
    return VertexBufferStrider<LLVector2,TYPE_TEXCOORD0>::get(*this, strider, index, count);
}
bool LLVertexBuffer::getTexCoord1Strider(LLStrider<LLVector2>& strider, U32 index, S32 count)
{
    return VertexBufferStrider<LLVector2,TYPE_TEXCOORD1>::get(*this, strider, index, count);
}
bool LLVertexBuffer::getTexCoord2Strider(LLStrider<LLVector2>& strider, U32 index, S32 count)
{
    return VertexBufferStrider<LLVector2,TYPE_TEXCOORD2>::get(*this, strider, index, count);
}
bool LLVertexBuffer::getNormalStrider(LLStrider<LLVector3>& strider, U32 index, S32 count)
{
    return VertexBufferStrider<LLVector3,TYPE_NORMAL>::get(*this, strider, index, count);
}
bool LLVertexBuffer::getNormalStrider(LLStrider<LLVector4a>& strider, U32 index, S32 count)
{
    return VertexBufferStrider<LLVector4a, TYPE_NORMAL>::get(*this, strider, index, count);
}
bool LLVertexBuffer::getTangentStrider(LLStrider<LLVector3>& strider, U32 index, S32 count)
{
    return VertexBufferStrider<LLVector3,TYPE_TANGENT>::get(*this, strider, index, count);
}
bool LLVertexBuffer::getTangentStrider(LLStrider<LLVector4a>& strider, U32 index, S32 count)
{
    return VertexBufferStrider<LLVector4a,TYPE_TANGENT>::get(*this, strider, index, count);
}
bool LLVertexBuffer::getColorStrider(LLStrider<LLColor4U>& strider, U32 index, S32 count)
{
    return VertexBufferStrider<LLColor4U,TYPE_COLOR>::get(*this, strider, index, count);
}
bool LLVertexBuffer::getEmissiveStrider(LLStrider<LLColor4U>& strider, U32 index, S32 count)
{
    return VertexBufferStrider<LLColor4U,TYPE_EMISSIVE>::get(*this, strider, index, count);
}
bool LLVertexBuffer::getWeightStrider(LLStrider<F32>& strider, U32 index, S32 count)
{
    return VertexBufferStrider<F32,TYPE_WEIGHT>::get(*this, strider, index, count);
}

bool LLVertexBuffer::getWeight4Strider(LLStrider<LLVector4>& strider, U32 index, S32 count)
{
    return VertexBufferStrider<LLVector4,TYPE_WEIGHT4>::get(*this, strider, index, count);
}

bool LLVertexBuffer::getClothWeightStrider(LLStrider<LLVector4>& strider, U32 index, S32 count)
{
    return VertexBufferStrider<LLVector4,TYPE_CLOTHWEIGHT>::get(*this, strider, index, count);
}

//----------------------------------------------------------------------------


// Set for rendering
void LLVertexBuffer::setBuffer()
{
    STOP_GLERROR;

    if (mMapped)
    {
        LL_WARNS_ONCE() << "Missing call to unmapBuffer or flushBuffers" << LL_ENDL;
        _unmapBuffer();
    }

    // no data may be pending
    llassert(mMappedVertexRegions.empty());
    llassert(mMappedIndexRegions.empty());

    // a shader must be bound
    llassert(LLGLSLShader::sCurBoundShaderPtr);

    U32 data_mask = LLGLSLShader::sCurBoundShaderPtr->mAttributeMask;

    // this Vertex Buffer must provide all necessary attributes for currently bound shader
    llassert_msg((data_mask & mTypeMask) == data_mask,
        "Attribute mask mismatch! mTypeMask should be a superset of data_mask.  data_mask: 0x"
                << std::hex << data_mask << " mTypeMask: 0x" << mTypeMask << " Missing: 0x" << (data_mask & ~mTypeMask) <<  std::dec);

    if (sGLRenderBuffer != mGLBuffer)
    {
        glBindBuffer(GL_ARRAY_BUFFER, mGLBuffer);
        sGLRenderBuffer = mGLBuffer;

        setupVertexBuffer();
    }
    else if (sLastMask != data_mask)
    {
        setupVertexBuffer();
        sLastMask = data_mask;
    }

    if (mGLIndices != sGLRenderIndices)
    {
        glBindBuffer(GL_ELEMENT_ARRAY_BUFFER, mGLIndices);
        sGLRenderIndices = mGLIndices;
    }

    STOP_GLERROR;
}


// virtual (default)
void LLVertexBuffer::setupVertexBuffer()
{
    STOP_GLERROR;
    U8* base = nullptr;

    U32 data_mask = LLGLSLShader::sCurBoundShaderPtr->mAttributeMask;

    if (data_mask & MAP_NORMAL)
    {
        AttributeType loc = TYPE_NORMAL;
        void* ptr = (void*)(base + mOffsets[TYPE_NORMAL]);
        glVertexAttribPointer(loc, 3, GL_FLOAT, GL_FALSE, LLVertexBuffer::sTypeSize[TYPE_NORMAL], ptr);
    }
    if (data_mask & MAP_TEXCOORD3)
    {
        AttributeType loc = TYPE_TEXCOORD3;
        void* ptr = (void*)(base + mOffsets[TYPE_TEXCOORD3]);
        glVertexAttribPointer(loc, 2, GL_FLOAT, GL_FALSE, LLVertexBuffer::sTypeSize[TYPE_TEXCOORD3], ptr);
    }
    if (data_mask & MAP_TEXCOORD2)
    {
        AttributeType loc = TYPE_TEXCOORD2;
        void* ptr = (void*)(base + mOffsets[TYPE_TEXCOORD2]);
        glVertexAttribPointer(loc, 2, GL_FLOAT, GL_FALSE, LLVertexBuffer::sTypeSize[TYPE_TEXCOORD2], ptr);
    }
    if (data_mask & MAP_TEXCOORD1)
    {
        AttributeType loc = TYPE_TEXCOORD1;
        void* ptr = (void*)(base + mOffsets[TYPE_TEXCOORD1]);
        glVertexAttribPointer(loc, 2, GL_FLOAT, GL_FALSE, LLVertexBuffer::sTypeSize[TYPE_TEXCOORD1], ptr);
    }
    if (data_mask & MAP_TANGENT)
    {
        AttributeType loc = TYPE_TANGENT;
        void* ptr = (void*)(base + mOffsets[TYPE_TANGENT]);
        glVertexAttribPointer(loc, 4, GL_FLOAT, GL_FALSE, LLVertexBuffer::sTypeSize[TYPE_TANGENT], ptr);
    }
    if (data_mask & MAP_TEXCOORD0)
    {
        AttributeType loc = TYPE_TEXCOORD0;
        void* ptr = (void*)(base + mOffsets[TYPE_TEXCOORD0]);
        glVertexAttribPointer(loc, 2, GL_FLOAT, GL_FALSE, LLVertexBuffer::sTypeSize[TYPE_TEXCOORD0], ptr);
    }
    if (data_mask & MAP_COLOR)
    {
        AttributeType loc = TYPE_COLOR;
        //bind emissive instead of color pointer if emissive is present
        void* ptr = (data_mask & MAP_EMISSIVE) ? (void*)(base + mOffsets[TYPE_EMISSIVE]) : (void*)(base + mOffsets[TYPE_COLOR]);
        glVertexAttribPointer(loc, 4, GL_UNSIGNED_BYTE, GL_TRUE, LLVertexBuffer::sTypeSize[TYPE_COLOR], ptr);
    }
    if (data_mask & MAP_EMISSIVE)
    {
        AttributeType loc = TYPE_EMISSIVE;
        void* ptr = (void*)(base + mOffsets[TYPE_EMISSIVE]);
        glVertexAttribPointer(loc, 4, GL_UNSIGNED_BYTE, GL_TRUE, LLVertexBuffer::sTypeSize[TYPE_EMISSIVE], ptr);

        if (!(data_mask & MAP_COLOR))
        { //map emissive to color channel when color is not also being bound to avoid unnecessary shader swaps
            loc = TYPE_COLOR;
            glVertexAttribPointer(loc, 4, GL_UNSIGNED_BYTE, GL_TRUE, LLVertexBuffer::sTypeSize[TYPE_EMISSIVE], ptr);
        }
    }
    if (data_mask & MAP_WEIGHT)
    {
        AttributeType loc = TYPE_WEIGHT;
        void* ptr = (void*)(base + mOffsets[TYPE_WEIGHT]);
        glVertexAttribPointer(loc, 1, GL_FLOAT, GL_FALSE, LLVertexBuffer::sTypeSize[TYPE_WEIGHT], ptr);
    }
    if (data_mask & MAP_WEIGHT4)
    {
        AttributeType loc = TYPE_WEIGHT4;
        void* ptr = (void*)(base + mOffsets[TYPE_WEIGHT4]);
        glVertexAttribPointer(loc, 4, GL_FLOAT, GL_FALSE, LLVertexBuffer::sTypeSize[TYPE_WEIGHT4], ptr);
    }
    if (data_mask & MAP_JOINT)
    {
        AttributeType loc = TYPE_JOINT;
        void* ptr = (void*)(base + mOffsets[TYPE_JOINT]);
        glVertexAttribIPointer(loc, 4, GL_UNSIGNED_SHORT, LLVertexBuffer::sTypeSize[TYPE_JOINT], ptr);
    }
    if (data_mask & MAP_CLOTHWEIGHT)
    {
        AttributeType loc = TYPE_CLOTHWEIGHT;
        void* ptr = (void*)(base + mOffsets[TYPE_CLOTHWEIGHT]);
        glVertexAttribPointer(loc, 4, GL_FLOAT, GL_TRUE, LLVertexBuffer::sTypeSize[TYPE_CLOTHWEIGHT], ptr);
    }
    if (data_mask & MAP_TEXTURE_INDEX)
    {
        AttributeType loc = TYPE_TEXTURE_INDEX;
        void* ptr = (void*)(base + mOffsets[TYPE_VERTEX] + 12);
        glVertexAttribIPointer(loc, 1, GL_UNSIGNED_INT, LLVertexBuffer::sTypeSize[TYPE_VERTEX], ptr);
    }
    if (data_mask & MAP_VERTEX)
    {
        AttributeType loc = TYPE_VERTEX;
        void* ptr = (void*)(base + mOffsets[TYPE_VERTEX]);
        glVertexAttribPointer(loc, 3, GL_FLOAT, GL_FALSE, LLVertexBuffer::sTypeSize[TYPE_VERTEX], ptr);
    }
    STOP_GLERROR;
}

void LLVertexBuffer::setPositionData(const LLVector4a* data)
{
    flush_vbo(GL_ARRAY_BUFFER, 0, sizeof(LLVector4a) * getNumVerts()-1, (U8*) data, mMappedData);
}

void LLVertexBuffer::setTexCoord0Data(const LLVector2* data)
{
    flush_vbo(GL_ARRAY_BUFFER, mOffsets[TYPE_TEXCOORD0], mOffsets[TYPE_TEXCOORD0] + sTypeSize[TYPE_TEXCOORD0] * getNumVerts() - 1, (U8*)data, mMappedData);
}

void LLVertexBuffer::setTexCoord1Data(const LLVector2* data)
{
    flush_vbo(GL_ARRAY_BUFFER, mOffsets[TYPE_TEXCOORD1], mOffsets[TYPE_TEXCOORD1] + sTypeSize[TYPE_TEXCOORD1] * getNumVerts() - 1, (U8*)data, mMappedData);
}

void LLVertexBuffer::setColorData(const LLColor4U* data)
{
    flush_vbo(GL_ARRAY_BUFFER, mOffsets[TYPE_COLOR], mOffsets[TYPE_COLOR] + sTypeSize[TYPE_COLOR] * getNumVerts() - 1, (U8*) data, mMappedData);
}

void LLVertexBuffer::setNormalData(const LLVector4a* data)
{
    flush_vbo(GL_ARRAY_BUFFER, mOffsets[TYPE_NORMAL], mOffsets[TYPE_NORMAL] + sTypeSize[TYPE_NORMAL] * getNumVerts() - 1, (U8*) data, mMappedData);
}

void LLVertexBuffer::setTangentData(const LLVector4a* data)
{
    flush_vbo(GL_ARRAY_BUFFER, mOffsets[TYPE_TANGENT], mOffsets[TYPE_TANGENT] + sTypeSize[TYPE_TANGENT] * getNumVerts() - 1, (U8*) data, mMappedData);
}

void LLVertexBuffer::setWeight4Data(const LLVector4a* data)
{
    flush_vbo(GL_ARRAY_BUFFER, mOffsets[TYPE_WEIGHT4], mOffsets[TYPE_WEIGHT4] + sTypeSize[TYPE_WEIGHT4] * getNumVerts() - 1, (U8*) data, mMappedData);
}

void LLVertexBuffer::setJointData(const U64* data)
{
    flush_vbo(GL_ARRAY_BUFFER, mOffsets[TYPE_JOINT], mOffsets[TYPE_JOINT] + sTypeSize[TYPE_JOINT] * getNumVerts() - 1, (U8*) data, mMappedData);
}

void LLVertexBuffer::setIndexData(const U16* data)
{
    flush_vbo(GL_ELEMENT_ARRAY_BUFFER, 0, sizeof(U16) * getNumIndices() - 1, (U8*) data, mMappedIndexData);
}

void LLVertexBuffer::setIndexData(const U32* data)
{
    if (mIndicesType != GL_UNSIGNED_INT)
    { // HACK -- vertex buffers are initialized as 16-bit indices, but can be switched to 32-bit indices
        mIndicesType = GL_UNSIGNED_INT;
        mIndicesStride = 4;
        mNumIndices /= 2;
    }
    flush_vbo(GL_ELEMENT_ARRAY_BUFFER, 0, sizeof(U32) * getNumIndices() - 1, (U8*)data, mMappedIndexData);
}

void LLVertexBuffer::setPositionData(const LLVector4a* data, U32 offset, U32 count)
{
    flush_vbo(GL_ARRAY_BUFFER, offset * sizeof(LLVector4a), (offset + count) * sizeof(LLVector4a) - 1, (U8*)data, mMappedData);
}

void LLVertexBuffer::setNormalData(const LLVector4a* data, U32 offset, U32 count)
{
    flush_vbo(GL_ARRAY_BUFFER, mOffsets[TYPE_NORMAL] + offset * sTypeSize[TYPE_NORMAL], mOffsets[TYPE_NORMAL] + (offset + count) * sTypeSize[TYPE_NORMAL] - 1, (U8*)data, mMappedData);
}

void LLVertexBuffer::setTexCoord0Data(const LLVector2* data, U32 offset, U32 count)
{
    flush_vbo(GL_ARRAY_BUFFER, mOffsets[TYPE_TEXCOORD0] + offset * sTypeSize[TYPE_TEXCOORD0], mOffsets[TYPE_TEXCOORD0] + (offset + count) * sTypeSize[TYPE_TEXCOORD0] - 1, (U8*)data, mMappedData);
}

void LLVertexBuffer::setTexCoord1Data(const LLVector2* data, U32 offset, U32 count)
{
    flush_vbo(GL_ARRAY_BUFFER, mOffsets[TYPE_TEXCOORD1] + offset * sTypeSize[TYPE_TEXCOORD1], mOffsets[TYPE_TEXCOORD1] + (offset + count) * sTypeSize[TYPE_TEXCOORD1] - 1, (U8*)data, mMappedData);
}

void LLVertexBuffer::setColorData(const LLColor4U* data, U32 offset, U32 count)
{
    flush_vbo(GL_ARRAY_BUFFER, mOffsets[TYPE_COLOR] + offset * sTypeSize[TYPE_COLOR], mOffsets[TYPE_COLOR] + (offset + count) * sTypeSize[TYPE_COLOR] - 1, (U8*)data, mMappedData);
}

void LLVertexBuffer::setTangentData(const LLVector4a* data, U32 offset, U32 count)
{
    flush_vbo(GL_ARRAY_BUFFER, mOffsets[TYPE_TANGENT] + offset * sTypeSize[TYPE_TANGENT], mOffsets[TYPE_TANGENT] + (offset + count) * sTypeSize[TYPE_TANGENT] - 1, (U8*)data, mMappedData);
}

void LLVertexBuffer::setWeight4Data(const LLVector4a* data, U32 offset, U32 count)
{
    flush_vbo(GL_ARRAY_BUFFER, mOffsets[TYPE_WEIGHT4] + offset * sTypeSize[TYPE_WEIGHT4], mOffsets[TYPE_WEIGHT4] + (offset + count) * sTypeSize[TYPE_WEIGHT4] - 1, (U8*)data, mMappedData);
}

void LLVertexBuffer::setJointData(const U64* data, U32 offset, U32 count)
{
    flush_vbo(GL_ARRAY_BUFFER, mOffsets[TYPE_JOINT] + offset * sTypeSize[TYPE_JOINT], mOffsets[TYPE_JOINT] + (offset + count) * sTypeSize[TYPE_JOINT] - 1, (U8*)data, mMappedData);
}

void LLVertexBuffer::setIndexData(const U16* data, U32 offset, U32 count)
{
    flush_vbo(GL_ELEMENT_ARRAY_BUFFER, offset * sizeof(U16), (offset + count) * sizeof(U16) - 1, (U8*)data, mMappedIndexData);
}

void LLVertexBuffer::setIndexData(const U32* data, U32 offset, U32 count)
{
    if (mIndicesType != GL_UNSIGNED_INT)
    { // HACK -- vertex buffers are initialized as 16-bit indices, but can be switched to 32-bit indices
        mIndicesType = GL_UNSIGNED_INT;
        mIndicesStride = 4;
        mNumIndices /= 2;
    }
    flush_vbo(GL_ELEMENT_ARRAY_BUFFER, offset * sizeof(U32), (offset + count) * sizeof(U32) - 1, (U8*)data, mMappedIndexData);
}



<|MERGE_RESOLUTION|>--- conflicted
+++ resolved
@@ -624,26 +624,6 @@
 
     gGL.matrixMode(LLRender::MM_MODELVIEW);
     gGL.pushMatrix();
-<<<<<<< HEAD
-    gGL.loadMatrix(mModelView.m);
-    gGL.matrixMode(LLRender::MM_PROJECTION);
-    gGL.pushMatrix();
-    gGL.loadMatrix(mProjection.m);
-    gGL.matrixMode(LLRender::MM_TEXTURE0);
-    gGL.pushMatrix();
-    gGL.loadMatrix(mTexture0.m);
-
-    mVB->setBuffer();
-
-    if (mMode == LLRender::QUADS && LLRender::sGLCoreProfile)
-    {
-        mVB->drawArrays(LLRender::TRIANGLES, 0, mCount);
-    }
-    else
-    {
-        mVB->drawArrays(mMode, 0, mCount);
-    }
-=======
     gGL.loadMatrix(glm::value_ptr(mModelView));
     gGL.matrixMode(LLRender::MM_PROJECTION);
     gGL.pushMatrix();
@@ -654,7 +634,6 @@
 
     mVB->setBuffer();
     mVB->drawArrays(mMode, 0, mCount);
->>>>>>> 3747dd9a
 
     gGL.popMatrix();
     gGL.matrixMode(LLRender::MM_PROJECTION);
