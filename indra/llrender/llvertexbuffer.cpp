/** 
 * @file llvertexbuffer.cpp
 * @brief LLVertexBuffer implementation
 *
 * $LicenseInfo:firstyear=2003&license=viewerlgpl$
 * Second Life Viewer Source Code
 * Copyright (C) 2010, Linden Research, Inc.
 * 
 * This library is free software; you can redistribute it and/or
 * modify it under the terms of the GNU Lesser General Public
 * License as published by the Free Software Foundation;
 * version 2.1 of the License only.
 * 
 * This library is distributed in the hope that it will be useful,
 * but WITHOUT ANY WARRANTY; without even the implied warranty of
 * MERCHANTABILITY or FITNESS FOR A PARTICULAR PURPOSE.  See the GNU
 * Lesser General Public License for more details.
 * 
 * You should have received a copy of the GNU Lesser General Public
 * License along with this library; if not, write to the Free Software
 * Foundation, Inc., 51 Franklin Street, Fifth Floor, Boston, MA  02110-1301  USA
 * 
 * Linden Research, Inc., 945 Battery Street, San Francisco, CA  94111  USA
 * $/LicenseInfo$
 */

#include "linden_common.h"

#include <boost/static_assert.hpp>
#include "llsys.h"
#include "llvertexbuffer.h"
// #include "llrender.h"
#include "llglheaders.h"
#include "llmemtype.h"
#include "llrender.h"
#include "llvector4a.h"
#include "llshadermgr.h"
#include "llglslshader.h"
#include "llmemory.h"

//Next Highest Power Of Two
//helper function, returns first number > v that is a power of 2, or v if v is already a power of 2
U32 nhpo2(U32 v)
{
	U32 r = 1;
	while (r < v) {
		r *= 2;
	}
	return r;
}


//============================================================================

//static
LLVBOPool LLVertexBuffer::sStreamVBOPool(GL_STREAM_DRAW_ARB, GL_ARRAY_BUFFER_ARB);
LLVBOPool LLVertexBuffer::sDynamicVBOPool(GL_DYNAMIC_DRAW_ARB, GL_ARRAY_BUFFER_ARB);
LLVBOPool LLVertexBuffer::sStreamIBOPool(GL_STREAM_DRAW_ARB, GL_ELEMENT_ARRAY_BUFFER_ARB);
LLVBOPool LLVertexBuffer::sDynamicIBOPool(GL_DYNAMIC_DRAW_ARB, GL_ELEMENT_ARRAY_BUFFER_ARB);
U32 LLVBOPool::sBytesPooled = 0;

LLPrivateMemoryPool* LLVertexBuffer::sPrivatePoolp = NULL;
U32 LLVertexBuffer::sBindCount = 0;
U32 LLVertexBuffer::sSetCount = 0;
S32 LLVertexBuffer::sCount = 0;
S32 LLVertexBuffer::sGLCount = 0;
S32 LLVertexBuffer::sMappedCount = 0;
bool LLVertexBuffer::sDisableVBOMapping = false;
bool LLVertexBuffer::sEnableVBOs = true;
U32 LLVertexBuffer::sGLRenderBuffer = 0;
U32 LLVertexBuffer::sGLRenderArray = 0;
U32 LLVertexBuffer::sGLRenderIndices = 0;
U32 LLVertexBuffer::sLastMask = 0;
bool LLVertexBuffer::sVBOActive = false;
bool LLVertexBuffer::sIBOActive = false;
U32 LLVertexBuffer::sAllocatedBytes = 0;
bool LLVertexBuffer::sMapped = false;
bool LLVertexBuffer::sUseStreamDraw = true;
bool LLVertexBuffer::sUseVAO = false;
bool LLVertexBuffer::sPreferStreamDraw = false;

const U32 FENCE_WAIT_TIME_NANOSECONDS = 10000;  //1 ms

class LLGLSyncFence : public LLGLFence
{
public:
#ifdef GL_ARB_sync
	GLsync mSync;
#endif
	
	LLGLSyncFence()
	{
#ifdef GL_ARB_sync
		mSync = 0;
#endif
	}

	virtual ~LLGLSyncFence()
	{
#ifdef GL_ARB_sync
		if (mSync)
		{
			glDeleteSync(mSync);
		}
#endif
	}

	void placeFence()
	{
#ifdef GL_ARB_sync
		if (mSync)
		{
			glDeleteSync(mSync);
		}
		mSync = glFenceSync(GL_SYNC_GPU_COMMANDS_COMPLETE, 0);
#endif
	}

	void wait()
	{
#ifdef GL_ARB_sync
		if (mSync)
		{
			while (glClientWaitSync(mSync, 0, FENCE_WAIT_TIME_NANOSECONDS) == GL_TIMEOUT_EXPIRED)
			{ //track the number of times we've waited here
				static S32 waits = 0;
				waits++;
			}
		}
#endif
	}


};


//which power of 2 is i?
//assumes i is a power of 2 > 0
U32 wpo2(U32 i)
{
	llassert(i > 0);
	llassert(nhpo2(i) == i);

	U32 r = 0;

	while (i >>= 1) ++r;

	return r;
}

volatile U8* LLVBOPool::allocate(U32& name, U32 size)
{
	llassert(nhpo2(size) == size);

	U32 i = wpo2(size);

	if (mFreeList.size() <= i)
	{
		mFreeList.resize(i+1);
	}

	volatile U8* ret = NULL;

	if (mFreeList[i].empty())
	{
		//make a new buffer
		glGenBuffersARB(1, &name);
		glBindBufferARB(mType, name);
		LLVertexBuffer::sAllocatedBytes += size;

		if (LLVertexBuffer::sDisableVBOMapping || mUsage != GL_DYNAMIC_DRAW_ARB)
		{
			glBufferDataARB(mType, size, 0, mUsage);
			ret = (U8*) ll_aligned_malloc_16(size);
		}
		else
		{ //always use a true hint of static draw when allocating non-client-backed buffers
			glBufferDataARB(mType, size, 0, GL_STATIC_DRAW_ARB);
		}

		glBindBufferARB(mType, 0);
	}
	else
	{
		name = mFreeList[i].front().mGLName;
		ret = mFreeList[i].front().mClientData;

		sBytesPooled -= size;

		mFreeList[i].pop_front();
	}

	return ret;
}

void LLVBOPool::release(U32 name, volatile U8* buffer, U32 size)
{
	llassert(nhpo2(size) == size);

	U32 i = wpo2(size);

	llassert(mFreeList.size() > i);

	Record rec;
	rec.mGLName = name;
	rec.mClientData = buffer;
	
	if (buffer == NULL)
	{
		glDeleteBuffersARB(1, &rec.mGLName);
	}
	else
	{
		sBytesPooled += size;
		mFreeList[i].push_back(rec);
	}
}

void LLVBOPool::cleanup()
{
	U32 size = 1;

	for (U32 i = 0; i < mFreeList.size(); ++i)
	{
		record_list_t& l = mFreeList[i];

		while (!l.empty())
		{
			Record& r = l.front();

			glDeleteBuffersARB(1, &r.mGLName);

			if (r.mClientData)
			{
				ll_aligned_free_16((void*) r.mClientData);
			}

			l.pop_front();

			LLVertexBuffer::sAllocatedBytes -= size;
			sBytesPooled -= size;
		}

		size *= 2;
	}
}


//NOTE: each component must be AT LEAST 4 bytes in size to avoid a performance penalty on AMD hardware
S32 LLVertexBuffer::sTypeSize[LLVertexBuffer::TYPE_MAX] =
{
	sizeof(LLVector4), // TYPE_VERTEX,
	sizeof(LLVector4), // TYPE_NORMAL,
	sizeof(LLVector2), // TYPE_TEXCOORD0,
	sizeof(LLVector2), // TYPE_TEXCOORD1,
	sizeof(LLVector2), // TYPE_TEXCOORD2,
	sizeof(LLVector2), // TYPE_TEXCOORD3,
	sizeof(LLColor4U), // TYPE_COLOR,
	sizeof(LLColor4U), // TYPE_EMISSIVE, only alpha is used currently
	sizeof(LLVector4), // TYPE_BINORMAL,
	sizeof(F32),	   // TYPE_WEIGHT,
	sizeof(LLVector4), // TYPE_WEIGHT4,
	sizeof(LLVector4), // TYPE_CLOTHWEIGHT,
	sizeof(LLVector4), // TYPE_TEXTURE_INDEX (actually exists as position.w), no extra data, but stride is 16 bytes
};

U32 LLVertexBuffer::sGLMode[LLRender::NUM_MODES] = 
{
	GL_TRIANGLES,
	GL_TRIANGLE_STRIP,
	GL_TRIANGLE_FAN,
	GL_POINTS,
	GL_LINES,
	GL_LINE_STRIP,
	GL_QUADS,
	GL_LINE_LOOP,
};


//static
void LLVertexBuffer::setupClientArrays(U32 data_mask)
{
	if (sLastMask != data_mask)
	{
		bool error = false;
<<<<<<< HEAD
=======

		if (gGLManager.mGLSLVersionMajor < 2 && gGLManager.mGLSLVersionMinor < 30)
		{
			//make sure texture index is disabled
			data_mask = data_mask & ~MAP_TEXTURE_INDEX;
		}
>>>>>>> 224217da

		if (LLGLSLShader::sNoFixedFunction)
		{
			for (U32 i = 0; i < TYPE_MAX; ++i)
			{
				S32 loc = i;
										
				U32 mask = 1 << i;

				if (sLastMask & (1 << i))
				{ //was enabled
					if (!(data_mask & mask))
					{ //needs to be disabled
						glDisableVertexAttribArrayARB(loc);
					}
				}
				else 
				{	//was disabled
					if (data_mask & mask)
					{ //needs to be enabled
						glEnableVertexAttribArrayARB(loc);
					}
				}
			}
		}
		else
		{

			GLenum array[] =
			{
				GL_VERTEX_ARRAY,
				GL_NORMAL_ARRAY,
				GL_TEXTURE_COORD_ARRAY,
				GL_COLOR_ARRAY,
			};

			GLenum mask[] = 
			{
				MAP_VERTEX,
				MAP_NORMAL,
				MAP_TEXCOORD0,
				MAP_COLOR
			};



			for (U32 i = 0; i < 4; ++i)
			{
				if (sLastMask & mask[i])
				{ //was enabled
					if (!(data_mask & mask[i]))
					{ //needs to be disabled
						glDisableClientState(array[i]);
					}
					else if (gDebugGL)
					{ //needs to be enabled, make sure it was (DEBUG)
						if (!glIsEnabled(array[i]))
						{
							if (gDebugSession)
							{
								error = true;
								gFailLog << "Bad client state! " << array[i] << " disabled." << std::endl;
							}
							else
							{
								llerrs << "Bad client state! " << array[i] << " disabled." << llendl;
							}
						}
					}
				}
				else 
				{	//was disabled
					if (data_mask & mask[i])
					{ //needs to be enabled
						glEnableClientState(array[i]);
					}
					else if (gDebugGL && glIsEnabled(array[i]))
					{ //needs to be disabled, make sure it was (DEBUG TEMPORARY)
						if (gDebugSession)
						{
							error = true;
							gFailLog << "Bad client state! " << array[i] << " enabled." << std::endl;
						}
						else
						{
							llerrs << "Bad client state! " << array[i] << " enabled." << llendl;
						}
					}
				}
			}
		
			U32 map_tc[] = 
			{
				MAP_TEXCOORD1,
				MAP_TEXCOORD2,
				MAP_TEXCOORD3
			};

			for (U32 i = 0; i < 3; i++)
			{
				if (sLastMask & map_tc[i])
				{
					if (!(data_mask & map_tc[i]))
					{ //disable
						glClientActiveTextureARB(GL_TEXTURE1_ARB+i);
						glDisableClientState(GL_TEXTURE_COORD_ARRAY);
						glClientActiveTextureARB(GL_TEXTURE0_ARB);
					}
				}
				else if (data_mask & map_tc[i])
				{
					glClientActiveTextureARB(GL_TEXTURE1_ARB+i);
					glEnableClientState(GL_TEXTURE_COORD_ARRAY);
					glClientActiveTextureARB(GL_TEXTURE0_ARB);
				}
			}

			if (sLastMask & MAP_BINORMAL)
			{
				if (!(data_mask & MAP_BINORMAL))
				{
					glClientActiveTextureARB(GL_TEXTURE2_ARB);
					glDisableClientState(GL_TEXTURE_COORD_ARRAY);
					glClientActiveTextureARB(GL_TEXTURE0_ARB);
				}
			}
			else if (data_mask & MAP_BINORMAL)
			{
				glClientActiveTextureARB(GL_TEXTURE2_ARB);
				glEnableClientState(GL_TEXTURE_COORD_ARRAY);
				glClientActiveTextureARB(GL_TEXTURE0_ARB);
			}
		}
				
		sLastMask = data_mask;
	}
}

//static
void LLVertexBuffer::drawArrays(U32 mode, const std::vector<LLVector3>& pos, const std::vector<LLVector3>& norm)
{
	llassert(!LLGLSLShader::sNoFixedFunction || LLGLSLShader::sCurBoundShaderPtr != NULL);
	gGL.syncMatrices();

	U32 count = pos.size();
	llassert_always(norm.size() >= pos.size());
	llassert_always(count > 0);

	unbind();
	
	setupClientArrays(MAP_VERTEX | MAP_NORMAL);

	LLGLSLShader* shader = LLGLSLShader::sCurBoundShaderPtr;

	if (shader)
	{
		S32 loc = LLVertexBuffer::TYPE_VERTEX;
		if (loc > -1)
		{
			glVertexAttribPointerARB(loc, 3, GL_FLOAT, GL_FALSE, 0, pos[0].mV);
		}
		loc = LLVertexBuffer::TYPE_NORMAL;
		if (loc > -1)
		{
			glVertexAttribPointerARB(loc, 3, GL_FLOAT, GL_FALSE, 0, norm[0].mV);
		}
	}
	else
	{
		glVertexPointer(3, GL_FLOAT, 0, pos[0].mV);
		glNormalPointer(GL_FLOAT, 0, norm[0].mV);
	}

	glDrawArrays(sGLMode[mode], 0, count);
}

//static
void LLVertexBuffer::drawElements(U32 mode, const LLVector4a* pos, const LLVector2* tc, S32 num_indices, const U16* indicesp)
{
	llassert(!LLGLSLShader::sNoFixedFunction || LLGLSLShader::sCurBoundShaderPtr != NULL);

	gGL.syncMatrices();

	U32 mask = LLVertexBuffer::MAP_VERTEX;
	if (tc)
	{
		mask = mask | LLVertexBuffer::MAP_TEXCOORD0;
	}

	unbind();
	
	setupClientArrays(mask);

	if (LLGLSLShader::sNoFixedFunction)
	{
		S32 loc = LLVertexBuffer::TYPE_VERTEX;
		glVertexAttribPointerARB(loc, 3, GL_FLOAT, GL_FALSE, 16, pos);

		if (tc)
		{
			loc = LLVertexBuffer::TYPE_TEXCOORD0;
			glVertexAttribPointerARB(loc, 2, GL_FLOAT, GL_FALSE, 0, tc);
		}
	}
	else
	{
		glTexCoordPointer(2, GL_FLOAT, 0, tc);
		glVertexPointer(3, GL_FLOAT, 16, pos);
	}

	glDrawElements(sGLMode[mode], num_indices, GL_UNSIGNED_SHORT, indicesp);
}

void LLVertexBuffer::validateRange(U32 start, U32 end, U32 count, U32 indices_offset) const
{
	if (start >= (U32) mNumVerts ||
	    end >= (U32) mNumVerts)
	{
		llerrs << "Bad vertex buffer draw range: [" << start << ", " << end << "] vs " << mNumVerts << llendl;
	}

	llassert(mNumIndices >= 0);

	if (indices_offset >= (U32) mNumIndices ||
	    indices_offset + count > (U32) mNumIndices)
	{
		llerrs << "Bad index buffer draw range: [" << indices_offset << ", " << indices_offset+count << "]" << llendl;
	}

	if (gDebugGL && !useVBOs())
	{
		U16* idx = ((U16*) getIndicesPointer())+indices_offset;
		for (U32 i = 0; i < count; ++i)
		{
			if (idx[i] < start || idx[i] > end)
			{
				llerrs << "Index out of range: " << idx[i] << " not in [" << start << ", " << end << "]" << llendl;
			}
		}

		LLGLSLShader* shader = LLGLSLShader::sCurBoundShaderPtr;

		if (shader && shader->mFeatures.mIndexedTextureChannels > 1)
		{
			LLStrider<LLVector4a> v;
			//hack to get non-const reference
			LLVertexBuffer* vb = (LLVertexBuffer*) this;
			vb->getVertexStrider(v);

			for (U32 i = start; i < end; i++)
			{
				S32 idx = (S32) (v[i][3]+0.25f);
				if (idx < 0 || idx >= shader->mFeatures.mIndexedTextureChannels)
				{
					llerrs << "Bad texture index found in vertex data stream." << llendl;
				}
			}
		}
	}
}

void LLVertexBuffer::drawRange(U32 mode, U32 start, U32 end, U32 count, U32 indices_offset) const
{
	validateRange(start, end, count, indices_offset);
	mMappable = false;
	gGL.syncMatrices();

	llassert(mNumVerts >= 0);
	llassert(!LLGLSLShader::sNoFixedFunction || LLGLSLShader::sCurBoundShaderPtr != NULL);

	if (mGLArray)
	{
		if (mGLArray != sGLRenderArray)
		{
			llerrs << "Wrong vertex array bound." << llendl;
		}
	}
	else
	{
		if (mGLIndices != sGLRenderIndices)
		{
			llerrs << "Wrong index buffer bound." << llendl;
		}

		if (mGLBuffer != sGLRenderBuffer)
		{
			llerrs << "Wrong vertex buffer bound." << llendl;
		}
	}

	if (gDebugGL && !mGLArray && useVBOs())
	{
		GLint elem = 0;
		glGetIntegerv(GL_ELEMENT_ARRAY_BUFFER_BINDING_ARB, &elem);

		if (elem != mGLIndices)
		{
			llerrs << "Wrong index buffer bound!" << llendl;
		}
	}

	if (mode >= LLRender::NUM_MODES)
	{
		llerrs << "Invalid draw mode: " << mode << llendl;
		return;
	}

	U16* idx = ((U16*) getIndicesPointer())+indices_offset;

	stop_glerror();
	glDrawRangeElements(sGLMode[mode], start, end, count, GL_UNSIGNED_SHORT, 
		idx);
	stop_glerror();
	placeFence();
}

void LLVertexBuffer::draw(U32 mode, U32 count, U32 indices_offset) const
{
	llassert(!LLGLSLShader::sNoFixedFunction || LLGLSLShader::sCurBoundShaderPtr != NULL);
	mMappable = false;
	gGL.syncMatrices();

	llassert(mNumIndices >= 0);
	if (indices_offset >= (U32) mNumIndices ||
	    indices_offset + count > (U32) mNumIndices)
	{
		llerrs << "Bad index buffer draw range: [" << indices_offset << ", " << indices_offset+count << "]" << llendl;
	}

	if (mGLArray)
	{
		if (mGLArray != sGLRenderArray)
		{
			llerrs << "Wrong vertex array bound." << llendl;
		}
	}
	else
	{
		if (mGLIndices != sGLRenderIndices)
		{
			llerrs << "Wrong index buffer bound." << llendl;
		}

		if (mGLBuffer != sGLRenderBuffer)
		{
			llerrs << "Wrong vertex buffer bound." << llendl;
		}
	}

	if (mode >= LLRender::NUM_MODES)
	{
		llerrs << "Invalid draw mode: " << mode << llendl;
		return;
	}

	stop_glerror();
	glDrawElements(sGLMode[mode], count, GL_UNSIGNED_SHORT,
		((U16*) getIndicesPointer()) + indices_offset);
	stop_glerror();
	placeFence();
}

void LLVertexBuffer::drawArrays(U32 mode, U32 first, U32 count) const
{
	llassert(!LLGLSLShader::sNoFixedFunction || LLGLSLShader::sCurBoundShaderPtr != NULL);
	mMappable = false;
	gGL.syncMatrices();
	
	llassert(mNumVerts >= 0);
	if (first >= (U32) mNumVerts ||
	    first + count > (U32) mNumVerts)
	{
		llerrs << "Bad vertex buffer draw range: [" << first << ", " << first+count << "]" << llendl;
	}

	if (mGLArray)
	{
		if (mGLArray != sGLRenderArray)
		{
			llerrs << "Wrong vertex array bound." << llendl;
		}
	}
	else
	{
		if (mGLBuffer != sGLRenderBuffer || useVBOs() != sVBOActive)
		{
			llerrs << "Wrong vertex buffer bound." << llendl;
		}
	}

	if (mode >= LLRender::NUM_MODES)
	{
		llerrs << "Invalid draw mode: " << mode << llendl;
		return;
	}

	stop_glerror();
	glDrawArrays(sGLMode[mode], first, count);
	stop_glerror();
	placeFence();
}

//static
void LLVertexBuffer::initClass(bool use_vbo, bool no_vbo_mapping)
{
	sEnableVBOs = use_vbo && gGLManager.mHasVertexBufferObject;
	sDisableVBOMapping = sEnableVBOs && no_vbo_mapping;

	if (!sPrivatePoolp)
	{ 
		sPrivatePoolp = LLPrivateMemoryPoolManager::getInstance()->newPool(LLPrivateMemoryPool::STATIC);
	}
}

//static 
void LLVertexBuffer::unbind()
{
	if (sGLRenderArray)
	{
#if GL_ARB_vertex_array_object
		glBindVertexArray(0);
#endif
		sGLRenderArray = 0;
		sGLRenderIndices = 0;
		sIBOActive = false;
	}

	if (sVBOActive)
	{
		glBindBufferARB(GL_ARRAY_BUFFER_ARB, 0);
		sVBOActive = false;
	}
	if (sIBOActive)
	{
		glBindBufferARB(GL_ELEMENT_ARRAY_BUFFER_ARB, 0);
		sIBOActive = false;
	}

	sGLRenderBuffer = 0;
	sGLRenderIndices = 0;

	setupClientArrays(0);
}

//static
void LLVertexBuffer::cleanupClass()
{
	LLMemType mt2(LLMemType::MTYPE_VERTEX_CLEANUP_CLASS);
	unbind();
	
	sStreamIBOPool.cleanup();
	sDynamicIBOPool.cleanup();
	sStreamVBOPool.cleanup();
	sDynamicVBOPool.cleanup();

	if(sPrivatePoolp)
	{
		LLPrivateMemoryPoolManager::getInstance()->deletePool(sPrivatePoolp);
		sPrivatePoolp = NULL;
	}
}

//----------------------------------------------------------------------------

S32 LLVertexBuffer::determineUsage(S32 usage)
{
	S32 ret_usage = usage;

	if (!sEnableVBOs)
	{
		ret_usage = 0;
	}
	
	if (ret_usage == GL_STREAM_DRAW_ARB && !sUseStreamDraw)
	{
		ret_usage = 0;
	}
	
	if (ret_usage == GL_DYNAMIC_DRAW_ARB && sPreferStreamDraw)
	{
		ret_usage = GL_STREAM_DRAW_ARB;
	}
	
	if (ret_usage == 0 && LLRender::sGLCoreProfile)
	{ //MUST use VBOs for all rendering
		ret_usage = GL_STREAM_DRAW_ARB;
	}
	
	if (ret_usage && ret_usage != GL_STREAM_DRAW_ARB)
	{ //only stream_draw and dynamic_draw are supported when using VBOs, dynamic draw is the default
		if (sDisableVBOMapping)
		{ //always use stream draw if VBO mapping is disabled
			ret_usage = GL_STREAM_DRAW_ARB;
		}
		else
		{
			ret_usage = GL_DYNAMIC_DRAW_ARB;
		}
	}
	
	return ret_usage;
}

LLVertexBuffer::LLVertexBuffer(U32 typemask, S32 usage) :
	LLRefCount(),

	mNumVerts(0),
	mNumIndices(0),
	mAlignedOffset(0),
	mAlignedIndexOffset(0),
	mSize(0),
	mIndicesSize(0),
	mTypeMask(typemask),
	mUsage(LLVertexBuffer::determineUsage(usage)),
	mGLBuffer(0),
	mGLIndices(0),
	mGLArray(0),
	mMappedData(NULL),
	mMappedIndexData(NULL),
	mMappedDataUsingVBOs(false),
	mMappedIndexDataUsingVBOs(false),
	mVertexLocked(false),
	mIndexLocked(false),
	mFinal(false),
	mEmpty(true),
	mMappable(false),
	mFence(NULL)
{
	LLMemType mt2(LLMemType::MTYPE_VERTEX_CONSTRUCTOR);

	mMappable = (mUsage == GL_DYNAMIC_DRAW_ARB && !sDisableVBOMapping);

	//zero out offsets
	for (U32 i = 0; i < TYPE_MAX; i++)
	{
		mOffsets[i] = 0;
	}

	sCount++;
}

//static
S32 LLVertexBuffer::calcOffsets(const U32& typemask, S32* offsets, S32 num_vertices)
{
	S32 offset = 0;
	for (S32 i=0; i<TYPE_TEXTURE_INDEX; i++)
	{
		U32 mask = 1<<i;
		if (typemask & mask)
		{
			if (offsets && LLVertexBuffer::sTypeSize[i])
			{
				offsets[i] = offset;
				offset += LLVertexBuffer::sTypeSize[i]*num_vertices;
				offset = (offset + 0xF) & ~0xF;
			}
		}
	}

	offsets[TYPE_TEXTURE_INDEX] = offsets[TYPE_VERTEX] + 12;
	
	return offset+16;
}

//static 
S32 LLVertexBuffer::calcVertexSize(const U32& typemask)
{
	S32 size = 0;
	for (S32 i = 0; i < TYPE_TEXTURE_INDEX; i++)
	{
		U32 mask = 1<<i;
		if (typemask & mask)
		{
			size += LLVertexBuffer::sTypeSize[i];
		}
	}

	return size;
}

S32 LLVertexBuffer::getSize() const
{
	return mSize;
}

// protected, use unref()
//virtual
LLVertexBuffer::~LLVertexBuffer()
{
	LLMemType mt2(LLMemType::MTYPE_VERTEX_DESTRUCTOR);
	destroyGLBuffer();
	destroyGLIndices();

	if (mGLArray)
	{
#if GL_ARB_vertex_array_object
		glDeleteVertexArrays(1, &mGLArray);
#endif
	}

	sCount--;

	if (mFence)
	{
		delete mFence;
	}
	
	mFence = NULL;

	llassert_always(!mMappedData && !mMappedIndexData);
};

void LLVertexBuffer::placeFence() const
{
	/*if (!mFence && useVBOs())
	{
		if (gGLManager.mHasSync)
		{
			mFence = new LLGLSyncFence();
		}
	}

	if (mFence)
	{
		mFence->placeFence();
	}*/
}

void LLVertexBuffer::waitFence() const
{
	/*if (mFence)
	{
		mFence->wait();
	}*/
}

//----------------------------------------------------------------------------

void LLVertexBuffer::genBuffer(U32 size)
{
	mSize = nhpo2(size);

	if (mUsage == GL_STREAM_DRAW_ARB)
	{
		mMappedData = sStreamVBOPool.allocate(mGLBuffer, mSize);
	}
	else
	{
		mMappedData = sDynamicVBOPool.allocate(mGLBuffer, mSize);
	}
	
	sGLCount++;
}

void LLVertexBuffer::genIndices(U32 size)
{
	mIndicesSize = nhpo2(size);

	if (mUsage == GL_STREAM_DRAW_ARB)
	{
		mMappedIndexData = sStreamIBOPool.allocate(mGLIndices, mIndicesSize);
	}
	else
	{
		mMappedIndexData = sDynamicIBOPool.allocate(mGLIndices, mIndicesSize);
	}
	
	sGLCount++;
}

void LLVertexBuffer::releaseBuffer()
{
	if (mUsage == GL_STREAM_DRAW_ARB)
	{
		sStreamVBOPool.release(mGLBuffer, mMappedData, mSize);
	}
	else
	{
		sDynamicVBOPool.release(mGLBuffer, mMappedData, mSize);
	}
	
	mGLBuffer = 0;
	mMappedData = NULL;

	sGLCount--;
}

void LLVertexBuffer::releaseIndices()
{
	if (mUsage == GL_STREAM_DRAW_ARB)
	{
		sStreamIBOPool.release(mGLIndices, mMappedIndexData, mIndicesSize);
	}
	else
	{
		sDynamicIBOPool.release(mGLIndices, mMappedIndexData, mIndicesSize);
	}

	mGLIndices = 0;
	mMappedIndexData = NULL;
	
	sGLCount--;
}

void LLVertexBuffer::createGLBuffer(U32 size)
{
	LLMemType mt2(LLMemType::MTYPE_VERTEX_CREATE_VERTICES);
	
	if (mGLBuffer)
	{
		destroyGLBuffer();
	}

	if (size == 0)
	{
		return;
	}

	mEmpty = true;

	mMappedDataUsingVBOs = useVBOs();
	
	if (mMappedDataUsingVBOs)
	{
		genBuffer(size);
	}
	else
	{
		static int gl_buffer_idx = 0;
		mGLBuffer = ++gl_buffer_idx;
		mMappedData = (U8*)ALLOCATE_MEM(sPrivatePoolp, size);
		mSize = size;
	}
}

void LLVertexBuffer::createGLIndices(U32 size)
{
	LLMemType mt2(LLMemType::MTYPE_VERTEX_CREATE_INDICES);
	
	if (mGLIndices)
	{
		destroyGLIndices();
	}
	
	if (size == 0)
	{
		return;
	}

	mEmpty = true;

	//pad by 16 bytes for aligned copies
	size += 16;

	mMappedIndexDataUsingVBOs = useVBOs();

	if (mMappedIndexDataUsingVBOs)
	{
		//pad by another 16 bytes for VBO pointer adjustment
		size += 16;
		genIndices(size);
	}
	else
	{
		mMappedIndexData = (U8*)ALLOCATE_MEM(sPrivatePoolp, size);
		static int gl_buffer_idx = 0;
		mGLIndices = ++gl_buffer_idx;
		mIndicesSize = size;
	}
}

void LLVertexBuffer::destroyGLBuffer()
{
	LLMemType mt2(LLMemType::MTYPE_VERTEX_DESTROY_BUFFER);
	if (mGLBuffer)
	{
		if (mMappedDataUsingVBOs)
		{
			releaseBuffer();
		}
		else
		{
			FREE_MEM(sPrivatePoolp, (void*) mMappedData);
			mMappedData = NULL;
			mEmpty = true;
		}
	}
	
	mGLBuffer = 0;
	//unbind();
}

void LLVertexBuffer::destroyGLIndices()
{
	LLMemType mt2(LLMemType::MTYPE_VERTEX_DESTROY_INDICES);
	if (mGLIndices)
	{
		if (mMappedIndexDataUsingVBOs)
		{
			releaseIndices();
		}
		else
		{
			FREE_MEM(sPrivatePoolp, (void*) mMappedIndexData);
			mMappedIndexData = NULL;
			mEmpty = true;
		}
	}

	mGLIndices = 0;
	//unbind();
}

void LLVertexBuffer::updateNumVerts(S32 nverts)
{
	LLMemType mt2(LLMemType::MTYPE_VERTEX_UPDATE_VERTS);

	llassert(nverts >= 0);

	if (nverts >= 65535)
	{
		llwarns << "Vertex buffer overflow!" << llendl;
		nverts = 65535;
	}

	U32 needed_size = calcOffsets(mTypeMask, mOffsets, nverts);

	if (needed_size > mSize || needed_size <= mSize/2)
	{
		createGLBuffer(needed_size);
	}

	mNumVerts = nverts;
}

void LLVertexBuffer::updateNumIndices(S32 nindices)
{
	LLMemType mt2(LLMemType::MTYPE_VERTEX_UPDATE_INDICES);

	llassert(nindices >= 0);

	U32 needed_size = sizeof(U16) * nindices;

	if (needed_size > mIndicesSize || needed_size <= mIndicesSize/2)
	{
		createGLIndices(needed_size);
	}

	mNumIndices = nindices;
}

void LLVertexBuffer::allocateBuffer(S32 nverts, S32 nindices, bool create)
{
	LLMemType mt2(LLMemType::MTYPE_VERTEX_ALLOCATE_BUFFER);
	
	stop_glerror();

	if (nverts < 0 || nindices < 0 ||
		nverts > 65536)
	{
		llerrs << "Bad vertex buffer allocation: " << nverts << " : " << nindices << llendl;
	}

	updateNumVerts(nverts);
	updateNumIndices(nindices);
	
	if (create && (nverts || nindices))
	{
		//actually allocate space for the vertex buffer if using VBO mapping
		flush();

		if (gGLManager.mHasVertexArrayObject && useVBOs() && (LLRender::sGLCoreProfile || sUseVAO))
		{
#if GL_ARB_vertex_array_object
			glGenVertexArrays(1, &mGLArray);
#endif
			setupVertexArray();
		}
	}
}

static LLFastTimer::DeclareTimer FTM_SETUP_VERTEX_ARRAY("Setup VAO");

void LLVertexBuffer::setupVertexArray()
{
	if (!mGLArray)
	{
		return;
	}

	LLFastTimer t(FTM_SETUP_VERTEX_ARRAY);
#if GL_ARB_vertex_array_object
	glBindVertexArray(mGLArray);
#endif
	sGLRenderArray = mGLArray;

	U32 attrib_size[] = 
	{
		3, //TYPE_VERTEX,
		3, //TYPE_NORMAL,
		2, //TYPE_TEXCOORD0,
		2, //TYPE_TEXCOORD1,
		2, //TYPE_TEXCOORD2,
		2, //TYPE_TEXCOORD3,
		4, //TYPE_COLOR,
		4, //TYPE_EMISSIVE,
		3, //TYPE_BINORMAL,
		1, //TYPE_WEIGHT,
		4, //TYPE_WEIGHT4,
		4, //TYPE_CLOTHWEIGHT,
		4, //TYPE_TEXTURE_INDEX
	};

	U32 attrib_type[] =
	{
		GL_FLOAT, //TYPE_VERTEX,
		GL_FLOAT, //TYPE_NORMAL,
		GL_FLOAT, //TYPE_TEXCOORD0,
		GL_FLOAT, //TYPE_TEXCOORD1,
		GL_FLOAT, //TYPE_TEXCOORD2,
		GL_FLOAT, //TYPE_TEXCOORD3,
		GL_UNSIGNED_BYTE, //TYPE_COLOR,
		GL_UNSIGNED_BYTE, //TYPE_EMISSIVE,
		GL_FLOAT,   //TYPE_BINORMAL,
		GL_FLOAT, //TYPE_WEIGHT,
		GL_FLOAT, //TYPE_WEIGHT4,
		GL_FLOAT, //TYPE_CLOTHWEIGHT,
		GL_UNSIGNED_BYTE, //TYPE_TEXTURE_INDEX
	};

	bool attrib_integer[] = 
	{
		false, //TYPE_VERTEX,
		false, //TYPE_NORMAL,
		false, //TYPE_TEXCOORD0,
		false, //TYPE_TEXCOORD1,
		false, //TYPE_TEXCOORD2,
		false, //TYPE_TEXCOORD3,
		false, //TYPE_COLOR,
		false, //TYPE_EMISSIVE,
		false, //TYPE_BINORMAL,
		false, //TYPE_WEIGHT,
		false, //TYPE_WEIGHT4,
		false, //TYPE_CLOTHWEIGHT,
		true, //TYPE_TEXTURE_INDEX
	};

	U32 attrib_normalized[] =
	{
		GL_FALSE, //TYPE_VERTEX,
		GL_FALSE, //TYPE_NORMAL,
		GL_FALSE, //TYPE_TEXCOORD0,
		GL_FALSE, //TYPE_TEXCOORD1,
		GL_FALSE, //TYPE_TEXCOORD2,
		GL_FALSE, //TYPE_TEXCOORD3,
		GL_TRUE, //TYPE_COLOR,
		GL_TRUE, //TYPE_EMISSIVE,
		GL_FALSE,   //TYPE_BINORMAL,
		GL_FALSE, //TYPE_WEIGHT,
		GL_FALSE, //TYPE_WEIGHT4,
		GL_FALSE, //TYPE_CLOTHWEIGHT,
		GL_FALSE, //TYPE_TEXTURE_INDEX
	};

	bindGLBuffer(true);
	bindGLIndices(true);

	for (U32 i = 0; i < TYPE_MAX; ++i)
	{
		if (mTypeMask & (1 << i))
		{
			glEnableVertexAttribArrayARB(i);

			if (attrib_integer[i])
			{
#if !LL_DARWIN
				//glVertexattribIPointer requires GLSL 1.30 or later
				if (gGLManager.mGLSLVersionMajor > 1 || gGLManager.mGLSLVersionMinor >= 30)
				{
					glVertexAttribIPointer(i, attrib_size[i], attrib_type[i], sTypeSize[i], (void*) mOffsets[i]); 
				}
#endif
			}
			else
			{
				glVertexAttribPointerARB(i, attrib_size[i], attrib_type[i], attrib_normalized[i], sTypeSize[i], (void*) mOffsets[i]); 
			}
		}
		else
		{
			glDisableVertexAttribArrayARB(i);
		}
	}

	//draw a dummy triangle to set index array pointer
	//glDrawElements(GL_TRIANGLES, 0, GL_UNSIGNED_SHORT, NULL);

	unbind();
}

void LLVertexBuffer::resizeBuffer(S32 newnverts, S32 newnindices)
{
	llassert(newnverts >= 0);
	llassert(newnindices >= 0);

	LLMemType mt2(LLMemType::MTYPE_VERTEX_RESIZE_BUFFER);
	
	updateNumVerts(newnverts);		
	updateNumIndices(newnindices);
	
	if (useVBOs())
	{
		flush();

		if (mGLArray)
		{ //if size changed, offsets changed
			setupVertexArray();
		}
	}
}

bool LLVertexBuffer::useVBOs() const
{
	//it's generally ineffective to use VBO for things that are streaming on apple
	return (mUsage != 0);
}

//----------------------------------------------------------------------------

bool expand_region(LLVertexBuffer::MappedRegion& region, S32 index, S32 count)
{
	S32 end = index+count;
	S32 region_end = region.mIndex+region.mCount;
	
	if (end < region.mIndex ||
		index > region_end)
	{ //gap exists, do not merge
		return false;
	}

	S32 new_end = llmax(end, region_end);
	S32 new_index = llmin(index, region.mIndex);
	region.mIndex = new_index;
	region.mCount = new_end-new_index;
	return true;
}

static LLFastTimer::DeclareTimer FTM_VBO_MAP_BUFFER_RANGE("VBO Map Range");
static LLFastTimer::DeclareTimer FTM_VBO_MAP_BUFFER("VBO Map");

// Map for data access
volatile U8* LLVertexBuffer::mapVertexBuffer(S32 type, S32 index, S32 count, bool map_range)
{
	bindGLBuffer(true);
	LLMemType mt2(LLMemType::MTYPE_VERTEX_MAP_BUFFER);
	if (mFinal)
	{
		llerrs << "LLVertexBuffer::mapVeretxBuffer() called on a finalized buffer." << llendl;
	}
	if (!useVBOs() && !mMappedData && !mMappedIndexData)
	{
		llerrs << "LLVertexBuffer::mapVertexBuffer() called on unallocated buffer." << llendl;
	}
		
	if (useVBOs())
	{
		if (!mMappable || gGLManager.mHasMapBufferRange || gGLManager.mHasFlushBufferRange)
		{
			if (count == -1)
			{
				count = mNumVerts-index;
			}

			bool mapped = false;
			//see if range is already mapped
			for (U32 i = 0; i < mMappedVertexRegions.size(); ++i)
			{
				MappedRegion& region = mMappedVertexRegions[i];
				if (region.mType == type)
				{
					if (expand_region(region, index, count))
					{
						mapped = true;
						break;
					}
				}
			}

			if (!mapped)
			{
				//not already mapped, map new region
				MappedRegion region(type, mMappable && map_range ? -1 : index, count);
				mMappedVertexRegions.push_back(region);
			}
		}

		if (mVertexLocked && map_range)
		{
			llerrs << "Attempted to map a specific range of a buffer that was already mapped." << llendl;
		}

		if (!mVertexLocked)
		{
			LLMemType mt_v(LLMemType::MTYPE_VERTEX_MAP_BUFFER_VERTICES);
			mVertexLocked = true;
			sMappedCount++;
			stop_glerror();	

			if(!mMappable)
			{
				map_range = false;
			}
			else
			{
				volatile U8* src = NULL;
				waitFence();
				if (gGLManager.mHasMapBufferRange)
				{
					if (map_range)
					{
#ifdef GL_ARB_map_buffer_range
						LLFastTimer t(FTM_VBO_MAP_BUFFER_RANGE);
						S32 offset = mOffsets[type] + sTypeSize[type]*index;
						S32 length = (sTypeSize[type]*count+0xF) & ~0xF;
						src = (U8*) glMapBufferRange(GL_ARRAY_BUFFER_ARB, offset, length, 
							GL_MAP_WRITE_BIT | 
							GL_MAP_FLUSH_EXPLICIT_BIT | 
							GL_MAP_INVALIDATE_RANGE_BIT);
#endif
					}
					else
					{
#ifdef GL_ARB_map_buffer_range

						if (gDebugGL)
						{
							GLint size = 0;
							glGetBufferParameterivARB(GL_ARRAY_BUFFER_ARB, GL_BUFFER_SIZE_ARB, &size);

							if (size < mSize)
							{
								llerrs << "Invalid buffer size." << llendl;
							}
						}

						LLFastTimer t(FTM_VBO_MAP_BUFFER);
						src = (U8*) glMapBufferRange(GL_ARRAY_BUFFER_ARB, 0, mSize, 
							GL_MAP_WRITE_BIT | 
							GL_MAP_FLUSH_EXPLICIT_BIT);
#endif
					}
				}
				else if (gGLManager.mHasFlushBufferRange)
				{
					if (map_range)
					{
						glBufferParameteriAPPLE(GL_ARRAY_BUFFER_ARB, GL_BUFFER_SERIALIZED_MODIFY_APPLE, GL_FALSE);
						glBufferParameteriAPPLE(GL_ARRAY_BUFFER_ARB, GL_BUFFER_FLUSHING_UNMAP_APPLE, GL_FALSE);
						src = (U8*) glMapBufferARB(GL_ARRAY_BUFFER_ARB, GL_WRITE_ONLY_ARB);
					}
					else
					{
						src = (U8*) glMapBufferARB(GL_ARRAY_BUFFER_ARB, GL_WRITE_ONLY_ARB);
					}
				}
				else
				{
					map_range = false;
					src = (U8*) glMapBufferARB(GL_ARRAY_BUFFER_ARB, GL_WRITE_ONLY_ARB);
				}

				llassert(src != NULL);

				mMappedData = LL_NEXT_ALIGNED_ADDRESS<volatile U8>(src);
				mAlignedOffset = mMappedData - src;
			
				stop_glerror();
			}
				
			if (!mMappedData)
			{
				log_glerror();

				//check the availability of memory
				LLMemory::logMemoryInfo(true);
			
				if(mMappable)
				{			
					//--------------------
					//print out more debug info before crash
					llinfos << "vertex buffer size: (num verts : num indices) = " << getNumVerts() << " : " << getNumIndices() << llendl;
					GLint size;
					glGetBufferParameterivARB(GL_ARRAY_BUFFER_ARB, GL_BUFFER_SIZE_ARB, &size);
					llinfos << "GL_ARRAY_BUFFER_ARB size is " << size << llendl;
					//--------------------

					GLint buff;
					glGetIntegerv(GL_ARRAY_BUFFER_BINDING_ARB, &buff);
					if ((GLuint)buff != mGLBuffer)
					{
						llerrs << "Invalid GL vertex buffer bound: " << buff << llendl;
					}

							
					llerrs << "glMapBuffer returned NULL (no vertex data)" << llendl;
				}
				else
				{
					llerrs << "memory allocation for vertex data failed." << llendl;
				}
			}
		}
	}
	else
	{
		map_range = false;
	}
	
	if (map_range && gGLManager.mHasMapBufferRange && mMappable)
	{
		return mMappedData;
	}
	else
	{
		return mMappedData+mOffsets[type]+sTypeSize[type]*index;
	}
}


static LLFastTimer::DeclareTimer FTM_VBO_MAP_INDEX_RANGE("IBO Map Range");
static LLFastTimer::DeclareTimer FTM_VBO_MAP_INDEX("IBO Map");

volatile U8* LLVertexBuffer::mapIndexBuffer(S32 index, S32 count, bool map_range)
{
	LLMemType mt2(LLMemType::MTYPE_VERTEX_MAP_BUFFER);
	bindGLIndices(true);
	if (mFinal)
	{
		llerrs << "LLVertexBuffer::mapIndexBuffer() called on a finalized buffer." << llendl;
	}
	if (!useVBOs() && !mMappedData && !mMappedIndexData)
	{
		llerrs << "LLVertexBuffer::mapIndexBuffer() called on unallocated buffer." << llendl;
	}

	if (useVBOs())
	{
		if (!mMappable || gGLManager.mHasMapBufferRange || gGLManager.mHasFlushBufferRange)
		{
			if (count == -1)
			{
				count = mNumIndices-index;
			}

			bool mapped = false;
			//see if range is already mapped
			for (U32 i = 0; i < mMappedIndexRegions.size(); ++i)
			{
				MappedRegion& region = mMappedIndexRegions[i];
				if (expand_region(region, index, count))
				{
					mapped = true;
					break;
				}
			}

			if (!mapped)
			{
				//not already mapped, map new region
				MappedRegion region(TYPE_INDEX, mMappable && map_range ? -1 : index, count);
				mMappedIndexRegions.push_back(region);
			}
		}

		if (mIndexLocked && map_range)
		{
			llerrs << "Attempted to map a specific range of a buffer that was already mapped." << llendl;
		}

		if (!mIndexLocked)
		{
			LLMemType mt_v(LLMemType::MTYPE_VERTEX_MAP_BUFFER_INDICES);

			mIndexLocked = true;
			sMappedCount++;
			stop_glerror();	

			if (gDebugGL && useVBOs())
			{
				GLint elem = 0;
				glGetIntegerv(GL_ELEMENT_ARRAY_BUFFER_BINDING_ARB, &elem);

				if (elem != mGLIndices)
				{
					llerrs << "Wrong index buffer bound!" << llendl;
				}
			}

			if(!mMappable)
			{
				map_range = false;
			}
			else
			{
				volatile U8* src = NULL;
				waitFence();
				if (gGLManager.mHasMapBufferRange)
				{
					if (map_range)
					{
#ifdef GL_ARB_map_buffer_range
						LLFastTimer t(FTM_VBO_MAP_INDEX_RANGE);
						S32 offset = sizeof(U16)*index;
						S32 length = sizeof(U16)*count;
						src = (U8*) glMapBufferRange(GL_ELEMENT_ARRAY_BUFFER_ARB, offset, length, 
							GL_MAP_WRITE_BIT | 
							GL_MAP_FLUSH_EXPLICIT_BIT | 
							GL_MAP_INVALIDATE_RANGE_BIT);
#endif
					}
					else
					{
#ifdef GL_ARB_map_buffer_range
						LLFastTimer t(FTM_VBO_MAP_INDEX);
						src = (U8*) glMapBufferRange(GL_ELEMENT_ARRAY_BUFFER_ARB, 0, sizeof(U16)*mNumIndices, 
							GL_MAP_WRITE_BIT | 
							GL_MAP_FLUSH_EXPLICIT_BIT);
#endif
					}
				}
				else if (gGLManager.mHasFlushBufferRange)
				{
					if (map_range)
					{
						glBufferParameteriAPPLE(GL_ELEMENT_ARRAY_BUFFER_ARB, GL_BUFFER_SERIALIZED_MODIFY_APPLE, GL_FALSE);
						glBufferParameteriAPPLE(GL_ELEMENT_ARRAY_BUFFER_ARB, GL_BUFFER_FLUSHING_UNMAP_APPLE, GL_FALSE);
						src = (U8*) glMapBufferARB(GL_ELEMENT_ARRAY_BUFFER_ARB, GL_WRITE_ONLY_ARB);
					}
					else
					{
						src = (U8*) glMapBufferARB(GL_ELEMENT_ARRAY_BUFFER_ARB, GL_WRITE_ONLY_ARB);
					}
				}
				else
				{
					LLFastTimer t(FTM_VBO_MAP_INDEX);
					map_range = false;
					src = (U8*) glMapBufferARB(GL_ELEMENT_ARRAY_BUFFER_ARB, GL_WRITE_ONLY_ARB);
				}

				llassert(src != NULL);


				mMappedIndexData = src; //LL_NEXT_ALIGNED_ADDRESS<U8>(src);
				mAlignedIndexOffset = mMappedIndexData - src;
				stop_glerror();
			}
		}

		if (!mMappedIndexData)
		{
			log_glerror();
			LLMemory::logMemoryInfo(true);

			if(mMappable)
			{
				GLint buff;
				glGetIntegerv(GL_ELEMENT_ARRAY_BUFFER_BINDING_ARB, &buff);
				if ((GLuint)buff != mGLIndices)
				{
					llerrs << "Invalid GL index buffer bound: " << buff << llendl;
				}

				llerrs << "glMapBuffer returned NULL (no index data)" << llendl;
			}
			else
			{
				llerrs << "memory allocation for Index data failed. " << llendl;
			}
		}
	}
	else
	{
		map_range = false;
	}

	if (map_range && gGLManager.mHasMapBufferRange && mMappable)
	{
		return mMappedIndexData;
	}
	else
	{
		return mMappedIndexData + sizeof(U16)*index;
	}
}

static LLFastTimer::DeclareTimer FTM_VBO_UNMAP("VBO Unmap");
static LLFastTimer::DeclareTimer FTM_VBO_FLUSH_RANGE("Flush VBO Range");


static LLFastTimer::DeclareTimer FTM_IBO_UNMAP("IBO Unmap");
static LLFastTimer::DeclareTimer FTM_IBO_FLUSH_RANGE("Flush IBO Range");

void LLVertexBuffer::unmapBuffer()
{
	LLMemType mt2(LLMemType::MTYPE_VERTEX_UNMAP_BUFFER);
	if (!useVBOs())
	{
		return; //nothing to unmap
	}

	bool updated_all = false;

	if (mMappedData && mVertexLocked)
	{
		LLFastTimer t(FTM_VBO_UNMAP);
		bindGLBuffer(true);
		updated_all = mIndexLocked; //both vertex and index buffers done updating

		if(!mMappable)
		{
			if (!mMappedVertexRegions.empty())
			{
				stop_glerror();
				for (U32 i = 0; i < mMappedVertexRegions.size(); ++i)
				{
					const MappedRegion& region = mMappedVertexRegions[i];
					S32 offset = region.mIndex >= 0 ? mOffsets[region.mType]+sTypeSize[region.mType]*region.mIndex : 0;
					S32 length = sTypeSize[region.mType]*region.mCount;
					glBufferSubDataARB(GL_ARRAY_BUFFER_ARB, offset, length, (U8*) mMappedData+offset);
					stop_glerror();
				}

				mMappedVertexRegions.clear();
			}
			else
			{
				stop_glerror();
				glBufferSubDataARB(GL_ARRAY_BUFFER_ARB, 0, getSize(), (U8*) mMappedData);
				stop_glerror();
			}
		}
		else
		{
			if (gGLManager.mHasMapBufferRange || gGLManager.mHasFlushBufferRange)
			{
				if (!mMappedVertexRegions.empty())
				{
					stop_glerror();
					for (U32 i = 0; i < mMappedVertexRegions.size(); ++i)
					{
						const MappedRegion& region = mMappedVertexRegions[i];
						S32 offset = region.mIndex >= 0 ? mOffsets[region.mType]+sTypeSize[region.mType]*region.mIndex : 0;
						S32 length = sTypeSize[region.mType]*region.mCount;
						if (gGLManager.mHasMapBufferRange)
						{
							LLFastTimer t(FTM_VBO_FLUSH_RANGE);
#ifdef GL_ARB_map_buffer_range
							glFlushMappedBufferRange(GL_ARRAY_BUFFER_ARB, offset, length);
#endif
						}
						else if (gGLManager.mHasFlushBufferRange)
						{
							glFlushMappedBufferRangeAPPLE(GL_ARRAY_BUFFER_ARB, offset, length);
						}
						stop_glerror();
					}

					mMappedVertexRegions.clear();
				}
			}
			stop_glerror();
			glUnmapBufferARB(GL_ARRAY_BUFFER_ARB);
			stop_glerror();

			mMappedData = NULL;
		}

		mVertexLocked = false;
		sMappedCount--;
	}
	
	if (mMappedIndexData && mIndexLocked)
	{
		LLFastTimer t(FTM_IBO_UNMAP);
		bindGLIndices();
		if(!mMappable)
		{
			if (!mMappedIndexRegions.empty())
			{
				for (U32 i = 0; i < mMappedIndexRegions.size(); ++i)
				{
					const MappedRegion& region = mMappedIndexRegions[i];
					S32 offset = region.mIndex >= 0 ? sizeof(U16)*region.mIndex : 0;
					S32 length = sizeof(U16)*region.mCount;
					glBufferSubDataARB(GL_ELEMENT_ARRAY_BUFFER_ARB, offset, length, (U8*) mMappedIndexData+offset);
					stop_glerror();
				}

				mMappedIndexRegions.clear();
			}
			else
			{
				stop_glerror();
				glBufferSubDataARB(GL_ELEMENT_ARRAY_BUFFER_ARB, 0, getIndicesSize(), (U8*) mMappedIndexData);
				stop_glerror();
			}
		}
		else
		{
			if (gGLManager.mHasMapBufferRange || gGLManager.mHasFlushBufferRange)
			{
				if (!mMappedIndexRegions.empty())
				{
					for (U32 i = 0; i < mMappedIndexRegions.size(); ++i)
					{
						const MappedRegion& region = mMappedIndexRegions[i];
						S32 offset = region.mIndex >= 0 ? sizeof(U16)*region.mIndex : 0;
						S32 length = sizeof(U16)*region.mCount;
						if (gGLManager.mHasMapBufferRange)
						{
							LLFastTimer t(FTM_IBO_FLUSH_RANGE);
#ifdef GL_ARB_map_buffer_range
							glFlushMappedBufferRange(GL_ELEMENT_ARRAY_BUFFER_ARB, offset, length);
#endif
						}
						else if (gGLManager.mHasFlushBufferRange)
						{
#ifdef GL_APPLE_flush_buffer_range
							glFlushMappedBufferRangeAPPLE(GL_ELEMENT_ARRAY_BUFFER_ARB, offset, length);
#endif
						}
						stop_glerror();
					}

					mMappedIndexRegions.clear();
				}
			}
			stop_glerror();
			glUnmapBufferARB(GL_ELEMENT_ARRAY_BUFFER_ARB);
			stop_glerror();

			mMappedIndexData = NULL;
		}

		mIndexLocked = false;
		sMappedCount--;
	}

	if(updated_all)
	{
		mEmpty = false;
	}
}

//----------------------------------------------------------------------------

template <class T,S32 type> struct VertexBufferStrider
{
	typedef LLStrider<T> strider_t;
	static bool get(LLVertexBuffer& vbo, 
					strider_t& strider, 
					S32 index, S32 count, bool map_range)
	{
		if (type == LLVertexBuffer::TYPE_INDEX)
		{
			volatile U8* ptr = vbo.mapIndexBuffer(index, count, map_range);

			if (ptr == NULL)
			{
				llwarns << "mapIndexBuffer failed!" << llendl;
				return false;
			}

			strider = (T*)ptr;
			strider.setStride(0);
			return true;
		}
		else if (vbo.hasDataType(type))
		{
			S32 stride = LLVertexBuffer::sTypeSize[type];

			volatile U8* ptr = vbo.mapVertexBuffer(type, index, count, map_range);

			if (ptr == NULL)
			{
				llwarns << "mapVertexBuffer failed!" << llendl;
				return false;
			}

			strider = (T*)ptr;
			strider.setStride(stride);
			return true;
		}
		else
		{
			llerrs << "VertexBufferStrider could not find valid vertex data." << llendl;
		}
		return false;
	}
};

bool LLVertexBuffer::getVertexStrider(LLStrider<LLVector3>& strider, S32 index, S32 count, bool map_range)
{
	return VertexBufferStrider<LLVector3,TYPE_VERTEX>::get(*this, strider, index, count, map_range);
}
bool LLVertexBuffer::getVertexStrider(LLStrider<LLVector4a>& strider, S32 index, S32 count, bool map_range)
{
	return VertexBufferStrider<LLVector4a,TYPE_VERTEX>::get(*this, strider, index, count, map_range);
}
bool LLVertexBuffer::getIndexStrider(LLStrider<U16>& strider, S32 index, S32 count, bool map_range)
{
	return VertexBufferStrider<U16,TYPE_INDEX>::get(*this, strider, index, count, map_range);
}
bool LLVertexBuffer::getTexCoord0Strider(LLStrider<LLVector2>& strider, S32 index, S32 count, bool map_range)
{
	return VertexBufferStrider<LLVector2,TYPE_TEXCOORD0>::get(*this, strider, index, count, map_range);
}
bool LLVertexBuffer::getTexCoord1Strider(LLStrider<LLVector2>& strider, S32 index, S32 count, bool map_range)
{
	return VertexBufferStrider<LLVector2,TYPE_TEXCOORD1>::get(*this, strider, index, count, map_range);
}

bool LLVertexBuffer::getNormalStrider(LLStrider<LLVector3>& strider, S32 index, S32 count, bool map_range)
{
	return VertexBufferStrider<LLVector3,TYPE_NORMAL>::get(*this, strider, index, count, map_range);
}
bool LLVertexBuffer::getBinormalStrider(LLStrider<LLVector3>& strider, S32 index, S32 count, bool map_range)
{
	return VertexBufferStrider<LLVector3,TYPE_BINORMAL>::get(*this, strider, index, count, map_range);
}
bool LLVertexBuffer::getColorStrider(LLStrider<LLColor4U>& strider, S32 index, S32 count, bool map_range)
{
	return VertexBufferStrider<LLColor4U,TYPE_COLOR>::get(*this, strider, index, count, map_range);
}
bool LLVertexBuffer::getEmissiveStrider(LLStrider<LLColor4U>& strider, S32 index, S32 count, bool map_range)
{
	return VertexBufferStrider<LLColor4U,TYPE_EMISSIVE>::get(*this, strider, index, count, map_range);
}
bool LLVertexBuffer::getWeightStrider(LLStrider<F32>& strider, S32 index, S32 count, bool map_range)
{
	return VertexBufferStrider<F32,TYPE_WEIGHT>::get(*this, strider, index, count, map_range);
}

bool LLVertexBuffer::getWeight4Strider(LLStrider<LLVector4>& strider, S32 index, S32 count, bool map_range)
{
	return VertexBufferStrider<LLVector4,TYPE_WEIGHT4>::get(*this, strider, index, count, map_range);
}

bool LLVertexBuffer::getClothWeightStrider(LLStrider<LLVector4>& strider, S32 index, S32 count, bool map_range)
{
	return VertexBufferStrider<LLVector4,TYPE_CLOTHWEIGHT>::get(*this, strider, index, count, map_range);
}

//----------------------------------------------------------------------------

static LLFastTimer::DeclareTimer FTM_BIND_GL_ARRAY("Bind Array");
bool LLVertexBuffer::bindGLArray()
{
	if (mGLArray && sGLRenderArray != mGLArray)
	{
		{
			LLFastTimer t(FTM_BIND_GL_ARRAY);
#if GL_ARB_vertex_array_object
			glBindVertexArray(mGLArray);
#endif
			sGLRenderArray = mGLArray;
		}

		//really shouldn't be necessary, but some drivers don't properly restore the
		//state of GL_ELEMENT_ARRAY_BUFFER_BINDING
		bindGLIndices();
		
		return true;
	}
		
	return false;
}

static LLFastTimer::DeclareTimer FTM_BIND_GL_BUFFER("Bind Buffer");

bool LLVertexBuffer::bindGLBuffer(bool force_bind)
{
	bindGLArray();

	bool ret = false;

	if (useVBOs() && (force_bind || (mGLBuffer && (mGLBuffer != sGLRenderBuffer || !sVBOActive))))
	{
		LLFastTimer t(FTM_BIND_GL_BUFFER);
		/*if (sMapped)
		{
			llerrs << "VBO bound while another VBO mapped!" << llendl;
		}*/
		glBindBufferARB(GL_ARRAY_BUFFER_ARB, mGLBuffer);
		sGLRenderBuffer = mGLBuffer;
		sBindCount++;
		sVBOActive = true;

		if (mGLArray)
		{
			llassert(sGLRenderArray == mGLArray);
			//mCachedRenderBuffer = mGLBuffer;
		}

		ret = true;
	}

	return ret;
}

static LLFastTimer::DeclareTimer FTM_BIND_GL_INDICES("Bind Indices");

bool LLVertexBuffer::bindGLIndices(bool force_bind)
{
	bindGLArray();

	bool ret = false;
	if (useVBOs() && (force_bind || (mGLIndices && (mGLIndices != sGLRenderIndices || !sIBOActive))))
	{
		LLFastTimer t(FTM_BIND_GL_INDICES);
		/*if (sMapped)
		{
			llerrs << "VBO bound while another VBO mapped!" << llendl;
		}*/
		glBindBufferARB(GL_ELEMENT_ARRAY_BUFFER_ARB, mGLIndices);
		sGLRenderIndices = mGLIndices;
		stop_glerror();
		sBindCount++;
		sIBOActive = true;
		ret = true;
	}

	return ret;
}

void LLVertexBuffer::flush()
{
	if (useVBOs())
	{
		unmapBuffer();
	}
}

// Set for rendering
void LLVertexBuffer::setBuffer(U32 data_mask)
{
	flush();

	LLMemType mt2(LLMemType::MTYPE_VERTEX_SET_BUFFER);
	//set up pointers if the data mask is different ...
	bool setup = (sLastMask != data_mask);

	if (gDebugGL && data_mask != 0)
	{ //make sure data requirements are fulfilled
		LLGLSLShader* shader = LLGLSLShader::sCurBoundShaderPtr;
		if (shader)
		{
			U32 required_mask = 0;
			for (U32 i = 0; i < LLVertexBuffer::TYPE_TEXTURE_INDEX; ++i)
			{
				if (shader->getAttribLocation(i) > -1)
				{
					U32 required = 1 << i;
					if ((data_mask & required) == 0)
					{
						llwarns << "Missing attribute: " << LLShaderMgr::instance()->mReservedAttribs[i] << llendl;
					}

					required_mask |= required;
				}
			}

			if ((data_mask & required_mask) != required_mask)
			{
				llerrs << "Shader consumption mismatches data provision." << llendl;
			}
		}
	}

	if (useVBOs())
	{
		if (mGLArray)
		{
			bindGLArray();
			setup = false; //do NOT perform pointer setup if using VAO
		}
		else
		{
			const bool bindBuffer = bindGLBuffer();
			const bool bindIndices = bindGLIndices();
			
			setup = setup || bindBuffer || bindIndices;
		}

		bool error = false;
		if (gDebugGL && !mGLArray)
		{
			GLint buff;
			glGetIntegerv(GL_ARRAY_BUFFER_BINDING_ARB, &buff);
			if ((GLuint)buff != mGLBuffer)
			{
				if (gDebugSession)
				{
					error = true;
					gFailLog << "Invalid GL vertex buffer bound: " << buff << std::endl;
				}
				else
				{
					llerrs << "Invalid GL vertex buffer bound: " << buff << llendl;
				}
			}

			if (mGLIndices)
			{
				glGetIntegerv(GL_ELEMENT_ARRAY_BUFFER_BINDING_ARB, &buff);
				if ((GLuint)buff != mGLIndices)
				{
					if (gDebugSession)
					{
						error = true;
						gFailLog << "Invalid GL index buffer bound: " << buff <<  std::endl;
					}
					else
					{
						llerrs << "Invalid GL index buffer bound: " << buff << llendl;
					}
				}
			}
		}

		
	}
	else
	{	
		if (sGLRenderArray)
		{
#if GL_ARB_vertex_array_object
			glBindVertexArray(0);
#endif
			sGLRenderArray = 0;
			sGLRenderIndices = 0;
			sIBOActive = false;
		}

		if (mGLBuffer)
		{
			if (sVBOActive)
			{
				glBindBufferARB(GL_ARRAY_BUFFER_ARB, 0);
				sBindCount++;
				sVBOActive = false;
				setup = true; // ... or a VBO is deactivated
			}
			if (sGLRenderBuffer != mGLBuffer)
			{
				sGLRenderBuffer = mGLBuffer;
				setup = true; // ... or a client memory pointer changed
			}
		}
		if (mGLIndices)
		{
			if (sIBOActive)
			{
				glBindBufferARB(GL_ELEMENT_ARRAY_BUFFER_ARB, 0);
				sBindCount++;
				sIBOActive = false;
			}
			
			sGLRenderIndices = mGLIndices;
		}
	}

	if (!mGLArray)
	{
		setupClientArrays(data_mask);
	}
			
	if (mGLBuffer)
	{
		if (data_mask && setup)
		{
			setupVertexBuffer(data_mask); // subclass specific setup (virtual function)
			sSetCount++;
		}
	}
}

// virtual (default)
void LLVertexBuffer::setupVertexBuffer(U32 data_mask)
{
	LLMemType mt2(LLMemType::MTYPE_VERTEX_SETUP_VERTEX_BUFFER);
	stop_glerror();
	volatile U8* base = useVBOs() ? (U8*) mAlignedOffset : mMappedData;

	/*if ((data_mask & mTypeMask) != data_mask)
	{
		llerrs << "LLVertexBuffer::setupVertexBuffer missing required components for supplied data mask." << llendl;
	}*/

	if (LLGLSLShader::sNoFixedFunction)
	{
		if (data_mask & MAP_NORMAL)
		{
			S32 loc = TYPE_NORMAL;
			void* ptr = (void*)(base + mOffsets[TYPE_NORMAL]);
			glVertexAttribPointerARB(loc, 3, GL_FLOAT, GL_FALSE, LLVertexBuffer::sTypeSize[TYPE_NORMAL], ptr);
		}
		if (data_mask & MAP_TEXCOORD3)
		{
			S32 loc = TYPE_TEXCOORD3;
			void* ptr = (void*)(base + mOffsets[TYPE_TEXCOORD3]);
			glVertexAttribPointerARB(loc,2,GL_FLOAT, GL_FALSE, LLVertexBuffer::sTypeSize[TYPE_TEXCOORD3], ptr);
		}
		if (data_mask & MAP_TEXCOORD2)
		{
			S32 loc = TYPE_TEXCOORD2;
			void* ptr = (void*)(base + mOffsets[TYPE_TEXCOORD2]);
			glVertexAttribPointerARB(loc,2,GL_FLOAT, GL_FALSE, LLVertexBuffer::sTypeSize[TYPE_TEXCOORD2], ptr);
		}
		if (data_mask & MAP_TEXCOORD1)
		{
			S32 loc = TYPE_TEXCOORD1;
			void* ptr = (void*)(base + mOffsets[TYPE_TEXCOORD1]);
			glVertexAttribPointerARB(loc,2,GL_FLOAT, GL_FALSE, LLVertexBuffer::sTypeSize[TYPE_TEXCOORD1], ptr);
		}
		if (data_mask & MAP_BINORMAL)
		{
			S32 loc = TYPE_BINORMAL;
			void* ptr = (void*)(base + mOffsets[TYPE_BINORMAL]);
			glVertexAttribPointerARB(loc, 3,GL_FLOAT, GL_FALSE, LLVertexBuffer::sTypeSize[TYPE_BINORMAL], ptr);
		}
		if (data_mask & MAP_TEXCOORD0)
		{
			S32 loc = TYPE_TEXCOORD0;
			void* ptr = (void*)(base + mOffsets[TYPE_TEXCOORD0]);
			glVertexAttribPointerARB(loc,2,GL_FLOAT, GL_FALSE, LLVertexBuffer::sTypeSize[TYPE_TEXCOORD0], ptr);
		}
		if (data_mask & MAP_COLOR)
		{
			S32 loc = TYPE_COLOR;
			void* ptr = (void*)(base + mOffsets[TYPE_COLOR]);
			glVertexAttribPointerARB(loc, 4, GL_UNSIGNED_BYTE, GL_TRUE, LLVertexBuffer::sTypeSize[TYPE_COLOR], ptr);
		}
		if (data_mask & MAP_EMISSIVE)
		{
			S32 loc = TYPE_EMISSIVE;
			void* ptr = (void*)(base + mOffsets[TYPE_EMISSIVE]);
			glVertexAttribPointerARB(loc, 4, GL_UNSIGNED_BYTE, GL_TRUE, LLVertexBuffer::sTypeSize[TYPE_EMISSIVE], ptr);
		}
		if (data_mask & MAP_WEIGHT)
		{
			S32 loc = TYPE_WEIGHT;
			void* ptr = (void*)(base + mOffsets[TYPE_WEIGHT]);
			glVertexAttribPointerARB(loc, 1, GL_FLOAT, GL_FALSE, LLVertexBuffer::sTypeSize[TYPE_WEIGHT], ptr);
		}
		if (data_mask & MAP_WEIGHT4)
		{
			S32 loc = TYPE_WEIGHT4;
			void* ptr = (void*)(base+mOffsets[TYPE_WEIGHT4]);
			glVertexAttribPointerARB(loc, 4, GL_FLOAT, GL_FALSE, LLVertexBuffer::sTypeSize[TYPE_WEIGHT4], ptr);
		}
		if (data_mask & MAP_CLOTHWEIGHT)
		{
			S32 loc = TYPE_CLOTHWEIGHT;
			void* ptr = (void*)(base + mOffsets[TYPE_CLOTHWEIGHT]);
			glVertexAttribPointerARB(loc, 4, GL_FLOAT, GL_TRUE,  LLVertexBuffer::sTypeSize[TYPE_CLOTHWEIGHT], ptr);
		}
		if (data_mask & MAP_TEXTURE_INDEX && 
				(gGLManager.mGLSLVersionMajor >= 2 || gGLManager.mGLSLVersionMinor >= 30)) //indexed texture rendering requires GLSL 1.30 or later
		{
#if !LL_DARWIN
			S32 loc = TYPE_TEXTURE_INDEX;
			void *ptr = (void*) (base + mOffsets[TYPE_VERTEX] + 12);
			glVertexAttribIPointer(loc, 4, GL_UNSIGNED_BYTE, LLVertexBuffer::sTypeSize[TYPE_VERTEX], ptr);
#endif
		}
		if (data_mask & MAP_VERTEX)
		{
			S32 loc = TYPE_VERTEX;
			void* ptr = (void*)(base + mOffsets[TYPE_VERTEX]);
			glVertexAttribPointerARB(loc, 3,GL_FLOAT, GL_FALSE, LLVertexBuffer::sTypeSize[TYPE_VERTEX], ptr);
		}	
	}	
	else
	{
		if (data_mask & MAP_NORMAL)
		{
			glNormalPointer(GL_FLOAT, LLVertexBuffer::sTypeSize[TYPE_NORMAL], (void*)(base + mOffsets[TYPE_NORMAL]));
		}
		if (data_mask & MAP_TEXCOORD3)
		{
			glClientActiveTextureARB(GL_TEXTURE3_ARB);
			glTexCoordPointer(2,GL_FLOAT, LLVertexBuffer::sTypeSize[TYPE_TEXCOORD3], (void*)(base + mOffsets[TYPE_TEXCOORD3]));
			glClientActiveTextureARB(GL_TEXTURE0_ARB);
		}
		if (data_mask & MAP_TEXCOORD2)
		{
			glClientActiveTextureARB(GL_TEXTURE2_ARB);
			glTexCoordPointer(2,GL_FLOAT, LLVertexBuffer::sTypeSize[TYPE_TEXCOORD2], (void*)(base + mOffsets[TYPE_TEXCOORD2]));
			glClientActiveTextureARB(GL_TEXTURE0_ARB);
		}
		if (data_mask & MAP_TEXCOORD1)
		{
			glClientActiveTextureARB(GL_TEXTURE1_ARB);
			glTexCoordPointer(2,GL_FLOAT, LLVertexBuffer::sTypeSize[TYPE_TEXCOORD1], (void*)(base + mOffsets[TYPE_TEXCOORD1]));
			glClientActiveTextureARB(GL_TEXTURE0_ARB);
		}
		if (data_mask & MAP_BINORMAL)
		{
			glClientActiveTextureARB(GL_TEXTURE2_ARB);
			glTexCoordPointer(3,GL_FLOAT, LLVertexBuffer::sTypeSize[TYPE_BINORMAL], (void*)(base + mOffsets[TYPE_BINORMAL]));
			glClientActiveTextureARB(GL_TEXTURE0_ARB);
		}
		if (data_mask & MAP_TEXCOORD0)
		{
			glTexCoordPointer(2,GL_FLOAT, LLVertexBuffer::sTypeSize[TYPE_TEXCOORD0], (void*)(base + mOffsets[TYPE_TEXCOORD0]));
		}
		if (data_mask & MAP_COLOR)
		{
			glColorPointer(4, GL_UNSIGNED_BYTE, LLVertexBuffer::sTypeSize[TYPE_COLOR], (void*)(base + mOffsets[TYPE_COLOR]));
		}
		if (data_mask & MAP_VERTEX)
		{
			glVertexPointer(3,GL_FLOAT, LLVertexBuffer::sTypeSize[TYPE_VERTEX], (void*)(base + 0));
		}	
	}

	llglassertok();
}

LLVertexBuffer::MappedRegion::MappedRegion(S32 type, S32 index, S32 count)
: mType(type), mIndex(index), mCount(count)
{ 
	llassert(mType == LLVertexBuffer::TYPE_INDEX || 
			mType < LLVertexBuffer::TYPE_TEXTURE_INDEX);
}	

<|MERGE_RESOLUTION|>--- conflicted
+++ resolved
@@ -283,15 +283,12 @@
 	if (sLastMask != data_mask)
 	{
 		bool error = false;
-<<<<<<< HEAD
-=======
 
 		if (gGLManager.mGLSLVersionMajor < 2 && gGLManager.mGLSLVersionMinor < 30)
 		{
 			//make sure texture index is disabled
 			data_mask = data_mask & ~MAP_TEXTURE_INDEX;
 		}
->>>>>>> 224217da
 
 		if (LLGLSLShader::sNoFixedFunction)
 		{
