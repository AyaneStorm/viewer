/** 
 * @file llvertexbuffer.cpp
 * @brief LLVertexBuffer implementation
 *
 * $LicenseInfo:firstyear=2003&license=viewerlgpl$
 * Second Life Viewer Source Code
 * Copyright (C) 2010, Linden Research, Inc.
 * 
 * This library is free software; you can redistribute it and/or
 * modify it under the terms of the GNU Lesser General Public
 * License as published by the Free Software Foundation;
 * version 2.1 of the License only.
 * 
 * This library is distributed in the hope that it will be useful,
 * but WITHOUT ANY WARRANTY; without even the implied warranty of
 * MERCHANTABILITY or FITNESS FOR A PARTICULAR PURPOSE.  See the GNU
 * Lesser General Public License for more details.
 * 
 * You should have received a copy of the GNU Lesser General Public
 * License along with this library; if not, write to the Free Software
 * Foundation, Inc., 51 Franklin Street, Fifth Floor, Boston, MA  02110-1301  USA
 * 
 * Linden Research, Inc., 945 Battery Street, San Francisco, CA  94111  USA
 * $/LicenseInfo$
 */

#include "linden_common.h"

#include <boost/static_assert.hpp>
#include "llsys.h"
#include "llvertexbuffer.h"
// #include "llrender.h"
#include "llglheaders.h"
#include "llmemtype.h"
#include "llrender.h"
#include "llvector4a.h"
#include "llshadermgr.h"
#include "llglslshader.h"
#include "llmemory.h"

#if LL_DARWIN
#define LL_VBO_POOLING 1
#else
#endif
//Next Highest Power Of Two
//helper function, returns first number > v that is a power of 2, or v if v is already a power of 2
U32 nhpo2(U32 v)
{
	U32 r = 1;
	while (r < v) {
		r *= 2;
	}
	return r;
}

//which power of 2 is i?
//assumes i is a power of 2 > 0
U32 wpo2(U32 i)
{
	llassert(i > 0);
	llassert(nhpo2(i) == i);

	U32 r = 0;

	while (i >>= 1) ++r;

	return r;
}


const U32 LL_VBO_BLOCK_SIZE = 2048;
const U32 LL_VBO_POOL_MAX_SEED_SIZE = 256*1024;

U32 vbo_block_size(U32 size)
{ //what block size will fit size?
	U32 mod = size % LL_VBO_BLOCK_SIZE;
	return mod == 0 ? size : size + (LL_VBO_BLOCK_SIZE-mod);
}

U32 vbo_block_index(U32 size)
{
	return vbo_block_size(size)/LL_VBO_BLOCK_SIZE;
}

const U32 LL_VBO_POOL_SEED_COUNT = vbo_block_index(LL_VBO_POOL_MAX_SEED_SIZE);


//============================================================================

//static
LLVBOPool LLVertexBuffer::sStreamVBOPool(GL_STREAM_DRAW_ARB, GL_ARRAY_BUFFER_ARB);
LLVBOPool LLVertexBuffer::sDynamicVBOPool(GL_DYNAMIC_DRAW_ARB, GL_ARRAY_BUFFER_ARB);
LLVBOPool LLVertexBuffer::sStreamIBOPool(GL_STREAM_DRAW_ARB, GL_ELEMENT_ARRAY_BUFFER_ARB);
LLVBOPool LLVertexBuffer::sDynamicIBOPool(GL_DYNAMIC_DRAW_ARB, GL_ELEMENT_ARRAY_BUFFER_ARB);

U32 LLVBOPool::sBytesPooled = 0;
U32 LLVBOPool::sIndexBytesPooled = 0;
U32 LLVBOPool::sCurGLName = 1;

std::list<U32> LLVertexBuffer::sAvailableVAOName;
U32 LLVertexBuffer::sCurVAOName = 1;

U32 LLVertexBuffer::sAllocatedIndexBytes = 0;
U32 LLVertexBuffer::sIndexCount = 0;

LLPrivateMemoryPool* LLVertexBuffer::sPrivatePoolp = NULL;
U32 LLVertexBuffer::sBindCount = 0;
U32 LLVertexBuffer::sSetCount = 0;
S32 LLVertexBuffer::sCount = 0;
S32 LLVertexBuffer::sGLCount = 0;
S32 LLVertexBuffer::sMappedCount = 0;
bool LLVertexBuffer::sDisableVBOMapping = false;
bool LLVertexBuffer::sEnableVBOs = true;
U32 LLVertexBuffer::sGLRenderBuffer = 0;
U32 LLVertexBuffer::sGLRenderArray = 0;
U32 LLVertexBuffer::sGLRenderIndices = 0;
U32 LLVertexBuffer::sLastMask = 0;
bool LLVertexBuffer::sVBOActive = false;
bool LLVertexBuffer::sIBOActive = false;
U32 LLVertexBuffer::sAllocatedBytes = 0;
U32 LLVertexBuffer::sVertexCount = 0;
bool LLVertexBuffer::sMapped = false;
bool LLVertexBuffer::sUseStreamDraw = true;
bool LLVertexBuffer::sUseVAO = false;
bool LLVertexBuffer::sPreferStreamDraw = false;


U32 LLVBOPool::genBuffer()
{
	U32 ret = 0;

	if (mGLNamePool.empty())
	{
		ret = sCurGLName++;
	}
	else
	{
		ret = mGLNamePool.front();
		mGLNamePool.pop_front();
	}

	return ret;
}

void LLVBOPool::deleteBuffer(U32 name)
{
	if (gGLManager.mInited)
	{
		LLVertexBuffer::unbind();

		glBindBufferARB(mType, name);
		glBufferDataARB(mType, 0, NULL, mUsage);

		llassert(std::find(mGLNamePool.begin(), mGLNamePool.end(), name) == mGLNamePool.end());

		mGLNamePool.push_back(name);

		glBindBufferARB(mType, 0);
	}
}


LLVBOPool::LLVBOPool(U32 vboUsage, U32 vboType)
: mUsage(vboUsage), mType(vboType)
{
	mMissCount.resize(LL_VBO_POOL_SEED_COUNT);
	std::fill(mMissCount.begin(), mMissCount.end(), 0);
}

volatile U8* LLVBOPool::allocate(U32& name, U32 size, bool for_seed)
{
	llassert(vbo_block_size(size) == size);
	
	volatile U8* ret = NULL;

	U32 i = vbo_block_index(size);

	if (mFreeList.size() <= i)
	{
		mFreeList.resize(i+1);
	}

	if (mFreeList[i].empty() || for_seed)
	{
		//make a new buffer
		name = genBuffer();
		
		glBindBufferARB(mType, name);

		if (!for_seed && i < LL_VBO_POOL_SEED_COUNT)
		{ //record this miss
			mMissCount[i]++;	
		}

		if (mType == GL_ARRAY_BUFFER_ARB)
		{
			LLVertexBuffer::sAllocatedBytes += size;
		}
		else
		{
			LLVertexBuffer::sAllocatedIndexBytes += size;
		}

		if (LLVertexBuffer::sDisableVBOMapping || mUsage != GL_DYNAMIC_DRAW_ARB)
		{
			glBufferDataARB(mType, size, 0, mUsage);
			ret = (U8*) ll_aligned_malloc_16(size);
		}
		else
		{ //always use a true hint of static draw when allocating non-client-backed buffers
			glBufferDataARB(mType, size, 0, GL_STATIC_DRAW_ARB);
		}

		glBindBufferARB(mType, 0);

		if (for_seed)
		{ //put into pool for future use
			llassert(mFreeList.size() > i);

			Record rec;
			rec.mGLName = name;
			rec.mClientData = ret;
	
			if (mType == GL_ARRAY_BUFFER_ARB)
			{
				sBytesPooled += size;
			}
			else
			{
				sIndexBytesPooled += size;
			}
			mFreeList[i].push_back(rec);
		}
	}
	else
	{
		name = mFreeList[i].front().mGLName;
		ret = mFreeList[i].front().mClientData;

		if (mType == GL_ARRAY_BUFFER_ARB)
		{
			sBytesPooled -= size;
		}
		else
		{
			sIndexBytesPooled -= size;
		}

		mFreeList[i].pop_front();
	}

	return ret;
}

void LLVBOPool::release(U32 name, volatile U8* buffer, U32 size)
{
	llassert(vbo_block_size(size) == size);

	deleteBuffer(name);
	ll_aligned_free_16((U8*) buffer);

	if (mType == GL_ARRAY_BUFFER_ARB)
	{
		LLVertexBuffer::sAllocatedBytes -= size;
	}
	else
	{
		LLVertexBuffer::sAllocatedIndexBytes -= size;
	}
}

void LLVBOPool::seedPool()
{
	U32 dummy_name = 0;

	if (mFreeList.size() < LL_VBO_POOL_SEED_COUNT)
	{
		mFreeList.resize(LL_VBO_POOL_SEED_COUNT);
	}

	for (U32 i = 0; i < LL_VBO_POOL_SEED_COUNT; i++)
	{
		if (mMissCount[i] > mFreeList[i].size())
		{ 
			U32 size = i*LL_VBO_BLOCK_SIZE;
		
			S32 count = mMissCount[i] - mFreeList[i].size();
			for (U32 j = 0; j < count; ++j)
			{
				allocate(dummy_name, size, true);
			}
		}
	}
}


<<<<<<< HEAD


=======
>>>>>>> a7f6dcae
void LLVBOPool::cleanup()
{
	U32 size = LL_VBO_BLOCK_SIZE;

	for (U32 i = 0; i < mFreeList.size(); ++i)
	{
		record_list_t& l = mFreeList[i];

		while (!l.empty())
		{
			Record& r = l.front();

			deleteBuffer(r.mGLName);
			
			if (r.mClientData)
			{
				ll_aligned_free_16((void*) r.mClientData);
			}

			l.pop_front();

			if (mType == GL_ARRAY_BUFFER_ARB)
			{
				sBytesPooled -= size;
				LLVertexBuffer::sAllocatedBytes -= size;
			}
			else
			{
				sIndexBytesPooled -= size;
				LLVertexBuffer::sAllocatedIndexBytes -= size;
			}
		}

		size += LL_VBO_BLOCK_SIZE;
	}

	//reset miss counts
	std::fill(mMissCount.begin(), mMissCount.end(), 0);
}


//NOTE: each component must be AT LEAST 4 bytes in size to avoid a performance penalty on AMD hardware
S32 LLVertexBuffer::sTypeSize[LLVertexBuffer::TYPE_MAX] =
{
	sizeof(LLVector4), // TYPE_VERTEX,
	sizeof(LLVector4), // TYPE_NORMAL,
	sizeof(LLVector2), // TYPE_TEXCOORD0,
	sizeof(LLVector2), // TYPE_TEXCOORD1,
	sizeof(LLVector2), // TYPE_TEXCOORD2,
	sizeof(LLVector2), // TYPE_TEXCOORD3,
	sizeof(LLColor4U), // TYPE_COLOR,
	sizeof(LLColor4U), // TYPE_EMISSIVE, only alpha is used currently
	sizeof(LLVector4), // TYPE_BINORMAL,
	sizeof(F32),	   // TYPE_WEIGHT,
	sizeof(LLVector4), // TYPE_WEIGHT4,
	sizeof(LLVector4), // TYPE_CLOTHWEIGHT,
	sizeof(LLVector4), // TYPE_TEXTURE_INDEX (actually exists as position.w), no extra data, but stride is 16 bytes
};

U32 LLVertexBuffer::sGLMode[LLRender::NUM_MODES] = 
{
	GL_TRIANGLES,
	GL_TRIANGLE_STRIP,
	GL_TRIANGLE_FAN,
	GL_POINTS,
	GL_LINES,
	GL_LINE_STRIP,
	GL_QUADS,
	GL_LINE_LOOP,
};

//static
U32 LLVertexBuffer::getVAOName()
{
	U32 ret = 0;

	if (!sAvailableVAOName.empty())
	{
		ret = sAvailableVAOName.front();
		sAvailableVAOName.pop_front();
	}
	else
	{
#ifdef GL_ARB_vertex_array_object
		glGenVertexArrays(1, &ret);
#endif
	}

	return ret;		
}

//static
void LLVertexBuffer::releaseVAOName(U32 name)
{
	sAvailableVAOName.push_back(name);
}


//static
void LLVertexBuffer::seedPools()
{
	sStreamVBOPool.seedPool();
	sDynamicVBOPool.seedPool();
	sStreamIBOPool.seedPool();
	sDynamicIBOPool.seedPool();
}

//static
void LLVertexBuffer::setupClientArrays(U32 data_mask)
{
	if (sLastMask != data_mask)
	{
		bool error = false;

		if (gGLManager.mGLSLVersionMajor < 2 && gGLManager.mGLSLVersionMinor < 30)
		{
			//make sure texture index is disabled
			data_mask = data_mask & ~MAP_TEXTURE_INDEX;
		}

		if (LLGLSLShader::sNoFixedFunction)
		{
			for (U32 i = 0; i < TYPE_MAX; ++i)
			{
				S32 loc = i;
										
				U32 mask = 1 << i;

				if (sLastMask & (1 << i))
				{ //was enabled
					if (!(data_mask & mask))
					{ //needs to be disabled
						glDisableVertexAttribArrayARB(loc);
					}
				}
				else 
				{	//was disabled
					if (data_mask & mask)
					{ //needs to be enabled
						glEnableVertexAttribArrayARB(loc);
					}
				}
			}
		}
		else
		{

			GLenum array[] =
			{
				GL_VERTEX_ARRAY,
				GL_NORMAL_ARRAY,
				GL_TEXTURE_COORD_ARRAY,
				GL_COLOR_ARRAY,
			};

			GLenum mask[] = 
			{
				MAP_VERTEX,
				MAP_NORMAL,
				MAP_TEXCOORD0,
				MAP_COLOR
			};



			for (U32 i = 0; i < 4; ++i)
			{
				if (sLastMask & mask[i])
				{ //was enabled
					if (!(data_mask & mask[i]))
					{ //needs to be disabled
						glDisableClientState(array[i]);
					}
					else if (gDebugGL)
					{ //needs to be enabled, make sure it was (DEBUG)
						if (!glIsEnabled(array[i]))
						{
							if (gDebugSession)
							{
								error = true;
								gFailLog << "Bad client state! " << array[i] << " disabled." << std::endl;
							}
							else
							{
								llerrs << "Bad client state! " << array[i] << " disabled." << llendl;
							}
						}
					}
				}
				else 
				{	//was disabled
					if (data_mask & mask[i])
					{ //needs to be enabled
						glEnableClientState(array[i]);
					}
					else if (gDebugGL && glIsEnabled(array[i]))
					{ //needs to be disabled, make sure it was (DEBUG TEMPORARY)
						if (gDebugSession)
						{
							error = true;
							gFailLog << "Bad client state! " << array[i] << " enabled." << std::endl;
						}
						else
						{
							llerrs << "Bad client state! " << array[i] << " enabled." << llendl;
						}
					}
				}
			}
		
			U32 map_tc[] = 
			{
				MAP_TEXCOORD1,
				MAP_TEXCOORD2,
				MAP_TEXCOORD3
			};

			for (U32 i = 0; i < 3; i++)
			{
				if (sLastMask & map_tc[i])
				{
					if (!(data_mask & map_tc[i]))
					{ //disable
						glClientActiveTextureARB(GL_TEXTURE1_ARB+i);
						glDisableClientState(GL_TEXTURE_COORD_ARRAY);
						glClientActiveTextureARB(GL_TEXTURE0_ARB);
					}
				}
				else if (data_mask & map_tc[i])
				{
					glClientActiveTextureARB(GL_TEXTURE1_ARB+i);
					glEnableClientState(GL_TEXTURE_COORD_ARRAY);
					glClientActiveTextureARB(GL_TEXTURE0_ARB);
				}
			}

			if (sLastMask & MAP_BINORMAL)
			{
				if (!(data_mask & MAP_BINORMAL))
				{
					glClientActiveTextureARB(GL_TEXTURE2_ARB);
					glDisableClientState(GL_TEXTURE_COORD_ARRAY);
					glClientActiveTextureARB(GL_TEXTURE0_ARB);
				}
			}
			else if (data_mask & MAP_BINORMAL)
			{
				glClientActiveTextureARB(GL_TEXTURE2_ARB);
				glEnableClientState(GL_TEXTURE_COORD_ARRAY);
				glClientActiveTextureARB(GL_TEXTURE0_ARB);
			}
		}
				
		sLastMask = data_mask;
	}
}

//static
void LLVertexBuffer::drawArrays(U32 mode, const std::vector<LLVector3>& pos, const std::vector<LLVector3>& norm)
{
	llassert(!LLGLSLShader::sNoFixedFunction || LLGLSLShader::sCurBoundShaderPtr != NULL);
	gGL.syncMatrices();

	U32 count = pos.size();
	llassert_always(norm.size() >= pos.size());
	llassert_always(count > 0);

	unbind();
	
	setupClientArrays(MAP_VERTEX | MAP_NORMAL);

	LLGLSLShader* shader = LLGLSLShader::sCurBoundShaderPtr;

	if (shader)
	{
		S32 loc = LLVertexBuffer::TYPE_VERTEX;
		if (loc > -1)
		{
			glVertexAttribPointerARB(loc, 3, GL_FLOAT, GL_FALSE, 0, pos[0].mV);
		}
		loc = LLVertexBuffer::TYPE_NORMAL;
		if (loc > -1)
		{
			glVertexAttribPointerARB(loc, 3, GL_FLOAT, GL_FALSE, 0, norm[0].mV);
		}
	}
	else
	{
		glVertexPointer(3, GL_FLOAT, 0, pos[0].mV);
		glNormalPointer(GL_FLOAT, 0, norm[0].mV);
	}

	glDrawArrays(sGLMode[mode], 0, count);
}

//static
void LLVertexBuffer::drawElements(U32 mode, const LLVector4a* pos, const LLVector2* tc, S32 num_indices, const U16* indicesp)
{
	llassert(!LLGLSLShader::sNoFixedFunction || LLGLSLShader::sCurBoundShaderPtr != NULL);

	gGL.syncMatrices();

	U32 mask = LLVertexBuffer::MAP_VERTEX;
	if (tc)
	{
		mask = mask | LLVertexBuffer::MAP_TEXCOORD0;
	}

	unbind();
	
	setupClientArrays(mask);

	if (LLGLSLShader::sNoFixedFunction)
	{
		S32 loc = LLVertexBuffer::TYPE_VERTEX;
		glVertexAttribPointerARB(loc, 3, GL_FLOAT, GL_FALSE, 16, pos);

		if (tc)
		{
			loc = LLVertexBuffer::TYPE_TEXCOORD0;
			glVertexAttribPointerARB(loc, 2, GL_FLOAT, GL_FALSE, 0, tc);
		}
	}
	else
	{
		glTexCoordPointer(2, GL_FLOAT, 0, tc);
		glVertexPointer(3, GL_FLOAT, 16, pos);
	}

	glDrawElements(sGLMode[mode], num_indices, GL_UNSIGNED_SHORT, indicesp);
}

void LLVertexBuffer::validateRange(U32 start, U32 end, U32 count, U32 indices_offset) const
{
	if (start >= (U32) mNumVerts ||
	    end >= (U32) mNumVerts)
	{
		llerrs << "Bad vertex buffer draw range: [" << start << ", " << end << "] vs " << mNumVerts << llendl;
	}

	llassert(mNumIndices >= 0);

	if (indices_offset >= (U32) mNumIndices ||
	    indices_offset + count > (U32) mNumIndices)
	{
		llerrs << "Bad index buffer draw range: [" << indices_offset << ", " << indices_offset+count << "]" << llendl;
	}

	if (gDebugGL && !useVBOs())
	{
		U16* idx = ((U16*) getIndicesPointer())+indices_offset;
		for (U32 i = 0; i < count; ++i)
		{
			if (idx[i] < start || idx[i] > end)
			{
				llerrs << "Index out of range: " << idx[i] << " not in [" << start << ", " << end << "]" << llendl;
			}
		}

		LLGLSLShader* shader = LLGLSLShader::sCurBoundShaderPtr;

		if (shader && shader->mFeatures.mIndexedTextureChannels > 1)
		{
			LLStrider<LLVector4a> v;
			//hack to get non-const reference
			LLVertexBuffer* vb = (LLVertexBuffer*) this;
			vb->getVertexStrider(v);

			for (U32 i = start; i < end; i++)
			{
				S32 idx = (S32) (v[i][3]+0.25f);
				if (idx < 0 || idx >= shader->mFeatures.mIndexedTextureChannels)
				{
					llerrs << "Bad texture index found in vertex data stream." << llendl;
				}
			}
		}
	}
}

void LLVertexBuffer::drawRange(U32 mode, U32 start, U32 end, U32 count, U32 indices_offset) const
{
	validateRange(start, end, count, indices_offset);
	mMappable = false;
	gGL.syncMatrices();

	llassert(mNumVerts >= 0);
	llassert(!LLGLSLShader::sNoFixedFunction || LLGLSLShader::sCurBoundShaderPtr != NULL);

	if (mGLArray)
	{
		if (mGLArray != sGLRenderArray)
		{
			llerrs << "Wrong vertex array bound." << llendl;
		}
	}
	else
	{
		if (mGLIndices != sGLRenderIndices)
		{
			llerrs << "Wrong index buffer bound." << llendl;
		}

		if (mGLBuffer != sGLRenderBuffer)
		{
			llerrs << "Wrong vertex buffer bound." << llendl;
		}
	}

	if (gDebugGL && !mGLArray && useVBOs())
	{
		GLint elem = 0;
		glGetIntegerv(GL_ELEMENT_ARRAY_BUFFER_BINDING_ARB, &elem);

		if (elem != mGLIndices)
		{
			llerrs << "Wrong index buffer bound!" << llendl;
		}
	}

	if (mode >= LLRender::NUM_MODES)
	{
		llerrs << "Invalid draw mode: " << mode << llendl;
		return;
	}

	U16* idx = ((U16*) getIndicesPointer())+indices_offset;

	stop_glerror();
	glDrawRangeElements(sGLMode[mode], start, end, count, GL_UNSIGNED_SHORT, 
		idx);
	stop_glerror();
	placeFence();
}

void LLVertexBuffer::draw(U32 mode, U32 count, U32 indices_offset) const
{
	llassert(!LLGLSLShader::sNoFixedFunction || LLGLSLShader::sCurBoundShaderPtr != NULL);
	mMappable = false;
	gGL.syncMatrices();

	llassert(mNumIndices >= 0);
	if (indices_offset >= (U32) mNumIndices ||
	    indices_offset + count > (U32) mNumIndices)
	{
		llerrs << "Bad index buffer draw range: [" << indices_offset << ", " << indices_offset+count << "]" << llendl;
	}

	if (mGLArray)
	{
		if (mGLArray != sGLRenderArray)
		{
			llerrs << "Wrong vertex array bound." << llendl;
		}
	}
	else
	{
		if (mGLIndices != sGLRenderIndices)
		{
			llerrs << "Wrong index buffer bound." << llendl;
		}

		if (mGLBuffer != sGLRenderBuffer)
		{
			llerrs << "Wrong vertex buffer bound." << llendl;
		}
	}

	if (mode >= LLRender::NUM_MODES)
	{
		llerrs << "Invalid draw mode: " << mode << llendl;
		return;
	}

	stop_glerror();
	glDrawElements(sGLMode[mode], count, GL_UNSIGNED_SHORT,
		((U16*) getIndicesPointer()) + indices_offset);
	stop_glerror();
	placeFence();
}

void LLVertexBuffer::drawArrays(U32 mode, U32 first, U32 count) const
{
	llassert(!LLGLSLShader::sNoFixedFunction || LLGLSLShader::sCurBoundShaderPtr != NULL);
	mMappable = false;
	gGL.syncMatrices();
	
	llassert(mNumVerts >= 0);
	if (first >= (U32) mNumVerts ||
	    first + count > (U32) mNumVerts)
	{
		llerrs << "Bad vertex buffer draw range: [" << first << ", " << first+count << "]" << llendl;
	}

	if (mGLArray)
	{
		if (mGLArray != sGLRenderArray)
		{
			llerrs << "Wrong vertex array bound." << llendl;
		}
	}
	else
	{
		if (mGLBuffer != sGLRenderBuffer || useVBOs() != sVBOActive)
		{
			llerrs << "Wrong vertex buffer bound." << llendl;
		}
	}

	if (mode >= LLRender::NUM_MODES)
	{
		llerrs << "Invalid draw mode: " << mode << llendl;
		return;
	}

	stop_glerror();
	glDrawArrays(sGLMode[mode], first, count);
	stop_glerror();
	placeFence();
}

//static
void LLVertexBuffer::initClass(bool use_vbo, bool no_vbo_mapping)
{
	sEnableVBOs = use_vbo && gGLManager.mHasVertexBufferObject;
	sDisableVBOMapping = sEnableVBOs && no_vbo_mapping;

	if (!sPrivatePoolp)
	{ 
		sPrivatePoolp = LLPrivateMemoryPoolManager::getInstance()->newPool(LLPrivateMemoryPool::STATIC);
	}
}

//static 
void LLVertexBuffer::unbind()
{
	if (sGLRenderArray)
	{
#if GL_ARB_vertex_array_object
		glBindVertexArray(0);
#endif
		sGLRenderArray = 0;
		sGLRenderIndices = 0;
		sIBOActive = false;
	}

	if (sVBOActive)
	{
		glBindBufferARB(GL_ARRAY_BUFFER_ARB, 0);
		sVBOActive = false;
	}
	if (sIBOActive)
	{
		glBindBufferARB(GL_ELEMENT_ARRAY_BUFFER_ARB, 0);
		sIBOActive = false;
	}

	sGLRenderBuffer = 0;
	sGLRenderIndices = 0;

	setupClientArrays(0);
}

//static
void LLVertexBuffer::cleanupClass()
{
	LLMemType mt2(LLMemType::MTYPE_VERTEX_CLEANUP_CLASS);
	unbind();
	
	sStreamIBOPool.cleanup();
	sDynamicIBOPool.cleanup();
	sStreamVBOPool.cleanup();
	sDynamicVBOPool.cleanup();

	if(sPrivatePoolp)
	{
		LLPrivateMemoryPoolManager::getInstance()->deletePool(sPrivatePoolp);
		sPrivatePoolp = NULL;
	}
}

//----------------------------------------------------------------------------

S32 LLVertexBuffer::determineUsage(S32 usage)
{
	S32 ret_usage = usage;

	if (!sEnableVBOs)
	{
		ret_usage = 0;
	}
	
	if (ret_usage == GL_STREAM_DRAW_ARB && !sUseStreamDraw)
	{
		ret_usage = 0;
	}
	
	if (ret_usage == GL_DYNAMIC_DRAW_ARB && sPreferStreamDraw)
	{
		ret_usage = GL_STREAM_DRAW_ARB;
	}
	
	if (ret_usage == 0 && LLRender::sGLCoreProfile)
	{ //MUST use VBOs for all rendering
		ret_usage = GL_STREAM_DRAW_ARB;
	}
	
	if (ret_usage && ret_usage != GL_STREAM_DRAW_ARB)
	{ //only stream_draw and dynamic_draw are supported when using VBOs, dynamic draw is the default
		if (sDisableVBOMapping)
		{ //always use stream draw if VBO mapping is disabled
			ret_usage = GL_STREAM_DRAW_ARB;
		}
		else
		{
			ret_usage = GL_DYNAMIC_DRAW_ARB;
		}
	}
	
	return ret_usage;
}

LLVertexBuffer::LLVertexBuffer(U32 typemask, S32 usage) :
	LLRefCount(),

	mNumVerts(0),
	mNumIndices(0),
	mAlignedOffset(0),
	mAlignedIndexOffset(0),
	mSize(0),
	mIndicesSize(0),
	mTypeMask(typemask),
	mUsage(LLVertexBuffer::determineUsage(usage)),
	mGLBuffer(0),
	mGLIndices(0),
	mGLArray(0),
	mMappedData(NULL),
	mMappedIndexData(NULL),
	mMappedDataUsingVBOs(false),
	mMappedIndexDataUsingVBOs(false),
	mVertexLocked(false),
	mIndexLocked(false),
	mFinal(false),
	mEmpty(true),
	mMappable(false),
	mFence(NULL)
{
	LLMemType mt2(LLMemType::MTYPE_VERTEX_CONSTRUCTOR);

	mMappable = (mUsage == GL_DYNAMIC_DRAW_ARB && !sDisableVBOMapping);

	//zero out offsets
	for (U32 i = 0; i < TYPE_MAX; i++)
	{
		mOffsets[i] = 0;
	}

	sCount++;
}

//static
S32 LLVertexBuffer::calcOffsets(const U32& typemask, S32* offsets, S32 num_vertices)
{
	S32 offset = 0;
	for (S32 i=0; i<TYPE_TEXTURE_INDEX; i++)
	{
		U32 mask = 1<<i;
		if (typemask & mask)
		{
			if (offsets && LLVertexBuffer::sTypeSize[i])
			{
				offsets[i] = offset;
				offset += LLVertexBuffer::sTypeSize[i]*num_vertices;
				offset = (offset + 0xF) & ~0xF;
			}
		}
	}

	offsets[TYPE_TEXTURE_INDEX] = offsets[TYPE_VERTEX] + 12;
	
	return offset+16;
}

//static 
S32 LLVertexBuffer::calcVertexSize(const U32& typemask)
{
	S32 size = 0;
	for (S32 i = 0; i < TYPE_TEXTURE_INDEX; i++)
	{
		U32 mask = 1<<i;
		if (typemask & mask)
		{
			size += LLVertexBuffer::sTypeSize[i];
		}
	}

	return size;
}

S32 LLVertexBuffer::getSize() const
{
	return mSize;
}

// protected, use unref()
//virtual
LLVertexBuffer::~LLVertexBuffer()
{
	LLMemType mt2(LLMemType::MTYPE_VERTEX_DESTRUCTOR);
	destroyGLBuffer();
	destroyGLIndices();

	if (mGLArray)
	{
#if GL_ARB_vertex_array_object
		releaseVAOName(mGLArray);
#endif
	}

	sCount--;

	if (mFence)
	{
		delete mFence;
	}
	
	mFence = NULL;

	sVertexCount -= mNumVerts;
	sIndexCount -= mNumIndices;

	llassert_always(!mMappedData && !mMappedIndexData);
};

void LLVertexBuffer::placeFence() const
{
	/*if (!mFence && useVBOs())
	{
		if (gGLManager.mHasSync)
		{
			mFence = new LLGLSyncFence();
		}
	}

	if (mFence)
	{
		mFence->placeFence();
	}*/
}

void LLVertexBuffer::waitFence() const
{
	/*if (mFence)
	{
		mFence->wait();
	}*/
}

//----------------------------------------------------------------------------

void LLVertexBuffer::genBuffer(U32 size)
{
	mSize = vbo_block_size(size);

	if (mUsage == GL_STREAM_DRAW_ARB)
	{
		mMappedData = sStreamVBOPool.allocate(mGLBuffer, mSize);
	}
	else
	{
		mMappedData = sDynamicVBOPool.allocate(mGLBuffer, mSize);
	}
	
	sGLCount++;
}

void LLVertexBuffer::genIndices(U32 size)
{
	mIndicesSize = vbo_block_size(size);

	if (mUsage == GL_STREAM_DRAW_ARB)
	{
		mMappedIndexData = sStreamIBOPool.allocate(mGLIndices, mIndicesSize);
	}
	else
	{
		mMappedIndexData = sDynamicIBOPool.allocate(mGLIndices, mIndicesSize);
	}
	
	sGLCount++;
}

void LLVertexBuffer::releaseBuffer()
{
	if (mUsage == GL_STREAM_DRAW_ARB)
	{
		sStreamVBOPool.release(mGLBuffer, mMappedData, mSize);
	}
	else
	{
		sDynamicVBOPool.release(mGLBuffer, mMappedData, mSize);
	}
	
	mGLBuffer = 0;
	mMappedData = NULL;

	sGLCount--;
}

void LLVertexBuffer::releaseIndices()
{
	if (mUsage == GL_STREAM_DRAW_ARB)
	{
		sStreamIBOPool.release(mGLIndices, mMappedIndexData, mIndicesSize);
	}
	else
	{
		sDynamicIBOPool.release(mGLIndices, mMappedIndexData, mIndicesSize);
	}

	mGLIndices = 0;
	mMappedIndexData = NULL;
	
	sGLCount--;
}

void LLVertexBuffer::createGLBuffer(U32 size)
{
	LLMemType mt2(LLMemType::MTYPE_VERTEX_CREATE_VERTICES);
	
	if (mGLBuffer)
	{
		destroyGLBuffer();
	}

	if (size == 0)
	{
		return;
	}

	mEmpty = true;

	mMappedDataUsingVBOs = useVBOs();
	
	if (mMappedDataUsingVBOs)
	{
		genBuffer(size);
	}
	else
	{
		static int gl_buffer_idx = 0;
		mGLBuffer = ++gl_buffer_idx;
		mMappedData = (U8*)ALLOCATE_MEM(sPrivatePoolp, size);
		mSize = size;
	}
}

void LLVertexBuffer::createGLIndices(U32 size)
{
	LLMemType mt2(LLMemType::MTYPE_VERTEX_CREATE_INDICES);
	
	if (mGLIndices)
	{
		destroyGLIndices();
	}
	
	if (size == 0)
	{
		return;
	}

	mEmpty = true;

	//pad by 16 bytes for aligned copies
	size += 16;

	mMappedIndexDataUsingVBOs = useVBOs();

	if (mMappedIndexDataUsingVBOs)
	{
		//pad by another 16 bytes for VBO pointer adjustment
		size += 16;
		genIndices(size);
	}
	else
	{
		mMappedIndexData = (U8*)ALLOCATE_MEM(sPrivatePoolp, size);
		static int gl_buffer_idx = 0;
		mGLIndices = ++gl_buffer_idx;
		mIndicesSize = size;
	}
}

void LLVertexBuffer::destroyGLBuffer()
{
	LLMemType mt2(LLMemType::MTYPE_VERTEX_DESTROY_BUFFER);
	if (mGLBuffer)
	{
		if (mMappedDataUsingVBOs)
		{
			releaseBuffer();
		}
		else
		{
			FREE_MEM(sPrivatePoolp, (void*) mMappedData);
			mMappedData = NULL;
			mEmpty = true;
		}
	}
	
	mGLBuffer = 0;
	//unbind();
}

void LLVertexBuffer::destroyGLIndices()
{
	LLMemType mt2(LLMemType::MTYPE_VERTEX_DESTROY_INDICES);
	if (mGLIndices)
	{
		if (mMappedIndexDataUsingVBOs)
		{
			releaseIndices();
		}
		else
		{
			FREE_MEM(sPrivatePoolp, (void*) mMappedIndexData);
			mMappedIndexData = NULL;
			mEmpty = true;
		}
	}

	mGLIndices = 0;
	//unbind();
}

void LLVertexBuffer::updateNumVerts(S32 nverts)
{
	LLMemType mt2(LLMemType::MTYPE_VERTEX_UPDATE_VERTS);

	llassert(nverts >= 0);

	if (nverts > 65536)
	{
		llwarns << "Vertex buffer overflow!" << llendl;
		nverts = 65536;
	}

	U32 needed_size = calcOffsets(mTypeMask, mOffsets, nverts);

	if (needed_size > mSize || needed_size <= mSize/2)
	{
		createGLBuffer(needed_size);
	}

	sVertexCount -= mNumVerts;
	mNumVerts = nverts;
	sVertexCount += mNumVerts;
}

void LLVertexBuffer::updateNumIndices(S32 nindices)
{
	LLMemType mt2(LLMemType::MTYPE_VERTEX_UPDATE_INDICES);

	llassert(nindices >= 0);

	U32 needed_size = sizeof(U16) * nindices;

	if (needed_size > mIndicesSize || needed_size <= mIndicesSize/2)
	{
		createGLIndices(needed_size);
	}

	sIndexCount -= mNumIndices;
	mNumIndices = nindices;
	sIndexCount += mNumIndices;
}

void LLVertexBuffer::allocateBuffer(S32 nverts, S32 nindices, bool create)
{
	LLMemType mt2(LLMemType::MTYPE_VERTEX_ALLOCATE_BUFFER);
	
	stop_glerror();

	if (nverts < 0 || nindices < 0 ||
		nverts > 65536)
	{
		llerrs << "Bad vertex buffer allocation: " << nverts << " : " << nindices << llendl;
	}

	updateNumVerts(nverts);
	updateNumIndices(nindices);
	
	if (create && (nverts || nindices))
	{
		//actually allocate space for the vertex buffer if using VBO mapping
		flush();

		if (gGLManager.mHasVertexArrayObject && useVBOs() && (LLRender::sGLCoreProfile || sUseVAO))
		{
#if GL_ARB_vertex_array_object
			mGLArray = getVAOName();
#endif
			setupVertexArray();
		}
	}
}

static LLFastTimer::DeclareTimer FTM_SETUP_VERTEX_ARRAY("Setup VAO");

void LLVertexBuffer::setupVertexArray()
{
	if (!mGLArray)
	{
		return;
	}

	LLFastTimer t(FTM_SETUP_VERTEX_ARRAY);
#if GL_ARB_vertex_array_object
	glBindVertexArray(mGLArray);
#endif
	sGLRenderArray = mGLArray;

	U32 attrib_size[] = 
	{
		3, //TYPE_VERTEX,
		3, //TYPE_NORMAL,
		2, //TYPE_TEXCOORD0,
		2, //TYPE_TEXCOORD1,
		2, //TYPE_TEXCOORD2,
		2, //TYPE_TEXCOORD3,
		4, //TYPE_COLOR,
		4, //TYPE_EMISSIVE,
		3, //TYPE_BINORMAL,
		1, //TYPE_WEIGHT,
		4, //TYPE_WEIGHT4,
		4, //TYPE_CLOTHWEIGHT,
		1, //TYPE_TEXTURE_INDEX
	};

	U32 attrib_type[] =
	{
		GL_FLOAT, //TYPE_VERTEX,
		GL_FLOAT, //TYPE_NORMAL,
		GL_FLOAT, //TYPE_TEXCOORD0,
		GL_FLOAT, //TYPE_TEXCOORD1,
		GL_FLOAT, //TYPE_TEXCOORD2,
		GL_FLOAT, //TYPE_TEXCOORD3,
		GL_UNSIGNED_BYTE, //TYPE_COLOR,
		GL_UNSIGNED_BYTE, //TYPE_EMISSIVE,
		GL_FLOAT,   //TYPE_BINORMAL,
		GL_FLOAT, //TYPE_WEIGHT,
		GL_FLOAT, //TYPE_WEIGHT4,
		GL_FLOAT, //TYPE_CLOTHWEIGHT,
		GL_UNSIGNED_INT, //TYPE_TEXTURE_INDEX
	};

	bool attrib_integer[] = 
	{
		false, //TYPE_VERTEX,
		false, //TYPE_NORMAL,
		false, //TYPE_TEXCOORD0,
		false, //TYPE_TEXCOORD1,
		false, //TYPE_TEXCOORD2,
		false, //TYPE_TEXCOORD3,
		false, //TYPE_COLOR,
		false, //TYPE_EMISSIVE,
		false, //TYPE_BINORMAL,
		false, //TYPE_WEIGHT,
		false, //TYPE_WEIGHT4,
		false, //TYPE_CLOTHWEIGHT,
		true, //TYPE_TEXTURE_INDEX
	};

	U32 attrib_normalized[] =
	{
		GL_FALSE, //TYPE_VERTEX,
		GL_FALSE, //TYPE_NORMAL,
		GL_FALSE, //TYPE_TEXCOORD0,
		GL_FALSE, //TYPE_TEXCOORD1,
		GL_FALSE, //TYPE_TEXCOORD2,
		GL_FALSE, //TYPE_TEXCOORD3,
		GL_TRUE, //TYPE_COLOR,
		GL_TRUE, //TYPE_EMISSIVE,
		GL_FALSE,   //TYPE_BINORMAL,
		GL_FALSE, //TYPE_WEIGHT,
		GL_FALSE, //TYPE_WEIGHT4,
		GL_FALSE, //TYPE_CLOTHWEIGHT,
		GL_FALSE, //TYPE_TEXTURE_INDEX
	};

	bindGLBuffer(true);
	bindGLIndices(true);

	for (U32 i = 0; i < TYPE_MAX; ++i)
	{
		if (mTypeMask & (1 << i))
		{
			glEnableVertexAttribArrayARB(i);

			if (attrib_integer[i])
			{
#if !LL_DARWIN
				//glVertexattribIPointer requires GLSL 1.30 or later
				if (gGLManager.mGLSLVersionMajor > 1 || gGLManager.mGLSLVersionMinor >= 30)
				{
					glVertexAttribIPointer(i, attrib_size[i], attrib_type[i], sTypeSize[i], (void*) mOffsets[i]); 
				}
#endif
			}
			else
			{
				glVertexAttribPointerARB(i, attrib_size[i], attrib_type[i], attrib_normalized[i], sTypeSize[i], (void*) mOffsets[i]); 
			}
		}
		else
		{
			glDisableVertexAttribArrayARB(i);
		}
	}

	//draw a dummy triangle to set index array pointer
	//glDrawElements(GL_TRIANGLES, 0, GL_UNSIGNED_SHORT, NULL);

	unbind();
}

void LLVertexBuffer::resizeBuffer(S32 newnverts, S32 newnindices)
{
	llassert(newnverts >= 0);
	llassert(newnindices >= 0);

	LLMemType mt2(LLMemType::MTYPE_VERTEX_RESIZE_BUFFER);
	
	updateNumVerts(newnverts);		
	updateNumIndices(newnindices);
	
	if (useVBOs())
	{
		flush();

		if (mGLArray)
		{ //if size changed, offsets changed
			setupVertexArray();
		}
	}
}

bool LLVertexBuffer::useVBOs() const
{
	//it's generally ineffective to use VBO for things that are streaming on apple
	return (mUsage != 0);
}

//----------------------------------------------------------------------------

bool expand_region(LLVertexBuffer::MappedRegion& region, S32 index, S32 count)
{
	S32 end = index+count;
	S32 region_end = region.mIndex+region.mCount;
	
	if (end < region.mIndex ||
		index > region_end)
	{ //gap exists, do not merge
		return false;
	}

	S32 new_end = llmax(end, region_end);
	S32 new_index = llmin(index, region.mIndex);
	region.mIndex = new_index;
	region.mCount = new_end-new_index;
	return true;
}

static LLFastTimer::DeclareTimer FTM_VBO_MAP_BUFFER_RANGE("VBO Map Range");
static LLFastTimer::DeclareTimer FTM_VBO_MAP_BUFFER("VBO Map");

// Map for data access
volatile U8* LLVertexBuffer::mapVertexBuffer(S32 type, S32 index, S32 count, bool map_range)
{
	bindGLBuffer(true);
	LLMemType mt2(LLMemType::MTYPE_VERTEX_MAP_BUFFER);
	if (mFinal)
	{
		llerrs << "LLVertexBuffer::mapVeretxBuffer() called on a finalized buffer." << llendl;
	}
	if (!useVBOs() && !mMappedData && !mMappedIndexData)
	{
		llerrs << "LLVertexBuffer::mapVertexBuffer() called on unallocated buffer." << llendl;
	}
		
	if (useVBOs())
	{
		if (!mMappable || gGLManager.mHasMapBufferRange || gGLManager.mHasFlushBufferRange)
		{
			if (count == -1)
			{
				count = mNumVerts-index;
			}

			bool mapped = false;
			//see if range is already mapped
			for (U32 i = 0; i < mMappedVertexRegions.size(); ++i)
			{
				MappedRegion& region = mMappedVertexRegions[i];
				if (region.mType == type)
				{
					if (expand_region(region, index, count))
					{
						mapped = true;
						break;
					}
				}
			}

			if (!mapped)
			{
				//not already mapped, map new region
				MappedRegion region(type, mMappable && map_range ? -1 : index, count);
				mMappedVertexRegions.push_back(region);
			}
		}

		if (mVertexLocked && map_range)
		{
			llerrs << "Attempted to map a specific range of a buffer that was already mapped." << llendl;
		}

		if (!mVertexLocked)
		{
			LLMemType mt_v(LLMemType::MTYPE_VERTEX_MAP_BUFFER_VERTICES);
			mVertexLocked = true;
			sMappedCount++;
			stop_glerror();	

			if(!mMappable)
			{
				map_range = false;
			}
			else
			{
				volatile U8* src = NULL;
				waitFence();
				if (gGLManager.mHasMapBufferRange)
				{
					if (map_range)
					{
#ifdef GL_ARB_map_buffer_range
						LLFastTimer t(FTM_VBO_MAP_BUFFER_RANGE);
						S32 offset = mOffsets[type] + sTypeSize[type]*index;
						S32 length = (sTypeSize[type]*count+0xF) & ~0xF;
						src = (U8*) glMapBufferRange(GL_ARRAY_BUFFER_ARB, offset, length, 
							GL_MAP_WRITE_BIT | 
							GL_MAP_FLUSH_EXPLICIT_BIT | 
							GL_MAP_INVALIDATE_RANGE_BIT);
#endif
					}
					else
					{
#ifdef GL_ARB_map_buffer_range

						if (gDebugGL)
						{
							GLint size = 0;
							glGetBufferParameterivARB(GL_ARRAY_BUFFER_ARB, GL_BUFFER_SIZE_ARB, &size);

							if (size < mSize)
							{
								llerrs << "Invalid buffer size." << llendl;
							}
						}

						LLFastTimer t(FTM_VBO_MAP_BUFFER);
						src = (U8*) glMapBufferRange(GL_ARRAY_BUFFER_ARB, 0, mSize, 
							GL_MAP_WRITE_BIT | 
							GL_MAP_FLUSH_EXPLICIT_BIT);
#endif
					}
				}
				else if (gGLManager.mHasFlushBufferRange)
				{
					if (map_range)
					{
						glBufferParameteriAPPLE(GL_ARRAY_BUFFER_ARB, GL_BUFFER_SERIALIZED_MODIFY_APPLE, GL_FALSE);
						glBufferParameteriAPPLE(GL_ARRAY_BUFFER_ARB, GL_BUFFER_FLUSHING_UNMAP_APPLE, GL_FALSE);
						src = (U8*) glMapBufferARB(GL_ARRAY_BUFFER_ARB, GL_WRITE_ONLY_ARB);
					}
					else
					{
						src = (U8*) glMapBufferARB(GL_ARRAY_BUFFER_ARB, GL_WRITE_ONLY_ARB);
					}
				}
				else
				{
					map_range = false;
					src = (U8*) glMapBufferARB(GL_ARRAY_BUFFER_ARB, GL_WRITE_ONLY_ARB);
				}

				llassert(src != NULL);

				mMappedData = LL_NEXT_ALIGNED_ADDRESS<volatile U8>(src);
				mAlignedOffset = mMappedData - src;
			
				stop_glerror();
			}
				
			if (!mMappedData)
			{
				log_glerror();

				//check the availability of memory
				LLMemory::logMemoryInfo(true);
			
				if(mMappable)
				{			
					//--------------------
					//print out more debug info before crash
					llinfos << "vertex buffer size: (num verts : num indices) = " << getNumVerts() << " : " << getNumIndices() << llendl;
					GLint size;
					glGetBufferParameterivARB(GL_ARRAY_BUFFER_ARB, GL_BUFFER_SIZE_ARB, &size);
					llinfos << "GL_ARRAY_BUFFER_ARB size is " << size << llendl;
					//--------------------

					GLint buff;
					glGetIntegerv(GL_ARRAY_BUFFER_BINDING_ARB, &buff);
					if ((GLuint)buff != mGLBuffer)
					{
						llerrs << "Invalid GL vertex buffer bound: " << buff << llendl;
					}

							
					llerrs << "glMapBuffer returned NULL (no vertex data)" << llendl;
				}
				else
				{
					llerrs << "memory allocation for vertex data failed." << llendl;
				}
			}
		}
	}
	else
	{
		map_range = false;
	}
	
	if (map_range && gGLManager.mHasMapBufferRange && mMappable)
	{
		return mMappedData;
	}
	else
	{
		return mMappedData+mOffsets[type]+sTypeSize[type]*index;
	}
}


static LLFastTimer::DeclareTimer FTM_VBO_MAP_INDEX_RANGE("IBO Map Range");
static LLFastTimer::DeclareTimer FTM_VBO_MAP_INDEX("IBO Map");

volatile U8* LLVertexBuffer::mapIndexBuffer(S32 index, S32 count, bool map_range)
{
	LLMemType mt2(LLMemType::MTYPE_VERTEX_MAP_BUFFER);
	bindGLIndices(true);
	if (mFinal)
	{
		llerrs << "LLVertexBuffer::mapIndexBuffer() called on a finalized buffer." << llendl;
	}
	if (!useVBOs() && !mMappedData && !mMappedIndexData)
	{
		llerrs << "LLVertexBuffer::mapIndexBuffer() called on unallocated buffer." << llendl;
	}

	if (useVBOs())
	{
		if (!mMappable || gGLManager.mHasMapBufferRange || gGLManager.mHasFlushBufferRange)
		{
			if (count == -1)
			{
				count = mNumIndices-index;
			}

			bool mapped = false;
			//see if range is already mapped
			for (U32 i = 0; i < mMappedIndexRegions.size(); ++i)
			{
				MappedRegion& region = mMappedIndexRegions[i];
				if (expand_region(region, index, count))
				{
					mapped = true;
					break;
				}
			}

			if (!mapped)
			{
				//not already mapped, map new region
				MappedRegion region(TYPE_INDEX, mMappable && map_range ? -1 : index, count);
				mMappedIndexRegions.push_back(region);
			}
		}

		if (mIndexLocked && map_range)
		{
			llerrs << "Attempted to map a specific range of a buffer that was already mapped." << llendl;
		}

		if (!mIndexLocked)
		{
			LLMemType mt_v(LLMemType::MTYPE_VERTEX_MAP_BUFFER_INDICES);

			mIndexLocked = true;
			sMappedCount++;
			stop_glerror();	

			if (gDebugGL && useVBOs())
			{
				GLint elem = 0;
				glGetIntegerv(GL_ELEMENT_ARRAY_BUFFER_BINDING_ARB, &elem);

				if (elem != mGLIndices)
				{
					llerrs << "Wrong index buffer bound!" << llendl;
				}
			}

			if(!mMappable)
			{
				map_range = false;
			}
			else
			{
				volatile U8* src = NULL;
				waitFence();
				if (gGLManager.mHasMapBufferRange)
				{
					if (map_range)
					{
#ifdef GL_ARB_map_buffer_range
						LLFastTimer t(FTM_VBO_MAP_INDEX_RANGE);
						S32 offset = sizeof(U16)*index;
						S32 length = sizeof(U16)*count;
						src = (U8*) glMapBufferRange(GL_ELEMENT_ARRAY_BUFFER_ARB, offset, length, 
							GL_MAP_WRITE_BIT | 
							GL_MAP_FLUSH_EXPLICIT_BIT | 
							GL_MAP_INVALIDATE_RANGE_BIT);
#endif
					}
					else
					{
#ifdef GL_ARB_map_buffer_range
						LLFastTimer t(FTM_VBO_MAP_INDEX);
						src = (U8*) glMapBufferRange(GL_ELEMENT_ARRAY_BUFFER_ARB, 0, sizeof(U16)*mNumIndices, 
							GL_MAP_WRITE_BIT | 
							GL_MAP_FLUSH_EXPLICIT_BIT);
#endif
					}
				}
				else if (gGLManager.mHasFlushBufferRange)
				{
					if (map_range)
					{
						glBufferParameteriAPPLE(GL_ELEMENT_ARRAY_BUFFER_ARB, GL_BUFFER_SERIALIZED_MODIFY_APPLE, GL_FALSE);
						glBufferParameteriAPPLE(GL_ELEMENT_ARRAY_BUFFER_ARB, GL_BUFFER_FLUSHING_UNMAP_APPLE, GL_FALSE);
						src = (U8*) glMapBufferARB(GL_ELEMENT_ARRAY_BUFFER_ARB, GL_WRITE_ONLY_ARB);
					}
					else
					{
						src = (U8*) glMapBufferARB(GL_ELEMENT_ARRAY_BUFFER_ARB, GL_WRITE_ONLY_ARB);
					}
				}
				else
				{
					LLFastTimer t(FTM_VBO_MAP_INDEX);
					map_range = false;
					src = (U8*) glMapBufferARB(GL_ELEMENT_ARRAY_BUFFER_ARB, GL_WRITE_ONLY_ARB);
				}

				llassert(src != NULL);


				mMappedIndexData = src; //LL_NEXT_ALIGNED_ADDRESS<U8>(src);
				mAlignedIndexOffset = mMappedIndexData - src;
				stop_glerror();
			}
		}

		if (!mMappedIndexData)
		{
			log_glerror();
			LLMemory::logMemoryInfo(true);

			if(mMappable)
			{
				GLint buff;
				glGetIntegerv(GL_ELEMENT_ARRAY_BUFFER_BINDING_ARB, &buff);
				if ((GLuint)buff != mGLIndices)
				{
					llerrs << "Invalid GL index buffer bound: " << buff << llendl;
				}

				llerrs << "glMapBuffer returned NULL (no index data)" << llendl;
			}
			else
			{
				llerrs << "memory allocation for Index data failed. " << llendl;
			}
		}
	}
	else
	{
		map_range = false;
	}

	if (map_range && gGLManager.mHasMapBufferRange && mMappable)
	{
		return mMappedIndexData;
	}
	else
	{
		return mMappedIndexData + sizeof(U16)*index;
	}
}

static LLFastTimer::DeclareTimer FTM_VBO_UNMAP("VBO Unmap");
static LLFastTimer::DeclareTimer FTM_VBO_FLUSH_RANGE("Flush VBO Range");


static LLFastTimer::DeclareTimer FTM_IBO_UNMAP("IBO Unmap");
static LLFastTimer::DeclareTimer FTM_IBO_FLUSH_RANGE("Flush IBO Range");

void LLVertexBuffer::unmapBuffer()
{
	LLMemType mt2(LLMemType::MTYPE_VERTEX_UNMAP_BUFFER);
	if (!useVBOs())
	{
		return; //nothing to unmap
	}

	bool updated_all = false;

	if (mMappedData && mVertexLocked)
	{
		LLFastTimer t(FTM_VBO_UNMAP);
		bindGLBuffer(true);
		updated_all = mIndexLocked; //both vertex and index buffers done updating

		if(!mMappable)
		{
			if (!mMappedVertexRegions.empty())
			{
				stop_glerror();
				for (U32 i = 0; i < mMappedVertexRegions.size(); ++i)
				{
					const MappedRegion& region = mMappedVertexRegions[i];
					S32 offset = region.mIndex >= 0 ? mOffsets[region.mType]+sTypeSize[region.mType]*region.mIndex : 0;
					S32 length = sTypeSize[region.mType]*region.mCount;
					glBufferSubDataARB(GL_ARRAY_BUFFER_ARB, offset, length, (U8*) mMappedData+offset);
					stop_glerror();
				}

				mMappedVertexRegions.clear();
			}
			else
			{
				stop_glerror();
				glBufferSubDataARB(GL_ARRAY_BUFFER_ARB, 0, getSize(), (U8*) mMappedData);
				stop_glerror();
			}
		}
		else
		{
			if (gGLManager.mHasMapBufferRange || gGLManager.mHasFlushBufferRange)
			{
				if (!mMappedVertexRegions.empty())
				{
					stop_glerror();
					for (U32 i = 0; i < mMappedVertexRegions.size(); ++i)
					{
						const MappedRegion& region = mMappedVertexRegions[i];
						S32 offset = region.mIndex >= 0 ? mOffsets[region.mType]+sTypeSize[region.mType]*region.mIndex : 0;
						S32 length = sTypeSize[region.mType]*region.mCount;
						if (gGLManager.mHasMapBufferRange)
						{
							LLFastTimer t(FTM_VBO_FLUSH_RANGE);
#ifdef GL_ARB_map_buffer_range
							glFlushMappedBufferRange(GL_ARRAY_BUFFER_ARB, offset, length);
#endif
						}
						else if (gGLManager.mHasFlushBufferRange)
						{
							glFlushMappedBufferRangeAPPLE(GL_ARRAY_BUFFER_ARB, offset, length);
						}
						stop_glerror();
					}

					mMappedVertexRegions.clear();
				}
			}
			stop_glerror();
			glUnmapBufferARB(GL_ARRAY_BUFFER_ARB);
			stop_glerror();

			mMappedData = NULL;
		}

		mVertexLocked = false;
		sMappedCount--;
	}
	
	if (mMappedIndexData && mIndexLocked)
	{
		LLFastTimer t(FTM_IBO_UNMAP);
		bindGLIndices();
		if(!mMappable)
		{
			if (!mMappedIndexRegions.empty())
			{
				for (U32 i = 0; i < mMappedIndexRegions.size(); ++i)
				{
					const MappedRegion& region = mMappedIndexRegions[i];
					S32 offset = region.mIndex >= 0 ? sizeof(U16)*region.mIndex : 0;
					S32 length = sizeof(U16)*region.mCount;
					glBufferSubDataARB(GL_ELEMENT_ARRAY_BUFFER_ARB, offset, length, (U8*) mMappedIndexData+offset);
					stop_glerror();
				}

				mMappedIndexRegions.clear();
			}
			else
			{
				stop_glerror();
				glBufferSubDataARB(GL_ELEMENT_ARRAY_BUFFER_ARB, 0, getIndicesSize(), (U8*) mMappedIndexData);
				stop_glerror();
			}
		}
		else
		{
			if (gGLManager.mHasMapBufferRange || gGLManager.mHasFlushBufferRange)
			{
				if (!mMappedIndexRegions.empty())
				{
					for (U32 i = 0; i < mMappedIndexRegions.size(); ++i)
					{
						const MappedRegion& region = mMappedIndexRegions[i];
						S32 offset = region.mIndex >= 0 ? sizeof(U16)*region.mIndex : 0;
						S32 length = sizeof(U16)*region.mCount;
						if (gGLManager.mHasMapBufferRange)
						{
							LLFastTimer t(FTM_IBO_FLUSH_RANGE);
#ifdef GL_ARB_map_buffer_range
							glFlushMappedBufferRange(GL_ELEMENT_ARRAY_BUFFER_ARB, offset, length);
#endif
						}
						else if (gGLManager.mHasFlushBufferRange)
						{
#ifdef GL_APPLE_flush_buffer_range
							glFlushMappedBufferRangeAPPLE(GL_ELEMENT_ARRAY_BUFFER_ARB, offset, length);
#endif
						}
						stop_glerror();
					}

					mMappedIndexRegions.clear();
				}
			}
			stop_glerror();
			glUnmapBufferARB(GL_ELEMENT_ARRAY_BUFFER_ARB);
			stop_glerror();

			mMappedIndexData = NULL;
		}

		mIndexLocked = false;
		sMappedCount--;
	}

	if(updated_all)
	{
		mEmpty = false;
	}
}

//----------------------------------------------------------------------------

template <class T,S32 type> struct VertexBufferStrider
{
	typedef LLStrider<T> strider_t;
	static bool get(LLVertexBuffer& vbo, 
					strider_t& strider, 
					S32 index, S32 count, bool map_range)
	{
		if (type == LLVertexBuffer::TYPE_INDEX)
		{
			volatile U8* ptr = vbo.mapIndexBuffer(index, count, map_range);

			if (ptr == NULL)
			{
				llwarns << "mapIndexBuffer failed!" << llendl;
				return false;
			}

			strider = (T*)ptr;
			strider.setStride(0);
			return true;
		}
		else if (vbo.hasDataType(type))
		{
			S32 stride = LLVertexBuffer::sTypeSize[type];

			volatile U8* ptr = vbo.mapVertexBuffer(type, index, count, map_range);

			if (ptr == NULL)
			{
				llwarns << "mapVertexBuffer failed!" << llendl;
				return false;
			}

			strider = (T*)ptr;
			strider.setStride(stride);
			return true;
		}
		else
		{
			llerrs << "VertexBufferStrider could not find valid vertex data." << llendl;
		}
		return false;
	}
};

bool LLVertexBuffer::getVertexStrider(LLStrider<LLVector3>& strider, S32 index, S32 count, bool map_range)
{
	return VertexBufferStrider<LLVector3,TYPE_VERTEX>::get(*this, strider, index, count, map_range);
}
bool LLVertexBuffer::getVertexStrider(LLStrider<LLVector4a>& strider, S32 index, S32 count, bool map_range)
{
	return VertexBufferStrider<LLVector4a,TYPE_VERTEX>::get(*this, strider, index, count, map_range);
}
bool LLVertexBuffer::getIndexStrider(LLStrider<U16>& strider, S32 index, S32 count, bool map_range)
{
	return VertexBufferStrider<U16,TYPE_INDEX>::get(*this, strider, index, count, map_range);
}
bool LLVertexBuffer::getTexCoord0Strider(LLStrider<LLVector2>& strider, S32 index, S32 count, bool map_range)
{
	return VertexBufferStrider<LLVector2,TYPE_TEXCOORD0>::get(*this, strider, index, count, map_range);
}
bool LLVertexBuffer::getTexCoord1Strider(LLStrider<LLVector2>& strider, S32 index, S32 count, bool map_range)
{
	return VertexBufferStrider<LLVector2,TYPE_TEXCOORD1>::get(*this, strider, index, count, map_range);
}

bool LLVertexBuffer::getNormalStrider(LLStrider<LLVector3>& strider, S32 index, S32 count, bool map_range)
{
	return VertexBufferStrider<LLVector3,TYPE_NORMAL>::get(*this, strider, index, count, map_range);
}
bool LLVertexBuffer::getBinormalStrider(LLStrider<LLVector3>& strider, S32 index, S32 count, bool map_range)
{
	return VertexBufferStrider<LLVector3,TYPE_BINORMAL>::get(*this, strider, index, count, map_range);
}
bool LLVertexBuffer::getColorStrider(LLStrider<LLColor4U>& strider, S32 index, S32 count, bool map_range)
{
	return VertexBufferStrider<LLColor4U,TYPE_COLOR>::get(*this, strider, index, count, map_range);
}
bool LLVertexBuffer::getEmissiveStrider(LLStrider<LLColor4U>& strider, S32 index, S32 count, bool map_range)
{
	return VertexBufferStrider<LLColor4U,TYPE_EMISSIVE>::get(*this, strider, index, count, map_range);
}
bool LLVertexBuffer::getWeightStrider(LLStrider<F32>& strider, S32 index, S32 count, bool map_range)
{
	return VertexBufferStrider<F32,TYPE_WEIGHT>::get(*this, strider, index, count, map_range);
}

bool LLVertexBuffer::getWeight4Strider(LLStrider<LLVector4>& strider, S32 index, S32 count, bool map_range)
{
	return VertexBufferStrider<LLVector4,TYPE_WEIGHT4>::get(*this, strider, index, count, map_range);
}

bool LLVertexBuffer::getClothWeightStrider(LLStrider<LLVector4>& strider, S32 index, S32 count, bool map_range)
{
	return VertexBufferStrider<LLVector4,TYPE_CLOTHWEIGHT>::get(*this, strider, index, count, map_range);
}

//----------------------------------------------------------------------------

static LLFastTimer::DeclareTimer FTM_BIND_GL_ARRAY("Bind Array");
bool LLVertexBuffer::bindGLArray()
{
	if (mGLArray && sGLRenderArray != mGLArray)
	{
		{
			LLFastTimer t(FTM_BIND_GL_ARRAY);
#if GL_ARB_vertex_array_object
			glBindVertexArray(mGLArray);
#endif
			sGLRenderArray = mGLArray;
		}

		//really shouldn't be necessary, but some drivers don't properly restore the
		//state of GL_ELEMENT_ARRAY_BUFFER_BINDING
		bindGLIndices();
		
		return true;
	}
		
	return false;
}

static LLFastTimer::DeclareTimer FTM_BIND_GL_BUFFER("Bind Buffer");

bool LLVertexBuffer::bindGLBuffer(bool force_bind)
{
	bindGLArray();

	bool ret = false;

	if (useVBOs() && (force_bind || (mGLBuffer && (mGLBuffer != sGLRenderBuffer || !sVBOActive))))
	{
		LLFastTimer t(FTM_BIND_GL_BUFFER);
		/*if (sMapped)
		{
			llerrs << "VBO bound while another VBO mapped!" << llendl;
		}*/
		glBindBufferARB(GL_ARRAY_BUFFER_ARB, mGLBuffer);
		sGLRenderBuffer = mGLBuffer;
		sBindCount++;
		sVBOActive = true;

		if (mGLArray)
		{
			llassert(sGLRenderArray == mGLArray);
			//mCachedRenderBuffer = mGLBuffer;
		}

		ret = true;
	}

	return ret;
}

static LLFastTimer::DeclareTimer FTM_BIND_GL_INDICES("Bind Indices");

bool LLVertexBuffer::bindGLIndices(bool force_bind)
{
	bindGLArray();

	bool ret = false;
	if (useVBOs() && (force_bind || (mGLIndices && (mGLIndices != sGLRenderIndices || !sIBOActive))))
	{
		LLFastTimer t(FTM_BIND_GL_INDICES);
		/*if (sMapped)
		{
			llerrs << "VBO bound while another VBO mapped!" << llendl;
		}*/
		glBindBufferARB(GL_ELEMENT_ARRAY_BUFFER_ARB, mGLIndices);
		sGLRenderIndices = mGLIndices;
		stop_glerror();
		sBindCount++;
		sIBOActive = true;
		ret = true;
	}

	return ret;
}

void LLVertexBuffer::flush()
{
	if (useVBOs())
	{
		unmapBuffer();
	}
}

// bind for transform feedback (quick 'n dirty)
void LLVertexBuffer::bindForFeedback(U32 channel, U32 type, U32 index, U32 count)
{
#ifdef GL_TRANSFORM_FEEDBACK_BUFFER
	U32 offset = mOffsets[type] + sTypeSize[type]*index;
	U32 size= (sTypeSize[type]*count);
	glBindBufferRange(GL_TRANSFORM_FEEDBACK_BUFFER, channel, mGLBuffer, offset, size);
#endif
}

// Set for rendering
void LLVertexBuffer::setBuffer(U32 data_mask)
{
	flush();

	LLMemType mt2(LLMemType::MTYPE_VERTEX_SET_BUFFER);
	//set up pointers if the data mask is different ...
	bool setup = (sLastMask != data_mask);

	if (gDebugGL && data_mask != 0)
	{ //make sure data requirements are fulfilled
		LLGLSLShader* shader = LLGLSLShader::sCurBoundShaderPtr;
		if (shader)
		{
			U32 required_mask = 0;
			for (U32 i = 0; i < LLVertexBuffer::TYPE_TEXTURE_INDEX; ++i)
			{
				if (shader->getAttribLocation(i) > -1)
				{
					U32 required = 1 << i;
					if ((data_mask & required) == 0)
					{
						llwarns << "Missing attribute: " << LLShaderMgr::instance()->mReservedAttribs[i] << llendl;
					}

					required_mask |= required;
				}
			}

			if ((data_mask & required_mask) != required_mask)
			{
				llerrs << "Shader consumption mismatches data provision." << llendl;
			}
		}
	}

	if (useVBOs())
	{
		if (mGLArray)
		{
			bindGLArray();
			setup = false; //do NOT perform pointer setup if using VAO
		}
		else
		{
			const bool bindBuffer = bindGLBuffer();
			const bool bindIndices = bindGLIndices();
			
			setup = setup || bindBuffer || bindIndices;
		}

		bool error = false;
		if (gDebugGL && !mGLArray)
		{
			GLint buff;
			glGetIntegerv(GL_ARRAY_BUFFER_BINDING_ARB, &buff);
			if ((GLuint)buff != mGLBuffer)
			{
				if (gDebugSession)
				{
					error = true;
					gFailLog << "Invalid GL vertex buffer bound: " << buff << std::endl;
				}
				else
				{
					llerrs << "Invalid GL vertex buffer bound: " << buff << llendl;
				}
			}

			if (mGLIndices)
			{
				glGetIntegerv(GL_ELEMENT_ARRAY_BUFFER_BINDING_ARB, &buff);
				if ((GLuint)buff != mGLIndices)
				{
					if (gDebugSession)
					{
						error = true;
						gFailLog << "Invalid GL index buffer bound: " << buff <<  std::endl;
					}
					else
					{
						llerrs << "Invalid GL index buffer bound: " << buff << llendl;
					}
				}
			}
		}

		
	}
	else
	{	
		if (sGLRenderArray)
		{
#if GL_ARB_vertex_array_object
			glBindVertexArray(0);
#endif
			sGLRenderArray = 0;
			sGLRenderIndices = 0;
			sIBOActive = false;
		}

		if (mGLBuffer)
		{
			if (sVBOActive)
			{
				glBindBufferARB(GL_ARRAY_BUFFER_ARB, 0);
				sBindCount++;
				sVBOActive = false;
				setup = true; // ... or a VBO is deactivated
			}
			if (sGLRenderBuffer != mGLBuffer)
			{
				sGLRenderBuffer = mGLBuffer;
				setup = true; // ... or a client memory pointer changed
			}
		}
		if (mGLIndices)
		{
			if (sIBOActive)
			{
				glBindBufferARB(GL_ELEMENT_ARRAY_BUFFER_ARB, 0);
				sBindCount++;
				sIBOActive = false;
			}
			
			sGLRenderIndices = mGLIndices;
		}
	}

	if (!mGLArray)
	{
		setupClientArrays(data_mask);
	}
			
	if (mGLBuffer)
	{
		if (data_mask && setup)
		{
			setupVertexBuffer(data_mask); // subclass specific setup (virtual function)
			sSetCount++;
		}
	}
}

// virtual (default)
void LLVertexBuffer::setupVertexBuffer(U32 data_mask)
{
	LLMemType mt2(LLMemType::MTYPE_VERTEX_SETUP_VERTEX_BUFFER);
	stop_glerror();
	volatile U8* base = useVBOs() ? (U8*) mAlignedOffset : mMappedData;

	if (gDebugGL && ((data_mask & mTypeMask) != data_mask))
	{
		llerrs << "LLVertexBuffer::setupVertexBuffer missing required components for supplied data mask." << llendl;
	}

	if (LLGLSLShader::sNoFixedFunction)
	{
		if (data_mask & MAP_NORMAL)
		{
			S32 loc = TYPE_NORMAL;
			void* ptr = (void*)(base + mOffsets[TYPE_NORMAL]);
			glVertexAttribPointerARB(loc, 3, GL_FLOAT, GL_FALSE, LLVertexBuffer::sTypeSize[TYPE_NORMAL], ptr);
		}
		if (data_mask & MAP_TEXCOORD3)
		{
			S32 loc = TYPE_TEXCOORD3;
			void* ptr = (void*)(base + mOffsets[TYPE_TEXCOORD3]);
			glVertexAttribPointerARB(loc,2,GL_FLOAT, GL_FALSE, LLVertexBuffer::sTypeSize[TYPE_TEXCOORD3], ptr);
		}
		if (data_mask & MAP_TEXCOORD2)
		{
			S32 loc = TYPE_TEXCOORD2;
			void* ptr = (void*)(base + mOffsets[TYPE_TEXCOORD2]);
			glVertexAttribPointerARB(loc,2,GL_FLOAT, GL_FALSE, LLVertexBuffer::sTypeSize[TYPE_TEXCOORD2], ptr);
		}
		if (data_mask & MAP_TEXCOORD1)
		{
			S32 loc = TYPE_TEXCOORD1;
			void* ptr = (void*)(base + mOffsets[TYPE_TEXCOORD1]);
			glVertexAttribPointerARB(loc,2,GL_FLOAT, GL_FALSE, LLVertexBuffer::sTypeSize[TYPE_TEXCOORD1], ptr);
		}
		if (data_mask & MAP_BINORMAL)
		{
			S32 loc = TYPE_BINORMAL;
			void* ptr = (void*)(base + mOffsets[TYPE_BINORMAL]);
			glVertexAttribPointerARB(loc, 3,GL_FLOAT, GL_FALSE, LLVertexBuffer::sTypeSize[TYPE_BINORMAL], ptr);
		}
		if (data_mask & MAP_TEXCOORD0)
		{
			S32 loc = TYPE_TEXCOORD0;
			void* ptr = (void*)(base + mOffsets[TYPE_TEXCOORD0]);
			glVertexAttribPointerARB(loc,2,GL_FLOAT, GL_FALSE, LLVertexBuffer::sTypeSize[TYPE_TEXCOORD0], ptr);
		}
		if (data_mask & MAP_COLOR)
		{
			S32 loc = TYPE_COLOR;
			void* ptr = (void*)(base + mOffsets[TYPE_COLOR]);
			glVertexAttribPointerARB(loc, 4, GL_UNSIGNED_BYTE, GL_TRUE, LLVertexBuffer::sTypeSize[TYPE_COLOR], ptr);
		}
		if (data_mask & MAP_EMISSIVE)
		{
			S32 loc = TYPE_EMISSIVE;
			void* ptr = (void*)(base + mOffsets[TYPE_EMISSIVE]);
			glVertexAttribPointerARB(loc, 4, GL_UNSIGNED_BYTE, GL_TRUE, LLVertexBuffer::sTypeSize[TYPE_EMISSIVE], ptr);
		}
		if (data_mask & MAP_WEIGHT)
		{
			S32 loc = TYPE_WEIGHT;
			void* ptr = (void*)(base + mOffsets[TYPE_WEIGHT]);
			glVertexAttribPointerARB(loc, 1, GL_FLOAT, GL_FALSE, LLVertexBuffer::sTypeSize[TYPE_WEIGHT], ptr);
		}
		if (data_mask & MAP_WEIGHT4)
		{
			S32 loc = TYPE_WEIGHT4;
			void* ptr = (void*)(base+mOffsets[TYPE_WEIGHT4]);
			glVertexAttribPointerARB(loc, 4, GL_FLOAT, GL_FALSE, LLVertexBuffer::sTypeSize[TYPE_WEIGHT4], ptr);
		}
		if (data_mask & MAP_CLOTHWEIGHT)
		{
			S32 loc = TYPE_CLOTHWEIGHT;
			void* ptr = (void*)(base + mOffsets[TYPE_CLOTHWEIGHT]);
			glVertexAttribPointerARB(loc, 4, GL_FLOAT, GL_TRUE,  LLVertexBuffer::sTypeSize[TYPE_CLOTHWEIGHT], ptr);
		}
		if (data_mask & MAP_TEXTURE_INDEX && 
				(gGLManager.mGLSLVersionMajor >= 2 || gGLManager.mGLSLVersionMinor >= 30)) //indexed texture rendering requires GLSL 1.30 or later
		{
#if !LL_DARWIN
			S32 loc = TYPE_TEXTURE_INDEX;
			void *ptr = (void*) (base + mOffsets[TYPE_VERTEX] + 12);
			glVertexAttribIPointer(loc, 1, GL_UNSIGNED_INT, LLVertexBuffer::sTypeSize[TYPE_VERTEX], ptr);
#endif
		}
		if (data_mask & MAP_VERTEX)
		{
			S32 loc = TYPE_VERTEX;
			void* ptr = (void*)(base + mOffsets[TYPE_VERTEX]);
			glVertexAttribPointerARB(loc, 3,GL_FLOAT, GL_FALSE, LLVertexBuffer::sTypeSize[TYPE_VERTEX], ptr);
		}	
	}	
	else
	{
		if (data_mask & MAP_NORMAL)
		{
			glNormalPointer(GL_FLOAT, LLVertexBuffer::sTypeSize[TYPE_NORMAL], (void*)(base + mOffsets[TYPE_NORMAL]));
		}
		if (data_mask & MAP_TEXCOORD3)
		{
			glClientActiveTextureARB(GL_TEXTURE3_ARB);
			glTexCoordPointer(2,GL_FLOAT, LLVertexBuffer::sTypeSize[TYPE_TEXCOORD3], (void*)(base + mOffsets[TYPE_TEXCOORD3]));
			glClientActiveTextureARB(GL_TEXTURE0_ARB);
		}
		if (data_mask & MAP_TEXCOORD2)
		{
			glClientActiveTextureARB(GL_TEXTURE2_ARB);
			glTexCoordPointer(2,GL_FLOAT, LLVertexBuffer::sTypeSize[TYPE_TEXCOORD2], (void*)(base + mOffsets[TYPE_TEXCOORD2]));
			glClientActiveTextureARB(GL_TEXTURE0_ARB);
		}
		if (data_mask & MAP_TEXCOORD1)
		{
			glClientActiveTextureARB(GL_TEXTURE1_ARB);
			glTexCoordPointer(2,GL_FLOAT, LLVertexBuffer::sTypeSize[TYPE_TEXCOORD1], (void*)(base + mOffsets[TYPE_TEXCOORD1]));
			glClientActiveTextureARB(GL_TEXTURE0_ARB);
		}
		if (data_mask & MAP_BINORMAL)
		{
			glClientActiveTextureARB(GL_TEXTURE2_ARB);
			glTexCoordPointer(3,GL_FLOAT, LLVertexBuffer::sTypeSize[TYPE_BINORMAL], (void*)(base + mOffsets[TYPE_BINORMAL]));
			glClientActiveTextureARB(GL_TEXTURE0_ARB);
		}
		if (data_mask & MAP_TEXCOORD0)
		{
			glTexCoordPointer(2,GL_FLOAT, LLVertexBuffer::sTypeSize[TYPE_TEXCOORD0], (void*)(base + mOffsets[TYPE_TEXCOORD0]));
		}
		if (data_mask & MAP_COLOR)
		{
			glColorPointer(4, GL_UNSIGNED_BYTE, LLVertexBuffer::sTypeSize[TYPE_COLOR], (void*)(base + mOffsets[TYPE_COLOR]));
		}
		if (data_mask & MAP_VERTEX)
		{
			glVertexPointer(3,GL_FLOAT, LLVertexBuffer::sTypeSize[TYPE_VERTEX], (void*)(base + 0));
		}	
	}

	llglassertok();
}

LLVertexBuffer::MappedRegion::MappedRegion(S32 type, S32 index, S32 count)
: mType(type), mIndex(index), mCount(count)
{ 
	llassert(mType == LLVertexBuffer::TYPE_INDEX || 
			mType < LLVertexBuffer::TYPE_TEXTURE_INDEX);
}	

<|MERGE_RESOLUTION|>--- conflicted
+++ resolved
@@ -294,11 +294,7 @@
 }
 
 
-<<<<<<< HEAD
-
-
-=======
->>>>>>> a7f6dcae
+
 void LLVBOPool::cleanup()
 {
 	U32 size = LL_VBO_BLOCK_SIZE;
