--- conflicted
+++ resolved
@@ -76,58 +76,31 @@
     static S64 dataFormatBytes(S32 dataformat, S32 width, S32 height);
     static S32 dataFormatComponents(S32 dataformat);
 
-    BOOL updateBindStats() const ;
+    bool updateBindStats() const ;
     F32 getTimePassedSinceLastBound();
     void forceUpdateBindStats(void) const;
 
-<<<<<<< HEAD
-	bool updateBindStats() const ;
-	F32 getTimePassedSinceLastBound();
-	void forceUpdateBindStats(void) const;
-=======
     // needs to be called every frame
     static void updateStats(F32 current_time);
->>>>>>> e7eced3c
 
     // Save off / restore GL textures
-    static void destroyGL(BOOL save_state = TRUE);
+    static void destroyGL(bool save_state = true);
     static void restoreGL();
     static void dirtyTexOptions();
 
-<<<<<<< HEAD
-	// Save off / restore GL textures
-	static void destroyGL(bool save_state = true);
-	static void restoreGL();
-	static void dirtyTexOptions();
-=======
     static bool checkSize(S32 width, S32 height);
->>>>>>> e7eced3c
 
     //for server side use only.
     // Not currently necessary for LLImageGL, but required in some derived classes,
     // so include for compatability
-    static BOOL create(LLPointer<LLImageGL>& dest, BOOL usemipmaps = TRUE);
-    static BOOL create(LLPointer<LLImageGL>& dest, U32 width, U32 height, U8 components, BOOL usemipmaps = TRUE);
-    static BOOL create(LLPointer<LLImageGL>& dest, const LLImageRaw* imageraw, BOOL usemipmaps = TRUE);
-
-<<<<<<< HEAD
-	//for server side use only.
-	// Not currently necessary for LLImageGL, but required in some derived classes,
-	// so include for compatability
-	static bool create(LLPointer<LLImageGL>& dest, bool usemipmaps = true);
-	static bool create(LLPointer<LLImageGL>& dest, U32 width, U32 height, U8 components, bool usemipmaps = true);
-	static bool create(LLPointer<LLImageGL>& dest, const LLImageRaw* imageraw, bool usemipmaps = true);
-		
-public:
-	LLImageGL(bool usemipmaps = true);
-	LLImageGL(U32 width, U32 height, U8 components, bool usemipmaps = true);
-	LLImageGL(const LLImageRaw* imageraw, bool usemipmaps = true);
-=======
-public:
-    LLImageGL(BOOL usemipmaps = TRUE);
-    LLImageGL(U32 width, U32 height, U8 components, BOOL usemipmaps = TRUE);
-    LLImageGL(const LLImageRaw* imageraw, BOOL usemipmaps = TRUE);
->>>>>>> e7eced3c
+    static bool create(LLPointer<LLImageGL>& dest, bool usemipmaps = true);
+    static bool create(LLPointer<LLImageGL>& dest, U32 width, U32 height, U8 components, bool usemipmaps = true);
+    static bool create(LLPointer<LLImageGL>& dest, const LLImageRaw* imageraw, bool usemipmaps = true);
+
+public:
+    LLImageGL(bool usemipmaps = true);
+    LLImageGL(U32 width, U32 height, U8 components, bool usemipmaps = true);
+    LLImageGL(const LLImageRaw* imageraw, bool usemipmaps = true);
 
     // For wrapping textures created via GL elsewhere with our API only. Use with caution.
     LLImageGL(LLGLuint mTexName, U32 components, LLGLenum target, LLGLint  formatInternal, LLGLenum formatPrimary, LLGLenum formatType, LLTexUnit::eTextureAddressMode addressMode);
@@ -139,96 +112,42 @@
     void calcAlphaChannelOffsetAndStride();
 
 public:
-<<<<<<< HEAD
-	virtual void dump();	// debugging info to LL_INFOS()
-	
-	bool setSize(S32 width, S32 height, S32 ncomponents, S32 discard_level = -1);
-	void setComponents(S32 ncomponents) { mComponents = (S8)ncomponents ;}
-	void setAllowCompression(bool allow) { mAllowCompression = allow; }
-
-	static void setManualImage(U32 target, S32 miplevel, S32 intformat, S32 width, S32 height, U32 pixformat, U32 pixtype, const void *pixels, bool allow_compression = true);
-    
-	bool createGLTexture() ;
-	bool createGLTexture(S32 discard_level, const LLImageRaw* imageraw, S32 usename = 0, bool to_create = true,
-		S32 category = sMaxCategories-1, bool defer_copy = false, LLGLuint* tex_name = nullptr);
-	bool createGLTexture(S32 discard_level, const U8* data, bool data_hasmips = false, S32 usename = 0, bool defer_copy = false, LLGLuint* tex_name = nullptr);
-	void setImage(const LLImageRaw* imageraw);
-	bool setImage(const U8* data_in, bool data_hasmips = false, S32 usename = 0);
+    virtual void dump();    // debugging info to LL_INFOS()
+
+    bool setSize(S32 width, S32 height, S32 ncomponents, S32 discard_level = -1);
+    void setComponents(S32 ncomponents) { mComponents = (S8)ncomponents ;}
+    void setAllowCompression(bool allow) { mAllowCompression = allow; }
+
+    static void setManualImage(U32 target, S32 miplevel, S32 intformat, S32 width, S32 height, U32 pixformat, U32 pixtype, const void *pixels, bool allow_compression = true);
+
+    bool createGLTexture() ;
+    bool createGLTexture(S32 discard_level, const LLImageRaw* imageraw, S32 usename = 0, bool to_create = true,
+        S32 category = sMaxCategories-1, bool defer_copy = false, LLGLuint* tex_name = nullptr);
+    bool createGLTexture(S32 discard_level, const U8* data, bool data_hasmips = false, S32 usename = 0, bool defer_copy = false, LLGLuint* tex_name = nullptr);
+    void setImage(const LLImageRaw* imageraw);
+    bool setImage(const U8* data_in, bool data_hasmips = false, S32 usename = 0);
     // *TODO: This function may not work if the textures is compressed (i.e.
     // RenderCompressTextures is 0). Partial image updates do not work on
     // compressed textures.
-	bool setSubImage(const LLImageRaw* imageraw, S32 x_pos, S32 y_pos, S32 width, S32 height, bool force_fast_update = false, LLGLuint use_name = 0);
-	bool setSubImage(const U8* datap, S32 data_width, S32 data_height, S32 x_pos, S32 y_pos, S32 width, S32 height, bool force_fast_update = false, LLGLuint use_name = 0);
-	bool setSubImageFromFrameBuffer(S32 fb_x, S32 fb_y, S32 x_pos, S32 y_pos, S32 width, S32 height);
-=======
-    virtual void dump();    // debugging info to LL_INFOS()
-
-    bool setSize(S32 width, S32 height, S32 ncomponents, S32 discard_level = -1);
-    void setComponents(S32 ncomponents) { mComponents = (S8)ncomponents ;}
-    void setAllowCompression(bool allow) { mAllowCompression = allow; }
-
-    static void setManualImage(U32 target, S32 miplevel, S32 intformat, S32 width, S32 height, U32 pixformat, U32 pixtype, const void *pixels, bool allow_compression = true);
-
-    BOOL createGLTexture() ;
-    BOOL createGLTexture(S32 discard_level, const LLImageRaw* imageraw, S32 usename = 0, BOOL to_create = TRUE,
-        S32 category = sMaxCategories-1, bool defer_copy = false, LLGLuint* tex_name = nullptr);
-    BOOL createGLTexture(S32 discard_level, const U8* data, BOOL data_hasmips = FALSE, S32 usename = 0, bool defer_copy = false, LLGLuint* tex_name = nullptr);
-    void setImage(const LLImageRaw* imageraw);
-    BOOL setImage(const U8* data_in, BOOL data_hasmips = FALSE, S32 usename = 0);
-    // *TODO: This function may not work if the textures is compressed (i.e.
-    // RenderCompressTextures is 0). Partial image updates do not work on
-    // compressed textures.
-    BOOL setSubImage(const LLImageRaw* imageraw, S32 x_pos, S32 y_pos, S32 width, S32 height, BOOL force_fast_update = FALSE, LLGLuint use_name = 0);
-    BOOL setSubImage(const U8* datap, S32 data_width, S32 data_height, S32 x_pos, S32 y_pos, S32 width, S32 height, BOOL force_fast_update = FALSE, LLGLuint use_name = 0);
-    BOOL setSubImageFromFrameBuffer(S32 fb_x, S32 fb_y, S32 x_pos, S32 y_pos, S32 width, S32 height);
->>>>>>> e7eced3c
+    bool setSubImage(const LLImageRaw* imageraw, S32 x_pos, S32 y_pos, S32 width, S32 height, bool force_fast_update = false, LLGLuint use_name = 0);
+    bool setSubImage(const U8* datap, S32 data_width, S32 data_height, S32 x_pos, S32 y_pos, S32 width, S32 height, bool force_fast_update = false, LLGLuint use_name = 0);
+    bool setSubImageFromFrameBuffer(S32 fb_x, S32 fb_y, S32 x_pos, S32 y_pos, S32 width, S32 height);
 
     // wait for gl commands to finish on current thread and push
     // a lambda to main thread to swap mNewTexName and mTexName
     void syncToMainThread(LLGLuint new_tex_name);
 
-<<<<<<< HEAD
-	// Read back a raw image for this discard level, if it exists
-	bool readBackRaw(S32 discard_level, LLImageRaw* imageraw, bool compressed_ok) const;
-	void destroyGLTexture();
-	void forceToInvalidateGLTexture();
-
-	void setExplicitFormat(LLGLint internal_format, LLGLenum primary_format, LLGLenum type_format = 0, bool swap_bytes = false);
-	void setComponents(S8 ncomponents) { mComponents = ncomponents; }
-=======
     // Read back a raw image for this discard level, if it exists
-    BOOL readBackRaw(S32 discard_level, LLImageRaw* imageraw, bool compressed_ok) const;
+    bool readBackRaw(S32 discard_level, LLImageRaw* imageraw, bool compressed_ok) const;
     void destroyGLTexture();
     void forceToInvalidateGLTexture();
 
-    void setExplicitFormat(LLGLint internal_format, LLGLenum primary_format, LLGLenum type_format = 0, BOOL swap_bytes = FALSE);
+    void setExplicitFormat(LLGLint internal_format, LLGLenum primary_format, LLGLenum type_format = 0, bool swap_bytes = false);
     void setComponents(S8 ncomponents) { mComponents = ncomponents; }
->>>>>>> e7eced3c
 
     S32  getDiscardLevel() const        { return mCurrentDiscardLevel; }
     S32  getMaxDiscardLevel() const     { return mMaxDiscardLevel; }
 
-<<<<<<< HEAD
-	S32  getCurrentWidth() const { return mWidth ;}
-	S32  getCurrentHeight() const { return mHeight ;}
-	S32	 getWidth(S32 discard_level = -1) const;
-	S32	 getHeight(S32 discard_level = -1) const;
-	U8	 getComponents() const { return mComponents; }
-	S64  getBytes(S32 discard_level = -1) const;
-	S64  getMipBytes(S32 discard_level = -1) const;
-	bool getBoundRecently() const;
-	bool isJustBound() const;
-	bool getHasExplicitFormat() const { return mHasExplicitFormat; }
-	LLGLenum getPrimaryFormat() const { return mFormatPrimary; }
-	LLGLenum getFormatType() const { return mFormatType; }
-
-	bool getHasGLTexture() const { return mTexName != 0; }
-	LLGLuint getTexName() const { return mTexName; }
-
-	bool getIsAlphaMask() const;
-
-	bool getIsResident(bool test_now = false); // not const
-=======
     S32  getCurrentWidth() const { return mWidth ;}
     S32  getCurrentHeight() const { return mHeight ;}
     S32  getWidth(S32 discard_level = -1) const;
@@ -236,19 +155,18 @@
     U8   getComponents() const { return mComponents; }
     S64  getBytes(S32 discard_level = -1) const;
     S64  getMipBytes(S32 discard_level = -1) const;
-    BOOL getBoundRecently() const;
-    BOOL isJustBound() const;
-    BOOL getHasExplicitFormat() const { return mHasExplicitFormat; }
+    bool getBoundRecently() const;
+    bool isJustBound() const;
+    bool getHasExplicitFormat() const { return mHasExplicitFormat; }
     LLGLenum getPrimaryFormat() const { return mFormatPrimary; }
     LLGLenum getFormatType() const { return mFormatType; }
 
-    BOOL getHasGLTexture() const { return mTexName != 0; }
+    bool getHasGLTexture() const { return mTexName != 0; }
     LLGLuint getTexName() const { return mTexName; }
 
-    BOOL getIsAlphaMask() const;
-
-    BOOL getIsResident(BOOL test_now = FALSE); // not const
->>>>>>> e7eced3c
+    bool getIsAlphaMask() const;
+
+    bool getIsResident(bool test_now = false); // not const
 
     void setTarget(const LLGLenum target, const LLTexUnit::eTextureType bind_target);
 
@@ -256,19 +174,11 @@
     bool isGLTextureCreated(void) const { return mGLTextureCreated ; }
     void setGLTextureCreated (bool initialized) { mGLTextureCreated = initialized; }
 
-<<<<<<< HEAD
-	bool getUseMipMaps() const { return mUseMipMaps; }
-	void setUseMipMaps(bool usemips) { mUseMipMaps = usemips; }	
+    bool getUseMipMaps() const { return mUseMipMaps; }
+    void setUseMipMaps(bool usemips) { mUseMipMaps = usemips; }
     void setHasMipMaps(bool hasmips) { mHasMipMaps = hasmips; }
-	void updatePickMask(S32 width, S32 height, const U8* data_in);
-	bool getMask(const LLVector2 &tc);
-=======
-    BOOL getUseMipMaps() const { return mUseMipMaps; }
-    void setUseMipMaps(BOOL usemips) { mUseMipMaps = usemips; }
-    void setHasMipMaps(BOOL hasmips) { mHasMipMaps = hasmips; }
     void updatePickMask(S32 width, S32 height, const U8* data_in);
-    BOOL getMask(const LLVector2 &tc);
->>>>>>> e7eced3c
+    bool getMask(const LLVector2 &tc);
 
     void checkTexSize(bool forced = false) const ;
 
@@ -289,25 +199,14 @@
     U32      getTexelsInAtlas()const { return mTexelsInAtlas ;}
     U32      getTexelsInGLTexture()const {return mTexelsInGLTexture;}
 
-<<<<<<< HEAD
-	
-	void init(bool usemipmaps);
-	virtual void cleanup(); // Clean up the LLImageGL so it can be reinitialized.  Be careful when using this in derived class destructors
-
-	void setNeedsAlphaAndPickMask(bool need_mask);
-
-	bool preAddToAtlas(S32 discard_level, const LLImageRaw* raw_image);
-	void postAddToAtlas() ;	
-=======
-
-    void init(BOOL usemipmaps);
+
+    void init(bool usemipmaps);
     virtual void cleanup(); // Clean up the LLImageGL so it can be reinitialized.  Be careful when using this in derived class destructors
 
-    void setNeedsAlphaAndPickMask(BOOL need_mask);
-
-    BOOL preAddToAtlas(S32 discard_level, const LLImageRaw* raw_image);
+    void setNeedsAlphaAndPickMask(bool need_mask);
+
+    bool preAddToAtlas(S32 discard_level, const LLImageRaw* raw_image);
     void postAddToAtlas() ;
->>>>>>> e7eced3c
 
 #if LL_IMAGEGL_THREAD_CHECK
     // thread debugging
@@ -325,41 +224,22 @@
     void freePickMask();
     bool isCompressed();
 
-<<<<<<< HEAD
-	LLPointer<LLImageRaw> mSaveData; // used for destroyGL/restoreGL
-	LL::WorkQueue::weak_t mMainQueue;
-	U8* mPickMask;  //downsampled bitmap approximation of alpha channel.  NULL if no alpha channel
-	U16 mPickMaskWidth;
-	U16 mPickMaskHeight;
-	S8 mUseMipMaps;
-	bool mHasExplicitFormat; // If false (default), GL format is f(mComponents)
-	bool mAutoGenMips = false;
-
-	bool mIsMask;
-	bool mNeedsAlphaAndPickMask;
-	S8   mAlphaStride ;
-	S8   mAlphaOffset ;
-
-	bool     mGLTextureCreated ;
-	LLGLuint mTexName;
-=======
     LLPointer<LLImageRaw> mSaveData; // used for destroyGL/restoreGL
     LL::WorkQueue::weak_t mMainQueue;
     U8* mPickMask;  //downsampled bitmap approximation of alpha channel.  NULL if no alpha channel
     U16 mPickMaskWidth;
     U16 mPickMaskHeight;
     S8 mUseMipMaps;
-    BOOL mHasExplicitFormat; // If false (default), GL format is f(mComponents)
+    bool mHasExplicitFormat; // If false (default), GL format is f(mComponents)
     bool mAutoGenMips = false;
 
-    BOOL mIsMask;
-    BOOL mNeedsAlphaAndPickMask;
+    bool mIsMask;
+    bool mNeedsAlphaAndPickMask;
     S8   mAlphaStride ;
     S8   mAlphaOffset ;
 
     bool     mGLTextureCreated ;
     LLGLuint mTexName;
->>>>>>> e7eced3c
     //LLGLuint mNewTexName = 0; // tex name set by background thread to be applied in main thread
     U16      mWidth;
     U16      mHeight;
@@ -372,61 +252,6 @@
     bool mAllowCompression;
 
 protected:
-<<<<<<< HEAD
-	LLGLenum mTarget;		// Normally GL_TEXTURE2D, sometimes something else (ex. cube maps)
-	LLTexUnit::eTextureType mBindTarget;	// Normally TT_TEXTURE, sometimes something else (ex. cube maps)
-	bool mHasMipMaps;
-	S32 mMipLevels;
-
-	LLGLboolean mIsResident;
-	
-	S8 mComponents;
-	S8 mMaxDiscardLevel;	
-	
-	bool	mTexOptionsDirty;
-	LLTexUnit::eTextureAddressMode		mAddressMode;	// Defaults to TAM_WRAP
-	LLTexUnit::eTextureFilterOptions	mFilterOption;	// Defaults to TFO_ANISOTROPIC
-	
-	LLGLint  mFormatInternal; // = GL internalformat
-	LLGLenum mFormatPrimary;  // = GL format (pixel data format)
-	LLGLenum mFormatType;
-	bool	 mFormatSwapBytes;// if true, use glPixelStorei(GL_UNPACK_SWAP_BYTES, 1)
-	
-    bool mExternalTexture;
-
-	// STATICS
-public:	
-	static std::set<LLImageGL*> sImageList;
-	static S32 sCount;
-	
-	static F32 sLastFrameTime;
-
-	// Global memory statistics
-	static U32 sBindCount;					// Tracks number of texture binds for current frame
-	static U32 sUniqueCount;				// Tracks number of unique texture binds for current frame
-	static bool sGlobalUseAnisotropic;
-	static LLImageGL* sDefaultGLTexture ;	
-	static bool sAutomatedTest;
-	static bool sCompressTextures;			//use GL texture compression
-#if DEBUG_MISS
-	bool mMissed; // Missed on last bind?
-	bool getMissed() const { return mMissed; };
-#else
-	bool getMissed() const { return false; };
-#endif
-
-public:
-	static void initClass(LLWindow* window, S32 num_catagories, bool skip_analyze_alpha = false, bool thread_texture_loads = false, bool thread_media_updates = false);
-	static void cleanupClass() ;
-
-private:
-	static S32 sMaxCategories;
-	static bool sSkipAnalyzeAlpha;
-	
-	//the flag to allow to call readBackRaw(...).
-	//can be removed if we do not use that function at all.
-	static bool sAllowReadBackRaw ;
-=======
     LLGLenum mTarget;       // Normally GL_TEXTURE2D, sometimes something else (ex. cube maps)
     LLTexUnit::eTextureType mBindTarget;    // Normally TT_TEXTURE, sometimes something else (ex. cube maps)
     bool mHasMipMaps;
@@ -444,9 +269,9 @@
     LLGLint  mFormatInternal; // = GL internalformat
     LLGLenum mFormatPrimary;  // = GL format (pixel data format)
     LLGLenum mFormatType;
-    BOOL     mFormatSwapBytes;// if true, use glPixelStorei(GL_UNPACK_SWAP_BYTES, 1)
-
-    BOOL mExternalTexture;
+    bool     mFormatSwapBytes;// if true, use glPixelStorei(GL_UNPACK_SWAP_BYTES, 1)
+
+    bool mExternalTexture;
 
     // STATICS
 public:
@@ -458,29 +283,28 @@
     // Global memory statistics
     static U32 sBindCount;                  // Tracks number of texture binds for current frame
     static U32 sUniqueCount;                // Tracks number of unique texture binds for current frame
-    static BOOL sGlobalUseAnisotropic;
+    static bool sGlobalUseAnisotropic;
     static LLImageGL* sDefaultGLTexture ;
-    static BOOL sAutomatedTest;
+    static bool sAutomatedTest;
     static bool sCompressTextures;          //use GL texture compression
 #if DEBUG_MISS
-    BOOL mMissed; // Missed on last bind?
-    BOOL getMissed() const { return mMissed; };
+    bool mMissed; // Missed on last bind?
+    bool getMissed() const { return mMissed; };
 #else
-    BOOL getMissed() const { return FALSE; };
+    bool getMissed() const { return false; };
 #endif
 
 public:
-    static void initClass(LLWindow* window, S32 num_catagories, BOOL skip_analyze_alpha = false, bool thread_texture_loads = false, bool thread_media_updates = false);
+    static void initClass(LLWindow* window, S32 num_catagories, bool skip_analyze_alpha = false, bool thread_texture_loads = false, bool thread_media_updates = false);
     static void cleanupClass() ;
 
 private:
     static S32 sMaxCategories;
-    static BOOL sSkipAnalyzeAlpha;
+    static bool sSkipAnalyzeAlpha;
 
     //the flag to allow to call readBackRaw(...).
     //can be removed if we do not use that function at all.
-    static BOOL sAllowReadBackRaw ;
->>>>>>> e7eced3c
+    static bool sAllowReadBackRaw ;
 //
 //****************************************************************************************************
 //The below for texture auditing use only
@@ -501,13 +325,8 @@
     static S32 sCurTexSizeBar ;
     static S32 sCurTexPickSize ;
 
-<<<<<<< HEAD
-	static void setCurTexSizebar(S32 index, bool set_pick_size = true) ;
-	static void resetCurTexSizebar();
-=======
-    static void setCurTexSizebar(S32 index, BOOL set_pick_size = TRUE) ;
+    static void setCurTexSizebar(S32 index, bool set_pick_size = true) ;
     static void resetCurTexSizebar();
->>>>>>> e7eced3c
 
 //****************************************************************************************************
 //End of definitions for texture auditing use only
