--- conflicted
+++ resolved
@@ -426,13 +426,8 @@
                             GL_COLOR_ATTACHMENT1,
                             GL_COLOR_ATTACHMENT2,
                             GL_COLOR_ATTACHMENT3};
-<<<<<<< HEAD
     glDrawBuffers(static_cast<GLsizei>(mTex.size()), drawbuffers);
-
-=======
-    glDrawBuffers(mTex.size(), drawbuffers);
             
->>>>>>> a73773bc
     if (mTex.empty())
     { //no color buffer to draw to
         glDrawBuffer(GL_NONE);
