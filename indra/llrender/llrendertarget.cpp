--- conflicted
+++ resolved
@@ -597,12 +597,8 @@
 {
 	if (!source.mFBO)
 	{
-<<<<<<< HEAD
-		llwarns << "Cannot copy framebuffer contents for non FBO render targets." << llendl;
+		LL_WARNS() << "Cannot copy framebuffer contents for non FBO render targets." << LL_ENDL;
 		return;
-=======
-		LL_ERRS() << "Cannot copy framebuffer contents for non FBO render targets." << LL_ENDL;
->>>>>>> 9e486f6c
 	}
 
 	{
