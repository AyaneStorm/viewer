/**
 * @file llfontfreetypesvg.cpp
 * @brief Freetype font library SVG glyph rendering
 *
 * $LicenseInfo:firstyear=2002&license=viewerlgpl$
 * Second Life Viewer Source Code
 * Copyright (C) 2010, Linden Research, Inc.
 *
 * This library is free software; you can redistribute it and/or
 * modify it under the terms of the GNU Lesser General Public
 * License as published by the Free Software Foundation;
 * version 2.1 of the License only.
 *
 * This library is distributed in the hope that it will be useful,
 * but WITHOUT ANY WARRANTY; without even the implied warranty of
 * MERCHANTABILITY or FITNESS FOR A PARTICULAR PURPOSE.  See the GNU
 * Lesser General Public License for more details.
 *
 * You should have received a copy of the GNU Lesser General Public
 * License along with this library; if not, write to the Free Software
 * Foundation, Inc., 51 Franklin Street, Fifth Floor, Boston, MA  02110-1301  USA
 *
 * Linden Research, Inc., 945 Battery Street, San Francisco, CA  94111  USA
 * $/LicenseInfo$
 */

#include "linden_common.h"

#include "llfontfreetypesvg.h"

#if LL_WINDOWS
#pragma warning (push)
#pragma warning (disable : 4702)
#endif

#define NANOSVG_IMPLEMENTATION
#include <nanosvg/nanosvg.h>
#define NANOSVGRAST_IMPLEMENTATION
#include <nanosvg/nanosvgrast.h>

#if LL_WINDOWS
#pragma warning (pop)
#endif

struct LLSvgRenderData
{
    FT_UInt    GlyphIndex = 0;
    FT_Error   Error = FT_Err_Ok; // FreeType currently (@2.12.1) ignores the error value returned by the preset glyph slot callback so we return it at render time
    // (See https://github.com/freetype/freetype/blob/5faa1df8b93ebecf0f8fd5fe8fda7b9082eddced/src/base/ftobjs.c#L1170)
    NSVGimage* pNSvgImage = nullptr;
    float      Scale = 0.f;
};

// static
FT_Error LLFontFreeTypeSvgRenderer::OnInit(FT_Pointer* state)
{
    // The SVG driver hook state is shared across all callback invocations; since our state is lightweight
    // we store it in the glyph instead.
    *state = nullptr;

    return FT_Err_Ok;
}

// static
void LLFontFreeTypeSvgRenderer::OnFree(FT_Pointer* state)
{
}

// static
void LLFontFreeTypeSvgRenderer::OnDataFinalizer(void* objectp)
{
    FT_GlyphSlot glyph_slot = static_cast<FT_GlyphSlot>(objectp);

    LLSvgRenderData* pData = static_cast<LLSvgRenderData*>(glyph_slot->generic.data);
    glyph_slot->generic.data = nullptr;
    glyph_slot->generic.finalizer = nullptr;
    delete(pData);
}

//static
FT_Error LLFontFreeTypeSvgRenderer::OnPresetGlypthSlot(FT_GlyphSlot glyph_slot, FT_Bool cache, FT_Pointer*)
{
<<<<<<< HEAD
#ifndef LL_NO_OTSVG
	FT_SVG_Document document = static_cast<FT_SVG_Document>(glyph_slot->other);

	llassert(!glyph_slot->generic.data || !cache || glyph_slot->glyph_index == ((LLSvgRenderData*)glyph_slot->generic.data)->GlyphIndex);
	if (!glyph_slot->generic.data)
	{
		glyph_slot->generic.data = new LLSvgRenderData();
		glyph_slot->generic.finalizer = LLFontFreeTypeSvgRenderer::OnDataFinalizer;
	}
	LLSvgRenderData* datap = static_cast<LLSvgRenderData*>(glyph_slot->generic.data);
	if (!cache)
	{
		datap->GlyphIndex = glyph_slot->glyph_index;
		datap->Error = FT_Err_Ok;
	}

	// NOTE: nsvgParse modifies the input string so we need a temporary copy
	llassert(!datap->pNSvgImage || cache);
	if (!datap->pNSvgImage)
	{
		char* document_buffer = new char[document->svg_document_length + 1];
		memcpy(document_buffer, document->svg_document, document->svg_document_length);
		document_buffer[document->svg_document_length] = '\0';

		datap->pNSvgImage = nsvgParse(document_buffer, "px", 0.);

		delete[] document_buffer;
	}

	if (!datap->pNSvgImage)
	{
		datap->Error = FT_Err_Invalid_SVG_Document;
		return FT_Err_Invalid_SVG_Document;
	}

	// We don't (currently) support transformations so test for an identity rotation matrix + zero translation
	if (document->transform.xx != 1 << 16 || document->transform.yx != 0 ||
		document->transform.xy != 0 || document->transform.yy != 1 << 16 ||
		document->delta.x > 0 || document->delta.y > 0)
	{
		datap->Error = FT_Err_Unimplemented_Feature;
		return FT_Err_Unimplemented_Feature;
	}

	float svg_width = datap->pNSvgImage->width;
	float svg_height = datap->pNSvgImage->height;
	if (svg_width == 0.f || svg_height == 0.f)
	{
		svg_width = document->units_per_EM;
		svg_height = document->units_per_EM;
	}

	float svg_x_scale = (float)document->metrics.x_ppem / floorf(svg_width);
	float svg_y_scale = (float)document->metrics.y_ppem / floorf(svg_height);
	float svg_scale = llmin(svg_x_scale, svg_y_scale);
	datap->Scale = svg_scale;

	glyph_slot->bitmap.width = floorf(svg_width) * svg_scale;
	glyph_slot->bitmap.rows = floorf(svg_height) * svg_scale;
	glyph_slot->bitmap_left = (document->metrics.x_ppem - glyph_slot->bitmap.width) / 2;
	glyph_slot->bitmap_top = glyph_slot->face->size->metrics.ascender / 64.f;
	glyph_slot->bitmap.pitch = glyph_slot->bitmap.width * 4;
	glyph_slot->bitmap.pixel_mode = FT_PIXEL_MODE_BGRA;

	/* Copied as-is from fcft (MIT license) */

	// Compute all the bearings and set them correctly. The outline is scaled already, we just need to use the bounding box.
	float horiBearingX = 0.;
	float horiBearingY = -glyph_slot->bitmap_top;

	// XXX parentheses correct?
	float vertBearingX = glyph_slot->metrics.horiBearingX / 64.0f - glyph_slot->metrics.horiAdvance / 64.0f / 2;
	float vertBearingY = (glyph_slot->metrics.vertAdvance / 64.0f - glyph_slot->metrics.height / 64.0f) / 2;

	// Do conversion in two steps to avoid 'bad function cast' warning
	glyph_slot->metrics.width = glyph_slot->bitmap.width * 64;
	glyph_slot->metrics.height = glyph_slot->bitmap.rows * 64;
	glyph_slot->metrics.horiBearingX = horiBearingX * 64;
	glyph_slot->metrics.horiBearingY = horiBearingY * 64;
	glyph_slot->metrics.vertBearingX = vertBearingX * 64;
	glyph_slot->metrics.vertBearingY = vertBearingY * 64;
	if (glyph_slot->metrics.vertAdvance == 0)
	{
		glyph_slot->metrics.vertAdvance = glyph_slot->bitmap.rows * 1.2f * 64;
	}

	return FT_Err_Ok;
#else
	return FT_Err_Unimplemented_Feature;
#endif
=======
    FT_SVG_Document document = static_cast<FT_SVG_Document>(glyph_slot->other);

    llassert(!glyph_slot->generic.data || !cache || glyph_slot->glyph_index == ((LLSvgRenderData*)glyph_slot->generic.data)->GlyphIndex);
    if (!glyph_slot->generic.data)
    {
        glyph_slot->generic.data = new LLSvgRenderData();
        glyph_slot->generic.finalizer = LLFontFreeTypeSvgRenderer::OnDataFinalizer;
    }
    LLSvgRenderData* datap = static_cast<LLSvgRenderData*>(glyph_slot->generic.data);
    if (!cache)
    {
        datap->GlyphIndex = glyph_slot->glyph_index;
        datap->Error = FT_Err_Ok;
    }

    // NOTE: nsvgParse modifies the input string so we need a temporary copy
    llassert(!datap->pNSvgImage || cache);
    if (!datap->pNSvgImage)
    {
        char* document_buffer = new char[document->svg_document_length + 1];
        memcpy(document_buffer, document->svg_document, document->svg_document_length);
        document_buffer[document->svg_document_length] = '\0';

        datap->pNSvgImage = nsvgParse(document_buffer, "px", 0.);

        delete[] document_buffer;
    }

    if (!datap->pNSvgImage)
    {
        datap->Error = FT_Err_Invalid_SVG_Document;
        return FT_Err_Invalid_SVG_Document;
    }

    // We don't (currently) support transformations so test for an identity rotation matrix + zero translation
    if (document->transform.xx != 1 << 16 || document->transform.yx != 0 ||
        document->transform.xy != 0 || document->transform.yy != 1 << 16 ||
        document->delta.x > 0 || document->delta.y > 0)
    {
        datap->Error = FT_Err_Unimplemented_Feature;
        return FT_Err_Unimplemented_Feature;
    }

    float svg_width = datap->pNSvgImage->width;
    float svg_height = datap->pNSvgImage->height;
    if (svg_width == 0.f || svg_height == 0.f)
    {
        svg_width = document->units_per_EM;
        svg_height = document->units_per_EM;
    }

    float svg_x_scale = (float)document->metrics.x_ppem / floorf(svg_width);
    float svg_y_scale = (float)document->metrics.y_ppem / floorf(svg_height);
    float svg_scale = llmin(svg_x_scale, svg_y_scale);
    datap->Scale = svg_scale;

    glyph_slot->bitmap.width = floorf(svg_width) * svg_scale;
    glyph_slot->bitmap.rows = floorf(svg_height) * svg_scale;
    glyph_slot->bitmap_left = (document->metrics.x_ppem - glyph_slot->bitmap.width) / 2;
    glyph_slot->bitmap_top = glyph_slot->face->size->metrics.ascender / 64.f;
    glyph_slot->bitmap.pitch = glyph_slot->bitmap.width * 4;
    glyph_slot->bitmap.pixel_mode = FT_PIXEL_MODE_BGRA;

    /* Copied as-is from fcft (MIT license) */

    // Compute all the bearings and set them correctly. The outline is scaled already, we just need to use the bounding box.
    float horiBearingX = 0.;
    float horiBearingY = -glyph_slot->bitmap_top;

    // XXX parentheses correct?
    float vertBearingX = glyph_slot->metrics.horiBearingX / 64.0f - glyph_slot->metrics.horiAdvance / 64.0f / 2;
    float vertBearingY = (glyph_slot->metrics.vertAdvance / 64.0f - glyph_slot->metrics.height / 64.0f) / 2;

    // Do conversion in two steps to avoid 'bad function cast' warning
    glyph_slot->metrics.width = glyph_slot->bitmap.width * 64;
    glyph_slot->metrics.height = glyph_slot->bitmap.rows * 64;
    glyph_slot->metrics.horiBearingX = horiBearingX * 64;
    glyph_slot->metrics.horiBearingY = horiBearingY * 64;
    glyph_slot->metrics.vertBearingX = vertBearingX * 64;
    glyph_slot->metrics.vertBearingY = vertBearingY * 64;
    if (glyph_slot->metrics.vertAdvance == 0)
    {
        glyph_slot->metrics.vertAdvance = glyph_slot->bitmap.rows * 1.2f * 64;
    }

    return FT_Err_Ok;
>>>>>>> bb3c36f5
}

// static
FT_Error LLFontFreeTypeSvgRenderer::OnRender(FT_GlyphSlot glyph_slot, FT_Pointer*)
{
    LLSvgRenderData* datap = static_cast<LLSvgRenderData*>(glyph_slot->generic.data);
    llassert(FT_Err_Ok == datap->Error);
    if (FT_Err_Ok != datap->Error)
    {
        return datap->Error;
    }

    // Render to glyph bitmap
    NSVGrasterizer* nsvgRasterizer = nsvgCreateRasterizer();
    nsvgRasterize(nsvgRasterizer, datap->pNSvgImage, 0, 0, datap->Scale, glyph_slot->bitmap.buffer, glyph_slot->bitmap.width, glyph_slot->bitmap.rows, glyph_slot->bitmap.pitch);
    nsvgDeleteRasterizer(nsvgRasterizer);
    nsvgDelete(datap->pNSvgImage);
    datap->pNSvgImage = nullptr;

    // Convert from RGBA to BGRA
    U32* pixel_buffer = (U32*)glyph_slot->bitmap.buffer; U8* byte_buffer = glyph_slot->bitmap.buffer;
    for (size_t y = 0, h = glyph_slot->bitmap.rows; y < h; y++)
    {
        for (size_t x = 0, w = glyph_slot->bitmap.pitch / 4; x < w; x++)
        {
            size_t pixel_idx = y * w + x;
            size_t byte_idx = pixel_idx * 4;
            U8 alpha = byte_buffer[byte_idx + 3];
            // Store as ARGB (*TODO - do we still have to care about endianness?)
            pixel_buffer[y * w + x] = alpha << 24 | (byte_buffer[byte_idx] * alpha / 0xFF) << 16 | (byte_buffer[byte_idx + 1] * alpha / 0xFF) << 8 | (byte_buffer[byte_idx + 2] * alpha / 0xFF);
        }
    }

    glyph_slot->format = FT_GLYPH_FORMAT_BITMAP;
    glyph_slot->bitmap.pixel_mode = FT_PIXEL_MODE_BGRA;
    return FT_Err_Ok;
}<|MERGE_RESOLUTION|>--- conflicted
+++ resolved
@@ -80,98 +80,7 @@
 //static
 FT_Error LLFontFreeTypeSvgRenderer::OnPresetGlypthSlot(FT_GlyphSlot glyph_slot, FT_Bool cache, FT_Pointer*)
 {
-<<<<<<< HEAD
 #ifndef LL_NO_OTSVG
-	FT_SVG_Document document = static_cast<FT_SVG_Document>(glyph_slot->other);
-
-	llassert(!glyph_slot->generic.data || !cache || glyph_slot->glyph_index == ((LLSvgRenderData*)glyph_slot->generic.data)->GlyphIndex);
-	if (!glyph_slot->generic.data)
-	{
-		glyph_slot->generic.data = new LLSvgRenderData();
-		glyph_slot->generic.finalizer = LLFontFreeTypeSvgRenderer::OnDataFinalizer;
-	}
-	LLSvgRenderData* datap = static_cast<LLSvgRenderData*>(glyph_slot->generic.data);
-	if (!cache)
-	{
-		datap->GlyphIndex = glyph_slot->glyph_index;
-		datap->Error = FT_Err_Ok;
-	}
-
-	// NOTE: nsvgParse modifies the input string so we need a temporary copy
-	llassert(!datap->pNSvgImage || cache);
-	if (!datap->pNSvgImage)
-	{
-		char* document_buffer = new char[document->svg_document_length + 1];
-		memcpy(document_buffer, document->svg_document, document->svg_document_length);
-		document_buffer[document->svg_document_length] = '\0';
-
-		datap->pNSvgImage = nsvgParse(document_buffer, "px", 0.);
-
-		delete[] document_buffer;
-	}
-
-	if (!datap->pNSvgImage)
-	{
-		datap->Error = FT_Err_Invalid_SVG_Document;
-		return FT_Err_Invalid_SVG_Document;
-	}
-
-	// We don't (currently) support transformations so test for an identity rotation matrix + zero translation
-	if (document->transform.xx != 1 << 16 || document->transform.yx != 0 ||
-		document->transform.xy != 0 || document->transform.yy != 1 << 16 ||
-		document->delta.x > 0 || document->delta.y > 0)
-	{
-		datap->Error = FT_Err_Unimplemented_Feature;
-		return FT_Err_Unimplemented_Feature;
-	}
-
-	float svg_width = datap->pNSvgImage->width;
-	float svg_height = datap->pNSvgImage->height;
-	if (svg_width == 0.f || svg_height == 0.f)
-	{
-		svg_width = document->units_per_EM;
-		svg_height = document->units_per_EM;
-	}
-
-	float svg_x_scale = (float)document->metrics.x_ppem / floorf(svg_width);
-	float svg_y_scale = (float)document->metrics.y_ppem / floorf(svg_height);
-	float svg_scale = llmin(svg_x_scale, svg_y_scale);
-	datap->Scale = svg_scale;
-
-	glyph_slot->bitmap.width = floorf(svg_width) * svg_scale;
-	glyph_slot->bitmap.rows = floorf(svg_height) * svg_scale;
-	glyph_slot->bitmap_left = (document->metrics.x_ppem - glyph_slot->bitmap.width) / 2;
-	glyph_slot->bitmap_top = glyph_slot->face->size->metrics.ascender / 64.f;
-	glyph_slot->bitmap.pitch = glyph_slot->bitmap.width * 4;
-	glyph_slot->bitmap.pixel_mode = FT_PIXEL_MODE_BGRA;
-
-	/* Copied as-is from fcft (MIT license) */
-
-	// Compute all the bearings and set them correctly. The outline is scaled already, we just need to use the bounding box.
-	float horiBearingX = 0.;
-	float horiBearingY = -glyph_slot->bitmap_top;
-
-	// XXX parentheses correct?
-	float vertBearingX = glyph_slot->metrics.horiBearingX / 64.0f - glyph_slot->metrics.horiAdvance / 64.0f / 2;
-	float vertBearingY = (glyph_slot->metrics.vertAdvance / 64.0f - glyph_slot->metrics.height / 64.0f) / 2;
-
-	// Do conversion in two steps to avoid 'bad function cast' warning
-	glyph_slot->metrics.width = glyph_slot->bitmap.width * 64;
-	glyph_slot->metrics.height = glyph_slot->bitmap.rows * 64;
-	glyph_slot->metrics.horiBearingX = horiBearingX * 64;
-	glyph_slot->metrics.horiBearingY = horiBearingY * 64;
-	glyph_slot->metrics.vertBearingX = vertBearingX * 64;
-	glyph_slot->metrics.vertBearingY = vertBearingY * 64;
-	if (glyph_slot->metrics.vertAdvance == 0)
-	{
-		glyph_slot->metrics.vertAdvance = glyph_slot->bitmap.rows * 1.2f * 64;
-	}
-
-	return FT_Err_Ok;
-#else
-	return FT_Err_Unimplemented_Feature;
-#endif
-=======
     FT_SVG_Document document = static_cast<FT_SVG_Document>(glyph_slot->other);
 
     llassert(!glyph_slot->generic.data || !cache || glyph_slot->glyph_index == ((LLSvgRenderData*)glyph_slot->generic.data)->GlyphIndex);
@@ -258,7 +167,9 @@
     }
 
     return FT_Err_Ok;
->>>>>>> bb3c36f5
+#else
+    return FT_Err_Unimplemented_Feature;
+#endif
 }
 
 // static
