--- conflicted
+++ resolved
@@ -1707,10 +1707,7 @@
 				sample[asum/(16*4)] += 4;
 			}
 			
-<<<<<<< HEAD
-=======
 			
->>>>>>> 77119586
 			rowstart += 2 * w * mAlphaStride;
 		}
 		length *= 2; // we sampled everything twice, essentially
@@ -1729,19 +1726,11 @@
 	
 	// if more than 1/16th of alpha samples are mid-range, this
 	// shouldn't be treated as a 1-bit mask
-<<<<<<< HEAD
 
 	// also, if all of the alpha samples are clumped on one half
 	// of the range (but not at an absolute extreme), then consider
 	// this to be an intentional effect and don't treat as a mask.
 
-=======
-
-	// also, if all of the alpha samples are clumped on one half
-	// of the range (but not at an absolute extreme), then consider
-	// this to be an intentional effect and don't treat as a mask.
-
->>>>>>> 77119586
 	U32 midrangetotal = 0;
 	for (U32 i = 4; i < 11; i++)
 	{
