--- conflicted
+++ resolved
@@ -60,27 +60,15 @@
 {
     mBoostLevel = LLGLTexture::BOOST_NONE;
 
-<<<<<<< HEAD
-	mFullWidth = 0;
-	mFullHeight = 0;
-	mTexelsPerImage = 0 ;
-	mUseMipMaps = false ;
-	mComponents = 0 ;
-
-	mTextureState = NO_DELETE ;
-	mDontDiscard = false;
-	mNeedsGLTexture = false ;
-=======
     mFullWidth = 0;
     mFullHeight = 0;
     mTexelsPerImage = 0 ;
-    mUseMipMaps = FALSE ;
+    mUseMipMaps = false ;
     mComponents = 0 ;
 
     mTextureState = NO_DELETE ;
-    mDontDiscard = FALSE;
-    mNeedsGLTexture = FALSE ;
->>>>>>> e7eced3c
+    mDontDiscard = false;
+    mNeedsGLTexture = false ;
 }
 
 void LLGLTexture::cleanup()
@@ -102,30 +90,17 @@
 
 void LLGLTexture::setBoostLevel(S32 level)
 {
-<<<<<<< HEAD
-	if(mBoostLevel != level)
-	{
-		mBoostLevel = level ;
-		if(mBoostLevel != LLGLTexture::BOOST_NONE
-		   && mBoostLevel != LLGLTexture::BOOST_ICON
-           && mBoostLevel != LLGLTexture::BOOST_THUMBNAIL
-           && mBoostLevel != LLGLTexture::BOOST_TERRAIN)
-		{
-			setNoDelete() ;		
-		}
-	}
-=======
     if(mBoostLevel != level)
     {
         mBoostLevel = level ;
         if(mBoostLevel != LLGLTexture::BOOST_NONE
            && mBoostLevel != LLGLTexture::BOOST_ICON
-           && mBoostLevel != LLGLTexture::BOOST_THUMBNAIL)
+           && mBoostLevel != LLGLTexture::BOOST_THUMBNAIL
+           && mBoostLevel != LLGLTexture::BOOST_TERRAIN)
         {
             setNoDelete() ;
         }
     }
->>>>>>> e7eced3c
 }
 
 void LLGLTexture::forceActive()
@@ -162,11 +137,7 @@
     return mGLTexturep ;
 }
 
-<<<<<<< HEAD
-bool LLGLTexture::createGLTexture() 
-=======
-BOOL LLGLTexture::createGLTexture()
->>>>>>> e7eced3c
+bool LLGLTexture::createGLTexture()
 {
     if(mGLTexturep.isNull())
     {
@@ -180,11 +151,7 @@
 {
     llassert(mGLTexturep.notNull());
 
-<<<<<<< HEAD
-	bool ret = mGLTexturep->createGLTexture(discard_level, imageraw, usename, to_create, category, defer_copy, tex_name) ;
-=======
-    BOOL ret = mGLTexturep->createGLTexture(discard_level, imageraw, usename, to_create, category, defer_copy, tex_name) ;
->>>>>>> e7eced3c
+    bool ret = mGLTexturep->createGLTexture(discard_level, imageraw, usename, to_create, category, defer_copy, tex_name) ;
 
     if(ret)
     {
@@ -252,40 +219,22 @@
     return mGLTexturep->getTexName() ;
 }
 
-<<<<<<< HEAD
-bool LLGLTexture::hasGLTexture() const 
-{
-	if(mGLTexturep.notNull())
-	{
-		return mGLTexturep->getHasGLTexture() ;
-	}
-	return false ;
-=======
-BOOL LLGLTexture::hasGLTexture() const
+bool LLGLTexture::hasGLTexture() const
 {
     if(mGLTexturep.notNull())
     {
         return mGLTexturep->getHasGLTexture() ;
     }
-    return FALSE ;
->>>>>>> e7eced3c
+    return false ;
 }
 
 bool LLGLTexture::getBoundRecently() const
 {
-<<<<<<< HEAD
-	if(mGLTexturep.notNull())
-	{
-		return mGLTexturep->getBoundRecently() ;
-	}
-	return false ;
-=======
     if(mGLTexturep.notNull())
     {
         return mGLTexturep->getBoundRecently() ;
     }
-    return FALSE ;
->>>>>>> e7eced3c
+    return false ;
 }
 
 LLTexUnit::eTextureType LLGLTexture::getTarget(void) const
@@ -377,11 +326,7 @@
 
     return mGLTexturep->getTimePassedSinceLastBound() ;
 }
-<<<<<<< HEAD
-bool LLGLTexture::getMissed() const 
-=======
-BOOL LLGLTexture::getMissed() const
->>>>>>> e7eced3c
+bool LLGLTexture::getMissed() const
 {
     llassert(mGLTexturep.notNull()) ;
 
