/**
 * @file llcubemaparray.h
 * @brief LLCubeMap class definition
 *
 * $LicenseInfo:firstyear=2022&license=viewerlgpl$
 * Second Life Viewer Source Code
 * Copyright (C) 2022, Linden Research, Inc.
 *
 * This library is free software; you can redistribute it and/or
 * modify it under the terms of the GNU Lesser General Public
 * License as published by the Free Software Foundation;
 * version 2.1 of the License only.
 *
 * This library is distributed in the hope that it will be useful,
 * but WITHOUT ANY WARRANTY; without even the implied warranty of
 * MERCHANTABILITY or FITNESS FOR A PARTICULAR PURPOSE.  See the GNU
 * Lesser General Public License for more details.
 *
 * You should have received a copy of the GNU Lesser General Public
 * License along with this library; if not, write to the Free Software
 * Foundation, Inc., 51 Franklin Street, Fifth Floor, Boston, MA  02110-1301  USA
 *
 * Linden Research, Inc., 945 Battery Street, San Francisco, CA  94111  USA
 * $/LicenseInfo$
 */

#pragma once

#include "llgl.h"

#include <vector>

class LLVector3;

class LLCubeMapArray : public LLRefCount
{
public:
    LLCubeMapArray();

    static GLenum sTargets[6];

    // look and up vectors for each cube face (agent space)
    static LLVector3 sLookVecs[6];
    static LLVector3 sUpVecs[6];

    // look and up vectors for each cube face (clip space)
    static LLVector3 sClipToCubeLookVecs[6];
    static LLVector3 sClipToCubeUpVecs[6];

    // allocate a cube map array
    // res - resolution of each cube face
    // components - number of components per pixel
    // count - number of cube maps in the array
<<<<<<< HEAD
    // use_mips - if true, mipmaps will be allocated for this cube map array and anisotropic filtering will be used
    void allocate(U32 res, U32 components, U32 count, bool use_mips = true);
	void bind(S32 stage);
=======
    // use_mips - if TRUE, mipmaps will be allocated for this cube map array and anisotropic filtering will be used
    void allocate(U32 res, U32 components, U32 count, BOOL use_mips = TRUE);
    void bind(S32 stage);
>>>>>>> e7eced3c
    void unbind();

    GLuint getGLName();

    void destroyGL();

    // get width of cubemaps in array (they're cubes, so this is also the height)
    U32 getWidth() const { return mWidth; }

    // get number of cubemaps in the array
    U32 getCount() const { return mCount; }

protected:
    friend class LLTexUnit;
    ~LLCubeMapArray();
    LLPointer<LLImageGL> mImage;
    U32 mWidth = 0;
    U32 mCount = 0;
    S32 mTextureStage;
};<|MERGE_RESOLUTION|>--- conflicted
+++ resolved
@@ -51,15 +51,9 @@
     // res - resolution of each cube face
     // components - number of components per pixel
     // count - number of cube maps in the array
-<<<<<<< HEAD
     // use_mips - if true, mipmaps will be allocated for this cube map array and anisotropic filtering will be used
     void allocate(U32 res, U32 components, U32 count, bool use_mips = true);
-	void bind(S32 stage);
-=======
-    // use_mips - if TRUE, mipmaps will be allocated for this cube map array and anisotropic filtering will be used
-    void allocate(U32 res, U32 components, U32 count, BOOL use_mips = TRUE);
     void bind(S32 stage);
->>>>>>> e7eced3c
     void unbind();
 
     GLuint getGLName();
