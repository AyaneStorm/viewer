--- conflicted
+++ resolved
@@ -143,21 +143,12 @@
     pFileStream(NULL),
     pFtStream(NULL),
 #endif
-<<<<<<< HEAD
-	mIsFallback(false),
-	mFTFace(NULL),
-	mRenderGlyphCount(0),
-	mAddGlyphCount(0),
-	mStyle(0),
-	mPointSize(0)
-=======
-    mIsFallback(FALSE),
+    mIsFallback(false),
     mFTFace(NULL),
     mRenderGlyphCount(0),
     mAddGlyphCount(0),
     mStyle(0),
     mPointSize(0)
->>>>>>> e7eced3c
 {
 }
 
@@ -221,25 +212,7 @@
 #ifdef LL_WINDOWS
         clearFontStreams();
 #endif
-<<<<<<< HEAD
-		return false;
-	}
-
-	mIsFallback = is_fallback;
-	F32 pixels_per_em = (point_size / 72.f)*vert_dpi; // Size in inches * dpi
-
-	error = FT_Set_Char_Size(mFTFace,    /* handle to face object           */
-							0,       /* char_width in 1/64th of points  */
-							(S32)(point_size*64),   /* char_height in 1/64th of points */
-							(U32)horz_dpi,     /* horizontal device resolution    */
-							(U32)vert_dpi);   /* vertical device resolution      */
-
-	if (error)
-	{
-		// Clean up freetype libs.
-		FT_Done_Face(mFTFace);
-=======
-        return FALSE;
+        return false;
     }
 
     mIsFallback = is_fallback;
@@ -255,19 +228,12 @@
     {
         // Clean up freetype libs.
         FT_Done_Face(mFTFace);
->>>>>>> e7eced3c
 #ifdef LL_WINDOWS
         clearFontStreams();
 #endif
-<<<<<<< HEAD
-		mFTFace = NULL;
-		return false;
-	}
-=======
         mFTFace = NULL;
-        return FALSE;
-    }
->>>>>>> e7eced3c
+        return false;
+    }
 
     F32 y_max, y_min, x_max, x_min;
     F32 ems_per_unit = 1.f/ mFTFace->units_per_EM;
@@ -313,11 +279,7 @@
         mStyle |= LLFontGL::ITALIC;
     }
 
-<<<<<<< HEAD
-	return true;
-=======
-    return TRUE;
->>>>>>> e7eced3c
+    return true;
 }
 
 S32 LLFontFreetype::getNumFaces(const std::string& filename)
@@ -488,59 +450,8 @@
 
 LLFontGlyphInfo* LLFontFreetype::addGlyph(llwchar wch, EFontGlyphType glyph_type) const
 {
-<<<<<<< HEAD
-	if (mFTFace == NULL)
-		return NULL;
-
-	llassert(!mIsFallback);
-	llassert(glyph_type < EFontGlyphType::Count);
-	//LL_DEBUGS() << "Adding new glyph for " << wch << " to font" << LL_ENDL;
-
-	FT_UInt glyph_index;
-
-	// Fallback fonts with a functor have precedence over everything else
-	fallback_font_vector_t::const_iterator it_fallback = mFallbackFonts.cbegin();
-	/* This leads to a bug SL-19831 "Check marks in the menu are less visible."
-	** Also, LLFontRegistry::createFont() says: "Fallback fonts don't render"
-	for (; it_fallback != mFallbackFonts.cend() && it_fallback->second; ++it_fallback)
-	{
-		if (it_fallback->second(wch))
-		{
-			glyph_index = FT_Get_Char_Index(it_fallback->first->mFTFace, wch);
-			if (glyph_index)
-			{
-				return addGlyphFromFont(it_fallback->first, wch, glyph_index, glyph_type);
-			}
-		}
-	}
-	*/
-
-	// Initialize char to glyph map
-	glyph_index = FT_Get_Char_Index(mFTFace, wch);
-	if (glyph_index == 0)
-	{
-		//LL_INFOS() << "Trying to add glyph from fallback font!" << LL_ENDL;
-		for (; it_fallback != mFallbackFonts.cend(); ++it_fallback)
-		{
-			glyph_index = FT_Get_Char_Index(it_fallback->first->mFTFace, wch);
-			if (glyph_index)
-			{
-				return addGlyphFromFont(it_fallback->first, wch, glyph_index, glyph_type);
-			}
-		}
-	}
-	
-	std::pair<char_glyph_info_map_t::iterator, char_glyph_info_map_t::iterator> range_it = mCharGlyphInfoMap.equal_range(wch);
-	char_glyph_info_map_t::iterator iter = 
-		std::find_if(range_it.first, range_it.second, [&glyph_type](const char_glyph_info_map_t::value_type& entry) { return entry.second->mGlyphType == glyph_type; });
-	if (iter == range_it.second)
-	{
-		return addGlyphFromFont(this, wch, glyph_index, glyph_type);
-	}
-	return NULL;
-=======
     if (mFTFace == NULL)
-        return FALSE;
+        return NULL;
 
     llassert(!mIsFallback);
     llassert(glyph_type < EFontGlyphType::Count);
@@ -588,7 +499,6 @@
         return addGlyphFromFont(this, wch, glyph_index, glyph_type);
     }
     return NULL;
->>>>>>> e7eced3c
 }
 
 LLFontGlyphInfo* LLFontFreetype::addGlyphFromFont(const LLFontFreetype *fontp, llwchar wch, U32 glyph_index, EFontGlyphType requested_glyph_type) const
@@ -896,15 +806,11 @@
 
 void LLFontFreetype::setSubImageLuminanceAlpha(U32 x, U32 y, U32 bitmap_num, U32 width, U32 height, U8 *data, S32 stride) const
 {
-<<<<<<< HEAD
-	LLImageRaw *image_raw = mFontBitmapCachep->getImageRaw(EFontGlyphType::Grayscale, bitmap_num);
-	LLImageDataLock lock(image_raw);
-=======
     LLImageRaw *image_raw = mFontBitmapCachep->getImageRaw(EFontGlyphType::Grayscale, bitmap_num);
+    LLImageDataLock lock(image_raw);
 
     llassert(!mIsFallback);
     llassert(image_raw && (image_raw->getComponents() == 2));
->>>>>>> e7eced3c
 
     U8 *target = image_raw->getData();
     llassert(target);
