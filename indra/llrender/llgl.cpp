/** 
 * @file llgl.cpp
 * @brief LLGL implementation
 *
 * $LicenseInfo:firstyear=2001&license=viewerlgpl$
 * Second Life Viewer Source Code
 * Copyright (C) 2010, Linden Research, Inc.
 * 
 * This library is free software; you can redistribute it and/or
 * modify it under the terms of the GNU Lesser General Public
 * License as published by the Free Software Foundation;
 * version 2.1 of the License only.
 * 
 * This library is distributed in the hope that it will be useful,
 * but WITHOUT ANY WARRANTY; without even the implied warranty of
 * MERCHANTABILITY or FITNESS FOR A PARTICULAR PURPOSE.  See the GNU
 * Lesser General Public License for more details.
 * 
 * You should have received a copy of the GNU Lesser General Public
 * License along with this library; if not, write to the Free Software
 * Foundation, Inc., 51 Franklin Street, Fifth Floor, Boston, MA  02110-1301  USA
 * 
 * Linden Research, Inc., 945 Battery Street, San Francisco, CA  94111  USA
 * $/LicenseInfo$
 */

// This file sets some global GL parameters, and implements some 
// useful functions for GL operations.

#define GLH_EXT_SINGLE_FILE

#include "linden_common.h"

#include "boost/tokenizer.hpp"

#include "llsys.h"

#include "llgl.h"
#include "llrender.h"

#include "llerror.h"
#include "llerrorcontrol.h"
#include "llquaternion.h"
#include "llmath.h"
#include "m4math.h"
#include "llstring.h"
#include "llstacktrace.h"

#include "llglheaders.h"
#include "llglslshader.h"

#ifdef _DEBUG
//#define GL_STATE_VERIFY
#endif


BOOL gDebugSession = FALSE;
BOOL gDebugGL = FALSE;
BOOL gClothRipple = FALSE;
BOOL gHeadlessClient = FALSE;
BOOL gGLActive = FALSE;

static const std::string HEADLESS_VENDOR_STRING("Linden Lab");
static const std::string HEADLESS_RENDERER_STRING("Headless");
static const std::string HEADLESS_VERSION_STRING("1.0");

std::ofstream gFailLog;

#if GL_ARB_debug_output

#ifndef APIENTRY
#define APIENTRY
#endif

void APIENTRY gl_debug_callback(GLenum source,
                                GLenum type,
                                GLuint id,
                                GLenum severity,
                                GLsizei length,
                                const GLchar* message,
                                GLvoid* userParam)
{
	if (severity == GL_DEBUG_SEVERITY_HIGH_ARB)
	{
		llwarns << "----- GL ERROR --------" << llendl;
	}
	else
	{
		llwarns << "----- GL WARNING -------" << llendl;
	}
	llwarns << "Type: " << std::hex << type << llendl;
	llwarns << "ID: " << std::hex << id << llendl;
	llwarns << "Severity: " << std::hex << severity << llendl;
	llwarns << "Message: " << message << llendl;
	llwarns << "-----------------------" << llendl;
	if (severity == GL_DEBUG_SEVERITY_HIGH_ARB)
	{
		llerrs << "Halting on GL Error" << llendl;
	}
}
#endif

void parse_glsl_version(S32& major, S32& minor);

void ll_init_fail_log(std::string filename)
{
	gFailLog.open(filename.c_str());
}


void ll_fail(std::string msg)
{
	
	if (gDebugSession)
	{
		std::vector<std::string> lines;

		gFailLog << LLError::utcTime() << " " << msg << std::endl;

		gFailLog << "Stack Trace:" << std::endl;

		ll_get_stack_trace(lines);
		
		for(size_t i = 0; i < lines.size(); ++i)
		{
			gFailLog << lines[i] << std::endl;
		}

		gFailLog << "End of Stack Trace." << std::endl << std::endl;

		gFailLog.flush();
	}
};

void ll_close_fail_log()
{
	gFailLog.close();
}

LLMatrix4 gGLObliqueProjectionInverse;

#define LL_GL_NAME_POOLING 0

std::list<LLGLUpdate*> LLGLUpdate::sGLQ;

#if (LL_WINDOWS || LL_LINUX || LL_SOLARIS)  && !LL_MESA_HEADLESS
// ATI prototypes

#if LL_WINDOWS
PFNGLGETSTRINGIPROC glGetStringi = NULL;
#endif

// vertex blending prototypes
PFNGLWEIGHTPOINTERARBPROC			glWeightPointerARB = NULL;
PFNGLVERTEXBLENDARBPROC				glVertexBlendARB = NULL;
PFNGLWEIGHTFVARBPROC				glWeightfvARB = NULL;

// Vertex buffer object prototypes
PFNGLBINDBUFFERARBPROC				glBindBufferARB = NULL;
PFNGLDELETEBUFFERSARBPROC			glDeleteBuffersARB = NULL;
PFNGLGENBUFFERSARBPROC				glGenBuffersARB = NULL;
PFNGLISBUFFERARBPROC				glIsBufferARB = NULL;
PFNGLBUFFERDATAARBPROC				glBufferDataARB = NULL;
PFNGLBUFFERSUBDATAARBPROC			glBufferSubDataARB = NULL;
PFNGLGETBUFFERSUBDATAARBPROC		glGetBufferSubDataARB = NULL;
PFNGLMAPBUFFERARBPROC				glMapBufferARB = NULL;
PFNGLUNMAPBUFFERARBPROC				glUnmapBufferARB = NULL;
PFNGLGETBUFFERPARAMETERIVARBPROC	glGetBufferParameterivARB = NULL;
PFNGLGETBUFFERPOINTERVARBPROC		glGetBufferPointervARB = NULL;

//GL_ARB_vertex_array_object
PFNGLBINDVERTEXARRAYPROC glBindVertexArray = NULL;
PFNGLDELETEVERTEXARRAYSPROC glDeleteVertexArrays = NULL;
PFNGLGENVERTEXARRAYSPROC glGenVertexArrays = NULL;
PFNGLISVERTEXARRAYPROC glIsVertexArray = NULL;

// GL_ARB_map_buffer_range
PFNGLMAPBUFFERRANGEPROC			glMapBufferRange = NULL;
PFNGLFLUSHMAPPEDBUFFERRANGEPROC	glFlushMappedBufferRange = NULL;

// GL_ARB_sync
PFNGLFENCESYNCPROC				glFenceSync = NULL;
PFNGLISSYNCPROC					glIsSync = NULL;
PFNGLDELETESYNCPROC				glDeleteSync = NULL;
PFNGLCLIENTWAITSYNCPROC			glClientWaitSync = NULL;
PFNGLWAITSYNCPROC				glWaitSync = NULL;
PFNGLGETINTEGER64VPROC			glGetInteger64v = NULL;
PFNGLGETSYNCIVPROC				glGetSynciv = NULL;

// GL_APPLE_flush_buffer_range
PFNGLBUFFERPARAMETERIAPPLEPROC	glBufferParameteriAPPLE = NULL;
PFNGLFLUSHMAPPEDBUFFERRANGEAPPLEPROC glFlushMappedBufferRangeAPPLE = NULL;

// vertex object prototypes
PFNGLNEWOBJECTBUFFERATIPROC			glNewObjectBufferATI = NULL;
PFNGLISOBJECTBUFFERATIPROC			glIsObjectBufferATI = NULL;
PFNGLUPDATEOBJECTBUFFERATIPROC		glUpdateObjectBufferATI = NULL;
PFNGLGETOBJECTBUFFERFVATIPROC		glGetObjectBufferfvATI = NULL;
PFNGLGETOBJECTBUFFERIVATIPROC		glGetObjectBufferivATI = NULL;
PFNGLFREEOBJECTBUFFERATIPROC		glFreeObjectBufferATI = NULL;
PFNGLARRAYOBJECTATIPROC				glArrayObjectATI = NULL;
PFNGLVERTEXATTRIBARRAYOBJECTATIPROC	glVertexAttribArrayObjectATI = NULL;
PFNGLGETARRAYOBJECTFVATIPROC		glGetArrayObjectfvATI = NULL;
PFNGLGETARRAYOBJECTIVATIPROC		glGetArrayObjectivATI = NULL;
PFNGLVARIANTARRAYOBJECTATIPROC		glVariantObjectArrayATI = NULL;
PFNGLGETVARIANTARRAYOBJECTFVATIPROC	glGetVariantArrayObjectfvATI = NULL;
PFNGLGETVARIANTARRAYOBJECTIVATIPROC	glGetVariantArrayObjectivATI = NULL;

// GL_ARB_occlusion_query
PFNGLGENQUERIESARBPROC glGenQueriesARB = NULL;
PFNGLDELETEQUERIESARBPROC glDeleteQueriesARB = NULL;
PFNGLISQUERYARBPROC glIsQueryARB = NULL;
PFNGLBEGINQUERYARBPROC glBeginQueryARB = NULL;
PFNGLENDQUERYARBPROC glEndQueryARB = NULL;
PFNGLGETQUERYIVARBPROC glGetQueryivARB = NULL;
PFNGLGETQUERYOBJECTIVARBPROC glGetQueryObjectivARB = NULL;
PFNGLGETQUERYOBJECTUIVARBPROC glGetQueryObjectuivARB = NULL;

// GL_ARB_point_parameters
PFNGLPOINTPARAMETERFARBPROC glPointParameterfARB = NULL;
PFNGLPOINTPARAMETERFVARBPROC glPointParameterfvARB = NULL;

// GL_ARB_framebuffer_object
PFNGLISRENDERBUFFERPROC glIsRenderbuffer = NULL;
PFNGLBINDRENDERBUFFERPROC glBindRenderbuffer = NULL;
PFNGLDELETERENDERBUFFERSPROC glDeleteRenderbuffers = NULL;
PFNGLGENRENDERBUFFERSPROC glGenRenderbuffers = NULL;
PFNGLRENDERBUFFERSTORAGEPROC glRenderbufferStorage = NULL;
PFNGLGETRENDERBUFFERPARAMETERIVPROC glGetRenderbufferParameteriv = NULL;
PFNGLISFRAMEBUFFERPROC glIsFramebuffer = NULL;
PFNGLBINDFRAMEBUFFERPROC glBindFramebuffer = NULL;
PFNGLDELETEFRAMEBUFFERSPROC glDeleteFramebuffers = NULL;
PFNGLGENFRAMEBUFFERSPROC glGenFramebuffers = NULL;
PFNGLCHECKFRAMEBUFFERSTATUSPROC glCheckFramebufferStatus = NULL;
PFNGLFRAMEBUFFERTEXTURE1DPROC glFramebufferTexture1D = NULL;
PFNGLFRAMEBUFFERTEXTURE2DPROC glFramebufferTexture2D = NULL;
PFNGLFRAMEBUFFERTEXTURE3DPROC glFramebufferTexture3D = NULL;
PFNGLFRAMEBUFFERRENDERBUFFERPROC glFramebufferRenderbuffer = NULL;
PFNGLGETFRAMEBUFFERATTACHMENTPARAMETERIVPROC glGetFramebufferAttachmentParameteriv = NULL;
PFNGLGENERATEMIPMAPPROC glGenerateMipmap = NULL;
PFNGLBLITFRAMEBUFFERPROC glBlitFramebuffer = NULL;
PFNGLRENDERBUFFERSTORAGEMULTISAMPLEPROC glRenderbufferStorageMultisample = NULL;
PFNGLFRAMEBUFFERTEXTURELAYERPROC glFramebufferTextureLayer = NULL;

//GL_ARB_texture_multisample
PFNGLTEXIMAGE2DMULTISAMPLEPROC glTexImage2DMultisample = NULL;
PFNGLTEXIMAGE3DMULTISAMPLEPROC glTexImage3DMultisample = NULL;
PFNGLGETMULTISAMPLEFVPROC glGetMultisamplefv = NULL;
PFNGLSAMPLEMASKIPROC glSampleMaski = NULL;

//transform feedback (4.0 core)
PFNGLBEGINTRANSFORMFEEDBACKPROC glBeginTransformFeedback = NULL;
PFNGLENDTRANSFORMFEEDBACKPROC glEndTransformFeedback = NULL;
PFNGLTRANSFORMFEEDBACKVARYINGSPROC glTransformFeedbackVaryings = NULL;
PFNGLBINDBUFFERRANGEPROC glBindBufferRange = NULL;

//GL_ARB_debug_output
PFNGLDEBUGMESSAGECONTROLARBPROC glDebugMessageControlARB = NULL;
PFNGLDEBUGMESSAGEINSERTARBPROC glDebugMessageInsertARB = NULL;
PFNGLDEBUGMESSAGECALLBACKARBPROC glDebugMessageCallbackARB = NULL;
PFNGLGETDEBUGMESSAGELOGARBPROC glGetDebugMessageLogARB = NULL;

// GL_EXT_blend_func_separate
PFNGLBLENDFUNCSEPARATEEXTPROC glBlendFuncSeparateEXT = NULL;

// GL_ARB_draw_buffers
PFNGLDRAWBUFFERSARBPROC glDrawBuffersARB = NULL;

//shader object prototypes
PFNGLDELETEOBJECTARBPROC glDeleteObjectARB = NULL;
PFNGLGETHANDLEARBPROC glGetHandleARB = NULL;
PFNGLDETACHOBJECTARBPROC glDetachObjectARB = NULL;
PFNGLCREATESHADEROBJECTARBPROC glCreateShaderObjectARB = NULL;
PFNGLSHADERSOURCEARBPROC glShaderSourceARB = NULL;
PFNGLCOMPILESHADERARBPROC glCompileShaderARB = NULL;
PFNGLCREATEPROGRAMOBJECTARBPROC glCreateProgramObjectARB = NULL;
PFNGLATTACHOBJECTARBPROC glAttachObjectARB = NULL;
PFNGLLINKPROGRAMARBPROC glLinkProgramARB = NULL;
PFNGLUSEPROGRAMOBJECTARBPROC glUseProgramObjectARB = NULL;
PFNGLVALIDATEPROGRAMARBPROC glValidateProgramARB = NULL;
PFNGLUNIFORM1FARBPROC glUniform1fARB = NULL;
PFNGLUNIFORM2FARBPROC glUniform2fARB = NULL;
PFNGLUNIFORM3FARBPROC glUniform3fARB = NULL;
PFNGLUNIFORM4FARBPROC glUniform4fARB = NULL;
PFNGLUNIFORM1IARBPROC glUniform1iARB = NULL;
PFNGLUNIFORM2IARBPROC glUniform2iARB = NULL;
PFNGLUNIFORM3IARBPROC glUniform3iARB = NULL;
PFNGLUNIFORM4IARBPROC glUniform4iARB = NULL;
PFNGLUNIFORM1FVARBPROC glUniform1fvARB = NULL;
PFNGLUNIFORM2FVARBPROC glUniform2fvARB = NULL;
PFNGLUNIFORM3FVARBPROC glUniform3fvARB = NULL;
PFNGLUNIFORM4FVARBPROC glUniform4fvARB = NULL;
PFNGLUNIFORM1IVARBPROC glUniform1ivARB = NULL;
PFNGLUNIFORM2IVARBPROC glUniform2ivARB = NULL;
PFNGLUNIFORM3IVARBPROC glUniform3ivARB = NULL;
PFNGLUNIFORM4IVARBPROC glUniform4ivARB = NULL;
PFNGLUNIFORMMATRIX2FVARBPROC glUniformMatrix2fvARB = NULL;
PFNGLUNIFORMMATRIX3FVARBPROC glUniformMatrix3fvARB = NULL;
PFNGLUNIFORMMATRIX4FVARBPROC glUniformMatrix4fvARB = NULL;
PFNGLGETOBJECTPARAMETERFVARBPROC glGetObjectParameterfvARB = NULL;
PFNGLGETOBJECTPARAMETERIVARBPROC glGetObjectParameterivARB = NULL;
PFNGLGETINFOLOGARBPROC glGetInfoLogARB = NULL;
PFNGLGETATTACHEDOBJECTSARBPROC glGetAttachedObjectsARB = NULL;
PFNGLGETUNIFORMLOCATIONARBPROC glGetUniformLocationARB = NULL;
PFNGLGETACTIVEUNIFORMARBPROC glGetActiveUniformARB = NULL;
PFNGLGETUNIFORMFVARBPROC glGetUniformfvARB = NULL;
PFNGLGETUNIFORMIVARBPROC glGetUniformivARB = NULL;
PFNGLGETSHADERSOURCEARBPROC glGetShaderSourceARB = NULL;
PFNGLVERTEXATTRIBIPOINTERPROC glVertexAttribIPointer = NULL;

#if LL_WINDOWS
PFNWGLCREATECONTEXTATTRIBSARBPROC wglCreateContextAttribsARB = NULL;
#endif

// vertex shader prototypes
#if LL_LINUX || LL_SOLARIS
PFNGLVERTEXATTRIB1DARBPROC glVertexAttrib1dARB = NULL;
PFNGLVERTEXATTRIB1DVARBPROC glVertexAttrib1dvARB = NULL;
PFNGLVERTEXATTRIB1FARBPROC glVertexAttrib1fARB = NULL;
PFNGLVERTEXATTRIB1FVARBPROC glVertexAttrib1fvARB = NULL;
PFNGLVERTEXATTRIB1SARBPROC glVertexAttrib1sARB = NULL;
PFNGLVERTEXATTRIB1SVARBPROC glVertexAttrib1svARB = NULL;
PFNGLVERTEXATTRIB2DARBPROC glVertexAttrib2dARB = NULL;
PFNGLVERTEXATTRIB2DVARBPROC glVertexAttrib2dvARB = NULL;
PFNGLVERTEXATTRIB2FARBPROC glVertexAttrib2fARB = NULL;
PFNGLVERTEXATTRIB2FVARBPROC glVertexAttrib2fvARB = NULL;
PFNGLVERTEXATTRIB2SARBPROC glVertexAttrib2sARB = NULL;
PFNGLVERTEXATTRIB2SVARBPROC glVertexAttrib2svARB = NULL;
PFNGLVERTEXATTRIB3DARBPROC glVertexAttrib3dARB = NULL;
PFNGLVERTEXATTRIB3DVARBPROC glVertexAttrib3dvARB = NULL;
PFNGLVERTEXATTRIB3FARBPROC glVertexAttrib3fARB = NULL;
PFNGLVERTEXATTRIB3FVARBPROC glVertexAttrib3fvARB = NULL;
PFNGLVERTEXATTRIB3SARBPROC glVertexAttrib3sARB = NULL;
PFNGLVERTEXATTRIB3SVARBPROC glVertexAttrib3svARB = NULL;
#endif // LL_LINUX || LL_SOLARIS
PFNGLVERTEXATTRIB4NBVARBPROC glVertexAttrib4nbvARB = NULL;
PFNGLVERTEXATTRIB4NIVARBPROC glVertexAttrib4nivARB = NULL;
PFNGLVERTEXATTRIB4NSVARBPROC glVertexAttrib4nsvARB = NULL;
PFNGLVERTEXATTRIB4NUBARBPROC glVertexAttrib4nubARB = NULL;
PFNGLVERTEXATTRIB4NUBVARBPROC glVertexAttrib4nubvARB = NULL;
PFNGLVERTEXATTRIB4NUIVARBPROC glVertexAttrib4nuivARB = NULL;
PFNGLVERTEXATTRIB4NUSVARBPROC glVertexAttrib4nusvARB = NULL;
#if LL_LINUX  || LL_SOLARIS
PFNGLVERTEXATTRIB4BVARBPROC glVertexAttrib4bvARB = NULL;
PFNGLVERTEXATTRIB4DARBPROC glVertexAttrib4dARB = NULL;
PFNGLVERTEXATTRIB4DVARBPROC glVertexAttrib4dvARB = NULL;
PFNGLVERTEXATTRIB4FARBPROC glVertexAttrib4fARB = NULL;
PFNGLVERTEXATTRIB4FVARBPROC glVertexAttrib4fvARB = NULL;
PFNGLVERTEXATTRIB4IVARBPROC glVertexAttrib4ivARB = NULL;
PFNGLVERTEXATTRIB4SARBPROC glVertexAttrib4sARB = NULL;
PFNGLVERTEXATTRIB4SVARBPROC glVertexAttrib4svARB = NULL;
PFNGLVERTEXATTRIB4UBVARBPROC glVertexAttrib4ubvARB = NULL;
PFNGLVERTEXATTRIB4UIVARBPROC glVertexAttrib4uivARB = NULL;
PFNGLVERTEXATTRIB4USVARBPROC glVertexAttrib4usvARB = NULL;
PFNGLVERTEXATTRIBPOINTERARBPROC glVertexAttribPointerARB = NULL;
PFNGLENABLEVERTEXATTRIBARRAYARBPROC glEnableVertexAttribArrayARB = NULL;
PFNGLDISABLEVERTEXATTRIBARRAYARBPROC glDisableVertexAttribArrayARB = NULL;
PFNGLPROGRAMSTRINGARBPROC glProgramStringARB = NULL;
PFNGLBINDPROGRAMARBPROC glBindProgramARB = NULL;
PFNGLDELETEPROGRAMSARBPROC glDeleteProgramsARB = NULL;
PFNGLGENPROGRAMSARBPROC glGenProgramsARB = NULL;
PFNGLPROGRAMENVPARAMETER4DARBPROC glProgramEnvParameter4dARB = NULL;
PFNGLPROGRAMENVPARAMETER4DVARBPROC glProgramEnvParameter4dvARB = NULL;
PFNGLPROGRAMENVPARAMETER4FARBPROC glProgramEnvParameter4fARB = NULL;
PFNGLPROGRAMENVPARAMETER4FVARBPROC glProgramEnvParameter4fvARB = NULL;
PFNGLPROGRAMLOCALPARAMETER4DARBPROC glProgramLocalParameter4dARB = NULL;
PFNGLPROGRAMLOCALPARAMETER4DVARBPROC glProgramLocalParameter4dvARB = NULL;
PFNGLPROGRAMLOCALPARAMETER4FARBPROC glProgramLocalParameter4fARB = NULL;
PFNGLPROGRAMLOCALPARAMETER4FVARBPROC glProgramLocalParameter4fvARB = NULL;
PFNGLGETPROGRAMENVPARAMETERDVARBPROC glGetProgramEnvParameterdvARB = NULL;
PFNGLGETPROGRAMENVPARAMETERFVARBPROC glGetProgramEnvParameterfvARB = NULL;
PFNGLGETPROGRAMLOCALPARAMETERDVARBPROC glGetProgramLocalParameterdvARB = NULL;
PFNGLGETPROGRAMLOCALPARAMETERFVARBPROC glGetProgramLocalParameterfvARB = NULL;
PFNGLGETPROGRAMIVARBPROC glGetProgramivARB = NULL;
PFNGLGETPROGRAMSTRINGARBPROC glGetProgramStringARB = NULL;
PFNGLGETVERTEXATTRIBDVARBPROC glGetVertexAttribdvARB = NULL;
PFNGLGETVERTEXATTRIBFVARBPROC glGetVertexAttribfvARB = NULL;
PFNGLGETVERTEXATTRIBIVARBPROC glGetVertexAttribivARB = NULL;
PFNGLGETVERTEXATTRIBPOINTERVARBPROC glGetVertexAttribPointervARB = NULL;
PFNGLISPROGRAMARBPROC glIsProgramARB = NULL;
#endif // LL_LINUX || LL_SOLARIS
PFNGLBINDATTRIBLOCATIONARBPROC glBindAttribLocationARB = NULL;
PFNGLGETACTIVEATTRIBARBPROC glGetActiveAttribARB = NULL;
PFNGLGETATTRIBLOCATIONARBPROC glGetAttribLocationARB = NULL;

#if LL_WINDOWS
PFNWGLSWAPINTERVALEXTPROC			wglSwapIntervalEXT = NULL;
#endif

#if LL_LINUX_NV_GL_HEADERS
// linux nvidia headers.  these define these differently to mesa's.  ugh.
PFNGLACTIVETEXTUREARBPROC glActiveTextureARB = NULL;
PFNGLCLIENTACTIVETEXTUREARBPROC glClientActiveTextureARB = NULL;
PFNGLDRAWRANGEELEMENTSPROC glDrawRangeElements = NULL;
#endif // LL_LINUX_NV_GL_HEADERS
#endif

LLGLManager gGLManager;

LLGLManager::LLGLManager() :
	mInited(FALSE),
	mIsDisabled(FALSE),

	mHasMultitexture(FALSE),
	mHasATIMemInfo(FALSE),
	mHasNVXMemInfo(FALSE),
	mNumTextureUnits(1),
	mHasMipMapGeneration(FALSE),
	mHasCompressedTextures(FALSE),
	mHasFramebufferObject(FALSE),
	mMaxSamples(0),
	mHasBlendFuncSeparate(FALSE),
	mHasSync(FALSE),
	mHasVertexBufferObject(FALSE),
	mHasVertexArrayObject(FALSE),
	mHasMapBufferRange(FALSE),
	mHasFlushBufferRange(FALSE),
	mHasPBuffer(FALSE),
	mHasShaderObjects(FALSE),
	mHasVertexShader(FALSE),
	mHasFragmentShader(FALSE),
	mNumTextureImageUnits(0),
	mHasOcclusionQuery(FALSE),
	mHasOcclusionQuery2(FALSE),
	mHasPointParameters(FALSE),
	mHasDrawBuffers(FALSE),
	mHasTextureRectangle(FALSE),
	mHasTextureMultisample(FALSE),
	mHasTransformFeedback(FALSE),
	mMaxSampleMaskWords(0),
	mMaxColorTextureSamples(0),
	mMaxDepthTextureSamples(0),
	mMaxIntegerSamples(0),

	mHasAnisotropic(FALSE),
	mHasARBEnvCombine(FALSE),
	mHasCubeMap(FALSE),
	mHasDebugOutput(FALSE),

	mIsATI(FALSE),
	mIsNVIDIA(FALSE),
	mIsIntel(FALSE),
	mIsGF2or4MX(FALSE),
	mIsGF3(FALSE),
	mIsGFFX(FALSE),
	mATIOffsetVerticalLines(FALSE),
	mATIOldDriver(FALSE),

	mHasRequirements(TRUE),

	mHasSeparateSpecularColor(FALSE),

	mDebugGPU(FALSE),

	mDriverVersionMajor(1),
	mDriverVersionMinor(0),
	mDriverVersionRelease(0),
	mGLVersion(1.0f),
	mGLSLVersionMajor(0),
	mGLSLVersionMinor(0),		
	mVRAM(0),
	mGLMaxVertexRange(0),
	mGLMaxIndexRange(0)
{
}

//---------------------------------------------------------------------
// Global initialization for GL
//---------------------------------------------------------------------
void LLGLManager::initWGL()
{
	mHasPBuffer = FALSE;
#if LL_WINDOWS && !LL_MESA_HEADLESS
	if (!glh_init_extensions("WGL_ARB_pixel_format"))
	{
		LL_WARNS("RenderInit") << "No ARB pixel format extensions" << LL_ENDL;
	}

	if (ExtensionExists("WGL_ARB_create_context",gGLHExts.mSysExts))
	{
		GLH_EXT_NAME(wglCreateContextAttribsARB) = (PFNWGLCREATECONTEXTATTRIBSARBPROC)GLH_EXT_GET_PROC_ADDRESS("wglCreateContextAttribsARB");
	}
	else
	{
		LL_WARNS("RenderInit") << "No ARB create context extensions" << LL_ENDL;
	}
	
	if (ExtensionExists("WGL_EXT_swap_control", gGLHExts.mSysExts))
	{
        GLH_EXT_NAME(wglSwapIntervalEXT) = (PFNWGLSWAPINTERVALEXTPROC)GLH_EXT_GET_PROC_ADDRESS("wglSwapIntervalEXT");
	}

	if( !glh_init_extensions("WGL_ARB_pbuffer") )
	{
		LL_WARNS("RenderInit") << "No ARB WGL PBuffer extensions" << LL_ENDL;
	}

	if( !glh_init_extensions("WGL_ARB_render_texture") )
	{
		LL_WARNS("RenderInit") << "No ARB WGL render texture extensions" << LL_ENDL;
	}

	mHasPBuffer = ExtensionExists("WGL_ARB_pbuffer", gGLHExts.mSysExts) &&
					ExtensionExists("WGL_ARB_render_texture", gGLHExts.mSysExts) &&
					ExtensionExists("WGL_ARB_pixel_format", gGLHExts.mSysExts);
#endif
}

// return false if unable (or unwilling due to old drivers) to init GL
bool LLGLManager::initGL()
{
	if (mInited)
	{
		LL_ERRS("RenderInit") << "Calling init on LLGLManager after already initialized!" << LL_ENDL;
	}

	stop_glerror();

#if LL_WINDOWS
	if (!glGetStringi)
	{
		glGetStringi = (PFNGLGETSTRINGIPROC) GLH_EXT_GET_PROC_ADDRESS("glGetStringi");
	}

	//reload extensions string (may have changed after using wglCreateContextAttrib)
	if (glGetStringi)
	{
		std::stringstream str;

		GLint count = 0;
		glGetIntegerv(GL_NUM_EXTENSIONS, &count);
		for (GLint i = 0; i < count; ++i)
		{
			std::string ext((const char*) glGetStringi(GL_EXTENSIONS, i));
			str << ext << " ";
			LL_DEBUGS("GLExtensions") << ext << llendl;
		}
		
		{
			PFNWGLGETEXTENSIONSSTRINGARBPROC wglGetExtensionsStringARB = 0;
			wglGetExtensionsStringARB = (PFNWGLGETEXTENSIONSSTRINGARBPROC)wglGetProcAddress("wglGetExtensionsStringARB");
			if(wglGetExtensionsStringARB)
			{
				str << (const char*) wglGetExtensionsStringARB(wglGetCurrentDC());
			}
		}

		free(gGLHExts.mSysExts);
		std::string extensions = str.str();
		gGLHExts.mSysExts = strdup(extensions.c_str());
	}
#endif
	
	stop_glerror();

	// Extract video card strings and convert to upper case to
	// work around driver-to-driver variation in capitalization.
	mGLVendor = std::string((const char *)glGetString(GL_VENDOR));
	LLStringUtil::toUpper(mGLVendor);

	mGLRenderer = std::string((const char *)glGetString(GL_RENDERER));
	LLStringUtil::toUpper(mGLRenderer);

	parse_gl_version( &mDriverVersionMajor, 
		&mDriverVersionMinor, 
		&mDriverVersionRelease, 
		&mDriverVersionVendorString,
		&mGLVersionString);

	mGLVersion = mDriverVersionMajor + mDriverVersionMinor * .1f;

	if (mGLVersion >= 2.f)
	{
		parse_glsl_version(mGLSLVersionMajor, mGLSLVersionMinor);

#if LL_DARWIN
		//never use GLSL greater than 1.20 on OSX
		if (mGLSLVersionMajor > 1 || mGLSLVersionMinor >= 30)
		{
			mGLSLVersionMajor = 1;
			mGLSLVersionMinor = 20;
		}
#endif
	}

	if (mGLVersion >= 2.1f && LLImageGL::sCompressTextures)
	{ //use texture compression
		glHint(GL_TEXTURE_COMPRESSION_HINT, GL_NICEST);
	}
	else
	{ //GL version is < 3.0, always disable texture compression
		LLImageGL::sCompressTextures = false;
	}
	
	// Trailing space necessary to keep "nVidia Corpor_ati_on" cards
	// from being recognized as ATI.
	if (mGLVendor.substr(0,4) == "ATI ")
	{
		mGLVendorShort = "ATI";
<<<<<<< HEAD
		//BOOL mobile = FALSE;
		//if (mGLRenderer.find("MOBILITY") != std::string::npos)
		//{
		//	mobile = TRUE;
		//}
=======
>>>>>>> 4a2fb4c6
		mIsATI = TRUE;

#if LL_WINDOWS && !LL_MESA_HEADLESS
		if (mDriverVersionRelease < 3842)
		{
			mATIOffsetVerticalLines = TRUE;
		}
#endif // LL_WINDOWS

#if (LL_WINDOWS || LL_LINUX) && !LL_MESA_HEADLESS
		// count any pre OpenGL 3.0 implementation as an old driver
		if (mGLVersion < 3.f) 
		{
			mATIOldDriver = TRUE;
		}
#endif // (LL_WINDOWS || LL_LINUX) && !LL_MESA_HEADLESS
	}
	else if (mGLVendor.find("NVIDIA ") != std::string::npos)
	{
		mGLVendorShort = "NVIDIA";
		mIsNVIDIA = TRUE;
		if (   mGLRenderer.find("GEFORCE4 MX") != std::string::npos
			|| mGLRenderer.find("GEFORCE2") != std::string::npos
			|| mGLRenderer.find("GEFORCE 2") != std::string::npos
			|| mGLRenderer.find("GEFORCE4 460 GO") != std::string::npos
			|| mGLRenderer.find("GEFORCE4 440 GO") != std::string::npos
			|| mGLRenderer.find("GEFORCE4 420 GO") != std::string::npos)
		{
			mIsGF2or4MX = TRUE;
		}
		else if (mGLRenderer.find("GEFORCE FX") != std::string::npos
				 || mGLRenderer.find("QUADRO FX") != std::string::npos
				 || mGLRenderer.find("NV34") != std::string::npos)
		{
			mIsGFFX = TRUE;
		}
		else if(mGLRenderer.find("GEFORCE3") != std::string::npos)
		{
			mIsGF3 = TRUE;
		}

	}
	else if (mGLVendor.find("INTEL") != std::string::npos
#if LL_LINUX
		 // The Mesa-based drivers put this in the Renderer string,
		 // not the Vendor string.
		 || mGLRenderer.find("INTEL") != std::string::npos
#endif //LL_LINUX
		 )
	{
		mGLVendorShort = "INTEL";
		mIsIntel = TRUE;
	}
	else
	{
		mGLVendorShort = "MISC";
	}
	
	stop_glerror();
	// This is called here because it depends on the setting of mIsGF2or4MX, and sets up mHasMultitexture.
	initExtensions();
	stop_glerror();

	S32 old_vram = mVRAM;

	if (mHasATIMemInfo)
	{ //ask the gl how much vram is free at startup and attempt to use no more than half of that
		S32 meminfo[4];
		glGetIntegerv(GL_TEXTURE_FREE_MEMORY_ATI, meminfo);

		mVRAM = meminfo[0]/1024;
	}
	else if (mHasNVXMemInfo)
	{
		S32 dedicated_memory;
		glGetIntegerv(GL_GPU_MEMORY_INFO_DEDICATED_VIDMEM_NVX, &dedicated_memory);
		mVRAM = dedicated_memory/1024;
	}

	if (mVRAM < 256)
	{ //something likely went wrong using the above extensions, fall back to old method
		mVRAM = old_vram;
	}

	stop_glerror();

	stop_glerror();

	if (mHasFragmentShader)
	{
		GLint num_tex_image_units;
		glGetIntegerv(GL_MAX_TEXTURE_IMAGE_UNITS_ARB, &num_tex_image_units);
		mNumTextureImageUnits = llmin(num_tex_image_units, 32);
	}

	if (LLRender::sGLCoreProfile)
	{
		mNumTextureUnits = llmin(mNumTextureImageUnits, MAX_GL_TEXTURE_UNITS);
	}
	else if (mHasMultitexture)
	{
		GLint num_tex_units;		
		glGetIntegerv(GL_MAX_TEXTURE_UNITS_ARB, &num_tex_units);
		mNumTextureUnits = llmin(num_tex_units, (GLint)MAX_GL_TEXTURE_UNITS);
		if (mIsIntel)
		{
			mNumTextureUnits = llmin(mNumTextureUnits, 2);
		}
	}
	else
	{
		mHasRequirements = FALSE;

		// We don't support cards that don't support the GL_ARB_multitexture extension
		LL_WARNS("RenderInit") << "GL Drivers do not support GL_ARB_multitexture" << LL_ENDL;
		return false;
	}
	
	stop_glerror();

	if (mHasTextureMultisample)
	{
		glGetIntegerv(GL_MAX_COLOR_TEXTURE_SAMPLES, &mMaxColorTextureSamples);
		glGetIntegerv(GL_MAX_DEPTH_TEXTURE_SAMPLES, &mMaxDepthTextureSamples);
		glGetIntegerv(GL_MAX_INTEGER_SAMPLES, &mMaxIntegerSamples);
		glGetIntegerv(GL_MAX_SAMPLE_MASK_WORDS, &mMaxSampleMaskWords);
	}

	stop_glerror();

#if LL_WINDOWS
	if (mHasDebugOutput && gDebugGL)
	{ //setup debug output callback
		//glDebugMessageControlARB(GL_DONT_CARE, GL_DONT_CARE, GL_DEBUG_SEVERITY_LOW_ARB, 0, NULL, GL_TRUE);
		glDebugMessageCallbackARB((GLDEBUGPROCARB) gl_debug_callback, NULL);
		glEnable(GL_DEBUG_OUTPUT_SYNCHRONOUS_ARB);
	}
#endif

	stop_glerror();

	//HACK always disable texture multisample, use FXAA instead
	mHasTextureMultisample = FALSE;
#if LL_WINDOWS
	if (mIsATI)
	{ //using multisample textures on ATI results in black screen for some reason
		mHasTextureMultisample = FALSE;
	}
#endif

	if (mIsIntel && mGLVersion <= 3.f)
	{ //never try to use framebuffer objects on older intel drivers (crashy)
		mHasFramebufferObject = FALSE;
	}

	if (mHasFramebufferObject)
	{
		glGetIntegerv(GL_MAX_SAMPLES, &mMaxSamples);
	}

	stop_glerror();
	
	setToDebugGPU();

	stop_glerror();

	initGLStates();

	stop_glerror();

	return true;
}

void LLGLManager::setToDebugGPU()
{
	//"MOBILE INTEL(R) 965 EXPRESS CHIP", 
	if (mGLRenderer.find("INTEL") != std::string::npos && mGLRenderer.find("965") != std::string::npos)
	{
		mDebugGPU = TRUE ;
	}

	return ;
}

void LLGLManager::getGLInfo(LLSD& info)
{
	if (gHeadlessClient)
	{
		info["GLInfo"]["GLVendor"] = HEADLESS_VENDOR_STRING;
		info["GLInfo"]["GLRenderer"] = HEADLESS_RENDERER_STRING;
		info["GLInfo"]["GLVersion"] = HEADLESS_VERSION_STRING;
		return;
	}
	else
	{
		info["GLInfo"]["GLVendor"] = std::string((const char *)glGetString(GL_VENDOR));
		info["GLInfo"]["GLRenderer"] = std::string((const char *)glGetString(GL_RENDERER));
		info["GLInfo"]["GLVersion"] = std::string((const char *)glGetString(GL_VERSION));
	}

#if !LL_MESA_HEADLESS
	std::string all_exts = ll_safe_string((const char *)gGLHExts.mSysExts);
	boost::char_separator<char> sep(" ");
	boost::tokenizer<boost::char_separator<char> > tok(all_exts, sep);
	for(boost::tokenizer<boost::char_separator<char> >::iterator i = tok.begin(); i != tok.end(); ++i)
	{
		info["GLInfo"]["GLExtensions"].append(*i);
	}
#endif
}

std::string LLGLManager::getGLInfoString()
{
	std::string info_str;

	if (gHeadlessClient)
	{
		info_str += std::string("GL_VENDOR      ") + HEADLESS_VENDOR_STRING + std::string("\n");
		info_str += std::string("GL_RENDERER    ") + HEADLESS_RENDERER_STRING + std::string("\n");
		info_str += std::string("GL_VERSION     ") + HEADLESS_VERSION_STRING + std::string("\n");
	}
	else
	{
		info_str += std::string("GL_VENDOR      ") + ll_safe_string((const char *)glGetString(GL_VENDOR)) + std::string("\n");
		info_str += std::string("GL_RENDERER    ") + ll_safe_string((const char *)glGetString(GL_RENDERER)) + std::string("\n");
		info_str += std::string("GL_VERSION     ") + ll_safe_string((const char *)glGetString(GL_VERSION)) + std::string("\n");
	}

#if !LL_MESA_HEADLESS 
	std::string all_exts= ll_safe_string(((const char *)gGLHExts.mSysExts));
	LLStringUtil::replaceChar(all_exts, ' ', '\n');
	info_str += std::string("GL_EXTENSIONS:\n") + all_exts + std::string("\n");
#endif
	
	return info_str;
}

void LLGLManager::printGLInfoString()
{
	if (gHeadlessClient)
	{
		LL_INFOS("RenderInit") << "GL_VENDOR:     " << HEADLESS_VENDOR_STRING << LL_ENDL;
		LL_INFOS("RenderInit") << "GL_RENDERER:   " << HEADLESS_RENDERER_STRING << LL_ENDL;
		LL_INFOS("RenderInit") << "GL_VERSION:    " << HEADLESS_VERSION_STRING << LL_ENDL;
	}
	else
	{
		LL_INFOS("RenderInit") << "GL_VENDOR:     " << ((const char *)glGetString(GL_VENDOR)) << LL_ENDL;
		LL_INFOS("RenderInit") << "GL_RENDERER:   " << ((const char *)glGetString(GL_RENDERER)) << LL_ENDL;
		LL_INFOS("RenderInit") << "GL_VERSION:    " << ((const char *)glGetString(GL_VERSION)) << LL_ENDL;
	}

#if !LL_MESA_HEADLESS
	std::string all_exts= ll_safe_string(((const char *)gGLHExts.mSysExts));
	LLStringUtil::replaceChar(all_exts, ' ', '\n');
	LL_DEBUGS("RenderInit") << "GL_EXTENSIONS:\n" << all_exts << LL_ENDL;
#endif
}

std::string LLGLManager::getRawGLString()
{
	std::string gl_string;
	if (gHeadlessClient)
	{
		gl_string = HEADLESS_VENDOR_STRING + " " + HEADLESS_RENDERER_STRING;
	}
	else
	{
		gl_string = ll_safe_string((char*)glGetString(GL_VENDOR)) + " " + ll_safe_string((char*)glGetString(GL_RENDERER));
	}
	return gl_string;
}

void LLGLManager::shutdownGL()
{
	if (mInited)
	{
		glFinish();
		stop_glerror();
		mInited = FALSE;
	}
}

// these are used to turn software blending on. They appear in the Debug/Avatar menu
// presence of vertex skinning/blending or vertex programs will set these to FALSE by default.

void LLGLManager::initExtensions()
{
#if LL_MESA_HEADLESS
# ifdef GL_ARB_multitexture
	mHasMultitexture = TRUE;
# else
	mHasMultitexture = FALSE;
# endif // GL_ARB_multitexture
# ifdef GL_ARB_texture_env_combine
	mHasARBEnvCombine = TRUE;	
# else
	mHasARBEnvCombine = FALSE;
# endif // GL_ARB_texture_env_combine
# ifdef GL_ARB_texture_compression
	mHasCompressedTextures = TRUE;
# else
	mHasCompressedTextures = FALSE;
# endif // GL_ARB_texture_compression
# ifdef GL_ARB_vertex_buffer_object
	mHasVertexBufferObject = TRUE;
# else
	mHasVertexBufferObject = FALSE;
# endif // GL_ARB_vertex_buffer_object
# ifdef GL_EXT_framebuffer_object
	mHasFramebufferObject = TRUE;
# else
	mHasFramebufferObject = FALSE;
# endif // GL_EXT_framebuffer_object
# ifdef GL_ARB_draw_buffers
	mHasDrawBuffers = TRUE;
#else
	mHasDrawBuffers = FALSE;
# endif // GL_ARB_draw_buffers
# if defined(GL_NV_depth_clamp) || defined(GL_ARB_depth_clamp)
	mHasDepthClamp = TRUE;
#else
	mHasDepthClamp = FALSE;
#endif // defined(GL_NV_depth_clamp) || defined(GL_ARB_depth_clamp)
# if GL_EXT_blend_func_separate
	mHasBlendFuncSeparate = TRUE;
#else
	mHasBlendFuncSeparate = FALSE;
# endif // GL_EXT_blend_func_separate
	mHasMipMapGeneration = FALSE;
	mHasSeparateSpecularColor = FALSE;
	mHasAnisotropic = FALSE;
	mHasCubeMap = FALSE;
	mHasOcclusionQuery = FALSE;
	mHasPointParameters = FALSE;
	mHasShaderObjects = FALSE;
	mHasVertexShader = FALSE;
	mHasFragmentShader = FALSE;
	mHasTextureRectangle = FALSE;
#else // LL_MESA_HEADLESS //important, gGLHExts.mSysExts is uninitialized until after glh_init_extensions is called
	mHasMultitexture = glh_init_extensions("GL_ARB_multitexture");
	mHasATIMemInfo = ExtensionExists("GL_ATI_meminfo", gGLHExts.mSysExts);
	mHasNVXMemInfo = ExtensionExists("GL_NVX_gpu_memory_info", gGLHExts.mSysExts);
	mHasSeparateSpecularColor = glh_init_extensions("GL_EXT_separate_specular_color");
	mHasAnisotropic = glh_init_extensions("GL_EXT_texture_filter_anisotropic");
	glh_init_extensions("GL_ARB_texture_cube_map");
	mHasCubeMap = ExtensionExists("GL_ARB_texture_cube_map", gGLHExts.mSysExts);
	mHasARBEnvCombine = ExtensionExists("GL_ARB_texture_env_combine", gGLHExts.mSysExts);
	mHasCompressedTextures = glh_init_extensions("GL_ARB_texture_compression");
	mHasOcclusionQuery = ExtensionExists("GL_ARB_occlusion_query", gGLHExts.mSysExts);
	mHasOcclusionQuery2 = ExtensionExists("GL_ARB_occlusion_query2", gGLHExts.mSysExts);
	mHasVertexBufferObject = ExtensionExists("GL_ARB_vertex_buffer_object", gGLHExts.mSysExts);
	mHasVertexArrayObject = ExtensionExists("GL_ARB_vertex_array_object", gGLHExts.mSysExts);
	mHasSync = ExtensionExists("GL_ARB_sync", gGLHExts.mSysExts);
	mHasMapBufferRange = ExtensionExists("GL_ARB_map_buffer_range", gGLHExts.mSysExts);
	mHasFlushBufferRange = ExtensionExists("GL_APPLE_flush_buffer_range", gGLHExts.mSysExts);
	mHasDepthClamp = ExtensionExists("GL_ARB_depth_clamp", gGLHExts.mSysExts) || ExtensionExists("GL_NV_depth_clamp", gGLHExts.mSysExts);
	// mask out FBO support when packed_depth_stencil isn't there 'cause we need it for LLRenderTarget -Brad
#ifdef GL_ARB_framebuffer_object
	mHasFramebufferObject = ExtensionExists("GL_ARB_framebuffer_object", gGLHExts.mSysExts);
#else
	mHasFramebufferObject = ExtensionExists("GL_EXT_framebuffer_object", gGLHExts.mSysExts) &&
							ExtensionExists("GL_EXT_framebuffer_blit", gGLHExts.mSysExts) &&
							ExtensionExists("GL_EXT_framebuffer_multisample", gGLHExts.mSysExts) &&
							ExtensionExists("GL_EXT_packed_depth_stencil", gGLHExts.mSysExts);
#endif
	
	mHasMipMapGeneration = mHasFramebufferObject || mGLVersion >= 1.4f;

	mHasDrawBuffers = ExtensionExists("GL_ARB_draw_buffers", gGLHExts.mSysExts);
	mHasBlendFuncSeparate = ExtensionExists("GL_EXT_blend_func_separate", gGLHExts.mSysExts);
	mHasTextureRectangle = ExtensionExists("GL_ARB_texture_rectangle", gGLHExts.mSysExts);
	mHasTextureMultisample = ExtensionExists("GL_ARB_texture_multisample", gGLHExts.mSysExts);
	mHasDebugOutput = ExtensionExists("GL_ARB_debug_output", gGLHExts.mSysExts);
	mHasTransformFeedback = mGLVersion >= 4.f ? TRUE : FALSE;
#if !LL_DARWIN
	mHasPointParameters = !mIsATI && ExtensionExists("GL_ARB_point_parameters", gGLHExts.mSysExts);
#endif
	mHasShaderObjects = ExtensionExists("GL_ARB_shader_objects", gGLHExts.mSysExts) && (LLRender::sGLCoreProfile || ExtensionExists("GL_ARB_shading_language_100", gGLHExts.mSysExts));
	mHasVertexShader = ExtensionExists("GL_ARB_vertex_program", gGLHExts.mSysExts) && ExtensionExists("GL_ARB_vertex_shader", gGLHExts.mSysExts)
		&& (LLRender::sGLCoreProfile || ExtensionExists("GL_ARB_shading_language_100", gGLHExts.mSysExts));
	mHasFragmentShader = ExtensionExists("GL_ARB_fragment_shader", gGLHExts.mSysExts) && (LLRender::sGLCoreProfile || ExtensionExists("GL_ARB_shading_language_100", gGLHExts.mSysExts));
#endif

#if LL_LINUX || LL_SOLARIS
	llinfos << "initExtensions() checking shell variables to adjust features..." << llendl;
	// Our extension support for the Linux Client is very young with some
	// potential driver gotchas, so offer a semi-secret way to turn it off.
	if (getenv("LL_GL_NOEXT"))
	{
		//mHasMultitexture = FALSE; // NEEDED!
		mHasDepthClamp = FALSE;
		mHasARBEnvCombine = FALSE;
		mHasCompressedTextures = FALSE;
		mHasVertexBufferObject = FALSE;
		mHasFramebufferObject = FALSE;
		mHasDrawBuffers = FALSE;
		mHasBlendFuncSeparate = FALSE;
		mHasMipMapGeneration = FALSE;
		mHasSeparateSpecularColor = FALSE;
		mHasAnisotropic = FALSE;
		mHasCubeMap = FALSE;
		mHasOcclusionQuery = FALSE;
		mHasPointParameters = FALSE;
		mHasShaderObjects = FALSE;
		mHasVertexShader = FALSE;
		mHasFragmentShader = FALSE;
		LL_WARNS("RenderInit") << "GL extension support DISABLED via LL_GL_NOEXT" << LL_ENDL;
	}
	else if (getenv("LL_GL_BASICEXT"))	/* Flawfinder: ignore */
	{
		// This switch attempts to turn off all support for exotic
		// extensions which I believe correspond to fatal driver
		// bug reports.  This should be the default until we get a
		// proper blacklist/whitelist on Linux.
		mHasMipMapGeneration = FALSE;
		mHasAnisotropic = FALSE;
		//mHasCubeMap = FALSE; // apparently fatal on Intel 915 & similar
		//mHasOcclusionQuery = FALSE; // source of many ATI system hangs
		mHasShaderObjects = FALSE;
		mHasVertexShader = FALSE;
		mHasFragmentShader = FALSE;
		mHasBlendFuncSeparate = FALSE;
		LL_WARNS("RenderInit") << "GL extension support forced to SIMPLE level via LL_GL_BASICEXT" << LL_ENDL;
	}
	if (getenv("LL_GL_BLACKLIST"))	/* Flawfinder: ignore */
	{
		// This lets advanced troubleshooters disable specific
		// GL extensions to isolate problems with their hardware.
		// SL-28126
		const char *const blacklist = getenv("LL_GL_BLACKLIST");	/* Flawfinder: ignore */
		LL_WARNS("RenderInit") << "GL extension support partially disabled via LL_GL_BLACKLIST: " << blacklist << LL_ENDL;
		if (strchr(blacklist,'a')) mHasARBEnvCombine = FALSE;
		if (strchr(blacklist,'b')) mHasCompressedTextures = FALSE;
		if (strchr(blacklist,'c')) mHasVertexBufferObject = FALSE;
		if (strchr(blacklist,'d')) mHasMipMapGeneration = FALSE;//S
// 		if (strchr(blacklist,'f')) mHasNVVertexArrayRange = FALSE;//S
// 		if (strchr(blacklist,'g')) mHasNVFence = FALSE;//S
		if (strchr(blacklist,'h')) mHasSeparateSpecularColor = FALSE;
		if (strchr(blacklist,'i')) mHasAnisotropic = FALSE;//S
		if (strchr(blacklist,'j')) mHasCubeMap = FALSE;//S
// 		if (strchr(blacklist,'k')) mHasATIVAO = FALSE;//S
		if (strchr(blacklist,'l')) mHasOcclusionQuery = FALSE;
		if (strchr(blacklist,'m')) mHasShaderObjects = FALSE;//S
		if (strchr(blacklist,'n')) mHasVertexShader = FALSE;//S
		if (strchr(blacklist,'o')) mHasFragmentShader = FALSE;//S
		if (strchr(blacklist,'p')) mHasPointParameters = FALSE;//S
		if (strchr(blacklist,'q')) mHasFramebufferObject = FALSE;//S
		if (strchr(blacklist,'r')) mHasDrawBuffers = FALSE;//S
		if (strchr(blacklist,'s')) mHasTextureRectangle = FALSE;
		if (strchr(blacklist,'t')) mHasBlendFuncSeparate = FALSE;//S
		if (strchr(blacklist,'u')) mHasDepthClamp = FALSE;
		
	}
#endif // LL_LINUX || LL_SOLARIS
	
	if (!mHasMultitexture)
	{
		LL_INFOS("RenderInit") << "Couldn't initialize multitexturing" << LL_ENDL;
	}
	if (!mHasMipMapGeneration)
	{
		LL_INFOS("RenderInit") << "Couldn't initialize mipmap generation" << LL_ENDL;
	}
	if (!mHasARBEnvCombine)
	{
		LL_INFOS("RenderInit") << "Couldn't initialize GL_ARB_texture_env_combine" << LL_ENDL;
	}
	if (!mHasSeparateSpecularColor)
	{
		LL_INFOS("RenderInit") << "Couldn't initialize separate specular color" << LL_ENDL;
	}
	if (!mHasAnisotropic)
	{
		LL_INFOS("RenderInit") << "Couldn't initialize anisotropic filtering" << LL_ENDL;
	}
	if (!mHasCompressedTextures)
	{
		LL_INFOS("RenderInit") << "Couldn't initialize GL_ARB_texture_compression" << LL_ENDL;
	}
	if (!mHasOcclusionQuery)
	{
		LL_INFOS("RenderInit") << "Couldn't initialize GL_ARB_occlusion_query" << LL_ENDL;
	}
	if (!mHasOcclusionQuery2)
	{
		LL_INFOS("RenderInit") << "Couldn't initialize GL_ARB_occlusion_query2" << LL_ENDL;
	}
	if (!mHasPointParameters)
	{
		LL_INFOS("RenderInit") << "Couldn't initialize GL_ARB_point_parameters" << LL_ENDL;
	}
	if (!mHasShaderObjects)
	{
		LL_INFOS("RenderInit") << "Couldn't initialize GL_ARB_shader_objects" << LL_ENDL;
	}
	if (!mHasVertexShader)
	{
		LL_INFOS("RenderInit") << "Couldn't initialize GL_ARB_vertex_shader" << LL_ENDL;
	}
	if (!mHasFragmentShader)
	{
		LL_INFOS("RenderInit") << "Couldn't initialize GL_ARB_fragment_shader" << LL_ENDL;
	}
	if (!mHasBlendFuncSeparate)
	{
		LL_INFOS("RenderInit") << "Couldn't initialize GL_EXT_blend_func_separate" << LL_ENDL;
	}
	if (!mHasDrawBuffers)
	{
		LL_INFOS("RenderInit") << "Couldn't initialize GL_ARB_draw_buffers" << LL_ENDL;
	}

	// Disable certain things due to known bugs
	if (mIsIntel && mHasMipMapGeneration)
	{
		LL_INFOS("RenderInit") << "Disabling mip-map generation for Intel GPUs" << LL_ENDL;
		mHasMipMapGeneration = FALSE;
	}
#if !LL_DARWIN
	if (mIsATI && mHasMipMapGeneration)
	{
		LL_INFOS("RenderInit") << "Disabling mip-map generation for ATI GPUs (performance opt)" << LL_ENDL;
		mHasMipMapGeneration = FALSE;
	}
#endif
	
	// Misc
	glGetIntegerv(GL_MAX_ELEMENTS_VERTICES, (GLint*) &mGLMaxVertexRange);
	glGetIntegerv(GL_MAX_ELEMENTS_INDICES, (GLint*) &mGLMaxIndexRange);
	
#if (LL_WINDOWS || LL_LINUX || LL_SOLARIS) && !LL_MESA_HEADLESS
	LL_DEBUGS("RenderInit") << "GL Probe: Getting symbols" << LL_ENDL;
	if (mHasVertexBufferObject)
	{
		glBindBufferARB = (PFNGLBINDBUFFERARBPROC)GLH_EXT_GET_PROC_ADDRESS("glBindBufferARB");
		if (glBindBufferARB)
		{
			glDeleteBuffersARB = (PFNGLDELETEBUFFERSARBPROC)GLH_EXT_GET_PROC_ADDRESS("glDeleteBuffersARB");
			glGenBuffersARB = (PFNGLGENBUFFERSARBPROC)GLH_EXT_GET_PROC_ADDRESS("glGenBuffersARB");
			glIsBufferARB = (PFNGLISBUFFERARBPROC)GLH_EXT_GET_PROC_ADDRESS("glIsBufferARB");
			glBufferDataARB = (PFNGLBUFFERDATAARBPROC)GLH_EXT_GET_PROC_ADDRESS("glBufferDataARB");
			glBufferSubDataARB = (PFNGLBUFFERSUBDATAARBPROC)GLH_EXT_GET_PROC_ADDRESS("glBufferSubDataARB");
			glGetBufferSubDataARB = (PFNGLGETBUFFERSUBDATAARBPROC)GLH_EXT_GET_PROC_ADDRESS("glGetBufferSubDataARB");
			glMapBufferARB = (PFNGLMAPBUFFERARBPROC)GLH_EXT_GET_PROC_ADDRESS("glMapBufferARB");
			glUnmapBufferARB = (PFNGLUNMAPBUFFERARBPROC)GLH_EXT_GET_PROC_ADDRESS("glUnmapBufferARB");
			glGetBufferParameterivARB = (PFNGLGETBUFFERPARAMETERIVARBPROC)GLH_EXT_GET_PROC_ADDRESS("glGetBufferParameterivARB");
			glGetBufferPointervARB = (PFNGLGETBUFFERPOINTERVARBPROC)GLH_EXT_GET_PROC_ADDRESS("glGetBufferPointervARB");
		}
		else
		{
			mHasVertexBufferObject = FALSE;
		}
	}
	if (mHasVertexArrayObject)
	{
		glBindVertexArray = (PFNGLBINDVERTEXARRAYPROC) GLH_EXT_GET_PROC_ADDRESS("glBindVertexArray");
		glDeleteVertexArrays = (PFNGLDELETEVERTEXARRAYSPROC) GLH_EXT_GET_PROC_ADDRESS("glDeleteVertexArrays");
		glGenVertexArrays = (PFNGLGENVERTEXARRAYSPROC) GLH_EXT_GET_PROC_ADDRESS("glGenVertexArrays");
		glIsVertexArray = (PFNGLISVERTEXARRAYPROC) GLH_EXT_GET_PROC_ADDRESS("glIsVertexArray");
	}
	if (mHasSync)
	{
		glFenceSync = (PFNGLFENCESYNCPROC) GLH_EXT_GET_PROC_ADDRESS("glFenceSync");
		glIsSync = (PFNGLISSYNCPROC) GLH_EXT_GET_PROC_ADDRESS("glIsSync");
		glDeleteSync = (PFNGLDELETESYNCPROC) GLH_EXT_GET_PROC_ADDRESS("glDeleteSync");
		glClientWaitSync = (PFNGLCLIENTWAITSYNCPROC) GLH_EXT_GET_PROC_ADDRESS("glClientWaitSync");
		glWaitSync = (PFNGLWAITSYNCPROC) GLH_EXT_GET_PROC_ADDRESS("glWaitSync");
		glGetInteger64v = (PFNGLGETINTEGER64VPROC) GLH_EXT_GET_PROC_ADDRESS("glGetInteger64v");
		glGetSynciv = (PFNGLGETSYNCIVPROC) GLH_EXT_GET_PROC_ADDRESS("glGetSynciv");
	}
	if (mHasMapBufferRange)
	{
		glMapBufferRange = (PFNGLMAPBUFFERRANGEPROC) GLH_EXT_GET_PROC_ADDRESS("glMapBufferRange");
		glFlushMappedBufferRange = (PFNGLFLUSHMAPPEDBUFFERRANGEPROC) GLH_EXT_GET_PROC_ADDRESS("glFlushMappedBufferRange");
	}
	if (mHasFramebufferObject)
	{
		llinfos << "initExtensions() FramebufferObject-related procs..." << llendl;
		glIsRenderbuffer = (PFNGLISRENDERBUFFERPROC) GLH_EXT_GET_PROC_ADDRESS("glIsRenderbuffer");
		glBindRenderbuffer = (PFNGLBINDRENDERBUFFERPROC) GLH_EXT_GET_PROC_ADDRESS("glBindRenderbuffer");
		glDeleteRenderbuffers = (PFNGLDELETERENDERBUFFERSPROC) GLH_EXT_GET_PROC_ADDRESS("glDeleteRenderbuffers");
		glGenRenderbuffers = (PFNGLGENRENDERBUFFERSPROC) GLH_EXT_GET_PROC_ADDRESS("glGenRenderbuffers");
		glRenderbufferStorage = (PFNGLRENDERBUFFERSTORAGEPROC) GLH_EXT_GET_PROC_ADDRESS("glRenderbufferStorage");
		glGetRenderbufferParameteriv = (PFNGLGETRENDERBUFFERPARAMETERIVPROC) GLH_EXT_GET_PROC_ADDRESS("glGetRenderbufferParameteriv");
		glIsFramebuffer = (PFNGLISFRAMEBUFFERPROC) GLH_EXT_GET_PROC_ADDRESS("glIsFramebuffer");
		glBindFramebuffer = (PFNGLBINDFRAMEBUFFERPROC) GLH_EXT_GET_PROC_ADDRESS("glBindFramebuffer");
		glDeleteFramebuffers = (PFNGLDELETEFRAMEBUFFERSPROC) GLH_EXT_GET_PROC_ADDRESS("glDeleteFramebuffers");
		glGenFramebuffers = (PFNGLGENFRAMEBUFFERSPROC) GLH_EXT_GET_PROC_ADDRESS("glGenFramebuffers");
		glCheckFramebufferStatus = (PFNGLCHECKFRAMEBUFFERSTATUSPROC) GLH_EXT_GET_PROC_ADDRESS("glCheckFramebufferStatus");
		glFramebufferTexture1D = (PFNGLFRAMEBUFFERTEXTURE1DPROC) GLH_EXT_GET_PROC_ADDRESS("glFramebufferTexture1D");
		glFramebufferTexture2D = (PFNGLFRAMEBUFFERTEXTURE2DPROC) GLH_EXT_GET_PROC_ADDRESS("glFramebufferTexture2D");
		glFramebufferTexture3D = (PFNGLFRAMEBUFFERTEXTURE3DPROC) GLH_EXT_GET_PROC_ADDRESS("glFramebufferTexture3D");
		glFramebufferRenderbuffer = (PFNGLFRAMEBUFFERRENDERBUFFERPROC) GLH_EXT_GET_PROC_ADDRESS("glFramebufferRenderbuffer");
		glGetFramebufferAttachmentParameteriv = (PFNGLGETFRAMEBUFFERATTACHMENTPARAMETERIVPROC) GLH_EXT_GET_PROC_ADDRESS("glGetFramebufferAttachmentParameteriv");
		glGenerateMipmap = (PFNGLGENERATEMIPMAPPROC) GLH_EXT_GET_PROC_ADDRESS("glGenerateMipmap");
		glBlitFramebuffer = (PFNGLBLITFRAMEBUFFERPROC) GLH_EXT_GET_PROC_ADDRESS("glBlitFramebuffer");
		glRenderbufferStorageMultisample = (PFNGLRENDERBUFFERSTORAGEMULTISAMPLEPROC) GLH_EXT_GET_PROC_ADDRESS("glRenderbufferStorageMultisample");
		glFramebufferTextureLayer = (PFNGLFRAMEBUFFERTEXTURELAYERPROC) GLH_EXT_GET_PROC_ADDRESS("glFramebufferTextureLayer");
	}
	if (mHasDrawBuffers)
	{
		glDrawBuffersARB = (PFNGLDRAWBUFFERSARBPROC) GLH_EXT_GET_PROC_ADDRESS("glDrawBuffersARB");
	}
	if (mHasBlendFuncSeparate)
	{
		glBlendFuncSeparateEXT = (PFNGLBLENDFUNCSEPARATEEXTPROC) GLH_EXT_GET_PROC_ADDRESS("glBlendFuncSeparateEXT");
	}
	if (mHasTextureMultisample)
	{
		glTexImage2DMultisample = (PFNGLTEXIMAGE2DMULTISAMPLEPROC) GLH_EXT_GET_PROC_ADDRESS("glTexImage2DMultisample");
		glTexImage3DMultisample = (PFNGLTEXIMAGE3DMULTISAMPLEPROC) GLH_EXT_GET_PROC_ADDRESS("glTexImage3DMultisample");
		glGetMultisamplefv = (PFNGLGETMULTISAMPLEFVPROC) GLH_EXT_GET_PROC_ADDRESS("glGetMultisamplefv");
		glSampleMaski = (PFNGLSAMPLEMASKIPROC) GLH_EXT_GET_PROC_ADDRESS("glSampleMaski");
	}
	if (mHasTransformFeedback)
	{
		glBeginTransformFeedback = (PFNGLBEGINTRANSFORMFEEDBACKPROC) GLH_EXT_GET_PROC_ADDRESS("glBeginTransformFeedback");
		glEndTransformFeedback = (PFNGLENDTRANSFORMFEEDBACKPROC) GLH_EXT_GET_PROC_ADDRESS("glEndTransformFeedback");
		glTransformFeedbackVaryings = (PFNGLTRANSFORMFEEDBACKVARYINGSPROC) GLH_EXT_GET_PROC_ADDRESS("glTransformFeedbackVaryings");
		glBindBufferRange = (PFNGLBINDBUFFERRANGEPROC) GLH_EXT_GET_PROC_ADDRESS("glBindBufferRange");
	}
	if (mHasDebugOutput)
	{
		glDebugMessageControlARB = (PFNGLDEBUGMESSAGECONTROLARBPROC) GLH_EXT_GET_PROC_ADDRESS("glDebugMessageControlARB");
		glDebugMessageInsertARB = (PFNGLDEBUGMESSAGEINSERTARBPROC) GLH_EXT_GET_PROC_ADDRESS("glDebugMessageInsertARB");
		glDebugMessageCallbackARB = (PFNGLDEBUGMESSAGECALLBACKARBPROC) GLH_EXT_GET_PROC_ADDRESS("glDebugMessageCallbackARB");
		glGetDebugMessageLogARB = (PFNGLGETDEBUGMESSAGELOGARBPROC) GLH_EXT_GET_PROC_ADDRESS("glGetDebugMessageLogARB");
	}
#if (!LL_LINUX && !LL_SOLARIS) || LL_LINUX_NV_GL_HEADERS
	// This is expected to be a static symbol on Linux GL implementations, except if we use the nvidia headers - bah
	glDrawRangeElements = (PFNGLDRAWRANGEELEMENTSPROC)GLH_EXT_GET_PROC_ADDRESS("glDrawRangeElements");
	if (!glDrawRangeElements)
	{
		mGLMaxVertexRange = 0;
		mGLMaxIndexRange = 0;
	}
#endif // !LL_LINUX || LL_LINUX_NV_GL_HEADERS
#if LL_LINUX_NV_GL_HEADERS
	// nvidia headers are critically different from mesa-esque
 	glActiveTextureARB = (PFNGLACTIVETEXTUREARBPROC)GLH_EXT_GET_PROC_ADDRESS("glActiveTextureARB");
 	glClientActiveTextureARB = (PFNGLCLIENTACTIVETEXTUREARBPROC)GLH_EXT_GET_PROC_ADDRESS("glClientActiveTextureARB");
#endif // LL_LINUX_NV_GL_HEADERS

	if (mHasOcclusionQuery)
	{
		llinfos << "initExtensions() OcclusionQuery-related procs..." << llendl;
		glGenQueriesARB = (PFNGLGENQUERIESARBPROC)GLH_EXT_GET_PROC_ADDRESS("glGenQueriesARB");
		glDeleteQueriesARB = (PFNGLDELETEQUERIESARBPROC)GLH_EXT_GET_PROC_ADDRESS("glDeleteQueriesARB");
		glIsQueryARB = (PFNGLISQUERYARBPROC)GLH_EXT_GET_PROC_ADDRESS("glIsQueryARB");
		glBeginQueryARB = (PFNGLBEGINQUERYARBPROC)GLH_EXT_GET_PROC_ADDRESS("glBeginQueryARB");
		glEndQueryARB = (PFNGLENDQUERYARBPROC)GLH_EXT_GET_PROC_ADDRESS("glEndQueryARB");
		glGetQueryivARB = (PFNGLGETQUERYIVARBPROC)GLH_EXT_GET_PROC_ADDRESS("glGetQueryivARB");
		glGetQueryObjectivARB = (PFNGLGETQUERYOBJECTIVARBPROC)GLH_EXT_GET_PROC_ADDRESS("glGetQueryObjectivARB");
		glGetQueryObjectuivARB = (PFNGLGETQUERYOBJECTUIVARBPROC)GLH_EXT_GET_PROC_ADDRESS("glGetQueryObjectuivARB");
	}
	if (mHasPointParameters)
	{
		llinfos << "initExtensions() PointParameters-related procs..." << llendl;
		glPointParameterfARB = (PFNGLPOINTPARAMETERFARBPROC)GLH_EXT_GET_PROC_ADDRESS("glPointParameterfARB");
		glPointParameterfvARB = (PFNGLPOINTPARAMETERFVARBPROC)GLH_EXT_GET_PROC_ADDRESS("glPointParameterfvARB");
	}
	if (mHasShaderObjects)
	{
		glDeleteObjectARB = (PFNGLDELETEOBJECTARBPROC) GLH_EXT_GET_PROC_ADDRESS("glDeleteObjectARB");
		glGetHandleARB = (PFNGLGETHANDLEARBPROC) GLH_EXT_GET_PROC_ADDRESS("glGetHandleARB");
		glDetachObjectARB = (PFNGLDETACHOBJECTARBPROC) GLH_EXT_GET_PROC_ADDRESS("glDetachObjectARB");
		glCreateShaderObjectARB = (PFNGLCREATESHADEROBJECTARBPROC) GLH_EXT_GET_PROC_ADDRESS("glCreateShaderObjectARB");
		glShaderSourceARB = (PFNGLSHADERSOURCEARBPROC) GLH_EXT_GET_PROC_ADDRESS("glShaderSourceARB");
		glCompileShaderARB = (PFNGLCOMPILESHADERARBPROC) GLH_EXT_GET_PROC_ADDRESS("glCompileShaderARB");
		glCreateProgramObjectARB = (PFNGLCREATEPROGRAMOBJECTARBPROC) GLH_EXT_GET_PROC_ADDRESS("glCreateProgramObjectARB");
		glAttachObjectARB = (PFNGLATTACHOBJECTARBPROC) GLH_EXT_GET_PROC_ADDRESS("glAttachObjectARB");
		glLinkProgramARB = (PFNGLLINKPROGRAMARBPROC) GLH_EXT_GET_PROC_ADDRESS("glLinkProgramARB");
		glUseProgramObjectARB = (PFNGLUSEPROGRAMOBJECTARBPROC) GLH_EXT_GET_PROC_ADDRESS("glUseProgramObjectARB");
		glValidateProgramARB = (PFNGLVALIDATEPROGRAMARBPROC) GLH_EXT_GET_PROC_ADDRESS("glValidateProgramARB");
		glUniform1fARB = (PFNGLUNIFORM1FARBPROC) GLH_EXT_GET_PROC_ADDRESS("glUniform1fARB");
		glUniform2fARB = (PFNGLUNIFORM2FARBPROC) GLH_EXT_GET_PROC_ADDRESS("glUniform2fARB");
		glUniform3fARB = (PFNGLUNIFORM3FARBPROC) GLH_EXT_GET_PROC_ADDRESS("glUniform3fARB");
		glUniform4fARB = (PFNGLUNIFORM4FARBPROC) GLH_EXT_GET_PROC_ADDRESS("glUniform4fARB");
		glUniform1iARB = (PFNGLUNIFORM1IARBPROC) GLH_EXT_GET_PROC_ADDRESS("glUniform1iARB");
		glUniform2iARB = (PFNGLUNIFORM2IARBPROC) GLH_EXT_GET_PROC_ADDRESS("glUniform2iARB");
		glUniform3iARB = (PFNGLUNIFORM3IARBPROC) GLH_EXT_GET_PROC_ADDRESS("glUniform3iARB");
		glUniform4iARB = (PFNGLUNIFORM4IARBPROC) GLH_EXT_GET_PROC_ADDRESS("glUniform4iARB");
		glUniform1fvARB = (PFNGLUNIFORM1FVARBPROC) GLH_EXT_GET_PROC_ADDRESS("glUniform1fvARB");
		glUniform2fvARB = (PFNGLUNIFORM2FVARBPROC) GLH_EXT_GET_PROC_ADDRESS("glUniform2fvARB");
		glUniform3fvARB = (PFNGLUNIFORM3FVARBPROC) GLH_EXT_GET_PROC_ADDRESS("glUniform3fvARB");
		glUniform4fvARB = (PFNGLUNIFORM4FVARBPROC) GLH_EXT_GET_PROC_ADDRESS("glUniform4fvARB");
		glUniform1ivARB = (PFNGLUNIFORM1IVARBPROC) GLH_EXT_GET_PROC_ADDRESS("glUniform1ivARB");
		glUniform2ivARB = (PFNGLUNIFORM2IVARBPROC) GLH_EXT_GET_PROC_ADDRESS("glUniform2ivARB");
		glUniform3ivARB = (PFNGLUNIFORM3IVARBPROC) GLH_EXT_GET_PROC_ADDRESS("glUniform3ivARB");
		glUniform4ivARB = (PFNGLUNIFORM4IVARBPROC) GLH_EXT_GET_PROC_ADDRESS("glUniform4ivARB");
		glUniformMatrix2fvARB = (PFNGLUNIFORMMATRIX2FVARBPROC) GLH_EXT_GET_PROC_ADDRESS("glUniformMatrix2fvARB");
		glUniformMatrix3fvARB = (PFNGLUNIFORMMATRIX3FVARBPROC) GLH_EXT_GET_PROC_ADDRESS("glUniformMatrix3fvARB");
		glUniformMatrix4fvARB = (PFNGLUNIFORMMATRIX4FVARBPROC) GLH_EXT_GET_PROC_ADDRESS("glUniformMatrix4fvARB");
		glGetObjectParameterfvARB = (PFNGLGETOBJECTPARAMETERFVARBPROC) GLH_EXT_GET_PROC_ADDRESS("glGetObjectParameterfvARB");
		glGetObjectParameterivARB = (PFNGLGETOBJECTPARAMETERIVARBPROC) GLH_EXT_GET_PROC_ADDRESS("glGetObjectParameterivARB");
		glGetInfoLogARB = (PFNGLGETINFOLOGARBPROC) GLH_EXT_GET_PROC_ADDRESS("glGetInfoLogARB");
		glGetAttachedObjectsARB = (PFNGLGETATTACHEDOBJECTSARBPROC) GLH_EXT_GET_PROC_ADDRESS("glGetAttachedObjectsARB");
		glGetUniformLocationARB = (PFNGLGETUNIFORMLOCATIONARBPROC) GLH_EXT_GET_PROC_ADDRESS("glGetUniformLocationARB");
		glGetActiveUniformARB = (PFNGLGETACTIVEUNIFORMARBPROC) GLH_EXT_GET_PROC_ADDRESS("glGetActiveUniformARB");
		glGetUniformfvARB = (PFNGLGETUNIFORMFVARBPROC) GLH_EXT_GET_PROC_ADDRESS("glGetUniformfvARB");
		glGetUniformivARB = (PFNGLGETUNIFORMIVARBPROC) GLH_EXT_GET_PROC_ADDRESS("glGetUniformivARB");
		glGetShaderSourceARB = (PFNGLGETSHADERSOURCEARBPROC) GLH_EXT_GET_PROC_ADDRESS("glGetShaderSourceARB");
	}
	if (mHasVertexShader)
	{
		llinfos << "initExtensions() VertexShader-related procs..." << llendl;
		glGetAttribLocationARB = (PFNGLGETATTRIBLOCATIONARBPROC) GLH_EXT_GET_PROC_ADDRESS("glGetAttribLocationARB");
		glBindAttribLocationARB = (PFNGLBINDATTRIBLOCATIONARBPROC) GLH_EXT_GET_PROC_ADDRESS("glBindAttribLocationARB");
		glGetActiveAttribARB = (PFNGLGETACTIVEATTRIBARBPROC) GLH_EXT_GET_PROC_ADDRESS("glGetActiveAttribARB");
		glVertexAttrib1dARB = (PFNGLVERTEXATTRIB1DARBPROC) GLH_EXT_GET_PROC_ADDRESS("glVertexAttrib1dARB");
		glVertexAttrib1dvARB = (PFNGLVERTEXATTRIB1DVARBPROC) GLH_EXT_GET_PROC_ADDRESS("glVertexAttrib1dvARB");
		glVertexAttrib1fARB = (PFNGLVERTEXATTRIB1FARBPROC) GLH_EXT_GET_PROC_ADDRESS("glVertexAttrib1fARB");
		glVertexAttrib1fvARB = (PFNGLVERTEXATTRIB1FVARBPROC) GLH_EXT_GET_PROC_ADDRESS("glVertexAttrib1fvARB");
		glVertexAttrib1sARB = (PFNGLVERTEXATTRIB1SARBPROC) GLH_EXT_GET_PROC_ADDRESS("glVertexAttrib1sARB");
		glVertexAttrib1svARB = (PFNGLVERTEXATTRIB1SVARBPROC) GLH_EXT_GET_PROC_ADDRESS("glVertexAttrib1svARB");
		glVertexAttrib2dARB = (PFNGLVERTEXATTRIB2DARBPROC) GLH_EXT_GET_PROC_ADDRESS("glVertexAttrib2dARB");
		glVertexAttrib2dvARB = (PFNGLVERTEXATTRIB2DVARBPROC) GLH_EXT_GET_PROC_ADDRESS("glVertexAttrib2dvARB");
		glVertexAttrib2fARB = (PFNGLVERTEXATTRIB2FARBPROC) GLH_EXT_GET_PROC_ADDRESS("glVertexAttrib2fARB");
		glVertexAttrib2fvARB = (PFNGLVERTEXATTRIB2FVARBPROC) GLH_EXT_GET_PROC_ADDRESS("glVertexAttrib2fvARB");
		glVertexAttrib2sARB = (PFNGLVERTEXATTRIB2SARBPROC) GLH_EXT_GET_PROC_ADDRESS("glVertexAttrib2sARB");
		glVertexAttrib2svARB = (PFNGLVERTEXATTRIB2SVARBPROC) GLH_EXT_GET_PROC_ADDRESS("glVertexAttrib2svARB");
		glVertexAttrib3dARB = (PFNGLVERTEXATTRIB3DARBPROC) GLH_EXT_GET_PROC_ADDRESS("glVertexAttrib3dARB");
		glVertexAttrib3dvARB = (PFNGLVERTEXATTRIB3DVARBPROC) GLH_EXT_GET_PROC_ADDRESS("glVertexAttrib3dvARB");
		glVertexAttrib3fARB = (PFNGLVERTEXATTRIB3FARBPROC) GLH_EXT_GET_PROC_ADDRESS("glVertexAttrib3fARB");
		glVertexAttrib3fvARB = (PFNGLVERTEXATTRIB3FVARBPROC) GLH_EXT_GET_PROC_ADDRESS("glVertexAttrib3fvARB");
		glVertexAttrib3sARB = (PFNGLVERTEXATTRIB3SARBPROC) GLH_EXT_GET_PROC_ADDRESS("glVertexAttrib3sARB");
		glVertexAttrib3svARB = (PFNGLVERTEXATTRIB3SVARBPROC) GLH_EXT_GET_PROC_ADDRESS("glVertexAttrib3svARB");
		glVertexAttrib4nbvARB = (PFNGLVERTEXATTRIB4NBVARBPROC) GLH_EXT_GET_PROC_ADDRESS("glVertexAttrib4nbvARB");
		glVertexAttrib4nivARB = (PFNGLVERTEXATTRIB4NIVARBPROC) GLH_EXT_GET_PROC_ADDRESS("glVertexAttrib4nivARB");
		glVertexAttrib4nsvARB = (PFNGLVERTEXATTRIB4NSVARBPROC) GLH_EXT_GET_PROC_ADDRESS("glVertexAttrib4nsvARB");
		glVertexAttrib4nubARB = (PFNGLVERTEXATTRIB4NUBARBPROC) GLH_EXT_GET_PROC_ADDRESS("glVertexAttrib4nubARB");
		glVertexAttrib4nubvARB = (PFNGLVERTEXATTRIB4NUBVARBPROC) GLH_EXT_GET_PROC_ADDRESS("glVertexAttrib4nubvARB");
		glVertexAttrib4nuivARB = (PFNGLVERTEXATTRIB4NUIVARBPROC) GLH_EXT_GET_PROC_ADDRESS("glVertexAttrib4nuivARB");
		glVertexAttrib4nusvARB = (PFNGLVERTEXATTRIB4NUSVARBPROC) GLH_EXT_GET_PROC_ADDRESS("glVertexAttrib4nusvARB");
		glVertexAttrib4bvARB = (PFNGLVERTEXATTRIB4BVARBPROC) GLH_EXT_GET_PROC_ADDRESS("glVertexAttrib4bvARB");
		glVertexAttrib4dARB = (PFNGLVERTEXATTRIB4DARBPROC) GLH_EXT_GET_PROC_ADDRESS("glVertexAttrib4dARB");
		glVertexAttrib4dvARB = (PFNGLVERTEXATTRIB4DVARBPROC) GLH_EXT_GET_PROC_ADDRESS("glVertexAttrib4dvARB");
		glVertexAttrib4fARB = (PFNGLVERTEXATTRIB4FARBPROC) GLH_EXT_GET_PROC_ADDRESS("glVertexAttrib4fARB");
		glVertexAttrib4fvARB = (PFNGLVERTEXATTRIB4FVARBPROC) GLH_EXT_GET_PROC_ADDRESS("glVertexAttrib4fvARB");
		glVertexAttrib4ivARB = (PFNGLVERTEXATTRIB4IVARBPROC) GLH_EXT_GET_PROC_ADDRESS("glVertexAttrib4ivARB");
		glVertexAttrib4sARB = (PFNGLVERTEXATTRIB4SARBPROC) GLH_EXT_GET_PROC_ADDRESS("glVertexAttrib4sARB");
		glVertexAttrib4svARB = (PFNGLVERTEXATTRIB4SVARBPROC) GLH_EXT_GET_PROC_ADDRESS("glVertexAttrib4svARB");
		glVertexAttrib4ubvARB = (PFNGLVERTEXATTRIB4UBVARBPROC) GLH_EXT_GET_PROC_ADDRESS("glVertexAttrib4ubvARB");
		glVertexAttrib4uivARB = (PFNGLVERTEXATTRIB4UIVARBPROC) GLH_EXT_GET_PROC_ADDRESS("glVertexAttrib4uivARB");
		glVertexAttrib4usvARB = (PFNGLVERTEXATTRIB4USVARBPROC) GLH_EXT_GET_PROC_ADDRESS("glVertexAttrib4usvARB");
		glVertexAttribPointerARB = (PFNGLVERTEXATTRIBPOINTERARBPROC) GLH_EXT_GET_PROC_ADDRESS("glVertexAttribPointerARB");
		glVertexAttribIPointer = (PFNGLVERTEXATTRIBIPOINTERPROC) GLH_EXT_GET_PROC_ADDRESS("glVertexAttribIPointer");
		glEnableVertexAttribArrayARB = (PFNGLENABLEVERTEXATTRIBARRAYARBPROC) GLH_EXT_GET_PROC_ADDRESS("glEnableVertexAttribArrayARB");
		glDisableVertexAttribArrayARB = (PFNGLDISABLEVERTEXATTRIBARRAYARBPROC) GLH_EXT_GET_PROC_ADDRESS("glDisableVertexAttribArrayARB");
		glProgramStringARB = (PFNGLPROGRAMSTRINGARBPROC) GLH_EXT_GET_PROC_ADDRESS("glProgramStringARB");
		glBindProgramARB = (PFNGLBINDPROGRAMARBPROC) GLH_EXT_GET_PROC_ADDRESS("glBindProgramARB");
		glDeleteProgramsARB = (PFNGLDELETEPROGRAMSARBPROC) GLH_EXT_GET_PROC_ADDRESS("glDeleteProgramsARB");
		glGenProgramsARB = (PFNGLGENPROGRAMSARBPROC) GLH_EXT_GET_PROC_ADDRESS("glGenProgramsARB");
		glProgramEnvParameter4dARB = (PFNGLPROGRAMENVPARAMETER4DARBPROC) GLH_EXT_GET_PROC_ADDRESS("glProgramEnvParameter4dARB");
		glProgramEnvParameter4dvARB = (PFNGLPROGRAMENVPARAMETER4DVARBPROC) GLH_EXT_GET_PROC_ADDRESS("glProgramEnvParameter4dvARB");
		glProgramEnvParameter4fARB = (PFNGLPROGRAMENVPARAMETER4FARBPROC) GLH_EXT_GET_PROC_ADDRESS("glProgramEnvParameter4fARB");
		glProgramEnvParameter4fvARB = (PFNGLPROGRAMENVPARAMETER4FVARBPROC) GLH_EXT_GET_PROC_ADDRESS("glProgramEnvParameter4fvARB");
		glProgramLocalParameter4dARB = (PFNGLPROGRAMLOCALPARAMETER4DARBPROC) GLH_EXT_GET_PROC_ADDRESS("glProgramLocalParameter4dARB");
		glProgramLocalParameter4dvARB = (PFNGLPROGRAMLOCALPARAMETER4DVARBPROC) GLH_EXT_GET_PROC_ADDRESS("glProgramLocalParameter4dvARB");
		glProgramLocalParameter4fARB = (PFNGLPROGRAMLOCALPARAMETER4FARBPROC) GLH_EXT_GET_PROC_ADDRESS("glProgramLocalParameter4fARB");
		glProgramLocalParameter4fvARB = (PFNGLPROGRAMLOCALPARAMETER4FVARBPROC) GLH_EXT_GET_PROC_ADDRESS("glProgramLocalParameter4fvARB");
		glGetProgramEnvParameterdvARB = (PFNGLGETPROGRAMENVPARAMETERDVARBPROC) GLH_EXT_GET_PROC_ADDRESS("glGetProgramEnvParameterdvARB");
		glGetProgramEnvParameterfvARB = (PFNGLGETPROGRAMENVPARAMETERFVARBPROC) GLH_EXT_GET_PROC_ADDRESS("glGetProgramEnvParameterfvARB");
		glGetProgramLocalParameterdvARB = (PFNGLGETPROGRAMLOCALPARAMETERDVARBPROC) GLH_EXT_GET_PROC_ADDRESS("glGetProgramLocalParameterdvARB");
		glGetProgramLocalParameterfvARB = (PFNGLGETPROGRAMLOCALPARAMETERFVARBPROC) GLH_EXT_GET_PROC_ADDRESS("glGetProgramLocalParameterfvARB");
		glGetProgramivARB = (PFNGLGETPROGRAMIVARBPROC) GLH_EXT_GET_PROC_ADDRESS("glGetProgramivARB");
		glGetProgramStringARB = (PFNGLGETPROGRAMSTRINGARBPROC) GLH_EXT_GET_PROC_ADDRESS("glGetProgramStringARB");
		glGetVertexAttribdvARB = (PFNGLGETVERTEXATTRIBDVARBPROC) GLH_EXT_GET_PROC_ADDRESS("glGetVertexAttribdvARB");
		glGetVertexAttribfvARB = (PFNGLGETVERTEXATTRIBFVARBPROC) GLH_EXT_GET_PROC_ADDRESS("glGetVertexAttribfvARB");
		glGetVertexAttribivARB = (PFNGLGETVERTEXATTRIBIVARBPROC) GLH_EXT_GET_PROC_ADDRESS("glGetVertexAttribivARB");
		glGetVertexAttribPointervARB = (PFNGLGETVERTEXATTRIBPOINTERVARBPROC) GLH_EXT_GET_PROC_ADDRESS("glgetVertexAttribPointervARB");
		glIsProgramARB = (PFNGLISPROGRAMARBPROC) GLH_EXT_GET_PROC_ADDRESS("glIsProgramARB");
	}
	LL_DEBUGS("RenderInit") << "GL Probe: Got symbols" << LL_ENDL;
#endif

	mInited = TRUE;
}

void rotate_quat(LLQuaternion& rotation)
{
	F32 angle_radians, x, y, z;
	rotation.getAngleAxis(&angle_radians, &x, &y, &z);
	gGL.rotatef(angle_radians * RAD_TO_DEG, x, y, z);
}

void flush_glerror()
{
	glGetError();
}

//this function outputs gl error to the log file, does not crash the code.
void log_glerror()
{
	if (LL_UNLIKELY(!gGLManager.mInited))
	{
		return ;
	}
	//  Create or update texture to be used with this data 
	GLenum error;
	error = glGetError();
	while (LL_UNLIKELY(error))
	{
		GLubyte const * gl_error_msg = gluErrorString(error);
		if (NULL != gl_error_msg)
		{
			llwarns << "GL Error: " << error << " GL Error String: " << gl_error_msg << llendl ;			
		}
		else
		{
			// gluErrorString returns NULL for some extensions' error codes.
			// you'll probably have to grep for the number in glext.h.
			llwarns << "GL Error: UNKNOWN 0x" << std::hex << error << std::dec << llendl;
		}
		error = glGetError();
	}
}

void do_assert_glerror()
{
	//  Create or update texture to be used with this data 
	GLenum error;
	error = glGetError();
	BOOL quit = FALSE;
	while (LL_UNLIKELY(error))
	{
		quit = TRUE;
		GLubyte const * gl_error_msg = gluErrorString(error);
		if (NULL != gl_error_msg)
		{
			LL_WARNS("RenderState") << "GL Error:" << error<< LL_ENDL;
			LL_WARNS("RenderState") << "GL Error String:" << gl_error_msg << LL_ENDL;

			if (gDebugSession)
			{
				gFailLog << "GL Error:" << gl_error_msg << std::endl;
			}
		}
		else
		{
			// gluErrorString returns NULL for some extensions' error codes.
			// you'll probably have to grep for the number in glext.h.
			LL_WARNS("RenderState") << "GL Error: UNKNOWN 0x" << std::hex << error << std::dec << LL_ENDL;

			if (gDebugSession)
			{
				gFailLog << "GL Error: UNKNOWN 0x" << std::hex << error << std::dec << std::endl;
			}
		}
		error = glGetError();
	}

	if (quit)
	{
		if (gDebugSession)
		{
			ll_fail("assert_glerror failed");
		}
		else
		{
			llerrs << "One or more unhandled GL errors." << llendl;
		}
	}
}

void assert_glerror()
{
	if (!gGLActive)
	{
		//llwarns << "GL used while not active!" << llendl;

		if (gDebugSession)
		{
			//ll_fail("GL used while not active");
		}
	}

	if (gDebugGL) 
	{
		do_assert_glerror();
	}
}
	

void clear_glerror()
{
<<<<<<< HEAD
	//  Create or update texture to be used with this data 
	//GLenum error;
	//error = glGetError();
=======
>>>>>>> 4a2fb4c6
	glGetError();
}

///////////////////////////////////////////////////////////////
//
// LLGLState
//

// Static members
boost::unordered_map<LLGLenum, LLGLboolean> LLGLState::sStateMap;

GLboolean LLGLDepthTest::sDepthEnabled = GL_FALSE; // OpenGL default
GLenum LLGLDepthTest::sDepthFunc = GL_LESS; // OpenGL default
GLboolean LLGLDepthTest::sWriteEnabled = GL_TRUE; // OpenGL default

//static
void LLGLState::initClass() 
{
	sStateMap[GL_DITHER] = GL_TRUE;
	// sStateMap[GL_TEXTURE_2D] = GL_TRUE;
	
	//make sure multisample defaults to disabled
	sStateMap[GL_MULTISAMPLE_ARB] = GL_FALSE;
	glDisable(GL_MULTISAMPLE_ARB);
}

//static
void LLGLState::restoreGL()
{
	sStateMap.clear();
	initClass();
}

//static
// Really shouldn't be needed, but seems we sometimes do.
void LLGLState::resetTextureStates()
{
	gGL.flush();
	GLint maxTextureUnits;
	
	glGetIntegerv(GL_MAX_TEXTURE_UNITS_ARB, &maxTextureUnits);
	for (S32 j = maxTextureUnits-1; j >=0; j--)
	{
		gGL.getTexUnit(j)->activate();
		glClientActiveTextureARB(GL_TEXTURE0_ARB+j);
		j == 0 ? gGL.getTexUnit(j)->enable(LLTexUnit::TT_TEXTURE) : gGL.getTexUnit(j)->disable();
	}
}

void LLGLState::dumpStates() 
{
	LL_INFOS("RenderState") << "GL States:" << LL_ENDL;
	for (boost::unordered_map<LLGLenum, LLGLboolean>::iterator iter = sStateMap.begin();
		 iter != sStateMap.end(); ++iter)
	{
		LL_INFOS("RenderState") << llformat(" 0x%04x : %s",(S32)iter->first,iter->second?"TRUE":"FALSE") << LL_ENDL;
	}
}

void LLGLState::checkStates(const std::string& msg)  
{
	if (!gDebugGL)
	{
		return;
	}

	stop_glerror();

	GLint src;
	GLint dst;
	glGetIntegerv(GL_BLEND_SRC, &src);
	glGetIntegerv(GL_BLEND_DST, &dst);
	
	stop_glerror();

	BOOL error = FALSE;

	if (src != GL_SRC_ALPHA || dst != GL_ONE_MINUS_SRC_ALPHA)
	{
		if (gDebugSession)
		{
			gFailLog << "Blend function corrupted: " << std::hex << src << " " << std::hex << dst << "  " << msg << std::dec << std::endl;
			error = TRUE;
		}
		else
		{
			LL_GL_ERRS << "Blend function corrupted: " << std::hex << src << " " << std::hex << dst << "  " << msg << std::dec << LL_ENDL;
		}
	}
	
	for (boost::unordered_map<LLGLenum, LLGLboolean>::iterator iter = sStateMap.begin();
		 iter != sStateMap.end(); ++iter)
	{
		LLGLenum state = iter->first;
		LLGLboolean cur_state = iter->second;
		stop_glerror();
		LLGLboolean gl_state = glIsEnabled(state);
		stop_glerror();
		if(cur_state != gl_state)
		{
			dumpStates();
			if (gDebugSession)
			{
				gFailLog << llformat("LLGLState error. State: 0x%04x",state) << std::endl;
				error = TRUE;
			}
			else
			{
				LL_GL_ERRS << llformat("LLGLState error. State: 0x%04x",state) << LL_ENDL;
			}
		}
	}
	
	if (error)
	{
		ll_fail("LLGLState::checkStates failed.");
	}
	stop_glerror();
}

void LLGLState::checkTextureChannels(const std::string& msg)
{
#if 0
	if (!gDebugGL)
	{
		return;
	}
	stop_glerror();

	GLint activeTexture;
	glGetIntegerv(GL_ACTIVE_TEXTURE_ARB, &activeTexture);
	stop_glerror();

	BOOL error = FALSE;

	if (activeTexture == GL_TEXTURE0_ARB)
	{
		GLint tex_env_mode = 0;

		glGetTexEnviv(GL_TEXTURE_ENV, GL_TEXTURE_ENV_MODE, &tex_env_mode);
		stop_glerror();

		if (tex_env_mode != GL_MODULATE)
		{
			error = TRUE;
			LL_WARNS("RenderState") << "GL_TEXTURE_ENV_MODE invalid: " << std::hex << tex_env_mode << std::dec << LL_ENDL;
			if (gDebugSession)
			{
				gFailLog << "GL_TEXTURE_ENV_MODE invalid: " << std::hex << tex_env_mode << std::dec << std::endl;
			}
		}
	}

	static const char* label[] =
	{
		"GL_TEXTURE_2D",
		"GL_TEXTURE_COORD_ARRAY",
		"GL_TEXTURE_1D",
		"GL_TEXTURE_CUBE_MAP_ARB",
		"GL_TEXTURE_GEN_S",
		"GL_TEXTURE_GEN_T",
		"GL_TEXTURE_GEN_Q",
		"GL_TEXTURE_GEN_R",
		"GL_TEXTURE_RECTANGLE_ARB",
		"GL_TEXTURE_2D_MULTISAMPLE"
	};

	static GLint value[] =
	{
		GL_TEXTURE_2D,
		GL_TEXTURE_COORD_ARRAY,
		GL_TEXTURE_1D,
		GL_TEXTURE_CUBE_MAP_ARB,
		GL_TEXTURE_GEN_S,
		GL_TEXTURE_GEN_T,
		GL_TEXTURE_GEN_Q,
		GL_TEXTURE_GEN_R,
		GL_TEXTURE_RECTANGLE_ARB,
		GL_TEXTURE_2D_MULTISAMPLE
	};

	GLint stackDepth = 0;

	glh::matrix4f mat;
	glh::matrix4f identity;
	identity.identity();

	for (GLint i = 1; i < gGLManager.mNumTextureUnits; i++)
	{
		gGL.getTexUnit(i)->activate();

		if (i < gGLManager.mNumTextureUnits)
		{
			glClientActiveTextureARB(GL_TEXTURE0_ARB+i);
			stop_glerror();
			glGetIntegerv(GL_TEXTURE_STACK_DEPTH, &stackDepth);
			stop_glerror();

			if (stackDepth != 1)
			{
				error = TRUE;
				LL_WARNS("RenderState") << "Texture matrix stack corrupted." << LL_ENDL;

				if (gDebugSession)
				{
					gFailLog << "Texture matrix stack corrupted." << std::endl;
				}
			}

			glGetFloatv(GL_TEXTURE_MATRIX, (GLfloat*) mat.m);
			stop_glerror();

			if (mat != identity)
			{
				error = TRUE;
				LL_WARNS("RenderState") << "Texture matrix in channel " << i << " corrupt." << LL_ENDL;
				if (gDebugSession)
				{
					gFailLog << "Texture matrix in channel " << i << " corrupt." << std::endl;
				}
			}
				
			for (S32 j = (i == 0 ? 1 : 0); 
				j < 9; j++)
			{
				if (j == 8 && !gGLManager.mHasTextureRectangle ||
					j == 9 && !gGLManager.mHasTextureMultisample)
				{
					continue;
				}
				
				if (glIsEnabled(value[j]))
				{
					error = TRUE;
					LL_WARNS("RenderState") << "Texture channel " << i << " still has " << label[j] << " enabled." << LL_ENDL;
					if (gDebugSession)
					{
						gFailLog << "Texture channel " << i << " still has " << label[j] << " enabled." << std::endl;
					}
				}
				stop_glerror();
			}

			glGetFloatv(GL_TEXTURE_MATRIX, mat.m);
			stop_glerror();

			if (mat != identity)
			{
				error = TRUE;
				LL_WARNS("RenderState") << "Texture matrix " << i << " is not identity." << LL_ENDL;
				if (gDebugSession)
				{
					gFailLog << "Texture matrix " << i << " is not identity." << std::endl;
				}
			}
		}

		{
			GLint tex = 0;
			stop_glerror();
			glGetIntegerv(GL_TEXTURE_BINDING_2D, &tex);
			stop_glerror();

			if (tex != 0)
			{
				error = TRUE;
				LL_WARNS("RenderState") << "Texture channel " << i << " still has texture " << tex << " bound." << llendl;

				if (gDebugSession)
				{
					gFailLog << "Texture channel " << i << " still has texture " << tex << " bound." << std::endl;
				}
			}
		}
	}

	stop_glerror();
	gGL.getTexUnit(0)->activate();
	glClientActiveTextureARB(GL_TEXTURE0_ARB);
	stop_glerror();

	if (error)
	{
		if (gDebugSession)
		{
			ll_fail("LLGLState::checkTextureChannels failed.");
		}
		else
		{
			LL_GL_ERRS << "GL texture state corruption detected.  " << msg << LL_ENDL;
		}
	}
#endif
}

void LLGLState::checkClientArrays(const std::string& msg, U32 data_mask)
{
	if (!gDebugGL || LLGLSLShader::sNoFixedFunction)
	{
		return;
	}

	stop_glerror();
	BOOL error = FALSE;

	GLint active_texture;
	glGetIntegerv(GL_CLIENT_ACTIVE_TEXTURE_ARB, &active_texture);

	if (active_texture != GL_TEXTURE0_ARB)
	{
		llwarns << "Client active texture corrupted: " << active_texture << llendl;
		if (gDebugSession)
		{
			gFailLog << "Client active texture corrupted: " << active_texture << std::endl;
		}
		error = TRUE;
	}

	/*glGetIntegerv(GL_ACTIVE_TEXTURE_ARB, &active_texture);
	if (active_texture != GL_TEXTURE0_ARB)
	{
		llwarns << "Active texture corrupted: " << active_texture << llendl;
		if (gDebugSession)
		{
			gFailLog << "Active texture corrupted: " << active_texture << std::endl;
		}
		error = TRUE;
	}*/

	static const char* label[] =
	{
		"GL_VERTEX_ARRAY",
		"GL_NORMAL_ARRAY",
		"GL_COLOR_ARRAY",
		"GL_TEXTURE_COORD_ARRAY"
	};

	static GLint value[] =
	{
		GL_VERTEX_ARRAY,
		GL_NORMAL_ARRAY,
		GL_COLOR_ARRAY,
		GL_TEXTURE_COORD_ARRAY
	};

	 U32 mask[] = 
	{ //copied from llvertexbuffer.h
		0x0001, //MAP_VERTEX,
		0x0002, //MAP_NORMAL,
		0x0010, //MAP_COLOR,
		0x0004, //MAP_TEXCOORD
	};


	for (S32 j = 1; j < 4; j++)
	{
		if (glIsEnabled(value[j]))
		{
			if (!(mask[j] & data_mask))
			{
				error = TRUE;
				LL_WARNS("RenderState") << "GL still has " << label[j] << " enabled." << LL_ENDL;
				if (gDebugSession)
				{
					gFailLog << "GL still has " << label[j] << " enabled." << std::endl;
				}
			}
		}
		else
		{
			if (mask[j] & data_mask)
			{
				error = TRUE;
				LL_WARNS("RenderState") << "GL does not have " << label[j] << " enabled." << LL_ENDL;
				if (gDebugSession)
				{
					gFailLog << "GL does not have " << label[j] << " enabled." << std::endl;
				}
			}
		}
	}

	glClientActiveTextureARB(GL_TEXTURE1_ARB);
	gGL.getTexUnit(1)->activate();
	if (glIsEnabled(GL_TEXTURE_COORD_ARRAY))
	{
		if (!(data_mask & 0x0008))
		{
			error = TRUE;
			LL_WARNS("RenderState") << "GL still has GL_TEXTURE_COORD_ARRAY enabled on channel 1." << LL_ENDL;
			if (gDebugSession)
			{
				gFailLog << "GL still has GL_TEXTURE_COORD_ARRAY enabled on channel 1." << std::endl;
			}
		}
	}
	else
	{
		if (data_mask & 0x0008)
		{
			error = TRUE;
			LL_WARNS("RenderState") << "GL does not have GL_TEXTURE_COORD_ARRAY enabled on channel 1." << LL_ENDL;
			if (gDebugSession)
			{
				gFailLog << "GL does not have GL_TEXTURE_COORD_ARRAY enabled on channel 1." << std::endl;
			}
		}
	}

	/*if (glIsEnabled(GL_TEXTURE_2D))
	{
		if (!(data_mask & 0x0008))
		{
			error = TRUE;
			LL_WARNS("RenderState") << "GL still has GL_TEXTURE_2D enabled on channel 1." << LL_ENDL;
			if (gDebugSession)
			{
				gFailLog << "GL still has GL_TEXTURE_2D enabled on channel 1." << std::endl;
			}
		}
	}
	else
	{
		if (data_mask & 0x0008)
		{
			error = TRUE;
			LL_WARNS("RenderState") << "GL does not have GL_TEXTURE_2D enabled on channel 1." << LL_ENDL;
			if (gDebugSession)
			{
				gFailLog << "GL does not have GL_TEXTURE_2D enabled on channel 1." << std::endl;
			}
		}
	}*/

	glClientActiveTextureARB(GL_TEXTURE0_ARB);
	gGL.getTexUnit(0)->activate();

	if (gGLManager.mHasVertexShader && LLGLSLShader::sNoFixedFunction)
	{	//make sure vertex attribs are all disabled
		GLint count;
		glGetIntegerv(GL_MAX_VERTEX_ATTRIBS_ARB, &count);
		for (GLint i = 0; i < count; i++)
		{
			GLint enabled;
			glGetVertexAttribivARB((GLuint) i, GL_VERTEX_ATTRIB_ARRAY_ENABLED_ARB, &enabled);
			if (enabled)
			{
				error = TRUE;
				LL_WARNS("RenderState") << "GL still has vertex attrib array " << i << " enabled." << LL_ENDL;
				if (gDebugSession)
				{
					gFailLog <<  "GL still has vertex attrib array " << i << " enabled." << std::endl;
				}
			}
		}
	}

	if (error)
	{
		if (gDebugSession)
		{
			ll_fail("LLGLState::checkClientArrays failed.");
		}
		else
		{
			LL_GL_ERRS << "GL client array corruption detected.  " << msg << LL_ENDL;
		}
	}
}

///////////////////////////////////////////////////////////////////////

LLGLState::LLGLState(LLGLenum state, S32 enabled) :
	mState(state), mWasEnabled(FALSE), mIsEnabled(FALSE)
{
	if (LLGLSLShader::sNoFixedFunction)
	{ //always ignore state that's deprecated post GL 3.0
		switch (state)
		{
			case GL_ALPHA_TEST:
			case GL_NORMALIZE:
			case GL_TEXTURE_GEN_R:
			case GL_TEXTURE_GEN_S:
			case GL_TEXTURE_GEN_T:
			case GL_TEXTURE_GEN_Q:
			case GL_LIGHTING:
			case GL_COLOR_MATERIAL:
			case GL_FOG:
			case GL_LINE_STIPPLE:
			case GL_POLYGON_STIPPLE:
				mState = 0;
				break;
		}
	}

	stop_glerror();
	if (mState)
	{
		mWasEnabled = sStateMap[state];
		llassert(mWasEnabled == glIsEnabled(state));
		setEnabled(enabled);
		stop_glerror();
	}
}

void LLGLState::setEnabled(S32 enabled)
{
	if (!mState)
	{
		return;
	}
	if (enabled == CURRENT_STATE)
	{
		enabled = sStateMap[mState] == GL_TRUE ? TRUE : FALSE;
	}
	else if (enabled == TRUE && sStateMap[mState] != GL_TRUE)
	{
		gGL.flush();
		glEnable(mState);
		sStateMap[mState] = GL_TRUE;
	}
	else if (enabled == FALSE && sStateMap[mState] != GL_FALSE)
	{
		gGL.flush();
		glDisable(mState);
		sStateMap[mState] = GL_FALSE;
	}
	mIsEnabled = enabled;
}

LLGLState::~LLGLState() 
{
	stop_glerror();
	if (mState)
	{
		if (gDebugGL)
		{
			if (!gDebugSession)
			{
				llassert_always(sStateMap[mState] == glIsEnabled(mState));
			}
			else
			{
				if (sStateMap[mState] != glIsEnabled(mState))
				{
					ll_fail("GL enabled state does not match expected");
				}
			}
		}

		if (mIsEnabled != mWasEnabled)
		{
			gGL.flush();
			if (mWasEnabled)
			{
				glEnable(mState);
				sStateMap[mState] = GL_TRUE;
			}
			else
			{
				glDisable(mState);
				sStateMap[mState] = GL_FALSE;
			}
		}
	}
	stop_glerror();
}

////////////////////////////////////////////////////////////////////////////////

void LLGLManager::initGLStates()
{
	//gl states moved to classes in llglstates.h
	LLGLState::initClass();
}

////////////////////////////////////////////////////////////////////////////////

void parse_gl_version( S32* major, S32* minor, S32* release, std::string* vendor_specific, std::string* version_string )
{
	// GL_VERSION returns a null-terminated string with the format: 
	// <major>.<minor>[.<release>] [<vendor specific>]

	const char* version = (const char*) glGetString(GL_VERSION);
	*major = 0;
	*minor = 0;
	*release = 0;
	vendor_specific->assign("");

	if( !version )
	{
		return;
	}

	version_string->assign(version);

	std::string ver_copy( version );
	S32 len = (S32)strlen( version );	/* Flawfinder: ignore */
	S32 i = 0;
	S32 start;
	// Find the major version
	start = i;
	for( ; i < len; i++ )
	{
		if( '.' == version[i] )
		{
			break;
		}
	}
	std::string major_str = ver_copy.substr(start,i-start);
	LLStringUtil::convertToS32(major_str, *major);

	if( '.' == version[i] )
	{
		i++;
	}

	// Find the minor version
	start = i;
	for( ; i < len; i++ )
	{
		if( ('.' == version[i]) || isspace(version[i]) )
		{
			break;
		}
	}
	std::string minor_str = ver_copy.substr(start,i-start);
	LLStringUtil::convertToS32(minor_str, *minor);

	// Find the release number (optional)
	if( '.' == version[i] )
	{
		i++;

		start = i;
		for( ; i < len; i++ )
		{
			if( isspace(version[i]) )
			{
				break;
			}
		}

		std::string release_str = ver_copy.substr(start,i-start);
		LLStringUtil::convertToS32(release_str, *release);
	}

	// Skip over any white space
	while( version[i] && isspace( version[i] ) )
	{
		i++;
	}

	// Copy the vendor-specific string (optional)
	if( version[i] )
	{
		vendor_specific->assign( version + i );
	}
}


void parse_glsl_version(S32& major, S32& minor)
{
	// GL_SHADING_LANGUAGE_VERSION returns a null-terminated string with the format: 
	// <major>.<minor>[.<release>] [<vendor specific>]

	const char* version = (const char*) glGetString(GL_SHADING_LANGUAGE_VERSION);
	major = 0;
	minor = 0;
	
	if( !version )
	{
		return;
	}

	std::string ver_copy( version );
	S32 len = (S32)strlen( version );	/* Flawfinder: ignore */
	S32 i = 0;
	S32 start;
	// Find the major version
	start = i;
	for( ; i < len; i++ )
	{
		if( '.' == version[i] )
		{
			break;
		}
	}
	std::string major_str = ver_copy.substr(start,i-start);
	LLStringUtil::convertToS32(major_str, major);

	if( '.' == version[i] )
	{
		i++;
	}

	// Find the minor version
	start = i;
	for( ; i < len; i++ )
	{
		if( ('.' == version[i]) || isspace(version[i]) )
		{
			break;
		}
	}
	std::string minor_str = ver_copy.substr(start,i-start);
	LLStringUtil::convertToS32(minor_str, minor);
}

LLGLUserClipPlane::LLGLUserClipPlane(const LLPlane& p, const glh::matrix4f& modelview, const glh::matrix4f& projection, bool apply)
{
	mApply = apply;

	if (mApply)
	{
		mModelview = modelview;
		mProjection = projection;

		setPlane(p[0], p[1], p[2], p[3]);
	}
}

void LLGLUserClipPlane::setPlane(F32 a, F32 b, F32 c, F32 d)
{
	glh::matrix4f& P = mProjection;
	glh::matrix4f& M = mModelview;
    
	glh::matrix4f invtrans_MVP = (P * M).inverse().transpose();
    glh::vec4f oplane(a,b,c,d);
    glh::vec4f cplane;
    invtrans_MVP.mult_matrix_vec(oplane, cplane);

    cplane /= fabs(cplane[2]); // normalize such that depth is not scaled
    cplane[3] -= 1;

    if(cplane[2] < 0)
        cplane *= -1;

    glh::matrix4f suffix;
    suffix.set_row(2, cplane);
    glh::matrix4f newP = suffix * P;
    gGL.matrixMode(LLRender::MM_PROJECTION);
	gGL.pushMatrix();
    gGL.loadMatrix(newP.m);
	gGLObliqueProjectionInverse = LLMatrix4(newP.inverse().transpose().m);
    gGL.matrixMode(LLRender::MM_MODELVIEW);
}

LLGLUserClipPlane::~LLGLUserClipPlane()
{
	if (mApply)
	{
		gGL.matrixMode(LLRender::MM_PROJECTION);
		gGL.popMatrix();
		gGL.matrixMode(LLRender::MM_MODELVIEW);
	}
}

LLGLNamePool::LLGLNamePool()
{
}

LLGLNamePool::~LLGLNamePool()
{
}

void LLGLNamePool::upkeep()
{
	std::sort(mNameList.begin(), mNameList.end(), CompareUsed());
}

void LLGLNamePool::cleanup()
{
	for (name_list_t::iterator iter = mNameList.begin(); iter != mNameList.end(); ++iter)
	{
		releaseName(iter->name);
	}

	mNameList.clear();
}

GLuint LLGLNamePool::allocate()
{
#if LL_GL_NAME_POOLING
	for (name_list_t::iterator iter = mNameList.begin(); iter != mNameList.end(); ++iter)
	{
		if (!iter->used)
		{
			iter->used = TRUE;
			return iter->name;
		}
	}

	NameEntry entry;
	entry.name = allocateName();
	entry.used = TRUE;
	mNameList.push_back(entry);

	return entry.name;
#else
	return allocateName();
#endif
}

void LLGLNamePool::release(GLuint name)
{
#if LL_GL_NAME_POOLING
	for (name_list_t::iterator iter = mNameList.begin(); iter != mNameList.end(); ++iter)
	{
		if (iter->name == name)
		{
			if (iter->used)
			{
				iter->used = FALSE;
				return;
			}
			else
			{
				llerrs << "Attempted to release a pooled name that is not in use!" << llendl;
			}
		}
	}
	llerrs << "Attempted to release a non pooled name!" << llendl;
#else
	releaseName(name);
#endif
}

//static
void LLGLNamePool::upkeepPools()
{
	for (tracker_t::instance_iter iter = beginInstances(); iter != endInstances(); ++iter)
	{
		LLGLNamePool & pool = *iter;
		pool.upkeep();
	}
}

//static
void LLGLNamePool::cleanupPools()
{
	for (tracker_t::instance_iter iter = beginInstances(); iter != endInstances(); ++iter)
	{
		LLGLNamePool & pool = *iter;
		pool.cleanup();
	}
}

LLGLDepthTest::LLGLDepthTest(GLboolean depth_enabled, GLboolean write_enabled, GLenum depth_func)
: mPrevDepthEnabled(sDepthEnabled), mPrevDepthFunc(sDepthFunc), mPrevWriteEnabled(sWriteEnabled)
{
	stop_glerror();
	
	checkState();

	if (!depth_enabled)
	{ // always disable depth writes if depth testing is disabled
	  // GL spec defines this as a requirement, but some implementations allow depth writes with testing disabled
	  // The proper way to write to depth buffer with testing disabled is to enable testing and use a depth_func of GL_ALWAYS
		write_enabled = FALSE;
	}

	if (depth_enabled != sDepthEnabled)
	{
		gGL.flush();
		if (depth_enabled) glEnable(GL_DEPTH_TEST);
		else glDisable(GL_DEPTH_TEST);
		sDepthEnabled = depth_enabled;
	}
	if (depth_func != sDepthFunc)
	{
		gGL.flush();
		glDepthFunc(depth_func);
		sDepthFunc = depth_func;
	}
	if (write_enabled != sWriteEnabled)
	{
		gGL.flush();
		glDepthMask(write_enabled);
		sWriteEnabled = write_enabled;
	}
}

LLGLDepthTest::~LLGLDepthTest()
{
	checkState();
	if (sDepthEnabled != mPrevDepthEnabled )
	{
		gGL.flush();
		if (mPrevDepthEnabled) glEnable(GL_DEPTH_TEST);
		else glDisable(GL_DEPTH_TEST);
		sDepthEnabled = mPrevDepthEnabled;
	}
	if (sDepthFunc != mPrevDepthFunc)
	{
		gGL.flush();
		glDepthFunc(mPrevDepthFunc);
		sDepthFunc = mPrevDepthFunc;
	}
	if (sWriteEnabled != mPrevWriteEnabled )
	{
		gGL.flush();
		glDepthMask(mPrevWriteEnabled);
		sWriteEnabled = mPrevWriteEnabled;
	}
}

void LLGLDepthTest::checkState()
{
	if (gDebugGL)
	{
		GLint func = 0;
		GLboolean mask = FALSE;

		glGetIntegerv(GL_DEPTH_FUNC, &func);
		glGetBooleanv(GL_DEPTH_WRITEMASK, &mask);

		if (glIsEnabled(GL_DEPTH_TEST) != sDepthEnabled ||
			sWriteEnabled != mask ||
			sDepthFunc != func)
		{
			if (gDebugSession)
			{
				gFailLog << "Unexpected depth testing state." << std::endl;
			}
			else
			{
				LL_GL_ERRS << "Unexpected depth testing state." << LL_ENDL;
			}
		}
	}
}

LLGLSquashToFarClip::LLGLSquashToFarClip(glh::matrix4f P, U32 layer)
{

	F32 depth = 0.99999f - 0.0001f * layer;

	for (U32 i = 0; i < 4; i++)
	{
		P.element(2, i) = P.element(3, i) * depth;
	}

	gGL.matrixMode(LLRender::MM_PROJECTION);
	gGL.pushMatrix();
	gGL.loadMatrix(P.m);
	gGL.matrixMode(LLRender::MM_MODELVIEW);
}

LLGLSquashToFarClip::~LLGLSquashToFarClip()
{
	gGL.matrixMode(LLRender::MM_PROJECTION);
	gGL.popMatrix();
	gGL.matrixMode(LLRender::MM_MODELVIEW);
}


	
LLGLSyncFence::LLGLSyncFence()
{
#ifdef GL_ARB_sync
	mSync = 0;
#endif
}

LLGLSyncFence::~LLGLSyncFence()
{
#ifdef GL_ARB_sync
	if (mSync)
	{
		glDeleteSync(mSync);
	}
#endif
}

void LLGLSyncFence::placeFence()
{
#ifdef GL_ARB_sync
	if (mSync)
	{
		glDeleteSync(mSync);
	}
	mSync = glFenceSync(GL_SYNC_GPU_COMMANDS_COMPLETE, 0);
#endif
}

bool LLGLSyncFence::isCompleted()
{
	bool ret = true;
#ifdef GL_ARB_sync
	if (mSync)
	{
		GLenum status = glClientWaitSync(mSync, 0, 1);
		if (status == GL_TIMEOUT_EXPIRED)
		{
			ret = false;
		}
	}
#endif
	return ret;
}

void LLGLSyncFence::wait()
{
#ifdef GL_ARB_sync
	if (mSync)
	{
		while (glClientWaitSync(mSync, 0, FENCE_WAIT_TIME_NANOSECONDS) == GL_TIMEOUT_EXPIRED)
		{ //track the number of times we've waited here
			static S32 waits = 0;
			waits++;
		}
	}
#endif
}


<|MERGE_RESOLUTION|>--- conflicted
+++ resolved
@@ -597,14 +597,6 @@
 	if (mGLVendor.substr(0,4) == "ATI ")
 	{
 		mGLVendorShort = "ATI";
-<<<<<<< HEAD
-		//BOOL mobile = FALSE;
-		//if (mGLRenderer.find("MOBILITY") != std::string::npos)
-		//{
-		//	mobile = TRUE;
-		//}
-=======
->>>>>>> 4a2fb4c6
 		mIsATI = TRUE;
 
 #if LL_WINDOWS && !LL_MESA_HEADLESS
@@ -1492,12 +1484,7 @@
 
 void clear_glerror()
 {
-<<<<<<< HEAD
-	//  Create or update texture to be used with this data 
-	//GLenum error;
-	//error = glGetError();
-=======
->>>>>>> 4a2fb4c6
+	glGetError();
 	glGetError();
 }
 
