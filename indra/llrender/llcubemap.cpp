/**
 * @file llcubemap.cpp
 * @brief LLCubeMap class implementation
 *
 * $LicenseInfo:firstyear=2002&license=viewerlgpl$
 * Second Life Viewer Source Code
 * Copyright (C) 2010, Linden Research, Inc.
 *
 * This library is free software; you can redistribute it and/or
 * modify it under the terms of the GNU Lesser General Public
 * License as published by the Free Software Foundation;
 * version 2.1 of the License only.
 *
 * This library is distributed in the hope that it will be useful,
 * but WITHOUT ANY WARRANTY; without even the implied warranty of
 * MERCHANTABILITY or FITNESS FOR A PARTICULAR PURPOSE.  See the GNU
 * Lesser General Public License for more details.
 *
 * You should have received a copy of the GNU Lesser General Public
 * License along with this library; if not, write to the Free Software
 * Foundation, Inc., 51 Franklin Street, Fifth Floor, Boston, MA  02110-1301  USA
 *
 * Linden Research, Inc., 945 Battery Street, San Francisco, CA  94111  USA
 * $/LicenseInfo$
 */
#include "linden_common.h"

#include "llworkerthread.h"

#include "llcubemap.h"

#include "v4coloru.h"
#include "v3math.h"
#include "v3dmath.h"
#include "m3math.h"
#include "m4math.h"

#include "llrender.h"
#include "llglslshader.h"

#include "llglheaders.h"

namespace {
    const U16 RESOLUTION = 64;
}

bool LLCubeMap::sUseCubeMaps = true;

LLCubeMap::LLCubeMap(bool init_as_srgb)
    : mTextureStage(0),
      mMatrixStage(0),
      mIssRGB(init_as_srgb)
{
    mTargets[0] = GL_TEXTURE_CUBE_MAP_NEGATIVE_X;
    mTargets[1] = GL_TEXTURE_CUBE_MAP_POSITIVE_X;
    mTargets[2] = GL_TEXTURE_CUBE_MAP_NEGATIVE_Y;
    mTargets[3] = GL_TEXTURE_CUBE_MAP_POSITIVE_Y;
    mTargets[4] = GL_TEXTURE_CUBE_MAP_NEGATIVE_Z;
    mTargets[5] = GL_TEXTURE_CUBE_MAP_POSITIVE_Z;
}

LLCubeMap::~LLCubeMap()
{
}

void LLCubeMap::initGL()
{
<<<<<<< HEAD
	llassert(gGLManager.mInited);

	if (LLCubeMap::sUseCubeMaps)
	{
		// Not initialized, do stuff.
		if (mImages[0].isNull())
		{
			U32 texname = 0;
			
			LLImageGL::generateTextures(1, &texname);
			
			for (int i = 0; i < 6; i++)
			{
				mImages[i] = new LLImageGL(RESOLUTION, RESOLUTION, 4, false);
=======
    llassert(gGLManager.mInited);

    if (LLCubeMap::sUseCubeMaps)
    {
        // Not initialized, do stuff.
        if (mImages[0].isNull())
        {
            U32 texname = 0;

            LLImageGL::generateTextures(1, &texname);

            for (int i = 0; i < 6; i++)
            {
                mImages[i] = new LLImageGL(RESOLUTION, RESOLUTION, 4, FALSE);
>>>>>>> e1623bb2
            #if USE_SRGB_DECODE
                if (mIssRGB) {
                    mImages[i]->setExplicitFormat(GL_SRGB8_ALPHA8, GL_RGBA);
                }
            #endif
                mImages[i]->setTarget(mTargets[i], LLTexUnit::TT_CUBE_MAP);
                mRawImages[i] = new LLImageRaw(RESOLUTION, RESOLUTION, 4);
                mImages[i]->createGLTexture(0, mRawImages[i], texname);

                gGL.getTexUnit(0)->bindManual(LLTexUnit::TT_CUBE_MAP, texname);
                mImages[i]->setAddressMode(LLTexUnit::TAM_CLAMP);
                stop_glerror();
            }
            gGL.getTexUnit(0)->disable();
        }
        disable();
    }
    else
    {
        LL_WARNS() << "Using cube map without extension!" << LL_ENDL;
    }
}

void LLCubeMap::initRawData(const std::vector<LLPointer<LLImageRaw> >& rawimages)
{
<<<<<<< HEAD
	bool flip_x[6] =	{ false, true,  false, false, true,  false };
	bool flip_y[6] = 	{ true,  true,  true,  false, true,  true  };
	bool transpose[6] = { false, false, false, false, true,  true  };
	
	// Yes, I know that this is inefficient! - djs 08/08/02
	for (int i = 0; i < 6; i++)
	{
		LLImageDataSharedLock lockIn(rawimages[i]);
		LLImageDataLock lockOut(mRawImages[i]);

		const U8 *sd = rawimages[i]->getData();
		U8 *td = mRawImages[i]->getData();

		S32 offset = 0;
		S32 sx, sy, so;
		for (int y = 0; y < 64; y++)
		{
			for (int x = 0; x < 64; x++)
			{
				sx = x;
				sy = y;
				if (flip_y[i])
				{
					sy = 63 - y;
				}
				if (flip_x[i])
				{
					sx = 63 - x;
				}
				if (transpose[i])
				{
					S32 temp = sx;
					sx = sy;
					sy = temp;
				}

				so = 64*sy + sx;
				so *= 4;
				*(td + offset++) = *(sd + so++);
				*(td + offset++) = *(sd + so++);
				*(td + offset++) = *(sd + so++);
				*(td + offset++) = *(sd + so++);
			}
		}
	}
=======
    bool flip_x[6] =    { false, true,  false, false, true,  false };
    bool flip_y[6] =    { true,  true,  true,  false, true,  true  };
    bool transpose[6] = { false, false, false, false, true,  true  };

    // Yes, I know that this is inefficient! - djs 08/08/02
    for (int i = 0; i < 6; i++)
    {
        const U8 *sd = rawimages[i]->getData();
        U8 *td = mRawImages[i]->getData();

        S32 offset = 0;
        S32 sx, sy, so;
        for (int y = 0; y < 64; y++)
        {
            for (int x = 0; x < 64; x++)
            {
                sx = x;
                sy = y;
                if (flip_y[i])
                {
                    sy = 63 - y;
                }
                if (flip_x[i])
                {
                    sx = 63 - x;
                }
                if (transpose[i])
                {
                    S32 temp = sx;
                    sx = sy;
                    sy = temp;
                }

                so = 64*sy + sx;
                so *= 4;
                *(td + offset++) = *(sd + so++);
                *(td + offset++) = *(sd + so++);
                *(td + offset++) = *(sd + so++);
                *(td + offset++) = *(sd + so++);
            }
        }
    }
>>>>>>> e1623bb2
}

void LLCubeMap::initGLData()
{
    LL_PROFILE_ZONE_SCOPED;
    for (int i = 0; i < 6; i++)
    {
        mImages[i]->setSubImage(mRawImages[i], 0, 0, RESOLUTION, RESOLUTION);
    }
}

void LLCubeMap::init(const std::vector<LLPointer<LLImageRaw> >& rawimages)
{
    if (!gGLManager.mIsDisabled)
    {
        initGL();
        initRawData(rawimages);
        initGLData();
    }
}

void LLCubeMap::initReflectionMap(U32 resolution, U32 components)
{
    U32 texname = 0;

    LLImageGL::generateTextures(1, &texname);

    mImages[0] = new LLImageGL(resolution, resolution, components, true);
    mImages[0]->setTexName(texname);
    mImages[0]->setTarget(mTargets[0], LLTexUnit::TT_CUBE_MAP);
    gGL.getTexUnit(0)->bindManual(LLTexUnit::TT_CUBE_MAP, texname);
    mImages[0]->setAddressMode(LLTexUnit::TAM_CLAMP);
}

void LLCubeMap::initEnvironmentMap(const std::vector<LLPointer<LLImageRaw> >& rawimages)
{
    llassert(rawimages.size() == 6);

    U32 texname = 0;

    LLImageGL::generateTextures(1, &texname);

    U32 resolution = rawimages[0]->getWidth();
    U32 components = rawimages[0]->getComponents();

    for (int i = 0; i < 6; i++)
    {
        llassert(rawimages[i]->getWidth() == resolution);
        llassert(rawimages[i]->getHeight() == resolution);
        llassert(rawimages[i]->getComponents() == components);

        mImages[i] = new LLImageGL(resolution, resolution, components, true);
        mImages[i]->setTarget(mTargets[i], LLTexUnit::TT_CUBE_MAP);
        mRawImages[i] = rawimages[i];
        mImages[i]->createGLTexture(0, mRawImages[i], texname);

        gGL.getTexUnit(0)->bindManual(LLTexUnit::TT_CUBE_MAP, texname);
        mImages[i]->setAddressMode(LLTexUnit::TAM_CLAMP);
        stop_glerror();

        mImages[i]->setSubImage(mRawImages[i], 0, 0, resolution, resolution);
    }
    enableTexture(0);
    bind();
    mImages[0]->setFilteringOption(LLTexUnit::TFO_ANISOTROPIC);
    glEnable(GL_TEXTURE_CUBE_MAP_SEAMLESS);
    glGenerateMipmap(GL_TEXTURE_CUBE_MAP);
    gGL.getTexUnit(0)->disable();
    disable();
}

void LLCubeMap::generateMipMaps()
{
    LL_PROFILE_ZONE_SCOPED_CATEGORY_TEXTURE;

    mImages[0]->setUseMipMaps(true);
    mImages[0]->setHasMipMaps(true);
    enableTexture(0);
    bind();
    mImages[0]->setFilteringOption(LLTexUnit::TFO_BILINEAR);
    {
        LL_PROFILE_ZONE_NAMED_CATEGORY_TEXTURE("cmgmm - glGenerateMipmap");
        glGenerateMipmap(GL_TEXTURE_CUBE_MAP);
    }
    gGL.getTexUnit(0)->disable();
    disable();
}

GLuint LLCubeMap::getGLName()
{
    return mImages[0]->getTexName();
}

void LLCubeMap::bind()
{
    gGL.getTexUnit(mTextureStage)->bind(this);
}

void LLCubeMap::enable(S32 stage)
{
    enableTexture(stage);
}

void LLCubeMap::enableTexture(S32 stage)
{
    mTextureStage = stage;
    if (stage >= 0 && LLCubeMap::sUseCubeMaps)
    {
        gGL.getTexUnit(stage)->enable(LLTexUnit::TT_CUBE_MAP);
    }
}

void LLCubeMap::disable(void)
{
    disableTexture();
}

void LLCubeMap::disableTexture(void)
{
    if (mTextureStage >= 0 && LLCubeMap::sUseCubeMaps)
    {
        gGL.getTexUnit(mTextureStage)->disable();
        if (mTextureStage == 0)
        {
            gGL.getTexUnit(0)->enable(LLTexUnit::TT_TEXTURE);
        }
    }
}

void LLCubeMap::setMatrix(S32 stage)
{
    mMatrixStage = stage;

    if (mMatrixStage < 0) return;

    //if (stage > 0)
    {
        gGL.getTexUnit(stage)->activate();
    }

    LLVector3 x(gGLModelView+0);
    LLVector3 y(gGLModelView+4);
    LLVector3 z(gGLModelView+8);

    LLMatrix3 mat3;
    mat3.setRows(x,y,z);
    LLMatrix4 trans(mat3);
    trans.transpose();

    gGL.matrixMode(LLRender::MM_TEXTURE);
    gGL.pushMatrix();
    gGL.loadMatrix((F32 *)trans.mMatrix);
    gGL.matrixMode(LLRender::MM_MODELVIEW);

    /*if (stage > 0)
    {
        gGL.getTexUnit(0)->activate();
    }*/
}

void LLCubeMap::restoreMatrix()
{
    if (mMatrixStage < 0) return;

    //if (mMatrixStage > 0)
    {
        gGL.getTexUnit(mMatrixStage)->activate();
    }
    gGL.matrixMode(LLRender::MM_TEXTURE);
    gGL.popMatrix();
    gGL.matrixMode(LLRender::MM_MODELVIEW);

    /*if (mMatrixStage > 0)
    {
        gGL.getTexUnit(0)->activate();
    }*/
}


void LLCubeMap::destroyGL()
{
    for (S32 i = 0; i < 6; i++)
    {
        mImages[i] = NULL;
    }
}<|MERGE_RESOLUTION|>--- conflicted
+++ resolved
@@ -1,399 +1,337 @@
-/**
- * @file llcubemap.cpp
- * @brief LLCubeMap class implementation
- *
- * $LicenseInfo:firstyear=2002&license=viewerlgpl$
- * Second Life Viewer Source Code
- * Copyright (C) 2010, Linden Research, Inc.
- *
- * This library is free software; you can redistribute it and/or
- * modify it under the terms of the GNU Lesser General Public
- * License as published by the Free Software Foundation;
- * version 2.1 of the License only.
- *
- * This library is distributed in the hope that it will be useful,
- * but WITHOUT ANY WARRANTY; without even the implied warranty of
- * MERCHANTABILITY or FITNESS FOR A PARTICULAR PURPOSE.  See the GNU
- * Lesser General Public License for more details.
- *
- * You should have received a copy of the GNU Lesser General Public
- * License along with this library; if not, write to the Free Software
- * Foundation, Inc., 51 Franklin Street, Fifth Floor, Boston, MA  02110-1301  USA
- *
- * Linden Research, Inc., 945 Battery Street, San Francisco, CA  94111  USA
- * $/LicenseInfo$
- */
-#include "linden_common.h"
-
-#include "llworkerthread.h"
-
-#include "llcubemap.h"
-
-#include "v4coloru.h"
-#include "v3math.h"
-#include "v3dmath.h"
-#include "m3math.h"
-#include "m4math.h"
-
-#include "llrender.h"
-#include "llglslshader.h"
-
-#include "llglheaders.h"
-
-namespace {
-    const U16 RESOLUTION = 64;
-}
-
-bool LLCubeMap::sUseCubeMaps = true;
-
-LLCubeMap::LLCubeMap(bool init_as_srgb)
-    : mTextureStage(0),
-      mMatrixStage(0),
-      mIssRGB(init_as_srgb)
-{
-    mTargets[0] = GL_TEXTURE_CUBE_MAP_NEGATIVE_X;
-    mTargets[1] = GL_TEXTURE_CUBE_MAP_POSITIVE_X;
-    mTargets[2] = GL_TEXTURE_CUBE_MAP_NEGATIVE_Y;
-    mTargets[3] = GL_TEXTURE_CUBE_MAP_POSITIVE_Y;
-    mTargets[4] = GL_TEXTURE_CUBE_MAP_NEGATIVE_Z;
-    mTargets[5] = GL_TEXTURE_CUBE_MAP_POSITIVE_Z;
-}
-
-LLCubeMap::~LLCubeMap()
-{
-}
-
-void LLCubeMap::initGL()
-{
-<<<<<<< HEAD
-	llassert(gGLManager.mInited);
-
-	if (LLCubeMap::sUseCubeMaps)
-	{
-		// Not initialized, do stuff.
-		if (mImages[0].isNull())
-		{
-			U32 texname = 0;
-			
-			LLImageGL::generateTextures(1, &texname);
-			
-			for (int i = 0; i < 6; i++)
-			{
-				mImages[i] = new LLImageGL(RESOLUTION, RESOLUTION, 4, false);
-=======
-    llassert(gGLManager.mInited);
-
-    if (LLCubeMap::sUseCubeMaps)
-    {
-        // Not initialized, do stuff.
-        if (mImages[0].isNull())
-        {
-            U32 texname = 0;
-
-            LLImageGL::generateTextures(1, &texname);
-
-            for (int i = 0; i < 6; i++)
-            {
-                mImages[i] = new LLImageGL(RESOLUTION, RESOLUTION, 4, FALSE);
->>>>>>> e1623bb2
-            #if USE_SRGB_DECODE
-                if (mIssRGB) {
-                    mImages[i]->setExplicitFormat(GL_SRGB8_ALPHA8, GL_RGBA);
-                }
-            #endif
-                mImages[i]->setTarget(mTargets[i], LLTexUnit::TT_CUBE_MAP);
-                mRawImages[i] = new LLImageRaw(RESOLUTION, RESOLUTION, 4);
-                mImages[i]->createGLTexture(0, mRawImages[i], texname);
-
-                gGL.getTexUnit(0)->bindManual(LLTexUnit::TT_CUBE_MAP, texname);
-                mImages[i]->setAddressMode(LLTexUnit::TAM_CLAMP);
-                stop_glerror();
-            }
-            gGL.getTexUnit(0)->disable();
-        }
-        disable();
-    }
-    else
-    {
-        LL_WARNS() << "Using cube map without extension!" << LL_ENDL;
-    }
-}
-
-void LLCubeMap::initRawData(const std::vector<LLPointer<LLImageRaw> >& rawimages)
-{
-<<<<<<< HEAD
-	bool flip_x[6] =	{ false, true,  false, false, true,  false };
-	bool flip_y[6] = 	{ true,  true,  true,  false, true,  true  };
-	bool transpose[6] = { false, false, false, false, true,  true  };
-	
-	// Yes, I know that this is inefficient! - djs 08/08/02
-	for (int i = 0; i < 6; i++)
-	{
-		LLImageDataSharedLock lockIn(rawimages[i]);
-		LLImageDataLock lockOut(mRawImages[i]);
-
-		const U8 *sd = rawimages[i]->getData();
-		U8 *td = mRawImages[i]->getData();
-
-		S32 offset = 0;
-		S32 sx, sy, so;
-		for (int y = 0; y < 64; y++)
-		{
-			for (int x = 0; x < 64; x++)
-			{
-				sx = x;
-				sy = y;
-				if (flip_y[i])
-				{
-					sy = 63 - y;
-				}
-				if (flip_x[i])
-				{
-					sx = 63 - x;
-				}
-				if (transpose[i])
-				{
-					S32 temp = sx;
-					sx = sy;
-					sy = temp;
-				}
-
-				so = 64*sy + sx;
-				so *= 4;
-				*(td + offset++) = *(sd + so++);
-				*(td + offset++) = *(sd + so++);
-				*(td + offset++) = *(sd + so++);
-				*(td + offset++) = *(sd + so++);
-			}
-		}
-	}
-=======
-    bool flip_x[6] =    { false, true,  false, false, true,  false };
-    bool flip_y[6] =    { true,  true,  true,  false, true,  true  };
-    bool transpose[6] = { false, false, false, false, true,  true  };
-
-    // Yes, I know that this is inefficient! - djs 08/08/02
-    for (int i = 0; i < 6; i++)
-    {
-        const U8 *sd = rawimages[i]->getData();
-        U8 *td = mRawImages[i]->getData();
-
-        S32 offset = 0;
-        S32 sx, sy, so;
-        for (int y = 0; y < 64; y++)
-        {
-            for (int x = 0; x < 64; x++)
-            {
-                sx = x;
-                sy = y;
-                if (flip_y[i])
-                {
-                    sy = 63 - y;
-                }
-                if (flip_x[i])
-                {
-                    sx = 63 - x;
-                }
-                if (transpose[i])
-                {
-                    S32 temp = sx;
-                    sx = sy;
-                    sy = temp;
-                }
-
-                so = 64*sy + sx;
-                so *= 4;
-                *(td + offset++) = *(sd + so++);
-                *(td + offset++) = *(sd + so++);
-                *(td + offset++) = *(sd + so++);
-                *(td + offset++) = *(sd + so++);
-            }
-        }
-    }
->>>>>>> e1623bb2
-}
-
-void LLCubeMap::initGLData()
-{
-    LL_PROFILE_ZONE_SCOPED;
-    for (int i = 0; i < 6; i++)
-    {
-        mImages[i]->setSubImage(mRawImages[i], 0, 0, RESOLUTION, RESOLUTION);
-    }
-}
-
-void LLCubeMap::init(const std::vector<LLPointer<LLImageRaw> >& rawimages)
-{
-    if (!gGLManager.mIsDisabled)
-    {
-        initGL();
-        initRawData(rawimages);
-        initGLData();
-    }
-}
-
-void LLCubeMap::initReflectionMap(U32 resolution, U32 components)
-{
-    U32 texname = 0;
-
-    LLImageGL::generateTextures(1, &texname);
-
-    mImages[0] = new LLImageGL(resolution, resolution, components, true);
-    mImages[0]->setTexName(texname);
-    mImages[0]->setTarget(mTargets[0], LLTexUnit::TT_CUBE_MAP);
-    gGL.getTexUnit(0)->bindManual(LLTexUnit::TT_CUBE_MAP, texname);
-    mImages[0]->setAddressMode(LLTexUnit::TAM_CLAMP);
-}
-
-void LLCubeMap::initEnvironmentMap(const std::vector<LLPointer<LLImageRaw> >& rawimages)
-{
-    llassert(rawimages.size() == 6);
-
-    U32 texname = 0;
-
-    LLImageGL::generateTextures(1, &texname);
-
-    U32 resolution = rawimages[0]->getWidth();
-    U32 components = rawimages[0]->getComponents();
-
-    for (int i = 0; i < 6; i++)
-    {
-        llassert(rawimages[i]->getWidth() == resolution);
-        llassert(rawimages[i]->getHeight() == resolution);
-        llassert(rawimages[i]->getComponents() == components);
-
-        mImages[i] = new LLImageGL(resolution, resolution, components, true);
-        mImages[i]->setTarget(mTargets[i], LLTexUnit::TT_CUBE_MAP);
-        mRawImages[i] = rawimages[i];
-        mImages[i]->createGLTexture(0, mRawImages[i], texname);
-
-        gGL.getTexUnit(0)->bindManual(LLTexUnit::TT_CUBE_MAP, texname);
-        mImages[i]->setAddressMode(LLTexUnit::TAM_CLAMP);
-        stop_glerror();
-
-        mImages[i]->setSubImage(mRawImages[i], 0, 0, resolution, resolution);
-    }
-    enableTexture(0);
-    bind();
-    mImages[0]->setFilteringOption(LLTexUnit::TFO_ANISOTROPIC);
-    glEnable(GL_TEXTURE_CUBE_MAP_SEAMLESS);
-    glGenerateMipmap(GL_TEXTURE_CUBE_MAP);
-    gGL.getTexUnit(0)->disable();
-    disable();
-}
-
-void LLCubeMap::generateMipMaps()
-{
-    LL_PROFILE_ZONE_SCOPED_CATEGORY_TEXTURE;
-
-    mImages[0]->setUseMipMaps(true);
-    mImages[0]->setHasMipMaps(true);
-    enableTexture(0);
-    bind();
-    mImages[0]->setFilteringOption(LLTexUnit::TFO_BILINEAR);
-    {
-        LL_PROFILE_ZONE_NAMED_CATEGORY_TEXTURE("cmgmm - glGenerateMipmap");
-        glGenerateMipmap(GL_TEXTURE_CUBE_MAP);
-    }
-    gGL.getTexUnit(0)->disable();
-    disable();
-}
-
-GLuint LLCubeMap::getGLName()
-{
-    return mImages[0]->getTexName();
-}
-
-void LLCubeMap::bind()
-{
-    gGL.getTexUnit(mTextureStage)->bind(this);
-}
-
-void LLCubeMap::enable(S32 stage)
-{
-    enableTexture(stage);
-}
-
-void LLCubeMap::enableTexture(S32 stage)
-{
-    mTextureStage = stage;
-    if (stage >= 0 && LLCubeMap::sUseCubeMaps)
-    {
-        gGL.getTexUnit(stage)->enable(LLTexUnit::TT_CUBE_MAP);
-    }
-}
-
-void LLCubeMap::disable(void)
-{
-    disableTexture();
-}
-
-void LLCubeMap::disableTexture(void)
-{
-    if (mTextureStage >= 0 && LLCubeMap::sUseCubeMaps)
-    {
-        gGL.getTexUnit(mTextureStage)->disable();
-        if (mTextureStage == 0)
-        {
-            gGL.getTexUnit(0)->enable(LLTexUnit::TT_TEXTURE);
-        }
-    }
-}
-
-void LLCubeMap::setMatrix(S32 stage)
-{
-    mMatrixStage = stage;
-
-    if (mMatrixStage < 0) return;
-
-    //if (stage > 0)
-    {
-        gGL.getTexUnit(stage)->activate();
-    }
-
-    LLVector3 x(gGLModelView+0);
-    LLVector3 y(gGLModelView+4);
-    LLVector3 z(gGLModelView+8);
-
-    LLMatrix3 mat3;
-    mat3.setRows(x,y,z);
-    LLMatrix4 trans(mat3);
-    trans.transpose();
-
-    gGL.matrixMode(LLRender::MM_TEXTURE);
-    gGL.pushMatrix();
-    gGL.loadMatrix((F32 *)trans.mMatrix);
-    gGL.matrixMode(LLRender::MM_MODELVIEW);
-
-    /*if (stage > 0)
-    {
-        gGL.getTexUnit(0)->activate();
-    }*/
-}
-
-void LLCubeMap::restoreMatrix()
-{
-    if (mMatrixStage < 0) return;
-
-    //if (mMatrixStage > 0)
-    {
-        gGL.getTexUnit(mMatrixStage)->activate();
-    }
-    gGL.matrixMode(LLRender::MM_TEXTURE);
-    gGL.popMatrix();
-    gGL.matrixMode(LLRender::MM_MODELVIEW);
-
-    /*if (mMatrixStage > 0)
-    {
-        gGL.getTexUnit(0)->activate();
-    }*/
-}
-
-
-void LLCubeMap::destroyGL()
-{
-    for (S32 i = 0; i < 6; i++)
-    {
-        mImages[i] = NULL;
-    }
-}+/**
+ * @file llcubemap.cpp
+ * @brief LLCubeMap class implementation
+ *
+ * $LicenseInfo:firstyear=2002&license=viewerlgpl$
+ * Second Life Viewer Source Code
+ * Copyright (C) 2010, Linden Research, Inc.
+ *
+ * This library is free software; you can redistribute it and/or
+ * modify it under the terms of the GNU Lesser General Public
+ * License as published by the Free Software Foundation;
+ * version 2.1 of the License only.
+ *
+ * This library is distributed in the hope that it will be useful,
+ * but WITHOUT ANY WARRANTY; without even the implied warranty of
+ * MERCHANTABILITY or FITNESS FOR A PARTICULAR PURPOSE.  See the GNU
+ * Lesser General Public License for more details.
+ *
+ * You should have received a copy of the GNU Lesser General Public
+ * License along with this library; if not, write to the Free Software
+ * Foundation, Inc., 51 Franklin Street, Fifth Floor, Boston, MA  02110-1301  USA
+ *
+ * Linden Research, Inc., 945 Battery Street, San Francisco, CA  94111  USA
+ * $/LicenseInfo$
+ */
+#include "linden_common.h"
+
+#include "llworkerthread.h"
+
+#include "llcubemap.h"
+
+#include "v4coloru.h"
+#include "v3math.h"
+#include "v3dmath.h"
+#include "m3math.h"
+#include "m4math.h"
+
+#include "llrender.h"
+#include "llglslshader.h"
+
+#include "llglheaders.h"
+
+namespace {
+    const U16 RESOLUTION = 64;
+}
+
+bool LLCubeMap::sUseCubeMaps = true;
+
+LLCubeMap::LLCubeMap(bool init_as_srgb)
+    : mTextureStage(0),
+      mMatrixStage(0),
+      mIssRGB(init_as_srgb)
+{
+    mTargets[0] = GL_TEXTURE_CUBE_MAP_NEGATIVE_X;
+    mTargets[1] = GL_TEXTURE_CUBE_MAP_POSITIVE_X;
+    mTargets[2] = GL_TEXTURE_CUBE_MAP_NEGATIVE_Y;
+    mTargets[3] = GL_TEXTURE_CUBE_MAP_POSITIVE_Y;
+    mTargets[4] = GL_TEXTURE_CUBE_MAP_NEGATIVE_Z;
+    mTargets[5] = GL_TEXTURE_CUBE_MAP_POSITIVE_Z;
+}
+
+LLCubeMap::~LLCubeMap()
+{
+}
+
+void LLCubeMap::initGL()
+{
+    llassert(gGLManager.mInited);
+
+    if (LLCubeMap::sUseCubeMaps)
+    {
+        // Not initialized, do stuff.
+        if (mImages[0].isNull())
+        {
+            U32 texname = 0;
+
+            LLImageGL::generateTextures(1, &texname);
+
+            for (int i = 0; i < 6; i++)
+            {
+                mImages[i] = new LLImageGL(RESOLUTION, RESOLUTION, 4, false);
+            #if USE_SRGB_DECODE
+                if (mIssRGB) {
+                    mImages[i]->setExplicitFormat(GL_SRGB8_ALPHA8, GL_RGBA);
+                }
+            #endif
+                mImages[i]->setTarget(mTargets[i], LLTexUnit::TT_CUBE_MAP);
+                mRawImages[i] = new LLImageRaw(RESOLUTION, RESOLUTION, 4);
+                mImages[i]->createGLTexture(0, mRawImages[i], texname);
+
+                gGL.getTexUnit(0)->bindManual(LLTexUnit::TT_CUBE_MAP, texname);
+                mImages[i]->setAddressMode(LLTexUnit::TAM_CLAMP);
+                stop_glerror();
+            }
+            gGL.getTexUnit(0)->disable();
+        }
+        disable();
+    }
+    else
+    {
+        LL_WARNS() << "Using cube map without extension!" << LL_ENDL;
+    }
+}
+
+void LLCubeMap::initRawData(const std::vector<LLPointer<LLImageRaw> >& rawimages)
+{
+    bool flip_x[6] =    { false, true,  false, false, true,  false };
+    bool flip_y[6] =    { true,  true,  true,  false, true,  true  };
+    bool transpose[6] = { false, false, false, false, true,  true  };
+
+    // Yes, I know that this is inefficient! - djs 08/08/02
+    for (int i = 0; i < 6; i++)
+    {
+        LLImageDataSharedLock lockIn(rawimages[i]);
+        LLImageDataLock lockOut(mRawImages[i]);
+
+        const U8 *sd = rawimages[i]->getData();
+        U8 *td = mRawImages[i]->getData();
+
+        S32 offset = 0;
+        S32 sx, sy, so;
+        for (int y = 0; y < 64; y++)
+        {
+            for (int x = 0; x < 64; x++)
+            {
+                sx = x;
+                sy = y;
+                if (flip_y[i])
+                {
+                    sy = 63 - y;
+                }
+                if (flip_x[i])
+                {
+                    sx = 63 - x;
+                }
+                if (transpose[i])
+                {
+                    S32 temp = sx;
+                    sx = sy;
+                    sy = temp;
+                }
+
+                so = 64*sy + sx;
+                so *= 4;
+                *(td + offset++) = *(sd + so++);
+                *(td + offset++) = *(sd + so++);
+                *(td + offset++) = *(sd + so++);
+                *(td + offset++) = *(sd + so++);
+            }
+        }
+    }
+}
+
+void LLCubeMap::initGLData()
+{
+    LL_PROFILE_ZONE_SCOPED;
+    for (int i = 0; i < 6; i++)
+    {
+        mImages[i]->setSubImage(mRawImages[i], 0, 0, RESOLUTION, RESOLUTION);
+    }
+}
+
+void LLCubeMap::init(const std::vector<LLPointer<LLImageRaw> >& rawimages)
+{
+    if (!gGLManager.mIsDisabled)
+    {
+        initGL();
+        initRawData(rawimages);
+        initGLData();
+    }
+}
+
+void LLCubeMap::initReflectionMap(U32 resolution, U32 components)
+{
+    U32 texname = 0;
+
+    LLImageGL::generateTextures(1, &texname);
+
+    mImages[0] = new LLImageGL(resolution, resolution, components, true);
+    mImages[0]->setTexName(texname);
+    mImages[0]->setTarget(mTargets[0], LLTexUnit::TT_CUBE_MAP);
+    gGL.getTexUnit(0)->bindManual(LLTexUnit::TT_CUBE_MAP, texname);
+    mImages[0]->setAddressMode(LLTexUnit::TAM_CLAMP);
+}
+
+void LLCubeMap::initEnvironmentMap(const std::vector<LLPointer<LLImageRaw> >& rawimages)
+{
+    llassert(rawimages.size() == 6);
+
+    U32 texname = 0;
+
+    LLImageGL::generateTextures(1, &texname);
+
+    U32 resolution = rawimages[0]->getWidth();
+    U32 components = rawimages[0]->getComponents();
+
+    for (int i = 0; i < 6; i++)
+    {
+        llassert(rawimages[i]->getWidth() == resolution);
+        llassert(rawimages[i]->getHeight() == resolution);
+        llassert(rawimages[i]->getComponents() == components);
+
+        mImages[i] = new LLImageGL(resolution, resolution, components, true);
+        mImages[i]->setTarget(mTargets[i], LLTexUnit::TT_CUBE_MAP);
+        mRawImages[i] = rawimages[i];
+        mImages[i]->createGLTexture(0, mRawImages[i], texname);
+
+        gGL.getTexUnit(0)->bindManual(LLTexUnit::TT_CUBE_MAP, texname);
+        mImages[i]->setAddressMode(LLTexUnit::TAM_CLAMP);
+        stop_glerror();
+
+        mImages[i]->setSubImage(mRawImages[i], 0, 0, resolution, resolution);
+    }
+    enableTexture(0);
+    bind();
+    mImages[0]->setFilteringOption(LLTexUnit::TFO_ANISOTROPIC);
+    glEnable(GL_TEXTURE_CUBE_MAP_SEAMLESS);
+    glGenerateMipmap(GL_TEXTURE_CUBE_MAP);
+    gGL.getTexUnit(0)->disable();
+    disable();
+}
+
+void LLCubeMap::generateMipMaps()
+{
+    LL_PROFILE_ZONE_SCOPED_CATEGORY_TEXTURE;
+
+    mImages[0]->setUseMipMaps(true);
+    mImages[0]->setHasMipMaps(true);
+    enableTexture(0);
+    bind();
+    mImages[0]->setFilteringOption(LLTexUnit::TFO_BILINEAR);
+    {
+        LL_PROFILE_ZONE_NAMED_CATEGORY_TEXTURE("cmgmm - glGenerateMipmap");
+        glGenerateMipmap(GL_TEXTURE_CUBE_MAP);
+    }
+    gGL.getTexUnit(0)->disable();
+    disable();
+}
+
+GLuint LLCubeMap::getGLName()
+{
+    return mImages[0]->getTexName();
+}
+
+void LLCubeMap::bind()
+{
+    gGL.getTexUnit(mTextureStage)->bind(this);
+}
+
+void LLCubeMap::enable(S32 stage)
+{
+    enableTexture(stage);
+}
+
+void LLCubeMap::enableTexture(S32 stage)
+{
+    mTextureStage = stage;
+    if (stage >= 0 && LLCubeMap::sUseCubeMaps)
+    {
+        gGL.getTexUnit(stage)->enable(LLTexUnit::TT_CUBE_MAP);
+    }
+}
+
+void LLCubeMap::disable(void)
+{
+    disableTexture();
+}
+
+void LLCubeMap::disableTexture(void)
+{
+    if (mTextureStage >= 0 && LLCubeMap::sUseCubeMaps)
+    {
+        gGL.getTexUnit(mTextureStage)->disable();
+        if (mTextureStage == 0)
+        {
+            gGL.getTexUnit(0)->enable(LLTexUnit::TT_TEXTURE);
+        }
+    }
+}
+
+void LLCubeMap::setMatrix(S32 stage)
+{
+    mMatrixStage = stage;
+
+    if (mMatrixStage < 0) return;
+
+    //if (stage > 0)
+    {
+        gGL.getTexUnit(stage)->activate();
+    }
+
+    LLVector3 x(gGLModelView+0);
+    LLVector3 y(gGLModelView+4);
+    LLVector3 z(gGLModelView+8);
+
+    LLMatrix3 mat3;
+    mat3.setRows(x,y,z);
+    LLMatrix4 trans(mat3);
+    trans.transpose();
+
+    gGL.matrixMode(LLRender::MM_TEXTURE);
+    gGL.pushMatrix();
+    gGL.loadMatrix((F32 *)trans.mMatrix);
+    gGL.matrixMode(LLRender::MM_MODELVIEW);
+
+    /*if (stage > 0)
+    {
+        gGL.getTexUnit(0)->activate();
+    }*/
+}
+
+void LLCubeMap::restoreMatrix()
+{
+    if (mMatrixStage < 0) return;
+
+    //if (mMatrixStage > 0)
+    {
+        gGL.getTexUnit(mMatrixStage)->activate();
+    }
+    gGL.matrixMode(LLRender::MM_TEXTURE);
+    gGL.popMatrix();
+    gGL.matrixMode(LLRender::MM_MODELVIEW);
+
+    /*if (mMatrixStage > 0)
+    {
+        gGL.getTexUnit(0)->activate();
+    }*/
+}
+
+
+void LLCubeMap::destroyGL()
+{
+    for (S32 i = 0; i < 6; i++)
+    {
+        mImages[i] = NULL;
+    }
+}