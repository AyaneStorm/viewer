/**
 * @file _httpoprequest.cpp
 * @brief Definitions for internal class HttpOpRequest
 *
 * $LicenseInfo:firstyear=2012&license=viewerlgpl$
 * Second Life Viewer Source Code
 * Copyright (C) 2012-2013, Linden Research, Inc.
 *
 * This library is free software; you can redistribute it and/or
 * modify it under the terms of the GNU Lesser General Public
 * License as published by the Free Software Foundation;
 * version 2.1 of the License only.
 *
 * This library is distributed in the hope that it will be useful,
 * but WITHOUT ANY WARRANTY; without even the implied warranty of
 * MERCHANTABILITY or FITNESS FOR A PARTICULAR PURPOSE.  See the GNU
 * Lesser General Public License for more details.
 *
 * You should have received a copy of the GNU Lesser General Public
 * License along with this library; if not, write to the Free Software
 * Foundation, Inc., 51 Franklin Street, Fifth Floor, Boston, MA  02110-1301  USA
 *
 * Linden Research, Inc., 945 Battery Street, San Francisco, CA  94111  USA
 * $/LicenseInfo$
 */

#include "_httpoprequest.h"

#include <cstdio>
#include <algorithm>

#include "httpcommon.h"
#include "httphandler.h"
#include "httpresponse.h"
#include "bufferarray.h"
#include "httpheaders.h"
#include "httpoptions.h"

#include "_httprequestqueue.h"
#include "_httpreplyqueue.h"
#include "_httpservice.h"
#include "_httppolicy.h"
#include "_httppolicyglobal.h"
#include "_httplibcurl.h"
#include "_httpinternal.h"

#include "llhttpconstants.h"
#include "llproxy.h"

namespace
{

// Attempts to parse a 'Content-Range:' header.  Caller must already
// have verified that the header tag is present.  The 'buffer' argument
// will be processed by strtok_r calls which will modify the buffer.
//
// @return		-1 if invalid and response should be dropped, 0 if valid an
//				correct, 1 if couldn't be parsed.  If 0, the first, last,
//				and length arguments are also written.  'length' may be
//				0 if the length wasn't available to the server.
//
int parse_content_range_header(char * buffer,
							   unsigned int * first,
							   unsigned int * last,
							   unsigned int * length);

// Similar for Retry-After headers.  Only parses the delta form
// of the header, HTTP time formats aren't interesting for client
// purposes.
//
// @return		0 if successfully parsed and seconds time delta
//				returned in time argument.
//
int parse_retry_after_header(char * buffer, int * time);


// Take data from libcurl's CURLOPT_DEBUGFUNCTION callback and
// escape and format it for a tracing line in logging.  Absolutely
// anything including NULs can be in the data.  If @scrub is true,
// non-printing or non-ascii characters are replaced with spaces
// otherwise a %XX form of escaping is used.
void escape_libcurl_debug_data(char * buffer, size_t len, bool scrub,
							   std::string & safe_line);


// OS-neutral string comparisons of various types.
int os_strcasecmp(const char * s1, const char * s2);
char * os_strtok_r(char * str, const char * delim, char ** saveptr);
char * os_strtrim(char * str);
char * os_strltrim(char * str);
void os_strlower(char * str);

// Error testing and reporting for libcurl status codes
void check_curl_easy_code(CURLcode code);
void check_curl_easy_code(CURLcode code, int curl_setopt_option);

} // end anonymous namespace


namespace LLCore
{


HttpOpRequest::HttpOpRequest()
	: HttpOperation(),
	  mProcFlags(0U),
	  mReqMethod(HOR_GET),
	  mReqBody(NULL),
	  mReqOffset(0),
	  mReqLength(0),
	  mReqHeaders(NULL),
	  mReqOptions(NULL),
	  mCurlActive(false),
	  mCurlHandle(NULL),
	  mCurlService(NULL),
	  mCurlHeaders(NULL),
	  mCurlBodyPos(0),
	  mCurlTemp(NULL),
	  mCurlTempLen(0),
	  mReplyBody(NULL),
	  mReplyOffset(0),
	  mReplyLength(0),
	  mReplyFullLength(0),
	  mReplyHeaders(NULL),
	  mPolicyRetries(0),
	  mPolicy503Retries(0),
	  mPolicyRetryAt(HttpTime(0)),
	  mPolicyRetryLimit(HTTP_RETRY_COUNT_DEFAULT)
{
	// *NOTE:  As members are added, retry initialization/cleanup
	// may need to be extended in @see prepareRequest().
}



HttpOpRequest::~HttpOpRequest()
{
	if (mReqBody)
	{
		mReqBody->release();
		mReqBody = NULL;
	}
	
	if (mReqOptions)
	{
		mReqOptions->release();
		mReqOptions = NULL;
	}

	if (mReqHeaders)
	{
		mReqHeaders->release();
		mReqHeaders = NULL;
	}

	if (mCurlHandle)
	{
		curl_easy_cleanup(mCurlHandle);
		mCurlHandle = NULL;
	}

	mCurlService = NULL;

	if (mCurlHeaders)
	{
		curl_slist_free_all(mCurlHeaders);
		mCurlHeaders = NULL;
	}

	delete [] mCurlTemp;
	mCurlTemp = NULL;
	mCurlTempLen = 0;
	
	if (mReplyBody)
	{
		mReplyBody->release();
		mReplyBody = NULL;
	}

	if (mReplyHeaders)
	{
		mReplyHeaders->release();
		mReplyHeaders = NULL;
	}
}


void HttpOpRequest::stageFromRequest(HttpService * service)
{
	addRef();
	service->getPolicy().addOp(this);			// transfers refcount
}


void HttpOpRequest::stageFromReady(HttpService * service)
{
	addRef();
	service->getTransport().addOp(this);		// transfers refcount
}


void HttpOpRequest::stageFromActive(HttpService * service)
{
	if (mReplyLength)
	{
		// If non-zero, we received and processed a Content-Range
		// header with the response.  If there is received data
		// (and there may not be due to protocol violations,
		// HEAD requests, etc., see BUG-2295) Verify that what it
		// says is consistent with the received data.
		if (mReplyBody && mReplyBody->size() && mReplyLength != mReplyBody->size())
		{
			// Not as expected, fail the request
			mStatus = HttpStatus(HttpStatus::LLCORE, HE_INV_CONTENT_RANGE_HDR);
		}
	}
	
	if (mCurlHeaders)
	{
		// We take these headers out of the request now as they were
		// allocated originally in this thread and the notifier doesn't
		// need them.  This eliminates one source of heap moving across
		// threads.

		curl_slist_free_all(mCurlHeaders);
		mCurlHeaders = NULL;
	}

	// Also not needed on the other side
	delete [] mCurlTemp;
	mCurlTemp = NULL;
	mCurlTempLen = 0;
	
	addAsReply();
}


void HttpOpRequest::visitNotifier(HttpRequest * request)
{
	if (mUserHandler)
	{
		HttpResponse * response = new HttpResponse();
		response->setStatus(mStatus);
		response->setBody(mReplyBody);
		response->setHeaders(mReplyHeaders);
		if (mReplyOffset || mReplyLength)
		{
			// Got an explicit offset/length in response
			response->setRange(mReplyOffset, mReplyLength, mReplyFullLength);
		}
		response->setContentType(mReplyConType);
		response->setRetries(mPolicyRetries, mPolicy503Retries);
		
		mUserHandler->onCompleted(static_cast<HttpHandle>(this), response);

		response->release();
	}
}


HttpStatus HttpOpRequest::cancel()
{
	mStatus = HttpStatus(HttpStatus::LLCORE, HE_OP_CANCELED);

	addAsReply();

	return HttpStatus();
}


HttpStatus HttpOpRequest::setupGet(HttpRequest::policy_t policy_id,
								   HttpRequest::priority_t priority,
								   const std::string & url,
								   HttpOptions * options,
								   HttpHeaders * headers)
{
	setupCommon(policy_id, priority, url, NULL, options, headers);
	mReqMethod = HOR_GET;
	
	return HttpStatus();
}


HttpStatus HttpOpRequest::setupGetByteRange(HttpRequest::policy_t policy_id,
											HttpRequest::priority_t priority,
											const std::string & url,
											size_t offset,
											size_t len,
											HttpOptions * options,
											HttpHeaders * headers)
{
	setupCommon(policy_id, priority, url, NULL, options, headers);
	mReqMethod = HOR_GET;
	mReqOffset = offset;
	mReqLength = len;
	if (offset || len)
	{
		mProcFlags |= PF_SCAN_RANGE_HEADER;
	}
	
	return HttpStatus();
}


HttpStatus HttpOpRequest::setupPost(HttpRequest::policy_t policy_id,
									HttpRequest::priority_t priority,
									const std::string & url,
									BufferArray * body,
									HttpOptions * options,
									HttpHeaders * headers)
{
	setupCommon(policy_id, priority, url, body, options, headers);
	mReqMethod = HOR_POST;
	
	return HttpStatus();
}


HttpStatus HttpOpRequest::setupPut(HttpRequest::policy_t policy_id,
								   HttpRequest::priority_t priority,
								   const std::string & url,
								   BufferArray * body,
								   HttpOptions * options,
								   HttpHeaders * headers)
{
	setupCommon(policy_id, priority, url, body, options, headers);
	mReqMethod = HOR_PUT;
	
	return HttpStatus();
}


void HttpOpRequest::setupCommon(HttpRequest::policy_t policy_id,
								HttpRequest::priority_t priority,
								const std::string & url,
								BufferArray * body,
								HttpOptions * options,
								HttpHeaders * headers)
{
	mProcFlags = 0U;
	mReqPolicy = policy_id;
	mReqPriority = priority;
	mReqURL = url;
	if (body)
	{
		body->addRef();
		mReqBody = body;
	}
	if (headers && ! mReqHeaders)
	{
		headers->addRef();
		mReqHeaders = headers;
	}
	if (options && ! mReqOptions)
	{
		options->addRef();
		mReqOptions = options;
		if (options->getWantHeaders())
		{
			mProcFlags |= PF_SAVE_HEADERS;
		}
		if (options->getUseRetryAfter())
		{
			mProcFlags |= PF_USE_RETRY_AFTER;
		}
		mPolicyRetryLimit = options->getRetries();
		mPolicyRetryLimit = llclamp(mPolicyRetryLimit, HTTP_RETRY_COUNT_MIN, HTTP_RETRY_COUNT_MAX);
		mTracing = (std::max)(mTracing, llclamp(options->getTrace(), HTTP_TRACE_MIN, HTTP_TRACE_MAX));
	}
}

// Sets all libcurl options and data for a request.
//
// Used both for initial requests and to 'reload' for
// a retry, generally with a different CURL handle.
// Junk may be left around from a failed request and that
// needs to be cleaned out.
//
HttpStatus HttpOpRequest::prepareRequest(HttpService * service)
{
	CURLcode code;
	
	// Scrub transport and result data for retried op case
	mCurlActive = false;
	mCurlHandle = NULL;
	mCurlService = NULL;
	if (mCurlHeaders)
	{
		curl_slist_free_all(mCurlHeaders);
		mCurlHeaders = NULL;
	}
	mCurlBodyPos = 0;

	if (mReplyBody)
	{
		mReplyBody->release();
		mReplyBody = NULL;
	}
	mReplyOffset = 0;
	mReplyLength = 0;
	mReplyFullLength = 0;
	if (mReplyHeaders)
	{
		mReplyHeaders->release();
		mReplyHeaders = NULL;
	}
	mReplyConType.clear();
	
	// *FIXME:  better error handling later
	HttpStatus status;

	// Get global policy options
	HttpPolicyGlobal & policy(service->getPolicy().getGlobalOptions());
	
	mCurlHandle = LLCurl::createStandardCurlHandle();
	if (! mCurlHandle)
	{
		// We're in trouble.  We'll continue but it won't go well.
		LL_WARNS("CoreHttp") << "Failed to allocate libcurl easy handle.  Continuing."
							 << LL_ENDL;
		return HttpStatus(HttpStatus::LLCORE, HE_BAD_ALLOC);
	}
	code = curl_easy_setopt(mCurlHandle, CURLOPT_IPRESOLVE, CURL_IPRESOLVE_V4);
	check_curl_easy_code(code, CURLOPT_IPRESOLVE);
	code = curl_easy_setopt(mCurlHandle, CURLOPT_NOSIGNAL, 1);
	check_curl_easy_code(code, CURLOPT_NOSIGNAL);
	code = curl_easy_setopt(mCurlHandle, CURLOPT_NOPROGRESS, 1);
	check_curl_easy_code(code, CURLOPT_NOPROGRESS);
	code = curl_easy_setopt(mCurlHandle, CURLOPT_URL, mReqURL.c_str());
	check_curl_easy_code(code, CURLOPT_URL);
	code = curl_easy_setopt(mCurlHandle, CURLOPT_PRIVATE, this);
	check_curl_easy_code(code, CURLOPT_PRIVATE);
	code = curl_easy_setopt(mCurlHandle, CURLOPT_ENCODING, "");
	check_curl_easy_code(code, CURLOPT_ENCODING);

	// The Linksys WRT54G V5 router has an issue with frequent
	// DNS lookups from LAN machines.  If they happen too often,
	// like for every HTTP request, the router gets annoyed after
	// about 700 or so requests and starts issuing TCP RSTs to
	// new connections.  Reuse the DNS lookups for even a few
	// seconds and no RSTs.
	code = curl_easy_setopt(mCurlHandle, CURLOPT_DNS_CACHE_TIMEOUT, 15);
	check_curl_easy_code(code, CURLOPT_DNS_CACHE_TIMEOUT);
	code = curl_easy_setopt(mCurlHandle, CURLOPT_AUTOREFERER, 1);
	check_curl_easy_code(code, CURLOPT_AUTOREFERER);
	code = curl_easy_setopt(mCurlHandle, CURLOPT_FOLLOWLOCATION, 1);
	check_curl_easy_code(code, CURLOPT_FOLLOWLOCATION);
	code = curl_easy_setopt(mCurlHandle, CURLOPT_MAXREDIRS, HTTP_REDIRECTS_DEFAULT);
	check_curl_easy_code(code, CURLOPT_MAXREDIRS);
	code = curl_easy_setopt(mCurlHandle, CURLOPT_WRITEFUNCTION, writeCallback);
	check_curl_easy_code(code, CURLOPT_WRITEFUNCTION);
	code = curl_easy_setopt(mCurlHandle, CURLOPT_WRITEDATA, this);
	check_curl_easy_code(code, CURLOPT_WRITEDATA);
	code = curl_easy_setopt(mCurlHandle, CURLOPT_READFUNCTION, readCallback);
	check_curl_easy_code(code, CURLOPT_READFUNCTION);
	code = curl_easy_setopt(mCurlHandle, CURLOPT_READDATA, this);
	check_curl_easy_code(code, CURLOPT_READDATA);
	code = curl_easy_setopt(mCurlHandle, CURLOPT_SSL_VERIFYPEER, 1);
	check_curl_easy_code(code, CURLOPT_SSL_VERIFYPEER);
	code = curl_easy_setopt(mCurlHandle, CURLOPT_SSL_VERIFYHOST, 0);
	check_curl_easy_code(code, CURLOPT_SSL_VERIFYHOST);

	if (policy.mUseLLProxy)
	{
		// Use the viewer-based thread-safe API which has a
		// fast/safe check for proxy enable.  Would like to
		// encapsulate this someway...
		LLProxy::getInstance()->applyProxySettings(mCurlHandle);
	}
	else if (policy.mHttpProxy.size())
	{
		// *TODO:  This is fine for now but get fuller socks5/
		// authentication thing going later....
		code = curl_easy_setopt(mCurlHandle, CURLOPT_PROXY, policy.mHttpProxy.c_str());
		check_curl_easy_code(code, CURLOPT_PROXY);
		code = curl_easy_setopt(mCurlHandle, CURLOPT_PROXYTYPE, CURLPROXY_HTTP);
		check_curl_easy_code(code, CURLOPT_PROXYTYPE);
	}
	if (policy.mCAPath.size())
	{
		code = curl_easy_setopt(mCurlHandle, CURLOPT_CAPATH, policy.mCAPath.c_str());
		check_curl_easy_code(code, CURLOPT_CAPATH);
	}
	if (policy.mCAFile.size())
	{
		code = curl_easy_setopt(mCurlHandle, CURLOPT_CAINFO, policy.mCAFile.c_str());
		check_curl_easy_code(code, CURLOPT_CAINFO);
	}
	
	switch (mReqMethod)
	{
	case HOR_GET:
		code = curl_easy_setopt(mCurlHandle, CURLOPT_HTTPGET, 1);
		check_curl_easy_code(code, CURLOPT_HTTPGET);
		mCurlHeaders = curl_slist_append(mCurlHeaders, "Connection: keep-alive");
		mCurlHeaders = curl_slist_append(mCurlHeaders, "Keep-alive: 300");
		break;
		
	case HOR_POST:
		{
			code = curl_easy_setopt(mCurlHandle, CURLOPT_POST, 1);
			check_curl_easy_code(code, CURLOPT_POST);
			code = curl_easy_setopt(mCurlHandle, CURLOPT_ENCODING, "");
			check_curl_easy_code(code, CURLOPT_ENCODING);
			long data_size(0);
			if (mReqBody)
			{
				data_size = mReqBody->size();
			}
			code = curl_easy_setopt(mCurlHandle, CURLOPT_POSTFIELDS, static_cast<void *>(NULL));
			check_curl_easy_code(code, CURLOPT_POSTFIELDS);
			code = curl_easy_setopt(mCurlHandle, CURLOPT_POSTFIELDSIZE, data_size);
			check_curl_easy_code(code, CURLOPT_POSTFIELDSIZE);
			mCurlHeaders = curl_slist_append(mCurlHeaders, "Expect:");
			mCurlHeaders = curl_slist_append(mCurlHeaders, "Connection: keep-alive");
			mCurlHeaders = curl_slist_append(mCurlHeaders, "Keep-alive: 300");
		}
		break;
		
	case HOR_PUT:
		{
			code = curl_easy_setopt(mCurlHandle, CURLOPT_UPLOAD, 1);
			check_curl_easy_code(code, CURLOPT_UPLOAD);
			long data_size(0);
			if (mReqBody)
			{
				data_size = mReqBody->size();
			}
			code = curl_easy_setopt(mCurlHandle, CURLOPT_INFILESIZE, data_size);
			check_curl_easy_code(code, CURLOPT_INFILESIZE);
			code = curl_easy_setopt(mCurlHandle, CURLOPT_POSTFIELDS, (void *) NULL);
			check_curl_easy_code(code, CURLOPT_POSTFIELDS);
			mCurlHeaders = curl_slist_append(mCurlHeaders, "Expect:");
			// *TODO: Should this be 'Keep-Alive' ?
			mCurlHeaders = curl_slist_append(mCurlHeaders, "Connection: keep-alive");
			mCurlHeaders = curl_slist_append(mCurlHeaders, "Keep-alive: 300");
		}
		break;
		
	default:
		LL_ERRS("CoreHttp") << "Invalid HTTP method in request:  "
							<< int(mReqMethod)  << ".  Can't recover."
							<< LL_ENDL;
		break;
	}

	// Tracing
	if (mTracing >= HTTP_TRACE_CURL_HEADERS)
	{
		code = curl_easy_setopt(mCurlHandle, CURLOPT_VERBOSE, 1);
		check_curl_easy_code(code, CURLOPT_VERBOSE);
		code = curl_easy_setopt(mCurlHandle, CURLOPT_DEBUGDATA, this);
		check_curl_easy_code(code, CURLOPT_DEBUGDATA);
		code = curl_easy_setopt(mCurlHandle, CURLOPT_DEBUGFUNCTION, debugCallback);
		check_curl_easy_code(code, CURLOPT_DEBUGFUNCTION);
	}
	
	// There's a CURLOPT for this now...
	if ((mReqOffset || mReqLength) && HOR_GET == mReqMethod)
	{
		static const char * const fmt1("Range: bytes=%lu-%lu");
		static const char * const fmt2("Range: bytes=%lu-");

		char range_line[64];

#if LL_WINDOWS
		_snprintf_s(range_line, sizeof(range_line), sizeof(range_line) - 1,
					(mReqLength ? fmt1 : fmt2),
					(unsigned long) mReqOffset, (unsigned long) (mReqOffset + mReqLength - 1));
#else
		snprintf(range_line, sizeof(range_line),
				 (mReqLength ? fmt1 : fmt2),
				 (unsigned long) mReqOffset, (unsigned long) (mReqOffset + mReqLength - 1));
#endif // LL_WINDOWS
		range_line[sizeof(range_line) - 1] = '\0';
		mCurlHeaders = curl_slist_append(mCurlHeaders, range_line);
	}

	mCurlHeaders = curl_slist_append(mCurlHeaders, "Pragma:");

	// Request options
	long timeout(HTTP_REQUEST_TIMEOUT_DEFAULT);
	long xfer_timeout(HTTP_REQUEST_XFER_TIMEOUT_DEFAULT);
	if (mReqOptions)
 	{
		timeout = mReqOptions->getTimeout();
		timeout = llclamp(timeout, HTTP_REQUEST_TIMEOUT_MIN, HTTP_REQUEST_TIMEOUT_MAX);
		xfer_timeout = mReqOptions->getTransferTimeout();
		xfer_timeout = llclamp(xfer_timeout, HTTP_REQUEST_TIMEOUT_MIN, HTTP_REQUEST_TIMEOUT_MAX);
	}
	if (xfer_timeout == 0L)
	{
		xfer_timeout = timeout;
	}
	code = curl_easy_setopt(mCurlHandle, CURLOPT_TIMEOUT, xfer_timeout);
	check_curl_easy_code(code, CURLOPT_TIMEOUT);
	code = curl_easy_setopt(mCurlHandle, CURLOPT_CONNECTTIMEOUT, timeout);
	check_curl_easy_code(code, CURLOPT_CONNECTTIMEOUT);

	// Request headers
	if (mReqHeaders)
	{
		// Caller's headers last to override
		mCurlHeaders = append_headers_to_slist(mReqHeaders, mCurlHeaders);
	}
	code = curl_easy_setopt(mCurlHandle, CURLOPT_HTTPHEADER, mCurlHeaders);
	check_curl_easy_code(code, CURLOPT_HTTPHEADER);

	if (mProcFlags & (PF_SCAN_RANGE_HEADER | PF_SAVE_HEADERS | PF_USE_RETRY_AFTER))
	{
		code = curl_easy_setopt(mCurlHandle, CURLOPT_HEADERFUNCTION, headerCallback);
		check_curl_easy_code(code, CURLOPT_HEADERFUNCTION);
		code = curl_easy_setopt(mCurlHandle, CURLOPT_HEADERDATA, this);
		check_curl_easy_code(code, CURLOPT_HEADERDATA);
	}
	
	if (status)
	{
		mCurlService = service;
	}
	return status;
}


size_t HttpOpRequest::writeCallback(void * data, size_t size, size_t nmemb, void * userdata)
{
	HttpOpRequest * op(static_cast<HttpOpRequest *>(userdata));

	if (! op->mReplyBody)
	{
		op->mReplyBody = new BufferArray();
	}
	const size_t req_size(size * nmemb);
	const size_t write_size(op->mReplyBody->append(static_cast<char *>(data), req_size));
	return write_size;
}

		
size_t HttpOpRequest::readCallback(void * data, size_t size, size_t nmemb, void * userdata)
{
	HttpOpRequest * op(static_cast<HttpOpRequest *>(userdata));

	if (! op->mReqBody)
	{
		return 0;
	}
	const size_t req_size(size * nmemb);
	const size_t body_size(op->mReqBody->size());
	if (body_size <= op->mCurlBodyPos)
	{
		if (body_size < op->mCurlBodyPos)
		{
			// Warn but continue if the read position moves beyond end-of-body
			// for some reason.
			LL_WARNS("CoreHttp") << "Request body position beyond body size.  Truncating request body."
								 << LL_ENDL;
		}
		return 0;
	}

	const size_t do_size((std::min)(req_size, body_size - op->mCurlBodyPos));
	const size_t read_size(op->mReqBody->read(op->mCurlBodyPos, static_cast<char *>(data), do_size));
	op->mCurlBodyPos += read_size;
	return read_size;
}

		
size_t HttpOpRequest::headerCallback(void * data, size_t size, size_t nmemb, void * userdata)
{
	static const char status_line[] = "HTTP/";
	static const size_t status_line_len = sizeof(status_line) - 1;
	static const char con_ran_line[] = "content-range";
	static const char con_retry_line[] = "retry-after";
	
	HttpOpRequest * op(static_cast<HttpOpRequest *>(userdata));

	const size_t hdr_size(size * nmemb);
	const char * hdr_data(static_cast<const char *>(data));		// Not null terminated
	bool is_header(true);
	
	if (hdr_size >= status_line_len && ! strncmp(status_line, hdr_data, status_line_len))
	{
		// One of possibly several status lines.  Reset what we know and start over
		// taking results from the last header stanza we receive.
		op->mReplyOffset = 0;
		op->mReplyLength = 0;
		op->mReplyFullLength = 0;
		op->mReplyRetryAfter = 0;
		op->mStatus = HttpStatus();
		if (op->mReplyHeaders)
		{
			op->mReplyHeaders->clear();
		}
		is_header = false;
	}

	// Nothing in here wants a final CR/LF combination.  Remove
	// it as much as possible.
	size_t wanted_hdr_size(hdr_size);
	if (wanted_hdr_size && '\n' == hdr_data[wanted_hdr_size - 1])
	{
		if (--wanted_hdr_size && '\r' == hdr_data[wanted_hdr_size - 1])
		{
			--wanted_hdr_size;
		}
	}

	// Copy and normalize header fragments for the following
	// stages.  Would like to modify the data in-place but that
	// may not be allowed and we need one byte extra for NUL.
	// At the end of this we will have:
	//
	// If ':' present in header:
	//   1.  name points to text to left of colon which
	//       will be ascii lower-cased and left and right
	//       trimmed of whitespace.
	//   2.  value points to text to right of colon which
	//       will be left trimmed of whitespace.
	// Otherwise:
	//   1.  name points to header which will be left
	//       trimmed of whitespace.
	//   2.  value is NULL
	// Any non-NULL pointer may point to a zero-length string.
	//
	if (wanted_hdr_size >= op->mCurlTempLen)
	{
		delete [] op->mCurlTemp;
		op->mCurlTempLen = 2 * wanted_hdr_size + 1;
		op->mCurlTemp = new char [op->mCurlTempLen];
	}
	memcpy(op->mCurlTemp, hdr_data, wanted_hdr_size);
	op->mCurlTemp[wanted_hdr_size] = '\0';
	char * name(op->mCurlTemp);
	char * value(strchr(name, ':'));
	if (value)
	{
		*value++ = '\0';
		os_strlower(name);
		name = os_strtrim(name);
		value = os_strltrim(value);
	}
	else
	{
		// Doesn't look well-formed, do minimal normalization on it
		name = os_strltrim(name);
	}

	// Normalized, now reject headers with empty names.
	if (! *name)
	{
		// No use continuing
		return hdr_size;
	}
	
	// Save header if caller wants them in the response
	if (is_header && op->mProcFlags & PF_SAVE_HEADERS)
	{
		// Save headers in response
		if (! op->mReplyHeaders)
		{
			op->mReplyHeaders = new HttpHeaders;
		}
<<<<<<< HEAD
		op->mReplyHeaders->appendNormal(hdr_data, wanted_hdr_size);
=======
		op->mReplyHeaders->append(name, value ? value : "");
>>>>>>> de8fea13
	}

	// From this point, header-specific processors are free to
	// modify the header value.
	
	// Detect and parse 'Content-Range' headers
<<<<<<< HEAD
	if (is_header && op->mProcFlags & PF_SCAN_RANGE_HEADER)
=======
	if (is_header
		&& op->mProcFlags & PF_SCAN_RANGE_HEADER
		&& value && *value
		&& ! strcmp(name, con_ran_line))
>>>>>>> de8fea13
	{
		unsigned int first(0), last(0), length(0);
		int status;

		if (! (status = parse_content_range_header(value, &first, &last, &length)))
		{
			// Success, record the fragment position
			op->mReplyOffset = first;
			op->mReplyLength = last - first + 1;
			op->mReplyFullLength = length;
		}
		else if (-1 == status)
		{
			// Response is badly formed and shouldn't be accepted
			op->mStatus = HttpStatus(HttpStatus::LLCORE, HE_INV_CONTENT_RANGE_HDR);
		}
		else
		{
			// Ignore the unparsable.
			LL_INFOS_ONCE("CoreHttp") << "Problem parsing odd Content-Range header:  '"
									  << std::string(hdr_data, wanted_hdr_size)
									  << "'.  Ignoring."
									  << LL_ENDL;
		}
	}

	// Detect and parse 'Retry-After' headers
	if (is_header
		&& op->mProcFlags & PF_USE_RETRY_AFTER
		&& value && *value
		&& ! strcmp(name, con_retry_line))
	{
		int time(0);
		if (! parse_retry_after_header(value, &time))
		{
			op->mReplyRetryAfter = time;
		}
	}

	return hdr_size;
}


int HttpOpRequest::debugCallback(CURL * handle, curl_infotype info, char * buffer, size_t len, void * userdata)
{
	HttpOpRequest * op(static_cast<HttpOpRequest *>(userdata));

	std::string safe_line;
	std::string tag;
	bool logit(false);
	const size_t log_len((std::min)(len, size_t(256)));		// Keep things reasonable in all cases
	
	switch (info)
	{
	case CURLINFO_TEXT:
		if (op->mTracing >= HTTP_TRACE_CURL_HEADERS)
		{
			tag = "TEXT";
			escape_libcurl_debug_data(buffer, log_len, true, safe_line);
			logit = true;
		}
		break;
			
	case CURLINFO_HEADER_IN:
		if (op->mTracing >= HTTP_TRACE_CURL_HEADERS)
		{
			tag = "HEADERIN";
			escape_libcurl_debug_data(buffer, log_len, true, safe_line);
			logit = true;
		}
		break;
			
	case CURLINFO_HEADER_OUT:
		if (op->mTracing >= HTTP_TRACE_CURL_HEADERS)
		{
			tag = "HEADEROUT";
			escape_libcurl_debug_data(buffer, log_len, true, safe_line);	// Goes out as one line unlike header_in
			logit = true;
		}
		break;
			
	case CURLINFO_DATA_IN:
		if (op->mTracing >= HTTP_TRACE_CURL_HEADERS)
		{
			tag = "DATAIN";
			logit = true;
			if (op->mTracing >= HTTP_TRACE_CURL_BODIES)
			{
				escape_libcurl_debug_data(buffer, log_len, false, safe_line);
			}
			else
			{
				std::ostringstream out;
				out << len << " Bytes";
				safe_line = out.str();
			}
		}
		break;
			
	case CURLINFO_DATA_OUT:
		if (op->mTracing >= HTTP_TRACE_CURL_HEADERS)
		{
			tag = "DATAOUT";
			logit = true;
			if (op->mTracing >= HTTP_TRACE_CURL_BODIES)
			{
				escape_libcurl_debug_data(buffer, log_len, false, safe_line);
			}
			else
			{
				std::ostringstream out;
				out << len << " Bytes";
				safe_line = out.str();
			}
		}
		break;
			
	default:
		logit = false;
		break;
	}

	if (logit)
	{
		LL_INFOS("CoreHttp") << "TRACE, LibcurlDebug, Handle:  "
							 << static_cast<HttpHandle>(op)
							 << ", Type:  " << tag
							 << ", Data:  " << safe_line
							 << LL_ENDL;
	}
		
	return 0;
}


}   // end namespace LLCore


// =======================================
// Anonymous Namespace
// =======================================

namespace
{

int parse_content_range_header(char * buffer,
							   unsigned int * first,
							   unsigned int * last,
							   unsigned int * length)
{
	static const char * const hdr_whitespace(" \t");

	char * tok_state(NULL), * tok(NULL);
	bool match(true);
			
	if (! (tok = os_strtok_r(buffer, hdr_whitespace, &tok_state)))
		match = false;
	else
		match = (0 == os_strcasecmp("bytes", tok));
	if (match && ! (tok = os_strtok_r(NULL, hdr_whitespace, &tok_state)))
		match = false;
	if (match)
	{
		unsigned int lcl_first(0), lcl_last(0), lcl_len(0);

#if LL_WINDOWS
		if (3 == sscanf_s(tok, "%u-%u/%u", &lcl_first, &lcl_last, &lcl_len))
#else
		if (3 == sscanf(tok, "%u-%u/%u", &lcl_first, &lcl_last, &lcl_len))
#endif // LL_WINDOWS
		{
			if (lcl_first > lcl_last || lcl_last >= lcl_len)
				return -1;
			*first = lcl_first;
			*last = lcl_last;
			*length = lcl_len;
			return 0;
		}
#if LL_WINDOWS
		if (2 == sscanf_s(tok, "%u-%u/*", &lcl_first, &lcl_last))
#else
		if (2 == sscanf(tok, "%u-%u/*", &lcl_first, &lcl_last))
#endif	// LL_WINDOWS
		{
			if (lcl_first > lcl_last)
				return -1;
			*first = lcl_first;
			*last = lcl_last;
			*length = 0;
			return 0;
		}
	}

	// Header is there but badly/unexpectedly formed, try to ignore it.
	return 1;
}


int parse_retry_after_header(char * buffer, int * time)
{
	char * endptr(buffer);
	long lcl_time(strtol(buffer, &endptr, 10));
	if (*endptr == '\0' && endptr != buffer && lcl_time > 0)
	{
		*time = lcl_time;
		return 0;
	}

	// Could attempt to parse HTTP time here but we're not really
	// interested in it.  Scheduling based on wallclock time on
	// user hardware will lead to tears.
	
	// Header is there but badly/unexpectedly formed, try to ignore it.
	return 1;
}


void escape_libcurl_debug_data(char * buffer, size_t len, bool scrub, std::string & safe_line)
{
	std::string out;
	len = (std::min)(len, size_t(200));
	out.reserve(3 * len);
	for (int i(0); i < len; ++i)
	{
		unsigned char uc(static_cast<unsigned char>(buffer[i]));

		if (uc < 32 || uc > 126)
		{
			if (scrub)
			{
				out.append(1, ' ');
			}
			else
			{
				static const char hex[] = "0123456789ABCDEF";
				char convert[4];

				convert[0] = '%';
				convert[1] = hex[(uc >> 4) % 16];
				convert[2] = hex[uc % 16];
				convert[3] = '\0';
				out.append(convert);
			}
		}
		else
		{
			out.append(1, buffer[i]);
		}
	}
	safe_line.swap(out);
}



int os_strcasecmp(const char *s1, const char *s2)
{
#if LL_WINDOWS
	return _stricmp(s1, s2);
#else
	return strcasecmp(s1, s2);
#endif // LL_WINDOWS
}


char * os_strtok_r(char *str, const char *delim, char ** savestate)
{
#if LL_WINDOWS
	return strtok_s(str, delim, savestate);
#else
	return strtok_r(str, delim, savestate);
#endif
}


void os_strlower(char * str)
{
	for (char c(0); (c = *str); ++str)
	{
		*str = tolower(c);
	}
}


char * os_strtrim(char * lstr)
{
	while (' ' == *lstr || '\t' == *lstr)
	{
		++lstr;
	}
	if (*lstr)
	{
		char * rstr(lstr + strlen(lstr));
		while (lstr < rstr && *--rstr)
		{
			if (' ' == *rstr || '\t' == *rstr)
			{
				*rstr = '\0';
			}
		}
		llassert(lstr <= rstr);
	}
	return lstr;
}


char * os_strltrim(char * lstr)
{
	while (' ' == *lstr || '\t' == *lstr)
	{
		++lstr;
	}
	return lstr;
}


void check_curl_easy_code(CURLcode code, int curl_setopt_option)
{
	if (CURLE_OK != code)
	{
		// Comment from old llcurl code which may no longer apply:
		//
		// linux appears to throw a curl error once per session for a bad initialization
		// at a pretty random time (when enabling cookies).
		LL_WARNS("CoreHttp") << "libcurl error detected:  " << curl_easy_strerror(code)
							 << ", curl_easy_setopt option:  " << curl_setopt_option
							 << LL_ENDL;
	}
}


void check_curl_easy_code(CURLcode code)
{
	if (CURLE_OK != code)
	{
		// Comment from old llcurl code which may no longer apply:
		//
		// linux appears to throw a curl error once per session for a bad initialization
		// at a pretty random time (when enabling cookies).
		LL_WARNS("CoreHttp") << "libcurl error detected:  " << curl_easy_strerror(code)
							 << LL_ENDL;
	}
}

}  // end anonymous namespace<|MERGE_RESOLUTION|>--- conflicted
+++ resolved
@@ -760,25 +760,17 @@
 		{
 			op->mReplyHeaders = new HttpHeaders;
 		}
-<<<<<<< HEAD
-		op->mReplyHeaders->appendNormal(hdr_data, wanted_hdr_size);
-=======
 		op->mReplyHeaders->append(name, value ? value : "");
->>>>>>> de8fea13
 	}
 
 	// From this point, header-specific processors are free to
 	// modify the header value.
 	
 	// Detect and parse 'Content-Range' headers
-<<<<<<< HEAD
-	if (is_header && op->mProcFlags & PF_SCAN_RANGE_HEADER)
-=======
 	if (is_header
 		&& op->mProcFlags & PF_SCAN_RANGE_HEADER
 		&& value && *value
 		&& ! strcmp(name, con_ran_line))
->>>>>>> de8fea13
 	{
 		unsigned int first(0), last(0), length(0);
 		int status;
