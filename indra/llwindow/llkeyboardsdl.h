--- conflicted
+++ resolved
@@ -36,31 +36,17 @@
     LLKeyboardSDL();
     /*virtual*/ ~LLKeyboardSDL() {};
 
-<<<<<<< HEAD
-	/*virtual*/ bool	handleKeyUp(const U16 key, MASK mask);
-	/*virtual*/ bool	handleKeyDown(const U16 key, MASK mask);
-	/*virtual*/ void	resetMaskKeys();
-	/*virtual*/ MASK	currentMask(bool for_mouse_event);
-	/*virtual*/ void	scanKeyboard();
-
-protected:
-	MASK	updateModifiers(const U32 mask);
-	void	setModifierKeyLevel( KEY key, bool new_state );
-	bool	translateNumpadKey( const U16 os_key, KEY *translated_key );
-	U16	inverseTranslateNumpadKey(const KEY translated_key);
-=======
-    /*virtual*/ BOOL    handleKeyUp(const U16 key, MASK mask);
-    /*virtual*/ BOOL    handleKeyDown(const U16 key, MASK mask);
+    /*virtual*/ bool    handleKeyUp(const U16 key, MASK mask);
+    /*virtual*/ bool    handleKeyDown(const U16 key, MASK mask);
     /*virtual*/ void    resetMaskKeys();
-    /*virtual*/ MASK    currentMask(BOOL for_mouse_event);
+    /*virtual*/ MASK    currentMask(bool for_mouse_event);
     /*virtual*/ void    scanKeyboard();
 
 protected:
     MASK    updateModifiers(const U32 mask);
-    void    setModifierKeyLevel( KEY key, BOOL new_state );
-    BOOL    translateNumpadKey( const U16 os_key, KEY *translated_key );
+    void    setModifierKeyLevel( KEY key, bool new_state );
+    bool    translateNumpadKey( const U16 os_key, KEY *translated_key );
     U16 inverseTranslateNumpadKey(const KEY translated_key);
->>>>>>> e7eced3c
 private:
     std::map<U16, KEY> mTranslateNumpadMap;  // special map for translating OS keys to numpad keys
     std::map<KEY, U16> mInvTranslateNumpadMap; // inverse of the above
