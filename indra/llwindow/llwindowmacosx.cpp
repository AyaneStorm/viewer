/**
 * @file llwindowmacosx.cpp
 * @brief Platform-dependent implementation of llwindow
 *
 * $LicenseInfo:firstyear=2001&license=viewerlgpl$
 * Second Life Viewer Source Code
 * Copyright (C) 2010, Linden Research, Inc.
 *
 * This library is free software; you can redistribute it and/or
 * modify it under the terms of the GNU Lesser General Public
 * License as published by the Free Software Foundation;
 * version 2.1 of the License only.
 *
 * This library is distributed in the hope that it will be useful,
 * but WITHOUT ANY WARRANTY; without even the implied warranty of
 * MERCHANTABILITY or FITNESS FOR A PARTICULAR PURPOSE.  See the GNU
 * Lesser General Public License for more details.
 *
 * You should have received a copy of the GNU Lesser General Public
 * License along with this library; if not, write to the Free Software
 * Foundation, Inc., 51 Franklin Street, Fifth Floor, Boston, MA  02110-1301  USA
 *
 * Linden Research, Inc., 945 Battery Street, San Francisco, CA  94111  USA
 * $/LicenseInfo$
 */

#include "linden_common.h"

#include "llwindowmacosx.h"

#include "llkeyboardmacosx.h"
#include "llwindowcallbacks.h"
#include "llpreeditor.h"

#include "llerror.h"
#include "llgl.h"
#include "llstring.h"
#include "lldir.h"
#include "indra_constants.h"

#include <OpenGL/OpenGL.h>
#include <Carbon/Carbon.h>
#include <CoreServices/CoreServices.h>
#include <CoreGraphics/CGDisplayConfiguration.h>

#include <IOKit/IOCFPlugIn.h>
#include <IOKit/IOKitLib.h>
#include <IOKit/IOMessage.h>
#include <IOKit/hid/IOHIDUsageTables.h>
#include <IOKit/hid/IOHIDLib.h>
#include <IOKit/usb/IOUSBLib.h>

extern BOOL gDebugWindowProc;
BOOL gHiDPISupport = TRUE;

const S32   BITS_PER_PIXEL = 32;
const S32   MAX_NUM_RESOLUTIONS = 32;

const S32   DEFAULT_REFRESH_RATE = 60;

namespace
{
    NSKeyEventRef mRawKeyEvent = NULL;
}
//
// LLWindowMacOSX
//

BOOL LLWindowMacOSX::sUseMultGL = FALSE;

// Cross-platform bits:

BOOL check_for_card(const char* RENDERER, const char* bad_card)
{
    if (!strnicmp(RENDERER, bad_card, strlen(bad_card)))
    {
        std::string buffer = llformat(
            "Your video card appears to be a %s, which Second Life does not support.\n"
            "\n"
            "Second Life requires a video card with 32 Mb of memory or more, as well as\n"
            "multitexture support.  We explicitly support nVidia GeForce 2 or better, \n"
            "and ATI Radeon 8500 or better.\n"
            "\n"
            "If you own a supported card and continue to receive this message, try \n"
            "updating to the latest video card drivers. Otherwise look in the\n"
            "secondlife.com support section or e-mail technical support\n"
            "\n"
            "You can try to run Second Life, but it will probably crash or run\n"
            "very slowly.  Try anyway?",
            bad_card);
        S32 button = OSMessageBox(buffer.c_str(), "Unsupported video card", OSMB_YESNO);
        if (OSBTN_YES == button)
        {
            return FALSE;
        }
        else
        {
            return TRUE;
        }
    }

    return FALSE;
}

// Switch to determine whether we capture all displays, or just the main one.
// We may want to base this on the setting of _DEBUG...

#define CAPTURE_ALL_DISPLAYS 0
//static double getDictDouble (CFDictionaryRef refDict, CFStringRef key);
static long getDictLong (CFDictionaryRef refDict, CFStringRef key);

// MBW -- HACK ALERT
// On the Mac, to put up an OS dialog in full screen mode, we must first switch OUT of full screen mode.
// The proper way to do this is to bracket the dialog with calls to beforeDialog() and afterDialog(), but these
// require a pointer to the LLWindowMacOSX object.  Stash it here and maintain in the constructor and destructor.
// This assumes that there will be only one object of this class at any time.  Hopefully this is true.
static LLWindowMacOSX *gWindowImplementation = NULL;

LLWindowMacOSX::LLWindowMacOSX(LLWindowCallbacks* callbacks,
                               const std::string& title, const std::string& name, S32 x, S32 y, S32 width,
                               S32 height, U32 flags,
                               BOOL fullscreen, BOOL clearBg,
                               BOOL enable_vsync, BOOL use_gl,
                               BOOL ignore_pixel_depth,
                               U32 fsaa_samples)
    : LLWindow(NULL, fullscreen, flags)
{
    // *HACK: During window construction we get lots of OS events for window
    // reshape, activate, etc. that the viewer isn't ready to handle.
    // Route them to a dummy callback structure until the end of constructor.
    LLWindowCallbacks null_callbacks;
    mCallbacks = &null_callbacks;

    // Voodoo for calling cocoa from carbon (see llwindowmacosx-objc.mm).
    setupCocoa();

    // Initialize the keyboard
    gKeyboard = new LLKeyboardMacOSX();
    gKeyboard->setCallbacks(callbacks);

    // Ignore use_gl for now, only used for drones on PC
    mWindow = NULL;
    mContext = NULL;
    mPixelFormat = NULL;
    mDisplay = CGMainDisplayID();
    mSimulatedRightClick = FALSE;
    mLastModifiers = 0;
    mHandsOffEvents = FALSE;
    mCursorDecoupled = FALSE;
    mCursorLastEventDeltaX = 0;
    mCursorLastEventDeltaY = 0;
    mCursorIgnoreNextDelta = FALSE;
    mNeedsResize = FALSE;
    mOverrideAspectRatio = 0.f;
    mMaximized = FALSE;
    mMinimized = FALSE;
    mLanguageTextInputAllowed = FALSE;
    mPreeditor = NULL;
    mFSAASamples = fsaa_samples;
    mForceRebuild = FALSE;

    // Get the original aspect ratio of the main device.
    mOriginalAspectRatio = (double)CGDisplayPixelsWide(mDisplay) / (double)CGDisplayPixelsHigh(mDisplay);

    // Stash the window title
    mWindowTitle = title;
    //mWindowTitle[0] = title.length();

    mDragOverrideCursor = -1;

    // Set up global event handlers (the fullscreen case needs this)
    //InstallStandardEventHandler(GetApplicationEventTarget());

    // Stash an object pointer for OSMessageBox()
    gWindowImplementation = this;
    // Create the GL context and set it up for windowed or fullscreen, as appropriate.
    if(createContext(x, y, width, height, 32, fullscreen, enable_vsync))
    {
        if(mWindow != NULL)
        {
            makeWindowOrderFront(mWindow);
        }

        if (!gGLManager.initGL())
        {
            setupFailure(
                "Second Life is unable to run because your video card drivers\n"
                "are out of date or unsupported. Please make sure you have\n"
                "the latest video card drivers installed.\n"
                "If you continue to receive this message, contact customer service.",
                "Error",
                OSMB_OK);
            return;
        }

        //start with arrow cursor
        initCursors();
        setCursor( UI_CURSOR_ARROW );

        allowLanguageTextInput(NULL, FALSE);
    }

    mCallbacks = callbacks;
    stop_glerror();


}

// These functions are used as wrappers for our internal event handling callbacks.
// It's a good idea to wrap these to avoid reworking more code than we need to within LLWindow.

bool callKeyUp(NSKeyEventRef event, unsigned short key, unsigned int mask)
{
    mRawKeyEvent = event;
    bool retVal = gKeyboard->handleKeyUp(key, mask);
    mRawKeyEvent = NULL;
    return retVal;
}

bool callKeyDown(NSKeyEventRef event, unsigned short key, unsigned int mask, wchar_t character)
{
    //if (mask!=MASK_NONE)
    {
    if((key == gKeyboard->inverseTranslateKey('Z')) && (character == 'y'))
    {
        key = gKeyboard->inverseTranslateKey('Y');
    }
    else if ((key == gKeyboard->inverseTranslateKey('Y')) && (character == 'z'))
    {
        key = gKeyboard->inverseTranslateKey('Z');
    }
    }

    mRawKeyEvent = event;
    bool retVal = gKeyboard->handleKeyDown(key, mask);
    mRawKeyEvent = NULL;
    return retVal;
}

void callResetKeys()
{
    gKeyboard->resetKeys();
}

bool callUnicodeCallback(wchar_t character, unsigned int mask)
{
    NativeKeyEventData eventData;

    memset(&eventData, 0, sizeof(NativeKeyEventData));

    eventData.mKeyEvent = NativeKeyEventData::KEYCHAR;
    eventData.mEventType = 0;
    eventData.mEventModifiers = mask;
    eventData.mEventKeyCode = 0;
    eventData.mEventChars = character;
    eventData.mEventUnmodChars = character;
    eventData.mEventRepeat = false;

    mRawKeyEvent = &eventData;

    bool result = gWindowImplementation->getCallbacks()->handleUnicodeChar(character, mask);
    mRawKeyEvent = NULL;
    return result;
}

void callFocus()
{
    if (gWindowImplementation)
    {
        gWindowImplementation->getCallbacks()->handleFocus(gWindowImplementation);
    }
}

void callFocusLost()
{
    if (gWindowImplementation)
    {
        gWindowImplementation->getCallbacks()->handleFocusLost(gWindowImplementation);
    }
}

void callRightMouseDown(float *pos, MASK mask)
{
    if (gWindowImplementation->allowsLanguageInput())
    {
        gWindowImplementation->interruptLanguageTextInput();
    }

    LLCoordGL       outCoords;
    outCoords.mX = ll_round(pos[0]);
    outCoords.mY = ll_round(pos[1]);
    gWindowImplementation->getCallbacks()->handleRightMouseDown(gWindowImplementation, outCoords, gKeyboard->currentMask(TRUE));
}

void callRightMouseUp(float *pos, MASK mask)
{
    if (gWindowImplementation->allowsLanguageInput())
    {
        gWindowImplementation->interruptLanguageTextInput();
    }

    LLCoordGL       outCoords;
    outCoords.mX = ll_round(pos[0]);
    outCoords.mY = ll_round(pos[1]);
    gWindowImplementation->getCallbacks()->handleRightMouseUp(gWindowImplementation, outCoords, gKeyboard->currentMask(TRUE));
}

void callLeftMouseDown(float *pos, MASK mask)
{
    if (gWindowImplementation->allowsLanguageInput())
    {
        gWindowImplementation->interruptLanguageTextInput();
    }

    LLCoordGL       outCoords;
    outCoords.mX = ll_round(pos[0]);
    outCoords.mY = ll_round(pos[1]);
    gWindowImplementation->getCallbacks()->handleMouseDown(gWindowImplementation, outCoords, gKeyboard->currentMask(TRUE));
}

void callLeftMouseUp(float *pos, MASK mask)
{
    if (gWindowImplementation->allowsLanguageInput())
    {
        gWindowImplementation->interruptLanguageTextInput();
    }

    LLCoordGL       outCoords;
    outCoords.mX = ll_round(pos[0]);
    outCoords.mY = ll_round(pos[1]);
    gWindowImplementation->getCallbacks()->handleMouseUp(gWindowImplementation, outCoords, gKeyboard->currentMask(TRUE));

}

void callDoubleClick(float *pos, MASK mask)
{
    if (gWindowImplementation->allowsLanguageInput())
    {
        gWindowImplementation->interruptLanguageTextInput();
    }

    LLCoordGL   outCoords;
    outCoords.mX = ll_round(pos[0]);
    outCoords.mY = ll_round(pos[1]);
    gWindowImplementation->getCallbacks()->handleDoubleClick(gWindowImplementation, outCoords, gKeyboard->currentMask(TRUE));
}

void callResize(unsigned int width, unsigned int height)
{
    if (gWindowImplementation != NULL)
    {
        gWindowImplementation->getCallbacks()->handleResize(gWindowImplementation, width, height);
    }
}

void callMouseMoved(float *pos, MASK mask)
{
    LLCoordGL       outCoords;
    outCoords.mX = ll_round(pos[0]);
    outCoords.mY = ll_round(pos[1]);
    float deltas[2];
    gWindowImplementation->getMouseDeltas(deltas);
    outCoords.mX += deltas[0];
    outCoords.mY += deltas[1];
    gWindowImplementation->getCallbacks()->handleMouseMove(gWindowImplementation, outCoords, gKeyboard->currentMask(TRUE));
    //gWindowImplementation->getCallbacks()->handleScrollWheel(gWindowImplementation, 0);
}

void callMouseDragged(float *pos, MASK mask)
{
    LLCoordGL       outCoords;
    outCoords.mX = ll_round(pos[0]);
    outCoords.mY = ll_round(pos[1]);
    float deltas[2];
    gWindowImplementation->getMouseDeltas(deltas);
    outCoords.mX += deltas[0];
    outCoords.mY += deltas[1];
    gWindowImplementation->getCallbacks()->handleMouseDragged(gWindowImplementation, outCoords, gKeyboard->currentMask(TRUE));
}

void callScrollMoved(float deltaX, float deltaY)
{
    if ( gWindowImplementation && gWindowImplementation->getCallbacks() )
    {
        gWindowImplementation->getCallbacks()->handleScrollHWheel(gWindowImplementation, deltaX);
        gWindowImplementation->getCallbacks()->handleScrollWheel(gWindowImplementation, deltaY);
    }
}

void callMouseExit()
{
    gWindowImplementation->getCallbacks()->handleMouseLeave(gWindowImplementation);
}

void callWindowFocus()
{
   if ( gWindowImplementation && gWindowImplementation->getCallbacks() )
    {
        gWindowImplementation->getCallbacks()->handleFocus (gWindowImplementation);
    }
    else
    {
        LL_WARNS("COCOA") << "Window Implementation or callbacks not yet initialized." << LL_ENDL;
    }


}

void callWindowUnfocus()
{
    if ( gWindowImplementation && gWindowImplementation->getCallbacks() )
    {
        gWindowImplementation->getCallbacks()->handleFocusLost(gWindowImplementation);
    }
}

void callWindowHide()
{
    if ( gWindowImplementation && gWindowImplementation->getCallbacks() )
    {
        gWindowImplementation->getCallbacks()->handleActivate(gWindowImplementation, false);
    }
}

void callWindowUnhide()
{
    if ( gWindowImplementation && gWindowImplementation->getCallbacks() )
    {
        gWindowImplementation->getCallbacks()->handleActivate(gWindowImplementation, true);
    }
}

void callWindowDidChangeScreen()
{
    if ( gWindowImplementation && gWindowImplementation->getCallbacks() )
    {
        gWindowImplementation->getCallbacks()->handleWindowDidChangeScreen(gWindowImplementation);
    }
}

void callDeltaUpdate(float *delta, MASK mask)
{
    gWindowImplementation->updateMouseDeltas(delta);
}

void callOtherMouseDown(float *pos, MASK mask, int button)
{
    LLCoordGL       outCoords;
    outCoords.mX = ll_round(pos[0]);
    outCoords.mY = ll_round(pos[1]);
    float deltas[2];
    gWindowImplementation->getMouseDeltas(deltas);
    outCoords.mX += deltas[0];
    outCoords.mY += deltas[1];

    if (button == 2)
    {
        gWindowImplementation->getCallbacks()->handleMiddleMouseDown(gWindowImplementation, outCoords, mask);
    }
    else
    {
        gWindowImplementation->getCallbacks()->handleOtherMouseDown(gWindowImplementation, outCoords, mask, button + 1);
    }
}

void callOtherMouseUp(float *pos, MASK mask, int button)
{
    LLCoordGL outCoords;
    outCoords.mX = ll_round(pos[0]);
    outCoords.mY = ll_round(pos[1]);
    float deltas[2];
    gWindowImplementation->getMouseDeltas(deltas);
    outCoords.mX += deltas[0];
    outCoords.mY += deltas[1];
    if (button == 2)
    {
        gWindowImplementation->getCallbacks()->handleMiddleMouseUp(gWindowImplementation, outCoords, mask);
    }
    else
    {
        gWindowImplementation->getCallbacks()->handleOtherMouseUp(gWindowImplementation, outCoords, mask, button + 1);
    }
}

void callModifier(MASK mask)
{
    gKeyboard->handleModifier(mask);
}

void callHandleDragEntered(std::string url)
{
    gWindowImplementation->handleDragNDrop(url, LLWindowCallbacks::DNDA_START_TRACKING);
}

void callHandleDragExited(std::string url)
{
    gWindowImplementation->handleDragNDrop(url, LLWindowCallbacks::DNDA_STOP_TRACKING);
}

void callHandleDragUpdated(std::string url)
{
    gWindowImplementation->handleDragNDrop(url, LLWindowCallbacks::DNDA_TRACK);
}

void callHandleDragDropped(std::string url)
{
    gWindowImplementation->handleDragNDrop(url, LLWindowCallbacks::DNDA_DROPPED);
}

void callQuitHandler()
{
    if (gWindowImplementation)
    {
        if(gWindowImplementation->getCallbacks()->handleCloseRequest(gWindowImplementation))
        {
            gWindowImplementation->getCallbacks()->handleQuit(gWindowImplementation);
        }
    }
}

void getPreeditSelectionRange(int *position, int *length)
{
    if (gWindowImplementation->getPreeditor())
    {
        gWindowImplementation->getPreeditor()->getSelectionRange(position, length);
    }
}

void getPreeditMarkedRange(int *position, int *length)
{
    if (gWindowImplementation->getPreeditor())
    {
        gWindowImplementation->getPreeditor()->getPreeditRange(position, length);
    }
}

void setPreeditMarkedRange(int position, int length)
{
    if (gWindowImplementation->getPreeditor())
    {
        gWindowImplementation->getPreeditor()->markAsPreedit(position, length);
    }
}

bool handleUnicodeCharacter(wchar_t c)
{
    bool success = false;
    if (gWindowImplementation->getPreeditor())
    {
        success = gWindowImplementation->getPreeditor()->handleUnicodeCharHere(c);
    }

    return success;
}

void resetPreedit()
{
    if (gWindowImplementation->getPreeditor())
    {
        gWindowImplementation->getPreeditor()->resetPreedit();
    }
}

// For reasons of convenience, handle IME updates here.
// This largely mirrors the old implementation, only sans the carbon parameters.
void setMarkedText(unsigned short *unitext, unsigned int *selectedRange, unsigned int *replacementRange, long text_len, attributedStringInfo segments)
{
    if (gWindowImplementation->getPreeditor())
    {
        LLPreeditor *preeditor = gWindowImplementation->getPreeditor();
        preeditor->resetPreedit();
        // This should be a viable replacement for the kEventParamTextInputSendReplaceRange parameter.
        if (replacementRange[0] < replacementRange[1])
        {
            const LLWString& text = preeditor->getPreeditString();
            const S32 location = wstring_wstring_length_from_utf16_length(text, 0, replacementRange[0]);
            const S32 length = wstring_wstring_length_from_utf16_length(text, location, replacementRange[1]);
            preeditor->markAsPreedit(location, length);
        }

        LLWString fix_str = utf16str_to_wstring(llutf16string(unitext, text_len));

        S32 caret_position = fix_str.length();

        preeditor->updatePreedit(fix_str, segments.seg_lengths, segments.seg_standouts, caret_position);
    }
}

void getPreeditLocation(float *location, unsigned int length)
{
    if (gWindowImplementation->getPreeditor())
    {
        LLPreeditor *preeditor = gWindowImplementation->getPreeditor();
        LLCoordGL coord;
        LLCoordScreen screen;
        LLRect rect;

        preeditor->getPreeditLocation(length, &coord, &rect, NULL);

        float c[4] = {float(coord.mX), float(coord.mY), 0, 0};

        convertRectToScreen(gWindowImplementation->getWindow(), c);

        location[0] = c[0];
        location[1] = c[1];
    }
}

void LLWindowMacOSX::updateMouseDeltas(float* deltas)
{
    if (mCursorDecoupled)
    {
        mCursorLastEventDeltaX = ll_round(deltas[0]);
        mCursorLastEventDeltaY = ll_round(-deltas[1]);

        if (mCursorIgnoreNextDelta)
        {
            mCursorLastEventDeltaX = 0;
            mCursorLastEventDeltaY = 0;
            mCursorIgnoreNextDelta = FALSE;
        }
    } else {
        mCursorLastEventDeltaX = 0;
        mCursorLastEventDeltaY = 0;
    }
}

void LLWindowMacOSX::getMouseDeltas(float* delta)
{
    delta[0] = mCursorLastEventDeltaX;
    delta[1] = mCursorLastEventDeltaY;
}

BOOL LLWindowMacOSX::createContext(int x, int y, int width, int height, int bits, BOOL fullscreen, BOOL enable_vsync)
{
    mFullscreen = fullscreen;

    if (mWindow == NULL)
    {
        mWindow = getMainAppWindow();
    }

    if(mContext == NULL)
    {
        // Our OpenGL view is already defined within SecondLife.xib.
        // Get the view instead.
        mGLView = createOpenGLView(mWindow, mFSAASamples, enable_vsync);
        mContext = getCGLContextObj(mGLView);
        gGLManager.mVRAM = getVramSize(mGLView);

        if(!mPixelFormat)
        {
            CGLPixelFormatAttribute attribs[] =
            {
                kCGLPFANoRecovery,
                kCGLPFADoubleBuffer,
                kCGLPFAClosestPolicy,
                kCGLPFAAccelerated,
                kCGLPFAMultisample,
                kCGLPFASampleBuffers, static_cast<CGLPixelFormatAttribute>((mFSAASamples > 0 ? 1 : 0)),
                kCGLPFASamples, static_cast<CGLPixelFormatAttribute>(mFSAASamples),
                kCGLPFAStencilSize, static_cast<CGLPixelFormatAttribute>(8),
                kCGLPFADepthSize, static_cast<CGLPixelFormatAttribute>(24),
                kCGLPFAAlphaSize, static_cast<CGLPixelFormatAttribute>(8),
                kCGLPFAColorSize, static_cast<CGLPixelFormatAttribute>(24),
                kCGLPFAOpenGLProfile, static_cast<CGLPixelFormatAttribute>(kCGLOGLPVersion_GL4_Core),
                static_cast<CGLPixelFormatAttribute>(0)
            };

            GLint numPixelFormats;
            CGLChoosePixelFormat (attribs, &mPixelFormat, &numPixelFormats);

            if(mPixelFormat == NULL) {
                CGLChoosePixelFormat (attribs, &mPixelFormat, &numPixelFormats);
            }
        }

    }

    // This sets up our view to recieve text from our non-inline text input window.
    setupInputWindow(mWindow, mGLView);

    // Hook up the context to a drawable

    if(mContext != NULL)
    {


        U32 err = CGLSetCurrentContext(mContext);
        if (err != kCGLNoError)
        {
            setupFailure("Can't activate GL rendering context", "Error", OSMB_OK);
            return FALSE;
        }
    }

    mRefreshRate = CGDisplayModeGetRefreshRate(CGDisplayCopyDisplayMode(mDisplay));
    if(mRefreshRate == 0)
    {
        //consider adding more appropriate fallback later
        mRefreshRate = DEFAULT_REFRESH_RATE;
    }

    // Disable vertical sync for swap
    toggleVSync(enable_vsync);

    //enable multi-threaded OpenGL
    if (sUseMultGL)
    {
        CGLError cgl_err;
        CGLContextObj ctx = CGLGetCurrentContext();

        cgl_err =  CGLEnable( ctx, kCGLCEMPEngine);

        if (cgl_err != kCGLNoError )
        {
            LL_INFOS("GLInit") << "Multi-threaded OpenGL not available." << LL_ENDL;
        }
        else
        {
            LL_INFOS("GLInit") << "Multi-threaded OpenGL enabled." << LL_ENDL;
        }
    }
    makeFirstResponder(mWindow, mGLView);

    return TRUE;
}


// We only support OS X 10.7's fullscreen app mode which is literally a full screen window that fills a virtual desktop.
// This makes this method obsolete.
BOOL LLWindowMacOSX::switchContext(BOOL fullscreen, const LLCoordScreen &size, BOOL enable_vsync, const LLCoordScreen * const posp)
{
    return FALSE;
}

void LLWindowMacOSX::destroyContext()
{
    if (!mContext)
    {
        // We don't have a context
        return;
    }
    // Unhook the GL context from any drawable it may have
    if(mContext != NULL)
    {
        LL_DEBUGS("Window") << "destroyContext: unhooking drawable " << LL_ENDL;
        CGLSetCurrentContext(NULL);
    }

    // Clean up remaining GL state before blowing away window
    gGLManager.shutdownGL();

    // Clean up the pixel format
    if(mPixelFormat != NULL)
    {
        CGLDestroyPixelFormat(mPixelFormat);
        mPixelFormat = NULL;
    }

    // Clean up the GL context
    if(mContext != NULL)
    {
        CGLDestroyContext(mContext);
    }

    // Destroy our LLOpenGLView
    if(mGLView != NULL)
    {
        removeGLView(mGLView);
        mGLView = NULL;
    }

    // Close the window
    if(mWindow != NULL)
    {
        NSWindowRef dead_window = mWindow;
        mWindow = NULL;
        closeWindow(dead_window);
    }

}

LLWindowMacOSX::~LLWindowMacOSX()
{
    destroyContext();

    if(mSupportedResolutions != NULL)
    {
        delete []mSupportedResolutions;
    }

    gWindowImplementation = NULL;

}


void LLWindowMacOSX::show()
{
}

void LLWindowMacOSX::hide()
{
    setMouseClipping(FALSE);
}

//virtual
void LLWindowMacOSX::minimize()
{
    setMouseClipping(FALSE);
    showCursor();
}

//virtual
void LLWindowMacOSX::restore()
{
    show();
}


// close() destroys all OS-specific code associated with a window.
// Usually called from LLWindowManager::destroyWindow()
void LLWindowMacOSX::close()
{
    // Is window is already closed?
    //  if (!mWindow)
    //  {
    //      return;
    //  }

    // Make sure cursor is visible and we haven't mangled the clipping state.
    setMouseClipping(FALSE);
    showCursor();

    destroyContext();
}

BOOL LLWindowMacOSX::isValid()
{
    if(mFullscreen)
    {
        return(TRUE);
    }

    return (mWindow != NULL);
}

BOOL LLWindowMacOSX::getVisible()
{
    BOOL result = FALSE;

    if(mFullscreen)
    {
        result = TRUE;
    }if (mWindow)
    {
            result = TRUE;
    }

    return(result);
}

BOOL LLWindowMacOSX::getMinimized()
{
    return mMinimized;
}

BOOL LLWindowMacOSX::getMaximized()
{
    return mMaximized;
}

BOOL LLWindowMacOSX::maximize()
{
    if (mWindow && !mMaximized)
    {
    }

    return mMaximized;
}

BOOL LLWindowMacOSX::getFullscreen()
{
    return mFullscreen;
}

void LLWindowMacOSX::gatherInput()
{
    updateCursor();
}

BOOL LLWindowMacOSX::getPosition(LLCoordScreen *position)
{
    S32 err = -1;

    if(mFullscreen)
    {
        position->mX = 0;
        position->mY = 0;
        err = noErr;
    }
    else if(mWindow)
    {
        const CGPoint & pos = getContentViewBoundsPosition(mWindow);

        position->mX = pos.x;
        position->mY = pos.y;

        err = noErr;
    }
    else
    {
        LL_ERRS() << "LLWindowMacOSX::getPosition(): no window and not fullscreen!" << LL_ENDL;
    }

    return (err == noErr);
}

BOOL LLWindowMacOSX::getSize(LLCoordScreen *size)
{
    S32 err = -1;

    if(mFullscreen)
    {
        size->mX = mFullscreenWidth;
        size->mY = mFullscreenHeight;
        err = noErr;
    }
    else if(mWindow)
    {
        const CGSize & sz = gHiDPISupport ? getDeviceContentViewSize(mWindow, mGLView) : getContentViewBoundsSize(mWindow);

        size->mX = sz.width;
        size->mY = sz.height;
        err = noErr;
    }
    else
    {
        LL_ERRS() << "LLWindowMacOSX::getSize(): no window and not fullscreen!" << LL_ENDL;
    }

    return (err == noErr);
}

BOOL LLWindowMacOSX::getSize(LLCoordWindow *size)
{
    S32 err = -1;

    if(mFullscreen)
    {
        size->mX = mFullscreenWidth;
        size->mY = mFullscreenHeight;
<<<<<<< HEAD
        err = noErr;
    }
    else if(mWindow)
    {
        const CGSize & sz = gHiDPISupport ? getDeviceContentViewSize(mWindow, mGLView) : getContentViewBoundsSize(mWindow);

        size->mX = sz.width;
        size->mY = sz.height;
        err = noErr;
=======
        err = noErr;
    }
    else if(mWindow)
    {
        const CGSize & sz = gHiDPISupport ? getDeviceContentViewSize(mWindow, mGLView) : getContentViewBoundsSize(mWindow);

        size->mX = sz.width;
        size->mY = sz.height;
        err = noErr;
>>>>>>> b1098308


    }
    else
    {
        LL_ERRS() << "LLWindowMacOSX::getSize(): no window and not fullscreen!" << LL_ENDL;
    }

    return (err == noErr);
}

BOOL LLWindowMacOSX::setPosition(const LLCoordScreen position)
{
    if(mWindow)
    {
        float pos[2] = {float(position.mX), float(position.mY)};
        setWindowPos(mWindow, pos);
    }

    return TRUE;
}

BOOL LLWindowMacOSX::setSizeImpl(const LLCoordScreen size)
{
    if(mWindow)
    {
        LLCoordWindow to;
        convertCoords(size, &to);
        setWindowSize(mWindow, to.mX, to.mY);
        return TRUE;
    }

    return FALSE;
}

BOOL LLWindowMacOSX::setSizeImpl(const LLCoordWindow size)
{
    if (mWindow)
    {
        const int titlePadding = 22;
        setWindowSize(mWindow, size.mX, size.mY + titlePadding);
        return TRUE;
    }

    return FALSE;
}

void LLWindowMacOSX::swapBuffers()
{
    CGLFlushDrawable(mContext);
}

void LLWindowMacOSX::restoreGLContext()
{
    CGLSetCurrentContext(mContext);
}

F32 LLWindowMacOSX::getGamma()
{
    F32 result = 2.2;   // Default to something sane

    CGGammaValue redMin;
    CGGammaValue redMax;
    CGGammaValue redGamma;
    CGGammaValue greenMin;
    CGGammaValue greenMax;
    CGGammaValue greenGamma;
    CGGammaValue blueMin;
    CGGammaValue blueMax;
    CGGammaValue blueGamma;

    if(CGGetDisplayTransferByFormula(
        mDisplay,
        &redMin,
        &redMax,
        &redGamma,
        &greenMin,
        &greenMax,
        &greenGamma,
        &blueMin,
        &blueMax,
        &blueGamma) == noErr)
    {
        // So many choices...
        // Let's just return the green channel gamma for now.
        result = greenGamma;
    }

    return result;
}

U32 LLWindowMacOSX::getFSAASamples()
{
    return mFSAASamples;
}

void LLWindowMacOSX::setFSAASamples(const U32 samples)
{
    mFSAASamples = samples;
    mForceRebuild = TRUE;
}

BOOL LLWindowMacOSX::restoreGamma()
{
    CGDisplayRestoreColorSyncSettings();
    return true;
}

BOOL LLWindowMacOSX::setGamma(const F32 gamma)
{
    CGGammaValue redMin;
    CGGammaValue redMax;
    CGGammaValue redGamma;
    CGGammaValue greenMin;
    CGGammaValue greenMax;
    CGGammaValue greenGamma;
    CGGammaValue blueMin;
    CGGammaValue blueMax;
    CGGammaValue blueGamma;

    // MBW -- XXX -- Should we allow this in windowed mode?

    if(CGGetDisplayTransferByFormula(
        mDisplay,
        &redMin,
        &redMax,
        &redGamma,
        &greenMin,
        &greenMax,
        &greenGamma,
        &blueMin,
        &blueMax,
        &blueGamma) != noErr)
    {
        return false;
    }

    if(CGSetDisplayTransferByFormula(
        mDisplay,
        redMin,
        redMax,
        gamma,
        greenMin,
        greenMax,
        gamma,
        blueMin,
        blueMax,
        gamma) != noErr)
    {
        return false;
    }


    return true;
}

BOOL LLWindowMacOSX::isCursorHidden()
{
    return mCursorHidden;
}



// Constrains the mouse to the window.
void LLWindowMacOSX::setMouseClipping( BOOL b )
{
    // Just stash the requested state.  We'll simulate this when the cursor is hidden by decoupling.
    mIsMouseClipping = b;

    if(b)
    {
        //      LL_INFOS() << "setMouseClipping(TRUE)" << LL_ENDL;
    }
    else
    {
        //      LL_INFOS() << "setMouseClipping(FALSE)" << LL_ENDL;
    }

    adjustCursorDecouple();
}

BOOL LLWindowMacOSX::setCursorPosition(const LLCoordWindow position)
{
    BOOL result = FALSE;
    LLCoordScreen screen_pos;

    if (!convertCoords(position, &screen_pos))
    {
        return FALSE;
    }

    CGPoint newPosition;

    //  LL_INFOS() << "setCursorPosition(" << screen_pos.mX << ", " << screen_pos.mY << ")" << LL_ENDL;

    newPosition.x = screen_pos.mX;
    newPosition.y = screen_pos.mY;

    CGSetLocalEventsSuppressionInterval(0.0);
    if(CGWarpMouseCursorPosition(newPosition) == noErr)
    {
        result = TRUE;
    }

    // Under certain circumstances, this will trigger us to decouple the cursor.
    adjustCursorDecouple(true);

    // trigger mouse move callback
    LLCoordGL gl_pos;
    convertCoords(position, &gl_pos);
    float scale = getSystemUISize();
    gl_pos.mX *= scale;
    gl_pos.mY *= scale;
    mCallbacks->handleMouseMove(this, gl_pos, (MASK)0);

    return result;
}

BOOL LLWindowMacOSX::getCursorPosition(LLCoordWindow *position)
{
    float cursor_point[2];
    LLCoordScreen screen_pos;
<<<<<<< HEAD

    if(mWindow == NULL)
        return FALSE;

    getCursorPos(mWindow, cursor_point);

    if(mCursorDecoupled)
    {
        //      CGMouseDelta x, y;

        // If the cursor's decoupled, we need to read the latest movement delta as well.
        //      CGGetLastMouseDelta( &x, &y );
        //      cursor_point.h += x;
        //      cursor_point.v += y;

        // CGGetLastMouseDelta may behave strangely when the cursor's first captured.
        // Stash in the event handler instead.
        cursor_point[0] += mCursorLastEventDeltaX;
        cursor_point[1] += mCursorLastEventDeltaY;
    }

=======

    if(mWindow == NULL)
        return FALSE;

    getCursorPos(mWindow, cursor_point);

    if(mCursorDecoupled)
    {
        //      CGMouseDelta x, y;

        // If the cursor's decoupled, we need to read the latest movement delta as well.
        //      CGGetLastMouseDelta( &x, &y );
        //      cursor_point.h += x;
        //      cursor_point.v += y;

        // CGGetLastMouseDelta may behave strangely when the cursor's first captured.
        // Stash in the event handler instead.
        cursor_point[0] += mCursorLastEventDeltaX;
        cursor_point[1] += mCursorLastEventDeltaY;
    }

>>>>>>> b1098308
    float scale = getSystemUISize();
    position->mX = cursor_point[0] * scale;
    position->mY = cursor_point[1] * scale;

    return TRUE;
}

void LLWindowMacOSX::adjustCursorDecouple(bool warpingMouse)
{
    if(mIsMouseClipping && mCursorHidden)
    {
        if(warpingMouse)
        {
            // The cursor should be decoupled.  Make sure it is.
            if(!mCursorDecoupled)
            {
                //          LL_INFOS() << "adjustCursorDecouple: decoupling cursor" << LL_ENDL;
                CGAssociateMouseAndMouseCursorPosition(false);
                mCursorDecoupled = true;
                mCursorIgnoreNextDelta = TRUE;
            }
        }
    }
    else
    {
        // The cursor should not be decoupled.  Make sure it isn't.
        if(mCursorDecoupled)
        {
            //          LL_INFOS() << "adjustCursorDecouple: recoupling cursor" << LL_ENDL;
            CGAssociateMouseAndMouseCursorPosition(true);
            mCursorDecoupled = false;
        }
    }
}

F32 LLWindowMacOSX::getNativeAspectRatio()
{
    if (mFullscreen)
    {
        return (F32)mFullscreenWidth / (F32)mFullscreenHeight;
    }
    else
    {
        // The constructor for this class grabs the aspect ratio of the monitor before doing any resolution
        // switching, and stashes it in mOriginalAspectRatio.  Here, we just return it.

        if (mOverrideAspectRatio > 0.f)
        {
            return mOverrideAspectRatio;
        }

        return mOriginalAspectRatio;
    }
}

F32 LLWindowMacOSX::getPixelAspectRatio()
{
    //OS X always enforces a 1:1 pixel aspect ratio, regardless of video mode
    return 1.f;
}

U32 LLWindowMacOSX::getAvailableVRAMMegabytes() {
    // MTL (and MoltenVK) has some additional gpu data, such as recommendedMaxWorkingSetSize and currentAllocatedSize.
    // But these are not available for OpenGL and/or our current mimimum OS version.
    // So we will estimate.
    static const U32 mb = 1024*1024;
    // We're asked for total available gpu memory, but we only have allocation info on texture usage. So estimate by doubling that.
    static const U32 total_factor = 2; // estimated total/textures
    return gGLManager.mVRAM - (LLImageGL::getTextureBytesAllocated() * total_factor/mb);
}

//static SInt32 oldWindowLevel;

// MBW -- XXX -- There's got to be a better way than this.  Find it, please...

// Since we're no longer supporting the "typical" fullscreen mode with CGL or NSOpenGL anymore, these are unnecessary. -Geenz
void LLWindowMacOSX::beforeDialog()
{
}

void LLWindowMacOSX::afterDialog()
{
    //For fix problem with Core Flow view on OSX
    restoreGLContext();
}


void LLWindowMacOSX::flashIcon(F32 seconds)
{
    // For consistency with OS X conventions, the number of seconds given is ignored and
    // left up to the OS (which will actually bounce it for one second).
    requestUserAttention();
}

BOOL LLWindowMacOSX::isClipboardTextAvailable()
{
    return pasteBoardAvailable();
}

BOOL LLWindowMacOSX::pasteTextFromClipboard(LLWString &dst)
{
    unsigned short* pboard_data = copyFromPBoard(); // must free returned data
    llutf16string str(pboard_data);
    free(pboard_data);

    dst = utf16str_to_wstring(str);
    if (dst != L"")
    {
        return true;
    } else {
        return false;
    }
}

BOOL LLWindowMacOSX::copyTextToClipboard(const LLWString &s)
{
    BOOL result = false;
    llutf16string utf16str = wstring_to_utf16str(s);
<<<<<<< HEAD

    result = copyToPBoard(utf16str.data(), utf16str.length());

=======

    result = copyToPBoard(utf16str.data(), utf16str.length());

>>>>>>> b1098308
    return result;
}


// protected
BOOL LLWindowMacOSX::resetDisplayResolution()
{
    // This is only called from elsewhere in this class, and it's not used by the Mac implementation.
    return true;
}


LLWindow::LLWindowResolution* LLWindowMacOSX::getSupportedResolutions(S32 &num_resolutions)
{
    if (!mSupportedResolutions)
    {
        CFArrayRef modes = CGDisplayCopyAllDisplayModes(mDisplay, nullptr);

        if(modes != NULL)
        {
            CFIndex index, cnt;

            mSupportedResolutions = new LLWindowResolution[MAX_NUM_RESOLUTIONS];
            mNumSupportedResolutions = 0;

            //  Examine each mode
            cnt = CFArrayGetCount( modes );

            for ( index = 0; (index < cnt) && (mNumSupportedResolutions < MAX_NUM_RESOLUTIONS); index++ )
            {
                //  Pull the mode dictionary out of the CFArray
                CFDictionaryRef mode = (CFDictionaryRef)CFArrayGetValueAtIndex( modes, index );
                long width = getDictLong(mode, kCGDisplayWidth);
                long height = getDictLong(mode, kCGDisplayHeight);
                long bits = getDictLong(mode, kCGDisplayBitsPerPixel);

                if(bits == BITS_PER_PIXEL && width >= 800 && height >= 600)
                {
                    BOOL resolution_exists = FALSE;
                    for(S32 i = 0; i < mNumSupportedResolutions; i++)
                    {
                        if (mSupportedResolutions[i].mWidth == width &&
                            mSupportedResolutions[i].mHeight == height)
                        {
                            resolution_exists = TRUE;
                        }
                    }
                    if (!resolution_exists)
                    {
                        mSupportedResolutions[mNumSupportedResolutions].mWidth = width;
                        mSupportedResolutions[mNumSupportedResolutions].mHeight = height;
                        mNumSupportedResolutions++;
                    }
                }
            }
            CFRelease(modes);
        }
    }

    num_resolutions = mNumSupportedResolutions;
    return mSupportedResolutions;
}

BOOL LLWindowMacOSX::convertCoords(LLCoordGL from, LLCoordWindow *to)
{
    to->mX = from.mX;
    to->mY = from.mY;
    return TRUE;
}

BOOL LLWindowMacOSX::convertCoords(LLCoordWindow from, LLCoordGL* to)
{
    to->mX = from.mX;
    to->mY = from.mY;
    return TRUE;
}

BOOL LLWindowMacOSX::convertCoords(LLCoordScreen from, LLCoordWindow* to)
{
    if(mWindow)
    {
        float mouse_point[2];

        mouse_point[0] = from.mX;
        mouse_point[1] = from.mY;

        convertScreenToWindow(mWindow, mouse_point);

        to->mX = mouse_point[0];
        to->mY = mouse_point[1];

        return TRUE;
    }
    return FALSE;
}

BOOL LLWindowMacOSX::convertCoords(LLCoordWindow from, LLCoordScreen *to)
{
    if(mWindow)
    {
        float mouse_point[2];

        mouse_point[0] = from.mX;
        mouse_point[1] = from.mY;

        convertWindowToScreen(mWindow, mouse_point);

        to->mX = mouse_point[0];
        to->mY = mouse_point[1];

        return TRUE;
    }
    return FALSE;
}

BOOL LLWindowMacOSX::convertCoords(LLCoordScreen from, LLCoordGL *to)
{
    LLCoordWindow window_coord;

    return(convertCoords(from, &window_coord) && convertCoords(window_coord, to));
}

BOOL LLWindowMacOSX::convertCoords(LLCoordGL from, LLCoordScreen *to)
{
    LLCoordWindow window_coord;

    return(convertCoords(from, &window_coord) && convertCoords(window_coord, to));
}




void LLWindowMacOSX::setupFailure(const std::string& text, const std::string& caption, U32 type)
{
    destroyContext();

    OSMessageBox(text, caption, type);
}

            // Note on event recording - QUIT is a known special case and we are choosing NOT to record it for the record and playback feature
            // it is handled at a very low-level
const char* cursorIDToName(int id)
{
    switch (id)
    {
        case UI_CURSOR_ARROW:                           return "UI_CURSOR_ARROW";
        case UI_CURSOR_WAIT:                            return "UI_CURSOR_WAIT";
        case UI_CURSOR_HAND:                            return "UI_CURSOR_HAND";
        case UI_CURSOR_IBEAM:                           return "UI_CURSOR_IBEAM";
        case UI_CURSOR_CROSS:                           return "UI_CURSOR_CROSS";
        case UI_CURSOR_SIZENWSE:                        return "UI_CURSOR_SIZENWSE";
        case UI_CURSOR_SIZENESW:                        return "UI_CURSOR_SIZENESW";
        case UI_CURSOR_SIZEWE:                          return "UI_CURSOR_SIZEWE";
        case UI_CURSOR_SIZENS:                          return "UI_CURSOR_SIZENS";
        case UI_CURSOR_SIZEALL:                         return "UI_CURSOR_SIZEALL";
        case UI_CURSOR_NO:                              return "UI_CURSOR_NO";
        case UI_CURSOR_WORKING:                         return "UI_CURSOR_WORKING";
        case UI_CURSOR_TOOLGRAB:                        return "UI_CURSOR_TOOLGRAB";
        case UI_CURSOR_TOOLLAND:                        return "UI_CURSOR_TOOLLAND";
        case UI_CURSOR_TOOLFOCUS:                       return "UI_CURSOR_TOOLFOCUS";
        case UI_CURSOR_TOOLCREATE:                      return "UI_CURSOR_TOOLCREATE";
        case UI_CURSOR_ARROWDRAG:                       return "UI_CURSOR_ARROWDRAG";
        case UI_CURSOR_ARROWCOPY:                       return "UI_CURSOR_ARROWCOPY";
        case UI_CURSOR_ARROWDRAGMULTI:                  return "UI_CURSOR_ARROWDRAGMULTI";
        case UI_CURSOR_ARROWCOPYMULTI:                  return "UI_CURSOR_ARROWCOPYMULTI";
        case UI_CURSOR_NOLOCKED:                        return "UI_CURSOR_NOLOCKED";
        case UI_CURSOR_ARROWLOCKED:                     return "UI_CURSOR_ARROWLOCKED";
        case UI_CURSOR_GRABLOCKED:                      return "UI_CURSOR_GRABLOCKED";
        case UI_CURSOR_TOOLTRANSLATE:                   return "UI_CURSOR_TOOLTRANSLATE";
        case UI_CURSOR_TOOLROTATE:                      return "UI_CURSOR_TOOLROTATE";
        case UI_CURSOR_TOOLSCALE:                       return "UI_CURSOR_TOOLSCALE";
        case UI_CURSOR_TOOLCAMERA:                      return "UI_CURSOR_TOOLCAMERA";
        case UI_CURSOR_TOOLPAN:                         return "UI_CURSOR_TOOLPAN";
        case UI_CURSOR_TOOLZOOMIN:                      return "UI_CURSOR_TOOLZOOMIN";
        case UI_CURSOR_TOOLZOOMOUT:                     return "UI_CURSOR_TOOLZOOMOUT";
        case UI_CURSOR_TOOLPICKOBJECT3:                 return "UI_CURSOR_TOOLPICKOBJECT3";
        case UI_CURSOR_TOOLPLAY:                        return "UI_CURSOR_TOOLPLAY";
        case UI_CURSOR_TOOLPAUSE:                       return "UI_CURSOR_TOOLPAUSE";
        case UI_CURSOR_TOOLMEDIAOPEN:                   return "UI_CURSOR_TOOLMEDIAOPEN";
        case UI_CURSOR_PIPETTE:                         return "UI_CURSOR_PIPETTE";
        case UI_CURSOR_TOOLSIT:                         return "UI_CURSOR_TOOLSIT";
        case UI_CURSOR_TOOLBUY:                         return "UI_CURSOR_TOOLBUY";
        case UI_CURSOR_TOOLOPEN:                        return "UI_CURSOR_TOOLOPEN";
        case UI_CURSOR_TOOLPATHFINDING:                 return "UI_CURSOR_PATHFINDING";
        case UI_CURSOR_TOOLPATHFINDING_PATH_START:      return "UI_CURSOR_PATHFINDING_START";
        case UI_CURSOR_TOOLPATHFINDING_PATH_START_ADD:  return "UI_CURSOR_PATHFINDING_START_ADD";
        case UI_CURSOR_TOOLPATHFINDING_PATH_END:        return "UI_CURSOR_PATHFINDING_END";
        case UI_CURSOR_TOOLPATHFINDING_PATH_END_ADD:    return "UI_CURSOR_PATHFINDING_END_ADD";
        case UI_CURSOR_TOOLNO:                          return "UI_CURSOR_NO";
    }

    LL_ERRS() << "cursorIDToName: unknown cursor id" << id << LL_ENDL;

    return "UI_CURSOR_ARROW";
}

static CursorRef gCursors[UI_CURSOR_COUNT];


static void initPixmapCursor(int cursorid, int hotspotX, int hotspotY)
{
    // cursors are in <Application Bundle>/Contents/Resources/cursors_mac/UI_CURSOR_FOO.tif
    std::string fullpath = gDirUtilp->add(
        gDirUtilp->getAppRODataDir(),
        "cursors_mac",
        cursorIDToName(cursorid) + std::string(".tif"));

    gCursors[cursorid] = createImageCursor(fullpath.c_str(), hotspotX, hotspotY);
}

void LLWindowMacOSX::updateCursor()
{
    S32 result = 0;

    if (mDragOverrideCursor != -1)
    {
        // A drag is in progress...remember the requested cursor and we'll
        // restore it when it is done
        mCurrentCursor = mNextCursor;
        return;
    }

    if (mNextCursor == UI_CURSOR_ARROW
        && mBusyCount > 0)
    {
        mNextCursor = UI_CURSOR_WORKING;
    }

    if(mCurrentCursor == mNextCursor)
    {
        if(mCursorHidden && mHideCursorPermanent && isCGCursorVisible())
        {
            hideNSCursor();
            adjustCursorDecouple();
        }
        return;
    }

    // RN: replace multi-drag cursors with single versions
    if (mNextCursor == UI_CURSOR_ARROWDRAGMULTI)
    {
        mNextCursor = UI_CURSOR_ARROWDRAG;
    }
    else if (mNextCursor == UI_CURSOR_ARROWCOPYMULTI)
    {
        mNextCursor = UI_CURSOR_ARROWCOPY;
    }

    switch(mNextCursor)
    {
    default:
    case UI_CURSOR_ARROW:
        setArrowCursor();
        if(mCursorHidden)
        {
            // Since InitCursor resets the hide level, correct for it here.
            hideNSCursor();
        }
        break;

        // MBW -- XXX -- Some of the standard Windows cursors have no standard Mac equivalents.
        //    Find out what they look like and replicate them.

        // These are essentially correct
    case UI_CURSOR_WAIT:        /* Apple purposely doesn't allow us to set the beachball cursor manually.  Let NSApp figure out when to do this. */ break;
    case UI_CURSOR_IBEAM:       setIBeamCursor();   break;
    case UI_CURSOR_CROSS:       setCrossCursor();   break;
    case UI_CURSOR_HAND:        setPointingHandCursor();    break;
        //      case UI_CURSOR_NO:          SetThemeCursor(kThemeNotAllowedCursor); break;
    case UI_CURSOR_ARROWCOPY:   setCopyCursor();    break;

        // Double-check these
    case UI_CURSOR_NO:
    case UI_CURSOR_SIZEWE:
    case UI_CURSOR_SIZENS:
    case UI_CURSOR_SIZENWSE:
    case UI_CURSOR_SIZENESW:
    case UI_CURSOR_WORKING:
    case UI_CURSOR_TOOLGRAB:
    case UI_CURSOR_TOOLLAND:
    case UI_CURSOR_TOOLFOCUS:
    case UI_CURSOR_TOOLCREATE:
    case UI_CURSOR_ARROWDRAG:
    case UI_CURSOR_NOLOCKED:
    case UI_CURSOR_ARROWLOCKED:
    case UI_CURSOR_GRABLOCKED:
    case UI_CURSOR_PIPETTE:
    case UI_CURSOR_TOOLTRANSLATE:
    case UI_CURSOR_TOOLROTATE:
    case UI_CURSOR_TOOLSCALE:
    case UI_CURSOR_TOOLCAMERA:
    case UI_CURSOR_TOOLPAN:
    case UI_CURSOR_TOOLZOOMIN:
    case UI_CURSOR_TOOLPICKOBJECT3:
    case UI_CURSOR_TOOLPLAY:
    case UI_CURSOR_TOOLPAUSE:
    case UI_CURSOR_TOOLMEDIAOPEN:
    case UI_CURSOR_TOOLSIT:
    case UI_CURSOR_TOOLBUY:
    case UI_CURSOR_TOOLOPEN:
    case UI_CURSOR_TOOLPATHFINDING:
    case UI_CURSOR_TOOLPATHFINDING_PATH_START:
    case UI_CURSOR_TOOLPATHFINDING_PATH_START_ADD:
    case UI_CURSOR_TOOLPATHFINDING_PATH_END:
    case UI_CURSOR_TOOLPATHFINDING_PATH_END_ADD:
    case UI_CURSOR_TOOLNO:
        result = setImageCursor(gCursors[mNextCursor]);
        break;

    }

    if(result != noErr)
    {
        setArrowCursor();
    }

    mCurrentCursor = mNextCursor;
}

ECursorType LLWindowMacOSX::getCursor() const
{
    return mCurrentCursor;
}

void LLWindowMacOSX::initCursors()
{
    initPixmapCursor(UI_CURSOR_NO, 8, 8);
    initPixmapCursor(UI_CURSOR_WORKING, 1, 1);
    initPixmapCursor(UI_CURSOR_TOOLGRAB, 2, 14);
    initPixmapCursor(UI_CURSOR_TOOLLAND, 13, 8);
    initPixmapCursor(UI_CURSOR_TOOLFOCUS, 7, 6);
    initPixmapCursor(UI_CURSOR_TOOLCREATE, 7, 7);
    initPixmapCursor(UI_CURSOR_ARROWDRAG, 1, 1);
    initPixmapCursor(UI_CURSOR_ARROWCOPY, 1, 1);
    initPixmapCursor(UI_CURSOR_NOLOCKED, 8, 8);
    initPixmapCursor(UI_CURSOR_ARROWLOCKED, 1, 1);
    initPixmapCursor(UI_CURSOR_GRABLOCKED, 2, 14);
    initPixmapCursor(UI_CURSOR_PIPETTE, 3, 29);
    initPixmapCursor(UI_CURSOR_TOOLTRANSLATE, 1, 1);
    initPixmapCursor(UI_CURSOR_TOOLROTATE, 1, 1);
    initPixmapCursor(UI_CURSOR_TOOLSCALE, 1, 1);
    initPixmapCursor(UI_CURSOR_TOOLCAMERA, 7, 6);
    initPixmapCursor(UI_CURSOR_TOOLPAN, 7, 6);
    initPixmapCursor(UI_CURSOR_TOOLZOOMIN, 7, 6);
    initPixmapCursor(UI_CURSOR_TOOLZOOMOUT, 7, 6);
    initPixmapCursor(UI_CURSOR_TOOLPICKOBJECT3, 1, 1);
    initPixmapCursor(UI_CURSOR_TOOLPLAY, 1, 1);
    initPixmapCursor(UI_CURSOR_TOOLPAUSE, 1, 1);
    initPixmapCursor(UI_CURSOR_TOOLMEDIAOPEN, 1, 1);
    initPixmapCursor(UI_CURSOR_TOOLSIT, 20, 15);
    initPixmapCursor(UI_CURSOR_TOOLBUY, 20, 15);
    initPixmapCursor(UI_CURSOR_TOOLOPEN, 20, 15);
    initPixmapCursor(UI_CURSOR_TOOLPATHFINDING, 16, 16);
    initPixmapCursor(UI_CURSOR_TOOLPATHFINDING_PATH_START, 16, 16);
    initPixmapCursor(UI_CURSOR_TOOLPATHFINDING_PATH_START_ADD, 16, 16);
    initPixmapCursor(UI_CURSOR_TOOLPATHFINDING_PATH_END, 16, 16);
    initPixmapCursor(UI_CURSOR_TOOLPATHFINDING_PATH_END_ADD, 16, 16);
    initPixmapCursor(UI_CURSOR_TOOLNO, 8, 8);

    initPixmapCursor(UI_CURSOR_SIZENWSE, 10, 10);
    initPixmapCursor(UI_CURSOR_SIZENESW, 10, 10);
    initPixmapCursor(UI_CURSOR_SIZEWE, 10, 10);
    initPixmapCursor(UI_CURSOR_SIZENS, 10, 10);
    initPixmapCursor(UI_CURSOR_SIZEALL, 10, 10);

}

void LLWindowMacOSX::captureMouse()
{
    // By registering a global CarbonEvent handler for mouse move events, we ensure that
    // mouse events are always processed.  Thus, capture and release are unnecessary.
}

void LLWindowMacOSX::releaseMouse()
{
    // By registering a global CarbonEvent handler for mouse move events, we ensure that
    // mouse events are always processed.  Thus, capture and release are unnecessary.
}

void LLWindowMacOSX::hideCursor()
{
    if(!mCursorHidden)
    {
        //      LL_INFOS() << "hideCursor: hiding" << LL_ENDL;
        mCursorHidden = TRUE;
        mHideCursorPermanent = TRUE;
        hideNSCursor();
    }
    else
    {
        //      LL_INFOS() << "hideCursor: already hidden" << LL_ENDL;
    }

    adjustCursorDecouple();
}

void LLWindowMacOSX::showCursor()
{
    if(mCursorHidden || !isCGCursorVisible())
    {
        //      LL_INFOS() << "showCursor: showing" << LL_ENDL;
        mCursorHidden = FALSE;
        mHideCursorPermanent = FALSE;
        showNSCursor();
    }
    else
    {
        //      LL_INFOS() << "showCursor: already visible" << LL_ENDL;
    }

    adjustCursorDecouple();
}

void LLWindowMacOSX::showCursorFromMouseMove()
{
    if (!mHideCursorPermanent)
    {
        showCursor();
    }
}

void LLWindowMacOSX::hideCursorUntilMouseMove()
{
    if (!mHideCursorPermanent)
    {
        hideCursor();
        mHideCursorPermanent = FALSE;
    }
}



//
// LLSplashScreenMacOSX
//
LLSplashScreenMacOSX::LLSplashScreenMacOSX()
{
    mWindow = NULL;
}

LLSplashScreenMacOSX::~LLSplashScreenMacOSX()
{
}

void LLSplashScreenMacOSX::showImpl()
{
    // This code _could_ be used to display a spash screen...
}

void LLSplashScreenMacOSX::updateImpl(const std::string& mesg)
{
    if(mWindow != NULL)
    {
        CFStringCreateWithCString(NULL, mesg.c_str(), kCFStringEncodingUTF8);
    }
}


void LLSplashScreenMacOSX::hideImpl()
{
    if(mWindow != NULL)
    {
        mWindow = NULL;
    }
}

S32 OSMessageBoxMacOSX(const std::string& text, const std::string& caption, U32 type)
{
    return showAlert(text, caption, type);
}

// Open a URL with the user's default web browser.
// Must begin with protocol identifier.
void LLWindowMacOSX::spawnWebBrowser(const std::string& escaped_url, bool async)
{
    // I'm fairly certain that this is all legitimate under Apple's currently supported APIs.

    bool found = false;
    S32 i;
    for (i = 0; i < gURLProtocolWhitelistCount; i++)
    {
        if (escaped_url.find(gURLProtocolWhitelist[i]) != std::string::npos)
        {
            found = true;
            break;
        }
    }

    if (!found)
    {
        LL_WARNS() << "spawn_web_browser called for url with protocol not on whitelist: " << escaped_url << LL_ENDL;
        return;
    }

    S32 result = 0;
    CFURLRef urlRef = NULL;

    LL_INFOS() << "Opening URL " << escaped_url << LL_ENDL;

    CFStringRef stringRef = CFStringCreateWithCString(NULL, escaped_url.c_str(), kCFStringEncodingUTF8);
    if (stringRef)
    {
        // This will succeed if the string is a full URL, including the http://
        // Note that URLs specified this way need to be properly percent-escaped.
        urlRef = CFURLCreateWithString(NULL, stringRef, NULL);

        // Don't use CRURLCreateWithFileSystemPath -- only want valid URLs

        CFRelease(stringRef);
    }

    if (urlRef)
    {
        result = LSOpenCFURLRef(urlRef, NULL);

        if (result != noErr)
        {
            LL_INFOS() << "Error " << result << " on open." << LL_ENDL;
        }

        CFRelease(urlRef);
    }
    else
    {
        LL_INFOS() << "Error: couldn't create URL." << LL_ENDL;
    }
<<<<<<< HEAD
=======
}

// String should match ndof, so string mapping code was copied as is
static char mapChar( char c )
{
    unsigned char uc = ( unsigned char ) c;

    switch( uc )
    {
        case '/': return '-'; // use dash instead of slash

        case 0x7F: return ' ';
        case 0x80: return 'A';
        case 0x81: return 'A';
        case 0x82: return 'C';
        case 0x83: return 'E';
        case 0x84: return 'N';
        case 0x85: return 'O';
        case 0x86: return 'U';
        case 0x87: return 'a';
        case 0x88: return 'a';
        case 0x89: return 'a';
        case 0x8A: return 'a';
        case 0x8B: return 'a';
        case 0x8C: return 'a';
        case 0x8D: return 'c';
        case 0x8E: return 'e';
        case 0x8F: return 'e';
        case 0x90: return ' ';
        case 0x91: return ' '; // ? '
        case 0x92: return ' '; // ? '
        case 0x93: return ' '; // ? "
        case 0x94: return ' '; // ? "
        case 0x95: return ' ';
        case 0x96: return ' ';
        case 0x97: return ' ';
        case 0x98: return ' ';
        case 0x99: return ' ';
        case 0x9A: return ' ';
        case 0x9B: return 0x27;
        case 0x9C: return 0x22;
        case 0x9D: return ' ';
        case 0x9E: return ' ';
        case 0x9F: return ' ';
        case 0xA0: return ' ';
        case 0xA1: return ' ';
        case 0xA2: return ' ';
        case 0xA3: return ' ';
        case 0xA4: return ' ';
        case 0xA5: return ' ';
        case 0xA6: return ' ';
        case 0xA7: return ' ';
        case 0xA8: return ' ';
        case 0xA9: return ' ';
        case 0xAA: return ' ';
        case 0xAB: return ' ';
        case 0xAC: return ' ';
        case 0xAD: return ' ';
        case 0xAE: return ' ';
        case 0xAF: return ' ';
        case 0xB0: return ' ';
        case 0xB1: return ' ';
        case 0xB2: return ' ';
        case 0xB3: return ' ';
        case 0xB4: return ' ';
        case 0xB5: return ' ';
        case 0xB6: return ' ';
        case 0xB7: return ' ';
        case 0xB8: return ' ';
        case 0xB9: return ' ';
        case 0xBA: return ' ';
        case 0xBB: return ' ';
        case 0xBC: return ' ';
        case 0xBD: return ' ';
        case 0xBE: return ' ';
        case 0xBF: return ' ';
        case 0xC0: return ' ';
        case 0xC1: return ' ';
        case 0xC2: return ' ';
        case 0xC3: return ' ';
        case 0xC4: return ' ';
        case 0xC5: return ' ';
        case 0xC6: return ' ';
        case 0xC7: return ' ';
        case 0xC8: return ' ';
        case 0xC9: return ' ';
        case 0xCA: return ' ';
        case 0xCB: return 'A';
        case 0xCC: return 'A';
        case 0xCD: return 'O';
        case 0xCE: return ' ';
        case 0xCF: return ' ';
        case 0xD0: return '-';
        case 0xD1: return '-';
        case 0xD2: return 0x22;
        case 0xD3: return 0x22;
        case 0xD4: return 0x27;
        case 0xD5: return 0x27;
        case 0xD6: return '-'; // use dash instead of slash
        case 0xD7: return ' ';
        case 0xD8: return 'y';
        case 0xD9: return 'Y';
        case 0xDA: return '-'; // use dash instead of slash
        case 0xDB: return ' ';
        case 0xDC: return '<';
        case 0xDD: return '>';
        case 0xDE: return ' ';
        case 0xDF: return ' ';
        case 0xE0: return ' ';
        case 0xE1: return ' ';
        case 0xE2: return ',';
        case 0xE3: return ',';
        case 0xE4: return ' ';
        case 0xE5: return 'A';
        case 0xE6: return 'E';
        case 0xE7: return 'A';
        case 0xE8: return 'E';
        case 0xE9: return 'E';
        case 0xEA: return 'I';
        case 0xEB: return 'I';
        case 0xEC: return 'I';
        case 0xED: return 'I';
        case 0xEE: return 'O';
        case 0xEF: return 'O';
        case 0xF0: return ' ';
        case 0xF1: return 'O';
        case 0xF2: return 'U';
        case 0xF3: return 'U';
        case 0xF4: return 'U';
        case 0xF5: return '|';
        case 0xF6: return ' ';
        case 0xF7: return ' ';
        case 0xF8: return ' ';
        case 0xF9: return ' ';
        case 0xFA: return '.';
        case 0xFB: return ' ';
        case 0xFC: return ' ';
        case 0xFD: return 0x22;
        case 0xFE: return ' ';
        case 0xFF: return ' ';
    }
    return c;
}

// String should match ndof for manufacturer based search to work
static void sanitizeString( char* inCStr )
{
    char* charIt = inCStr;
    while ( *charIt )
    {
        *charIt = mapChar( *charIt );
        charIt++;
    }
}

struct HidDevice
{
    long mAxis;
    long mLocalID;
    char mProduct[256];
    char mManufacturer[256];
    long mUsage;
    long mUsagePage;
};

static void populate_device_info( io_object_t io_obj_p, CFDictionaryRef device_dic, HidDevice* devicep )
{
    CFMutableDictionaryRef io_properties = nil;
    io_registry_entry_t entry1;
    io_registry_entry_t entry2;
    kern_return_t rc;

    // Mac OS X currently is not mirroring all USB properties to HID page so need to look at USB device page also
    // get dictionary for usb properties: step up two levels and get CF dictionary for USB properties
    // try to get parent1
    rc = IORegistryEntryGetParentEntry( io_obj_p, kIOServicePlane, &entry1 );
    if ( KERN_SUCCESS == rc )
    {
        rc = IORegistryEntryGetParentEntry( entry1, kIOServicePlane, &entry2 );

        IOObjectRelease( entry1 );

        if ( KERN_SUCCESS == rc )
        {
            rc = IORegistryEntryCreateCFProperties( entry2, &io_properties, kCFAllocatorDefault, kNilOptions );
            // either way, release parent2
            IOObjectRelease( entry2 );
        }
    }
    if ( KERN_SUCCESS == rc )
    {
        // IORegistryEntryCreateCFProperties() succeeded
        if ( io_properties != nil )
        {
            CFTypeRef dict_element = 0;
            // get device info
            // try hid dictionary first, if fail then go to usb dictionary


            dict_element = CFDictionaryGetValue( device_dic, CFSTR(kIOHIDProductKey) );
            if ( !dict_element )
            {
                dict_element = CFDictionaryGetValue( io_properties, CFSTR( "USB Product Name" ) );
            }
            if ( dict_element )
            {
                bool res = CFStringGetCString((CFStringRef)dict_element, devicep->mProduct, 256, kCFStringEncodingUTF8);
                sanitizeString(devicep->mProduct);
                if ( !res )
                {
                    LL_WARNS("Joystick") << "Failed to populate mProduct" << LL_ENDL;
                }
            }

            dict_element = CFDictionaryGetValue( device_dic, CFSTR( kIOHIDManufacturerKey ) );
            if ( !dict_element )
            {
                dict_element = CFDictionaryGetValue( io_properties, CFSTR( "USB Vendor Name" ) );
            }
            if ( dict_element )
            {
                bool res = CFStringGetCString( (CFStringRef)dict_element, devicep->mManufacturer, 256, kCFStringEncodingUTF8 );
                sanitizeString(devicep->mManufacturer);
                if ( !res )
                {
                    LL_WARNS("Joystick") << "Failed to populate mManufacturer" << LL_ENDL;
                }
            }

            dict_element = CFDictionaryGetValue( device_dic, CFSTR( kIOHIDLocationIDKey ) );
            if ( !dict_element )
            {
                dict_element = CFDictionaryGetValue( io_properties, CFSTR( "locationID" ) );
            }
            if ( dict_element )
            {
                bool res = CFNumberGetValue( (CFNumberRef)dict_element, kCFNumberLongType, &devicep->mLocalID );
                if ( !res )
                {
                    LL_WARNS("Joystick") << "Failed to populate mLocalID" << LL_ENDL;
                }
            }

            dict_element = CFDictionaryGetValue( device_dic, CFSTR( kIOHIDPrimaryUsagePageKey ) );
            if ( dict_element )
            {
                bool res = CFNumberGetValue( (CFNumberRef)dict_element, kCFNumberLongType, &devicep->mUsagePage );
                if ( !res )
                {
                    LL_WARNS("Joystick") << "Failed to populate mUsagePage" << LL_ENDL;
                }
                dict_element = CFDictionaryGetValue( device_dic, CFSTR( kIOHIDPrimaryUsageKey ) );
                if ( dict_element )
                {
                    if ( !CFNumberGetValue( (CFNumberRef)dict_element, kCFNumberLongType, &devicep->mUsage ) )
                    {
                        LL_WARNS("Joystick") << "Failed to populate mUsage" << LL_ENDL;
                    }
                }
            }

            //Add axis, because ndof lib checks sutability by axises as well as other elements
            devicep->mAxis = 0;
            CFTypeRef hid_elements = CFDictionaryGetValue( device_dic, CFSTR( kIOHIDElementKey ) );
            if ( hid_elements && CFGetTypeID( hid_elements ) == CFArrayGetTypeID( ) )
            {
                long count = CFArrayGetCount( (CFArrayRef) hid_elements );
                for (int i = 0; i < count; ++i)
                {
                    CFTypeRef element = CFArrayGetValueAtIndex((CFArrayRef) hid_elements, i);
                    if (element && CFGetTypeID( element ) == CFDictionaryGetTypeID( ))
                    {
                        long type = 0, usage_page = 0, usage = 0;

                        CFTypeRef ref_value = CFDictionaryGetValue( (CFDictionaryRef) element, CFSTR( kIOHIDElementTypeKey ) );
                        if ( ref_value )
                        {
                            CFNumberGetValue( (CFNumberRef)ref_value, kCFNumberLongType, &type );
                        }

                        ref_value = CFDictionaryGetValue( (CFDictionaryRef) element, CFSTR( kIOHIDElementUsagePageKey ) );
                        if ( ref_value )
                        {
                             CFNumberGetValue( (CFNumberRef)ref_value, kCFNumberLongType, &usage_page );
                        }

                        ref_value = CFDictionaryGetValue( (CFDictionaryRef) element, CFSTR( kIOHIDElementUsageKey ) );
                        if ( ref_value )
                        {
                            CFNumberGetValue( (CFNumberRef)ref_value, kCFNumberLongType, &usage );
                        }
                        if ( type != 0
                            && type != kIOHIDElementTypeCollection
                            && usage_page == kHIDPage_GenericDesktop)
                        {
                            switch( usage )
                            {
                                case kHIDUsage_GD_X:
                                case kHIDUsage_GD_Y:
                                case kHIDUsage_GD_Z:
                                case kHIDUsage_GD_Rx:
                                case kHIDUsage_GD_Ry:
                                case kHIDUsage_GD_Rz:
                                    devicep->mAxis++;
                                    break;
                                default:
                                    break;
                            }
                        }
                    }
                }
            }

            CFRelease(io_properties);
        }
        else
        {
            LL_WARNS("Joystick") << "Failed to populate fields" << LL_ENDL;
        }
    }
}

HidDevice populate_device( io_object_t io_obj )
{
    void* interfacep = nullptr;
    HidDevice device;
    memset( &device, 0, sizeof( HidDevice ) );
    CFMutableDictionaryRef device_dic = 0;
    kern_return_t result = IORegistryEntryCreateCFProperties( io_obj, &device_dic, kCFAllocatorDefault, kNilOptions );

    if ( KERN_SUCCESS == result
        && device_dic )
    {
        IOReturn io_result = kIOReturnSuccess;
        HRESULT query_result = S_OK;
        SInt32 the_score = 0;
        IOCFPlugInInterface **the_interface = NULL;


        io_result = IOCreatePlugInInterfaceForService( io_obj, kIOHIDDeviceUserClientTypeID,
                                                        kIOCFPlugInInterfaceID, &the_interface, &the_score );
        if ( io_result == kIOReturnSuccess )
        {
            query_result = ( *the_interface )->QueryInterface( the_interface, CFUUIDGetUUIDBytes( kIOHIDDeviceInterfaceID ), ( LPVOID * ) & ( interfacep ) );
            if ( query_result != S_OK )
            {
                LL_WARNS("Joystick") << "QueryInterface failed" << LL_ENDL;
            }
            IODestroyPlugInInterface( the_interface );
        }
        else
        {
            LL_WARNS("Joystick") << "IOCreatePlugInInterfaceForService failed" << LL_ENDL;
        }

        if ( interfacep )
        {
            result = ( *( IOHIDDeviceInterface** )interfacep )->open( interfacep, 0 );

            if ( result != kIOReturnSuccess)
            {
                LL_WARNS("Joystick") << "open failed" << LL_ENDL;
            }
        }
        // extract needed fields
        populate_device_info( io_obj, device_dic, &device );

        // Release interface
        if ( interfacep )
        {
            ( *( IOHIDDeviceInterface** ) interfacep )->close( interfacep );

            ( *( IOHIDDeviceInterface** ) interfacep )->Release( interfacep );

            interfacep = NULL;
        }

        CFRelease( device_dic );
    }
    else
    {
        LL_WARNS("Joystick") << "populate_device failed" << LL_ENDL;
    }

    return device;
}

static void get_devices(std::list<HidDevice> &list_of_devices,
                          io_iterator_t inIODeviceIterator)
{
    IOReturn result = kIOReturnSuccess;    // assume success( optimist! )
    io_object_t io_obj = 0;

    while ( 0 != (io_obj = IOIteratorNext( inIODeviceIterator ) ) )
    {
        HidDevice device = populate_device( io_obj );

        //  Should match ndof
        if (device.mAxis >= 3
            || (device.mUsagePage == kHIDPage_GenericDesktop
                && (device.mUsage == kHIDUsage_GD_MultiAxisController
                    || device.mUsage == kHIDUsage_GD_GamePad
                    || device.mUsage == kHIDUsage_GD_Joystick))
            || (device.mUsagePage == kHIDPage_Game
                && device.mUsage == kHIDUsage_Game_3DGameController)
            || strstr(device.mManufacturer, "3Dconnexion"))
        {
            list_of_devices.push_back(device);
        }
        else
        {
            LL_DEBUGS("Joystick");
            list_of_devices.push_back(device);
            LL_CONT << "Device axes: " << (S32)device.mAxis
                    << " Device HIDUsepage: " << (S32)device.mUsagePage
                    << " Device HIDUsage: " << (S32)device.mUsage;
            LL_ENDL;
        }


        // release the device object, it is no longer needed
        result = IOObjectRelease( io_obj );
        if ( KERN_SUCCESS != result )
        {
            LL_WARNS("Joystick") << "IOObjectRelease failed" << LL_ENDL;
        }
    }
}

bool LLWindowMacOSX::getInputDevices(U32 device_type_filter,
                                     std::function<bool(std::string&, LLSD&, void*)> osx_callback,
                                     void* win_callback,
                                     void* userdata)
{
    bool return_value = false;
    CFMutableDictionaryRef device_dict_ref;
    IOReturn result = kIOReturnSuccess;    // assume success( optimist! )

    // Set up matching dictionary to search the I/O Registry for HID devices we are interested in. Dictionary reference is NULL if error.

    // A dictionary to match devices to?
    device_dict_ref = IOServiceMatching( kIOHIDDeviceKey );

    // BUG FIX! one reference is consumed by IOServiceGetMatchingServices
    CFRetain( device_dict_ref );
    io_iterator_t io_iter = 0;

    // create an IO object iterator
    result = IOServiceGetMatchingServices( kIOMasterPortDefault, device_dict_ref, &io_iter );
    if ( kIOReturnSuccess != result )
    {
        LL_WARNS("Joystick") << "IOServiceGetMatchingServices failed" << LL_ENDL;
    }

    if ( io_iter )
    {
        // add all existing devices
        std::list<HidDevice> device_list;

        get_devices(device_list, io_iter);

        std::list<HidDevice>::iterator iter;

        for (iter = device_list.begin(); iter != device_list.end(); ++iter)
        {
            std::string label(iter->mProduct);
            LLSD data;
            data["manufacturer"] = std::string(iter->mManufacturer);
            data["product"] = label;

            if (osx_callback(label, data, userdata))
            {
                break; //found device
            }
        }
        return_value = true;
    }

    CFRelease( device_dict_ref );
    return return_value;
>>>>>>> b1098308
}

LLSD LLWindowMacOSX::getNativeKeyData()
{
    LLSD result = LLSD::emptyMap();

    if(mRawKeyEvent)
    {
        result["event_type"] = LLSD::Integer(mRawKeyEvent->mEventType);
        result["event_modifiers"] = LLSD::Integer(mRawKeyEvent->mEventModifiers);
        result["event_keycode"] = LLSD::Integer(mRawKeyEvent->mEventKeyCode);
        result["event_chars"] = (mRawKeyEvent->mEventChars) ? LLSD(LLSD::Integer(mRawKeyEvent->mEventChars)) : LLSD();
        result["event_umodchars"] = (mRawKeyEvent->mEventUnmodChars) ? LLSD(LLSD::Integer(mRawKeyEvent->mEventUnmodChars)) : LLSD();
        result["event_isrepeat"] = LLSD::Boolean(mRawKeyEvent->mEventRepeat);
    }

    LL_DEBUGS() << "native key data is: " << result << LL_ENDL;

    return result;
}

BOOL LLWindowMacOSX::dialogColorPicker( F32 *r, F32 *g, F32 *b)
{
    BOOL    retval = FALSE;
    OSErr   error = noErr;
    NColorPickerInfo    info;

    memset(&info, 0, sizeof(info));
    info.theColor.color.rgb.red = (UInt16)(*r * 65535.f);
    info.theColor.color.rgb.green = (UInt16)(*g * 65535.f);
    info.theColor.color.rgb.blue = (UInt16)(*b * 65535.f);
    info.placeWhere = kCenterOnMainScreen;

    error = NPickColor(&info);

    if (error == noErr)
    {
        retval = info.newColorChosen;
        if (info.newColorChosen)
        {
            *r = ((float) info.theColor.color.rgb.red) / 65535.0;
            *g = ((float) info.theColor.color.rgb.green) / 65535.0;
            *b = ((float) info.theColor.color.rgb.blue) / 65535.0;
        }
    }

    return (retval);
}

void *LLWindowMacOSX::getPlatformWindow()
{
    // NOTE: this will be NULL in fullscreen mode.  Plan accordingly.
    return (void*)mWindow;
}

// get a double value from a dictionary
/*
static double getDictDouble (CFDictionaryRef refDict, CFStringRef key)
{
    double double_value;
    CFNumberRef number_value = (CFNumberRef) CFDictionaryGetValue(refDict, key);
    if (!number_value) // if can't get a number for the dictionary
        return -1;  // fail
    if (!CFNumberGetValue(number_value, kCFNumberDoubleType, &double_value)) // or if cant convert it
        return -1; // fail
    return double_value; // otherwise return the long value
}*/

// get a long value from a dictionary
static long getDictLong (CFDictionaryRef refDict, CFStringRef key)
{
    long int_value;
    CFNumberRef number_value = (CFNumberRef) CFDictionaryGetValue(refDict, key);
    if (!number_value) // if can't get a number for the dictionary
        return -1;  // fail
    if (!CFNumberGetValue(number_value, kCFNumberLongType, &int_value)) // or if cant convert it
        return -1; // fail
    return int_value; // otherwise return the long value
}

void LLWindowMacOSX::allowLanguageTextInput(LLPreeditor *preeditor, BOOL b)
{
    if (preeditor != mPreeditor && !b)
    {
        // This condition may occur by a call to
        // setEnabled(BOOL) against LLTextEditor or LLLineEditor
        // when the control is not focused.
        // We need to silently ignore the case so that
        // the language input status of the focused control
        // is not disturbed.
        return;
    }

    // Take care of old and new preeditors.
    if (preeditor != mPreeditor || !b)
    {
        // We need to interrupt before updating mPreeditor,
        // so that the fix string from input method goes to
        // the old preeditor.
        if (mLanguageTextInputAllowed)
        {
            interruptLanguageTextInput();
        }
        mPreeditor = (b ? preeditor : NULL);
    }

    if (b == mLanguageTextInputAllowed)
    {
        return;
    }
    mLanguageTextInputAllowed = b;
    allowDirectMarkedTextInput(b, mGLView); // mLanguageTextInputAllowed and mMarkedTextAllowed should be updated at once (by Pell Smit
}

class sharedContext
{
public:
    CGLContextObj mContext;
};

void* LLWindowMacOSX::createSharedContext()
{
    sharedContext* sc = new sharedContext();
    CGLCreateContext(mPixelFormat, mContext, &(sc->mContext));

    if (sUseMultGL)
    {
        CGLEnable(mContext, kCGLCEMPEngine);
    }

    return (void *)sc;
}

void LLWindowMacOSX::makeContextCurrent(void* context)
{
    CGLSetCurrentContext(((sharedContext*)context)->mContext);

    //enable multi-threaded OpenGL
    if (sUseMultGL)
    {
        CGLError cgl_err;
        CGLContextObj ctx = CGLGetCurrentContext();

        cgl_err =  CGLEnable( ctx, kCGLCEMPEngine);

        if (cgl_err != kCGLNoError )
        {
            LL_INFOS("GLInit") << "Multi-threaded OpenGL not available." << LL_ENDL;
        }
        else
        {
            LL_INFOS("GLInit") << "Multi-threaded OpenGL enabled." << LL_ENDL;
        }
    }

}

void LLWindowMacOSX::destroySharedContext(void* context)
{
    sharedContext* sc = (sharedContext*)context;

    CGLDestroyContext(sc->mContext);

    delete sc;
}

void LLWindowMacOSX::toggleVSync(bool enable_vsync)
{
    GLint frames_per_swap = 0;
    if (!enable_vsync)
    {
        frames_per_swap = 0;
    }
    else
    {
        frames_per_swap = 1;
    }

    CGLSetParameter(mContext, kCGLCPSwapInterval, &frames_per_swap);
}

void LLWindowMacOSX::interruptLanguageTextInput()
{
    commitCurrentPreedit(mGLView);
}

std::vector<std::string> LLWindowMacOSX::getDisplaysResolutionList()
{
    std::vector<std::string> resolution_list;

    CGDirectDisplayID display_ids[10];
    uint32_t found_displays = 0;
    CGError err = CGGetActiveDisplayList(10, display_ids, &found_displays);

    if (kCGErrorSuccess != err)
    {
        LL_WARNS() << "Couldn't get a list of active displays" << LL_ENDL;
        return std::vector<std::string>();
    }

    for (uint32_t i = 0; i < found_displays; i++)
    {
        S32 monitor_width = CGDisplayPixelsWide(display_ids[i]);
        S32 monitor_height = CGDisplayPixelsHigh(display_ids[i]);

        std::ostringstream sstream;
        sstream << monitor_width << "x" << monitor_height;;
        std::string res = sstream.str();

        resolution_list.push_back(res);
    }

    return resolution_list;
}

//static
std::vector<std::string> LLWindowMacOSX::getDynamicFallbackFontList()
{
    // Fonts previously in getFontListSans() have moved to fonts.xml.
    return std::vector<std::string>();
}

// static
MASK LLWindowMacOSX::modifiersToMask(S16 modifiers)
{
    MASK mask = 0;
    if(modifiers & MAC_SHIFT_KEY) { mask |= MASK_SHIFT; }
    if(modifiers & (MAC_CMD_KEY | MAC_CTRL_KEY)) { mask |= MASK_CONTROL; }
    if(modifiers & MAC_ALT_KEY) { mask |= MASK_ALT; }
    return mask;
}

F32 LLWindowMacOSX::getSystemUISize()
{
    return gHiDPISupport ? ::getDeviceUnitSize(mGLView) : LLWindow::getSystemUISize();
}

void LLWindowMacOSX::openFolder(const std::string &path)
{
    openFolderWithFinder(path.c_str());
}

#if LL_OS_DRAGDROP_ENABLED
/*
S16 LLWindowMacOSX::dragTrackingHandler(DragTrackingMessage message, WindowRef theWindow,
                          void * handlerRefCon, DragRef drag)
{
    S16 result = 0;
    LLWindowMacOSX *self = (LLWindowMacOSX*)handlerRefCon;

    LL_DEBUGS() << "drag tracking handler, message = " << message << LL_ENDL;

    switch(message)
    {
        case kDragTrackingInWindow:
            result = self->handleDragNDrop(drag, LLWindowCallbacks::DNDA_TRACK);
        break;

        case kDragTrackingEnterHandler:
            result = self->handleDragNDrop(drag, LLWindowCallbacks::DNDA_START_TRACKING);
        break;

        case kDragTrackingLeaveHandler:
            result = self->handleDragNDrop(drag, LLWindowCallbacks::DNDA_STOP_TRACKING);
        break;

        default:
        break;
    }

    return result;
}
OSErr LLWindowMacOSX::dragReceiveHandler(WindowRef theWindow, void * handlerRefCon,
                                         DragRef drag)
{
    LLWindowMacOSX *self = (LLWindowMacOSX*)handlerRefCon;
    return self->handleDragNDrop(drag, LLWindowCallbacks::DNDA_DROPPED);

}
*/
void LLWindowMacOSX::handleDragNDrop(std::string url, LLWindowCallbacks::DragNDropAction action)
{
    MASK mask = LLWindowMacOSX::modifiersToMask(getModifiers());

    float mouse_point[2];
    // This will return the mouse point in window coords
    getCursorPos(mWindow, mouse_point);
    LLCoordWindow window_coords(mouse_point[0], mouse_point[1]);
    LLCoordGL gl_pos;
    convertCoords(window_coords, &gl_pos);

    if(!url.empty())
    {
        LLWindowCallbacks::DragNDropResult res =
        mCallbacks->handleDragNDrop(this, gl_pos, mask, action, url);

        switch (res) {
            case LLWindowCallbacks::DND_NONE:       // No drop allowed
                if (action == LLWindowCallbacks::DNDA_TRACK)
                {
                    mDragOverrideCursor = 0;
                }
                else {
                    mDragOverrideCursor = -1;
                }
                break;
            case LLWindowCallbacks::DND_MOVE:       // Drop accepted would result in a "move" operation
                mDragOverrideCursor = UI_CURSOR_NO;
                break;
            case LLWindowCallbacks::DND_COPY:       // Drop accepted would result in a "copy" operation
                mDragOverrideCursor = UI_CURSOR_ARROWCOPY;
                break;
            default:
                mDragOverrideCursor = -1;
                break;
        }
        // This overrides the cursor being set by setCursor.
        // This is a bit of a hack workaround because lots of areas
        // within the viewer just blindly set the cursor.
        if (mDragOverrideCursor == -1)
        {
            // Restore the cursor
            ECursorType temp_cursor = mCurrentCursor;
            // get around the "setting the same cursor" code in setCursor()
            mCurrentCursor = UI_CURSOR_COUNT;
            setCursor(temp_cursor);
        }
        else {
            // Override the cursor
            switch (mDragOverrideCursor) {
                case 0:
                    setArrowCursor();
                    break;
                case UI_CURSOR_NO:
                    setNotAllowedCursor();
                case UI_CURSOR_ARROWCOPY:
                    setCopyCursor();
                default:
                    break;
            };
        }
    }
}

#endif // LL_OS_DRAGDROP_ENABLED<|MERGE_RESOLUTION|>--- conflicted
+++ resolved
@@ -950,7 +950,6 @@
     {
         size->mX = mFullscreenWidth;
         size->mY = mFullscreenHeight;
-<<<<<<< HEAD
         err = noErr;
     }
     else if(mWindow)
@@ -960,17 +959,6 @@
         size->mX = sz.width;
         size->mY = sz.height;
         err = noErr;
-=======
-        err = noErr;
-    }
-    else if(mWindow)
-    {
-        const CGSize & sz = gHiDPISupport ? getDeviceContentViewSize(mWindow, mGLView) : getContentViewBoundsSize(mWindow);
-
-        size->mX = sz.width;
-        size->mY = sz.height;
-        err = noErr;
->>>>>>> b1098308
 
 
     }
@@ -1193,7 +1181,6 @@
 {
     float cursor_point[2];
     LLCoordScreen screen_pos;
-<<<<<<< HEAD
 
     if(mWindow == NULL)
         return FALSE;
@@ -1215,29 +1202,6 @@
         cursor_point[1] += mCursorLastEventDeltaY;
     }
 
-=======
-
-    if(mWindow == NULL)
-        return FALSE;
-
-    getCursorPos(mWindow, cursor_point);
-
-    if(mCursorDecoupled)
-    {
-        //      CGMouseDelta x, y;
-
-        // If the cursor's decoupled, we need to read the latest movement delta as well.
-        //      CGGetLastMouseDelta( &x, &y );
-        //      cursor_point.h += x;
-        //      cursor_point.v += y;
-
-        // CGGetLastMouseDelta may behave strangely when the cursor's first captured.
-        // Stash in the event handler instead.
-        cursor_point[0] += mCursorLastEventDeltaX;
-        cursor_point[1] += mCursorLastEventDeltaY;
-    }
-
->>>>>>> b1098308
     float scale = getSystemUISize();
     position->mX = cursor_point[0] * scale;
     position->mY = cursor_point[1] * scale;
@@ -1356,15 +1320,9 @@
 {
     BOOL result = false;
     llutf16string utf16str = wstring_to_utf16str(s);
-<<<<<<< HEAD
 
     result = copyToPBoard(utf16str.data(), utf16str.length());
 
-=======
-
-    result = copyToPBoard(utf16str.data(), utf16str.length());
-
->>>>>>> b1098308
     return result;
 }
 
@@ -1891,8 +1849,6 @@
     {
         LL_INFOS() << "Error: couldn't create URL." << LL_ENDL;
     }
-<<<<<<< HEAD
-=======
 }
 
 // String should match ndof, so string mapping code was copied as is
@@ -2373,7 +2329,6 @@
 
     CFRelease( device_dict_ref );
     return return_value;
->>>>>>> b1098308
 }
 
 LLSD LLWindowMacOSX::getNativeKeyData()
