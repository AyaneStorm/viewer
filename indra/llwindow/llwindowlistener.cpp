--- conflicted
+++ resolved
@@ -217,13 +217,7 @@
 	{
 		mask |= masks.lookup(*ai);
 	}
-<<<<<<< HEAD
-
-	// *TODO - figure out how to handle the mask
-	mKeyboard->handleTranslatedKeyUp(keycode, 0);
-=======
 	return mask;
->>>>>>> fa4359e5
 }
 
 static KEY getKEY(const LLSD& event)
