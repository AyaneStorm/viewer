--- conflicted
+++ resolved
@@ -1,142 +1,126 @@
-/**
- * @file lldxhardware.h
- * @brief LLDXHardware definition
- *
- * $LicenseInfo:firstyear=2001&license=viewerlgpl$
- * Second Life Viewer Source Code
- * Copyright (C) 2010, Linden Research, Inc.
- *
- * This library is free software; you can redistribute it and/or
- * modify it under the terms of the GNU Lesser General Public
- * License as published by the Free Software Foundation;
- * version 2.1 of the License only.
- *
- * This library is distributed in the hope that it will be useful,
- * but WITHOUT ANY WARRANTY; without even the implied warranty of
- * MERCHANTABILITY or FITNESS FOR A PARTICULAR PURPOSE.  See the GNU
- * Lesser General Public License for more details.
- *
- * You should have received a copy of the GNU Lesser General Public
- * License along with this library; if not, write to the Free Software
- * Foundation, Inc., 51 Franklin Street, Fifth Floor, Boston, MA  02110-1301  USA
- *
- * Linden Research, Inc., 945 Battery Street, San Francisco, CA  94111  USA
- * $/LicenseInfo$
- */
-
-#ifndef LL_LLDXHARDWARE_H
-#define LL_LLDXHARDWARE_H
-
-#include <map>
-
-#include "stdtypes.h"
-#include "llstring.h"
-#include "llsd.h"
-
-class LLVersion
-{
-public:
-<<<<<<< HEAD
-	LLVersion();
-	bool set(const std::string &version_string);
-	S32 getField(const S32 field_num);
-protected:
-	std::string mVersionString;
-	S32 mFields[4];
-	bool mValid;
-=======
-    LLVersion();
-    BOOL set(const std::string &version_string);
-    S32 getField(const S32 field_num);
-protected:
-    std::string mVersionString;
-    S32 mFields[4];
-    BOOL mValid;
->>>>>>> e1623bb2
-};
-
-class LLDXDriverFile
-{
-public:
-    std::string dump();
-
-public:
-    std::string mFilepath;
-    std::string mName;
-    std::string mVersionString;
-    LLVersion mVersion;
-    std::string mDateString;
-};
-
-class LLDXDevice
-{
-public:
-    ~LLDXDevice();
-    std::string dump();
-
-    LLDXDriverFile *findDriver(const std::string &driver);
-public:
-    std::string mName;
-    std::string mPCIString;
-    std::string mVendorID;
-    std::string mDeviceID;
-
-    typedef std::map<std::string, LLDXDriverFile *> driver_file_map_t;
-    driver_file_map_t mDriverFiles;
-};
-
-
-class LLDXHardware
-{
-public:
-    LLDXHardware();
-
-    void setWriteDebugFunc(void (*func)(const char*));
-    void cleanup();
-
-<<<<<<< HEAD
-	// Returns true on success.
-	// vram_only true does a "light" probe.
-	bool getInfo(bool vram_only);
-=======
-    // Returns TRUE on success.
-    // vram_only TRUE does a "light" probe.
-    BOOL getInfo(BOOL vram_only);
->>>>>>> e1623bb2
-
-    // WMI can return multiple GPU drivers
-    // specify which one to output
-    typedef enum {
-        GPU_INTEL,
-        GPU_NVIDIA,
-        GPU_AMD,
-        GPU_ANY
-    } EGPUVendor;
-    std::string getDriverVersionWMI(EGPUVendor vendor);
-
-    S32 getVRAM() const { return mVRAM; }
-
-    LLSD getDisplayInfo();
-
-    // Will get memory of best GPU in MB, return memory on sucsess, 0 on failure
-    // Note: WMI is not accurate in some cases
-    static S32 getMBVideoMemoryViaWMI();
-
-    // Find a particular device that matches the following specs.
-    // Empty strings indicate that you don't care.
-    // You can separate multiple devices with '|' chars to indicate you want
-    // ANY of them to match and return.
-    // LLDXDevice *findDevice(const std::string &vendor, const std::string &devices);
-
-    // std::string dumpDevices();
-public:
-    typedef std::map<std::string, LLDXDevice *> device_map_t;
-    // device_map_t mDevices;
-protected:
-    S32 mVRAM;
-};
-
-extern void (*gWriteDebug)(const char* msg);
-extern LLDXHardware gDXHardware;
-
-#endif // LL_LLDXHARDWARE_H+/**
+ * @file lldxhardware.h
+ * @brief LLDXHardware definition
+ *
+ * $LicenseInfo:firstyear=2001&license=viewerlgpl$
+ * Second Life Viewer Source Code
+ * Copyright (C) 2010, Linden Research, Inc.
+ *
+ * This library is free software; you can redistribute it and/or
+ * modify it under the terms of the GNU Lesser General Public
+ * License as published by the Free Software Foundation;
+ * version 2.1 of the License only.
+ *
+ * This library is distributed in the hope that it will be useful,
+ * but WITHOUT ANY WARRANTY; without even the implied warranty of
+ * MERCHANTABILITY or FITNESS FOR A PARTICULAR PURPOSE.  See the GNU
+ * Lesser General Public License for more details.
+ *
+ * You should have received a copy of the GNU Lesser General Public
+ * License along with this library; if not, write to the Free Software
+ * Foundation, Inc., 51 Franklin Street, Fifth Floor, Boston, MA  02110-1301  USA
+ *
+ * Linden Research, Inc., 945 Battery Street, San Francisco, CA  94111  USA
+ * $/LicenseInfo$
+ */
+
+#ifndef LL_LLDXHARDWARE_H
+#define LL_LLDXHARDWARE_H
+
+#include <map>
+
+#include "stdtypes.h"
+#include "llstring.h"
+#include "llsd.h"
+
+class LLVersion
+{
+public:
+    LLVersion();
+    bool set(const std::string &version_string);
+    S32 getField(const S32 field_num);
+protected:
+    std::string mVersionString;
+    S32 mFields[4];
+    bool mValid;
+};
+
+class LLDXDriverFile
+{
+public:
+    std::string dump();
+
+public:
+    std::string mFilepath;
+    std::string mName;
+    std::string mVersionString;
+    LLVersion mVersion;
+    std::string mDateString;
+};
+
+class LLDXDevice
+{
+public:
+    ~LLDXDevice();
+    std::string dump();
+
+    LLDXDriverFile *findDriver(const std::string &driver);
+public:
+    std::string mName;
+    std::string mPCIString;
+    std::string mVendorID;
+    std::string mDeviceID;
+
+    typedef std::map<std::string, LLDXDriverFile *> driver_file_map_t;
+    driver_file_map_t mDriverFiles;
+};
+
+
+class LLDXHardware
+{
+public:
+    LLDXHardware();
+
+    void setWriteDebugFunc(void (*func)(const char*));
+    void cleanup();
+
+    // Returns true on success.
+    // vram_only true does a "light" probe.
+    bool getInfo(bool vram_only);
+
+    // WMI can return multiple GPU drivers
+    // specify which one to output
+    typedef enum {
+        GPU_INTEL,
+        GPU_NVIDIA,
+        GPU_AMD,
+        GPU_ANY
+    } EGPUVendor;
+    std::string getDriverVersionWMI(EGPUVendor vendor);
+
+    S32 getVRAM() const { return mVRAM; }
+
+    LLSD getDisplayInfo();
+
+    // Will get memory of best GPU in MB, return memory on sucsess, 0 on failure
+    // Note: WMI is not accurate in some cases
+    static S32 getMBVideoMemoryViaWMI();
+
+    // Find a particular device that matches the following specs.
+    // Empty strings indicate that you don't care.
+    // You can separate multiple devices with '|' chars to indicate you want
+    // ANY of them to match and return.
+    // LLDXDevice *findDevice(const std::string &vendor, const std::string &devices);
+
+    // std::string dumpDevices();
+public:
+    typedef std::map<std::string, LLDXDevice *> device_map_t;
+    // device_map_t mDevices;
+protected:
+    S32 mVRAM;
+};
+
+extern void (*gWriteDebug)(const char* msg);
+extern LLDXHardware gDXHardware;
+
+#endif // LL_LLDXHARDWARE_H