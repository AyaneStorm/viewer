/** 
 * @file llwindowwin32.cpp
 * @brief Platform-dependent implementation of llwindow
 *
 * $LicenseInfo:firstyear=2001&license=viewerlgpl$
 * Second Life Viewer Source Code
 * Copyright (C) 2010, Linden Research, Inc.
 * 
 * This library is free software; you can redistribute it and/or
 * modify it under the terms of the GNU Lesser General Public
 * License as published by the Free Software Foundation;
 * version 2.1 of the License only.
 * 
 * This library is distributed in the hope that it will be useful,
 * but WITHOUT ANY WARRANTY; without even the implied warranty of
 * MERCHANTABILITY or FITNESS FOR A PARTICULAR PURPOSE.  See the GNU
 * Lesser General Public License for more details.
 * 
 * You should have received a copy of the GNU Lesser General Public
 * License along with this library; if not, write to the Free Software
 * Foundation, Inc., 51 Franklin Street, Fifth Floor, Boston, MA  02110-1301  USA
 * 
 * Linden Research, Inc., 945 Battery Street, San Francisco, CA  94111  USA
 * $/LicenseInfo$
 */

#include "linden_common.h"

#if LL_WINDOWS && !LL_MESA_HEADLESS

#include "llwindowwin32.h"

// LLWindow library includes
#include "llkeyboardwin32.h"
#include "lldragdropwin32.h"
#include "llpreeditor.h"
#include "llwindowcallbacks.h"

// Linden library includes
#include "llerror.h"
#include "llexception.h"
#include "llfasttimer.h"
#include "llgl.h"
#include "llstring.h"
#include "lldir.h"
#include "llsdutil.h"
#include "llglslshader.h"
#include "llthreadsafequeue.h"
#include "stringize.h"

// System includes
#include <commdlg.h>
#include <WinUser.h>
#include <mapi.h>
#include <process.h>    // for _spawn
#include <shellapi.h>
#include <fstream>
#include <Imm.h>
#include <iomanip>
#include <future>
#include <sstream>
#include <utility>                  // std::pair

// Require DirectInput version 8
#define DIRECTINPUT_VERSION 0x0800

#include <dinput.h>
#include <Dbt.h.>
#include <InitGuid.h> // needed for llurlentry test to build on some systems
#pragma comment(lib, "dxguid.lib") // needed for llurlentry test to build on some systems
#pragma comment(lib, "dinput8")

const S32   MAX_MESSAGE_PER_UPDATE = 20;
const S32   BITS_PER_PIXEL = 32;
const S32   MAX_NUM_RESOLUTIONS = 32;
const F32   ICON_FLASH_TIME = 0.5f;

#ifndef WM_DPICHANGED
#define WM_DPICHANGED 0x02E0
#endif

#ifndef USER_DEFAULT_SCREEN_DPI
#define USER_DEFAULT_SCREEN_DPI 96 // Win7
#endif

// Claim a couple unused GetMessage() message IDs
const UINT WM_DUMMY_(WM_USER + 0x0017);
const UINT WM_POST_FUNCTION_(WM_USER + 0x0018);

extern BOOL gDebugWindowProc;

static std::thread::id sWindowThreadId;
static std::thread::id sMainThreadId;

#if 1 // flip to zero to enable assertions for functions being called from wrong thread
#define ASSERT_MAIN_THREAD()
#define ASSERT_WINDOW_THREAD()
#else
#define ASSERT_MAIN_THREAD() llassert(LLThread::currentID() == sMainThreadId)
#define ASSERT_WINDOW_THREAD() llassert(LLThread::currentID() == sWindowThreadId)
#endif


LPWSTR gIconResource = IDI_APPLICATION;
LPDIRECTINPUT8 gDirectInput8;

LLW32MsgCallback gAsyncMsgCallback = NULL;

#ifndef DPI_ENUMS_DECLARED

typedef enum PROCESS_DPI_AWARENESS {
    PROCESS_DPI_UNAWARE = 0,
    PROCESS_SYSTEM_DPI_AWARE = 1,
    PROCESS_PER_MONITOR_DPI_AWARE = 2
} PROCESS_DPI_AWARENESS;

typedef enum MONITOR_DPI_TYPE {
    MDT_EFFECTIVE_DPI = 0,
    MDT_ANGULAR_DPI = 1,
    MDT_RAW_DPI = 2,
    MDT_DEFAULT = MDT_EFFECTIVE_DPI
} MONITOR_DPI_TYPE;

#endif

typedef HRESULT(STDAPICALLTYPE *SetProcessDpiAwarenessType)(_In_ PROCESS_DPI_AWARENESS value);

typedef HRESULT(STDAPICALLTYPE *GetProcessDpiAwarenessType)(
    _In_ HANDLE hprocess,
    _Out_ PROCESS_DPI_AWARENESS *value);

typedef HRESULT(STDAPICALLTYPE *GetDpiForMonitorType)(
    _In_ HMONITOR hmonitor,
    _In_ MONITOR_DPI_TYPE dpiType,
    _Out_ UINT *dpiX,
    _Out_ UINT *dpiY);

//
// LLWindowWin32
//

void show_window_creation_error(const std::string& title)
{
    LL_WARNS("Window") << title << LL_ENDL;
}

HGLRC SafeCreateContext(HDC &hdc)
{
    __try 
    {
        return wglCreateContext(hdc);
    }
    __except(EXCEPTION_EXECUTE_HANDLER)
    { 
        return NULL;
    }
}

GLuint SafeChoosePixelFormat(HDC &hdc, const PIXELFORMATDESCRIPTOR *ppfd)
{
    __try
    {
        return ChoosePixelFormat(hdc, ppfd);
    }
    __except (EXCEPTION_EXECUTE_HANDLER)
    {
        // convert to C++ styled exception
        // C exception don't allow classes, so it's a regular char array
        char integer_string[32];
        sprintf(integer_string, "SEH, code: %lu\n", GetExceptionCode());
        throw std::exception(integer_string);
    }
}

//static
BOOL LLWindowWin32::sIsClassRegistered = FALSE;

BOOL    LLWindowWin32::sLanguageTextInputAllowed = TRUE;
BOOL    LLWindowWin32::sWinIMEOpened = FALSE;
HKL     LLWindowWin32::sWinInputLocale = 0;
DWORD   LLWindowWin32::sWinIMEConversionMode = IME_CMODE_NATIVE;
DWORD   LLWindowWin32::sWinIMESentenceMode = IME_SMODE_AUTOMATIC;
LLCoordWindow LLWindowWin32::sWinIMEWindowPosition(-1,-1);

// The following class LLWinImm delegates Windows IMM APIs.
// It was originally introduced to support US Windows XP, on which we needed
// to dynamically load IMM32.DLL and use GetProcAddress to resolve its entry
// points. Now that that's moot, we retain this wrapper only for hooks for
// metrics.

class LLWinImm
{
public:
    static bool     isAvailable() { return true; }

public:
    // Wrappers for IMM API.
    static BOOL     isIME(HKL hkl);                                                         
    static HIMC     getContext(HWND hwnd);                                                  
    static BOOL     releaseContext(HWND hwnd, HIMC himc);
    static BOOL     getOpenStatus(HIMC himc);                                               
    static BOOL     setOpenStatus(HIMC himc, BOOL status);                                  
    static BOOL     getConversionStatus(HIMC himc, LPDWORD conversion, LPDWORD sentence);   
    static BOOL     setConversionStatus(HIMC himc, DWORD conversion, DWORD sentence);       
    static BOOL     getCompositionWindow(HIMC himc, LPCOMPOSITIONFORM form);                    
    static BOOL     setCompositionWindow(HIMC himc, LPCOMPOSITIONFORM form);                    
    static LONG     getCompositionString(HIMC himc, DWORD index, LPVOID data, DWORD length);
    static BOOL     setCompositionString(HIMC himc, DWORD index, LPVOID pComp, DWORD compLength, LPVOID pRead, DWORD readLength);
    static BOOL     setCompositionFont(HIMC himc, LPLOGFONTW logfont);
    static BOOL     setCandidateWindow(HIMC himc, LPCANDIDATEFORM candidate_form);
    static BOOL     notifyIME(HIMC himc, DWORD action, DWORD index, DWORD value);
};

// static 
BOOL    LLWinImm::isIME(HKL hkl)
{ 
    return ImmIsIME(hkl);
}

// static 
HIMC        LLWinImm::getContext(HWND hwnd)
{
    return ImmGetContext(hwnd);
}

//static 
BOOL        LLWinImm::releaseContext(HWND hwnd, HIMC himc)
{ 
    return ImmReleaseContext(hwnd, himc);
}

// static 
BOOL        LLWinImm::getOpenStatus(HIMC himc)
{ 
    return ImmGetOpenStatus(himc);
}

// static 
BOOL        LLWinImm::setOpenStatus(HIMC himc, BOOL status)
{ 
    return ImmSetOpenStatus(himc, status);
}

// static 
BOOL        LLWinImm::getConversionStatus(HIMC himc, LPDWORD conversion, LPDWORD sentence)  
{ 
    return ImmGetConversionStatus(himc, conversion, sentence);
}

// static 
BOOL        LLWinImm::setConversionStatus(HIMC himc, DWORD conversion, DWORD sentence)      
{ 
    return ImmSetConversionStatus(himc, conversion, sentence);
}

// static 
BOOL        LLWinImm::getCompositionWindow(HIMC himc, LPCOMPOSITIONFORM form)                   
{ 
    return ImmGetCompositionWindow(himc, form);
}

// static 
BOOL        LLWinImm::setCompositionWindow(HIMC himc, LPCOMPOSITIONFORM form)                   
{ 
    return ImmSetCompositionWindow(himc, form);
}


// static 
LONG        LLWinImm::getCompositionString(HIMC himc, DWORD index, LPVOID data, DWORD length)                   
{ 
    return ImmGetCompositionString(himc, index, data, length);
}


// static 
BOOL        LLWinImm::setCompositionString(HIMC himc, DWORD index, LPVOID pComp, DWORD compLength, LPVOID pRead, DWORD readLength)                  
{ 
    return ImmSetCompositionString(himc, index, pComp, compLength, pRead, readLength);
}

// static 
BOOL        LLWinImm::setCompositionFont(HIMC himc, LPLOGFONTW pFont)                   
{ 
    return ImmSetCompositionFont(himc, pFont);
}

// static 
BOOL        LLWinImm::setCandidateWindow(HIMC himc, LPCANDIDATEFORM form)                   
{ 
    return ImmSetCandidateWindow(himc, form);
}

// static 
BOOL        LLWinImm::notifyIME(HIMC himc, DWORD action, DWORD index, DWORD value)                  
{ 
    return ImmNotifyIME(himc, action, index, value);
}



class LLMonitorInfo
{
public:

    std::vector<std::string> getResolutionsList() { return mResList; }

    LLMonitorInfo()
    {
        EnumDisplayMonitors(0, 0, MonitorEnum, (LPARAM)this);
    }

private:

    static BOOL CALLBACK MonitorEnum(HMONITOR hMon, HDC hdc, LPRECT lprcMonitor, LPARAM pData)
    {
        int monitor_width = lprcMonitor->right - lprcMonitor->left;
        int monitor_height = lprcMonitor->bottom - lprcMonitor->top;
        
        std::ostringstream sstream;
        sstream << monitor_width << "x" << monitor_height;;
        std::string res = sstream.str();

        LLMonitorInfo* pThis = reinterpret_cast<LLMonitorInfo*>(pData);
        pThis->mResList.push_back(res);

        return TRUE;
    }

    std::vector<std::string> mResList;
};

static LLMonitorInfo sMonitorInfo;


// Thread that owns the Window Handle
// This whole struct is private to LLWindowWin32, which needs to mess with its
// members, which is why it's a struct rather than a class. In effect, we make
// the containing class a friend.
struct LLWindowWin32::LLWindowWin32Thread : public LL::ThreadPool
{
    static const int MAX_QUEUE_SIZE = 2048;

    LLThreadSafeQueue<MSG> mMessageQueue;

    LLWindowWin32Thread();

    void run() override;

    /// called by main thread to post work to this window thread
    template <typename CALLABLE>
    void post(CALLABLE&& func)
    {
        try
        {
            getQueue().post(std::forward<CALLABLE>(func));
        }
        catch (const LLThreadSafeQueueInterrupt&)
        {
            // Shutdown timing is tricky. The main thread can end up trying
            // to post a cursor position after having closed the WorkQueue.
        }
    }

    /**
     * Like post(), Post() is a way of conveying a single work item to this
     * thread. Its virtue is that it will definitely be executed "soon" rather
     * than potentially waiting for the next frame: it uses PostMessage() to
     * break us out of the window thread's blocked GetMessage() call. It's
     * more expensive, though, not only from the Windows API latency of
     * PostMessage() and GetMessage(), but also because it involves heap
     * allocation and release.
     *
     * Require HWND from caller, even though we store an HWND locally.
     * Otherwise, if our mWindowHandle was accessed from both threads, we'd
     * have to protect it with a mutex.
     */
    template <typename CALLABLE>
    void Post(HWND windowHandle, CALLABLE&& func)
    {
        // Move func to the heap. If we knew FuncType could fit into LPARAM,
        // we could simply instantiate FuncType and pass it by value. But
        // since we don't, we must put that on the heap as well as the
        // internal heap allocation it likely requires to store func.
        auto ptr = new FuncType(std::move(func));
        WPARAM wparam{ 0xF1C };
        LL_DEBUGS("Window") << "PostMessage(" << std::hex << windowHandle
                            << ", " << WM_POST_FUNCTION_
                            << ", " << wparam << std::dec << LL_ENDL;
        PostMessage(windowHandle, WM_POST_FUNCTION_, wparam, LPARAM(ptr));
    }

    using FuncType = std::function<void()>;
    // call GetMessage() and pull enqueue messages for later processing
    void gatherInput();
    HWND mWindowHandle = NULL;
    HDC mhDC = 0;
};


LLWindowWin32::LLWindowWin32(LLWindowCallbacks* callbacks,
                             const std::string& title, const std::string& name, S32 x, S32 y, S32 width,
                             S32 height, U32 flags, 
                             BOOL fullscreen, BOOL clearBg,
                             BOOL enable_vsync, BOOL use_gl,
                             BOOL ignore_pixel_depth,
                             U32 fsaa_samples)
    : LLWindow(callbacks, fullscreen, flags)
{
    sMainThreadId = LLThread::currentID();
    mWindowThread = new LLWindowWin32Thread();
    //MAINT-516 -- force a load of opengl32.dll just in case windows went sideways 
    LoadLibrary(L"opengl32.dll");

    mFSAASamples = fsaa_samples;
    mIconResource = gIconResource;
    mOverrideAspectRatio = 0.f;
    mNativeAspectRatio = 0.f;
    mInputProcessingPaused = FALSE;
    mPreeditor = NULL;
    mKeyCharCode = 0;
    mKeyScanCode = 0;
    mKeyVirtualKey = 0;
    mhDC = NULL;
    mhRC = NULL;
    memset(mCurrentGammaRamp, 0, sizeof(mCurrentGammaRamp));
    memset(mPrevGammaRamp, 0, sizeof(mPrevGammaRamp));
    mCustomGammaSet = FALSE;
    mWindowHandle = NULL;

    mRect = {0, 0, 0, 0};
    mClientRect = {0, 0, 0, 0};
    
    if (!SystemParametersInfo(SPI_GETMOUSEVANISH, 0, &mMouseVanish, 0))
    {
        mMouseVanish = TRUE;
    }

    // Initialize the keyboard
    gKeyboard = new LLKeyboardWin32();
    gKeyboard->setCallbacks(callbacks);

    // Initialize the Drag and Drop functionality
    mDragDrop = new LLDragDropWin32;

    // Initialize (boot strap) the Language text input management,
    // based on the system's (user's) default settings.
    allowLanguageTextInput(mPreeditor, FALSE);

    WNDCLASS        wc;
    RECT            window_rect;

    // Set the window title
    if (title.empty())
    {
        mWindowTitle = new WCHAR[50];
        wsprintf(mWindowTitle, L"OpenGL Window");
    }
    else
    {
        mWindowTitle = new WCHAR[256]; // Assume title length < 255 chars.
        mbstowcs(mWindowTitle, title.c_str(), 255);
        mWindowTitle[255] = 0;
    }

    // Set the window class name
    if (name.empty())
    {
        mWindowClassName = new WCHAR[50];
        wsprintf(mWindowClassName, L"OpenGL Window");
    }
    else
    {
        mWindowClassName = new WCHAR[256]; // Assume title length < 255 chars.
        mbstowcs(mWindowClassName, name.c_str(), 255);
        mWindowClassName[255] = 0;
    }


    // We're not clipping yet
    SetRect( &mOldMouseClip, 0, 0, 0, 0 );

    // Make an instance of our window then define the window class
    mhInstance = GetModuleHandle(NULL);

    // Init Direct Input - needed for joystick / Spacemouse

    LPDIRECTINPUT8 di8_interface;
    HRESULT status = DirectInput8Create(
        mhInstance, // HINSTANCE hinst,
        DIRECTINPUT_VERSION, // DWORD dwVersion,
        IID_IDirectInput8, // REFIID riidltf,
        (LPVOID*)&di8_interface, // LPVOID * ppvOut,
        NULL                     // LPUNKNOWN punkOuter
        );
    if (status == DI_OK)
    {
        gDirectInput8 = di8_interface;
    }

    mSwapMethod = SWAP_METHOD_UNDEFINED;

    // No WPARAM yet.
    mLastSizeWParam = 0;

    // Windows GDI rects don't include rightmost pixel
    window_rect.left = (long) 0;
    window_rect.right = (long) width;
    window_rect.top = (long) 0;
    window_rect.bottom = (long) height;

    // Grab screen size to sanitize the window
    S32 window_border_y = GetSystemMetrics(SM_CYBORDER);
    S32 virtual_screen_x = GetSystemMetrics(SM_XVIRTUALSCREEN); 
    S32 virtual_screen_y = GetSystemMetrics(SM_YVIRTUALSCREEN); 
    S32 virtual_screen_width = GetSystemMetrics(SM_CXVIRTUALSCREEN);
    S32 virtual_screen_height = GetSystemMetrics(SM_CYVIRTUALSCREEN);

    if (x < virtual_screen_x) x = virtual_screen_x;
    if (y < virtual_screen_y - window_border_y) y = virtual_screen_y - window_border_y;

    if (x + width > virtual_screen_x + virtual_screen_width) x = virtual_screen_x + virtual_screen_width - width;
    if (y + height > virtual_screen_y + virtual_screen_height) y = virtual_screen_y + virtual_screen_height - height;

    if (!sIsClassRegistered)
    {
        // Force redraw when resized and create a private device context

        // Makes double click messages.
        wc.style = CS_HREDRAW | CS_VREDRAW | CS_OWNDC | CS_DBLCLKS;

        // Set message handler function
        wc.lpfnWndProc = (WNDPROC) mainWindowProc;

        // unused
        wc.cbClsExtra = 0;
        wc.cbWndExtra = 0;

        wc.hInstance = mhInstance;
        wc.hIcon = LoadIcon(mhInstance, mIconResource);

        // We will set the cursor ourselves
        wc.hCursor = NULL;

        // background color is not used
        if (clearBg)
        {
            wc.hbrBackground = (HBRUSH) GetStockObject(WHITE_BRUSH);
        }
        else
        {
            wc.hbrBackground = (HBRUSH) NULL;
        }

        // we don't use windows menus
        wc.lpszMenuName = NULL;

        wc.lpszClassName = mWindowClassName;

        if (!RegisterClass(&wc))
        {
            OSMessageBox(mCallbacks->translateString("MBRegClassFailed"), 
                mCallbacks->translateString("MBError"), OSMB_OK);
            return;
        }
        sIsClassRegistered = TRUE;
    }

    //-----------------------------------------------------------------------
    // Get the current refresh rate
    //-----------------------------------------------------------------------

    DEVMODE dev_mode;
    ::ZeroMemory(&dev_mode, sizeof(DEVMODE));
    dev_mode.dmSize = sizeof(DEVMODE);
    DWORD current_refresh;
    if (EnumDisplaySettings(NULL, ENUM_CURRENT_SETTINGS, &dev_mode))
    {
        current_refresh = dev_mode.dmDisplayFrequency;
        mNativeAspectRatio = ((F32)dev_mode.dmPelsWidth) / ((F32)dev_mode.dmPelsHeight);
    }
    else
    {
        current_refresh = 60;
    }

    //-----------------------------------------------------------------------
    // Drop resolution and go fullscreen
    // use a display mode with our desired size and depth, with a refresh
    // rate as close at possible to the users' default
    //-----------------------------------------------------------------------
    if (mFullscreen)
    {
        BOOL success = FALSE;
        DWORD closest_refresh = 0;

        for (S32 mode_num = 0;; mode_num++)
        {
            if (!EnumDisplaySettings(NULL, mode_num, &dev_mode))
            {
                break;
            }

            if (dev_mode.dmPelsWidth == width &&
                dev_mode.dmPelsHeight == height &&
                dev_mode.dmBitsPerPel == BITS_PER_PIXEL)
            {
                success = TRUE;
                if ((dev_mode.dmDisplayFrequency - current_refresh)
                    < (closest_refresh - current_refresh))
                {
                    closest_refresh = dev_mode.dmDisplayFrequency;
                }
            }
        }

        if (closest_refresh == 0)
        {
            LL_WARNS("Window") << "Couldn't find display mode " << width << " by " << height << " at " << BITS_PER_PIXEL << " bits per pixel" << LL_ENDL;
            //success = FALSE;

            if (!EnumDisplaySettings(NULL, ENUM_CURRENT_SETTINGS, &dev_mode))
            {
                success = FALSE;
            }
            else
            {
                if (dev_mode.dmBitsPerPel == BITS_PER_PIXEL)
                {
                    LL_WARNS("Window") << "Current BBP is OK falling back to that" << LL_ENDL;
                    window_rect.right=width=dev_mode.dmPelsWidth;
                    window_rect.bottom=height=dev_mode.dmPelsHeight;
                    success = TRUE;
                }
                else
                {
                    LL_WARNS("Window") << "Current BBP is BAD" << LL_ENDL;
                    success = FALSE;
                }
            }
        }

        // If we found a good resolution, use it.
        if (success)
        {
            success = setDisplayResolution(width, height, BITS_PER_PIXEL, closest_refresh);
        }

        // Keep a copy of the actual current device mode in case we minimize 
        // and change the screen resolution.   JC
        EnumDisplaySettings(NULL, ENUM_CURRENT_SETTINGS, &dev_mode);

        // If it failed, we don't want to run fullscreen
        if (success)
        {
            mFullscreen = TRUE;
            mFullscreenWidth   = dev_mode.dmPelsWidth;
            mFullscreenHeight  = dev_mode.dmPelsHeight;
            mFullscreenBits    = dev_mode.dmBitsPerPel;
            mFullscreenRefresh = dev_mode.dmDisplayFrequency;

            LL_INFOS("Window") << "Running at " << dev_mode.dmPelsWidth
                << "x"   << dev_mode.dmPelsHeight
                << "x"   << dev_mode.dmBitsPerPel
                << " @ " << dev_mode.dmDisplayFrequency
                << LL_ENDL;
        }
        else
        {
            mFullscreen = FALSE;
            mFullscreenWidth   = -1;
            mFullscreenHeight  = -1;
            mFullscreenBits    = -1;
            mFullscreenRefresh = -1;

            std::map<std::string,std::string> args;
            args["[WIDTH]"] = llformat("%d", width);
            args["[HEIGHT]"] = llformat ("%d", height);
            OSMessageBox(mCallbacks->translateString("MBFullScreenErr", args),
                mCallbacks->translateString("MBError"), OSMB_OK);
        }
    }

    // TODO: add this after resolving _WIN32_WINNT issue
    //  if (!fullscreen)
    //  {
    //      TRACKMOUSEEVENT track_mouse_event;
    //      track_mouse_event.cbSize = sizeof( TRACKMOUSEEVENT );
    //      track_mouse_event.dwFlags = TME_LEAVE;
    //      track_mouse_event.hwndTrack = mWindowHandle;
    //      track_mouse_event.dwHoverTime = HOVER_DEFAULT;
    //      TrackMouseEvent( &track_mouse_event ); 
    //  }

    // SL-12971 dual GPU display
    DISPLAY_DEVICEA display_device;
    int             display_index = -1;
    DWORD           display_flags = 0; // EDD_GET_DEVICE_INTERFACE_NAME ?
    const size_t    display_bytes = sizeof(display_device);

    do
    {
        if (display_index >= 0)
        {
            // CHAR DeviceName  [ 32] Adapter name
            // CHAR DeviceString[128]
            CHAR text[256];

            size_t name_len = strlen(display_device.DeviceName  );
            size_t desc_len = strlen(display_device.DeviceString);

            CHAR *name = name_len ? display_device.DeviceName   : "???";
            CHAR *desc = desc_len ? display_device.DeviceString : "???";

            sprintf(text, "Display Device %d: %s, %s", display_index, name, desc);
            LL_INFOS("Window") << text << LL_ENDL;
        }

        ::ZeroMemory(&display_device,display_bytes);
        display_device.cb = display_bytes;

        display_index++;
    }  while( EnumDisplayDevicesA(NULL, display_index, &display_device, display_flags ));

    LL_INFOS("Window") << "Total Display Devices: " << display_index << LL_ENDL;

    //-----------------------------------------------------------------------
    // Create GL drawing context
    //-----------------------------------------------------------------------
    LLCoordScreen windowPos(x,y);
    LLCoordScreen windowSize(window_rect.right - window_rect.left,
                             window_rect.bottom - window_rect.top);
    if (!switchContext(mFullscreen, windowSize, enable_vsync, &windowPos))
    {
        return;
    }
    
    //start with arrow cursor
    initCursors();
    setCursor( UI_CURSOR_ARROW );

    mRawMouse.usUsagePage = 0x01;          // HID_USAGE_PAGE_GENERIC
    mRawMouse.usUsage = 0x02;              // HID_USAGE_GENERIC_MOUSE
    mRawMouse.dwFlags = 0;    // adds mouse and also ignores legacy mouse messages
    mRawMouse.hwndTarget = 0;

    RegisterRawInputDevices(&mRawMouse, 1, sizeof(mRawMouse));

    // Initialize (boot strap) the Language text input management,
    // based on the system's (or user's) default settings.
    allowLanguageTextInput(NULL, FALSE);
}


LLWindowWin32::~LLWindowWin32()
{
    delete mDragDrop;

    delete [] mWindowTitle;
    mWindowTitle = NULL;

    delete [] mSupportedResolutions;
    mSupportedResolutions = NULL;

    delete [] mWindowClassName;
    mWindowClassName = NULL;
    
    delete mWindowThread;
}

void LLWindowWin32::show()
{
    LL_DEBUGS("Window") << "Setting window to show" << LL_ENDL;
    ShowWindow(mWindowHandle, SW_SHOW);
    SetForegroundWindow(mWindowHandle);
    SetFocus(mWindowHandle);
}

void LLWindowWin32::hide()
{
    setMouseClipping(FALSE);
    ShowWindow(mWindowHandle, SW_HIDE);
}

//virtual
void LLWindowWin32::minimize()
{
    setMouseClipping(FALSE);
    showCursor();
    ShowWindow(mWindowHandle, SW_MINIMIZE);
}

//virtual
void LLWindowWin32::restore()
{
    ShowWindow(mWindowHandle, SW_RESTORE);
    SetForegroundWindow(mWindowHandle);
    SetFocus(mWindowHandle);
}

// See SL-12170
// According to callstack "c0000005 Access violation" happened inside __try block,
// deep in DestroyWindow and crashed viewer, which shouldn't be possible.
// I tried manually causing this exception and it was caught without issues, so
// I'm turning off optimizations for this part to be sure code executes as intended
// (it is a straw, but I have no idea why else __try can get overruled)
#pragma optimize("", off)
bool destroy_window_handler(HWND hWnd)
{
    bool res;
    __try
    {
        res = DestroyWindow(hWnd);
    }
    __except (EXCEPTION_EXECUTE_HANDLER)
    {
        res = false;
    }
    return res;
}
#pragma optimize("", on)

// close() destroys all OS-specific code associated with a window.
// Usually called from LLWindowManager::destroyWindow()
void LLWindowWin32::close()
{
    LL_DEBUGS("Window") << "Closing LLWindowWin32" << LL_ENDL;
    // Is window is already closed?
    if (!mWindowHandle)
    {
        return;
    }

    mDragDrop->reset();


    // Go back to screen mode written in the registry.
    if (mFullscreen)
    {
        resetDisplayResolution();
    }

    // Make sure cursor is visible and we haven't mangled the clipping state.
    showCursor();
    setMouseClipping(FALSE);
    if (gKeyboard)
    {
        gKeyboard->resetKeys();
    }

    // Clean up remaining GL state
    if (gGLManager.mInited)
    {
        LL_INFOS("Window") << "Cleaning up GL" << LL_ENDL;
        gGLManager.shutdownGL();
    }

    LL_DEBUGS("Window") << "Releasing Context" << LL_ENDL;
    if (mhRC)
    {
        if (!wglMakeCurrent(NULL, NULL))
        {
            LL_WARNS("Window") << "Release of DC and RC failed" << LL_ENDL;
        }

        if (!wglDeleteContext(mhRC))
        {
            LL_WARNS("Window") << "Release of rendering context failed" << LL_ENDL;
        }

        mhRC = NULL;
    }

    // Restore gamma to the system values.
    restoreGamma();

    LL_DEBUGS("Window") << "Destroying Window" << LL_ENDL;

    mWindowThread->post([=]()
        {
            if (IsWindow(mWindowHandle))
            {
                if (mhDC)
                {
                    if (!ReleaseDC(mWindowHandle, mhDC))
                    {
                        LL_WARNS("Window") << "Release of ghDC failed!" << LL_ENDL;
                    }
                }

                // Make sure we don't leave a blank toolbar button.
                ShowWindow(mWindowHandle, SW_HIDE);

                // This causes WM_DESTROY to be sent *immediately*
                if (!destroy_window_handler(mWindowHandle))
                {
                    OSMessageBox(mCallbacks->translateString("MBDestroyWinFailed"),
                        mCallbacks->translateString("MBShutdownErr"),
                        OSMB_OK);
                }
            }
            else
            {
                // Something killed the window while we were busy destroying gl or handle somehow got broken
                LL_WARNS("Window") << "Failed to destroy Window, invalid handle!" << LL_ENDL;
            }

        });
    // Window thread might be waiting for a getMessage(), give it
    // a push to enshure it will process destroy_window_handler
    kickWindowThread();

    // Even though the above lambda might not yet have run, we've already
    // bound mWindowHandle into it by value, which should suffice for the
    // operations we're asking. That's the last time WE should touch it.
    mhDC = NULL;
    mWindowHandle = NULL;
    mWindowThread->close();
}

BOOL LLWindowWin32::isValid()
{
    return (mWindowHandle != NULL);
}

BOOL LLWindowWin32::getVisible()
{
    return (mWindowHandle && IsWindowVisible(mWindowHandle));
}

BOOL LLWindowWin32::getMinimized()
{
    return (mWindowHandle && IsIconic(mWindowHandle));
}

BOOL LLWindowWin32::getMaximized()
{
    return (mWindowHandle && IsZoomed(mWindowHandle));
}

BOOL LLWindowWin32::maximize()
{
    BOOL success = FALSE;
    if (!mWindowHandle) return success;

    WINDOWPLACEMENT placement;
    placement.length = sizeof(WINDOWPLACEMENT);

    success = GetWindowPlacement(mWindowHandle, &placement);
    if (!success) return success;

    placement.showCmd = SW_MAXIMIZE;

    success = SetWindowPlacement(mWindowHandle, &placement);
    return success;
}

BOOL LLWindowWin32::getFullscreen()
{
    return mFullscreen;
}

BOOL LLWindowWin32::getPosition(LLCoordScreen *position)
{
    position->mX = mRect.left;
    position->mY = mRect.top;
    return TRUE;
}

BOOL LLWindowWin32::getSize(LLCoordScreen *size)
{
    size->mX = mRect.right - mRect.left;
    size->mY = mRect.bottom - mRect.top;
    return TRUE;
}

BOOL LLWindowWin32::getSize(LLCoordWindow *size)
{
    size->mX = mClientRect.right - mClientRect.left;
    size->mY = mClientRect.bottom - mClientRect.top;
    return TRUE;
}

BOOL LLWindowWin32::setPosition(const LLCoordScreen position)
{
    LLCoordScreen size;

    if (!mWindowHandle)
    {
        return FALSE;
    }
    getSize(&size);
    moveWindow(position, size);
    return TRUE;
}

BOOL LLWindowWin32::setSizeImpl(const LLCoordScreen size)
{
    LLCoordScreen position;

    getPosition(&position);
    if (!mWindowHandle)
    {
        return FALSE;
    }

    mWindowThread->post([=]()
        {
            WINDOWPLACEMENT placement;
            placement.length = sizeof(WINDOWPLACEMENT);

            if (GetWindowPlacement(mWindowHandle, &placement))
            {
                placement.showCmd = SW_RESTORE;
                SetWindowPlacement(mWindowHandle, &placement);
            }
        });

    moveWindow(position, size);
    return TRUE;
}

BOOL LLWindowWin32::setSizeImpl(const LLCoordWindow size)
{
    RECT window_rect = {0, 0, size.mX, size.mY };
    DWORD dw_ex_style = WS_EX_APPWINDOW | WS_EX_WINDOWEDGE;
    DWORD dw_style = WS_OVERLAPPEDWINDOW;

    AdjustWindowRectEx(&window_rect, dw_style, FALSE, dw_ex_style);

    return setSizeImpl(LLCoordScreen(window_rect.right - window_rect.left, window_rect.bottom - window_rect.top));
}

// changing fullscreen resolution
BOOL LLWindowWin32::switchContext(BOOL fullscreen, const LLCoordScreen& size, BOOL enable_vsync, const LLCoordScreen* const posp)
{
    //called from main thread
    GLuint  pixel_format;
    DEVMODE dev_mode;
    ::ZeroMemory(&dev_mode, sizeof(DEVMODE));
    dev_mode.dmSize = sizeof(DEVMODE);
    DWORD   current_refresh;
    DWORD   dw_ex_style;
    DWORD   dw_style;
    RECT    window_rect = { 0, 0, 0, 0 };
    S32 width = size.mX;
    S32 height = size.mY;
    BOOL auto_show = FALSE;

    if (mhRC)
    {
        auto_show = TRUE;
        resetDisplayResolution();
    }

    if (EnumDisplaySettings(NULL, ENUM_CURRENT_SETTINGS, &dev_mode))
    {
        current_refresh = dev_mode.dmDisplayFrequency;
    }
    else
    {
        current_refresh = 60;
    }

    gGLManager.shutdownGL();
    //destroy gl context
    if (mhRC)
    {
        if (!wglMakeCurrent(NULL, NULL))
        {
            LL_WARNS("Window") << "Release of DC and RC failed" << LL_ENDL;
        }

        if (!wglDeleteContext(mhRC))
        {
            LL_WARNS("Window") << "Release of rendering context failed" << LL_ENDL;
        }

        mhRC = NULL;
    }

    if (fullscreen)
    {
        mFullscreen = TRUE;
        BOOL success = FALSE;
        DWORD closest_refresh = 0;

        for (S32 mode_num = 0;; mode_num++)
        {
            if (!EnumDisplaySettings(NULL, mode_num, &dev_mode))
            {
                break;
            }

            if (dev_mode.dmPelsWidth == width &&
                dev_mode.dmPelsHeight == height &&
                dev_mode.dmBitsPerPel == BITS_PER_PIXEL)
            {
                success = TRUE;
                if ((dev_mode.dmDisplayFrequency - current_refresh)
                    < (closest_refresh - current_refresh))
                {
                    closest_refresh = dev_mode.dmDisplayFrequency;
                }
            }
        }

        if (closest_refresh == 0)
        {
            LL_WARNS("Window") << "Couldn't find display mode " << width << " by " << height << " at " << BITS_PER_PIXEL << " bits per pixel" << LL_ENDL;
            return FALSE;
        }

        // If we found a good resolution, use it.
        if (success)
        {
            success = setDisplayResolution(width, height, BITS_PER_PIXEL, closest_refresh);
        }

        // Keep a copy of the actual current device mode in case we minimize 
        // and change the screen resolution.   JC
        EnumDisplaySettings(NULL, ENUM_CURRENT_SETTINGS, &dev_mode);

        if (success)
        {
            mFullscreen = TRUE;
            mFullscreenWidth = dev_mode.dmPelsWidth;
            mFullscreenHeight = dev_mode.dmPelsHeight;
            mFullscreenBits = dev_mode.dmBitsPerPel;
            mFullscreenRefresh = dev_mode.dmDisplayFrequency;

            LL_INFOS("Window") << "Running at " << dev_mode.dmPelsWidth
                << "x" << dev_mode.dmPelsHeight
                << "x" << dev_mode.dmBitsPerPel
                << " @ " << dev_mode.dmDisplayFrequency
                << LL_ENDL;

            window_rect.left = (long)0;
            window_rect.right = (long)width;            // Windows GDI rects don't include rightmost pixel
            window_rect.top = (long)0;
            window_rect.bottom = (long)height;
            dw_ex_style = WS_EX_APPWINDOW;
            dw_style = WS_POPUP;

            // Move window borders out not to cover window contents.
            // This converts client rect to window rect, i.e. expands it by the window border size.
            AdjustWindowRectEx(&window_rect, dw_style, FALSE, dw_ex_style);
        }
        // If it failed, we don't want to run fullscreen
        else
        {
            mFullscreen = FALSE;
            mFullscreenWidth = -1;
            mFullscreenHeight = -1;
            mFullscreenBits = -1;
            mFullscreenRefresh = -1;

            LL_INFOS("Window") << "Unable to run fullscreen at " << width << "x" << height << LL_ENDL;
            return FALSE;
        }
    }
    else
    {
        mFullscreen = FALSE;
        window_rect.left = (long)(posp ? posp->mX : 0);
        window_rect.right = (long)width + window_rect.left;         // Windows GDI rects don't include rightmost pixel
        window_rect.top = (long)(posp ? posp->mY : 0);
        window_rect.bottom = (long)height + window_rect.top;
        // Window with an edge
        dw_ex_style = WS_EX_APPWINDOW | WS_EX_WINDOWEDGE;
        dw_style = WS_OVERLAPPEDWINDOW;
    }


    // don't post quit messages when destroying old windows
    mPostQuit = FALSE;


    // create window
    LL_DEBUGS("Window") << "Creating window with X: " << window_rect.left
        << " Y: " << window_rect.top
        << " Width: " << (window_rect.right - window_rect.left)
        << " Height: " << (window_rect.bottom - window_rect.top)
        << " Fullscreen: " << mFullscreen
        << LL_ENDL;

    recreateWindow(window_rect, dw_ex_style, dw_style);

    if (mWindowHandle)
    {
        LL_INFOS("Window") << "window is created." << LL_ENDL ;
    }
    else
    {
        LL_WARNS("Window") << "Window creation failed, code: " << GetLastError() << LL_ENDL;
    }

    //-----------------------------------------------------------------------
    // Create GL drawing context
    //-----------------------------------------------------------------------
    static PIXELFORMATDESCRIPTOR pfd =
    {
        sizeof(PIXELFORMATDESCRIPTOR), 
            1,
            PFD_DRAW_TO_WINDOW | PFD_SUPPORT_OPENGL | PFD_DOUBLEBUFFER, 
            PFD_TYPE_RGBA,
            BITS_PER_PIXEL,
            0, 0, 0, 0, 0, 0,   // RGB bits and shift, unused
            8,                  // alpha bits
            0,                  // alpha shift
            0,                  // accum bits
            0, 0, 0, 0,         // accum RGBA
            24,                 // depth bits
            8,                  // stencil bits, avi added for stencil test
            0,
            PFD_MAIN_PLANE,
            0,
            0, 0, 0
    };

    if (!mhDC)
    {
        close();
        OSMessageBox(mCallbacks->translateString("MBDevContextErr"),
            mCallbacks->translateString("MBError"), OSMB_OK);
        return FALSE;
    }

    LL_INFOS("Window") << "Device context retrieved." << LL_ENDL ;

    try
    {
        // Looks like ChoosePixelFormat can crash in case of faulty driver
        if (!(pixel_format = SafeChoosePixelFormat(mhDC, &pfd)))
    {
            LL_WARNS("Window") << "ChoosePixelFormat failed, code: " << GetLastError() << LL_ENDL;
            OSMessageBox(mCallbacks->translateString("MBPixelFmtErr"),
                mCallbacks->translateString("MBError"), OSMB_OK);
        close();
            return FALSE;
        }
    }
    catch (...)
    {
        LOG_UNHANDLED_EXCEPTION("ChoosePixelFormat");
        OSMessageBox(mCallbacks->translateString("MBPixelFmtErr"),
            mCallbacks->translateString("MBError"), OSMB_OK);
        close();
        return FALSE;
    }

    LL_INFOS("Window") << "Pixel format chosen." << LL_ENDL ;

    // Verify what pixel format we actually received.
    if (!DescribePixelFormat(mhDC, pixel_format, sizeof(PIXELFORMATDESCRIPTOR),
        &pfd))
    {
        OSMessageBox(mCallbacks->translateString("MBPixelFmtDescErr"),
            mCallbacks->translateString("MBError"), OSMB_OK);
        close();
        return FALSE;
    }

    // (EXP-1765) dump pixel data to see if there is a pattern that leads to unreproducible crash
    LL_INFOS("Window") << "--- begin pixel format dump ---" << LL_ENDL ;
    LL_INFOS("Window") << "pixel_format is " << pixel_format << LL_ENDL ;
    LL_INFOS("Window") << "pfd.nSize:            " << pfd.nSize << LL_ENDL ;
    LL_INFOS("Window") << "pfd.nVersion:         " << pfd.nVersion << LL_ENDL ;
    LL_INFOS("Window") << "pfd.dwFlags:          0x" << std::hex << pfd.dwFlags << std::dec << LL_ENDL ;
    LL_INFOS("Window") << "pfd.iPixelType:       " << (int)pfd.iPixelType << LL_ENDL ;
    LL_INFOS("Window") << "pfd.cColorBits:       " << (int)pfd.cColorBits << LL_ENDL ;
    LL_INFOS("Window") << "pfd.cRedBits:         " << (int)pfd.cRedBits << LL_ENDL ;
    LL_INFOS("Window") << "pfd.cRedShift:        " << (int)pfd.cRedShift << LL_ENDL ;
    LL_INFOS("Window") << "pfd.cGreenBits:       " << (int)pfd.cGreenBits << LL_ENDL ;
    LL_INFOS("Window") << "pfd.cGreenShift:      " << (int)pfd.cGreenShift << LL_ENDL ;
    LL_INFOS("Window") << "pfd.cBlueBits:        " << (int)pfd.cBlueBits << LL_ENDL ;
    LL_INFOS("Window") << "pfd.cBlueShift:       " << (int)pfd.cBlueShift << LL_ENDL ;
    LL_INFOS("Window") << "pfd.cAlphaBits:       " << (int)pfd.cAlphaBits << LL_ENDL ;
    LL_INFOS("Window") << "pfd.cAlphaShift:      " << (int)pfd.cAlphaShift << LL_ENDL ;
    LL_INFOS("Window") << "pfd.cAccumBits:       " << (int)pfd.cAccumBits << LL_ENDL ;
    LL_INFOS("Window") << "pfd.cAccumRedBits:    " << (int)pfd.cAccumRedBits << LL_ENDL ;
    LL_INFOS("Window") << "pfd.cAccumGreenBits:  " << (int)pfd.cAccumGreenBits << LL_ENDL ;
    LL_INFOS("Window") << "pfd.cAccumBlueBits:   " << (int)pfd.cAccumBlueBits << LL_ENDL ;
    LL_INFOS("Window") << "pfd.cAccumAlphaBits:  " << (int)pfd.cAccumAlphaBits << LL_ENDL ;
    LL_INFOS("Window") << "pfd.cDepthBits:       " << (int)pfd.cDepthBits << LL_ENDL ;
    LL_INFOS("Window") << "pfd.cStencilBits:     " << (int)pfd.cStencilBits << LL_ENDL ;
    LL_INFOS("Window") << "pfd.cAuxBuffers:      " << (int)pfd.cAuxBuffers << LL_ENDL ;
    LL_INFOS("Window") << "pfd.iLayerType:       " << (int)pfd.iLayerType << LL_ENDL ;
    LL_INFOS("Window") << "pfd.bReserved:        " << (int)pfd.bReserved << LL_ENDL ;
    LL_INFOS("Window") << "pfd.dwLayerMask:      " << pfd.dwLayerMask << LL_ENDL ;
    LL_INFOS("Window") << "pfd.dwVisibleMask:    " << pfd.dwVisibleMask << LL_ENDL ;
    LL_INFOS("Window") << "pfd.dwDamageMask:     " << pfd.dwDamageMask << LL_ENDL ;
    LL_INFOS("Window") << "--- end pixel format dump ---" << LL_ENDL ;

    if (pfd.cColorBits < 32)
    {
        OSMessageBox(mCallbacks->translateString("MBTrueColorWindow"),
            mCallbacks->translateString("MBError"), OSMB_OK);
        close();
        return FALSE;
    }

    if (pfd.cAlphaBits < 8)
    {
        OSMessageBox(mCallbacks->translateString("MBAlpha"),
            mCallbacks->translateString("MBError"), OSMB_OK);
        close();
        return FALSE;
    }

    if (!SetPixelFormat(mhDC, pixel_format, &pfd))
    {
        OSMessageBox(mCallbacks->translateString("MBPixelFmtSetErr"),
            mCallbacks->translateString("MBError"), OSMB_OK);
        close();
        return FALSE;
    }


    if (!(mhRC = SafeCreateContext(mhDC)))
    {
        OSMessageBox(mCallbacks->translateString("MBGLContextErr"),
            mCallbacks->translateString("MBError"), OSMB_OK);
        close();
        return FALSE;
    }
        
    if (!wglMakeCurrent(mhDC, mhRC))
    {
        OSMessageBox(mCallbacks->translateString("MBGLContextActErr"),
            mCallbacks->translateString("MBError"), OSMB_OK);
        close();
        return FALSE;
    }

    LL_INFOS("Window") << "Drawing context is created." << LL_ENDL ;

    gGLManager.initWGL();
    
    if (wglChoosePixelFormatARB)
    {
        // OK, at this point, use the ARB wglChoosePixelFormatsARB function to see if we
        // can get exactly what we want.
        GLint attrib_list[256];
        S32 cur_attrib = 0;

        attrib_list[cur_attrib++] = WGL_DEPTH_BITS_ARB;
        attrib_list[cur_attrib++] = 24;

        attrib_list[cur_attrib++] = WGL_STENCIL_BITS_ARB;
        attrib_list[cur_attrib++] = 8;

        attrib_list[cur_attrib++] = WGL_DRAW_TO_WINDOW_ARB;
        attrib_list[cur_attrib++] = GL_TRUE;

        attrib_list[cur_attrib++] = WGL_ACCELERATION_ARB;
        attrib_list[cur_attrib++] = WGL_FULL_ACCELERATION_ARB;

        attrib_list[cur_attrib++] = WGL_SUPPORT_OPENGL_ARB;
        attrib_list[cur_attrib++] = GL_TRUE;

        attrib_list[cur_attrib++] = WGL_DOUBLE_BUFFER_ARB;
        attrib_list[cur_attrib++] = GL_TRUE;

        attrib_list[cur_attrib++] = WGL_COLOR_BITS_ARB;
        attrib_list[cur_attrib++] = 24;

        attrib_list[cur_attrib++] = WGL_ALPHA_BITS_ARB;
        attrib_list[cur_attrib++] = 8;

        U32 end_attrib = 0;
        if (mFSAASamples > 0)
        {
            end_attrib = cur_attrib;
            attrib_list[cur_attrib++] = WGL_SAMPLE_BUFFERS_ARB;
            attrib_list[cur_attrib++] = GL_TRUE;

            attrib_list[cur_attrib++] = WGL_SAMPLES_ARB;
            attrib_list[cur_attrib++] = mFSAASamples;
        }

        // End the list
        attrib_list[cur_attrib++] = 0;

        GLint pixel_formats[256];
        U32 num_formats = 0;

        // First we try and get a 32 bit depth pixel format
        BOOL result = wglChoosePixelFormatARB(mhDC, attrib_list, NULL, 256, pixel_formats, &num_formats);
        
        while(!result && mFSAASamples > 0) 
        {
            LL_WARNS() << "FSAASamples: " << mFSAASamples << " not supported." << LL_ENDL ;

            mFSAASamples /= 2 ; //try to decrease sample pixel number until to disable anti-aliasing
            if(mFSAASamples < 2)
            {
                mFSAASamples = 0 ;
            }

            if (mFSAASamples > 0)
            {
                attrib_list[end_attrib + 3] = mFSAASamples;
            }
            else
            {
                cur_attrib = end_attrib ;
                end_attrib = 0 ;
                attrib_list[cur_attrib++] = 0 ; //end
            }
            result = wglChoosePixelFormatARB(mhDC, attrib_list, NULL, 256, pixel_formats, &num_formats);

            if(result)
            {
                LL_WARNS() << "Only support FSAASamples: " << mFSAASamples << LL_ENDL ;
            }
        }

        if (!result)
        {
            LL_WARNS() << "mFSAASamples: " << mFSAASamples << LL_ENDL ;

            close();
            show_window_creation_error("Error after wglChoosePixelFormatARB 32-bit");
            return FALSE;
        }

        if (!num_formats)
        {
            if (end_attrib > 0)
            {
                LL_INFOS("Window") << "No valid pixel format for " << mFSAASamples << "x anti-aliasing." << LL_ENDL;
                attrib_list[end_attrib] = 0;

                BOOL result = wglChoosePixelFormatARB(mhDC, attrib_list, NULL, 256, pixel_formats, &num_formats);
                if (!result)
                {
                    close();
                    show_window_creation_error("Error after wglChoosePixelFormatARB 32-bit no AA");
                    return FALSE;
                }
            }

            if (!num_formats)
            {
                LL_INFOS("Window") << "No 32 bit z-buffer, trying 24 bits instead" << LL_ENDL;
                // Try 24-bit format
                attrib_list[1] = 24;
                BOOL result = wglChoosePixelFormatARB(mhDC, attrib_list, NULL, 256, pixel_formats, &num_formats);
                if (!result)
                {
                    close();
                    show_window_creation_error("Error after wglChoosePixelFormatARB 24-bit");
                    return FALSE;
                }

                if (!num_formats)
                {
                    LL_WARNS("Window") << "Couldn't get 24 bit z-buffer,trying 16 bits instead!" << LL_ENDL;
                    attrib_list[1] = 16;
                    BOOL result = wglChoosePixelFormatARB(mhDC, attrib_list, NULL, 256, pixel_formats, &num_formats);
                    if (!result || !num_formats)
                    {
                        close();
                        show_window_creation_error("Error after wglChoosePixelFormatARB 16-bit");
                        return FALSE;
                    }
                }
            }

            LL_INFOS("Window") << "Choosing pixel formats: " << num_formats << " pixel formats returned" << LL_ENDL;
        }

        LL_INFOS("Window") << "pixel formats done." << LL_ENDL ;

        S32 swap_method = 0;
        S32   cur_format  = 0;
const   S32   max_format  = (S32)num_formats - 1;
        GLint swap_query = WGL_SWAP_METHOD_ARB;

        // SL-14705 Fix name tags showing in front of objects with AMD GPUs.
        // On AMD hardware we need to iterate from the first pixel format to the end.
        // Spec:
        //     https://www.khronos.org/registry/OpenGL/extensions/ARB/WGL_ARB_pixel_format.txt
        while (wglGetPixelFormatAttribivARB(mhDC, pixel_formats[cur_format], 0, 1, &swap_query, &swap_method))
        {
            if (swap_method == WGL_SWAP_UNDEFINED_ARB)
            {
                break;
            }
            else if (cur_format >= max_format)
            {
                cur_format = 0;
                break;
            }

            ++cur_format;
        }
        
        pixel_format = pixel_formats[cur_format];
        
        if (mhDC != 0)                                          // Does The Window Have A Device Context?
        {
            wglMakeCurrent(mhDC, 0);                            // Set The Current Active Rendering Context To Zero
            if (mhRC != 0)                                      // Does The Window Have A Rendering Context?
            {
                wglDeleteContext (mhRC);                            // Release The Rendering Context
                mhRC = 0;                                       // Zero The Rendering Context
            }
        }

        // will release and recreate mhDC, mWindowHandle
        recreateWindow(window_rect, dw_ex_style, dw_style);
        
        RECT rect;
        RECT client_rect;
        //initialize immediately on main thread
        if (GetWindowRect(mWindowHandle, &rect) &&
            GetClientRect(mWindowHandle, &client_rect))
        {
            mRect = rect;
            mClientRect = client_rect;
        };

        if (mWindowHandle)
        {
            LL_INFOS("Window") << "recreate window done." << LL_ENDL ;
        }
        else
        {
            // Note: if value is NULL GetDC retrieves the DC for the entire screen.
            LL_WARNS("Window") << "Window recreation failed, code: " << GetLastError() << LL_ENDL;
        }

        if (!mhDC)
        {
            OSMessageBox(mCallbacks->translateString("MBDevContextErr"), mCallbacks->translateString("MBError"), OSMB_OK);
            close();
            return FALSE;
        }

        if (!SetPixelFormat(mhDC, pixel_format, &pfd))
        {
            OSMessageBox(mCallbacks->translateString("MBPixelFmtSetErr"),
                mCallbacks->translateString("MBError"), OSMB_OK);
            close();
            return FALSE;
        }

        if (wglGetPixelFormatAttribivARB(mhDC, pixel_format, 0, 1, &swap_query, &swap_method))
        {
            switch (swap_method)
            {
            case WGL_SWAP_EXCHANGE_ARB:
                mSwapMethod = SWAP_METHOD_EXCHANGE;
                LL_DEBUGS("Window") << "Swap Method: Exchange" << LL_ENDL;
                break;
            case WGL_SWAP_COPY_ARB:
                mSwapMethod = SWAP_METHOD_COPY;
                LL_DEBUGS("Window") << "Swap Method: Copy" << LL_ENDL;
                break;
            case WGL_SWAP_UNDEFINED_ARB:
                mSwapMethod = SWAP_METHOD_UNDEFINED;
                LL_DEBUGS("Window") << "Swap Method: Undefined" << LL_ENDL;
                break;
            default:
                mSwapMethod = SWAP_METHOD_UNDEFINED;
                LL_DEBUGS("Window") << "Swap Method: Unknown" << LL_ENDL;
                break;
            }
        }       
    }
    else
    {
        LL_WARNS("Window") << "No wgl_ARB_pixel_format extension, using default ChoosePixelFormat!" << LL_ENDL;
    }

    // Verify what pixel format we actually received.
    if (!DescribePixelFormat(mhDC, pixel_format, sizeof(PIXELFORMATDESCRIPTOR),
        &pfd))
    {
        OSMessageBox(mCallbacks->translateString("MBPixelFmtDescErr"), mCallbacks->translateString("MBError"), OSMB_OK);
        close();
        return FALSE;
    }

    LL_INFOS("Window") << "GL buffer: Color Bits " << S32(pfd.cColorBits) 
        << " Alpha Bits " << S32(pfd.cAlphaBits)
        << " Depth Bits " << S32(pfd.cDepthBits) 
        << LL_ENDL;

    // make sure we have 32 bits per pixel
    if (pfd.cColorBits < 32 || GetDeviceCaps(mhDC, BITSPIXEL) < 32)
    {
        OSMessageBox(mCallbacks->translateString("MBTrueColorWindow"), mCallbacks->translateString("MBError"), OSMB_OK);
        close();
        return FALSE;
    }

    if (pfd.cAlphaBits < 8)
    {
        OSMessageBox(mCallbacks->translateString("MBAlpha"), mCallbacks->translateString("MBError"), OSMB_OK);
        close();
        return FALSE;
    }

    mhRC = 0;
    if (wglCreateContextAttribsARB)
    { //attempt to create a specific versioned context
        mhRC = (HGLRC) createSharedContext();
        if (!mhRC)
        {
            return FALSE;
        }
    }

    if (!wglMakeCurrent(mhDC, mhRC))
    {
        OSMessageBox(mCallbacks->translateString("MBGLContextActErr"), mCallbacks->translateString("MBError"), OSMB_OK);
        close();
        return FALSE;
    }

    LL_PROFILER_GPU_CONTEXT

    if (!gGLManager.initGL())
    {
        OSMessageBox(mCallbacks->translateString("MBVideoDrvErr"), mCallbacks->translateString("MBError"), OSMB_OK);
        close();
        return FALSE;
    }
    
    // Disable vertical sync for swap
    toggleVSync(enable_vsync);

    SetWindowLongPtr(mWindowHandle, GWLP_USERDATA, (LONG_PTR)this);

    // register this window as handling drag/drop events from the OS
    DragAcceptFiles( mWindowHandle, TRUE );

    mDragDrop->init( mWindowHandle );
    
    //register joystick timer callback
    SetTimer( mWindowHandle, 0, 1000 / 30, NULL ); // 30 fps timer

    // ok to post quit messages now
    mPostQuit = TRUE;

    if (auto_show)
    {
        show();
        glClearColor(0.0f, 0.0f, 0.0f, 0.f);
        glClear(GL_COLOR_BUFFER_BIT);
        swapBuffers();
    }

    return TRUE;
}

void LLWindowWin32::recreateWindow(RECT window_rect, DWORD dw_ex_style, DWORD dw_style)
{
    auto oldWindowHandle = mWindowHandle;
    auto oldDCHandle = mhDC;

    // zero out mWindowHandle and mhDC before destroying window so window
    // thread falls back to peekmessage
    mWindowHandle = 0;
    mhDC = 0;

    std::promise<std::pair<HWND, HDC>> promise;
    // What follows must be done on the window thread.
    auto window_work =
        [this,
         self=mWindowThread,
         oldWindowHandle,
         oldDCHandle,
         // bind CreateWindowEx() parameters by value instead of
         // back-referencing LLWindowWin32 members
         windowClassName=mWindowClassName,
         windowTitle=mWindowTitle,
         hInstance=mhInstance,
         window_rect,
         dw_ex_style,
         dw_style,
         &promise]
        ()
        {
            LL_DEBUGS("Window") << "recreateWindow(): window_work entry" << LL_ENDL;
            self->mWindowHandle = 0;
            self->mhDC = 0;

            if (oldWindowHandle)
            {
                if (oldDCHandle && !ReleaseDC(oldWindowHandle, oldDCHandle))
                {
                    LL_WARNS("Window") << "Failed to ReleaseDC" << LL_ENDL;
                }

                // important to call DestroyWindow() from the window thread
                if (!destroy_window_handler(oldWindowHandle))
                {

                    LL_WARNS("Window") << "Failed to properly close window before recreating it!"
                        << LL_ENDL;
                }
            }

            auto handle = CreateWindowEx(dw_ex_style,
                windowClassName,
                windowTitle,
                WS_CLIPSIBLINGS | WS_CLIPCHILDREN | dw_style,
                window_rect.left,                               // x pos
                window_rect.top,                                // y pos
                window_rect.right - window_rect.left,           // width
                window_rect.bottom - window_rect.top,           // height
                NULL,
                NULL,
                hInstance,
                NULL);

            if (! handle)
            {
                // Failed to create window: clear the variables. This
                // assignment is valid because we're running on mWindowThread.
                self->mWindowHandle = NULL;
                self->mhDC = 0;
            }
            else
            {
                // Update mWindowThread's own mWindowHandle and mhDC.
                self->mWindowHandle = handle;
                self->mhDC = GetDC(handle);
            }
            
            updateWindowRect();

            // It's important to wake up the future either way.
            promise.set_value(std::make_pair(self->mWindowHandle, self->mhDC));
            LL_DEBUGS("Window") << "recreateWindow(): window_work done" << LL_ENDL;
        };
    // But how we pass window_work to the window thread depends on whether we
    // already have a window handle.
    if (!oldWindowHandle)
    {
        // Pass window_work using the WorkQueue: without an existing window
        // handle, the window thread can't call GetMessage().
        LL_DEBUGS("Window") << "posting window_work to WorkQueue" << LL_ENDL;
        mWindowThread->post(window_work);
    }
    else
    {
        // Pass window_work using PostMessage(). We can still
        // PostMessage(oldHandle) because oldHandle won't be destroyed until
        // the window thread has retrieved and executed window_work.
        LL_DEBUGS("Window") << "posting window_work to message queue" << LL_ENDL;
        mWindowThread->Post(oldWindowHandle, window_work);
    }

    auto future = promise.get_future();
    // This blocks until mWindowThread processes CreateWindowEx() and calls
    // promise.set_value().
    auto pair = future.get();
    mWindowHandle = pair.first;
    mhDC = pair.second;
}

void* LLWindowWin32::createSharedContext()
{
    S32 attribs[] =
    {
        WGL_CONTEXT_MAJOR_VERSION_ARB, 4,
        WGL_CONTEXT_MINOR_VERSION_ARB, 6,
        WGL_CONTEXT_PROFILE_MASK_ARB,  LLRender::sGLCoreProfile ? WGL_CONTEXT_CORE_PROFILE_BIT_ARB : WGL_CONTEXT_COMPATIBILITY_PROFILE_BIT_ARB,
        WGL_CONTEXT_FLAGS_ARB, gDebugGL ? WGL_CONTEXT_DEBUG_BIT_ARB : 0,
        0
    };

    HGLRC rc = 0;

    bool done = false;
    while (!done)
    {
        rc = wglCreateContextAttribsARB(mhDC, mhRC, attribs);

        if (!rc)
        {
            if (attribs[3] > 0)
            { //decrement minor version
                attribs[3]--;
            }
            else if (attribs[1] > 3)
            { //decrement major version and start minor version over at 3
                attribs[1]--;
                attribs[3] = 3;
            }
            else
            { //we reached 3.0 and still failed, bail out
                done = true;
            }
        }
        else
        {
            LL_INFOS() << "Created OpenGL " << llformat("%d.%d", attribs[1], attribs[3]) <<
                (LLRender::sGLCoreProfile ? " core" : " compatibility") << " context." << LL_ENDL;
            done = true;
        }
    }

    if (!rc && !(rc = wglCreateContext(mhDC)))
    {
        close();
        OSMessageBox(mCallbacks->translateString("MBGLContextErr"), mCallbacks->translateString("MBError"), OSMB_OK);
    }

    return rc;
}

void LLWindowWin32::makeContextCurrent(void* contextPtr)
{
    wglMakeCurrent(mhDC, (HGLRC) contextPtr);
}

void LLWindowWin32::destroySharedContext(void* contextPtr)
{
    wglDeleteContext((HGLRC)contextPtr);
}

void LLWindowWin32::toggleVSync(bool enable_vsync)
{
    if (!enable_vsync && wglSwapIntervalEXT)
    {
        LL_INFOS("Window") << "Disabling vertical sync" << LL_ENDL;
        wglSwapIntervalEXT(0);
    }
    else
    {
        LL_INFOS("Window") << "Enabling vertical sync" << LL_ENDL;
        wglSwapIntervalEXT(1);
    }
}

void LLWindowWin32::moveWindow( const LLCoordScreen& position, const LLCoordScreen& size )
{
    if( mIsMouseClipping )
    {
        RECT client_rect_in_screen_space;
        if( getClientRectInScreenSpace( &client_rect_in_screen_space ) )
        {
            ClipCursor( &client_rect_in_screen_space );
        }
    }

    // if the window was already maximized, MoveWindow seems to still set the maximized flag even if
    // the window is smaller than maximized.
    // So we're going to do a restore first (which is a ShowWindow call) (SL-44655).

    // THIS CAUSES DEV-15484 and DEV-15949 
    //ShowWindow(mWindowHandle, SW_RESTORE);
    // NOW we can call MoveWindow
    mWindowThread->post([=]()
        {
            MoveWindow(mWindowHandle, position.mX, position.mY, size.mX, size.mY, TRUE);
        });
}

void LLWindowWin32::setTitle(const std::string title)
{
    // TODO: Do we need to use the wide string version of this call
    // to support non-ascii usernames (and region names?)
    mWindowThread->post([=]()
        {
            SetWindowTextA(mWindowHandle, title.c_str());
        });
}

BOOL LLWindowWin32::setCursorPosition(const LLCoordWindow position)
{
    ASSERT_MAIN_THREAD();

    if (!mWindowHandle)
    {
        return FALSE;
    }

    LLCoordScreen screen_pos(position.convert());

    // instantly set the cursor position from the app's point of view
    mCursorPosition = position;
    mLastCursorPosition = position;

    // Inform the application of the new mouse position (needed for per-frame
    // hover/picking to function).
    mCallbacks->handleMouseMove(this, position.convert(), (MASK)0);

    // actually set the cursor position on the window thread
    mWindowThread->post([=]()
        {
            // actually set the OS cursor position
            SetCursorPos(screen_pos.mX, screen_pos.mY);
        });

    return TRUE;
}

BOOL LLWindowWin32::getCursorPosition(LLCoordWindow *position)
{
    ASSERT_MAIN_THREAD();
    if (!position)
    {
        return FALSE;
    }

    *position = mCursorPosition;
    return TRUE;
}

BOOL LLWindowWin32::getCursorDelta(LLCoordCommon* delta)
{
    if (delta == nullptr)
    {
        return FALSE;
    }

    *delta = mMouseFrameDelta;

    return TRUE;
}

void LLWindowWin32::hideCursor()
{
    ASSERT_MAIN_THREAD();

    mWindowThread->post([=]()
        {
            while (ShowCursor(FALSE) >= 0)
            {
                // nothing, wait for cursor to push down
            }
        });

    mCursorHidden = TRUE;
    mHideCursorPermanent = TRUE;
}

void LLWindowWin32::showCursor()
{
    LL_PROFILE_ZONE_SCOPED_CATEGORY_WIN32;

    ASSERT_MAIN_THREAD();
    
    mWindowThread->post([=]()
        {
            // makes sure the cursor shows up
            while (ShowCursor(TRUE) < 0)
            {
                // do nothing, wait for cursor to pop out
            }
        });

    mCursorHidden = FALSE;
    mHideCursorPermanent = FALSE;
}

void LLWindowWin32::showCursorFromMouseMove()
{
    if (!mHideCursorPermanent)
    {
        showCursor();
    }
}

void LLWindowWin32::hideCursorUntilMouseMove()
{
    if (!mHideCursorPermanent && mMouseVanish)
    {
        hideCursor();
        mHideCursorPermanent = FALSE;
    }
}

BOOL LLWindowWin32::isCursorHidden()
{
    return mCursorHidden;
}


HCURSOR LLWindowWin32::loadColorCursor(LPCTSTR name)
{
    return (HCURSOR)LoadImage(mhInstance,
                              name,
                              IMAGE_CURSOR,
                              0,    // default width
                              0,    // default height
                              LR_DEFAULTCOLOR);
}


void LLWindowWin32::initCursors()
{
    mCursor[ UI_CURSOR_ARROW ]      = LoadCursor(NULL, IDC_ARROW);
    mCursor[ UI_CURSOR_WAIT ]       = LoadCursor(NULL, IDC_WAIT);
    mCursor[ UI_CURSOR_HAND ]       = LoadCursor(NULL, IDC_HAND);
    mCursor[ UI_CURSOR_IBEAM ]      = LoadCursor(NULL, IDC_IBEAM);
    mCursor[ UI_CURSOR_CROSS ]      = LoadCursor(NULL, IDC_CROSS);
    mCursor[ UI_CURSOR_SIZENWSE ]   = LoadCursor(NULL, IDC_SIZENWSE);
    mCursor[ UI_CURSOR_SIZENESW ]   = LoadCursor(NULL, IDC_SIZENESW);
    mCursor[ UI_CURSOR_SIZEWE ]     = LoadCursor(NULL, IDC_SIZEWE);
    mCursor[ UI_CURSOR_SIZENS ]     = LoadCursor(NULL, IDC_SIZENS);
    mCursor[ UI_CURSOR_SIZEALL ]    = LoadCursor(NULL, IDC_SIZEALL);
    mCursor[ UI_CURSOR_NO ]         = LoadCursor(NULL, IDC_NO);
    mCursor[ UI_CURSOR_WORKING ]    = LoadCursor(NULL, IDC_APPSTARTING); 

    HMODULE module = GetModuleHandle(NULL);
    mCursor[ UI_CURSOR_TOOLGRAB ]   = LoadCursor(module, TEXT("TOOLGRAB"));
    mCursor[ UI_CURSOR_TOOLLAND ]   = LoadCursor(module, TEXT("TOOLLAND"));
    mCursor[ UI_CURSOR_TOOLFOCUS ]  = LoadCursor(module, TEXT("TOOLFOCUS"));
    mCursor[ UI_CURSOR_TOOLCREATE ] = LoadCursor(module, TEXT("TOOLCREATE"));
    mCursor[ UI_CURSOR_ARROWDRAG ]  = LoadCursor(module, TEXT("ARROWDRAG"));
    mCursor[ UI_CURSOR_ARROWCOPY ]  = LoadCursor(module, TEXT("ARROWCOPY"));
    mCursor[ UI_CURSOR_ARROWDRAGMULTI ] = LoadCursor(module, TEXT("ARROWDRAGMULTI"));
    mCursor[ UI_CURSOR_ARROWCOPYMULTI ] = LoadCursor(module, TEXT("ARROWCOPYMULTI"));
    mCursor[ UI_CURSOR_NOLOCKED ]   = LoadCursor(module, TEXT("NOLOCKED"));
    mCursor[ UI_CURSOR_ARROWLOCKED ]= LoadCursor(module, TEXT("ARROWLOCKED"));
    mCursor[ UI_CURSOR_GRABLOCKED ] = LoadCursor(module, TEXT("GRABLOCKED"));
    mCursor[ UI_CURSOR_TOOLTRANSLATE ]  = LoadCursor(module, TEXT("TOOLTRANSLATE"));
    mCursor[ UI_CURSOR_TOOLROTATE ] = LoadCursor(module, TEXT("TOOLROTATE")); 
    mCursor[ UI_CURSOR_TOOLSCALE ]  = LoadCursor(module, TEXT("TOOLSCALE"));
    mCursor[ UI_CURSOR_TOOLCAMERA ] = LoadCursor(module, TEXT("TOOLCAMERA"));
    mCursor[ UI_CURSOR_TOOLPAN ]    = LoadCursor(module, TEXT("TOOLPAN"));
    mCursor[ UI_CURSOR_TOOLZOOMIN ] = LoadCursor(module, TEXT("TOOLZOOMIN"));
    mCursor[ UI_CURSOR_TOOLZOOMOUT ] = LoadCursor(module, TEXT("TOOLZOOMOUT"));
    mCursor[ UI_CURSOR_TOOLPICKOBJECT3 ] = LoadCursor(module, TEXT("TOOLPICKOBJECT3"));
    mCursor[ UI_CURSOR_PIPETTE ] = LoadCursor(module, TEXT("TOOLPIPETTE"));
    mCursor[ UI_CURSOR_TOOLSIT ]    = LoadCursor(module, TEXT("TOOLSIT"));
    mCursor[ UI_CURSOR_TOOLBUY ]    = LoadCursor(module, TEXT("TOOLBUY"));
    mCursor[ UI_CURSOR_TOOLOPEN ]   = LoadCursor(module, TEXT("TOOLOPEN"));
    mCursor[ UI_CURSOR_TOOLPATHFINDING ]    = LoadCursor(module, TEXT("TOOLPATHFINDING"));
    mCursor[ UI_CURSOR_TOOLPATHFINDING_PATH_START_ADD ] = LoadCursor(module, TEXT("TOOLPATHFINDINGPATHSTARTADD"));
    mCursor[ UI_CURSOR_TOOLPATHFINDING_PATH_START ] = LoadCursor(module, TEXT("TOOLPATHFINDINGPATHSTART"));
    mCursor[ UI_CURSOR_TOOLPATHFINDING_PATH_END ]   = LoadCursor(module, TEXT("TOOLPATHFINDINGPATHEND"));
    mCursor[ UI_CURSOR_TOOLPATHFINDING_PATH_END_ADD ]   = LoadCursor(module, TEXT("TOOLPATHFINDINGPATHENDADD"));
    mCursor[ UI_CURSOR_TOOLNO ] = LoadCursor(module, TEXT("TOOLNO"));

    // Color cursors
    mCursor[ UI_CURSOR_TOOLPLAY ]       = loadColorCursor(TEXT("TOOLPLAY"));
    mCursor[ UI_CURSOR_TOOLPAUSE ]      = loadColorCursor(TEXT("TOOLPAUSE"));
    mCursor[ UI_CURSOR_TOOLMEDIAOPEN ]  = loadColorCursor(TEXT("TOOLMEDIAOPEN"));

    // Note: custom cursors that are not found make LoadCursor() return NULL.
    for( S32 i = 0; i < UI_CURSOR_COUNT; i++ )
    {
        if( !mCursor[i] )
        {
            mCursor[i] = LoadCursor(NULL, IDC_ARROW);
        }
    }
}



void LLWindowWin32::updateCursor()
{
    ASSERT_MAIN_THREAD();
    LL_PROFILE_ZONE_SCOPED_CATEGORY_WIN32
    if (mNextCursor == UI_CURSOR_ARROW
        && mBusyCount > 0)
    {
        mNextCursor = UI_CURSOR_WORKING;
    }

    if( mCurrentCursor != mNextCursor )
    {
        mCurrentCursor = mNextCursor;
        auto nextCursor = mCursor[mNextCursor];
        mWindowThread->post([=]()
            {
                SetCursor(nextCursor);
            });
    }
}

ECursorType LLWindowWin32::getCursor() const
{
    return mCurrentCursor;
}

void LLWindowWin32::captureMouse()
{
    SetCapture(mWindowHandle);
}

void LLWindowWin32::releaseMouse()
{
    LL_PROFILE_ZONE_SCOPED_CATEGORY_WIN32;
    ReleaseCapture();
}


void LLWindowWin32::delayInputProcessing()
{
    mInputProcessingPaused = TRUE;
}


void LLWindowWin32::gatherInput()
{
    ASSERT_MAIN_THREAD();
    LL_PROFILE_ZONE_SCOPED_CATEGORY_WIN32
    MSG msg;

    {
        LLMutexLock lock(&mRawMouseMutex);
        mMouseFrameDelta = mRawMouseDelta;

        mRawMouseDelta.mX = 0;
        mRawMouseDelta.mY = 0;
    }


    if (mWindowThread->getQueue().size())
    {
        LL_PROFILE_ZONE_NAMED_CATEGORY_WIN32("gi - PostMessage");
        kickWindowThread();
    }
        
    while (mWindowThread->mMessageQueue.tryPopBack(msg))
    {
        LL_PROFILE_ZONE_NAMED_CATEGORY_WIN32("gi - message queue");
        if (mInputProcessingPaused)
        {
            continue;
        }

        // For async host by name support.  Really hacky.
        if (gAsyncMsgCallback && (LL_WM_HOST_RESOLVED == msg.message))
        {
            LL_PROFILE_ZONE_NAMED_CATEGORY_WIN32("gi - callback");
            gAsyncMsgCallback(msg);
        }
    }

    {
        LL_PROFILE_ZONE_NAMED_CATEGORY_WIN32("gi - PeekMessage");
        S32 msg_count = 0;
        while ((msg_count < MAX_MESSAGE_PER_UPDATE) && PeekMessage(&msg, NULL, WM_USER, WM_USER, PM_REMOVE))
        {
            TranslateMessage(&msg);
            DispatchMessage(&msg);
            msg_count++;
        }
    }

    {
        LL_PROFILE_ZONE_NAMED_CATEGORY_WIN32("gi - function queue");
        //process any pending functions
        std::function<void()> curFunc;
        while (mFunctionQueue.tryPopBack(curFunc))
        {
            curFunc();
        }
    }

    // send one and only one mouse move event per frame BEFORE handling mouse button presses
    if (mLastCursorPosition != mCursorPosition)
    {
        LL_PROFILE_ZONE_NAMED_CATEGORY_WIN32("gi - mouse move");
        mCallbacks->handleMouseMove(this, mCursorPosition.convert(), mMouseMask);
    }
    
    mLastCursorPosition = mCursorPosition;

    {
        LL_PROFILE_ZONE_NAMED_CATEGORY_WIN32("gi - mouse queue");
        // handle mouse button presses AFTER updating mouse cursor position
        std::function<void()> curFunc;
        while (mMouseQueue.tryPopBack(curFunc))
        {
            curFunc();
        }
    }

    mInputProcessingPaused = FALSE;

    updateCursor();
}

static LLTrace::BlockTimerStatHandle FTM_KEYHANDLER("Handle Keyboard");
static LLTrace::BlockTimerStatHandle FTM_MOUSEHANDLER("Handle Mouse");

#define WINDOW_IMP_POST(x) window_imp->post([=]() { x; })

LRESULT CALLBACK LLWindowWin32::mainWindowProc(HWND h_wnd, UINT u_msg, WPARAM w_param, LPARAM l_param)
{
    ASSERT_WINDOW_THREAD();
    LL_PROFILE_ZONE_SCOPED_CATEGORY_WIN32;

    LL_DEBUGS("Window") << "mainWindowProc(" << std::hex << h_wnd
                        << ", " << u_msg
                        << ", " << w_param << ")" << std::dec << LL_ENDL;

    if (u_msg == WM_POST_FUNCTION_)
    {
        LL_DEBUGS("Window") << "WM_POST_FUNCTION_" << LL_ENDL;
        // from LLWindowWin32Thread::Post()
        // Cast l_param back to the pointer to the heap FuncType
        // allocated by Post(). Capture in unique_ptr so we'll delete
        // once we're done with it.
        std::unique_ptr<LLWindowWin32Thread::FuncType>
            ptr(reinterpret_cast<LLWindowWin32Thread::FuncType*>(l_param));
        (*ptr)();
        return 0;
    }

    // Ignore clicks not originated in the client area, i.e. mouse-up events not preceded with a WM_LBUTTONDOWN.
    // This helps prevent avatar walking after maximizing the window by double-clicking the title bar.
    static bool sHandleLeftMouseUp = true;

    // Ignore the double click received right after activating app.
    // This is to avoid triggering double click teleport after returning focus (see MAINT-3786).
    static bool sHandleDoubleClick = true;

    LLWindowWin32* window_imp = (LLWindowWin32*)GetWindowLongPtr(h_wnd, GWLP_USERDATA);

    bool debug_window_proc = false; // gDebugWindowProc || debugLoggingEnabled("Window");

    if (NULL != window_imp)
    {
        // Juggle to make sure we can get negative positions for when
        // mouse is outside window.
        LLCoordWindow window_coord((S32)(S16)LOWORD(l_param), (S32)(S16)HIWORD(l_param));

        // pass along extended flag in mask
        MASK mask = (l_param >> 16 & KF_EXTENDED) ? MASK_EXTENDED : 0x0;
        BOOL eat_keystroke = TRUE;

        switch (u_msg)
        {
            RECT    update_rect;
            S32     update_width;
            S32     update_height;

        case WM_TIMER:
        {
            LL_PROFILE_ZONE_NAMED_CATEGORY_WIN32("mwp - WM_TIMER");
            WINDOW_IMP_POST(window_imp->mCallbacks->handleTimerEvent(window_imp));
            break;
        }

        case WM_DEVICECHANGE:
        {
            LL_PROFILE_ZONE_NAMED_CATEGORY_WIN32("mwp - WM_DEVICECHANGE");
            if (debug_window_proc)
            {
                LL_INFOS("Window") << "  WM_DEVICECHANGE: wParam=" << w_param
                    << "; lParam=" << l_param << LL_ENDL;
            }
            if (w_param == DBT_DEVNODES_CHANGED || w_param == DBT_DEVICEARRIVAL)
            {
                WINDOW_IMP_POST(window_imp->mCallbacks->handleDeviceChange(window_imp));
                
                return TRUE;
            }
            break;
        }

        case WM_PAINT:
        {
            LL_PROFILE_ZONE_NAMED_CATEGORY_WIN32("mwp - WM_PAINT");
            GetUpdateRect(window_imp->mWindowHandle, &update_rect, FALSE);
            update_width = update_rect.right - update_rect.left + 1;
            update_height = update_rect.bottom - update_rect.top + 1;

            WINDOW_IMP_POST(window_imp->mCallbacks->handlePaint(window_imp, update_rect.left, update_rect.top,
                update_width, update_height));
            break;
        }
        case WM_PARENTNOTIFY:
        {
            break;
        }

        case WM_SETCURSOR:
        {
            LL_PROFILE_ZONE_NAMED_CATEGORY_WIN32("mwp - WM_SETCURSOR");
            // This message is sent whenever the cursor is moved in a window.
            // You need to set the appropriate cursor appearance.

            // Only take control of cursor over client region of window
            // This allows Windows(tm) to handle resize cursors, etc.
            if (LOWORD(l_param) == HTCLIENT)
            {
                SetCursor(window_imp->mCursor[window_imp->mCurrentCursor]);
                return 0;
            }
            break;
        }
        case WM_ENTERMENULOOP:
        {
            LL_PROFILE_ZONE_NAMED_CATEGORY_WIN32("mwp - WM_ENTERMENULOOP");
            WINDOW_IMP_POST(window_imp->mCallbacks->handleWindowBlock(window_imp));
            break;
        }

        case WM_EXITMENULOOP:
        {
            LL_PROFILE_ZONE_NAMED_CATEGORY_WIN32("mwp - WM_EXITMENULOOP");
            WINDOW_IMP_POST(window_imp->mCallbacks->handleWindowUnblock(window_imp));
            break;
        }

        case WM_ACTIVATEAPP:
        {
            LL_PROFILE_ZONE_NAMED_CATEGORY_WIN32("mwp - WM_ACTIVATEAPP");
            window_imp->post([=]()
                {
                    // This message should be sent whenever the app gains or loses focus.
                    BOOL activating = (BOOL)w_param;
                    BOOL minimized = window_imp->getMinimized();

                    if (debug_window_proc)
                    {
                        LL_INFOS("Window") << "WINDOWPROC ActivateApp "
                            << " activating " << S32(activating)
                            << " minimized " << S32(minimized)
                            << " fullscreen " << S32(window_imp->mFullscreen)
                            << LL_ENDL;
                    }

                    if (window_imp->mFullscreen)
                    {
                        // When we run fullscreen, restoring or minimizing the app needs 
                        // to switch the screen resolution
                        if (activating)
                        {
                            window_imp->setFullscreenResolution();
                            window_imp->restore();
                        }
                        else
                        {
                            window_imp->minimize();
                            window_imp->resetDisplayResolution();
                        }
                    }

                    if (!activating)
                    {
                        sHandleDoubleClick = false;
                    }

                    window_imp->mCallbacks->handleActivateApp(window_imp, activating);
                });
            break;
        }
        case WM_ACTIVATE:
        {
            LL_PROFILE_ZONE_NAMED_CATEGORY_WIN32("mwp - WM_ACTIVATE");
            window_imp->post([=]()
                {
                    // Can be one of WA_ACTIVE, WA_CLICKACTIVE, or WA_INACTIVE
                    BOOL activating = (LOWORD(w_param) != WA_INACTIVE);

                    BOOL minimized = BOOL(HIWORD(w_param));

                    if (!activating && LLWinImm::isAvailable() && window_imp->mPreeditor)
                    {
                        window_imp->interruptLanguageTextInput();
                    }

                    // JC - I'm not sure why, but if we don't report that we handled the 
                    // WM_ACTIVATE message, the WM_ACTIVATEAPP messages don't work 
                    // properly when we run fullscreen.
                    if (debug_window_proc)
                    {
                        LL_INFOS("Window") << "WINDOWPROC Activate "
                            << " activating " << S32(activating)
                            << " minimized " << S32(minimized)
                            << LL_ENDL;
                    }
                });
            
            break;
        }

        case WM_QUERYOPEN:
            // TODO: use this to return a nice icon
            break;

        case WM_SYSCOMMAND:
        {
            LL_PROFILE_ZONE_NAMED_CATEGORY_WIN32("mwp - WM_SYSCOMMAND");
            switch (w_param)
            {
            case SC_KEYMENU:
                // Disallow the ALT key from triggering the default system menu.
                return 0;

            case SC_SCREENSAVE:
            case SC_MONITORPOWER:
                // eat screen save messages and prevent them!
                return 0;
            }
            break;
        }
        case WM_CLOSE:
        {
            LL_PROFILE_ZONE_NAMED_CATEGORY_WIN32("mwp - WM_CLOSE");
            window_imp->post([=]()
                {
                    // Will the app allow the window to close?
                    if (window_imp->mCallbacks->handleCloseRequest(window_imp))
                    {
                        // Get the app to initiate cleanup.
                        window_imp->mCallbacks->handleQuit(window_imp);
                        // The app is responsible for calling destroyWindow when done with GL
                    }
                });
            return 0;
        }
        case WM_DESTROY:
        {
            LL_PROFILE_ZONE_NAMED_CATEGORY_WIN32("mwp - WM_DESTROY");
            if (window_imp->shouldPostQuit())
            {
                PostQuitMessage(0);  // Posts WM_QUIT with an exit code of 0
            }
            return 0;
        }
        case WM_COMMAND:
        {
            LL_PROFILE_ZONE_NAMED_CATEGORY_WIN32("mwp - WM_COMMAND");
            if (!HIWORD(w_param)) // this message is from a menu
            {
                WINDOW_IMP_POST(window_imp->mCallbacks->handleMenuSelect(window_imp, LOWORD(w_param)));
            }
            break;
        }
        case WM_SYSKEYDOWN:
        {
            LL_PROFILE_ZONE_NAMED_CATEGORY_WIN32("mwp - WM_SYSKEYDOWN");
            // allow system keys, such as ALT-F4 to be processed by Windows
            eat_keystroke = FALSE;
            // intentional fall-through here
        }
        case WM_KEYDOWN:
        {
            LL_PROFILE_ZONE_NAMED_CATEGORY_WIN32("mwp - WM_KEYDOWN");
            window_imp->post([=]()
                {
                    window_imp->mKeyCharCode = 0; // don't know until wm_char comes in next
                    window_imp->mKeyScanCode = (l_param >> 16) & 0xff;
                    window_imp->mKeyVirtualKey = w_param;
                    window_imp->mRawMsg = u_msg;
                    window_imp->mRawWParam = w_param;
                    window_imp->mRawLParam = l_param;

                    {
                        if (debug_window_proc)
                        {
                            LL_INFOS("Window") << "Debug WindowProc WM_KEYDOWN "
                                << " key " << S32(w_param)
                                << LL_ENDL;
                        }
                        
                        gKeyboard->handleKeyDown(w_param, mask);
                    }
                });
            if (eat_keystroke) return 0;    // skip DefWindowProc() handling if we're consuming the keypress 
            break;
        }
        case WM_SYSKEYUP:
            eat_keystroke = FALSE;
            // intentional fall-through here
        case WM_KEYUP:
        {
            LL_PROFILE_ZONE_NAMED_CATEGORY_WIN32("mwp - WM_KEYUP");
            window_imp->post([=]()
            {
                window_imp->mKeyScanCode = (l_param >> 16) & 0xff;
                window_imp->mKeyVirtualKey = w_param;
                window_imp->mRawMsg = u_msg;
                window_imp->mRawWParam = w_param;
                window_imp->mRawLParam = l_param;

                {
                    LL_RECORD_BLOCK_TIME(FTM_KEYHANDLER);

                    if (debug_window_proc)
                    {
                        LL_INFOS("Window") << "Debug WindowProc WM_KEYUP "
                            << " key " << S32(w_param)
                            << LL_ENDL;
                    }
                    gKeyboard->handleKeyUp(w_param, mask);
                }
            });
            if (eat_keystroke) return 0;    // skip DefWindowProc() handling if we're consuming the keypress 
            break;
        }
        case WM_IME_SETCONTEXT:
        {
            LL_PROFILE_ZONE_NAMED_CATEGORY_WIN32("mwp - WM_IME_SETCONTEXT");
            if (debug_window_proc)
            {
                LL_INFOS("Window") << "WM_IME_SETCONTEXT" << LL_ENDL;
            }
            if (LLWinImm::isAvailable() && window_imp->mPreeditor)
            {
                l_param &= ~ISC_SHOWUICOMPOSITIONWINDOW;
                // Invoke DefWinProc with the modified LPARAM.
            }
            break;
        }
        case WM_IME_STARTCOMPOSITION:
        {
            LL_PROFILE_ZONE_NAMED_CATEGORY_WIN32("mwp - WM_IME_STARTCOMPOSITION");
            if (debug_window_proc)
            {
                LL_INFOS() << "WM_IME_STARTCOMPOSITION" << LL_ENDL;
            }
            if (LLWinImm::isAvailable() && window_imp->mPreeditor)
            {
                WINDOW_IMP_POST(window_imp->handleStartCompositionMessage());
                return 0;
            }
            break;
        }
        case WM_IME_ENDCOMPOSITION:
        {
            LL_PROFILE_ZONE_NAMED_CATEGORY_WIN32("mwp - WM_IME_ENDCOMPOSITION");
            if (debug_window_proc)
            {
                LL_INFOS() << "WM_IME_ENDCOMPOSITION" << LL_ENDL;
            }
            if (LLWinImm::isAvailable() && window_imp->mPreeditor)
            {
                return 0;
            }
            break;
        }
        case WM_IME_COMPOSITION:
        {
            LL_PROFILE_ZONE_NAMED_CATEGORY_WIN32("mwp - WM_IME_COMPOSITION");
            if (debug_window_proc)
            {
                LL_INFOS() << "WM_IME_COMPOSITION" << LL_ENDL;
            }
            if (LLWinImm::isAvailable() && window_imp->mPreeditor)
            {
                WINDOW_IMP_POST(window_imp->handleCompositionMessage(l_param));
                return 0;
            }
            break;
        }
        case WM_IME_REQUEST:
        {
            LL_PROFILE_ZONE_NAMED_CATEGORY_WIN32("mwp - WM_IME_REQUEST");
            if (debug_window_proc)
            {
                LL_INFOS() << "WM_IME_REQUEST" << LL_ENDL;
            }
            if (LLWinImm::isAvailable() && window_imp->mPreeditor)
            {
                LRESULT result;
                window_imp->handleImeRequests(w_param, l_param, &result);
                return result;
            }
            break;
        }
        case WM_CHAR:
        {
            LL_PROFILE_ZONE_NAMED_CATEGORY_WIN32("mwp - WM_CHAR");
            window_imp->post([=]()
                {
                    window_imp->mKeyCharCode = w_param;
                    window_imp->mRawMsg = u_msg;
                    window_imp->mRawWParam = w_param;
                    window_imp->mRawLParam = l_param;

                    // Should really use WM_UNICHAR eventually, but it requires a specific Windows version and I need
                    // to figure out how that works. - Doug
                    //
                    // ... Well, I don't think so.
                    // How it works is explained in Win32 API document, but WM_UNICHAR didn't work
                    // as specified at least on Windows XP SP1 Japanese version.  I have never used
                    // it since then, and I'm not sure whether it has been fixed now, but I don't think
                    // it is worth trying.  The good old WM_CHAR works just fine even for supplementary
                    // characters.  We just need to take care of surrogate pairs sent as two WM_CHAR's
                    // by ourselves.  It is not that tough.  -- Alissa Sabre @ SL
                    if (debug_window_proc)
                    {
                        LL_INFOS("Window") << "Debug WindowProc WM_CHAR "
                            << " key " << S32(w_param)
                            << LL_ENDL;
                    }
                    // Even if LLWindowCallbacks::handleUnicodeChar(llwchar, BOOL) returned FALSE,
                    // we *did* processed the event, so I believe we should not pass it to DefWindowProc...
                    window_imp->handleUnicodeUTF16((U16)w_param, gKeyboard->currentMask(FALSE));
                });
            return 0;
        }
        case WM_NCLBUTTONDOWN:
        {
            LL_PROFILE_ZONE_NAMED_CATEGORY_WIN32("mwp - WM_NCLBUTTONDOWN");
            {
                // A click in a non-client area, e.g. title bar or window border.
                window_imp->post([=]()
                    {
                        sHandleLeftMouseUp = false;
                        sHandleDoubleClick = true;
                    });
            }
            break;
        }
        case WM_LBUTTONDOWN:
        {
            LL_PROFILE_ZONE_NAMED_CATEGORY_WIN32("mwp - WM_LBUTTONDOWN");
            {
                LL_RECORD_BLOCK_TIME(FTM_MOUSEHANDLER);
                window_imp->postMouseButtonEvent([=]()
                    {
                        sHandleLeftMouseUp = true;
                        
                        if (LLWinImm::isAvailable() && window_imp->mPreeditor)
                        {
                            window_imp->interruptLanguageTextInput();
                        }
                        
                        MASK mask = gKeyboard->currentMask(TRUE);
                        auto gl_coord = window_imp->mCursorPosition.convert();
                        window_imp->mCallbacks->handleMouseMove(window_imp, gl_coord, mask);
                        window_imp->mCallbacks->handleMouseDown(window_imp, gl_coord, mask);
                    });

                return 0;
            }
            break;
        }

        case WM_LBUTTONDBLCLK:
        {
            LL_PROFILE_ZONE_NAMED_CATEGORY_WIN32("mwp - WM_LBUTTONDBLCLK");
            window_imp->postMouseButtonEvent([=]()
                {
                    //RN: ignore right button double clicks for now
                    //case WM_RBUTTONDBLCLK:
                    if (!sHandleDoubleClick)
                    {
                        sHandleDoubleClick = true;
                        return;
                    }
                    MASK mask = gKeyboard->currentMask(TRUE);

                    // generate move event to update mouse coordinates
                    window_imp->mCursorPosition = window_coord;
                    window_imp->mCallbacks->handleDoubleClick(window_imp, window_imp->mCursorPosition.convert(), mask);
                });

            return 0;
        }
        case WM_LBUTTONUP:
        {
            LL_PROFILE_ZONE_NAMED_CATEGORY_WIN32("mwp - WM_LBUTTONUP");
            {
                window_imp->postMouseButtonEvent([=]()
                    {
                        LL_RECORD_BLOCK_TIME(FTM_MOUSEHANDLER);
                        if (!sHandleLeftMouseUp)
                        {
                            sHandleLeftMouseUp = true;
                            return;
                        }
                        sHandleDoubleClick = true;

                        
                        MASK mask = gKeyboard->currentMask(TRUE);
                        // generate move event to update mouse coordinates
                        window_imp->mCursorPosition = window_coord;
                        window_imp->mCallbacks->handleMouseUp(window_imp, window_imp->mCursorPosition.convert(), mask);
                    });
            }
            return 0;
        }
        case WM_RBUTTONDBLCLK:
        case WM_RBUTTONDOWN:
        {
            LL_PROFILE_ZONE_NAMED_CATEGORY_WIN32("mwp - WM_RBUTTONDOWN");
            {
                LL_RECORD_BLOCK_TIME(FTM_MOUSEHANDLER);
                window_imp->post([=]()
                    {
                        if (LLWinImm::isAvailable() && window_imp->mPreeditor)
                        {
                            WINDOW_IMP_POST(window_imp->interruptLanguageTextInput());
                        }

                        MASK mask = gKeyboard->currentMask(TRUE);
                        // generate move event to update mouse coordinates
                        auto gl_coord = window_imp->mCursorPosition.convert();
                        window_imp->mCallbacks->handleMouseMove(window_imp, gl_coord, mask);
                        window_imp->mCallbacks->handleRightMouseDown(window_imp, gl_coord, mask);
                    });
            }
            return 0;
        }
        break;

        case WM_RBUTTONUP:
        {
            LL_PROFILE_ZONE_NAMED_CATEGORY_WIN32("mwp - WM_RBUTTONUP");
            {
                LL_RECORD_BLOCK_TIME(FTM_MOUSEHANDLER);
                window_imp->postMouseButtonEvent([=]()
                    {
                        MASK mask = gKeyboard->currentMask(TRUE);
                        window_imp->mCallbacks->handleRightMouseUp(window_imp, window_imp->mCursorPosition.convert(), mask);
                    });
            }
        }
        break;

        case WM_MBUTTONDOWN:
            //      case WM_MBUTTONDBLCLK:
        {
            LL_PROFILE_ZONE_NAMED_CATEGORY_WIN32("mwp - WM_MBUTTONDOWN");
            {
                LL_RECORD_BLOCK_TIME(FTM_MOUSEHANDLER);
                window_imp->postMouseButtonEvent([=]()
                    {
                        if (LLWinImm::isAvailable() && window_imp->mPreeditor)
                        {
                            window_imp->interruptLanguageTextInput();
                        }

                        MASK mask = gKeyboard->currentMask(TRUE);
                        window_imp->mCallbacks->handleMiddleMouseDown(window_imp, window_imp->mCursorPosition.convert(), mask);
                    });
            }
        }
        break;

        case WM_MBUTTONUP:
        {
            LL_PROFILE_ZONE_NAMED_CATEGORY_WIN32("mwp - WM_MBUTTONUP");
            {
                LL_RECORD_BLOCK_TIME(FTM_MOUSEHANDLER);
                window_imp->postMouseButtonEvent([=]()
                    {
                        MASK mask = gKeyboard->currentMask(TRUE);
                        window_imp->mCallbacks->handleMiddleMouseUp(window_imp, window_imp->mCursorPosition.convert(), mask);
                    });
            }
        }
        break;
        case WM_XBUTTONDOWN:
        {
            LL_PROFILE_ZONE_NAMED_CATEGORY_WIN32("mwp - WM_XBUTTONDOWN");
            window_imp->postMouseButtonEvent([=]()
                {
                    LL_RECORD_BLOCK_TIME(FTM_MOUSEHANDLER);
                    S32 button = GET_XBUTTON_WPARAM(w_param);
                    if (LLWinImm::isAvailable() && window_imp->mPreeditor)
                    {
                        window_imp->interruptLanguageTextInput();
                    }

                    MASK mask = gKeyboard->currentMask(TRUE);
                    // Windows uses numbers 1 and 2 for buttons, remap to 4, 5
                    window_imp->mCallbacks->handleOtherMouseDown(window_imp, window_imp->mCursorPosition.convert(), mask, button + 3);
                });
            
        }
        break;

        case WM_XBUTTONUP:
        {
            LL_PROFILE_ZONE_NAMED_CATEGORY_WIN32("mwp - WM_XBUTTONUP");
            window_imp->postMouseButtonEvent([=]()
                {

                    LL_RECORD_BLOCK_TIME(FTM_MOUSEHANDLER);

                    S32 button = GET_XBUTTON_WPARAM(w_param);
                    MASK mask = gKeyboard->currentMask(TRUE);
                    // Windows uses numbers 1 and 2 for buttons, remap to 4, 5
                    window_imp->mCallbacks->handleOtherMouseUp(window_imp, window_imp->mCursorPosition.convert(), mask, button + 3);
                });
        }
        break;

        case WM_MOUSEWHEEL:
        {
            LL_PROFILE_ZONE_NAMED_CATEGORY_WIN32("mwp - WM_MOUSEWHEEL");
            static short z_delta = 0;

            RECT    client_rect;

            // eat scroll events that occur outside our window, since we use mouse position to direct scroll
            // instead of keyboard focus
            // NOTE: mouse_coord is in *window* coordinates for scroll events
            POINT mouse_coord = { (S32)(S16)LOWORD(l_param), (S32)(S16)HIWORD(l_param) };

            if (ScreenToClient(window_imp->mWindowHandle, &mouse_coord)
                && GetClientRect(window_imp->mWindowHandle, &client_rect))
            {
                // we have a valid mouse point and client rect
                if (mouse_coord.x < client_rect.left || client_rect.right < mouse_coord.x
                    || mouse_coord.y < client_rect.top || client_rect.bottom < mouse_coord.y)
                {
                    // mouse is outside of client rect, so don't do anything
                    return 0;
                }
            }

            S16 incoming_z_delta = HIWORD(w_param);
            z_delta += incoming_z_delta;
            // cout << "z_delta " << z_delta << endl;

            // current mouse wheels report changes in increments of zDelta (+120, -120)
            // Future, higher resolution mouse wheels may report smaller deltas.
            // So we sum the deltas and only act when we've exceeded WHEEL_DELTA
            //
            // If the user rapidly spins the wheel, we can get messages with
            // large deltas, like 480 or so.  Thus we need to scroll more quickly.
            if (z_delta <= -WHEEL_DELTA || WHEEL_DELTA <= z_delta)
            {
                short clicks = -z_delta / WHEEL_DELTA;
                WINDOW_IMP_POST(window_imp->mCallbacks->handleScrollWheel(window_imp, clicks));
                z_delta = 0;
            }
            return 0;
        }
        /*
        // TODO: add this after resolving _WIN32_WINNT issue
        case WM_MOUSELEAVE:
        {
        window_imp->mCallbacks->handleMouseLeave(window_imp);

        //              TRACKMOUSEEVENT track_mouse_event;
        //              track_mouse_event.cbSize = sizeof( TRACKMOUSEEVENT );
        //              track_mouse_event.dwFlags = TME_LEAVE;
        //              track_mouse_event.hwndTrack = h_wnd;
        //              track_mouse_event.dwHoverTime = HOVER_DEFAULT;
        //              TrackMouseEvent( &track_mouse_event );
        return 0;
        }
        */
        case WM_MOUSEHWHEEL:
        {
            LL_PROFILE_ZONE_NAMED_CATEGORY_WIN32("mwp - WM_MOUSEHWHEEL");
            static short h_delta = 0;

            RECT    client_rect;

            // eat scroll events that occur outside our window, since we use mouse position to direct scroll
            // instead of keyboard focus
            // NOTE: mouse_coord is in *window* coordinates for scroll events
            POINT mouse_coord = { (S32)(S16)LOWORD(l_param), (S32)(S16)HIWORD(l_param) };

            if (ScreenToClient(window_imp->mWindowHandle, &mouse_coord)
                && GetClientRect(window_imp->mWindowHandle, &client_rect))
            {
                // we have a valid mouse point and client rect
                if (mouse_coord.x < client_rect.left || client_rect.right < mouse_coord.x
                    || mouse_coord.y < client_rect.top || client_rect.bottom < mouse_coord.y)
                {
                    // mouse is outside of client rect, so don't do anything
                    return 0;
                }
            }

            S16 incoming_h_delta = HIWORD(w_param);
            h_delta += incoming_h_delta;

            // If the user rapidly spins the wheel, we can get messages with
            // large deltas, like 480 or so.  Thus we need to scroll more quickly.
            if (h_delta <= -WHEEL_DELTA || WHEEL_DELTA <= h_delta)
            {
                WINDOW_IMP_POST(window_imp->mCallbacks->handleScrollHWheel(window_imp, h_delta / WHEEL_DELTA));
                h_delta = 0;
            }
            return 0;
        }
        // Handle mouse movement within the window
        case WM_MOUSEMOVE:
        {
            LL_PROFILE_ZONE_NAMED_CATEGORY_WIN32("mwp - WM_MOUSEMOVE");
            // DO NOT use mouse event queue for move events to ensure cursor position is updated 
            // when button events are handled
            WINDOW_IMP_POST(
                {
                    LL_PROFILE_ZONE_NAMED_CATEGORY_WIN32("mwp - WM_MOUSEMOVE lambda");

                    MASK mask = gKeyboard->currentMask(TRUE);
                    window_imp->mMouseMask = mask;
                    window_imp->mCursorPosition = window_coord;
                });
            return 0;
        }

        case WM_GETMINMAXINFO:
        {
            LL_PROFILE_ZONE_NAMED_CATEGORY_WIN32("mwp - WM_GETMINMAXINFO");
            LPMINMAXINFO min_max = (LPMINMAXINFO)l_param;
            min_max->ptMinTrackSize.x = window_imp->mMinWindowWidth;
            min_max->ptMinTrackSize.y = window_imp->mMinWindowHeight;
            return 0;
        }

        case WM_MOVE:
        {
            window_imp->updateWindowRect();
            return 0;
        }
        case WM_SIZE:
        {
            LL_PROFILE_ZONE_NAMED_CATEGORY_WIN32("mwp - WM_SIZE");
            window_imp->updateWindowRect();
            S32 width = S32(LOWORD(l_param));
            S32 height = S32(HIWORD(l_param));

            
            if (debug_window_proc)
            {
                BOOL maximized = (w_param == SIZE_MAXIMIZED);
                BOOL restored = (w_param == SIZE_RESTORED);
                BOOL minimized = (w_param == SIZE_MINIMIZED);

                LL_INFOS("Window") << "WINDOWPROC Size "
                    << width << "x" << height
                    << " max " << S32(maximized)
                    << " min " << S32(minimized)
                    << " rest " << S32(restored)
                    << LL_ENDL;
            }

            // There's an odd behavior with WM_SIZE that I would call a bug. If 
            // the window is maximized, and you call MoveWindow() with a size smaller
            // than a maximized window, it ends up sending WM_SIZE with w_param set 
            // to SIZE_MAXIMIZED -- which isn't true. So the logic below doesn't work.
            // (SL-44655). Fixed it by calling ShowWindow(SW_RESTORE) first (see 
            // LLWindowWin32::moveWindow in this file). 

            // If we are now restored, but we weren't before, this
            // means that the window was un-minimized.
            if (w_param == SIZE_RESTORED && window_imp->mLastSizeWParam != SIZE_RESTORED)
            {
                WINDOW_IMP_POST(window_imp->mCallbacks->handleActivate(window_imp, TRUE));
            }

            // handle case of window being maximized from fully minimized state
            if (w_param == SIZE_MAXIMIZED && window_imp->mLastSizeWParam != SIZE_MAXIMIZED)
            {
                WINDOW_IMP_POST(window_imp->mCallbacks->handleActivate(window_imp, TRUE));
            }

            // Also handle the minimization case
            if (w_param == SIZE_MINIMIZED && window_imp->mLastSizeWParam != SIZE_MINIMIZED)
            {
                WINDOW_IMP_POST(window_imp->mCallbacks->handleActivate(window_imp, FALSE));
            }

            // Actually resize all of our views
            if (w_param != SIZE_MINIMIZED)
            {
                // Ignore updates for minimizing and minimized "windows"
                WINDOW_IMP_POST(window_imp->mCallbacks->handleResize(window_imp,
                    LOWORD(l_param),
                    HIWORD(l_param)));
            }

            window_imp->mLastSizeWParam = w_param;

            return 0;
        }

        case WM_DPICHANGED:
        {
            LL_PROFILE_ZONE_NAMED_CATEGORY_WIN32("mwp - WM_DPICHANGED");
            LPRECT lprc_new_scale;
            F32 new_scale = F32(LOWORD(w_param)) / F32(USER_DEFAULT_SCREEN_DPI);
            lprc_new_scale = (LPRECT)l_param;
            S32 new_width = lprc_new_scale->right - lprc_new_scale->left;
            S32 new_height = lprc_new_scale->bottom - lprc_new_scale->top;
            WINDOW_IMP_POST(window_imp->mCallbacks->handleDPIChanged(window_imp, new_scale, new_width, new_height));
            
            SetWindowPos(h_wnd,
                HWND_TOP,
                lprc_new_scale->left,
                lprc_new_scale->top,
                new_width,
                new_height,
                SWP_NOZORDER | SWP_NOACTIVATE);
           
            return 0;
        }

        case WM_SETFOCUS:
        {
            LL_PROFILE_ZONE_NAMED_CATEGORY_WIN32("mwp - WM_SETFOCUS");
            if (debug_window_proc)
            {
                LL_INFOS("Window") << "WINDOWPROC SetFocus" << LL_ENDL;
            }
            WINDOW_IMP_POST(window_imp->mCallbacks->handleFocus(window_imp));
            return 0;
        }

        case WM_KILLFOCUS:
        {
            LL_PROFILE_ZONE_NAMED_CATEGORY_WIN32("mwp - WM_KILLFOCUS");
            if (debug_window_proc)
            {
                LL_INFOS("Window") << "WINDOWPROC KillFocus" << LL_ENDL;
            }
            WINDOW_IMP_POST(window_imp->mCallbacks->handleFocusLost(window_imp));
            return 0;
        }

        case WM_COPYDATA:
        {
            LL_PROFILE_ZONE_NAMED_CATEGORY_WIN32("mwp - WM_COPYDATA");
            {
                // received a URL
                PCOPYDATASTRUCT myCDS = (PCOPYDATASTRUCT)l_param;
                void* data = new U8[myCDS->cbData];
                memcpy(data, myCDS->lpData, myCDS->cbData);
                auto myType = myCDS->dwData;

                window_imp->post([=]()
                    {
                       window_imp->mCallbacks->handleDataCopy(window_imp, myType, data);
                       delete[] data;
                    });
            };
            return 0;

            break;
        }
        case WM_SETTINGCHANGE:
        {
            LL_PROFILE_ZONE_NAMED_CATEGORY_WIN32("mwp - WM_SETTINGCHANGE");
            if (w_param == SPI_SETMOUSEVANISH)
            {
                if (!SystemParametersInfo(SPI_GETMOUSEVANISH, 0, &window_imp->mMouseVanish, 0))
                {
                    WINDOW_IMP_POST(window_imp->mMouseVanish = TRUE);
                }
            }
        }
        break;
        
        case WM_INPUT:
        {
            LL_PROFILE_ZONE_NAMED_CATEGORY_WIN32("MWP - WM_INPUT");
            
            UINT dwSize = 0;
            GetRawInputData((HRAWINPUT)l_param, RID_INPUT, NULL, &dwSize, sizeof(RAWINPUTHEADER));
            llassert(dwSize < 1024);

            U8 lpb[1024];
            
            if (GetRawInputData((HRAWINPUT)l_param, RID_INPUT, (void*)lpb, &dwSize, sizeof(RAWINPUTHEADER)) == dwSize)
            {
                RAWINPUT* raw = (RAWINPUT*)lpb;

                if (raw->header.dwType == RIM_TYPEMOUSE)
                {
                    LLMutexLock lock(&window_imp->mRawMouseMutex);

                    bool absolute_coordinates = (raw->data.mouse.usFlags & MOUSE_MOVE_ABSOLUTE);

                    if (absolute_coordinates)
                    {
                        static S32 prev_absolute_x = 0;
                        static S32 prev_absolute_y = 0;
                        S32 absolute_x;
                        S32 absolute_y;

                        if ((raw->data.mouse.usFlags & 0x10) == 0x10) // touch screen? touch? Not defined in header
                        {
                            // touch screen spams (0,0) coordinates in a number of situations
                            // (0,0) might need to be filtered
                            absolute_x = raw->data.mouse.lLastX;
                            absolute_y = raw->data.mouse.lLastY;
                        }
                        else
                        {
                            bool v_desktop = (raw->data.mouse.usFlags & MOUSE_VIRTUAL_DESKTOP) == MOUSE_VIRTUAL_DESKTOP;

                            S32 width = GetSystemMetrics(v_desktop ? SM_CXVIRTUALSCREEN : SM_CXSCREEN);
                            S32 height = GetSystemMetrics(v_desktop ? SM_CYVIRTUALSCREEN : SM_CYSCREEN);

                            absolute_x = (raw->data.mouse.lLastX / 65535.0f) * width;
                            absolute_y = (raw->data.mouse.lLastY / 65535.0f) * height;
                        }

                        window_imp->mRawMouseDelta.mX += absolute_x - prev_absolute_x;
                        window_imp->mRawMouseDelta.mY -= absolute_y - prev_absolute_y;

                        prev_absolute_x = absolute_x;
                        prev_absolute_y = absolute_y;
                    }
                    else
                    {
                        S32 speed;
                        const S32 DEFAULT_SPEED(10);
                        SystemParametersInfo(SPI_GETMOUSESPEED, 0, &speed, 0);
                        if (speed == DEFAULT_SPEED)
                        {
                            window_imp->mRawMouseDelta.mX += raw->data.mouse.lLastX;
                            window_imp->mRawMouseDelta.mY -= raw->data.mouse.lLastY;
                        }
                        else
                        {
                            window_imp->mRawMouseDelta.mX += round((F32)raw->data.mouse.lLastX * (F32)speed / DEFAULT_SPEED);
                            window_imp->mRawMouseDelta.mY -= round((F32)raw->data.mouse.lLastY * (F32)speed / DEFAULT_SPEED);
                        }
                    }
                }
            }
        }

        //list of messages we get often that we don't care to log about
        case WM_NCHITTEST:
        case WM_NCMOUSEMOVE:
        case WM_NCMOUSELEAVE:
        case WM_MOVING:
        case WM_WINDOWPOSCHANGING:
        case WM_WINDOWPOSCHANGED:
        break;

        default:
        {
            LL_PROFILE_ZONE_NAMED_CATEGORY_WIN32("mwp - default");
            if (debug_window_proc)
            {
                LL_INFOS("Window") << "Unhandled windows message code: 0x" << std::hex << U32(u_msg) << LL_ENDL;
            }
        }
        break;
        }
    }
    else
    {
        // (NULL == window_imp)
        LL_DEBUGS("Window") << "No window implementation to handle message with, message code: " << U32(u_msg) << LL_ENDL;
    }

    // pass unhandled messages down to Windows
    LRESULT ret;
    {
        LL_PROFILE_ZONE_NAMED_CATEGORY_WIN32("mwp - DefWindowProc");
        ret = DefWindowProc(h_wnd, u_msg, w_param, l_param);
    }
    return ret;
}

BOOL LLWindowWin32::convertCoords(LLCoordGL from, LLCoordWindow *to)
{
    S32     client_height;
    RECT    client_rect;
    LLCoordWindow window_position;

    if (!mWindowHandle ||
        !GetClientRect(mWindowHandle, &client_rect) ||
        NULL == to)
    {
        return FALSE;
    }

    to->mX = from.mX;
    client_height = client_rect.bottom - client_rect.top;
    to->mY = client_height - from.mY - 1;

    return TRUE;
}

BOOL LLWindowWin32::convertCoords(LLCoordWindow from, LLCoordGL* to)
{
    S32     client_height;
    RECT    client_rect;

    if (!mWindowHandle ||
        !GetClientRect(mWindowHandle, &client_rect) ||
        NULL == to)
    {
        return FALSE;
    }

    to->mX = from.mX;
    client_height = client_rect.bottom - client_rect.top;
    to->mY = client_height - from.mY - 1;

    return TRUE;
}

BOOL LLWindowWin32::convertCoords(LLCoordScreen from, LLCoordWindow* to)
{   
    POINT mouse_point;

    mouse_point.x = from.mX;
    mouse_point.y = from.mY;
    BOOL result = ScreenToClient(mWindowHandle, &mouse_point);

    if (result)
    {
        to->mX = mouse_point.x;
        to->mY = mouse_point.y;
    }

    return result;
}

BOOL LLWindowWin32::convertCoords(LLCoordWindow from, LLCoordScreen *to)
{
    POINT mouse_point;

    mouse_point.x = from.mX;
    mouse_point.y = from.mY;
    BOOL result = ClientToScreen(mWindowHandle, &mouse_point);

    if (result)
    {
        to->mX = mouse_point.x;
        to->mY = mouse_point.y;
    }

    return result;
}

BOOL LLWindowWin32::convertCoords(LLCoordScreen from, LLCoordGL *to)
{
    LLCoordWindow window_coord;

    if (!mWindowHandle || (NULL == to))
    {
        return FALSE;
    }

    convertCoords(from, &window_coord);
    convertCoords(window_coord, to);
    return TRUE;
}

BOOL LLWindowWin32::convertCoords(LLCoordGL from, LLCoordScreen *to)
{
    LLCoordWindow window_coord;

    if (!mWindowHandle || (NULL == to))
    {
        return FALSE;
    }

    convertCoords(from, &window_coord);
    convertCoords(window_coord, to);
    return TRUE;
}


BOOL LLWindowWin32::isClipboardTextAvailable()
{
    return IsClipboardFormatAvailable(CF_UNICODETEXT);
}


BOOL LLWindowWin32::pasteTextFromClipboard(LLWString &dst)
{
    BOOL success = FALSE;

    if (IsClipboardFormatAvailable(CF_UNICODETEXT))
    {
        if (OpenClipboard(mWindowHandle))
        {
            HGLOBAL h_data = GetClipboardData(CF_UNICODETEXT);
            if (h_data)
            {
                WCHAR *utf16str = (WCHAR*) GlobalLock(h_data);
                if (utf16str)
                {
                    dst = utf16str_to_wstring(utf16str);
                    LLWStringUtil::removeWindowsCR(dst);
                    GlobalUnlock(h_data);
                    success = TRUE;
                }
            }
            CloseClipboard();
        }
    }

    return success;
}


BOOL LLWindowWin32::copyTextToClipboard(const LLWString& wstr)
{
    BOOL success = FALSE;

    if (OpenClipboard(mWindowHandle))
    {
        EmptyClipboard();

        // Provide a copy of the data in Unicode format.
        LLWString sanitized_string(wstr);
        LLWStringUtil::addCRLF(sanitized_string);
        llutf16string out_utf16 = wstring_to_utf16str(sanitized_string);
        const size_t size_utf16 = (out_utf16.length() + 1) * sizeof(WCHAR);

        // Memory is allocated and then ownership of it is transfered to the system.
        HGLOBAL hglobal_copy_utf16 = GlobalAlloc(GMEM_MOVEABLE, size_utf16); 
        if (hglobal_copy_utf16)
        {
            WCHAR* copy_utf16 = (WCHAR*) GlobalLock(hglobal_copy_utf16);
            if (copy_utf16)
            {
                memcpy(copy_utf16, out_utf16.c_str(), size_utf16);  /* Flawfinder: ignore */
                GlobalUnlock(hglobal_copy_utf16);

                if (SetClipboardData(CF_UNICODETEXT, hglobal_copy_utf16))
                {
                    success = TRUE;
                }
            }
        }

        CloseClipboard();
    }

    return success;
}

// Constrains the mouse to the window.
void LLWindowWin32::setMouseClipping( BOOL b )
{
    LL_PROFILE_ZONE_SCOPED_CATEGORY_WIN32;
    ASSERT_MAIN_THREAD();
    if( b != mIsMouseClipping )
    {
        BOOL success = FALSE;

        if( b )
        {
            GetClipCursor( &mOldMouseClip );

            RECT client_rect_in_screen_space;
            if( getClientRectInScreenSpace( &client_rect_in_screen_space ) )
            {
                success = ClipCursor( &client_rect_in_screen_space );
            }
        }
        else
        {
            // Must restore the old mouse clip, which may be set by another window.
            success = ClipCursor( &mOldMouseClip );
            SetRect( &mOldMouseClip, 0, 0, 0, 0 );
        }

        if( success )
        {
            mIsMouseClipping = b;
        }
    }
}

BOOL LLWindowWin32::getClientRectInScreenSpace( RECT* rectp )
{
    BOOL success = FALSE;

    RECT client_rect;
    if (mWindowHandle && GetClientRect(mWindowHandle, &client_rect))
    {
        POINT top_left;
        top_left.x = client_rect.left;
        top_left.y = client_rect.top;
        ClientToScreen(mWindowHandle, &top_left);

        POINT bottom_right;
        bottom_right.x = client_rect.right;
        bottom_right.y = client_rect.bottom;
        ClientToScreen(mWindowHandle, &bottom_right);

        SetRect(rectp,
            top_left.x,
            top_left.y,
            bottom_right.x,
            bottom_right.y);

        success = TRUE;
    }

    return success;
}

void LLWindowWin32::flashIcon(F32 seconds)
{
    mWindowThread->post([=]()
        {
            FLASHWINFO flash_info;

            flash_info.cbSize = sizeof(FLASHWINFO);
            flash_info.hwnd = mWindowHandle;
            flash_info.dwFlags = FLASHW_TRAY;
            flash_info.uCount = UINT(seconds / ICON_FLASH_TIME);
            flash_info.dwTimeout = DWORD(1000.f * ICON_FLASH_TIME); // milliseconds
            FlashWindowEx(&flash_info);
        });
}

F32 LLWindowWin32::getGamma()
{
    return mCurrentGamma;
}

BOOL LLWindowWin32::restoreGamma()
{
    ASSERT_MAIN_THREAD();
    if (mCustomGammaSet != FALSE)
    {
        LL_DEBUGS("Window") << "Restoring gamma" << LL_ENDL;
        mCustomGammaSet = FALSE;
        return SetDeviceGammaRamp(mhDC, mPrevGammaRamp);
    }
    return TRUE;
}

BOOL LLWindowWin32::setGamma(const F32 gamma)
{
    ASSERT_MAIN_THREAD();
    mCurrentGamma = gamma;

    //Get the previous gamma ramp to restore later.
    if (mCustomGammaSet == FALSE)
    {
        if (!gGLManager.mIsIntel) // skip for Intel GPUs (see SL-11341)
        {
            LL_DEBUGS("Window") << "Getting the previous gamma ramp to restore later" << LL_ENDL;
            if(GetDeviceGammaRamp(mhDC, mPrevGammaRamp) == FALSE)
            {
                LL_WARNS("Window") << "Failed to get the previous gamma ramp" << LL_ENDL;
                return FALSE;
            }
        }
        mCustomGammaSet = TRUE;
    }

    LL_DEBUGS("Window") << "Setting gamma to " << gamma << LL_ENDL;

    for ( int i = 0; i < 256; ++i )
    {
        int mult = 256 - ( int ) ( ( gamma - 1.0f ) * 128.0f );

        int value = mult * i;

        if ( value > 0xffff )
            value = 0xffff;

        mCurrentGammaRamp[0][i] =
            mCurrentGammaRamp[1][i] =
            mCurrentGammaRamp[2][i] = (WORD) value;
    };

    return SetDeviceGammaRamp ( mhDC, mCurrentGammaRamp );
}

void LLWindowWin32::setFSAASamples(const U32 fsaa_samples)
{
    ASSERT_MAIN_THREAD();
    mFSAASamples = fsaa_samples;
}

U32 LLWindowWin32::getFSAASamples()
{
    return mFSAASamples;
}

LLWindow::LLWindowResolution* LLWindowWin32::getSupportedResolutions(S32 &num_resolutions)
{
    ASSERT_MAIN_THREAD();
    if (!mSupportedResolutions)
    {
        mSupportedResolutions = new LLWindowResolution[MAX_NUM_RESOLUTIONS];
        DEVMODE dev_mode;
        ::ZeroMemory(&dev_mode, sizeof(DEVMODE));
        dev_mode.dmSize = sizeof(DEVMODE);

        mNumSupportedResolutions = 0;
        for (S32 mode_num = 0; mNumSupportedResolutions < MAX_NUM_RESOLUTIONS; mode_num++)
        {
            if (!EnumDisplaySettings(NULL, mode_num, &dev_mode))
            {
                break;
            }

            if (dev_mode.dmBitsPerPel == BITS_PER_PIXEL &&
                dev_mode.dmPelsWidth >= 800 &&
                dev_mode.dmPelsHeight >= 600)
            {
                BOOL resolution_exists = FALSE;
                for(S32 i = 0; i < mNumSupportedResolutions; i++)
                {
                    if (mSupportedResolutions[i].mWidth == dev_mode.dmPelsWidth &&
                        mSupportedResolutions[i].mHeight == dev_mode.dmPelsHeight)
                    {
                        resolution_exists = TRUE;
                    }
                }
                if (!resolution_exists)
                {
                    mSupportedResolutions[mNumSupportedResolutions].mWidth = dev_mode.dmPelsWidth;
                    mSupportedResolutions[mNumSupportedResolutions].mHeight = dev_mode.dmPelsHeight;
                    mNumSupportedResolutions++;
                }
            }
        }
    }

    num_resolutions = mNumSupportedResolutions;
    return mSupportedResolutions;
}


F32 LLWindowWin32::getNativeAspectRatio()
{
    if (mOverrideAspectRatio > 0.f)
    {
        return mOverrideAspectRatio;
    }
    else if (mNativeAspectRatio > 0.f)
    {
        // we grabbed this value at startup, based on the user's desktop settings
        return mNativeAspectRatio;
    }
    // RN: this hack presumes that the largest supported resolution is monitor-limited
    // and that pixels in that mode are square, therefore defining the native aspect ratio
    // of the monitor...this seems to work to a close approximation for most CRTs/LCDs
    S32 num_resolutions;
    LLWindowResolution* resolutions = getSupportedResolutions(num_resolutions);

    return ((F32)resolutions[num_resolutions - 1].mWidth / (F32)resolutions[num_resolutions - 1].mHeight);
}

F32 LLWindowWin32::getPixelAspectRatio()
{
    F32 pixel_aspect = 1.f;
    if (getFullscreen())
    {
        LLCoordScreen screen_size;
        getSize(&screen_size);
        pixel_aspect = getNativeAspectRatio() * (F32)screen_size.mY / (F32)screen_size.mX;
    }

    return pixel_aspect;
}

// Change display resolution.  Returns true if successful.
// protected
BOOL LLWindowWin32::setDisplayResolution(S32 width, S32 height, S32 bits, S32 refresh)
{
    DEVMODE dev_mode;
    ::ZeroMemory(&dev_mode, sizeof(DEVMODE));
    dev_mode.dmSize = sizeof(DEVMODE);
    BOOL success = FALSE;

    // Don't change anything if we don't have to
    if (EnumDisplaySettings(NULL, ENUM_CURRENT_SETTINGS, &dev_mode))
    {
        if (dev_mode.dmPelsWidth        == width &&
            dev_mode.dmPelsHeight       == height &&
            dev_mode.dmBitsPerPel       == bits &&
            dev_mode.dmDisplayFrequency == refresh )
        {
            // ...display mode identical, do nothing
            return TRUE;
        }
    }

    memset(&dev_mode, 0, sizeof(dev_mode));
    dev_mode.dmSize = sizeof(dev_mode);
    dev_mode.dmPelsWidth        = width;
    dev_mode.dmPelsHeight       = height;
    dev_mode.dmBitsPerPel       = bits;
    dev_mode.dmDisplayFrequency = refresh;
    dev_mode.dmFields = DM_BITSPERPEL | DM_PELSWIDTH | DM_PELSHEIGHT | DM_DISPLAYFREQUENCY;

    // CDS_FULLSCREEN indicates that this is a temporary change to the device mode.
    LONG cds_result = ChangeDisplaySettings(&dev_mode, CDS_FULLSCREEN);

    success = (DISP_CHANGE_SUCCESSFUL == cds_result);

    if (!success)
    {
        LL_WARNS("Window") << "setDisplayResolution failed, "
            << width << "x" << height << "x" << bits << " @ " << refresh << LL_ENDL;
    }

    return success;
}

// protected
BOOL LLWindowWin32::setFullscreenResolution()
{
    if (mFullscreen)
    {
        return setDisplayResolution( mFullscreenWidth, mFullscreenHeight, mFullscreenBits, mFullscreenRefresh);
    }
    else
    {
        return FALSE;
    }
}

// protected
BOOL LLWindowWin32::resetDisplayResolution()
{
    LL_DEBUGS("Window") << "resetDisplayResolution START" << LL_ENDL;

    LONG cds_result = ChangeDisplaySettings(NULL, 0);

    BOOL success = (DISP_CHANGE_SUCCESSFUL == cds_result);

    if (!success)
    {
        LL_WARNS("Window") << "resetDisplayResolution failed" << LL_ENDL;
    }

    LL_DEBUGS("Window") << "resetDisplayResolution END" << LL_ENDL;

    return success;
}

void LLWindowWin32::swapBuffers()
{
    LL_PROFILE_ZONE_SCOPED_CATEGORY_WIN32;
    ASSERT_MAIN_THREAD();
    glFlush(); //superstitious flush for maybe frame stall removal?
    SwapBuffers(mhDC);

    LL_PROFILER_GPU_COLLECT
}


//
// LLSplashScreenImp
//
LLSplashScreenWin32::LLSplashScreenWin32()
:   mWindow(NULL)
{
}

LLSplashScreenWin32::~LLSplashScreenWin32()
{
}

void LLSplashScreenWin32::showImpl()
{
    // This appears to work.  ???
    HINSTANCE hinst = GetModuleHandle(NULL);

    mWindow = CreateDialog(hinst, 
        TEXT("SPLASHSCREEN"), 
        NULL,   // no parent
        (DLGPROC) LLSplashScreenWin32::windowProc); 
    ShowWindow(mWindow, SW_SHOW);
}


void LLSplashScreenWin32::updateImpl(const std::string& mesg)
{
    if (!mWindow) return;

    int output_str_len = MultiByteToWideChar(CP_UTF8, 0, mesg.c_str(), mesg.length(), NULL, 0);
    if( output_str_len>1024 )
        return;

    WCHAR w_mesg[1025];//big enought to keep null terminatos

    MultiByteToWideChar (CP_UTF8, 0, mesg.c_str(), mesg.length(), w_mesg, output_str_len);

    //looks like MultiByteToWideChar didn't add null terminator to converted string, see EXT-4858
    w_mesg[output_str_len] = 0;

    SendDlgItemMessage(mWindow,
        666,        // HACK: text id
        WM_SETTEXT,
        FALSE,
        (LPARAM)w_mesg);
}


void LLSplashScreenWin32::hideImpl()
{
    if (mWindow)
    {
        if (!destroy_window_handler(mWindow))
        {
            LL_WARNS("Window") << "Failed to properly close splash screen window!" << LL_ENDL;
        }
        mWindow = NULL; 
    }
}


// static
LRESULT CALLBACK LLSplashScreenWin32::windowProc(HWND h_wnd, UINT u_msg,
                                            WPARAM w_param, LPARAM l_param)
{
    // Just give it to windows
    return DefWindowProc(h_wnd, u_msg, w_param, l_param);
}

//
// Helper Funcs
//

S32 OSMessageBoxWin32(const std::string& text, const std::string& caption, U32 type)
{
    UINT uType;

    switch(type)
    {
    case OSMB_OK:
        uType = MB_OK;
        break;
    case OSMB_OKCANCEL:
        uType = MB_OKCANCEL;
        break;
    case OSMB_YESNO:
        uType = MB_YESNO;
        break;
    default:
        uType = MB_OK;
        break;
    }

    int retval_win = MessageBoxW(NULL, // HWND
                                 ll_convert_string_to_wide(text).c_str(),
                                 ll_convert_string_to_wide(caption).c_str(),
                                 uType);
    S32 retval;

    switch(retval_win)
    {
    case IDYES:
        retval = OSBTN_YES;
        break;
    case IDNO:
        retval = OSBTN_NO;
        break;
    case IDOK:
        retval = OSBTN_OK;
        break;
    case IDCANCEL:
        retval = OSBTN_CANCEL;
        break;
    default:
        retval = OSBTN_CANCEL;
        break;
    }

    return retval;
}


void LLWindowWin32::spawnWebBrowser(const std::string& escaped_url, bool async)
{
    bool found = false;
    S32 i;
    for (i = 0; i < gURLProtocolWhitelistCount; i++)
    {
        if (escaped_url.find(gURLProtocolWhitelist[i]) == 0)
        {
            found = true;
            break;
        }
    }

    if (!found)
    {
        LL_WARNS("Window") << "spawn_web_browser() called for url with protocol not on whitelist: " << escaped_url << LL_ENDL;
        return;
    }

    LL_INFOS("Window") << "Opening URL " << escaped_url << LL_ENDL;

    // replaced ShellExecute code with ShellExecuteEx since ShellExecute doesn't work
    // reliablly on Vista.

    // this is madness.. no, this is..
    LLWString url_wstring = utf8str_to_wstring( escaped_url );
    llutf16string url_utf16 = wstring_to_utf16str( url_wstring );

    // let the OS decide what to use to open the URL
    SHELLEXECUTEINFO sei = { sizeof( sei ) };
    // NOTE: this assumes that SL will stick around long enough to complete the DDE message exchange
    // necessary for ShellExecuteEx to complete
    if (async)
    {
        sei.fMask = SEE_MASK_ASYNCOK;
    }
    sei.nShow = SW_SHOWNORMAL;
    sei.lpVerb = L"open";
    sei.lpFile = url_utf16.c_str();
    ShellExecuteEx( &sei );
}

/*
    Make the raw keyboard data available - used to poke through to LLQtWebKit so
    that Qt/Webkit has access to the virtual keycodes etc. that it needs
*/
LLSD LLWindowWin32::getNativeKeyData()
{
    LLSD result = LLSD::emptyMap();

    result["scan_code"] = (S32)mKeyScanCode;
    result["virtual_key"] = (S32)mKeyVirtualKey;
    result["msg"] = ll_sd_from_U32(mRawMsg);
    result["w_param"] = ll_sd_from_U32(mRawWParam);
    result["l_param"] = ll_sd_from_U32(mRawLParam);

    return result;
}

BOOL LLWindowWin32::dialogColorPicker( F32 *r, F32 *g, F32 *b )
{
    BOOL retval = FALSE;

    static CHOOSECOLOR cc;
    static COLORREF crCustColors[16];
    cc.lStructSize = sizeof(CHOOSECOLOR);
    cc.hwndOwner = mWindowHandle;
    cc.hInstance = NULL;
    cc.rgbResult = RGB ((*r * 255.f),(*g *255.f),(*b * 255.f));
    //cc.rgbResult = RGB (0x80,0x80,0x80); 
    cc.lpCustColors = crCustColors;
    cc.Flags = CC_RGBINIT | CC_FULLOPEN;
    cc.lCustData = 0;
    cc.lpfnHook = NULL;
    cc.lpTemplateName = NULL;
 
    // This call is modal, so pause agent
    //send_agent_pause();   // this is in newview and we don't want to set up a dependency
    {
        retval = ChooseColor(&cc);
    }
    //send_agent_resume();  // this is in newview and we don't want to set up a dependency

    *b = ((F32)((cc.rgbResult >> 16) & 0xff)) / 255.f;

    *g = ((F32)((cc.rgbResult >> 8) & 0xff)) / 255.f;
    
    *r = ((F32)(cc.rgbResult & 0xff)) / 255.f;

    return (retval);
}

void *LLWindowWin32::getPlatformWindow()
{
    return (void*)mWindowHandle;
}

void LLWindowWin32::bringToFront()
{
    mWindowThread->post([=]()
        {
            BringWindowToTop(mWindowHandle);
        });
}

// set (OS) window focus back to the client
void LLWindowWin32::focusClient()
{
    mWindowThread->post([=]()
        {
            SetFocus(mWindowHandle);
        });
}

void LLWindowWin32::allowLanguageTextInput(LLPreeditor *preeditor, BOOL b)
{
    if (b == sLanguageTextInputAllowed || !LLWinImm::isAvailable())
    {
        return;
    }

    if (preeditor != mPreeditor && !b)
    {
        // This condition may occur with a call to
        // setEnabled(BOOL) from LLTextEditor or LLLineEditor
        // when the control is not focused.
        // We need to silently ignore the case so that
        // the language input status of the focused control
        // is not disturbed.
        return;
    }

    // Take care of old and new preeditors.
    if (preeditor != mPreeditor || !b)
    {
        if (sLanguageTextInputAllowed)
        {
            interruptLanguageTextInput();
        }
        mPreeditor = (b ? preeditor : NULL);
    }

    sLanguageTextInputAllowed = b;

    if ( sLanguageTextInputAllowed )
    {
        // Allowing: Restore the previous IME status, so that the user has a feeling that the previous 
        // text input continues naturally.  Be careful, however, the IME status is meaningful only during the user keeps 
        // using same Input Locale (aka Keyboard Layout).
        if (sWinIMEOpened && GetKeyboardLayout(0) == sWinInputLocale)
        {
            HIMC himc = LLWinImm::getContext(mWindowHandle);
            LLWinImm::setOpenStatus(himc, TRUE);
            LLWinImm::setConversionStatus(himc, sWinIMEConversionMode, sWinIMESentenceMode);
            LLWinImm::releaseContext(mWindowHandle, himc);
        }
    }
    else
    {
        // Disallowing: Turn off the IME so that succeeding key events bypass IME and come to us directly.
        // However, do it after saving the current IME  status.  We need to restore the status when
        //   allowing language text input again.
        sWinInputLocale = GetKeyboardLayout(0);
        sWinIMEOpened = LLWinImm::isIME(sWinInputLocale);
        if (sWinIMEOpened)
        {
            HIMC himc = LLWinImm::getContext(mWindowHandle);
            sWinIMEOpened = LLWinImm::getOpenStatus(himc);
            if (sWinIMEOpened)
            {
                LLWinImm::getConversionStatus(himc, &sWinIMEConversionMode, &sWinIMESentenceMode);

                // We need both ImmSetConversionStatus and ImmSetOpenStatus here to surely disable IME's 
                // keyboard hooking, because Some IME reacts only on the former and some other on the latter...
                LLWinImm::setConversionStatus(himc, IME_CMODE_NOCONVERSION, sWinIMESentenceMode);
                LLWinImm::setOpenStatus(himc, FALSE);
            }
            LLWinImm::releaseContext(mWindowHandle, himc);
        }
    }
}

void LLWindowWin32::fillCandidateForm(const LLCoordGL& caret, const LLRect& bounds, 
        CANDIDATEFORM *form)
{
    LLCoordWindow caret_coord, top_left, bottom_right;
    convertCoords(caret, &caret_coord);
    convertCoords(LLCoordGL(bounds.mLeft, bounds.mTop), &top_left);
    convertCoords(LLCoordGL(bounds.mRight, bounds.mBottom), &bottom_right);

    memset(form, 0, sizeof(CANDIDATEFORM));
    form->dwStyle = CFS_EXCLUDE;
    form->ptCurrentPos.x = caret_coord.mX;
    form->ptCurrentPos.y = caret_coord.mY;
    form->rcArea.left   = top_left.mX;
    form->rcArea.top    = top_left.mY;
    form->rcArea.right  = bottom_right.mX;
    form->rcArea.bottom = bottom_right.mY;
}


// Put the IME window at the right place (near current text input).   Point coordinates should be the top of the current text line.
void LLWindowWin32::setLanguageTextInput( const LLCoordGL & position )
{
    if (sLanguageTextInputAllowed && LLWinImm::isAvailable())
    {
        HIMC himc = LLWinImm::getContext(mWindowHandle);

        LLCoordWindow win_pos;
        convertCoords( position, &win_pos );

        if ( win_pos.mX >= 0 && win_pos.mY >= 0 && 
            (win_pos.mX != sWinIMEWindowPosition.mX) || (win_pos.mY != sWinIMEWindowPosition.mY) )
        {
            COMPOSITIONFORM ime_form;
            memset( &ime_form, 0, sizeof(ime_form) );
            ime_form.dwStyle = CFS_POINT;
            ime_form.ptCurrentPos.x = win_pos.mX;
            ime_form.ptCurrentPos.y = win_pos.mY;

            LLWinImm::setCompositionWindow( himc, &ime_form );

            sWinIMEWindowPosition = win_pos;
        }

        LLWinImm::releaseContext(mWindowHandle, himc);
    }
}


void LLWindowWin32::fillCharPosition(const LLCoordGL& caret, const LLRect& bounds, const LLRect& control,
        IMECHARPOSITION *char_position)
{
    LLCoordScreen caret_coord, top_left, bottom_right;
    convertCoords(caret, &caret_coord);
    convertCoords(LLCoordGL(bounds.mLeft, bounds.mTop), &top_left);
    convertCoords(LLCoordGL(bounds.mRight, bounds.mBottom), &bottom_right);

    char_position->pt.x = caret_coord.mX;
    char_position->pt.y = top_left.mY;  // Windows wants the coordinate of upper left corner of a character...
    char_position->cLineHeight = bottom_right.mY - top_left.mY;
    char_position->rcDocument.left   = top_left.mX;
    char_position->rcDocument.top    = top_left.mY;
    char_position->rcDocument.right  = bottom_right.mX;
    char_position->rcDocument.bottom = bottom_right.mY;
}

void LLWindowWin32::fillCompositionLogfont(LOGFONT *logfont)
{
    // Our font is a list of FreeType recognized font files that may
    // not have a corresponding ones in Windows' fonts.  Hence, we
    // can't simply tell Windows which font we are using.  We will
    // notify a _standard_ font for a current input locale instead.
    // We use a hard-coded knowledge about the Windows' standard
    // configuration to do so...

    memset(logfont, 0, sizeof(LOGFONT));

    const WORD lang_id = LOWORD(GetKeyboardLayout(0));
    switch (PRIMARYLANGID(lang_id))
    {
    case LANG_CHINESE:
        // We need to identify one of two Chinese fonts.
        switch (SUBLANGID(lang_id))
        {
        case SUBLANG_CHINESE_SIMPLIFIED:
        case SUBLANG_CHINESE_SINGAPORE:
            logfont->lfCharSet = GB2312_CHARSET;
            lstrcpy(logfont->lfFaceName, TEXT("SimHei"));
            break;
        case SUBLANG_CHINESE_TRADITIONAL:
        case SUBLANG_CHINESE_HONGKONG:
        case SUBLANG_CHINESE_MACAU:
        default:
            logfont->lfCharSet = CHINESEBIG5_CHARSET;
            lstrcpy(logfont->lfFaceName, TEXT("MingLiU"));
            break;          
        }
        break;
    case LANG_JAPANESE:
        logfont->lfCharSet = SHIFTJIS_CHARSET;
        lstrcpy(logfont->lfFaceName, TEXT("MS Gothic"));
        break;      
    case LANG_KOREAN:
        logfont->lfCharSet = HANGUL_CHARSET;
        lstrcpy(logfont->lfFaceName, TEXT("Gulim"));
        break;
    default:
        logfont->lfCharSet = ANSI_CHARSET;
        lstrcpy(logfont->lfFaceName, TEXT("Tahoma"));
        break;
    }
                            
    logfont->lfHeight = mPreeditor->getPreeditFontSize();
    logfont->lfWeight = FW_NORMAL;
}   

U32 LLWindowWin32::fillReconvertString(const LLWString &text,
    S32 focus, S32 focus_length, RECONVERTSTRING *reconvert_string)
{
    const llutf16string text_utf16 = wstring_to_utf16str(text);
    const DWORD required_size = sizeof(RECONVERTSTRING) + (text_utf16.length() + 1) * sizeof(WCHAR);
    if (reconvert_string && reconvert_string->dwSize >= required_size)
    {
        const DWORD focus_utf16_at = wstring_utf16_length(text, 0, focus);
        const DWORD focus_utf16_length = wstring_utf16_length(text, focus, focus_length);

        reconvert_string->dwVersion = 0;
        reconvert_string->dwStrLen = text_utf16.length();
        reconvert_string->dwStrOffset = sizeof(RECONVERTSTRING);
        reconvert_string->dwCompStrLen = focus_utf16_length;
        reconvert_string->dwCompStrOffset = focus_utf16_at * sizeof(WCHAR);
        reconvert_string->dwTargetStrLen = 0;
        reconvert_string->dwTargetStrOffset = focus_utf16_at * sizeof(WCHAR);

        const LPWSTR text = (LPWSTR)((BYTE *)reconvert_string + sizeof(RECONVERTSTRING));
        memcpy(text, text_utf16.c_str(), (text_utf16.length() + 1) * sizeof(WCHAR));
    }
    return required_size;
}

void LLWindowWin32::updateLanguageTextInputArea()
{
    if (!mPreeditor || !LLWinImm::isAvailable())
    {
        return;
    }

    LLCoordGL caret_coord;
    LLRect preedit_bounds;
    if (mPreeditor->getPreeditLocation(-1, &caret_coord, &preedit_bounds, NULL))
    {
        mLanguageTextInputPointGL = caret_coord;
        mLanguageTextInputAreaGL = preedit_bounds;

        CANDIDATEFORM candidate_form;
        fillCandidateForm(caret_coord, preedit_bounds, &candidate_form);

        HIMC himc = LLWinImm::getContext(mWindowHandle);
        // Win32 document says there may be up to 4 candidate windows.
        // This magic number 4 appears only in the document, and
        // there are no constant/macro for the value...
        for (int i = 3; i >= 0; --i)
        {
            candidate_form.dwIndex = i;
            LLWinImm::setCandidateWindow(himc, &candidate_form);
        }
        LLWinImm::releaseContext(mWindowHandle, himc);
    }
}

void LLWindowWin32::interruptLanguageTextInput()
{
    ASSERT_MAIN_THREAD();
    if (mPreeditor && LLWinImm::isAvailable())
    {
        HIMC himc = LLWinImm::getContext(mWindowHandle);
        LLWinImm::notifyIME(himc, NI_COMPOSITIONSTR, CPS_COMPLETE, 0);
        LLWinImm::releaseContext(mWindowHandle, himc);
    }
}

void LLWindowWin32::handleStartCompositionMessage()
{
    // Let IME know the font to use in feedback UI.
    LOGFONT logfont;
    fillCompositionLogfont(&logfont);
    HIMC himc = LLWinImm::getContext(mWindowHandle);
    LLWinImm::setCompositionFont(himc, &logfont);
    LLWinImm::releaseContext(mWindowHandle, himc);
}

// Handle WM_IME_COMPOSITION message.

void LLWindowWin32::handleCompositionMessage(const U32 indexes)
{
<<<<<<< HEAD
    BOOL needs_update = FALSE;
    LLWString result_string;
    LLWString preedit_string;
    S32 preedit_string_utf16_length = 0;
    LLPreeditor::segment_lengths_t preedit_segment_lengths;
    LLPreeditor::standouts_t preedit_standouts;

    // Step I: Receive details of preedits from IME.

    HIMC himc = LLWinImm::getContext(mWindowHandle);

    if (indexes & GCS_RESULTSTR)
    {
        LONG size = LLWinImm::getCompositionString(himc, GCS_RESULTSTR, NULL, 0);
        if (size >= 0)
        {
            const LPWSTR data = new WCHAR[size / sizeof(WCHAR) + 1];
            size = LLWinImm::getCompositionString(himc, GCS_RESULTSTR, data, size);
            if (size > 0)
            {
                result_string = utf16str_to_wstring(llutf16string(data, size / sizeof(WCHAR)));
            }
            delete[] data;
            needs_update = TRUE;
        }
    }
    
    if (indexes & GCS_COMPSTR)
    {
        LONG size = LLWinImm::getCompositionString(himc, GCS_COMPSTR, NULL, 0);
        if (size >= 0)
        {
            const LPWSTR data = new WCHAR[size / sizeof(WCHAR) + 1];
            size = LLWinImm::getCompositionString(himc, GCS_COMPSTR, data, size);
            if (size > 0)
            {
                preedit_string_utf16_length = size / sizeof(WCHAR);
                preedit_string = utf16str_to_wstring(llutf16string(data, size / sizeof(WCHAR)));
            }
            delete[] data;
            needs_update = TRUE;
        }
    }

    if ((indexes & GCS_COMPCLAUSE) && preedit_string.length() > 0)
    {
        LONG size = LLWinImm::getCompositionString(himc, GCS_COMPCLAUSE, NULL, 0);
        if (size > 0)
        {
            const LPDWORD data = new DWORD[size / sizeof(DWORD)];
            size = LLWinImm::getCompositionString(himc, GCS_COMPCLAUSE, data, size);
            if (size >= sizeof(DWORD) * 2
                && data[0] == 0 && data[size / sizeof(DWORD) - 1] == preedit_string_utf16_length)
            {
                preedit_segment_lengths.resize(size / sizeof(DWORD) - 1);
                S32 offset = 0;
                for (U32 i = 0; i < preedit_segment_lengths.size(); i++)
                {
                    const S32 length = wstring_wstring_length_from_utf16_length(preedit_string, offset, data[i + 1] - data[i]);
                    preedit_segment_lengths[i] = length;
                    offset += length;
                }
            }
            delete[] data;
        }
    }

    if ((indexes & GCS_COMPATTR) && preedit_segment_lengths.size() > 1)
    {
        LONG size = LLWinImm::getCompositionString(himc, GCS_COMPATTR, NULL, 0);
        if (size > 0)
        {
            const LPBYTE data = new BYTE[size / sizeof(BYTE)];
            size = LLWinImm::getCompositionString(himc, GCS_COMPATTR, data, size);
            if (size == preedit_string_utf16_length)
            {
                preedit_standouts.assign(preedit_segment_lengths.size(), FALSE);
                S32 offset = 0;
                for (U32 i = 0; i < preedit_segment_lengths.size(); i++)
                {
                    if (ATTR_TARGET_CONVERTED == data[offset] || ATTR_TARGET_NOTCONVERTED == data[offset])
                    {
                        preedit_standouts[i] = TRUE;
                    }
                    offset += wstring_utf16_length(preedit_string, offset, preedit_segment_lengths[i]);
                }
            }
            delete[] data;
        }
    }

    S32 caret_position = preedit_string.length();
    if (indexes & GCS_CURSORPOS)
    {
        const S32 caret_position_utf16 = LLWinImm::getCompositionString(himc, GCS_CURSORPOS, NULL, 0);
        if (caret_position_utf16 >= 0 && caret_position <= preedit_string_utf16_length)
        {
            caret_position = wstring_wstring_length_from_utf16_length(preedit_string, 0, caret_position_utf16);
        }
    }

    if (indexes == 0)
    {
        // I'm not sure this condition really happens, but
        // Windows SDK document says it is an indication
        // of "reset everything."
        needs_update = TRUE;
    }

    LLWinImm::releaseContext(mWindowHandle, himc);

    // Step II: Update the active preeditor.

    if (needs_update)
    {
        mPreeditor->resetPreedit();

        if (result_string.length() > 0)
        {
            for (LLWString::const_iterator i = result_string.begin(); i != result_string.end(); i++)
            {
                mPreeditor->handleUnicodeCharHere(*i);
            }
        }

        if (preedit_string.length() == 0)
        {
            preedit_segment_lengths.clear();
            preedit_standouts.clear();
        }
        else
        {
            if (preedit_segment_lengths.size() == 0)
            {
                preedit_segment_lengths.assign(1, preedit_string.length());
            }
            if (preedit_standouts.size() == 0)
            {
                preedit_standouts.assign(preedit_segment_lengths.size(), FALSE);
            }
        }
        mPreeditor->updatePreedit(preedit_string, preedit_segment_lengths, preedit_standouts, caret_position);

        // Some IME doesn't query char position after WM_IME_COMPOSITION,
        // so we need to update them actively.
        updateLanguageTextInputArea();
    }
=======
	BOOL needs_update = FALSE;
	LLWString result_string;
	LLWString preedit_string;
	S32 preedit_string_utf16_length = 0;
	LLPreeditor::segment_lengths_t preedit_segment_lengths;
	LLPreeditor::standouts_t preedit_standouts;

	// Step I: Receive details of preedits from IME.

	HIMC himc = LLWinImm::getContext(mWindowHandle);

	if (indexes & GCS_RESULTSTR)
	{
		LONG size = LLWinImm::getCompositionString(himc, GCS_RESULTSTR, NULL, 0);
		if (size >= 0)
		{
			const LPWSTR data = new WCHAR[size / sizeof(WCHAR) + 1];
			size = LLWinImm::getCompositionString(himc, GCS_RESULTSTR, data, size);
			if (size > 0)
			{
				result_string = utf16str_to_wstring(llutf16string(data, size / sizeof(WCHAR)));
			}
			delete[] data;
			needs_update = TRUE;
		}
	}
	
	if (indexes & GCS_COMPSTR)
	{
		LONG size = LLWinImm::getCompositionString(himc, GCS_COMPSTR, NULL, 0);
		if (size >= 0)
		{
			const LPWSTR data = new WCHAR[size / sizeof(WCHAR) + 1];
			size = LLWinImm::getCompositionString(himc, GCS_COMPSTR, data, size);
			if (size > 0)
			{
				preedit_string_utf16_length = size / sizeof(WCHAR);
				preedit_string = utf16str_to_wstring(llutf16string(data, size / sizeof(WCHAR)));
			}
			delete[] data;
			needs_update = TRUE;
		}
	}

	if ((indexes & GCS_COMPCLAUSE) && preedit_string.length() > 0)
	{
		LONG size = LLWinImm::getCompositionString(himc, GCS_COMPCLAUSE, NULL, 0);
		if (size > 0)
		{
			const LPDWORD data = new DWORD[size / sizeof(DWORD)];
			size = LLWinImm::getCompositionString(himc, GCS_COMPCLAUSE, data, size);
			if (size >= sizeof(DWORD) * 2
				&& data[0] == 0 && data[size / sizeof(DWORD) - 1] == preedit_string_utf16_length)
			{
				preedit_segment_lengths.resize(size / sizeof(DWORD) - 1);
				S32 offset = 0;
				for (U32 i = 0; i < preedit_segment_lengths.size(); i++)
				{
					const S32 length = wstring_wstring_length_from_utf16_length(preedit_string, offset, data[i + 1] - data[i]);
					preedit_segment_lengths[i] = length;
					offset += length;
				}
			}
			delete[] data;
		}
	}

	if ((indexes & GCS_COMPATTR) && preedit_segment_lengths.size() > 1)
	{
		LONG size = LLWinImm::getCompositionString(himc, GCS_COMPATTR, NULL, 0);
		if (size > 0)
		{
			const LPBYTE data = new BYTE[size / sizeof(BYTE)];
			size = LLWinImm::getCompositionString(himc, GCS_COMPATTR, data, size);
			if (size == preedit_string_utf16_length)
			{
				preedit_standouts.assign(preedit_segment_lengths.size(), FALSE);
				S32 offset = 0;
				for (U32 i = 0; i < preedit_segment_lengths.size(); i++)
				{
					if (ATTR_TARGET_CONVERTED == data[offset] || ATTR_TARGET_NOTCONVERTED == data[offset])
					{
						preedit_standouts[i] = TRUE;
					}
					offset += wstring_utf16_length(preedit_string, offset, preedit_segment_lengths[i]);
				}
			}
			delete[] data;
		}
	}

	S32 caret_position = preedit_string.length();
	if (indexes & GCS_CURSORPOS)
	{
		const S32 caret_position_utf16 = LLWinImm::getCompositionString(himc, GCS_CURSORPOS, NULL, 0);
		if (caret_position_utf16 >= 0 && caret_position <= preedit_string_utf16_length)
		{
			caret_position = wstring_wstring_length_from_utf16_length(preedit_string, 0, caret_position_utf16);
		}
	}

	if (indexes == 0)
	{
		// I'm not sure this condition really happens, but
		// Windows SDK document says it is an indication
		// of "reset everything."
		needs_update = TRUE;
	}

	LLWinImm::releaseContext(mWindowHandle, himc);

	// Step II: Update the active preeditor.

	if (needs_update)
	{
        if (preedit_string.length() != 0 || result_string.length() != 0)
        {
            mPreeditor->resetPreedit();
        }

		if (result_string.length() > 0)
		{
			for (LLWString::const_iterator i = result_string.begin(); i != result_string.end(); i++)
			{
				mPreeditor->handleUnicodeCharHere(*i);
			}
		}

		if (preedit_string.length() == 0)
 		{
			preedit_segment_lengths.clear();
			preedit_standouts.clear();
		}
		else
		{
			if (preedit_segment_lengths.size() == 0)
			{
				preedit_segment_lengths.assign(1, preedit_string.length());
			}
			if (preedit_standouts.size() == 0)
			{
				preedit_standouts.assign(preedit_segment_lengths.size(), FALSE);
			}
		}
		mPreeditor->updatePreedit(preedit_string, preedit_segment_lengths, preedit_standouts, caret_position);

		// Some IME doesn't query char position after WM_IME_COMPOSITION,
		// so we need to update them actively.
		updateLanguageTextInputArea();
	}
>>>>>>> a0c3d69c
}

// Given a text and a focus range, find_context finds and returns a
// surrounding context of the focused subtext.  A variable pointed
// to by offset receives the offset in llwchars of the beginning of
// the returned context string in the given wtext.

static LLWString find_context(const LLWString & wtext, S32 focus, S32 focus_length, S32 *offset)
{
    static const S32 CONTEXT_EXCESS = 30;   // This value is by experiences.

    const S32 e = llmin((S32) wtext.length(), focus + focus_length + CONTEXT_EXCESS);
    S32 end = focus + focus_length;
    while (end < e && '\n' != wtext[end])
    {
        end++;
    }

    const S32 s = llmax(0, focus - CONTEXT_EXCESS);
    S32 start = focus;
    while (start > s && '\n' != wtext[start - 1])
    {
        --start;
    }

    *offset = start;
    return wtext.substr(start, end - start);
}

// final stage of handling drop requests - both from WM_DROPFILES message
// for files and via IDropTarget interface requests.
LLWindowCallbacks::DragNDropResult LLWindowWin32::completeDragNDropRequest( const LLCoordGL gl_coord, const MASK mask, LLWindowCallbacks::DragNDropAction action, const std::string url )
{
    ASSERT_MAIN_THREAD();
    return mCallbacks->handleDragNDrop( this, gl_coord, mask, action, url );
}

// Handle WM_IME_REQUEST message.
// If it handled the message, returns TRUE.  Otherwise, FALSE.
// When it handled the message, the value to be returned from
// the Window Procedure is set to *result.

BOOL LLWindowWin32::handleImeRequests(WPARAM request, LPARAM param, LRESULT *result)
{
    if ( mPreeditor )
    {
        switch (request)
        {
            case IMR_CANDIDATEWINDOW:       // http://msdn2.microsoft.com/en-us/library/ms776080.aspx
            {
                LLCoordGL caret_coord;
                LLRect preedit_bounds;
                mPreeditor->getPreeditLocation(-1, &caret_coord, &preedit_bounds, NULL);
                
                CANDIDATEFORM *const form = (CANDIDATEFORM *)param;
                DWORD const dwIndex = form->dwIndex;
                fillCandidateForm(caret_coord, preedit_bounds, form);
                form->dwIndex = dwIndex;

                *result = 1;
                return TRUE;
            }
            case IMR_QUERYCHARPOSITION:
            {
                IMECHARPOSITION *const char_position = (IMECHARPOSITION *)param;

                // char_position->dwCharPos counts in number of
                // WCHARs, i.e., UTF-16 encoding units, so we can't simply pass the
                // number to getPreeditLocation.  

                const LLWString & wtext = mPreeditor->getPreeditString();
                S32 preedit, preedit_length;
                mPreeditor->getPreeditRange(&preedit, &preedit_length);
                LLCoordGL caret_coord;
                LLRect preedit_bounds, text_control;
                const S32 position = wstring_wstring_length_from_utf16_length(wtext, preedit, char_position->dwCharPos);

                if (!mPreeditor->getPreeditLocation(position, &caret_coord, &preedit_bounds, &text_control))
                {
                    LL_WARNS("Window") << "*** IMR_QUERYCHARPOSITON called but getPreeditLocation failed." << LL_ENDL;
                    return FALSE;
                }

                fillCharPosition(caret_coord, preedit_bounds, text_control, char_position);

                *result = 1;
                return TRUE;
            }
            case IMR_COMPOSITIONFONT:
            {
                fillCompositionLogfont((LOGFONT *)param);

                *result = 1;
                return TRUE;
            }
            case IMR_RECONVERTSTRING:
            {
                mPreeditor->resetPreedit();
                const LLWString & wtext = mPreeditor->getPreeditString();
                S32 select, select_length;
                mPreeditor->getSelectionRange(&select, &select_length);

                S32 context_offset;
                const LLWString context = find_context(wtext, select, select_length, &context_offset);

                RECONVERTSTRING * const reconvert_string = (RECONVERTSTRING *)param;
                const U32 size = fillReconvertString(context, select - context_offset, select_length, reconvert_string);
                if (reconvert_string)
                {
                    if (select_length == 0)
                    {
                        // Let the IME to decide the reconversion range, and
                        // adjust the reconvert_string structure accordingly.
                        HIMC himc = LLWinImm::getContext(mWindowHandle);
                        const BOOL adjusted = LLWinImm::setCompositionString(himc,
                                    SCS_QUERYRECONVERTSTRING, reconvert_string, size, NULL, 0);
                        LLWinImm::releaseContext(mWindowHandle, himc);
                        if (adjusted)
                        {
                            const llutf16string & text_utf16 = wstring_to_utf16str(context);
                            const S32 new_preedit_start = reconvert_string->dwCompStrOffset / sizeof(WCHAR);
                            const S32 new_preedit_end = new_preedit_start + reconvert_string->dwCompStrLen;
                            select = utf16str_wstring_length(text_utf16, new_preedit_start);
                            select_length = utf16str_wstring_length(text_utf16, new_preedit_end) - select;
                            select += context_offset;
                        }
                    }
                    mPreeditor->markAsPreedit(select, select_length);
                }

                *result = size;
                return TRUE;
            }
            case IMR_CONFIRMRECONVERTSTRING:
            {
                *result = FALSE;
                return TRUE;
            }
            case IMR_DOCUMENTFEED:
            {
                const LLWString & wtext = mPreeditor->getPreeditString();
                S32 preedit, preedit_length;
                mPreeditor->getPreeditRange(&preedit, &preedit_length);
                
                S32 context_offset;
                LLWString context = find_context(wtext, preedit, preedit_length, &context_offset);
                preedit -= context_offset;
                preedit_length = llmin(preedit_length, (S32)context.length() - preedit);
                if (preedit_length && preedit >= 0)
                {
                    // IMR_DOCUMENTFEED may be called when we have an active preedit.
                    // We should pass the context string *excluding* the preedit string.
                    // Otherwise, some IME are confused.
                    context.erase(preedit, preedit_length);
                }
                
                RECONVERTSTRING *reconvert_string = (RECONVERTSTRING *)param;
                *result = fillReconvertString(context, preedit, 0, reconvert_string);
                return TRUE;
            }
            default:
                return FALSE;
        }
    }

    return FALSE;
}

//static
void LLWindowWin32::setDPIAwareness()
{
    HMODULE hShcore = LoadLibrary(L"shcore.dll");
    if (hShcore != NULL)
    {
        SetProcessDpiAwarenessType pSPDA;
        pSPDA = (SetProcessDpiAwarenessType)GetProcAddress(hShcore, "SetProcessDpiAwareness");
        if (pSPDA)
        {
            
            HRESULT hr = pSPDA(PROCESS_PER_MONITOR_DPI_AWARE);
            if (hr != S_OK)
            {
                LL_WARNS() << "SetProcessDpiAwareness() function returned an error. Will use legacy DPI awareness API of Win XP/7" << LL_ENDL;
            }
        }
        FreeLibrary(hShcore);   
    }
    else
    {
        LL_WARNS() << "Could not load shcore.dll library (included by <ShellScalingAPI.h> from Win 8.1 SDK. Will use legacy DPI awareness API of Win XP/7" << LL_ENDL;
    }
}

void* LLWindowWin32::getDirectInput8()
{
    return &gDirectInput8;
}

bool LLWindowWin32::getInputDevices(U32 device_type_filter, void * di8_devices_callback, void* userdata)
{
    if (gDirectInput8 != NULL)
    {
        // Enumerate devices
        HRESULT status = gDirectInput8->EnumDevices(
            (DWORD) device_type_filter,        // DWORD dwDevType,
            (LPDIENUMDEVICESCALLBACK)di8_devices_callback,  // LPDIENUMDEVICESCALLBACK lpCallback, // BOOL DIEnumDevicesCallback( LPCDIDEVICEINSTANCE lpddi, LPVOID pvRef ) // BOOL CALLBACK DinputDevice::DevicesCallback
            (LPVOID*)userdata, // LPVOID pvRef
            DIEDFL_ATTACHEDONLY       // DWORD dwFlags
            );

        return status == DI_OK;
    }
    return false;
}

F32 LLWindowWin32::getSystemUISize()
{
    F32 scale_value = 1.f;
    HWND hWnd = (HWND)getPlatformWindow();
    HDC hdc = GetDC(hWnd);
    HMONITOR hMonitor;
    HANDLE hProcess = GetCurrentProcess();
    PROCESS_DPI_AWARENESS dpi_awareness;

    HMODULE hShcore = LoadLibrary(L"shcore.dll");

    if (hShcore != NULL)
    {
        GetProcessDpiAwarenessType pGPDA;
        pGPDA = (GetProcessDpiAwarenessType)GetProcAddress(hShcore, "GetProcessDpiAwareness");
        GetDpiForMonitorType pGDFM;
        pGDFM = (GetDpiForMonitorType)GetProcAddress(hShcore, "GetDpiForMonitor");
        if (pGPDA != NULL && pGDFM != NULL)
        {
            pGPDA(hProcess, &dpi_awareness);
            if (dpi_awareness == PROCESS_PER_MONITOR_DPI_AWARE)
            {
                POINT    pt;
                UINT     dpix = 0, dpiy = 0;
                HRESULT  hr = E_FAIL;
                RECT     rect;

                GetWindowRect(hWnd, &rect);
                // Get the DPI for the monitor, on which the center of window is displayed and set the scaling factor
                pt.x = (rect.left + rect.right) / 2;
                pt.y = (rect.top + rect.bottom) / 2;
                hMonitor = MonitorFromPoint(pt, MONITOR_DEFAULTTONEAREST);
                hr = pGDFM(hMonitor, MDT_EFFECTIVE_DPI, &dpix, &dpiy);
                if (hr == S_OK)
                {
                    scale_value = F32(dpix) / F32(USER_DEFAULT_SCREEN_DPI);
                }
                else
                {
                    LL_WARNS() << "Could not determine DPI for monitor. Setting scale to default 100 %" << LL_ENDL;
                    scale_value = 1.0f;
                }
            }
            else
            {
                LL_WARNS() << "Process is not per-monitor DPI-aware. Setting scale to default 100 %" << LL_ENDL;
                scale_value = 1.0f;
            }
        }
        FreeLibrary(hShcore);
    }
    else
    {
        LL_WARNS() << "Could not load shcore.dll library (included by <ShellScalingAPI.h> from Win 8.1 SDK). Using legacy DPI awareness API of Win XP/7" << LL_ENDL;
        scale_value = F32(GetDeviceCaps(hdc, LOGPIXELSX)) / F32(USER_DEFAULT_SCREEN_DPI);
    }

    ReleaseDC(hWnd, hdc);
    return scale_value;
}

//static
std::vector<std::string> LLWindowWin32::getDisplaysResolutionList()
{ 
    return sMonitorInfo.getResolutionsList();
}

//static
std::vector<std::string> LLWindowWin32::getDynamicFallbackFontList()
{
    // Fonts previously in getFontListSans() have moved to fonts.xml.
    return std::vector<std::string>();
}


#endif // LL_WINDOWS

inline LLWindowWin32::LLWindowWin32Thread::LLWindowWin32Thread()
    : ThreadPool("Window Thread", 1, MAX_QUEUE_SIZE)
{
    ThreadPool::start();
}

/**
 * LogChange is to log changes in status while trying to avoid spamming the
 * log with repeated messages, especially in a tight loop. It refuses to log
 * a continuous run of identical messages, but logs every time the message
 * changes. (It will happily spam when messages quickly bounce back and
 * forth.)
 */
class LogChange
{
public:
    LogChange(const std::string& tag):
        mTag(tag)
    {}

    template <typename... Items>
    void always(Items&&... items)
    {
        // This odd construct ensures that the stringize() call is only
        // executed if DEBUG logging is enabled for the passed tag.
        LL_DEBUGS(mTag.c_str());
        log(LL_CONT, stringize(std::forward<Items>(items)...));
        LL_ENDL;
    }

    template <typename... Items>
    void onChange(Items&&... items)
    {
        LL_DEBUGS(mTag.c_str());
        auto str = stringize(std::forward<Items>(items)...);
        if (str != mPrev)
        {
            log(LL_CONT, str);
        }
        LL_ENDL;
    }

private:
    void log(std::ostream& out, const std::string& message)
    {
        mPrev = message;
        out << message;
    }
    std::string mTag;
    std::string mPrev;
};

void LLWindowWin32::LLWindowWin32Thread::run()
{
    sWindowThreadId = std::this_thread::get_id();
    LogChange logger("Window");

    while (! getQueue().done())
    {
        LL_PROFILE_ZONE_SCOPED_CATEGORY_WIN32;

        if (mWindowHandle != 0)
        {
            MSG msg;
            BOOL status;
            if (mhDC == 0)
            {
                LL_PROFILE_ZONE_NAMED_CATEGORY_WIN32("w32t - PeekMessage");
                logger.onChange("PeekMessage(", std::hex, mWindowHandle, ")");
                status = PeekMessage(&msg, mWindowHandle, 0, 0, PM_REMOVE);
            }
            else
            {
                LL_PROFILE_ZONE_NAMED_CATEGORY_WIN32("w32t - GetMessage");
                logger.always("GetMessage(", std::hex, mWindowHandle, ")");
                status = GetMessage(&msg, NULL, 0, 0);
            }
            if (status > 0)
            {
                logger.always("got MSG (", std::hex, msg.hwnd, ", ", msg.message,
                              ", ", msg.wParam, ")");
                TranslateMessage(&msg);
                DispatchMessage(&msg);

                mMessageQueue.pushFront(msg);
            }
        }

        {
            LL_PROFILE_ZONE_NAMED_CATEGORY_WIN32("w32t - Function Queue");
            logger.onChange("runPending()");
            //process any pending functions
            getQueue().runPending();
        }
        
#if 0
        {
            LL_PROFILE_ZONE_NAMED_CATEGORY_WIN32("w32t - Sleep");
            logger.always("sleep(1)");
            std::this_thread::sleep_for(std::chrono::milliseconds(1));
        }
#endif
    }
}

void LLWindowWin32::post(const std::function<void()>& func)
{
    mFunctionQueue.pushFront(func);
}

void LLWindowWin32::postMouseButtonEvent(const std::function<void()>& func)
{
    mMouseQueue.pushFront(func);
}

void LLWindowWin32::kickWindowThread(HWND windowHandle)
{
    if (! windowHandle)
        windowHandle = mWindowHandle;
    if (windowHandle)
    {
        // post a nonsense user message to wake up the Window Thread in
        // case any functions are pending and no windows events came
        // through this frame
        WPARAM wparam{ 0xB0B0 };
        LL_DEBUGS("Window") << "PostMessage(" << std::hex << windowHandle
                            << ", " << WM_DUMMY_
                            << ", " << wparam << ")" << std::dec << LL_ENDL;
        PostMessage(windowHandle, WM_DUMMY_, wparam, 0x1337);
    }
}

void LLWindowWin32::updateWindowRect()
{
    LL_PROFILE_ZONE_SCOPED_CATEGORY_WIN32;
    //called from window thread
    RECT rect;
    RECT client_rect;
    
    if (GetWindowRect(mWindowHandle, &rect) &&
        GetClientRect(mWindowHandle, &client_rect))
    {
        post([=] 
            {
                mRect = rect;
                mClientRect = client_rect;
            });
    }
}<|MERGE_RESOLUTION|>--- conflicted
+++ resolved
@@ -4136,7 +4136,6 @@
 
 void LLWindowWin32::handleCompositionMessage(const U32 indexes)
 {
-<<<<<<< HEAD
     BOOL needs_update = FALSE;
     LLWString result_string;
     LLWString preedit_string;
@@ -4252,7 +4251,10 @@
 
     if (needs_update)
     {
-        mPreeditor->resetPreedit();
+        if (preedit_string.length() != 0 || result_string.length() != 0)
+        {
+            mPreeditor->resetPreedit();
+        }
 
         if (result_string.length() > 0)
         {
@@ -4284,158 +4286,6 @@
         // so we need to update them actively.
         updateLanguageTextInputArea();
     }
-=======
-	BOOL needs_update = FALSE;
-	LLWString result_string;
-	LLWString preedit_string;
-	S32 preedit_string_utf16_length = 0;
-	LLPreeditor::segment_lengths_t preedit_segment_lengths;
-	LLPreeditor::standouts_t preedit_standouts;
-
-	// Step I: Receive details of preedits from IME.
-
-	HIMC himc = LLWinImm::getContext(mWindowHandle);
-
-	if (indexes & GCS_RESULTSTR)
-	{
-		LONG size = LLWinImm::getCompositionString(himc, GCS_RESULTSTR, NULL, 0);
-		if (size >= 0)
-		{
-			const LPWSTR data = new WCHAR[size / sizeof(WCHAR) + 1];
-			size = LLWinImm::getCompositionString(himc, GCS_RESULTSTR, data, size);
-			if (size > 0)
-			{
-				result_string = utf16str_to_wstring(llutf16string(data, size / sizeof(WCHAR)));
-			}
-			delete[] data;
-			needs_update = TRUE;
-		}
-	}
-	
-	if (indexes & GCS_COMPSTR)
-	{
-		LONG size = LLWinImm::getCompositionString(himc, GCS_COMPSTR, NULL, 0);
-		if (size >= 0)
-		{
-			const LPWSTR data = new WCHAR[size / sizeof(WCHAR) + 1];
-			size = LLWinImm::getCompositionString(himc, GCS_COMPSTR, data, size);
-			if (size > 0)
-			{
-				preedit_string_utf16_length = size / sizeof(WCHAR);
-				preedit_string = utf16str_to_wstring(llutf16string(data, size / sizeof(WCHAR)));
-			}
-			delete[] data;
-			needs_update = TRUE;
-		}
-	}
-
-	if ((indexes & GCS_COMPCLAUSE) && preedit_string.length() > 0)
-	{
-		LONG size = LLWinImm::getCompositionString(himc, GCS_COMPCLAUSE, NULL, 0);
-		if (size > 0)
-		{
-			const LPDWORD data = new DWORD[size / sizeof(DWORD)];
-			size = LLWinImm::getCompositionString(himc, GCS_COMPCLAUSE, data, size);
-			if (size >= sizeof(DWORD) * 2
-				&& data[0] == 0 && data[size / sizeof(DWORD) - 1] == preedit_string_utf16_length)
-			{
-				preedit_segment_lengths.resize(size / sizeof(DWORD) - 1);
-				S32 offset = 0;
-				for (U32 i = 0; i < preedit_segment_lengths.size(); i++)
-				{
-					const S32 length = wstring_wstring_length_from_utf16_length(preedit_string, offset, data[i + 1] - data[i]);
-					preedit_segment_lengths[i] = length;
-					offset += length;
-				}
-			}
-			delete[] data;
-		}
-	}
-
-	if ((indexes & GCS_COMPATTR) && preedit_segment_lengths.size() > 1)
-	{
-		LONG size = LLWinImm::getCompositionString(himc, GCS_COMPATTR, NULL, 0);
-		if (size > 0)
-		{
-			const LPBYTE data = new BYTE[size / sizeof(BYTE)];
-			size = LLWinImm::getCompositionString(himc, GCS_COMPATTR, data, size);
-			if (size == preedit_string_utf16_length)
-			{
-				preedit_standouts.assign(preedit_segment_lengths.size(), FALSE);
-				S32 offset = 0;
-				for (U32 i = 0; i < preedit_segment_lengths.size(); i++)
-				{
-					if (ATTR_TARGET_CONVERTED == data[offset] || ATTR_TARGET_NOTCONVERTED == data[offset])
-					{
-						preedit_standouts[i] = TRUE;
-					}
-					offset += wstring_utf16_length(preedit_string, offset, preedit_segment_lengths[i]);
-				}
-			}
-			delete[] data;
-		}
-	}
-
-	S32 caret_position = preedit_string.length();
-	if (indexes & GCS_CURSORPOS)
-	{
-		const S32 caret_position_utf16 = LLWinImm::getCompositionString(himc, GCS_CURSORPOS, NULL, 0);
-		if (caret_position_utf16 >= 0 && caret_position <= preedit_string_utf16_length)
-		{
-			caret_position = wstring_wstring_length_from_utf16_length(preedit_string, 0, caret_position_utf16);
-		}
-	}
-
-	if (indexes == 0)
-	{
-		// I'm not sure this condition really happens, but
-		// Windows SDK document says it is an indication
-		// of "reset everything."
-		needs_update = TRUE;
-	}
-
-	LLWinImm::releaseContext(mWindowHandle, himc);
-
-	// Step II: Update the active preeditor.
-
-	if (needs_update)
-	{
-        if (preedit_string.length() != 0 || result_string.length() != 0)
-        {
-            mPreeditor->resetPreedit();
-        }
-
-		if (result_string.length() > 0)
-		{
-			for (LLWString::const_iterator i = result_string.begin(); i != result_string.end(); i++)
-			{
-				mPreeditor->handleUnicodeCharHere(*i);
-			}
-		}
-
-		if (preedit_string.length() == 0)
- 		{
-			preedit_segment_lengths.clear();
-			preedit_standouts.clear();
-		}
-		else
-		{
-			if (preedit_segment_lengths.size() == 0)
-			{
-				preedit_segment_lengths.assign(1, preedit_string.length());
-			}
-			if (preedit_standouts.size() == 0)
-			{
-				preedit_standouts.assign(preedit_segment_lengths.size(), FALSE);
-			}
-		}
-		mPreeditor->updatePreedit(preedit_string, preedit_segment_lengths, preedit_standouts, caret_position);
-
-		// Some IME doesn't query char position after WM_IME_COMPOSITION,
-		// so we need to update them actively.
-		updateLanguageTextInputArea();
-	}
->>>>>>> a0c3d69c
 }
 
 // Given a text and a focus range, find_context finds and returns a
