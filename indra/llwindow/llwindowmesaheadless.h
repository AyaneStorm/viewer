/**
 * @file llwindowmesaheadless.h
 * @brief Windows implementation of LLWindow class
 *
 * $LicenseInfo:firstyear=2001&license=viewerlgpl$
 * Second Life Viewer Source Code
 * Copyright (C) 2010, Linden Research, Inc.
 *
 * This library is free software; you can redistribute it and/or
 * modify it under the terms of the GNU Lesser General Public
 * License as published by the Free Software Foundation;
 * version 2.1 of the License only.
 *
 * This library is distributed in the hope that it will be useful,
 * but WITHOUT ANY WARRANTY; without even the implied warranty of
 * MERCHANTABILITY or FITNESS FOR A PARTICULAR PURPOSE.  See the GNU
 * Lesser General Public License for more details.
 *
 * You should have received a copy of the GNU Lesser General Public
 * License along with this library; if not, write to the Free Software
 * Foundation, Inc., 51 Franklin Street, Fifth Floor, Boston, MA  02110-1301  USA
 *
 * Linden Research, Inc., 945 Battery Street, San Francisco, CA  94111  USA
 * $/LicenseInfo$
 */

#ifndef LL_LLWINDOWMESAHEADLESS_H
#define LL_LLWINDOWMESAHEADLESS_H

#if LL_MESA_HEADLESS

#include "llwindow.h"
#include "GL/glu.h"
#include "GL/osmesa.h"

class LLWindowMesaHeadless : public LLWindow
{
public:
<<<<<<< HEAD
	/*virtual*/ void show() {};
	/*virtual*/ void hide() {};
	/*virtual*/ void close() {};
	/*virtual*/ bool getVisible() {return false;};
	/*virtual*/ bool getMinimized() {return false;};
	/*virtual*/ bool getMaximized() {return false;};
	/*virtual*/ bool maximize() {return false;};
	/*virtual*/ void minimize() {};
	/*virtual*/ void restore() {};
	/*virtual*/ bool getFullscreen() {return false;};
	/*virtual*/ bool getPosition(LLCoordScreen *position) {return false;};
	/*virtual*/ bool getSize(LLCoordScreen *size) {return false;};
	/*virtual*/ bool getSize(LLCoordWindow *size) {return false;};
	/*virtual*/ bool setPosition(LLCoordScreen position) {return false;};
	/*virtual*/ bool setSizeImpl(LLCoordScreen size) {return false;};
	/*virtual*/ bool switchContext(bool fullscreen, const LLCoordScreen &size, bool disable_vsync, const LLCoordScreen * const posp = NULL) {return false;};
	/*virtual*/ bool setCursorPosition(LLCoordWindow position) {return false;};
	/*virtual*/ bool getCursorPosition(LLCoordWindow *position) {return false;};
	/*virtual*/ void showCursor() {};
	/*virtual*/ void hideCursor() {};
	/*virtual*/ void showCursorFromMouseMove() {};
	/*virtual*/ void hideCursorUntilMouseMove() {};
	/*virtual*/ bool isCursorHidden() {return false;};
	/*virtual*/ void updateCursor() {};
	//virtual ECursorType getCursor() { return mCurrentCursor; };
	/*virtual*/ void captureMouse() {};
	/*virtual*/ void releaseMouse() {};
	/*virtual*/ void setMouseClipping( bool b ) {};
	/*virtual*/ bool isClipboardTextAvailable() {return false; };
	/*virtual*/ bool pasteTextFromClipboard(LLWString &dst) {return false; };
	/*virtual*/ bool copyTextToClipboard(const LLWString &src) {return false; };
	/*virtual*/ void flashIcon(F32 seconds) {};
	/*virtual*/ F32 getGamma() {return 1.0f; };
	/*virtual*/ bool setGamma(const F32 gamma) {return false; }; // Set the gamma
	/*virtual*/ bool restoreGamma() {return false; };	// Restore original gamma table (before updating gamma)
	/*virtual*/ void setFSAASamples(const U32 fsaa_samples) { /* FSAA not supported yet on Mesa headless.*/ }
	/*virtual*/ U32	 getFSAASamples() { return 0; }
	//virtual ESwapMethod getSwapMethod() { return mSwapMethod; }
	/*virtual*/ void gatherInput() {};
	/*virtual*/ void delayInputProcessing() {};
	/*virtual*/ void swapBuffers();
	/*virtual*/ void restoreGLContext() {};

	// handy coordinate space conversion routines
	/*virtual*/ bool convertCoords(LLCoordScreen from, LLCoordWindow *to) { return false; };
	/*virtual*/ bool convertCoords(LLCoordWindow from, LLCoordScreen *to) { return false; };
	/*virtual*/ bool convertCoords(LLCoordWindow from, LLCoordGL *to) { return false; };
	/*virtual*/ bool convertCoords(LLCoordGL from, LLCoordWindow *to) { return false; };
	/*virtual*/ bool convertCoords(LLCoordScreen from, LLCoordGL *to) { return false; };
	/*virtual*/ bool convertCoords(LLCoordGL from, LLCoordScreen *to) { return false; };
=======
    /*virtual*/ void show() {};
    /*virtual*/ void hide() {};
    /*virtual*/ void close() {};
    /*virtual*/ BOOL getVisible() {return FALSE;};
    /*virtual*/ BOOL getMinimized() {return FALSE;};
    /*virtual*/ BOOL getMaximized() {return FALSE;};
    /*virtual*/ BOOL maximize() {return FALSE;};
    /*virtual*/ void minimize() {};
    /*virtual*/ void restore() {};
    /*virtual*/ BOOL getFullscreen() {return FALSE;};
    /*virtual*/ BOOL getPosition(LLCoordScreen *position) {return FALSE;};
    /*virtual*/ BOOL getSize(LLCoordScreen *size) {return FALSE;};
    /*virtual*/ BOOL getSize(LLCoordWindow *size) {return FALSE;};
    /*virtual*/ BOOL setPosition(LLCoordScreen position) {return FALSE;};
    /*virtual*/ BOOL setSizeImpl(LLCoordScreen size) {return FALSE;};
    /*virtual*/ BOOL switchContext(BOOL fullscreen, const LLCoordScreen &size, BOOL disable_vsync, const LLCoordScreen * const posp = NULL) {return FALSE;};
    /*virtual*/ BOOL setCursorPosition(LLCoordWindow position) {return FALSE;};
    /*virtual*/ BOOL getCursorPosition(LLCoordWindow *position) {return FALSE;};
    /*virtual*/ void showCursor() {};
    /*virtual*/ void hideCursor() {};
    /*virtual*/ void showCursorFromMouseMove() {};
    /*virtual*/ void hideCursorUntilMouseMove() {};
    /*virtual*/ BOOL isCursorHidden() {return FALSE;};
    /*virtual*/ void updateCursor() {};
    //virtual ECursorType getCursor() { return mCurrentCursor; };
    /*virtual*/ void captureMouse() {};
    /*virtual*/ void releaseMouse() {};
    /*virtual*/ void setMouseClipping( BOOL b ) {};
    /*virtual*/ BOOL isClipboardTextAvailable() {return FALSE; };
    /*virtual*/ BOOL pasteTextFromClipboard(LLWString &dst) {return FALSE; };
    /*virtual*/ BOOL copyTextToClipboard(const LLWString &src) {return FALSE; };
    /*virtual*/ void flashIcon(F32 seconds) {};
    /*virtual*/ F32 getGamma() {return 1.0f; };
    /*virtual*/ BOOL setGamma(const F32 gamma) {return FALSE; }; // Set the gamma
    /*virtual*/ BOOL restoreGamma() {return FALSE; };   // Restore original gamma table (before updating gamma)
    /*virtual*/ void setFSAASamples(const U32 fsaa_samples) { /* FSAA not supported yet on Mesa headless.*/ }
    /*virtual*/ U32  getFSAASamples() { return 0; }
    //virtual ESwapMethod getSwapMethod() { return mSwapMethod; }
    /*virtual*/ void gatherInput() {};
    /*virtual*/ void delayInputProcessing() {};
    /*virtual*/ void swapBuffers();
    /*virtual*/ void restoreGLContext() {};

    // handy coordinate space conversion routines
    /*virtual*/ BOOL convertCoords(LLCoordScreen from, LLCoordWindow *to) { return FALSE; };
    /*virtual*/ BOOL convertCoords(LLCoordWindow from, LLCoordScreen *to) { return FALSE; };
    /*virtual*/ BOOL convertCoords(LLCoordWindow from, LLCoordGL *to) { return FALSE; };
    /*virtual*/ BOOL convertCoords(LLCoordGL from, LLCoordWindow *to) { return FALSE; };
    /*virtual*/ BOOL convertCoords(LLCoordScreen from, LLCoordGL *to) { return FALSE; };
    /*virtual*/ BOOL convertCoords(LLCoordGL from, LLCoordScreen *to) { return FALSE; };

    /*virtual*/ LLWindowResolution* getSupportedResolutions(S32 &num_resolutions) { return NULL; };
    /*virtual*/ F32 getNativeAspectRatio() { return 1.0f; };
    /*virtual*/ F32 getPixelAspectRatio() { return 1.0f; };
    /*virtual*/ void setNativeAspectRatio(F32 ratio) {}
>>>>>>> e7eced3c

    /*virtual*/ void *getPlatformWindow() { return 0; };
    /*virtual*/ void bringToFront() {};

    LLWindowMesaHeadless(LLWindowCallbacks* callbacks,
                         const std::string& title, const std::string& name, S32 x, S32 y, S32 width, S32 height,
<<<<<<< HEAD
				  U32 flags,  bool fullscreen, bool clearBg,
				  bool disable_vsync, bool use_gl, bool ignore_pixel_depth);
	~LLWindowMesaHeadless();
=======
                  U32 flags,  BOOL fullscreen, BOOL clearBg,
                  BOOL disable_vsync, BOOL use_gl, BOOL ignore_pixel_depth);
    ~LLWindowMesaHeadless();
>>>>>>> e7eced3c

private:
    OSMesaContext   mMesaContext;
    unsigned char * mMesaBuffer;
};

class LLSplashScreenMesaHeadless : public LLSplashScreen
{
public:
    LLSplashScreenMesaHeadless() {};
    virtual ~LLSplashScreenMesaHeadless() {};

    /*virtual*/ void showImpl() {};
    /*virtual*/ void updateImpl(const std::string& mesg) {};
    /*virtual*/ void hideImpl() {};

};

#endif

#endif //LL_LLWINDOWMESAHEADLESS_H<|MERGE_RESOLUTION|>--- conflicted
+++ resolved
@@ -36,93 +36,41 @@
 class LLWindowMesaHeadless : public LLWindow
 {
 public:
-<<<<<<< HEAD
-	/*virtual*/ void show() {};
-	/*virtual*/ void hide() {};
-	/*virtual*/ void close() {};
-	/*virtual*/ bool getVisible() {return false;};
-	/*virtual*/ bool getMinimized() {return false;};
-	/*virtual*/ bool getMaximized() {return false;};
-	/*virtual*/ bool maximize() {return false;};
-	/*virtual*/ void minimize() {};
-	/*virtual*/ void restore() {};
-	/*virtual*/ bool getFullscreen() {return false;};
-	/*virtual*/ bool getPosition(LLCoordScreen *position) {return false;};
-	/*virtual*/ bool getSize(LLCoordScreen *size) {return false;};
-	/*virtual*/ bool getSize(LLCoordWindow *size) {return false;};
-	/*virtual*/ bool setPosition(LLCoordScreen position) {return false;};
-	/*virtual*/ bool setSizeImpl(LLCoordScreen size) {return false;};
-	/*virtual*/ bool switchContext(bool fullscreen, const LLCoordScreen &size, bool disable_vsync, const LLCoordScreen * const posp = NULL) {return false;};
-	/*virtual*/ bool setCursorPosition(LLCoordWindow position) {return false;};
-	/*virtual*/ bool getCursorPosition(LLCoordWindow *position) {return false;};
-	/*virtual*/ void showCursor() {};
-	/*virtual*/ void hideCursor() {};
-	/*virtual*/ void showCursorFromMouseMove() {};
-	/*virtual*/ void hideCursorUntilMouseMove() {};
-	/*virtual*/ bool isCursorHidden() {return false;};
-	/*virtual*/ void updateCursor() {};
-	//virtual ECursorType getCursor() { return mCurrentCursor; };
-	/*virtual*/ void captureMouse() {};
-	/*virtual*/ void releaseMouse() {};
-	/*virtual*/ void setMouseClipping( bool b ) {};
-	/*virtual*/ bool isClipboardTextAvailable() {return false; };
-	/*virtual*/ bool pasteTextFromClipboard(LLWString &dst) {return false; };
-	/*virtual*/ bool copyTextToClipboard(const LLWString &src) {return false; };
-	/*virtual*/ void flashIcon(F32 seconds) {};
-	/*virtual*/ F32 getGamma() {return 1.0f; };
-	/*virtual*/ bool setGamma(const F32 gamma) {return false; }; // Set the gamma
-	/*virtual*/ bool restoreGamma() {return false; };	// Restore original gamma table (before updating gamma)
-	/*virtual*/ void setFSAASamples(const U32 fsaa_samples) { /* FSAA not supported yet on Mesa headless.*/ }
-	/*virtual*/ U32	 getFSAASamples() { return 0; }
-	//virtual ESwapMethod getSwapMethod() { return mSwapMethod; }
-	/*virtual*/ void gatherInput() {};
-	/*virtual*/ void delayInputProcessing() {};
-	/*virtual*/ void swapBuffers();
-	/*virtual*/ void restoreGLContext() {};
-
-	// handy coordinate space conversion routines
-	/*virtual*/ bool convertCoords(LLCoordScreen from, LLCoordWindow *to) { return false; };
-	/*virtual*/ bool convertCoords(LLCoordWindow from, LLCoordScreen *to) { return false; };
-	/*virtual*/ bool convertCoords(LLCoordWindow from, LLCoordGL *to) { return false; };
-	/*virtual*/ bool convertCoords(LLCoordGL from, LLCoordWindow *to) { return false; };
-	/*virtual*/ bool convertCoords(LLCoordScreen from, LLCoordGL *to) { return false; };
-	/*virtual*/ bool convertCoords(LLCoordGL from, LLCoordScreen *to) { return false; };
-=======
     /*virtual*/ void show() {};
     /*virtual*/ void hide() {};
     /*virtual*/ void close() {};
-    /*virtual*/ BOOL getVisible() {return FALSE;};
-    /*virtual*/ BOOL getMinimized() {return FALSE;};
-    /*virtual*/ BOOL getMaximized() {return FALSE;};
-    /*virtual*/ BOOL maximize() {return FALSE;};
+    /*virtual*/ bool getVisible() {return false;};
+    /*virtual*/ bool getMinimized() {return false;};
+    /*virtual*/ bool getMaximized() {return false;};
+    /*virtual*/ bool maximize() {return false;};
     /*virtual*/ void minimize() {};
     /*virtual*/ void restore() {};
-    /*virtual*/ BOOL getFullscreen() {return FALSE;};
-    /*virtual*/ BOOL getPosition(LLCoordScreen *position) {return FALSE;};
-    /*virtual*/ BOOL getSize(LLCoordScreen *size) {return FALSE;};
-    /*virtual*/ BOOL getSize(LLCoordWindow *size) {return FALSE;};
-    /*virtual*/ BOOL setPosition(LLCoordScreen position) {return FALSE;};
-    /*virtual*/ BOOL setSizeImpl(LLCoordScreen size) {return FALSE;};
-    /*virtual*/ BOOL switchContext(BOOL fullscreen, const LLCoordScreen &size, BOOL disable_vsync, const LLCoordScreen * const posp = NULL) {return FALSE;};
-    /*virtual*/ BOOL setCursorPosition(LLCoordWindow position) {return FALSE;};
-    /*virtual*/ BOOL getCursorPosition(LLCoordWindow *position) {return FALSE;};
+    /*virtual*/ bool getFullscreen() {return false;};
+    /*virtual*/ bool getPosition(LLCoordScreen *position) {return false;};
+    /*virtual*/ bool getSize(LLCoordScreen *size) {return false;};
+    /*virtual*/ bool getSize(LLCoordWindow *size) {return false;};
+    /*virtual*/ bool setPosition(LLCoordScreen position) {return false;};
+    /*virtual*/ bool setSizeImpl(LLCoordScreen size) {return false;};
+    /*virtual*/ bool switchContext(bool fullscreen, const LLCoordScreen &size, bool disable_vsync, const LLCoordScreen * const posp = NULL) {return false;};
+    /*virtual*/ bool setCursorPosition(LLCoordWindow position) {return false;};
+    /*virtual*/ bool getCursorPosition(LLCoordWindow *position) {return false;};
     /*virtual*/ void showCursor() {};
     /*virtual*/ void hideCursor() {};
     /*virtual*/ void showCursorFromMouseMove() {};
     /*virtual*/ void hideCursorUntilMouseMove() {};
-    /*virtual*/ BOOL isCursorHidden() {return FALSE;};
+    /*virtual*/ bool isCursorHidden() {return false;};
     /*virtual*/ void updateCursor() {};
     //virtual ECursorType getCursor() { return mCurrentCursor; };
     /*virtual*/ void captureMouse() {};
     /*virtual*/ void releaseMouse() {};
-    /*virtual*/ void setMouseClipping( BOOL b ) {};
-    /*virtual*/ BOOL isClipboardTextAvailable() {return FALSE; };
-    /*virtual*/ BOOL pasteTextFromClipboard(LLWString &dst) {return FALSE; };
-    /*virtual*/ BOOL copyTextToClipboard(const LLWString &src) {return FALSE; };
+    /*virtual*/ void setMouseClipping( bool b ) {};
+    /*virtual*/ bool isClipboardTextAvailable() {return false; };
+    /*virtual*/ bool pasteTextFromClipboard(LLWString &dst) {return false; };
+    /*virtual*/ bool copyTextToClipboard(const LLWString &src) {return false; };
     /*virtual*/ void flashIcon(F32 seconds) {};
     /*virtual*/ F32 getGamma() {return 1.0f; };
-    /*virtual*/ BOOL setGamma(const F32 gamma) {return FALSE; }; // Set the gamma
-    /*virtual*/ BOOL restoreGamma() {return FALSE; };   // Restore original gamma table (before updating gamma)
+    /*virtual*/ bool setGamma(const F32 gamma) {return false; }; // Set the gamma
+    /*virtual*/ bool restoreGamma() {return false; };   // Restore original gamma table (before updating gamma)
     /*virtual*/ void setFSAASamples(const U32 fsaa_samples) { /* FSAA not supported yet on Mesa headless.*/ }
     /*virtual*/ U32  getFSAASamples() { return 0; }
     //virtual ESwapMethod getSwapMethod() { return mSwapMethod; }
@@ -132,33 +80,26 @@
     /*virtual*/ void restoreGLContext() {};
 
     // handy coordinate space conversion routines
-    /*virtual*/ BOOL convertCoords(LLCoordScreen from, LLCoordWindow *to) { return FALSE; };
-    /*virtual*/ BOOL convertCoords(LLCoordWindow from, LLCoordScreen *to) { return FALSE; };
-    /*virtual*/ BOOL convertCoords(LLCoordWindow from, LLCoordGL *to) { return FALSE; };
-    /*virtual*/ BOOL convertCoords(LLCoordGL from, LLCoordWindow *to) { return FALSE; };
-    /*virtual*/ BOOL convertCoords(LLCoordScreen from, LLCoordGL *to) { return FALSE; };
-    /*virtual*/ BOOL convertCoords(LLCoordGL from, LLCoordScreen *to) { return FALSE; };
+    /*virtual*/ bool convertCoords(LLCoordScreen from, LLCoordWindow *to) { return false; };
+    /*virtual*/ bool convertCoords(LLCoordWindow from, LLCoordScreen *to) { return false; };
+    /*virtual*/ bool convertCoords(LLCoordWindow from, LLCoordGL *to) { return false; };
+    /*virtual*/ bool convertCoords(LLCoordGL from, LLCoordWindow *to) { return false; };
+    /*virtual*/ bool convertCoords(LLCoordScreen from, LLCoordGL *to) { return false; };
+    /*virtual*/ bool convertCoords(LLCoordGL from, LLCoordScreen *to) { return false; };
 
     /*virtual*/ LLWindowResolution* getSupportedResolutions(S32 &num_resolutions) { return NULL; };
     /*virtual*/ F32 getNativeAspectRatio() { return 1.0f; };
     /*virtual*/ F32 getPixelAspectRatio() { return 1.0f; };
     /*virtual*/ void setNativeAspectRatio(F32 ratio) {}
->>>>>>> e7eced3c
 
     /*virtual*/ void *getPlatformWindow() { return 0; };
     /*virtual*/ void bringToFront() {};
 
     LLWindowMesaHeadless(LLWindowCallbacks* callbacks,
                          const std::string& title, const std::string& name, S32 x, S32 y, S32 width, S32 height,
-<<<<<<< HEAD
-				  U32 flags,  bool fullscreen, bool clearBg,
-				  bool disable_vsync, bool use_gl, bool ignore_pixel_depth);
-	~LLWindowMesaHeadless();
-=======
-                  U32 flags,  BOOL fullscreen, BOOL clearBg,
-                  BOOL disable_vsync, BOOL use_gl, BOOL ignore_pixel_depth);
+                  U32 flags,  bool fullscreen, bool clearBg,
+                  bool disable_vsync, bool use_gl, bool ignore_pixel_depth);
     ~LLWindowMesaHeadless();
->>>>>>> e7eced3c
 
 private:
     OSMesaContext   mMesaContext;
