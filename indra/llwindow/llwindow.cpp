/**
 * @file llwindow.cpp
 * @brief Basic graphical window class
 *
 * $LicenseInfo:firstyear=2001&license=viewerlgpl$
 * Second Life Viewer Source Code
 * Copyright (C) 2010, Linden Research, Inc.
 *
 * This library is free software; you can redistribute it and/or
 * modify it under the terms of the GNU Lesser General Public
 * License as published by the Free Software Foundation;
 * version 2.1 of the License only.
 *
 * This library is distributed in the hope that it will be useful,
 * but WITHOUT ANY WARRANTY; without even the implied warranty of
 * MERCHANTABILITY or FITNESS FOR A PARTICULAR PURPOSE.  See the GNU
 * Lesser General Public License for more details.
 *
 * You should have received a copy of the GNU Lesser General Public
 * License along with this library; if not, write to the Free Software
 * Foundation, Inc., 51 Franklin Street, Fifth Floor, Boston, MA  02110-1301  USA
 *
 * Linden Research, Inc., 945 Battery Street, San Francisco, CA  94111  USA
 * $/LicenseInfo$
 */

#include "linden_common.h"
#include "llwindowheadless.h"

#if LL_MESA_HEADLESS
#include "llwindowmesaheadless.h"
#elif LL_SDL
#include "llwindowsdl.h"
#elif LL_WINDOWS
#include "llwindowwin32.h"
#elif LL_DARWIN
#include "llwindowmacosx.h"
#endif

#include "llerror.h"
#include "llkeyboard.h"
#include "llwindowcallbacks.h"


//
// Globals
//
LLSplashScreen *gSplashScreenp = NULL;
bool gDebugClicks = false;
bool gDebugWindowProc = false;

const S32 gURLProtocolWhitelistCount = 5;
const std::string gURLProtocolWhitelist[] = { "secondlife:", "http:", "https:", "data:", "mailto:" };

// CP: added a handler list - this is what's used to open the protocol and is based on registry entry
//     only meaningful difference currently is that file: protocols are opened using http:
//     since no protocol handler exists in registry for file:
//     Important - these lists should match - protocol to handler
// Maestro: This list isn't referenced anywhere that I could find
//const std::string gURLProtocolWhitelistHandler[] = { "http", "http", "https" };


S32 OSMessageBox(const std::string& text, const std::string& caption, U32 type)
{
<<<<<<< HEAD
	// Properly hide the splash screen when displaying the message box
	bool was_visible = false;
	if (LLSplashScreen::isVisible())
	{
		was_visible = true;
		LLSplashScreen::hide();
	}
=======
    // Properly hide the splash screen when displaying the message box
    BOOL was_visible = FALSE;
    if (LLSplashScreen::isVisible())
    {
        was_visible = TRUE;
        LLSplashScreen::hide();
    }
>>>>>>> e7eced3c

    S32 result = 0;
#if LL_MESA_HEADLESS // !!! *FIX: (?)
    LL_WARNS() << "OSMessageBox: " << text << LL_ENDL;
    return OSBTN_OK;
#elif LL_WINDOWS
    result = OSMessageBoxWin32(text, caption, type);
#elif LL_DARWIN
    result = OSMessageBoxMacOSX(text, caption, type);
#elif LL_SDL
    result = OSMessageBoxSDL(text, caption, type);
#else
#error("OSMessageBox not implemented for this platform!")
#endif

    if (was_visible)
    {
        LLSplashScreen::show();
    }

    return result;
}


//
// LLWindow
//

<<<<<<< HEAD
LLWindow::LLWindow(LLWindowCallbacks* callbacks, bool fullscreen, U32 flags)
	: mCallbacks(callbacks),
	  mPostQuit(true),
	  mFullscreen(fullscreen),
	  mFullscreenWidth(0),
	  mFullscreenHeight(0),
	  mFullscreenBits(0),
	  mFullscreenRefresh(0),
	  mSupportedResolutions(NULL),
	  mNumSupportedResolutions(0),
	  mCurrentCursor(UI_CURSOR_ARROW),
	  mNextCursor(UI_CURSOR_ARROW),
	  mCursorHidden(false),
	  mBusyCount(0),
	  mIsMouseClipping(false),
	  mMinWindowWidth(0),
	  mMinWindowHeight(0),
	  mSwapMethod(SWAP_METHOD_UNDEFINED),
	  mHideCursorPermanent(false),
	  mFlags(flags),
	  mHighSurrogate(0),
	  mRefreshRate(0)
=======
LLWindow::LLWindow(LLWindowCallbacks* callbacks, BOOL fullscreen, U32 flags)
    : mCallbacks(callbacks),
      mPostQuit(TRUE),
      mFullscreen(fullscreen),
      mFullscreenWidth(0),
      mFullscreenHeight(0),
      mFullscreenBits(0),
      mFullscreenRefresh(0),
      mSupportedResolutions(NULL),
      mNumSupportedResolutions(0),
      mCurrentCursor(UI_CURSOR_ARROW),
      mNextCursor(UI_CURSOR_ARROW),
      mCursorHidden(FALSE),
      mBusyCount(0),
      mIsMouseClipping(FALSE),
      mMinWindowWidth(0),
      mMinWindowHeight(0),
      mSwapMethod(SWAP_METHOD_UNDEFINED),
      mHideCursorPermanent(FALSE),
      mFlags(flags),
      mHighSurrogate(0),
      mRefreshRate(0)
>>>>>>> e7eced3c
{
}

LLWindow::~LLWindow()
{
}

//virtual
bool LLWindow::isValid()
{
<<<<<<< HEAD
	return true;
=======
    return TRUE;
>>>>>>> e7eced3c
}

//virtual
bool LLWindow::canDelete()
{
<<<<<<< HEAD
	return true;
=======
    return TRUE;
>>>>>>> e7eced3c
}

//virtual
void LLWindow::setTitle(const std::string title)
{
    // the action happens in the platform specific impl
}

// virtual
void LLWindow::incBusyCount()
{
    ++mBusyCount;
}

// virtual
void LLWindow::decBusyCount()
{
    if (mBusyCount > 0)
    {
        --mBusyCount;
    }
}

//virtual
void LLWindow::resetBusyCount()
{
    mBusyCount = 0;
}

//virtual
S32 LLWindow::getBusyCount() const
{
    return mBusyCount;
}

//virtual
ECursorType LLWindow::getCursor() const
{
    return mCurrentCursor;
}

//virtual
bool LLWindow::dialogColorPicker(F32 *r, F32 *g, F32 *b)
{
<<<<<<< HEAD
	return false;
=======
    return FALSE;
>>>>>>> e7eced3c
}

void *LLWindow::getMediaWindow()
{
    // Default to returning the platform window.
    return getPlatformWindow();
}

bool LLWindow::setSize(LLCoordScreen size)
{
    if (!getMaximized())
    {
        size.mX = llmax(size.mX, mMinWindowWidth);
        size.mY = llmax(size.mY, mMinWindowHeight);
    }
    return setSizeImpl(size);
}

bool LLWindow::setSize(LLCoordWindow size)
{
    //HACK: we are inconsistently using minimum window dimensions
    // in this case, we are constraining the inner "client" rect and other times
    // we constrain the outer "window" rect
    // There doesn't seem to be a good way to do this consistently without a bunch of platform
    // specific code
    if (!getMaximized())
    {
        size.mX = llmax(size.mX, mMinWindowWidth);
        size.mY = llmax(size.mY, mMinWindowHeight);
    }
    return setSizeImpl(size);
}


// virtual
void LLWindow::setMinSize(U32 min_width, U32 min_height, bool enforce_immediately)
{
    mMinWindowWidth = min_width;
    mMinWindowHeight = min_height;

    if (enforce_immediately)
    {
        LLCoordScreen cur_size;
        if (!getMaximized() && getSize(&cur_size))
        {
            if (cur_size.mX < mMinWindowWidth || cur_size.mY < mMinWindowHeight)
            {
                setSizeImpl(LLCoordScreen(llmin(cur_size.mX, mMinWindowWidth), llmin(cur_size.mY, mMinWindowHeight)));
            }
        }
    }
}

//virtual
void LLWindow::processMiscNativeEvents()
{
    // do nothing unless subclassed
}

//virtual
bool LLWindow::isPrimaryTextAvailable()
{
<<<<<<< HEAD
	return false; // no
=======
    return FALSE; // no
>>>>>>> e7eced3c
}
//virtual
bool LLWindow::pasteTextFromPrimary(LLWString &dst)
{
<<<<<<< HEAD
	return false; // fail
=======
    return FALSE; // fail
>>>>>>> e7eced3c
}
// virtual
bool LLWindow::copyTextToPrimary(const LLWString &src)
{
<<<<<<< HEAD
	return false; // fail
=======
    return FALSE; // fail
>>>>>>> e7eced3c
}

// static
std::vector<std::string> LLWindow::getDynamicFallbackFontList()
{
#if LL_WINDOWS
    return LLWindowWin32::getDynamicFallbackFontList();
#elif LL_DARWIN
    return LLWindowMacOSX::getDynamicFallbackFontList();
#elif LL_SDL
    return LLWindowSDL::getDynamicFallbackFontList();
#else
    return std::vector<std::string>();
#endif
}

// static
std::vector<std::string> LLWindow::getDisplaysResolutionList()
{
#if LL_WINDOWS
    return LLWindowWin32::getDisplaysResolutionList();
#elif LL_DARWIN
    return LLWindowMacOSX::getDisplaysResolutionList();
#else
    return std::vector<std::string>();
#endif
}

#define UTF16_IS_HIGH_SURROGATE(U) ((U16)((U) - 0xD800) < 0x0400)
#define UTF16_IS_LOW_SURROGATE(U)  ((U16)((U) - 0xDC00) < 0x0400)
#define UTF16_SURROGATE_PAIR_TO_UTF32(H,L) (((H) << 10) + (L) - (0xD800 << 10) - 0xDC00 + 0x00010000)

void LLWindow::handleUnicodeUTF16(U16 utf16, MASK mask)
{
    // Note that we could discard unpaired surrogates, but I'm
    // following the Unicode Consortium's recommendation here;
    // that is, to preserve those unpaired surrogates in UTF-32
    // values.  _To_preserve_ means to pass to the callback in our
    // context.

    if (mHighSurrogate == 0)
    {
        if (UTF16_IS_HIGH_SURROGATE(utf16))
        {
            mHighSurrogate = utf16;
        }
        else
        {
            mCallbacks->handleUnicodeChar(utf16, mask);
        }
    }
    else
    {
        if (UTF16_IS_LOW_SURROGATE(utf16))
        {
            /* A legal surrogate pair.  */
            mCallbacks->handleUnicodeChar(UTF16_SURROGATE_PAIR_TO_UTF32(mHighSurrogate, utf16), mask);
            mHighSurrogate = 0;
        }
        else if (UTF16_IS_HIGH_SURROGATE(utf16))
        {
            /* Two consecutive high surrogates.  */
            mCallbacks->handleUnicodeChar(mHighSurrogate, mask);
            mHighSurrogate = utf16;
        }
        else
        {
            /* A non-low-surrogate preceeded by a high surrogate. */
            mCallbacks->handleUnicodeChar(mHighSurrogate, mask);
            mHighSurrogate = 0;
            mCallbacks->handleUnicodeChar(utf16, mask);
        }
    }
}

//
// LLSplashScreen
//

// static
bool LLSplashScreen::isVisible()
{
<<<<<<< HEAD
	return gSplashScreenp;
=======
    return gSplashScreenp ? true: false;
>>>>>>> e7eced3c
}

// static
LLSplashScreen *LLSplashScreen::create()
{
#if LL_MESA_HEADLESS || LL_SDL  // !!! *FIX: (?)
    return 0;
#elif LL_WINDOWS
    return new LLSplashScreenWin32;
#elif LL_DARWIN
    return new LLSplashScreenMacOSX;
#else
#error("LLSplashScreen not implemented on this platform!")
#endif
}


//static
void LLSplashScreen::show()
{
    if (!gSplashScreenp)
    {
#if LL_WINDOWS && !LL_MESA_HEADLESS
        gSplashScreenp = new LLSplashScreenWin32;
#elif LL_DARWIN
        gSplashScreenp = new LLSplashScreenMacOSX;
#endif
        if (gSplashScreenp)
        {
            gSplashScreenp->showImpl();
        }
    }
}

//static
void LLSplashScreen::update(const std::string& str)
{
    LLSplashScreen::show();
    if (gSplashScreenp)
    {
        gSplashScreenp->updateImpl(str);
    }
}

//static
void LLSplashScreen::hide()
{
    if (gSplashScreenp)
    {
        gSplashScreenp->hideImpl();
    }
    delete gSplashScreenp;
    gSplashScreenp = NULL;
}

//
// LLWindowManager
//

// TODO: replace with std::set
static std::set<LLWindow*> sWindowList;

LLWindow* LLWindowManager::createWindow(
<<<<<<< HEAD
	LLWindowCallbacks* callbacks,
	const std::string& title, const std::string& name, S32 x, S32 y, S32 width, S32 height, U32 flags,
	bool fullscreen, 
	bool clearBg,
	bool enable_vsync,
	bool use_gl,
	bool ignore_pixel_depth,
	U32 fsaa_samples,
=======
    LLWindowCallbacks* callbacks,
    const std::string& title, const std::string& name, S32 x, S32 y, S32 width, S32 height, U32 flags,
    BOOL fullscreen,
    BOOL clearBg,
    BOOL enable_vsync,
    BOOL use_gl,
    BOOL ignore_pixel_depth,
    U32 fsaa_samples,
>>>>>>> e7eced3c
    U32 max_cores,
    U32 max_vram,
    F32 max_gl_version)
{
    LLWindow* new_window;

    if (use_gl)
    {
#if LL_MESA_HEADLESS
        new_window = new LLWindowMesaHeadless(callbacks,
            title, name, x, y, width, height, flags,
            fullscreen, clearBg, enable_vsync, use_gl, ignore_pixel_depth);
#elif LL_SDL
        new_window = new LLWindowSDL(callbacks,
            title, x, y, width, height, flags,
            fullscreen, clearBg, enable_vsync, use_gl, ignore_pixel_depth, fsaa_samples);
#elif LL_WINDOWS
        new_window = new LLWindowWin32(callbacks,
            title, name, x, y, width, height, flags,
            fullscreen, clearBg, enable_vsync, use_gl, ignore_pixel_depth, fsaa_samples, max_cores, max_vram, max_gl_version);
#elif LL_DARWIN
<<<<<<< HEAD
		new_window = new LLWindowMacOSX(callbacks,
			title, name, x, y, width, height, flags, 
			fullscreen, clearBg, enable_vsync, use_gl, ignore_pixel_depth, fsaa_samples, max_vram);
#endif
	}
	else
	{
		new_window = new LLWindowHeadless(callbacks,
			title, name, x, y, width, height, flags, 
			fullscreen, clearBg, enable_vsync, use_gl, ignore_pixel_depth);
	}

	if (false == new_window->isValid())
	{
		delete new_window;
		LL_WARNS() << "LLWindowManager::create() : Error creating window." << LL_ENDL;
		return NULL;
	}
	sWindowList.insert(new_window);
	return new_window;
=======
        new_window = new LLWindowMacOSX(callbacks,
            title, name, x, y, width, height, flags,
            fullscreen, clearBg, enable_vsync, use_gl, ignore_pixel_depth, fsaa_samples);
#endif
    }
    else
    {
        new_window = new LLWindowHeadless(callbacks,
            title, name, x, y, width, height, flags,
            fullscreen, clearBg, enable_vsync, use_gl, ignore_pixel_depth);
    }

    if (FALSE == new_window->isValid())
    {
        delete new_window;
        LL_WARNS() << "LLWindowManager::create() : Error creating window." << LL_ENDL;
        return NULL;
    }
    sWindowList.insert(new_window);
    return new_window;
>>>>>>> e7eced3c
}

bool LLWindowManager::destroyWindow(LLWindow* window)
{
<<<<<<< HEAD
	if (sWindowList.find(window) == sWindowList.end())
	{
		LL_ERRS() << "LLWindowManager::destroyWindow() : Window pointer not valid, this window doesn't exist!" 
			<< LL_ENDL;
		return false;
	}
=======
    if (sWindowList.find(window) == sWindowList.end())
    {
        LL_ERRS() << "LLWindowManager::destroyWindow() : Window pointer not valid, this window doesn't exist!"
            << LL_ENDL;
        return FALSE;
    }
>>>>>>> e7eced3c

    window->close();

    sWindowList.erase(window);

    delete window;

<<<<<<< HEAD
	return true;
=======
    return TRUE;
>>>>>>> e7eced3c
}

bool LLWindowManager::isWindowValid(LLWindow *window)
{
    return sWindowList.find(window) != sWindowList.end();
}

//coordinate conversion utility funcs that forward to llwindow
LLCoordCommon LL_COORD_TYPE_WINDOW::convertToCommon() const
{
    const LLCoordWindow& self = LLCoordWindow::getTypedCoords(*this);

    LLCoordGL out;
    LLWindow::instance_snapshot().begin()->convertCoords(self, &out);
    return out.convert();
}

void LL_COORD_TYPE_WINDOW::convertFromCommon(const LLCoordCommon& from)
{
    LLCoordWindow& self = LLCoordWindow::getTypedCoords(*this);

    LLCoordGL from_gl(from);
    LLWindow::instance_snapshot().begin()->convertCoords(from_gl, &self);
}

LLCoordCommon LL_COORD_TYPE_SCREEN::convertToCommon() const
{
    const LLCoordScreen& self = LLCoordScreen::getTypedCoords(*this);

    LLCoordGL out;
    LLWindow::instance_snapshot().begin()->convertCoords(self, &out);
    return out.convert();
}

void LL_COORD_TYPE_SCREEN::convertFromCommon(const LLCoordCommon& from)
{
    LLCoordScreen& self = LLCoordScreen::getTypedCoords(*this);

    LLCoordGL from_gl(from);
    LLWindow::instance_snapshot().begin()->convertCoords(from_gl, &self);
}<|MERGE_RESOLUTION|>--- conflicted
+++ resolved
@@ -62,23 +62,13 @@
 
 S32 OSMessageBox(const std::string& text, const std::string& caption, U32 type)
 {
-<<<<<<< HEAD
-	// Properly hide the splash screen when displaying the message box
-	bool was_visible = false;
-	if (LLSplashScreen::isVisible())
-	{
-		was_visible = true;
-		LLSplashScreen::hide();
-	}
-=======
     // Properly hide the splash screen when displaying the message box
-    BOOL was_visible = FALSE;
+    bool was_visible = false;
     if (LLSplashScreen::isVisible())
     {
-        was_visible = TRUE;
+        was_visible = true;
         LLSplashScreen::hide();
     }
->>>>>>> e7eced3c
 
     S32 result = 0;
 #if LL_MESA_HEADLESS // !!! *FIX: (?)
@@ -107,33 +97,9 @@
 // LLWindow
 //
 
-<<<<<<< HEAD
 LLWindow::LLWindow(LLWindowCallbacks* callbacks, bool fullscreen, U32 flags)
-	: mCallbacks(callbacks),
-	  mPostQuit(true),
-	  mFullscreen(fullscreen),
-	  mFullscreenWidth(0),
-	  mFullscreenHeight(0),
-	  mFullscreenBits(0),
-	  mFullscreenRefresh(0),
-	  mSupportedResolutions(NULL),
-	  mNumSupportedResolutions(0),
-	  mCurrentCursor(UI_CURSOR_ARROW),
-	  mNextCursor(UI_CURSOR_ARROW),
-	  mCursorHidden(false),
-	  mBusyCount(0),
-	  mIsMouseClipping(false),
-	  mMinWindowWidth(0),
-	  mMinWindowHeight(0),
-	  mSwapMethod(SWAP_METHOD_UNDEFINED),
-	  mHideCursorPermanent(false),
-	  mFlags(flags),
-	  mHighSurrogate(0),
-	  mRefreshRate(0)
-=======
-LLWindow::LLWindow(LLWindowCallbacks* callbacks, BOOL fullscreen, U32 flags)
     : mCallbacks(callbacks),
-      mPostQuit(TRUE),
+      mPostQuit(true),
       mFullscreen(fullscreen),
       mFullscreenWidth(0),
       mFullscreenHeight(0),
@@ -143,17 +109,16 @@
       mNumSupportedResolutions(0),
       mCurrentCursor(UI_CURSOR_ARROW),
       mNextCursor(UI_CURSOR_ARROW),
-      mCursorHidden(FALSE),
+      mCursorHidden(false),
       mBusyCount(0),
-      mIsMouseClipping(FALSE),
+      mIsMouseClipping(false),
       mMinWindowWidth(0),
       mMinWindowHeight(0),
       mSwapMethod(SWAP_METHOD_UNDEFINED),
-      mHideCursorPermanent(FALSE),
+      mHideCursorPermanent(false),
       mFlags(flags),
       mHighSurrogate(0),
       mRefreshRate(0)
->>>>>>> e7eced3c
 {
 }
 
@@ -164,21 +129,13 @@
 //virtual
 bool LLWindow::isValid()
 {
-<<<<<<< HEAD
-	return true;
-=======
-    return TRUE;
->>>>>>> e7eced3c
+    return true;
 }
 
 //virtual
 bool LLWindow::canDelete()
 {
-<<<<<<< HEAD
-	return true;
-=======
-    return TRUE;
->>>>>>> e7eced3c
+    return true;
 }
 
 //virtual
@@ -223,11 +180,7 @@
 //virtual
 bool LLWindow::dialogColorPicker(F32 *r, F32 *g, F32 *b)
 {
-<<<<<<< HEAD
-	return false;
-=======
-    return FALSE;
->>>>>>> e7eced3c
+    return false;
 }
 
 void *LLWindow::getMediaWindow()
@@ -290,29 +243,17 @@
 //virtual
 bool LLWindow::isPrimaryTextAvailable()
 {
-<<<<<<< HEAD
-	return false; // no
-=======
-    return FALSE; // no
->>>>>>> e7eced3c
+    return false; // no
 }
 //virtual
 bool LLWindow::pasteTextFromPrimary(LLWString &dst)
 {
-<<<<<<< HEAD
-	return false; // fail
-=======
-    return FALSE; // fail
->>>>>>> e7eced3c
+    return false; // fail
 }
 // virtual
 bool LLWindow::copyTextToPrimary(const LLWString &src)
 {
-<<<<<<< HEAD
-	return false; // fail
-=======
-    return FALSE; // fail
->>>>>>> e7eced3c
+    return false; // fail
 }
 
 // static
@@ -395,11 +336,7 @@
 // static
 bool LLSplashScreen::isVisible()
 {
-<<<<<<< HEAD
-	return gSplashScreenp;
-=======
-    return gSplashScreenp ? true: false;
->>>>>>> e7eced3c
+    return gSplashScreenp;
 }
 
 // static
@@ -463,25 +400,14 @@
 static std::set<LLWindow*> sWindowList;
 
 LLWindow* LLWindowManager::createWindow(
-<<<<<<< HEAD
-	LLWindowCallbacks* callbacks,
-	const std::string& title, const std::string& name, S32 x, S32 y, S32 width, S32 height, U32 flags,
-	bool fullscreen, 
-	bool clearBg,
-	bool enable_vsync,
-	bool use_gl,
-	bool ignore_pixel_depth,
-	U32 fsaa_samples,
-=======
     LLWindowCallbacks* callbacks,
     const std::string& title, const std::string& name, S32 x, S32 y, S32 width, S32 height, U32 flags,
-    BOOL fullscreen,
-    BOOL clearBg,
-    BOOL enable_vsync,
-    BOOL use_gl,
-    BOOL ignore_pixel_depth,
+    bool fullscreen,
+    bool clearBg,
+    bool enable_vsync,
+    bool use_gl,
+    bool ignore_pixel_depth,
     U32 fsaa_samples,
->>>>>>> e7eced3c
     U32 max_cores,
     U32 max_vram,
     F32 max_gl_version)
@@ -503,31 +429,9 @@
             title, name, x, y, width, height, flags,
             fullscreen, clearBg, enable_vsync, use_gl, ignore_pixel_depth, fsaa_samples, max_cores, max_vram, max_gl_version);
 #elif LL_DARWIN
-<<<<<<< HEAD
-		new_window = new LLWindowMacOSX(callbacks,
-			title, name, x, y, width, height, flags, 
-			fullscreen, clearBg, enable_vsync, use_gl, ignore_pixel_depth, fsaa_samples, max_vram);
-#endif
-	}
-	else
-	{
-		new_window = new LLWindowHeadless(callbacks,
-			title, name, x, y, width, height, flags, 
-			fullscreen, clearBg, enable_vsync, use_gl, ignore_pixel_depth);
-	}
-
-	if (false == new_window->isValid())
-	{
-		delete new_window;
-		LL_WARNS() << "LLWindowManager::create() : Error creating window." << LL_ENDL;
-		return NULL;
-	}
-	sWindowList.insert(new_window);
-	return new_window;
-=======
         new_window = new LLWindowMacOSX(callbacks,
             title, name, x, y, width, height, flags,
-            fullscreen, clearBg, enable_vsync, use_gl, ignore_pixel_depth, fsaa_samples);
+            fullscreen, clearBg, enable_vsync, use_gl, ignore_pixel_depth, fsaa_samples, max_vram);
 #endif
     }
     else
@@ -537,7 +441,7 @@
             fullscreen, clearBg, enable_vsync, use_gl, ignore_pixel_depth);
     }
 
-    if (FALSE == new_window->isValid())
+    if (false == new_window->isValid())
     {
         delete new_window;
         LL_WARNS() << "LLWindowManager::create() : Error creating window." << LL_ENDL;
@@ -545,26 +449,16 @@
     }
     sWindowList.insert(new_window);
     return new_window;
->>>>>>> e7eced3c
 }
 
 bool LLWindowManager::destroyWindow(LLWindow* window)
 {
-<<<<<<< HEAD
-	if (sWindowList.find(window) == sWindowList.end())
-	{
-		LL_ERRS() << "LLWindowManager::destroyWindow() : Window pointer not valid, this window doesn't exist!" 
-			<< LL_ENDL;
-		return false;
-	}
-=======
     if (sWindowList.find(window) == sWindowList.end())
     {
         LL_ERRS() << "LLWindowManager::destroyWindow() : Window pointer not valid, this window doesn't exist!"
             << LL_ENDL;
-        return FALSE;
-    }
->>>>>>> e7eced3c
+        return false;
+    }
 
     window->close();
 
@@ -572,11 +466,7 @@
 
     delete window;
 
-<<<<<<< HEAD
-	return true;
-=======
-    return TRUE;
->>>>>>> e7eced3c
+    return true;
 }
 
 bool LLWindowManager::isWindowValid(LLWindow *window)
