/**
 * @file llmousehandler.cpp
 * @brief LLMouseHandler class implementation
 *
 * $LicenseInfo:firstyear=2001&license=viewerlgpl$
 * Second Life Viewer Source Code
 * Copyright (C) 2010, Linden Research, Inc.
 *
 * This library is free software; you can redistribute it and/or
 * modify it under the terms of the GNU Lesser General Public
 * License as published by the Free Software Foundation;
 * version 2.1 of the License only.
 *
 * This library is distributed in the hope that it will be useful,
 * but WITHOUT ANY WARRANTY; without even the implied warranty of
 * MERCHANTABILITY or FITNESS FOR A PARTICULAR PURPOSE.  See the GNU
 * Lesser General Public License for more details.
 *
 * You should have received a copy of the GNU Lesser General Public
 * License along with this library; if not, write to the Free Software
 * Foundation, Inc., 51 Franklin Street, Fifth Floor, Boston, MA  02110-1301  USA
 *
 * Linden Research, Inc., 945 Battery Street, San Francisco, CA  94111  USA
 * $/LicenseInfo$
 */

#include "llmousehandler.h"

//virtual
bool LLMouseHandler::handleAnyMouseClick(S32 x, S32 y, MASK mask, EMouseClickType clicktype, bool down)
{
<<<<<<< HEAD
	bool handled = false;
	if (down)
	{
		switch (clicktype)
		{
		case CLICK_LEFT: handled = handleMouseDown(x, y, mask); break;
		case CLICK_RIGHT: handled = handleRightMouseDown(x, y, mask); break;
		case CLICK_MIDDLE: handled = handleMiddleMouseDown(x, y, mask); break;
		case CLICK_DOUBLELEFT: handled = handleDoubleClick(x, y, mask); break;
		case CLICK_BUTTON4:
		case CLICK_BUTTON5:
			LL_INFOS() << "Handle mouse button " << clicktype + 1 << " down." << LL_ENDL;
			break;
		default:
			LL_WARNS() << "Unhandled enum." << LL_ENDL;
		}
	}
	else
	{
		switch (clicktype)
		{
		case CLICK_LEFT: handled = handleMouseUp(x, y, mask); break;
		case CLICK_RIGHT: handled = handleRightMouseUp(x, y, mask); break;
		case CLICK_MIDDLE: handled = handleMiddleMouseUp(x, y, mask); break;
		case CLICK_DOUBLELEFT: handled = handleDoubleClick(x, y, mask); break;
		case CLICK_BUTTON4:
		case CLICK_BUTTON5:
			LL_INFOS() << "Handle mouse button " << clicktype + 1 << " up." << LL_ENDL;
			break;
		default:
			LL_WARNS() << "Unhandled enum." << LL_ENDL;
		}
	}
	return handled;
=======
    BOOL handled = FALSE;
    if (down)
    {
        switch (clicktype)
        {
        case CLICK_LEFT: handled = handleMouseDown(x, y, mask); break;
        case CLICK_RIGHT: handled = handleRightMouseDown(x, y, mask); break;
        case CLICK_MIDDLE: handled = handleMiddleMouseDown(x, y, mask); break;
        case CLICK_DOUBLELEFT: handled = handleDoubleClick(x, y, mask); break;
        case CLICK_BUTTON4:
        case CLICK_BUTTON5:
            LL_INFOS() << "Handle mouse button " << clicktype + 1 << " down." << LL_ENDL;
            break;
        default:
            LL_WARNS() << "Unhandled enum." << LL_ENDL;
        }
    }
    else
    {
        switch (clicktype)
        {
        case CLICK_LEFT: handled = handleMouseUp(x, y, mask); break;
        case CLICK_RIGHT: handled = handleRightMouseUp(x, y, mask); break;
        case CLICK_MIDDLE: handled = handleMiddleMouseUp(x, y, mask); break;
        case CLICK_DOUBLELEFT: handled = handleDoubleClick(x, y, mask); break;
        case CLICK_BUTTON4:
        case CLICK_BUTTON5:
            LL_INFOS() << "Handle mouse button " << clicktype + 1 << " up." << LL_ENDL;
            break;
        default:
            LL_WARNS() << "Unhandled enum." << LL_ENDL;
        }
    }
    return handled;
>>>>>>> e1623bb2
}<|MERGE_RESOLUTION|>--- conflicted
+++ resolved
@@ -1,103 +1,66 @@
-/**
- * @file llmousehandler.cpp
- * @brief LLMouseHandler class implementation
- *
- * $LicenseInfo:firstyear=2001&license=viewerlgpl$
- * Second Life Viewer Source Code
- * Copyright (C) 2010, Linden Research, Inc.
- *
- * This library is free software; you can redistribute it and/or
- * modify it under the terms of the GNU Lesser General Public
- * License as published by the Free Software Foundation;
- * version 2.1 of the License only.
- *
- * This library is distributed in the hope that it will be useful,
- * but WITHOUT ANY WARRANTY; without even the implied warranty of
- * MERCHANTABILITY or FITNESS FOR A PARTICULAR PURPOSE.  See the GNU
- * Lesser General Public License for more details.
- *
- * You should have received a copy of the GNU Lesser General Public
- * License along with this library; if not, write to the Free Software
- * Foundation, Inc., 51 Franklin Street, Fifth Floor, Boston, MA  02110-1301  USA
- *
- * Linden Research, Inc., 945 Battery Street, San Francisco, CA  94111  USA
- * $/LicenseInfo$
- */
-
-#include "llmousehandler.h"
-
-//virtual
-bool LLMouseHandler::handleAnyMouseClick(S32 x, S32 y, MASK mask, EMouseClickType clicktype, bool down)
-{
-<<<<<<< HEAD
-	bool handled = false;
-	if (down)
-	{
-		switch (clicktype)
-		{
-		case CLICK_LEFT: handled = handleMouseDown(x, y, mask); break;
-		case CLICK_RIGHT: handled = handleRightMouseDown(x, y, mask); break;
-		case CLICK_MIDDLE: handled = handleMiddleMouseDown(x, y, mask); break;
-		case CLICK_DOUBLELEFT: handled = handleDoubleClick(x, y, mask); break;
-		case CLICK_BUTTON4:
-		case CLICK_BUTTON5:
-			LL_INFOS() << "Handle mouse button " << clicktype + 1 << " down." << LL_ENDL;
-			break;
-		default:
-			LL_WARNS() << "Unhandled enum." << LL_ENDL;
-		}
-	}
-	else
-	{
-		switch (clicktype)
-		{
-		case CLICK_LEFT: handled = handleMouseUp(x, y, mask); break;
-		case CLICK_RIGHT: handled = handleRightMouseUp(x, y, mask); break;
-		case CLICK_MIDDLE: handled = handleMiddleMouseUp(x, y, mask); break;
-		case CLICK_DOUBLELEFT: handled = handleDoubleClick(x, y, mask); break;
-		case CLICK_BUTTON4:
-		case CLICK_BUTTON5:
-			LL_INFOS() << "Handle mouse button " << clicktype + 1 << " up." << LL_ENDL;
-			break;
-		default:
-			LL_WARNS() << "Unhandled enum." << LL_ENDL;
-		}
-	}
-	return handled;
-=======
-    BOOL handled = FALSE;
-    if (down)
-    {
-        switch (clicktype)
-        {
-        case CLICK_LEFT: handled = handleMouseDown(x, y, mask); break;
-        case CLICK_RIGHT: handled = handleRightMouseDown(x, y, mask); break;
-        case CLICK_MIDDLE: handled = handleMiddleMouseDown(x, y, mask); break;
-        case CLICK_DOUBLELEFT: handled = handleDoubleClick(x, y, mask); break;
-        case CLICK_BUTTON4:
-        case CLICK_BUTTON5:
-            LL_INFOS() << "Handle mouse button " << clicktype + 1 << " down." << LL_ENDL;
-            break;
-        default:
-            LL_WARNS() << "Unhandled enum." << LL_ENDL;
-        }
-    }
-    else
-    {
-        switch (clicktype)
-        {
-        case CLICK_LEFT: handled = handleMouseUp(x, y, mask); break;
-        case CLICK_RIGHT: handled = handleRightMouseUp(x, y, mask); break;
-        case CLICK_MIDDLE: handled = handleMiddleMouseUp(x, y, mask); break;
-        case CLICK_DOUBLELEFT: handled = handleDoubleClick(x, y, mask); break;
-        case CLICK_BUTTON4:
-        case CLICK_BUTTON5:
-            LL_INFOS() << "Handle mouse button " << clicktype + 1 << " up." << LL_ENDL;
-            break;
-        default:
-            LL_WARNS() << "Unhandled enum." << LL_ENDL;
-        }
-    }
-    return handled;
->>>>>>> e1623bb2
-}+/**
+ * @file llmousehandler.cpp
+ * @brief LLMouseHandler class implementation
+ *
+ * $LicenseInfo:firstyear=2001&license=viewerlgpl$
+ * Second Life Viewer Source Code
+ * Copyright (C) 2010, Linden Research, Inc.
+ *
+ * This library is free software; you can redistribute it and/or
+ * modify it under the terms of the GNU Lesser General Public
+ * License as published by the Free Software Foundation;
+ * version 2.1 of the License only.
+ *
+ * This library is distributed in the hope that it will be useful,
+ * but WITHOUT ANY WARRANTY; without even the implied warranty of
+ * MERCHANTABILITY or FITNESS FOR A PARTICULAR PURPOSE.  See the GNU
+ * Lesser General Public License for more details.
+ *
+ * You should have received a copy of the GNU Lesser General Public
+ * License along with this library; if not, write to the Free Software
+ * Foundation, Inc., 51 Franklin Street, Fifth Floor, Boston, MA  02110-1301  USA
+ *
+ * Linden Research, Inc., 945 Battery Street, San Francisco, CA  94111  USA
+ * $/LicenseInfo$
+ */
+
+#include "llmousehandler.h"
+
+//virtual
+bool LLMouseHandler::handleAnyMouseClick(S32 x, S32 y, MASK mask, EMouseClickType clicktype, bool down)
+{
+    bool handled = false;
+    if (down)
+    {
+        switch (clicktype)
+        {
+        case CLICK_LEFT: handled = handleMouseDown(x, y, mask); break;
+        case CLICK_RIGHT: handled = handleRightMouseDown(x, y, mask); break;
+        case CLICK_MIDDLE: handled = handleMiddleMouseDown(x, y, mask); break;
+        case CLICK_DOUBLELEFT: handled = handleDoubleClick(x, y, mask); break;
+        case CLICK_BUTTON4:
+        case CLICK_BUTTON5:
+            LL_INFOS() << "Handle mouse button " << clicktype + 1 << " down." << LL_ENDL;
+            break;
+        default:
+            LL_WARNS() << "Unhandled enum." << LL_ENDL;
+        }
+    }
+    else
+    {
+        switch (clicktype)
+        {
+        case CLICK_LEFT: handled = handleMouseUp(x, y, mask); break;
+        case CLICK_RIGHT: handled = handleRightMouseUp(x, y, mask); break;
+        case CLICK_MIDDLE: handled = handleMiddleMouseUp(x, y, mask); break;
+        case CLICK_DOUBLELEFT: handled = handleDoubleClick(x, y, mask); break;
+        case CLICK_BUTTON4:
+        case CLICK_BUTTON5:
+            LL_INFOS() << "Handle mouse button " << clicktype + 1 << " up." << LL_ENDL;
+            break;
+        default:
+            LL_WARNS() << "Unhandled enum." << LL_ENDL;
+        }
+    }
+    return handled;
+}