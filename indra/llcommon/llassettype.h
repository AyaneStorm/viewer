--- conflicted
+++ resolved
@@ -127,13 +127,8 @@
         AT_RESERVED_6 = 55,
 
         AT_SETTINGS = 56,   // Collection of settings
-<<<<<<< HEAD
         AT_MATERIAL = 57,   // Render Material
-=======
 
-        AT_MATERIAL = 57,
->>>>>>> b08742d0
-            
 		AT_COUNT = 58,
 
 			// +*********************************************************+
