/** 
 * @file llsingleton.cpp
 * @author Brad Kittenbrink
 *
 * $LicenseInfo:firstyear=2009&license=viewerlgpl$
 * Second Life Viewer Source Code
 * Copyright (C) 2010, Linden Research, Inc.
 * 
 * This library is free software; you can redistribute it and/or
 * modify it under the terms of the GNU Lesser General Public
 * License as published by the Free Software Foundation;
 * version 2.1 of the License only.
 * 
 * This library is distributed in the hope that it will be useful,
 * but WITHOUT ANY WARRANTY; without even the implied warranty of
 * MERCHANTABILITY or FITNESS FOR A PARTICULAR PURPOSE.  See the GNU
 * Lesser General Public License for more details.
 * 
 * You should have received a copy of the GNU Lesser General Public
 * License along with this library; if not, write to the Free Software
 * Foundation, Inc., 51 Franklin Street, Fifth Floor, Boston, MA  02110-1301  USA
 * 
 * Linden Research, Inc., 945 Battery Street, San Francisco, CA  94111  USA
 * $/LicenseInfo$
 */

#include "linden_common.h"
#include "llsingleton.h"

#include "llerror.h"
#include "llerrorcontrol.h"
#include "lldependencies.h"
#include "llexception.h"
#include "llcoros.h"
#include <boost/foreach.hpp>
#include <algorithm>
#include <iostream>                 // std::cerr in dire emergency
#include <sstream>
#include <stdexcept>

// Our master list of all LLSingletons is itself an LLSingleton. We used to
// store it in a function-local static, but that could get destroyed before
// the last of the LLSingletons -- and ~LLSingletonBase() definitely wants to
// remove itself from the master list. Since the whole point of this master
// list is to help track inter-LLSingleton dependencies, and since we have
// this implicit dependency from every LLSingleton to the master list, make it
// an LLSingleton.
class LLSingletonBase::MasterList:
    public LLSingleton<LLSingletonBase::MasterList>
{
private:
    LLSINGLETON_EMPTY_CTOR(MasterList);

    // Independently of the LLSingleton locks governing construction,
    // destruction and other state changes of the MasterList instance itself,
    // we must also defend each of the data structures owned by the
    // MasterList.
    // This must be a recursive_mutex because, while the lock is held for
    // manipulating some data in the master list, we must also check whether
    // it's safe to log -- which involves querying a different LLSingleton --
    // which requires accessing the master list.
    typedef std::recursive_mutex mutex_t;
    typedef std::unique_lock<mutex_t> lock_t;

    mutex_t mMutex;

public:
    // Instantiate this to both obtain a reference to MasterList::instance()
    // and lock its mutex for the lifespan of this Lock instance.
    class Lock
    {
    public:
        Lock():
            mMasterList(MasterList::instance()),
            mLock(mMasterList.mMutex)
        {}
        Lock(const Lock&) = delete;
        Lock& operator=(const Lock&) = delete;
        MasterList& get() const { return mMasterList; }
        operator MasterList&() const { return get(); }

    protected:
        MasterList& mMasterList;
        MasterList::lock_t mLock;
    };

private:
    // This is the master list of all instantiated LLSingletons (save the
    // MasterList itself) in arbitrary order. You MUST call dep_sort() before
    // traversing this list.
    list_t mMaster;

public:
    // Instantiate this to obtain a reference to MasterList::mMaster and to
    // hold the MasterList lock for the lifespan of this LockedMaster
    // instance.
    struct LockedMaster: public Lock
    {
        list_t& get() const { return mMasterList.mMaster; }
        operator list_t&() const { return get(); }
    };

private:
    // We need to maintain a stack of LLSingletons currently being
    // initialized, either in the constructor or in initSingleton(). However,
    // managing that as a stack depends on having a DISTINCT 'initializing'
    // stack for every C++ stack in the process! And we have a distinct C++
    // stack for every running coroutine. Therefore this stack must be based
    // on a coroutine-local pointer.
    // This local_ptr isn't static because it's a member of an LLSingleton.
    LLCoros::local_ptr<list_t> mInitializing;

public:
    // Instantiate this to obtain a reference to the coroutine-specific
    // initializing list and to hold the MasterList lock for the lifespan of
    // this LockedInitializing instance.
    struct LockedInitializing: public Lock
    {
    public:
        LockedInitializing():
            // only do the lookup once, cache the result
            // note that the lock is already locked during this lookup
            mList(&mMasterList.get_initializing_())
        {}
        list_t& get() const
        {
            if (! mList)
            {
                LLTHROW(LLException("Trying to use LockedInitializing "
                                    "after cleanup_initializing()"));
            }
            return *mList;
        }
        operator list_t&() const { return get(); }
        void log(const char* verb, const char* name);
        void cleanup_initializing()
        {
            mMasterList.cleanup_initializing_();
            mList = nullptr;
        }

    private:
        // Store pointer since cleanup_initializing() must clear it.
        list_t* mList;
    };

private:
    list_t& get_initializing_()
    {
        LLSingletonBase::list_t* current = mInitializing.get();
        if (! current)
        {
            // If the running coroutine doesn't already have an initializing
            // stack, allocate a new one and save it for future reference.
            current = new LLSingletonBase::list_t();
            mInitializing.reset(current);
        }
        return *current;
    }

    // By the time mInitializing is destroyed, its value for every coroutine
    // except the running one must have been reset() to nullptr. So every time
    // we pop the list to empty, reset() the running coroutine's local_ptr.
    void cleanup_initializing_()
    {
        mInitializing.reset(nullptr);
    }
};

void LLSingletonBase::add_master()
{
    // As each new LLSingleton is constructed, add to the master list.
    // This temporary LockedMaster should suffice to hold the MasterList lock
    // during the push_back() call.
    MasterList::LockedMaster().get().push_back(this);
}

void LLSingletonBase::remove_master()
{
    // When an LLSingleton is destroyed, remove from master list.
    // add_master() used to capture the iterator to the newly-added list item
    // so we could directly erase() it from the master list. Unfortunately
    // that runs afoul of destruction-dependency order problems. So search the
    // master list, and remove this item IF FOUND. We have few enough
    // LLSingletons, and they are so rarely destroyed (once per run), that the
    // cost of a linear search should not be an issue.
    // This temporary LockedMaster should suffice to hold the MasterList lock
    // during the remove() call.
    MasterList::LockedMaster().get().remove(this);
}

//static
LLSingletonBase::list_t::size_type LLSingletonBase::get_initializing_size()
{
    return MasterList::LockedInitializing().get().size();
}

LLSingletonBase::~LLSingletonBase() {}

void LLSingletonBase::push_initializing(const char* name)
{
    MasterList::LockedInitializing locked_list;
    // log BEFORE pushing so logging singletons don't cry circularity
    locked_list.log("Pushing", name);
    locked_list.get().push_back(this);
}

void LLSingletonBase::pop_initializing()
{
    // Lock the MasterList for the duration of this call
    MasterList::LockedInitializing locked_list;
    list_t& list(locked_list.get());

    if (list.empty())
    {
        logerrs({"Underflow in stack of currently-initializing LLSingletons at ",
                classname(this), "::getInstance()"});
    }

    // Now we know list.back() exists: capture it
    LLSingletonBase* back(list.back());
    // and pop it
    list.pop_back();

    // The viewer launches an open-ended number of coroutines. While we don't
    // expect most of them to initialize LLSingleton instances, our present
    // get_initializing() logic could lead to an open-ended number of map
    // entries. So every time we pop the stack back to empty, delete the entry
    // entirely.
    if (list.empty())
    {
        locked_list.cleanup_initializing();
    }

    // Now validate the newly-popped LLSingleton.
    if (back != this)
    {
        logerrs({"Push/pop mismatch in stack of currently-initializing LLSingletons: ",
                classname(this), "::getInstance() trying to pop ",
                classname(back)});
    }

    // log AFTER popping so logging singletons don't cry circularity
    locked_list.log("Popping", typeid(*back).name());
}

void LLSingletonBase::reset_initializing(list_t::size_type size)
{
    // called for cleanup in case the LLSingleton subclass constructor throws
    // an exception

    // The tricky thing about this, the reason we have a separate method
    // instead of just calling pop_initializing(), is (hopefully remote)
    // possibility that the exception happened *before* the
    // push_initializing() call in LLSingletonBase's constructor. So only
    // remove the stack top if in fact we've pushed something more than the
    // previous size.
    MasterList::LockedInitializing locked_list;
    list_t& list(locked_list.get());

    while (list.size() > size)
    {
        list.pop_back();
    }

    // as in pop_initializing()
    if (list.empty())
    {
        locked_list.cleanup_initializing();
    }
}

void LLSingletonBase::MasterList::LockedInitializing::log(const char* verb, const char* name)
{
        LL_DEBUGS("LLSingleton") << verb << ' ' << demangle(name) << ';';
        if (mList)
        {
            for (list_t::const_reverse_iterator ri(mList->rbegin()), rend(mList->rend());
                 ri != rend; ++ri)
            {
                LLSingletonBase* sb(*ri);
                LL_CONT << ' ' << classname(sb);
            }
        }
        LL_ENDL;
}

void LLSingletonBase::capture_dependency()
{
    MasterList::LockedInitializing locked_list;
    list_t& initializing(locked_list.get());
    // Did this getInstance() call come from another LLSingleton, or from
    // vanilla application code? Note that although this is a nontrivial
    // method, the vast majority of its calls arrive here with initializing
    // empty().
    if (! initializing.empty())
    {
        // getInstance() is being called by some other LLSingleton. But -- is
        // this a circularity? That is, does 'this' already appear in the
        // initializing stack?
        // For what it's worth, normally 'initializing' should contain very
        // few elements.
        list_t::const_iterator found =
            std::find(initializing.begin(), initializing.end(), this);
        if (found != initializing.end())
        {
            list_t::const_iterator it_next = found;
            it_next++;

            // Report the circularity. Requiring the coder to dig through the
            // logic to diagnose exactly how we got here is less than helpful.
            std::ostringstream out;
            for ( ; found != initializing.end(); ++found)
            {
                // 'found' is an iterator; *found is an LLSingletonBase*; **found
                // is the actual LLSingletonBase instance.
                LLSingletonBase* foundp(*found);
                out << classname(foundp) << " -> ";
            }
            // Decide which log helper to call.
            if (it_next == initializing.end())
            {
                // Points to self after construction, but during initialization.
                // Singletons can initialize other classes that depend onto them,
                // so this is expected.
                //
                // Example: LLNotifications singleton initializes default channels.
                // Channels register themselves with singleton once done.
                logdebugs({"LLSingleton circularity: ", out.str(),
                          classname(this)});
            }
            else
            {
                // Actual circularity with other singleton (or single singleton is used extensively).
                // Dependency can be unclear.
                logwarns({"LLSingleton circularity: ", out.str(),
                         classname(this)});
            }
        }
        else
        {
            // Here 'this' is NOT already in the 'initializing' stack. Great!
            // Record the dependency.
            // initializing.back() is the LLSingletonBase* currently being
            // initialized. Store 'this' in its mDepends set.
            LLSingletonBase* current(initializing.back());
            if (current->mDepends.insert(this).second)
            {
                // only log the FIRST time we hit this dependency!
                logdebugs({classname(current),
                          " depends on ", classname(this)});
            }
        }
    }
}

//static
LLSingletonBase::vec_t LLSingletonBase::dep_sort()
{
    // While it would theoretically be possible to maintain a static
    // SingletonDeps through the life of the program, dynamically adding and
    // removing LLSingletons as they are created and destroyed, in practice
    // it's less messy to construct it on demand. The overhead of doing so
    // should happen basically once: for deleteAll().
    typedef LLDependencies<LLSingletonBase*> SingletonDeps;
    SingletonDeps sdeps;
    // Lock while traversing the master list 
    MasterList::LockedMaster master;
    for (LLSingletonBase* sp : master.get())
    {
        // Build the SingletonDeps structure by adding, for each
        // LLSingletonBase* sp in the master list, sp itself. It has no
        // associated value type in our SingletonDeps, hence the 0. We don't
        // record the LLSingletons it must follow; rather, we record the ones
        // it must precede. Copy its mDepends to a KeyList to express that.
        sdeps.add(sp, 0,
                  SingletonDeps::KeyList(),
                  SingletonDeps::KeyList(sp->mDepends.begin(), sp->mDepends.end()));
    }
    vec_t ret;
    ret.reserve(master.get().size());
    // We should be able to effect this with a transform_iterator that
    // extracts just the first (key) element from each sorted_iterator, then
    // uses vec_t's range constructor... but frankly this is more
    // straightforward, as long as we remember the above reserve() call!
    for (const SingletonDeps::sorted_iterator::value_type pair : sdeps.sort())
    {
        ret.push_back(pair.first);
    }
    // The master list is not itself pushed onto the master list. Add it as
    // the very last entry -- it is the LLSingleton on which ALL others
    // depend! -- so our caller will process it.
    ret.push_back(&master.Lock::get());
    return ret;
}

void LLSingletonBase::cleanup_()
{
<<<<<<< HEAD
    logdebugs("calling ",
              demangle(typeid(*this).name()).c_str(), "::cleanupSingleton()");
=======
    logdebugs({"calling ", classname(this), "::cleanupSingleton()"});
>>>>>>> 6ca09a94
    try
    {
        cleanupSingleton();
    }
<<<<<<< HEAD
    catch (const std::exception& e)
    {
        logwarns("Exception in ", demangle(typeid(*this).name()).c_str(),
                 "::cleanupSingleton(): ", e.what());
    }
    catch (...)
    {
        logwarns("Unknown exception in ", classname(this).c_str(),
                 "::cleanupSingleton()");
=======
    catch (...)
    {
        LOG_UNHANDLED_EXCEPTION(classname(this) + "::cleanupSingleton()");
>>>>>>> 6ca09a94
    }
}

//static
void LLSingletonBase::deleteAll()
{
    // It's essential to traverse these in dependency order.
    BOOST_FOREACH(LLSingletonBase* sp, dep_sort())
    {
        // Capture the class name first: in case of exception, don't count on
        // being able to extract it later.
        const std::string name = classname(sp);
        try
        {
            // Call static method through instance function pointer.
            if (! sp->mDeleteSingleton)
            {
                // This Should Not Happen... but carry on.
                logwarns({name, "::mDeleteSingleton not initialized!"});
            }
            else
            {
                // properly initialized: call it.
                logdebugs({"calling ", name, "::deleteSingleton()"});
                // From this point on, DO NOT DEREFERENCE sp!
                sp->mDeleteSingleton();
            }
        }
        catch (const std::exception& e)
        {
            logwarns({"Exception in ", name, "::deleteSingleton(): ", e.what()});
        }
        catch (...)
        {
            logwarns({"Unknown exception in ", name, "::deleteSingleton()"});
        }
    }
}

/*---------------------------- Logging helpers -----------------------------*/
namespace {

std::ostream& operator<<(std::ostream& out, const LLSingletonBase::string_params& args)
{
    // However many args there are in args, stream each of them to 'out'.
    for (auto arg : args)
    {
        out << arg;
    }
    return out;
}

} // anonymous namespace        

//static
void LLSingletonBase::logwarns(const string_params& args)
{
    LL_WARNS("LLSingleton") << args << LL_ENDL;
}

//static
void LLSingletonBase::loginfos(const string_params& args)
{
    LL_INFOS("LLSingleton") << args << LL_ENDL;
}

//static
void LLSingletonBase::logdebugs(const string_params& args)
{
    LL_DEBUGS("LLSingleton") << args << LL_ENDL;
}

//static
void LLSingletonBase::logerrs(const string_params& args)
{
    LL_ERRS("LLSingleton") << args << LL_ENDL;
}

std::string LLSingletonBase::demangle(const char* mangled)
{
    return LLError::Log::demangle(mangled);
}<|MERGE_RESOLUTION|>--- conflicted
+++ resolved
@@ -396,31 +396,14 @@
 
 void LLSingletonBase::cleanup_()
 {
-<<<<<<< HEAD
-    logdebugs("calling ",
-              demangle(typeid(*this).name()).c_str(), "::cleanupSingleton()");
-=======
     logdebugs({"calling ", classname(this), "::cleanupSingleton()"});
->>>>>>> 6ca09a94
     try
     {
         cleanupSingleton();
     }
-<<<<<<< HEAD
-    catch (const std::exception& e)
-    {
-        logwarns("Exception in ", demangle(typeid(*this).name()).c_str(),
-                 "::cleanupSingleton(): ", e.what());
-    }
     catch (...)
     {
-        logwarns("Unknown exception in ", classname(this).c_str(),
-                 "::cleanupSingleton()");
-=======
-    catch (...)
-    {
         LOG_UNHANDLED_EXCEPTION(classname(this) + "::cleanupSingleton()");
->>>>>>> 6ca09a94
     }
 }
 
