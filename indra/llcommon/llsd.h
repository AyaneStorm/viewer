--- conflicted
+++ resolved
@@ -292,10 +292,6 @@
 	//@{
 		LLSD(const char*);
 		void assign(const char*);
-<<<<<<< HEAD
-		LLSD& operator=(const char* v) { assign(v); return *this; }
-=======
->>>>>>> 1fff7cb6
 	//@}
 	
 	/** @name Map Values */
