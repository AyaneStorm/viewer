--- conflicted
+++ resolved
@@ -167,20 +167,7 @@
 //
 // defined for U16, U32, U64, S16, S32, S64, :
 //   llclampb(a)     // clamps a to [0 .. 255]
-<<<<<<< HEAD
-//
-
-// recursion tail
-template <typename T>
-inline auto llmax(T data)
-{
-    return data;
-}
-
-template <typename T0, typename T1, typename... Ts> 
-inline auto llmax(T0 d0, T1 d1, Ts... rest)
-=======
-//   				   
+//
 
 template <typename T1, typename T2> 
 inline auto llmax(T1 d1, T2 d2)
@@ -205,26 +192,10 @@
 
 template <typename T1, typename T2> 
 inline auto llmin(T1 d1, T2 d2)
->>>>>>> a92f08b2
-{
-    auto maxrest = llmax(d1, rest...);
-    return (d0 > maxrest)? d0 : maxrest;
-}
-
-<<<<<<< HEAD
-// recursion tail
-template <typename T>
-inline auto llmin(T data)
-{
-    return data;
-}
-
-template <typename T0, typename T1, typename... Ts> 
-inline auto llmin(T0 d0, T1 d1, Ts... rest)
-{
-    auto minrest = llmin(d1, rest...);
-    return (d0 < minrest) ? d0 : minrest;
-=======
+{
+	return (d1 < d2) ? d1 : d2;
+}
+
 template <typename T1, typename T2, typename T3> 
 inline auto llmin(T1 d1, T2 d2, T3 d3)
 {
@@ -238,7 +209,6 @@
 	auto r1 = llmin(d1,d2);
 	auto r2 = llmin(d3,d4);
 	return llmin(r1, r2);
->>>>>>> a92f08b2
 }
 
 template <typename A, typename MIN, typename MAX> 
