# -*- cmake -*-

project(llcommon)

include(00-Common)
include(LLCommon)
include(bugsplat)
include(Linking)
include(Boost)
include(LLSharedLibs)
include(JsonCpp)
include(Copy3rdPartyLibs)
include(ZLIBNG)
include(URIPARSER)
include(Tracy)

include_directories(
    ${EXPAT_INCLUDE_DIRS}
    ${LLCOMMON_INCLUDE_DIRS}
    ${JSONCPP_INCLUDE_DIR}
    ${ZLIBNG_INCLUDE_DIRS}
    ${URIPARSER_INCLUDE_DIRS}
    ${TRACY_INCLUDE_DIR}
    )

# add_executable(lltreeiterators lltreeiterators.cpp)
# 
# target_link_libraries(lltreeiterators
#     ${LLCOMMON_LIBRARIES})

set(llcommon_SOURCE_FILES
    commoncontrol.cpp
    indra_constants.cpp
    llallocator.cpp
    llallocator_heap_profile.cpp
    llapp.cpp
    llapr.cpp
    llassettype.cpp
    llatomic.cpp
    llbase32.cpp
    llbase64.cpp
    llbitpack.cpp
    llcallbacklist.cpp
    llcallstack.cpp
    llcleanup.cpp
    llcommon.cpp
    llcommonutils.cpp
    llcoros.cpp
    llcrc.cpp
    llcriticaldamp.cpp
    lldate.cpp
    lldeadmantimer.cpp
    lldependencies.cpp
    lldictionary.cpp
    llerror.cpp
    llerrorthread.cpp
    llevent.cpp
    lleventapi.cpp
    lleventcoro.cpp
    lleventdispatcher.cpp
    lleventfilter.cpp
    llevents.cpp
    lleventtimer.cpp
    llexception.cpp
    llfasttimer.cpp
    llfile.cpp
    llfindlocale.cpp
    llfixedbuffer.cpp
    llformat.cpp
    llframetimer.cpp
    llheartbeat.cpp
    llheteromap.cpp
    llinitparam.cpp
    llinitdestroyclass.cpp
    llinstancetracker.cpp
    llkeybind.cpp
    llleap.cpp
    llleaplistener.cpp
    llliveappconfig.cpp
    lllivefile.cpp
    llmd5.cpp
    llmemory.cpp
    llmemorystream.cpp
    llmetrics.cpp
    llmetricperformancetester.cpp
    llmortician.cpp
    llmutex.cpp
    llptrto.cpp 
    llpredicate.cpp
    llprocess.cpp
    llprocessor.cpp
    llprocinfo.cpp
    llqueuedthread.cpp
    llrand.cpp
    llrefcount.cpp
    llrun.cpp
    llsd.cpp
    llsdjson.cpp
    llsdparam.cpp
    llsdserialize.cpp
    llsdserialize_xml.cpp
    llsdutil.cpp
    llsingleton.cpp
    llstacktrace.cpp
    llstreamqueue.cpp
    llstreamtools.cpp
    llstring.cpp
    llstringtable.cpp
    llsys.cpp
    lltempredirect.cpp
    llthread.cpp
    llthreadlocalstorage.cpp
    llthreadsafequeue.cpp
    lltimer.cpp
    lltrace.cpp
    lltraceaccumulators.cpp
    lltracerecording.cpp
    lltracethreadrecorder.cpp
    lluri.cpp
    lluriparser.cpp
    lluuid.cpp
    llworkerthread.cpp
    u64.cpp
    threadpool.cpp
    workqueue.cpp
    StackWalker.cpp
    )
    
set(llcommon_HEADER_FILES
    CMakeLists.txt

    chrono.h
<<<<<<< HEAD
    classic_callback.h
=======
    commoncontrol.h
>>>>>>> 14af7cab
    ctype_workaround.h
    fix_macros.h
    indra_constants.h
    linden_common.h
    llalignedarray.h
    llallocator.h
    llallocator_heap_profile.h
    llapp.h
    llapr.h
    llassettype.h
    llatomic.h
    llbase32.h
    llbase64.h
    llbitpack.h
    llboost.h
    llcallbacklist.h
    llcallstack.h
    llcleanup.h
    llcommon.h
    llcommonutils.h
    llcond.h
    llcoros.h
    llcrc.h
    llcriticaldamp.h
    lldate.h
    lldeadmantimer.h
    lldefs.h
    lldependencies.h
    lldepthstack.h
    lldictionary.h
    lldoubledispatch.h
    llendianswizzle.h
    llerror.h
    llerrorcontrol.h
    llerrorthread.h
    llevent.h
    lleventapi.h
    lleventcoro.h
    lleventdispatcher.h
    lleventfilter.h
    llevents.h
    lleventemitter.h
    llexception.h
    llfasttimer.h
    llfile.h
    llfindlocale.h
    llfixedbuffer.h
    llformat.h
    llframetimer.h
    llhandle.h
    llhash.h
    llheartbeat.h
    llheteromap.h
    llindexedvector.h
    llinitdestroyclass.h
    llinitparam.h
    llinstancetracker.h
    llkeybind.h
    llkeythrottle.h
    llleap.h
    llleaplistener.h
    llliveappconfig.h
    lllivefile.h
    llmainthreadtask.h
    llmd5.h
    llmemory.h
    llmemorystream.h
    llmetrics.h
    llmetricperformancetester.h
    llmortician.h
    llnametable.h
    llpointer.h
    llprofiler.h
    llprofilercategories.h
    llpounceable.h
    llpredicate.h
    llpreprocessor.h
    llpriqueuemap.h
    llprocess.h
    llprocessor.h
    llprocinfo.h
    llptrto.h
    llqueuedthread.h
    llrand.h
    llrefcount.h
    llregex.h
    llregistry.h
    llrun.h
    llsafehandle.h
    llsd.h
    llsdjson.h
    llsdparam.h
    llsdserialize.h
    llsdserialize_xml.h
    llsdutil.h
    llsimplehash.h
    llsingleton.h
    llstacktrace.h
    llstl.h
    llstreamqueue.h
    llstreamtools.h
    llstrider.h
    llstring.h
    llstringtable.h
    llstaticstringtable.h
    llstatsaccumulator.h
    llsys.h
    lltempredirect.h
    llthread.h
    llthreadlocalstorage.h
    llthreadsafequeue.h
    lltimer.h
    lltrace.h
    lltraceaccumulators.h
    lltracerecording.h
    lltracethreadrecorder.h
    lltreeiterators.h
    llunits.h
    llunittype.h
    lluri.h
    lluriparser.h
    lluuid.h
    llwin32headers.h
    llwin32headerslean.h
    llworkerthread.h
    lockstatic.h
    stdtypes.h
    stringize.h
    threadpool.h
    threadsafeschedule.h
    timer.h
    tuple.h
    u64.h
    workqueue.h
    StackWalker.h
    )

set_source_files_properties(${llcommon_HEADER_FILES}
                            PROPERTIES HEADER_FILE_ONLY TRUE)

if (USE_BUGSPLAT)
  set_source_files_properties(${llcommon_SOURCE_FILES}
    PROPERTIES COMPILE_DEFINITIONS "${BUGSPLAT_DEFINE}")
endif (USE_BUGSPLAT)

list(APPEND llcommon_SOURCE_FILES ${llcommon_HEADER_FILES})

if(LLCOMMON_LINK_SHARED)
  add_library (llcommon SHARED ${llcommon_SOURCE_FILES})
  if(NOT ADDRESS_SIZE EQUAL 32)
    if(WINDOWS)
      ##add_definitions(/FIXED:NO)
    else(WINDOWS) # not windows therefore gcc LINUX and DARWIN
      add_definitions(-fPIC)
    endif(WINDOWS)
  endif(NOT ADDRESS_SIZE EQUAL 32)
  if(WINDOWS)
    # always generate llcommon.pdb, even for "Release" builds
    set_target_properties(llcommon PROPERTIES LINK_FLAGS "/DEBUG")
  endif(WINDOWS)
  ll_stage_sharedlib(llcommon)
else(LLCOMMON_LINK_SHARED)
    add_library (llcommon ${llcommon_SOURCE_FILES})
endif(LLCOMMON_LINK_SHARED)

target_link_libraries(
    llcommon
    ${APRUTIL_LIBRARIES}
    ${APR_LIBRARIES}
    ${EXPAT_LIBRARIES}
    ${JSONCPP_LIBRARIES}
    ${ZLIBNG_LIBRARIES}
    ${WINDOWS_LIBRARIES}
    ${BOOST_FIBER_LIBRARY}
    ${BOOST_CONTEXT_LIBRARY}
    ${BOOST_PROGRAM_OPTIONS_LIBRARY}
    ${BOOST_REGEX_LIBRARY}
    ${BOOST_SYSTEM_LIBRARY}
    ${GOOGLE_PERFTOOLS_LIBRARIES}
    ${URIPARSER_LIBRARIES}
    ${TRACY_LIBRARY}
    )

if (DARWIN)
  include(CMakeFindFrameworks)
  find_library(CARBON_LIBRARY Carbon)
  target_link_libraries(llcommon ${CARBON_LIBRARY})
endif (DARWIN)

add_dependencies(llcommon stage_third_party_libs)

if (LL_TESTS)
  include(LLAddBuildTest)
  SET(llcommon_TEST_SOURCE_FILES
    # unit-testing llcommon is not possible right now as the test-harness *itself* depends upon llcommon, causing a circular dependency.  Add your 'unit' tests as integration tests for now.
    )
  LL_ADD_PROJECT_UNIT_TESTS(llcommon "${llcommon_TEST_SOURCE_FILES}")

  #set(TEST_DEBUG on)
  set(test_libs llcommon 
      ${LLCOMMON_LIBRARIES} 
      ${WINDOWS_LIBRARIES} 
      ${GOOGLEMOCK_LIBRARIES} 
      ${BOOST_FIBER_LIBRARY} 
      ${BOOST_CONTEXT_LIBRARY} 
      ${BOOST_THREAD_LIBRARY} 
      ${BOOST_SYSTEM_LIBRARY})
  LL_ADD_INTEGRATION_TEST(bitpack "" "${test_libs}")
  LL_ADD_INTEGRATION_TEST(classic_callback "" "${test_libs}")
  LL_ADD_INTEGRATION_TEST(commonmisc "" "${test_libs}")
  LL_ADD_INTEGRATION_TEST(llbase64 "" "${test_libs}")
  LL_ADD_INTEGRATION_TEST(llcond "" "${test_libs}")
  LL_ADD_INTEGRATION_TEST(lldate "" "${test_libs}")
  LL_ADD_INTEGRATION_TEST(lldeadmantimer "" "${test_libs}")
  LL_ADD_INTEGRATION_TEST(lldependencies "" "${test_libs}")
  LL_ADD_INTEGRATION_TEST(llerror "" "${test_libs}")
  LL_ADD_INTEGRATION_TEST(lleventcoro "" "${test_libs}")
  LL_ADD_INTEGRATION_TEST(lleventdispatcher "" "${test_libs}")
  LL_ADD_INTEGRATION_TEST(lleventfilter "" "${test_libs}")
  LL_ADD_INTEGRATION_TEST(llframetimer "" "${test_libs}")
  LL_ADD_INTEGRATION_TEST(llheteromap "" "${test_libs}")
  LL_ADD_INTEGRATION_TEST(llinstancetracker "" "${test_libs}")
  LL_ADD_INTEGRATION_TEST(llleap "" "${test_libs}")
  LL_ADD_INTEGRATION_TEST(llmainthreadtask "" "${test_libs}")
  LL_ADD_INTEGRATION_TEST(llpounceable "" "${test_libs}")
  LL_ADD_INTEGRATION_TEST(llprocess "" "${test_libs}")
  LL_ADD_INTEGRATION_TEST(llprocessor "" "${test_libs}")
  LL_ADD_INTEGRATION_TEST(llprocinfo "" "${test_libs}")
  LL_ADD_INTEGRATION_TEST(llrand "" "${test_libs}")
  LL_ADD_INTEGRATION_TEST(llsdserialize "" "${test_libs}")
  LL_ADD_INTEGRATION_TEST(llsingleton "" "${test_libs}")
  LL_ADD_INTEGRATION_TEST(llstreamqueue "" "${test_libs}")
  LL_ADD_INTEGRATION_TEST(llstring "" "${test_libs}")
  LL_ADD_INTEGRATION_TEST(lltrace "" "${test_libs}")
  LL_ADD_INTEGRATION_TEST(lltreeiterators "" "${test_libs}")
  LL_ADD_INTEGRATION_TEST(llunits "" "${test_libs}")
  LL_ADD_INTEGRATION_TEST(lluri "" "${test_libs}")
  LL_ADD_INTEGRATION_TEST(stringize "" "${test_libs}")
  LL_ADD_INTEGRATION_TEST(threadsafeschedule "" "${test_libs}")
  LL_ADD_INTEGRATION_TEST(tuple "" "${test_libs}")
  LL_ADD_INTEGRATION_TEST(workqueue "" "${test_libs}")

## llexception_test.cpp isn't a regression test, and doesn't need to be run
## every build. It's to help a developer make implementation choices about
## throwing and catching exceptions.
##LL_ADD_INTEGRATION_TEST(llexception "" "${test_libs}")

endif (LL_TESTS)<|MERGE_RESOLUTION|>--- conflicted
+++ resolved
@@ -130,11 +130,8 @@
     CMakeLists.txt
 
     chrono.h
-<<<<<<< HEAD
     classic_callback.h
-=======
     commoncontrol.h
->>>>>>> 14af7cab
     ctype_workaround.h
     fix_macros.h
     indra_constants.h
