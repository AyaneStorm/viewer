--- conflicted
+++ resolved
@@ -143,19 +143,8 @@
      * the empty string if not found (e.g. if the coroutine was launched by
      * hand rather than using LLCoros::launch()).
      */
-<<<<<<< HEAD
     template <typename COROUTINE_SELF>
     std::string getName(const COROUTINE_SELF& self) const
-    {
-        return getNameByID(self.get_id());
-    }
-
-    /// getName() by self.get_id()
-    std::string getNameByID(const void* self_id) const;
-=======
-    std::string getName() const;
->>>>>>> 6f9f89ee
-
     /// for delayed initialization
     void setStackSize(S32 stacksize);
 
