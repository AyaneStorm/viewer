/**
 * @file lllivefile.cpp
 *
 * $LicenseInfo:firstyear=2006&license=viewerlgpl$
 * Second Life Viewer Source Code
 * Copyright (C) 2010, Linden Research, Inc.
 *
 * This library is free software; you can redistribute it and/or
 * modify it under the terms of the GNU Lesser General Public
 * License as published by the Free Software Foundation;
 * version 2.1 of the License only.
 *
 * This library is distributed in the hope that it will be useful,
 * but WITHOUT ANY WARRANTY; without even the implied warranty of
 * MERCHANTABILITY or FITNESS FOR A PARTICULAR PURPOSE.  See the GNU
 * Lesser General Public License for more details.
 *
 * You should have received a copy of the GNU Lesser General Public
 * License along with this library; if not, write to the Free Software
 * Foundation, Inc., 51 Franklin Street, Fifth Floor, Boston, MA  02110-1301  USA
 *
 * Linden Research, Inc., 945 Battery Street, San Francisco, CA  94111  USA
 * $/LicenseInfo$
 */

#include "linden_common.h"

#include "lllivefile.h"
#include "llframetimer.h"
#include "lleventtimer.h"

const F32 DEFAULT_CONFIG_FILE_REFRESH = 5.0f;


class LLLiveFile::Impl
{
public:
    Impl(const std::string& filename, const F32 refresh_period);
    ~Impl();

    bool check();
    void changed();

    bool mForceCheck;
    F32 mRefreshPeriod;
    LLFrameTimer mRefreshTimer;

    std::string mFilename;
    time_t mLastModTime;
    time_t mLastStatTime;
    bool mLastExists;

    LLEventTimer* mEventTimer;
private:
    LOG_CLASS(LLLiveFile);
};

LLLiveFile::Impl::Impl(const std::string& filename, const F32 refresh_period)
    :
    mForceCheck(true),
    mRefreshPeriod(refresh_period),
    mFilename(filename),
    mLastModTime(0),
    mLastStatTime(0),
    mLastExists(false),
    mEventTimer(NULL)
{
}

LLLiveFile::Impl::~Impl()
{
    delete mEventTimer;
}

LLLiveFile::LLLiveFile(const std::string& filename, const F32 refresh_period)
    : impl(* new Impl(filename, refresh_period))
{
}

LLLiveFile::~LLLiveFile()
{
    delete &impl;
}


bool LLLiveFile::Impl::check()
{
    bool detected_change = false;
    // Skip the check if not enough time has elapsed and we're not
    // forcing a check of the file
    if (mForceCheck || mRefreshTimer.getElapsedTimeF32() >= mRefreshPeriod)
    {
        mForceCheck = false;   // force only forces one check
        mRefreshTimer.reset(); // don't check again until mRefreshPeriod has passed

        // Stat the file to see if it exists and when it was last modified.
        llstat stat_data;
        if (LLFile::stat(mFilename, &stat_data))
        {
            // Couldn't stat the file, that means it doesn't exist or is
            // broken somehow.
            if (mLastExists)
            {
                mLastExists = false;
                detected_change = true; // no longer existing is a change!
                LL_DEBUGS() << "detected deleted file '" << mFilename << "'" << LL_ENDL;
            }
        }
        else
        {
            // The file exists
            if ( ! mLastExists )
            {
                // last check, it did not exist - that counts as a change
                LL_DEBUGS() << "detected created file '" << mFilename << "'" << LL_ENDL;
                detected_change = true;
            }
            else if ( stat_data.st_mtime > mLastModTime )
            {
                // file modification time is newer than last check
                LL_DEBUGS() << "detected updated file '" << mFilename << "'" << LL_ENDL;
                detected_change = true;
            }
            mLastExists = true;
            mLastStatTime = stat_data.st_mtime;
        }
    }
    if (detected_change)
    {
        LL_INFOS() << "detected file change '" << mFilename << "'" << LL_ENDL;
    }
    return detected_change;
}

void LLLiveFile::Impl::changed()
{
    // we wanted to read this file, and we were successful.
    mLastModTime = mLastStatTime;
}

bool LLLiveFile::checkAndReload()
{
    bool changed = impl.check();
    if (changed)
    {
        if(loadFile())
        {
            impl.changed();
            this->changed();
        }
        else
        {
            changed = false;
        }
    }
    return changed;
}

std::string LLLiveFile::filename() const
{
    return impl.mFilename;
}

namespace
{
<<<<<<< HEAD
	class LiveFileEventTimer : public LLEventTimer
	{
	public:
		LiveFileEventTimer(LLLiveFile& f, F32 refresh)
			: LLEventTimer(refresh), mLiveFile(f)
			{ }
			
		bool tick()
		{
			mLiveFile.checkAndReload(); 
			return false;
		}
	
	private:
		LLLiveFile& mLiveFile;
	};
	
=======
    class LiveFileEventTimer : public LLEventTimer
    {
    public:
        LiveFileEventTimer(LLLiveFile& f, F32 refresh)
            : LLEventTimer(refresh), mLiveFile(f)
            { }

        BOOL tick()
        {
            mLiveFile.checkAndReload();
            return FALSE;
        }

    private:
        LLLiveFile& mLiveFile;
    };

>>>>>>> e7eced3c
}

void LLLiveFile::addToEventTimer()
{
    impl.mEventTimer = new LiveFileEventTimer(*this, impl.mRefreshPeriod);
}

void LLLiveFile::setRefreshPeriod(F32 seconds)
{
    if (seconds < 0.f)
    {
        seconds = -seconds;
    }
    impl.mRefreshPeriod = seconds;
}
<|MERGE_RESOLUTION|>--- conflicted
+++ resolved
@@ -163,25 +163,6 @@
 
 namespace
 {
-<<<<<<< HEAD
-	class LiveFileEventTimer : public LLEventTimer
-	{
-	public:
-		LiveFileEventTimer(LLLiveFile& f, F32 refresh)
-			: LLEventTimer(refresh), mLiveFile(f)
-			{ }
-			
-		bool tick()
-		{
-			mLiveFile.checkAndReload(); 
-			return false;
-		}
-	
-	private:
-		LLLiveFile& mLiveFile;
-	};
-	
-=======
     class LiveFileEventTimer : public LLEventTimer
     {
     public:
@@ -189,17 +170,16 @@
             : LLEventTimer(refresh), mLiveFile(f)
             { }
 
-        BOOL tick()
+        bool tick()
         {
             mLiveFile.checkAndReload();
-            return FALSE;
+            return false;
         }
 
     private:
         LLLiveFile& mLiveFile;
     };
 
->>>>>>> e7eced3c
 }
 
 void LLLiveFile::addToEventTimer()
