/**
 * @file lltimer.cpp
 * @brief Cross-platform objects for doing timing
 *
 * $LicenseInfo:firstyear=2000&license=viewerlgpl$
 * Second Life Viewer Source Code
 * Copyright (C) 2010, Linden Research, Inc.
 *
 * This library is free software; you can redistribute it and/or
 * modify it under the terms of the GNU Lesser General Public
 * License as published by the Free Software Foundation;
 * version 2.1 of the License only.
 *
 * This library is distributed in the hope that it will be useful,
 * but WITHOUT ANY WARRANTY; without even the implied warranty of
 * MERCHANTABILITY or FITNESS FOR A PARTICULAR PURPOSE.  See the GNU
 * Lesser General Public License for more details.
 *
 * You should have received a copy of the GNU Lesser General Public
 * License along with this library; if not, write to the Free Software
 * Foundation, Inc., 51 Franklin Street, Fifth Floor, Boston, MA  02110-1301  USA
 *
 * Linden Research, Inc., 945 Battery Street, San Francisco, CA  94111  USA
 * $/LicenseInfo$
 */

#include "linden_common.h"

#include "lltimer.h"

#include "u64.h"

#include <chrono>
#include <thread>

#if LL_WINDOWS
#   include "llwin32headerslean.h"
#elif LL_LINUX || LL_DARWIN
#   include <errno.h>
#   include <sys/time.h>
#else
#   error "architecture not supported"
#endif

//
// Locally used constants
//
const U64 SEC_TO_MICROSEC_U64 = 1000000;

//---------------------------------------------------------------------------
// Globals and statics
//---------------------------------------------------------------------------

S32 gUTCOffset = 0; // viewer's offset from server UTC, in seconds
LLTimer* LLTimer::sTimer = NULL;


//
// Forward declarations
//


//---------------------------------------------------------------------------
// Implementation
//---------------------------------------------------------------------------

#if LL_WINDOWS


#if 0
void ms_sleep(U32 ms)
{
    LL_PROFILE_ZONE_SCOPED;
    using TimePoint = std::chrono::steady_clock::time_point;
    auto resume_time = TimePoint::clock::now() + std::chrono::milliseconds(ms);
    while (TimePoint::clock::now() < resume_time)
    {
        std::this_thread::yield(); //note: don't use LLThread::yield here to avoid yielding for too long
    }
}

U32 micro_sleep(U64 us, U32 max_yields)
{
    // max_yields is unused; just fiddle with it to avoid warnings.
    max_yields = 0;
    ms_sleep((U32)(us / 1000));
    return 0;
}

#else

U32 micro_sleep(U64 us, U32 max_yields)
{
    LL_PROFILE_ZONE_SCOPED
#if 0
    LARGE_INTEGER ft;
    ft.QuadPart = -static_cast<S64>(us * 10);  // '-' using relative time

    HANDLE timer = CreateWaitableTimer(NULL, true, NULL);
    SetWaitableTimer(timer, &ft, 0, NULL, NULL, 0);
    WaitForSingleObject(timer, INFINITE);
    CloseHandle(timer);
#else
    Sleep(us / 1000);
#endif

    return 0;
}

void ms_sleep(U32 ms)
{
    LL_PROFILE_ZONE_SCOPED
    micro_sleep(ms * 1000, 0);
}

#endif

#elif LL_LINUX || LL_DARWIN
static void _sleep_loop(struct timespec& thiswait)
{
    struct timespec nextwait;
    bool sleep_more = false;

    do {
        int result = nanosleep(&thiswait, &nextwait);

        // check if sleep was interrupted by a signal; unslept
        // remainder was written back into 't' and we just nanosleep
        // again.
        sleep_more = (result == -1 && EINTR == errno);

        if (sleep_more)
        {
            if ( nextwait.tv_sec > thiswait.tv_sec ||
                 (nextwait.tv_sec == thiswait.tv_sec &&
                  nextwait.tv_nsec >= thiswait.tv_nsec) )
            {
                // if the remaining time isn't actually going
                // down then we're being shafted by low clock
                // resolution - manually massage the sleep time
                // downward.
                if (nextwait.tv_nsec > 1000000) {
                    // lose 1ms
                    nextwait.tv_nsec -= 1000000;
                } else {
                    if (nextwait.tv_sec == 0) {
                        // already so close to finished
                        sleep_more = false;
                    } else {
                        // lose up to 1ms
                        nextwait.tv_nsec = 0;
                    }
                }
            }
            thiswait = nextwait;
        }
    } while (sleep_more);
}

U32 micro_sleep(U64 us, U32 max_yields)
{
    U64 start = get_clock_count();
    // This is kernel dependent.  Currently, our kernel generates software clock
    // interrupts at 250 Hz (every 4,000 microseconds).
    const S64 KERNEL_SLEEP_INTERVAL_US = 4000;

    // Use signed arithmetic to discover whether a sleep is even necessary. If
    // either 'us' or KERNEL_SLEEP_INTERVAL_US is unsigned, the compiler
    // promotes the difference to unsigned. If 'us' is less than half
    // KERNEL_SLEEP_INTERVAL_US, the unsigned difference will be hugely
    // positive, resulting in a crazy long wait.
    auto num_sleep_intervals = (S64(us) - (KERNEL_SLEEP_INTERVAL_US >> 1)) / KERNEL_SLEEP_INTERVAL_US;
    if (num_sleep_intervals > 0)
    {
        U64 sleep_time = (num_sleep_intervals * KERNEL_SLEEP_INTERVAL_US) - (KERNEL_SLEEP_INTERVAL_US >> 1);
        struct timespec thiswait;
        thiswait.tv_sec = sleep_time / 1000000;
        thiswait.tv_nsec = (sleep_time % 1000000) * 1000l;
        _sleep_loop(thiswait);
    }

    U64 current_clock = get_clock_count();
    U32 yields = 0;
    while (    (yields < max_yields)
            && (current_clock - start < us) )
    {
        sched_yield();
        ++yields;
        current_clock = get_clock_count();
    }
    return yields;
}

void ms_sleep(U32 ms)
{
    long mslong = ms; // tv_nsec is a long
    struct timespec thiswait;
    thiswait.tv_sec = ms / 1000;
    thiswait.tv_nsec = (mslong % 1000) * 1000000l;
    _sleep_loop(thiswait);
}
#else
# error "architecture not supported"
#endif

//
// CPU clock/other clock frequency and count functions
//

#if LL_WINDOWS
U64 get_clock_count()
{
    static bool firstTime = true;
    static U64 offset;
        // ensures that callers to this function never have to deal with wrap

    // QueryPerformanceCounter implementation
    LARGE_INTEGER clock_count;
    QueryPerformanceCounter(&clock_count);
    if (firstTime) {
        offset = clock_count.QuadPart;
        firstTime = false;
    }
    return clock_count.QuadPart - offset;
}

F64 calc_clock_frequency()
{
    __int64 freq;
    QueryPerformanceFrequency((LARGE_INTEGER *) &freq);
    return (F64)freq;
}
#endif // LL_WINDOWS


#if LL_LINUX || LL_DARWIN
// Both Linux and Mac use gettimeofday for accurate time
F64 calc_clock_frequency()
{
    return 1000000.0; // microseconds, so 1 MHz.
}

U64 get_clock_count()
{
    // Linux clocks are in microseconds
    struct timeval tv;
    gettimeofday(&tv, NULL);
    return tv.tv_sec*SEC_TO_MICROSEC_U64 + tv.tv_usec;
}
#endif


TimerInfo::TimerInfo()
:   mClockFrequency(0.0),
    mTotalTimeClockCount(0),
    mLastTotalTimeClockCount(0)
{}

void TimerInfo::update()
{
    mClockFrequency = calc_clock_frequency();
    mClockFrequencyInv = 1.0/mClockFrequency;
    mClocksToMicroseconds = mClockFrequencyInv;
}

TimerInfo& get_timer_info()
{
    static TimerInfo sTimerInfo;
    return sTimerInfo;
}

///////////////////////////////////////////////////////////////////////////////

// returns a U64 number that represents the number of
// microseconds since the Unix epoch - Jan 1, 1970
U64MicrosecondsImplicit totalTime()
{
    U64 current_clock_count = get_clock_count();
    if (!get_timer_info().mTotalTimeClockCount || get_timer_info().mClocksToMicroseconds.value() == 0)
    {
        get_timer_info().update();
        get_timer_info().mTotalTimeClockCount = current_clock_count;

#if LL_WINDOWS
        // Sync us up with local time (even though we PROBABLY don't need to, this is how it was implemented)
        // Unix platforms use gettimeofday so they are synced, although this probably isn't a good assumption to
        // make in the future.

        get_timer_info().mTotalTimeClockCount = (U64)(time(NULL) * get_timer_info().mClockFrequency);
#endif

        // Update the last clock count
        get_timer_info().mLastTotalTimeClockCount = current_clock_count;
    }
    else
    {
        if (current_clock_count >= get_timer_info().mLastTotalTimeClockCount)
        {
            // No wrapping, we're all okay.
            get_timer_info().mTotalTimeClockCount += current_clock_count - get_timer_info().mLastTotalTimeClockCount;
        }
        else
        {
            // We've wrapped.  Compensate correctly
            get_timer_info().mTotalTimeClockCount += (0xFFFFFFFFFFFFFFFFULL - get_timer_info().mLastTotalTimeClockCount) + current_clock_count;
        }

        // Update the last clock count
        get_timer_info().mLastTotalTimeClockCount = current_clock_count;
    }

    // Return the total clock tick count in microseconds.
    U64Microseconds time(get_timer_info().mTotalTimeClockCount*get_timer_info().mClocksToMicroseconds);
    return time;
}


///////////////////////////////////////////////////////////////////////////////

LLTimer::LLTimer()
{
    if (!get_timer_info().mClockFrequency)
    {
        get_timer_info().update();
    }

<<<<<<< HEAD
	mStarted = true;
	reset();
=======
    mStarted = TRUE;
    reset();
>>>>>>> e7eced3c
}

LLTimer::~LLTimer()
{}

// static
void LLTimer::initClass()
{
    if (!sTimer) sTimer = new LLTimer;
}

// static
void LLTimer::cleanupClass()
{
    delete sTimer; sTimer = NULL;
}

// static
U64MicrosecondsImplicit LLTimer::getTotalTime()
{
    // simply call into the implementation function.
    U64MicrosecondsImplicit total_time = totalTime();
    return total_time;
}

// static
F64SecondsImplicit LLTimer::getTotalSeconds()
{
    return F64Microseconds(U64_to_F64(getTotalTime()));
}

void LLTimer::reset()
{
    mLastClockCount = get_clock_count();
    mExpirationTicks = 0;
}

///////////////////////////////////////////////////////////////////////////////

U64 LLTimer::getCurrentClockCount()
{
    return get_clock_count();
}

///////////////////////////////////////////////////////////////////////////////

void LLTimer::setLastClockCount(U64 current_count)
{
    mLastClockCount = current_count;
}

///////////////////////////////////////////////////////////////////////////////

static
U64 getElapsedTimeAndUpdate(U64& lastClockCount)
{
    U64 current_clock_count = get_clock_count();
    U64 result;

    if (current_clock_count >= lastClockCount)
    {
        result = current_clock_count - lastClockCount;
    }
    else
    {
        // time has gone backward
        result = 0;
    }

    lastClockCount = current_clock_count;

    return result;
}


F64SecondsImplicit LLTimer::getElapsedTimeF64() const
{
    U64 last = mLastClockCount;
    return (F64)getElapsedTimeAndUpdate(last) * get_timer_info().mClockFrequencyInv;
}

F32SecondsImplicit LLTimer::getElapsedTimeF32() const
{
    return (F32)getElapsedTimeF64();
}

F64SecondsImplicit LLTimer::getElapsedTimeAndResetF64()
{
    return (F64)getElapsedTimeAndUpdate(mLastClockCount) * get_timer_info().mClockFrequencyInv;
}

F32SecondsImplicit LLTimer::getElapsedTimeAndResetF32()
{
    return (F32)getElapsedTimeAndResetF64();
}

///////////////////////////////////////////////////////////////////////////////

void LLTimer::setTimerExpirySec(F32SecondsImplicit expiration)
{
    mExpirationTicks = get_clock_count()
        + (U64)((F32)(expiration * get_timer_info().mClockFrequency.value()));
}

F32SecondsImplicit LLTimer::getRemainingTimeF32() const
{
    U64 cur_ticks = get_clock_count();
    if (cur_ticks > mExpirationTicks)
    {
        return 0.0f;
    }
    return F32((mExpirationTicks - cur_ticks) * get_timer_info().mClockFrequencyInv);
}


bool LLTimer::checkExpirationAndReset(F32 expiration)
{
<<<<<<< HEAD
	U64 cur_ticks = get_clock_count();
	if (cur_ticks < mExpirationTicks)
	{
		return false;
	}

	mExpirationTicks = cur_ticks
		+ (U64)((F32)(expiration * get_timer_info().mClockFrequency));
	return true;
=======
    U64 cur_ticks = get_clock_count();
    if (cur_ticks < mExpirationTicks)
    {
        return FALSE;
    }

    mExpirationTicks = cur_ticks
        + (U64)((F32)(expiration * get_timer_info().mClockFrequency));
    return TRUE;
>>>>>>> e7eced3c
}


bool LLTimer::hasExpired() const
{
<<<<<<< HEAD
	return get_clock_count() >= mExpirationTicks;
=======
    return (get_clock_count() >= mExpirationTicks)
        ? TRUE : FALSE;
>>>>>>> e7eced3c
}

///////////////////////////////////////////////////////////////////////////////

bool LLTimer::knownBadTimer()
{
<<<<<<< HEAD
	bool failed = false;

#if LL_WINDOWS
	WCHAR bad_pci_list[][10] = {L"1039:0530",
						        L"1039:0620",
							    L"10B9:0533",
							    L"10B9:1533",
							    L"1106:0596",
							    L"1106:0686",
							    L"1166:004F",
							    L"1166:0050",
 							    L"8086:7110",
							    L"\0"
	};

	HKEY hKey = NULL;
	LONG nResult = ::RegOpenKeyEx(HKEY_LOCAL_MACHINE,L"SYSTEM\\CurrentControlSet\\Enum\\PCI", 0,
								  KEY_EXECUTE | KEY_QUERY_VALUE | KEY_ENUMERATE_SUB_KEYS, &hKey);
	
	WCHAR name[1024];
	DWORD name_len = 1024;
	FILETIME scrap;

	S32 key_num = 0;
	WCHAR pci_id[10];

	wcscpy(pci_id, L"0000:0000");	 /*Flawfinder: ignore*/

	while (nResult == ERROR_SUCCESS)
	{
		nResult = ::RegEnumKeyEx(hKey, key_num++, name, &name_len, NULL, NULL, NULL, &scrap);

		if (nResult == ERROR_SUCCESS)
		{
			memcpy(&pci_id[0],&name[4],4);		/* Flawfinder: ignore */
			memcpy(&pci_id[5],&name[13],4);		/* Flawfinder: ignore */

			for (S32 check = 0; bad_pci_list[check][0]; check++)
			{
				if (!wcscmp(pci_id, bad_pci_list[check]))
				{
//					LL_WARNS() << "unreliable PCI chipset found!! " << pci_id << endl;
					failed = true;
					break;
				}
			}
//			llinfo << "PCI chipset found: " << pci_id << endl;
			name_len = 1024;
		}
	}
=======
    BOOL failed = FALSE;

#if LL_WINDOWS
    WCHAR bad_pci_list[][10] = {L"1039:0530",
                                L"1039:0620",
                                L"10B9:0533",
                                L"10B9:1533",
                                L"1106:0596",
                                L"1106:0686",
                                L"1166:004F",
                                L"1166:0050",
                                L"8086:7110",
                                L"\0"
    };

    HKEY hKey = NULL;
    LONG nResult = ::RegOpenKeyEx(HKEY_LOCAL_MACHINE,L"SYSTEM\\CurrentControlSet\\Enum\\PCI", 0,
                                  KEY_EXECUTE | KEY_QUERY_VALUE | KEY_ENUMERATE_SUB_KEYS, &hKey);

    WCHAR name[1024];
    DWORD name_len = 1024;
    FILETIME scrap;

    S32 key_num = 0;
    WCHAR pci_id[10];

    wcscpy(pci_id, L"0000:0000");    /*Flawfinder: ignore*/

    while (nResult == ERROR_SUCCESS)
    {
        nResult = ::RegEnumKeyEx(hKey, key_num++, name, &name_len, NULL, NULL, NULL, &scrap);

        if (nResult == ERROR_SUCCESS)
        {
            memcpy(&pci_id[0],&name[4],4);      /* Flawfinder: ignore */
            memcpy(&pci_id[5],&name[13],4);     /* Flawfinder: ignore */

            for (S32 check = 0; bad_pci_list[check][0]; check++)
            {
                if (!wcscmp(pci_id, bad_pci_list[check]))
                {
//                  LL_WARNS() << "unreliable PCI chipset found!! " << pci_id << endl;
                    failed = TRUE;
                    break;
                }
            }
//          llinfo << "PCI chipset found: " << pci_id << endl;
            name_len = 1024;
        }
    }
>>>>>>> e7eced3c
#endif
    return(failed);
}

///////////////////////////////////////////////////////////////////////////////
//
// NON-MEMBER FUNCTIONS
//
///////////////////////////////////////////////////////////////////////////////

time_t time_corrected()
{
    return time(NULL) + gUTCOffset;
}


// Is the current computer (in its current time zone)
// observing daylight savings time?
bool is_daylight_savings()
{
    time_t now = time(NULL);

    // Internal buffer to local server time
    struct tm* internal_time = localtime(&now);

    // tm_isdst > 0  =>  daylight savings
    // tm_isdst = 0  =>  not daylight savings
    // tm_isdst < 0  =>  can't tell
    return (internal_time->tm_isdst > 0);
}


struct tm* utc_to_pacific_time(time_t utc_time, bool pacific_daylight_time)
{
    S32Hours pacific_offset_hours;
    if (pacific_daylight_time)
    {
        pacific_offset_hours = S32Hours(7);
    }
    else
    {
        pacific_offset_hours = S32Hours(8);
    }

    // We subtract off the PST/PDT offset _before_ getting
    // "UTC" time, because this will handle wrapping around
    // for 5 AM UTC -> 10 PM PDT of the previous day.
    utc_time -= S32SecondsImplicit(pacific_offset_hours);

    // Internal buffer to PST/PDT (see above)
    struct tm* internal_time = gmtime(&utc_time);

    /*
    // Don't do this, this won't correctly tell you if daylight savings is active in CA or not.
    if (pacific_daylight_time)
    {
        internal_time->tm_isdst = 1;
    }
    */

    return internal_time;
}


void microsecondsToTimecodeString(U64MicrosecondsImplicit current_time, std::string& tcstring)
{
    U64 hours;
    U64 minutes;
    U64 seconds;
    U64 frames;
    U64 subframes;

    hours = current_time / (U64)3600000000ul;
    minutes = current_time / (U64)60000000;
    minutes %= 60;
    seconds = current_time / (U64)1000000;
    seconds %= 60;
    frames = current_time / (U64)41667;
    frames %= 24;
    subframes = current_time / (U64)42;
    subframes %= 100;

    tcstring = llformat("%3.3d:%2.2d:%2.2d:%2.2d.%2.2d",(int)hours,(int)minutes,(int)seconds,(int)frames,(int)subframes);
}


void secondsToTimecodeString(F32SecondsImplicit current_time, std::string& tcstring)
{
    microsecondsToTimecodeString(current_time, tcstring);
}

<|MERGE_RESOLUTION|>--- conflicted
+++ resolved
@@ -324,13 +324,8 @@
         get_timer_info().update();
     }
 
-<<<<<<< HEAD
-	mStarted = true;
-	reset();
-=======
-    mStarted = TRUE;
+    mStarted = true;
     reset();
->>>>>>> e7eced3c
 }
 
 LLTimer::~LLTimer()
@@ -448,97 +443,28 @@
 
 bool LLTimer::checkExpirationAndReset(F32 expiration)
 {
-<<<<<<< HEAD
-	U64 cur_ticks = get_clock_count();
-	if (cur_ticks < mExpirationTicks)
-	{
-		return false;
-	}
-
-	mExpirationTicks = cur_ticks
-		+ (U64)((F32)(expiration * get_timer_info().mClockFrequency));
-	return true;
-=======
     U64 cur_ticks = get_clock_count();
     if (cur_ticks < mExpirationTicks)
     {
-        return FALSE;
+        return false;
     }
 
     mExpirationTicks = cur_ticks
         + (U64)((F32)(expiration * get_timer_info().mClockFrequency));
-    return TRUE;
->>>>>>> e7eced3c
+    return true;
 }
 
 
 bool LLTimer::hasExpired() const
 {
-<<<<<<< HEAD
-	return get_clock_count() >= mExpirationTicks;
-=======
-    return (get_clock_count() >= mExpirationTicks)
-        ? TRUE : FALSE;
->>>>>>> e7eced3c
+    return get_clock_count() >= mExpirationTicks;
 }
 
 ///////////////////////////////////////////////////////////////////////////////
 
 bool LLTimer::knownBadTimer()
 {
-<<<<<<< HEAD
-	bool failed = false;
-
-#if LL_WINDOWS
-	WCHAR bad_pci_list[][10] = {L"1039:0530",
-						        L"1039:0620",
-							    L"10B9:0533",
-							    L"10B9:1533",
-							    L"1106:0596",
-							    L"1106:0686",
-							    L"1166:004F",
-							    L"1166:0050",
- 							    L"8086:7110",
-							    L"\0"
-	};
-
-	HKEY hKey = NULL;
-	LONG nResult = ::RegOpenKeyEx(HKEY_LOCAL_MACHINE,L"SYSTEM\\CurrentControlSet\\Enum\\PCI", 0,
-								  KEY_EXECUTE | KEY_QUERY_VALUE | KEY_ENUMERATE_SUB_KEYS, &hKey);
-	
-	WCHAR name[1024];
-	DWORD name_len = 1024;
-	FILETIME scrap;
-
-	S32 key_num = 0;
-	WCHAR pci_id[10];
-
-	wcscpy(pci_id, L"0000:0000");	 /*Flawfinder: ignore*/
-
-	while (nResult == ERROR_SUCCESS)
-	{
-		nResult = ::RegEnumKeyEx(hKey, key_num++, name, &name_len, NULL, NULL, NULL, &scrap);
-
-		if (nResult == ERROR_SUCCESS)
-		{
-			memcpy(&pci_id[0],&name[4],4);		/* Flawfinder: ignore */
-			memcpy(&pci_id[5],&name[13],4);		/* Flawfinder: ignore */
-
-			for (S32 check = 0; bad_pci_list[check][0]; check++)
-			{
-				if (!wcscmp(pci_id, bad_pci_list[check]))
-				{
-//					LL_WARNS() << "unreliable PCI chipset found!! " << pci_id << endl;
-					failed = true;
-					break;
-				}
-			}
-//			llinfo << "PCI chipset found: " << pci_id << endl;
-			name_len = 1024;
-		}
-	}
-=======
-    BOOL failed = FALSE;
+    bool failed = false;
 
 #if LL_WINDOWS
     WCHAR bad_pci_list[][10] = {L"1039:0530",
@@ -580,7 +506,7 @@
                 if (!wcscmp(pci_id, bad_pci_list[check]))
                 {
 //                  LL_WARNS() << "unreliable PCI chipset found!! " << pci_id << endl;
-                    failed = TRUE;
+                    failed = true;
                     break;
                 }
             }
@@ -588,7 +514,6 @@
             name_len = 1024;
         }
     }
->>>>>>> e7eced3c
 #endif
     return(failed);
 }
