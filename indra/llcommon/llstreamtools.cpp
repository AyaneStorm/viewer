/** 
 * @file llstreamtools.cpp
 * @brief some helper functions for parsing legacy simstate and asset files.
 *
 * $LicenseInfo:firstyear=2005&license=viewerlgpl$
 * Second Life Viewer Source Code
 * Copyright (C) 2010, Linden Research, Inc.
 * 
 * This library is free software; you can redistribute it and/or
 * modify it under the terms of the GNU Lesser General Public
 * License as published by the Free Software Foundation;
 * version 2.1 of the License only.
 * 
 * This library is distributed in the hope that it will be useful,
 * but WITHOUT ANY WARRANTY; without even the implied warranty of
 * MERCHANTABILITY or FITNESS FOR A PARTICULAR PURPOSE.  See the GNU
 * Lesser General Public License for more details.
 * 
 * You should have received a copy of the GNU Lesser General Public
 * License along with this library; if not, write to the Free Software
 * Foundation, Inc., 51 Franklin Street, Fifth Floor, Boston, MA  02110-1301  USA
 * 
 * Linden Research, Inc., 945 Battery Street, San Francisco, CA  94111  USA
 * $/LicenseInfo$
 */

#include "linden_common.h"

#include <iostream>
#include <string>

#include "llstreamtools.h"


// ----------------------------------------------------------------------------
// some std::istream helper functions
// ----------------------------------------------------------------------------

// skips spaces and tabs
bool skip_whitespace(std::istream& input_stream)
{
	int c = input_stream.peek();
	while (('\t' == c || ' ' == c) && input_stream.good())
	{
		input_stream.get();
		c = input_stream.peek();
	}
	return input_stream.good();
}

// skips whitespace, newlines, and carriage returns
bool skip_emptyspace(std::istream& input_stream)
{
	int c = input_stream.peek();
	while ( input_stream.good()
			&& ('\t' == c || ' ' == c || '\n' == c || '\r' == c) )
	{
		input_stream.get();
		c = input_stream.peek();
	}
	return input_stream.good();
}

// skips emptyspace and lines that start with a #
bool skip_comments_and_emptyspace(std::istream& input_stream)
{
	while (skip_emptyspace(input_stream))
	{
		int c = input_stream.peek();
		if ('#' == c )
		{
			while ('\n' != c && input_stream.good())
			{
				c = input_stream.get();
			}
		}
		else
		{
			break;
		}
	}
	return input_stream.good();
}

bool skip_line(std::istream& input_stream)
{
	int c;
	do
	{
		c = input_stream.get();
	} while ('\n' != c  &&  input_stream.good());
	return input_stream.good();
}

bool skip_to_next_word(std::istream& input_stream)
{
	int c = input_stream.peek();
	while ( input_stream.good()
			&& (   (c >= 'a' && c <= 'z')
		   		|| (c >= 'A' && c <= 'Z')
				|| (c >= '0' && c <= '9')
				|| '_' == c ) )
	{
		input_stream.get();
		c = input_stream.peek();
	}
	while ( input_stream.good()
			&& !(   (c >= 'a' && c <= 'z')
		   		 || (c >= 'A' && c <= 'Z')
				 || (c >= '0' && c <= '9')
				 || '_' == c ) )
	{
		input_stream.get();
		c = input_stream.peek();
	}
	return input_stream.good();
}

bool skip_to_end_of_next_keyword(const char* keyword, std::istream& input_stream)
{
	auto key_length = strlen(keyword);	 /*Flawfinder: ignore*/
	if (0 == key_length)
	{
		return false;
	}
	while (input_stream.good())
	{
		skip_emptyspace(input_stream);
		int c = input_stream.get();
		if (keyword[0] != c)
		{
			skip_line(input_stream);
		}
		else
		{
			int key_index = 1;
			while ( key_index < key_length
					&&	keyword[key_index - 1] == c 
			   		&& input_stream.good())
			{
				key_index++;
				c = input_stream.get();
			} 

			if (key_index == key_length
				&& keyword[key_index-1] == c)
			{
				c = input_stream.peek();
				if (' ' == c || '\t' == c || '\r' == c || '\n' == c)
				{ 
					return true;
				}
				else
				{
					skip_line(input_stream);
				}
			}
			else
			{
				skip_line(input_stream);
			}
		}
	}
	return false;
}

/* skip_to_start_of_next_keyword() is disabled -- might tickle corruption bug in windows iostream
bool skip_to_start_of_next_keyword(const char* keyword, std::istream& input_stream)
{
	int key_length = strlen(keyword);
	if (0 == key_length)
	{
		return false;
	}
	while (input_stream.good())
	{
		skip_emptyspace(input_stream);
		int c = input_stream.get();
		if (keyword[0] != c)
		{
			skip_line(input_stream);
		}
		else
		{
			int key_index = 1;
			while ( key_index < key_length
					&&	keyword[key_index - 1] == c 
			   		&& input_stream.good())
			{
				key_index++;
				c = input_stream.get();
			} 

			if (key_index == key_length
				&& keyword[key_index-1] == c)
			{
				c = input_stream.peek();
				if (' ' == c || '\t' == c || '\r' == c || '\n' == c)
				{ 
					// put the keyword back onto the stream
					for (int index = key_length - 1; index >= 0; index--)
					{
						input_stream.putback(keyword[index]);
					}
					return true;
				}
				else
				{
					skip_line(input_stream);
					break;
				}
			}
			else
			{
				skip_line(input_stream);
			}
		}
	}
	return false;
}
*/

bool get_word(std::string& output_string, std::istream& input_stream)
{
	skip_emptyspace(input_stream);
	int c = input_stream.peek();
	while ( !isspace(c) 
			&& '\n' != c 
			&& '\r' != c 
			&& input_stream.good() )
	{
		output_string += c;
		input_stream.get();
		c = input_stream.peek();
	}
	return input_stream.good();
}

bool get_word(std::string& output_string, std::istream& input_stream, int n)
{
	skip_emptyspace(input_stream);
	int char_count = 0;
	int c = input_stream.peek();
	while (!isspace(c) 
			&& '\n' != c 
			&& '\r' != c 
			&& input_stream.good() 
			&& char_count < n)
	{
		char_count++;
		output_string += c;
		input_stream.get();
		c = input_stream.peek();
	}
	return input_stream.good();
}

// get everything up to and including the next newline
bool get_line(std::string& output_string, std::istream& input_stream)
{
	output_string.clear();
	int c = input_stream.get();
	while (input_stream.good())
	{
		output_string += c;
		if ('\n' == c)
		{
			break;
		}
		c = input_stream.get();
	} 
	return input_stream.good();
}

// get everything up to and including the next newline
// up to the next n characters.  
// add a newline on the end if bail before actual line ending
bool get_line(std::string& output_string, std::istream& input_stream, int n)
{
	output_string.clear();
	int char_count = 0;
	int c = input_stream.get();
	while (input_stream.good() && char_count < n)
	{
		char_count++;
		output_string += c;
		if ('\n' == c)
		{
			break;
		}
		if (char_count >= n)
		{
			output_string.append("\n");
			break;
		}
		c = input_stream.get();
	} 
	return input_stream.good();
}

/* disabled -- might tickle bug in windows iostream
// backs up the input_stream by line_size + 1 characters
bool unget_line(const std::string& line, std::istream& input_stream)
{
	input_stream.putback('\n');	// unget the newline
	for (int line_index = line.size()-1; line_index >= 0; line_index--)
	{ 
		input_stream.putback(line[line_index]);
	}
	return input_stream.good();
}
*/

// removes the last char in 'line' if it matches 'c'
// returns true if removed last char
bool remove_last_char(char c, std::string& line)
{
	auto line_size = line.size();
	if (line_size > 1
		&& c == line[line_size - 1])
	{
		line.replace(line_size - 1, 1, "");
		return true;
	}
	return false;
}

// replaces escaped characters with the correct characters from left to right
// "\\\\" ---> '\\' (two backslahes become one)
// "\\n" ---> '\n' (backslash n becomes carriage return)
void unescape_string(std::string& line)
{
	auto line_size = line.size();
<<<<<<< HEAD
	for (size_t index = 0; line_size >= 1 && index < line_size - 1; ++index)
=======
	size_t index = 0;
	while (index < line_size - 1)
>>>>>>> 1fff7cb6
	{
		if ('\\' == line[index])
		{
			if ('\\' == line[index + 1])
			{
				line.replace(index, 2, "\\");
				line_size--;
			}
			else if ('n' == line[index + 1])
			{
				line.replace(index, 2, "\n");
				line_size--;
			}
		}
	}
}

// replaces unescaped characters with expanded equivalents from left to right
// '\\' ---> "\\\\" (one backslash becomes two)
// '\n' ---> "\\n"  (carriage return becomes backslash n)
void escape_string(std::string& line)
{
	auto line_size = line.size();
<<<<<<< HEAD
	for (size_t index = 0; index < line_size; ++index)
=======
	size_t index = 0;
	while (index < line_size)
>>>>>>> 1fff7cb6
	{
		if ('\\' == line[index])
		{
			line.replace(index, 1, "\\\\");
			line_size++;
			index++;
		}
		else if ('\n' == line[index])
		{
			line.replace(index, 1, "\\n"); 
			line_size++;
			index++;
		}
	}
}

// removes '\n' characters
void replace_newlines_with_whitespace(std::string& line)
{
	auto line_size = line.size();
<<<<<<< HEAD
	for (size_t index = 0; index < line_size; ++index)
=======
	size_t index = 0;
	while (index < line_size)
>>>>>>> 1fff7cb6
	{
		if ('\n' == line[index])
		{
			line.replace(index, 1, " ");
		}
	}
}

// erases any double-quote characters in 'line'
void remove_double_quotes(std::string& line)
{
<<<<<<< HEAD
	auto line_size = line.size();
	for (size_t index = 0; index < line_size; )
=======
	size_t index = 0;
	auto line_size = line.size();
	while (index < line_size)
>>>>>>> 1fff7cb6
	{
		if ('"' == line[index])
		{
			int count = 1;
			while (index + count < line_size
				   && '"' == line[index + count])
			{
				count++;
			}
			line.replace(index, count, "");
			line_size -= count;
		}
		else
		{
			index++;
		}
	}
}

// the 'keyword' is defined as the first word on a line
// the 'value' is everything after the keyword on the same line
// starting at the first non-whitespace and ending right before the newline
void get_keyword_and_value(std::string& keyword, 
						   std::string& value, 
						   const std::string& line)
{
	// skip initial whitespace
	auto line_size = line.size();
	size_t line_index = 0;
	char c;
	for ( ; line_index < line_size; ++line_index)
	{
		c = line[line_index];
		if (!LLStringOps::isSpace(c))
		{
			break;
		}
	}

	// get the keyword
	keyword.clear();
	for ( ; line_index < line_size; ++line_index)
	{
		c = line[line_index];
		if (LLStringOps::isSpace(c) || '\r' == c || '\n' == c)
		{
			break;
		}
		keyword += c;
	}

	// get the value
	value.clear();
	if (keyword.size() > 0
		&& '\r' != line[line_index]
		&& '\n' != line[line_index])

	{
		// discard initial white spaces
		while (line_index < line_size
				&& (' ' == line[line_index] 
					|| '\t' == line[line_index]) )
		{
			line_index++;
		}

		for ( ; line_index < line_size; ++line_index)
		{
			c = line[line_index];
			if ('\r' == c || '\n' == c)
			{
				break;
			}
			value += c;
		}
	}
}

std::streamsize fullread(
	std::istream& istr,
	char* buf,
	std::streamsize requested)
{
	std::streamsize got;
	std::streamsize total = 0;

	istr.read(buf, requested);	 /*Flawfinder: ignore*/
	got = istr.gcount();
	total += got;
	while(got && total < requested)
	{
		if(istr.fail())
		{
			// If bad is true, not much we can doo -- it implies loss
			// of stream integrity. Bail in that case, and otherwise
			// clear and attempt to continue.
			if(istr.bad()) return total;
			istr.clear();
		}
		istr.read(buf + total, requested - total);	 /*Flawfinder: ignore*/
		got = istr.gcount();
		total += got;
	}
	return total;
}

std::istream& operator>>(std::istream& str, const char *tocheck)
{
	char c = '\0';
	const char *p;
	p = tocheck;
	while (*p && !str.bad())
	{
		str.get(c);
		if (c != *p)
		{
			str.setstate(std::ios::failbit);		/*Flawfinder: ignore*/
			break;
		}
		p++;
	}
	return str;
}

int cat_streambuf::underflow()
{
    if (gptr() == egptr())
    {
        // here because our buffer is empty
        std::streamsize size = 0;
        // Until we've run out of mInputs, try reading the first of them
        // into mBuffer. If that fetches some characters, break the loop.
        while (! mInputs.empty()
               && ! (size = mInputs.front()->sgetn(mBuffer.data(), mBuffer.size())))
        {
            // We tried to read mInputs.front() but got zero characters.
            // Discard the first streambuf and try the next one.
            mInputs.pop_front();
        }
        // Either we ran out of mInputs or we succeeded in reading some
        // characters, that is, size != 0. Tell base class what we have.
        setg(mBuffer.data(), mBuffer.data(), mBuffer.data() + size);
    }
    // If we fell out of the above loop with mBuffer still empty, return
    // eof(), otherwise return the next character.
    return (gptr() == egptr())
        ? std::char_traits<char>::eof()
        : std::char_traits<char>::to_int_type(*gptr());
}<|MERGE_RESOLUTION|>--- conflicted
+++ resolved
@@ -331,12 +331,7 @@
 void unescape_string(std::string& line)
 {
 	auto line_size = line.size();
-<<<<<<< HEAD
 	for (size_t index = 0; line_size >= 1 && index < line_size - 1; ++index)
-=======
-	size_t index = 0;
-	while (index < line_size - 1)
->>>>>>> 1fff7cb6
 	{
 		if ('\\' == line[index])
 		{
@@ -360,12 +355,7 @@
 void escape_string(std::string& line)
 {
 	auto line_size = line.size();
-<<<<<<< HEAD
 	for (size_t index = 0; index < line_size; ++index)
-=======
-	size_t index = 0;
-	while (index < line_size)
->>>>>>> 1fff7cb6
 	{
 		if ('\\' == line[index])
 		{
@@ -386,12 +376,7 @@
 void replace_newlines_with_whitespace(std::string& line)
 {
 	auto line_size = line.size();
-<<<<<<< HEAD
 	for (size_t index = 0; index < line_size; ++index)
-=======
-	size_t index = 0;
-	while (index < line_size)
->>>>>>> 1fff7cb6
 	{
 		if ('\n' == line[index])
 		{
@@ -403,14 +388,8 @@
 // erases any double-quote characters in 'line'
 void remove_double_quotes(std::string& line)
 {
-<<<<<<< HEAD
 	auto line_size = line.size();
 	for (size_t index = 0; index < line_size; )
-=======
-	size_t index = 0;
-	auto line_size = line.size();
-	while (index < line_size)
->>>>>>> 1fff7cb6
 	{
 		if ('"' == line[index])
 		{
