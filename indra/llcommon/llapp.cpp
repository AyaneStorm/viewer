--- conflicted
+++ resolved
@@ -86,11 +86,7 @@
 
 // Allows the generation of core files for post mortem under gdb
 // and disables crashlogger
-<<<<<<< HEAD
 bool LLApp::sDisableCrashlogger = false;
-=======
-BOOL LLApp::sDisableCrashlogger = FALSE;
->>>>>>> e7eced3c
 
 // Local flag for whether or not to do logging in signal handlers.
 //static
@@ -322,36 +318,6 @@
     mRunner.run();
 }
 
-<<<<<<< HEAD
-=======
-#if LL_WINDOWS
-//The following code is needed for 32-bit apps on 64-bit windows to keep it from eating
-//crashes.   It is a lovely undocumented 'feature' in SP1 of Windows 7. An excellent
-//in-depth article on the issue may be found here:  http://randomascii.wordpress.com/2012/07/05/when-even-crashing-doesn-work/
-void EnableCrashingOnCrashes()
-{
-    typedef BOOL (WINAPI *tGetPolicy)(LPDWORD lpFlags);
-    typedef BOOL (WINAPI *tSetPolicy)(DWORD dwFlags);
-    const DWORD EXCEPTION_SWALLOWING = 0x1;
-
-    HMODULE kernel32 = LoadLibraryA("kernel32.dll");
-    tGetPolicy pGetPolicy = (tGetPolicy)GetProcAddress(kernel32,
-        "GetProcessUserModeExceptionPolicy");
-    tSetPolicy pSetPolicy = (tSetPolicy)GetProcAddress(kernel32,
-        "SetProcessUserModeExceptionPolicy");
-    if (pGetPolicy && pSetPolicy)
-    {
-        DWORD dwFlags;
-        if (pGetPolicy(&dwFlags))
-        {
-            // Turn off the filter
-            pSetPolicy(dwFlags & ~EXCEPTION_SWALLOWING);
-        }
-    }
-}
-#endif
-
->>>>>>> e7eced3c
 void LLApp::setupErrorHandling(bool second_instance)
 {
     // Error handling is done by starting up an error handling thread, which just sleeps and
@@ -502,21 +468,13 @@
 
 void LLApp::disableCrashlogger()
 {
-<<<<<<< HEAD
-	sDisableCrashlogger = true;
-=======
-    sDisableCrashlogger = TRUE;
->>>>>>> e7eced3c
+    sDisableCrashlogger = true;
 }
 
 // static
 bool LLApp::isCrashloggerDisabled()
 {
-<<<<<<< HEAD
-	return sDisableCrashlogger;
-=======
-    return (sDisableCrashlogger == TRUE);
->>>>>>> e7eced3c
+    return sDisableCrashlogger;
 }
 
 // static
@@ -529,81 +487,7 @@
 #endif
 }
 
-<<<<<<< HEAD
 #ifndef LL_WINDOWS
-=======
-#if LL_WINDOWS
-LONG WINAPI default_windows_exception_handler(struct _EXCEPTION_POINTERS *exception_infop)
-{
-    // Translate the signals/exceptions into cross-platform stuff
-    // Windows implementation
-
-    // Make sure the user sees something to indicate that the app crashed.
-    LONG retval;
-
-    if (LLApp::isError())
-    {
-        LL_WARNS() << "Got another fatal signal while in the error handler, die now!" << LL_ENDL;
-        retval = EXCEPTION_EXECUTE_HANDLER;
-        return retval;
-    }
-
-    // Flag status to error, so thread_error starts its work
-    LLApp::setError();
-
-    // Block in the exception handler until the app has stopped
-    // This is pretty sketchy, but appears to work just fine
-    while (!LLApp::isStopped())
-    {
-        ms_sleep(10);
-    }
-
-    //
-    // Generate a minidump if we can.
-    //
-    // TODO: This needs to be ported over form the viewer-specific
-    // LLWinDebug class
-
-    //
-    // At this point, we always want to exit the app.  There's no graceful
-    // recovery for an unhandled exception.
-    //
-    // Just kill the process.
-    retval = EXCEPTION_EXECUTE_HANDLER;
-    return retval;
-}
-
-// Win32 doesn't support signals. This is used instead.
-BOOL ConsoleCtrlHandler(DWORD fdwCtrlType)
-{
-    switch (fdwCtrlType)
-    {
-        case CTRL_BREAK_EVENT:
-        case CTRL_LOGOFF_EVENT:
-        case CTRL_SHUTDOWN_EVENT:
-        case CTRL_CLOSE_EVENT: // From end task or the window close button.
-        case CTRL_C_EVENT:  // from CTRL-C on the keyboard
-            // Just set our state to quitting, not error
-            if (LLApp::isQuitting() || LLApp::isError())
-            {
-                // We're already trying to die, just ignore this signal
-                if (LLApp::sLogInSignal)
-                {
-                    LL_INFOS() << "Signal handler - Already trying to quit, ignoring signal!" << LL_ENDL;
-                }
-                return TRUE;
-            }
-            LLApp::setQuitting();
-            return TRUE;
-
-        default:
-            return FALSE;
-    }
-}
-
-#else //!LL_WINDOWS
-
->>>>>>> e7eced3c
 void setup_signals()
 {
     //
