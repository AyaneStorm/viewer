/** 
 * @file llapr.h
 * @author Phoenix
 * @date 2004-11-28
 * @brief Helper functions for using the apache portable runtime library.
 *
 * $LicenseInfo:firstyear=2004&license=viewergpl$
 * 
 * Copyright (c) 2004-2009, Linden Research, Inc.
 * 
 * Second Life Viewer Source Code
 * The source code in this file ("Source Code") is provided by Linden Lab
 * to you under the terms of the GNU General Public License, version 2.0
 * ("GPL"), unless you have obtained a separate licensing agreement
 * ("Other License"), formally executed by you and Linden Lab.  Terms of
 * the GPL can be found in doc/GPL-license.txt in this distribution, or
 * online at http://secondlifegrid.net/programs/open_source/licensing/gplv2
 * 
 * There are special exceptions to the terms and conditions of the GPL as
 * it is applied to this Source Code. View the full text of the exception
 * in the file doc/FLOSS-exception.txt in this software distribution, or
 * online at
 * http://secondlifegrid.net/programs/open_source/licensing/flossexception
 * 
 * By copying, modifying or distributing this software, you acknowledge
 * that you have read and understood your obligations described above,
 * and agree to abide by those obligations.
 * 
 * ALL LINDEN LAB SOURCE CODE IS PROVIDED "AS IS." LINDEN LAB MAKES NO
 * WARRANTIES, EXPRESS, IMPLIED OR OTHERWISE, REGARDING ITS ACCURACY,
 * COMPLETENESS OR PERFORMANCE.
 * $/LicenseInfo$
 */

#ifndef LL_LLAPR_H
#define LL_LLAPR_H

#if LL_LINUX || LL_SOLARIS
#include <sys/param.h>  // Need PATH_MAX in APR headers...
#endif

#include <boost/noncopyable.hpp>

#include "apr_thread_proc.h"
#include "apr_thread_mutex.h"
#include "apr_getopt.h"
#include "apr_signal.h"
#include "apr_atomic.h"
#include "llstring.h"

<<<<<<< HEAD
extern LL_COMMON_API apr_thread_mutex_t* gLogMutexp;
=======
extern apr_thread_mutex_t* gLogMutexp;
extern apr_thread_mutex_t* gCallStacksLogMutexp;
>>>>>>> fcaa1ad4

/** 
 * @brief initialize the common apr constructs -- apr itself, the
 * global pool, and a mutex.
 */
void LL_COMMON_API ll_init_apr();

/** 
 * @brief Cleanup those common apr constructs.
 */
void LL_COMMON_API ll_cleanup_apr();

//
//LL apr_pool
//manage apr_pool_t, destroy allocated apr_pool in the destruction function.
//
class LL_COMMON_API LLAPRPool
{
public:
	LLAPRPool(apr_pool_t *parent = NULL, apr_size_t size = 0, BOOL releasePoolFlag = TRUE) ;
	~LLAPRPool() ;

	apr_pool_t* getAPRPool() ;
	apr_status_t getStatus() {return mStatus ; }

protected:
	void releaseAPRPool() ;
	void createAPRPool() ;

protected:
	apr_pool_t*  mPool ;              //pointing to an apr_pool
	apr_pool_t*  mParent ;			  //parent pool
	apr_size_t   mMaxSize ;           //max size of mPool, mPool should return memory to system if allocated memory beyond this limit. However it seems not to work.
	apr_status_t mStatus ;            //status when creating the pool
	BOOL         mReleasePoolFlag ;   //if set, mPool is destroyed when LLAPRPool is deleted. default value is true.
};

//
//volatile LL apr_pool
//which clears memory automatically.
//so it can not hold static data or data after memory is cleared
//
class LL_COMMON_API LLVolatileAPRPool : public LLAPRPool
{
public:
	LLVolatileAPRPool(apr_pool_t *parent = NULL, apr_size_t size = 0, BOOL releasePoolFlag = TRUE);
	~LLVolatileAPRPool(){}

	apr_pool_t* getVolatileAPRPool() ;
	
	void        clearVolatileAPRPool() ;

	BOOL        isFull() ;
	BOOL        isEmpty() {return !mNumActiveRef ;}
private:
	S32 mNumActiveRef ; //number of active pointers pointing to the apr_pool.
	S32 mNumTotalRef ;  //number of total pointers pointing to the apr_pool since last creating.   
} ;

/** 
 * @class LLScopedLock
 * @brief Small class to help lock and unlock mutexes.
 *
 * This class is used to have a stack level lock once you already have
 * an apr mutex handy. The constructor handles the lock, and the
 * destructor handles the unlock. Instances of this class are
 * <b>not</b> thread safe.
 */
class LL_COMMON_API LLScopedLock : private boost::noncopyable
{
public:
	/**
	 * @brief Constructor which accepts a mutex, and locks it.
	 *
	 * @param mutex An allocated APR mutex. If you pass in NULL,
	 * this wrapper will not lock.
	 */
	LLScopedLock(apr_thread_mutex_t* mutex);

	/**
	 * @brief Destructor which unlocks the mutex if still locked.
	 */
	~LLScopedLock();

	/** 
	 * @brief Check lock.
	 */
	bool isLocked() const { return mLocked; }

	/** 
	 * @brief This method unlocks the mutex.
	 */
	void unlock();

protected:
	bool mLocked;
	apr_thread_mutex_t* mMutex;
};

template <typename Type> class LL_COMMON_API LLAtomic32
{
public:
	LLAtomic32<Type>() {};
	LLAtomic32<Type>(Type x) {apr_atomic_set32(&mData, apr_uint32_t(x)); };
	~LLAtomic32<Type>() {};

	operator const Type() { apr_uint32_t data = apr_atomic_read32(&mData); return Type(data); }
	Type operator =(const Type& x) { apr_atomic_set32(&mData, apr_uint32_t(x)); return Type(mData); }
	void operator -=(Type x) { apr_atomic_sub32(&mData, apr_uint32_t(x)); }
	void operator +=(Type x) { apr_atomic_add32(&mData, apr_uint32_t(x)); }
	Type operator ++(int) { return apr_atomic_inc32(&mData); } // Type++
	Type operator --(int) { return apr_atomic_dec32(&mData); } // Type--
	
private:
	apr_uint32_t mData;
};

typedef LLAtomic32<U32> LLAtomicU32;
typedef LLAtomic32<S32> LLAtomicS32;

// File IO convenience functions.
// Returns NULL if the file fails to openm sets *sizep to file size of not NULL
// abbreviated flags
#define LL_APR_R (APR_READ) // "r"
#define LL_APR_W (APR_CREATE|APR_TRUNCATE|APR_WRITE) // "w"
#define LL_APR_RB (APR_READ|APR_BINARY) // "rb"
#define LL_APR_WB (APR_CREATE|APR_TRUNCATE|APR_WRITE|APR_BINARY) // "wb"
#define LL_APR_RPB (APR_READ|APR_WRITE|APR_BINARY) // "r+b"
#define LL_APR_WPB (APR_CREATE|APR_TRUNCATE|APR_READ|APR_WRITE|APR_BINARY) // "w+b"

//
//apr_file manager
//which: 1)only keeps one file open;
//       2)closes the open file in the destruction function
//       3)informs the apr_pool to clean the memory when the file is closed.
//Note: please close an open file at the earliest convenience. 
//      especially do not put some time-costly operations between open() and close().
//      otherwise it might lock the APRFilePool.
//there are two different apr_pools the APRFile can use:
//      1, a temperary pool passed to an APRFile function, which is used within this function and only once.
//      2, a global pool.
//
class LL_COMMON_API LLAPRFile
{
private:
	apr_file_t* mFile ;
	LLVolatileAPRPool *mCurrentFilePoolp ; //currently in use apr_pool, could be one of them: sAPRFilePoolp, or a temp pool. 

public:
	LLAPRFile() ;
	~LLAPRFile() ;

	apr_status_t open(LLVolatileAPRPool* pool, const std::string& filename, apr_int32_t flags, S32* sizep = NULL);
	apr_status_t open(const std::string& filename, apr_int32_t flags, apr_pool_t* pool = NULL, S32* sizep = NULL);
	apr_status_t close() ;

	// Returns actual offset, -1 if seek fails
	S32 seek(apr_seek_where_t where, S32 offset);
	apr_status_t eof() { return apr_file_eof(mFile);}

	// Returns bytes read/written, 0 if read/write fails:
	S32 read(void* buf, S32 nbytes);
	S32 write(const void* buf, S32 nbytes);
	
	apr_file_t* getFileHandle() {return mFile;}	

private:
	apr_pool_t* getAPRFilePool(apr_pool_t* pool) ;

//
//*******************************************************************************************************************************
//static components
//
public:
	static LLVolatileAPRPool *sAPRFilePoolp ; //a global apr_pool for APRFile, which is used only when local pool does not exist.

private:
	static apr_file_t* open(const std::string& filename, LLVolatileAPRPool* pool, apr_int32_t flags);
	static apr_status_t close(apr_file_t* file, LLVolatileAPRPool* pool) ;
	static S32 seek(apr_file_t* file, apr_seek_where_t where, S32 offset);
public:
	// returns false if failure:
	static bool remove(const std::string& filename, LLVolatileAPRPool* pool = NULL);
	static bool rename(const std::string& filename, const std::string& newname, LLVolatileAPRPool* pool = NULL);
	static bool isExist(const std::string& filename, LLVolatileAPRPool* pool = NULL, apr_int32_t flags = APR_READ);
	static S32 size(const std::string& filename, LLVolatileAPRPool* pool = NULL);
	static bool makeDir(const std::string& dirname, LLVolatileAPRPool* pool = NULL);
	static bool removeDir(const std::string& dirname, LLVolatileAPRPool* pool = NULL);

	// Returns bytes read/written, 0 if read/write fails:
	static S32 readEx(const std::string& filename, void *buf, S32 offset, S32 nbytes, LLVolatileAPRPool* pool = NULL);	
	static S32 writeEx(const std::string& filename, void *buf, S32 offset, S32 nbytes, LLVolatileAPRPool* pool = NULL);	
//*******************************************************************************************************************************
};

/**
 * @brief Function which approprately logs error or remains quiet on
 * APR_SUCCESS.
 * @return Returns <code>true</code> if status is an error condition.
 */
bool LL_COMMON_API ll_apr_warn_status(apr_status_t status);

void LL_COMMON_API ll_apr_assert_status(apr_status_t status);

extern "C" LL_COMMON_API apr_pool_t* gAPRPoolp; // Global APR memory pool

#endif // LL_LLAPR_H<|MERGE_RESOLUTION|>--- conflicted
+++ resolved
@@ -48,12 +48,8 @@
 #include "apr_atomic.h"
 #include "llstring.h"
 
-<<<<<<< HEAD
 extern LL_COMMON_API apr_thread_mutex_t* gLogMutexp;
-=======
-extern apr_thread_mutex_t* gLogMutexp;
 extern apr_thread_mutex_t* gCallStacksLogMutexp;
->>>>>>> fcaa1ad4
 
 /** 
  * @brief initialize the common apr constructs -- apr itself, the
