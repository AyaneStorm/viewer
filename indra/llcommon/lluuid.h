--- conflicted
+++ resolved
@@ -1,290 +1,194 @@
-/**
- * @file lluuid.h
- *
- * $LicenseInfo:firstyear=2000&license=viewerlgpl$
- * Second Life Viewer Source Code
- * Copyright (C) 2010, Linden Research, Inc.
- *
- * This library is free software; you can redistribute it and/or
- * modify it under the terms of the GNU Lesser General Public
- * License as published by the Free Software Foundation;
- * version 2.1 of the License only.
- *
- * This library is distributed in the hope that it will be useful,
- * but WITHOUT ANY WARRANTY; without even the implied warranty of
- * MERCHANTABILITY or FITNESS FOR A PARTICULAR PURPOSE.  See the GNU
- * Lesser General Public License for more details.
- *
- * You should have received a copy of the GNU Lesser General Public
- * License along with this library; if not, write to the Free Software
- * Foundation, Inc., 51 Franklin Street, Fifth Floor, Boston, MA  02110-1301  USA
- *
- * Linden Research, Inc., 945 Battery Street, San Francisco, CA  94111  USA
- * $/LicenseInfo$
- */
-
-#ifndef LL_LLUUID_H
-#define LL_LLUUID_H
-
-#include <iostream>
-#include <set>
-#include <vector>
-#include "stdtypes.h"
-#include "llpreprocessor.h"
-#include <boost/functional/hash.hpp>
-
-class LLMutex;
-
-const S32 UUID_BYTES = 16;
-const S32 UUID_WORDS = 4;
-const S32 UUID_STR_LENGTH = 37; // actually wrong, should be 36 and use size below
-const S32 UUID_STR_SIZE = 37;
-const S32 UUID_BASE85_LENGTH = 21; // including the trailing NULL.
-
-struct uuid_time_t {
-    U32 high;
-    U32 low;
-        };
-
-class LL_COMMON_API LLUUID
-{
-public:
-<<<<<<< HEAD
-	//
-	// CREATORS
-	//
-	LLUUID();
-	explicit LLUUID(const char *in_string); // Convert from string.
-	explicit LLUUID(const std::string& in_string); // Convert from string.
-	~LLUUID() = default;
-
-	//
-	// MANIPULATORS
-	//
-	void	generate();					// Generate a new UUID
-	void	generate(const std::string& stream); //Generate a new UUID based on hash of input stream
-
-	static LLUUID generateNewID(std::string stream = "");	//static version of above for use in initializer expressions such as constructor params, etc. 
-
-	bool	set(const char *in_string, bool emit = true);	// Convert from string, if emit is false, do not emit warnings
-	bool	set(const std::string& in_string, bool emit = true);	// Convert from string, if emit is false, do not emit warnings
-	void	setNull();					// Faster than setting to LLUUID::null.
-
-    S32     cmpTime(uuid_time_t *t1, uuid_time_t *t2);
-	static void    getSystemTime(uuid_time_t *timestamp);
-	void    getCurrentTime(uuid_time_t *timestamp);
-
-	//
-	// ACCESSORS
-	//
-	bool	isNull() const;			// Faster than comparing to LLUUID::null.
-	bool	notNull() const;		// Faster than comparing to LLUUID::null.
-	// JC: This is dangerous.  It allows UUIDs to be cast automatically
-	// to integers, among other things.  Use isNull() or notNull().
-	//		operator bool() const;
-
-	// JC: These must return real bool's (not BOOLs) or else use of the STL
-	// will generate bool-to-int performance warnings.
-	bool	operator==(const LLUUID &rhs) const;
-	bool	operator!=(const LLUUID &rhs) const;
-	bool	operator<(const LLUUID &rhs) const;
-	bool	operator>(const LLUUID &rhs) const;
-
-	// xor functions. Useful since any two random uuids xored together
-	// will yield a determinate third random unique id that can be
-	// used as a key in a single uuid that represents 2.
-	const LLUUID& operator^=(const LLUUID& rhs);
-	LLUUID operator^(const LLUUID& rhs) const;
-
-	// similar to functions above, but not invertible
-	// yields a third random UUID that can be reproduced from the two inputs
-	// but which, given the result and one of the inputs can't be used to
-	// deduce the other input
-	LLUUID combine(const LLUUID& other) const;
-	void combine(const LLUUID& other, LLUUID& result) const;  
-
-	friend LL_COMMON_API std::ostream&	 operator<<(std::ostream& s, const LLUUID &uuid);
-	friend LL_COMMON_API std::istream&	 operator>>(std::istream& s, LLUUID &uuid);
-
-	void toString(char *out) const;		// Does not allocate memory, needs 36 characters (including \0)
-	void toString(std::string& out) const;
-	void toCompressedString(char *out) const;	// Does not allocate memory, needs 17 characters (including \0)
-	void toCompressedString(std::string& out) const;
-
-	std::string asString() const;
-	std::string getString() const;
-
-	U16 getCRC16() const;
-	U32 getCRC32() const;
-
-	// Returns a 64 bits digest of the UUID, by XORing its two 64 bits long
-	// words. HB
-	inline U64 getDigest64() const
-	{
-		U64* tmp = (U64*)mData;
-		return tmp[0] ^ tmp[1];
-	}
-
-	static bool validate(const std::string& in_string); // Validate that the UUID string is legal.
-
-	static const LLUUID null;
-	static LLMutex * mMutex;
-
-	static U32 getRandomSeed();
-	static S32 getNodeID(unsigned char * node_id);
-
-	static bool parseUUID(const std::string& buf, LLUUID* value);
-
-	U8 mData[UUID_BYTES];
-=======
-    //
-    // CREATORS
-    //
-    LLUUID();
-    explicit LLUUID(const char *in_string); // Convert from string.
-    explicit LLUUID(const std::string& in_string); // Convert from string.
-    ~LLUUID() = default;
-
-    //
-    // MANIPULATORS
-    //
-    void    generate();                 // Generate a new UUID
-    void    generate(const std::string& stream); //Generate a new UUID based on hash of input stream
-
-    static LLUUID generateNewID(std::string stream = "");   //static version of above for use in initializer expressions such as constructor params, etc.
-
-    BOOL    set(const char *in_string, BOOL emit = TRUE);   // Convert from string, if emit is FALSE, do not emit warnings
-    BOOL    set(const std::string& in_string, BOOL emit = TRUE);    // Convert from string, if emit is FALSE, do not emit warnings
-    void    setNull();                  // Faster than setting to LLUUID::null.
-
-    S32     cmpTime(uuid_time_t *t1, uuid_time_t *t2);
-    static void    getSystemTime(uuid_time_t *timestamp);
-    void    getCurrentTime(uuid_time_t *timestamp);
-
-    //
-    // ACCESSORS
-    //
-    BOOL    isNull() const;         // Faster than comparing to LLUUID::null.
-    BOOL    notNull() const;        // Faster than comparing to LLUUID::null.
-    // JC: This is dangerous.  It allows UUIDs to be cast automatically
-    // to integers, among other things.  Use isNull() or notNull().
-    //      operator bool() const;
-
-    // JC: These must return real bool's (not BOOLs) or else use of the STL
-    // will generate bool-to-int performance warnings.
-    bool    operator==(const LLUUID &rhs) const;
-    bool    operator!=(const LLUUID &rhs) const;
-    bool    operator<(const LLUUID &rhs) const;
-    bool    operator>(const LLUUID &rhs) const;
-
-    // xor functions. Useful since any two random uuids xored together
-    // will yield a determinate third random unique id that can be
-    // used as a key in a single uuid that represents 2.
-    const LLUUID& operator^=(const LLUUID& rhs);
-    LLUUID operator^(const LLUUID& rhs) const;
-
-    // similar to functions above, but not invertible
-    // yields a third random UUID that can be reproduced from the two inputs
-    // but which, given the result and one of the inputs can't be used to
-    // deduce the other input
-    LLUUID combine(const LLUUID& other) const;
-    void combine(const LLUUID& other, LLUUID& result) const;
-
-    friend LL_COMMON_API std::ostream&   operator<<(std::ostream& s, const LLUUID &uuid);
-    friend LL_COMMON_API std::istream&   operator>>(std::istream& s, LLUUID &uuid);
-
-    void toString(char *out) const;     // Does not allocate memory, needs 36 characters (including \0)
-    void toString(std::string& out) const;
-    void toCompressedString(char *out) const;   // Does not allocate memory, needs 17 characters (including \0)
-    void toCompressedString(std::string& out) const;
-
-    std::string asString() const;
-    std::string getString() const;
-
-    U16 getCRC16() const;
-    U32 getCRC32() const;
-
-    // Returns a 64 bits digest of the UUID, by XORing its two 64 bits long
-    // words. HB
-    inline U64 getDigest64() const
-    {
-        U64* tmp = (U64*)mData;
-        return tmp[0] ^ tmp[1];
-    }
-
-    static BOOL validate(const std::string& in_string); // Validate that the UUID string is legal.
-
-    static const LLUUID null;
-    static LLMutex * mMutex;
-
-    static U32 getRandomSeed();
-    static S32 getNodeID(unsigned char * node_id);
-
-    static BOOL parseUUID(const std::string& buf, LLUUID* value);
-
-    U8 mData[UUID_BYTES];
->>>>>>> e1623bb2
-};
-static_assert(std::is_trivially_copyable<LLUUID>::value, "LLUUID must be trivial copy");
-static_assert(std::is_trivially_move_assignable<LLUUID>::value, "LLUUID must be trivial move");
-static_assert(std::is_standard_layout<LLUUID>::value, "LLUUID must be a standard layout type");
-
-typedef std::vector<LLUUID> uuid_vec_t;
-typedef std::set<LLUUID> uuid_set_t;
-
-// Helper structure for ordering lluuids in stl containers.  eg:
-// std::map<LLUUID, LLWidget*, lluuid_less> widget_map;
-//
-// (isn't this the default behavior anyway? I think we could
-// everywhere replace these with uuid_set_t, but someone should
-// verify.)
-struct lluuid_less
-{
-<<<<<<< HEAD
-	bool operator()(const LLUUID& lhs, const LLUUID& rhs) const
-	{
-		return lhs < rhs;
-	}
-=======
-    bool operator()(const LLUUID& lhs, const LLUUID& rhs) const
-    {
-        return (lhs < rhs) ? true : false;
-    }
->>>>>>> e1623bb2
-};
-
-typedef std::set<LLUUID, lluuid_less> uuid_list_t;
-/*
- * Sub-classes for keeping transaction IDs and asset IDs
- * straight.
- */
-typedef LLUUID LLAssetID;
-
-class LL_COMMON_API LLTransactionID : public LLUUID
-{
-public:
-    LLTransactionID() : LLUUID() { }
-
-    static const LLTransactionID tnull;
-    LLAssetID makeAssetID(const LLUUID& session) const;
-};
-
-// std::hash implementation for LLUUID
-namespace std
-{
-    template<> struct hash<LLUUID>
-    {
-        inline size_t operator()(const LLUUID& id) const noexcept
-        {
-            return (size_t)id.getDigest64();
-        }
-    };
-}
-
-// For use with boost containers.
-inline size_t hash_value(const LLUUID& id) noexcept
-{
-    return (size_t)id.getDigest64();
-}
-
-#endif // LL_LLUUID_H+/**
+ * @file lluuid.h
+ *
+ * $LicenseInfo:firstyear=2000&license=viewerlgpl$
+ * Second Life Viewer Source Code
+ * Copyright (C) 2010, Linden Research, Inc.
+ *
+ * This library is free software; you can redistribute it and/or
+ * modify it under the terms of the GNU Lesser General Public
+ * License as published by the Free Software Foundation;
+ * version 2.1 of the License only.
+ *
+ * This library is distributed in the hope that it will be useful,
+ * but WITHOUT ANY WARRANTY; without even the implied warranty of
+ * MERCHANTABILITY or FITNESS FOR A PARTICULAR PURPOSE.  See the GNU
+ * Lesser General Public License for more details.
+ *
+ * You should have received a copy of the GNU Lesser General Public
+ * License along with this library; if not, write to the Free Software
+ * Foundation, Inc., 51 Franklin Street, Fifth Floor, Boston, MA  02110-1301  USA
+ *
+ * Linden Research, Inc., 945 Battery Street, San Francisco, CA  94111  USA
+ * $/LicenseInfo$
+ */
+
+#ifndef LL_LLUUID_H
+#define LL_LLUUID_H
+
+#include <iostream>
+#include <set>
+#include <vector>
+#include "stdtypes.h"
+#include "llpreprocessor.h"
+#include <boost/functional/hash.hpp>
+
+class LLMutex;
+
+const S32 UUID_BYTES = 16;
+const S32 UUID_WORDS = 4;
+const S32 UUID_STR_LENGTH = 37; // actually wrong, should be 36 and use size below
+const S32 UUID_STR_SIZE = 37;
+const S32 UUID_BASE85_LENGTH = 21; // including the trailing NULL.
+
+struct uuid_time_t {
+    U32 high;
+    U32 low;
+        };
+
+class LL_COMMON_API LLUUID
+{
+public:
+    //
+    // CREATORS
+    //
+    LLUUID();
+    explicit LLUUID(const char *in_string); // Convert from string.
+    explicit LLUUID(const std::string& in_string); // Convert from string.
+    ~LLUUID() = default;
+
+    //
+    // MANIPULATORS
+    //
+    void    generate();                 // Generate a new UUID
+    void    generate(const std::string& stream); //Generate a new UUID based on hash of input stream
+
+    static LLUUID generateNewID(std::string stream = "");   //static version of above for use in initializer expressions such as constructor params, etc.
+
+    bool    set(const char *in_string, bool emit = true);   // Convert from string, if emit is false, do not emit warnings
+    bool    set(const std::string& in_string, bool emit = true);    // Convert from string, if emit is false, do not emit warnings
+    void    setNull();                  // Faster than setting to LLUUID::null.
+
+    S32     cmpTime(uuid_time_t *t1, uuid_time_t *t2);
+    static void    getSystemTime(uuid_time_t *timestamp);
+    void    getCurrentTime(uuid_time_t *timestamp);
+
+    //
+    // ACCESSORS
+    //
+    bool    isNull() const;         // Faster than comparing to LLUUID::null.
+    bool    notNull() const;        // Faster than comparing to LLUUID::null.
+    // JC: This is dangerous.  It allows UUIDs to be cast automatically
+    // to integers, among other things.  Use isNull() or notNull().
+    //      operator bool() const;
+
+    // JC: These must return real bool's (not BOOLs) or else use of the STL
+    // will generate bool-to-int performance warnings.
+    bool    operator==(const LLUUID &rhs) const;
+    bool    operator!=(const LLUUID &rhs) const;
+    bool    operator<(const LLUUID &rhs) const;
+    bool    operator>(const LLUUID &rhs) const;
+
+    // xor functions. Useful since any two random uuids xored together
+    // will yield a determinate third random unique id that can be
+    // used as a key in a single uuid that represents 2.
+    const LLUUID& operator^=(const LLUUID& rhs);
+    LLUUID operator^(const LLUUID& rhs) const;
+
+    // similar to functions above, but not invertible
+    // yields a third random UUID that can be reproduced from the two inputs
+    // but which, given the result and one of the inputs can't be used to
+    // deduce the other input
+    LLUUID combine(const LLUUID& other) const;
+    void combine(const LLUUID& other, LLUUID& result) const;
+
+    friend LL_COMMON_API std::ostream&   operator<<(std::ostream& s, const LLUUID &uuid);
+    friend LL_COMMON_API std::istream&   operator>>(std::istream& s, LLUUID &uuid);
+
+    void toString(char *out) const;     // Does not allocate memory, needs 36 characters (including \0)
+    void toString(std::string& out) const;
+    void toCompressedString(char *out) const;   // Does not allocate memory, needs 17 characters (including \0)
+    void toCompressedString(std::string& out) const;
+
+    std::string asString() const;
+    std::string getString() const;
+
+    U16 getCRC16() const;
+    U32 getCRC32() const;
+
+    // Returns a 64 bits digest of the UUID, by XORing its two 64 bits long
+    // words. HB
+    inline U64 getDigest64() const
+    {
+        U64* tmp = (U64*)mData;
+        return tmp[0] ^ tmp[1];
+    }
+
+    static bool validate(const std::string& in_string); // Validate that the UUID string is legal.
+
+    static const LLUUID null;
+    static LLMutex * mMutex;
+
+    static U32 getRandomSeed();
+    static S32 getNodeID(unsigned char * node_id);
+
+    static bool parseUUID(const std::string& buf, LLUUID* value);
+
+    U8 mData[UUID_BYTES];
+};
+static_assert(std::is_trivially_copyable<LLUUID>::value, "LLUUID must be trivial copy");
+static_assert(std::is_trivially_move_assignable<LLUUID>::value, "LLUUID must be trivial move");
+static_assert(std::is_standard_layout<LLUUID>::value, "LLUUID must be a standard layout type");
+
+typedef std::vector<LLUUID> uuid_vec_t;
+typedef std::set<LLUUID> uuid_set_t;
+
+// Helper structure for ordering lluuids in stl containers.  eg:
+// std::map<LLUUID, LLWidget*, lluuid_less> widget_map;
+//
+// (isn't this the default behavior anyway? I think we could
+// everywhere replace these with uuid_set_t, but someone should
+// verify.)
+struct lluuid_less
+{
+    bool operator()(const LLUUID& lhs, const LLUUID& rhs) const
+    {
+        return lhs < rhs;
+    }
+};
+
+typedef std::set<LLUUID, lluuid_less> uuid_list_t;
+/*
+ * Sub-classes for keeping transaction IDs and asset IDs
+ * straight.
+ */
+typedef LLUUID LLAssetID;
+
+class LL_COMMON_API LLTransactionID : public LLUUID
+{
+public:
+    LLTransactionID() : LLUUID() { }
+
+    static const LLTransactionID tnull;
+    LLAssetID makeAssetID(const LLUUID& session) const;
+};
+
+// std::hash implementation for LLUUID
+namespace std
+{
+    template<> struct hash<LLUUID>
+    {
+        inline size_t operator()(const LLUUID& id) const noexcept
+        {
+            return (size_t)id.getDigest64();
+        }
+    };
+}
+
+// For use with boost containers.
+inline size_t hash_value(const LLUUID& id) noexcept
+{
+    return (size_t)id.getDigest64();
+}
+
+#endif // LL_LLUUID_H