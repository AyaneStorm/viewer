/**
 * @file llworkerthread.h
 *
 * $LicenseInfo:firstyear=2004&license=viewerlgpl$
 * Second Life Viewer Source Code
 * Copyright (C) 2010, Linden Research, Inc.
 *
 * This library is free software; you can redistribute it and/or
 * modify it under the terms of the GNU Lesser General Public
 * License as published by the Free Software Foundation;
 * version 2.1 of the License only.
 *
 * This library is distributed in the hope that it will be useful,
 * but WITHOUT ANY WARRANTY; without even the implied warranty of
 * MERCHANTABILITY or FITNESS FOR A PARTICULAR PURPOSE.  See the GNU
 * Lesser General Public License for more details.
 *
 * You should have received a copy of the GNU Lesser General Public
 * License along with this library; if not, write to the Free Software
 * Foundation, Inc., 51 Franklin Street, Fifth Floor, Boston, MA  02110-1301  USA
 *
 * Linden Research, Inc., 945 Battery Street, San Francisco, CA  94111  USA
 * $/LicenseInfo$
 */

#ifndef LL_LLWORKERTHREAD_H
#define LL_LLWORKERTHREAD_H

#include <list>
#include <map>
#include <queue>
#include <set>
#include <string>

#include "llqueuedthread.h"
#include "llatomic.h"
#include "llmutex.h"

#define USE_FRAME_CALLBACK_MANAGER 0

//============================================================================

class LLWorkerClass;

//============================================================================
// Note: ~LLWorkerThread is O(N) N=# of worker threads, assumed to be small
//   It is assumed that LLWorkerThreads are rarely created/destroyed.

class LL_COMMON_API LLWorkerThread : public LLQueuedThread
{
    friend class LLWorkerClass;
public:
    class WorkRequest : public LLQueuedThread::QueuedRequest
    {
    protected:
        virtual ~WorkRequest(); // use deleteRequest()

    public:
        WorkRequest(handle_t handle, LLWorkerClass* workerclass, S32 param);

        S32 getParam()
        {
            return mParam;
        }
        LLWorkerClass* getWorkerClass()
        {
            return mWorkerClass;
        }

        /*virtual*/ bool processRequest();
        /*virtual*/ void finishRequest(bool completed);
        /*virtual*/ void deleteRequest();

    private:
        LLWorkerClass* mWorkerClass;
        S32 mParam;
    };

protected:
    void clearDeleteList() ;

private:
    typedef std::list<LLWorkerClass*> delete_list_t;
    delete_list_t mDeleteList;
    LLMutex* mDeleteMutex;

public:
    LLWorkerThread(const std::string& name, bool threaded = true, bool should_pause = false);
    ~LLWorkerThread();

    /*virtual*/ size_t update(F32 max_time_ms);

    handle_t addWorkRequest(LLWorkerClass* workerclass, S32 param);

    S32 getNumDeletes() { return (S32)mDeleteList.size(); } // debug

private:
    void deleteWorker(LLWorkerClass* workerclass); // schedule for deletion

};

//============================================================================

// This is a base class which any class with worker functions should derive from.
// Example Usage:
//  LLMyWorkerClass* foo = new LLMyWorkerClass();
//  foo->fetchData(); // calls addWork()
//  while(1) // main loop
//  {
//     if (foo->hasData()) // calls checkWork()
//        foo->processData();
//  }
//
// WorkerClasses only have one set of work functions. If they need to do multiple
//  background tasks, use 'param' to switch amnong them.
// Only one background task can be active at a time (per instance).
//  i.e. don't call addWork() if haveWork() returns true

class LL_COMMON_API LLWorkerClass
{
    friend class LLWorkerThread;
    friend class LLWorkerThread::WorkRequest;

public:
    typedef LLWorkerThread::handle_t handle_t;
    enum FLAGS
    {
        WCF_HAVE_WORK = 0x01,
        WCF_WORKING = 0x02,
        WCF_WORK_FINISHED = 0x10,
        WCF_WORK_ABORTED = 0x20,
        WCF_DELETE_REQUESTED = 0x40,
        WCF_ABORT_REQUESTED = 0x80
    };

public:
<<<<<<< HEAD
	LLWorkerClass(LLWorkerThread* workerthread, const std::string& name);
	virtual ~LLWorkerClass();

	// pure virtual, called from WORKER THREAD, returns true if done
	virtual bool doWork(S32 param)=0; // Called from WorkRequest::processRequest()
	// virtual, called from finishRequest() after completed or aborted
	virtual void finishWork(S32 param, bool completed); // called from finishRequest() (WORK THREAD)
	// virtual, returns true if safe to delete the worker
	virtual bool deleteOK(); // called from update() (WORK THREAD)
	
	// schedlueDelete(): schedules deletion once aborted or completed
	void scheduleDelete();
	
	bool haveWork() { return getFlags(WCF_HAVE_WORK); } // may still be true if aborted
	bool isWorking() { return getFlags(WCF_WORKING); }
	bool wasAborted() { return getFlags(WCF_ABORT_REQUESTED); }

	const std::string& getName() const { return mWorkerClassName; }
=======
    LLWorkerClass(LLWorkerThread* workerthread, const std::string& name);
    virtual ~LLWorkerClass();

    // pure virtual, called from WORKER THREAD, returns TRUE if done
    virtual bool doWork(S32 param)=0; // Called from WorkRequest::processRequest()
    // virtual, called from finishRequest() after completed or aborted
    virtual void finishWork(S32 param, bool completed); // called from finishRequest() (WORK THREAD)
    // virtual, returns true if safe to delete the worker
    virtual bool deleteOK(); // called from update() (WORK THREAD)

    // schedlueDelete(): schedules deletion once aborted or completed
    void scheduleDelete();

    bool haveWork() { return getFlags(WCF_HAVE_WORK); } // may still be true if aborted
    bool isWorking() { return getFlags(WCF_WORKING); }
    bool wasAborted() { return getFlags(WCF_ABORT_REQUESTED); }

    const std::string& getName() const { return mWorkerClassName; }
>>>>>>> e7eced3c

protected:
    // called from WORKER THREAD
    void setWorking(bool working);

    // Call from doWork only to avoid eating up cpu time.
    // Returns true if work has been aborted
    // yields the current thread and calls mWorkerThread->checkPause()
    bool yield();

    void setWorkerThread(LLWorkerThread* workerthread);

    // addWork(): calls startWork, adds doWork() to queue
    void addWork(S32 param);

    // abortWork(): requests that work be aborted
    void abortWork(bool autocomplete);

    // checkWork(): if doWork is complete or aborted, call endWork() and return true
    bool checkWork(bool aborting = false);

private:
    void setFlags(U32 flags) { mWorkFlags = mWorkFlags | flags; }
    void clearFlags(U32 flags) { mWorkFlags = mWorkFlags & ~flags; }
    U32  getFlags() { return mWorkFlags; }
public:
<<<<<<< HEAD
	bool getFlags(U32 flags) { return (mWorkFlags & flags) != 0; }
	
=======
    bool getFlags(U32 flags) { return mWorkFlags & flags ? true : false; }

>>>>>>> e7eced3c
private:
    // pure virtuals
    virtual void startWork(S32 param)=0; // called from addWork() (MAIN THREAD)
    virtual void endWork(S32 param, bool aborted)=0; // called from doWork() (MAIN THREAD)

protected:
    LLWorkerThread* mWorkerThread;
    std::string mWorkerClassName;
    handle_t mRequestHandle;

private:
    LLMutex mMutex;
    LLAtomicU32 mWorkFlags;
};

//============================================================================


#endif // LL_LLWORKERTHREAD_H<|MERGE_RESOLUTION|>--- conflicted
+++ resolved
@@ -134,30 +134,10 @@
     };
 
 public:
-<<<<<<< HEAD
-	LLWorkerClass(LLWorkerThread* workerthread, const std::string& name);
-	virtual ~LLWorkerClass();
-
-	// pure virtual, called from WORKER THREAD, returns true if done
-	virtual bool doWork(S32 param)=0; // Called from WorkRequest::processRequest()
-	// virtual, called from finishRequest() after completed or aborted
-	virtual void finishWork(S32 param, bool completed); // called from finishRequest() (WORK THREAD)
-	// virtual, returns true if safe to delete the worker
-	virtual bool deleteOK(); // called from update() (WORK THREAD)
-	
-	// schedlueDelete(): schedules deletion once aborted or completed
-	void scheduleDelete();
-	
-	bool haveWork() { return getFlags(WCF_HAVE_WORK); } // may still be true if aborted
-	bool isWorking() { return getFlags(WCF_WORKING); }
-	bool wasAborted() { return getFlags(WCF_ABORT_REQUESTED); }
-
-	const std::string& getName() const { return mWorkerClassName; }
-=======
     LLWorkerClass(LLWorkerThread* workerthread, const std::string& name);
     virtual ~LLWorkerClass();
 
-    // pure virtual, called from WORKER THREAD, returns TRUE if done
+    // pure virtual, called from WORKER THREAD, returns true if done
     virtual bool doWork(S32 param)=0; // Called from WorkRequest::processRequest()
     // virtual, called from finishRequest() after completed or aborted
     virtual void finishWork(S32 param, bool completed); // called from finishRequest() (WORK THREAD)
@@ -172,7 +152,6 @@
     bool wasAborted() { return getFlags(WCF_ABORT_REQUESTED); }
 
     const std::string& getName() const { return mWorkerClassName; }
->>>>>>> e7eced3c
 
 protected:
     // called from WORKER THREAD
@@ -199,13 +178,8 @@
     void clearFlags(U32 flags) { mWorkFlags = mWorkFlags & ~flags; }
     U32  getFlags() { return mWorkFlags; }
 public:
-<<<<<<< HEAD
-	bool getFlags(U32 flags) { return (mWorkFlags & flags) != 0; }
-	
-=======
-    bool getFlags(U32 flags) { return mWorkFlags & flags ? true : false; }
-
->>>>>>> e7eced3c
+    bool getFlags(U32 flags) { return (mWorkFlags & flags) != 0; }
+
 private:
     // pure virtuals
     virtual void startWork(S32 param)=0; // called from addWork() (MAIN THREAD)
