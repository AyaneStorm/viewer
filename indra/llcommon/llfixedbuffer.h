/**
 * @file llfixedbuffer.h
 * @brief A fixed size buffer of lines.
 *
 * $LicenseInfo:firstyear=2001&license=viewerlgpl$
 * Second Life Viewer Source Code
 * Copyright (C) 2010, Linden Research, Inc.
 *
 * This library is free software; you can redistribute it and/or
 * modify it under the terms of the GNU Lesser General Public
 * License as published by the Free Software Foundation;
 * version 2.1 of the License only.
 *
 * This library is distributed in the hope that it will be useful,
 * but WITHOUT ANY WARRANTY; without even the implied warranty of
 * MERCHANTABILITY or FITNESS FOR A PARTICULAR PURPOSE.  See the GNU
 * Lesser General Public License for more details.
 *
 * You should have received a copy of the GNU Lesser General Public
 * License along with this library; if not, write to the Free Software
 * Foundation, Inc., 51 Franklin Street, Fifth Floor, Boston, MA  02110-1301  USA
 *
 * Linden Research, Inc., 945 Battery Street, San Francisco, CA  94111  USA
 * $/LicenseInfo$
 */

#ifndef LL_LLFIXEDBUFFER_H
#define LL_LLFIXEDBUFFER_H

#include "timer.h"
#include <deque>
#include <string>
#include "llstring.h"
#include "llthread.h"
#include "llerrorcontrol.h"
#include "llcoros.h"

//  fixed buffer implementation
class LL_COMMON_API LLFixedBuffer : public LLLineBuffer
{
public:
    LLFixedBuffer(const U32 max_lines = 20);
    ~LLFixedBuffer();

    LLTimer mTimer;
    U32     mMaxLines;
    std::deque<LLWString>   mLines;
    std::deque<F32>         mAddTimes;
    std::deque<S32>         mLineLengths;

    /*virtual*/ void clear(); // Clear the buffer, and reset it.

    /*virtual*/ void addLine(const std::string& utf8line);

    void setMaxLines(S32 max_lines);

protected:
    void removeExtraLines();
    void addWLine(const LLWString& line);

protected:
<<<<<<< HEAD
	LLCoros::Mutex mMutex ;
=======
    LLMutex mMutex ;
>>>>>>> e7eced3c
};

#endif //LL_FIXED_BUFFER_H<|MERGE_RESOLUTION|>--- conflicted
+++ resolved
@@ -59,11 +59,7 @@
     void addWLine(const LLWString& line);
 
 protected:
-<<<<<<< HEAD
-	LLCoros::Mutex mMutex ;
-=======
-    LLMutex mMutex ;
->>>>>>> e7eced3c
+    LLCoros::Mutex mMutex ;
 };
 
 #endif //LL_FIXED_BUFFER_H