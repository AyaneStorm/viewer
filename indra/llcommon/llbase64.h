--- conflicted
+++ resolved
@@ -31,12 +31,8 @@
 class LL_COMMON_API LLBase64
 {
 public:
-<<<<<<< HEAD
-	static std::string encode(const U8* input, size_t input_size);
+    static std::string encode(const U8* input, size_t input_size);
     static std::string decodeAsString(const std::string& input);
-=======
-    static std::string encode(const U8* input, size_t input_size);
->>>>>>> e7eced3c
 };
 
 #endif