/** 
 * @file llmemory.cpp
 * @brief Very special memory allocation/deallocation stuff here
 *
 * $LicenseInfo:firstyear=2002&license=viewerlgpl$
 * Second Life Viewer Source Code
 * Copyright (C) 2010, Linden Research, Inc.
 * 
 * This library is free software; you can redistribute it and/or
 * modify it under the terms of the GNU Lesser General Public
 * License as published by the Free Software Foundation;
 * version 2.1 of the License only.
 * 
 * This library is distributed in the hope that it will be useful,
 * but WITHOUT ANY WARRANTY; without even the implied warranty of
 * MERCHANTABILITY or FITNESS FOR A PARTICULAR PURPOSE.  See the GNU
 * Lesser General Public License for more details.
 * 
 * You should have received a copy of the GNU Lesser General Public
 * License along with this library; if not, write to the Free Software
 * Foundation, Inc., 51 Franklin Street, Fifth Floor, Boston, MA  02110-1301  USA
 * 
 * Linden Research, Inc., 945 Battery Street, San Francisco, CA  94111  USA
 * $/LicenseInfo$
 */

#include "linden_common.h"

<<<<<<< HEAD
#include "llthread.h"
=======
#include "llmemory.h"

#if MEM_TRACK_MEM
#include "llthread.h"
#endif

>>>>>>> ff5e3f5c
#if defined(LL_WINDOWS)
//# include <windows.h>
# include <psapi.h>
#elif defined(LL_DARWIN)
# include <sys/types.h>
# include <mach/task.h>
# include <mach/mach_init.h>
#elif LL_LINUX || LL_SOLARIS
# include <unistd.h>
#endif

<<<<<<< HEAD
#include "llmemory.h"
#include "llsys.h"
#include "llframetimer.h"

=======
>>>>>>> ff5e3f5c
//----------------------------------------------------------------------------

//static
char* LLMemory::reserveMem = 0;
U32 LLMemory::sAvailPhysicalMemInKB = U32_MAX ;
U32 LLMemory::sMaxPhysicalMemInKB = 0;
U32 LLMemory::sAllocatedMemInKB = 0;
U32 LLMemory::sAllocatedPageSizeInKB = 0 ;
U32 LLMemory::sMaxHeapSizeInKB = U32_MAX ;
BOOL LLMemory::sEnableMemoryFailurePrevention = FALSE;

//static
void LLMemory::initClass()
{
	if (!reserveMem)
	{
		reserveMem = new char[16*1024]; // reserve 16K for out of memory error handling
	}
}

//static
void LLMemory::cleanupClass()
{
	delete [] reserveMem;
	reserveMem = NULL;
}

//static
void LLMemory::freeReserve()
{
	delete [] reserveMem;
	reserveMem = NULL;
}

//static 
void LLMemory::initMaxHeapSizeGB(F32 max_heap_size_gb, BOOL prevent_heap_failure)
{
	sMaxHeapSizeInKB = (U32)(max_heap_size_gb * 1024 * 1024) ;
	sEnableMemoryFailurePrevention = prevent_heap_failure ;
}

//static 
void LLMemory::updateMemoryInfo() 
{
#if LL_WINDOWS	
	HANDLE self = GetCurrentProcess();
	PROCESS_MEMORY_COUNTERS counters;
	
	if (!GetProcessMemoryInfo(self, &counters, sizeof(counters)))
	{
		llwarns << "GetProcessMemoryInfo failed" << llendl;
		return ;
	}

	sAllocatedMemInKB = (U32)(counters.WorkingSetSize / 1024) ;
	sAllocatedPageSizeInKB = (U32)(counters.PagefileUsage / 1024) ;
	sMaxPhysicalMemInKB = llmin(LLMemoryInfo::getAvailableMemoryKB() + sAllocatedMemInKB, sMaxHeapSizeInKB);

	if(sMaxPhysicalMemInKB > sAllocatedMemInKB)
	{
		sAvailPhysicalMemInKB = sMaxPhysicalMemInKB - sAllocatedMemInKB ;
	}
	else
	{
		sAvailPhysicalMemInKB = 0 ;
	}
#else
	//not valid for other systems for now.
	sAllocatedMemInKB = (U32)(LLMemory::getCurrentRSS() / 1024) ;
	sMaxPhysicalMemInKB = U32_MAX ;
	sAvailPhysicalMemInKB = U32_MAX ;
#endif

	return ;
}

//
//this function is to test if there is enough space with the size in the virtual address space.
//it does not do any real allocation
//if success, it returns the address where the memory chunk can fit in;
//otherwise it returns NULL.
//
//static 
void* LLMemory::tryToAlloc(void* address, U32 size)
{
#if LL_WINDOWS
	address = VirtualAlloc(address, size, MEM_RESERVE | MEM_TOP_DOWN, PAGE_NOACCESS) ;
	if(address)
	{
		if(!VirtualFree(address, 0, MEM_RELEASE))
		{
			llerrs << "error happens when free some memory reservation." << llendl ;
		}
	}
#else
#endif

	return address ;
}

//static 
void LLMemory::logMemoryInfo(BOOL update)
{
	if(update)
	{
		updateMemoryInfo() ;
	}

	llinfos << "Current allocated physical memory(KB): " << sAllocatedMemInKB << llendl ;
	llinfos << "Current allocated page size (KB): " << sAllocatedPageSizeInKB << llendl ;
	llinfos << "Current availabe physical memory(KB): " << sAvailPhysicalMemInKB << llendl ;
	llinfos << "Current max usable memory(KB): " << sMaxPhysicalMemInKB << llendl ;
}

//return 0: everything is normal;
//return 1: the memory pool is low, but not in danger;
//return -1: the memory pool is in danger, is about to crash.
//static 
S32 LLMemory::isMemoryPoolLow()
{
	static const U32 LOW_MEMEOY_POOL_THRESHOLD_KB = 64 * 1024 ; //64 MB for emergency use

	if(!sEnableMemoryFailurePrevention)
	{
		return 0 ; //no memory failure prevention.
	}

	if(sAvailPhysicalMemInKB < (LOW_MEMEOY_POOL_THRESHOLD_KB >> 2)) //out of physical memory
	{
		return -1 ;
	}

	if(sAllocatedPageSizeInKB + (LOW_MEMEOY_POOL_THRESHOLD_KB >> 2) > sMaxHeapSizeInKB) //out of virtual address space.
	{
		return -1 ;
	}

	return (S32)(sAvailPhysicalMemInKB < LOW_MEMEOY_POOL_THRESHOLD_KB || 
		sAllocatedPageSizeInKB + LOW_MEMEOY_POOL_THRESHOLD_KB > sMaxHeapSizeInKB) ;
}

//static 
U32 LLMemory::getAvailableMemKB() 
{
	return sAvailPhysicalMemInKB ;
}

//static 
U32 LLMemory::getMaxMemKB() 
{
	return sMaxPhysicalMemInKB ;
}

//static 
U32 LLMemory::getAllocatedMemKB() 
{
	return sAllocatedMemInKB ;
}

void* ll_allocate (size_t size)
{
	if (size == 0)
	{
		llwarns << "Null allocation" << llendl;
	}
	void *p = malloc(size);
	if (p == NULL)
	{
		LLMemory::freeReserve();
		llerrs << "Out of memory Error" << llendl;
	}
	return p;
}

void ll_release (void *p)
{
	free(p);
}

//----------------------------------------------------------------------------

#if defined(LL_WINDOWS)

U64 LLMemory::getCurrentRSS()
{
	HANDLE self = GetCurrentProcess();
	PROCESS_MEMORY_COUNTERS counters;
	
	if (!GetProcessMemoryInfo(self, &counters, sizeof(counters)))
	{
		llwarns << "GetProcessMemoryInfo failed" << llendl;
		return 0;
	}

	return counters.WorkingSetSize;
}

//static 
U32 LLMemory::getWorkingSetSize()
{
    PROCESS_MEMORY_COUNTERS pmc ;
	U32 ret = 0 ;

    if (GetProcessMemoryInfo( GetCurrentProcess(), &pmc, sizeof(pmc)) )
	{
		ret = pmc.WorkingSetSize ;
	}

	return ret ;
}

#elif defined(LL_DARWIN)

/* 
	The API used here is not capable of dealing with 64-bit memory sizes, but is available before 10.4.
	
	Once we start requiring 10.4, we can use the updated API, which looks like this:
	
	task_basic_info_64_data_t basicInfo;
	mach_msg_type_number_t  basicInfoCount = TASK_BASIC_INFO_64_COUNT;
	if (task_info(mach_task_self(), TASK_BASIC_INFO_64, (task_info_t)&basicInfo, &basicInfoCount) == KERN_SUCCESS)
	
	Of course, this doesn't gain us anything unless we start building the viewer as a 64-bit executable, since that's the only way
	for our memory allocation to exceed 2^32.
*/

// 	if (sysctl(ctl, 2, &page_size, &size, NULL, 0) == -1)
// 	{
// 		llwarns << "Couldn't get page size" << llendl;
// 		return 0;
// 	} else {
// 		return page_size;
// 	}
// }

U64 LLMemory::getCurrentRSS()
{
	U64 residentSize = 0;
	task_basic_info_data_t basicInfo;
	mach_msg_type_number_t  basicInfoCount = TASK_BASIC_INFO_COUNT;
	if (task_info(mach_task_self(), TASK_BASIC_INFO, (task_info_t)&basicInfo, &basicInfoCount) == KERN_SUCCESS)
	{
		residentSize = basicInfo.resident_size;

		// If we ever wanted it, the process virtual size is also available as:
		// virtualSize = basicInfo.virtual_size;
		
//		llinfos << "resident size is " << residentSize << llendl;
	}
	else
	{
		llwarns << "task_info failed" << llendl;
	}

	return residentSize;
}

U32 LLMemory::getWorkingSetSize()
{
	return 0 ;
}

#elif defined(LL_LINUX)

U64 LLMemory::getCurrentRSS()
{
	static const char statPath[] = "/proc/self/stat";
	LLFILE *fp = LLFile::fopen(statPath, "r");
	U64 rss = 0;

	if (fp == NULL)
	{
		llwarns << "couldn't open " << statPath << llendl;
		goto bail;
	}

	// Eee-yew!	 See Documentation/filesystems/proc.txt in your
	// nearest friendly kernel tree for details.
	
	{
		int ret = fscanf(fp, "%*d (%*[^)]) %*c %*d %*d %*d %*d %*d %*d %*d "
						 "%*d %*d %*d %*d %*d %*d %*d %*d %*d %*d %*d %Lu",
						 &rss);
		if (ret != 1)
		{
			llwarns << "couldn't parse contents of " << statPath << llendl;
			rss = 0;
		}
	}
	
	fclose(fp);

bail:
	return rss;
}

U32 LLMemory::getWorkingSetSize()
{
	return 0 ;
}

#elif LL_SOLARIS
#include <sys/types.h>
#include <sys/stat.h>
#include <fcntl.h>
#define _STRUCTURED_PROC 1
#include <sys/procfs.h>

U64 LLMemory::getCurrentRSS()
{
	char path [LL_MAX_PATH];	/* Flawfinder: ignore */ 

	sprintf(path, "/proc/%d/psinfo", (int)getpid());
	int proc_fd = -1;
	if((proc_fd = open(path, O_RDONLY)) == -1){
		llwarns << "LLmemory::getCurrentRSS() unable to open " << path << ". Returning 0 RSS!" << llendl;
		return 0;
	}
	psinfo_t proc_psinfo;
	if(read(proc_fd, &proc_psinfo, sizeof(psinfo_t)) != sizeof(psinfo_t)){
		llwarns << "LLmemory::getCurrentRSS() Unable to read from " << path << ". Returning 0 RSS!" << llendl;
		close(proc_fd);
		return 0;
	}

	close(proc_fd);

	return((U64)proc_psinfo.pr_rssize * 1024);
}

U32 LLMemory::getWorkingSetSize()
{
	return 0 ;
}

#else

U64 LLMemory::getCurrentRSS()
{
	return 0;
}

<<<<<<< HEAD
#endif

//--------------------------------------------------------------------------------------------------
//--------------------------------------------------------------------------------------------------
//minimum block sizes (page size) for small allocation, medium allocation, large allocation 
const U32 MIN_BLOCK_SIZES[LLPrivateMemoryPool::SUPER_ALLOCATION] = {2 << 10, 4 << 10, 16 << 10} ; //

//maximum block sizes for small allocation, medium allocation, large allocation 
const U32 MAX_BLOCK_SIZES[LLPrivateMemoryPool::SUPER_ALLOCATION] = {64 << 10, 1 << 20, 4 << 20} ;

//minimum slot sizes for small allocation, medium allocation, large allocation 
const U32 MIN_SLOT_SIZES[LLPrivateMemoryPool::SUPER_ALLOCATION]  = {8, 2 << 10, 512 << 10};

//maximum slot sizes for small allocation, medium allocation, large allocation 
const U32 MAX_SLOT_SIZES[LLPrivateMemoryPool::SUPER_ALLOCATION]  = {(2 << 10) - 8, (512 - 2) << 10, 4 << 20};

//size of a block with multiple slots can not exceed CUT_OFF_SIZE
const U32 CUT_OFF_SIZE = (64 << 10) ; //64 KB

//-------------------------------------------------------------
//class LLPrivateMemoryPool::LLMemoryBlock
//-------------------------------------------------------------
//
//each memory block could fit for two page sizes: 0.75 * mSlotSize, which starts from the beginning of the memory chunk and grow towards the end of the
//the block; another is mSlotSize, which starts from the end of the block and grows towards the beginning of the block.
//
LLPrivateMemoryPool::LLMemoryBlock::LLMemoryBlock()
{
	//empty
}
		
LLPrivateMemoryPool::LLMemoryBlock::~LLMemoryBlock() 
{
	//empty
}

//create and initialize a memory block
void LLPrivateMemoryPool::LLMemoryBlock::init(char* buffer, U32 buffer_size, U32 slot_size)
{
	mBuffer = buffer ;
	mBufferSize = buffer_size ;
	mSlotSize = slot_size ;
	mTotalSlots = buffer_size / mSlotSize ;	
	
	llassert_always(mTotalSlots < 256) ; //max number is 256
	
	mAllocatedSlots = 0 ;

	//init the bit map.
	//mark free bits
	S32 usage_bit_len = (mTotalSlots + 31) / 32 ;
	mDummySize = usage_bit_len - 1 ; //if the mTotalSlots more than 32, needs extra space for bit map
	if(mDummySize > 0) //reserve extra space from mBuffer to store bitmap if needed.
	{
		mTotalSlots -= (mDummySize * sizeof(mUsageBits) + mSlotSize - 1) / mSlotSize ;
		usage_bit_len = (mTotalSlots + 31) / 32 ;
		mDummySize = usage_bit_len - 1 ;//number of 32bits reserved from mBuffer for bitmap

		if(mDummySize > 0)
		{
			mUsageBits = 0 ;
			for(S32 i = 0 ; i < mDummySize ; i++)
			{
				*((U32*)mBuffer + i) = 0 ;
			}
			if(mTotalSlots & 31)
			{
				*((U32*)mBuffer + mDummySize - 1) = (0xffffffff << (mTotalSlots & 31)) ;
			}
		}
	}
	
	if(mDummySize < 1)//no extra bitmap space reserved
	{
		mUsageBits = 0 ;
		if(mTotalSlots & 31)
		{
			mUsageBits = (0xffffffff << (mTotalSlots & 31)) ;
		}
	}

	mSelf = this ;
	mNext = NULL ;
	mPrev = NULL ;

	llassert_always(mTotalSlots > 0) ;
}

//mark this block to be free with the memory [mBuffer, mBuffer + mBufferSize).
void LLPrivateMemoryPool::LLMemoryBlock::setBuffer(char* buffer, U32 buffer_size)
{
	mBuffer = buffer ;
	mBufferSize = buffer_size ;
	mSelf = NULL ;
	mTotalSlots = 0 ; //set the block is free.
}

//reserve a slot
char* LLPrivateMemoryPool::LLMemoryBlock::allocate() 
{
	llassert_always(mAllocatedSlots < mTotalSlots) ;
	
	//find a free slot
	U32* bits = NULL ;
	U32  k = 0 ;
	if(mUsageBits != 0xffffffff)
	{
		bits = &mUsageBits ;
	}
	else if(mDummySize > 0)//go to extra space
	{		
		for(S32 i = 0 ; i < mDummySize; i++)
		{
			if(*((U32*)mBuffer + i) != 0xffffffff)
			{
				bits = (U32*)mBuffer + i ;
				k = i + 1 ;
				break ;
			}
		}
	}	
	S32 idx = 0 ;
	U32 tmp = *bits ;
	for(; tmp & 1 ; tmp >>= 1, idx++) ;

	//set the slot reserved
	if(!idx)
	{
		*bits |= 1 ;
	}
	else
	{
		*bits |= (1 << idx) ;
	}

	mAllocatedSlots++ ;
	
	return mBuffer + mDummySize * sizeof(U32) + (k * 32 + idx) * mSlotSize ;
}

//free a slot
void  LLPrivateMemoryPool::LLMemoryBlock::free(void* addr) 
{
	//bit index
	U32 idx = ((U32)addr - (U32)mBuffer - mDummySize * sizeof(U32)) / mSlotSize ;

	U32* bits = &mUsageBits ;
	if(idx >= 32)
	{
		bits = (U32*)mBuffer + (idx - 32) / 32 ;
	}

	//reset the bit
	if(idx & 31)
	{
		*bits &= ~(1 << (idx & 31)) ;
	}
	else
	{
		*bits &= ~1 ;
	}

	mAllocatedSlots-- ;
}

//for debug use: reset the entire bitmap.
void  LLPrivateMemoryPool::LLMemoryBlock::resetBitMap()
{
	for(S32 i = 0 ; i < mDummySize ; i++)
	{
		*((U32*)mBuffer + i) = 0 ;
	}
	mUsageBits = 0 ;
}
//-------------------------------------------------------------------
//class LLMemoryChunk
//--------------------------------------------------------------------
LLPrivateMemoryPool::LLMemoryChunk::LLMemoryChunk()
{
	//empty
}

LLPrivateMemoryPool::LLMemoryChunk::~LLMemoryChunk()
{
	//empty
}

//create and init a memory chunk
void LLPrivateMemoryPool::LLMemoryChunk::init(char* buffer, U32 buffer_size, U32 min_slot_size, U32 max_slot_size, U32 min_block_size, U32 max_block_size) 
{
	mBuffer = buffer ;
	mBufferSize = buffer_size ;
	mAlloatedSize = 0 ;

	mMetaBuffer = mBuffer + sizeof(LLMemoryChunk) ;

	mMinBlockSize = min_block_size; //page size
	mMinSlotSize = min_slot_size;
	mMaxSlotSize = max_slot_size ;
	mBlockLevels = mMaxSlotSize / mMinSlotSize ;
	mPartitionLevels = max_block_size / mMinBlockSize + 1 ;

	S32 max_num_blocks = (buffer_size - sizeof(LLMemoryChunk) - mBlockLevels * sizeof(LLMemoryBlock*) - mPartitionLevels * sizeof(LLMemoryBlock*)) / 
		                 (mMinBlockSize + sizeof(LLMemoryBlock)) ;
	//meta data space
	mBlocks = (LLMemoryBlock*)mMetaBuffer ; //space reserved for all memory blocks.
	mAvailBlockList = (LLMemoryBlock**)((char*)mBlocks + sizeof(LLMemoryBlock) * max_num_blocks) ; 
	mFreeSpaceList = (LLMemoryBlock**)((char*)mAvailBlockList + sizeof(LLMemoryBlock*) * mBlockLevels) ; 
	
	//data buffer, which can be used for allocation
	mDataBuffer = (char*)mFreeSpaceList + sizeof(LLMemoryBlock*) * mPartitionLevels ;

	//init
	for(U32 i = 0 ; i < mBlockLevels; i++)
	{
		mAvailBlockList[i] = NULL ;
	}
	for(U32 i = 0 ; i < mPartitionLevels ; i++)
	{
		mFreeSpaceList[i] = NULL ;
	}

	//assign the entire chunk to the first block
	mBlocks[0].mPrev = NULL ;
	mBlocks[0].mNext = NULL ;
	mBlocks[0].setBuffer(mDataBuffer, buffer_size - (mDataBuffer - mBuffer)) ;
	addToFreeSpace(&mBlocks[0]) ;

	mHashNext = NULL ;
	mNext = NULL ;
	mPrev = NULL ;
}

//static 
U32 LLPrivateMemoryPool::LLMemoryChunk::getMaxOverhead(U32 data_buffer_size, U32 min_slot_size, 
													   U32 max_slot_size, U32 min_block_size, U32 max_block_size)
{
	//for large allocations, reserve some extra memory for meta data to avoid wasting much 
	if(data_buffer_size / min_slot_size < 64) //large allocations
	{
		U32 overhead = sizeof(LLMemoryChunk) + (data_buffer_size / min_block_size) * sizeof(LLMemoryBlock) +
			sizeof(LLMemoryBlock*) * (max_slot_size / min_slot_size) + sizeof(LLMemoryBlock*) * (max_block_size / min_block_size + 1) ;

		//round to integer times of min_block_size
		overhead = ((overhead + min_block_size - 1) / min_block_size) * min_block_size ;
		return overhead ;
	}
	else
	{
		return 0 ; //do not reserve extra overhead if for small allocations
	}
}

char* LLPrivateMemoryPool::LLMemoryChunk::allocate(U32 size)
{
	if(mMinSlotSize > size)
	{
		size = mMinSlotSize ;
	}
	if(mAlloatedSize + size  > mBufferSize - (mDataBuffer - mBuffer))
	{
		return NULL ; //no enough space in this chunk.
	}

	char* p = NULL ;
	U32 blk_idx = getBlockLevel(size);

	LLMemoryBlock* blk = NULL ;

	//check if there is free block available
	if(mAvailBlockList[blk_idx])
	{
		blk = mAvailBlockList[blk_idx] ;
		p = blk->allocate() ;
		
		if(blk->isFull())
		{
			popAvailBlockList(blk_idx) ;
		}
	}

	//ask for a new block
	if(!p)
	{
		blk = addBlock(blk_idx) ;
		if(blk)
		{
			p = blk->allocate() ;

			if(blk->isFull())
			{
				popAvailBlockList(blk_idx) ;
			}
		}
	}

	//ask for space from larger blocks
	if(!p)
	{
		for(S32 i = blk_idx + 1 ; i < mBlockLevels; i++)
		{
			if(mAvailBlockList[i])
			{
				blk = mAvailBlockList[i] ;
				p = blk->allocate() ;

				if(blk->isFull())
				{
					popAvailBlockList(i) ;
				}
				break ;
			}
		}
	}

	if(p && blk)
	{		
		mAlloatedSize += blk->getSlotSize() ;
	}
	return p ;
}

void LLPrivateMemoryPool::LLMemoryChunk::free(void* addr)
{	
	U32 blk_idx = getPageIndex((U32)addr) ;
	LLMemoryBlock* blk = (LLMemoryBlock*)(mMetaBuffer + blk_idx * sizeof(LLMemoryBlock)) ;
	blk = blk->mSelf ;

	bool was_full = blk->isFull() ;
	blk->free(addr) ;
	mAlloatedSize -= blk->getSlotSize() ;

	if(blk->empty())
	{
		removeBlock(blk) ;
	}
	else if(was_full)
	{
		addToAvailBlockList(blk) ;
	}	
}

bool LLPrivateMemoryPool::LLMemoryChunk::empty()
{
	return !mAlloatedSize ;
}

bool LLPrivateMemoryPool::LLMemoryChunk::containsAddress(const char* addr) const
{
	return (U32)mBuffer <= (U32)addr && (U32)mBuffer + mBufferSize > (U32)addr ;
}

//debug use
void LLPrivateMemoryPool::LLMemoryChunk::dump()
{
#if 0
	//sanity check
	//for(S32 i = 0 ; i < mBlockLevels ; i++)
	//{
	//	LLMemoryBlock* blk = mAvailBlockList[i] ;
	//	while(blk)
	//	{
	//		blk_list.push_back(blk) ;
	//		blk = blk->mNext ;
	//	}
	//}
	for(S32 i = 0 ; i < mPartitionLevels ; i++)
	{
		LLMemoryBlock* blk = mFreeSpaceList[i] ;
		while(blk)
		{
			blk_list.push_back(blk) ;
			blk = blk->mNext ;
		}
	}

	std::sort(blk_list.begin(), blk_list.end(), LLMemoryBlock::CompareAddress());

	U32 total_size = blk_list[0]->getBufferSize() ;
	for(U32 i = 1 ; i < blk_list.size(); i++)
	{
		total_size += blk_list[i]->getBufferSize() ;
		if((U32)blk_list[i]->getBuffer() < (U32)blk_list[i-1]->getBuffer() + blk_list[i-1]->getBufferSize())
		{
			llerrs << "buffer corrupted." << llendl ;
		}
	}

	llassert_always(total_size + mMinBlockSize >= mBufferSize - ((U32)mDataBuffer - (U32)mBuffer)) ;

	U32 blk_num = (mBufferSize - (mDataBuffer - mBuffer)) / mMinBlockSize ;
	for(U32 i = 0 ; i < blk_num ; )
	{
		LLMemoryBlock* blk = &mBlocks[i] ;
		if(blk->mSelf)
		{
			U32 end = blk->getBufferSize() / mMinBlockSize ;
			for(U32 j = 0 ; j < end ; j++)
			{
				llassert_always(blk->mSelf == blk || !blk->mSelf) ;
			}
			i += end ;
		}
		else
		{
			llerrs << "gap happens" << llendl ;
		}
	}
#endif
#if 0
	llinfos << "---------------------------" << llendl ;
	llinfos << "Chunk buffer: " << (U32)getBuffer() << " size: " << getBufferSize() << llendl ;

	llinfos << "available blocks ... " << llendl ;
	for(S32 i = 0 ; i < mBlockLevels ; i++)
	{
		LLMemoryBlock* blk = mAvailBlockList[i] ;
		while(blk)
		{
			llinfos << "blk buffer " << (U32)blk->getBuffer() << " size: " << blk->getBufferSize() << llendl ;
			blk = blk->mNext ;
		}
	}

	llinfos << "free blocks ... " << llendl ;
	for(S32 i = 0 ; i < mPartitionLevels ; i++)
	{
		LLMemoryBlock* blk = mFreeSpaceList[i] ;
		while(blk)
		{
			llinfos << "blk buffer " << (U32)blk->getBuffer() << " size: " << blk->getBufferSize() << llendl ;
			blk = blk->mNext ;
		}
	}
#endif
}

//compute the size for a block, the size is round to integer times of mMinBlockSize.
U32 LLPrivateMemoryPool::LLMemoryChunk::calcBlockSize(U32 slot_size)
{
	//
	//Note: we try to make a block to have 32 slots if the size is not over 32 pages
	//32 is the number of bits of an integer in a 32-bit system
	//

	U32 block_size;
	U32 cut_off_size = llmin(CUT_OFF_SIZE, (U32)(mMinBlockSize << 5)) ;

	if((slot_size << 5) <= mMinBlockSize)//for small allocations, return one page 
	{
		block_size = mMinBlockSize ;
	}
	else if(slot_size >= cut_off_size)//for large allocations, return one-slot block
	{
		block_size = (slot_size / mMinBlockSize) * mMinBlockSize ;
		if(block_size < slot_size)
		{
			block_size += mMinBlockSize ;
		}
	}
	else //medium allocations
	{
		if((slot_size << 5) >= cut_off_size)
		{
			block_size = cut_off_size ;
		}
		else
		{
			block_size = ((slot_size << 5) / mMinBlockSize) * mMinBlockSize ;
		}
	}

	llassert_always(block_size >= slot_size) ;

	return block_size ;
}

//create a new block in the chunk
LLPrivateMemoryPool::LLMemoryBlock* LLPrivateMemoryPool::LLMemoryChunk::addBlock(U32 blk_idx)
{	
	U32 slot_size = mMinSlotSize * (blk_idx + 1) ;
	U32 preferred_block_size = calcBlockSize(slot_size) ;	
	U16 idx = getPageLevel(preferred_block_size); 
	LLMemoryBlock* blk = NULL ;
	
	if(mFreeSpaceList[idx])//if there is free slot for blk_idx
	{
		blk = createNewBlock(mFreeSpaceList[idx], preferred_block_size, slot_size, blk_idx) ;
	}
	else if(mFreeSpaceList[mPartitionLevels - 1]) //search free pool
	{		
		blk = createNewBlock(mFreeSpaceList[mPartitionLevels - 1], preferred_block_size, slot_size, blk_idx) ;
	}
	else //search for other non-preferred but enough space slot.
	{
		S32 min_idx = 0 ;
		if(slot_size > mMinBlockSize)
		{
			min_idx = getPageLevel(slot_size) ;
		}
		for(S32 i = (S32)idx - 1 ; i >= min_idx ; i--) //search the small slots first
		{
			if(mFreeSpaceList[i])
			{
				U32 new_preferred_block_size = mFreeSpaceList[i]->getBufferSize();
				new_preferred_block_size = (new_preferred_block_size / mMinBlockSize) * mMinBlockSize ; //round to integer times of mMinBlockSize.

				//create a NEW BLOCK THERE.
				if(new_preferred_block_size >= slot_size) //at least there is space for one slot.
				{
					
					blk = createNewBlock(mFreeSpaceList[i], new_preferred_block_size, slot_size, blk_idx) ;
				}
				break ;
			} 
		}

		if(!blk)
		{
			for(U16 i = idx + 1 ; i < mPartitionLevels - 1; i++) //search the large slots 
			{
				if(mFreeSpaceList[i])
				{
					//create a NEW BLOCK THERE.
					blk = createNewBlock(mFreeSpaceList[i], preferred_block_size, slot_size, blk_idx) ;
					break ;
				} 
			}
		}
	}

	return blk ;
}

//create a new block at the designed location
LLPrivateMemoryPool::LLMemoryBlock* LLPrivateMemoryPool::LLMemoryChunk::createNewBlock(LLMemoryBlock* blk, U32 buffer_size, U32 slot_size, U32 blk_idx)
{
	//unlink from the free space
	removeFromFreeSpace(blk) ;

	//check the rest space
	U32 new_free_blk_size = blk->getBufferSize() - buffer_size ;	
	if(new_free_blk_size < mMinBlockSize) //can not partition the memory into size smaller than mMinBlockSize
	{
		new_free_blk_size = 0 ; //discard the last small extra space.
	}			

	//add the rest space back to the free list
	if(new_free_blk_size > 0) //blk still has free space
	{
		LLMemoryBlock* next_blk = blk + (buffer_size / mMinBlockSize) ;
		next_blk->setBuffer(blk->getBuffer() + buffer_size, new_free_blk_size) ;
		addToFreeSpace(next_blk) ;
	}

	blk->init(blk->getBuffer(), buffer_size, slot_size) ;
	//insert to the available block list...
	mAvailBlockList[blk_idx] = blk ;

	//mark the address map: all blocks covered by this block space pointing back to this block.
	U32 end = (buffer_size / mMinBlockSize) ;
	for(U32 i = 1 ; i < end ; i++)
	{
		(blk + i)->mSelf = blk ;
	}

	return blk ;
}

//delete a block, release the block to the free pool.
void LLPrivateMemoryPool::LLMemoryChunk::removeBlock(LLMemoryBlock* blk)
{
	//remove from the available block list
	if(blk->mPrev)
	{
		blk->mPrev->mNext = blk->mNext ;
	}
	if(blk->mNext)
	{
		blk->mNext->mPrev = blk->mPrev ;
	}
	U32 blk_idx = getBlockLevel(blk->getSlotSize());
	if(mAvailBlockList[blk_idx] == blk)
	{
		mAvailBlockList[blk_idx] = blk->mNext ;
	}

	blk->mNext = NULL ;
	blk->mPrev = NULL ;
	
	//mark it free
	blk->setBuffer(blk->getBuffer(), blk->getBufferSize()) ;

#if 1
	//merge blk with neighbors if possible
	if(blk->getBuffer() > mDataBuffer) //has the left neighbor
	{
		if((blk - 1)->mSelf->isFree())
		{
			LLMemoryBlock* left_blk = (blk - 1)->mSelf ;
			removeFromFreeSpace((blk - 1)->mSelf);
			left_blk->setBuffer(left_blk->getBuffer(), left_blk->getBufferSize() + blk->getBufferSize()) ;
			blk = left_blk ;
		}
	}
	if(blk->getBuffer() + blk->getBufferSize() <= mBuffer + mBufferSize - mMinBlockSize) //has the right neighbor
	{
		U32 d = blk->getBufferSize() / mMinBlockSize ;
		if((blk + d)->isFree())
		{
			LLMemoryBlock* right_blk = blk + d ;
			removeFromFreeSpace(blk + d) ;
			blk->setBuffer(blk->getBuffer(), blk->getBufferSize() + right_blk->getBufferSize()) ;
		}
	}
#endif
	
	addToFreeSpace(blk) ;

	return ;
}

//the top block in the list is full, pop it out of the list
void LLPrivateMemoryPool::LLMemoryChunk::popAvailBlockList(U32 blk_idx) 
{
	if(mAvailBlockList[blk_idx])
	{
		LLMemoryBlock* next = mAvailBlockList[blk_idx]->mNext ;
		if(next)
		{
			next->mPrev = NULL ;
		}
		mAvailBlockList[blk_idx]->mPrev = NULL ;
		mAvailBlockList[blk_idx]->mNext = NULL ;
		mAvailBlockList[blk_idx] = next ;
	}
}

//add the block back to the free pool
void LLPrivateMemoryPool::LLMemoryChunk::addToFreeSpace(LLMemoryBlock* blk) 
{
	llassert_always(!blk->mPrev) ;
	llassert_always(!blk->mNext) ;

	U16 free_idx = blk->getBufferSize() / mMinBlockSize - 1;

	(blk + free_idx)->mSelf = blk ; //mark the end pointing back to the head.
	free_idx = llmin(free_idx, (U16)(mPartitionLevels - 1)) ;

	blk->mNext = mFreeSpaceList[free_idx] ;
	if(mFreeSpaceList[free_idx])
	{
		mFreeSpaceList[free_idx]->mPrev = blk ;
	}
	mFreeSpaceList[free_idx] = blk ;
	blk->mPrev = NULL ;
	blk->mSelf = blk ;
	
	return ;
}

//remove the space from the free pool
void LLPrivateMemoryPool::LLMemoryChunk::removeFromFreeSpace(LLMemoryBlock* blk) 
{
	U16 free_idx = blk->getBufferSize() / mMinBlockSize - 1;
	free_idx = llmin(free_idx, (U16)(mPartitionLevels - 1)) ;

	if(mFreeSpaceList[free_idx] == blk)
	{
		mFreeSpaceList[free_idx] = blk->mNext ;
	}
	if(blk->mPrev)
	{
		blk->mPrev->mNext = blk->mNext ;
	}
	if(blk->mNext)
	{
		blk->mNext->mPrev = blk->mPrev ;
	}
	blk->mNext = NULL ;
	blk->mPrev = NULL ;
	blk->mSelf = NULL ;

	return ;
}

void LLPrivateMemoryPool::LLMemoryChunk::addToAvailBlockList(LLMemoryBlock* blk) 
{
	llassert_always(!blk->mPrev) ;
	llassert_always(!blk->mNext) ;

	U32 blk_idx = getBlockLevel(blk->getSlotSize());

	blk->mNext = mAvailBlockList[blk_idx] ;
	if(blk->mNext)
	{
		blk->mNext->mPrev = blk ;
	}
	blk->mPrev = NULL ;
	mAvailBlockList[blk_idx] = blk ;

	return ;
}

U32 LLPrivateMemoryPool::LLMemoryChunk::getPageIndex(U32 addr)
{
	return (addr - (U32)mDataBuffer) / mMinBlockSize ;
}

//for mAvailBlockList
U32 LLPrivateMemoryPool::LLMemoryChunk::getBlockLevel(U32 size)
{
	llassert(size >= mMinSlotSize && size <= mMaxSlotSize) ;

	//start from 0
	return (size + mMinSlotSize - 1) / mMinSlotSize - 1 ;
}

//for mFreeSpaceList
U16 LLPrivateMemoryPool::LLMemoryChunk::getPageLevel(U32 size)
{
	//start from 0
	U16 level = size / mMinBlockSize - 1 ;
	if(level >= mPartitionLevels)
	{
		level = mPartitionLevels - 1 ;
	}
	return level ;
}

//-------------------------------------------------------------------
//class LLPrivateMemoryPool
//--------------------------------------------------------------------
const U32 CHUNK_SIZE = 4 << 20 ; //4 MB
const U32 LARGE_CHUNK_SIZE = 4 * CHUNK_SIZE ; //16 MB
LLPrivateMemoryPool::LLPrivateMemoryPool(U32 max_size, bool threaded) :
	mMutexp(NULL),
	mMaxPoolSize(max_size),
	mReservedPoolSize(0),
	mHashFactor(1)
{
	if(threaded)
	{
		mMutexp = new LLMutex(NULL) ;
	}

	for(S32 i = 0 ; i < SUPER_ALLOCATION ; i++)
	{
		mChunkList[i] = NULL ;
	}	
	
	mNumOfChunks = 0 ;
}

LLPrivateMemoryPool::~LLPrivateMemoryPool()
{
	destroyPool();
	delete mMutexp ;
}

char* LLPrivateMemoryPool::allocate(U32 size)
{	
	if(!size)
	{
		return NULL ;
	}

	//if the asked size larger than MAX_BLOCK_SIZE, fetch from heap directly, the pool does not manage it
	if(size >= CHUNK_SIZE)
	{
		return new char[size] ;
	}

	char* p = NULL ;

	//find the appropriate chunk
	S32 chunk_idx = getChunkIndex(size) ;
	
	lock() ;

	LLMemoryChunk* chunk = mChunkList[chunk_idx];
	while(chunk)
	{
		if(p = chunk->allocate(size))
		{
			break ;
		}
		chunk = chunk->mNext ;
	}
	
	//fetch new memory chunk
	if(!p)
	{
		if(mReservedPoolSize + CHUNK_SIZE > mMaxPoolSize)
		{
			chunk = mChunkList[chunk_idx];
			while(chunk)
			{
				if(p = chunk->allocate(size))
				{
					break ;
				}
				chunk = chunk->mNext ;
			}
		}

		chunk = addChunk(chunk_idx) ;
		if(chunk)
		{
			p = chunk->allocate(size) ;
		}
	}

	unlock() ;

	return p ;
}

void LLPrivateMemoryPool::free(void* addr)
{
	if(!addr)
	{
		return ;
	}

	lock() ;
	
	LLMemoryChunk* chunk = findChunk((char*)addr) ;
	
	if(!chunk)
	{
		delete[] addr ; //release from heap
	}
	else
	{
		chunk->free(addr) ;

		if(chunk->empty())
		{
			removeChunk(chunk) ;
		}
	}
	
	unlock() ;
}

void LLPrivateMemoryPool::dump()
{
}

U32 LLPrivateMemoryPool::getTotalAllocatedSize()
{
	U32 total_allocated = 0 ;

	LLMemoryChunk* chunk ;
	for(S32 i = 0 ; i < SUPER_ALLOCATION ; i++)
	{
		chunk = mChunkList[i];
		while(chunk)
		{
			total_allocated += chunk->getAllocatedSize() ;
			chunk = chunk->mNext ;
		}
	}

	return total_allocated ;
}

void LLPrivateMemoryPool::lock()
{
	if(mMutexp)
	{
		mMutexp->lock() ;
	}
}

void LLPrivateMemoryPool::unlock()
{
	if(mMutexp)
	{
		mMutexp->unlock() ;
	}
}

S32  LLPrivateMemoryPool::getChunkIndex(U32 size) 
{
	S32 i ;
	for(i = 0 ; size > MAX_SLOT_SIZES[i]; i++);
	
	llassert_always(i < SUPER_ALLOCATION);

	return i ;
}

//destroy the entire pool
void  LLPrivateMemoryPool::destroyPool()
{
	lock() ;
	if(mNumOfChunks > 0)
	{
		for(U32 i = 0 ; i < mHashFactor; i++)
		{
			while(mChunkHashList[i])
			{
				removeChunk(mChunkHashList[i]) ;
			}
		}
	}
	mChunkHashList.clear() ;
	mHashFactor = 1 ;
	llassert_always(mNumOfChunks == 0) ;
	llassert_always(mReservedPoolSize == 0) ;

	for(S32 i = 0 ; i < SUPER_ALLOCATION ; i++)
	{
		mChunkList[i] = NULL ;
	}

	unlock() ;
}

void  LLPrivateMemoryPool::checkSize(U32 asked_size)
{
	if(mReservedPoolSize + asked_size > mMaxPoolSize)
	{
		llinfos << "Max pool size: " << mMaxPoolSize << llendl ;
		llinfos << "Total reserved size: " << mReservedPoolSize + asked_size << llendl ;
		llinfos << "Total_allocated Size: " << getTotalAllocatedSize() << llendl ;

		llerrs << "The pool is overflowing..." << llendl ;
	}
}

LLPrivateMemoryPool::LLMemoryChunk* LLPrivateMemoryPool::addChunk(S32 chunk_index)
{
	U32 preferred_size ;
	U32 overhead ;
	if(chunk_index < LARGE_ALLOCATION)
	{
		preferred_size = CHUNK_SIZE ; //4MB
		overhead = LLMemoryChunk::getMaxOverhead(preferred_size, MIN_SLOT_SIZES[chunk_index],
			MAX_SLOT_SIZES[chunk_index], MIN_BLOCK_SIZES[chunk_index], MAX_BLOCK_SIZES[chunk_index]) ;
	}
	else
	{
		preferred_size = LARGE_CHUNK_SIZE ; //16MB
		overhead = LLMemoryChunk::getMaxOverhead(preferred_size, MIN_SLOT_SIZES[chunk_index], 
			MAX_SLOT_SIZES[chunk_index], MIN_BLOCK_SIZES[chunk_index], MAX_BLOCK_SIZES[chunk_index]) ;
	}

	checkSize(preferred_size + overhead) ;
	mReservedPoolSize += preferred_size + overhead ;

	char* buffer = new(std::nothrow) char[preferred_size + overhead] ;
	if(!buffer)
	{
		return NULL ;
	}
	
	LLMemoryChunk* chunk = new (buffer) LLMemoryChunk() ;
	chunk->init(buffer, preferred_size + overhead, MIN_SLOT_SIZES[chunk_index],
		MAX_SLOT_SIZES[chunk_index], MIN_BLOCK_SIZES[chunk_index], MAX_BLOCK_SIZES[chunk_index]) ;

	//add to the tail of the linked list
	{
		if(!mChunkList[chunk_index])
		{
			mChunkList[chunk_index] = chunk ;
		}
		else
		{
			LLMemoryChunk* cur = mChunkList[chunk_index] ;
			while(cur->mNext)
			{
				cur = cur->mNext ;
			}
			cur->mNext = chunk ;
			chunk->mPrev = cur ;
		}
	}

	//insert into the hash table
	addToHashTable(chunk) ;
	
	mNumOfChunks++;

	return chunk ;
}

void LLPrivateMemoryPool::removeChunk(LLMemoryChunk* chunk) 
{
	if(!chunk)
=======
U32 LLMemory::getWorkingSetSize()
{
	return 0 ;
}

#endif

//--------------------------------------------------------------------------------------------------
#if MEM_TRACK_MEM
#include "llframetimer.h"

//static 
LLMemTracker* LLMemTracker::sInstance = NULL ;

LLMemTracker::LLMemTracker()
{
	mLastAllocatedMem = LLMemory::getWorkingSetSize() ;
	mCapacity = 128 ;	
	mCurIndex = 0 ;
	mCounter = 0 ;
	mDrawnIndex = 0 ;
	mPaused = FALSE ;

	mMutexp = new LLMutex(NULL) ;
	mStringBuffer = new char*[128] ;
	mStringBuffer[0] = new char[mCapacity * 128] ;
	for(S32 i = 1 ; i < mCapacity ; i++)
	{
		mStringBuffer[i] = mStringBuffer[i-1] + 128 ;
	}
}

LLMemTracker::~LLMemTracker()
{
	delete[] mStringBuffer[0] ;
	delete[] mStringBuffer;
	delete mMutexp ;
}

//static 
LLMemTracker* LLMemTracker::getInstance()
{
	if(!sInstance)
	{
		sInstance = new LLMemTracker() ;
	}
	return sInstance ;
}

//static 
void LLMemTracker::release() 
{
	if(sInstance)
	{
		delete sInstance ;
		sInstance = NULL ;
	}
}

//static
void LLMemTracker::track(const char* function, const int line)
{
	static const S32 MIN_ALLOCATION = 0 ; //1KB

	if(mPaused)
>>>>>>> ff5e3f5c
	{
		return ;
	}

<<<<<<< HEAD
	//remove from the linked list
	for(S32 i = 0 ; i < SUPER_ALLOCATION ; i++)
	{
		if(mChunkList[i] == chunk)
		{
			mChunkList[i] = chunk->mNext ;
		}
	}

	if(chunk->mPrev)
	{
		chunk->mPrev->mNext = chunk->mNext ;
	}
	if(chunk->mNext)
	{
		chunk->mNext->mPrev = chunk->mPrev ;
	}

	//remove from the hash table
	removeFromHashTable(chunk) ;
	
	mNumOfChunks--;
	mReservedPoolSize -= chunk->getBufferSize() ;
	
	//release memory
	delete[] chunk->getBuffer() ;
}

U16 LLPrivateMemoryPool::findHashKey(const char* addr)
{
	return (((U32)addr) / CHUNK_SIZE) % mHashFactor ;
}

LLPrivateMemoryPool::LLMemoryChunk* LLPrivateMemoryPool::findChunk(const char* addr)
{
	U16 key = findHashKey(addr) ;	
	if(mChunkHashList.size() <= key)
	{
		return NULL ;
	}

	//check the hash value "key"
	LLMemoryChunk* chunk = mChunkHashList[key] ;
	while(chunk && !chunk->containsAddress(addr))
	{
		chunk = chunk->mHashNext ;
	}

	return chunk ;
}

void LLPrivateMemoryPool::addToHashTable(LLMemoryChunk* chunk) 
{
	static const U16 HASH_FACTORS[] = {41, 83, 193, 317, 419, 523, 0xFFFF}; 
	
	U16 i ;
	if(mChunkHashList.empty())
	{
		mHashFactor = HASH_FACTORS[0] ;
		rehash() ;		
	}

	U16 start_key = findHashKey(chunk->getBuffer()) ;
	U16 end_key = findHashKey(chunk->getBuffer() + chunk->getBufferSize() - 1) ;
	bool need_rehash = false ;
	
	if(mChunkHashList[start_key])
	{
		if(mChunkHashList[start_key] == chunk) 
		{
			return; //already inserted.
		}
		
		llassert_always(!chunk->mHashNext) ;

		chunk->mHashNext = mChunkHashList[start_key] ;
		mChunkHashList[start_key] = chunk ;
	}
	else
	{
		mChunkHashList[start_key] = chunk ;
	}

	if(!need_rehash)
	{
		if(mChunkHashList[end_key])
		{
			llassert_always(mChunkHashList[end_key] != chunk)
			
			need_rehash =  mChunkHashList[end_key]->mHashNext != NULL || mChunkHashList[end_key] == chunk->mHashNext;
			if(!need_rehash)
			{
				mChunkHashList[end_key]->mHashNext = chunk ;
			}			
		}
		else
		{
			mChunkHashList[end_key] = chunk ;
		}
	}

	if(!need_rehash)
	{
		if(end_key < start_key)
		{
			need_rehash = fillHashTable(start_key + 1, mHashFactor, chunk) ;
			if(!need_rehash)
			{
				need_rehash = fillHashTable(0, end_key, chunk) ;
			}
		}
		else
		{
			need_rehash = fillHashTable(start_key + 1, end_key, chunk) ;
		}
	}
	
	if(need_rehash)
	{
		i = 0 ;
		while(HASH_FACTORS[i] <= mHashFactor) i++;

		mHashFactor = HASH_FACTORS[i] ;
		llassert_always(mHashFactor != 0xFFFF) ;//stop point to prevent endlessly recursive calls

		rehash() ;
	}
}

void LLPrivateMemoryPool::removeFromHashTable(LLMemoryChunk* chunk) 
{
	U16 start_key = findHashKey(chunk->getBuffer()) ;
	U16 end_key = findHashKey(chunk->getBuffer() + chunk->getBufferSize() - 1) ;
	
	mChunkHashList[start_key] = chunk->mHashNext ;
	chunk->mHashNext = NULL ;

	if(mChunkHashList[end_key] != chunk)
	{
		mChunkHashList[end_key]->mHashNext = NULL ;
	}
	else
	{
		mChunkHashList[end_key] = NULL ;
	}

	if(end_key < start_key)
	{
		for(U16 i = start_key + 1 ; i < mHashFactor; i++)
		{
			mChunkHashList[i] = NULL ;
		}
		for(U16 i = 0 ; i < end_key; i++)
		{
			mChunkHashList[i] = NULL ;
		}
	}
	else
	{
		for(U16 i = start_key + 1 ; i < end_key; i++)
		{
			mChunkHashList[i] = NULL ;
		}
	}
}

void LLPrivateMemoryPool::rehash()
{
	llinfos << "new hash factor: " << mHashFactor << llendl ;

	mChunkHashList.clear() ;
	mChunkHashList.resize(mHashFactor, NULL) ;

	LLMemoryChunk* chunk ;
	for(U16 i = 0 ; i < SUPER_ALLOCATION ; i++)
	{
		chunk = mChunkList[i] ; 
		while(chunk)
		{
			chunk->mHashNext = NULL ;
			addToHashTable(chunk) ;
			chunk = chunk->mNext ;
		}
	}
}

bool LLPrivateMemoryPool::fillHashTable(U16 start, U16 end, LLMemoryChunk* chunk)
{
	for(U16 i = start; i < end; i++)
	{
		if(mChunkHashList[i]) //the slot is occupied.
		{
			llassert_always(mChunkHashList[i] != chunk) ;
			return true ;
		}
		else
		{
			mChunkHashList[i] = chunk ;
		}
	}

	return false ;
}

//--------------------------------------------------------------------
//class LLPrivateMemoryPoolManager
//--------------------------------------------------------------------
LLPrivateMemoryPoolManager* LLPrivateMemoryPoolManager::sInstance = NULL ;

LLPrivateMemoryPoolManager::LLPrivateMemoryPoolManager() 
{
}

LLPrivateMemoryPoolManager::~LLPrivateMemoryPoolManager() 
{
	//all private pools should be released by their owners before reaching here.
	llassert_always(mPoolList.empty()) ;

#if 0
	if(!mPoolList.empty())
	{
		for(std::set<LLPrivateMemoryPool*>::iterator iter = mPoolList.begin(); iter != mPoolList.end(); ++iter)
		{
			delete *iter;
		}
		mPoolList.clear() ;
	}
#endif
}

//static 
LLPrivateMemoryPoolManager* LLPrivateMemoryPoolManager::getInstance() 
{
	if(!sInstance)
	{
		sInstance = new LLPrivateMemoryPoolManager() ;
	}
	return sInstance ;
}
	
//static 
void LLPrivateMemoryPoolManager::destroyClass() 
{
	if(sInstance)
	{
		delete sInstance ;
		sInstance = NULL ;
	}
}

LLPrivateMemoryPool* LLPrivateMemoryPoolManager::newPool(U32 max_size, bool threaded) 
{
	LLPrivateMemoryPool* pool = new LLPrivateMemoryPool(max_size, threaded) ;
	mPoolList.insert(pool) ;

	return pool ;
}

void LLPrivateMemoryPoolManager::deletePool(LLPrivateMemoryPool* pool) 
{
	mPoolList.erase(pool) ;
	delete pool;
}

//debug
void LLPrivateMemoryPoolManager::updateStatistics()
{
	mTotalReservedSize = 0 ;
	mTotalAllocatedSize = 0 ;

	for(std::set<LLPrivateMemoryPool*>::iterator iter = mPoolList.begin(); iter != mPoolList.end(); ++iter)
	{
		mTotalReservedSize += (*iter)->getTotalReservedSize() ;
		mTotalAllocatedSize += (*iter)->getTotalAllocatedSize() ;
	}
}

//--------------------------------------------------------------------
//class LLPrivateMemoryPoolTester
//--------------------------------------------------------------------
LLPrivateMemoryPoolTester* LLPrivateMemoryPoolTester::sInstance = NULL ;
LLPrivateMemoryPool* LLPrivateMemoryPoolTester::sPool = NULL ;
LLPrivateMemoryPoolTester::LLPrivateMemoryPoolTester()
{	
}
	
LLPrivateMemoryPoolTester::~LLPrivateMemoryPoolTester() 
{	
}

//static 
LLPrivateMemoryPoolTester* LLPrivateMemoryPoolTester::getInstance() 
{
	if(!sInstance)
	{
		sInstance = ::new LLPrivateMemoryPoolTester() ;
	}
	return sInstance ;
}

//static 
void LLPrivateMemoryPoolTester::destroy()
{
	if(sInstance)
	{
		::delete sInstance ;
		sInstance = NULL ;
	}

	if(sPool)
	{
		LLPrivateMemoryPoolManager::getInstance()->deletePool(sPool) ;
		sPool = NULL ;
	}
}

void LLPrivateMemoryPoolTester::run(bool threaded) 
{
	const U32 max_pool_size = 1024 << 20 ;
	
	if(sPool)
	{
		LLPrivateMemoryPoolManager::getInstance()->deletePool(sPool) ;
	}
	sPool = LLPrivateMemoryPoolManager::getInstance()->newPool(max_pool_size, threaded) ;

	//run the test
	correctnessTest() ;
	performanceTest() ;
	//fragmentationtest() ;

	//release pool.
	LLPrivateMemoryPoolManager::getInstance()->deletePool(sPool) ;
	sPool = NULL ;
}

void LLPrivateMemoryPoolTester::test(U32 min_size, U32 max_size, U32 stride, U32 times, 
									 bool random_deletion, bool output_statistics)
{
	U32 levels = (max_size - min_size) / stride + 1 ;
	char*** p ;
	U32 i, j ;
	U32 total_allocated_size = 0 ;

	//allocate space for p ;
	if(!(p = ::new char**[times]) || !(*p = ::new char*[times * levels]))
	{
		llerrs << "memory initialization for p failed" << llendl ;
	}

	//init
	for(i = 0 ; i < times; i++)
	{
		p[i] = *p + i * levels ;
		for(j = 0 ; j < levels; j++)
		{
			p[i][j] = NULL ;
		}
	}

	//allocation
	U32 size ;
	for(i = 0 ; i < times ; i++)
	{
		for(j = 0 ; j < levels; j++) 
		{
			size = min_size + j * stride ;
			p[i][j] = sPool->allocate(size) ;

			total_allocated_size+= size ;

			*(U32*)p[i][j] = i ;
			*((U32*)p[i][j] + 1) = j ;
			//p[i][j][size - 1] = '\0' ; //access the last element to verify the success of the allocation.

			//randomly release memory
			if(random_deletion)
			{
				S32 k = rand() % levels ;

				if(p[i][k])
				{
					llassert_always(*(U32*)p[i][k] == i && *((U32*)p[i][k] + 1) == k) ;
					sPool->free(p[i][k]) ;
					total_allocated_size -= min_size + k * stride ;
					p[i][k] = NULL ;
				}
			}
		}
	}

	//output pool allocation statistics
	if(output_statistics)
	{
	}

	//release all memory allocations
	for(i = 0 ; i < times; i++)
	{
		for(j = 0 ; j < levels; j++)
		{
			if(p[i][j])
			{
				llassert_always(*(U32*)p[i][j] == i && *((U32*)p[i][j] + 1) == j) ;
				sPool->free(p[i][j]) ;
				total_allocated_size -= min_size + j * stride ;
				p[i][j] = NULL ;
			}
		}
	}

	::delete[] *p ;
	::delete[] p ;
}

void LLPrivateMemoryPoolTester::testAndTime(U32 size, U32 times)
{
	LLTimer timer ;

	llinfos << " -**********************- " << llendl ;
	llinfos << "test size: " << size << " test times: " << times << llendl ;

	timer.reset() ;
	char** p = new char*[times] ;
		
	//using the customized memory pool
	//allocation
	for(U32 i = 0 ; i < times; i++)
	{
		p[i] = sPool->allocate(size) ;
		if(!p[i])
		{
			llerrs << "allocation failed" << llendl ;
		}
	}
	//de-allocation
	for(U32 i = 0 ; i < times; i++)
	{
		sPool->free(p[i]) ;
		p[i] = NULL ;
	}
	llinfos << "time spent using customized memory pool: " << timer.getElapsedTimeF32() << llendl ;

	timer.reset() ;

	//using the standard allocator/de-allocator:
	//allocation
	for(U32 i = 0 ; i < times; i++)
	{
		p[i] = ::new char[size] ;
		if(!p[i])
		{
			llerrs << "allocation failed" << llendl ;
		}
	}
	//de-allocation
	for(U32 i = 0 ; i < times; i++)
	{
		::delete[] p[i] ;
		p[i] = NULL ;
	}
	llinfos << "time spent using standard allocator/de-allocator: " << timer.getElapsedTimeF32() << llendl ;

	delete[] p;
}

void LLPrivateMemoryPoolTester::correctnessTest() 
{
	//try many different sized allocation, and all kinds of edge cases, access the allocated memory 
	//to see if allocation is right.
	
	//edge case
	char* p = sPool->allocate(0) ;
	sPool->free(p) ;

	//small sized
	// [8 bytes, 2KB), each asks for 256 allocations and deallocations
	test(8, 2040, 8, 256, true, true) ;
	
	//medium sized
	//[2KB, 512KB), each asks for 16 allocations and deallocations
	test(2048, 512 * 1024 - 2048, 2048, 16, true, true) ;

	//large sized
	//[512KB, 4MB], each asks for 8 allocations and deallocations
	test(512 * 1024, 4 * 1024 * 1024, 64 * 1024, 6, true, true) ;
}

void LLPrivateMemoryPoolTester::performanceTest() 
{
	U32 test_size[3] = {768, 3* 1024, 3* 1024 * 1024};
	
	//small sized
	testAndTime(test_size[0], 8) ;
	
	//medium sized
	testAndTime(test_size[1], 8) ;

	//large sized
	testAndTime(test_size[2], 8) ;
}

void LLPrivateMemoryPoolTester::fragmentationtest() 
{
	//for internal fragmentation statistics:
	//every time when asking for a new chunk during correctness test, and performance test,
	//print out the chunk usage statistices.
}

//--------------------------------------------------------------------
=======
	U32 allocated_mem = LLMemory::getWorkingSetSize() ;

	LLMutexLock lock(mMutexp) ;

	S32 delta_mem = allocated_mem - mLastAllocatedMem ;
	mLastAllocatedMem = allocated_mem ;

	if(delta_mem <= 0)
	{
		return ; //occupied memory does not grow
	}

	if(delta_mem < MIN_ALLOCATION)
	{
		return ;
	}
		
	char* buffer = mStringBuffer[mCurIndex++] ;
	F32 time = (F32)LLFrameTimer::getElapsedSeconds() ;
	S32 hours = (S32)(time / (60*60));
	S32 mins = (S32)((time - hours*(60*60)) / 60);
	S32 secs = (S32)((time - hours*(60*60) - mins*60));
	strcpy(buffer, function) ;
	sprintf(buffer + strlen(function), " line: %d DeltaMem: %d (bytes) Time: %d:%02d:%02d", line, delta_mem, hours,mins,secs) ;

	if(mCounter < mCapacity)
	{
		mCounter++ ;
	}
	if(mCurIndex >= mCapacity)
	{
		mCurIndex = 0 ;		
	}
}


//static 
void LLMemTracker::preDraw(BOOL pause) 
{
	mMutexp->lock() ;

	mPaused = pause ;
	mDrawnIndex = mCurIndex - 1;
	mNumOfDrawn = 0 ;
}
	
//static 
void LLMemTracker::postDraw() 
{
	mMutexp->unlock() ;
}

//static 
const char* LLMemTracker::getNextLine() 
{
	if(mNumOfDrawn >= mCounter)
	{
		return NULL ;
	}
	mNumOfDrawn++;

	if(mDrawnIndex < 0)
	{
		mDrawnIndex = mCapacity - 1 ;
	}

	return mStringBuffer[mDrawnIndex--] ;
}

#endif //MEM_TRACK_MEM
//--------------------------------------------------------------------------------------------------
>>>>>>> ff5e3f5c
<|MERGE_RESOLUTION|>--- conflicted
+++ resolved
@@ -26,16 +26,11 @@
 
 #include "linden_common.h"
 
-<<<<<<< HEAD
+
+//#if MEM_TRACK_MEM
 #include "llthread.h"
-=======
-#include "llmemory.h"
-
-#if MEM_TRACK_MEM
-#include "llthread.h"
-#endif
-
->>>>>>> ff5e3f5c
+//#endif
+
 #if defined(LL_WINDOWS)
 //# include <windows.h>
 # include <psapi.h>
@@ -47,13 +42,10 @@
 # include <unistd.h>
 #endif
 
-<<<<<<< HEAD
 #include "llmemory.h"
+
 #include "llsys.h"
 #include "llframetimer.h"
-
-=======
->>>>>>> ff5e3f5c
 //----------------------------------------------------------------------------
 
 //static
@@ -396,8 +388,147 @@
 	return 0;
 }
 
-<<<<<<< HEAD
+U32 LLMemory::getWorkingSetSize()
+{
+	return 0;
+}
+
 #endif
+
+//--------------------------------------------------------------------------------------------------
+#if MEM_TRACK_MEM
+#include "llframetimer.h"
+
+//static 
+LLMemTracker* LLMemTracker::sInstance = NULL ;
+
+LLMemTracker::LLMemTracker()
+{
+	mLastAllocatedMem = LLMemory::getWorkingSetSize() ;
+	mCapacity = 128 ;	
+	mCurIndex = 0 ;
+	mCounter = 0 ;
+	mDrawnIndex = 0 ;
+	mPaused = FALSE ;
+
+	mMutexp = new LLMutex(NULL) ;
+	mStringBuffer = new char*[128] ;
+	mStringBuffer[0] = new char[mCapacity * 128] ;
+	for(S32 i = 1 ; i < mCapacity ; i++)
+	{
+		mStringBuffer[i] = mStringBuffer[i-1] + 128 ;
+	}
+}
+
+LLMemTracker::~LLMemTracker()
+{
+	delete[] mStringBuffer[0] ;
+	delete[] mStringBuffer;
+	delete mMutexp ;
+}
+
+//static 
+LLMemTracker* LLMemTracker::getInstance()
+{
+	if(!sInstance)
+	{
+		sInstance = new LLMemTracker() ;
+	}
+	return sInstance ;
+}
+
+//static 
+void LLMemTracker::release() 
+{
+	if(sInstance)
+	{
+		delete sInstance ;
+		sInstance = NULL ;
+	}
+}
+
+//static
+void LLMemTracker::track(const char* function, const int line)
+{
+	static const S32 MIN_ALLOCATION = 0 ; //1KB
+
+	if(mPaused)
+	{
+		return ;
+	}
+
+	U32 allocated_mem = LLMemory::getWorkingSetSize() ;
+
+	LLMutexLock lock(mMutexp) ;
+
+	S32 delta_mem = allocated_mem - mLastAllocatedMem ;
+	mLastAllocatedMem = allocated_mem ;
+
+	if(delta_mem <= 0)
+	{
+		return ; //occupied memory does not grow
+	}
+
+	if(delta_mem < MIN_ALLOCATION)
+	{
+		return ;
+	}
+		
+	char* buffer = mStringBuffer[mCurIndex++] ;
+	F32 time = (F32)LLFrameTimer::getElapsedSeconds() ;
+	S32 hours = (S32)(time / (60*60));
+	S32 mins = (S32)((time - hours*(60*60)) / 60);
+	S32 secs = (S32)((time - hours*(60*60) - mins*60));
+	strcpy(buffer, function) ;
+	sprintf(buffer + strlen(function), " line: %d DeltaMem: %d (bytes) Time: %d:%02d:%02d", line, delta_mem, hours,mins,secs) ;
+
+	if(mCounter < mCapacity)
+	{
+		mCounter++ ;
+	}
+	if(mCurIndex >= mCapacity)
+	{
+		mCurIndex = 0 ;		
+	}
+}
+
+
+//static 
+void LLMemTracker::preDraw(BOOL pause) 
+{
+	mMutexp->lock() ;
+
+	mPaused = pause ;
+	mDrawnIndex = mCurIndex - 1;
+	mNumOfDrawn = 0 ;
+}
+	
+//static 
+void LLMemTracker::postDraw() 
+{
+	mMutexp->unlock() ;
+}
+
+//static 
+const char* LLMemTracker::getNextLine() 
+{
+	if(mNumOfDrawn >= mCounter)
+	{
+		return NULL ;
+	}
+	mNumOfDrawn++;
+
+	if(mDrawnIndex < 0)
+	{
+		mDrawnIndex = mCapacity - 1 ;
+	}
+
+	return mStringBuffer[mDrawnIndex--] ;
+}
+
+#endif //MEM_TRACK_MEM
+//--------------------------------------------------------------------------------------------------
+
 
 //--------------------------------------------------------------------------------------------------
 //--------------------------------------------------------------------------------------------------
@@ -1389,78 +1520,10 @@
 void LLPrivateMemoryPool::removeChunk(LLMemoryChunk* chunk) 
 {
 	if(!chunk)
-=======
-U32 LLMemory::getWorkingSetSize()
-{
-	return 0 ;
-}
-
-#endif
-
-//--------------------------------------------------------------------------------------------------
-#if MEM_TRACK_MEM
-#include "llframetimer.h"
-
-//static 
-LLMemTracker* LLMemTracker::sInstance = NULL ;
-
-LLMemTracker::LLMemTracker()
-{
-	mLastAllocatedMem = LLMemory::getWorkingSetSize() ;
-	mCapacity = 128 ;	
-	mCurIndex = 0 ;
-	mCounter = 0 ;
-	mDrawnIndex = 0 ;
-	mPaused = FALSE ;
-
-	mMutexp = new LLMutex(NULL) ;
-	mStringBuffer = new char*[128] ;
-	mStringBuffer[0] = new char[mCapacity * 128] ;
-	for(S32 i = 1 ; i < mCapacity ; i++)
-	{
-		mStringBuffer[i] = mStringBuffer[i-1] + 128 ;
-	}
-}
-
-LLMemTracker::~LLMemTracker()
-{
-	delete[] mStringBuffer[0] ;
-	delete[] mStringBuffer;
-	delete mMutexp ;
-}
-
-//static 
-LLMemTracker* LLMemTracker::getInstance()
-{
-	if(!sInstance)
-	{
-		sInstance = new LLMemTracker() ;
-	}
-	return sInstance ;
-}
-
-//static 
-void LLMemTracker::release() 
-{
-	if(sInstance)
-	{
-		delete sInstance ;
-		sInstance = NULL ;
-	}
-}
-
-//static
-void LLMemTracker::track(const char* function, const int line)
-{
-	static const S32 MIN_ALLOCATION = 0 ; //1KB
-
-	if(mPaused)
->>>>>>> ff5e3f5c
 	{
 		return ;
 	}
 
-<<<<<<< HEAD
 	//remove from the linked list
 	for(S32 i = 0 ; i < SUPER_ALLOCATION ; i++)
 	{
@@ -1970,77 +2033,4 @@
 	//print out the chunk usage statistices.
 }
 
-//--------------------------------------------------------------------
-=======
-	U32 allocated_mem = LLMemory::getWorkingSetSize() ;
-
-	LLMutexLock lock(mMutexp) ;
-
-	S32 delta_mem = allocated_mem - mLastAllocatedMem ;
-	mLastAllocatedMem = allocated_mem ;
-
-	if(delta_mem <= 0)
-	{
-		return ; //occupied memory does not grow
-	}
-
-	if(delta_mem < MIN_ALLOCATION)
-	{
-		return ;
-	}
-		
-	char* buffer = mStringBuffer[mCurIndex++] ;
-	F32 time = (F32)LLFrameTimer::getElapsedSeconds() ;
-	S32 hours = (S32)(time / (60*60));
-	S32 mins = (S32)((time - hours*(60*60)) / 60);
-	S32 secs = (S32)((time - hours*(60*60) - mins*60));
-	strcpy(buffer, function) ;
-	sprintf(buffer + strlen(function), " line: %d DeltaMem: %d (bytes) Time: %d:%02d:%02d", line, delta_mem, hours,mins,secs) ;
-
-	if(mCounter < mCapacity)
-	{
-		mCounter++ ;
-	}
-	if(mCurIndex >= mCapacity)
-	{
-		mCurIndex = 0 ;		
-	}
-}
-
-
-//static 
-void LLMemTracker::preDraw(BOOL pause) 
-{
-	mMutexp->lock() ;
-
-	mPaused = pause ;
-	mDrawnIndex = mCurIndex - 1;
-	mNumOfDrawn = 0 ;
-}
-	
-//static 
-void LLMemTracker::postDraw() 
-{
-	mMutexp->unlock() ;
-}
-
-//static 
-const char* LLMemTracker::getNextLine() 
-{
-	if(mNumOfDrawn >= mCounter)
-	{
-		return NULL ;
-	}
-	mNumOfDrawn++;
-
-	if(mDrawnIndex < 0)
-	{
-		mDrawnIndex = mCapacity - 1 ;
-	}
-
-	return mStringBuffer[mDrawnIndex--] ;
-}
-
-#endif //MEM_TRACK_MEM
-//--------------------------------------------------------------------------------------------------
->>>>>>> ff5e3f5c
+//--------------------------------------------------------------------