--- conflicted
+++ resolved
@@ -1,388 +1,354 @@
-/**
- * @file llmemory.cpp
- * @brief Very special memory allocation/deallocation stuff here
- *
- * $LicenseInfo:firstyear=2002&license=viewerlgpl$
- * Second Life Viewer Source Code
- * Copyright (C) 2010, Linden Research, Inc.
- *
- * This library is free software; you can redistribute it and/or
- * modify it under the terms of the GNU Lesser General Public
- * License as published by the Free Software Foundation;
- * version 2.1 of the License only.
- *
- * This library is distributed in the hope that it will be useful,
- * but WITHOUT ANY WARRANTY; without even the implied warranty of
- * MERCHANTABILITY or FITNESS FOR A PARTICULAR PURPOSE.  See the GNU
- * Lesser General Public License for more details.
- *
- * You should have received a copy of the GNU Lesser General Public
- * License along with this library; if not, write to the Free Software
- * Foundation, Inc., 51 Franklin Street, Fifth Floor, Boston, MA  02110-1301  USA
- *
- * Linden Research, Inc., 945 Battery Street, San Francisco, CA  94111  USA
- * $/LicenseInfo$
- */
-
-#include "linden_common.h"
-
-
-#include "llthread.h"
-
-#if defined(LL_WINDOWS)
-# include <psapi.h>
-#elif defined(LL_DARWIN)
-# include <sys/types.h>
-# include <mach/task.h>
-# include <mach/mach_init.h>
-#include <mach/mach_host.h>
-#elif LL_LINUX
-# include <unistd.h>
-# include <sys/resource.h>
-#endif
-
-#include "llmemory.h"
-
-#include "llsys.h"
-#include "llframetimer.h"
-#include "lltrace.h"
-#include "llerror.h"
-//----------------------------------------------------------------------------
-
-//static
-U32Kilobytes LLMemory::sAvailPhysicalMemInKB(U32_MAX);
-U32Kilobytes LLMemory::sMaxPhysicalMemInKB(0);
-static LLTrace::SampleStatHandle<F64Megabytes> sAllocatedMem("allocated_mem", "active memory in use by application");
-static LLTrace::SampleStatHandle<F64Megabytes> sVirtualMem("virtual_mem", "virtual memory assigned to application");
-U32Kilobytes LLMemory::sAllocatedMemInKB(0);
-U32Kilobytes LLMemory::sAllocatedPageSizeInKB(0);
-U32Kilobytes LLMemory::sMaxHeapSizeInKB(U32_MAX);
-
-void ll_assert_aligned_func(uintptr_t ptr,U32 alignment)
-{
-#if defined(LL_WINDOWS) && defined(LL_DEBUG_BUFFER_OVERRUN)
-    //do not check
-    return;
-#else
-    #ifdef SHOW_ASSERT
-        // Redundant, place to set breakpoints.
-        if (ptr%alignment!=0)
-        {
-            LL_WARNS() << "alignment check failed" << LL_ENDL;
-        }
-        llassert(ptr%alignment==0);
-    #endif
-#endif
-}
-
-//static
-void LLMemory::initMaxHeapSizeGB(F32Gigabytes max_heap_size)
-{
-    sMaxHeapSizeInKB = U32Kilobytes::convert(max_heap_size);
-}
-
-//static
-void LLMemory::updateMemoryInfo()
-{
-    LL_PROFILE_ZONE_SCOPED
-#if LL_WINDOWS
-    PROCESS_MEMORY_COUNTERS counters;
-
-    if (!GetProcessMemoryInfo(GetCurrentProcess(), &counters, sizeof(counters)))
-    {
-        LL_WARNS() << "GetProcessMemoryInfo failed" << LL_ENDL;
-        return ;
-    }
-
-    sAllocatedMemInKB = U32Kilobytes::convert(U64Bytes(counters.WorkingSetSize));
-    sample(sAllocatedMem, sAllocatedMemInKB);
-    sAllocatedPageSizeInKB = U32Kilobytes::convert(U64Bytes(counters.PagefileUsage));
-    sample(sVirtualMem, sAllocatedPageSizeInKB);
-
-    U32Kilobytes avail_phys, avail_virtual;
-    LLMemoryInfo::getAvailableMemoryKB(avail_phys, avail_virtual) ;
-    sMaxPhysicalMemInKB = llmin(avail_phys + sAllocatedMemInKB, sMaxHeapSizeInKB);
-
-    if(sMaxPhysicalMemInKB > sAllocatedMemInKB)
-    {
-        sAvailPhysicalMemInKB = sMaxPhysicalMemInKB - sAllocatedMemInKB ;
-    }
-    else
-    {
-        sAvailPhysicalMemInKB = U32Kilobytes(0);
-    }
-
-#elif defined(LL_DARWIN)
-    task_vm_info info;
-    mach_msg_type_number_t  infoCount = TASK_VM_INFO_COUNT;
-    // MACH_TASK_BASIC_INFO reports the same resident_size, but does not tell us the reusable bytes or phys_footprint.
-    if (task_info(mach_task_self(), TASK_VM_INFO, reinterpret_cast<task_info_t>(&info), &infoCount) == KERN_SUCCESS)
-    {
-        // Our Windows definition of PagefileUsage is documented by Microsoft as "the total amount of
-        // memory that the memory manager has committed for a running process", which is rss.
-        sAllocatedPageSizeInKB = U32Bytes(info.resident_size);
-
-        // Activity Monitor => Inspect Process => Real Memory Size appears to report resident_size
-        // Activity monitor => main window memory column appears to report phys_footprint, which spot checks as at least 30% less.
-        //        I think that is because of compression, which isn't going to give us a consistent measurement. We want uncompressed totals.
-        //
-        // In between is resident_size - reusable. This is what Chrome source code uses, with source comments saying it is 'the "Real Memory" value
-        // reported for the app by the Memory Monitor in Instruments.' It is still about 8% bigger than phys_footprint.
-        //
-        // (On Windows, we use WorkingSetSize.)
-        sAllocatedMemInKB = U32Bytes(info.resident_size - info.reusable);
-     }
-    else
-    {
-        LL_WARNS() << "task_info failed" << LL_ENDL;
-    }
-
-    // Total installed and available physical memory are properties of the host, not just our process.
-    vm_statistics64_data_t vmstat;
-    mach_msg_type_number_t count = HOST_VM_INFO64_COUNT;
-    mach_port_t host = mach_host_self();
-    vm_size_t page_size;
-    host_page_size(host, &page_size);
-    kern_return_t result = host_statistics64(host, HOST_VM_INFO64, reinterpret_cast<host_info_t>(&vmstat), &count);
-    if (result == KERN_SUCCESS) {
-        // This is what Chrome reports as 'the "Physical Memory Free" value reported by the Memory Monitor in Instruments.'
-        // Note though that inactive pages are not included here and not yet free, but could become so under memory pressure.
-        sAvailPhysicalMemInKB = U32Bytes(vmstat.free_count * page_size);
-        sMaxPhysicalMemInKB = LLMemoryInfo::getHardwareMemSize();
-      }
-    else
-    {
-        LL_WARNS() << "task_info failed" << LL_ENDL;
-    }
-
-#else
-    //not valid for other systems for now.
-    sAllocatedMemInKB = U64Bytes(LLMemory::getCurrentRSS());
-    sMaxPhysicalMemInKB = U64Bytes(U32_MAX);
-    sAvailPhysicalMemInKB = U64Bytes(U32_MAX);
-#endif
-
-    return ;
-}
-
-//
-//this function is to test if there is enough space with the size in the virtual address space.
-//it does not do any real allocation
-//if success, it returns the address where the memory chunk can fit in;
-//otherwise it returns NULL.
-//
-//static
-void* LLMemory::tryToAlloc(void* address, U32 size)
-{
-#if LL_WINDOWS
-    address = VirtualAlloc(address, size, MEM_RESERVE | MEM_TOP_DOWN, PAGE_NOACCESS) ;
-    if(address)
-    {
-        if(!VirtualFree(address, 0, MEM_RELEASE))
-        {
-            LL_ERRS() << "error happens when free some memory reservation." << LL_ENDL ;
-        }
-    }
-    return address ;
-#else
-    return (void*)0x01 ; //skip checking
-#endif
-}
-
-<<<<<<< HEAD
-//static 
-void LLMemory::logMemoryInfo(bool update)
-=======
-//static
-void LLMemory::logMemoryInfo(BOOL update)
->>>>>>> e1623bb2
-{
-    LL_PROFILE_ZONE_SCOPED
-    if(update)
-    {
-        updateMemoryInfo() ;
-    }
-
-    LL_INFOS() << "Current allocated physical memory(KB): " << sAllocatedMemInKB << LL_ENDL ;
-    LL_INFOS() << "Current allocated page size (KB): " << sAllocatedPageSizeInKB << LL_ENDL ;
-    LL_INFOS() << "Current available physical memory(KB): " << sAvailPhysicalMemInKB << LL_ENDL ;
-    LL_INFOS() << "Current max usable memory(KB): " << sMaxPhysicalMemInKB << LL_ENDL ;
-}
-
-//static
-U32Kilobytes LLMemory::getAvailableMemKB()
-{
-    return sAvailPhysicalMemInKB ;
-}
-
-//static
-U32Kilobytes LLMemory::getMaxMemKB()
-{
-    return sMaxPhysicalMemInKB ;
-}
-
-//static
-U32Kilobytes LLMemory::getAllocatedMemKB()
-{
-    return sAllocatedMemInKB ;
-}
-
-//----------------------------------------------------------------------------
-
-#if defined(LL_WINDOWS)
-
-//static
-U64 LLMemory::getCurrentRSS()
-{
-    PROCESS_MEMORY_COUNTERS counters;
-
-    if (!GetProcessMemoryInfo(GetCurrentProcess(), &counters, sizeof(counters)))
-    {
-        LL_WARNS() << "GetProcessMemoryInfo failed" << LL_ENDL;
-        return 0;
-    }
-
-    return counters.WorkingSetSize;
-}
-
-#elif defined(LL_DARWIN)
-
-//  if (sysctl(ctl, 2, &page_size, &size, NULL, 0) == -1)
-//  {
-//      LL_WARNS() << "Couldn't get page size" << LL_ENDL;
-//      return 0;
-//  } else {
-//      return page_size;
-//  }
-// }
-
-U64 LLMemory::getCurrentRSS()
-{
-    U64 residentSize = 0;
-    mach_task_basic_info_data_t basicInfo;
-    mach_msg_type_number_t  basicInfoCount = MACH_TASK_BASIC_INFO_COUNT;
-    if (task_info(mach_task_self(), MACH_TASK_BASIC_INFO, (task_info_t)&basicInfo, &basicInfoCount) == KERN_SUCCESS)
-    {
-        residentSize = basicInfo.resident_size;
-        // 64-bit macos apps allocate 32 GB or more at startup, and this is reflected in virtual_size.
-        // basicInfo.virtual_size is not what we want.
-    }
-    else
-    {
-        LL_WARNS() << "task_info failed" << LL_ENDL;
-    }
-
-    return residentSize;
-}
-
-#elif defined(LL_LINUX)
-
-U64 LLMemory::getCurrentRSS()
-{
-    struct rusage usage;
-
-    if (getrusage(RUSAGE_SELF, &usage) != 0) {
-        // Error handling code could be here
-        return 0;
-    }
-
-    // ru_maxrss (since Linux 2.6.32)
-    // This is the maximum resident set size used (in kilobytes).
-    return usage.ru_maxrss * 1024;
-}
-
-#else
-
-U64 LLMemory::getCurrentRSS()
-{
-    return 0;
-}
-
-#endif
-
-//--------------------------------------------------------------------
-
-#if defined(LL_WINDOWS) && defined(LL_DEBUG_BUFFER_OVERRUN)
-
-#include <map>
-
-struct mem_info {
-    std::map<void*, void*> memory_info;
-    LLMutex mutex;
-
-    static mem_info& get() {
-        static mem_info instance;
-        return instance;
-    }
-
-private:
-    mem_info(){}
-};
-
-void* ll_aligned_malloc_fallback( size_t size, int align )
-{
-<<<<<<< HEAD
-	SYSTEM_INFO sysinfo;
-	GetSystemInfo(&sysinfo);
-	
-	unsigned int for_alloc = (size/sysinfo.dwPageSize + !!(size%sysinfo.dwPageSize)) * sysinfo.dwPageSize;
-	
-	void *p = VirtualAlloc(NULL, for_alloc+sysinfo.dwPageSize, MEM_COMMIT|MEM_RESERVE, PAGE_READWRITE);
-	if(NULL == p) {
-		// call debugger
-		__asm int 3;
-	}
-	DWORD old;
-    bool Res = VirtualProtect((void*)((char*)p + for_alloc), sysinfo.dwPageSize, PAGE_NOACCESS, &old);
-	if(false == Res) {
-		// call debugger
-		__asm int 3;
-	}
-
-	void* ret = (void*)((char*)p + for_alloc-size);
-	
-	{
-		LLMutexLock lock(&mem_info::get().mutex);
-		mem_info::get().memory_info.insert(std::pair<void*, void*>(ret, p));
-	}
-	
-
-	return ret;
-=======
-    SYSTEM_INFO sysinfo;
-    GetSystemInfo(&sysinfo);
-
-    unsigned int for_alloc = (size/sysinfo.dwPageSize + !!(size%sysinfo.dwPageSize)) * sysinfo.dwPageSize;
-
-    void *p = VirtualAlloc(NULL, for_alloc+sysinfo.dwPageSize, MEM_COMMIT|MEM_RESERVE, PAGE_READWRITE);
-    if(NULL == p) {
-        // call debugger
-        __asm int 3;
-    }
-    DWORD old;
-    BOOL Res = VirtualProtect((void*)((char*)p + for_alloc), sysinfo.dwPageSize, PAGE_NOACCESS, &old);
-    if(FALSE == Res) {
-        // call debugger
-        __asm int 3;
-    }
-
-    void* ret = (void*)((char*)p + for_alloc-size);
-
-    {
-        LLMutexLock lock(&mem_info::get().mutex);
-        mem_info::get().memory_info.insert(std::pair<void*, void*>(ret, p));
-    }
-
-
-    return ret;
->>>>>>> e1623bb2
-}
-
-void ll_aligned_free_fallback( void* ptr )
-{
-    LLMutexLock lock(&mem_info::get().mutex);
-    VirtualFree(mem_info::get().memory_info.find(ptr)->second, 0, MEM_RELEASE);
-    mem_info::get().memory_info.erase(ptr);
-}
-
-#endif+/**
+ * @file llmemory.cpp
+ * @brief Very special memory allocation/deallocation stuff here
+ *
+ * $LicenseInfo:firstyear=2002&license=viewerlgpl$
+ * Second Life Viewer Source Code
+ * Copyright (C) 2010, Linden Research, Inc.
+ *
+ * This library is free software; you can redistribute it and/or
+ * modify it under the terms of the GNU Lesser General Public
+ * License as published by the Free Software Foundation;
+ * version 2.1 of the License only.
+ *
+ * This library is distributed in the hope that it will be useful,
+ * but WITHOUT ANY WARRANTY; without even the implied warranty of
+ * MERCHANTABILITY or FITNESS FOR A PARTICULAR PURPOSE.  See the GNU
+ * Lesser General Public License for more details.
+ *
+ * You should have received a copy of the GNU Lesser General Public
+ * License along with this library; if not, write to the Free Software
+ * Foundation, Inc., 51 Franklin Street, Fifth Floor, Boston, MA  02110-1301  USA
+ *
+ * Linden Research, Inc., 945 Battery Street, San Francisco, CA  94111  USA
+ * $/LicenseInfo$
+ */
+
+#include "linden_common.h"
+
+
+#include "llthread.h"
+
+#if defined(LL_WINDOWS)
+# include <psapi.h>
+#elif defined(LL_DARWIN)
+# include <sys/types.h>
+# include <mach/task.h>
+# include <mach/mach_init.h>
+#include <mach/mach_host.h>
+#elif LL_LINUX
+# include <unistd.h>
+# include <sys/resource.h>
+#endif
+
+#include "llmemory.h"
+
+#include "llsys.h"
+#include "llframetimer.h"
+#include "lltrace.h"
+#include "llerror.h"
+//----------------------------------------------------------------------------
+
+//static
+U32Kilobytes LLMemory::sAvailPhysicalMemInKB(U32_MAX);
+U32Kilobytes LLMemory::sMaxPhysicalMemInKB(0);
+static LLTrace::SampleStatHandle<F64Megabytes> sAllocatedMem("allocated_mem", "active memory in use by application");
+static LLTrace::SampleStatHandle<F64Megabytes> sVirtualMem("virtual_mem", "virtual memory assigned to application");
+U32Kilobytes LLMemory::sAllocatedMemInKB(0);
+U32Kilobytes LLMemory::sAllocatedPageSizeInKB(0);
+U32Kilobytes LLMemory::sMaxHeapSizeInKB(U32_MAX);
+
+void ll_assert_aligned_func(uintptr_t ptr,U32 alignment)
+{
+#if defined(LL_WINDOWS) && defined(LL_DEBUG_BUFFER_OVERRUN)
+    //do not check
+    return;
+#else
+    #ifdef SHOW_ASSERT
+        // Redundant, place to set breakpoints.
+        if (ptr%alignment!=0)
+        {
+            LL_WARNS() << "alignment check failed" << LL_ENDL;
+        }
+        llassert(ptr%alignment==0);
+    #endif
+#endif
+}
+
+//static
+void LLMemory::initMaxHeapSizeGB(F32Gigabytes max_heap_size)
+{
+    sMaxHeapSizeInKB = U32Kilobytes::convert(max_heap_size);
+}
+
+//static
+void LLMemory::updateMemoryInfo()
+{
+    LL_PROFILE_ZONE_SCOPED
+#if LL_WINDOWS
+    PROCESS_MEMORY_COUNTERS counters;
+
+    if (!GetProcessMemoryInfo(GetCurrentProcess(), &counters, sizeof(counters)))
+    {
+        LL_WARNS() << "GetProcessMemoryInfo failed" << LL_ENDL;
+        return ;
+    }
+
+    sAllocatedMemInKB = U32Kilobytes::convert(U64Bytes(counters.WorkingSetSize));
+    sample(sAllocatedMem, sAllocatedMemInKB);
+    sAllocatedPageSizeInKB = U32Kilobytes::convert(U64Bytes(counters.PagefileUsage));
+    sample(sVirtualMem, sAllocatedPageSizeInKB);
+
+    U32Kilobytes avail_phys, avail_virtual;
+    LLMemoryInfo::getAvailableMemoryKB(avail_phys, avail_virtual) ;
+    sMaxPhysicalMemInKB = llmin(avail_phys + sAllocatedMemInKB, sMaxHeapSizeInKB);
+
+    if(sMaxPhysicalMemInKB > sAllocatedMemInKB)
+    {
+        sAvailPhysicalMemInKB = sMaxPhysicalMemInKB - sAllocatedMemInKB ;
+    }
+    else
+    {
+        sAvailPhysicalMemInKB = U32Kilobytes(0);
+    }
+
+#elif defined(LL_DARWIN)
+    task_vm_info info;
+    mach_msg_type_number_t  infoCount = TASK_VM_INFO_COUNT;
+    // MACH_TASK_BASIC_INFO reports the same resident_size, but does not tell us the reusable bytes or phys_footprint.
+    if (task_info(mach_task_self(), TASK_VM_INFO, reinterpret_cast<task_info_t>(&info), &infoCount) == KERN_SUCCESS)
+    {
+        // Our Windows definition of PagefileUsage is documented by Microsoft as "the total amount of
+        // memory that the memory manager has committed for a running process", which is rss.
+        sAllocatedPageSizeInKB = U32Bytes(info.resident_size);
+
+        // Activity Monitor => Inspect Process => Real Memory Size appears to report resident_size
+        // Activity monitor => main window memory column appears to report phys_footprint, which spot checks as at least 30% less.
+        //        I think that is because of compression, which isn't going to give us a consistent measurement. We want uncompressed totals.
+        //
+        // In between is resident_size - reusable. This is what Chrome source code uses, with source comments saying it is 'the "Real Memory" value
+        // reported for the app by the Memory Monitor in Instruments.' It is still about 8% bigger than phys_footprint.
+        //
+        // (On Windows, we use WorkingSetSize.)
+        sAllocatedMemInKB = U32Bytes(info.resident_size - info.reusable);
+     }
+    else
+    {
+        LL_WARNS() << "task_info failed" << LL_ENDL;
+    }
+
+    // Total installed and available physical memory are properties of the host, not just our process.
+    vm_statistics64_data_t vmstat;
+    mach_msg_type_number_t count = HOST_VM_INFO64_COUNT;
+    mach_port_t host = mach_host_self();
+    vm_size_t page_size;
+    host_page_size(host, &page_size);
+    kern_return_t result = host_statistics64(host, HOST_VM_INFO64, reinterpret_cast<host_info_t>(&vmstat), &count);
+    if (result == KERN_SUCCESS) {
+        // This is what Chrome reports as 'the "Physical Memory Free" value reported by the Memory Monitor in Instruments.'
+        // Note though that inactive pages are not included here and not yet free, but could become so under memory pressure.
+        sAvailPhysicalMemInKB = U32Bytes(vmstat.free_count * page_size);
+        sMaxPhysicalMemInKB = LLMemoryInfo::getHardwareMemSize();
+      }
+    else
+    {
+        LL_WARNS() << "task_info failed" << LL_ENDL;
+    }
+
+#else
+    //not valid for other systems for now.
+    sAllocatedMemInKB = U64Bytes(LLMemory::getCurrentRSS());
+    sMaxPhysicalMemInKB = U64Bytes(U32_MAX);
+    sAvailPhysicalMemInKB = U64Bytes(U32_MAX);
+#endif
+
+    return ;
+}
+
+//
+//this function is to test if there is enough space with the size in the virtual address space.
+//it does not do any real allocation
+//if success, it returns the address where the memory chunk can fit in;
+//otherwise it returns NULL.
+//
+//static
+void* LLMemory::tryToAlloc(void* address, U32 size)
+{
+#if LL_WINDOWS
+    address = VirtualAlloc(address, size, MEM_RESERVE | MEM_TOP_DOWN, PAGE_NOACCESS) ;
+    if(address)
+    {
+        if(!VirtualFree(address, 0, MEM_RELEASE))
+        {
+            LL_ERRS() << "error happens when free some memory reservation." << LL_ENDL ;
+        }
+    }
+    return address ;
+#else
+    return (void*)0x01 ; //skip checking
+#endif
+}
+
+//static
+void LLMemory::logMemoryInfo(bool update)
+{
+    LL_PROFILE_ZONE_SCOPED
+    if(update)
+    {
+        updateMemoryInfo() ;
+    }
+
+    LL_INFOS() << "Current allocated physical memory(KB): " << sAllocatedMemInKB << LL_ENDL ;
+    LL_INFOS() << "Current allocated page size (KB): " << sAllocatedPageSizeInKB << LL_ENDL ;
+    LL_INFOS() << "Current available physical memory(KB): " << sAvailPhysicalMemInKB << LL_ENDL ;
+    LL_INFOS() << "Current max usable memory(KB): " << sMaxPhysicalMemInKB << LL_ENDL ;
+}
+
+//static
+U32Kilobytes LLMemory::getAvailableMemKB()
+{
+    return sAvailPhysicalMemInKB ;
+}
+
+//static
+U32Kilobytes LLMemory::getMaxMemKB()
+{
+    return sMaxPhysicalMemInKB ;
+}
+
+//static
+U32Kilobytes LLMemory::getAllocatedMemKB()
+{
+    return sAllocatedMemInKB ;
+}
+
+//----------------------------------------------------------------------------
+
+#if defined(LL_WINDOWS)
+
+//static
+U64 LLMemory::getCurrentRSS()
+{
+    PROCESS_MEMORY_COUNTERS counters;
+
+    if (!GetProcessMemoryInfo(GetCurrentProcess(), &counters, sizeof(counters)))
+    {
+        LL_WARNS() << "GetProcessMemoryInfo failed" << LL_ENDL;
+        return 0;
+    }
+
+    return counters.WorkingSetSize;
+}
+
+#elif defined(LL_DARWIN)
+
+//  if (sysctl(ctl, 2, &page_size, &size, NULL, 0) == -1)
+//  {
+//      LL_WARNS() << "Couldn't get page size" << LL_ENDL;
+//      return 0;
+//  } else {
+//      return page_size;
+//  }
+// }
+
+U64 LLMemory::getCurrentRSS()
+{
+    U64 residentSize = 0;
+    mach_task_basic_info_data_t basicInfo;
+    mach_msg_type_number_t  basicInfoCount = MACH_TASK_BASIC_INFO_COUNT;
+    if (task_info(mach_task_self(), MACH_TASK_BASIC_INFO, (task_info_t)&basicInfo, &basicInfoCount) == KERN_SUCCESS)
+    {
+        residentSize = basicInfo.resident_size;
+        // 64-bit macos apps allocate 32 GB or more at startup, and this is reflected in virtual_size.
+        // basicInfo.virtual_size is not what we want.
+    }
+    else
+    {
+        LL_WARNS() << "task_info failed" << LL_ENDL;
+    }
+
+    return residentSize;
+}
+
+#elif defined(LL_LINUX)
+
+U64 LLMemory::getCurrentRSS()
+{
+    struct rusage usage;
+
+    if (getrusage(RUSAGE_SELF, &usage) != 0) {
+        // Error handling code could be here
+        return 0;
+    }
+
+    // ru_maxrss (since Linux 2.6.32)
+    // This is the maximum resident set size used (in kilobytes).
+    return usage.ru_maxrss * 1024;
+}
+
+#else
+
+U64 LLMemory::getCurrentRSS()
+{
+    return 0;
+}
+
+#endif
+
+//--------------------------------------------------------------------
+
+#if defined(LL_WINDOWS) && defined(LL_DEBUG_BUFFER_OVERRUN)
+
+#include <map>
+
+struct mem_info {
+    std::map<void*, void*> memory_info;
+    LLMutex mutex;
+
+    static mem_info& get() {
+        static mem_info instance;
+        return instance;
+    }
+
+private:
+    mem_info(){}
+};
+
+void* ll_aligned_malloc_fallback( size_t size, int align )
+{
+    SYSTEM_INFO sysinfo;
+    GetSystemInfo(&sysinfo);
+
+    unsigned int for_alloc = (size/sysinfo.dwPageSize + !!(size%sysinfo.dwPageSize)) * sysinfo.dwPageSize;
+
+    void *p = VirtualAlloc(NULL, for_alloc+sysinfo.dwPageSize, MEM_COMMIT|MEM_RESERVE, PAGE_READWRITE);
+    if(NULL == p) {
+        // call debugger
+        __asm int 3;
+    }
+    DWORD old;
+    bool Res = VirtualProtect((void*)((char*)p + for_alloc), sysinfo.dwPageSize, PAGE_NOACCESS, &old);
+    if(false == Res) {
+        // call debugger
+        __asm int 3;
+    }
+
+    void* ret = (void*)((char*)p + for_alloc-size);
+
+    {
+        LLMutexLock lock(&mem_info::get().mutex);
+        mem_info::get().memory_info.insert(std::pair<void*, void*>(ret, p));
+    }
+
+
+    return ret;
+}
+
+void ll_aligned_free_fallback( void* ptr )
+{
+    LLMutexLock lock(&mem_info::get().mutex);
+    VirtualFree(mem_info::get().memory_info.find(ptr)->second, 0, MEM_RELEASE);
+    mem_info::get().memory_info.erase(ptr);
+}
+
+#endif