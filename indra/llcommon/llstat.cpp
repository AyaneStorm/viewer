--- conflicted
+++ resolved
@@ -37,287 +37,6 @@
 
 
 // statics
-<<<<<<< HEAD
-S32	            LLPerfBlock::sStatsFlags = LLPerfBlock::LLSTATS_NO_OPTIONAL_STATS;       // Control what is being recorded
-LLPerfBlock::stat_map_t    LLPerfBlock::sStatMap;    // Map full path string to LLStatTime objects, tracks all active objects
-std::string        LLPerfBlock::sCurrentStatPath = "";    // Something like "/total_time/physics/physics step"
-
-//------------------------------------------------------------------------
-// Live config file to trigger stats logging
-static const char    STATS_CONFIG_FILE_NAME[]            = "/dev/shm/simperf/simperf_proc_config.llsd";
-static const F32    STATS_CONFIG_REFRESH_RATE            = 5.0;        // seconds
-
-class LLStatsConfigFile : public LLLiveFile
-{
-public:
-    LLStatsConfigFile()
-        : LLLiveFile(filename(), STATS_CONFIG_REFRESH_RATE),
-        mChanged(false), mStatsp(NULL) { }
-
-    static std::string filename();
-    
-protected:
-    /* virtual */ bool loadFile();
-
-public:
-    void init(LLPerfStats* statsp);
-    static LLStatsConfigFile& instance();
-        // return the singleton stats config file
-
-    bool mChanged;
-
-protected:
-    LLPerfStats*    mStatsp;
-};
-
-std::string LLStatsConfigFile::filename()
-{
-    return STATS_CONFIG_FILE_NAME;
-}
-
-void LLStatsConfigFile::init(LLPerfStats* statsp)
-{
-    mStatsp = statsp;
-}
-
-LLStatsConfigFile& LLStatsConfigFile::instance()
-{
-    static LLStatsConfigFile the_file;
-    return the_file;
-}
-
-
-/* virtual */
-// Load and parse the stats configuration file
-bool LLStatsConfigFile::loadFile()
-{
-    if (!mStatsp)
-    {
-        llwarns << "Tries to load performance configure file without initializing LPerfStats" << llendl;
-        return false;
-    }
-    mChanged = true;
-    
-    LLSD stats_config;
-    {
-        llifstream file(filename().c_str());
-        if (file.is_open())
-        {
-            LLSDSerialize::fromXML(stats_config, file);
-            if (stats_config.isUndefined())
-            {
-                llinfos << "Performance statistics configuration file ill-formed, not recording statistics" << llendl;
-                mStatsp->setReportPerformanceDuration( 0.f );
-                return false;
-            }
-        }
-        else 
-        {    // File went away, turn off stats if it was on
-            if ( mStatsp->frameStatsIsRunning() )
-            {
-                llinfos << "Performance statistics configuration file deleted, not recording statistics" << llendl;
-                mStatsp->setReportPerformanceDuration( 0.f );
-            }
-            return true;
-        }
-    }
-
-    F32 duration = 0.f;
-    F32 interval = 0.f;
-	S32 flags = LLPerfBlock::LLSTATS_BASIC_STATS;
-
-    const char * w = "duration";
-    if (stats_config.has(w))
-    {
-        duration = (F32)stats_config[w].asReal();
-    } 
-    w = "interval";
-    if (stats_config.has(w))
-    {
-        interval = (F32)stats_config[w].asReal();
-    } 
-    w = "flags";
-    if (stats_config.has(w))
-    {
-		flags = (S32)stats_config[w].asInteger();
-		if (flags == LLPerfBlock::LLSTATS_NO_OPTIONAL_STATS &&
-			duration > 0)
-		{   // No flags passed in, but have a duration, so reset to basic stats
-			flags = LLPerfBlock::LLSTATS_BASIC_STATS;
-		}
-    } 
-
-    mStatsp->setReportPerformanceDuration( duration, flags );
-    mStatsp->setReportPerformanceInterval( interval );
-
-    if ( duration > 0 )
-    {
-        if ( interval == 0.f )
-        {
-            llinfos << "Recording performance stats every frame for " << duration << " sec" << llendl;
-        }
-        else
-        {
-            llinfos << "Recording performance stats every " << interval << " seconds for " << duration << " seconds" << llendl;
-        }
-    }
-    else
-    {
-        llinfos << "Performance stats recording turned off" << llendl;
-    }
-	return true;
-}
-
-
-//------------------------------------------------------------------------
-
-LLPerfStats::LLPerfStats(const std::string& process_name, S32 process_pid) : 
-    mFrameStatsFileFailure(FALSE),
-    mSkipFirstFrameStats(FALSE),
-    mProcessName(process_name),
-    mProcessPID(process_pid),
-    mReportPerformanceStatInterval(1.f),
-    mReportPerformanceStatEnd(0.0) 
-{ }
-
-LLPerfStats::~LLPerfStats()
-{
-    LLPerfBlock::clearDynamicStats();
-    mFrameStatsFile.close();
-}
-
-void LLPerfStats::init()
-{
-    // Initialize the stats config file instance.
-    (void) LLStatsConfigFile::instance().init(this);
-    (void) LLStatsConfigFile::instance().checkAndReload();
-}
-
-// Open file for statistics
-void    LLPerfStats::openPerfStatsFile()
-{
-    if ( !mFrameStatsFile
-        && !mFrameStatsFileFailure )
-    {
-        std::string stats_file = llformat("/dev/shm/simperf/%s_proc.%d.llsd", mProcessName.c_str(), mProcessPID);
-        mFrameStatsFile.close();
-        mFrameStatsFile.clear();
-        mFrameStatsFile.open(stats_file, llofstream::out);
-        if ( mFrameStatsFile.fail() )
-        {
-            llinfos << "Error opening statistics log file " << stats_file << llendl;
-            mFrameStatsFileFailure = TRUE;
-        }
-        else
-        {
-            LLSD process_info = LLSD::emptyMap();
-            process_info["name"] = mProcessName;
-            process_info["pid"] = (LLSD::Integer) mProcessPID;
-            process_info["stat_rate"] = (LLSD::Integer) mReportPerformanceStatInterval;
-            // Add process-specific info.
-            addProcessHeaderInfo(process_info);
-
-            mFrameStatsFile << LLSDNotationStreamer(process_info) << std::endl; 
-        }
-    }
-}
-
-// Dump out performance metrics over some time interval
-void LLPerfStats::dumpIntervalPerformanceStats()
-{
-    // Ensure output file is OK
-    openPerfStatsFile();
-
-    if ( mFrameStatsFile )
-    {
-        LLSD stats = LLSD::emptyMap();
-
-        LLStatAccum::TimeScale scale;
-        if ( getReportPerformanceInterval() == 0.f )
-        {
-            scale = LLStatAccum::SCALE_PER_FRAME;
-        }
-        else if ( getReportPerformanceInterval() < 0.5f )
-        {
-            scale = LLStatAccum::SCALE_100MS;
-        }
-        else
-        {
-            scale = LLStatAccum::SCALE_SECOND;
-        }
-
-        // Write LLSD into log
-        stats["utc_time"] = (LLSD::String) LLError::utcTime();
-        stats["timestamp"] = U64_to_str((totalTime() / 1000) + (gUTCOffset * 1000));    // milliseconds since epoch
-        stats["frame_number"] = (LLSD::Integer) LLFrameTimer::getFrameCount();
-
-        // Add process-specific frame info.
-        addProcessFrameInfo(stats, scale);
-        LLPerfBlock::addStatsToLLSDandReset( stats, scale );
-
-        mFrameStatsFile << LLSDNotationStreamer(stats) << std::endl; 
-    }
-}
-
-// Set length of performance stat recording.  
-// If turning stats on, caller must provide flags
-void    LLPerfStats::setReportPerformanceDuration( F32 seconds, S32 flags /* = LLSTATS_NO_OPTIONAL_STATS */ )
-{ 
-	if ( seconds <= 0.f )
-	{
-		mReportPerformanceStatEnd = 0.0;
-		LLPerfBlock::setStatsFlags(LLPerfBlock::LLSTATS_NO_OPTIONAL_STATS);		// Make sure all recording is off
-		mFrameStatsFile.close();
-		LLPerfBlock::clearDynamicStats();
-	}
-	else
-	{
-		mReportPerformanceStatEnd = LLFrameTimer::getElapsedSeconds() + ((F64) seconds);
-		// Clear failure flag to try and create the log file once
-		mFrameStatsFileFailure = FALSE;
-		mSkipFirstFrameStats = TRUE;		// Skip the first report (at the end of this frame)
-		LLPerfBlock::setStatsFlags(flags);
-	}
-}
-
-void LLPerfStats::updatePerFrameStats()
-{
-    (void) LLStatsConfigFile::instance().checkAndReload();
-	static LLFrameTimer performance_stats_timer;
-	if ( frameStatsIsRunning() )
-	{
-		if ( mReportPerformanceStatInterval == 0 )
-		{	// Record info every frame
-			if ( mSkipFirstFrameStats )
-			{	// Skip the first time - was started this frame
-				mSkipFirstFrameStats = FALSE;
-			}
-			else
-			{
-				dumpIntervalPerformanceStats();
-			}
-		}
-		else
-		{
-			performance_stats_timer.setTimerExpirySec( getReportPerformanceInterval() );
-			if (performance_stats_timer.checkExpirationAndReset( mReportPerformanceStatInterval ))
-			{
-				dumpIntervalPerformanceStats();
-			}
-		}
-		
-		if ( LLFrameTimer::getElapsedSeconds() > mReportPerformanceStatEnd )
-		{	// Reached end of time, clear it to stop reporting
-			setReportPerformanceDuration(0.f);			// Don't set mReportPerformanceStatEnd directly	
-            llinfos << "Recording performance stats completed" << llendl;
-		}
-	}
-}
-
-
-=======
-LLStat::stat_map_t LLStat::sStatList;
->>>>>>> af8653d7
 //------------------------------------------------------------------------
 LLTimer LLStat::sTimer;
 LLFrameTimer LLStat::sFrameTimer;
@@ -336,7 +55,7 @@
 :	mUseFrameTimer(use_frame_timer),
 	mNumBins(num_bins),
 	mName(name)
-{
+	{
 	llassert(mNumBins > 0);
 	mLastTime  = 0.f;
 
@@ -351,30 +70,13 @@
 	}
 }
 
-<<<<<<< HEAD
 LLStat::stat_map_t& LLStat::getStatList()
 {
 	static LLStat::stat_map_t stat_list;
 	return stat_list;
 }
 
-LLStat::LLStat(const U32 num_bins, const BOOL use_frame_timer)
-	: mUseFrameTimer(use_frame_timer),
-	  mNumBins(num_bins)
-{
-	init();
-}
-
-LLStat::LLStat(std::string name, U32 num_bins, BOOL use_frame_timer)
-	: mUseFrameTimer(use_frame_timer),
-	  mNumBins(num_bins),
-	  mName(name)
-{
-	init();
-}
-
-=======
->>>>>>> af8653d7
+
 LLStat::~LLStat()
 {
 	delete[] mBins;
