--- conflicted
+++ resolved
@@ -28,11 +28,7 @@
 #define LL_LINDEN_COMMON_H
 
 #include "llprofiler.h"
-<<<<<<< HEAD
-#if (TRACY_ENABLE)  // hooks for memory profiling
-=======
 #if TRACY_ENABLE && !defined(LL_PROFILER_ENABLE_TRACY_OPENGL)  // hooks for memory profiling
->>>>>>> b1c32db3
 void *tracy_aligned_malloc(size_t size, size_t alignment);
 void  tracy_aligned_free(void *memblock);
 #define _aligned_malloc(X, Y) tracy_aligned_malloc((X), (Y))
