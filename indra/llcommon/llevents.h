--- conflicted
+++ resolved
@@ -39,25 +39,8 @@
 #include <string>
 #include <type_traits>
 #include <vector>
-<<<<<<< HEAD
-#if LL_WINDOWS
-    #pragma warning (push)
-    #pragma warning (disable : 4263) // boost::signals2::expired_slot::what() has const mismatch
-    #pragma warning (disable : 4264)
-#endif
+
 #include <boost/signals2.hpp>
-#if LL_WINDOWS
-    #pragma warning (pop)
-#endif
-
-=======
-#include <deque>
-#include <functional>
-
-#include <boost/signals2.hpp>
-#include <boost/bind.hpp>
-#include <boost/utility.hpp>        // noncopyable
->>>>>>> bacf9cfe
 #include <boost/optional/optional.hpp>
 #include "llcoromutex.h"
 #include "lldependencies.h"
