/**
 * @file llstringtable.h
 * @brief The LLStringTable class provides a _fast_ method for finding
 * unique copies of strings.
 *
 * $LicenseInfo:firstyear=2001&license=viewerlgpl$
 * Second Life Viewer Source Code
 * Copyright (C) 2010, Linden Research, Inc.
 *
 * This library is free software; you can redistribute it and/or
 * modify it under the terms of the GNU Lesser General Public
 * License as published by the Free Software Foundation;
 * version 2.1 of the License only.
 *
 * This library is distributed in the hope that it will be useful,
 * but WITHOUT ANY WARRANTY; without even the implied warranty of
 * MERCHANTABILITY or FITNESS FOR A PARTICULAR PURPOSE.  See the GNU
 * Lesser General Public License for more details.
 *
 * You should have received a copy of the GNU Lesser General Public
 * License along with this library; if not, write to the Free Software
 * Foundation, Inc., 51 Franklin Street, Fifth Floor, Boston, MA  02110-1301  USA
 *
 * Linden Research, Inc., 945 Battery Street, San Francisco, CA  94111  USA
 * $/LicenseInfo$
 */

#ifndef LL_STRING_TABLE_H
#define LL_STRING_TABLE_H

#include "lldefs.h"
#include "llformat.h"
#include "llstl.h"
#include <list>
#include <set>

#if LL_WINDOWS
# if (_MSC_VER >= 1300 && _MSC_VER < 1400)
#  define STRING_TABLE_HASH_MAP 1
# endif
#else
//# define STRING_TABLE_HASH_MAP 1
#endif

const U32 MAX_STRINGS_LENGTH = 256;

class LL_COMMON_API LLStringTableEntry
{
public:
    LLStringTableEntry(const char *str);
    ~LLStringTableEntry();

<<<<<<< HEAD
	void incCount()		{ mCount++; }
	bool decCount()		{ return --mCount != 0; }
=======
    void incCount()     { mCount++; }
    BOOL decCount()     { return --mCount; }
>>>>>>> e7eced3c

    char *mString;
    S32  mCount;
};

class LL_COMMON_API LLStringTable
{
public:
    LLStringTable(int tablesize);
    ~LLStringTable();

    char *checkString(const char *str);
    char *checkString(const std::string& str);
    LLStringTableEntry *checkStringEntry(const char *str);
    LLStringTableEntry *checkStringEntry(const std::string& str);

    char *addString(const char *str);
    char *addString(const std::string& str);
    LLStringTableEntry *addStringEntry(const char *str);
    LLStringTableEntry *addStringEntry(const std::string& str);
    void  removeString(const char *str);

    S32 mMaxEntries;
    S32 mUniqueEntries;

#if STRING_TABLE_HASH_MAP
#if LL_WINDOWS
    typedef std::hash_multimap<U32, LLStringTableEntry *> string_hash_t;
#else
    typedef __gnu_cxx::hash_multimap<U32, LLStringTableEntry *> string_hash_t;
#endif
    string_hash_t mStringHash;
#else
    typedef std::list<LLStringTableEntry *> string_list_t;
    typedef string_list_t * string_list_ptr_t;
    string_list_ptr_t   *mStringList;
#endif
};

extern LL_COMMON_API LLStringTable gStringTable;

//============================================================================

// This class is designed to be used locally,
// e.g. as a member of an LLXmlTree
// Strings can be inserted only, then quickly looked up

typedef const std::string* LLStdStringHandle;

class LL_COMMON_API LLStdStringTable
{
public:
    LLStdStringTable(S32 tablesize = 0)
    {
        if (tablesize == 0)
        {
            tablesize = 256; // default
        }
        // Make sure tablesize is power of 2
        for (S32 i = 31; i>0; i--)
        {
            if (tablesize & (1<<i))
            {
                if (tablesize >= (3<<(i-1)))
                    tablesize = (1<<(i+1));
                else
                    tablesize = (1<<i);
                break;
            }
        }
        mTableSize = tablesize;
        mStringList = new string_set_t[tablesize];
    }
    ~LLStdStringTable()
    {
        cleanup();
        delete[] mStringList;
    }
    void cleanup()
    {
        // remove strings
        for (S32 i = 0; i<mTableSize; i++)
        {
            string_set_t& stringset = mStringList[i];
            for (LLStdStringHandle str : stringset)
            {
                delete str;
            }
            stringset.clear();
        }
    }

    LLStdStringHandle lookup(const std::string& s)
    {
        U32 hashval = makehash(s);
        return lookup(hashval, s);
    }

    LLStdStringHandle checkString(const std::string& s)
    {
        U32 hashval = makehash(s);
        return lookup(hashval, s);
    }

    LLStdStringHandle insert(const std::string& s)
    {
        U32 hashval = makehash(s);
        LLStdStringHandle result = lookup(hashval, s);
        if (result == NULL)
        {
            result = new std::string(s);
            mStringList[hashval].insert(result);
        }
        return result;
    }
    LLStdStringHandle addString(const std::string& s)
    {
        return insert(s);
    }

private:
    U32 makehash(const std::string& s)
    {
        S32 len = (S32)s.size();
        const char* c = s.c_str();
        U32 hashval = 0;
        for (S32 i=0; i<len; i++)
        {
            hashval = ((hashval<<5) + hashval) + *c++;
        }
        return hashval & (mTableSize-1);
    }
    LLStdStringHandle lookup(U32 hashval, const std::string& s)
    {
        string_set_t& stringset = mStringList[hashval];
        LLStdStringHandle handle = &s;
        string_set_t::iterator iter = stringset.find(handle); // compares actual strings
        if (iter != stringset.end())
        {
            return *iter;
        }
        else
        {
            return NULL;
        }
    }

private:
    S32 mTableSize;
    typedef std::set<LLStdStringHandle, compare_pointer_contents<std::string> > string_set_t;
    string_set_t* mStringList; // [mTableSize]
};


#endif<|MERGE_RESOLUTION|>--- conflicted
+++ resolved
@@ -50,13 +50,8 @@
     LLStringTableEntry(const char *str);
     ~LLStringTableEntry();
 
-<<<<<<< HEAD
-	void incCount()		{ mCount++; }
-	bool decCount()		{ return --mCount != 0; }
-=======
     void incCount()     { mCount++; }
-    BOOL decCount()     { return --mCount; }
->>>>>>> e7eced3c
+    bool decCount()     { return --mCount != 0; }
 
     char *mString;
     S32  mCount;
