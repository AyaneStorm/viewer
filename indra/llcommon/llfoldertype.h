/** 
 * @file llfoldertype.h
 * @brief Declaration of LLFolderType.
 *
 * $LicenseInfo:firstyear=2001&license=viewerlgpl$
 * Second Life Viewer Source Code
 * Copyright (C) 2010, Linden Research, Inc.
 * 
 * This library is free software; you can redistribute it and/or
 * modify it under the terms of the GNU Lesser General Public
 * License as published by the Free Software Foundation;
 * version 2.1 of the License only.
 * 
 * This library is distributed in the hope that it will be useful,
 * but WITHOUT ANY WARRANTY; without even the implied warranty of
 * MERCHANTABILITY or FITNESS FOR A PARTICULAR PURPOSE.  See the GNU
 * Lesser General Public License for more details.
 * 
 * You should have received a copy of the GNU Lesser General Public
 * License along with this library; if not, write to the Free Software
 * Foundation, Inc., 51 Franklin Street, Fifth Floor, Boston, MA  02110-1301  USA
 * 
 * Linden Research, Inc., 945 Battery Street, San Francisco, CA  94111  USA
 * $/LicenseInfo$
 */

#ifndef LL_LLFOLDERTYPE_H
#define LL_LLFOLDERTYPE_H

#include <string>
#include "llassettype.h"

// This class handles folder types (similar to assettype, except for folders)
// and operations on those.
class LL_COMMON_API LLFolderType
{
public:
	// ! BACKWARDS COMPATIBILITY ! Folder type enums must match asset type enums.
	enum EType
	{
		FT_TEXTURE = 0,

		FT_SOUND = 1, 

		FT_CALLINGCARD = 2,

		FT_LANDMARK = 3,

		FT_CLOTHING = 5,

		FT_OBJECT = 6,

		FT_NOTECARD = 7,

		FT_ROOT_INVENTORY = 8,
			// We'd really like to change this to 9 since AT_CATEGORY is 8,
			// but "My Inventory" has been type 8 for a long time.

		FT_LSL_TEXT = 10,

		FT_BODYPART = 13,

		FT_TRASH = 14,

		FT_SNAPSHOT_CATEGORY = 15,

		FT_LOST_AND_FOUND = 16,

		FT_ANIMATION = 20,

		FT_GESTURE = 21,

		FT_FAVORITE = 23,

		FT_ENSEMBLE_START = 26,
		FT_ENSEMBLE_END = 45,
			// This range is reserved for special clothing folder types.

		FT_CURRENT_OUTFIT = 46,
		FT_OUTFIT = 47,
		FT_MY_OUTFITS = 48,
		
		FT_MESH = 49,

		FT_INBOX = 50,
		FT_OUTBOX = 51,

<<<<<<< HEAD
		FT_COUNT,
=======
		FT_BASIC_ROOT = 51,

		FT_COUNT = 52,
>>>>>>> e733d5c0

		FT_NONE = -1
	};

	static EType 				lookup(const std::string& type_name);
	static const std::string&	lookup(EType folder_type);

	static bool 				lookupIsProtectedType(EType folder_type);
	static bool 				lookupIsEnsembleType(EType folder_type);

	static LLAssetType::EType	folderTypeToAssetType(LLFolderType::EType folder_type);
	static LLFolderType::EType	assetTypeToFolderType(LLAssetType::EType asset_type);

	static const std::string&	badLookup(); // error string when a lookup fails

protected:
	LLFolderType() {}
	~LLFolderType() {}
};

#endif // LL_LLFOLDERTYPE_H<|MERGE_RESOLUTION|>--- conflicted
+++ resolved
@@ -85,13 +85,9 @@
 		FT_INBOX = 50,
 		FT_OUTBOX = 51,
 
-<<<<<<< HEAD
+		FT_BASIC_ROOT = 52,
+
 		FT_COUNT,
-=======
-		FT_BASIC_ROOT = 51,
-
-		FT_COUNT = 52,
->>>>>>> e733d5c0
 
 		FT_NONE = -1
 	};
