/** 
 * @file llsdserialize_xml.cpp
 * @brief XML parsers and formatters for LLSD
 *
 * $LicenseInfo:firstyear=2006&license=viewerlgpl$
 * Second Life Viewer Source Code
 * Copyright (C) 2010, Linden Research, Inc.
 * 
 * This library is free software; you can redistribute it and/or
 * modify it under the terms of the GNU Lesser General Public
 * License as published by the Free Software Foundation;
 * version 2.1 of the License only.
 * 
 * This library is distributed in the hope that it will be useful,
 * but WITHOUT ANY WARRANTY; without even the implied warranty of
 * MERCHANTABILITY or FITNESS FOR A PARTICULAR PURPOSE.  See the GNU
 * Lesser General Public License for more details.
 * 
 * You should have received a copy of the GNU Lesser General Public
 * License along with this library; if not, write to the Free Software
 * Foundation, Inc., 51 Franklin Street, Fifth Floor, Boston, MA  02110-1301  USA
 * 
 * Linden Research, Inc., 945 Battery Street, San Francisco, CA  94111  USA
 * $/LicenseInfo$
 */

#include "linden_common.h"
#include "llsdserialize_xml.h"

#include <iostream>
#include <deque>

#include "apr_base64.h"
#include <boost/regex.hpp>

extern "C"
{
#ifdef LL_STANDALONE
# include <expat.h>
#else
# include "expat/expat.h"
#endif
}

/**
 * LLSDXMLFormatter
 */
LLSDXMLFormatter::LLSDXMLFormatter()
{
}

// virtual
LLSDXMLFormatter::~LLSDXMLFormatter()
{
}

// virtual
S32 LLSDXMLFormatter::format(const LLSD& data, std::ostream& ostr, U32 options) const
{
	std::streamsize old_precision = ostr.precision(25);

	std::string post;
	if (options & LLSDFormatter::OPTIONS_PRETTY)
	{
		post = "\n";
	}
	ostr << "<llsd>" << post;
	S32 rv = format_impl(data, ostr, options, 1);
	ostr << "</llsd>\n";

	ostr.precision(old_precision);
	return rv;
}

S32 LLSDXMLFormatter::format_impl(const LLSD& data, std::ostream& ostr, U32 options, U32 level) const
{
	S32 format_count = 1;
	std::string pre;
	std::string post;

	if (options & LLSDFormatter::OPTIONS_PRETTY)
	{
		for (U32 i = 0; i < level; i++)
		{
			pre += "    ";
		}
		post = "\n";
	}

	switch(data.type())
	{
	case LLSD::TypeMap:
		if(0 == data.size())
		{
			ostr << pre << "<map />" << post;
		}
		else
		{
			ostr << pre << "<map>" << post;
			LLSD::map_const_iterator iter = data.beginMap();
			LLSD::map_const_iterator end = data.endMap();
			for(; iter != end; ++iter)
			{
				ostr << pre << "<key>" << escapeString((*iter).first) << "</key>" << post;
				format_count += format_impl((*iter).second, ostr, options, level + 1);
			}
			ostr << pre <<  "</map>" << post;
		}
		break;

	case LLSD::TypeArray:
		if(0 == data.size())
		{
			ostr << pre << "<array />" << post;
		}
		else
		{
			ostr << pre << "<array>" << post;
			LLSD::array_const_iterator iter = data.beginArray();
			LLSD::array_const_iterator end = data.endArray();
			for(; iter != end; ++iter)
			{
				format_count += format_impl(*iter, ostr, options, level + 1);
			}
			ostr << pre << "</array>" << post;
		}
		break;

	case LLSD::TypeUndefined:
		ostr << pre << "<undef />" << post;
		break;

	case LLSD::TypeBoolean:
		ostr << pre << "<boolean>";
		if(mBoolAlpha ||
		   (ostr.flags() & std::ios::boolalpha)
		   )
		{
			ostr << (data.asBoolean() ? "true" : "false");
		}
		else
		{
			ostr << (data.asBoolean() ? 1 : 0);
		}
		ostr << "</boolean>" << post;
		break;

	case LLSD::TypeInteger:
		ostr << pre << "<integer>" << data.asInteger() << "</integer>" << post;
		break;

	case LLSD::TypeReal:
		ostr << pre << "<real>";
		if(mRealFormat.empty())
		{
			ostr << data.asReal();
		}
		else
		{
			formatReal(data.asReal(), ostr);
		}
		ostr << "</real>" << post;
		break;

	case LLSD::TypeUUID:
		if(data.asUUID().isNull()) ostr << pre << "<uuid />" << post;
		else ostr << pre << "<uuid>" << data.asUUID() << "</uuid>" << post;
		break;

	case LLSD::TypeString:
		if(data.asString().empty()) ostr << pre << "<string />" << post;
		else ostr << pre << "<string>" << escapeString(data.asString()) <<"</string>" << post;
		break;

	case LLSD::TypeDate:
		ostr << pre << "<date>" << data.asDate() << "</date>" << post;
		break;

	case LLSD::TypeURI:
		ostr << pre << "<uri>" << escapeString(data.asString()) << "</uri>" << post;
		break;

	case LLSD::TypeBinary:
	{
		LLSD::Binary buffer = data.asBinary();
		if(buffer.empty())
		{
			ostr << pre << "<binary />" << post;
		}
		else
		{
			// *FIX: memory inefficient.
			// *TODO: convert to use LLBase64
			ostr << pre << "<binary encoding=\"base64\">";
			int b64_buffer_length = apr_base64_encode_len(buffer.size());
			char* b64_buffer = new char[b64_buffer_length];
			b64_buffer_length = apr_base64_encode_binary(
				b64_buffer,
				&buffer[0],
				buffer.size());
			ostr.write(b64_buffer, b64_buffer_length - 1);
			delete[] b64_buffer;
			ostr << "</binary>" << post;
		}
		break;
	}
	default:
		// *NOTE: This should never happen.
		ostr << pre << "<undef />" << post;
		break;
	}
	return format_count;
}

// static
std::string LLSDXMLFormatter::escapeString(const std::string& in)
{
	std::ostringstream out;
	std::string::const_iterator it = in.begin();
	std::string::const_iterator end = in.end();
	for(; it != end; ++it)
	{
		switch((*it))
		{
		case '<':
			out << "&lt;";
			break;
		case '>':
			out << "&gt;";
			break;
		case '&':
			out << "&amp;";
			break;
		case '\'':
			out << "&apos;";
			break;
		case '"':
			out << "&quot;";
			break;
		default:
			out << (*it);
			break;
		}
	}
	return out.str();
}



class LLSDXMLParser::Impl
{
public:
	Impl(bool emit_errors);
	~Impl();
	
	S32 parse(std::istream& input, LLSD& data);
	S32 parseLines(std::istream& input, LLSD& data);

	void parsePart(const char *buf, int len);
	
	void reset();

private:
	void startElementHandler(const XML_Char* name, const XML_Char** attributes);
	void endElementHandler(const XML_Char* name);
	void characterDataHandler(const XML_Char* data, int length);
	
	static void sStartElementHandler(
		void* userData, const XML_Char* name, const XML_Char** attributes);
	static void sEndElementHandler(
		void* userData, const XML_Char* name);
	static void sCharacterDataHandler(
		void* userData, const XML_Char* data, int length);

	void startSkipping();
	
	enum Element {
		ELEMENT_LLSD,
		ELEMENT_UNDEF,
		ELEMENT_BOOL,
		ELEMENT_INTEGER,
		ELEMENT_REAL,
		ELEMENT_STRING,
		ELEMENT_UUID,
		ELEMENT_DATE,
		ELEMENT_URI,
		ELEMENT_BINARY,
		ELEMENT_MAP,
		ELEMENT_ARRAY,
		ELEMENT_KEY,
		ELEMENT_UNKNOWN
	};
	static Element readElement(const XML_Char* name);
	
	static const XML_Char* findAttribute(const XML_Char* name, const XML_Char** pairs);
	
	bool mEmitErrors;

	XML_Parser	mParser;

	LLSD mResult;
	S32 mParseCount;
	
	bool mInLLSDElement;			// true if we're on LLSD
	bool mGracefullStop;			// true if we found the </llsd
	
	typedef std::deque<LLSD*> LLSDRefStack;
	LLSDRefStack mStack;
	
	int mDepth;
	bool mSkipping;
	int mSkipThrough;
	
	std::string mCurrentKey;		// Current XML <tag>
	std::string mCurrentContent;	// String data between <tag> and </tag>
};


LLSDXMLParser::Impl::Impl(bool emit_errors)
	: mEmitErrors(emit_errors)
{
	mParser = XML_ParserCreate(NULL);
	reset();
}

LLSDXMLParser::Impl::~Impl()
{
	XML_ParserFree(mParser);
}

inline bool is_eol(char c)
{
	return (c == '\n' || c == '\r');
}

void clear_eol(std::istream& input)
{
	char c = input.peek();
	while (input.good() && is_eol(c))
	{
		input.get(c);
		c = input.peek();
	}
}

static unsigned get_till_eol(std::istream& input, char *buf, unsigned bufsize)
{
	unsigned count = 0;
	while (count < bufsize && input.good())
	{
		char c = input.get();
		buf[count++] = c;
		if (is_eol(c))
			break;
	}
	return count;
}

S32 LLSDXMLParser::Impl::parse(std::istream& input, LLSD& data)
{
	XML_Status status;
	
	static const int BUFFER_SIZE = 1024;
	void* buffer = NULL;	
	int count = 0;
	while (input.good() && !input.eof())
	{
		buffer = XML_GetBuffer(mParser, BUFFER_SIZE);

		/*
		 * If we happened to end our last buffer right at the end of the llsd, but the
		 * stream is still going we will get a null buffer here.  Check for mGracefullStop.
		 */
		if (!buffer)
		{
			break;
		}
		{
		
			count = get_till_eol(input, (char *)buffer, BUFFER_SIZE);
			if (!count)
			{
				break;
			}
		}
		status = XML_ParseBuffer(mParser, count, false);

		if (status == XML_STATUS_ERROR)
		{
			break;
		}
	}
	
	// *FIX.: This code is buggy - if the stream was empty or not
	// good, there is not buffer to parse, both the call to
	// XML_ParseBuffer and the buffer manipulations are illegal
	// futhermore, it isn't clear that the expat buffer semantics are
	// preserved

	status = XML_ParseBuffer(mParser, 0, true);
	if (status == XML_STATUS_ERROR && !mGracefullStop)
	{
		if (buffer)
		{
			((char*) buffer)[count ? count - 1 : 0] = '\0';
		}
		if (mEmitErrors)
		{
<<<<<<< HEAD
		llinfos << "LLSDXMLParser::Impl::parse: XML_STATUS_ERROR parsing:" << (char*) buffer << llendl;
=======
			llinfos << "LLSDXMLParser::Impl::parse: XML_STATUS_ERROR parsing:" << (char*) buffer << llendl;
>>>>>>> 1beb15c9
		}
		data = LLSD();
		return LLSDParser::PARSE_FAILURE;
	}

	clear_eol(input);
	data = mResult;
	return mParseCount;
}


S32 LLSDXMLParser::Impl::parseLines(std::istream& input, LLSD& data)
{
	XML_Status status = XML_STATUS_OK;

	data = LLSD();

	static const int BUFFER_SIZE = 1024;

	//static char last_buffer[ BUFFER_SIZE ];
	//std::streamsize last_num_read;

	// Must get rid of any leading \n, otherwise the stream gets into an error/eof state
	clear_eol(input);

	while( !mGracefullStop
		&& input.good() 
		&& !input.eof())
	{
		void* buffer = XML_GetBuffer(mParser, BUFFER_SIZE);
		/*
		 * If we happened to end our last buffer right at the end of the llsd, but the
		 * stream is still going we will get a null buffer here.  Check for mGracefullStop.
		 * -- I don't think this is actually true - zero 2008-05-09
		 */
		if (!buffer)
		{
			break;
		}
		
		// Get one line
		input.getline((char*)buffer, BUFFER_SIZE);
		std::streamsize num_read = input.gcount();

		//memcpy( last_buffer, buffer, num_read );
		//last_num_read = num_read;

		if ( num_read > 0 )
		{
			if (!input.good() )
			{	// Clear state that's set when we run out of buffer
				input.clear();
			}
		
			// Re-insert with the \n that was absorbed by getline()
			char * text = (char *) buffer;
			if ( text[num_read - 1] == 0)
			{
				text[num_read - 1] = '\n';
			}
		}

		status = XML_ParseBuffer(mParser, (int)num_read, false);
		if (status == XML_STATUS_ERROR)
		{
			break;
		}
	}

	if (status != XML_STATUS_ERROR
		&& !mGracefullStop)
	{	// Parse last bit
		status = XML_ParseBuffer(mParser, 0, true);
	}
	
	if (status == XML_STATUS_ERROR  
		&& !mGracefullStop)
	{
		if (mEmitErrors)
		{
<<<<<<< HEAD
		llinfos << "LLSDXMLParser::Impl::parseLines: XML_STATUS_ERROR" << llendl;
=======
			llinfos << "LLSDXMLParser::Impl::parseLines: XML_STATUS_ERROR" << llendl;
>>>>>>> 1beb15c9
		}
		return LLSDParser::PARSE_FAILURE;
	}

	clear_eol(input);
	data = mResult;
	return mParseCount;
}


void LLSDXMLParser::Impl::reset()
{
	mResult.clear();
	mParseCount = 0;

	mInLLSDElement = false;
	mDepth = 0;

	mGracefullStop = false;

	mStack.clear();
	
	mSkipping = false;
	
	mCurrentKey.clear();
	
	XML_ParserReset(mParser, "utf-8");
	XML_SetUserData(mParser, this);
	XML_SetElementHandler(mParser, sStartElementHandler, sEndElementHandler);
	XML_SetCharacterDataHandler(mParser, sCharacterDataHandler);
}


void LLSDXMLParser::Impl::startSkipping()
{
	mSkipping = true;
	mSkipThrough = mDepth;
}

const XML_Char*
LLSDXMLParser::Impl::findAttribute(const XML_Char* name, const XML_Char** pairs)
{
	while (NULL != pairs && NULL != *pairs)
	{
		if(0 == strcmp(name, *pairs))
		{
			return *(pairs + 1);
		}
		pairs += 2;
	}
	return NULL;
}

void LLSDXMLParser::Impl::parsePart(const char* buf, int len)
{
	if ( buf != NULL 
		&& len > 0 )
	{
		XML_Status status = XML_Parse(mParser, buf, len, false);
		if (status == XML_STATUS_ERROR)
		{
			llinfos << "Unexpected XML parsing error at start" << llendl;
		}
	}
}

// Performance testing code
//#define	XML_PARSER_PERFORMANCE_TESTS

#ifdef XML_PARSER_PERFORMANCE_TESTS

extern U64 totalTime();
U64	readElementTime = 0;
U64 startElementTime = 0;
U64 endElementTime = 0;
U64 charDataTime = 0;
U64 parseTime = 0;

class XML_Timer
{
public:
	XML_Timer( U64 * sum ) : mSum( sum )
	{
		mStart = totalTime();
	}
	~XML_Timer()
	{
		*mSum += (totalTime() - mStart);
	}

	U64 * mSum;
	U64 mStart;
};
#endif // XML_PARSER_PERFORMANCE_TESTS

void LLSDXMLParser::Impl::startElementHandler(const XML_Char* name, const XML_Char** attributes)
{
	#ifdef XML_PARSER_PERFORMANCE_TESTS
	XML_Timer timer( &startElementTime );
	#endif // XML_PARSER_PERFORMANCE_TESTS
	
	++mDepth;
	if (mSkipping)
	{
		return;
	}

	Element element = readElement(name);
	
	mCurrentContent.clear();

	switch (element)
	{
		case ELEMENT_LLSD:
			if (mInLLSDElement) { return startSkipping(); }
			mInLLSDElement = true;
			return;
	
		case ELEMENT_KEY:
			if (mStack.empty()  ||  !(mStack.back()->isMap()))
			{
				return startSkipping();
			}
			return;

		case ELEMENT_BINARY:
		{
			const XML_Char* encoding = findAttribute("encoding", attributes);
			if(encoding && strcmp("base64", encoding) != 0) { return startSkipping(); }
			break;
		}
		
		default:
			// all rest are values, fall through
			;
	}
	

	if (!mInLLSDElement) { return startSkipping(); }
	
	if (mStack.empty())
	{
		mStack.push_back(&mResult);
	}
	else if (mStack.back()->isMap())
	{
		if (mCurrentKey.empty()) { return startSkipping(); }
		
		LLSD& map = *mStack.back();
		LLSD& newElement = map[mCurrentKey];
		mStack.push_back(&newElement);		

		mCurrentKey.clear();
	}
	else if (mStack.back()->isArray())
	{
		LLSD& array = *mStack.back();
		array.append(LLSD());
		LLSD& newElement = array[array.size()-1];
		mStack.push_back(&newElement);
	}
	else {
		// improperly nested value in a non-structure
		return startSkipping();
	}

	++mParseCount;
	switch (element)
	{
		case ELEMENT_MAP:
			*mStack.back() = LLSD::emptyMap();
			break;
		
		case ELEMENT_ARRAY:
			*mStack.back() = LLSD::emptyArray();
			break;
			
		default:
			// all the other values will be set in the end element handler
			;
	}
}

void LLSDXMLParser::Impl::endElementHandler(const XML_Char* name)
{
	#ifdef XML_PARSER_PERFORMANCE_TESTS
	XML_Timer timer( &endElementTime );
	#endif // XML_PARSER_PERFORMANCE_TESTS

	--mDepth;
	if (mSkipping)
	{
		if (mDepth < mSkipThrough)
		{
			mSkipping = false;
		}
		return;
	}
	
	Element element = readElement(name);
	
	switch (element)
	{
		case ELEMENT_LLSD:
			if (mInLLSDElement)
			{
				mInLLSDElement = false;
				mGracefullStop = true;
				XML_StopParser(mParser, false);
			}
			return;
	
		case ELEMENT_KEY:
			mCurrentKey = mCurrentContent;
			return;
			
		default:
			// all rest are values, fall through
			;
	}
	
	if (!mInLLSDElement) { return; }

	LLSD& value = *mStack.back();
	mStack.pop_back();
	
	switch (element)
	{
		case ELEMENT_UNDEF:
			value.clear();
			break;
		
		case ELEMENT_BOOL:
			value = (mCurrentContent == "true" || mCurrentContent == "1");
			break;
		
		case ELEMENT_INTEGER:
			{
				S32 i;
				// sscanf okay here with different locales - ints don't change for different locale settings like floats do.
				if ( sscanf(mCurrentContent.c_str(), "%d", &i ) == 1 )
				{	// See if sscanf works - it's faster
					value = i;
				}
				else
				{
					value = LLSD(mCurrentContent).asInteger();
				}
			}
			break;
		
		case ELEMENT_REAL:
			{
				value = LLSD(mCurrentContent).asReal();
				// removed since this breaks when locale has decimal separator that isn't '.'
				// investigated changing local to something compatible each time but deemed higher
				// risk that just using LLSD.asReal() each time.
				//F64 r;
				//if ( sscanf(mCurrentContent.c_str(), "%lf", &r ) == 1 )
				//{	// See if sscanf works - it's faster
				//	value = r;
				//}
				//else
				//{
				//	value = LLSD(mCurrentContent).asReal();
				//}
			}
			break;
		
		case ELEMENT_STRING:
			value = mCurrentContent;
			break;
		
		case ELEMENT_UUID:
			value = LLSD(mCurrentContent).asUUID();
			break;
		
		case ELEMENT_DATE:
			value = LLSD(mCurrentContent).asDate();
			break;
		
		case ELEMENT_URI:
			value = LLSD(mCurrentContent).asURI();
			break;
		
		case ELEMENT_BINARY:
		{
			// Regex is expensive, but only fix for whitespace in base64,
			// created by python and other non-linden systems - DEV-39358
			// Fortunately we have very little binary passing now,
			// so performance impact shold be negligible. + poppy 2009-09-04
			boost::regex r;
			r.assign("\\s");
			std::string stripped = boost::regex_replace(mCurrentContent, r, "");
			S32 len = apr_base64_decode_len(stripped.c_str());
			std::vector<U8> data;
			data.resize(len);
			len = apr_base64_decode_binary(&data[0], stripped.c_str());
			data.resize(len);
			value = data;
			break;
		}
		
		case ELEMENT_UNKNOWN:
			value.clear();
			break;
			
		default:
			// other values, map and array, have already been set
			break;
	}

	mCurrentContent.clear();
}

void LLSDXMLParser::Impl::characterDataHandler(const XML_Char* data, int length)
{
	#ifdef XML_PARSER_PERFORMANCE_TESTS
	XML_Timer timer( &charDataTime );
	#endif	// XML_PARSER_PERFORMANCE_TESTS

	mCurrentContent.append(data, length);
}


void LLSDXMLParser::Impl::sStartElementHandler(
	void* userData, const XML_Char* name, const XML_Char** attributes)
{
	((LLSDXMLParser::Impl*)userData)->startElementHandler(name, attributes);
}

void LLSDXMLParser::Impl::sEndElementHandler(
	void* userData, const XML_Char* name)
{
	((LLSDXMLParser::Impl*)userData)->endElementHandler(name);
}

void LLSDXMLParser::Impl::sCharacterDataHandler(
	void* userData, const XML_Char* data, int length)
{
	((LLSDXMLParser::Impl*)userData)->characterDataHandler(data, length);
}


/*
	This code is time critical

	This is a sample of tag occurances of text in simstate file with ~8000 objects.
	A tag pair (<key>something</key>) counts is counted as two:

		key     - 2680178
		real    - 1818362
		integer -  906078
		array   -  295682
		map     -  191818
		uuid    -  177903
		binary  -  175748
		string  -   53482
		undef   -   40353
		boolean -   33874
		llsd    -   16332
		uri     -      38
		date    -       1
*/
LLSDXMLParser::Impl::Element LLSDXMLParser::Impl::readElement(const XML_Char* name)
{
	#ifdef XML_PARSER_PERFORMANCE_TESTS
	XML_Timer timer( &readElementTime );
	#endif // XML_PARSER_PERFORMANCE_TESTS

	XML_Char c = *name;
	switch (c)
	{
		case 'k':
			if (strcmp(name, "key") == 0) { return ELEMENT_KEY; }
			break;
		case 'r':
			if (strcmp(name, "real") == 0) { return ELEMENT_REAL; }
			break;
		case 'i':
			if (strcmp(name, "integer") == 0) { return ELEMENT_INTEGER; }
			break;
		case 'a':
			if (strcmp(name, "array") == 0) { return ELEMENT_ARRAY; }
			break;
		case 'm':
			if (strcmp(name, "map") == 0) { return ELEMENT_MAP; }
			break;
		case 'u':
			if (strcmp(name, "uuid") == 0) { return ELEMENT_UUID; }
			if (strcmp(name, "undef") == 0) { return ELEMENT_UNDEF; }
			if (strcmp(name, "uri") == 0) { return ELEMENT_URI; }
			break;
		case 'b':
			if (strcmp(name, "binary") == 0) { return ELEMENT_BINARY; }
			if (strcmp(name, "boolean") == 0) { return ELEMENT_BOOL; }
			break;
		case 's':
			if (strcmp(name, "string") == 0) { return ELEMENT_STRING; }
			break;
		case 'l':
			if (strcmp(name, "llsd") == 0) { return ELEMENT_LLSD; }
			break;
		case 'd':
			if (strcmp(name, "date") == 0) { return ELEMENT_DATE; }
			break;
	}
	return ELEMENT_UNKNOWN;
}





/**
 * LLSDXMLParser
 */
LLSDXMLParser::LLSDXMLParser(bool emit_errors /* = true */) : impl(* new Impl(emit_errors))
{
}

LLSDXMLParser::~LLSDXMLParser()
{
	delete &impl;
}

void LLSDXMLParser::parsePart(const char *buf, int len)
{
	impl.parsePart(buf, len);
}

// virtual
S32 LLSDXMLParser::doParse(std::istream& input, LLSD& data) const
{
	#ifdef XML_PARSER_PERFORMANCE_TESTS
	XML_Timer timer( &parseTime );
	#endif	// XML_PARSER_PERFORMANCE_TESTS

	if (mParseLines)
	{
		// Use line-based reading (faster code)
		return impl.parseLines(input, data);
	}

	return impl.parse(input, data);
}

//	virtual 
void LLSDXMLParser::doReset()
{
	impl.reset();
}<|MERGE_RESOLUTION|>--- conflicted
+++ resolved
@@ -406,11 +406,7 @@
 		}
 		if (mEmitErrors)
 		{
-<<<<<<< HEAD
-		llinfos << "LLSDXMLParser::Impl::parse: XML_STATUS_ERROR parsing:" << (char*) buffer << llendl;
-=======
 			llinfos << "LLSDXMLParser::Impl::parse: XML_STATUS_ERROR parsing:" << (char*) buffer << llendl;
->>>>>>> 1beb15c9
 		}
 		data = LLSD();
 		return LLSDParser::PARSE_FAILURE;
@@ -491,11 +487,7 @@
 	{
 		if (mEmitErrors)
 		{
-<<<<<<< HEAD
-		llinfos << "LLSDXMLParser::Impl::parseLines: XML_STATUS_ERROR" << llendl;
-=======
 			llinfos << "LLSDXMLParser::Impl::parseLines: XML_STATUS_ERROR" << llendl;
->>>>>>> 1beb15c9
 		}
 		return LLSDParser::PARSE_FAILURE;
 	}
