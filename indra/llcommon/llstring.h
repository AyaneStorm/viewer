--- conflicted
+++ resolved
@@ -1,2448 +1,2039 @@
-/**
- * @file llstring.h
- * @brief String utility functions and std::string class.
- *
- * $LicenseInfo:firstyear=2001&license=viewerlgpl$
- * Second Life Viewer Source Code
- * Copyright (C) 2010, Linden Research, Inc.
- *
- * This library is free software; you can redistribute it and/or
- * modify it under the terms of the GNU Lesser General Public
- * License as published by the Free Software Foundation;
- * version 2.1 of the License only.
- *
- * This library is distributed in the hope that it will be useful,
- * but WITHOUT ANY WARRANTY; without even the implied warranty of
- * MERCHANTABILITY or FITNESS FOR A PARTICULAR PURPOSE.  See the GNU
- * Lesser General Public License for more details.
- *
- * You should have received a copy of the GNU Lesser General Public
- * License along with this library; if not, write to the Free Software
- * Foundation, Inc., 51 Franklin Street, Fifth Floor, Boston, MA  02110-1301  USA
- *
- * Linden Research, Inc., 945 Battery Street, San Francisco, CA  94111  USA
- * $/LicenseInfo$
- */
-
-#ifndef LL_LLSTRING_H
-#define LL_LLSTRING_H
-
-#include <boost/call_traits.hpp>
-#include <optional>
-#include <string>
-#include <string_view>
-#include <cstdio>
-#include <cwchar>                   // std::wcslen()
-//#include <locale>
-#include <iomanip>
-#include <algorithm>
-#include <vector>
-#include <map>
-#include "llformat.h"
-
-#if LL_LINUX
-#include <wctype.h>
-#include <wchar.h>
-#endif
-
-#include <string.h>
-#include <boost/scoped_ptr.hpp>
-
-const char LL_UNKNOWN_CHAR = '?';
-class LLSD;
-
-#if LL_DARWIN || LL_LINUX
-// Template specialization of char_traits for U16s. Only necessary on Mac and Linux (exists on Windows already)
-#include <cstring>
-
-namespace std
-{
-template<>
-struct char_traits<U16>
-{
-    typedef U16         char_type;
-    typedef int         int_type;
-    typedef streampos   pos_type;
-    typedef streamoff   off_type;
-    typedef mbstate_t   state_type;
-
-    static void
-        assign(char_type& __c1, const char_type& __c2)
-    { __c1 = __c2; }
-
-    static bool
-        eq(const char_type& __c1, const char_type& __c2)
-    { return __c1 == __c2; }
-
-    static bool
-        lt(const char_type& __c1, const char_type& __c2)
-    { return __c1 < __c2; }
-
-    static int
-        compare(const char_type* __s1, const char_type* __s2, size_t __n)
-    { return memcmp(__s1, __s2, __n * sizeof(char_type)); }
-
-    static size_t
-        length(const char_type* __s)
-    {
-        const char_type *cur_char = __s;
-        while (*cur_char != 0)
-        {
-            ++cur_char;
-        }
-        return cur_char - __s;
-    }
-
-    static const char_type*
-        find(const char_type* __s, size_t __n, const char_type& __a)
-    { return static_cast<const char_type*>(memchr(__s, __a, __n * sizeof(char_type))); }
-
-    static char_type*
-        move(char_type* __s1, const char_type* __s2, size_t __n)
-    { return static_cast<char_type*>(memmove(__s1, __s2, __n * sizeof(char_type))); }
-
-    static char_type*
-        copy(char_type* __s1, const char_type* __s2, size_t __n)
-    {  return static_cast<char_type*>(memcpy(__s1, __s2, __n * sizeof(char_type))); }   /* Flawfinder: ignore */
-
-    static char_type*
-        assign(char_type* __s, size_t __n, char_type __a)
-    {
-        // This isn't right.
-        //return static_cast<char_type*>(memset(__s, __a, __n * sizeof(char_type)));
-
-        // I don't think there's a standard 'memset' for 16-bit values.
-        // Do this the old-fashioned way.
-
-        size_t __i;
-        for(__i = 0; __i < __n; __i++)
-        {
-            __s[__i] = __a;
-        }
-        return __s;
-    }
-
-    static char_type
-        to_char_type(const int_type& __c)
-    { return static_cast<char_type>(__c); }
-
-    static int_type
-        to_int_type(const char_type& __c)
-    { return static_cast<int_type>(__c); }
-
-    static bool
-        eq_int_type(const int_type& __c1, const int_type& __c2)
-    { return __c1 == __c2; }
-
-    static int_type
-        eof() { return static_cast<int_type>(EOF); }
-
-    static int_type
-        not_eof(const int_type& __c)
-      { return (__c == eof()) ? 0 : __c; }
-  };
-};
-#endif
-
-class LL_COMMON_API LLStringOps
-{
-private:
-    static long sPacificTimeOffset;
-    static long sLocalTimeOffset;
-    static bool sPacificDaylightTime;
-
-    static std::map<std::string, std::string> datetimeToCodes;
-
-public:
-    static std::vector<std::string> sWeekDayList;
-    static std::vector<std::string> sWeekDayShortList;
-    static std::vector<std::string> sMonthList;
-    static std::vector<std::string> sMonthShortList;
-    static std::string sDayFormat;
-
-    static std::string sAM;
-    static std::string sPM;
-
-    static char toUpper(char elem) { return toupper((unsigned char)elem); }
-    static llwchar toUpper(llwchar elem) { return towupper(elem); }
-
-    static char toLower(char elem) { return tolower((unsigned char)elem); }
-    static llwchar toLower(llwchar elem) { return towlower(elem); }
-
-    static bool isSpace(char elem) { return isspace((unsigned char)elem) != 0; }
-    static bool isSpace(llwchar elem) { return iswspace(elem) != 0; }
-
-    static bool isUpper(char elem) { return isupper((unsigned char)elem) != 0; }
-    static bool isUpper(llwchar elem) { return iswupper(elem) != 0; }
-
-    static bool isLower(char elem) { return islower((unsigned char)elem) != 0; }
-    static bool isLower(llwchar elem) { return iswlower(elem) != 0; }
-
-    static bool isDigit(char a) { return isdigit((unsigned char)a) != 0; }
-    static bool isDigit(llwchar a) { return iswdigit(a) != 0; }
-
-    static bool isPunct(char a) { return ispunct((unsigned char)a) != 0; }
-    static bool isPunct(llwchar a) { return iswpunct(a) != 0; }
-
-    static bool isAlpha(char a) { return isalpha((unsigned char)a) != 0; }
-    static bool isAlpha(llwchar a) { return iswalpha(a) != 0; }
-
-    static bool isAlnum(char a) { return isalnum((unsigned char)a) != 0; }
-    static bool isAlnum(llwchar a) { return iswalnum(a) != 0; }
-
-    // Returns true when 'a' corresponds to a "genuine" emoji. HB
-    static bool isEmoji(llwchar a);
-
-    static S32  collate(const char* a, const char* b) { return strcoll(a, b); }
-    static S32  collate(const llwchar* a, const llwchar* b);
-
-    static void setupDatetimeInfo(bool pacific_daylight_time);
-
-    static void setupWeekDaysNames(const std::string& data);
-    static void setupWeekDaysShortNames(const std::string& data);
-    static void setupMonthNames(const std::string& data);
-    static void setupMonthShortNames(const std::string& data);
-    static void setupDayFormat(const std::string& data);
-
-
-    static long getPacificTimeOffset(void) { return sPacificTimeOffset;}
-    static long getLocalTimeOffset(void) { return sLocalTimeOffset;}
-    // Is the Pacific time zone (aka server time zone)
-    // currently in daylight savings time?
-    static bool getPacificDaylightTime(void) { return sPacificDaylightTime;}
-
-    static std::string getDatetimeCode (std::string key);
-
-    // Express a value like 1234567 as "1.23M"
-    static std::string getReadableNumber(F64 num);
-};
-
-/**
- * @brief Return a string constructed from in without crashing if the
- * pointer is NULL.
- */
-LL_COMMON_API std::string ll_safe_string(const char* in);
-LL_COMMON_API std::string ll_safe_string(const char* in, S32 maxlen);
-
-
-// Allowing assignments from non-strings into format_map_t is apparently
-// *really* error-prone, so subclass std::string with just basic c'tors.
-class LLFormatMapString
-{
-public:
-    LLFormatMapString() {};
-    LLFormatMapString(const char* s) : mString(ll_safe_string(s)) {};
-    LLFormatMapString(const std::string& s) : mString(s) {};
-    operator std::string() const { return mString; }
-    bool operator<(const LLFormatMapString& rhs) const { return mString < rhs.mString; }
-    std::size_t length() const { return mString.length(); }
-
-private:
-    std::string mString;
-};
-
-template <class T>
-class LLStringUtilBase
-{
-private:
-    static std::string sLocale;
-
-public:
-    typedef std::basic_string<T> string_type;
-    typedef typename string_type::size_type size_type;
-
-public:
-<<<<<<< HEAD
-	/////////////////////////////////////////////////////////////////////////////////////////
-	// Static Utility functions that operate on std::strings
-
-	static const string_type null;
-	
-	typedef std::map<LLFormatMapString, LLFormatMapString> format_map_t;
-	/// considers any sequence of delims as a single field separator
-	LL_COMMON_API static void getTokens(const string_type& instr,
-										std::vector<string_type >& tokens,
-										const string_type& delims);
-	/// like simple scan overload, but returns scanned vector
-	static std::vector<string_type> getTokens(const string_type& instr,
-											  const string_type& delims);
-	/// add support for keep_delims and quotes (either could be empty string)
-	static void getTokens(const string_type& instr,
-						  std::vector<string_type>& tokens,
-						  const string_type& drop_delims,
-						  const string_type& keep_delims,
-						  const string_type& quotes=string_type());
-	/// like keep_delims-and-quotes overload, but returns scanned vector
-	static std::vector<string_type> getTokens(const string_type& instr,
-											  const string_type& drop_delims,
-											  const string_type& keep_delims,
-											  const string_type& quotes=string_type());
-	/// add support for escapes (could be empty string)
-	static void getTokens(const string_type& instr,
-						  std::vector<string_type>& tokens,
-						  const string_type& drop_delims,
-						  const string_type& keep_delims,
-						  const string_type& quotes,
-						  const string_type& escapes);
-	/// like escapes overload, but returns scanned vector
-	static std::vector<string_type> getTokens(const string_type& instr,
-											  const string_type& drop_delims,
-											  const string_type& keep_delims,
-											  const string_type& quotes,
-											  const string_type& escapes);
-
-	LL_COMMON_API static void formatNumber(string_type& numStr, string_type decimals);
-	LL_COMMON_API static bool formatDatetime(string_type& replacement, string_type token, string_type param, S32 secFromEpoch);
-	LL_COMMON_API static S32 format(string_type& s, const format_map_t& substitutions);
-	LL_COMMON_API static S32 format(string_type& s, const LLSD& substitutions);
-	LL_COMMON_API static bool simpleReplacement(string_type& replacement, string_type token, const format_map_t& substitutions);
-	LL_COMMON_API static bool simpleReplacement(string_type& replacement, string_type token, const LLSD& substitutions);
-	LL_COMMON_API static void setLocale (std::string inLocale);
-	LL_COMMON_API static std::string getLocale (void);
-	
-	static bool isValidIndex(const string_type& string, size_type i)
-	{
-		return !string.empty() && (0 <= i) && (i <= string.size());
-	}
-
-	static bool contains(const string_type& string, T c, size_type i=0)
-	{
-		return string.find(c, i) != string_type::npos;
-	}
-
-	static void	trimHead(string_type& string);
-	static void	trimTail(string_type& string);
-	static void	trim(string_type& string)	{ trimHead(string); trimTail(string); }
-	static void truncate(string_type& string, size_type count);
-
-	static void	toUpper(string_type& string);
-	static void	toLower(string_type& string);
-	
-	// True if this is the head of s.
-	static bool	isHead( const string_type& string, const T* s );
-
-	/**
-	 * @brief Returns true if string starts with substr
-	 *
-	 * If etither string or substr are empty, this method returns false.
-	 */
-	static bool startsWith(
-		const string_type& string,
-		const string_type& substr);
-
-	/**
-	 * @brief Returns true if string ends in substr
-	 *
-	 * If etither string or substr are empty, this method returns false.
-	 */
-	static bool endsWith(
-		const string_type& string,
-		const string_type& substr);
-
-	/**
-	 * get environment string value with proper Unicode handling
-	 * (key is always UTF-8)
-	 * detect absence by return value == dflt
-	 */
-	static string_type getenv(const std::string& key, const string_type& dflt="");
-	/**
-	 * get optional environment string value with proper Unicode handling
-	 * (key is always UTF-8)
-	 * detect absence by (! return value)
-	 */
-	static std::optional<string_type> getoptenv(const std::string& key);
-
-	static void	addCRLF(string_type& string);
-	static void	removeCRLF(string_type& string);
-	static void removeWindowsCR(string_type& string);
-
-	static void	replaceTabsWithSpaces( string_type& string, size_type spaces_per_tab );
-	static void	replaceNonstandardASCII( string_type& string, T replacement );
-	static void	replaceChar( string_type& string, T target, T replacement );
-	static void replaceString( string_type& string, string_type target, string_type replacement );
-	static string_type capitalize(const string_type& str);
-	static void capitalize(string_type& str);
-	
-	static bool	containsNonprintable(const string_type& string);
-	static void	stripNonprintable(string_type& string);
-
-	/**
-	 * Double-quote an argument string if needed, unless it's already
-	 * double-quoted. Decide whether it's needed based on the presence of any
-	 * character in @a triggers (default space or double-quote). If we quote
-	 * it, escape any embedded double-quote with the @a escape string (default
-	 * backslash).
-	 *
-	 * Passing triggers="" means always quote, unless it's already double-quoted.
-	 */
-	static string_type quote(const string_type& str,
-							 const string_type& triggers=" \"",
-							 const string_type& escape="\\");
-
-	/**
-	 * @brief Unsafe way to make ascii characters. You should probably
-	 * only call this when interacting with the host operating system.
-	 * The 1 byte std::string does not work correctly.
-	 * The 2 and 4 byte std::string probably work, so LLWStringUtil::_makeASCII
-	 * should work.
-	 */
-	static void _makeASCII(string_type& string);
-
-	// Conversion to other data types
-	static bool	convertToBOOL(const string_type& string, bool& value);
-	static bool	convertToU8(const string_type& string, U8& value);
-	static bool	convertToS8(const string_type& string, S8& value);
-	static bool	convertToS16(const string_type& string, S16& value);
-	static bool	convertToU16(const string_type& string, U16& value);
-	static bool	convertToU32(const string_type& string, U32& value);
-	static bool	convertToS32(const string_type& string, S32& value);
-	static bool	convertToF32(const string_type& string, F32& value);
-	static bool	convertToF64(const string_type& string, F64& value);
-
-	/////////////////////////////////////////////////////////////////////////////////////////
-	// Utility functions for working with char*'s and strings
-
-	// Like strcmp but also handles empty strings. Uses
-	// current locale.
-	static S32		compareStrings(const T* lhs, const T* rhs);
-	static S32		compareStrings(const string_type& lhs, const string_type& rhs);
-	
-	// case insensitive version of above. Uses current locale on
-	// Win32, and falls back to a non-locale aware comparison on
-	// Linux.
-	static S32		compareInsensitive(const T* lhs, const T* rhs);
-	static S32		compareInsensitive(const string_type& lhs, const string_type& rhs);
-
-	// Case sensitive comparison with good handling of numbers.  Does not use current locale.
-	// a.k.a. strdictcmp()
-	static S32		compareDict(const string_type& a, const string_type& b);
-
-	// Case *in*sensitive comparison with good handling of numbers.  Does not use current locale.
-	// a.k.a. strdictcmp()
-	static S32		compareDictInsensitive(const string_type& a, const string_type& b);
-
-	// Puts compareDict() in a form appropriate for LL container classes to use for sorting.
-	static bool		precedesDict( const string_type& a, const string_type& b );
-
-	// A replacement for strncpy.
-	// If the dst buffer is dst_size bytes long or more, ensures that dst is null terminated and holds
-	// up to dst_size-1 characters of src.
-	static void		copy(T* dst, const T* src, size_type dst_size);
-	
-	// Copies src into dst at a given offset.  
-	static void		copyInto(string_type& dst, const string_type& src, size_type offset);
-	
-	static bool		isPartOfWord(T c) { return (c == (T)'_') || LLStringOps::isAlnum(c); }
-
-
-#ifdef _DEBUG	
-	LL_COMMON_API static void		testHarness();
-=======
-    /////////////////////////////////////////////////////////////////////////////////////////
-    // Static Utility functions that operate on std::strings
-
-    static const string_type null;
-
-    typedef std::map<LLFormatMapString, LLFormatMapString> format_map_t;
-    /// considers any sequence of delims as a single field separator
-    LL_COMMON_API static void getTokens(const string_type& instr,
-                                        std::vector<string_type >& tokens,
-                                        const string_type& delims);
-    /// like simple scan overload, but returns scanned vector
-    static std::vector<string_type> getTokens(const string_type& instr,
-                                              const string_type& delims);
-    /// add support for keep_delims and quotes (either could be empty string)
-    static void getTokens(const string_type& instr,
-                          std::vector<string_type>& tokens,
-                          const string_type& drop_delims,
-                          const string_type& keep_delims,
-                          const string_type& quotes=string_type());
-    /// like keep_delims-and-quotes overload, but returns scanned vector
-    static std::vector<string_type> getTokens(const string_type& instr,
-                                              const string_type& drop_delims,
-                                              const string_type& keep_delims,
-                                              const string_type& quotes=string_type());
-    /// add support for escapes (could be empty string)
-    static void getTokens(const string_type& instr,
-                          std::vector<string_type>& tokens,
-                          const string_type& drop_delims,
-                          const string_type& keep_delims,
-                          const string_type& quotes,
-                          const string_type& escapes);
-    /// like escapes overload, but returns scanned vector
-    static std::vector<string_type> getTokens(const string_type& instr,
-                                              const string_type& drop_delims,
-                                              const string_type& keep_delims,
-                                              const string_type& quotes,
-                                              const string_type& escapes);
-
-    LL_COMMON_API static void formatNumber(string_type& numStr, string_type decimals);
-    LL_COMMON_API static bool formatDatetime(string_type& replacement, string_type token, string_type param, S32 secFromEpoch);
-    LL_COMMON_API static S32 format(string_type& s, const format_map_t& substitutions);
-    LL_COMMON_API static S32 format(string_type& s, const LLSD& substitutions);
-    LL_COMMON_API static bool simpleReplacement(string_type& replacement, string_type token, const format_map_t& substitutions);
-    LL_COMMON_API static bool simpleReplacement(string_type& replacement, string_type token, const LLSD& substitutions);
-    LL_COMMON_API static void setLocale (std::string inLocale);
-    LL_COMMON_API static std::string getLocale (void);
-
-    static bool isValidIndex(const string_type& string, size_type i)
-    {
-        return !string.empty() && (0 <= i) && (i <= string.size());
-    }
-
-    static bool contains(const string_type& string, T c, size_type i=0)
-    {
-        return string.find(c, i) != string_type::npos;
-    }
-
-    static void trimHead(string_type& string);
-    static void trimTail(string_type& string);
-    static void trim(string_type& string)   { trimHead(string); trimTail(string); }
-    static void truncate(string_type& string, size_type count);
-
-    static void toUpper(string_type& string);
-    static void toLower(string_type& string);
-
-    // True if this is the head of s.
-    static BOOL isHead( const string_type& string, const T* s );
-
-    /**
-     * @brief Returns true if string starts with substr
-     *
-     * If etither string or substr are empty, this method returns false.
-     */
-    static bool startsWith(
-        const string_type& string,
-        const string_type& substr);
-
-    /**
-     * @brief Returns true if string ends in substr
-     *
-     * If etither string or substr are empty, this method returns false.
-     */
-    static bool endsWith(
-        const string_type& string,
-        const string_type& substr);
-
-    /**
-     * get environment string value with proper Unicode handling
-     * (key is always UTF-8)
-     * detect absence by return value == dflt
-     */
-    static string_type getenv(const std::string& key, const string_type& dflt="");
-    /**
-     * get optional environment string value with proper Unicode handling
-     * (key is always UTF-8)
-     * detect absence by (! return value)
-     */
-    static boost::optional<string_type> getoptenv(const std::string& key);
-
-    static void addCRLF(string_type& string);
-    static void removeCRLF(string_type& string);
-    static void removeWindowsCR(string_type& string);
-
-    static void replaceTabsWithSpaces( string_type& string, size_type spaces_per_tab );
-    static void replaceNonstandardASCII( string_type& string, T replacement );
-    static void replaceChar( string_type& string, T target, T replacement );
-    static void replaceString( string_type& string, string_type target, string_type replacement );
-    static string_type capitalize(const string_type& str);
-    static void capitalize(string_type& str);
-
-    static BOOL containsNonprintable(const string_type& string);
-    static void stripNonprintable(string_type& string);
-
-    /**
-     * Double-quote an argument string if needed, unless it's already
-     * double-quoted. Decide whether it's needed based on the presence of any
-     * character in @a triggers (default space or double-quote). If we quote
-     * it, escape any embedded double-quote with the @a escape string (default
-     * backslash).
-     *
-     * Passing triggers="" means always quote, unless it's already double-quoted.
-     */
-    static string_type quote(const string_type& str,
-                             const string_type& triggers=" \"",
-                             const string_type& escape="\\");
-
-    /**
-     * @brief Unsafe way to make ascii characters. You should probably
-     * only call this when interacting with the host operating system.
-     * The 1 byte std::string does not work correctly.
-     * The 2 and 4 byte std::string probably work, so LLWStringUtil::_makeASCII
-     * should work.
-     */
-    static void _makeASCII(string_type& string);
-
-    // Conversion to other data types
-    static BOOL convertToBOOL(const string_type& string, BOOL& value);
-    static BOOL convertToU8(const string_type& string, U8& value);
-    static BOOL convertToS8(const string_type& string, S8& value);
-    static BOOL convertToS16(const string_type& string, S16& value);
-    static BOOL convertToU16(const string_type& string, U16& value);
-    static BOOL convertToU32(const string_type& string, U32& value);
-    static BOOL convertToS32(const string_type& string, S32& value);
-    static BOOL convertToF32(const string_type& string, F32& value);
-    static BOOL convertToF64(const string_type& string, F64& value);
-
-    /////////////////////////////////////////////////////////////////////////////////////////
-    // Utility functions for working with char*'s and strings
-
-    // Like strcmp but also handles empty strings. Uses
-    // current locale.
-    static S32      compareStrings(const T* lhs, const T* rhs);
-    static S32      compareStrings(const string_type& lhs, const string_type& rhs);
-
-    // case insensitive version of above. Uses current locale on
-    // Win32, and falls back to a non-locale aware comparison on
-    // Linux.
-    static S32      compareInsensitive(const T* lhs, const T* rhs);
-    static S32      compareInsensitive(const string_type& lhs, const string_type& rhs);
-
-    // Case sensitive comparison with good handling of numbers.  Does not use current locale.
-    // a.k.a. strdictcmp()
-    static S32      compareDict(const string_type& a, const string_type& b);
-
-    // Case *in*sensitive comparison with good handling of numbers.  Does not use current locale.
-    // a.k.a. strdictcmp()
-    static S32      compareDictInsensitive(const string_type& a, const string_type& b);
-
-    // Puts compareDict() in a form appropriate for LL container classes to use for sorting.
-    static BOOL     precedesDict( const string_type& a, const string_type& b );
-
-    // A replacement for strncpy.
-    // If the dst buffer is dst_size bytes long or more, ensures that dst is null terminated and holds
-    // up to dst_size-1 characters of src.
-    static void     copy(T* dst, const T* src, size_type dst_size);
-
-    // Copies src into dst at a given offset.
-    static void     copyInto(string_type& dst, const string_type& src, size_type offset);
-
-    static bool     isPartOfWord(T c) { return (c == (T)'_') || LLStringOps::isAlnum(c); }
-
-
-#ifdef _DEBUG
-    LL_COMMON_API static void       testHarness();
->>>>>>> e1623bb2
-#endif
-
-private:
-    LL_COMMON_API static size_type getSubstitution(const string_type& instr, size_type& start, std::vector<string_type >& tokens);
-};
-
-template<class T> const std::basic_string<T> LLStringUtilBase<T>::null;
-template<class T> std::string LLStringUtilBase<T>::sLocale;
-
-typedef LLStringUtilBase<char> LLStringUtil;
-typedef LLStringUtilBase<llwchar> LLWStringUtil;
-typedef std::basic_string<llwchar> LLWString;
-
-//@ Use this where we want to disallow input in the form of "foo"
-//  This is used to catch places where english text is embedded in the code
-//  instead of in a translatable XUI file.
-class LLStringExplicit : public std::string
-{
-public:
-    explicit LLStringExplicit(const char* s) : std::string(s) {}
-    LLStringExplicit(const std::string& s) : std::string(s) {}
-    LLStringExplicit(const std::string& s, size_type pos, size_type n = std::string::npos) : std::string(s, pos, n) {}
-};
-
-struct LLDictionaryLess
-{
-public:
-<<<<<<< HEAD
-	bool operator()(const std::string& a, const std::string& b) const
-	{
-		return (LLStringUtil::precedesDict(a, b));
-	}
-=======
-    bool operator()(const std::string& a, const std::string& b) const
-    {
-        return (LLStringUtil::precedesDict(a, b) ? true : false);
-    }
->>>>>>> e1623bb2
-};
-
-
-/**
- * Simple support functions
- */
-
-/**
- * @brief chop off the trailing characters in a string.
- *
- * This function works on bytes rather than glyphs, so this will
- * incorrectly truncate non-single byte strings.
- * Use utf8str_truncate() for utf8 strings
- * @return a copy of in string minus the trailing count bytes.
- */
-inline std::string chop_tail_copy(
-    const std::string& in,
-    std::string::size_type count)
-{
-    return std::string(in, 0, in.length() - count);
-}
-
-/**
- * @brief This translates a nybble stored as a hex value from 0-f back
- * to a nybble in the low order bits of the return byte.
- */
-LL_COMMON_API bool is_char_hex(char hex);
-LL_COMMON_API U8 hex_as_nybble(char hex);
-
-/**
- * @brief read the contents of a file into a string.
- *
- * Since this function has no concept of character encoding, most
- * anything you do with this method ill-advised. Please avoid.
- * @param str [out] The string which will have.
- * @param filename The full name of the file to read.
- * @return Returns true on success. If false, str is unmodified.
- */
-LL_COMMON_API bool _read_file_into_string(std::string& str, const std::string& filename);
-LL_COMMON_API bool iswindividual(llwchar elem);
-
-/**
- * Unicode support
- */
-
-/// generic conversion aliases
-template<typename TO, typename FROM, typename Enable=void>
-struct ll_convert_impl
-{
-    // Don't even provide a generic implementation. We specialize for every
-    // combination we do support.
-    TO operator()(const FROM& in) const;
-};
-
-// Use a function template to get the nice ll_convert<TO>(from_value) API.
-template<typename TO, typename FROM>
-TO ll_convert(const FROM& in)
-{
-    return ll_convert_impl<TO, FROM>()(in);
-}
-
-// degenerate case
-template<typename T>
-struct ll_convert_impl<T, T>
-{
-    T operator()(const T& in) const { return in; }
-};
-
-// simple construction from char*
-template<typename T>
-struct ll_convert_impl<T, const typename T::value_type*>
-{
-    T operator()(const typename T::value_type* in) const { return { in }; }
-};
-
-// specialize ll_convert_impl<TO, FROM> to return EXPR
-#define ll_convert_alias(TO, FROM, EXPR)                    \
-template<>                                                  \
-struct ll_convert_impl<TO, FROM>                            \
-{                                                           \
-    /* param_type optimally passes both char* and string */ \
-    TO operator()(typename boost::call_traits<FROM>::param_type in) const { return EXPR; } \
-}
-
-// If all we're doing is copying characters, pass this to ll_convert_alias as
-// EXPR. Since it expands into the 'return EXPR' slot in the ll_convert_impl
-// specialization above, it implies TO{ in.begin(), in.end() }.
-#define LL_CONVERT_COPY_CHARS { in.begin(), in.end() }
-
-// Generic name for strlen() / wcslen() - the default implementation should
-// (!) work with U16 and llwchar, but we don't intend to engage it.
-template <typename CHARTYPE>
-size_t ll_convert_length(const CHARTYPE* zstr)
-{
-    const CHARTYPE* zp;
-    // classic C string scan
-    for (zp = zstr; *zp; ++zp)
-        ;
-    return (zp - zstr);
-}
-
-// specialize where we have a library function; may use intrinsic operations
-template <>
-inline size_t ll_convert_length<wchar_t>(const wchar_t* zstr) { return std::wcslen(zstr); }
-template <>
-inline size_t ll_convert_length<char>   (const char*    zstr) { return std::strlen(zstr); }
-
-// ll_convert_forms() is short for a bunch of boilerplate. It defines
-// longname(const char*, len), longname(const char*), longname(const string&)
-// and longname(const string&, len) so calls written pre-ll_convert() will
-// work. Most of these overloads will be unified once we turn on C++17 and can
-// use std::string_view.
-// It also uses aliasmacro to ensure that both ll_convert<OUTSTR>(const char*)
-// and ll_convert<OUTSTR>(const string&) will work.
-#define ll_convert_forms(aliasmacro, OUTSTR, INSTR, longname)           \
-LL_COMMON_API OUTSTR longname(const INSTR::value_type* in, size_t len); \
-inline auto longname(const INSTR& in, size_t len)                       \
-{                                                                       \
-    return longname(in.c_str(), len);                                   \
-}                                                                       \
-inline auto longname(const INSTR::value_type* in)                       \
-{                                                                       \
-    return longname(in, ll_convert_length(in));                         \
-}                                                                       \
-inline auto longname(const INSTR& in)                                   \
-{                                                                       \
-    return longname(in.c_str(), in.length());                           \
-}                                                                       \
-/* string param */                                                      \
-aliasmacro(OUTSTR, INSTR, longname(in));                                \
-/* char* param */                                                       \
-aliasmacro(OUTSTR, const INSTR::value_type*, longname(in))
-
-// Make the incoming string a utf8 string. Replaces any unknown glyph
-// with the UNKNOWN_CHARACTER. Once any unknown glyph is found, the rest
-// of the data may not be recovered.
-LL_COMMON_API std::string rawstr_to_utf8(const std::string& raw);
-
-//
-// We should never use UTF16 except when communicating with Win32!
-// https://docs.microsoft.com/en-us/cpp/cpp/char-wchar-t-char16-t-char32-t
-// nat 2018-12-14: I consider the whole llutf16string thing a mistake, because
-// the Windows APIs we want to call are all defined in terms of wchar_t*
-// (or worse, LPCTSTR).
-// https://docs.microsoft.com/en-us/windows/desktop/winprog/windows-data-types
-
-// While there is no point coding for an ASCII-only world (! defined(UNICODE)),
-// use of U16 and llutf16string for Windows APIs locks in /Zc:wchar_t-. Going
-// forward, we should code in terms of wchar_t and std::wstring so as to
-// support either setting of /Zc:wchar_t.
-
-// The first link above states that char can be used to hold ASCII or any
-// multi-byte character set, and distinguishes wchar_t (UTF-16LE), char16_t
-// (UTF-16) and char32_t (UTF-32). Nonetheless, within this code base:
-// * char and std::string always hold UTF-8 (of which ASCII is a subset). It
-//   is a BUG if they are used to pass strings in any other multi-byte
-//   encoding.
-// * wchar_t and std::wstring should be our interface to Windows wide-string
-//   APIs, and therefore hold UTF-16LE.
-// * U16 and llutf16string are the previous but DEPRECATED UTF-16LE type. Do
-//   not introduce new uses of U16 or llutf16string for string data.
-// * llwchar and LLWString hold UTF-32 strings.
-// * Do not introduce char16_t or std::u16string.
-// * Do not introduce char32_t or std::u32string.
-//
-// This typedef may or may not be identical to std::wstring, depending on
-// LL_WCHAR_T_NATIVE.
-typedef std::basic_string<U16> llutf16string;
-
-// Considering wchar_t, llwchar and U16, there are three relevant cases:
-#if LLWCHAR_IS_WCHAR_T         // every which way but Windows
-// llwchar is identical to wchar_t, LLWString is identical to std::wstring.
-// U16 is distinct, llutf16string is distinct (though pretty useless).
-// Given conversions to/from LLWString and to/from llutf16string, conversions
-// involving std::wstring would collide.
-#define ll_convert_wstr_alias(TO, FROM, EXPR) // nothing
-// but we can define conversions involving llutf16string without collisions
-#define  ll_convert_u16_alias(TO, FROM, EXPR) ll_convert_alias(TO, FROM, EXPR)
-
-#elif defined(LL_WCHAR_T_NATIVE)    // Windows, either clang or MS /Zc:wchar_t
-// llwchar (32-bit), wchar_t (16-bit) and U16 are all different types.
-// Conversions to/from LLWString, to/from std::wstring and to/from llutf16string
-// can all be defined.
-#define ll_convert_wstr_alias(TO, FROM, EXPR) ll_convert_alias(TO, FROM, EXPR)
-#define  ll_convert_u16_alias(TO, FROM, EXPR) ll_convert_alias(TO, FROM, EXPR)
-
-#else  // ! LL_WCHAR_T_NATIVE: Windows with MS /Zc:wchar_t-
-// wchar_t is identical to U16, std::wstring is identical to llutf16string.
-// Given conversions to/from LLWString and to/from std::wstring, conversions
-// involving llutf16string would collide.
-#define  ll_convert_u16_alias(TO, FROM, EXPR) // nothing
-// but we can define conversions involving std::wstring without collisions
-#define ll_convert_wstr_alias(TO, FROM, EXPR) ll_convert_alias(TO, FROM, EXPR)
-#endif
-
-ll_convert_forms(ll_convert_u16_alias, LLWString,     llutf16string, utf16str_to_wstring);
-ll_convert_forms(ll_convert_u16_alias, llutf16string, LLWString,     wstring_to_utf16str);
-ll_convert_forms(ll_convert_u16_alias, llutf16string, std::string,   utf8str_to_utf16str);
-ll_convert_forms(ll_convert_alias,     LLWString,     std::string,   utf8str_to_wstring);
-
-// Same function, better name. JC
-inline LLWString utf8string_to_wstring(const std::string& utf8_string) { return utf8str_to_wstring(utf8_string); }
-
-LL_COMMON_API std::ptrdiff_t wchar_to_utf8chars(llwchar inchar, char* outchars);
-
-ll_convert_forms(ll_convert_alias,     std::string, LLWString,     wstring_to_utf8str);
-ll_convert_forms(ll_convert_u16_alias, std::string, llutf16string, utf16str_to_utf8str);
-
-// an older alias for utf16str_to_utf8str(llutf16string)
-inline std::string wstring_to_utf8str(const llutf16string &utf16str) { return utf16str_to_utf8str(utf16str);}
-
-// Length of this UTF32 string in bytes when transformed to UTF8
-LL_COMMON_API S32 wstring_utf8_length(const LLWString& wstr);
-
-// Length in bytes of this wide char in a UTF8 string
-LL_COMMON_API S32 wchar_utf8_length(const llwchar wc);
-
-LL_COMMON_API std::string wchar_utf8_preview(const llwchar wc);
-
-LL_COMMON_API std::string utf8str_tolower(const std::string& utf8str);
-
-// Length in llwchar (UTF-32) of the first len units (16 bits) of the given UTF-16 string.
-LL_COMMON_API S32 utf16str_wstring_length(const llutf16string &utf16str, S32 len);
-
-// Length in utf16string (UTF-16) of wlen wchars beginning at woffset.
-LL_COMMON_API S32 wstring_utf16_length(const LLWString & wstr, S32 woffset, S32 wlen);
-
-// Length in wstring (i.e., llwchar count) of a part of a wstring specified by utf16 length (i.e., utf16 units.)
-LL_COMMON_API S32 wstring_wstring_length_from_utf16_length(const LLWString & wstr, S32 woffset, S32 utf16_length, bool *unaligned = nullptr);
-
-/**
- * @brief Properly truncate a utf8 string to a maximum byte count.
- *
- * The returned string may be less than max_len if the truncation
- * happens in the middle of a glyph. If max_len is longer than the
- * string passed in, the return value == utf8str.
- * @param utf8str A valid utf8 string to truncate.
- * @param max_len The maximum number of bytes in the return value.
- * @return Returns a valid utf8 string with byte count <= max_len.
- */
-LL_COMMON_API std::string utf8str_truncate(const std::string& utf8str, const S32 max_len);
-
-LL_COMMON_API std::string utf8str_trim(const std::string& utf8str);
-
-LL_COMMON_API S32 utf8str_compare_insensitive(
-    const std::string& lhs,
-    const std::string& rhs);
-
-/**
-* @brief Properly truncate a utf8 string to a maximum character count.
-*
-* If symbol_len is longer than the string passed in, the return
-* value == utf8str.
-* @param utf8str A valid utf8 string to truncate.
-* @param symbol_len The maximum number of symbols in the return value.
-* @return Returns a valid utf8 string with symbol count <= max_len.
-*/
-LL_COMMON_API std::string utf8str_symbol_truncate(const std::string& utf8str, const S32 symbol_len);
-
-/**
- * @brief Replace all occurences of target_char with replace_char
- *
- * @param utf8str A utf8 string to process.
- * @param target_char The wchar to be replaced
- * @param replace_char The wchar which is written on replace
- */
-LL_COMMON_API std::string utf8str_substChar(
-    const std::string& utf8str,
-    const llwchar target_char,
-    const llwchar replace_char);
-
-LL_COMMON_API std::string utf8str_makeASCII(const std::string& utf8str);
-
-// Hack - used for evil notecards.
-LL_COMMON_API std::string mbcsstring_makeASCII(const std::string& str);
-
-LL_COMMON_API std::string utf8str_removeCRLF(const std::string& utf8str);
-
-LL_COMMON_API llwchar utf8str_to_wchar(const std::string& utf8str, size_t offset, size_t length);
-
-LL_COMMON_API std::string utf8str_showBytesUTF8(const std::string& utf8str);
-
-LL_COMMON_API bool wstring_has_emoji(const LLWString& wstr);
-
-LL_COMMON_API bool wstring_remove_emojis(LLWString& wstr);
-
-LL_COMMON_API bool utf8str_remove_emojis(std::string& utf8str);
-
-#if LL_WINDOWS
-/* @name Windows string helpers
- */
-//@{
-
-/**
- * @brief Convert a wide string to/from std::string
- * Convert a Windows wide string to/from our LLWString
- *
- * This replaces the unsafe W2A macro from ATL.
- */
-// Avoid requiring this header to #include the Windows header file declaring
-// our actual default code_page by delegating this function to our .cpp file.
-LL_COMMON_API unsigned int ll_wstring_default_code_page();
-
-// This is like ll_convert_forms(), with the added complexity of a code page
-// parameter that may or may not be passed.
-#define ll_convert_cp_forms(aliasmacro, OUTSTR, INSTR, longname)    \
-/* declare the only nontrivial implementation (in .cpp file) */     \
-LL_COMMON_API OUTSTR longname(                                      \
-    const INSTR::value_type* in,                                    \
-    size_t len,                                                     \
-    unsigned int code_page=ll_wstring_default_code_page());         \
-/* if passed only a char pointer, scan for nul terminator */        \
-inline auto longname(const INSTR::value_type* in)                   \
-{                                                                   \
-    return longname(in, ll_convert_length(in));                     \
-}                                                                   \
-/* if passed string and length, extract its char pointer */         \
-inline auto longname(                                               \
-    const INSTR& in,                                                \
-    size_t len,                                                     \
-    unsigned int code_page=ll_wstring_default_code_page())          \
-{                                                                   \
-    return longname(in.c_str(), len, code_page);                    \
-}                                                                   \
-/* if passed only a string object, no scan, pass known length */    \
-inline auto longname(const INSTR& in)                               \
-{                                                                   \
-    return longname(in.c_str(), in.length());                       \
-}                                                                   \
-aliasmacro(OUTSTR, INSTR, longname(in));                            \
-aliasmacro(OUTSTR, const INSTR::value_type*, longname(in))
-
-ll_convert_cp_forms(ll_convert_wstr_alias, std::string,  std::wstring, ll_convert_wide_to_string);
-ll_convert_cp_forms(ll_convert_wstr_alias, std::wstring, std::string,  ll_convert_string_to_wide);
-   ll_convert_forms(ll_convert_wstr_alias, LLWString,    std::wstring, ll_convert_wide_to_wstring);
-   ll_convert_forms(ll_convert_wstr_alias, std::wstring, LLWString,    ll_convert_wstring_to_wide);
-
-/**
- * Converts incoming string into utf8 string
- *
- */
-LL_COMMON_API std::string ll_convert_string_to_utf8_string(const std::string& in);
-
-/// Get Windows message string for passed GetLastError() code
-// VS 2013 doesn't let us forward-declare this template, which is what we
-// started with, so the implementation could reference the specialization we
-// haven't yet declared. Somewhat weirdly, just stating the generic
-// implementation in terms of the specialization works, even in this order...
-
-// the general case is just a conversion from the sole implementation
-// Microsoft says DWORD is a typedef for unsigned long
-// https://docs.microsoft.com/en-us/windows/desktop/winprog/windows-data-types
-// so rather than drag windows.h into everybody's include space...
-template<typename STRING>
-STRING windows_message(unsigned long error)
-{
-    return ll_convert<STRING>(windows_message<std::wstring>(error));
-}
-
-/// There's only one real implementation
-template<>
-LL_COMMON_API std::wstring windows_message<std::wstring>(unsigned long error);
-
-/// Get Windows message string, implicitly calling GetLastError()
-template<typename STRING>
-STRING windows_message() { return windows_message<STRING>(GetLastError()); }
-
-//@}
-
-LL_COMMON_API std::optional<std::wstring> llstring_getoptenv(const std::string& key);
-
-#else // ! LL_WINDOWS
-
-LL_COMMON_API std::optional<std::string>  llstring_getoptenv(const std::string& key);
-
-#endif // ! LL_WINDOWS
-
-/**
- * Many of the 'strip' and 'replace' methods of LLStringUtilBase need
- * specialization to work with the signed char type.
- * Sadly, it is not possible (AFAIK) to specialize a single method of
- * a template class.
- * That stuff should go here.
- */
-namespace LLStringFn
-{
-    /**
-     * @brief Replace all non-printable characters with replacement in
-     * string.
-     * NOTE - this will zap non-ascii
-     *
-     * @param [in,out] string the to modify. out value is the string
-     * with zero non-printable characters.
-     * @param The replacement character. use LL_UNKNOWN_CHAR if unsure.
-     */
-    LL_COMMON_API void replace_nonprintable_in_ascii(
-        std::basic_string<char>& string,
-        char replacement);
-
-
-    /**
-     * @brief Replace all non-printable characters and pipe characters
-     * with replacement in a string.
-     * NOTE - this will zap non-ascii
-     *
-     * @param [in,out] the string to modify. out value is the string
-     * with zero non-printable characters and zero pipe characters.
-     * @param The replacement character. use LL_UNKNOWN_CHAR if unsure.
-     */
-    LL_COMMON_API void replace_nonprintable_and_pipe_in_ascii(std::basic_string<char>& str,
-                                       char replacement);
-
-
-    /**
-     * @brief Remove all characters that are not allowed in XML 1.0.
-     * Returns a copy of the string with those characters removed.
-     * Works with US ASCII and UTF-8 encoded strings.  JC
-     */
-    LL_COMMON_API std::string strip_invalid_xml(const std::string& input);
-
-
-    /**
-     * @brief Replace all control characters (0 <= c < 0x20) with replacement in
-     * string.   This is safe for utf-8
-     *
-     * @param [in,out] string the to modify. out value is the string
-     * with zero non-printable characters.
-     * @param The replacement character. use LL_UNKNOWN_CHAR if unsure.
-     */
-    LL_COMMON_API void replace_ascii_controlchars(
-        std::basic_string<char>& string,
-        char replacement);
-}
-
-////////////////////////////////////////////////////////////
-// NOTE: LLStringUtil::format, getTokens, and support functions moved to llstring.cpp.
-// There is no LLWStringUtil::format implementation currently.
-// Calling these for anything other than LLStringUtil will produce link errors.
-
-////////////////////////////////////////////////////////////
-
-// static
-template <class T>
-std::vector<typename LLStringUtilBase<T>::string_type>
-LLStringUtilBase<T>::getTokens(const string_type& instr, const string_type& delims)
-{
-    std::vector<string_type> tokens;
-    getTokens(instr, tokens, delims);
-    return tokens;
-}
-
-// static
-template <class T>
-std::vector<typename LLStringUtilBase<T>::string_type>
-LLStringUtilBase<T>::getTokens(const string_type& instr,
-                               const string_type& drop_delims,
-                               const string_type& keep_delims,
-                               const string_type& quotes)
-{
-    std::vector<string_type> tokens;
-    getTokens(instr, tokens, drop_delims, keep_delims, quotes);
-    return tokens;
-}
-
-// static
-template <class T>
-std::vector<typename LLStringUtilBase<T>::string_type>
-LLStringUtilBase<T>::getTokens(const string_type& instr,
-                               const string_type& drop_delims,
-                               const string_type& keep_delims,
-                               const string_type& quotes,
-                               const string_type& escapes)
-{
-    std::vector<string_type> tokens;
-    getTokens(instr, tokens, drop_delims, keep_delims, quotes, escapes);
-    return tokens;
-}
-
-namespace LLStringUtilBaseImpl
-{
-
-/**
- * Input string scanner helper for getTokens(), or really any other
- * character-parsing routine that may have to deal with escape characters.
- * This implementation defines the concept (also an interface, should you
- * choose to implement the concept by subclassing) and provides trivial
- * implementations for a string @em without escape processing.
- */
-template <class T>
-struct InString
-{
-    typedef std::basic_string<T> string_type;
-    typedef typename string_type::const_iterator const_iterator;
-
-    InString(const_iterator b, const_iterator e):
-        mIter(b),
-        mEnd(e)
-    {}
-    virtual ~InString() {}
-
-    bool done() const { return mIter == mEnd; }
-    /// Is the current character (*mIter) escaped? This implementation can
-    /// answer trivially because it doesn't support escapes.
-    virtual bool escaped() const { return false; }
-    /// Obtain the current character and advance @c mIter.
-    virtual T next() { return *mIter++; }
-    /// Does the current character match specified character?
-    virtual bool is(T ch) const { return (! done()) && *mIter == ch; }
-    /// Is the current character any one of the specified characters?
-    virtual bool oneof(const string_type& delims) const
-    {
-        return (! done()) && LLStringUtilBase<T>::contains(delims, *mIter);
-    }
-
-    /**
-     * Scan forward from @from until either @a delim or end. This is primarily
-     * useful for processing quoted substrings.
-     *
-     * If we do see @a delim, append everything from @from until (excluding)
-     * @a delim to @a into, advance @c mIter to skip @a delim, and return @c
-     * true.
-     *
-     * If we do not see @a delim, do not alter @a into or @c mIter and return
-     * @c false. Do not pass GO, do not collect $200.
-     *
-     * @note The @c false case described above implements normal getTokens()
-     * treatment of an unmatched open quote: treat the quote character as if
-     * escaped, that is, simply collect it as part of the current token. Other
-     * plausible behaviors directly affect the way getTokens() deals with an
-     * unmatched quote: e.g. throwing an exception to treat it as an error, or
-     * assuming a close quote beyond end of string (in which case return @c
-     * true).
-     */
-    virtual bool collect_until(string_type& into, const_iterator from, T delim)
-    {
-        const_iterator found = std::find(from, mEnd, delim);
-        // If we didn't find delim, change nothing, just tell caller.
-        if (found == mEnd)
-            return false;
-        // Found delim! Append everything between from and found.
-        into.append(from, found);
-        // advance past delim in input
-        mIter = found + 1;
-        return true;
-    }
-
-    const_iterator mIter, mEnd;
-};
-
-/// InString subclass that handles escape characters
-template <class T>
-class InEscString: public InString<T>
-{
-public:
-    typedef InString<T> super;
-    typedef typename super::string_type string_type;
-    typedef typename super::const_iterator const_iterator;
-    using super::done;
-    using super::mIter;
-    using super::mEnd;
-
-    InEscString(const_iterator b, const_iterator e, const string_type& escapes):
-        super(b, e),
-        mEscapes(escapes)
-    {
-        // Even though we've already initialized 'mIter' via our base-class
-        // constructor, set it again to check for initial escape char.
-        setiter(b);
-    }
-
-    /// This implementation uses the answer cached by setiter().
-    virtual bool escaped() const { return mIsEsc; }
-    virtual T next()
-    {
-        // If we're looking at the escape character of an escape sequence,
-        // skip that character. This is the one time we can modify 'mIter'
-        // without using setiter: for this one case we DO NOT CARE if the
-        // escaped character is itself an escape.
-        if (mIsEsc)
-            ++mIter;
-        // If we were looking at an escape character, this is the escaped
-        // character; otherwise it's just the next character.
-        T result(*mIter);
-        // Advance mIter, checking for escape sequence.
-        setiter(mIter + 1);
-        return result;
-    }
-
-    virtual bool is(T ch) const
-    {
-        // Like base-class is(), except that an escaped character matches
-        // nothing.
-        return (! done()) && (! mIsEsc) && *mIter == ch;
-    }
-
-    virtual bool oneof(const string_type& delims) const
-    {
-        // Like base-class oneof(), except that an escaped character matches
-        // nothing.
-        return (! done()) && (! mIsEsc) && LLStringUtilBase<T>::contains(delims, *mIter);
-    }
-
-    virtual bool collect_until(string_type& into, const_iterator from, T delim)
-    {
-        // Deal with escapes in the characters we collect; that is, an escaped
-        // character must become just that character without the preceding
-        // escape. Collect characters in a separate string rather than
-        // directly appending to 'into' in case we do not find delim, in which
-        // case we're supposed to leave 'into' unmodified.
-        string_type collected;
-        // For scanning purposes, we're going to work directly with 'mIter'.
-        // Save its current value in case we fail to see delim.
-        const_iterator save_iter(mIter);
-        // Okay, set 'mIter', checking for escape.
-        setiter(from);
-        while (! done())
-        {
-            // If we see an unescaped delim, stop and report success.
-            if ((! mIsEsc) && *mIter == delim)
-            {
-                // Append collected chars to 'into'.
-                into.append(collected);
-                // Don't forget to advance 'mIter' past delim.
-                setiter(mIter + 1);
-                return true;
-            }
-            // We're not at end, and either we're not looking at delim or it's
-            // escaped. Collect this character and keep going.
-            collected.push_back(next());
-        }
-        // Here we hit 'mEnd' without ever seeing delim. Restore mIter and tell
-        // caller.
-        setiter(save_iter);
-        return false;
-    }
-
-private:
-    void setiter(const_iterator i)
-    {
-        mIter = i;
-
-        // Every time we change 'mIter', set 'mIsEsc' to be able to repetitively
-        // answer escaped() without having to rescan 'mEscapes'. mIsEsc caches
-        // contains(mEscapes, *mIter).
-
-        // We're looking at an escaped char if we're not already at end (that
-        // is, *mIter is even meaningful); if *mIter is in fact one of the
-        // specified escape characters; and if there's one more character
-        // following it. That is, if an escape character is the very last
-        // character of the input string, it loses its special meaning.
-        mIsEsc = (! done()) &&
-                LLStringUtilBase<T>::contains(mEscapes, *mIter) &&
-                (mIter+1) != mEnd;
-    }
-
-    const string_type mEscapes;
-    bool mIsEsc;
-};
-
-/// getTokens() implementation based on InString concept
-template <typename INSTRING, typename string_type>
-void getTokens(INSTRING& instr, std::vector<string_type>& tokens,
-               const string_type& drop_delims, const string_type& keep_delims,
-               const string_type& quotes)
-{
-    // There are times when we want to match either drop_delims or
-    // keep_delims. Concatenate them up front to speed things up.
-    string_type all_delims(drop_delims + keep_delims);
-    // no tokens yet
-    tokens.clear();
-
-    // try for another token
-    while (! instr.done())
-    {
-        // scan past any drop_delims
-        while (instr.oneof(drop_delims))
-        {
-            // skip this drop_delim
-            instr.next();
-            // but if that was the end of the string, done
-            if (instr.done())
-                return;
-        }
-        // found the start of another token: make a slot for it
-        tokens.push_back(string_type());
-        if (instr.oneof(keep_delims))
-        {
-            // *iter is a keep_delim, a token of exactly 1 character. Append
-            // that character to the new token and proceed.
-            tokens.back().push_back(instr.next());
-            continue;
-        }
-        // Here we have a non-delimiter token, which might consist of a mix of
-        // quoted and unquoted parts. Use bash rules for quoting: you can
-        // embed a quoted substring in the midst of an unquoted token (e.g.
-        // ~/"sub dir"/myfile.txt); you can ram two quoted substrings together
-        // to make a single token (e.g. 'He said, "'"Don't."'"'). We diverge
-        // from bash in that bash considers an unmatched quote an error. Our
-        // param signature doesn't allow for errors, so just pretend it's not
-        // a quote and embed it.
-        // At this level, keep scanning until we hit the next delimiter of
-        // either type (drop_delims or keep_delims).
-        while (! instr.oneof(all_delims))
-        {
-            // If we're looking at an open quote, search forward for
-            // a close quote, collecting characters along the way.
-            if (instr.oneof(quotes) &&
-                instr.collect_until(tokens.back(), instr.mIter+1, *instr.mIter))
-            {
-                // collect_until is cleverly designed to do exactly what we
-                // need here. No further action needed if it returns true.
-            }
-            else
-            {
-                // Either *iter isn't a quote, or there's no matching close
-                // quote: in other words, just an ordinary char. Append it to
-                // current token.
-                tokens.back().push_back(instr.next());
-            }
-            // having scanned that segment of this token, if we've reached the
-            // end of the string, we're done
-            if (instr.done())
-                return;
-        }
-    }
-}
-
-} // namespace LLStringUtilBaseImpl
-
-// static
-template <class T>
-void LLStringUtilBase<T>::getTokens(const string_type& string, std::vector<string_type>& tokens,
-                                    const string_type& drop_delims, const string_type& keep_delims,
-                                    const string_type& quotes)
-{
-    // Because this overload doesn't support escapes, use simple InString to
-    // manage input range.
-    LLStringUtilBaseImpl::InString<T> instring(string.begin(), string.end());
-    LLStringUtilBaseImpl::getTokens(instring, tokens, drop_delims, keep_delims, quotes);
-}
-
-// static
-template <class T>
-void LLStringUtilBase<T>::getTokens(const string_type& string, std::vector<string_type>& tokens,
-                                    const string_type& drop_delims, const string_type& keep_delims,
-                                    const string_type& quotes, const string_type& escapes)
-{
-    // This overload must deal with escapes. Delegate that to InEscString
-    // (unless there ARE no escapes).
-    std::unique_ptr< LLStringUtilBaseImpl::InString<T> > instrp;
-    if (escapes.empty())
-        instrp.reset(new LLStringUtilBaseImpl::InString<T>(string.begin(), string.end()));
-    else
-        instrp.reset(new LLStringUtilBaseImpl::InEscString<T>(string.begin(), string.end(), escapes));
-    LLStringUtilBaseImpl::getTokens(*instrp, tokens, drop_delims, keep_delims, quotes);
-}
-
-// static
-template<class T>
-S32 LLStringUtilBase<T>::compareStrings(const T* lhs, const T* rhs)
-{
-    S32 result;
-    if( lhs == rhs )
-    {
-        result = 0;
-    }
-    else
-    if ( !lhs || !lhs[0] )
-    {
-        result = ((!rhs || !rhs[0]) ? 0 : 1);
-    }
-    else
-    if ( !rhs || !rhs[0])
-    {
-        result = -1;
-    }
-    else
-    {
-        result = LLStringOps::collate(lhs, rhs);
-    }
-    return result;
-}
-
-//static
-template<class T>
-S32 LLStringUtilBase<T>::compareStrings(const string_type& lhs, const string_type& rhs)
-{
-    return LLStringOps::collate(lhs.c_str(), rhs.c_str());
-}
-
-// static
-template<class T>
-S32 LLStringUtilBase<T>::compareInsensitive(const T* lhs, const T* rhs )
-{
-    S32 result;
-    if( lhs == rhs )
-    {
-        result = 0;
-    }
-    else
-    if ( !lhs || !lhs[0] )
-    {
-        result = ((!rhs || !rhs[0]) ? 0 : 1);
-    }
-    else
-    if ( !rhs || !rhs[0] )
-    {
-        result = -1;
-    }
-    else
-    {
-        string_type lhs_string(lhs);
-        string_type rhs_string(rhs);
-        LLStringUtilBase<T>::toUpper(lhs_string);
-        LLStringUtilBase<T>::toUpper(rhs_string);
-        result = LLStringOps::collate(lhs_string.c_str(), rhs_string.c_str());
-    }
-    return result;
-}
-
-//static
-template<class T>
-S32 LLStringUtilBase<T>::compareInsensitive(const string_type& lhs, const string_type& rhs)
-{
-    string_type lhs_string(lhs);
-    string_type rhs_string(rhs);
-    LLStringUtilBase<T>::toUpper(lhs_string);
-    LLStringUtilBase<T>::toUpper(rhs_string);
-    return LLStringOps::collate(lhs_string.c_str(), rhs_string.c_str());
-}
-
-// Case sensitive comparison with good handling of numbers.  Does not use current locale.
-// a.k.a. strdictcmp()
-
-//static
-template<class T>
-S32 LLStringUtilBase<T>::compareDict(const string_type& astr, const string_type& bstr)
-{
-    const T* a = astr.c_str();
-    const T* b = bstr.c_str();
-    T ca, cb;
-    S32 ai, bi, cnt = 0;
-    S32 bias = 0;
-
-    ca = *(a++);
-    cb = *(b++);
-    while( ca && cb ){
-        if( bias==0 ){
-            if( LLStringOps::isUpper(ca) ){ ca = LLStringOps::toLower(ca); bias--; }
-            if( LLStringOps::isUpper(cb) ){ cb = LLStringOps::toLower(cb); bias++; }
-        }else{
-            if( LLStringOps::isUpper(ca) ){ ca = LLStringOps::toLower(ca); }
-            if( LLStringOps::isUpper(cb) ){ cb = LLStringOps::toLower(cb); }
-        }
-        if( LLStringOps::isDigit(ca) ){
-            if( cnt-->0 ){
-                if( cb!=ca ) break;
-            }else{
-                if( !LLStringOps::isDigit(cb) ) break;
-                for(ai=0; LLStringOps::isDigit(a[ai]); ai++);
-                for(bi=0; LLStringOps::isDigit(b[bi]); bi++);
-                if( ai<bi ){ ca=0; break; }
-                if( bi<ai ){ cb=0; break; }
-                if( ca!=cb ) break;
-                cnt = ai;
-            }
-        }else if( ca!=cb ){   break;
-        }
-        ca = *(a++);
-        cb = *(b++);
-    }
-    if( ca==cb ) ca += bias;
-    return ca-cb;
-}
-
-// static
-template<class T>
-S32 LLStringUtilBase<T>::compareDictInsensitive(const string_type& astr, const string_type& bstr)
-{
-    const T* a = astr.c_str();
-    const T* b = bstr.c_str();
-    T ca, cb;
-    S32 ai, bi, cnt = 0;
-
-    ca = *(a++);
-    cb = *(b++);
-    while( ca && cb ){
-        if( LLStringOps::isUpper(ca) ){ ca = LLStringOps::toLower(ca); }
-        if( LLStringOps::isUpper(cb) ){ cb = LLStringOps::toLower(cb); }
-        if( LLStringOps::isDigit(ca) ){
-            if( cnt-->0 ){
-                if( cb!=ca ) break;
-            }else{
-                if( !LLStringOps::isDigit(cb) ) break;
-                for(ai=0; LLStringOps::isDigit(a[ai]); ai++);
-                for(bi=0; LLStringOps::isDigit(b[bi]); bi++);
-                if( ai<bi ){ ca=0; break; }
-                if( bi<ai ){ cb=0; break; }
-                if( ca!=cb ) break;
-                cnt = ai;
-            }
-        }else if( ca!=cb ){   break;
-        }
-        ca = *(a++);
-        cb = *(b++);
-    }
-    return ca-cb;
-}
-
-// Puts compareDict() in a form appropriate for LL container classes to use for sorting.
-<<<<<<< HEAD
-// static 
-template<class T> 
-bool LLStringUtilBase<T>::precedesDict( const string_type& a, const string_type& b )
-=======
-// static
-template<class T>
-BOOL LLStringUtilBase<T>::precedesDict( const string_type& a, const string_type& b )
->>>>>>> e1623bb2
-{
-    if( a.size() && b.size() )
-    {
-        return (LLStringUtilBase<T>::compareDict(a.c_str(), b.c_str()) < 0);
-    }
-    else
-    {
-        return (!b.empty());
-    }
-}
-
-//static
-template<class T>
-void LLStringUtilBase<T>::toUpper(string_type& string)
-{
-    if( !string.empty() )
-    {
-        std::transform(
-            string.begin(),
-            string.end(),
-            string.begin(),
-            (T(*)(T)) &LLStringOps::toUpper);
-    }
-}
-
-//static
-template<class T>
-void LLStringUtilBase<T>::toLower(string_type& string)
-{
-    if( !string.empty() )
-    {
-        std::transform(
-            string.begin(),
-            string.end(),
-            string.begin(),
-            (T(*)(T)) &LLStringOps::toLower);
-    }
-}
-
-//static
-template<class T>
-void LLStringUtilBase<T>::trimHead(string_type& string)
-{
-    if( !string.empty() )
-    {
-        size_type i = 0;
-        while( i < string.length() && LLStringOps::isSpace( string[i] ) )
-        {
-            i++;
-        }
-        string.erase(0, i);
-    }
-}
-
-//static
-template<class T>
-void LLStringUtilBase<T>::trimTail(string_type& string)
-{
-    if( string.size() )
-    {
-        size_type len = string.length();
-        size_type i = len;
-        while( i > 0 && LLStringOps::isSpace( string[i-1] ) )
-        {
-            i--;
-        }
-
-        string.erase( i, len - i );
-    }
-}
-
-
-// Replace line feeds with carriage return-line feed pairs.
-//static
-template<class T>
-void LLStringUtilBase<T>::addCRLF(string_type& string)
-{
-    const T LF = 10;
-    const T CR = 13;
-
-    // Count the number of line feeds
-    size_type count = 0;
-    size_type len = string.size();
-    size_type i;
-    for( i = 0; i < len; i++ )
-    {
-        if( string[i] == LF )
-        {
-            count++;
-        }
-    }
-
-    // Insert a carriage return before each line feed
-    if( count )
-    {
-        size_type size = len + count;
-        T *t = new T[size];
-        size_type j = 0;
-        for( i = 0; i < len; ++i )
-        {
-            if( string[i] == LF )
-            {
-                t[j] = CR;
-                ++j;
-            }
-            t[j] = string[i];
-            ++j;
-        }
-
-        string.assign(t, size);
-        delete[] t;
-    }
-}
-
-// Remove all carriage returns
-//static
-template<class T>
-void LLStringUtilBase<T>::removeCRLF(string_type& string)
-{
-    const T CR = 13;
-
-    size_type cr_count = 0;
-    size_type len = string.size();
-    size_type i;
-    for( i = 0; i < len - cr_count; i++ )
-    {
-        if( string[i+cr_count] == CR )
-        {
-            cr_count++;
-        }
-
-        string[i] = string[i+cr_count];
-    }
-    string.erase(i, cr_count);
-}
-
-//static
-template<class T>
-void LLStringUtilBase<T>::removeWindowsCR(string_type& string)
-{
-    if (string.empty())
-    {
-        return;
-    }
-    const T LF = 10;
-    const T CR = 13;
-
-    size_type cr_count = 0;
-    size_type len = string.size();
-    size_type i;
-    for( i = 0; i < len - cr_count - 1; i++ )
-    {
-        if( string[i+cr_count] == CR && string[i+cr_count+1] == LF)
-        {
-            cr_count++;
-        }
-
-        string[i] = string[i+cr_count];
-    }
-    string.erase(i, cr_count);
-}
-
-//static
-template<class T>
-void LLStringUtilBase<T>::replaceChar( string_type& string, T target, T replacement )
-{
-    size_type found_pos = 0;
-    while( (found_pos = string.find(target, found_pos)) != string_type::npos )
-    {
-        string[found_pos] = replacement;
-        found_pos++; // avoid infinite defeat if target == replacement
-    }
-}
-
-//static
-template<class T>
-void LLStringUtilBase<T>::replaceString( string_type& string, string_type target, string_type replacement )
-{
-    size_type found_pos = 0;
-    while( (found_pos = string.find(target, found_pos)) != string_type::npos )
-    {
-        string.replace( found_pos, target.length(), replacement );
-        found_pos += replacement.length(); // avoid infinite defeat if replacement contains target
-    }
-}
-
-//static
-template<class T>
-void LLStringUtilBase<T>::replaceNonstandardASCII( string_type& string, T replacement )
-{
-    const char LF = 10;
-    const S8 MIN = 32;
-//  const S8 MAX = 127;
-
-    size_type len = string.size();
-    for( size_type i = 0; i < len; i++ )
-    {
-        // No need to test MAX < mText[i] because we treat mText[i] as a signed char,
-        // which has a max value of 127.
-        if( ( S8(string[i]) < MIN ) && (string[i] != LF) )
-        {
-            string[i] = replacement;
-        }
-    }
-}
-
-//static
-template<class T>
-void LLStringUtilBase<T>::replaceTabsWithSpaces( string_type& str, size_type spaces_per_tab )
-{
-    const T TAB = '\t';
-    const T SPACE = ' ';
-
-    string_type out_str;
-    // Replace tabs with spaces
-    for (size_type i = 0; i < str.length(); i++)
-    {
-        if (str[i] == TAB)
-        {
-            for (size_type j = 0; j < spaces_per_tab; j++)
-                out_str += SPACE;
-        }
-        else
-        {
-            out_str += str[i];
-        }
-    }
-    str = out_str;
-}
-
-//static
-template<class T>
-std::basic_string<T> LLStringUtilBase<T>::capitalize(const string_type& str)
-{
-    string_type result(str);
-    capitalize(result);
-    return result;
-}
-
-//static
-template<class T>
-void LLStringUtilBase<T>::capitalize(string_type& str)
-{
-    if (str.size())
-    {
-        auto last = str[0] = toupper(str[0]);
-        for (U32 i = 1; i < str.size(); ++i)
-        {
-            last = (last == ' ' || last == '-' || last == '_') ? str[i] = toupper(str[i]) : str[i];
-        }
-    }
-}
-
-//static
-<<<<<<< HEAD
-template<class T> 
-bool LLStringUtilBase<T>::containsNonprintable(const string_type& string)
-{
-	const char MIN = 32;
-	bool rv = false;
-	for (size_type i = 0; i < string.size(); i++)
-	{
-		if(string[i] < MIN)
-		{
-			rv = true;
-			break;
-		}
-	}
-	return rv;
-=======
-template<class T>
-BOOL LLStringUtilBase<T>::containsNonprintable(const string_type& string)
-{
-    const char MIN = 32;
-    BOOL rv = FALSE;
-    for (size_type i = 0; i < string.size(); i++)
-    {
-        if(string[i] < MIN)
-        {
-            rv = TRUE;
-            break;
-        }
-    }
-    return rv;
->>>>>>> e1623bb2
-}
-
-// *TODO: reimplement in terms of algorithm
-//static
-template<class T>
-void LLStringUtilBase<T>::stripNonprintable(string_type& string)
-{
-    const char MIN = 32;
-    size_type j = 0;
-    if (string.empty())
-    {
-        return;
-    }
-    size_t src_size = string.size();
-    char* c_string = new char[src_size + 1];
-    if(c_string == NULL)
-    {
-        return;
-    }
-    copy(c_string, string.c_str(), src_size+1);
-    char* write_head = &c_string[0];
-    for (size_type i = 0; i < src_size; i++)
-    {
-        char* read_head = &string[i];
-        write_head = &c_string[j];
-        if(!(*read_head < MIN))
-        {
-            *write_head = *read_head;
-            ++j;
-        }
-    }
-    c_string[j]= '\0';
-    string = c_string;
-    delete []c_string;
-}
-
-// *TODO: reimplement in terms of algorithm
-template<class T>
-std::basic_string<T> LLStringUtilBase<T>::quote(const string_type& str,
-                                                const string_type& triggers,
-                                                const string_type& escape)
-{
-    size_type len(str.length());
-    // If the string is already quoted, assume user knows what s/he's doing.
-    if (len >= 2 && str[0] == '"' && str[len-1] == '"')
-    {
-        return str;
-    }
-
-    // Not already quoted: do we need to? triggers.empty() is a special case
-    // meaning "always quote."
-    if ((! triggers.empty()) && str.find_first_of(triggers) == string_type::npos)
-    {
-        // no trigger characters, don't bother quoting
-        return str;
-    }
-
-    // For whatever reason, we must quote this string.
-    string_type result;
-    result.push_back('"');
-    for (typename string_type::const_iterator ci(str.begin()), cend(str.end()); ci != cend; ++ci)
-    {
-        if (*ci == '"')
-        {
-            result.append(escape);
-        }
-        result.push_back(*ci);
-    }
-    result.push_back('"');
-    return result;
-}
-
-template<class T>
-void LLStringUtilBase<T>::_makeASCII(string_type& string)
-{
-    // Replace non-ASCII chars with LL_UNKNOWN_CHAR
-    for (size_type i = 0; i < string.length(); i++)
-    {
-        if (string[i] > 0x7f)
-        {
-            string[i] = LL_UNKNOWN_CHAR;
-        }
-    }
-}
-
-// static
-template<class T>
-void LLStringUtilBase<T>::copy( T* dst, const T* src, size_type dst_size )
-{
-    if( dst_size > 0 )
-    {
-        size_type min_len = 0;
-        if( src )
-        {
-            min_len = llmin( dst_size - 1, strlen( src ) );  /* Flawfinder: ignore */
-            memcpy(dst, src, min_len * sizeof(T));      /* Flawfinder: ignore */
-        }
-        dst[min_len] = '\0';
-    }
-}
-
-// static
-template<class T>
-void LLStringUtilBase<T>::copyInto(string_type& dst, const string_type& src, size_type offset)
-{
-    if ( offset == dst.length() )
-    {
-        // special case - append to end of string and avoid expensive
-        // (when strings are large) string manipulations
-        dst += src;
-    }
-    else
-    {
-        string_type tail = dst.substr(offset);
-
-        dst = dst.substr(0, offset);
-        dst += src;
-        dst += tail;
-    };
-}
-
-// True if this is the head of s.
-//static
-<<<<<<< HEAD
-template<class T> 
-bool LLStringUtilBase<T>::isHead( const string_type& string, const T* s )
-{
-	if( string.empty() )
-	{
-		// Early exit
-		return false;
-	}
-	else
-	{
-		return (strncmp( s, string.c_str(), string.size() ) == 0);
-	}
-=======
-template<class T>
-BOOL LLStringUtilBase<T>::isHead( const string_type& string, const T* s )
-{
-    if( string.empty() )
-    {
-        // Early exit
-        return FALSE;
-    }
-    else
-    {
-        return (strncmp( s, string.c_str(), string.size() ) == 0);
-    }
->>>>>>> e1623bb2
-}
-
-// static
-template<class T>
-bool LLStringUtilBase<T>::startsWith(
-    const string_type& string,
-    const string_type& substr)
-{
-    if(string.empty() || (substr.empty())) return false;
-    if (substr.length() > string.length()) return false;
-    if (0 == string.compare(0, substr.length(), substr)) return true;
-    return false;
-}
-
-// static
-template<class T>
-bool LLStringUtilBase<T>::endsWith(
-    const string_type& string,
-    const string_type& substr)
-{
-    if(string.empty() || (substr.empty())) return false;
-    size_t sub_len = substr.length();
-    size_t str_len = string.length();
-    if (sub_len > str_len) return false;
-    if (0 == string.compare(str_len - sub_len, sub_len, substr)) return true;
-    return false;
-}
-
-// static
-template<class T>
-auto LLStringUtilBase<T>::getoptenv(const std::string& key) -> std::optional<string_type>
-{
-    auto found(llstring_getoptenv(key));
-    if (found)
-    {
-        // return populated std::optional
-        return { ll_convert<string_type>(*found) };
-    }
-    else
-    {
-        // empty std::optional
-        return {};
-    }
-}
-
-// static
-template<class T>
-auto LLStringUtilBase<T>::getenv(const std::string& key, const string_type& dflt) -> string_type
-{
-    auto found(getoptenv(key));
-    if (found)
-    {
-        return *found;
-    }
-    else
-    {
-        return dflt;
-    }
-}
-
-<<<<<<< HEAD
-template<class T> 
-bool LLStringUtilBase<T>::convertToBOOL(const string_type& string, bool& value)
-{
-	if( string.empty() )
-	{
-		return false;
-	}
-
-	string_type temp( string );
-	trim(temp);
-	if( 
-		(temp == "1") || 
-		(temp == "T") || 
-		(temp == "t") || 
-		(temp == "TRUE") || 
-		(temp == "true") || 
-		(temp == "True") )
-	{
-		value = true;
-		return true;
-	}
-	else
-	if( 
-		(temp == "0") || 
-		(temp == "F") || 
-		(temp == "f") || 
-		(temp == "FALSE") || 
-		(temp == "false") || 
-		(temp == "False") )
-	{
-		value = false;
-		return true;
-	}
-
-	return false;
-}
-
-template<class T> 
-bool LLStringUtilBase<T>::convertToU8(const string_type& string, U8& value)
-{
-	S32 value32 = 0;
-	bool success = convertToS32(string, value32);
-	if( success && (U8_MIN <= value32) && (value32 <= U8_MAX) )
-	{
-		value = (U8) value32;
-		return true;
-	}
-	return false;
-}
-
-template<class T> 
-bool LLStringUtilBase<T>::convertToS8(const string_type& string, S8& value)
-{
-	S32 value32 = 0;
-	bool success = convertToS32(string, value32);
-	if( success && (S8_MIN <= value32) && (value32 <= S8_MAX) )
-	{
-		value = (S8) value32;
-		return true;
-	}
-	return false;
-}
-
-template<class T> 
-bool LLStringUtilBase<T>::convertToS16(const string_type& string, S16& value)
-{
-	S32 value32 = 0;
-	bool success = convertToS32(string, value32);
-	if( success && (S16_MIN <= value32) && (value32 <= S16_MAX) )
-	{
-		value = (S16) value32;
-		return true;
-	}
-	return false;
-}
-
-template<class T> 
-bool LLStringUtilBase<T>::convertToU16(const string_type& string, U16& value)
-{
-	S32 value32 = 0;
-	bool success = convertToS32(string, value32);
-	if( success && (U16_MIN <= value32) && (value32 <= U16_MAX) )
-	{
-		value = (U16) value32;
-		return true;
-	}
-	return false;
-}
-
-template<class T> 
-bool LLStringUtilBase<T>::convertToU32(const string_type& string, U32& value)
-{
-	if( string.empty() )
-	{
-		return false;
-	}
-
-	string_type temp( string );
-	trim(temp);
-	U32 v;
-	std::basic_istringstream<T> i_stream((string_type)temp);
-	if(i_stream >> v)
-	{
-		value = v;
-		return true;
-	}
-	return false;
-}
-
-template<class T> 
-bool LLStringUtilBase<T>::convertToS32(const string_type& string, S32& value)
-{
-	if( string.empty() )
-	{
-		return false;
-	}
-
-	string_type temp( string );
-	trim(temp);
-	S32 v;
-	std::basic_istringstream<T> i_stream((string_type)temp);
-	if(i_stream >> v)
-	{
-		//TODO: figure out overflow and underflow reporting here
-		//if((LONG_MAX == v) || (LONG_MIN == v))
-		//{
-		//	// Underflow or overflow
-		//	return false;
-		//}
-
-		value = v;
-		return true;
-	}
-	return false;
-}
-
-template<class T> 
-bool LLStringUtilBase<T>::convertToF32(const string_type& string, F32& value)
-{
-	F64 value64 = 0.0;
-	bool success = convertToF64(string, value64);
-	if( success && (-F32_MAX <= value64) && (value64 <= F32_MAX) )
-	{
-		value = (F32) value64;
-		return true;
-	}
-	return false;
-}
-
-template<class T> 
-bool LLStringUtilBase<T>::convertToF64(const string_type& string, F64& value)
-{
-	if( string.empty() )
-	{
-		return false;
-	}
-
-	string_type temp( string );
-	trim(temp);
-	F64 v;
-	std::basic_istringstream<T> i_stream((string_type)temp);
-	if(i_stream >> v)
-	{
-		//TODO: figure out overflow and underflow reporting here
-		//if( ((-HUGE_VAL == v) || (HUGE_VAL == v))) )
-		//{
-		//	// Underflow or overflow
-		//	return false;
-		//}
-
-		value = v;
-		return true;
-	}
-	return false;
-=======
-template<class T>
-BOOL LLStringUtilBase<T>::convertToBOOL(const string_type& string, BOOL& value)
-{
-    if( string.empty() )
-    {
-        return FALSE;
-    }
-
-    string_type temp( string );
-    trim(temp);
-    if(
-        (temp == "1") ||
-        (temp == "T") ||
-        (temp == "t") ||
-        (temp == "TRUE") ||
-        (temp == "true") ||
-        (temp == "True") )
-    {
-        value = TRUE;
-        return TRUE;
-    }
-    else
-    if(
-        (temp == "0") ||
-        (temp == "F") ||
-        (temp == "f") ||
-        (temp == "FALSE") ||
-        (temp == "false") ||
-        (temp == "False") )
-    {
-        value = FALSE;
-        return TRUE;
-    }
-
-    return FALSE;
-}
-
-template<class T>
-BOOL LLStringUtilBase<T>::convertToU8(const string_type& string, U8& value)
-{
-    S32 value32 = 0;
-    BOOL success = convertToS32(string, value32);
-    if( success && (U8_MIN <= value32) && (value32 <= U8_MAX) )
-    {
-        value = (U8) value32;
-        return TRUE;
-    }
-    return FALSE;
-}
-
-template<class T>
-BOOL LLStringUtilBase<T>::convertToS8(const string_type& string, S8& value)
-{
-    S32 value32 = 0;
-    BOOL success = convertToS32(string, value32);
-    if( success && (S8_MIN <= value32) && (value32 <= S8_MAX) )
-    {
-        value = (S8) value32;
-        return TRUE;
-    }
-    return FALSE;
-}
-
-template<class T>
-BOOL LLStringUtilBase<T>::convertToS16(const string_type& string, S16& value)
-{
-    S32 value32 = 0;
-    BOOL success = convertToS32(string, value32);
-    if( success && (S16_MIN <= value32) && (value32 <= S16_MAX) )
-    {
-        value = (S16) value32;
-        return TRUE;
-    }
-    return FALSE;
-}
-
-template<class T>
-BOOL LLStringUtilBase<T>::convertToU16(const string_type& string, U16& value)
-{
-    S32 value32 = 0;
-    BOOL success = convertToS32(string, value32);
-    if( success && (U16_MIN <= value32) && (value32 <= U16_MAX) )
-    {
-        value = (U16) value32;
-        return TRUE;
-    }
-    return FALSE;
-}
-
-template<class T>
-BOOL LLStringUtilBase<T>::convertToU32(const string_type& string, U32& value)
-{
-    if( string.empty() )
-    {
-        return FALSE;
-    }
-
-    string_type temp( string );
-    trim(temp);
-    U32 v;
-    std::basic_istringstream<T> i_stream((string_type)temp);
-    if(i_stream >> v)
-    {
-        value = v;
-        return TRUE;
-    }
-    return FALSE;
-}
-
-template<class T>
-BOOL LLStringUtilBase<T>::convertToS32(const string_type& string, S32& value)
-{
-    if( string.empty() )
-    {
-        return FALSE;
-    }
-
-    string_type temp( string );
-    trim(temp);
-    S32 v;
-    std::basic_istringstream<T> i_stream((string_type)temp);
-    if(i_stream >> v)
-    {
-        //TODO: figure out overflow and underflow reporting here
-        //if((LONG_MAX == v) || (LONG_MIN == v))
-        //{
-        //  // Underflow or overflow
-        //  return FALSE;
-        //}
-
-        value = v;
-        return TRUE;
-    }
-    return FALSE;
-}
-
-template<class T>
-BOOL LLStringUtilBase<T>::convertToF32(const string_type& string, F32& value)
-{
-    F64 value64 = 0.0;
-    BOOL success = convertToF64(string, value64);
-    if( success && (-F32_MAX <= value64) && (value64 <= F32_MAX) )
-    {
-        value = (F32) value64;
-        return TRUE;
-    }
-    return FALSE;
-}
-
-template<class T>
-BOOL LLStringUtilBase<T>::convertToF64(const string_type& string, F64& value)
-{
-    if( string.empty() )
-    {
-        return FALSE;
-    }
-
-    string_type temp( string );
-    trim(temp);
-    F64 v;
-    std::basic_istringstream<T> i_stream((string_type)temp);
-    if(i_stream >> v)
-    {
-        //TODO: figure out overflow and underflow reporting here
-        //if( ((-HUGE_VAL == v) || (HUGE_VAL == v))) )
-        //{
-        //  // Underflow or overflow
-        //  return FALSE;
-        //}
-
-        value = v;
-        return TRUE;
-    }
-    return FALSE;
->>>>>>> e1623bb2
-}
-
-template<class T>
-void LLStringUtilBase<T>::truncate(string_type& string, size_type count)
-{
-    size_type cur_size = string.size();
-    string.resize(count < cur_size ? count : cur_size);
-}
-
-// The good thing about *declaration* macros, vs. usage macros, is that now
-// we're done with them: we don't need them to bleed into the consuming source
-// file.
-#undef ll_convert_alias
-#undef ll_convert_u16_alias
-#undef ll_convert_wstr_alias
-#undef LL_CONVERT_COPY_CHARS
-#undef ll_convert_forms
-#undef ll_convert_cp_forms
-
-#endif  // LL_STRING_H+/**
+ * @file llstring.h
+ * @brief String utility functions and std::string class.
+ *
+ * $LicenseInfo:firstyear=2001&license=viewerlgpl$
+ * Second Life Viewer Source Code
+ * Copyright (C) 2010, Linden Research, Inc.
+ *
+ * This library is free software; you can redistribute it and/or
+ * modify it under the terms of the GNU Lesser General Public
+ * License as published by the Free Software Foundation;
+ * version 2.1 of the License only.
+ *
+ * This library is distributed in the hope that it will be useful,
+ * but WITHOUT ANY WARRANTY; without even the implied warranty of
+ * MERCHANTABILITY or FITNESS FOR A PARTICULAR PURPOSE.  See the GNU
+ * Lesser General Public License for more details.
+ *
+ * You should have received a copy of the GNU Lesser General Public
+ * License along with this library; if not, write to the Free Software
+ * Foundation, Inc., 51 Franklin Street, Fifth Floor, Boston, MA  02110-1301  USA
+ *
+ * Linden Research, Inc., 945 Battery Street, San Francisco, CA  94111  USA
+ * $/LicenseInfo$
+ */
+
+#ifndef LL_LLSTRING_H
+#define LL_LLSTRING_H
+
+#include <boost/call_traits.hpp>
+#include <optional>
+#include <string>
+#include <string_view>
+#include <cstdio>
+#include <cwchar>                   // std::wcslen()
+//#include <locale>
+#include <iomanip>
+#include <algorithm>
+#include <vector>
+#include <map>
+#include "llformat.h"
+
+#if LL_LINUX
+#include <wctype.h>
+#include <wchar.h>
+#endif
+
+#include <string.h>
+#include <boost/scoped_ptr.hpp>
+
+const char LL_UNKNOWN_CHAR = '?';
+class LLSD;
+
+#if LL_DARWIN || LL_LINUX
+// Template specialization of char_traits for U16s. Only necessary on Mac and Linux (exists on Windows already)
+#include <cstring>
+
+namespace std
+{
+template<>
+struct char_traits<U16>
+{
+    typedef U16         char_type;
+    typedef int         int_type;
+    typedef streampos   pos_type;
+    typedef streamoff   off_type;
+    typedef mbstate_t   state_type;
+
+    static void
+        assign(char_type& __c1, const char_type& __c2)
+    { __c1 = __c2; }
+
+    static bool
+        eq(const char_type& __c1, const char_type& __c2)
+    { return __c1 == __c2; }
+
+    static bool
+        lt(const char_type& __c1, const char_type& __c2)
+    { return __c1 < __c2; }
+
+    static int
+        compare(const char_type* __s1, const char_type* __s2, size_t __n)
+    { return memcmp(__s1, __s2, __n * sizeof(char_type)); }
+
+    static size_t
+        length(const char_type* __s)
+    {
+        const char_type *cur_char = __s;
+        while (*cur_char != 0)
+        {
+            ++cur_char;
+        }
+        return cur_char - __s;
+    }
+
+    static const char_type*
+        find(const char_type* __s, size_t __n, const char_type& __a)
+    { return static_cast<const char_type*>(memchr(__s, __a, __n * sizeof(char_type))); }
+
+    static char_type*
+        move(char_type* __s1, const char_type* __s2, size_t __n)
+    { return static_cast<char_type*>(memmove(__s1, __s2, __n * sizeof(char_type))); }
+
+    static char_type*
+        copy(char_type* __s1, const char_type* __s2, size_t __n)
+    {  return static_cast<char_type*>(memcpy(__s1, __s2, __n * sizeof(char_type))); }   /* Flawfinder: ignore */
+
+    static char_type*
+        assign(char_type* __s, size_t __n, char_type __a)
+    {
+        // This isn't right.
+        //return static_cast<char_type*>(memset(__s, __a, __n * sizeof(char_type)));
+
+        // I don't think there's a standard 'memset' for 16-bit values.
+        // Do this the old-fashioned way.
+
+        size_t __i;
+        for(__i = 0; __i < __n; __i++)
+        {
+            __s[__i] = __a;
+        }
+        return __s;
+    }
+
+    static char_type
+        to_char_type(const int_type& __c)
+    { return static_cast<char_type>(__c); }
+
+    static int_type
+        to_int_type(const char_type& __c)
+    { return static_cast<int_type>(__c); }
+
+    static bool
+        eq_int_type(const int_type& __c1, const int_type& __c2)
+    { return __c1 == __c2; }
+
+    static int_type
+        eof() { return static_cast<int_type>(EOF); }
+
+    static int_type
+        not_eof(const int_type& __c)
+      { return (__c == eof()) ? 0 : __c; }
+  };
+};
+#endif
+
+class LL_COMMON_API LLStringOps
+{
+private:
+    static long sPacificTimeOffset;
+    static long sLocalTimeOffset;
+    static bool sPacificDaylightTime;
+
+    static std::map<std::string, std::string> datetimeToCodes;
+
+public:
+    static std::vector<std::string> sWeekDayList;
+    static std::vector<std::string> sWeekDayShortList;
+    static std::vector<std::string> sMonthList;
+    static std::vector<std::string> sMonthShortList;
+    static std::string sDayFormat;
+
+    static std::string sAM;
+    static std::string sPM;
+
+    static char toUpper(char elem) { return toupper((unsigned char)elem); }
+    static llwchar toUpper(llwchar elem) { return towupper(elem); }
+
+    static char toLower(char elem) { return tolower((unsigned char)elem); }
+    static llwchar toLower(llwchar elem) { return towlower(elem); }
+
+    static bool isSpace(char elem) { return isspace((unsigned char)elem) != 0; }
+    static bool isSpace(llwchar elem) { return iswspace(elem) != 0; }
+
+    static bool isUpper(char elem) { return isupper((unsigned char)elem) != 0; }
+    static bool isUpper(llwchar elem) { return iswupper(elem) != 0; }
+
+    static bool isLower(char elem) { return islower((unsigned char)elem) != 0; }
+    static bool isLower(llwchar elem) { return iswlower(elem) != 0; }
+
+    static bool isDigit(char a) { return isdigit((unsigned char)a) != 0; }
+    static bool isDigit(llwchar a) { return iswdigit(a) != 0; }
+
+    static bool isPunct(char a) { return ispunct((unsigned char)a) != 0; }
+    static bool isPunct(llwchar a) { return iswpunct(a) != 0; }
+
+    static bool isAlpha(char a) { return isalpha((unsigned char)a) != 0; }
+    static bool isAlpha(llwchar a) { return iswalpha(a) != 0; }
+
+    static bool isAlnum(char a) { return isalnum((unsigned char)a) != 0; }
+    static bool isAlnum(llwchar a) { return iswalnum(a) != 0; }
+
+    // Returns true when 'a' corresponds to a "genuine" emoji. HB
+    static bool isEmoji(llwchar a);
+
+    static S32  collate(const char* a, const char* b) { return strcoll(a, b); }
+    static S32  collate(const llwchar* a, const llwchar* b);
+
+    static void setupDatetimeInfo(bool pacific_daylight_time);
+
+    static void setupWeekDaysNames(const std::string& data);
+    static void setupWeekDaysShortNames(const std::string& data);
+    static void setupMonthNames(const std::string& data);
+    static void setupMonthShortNames(const std::string& data);
+    static void setupDayFormat(const std::string& data);
+
+
+    static long getPacificTimeOffset(void) { return sPacificTimeOffset;}
+    static long getLocalTimeOffset(void) { return sLocalTimeOffset;}
+    // Is the Pacific time zone (aka server time zone)
+    // currently in daylight savings time?
+    static bool getPacificDaylightTime(void) { return sPacificDaylightTime;}
+
+    static std::string getDatetimeCode (std::string key);
+
+    // Express a value like 1234567 as "1.23M"
+    static std::string getReadableNumber(F64 num);
+};
+
+/**
+ * @brief Return a string constructed from in without crashing if the
+ * pointer is NULL.
+ */
+LL_COMMON_API std::string ll_safe_string(const char* in);
+LL_COMMON_API std::string ll_safe_string(const char* in, S32 maxlen);
+
+
+// Allowing assignments from non-strings into format_map_t is apparently
+// *really* error-prone, so subclass std::string with just basic c'tors.
+class LLFormatMapString
+{
+public:
+    LLFormatMapString() {};
+    LLFormatMapString(const char* s) : mString(ll_safe_string(s)) {};
+    LLFormatMapString(const std::string& s) : mString(s) {};
+    operator std::string() const { return mString; }
+    bool operator<(const LLFormatMapString& rhs) const { return mString < rhs.mString; }
+    std::size_t length() const { return mString.length(); }
+
+private:
+    std::string mString;
+};
+
+template <class T>
+class LLStringUtilBase
+{
+private:
+    static std::string sLocale;
+
+public:
+    typedef std::basic_string<T> string_type;
+    typedef typename string_type::size_type size_type;
+
+public:
+    /////////////////////////////////////////////////////////////////////////////////////////
+    // Static Utility functions that operate on std::strings
+
+    static const string_type null;
+
+    typedef std::map<LLFormatMapString, LLFormatMapString> format_map_t;
+    /// considers any sequence of delims as a single field separator
+    LL_COMMON_API static void getTokens(const string_type& instr,
+                                        std::vector<string_type >& tokens,
+                                        const string_type& delims);
+    /// like simple scan overload, but returns scanned vector
+    static std::vector<string_type> getTokens(const string_type& instr,
+                                              const string_type& delims);
+    /// add support for keep_delims and quotes (either could be empty string)
+    static void getTokens(const string_type& instr,
+                          std::vector<string_type>& tokens,
+                          const string_type& drop_delims,
+                          const string_type& keep_delims,
+                          const string_type& quotes=string_type());
+    /// like keep_delims-and-quotes overload, but returns scanned vector
+    static std::vector<string_type> getTokens(const string_type& instr,
+                                              const string_type& drop_delims,
+                                              const string_type& keep_delims,
+                                              const string_type& quotes=string_type());
+    /// add support for escapes (could be empty string)
+    static void getTokens(const string_type& instr,
+                          std::vector<string_type>& tokens,
+                          const string_type& drop_delims,
+                          const string_type& keep_delims,
+                          const string_type& quotes,
+                          const string_type& escapes);
+    /// like escapes overload, but returns scanned vector
+    static std::vector<string_type> getTokens(const string_type& instr,
+                                              const string_type& drop_delims,
+                                              const string_type& keep_delims,
+                                              const string_type& quotes,
+                                              const string_type& escapes);
+
+    LL_COMMON_API static void formatNumber(string_type& numStr, string_type decimals);
+    LL_COMMON_API static bool formatDatetime(string_type& replacement, string_type token, string_type param, S32 secFromEpoch);
+    LL_COMMON_API static S32 format(string_type& s, const format_map_t& substitutions);
+    LL_COMMON_API static S32 format(string_type& s, const LLSD& substitutions);
+    LL_COMMON_API static bool simpleReplacement(string_type& replacement, string_type token, const format_map_t& substitutions);
+    LL_COMMON_API static bool simpleReplacement(string_type& replacement, string_type token, const LLSD& substitutions);
+    LL_COMMON_API static void setLocale (std::string inLocale);
+    LL_COMMON_API static std::string getLocale (void);
+
+    static bool isValidIndex(const string_type& string, size_type i)
+    {
+        return !string.empty() && (0 <= i) && (i <= string.size());
+    }
+
+    static bool contains(const string_type& string, T c, size_type i=0)
+    {
+        return string.find(c, i) != string_type::npos;
+    }
+
+    static void trimHead(string_type& string);
+    static void trimTail(string_type& string);
+    static void trim(string_type& string)   { trimHead(string); trimTail(string); }
+    static void truncate(string_type& string, size_type count);
+
+    static void toUpper(string_type& string);
+    static void toLower(string_type& string);
+
+    // True if this is the head of s.
+    static bool isHead( const string_type& string, const T* s );
+
+    /**
+     * @brief Returns true if string starts with substr
+     *
+     * If etither string or substr are empty, this method returns false.
+     */
+    static bool startsWith(
+        const string_type& string,
+        const string_type& substr);
+
+    /**
+     * @brief Returns true if string ends in substr
+     *
+     * If etither string or substr are empty, this method returns false.
+     */
+    static bool endsWith(
+        const string_type& string,
+        const string_type& substr);
+
+    /**
+     * get environment string value with proper Unicode handling
+     * (key is always UTF-8)
+     * detect absence by return value == dflt
+     */
+    static string_type getenv(const std::string& key, const string_type& dflt="");
+    /**
+     * get optional environment string value with proper Unicode handling
+     * (key is always UTF-8)
+     * detect absence by (! return value)
+     */
+    static std::optional<string_type> getoptenv(const std::string& key);
+
+    static void addCRLF(string_type& string);
+    static void removeCRLF(string_type& string);
+    static void removeWindowsCR(string_type& string);
+
+    static void replaceTabsWithSpaces( string_type& string, size_type spaces_per_tab );
+    static void replaceNonstandardASCII( string_type& string, T replacement );
+    static void replaceChar( string_type& string, T target, T replacement );
+    static void replaceString( string_type& string, string_type target, string_type replacement );
+    static string_type capitalize(const string_type& str);
+    static void capitalize(string_type& str);
+
+    static bool containsNonprintable(const string_type& string);
+    static void stripNonprintable(string_type& string);
+
+    /**
+     * Double-quote an argument string if needed, unless it's already
+     * double-quoted. Decide whether it's needed based on the presence of any
+     * character in @a triggers (default space or double-quote). If we quote
+     * it, escape any embedded double-quote with the @a escape string (default
+     * backslash).
+     *
+     * Passing triggers="" means always quote, unless it's already double-quoted.
+     */
+    static string_type quote(const string_type& str,
+                             const string_type& triggers=" \"",
+                             const string_type& escape="\\");
+
+    /**
+     * @brief Unsafe way to make ascii characters. You should probably
+     * only call this when interacting with the host operating system.
+     * The 1 byte std::string does not work correctly.
+     * The 2 and 4 byte std::string probably work, so LLWStringUtil::_makeASCII
+     * should work.
+     */
+    static void _makeASCII(string_type& string);
+
+    // Conversion to other data types
+    static bool convertToBOOL(const string_type& string, bool& value);
+    static bool convertToU8(const string_type& string, U8& value);
+    static bool convertToS8(const string_type& string, S8& value);
+    static bool convertToS16(const string_type& string, S16& value);
+    static bool convertToU16(const string_type& string, U16& value);
+    static bool convertToU32(const string_type& string, U32& value);
+    static bool convertToS32(const string_type& string, S32& value);
+    static bool convertToF32(const string_type& string, F32& value);
+    static bool convertToF64(const string_type& string, F64& value);
+
+    /////////////////////////////////////////////////////////////////////////////////////////
+    // Utility functions for working with char*'s and strings
+
+    // Like strcmp but also handles empty strings. Uses
+    // current locale.
+    static S32      compareStrings(const T* lhs, const T* rhs);
+    static S32      compareStrings(const string_type& lhs, const string_type& rhs);
+
+    // case insensitive version of above. Uses current locale on
+    // Win32, and falls back to a non-locale aware comparison on
+    // Linux.
+    static S32      compareInsensitive(const T* lhs, const T* rhs);
+    static S32      compareInsensitive(const string_type& lhs, const string_type& rhs);
+
+    // Case sensitive comparison with good handling of numbers.  Does not use current locale.
+    // a.k.a. strdictcmp()
+    static S32      compareDict(const string_type& a, const string_type& b);
+
+    // Case *in*sensitive comparison with good handling of numbers.  Does not use current locale.
+    // a.k.a. strdictcmp()
+    static S32      compareDictInsensitive(const string_type& a, const string_type& b);
+
+    // Puts compareDict() in a form appropriate for LL container classes to use for sorting.
+    static bool     precedesDict( const string_type& a, const string_type& b );
+
+    // A replacement for strncpy.
+    // If the dst buffer is dst_size bytes long or more, ensures that dst is null terminated and holds
+    // up to dst_size-1 characters of src.
+    static void     copy(T* dst, const T* src, size_type dst_size);
+
+    // Copies src into dst at a given offset.
+    static void     copyInto(string_type& dst, const string_type& src, size_type offset);
+
+    static bool     isPartOfWord(T c) { return (c == (T)'_') || LLStringOps::isAlnum(c); }
+
+
+#ifdef _DEBUG
+    LL_COMMON_API static void       testHarness();
+#endif
+
+private:
+    LL_COMMON_API static size_type getSubstitution(const string_type& instr, size_type& start, std::vector<string_type >& tokens);
+};
+
+template<class T> const std::basic_string<T> LLStringUtilBase<T>::null;
+template<class T> std::string LLStringUtilBase<T>::sLocale;
+
+typedef LLStringUtilBase<char> LLStringUtil;
+typedef LLStringUtilBase<llwchar> LLWStringUtil;
+typedef std::basic_string<llwchar> LLWString;
+
+//@ Use this where we want to disallow input in the form of "foo"
+//  This is used to catch places where english text is embedded in the code
+//  instead of in a translatable XUI file.
+class LLStringExplicit : public std::string
+{
+public:
+    explicit LLStringExplicit(const char* s) : std::string(s) {}
+    LLStringExplicit(const std::string& s) : std::string(s) {}
+    LLStringExplicit(const std::string& s, size_type pos, size_type n = std::string::npos) : std::string(s, pos, n) {}
+};
+
+struct LLDictionaryLess
+{
+public:
+    bool operator()(const std::string& a, const std::string& b) const
+    {
+        return (LLStringUtil::precedesDict(a, b));
+    }
+};
+
+
+/**
+ * Simple support functions
+ */
+
+/**
+ * @brief chop off the trailing characters in a string.
+ *
+ * This function works on bytes rather than glyphs, so this will
+ * incorrectly truncate non-single byte strings.
+ * Use utf8str_truncate() for utf8 strings
+ * @return a copy of in string minus the trailing count bytes.
+ */
+inline std::string chop_tail_copy(
+    const std::string& in,
+    std::string::size_type count)
+{
+    return std::string(in, 0, in.length() - count);
+}
+
+/**
+ * @brief This translates a nybble stored as a hex value from 0-f back
+ * to a nybble in the low order bits of the return byte.
+ */
+LL_COMMON_API bool is_char_hex(char hex);
+LL_COMMON_API U8 hex_as_nybble(char hex);
+
+/**
+ * @brief read the contents of a file into a string.
+ *
+ * Since this function has no concept of character encoding, most
+ * anything you do with this method ill-advised. Please avoid.
+ * @param str [out] The string which will have.
+ * @param filename The full name of the file to read.
+ * @return Returns true on success. If false, str is unmodified.
+ */
+LL_COMMON_API bool _read_file_into_string(std::string& str, const std::string& filename);
+LL_COMMON_API bool iswindividual(llwchar elem);
+
+/**
+ * Unicode support
+ */
+
+/// generic conversion aliases
+template<typename TO, typename FROM, typename Enable=void>
+struct ll_convert_impl
+{
+    // Don't even provide a generic implementation. We specialize for every
+    // combination we do support.
+    TO operator()(const FROM& in) const;
+};
+
+// Use a function template to get the nice ll_convert<TO>(from_value) API.
+template<typename TO, typename FROM>
+TO ll_convert(const FROM& in)
+{
+    return ll_convert_impl<TO, FROM>()(in);
+}
+
+// degenerate case
+template<typename T>
+struct ll_convert_impl<T, T>
+{
+    T operator()(const T& in) const { return in; }
+};
+
+// simple construction from char*
+template<typename T>
+struct ll_convert_impl<T, const typename T::value_type*>
+{
+    T operator()(const typename T::value_type* in) const { return { in }; }
+};
+
+// specialize ll_convert_impl<TO, FROM> to return EXPR
+#define ll_convert_alias(TO, FROM, EXPR)                    \
+template<>                                                  \
+struct ll_convert_impl<TO, FROM>                            \
+{                                                           \
+    /* param_type optimally passes both char* and string */ \
+    TO operator()(typename boost::call_traits<FROM>::param_type in) const { return EXPR; } \
+}
+
+// If all we're doing is copying characters, pass this to ll_convert_alias as
+// EXPR. Since it expands into the 'return EXPR' slot in the ll_convert_impl
+// specialization above, it implies TO{ in.begin(), in.end() }.
+#define LL_CONVERT_COPY_CHARS { in.begin(), in.end() }
+
+// Generic name for strlen() / wcslen() - the default implementation should
+// (!) work with U16 and llwchar, but we don't intend to engage it.
+template <typename CHARTYPE>
+size_t ll_convert_length(const CHARTYPE* zstr)
+{
+    const CHARTYPE* zp;
+    // classic C string scan
+    for (zp = zstr; *zp; ++zp)
+        ;
+    return (zp - zstr);
+}
+
+// specialize where we have a library function; may use intrinsic operations
+template <>
+inline size_t ll_convert_length<wchar_t>(const wchar_t* zstr) { return std::wcslen(zstr); }
+template <>
+inline size_t ll_convert_length<char>   (const char*    zstr) { return std::strlen(zstr); }
+
+// ll_convert_forms() is short for a bunch of boilerplate. It defines
+// longname(const char*, len), longname(const char*), longname(const string&)
+// and longname(const string&, len) so calls written pre-ll_convert() will
+// work. Most of these overloads will be unified once we turn on C++17 and can
+// use std::string_view.
+// It also uses aliasmacro to ensure that both ll_convert<OUTSTR>(const char*)
+// and ll_convert<OUTSTR>(const string&) will work.
+#define ll_convert_forms(aliasmacro, OUTSTR, INSTR, longname)           \
+LL_COMMON_API OUTSTR longname(const INSTR::value_type* in, size_t len); \
+inline auto longname(const INSTR& in, size_t len)                       \
+{                                                                       \
+    return longname(in.c_str(), len);                                   \
+}                                                                       \
+inline auto longname(const INSTR::value_type* in)                       \
+{                                                                       \
+    return longname(in, ll_convert_length(in));                         \
+}                                                                       \
+inline auto longname(const INSTR& in)                                   \
+{                                                                       \
+    return longname(in.c_str(), in.length());                           \
+}                                                                       \
+/* string param */                                                      \
+aliasmacro(OUTSTR, INSTR, longname(in));                                \
+/* char* param */                                                       \
+aliasmacro(OUTSTR, const INSTR::value_type*, longname(in))
+
+// Make the incoming string a utf8 string. Replaces any unknown glyph
+// with the UNKNOWN_CHARACTER. Once any unknown glyph is found, the rest
+// of the data may not be recovered.
+LL_COMMON_API std::string rawstr_to_utf8(const std::string& raw);
+
+//
+// We should never use UTF16 except when communicating with Win32!
+// https://docs.microsoft.com/en-us/cpp/cpp/char-wchar-t-char16-t-char32-t
+// nat 2018-12-14: I consider the whole llutf16string thing a mistake, because
+// the Windows APIs we want to call are all defined in terms of wchar_t*
+// (or worse, LPCTSTR).
+// https://docs.microsoft.com/en-us/windows/desktop/winprog/windows-data-types
+
+// While there is no point coding for an ASCII-only world (! defined(UNICODE)),
+// use of U16 and llutf16string for Windows APIs locks in /Zc:wchar_t-. Going
+// forward, we should code in terms of wchar_t and std::wstring so as to
+// support either setting of /Zc:wchar_t.
+
+// The first link above states that char can be used to hold ASCII or any
+// multi-byte character set, and distinguishes wchar_t (UTF-16LE), char16_t
+// (UTF-16) and char32_t (UTF-32). Nonetheless, within this code base:
+// * char and std::string always hold UTF-8 (of which ASCII is a subset). It
+//   is a BUG if they are used to pass strings in any other multi-byte
+//   encoding.
+// * wchar_t and std::wstring should be our interface to Windows wide-string
+//   APIs, and therefore hold UTF-16LE.
+// * U16 and llutf16string are the previous but DEPRECATED UTF-16LE type. Do
+//   not introduce new uses of U16 or llutf16string for string data.
+// * llwchar and LLWString hold UTF-32 strings.
+// * Do not introduce char16_t or std::u16string.
+// * Do not introduce char32_t or std::u32string.
+//
+// This typedef may or may not be identical to std::wstring, depending on
+// LL_WCHAR_T_NATIVE.
+typedef std::basic_string<U16> llutf16string;
+
+// Considering wchar_t, llwchar and U16, there are three relevant cases:
+#if LLWCHAR_IS_WCHAR_T         // every which way but Windows
+// llwchar is identical to wchar_t, LLWString is identical to std::wstring.
+// U16 is distinct, llutf16string is distinct (though pretty useless).
+// Given conversions to/from LLWString and to/from llutf16string, conversions
+// involving std::wstring would collide.
+#define ll_convert_wstr_alias(TO, FROM, EXPR) // nothing
+// but we can define conversions involving llutf16string without collisions
+#define  ll_convert_u16_alias(TO, FROM, EXPR) ll_convert_alias(TO, FROM, EXPR)
+
+#elif defined(LL_WCHAR_T_NATIVE)    // Windows, either clang or MS /Zc:wchar_t
+// llwchar (32-bit), wchar_t (16-bit) and U16 are all different types.
+// Conversions to/from LLWString, to/from std::wstring and to/from llutf16string
+// can all be defined.
+#define ll_convert_wstr_alias(TO, FROM, EXPR) ll_convert_alias(TO, FROM, EXPR)
+#define  ll_convert_u16_alias(TO, FROM, EXPR) ll_convert_alias(TO, FROM, EXPR)
+
+#else  // ! LL_WCHAR_T_NATIVE: Windows with MS /Zc:wchar_t-
+// wchar_t is identical to U16, std::wstring is identical to llutf16string.
+// Given conversions to/from LLWString and to/from std::wstring, conversions
+// involving llutf16string would collide.
+#define  ll_convert_u16_alias(TO, FROM, EXPR) // nothing
+// but we can define conversions involving std::wstring without collisions
+#define ll_convert_wstr_alias(TO, FROM, EXPR) ll_convert_alias(TO, FROM, EXPR)
+#endif
+
+ll_convert_forms(ll_convert_u16_alias, LLWString,     llutf16string, utf16str_to_wstring);
+ll_convert_forms(ll_convert_u16_alias, llutf16string, LLWString,     wstring_to_utf16str);
+ll_convert_forms(ll_convert_u16_alias, llutf16string, std::string,   utf8str_to_utf16str);
+ll_convert_forms(ll_convert_alias,     LLWString,     std::string,   utf8str_to_wstring);
+
+// Same function, better name. JC
+inline LLWString utf8string_to_wstring(const std::string& utf8_string) { return utf8str_to_wstring(utf8_string); }
+
+LL_COMMON_API std::ptrdiff_t wchar_to_utf8chars(llwchar inchar, char* outchars);
+
+ll_convert_forms(ll_convert_alias,     std::string, LLWString,     wstring_to_utf8str);
+ll_convert_forms(ll_convert_u16_alias, std::string, llutf16string, utf16str_to_utf8str);
+
+// an older alias for utf16str_to_utf8str(llutf16string)
+inline std::string wstring_to_utf8str(const llutf16string &utf16str) { return utf16str_to_utf8str(utf16str);}
+
+// Length of this UTF32 string in bytes when transformed to UTF8
+LL_COMMON_API S32 wstring_utf8_length(const LLWString& wstr);
+
+// Length in bytes of this wide char in a UTF8 string
+LL_COMMON_API S32 wchar_utf8_length(const llwchar wc);
+
+LL_COMMON_API std::string wchar_utf8_preview(const llwchar wc);
+
+LL_COMMON_API std::string utf8str_tolower(const std::string& utf8str);
+
+// Length in llwchar (UTF-32) of the first len units (16 bits) of the given UTF-16 string.
+LL_COMMON_API S32 utf16str_wstring_length(const llutf16string &utf16str, S32 len);
+
+// Length in utf16string (UTF-16) of wlen wchars beginning at woffset.
+LL_COMMON_API S32 wstring_utf16_length(const LLWString & wstr, S32 woffset, S32 wlen);
+
+// Length in wstring (i.e., llwchar count) of a part of a wstring specified by utf16 length (i.e., utf16 units.)
+LL_COMMON_API S32 wstring_wstring_length_from_utf16_length(const LLWString & wstr, S32 woffset, S32 utf16_length, bool *unaligned = nullptr);
+
+/**
+ * @brief Properly truncate a utf8 string to a maximum byte count.
+ *
+ * The returned string may be less than max_len if the truncation
+ * happens in the middle of a glyph. If max_len is longer than the
+ * string passed in, the return value == utf8str.
+ * @param utf8str A valid utf8 string to truncate.
+ * @param max_len The maximum number of bytes in the return value.
+ * @return Returns a valid utf8 string with byte count <= max_len.
+ */
+LL_COMMON_API std::string utf8str_truncate(const std::string& utf8str, const S32 max_len);
+
+LL_COMMON_API std::string utf8str_trim(const std::string& utf8str);
+
+LL_COMMON_API S32 utf8str_compare_insensitive(
+    const std::string& lhs,
+    const std::string& rhs);
+
+/**
+* @brief Properly truncate a utf8 string to a maximum character count.
+*
+* If symbol_len is longer than the string passed in, the return
+* value == utf8str.
+* @param utf8str A valid utf8 string to truncate.
+* @param symbol_len The maximum number of symbols in the return value.
+* @return Returns a valid utf8 string with symbol count <= max_len.
+*/
+LL_COMMON_API std::string utf8str_symbol_truncate(const std::string& utf8str, const S32 symbol_len);
+
+/**
+ * @brief Replace all occurences of target_char with replace_char
+ *
+ * @param utf8str A utf8 string to process.
+ * @param target_char The wchar to be replaced
+ * @param replace_char The wchar which is written on replace
+ */
+LL_COMMON_API std::string utf8str_substChar(
+    const std::string& utf8str,
+    const llwchar target_char,
+    const llwchar replace_char);
+
+LL_COMMON_API std::string utf8str_makeASCII(const std::string& utf8str);
+
+// Hack - used for evil notecards.
+LL_COMMON_API std::string mbcsstring_makeASCII(const std::string& str);
+
+LL_COMMON_API std::string utf8str_removeCRLF(const std::string& utf8str);
+
+LL_COMMON_API llwchar utf8str_to_wchar(const std::string& utf8str, size_t offset, size_t length);
+
+LL_COMMON_API std::string utf8str_showBytesUTF8(const std::string& utf8str);
+
+LL_COMMON_API bool wstring_has_emoji(const LLWString& wstr);
+
+LL_COMMON_API bool wstring_remove_emojis(LLWString& wstr);
+
+LL_COMMON_API bool utf8str_remove_emojis(std::string& utf8str);
+
+#if LL_WINDOWS
+/* @name Windows string helpers
+ */
+//@{
+
+/**
+ * @brief Convert a wide string to/from std::string
+ * Convert a Windows wide string to/from our LLWString
+ *
+ * This replaces the unsafe W2A macro from ATL.
+ */
+// Avoid requiring this header to #include the Windows header file declaring
+// our actual default code_page by delegating this function to our .cpp file.
+LL_COMMON_API unsigned int ll_wstring_default_code_page();
+
+// This is like ll_convert_forms(), with the added complexity of a code page
+// parameter that may or may not be passed.
+#define ll_convert_cp_forms(aliasmacro, OUTSTR, INSTR, longname)    \
+/* declare the only nontrivial implementation (in .cpp file) */     \
+LL_COMMON_API OUTSTR longname(                                      \
+    const INSTR::value_type* in,                                    \
+    size_t len,                                                     \
+    unsigned int code_page=ll_wstring_default_code_page());         \
+/* if passed only a char pointer, scan for nul terminator */        \
+inline auto longname(const INSTR::value_type* in)                   \
+{                                                                   \
+    return longname(in, ll_convert_length(in));                     \
+}                                                                   \
+/* if passed string and length, extract its char pointer */         \
+inline auto longname(                                               \
+    const INSTR& in,                                                \
+    size_t len,                                                     \
+    unsigned int code_page=ll_wstring_default_code_page())          \
+{                                                                   \
+    return longname(in.c_str(), len, code_page);                    \
+}                                                                   \
+/* if passed only a string object, no scan, pass known length */    \
+inline auto longname(const INSTR& in)                               \
+{                                                                   \
+    return longname(in.c_str(), in.length());                       \
+}                                                                   \
+aliasmacro(OUTSTR, INSTR, longname(in));                            \
+aliasmacro(OUTSTR, const INSTR::value_type*, longname(in))
+
+ll_convert_cp_forms(ll_convert_wstr_alias, std::string,  std::wstring, ll_convert_wide_to_string);
+ll_convert_cp_forms(ll_convert_wstr_alias, std::wstring, std::string,  ll_convert_string_to_wide);
+   ll_convert_forms(ll_convert_wstr_alias, LLWString,    std::wstring, ll_convert_wide_to_wstring);
+   ll_convert_forms(ll_convert_wstr_alias, std::wstring, LLWString,    ll_convert_wstring_to_wide);
+
+/**
+ * Converts incoming string into utf8 string
+ *
+ */
+LL_COMMON_API std::string ll_convert_string_to_utf8_string(const std::string& in);
+
+/// Get Windows message string for passed GetLastError() code
+// VS 2013 doesn't let us forward-declare this template, which is what we
+// started with, so the implementation could reference the specialization we
+// haven't yet declared. Somewhat weirdly, just stating the generic
+// implementation in terms of the specialization works, even in this order...
+
+// the general case is just a conversion from the sole implementation
+// Microsoft says DWORD is a typedef for unsigned long
+// https://docs.microsoft.com/en-us/windows/desktop/winprog/windows-data-types
+// so rather than drag windows.h into everybody's include space...
+template<typename STRING>
+STRING windows_message(unsigned long error)
+{
+    return ll_convert<STRING>(windows_message<std::wstring>(error));
+}
+
+/// There's only one real implementation
+template<>
+LL_COMMON_API std::wstring windows_message<std::wstring>(unsigned long error);
+
+/// Get Windows message string, implicitly calling GetLastError()
+template<typename STRING>
+STRING windows_message() { return windows_message<STRING>(GetLastError()); }
+
+//@}
+
+LL_COMMON_API std::optional<std::wstring> llstring_getoptenv(const std::string& key);
+
+#else // ! LL_WINDOWS
+
+LL_COMMON_API std::optional<std::string>  llstring_getoptenv(const std::string& key);
+
+#endif // ! LL_WINDOWS
+
+/**
+ * Many of the 'strip' and 'replace' methods of LLStringUtilBase need
+ * specialization to work with the signed char type.
+ * Sadly, it is not possible (AFAIK) to specialize a single method of
+ * a template class.
+ * That stuff should go here.
+ */
+namespace LLStringFn
+{
+    /**
+     * @brief Replace all non-printable characters with replacement in
+     * string.
+     * NOTE - this will zap non-ascii
+     *
+     * @param [in,out] string the to modify. out value is the string
+     * with zero non-printable characters.
+     * @param The replacement character. use LL_UNKNOWN_CHAR if unsure.
+     */
+    LL_COMMON_API void replace_nonprintable_in_ascii(
+        std::basic_string<char>& string,
+        char replacement);
+
+
+    /**
+     * @brief Replace all non-printable characters and pipe characters
+     * with replacement in a string.
+     * NOTE - this will zap non-ascii
+     *
+     * @param [in,out] the string to modify. out value is the string
+     * with zero non-printable characters and zero pipe characters.
+     * @param The replacement character. use LL_UNKNOWN_CHAR if unsure.
+     */
+    LL_COMMON_API void replace_nonprintable_and_pipe_in_ascii(std::basic_string<char>& str,
+                                       char replacement);
+
+
+    /**
+     * @brief Remove all characters that are not allowed in XML 1.0.
+     * Returns a copy of the string with those characters removed.
+     * Works with US ASCII and UTF-8 encoded strings.  JC
+     */
+    LL_COMMON_API std::string strip_invalid_xml(const std::string& input);
+
+
+    /**
+     * @brief Replace all control characters (0 <= c < 0x20) with replacement in
+     * string.   This is safe for utf-8
+     *
+     * @param [in,out] string the to modify. out value is the string
+     * with zero non-printable characters.
+     * @param The replacement character. use LL_UNKNOWN_CHAR if unsure.
+     */
+    LL_COMMON_API void replace_ascii_controlchars(
+        std::basic_string<char>& string,
+        char replacement);
+}
+
+////////////////////////////////////////////////////////////
+// NOTE: LLStringUtil::format, getTokens, and support functions moved to llstring.cpp.
+// There is no LLWStringUtil::format implementation currently.
+// Calling these for anything other than LLStringUtil will produce link errors.
+
+////////////////////////////////////////////////////////////
+
+// static
+template <class T>
+std::vector<typename LLStringUtilBase<T>::string_type>
+LLStringUtilBase<T>::getTokens(const string_type& instr, const string_type& delims)
+{
+    std::vector<string_type> tokens;
+    getTokens(instr, tokens, delims);
+    return tokens;
+}
+
+// static
+template <class T>
+std::vector<typename LLStringUtilBase<T>::string_type>
+LLStringUtilBase<T>::getTokens(const string_type& instr,
+                               const string_type& drop_delims,
+                               const string_type& keep_delims,
+                               const string_type& quotes)
+{
+    std::vector<string_type> tokens;
+    getTokens(instr, tokens, drop_delims, keep_delims, quotes);
+    return tokens;
+}
+
+// static
+template <class T>
+std::vector<typename LLStringUtilBase<T>::string_type>
+LLStringUtilBase<T>::getTokens(const string_type& instr,
+                               const string_type& drop_delims,
+                               const string_type& keep_delims,
+                               const string_type& quotes,
+                               const string_type& escapes)
+{
+    std::vector<string_type> tokens;
+    getTokens(instr, tokens, drop_delims, keep_delims, quotes, escapes);
+    return tokens;
+}
+
+namespace LLStringUtilBaseImpl
+{
+
+/**
+ * Input string scanner helper for getTokens(), or really any other
+ * character-parsing routine that may have to deal with escape characters.
+ * This implementation defines the concept (also an interface, should you
+ * choose to implement the concept by subclassing) and provides trivial
+ * implementations for a string @em without escape processing.
+ */
+template <class T>
+struct InString
+{
+    typedef std::basic_string<T> string_type;
+    typedef typename string_type::const_iterator const_iterator;
+
+    InString(const_iterator b, const_iterator e):
+        mIter(b),
+        mEnd(e)
+    {}
+    virtual ~InString() {}
+
+    bool done() const { return mIter == mEnd; }
+    /// Is the current character (*mIter) escaped? This implementation can
+    /// answer trivially because it doesn't support escapes.
+    virtual bool escaped() const { return false; }
+    /// Obtain the current character and advance @c mIter.
+    virtual T next() { return *mIter++; }
+    /// Does the current character match specified character?
+    virtual bool is(T ch) const { return (! done()) && *mIter == ch; }
+    /// Is the current character any one of the specified characters?
+    virtual bool oneof(const string_type& delims) const
+    {
+        return (! done()) && LLStringUtilBase<T>::contains(delims, *mIter);
+    }
+
+    /**
+     * Scan forward from @from until either @a delim or end. This is primarily
+     * useful for processing quoted substrings.
+     *
+     * If we do see @a delim, append everything from @from until (excluding)
+     * @a delim to @a into, advance @c mIter to skip @a delim, and return @c
+     * true.
+     *
+     * If we do not see @a delim, do not alter @a into or @c mIter and return
+     * @c false. Do not pass GO, do not collect $200.
+     *
+     * @note The @c false case described above implements normal getTokens()
+     * treatment of an unmatched open quote: treat the quote character as if
+     * escaped, that is, simply collect it as part of the current token. Other
+     * plausible behaviors directly affect the way getTokens() deals with an
+     * unmatched quote: e.g. throwing an exception to treat it as an error, or
+     * assuming a close quote beyond end of string (in which case return @c
+     * true).
+     */
+    virtual bool collect_until(string_type& into, const_iterator from, T delim)
+    {
+        const_iterator found = std::find(from, mEnd, delim);
+        // If we didn't find delim, change nothing, just tell caller.
+        if (found == mEnd)
+            return false;
+        // Found delim! Append everything between from and found.
+        into.append(from, found);
+        // advance past delim in input
+        mIter = found + 1;
+        return true;
+    }
+
+    const_iterator mIter, mEnd;
+};
+
+/// InString subclass that handles escape characters
+template <class T>
+class InEscString: public InString<T>
+{
+public:
+    typedef InString<T> super;
+    typedef typename super::string_type string_type;
+    typedef typename super::const_iterator const_iterator;
+    using super::done;
+    using super::mIter;
+    using super::mEnd;
+
+    InEscString(const_iterator b, const_iterator e, const string_type& escapes):
+        super(b, e),
+        mEscapes(escapes)
+    {
+        // Even though we've already initialized 'mIter' via our base-class
+        // constructor, set it again to check for initial escape char.
+        setiter(b);
+    }
+
+    /// This implementation uses the answer cached by setiter().
+    virtual bool escaped() const { return mIsEsc; }
+    virtual T next()
+    {
+        // If we're looking at the escape character of an escape sequence,
+        // skip that character. This is the one time we can modify 'mIter'
+        // without using setiter: for this one case we DO NOT CARE if the
+        // escaped character is itself an escape.
+        if (mIsEsc)
+            ++mIter;
+        // If we were looking at an escape character, this is the escaped
+        // character; otherwise it's just the next character.
+        T result(*mIter);
+        // Advance mIter, checking for escape sequence.
+        setiter(mIter + 1);
+        return result;
+    }
+
+    virtual bool is(T ch) const
+    {
+        // Like base-class is(), except that an escaped character matches
+        // nothing.
+        return (! done()) && (! mIsEsc) && *mIter == ch;
+    }
+
+    virtual bool oneof(const string_type& delims) const
+    {
+        // Like base-class oneof(), except that an escaped character matches
+        // nothing.
+        return (! done()) && (! mIsEsc) && LLStringUtilBase<T>::contains(delims, *mIter);
+    }
+
+    virtual bool collect_until(string_type& into, const_iterator from, T delim)
+    {
+        // Deal with escapes in the characters we collect; that is, an escaped
+        // character must become just that character without the preceding
+        // escape. Collect characters in a separate string rather than
+        // directly appending to 'into' in case we do not find delim, in which
+        // case we're supposed to leave 'into' unmodified.
+        string_type collected;
+        // For scanning purposes, we're going to work directly with 'mIter'.
+        // Save its current value in case we fail to see delim.
+        const_iterator save_iter(mIter);
+        // Okay, set 'mIter', checking for escape.
+        setiter(from);
+        while (! done())
+        {
+            // If we see an unescaped delim, stop and report success.
+            if ((! mIsEsc) && *mIter == delim)
+            {
+                // Append collected chars to 'into'.
+                into.append(collected);
+                // Don't forget to advance 'mIter' past delim.
+                setiter(mIter + 1);
+                return true;
+            }
+            // We're not at end, and either we're not looking at delim or it's
+            // escaped. Collect this character and keep going.
+            collected.push_back(next());
+        }
+        // Here we hit 'mEnd' without ever seeing delim. Restore mIter and tell
+        // caller.
+        setiter(save_iter);
+        return false;
+    }
+
+private:
+    void setiter(const_iterator i)
+    {
+        mIter = i;
+
+        // Every time we change 'mIter', set 'mIsEsc' to be able to repetitively
+        // answer escaped() without having to rescan 'mEscapes'. mIsEsc caches
+        // contains(mEscapes, *mIter).
+
+        // We're looking at an escaped char if we're not already at end (that
+        // is, *mIter is even meaningful); if *mIter is in fact one of the
+        // specified escape characters; and if there's one more character
+        // following it. That is, if an escape character is the very last
+        // character of the input string, it loses its special meaning.
+        mIsEsc = (! done()) &&
+                LLStringUtilBase<T>::contains(mEscapes, *mIter) &&
+                (mIter+1) != mEnd;
+    }
+
+    const string_type mEscapes;
+    bool mIsEsc;
+};
+
+/// getTokens() implementation based on InString concept
+template <typename INSTRING, typename string_type>
+void getTokens(INSTRING& instr, std::vector<string_type>& tokens,
+               const string_type& drop_delims, const string_type& keep_delims,
+               const string_type& quotes)
+{
+    // There are times when we want to match either drop_delims or
+    // keep_delims. Concatenate them up front to speed things up.
+    string_type all_delims(drop_delims + keep_delims);
+    // no tokens yet
+    tokens.clear();
+
+    // try for another token
+    while (! instr.done())
+    {
+        // scan past any drop_delims
+        while (instr.oneof(drop_delims))
+        {
+            // skip this drop_delim
+            instr.next();
+            // but if that was the end of the string, done
+            if (instr.done())
+                return;
+        }
+        // found the start of another token: make a slot for it
+        tokens.push_back(string_type());
+        if (instr.oneof(keep_delims))
+        {
+            // *iter is a keep_delim, a token of exactly 1 character. Append
+            // that character to the new token and proceed.
+            tokens.back().push_back(instr.next());
+            continue;
+        }
+        // Here we have a non-delimiter token, which might consist of a mix of
+        // quoted and unquoted parts. Use bash rules for quoting: you can
+        // embed a quoted substring in the midst of an unquoted token (e.g.
+        // ~/"sub dir"/myfile.txt); you can ram two quoted substrings together
+        // to make a single token (e.g. 'He said, "'"Don't."'"'). We diverge
+        // from bash in that bash considers an unmatched quote an error. Our
+        // param signature doesn't allow for errors, so just pretend it's not
+        // a quote and embed it.
+        // At this level, keep scanning until we hit the next delimiter of
+        // either type (drop_delims or keep_delims).
+        while (! instr.oneof(all_delims))
+        {
+            // If we're looking at an open quote, search forward for
+            // a close quote, collecting characters along the way.
+            if (instr.oneof(quotes) &&
+                instr.collect_until(tokens.back(), instr.mIter+1, *instr.mIter))
+            {
+                // collect_until is cleverly designed to do exactly what we
+                // need here. No further action needed if it returns true.
+            }
+            else
+            {
+                // Either *iter isn't a quote, or there's no matching close
+                // quote: in other words, just an ordinary char. Append it to
+                // current token.
+                tokens.back().push_back(instr.next());
+            }
+            // having scanned that segment of this token, if we've reached the
+            // end of the string, we're done
+            if (instr.done())
+                return;
+        }
+    }
+}
+
+} // namespace LLStringUtilBaseImpl
+
+// static
+template <class T>
+void LLStringUtilBase<T>::getTokens(const string_type& string, std::vector<string_type>& tokens,
+                                    const string_type& drop_delims, const string_type& keep_delims,
+                                    const string_type& quotes)
+{
+    // Because this overload doesn't support escapes, use simple InString to
+    // manage input range.
+    LLStringUtilBaseImpl::InString<T> instring(string.begin(), string.end());
+    LLStringUtilBaseImpl::getTokens(instring, tokens, drop_delims, keep_delims, quotes);
+}
+
+// static
+template <class T>
+void LLStringUtilBase<T>::getTokens(const string_type& string, std::vector<string_type>& tokens,
+                                    const string_type& drop_delims, const string_type& keep_delims,
+                                    const string_type& quotes, const string_type& escapes)
+{
+    // This overload must deal with escapes. Delegate that to InEscString
+    // (unless there ARE no escapes).
+    std::unique_ptr< LLStringUtilBaseImpl::InString<T> > instrp;
+    if (escapes.empty())
+        instrp.reset(new LLStringUtilBaseImpl::InString<T>(string.begin(), string.end()));
+    else
+        instrp.reset(new LLStringUtilBaseImpl::InEscString<T>(string.begin(), string.end(), escapes));
+    LLStringUtilBaseImpl::getTokens(*instrp, tokens, drop_delims, keep_delims, quotes);
+}
+
+// static
+template<class T>
+S32 LLStringUtilBase<T>::compareStrings(const T* lhs, const T* rhs)
+{
+    S32 result;
+    if( lhs == rhs )
+    {
+        result = 0;
+    }
+    else
+    if ( !lhs || !lhs[0] )
+    {
+        result = ((!rhs || !rhs[0]) ? 0 : 1);
+    }
+    else
+    if ( !rhs || !rhs[0])
+    {
+        result = -1;
+    }
+    else
+    {
+        result = LLStringOps::collate(lhs, rhs);
+    }
+    return result;
+}
+
+//static
+template<class T>
+S32 LLStringUtilBase<T>::compareStrings(const string_type& lhs, const string_type& rhs)
+{
+    return LLStringOps::collate(lhs.c_str(), rhs.c_str());
+}
+
+// static
+template<class T>
+S32 LLStringUtilBase<T>::compareInsensitive(const T* lhs, const T* rhs )
+{
+    S32 result;
+    if( lhs == rhs )
+    {
+        result = 0;
+    }
+    else
+    if ( !lhs || !lhs[0] )
+    {
+        result = ((!rhs || !rhs[0]) ? 0 : 1);
+    }
+    else
+    if ( !rhs || !rhs[0] )
+    {
+        result = -1;
+    }
+    else
+    {
+        string_type lhs_string(lhs);
+        string_type rhs_string(rhs);
+        LLStringUtilBase<T>::toUpper(lhs_string);
+        LLStringUtilBase<T>::toUpper(rhs_string);
+        result = LLStringOps::collate(lhs_string.c_str(), rhs_string.c_str());
+    }
+    return result;
+}
+
+//static
+template<class T>
+S32 LLStringUtilBase<T>::compareInsensitive(const string_type& lhs, const string_type& rhs)
+{
+    string_type lhs_string(lhs);
+    string_type rhs_string(rhs);
+    LLStringUtilBase<T>::toUpper(lhs_string);
+    LLStringUtilBase<T>::toUpper(rhs_string);
+    return LLStringOps::collate(lhs_string.c_str(), rhs_string.c_str());
+}
+
+// Case sensitive comparison with good handling of numbers.  Does not use current locale.
+// a.k.a. strdictcmp()
+
+//static
+template<class T>
+S32 LLStringUtilBase<T>::compareDict(const string_type& astr, const string_type& bstr)
+{
+    const T* a = astr.c_str();
+    const T* b = bstr.c_str();
+    T ca, cb;
+    S32 ai, bi, cnt = 0;
+    S32 bias = 0;
+
+    ca = *(a++);
+    cb = *(b++);
+    while( ca && cb ){
+        if( bias==0 ){
+            if( LLStringOps::isUpper(ca) ){ ca = LLStringOps::toLower(ca); bias--; }
+            if( LLStringOps::isUpper(cb) ){ cb = LLStringOps::toLower(cb); bias++; }
+        }else{
+            if( LLStringOps::isUpper(ca) ){ ca = LLStringOps::toLower(ca); }
+            if( LLStringOps::isUpper(cb) ){ cb = LLStringOps::toLower(cb); }
+        }
+        if( LLStringOps::isDigit(ca) ){
+            if( cnt-->0 ){
+                if( cb!=ca ) break;
+            }else{
+                if( !LLStringOps::isDigit(cb) ) break;
+                for(ai=0; LLStringOps::isDigit(a[ai]); ai++);
+                for(bi=0; LLStringOps::isDigit(b[bi]); bi++);
+                if( ai<bi ){ ca=0; break; }
+                if( bi<ai ){ cb=0; break; }
+                if( ca!=cb ) break;
+                cnt = ai;
+            }
+        }else if( ca!=cb ){   break;
+        }
+        ca = *(a++);
+        cb = *(b++);
+    }
+    if( ca==cb ) ca += bias;
+    return ca-cb;
+}
+
+// static
+template<class T>
+S32 LLStringUtilBase<T>::compareDictInsensitive(const string_type& astr, const string_type& bstr)
+{
+    const T* a = astr.c_str();
+    const T* b = bstr.c_str();
+    T ca, cb;
+    S32 ai, bi, cnt = 0;
+
+    ca = *(a++);
+    cb = *(b++);
+    while( ca && cb ){
+        if( LLStringOps::isUpper(ca) ){ ca = LLStringOps::toLower(ca); }
+        if( LLStringOps::isUpper(cb) ){ cb = LLStringOps::toLower(cb); }
+        if( LLStringOps::isDigit(ca) ){
+            if( cnt-->0 ){
+                if( cb!=ca ) break;
+            }else{
+                if( !LLStringOps::isDigit(cb) ) break;
+                for(ai=0; LLStringOps::isDigit(a[ai]); ai++);
+                for(bi=0; LLStringOps::isDigit(b[bi]); bi++);
+                if( ai<bi ){ ca=0; break; }
+                if( bi<ai ){ cb=0; break; }
+                if( ca!=cb ) break;
+                cnt = ai;
+            }
+        }else if( ca!=cb ){   break;
+        }
+        ca = *(a++);
+        cb = *(b++);
+    }
+    return ca-cb;
+}
+
+// Puts compareDict() in a form appropriate for LL container classes to use for sorting.
+// static
+template<class T>
+bool LLStringUtilBase<T>::precedesDict( const string_type& a, const string_type& b )
+{
+    if( a.size() && b.size() )
+    {
+        return (LLStringUtilBase<T>::compareDict(a.c_str(), b.c_str()) < 0);
+    }
+    else
+    {
+        return (!b.empty());
+    }
+}
+
+//static
+template<class T>
+void LLStringUtilBase<T>::toUpper(string_type& string)
+{
+    if( !string.empty() )
+    {
+        std::transform(
+            string.begin(),
+            string.end(),
+            string.begin(),
+            (T(*)(T)) &LLStringOps::toUpper);
+    }
+}
+
+//static
+template<class T>
+void LLStringUtilBase<T>::toLower(string_type& string)
+{
+    if( !string.empty() )
+    {
+        std::transform(
+            string.begin(),
+            string.end(),
+            string.begin(),
+            (T(*)(T)) &LLStringOps::toLower);
+    }
+}
+
+//static
+template<class T>
+void LLStringUtilBase<T>::trimHead(string_type& string)
+{
+    if( !string.empty() )
+    {
+        size_type i = 0;
+        while( i < string.length() && LLStringOps::isSpace( string[i] ) )
+        {
+            i++;
+        }
+        string.erase(0, i);
+    }
+}
+
+//static
+template<class T>
+void LLStringUtilBase<T>::trimTail(string_type& string)
+{
+    if( string.size() )
+    {
+        size_type len = string.length();
+        size_type i = len;
+        while( i > 0 && LLStringOps::isSpace( string[i-1] ) )
+        {
+            i--;
+        }
+
+        string.erase( i, len - i );
+    }
+}
+
+
+// Replace line feeds with carriage return-line feed pairs.
+//static
+template<class T>
+void LLStringUtilBase<T>::addCRLF(string_type& string)
+{
+    const T LF = 10;
+    const T CR = 13;
+
+    // Count the number of line feeds
+    size_type count = 0;
+    size_type len = string.size();
+    size_type i;
+    for( i = 0; i < len; i++ )
+    {
+        if( string[i] == LF )
+        {
+            count++;
+        }
+    }
+
+    // Insert a carriage return before each line feed
+    if( count )
+    {
+        size_type size = len + count;
+        T *t = new T[size];
+        size_type j = 0;
+        for( i = 0; i < len; ++i )
+        {
+            if( string[i] == LF )
+            {
+                t[j] = CR;
+                ++j;
+            }
+            t[j] = string[i];
+            ++j;
+        }
+
+        string.assign(t, size);
+        delete[] t;
+    }
+}
+
+// Remove all carriage returns
+//static
+template<class T>
+void LLStringUtilBase<T>::removeCRLF(string_type& string)
+{
+    const T CR = 13;
+
+    size_type cr_count = 0;
+    size_type len = string.size();
+    size_type i;
+    for( i = 0; i < len - cr_count; i++ )
+    {
+        if( string[i+cr_count] == CR )
+        {
+            cr_count++;
+        }
+
+        string[i] = string[i+cr_count];
+    }
+    string.erase(i, cr_count);
+}
+
+//static
+template<class T>
+void LLStringUtilBase<T>::removeWindowsCR(string_type& string)
+{
+    if (string.empty())
+    {
+        return;
+    }
+    const T LF = 10;
+    const T CR = 13;
+
+    size_type cr_count = 0;
+    size_type len = string.size();
+    size_type i;
+    for( i = 0; i < len - cr_count - 1; i++ )
+    {
+        if( string[i+cr_count] == CR && string[i+cr_count+1] == LF)
+        {
+            cr_count++;
+        }
+
+        string[i] = string[i+cr_count];
+    }
+    string.erase(i, cr_count);
+}
+
+//static
+template<class T>
+void LLStringUtilBase<T>::replaceChar( string_type& string, T target, T replacement )
+{
+    size_type found_pos = 0;
+    while( (found_pos = string.find(target, found_pos)) != string_type::npos )
+    {
+        string[found_pos] = replacement;
+        found_pos++; // avoid infinite defeat if target == replacement
+    }
+}
+
+//static
+template<class T>
+void LLStringUtilBase<T>::replaceString( string_type& string, string_type target, string_type replacement )
+{
+    size_type found_pos = 0;
+    while( (found_pos = string.find(target, found_pos)) != string_type::npos )
+    {
+        string.replace( found_pos, target.length(), replacement );
+        found_pos += replacement.length(); // avoid infinite defeat if replacement contains target
+    }
+}
+
+//static
+template<class T>
+void LLStringUtilBase<T>::replaceNonstandardASCII( string_type& string, T replacement )
+{
+    const char LF = 10;
+    const S8 MIN = 32;
+//  const S8 MAX = 127;
+
+    size_type len = string.size();
+    for( size_type i = 0; i < len; i++ )
+    {
+        // No need to test MAX < mText[i] because we treat mText[i] as a signed char,
+        // which has a max value of 127.
+        if( ( S8(string[i]) < MIN ) && (string[i] != LF) )
+        {
+            string[i] = replacement;
+        }
+    }
+}
+
+//static
+template<class T>
+void LLStringUtilBase<T>::replaceTabsWithSpaces( string_type& str, size_type spaces_per_tab )
+{
+    const T TAB = '\t';
+    const T SPACE = ' ';
+
+    string_type out_str;
+    // Replace tabs with spaces
+    for (size_type i = 0; i < str.length(); i++)
+    {
+        if (str[i] == TAB)
+        {
+            for (size_type j = 0; j < spaces_per_tab; j++)
+                out_str += SPACE;
+        }
+        else
+        {
+            out_str += str[i];
+        }
+    }
+    str = out_str;
+}
+
+//static
+template<class T>
+std::basic_string<T> LLStringUtilBase<T>::capitalize(const string_type& str)
+{
+    string_type result(str);
+    capitalize(result);
+    return result;
+}
+
+//static
+template<class T>
+void LLStringUtilBase<T>::capitalize(string_type& str)
+{
+    if (str.size())
+    {
+        auto last = str[0] = toupper(str[0]);
+        for (U32 i = 1; i < str.size(); ++i)
+        {
+            last = (last == ' ' || last == '-' || last == '_') ? str[i] = toupper(str[i]) : str[i];
+        }
+    }
+}
+
+//static
+template<class T>
+bool LLStringUtilBase<T>::containsNonprintable(const string_type& string)
+{
+    const char MIN = 32;
+    bool rv = false;
+    for (size_type i = 0; i < string.size(); i++)
+    {
+        if(string[i] < MIN)
+        {
+            rv = true;
+            break;
+        }
+    }
+    return rv;
+}
+
+// *TODO: reimplement in terms of algorithm
+//static
+template<class T>
+void LLStringUtilBase<T>::stripNonprintable(string_type& string)
+{
+    const char MIN = 32;
+    size_type j = 0;
+    if (string.empty())
+    {
+        return;
+    }
+    size_t src_size = string.size();
+    char* c_string = new char[src_size + 1];
+    if(c_string == NULL)
+    {
+        return;
+    }
+    copy(c_string, string.c_str(), src_size+1);
+    char* write_head = &c_string[0];
+    for (size_type i = 0; i < src_size; i++)
+    {
+        char* read_head = &string[i];
+        write_head = &c_string[j];
+        if(!(*read_head < MIN))
+        {
+            *write_head = *read_head;
+            ++j;
+        }
+    }
+    c_string[j]= '\0';
+    string = c_string;
+    delete []c_string;
+}
+
+// *TODO: reimplement in terms of algorithm
+template<class T>
+std::basic_string<T> LLStringUtilBase<T>::quote(const string_type& str,
+                                                const string_type& triggers,
+                                                const string_type& escape)
+{
+    size_type len(str.length());
+    // If the string is already quoted, assume user knows what s/he's doing.
+    if (len >= 2 && str[0] == '"' && str[len-1] == '"')
+    {
+        return str;
+    }
+
+    // Not already quoted: do we need to? triggers.empty() is a special case
+    // meaning "always quote."
+    if ((! triggers.empty()) && str.find_first_of(triggers) == string_type::npos)
+    {
+        // no trigger characters, don't bother quoting
+        return str;
+    }
+
+    // For whatever reason, we must quote this string.
+    string_type result;
+    result.push_back('"');
+    for (typename string_type::const_iterator ci(str.begin()), cend(str.end()); ci != cend; ++ci)
+    {
+        if (*ci == '"')
+        {
+            result.append(escape);
+        }
+        result.push_back(*ci);
+    }
+    result.push_back('"');
+    return result;
+}
+
+template<class T>
+void LLStringUtilBase<T>::_makeASCII(string_type& string)
+{
+    // Replace non-ASCII chars with LL_UNKNOWN_CHAR
+    for (size_type i = 0; i < string.length(); i++)
+    {
+        if (string[i] > 0x7f)
+        {
+            string[i] = LL_UNKNOWN_CHAR;
+        }
+    }
+}
+
+// static
+template<class T>
+void LLStringUtilBase<T>::copy( T* dst, const T* src, size_type dst_size )
+{
+    if( dst_size > 0 )
+    {
+        size_type min_len = 0;
+        if( src )
+        {
+            min_len = llmin( dst_size - 1, strlen( src ) );  /* Flawfinder: ignore */
+            memcpy(dst, src, min_len * sizeof(T));      /* Flawfinder: ignore */
+        }
+        dst[min_len] = '\0';
+    }
+}
+
+// static
+template<class T>
+void LLStringUtilBase<T>::copyInto(string_type& dst, const string_type& src, size_type offset)
+{
+    if ( offset == dst.length() )
+    {
+        // special case - append to end of string and avoid expensive
+        // (when strings are large) string manipulations
+        dst += src;
+    }
+    else
+    {
+        string_type tail = dst.substr(offset);
+
+        dst = dst.substr(0, offset);
+        dst += src;
+        dst += tail;
+    };
+}
+
+// True if this is the head of s.
+//static
+template<class T>
+bool LLStringUtilBase<T>::isHead( const string_type& string, const T* s )
+{
+    if( string.empty() )
+    {
+        // Early exit
+        return false;
+    }
+    else
+    {
+        return (strncmp( s, string.c_str(), string.size() ) == 0);
+    }
+}
+
+// static
+template<class T>
+bool LLStringUtilBase<T>::startsWith(
+    const string_type& string,
+    const string_type& substr)
+{
+    if(string.empty() || (substr.empty())) return false;
+    if (substr.length() > string.length()) return false;
+    if (0 == string.compare(0, substr.length(), substr)) return true;
+    return false;
+}
+
+// static
+template<class T>
+bool LLStringUtilBase<T>::endsWith(
+    const string_type& string,
+    const string_type& substr)
+{
+    if(string.empty() || (substr.empty())) return false;
+    size_t sub_len = substr.length();
+    size_t str_len = string.length();
+    if (sub_len > str_len) return false;
+    if (0 == string.compare(str_len - sub_len, sub_len, substr)) return true;
+    return false;
+}
+
+// static
+template<class T>
+auto LLStringUtilBase<T>::getoptenv(const std::string& key) -> std::optional<string_type>
+{
+    auto found(llstring_getoptenv(key));
+    if (found)
+    {
+        // return populated std::optional
+        return { ll_convert<string_type>(*found) };
+    }
+    else
+    {
+        // empty std::optional
+        return {};
+    }
+}
+
+// static
+template<class T>
+auto LLStringUtilBase<T>::getenv(const std::string& key, const string_type& dflt) -> string_type
+{
+    auto found(getoptenv(key));
+    if (found)
+    {
+        return *found;
+    }
+    else
+    {
+        return dflt;
+    }
+}
+
+template<class T>
+bool LLStringUtilBase<T>::convertToBOOL(const string_type& string, bool& value)
+{
+    if( string.empty() )
+    {
+        return false;
+    }
+
+    string_type temp( string );
+    trim(temp);
+    if(
+        (temp == "1") ||
+        (temp == "T") ||
+        (temp == "t") ||
+        (temp == "TRUE") ||
+        (temp == "true") ||
+        (temp == "True") )
+    {
+        value = true;
+        return true;
+    }
+    else
+    if(
+        (temp == "0") ||
+        (temp == "F") ||
+        (temp == "f") ||
+        (temp == "FALSE") ||
+        (temp == "false") ||
+        (temp == "False") )
+    {
+        value = false;
+        return true;
+    }
+
+    return false;
+}
+
+template<class T>
+bool LLStringUtilBase<T>::convertToU8(const string_type& string, U8& value)
+{
+    S32 value32 = 0;
+    bool success = convertToS32(string, value32);
+    if( success && (U8_MIN <= value32) && (value32 <= U8_MAX) )
+    {
+        value = (U8) value32;
+        return true;
+    }
+    return false;
+}
+
+template<class T>
+bool LLStringUtilBase<T>::convertToS8(const string_type& string, S8& value)
+{
+    S32 value32 = 0;
+    bool success = convertToS32(string, value32);
+    if( success && (S8_MIN <= value32) && (value32 <= S8_MAX) )
+    {
+        value = (S8) value32;
+        return true;
+    }
+    return false;
+}
+
+template<class T>
+bool LLStringUtilBase<T>::convertToS16(const string_type& string, S16& value)
+{
+    S32 value32 = 0;
+    bool success = convertToS32(string, value32);
+    if( success && (S16_MIN <= value32) && (value32 <= S16_MAX) )
+    {
+        value = (S16) value32;
+        return true;
+    }
+    return false;
+}
+
+template<class T>
+bool LLStringUtilBase<T>::convertToU16(const string_type& string, U16& value)
+{
+    S32 value32 = 0;
+    bool success = convertToS32(string, value32);
+    if( success && (U16_MIN <= value32) && (value32 <= U16_MAX) )
+    {
+        value = (U16) value32;
+        return true;
+    }
+    return false;
+}
+
+template<class T>
+bool LLStringUtilBase<T>::convertToU32(const string_type& string, U32& value)
+{
+    if( string.empty() )
+    {
+        return false;
+    }
+
+    string_type temp( string );
+    trim(temp);
+    U32 v;
+    std::basic_istringstream<T> i_stream((string_type)temp);
+    if(i_stream >> v)
+    {
+        value = v;
+        return true;
+    }
+    return false;
+}
+
+template<class T>
+bool LLStringUtilBase<T>::convertToS32(const string_type& string, S32& value)
+{
+    if( string.empty() )
+    {
+        return false;
+    }
+
+    string_type temp( string );
+    trim(temp);
+    S32 v;
+    std::basic_istringstream<T> i_stream((string_type)temp);
+    if(i_stream >> v)
+    {
+        //TODO: figure out overflow and underflow reporting here
+        //if((LONG_MAX == v) || (LONG_MIN == v))
+        //{
+        //  // Underflow or overflow
+        //  return false;
+        //}
+
+        value = v;
+        return true;
+    }
+    return false;
+}
+
+template<class T>
+bool LLStringUtilBase<T>::convertToF32(const string_type& string, F32& value)
+{
+    F64 value64 = 0.0;
+    bool success = convertToF64(string, value64);
+    if( success && (-F32_MAX <= value64) && (value64 <= F32_MAX) )
+    {
+        value = (F32) value64;
+        return true;
+    }
+    return false;
+}
+
+template<class T>
+bool LLStringUtilBase<T>::convertToF64(const string_type& string, F64& value)
+{
+    if( string.empty() )
+    {
+        return false;
+    }
+
+    string_type temp( string );
+    trim(temp);
+    F64 v;
+    std::basic_istringstream<T> i_stream((string_type)temp);
+    if(i_stream >> v)
+    {
+        //TODO: figure out overflow and underflow reporting here
+        //if( ((-HUGE_VAL == v) || (HUGE_VAL == v))) )
+        //{
+        //  // Underflow or overflow
+        //  return false;
+        //}
+
+        value = v;
+        return true;
+    }
+    return false;
+}
+
+template<class T>
+void LLStringUtilBase<T>::truncate(string_type& string, size_type count)
+{
+    size_type cur_size = string.size();
+    string.resize(count < cur_size ? count : cur_size);
+}
+
+// The good thing about *declaration* macros, vs. usage macros, is that now
+// we're done with them: we don't need them to bleed into the consuming source
+// file.
+#undef ll_convert_alias
+#undef ll_convert_u16_alias
+#undef ll_convert_wstr_alias
+#undef LL_CONVERT_COPY_CHARS
+#undef ll_convert_forms
+#undef ll_convert_cp_forms
+
+#endif  // LL_STRING_H