<<<<<<< HEAD
/** 
 * @file llstring.h
 * @brief String utility functions and std::string class.
 *
 * $LicenseInfo:firstyear=2001&license=viewergpl$
 * 
 * Copyright (c) 2001-2009, Linden Research, Inc.
 * 
 * Second Life Viewer Source Code
 * The source code in this file ("Source Code") is provided by Linden Lab
 * to you under the terms of the GNU General Public License, version 2.0
 * ("GPL"), unless you have obtained a separate licensing agreement
 * ("Other License"), formally executed by you and Linden Lab.  Terms of
 * the GPL can be found in doc/GPL-license.txt in this distribution, or
 * online at http://secondlifegrid.net/programs/open_source/licensing/gplv2
 * 
 * There are special exceptions to the terms and conditions of the GPL as
 * it is applied to this Source Code. View the full text of the exception
 * in the file doc/FLOSS-exception.txt in this software distribution, or
 * online at
 * http://secondlifegrid.net/programs/open_source/licensing/flossexception
 * 
 * By copying, modifying or distributing this software, you acknowledge
 * that you have read and understood your obligations described above,
 * and agree to abide by those obligations.
 * 
 * ALL LINDEN LAB SOURCE CODE IS PROVIDED "AS IS." LINDEN LAB MAKES NO
 * WARRANTIES, EXPRESS, IMPLIED OR OTHERWISE, REGARDING ITS ACCURACY,
 * COMPLETENESS OR PERFORMANCE.
 * $/LicenseInfo$
 */

#ifndef LL_LLSTRING_H
#define LL_LLSTRING_H

#include <string>
#include <locale>
#include <iomanip>
#include <boost/regex.hpp>
#include "llsd.h"
#include "llfasttimer.h"

#if LL_LINUX || LL_SOLARIS
#include <wctype.h>
#include <wchar.h>
#endif

#include <string.h>

#if LL_SOLARIS
// stricmp and strnicmp do not exist on Solaris:
#define stricmp strcasecmp
#define strnicmp strncasecmp
#endif

const char LL_UNKNOWN_CHAR = '?';

#if LL_DARWIN || LL_LINUX || LL_SOLARIS
// Template specialization of char_traits for U16s. Only necessary on Mac and Linux (exists on Windows already)
#include <cstring>

namespace std
{
template<>
struct char_traits<U16>
{
	typedef U16 		char_type;
	typedef int 	    int_type;
	typedef streampos 	pos_type;
	typedef streamoff 	off_type;
	typedef mbstate_t 	state_type;
	
	static void 
		assign(char_type& __c1, const char_type& __c2)
	{ __c1 = __c2; }
	
	static bool 
		eq(const char_type& __c1, const char_type& __c2)
	{ return __c1 == __c2; }
	
	static bool 
		lt(const char_type& __c1, const char_type& __c2)
	{ return __c1 < __c2; }
	
	static int 
		compare(const char_type* __s1, const char_type* __s2, size_t __n)
	{ return memcmp(__s1, __s2, __n * sizeof(char_type)); }
	
	static size_t
		length(const char_type* __s)
	{
		const char_type *cur_char = __s;
		while (*cur_char != 0)
		{
			++cur_char;
		}
		return cur_char - __s;
	}
	
	static const char_type* 
		find(const char_type* __s, size_t __n, const char_type& __a)
	{ return static_cast<const char_type*>(memchr(__s, __a, __n * sizeof(char_type))); }
	
	static char_type* 
		move(char_type* __s1, const char_type* __s2, size_t __n)
	{ return static_cast<char_type*>(memmove(__s1, __s2, __n * sizeof(char_type))); }
	
	static char_type* 
		copy(char_type* __s1, const char_type* __s2, size_t __n)
	{  return static_cast<char_type*>(memcpy(__s1, __s2, __n * sizeof(char_type))); }	/* Flawfinder: ignore */
	
	static char_type* 
		assign(char_type* __s, size_t __n, char_type __a)
	{ 
		// This isn't right.
		//return static_cast<char_type*>(memset(__s, __a, __n * sizeof(char_type))); 
		
		// I don't think there's a standard 'memset' for 16-bit values.
		// Do this the old-fashioned way.
		
		size_t __i;
		for(__i = 0; __i < __n; __i++)
		{
			__s[__i] = __a;
		}
		return __s; 
	}
	
	static char_type 
		to_char_type(const int_type& __c)
	{ return static_cast<char_type>(__c); }
	
	static int_type 
		to_int_type(const char_type& __c)
	{ return static_cast<int_type>(__c); }
	
	static bool 
		eq_int_type(const int_type& __c1, const int_type& __c2)
	{ return __c1 == __c2; }
	
	static int_type 
		eof() { return static_cast<int_type>(EOF); }
	
	static int_type 
		not_eof(const int_type& __c)
      { return (__c == eof()) ? 0 : __c; }
  };
};
#endif

class LLStringOps
{
private:
	static long sltOffset;
	static long localTimeOffset;
	static bool daylightSavings;
	static std::map<std::string, std::string> datetimeToCodes;

public:
	static char toUpper(char elem) { return toupper((unsigned char)elem); }
	static llwchar toUpper(llwchar elem) { return towupper(elem); }
	
	static char toLower(char elem) { return tolower((unsigned char)elem); }
	static llwchar toLower(llwchar elem) { return towlower(elem); }

	static bool isSpace(char elem) { return isspace((unsigned char)elem) != 0; }
	static bool isSpace(llwchar elem) { return iswspace(elem) != 0; }

	static bool isUpper(char elem) { return isupper((unsigned char)elem) != 0; }
	static bool isUpper(llwchar elem) { return iswupper(elem) != 0; }

	static bool isLower(char elem) { return islower((unsigned char)elem) != 0; }
	static bool isLower(llwchar elem) { return iswlower(elem) != 0; }

	static bool isDigit(char a) { return isdigit((unsigned char)a) != 0; }
	static bool isDigit(llwchar a) { return iswdigit(a) != 0; }

	static bool isPunct(char a) { return ispunct((unsigned char)a) != 0; }
	static bool isPunct(llwchar a) { return iswpunct(a) != 0; }

	static bool isAlnum(char a) { return isalnum((unsigned char)a) != 0; }
	static bool isAlnum(llwchar a) { return iswalnum(a) != 0; }

	static S32	collate(const char* a, const char* b) { return strcoll(a, b); }
	static S32	collate(const llwchar* a, const llwchar* b);

	static void setupDatetimeInfo (bool daylight);
	static long getSltOffset (void) {return sltOffset;}
	static long getLocalTimeOffset (void) {return localTimeOffset;}
	static bool getDaylightSavings (void) {return daylightSavings;}
	static std::string getDatetimeCode (std::string key);
};

/**
 * @brief Return a string constructed from in without crashing if the
 * pointer is NULL.
 */
std::string ll_safe_string(const char* in);
std::string ll_safe_string(const char* in, S32 maxlen);


// Allowing assignments from non-strings into format_map_t is apparently
// *really* error-prone, so subclass std::string with just basic c'tors.
class LLFormatMapString
{
public:
	LLFormatMapString() {};
	LLFormatMapString(const char* s) : mString(ll_safe_string(s)) {};
	LLFormatMapString(const std::string& s) : mString(s) {};
	operator std::string() const { return mString; }
	bool operator<(const LLFormatMapString& rhs) const { return mString < rhs.mString; }
	std::size_t length() const { return mString.length(); }
	
private:
	std::string mString;
};

template <class T>
class LLStringUtilBase
{
private:
	static std::string sLocale;

public:
	typedef typename std::basic_string<T>::size_type size_type;
	
public:
	/////////////////////////////////////////////////////////////////////////////////////////
	// Static Utility functions that operate on std::strings

	static std::basic_string<T> null;
	
	typedef std::map<LLFormatMapString, LLFormatMapString> format_map_t;
	static void getTokens (std::basic_string<T> input, std::vector<std::basic_string<T> >& tokens);
	static void formatNumber(std::basic_string<T>& numStr, std::basic_string<T> decimals);
	static bool formatDatetime(std::basic_string<T>& replacement, std::basic_string<T> token, std::basic_string<T> param, S32 secFromEpoch);
	static S32 format(std::basic_string<T>& s, const format_map_t& substitutions);
	static S32 format(std::basic_string<T>& s, const LLSD& substitutions);
	static bool simpleReplacement(std::basic_string<T>& replacement, std::basic_string<T> token, const format_map_t& substitutions);
	static bool simpleReplacement(std::basic_string<T>& replacement, std::basic_string<T> token, const LLSD& substitutions);
	static void setLocale (std::string inLocale) {sLocale = inLocale;};
	static std::string getLocale (void) {return sLocale;};
	
	static bool isValidIndex(const std::basic_string<T>& string, size_type i)
	{
		return !string.empty() && (0 <= i) && (i <= string.size());
	}

	static void	trimHead(std::basic_string<T>& string);
	static void	trimTail(std::basic_string<T>& string);
	static void	trim(std::basic_string<T>& string)	{ trimHead(string); trimTail(string); }
	static void truncate(std::basic_string<T>& string, size_type count);

	static void	toUpper(std::basic_string<T>& string);
	static void	toLower(std::basic_string<T>& string);
	
	// True if this is the head of s.
	static BOOL	isHead( const std::basic_string<T>& string, const T* s ); 

	/**
	 * @brief Returns true if string starts with substr
	 *
	 * If etither string or substr are empty, this method returns false.
	 */
	static bool startsWith(
		const std::basic_string<T>& string,
		const std::basic_string<T>& substr);

	/**
	 * @brief Returns true if string ends in substr
	 *
	 * If etither string or substr are empty, this method returns false.
	 */
	static bool endsWith(
		const std::basic_string<T>& string,
		const std::basic_string<T>& substr);

	static void	addCRLF(std::basic_string<T>& string);
	static void	removeCRLF(std::basic_string<T>& string);

	static void	replaceTabsWithSpaces( std::basic_string<T>& string, size_type spaces_per_tab );
	static void	replaceNonstandardASCII( std::basic_string<T>& string, T replacement );
	static void	replaceChar( std::basic_string<T>& string, T target, T replacement );

	static BOOL	containsNonprintable(const std::basic_string<T>& string);
	static void	stripNonprintable(std::basic_string<T>& string);

	/**
	 * @brief Unsafe way to make ascii characters. You should probably
	 * only call this when interacting with the host operating system.
	 * The 1 byte std::string does not work correctly.
	 * The 2 and 4 byte std::string probably work, so LLWStringUtil::_makeASCII
	 * should work.
	 */
	static void _makeASCII(std::basic_string<T>& string);

	// Conversion to other data types
	static BOOL	convertToBOOL(const std::basic_string<T>& string, BOOL& value);
	static BOOL	convertToU8(const std::basic_string<T>& string, U8& value);
	static BOOL	convertToS8(const std::basic_string<T>& string, S8& value);
	static BOOL	convertToS16(const std::basic_string<T>& string, S16& value);
	static BOOL	convertToU16(const std::basic_string<T>& string, U16& value);
	static BOOL	convertToU32(const std::basic_string<T>& string, U32& value);
	static BOOL	convertToS32(const std::basic_string<T>& string, S32& value);
	static BOOL	convertToF32(const std::basic_string<T>& string, F32& value);
	static BOOL	convertToF64(const std::basic_string<T>& string, F64& value);

	/////////////////////////////////////////////////////////////////////////////////////////
	// Utility functions for working with char*'s and strings

	// Like strcmp but also handles empty strings. Uses
	// current locale.
	static S32		compareStrings(const T* lhs, const T* rhs);
	static S32		compareStrings(const std::basic_string<T>& lhs, const std::basic_string<T>& rhs);
	
	// case insensitive version of above. Uses current locale on
	// Win32, and falls back to a non-locale aware comparison on
	// Linux.
	static S32		compareInsensitive(const T* lhs, const T* rhs);
	static S32		compareInsensitive(const std::basic_string<T>& lhs, const std::basic_string<T>& rhs);

	// Case sensitive comparison with good handling of numbers.  Does not use current locale.
	// a.k.a. strdictcmp()
	static S32		compareDict(const std::basic_string<T>& a, const std::basic_string<T>& b);

	// Case *in*sensitive comparison with good handling of numbers.  Does not use current locale.
	// a.k.a. strdictcmp()
	static S32		compareDictInsensitive(const std::basic_string<T>& a, const std::basic_string<T>& b);

	// Puts compareDict() in a form appropriate for LL container classes to use for sorting.
	static BOOL		precedesDict( const std::basic_string<T>& a, const std::basic_string<T>& b );

	// A replacement for strncpy.
	// If the dst buffer is dst_size bytes long or more, ensures that dst is null terminated and holds
	// up to dst_size-1 characters of src.
	static void		copy(T* dst, const T* src, size_type dst_size);
	
	// Copies src into dst at a given offset.  
	static void		copyInto(std::basic_string<T>& dst, const std::basic_string<T>& src, size_type offset);
	
	static bool		isPartOfWord(T c) { return (c == (T)'_') || LLStringOps::isAlnum(c); }


#ifdef _DEBUG	
	static void		testHarness();
#endif

};

template<class T> std::basic_string<T> LLStringUtilBase<T>::null;
template<class T> std::string LLStringUtilBase<T>::sLocale;

typedef LLStringUtilBase<char> LLStringUtil;
typedef LLStringUtilBase<llwchar> LLWStringUtil;
typedef std::basic_string<llwchar> LLWString;

//@ Use this where we want to disallow input in the form of "foo"
//  This is used to catch places where english text is embedded in the code
//  instead of in a translatable XUI file.
class LLStringExplicit : public std::string
{
public:
	explicit LLStringExplicit(const char* s) : std::string(s) {}
	LLStringExplicit(const std::string& s) : std::string(s) {}
	LLStringExplicit(const std::string& s, size_type pos, size_type n = std::string::npos) : std::string(s, pos, n) {}
};

struct LLDictionaryLess
{
public:
	bool operator()(const std::string& a, const std::string& b)
	{
		return (LLStringUtil::precedesDict(a, b) ? true : false);
	}
};


/**
 * Simple support functions
 */

/**
 * @brief chop off the trailing characters in a string.
 *
 * This function works on bytes rather than glyphs, so this will
 * incorrectly truncate non-single byte strings.
 * Use utf8str_truncate() for utf8 strings
 * @return a copy of in string minus the trailing count bytes.
 */
inline std::string chop_tail_copy(
	const std::string& in,
	std::string::size_type count)
{
	return std::string(in, 0, in.length() - count);
}

/**
 * @brief This translates a nybble stored as a hex value from 0-f back
 * to a nybble in the low order bits of the return byte.
 */
U8 hex_as_nybble(char hex);

/**
 * @brief read the contents of a file into a string.
 *
 * Since this function has no concept of character encoding, most
 * anything you do with this method ill-advised. Please avoid.
 * @param str [out] The string which will have.
 * @param filename The full name of the file to read.
 * @return Returns true on success. If false, str is unmodified.
 */
bool _read_file_into_string(std::string& str, const std::string& filename);
bool iswindividual(llwchar elem);

/**
 * Unicode support
 */

// Make the incoming string a utf8 string. Replaces any unknown glyph
// with the UNKOWN_CHARACTER. Once any unknown glph is found, the rest
// of the data may not be recovered.
std::string rawstr_to_utf8(const std::string& raw);

//
// We should never use UTF16 except when communicating with Win32!
//
typedef std::basic_string<U16> llutf16string;

LLWString utf16str_to_wstring(const llutf16string &utf16str, S32 len);
LLWString utf16str_to_wstring(const llutf16string &utf16str);

llutf16string wstring_to_utf16str(const LLWString &utf32str, S32 len);
llutf16string wstring_to_utf16str(const LLWString &utf32str);

llutf16string utf8str_to_utf16str ( const std::string& utf8str, S32 len);
llutf16string utf8str_to_utf16str ( const std::string& utf8str );

LLWString utf8str_to_wstring(const std::string &utf8str, S32 len);
LLWString utf8str_to_wstring(const std::string &utf8str);
// Same function, better name. JC
inline LLWString utf8string_to_wstring(const std::string& utf8_string) { return utf8str_to_wstring(utf8_string); }

//
S32 wchar_to_utf8chars(llwchar inchar, char* outchars);

std::string wstring_to_utf8str(const LLWString &utf32str, S32 len);
std::string wstring_to_utf8str(const LLWString &utf32str);

std::string utf16str_to_utf8str(const llutf16string &utf16str, S32 len);
std::string utf16str_to_utf8str(const llutf16string &utf16str);

// Length of this UTF32 string in bytes when transformed to UTF8
S32 wstring_utf8_length(const LLWString& wstr); 

// Length in bytes of this wide char in a UTF8 string
S32 wchar_utf8_length(const llwchar wc); 

std::string utf8str_tolower(const std::string& utf8str);

// Length in llwchar (UTF-32) of the first len units (16 bits) of the given UTF-16 string.
S32 utf16str_wstring_length(const llutf16string &utf16str, S32 len);

// Length in utf16string (UTF-16) of wlen wchars beginning at woffset.
S32 wstring_utf16_length(const LLWString & wstr, S32 woffset, S32 wlen);

// Length in wstring (i.e., llwchar count) of a part of a wstring specified by utf16 length (i.e., utf16 units.)
S32 wstring_wstring_length_from_utf16_length(const LLWString & wstr, S32 woffset, S32 utf16_length, BOOL *unaligned = NULL);

/**
 * @brief Properly truncate a utf8 string to a maximum byte count.
 * 
 * The returned string may be less than max_len if the truncation
 * happens in the middle of a glyph. If max_len is longer than the
 * string passed in, the return value == utf8str.
 * @param utf8str A valid utf8 string to truncate.
 * @param max_len The maximum number of bytes in the return value.
 * @return Returns a valid utf8 string with byte count <= max_len.
 */
std::string utf8str_truncate(const std::string& utf8str, const S32 max_len);

std::string utf8str_trim(const std::string& utf8str);

S32 utf8str_compare_insensitive(
	const std::string& lhs,
	const std::string& rhs);

/**
 * @brief Replace all occurences of target_char with replace_char
 *
 * @param utf8str A utf8 string to process.
 * @param target_char The wchar to be replaced
 * @param replace_char The wchar which is written on replace
 */
std::string utf8str_substChar(
	const std::string& utf8str,
	const llwchar target_char,
	const llwchar replace_char);

std::string utf8str_makeASCII(const std::string& utf8str);

// Hack - used for evil notecards.
std::string mbcsstring_makeASCII(const std::string& str); 

std::string utf8str_removeCRLF(const std::string& utf8str);


#if LL_WINDOWS
/* @name Windows string helpers
 */
//@{

/**
 * @brief Implementation the expected snprintf interface.
 *
 * If the size of the passed in buffer is not large enough to hold the string,
 * two bad things happen:
 * 1. resulting formatted string is NOT null terminated
 * 2. Depending on the platform, the return value could be a) the required
 *    size of the buffer to copy the entire formatted string or b) -1.
 *    On Windows with VS.Net 2003, it returns -1 e.g. 
 *
 * safe_snprintf always adds a NULL terminator so that the caller does not
 * need to check for return value or need to add the NULL terminator.
 * It does not, however change the return value - to let the caller know
 * that the passed in buffer size was not large enough to hold the
 * formatted string.
 *
 */
int safe_snprintf(char* str, size_t size, const char* format, ...);

/**
 * @brief Convert a wide string to std::string
 *
 * This replaces the unsafe W2A macro from ATL.
 */
std::string ll_convert_wide_to_string(const wchar_t* in);

//@}
#endif // LL_WINDOWS

/**
 * Many of the 'strip' and 'replace' methods of LLStringUtilBase need
 * specialization to work with the signed char type.
 * Sadly, it is not possible (AFAIK) to specialize a single method of
 * a template class.
 * That stuff should go here.
 */
namespace LLStringFn
{
	/**
	 * @brief Replace all non-printable characters with replacement in
	 * string.
	 * NOTE - this will zap non-ascii
	 *
	 * @param [in,out] string the to modify. out value is the string
	 * with zero non-printable characters.
	 * @param The replacement character. use LL_UNKNOWN_CHAR if unsure.
	 */
	void replace_nonprintable_in_ascii(
		std::basic_string<char>& string,
		char replacement);


	/**
	 * @brief Replace all non-printable characters and pipe characters
	 * with replacement in a string.
	 * NOTE - this will zap non-ascii
	 *
	 * @param [in,out] the string to modify. out value is the string
	 * with zero non-printable characters and zero pipe characters.
	 * @param The replacement character. use LL_UNKNOWN_CHAR if unsure.
	 */
	void replace_nonprintable_and_pipe_in_ascii(std::basic_string<char>& str,
									   char replacement);


	/**
	 * @brief Remove all characters that are not allowed in XML 1.0.
	 * Returns a copy of the string with those characters removed.
	 * Works with US ASCII and UTF-8 encoded strings.  JC
	 */
	std::string strip_invalid_xml(const std::string& input);


	/**
	 * @brief Replace all control characters (0 <= c < 0x20) with replacement in
	 * string.   This is safe for utf-8
	 *
	 * @param [in,out] string the to modify. out value is the string
	 * with zero non-printable characters.
	 * @param The replacement character. use LL_UNKNOWN_CHAR if unsure.
	 */
	void replace_ascii_controlchars(
		std::basic_string<char>& string,
		char replacement);
}

////////////////////////////////////////////////////////////

//static
template<class T>
void LLStringUtilBase<T>::getTokens (std::basic_string<T> input, std::vector<std::basic_string<T> >& tokens)
{
	const std::basic_string<T> delims (",");
	std::basic_string<T> currToken;
	size_type begIdx, endIdx;

	begIdx = input.find_first_not_of (delims);
	while (begIdx != std::basic_string<T>::npos)
	{
		endIdx = input.find_first_of (delims, begIdx);
		if (endIdx == std::basic_string<T>::npos)
		{
			endIdx = input.length();
		}

		currToken = input.substr(begIdx, endIdx - begIdx);
		trim (currToken);
		tokens.push_back(currToken);
		begIdx = input.find_first_not_of (delims, endIdx);
	}
}

extern LLFastTimer::DeclareTimer STRING_LOCALIZATION;

// static
template<class T> 
S32 LLStringUtilBase<T>::format(std::basic_string<T>& s, const format_map_t& substitutions)
{
	LLFastTimer ft(STRING_LOCALIZATION);
	S32 res = 0;

	std::basic_ostringstream<T> output;
	// match strings like [NAME,number,3]
	const boost::regex key("\\[((\\s)*([0-9_A-Za-z]+)((\\s)*,(\\s)*[0-9_A-Za-z\\s]*){0,2}(\\s)*)]");


	typename std::basic_string<T>::const_iterator start = s.begin();
	typename std::basic_string<T>::const_iterator end = s.end();
	boost::smatch match;
	

	while (boost::regex_search(start, end, match, key, boost::match_default))
	{
		bool found_replacement = false;
		std::vector<std::basic_string<T> > tokens;
		std::basic_string<T> replacement;

		getTokens (std::basic_string<T>(match[1].first, match[1].second), tokens);

		if (tokens.size() == 1)
		{
			found_replacement = simpleReplacement (replacement, tokens[0], substitutions);
		}
		else if (tokens[1] == "number")
		{
			std::basic_string<T> param = "0";

			if (tokens.size() > 2) param = tokens[2];
			found_replacement = simpleReplacement (replacement, tokens[0], substitutions);
			if (found_replacement) formatNumber (replacement, param);
		}
		else if (tokens[1] == "datetime")
		{
			std::basic_string<T> param;
			if (tokens.size() > 2) param = tokens[2];
			
			format_map_t::const_iterator iter = substitutions.find("datetime");
			if (iter != substitutions.end())
			{
				S32 secFromEpoch = 0;
				BOOL r = LLStringUtil::convertToS32(iter->second, secFromEpoch);
				if (r)
				{
					found_replacement = formatDatetime(replacement, tokens[0], param, secFromEpoch);
				}
			}
		}

		if (found_replacement)
		{
			output << std::basic_string<T>(start, match[0].first) << replacement;
			res++;
		}
		else
		{
			// we had no replacement, so leave the string we searched for so that it gets noticed by QA
			// "hello [NAME_NOT_FOUND]" is output
			output << std::basic_string<T>(start, match[0].second);
		}
		
		// update search position 
		start = match[0].second; 
	}
	// send the remainder of the string (with no further matches for bracketed names)
	output << std::basic_string<T>(start, end);
	s = output.str();
	return res;
}

//static
template<class T>
S32 LLStringUtilBase<T>::format(std::basic_string<T>& s, const LLSD& substitutions)
{
	LLFastTimer ft(STRING_LOCALIZATION);

	S32 res = 0;

	if (!substitutions.isMap()) 
	{
		return res;
	}

	std::basic_ostringstream<T> output;
	// match strings like [NAME,number,3]
	const boost::regex key("\\[((\\s)*([0-9_A-Za-z]+)((\\s)*,(\\s)*[0-9_A-Za-z\\s]*){0,2}(\\s)*)]");


	typename std::basic_string<T>::const_iterator start = s.begin();
	typename std::basic_string<T>::const_iterator end = s.end();
	boost::smatch match;
	

	while (boost::regex_search(start, end, match, key, boost::match_default))
	{
		bool found_replacement = false;
		std::vector<std::basic_string<T> > tokens;
		std::basic_string<T> replacement;

		getTokens (std::basic_string<T>(match[1].first, match[1].second), tokens);

		if (tokens.size() == 1)
		{
			found_replacement = simpleReplacement (replacement, tokens[0], substitutions);
		}
		else if (tokens[1] == "number")
		{
			std::basic_string<T> param = "0";

			if (tokens.size() > 2) param = tokens[2];
			found_replacement = simpleReplacement (replacement, tokens[0], substitutions);
			if (found_replacement) formatNumber (replacement, param);
		}
		else if (tokens[1] == "datetime")
		{
			std::basic_string<T> param;
			if (tokens.size() > 2) param = tokens[2];
			
			S32 secFromEpoch = (S32) substitutions["datetime"].asInteger();
			found_replacement = formatDatetime (replacement, tokens[0], param, secFromEpoch);
		}

		if (found_replacement)
		{
			output << std::basic_string<T>(start, match[0].first) << replacement;
			res++;
		}
		else
		{
			// we had no replacement, so leave the string we searched for so that it gets noticed by QA
			// "hello [NAME_NOT_FOUND]" is output
			output << std::basic_string<T>(start, match[0].second);
		}
		
		// update search position 
		start = match[0].second; 
	}
	// send the remainder of the string (with no further matches for bracketed names)
	output << std::basic_string<T>(start, end);
	s = output.str();
	return res;
}

// static
template<class T>
bool LLStringUtilBase<T>::simpleReplacement(std::basic_string<T> &replacement, std::basic_string<T> token, const format_map_t& substitutions)
{
	// see if we have a replacement for the bracketed string (without the brackets)
	// test first using has() because if we just look up with operator[] we get back an
	// empty string even if the value is missing. We want to distinguish between 
	// missing replacements and deliberately empty replacement strings.
	format_map_t::const_iterator iter = substitutions.find(token);
	if (iter != substitutions.end())
	{
		replacement = iter->second;
		return true;
	}
	// if not, see if there's one WITH brackets
	iter = substitutions.find(std::basic_string<T>("[" + token + "]"));
	if (iter != substitutions.end())
	{
		replacement = iter->second;
		return true;
	}

	return false;
}

// static
template<class T>
bool LLStringUtilBase<T>::simpleReplacement(std::basic_string<T> &replacement, std::basic_string<T> token, const LLSD& substitutions)
{
	// see if we have a replacement for the bracketed string (without the brackets)
	// test first using has() because if we just look up with operator[] we get back an
	// empty string even if the value is missing. We want to distinguish between 
	// missing replacements and deliberately empty replacement strings.
	if (substitutions.has(token))
	{
		replacement = substitutions[token].asString();
		return true;
	}
	// if not, see if there's one WITH brackets
	else if (substitutions.has(std::basic_string<T>("[" + token + "]")))
	{
		replacement = substitutions[std::basic_string<T>("[" + token + "]")].asString();
		return true;
	}

	return false;
}

// static
template<class T>
void LLStringUtilBase<T>::formatNumber(std::basic_string<T>& numStr, std::basic_string<T> decimals)
{
	typedef typename std::basic_string<T>::size_type string_size_type_t;
	std::basic_stringstream<T> strStream;
	S32 intDecimals = 0;

	convertToS32 (decimals, intDecimals);
	if (!sLocale.empty())
	{
		strStream.imbue (std::locale(sLocale.c_str()));
	}

	if (!intDecimals)
	{
		S32 intStr;

		if (convertToS32(numStr, intStr))
		{
			strStream << intStr;
			numStr = strStream.str();
		}
	}
	else
	{
		F32 floatStr;

		if (convertToF32(numStr, floatStr))
		{
			strStream << std::fixed << std::showpoint << std::setprecision(intDecimals) << floatStr;
			numStr = strStream.str();
		}
	}
}

// static
template<class T>
bool LLStringUtilBase<T>::formatDatetime(std::basic_string<T>& replacement, std::basic_string<T> token,
										 std::basic_string<T> param, S32 secFromEpoch)
{
	if (param == "local")   // local
	{
		secFromEpoch -= LLStringOps::getLocalTimeOffset();
	}
	else if (param != "utc") // slt
	{
		secFromEpoch -= LLStringOps::getSltOffset();
	}
		
	// if never fell into those two ifs above, param must be utc
	if (secFromEpoch < 0) secFromEpoch = 0;

	LLDate * datetime = new LLDate((F64)secFromEpoch);
	std::string code = LLStringOps::getDatetimeCode (token);

	// special case to handle timezone
	if (code == "%Z") {
		if (param == "utc") replacement = "GMT";
		else if (param != "local") replacement = LLStringOps::getDaylightSavings()? "PDT" : "PST";
		return true;
	}

	replacement = datetime->toHTTPDateString(code);
	if (code.empty())
	{
		return false;
	}
	else
	{
		return true;
	}
}

// static
template<class T> 
S32 LLStringUtilBase<T>::compareStrings(const T* lhs, const T* rhs)
{	
	S32 result;
	if( lhs == rhs )
	{
		result = 0;
	}
	else
	if ( !lhs || !lhs[0] )
	{
		result = ((!rhs || !rhs[0]) ? 0 : 1);
	}
	else
	if ( !rhs || !rhs[0])
	{
		result = -1;
	}
	else
	{
		result = LLStringOps::collate(lhs, rhs);
	}
	return result;
}

//static 
template<class T> 
S32 LLStringUtilBase<T>::compareStrings(const std::basic_string<T>& lhs, const std::basic_string<T>& rhs)
{
	return LLStringOps::collate(lhs.c_str(), rhs.c_str());
}

// static
template<class T> 
S32 LLStringUtilBase<T>::compareInsensitive(const T* lhs, const T* rhs )
{
	S32 result;
	if( lhs == rhs )
	{
		result = 0;
	}
	else
	if ( !lhs || !lhs[0] )
	{
		result = ((!rhs || !rhs[0]) ? 0 : 1);
	}
	else
	if ( !rhs || !rhs[0] )
	{
		result = -1;
	}
	else
	{
		std::basic_string<T> lhs_string(lhs);
		std::basic_string<T> rhs_string(rhs);
		LLStringUtilBase<T>::toUpper(lhs_string);
		LLStringUtilBase<T>::toUpper(rhs_string);
		result = LLStringOps::collate(lhs_string.c_str(), rhs_string.c_str());
	}
	return result;
}

//static 
template<class T> 
S32 LLStringUtilBase<T>::compareInsensitive(const std::basic_string<T>& lhs, const std::basic_string<T>& rhs)
{
	std::basic_string<T> lhs_string(lhs);
	std::basic_string<T> rhs_string(rhs);
	LLStringUtilBase<T>::toUpper(lhs_string);
	LLStringUtilBase<T>::toUpper(rhs_string);
	return LLStringOps::collate(lhs_string.c_str(), rhs_string.c_str());
}

// Case sensitive comparison with good handling of numbers.  Does not use current locale.
// a.k.a. strdictcmp()

//static 
template<class T>
S32 LLStringUtilBase<T>::compareDict(const std::basic_string<T>& astr, const std::basic_string<T>& bstr)
{
	const T* a = astr.c_str();
	const T* b = bstr.c_str();
	T ca, cb;
	S32 ai, bi, cnt = 0;
	S32 bias = 0;

	ca = *(a++);
	cb = *(b++);
	while( ca && cb ){
		if( bias==0 ){
			if( LLStringOps::isUpper(ca) ){ ca = LLStringOps::toLower(ca); bias--; }
			if( LLStringOps::isUpper(cb) ){ cb = LLStringOps::toLower(cb); bias++; }
		}else{
			if( LLStringOps::isUpper(ca) ){ ca = LLStringOps::toLower(ca); }
			if( LLStringOps::isUpper(cb) ){ cb = LLStringOps::toLower(cb); }
		}
		if( LLStringOps::isDigit(ca) ){
			if( cnt-->0 ){
				if( cb!=ca ) break;
			}else{
				if( !LLStringOps::isDigit(cb) ) break;
				for(ai=0; LLStringOps::isDigit(a[ai]); ai++);
				for(bi=0; LLStringOps::isDigit(b[bi]); bi++);
				if( ai<bi ){ ca=0; break; }
				if( bi<ai ){ cb=0; break; }
				if( ca!=cb ) break;
				cnt = ai;
			}
		}else if( ca!=cb ){   break;
		}
		ca = *(a++);
		cb = *(b++);
	}
	if( ca==cb ) ca += bias;
	return ca-cb;
}

// static
template<class T>
S32 LLStringUtilBase<T>::compareDictInsensitive(const std::basic_string<T>& astr, const std::basic_string<T>& bstr)
{
	const T* a = astr.c_str();
	const T* b = bstr.c_str();
	T ca, cb;
	S32 ai, bi, cnt = 0;

	ca = *(a++);
	cb = *(b++);
	while( ca && cb ){
		if( LLStringOps::isUpper(ca) ){ ca = LLStringOps::toLower(ca); }
		if( LLStringOps::isUpper(cb) ){ cb = LLStringOps::toLower(cb); }
		if( LLStringOps::isDigit(ca) ){
			if( cnt-->0 ){
				if( cb!=ca ) break;
			}else{
				if( !LLStringOps::isDigit(cb) ) break;
				for(ai=0; LLStringOps::isDigit(a[ai]); ai++);
				for(bi=0; LLStringOps::isDigit(b[bi]); bi++);
				if( ai<bi ){ ca=0; break; }
				if( bi<ai ){ cb=0; break; }
				if( ca!=cb ) break;
				cnt = ai;
			}
		}else if( ca!=cb ){   break;
		}
		ca = *(a++);
		cb = *(b++);
	}
	return ca-cb;
}

// Puts compareDict() in a form appropriate for LL container classes to use for sorting.
// static 
template<class T> 
BOOL LLStringUtilBase<T>::precedesDict( const std::basic_string<T>& a, const std::basic_string<T>& b )
{
	if( a.size() && b.size() )
	{
		return (LLStringUtilBase<T>::compareDict(a.c_str(), b.c_str()) < 0);
	}
	else
	{
		return (!b.empty());
	}
}

//static
template<class T> 
void LLStringUtilBase<T>::toUpper(std::basic_string<T>& string)	
{ 
	if( !string.empty() )
	{ 
		std::transform(
			string.begin(),
			string.end(),
			string.begin(),
			(T(*)(T)) &LLStringOps::toUpper);
	}
}

//static
template<class T> 
void LLStringUtilBase<T>::toLower(std::basic_string<T>& string)
{ 
	if( !string.empty() )
	{ 
		std::transform(
			string.begin(),
			string.end(),
			string.begin(),
			(T(*)(T)) &LLStringOps::toLower);
	}
}

//static
template<class T> 
void LLStringUtilBase<T>::trimHead(std::basic_string<T>& string)
{			
	if( !string.empty() )
	{
		size_type i = 0;
		while( i < string.length() && LLStringOps::isSpace( string[i] ) )
		{
			i++;
		}
		string.erase(0, i);
	}
}

//static
template<class T> 
void LLStringUtilBase<T>::trimTail(std::basic_string<T>& string)
{			
	if( string.size() )
	{
		size_type len = string.length();
		size_type i = len;
		while( i > 0 && LLStringOps::isSpace( string[i-1] ) )
		{
			i--;
		}

		string.erase( i, len - i );
	}
}


// Replace line feeds with carriage return-line feed pairs.
//static
template<class T>
void LLStringUtilBase<T>::addCRLF(std::basic_string<T>& string)
{
	const T LF = 10;
	const T CR = 13;

	// Count the number of line feeds
	size_type count = 0;
	size_type len = string.size();
	size_type i;
	for( i = 0; i < len; i++ )
	{
		if( string[i] == LF )
		{
			count++;
		}
	}

	// Insert a carriage return before each line feed
	if( count )
	{
		size_type size = len + count;
		T *t = new T[size];
		size_type j = 0;
		for( i = 0; i < len; ++i )
		{
			if( string[i] == LF )
			{
				t[j] = CR;
				++j;
			}
			t[j] = string[i];
			++j;
		}

		string.assign(t, size);
	}
}

// Remove all carriage returns
//static
template<class T> 
void LLStringUtilBase<T>::removeCRLF(std::basic_string<T>& string)
{
	const T CR = 13;

	size_type cr_count = 0;
	size_type len = string.size();
	size_type i;
	for( i = 0; i < len - cr_count; i++ )
	{
		if( string[i+cr_count] == CR )
		{
			cr_count++;
		}

		string[i] = string[i+cr_count];
	}
	string.erase(i, cr_count);
}

//static
template<class T> 
void LLStringUtilBase<T>::replaceChar( std::basic_string<T>& string, T target, T replacement )
{
	size_type found_pos = 0;
	for (found_pos = string.find(target, found_pos); 
		found_pos != std::basic_string<T>::npos; 
		found_pos = string.find(target, found_pos))
	{
		string[found_pos] = replacement;
	}
}

//static
template<class T> 
void LLStringUtilBase<T>::replaceNonstandardASCII( std::basic_string<T>& string, T replacement )
{
	const char LF = 10;
	const S8 MIN = 32;
//	const S8 MAX = 127;

	size_type len = string.size();
	for( size_type i = 0; i < len; i++ )
	{
		// No need to test MAX < mText[i] because we treat mText[i] as a signed char,
		// which has a max value of 127.
		if( ( S8(string[i]) < MIN ) && (string[i] != LF) )
		{
			string[i] = replacement;
		}
	}
}

//static
template<class T> 
void LLStringUtilBase<T>::replaceTabsWithSpaces( std::basic_string<T>& str, size_type spaces_per_tab )
{
	const T TAB = '\t';
	const T SPACE = ' ';

	std::basic_string<T> out_str;
	// Replace tabs with spaces
	for (size_type i = 0; i < str.length(); i++)
	{
		if (str[i] == TAB)
		{
			for (size_type j = 0; j < spaces_per_tab; j++)
				out_str += SPACE;
		}
		else
		{
			out_str += str[i];
		}
	}
	str = out_str;
}

//static
template<class T> 
BOOL LLStringUtilBase<T>::containsNonprintable(const std::basic_string<T>& string)
{
	const char MIN = 32;
	BOOL rv = FALSE;
	for (size_type i = 0; i < string.size(); i++)
	{
		if(string[i] < MIN)
		{
			rv = TRUE;
			break;
		}
	}
	return rv;
}

//static
template<class T> 
void LLStringUtilBase<T>::stripNonprintable(std::basic_string<T>& string)
{
	const char MIN = 32;
	size_type j = 0;
	if (string.empty())
	{
		return;
	}
	char* c_string = new char[string.size() + 1];
	if(c_string == NULL)
	{
		return;
	}
	strcpy(c_string, string.c_str());	/*Flawfinder: ignore*/
	char* write_head = &c_string[0];
	for (size_type i = 0; i < string.size(); i++)
	{
		char* read_head = &string[i];
		write_head = &c_string[j];
		if(!(*read_head < MIN))
		{
			*write_head = *read_head;
			++j;
		}
	}
	c_string[j]= '\0';
	string = c_string;
	delete []c_string;
}

template<class T> 
void LLStringUtilBase<T>::_makeASCII(std::basic_string<T>& string)
{
	// Replace non-ASCII chars with LL_UNKNOWN_CHAR
	for (size_type i = 0; i < string.length(); i++)
	{
		if (string[i] > 0x7f)
		{
			string[i] = LL_UNKNOWN_CHAR;
		}
	}
}

// static
template<class T> 
void LLStringUtilBase<T>::copy( T* dst, const T* src, size_type dst_size )
{
	if( dst_size > 0 )
	{
		size_type min_len = 0;
		if( src )
		{
			min_len = llmin( dst_size - 1, strlen( src ) );  /* Flawfinder: ignore */
			memcpy(dst, src, min_len * sizeof(T));		/* Flawfinder: ignore */
		}
		dst[min_len] = '\0';
	}
}

// static
template<class T> 
void LLStringUtilBase<T>::copyInto(std::basic_string<T>& dst, const std::basic_string<T>& src, size_type offset)
{
	if ( offset == dst.length() )
	{
		// special case - append to end of string and avoid expensive
		// (when strings are large) string manipulations
		dst += src;
	}
	else
	{
		std::basic_string<T> tail = dst.substr(offset);

		dst = dst.substr(0, offset);
		dst += src;
		dst += tail;
	};
}

// True if this is the head of s.
//static
template<class T> 
BOOL LLStringUtilBase<T>::isHead( const std::basic_string<T>& string, const T* s ) 
{ 
	if( string.empty() )
	{
		// Early exit
		return FALSE;
	}
	else
	{
		return (strncmp( s, string.c_str(), string.size() ) == 0);
	}
}

// static
template<class T> 
bool LLStringUtilBase<T>::startsWith(
	const std::basic_string<T>& string,
	const std::basic_string<T>& substr)
{
	if(string.empty() || (substr.empty())) return false;
	if(0 == string.find(substr)) return true;
	return false;
}

// static
template<class T> 
bool LLStringUtilBase<T>::endsWith(
	const std::basic_string<T>& string,
	const std::basic_string<T>& substr)
{
	if(string.empty() || (substr.empty())) return false;
	std::string::size_type idx = string.rfind(substr);
	if(std::string::npos == idx) return false;
	return (idx == (string.size() - substr.size()));
}


template<class T> 
BOOL LLStringUtilBase<T>::convertToBOOL(const std::basic_string<T>& string, BOOL& value)
{
	if( string.empty() )
	{
		return FALSE;
	}

	std::basic_string<T> temp( string );
	trim(temp);
	if( 
		(temp == "1") || 
		(temp == "T") || 
		(temp == "t") || 
		(temp == "TRUE") || 
		(temp == "true") || 
		(temp == "True") )
	{
		value = TRUE;
		return TRUE;
	}
	else
	if( 
		(temp == "0") || 
		(temp == "F") || 
		(temp == "f") || 
		(temp == "FALSE") || 
		(temp == "false") || 
		(temp == "False") )
	{
		value = FALSE;
		return TRUE;
	}

	return FALSE;
}

template<class T> 
BOOL LLStringUtilBase<T>::convertToU8(const std::basic_string<T>& string, U8& value) 
{
	S32 value32 = 0;
	BOOL success = convertToS32(string, value32);
	if( success && (U8_MIN <= value32) && (value32 <= U8_MAX) )
	{
		value = (U8) value32;
		return TRUE;
	}
	return FALSE;
}

template<class T> 
BOOL LLStringUtilBase<T>::convertToS8(const std::basic_string<T>& string, S8& value) 
{
	S32 value32 = 0;
	BOOL success = convertToS32(string, value32);
	if( success && (S8_MIN <= value32) && (value32 <= S8_MAX) )
	{
		value = (S8) value32;
		return TRUE;
	}
	return FALSE;
}

template<class T> 
BOOL LLStringUtilBase<T>::convertToS16(const std::basic_string<T>& string, S16& value) 
{
	S32 value32 = 0;
	BOOL success = convertToS32(string, value32);
	if( success && (S16_MIN <= value32) && (value32 <= S16_MAX) )
	{
		value = (S16) value32;
		return TRUE;
	}
	return FALSE;
}

template<class T> 
BOOL LLStringUtilBase<T>::convertToU16(const std::basic_string<T>& string, U16& value) 
{
	S32 value32 = 0;
	BOOL success = convertToS32(string, value32);
	if( success && (U16_MIN <= value32) && (value32 <= U16_MAX) )
	{
		value = (U16) value32;
		return TRUE;
	}
	return FALSE;
}

template<class T> 
BOOL LLStringUtilBase<T>::convertToU32(const std::basic_string<T>& string, U32& value) 
{
	if( string.empty() )
	{
		return FALSE;
	}

	std::basic_string<T> temp( string );
	trim(temp);
	U32 v;
	std::basic_istringstream<T> i_stream((std::basic_string<T>)temp);
	if(i_stream >> v)
	{
		value = v;
		return TRUE;
	}
	return FALSE;
}

template<class T> 
BOOL LLStringUtilBase<T>::convertToS32(const std::basic_string<T>& string, S32& value) 
{
	if( string.empty() )
	{
		return FALSE;
	}

	std::basic_string<T> temp( string );
	trim(temp);
	S32 v;
	std::basic_istringstream<T> i_stream((std::basic_string<T>)temp);
	if(i_stream >> v)
	{
		//TODO: figure out overflow and underflow reporting here
		//if((LONG_MAX == v) || (LONG_MIN == v))
		//{
		//	// Underflow or overflow
		//	return FALSE;
		//}

		value = v;
		return TRUE;
	}
	return FALSE;
}

template<class T> 
BOOL LLStringUtilBase<T>::convertToF32(const std::basic_string<T>& string, F32& value) 
{
	F64 value64 = 0.0;
	BOOL success = convertToF64(string, value64);
	if( success && (-F32_MAX <= value64) && (value64 <= F32_MAX) )
	{
		value = (F32) value64;
		return TRUE;
	}
	return FALSE;
}

template<class T> 
BOOL LLStringUtilBase<T>::convertToF64(const std::basic_string<T>& string, F64& value)
{
	if( string.empty() )
	{
		return FALSE;
	}

	std::basic_string<T> temp( string );
	trim(temp);
	F64 v;
	std::basic_istringstream<T> i_stream((std::basic_string<T>)temp);
	if(i_stream >> v)
	{
		//TODO: figure out overflow and underflow reporting here
		//if( ((-HUGE_VAL == v) || (HUGE_VAL == v))) )
		//{
		//	// Underflow or overflow
		//	return FALSE;
		//}

		value = v;
		return TRUE;
	}
	return FALSE;
}

template<class T> 
void LLStringUtilBase<T>::truncate(std::basic_string<T>& string, size_type count)
{
	size_type cur_size = string.size();
	string.resize(count < cur_size ? count : cur_size);
}

#endif  // LL_STRING_H
=======
/** 
 * @file llstring.h
 * @brief String utility functions and std::string class.
 *
 * $LicenseInfo:firstyear=2001&license=viewergpl$
 * 
 * Copyright (c) 2001-2009, Linden Research, Inc.
 * 
 * Second Life Viewer Source Code
 * The source code in this file ("Source Code") is provided by Linden Lab
 * to you under the terms of the GNU General Public License, version 2.0
 * ("GPL"), unless you have obtained a separate licensing agreement
 * ("Other License"), formally executed by you and Linden Lab.  Terms of
 * the GPL can be found in doc/GPL-license.txt in this distribution, or
 * online at http://secondlifegrid.net/programs/open_source/licensing/gplv2
 * 
 * There are special exceptions to the terms and conditions of the GPL as
 * it is applied to this Source Code. View the full text of the exception
 * in the file doc/FLOSS-exception.txt in this software distribution, or
 * online at
 * http://secondlifegrid.net/programs/open_source/licensing/flossexception
 * 
 * By copying, modifying or distributing this software, you acknowledge
 * that you have read and understood your obligations described above,
 * and agree to abide by those obligations.
 * 
 * ALL LINDEN LAB SOURCE CODE IS PROVIDED "AS IS." LINDEN LAB MAKES NO
 * WARRANTIES, EXPRESS, IMPLIED OR OTHERWISE, REGARDING ITS ACCURACY,
 * COMPLETENESS OR PERFORMANCE.
 * $/LicenseInfo$
 */

#ifndef LL_LLSTRING_H
#define LL_LLSTRING_H

#include <string>
#include <locale>
#include <iomanip>
#include <boost/regex.hpp>
#include "llsd.h"

#if LL_LINUX || LL_SOLARIS
#include <wctype.h>
#include <wchar.h>
#endif

#include <string.h>

#if LL_SOLARIS
// stricmp and strnicmp do not exist on Solaris:
#define stricmp strcasecmp
#define strnicmp strncasecmp
#endif

const char LL_UNKNOWN_CHAR = '?';

#if LL_DARWIN || LL_LINUX || LL_SOLARIS
// Template specialization of char_traits for U16s. Only necessary on Mac and Linux (exists on Windows already)
#include <cstring>

namespace std
{
template<>
struct char_traits<U16>
{
	typedef U16 		char_type;
	typedef int 	    int_type;
	typedef streampos 	pos_type;
	typedef streamoff 	off_type;
	typedef mbstate_t 	state_type;
	
	static void 
		assign(char_type& __c1, const char_type& __c2)
	{ __c1 = __c2; }
	
	static bool 
		eq(const char_type& __c1, const char_type& __c2)
	{ return __c1 == __c2; }
	
	static bool 
		lt(const char_type& __c1, const char_type& __c2)
	{ return __c1 < __c2; }
	
	static int 
		compare(const char_type* __s1, const char_type* __s2, size_t __n)
	{ return memcmp(__s1, __s2, __n * sizeof(char_type)); }
	
	static size_t
		length(const char_type* __s)
	{
		const char_type *cur_char = __s;
		while (*cur_char != 0)
		{
			++cur_char;
		}
		return cur_char - __s;
	}
	
	static const char_type* 
		find(const char_type* __s, size_t __n, const char_type& __a)
	{ return static_cast<const char_type*>(memchr(__s, __a, __n * sizeof(char_type))); }
	
	static char_type* 
		move(char_type* __s1, const char_type* __s2, size_t __n)
	{ return static_cast<char_type*>(memmove(__s1, __s2, __n * sizeof(char_type))); }
	
	static char_type* 
		copy(char_type* __s1, const char_type* __s2, size_t __n)
	{  return static_cast<char_type*>(memcpy(__s1, __s2, __n * sizeof(char_type))); }	/* Flawfinder: ignore */
	
	static char_type* 
		assign(char_type* __s, size_t __n, char_type __a)
	{ 
		// This isn't right.
		//return static_cast<char_type*>(memset(__s, __a, __n * sizeof(char_type))); 
		
		// I don't think there's a standard 'memset' for 16-bit values.
		// Do this the old-fashioned way.
		
		size_t __i;
		for(__i = 0; __i < __n; __i++)
		{
			__s[__i] = __a;
		}
		return __s; 
	}
	
	static char_type 
		to_char_type(const int_type& __c)
	{ return static_cast<char_type>(__c); }
	
	static int_type 
		to_int_type(const char_type& __c)
	{ return static_cast<int_type>(__c); }
	
	static bool 
		eq_int_type(const int_type& __c1, const int_type& __c2)
	{ return __c1 == __c2; }
	
	static int_type 
		eof() { return static_cast<int_type>(EOF); }
	
	static int_type 
		not_eof(const int_type& __c)
      { return (__c == eof()) ? 0 : __c; }
  };
};
#endif

class LL_COMMON_API LLStringOps
{
private:
	static long sltOffset;
	static long localTimeOffset;
	static bool daylightSavings;
	static std::map<std::string, std::string> datetimeToCodes;

public:
	static char toUpper(char elem) { return toupper((unsigned char)elem); }
	static llwchar toUpper(llwchar elem) { return towupper(elem); }
	
	static char toLower(char elem) { return tolower((unsigned char)elem); }
	static llwchar toLower(llwchar elem) { return towlower(elem); }

	static bool isSpace(char elem) { return isspace((unsigned char)elem) != 0; }
	static bool isSpace(llwchar elem) { return iswspace(elem) != 0; }

	static bool isUpper(char elem) { return isupper((unsigned char)elem) != 0; }
	static bool isUpper(llwchar elem) { return iswupper(elem) != 0; }

	static bool isLower(char elem) { return islower((unsigned char)elem) != 0; }
	static bool isLower(llwchar elem) { return iswlower(elem) != 0; }

	static bool isDigit(char a) { return isdigit((unsigned char)a) != 0; }
	static bool isDigit(llwchar a) { return iswdigit(a) != 0; }

	static bool isPunct(char a) { return ispunct((unsigned char)a) != 0; }
	static bool isPunct(llwchar a) { return iswpunct(a) != 0; }

	static bool isAlnum(char a) { return isalnum((unsigned char)a) != 0; }
	static bool isAlnum(llwchar a) { return iswalnum(a) != 0; }

	static S32	collate(const char* a, const char* b) { return strcoll(a, b); }
	static S32	collate(const llwchar* a, const llwchar* b);

	static void setupDatetimeInfo (bool daylight);
	static long getSltOffset (void) {return sltOffset;}
	static long getLocalTimeOffset (void) {return localTimeOffset;}
	static bool getDaylightSavings (void) {return daylightSavings;}
	static std::string getDatetimeCode (std::string key);
};

/**
 * @brief Return a string constructed from in without crashing if the
 * pointer is NULL.
 */
LL_COMMON_API std::string ll_safe_string(const char* in);
LL_COMMON_API std::string ll_safe_string(const char* in, S32 maxlen);


// Allowing assignments from non-strings into format_map_t is apparently
// *really* error-prone, so subclass std::string with just basic c'tors.
class LLFormatMapString
{
public:
	LLFormatMapString() {};
	LLFormatMapString(const char* s) : mString(ll_safe_string(s)) {};
	LLFormatMapString(const std::string& s) : mString(s) {};
	operator std::string() const { return mString; }
	bool operator<(const LLFormatMapString& rhs) const { return mString < rhs.mString; }
	std::size_t length() const { return mString.length(); }
	
private:
	std::string mString;
};

template <class T>
class LLStringUtilBase
{
private:
	static std::string sLocale;

public:
	typedef typename std::basic_string<T>::size_type size_type;
	
public:
	/////////////////////////////////////////////////////////////////////////////////////////
	// Static Utility functions that operate on std::strings

	static std::basic_string<T> null;
	
	typedef std::map<LLFormatMapString, LLFormatMapString> format_map_t;
	static void getTokens (std::basic_string<T> input, std::vector<std::basic_string<T> >& tokens);
	static void formatNumber(std::basic_string<T>& numStr, std::basic_string<T> decimals);
	static bool formatDatetime(std::basic_string<T>& replacement, std::basic_string<T> token, std::basic_string<T> param, const LLSD& substitutions);
	static S32 format(std::basic_string<T>& s, const LLSD& substitutions);
	static S32 format(std::basic_string<T>& s, const format_map_t& fmt_map);
	static bool simpleReplacement(std::basic_string<T>& replacement, std::basic_string<T> token, const LLSD& substitutions);
	static void setLocale (std::string inLocale) {sLocale = inLocale;};
	static std::string getLocale (void) {return sLocale;};
	
	static bool isValidIndex(const std::basic_string<T>& string, size_type i)
	{
		return !string.empty() && (0 <= i) && (i <= string.size());
	}

	static void	trimHead(std::basic_string<T>& string);
	static void	trimTail(std::basic_string<T>& string);
	static void	trim(std::basic_string<T>& string)	{ trimHead(string); trimTail(string); }
	static void truncate(std::basic_string<T>& string, size_type count);

	static void	toUpper(std::basic_string<T>& string);
	static void	toLower(std::basic_string<T>& string);
	
	// True if this is the head of s.
	static BOOL	isHead( const std::basic_string<T>& string, const T* s ); 

	/**
	 * @brief Returns true if string starts with substr
	 *
	 * If etither string or substr are empty, this method returns false.
	 */
	static bool startsWith(
		const std::basic_string<T>& string,
		const std::basic_string<T>& substr);

	/**
	 * @brief Returns true if string ends in substr
	 *
	 * If etither string or substr are empty, this method returns false.
	 */
	static bool endsWith(
		const std::basic_string<T>& string,
		const std::basic_string<T>& substr);

	static void	addCRLF(std::basic_string<T>& string);
	static void	removeCRLF(std::basic_string<T>& string);

	static void	replaceTabsWithSpaces( std::basic_string<T>& string, size_type spaces_per_tab );
	static void	replaceNonstandardASCII( std::basic_string<T>& string, T replacement );
	static void	replaceChar( std::basic_string<T>& string, T target, T replacement );

	static BOOL	containsNonprintable(const std::basic_string<T>& string);
	static void	stripNonprintable(std::basic_string<T>& string);

	/**
	 * @brief Unsafe way to make ascii characters. You should probably
	 * only call this when interacting with the host operating system.
	 * The 1 byte std::string does not work correctly.
	 * The 2 and 4 byte std::string probably work, so LLWStringUtil::_makeASCII
	 * should work.
	 */
	static void _makeASCII(std::basic_string<T>& string);

	// Conversion to other data types
	static BOOL	convertToBOOL(const std::basic_string<T>& string, BOOL& value);
	static BOOL	convertToU8(const std::basic_string<T>& string, U8& value);
	static BOOL	convertToS8(const std::basic_string<T>& string, S8& value);
	static BOOL	convertToS16(const std::basic_string<T>& string, S16& value);
	static BOOL	convertToU16(const std::basic_string<T>& string, U16& value);
	static BOOL	convertToU32(const std::basic_string<T>& string, U32& value);
	static BOOL	convertToS32(const std::basic_string<T>& string, S32& value);
	static BOOL	convertToF32(const std::basic_string<T>& string, F32& value);
	static BOOL	convertToF64(const std::basic_string<T>& string, F64& value);

	/////////////////////////////////////////////////////////////////////////////////////////
	// Utility functions for working with char*'s and strings

	// Like strcmp but also handles empty strings. Uses
	// current locale.
	static S32		compareStrings(const T* lhs, const T* rhs);
	static S32		compareStrings(const std::basic_string<T>& lhs, const std::basic_string<T>& rhs);
	
	// case insensitive version of above. Uses current locale on
	// Win32, and falls back to a non-locale aware comparison on
	// Linux.
	static S32		compareInsensitive(const T* lhs, const T* rhs);
	static S32		compareInsensitive(const std::basic_string<T>& lhs, const std::basic_string<T>& rhs);

	// Case sensitive comparison with good handling of numbers.  Does not use current locale.
	// a.k.a. strdictcmp()
	static S32		compareDict(const std::basic_string<T>& a, const std::basic_string<T>& b);

	// Case *in*sensitive comparison with good handling of numbers.  Does not use current locale.
	// a.k.a. strdictcmp()
	static S32		compareDictInsensitive(const std::basic_string<T>& a, const std::basic_string<T>& b);

	// Puts compareDict() in a form appropriate for LL container classes to use for sorting.
	static BOOL		precedesDict( const std::basic_string<T>& a, const std::basic_string<T>& b );

	// A replacement for strncpy.
	// If the dst buffer is dst_size bytes long or more, ensures that dst is null terminated and holds
	// up to dst_size-1 characters of src.
	static void		copy(T* dst, const T* src, size_type dst_size);
	
	// Copies src into dst at a given offset.  
	static void		copyInto(std::basic_string<T>& dst, const std::basic_string<T>& src, size_type offset);
	
#ifdef _DEBUG	
	static void		testHarness();
#endif

};

template<class T> std::basic_string<T> LLStringUtilBase<T>::null;
template<class T> std::string LLStringUtilBase<T>::sLocale;

typedef LLStringUtilBase<char> LLStringUtil;
typedef LLStringUtilBase<llwchar> LLWStringUtil;
typedef std::basic_string<llwchar> LLWString;

//@ Use this where we want to disallow input in the form of "foo"
//  This is used to catch places where english text is embedded in the code
//  instead of in a translatable XUI file.
class LLStringExplicit : public std::string
{
public:
	explicit LLStringExplicit(const char* s) : std::string(s) {}
	LLStringExplicit(const std::string& s) : std::string(s) {}
	LLStringExplicit(const std::string& s, size_type pos, size_type n = std::string::npos) : std::string(s, pos, n) {}
};

struct LLDictionaryLess
{
public:
	bool operator()(const std::string& a, const std::string& b)
	{
		return (LLStringUtil::precedesDict(a, b) ? true : false);
	}
};


/**
 * Simple support functions
 */

/**
 * @brief chop off the trailing characters in a string.
 *
 * This function works on bytes rather than glyphs, so this will
 * incorrectly truncate non-single byte strings.
 * Use utf8str_truncate() for utf8 strings
 * @return a copy of in string minus the trailing count bytes.
 */
inline std::string chop_tail_copy(
	const std::string& in,
	std::string::size_type count)
{
	return std::string(in, 0, in.length() - count);
}

/**
 * @brief This translates a nybble stored as a hex value from 0-f back
 * to a nybble in the low order bits of the return byte.
 */
LL_COMMON_API U8 hex_as_nybble(char hex);

/**
 * @brief read the contents of a file into a string.
 *
 * Since this function has no concept of character encoding, most
 * anything you do with this method ill-advised. Please avoid.
 * @param str [out] The string which will have.
 * @param filename The full name of the file to read.
 * @return Returns true on success. If false, str is unmodified.
 */
LL_COMMON_API bool _read_file_into_string(std::string& str, const std::string& filename);
LL_COMMON_API bool iswindividual(llwchar elem);

/**
 * Unicode support
 */

// Make the incoming string a utf8 string. Replaces any unknown glyph
// with the UNKOWN_CHARACTER. Once any unknown glph is found, the rest
// of the data may not be recovered.
LL_COMMON_API std::string rawstr_to_utf8(const std::string& raw);

//
// We should never use UTF16 except when communicating with Win32!
//
typedef std::basic_string<U16> llutf16string;

LL_COMMON_API LLWString utf16str_to_wstring(const llutf16string &utf16str, S32 len);
LL_COMMON_API LLWString utf16str_to_wstring(const llutf16string &utf16str);

LL_COMMON_API llutf16string wstring_to_utf16str(const LLWString &utf32str, S32 len);
LL_COMMON_API llutf16string wstring_to_utf16str(const LLWString &utf32str);

LL_COMMON_API llutf16string utf8str_to_utf16str ( const std::string& utf8str, S32 len);
LL_COMMON_API llutf16string utf8str_to_utf16str ( const std::string& utf8str );

LL_COMMON_API LLWString utf8str_to_wstring(const std::string &utf8str, S32 len);
LL_COMMON_API LLWString utf8str_to_wstring(const std::string &utf8str);
// Same function, better name. JC
inline LLWString utf8string_to_wstring(const std::string& utf8_string) { return utf8str_to_wstring(utf8_string); }

//
LL_COMMON_API S32 wchar_to_utf8chars(llwchar inchar, char* outchars);

LL_COMMON_API std::string wstring_to_utf8str(const LLWString &utf32str, S32 len);
LL_COMMON_API std::string wstring_to_utf8str(const LLWString &utf32str);

LL_COMMON_API std::string utf16str_to_utf8str(const llutf16string &utf16str, S32 len);
LL_COMMON_API std::string utf16str_to_utf8str(const llutf16string &utf16str);

// Length of this UTF32 string in bytes when transformed to UTF8
LL_COMMON_API S32 wstring_utf8_length(const LLWString& wstr); 

// Length in bytes of this wide char in a UTF8 string
LL_COMMON_API S32 wchar_utf8_length(const llwchar wc); 

LL_COMMON_API std::string utf8str_tolower(const std::string& utf8str);

// Length in llwchar (UTF-32) of the first len units (16 bits) of the given UTF-16 string.
LL_COMMON_API S32 utf16str_wstring_length(const llutf16string &utf16str, S32 len);

// Length in utf16string (UTF-16) of wlen wchars beginning at woffset.
LL_COMMON_API S32 wstring_utf16_length(const LLWString & wstr, S32 woffset, S32 wlen);

// Length in wstring (i.e., llwchar count) of a part of a wstring specified by utf16 length (i.e., utf16 units.)
LL_COMMON_API S32 wstring_wstring_length_from_utf16_length(const LLWString & wstr, S32 woffset, S32 utf16_length, BOOL *unaligned = NULL);

/**
 * @brief Properly truncate a utf8 string to a maximum byte count.
 * 
 * The returned string may be less than max_len if the truncation
 * happens in the middle of a glyph. If max_len is longer than the
 * string passed in, the return value == utf8str.
 * @param utf8str A valid utf8 string to truncate.
 * @param max_len The maximum number of bytes in the return value.
 * @return Returns a valid utf8 string with byte count <= max_len.
 */
LL_COMMON_API std::string utf8str_truncate(const std::string& utf8str, const S32 max_len);

LL_COMMON_API std::string utf8str_trim(const std::string& utf8str);

LL_COMMON_API S32 utf8str_compare_insensitive(
	const std::string& lhs,
	const std::string& rhs);

/**
 * @brief Replace all occurences of target_char with replace_char
 *
 * @param utf8str A utf8 string to process.
 * @param target_char The wchar to be replaced
 * @param replace_char The wchar which is written on replace
 */
LL_COMMON_API std::string utf8str_substChar(
	const std::string& utf8str,
	const llwchar target_char,
	const llwchar replace_char);

LL_COMMON_API std::string utf8str_makeASCII(const std::string& utf8str);

// Hack - used for evil notecards.
LL_COMMON_API std::string mbcsstring_makeASCII(const std::string& str); 

LL_COMMON_API std::string utf8str_removeCRLF(const std::string& utf8str);


#if LL_WINDOWS
/* @name Windows string helpers
 */
//@{

/**
 * @brief Implementation the expected snprintf interface.
 *
 * If the size of the passed in buffer is not large enough to hold the string,
 * two bad things happen:
 * 1. resulting formatted string is NOT null terminated
 * 2. Depending on the platform, the return value could be a) the required
 *    size of the buffer to copy the entire formatted string or b) -1.
 *    On Windows with VS.Net 2003, it returns -1 e.g. 
 *
 * safe_snprintf always adds a NULL terminator so that the caller does not
 * need to check for return value or need to add the NULL terminator.
 * It does not, however change the return value - to let the caller know
 * that the passed in buffer size was not large enough to hold the
 * formatted string.
 *
 */

// Deal with the differeneces on Windows
namespace snprintf_hack
{
	LL_COMMON_API int snprintf(char *str, size_t size, const char *format, ...);
}

using snprintf_hack::snprintf;

/**
 * @brief Convert a wide string to std::string
 *
 * This replaces the unsafe W2A macro from ATL.
 */
LL_COMMON_API std::string ll_convert_wide_to_string(const wchar_t* in);

//@}
#endif // LL_WINDOWS

/**
 * Many of the 'strip' and 'replace' methods of LLStringUtilBase need
 * specialization to work with the signed char type.
 * Sadly, it is not possible (AFAIK) to specialize a single method of
 * a template class.
 * That stuff should go here.
 */
namespace LLStringFn
{
	/**
	 * @brief Replace all non-printable characters with replacement in
	 * string.
	 * NOTE - this will zap non-ascii
	 *
	 * @param [in,out] string the to modify. out value is the string
	 * with zero non-printable characters.
	 * @param The replacement character. use LL_UNKNOWN_CHAR if unsure.
	 */
	LL_COMMON_API void replace_nonprintable_in_ascii(
		std::basic_string<char>& string,
		char replacement);


	/**
	 * @brief Replace all non-printable characters and pipe characters
	 * with replacement in a string.
	 * NOTE - this will zap non-ascii
	 *
	 * @param [in,out] the string to modify. out value is the string
	 * with zero non-printable characters and zero pipe characters.
	 * @param The replacement character. use LL_UNKNOWN_CHAR if unsure.
	 */
	LL_COMMON_API void replace_nonprintable_and_pipe_in_ascii(std::basic_string<char>& str,
									   char replacement);


	/**
	 * @brief Remove all characters that are not allowed in XML 1.0.
	 * Returns a copy of the string with those characters removed.
	 * Works with US ASCII and UTF-8 encoded strings.  JC
	 */
	LL_COMMON_API std::string strip_invalid_xml(const std::string& input);


	/**
	 * @brief Replace all control characters (0 <= c < 0x20) with replacement in
	 * string.   This is safe for utf-8
	 *
	 * @param [in,out] string the to modify. out value is the string
	 * with zero non-printable characters.
	 * @param The replacement character. use LL_UNKNOWN_CHAR if unsure.
	 */
	LL_COMMON_API void replace_ascii_controlchars(
		std::basic_string<char>& string,
		char replacement);
}

////////////////////////////////////////////////////////////

//static
template<class T>
void LLStringUtilBase<T>::getTokens (std::basic_string<T> input, std::vector<std::basic_string<T> >& tokens)
{
	const std::basic_string<T> delims (",");
	std::basic_string<T> currToken;
	size_type begIdx, endIdx;

	begIdx = input.find_first_not_of (delims);
	while (begIdx != std::basic_string<T>::npos)
	{
		endIdx = input.find_first_of (delims, begIdx);
		if (endIdx == std::basic_string<T>::npos)
		{
			endIdx = input.length();
		}

		currToken = input.substr(begIdx, endIdx - begIdx);
		trim (currToken);
		tokens.push_back(currToken);
		begIdx = input.find_first_not_of (delims, endIdx);
	}
}

// static
template<class T> 
S32 LLStringUtilBase<T>::format(std::basic_string<T>& s, const format_map_t& fmt_map)
{
	LLSD llsdMap;

	for (format_map_t::const_iterator iter = fmt_map.begin();
		 iter != fmt_map.end();
		 ++iter)
	{
		llsdMap[iter->first] = iter->second;
	}

	return format (s, llsdMap);
}

//static
template<class T>
S32 LLStringUtilBase<T>::format(std::basic_string<T>& s, const LLSD& substitutions)
{
	S32 res = 0;

	if (!substitutions.isMap()) 
	{
		return res;
	}

	std::basic_ostringstream<T> output;
	// match strings like [NAME,number,3]
	const boost::regex key("\\[((\\s)*([0-9_A-Za-z]+)((\\s)*,(\\s)*[0-9_A-Za-z\\s]*){0,2}(\\s)*)]");


	typename std::basic_string<T>::const_iterator start = s.begin();
	typename std::basic_string<T>::const_iterator end = s.end();
	boost::smatch match;
	

	while (boost::regex_search(start, end, match, key, boost::match_default))
	{
		bool found_replacement = false;
		std::vector<std::basic_string<T> > tokens;
		std::basic_string<T> replacement;

		getTokens (std::basic_string<T>(match[1].first, match[1].second), tokens);

		if (tokens.size() == 1)
		{
			found_replacement = simpleReplacement (replacement, tokens[0], substitutions);
		}
		else if (tokens[1] == "number")
		{
			std::basic_string<T> param = "0";

			if (tokens.size() > 2) param = tokens[2];
			found_replacement = simpleReplacement (replacement, tokens[0], substitutions);
			if (found_replacement) formatNumber (replacement, param);
		}
		else if (tokens[1] == "datetime")
		{
			std::basic_string<T> param;
			if (tokens.size() > 2) param = tokens[2];

			found_replacement = formatDatetime (replacement, tokens[0], param, substitutions);
		}

		if (found_replacement)
		{
			output << std::basic_string<T>(start, match[0].first) << replacement;
			res++;
		}
		else
		{
			// we had no replacement, so leave the string we searched for so that it gets noticed by QA
			// "hello [NAME_NOT_FOUND]" is output
			output << std::basic_string<T>(start, match[0].second);
		}
		
		// update search position 
		start = match[0].second; 
	}
	// send the remainder of the string (with no further matches for bracketed names)
	output << std::basic_string<T>(start, end);
	s = output.str();
	return res;
}

// static
template<class T>
bool LLStringUtilBase<T>::simpleReplacement(std::basic_string<T> &replacement, std::basic_string<T> token, const LLSD &substitutions)
{
	// see if we have a replacement for the bracketed string (without the brackets)
	// test first using has() because if we just look up with operator[] we get back an
	// empty string even if the value is missing. We want to distinguish between 
	// missing replacements and deliberately empty replacement strings.
	if (substitutions.has(token))
	{
		replacement = substitutions[token].asString();
		return true;
	}
	// if not, see if there's one WITH brackets
	else if (substitutions.has(std::basic_string<T>("[" + token + "]")))
	{
		replacement = substitutions[std::basic_string<T>("[" + token + "]")].asString();
		return true;
	}

	return false;
}

// static
template<class T>
void LLStringUtilBase<T>::formatNumber(std::basic_string<T>& numStr, std::basic_string<T> decimals)
{
	typedef typename std::basic_string<T>::size_type string_size_type_t;
	std::basic_stringstream<T> strStream;
	S32 intDecimals = 0;

	convertToS32 (decimals, intDecimals);
	if (!sLocale.empty())
	{
		strStream.imbue (std::locale(sLocale.c_str()));
	}

	if (!intDecimals)
	{
		S32 intStr;

		if (convertToS32(numStr, intStr))
		{
			strStream << intStr;
			numStr = strStream.str();
		}
	}
	else
	{
		F32 floatStr;

		if (convertToF32(numStr, floatStr))
		{
			strStream << std::fixed << std::showpoint << std::setprecision(intDecimals) << floatStr;
			numStr = strStream.str();
		}
	}
}

// static
template<class T>
bool LLStringUtilBase<T>::formatDatetime(std::basic_string<T>& replacement, std::basic_string<T> token,
										 std::basic_string<T> param, const LLSD& substitutions)
{
	S32 secFromEpoch = (long) substitutions["datetime"].asInteger();

	if (param == "local")   // local
	{
		secFromEpoch -= LLStringOps::getLocalTimeOffset();
	}
	else if (param != "utc") // slt
	{
		secFromEpoch -= LLStringOps::getSltOffset();
	}
		
	// if never fell into those two ifs above, param must be utc
	if (secFromEpoch < 0) secFromEpoch = 0;

	LLDate * datetime = new LLDate((F64)secFromEpoch);
	std::string code = LLStringOps::getDatetimeCode (token);

	// special case to handle timezone
	if (code == "%Z") {
		if (param == "utc") replacement = "GMT";
		else if (param != "local") replacement = LLStringOps::getDaylightSavings()? "PDT" : "PST";
		return true;
	}

	replacement = datetime->toHTTPDateString(code);
	if (code.empty())
	{
		return false;
	}
	else
	{
		return true;
	}
}

// static
template<class T> 
S32 LLStringUtilBase<T>::compareStrings(const T* lhs, const T* rhs)
{	
	S32 result;
	if( lhs == rhs )
	{
		result = 0;
	}
	else
	if ( !lhs || !lhs[0] )
	{
		result = ((!rhs || !rhs[0]) ? 0 : 1);
	}
	else
	if ( !rhs || !rhs[0])
	{
		result = -1;
	}
	else
	{
		result = LLStringOps::collate(lhs, rhs);
	}
	return result;
}

//static 
template<class T> 
S32 LLStringUtilBase<T>::compareStrings(const std::basic_string<T>& lhs, const std::basic_string<T>& rhs)
{
	return LLStringOps::collate(lhs.c_str(), rhs.c_str());
}

// static
template<class T> 
S32 LLStringUtilBase<T>::compareInsensitive(const T* lhs, const T* rhs )
{
	S32 result;
	if( lhs == rhs )
	{
		result = 0;
	}
	else
	if ( !lhs || !lhs[0] )
	{
		result = ((!rhs || !rhs[0]) ? 0 : 1);
	}
	else
	if ( !rhs || !rhs[0] )
	{
		result = -1;
	}
	else
	{
		std::basic_string<T> lhs_string(lhs);
		std::basic_string<T> rhs_string(rhs);
		LLStringUtilBase<T>::toUpper(lhs_string);
		LLStringUtilBase<T>::toUpper(rhs_string);
		result = LLStringOps::collate(lhs_string.c_str(), rhs_string.c_str());
	}
	return result;
}

//static 
template<class T> 
S32 LLStringUtilBase<T>::compareInsensitive(const std::basic_string<T>& lhs, const std::basic_string<T>& rhs)
{
	std::basic_string<T> lhs_string(lhs);
	std::basic_string<T> rhs_string(rhs);
	LLStringUtilBase<T>::toUpper(lhs_string);
	LLStringUtilBase<T>::toUpper(rhs_string);
	return LLStringOps::collate(lhs_string.c_str(), rhs_string.c_str());
}

// Case sensitive comparison with good handling of numbers.  Does not use current locale.
// a.k.a. strdictcmp()

//static 
template<class T>
S32 LLStringUtilBase<T>::compareDict(const std::basic_string<T>& astr, const std::basic_string<T>& bstr)
{
	const T* a = astr.c_str();
	const T* b = bstr.c_str();
	T ca, cb;
	S32 ai, bi, cnt = 0;
	S32 bias = 0;

	ca = *(a++);
	cb = *(b++);
	while( ca && cb ){
		if( bias==0 ){
			if( LLStringOps::isUpper(ca) ){ ca = LLStringOps::toLower(ca); bias--; }
			if( LLStringOps::isUpper(cb) ){ cb = LLStringOps::toLower(cb); bias++; }
		}else{
			if( LLStringOps::isUpper(ca) ){ ca = LLStringOps::toLower(ca); }
			if( LLStringOps::isUpper(cb) ){ cb = LLStringOps::toLower(cb); }
		}
		if( LLStringOps::isDigit(ca) ){
			if( cnt-->0 ){
				if( cb!=ca ) break;
			}else{
				if( !LLStringOps::isDigit(cb) ) break;
				for(ai=0; LLStringOps::isDigit(a[ai]); ai++);
				for(bi=0; LLStringOps::isDigit(b[bi]); bi++);
				if( ai<bi ){ ca=0; break; }
				if( bi<ai ){ cb=0; break; }
				if( ca!=cb ) break;
				cnt = ai;
			}
		}else if( ca!=cb ){   break;
		}
		ca = *(a++);
		cb = *(b++);
	}
	if( ca==cb ) ca += bias;
	return ca-cb;
}

// static
template<class T>
S32 LLStringUtilBase<T>::compareDictInsensitive(const std::basic_string<T>& astr, const std::basic_string<T>& bstr)
{
	const T* a = astr.c_str();
	const T* b = bstr.c_str();
	T ca, cb;
	S32 ai, bi, cnt = 0;

	ca = *(a++);
	cb = *(b++);
	while( ca && cb ){
		if( LLStringOps::isUpper(ca) ){ ca = LLStringOps::toLower(ca); }
		if( LLStringOps::isUpper(cb) ){ cb = LLStringOps::toLower(cb); }
		if( LLStringOps::isDigit(ca) ){
			if( cnt-->0 ){
				if( cb!=ca ) break;
			}else{
				if( !LLStringOps::isDigit(cb) ) break;
				for(ai=0; LLStringOps::isDigit(a[ai]); ai++);
				for(bi=0; LLStringOps::isDigit(b[bi]); bi++);
				if( ai<bi ){ ca=0; break; }
				if( bi<ai ){ cb=0; break; }
				if( ca!=cb ) break;
				cnt = ai;
			}
		}else if( ca!=cb ){   break;
		}
		ca = *(a++);
		cb = *(b++);
	}
	return ca-cb;
}

// Puts compareDict() in a form appropriate for LL container classes to use for sorting.
// static 
template<class T> 
BOOL LLStringUtilBase<T>::precedesDict( const std::basic_string<T>& a, const std::basic_string<T>& b )
{
	if( a.size() && b.size() )
	{
		return (LLStringUtilBase<T>::compareDict(a.c_str(), b.c_str()) < 0);
	}
	else
	{
		return (!b.empty());
	}
}

//static
template<class T> 
void LLStringUtilBase<T>::toUpper(std::basic_string<T>& string)	
{ 
	if( !string.empty() )
	{ 
		std::transform(
			string.begin(),
			string.end(),
			string.begin(),
			(T(*)(T)) &LLStringOps::toUpper);
	}
}

//static
template<class T> 
void LLStringUtilBase<T>::toLower(std::basic_string<T>& string)
{ 
	if( !string.empty() )
	{ 
		std::transform(
			string.begin(),
			string.end(),
			string.begin(),
			(T(*)(T)) &LLStringOps::toLower);
	}
}

//static
template<class T> 
void LLStringUtilBase<T>::trimHead(std::basic_string<T>& string)
{			
	if( !string.empty() )
	{
		size_type i = 0;
		while( i < string.length() && LLStringOps::isSpace( string[i] ) )
		{
			i++;
		}
		string.erase(0, i);
	}
}

//static
template<class T> 
void LLStringUtilBase<T>::trimTail(std::basic_string<T>& string)
{			
	if( string.size() )
	{
		size_type len = string.length();
		size_type i = len;
		while( i > 0 && LLStringOps::isSpace( string[i-1] ) )
		{
			i--;
		}

		string.erase( i, len - i );
	}
}


// Replace line feeds with carriage return-line feed pairs.
//static
template<class T>
void LLStringUtilBase<T>::addCRLF(std::basic_string<T>& string)
{
	const T LF = 10;
	const T CR = 13;

	// Count the number of line feeds
	size_type count = 0;
	size_type len = string.size();
	size_type i;
	for( i = 0; i < len; i++ )
	{
		if( string[i] == LF )
		{
			count++;
		}
	}

	// Insert a carriage return before each line feed
	if( count )
	{
		size_type size = len + count;
		T *t = new T[size];
		size_type j = 0;
		for( i = 0; i < len; ++i )
		{
			if( string[i] == LF )
			{
				t[j] = CR;
				++j;
			}
			t[j] = string[i];
			++j;
		}

		string.assign(t, size);
	}
}

// Remove all carriage returns
//static
template<class T> 
void LLStringUtilBase<T>::removeCRLF(std::basic_string<T>& string)
{
	const T CR = 13;

	size_type cr_count = 0;
	size_type len = string.size();
	size_type i;
	for( i = 0; i < len - cr_count; i++ )
	{
		if( string[i+cr_count] == CR )
		{
			cr_count++;
		}

		string[i] = string[i+cr_count];
	}
	string.erase(i, cr_count);
}

//static
template<class T> 
void LLStringUtilBase<T>::replaceChar( std::basic_string<T>& string, T target, T replacement )
{
	size_type found_pos = 0;
	for (found_pos = string.find(target, found_pos); 
		found_pos != std::basic_string<T>::npos; 
		found_pos = string.find(target, found_pos))
	{
		string[found_pos] = replacement;
	}
}

//static
template<class T> 
void LLStringUtilBase<T>::replaceNonstandardASCII( std::basic_string<T>& string, T replacement )
{
	const char LF = 10;
	const S8 MIN = 32;
//	const S8 MAX = 127;

	size_type len = string.size();
	for( size_type i = 0; i < len; i++ )
	{
		// No need to test MAX < mText[i] because we treat mText[i] as a signed char,
		// which has a max value of 127.
		if( ( S8(string[i]) < MIN ) && (string[i] != LF) )
		{
			string[i] = replacement;
		}
	}
}

//static
template<class T> 
void LLStringUtilBase<T>::replaceTabsWithSpaces( std::basic_string<T>& str, size_type spaces_per_tab )
{
	const T TAB = '\t';
	const T SPACE = ' ';

	std::basic_string<T> out_str;
	// Replace tabs with spaces
	for (size_type i = 0; i < str.length(); i++)
	{
		if (str[i] == TAB)
		{
			for (size_type j = 0; j < spaces_per_tab; j++)
				out_str += SPACE;
		}
		else
		{
			out_str += str[i];
		}
	}
	str = out_str;
}

//static
template<class T> 
BOOL LLStringUtilBase<T>::containsNonprintable(const std::basic_string<T>& string)
{
	const char MIN = 32;
	BOOL rv = FALSE;
	for (size_type i = 0; i < string.size(); i++)
	{
		if(string[i] < MIN)
		{
			rv = TRUE;
			break;
		}
	}
	return rv;
}

//static
template<class T> 
void LLStringUtilBase<T>::stripNonprintable(std::basic_string<T>& string)
{
	const char MIN = 32;
	size_type j = 0;
	if (string.empty())
	{
		return;
	}
	char* c_string = new char[string.size() + 1];
	if(c_string == NULL)
	{
		return;
	}
	strcpy(c_string, string.c_str());	/*Flawfinder: ignore*/
	char* write_head = &c_string[0];
	for (size_type i = 0; i < string.size(); i++)
	{
		char* read_head = &string[i];
		write_head = &c_string[j];
		if(!(*read_head < MIN))
		{
			*write_head = *read_head;
			++j;
		}
	}
	c_string[j]= '\0';
	string = c_string;
	delete []c_string;
}

template<class T> 
void LLStringUtilBase<T>::_makeASCII(std::basic_string<T>& string)
{
	// Replace non-ASCII chars with LL_UNKNOWN_CHAR
	for (size_type i = 0; i < string.length(); i++)
	{
		if (string[i] > 0x7f)
		{
			string[i] = LL_UNKNOWN_CHAR;
		}
	}
}

// static
template<class T> 
void LLStringUtilBase<T>::copy( T* dst, const T* src, size_type dst_size )
{
	if( dst_size > 0 )
	{
		size_type min_len = 0;
		if( src )
		{
			min_len = llmin( dst_size - 1, strlen( src ) );  /* Flawfinder: ignore */
			memcpy(dst, src, min_len * sizeof(T));		/* Flawfinder: ignore */
		}
		dst[min_len] = '\0';
	}
}

// static
template<class T> 
void LLStringUtilBase<T>::copyInto(std::basic_string<T>& dst, const std::basic_string<T>& src, size_type offset)
{
	if ( offset == dst.length() )
	{
		// special case - append to end of string and avoid expensive
		// (when strings are large) string manipulations
		dst += src;
	}
	else
	{
		std::basic_string<T> tail = dst.substr(offset);

		dst = dst.substr(0, offset);
		dst += src;
		dst += tail;
	};
}

// True if this is the head of s.
//static
template<class T> 
BOOL LLStringUtilBase<T>::isHead( const std::basic_string<T>& string, const T* s ) 
{ 
	if( string.empty() )
	{
		// Early exit
		return FALSE;
	}
	else
	{
		return (strncmp( s, string.c_str(), string.size() ) == 0);
	}
}

// static
template<class T> 
bool LLStringUtilBase<T>::startsWith(
	const std::basic_string<T>& string,
	const std::basic_string<T>& substr)
{
	if(string.empty() || (substr.empty())) return false;
	if(0 == string.find(substr)) return true;
	return false;
}

// static
template<class T> 
bool LLStringUtilBase<T>::endsWith(
	const std::basic_string<T>& string,
	const std::basic_string<T>& substr)
{
	if(string.empty() || (substr.empty())) return false;
	std::string::size_type idx = string.rfind(substr);
	if(std::string::npos == idx) return false;
	return (idx == (string.size() - substr.size()));
}


template<class T> 
BOOL LLStringUtilBase<T>::convertToBOOL(const std::basic_string<T>& string, BOOL& value)
{
	if( string.empty() )
	{
		return FALSE;
	}

	std::basic_string<T> temp( string );
	trim(temp);
	if( 
		(temp == "1") || 
		(temp == "T") || 
		(temp == "t") || 
		(temp == "TRUE") || 
		(temp == "true") || 
		(temp == "True") )
	{
		value = TRUE;
		return TRUE;
	}
	else
	if( 
		(temp == "0") || 
		(temp == "F") || 
		(temp == "f") || 
		(temp == "FALSE") || 
		(temp == "false") || 
		(temp == "False") )
	{
		value = FALSE;
		return TRUE;
	}

	return FALSE;
}

template<class T> 
BOOL LLStringUtilBase<T>::convertToU8(const std::basic_string<T>& string, U8& value) 
{
	S32 value32 = 0;
	BOOL success = convertToS32(string, value32);
	if( success && (U8_MIN <= value32) && (value32 <= U8_MAX) )
	{
		value = (U8) value32;
		return TRUE;
	}
	return FALSE;
}

template<class T> 
BOOL LLStringUtilBase<T>::convertToS8(const std::basic_string<T>& string, S8& value) 
{
	S32 value32 = 0;
	BOOL success = convertToS32(string, value32);
	if( success && (S8_MIN <= value32) && (value32 <= S8_MAX) )
	{
		value = (S8) value32;
		return TRUE;
	}
	return FALSE;
}

template<class T> 
BOOL LLStringUtilBase<T>::convertToS16(const std::basic_string<T>& string, S16& value) 
{
	S32 value32 = 0;
	BOOL success = convertToS32(string, value32);
	if( success && (S16_MIN <= value32) && (value32 <= S16_MAX) )
	{
		value = (S16) value32;
		return TRUE;
	}
	return FALSE;
}

template<class T> 
BOOL LLStringUtilBase<T>::convertToU16(const std::basic_string<T>& string, U16& value) 
{
	S32 value32 = 0;
	BOOL success = convertToS32(string, value32);
	if( success && (U16_MIN <= value32) && (value32 <= U16_MAX) )
	{
		value = (U16) value32;
		return TRUE;
	}
	return FALSE;
}

template<class T> 
BOOL LLStringUtilBase<T>::convertToU32(const std::basic_string<T>& string, U32& value) 
{
	if( string.empty() )
	{
		return FALSE;
	}

	std::basic_string<T> temp( string );
	trim(temp);
	U32 v;
	std::basic_istringstream<T> i_stream((std::basic_string<T>)temp);
	if(i_stream >> v)
	{
		value = v;
		return TRUE;
	}
	return FALSE;
}

template<class T> 
BOOL LLStringUtilBase<T>::convertToS32(const std::basic_string<T>& string, S32& value) 
{
	if( string.empty() )
	{
		return FALSE;
	}

	std::basic_string<T> temp( string );
	trim(temp);
	S32 v;
	std::basic_istringstream<T> i_stream((std::basic_string<T>)temp);
	if(i_stream >> v)
	{
		//TODO: figure out overflow and underflow reporting here
		//if((LONG_MAX == v) || (LONG_MIN == v))
		//{
		//	// Underflow or overflow
		//	return FALSE;
		//}

		value = v;
		return TRUE;
	}
	return FALSE;
}

template<class T> 
BOOL LLStringUtilBase<T>::convertToF32(const std::basic_string<T>& string, F32& value) 
{
	F64 value64 = 0.0;
	BOOL success = convertToF64(string, value64);
	if( success && (-F32_MAX <= value64) && (value64 <= F32_MAX) )
	{
		value = (F32) value64;
		return TRUE;
	}
	return FALSE;
}

template<class T> 
BOOL LLStringUtilBase<T>::convertToF64(const std::basic_string<T>& string, F64& value)
{
	if( string.empty() )
	{
		return FALSE;
	}

	std::basic_string<T> temp( string );
	trim(temp);
	F64 v;
	std::basic_istringstream<T> i_stream((std::basic_string<T>)temp);
	if(i_stream >> v)
	{
		//TODO: figure out overflow and underflow reporting here
		//if( ((-HUGE_VAL == v) || (HUGE_VAL == v))) )
		//{
		//	// Underflow or overflow
		//	return FALSE;
		//}

		value = v;
		return TRUE;
	}
	return FALSE;
}

template<class T> 
void LLStringUtilBase<T>::truncate(std::basic_string<T>& string, size_type count)
{
	size_type cur_size = string.size();
	string.resize(count < cur_size ? count : cur_size);
}

#endif  // LL_STRING_H
>>>>>>> 70600ea6
<|MERGE_RESOLUTION|>--- conflicted
+++ resolved
@@ -1,3048 +1,1572 @@
-<<<<<<< HEAD
-/** 
- * @file llstring.h
- * @brief String utility functions and std::string class.
- *
- * $LicenseInfo:firstyear=2001&license=viewergpl$
- * 
- * Copyright (c) 2001-2009, Linden Research, Inc.
- * 
- * Second Life Viewer Source Code
- * The source code in this file ("Source Code") is provided by Linden Lab
- * to you under the terms of the GNU General Public License, version 2.0
- * ("GPL"), unless you have obtained a separate licensing agreement
- * ("Other License"), formally executed by you and Linden Lab.  Terms of
- * the GPL can be found in doc/GPL-license.txt in this distribution, or
- * online at http://secondlifegrid.net/programs/open_source/licensing/gplv2
- * 
- * There are special exceptions to the terms and conditions of the GPL as
- * it is applied to this Source Code. View the full text of the exception
- * in the file doc/FLOSS-exception.txt in this software distribution, or
- * online at
- * http://secondlifegrid.net/programs/open_source/licensing/flossexception
- * 
- * By copying, modifying or distributing this software, you acknowledge
- * that you have read and understood your obligations described above,
- * and agree to abide by those obligations.
- * 
- * ALL LINDEN LAB SOURCE CODE IS PROVIDED "AS IS." LINDEN LAB MAKES NO
- * WARRANTIES, EXPRESS, IMPLIED OR OTHERWISE, REGARDING ITS ACCURACY,
- * COMPLETENESS OR PERFORMANCE.
- * $/LicenseInfo$
- */
-
-#ifndef LL_LLSTRING_H
-#define LL_LLSTRING_H
-
-#include <string>
-#include <locale>
-#include <iomanip>
-#include <boost/regex.hpp>
-#include "llsd.h"
-#include "llfasttimer.h"
-
-#if LL_LINUX || LL_SOLARIS
-#include <wctype.h>
-#include <wchar.h>
-#endif
-
-#include <string.h>
-
-#if LL_SOLARIS
-// stricmp and strnicmp do not exist on Solaris:
-#define stricmp strcasecmp
-#define strnicmp strncasecmp
-#endif
-
-const char LL_UNKNOWN_CHAR = '?';
-
-#if LL_DARWIN || LL_LINUX || LL_SOLARIS
-// Template specialization of char_traits for U16s. Only necessary on Mac and Linux (exists on Windows already)
-#include <cstring>
-
-namespace std
-{
-template<>
-struct char_traits<U16>
-{
-	typedef U16 		char_type;
-	typedef int 	    int_type;
-	typedef streampos 	pos_type;
-	typedef streamoff 	off_type;
-	typedef mbstate_t 	state_type;
-	
-	static void 
-		assign(char_type& __c1, const char_type& __c2)
-	{ __c1 = __c2; }
-	
-	static bool 
-		eq(const char_type& __c1, const char_type& __c2)
-	{ return __c1 == __c2; }
-	
-	static bool 
-		lt(const char_type& __c1, const char_type& __c2)
-	{ return __c1 < __c2; }
-	
-	static int 
-		compare(const char_type* __s1, const char_type* __s2, size_t __n)
-	{ return memcmp(__s1, __s2, __n * sizeof(char_type)); }
-	
-	static size_t
-		length(const char_type* __s)
-	{
-		const char_type *cur_char = __s;
-		while (*cur_char != 0)
-		{
-			++cur_char;
-		}
-		return cur_char - __s;
-	}
-	
-	static const char_type* 
-		find(const char_type* __s, size_t __n, const char_type& __a)
-	{ return static_cast<const char_type*>(memchr(__s, __a, __n * sizeof(char_type))); }
-	
-	static char_type* 
-		move(char_type* __s1, const char_type* __s2, size_t __n)
-	{ return static_cast<char_type*>(memmove(__s1, __s2, __n * sizeof(char_type))); }
-	
-	static char_type* 
-		copy(char_type* __s1, const char_type* __s2, size_t __n)
-	{  return static_cast<char_type*>(memcpy(__s1, __s2, __n * sizeof(char_type))); }	/* Flawfinder: ignore */
-	
-	static char_type* 
-		assign(char_type* __s, size_t __n, char_type __a)
-	{ 
-		// This isn't right.
-		//return static_cast<char_type*>(memset(__s, __a, __n * sizeof(char_type))); 
-		
-		// I don't think there's a standard 'memset' for 16-bit values.
-		// Do this the old-fashioned way.
-		
-		size_t __i;
-		for(__i = 0; __i < __n; __i++)
-		{
-			__s[__i] = __a;
-		}
-		return __s; 
-	}
-	
-	static char_type 
-		to_char_type(const int_type& __c)
-	{ return static_cast<char_type>(__c); }
-	
-	static int_type 
-		to_int_type(const char_type& __c)
-	{ return static_cast<int_type>(__c); }
-	
-	static bool 
-		eq_int_type(const int_type& __c1, const int_type& __c2)
-	{ return __c1 == __c2; }
-	
-	static int_type 
-		eof() { return static_cast<int_type>(EOF); }
-	
-	static int_type 
-		not_eof(const int_type& __c)
-      { return (__c == eof()) ? 0 : __c; }
-  };
-};
-#endif
-
-class LLStringOps
-{
-private:
-	static long sltOffset;
-	static long localTimeOffset;
-	static bool daylightSavings;
-	static std::map<std::string, std::string> datetimeToCodes;
-
-public:
-	static char toUpper(char elem) { return toupper((unsigned char)elem); }
-	static llwchar toUpper(llwchar elem) { return towupper(elem); }
-	
-	static char toLower(char elem) { return tolower((unsigned char)elem); }
-	static llwchar toLower(llwchar elem) { return towlower(elem); }
-
-	static bool isSpace(char elem) { return isspace((unsigned char)elem) != 0; }
-	static bool isSpace(llwchar elem) { return iswspace(elem) != 0; }
-
-	static bool isUpper(char elem) { return isupper((unsigned char)elem) != 0; }
-	static bool isUpper(llwchar elem) { return iswupper(elem) != 0; }
-
-	static bool isLower(char elem) { return islower((unsigned char)elem) != 0; }
-	static bool isLower(llwchar elem) { return iswlower(elem) != 0; }
-
-	static bool isDigit(char a) { return isdigit((unsigned char)a) != 0; }
-	static bool isDigit(llwchar a) { return iswdigit(a) != 0; }
-
-	static bool isPunct(char a) { return ispunct((unsigned char)a) != 0; }
-	static bool isPunct(llwchar a) { return iswpunct(a) != 0; }
-
-	static bool isAlnum(char a) { return isalnum((unsigned char)a) != 0; }
-	static bool isAlnum(llwchar a) { return iswalnum(a) != 0; }
-
-	static S32	collate(const char* a, const char* b) { return strcoll(a, b); }
-	static S32	collate(const llwchar* a, const llwchar* b);
-
-	static void setupDatetimeInfo (bool daylight);
-	static long getSltOffset (void) {return sltOffset;}
-	static long getLocalTimeOffset (void) {return localTimeOffset;}
-	static bool getDaylightSavings (void) {return daylightSavings;}
-	static std::string getDatetimeCode (std::string key);
-};
-
-/**
- * @brief Return a string constructed from in without crashing if the
- * pointer is NULL.
- */
-std::string ll_safe_string(const char* in);
-std::string ll_safe_string(const char* in, S32 maxlen);
-
-
-// Allowing assignments from non-strings into format_map_t is apparently
-// *really* error-prone, so subclass std::string with just basic c'tors.
-class LLFormatMapString
-{
-public:
-	LLFormatMapString() {};
-	LLFormatMapString(const char* s) : mString(ll_safe_string(s)) {};
-	LLFormatMapString(const std::string& s) : mString(s) {};
-	operator std::string() const { return mString; }
-	bool operator<(const LLFormatMapString& rhs) const { return mString < rhs.mString; }
-	std::size_t length() const { return mString.length(); }
-	
-private:
-	std::string mString;
-};
-
-template <class T>
-class LLStringUtilBase
-{
-private:
-	static std::string sLocale;
-
-public:
-	typedef typename std::basic_string<T>::size_type size_type;
-	
-public:
-	/////////////////////////////////////////////////////////////////////////////////////////
-	// Static Utility functions that operate on std::strings
-
-	static std::basic_string<T> null;
-	
-	typedef std::map<LLFormatMapString, LLFormatMapString> format_map_t;
-	static void getTokens (std::basic_string<T> input, std::vector<std::basic_string<T> >& tokens);
-	static void formatNumber(std::basic_string<T>& numStr, std::basic_string<T> decimals);
-	static bool formatDatetime(std::basic_string<T>& replacement, std::basic_string<T> token, std::basic_string<T> param, S32 secFromEpoch);
-	static S32 format(std::basic_string<T>& s, const format_map_t& substitutions);
-	static S32 format(std::basic_string<T>& s, const LLSD& substitutions);
-	static bool simpleReplacement(std::basic_string<T>& replacement, std::basic_string<T> token, const format_map_t& substitutions);
-	static bool simpleReplacement(std::basic_string<T>& replacement, std::basic_string<T> token, const LLSD& substitutions);
-	static void setLocale (std::string inLocale) {sLocale = inLocale;};
-	static std::string getLocale (void) {return sLocale;};
-	
-	static bool isValidIndex(const std::basic_string<T>& string, size_type i)
-	{
-		return !string.empty() && (0 <= i) && (i <= string.size());
-	}
-
-	static void	trimHead(std::basic_string<T>& string);
-	static void	trimTail(std::basic_string<T>& string);
-	static void	trim(std::basic_string<T>& string)	{ trimHead(string); trimTail(string); }
-	static void truncate(std::basic_string<T>& string, size_type count);
-
-	static void	toUpper(std::basic_string<T>& string);
-	static void	toLower(std::basic_string<T>& string);
-	
-	// True if this is the head of s.
-	static BOOL	isHead( const std::basic_string<T>& string, const T* s ); 
-
-	/**
-	 * @brief Returns true if string starts with substr
-	 *
-	 * If etither string or substr are empty, this method returns false.
-	 */
-	static bool startsWith(
-		const std::basic_string<T>& string,
-		const std::basic_string<T>& substr);
-
-	/**
-	 * @brief Returns true if string ends in substr
-	 *
-	 * If etither string or substr are empty, this method returns false.
-	 */
-	static bool endsWith(
-		const std::basic_string<T>& string,
-		const std::basic_string<T>& substr);
-
-	static void	addCRLF(std::basic_string<T>& string);
-	static void	removeCRLF(std::basic_string<T>& string);
-
-	static void	replaceTabsWithSpaces( std::basic_string<T>& string, size_type spaces_per_tab );
-	static void	replaceNonstandardASCII( std::basic_string<T>& string, T replacement );
-	static void	replaceChar( std::basic_string<T>& string, T target, T replacement );
-
-	static BOOL	containsNonprintable(const std::basic_string<T>& string);
-	static void	stripNonprintable(std::basic_string<T>& string);
-
-	/**
-	 * @brief Unsafe way to make ascii characters. You should probably
-	 * only call this when interacting with the host operating system.
-	 * The 1 byte std::string does not work correctly.
-	 * The 2 and 4 byte std::string probably work, so LLWStringUtil::_makeASCII
-	 * should work.
-	 */
-	static void _makeASCII(std::basic_string<T>& string);
-
-	// Conversion to other data types
-	static BOOL	convertToBOOL(const std::basic_string<T>& string, BOOL& value);
-	static BOOL	convertToU8(const std::basic_string<T>& string, U8& value);
-	static BOOL	convertToS8(const std::basic_string<T>& string, S8& value);
-	static BOOL	convertToS16(const std::basic_string<T>& string, S16& value);
-	static BOOL	convertToU16(const std::basic_string<T>& string, U16& value);
-	static BOOL	convertToU32(const std::basic_string<T>& string, U32& value);
-	static BOOL	convertToS32(const std::basic_string<T>& string, S32& value);
-	static BOOL	convertToF32(const std::basic_string<T>& string, F32& value);
-	static BOOL	convertToF64(const std::basic_string<T>& string, F64& value);
-
-	/////////////////////////////////////////////////////////////////////////////////////////
-	// Utility functions for working with char*'s and strings
-
-	// Like strcmp but also handles empty strings. Uses
-	// current locale.
-	static S32		compareStrings(const T* lhs, const T* rhs);
-	static S32		compareStrings(const std::basic_string<T>& lhs, const std::basic_string<T>& rhs);
-	
-	// case insensitive version of above. Uses current locale on
-	// Win32, and falls back to a non-locale aware comparison on
-	// Linux.
-	static S32		compareInsensitive(const T* lhs, const T* rhs);
-	static S32		compareInsensitive(const std::basic_string<T>& lhs, const std::basic_string<T>& rhs);
-
-	// Case sensitive comparison with good handling of numbers.  Does not use current locale.
-	// a.k.a. strdictcmp()
-	static S32		compareDict(const std::basic_string<T>& a, const std::basic_string<T>& b);
-
-	// Case *in*sensitive comparison with good handling of numbers.  Does not use current locale.
-	// a.k.a. strdictcmp()
-	static S32		compareDictInsensitive(const std::basic_string<T>& a, const std::basic_string<T>& b);
-
-	// Puts compareDict() in a form appropriate for LL container classes to use for sorting.
-	static BOOL		precedesDict( const std::basic_string<T>& a, const std::basic_string<T>& b );
-
-	// A replacement for strncpy.
-	// If the dst buffer is dst_size bytes long or more, ensures that dst is null terminated and holds
-	// up to dst_size-1 characters of src.
-	static void		copy(T* dst, const T* src, size_type dst_size);
-	
-	// Copies src into dst at a given offset.  
-	static void		copyInto(std::basic_string<T>& dst, const std::basic_string<T>& src, size_type offset);
-	
-	static bool		isPartOfWord(T c) { return (c == (T)'_') || LLStringOps::isAlnum(c); }
-
-
-#ifdef _DEBUG	
-	static void		testHarness();
-#endif
-
-};
-
-template<class T> std::basic_string<T> LLStringUtilBase<T>::null;
-template<class T> std::string LLStringUtilBase<T>::sLocale;
-
-typedef LLStringUtilBase<char> LLStringUtil;
-typedef LLStringUtilBase<llwchar> LLWStringUtil;
-typedef std::basic_string<llwchar> LLWString;
-
-//@ Use this where we want to disallow input in the form of "foo"
-//  This is used to catch places where english text is embedded in the code
-//  instead of in a translatable XUI file.
-class LLStringExplicit : public std::string
-{
-public:
-	explicit LLStringExplicit(const char* s) : std::string(s) {}
-	LLStringExplicit(const std::string& s) : std::string(s) {}
-	LLStringExplicit(const std::string& s, size_type pos, size_type n = std::string::npos) : std::string(s, pos, n) {}
-};
-
-struct LLDictionaryLess
-{
-public:
-	bool operator()(const std::string& a, const std::string& b)
-	{
-		return (LLStringUtil::precedesDict(a, b) ? true : false);
-	}
-};
-
-
-/**
- * Simple support functions
- */
-
-/**
- * @brief chop off the trailing characters in a string.
- *
- * This function works on bytes rather than glyphs, so this will
- * incorrectly truncate non-single byte strings.
- * Use utf8str_truncate() for utf8 strings
- * @return a copy of in string minus the trailing count bytes.
- */
-inline std::string chop_tail_copy(
-	const std::string& in,
-	std::string::size_type count)
-{
-	return std::string(in, 0, in.length() - count);
-}
-
-/**
- * @brief This translates a nybble stored as a hex value from 0-f back
- * to a nybble in the low order bits of the return byte.
- */
-U8 hex_as_nybble(char hex);
-
-/**
- * @brief read the contents of a file into a string.
- *
- * Since this function has no concept of character encoding, most
- * anything you do with this method ill-advised. Please avoid.
- * @param str [out] The string which will have.
- * @param filename The full name of the file to read.
- * @return Returns true on success. If false, str is unmodified.
- */
-bool _read_file_into_string(std::string& str, const std::string& filename);
-bool iswindividual(llwchar elem);
-
-/**
- * Unicode support
- */
-
-// Make the incoming string a utf8 string. Replaces any unknown glyph
-// with the UNKOWN_CHARACTER. Once any unknown glph is found, the rest
-// of the data may not be recovered.
-std::string rawstr_to_utf8(const std::string& raw);
-
-//
-// We should never use UTF16 except when communicating with Win32!
-//
-typedef std::basic_string<U16> llutf16string;
-
-LLWString utf16str_to_wstring(const llutf16string &utf16str, S32 len);
-LLWString utf16str_to_wstring(const llutf16string &utf16str);
-
-llutf16string wstring_to_utf16str(const LLWString &utf32str, S32 len);
-llutf16string wstring_to_utf16str(const LLWString &utf32str);
-
-llutf16string utf8str_to_utf16str ( const std::string& utf8str, S32 len);
-llutf16string utf8str_to_utf16str ( const std::string& utf8str );
-
-LLWString utf8str_to_wstring(const std::string &utf8str, S32 len);
-LLWString utf8str_to_wstring(const std::string &utf8str);
-// Same function, better name. JC
-inline LLWString utf8string_to_wstring(const std::string& utf8_string) { return utf8str_to_wstring(utf8_string); }
-
-//
-S32 wchar_to_utf8chars(llwchar inchar, char* outchars);
-
-std::string wstring_to_utf8str(const LLWString &utf32str, S32 len);
-std::string wstring_to_utf8str(const LLWString &utf32str);
-
-std::string utf16str_to_utf8str(const llutf16string &utf16str, S32 len);
-std::string utf16str_to_utf8str(const llutf16string &utf16str);
-
-// Length of this UTF32 string in bytes when transformed to UTF8
-S32 wstring_utf8_length(const LLWString& wstr); 
-
-// Length in bytes of this wide char in a UTF8 string
-S32 wchar_utf8_length(const llwchar wc); 
-
-std::string utf8str_tolower(const std::string& utf8str);
-
-// Length in llwchar (UTF-32) of the first len units (16 bits) of the given UTF-16 string.
-S32 utf16str_wstring_length(const llutf16string &utf16str, S32 len);
-
-// Length in utf16string (UTF-16) of wlen wchars beginning at woffset.
-S32 wstring_utf16_length(const LLWString & wstr, S32 woffset, S32 wlen);
-
-// Length in wstring (i.e., llwchar count) of a part of a wstring specified by utf16 length (i.e., utf16 units.)
-S32 wstring_wstring_length_from_utf16_length(const LLWString & wstr, S32 woffset, S32 utf16_length, BOOL *unaligned = NULL);
-
-/**
- * @brief Properly truncate a utf8 string to a maximum byte count.
- * 
- * The returned string may be less than max_len if the truncation
- * happens in the middle of a glyph. If max_len is longer than the
- * string passed in, the return value == utf8str.
- * @param utf8str A valid utf8 string to truncate.
- * @param max_len The maximum number of bytes in the return value.
- * @return Returns a valid utf8 string with byte count <= max_len.
- */
-std::string utf8str_truncate(const std::string& utf8str, const S32 max_len);
-
-std::string utf8str_trim(const std::string& utf8str);
-
-S32 utf8str_compare_insensitive(
-	const std::string& lhs,
-	const std::string& rhs);
-
-/**
- * @brief Replace all occurences of target_char with replace_char
- *
- * @param utf8str A utf8 string to process.
- * @param target_char The wchar to be replaced
- * @param replace_char The wchar which is written on replace
- */
-std::string utf8str_substChar(
-	const std::string& utf8str,
-	const llwchar target_char,
-	const llwchar replace_char);
-
-std::string utf8str_makeASCII(const std::string& utf8str);
-
-// Hack - used for evil notecards.
-std::string mbcsstring_makeASCII(const std::string& str); 
-
-std::string utf8str_removeCRLF(const std::string& utf8str);
-
-
-#if LL_WINDOWS
-/* @name Windows string helpers
- */
-//@{
-
-/**
- * @brief Implementation the expected snprintf interface.
- *
- * If the size of the passed in buffer is not large enough to hold the string,
- * two bad things happen:
- * 1. resulting formatted string is NOT null terminated
- * 2. Depending on the platform, the return value could be a) the required
- *    size of the buffer to copy the entire formatted string or b) -1.
- *    On Windows with VS.Net 2003, it returns -1 e.g. 
- *
- * safe_snprintf always adds a NULL terminator so that the caller does not
- * need to check for return value or need to add the NULL terminator.
- * It does not, however change the return value - to let the caller know
- * that the passed in buffer size was not large enough to hold the
- * formatted string.
- *
- */
-int safe_snprintf(char* str, size_t size, const char* format, ...);
-
-/**
- * @brief Convert a wide string to std::string
- *
- * This replaces the unsafe W2A macro from ATL.
- */
-std::string ll_convert_wide_to_string(const wchar_t* in);
-
-//@}
-#endif // LL_WINDOWS
-
-/**
- * Many of the 'strip' and 'replace' methods of LLStringUtilBase need
- * specialization to work with the signed char type.
- * Sadly, it is not possible (AFAIK) to specialize a single method of
- * a template class.
- * That stuff should go here.
- */
-namespace LLStringFn
-{
-	/**
-	 * @brief Replace all non-printable characters with replacement in
-	 * string.
-	 * NOTE - this will zap non-ascii
-	 *
-	 * @param [in,out] string the to modify. out value is the string
-	 * with zero non-printable characters.
-	 * @param The replacement character. use LL_UNKNOWN_CHAR if unsure.
-	 */
-	void replace_nonprintable_in_ascii(
-		std::basic_string<char>& string,
-		char replacement);
-
-
-	/**
-	 * @brief Replace all non-printable characters and pipe characters
-	 * with replacement in a string.
-	 * NOTE - this will zap non-ascii
-	 *
-	 * @param [in,out] the string to modify. out value is the string
-	 * with zero non-printable characters and zero pipe characters.
-	 * @param The replacement character. use LL_UNKNOWN_CHAR if unsure.
-	 */
-	void replace_nonprintable_and_pipe_in_ascii(std::basic_string<char>& str,
-									   char replacement);
-
-
-	/**
-	 * @brief Remove all characters that are not allowed in XML 1.0.
-	 * Returns a copy of the string with those characters removed.
-	 * Works with US ASCII and UTF-8 encoded strings.  JC
-	 */
-	std::string strip_invalid_xml(const std::string& input);
-
-
-	/**
-	 * @brief Replace all control characters (0 <= c < 0x20) with replacement in
-	 * string.   This is safe for utf-8
-	 *
-	 * @param [in,out] string the to modify. out value is the string
-	 * with zero non-printable characters.
-	 * @param The replacement character. use LL_UNKNOWN_CHAR if unsure.
-	 */
-	void replace_ascii_controlchars(
-		std::basic_string<char>& string,
-		char replacement);
-}
-
-////////////////////////////////////////////////////////////
-
-//static
-template<class T>
-void LLStringUtilBase<T>::getTokens (std::basic_string<T> input, std::vector<std::basic_string<T> >& tokens)
-{
-	const std::basic_string<T> delims (",");
-	std::basic_string<T> currToken;
-	size_type begIdx, endIdx;
-
-	begIdx = input.find_first_not_of (delims);
-	while (begIdx != std::basic_string<T>::npos)
-	{
-		endIdx = input.find_first_of (delims, begIdx);
-		if (endIdx == std::basic_string<T>::npos)
-		{
-			endIdx = input.length();
-		}
-
-		currToken = input.substr(begIdx, endIdx - begIdx);
-		trim (currToken);
-		tokens.push_back(currToken);
-		begIdx = input.find_first_not_of (delims, endIdx);
-	}
-}
-
-extern LLFastTimer::DeclareTimer STRING_LOCALIZATION;
-
-// static
-template<class T> 
-S32 LLStringUtilBase<T>::format(std::basic_string<T>& s, const format_map_t& substitutions)
-{
-	LLFastTimer ft(STRING_LOCALIZATION);
-	S32 res = 0;
-
-	std::basic_ostringstream<T> output;
-	// match strings like [NAME,number,3]
-	const boost::regex key("\\[((\\s)*([0-9_A-Za-z]+)((\\s)*,(\\s)*[0-9_A-Za-z\\s]*){0,2}(\\s)*)]");
-
-
-	typename std::basic_string<T>::const_iterator start = s.begin();
-	typename std::basic_string<T>::const_iterator end = s.end();
-	boost::smatch match;
-	
-
-	while (boost::regex_search(start, end, match, key, boost::match_default))
-	{
-		bool found_replacement = false;
-		std::vector<std::basic_string<T> > tokens;
-		std::basic_string<T> replacement;
-
-		getTokens (std::basic_string<T>(match[1].first, match[1].second), tokens);
-
-		if (tokens.size() == 1)
-		{
-			found_replacement = simpleReplacement (replacement, tokens[0], substitutions);
-		}
-		else if (tokens[1] == "number")
-		{
-			std::basic_string<T> param = "0";
-
-			if (tokens.size() > 2) param = tokens[2];
-			found_replacement = simpleReplacement (replacement, tokens[0], substitutions);
-			if (found_replacement) formatNumber (replacement, param);
-		}
-		else if (tokens[1] == "datetime")
-		{
-			std::basic_string<T> param;
-			if (tokens.size() > 2) param = tokens[2];
-			
-			format_map_t::const_iterator iter = substitutions.find("datetime");
-			if (iter != substitutions.end())
-			{
-				S32 secFromEpoch = 0;
-				BOOL r = LLStringUtil::convertToS32(iter->second, secFromEpoch);
-				if (r)
-				{
-					found_replacement = formatDatetime(replacement, tokens[0], param, secFromEpoch);
-				}
-			}
-		}
-
-		if (found_replacement)
-		{
-			output << std::basic_string<T>(start, match[0].first) << replacement;
-			res++;
-		}
-		else
-		{
-			// we had no replacement, so leave the string we searched for so that it gets noticed by QA
-			// "hello [NAME_NOT_FOUND]" is output
-			output << std::basic_string<T>(start, match[0].second);
-		}
-		
-		// update search position 
-		start = match[0].second; 
-	}
-	// send the remainder of the string (with no further matches for bracketed names)
-	output << std::basic_string<T>(start, end);
-	s = output.str();
-	return res;
-}
-
-//static
-template<class T>
-S32 LLStringUtilBase<T>::format(std::basic_string<T>& s, const LLSD& substitutions)
-{
-	LLFastTimer ft(STRING_LOCALIZATION);
-
-	S32 res = 0;
-
-	if (!substitutions.isMap()) 
-	{
-		return res;
-	}
-
-	std::basic_ostringstream<T> output;
-	// match strings like [NAME,number,3]
-	const boost::regex key("\\[((\\s)*([0-9_A-Za-z]+)((\\s)*,(\\s)*[0-9_A-Za-z\\s]*){0,2}(\\s)*)]");
-
-
-	typename std::basic_string<T>::const_iterator start = s.begin();
-	typename std::basic_string<T>::const_iterator end = s.end();
-	boost::smatch match;
-	
-
-	while (boost::regex_search(start, end, match, key, boost::match_default))
-	{
-		bool found_replacement = false;
-		std::vector<std::basic_string<T> > tokens;
-		std::basic_string<T> replacement;
-
-		getTokens (std::basic_string<T>(match[1].first, match[1].second), tokens);
-
-		if (tokens.size() == 1)
-		{
-			found_replacement = simpleReplacement (replacement, tokens[0], substitutions);
-		}
-		else if (tokens[1] == "number")
-		{
-			std::basic_string<T> param = "0";
-
-			if (tokens.size() > 2) param = tokens[2];
-			found_replacement = simpleReplacement (replacement, tokens[0], substitutions);
-			if (found_replacement) formatNumber (replacement, param);
-		}
-		else if (tokens[1] == "datetime")
-		{
-			std::basic_string<T> param;
-			if (tokens.size() > 2) param = tokens[2];
-			
-			S32 secFromEpoch = (S32) substitutions["datetime"].asInteger();
-			found_replacement = formatDatetime (replacement, tokens[0], param, secFromEpoch);
-		}
-
-		if (found_replacement)
-		{
-			output << std::basic_string<T>(start, match[0].first) << replacement;
-			res++;
-		}
-		else
-		{
-			// we had no replacement, so leave the string we searched for so that it gets noticed by QA
-			// "hello [NAME_NOT_FOUND]" is output
-			output << std::basic_string<T>(start, match[0].second);
-		}
-		
-		// update search position 
-		start = match[0].second; 
-	}
-	// send the remainder of the string (with no further matches for bracketed names)
-	output << std::basic_string<T>(start, end);
-	s = output.str();
-	return res;
-}
-
-// static
-template<class T>
-bool LLStringUtilBase<T>::simpleReplacement(std::basic_string<T> &replacement, std::basic_string<T> token, const format_map_t& substitutions)
-{
-	// see if we have a replacement for the bracketed string (without the brackets)
-	// test first using has() because if we just look up with operator[] we get back an
-	// empty string even if the value is missing. We want to distinguish between 
-	// missing replacements and deliberately empty replacement strings.
-	format_map_t::const_iterator iter = substitutions.find(token);
-	if (iter != substitutions.end())
-	{
-		replacement = iter->second;
-		return true;
-	}
-	// if not, see if there's one WITH brackets
-	iter = substitutions.find(std::basic_string<T>("[" + token + "]"));
-	if (iter != substitutions.end())
-	{
-		replacement = iter->second;
-		return true;
-	}
-
-	return false;
-}
-
-// static
-template<class T>
-bool LLStringUtilBase<T>::simpleReplacement(std::basic_string<T> &replacement, std::basic_string<T> token, const LLSD& substitutions)
-{
-	// see if we have a replacement for the bracketed string (without the brackets)
-	// test first using has() because if we just look up with operator[] we get back an
-	// empty string even if the value is missing. We want to distinguish between 
-	// missing replacements and deliberately empty replacement strings.
-	if (substitutions.has(token))
-	{
-		replacement = substitutions[token].asString();
-		return true;
-	}
-	// if not, see if there's one WITH brackets
-	else if (substitutions.has(std::basic_string<T>("[" + token + "]")))
-	{
-		replacement = substitutions[std::basic_string<T>("[" + token + "]")].asString();
-		return true;
-	}
-
-	return false;
-}
-
-// static
-template<class T>
-void LLStringUtilBase<T>::formatNumber(std::basic_string<T>& numStr, std::basic_string<T> decimals)
-{
-	typedef typename std::basic_string<T>::size_type string_size_type_t;
-	std::basic_stringstream<T> strStream;
-	S32 intDecimals = 0;
-
-	convertToS32 (decimals, intDecimals);
-	if (!sLocale.empty())
-	{
-		strStream.imbue (std::locale(sLocale.c_str()));
-	}
-
-	if (!intDecimals)
-	{
-		S32 intStr;
-
-		if (convertToS32(numStr, intStr))
-		{
-			strStream << intStr;
-			numStr = strStream.str();
-		}
-	}
-	else
-	{
-		F32 floatStr;
-
-		if (convertToF32(numStr, floatStr))
-		{
-			strStream << std::fixed << std::showpoint << std::setprecision(intDecimals) << floatStr;
-			numStr = strStream.str();
-		}
-	}
-}
-
-// static
-template<class T>
-bool LLStringUtilBase<T>::formatDatetime(std::basic_string<T>& replacement, std::basic_string<T> token,
-										 std::basic_string<T> param, S32 secFromEpoch)
-{
-	if (param == "local")   // local
-	{
-		secFromEpoch -= LLStringOps::getLocalTimeOffset();
-	}
-	else if (param != "utc") // slt
-	{
-		secFromEpoch -= LLStringOps::getSltOffset();
-	}
-		
-	// if never fell into those two ifs above, param must be utc
-	if (secFromEpoch < 0) secFromEpoch = 0;
-
-	LLDate * datetime = new LLDate((F64)secFromEpoch);
-	std::string code = LLStringOps::getDatetimeCode (token);
-
-	// special case to handle timezone
-	if (code == "%Z") {
-		if (param == "utc") replacement = "GMT";
-		else if (param != "local") replacement = LLStringOps::getDaylightSavings()? "PDT" : "PST";
-		return true;
-	}
-
-	replacement = datetime->toHTTPDateString(code);
-	if (code.empty())
-	{
-		return false;
-	}
-	else
-	{
-		return true;
-	}
-}
-
-// static
-template<class T> 
-S32 LLStringUtilBase<T>::compareStrings(const T* lhs, const T* rhs)
-{	
-	S32 result;
-	if( lhs == rhs )
-	{
-		result = 0;
-	}
-	else
-	if ( !lhs || !lhs[0] )
-	{
-		result = ((!rhs || !rhs[0]) ? 0 : 1);
-	}
-	else
-	if ( !rhs || !rhs[0])
-	{
-		result = -1;
-	}
-	else
-	{
-		result = LLStringOps::collate(lhs, rhs);
-	}
-	return result;
-}
-
-//static 
-template<class T> 
-S32 LLStringUtilBase<T>::compareStrings(const std::basic_string<T>& lhs, const std::basic_string<T>& rhs)
-{
-	return LLStringOps::collate(lhs.c_str(), rhs.c_str());
-}
-
-// static
-template<class T> 
-S32 LLStringUtilBase<T>::compareInsensitive(const T* lhs, const T* rhs )
-{
-	S32 result;
-	if( lhs == rhs )
-	{
-		result = 0;
-	}
-	else
-	if ( !lhs || !lhs[0] )
-	{
-		result = ((!rhs || !rhs[0]) ? 0 : 1);
-	}
-	else
-	if ( !rhs || !rhs[0] )
-	{
-		result = -1;
-	}
-	else
-	{
-		std::basic_string<T> lhs_string(lhs);
-		std::basic_string<T> rhs_string(rhs);
-		LLStringUtilBase<T>::toUpper(lhs_string);
-		LLStringUtilBase<T>::toUpper(rhs_string);
-		result = LLStringOps::collate(lhs_string.c_str(), rhs_string.c_str());
-	}
-	return result;
-}
-
-//static 
-template<class T> 
-S32 LLStringUtilBase<T>::compareInsensitive(const std::basic_string<T>& lhs, const std::basic_string<T>& rhs)
-{
-	std::basic_string<T> lhs_string(lhs);
-	std::basic_string<T> rhs_string(rhs);
-	LLStringUtilBase<T>::toUpper(lhs_string);
-	LLStringUtilBase<T>::toUpper(rhs_string);
-	return LLStringOps::collate(lhs_string.c_str(), rhs_string.c_str());
-}
-
-// Case sensitive comparison with good handling of numbers.  Does not use current locale.
-// a.k.a. strdictcmp()
-
-//static 
-template<class T>
-S32 LLStringUtilBase<T>::compareDict(const std::basic_string<T>& astr, const std::basic_string<T>& bstr)
-{
-	const T* a = astr.c_str();
-	const T* b = bstr.c_str();
-	T ca, cb;
-	S32 ai, bi, cnt = 0;
-	S32 bias = 0;
-
-	ca = *(a++);
-	cb = *(b++);
-	while( ca && cb ){
-		if( bias==0 ){
-			if( LLStringOps::isUpper(ca) ){ ca = LLStringOps::toLower(ca); bias--; }
-			if( LLStringOps::isUpper(cb) ){ cb = LLStringOps::toLower(cb); bias++; }
-		}else{
-			if( LLStringOps::isUpper(ca) ){ ca = LLStringOps::toLower(ca); }
-			if( LLStringOps::isUpper(cb) ){ cb = LLStringOps::toLower(cb); }
-		}
-		if( LLStringOps::isDigit(ca) ){
-			if( cnt-->0 ){
-				if( cb!=ca ) break;
-			}else{
-				if( !LLStringOps::isDigit(cb) ) break;
-				for(ai=0; LLStringOps::isDigit(a[ai]); ai++);
-				for(bi=0; LLStringOps::isDigit(b[bi]); bi++);
-				if( ai<bi ){ ca=0; break; }
-				if( bi<ai ){ cb=0; break; }
-				if( ca!=cb ) break;
-				cnt = ai;
-			}
-		}else if( ca!=cb ){   break;
-		}
-		ca = *(a++);
-		cb = *(b++);
-	}
-	if( ca==cb ) ca += bias;
-	return ca-cb;
-}
-
-// static
-template<class T>
-S32 LLStringUtilBase<T>::compareDictInsensitive(const std::basic_string<T>& astr, const std::basic_string<T>& bstr)
-{
-	const T* a = astr.c_str();
-	const T* b = bstr.c_str();
-	T ca, cb;
-	S32 ai, bi, cnt = 0;
-
-	ca = *(a++);
-	cb = *(b++);
-	while( ca && cb ){
-		if( LLStringOps::isUpper(ca) ){ ca = LLStringOps::toLower(ca); }
-		if( LLStringOps::isUpper(cb) ){ cb = LLStringOps::toLower(cb); }
-		if( LLStringOps::isDigit(ca) ){
-			if( cnt-->0 ){
-				if( cb!=ca ) break;
-			}else{
-				if( !LLStringOps::isDigit(cb) ) break;
-				for(ai=0; LLStringOps::isDigit(a[ai]); ai++);
-				for(bi=0; LLStringOps::isDigit(b[bi]); bi++);
-				if( ai<bi ){ ca=0; break; }
-				if( bi<ai ){ cb=0; break; }
-				if( ca!=cb ) break;
-				cnt = ai;
-			}
-		}else if( ca!=cb ){   break;
-		}
-		ca = *(a++);
-		cb = *(b++);
-	}
-	return ca-cb;
-}
-
-// Puts compareDict() in a form appropriate for LL container classes to use for sorting.
-// static 
-template<class T> 
-BOOL LLStringUtilBase<T>::precedesDict( const std::basic_string<T>& a, const std::basic_string<T>& b )
-{
-	if( a.size() && b.size() )
-	{
-		return (LLStringUtilBase<T>::compareDict(a.c_str(), b.c_str()) < 0);
-	}
-	else
-	{
-		return (!b.empty());
-	}
-}
-
-//static
-template<class T> 
-void LLStringUtilBase<T>::toUpper(std::basic_string<T>& string)	
-{ 
-	if( !string.empty() )
-	{ 
-		std::transform(
-			string.begin(),
-			string.end(),
-			string.begin(),
-			(T(*)(T)) &LLStringOps::toUpper);
-	}
-}
-
-//static
-template<class T> 
-void LLStringUtilBase<T>::toLower(std::basic_string<T>& string)
-{ 
-	if( !string.empty() )
-	{ 
-		std::transform(
-			string.begin(),
-			string.end(),
-			string.begin(),
-			(T(*)(T)) &LLStringOps::toLower);
-	}
-}
-
-//static
-template<class T> 
-void LLStringUtilBase<T>::trimHead(std::basic_string<T>& string)
-{			
-	if( !string.empty() )
-	{
-		size_type i = 0;
-		while( i < string.length() && LLStringOps::isSpace( string[i] ) )
-		{
-			i++;
-		}
-		string.erase(0, i);
-	}
-}
-
-//static
-template<class T> 
-void LLStringUtilBase<T>::trimTail(std::basic_string<T>& string)
-{			
-	if( string.size() )
-	{
-		size_type len = string.length();
-		size_type i = len;
-		while( i > 0 && LLStringOps::isSpace( string[i-1] ) )
-		{
-			i--;
-		}
-
-		string.erase( i, len - i );
-	}
-}
-
-
-// Replace line feeds with carriage return-line feed pairs.
-//static
-template<class T>
-void LLStringUtilBase<T>::addCRLF(std::basic_string<T>& string)
-{
-	const T LF = 10;
-	const T CR = 13;
-
-	// Count the number of line feeds
-	size_type count = 0;
-	size_type len = string.size();
-	size_type i;
-	for( i = 0; i < len; i++ )
-	{
-		if( string[i] == LF )
-		{
-			count++;
-		}
-	}
-
-	// Insert a carriage return before each line feed
-	if( count )
-	{
-		size_type size = len + count;
-		T *t = new T[size];
-		size_type j = 0;
-		for( i = 0; i < len; ++i )
-		{
-			if( string[i] == LF )
-			{
-				t[j] = CR;
-				++j;
-			}
-			t[j] = string[i];
-			++j;
-		}
-
-		string.assign(t, size);
-	}
-}
-
-// Remove all carriage returns
-//static
-template<class T> 
-void LLStringUtilBase<T>::removeCRLF(std::basic_string<T>& string)
-{
-	const T CR = 13;
-
-	size_type cr_count = 0;
-	size_type len = string.size();
-	size_type i;
-	for( i = 0; i < len - cr_count; i++ )
-	{
-		if( string[i+cr_count] == CR )
-		{
-			cr_count++;
-		}
-
-		string[i] = string[i+cr_count];
-	}
-	string.erase(i, cr_count);
-}
-
-//static
-template<class T> 
-void LLStringUtilBase<T>::replaceChar( std::basic_string<T>& string, T target, T replacement )
-{
-	size_type found_pos = 0;
-	for (found_pos = string.find(target, found_pos); 
-		found_pos != std::basic_string<T>::npos; 
-		found_pos = string.find(target, found_pos))
-	{
-		string[found_pos] = replacement;
-	}
-}
-
-//static
-template<class T> 
-void LLStringUtilBase<T>::replaceNonstandardASCII( std::basic_string<T>& string, T replacement )
-{
-	const char LF = 10;
-	const S8 MIN = 32;
-//	const S8 MAX = 127;
-
-	size_type len = string.size();
-	for( size_type i = 0; i < len; i++ )
-	{
-		// No need to test MAX < mText[i] because we treat mText[i] as a signed char,
-		// which has a max value of 127.
-		if( ( S8(string[i]) < MIN ) && (string[i] != LF) )
-		{
-			string[i] = replacement;
-		}
-	}
-}
-
-//static
-template<class T> 
-void LLStringUtilBase<T>::replaceTabsWithSpaces( std::basic_string<T>& str, size_type spaces_per_tab )
-{
-	const T TAB = '\t';
-	const T SPACE = ' ';
-
-	std::basic_string<T> out_str;
-	// Replace tabs with spaces
-	for (size_type i = 0; i < str.length(); i++)
-	{
-		if (str[i] == TAB)
-		{
-			for (size_type j = 0; j < spaces_per_tab; j++)
-				out_str += SPACE;
-		}
-		else
-		{
-			out_str += str[i];
-		}
-	}
-	str = out_str;
-}
-
-//static
-template<class T> 
-BOOL LLStringUtilBase<T>::containsNonprintable(const std::basic_string<T>& string)
-{
-	const char MIN = 32;
-	BOOL rv = FALSE;
-	for (size_type i = 0; i < string.size(); i++)
-	{
-		if(string[i] < MIN)
-		{
-			rv = TRUE;
-			break;
-		}
-	}
-	return rv;
-}
-
-//static
-template<class T> 
-void LLStringUtilBase<T>::stripNonprintable(std::basic_string<T>& string)
-{
-	const char MIN = 32;
-	size_type j = 0;
-	if (string.empty())
-	{
-		return;
-	}
-	char* c_string = new char[string.size() + 1];
-	if(c_string == NULL)
-	{
-		return;
-	}
-	strcpy(c_string, string.c_str());	/*Flawfinder: ignore*/
-	char* write_head = &c_string[0];
-	for (size_type i = 0; i < string.size(); i++)
-	{
-		char* read_head = &string[i];
-		write_head = &c_string[j];
-		if(!(*read_head < MIN))
-		{
-			*write_head = *read_head;
-			++j;
-		}
-	}
-	c_string[j]= '\0';
-	string = c_string;
-	delete []c_string;
-}
-
-template<class T> 
-void LLStringUtilBase<T>::_makeASCII(std::basic_string<T>& string)
-{
-	// Replace non-ASCII chars with LL_UNKNOWN_CHAR
-	for (size_type i = 0; i < string.length(); i++)
-	{
-		if (string[i] > 0x7f)
-		{
-			string[i] = LL_UNKNOWN_CHAR;
-		}
-	}
-}
-
-// static
-template<class T> 
-void LLStringUtilBase<T>::copy( T* dst, const T* src, size_type dst_size )
-{
-	if( dst_size > 0 )
-	{
-		size_type min_len = 0;
-		if( src )
-		{
-			min_len = llmin( dst_size - 1, strlen( src ) );  /* Flawfinder: ignore */
-			memcpy(dst, src, min_len * sizeof(T));		/* Flawfinder: ignore */
-		}
-		dst[min_len] = '\0';
-	}
-}
-
-// static
-template<class T> 
-void LLStringUtilBase<T>::copyInto(std::basic_string<T>& dst, const std::basic_string<T>& src, size_type offset)
-{
-	if ( offset == dst.length() )
-	{
-		// special case - append to end of string and avoid expensive
-		// (when strings are large) string manipulations
-		dst += src;
-	}
-	else
-	{
-		std::basic_string<T> tail = dst.substr(offset);
-
-		dst = dst.substr(0, offset);
-		dst += src;
-		dst += tail;
-	};
-}
-
-// True if this is the head of s.
-//static
-template<class T> 
-BOOL LLStringUtilBase<T>::isHead( const std::basic_string<T>& string, const T* s ) 
-{ 
-	if( string.empty() )
-	{
-		// Early exit
-		return FALSE;
-	}
-	else
-	{
-		return (strncmp( s, string.c_str(), string.size() ) == 0);
-	}
-}
-
-// static
-template<class T> 
-bool LLStringUtilBase<T>::startsWith(
-	const std::basic_string<T>& string,
-	const std::basic_string<T>& substr)
-{
-	if(string.empty() || (substr.empty())) return false;
-	if(0 == string.find(substr)) return true;
-	return false;
-}
-
-// static
-template<class T> 
-bool LLStringUtilBase<T>::endsWith(
-	const std::basic_string<T>& string,
-	const std::basic_string<T>& substr)
-{
-	if(string.empty() || (substr.empty())) return false;
-	std::string::size_type idx = string.rfind(substr);
-	if(std::string::npos == idx) return false;
-	return (idx == (string.size() - substr.size()));
-}
-
-
-template<class T> 
-BOOL LLStringUtilBase<T>::convertToBOOL(const std::basic_string<T>& string, BOOL& value)
-{
-	if( string.empty() )
-	{
-		return FALSE;
-	}
-
-	std::basic_string<T> temp( string );
-	trim(temp);
-	if( 
-		(temp == "1") || 
-		(temp == "T") || 
-		(temp == "t") || 
-		(temp == "TRUE") || 
-		(temp == "true") || 
-		(temp == "True") )
-	{
-		value = TRUE;
-		return TRUE;
-	}
-	else
-	if( 
-		(temp == "0") || 
-		(temp == "F") || 
-		(temp == "f") || 
-		(temp == "FALSE") || 
-		(temp == "false") || 
-		(temp == "False") )
-	{
-		value = FALSE;
-		return TRUE;
-	}
-
-	return FALSE;
-}
-
-template<class T> 
-BOOL LLStringUtilBase<T>::convertToU8(const std::basic_string<T>& string, U8& value) 
-{
-	S32 value32 = 0;
-	BOOL success = convertToS32(string, value32);
-	if( success && (U8_MIN <= value32) && (value32 <= U8_MAX) )
-	{
-		value = (U8) value32;
-		return TRUE;
-	}
-	return FALSE;
-}
-
-template<class T> 
-BOOL LLStringUtilBase<T>::convertToS8(const std::basic_string<T>& string, S8& value) 
-{
-	S32 value32 = 0;
-	BOOL success = convertToS32(string, value32);
-	if( success && (S8_MIN <= value32) && (value32 <= S8_MAX) )
-	{
-		value = (S8) value32;
-		return TRUE;
-	}
-	return FALSE;
-}
-
-template<class T> 
-BOOL LLStringUtilBase<T>::convertToS16(const std::basic_string<T>& string, S16& value) 
-{
-	S32 value32 = 0;
-	BOOL success = convertToS32(string, value32);
-	if( success && (S16_MIN <= value32) && (value32 <= S16_MAX) )
-	{
-		value = (S16) value32;
-		return TRUE;
-	}
-	return FALSE;
-}
-
-template<class T> 
-BOOL LLStringUtilBase<T>::convertToU16(const std::basic_string<T>& string, U16& value) 
-{
-	S32 value32 = 0;
-	BOOL success = convertToS32(string, value32);
-	if( success && (U16_MIN <= value32) && (value32 <= U16_MAX) )
-	{
-		value = (U16) value32;
-		return TRUE;
-	}
-	return FALSE;
-}
-
-template<class T> 
-BOOL LLStringUtilBase<T>::convertToU32(const std::basic_string<T>& string, U32& value) 
-{
-	if( string.empty() )
-	{
-		return FALSE;
-	}
-
-	std::basic_string<T> temp( string );
-	trim(temp);
-	U32 v;
-	std::basic_istringstream<T> i_stream((std::basic_string<T>)temp);
-	if(i_stream >> v)
-	{
-		value = v;
-		return TRUE;
-	}
-	return FALSE;
-}
-
-template<class T> 
-BOOL LLStringUtilBase<T>::convertToS32(const std::basic_string<T>& string, S32& value) 
-{
-	if( string.empty() )
-	{
-		return FALSE;
-	}
-
-	std::basic_string<T> temp( string );
-	trim(temp);
-	S32 v;
-	std::basic_istringstream<T> i_stream((std::basic_string<T>)temp);
-	if(i_stream >> v)
-	{
-		//TODO: figure out overflow and underflow reporting here
-		//if((LONG_MAX == v) || (LONG_MIN == v))
-		//{
-		//	// Underflow or overflow
-		//	return FALSE;
-		//}
-
-		value = v;
-		return TRUE;
-	}
-	return FALSE;
-}
-
-template<class T> 
-BOOL LLStringUtilBase<T>::convertToF32(const std::basic_string<T>& string, F32& value) 
-{
-	F64 value64 = 0.0;
-	BOOL success = convertToF64(string, value64);
-	if( success && (-F32_MAX <= value64) && (value64 <= F32_MAX) )
-	{
-		value = (F32) value64;
-		return TRUE;
-	}
-	return FALSE;
-}
-
-template<class T> 
-BOOL LLStringUtilBase<T>::convertToF64(const std::basic_string<T>& string, F64& value)
-{
-	if( string.empty() )
-	{
-		return FALSE;
-	}
-
-	std::basic_string<T> temp( string );
-	trim(temp);
-	F64 v;
-	std::basic_istringstream<T> i_stream((std::basic_string<T>)temp);
-	if(i_stream >> v)
-	{
-		//TODO: figure out overflow and underflow reporting here
-		//if( ((-HUGE_VAL == v) || (HUGE_VAL == v))) )
-		//{
-		//	// Underflow or overflow
-		//	return FALSE;
-		//}
-
-		value = v;
-		return TRUE;
-	}
-	return FALSE;
-}
-
-template<class T> 
-void LLStringUtilBase<T>::truncate(std::basic_string<T>& string, size_type count)
-{
-	size_type cur_size = string.size();
-	string.resize(count < cur_size ? count : cur_size);
-}
-
-#endif  // LL_STRING_H
-=======
-/** 
- * @file llstring.h
- * @brief String utility functions and std::string class.
- *
- * $LicenseInfo:firstyear=2001&license=viewergpl$
- * 
- * Copyright (c) 2001-2009, Linden Research, Inc.
- * 
- * Second Life Viewer Source Code
- * The source code in this file ("Source Code") is provided by Linden Lab
- * to you under the terms of the GNU General Public License, version 2.0
- * ("GPL"), unless you have obtained a separate licensing agreement
- * ("Other License"), formally executed by you and Linden Lab.  Terms of
- * the GPL can be found in doc/GPL-license.txt in this distribution, or
- * online at http://secondlifegrid.net/programs/open_source/licensing/gplv2
- * 
- * There are special exceptions to the terms and conditions of the GPL as
- * it is applied to this Source Code. View the full text of the exception
- * in the file doc/FLOSS-exception.txt in this software distribution, or
- * online at
- * http://secondlifegrid.net/programs/open_source/licensing/flossexception
- * 
- * By copying, modifying or distributing this software, you acknowledge
- * that you have read and understood your obligations described above,
- * and agree to abide by those obligations.
- * 
- * ALL LINDEN LAB SOURCE CODE IS PROVIDED "AS IS." LINDEN LAB MAKES NO
- * WARRANTIES, EXPRESS, IMPLIED OR OTHERWISE, REGARDING ITS ACCURACY,
- * COMPLETENESS OR PERFORMANCE.
- * $/LicenseInfo$
- */
-
-#ifndef LL_LLSTRING_H
-#define LL_LLSTRING_H
-
-#include <string>
-#include <locale>
-#include <iomanip>
-#include <boost/regex.hpp>
-#include "llsd.h"
-
-#if LL_LINUX || LL_SOLARIS
-#include <wctype.h>
-#include <wchar.h>
-#endif
-
-#include <string.h>
-
-#if LL_SOLARIS
-// stricmp and strnicmp do not exist on Solaris:
-#define stricmp strcasecmp
-#define strnicmp strncasecmp
-#endif
-
-const char LL_UNKNOWN_CHAR = '?';
-
-#if LL_DARWIN || LL_LINUX || LL_SOLARIS
-// Template specialization of char_traits for U16s. Only necessary on Mac and Linux (exists on Windows already)
-#include <cstring>
-
-namespace std
-{
-template<>
-struct char_traits<U16>
-{
-	typedef U16 		char_type;
-	typedef int 	    int_type;
-	typedef streampos 	pos_type;
-	typedef streamoff 	off_type;
-	typedef mbstate_t 	state_type;
-	
-	static void 
-		assign(char_type& __c1, const char_type& __c2)
-	{ __c1 = __c2; }
-	
-	static bool 
-		eq(const char_type& __c1, const char_type& __c2)
-	{ return __c1 == __c2; }
-	
-	static bool 
-		lt(const char_type& __c1, const char_type& __c2)
-	{ return __c1 < __c2; }
-	
-	static int 
-		compare(const char_type* __s1, const char_type* __s2, size_t __n)
-	{ return memcmp(__s1, __s2, __n * sizeof(char_type)); }
-	
-	static size_t
-		length(const char_type* __s)
-	{
-		const char_type *cur_char = __s;
-		while (*cur_char != 0)
-		{
-			++cur_char;
-		}
-		return cur_char - __s;
-	}
-	
-	static const char_type* 
-		find(const char_type* __s, size_t __n, const char_type& __a)
-	{ return static_cast<const char_type*>(memchr(__s, __a, __n * sizeof(char_type))); }
-	
-	static char_type* 
-		move(char_type* __s1, const char_type* __s2, size_t __n)
-	{ return static_cast<char_type*>(memmove(__s1, __s2, __n * sizeof(char_type))); }
-	
-	static char_type* 
-		copy(char_type* __s1, const char_type* __s2, size_t __n)
-	{  return static_cast<char_type*>(memcpy(__s1, __s2, __n * sizeof(char_type))); }	/* Flawfinder: ignore */
-	
-	static char_type* 
-		assign(char_type* __s, size_t __n, char_type __a)
-	{ 
-		// This isn't right.
-		//return static_cast<char_type*>(memset(__s, __a, __n * sizeof(char_type))); 
-		
-		// I don't think there's a standard 'memset' for 16-bit values.
-		// Do this the old-fashioned way.
-		
-		size_t __i;
-		for(__i = 0; __i < __n; __i++)
-		{
-			__s[__i] = __a;
-		}
-		return __s; 
-	}
-	
-	static char_type 
-		to_char_type(const int_type& __c)
-	{ return static_cast<char_type>(__c); }
-	
-	static int_type 
-		to_int_type(const char_type& __c)
-	{ return static_cast<int_type>(__c); }
-	
-	static bool 
-		eq_int_type(const int_type& __c1, const int_type& __c2)
-	{ return __c1 == __c2; }
-	
-	static int_type 
-		eof() { return static_cast<int_type>(EOF); }
-	
-	static int_type 
-		not_eof(const int_type& __c)
-      { return (__c == eof()) ? 0 : __c; }
-  };
-};
-#endif
-
-class LL_COMMON_API LLStringOps
-{
-private:
-	static long sltOffset;
-	static long localTimeOffset;
-	static bool daylightSavings;
-	static std::map<std::string, std::string> datetimeToCodes;
-
-public:
-	static char toUpper(char elem) { return toupper((unsigned char)elem); }
-	static llwchar toUpper(llwchar elem) { return towupper(elem); }
-	
-	static char toLower(char elem) { return tolower((unsigned char)elem); }
-	static llwchar toLower(llwchar elem) { return towlower(elem); }
-
-	static bool isSpace(char elem) { return isspace((unsigned char)elem) != 0; }
-	static bool isSpace(llwchar elem) { return iswspace(elem) != 0; }
-
-	static bool isUpper(char elem) { return isupper((unsigned char)elem) != 0; }
-	static bool isUpper(llwchar elem) { return iswupper(elem) != 0; }
-
-	static bool isLower(char elem) { return islower((unsigned char)elem) != 0; }
-	static bool isLower(llwchar elem) { return iswlower(elem) != 0; }
-
-	static bool isDigit(char a) { return isdigit((unsigned char)a) != 0; }
-	static bool isDigit(llwchar a) { return iswdigit(a) != 0; }
-
-	static bool isPunct(char a) { return ispunct((unsigned char)a) != 0; }
-	static bool isPunct(llwchar a) { return iswpunct(a) != 0; }
-
-	static bool isAlnum(char a) { return isalnum((unsigned char)a) != 0; }
-	static bool isAlnum(llwchar a) { return iswalnum(a) != 0; }
-
-	static S32	collate(const char* a, const char* b) { return strcoll(a, b); }
-	static S32	collate(const llwchar* a, const llwchar* b);
-
-	static void setupDatetimeInfo (bool daylight);
-	static long getSltOffset (void) {return sltOffset;}
-	static long getLocalTimeOffset (void) {return localTimeOffset;}
-	static bool getDaylightSavings (void) {return daylightSavings;}
-	static std::string getDatetimeCode (std::string key);
-};
-
-/**
- * @brief Return a string constructed from in without crashing if the
- * pointer is NULL.
- */
-LL_COMMON_API std::string ll_safe_string(const char* in);
-LL_COMMON_API std::string ll_safe_string(const char* in, S32 maxlen);
-
-
-// Allowing assignments from non-strings into format_map_t is apparently
-// *really* error-prone, so subclass std::string with just basic c'tors.
-class LLFormatMapString
-{
-public:
-	LLFormatMapString() {};
-	LLFormatMapString(const char* s) : mString(ll_safe_string(s)) {};
-	LLFormatMapString(const std::string& s) : mString(s) {};
-	operator std::string() const { return mString; }
-	bool operator<(const LLFormatMapString& rhs) const { return mString < rhs.mString; }
-	std::size_t length() const { return mString.length(); }
-	
-private:
-	std::string mString;
-};
-
-template <class T>
-class LLStringUtilBase
-{
-private:
-	static std::string sLocale;
-
-public:
-	typedef typename std::basic_string<T>::size_type size_type;
-	
-public:
-	/////////////////////////////////////////////////////////////////////////////////////////
-	// Static Utility functions that operate on std::strings
-
-	static std::basic_string<T> null;
-	
-	typedef std::map<LLFormatMapString, LLFormatMapString> format_map_t;
-	static void getTokens (std::basic_string<T> input, std::vector<std::basic_string<T> >& tokens);
-	static void formatNumber(std::basic_string<T>& numStr, std::basic_string<T> decimals);
-	static bool formatDatetime(std::basic_string<T>& replacement, std::basic_string<T> token, std::basic_string<T> param, const LLSD& substitutions);
-	static S32 format(std::basic_string<T>& s, const LLSD& substitutions);
-	static S32 format(std::basic_string<T>& s, const format_map_t& fmt_map);
-	static bool simpleReplacement(std::basic_string<T>& replacement, std::basic_string<T> token, const LLSD& substitutions);
-	static void setLocale (std::string inLocale) {sLocale = inLocale;};
-	static std::string getLocale (void) {return sLocale;};
-	
-	static bool isValidIndex(const std::basic_string<T>& string, size_type i)
-	{
-		return !string.empty() && (0 <= i) && (i <= string.size());
-	}
-
-	static void	trimHead(std::basic_string<T>& string);
-	static void	trimTail(std::basic_string<T>& string);
-	static void	trim(std::basic_string<T>& string)	{ trimHead(string); trimTail(string); }
-	static void truncate(std::basic_string<T>& string, size_type count);
-
-	static void	toUpper(std::basic_string<T>& string);
-	static void	toLower(std::basic_string<T>& string);
-	
-	// True if this is the head of s.
-	static BOOL	isHead( const std::basic_string<T>& string, const T* s ); 
-
-	/**
-	 * @brief Returns true if string starts with substr
-	 *
-	 * If etither string or substr are empty, this method returns false.
-	 */
-	static bool startsWith(
-		const std::basic_string<T>& string,
-		const std::basic_string<T>& substr);
-
-	/**
-	 * @brief Returns true if string ends in substr
-	 *
-	 * If etither string or substr are empty, this method returns false.
-	 */
-	static bool endsWith(
-		const std::basic_string<T>& string,
-		const std::basic_string<T>& substr);
-
-	static void	addCRLF(std::basic_string<T>& string);
-	static void	removeCRLF(std::basic_string<T>& string);
-
-	static void	replaceTabsWithSpaces( std::basic_string<T>& string, size_type spaces_per_tab );
-	static void	replaceNonstandardASCII( std::basic_string<T>& string, T replacement );
-	static void	replaceChar( std::basic_string<T>& string, T target, T replacement );
-
-	static BOOL	containsNonprintable(const std::basic_string<T>& string);
-	static void	stripNonprintable(std::basic_string<T>& string);
-
-	/**
-	 * @brief Unsafe way to make ascii characters. You should probably
-	 * only call this when interacting with the host operating system.
-	 * The 1 byte std::string does not work correctly.
-	 * The 2 and 4 byte std::string probably work, so LLWStringUtil::_makeASCII
-	 * should work.
-	 */
-	static void _makeASCII(std::basic_string<T>& string);
-
-	// Conversion to other data types
-	static BOOL	convertToBOOL(const std::basic_string<T>& string, BOOL& value);
-	static BOOL	convertToU8(const std::basic_string<T>& string, U8& value);
-	static BOOL	convertToS8(const std::basic_string<T>& string, S8& value);
-	static BOOL	convertToS16(const std::basic_string<T>& string, S16& value);
-	static BOOL	convertToU16(const std::basic_string<T>& string, U16& value);
-	static BOOL	convertToU32(const std::basic_string<T>& string, U32& value);
-	static BOOL	convertToS32(const std::basic_string<T>& string, S32& value);
-	static BOOL	convertToF32(const std::basic_string<T>& string, F32& value);
-	static BOOL	convertToF64(const std::basic_string<T>& string, F64& value);
-
-	/////////////////////////////////////////////////////////////////////////////////////////
-	// Utility functions for working with char*'s and strings
-
-	// Like strcmp but also handles empty strings. Uses
-	// current locale.
-	static S32		compareStrings(const T* lhs, const T* rhs);
-	static S32		compareStrings(const std::basic_string<T>& lhs, const std::basic_string<T>& rhs);
-	
-	// case insensitive version of above. Uses current locale on
-	// Win32, and falls back to a non-locale aware comparison on
-	// Linux.
-	static S32		compareInsensitive(const T* lhs, const T* rhs);
-	static S32		compareInsensitive(const std::basic_string<T>& lhs, const std::basic_string<T>& rhs);
-
-	// Case sensitive comparison with good handling of numbers.  Does not use current locale.
-	// a.k.a. strdictcmp()
-	static S32		compareDict(const std::basic_string<T>& a, const std::basic_string<T>& b);
-
-	// Case *in*sensitive comparison with good handling of numbers.  Does not use current locale.
-	// a.k.a. strdictcmp()
-	static S32		compareDictInsensitive(const std::basic_string<T>& a, const std::basic_string<T>& b);
-
-	// Puts compareDict() in a form appropriate for LL container classes to use for sorting.
-	static BOOL		precedesDict( const std::basic_string<T>& a, const std::basic_string<T>& b );
-
-	// A replacement for strncpy.
-	// If the dst buffer is dst_size bytes long or more, ensures that dst is null terminated and holds
-	// up to dst_size-1 characters of src.
-	static void		copy(T* dst, const T* src, size_type dst_size);
-	
-	// Copies src into dst at a given offset.  
-	static void		copyInto(std::basic_string<T>& dst, const std::basic_string<T>& src, size_type offset);
-	
-#ifdef _DEBUG	
-	static void		testHarness();
-#endif
-
-};
-
-template<class T> std::basic_string<T> LLStringUtilBase<T>::null;
-template<class T> std::string LLStringUtilBase<T>::sLocale;
-
-typedef LLStringUtilBase<char> LLStringUtil;
-typedef LLStringUtilBase<llwchar> LLWStringUtil;
-typedef std::basic_string<llwchar> LLWString;
-
-//@ Use this where we want to disallow input in the form of "foo"
-//  This is used to catch places where english text is embedded in the code
-//  instead of in a translatable XUI file.
-class LLStringExplicit : public std::string
-{
-public:
-	explicit LLStringExplicit(const char* s) : std::string(s) {}
-	LLStringExplicit(const std::string& s) : std::string(s) {}
-	LLStringExplicit(const std::string& s, size_type pos, size_type n = std::string::npos) : std::string(s, pos, n) {}
-};
-
-struct LLDictionaryLess
-{
-public:
-	bool operator()(const std::string& a, const std::string& b)
-	{
-		return (LLStringUtil::precedesDict(a, b) ? true : false);
-	}
-};
-
-
-/**
- * Simple support functions
- */
-
-/**
- * @brief chop off the trailing characters in a string.
- *
- * This function works on bytes rather than glyphs, so this will
- * incorrectly truncate non-single byte strings.
- * Use utf8str_truncate() for utf8 strings
- * @return a copy of in string minus the trailing count bytes.
- */
-inline std::string chop_tail_copy(
-	const std::string& in,
-	std::string::size_type count)
-{
-	return std::string(in, 0, in.length() - count);
-}
-
-/**
- * @brief This translates a nybble stored as a hex value from 0-f back
- * to a nybble in the low order bits of the return byte.
- */
-LL_COMMON_API U8 hex_as_nybble(char hex);
-
-/**
- * @brief read the contents of a file into a string.
- *
- * Since this function has no concept of character encoding, most
- * anything you do with this method ill-advised. Please avoid.
- * @param str [out] The string which will have.
- * @param filename The full name of the file to read.
- * @return Returns true on success. If false, str is unmodified.
- */
-LL_COMMON_API bool _read_file_into_string(std::string& str, const std::string& filename);
-LL_COMMON_API bool iswindividual(llwchar elem);
-
-/**
- * Unicode support
- */
-
-// Make the incoming string a utf8 string. Replaces any unknown glyph
-// with the UNKOWN_CHARACTER. Once any unknown glph is found, the rest
-// of the data may not be recovered.
-LL_COMMON_API std::string rawstr_to_utf8(const std::string& raw);
-
-//
-// We should never use UTF16 except when communicating with Win32!
-//
-typedef std::basic_string<U16> llutf16string;
-
-LL_COMMON_API LLWString utf16str_to_wstring(const llutf16string &utf16str, S32 len);
-LL_COMMON_API LLWString utf16str_to_wstring(const llutf16string &utf16str);
-
-LL_COMMON_API llutf16string wstring_to_utf16str(const LLWString &utf32str, S32 len);
-LL_COMMON_API llutf16string wstring_to_utf16str(const LLWString &utf32str);
-
-LL_COMMON_API llutf16string utf8str_to_utf16str ( const std::string& utf8str, S32 len);
-LL_COMMON_API llutf16string utf8str_to_utf16str ( const std::string& utf8str );
-
-LL_COMMON_API LLWString utf8str_to_wstring(const std::string &utf8str, S32 len);
-LL_COMMON_API LLWString utf8str_to_wstring(const std::string &utf8str);
-// Same function, better name. JC
-inline LLWString utf8string_to_wstring(const std::string& utf8_string) { return utf8str_to_wstring(utf8_string); }
-
-//
-LL_COMMON_API S32 wchar_to_utf8chars(llwchar inchar, char* outchars);
-
-LL_COMMON_API std::string wstring_to_utf8str(const LLWString &utf32str, S32 len);
-LL_COMMON_API std::string wstring_to_utf8str(const LLWString &utf32str);
-
-LL_COMMON_API std::string utf16str_to_utf8str(const llutf16string &utf16str, S32 len);
-LL_COMMON_API std::string utf16str_to_utf8str(const llutf16string &utf16str);
-
-// Length of this UTF32 string in bytes when transformed to UTF8
-LL_COMMON_API S32 wstring_utf8_length(const LLWString& wstr); 
-
-// Length in bytes of this wide char in a UTF8 string
-LL_COMMON_API S32 wchar_utf8_length(const llwchar wc); 
-
-LL_COMMON_API std::string utf8str_tolower(const std::string& utf8str);
-
-// Length in llwchar (UTF-32) of the first len units (16 bits) of the given UTF-16 string.
-LL_COMMON_API S32 utf16str_wstring_length(const llutf16string &utf16str, S32 len);
-
-// Length in utf16string (UTF-16) of wlen wchars beginning at woffset.
-LL_COMMON_API S32 wstring_utf16_length(const LLWString & wstr, S32 woffset, S32 wlen);
-
-// Length in wstring (i.e., llwchar count) of a part of a wstring specified by utf16 length (i.e., utf16 units.)
-LL_COMMON_API S32 wstring_wstring_length_from_utf16_length(const LLWString & wstr, S32 woffset, S32 utf16_length, BOOL *unaligned = NULL);
-
-/**
- * @brief Properly truncate a utf8 string to a maximum byte count.
- * 
- * The returned string may be less than max_len if the truncation
- * happens in the middle of a glyph. If max_len is longer than the
- * string passed in, the return value == utf8str.
- * @param utf8str A valid utf8 string to truncate.
- * @param max_len The maximum number of bytes in the return value.
- * @return Returns a valid utf8 string with byte count <= max_len.
- */
-LL_COMMON_API std::string utf8str_truncate(const std::string& utf8str, const S32 max_len);
-
-LL_COMMON_API std::string utf8str_trim(const std::string& utf8str);
-
-LL_COMMON_API S32 utf8str_compare_insensitive(
-	const std::string& lhs,
-	const std::string& rhs);
-
-/**
- * @brief Replace all occurences of target_char with replace_char
- *
- * @param utf8str A utf8 string to process.
- * @param target_char The wchar to be replaced
- * @param replace_char The wchar which is written on replace
- */
-LL_COMMON_API std::string utf8str_substChar(
-	const std::string& utf8str,
-	const llwchar target_char,
-	const llwchar replace_char);
-
-LL_COMMON_API std::string utf8str_makeASCII(const std::string& utf8str);
-
-// Hack - used for evil notecards.
-LL_COMMON_API std::string mbcsstring_makeASCII(const std::string& str); 
-
-LL_COMMON_API std::string utf8str_removeCRLF(const std::string& utf8str);
-
-
-#if LL_WINDOWS
-/* @name Windows string helpers
- */
-//@{
-
-/**
- * @brief Implementation the expected snprintf interface.
- *
- * If the size of the passed in buffer is not large enough to hold the string,
- * two bad things happen:
- * 1. resulting formatted string is NOT null terminated
- * 2. Depending on the platform, the return value could be a) the required
- *    size of the buffer to copy the entire formatted string or b) -1.
- *    On Windows with VS.Net 2003, it returns -1 e.g. 
- *
- * safe_snprintf always adds a NULL terminator so that the caller does not
- * need to check for return value or need to add the NULL terminator.
- * It does not, however change the return value - to let the caller know
- * that the passed in buffer size was not large enough to hold the
- * formatted string.
- *
- */
-
-// Deal with the differeneces on Windows
-namespace snprintf_hack
-{
-	LL_COMMON_API int snprintf(char *str, size_t size, const char *format, ...);
-}
-
-using snprintf_hack::snprintf;
-
-/**
- * @brief Convert a wide string to std::string
- *
- * This replaces the unsafe W2A macro from ATL.
- */
-LL_COMMON_API std::string ll_convert_wide_to_string(const wchar_t* in);
-
-//@}
-#endif // LL_WINDOWS
-
-/**
- * Many of the 'strip' and 'replace' methods of LLStringUtilBase need
- * specialization to work with the signed char type.
- * Sadly, it is not possible (AFAIK) to specialize a single method of
- * a template class.
- * That stuff should go here.
- */
-namespace LLStringFn
-{
-	/**
-	 * @brief Replace all non-printable characters with replacement in
-	 * string.
-	 * NOTE - this will zap non-ascii
-	 *
-	 * @param [in,out] string the to modify. out value is the string
-	 * with zero non-printable characters.
-	 * @param The replacement character. use LL_UNKNOWN_CHAR if unsure.
-	 */
-	LL_COMMON_API void replace_nonprintable_in_ascii(
-		std::basic_string<char>& string,
-		char replacement);
-
-
-	/**
-	 * @brief Replace all non-printable characters and pipe characters
-	 * with replacement in a string.
-	 * NOTE - this will zap non-ascii
-	 *
-	 * @param [in,out] the string to modify. out value is the string
-	 * with zero non-printable characters and zero pipe characters.
-	 * @param The replacement character. use LL_UNKNOWN_CHAR if unsure.
-	 */
-	LL_COMMON_API void replace_nonprintable_and_pipe_in_ascii(std::basic_string<char>& str,
-									   char replacement);
-
-
-	/**
-	 * @brief Remove all characters that are not allowed in XML 1.0.
-	 * Returns a copy of the string with those characters removed.
-	 * Works with US ASCII and UTF-8 encoded strings.  JC
-	 */
-	LL_COMMON_API std::string strip_invalid_xml(const std::string& input);
-
-
-	/**
-	 * @brief Replace all control characters (0 <= c < 0x20) with replacement in
-	 * string.   This is safe for utf-8
-	 *
-	 * @param [in,out] string the to modify. out value is the string
-	 * with zero non-printable characters.
-	 * @param The replacement character. use LL_UNKNOWN_CHAR if unsure.
-	 */
-	LL_COMMON_API void replace_ascii_controlchars(
-		std::basic_string<char>& string,
-		char replacement);
-}
-
-////////////////////////////////////////////////////////////
-
-//static
-template<class T>
-void LLStringUtilBase<T>::getTokens (std::basic_string<T> input, std::vector<std::basic_string<T> >& tokens)
-{
-	const std::basic_string<T> delims (",");
-	std::basic_string<T> currToken;
-	size_type begIdx, endIdx;
-
-	begIdx = input.find_first_not_of (delims);
-	while (begIdx != std::basic_string<T>::npos)
-	{
-		endIdx = input.find_first_of (delims, begIdx);
-		if (endIdx == std::basic_string<T>::npos)
-		{
-			endIdx = input.length();
-		}
-
-		currToken = input.substr(begIdx, endIdx - begIdx);
-		trim (currToken);
-		tokens.push_back(currToken);
-		begIdx = input.find_first_not_of (delims, endIdx);
-	}
-}
-
-// static
-template<class T> 
-S32 LLStringUtilBase<T>::format(std::basic_string<T>& s, const format_map_t& fmt_map)
-{
-	LLSD llsdMap;
-
-	for (format_map_t::const_iterator iter = fmt_map.begin();
-		 iter != fmt_map.end();
-		 ++iter)
-	{
-		llsdMap[iter->first] = iter->second;
-	}
-
-	return format (s, llsdMap);
-}
-
-//static
-template<class T>
-S32 LLStringUtilBase<T>::format(std::basic_string<T>& s, const LLSD& substitutions)
-{
-	S32 res = 0;
-
-	if (!substitutions.isMap()) 
-	{
-		return res;
-	}
-
-	std::basic_ostringstream<T> output;
-	// match strings like [NAME,number,3]
-	const boost::regex key("\\[((\\s)*([0-9_A-Za-z]+)((\\s)*,(\\s)*[0-9_A-Za-z\\s]*){0,2}(\\s)*)]");
-
-
-	typename std::basic_string<T>::const_iterator start = s.begin();
-	typename std::basic_string<T>::const_iterator end = s.end();
-	boost::smatch match;
-	
-
-	while (boost::regex_search(start, end, match, key, boost::match_default))
-	{
-		bool found_replacement = false;
-		std::vector<std::basic_string<T> > tokens;
-		std::basic_string<T> replacement;
-
-		getTokens (std::basic_string<T>(match[1].first, match[1].second), tokens);
-
-		if (tokens.size() == 1)
-		{
-			found_replacement = simpleReplacement (replacement, tokens[0], substitutions);
-		}
-		else if (tokens[1] == "number")
-		{
-			std::basic_string<T> param = "0";
-
-			if (tokens.size() > 2) param = tokens[2];
-			found_replacement = simpleReplacement (replacement, tokens[0], substitutions);
-			if (found_replacement) formatNumber (replacement, param);
-		}
-		else if (tokens[1] == "datetime")
-		{
-			std::basic_string<T> param;
-			if (tokens.size() > 2) param = tokens[2];
-
-			found_replacement = formatDatetime (replacement, tokens[0], param, substitutions);
-		}
-
-		if (found_replacement)
-		{
-			output << std::basic_string<T>(start, match[0].first) << replacement;
-			res++;
-		}
-		else
-		{
-			// we had no replacement, so leave the string we searched for so that it gets noticed by QA
-			// "hello [NAME_NOT_FOUND]" is output
-			output << std::basic_string<T>(start, match[0].second);
-		}
-		
-		// update search position 
-		start = match[0].second; 
-	}
-	// send the remainder of the string (with no further matches for bracketed names)
-	output << std::basic_string<T>(start, end);
-	s = output.str();
-	return res;
-}
-
-// static
-template<class T>
-bool LLStringUtilBase<T>::simpleReplacement(std::basic_string<T> &replacement, std::basic_string<T> token, const LLSD &substitutions)
-{
-	// see if we have a replacement for the bracketed string (without the brackets)
-	// test first using has() because if we just look up with operator[] we get back an
-	// empty string even if the value is missing. We want to distinguish between 
-	// missing replacements and deliberately empty replacement strings.
-	if (substitutions.has(token))
-	{
-		replacement = substitutions[token].asString();
-		return true;
-	}
-	// if not, see if there's one WITH brackets
-	else if (substitutions.has(std::basic_string<T>("[" + token + "]")))
-	{
-		replacement = substitutions[std::basic_string<T>("[" + token + "]")].asString();
-		return true;
-	}
-
-	return false;
-}
-
-// static
-template<class T>
-void LLStringUtilBase<T>::formatNumber(std::basic_string<T>& numStr, std::basic_string<T> decimals)
-{
-	typedef typename std::basic_string<T>::size_type string_size_type_t;
-	std::basic_stringstream<T> strStream;
-	S32 intDecimals = 0;
-
-	convertToS32 (decimals, intDecimals);
-	if (!sLocale.empty())
-	{
-		strStream.imbue (std::locale(sLocale.c_str()));
-	}
-
-	if (!intDecimals)
-	{
-		S32 intStr;
-
-		if (convertToS32(numStr, intStr))
-		{
-			strStream << intStr;
-			numStr = strStream.str();
-		}
-	}
-	else
-	{
-		F32 floatStr;
-
-		if (convertToF32(numStr, floatStr))
-		{
-			strStream << std::fixed << std::showpoint << std::setprecision(intDecimals) << floatStr;
-			numStr = strStream.str();
-		}
-	}
-}
-
-// static
-template<class T>
-bool LLStringUtilBase<T>::formatDatetime(std::basic_string<T>& replacement, std::basic_string<T> token,
-										 std::basic_string<T> param, const LLSD& substitutions)
-{
-	S32 secFromEpoch = (long) substitutions["datetime"].asInteger();
-
-	if (param == "local")   // local
-	{
-		secFromEpoch -= LLStringOps::getLocalTimeOffset();
-	}
-	else if (param != "utc") // slt
-	{
-		secFromEpoch -= LLStringOps::getSltOffset();
-	}
-		
-	// if never fell into those two ifs above, param must be utc
-	if (secFromEpoch < 0) secFromEpoch = 0;
-
-	LLDate * datetime = new LLDate((F64)secFromEpoch);
-	std::string code = LLStringOps::getDatetimeCode (token);
-
-	// special case to handle timezone
-	if (code == "%Z") {
-		if (param == "utc") replacement = "GMT";
-		else if (param != "local") replacement = LLStringOps::getDaylightSavings()? "PDT" : "PST";
-		return true;
-	}
-
-	replacement = datetime->toHTTPDateString(code);
-	if (code.empty())
-	{
-		return false;
-	}
-	else
-	{
-		return true;
-	}
-}
-
-// static
-template<class T> 
-S32 LLStringUtilBase<T>::compareStrings(const T* lhs, const T* rhs)
-{	
-	S32 result;
-	if( lhs == rhs )
-	{
-		result = 0;
-	}
-	else
-	if ( !lhs || !lhs[0] )
-	{
-		result = ((!rhs || !rhs[0]) ? 0 : 1);
-	}
-	else
-	if ( !rhs || !rhs[0])
-	{
-		result = -1;
-	}
-	else
-	{
-		result = LLStringOps::collate(lhs, rhs);
-	}
-	return result;
-}
-
-//static 
-template<class T> 
-S32 LLStringUtilBase<T>::compareStrings(const std::basic_string<T>& lhs, const std::basic_string<T>& rhs)
-{
-	return LLStringOps::collate(lhs.c_str(), rhs.c_str());
-}
-
-// static
-template<class T> 
-S32 LLStringUtilBase<T>::compareInsensitive(const T* lhs, const T* rhs )
-{
-	S32 result;
-	if( lhs == rhs )
-	{
-		result = 0;
-	}
-	else
-	if ( !lhs || !lhs[0] )
-	{
-		result = ((!rhs || !rhs[0]) ? 0 : 1);
-	}
-	else
-	if ( !rhs || !rhs[0] )
-	{
-		result = -1;
-	}
-	else
-	{
-		std::basic_string<T> lhs_string(lhs);
-		std::basic_string<T> rhs_string(rhs);
-		LLStringUtilBase<T>::toUpper(lhs_string);
-		LLStringUtilBase<T>::toUpper(rhs_string);
-		result = LLStringOps::collate(lhs_string.c_str(), rhs_string.c_str());
-	}
-	return result;
-}
-
-//static 
-template<class T> 
-S32 LLStringUtilBase<T>::compareInsensitive(const std::basic_string<T>& lhs, const std::basic_string<T>& rhs)
-{
-	std::basic_string<T> lhs_string(lhs);
-	std::basic_string<T> rhs_string(rhs);
-	LLStringUtilBase<T>::toUpper(lhs_string);
-	LLStringUtilBase<T>::toUpper(rhs_string);
-	return LLStringOps::collate(lhs_string.c_str(), rhs_string.c_str());
-}
-
-// Case sensitive comparison with good handling of numbers.  Does not use current locale.
-// a.k.a. strdictcmp()
-
-//static 
-template<class T>
-S32 LLStringUtilBase<T>::compareDict(const std::basic_string<T>& astr, const std::basic_string<T>& bstr)
-{
-	const T* a = astr.c_str();
-	const T* b = bstr.c_str();
-	T ca, cb;
-	S32 ai, bi, cnt = 0;
-	S32 bias = 0;
-
-	ca = *(a++);
-	cb = *(b++);
-	while( ca && cb ){
-		if( bias==0 ){
-			if( LLStringOps::isUpper(ca) ){ ca = LLStringOps::toLower(ca); bias--; }
-			if( LLStringOps::isUpper(cb) ){ cb = LLStringOps::toLower(cb); bias++; }
-		}else{
-			if( LLStringOps::isUpper(ca) ){ ca = LLStringOps::toLower(ca); }
-			if( LLStringOps::isUpper(cb) ){ cb = LLStringOps::toLower(cb); }
-		}
-		if( LLStringOps::isDigit(ca) ){
-			if( cnt-->0 ){
-				if( cb!=ca ) break;
-			}else{
-				if( !LLStringOps::isDigit(cb) ) break;
-				for(ai=0; LLStringOps::isDigit(a[ai]); ai++);
-				for(bi=0; LLStringOps::isDigit(b[bi]); bi++);
-				if( ai<bi ){ ca=0; break; }
-				if( bi<ai ){ cb=0; break; }
-				if( ca!=cb ) break;
-				cnt = ai;
-			}
-		}else if( ca!=cb ){   break;
-		}
-		ca = *(a++);
-		cb = *(b++);
-	}
-	if( ca==cb ) ca += bias;
-	return ca-cb;
-}
-
-// static
-template<class T>
-S32 LLStringUtilBase<T>::compareDictInsensitive(const std::basic_string<T>& astr, const std::basic_string<T>& bstr)
-{
-	const T* a = astr.c_str();
-	const T* b = bstr.c_str();
-	T ca, cb;
-	S32 ai, bi, cnt = 0;
-
-	ca = *(a++);
-	cb = *(b++);
-	while( ca && cb ){
-		if( LLStringOps::isUpper(ca) ){ ca = LLStringOps::toLower(ca); }
-		if( LLStringOps::isUpper(cb) ){ cb = LLStringOps::toLower(cb); }
-		if( LLStringOps::isDigit(ca) ){
-			if( cnt-->0 ){
-				if( cb!=ca ) break;
-			}else{
-				if( !LLStringOps::isDigit(cb) ) break;
-				for(ai=0; LLStringOps::isDigit(a[ai]); ai++);
-				for(bi=0; LLStringOps::isDigit(b[bi]); bi++);
-				if( ai<bi ){ ca=0; break; }
-				if( bi<ai ){ cb=0; break; }
-				if( ca!=cb ) break;
-				cnt = ai;
-			}
-		}else if( ca!=cb ){   break;
-		}
-		ca = *(a++);
-		cb = *(b++);
-	}
-	return ca-cb;
-}
-
-// Puts compareDict() in a form appropriate for LL container classes to use for sorting.
-// static 
-template<class T> 
-BOOL LLStringUtilBase<T>::precedesDict( const std::basic_string<T>& a, const std::basic_string<T>& b )
-{
-	if( a.size() && b.size() )
-	{
-		return (LLStringUtilBase<T>::compareDict(a.c_str(), b.c_str()) < 0);
-	}
-	else
-	{
-		return (!b.empty());
-	}
-}
-
-//static
-template<class T> 
-void LLStringUtilBase<T>::toUpper(std::basic_string<T>& string)	
-{ 
-	if( !string.empty() )
-	{ 
-		std::transform(
-			string.begin(),
-			string.end(),
-			string.begin(),
-			(T(*)(T)) &LLStringOps::toUpper);
-	}
-}
-
-//static
-template<class T> 
-void LLStringUtilBase<T>::toLower(std::basic_string<T>& string)
-{ 
-	if( !string.empty() )
-	{ 
-		std::transform(
-			string.begin(),
-			string.end(),
-			string.begin(),
-			(T(*)(T)) &LLStringOps::toLower);
-	}
-}
-
-//static
-template<class T> 
-void LLStringUtilBase<T>::trimHead(std::basic_string<T>& string)
-{			
-	if( !string.empty() )
-	{
-		size_type i = 0;
-		while( i < string.length() && LLStringOps::isSpace( string[i] ) )
-		{
-			i++;
-		}
-		string.erase(0, i);
-	}
-}
-
-//static
-template<class T> 
-void LLStringUtilBase<T>::trimTail(std::basic_string<T>& string)
-{			
-	if( string.size() )
-	{
-		size_type len = string.length();
-		size_type i = len;
-		while( i > 0 && LLStringOps::isSpace( string[i-1] ) )
-		{
-			i--;
-		}
-
-		string.erase( i, len - i );
-	}
-}
-
-
-// Replace line feeds with carriage return-line feed pairs.
-//static
-template<class T>
-void LLStringUtilBase<T>::addCRLF(std::basic_string<T>& string)
-{
-	const T LF = 10;
-	const T CR = 13;
-
-	// Count the number of line feeds
-	size_type count = 0;
-	size_type len = string.size();
-	size_type i;
-	for( i = 0; i < len; i++ )
-	{
-		if( string[i] == LF )
-		{
-			count++;
-		}
-	}
-
-	// Insert a carriage return before each line feed
-	if( count )
-	{
-		size_type size = len + count;
-		T *t = new T[size];
-		size_type j = 0;
-		for( i = 0; i < len; ++i )
-		{
-			if( string[i] == LF )
-			{
-				t[j] = CR;
-				++j;
-			}
-			t[j] = string[i];
-			++j;
-		}
-
-		string.assign(t, size);
-	}
-}
-
-// Remove all carriage returns
-//static
-template<class T> 
-void LLStringUtilBase<T>::removeCRLF(std::basic_string<T>& string)
-{
-	const T CR = 13;
-
-	size_type cr_count = 0;
-	size_type len = string.size();
-	size_type i;
-	for( i = 0; i < len - cr_count; i++ )
-	{
-		if( string[i+cr_count] == CR )
-		{
-			cr_count++;
-		}
-
-		string[i] = string[i+cr_count];
-	}
-	string.erase(i, cr_count);
-}
-
-//static
-template<class T> 
-void LLStringUtilBase<T>::replaceChar( std::basic_string<T>& string, T target, T replacement )
-{
-	size_type found_pos = 0;
-	for (found_pos = string.find(target, found_pos); 
-		found_pos != std::basic_string<T>::npos; 
-		found_pos = string.find(target, found_pos))
-	{
-		string[found_pos] = replacement;
-	}
-}
-
-//static
-template<class T> 
-void LLStringUtilBase<T>::replaceNonstandardASCII( std::basic_string<T>& string, T replacement )
-{
-	const char LF = 10;
-	const S8 MIN = 32;
-//	const S8 MAX = 127;
-
-	size_type len = string.size();
-	for( size_type i = 0; i < len; i++ )
-	{
-		// No need to test MAX < mText[i] because we treat mText[i] as a signed char,
-		// which has a max value of 127.
-		if( ( S8(string[i]) < MIN ) && (string[i] != LF) )
-		{
-			string[i] = replacement;
-		}
-	}
-}
-
-//static
-template<class T> 
-void LLStringUtilBase<T>::replaceTabsWithSpaces( std::basic_string<T>& str, size_type spaces_per_tab )
-{
-	const T TAB = '\t';
-	const T SPACE = ' ';
-
-	std::basic_string<T> out_str;
-	// Replace tabs with spaces
-	for (size_type i = 0; i < str.length(); i++)
-	{
-		if (str[i] == TAB)
-		{
-			for (size_type j = 0; j < spaces_per_tab; j++)
-				out_str += SPACE;
-		}
-		else
-		{
-			out_str += str[i];
-		}
-	}
-	str = out_str;
-}
-
-//static
-template<class T> 
-BOOL LLStringUtilBase<T>::containsNonprintable(const std::basic_string<T>& string)
-{
-	const char MIN = 32;
-	BOOL rv = FALSE;
-	for (size_type i = 0; i < string.size(); i++)
-	{
-		if(string[i] < MIN)
-		{
-			rv = TRUE;
-			break;
-		}
-	}
-	return rv;
-}
-
-//static
-template<class T> 
-void LLStringUtilBase<T>::stripNonprintable(std::basic_string<T>& string)
-{
-	const char MIN = 32;
-	size_type j = 0;
-	if (string.empty())
-	{
-		return;
-	}
-	char* c_string = new char[string.size() + 1];
-	if(c_string == NULL)
-	{
-		return;
-	}
-	strcpy(c_string, string.c_str());	/*Flawfinder: ignore*/
-	char* write_head = &c_string[0];
-	for (size_type i = 0; i < string.size(); i++)
-	{
-		char* read_head = &string[i];
-		write_head = &c_string[j];
-		if(!(*read_head < MIN))
-		{
-			*write_head = *read_head;
-			++j;
-		}
-	}
-	c_string[j]= '\0';
-	string = c_string;
-	delete []c_string;
-}
-
-template<class T> 
-void LLStringUtilBase<T>::_makeASCII(std::basic_string<T>& string)
-{
-	// Replace non-ASCII chars with LL_UNKNOWN_CHAR
-	for (size_type i = 0; i < string.length(); i++)
-	{
-		if (string[i] > 0x7f)
-		{
-			string[i] = LL_UNKNOWN_CHAR;
-		}
-	}
-}
-
-// static
-template<class T> 
-void LLStringUtilBase<T>::copy( T* dst, const T* src, size_type dst_size )
-{
-	if( dst_size > 0 )
-	{
-		size_type min_len = 0;
-		if( src )
-		{
-			min_len = llmin( dst_size - 1, strlen( src ) );  /* Flawfinder: ignore */
-			memcpy(dst, src, min_len * sizeof(T));		/* Flawfinder: ignore */
-		}
-		dst[min_len] = '\0';
-	}
-}
-
-// static
-template<class T> 
-void LLStringUtilBase<T>::copyInto(std::basic_string<T>& dst, const std::basic_string<T>& src, size_type offset)
-{
-	if ( offset == dst.length() )
-	{
-		// special case - append to end of string and avoid expensive
-		// (when strings are large) string manipulations
-		dst += src;
-	}
-	else
-	{
-		std::basic_string<T> tail = dst.substr(offset);
-
-		dst = dst.substr(0, offset);
-		dst += src;
-		dst += tail;
-	};
-}
-
-// True if this is the head of s.
-//static
-template<class T> 
-BOOL LLStringUtilBase<T>::isHead( const std::basic_string<T>& string, const T* s ) 
-{ 
-	if( string.empty() )
-	{
-		// Early exit
-		return FALSE;
-	}
-	else
-	{
-		return (strncmp( s, string.c_str(), string.size() ) == 0);
-	}
-}
-
-// static
-template<class T> 
-bool LLStringUtilBase<T>::startsWith(
-	const std::basic_string<T>& string,
-	const std::basic_string<T>& substr)
-{
-	if(string.empty() || (substr.empty())) return false;
-	if(0 == string.find(substr)) return true;
-	return false;
-}
-
-// static
-template<class T> 
-bool LLStringUtilBase<T>::endsWith(
-	const std::basic_string<T>& string,
-	const std::basic_string<T>& substr)
-{
-	if(string.empty() || (substr.empty())) return false;
-	std::string::size_type idx = string.rfind(substr);
-	if(std::string::npos == idx) return false;
-	return (idx == (string.size() - substr.size()));
-}
-
-
-template<class T> 
-BOOL LLStringUtilBase<T>::convertToBOOL(const std::basic_string<T>& string, BOOL& value)
-{
-	if( string.empty() )
-	{
-		return FALSE;
-	}
-
-	std::basic_string<T> temp( string );
-	trim(temp);
-	if( 
-		(temp == "1") || 
-		(temp == "T") || 
-		(temp == "t") || 
-		(temp == "TRUE") || 
-		(temp == "true") || 
-		(temp == "True") )
-	{
-		value = TRUE;
-		return TRUE;
-	}
-	else
-	if( 
-		(temp == "0") || 
-		(temp == "F") || 
-		(temp == "f") || 
-		(temp == "FALSE") || 
-		(temp == "false") || 
-		(temp == "False") )
-	{
-		value = FALSE;
-		return TRUE;
-	}
-
-	return FALSE;
-}
-
-template<class T> 
-BOOL LLStringUtilBase<T>::convertToU8(const std::basic_string<T>& string, U8& value) 
-{
-	S32 value32 = 0;
-	BOOL success = convertToS32(string, value32);
-	if( success && (U8_MIN <= value32) && (value32 <= U8_MAX) )
-	{
-		value = (U8) value32;
-		return TRUE;
-	}
-	return FALSE;
-}
-
-template<class T> 
-BOOL LLStringUtilBase<T>::convertToS8(const std::basic_string<T>& string, S8& value) 
-{
-	S32 value32 = 0;
-	BOOL success = convertToS32(string, value32);
-	if( success && (S8_MIN <= value32) && (value32 <= S8_MAX) )
-	{
-		value = (S8) value32;
-		return TRUE;
-	}
-	return FALSE;
-}
-
-template<class T> 
-BOOL LLStringUtilBase<T>::convertToS16(const std::basic_string<T>& string, S16& value) 
-{
-	S32 value32 = 0;
-	BOOL success = convertToS32(string, value32);
-	if( success && (S16_MIN <= value32) && (value32 <= S16_MAX) )
-	{
-		value = (S16) value32;
-		return TRUE;
-	}
-	return FALSE;
-}
-
-template<class T> 
-BOOL LLStringUtilBase<T>::convertToU16(const std::basic_string<T>& string, U16& value) 
-{
-	S32 value32 = 0;
-	BOOL success = convertToS32(string, value32);
-	if( success && (U16_MIN <= value32) && (value32 <= U16_MAX) )
-	{
-		value = (U16) value32;
-		return TRUE;
-	}
-	return FALSE;
-}
-
-template<class T> 
-BOOL LLStringUtilBase<T>::convertToU32(const std::basic_string<T>& string, U32& value) 
-{
-	if( string.empty() )
-	{
-		return FALSE;
-	}
-
-	std::basic_string<T> temp( string );
-	trim(temp);
-	U32 v;
-	std::basic_istringstream<T> i_stream((std::basic_string<T>)temp);
-	if(i_stream >> v)
-	{
-		value = v;
-		return TRUE;
-	}
-	return FALSE;
-}
-
-template<class T> 
-BOOL LLStringUtilBase<T>::convertToS32(const std::basic_string<T>& string, S32& value) 
-{
-	if( string.empty() )
-	{
-		return FALSE;
-	}
-
-	std::basic_string<T> temp( string );
-	trim(temp);
-	S32 v;
-	std::basic_istringstream<T> i_stream((std::basic_string<T>)temp);
-	if(i_stream >> v)
-	{
-		//TODO: figure out overflow and underflow reporting here
-		//if((LONG_MAX == v) || (LONG_MIN == v))
-		//{
-		//	// Underflow or overflow
-		//	return FALSE;
-		//}
-
-		value = v;
-		return TRUE;
-	}
-	return FALSE;
-}
-
-template<class T> 
-BOOL LLStringUtilBase<T>::convertToF32(const std::basic_string<T>& string, F32& value) 
-{
-	F64 value64 = 0.0;
-	BOOL success = convertToF64(string, value64);
-	if( success && (-F32_MAX <= value64) && (value64 <= F32_MAX) )
-	{
-		value = (F32) value64;
-		return TRUE;
-	}
-	return FALSE;
-}
-
-template<class T> 
-BOOL LLStringUtilBase<T>::convertToF64(const std::basic_string<T>& string, F64& value)
-{
-	if( string.empty() )
-	{
-		return FALSE;
-	}
-
-	std::basic_string<T> temp( string );
-	trim(temp);
-	F64 v;
-	std::basic_istringstream<T> i_stream((std::basic_string<T>)temp);
-	if(i_stream >> v)
-	{
-		//TODO: figure out overflow and underflow reporting here
-		//if( ((-HUGE_VAL == v) || (HUGE_VAL == v))) )
-		//{
-		//	// Underflow or overflow
-		//	return FALSE;
-		//}
-
-		value = v;
-		return TRUE;
-	}
-	return FALSE;
-}
-
-template<class T> 
-void LLStringUtilBase<T>::truncate(std::basic_string<T>& string, size_type count)
-{
-	size_type cur_size = string.size();
-	string.resize(count < cur_size ? count : cur_size);
-}
-
-#endif  // LL_STRING_H
->>>>>>> 70600ea6
+/** 
+ * @file llstring.h
+ * @brief String utility functions and std::string class.
+ *
+ * $LicenseInfo:firstyear=2001&license=viewergpl$
+ * 
+ * Copyright (c) 2001-2009, Linden Research, Inc.
+ * 
+ * Second Life Viewer Source Code
+ * The source code in this file ("Source Code") is provided by Linden Lab
+ * to you under the terms of the GNU General Public License, version 2.0
+ * ("GPL"), unless you have obtained a separate licensing agreement
+ * ("Other License"), formally executed by you and Linden Lab.  Terms of
+ * the GPL can be found in doc/GPL-license.txt in this distribution, or
+ * online at http://secondlifegrid.net/programs/open_source/licensing/gplv2
+ * 
+ * There are special exceptions to the terms and conditions of the GPL as
+ * it is applied to this Source Code. View the full text of the exception
+ * in the file doc/FLOSS-exception.txt in this software distribution, or
+ * online at
+ * http://secondlifegrid.net/programs/open_source/licensing/flossexception
+ * 
+ * By copying, modifying or distributing this software, you acknowledge
+ * that you have read and understood your obligations described above,
+ * and agree to abide by those obligations.
+ * 
+ * ALL LINDEN LAB SOURCE CODE IS PROVIDED "AS IS." LINDEN LAB MAKES NO
+ * WARRANTIES, EXPRESS, IMPLIED OR OTHERWISE, REGARDING ITS ACCURACY,
+ * COMPLETENESS OR PERFORMANCE.
+ * $/LicenseInfo$
+ */
+
+#ifndef LL_LLSTRING_H
+#define LL_LLSTRING_H
+
+#include <string>
+#include <locale>
+#include <iomanip>
+#include <boost/regex.hpp>
+#include "llsd.h"
+#include "llfasttimer.h"
+
+#if LL_LINUX || LL_SOLARIS
+#include <wctype.h>
+#include <wchar.h>
+#endif
+
+#include <string.h>
+
+#if LL_SOLARIS
+// stricmp and strnicmp do not exist on Solaris:
+#define stricmp strcasecmp
+#define strnicmp strncasecmp
+#endif
+
+const char LL_UNKNOWN_CHAR = '?';
+
+#if LL_DARWIN || LL_LINUX || LL_SOLARIS
+// Template specialization of char_traits for U16s. Only necessary on Mac and Linux (exists on Windows already)
+#include <cstring>
+
+namespace std
+{
+template<>
+struct char_traits<U16>
+{
+	typedef U16 		char_type;
+	typedef int 	    int_type;
+	typedef streampos 	pos_type;
+	typedef streamoff 	off_type;
+	typedef mbstate_t 	state_type;
+	
+	static void 
+		assign(char_type& __c1, const char_type& __c2)
+	{ __c1 = __c2; }
+	
+	static bool 
+		eq(const char_type& __c1, const char_type& __c2)
+	{ return __c1 == __c2; }
+	
+	static bool 
+		lt(const char_type& __c1, const char_type& __c2)
+	{ return __c1 < __c2; }
+	
+	static int 
+		compare(const char_type* __s1, const char_type* __s2, size_t __n)
+	{ return memcmp(__s1, __s2, __n * sizeof(char_type)); }
+	
+	static size_t
+		length(const char_type* __s)
+	{
+		const char_type *cur_char = __s;
+		while (*cur_char != 0)
+		{
+			++cur_char;
+		}
+		return cur_char - __s;
+	}
+	
+	static const char_type* 
+		find(const char_type* __s, size_t __n, const char_type& __a)
+	{ return static_cast<const char_type*>(memchr(__s, __a, __n * sizeof(char_type))); }
+	
+	static char_type* 
+		move(char_type* __s1, const char_type* __s2, size_t __n)
+	{ return static_cast<char_type*>(memmove(__s1, __s2, __n * sizeof(char_type))); }
+	
+	static char_type* 
+		copy(char_type* __s1, const char_type* __s2, size_t __n)
+	{  return static_cast<char_type*>(memcpy(__s1, __s2, __n * sizeof(char_type))); }	/* Flawfinder: ignore */
+	
+	static char_type* 
+		assign(char_type* __s, size_t __n, char_type __a)
+	{ 
+		// This isn't right.
+		//return static_cast<char_type*>(memset(__s, __a, __n * sizeof(char_type))); 
+		
+		// I don't think there's a standard 'memset' for 16-bit values.
+		// Do this the old-fashioned way.
+		
+		size_t __i;
+		for(__i = 0; __i < __n; __i++)
+		{
+			__s[__i] = __a;
+		}
+		return __s; 
+	}
+	
+	static char_type 
+		to_char_type(const int_type& __c)
+	{ return static_cast<char_type>(__c); }
+	
+	static int_type 
+		to_int_type(const char_type& __c)
+	{ return static_cast<int_type>(__c); }
+	
+	static bool 
+		eq_int_type(const int_type& __c1, const int_type& __c2)
+	{ return __c1 == __c2; }
+	
+	static int_type 
+		eof() { return static_cast<int_type>(EOF); }
+	
+	static int_type 
+		not_eof(const int_type& __c)
+      { return (__c == eof()) ? 0 : __c; }
+  };
+};
+#endif
+
+class LL_COMMON_API LLStringOps
+{
+private:
+	static long sltOffset;
+	static long localTimeOffset;
+	static bool daylightSavings;
+	static std::map<std::string, std::string> datetimeToCodes;
+
+public:
+	static char toUpper(char elem) { return toupper((unsigned char)elem); }
+	static llwchar toUpper(llwchar elem) { return towupper(elem); }
+	
+	static char toLower(char elem) { return tolower((unsigned char)elem); }
+	static llwchar toLower(llwchar elem) { return towlower(elem); }
+
+	static bool isSpace(char elem) { return isspace((unsigned char)elem) != 0; }
+	static bool isSpace(llwchar elem) { return iswspace(elem) != 0; }
+
+	static bool isUpper(char elem) { return isupper((unsigned char)elem) != 0; }
+	static bool isUpper(llwchar elem) { return iswupper(elem) != 0; }
+
+	static bool isLower(char elem) { return islower((unsigned char)elem) != 0; }
+	static bool isLower(llwchar elem) { return iswlower(elem) != 0; }
+
+	static bool isDigit(char a) { return isdigit((unsigned char)a) != 0; }
+	static bool isDigit(llwchar a) { return iswdigit(a) != 0; }
+
+	static bool isPunct(char a) { return ispunct((unsigned char)a) != 0; }
+	static bool isPunct(llwchar a) { return iswpunct(a) != 0; }
+
+	static bool isAlnum(char a) { return isalnum((unsigned char)a) != 0; }
+	static bool isAlnum(llwchar a) { return iswalnum(a) != 0; }
+
+	static S32	collate(const char* a, const char* b) { return strcoll(a, b); }
+	static S32	collate(const llwchar* a, const llwchar* b);
+
+	static void setupDatetimeInfo (bool daylight);
+	static long getSltOffset (void) {return sltOffset;}
+	static long getLocalTimeOffset (void) {return localTimeOffset;}
+	static bool getDaylightSavings (void) {return daylightSavings;}
+	static std::string getDatetimeCode (std::string key);
+};
+
+/**
+ * @brief Return a string constructed from in without crashing if the
+ * pointer is NULL.
+ */
+LL_COMMON_API std::string ll_safe_string(const char* in);
+LL_COMMON_API std::string ll_safe_string(const char* in, S32 maxlen);
+
+
+// Allowing assignments from non-strings into format_map_t is apparently
+// *really* error-prone, so subclass std::string with just basic c'tors.
+class LLFormatMapString
+{
+public:
+	LLFormatMapString() {};
+	LLFormatMapString(const char* s) : mString(ll_safe_string(s)) {};
+	LLFormatMapString(const std::string& s) : mString(s) {};
+	operator std::string() const { return mString; }
+	bool operator<(const LLFormatMapString& rhs) const { return mString < rhs.mString; }
+	std::size_t length() const { return mString.length(); }
+	
+private:
+	std::string mString;
+};
+
+template <class T>
+class LLStringUtilBase
+{
+private:
+	static std::string sLocale;
+
+public:
+	typedef typename std::basic_string<T>::size_type size_type;
+	
+public:
+	/////////////////////////////////////////////////////////////////////////////////////////
+	// Static Utility functions that operate on std::strings
+
+	static std::basic_string<T> null;
+	
+	typedef std::map<LLFormatMapString, LLFormatMapString> format_map_t;
+	static void getTokens (std::basic_string<T> input, std::vector<std::basic_string<T> >& tokens);
+	static void formatNumber(std::basic_string<T>& numStr, std::basic_string<T> decimals);
+	static bool formatDatetime(std::basic_string<T>& replacement, std::basic_string<T> token, std::basic_string<T> param, S32 secFromEpoch);
+	static S32 format(std::basic_string<T>& s, const format_map_t& substitutions);
+	static S32 format(std::basic_string<T>& s, const LLSD& substitutions);
+	static bool simpleReplacement(std::basic_string<T>& replacement, std::basic_string<T> token, const format_map_t& substitutions);
+	static bool simpleReplacement(std::basic_string<T>& replacement, std::basic_string<T> token, const LLSD& substitutions);
+	static void setLocale (std::string inLocale) {sLocale = inLocale;};
+	static std::string getLocale (void) {return sLocale;};
+	
+	static bool isValidIndex(const std::basic_string<T>& string, size_type i)
+	{
+		return !string.empty() && (0 <= i) && (i <= string.size());
+	}
+
+	static void	trimHead(std::basic_string<T>& string);
+	static void	trimTail(std::basic_string<T>& string);
+	static void	trim(std::basic_string<T>& string)	{ trimHead(string); trimTail(string); }
+	static void truncate(std::basic_string<T>& string, size_type count);
+
+	static void	toUpper(std::basic_string<T>& string);
+	static void	toLower(std::basic_string<T>& string);
+	
+	// True if this is the head of s.
+	static BOOL	isHead( const std::basic_string<T>& string, const T* s ); 
+
+	/**
+	 * @brief Returns true if string starts with substr
+	 *
+	 * If etither string or substr are empty, this method returns false.
+	 */
+	static bool startsWith(
+		const std::basic_string<T>& string,
+		const std::basic_string<T>& substr);
+
+	/**
+	 * @brief Returns true if string ends in substr
+	 *
+	 * If etither string or substr are empty, this method returns false.
+	 */
+	static bool endsWith(
+		const std::basic_string<T>& string,
+		const std::basic_string<T>& substr);
+
+	static void	addCRLF(std::basic_string<T>& string);
+	static void	removeCRLF(std::basic_string<T>& string);
+
+	static void	replaceTabsWithSpaces( std::basic_string<T>& string, size_type spaces_per_tab );
+	static void	replaceNonstandardASCII( std::basic_string<T>& string, T replacement );
+	static void	replaceChar( std::basic_string<T>& string, T target, T replacement );
+
+	static BOOL	containsNonprintable(const std::basic_string<T>& string);
+	static void	stripNonprintable(std::basic_string<T>& string);
+
+	/**
+	 * @brief Unsafe way to make ascii characters. You should probably
+	 * only call this when interacting with the host operating system.
+	 * The 1 byte std::string does not work correctly.
+	 * The 2 and 4 byte std::string probably work, so LLWStringUtil::_makeASCII
+	 * should work.
+	 */
+	static void _makeASCII(std::basic_string<T>& string);
+
+	// Conversion to other data types
+	static BOOL	convertToBOOL(const std::basic_string<T>& string, BOOL& value);
+	static BOOL	convertToU8(const std::basic_string<T>& string, U8& value);
+	static BOOL	convertToS8(const std::basic_string<T>& string, S8& value);
+	static BOOL	convertToS16(const std::basic_string<T>& string, S16& value);
+	static BOOL	convertToU16(const std::basic_string<T>& string, U16& value);
+	static BOOL	convertToU32(const std::basic_string<T>& string, U32& value);
+	static BOOL	convertToS32(const std::basic_string<T>& string, S32& value);
+	static BOOL	convertToF32(const std::basic_string<T>& string, F32& value);
+	static BOOL	convertToF64(const std::basic_string<T>& string, F64& value);
+
+	/////////////////////////////////////////////////////////////////////////////////////////
+	// Utility functions for working with char*'s and strings
+
+	// Like strcmp but also handles empty strings. Uses
+	// current locale.
+	static S32		compareStrings(const T* lhs, const T* rhs);
+	static S32		compareStrings(const std::basic_string<T>& lhs, const std::basic_string<T>& rhs);
+	
+	// case insensitive version of above. Uses current locale on
+	// Win32, and falls back to a non-locale aware comparison on
+	// Linux.
+	static S32		compareInsensitive(const T* lhs, const T* rhs);
+	static S32		compareInsensitive(const std::basic_string<T>& lhs, const std::basic_string<T>& rhs);
+
+	// Case sensitive comparison with good handling of numbers.  Does not use current locale.
+	// a.k.a. strdictcmp()
+	static S32		compareDict(const std::basic_string<T>& a, const std::basic_string<T>& b);
+
+	// Case *in*sensitive comparison with good handling of numbers.  Does not use current locale.
+	// a.k.a. strdictcmp()
+	static S32		compareDictInsensitive(const std::basic_string<T>& a, const std::basic_string<T>& b);
+
+	// Puts compareDict() in a form appropriate for LL container classes to use for sorting.
+	static BOOL		precedesDict( const std::basic_string<T>& a, const std::basic_string<T>& b );
+
+	// A replacement for strncpy.
+	// If the dst buffer is dst_size bytes long or more, ensures that dst is null terminated and holds
+	// up to dst_size-1 characters of src.
+	static void		copy(T* dst, const T* src, size_type dst_size);
+	
+	// Copies src into dst at a given offset.  
+	static void		copyInto(std::basic_string<T>& dst, const std::basic_string<T>& src, size_type offset);
+	
+	static bool		isPartOfWord(T c) { return (c == (T)'_') || LLStringOps::isAlnum(c); }
+
+
+#ifdef _DEBUG	
+	static void		testHarness();
+#endif
+
+};
+
+template<class T> std::basic_string<T> LLStringUtilBase<T>::null;
+template<class T> std::string LLStringUtilBase<T>::sLocale;
+
+typedef LLStringUtilBase<char> LLStringUtil;
+typedef LLStringUtilBase<llwchar> LLWStringUtil;
+typedef std::basic_string<llwchar> LLWString;
+
+//@ Use this where we want to disallow input in the form of "foo"
+//  This is used to catch places where english text is embedded in the code
+//  instead of in a translatable XUI file.
+class LLStringExplicit : public std::string
+{
+public:
+	explicit LLStringExplicit(const char* s) : std::string(s) {}
+	LLStringExplicit(const std::string& s) : std::string(s) {}
+	LLStringExplicit(const std::string& s, size_type pos, size_type n = std::string::npos) : std::string(s, pos, n) {}
+};
+
+struct LLDictionaryLess
+{
+public:
+	bool operator()(const std::string& a, const std::string& b)
+	{
+		return (LLStringUtil::precedesDict(a, b) ? true : false);
+	}
+};
+
+
+/**
+ * Simple support functions
+ */
+
+/**
+ * @brief chop off the trailing characters in a string.
+ *
+ * This function works on bytes rather than glyphs, so this will
+ * incorrectly truncate non-single byte strings.
+ * Use utf8str_truncate() for utf8 strings
+ * @return a copy of in string minus the trailing count bytes.
+ */
+inline std::string chop_tail_copy(
+	const std::string& in,
+	std::string::size_type count)
+{
+	return std::string(in, 0, in.length() - count);
+}
+
+/**
+ * @brief This translates a nybble stored as a hex value from 0-f back
+ * to a nybble in the low order bits of the return byte.
+ */
+LL_COMMON_API U8 hex_as_nybble(char hex);
+
+/**
+ * @brief read the contents of a file into a string.
+ *
+ * Since this function has no concept of character encoding, most
+ * anything you do with this method ill-advised. Please avoid.
+ * @param str [out] The string which will have.
+ * @param filename The full name of the file to read.
+ * @return Returns true on success. If false, str is unmodified.
+ */
+LL_COMMON_API bool _read_file_into_string(std::string& str, const std::string& filename);
+LL_COMMON_API bool iswindividual(llwchar elem);
+
+/**
+ * Unicode support
+ */
+
+// Make the incoming string a utf8 string. Replaces any unknown glyph
+// with the UNKOWN_CHARACTER. Once any unknown glph is found, the rest
+// of the data may not be recovered.
+LL_COMMON_API std::string rawstr_to_utf8(const std::string& raw);
+
+//
+// We should never use UTF16 except when communicating with Win32!
+//
+typedef std::basic_string<U16> llutf16string;
+
+LL_COMMON_API LLWString utf16str_to_wstring(const llutf16string &utf16str, S32 len);
+LL_COMMON_API LLWString utf16str_to_wstring(const llutf16string &utf16str);
+
+LL_COMMON_API llutf16string wstring_to_utf16str(const LLWString &utf32str, S32 len);
+LL_COMMON_API llutf16string wstring_to_utf16str(const LLWString &utf32str);
+
+LL_COMMON_API llutf16string utf8str_to_utf16str ( const std::string& utf8str, S32 len);
+LL_COMMON_API llutf16string utf8str_to_utf16str ( const std::string& utf8str );
+
+LL_COMMON_API LLWString utf8str_to_wstring(const std::string &utf8str, S32 len);
+LL_COMMON_API LLWString utf8str_to_wstring(const std::string &utf8str);
+// Same function, better name. JC
+inline LLWString utf8string_to_wstring(const std::string& utf8_string) { return utf8str_to_wstring(utf8_string); }
+
+//
+LL_COMMON_API S32 wchar_to_utf8chars(llwchar inchar, char* outchars);
+
+LL_COMMON_API std::string wstring_to_utf8str(const LLWString &utf32str, S32 len);
+LL_COMMON_API std::string wstring_to_utf8str(const LLWString &utf32str);
+
+LL_COMMON_API std::string utf16str_to_utf8str(const llutf16string &utf16str, S32 len);
+LL_COMMON_API std::string utf16str_to_utf8str(const llutf16string &utf16str);
+
+// Length of this UTF32 string in bytes when transformed to UTF8
+LL_COMMON_API S32 wstring_utf8_length(const LLWString& wstr); 
+
+// Length in bytes of this wide char in a UTF8 string
+LL_COMMON_API S32 wchar_utf8_length(const llwchar wc); 
+
+LL_COMMON_API std::string utf8str_tolower(const std::string& utf8str);
+
+// Length in llwchar (UTF-32) of the first len units (16 bits) of the given UTF-16 string.
+LL_COMMON_API S32 utf16str_wstring_length(const llutf16string &utf16str, S32 len);
+
+// Length in utf16string (UTF-16) of wlen wchars beginning at woffset.
+LL_COMMON_API S32 wstring_utf16_length(const LLWString & wstr, S32 woffset, S32 wlen);
+
+// Length in wstring (i.e., llwchar count) of a part of a wstring specified by utf16 length (i.e., utf16 units.)
+LL_COMMON_API S32 wstring_wstring_length_from_utf16_length(const LLWString & wstr, S32 woffset, S32 utf16_length, BOOL *unaligned = NULL);
+
+/**
+ * @brief Properly truncate a utf8 string to a maximum byte count.
+ * 
+ * The returned string may be less than max_len if the truncation
+ * happens in the middle of a glyph. If max_len is longer than the
+ * string passed in, the return value == utf8str.
+ * @param utf8str A valid utf8 string to truncate.
+ * @param max_len The maximum number of bytes in the return value.
+ * @return Returns a valid utf8 string with byte count <= max_len.
+ */
+LL_COMMON_API std::string utf8str_truncate(const std::string& utf8str, const S32 max_len);
+
+LL_COMMON_API std::string utf8str_trim(const std::string& utf8str);
+
+LL_COMMON_API S32 utf8str_compare_insensitive(
+	const std::string& lhs,
+	const std::string& rhs);
+
+/**
+ * @brief Replace all occurences of target_char with replace_char
+ *
+ * @param utf8str A utf8 string to process.
+ * @param target_char The wchar to be replaced
+ * @param replace_char The wchar which is written on replace
+ */
+LL_COMMON_API std::string utf8str_substChar(
+	const std::string& utf8str,
+	const llwchar target_char,
+	const llwchar replace_char);
+
+LL_COMMON_API std::string utf8str_makeASCII(const std::string& utf8str);
+
+// Hack - used for evil notecards.
+LL_COMMON_API std::string mbcsstring_makeASCII(const std::string& str); 
+
+LL_COMMON_API std::string utf8str_removeCRLF(const std::string& utf8str);
+
+
+#if LL_WINDOWS
+/* @name Windows string helpers
+ */
+//@{
+
+/**
+ * @brief Implementation the expected snprintf interface.
+ *
+ * If the size of the passed in buffer is not large enough to hold the string,
+ * two bad things happen:
+ * 1. resulting formatted string is NOT null terminated
+ * 2. Depending on the platform, the return value could be a) the required
+ *    size of the buffer to copy the entire formatted string or b) -1.
+ *    On Windows with VS.Net 2003, it returns -1 e.g. 
+ *
+ * safe_snprintf always adds a NULL terminator so that the caller does not
+ * need to check for return value or need to add the NULL terminator.
+ * It does not, however change the return value - to let the caller know
+ * that the passed in buffer size was not large enough to hold the
+ * formatted string.
+ *
+ */
+
+// Deal with the differeneces on Windows
+namespace snprintf_hack
+{
+	LL_COMMON_API int snprintf(char *str, size_t size, const char *format, ...);
+}
+
+using snprintf_hack::snprintf;
+
+/**
+ * @brief Convert a wide string to std::string
+ *
+ * This replaces the unsafe W2A macro from ATL.
+ */
+LL_COMMON_API std::string ll_convert_wide_to_string(const wchar_t* in);
+
+//@}
+#endif // LL_WINDOWS
+
+/**
+ * Many of the 'strip' and 'replace' methods of LLStringUtilBase need
+ * specialization to work with the signed char type.
+ * Sadly, it is not possible (AFAIK) to specialize a single method of
+ * a template class.
+ * That stuff should go here.
+ */
+namespace LLStringFn
+{
+	/**
+	 * @brief Replace all non-printable characters with replacement in
+	 * string.
+	 * NOTE - this will zap non-ascii
+	 *
+	 * @param [in,out] string the to modify. out value is the string
+	 * with zero non-printable characters.
+	 * @param The replacement character. use LL_UNKNOWN_CHAR if unsure.
+	 */
+	LL_COMMON_API void replace_nonprintable_in_ascii(
+		std::basic_string<char>& string,
+		char replacement);
+
+
+	/**
+	 * @brief Replace all non-printable characters and pipe characters
+	 * with replacement in a string.
+	 * NOTE - this will zap non-ascii
+	 *
+	 * @param [in,out] the string to modify. out value is the string
+	 * with zero non-printable characters and zero pipe characters.
+	 * @param The replacement character. use LL_UNKNOWN_CHAR if unsure.
+	 */
+	LL_COMMON_API void replace_nonprintable_and_pipe_in_ascii(std::basic_string<char>& str,
+									   char replacement);
+
+
+	/**
+	 * @brief Remove all characters that are not allowed in XML 1.0.
+	 * Returns a copy of the string with those characters removed.
+	 * Works with US ASCII and UTF-8 encoded strings.  JC
+	 */
+	LL_COMMON_API std::string strip_invalid_xml(const std::string& input);
+
+
+	/**
+	 * @brief Replace all control characters (0 <= c < 0x20) with replacement in
+	 * string.   This is safe for utf-8
+	 *
+	 * @param [in,out] string the to modify. out value is the string
+	 * with zero non-printable characters.
+	 * @param The replacement character. use LL_UNKNOWN_CHAR if unsure.
+	 */
+	LL_COMMON_API void replace_ascii_controlchars(
+		std::basic_string<char>& string,
+		char replacement);
+}
+
+////////////////////////////////////////////////////////////
+
+//static
+template<class T>
+void LLStringUtilBase<T>::getTokens (std::basic_string<T> input, std::vector<std::basic_string<T> >& tokens)
+{
+	const std::basic_string<T> delims (",");
+	std::basic_string<T> currToken;
+	size_type begIdx, endIdx;
+
+	begIdx = input.find_first_not_of (delims);
+	while (begIdx != std::basic_string<T>::npos)
+	{
+		endIdx = input.find_first_of (delims, begIdx);
+		if (endIdx == std::basic_string<T>::npos)
+		{
+			endIdx = input.length();
+		}
+
+		currToken = input.substr(begIdx, endIdx - begIdx);
+		trim (currToken);
+		tokens.push_back(currToken);
+		begIdx = input.find_first_not_of (delims, endIdx);
+	}
+}
+
+extern LLFastTimer::DeclareTimer STRING_LOCALIZATION;
+
+// static
+template<class T> 
+S32 LLStringUtilBase<T>::format(std::basic_string<T>& s, const format_map_t& substitutions)
+{
+	LLFastTimer ft(STRING_LOCALIZATION);
+	S32 res = 0;
+
+	std::basic_ostringstream<T> output;
+	// match strings like [NAME,number,3]
+	const boost::regex key("\\[((\\s)*([0-9_A-Za-z]+)((\\s)*,(\\s)*[0-9_A-Za-z\\s]*){0,2}(\\s)*)]");
+
+
+	typename std::basic_string<T>::const_iterator start = s.begin();
+	typename std::basic_string<T>::const_iterator end = s.end();
+	boost::smatch match;
+	
+
+	while (boost::regex_search(start, end, match, key, boost::match_default))
+	{
+		bool found_replacement = false;
+		std::vector<std::basic_string<T> > tokens;
+		std::basic_string<T> replacement;
+
+		getTokens (std::basic_string<T>(match[1].first, match[1].second), tokens);
+
+		if (tokens.size() == 1)
+		{
+			found_replacement = simpleReplacement (replacement, tokens[0], substitutions);
+		}
+		else if (tokens[1] == "number")
+		{
+			std::basic_string<T> param = "0";
+
+			if (tokens.size() > 2) param = tokens[2];
+			found_replacement = simpleReplacement (replacement, tokens[0], substitutions);
+			if (found_replacement) formatNumber (replacement, param);
+		}
+		else if (tokens[1] == "datetime")
+		{
+			std::basic_string<T> param;
+			if (tokens.size() > 2) param = tokens[2];
+			
+			format_map_t::const_iterator iter = substitutions.find("datetime");
+			if (iter != substitutions.end())
+			{
+				S32 secFromEpoch = 0;
+				BOOL r = LLStringUtil::convertToS32(iter->second, secFromEpoch);
+				if (r)
+				{
+					found_replacement = formatDatetime(replacement, tokens[0], param, secFromEpoch);
+				}
+			}
+		}
+
+		if (found_replacement)
+		{
+			output << std::basic_string<T>(start, match[0].first) << replacement;
+			res++;
+		}
+		else
+		{
+			// we had no replacement, so leave the string we searched for so that it gets noticed by QA
+			// "hello [NAME_NOT_FOUND]" is output
+			output << std::basic_string<T>(start, match[0].second);
+		}
+		
+		// update search position 
+		start = match[0].second; 
+	}
+	// send the remainder of the string (with no further matches for bracketed names)
+	output << std::basic_string<T>(start, end);
+	s = output.str();
+	return res;
+}
+
+//static
+template<class T>
+S32 LLStringUtilBase<T>::format(std::basic_string<T>& s, const LLSD& substitutions)
+{
+	LLFastTimer ft(STRING_LOCALIZATION);
+
+	S32 res = 0;
+
+	if (!substitutions.isMap()) 
+	{
+		return res;
+	}
+
+	std::basic_ostringstream<T> output;
+	// match strings like [NAME,number,3]
+	const boost::regex key("\\[((\\s)*([0-9_A-Za-z]+)((\\s)*,(\\s)*[0-9_A-Za-z\\s]*){0,2}(\\s)*)]");
+
+
+	typename std::basic_string<T>::const_iterator start = s.begin();
+	typename std::basic_string<T>::const_iterator end = s.end();
+	boost::smatch match;
+	
+
+	while (boost::regex_search(start, end, match, key, boost::match_default))
+	{
+		bool found_replacement = false;
+		std::vector<std::basic_string<T> > tokens;
+		std::basic_string<T> replacement;
+
+		getTokens (std::basic_string<T>(match[1].first, match[1].second), tokens);
+
+		if (tokens.size() == 1)
+		{
+			found_replacement = simpleReplacement (replacement, tokens[0], substitutions);
+		}
+		else if (tokens[1] == "number")
+		{
+			std::basic_string<T> param = "0";
+
+			if (tokens.size() > 2) param = tokens[2];
+			found_replacement = simpleReplacement (replacement, tokens[0], substitutions);
+			if (found_replacement) formatNumber (replacement, param);
+		}
+		else if (tokens[1] == "datetime")
+		{
+			std::basic_string<T> param;
+			if (tokens.size() > 2) param = tokens[2];
+			
+			S32 secFromEpoch = (S32) substitutions["datetime"].asInteger();
+			found_replacement = formatDatetime (replacement, tokens[0], param, secFromEpoch);
+		}
+
+		if (found_replacement)
+		{
+			output << std::basic_string<T>(start, match[0].first) << replacement;
+			res++;
+		}
+		else
+		{
+			// we had no replacement, so leave the string we searched for so that it gets noticed by QA
+			// "hello [NAME_NOT_FOUND]" is output
+			output << std::basic_string<T>(start, match[0].second);
+		}
+		
+		// update search position 
+		start = match[0].second; 
+	}
+	// send the remainder of the string (with no further matches for bracketed names)
+	output << std::basic_string<T>(start, end);
+	s = output.str();
+	return res;
+}
+
+// static
+template<class T>
+bool LLStringUtilBase<T>::simpleReplacement(std::basic_string<T> &replacement, std::basic_string<T> token, const format_map_t& substitutions)
+{
+	// see if we have a replacement for the bracketed string (without the brackets)
+	// test first using has() because if we just look up with operator[] we get back an
+	// empty string even if the value is missing. We want to distinguish between 
+	// missing replacements and deliberately empty replacement strings.
+	format_map_t::const_iterator iter = substitutions.find(token);
+	if (iter != substitutions.end())
+	{
+		replacement = iter->second;
+		return true;
+	}
+	// if not, see if there's one WITH brackets
+	iter = substitutions.find(std::basic_string<T>("[" + token + "]"));
+	if (iter != substitutions.end())
+	{
+		replacement = iter->second;
+		return true;
+	}
+
+	return false;
+}
+
+// static
+template<class T>
+bool LLStringUtilBase<T>::simpleReplacement(std::basic_string<T> &replacement, std::basic_string<T> token, const LLSD& substitutions)
+{
+	// see if we have a replacement for the bracketed string (without the brackets)
+	// test first using has() because if we just look up with operator[] we get back an
+	// empty string even if the value is missing. We want to distinguish between 
+	// missing replacements and deliberately empty replacement strings.
+	if (substitutions.has(token))
+	{
+		replacement = substitutions[token].asString();
+		return true;
+	}
+	// if not, see if there's one WITH brackets
+	else if (substitutions.has(std::basic_string<T>("[" + token + "]")))
+	{
+		replacement = substitutions[std::basic_string<T>("[" + token + "]")].asString();
+		return true;
+	}
+
+	return false;
+}
+
+// static
+template<class T>
+void LLStringUtilBase<T>::formatNumber(std::basic_string<T>& numStr, std::basic_string<T> decimals)
+{
+	typedef typename std::basic_string<T>::size_type string_size_type_t;
+	std::basic_stringstream<T> strStream;
+	S32 intDecimals = 0;
+
+	convertToS32 (decimals, intDecimals);
+	if (!sLocale.empty())
+	{
+		strStream.imbue (std::locale(sLocale.c_str()));
+	}
+
+	if (!intDecimals)
+	{
+		S32 intStr;
+
+		if (convertToS32(numStr, intStr))
+		{
+			strStream << intStr;
+			numStr = strStream.str();
+		}
+	}
+	else
+	{
+		F32 floatStr;
+
+		if (convertToF32(numStr, floatStr))
+		{
+			strStream << std::fixed << std::showpoint << std::setprecision(intDecimals) << floatStr;
+			numStr = strStream.str();
+		}
+	}
+}
+
+// static
+template<class T>
+bool LLStringUtilBase<T>::formatDatetime(std::basic_string<T>& replacement, std::basic_string<T> token,
+										 std::basic_string<T> param, S32 secFromEpoch)
+{
+	if (param == "local")   // local
+	{
+		secFromEpoch -= LLStringOps::getLocalTimeOffset();
+	}
+	else if (param != "utc") // slt
+	{
+		secFromEpoch -= LLStringOps::getSltOffset();
+	}
+		
+	// if never fell into those two ifs above, param must be utc
+	if (secFromEpoch < 0) secFromEpoch = 0;
+
+	LLDate * datetime = new LLDate((F64)secFromEpoch);
+	std::string code = LLStringOps::getDatetimeCode (token);
+
+	// special case to handle timezone
+	if (code == "%Z") {
+		if (param == "utc") replacement = "GMT";
+		else if (param != "local") replacement = LLStringOps::getDaylightSavings()? "PDT" : "PST";
+		return true;
+	}
+
+	replacement = datetime->toHTTPDateString(code);
+	if (code.empty())
+	{
+		return false;
+	}
+	else
+	{
+		return true;
+	}
+}
+
+// static
+template<class T> 
+S32 LLStringUtilBase<T>::compareStrings(const T* lhs, const T* rhs)
+{	
+	S32 result;
+	if( lhs == rhs )
+	{
+		result = 0;
+	}
+	else
+	if ( !lhs || !lhs[0] )
+	{
+		result = ((!rhs || !rhs[0]) ? 0 : 1);
+	}
+	else
+	if ( !rhs || !rhs[0])
+	{
+		result = -1;
+	}
+	else
+	{
+		result = LLStringOps::collate(lhs, rhs);
+	}
+	return result;
+}
+
+//static 
+template<class T> 
+S32 LLStringUtilBase<T>::compareStrings(const std::basic_string<T>& lhs, const std::basic_string<T>& rhs)
+{
+	return LLStringOps::collate(lhs.c_str(), rhs.c_str());
+}
+
+// static
+template<class T> 
+S32 LLStringUtilBase<T>::compareInsensitive(const T* lhs, const T* rhs )
+{
+	S32 result;
+	if( lhs == rhs )
+	{
+		result = 0;
+	}
+	else
+	if ( !lhs || !lhs[0] )
+	{
+		result = ((!rhs || !rhs[0]) ? 0 : 1);
+	}
+	else
+	if ( !rhs || !rhs[0] )
+	{
+		result = -1;
+	}
+	else
+	{
+		std::basic_string<T> lhs_string(lhs);
+		std::basic_string<T> rhs_string(rhs);
+		LLStringUtilBase<T>::toUpper(lhs_string);
+		LLStringUtilBase<T>::toUpper(rhs_string);
+		result = LLStringOps::collate(lhs_string.c_str(), rhs_string.c_str());
+	}
+	return result;
+}
+
+//static 
+template<class T> 
+S32 LLStringUtilBase<T>::compareInsensitive(const std::basic_string<T>& lhs, const std::basic_string<T>& rhs)
+{
+	std::basic_string<T> lhs_string(lhs);
+	std::basic_string<T> rhs_string(rhs);
+	LLStringUtilBase<T>::toUpper(lhs_string);
+	LLStringUtilBase<T>::toUpper(rhs_string);
+	return LLStringOps::collate(lhs_string.c_str(), rhs_string.c_str());
+}
+
+// Case sensitive comparison with good handling of numbers.  Does not use current locale.
+// a.k.a. strdictcmp()
+
+//static 
+template<class T>
+S32 LLStringUtilBase<T>::compareDict(const std::basic_string<T>& astr, const std::basic_string<T>& bstr)
+{
+	const T* a = astr.c_str();
+	const T* b = bstr.c_str();
+	T ca, cb;
+	S32 ai, bi, cnt = 0;
+	S32 bias = 0;
+
+	ca = *(a++);
+	cb = *(b++);
+	while( ca && cb ){
+		if( bias==0 ){
+			if( LLStringOps::isUpper(ca) ){ ca = LLStringOps::toLower(ca); bias--; }
+			if( LLStringOps::isUpper(cb) ){ cb = LLStringOps::toLower(cb); bias++; }
+		}else{
+			if( LLStringOps::isUpper(ca) ){ ca = LLStringOps::toLower(ca); }
+			if( LLStringOps::isUpper(cb) ){ cb = LLStringOps::toLower(cb); }
+		}
+		if( LLStringOps::isDigit(ca) ){
+			if( cnt-->0 ){
+				if( cb!=ca ) break;
+			}else{
+				if( !LLStringOps::isDigit(cb) ) break;
+				for(ai=0; LLStringOps::isDigit(a[ai]); ai++);
+				for(bi=0; LLStringOps::isDigit(b[bi]); bi++);
+				if( ai<bi ){ ca=0; break; }
+				if( bi<ai ){ cb=0; break; }
+				if( ca!=cb ) break;
+				cnt = ai;
+			}
+		}else if( ca!=cb ){   break;
+		}
+		ca = *(a++);
+		cb = *(b++);
+	}
+	if( ca==cb ) ca += bias;
+	return ca-cb;
+}
+
+// static
+template<class T>
+S32 LLStringUtilBase<T>::compareDictInsensitive(const std::basic_string<T>& astr, const std::basic_string<T>& bstr)
+{
+	const T* a = astr.c_str();
+	const T* b = bstr.c_str();
+	T ca, cb;
+	S32 ai, bi, cnt = 0;
+
+	ca = *(a++);
+	cb = *(b++);
+	while( ca && cb ){
+		if( LLStringOps::isUpper(ca) ){ ca = LLStringOps::toLower(ca); }
+		if( LLStringOps::isUpper(cb) ){ cb = LLStringOps::toLower(cb); }
+		if( LLStringOps::isDigit(ca) ){
+			if( cnt-->0 ){
+				if( cb!=ca ) break;
+			}else{
+				if( !LLStringOps::isDigit(cb) ) break;
+				for(ai=0; LLStringOps::isDigit(a[ai]); ai++);
+				for(bi=0; LLStringOps::isDigit(b[bi]); bi++);
+				if( ai<bi ){ ca=0; break; }
+				if( bi<ai ){ cb=0; break; }
+				if( ca!=cb ) break;
+				cnt = ai;
+			}
+		}else if( ca!=cb ){   break;
+		}
+		ca = *(a++);
+		cb = *(b++);
+	}
+	return ca-cb;
+}
+
+// Puts compareDict() in a form appropriate for LL container classes to use for sorting.
+// static 
+template<class T> 
+BOOL LLStringUtilBase<T>::precedesDict( const std::basic_string<T>& a, const std::basic_string<T>& b )
+{
+	if( a.size() && b.size() )
+	{
+		return (LLStringUtilBase<T>::compareDict(a.c_str(), b.c_str()) < 0);
+	}
+	else
+	{
+		return (!b.empty());
+	}
+}
+
+//static
+template<class T> 
+void LLStringUtilBase<T>::toUpper(std::basic_string<T>& string)	
+{ 
+	if( !string.empty() )
+	{ 
+		std::transform(
+			string.begin(),
+			string.end(),
+			string.begin(),
+			(T(*)(T)) &LLStringOps::toUpper);
+	}
+}
+
+//static
+template<class T> 
+void LLStringUtilBase<T>::toLower(std::basic_string<T>& string)
+{ 
+	if( !string.empty() )
+	{ 
+		std::transform(
+			string.begin(),
+			string.end(),
+			string.begin(),
+			(T(*)(T)) &LLStringOps::toLower);
+	}
+}
+
+//static
+template<class T> 
+void LLStringUtilBase<T>::trimHead(std::basic_string<T>& string)
+{			
+	if( !string.empty() )
+	{
+		size_type i = 0;
+		while( i < string.length() && LLStringOps::isSpace( string[i] ) )
+		{
+			i++;
+		}
+		string.erase(0, i);
+	}
+}
+
+//static
+template<class T> 
+void LLStringUtilBase<T>::trimTail(std::basic_string<T>& string)
+{			
+	if( string.size() )
+	{
+		size_type len = string.length();
+		size_type i = len;
+		while( i > 0 && LLStringOps::isSpace( string[i-1] ) )
+		{
+			i--;
+		}
+
+		string.erase( i, len - i );
+	}
+}
+
+
+// Replace line feeds with carriage return-line feed pairs.
+//static
+template<class T>
+void LLStringUtilBase<T>::addCRLF(std::basic_string<T>& string)
+{
+	const T LF = 10;
+	const T CR = 13;
+
+	// Count the number of line feeds
+	size_type count = 0;
+	size_type len = string.size();
+	size_type i;
+	for( i = 0; i < len; i++ )
+	{
+		if( string[i] == LF )
+		{
+			count++;
+		}
+	}
+
+	// Insert a carriage return before each line feed
+	if( count )
+	{
+		size_type size = len + count;
+		T *t = new T[size];
+		size_type j = 0;
+		for( i = 0; i < len; ++i )
+		{
+			if( string[i] == LF )
+			{
+				t[j] = CR;
+				++j;
+			}
+			t[j] = string[i];
+			++j;
+		}
+
+		string.assign(t, size);
+	}
+}
+
+// Remove all carriage returns
+//static
+template<class T> 
+void LLStringUtilBase<T>::removeCRLF(std::basic_string<T>& string)
+{
+	const T CR = 13;
+
+	size_type cr_count = 0;
+	size_type len = string.size();
+	size_type i;
+	for( i = 0; i < len - cr_count; i++ )
+	{
+		if( string[i+cr_count] == CR )
+		{
+			cr_count++;
+		}
+
+		string[i] = string[i+cr_count];
+	}
+	string.erase(i, cr_count);
+}
+
+//static
+template<class T> 
+void LLStringUtilBase<T>::replaceChar( std::basic_string<T>& string, T target, T replacement )
+{
+	size_type found_pos = 0;
+	for (found_pos = string.find(target, found_pos); 
+		found_pos != std::basic_string<T>::npos; 
+		found_pos = string.find(target, found_pos))
+	{
+		string[found_pos] = replacement;
+	}
+}
+
+//static
+template<class T> 
+void LLStringUtilBase<T>::replaceNonstandardASCII( std::basic_string<T>& string, T replacement )
+{
+	const char LF = 10;
+	const S8 MIN = 32;
+//	const S8 MAX = 127;
+
+	size_type len = string.size();
+	for( size_type i = 0; i < len; i++ )
+	{
+		// No need to test MAX < mText[i] because we treat mText[i] as a signed char,
+		// which has a max value of 127.
+		if( ( S8(string[i]) < MIN ) && (string[i] != LF) )
+		{
+			string[i] = replacement;
+		}
+	}
+}
+
+//static
+template<class T> 
+void LLStringUtilBase<T>::replaceTabsWithSpaces( std::basic_string<T>& str, size_type spaces_per_tab )
+{
+	const T TAB = '\t';
+	const T SPACE = ' ';
+
+	std::basic_string<T> out_str;
+	// Replace tabs with spaces
+	for (size_type i = 0; i < str.length(); i++)
+	{
+		if (str[i] == TAB)
+		{
+			for (size_type j = 0; j < spaces_per_tab; j++)
+				out_str += SPACE;
+		}
+		else
+		{
+			out_str += str[i];
+		}
+	}
+	str = out_str;
+}
+
+//static
+template<class T> 
+BOOL LLStringUtilBase<T>::containsNonprintable(const std::basic_string<T>& string)
+{
+	const char MIN = 32;
+	BOOL rv = FALSE;
+	for (size_type i = 0; i < string.size(); i++)
+	{
+		if(string[i] < MIN)
+		{
+			rv = TRUE;
+			break;
+		}
+	}
+	return rv;
+}
+
+//static
+template<class T> 
+void LLStringUtilBase<T>::stripNonprintable(std::basic_string<T>& string)
+{
+	const char MIN = 32;
+	size_type j = 0;
+	if (string.empty())
+	{
+		return;
+	}
+	char* c_string = new char[string.size() + 1];
+	if(c_string == NULL)
+	{
+		return;
+	}
+	strcpy(c_string, string.c_str());	/*Flawfinder: ignore*/
+	char* write_head = &c_string[0];
+	for (size_type i = 0; i < string.size(); i++)
+	{
+		char* read_head = &string[i];
+		write_head = &c_string[j];
+		if(!(*read_head < MIN))
+		{
+			*write_head = *read_head;
+			++j;
+		}
+	}
+	c_string[j]= '\0';
+	string = c_string;
+	delete []c_string;
+}
+
+template<class T> 
+void LLStringUtilBase<T>::_makeASCII(std::basic_string<T>& string)
+{
+	// Replace non-ASCII chars with LL_UNKNOWN_CHAR
+	for (size_type i = 0; i < string.length(); i++)
+	{
+		if (string[i] > 0x7f)
+		{
+			string[i] = LL_UNKNOWN_CHAR;
+		}
+	}
+}
+
+// static
+template<class T> 
+void LLStringUtilBase<T>::copy( T* dst, const T* src, size_type dst_size )
+{
+	if( dst_size > 0 )
+	{
+		size_type min_len = 0;
+		if( src )
+		{
+			min_len = llmin( dst_size - 1, strlen( src ) );  /* Flawfinder: ignore */
+			memcpy(dst, src, min_len * sizeof(T));		/* Flawfinder: ignore */
+		}
+		dst[min_len] = '\0';
+	}
+}
+
+// static
+template<class T> 
+void LLStringUtilBase<T>::copyInto(std::basic_string<T>& dst, const std::basic_string<T>& src, size_type offset)
+{
+	if ( offset == dst.length() )
+	{
+		// special case - append to end of string and avoid expensive
+		// (when strings are large) string manipulations
+		dst += src;
+	}
+	else
+	{
+		std::basic_string<T> tail = dst.substr(offset);
+
+		dst = dst.substr(0, offset);
+		dst += src;
+		dst += tail;
+	};
+}
+
+// True if this is the head of s.
+//static
+template<class T> 
+BOOL LLStringUtilBase<T>::isHead( const std::basic_string<T>& string, const T* s ) 
+{ 
+	if( string.empty() )
+	{
+		// Early exit
+		return FALSE;
+	}
+	else
+	{
+		return (strncmp( s, string.c_str(), string.size() ) == 0);
+	}
+}
+
+// static
+template<class T> 
+bool LLStringUtilBase<T>::startsWith(
+	const std::basic_string<T>& string,
+	const std::basic_string<T>& substr)
+{
+	if(string.empty() || (substr.empty())) return false;
+	if(0 == string.find(substr)) return true;
+	return false;
+}
+
+// static
+template<class T> 
+bool LLStringUtilBase<T>::endsWith(
+	const std::basic_string<T>& string,
+	const std::basic_string<T>& substr)
+{
+	if(string.empty() || (substr.empty())) return false;
+	std::string::size_type idx = string.rfind(substr);
+	if(std::string::npos == idx) return false;
+	return (idx == (string.size() - substr.size()));
+}
+
+
+template<class T> 
+BOOL LLStringUtilBase<T>::convertToBOOL(const std::basic_string<T>& string, BOOL& value)
+{
+	if( string.empty() )
+	{
+		return FALSE;
+	}
+
+	std::basic_string<T> temp( string );
+	trim(temp);
+	if( 
+		(temp == "1") || 
+		(temp == "T") || 
+		(temp == "t") || 
+		(temp == "TRUE") || 
+		(temp == "true") || 
+		(temp == "True") )
+	{
+		value = TRUE;
+		return TRUE;
+	}
+	else
+	if( 
+		(temp == "0") || 
+		(temp == "F") || 
+		(temp == "f") || 
+		(temp == "FALSE") || 
+		(temp == "false") || 
+		(temp == "False") )
+	{
+		value = FALSE;
+		return TRUE;
+	}
+
+	return FALSE;
+}
+
+template<class T> 
+BOOL LLStringUtilBase<T>::convertToU8(const std::basic_string<T>& string, U8& value) 
+{
+	S32 value32 = 0;
+	BOOL success = convertToS32(string, value32);
+	if( success && (U8_MIN <= value32) && (value32 <= U8_MAX) )
+	{
+		value = (U8) value32;
+		return TRUE;
+	}
+	return FALSE;
+}
+
+template<class T> 
+BOOL LLStringUtilBase<T>::convertToS8(const std::basic_string<T>& string, S8& value) 
+{
+	S32 value32 = 0;
+	BOOL success = convertToS32(string, value32);
+	if( success && (S8_MIN <= value32) && (value32 <= S8_MAX) )
+	{
+		value = (S8) value32;
+		return TRUE;
+	}
+	return FALSE;
+}
+
+template<class T> 
+BOOL LLStringUtilBase<T>::convertToS16(const std::basic_string<T>& string, S16& value) 
+{
+	S32 value32 = 0;
+	BOOL success = convertToS32(string, value32);
+	if( success && (S16_MIN <= value32) && (value32 <= S16_MAX) )
+	{
+		value = (S16) value32;
+		return TRUE;
+	}
+	return FALSE;
+}
+
+template<class T> 
+BOOL LLStringUtilBase<T>::convertToU16(const std::basic_string<T>& string, U16& value) 
+{
+	S32 value32 = 0;
+	BOOL success = convertToS32(string, value32);
+	if( success && (U16_MIN <= value32) && (value32 <= U16_MAX) )
+	{
+		value = (U16) value32;
+		return TRUE;
+	}
+	return FALSE;
+}
+
+template<class T> 
+BOOL LLStringUtilBase<T>::convertToU32(const std::basic_string<T>& string, U32& value) 
+{
+	if( string.empty() )
+	{
+		return FALSE;
+	}
+
+	std::basic_string<T> temp( string );
+	trim(temp);
+	U32 v;
+	std::basic_istringstream<T> i_stream((std::basic_string<T>)temp);
+	if(i_stream >> v)
+	{
+		value = v;
+		return TRUE;
+	}
+	return FALSE;
+}
+
+template<class T> 
+BOOL LLStringUtilBase<T>::convertToS32(const std::basic_string<T>& string, S32& value) 
+{
+	if( string.empty() )
+	{
+		return FALSE;
+	}
+
+	std::basic_string<T> temp( string );
+	trim(temp);
+	S32 v;
+	std::basic_istringstream<T> i_stream((std::basic_string<T>)temp);
+	if(i_stream >> v)
+	{
+		//TODO: figure out overflow and underflow reporting here
+		//if((LONG_MAX == v) || (LONG_MIN == v))
+		//{
+		//	// Underflow or overflow
+		//	return FALSE;
+		//}
+
+		value = v;
+		return TRUE;
+	}
+	return FALSE;
+}
+
+template<class T> 
+BOOL LLStringUtilBase<T>::convertToF32(const std::basic_string<T>& string, F32& value) 
+{
+	F64 value64 = 0.0;
+	BOOL success = convertToF64(string, value64);
+	if( success && (-F32_MAX <= value64) && (value64 <= F32_MAX) )
+	{
+		value = (F32) value64;
+		return TRUE;
+	}
+	return FALSE;
+}
+
+template<class T> 
+BOOL LLStringUtilBase<T>::convertToF64(const std::basic_string<T>& string, F64& value)
+{
+	if( string.empty() )
+	{
+		return FALSE;
+	}
+
+	std::basic_string<T> temp( string );
+	trim(temp);
+	F64 v;
+	std::basic_istringstream<T> i_stream((std::basic_string<T>)temp);
+	if(i_stream >> v)
+	{
+		//TODO: figure out overflow and underflow reporting here
+		//if( ((-HUGE_VAL == v) || (HUGE_VAL == v))) )
+		//{
+		//	// Underflow or overflow
+		//	return FALSE;
+		//}
+
+		value = v;
+		return TRUE;
+	}
+	return FALSE;
+}
+
+template<class T> 
+void LLStringUtilBase<T>::truncate(std::basic_string<T>& string, size_type count)
+{
+	size_type cur_size = string.size();
+	string.resize(count < cur_size ? count : cur_size);
+}
+
+#endif  // LL_STRING_H