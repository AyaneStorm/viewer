--- conflicted
+++ resolved
@@ -992,16 +992,7 @@
 	stats.add("PrivateUsage KB",               pmem.PrivateUsage/1024);
 
 #elif LL_DARWIN
-	
-<<<<<<< HEAD
-	if (sysctlbyname("hw.memsize", &phys, &len, NULL, 0) == 0)
-	{
-		stats.add("Total Physical KB", phys/1024);
-	}
-	else
-	{
-		LL_WARNS("LLMemoryInfo") << "Unable to collect hw.memsize memory information" << LL_ENDL;
-=======
+
 	const vm_size_t pagekb(vm_page_size / 1024);
 	
 	//
@@ -1011,9 +1002,9 @@
 	{
 		vm_statistics_data_t vmstat;
 		mach_msg_type_number_t vmstatCount = HOST_VM_INFO_COUNT;
-		
+
 		if (host_statistics(mach_host_self(), HOST_VM_INFO, (host_info_t) &vmstat, &vmstatCount) != KERN_SUCCESS)
-		{
+	{
 			LL_WARNS("LLMemoryInfo") << "Unable to collect memory information" << LL_ENDL;
 		}
 		else
@@ -1044,17 +1035,17 @@
 	//
 	// Collect the misc task info
 	//
-	
-	{
+
+		{
 		task_events_info_data_t taskinfo;
 		unsigned taskinfoSize = sizeof(taskinfo);
 		
 		if (task_info(mach_task_self(), TASK_EVENTS_INFO, (task_info_t) &taskinfo, &taskinfoSize) != KERN_SUCCESS)
-		{
+					{
 			LL_WARNS("LLMemoryInfo") << "Unable to collect task information" << LL_ENDL;
-		}
-		else
-		{
+			}
+			else
+			{
 			stats.add("Task page-ins",					taskinfo.pageins);
 			stats.add("Task copy-on-write faults",		taskinfo.cow_faults);
 			stats.add("Task messages sent",				taskinfo.messages_sent);
@@ -1062,29 +1053,28 @@
 			stats.add("Task mach system call count",	taskinfo.syscalls_mach);
 			stats.add("Task unix system call count",	taskinfo.syscalls_unix);
 			stats.add("Task context switch count",		taskinfo.csw);
-		}
+			}
 	}	
 	
 	//
 	// Collect the basic task info
 	//
 
-	{
+		{
 		task_basic_info_64_data_t taskinfo;
 		unsigned taskinfoSize = sizeof(taskinfo);
 		
 		if (task_info(mach_task_self(), TASK_BASIC_INFO_64, (task_info_t) &taskinfo, &taskinfoSize) != KERN_SUCCESS)
-		{
+			{
 			LL_WARNS("LLMemoryInfo") << "Unable to collect task information" << LL_ENDL;
-		}
-		else
-		{
+				}
+				else
+				{
 			stats.add("Basic suspend count",					taskinfo.suspend_count);
 			stats.add("Basic virtual memory KB",				taskinfo.virtual_size / 1024);
 			stats.add("Basic resident memory KB",				taskinfo.resident_size / 1024);
 			stats.add("Basic new thread policy",				taskinfo.policy);
 		}
->>>>>>> 9a9e7874
 	}
 
 #elif LL_SOLARIS
