/**
 * @file llsys.cpp
 * @brief Implementation of the basic system query functions.
 *
 * $LicenseInfo:firstyear=2002&license=viewerlgpl$
 * Second Life Viewer Source Code
 * Copyright (C) 2010, Linden Research, Inc.
 *
 * This library is free software; you can redistribute it and/or
 * modify it under the terms of the GNU Lesser General Public
 * License as published by the Free Software Foundation;
 * version 2.1 of the License only.
 *
 * This library is distributed in the hope that it will be useful,
 * but WITHOUT ANY WARRANTY; without even the implied warranty of
 * MERCHANTABILITY or FITNESS FOR A PARTICULAR PURPOSE.  See the GNU
 * Lesser General Public License for more details.
 *
 * You should have received a copy of the GNU Lesser General Public
 * License along with this library; if not, write to the Free Software
 * Foundation, Inc., 51 Franklin Street, Fifth Floor, Boston, MA  02110-1301  USA
 *
 * Linden Research, Inc., 945 Battery Street, San Francisco, CA  94111  USA
 * $/LicenseInfo$
 */

#if LL_WINDOWS
#pragma warning (disable : 4355) // 'this' used in initializer list: yes, intentionally
#endif

#include "linden_common.h"

#include "llsys.h"

#include <iostream>
#ifdef LL_USESYSTEMLIBS
# include <zlib.h>
#else
# include "zlib-ng/zlib.h"
#endif

#include "llprocessor.h"
#include "llerrorcontrol.h"
#include "llevents.h"
#include "llformat.h"
#include "llregex.h"
#include "lltimer.h"
#include "llsdserialize.h"
#include "llsdutil.h"
#include <boost/bind.hpp>
#include <boost/circular_buffer.hpp>
#include <boost/lexical_cast.hpp>
#include <boost/range.hpp>
#include <boost/utility/enable_if.hpp>
#include <boost/type_traits/is_integral.hpp>
#include <boost/type_traits/is_float.hpp>
#include "llfasttimer.h"

using namespace llsd;

#if LL_WINDOWS
#   include "llwin32headerslean.h"
#   include <psapi.h>               // GetPerformanceInfo() et al.
#   include <VersionHelpers.h>
#elif LL_DARWIN
#   include "llsys_objc.h"
#   include <errno.h>
#   include <sys/sysctl.h>
#   include <sys/utsname.h>
#   include <stdint.h>
#   include <CoreServices/CoreServices.h>
#   include <stdexcept>
#   include <mach/host_info.h>
#   include <mach/mach_host.h>
#   include <mach/task.h>
#   include <mach/task_info.h>
#elif LL_LINUX
#   include <errno.h>
#   include <sys/utsname.h>
#   include <unistd.h>
#   include <sys/sysinfo.h>
#   include <stdexcept>
const char MEMINFO_FILE[] = "/proc/meminfo";
#   include <gnu/libc-version.h>
#endif

LLCPUInfo gSysCPU;

// Don't log memory info any more often than this. It also serves as our
// framerate sample size.
static const F32 MEM_INFO_THROTTLE = 20;
// Sliding window of samples. We intentionally limit the length of time we
// remember "the slowest" framerate because framerate is very slow at login.
// If we only triggered FrameWatcher logging when the session framerate
// dropped below the login framerate, we'd have very little additional data.
static const F32 MEM_INFO_WINDOW = 10*60;

LLOSInfo::LLOSInfo() :
<<<<<<< HEAD
	mMajorVer(0), mMinorVer(0), mBuild(0), mOSVersionString("")
=======
    mMajorVer(0), mMinorVer(0), mBuild(0), mOSVersionString("")
>>>>>>> b31789c1
{

#if LL_WINDOWS

    if (IsWindows10OrGreater())
<<<<<<< HEAD
	{
		mMajorVer = 10;
		mMinorVer = 0;
		mOSStringSimple = "Microsoft Windows 10 ";
	}
	else if (IsWindows8Point1OrGreater())
	{
		mMajorVer = 6;
		mMinorVer = 3;
		if (IsWindowsServer())
		{
			mOSStringSimple = "Windows Server 2012 R2 ";
		}
		else
		{
			mOSStringSimple = "Microsoft Windows 8.1 ";
		}
	}
	else if (IsWindows8OrGreater())
	{
		mMajorVer = 6;
		mMinorVer = 2;
		if (IsWindowsServer())
		{
			mOSStringSimple = "Windows Server 2012 ";
		}
		else
		{
			mOSStringSimple = "Microsoft Windows 8 ";
		}
	}
	else if (IsWindows7SP1OrGreater())
	{
		mMajorVer = 6;
		mMinorVer = 1;
		if (IsWindowsServer())
		{
			mOSStringSimple = "Windows Server 2008 R2 SP1 ";
		}
		else
		{
			mOSStringSimple = "Microsoft Windows 7 SP1 ";
		}
	}
	else if (IsWindows7OrGreater())
	{
		mMajorVer = 6;
		mMinorVer = 1;
		if (IsWindowsServer())
		{
			mOSStringSimple = "Windows Server 2008 R2 ";
		}
		else
		{
			mOSStringSimple = "Microsoft Windows 7 ";
		}
	}
	else if (IsWindowsVistaSP2OrGreater())
	{
		mMajorVer = 6;
		mMinorVer = 0;
		if (IsWindowsServer())
		{
			mOSStringSimple = "Windows Server 2008 SP2 ";
		}
		else
		{
			mOSStringSimple = "Microsoft Windows Vista SP2 ";
		}
	}
	else
	{
		mOSStringSimple = "Unsupported Windows version ";
	}

	///get native system info if available..
	typedef void (WINAPI *PGNSI)(LPSYSTEM_INFO); ///function pointer for loading GetNativeSystemInfo
	SYSTEM_INFO si; //System Info object file contains architecture info
	PGNSI pGNSI; //pointer object
	ZeroMemory(&si, sizeof(SYSTEM_INFO)); //zero out the memory in information
	pGNSI = (PGNSI)GetProcAddress(GetModuleHandle(TEXT("kernel32.dll")), "GetNativeSystemInfo"); //load kernel32 get function
	if (NULL != pGNSI) //check if it has failed
		pGNSI(&si); //success
	else
		GetSystemInfo(&si); //if it fails get regular system info
	//(Warning: If GetSystemInfo it may result in incorrect information in a WOW64 machine, if the kernel fails to load)

	// Try calling GetVersionEx using the OSVERSIONINFOEX structure.
	OSVERSIONINFOEX osvi;
	ZeroMemory(&osvi, sizeof(OSVERSIONINFOEX));
	osvi.dwOSVersionInfoSize = sizeof(OSVERSIONINFOEX);
	if (GetVersionEx((OSVERSIONINFO *)&osvi))
	{
		mBuild = osvi.dwBuildNumber & 0xffff;
	}
	else
	{
		// If OSVERSIONINFOEX doesn't work, try OSVERSIONINFO.
		osvi.dwOSVersionInfoSize = sizeof(OSVERSIONINFO);
		if (GetVersionEx((OSVERSIONINFO *)&osvi))
		{
			mBuild = osvi.dwBuildNumber & 0xffff;
		}
	}

	S32 ubr = 0; // Windows 10 Update Build Revision, can be retrieved from a registry
	if (mMajorVer == 10)
	{
		DWORD cbData(sizeof(DWORD));
		DWORD data(0);
		HKEY key;
		BOOL ret_code = RegOpenKeyExW(HKEY_LOCAL_MACHINE, TEXT("SOFTWARE\\Microsoft\\Windows NT\\CurrentVersion"), 0, KEY_READ, &key);
		if (ERROR_SUCCESS == ret_code)
		{
			ret_code = RegQueryValueExW(key, L"UBR", 0, NULL, reinterpret_cast<LPBYTE>(&data), &cbData);
			if (ERROR_SUCCESS == ret_code)
			{
				ubr = data;
			}
		}
=======
    {
        mMajorVer = 10;
        mMinorVer = 0;
        mOSStringSimple = "Microsoft Windows 10 ";
    }
    else if (IsWindows8Point1OrGreater())
    {
        mMajorVer = 6;
        mMinorVer = 3;
        if (IsWindowsServer())
        {
            mOSStringSimple = "Windows Server 2012 R2 ";
        }
        else
        {
            mOSStringSimple = "Microsoft Windows 8.1 ";
        }
    }
    else if (IsWindows8OrGreater())
    {
        mMajorVer = 6;
        mMinorVer = 2;
        if (IsWindowsServer())
        {
            mOSStringSimple = "Windows Server 2012 ";
        }
        else
        {
            mOSStringSimple = "Microsoft Windows 8 ";
        }
    }
    else if (IsWindows7SP1OrGreater())
    {
        mMajorVer = 6;
        mMinorVer = 1;
        if (IsWindowsServer())
        {
            mOSStringSimple = "Windows Server 2008 R2 SP1 ";
        }
        else
        {
            mOSStringSimple = "Microsoft Windows 7 SP1 ";
        }
    }
    else if (IsWindows7OrGreater())
    {
        mMajorVer = 6;
        mMinorVer = 1;
        if (IsWindowsServer())
        {
            mOSStringSimple = "Windows Server 2008 R2 ";
        }
        else
        {
            mOSStringSimple = "Microsoft Windows 7 ";
        }
    }
    else if (IsWindowsVistaSP2OrGreater())
    {
        mMajorVer = 6;
        mMinorVer = 0;
        if (IsWindowsServer())
        {
            mOSStringSimple = "Windows Server 2008 SP2 ";
        }
        else
        {
            mOSStringSimple = "Microsoft Windows Vista SP2 ";
        }
    }
    else
    {
        mOSStringSimple = "Unsupported Windows version ";
    }

    ///get native system info if available..
    typedef void (WINAPI *PGNSI)(LPSYSTEM_INFO); ///function pointer for loading GetNativeSystemInfo
    SYSTEM_INFO si; //System Info object file contains architecture info
    PGNSI pGNSI; //pointer object
    ZeroMemory(&si, sizeof(SYSTEM_INFO)); //zero out the memory in information
    pGNSI = (PGNSI)GetProcAddress(GetModuleHandle(TEXT("kernel32.dll")), "GetNativeSystemInfo"); //load kernel32 get function
    if (NULL != pGNSI) //check if it has failed
        pGNSI(&si); //success
    else
        GetSystemInfo(&si); //if it fails get regular system info
    //(Warning: If GetSystemInfo it may result in incorrect information in a WOW64 machine, if the kernel fails to load)

    // Try calling GetVersionEx using the OSVERSIONINFOEX structure.
    OSVERSIONINFOEX osvi;
    ZeroMemory(&osvi, sizeof(OSVERSIONINFOEX));
    osvi.dwOSVersionInfoSize = sizeof(OSVERSIONINFOEX);
    if (GetVersionEx((OSVERSIONINFO *)&osvi))
    {
        mBuild = osvi.dwBuildNumber & 0xffff;
    }
    else
    {
        // If OSVERSIONINFOEX doesn't work, try OSVERSIONINFO.
        osvi.dwOSVersionInfoSize = sizeof(OSVERSIONINFO);
        if (GetVersionEx((OSVERSIONINFO *)&osvi))
        {
            mBuild = osvi.dwBuildNumber & 0xffff;
        }
    }

    S32 ubr = 0; // Windows 10 Update Build Revision, can be retrieved from a registry
    if (mMajorVer == 10)
    {
        DWORD cbData(sizeof(DWORD));
        DWORD data(0);
        HKEY key;
        BOOL ret_code = RegOpenKeyExW(HKEY_LOCAL_MACHINE, TEXT("SOFTWARE\\Microsoft\\Windows NT\\CurrentVersion"), 0, KEY_READ, &key);
        if (ERROR_SUCCESS == ret_code)
        {
            ret_code = RegQueryValueExW(key, L"UBR", 0, NULL, reinterpret_cast<LPBYTE>(&data), &cbData);
            if (ERROR_SUCCESS == ret_code)
            {
                ubr = data;
            }
        }
>>>>>>> b31789c1

        if (mBuild >= 22000)
        {
            // At release Windows 11 version was 10.0.22000.194
            // Windows 10 version was 10.0.19043.1266
            // There is no warranty that Win10 build won't increase,
            // so until better solution is found or Microsoft updates
            // SDK with IsWindows11OrGreater(), indicate "10/11"
            //
            // Current alternatives:
            // Query WMI's Win32_OperatingSystem for OS string. Slow
            // and likely to return 'compatibility' string.
            // Check presence of dlls/libs or may be their version.
            mOSStringSimple = "Microsoft Windows 10/11 ";
        }
    }

    //msdn microsoft finds 32 bit and 64 bit flavors this way..
    //http://msdn.microsoft.com/en-us/library/ms724429(VS.85).aspx (example code that contains quite a few more flavors
    //of windows than this code does (in case it is needed for the future)
    if (si.wProcessorArchitecture == PROCESSOR_ARCHITECTURE_AMD64) //check for 64 bit
    {
        mOSStringSimple += "64-bit ";
    }
    else if (si.wProcessorArchitecture == PROCESSOR_ARCHITECTURE_INTEL)
    {
        mOSStringSimple += "32-bit ";
    }

    mOSString = mOSStringSimple;
    if (mBuild > 0)
    {
        mOSString += llformat("(Build %d", mBuild);
        if (ubr > 0)
        {
            mOSString += llformat(".%d", ubr);
        }
        mOSString += ")";
    }

    LLStringUtil::trim(mOSStringSimple);
    LLStringUtil::trim(mOSString);

#elif LL_DARWIN

<<<<<<< HEAD
	// Initialize mOSStringSimple to something like:
	// "Mac OS X 10.6.7"
	{
		const char * DARWIN_PRODUCT_NAME = "Mac OS X";

		int64_t major_version, minor_version, bugfix_version = 0;

		if (LLGetDarwinOSInfo(major_version, minor_version, bugfix_version))
		{
			mMajorVer = major_version;
			mMinorVer = minor_version;
			mBuild = bugfix_version;

			std::stringstream os_version_string;
			os_version_string << DARWIN_PRODUCT_NAME << " " << mMajorVer << "." << mMinorVer << "." << mBuild;

			// Put it in the OS string we are compiling
			mOSStringSimple.append(os_version_string.str());
		}
		else
		{
			mOSStringSimple.append("Unable to collect OS info");
		}
	}

	// Initialize mOSString to something like:
	// "Mac OS X 10.6.7 Darwin Kernel Version 10.7.0: Sat Jan 29 15:17:16 PST 2011; root:xnu-1504.9.37~1/RELEASE_I386 i386"
	struct utsname un;
	if(uname(&un) != -1)
	{
		mOSString = mOSStringSimple;
		mOSString.append(" ");
		mOSString.append(un.sysname);
		mOSString.append(" ");
		mOSString.append(un.release);
		mOSString.append(" ");
		mOSString.append(un.version);
		mOSString.append(" ");
		mOSString.append(un.machine);
	}
	else
	{
		mOSString = mOSStringSimple;
	}

#elif LL_LINUX

	struct utsname un;
	if(uname(&un) != -1)
	{
		mOSStringSimple.append(un.sysname);
		mOSStringSimple.append(" ");
		mOSStringSimple.append(un.release);

		mOSString = mOSStringSimple;
		mOSString.append(" ");
		mOSString.append(un.version);
		mOSString.append(" ");
		mOSString.append(un.machine);

		// Simplify 'Simple'
		std::string ostype = mOSStringSimple.substr(0, mOSStringSimple.find_first_of(" ", 0));
		if (ostype == "Linux")
		{
			// Only care about major and minor Linux versions, truncate at second '.'
			std::string::size_type idx1 = mOSStringSimple.find_first_of(".", 0);
			std::string::size_type idx2 = (idx1 != std::string::npos) ? mOSStringSimple.find_first_of(".", idx1+1) : std::string::npos;
			std::string simple = mOSStringSimple.substr(0, idx2);
			if (simple.length() > 0)
				mOSStringSimple = simple;
		}
	}
	else
	{
		mOSStringSimple.append("Unable to collect OS info");
		mOSString = mOSStringSimple;
	}

	const char OS_VERSION_MATCH_EXPRESSION[] = "([0-9]+)\\.([0-9]+)(\\.([0-9]+))?";
	boost::regex os_version_parse(OS_VERSION_MATCH_EXPRESSION);
	boost::smatch matched;

	std::string glibc_version(gnu_get_libc_version());
	if ( ll_regex_match(glibc_version, matched, os_version_parse) )
	{
		LL_INFOS("AppInit") << "Using glibc version '" << glibc_version << "' as OS version" << LL_ENDL;

		std::string version_value;

		if ( matched[1].matched ) // Major version
		{
			version_value.assign(matched[1].first, matched[1].second);
			if (sscanf(version_value.c_str(), "%d", &mMajorVer) != 1)
			{
			  LL_WARNS("AppInit") << "failed to parse major version '" << version_value << "' as a number" << LL_ENDL;
			}
		}
		else
		{
			LL_ERRS("AppInit")
				<< "OS version regex '" << OS_VERSION_MATCH_EXPRESSION
				<< "' returned true, but major version [1] did not match"
				<< LL_ENDL;
		}

		if ( matched[2].matched ) // Minor version
		{
			version_value.assign(matched[2].first, matched[2].second);
			if (sscanf(version_value.c_str(), "%d", &mMinorVer) != 1)
			{
			  LL_ERRS("AppInit") << "failed to parse minor version '" << version_value << "' as a number" << LL_ENDL;
			}
		}
		else
		{
			LL_ERRS("AppInit")
				<< "OS version regex '" << OS_VERSION_MATCH_EXPRESSION
				<< "' returned true, but minor version [1] did not match"
				<< LL_ENDL;
		}

		if ( matched[4].matched ) // Build version (optional) - note that [3] includes the '.'
		{
			version_value.assign(matched[4].first, matched[4].second);
			if (sscanf(version_value.c_str(), "%d", &mBuild) != 1)
			{
			  LL_ERRS("AppInit") << "failed to parse build version '" << version_value << "' as a number" << LL_ENDL;
			}
		}
		else
		{
			LL_INFOS("AppInit")
				<< "OS build version not provided; using zero"
				<< LL_ENDL;
		}
	}
	else
	{
		LL_WARNS("AppInit") << "glibc version '" << glibc_version << "' cannot be parsed to three numbers; using all zeros" << LL_ENDL;
	}

#else

	struct utsname un;
	if(uname(&un) != -1)
	{
		mOSStringSimple.append(un.sysname);
		mOSStringSimple.append(" ");
		mOSStringSimple.append(un.release);

		mOSString = mOSStringSimple;
		mOSString.append(" ");
		mOSString.append(un.version);
		mOSString.append(" ");
		mOSString.append(un.machine);

		// Simplify 'Simple'
		std::string ostype = mOSStringSimple.substr(0, mOSStringSimple.find_first_of(" ", 0));
		if (ostype == "Linux")
		{
			// Only care about major and minor Linux versions, truncate at second '.'
			std::string::size_type idx1 = mOSStringSimple.find_first_of(".", 0);
			std::string::size_type idx2 = (idx1 != std::string::npos) ? mOSStringSimple.find_first_of(".", idx1+1) : std::string::npos;
			std::string simple = mOSStringSimple.substr(0, idx2);
			if (simple.length() > 0)
				mOSStringSimple = simple;
		}
	}
	else
	{
		mOSStringSimple.append("Unable to collect OS info");
		mOSString = mOSStringSimple;
	}
=======
    // Initialize mOSStringSimple to something like:
    // "Mac OS X 10.6.7"
    {
        const char * DARWIN_PRODUCT_NAME = "Mac OS X";

        int64_t major_version, minor_version, bugfix_version = 0;

        if (LLGetDarwinOSInfo(major_version, minor_version, bugfix_version))
        {
            mMajorVer = major_version;
            mMinorVer = minor_version;
            mBuild = bugfix_version;

            std::stringstream os_version_string;
            os_version_string << DARWIN_PRODUCT_NAME << " " << mMajorVer << "." << mMinorVer << "." << mBuild;

            // Put it in the OS string we are compiling
            mOSStringSimple.append(os_version_string.str());
        }
        else
        {
            mOSStringSimple.append("Unable to collect OS info");
        }
    }

    // Initialize mOSString to something like:
    // "Mac OS X 10.6.7 Darwin Kernel Version 10.7.0: Sat Jan 29 15:17:16 PST 2011; root:xnu-1504.9.37~1/RELEASE_I386 i386"
    struct utsname un;
    if(uname(&un) != -1)
    {
        mOSString = mOSStringSimple;
        mOSString.append(" ");
        mOSString.append(un.sysname);
        mOSString.append(" ");
        mOSString.append(un.release);
        mOSString.append(" ");
        mOSString.append(un.version);
        mOSString.append(" ");
        mOSString.append(un.machine);
    }
    else
    {
        mOSString = mOSStringSimple;
    }

#elif LL_LINUX

    struct utsname un;
    if(uname(&un) != -1)
    {
        mOSStringSimple.append(un.sysname);
        mOSStringSimple.append(" ");
        mOSStringSimple.append(un.release);

        mOSString = mOSStringSimple;
        mOSString.append(" ");
        mOSString.append(un.version);
        mOSString.append(" ");
        mOSString.append(un.machine);

        // Simplify 'Simple'
        std::string ostype = mOSStringSimple.substr(0, mOSStringSimple.find_first_of(" ", 0));
        if (ostype == "Linux")
        {
            // Only care about major and minor Linux versions, truncate at second '.'
            std::string::size_type idx1 = mOSStringSimple.find_first_of(".", 0);
            std::string::size_type idx2 = (idx1 != std::string::npos) ? mOSStringSimple.find_first_of(".", idx1+1) : std::string::npos;
            std::string simple = mOSStringSimple.substr(0, idx2);
            if (simple.length() > 0)
                mOSStringSimple = simple;
        }
    }
    else
    {
        mOSStringSimple.append("Unable to collect OS info");
        mOSString = mOSStringSimple;
    }

    const char OS_VERSION_MATCH_EXPRESSION[] = "([0-9]+)\\.([0-9]+)(\\.([0-9]+))?";
    boost::regex os_version_parse(OS_VERSION_MATCH_EXPRESSION);
    boost::smatch matched;

    std::string glibc_version(gnu_get_libc_version());
    if ( ll_regex_match(glibc_version, matched, os_version_parse) )
    {
        LL_INFOS("AppInit") << "Using glibc version '" << glibc_version << "' as OS version" << LL_ENDL;

        std::string version_value;

        if ( matched[1].matched ) // Major version
        {
            version_value.assign(matched[1].first, matched[1].second);
            if (sscanf(version_value.c_str(), "%d", &mMajorVer) != 1)
            {
              LL_WARNS("AppInit") << "failed to parse major version '" << version_value << "' as a number" << LL_ENDL;
            }
        }
        else
        {
            LL_ERRS("AppInit")
                << "OS version regex '" << OS_VERSION_MATCH_EXPRESSION
                << "' returned true, but major version [1] did not match"
                << LL_ENDL;
        }

        if ( matched[2].matched ) // Minor version
        {
            version_value.assign(matched[2].first, matched[2].second);
            if (sscanf(version_value.c_str(), "%d", &mMinorVer) != 1)
            {
              LL_ERRS("AppInit") << "failed to parse minor version '" << version_value << "' as a number" << LL_ENDL;
            }
        }
        else
        {
            LL_ERRS("AppInit")
                << "OS version regex '" << OS_VERSION_MATCH_EXPRESSION
                << "' returned true, but minor version [1] did not match"
                << LL_ENDL;
        }

        if ( matched[4].matched ) // Build version (optional) - note that [3] includes the '.'
        {
            version_value.assign(matched[4].first, matched[4].second);
            if (sscanf(version_value.c_str(), "%d", &mBuild) != 1)
            {
              LL_ERRS("AppInit") << "failed to parse build version '" << version_value << "' as a number" << LL_ENDL;
            }
        }
        else
        {
            LL_INFOS("AppInit")
                << "OS build version not provided; using zero"
                << LL_ENDL;
        }
    }
    else
    {
        LL_WARNS("AppInit") << "glibc version '" << glibc_version << "' cannot be parsed to three numbers; using all zeros" << LL_ENDL;
    }

#else

    struct utsname un;
    if(uname(&un) != -1)
    {
        mOSStringSimple.append(un.sysname);
        mOSStringSimple.append(" ");
        mOSStringSimple.append(un.release);

        mOSString = mOSStringSimple;
        mOSString.append(" ");
        mOSString.append(un.version);
        mOSString.append(" ");
        mOSString.append(un.machine);

        // Simplify 'Simple'
        std::string ostype = mOSStringSimple.substr(0, mOSStringSimple.find_first_of(" ", 0));
        if (ostype == "Linux")
        {
            // Only care about major and minor Linux versions, truncate at second '.'
            std::string::size_type idx1 = mOSStringSimple.find_first_of(".", 0);
            std::string::size_type idx2 = (idx1 != std::string::npos) ? mOSStringSimple.find_first_of(".", idx1+1) : std::string::npos;
            std::string simple = mOSStringSimple.substr(0, idx2);
            if (simple.length() > 0)
                mOSStringSimple = simple;
        }
    }
    else
    {
        mOSStringSimple.append("Unable to collect OS info");
        mOSString = mOSStringSimple;
    }
>>>>>>> b31789c1

#endif

    std::stringstream dotted_version_string;
    dotted_version_string << mMajorVer << "." << mMinorVer << "." << mBuild;
    mOSVersionString.append(dotted_version_string.str());

    mOSBitness = is64Bit() ? 64 : 32;
    LL_INFOS("LLOSInfo") << "OS bitness: " << mOSBitness << LL_ENDL;
}

#ifndef LL_WINDOWS
// static
long LLOSInfo::getMaxOpenFiles()
{
    const long OPEN_MAX_GUESS = 256;

#ifdef  OPEN_MAX
    static long open_max = OPEN_MAX;
#else
    static long open_max = 0;
#endif

    if (0 == open_max)
    {
        // First time through.
        errno = 0;
        if ( (open_max = sysconf(_SC_OPEN_MAX)) < 0)
        {
            if (0 == errno)
            {
                // Indeterminate.
                open_max = OPEN_MAX_GUESS;
            }
            else
            {
                LL_ERRS() << "LLOSInfo::getMaxOpenFiles: sysconf error for _SC_OPEN_MAX" << LL_ENDL;
            }
        }
    }
    return open_max;
}
#endif

void LLOSInfo::stream(std::ostream& s) const
{
    s << mOSString;
}

const std::string& LLOSInfo::getOSString() const
{
    return mOSString;
}

const std::string& LLOSInfo::getOSStringSimple() const
{
    return mOSStringSimple;
}

const std::string& LLOSInfo::getOSVersionString() const
{
    return mOSVersionString;
}

const S32 LLOSInfo::getOSBitness() const
{
    return mOSBitness;
}

namespace {

    U32 readFromProcStat( std::string entryName )
    {
        U32 val{};
#if LL_LINUX
        constexpr U32 STATUS_SIZE  = 2048;

        LLFILE* status_filep = LLFile::fopen("/proc/self/status", "rb");
        if (status_filep)
        {
            char buff[STATUS_SIZE];     /* Flawfinder: ignore */

            size_t nbytes = fread(buff, 1, STATUS_SIZE-1, status_filep);
            buff[nbytes] = '\0';

            // All these guys return numbers in KB
            char *memp = strstr(buff, entryName.c_str());
            if (memp)
            {
                (void) sscanf(memp, "%*s %u", &val);
            }
            fclose(status_filep);
        }
#endif
        return val;
    }

}

<<<<<<< HEAD
namespace {

    U32 readFromProcStat( std::string entryName )
    {
        U32 val{};
#if LL_LINUX
        constexpr U32 STATUS_SIZE  = 2048;

        LLFILE* status_filep = LLFile::fopen("/proc/self/status", "rb");
        if (status_filep)
        {
            char buff[STATUS_SIZE];		/* Flawfinder: ignore */

            size_t nbytes = fread(buff, 1, STATUS_SIZE-1, status_filep);
            buff[nbytes] = '\0';

            // All these guys return numbers in KB
            char *memp = strstr(buff, entryName.c_str());
            if (memp)
            {
                (void) sscanf(memp, "%*s %u", &val);
            }
            fclose(status_filep);
        }
#endif
        return val;
    }

=======
//static
U32 LLOSInfo::getProcessVirtualSizeKB()
{
    return readFromProcStat( "VmSize:" );
>>>>>>> b31789c1
}

//static
U32 LLOSInfo::getProcessVirtualSizeKB()
{
<<<<<<< HEAD
    return readFromProcStat( "VmSize:" );
}

//static
U32 LLOSInfo::getProcessResidentSizeKB()
{
=======
>>>>>>> b31789c1
    return readFromProcStat( "VmRSS:" );
}

//static
bool LLOSInfo::is64Bit()
{
#if LL_WINDOWS
#if defined(_WIN64)
    return true;
#elif defined(_WIN32)
    // 32-bit viewer may be run on both 32-bit and 64-bit Windows, need to elaborate
    BOOL f64 = FALSE;
    return IsWow64Process(GetCurrentProcess(), &f64) && f64;
#else
    return false;
#endif
#else // ! LL_WINDOWS
    // we only build a 64-bit mac viewer and currently we don't build for linux at all
    return true;
#endif
}

LLCPUInfo::LLCPUInfo()
{
    std::ostringstream out;
    LLProcessorInfo proc;
    // proc.WriteInfoTextFile("procInfo.txt");
    mHasSSE = proc.hasSSE();
    mHasSSE2 = proc.hasSSE2();
    mHasSSE3 = proc.hasSSE3();
    mHasSSE3S = proc.hasSSE3S();
    mHasSSE41 = proc.hasSSE41();
    mHasSSE42 = proc.hasSSE42();
    mHasSSE4a = proc.hasSSE4a();
    mHasAltivec = proc.hasAltivec();
    mCPUMHz = (F64)proc.getCPUFrequency();
    mFamily = proc.getCPUFamilyName();
    mCPUString = "Unknown";

    out << proc.getCPUBrandName();
    if (200 < mCPUMHz && mCPUMHz < 10000)           // *NOTE: cpu speed is often way wrong, do a sanity check
    {
        out << " (" << mCPUMHz << " MHz)";
    }
    mCPUString = out.str();
    LLStringUtil::trim(mCPUString);

    if (mHasSSE)
    {
        mSSEVersions.append("1");
    }
    if (mHasSSE2)
    {
        mSSEVersions.append("2");
    }
    if (mHasSSE3)
    {
        mSSEVersions.append("3");
    }
    if (mHasSSE3S)
    {
        mSSEVersions.append("3S");
    }
    if (mHasSSE41)
    {
        mSSEVersions.append("4.1");
    }
    if (mHasSSE42)
    {
        mSSEVersions.append("4.2");
    }
    if (mHasSSE4a)
    {
        mSSEVersions.append("4a");
    }
}

bool LLCPUInfo::hasAltivec() const
{
    return mHasAltivec;
}

bool LLCPUInfo::hasSSE() const
{
    return mHasSSE;
}

bool LLCPUInfo::hasSSE2() const
{
    return mHasSSE2;
}

bool LLCPUInfo::hasSSE3() const
{
    return mHasSSE3;
}

bool LLCPUInfo::hasSSE3S() const
{
    return mHasSSE3S;
}

bool LLCPUInfo::hasSSE41() const
{
    return mHasSSE41;
}

bool LLCPUInfo::hasSSE42() const
{
    return mHasSSE42;
}

bool LLCPUInfo::hasSSE4a() const
{
    return mHasSSE4a;
}

F64 LLCPUInfo::getMHz() const
{
    return mCPUMHz;
}

std::string LLCPUInfo::getCPUString() const
{
    return mCPUString;
}

const LLSD& LLCPUInfo::getSSEVersions() const
{
    return mSSEVersions;
}

void LLCPUInfo::stream(std::ostream& s) const
{
    // gather machine information.
    s << LLProcessorInfo().getCPUFeatureDescription();

    // These are interesting as they reflect our internal view of the
    // CPU's attributes regardless of platform
    s << "->mHasSSE:     " << (U32)mHasSSE << std::endl;
    s << "->mHasSSE2:    " << (U32)mHasSSE2 << std::endl;
    s << "->mHasSSE3:    " << (U32)mHasSSE3 << std::endl;
    s << "->mHasSSE3S:    " << (U32)mHasSSE3S << std::endl;
    s << "->mHasSSE41:    " << (U32)mHasSSE41 << std::endl;
    s << "->mHasSSE42:    " << (U32)mHasSSE42 << std::endl;
    s << "->mHasSSE4a:    " << (U32)mHasSSE4a << std::endl;
    s << "->mHasAltivec: " << (U32)mHasAltivec << std::endl;
    s << "->mCPUMHz:     " << mCPUMHz << std::endl;
    s << "->mCPUString:  " << mCPUString << std::endl;
}

// Helper class for LLMemoryInfo: accumulate stats in the form we store for
// LLMemoryInfo::getStatsMap().
class Stats
{
public:
    Stats():
        mStats(LLSD::emptyMap())
    {}

    // Store every integer type as LLSD::Integer.
    template <class T>
    void add(const LLSD::String& name, const T& value,
             typename boost::enable_if<boost::is_integral<T> >::type* = 0)
    {
        mStats[name] = LLSD::Integer(value);
    }

    // Store every floating-point type as LLSD::Real.
    template <class T>
    void add(const LLSD::String& name, const T& value,
             typename boost::enable_if<boost::is_float<T> >::type* = 0)
    {
        mStats[name] = LLSD::Real(value);
    }

    // Hope that LLSD::Date values are sufficiently unambiguous.
    void add(const LLSD::String& name, const LLSD::Date& value)
    {
        mStats[name] = value;
    }

    LLSD get() const { return mStats; }

private:
    LLSD mStats;
};

LLMemoryInfo::LLMemoryInfo()
{
    refresh();
}

#if LL_WINDOWS
static U32Kilobytes LLMemoryAdjustKBResult(U32Kilobytes inKB)
{
    // Moved this here from llfloaterabout.cpp

    //! \bug
    // For some reason, the reported amount of memory is always wrong.
    // The original adjustment assumes it's always off by one meg, however
    // errors of as much as 2520 KB have been observed in the value
    // returned from the GetMemoryStatusEx function.  Here we keep the
    // original adjustment from llfoaterabout.cpp until this can be
    // fixed somehow.
    inKB += U32Megabytes(1);

    return inKB;
}
#endif

#if LL_DARWIN
// static
U32Kilobytes LLMemoryInfo::getHardwareMemSize()
{
    // This might work on Linux as well.  Someone check...
    uint64_t phys = 0;
    int mib[2] = { CTL_HW, HW_MEMSIZE };

    size_t len = sizeof(phys);
    sysctl(mib, 2, &phys, &len, NULL, 0);

    return U64Bytes(phys);
}
#endif

U32Kilobytes LLMemoryInfo::getPhysicalMemoryKB() const
{
#if LL_WINDOWS
    return LLMemoryAdjustKBResult(U32Kilobytes(mStatsMap["Total Physical KB"].asInteger()));

#elif LL_DARWIN
    return getHardwareMemSize();

#elif LL_LINUX
    U64 phys = 0;
    phys = (U64)(getpagesize()) * (U64)(get_phys_pages());
    return U64Bytes(phys);

#else
    return 0;

#endif
}

//static
void LLMemoryInfo::getAvailableMemoryKB(U32Kilobytes& avail_physical_mem_kb, U32Kilobytes& avail_virtual_mem_kb)
{
#if LL_WINDOWS
    // Sigh, this shouldn't be a static method, then we wouldn't have to
    // reload this data separately from refresh()
    LLSD statsMap(loadStatsMap());

    avail_physical_mem_kb = (U32Kilobytes)statsMap["Avail Physical KB"].asInteger();
    avail_virtual_mem_kb  = (U32Kilobytes)statsMap["Avail Virtual KB"].asInteger();

#elif LL_DARWIN
    // mStatsMap is derived from vm_stat, look for (e.g.) "kb free":
    // $ vm_stat
    // Mach Virtual Memory Statistics: (page size of 4096 bytes)
    // Pages free:                   462078.
    // Pages active:                 142010.
    // Pages inactive:               220007.
    // Pages wired down:             159552.
    // "Translation faults":      220825184.
    // Pages copy-on-write:         2104153.
    // Pages zero filled:         167034876.
    // Pages reactivated:             65153.
    // Pageins:                     2097212.
    // Pageouts:                      41759.
    // Object cache: 841598 hits of 7629869 lookups (11% hit rate)
    avail_physical_mem_kb = (U32Kilobytes)-1 ;
    avail_virtual_mem_kb = (U32Kilobytes)-1 ;

#elif LL_LINUX
    // mStatsMap is derived from MEMINFO_FILE:
    // $ cat /proc/meminfo
    // MemTotal:        4108424 kB
    // MemFree:         1244064 kB
    // Buffers:           85164 kB
    // Cached:          1990264 kB
    // SwapCached:            0 kB
    // Active:          1176648 kB
    // Inactive:        1427532 kB
    // Active(anon):     529152 kB
    // Inactive(anon):    15924 kB
    // Active(file):     647496 kB
    // Inactive(file):  1411608 kB
    // Unevictable:          16 kB
    // Mlocked:              16 kB
    // HighTotal:       3266316 kB
    // HighFree:         721308 kB
    // LowTotal:         842108 kB
    // LowFree:          522756 kB
    // SwapTotal:       6384632 kB
    // SwapFree:        6384632 kB
    // Dirty:                28 kB
    // Writeback:             0 kB
    // AnonPages:        528820 kB
    // Mapped:            89472 kB
    // Shmem:             16324 kB
    // Slab:             159624 kB
    // SReclaimable:     145168 kB
    // SUnreclaim:        14456 kB
    // KernelStack:        2560 kB
    // PageTables:         5560 kB
    // NFS_Unstable:          0 kB
    // Bounce:                0 kB
    // WritebackTmp:          0 kB
    // CommitLimit:     8438844 kB
    // Committed_AS:    1271596 kB
    // VmallocTotal:     122880 kB
    // VmallocUsed:       65252 kB
    // VmallocChunk:      52356 kB
    // HardwareCorrupted:     0 kB
    // HugePages_Total:       0
    // HugePages_Free:        0
    // HugePages_Rsvd:        0
    // HugePages_Surp:        0
    // Hugepagesize:       2048 kB
    // DirectMap4k:      434168 kB
    // DirectMap2M:      477184 kB
    // (could also run 'free', but easier to read a file than run a program)
    avail_physical_mem_kb = (U32Kilobytes)-1 ;
    avail_virtual_mem_kb = (U32Kilobytes)-1 ;

#else
    //do not know how to collect available memory info for other systems.
    //leave it blank here for now.

    avail_physical_mem_kb = (U32Kilobytes)-1 ;
    avail_virtual_mem_kb = (U32Kilobytes)-1 ;
#endif
}

void LLMemoryInfo::stream(std::ostream& s) const
{
    // We want these memory stats to be easy to grep from the log, along with
    // the timestamp. So preface each line with the timestamp and a
    // distinctive marker. Without that, we'd have to search the log for the
    // introducer line, then read subsequent lines, etc...
    std::string pfx(LLError::utcTime() + " <mem> ");

    // Max key length
    size_t key_width(0);
    for (const auto& [key, value] : inMap(mStatsMap))
    {
        size_t len(key.length());
        if (len > key_width)
        {
            key_width = len;
        }
    }

    // Now stream stats
    for (const auto& [key, value] : inMap(mStatsMap))
    {
        s << pfx << std::setw(narrow<size_t>(key_width+1)) << (key + ':') << ' ';
        if (value.isInteger())
            s << std::setw(12) << value.asInteger();
        else if (value.isReal())
            s << std::fixed << std::setprecision(1) << value.asReal();
        else if (value.isDate())
            value.asDate().toStream(s);
        else
            s << value;           // just use default LLSD formatting
        s << std::endl;
    }
}

LLSD LLMemoryInfo::getStatsMap() const
{
    return mStatsMap;
}

LLMemoryInfo& LLMemoryInfo::refresh()
{
    LL_PROFILE_ZONE_SCOPED
    mStatsMap = loadStatsMap();

    LL_DEBUGS("LLMemoryInfo") << "Populated mStatsMap:\n";
    LLSDSerialize::toPrettyXML(mStatsMap, LL_CONT);
    LL_ENDL;

    return *this;
}

LLSD LLMemoryInfo::loadStatsMap()
{
    LL_PROFILE_ZONE_SCOPED;

    // This implementation is derived from stream() code (as of 2011-06-29).
    Stats stats;

    // associate timestamp for analysis over time
    stats.add("timestamp", LLDate::now());

#if LL_WINDOWS
    MEMORYSTATUSEX state;
    state.dwLength = sizeof(state);
    GlobalMemoryStatusEx(&state);

    DWORDLONG div = 1024;

    stats.add("Percent Memory use", state.dwMemoryLoad/div);
    stats.add("Total Physical KB",  state.ullTotalPhys/div);
    stats.add("Avail Physical KB",  state.ullAvailPhys/div);
    stats.add("Total page KB",      state.ullTotalPageFile/div);
    stats.add("Avail page KB",      state.ullAvailPageFile/div);
    stats.add("Total Virtual KB",   state.ullTotalVirtual/div);
    stats.add("Avail Virtual KB",   state.ullAvailVirtual/div);

    // SL-12122 - Call to GetPerformanceInfo() was removed here. Took
    // on order of 10 ms, causing unacceptable frame time spike every
    // second, and results were never used. If this is needed in the
    // future, must find a way to avoid frame time impact (e.g. move
    // to another thread, call much less often).

    PROCESS_MEMORY_COUNTERS_EX pmem;
    pmem.cb = sizeof(pmem);
    // GetProcessMemoryInfo() is documented to accept either
    // PROCESS_MEMORY_COUNTERS* or PROCESS_MEMORY_COUNTERS_EX*, presumably
    // using the redundant size info to distinguish. But its prototype
    // specifically accepts PROCESS_MEMORY_COUNTERS*, and since this is a
    // classic-C API, PROCESS_MEMORY_COUNTERS_EX isn't a subclass. Cast the
    // pointer.
    GetProcessMemoryInfo(GetCurrentProcess(), PPROCESS_MEMORY_COUNTERS(&pmem), sizeof(pmem));

    stats.add("Page Fault Count",              pmem.PageFaultCount);
    stats.add("PeakWorkingSetSize KB",         pmem.PeakWorkingSetSize/div);
    stats.add("WorkingSetSize KB",             pmem.WorkingSetSize/div);
    stats.add("QutaPeakPagedPoolUsage KB",     pmem.QuotaPeakPagedPoolUsage/div);
    stats.add("QuotaPagedPoolUsage KB",        pmem.QuotaPagedPoolUsage/div);
    stats.add("QuotaPeakNonPagedPoolUsage KB", pmem.QuotaPeakNonPagedPoolUsage/div);
    stats.add("QuotaNonPagedPoolUsage KB",     pmem.QuotaNonPagedPoolUsage/div);
    stats.add("PagefileUsage KB",              pmem.PagefileUsage/div);
    stats.add("PeakPagefileUsage KB",          pmem.PeakPagefileUsage/div);
    stats.add("PrivateUsage KB",               pmem.PrivateUsage/div);

#elif LL_DARWIN

<<<<<<< HEAD
	const vm_size_t pagekb(vm_page_size / 1024);

	//
	// Collect the vm_stat's
	//

	{
		vm_statistics64_data_t vmstat;
		mach_msg_type_number_t vmstatCount = HOST_VM_INFO64_COUNT;

		if (host_statistics64(mach_host_self(), HOST_VM_INFO64, (host_info64_t) &vmstat, &vmstatCount) != KERN_SUCCESS)
	{
			LL_WARNS("LLMemoryInfo") << "Unable to collect memory information" << LL_ENDL;
		}
		else
		{
			stats.add("Pages free KB",		pagekb * vmstat.free_count);
			stats.add("Pages active KB",	pagekb * vmstat.active_count);
			stats.add("Pages inactive KB",	pagekb * vmstat.inactive_count);
			stats.add("Pages wired KB",		pagekb * vmstat.wire_count);

			stats.add("Pages zero fill",		vmstat.zero_fill_count);
			stats.add("Page reactivations",		vmstat.reactivations);
			stats.add("Page-ins",				vmstat.pageins);
			stats.add("Page-outs",				vmstat.pageouts);

			stats.add("Faults",					vmstat.faults);
			stats.add("Faults copy-on-write",	vmstat.cow_faults);

			stats.add("Cache lookups",			vmstat.lookups);
			stats.add("Cache hits",				vmstat.hits);

			stats.add("Page purgeable count",	vmstat.purgeable_count);
			stats.add("Page purges",			vmstat.purges);

			stats.add("Page speculative reads",	vmstat.speculative_count);
		}
	}

	//
	// Collect the misc task info
	//

		{
		task_events_info_data_t taskinfo;
		unsigned taskinfoSize = sizeof(taskinfo);

		if (task_info(mach_task_self(), TASK_EVENTS_INFO, (task_info_t) &taskinfo, &taskinfoSize) != KERN_SUCCESS)
					{
			LL_WARNS("LLMemoryInfo") << "Unable to collect task information" << LL_ENDL;
			}
			else
			{
			stats.add("Task page-ins",					taskinfo.pageins);
			stats.add("Task copy-on-write faults",		taskinfo.cow_faults);
			stats.add("Task messages sent",				taskinfo.messages_sent);
			stats.add("Task messages received",			taskinfo.messages_received);
			stats.add("Task mach system call count",	taskinfo.syscalls_mach);
			stats.add("Task unix system call count",	taskinfo.syscalls_unix);
			stats.add("Task context switch count",		taskinfo.csw);
			}
	}

	//
	// Collect the basic task info
	//

		{
			mach_task_basic_info_data_t taskinfo;
			mach_msg_type_number_t task_count = MACH_TASK_BASIC_INFO_COUNT;
			if (task_info(mach_task_self(), MACH_TASK_BASIC_INFO, (task_info_t) &taskinfo, &task_count) != KERN_SUCCESS)
			{
				LL_WARNS("LLMemoryInfo") << "Unable to collect task information" << LL_ENDL;
			}
			else
			{
				stats.add("Basic virtual memory KB", taskinfo.virtual_size / 1024);
				stats.add("Basic resident memory KB", taskinfo.resident_size / 1024);
				stats.add("Basic max resident memory KB", taskinfo.resident_size_max / 1024);
				stats.add("Basic new thread policy", taskinfo.policy);
				stats.add("Basic suspend count", taskinfo.suspend_count);
			}
	}
=======
    const vm_size_t pagekb(vm_page_size / 1024);

    //
    // Collect the vm_stat's
    //

    {
        vm_statistics64_data_t vmstat;
        mach_msg_type_number_t vmstatCount = HOST_VM_INFO64_COUNT;

        if (host_statistics64(mach_host_self(), HOST_VM_INFO64, (host_info64_t) &vmstat, &vmstatCount) != KERN_SUCCESS)
    {
            LL_WARNS("LLMemoryInfo") << "Unable to collect memory information" << LL_ENDL;
        }
        else
        {
            stats.add("Pages free KB",      pagekb * vmstat.free_count);
            stats.add("Pages active KB",    pagekb * vmstat.active_count);
            stats.add("Pages inactive KB",  pagekb * vmstat.inactive_count);
            stats.add("Pages wired KB",     pagekb * vmstat.wire_count);

            stats.add("Pages zero fill",        vmstat.zero_fill_count);
            stats.add("Page reactivations",     vmstat.reactivations);
            stats.add("Page-ins",               vmstat.pageins);
            stats.add("Page-outs",              vmstat.pageouts);

            stats.add("Faults",                 vmstat.faults);
            stats.add("Faults copy-on-write",   vmstat.cow_faults);

            stats.add("Cache lookups",          vmstat.lookups);
            stats.add("Cache hits",             vmstat.hits);

            stats.add("Page purgeable count",   vmstat.purgeable_count);
            stats.add("Page purges",            vmstat.purges);

            stats.add("Page speculative reads", vmstat.speculative_count);
        }
    }

    //
    // Collect the misc task info
    //

        {
        task_events_info_data_t taskinfo;
        unsigned taskinfoSize = sizeof(taskinfo);

        if (task_info(mach_task_self(), TASK_EVENTS_INFO, (task_info_t) &taskinfo, &taskinfoSize) != KERN_SUCCESS)
                    {
            LL_WARNS("LLMemoryInfo") << "Unable to collect task information" << LL_ENDL;
            }
            else
            {
            stats.add("Task page-ins",                  taskinfo.pageins);
            stats.add("Task copy-on-write faults",      taskinfo.cow_faults);
            stats.add("Task messages sent",             taskinfo.messages_sent);
            stats.add("Task messages received",         taskinfo.messages_received);
            stats.add("Task mach system call count",    taskinfo.syscalls_mach);
            stats.add("Task unix system call count",    taskinfo.syscalls_unix);
            stats.add("Task context switch count",      taskinfo.csw);
            }
    }

    //
    // Collect the basic task info
    //

        {
            mach_task_basic_info_data_t taskinfo;
            mach_msg_type_number_t task_count = MACH_TASK_BASIC_INFO_COUNT;
            if (task_info(mach_task_self(), MACH_TASK_BASIC_INFO, (task_info_t) &taskinfo, &task_count) != KERN_SUCCESS)
            {
                LL_WARNS("LLMemoryInfo") << "Unable to collect task information" << LL_ENDL;
            }
            else
            {
                stats.add("Basic virtual memory KB", taskinfo.virtual_size / 1024);
                stats.add("Basic resident memory KB", taskinfo.resident_size / 1024);
                stats.add("Basic max resident memory KB", taskinfo.resident_size_max / 1024);
                stats.add("Basic new thread policy", taskinfo.policy);
                stats.add("Basic suspend count", taskinfo.suspend_count);
            }
    }
>>>>>>> b31789c1

#elif LL_LINUX
    std::ifstream meminfo(MEMINFO_FILE);
    if (meminfo.is_open())
    {
        // MemTotal:        4108424 kB
        // MemFree:         1244064 kB
        // Buffers:           85164 kB
        // Cached:          1990264 kB
        // SwapCached:            0 kB
        // Active:          1176648 kB
        // Inactive:        1427532 kB
        // ...
        // VmallocTotal:     122880 kB
        // VmallocUsed:       65252 kB
        // VmallocChunk:      52356 kB
        // HardwareCorrupted:     0 kB
        // HugePages_Total:       0
        // HugePages_Free:        0
        // HugePages_Rsvd:        0
        // HugePages_Surp:        0
        // Hugepagesize:       2048 kB
        // DirectMap4k:      434168 kB
        // DirectMap2M:      477184 kB

        // Intentionally don't pass the boost::no_except flag. This
        // boost::regex object is constructed with a string literal, so it
        // should be valid every time. If it becomes invalid, we WANT an
        // exception, hopefully even before the dev checks in.
        boost::regex stat_rx("(.+): +([0-9]+)( kB)?");
        boost::smatch matched;

        std::string line;
        while (std::getline(meminfo, line))
        {
            LL_DEBUGS("LLMemoryInfo") << line << LL_ENDL;
            if (ll_regex_match(line, matched, stat_rx))
            {
                // e.g. "MemTotal:      4108424 kB"
                LLSD::String key(matched[1].first, matched[1].second);
                LLSD::String value_str(matched[2].first, matched[2].second);
                LLSD::Integer value(0);
                try
                {
                    value = boost::lexical_cast<LLSD::Integer>(value_str);
                }
                catch (const boost::bad_lexical_cast&)
                {
                    LL_WARNS("LLMemoryInfo") << "couldn't parse '" << value_str
                                             << "' in " << MEMINFO_FILE << " line: "
                                             << line << LL_ENDL;
                    continue;
                }
                // Store this statistic.
                stats.add(key, value);
            }
            else
            {
                LL_WARNS("LLMemoryInfo") << "unrecognized " << MEMINFO_FILE << " line: "
                                         << line << LL_ENDL;
            }
        }
    }
    else
    {
        LL_WARNS("LLMemoryInfo") << "Unable to collect memory information" << LL_ENDL;
    }

#else
    LL_WARNS("LLMemoryInfo") << "Unknown system; unable to collect memory information" << LL_ENDL;

#endif

    return stats.get();
}

std::ostream& operator<<(std::ostream& s, const LLOSInfo& info)
{
    info.stream(s);
    return s;
}

std::ostream& operator<<(std::ostream& s, const LLCPUInfo& info)
{
    info.stream(s);
    return s;
}

std::ostream& operator<<(std::ostream& s, const LLMemoryInfo& info)
{
    info.stream(s);
    return s;
}

class FrameWatcher
{
public:
    FrameWatcher():
        // Hooking onto the "mainloop" event pump gets us one call per frame.
        mConnection(LLEventPumps::instance()
                    .obtain("mainloop")
                    .listen("FrameWatcher", boost::bind(&FrameWatcher::tick, this, _1))),
        // Initializing mSampleStart to an invalid timestamp alerts us to skip
        // trying to compute framerate on the first call.
        mSampleStart(-1),
        // Initializing mSampleEnd to 0 ensures that we treat the first call
        // as the completion of a sample window.
        mSampleEnd(0),
        mFrames(0),
        // Both MEM_INFO_WINDOW and MEM_INFO_THROTTLE are in seconds. We need
        // the number of integer MEM_INFO_THROTTLE sample slots that will fit
        // in MEM_INFO_WINDOW. Round up.
        mSamples(int((MEM_INFO_WINDOW / MEM_INFO_THROTTLE) + 0.7)),
        // Initializing to F32_MAX means that the first real frame will become
        // the slowest ever, which sounds like a good idea.
        mSlowest(F32_MAX)
    {}

    bool tick(const LLSD&)
    {
        F32 timestamp(mTimer.getElapsedTimeF32());

        // Count this frame in the interval just completed.
        ++mFrames;

        // Have we finished a sample window yet?
        if (timestamp < mSampleEnd)
        {
            // no, just keep waiting
            return false;
        }

        // Set up for next sample window. Capture values for previous frame in
        // local variables and reset data members.
        U32 frames(mFrames);
        F32 sampleStart(mSampleStart);
        // No frames yet in next window
        mFrames = 0;
        // which starts right now
        mSampleStart = timestamp;
        // and ends MEM_INFO_THROTTLE seconds in the future
        mSampleEnd = mSampleStart + MEM_INFO_THROTTLE;

        // On the very first call, that's all we can do, no framerate
        // computation is possible.
        if (sampleStart < 0)
        {
            return false;
        }

        // How long did this actually take? As framerate slows, the duration
        // of the frame we just finished could push us WELL beyond our desired
        // sample window size.
        F32 elapsed(timestamp - sampleStart);
        F32 framerate(frames/elapsed);

        // Remember previous slowest framerate because we're just about to
        // update it.
        F32 slowest(mSlowest);
        // Remember previous number of samples.
        boost::circular_buffer<F32>::size_type prevSize(mSamples.size());

        // Capture new framerate in our samples buffer. Once the buffer is
        // full (after MEM_INFO_WINDOW seconds), this will displace the oldest
        // sample. ("So they all rolled over, and one fell out...")
        mSamples.push_back(framerate);

        // Calculate the new minimum framerate. I know of no way to update a
        // rolling minimum without ever rescanning the buffer. But since there
        // are only a few tens of items in this buffer, rescanning it is
        // probably cheaper (and certainly easier to reason about) than
        // attempting to optimize away some of the scans.
        mSlowest = framerate;       // pick an arbitrary entry to start
        for (boost::circular_buffer<F32>::const_iterator si(mSamples.begin()), send(mSamples.end());
             si != send; ++si)
        {
            if (*si < mSlowest)
            {
                mSlowest = *si;
            }
        }

        // We're especially interested in memory as framerate drops. Only log
        // when framerate drops below the slowest framerate we remember.
        // (Should always be true for the end of the very first sample
        // window.)
        if (framerate >= slowest)
        {
            return false;
        }
        // Congratulations, we've hit a new low.  :-P

        LL_INFOS("FrameWatcher") << ' ';
        if (! prevSize)
        {
            LL_CONT << "initial framerate ";
        }
        else
        {
            LL_CONT << "slowest framerate for last " << int(prevSize * MEM_INFO_THROTTLE)
                    << " seconds ";
        }

    auto precision = LL_CONT.precision();

        LL_CONT << std::fixed << std::setprecision(1) << framerate << '\n'
                << LLMemoryInfo();

    LL_CONT.precision(precision);
    LL_CONT << LL_ENDL;
        return false;
    }

private:
    // Storing the connection in an LLTempBoundListener ensures it will be
    // disconnected when we're destroyed.
    LLTempBoundListener mConnection;
    // Track elapsed time
    LLTimer mTimer;
    // Some of what you see here is in fact redundant with functionality you
    // can get from LLTimer. Unfortunately the LLTimer API is missing the
    // feature we need: has at least the stated interval elapsed, and if so,
    // exactly how long has passed? So we have to do it by hand, sigh.
    // Time at start, end of sample window
    F32 mSampleStart, mSampleEnd;
    // Frames this sample window
    U32 mFrames;
    // Sliding window of framerate samples
    boost::circular_buffer<F32> mSamples;
    // Slowest framerate in mSamples
    F32 mSlowest;
};

// Need an instance of FrameWatcher before it does any good
static FrameWatcher sFrameWatcher;

BOOL gunzip_file(const std::string& srcfile, const std::string& dstfile)
{
    std::string tmpfile;
    const S32 UNCOMPRESS_BUFFER_SIZE = 32768;
    BOOL retval = FALSE;
    gzFile src = NULL;
    U8 buffer[UNCOMPRESS_BUFFER_SIZE];
    LLFILE *dst = NULL;
    S32 bytes = 0;
    tmpfile = dstfile + ".t";
#ifdef LL_WINDOWS
    llutf16string utf16filename = utf8str_to_utf16str(srcfile);
    src = gzopen_w(utf16filename.c_str(), "rb");
#else
    src = gzopen(srcfile.c_str(), "rb");
#endif
<<<<<<< HEAD
	if (! src) goto err;
	dst = LLFile::fopen(tmpfile, "wb");		/* Flawfinder: ignore */
	if (! dst) goto err;
	do
	{
		bytes = gzread(src, buffer, UNCOMPRESS_BUFFER_SIZE);
		size_t nwrit = fwrite(buffer, sizeof(U8), bytes, dst);
		if (nwrit < (size_t) bytes)
		{
			LL_WARNS() << "Short write on " << tmpfile << ": Wrote " << nwrit << " of " << bytes << " bytes." << LL_ENDL;
			goto err;
		}
	} while(gzeof(src) == 0);
	fclose(dst);
	dst = NULL;
	if (LLFile::rename(tmpfile, dstfile) == -1) goto err;		/* Flawfinder: ignore */
	retval = TRUE;
=======
    if (! src) goto err;
    dst = LLFile::fopen(tmpfile, "wb");     /* Flawfinder: ignore */
    if (! dst) goto err;
    do
    {
        bytes = gzread(src, buffer, UNCOMPRESS_BUFFER_SIZE);
        size_t nwrit = fwrite(buffer, sizeof(U8), bytes, dst);
        if (nwrit < (size_t) bytes)
        {
            LL_WARNS() << "Short write on " << tmpfile << ": Wrote " << nwrit << " of " << bytes << " bytes." << LL_ENDL;
            goto err;
        }
    } while(gzeof(src) == 0);
    fclose(dst);
    dst = NULL;
#if LL_WINDOWS
    // Rename in windows needs the dstfile to not exist.
    LLFile::remove(dstfile, ENOENT);
#endif
    if (LLFile::rename(tmpfile, dstfile) == -1) goto err;       /* Flawfinder: ignore */
    retval = TRUE;
>>>>>>> b31789c1
err:
    if (src != NULL) gzclose(src);
    if (dst != NULL) fclose(dst);
    return retval;
}

BOOL gzip_file(const std::string& srcfile, const std::string& dstfile)
{
    const S32 COMPRESS_BUFFER_SIZE = 32768;
    std::string tmpfile;
    BOOL retval = FALSE;
    U8 buffer[COMPRESS_BUFFER_SIZE];
    gzFile dst = NULL;
    LLFILE *src = NULL;
    S32 bytes = 0;
    tmpfile = dstfile + ".t";

#ifdef LL_WINDOWS
    llutf16string utf16filename = utf8str_to_utf16str(tmpfile);
    dst = gzopen_w(utf16filename.c_str(), "wb");
#else
    dst = gzopen(tmpfile.c_str(), "wb");
#endif

    if (! dst) goto err;
    src = LLFile::fopen(srcfile, "rb");     /* Flawfinder: ignore */
    if (! src) goto err;

    while ((bytes = (S32)fread(buffer, sizeof(U8), COMPRESS_BUFFER_SIZE, src)) > 0)
    {
        if (gzwrite(dst, buffer, bytes) <= 0)
        {
            LL_WARNS() << "gzwrite failed: " << gzerror(dst, NULL) << LL_ENDL;
            goto err;
        }
    }

    if (ferror(src))
    {
        LL_WARNS() << "Error reading " << srcfile << LL_ENDL;
        goto err;
    }

    gzclose(dst);
    dst = NULL;
#if LL_WINDOWS
    // Rename in windows needs the dstfile to not exist.
    LLFile::remove(dstfile);
#endif
    if (LLFile::rename(tmpfile, dstfile) == -1) goto err;       /* Flawfinder: ignore */
    retval = TRUE;
 err:
    if (src != NULL) fclose(src);
    if (dst != NULL) gzclose(dst);
    return retval;
}<|MERGE_RESOLUTION|>--- conflicted
+++ resolved
@@ -96,138 +96,12 @@
 static const F32 MEM_INFO_WINDOW = 10*60;
 
 LLOSInfo::LLOSInfo() :
-<<<<<<< HEAD
-	mMajorVer(0), mMinorVer(0), mBuild(0), mOSVersionString("")
-=======
     mMajorVer(0), mMinorVer(0), mBuild(0), mOSVersionString("")
->>>>>>> b31789c1
 {
 
 #if LL_WINDOWS
 
     if (IsWindows10OrGreater())
-<<<<<<< HEAD
-	{
-		mMajorVer = 10;
-		mMinorVer = 0;
-		mOSStringSimple = "Microsoft Windows 10 ";
-	}
-	else if (IsWindows8Point1OrGreater())
-	{
-		mMajorVer = 6;
-		mMinorVer = 3;
-		if (IsWindowsServer())
-		{
-			mOSStringSimple = "Windows Server 2012 R2 ";
-		}
-		else
-		{
-			mOSStringSimple = "Microsoft Windows 8.1 ";
-		}
-	}
-	else if (IsWindows8OrGreater())
-	{
-		mMajorVer = 6;
-		mMinorVer = 2;
-		if (IsWindowsServer())
-		{
-			mOSStringSimple = "Windows Server 2012 ";
-		}
-		else
-		{
-			mOSStringSimple = "Microsoft Windows 8 ";
-		}
-	}
-	else if (IsWindows7SP1OrGreater())
-	{
-		mMajorVer = 6;
-		mMinorVer = 1;
-		if (IsWindowsServer())
-		{
-			mOSStringSimple = "Windows Server 2008 R2 SP1 ";
-		}
-		else
-		{
-			mOSStringSimple = "Microsoft Windows 7 SP1 ";
-		}
-	}
-	else if (IsWindows7OrGreater())
-	{
-		mMajorVer = 6;
-		mMinorVer = 1;
-		if (IsWindowsServer())
-		{
-			mOSStringSimple = "Windows Server 2008 R2 ";
-		}
-		else
-		{
-			mOSStringSimple = "Microsoft Windows 7 ";
-		}
-	}
-	else if (IsWindowsVistaSP2OrGreater())
-	{
-		mMajorVer = 6;
-		mMinorVer = 0;
-		if (IsWindowsServer())
-		{
-			mOSStringSimple = "Windows Server 2008 SP2 ";
-		}
-		else
-		{
-			mOSStringSimple = "Microsoft Windows Vista SP2 ";
-		}
-	}
-	else
-	{
-		mOSStringSimple = "Unsupported Windows version ";
-	}
-
-	///get native system info if available..
-	typedef void (WINAPI *PGNSI)(LPSYSTEM_INFO); ///function pointer for loading GetNativeSystemInfo
-	SYSTEM_INFO si; //System Info object file contains architecture info
-	PGNSI pGNSI; //pointer object
-	ZeroMemory(&si, sizeof(SYSTEM_INFO)); //zero out the memory in information
-	pGNSI = (PGNSI)GetProcAddress(GetModuleHandle(TEXT("kernel32.dll")), "GetNativeSystemInfo"); //load kernel32 get function
-	if (NULL != pGNSI) //check if it has failed
-		pGNSI(&si); //success
-	else
-		GetSystemInfo(&si); //if it fails get regular system info
-	//(Warning: If GetSystemInfo it may result in incorrect information in a WOW64 machine, if the kernel fails to load)
-
-	// Try calling GetVersionEx using the OSVERSIONINFOEX structure.
-	OSVERSIONINFOEX osvi;
-	ZeroMemory(&osvi, sizeof(OSVERSIONINFOEX));
-	osvi.dwOSVersionInfoSize = sizeof(OSVERSIONINFOEX);
-	if (GetVersionEx((OSVERSIONINFO *)&osvi))
-	{
-		mBuild = osvi.dwBuildNumber & 0xffff;
-	}
-	else
-	{
-		// If OSVERSIONINFOEX doesn't work, try OSVERSIONINFO.
-		osvi.dwOSVersionInfoSize = sizeof(OSVERSIONINFO);
-		if (GetVersionEx((OSVERSIONINFO *)&osvi))
-		{
-			mBuild = osvi.dwBuildNumber & 0xffff;
-		}
-	}
-
-	S32 ubr = 0; // Windows 10 Update Build Revision, can be retrieved from a registry
-	if (mMajorVer == 10)
-	{
-		DWORD cbData(sizeof(DWORD));
-		DWORD data(0);
-		HKEY key;
-		BOOL ret_code = RegOpenKeyExW(HKEY_LOCAL_MACHINE, TEXT("SOFTWARE\\Microsoft\\Windows NT\\CurrentVersion"), 0, KEY_READ, &key);
-		if (ERROR_SUCCESS == ret_code)
-		{
-			ret_code = RegQueryValueExW(key, L"UBR", 0, NULL, reinterpret_cast<LPBYTE>(&data), &cbData);
-			if (ERROR_SUCCESS == ret_code)
-			{
-				ubr = data;
-			}
-		}
-=======
     {
         mMajorVer = 10;
         mMinorVer = 0;
@@ -348,7 +222,6 @@
                 ubr = data;
             }
         }
->>>>>>> b31789c1
 
         if (mBuild >= 22000)
         {
@@ -394,181 +267,6 @@
 
 #elif LL_DARWIN
 
-<<<<<<< HEAD
-	// Initialize mOSStringSimple to something like:
-	// "Mac OS X 10.6.7"
-	{
-		const char * DARWIN_PRODUCT_NAME = "Mac OS X";
-
-		int64_t major_version, minor_version, bugfix_version = 0;
-
-		if (LLGetDarwinOSInfo(major_version, minor_version, bugfix_version))
-		{
-			mMajorVer = major_version;
-			mMinorVer = minor_version;
-			mBuild = bugfix_version;
-
-			std::stringstream os_version_string;
-			os_version_string << DARWIN_PRODUCT_NAME << " " << mMajorVer << "." << mMinorVer << "." << mBuild;
-
-			// Put it in the OS string we are compiling
-			mOSStringSimple.append(os_version_string.str());
-		}
-		else
-		{
-			mOSStringSimple.append("Unable to collect OS info");
-		}
-	}
-
-	// Initialize mOSString to something like:
-	// "Mac OS X 10.6.7 Darwin Kernel Version 10.7.0: Sat Jan 29 15:17:16 PST 2011; root:xnu-1504.9.37~1/RELEASE_I386 i386"
-	struct utsname un;
-	if(uname(&un) != -1)
-	{
-		mOSString = mOSStringSimple;
-		mOSString.append(" ");
-		mOSString.append(un.sysname);
-		mOSString.append(" ");
-		mOSString.append(un.release);
-		mOSString.append(" ");
-		mOSString.append(un.version);
-		mOSString.append(" ");
-		mOSString.append(un.machine);
-	}
-	else
-	{
-		mOSString = mOSStringSimple;
-	}
-
-#elif LL_LINUX
-
-	struct utsname un;
-	if(uname(&un) != -1)
-	{
-		mOSStringSimple.append(un.sysname);
-		mOSStringSimple.append(" ");
-		mOSStringSimple.append(un.release);
-
-		mOSString = mOSStringSimple;
-		mOSString.append(" ");
-		mOSString.append(un.version);
-		mOSString.append(" ");
-		mOSString.append(un.machine);
-
-		// Simplify 'Simple'
-		std::string ostype = mOSStringSimple.substr(0, mOSStringSimple.find_first_of(" ", 0));
-		if (ostype == "Linux")
-		{
-			// Only care about major and minor Linux versions, truncate at second '.'
-			std::string::size_type idx1 = mOSStringSimple.find_first_of(".", 0);
-			std::string::size_type idx2 = (idx1 != std::string::npos) ? mOSStringSimple.find_first_of(".", idx1+1) : std::string::npos;
-			std::string simple = mOSStringSimple.substr(0, idx2);
-			if (simple.length() > 0)
-				mOSStringSimple = simple;
-		}
-	}
-	else
-	{
-		mOSStringSimple.append("Unable to collect OS info");
-		mOSString = mOSStringSimple;
-	}
-
-	const char OS_VERSION_MATCH_EXPRESSION[] = "([0-9]+)\\.([0-9]+)(\\.([0-9]+))?";
-	boost::regex os_version_parse(OS_VERSION_MATCH_EXPRESSION);
-	boost::smatch matched;
-
-	std::string glibc_version(gnu_get_libc_version());
-	if ( ll_regex_match(glibc_version, matched, os_version_parse) )
-	{
-		LL_INFOS("AppInit") << "Using glibc version '" << glibc_version << "' as OS version" << LL_ENDL;
-
-		std::string version_value;
-
-		if ( matched[1].matched ) // Major version
-		{
-			version_value.assign(matched[1].first, matched[1].second);
-			if (sscanf(version_value.c_str(), "%d", &mMajorVer) != 1)
-			{
-			  LL_WARNS("AppInit") << "failed to parse major version '" << version_value << "' as a number" << LL_ENDL;
-			}
-		}
-		else
-		{
-			LL_ERRS("AppInit")
-				<< "OS version regex '" << OS_VERSION_MATCH_EXPRESSION
-				<< "' returned true, but major version [1] did not match"
-				<< LL_ENDL;
-		}
-
-		if ( matched[2].matched ) // Minor version
-		{
-			version_value.assign(matched[2].first, matched[2].second);
-			if (sscanf(version_value.c_str(), "%d", &mMinorVer) != 1)
-			{
-			  LL_ERRS("AppInit") << "failed to parse minor version '" << version_value << "' as a number" << LL_ENDL;
-			}
-		}
-		else
-		{
-			LL_ERRS("AppInit")
-				<< "OS version regex '" << OS_VERSION_MATCH_EXPRESSION
-				<< "' returned true, but minor version [1] did not match"
-				<< LL_ENDL;
-		}
-
-		if ( matched[4].matched ) // Build version (optional) - note that [3] includes the '.'
-		{
-			version_value.assign(matched[4].first, matched[4].second);
-			if (sscanf(version_value.c_str(), "%d", &mBuild) != 1)
-			{
-			  LL_ERRS("AppInit") << "failed to parse build version '" << version_value << "' as a number" << LL_ENDL;
-			}
-		}
-		else
-		{
-			LL_INFOS("AppInit")
-				<< "OS build version not provided; using zero"
-				<< LL_ENDL;
-		}
-	}
-	else
-	{
-		LL_WARNS("AppInit") << "glibc version '" << glibc_version << "' cannot be parsed to three numbers; using all zeros" << LL_ENDL;
-	}
-
-#else
-
-	struct utsname un;
-	if(uname(&un) != -1)
-	{
-		mOSStringSimple.append(un.sysname);
-		mOSStringSimple.append(" ");
-		mOSStringSimple.append(un.release);
-
-		mOSString = mOSStringSimple;
-		mOSString.append(" ");
-		mOSString.append(un.version);
-		mOSString.append(" ");
-		mOSString.append(un.machine);
-
-		// Simplify 'Simple'
-		std::string ostype = mOSStringSimple.substr(0, mOSStringSimple.find_first_of(" ", 0));
-		if (ostype == "Linux")
-		{
-			// Only care about major and minor Linux versions, truncate at second '.'
-			std::string::size_type idx1 = mOSStringSimple.find_first_of(".", 0);
-			std::string::size_type idx2 = (idx1 != std::string::npos) ? mOSStringSimple.find_first_of(".", idx1+1) : std::string::npos;
-			std::string simple = mOSStringSimple.substr(0, idx2);
-			if (simple.length() > 0)
-				mOSStringSimple = simple;
-		}
-	}
-	else
-	{
-		mOSStringSimple.append("Unable to collect OS info");
-		mOSString = mOSStringSimple;
-	}
-=======
     // Initialize mOSStringSimple to something like:
     // "Mac OS X 10.6.7"
     {
@@ -742,7 +440,6 @@
         mOSStringSimple.append("Unable to collect OS info");
         mOSString = mOSStringSimple;
     }
->>>>>>> b31789c1
 
 #endif
 
@@ -842,55 +539,15 @@
 
 }
 
-<<<<<<< HEAD
-namespace {
-
-    U32 readFromProcStat( std::string entryName )
-    {
-        U32 val{};
-#if LL_LINUX
-        constexpr U32 STATUS_SIZE  = 2048;
-
-        LLFILE* status_filep = LLFile::fopen("/proc/self/status", "rb");
-        if (status_filep)
-        {
-            char buff[STATUS_SIZE];		/* Flawfinder: ignore */
-
-            size_t nbytes = fread(buff, 1, STATUS_SIZE-1, status_filep);
-            buff[nbytes] = '\0';
-
-            // All these guys return numbers in KB
-            char *memp = strstr(buff, entryName.c_str());
-            if (memp)
-            {
-                (void) sscanf(memp, "%*s %u", &val);
-            }
-            fclose(status_filep);
-        }
-#endif
-        return val;
-    }
-
-=======
 //static
 U32 LLOSInfo::getProcessVirtualSizeKB()
 {
     return readFromProcStat( "VmSize:" );
->>>>>>> b31789c1
-}
-
-//static
-U32 LLOSInfo::getProcessVirtualSizeKB()
-{
-<<<<<<< HEAD
-    return readFromProcStat( "VmSize:" );
 }
 
 //static
 U32 LLOSInfo::getProcessResidentSizeKB()
 {
-=======
->>>>>>> b31789c1
     return readFromProcStat( "VmRSS:" );
 }
 
@@ -1332,91 +989,6 @@
 
 #elif LL_DARWIN
 
-<<<<<<< HEAD
-	const vm_size_t pagekb(vm_page_size / 1024);
-
-	//
-	// Collect the vm_stat's
-	//
-
-	{
-		vm_statistics64_data_t vmstat;
-		mach_msg_type_number_t vmstatCount = HOST_VM_INFO64_COUNT;
-
-		if (host_statistics64(mach_host_self(), HOST_VM_INFO64, (host_info64_t) &vmstat, &vmstatCount) != KERN_SUCCESS)
-	{
-			LL_WARNS("LLMemoryInfo") << "Unable to collect memory information" << LL_ENDL;
-		}
-		else
-		{
-			stats.add("Pages free KB",		pagekb * vmstat.free_count);
-			stats.add("Pages active KB",	pagekb * vmstat.active_count);
-			stats.add("Pages inactive KB",	pagekb * vmstat.inactive_count);
-			stats.add("Pages wired KB",		pagekb * vmstat.wire_count);
-
-			stats.add("Pages zero fill",		vmstat.zero_fill_count);
-			stats.add("Page reactivations",		vmstat.reactivations);
-			stats.add("Page-ins",				vmstat.pageins);
-			stats.add("Page-outs",				vmstat.pageouts);
-
-			stats.add("Faults",					vmstat.faults);
-			stats.add("Faults copy-on-write",	vmstat.cow_faults);
-
-			stats.add("Cache lookups",			vmstat.lookups);
-			stats.add("Cache hits",				vmstat.hits);
-
-			stats.add("Page purgeable count",	vmstat.purgeable_count);
-			stats.add("Page purges",			vmstat.purges);
-
-			stats.add("Page speculative reads",	vmstat.speculative_count);
-		}
-	}
-
-	//
-	// Collect the misc task info
-	//
-
-		{
-		task_events_info_data_t taskinfo;
-		unsigned taskinfoSize = sizeof(taskinfo);
-
-		if (task_info(mach_task_self(), TASK_EVENTS_INFO, (task_info_t) &taskinfo, &taskinfoSize) != KERN_SUCCESS)
-					{
-			LL_WARNS("LLMemoryInfo") << "Unable to collect task information" << LL_ENDL;
-			}
-			else
-			{
-			stats.add("Task page-ins",					taskinfo.pageins);
-			stats.add("Task copy-on-write faults",		taskinfo.cow_faults);
-			stats.add("Task messages sent",				taskinfo.messages_sent);
-			stats.add("Task messages received",			taskinfo.messages_received);
-			stats.add("Task mach system call count",	taskinfo.syscalls_mach);
-			stats.add("Task unix system call count",	taskinfo.syscalls_unix);
-			stats.add("Task context switch count",		taskinfo.csw);
-			}
-	}
-
-	//
-	// Collect the basic task info
-	//
-
-		{
-			mach_task_basic_info_data_t taskinfo;
-			mach_msg_type_number_t task_count = MACH_TASK_BASIC_INFO_COUNT;
-			if (task_info(mach_task_self(), MACH_TASK_BASIC_INFO, (task_info_t) &taskinfo, &task_count) != KERN_SUCCESS)
-			{
-				LL_WARNS("LLMemoryInfo") << "Unable to collect task information" << LL_ENDL;
-			}
-			else
-			{
-				stats.add("Basic virtual memory KB", taskinfo.virtual_size / 1024);
-				stats.add("Basic resident memory KB", taskinfo.resident_size / 1024);
-				stats.add("Basic max resident memory KB", taskinfo.resident_size_max / 1024);
-				stats.add("Basic new thread policy", taskinfo.policy);
-				stats.add("Basic suspend count", taskinfo.suspend_count);
-			}
-	}
-=======
     const vm_size_t pagekb(vm_page_size / 1024);
 
     //
@@ -1500,7 +1072,6 @@
                 stats.add("Basic suspend count", taskinfo.suspend_count);
             }
     }
->>>>>>> b31789c1
 
 #elif LL_LINUX
     std::ifstream meminfo(MEMINFO_FILE);
@@ -1753,25 +1324,6 @@
 #else
     src = gzopen(srcfile.c_str(), "rb");
 #endif
-<<<<<<< HEAD
-	if (! src) goto err;
-	dst = LLFile::fopen(tmpfile, "wb");		/* Flawfinder: ignore */
-	if (! dst) goto err;
-	do
-	{
-		bytes = gzread(src, buffer, UNCOMPRESS_BUFFER_SIZE);
-		size_t nwrit = fwrite(buffer, sizeof(U8), bytes, dst);
-		if (nwrit < (size_t) bytes)
-		{
-			LL_WARNS() << "Short write on " << tmpfile << ": Wrote " << nwrit << " of " << bytes << " bytes." << LL_ENDL;
-			goto err;
-		}
-	} while(gzeof(src) == 0);
-	fclose(dst);
-	dst = NULL;
-	if (LLFile::rename(tmpfile, dstfile) == -1) goto err;		/* Flawfinder: ignore */
-	retval = TRUE;
-=======
     if (! src) goto err;
     dst = LLFile::fopen(tmpfile, "wb");     /* Flawfinder: ignore */
     if (! dst) goto err;
@@ -1793,7 +1345,6 @@
 #endif
     if (LLFile::rename(tmpfile, dstfile) == -1) goto err;       /* Flawfinder: ignore */
     retval = TRUE;
->>>>>>> b31789c1
 err:
     if (src != NULL) gzclose(src);
     if (dst != NULL) fclose(dst);
