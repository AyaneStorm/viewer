--- conflicted
+++ resolved
@@ -64,11 +64,7 @@
     mutable LLThread::id_t  mLockingThread;
 
 #if MUTEX_DEBUG
-<<<<<<< HEAD
-	std::unordered_map<LLThread::id_t, bool> mIsLocked;
-=======
-    std::unordered_map<LLThread::id_t, BOOL> mIsLocked;
->>>>>>> e7eced3c
+    std::unordered_map<LLThread::id_t, bool> mIsLocked;
 #endif
 };
 
@@ -161,35 +157,20 @@
 class LLMutexLock
 {
 public:
-<<<<<<< HEAD
-	LLMutexLock(LLMutex* mutex)
-	{
-		mMutex = mutex;
-
-		if (mMutex)
-			mMutex->lock();
-	}
-
-	~LLMutexLock()
-	{
-		if (mMutex)
-			mMutex->unlock();
-	}
-
-=======
     LLMutexLock(LLMutex* mutex)
     {
         mMutex = mutex;
 
-        if(mMutex)
+        if (mMutex)
             mMutex->lock();
     }
+
     ~LLMutexLock()
     {
-        if(mMutex)
+        if (mMutex)
             mMutex->unlock();
     }
->>>>>>> e7eced3c
+
 private:
     LLMutex* mMutex;
 };
