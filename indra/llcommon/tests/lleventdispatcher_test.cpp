/**
 * @file   lleventdispatcher_test.cpp
 * @author Nat Goodspeed
 * @date   2011-01-20
 * @brief  Test for lleventdispatcher.
 * 
 * $LicenseInfo:firstyear=2011&license=viewerlgpl$
 * Copyright (c) 2011, Linden Research, Inc.
 * $/LicenseInfo$
 */

// Precompiled header
#include "linden_common.h"
// associated header
#include "lleventdispatcher.h"
// STL headers
// std headers
// external library headers
// other Linden headers
#include "../test/lltut.h"
#include "lleventfilter.h"
#include "llsd.h"
#include "llsdutil.h"
#include "llevents.h"
#include "stringize.h"
#include "StringVec.h"
#include "tests/wrapllerrs.h"
#include "../test/catch_and_store_what_in.h"
#include "../test/debug.h"

#include <map>
#include <string>
#include <stdexcept>

#include <boost/bind.hpp>
#include <boost/function.hpp>
#include <boost/range.hpp>

#include <boost/lambda/lambda.hpp>

#include <iostream>
#include <iomanip>

using boost::lambda::constant;
using boost::lambda::constant_ref;
using boost::lambda::var;

using namespace llsd;

/*****************************************************************************
*   Example data, functions, classes
*****************************************************************************/
// We don't need a whole lot of different arbitrary-params methods, just (no |
// (const LLSD&) | arbitrary) args (function | static method | non-static
// method), where 'arbitrary' is (every LLSD datatype + (const char*)).
// But we need to register each one under different names for the different
// registration styles. Don't forget LLEventDispatcher subclass methods(const
// LLSD&).

// However, the number of target parameter conversions we want to try exceeds
// boost::fusion::invoke()'s supported parameter-list size. Break out two
// different lists.
#define NPARAMSa bool b, int i, float f, double d, const char* cp
#define NPARAMSb const std::string& s, const LLUUID& uuid, const LLDate& date, \
                 const LLURI& uri, const std::vector<U8>& bin
#define NARGSa   b, i, f, d, cp
#define NARGSb   s, uuid, date, uri, bin

// For some registration methods we need methods on a subclass of
// LLEventDispatcher. To simplify things, we'll use this Dispatcher subclass
// for all our testing, including testing its own methods.
class Dispatcher: public LLEventDispatcher
{
public:
    Dispatcher(const std::string& name, const std::string& key):
        LLEventDispatcher(name, key)
    {}

    // sensing member, mutable because we want to know when we've reached our
    // const method too
    mutable LLSD llsd;

    void method1(const LLSD& obj) { llsd = obj; }
    void cmethod1(const LLSD& obj) const { llsd = obj; }
};

// sensing vars, captured in a struct to make it convenient to clear them
struct Vars
{
    LLSD llsd;
    bool b;
    int i;
    float f;
    double d;
    // Capture param passed as char*. But merely storing a char* received from
    // our caller, possibly the .c_str() from a concatenation expression,
    // would be Bad: the pointer will be invalidated long before we can query
    // it. We could allocate a new chunk of memory, copy the string data and
    // point to that instead -- but hey, guess what, we already have a class
    // that does that!
    std::string cp;
    std::string s;
    LLUUID uuid;
    LLDate date;
    LLURI uri;
    std::vector<U8> bin;

    Vars():
        // Only need to initialize the POD types, the rest should take care of
        // default-constructing themselves.
        b(false),
        i(0),
        f(0),
        d(0)
    {}

    // Detect any non-default values for convenient testing
    LLSD inspect() const
    {
        LLSD result;

        if (llsd.isDefined())
            result["llsd"] = llsd;
        if (b)
            result["b"] = b;
        if (i)
            result["i"] = i;
        if (f)
            result["f"] = f;
        if (d)
            result["d"] = d;
        if (! cp.empty())
            result["cp"] = cp;
        if (! s.empty())
            result["s"] = s;
        if (uuid != LLUUID())
            result["uuid"] = uuid;
        if (date != LLDate())
            result["date"] = date;
        if (uri != LLURI())
            result["uri"] = uri;
        if (! bin.empty())
            result["bin"] = bin;

        return result;
    }

    /*------------- no-args (non-const, const, static) methods -------------*/
    void method0()
    {
        debug()("method0()");
        i = 17;
    }

    void cmethod0() const
    {
        debug()('c', NONL);
        const_cast<Vars*>(this)->method0();
    }

    static void smethod0();

    /*------------ Callable (non-const, const, static) methods -------------*/
    void method1(const LLSD& obj)
    {
        debug()("method1(", obj, ")");
        llsd = obj;
    }

    void cmethod1(const LLSD& obj) const
    {
        debug()('c', NONL);
        const_cast<Vars*>(this)->method1(obj);
    }

    static void smethod1(const LLSD& obj);

    /*-------- Arbitrary-params (non-const, const, static) methods ---------*/
    void methodna(NPARAMSa)
    {
        // Because our const char* param cp might be NULL, and because we
        // intend to capture the value in a std::string, have to distinguish
        // between the NULL value and any non-NULL value. Use a convention
        // easy for a human reader: enclose any non-NULL value in single
        // quotes, reserving the unquoted string "NULL" to represent a NULL ptr.
        std::string vcp;
        if (cp == NULL)
            vcp = "NULL";
        else
            vcp = std::string("'") + cp + "'";

        debug()("methodna(", b,
              ", ", i,
              ", ", f,
              ", ", d,
              ", ", vcp,
              ")");

        this->b = b;
        this->i = i;
        this->f = f;
        this->d = d;
        this->cp = vcp;
    }

    void methodnb(NPARAMSb)
    {
        std::ostringstream vbin;
        for (U8 byte: bin)
        {
            vbin << std::hex << std::setfill('0') << std::setw(2) << unsigned(byte);
        }

        debug()("methodnb(", "'", s, "'",
              ", ", uuid,
              ", ", date,
              ", '", uri, "'",
              ", ", vbin.str(),
              ")");

        this->s = s;
        this->uuid = uuid;
        this->date = date;
        this->uri = uri;
        this->bin = bin;
    }

    void cmethodna(NPARAMSa) const
    {
        debug()('c', NONL);
        const_cast<Vars*>(this)->methodna(NARGSa);
    }

    void cmethodnb(NPARAMSb) const
    {
        debug()('c', NONL);
        const_cast<Vars*>(this)->methodnb(NARGSb);
    }

    static void smethodna(NPARAMSa);
    static void smethodnb(NPARAMSb);

    static Debug& debug()
    {
        // Lazily initialize this Debug instance so it can notice if main()
        // has forcibly set LOGTEST. If it were simply a static member, it
        // would already have examined the environment variable by the time
        // main() gets around to checking command-line switches. Since we have
        // a global static Vars instance, the same would be true of a plain
        // non-static member.
        static Debug sDebug("Vars");
        return sDebug;
    }
};
/*------- Global Vars instance for free functions and static methods -------*/
static Vars g;

/*------------ Static Vars method implementations reference 'g' ------------*/
void Vars::smethod0()
{
    debug()("smethod0() -> ", NONL);
    g.method0();
}

void Vars::smethod1(const LLSD& obj)
{
    debug()("smethod1(", obj, ") -> ", NONL);
    g.method1(obj);
}

void Vars::smethodna(NPARAMSa)
{
    debug()("smethodna(...) -> ", NONL);
    g.methodna(NARGSa);
}

void Vars::smethodnb(NPARAMSb)
{
    debug()("smethodnb(...) -> ", NONL);
    g.methodnb(NARGSb);
}

/*--------------------------- Reset global Vars ----------------------------*/
void clear()
{
    g = Vars();
}

/*------------------- Free functions also reference 'g' --------------------*/
void free0()
{
    g.debug()("free0() -> ", NONL);
    g.method0();
}

void free1(const LLSD& obj)
{
    g.debug()("free1(", obj, ") -> ", NONL);
    g.method1(obj);
}

void freena(NPARAMSa)
{
    g.debug()("freena(...) -> ", NONL);
    g.methodna(NARGSa);
}

void freenb(NPARAMSb)
{
    g.debug()("freenb(...) -> ", NONL);
    g.methodnb(NARGSb);
}

/*****************************************************************************
*   TUT
*****************************************************************************/
namespace tut
{
    void ensure_has(const std::string& outer, const std::string& inner)
    {
        ensure(stringize("'", outer, "' does not contain '", inner, "'"),
               outer.find(inner) != std::string::npos);
    }

    template <typename CALLABLE>
    std::string call_exc(CALLABLE&& func, const std::string& exc_frag)
    {
        std::string what =
            catch_what<LLEventDispatcher::DispatchError>(std::forward<CALLABLE>(func));
        ensure_has(what, exc_frag);
        return what;
    }

    template <typename CALLABLE>
    void call_logerr(CALLABLE&& func, const std::string& frag)
    {
        CaptureLog capture;
        // the error should be logged; we just need to stop the exception
        // propagating
        catch_what<LLEventDispatcher::DispatchError>(std::forward<CALLABLE>(func));
        capture.messageWith(frag);
    }

    struct lleventdispatcher_data
    {
        Debug debug{"test"};
        WrapLLErrs redirect;
        Dispatcher work;
        Vars v;
        std::string name, desc;
        // Capture our own copy of all registered functions' descriptions
        typedef std::map<std::string, std::string> DescMap;
        DescMap descs;
        // Capture the Vars instance on which we expect each function to operate
        typedef std::map<std::string, Vars*> VarsMap;
        VarsMap funcvars;
        // Required structure for Callables with requirements
        LLSD required;
        // Parameter names for freena(), freenb()
        LLSD params;
        // Full, partial defaults arrays for params for freena(), freenb()
        LLSD dft_array_full, dft_array_partial;
        // Start index of partial defaults arrays
        const size_t partial_offset;
        // Full, partial defaults maps for params for freena(), freenb()
        LLSD dft_map_full, dft_map_partial;
        // Most of the above are indexed by "a" or "b". Useful to have an
        // array containing those strings for iterating.
        std::vector<LLSD::String> ab;

        lleventdispatcher_data():
            work("test dispatcher", "op"),
            // map {d=double, array=[3 elements]}
            required(LLSDMap("d", LLSD::Real(0))("array", LLSDArray(LLSD())(LLSD())(LLSD()))),
            // first several params are required, last couple optional
            partial_offset(3)
        {
            // This object is reconstructed for every test<n> method. But
            // clear global variables every time too.
            ::clear();

            const char* abs[] = { "a", "b" };
            ab.assign(boost::begin(abs), boost::end(abs));

            // Registration cases:
            // - (Callable | subclass const method | subclass non-const method |
            //   non-subclass method) (with | without) required
            // - (Free function | static method | non-static method), (no | arbitrary) params,
            //   array style
            // - (Free function | static method | non-static method), (no | arbitrary) params,
            //   map style, (empty | partial | full) (array | map) defaults
            // - Map-style errors:
            //   - (scalar | map) param names
            //   - defaults scalar
            //   - defaults array longer than params array
            //   - defaults map with plural unknown param names

            // I hate to have to write things twice, because of having to keep
            // them consistent. If we had variadic functions, addf() would be
            // a variadic method, capturing the name and desc and passing them
            // plus "everything else" to work.add(). If I could return a pair
            // and use that pair as the first two args to work.add(), I'd do
            // that. But the best I can do with present C++ is to set two
            // instance variables as a side effect of addf(), and pass those
            // variables to each work.add() call. :-P

            /*------------------------- Callables --------------------------*/

            // Arbitrary Callable with/out required params
            addf("free1", "free1", &g);
            work.add(name, desc, free1);
            addf("free1_req", "free1", &g);
            work.add(name, desc, free1, required);
            // Subclass non-const method with/out required params
            addf("Dmethod1", "method1", NULL);
            work.add(name, desc, &Dispatcher::method1);
            addf("Dmethod1_req", "method1", NULL);
            work.add(name, desc, &Dispatcher::method1, required);
            // Subclass const method with/out required params
            addf("Dcmethod1", "cmethod1", NULL);
            work.add(name, desc, &Dispatcher::cmethod1);
            addf("Dcmethod1_req", "cmethod1", NULL);
            work.add(name, desc, &Dispatcher::cmethod1, required);
            // Non-subclass method with/out required params
            addf("method1", "method1", &v);
            work.add(name, desc, [this](const LLSD& args){ return v.method1(args); });
            addf("method1_req", "method1", &v);
            work.add(name, desc, [this](const LLSD& args){ return v.method1(args); }, required);

            /*--------------- Arbitrary params, array style ----------------*/

            // (Free function | static method) with (no | arbitrary) params, array style
            addf("free0_array", "free0", &g);
            work.add(name, desc, free0);
            addf("freena_array", "freena", &g);
            work.add(name, desc, freena);
            addf("freenb_array", "freenb", &g);
            work.add(name, desc, freenb);
            addf("smethod0_array", "smethod0", &g);
            work.add(name, desc, &Vars::smethod0);
            addf("smethodna_array", "smethodna", &g);
            work.add(name, desc, &Vars::smethodna);
            addf("smethodnb_array", "smethodnb", &g);
            work.add(name, desc, &Vars::smethodnb);
            // Non-static method with (no | arbitrary) params, array style
            addf("method0_array", "method0", &v);
            work.add(name, desc, &Vars::method0, boost::lambda::var(v));
            addf("methodna_array", "methodna", &v);
            work.add(name, desc, &Vars::methodna, boost::lambda::var(v));
            addf("methodnb_array", "methodnb", &v);
            work.add(name, desc, &Vars::methodnb, boost::lambda::var(v));

            /*---------------- Arbitrary params, map style -----------------*/

            // We lay out each params list as an array, also each array of
            // default values we'll register. We'll zip these into
            // (param=value) maps. Why not define them as maps and just
            // extract the keys and values to arrays? Because that wouldn't
            // give us the right params-list order.

            // freena(), methodna(), cmethodna(), smethodna() all take same param list.
            // Same for freenb() et al.
            params = LLSDMap("a", LLSDArray("b")("i")("f")("d")("cp"))
                            ("b", LLSDArray("s")("uuid")("date")("uri")("bin"));
            debug("params:\n",
                  params, "\n"
                  "params[\"a\"]:\n",
                  params["a"], "\n"
                  "params[\"b\"]:\n",
                  params["b"]);
            // default LLSD::Binary value   
            std::vector<U8> binary;
            for (size_t ix = 0, h = 0xaa; ix < 6; ++ix, h += 0x11)
            {
                binary.push_back((U8)h);
            }
            // Full defaults arrays. We actually don't care what the LLUUID or
            // LLDate values are, as long as they're different from the
            // LLUUID() and LLDate() default values so inspect() will report
            // them.
            dft_array_full = LLSDMap("a", LLSDArray(true)(17)(3.14)(123456.78)("classic"))
                                    ("b", LLSDArray("string")
                                                   (LLUUID::generateNewID())
                                                   (LLDate::now())
                                                   (LLURI("http://www.ietf.org/rfc/rfc3986.txt"))
                                                   (binary));
            debug("dft_array_full:\n",
                  dft_array_full);
            // Partial defaults arrays.
            for (LLSD::String a: ab)
            {
                LLSD::Integer partition(std::min(partial_offset, dft_array_full[a].size()));
                dft_array_partial[a] =
                    llsd_copy_array(dft_array_full[a].beginArray() + partition,
                                    dft_array_full[a].endArray());
            }
            debug("dft_array_partial:\n",
                  dft_array_partial);

            for(LLSD::String a: ab)
            {
                // Generate full defaults maps by zipping (params, dft_array_full).
                dft_map_full[a] = zipmap(params[a], dft_array_full[a]);

                // Generate partial defaults map by zipping alternate entries from
                // (params, dft_array_full). Part of the point of using map-style
                // defaults is to allow any subset of the target function's
                // parameters to be optional, not just the rightmost.
                for (LLSD::Integer ix = 0, ixend = params[a].size(); ix < ixend; ix += 2)
                {
                    dft_map_partial[a][params[a][ix].asString()] = dft_array_full[a][ix];
                }
            }
            debug("dft_map_full:\n",
                  dft_map_full, "\n"
                  "dft_map_partial:\n",
                  dft_map_partial);

            // (Free function | static method) with (no | arbitrary) params,
            // map style, no (empty array) defaults
            addf("free0_map", "free0", &g);
            work.add(name, desc, free0, LLSD::emptyArray());
            addf("smethod0_map", "smethod0", &g);
            work.add(name, desc, &Vars::smethod0, LLSD::emptyArray());
            addf("freena_map_allreq", "freena", &g);
            work.add(name, desc, freena, params["a"]);
            addf("freenb_map_allreq", "freenb", &g);
            work.add(name, desc, freenb, params["b"]);
            addf("smethodna_map_allreq", "smethodna", &g);
            work.add(name, desc, &Vars::smethodna, params["a"]);
            addf("smethodnb_map_allreq", "smethodnb", &g);
            work.add(name, desc, &Vars::smethodnb, params["b"]);
            // Non-static method with (no | arbitrary) params, map style, no
            // (empty array) defaults
            addf("method0_map", "method0", &v);
            work.add(name, desc, &Vars::method0, var(v), LLSD::emptyArray());
            addf("methodna_map_allreq", "methodna", &v);
            work.add(name, desc, &Vars::methodna, var(v), params["a"]);
            addf("methodnb_map_allreq", "methodnb", &v);
            work.add(name, desc, &Vars::methodnb, var(v), params["b"]);

            // Except for the "more (array | map) defaults than params" error
            // cases, tested separately below, the (partial | full)(array |
            // map) defaults cases don't apply to no-params functions/methods.
            // So eliminate free0, smethod0, method0 from the cases below.

            // (Free function | static method) with arbitrary params, map
            // style, partial (array | map) defaults
            addf("freena_map_leftreq", "freena", &g);
            work.add(name, desc, freena, params["a"], dft_array_partial["a"]);
            addf("freenb_map_leftreq", "freenb", &g);
            work.add(name, desc, freenb, params["b"], dft_array_partial["b"]);
            addf("smethodna_map_leftreq", "smethodna", &g);
            work.add(name, desc, &Vars::smethodna, params["a"], dft_array_partial["a"]);
            addf("smethodnb_map_leftreq", "smethodnb", &g);
            work.add(name, desc, &Vars::smethodnb, params["b"], dft_array_partial["b"]);
            addf("freena_map_skipreq", "freena", &g);
            work.add(name, desc, freena, params["a"], dft_map_partial["a"]);
            addf("freenb_map_skipreq", "freenb", &g);
            work.add(name, desc, freenb, params["b"], dft_map_partial["b"]);
            addf("smethodna_map_skipreq", "smethodna", &g);
            work.add(name, desc, &Vars::smethodna, params["a"], dft_map_partial["a"]);
            addf("smethodnb_map_skipreq", "smethodnb", &g);
            work.add(name, desc, &Vars::smethodnb, params["b"], dft_map_partial["b"]);
            // Non-static method with arbitrary params, map style, partial
            // (array | map) defaults
            addf("methodna_map_leftreq", "methodna", &v);
            work.add(name, desc, &Vars::methodna, var(v), params["a"], dft_array_partial["a"]);
            addf("methodnb_map_leftreq", "methodnb", &v);
            work.add(name, desc, &Vars::methodnb, var(v), params["b"], dft_array_partial["b"]);
            addf("methodna_map_skipreq", "methodna", &v);
            work.add(name, desc, &Vars::methodna, var(v), params["a"], dft_map_partial["a"]);
            addf("methodnb_map_skipreq", "methodnb", &v);
            work.add(name, desc, &Vars::methodnb, var(v), params["b"], dft_map_partial["b"]);

            // (Free function | static method) with arbitrary params, map
            // style, full (array | map) defaults
            addf("freena_map_adft", "freena", &g);
            work.add(name, desc, freena, params["a"], dft_array_full["a"]);
            addf("freenb_map_adft", "freenb", &g);
            work.add(name, desc, freenb, params["b"], dft_array_full["b"]);
            addf("smethodna_map_adft", "smethodna", &g);
            work.add(name, desc, &Vars::smethodna, params["a"], dft_array_full["a"]);
            addf("smethodnb_map_adft", "smethodnb", &g);
            work.add(name, desc, &Vars::smethodnb, params["b"], dft_array_full["b"]);
            addf("freena_map_mdft", "freena", &g);
            work.add(name, desc, freena, params["a"], dft_map_full["a"]);
            addf("freenb_map_mdft", "freenb", &g);
            work.add(name, desc, freenb, params["b"], dft_map_full["b"]);
            addf("smethodna_map_mdft", "smethodna", &g);
            work.add(name, desc, &Vars::smethodna, params["a"], dft_map_full["a"]);
            addf("smethodnb_map_mdft", "smethodnb", &g);
            work.add(name, desc, &Vars::smethodnb, params["b"], dft_map_full["b"]);
            // Non-static method with arbitrary params, map style, full
            // (array | map) defaults
            addf("methodna_map_adft", "methodna", &v);
            work.add(name, desc, &Vars::methodna, var(v), params["a"], dft_array_full["a"]);
            addf("methodnb_map_adft", "methodnb", &v);
            work.add(name, desc, &Vars::methodnb, var(v), params["b"], dft_array_full["b"]);
            addf("methodna_map_mdft", "methodna", &v);
            work.add(name, desc, &Vars::methodna, var(v), params["a"], dft_map_full["a"]);
            addf("methodnb_map_mdft", "methodnb", &v);
            work.add(name, desc, &Vars::methodnb, var(v), params["b"], dft_map_full["b"]);

            // All the above are expected to succeed, and are setup for the
            // tests to follow. Registration error cases are exercised as
            // tests rather than as test setup.
        }

        void addf(const std::string& n, const std::string& d, Vars* v)
        {
            debug("addf('", n, "', '", d, "')");
            // This method is to capture in our own DescMap the name and
            // description of every registered function, for metadata query
            // testing.
            descs[n] = d;
            // Also capture the Vars instance on which each function should operate.
            funcvars[n] = v;
            // See constructor for rationale for setting these instance vars.
            this->name = n;
            this->desc = d;
        }

        void verify_descs()
        {
            // Copy descs to a temp map of same type.
            DescMap forgotten(descs.begin(), descs.end());
            for (LLEventDispatcher::NameDesc nd: work)
            {
                DescMap::iterator found = forgotten.find(nd.first);
                ensure(stringize("LLEventDispatcher records function '", nd.first,
                                 "' we didn't enter"),
                       found != forgotten.end());
                ensure_equals(stringize("LLEventDispatcher desc '", nd.second,
                                        "' doesn't match what we entered: '", found->second, "'"),
                              nd.second, found->second);
                // found in our map the name from LLEventDispatcher, good, erase
                // our map entry
                forgotten.erase(found);
            }
            if (! forgotten.empty())
            {
                std::ostringstream out;
                out << "LLEventDispatcher failed to report";
                const char* delim = ": ";
                for (const DescMap::value_type& fme: forgotten)
                {
                    out << delim << fme.first;
                    delim = ", ";
                }
                throw failure(out.str());
            }
        }

        Vars* varsfor(const std::string& name)
        {
            VarsMap::const_iterator found = funcvars.find(name);
            ensure(stringize("No Vars* for ", name), found != funcvars.end());
            ensure(stringize("NULL Vars* for ", name), found->second);
            return found->second;
        }

        std::string call_exc(const std::string& func, const LLSD& args, const std::string& exc_frag)
        {
            return tut::call_exc(
                [this, func, args]()
                {
                    if (func.empty())
                    {
                        work(args);
                    }
                    else
                    {
                        work(func, args);
                    }
                },
                exc_frag);
        }

<<<<<<< HEAD
        void call_logerr(const std::string& func, const LLSD& args, const std::string& frag)
        {
            tut::call_logerr([this, func, args](){ work(func, args); }, frag);
=======
        std::string call_exc(const std::string& func, const LLSD& args, const std::string& exc_frag)
        {
            // This method was written when LLEventDispatcher responded to
            // name or argument errors with LL_ERRS, hence the name: we used
            // to have to intercept LL_ERRS by making it throw. Now we set up
            // to catch an error response instead. But -- for that we need to
            // be able to sneak a "reply" key into args, which must be a Map.
            if (! (args.isUndefined() || args.isMap()))
                fail(stringize("can't test call_exc() with ", args));
            LLEventStream replypump("reply");
            LLSD reply;
            LLTempBoundListener bound{
                replypump.listen(
                    "listener",
                    [&reply](const LLSD& event)
                    {
                        reply = event;
                        return false;
                    }) };
            LLSD modargs{ args };
            modargs["reply"] = replypump.getName();
            if (func.empty())
            {
                work(modargs);
            }
            else
            {
                work(func, modargs);
            }
            ensure("no error response", reply.has("error"));
            ensure_has(reply["error"], exc_frag);
            return reply["error"];
        }

        void call_logerr(const std::string& func, const LLSD& args, const std::string& frag)
        {
            CaptureLog capture;
            work(func, args);
            capture.messageWith(frag);
>>>>>>> 180995ce
        }

        LLSD getMetadata(const std::string& name)
        {
            LLSD meta(work.getMetadata(name));
            ensure(stringize("No metadata for ", name), meta.isDefined());
            return meta;
        }

        // From two related LLSD arrays, e.g. a param-names array and a values
        // array, zip them together into an LLSD map.
        LLSD zipmap(const LLSD& keys, const LLSD& values)
        {
            LLSD map;
            for (LLSD::Integer i = 0, iend = keys.size(); i < iend; ++i)
            {
                // Have to select asString() since you can index an LLSD
                // object with either String or Integer.
                map[keys[i].asString()] = values[i];
            }
            return map;
        }

        // If I call this ensure_equals(), it blocks visibility of all other
        // ensure_equals() overloads. Normally I could say 'using
        // baseclass::ensure_equals;' and fix that, but I don't know what the
        // base class is!
        void ensure_llsd(const std::string& msg, const LLSD& actual, const LLSD& expected, U32 bits)
        {
            std::ostringstream out;
            if (! msg.empty())
            {
                out << msg << ": ";
            }
            out << "expected " << expected << ", actual " << actual;
            ensure(out.str(), llsd_equals(actual, expected, bits));
        }

        void ensure_llsd(const LLSD& actual, const LLSD& expected, U32 bits)
        {
            ensure_llsd("", actual, expected, bits);
        }
    };
    typedef test_group<lleventdispatcher_data> lleventdispatcher_group;
    typedef lleventdispatcher_group::object object;
    lleventdispatcher_group lleventdispatchergrp("lleventdispatcher");

    // Call cases:
    // - (try_call | call) (explicit name | event key) (real | bogus) name
    // - Callable with args that (do | do not) match required
    // - (Free function | non-static method), no args, (array | map) style
    // - (Free function | non-static method), arbitrary args,
    //   (array style with (scalar | map) | map style with scalar)
    // - (Free function | non-static method), arbitrary args, array style with
    //   array (too short | too long | just right)
    //   [trap LL_WARNS for too-long case?]
    // - (Free function | non-static method), arbitrary args, map style with
    //   (array | map) (all | too many | holes (with | without) defaults)
    // - const char* param gets ("" | NULL)

    // Query cases:
    // - Iterate over all (with | without) remove()
    // - getDispatchKey()
    // - Callable style (with | without) required
    // - (Free function | non-static method), array style, (no | arbitrary) params
    // - (Free function | non-static method), map style, (no | arbitrary) params,
    //   (empty | full | partial (array | map)) defaults

    template<> template<>
    void object::test<1>()
    {
        set_test_name("map-style registration with non-array params");
        // Pass "param names" as scalar or as map
        LLSD attempts(LLSDArray(17)(LLSDMap("pi", 3.14)("two", 2)));
        for (LLSD ae: inArray(attempts))
        {
            std::string threw = catch_what<std::exception>([this, &ae](){
                    work.add("freena_err", "freena", freena, ae);
                });
            ensure_has(threw, "must be an array");
        }
    }

    template<> template<>
    void object::test<2>()
    {
        set_test_name("map-style registration with badly-formed defaults");
        std::string threw = catch_what<std::exception>([this](){
                work.add("freena_err", "freena", freena, LLSDArray("a")("b"), 17);
            });
        ensure_has(threw, "must be a map or an array");
    }

    template<> template<>
    void object::test<3>()
    {
        set_test_name("map-style registration with too many array defaults");
        std::string threw = catch_what<std::exception>([this](){
                work.add("freena_err", "freena", freena,
                         LLSDArray("a")("b"),
                         LLSDArray(17)(0.9)("gack"));
            });
        ensure_has(threw, "shorter than");
    }

    template<> template<>
    void object::test<4>()
    {
        set_test_name("map-style registration with too many map defaults");
        std::string threw = catch_what<std::exception>([this](){
                work.add("freena_err", "freena", freena,
                         LLSDArray("a")("b"),
                         LLSDMap("b", 17)("foo", 3.14)("bar", "sinister"));
            });
        ensure_has(threw, "nonexistent params");
        ensure_has(threw, "foo");
        ensure_has(threw, "bar");
    }

    template<> template<>
    void object::test<5>()
    {
        set_test_name("query all");
        verify_descs();
    }

    template<> template<>
    void object::test<6>()
    {
        set_test_name("query all with remove()");
        ensure("remove('bogus') returned true", ! work.remove("bogus"));
        ensure("remove('real') returned false", work.remove("free1"));
        // Of course, remove that from 'descs' too...
        descs.erase("free1");
        verify_descs();
    }

    template<> template<>
    void object::test<7>()
    {
        set_test_name("getDispatchKey()");
        ensure_equals(work.getDispatchKey(), "op");
    }

    template<> template<>
    void object::test<8>()
    {
        set_test_name("query Callables with/out required params");
        LLSD names(LLSDArray("free1")("Dmethod1")("Dcmethod1")("method1"));
        for (LLSD nm: inArray(names))
        {
            LLSD metadata(getMetadata(nm));
            ensure_equals("name mismatch", metadata["name"], nm);
            ensure_equals(metadata["desc"].asString(), descs[nm]);
            ensure("should not have required structure", metadata["required"].isUndefined());
            ensure("should not have optional", metadata["optional"].isUndefined());

            std::string name_req(nm.asString() + "_req");
            metadata = getMetadata(name_req);
            ensure_equals(metadata["name"].asString(), name_req);
            ensure_equals(metadata["desc"].asString(), descs[name_req]);
            ensure_equals("required mismatch", required, metadata["required"]);
            ensure("should not have optional", metadata["optional"].isUndefined());
        }
    }

    template<> template<>
    void object::test<9>()
    {
        set_test_name("query array-style functions/methods");
        // Associate each registered name with expected arity.
        LLSD expected(LLSDArray
                      (LLSDArray
                       (0)(LLSDArray("free0_array")("smethod0_array")("method0_array")))
                      (LLSDArray
                       (5)(LLSDArray("freena_array")("smethodna_array")("methodna_array")))
                      (LLSDArray
                       (5)(LLSDArray("freenb_array")("smethodnb_array")("methodnb_array"))));
        for (LLSD ae: inArray(expected))
        {
            LLSD::Integer arity(ae[0].asInteger());
            LLSD names(ae[1]);
            LLSD req(LLSD::emptyArray());
            if (arity)
                req[arity - 1] = LLSD();
            for (LLSD nm: inArray(names))
            {
                LLSD metadata(getMetadata(nm));
                ensure_equals("name mismatch", metadata["name"], nm);
                ensure_equals(metadata["desc"].asString(), descs[nm]);
                ensure_equals(stringize("mismatched required for ", nm.asString()),
                              metadata["required"], req);
                ensure("should not have optional", metadata["optional"].isUndefined());
            }
        }
    }

    template<> template<>
    void object::test<10>()
    {
        set_test_name("query map-style no-params functions/methods");
        // - (Free function | non-static method), map style, no params (ergo
        //   no defaults)
        LLSD names(LLSDArray("free0_map")("smethod0_map")("method0_map"));
        for (LLSD nm: inArray(names))
        {
            LLSD metadata(getMetadata(nm));
            ensure_equals("name mismatch", metadata["name"], nm);
            ensure_equals(metadata["desc"].asString(), descs[nm]);
            ensure("should not have required",
                   (metadata["required"].isUndefined() || metadata["required"].size() == 0));
            ensure("should not have optional", metadata["optional"].isUndefined());
        }
    }

    template<> template<>
    void object::test<11>()
    {
        set_test_name("query map-style arbitrary-params functions/methods: "
                      "full array defaults vs. full map defaults");
        // With functions registered with no defaults ("_allreq" suffixes),
        // there is of course no difference between array defaults and map
        // defaults. (We don't even bother registering with LLSD::emptyArray()
        // vs. LLSD::emptyMap().) With functions registered with all defaults,
        // there should (!) be no difference beween array defaults and map
        // defaults. Verify, so we can ignore the distinction for all other
        // tests.
        LLSD equivalences(LLSDArray
                          (LLSDArray("freena_map_adft")("freena_map_mdft"))
                          (LLSDArray("freenb_map_adft")("freenb_map_mdft"))
                          (LLSDArray("smethodna_map_adft")("smethodna_map_mdft"))
                          (LLSDArray("smethodnb_map_adft")("smethodnb_map_mdft"))
                          (LLSDArray("methodna_map_adft")("methodna_map_mdft"))
                          (LLSDArray("methodnb_map_adft")("methodnb_map_mdft")));
        for (LLSD eq: inArray(equivalences))
        {
            LLSD adft(eq[0]);
            LLSD mdft(eq[1]);
            // We can't just compare the results of the two getMetadata()
            // calls, because they contain ["name"], which are different. So
            // capture them, verify that each ["name"] is as expected, then
            // remove for comparing the rest.
            LLSD ameta(getMetadata(adft));
            LLSD mmeta(getMetadata(mdft));
            ensure_equals("adft name", adft, ameta["name"]);
            ensure_equals("mdft name", mdft, mmeta["name"]);
            ameta.erase("name");
            mmeta.erase("name");
            ensure_equals(stringize("metadata for ", adft.asString(),
                                    " vs. ", mdft.asString()),
                          ameta, mmeta);
        }
    }

    template<> template<>
    void object::test<12>()
    {
        set_test_name("query map-style arbitrary-params functions/methods");
        // - (Free function | non-static method), map style, arbitrary params,
        //   (empty | full | partial (array | map)) defaults

        // Generate maps containing all parameter names for cases in which all
        // params are required. Also maps containing left requirements for
        // partial defaults arrays. Also defaults maps from defaults arrays.
        LLSD allreq, leftreq, rightdft;
        for (LLSD::String a: ab)
        {
            // The map in which all params are required uses params[a] as
            // keys, with all isUndefined() as values. We can accomplish that
            // by passing zipmap() an empty values array.
            allreq[a] = zipmap(params[a], LLSD::emptyArray());
            // Same for leftreq, save that we use the subset of the params not
            // supplied by dft_array_partial[a].
            LLSD::Integer partition(params[a].size() - dft_array_partial[a].size());
            leftreq[a] = zipmap(llsd_copy_array(params[a].beginArray(),
                                                params[a].beginArray() + partition),
                                LLSD::emptyArray());
            // Generate map pairing dft_array_partial[a] values with their
            // param names.
            rightdft[a] = zipmap(llsd_copy_array(params[a].beginArray() + partition,
                                                 params[a].endArray()),
                                 dft_array_partial[a]);
        }
        debug("allreq:\n",
              allreq, "\n"
              "leftreq:\n",
              leftreq, "\n"
              "rightdft:\n",
              rightdft);

        // Generate maps containing parameter names not provided by the
        // dft_map_partial maps.
        LLSD skipreq(allreq);
        for (LLSD::String a: ab)
        {
            for (const MapEntry& me: inMap(dft_map_partial[a]))
            {
                skipreq[a].erase(me.first);
            }
        }
        debug("skipreq:\n",
              skipreq);

        LLSD groups(LLSDArray       // array of groups

                    (LLSDArray      // group
                     (LLSDArray("freena_map_allreq")("smethodna_map_allreq")("methodna_map_allreq"))
                     (LLSDArray(allreq["a"])(LLSD()))) // required, optional

                    (LLSDArray        // group
                     (LLSDArray("freenb_map_allreq")("smethodnb_map_allreq")("methodnb_map_allreq"))
                     (LLSDArray(allreq["b"])(LLSD()))) // required, optional

                    (LLSDArray        // group
                     (LLSDArray("freena_map_leftreq")("smethodna_map_leftreq")("methodna_map_leftreq"))
                     (LLSDArray(leftreq["a"])(rightdft["a"]))) // required, optional

                    (LLSDArray        // group
                     (LLSDArray("freenb_map_leftreq")("smethodnb_map_leftreq")("methodnb_map_leftreq"))
                     (LLSDArray(leftreq["b"])(rightdft["b"]))) // required, optional

                    (LLSDArray        // group
                     (LLSDArray("freena_map_skipreq")("smethodna_map_skipreq")("methodna_map_skipreq"))
                     (LLSDArray(skipreq["a"])(dft_map_partial["a"]))) // required, optional

                    (LLSDArray        // group
                     (LLSDArray("freenb_map_skipreq")("smethodnb_map_skipreq")("methodnb_map_skipreq"))
                     (LLSDArray(skipreq["b"])(dft_map_partial["b"]))) // required, optional

                    // We only need mention the full-map-defaults ("_mdft" suffix)
                    // registrations, having established their equivalence with the
                    // full-array-defaults ("_adft" suffix) registrations in another test.
                    (LLSDArray        // group
                     (LLSDArray("freena_map_mdft")("smethodna_map_mdft")("methodna_map_mdft"))
                     (LLSDArray(LLSD::emptyMap())(dft_map_full["a"]))) // required, optional

                    (LLSDArray        // group
                     (LLSDArray("freenb_map_mdft")("smethodnb_map_mdft")("methodnb_map_mdft"))
                     (LLSDArray(LLSD::emptyMap())(dft_map_full["b"])))); // required, optional

        for (LLSD grp: inArray(groups))
        {
            // Internal structure of each group in 'groups':
            LLSD names(grp[0]);
            LLSD required(grp[1][0]);
            LLSD optional(grp[1][1]);
            debug("For ", names, ",\n",
                  "required:\n",
                  required, "\n"
                  "optional:\n",
                  optional);

            // Loop through 'names'
            for (LLSD nm: inArray(names))
            {
                LLSD metadata(getMetadata(nm));
                ensure_equals("name mismatch", metadata["name"], nm);
                ensure_equals(nm.asString(), metadata["desc"].asString(), descs[nm]);
                ensure_equals(stringize(nm, " required mismatch"),
                              metadata["required"], required);
                ensure_equals(stringize(nm, " optional mismatch"),
                              metadata["optional"], optional);
            }
        }
    }

    template<> template<>
    void object::test<13>()
    {
        set_test_name("try_call()");
        ensure("try_call(bogus name, LLSD()) returned true", ! work.try_call("freek", LLSD()));
        ensure("try_call(bogus name) returned true", ! work.try_call(LLSDMap("op", "freek")));
        ensure("try_call(real name, LLSD()) returned false", work.try_call("free0_array", LLSD()));
        ensure("try_call(real name) returned false", work.try_call(LLSDMap("op", "free0_map")));
    }

    template<> template<>
    void object::test<14>()
    {
        set_test_name("call with bad name");
        call_exc("freek", LLSD(), "not found");
        std::string threw = call_exc("", LLSDMap("op", "freek"), "bad");
        ensure_has(threw, "op");
        ensure_has(threw, "freek");
    }

    template<> template<>
    void object::test<15>()
    {
        set_test_name("call with event key");
        // We don't need a separate test for operator()(string, LLSD) with
        // valid name, because all the rest of the tests exercise that case.
        // The one we don't exercise elsewhere is operator()(LLSD) with valid
        // name, so here it is.
        work(LLSDMap("op", "free0_map"));
        ensure_equals(g.i, 17);
    }

    // Cannot be defined inside function body... remind me again why we use C++...  :-P
    struct CallablesTriple
    {
        std::string name, name_req;
        LLSD& llsd;
    };

    template<> template<>
    void object::test<16>()
    {
        set_test_name("call Callables");
        CallablesTriple tests[] =
        {
            { "free1",     "free1_req",     g.llsd },
            { "Dmethod1",  "Dmethod1_req",  work.llsd },
            { "Dcmethod1", "Dcmethod1_req", work.llsd },
            { "method1",   "method1_req",   v.llsd }
        };
        // Arbitrary LLSD value that we should be able to pass to Callables
        // without 'required', but should not be able to pass to Callables
        // with 'required'.
        LLSD answer(42);
        // LLSD value matching 'required' according to llsd_matches() rules.
        LLSD matching(LLSDMap("d", 3.14)("array", LLSDArray("answer")(true)(answer)));
        // Okay, walk through 'tests'.
        for (const CallablesTriple& tr: tests)
        {
            // Should be able to pass 'answer' to Callables registered
            // without 'required'.
            work(tr.name, answer);
            ensure_equals("answer mismatch", tr.llsd, answer);
            // Should NOT be able to pass 'answer' to Callables registered
            // with 'required'.
            call_logerr(tr.name_req, answer, "bad request");
            // But SHOULD be able to pass 'matching' to Callables registered
            // with 'required'.
            work(tr.name_req, matching);
            ensure_equals("matching mismatch", tr.llsd, matching);
        }
    }

    template<> template<>
    void object::test<17>()
    {
        set_test_name("passing wrong args to (map | array)-style registrations");

        // Pass scalar/map to array-style functions, scalar/array to map-style
<<<<<<< HEAD
        // functions. It seems pointless to repeat this with every variation:
        // (free function | non-static method), (no | arbitrary) args. We
        // should only need to engage it for one map-style registration and
        // one array-style registration.
        // Now that LLEventDispatcher has been extended to treat an LLSD
        // scalar as a single-entry array, the error we expect in this case is
        // that apply() is trying to pass that non-empty array to a nullary
        // function.
        call_logerr("free0_array", 17, "LL::apply");
        // similarly, apply() doesn't accept an LLSD Map
        call_logerr("free0_array", LLSDMap("pi", 3.14), "unsupported");
=======
        // functions. As that validation happens well before we engage the
        // argument magic, it seems pointless to repeat this with every
        // variation: (free function | non-static method), (no | arbitrary)
        // args. We should only need to engage it for one map-style
        // registration and one array-style registration.
        std::string array_exc("needs an args array");
        call_logerr("free0_array", 17, array_exc);
        call_logerr("free0_array", LLSDMap("pi", 3.14), array_exc);
>>>>>>> 180995ce

        std::string map_exc("needs a map");
        call_logerr("free0_map", 17, map_exc);
        // Passing an array to a map-style function works now! No longer an
        // error case!
//      call_exc("free0_map", LLSDArray("a")("b"), map_exc);
    }

    template<> template<>
    void object::test<18>()
    {
        set_test_name("call no-args functions");
        LLSD names(LLSDArray
                   ("free0_array")("free0_map")
                   ("smethod0_array")("smethod0_map")
                   ("method0_array")("method0_map"));
        for (LLSD name: inArray(names))
        {
            // Look up the Vars instance for this function.
            Vars* vars(varsfor(name));
            // Both the global and stack Vars instances are automatically
            // cleared at the start of each test<n> method. But since we're
            // calling these things several different times in the same
            // test<n> method, manually reset the Vars between each.
            *vars = Vars();
            ensure_equals(vars->i, 0);
            // call function with empty array (or LLSD(), should be equivalent)
            work(name, LLSD());
            ensure_equals(vars->i, 17);
        }
    }

    // Break out this data because we use it in a couple different tests.
    LLSD array_funcs(LLSDArray
                     (LLSDMap("a", "freena_array")   ("b", "freenb_array"))
                     (LLSDMap("a", "smethodna_array")("b", "smethodnb_array"))
                     (LLSDMap("a", "methodna_array") ("b", "methodnb_array")));

    template<> template<>
    void object::test<19>()
    {
        set_test_name("call array-style functions with wrong-length arrays");
        // Could have different wrong-length arrays for *na and for *nb, but
        // since they both take 5 params...
        LLSD tooshort(llsd::array("this", "array", "too", "short"));
        LLSD toolong (llsd::array("this", "array", "is",  "one", "too", "long"));
        LLSD badargs (llsd::array(tooshort, toolong));
        for (const LLSD& toosomething: inArray(badargs))
        {
            for (const LLSD& funcsab: inArray(array_funcs))
            {
<<<<<<< HEAD
                for (const llsd::MapEntry& e: inMap(funcsab))
                {
                    // apply() complains about wrong number of array entries
                    call_logerr(e.second, toosomething, "LL::apply");
                }
=======
                call_logerr(e.second, tooshort, "requires more arguments");
>>>>>>> 180995ce
            }
        }
    }

    template<> template<>
    void object::test<20>()
    {
        set_test_name("call array-style functions with right-size arrays");
        std::vector<U8> binary;
        for (size_t h(0x01), i(0); i < 5; h+= 0x22, ++i)
        {
            binary.push_back((U8)h);
        }
        LLSD args(LLSDMap("a", LLSDArray(true)(17)(3.14)(123.456)("char*"))
                         ("b", LLSDArray("string")
                                        (LLUUID("01234567-89ab-cdef-0123-456789abcdef"))
                                        (LLDate("2011-02-03T15:07:00Z"))
                                        (LLURI("http://secondlife.com"))
                                        (binary)));
        LLSD expect;
        for (LLSD::String a: ab)
        {
            expect[a] = zipmap(params[a], args[a]);
        }
        // Adjust expect["a"]["cp"] for special Vars::cp treatment.
        expect["a"]["cp"] = stringize("'", expect["a"]["cp"].asString(), "'");
        debug("expect: ", expect);

        for (const LLSD& funcsab: inArray(array_funcs))
        {
            for (LLSD::String a: ab)
            {
                // Reset the Vars instance before each call
                Vars* vars(varsfor(funcsab[a]));
                *vars = Vars();
                work(funcsab[a], args[a]);
                ensure_llsd(stringize(funcsab[a].asString(), ": expect[\"", a, "\"] mismatch"),
                            vars->inspect(), expect[a], 7); // 7 bits ~= 2 decimal digits
            }
        }
    }

    template<> template<>
    void object::test<21>()
    {
        set_test_name("verify that passing LLSD() to const char* sends NULL");

        ensure_equals("Vars::cp init", v.cp, "");
        work("methodna_map_mdft", LLSDMap("cp", LLSD()));
        ensure_equals("passing LLSD()", v.cp, "NULL");
        work("methodna_map_mdft", LLSDMap("cp", ""));
        ensure_equals("passing \"\"", v.cp, "''");
        work("methodna_map_mdft", LLSDMap("cp", "non-NULL"));
        ensure_equals("passing \"non-NULL\"", v.cp, "'non-NULL'");
    }

    template<> template<>
    void object::test<22>()
    {
        set_test_name("call map-style functions with (full | oversized) (arrays | maps)");
        const char binary[] = "\x99\x88\x77\x66\x55";
        LLSD array_full(LLSDMap
                        ("a", LLSDArray(false)(255)(98.6)(1024.5)("pointer"))
                        ("b", LLSDArray("object")(LLUUID::generateNewID())(LLDate::now())(LLURI("http://wiki.lindenlab.com/wiki"))(LLSD::Binary(boost::begin(binary), boost::end(binary)))));
        LLSD array_overfull(array_full);
        for (LLSD::String a: ab)
        {
            array_overfull[a].append("bogus");
        }
        debug("array_full: ", array_full, "\n"
              "array_overfull: ", array_overfull);
        // We rather hope that LLDate::now() will generate a timestamp
        // distinct from the one it generated in the constructor, moments ago.
        ensure_not_equals("Timestamps too close",
                          array_full["b"][2].asDate(), dft_array_full["b"][2].asDate());
        // We /insist/ that LLUUID::generateNewID() do so.
        ensure_not_equals("UUID collision",
                          array_full["b"][1].asUUID(), dft_array_full["b"][1].asUUID());
        LLSD map_full, map_overfull;
        for (LLSD::String a: ab)
        {
            map_full[a] = zipmap(params[a], array_full[a]);
            map_overfull[a] = map_full[a];
            map_overfull[a]["extra"] = "ignore";
        }
        debug("map_full: ", map_full, "\n"
              "map_overfull: ", map_overfull);
        LLSD expect(map_full);
        // Twiddle the const char* param.
        expect["a"]["cp"] = std::string("'") + expect["a"]["cp"].asString() + "'";
        // Another adjustment. For each data type, we're trying to distinguish
        // three values: the Vars member's initial value (member wasn't
        // stored; control never reached the set function), the registered
        // default param value from dft_array_full, and the array_full value
        // in this test. But bool can only distinguish two values. In this
        // case, we want to differentiate the local array_full value from the
        // dft_array_full value, so we use 'false'. However, that means
        // Vars::inspect() doesn't differentiate it from the initial value,
        // so won't bother returning it. Predict that behavior to match the
        // LLSD values.
        expect["a"].erase("b");
        debug("expect: ", expect);
        // For this test, calling functions registered with different sets of
        // parameter defaults should make NO DIFFERENCE WHATSOEVER. Every call
        // should pass all params.
        LLSD names(LLSDMap
                   ("a", LLSDArray
                         ("freena_map_allreq") ("smethodna_map_allreq") ("methodna_map_allreq")
                         ("freena_map_leftreq")("smethodna_map_leftreq")("methodna_map_leftreq")
                         ("freena_map_skipreq")("smethodna_map_skipreq")("methodna_map_skipreq")
                         ("freena_map_adft")   ("smethodna_map_adft")   ("methodna_map_adft")
                         ("freena_map_mdft")   ("smethodna_map_mdft")   ("methodna_map_mdft"))
                   ("b", LLSDArray
                         ("freenb_map_allreq") ("smethodnb_map_allreq") ("methodnb_map_allreq")
                         ("freenb_map_leftreq")("smethodnb_map_leftreq")("methodnb_map_leftreq")
                         ("freenb_map_skipreq")("smethodnb_map_skipreq")("methodnb_map_skipreq")
                         ("freenb_map_adft")   ("smethodnb_map_adft")   ("methodnb_map_adft")
                         ("freenb_map_mdft")   ("smethodnb_map_mdft")   ("methodnb_map_mdft")));
        // Treat (full | overfull) (array | map) the same.
        LLSD argssets(LLSDArray(array_full)(array_overfull)(map_full)(map_overfull));
        for (const LLSD& args: inArray(argssets))
        {
            for (LLSD::String a: ab)
            {
                for (LLSD::String name: inArray(names[a]))
                {
                    // Reset the Vars instance
                    Vars* vars(varsfor(name));
                    *vars = Vars();
                    work(name, args[a]);
                    ensure_llsd(stringize(name, ": expect[\"", a, "\"] mismatch"),
                                vars->inspect(), expect[a], 7); // 7 bits, 2 decimal digits
                    // intercept LL_WARNS for the two overfull cases?
                }
            }
        }
    }

    struct DispatchResult: public LLDispatchListener
    {
        using DR = DispatchResult;

        DispatchResult(): LLDispatchListener("results", "op")
        {
            add("strfunc",   "return string",       &DR::strfunc);
            add("voidfunc",  "void function",       &DR::voidfunc);
            add("emptyfunc", "return empty LLSD",   &DR::emptyfunc);
            add("intfunc",   "return Integer LLSD", &DR::intfunc);
            add("llsdfunc",  "return passed LLSD",  &DR::llsdfunc);
            add("mapfunc",   "return map LLSD",     &DR::mapfunc);
            add("arrayfunc", "return array LLSD",   &DR::arrayfunc);
        }

        std::string strfunc(const std::string& str) const { return "got " + str; }
        void voidfunc()                  const {}
        LLSD emptyfunc()                 const { return {}; }
        int  intfunc(int i)              const { return -i; }
        LLSD llsdfunc(const LLSD& event) const
        {
            LLSD result{ event };
            result["with"] = "string";
            return result;
        }
        LLSD mapfunc(int i, const std::string& str) const
        {
            return llsd::map("i", intfunc(i), "str", strfunc(str));
        }
        LLSD arrayfunc(int i, const std::string& str) const
        {
            return llsd::array(intfunc(i), strfunc(str));
        }
    };

    template<> template<>
    void object::test<23>()
    {
        set_test_name("string result");
        DispatchResult service;
        LLSD result{ service("strfunc", "a string") };
        ensure_equals("strfunc() mismatch", result.asString(), "got a string");
    }

    template<> template<>
    void object::test<24>()
    {
        set_test_name("void result");
        DispatchResult service;
        LLSD result{ service("voidfunc", LLSD()) };
        ensure("voidfunc() returned defined", result.isUndefined());
    }

    template<> template<>
    void object::test<25>()
    {
        set_test_name("Integer result");
        DispatchResult service;
        LLSD result{ service("intfunc", -17) };
        ensure_equals("intfunc() mismatch", result.asInteger(), 17);
    }

    template<> template<>
    void object::test<26>()
    {
        set_test_name("LLSD echo");
        DispatchResult service;
        LLSD result{ service("llsdfunc", llsd::map("op", "llsdfunc", "reqid", 17)) };
        ensure_equals("llsdfunc() mismatch", result,
                      llsd::map("op", "llsdfunc", "reqid", 17, "with", "string"));
    }

    template<> template<>
    void object::test<27>()
    {
        set_test_name("map LLSD result");
        DispatchResult service;
        LLSD result{ service("mapfunc", llsd::array(-12, "value")) };
        ensure_equals("mapfunc() mismatch", result, llsd::map("i", 12, "str", "got value"));
    }

    template<> template<>
    void object::test<28>()
    {
        set_test_name("array LLSD result");
        DispatchResult service;
        LLSD result{ service("arrayfunc", llsd::array(-8, "word")) };
        ensure_equals("arrayfunc() mismatch", result, llsd::array(8, "got word"));
    }

    template<> template<>
    void object::test<29>()
    {
        set_test_name("listener error, no reply");
        DispatchResult service;
        tut::call_exc(
            [&service]()
            { service.post(llsd::map("op", "nosuchfunc", "reqid", 17)); },
            "nosuchfunc");
    }

    template<> template<>
    void object::test<30>()
    {
        set_test_name("listener error with reply");
        DispatchResult service;
        LLCaptureListener<LLSD> result;
        service.post(llsd::map("op", "nosuchfunc", "reqid", 17, "reply", result.getName()));
        LLSD reply{ result.get() };
        ensure("no reply", reply.isDefined());
        ensure_equals("reqid not echoed", reply["reqid"].asInteger(), 17);
        ensure_has(reply["error"].asString(), "nosuchfunc");
    }

    template<> template<>
    void object::test<31>()
    {
        set_test_name("listener call to void function");
        DispatchResult service;
        LLCaptureListener<LLSD> result;
        result.set("non-empty");
        for (const auto& func: StringVec{ "voidfunc", "emptyfunc" })
        {
            service.post(llsd::map(
                             "op", func,
                             "reqid", 17,
                             "reply", result.getName()));
            ensure_equals("reply from " + func, result.get().asString(), "non-empty");
        }
    }

    template<> template<>
    void object::test<32>()
    {
        set_test_name("listener call to string function");
        DispatchResult service;
        LLCaptureListener<LLSD> result;
        service.post(llsd::map(
                         "op", "strfunc",
                         "args", llsd::array("a string"),
                         "reqid", 17,
                         "reply", result.getName()));
        LLSD reply{ result.get() };
        ensure_equals("reqid not echoed", reply["reqid"].asInteger(), 17);
        ensure_equals("bad reply from strfunc", reply["data"].asString(), "got a string");
    }

    template<> template<>
    void object::test<33>()
    {
        set_test_name("listener call to map function");
        DispatchResult service;
        LLCaptureListener<LLSD> result;
        service.post(llsd::map(
                         "op", "mapfunc",
                         "args", llsd::array(-7, "value"),
                         "reqid", 17,
                         "reply", result.getName()));
        LLSD reply{ result.get() };
        ensure_equals("reqid not echoed", reply["reqid"].asInteger(), 17);
        ensure_equals("bad i from mapfunc", reply["i"].asInteger(), 7);
        ensure_equals("bad str from mapfunc", reply["str"], "got value");
    }

    template<> template<>
    void object::test<34>()
    {
        set_test_name("batched map success");
        DispatchResult service;
        LLCaptureListener<LLSD> result;
        service.post(llsd::map(
                         "op", llsd::map(
                             "strfunc", "some string",
                             "intfunc", 2,
                             "voidfunc", LLSD(),
                             "arrayfunc", llsd::array(-5, "other string")),
                         "reqid", 17,
                         "reply", result.getName()));
        LLSD reply{ result.get() };
        ensure_equals("reqid not echoed", reply["reqid"].asInteger(), 17);
        reply.erase("reqid");
        ensure_equals(
            "bad map batch",
            reply,
            llsd::map(
                "strfunc", "got some string",
                "intfunc", -2,
                "voidfunc", LLSD(),
                "arrayfunc", llsd::array(5, "got other string")));
    }

    template<> template<>
    void object::test<35>()
    {
        set_test_name("batched map error");
        DispatchResult service;
        LLCaptureListener<LLSD> result;
        service.post(llsd::map(
                         "op", llsd::map(
                             "badfunc", 34, // !
                             "strfunc", "some string",
                             "intfunc", 2,
                             "missing", LLSD(), // !
                             "voidfunc", LLSD(),
                             "arrayfunc", llsd::array(-5, "other string")),
                         "reqid", 17,
                         "reply", result.getName()));
        LLSD reply{ result.get() };
        ensure_equals("reqid not echoed", reply["reqid"].asInteger(), 17);
        reply.erase("reqid");
        auto error{ reply["error"].asString() };
        reply.erase("error");
        ensure_has(error, "badfunc");
        ensure_has(error, "missing");
        ensure_equals(
            "bad partial batch",
            reply,
            llsd::map(
                "strfunc", "got some string",
                "intfunc", -2,
                "voidfunc", LLSD(),
                "arrayfunc", llsd::array(5, "got other string")));
    }

    template<> template<>
    void object::test<36>()
    {
        set_test_name("batched map exception");
        DispatchResult service;
        auto error = tut::call_exc(
            [&service]()
            {
                service.post(llsd::map(
                                 "op", llsd::map(
                                     "badfunc", 34, // !
                                     "strfunc", "some string",
                                     "intfunc", 2,
                                     "missing", LLSD(), // !
                                     "voidfunc", LLSD(),
                                     "arrayfunc", llsd::array(-5, "other string")),
                                 "reqid", 17));
                // no "reply"
            },
            "badfunc");
        ensure_has(error, "missing");
    }

    template<> template<>
    void object::test<37>()
    {
        set_test_name("batched array success");
        DispatchResult service;
        LLCaptureListener<LLSD> result;
        service.post(llsd::map(
                         "op", llsd::array(
                             llsd::array("strfunc", "some string"),
                             llsd::array("intfunc", 2),
                             "arrayfunc",
                             "voidfunc"),
                         "args", llsd::array(
                             LLSD(),
                             LLSD(),
                             llsd::array(-5, "other string")),
                         // args array deliberately short, since the default
                         // [3] is undefined, which should work for voidfunc
                         "reqid", 17,
                         "reply", result.getName()));
        LLSD reply{ result.get() };
        ensure_equals("reqid not echoed", reply["reqid"].asInteger(), 17);
        reply.erase("reqid");
        ensure_equals(
            "bad array batch",
            reply,
            llsd::map(
                "data", llsd::array(
                    "got some string",
                    -2,
                    llsd::array(5, "got other string"),
                    LLSD())));
    }

    template<> template<>
    void object::test<38>()
    {
        set_test_name("batched array error");
        DispatchResult service;
        LLCaptureListener<LLSD> result;
        service.post(llsd::map(
                         "op", llsd::array(
                             llsd::array("strfunc", "some string"),
                             llsd::array("intfunc", 2, "whoops"), // bad form
                             "arrayfunc",
                             "voidfunc"),
                         "args", llsd::array(
                             LLSD(),
                             LLSD(),
                             llsd::array(-5, "other string")),
                         // args array deliberately short, since the default
                         // [3] is undefined, which should work for voidfunc
                         "reqid", 17,
                         "reply", result.getName()));
        LLSD reply{ result.get() };
        ensure_equals("reqid not echoed", reply["reqid"].asInteger(), 17);
        reply.erase("reqid");
        auto error{ reply["error"] };
        reply.erase("error");
        ensure_has(error, "[1]");
        ensure_has(error, "unsupported");
        ensure_equals("bad array batch", reply,
                      llsd::map("data", llsd::array("got some string")));
    }

    template<> template<>
    void object::test<39>()
    {
        set_test_name("batched array exception");
        DispatchResult service;
        auto error = tut::call_exc(
            [&service]()
            {
                service.post(llsd::map(
                                 "op", llsd::array(
                                     llsd::array("strfunc", "some string"),
                                     llsd::array("intfunc", 2, "whoops"), // bad form
                                     "arrayfunc",
                                     "voidfunc"),
                                 "args", llsd::array(
                                     LLSD(),
                                     LLSD(),
                                     llsd::array(-5, "other string")),
                                 // args array deliberately short, since the default
                                 // [3] is undefined, which should work for voidfunc
                                 "reqid", 17));
                // no "reply"
            },
            "[1]");
        ensure_has(error, "unsupported");
    }
} // namespace tut<|MERGE_RESOLUTION|>--- conflicted
+++ resolved
@@ -677,51 +677,9 @@
                 exc_frag);
         }
 
-<<<<<<< HEAD
         void call_logerr(const std::string& func, const LLSD& args, const std::string& frag)
         {
             tut::call_logerr([this, func, args](){ work(func, args); }, frag);
-=======
-        std::string call_exc(const std::string& func, const LLSD& args, const std::string& exc_frag)
-        {
-            // This method was written when LLEventDispatcher responded to
-            // name or argument errors with LL_ERRS, hence the name: we used
-            // to have to intercept LL_ERRS by making it throw. Now we set up
-            // to catch an error response instead. But -- for that we need to
-            // be able to sneak a "reply" key into args, which must be a Map.
-            if (! (args.isUndefined() || args.isMap()))
-                fail(stringize("can't test call_exc() with ", args));
-            LLEventStream replypump("reply");
-            LLSD reply;
-            LLTempBoundListener bound{
-                replypump.listen(
-                    "listener",
-                    [&reply](const LLSD& event)
-                    {
-                        reply = event;
-                        return false;
-                    }) };
-            LLSD modargs{ args };
-            modargs["reply"] = replypump.getName();
-            if (func.empty())
-            {
-                work(modargs);
-            }
-            else
-            {
-                work(func, modargs);
-            }
-            ensure("no error response", reply.has("error"));
-            ensure_has(reply["error"], exc_frag);
-            return reply["error"];
-        }
-
-        void call_logerr(const std::string& func, const LLSD& args, const std::string& frag)
-        {
-            CaptureLog capture;
-            work(func, args);
-            capture.messageWith(frag);
->>>>>>> 180995ce
         }
 
         LLSD getMetadata(const std::string& name)
@@ -1167,7 +1125,6 @@
         set_test_name("passing wrong args to (map | array)-style registrations");
 
         // Pass scalar/map to array-style functions, scalar/array to map-style
-<<<<<<< HEAD
         // functions. It seems pointless to repeat this with every variation:
         // (free function | non-static method), (no | arbitrary) args. We
         // should only need to engage it for one map-style registration and
@@ -1179,16 +1136,6 @@
         call_logerr("free0_array", 17, "LL::apply");
         // similarly, apply() doesn't accept an LLSD Map
         call_logerr("free0_array", LLSDMap("pi", 3.14), "unsupported");
-=======
-        // functions. As that validation happens well before we engage the
-        // argument magic, it seems pointless to repeat this with every
-        // variation: (free function | non-static method), (no | arbitrary)
-        // args. We should only need to engage it for one map-style
-        // registration and one array-style registration.
-        std::string array_exc("needs an args array");
-        call_logerr("free0_array", 17, array_exc);
-        call_logerr("free0_array", LLSDMap("pi", 3.14), array_exc);
->>>>>>> 180995ce
 
         std::string map_exc("needs a map");
         call_logerr("free0_map", 17, map_exc);
@@ -1240,15 +1187,11 @@
         {
             for (const LLSD& funcsab: inArray(array_funcs))
             {
-<<<<<<< HEAD
                 for (const llsd::MapEntry& e: inMap(funcsab))
                 {
                     // apply() complains about wrong number of array entries
                     call_logerr(e.second, toosomething, "LL::apply");
                 }
-=======
-                call_logerr(e.second, tooshort, "requires more arguments");
->>>>>>> 180995ce
             }
         }
     }
