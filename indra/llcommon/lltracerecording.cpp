/** 
 * @file lltracesampler.cpp
 *
 * $LicenseInfo:firstyear=2001&license=viewerlgpl$
 * Second Life Viewer Source Code
 * Copyright (C) 2012, Linden Research, Inc.
 * 
 * This library is free software; you can redistribute it and/or
 * modify it under the terms of the GNU Lesser General Public
 * License as published by the Free Software Foundation;
 * version 2.1 of the License only.
 * 
 * This library is distributed in the hope that it will be useful,
 * but WITHOUT ANY WARRANTY; without even the implied warranty of
 * MERCHANTABILITY or FITNESS FOR A PARTICULAR PURPOSE.  See the GNU
 * Lesser General Public License for more details.
 * 
 * You should have received a copy of the GNU Lesser General Public
 * License along with this library; if not, write to the Free Software
 * Foundation, Inc., 51 Franklin Street, Fifth Floor, Boston, MA  02110-1301  USA
 * 
 * Linden Research, Inc., 945 Battery Street, San Francisco, CA  94111  USA
 * $/LicenseInfo$
 */

#include "linden_common.h"

#include "lltracerecording.h"

#include "lltrace.h"
#include "llfasttimer.h"
#include "lltracethreadrecorder.h"
#include "llthread.h"

inline F64 lerp(F64 a, F64 b, F64 u) 
{
	return a + ((b - a) * u);
}

namespace LLTrace
{

extern MemStatHandle gTraceMemStat;

///////////////////////////////////////////////////////////////////////
// Recording
///////////////////////////////////////////////////////////////////////

Recording::Recording(EPlayState state) 
:	mElapsedSeconds(0),
	mActiveBuffers(NULL)
{
    LL_PROFILE_ZONE_SCOPED_CATEGORY_STATS;
	claim_alloc(gTraceMemStat, this);
	mBuffers = new AccumulatorBufferGroup();
	claim_alloc(gTraceMemStat, mBuffers);
	setPlayState(state);
}

Recording::Recording( const Recording& other )
:	mActiveBuffers(NULL)
{
    LL_PROFILE_ZONE_SCOPED_CATEGORY_STATS;
	claim_alloc(gTraceMemStat, this);
	*this = other;
}

Recording& Recording::operator = (const Recording& other)
{
    LL_PROFILE_ZONE_SCOPED_CATEGORY_STATS;
	// this will allow us to seamlessly start without affecting any data we've acquired from other
	setPlayState(PAUSED);

	const_cast<Recording&>(other).update();
	EPlayState other_play_state = other.getPlayState();

	mBuffers = other.mBuffers;

	// above call will clear mElapsedSeconds as a side effect, so copy it here
	mElapsedSeconds = other.mElapsedSeconds;
	mSamplingTimer = other.mSamplingTimer;

	setPlayState(other_play_state);

	return *this;
}


Recording::~Recording()
{
    LL_PROFILE_ZONE_SCOPED_CATEGORY_STATS;
	disclaim_alloc(gTraceMemStat, this);
	disclaim_alloc(gTraceMemStat, mBuffers);

	// allow recording destruction without thread recorder running, 
	// otherwise thread shutdown could crash if a recording outlives the thread recorder
	// besides, recording construction and destruction is fine without a recorder...just don't attempt to start one
	if (isStarted() && LLTrace::get_thread_recorder() != NULL)
	{
		LLTrace::get_thread_recorder()->deactivate(mBuffers.write());
	}
}

// brings recording to front of recorder stack, with up to date info
void Recording::update()
{
#if LL_TRACE_ENABLED
	if (isStarted())
	{
        LL_PROFILE_ZONE_SCOPED_CATEGORY_STATS;
		mElapsedSeconds += mSamplingTimer.getElapsedTimeF64();

		// must have 
		llassert(mActiveBuffers != NULL 
				&& LLTrace::get_thread_recorder() != NULL);

		if(!mActiveBuffers->isCurrent() && LLTrace::get_thread_recorder() != NULL)
		{
			AccumulatorBufferGroup* buffers = mBuffers.write();
			LLTrace::get_thread_recorder()->deactivate(buffers);
			mActiveBuffers = LLTrace::get_thread_recorder()->activate(buffers);
		}

		mSamplingTimer.reset();
	}
#endif
}

void Recording::handleReset()
{
    LL_PROFILE_ZONE_SCOPED_CATEGORY_STATS;
#if LL_TRACE_ENABLED
	mBuffers.write()->reset();

	mElapsedSeconds = F64Seconds(0.0);
	mSamplingTimer.reset();
#endif
}

void Recording::handleStart()
{
    LL_PROFILE_ZONE_SCOPED_CATEGORY_STATS;
#if LL_TRACE_ENABLED
	mSamplingTimer.reset();
	mBuffers.setStayUnique(true);
	// must have thread recorder running on this thread
	llassert(LLTrace::get_thread_recorder() != NULL);
	mActiveBuffers = LLTrace::get_thread_recorder()->activate(mBuffers.write());
#endif
}

void Recording::handleStop()
{
    LL_PROFILE_ZONE_SCOPED_CATEGORY_STATS;
#if LL_TRACE_ENABLED
	mElapsedSeconds += mSamplingTimer.getElapsedTimeF64();
	// must have thread recorder running on this thread
	llassert(LLTrace::get_thread_recorder() != NULL);
	LLTrace::get_thread_recorder()->deactivate(mBuffers.write());
	mActiveBuffers = NULL;
	mBuffers.setStayUnique(false);
#endif
}

void Recording::handleSplitTo(Recording& other)
{
#if LL_TRACE_ENABLED
	mBuffers.write()->handOffTo(*other.mBuffers.write());
#endif
}

void Recording::appendRecording( Recording& other )
{
#if LL_TRACE_ENABLED
	update();
	other.update();
	mBuffers.write()->append(*other.mBuffers);
	mElapsedSeconds += other.mElapsedSeconds;
#endif
}

bool Recording::hasValue(const StatType<TimeBlockAccumulator>& stat)
{
	update();
	const TimeBlockAccumulator& accumulator = mBuffers->mStackTimers[stat.getIndex()];
	const TimeBlockAccumulator* active_accumulator = mActiveBuffers ? &mActiveBuffers->mStackTimers[stat.getIndex()] : NULL;
	return accumulator.hasValue() || (active_accumulator && active_accumulator->hasValue());
}

F64Seconds Recording::getSum(const StatType<TimeBlockAccumulator>& stat)
{
	update();
	const TimeBlockAccumulator& accumulator = mBuffers->mStackTimers[stat.getIndex()];
	const TimeBlockAccumulator* active_accumulator = mActiveBuffers ? &mActiveBuffers->mStackTimers[stat.getIndex()] : NULL;
	return F64Seconds((F64)(accumulator.mTotalTimeCounter) + (F64)(active_accumulator ? active_accumulator->mTotalTimeCounter : 0))
				/ (F64)LLTrace::BlockTimer::countsPerSecond();
}

F64Seconds Recording::getSum(const StatType<TimeBlockAccumulator::SelfTimeFacet>& stat)
{
	update();
	const TimeBlockAccumulator& accumulator = mBuffers->mStackTimers[stat.getIndex()];
	const TimeBlockAccumulator* active_accumulator = mActiveBuffers ? &mActiveBuffers->mStackTimers[stat.getIndex()] : NULL;
	return F64Seconds(((F64)(accumulator.mSelfTimeCounter) + (F64)(active_accumulator ? active_accumulator->mSelfTimeCounter : 0)) / (F64)LLTrace::BlockTimer::countsPerSecond());
}


S32 Recording::getSum(const StatType<TimeBlockAccumulator::CallCountFacet>& stat)
{
	update();
	const TimeBlockAccumulator& accumulator = mBuffers->mStackTimers[stat.getIndex()];
	const TimeBlockAccumulator* active_accumulator = mActiveBuffers ? &mActiveBuffers->mStackTimers[stat.getIndex()] : NULL;
	return accumulator.mCalls + (active_accumulator ? active_accumulator->mCalls : 0);
}

F64Seconds Recording::getPerSec(const StatType<TimeBlockAccumulator>& stat)
{
	update();
	const TimeBlockAccumulator& accumulator = mBuffers->mStackTimers[stat.getIndex()];
	const TimeBlockAccumulator* active_accumulator = mActiveBuffers ? &mActiveBuffers->mStackTimers[stat.getIndex()] : NULL;

	return F64Seconds((F64)(accumulator.mTotalTimeCounter + (active_accumulator ? active_accumulator->mTotalTimeCounter : 0)) 
				/ ((F64)LLTrace::BlockTimer::countsPerSecond() * mElapsedSeconds.value()));
}

F64Seconds Recording::getPerSec(const StatType<TimeBlockAccumulator::SelfTimeFacet>& stat)
{
	update();
	const TimeBlockAccumulator& accumulator = mBuffers->mStackTimers[stat.getIndex()];
	const TimeBlockAccumulator* active_accumulator = mActiveBuffers ? &mActiveBuffers->mStackTimers[stat.getIndex()] : NULL;

	return F64Seconds((F64)(accumulator.mSelfTimeCounter + (active_accumulator ? active_accumulator->mSelfTimeCounter : 0))
			/ ((F64)LLTrace::BlockTimer::countsPerSecond() * mElapsedSeconds.value()));
}

F32 Recording::getPerSec(const StatType<TimeBlockAccumulator::CallCountFacet>& stat)
{
	update();
	const TimeBlockAccumulator& accumulator = mBuffers->mStackTimers[stat.getIndex()];
	const TimeBlockAccumulator* active_accumulator = mActiveBuffers ? &mActiveBuffers->mStackTimers[stat.getIndex()] : NULL;
	return (F32)(accumulator.mCalls + (active_accumulator ? active_accumulator->mCalls : 0)) / mElapsedSeconds.value();
}

bool Recording::hasValue(const StatType<MemAccumulator>& stat)
{
	update();
	const MemAccumulator& accumulator = mBuffers->mMemStats[stat.getIndex()];
	const MemAccumulator* active_accumulator = mActiveBuffers ? &mActiveBuffers->mMemStats[stat.getIndex()] : NULL;
	return accumulator.mSize.hasValue() || (active_accumulator && active_accumulator->mSize.hasValue() ? active_accumulator->mSize.hasValue() : false);
}

F64Kilobytes Recording::getMin(const StatType<MemAccumulator>& stat)
{
	update();
	const MemAccumulator& accumulator = mBuffers->mMemStats[stat.getIndex()];
	const MemAccumulator* active_accumulator = mActiveBuffers ? &mActiveBuffers->mMemStats[stat.getIndex()] : NULL;
	return F64Bytes(llmin(accumulator.mSize.getMin(), (active_accumulator && active_accumulator->mSize.hasValue() ? active_accumulator->mSize.getMin() : F32_MAX)));
}

F64Kilobytes Recording::getMean(const StatType<MemAccumulator>& stat)
{
	update();
	const MemAccumulator& accumulator = mBuffers->mMemStats[stat.getIndex()];
	const MemAccumulator* active_accumulator = mActiveBuffers ? &mActiveBuffers->mMemStats[stat.getIndex()] : NULL;
	
	if (active_accumulator && active_accumulator->mSize.hasValue())
	{
        F32 t = 0.0f;
        S32 div = accumulator.mSize.getSampleCount() + active_accumulator->mSize.getSampleCount();
        if (div > 0)
        {
            t = active_accumulator->mSize.getSampleCount() / div;
        }
		return F64Bytes(lerp(accumulator.mSize.getMean(), active_accumulator->mSize.getMean(), t));
	}
	else
	{
		return F64Bytes(accumulator.mSize.getMean());
	}
}

F64Kilobytes Recording::getMax(const StatType<MemAccumulator>& stat)
{
    update();
	const MemAccumulator& accumulator = mBuffers->mMemStats[stat.getIndex()];
	const MemAccumulator* active_accumulator = mActiveBuffers ? &mActiveBuffers->mMemStats[stat.getIndex()] : NULL;
	return F64Bytes(llmax(accumulator.mSize.getMax(), active_accumulator && active_accumulator->mSize.hasValue() ? active_accumulator->mSize.getMax() : F32_MIN));
}

F64Kilobytes Recording::getStandardDeviation(const StatType<MemAccumulator>& stat)
{
    update();
	const MemAccumulator& accumulator = mBuffers->mMemStats[stat.getIndex()];
	const MemAccumulator* active_accumulator = mActiveBuffers ? &mActiveBuffers->mMemStats[stat.getIndex()] : NULL;
	if (active_accumulator && active_accumulator->hasValue())
	{
		F64 sum_of_squares = SampleAccumulator::mergeSumsOfSquares(accumulator.mSize, active_accumulator->mSize);
		return F64Bytes(sqrtf(sum_of_squares / (accumulator.mSize.getSamplingTime().value() + active_accumulator->mSize.getSamplingTime().value())));
	}
	else
	{
		return F64Bytes(accumulator.mSize.getStandardDeviation());
	}
}

F64Kilobytes Recording::getLastValue(const StatType<MemAccumulator>& stat)
{
    update();
	const MemAccumulator& accumulator = mBuffers->mMemStats[stat.getIndex()];
	const MemAccumulator* active_accumulator = mActiveBuffers ? &mActiveBuffers->mMemStats[stat.getIndex()] : NULL;
	return F64Bytes(active_accumulator ? active_accumulator->mSize.getLastValue() : accumulator.mSize.getLastValue());
}

bool Recording::hasValue(const StatType<MemAccumulator::AllocationFacet>& stat)
{
    update();
	const MemAccumulator& accumulator = mBuffers->mMemStats[stat.getIndex()];
	const MemAccumulator* active_accumulator = mActiveBuffers ? &mActiveBuffers->mMemStats[stat.getIndex()] : NULL;
	return accumulator.mAllocations.hasValue() || (active_accumulator ? active_accumulator->mAllocations.hasValue() : false);
}

F64Kilobytes Recording::getSum(const StatType<MemAccumulator::AllocationFacet>& stat)
{
    update();
	const MemAccumulator& accumulator = mBuffers->mMemStats[stat.getIndex()];
	const MemAccumulator* active_accumulator = mActiveBuffers ? &mActiveBuffers->mMemStats[stat.getIndex()] : NULL;
	return F64Bytes(accumulator.mAllocations.getSum() + (active_accumulator ? active_accumulator->mAllocations.getSum() : 0));
}

F64Kilobytes Recording::getPerSec(const StatType<MemAccumulator::AllocationFacet>& stat)
{
    update();
	const MemAccumulator& accumulator = mBuffers->mMemStats[stat.getIndex()];
	const MemAccumulator* active_accumulator = mActiveBuffers ? &mActiveBuffers->mMemStats[stat.getIndex()] : NULL;
	return F64Bytes((accumulator.mAllocations.getSum() + (active_accumulator ? active_accumulator->mAllocations.getSum() : 0)) / mElapsedSeconds.value());
}

S32 Recording::getSampleCount(const StatType<MemAccumulator::AllocationFacet>& stat)
{
    update();
	const MemAccumulator& accumulator = mBuffers->mMemStats[stat.getIndex()];
	const MemAccumulator* active_accumulator = mActiveBuffers ? &mActiveBuffers->mMemStats[stat.getIndex()] : NULL;
	return accumulator.mAllocations.getSampleCount() + (active_accumulator ? active_accumulator->mAllocations.getSampleCount() : 0);
}

bool Recording::hasValue(const StatType<MemAccumulator::DeallocationFacet>& stat)
{
    update();
	const MemAccumulator& accumulator = mBuffers->mMemStats[stat.getIndex()];
	const MemAccumulator* active_accumulator = mActiveBuffers ? &mActiveBuffers->mMemStats[stat.getIndex()] : NULL;
	return accumulator.mDeallocations.hasValue() || (active_accumulator ? active_accumulator->mDeallocations.hasValue() : false);
}


F64Kilobytes Recording::getSum(const StatType<MemAccumulator::DeallocationFacet>& stat)
{
    update();
	const MemAccumulator& accumulator = mBuffers->mMemStats[stat.getIndex()];
	const MemAccumulator* active_accumulator = mActiveBuffers ? &mActiveBuffers->mMemStats[stat.getIndex()] : NULL;
	return F64Bytes(accumulator.mDeallocations.getSum() + (active_accumulator ? active_accumulator->mDeallocations.getSum() : 0));
}

F64Kilobytes Recording::getPerSec(const StatType<MemAccumulator::DeallocationFacet>& stat)
{
    update();
	const MemAccumulator& accumulator = mBuffers->mMemStats[stat.getIndex()];
	const MemAccumulator* active_accumulator = mActiveBuffers ? &mActiveBuffers->mMemStats[stat.getIndex()] : NULL;
	return F64Bytes((accumulator.mDeallocations.getSum() + (active_accumulator ? active_accumulator->mDeallocations.getSum() : 0)) / mElapsedSeconds.value());
}

S32 Recording::getSampleCount(const StatType<MemAccumulator::DeallocationFacet>& stat)
{
    update();
	const MemAccumulator& accumulator = mBuffers->mMemStats[stat.getIndex()];
	const MemAccumulator* active_accumulator = mActiveBuffers ? &mActiveBuffers->mMemStats[stat.getIndex()] : NULL;
	return accumulator.mDeallocations.getSampleCount() + (active_accumulator ? active_accumulator->mDeallocations.getSampleCount() : 0);
}

bool Recording::hasValue(const StatType<CountAccumulator>& stat)
{
    update();
	const CountAccumulator& accumulator = mBuffers->mCounts[stat.getIndex()];
	const CountAccumulator* active_accumulator = mActiveBuffers ? &mActiveBuffers->mCounts[stat.getIndex()] : NULL;
	return accumulator.hasValue() || (active_accumulator ? active_accumulator->hasValue() : false);
}

F64 Recording::getSum(const StatType<CountAccumulator>& stat)
{
    update();
	const CountAccumulator& accumulator = mBuffers->mCounts[stat.getIndex()];
	const CountAccumulator* active_accumulator = mActiveBuffers ? &mActiveBuffers->mCounts[stat.getIndex()] : NULL;
	return accumulator.getSum() + (active_accumulator ? active_accumulator->getSum() : 0);
}

F64 Recording::getPerSec( const StatType<CountAccumulator>& stat )
{
    update();
	const CountAccumulator& accumulator = mBuffers->mCounts[stat.getIndex()];
	const CountAccumulator* active_accumulator = mActiveBuffers ? &mActiveBuffers->mCounts[stat.getIndex()] : NULL;
	F64 sum = accumulator.getSum() + (active_accumulator ? active_accumulator->getSum() : 0);
	return sum / mElapsedSeconds.value();
}

S32 Recording::getSampleCount( const StatType<CountAccumulator>& stat )
{
    update();
	const CountAccumulator& accumulator = mBuffers->mCounts[stat.getIndex()];
	const CountAccumulator* active_accumulator = mActiveBuffers ? &mActiveBuffers->mCounts[stat.getIndex()] : NULL;
	return accumulator.getSampleCount() + (active_accumulator ? active_accumulator->getSampleCount() : 0);
}

bool Recording::hasValue(const StatType<SampleAccumulator>& stat)
{
    update();
	const SampleAccumulator& accumulator = mBuffers->mSamples[stat.getIndex()];
	const SampleAccumulator* active_accumulator = mActiveBuffers ? &mActiveBuffers->mSamples[stat.getIndex()] : NULL;
	return accumulator.hasValue() || (active_accumulator && active_accumulator->hasValue());
}

F64 Recording::getMin( const StatType<SampleAccumulator>& stat )
{
    update();
	const SampleAccumulator& accumulator = mBuffers->mSamples[stat.getIndex()];
	const SampleAccumulator* active_accumulator = mActiveBuffers ? &mActiveBuffers->mSamples[stat.getIndex()] : NULL;
	return llmin(accumulator.getMin(), active_accumulator && active_accumulator->hasValue() ? active_accumulator->getMin() : F32_MAX);
}

F64 Recording::getMax( const StatType<SampleAccumulator>& stat )
{
    update();
	const SampleAccumulator& accumulator = mBuffers->mSamples[stat.getIndex()];
	const SampleAccumulator* active_accumulator = mActiveBuffers ? &mActiveBuffers->mSamples[stat.getIndex()] : NULL;
	return llmax(accumulator.getMax(), active_accumulator && active_accumulator->hasValue() ? active_accumulator->getMax() : F32_MIN);
}

F64 Recording::getMean( const StatType<SampleAccumulator>& stat )
{
    update();
	const SampleAccumulator& accumulator = mBuffers->mSamples[stat.getIndex()];
	const SampleAccumulator* active_accumulator = mActiveBuffers ? &mActiveBuffers->mSamples[stat.getIndex()] : NULL;
	if (active_accumulator && active_accumulator->hasValue())
	{
        F32 t = 0.0f;
        S32 div = accumulator.getSampleCount() + active_accumulator->getSampleCount();
        if (div > 0)
        {
            t = active_accumulator->getSampleCount() / div;
        }
		return lerp(accumulator.getMean(), active_accumulator->getMean(), t);
	}
	else
	{
		return accumulator.getMean();
	}
}

F64 Recording::getStandardDeviation( const StatType<SampleAccumulator>& stat )
{
    update();
	const SampleAccumulator& accumulator = mBuffers->mSamples[stat.getIndex()];
	const SampleAccumulator* active_accumulator = mActiveBuffers ? &mActiveBuffers->mSamples[stat.getIndex()] : NULL;

	if (active_accumulator && active_accumulator->hasValue())
	{
		F64 sum_of_squares = SampleAccumulator::mergeSumsOfSquares(accumulator, *active_accumulator);
		return sqrtf(sum_of_squares / (accumulator.getSamplingTime() + active_accumulator->getSamplingTime()));
	}
	else
	{
		return accumulator.getStandardDeviation();
	}
}

F64 Recording::getLastValue( const StatType<SampleAccumulator>& stat )
{
    update();
	const SampleAccumulator& accumulator = mBuffers->mSamples[stat.getIndex()];
	const SampleAccumulator* active_accumulator = mActiveBuffers ? &mActiveBuffers->mSamples[stat.getIndex()] : NULL;
	return (active_accumulator && active_accumulator->hasValue() ? active_accumulator->getLastValue() : accumulator.getLastValue());
}

S32 Recording::getSampleCount( const StatType<SampleAccumulator>& stat )
{
    update();
	const SampleAccumulator& accumulator = mBuffers->mSamples[stat.getIndex()];
	const SampleAccumulator* active_accumulator = mActiveBuffers ? &mActiveBuffers->mSamples[stat.getIndex()] : NULL;
	return accumulator.getSampleCount() + (active_accumulator && active_accumulator->hasValue() ? active_accumulator->getSampleCount() : 0);
}

bool Recording::hasValue(const StatType<EventAccumulator>& stat)
{
    update();
	const EventAccumulator& accumulator = mBuffers->mEvents[stat.getIndex()];
	const EventAccumulator* active_accumulator = mActiveBuffers ? &mActiveBuffers->mEvents[stat.getIndex()] : NULL;
	return accumulator.hasValue() || (active_accumulator && active_accumulator->hasValue());
}

F64 Recording::getSum( const StatType<EventAccumulator>& stat)
{
    update();
	const EventAccumulator& accumulator = mBuffers->mEvents[stat.getIndex()];
	const EventAccumulator* active_accumulator = mActiveBuffers ? &mActiveBuffers->mEvents[stat.getIndex()] : NULL;
	return (F64)(accumulator.getSum() + (active_accumulator && active_accumulator->hasValue() ? active_accumulator->getSum() : 0));
}

F64 Recording::getMin( const StatType<EventAccumulator>& stat )
{
    update();
	const EventAccumulator& accumulator = mBuffers->mEvents[stat.getIndex()];
	const EventAccumulator* active_accumulator = mActiveBuffers ? &mActiveBuffers->mEvents[stat.getIndex()] : NULL;
	return llmin(accumulator.getMin(), active_accumulator && active_accumulator->hasValue() ? active_accumulator->getMin() : F32_MAX);
}

F64 Recording::getMax( const StatType<EventAccumulator>& stat )
{
    update();
	const EventAccumulator& accumulator = mBuffers->mEvents[stat.getIndex()];
	const EventAccumulator* active_accumulator = mActiveBuffers ? &mActiveBuffers->mEvents[stat.getIndex()] : NULL;
	return llmax(accumulator.getMax(), active_accumulator && active_accumulator->hasValue() ? active_accumulator->getMax() : F32_MIN);
}

F64 Recording::getMean( const StatType<EventAccumulator>& stat )
{
    update();
	const EventAccumulator& accumulator = mBuffers->mEvents[stat.getIndex()];
	const EventAccumulator* active_accumulator = mActiveBuffers ? &mActiveBuffers->mEvents[stat.getIndex()] : NULL;
	if (active_accumulator && active_accumulator->hasValue())
	{
		F32 t = 0.0f;
        S32 div = accumulator.getSampleCount() + active_accumulator->getSampleCount();
        if (div > 0)
        {
            t = active_accumulator->getSampleCount() / div;
        }
		return lerp(accumulator.getMean(), active_accumulator->getMean(), t);
	}
	else
	{
		return accumulator.getMean();
	}
}

F64 Recording::getStandardDeviation( const StatType<EventAccumulator>& stat )
{
    update();
	const EventAccumulator& accumulator = mBuffers->mEvents[stat.getIndex()];
	const EventAccumulator* active_accumulator = mActiveBuffers ? &mActiveBuffers->mEvents[stat.getIndex()] : NULL;

	if (active_accumulator && active_accumulator->hasValue())
	{
		F64 sum_of_squares = EventAccumulator::mergeSumsOfSquares(accumulator, *active_accumulator);
		return sqrtf(sum_of_squares / (accumulator.getSampleCount() + active_accumulator->getSampleCount()));
	}
	else
	{
		return accumulator.getStandardDeviation();
	}
}

F64 Recording::getLastValue( const StatType<EventAccumulator>& stat )
{
    update();
	const EventAccumulator& accumulator = mBuffers->mEvents[stat.getIndex()];
	const EventAccumulator* active_accumulator = mActiveBuffers ? &mActiveBuffers->mEvents[stat.getIndex()] : NULL;
	return active_accumulator ? active_accumulator->getLastValue() : accumulator.getLastValue();
}

S32 Recording::getSampleCount( const StatType<EventAccumulator>& stat )
{
    update();
	const EventAccumulator& accumulator = mBuffers->mEvents[stat.getIndex()];
	const EventAccumulator* active_accumulator = mActiveBuffers ? &mActiveBuffers->mEvents[stat.getIndex()] : NULL;
	return accumulator.getSampleCount() + (active_accumulator ? active_accumulator->getSampleCount() : 0);
}

///////////////////////////////////////////////////////////////////////
// PeriodicRecording
///////////////////////////////////////////////////////////////////////

PeriodicRecording::PeriodicRecording( size_t num_periods, EPlayState state) 
:	mAutoResize(num_periods == 0),
	mCurPeriod(0),
	mNumRecordedPeriods(0),
	// This guarantee that mRecordingPeriods cannot be empty is essential for
	// code in several methods.
	mRecordingPeriods(num_periods ? num_periods : 1)
{
    LL_PROFILE_ZONE_SCOPED_CATEGORY_STATS;
	setPlayState(state);
	claim_alloc(gTraceMemStat, this);
}

PeriodicRecording::~PeriodicRecording()
{
    LL_PROFILE_ZONE_SCOPED_CATEGORY_STATS;
	disclaim_alloc(gTraceMemStat, this);
}

void PeriodicRecording::nextPeriod()
{
	LL_PROFILE_ZONE_SCOPED_CATEGORY_STATS;
	if (mAutoResize)
	{
		mRecordingPeriods.push_back(Recording());
	}

	Recording& old_recording = getCurRecording();
	inci(mCurPeriod);
	old_recording.splitTo(getCurRecording());

<<<<<<< HEAD
	// Since mRecordingPeriods always has at least one entry, we can always
	// safely subtract 1 from its size().
	mNumRecordedPeriods = llmin(mRecordingPeriods.size() - 1, mNumRecordedPeriods + 1);
=======
	mNumRecordedPeriods = mRecordingPeriods.empty()? 0 :
		llmin(mRecordingPeriods.size() - 1, mNumRecordedPeriods + 1);
>>>>>>> a92f08b2
}

void PeriodicRecording::appendRecording(Recording& recording)
{
    LL_PROFILE_ZONE_SCOPED_CATEGORY_STATS;
	getCurRecording().appendRecording(recording);
	nextPeriod();
}


void PeriodicRecording::appendPeriodicRecording( PeriodicRecording& other )
{
	LL_PROFILE_ZONE_SCOPED_CATEGORY_STATS;
	if (other.mRecordingPeriods.empty()) return;

	getCurRecording().update();
	other.getCurRecording().update();
<<<<<<< HEAD

	const auto other_num_recordings = other.getNumRecordedPeriods();
	const auto other_current_recording_index = other.mCurPeriod;
	const auto other_oldest_recording_index = other.previ(other_current_recording_index, other_num_recordings);
=======
	
	const auto other_recording_slots = other.mRecordingPeriods.size();
	const auto other_num_recordings = other.getNumRecordedPeriods();
	const auto other_current_recording_index = other.mCurPeriod;
	const auto other_oldest_recording_index = (other_current_recording_index + other_recording_slots - other_num_recordings) % other_recording_slots;
>>>>>>> a92f08b2

	// append first recording into our current slot
	getCurRecording().appendRecording(other.mRecordingPeriods[other_oldest_recording_index]);

	// from now on, add new recordings for everything after the first
<<<<<<< HEAD
	auto other_index = other.nexti(other_oldest_recording_index);
=======
	auto other_index = (other_oldest_recording_index + 1) % other_recording_slots;
>>>>>>> a92f08b2

	if (mAutoResize)
	{
		// push back recordings for everything in the middle
<<<<<<< HEAD
=======
		auto other_index = (other_oldest_recording_index + 1) % other_recording_slots;
>>>>>>> a92f08b2
		while (other_index != other_current_recording_index)
		{
			mRecordingPeriods.push_back(other.mRecordingPeriods[other_index]);
			other.inci(other_index);
		}

		// add final recording, if it wasn't already added as the first
		if (other_num_recordings > 1)
		{
			mRecordingPeriods.push_back(other.mRecordingPeriods[other_current_recording_index]);
		}

<<<<<<< HEAD
		// mRecordingPeriods is never empty()
		mCurPeriod = mRecordingPeriods.size() - 1;
=======
		mCurPeriod = mRecordingPeriods.empty()? 0 : mRecordingPeriods.size() - 1;
>>>>>>> a92f08b2
		mNumRecordedPeriods = mCurPeriod;
	}
	else
	{
		auto num_to_copy = llmin(mRecordingPeriods.size(), other_num_recordings);
		// already consumed the first recording from other, so start counting at 1
		for (size_t n = 1, srci = other_index, dsti = mCurPeriod;
			 n < num_to_copy;
			 ++n, other.inci(srci), inci(dsti))
		{
			mRecordingPeriods[dsti] = other.mRecordingPeriods[srci];
		}

		// want argument to % to be positive, otherwise result could be negative and thus out of bounds
		llassert(num_to_copy >= 1);
		// advance to last recording period copied, and make that our current period
<<<<<<< HEAD
		inci(mCurPeriod, num_to_copy - 1);
=======
		mCurPeriod = (mCurPeriod + num_to_copy - 1) % mRecordingPeriods.size();
>>>>>>> a92f08b2
		mNumRecordedPeriods = llmin(mRecordingPeriods.size() - 1, mNumRecordedPeriods + num_to_copy - 1);
	}

	// end with fresh period, otherwise next appendPeriodicRecording() will merge the first
	// recording period with the last one appended here
	nextPeriod();
	getCurRecording().setPlayState(getPlayState());
}

F64Seconds PeriodicRecording::getDuration() const
{
	LL_PROFILE_ZONE_SCOPED_CATEGORY_STATS;
	F64Seconds duration;
<<<<<<< HEAD
	for (size_t n = 0; n < mRecordingPeriods.size(); ++n)
	{
		duration += mRecordingPeriods[nexti(mCurPeriod, n)].getDuration();
=======
	auto num_periods = mRecordingPeriods.size();
	for (size_t i = 1; i <= num_periods; i++)
	{
		auto index = (mCurPeriod + num_periods - i) % num_periods;
		duration += mRecordingPeriods[index].getDuration();
>>>>>>> a92f08b2
	}
	return duration;
}


LLTrace::Recording PeriodicRecording::snapshotCurRecording() const
{
    LL_PROFILE_ZONE_SCOPED_CATEGORY_STATS;
	Recording recording_copy(getCurRecording());
	recording_copy.stop();
	return recording_copy;
}


Recording& PeriodicRecording::getLastRecording()
{
	return getPrevRecording(1);
}

const Recording& PeriodicRecording::getLastRecording() const
{
	return getPrevRecording(1);
}

Recording& PeriodicRecording::getCurRecording()
{
	return mRecordingPeriods[mCurPeriod];
}

const Recording& PeriodicRecording::getCurRecording() const
{
	return mRecordingPeriods[mCurPeriod];
}

Recording& PeriodicRecording::getPrevRecording( size_t offset )
{
<<<<<<< HEAD
	// reuse const implementation, but return non-const reference
	return const_cast<Recording&>(
		const_cast<const PeriodicRecording*>(this)->getPrevRecording(offset));
=======
	auto num_periods = mRecordingPeriods.size();
	offset = llclamp(offset, 0, num_periods - 1);
	return mRecordingPeriods[(mCurPeriod + num_periods - offset) % num_periods];
>>>>>>> a92f08b2
}

const Recording& PeriodicRecording::getPrevRecording( size_t offset ) const
{
<<<<<<< HEAD
	return mRecordingPeriods[previ(mCurPeriod, offset)];
=======
	auto num_periods = mRecordingPeriods.size();
	offset = llclamp(offset, 0, num_periods - 1);
	return mRecordingPeriods[(mCurPeriod + num_periods - offset) % num_periods];
>>>>>>> a92f08b2
}

void PeriodicRecording::handleStart()
{
    LL_PROFILE_ZONE_SCOPED_CATEGORY_STATS;
	getCurRecording().start();
}

void PeriodicRecording::handleStop()
{
    LL_PROFILE_ZONE_SCOPED_CATEGORY_STATS;
	getCurRecording().pause();
}

void PeriodicRecording::handleReset()
{
    LL_PROFILE_ZONE_SCOPED_CATEGORY_STATS;
	getCurRecording().stop();

	if (mAutoResize)
	{
		mRecordingPeriods.clear();
		mRecordingPeriods.push_back(Recording());
	}
	else
	{
		for (std::vector<Recording>::iterator it = mRecordingPeriods.begin(), end_it = mRecordingPeriods.end();
			it != end_it;
			++it)
		{
			it->reset();
		}
	}
	mCurPeriod = 0;
	mNumRecordedPeriods = 0;
	getCurRecording().setPlayState(getPlayState());
}

void PeriodicRecording::handleSplitTo(PeriodicRecording& other)
{
    LL_PROFILE_ZONE_SCOPED_CATEGORY_STATS;
	getCurRecording().splitTo(other.getCurRecording());
}

<<<<<<< HEAD
F64 PeriodicRecording::getPeriodMin( const StatType<EventAccumulator>& stat, size_t num_periods /*= std::numeric_limits<size_t>::max()*/ )
=======
F64 PeriodicRecording::getPeriodMin( const StatType<EventAccumulator>& stat, size_t num_periods /*= S32_MAX*/ )
>>>>>>> a92f08b2
{
    LL_PROFILE_ZONE_SCOPED_CATEGORY_STATS;
	num_periods = llmin(num_periods, getNumRecordedPeriods());

	bool has_value = false;
	F64 min_val = std::numeric_limits<F64>::max();
	for (size_t i = 1; i <= num_periods; i++)
	{
		Recording& recording = getPrevRecording(i);
		if (recording.hasValue(stat))
		{
			min_val = llmin(min_val, recording.getMin(stat));
			has_value = true;
		}
	}

	return has_value 
			? min_val 
			: NaN;
}

<<<<<<< HEAD
F64 PeriodicRecording::getPeriodMax( const StatType<EventAccumulator>& stat, size_t num_periods /*= std::numeric_limits<size_t>::max()*/ )
=======
F64 PeriodicRecording::getPeriodMax( const StatType<EventAccumulator>& stat, size_t num_periods /*= S32_MAX*/ )
>>>>>>> a92f08b2
{
    LL_PROFILE_ZONE_SCOPED_CATEGORY_STATS;
	num_periods = llmin(num_periods, getNumRecordedPeriods());

	bool has_value = false;
	F64 max_val = std::numeric_limits<F64>::min();
	for (size_t i = 1; i <= num_periods; i++)
	{
		Recording& recording = getPrevRecording(i);
		if (recording.hasValue(stat))
		{
			max_val = llmax(max_val, recording.getMax(stat));
			has_value = true;
		}
	}

	return has_value 
			? max_val 
			: NaN;
}

// calculates means using aggregates per period
<<<<<<< HEAD
F64 PeriodicRecording::getPeriodMean( const StatType<EventAccumulator>& stat, size_t num_periods /*= std::numeric_limits<size_t>::max()*/ )
=======
F64 PeriodicRecording::getPeriodMean( const StatType<EventAccumulator>& stat, size_t num_periods /*= S32_MAX*/ )
>>>>>>> a92f08b2
{
    LL_PROFILE_ZONE_SCOPED_CATEGORY_STATS;
	num_periods = llmin(num_periods, getNumRecordedPeriods());

	F64 mean = 0;
	S32 valid_period_count = 0;

	for (size_t i = 1; i <= num_periods; i++)
	{
		Recording& recording = getPrevRecording(i);
		if (recording.hasValue(stat))
		{
			mean += recording.getMean(stat);
			valid_period_count++;
		}
	}

	return valid_period_count 
			? mean / (F64)valid_period_count
			: NaN;
}

<<<<<<< HEAD
F64 PeriodicRecording::getPeriodStandardDeviation( const StatType<EventAccumulator>& stat, size_t num_periods /*= std::numeric_limits<size_t>::max()*/ )
=======
F64 PeriodicRecording::getPeriodStandardDeviation( const StatType<EventAccumulator>& stat, size_t num_periods /*= S32_MAX*/ )
>>>>>>> a92f08b2
{
    LL_PROFILE_ZONE_SCOPED_CATEGORY_STATS;
	num_periods = llmin(num_periods, getNumRecordedPeriods());

	F64 period_mean = getPeriodMean(stat, num_periods);
	F64 sum_of_squares = 0;
	S32 valid_period_count = 0;

	for (size_t i = 1; i <= num_periods; i++)
	{
		Recording& recording = getPrevRecording(i);
		if (recording.hasValue(stat))
		{
			F64 delta = recording.getMean(stat) - period_mean;
			sum_of_squares += delta * delta;
			valid_period_count++;
		}
	}

	return valid_period_count
			? sqrt((F64)sum_of_squares / (F64)valid_period_count)
			: NaN;
}

<<<<<<< HEAD
F64 PeriodicRecording::getPeriodMin( const StatType<SampleAccumulator>& stat, size_t num_periods /*= std::numeric_limits<size_t>::max()*/ )
=======
F64 PeriodicRecording::getPeriodMin( const StatType<SampleAccumulator>& stat, size_t num_periods /*= S32_MAX*/ )
>>>>>>> a92f08b2
{
    LL_PROFILE_ZONE_SCOPED_CATEGORY_STATS;
	num_periods = llmin(num_periods, getNumRecordedPeriods());

	bool has_value = false;
	F64 min_val = std::numeric_limits<F64>::max();
	for (size_t i = 1; i <= num_periods; i++)
	{
		Recording& recording = getPrevRecording(i);
		if (recording.hasValue(stat))
		{
			min_val = llmin(min_val, recording.getMin(stat));
			has_value = true;
		}
	}

	return has_value 
			? min_val 
			: NaN;
}

<<<<<<< HEAD
F64 PeriodicRecording::getPeriodMax(const StatType<SampleAccumulator>& stat, size_t num_periods /*= std::numeric_limits<size_t>::max()*/)
=======
F64 PeriodicRecording::getPeriodMax(const StatType<SampleAccumulator>& stat, size_t num_periods /*= S32_MAX*/)
>>>>>>> a92f08b2
{
    LL_PROFILE_ZONE_SCOPED_CATEGORY_STATS;
	num_periods = llmin(num_periods, getNumRecordedPeriods());

	bool has_value = false;
	F64 max_val = std::numeric_limits<F64>::min();
	for (size_t i = 1; i <= num_periods; i++)
	{
		Recording& recording = getPrevRecording(i);
		if (recording.hasValue(stat))
		{
			max_val = llmax(max_val, recording.getMax(stat));
			has_value = true;
		}
	}

	return has_value 
			? max_val 
			: NaN;
}


<<<<<<< HEAD
F64 PeriodicRecording::getPeriodMean( const StatType<SampleAccumulator>& stat, size_t num_periods /*= std::numeric_limits<size_t>::max()*/ )
=======
F64 PeriodicRecording::getPeriodMean( const StatType<SampleAccumulator>& stat, size_t num_periods /*= S32_MAX*/ )
>>>>>>> a92f08b2
{
    LL_PROFILE_ZONE_SCOPED_CATEGORY_STATS;
	num_periods = llmin(num_periods, getNumRecordedPeriods());

	S32 valid_period_count = 0;
	F64 mean = 0;

	for (size_t i = 1; i <= num_periods; i++)
	{
		Recording& recording = getPrevRecording(i);
		if (recording.hasValue(stat))
		{
			mean += recording.getMean(stat);
			valid_period_count++;
		}
	}

	return valid_period_count
			? mean / F64(valid_period_count)
			: NaN;
}

<<<<<<< HEAD
F64 PeriodicRecording::getPeriodMedian( const StatType<SampleAccumulator>& stat, size_t num_periods /*= std::numeric_limits<size_t>::max()*/ )
=======
F64 PeriodicRecording::getPeriodMedian( const StatType<SampleAccumulator>& stat, size_t num_periods /*= S32_MAX*/ )
>>>>>>> a92f08b2
{
    LL_PROFILE_ZONE_SCOPED_CATEGORY_STATS;
	num_periods = llmin(num_periods, getNumRecordedPeriods());

	std::vector<F64> buf;
	for (size_t i = 1; i <= num_periods; i++)
	{
		Recording& recording = getPrevRecording(i);
		if (recording.getDuration() > (F32Seconds)0.f)
		{
			if (recording.hasValue(stat))
			{
				buf.push_back(recording.getMean(stat));
			}
		}
	}
	if (buf.size()==0)
	{
		return 0.0f;
	}
	std::sort(buf.begin(), buf.end());

	return F64((buf.size() % 2 == 0) ? (buf[buf.size() / 2 - 1] + buf[buf.size() / 2]) / 2 : buf[buf.size() / 2]);
}

<<<<<<< HEAD
F64 PeriodicRecording::getPeriodStandardDeviation( const StatType<SampleAccumulator>& stat, size_t num_periods /*= std::numeric_limits<size_t>::max()*/ )
=======
F64 PeriodicRecording::getPeriodStandardDeviation( const StatType<SampleAccumulator>& stat, size_t num_periods /*= S32_MAX*/ )
>>>>>>> a92f08b2
{
    LL_PROFILE_ZONE_SCOPED_CATEGORY_STATS;
	num_periods = llmin(num_periods, getNumRecordedPeriods());

	F64 period_mean = getPeriodMean(stat, num_periods);
	S32 valid_period_count = 0;
	F64 sum_of_squares = 0;

	for (size_t i = 1; i <= num_periods; i++)
	{
		Recording& recording = getPrevRecording(i);
		if (recording.hasValue(stat))
		{
			F64 delta = recording.getMean(stat) - period_mean;
			sum_of_squares += delta * delta;
			valid_period_count++;
		}
	}

	return valid_period_count
			? sqrt(sum_of_squares / (F64)valid_period_count)
			: NaN;
}


<<<<<<< HEAD
F64Kilobytes PeriodicRecording::getPeriodMin( const StatType<MemAccumulator>& stat, size_t num_periods /*= std::numeric_limits<size_t>::max()*/ )
=======
F64Kilobytes PeriodicRecording::getPeriodMin( const StatType<MemAccumulator>& stat, size_t num_periods /*= S32_MAX*/ )
>>>>>>> a92f08b2
{
    LL_PROFILE_ZONE_SCOPED_CATEGORY_STATS;
	num_periods = llmin(num_periods, getNumRecordedPeriods());

	F64Kilobytes min_val(std::numeric_limits<F64>::max());
	for (size_t i = 1; i <= num_periods; i++)
	{
		Recording& recording = getPrevRecording(i);
		min_val = llmin(min_val, recording.getMin(stat));
	}

	return min_val;
}

F64Kilobytes PeriodicRecording::getPeriodMin(const MemStatHandle& stat, size_t num_periods)
{
	return getPeriodMin(static_cast<const StatType<MemAccumulator>&>(stat), num_periods);
}

<<<<<<< HEAD
F64Kilobytes PeriodicRecording::getPeriodMax(const StatType<MemAccumulator>& stat, size_t num_periods /*= std::numeric_limits<size_t>::max()*/)
=======
F64Kilobytes PeriodicRecording::getPeriodMax(const StatType<MemAccumulator>& stat, size_t num_periods /*= S32_MAX*/)
>>>>>>> a92f08b2
{
    LL_PROFILE_ZONE_SCOPED_CATEGORY_STATS;
	num_periods = llmin(num_periods, getNumRecordedPeriods());

	F64Kilobytes max_val(0.0);
	for (size_t i = 1; i <= num_periods; i++)
	{
		Recording& recording = getPrevRecording(i);
		max_val = llmax(max_val, recording.getMax(stat));
	}

	return max_val;
}

F64Kilobytes PeriodicRecording::getPeriodMax(const MemStatHandle& stat, size_t num_periods)
{
	return getPeriodMax(static_cast<const StatType<MemAccumulator>&>(stat), num_periods);
}

<<<<<<< HEAD
F64Kilobytes PeriodicRecording::getPeriodMean( const StatType<MemAccumulator>& stat, size_t num_periods /*= std::numeric_limits<size_t>::max()*/ )
=======
F64Kilobytes PeriodicRecording::getPeriodMean( const StatType<MemAccumulator>& stat, size_t num_periods /*= S32_MAX*/ )
>>>>>>> a92f08b2
{
    LL_PROFILE_ZONE_SCOPED_CATEGORY_STATS;
	num_periods = llmin(num_periods, getNumRecordedPeriods());

	F64Kilobytes mean(0);

	for (size_t i = 1; i <= num_periods; i++)
	{
		Recording& recording = getPrevRecording(i);
		mean += recording.getMean(stat);
	}

	return mean / F64(num_periods);
}

F64Kilobytes PeriodicRecording::getPeriodMean(const MemStatHandle& stat, size_t num_periods)
{
	return getPeriodMean(static_cast<const StatType<MemAccumulator>&>(stat), num_periods);
}

<<<<<<< HEAD
F64Kilobytes PeriodicRecording::getPeriodStandardDeviation( const StatType<MemAccumulator>& stat, size_t num_periods /*= std::numeric_limits<size_t>::max()*/ )
=======
F64Kilobytes PeriodicRecording::getPeriodStandardDeviation( const StatType<MemAccumulator>& stat, size_t num_periods /*= S32_MAX*/ )
>>>>>>> a92f08b2
{
    LL_PROFILE_ZONE_SCOPED_CATEGORY_STATS;
	num_periods = llmin(num_periods, getNumRecordedPeriods());

	F64Kilobytes period_mean = getPeriodMean(stat, num_periods);
	S32 valid_period_count = 0;
	F64 sum_of_squares = 0;

	for (size_t i = 1; i <= num_periods; i++)
	{
		Recording& recording = getPrevRecording(i);
		if (recording.hasValue(stat))
		{
			F64Kilobytes delta = recording.getMean(stat) - period_mean;
			sum_of_squares += delta.value() * delta.value();
			valid_period_count++;
		}
	}

	return F64Kilobytes(valid_period_count
			? sqrt(sum_of_squares / (F64)valid_period_count)
			: NaN);
}

F64Kilobytes PeriodicRecording::getPeriodStandardDeviation(const MemStatHandle& stat, size_t num_periods)
{
	return getPeriodStandardDeviation(static_cast<const StatType<MemAccumulator>&>(stat), num_periods);
}

///////////////////////////////////////////////////////////////////////
// ExtendableRecording
///////////////////////////////////////////////////////////////////////

void ExtendableRecording::extend()
{
    LL_PROFILE_ZONE_SCOPED_CATEGORY_STATS;
	// push the data back to accepted recording
	mAcceptedRecording.appendRecording(mPotentialRecording);
	// flush data, so we can start from scratch
	mPotentialRecording.reset();
}

void ExtendableRecording::handleStart()
{
    LL_PROFILE_ZONE_SCOPED_CATEGORY_STATS;
	mPotentialRecording.start();
}

void ExtendableRecording::handleStop()
{
    LL_PROFILE_ZONE_SCOPED_CATEGORY_STATS;
	mPotentialRecording.pause();
}

void ExtendableRecording::handleReset()
{
    LL_PROFILE_ZONE_SCOPED_CATEGORY_STATS;
	mAcceptedRecording.reset();
	mPotentialRecording.reset();
}

void ExtendableRecording::handleSplitTo(ExtendableRecording& other)
{
    LL_PROFILE_ZONE_SCOPED_CATEGORY_STATS;
	mPotentialRecording.splitTo(other.mPotentialRecording);
}


///////////////////////////////////////////////////////////////////////
// ExtendablePeriodicRecording
///////////////////////////////////////////////////////////////////////


ExtendablePeriodicRecording::ExtendablePeriodicRecording() 
:	mAcceptedRecording(0), 
	mPotentialRecording(0)
{}

void ExtendablePeriodicRecording::extend()
{
    LL_PROFILE_ZONE_SCOPED_CATEGORY_STATS;
	// push the data back to accepted recording
	mAcceptedRecording.appendPeriodicRecording(mPotentialRecording);
	// flush data, so we can start from scratch
	mPotentialRecording.reset();
}


void ExtendablePeriodicRecording::handleStart()
{
    LL_PROFILE_ZONE_SCOPED_CATEGORY_STATS;
	mPotentialRecording.start();
}

void ExtendablePeriodicRecording::handleStop()
{
    LL_PROFILE_ZONE_SCOPED_CATEGORY_STATS;
	mPotentialRecording.pause();
}

void ExtendablePeriodicRecording::handleReset()
{
    LL_PROFILE_ZONE_SCOPED_CATEGORY_STATS;
	mAcceptedRecording.reset();
	mPotentialRecording.reset();
}

void ExtendablePeriodicRecording::handleSplitTo(ExtendablePeriodicRecording& other)
{
    LL_PROFILE_ZONE_SCOPED_CATEGORY_STATS;
	mPotentialRecording.splitTo(other.mPotentialRecording);
}


PeriodicRecording& get_frame_recording()
{
	static thread_local PeriodicRecording sRecording(200, PeriodicRecording::STARTED);
	return sRecording;
}

}

void LLStopWatchControlsMixinCommon::start()
{
    LL_PROFILE_ZONE_SCOPED_CATEGORY_STATS;
	switch (mPlayState)
	{
	case STOPPED:
		handleReset();
		handleStart();
		mPlayState = STARTED;
		break;
	case PAUSED:
		handleStart();
		mPlayState = STARTED;
		break;
	case STARTED:
		break;
	default:
		llassert(false);
		break;
	}
}

void LLStopWatchControlsMixinCommon::stop()
{
    LL_PROFILE_ZONE_SCOPED_CATEGORY_STATS;
	switch (mPlayState)
	{
	case STOPPED:
		break;
	case PAUSED:
		mPlayState = STOPPED;
		break;
	case STARTED:
		handleStop();
		mPlayState = STOPPED;
		break;
	default:
		llassert(false);
		break;
	}
}

void LLStopWatchControlsMixinCommon::pause()
{
    LL_PROFILE_ZONE_SCOPED_CATEGORY_STATS;
	switch (mPlayState)
	{
	case STOPPED:
		// stay stopped, don't go to pause
		break;
	case PAUSED:
		break;
	case STARTED:
		handleStop();
		mPlayState = PAUSED;
		break;
	default:
		llassert(false);
		break;
	}
}

void LLStopWatchControlsMixinCommon::unpause()
{
    LL_PROFILE_ZONE_SCOPED_CATEGORY_STATS;
	switch (mPlayState)
	{
	case STOPPED:
		// stay stopped, don't start
		break;
	case PAUSED:
		handleStart();
		mPlayState = STARTED;
		break;
	case STARTED:
		break;
	default:
		llassert(false);
		break;
	}
}

void LLStopWatchControlsMixinCommon::resume()
{
    LL_PROFILE_ZONE_SCOPED_CATEGORY_STATS;
	switch (mPlayState)
	{
	case STOPPED:
		handleStart();
		mPlayState = STARTED;
		break;
	case PAUSED:
		handleStart();
		mPlayState = STARTED;
		break;
	case STARTED:
		break;
	default:
		llassert(false);
		break;
	}
}

void LLStopWatchControlsMixinCommon::restart()
{
    LL_PROFILE_ZONE_SCOPED_CATEGORY_STATS;
	switch (mPlayState)
	{
	case STOPPED:
		handleReset();
		handleStart();
		mPlayState = STARTED;
		break;
	case PAUSED:
		handleReset();
		handleStart();
		mPlayState = STARTED;
		break;
	case STARTED:
		handleReset();
		break;
	default:
		llassert(false);
		break;
	}
}

void LLStopWatchControlsMixinCommon::reset()
{
    LL_PROFILE_ZONE_SCOPED_CATEGORY_STATS;
	handleReset();
}

void LLStopWatchControlsMixinCommon::setPlayState( EPlayState state )
{
    LL_PROFILE_ZONE_SCOPED_CATEGORY_STATS;
	switch(state)
	{
	case STOPPED:
		stop();
		break;
	case PAUSED:
		pause();
		break;
	case STARTED:
		start();
		break;
	default:
		llassert(false);
		break;
	}

	mPlayState = state;
}<|MERGE_RESOLUTION|>--- conflicted
+++ resolved
@@ -608,14 +608,8 @@
 	inci(mCurPeriod);
 	old_recording.splitTo(getCurRecording());
 
-<<<<<<< HEAD
-	// Since mRecordingPeriods always has at least one entry, we can always
-	// safely subtract 1 from its size().
-	mNumRecordedPeriods = llmin(mRecordingPeriods.size() - 1, mNumRecordedPeriods + 1);
-=======
 	mNumRecordedPeriods = mRecordingPeriods.empty()? 0 :
 		llmin(mRecordingPeriods.size() - 1, mNumRecordedPeriods + 1);
->>>>>>> a92f08b2
 }
 
 void PeriodicRecording::appendRecording(Recording& recording)
@@ -633,36 +627,22 @@
 
 	getCurRecording().update();
 	other.getCurRecording().update();
-<<<<<<< HEAD
-
-	const auto other_num_recordings = other.getNumRecordedPeriods();
-	const auto other_current_recording_index = other.mCurPeriod;
-	const auto other_oldest_recording_index = other.previ(other_current_recording_index, other_num_recordings);
-=======
 	
 	const auto other_recording_slots = other.mRecordingPeriods.size();
 	const auto other_num_recordings = other.getNumRecordedPeriods();
 	const auto other_current_recording_index = other.mCurPeriod;
 	const auto other_oldest_recording_index = (other_current_recording_index + other_recording_slots - other_num_recordings) % other_recording_slots;
->>>>>>> a92f08b2
 
 	// append first recording into our current slot
 	getCurRecording().appendRecording(other.mRecordingPeriods[other_oldest_recording_index]);
 
 	// from now on, add new recordings for everything after the first
-<<<<<<< HEAD
-	auto other_index = other.nexti(other_oldest_recording_index);
-=======
 	auto other_index = (other_oldest_recording_index + 1) % other_recording_slots;
->>>>>>> a92f08b2
 
 	if (mAutoResize)
 	{
 		// push back recordings for everything in the middle
-<<<<<<< HEAD
-=======
 		auto other_index = (other_oldest_recording_index + 1) % other_recording_slots;
->>>>>>> a92f08b2
 		while (other_index != other_current_recording_index)
 		{
 			mRecordingPeriods.push_back(other.mRecordingPeriods[other_index]);
@@ -675,12 +655,7 @@
 			mRecordingPeriods.push_back(other.mRecordingPeriods[other_current_recording_index]);
 		}
 
-<<<<<<< HEAD
-		// mRecordingPeriods is never empty()
-		mCurPeriod = mRecordingPeriods.size() - 1;
-=======
 		mCurPeriod = mRecordingPeriods.empty()? 0 : mRecordingPeriods.size() - 1;
->>>>>>> a92f08b2
 		mNumRecordedPeriods = mCurPeriod;
 	}
 	else
@@ -697,11 +672,7 @@
 		// want argument to % to be positive, otherwise result could be negative and thus out of bounds
 		llassert(num_to_copy >= 1);
 		// advance to last recording period copied, and make that our current period
-<<<<<<< HEAD
-		inci(mCurPeriod, num_to_copy - 1);
-=======
 		mCurPeriod = (mCurPeriod + num_to_copy - 1) % mRecordingPeriods.size();
->>>>>>> a92f08b2
 		mNumRecordedPeriods = llmin(mRecordingPeriods.size() - 1, mNumRecordedPeriods + num_to_copy - 1);
 	}
 
@@ -715,17 +686,11 @@
 {
 	LL_PROFILE_ZONE_SCOPED_CATEGORY_STATS;
 	F64Seconds duration;
-<<<<<<< HEAD
-	for (size_t n = 0; n < mRecordingPeriods.size(); ++n)
-	{
-		duration += mRecordingPeriods[nexti(mCurPeriod, n)].getDuration();
-=======
 	auto num_periods = mRecordingPeriods.size();
 	for (size_t i = 1; i <= num_periods; i++)
 	{
 		auto index = (mCurPeriod + num_periods - i) % num_periods;
 		duration += mRecordingPeriods[index].getDuration();
->>>>>>> a92f08b2
 	}
 	return duration;
 }
@@ -762,26 +727,16 @@
 
 Recording& PeriodicRecording::getPrevRecording( size_t offset )
 {
-<<<<<<< HEAD
-	// reuse const implementation, but return non-const reference
-	return const_cast<Recording&>(
-		const_cast<const PeriodicRecording*>(this)->getPrevRecording(offset));
-=======
 	auto num_periods = mRecordingPeriods.size();
 	offset = llclamp(offset, 0, num_periods - 1);
 	return mRecordingPeriods[(mCurPeriod + num_periods - offset) % num_periods];
->>>>>>> a92f08b2
 }
 
 const Recording& PeriodicRecording::getPrevRecording( size_t offset ) const
 {
-<<<<<<< HEAD
-	return mRecordingPeriods[previ(mCurPeriod, offset)];
-=======
 	auto num_periods = mRecordingPeriods.size();
 	offset = llclamp(offset, 0, num_periods - 1);
 	return mRecordingPeriods[(mCurPeriod + num_periods - offset) % num_periods];
->>>>>>> a92f08b2
 }
 
 void PeriodicRecording::handleStart()
@@ -826,11 +781,7 @@
 	getCurRecording().splitTo(other.getCurRecording());
 }
 
-<<<<<<< HEAD
-F64 PeriodicRecording::getPeriodMin( const StatType<EventAccumulator>& stat, size_t num_periods /*= std::numeric_limits<size_t>::max()*/ )
-=======
 F64 PeriodicRecording::getPeriodMin( const StatType<EventAccumulator>& stat, size_t num_periods /*= S32_MAX*/ )
->>>>>>> a92f08b2
 {
     LL_PROFILE_ZONE_SCOPED_CATEGORY_STATS;
 	num_periods = llmin(num_periods, getNumRecordedPeriods());
@@ -852,11 +803,7 @@
 			: NaN;
 }
 
-<<<<<<< HEAD
-F64 PeriodicRecording::getPeriodMax( const StatType<EventAccumulator>& stat, size_t num_periods /*= std::numeric_limits<size_t>::max()*/ )
-=======
 F64 PeriodicRecording::getPeriodMax( const StatType<EventAccumulator>& stat, size_t num_periods /*= S32_MAX*/ )
->>>>>>> a92f08b2
 {
     LL_PROFILE_ZONE_SCOPED_CATEGORY_STATS;
 	num_periods = llmin(num_periods, getNumRecordedPeriods());
@@ -879,11 +826,7 @@
 }
 
 // calculates means using aggregates per period
-<<<<<<< HEAD
-F64 PeriodicRecording::getPeriodMean( const StatType<EventAccumulator>& stat, size_t num_periods /*= std::numeric_limits<size_t>::max()*/ )
-=======
 F64 PeriodicRecording::getPeriodMean( const StatType<EventAccumulator>& stat, size_t num_periods /*= S32_MAX*/ )
->>>>>>> a92f08b2
 {
     LL_PROFILE_ZONE_SCOPED_CATEGORY_STATS;
 	num_periods = llmin(num_periods, getNumRecordedPeriods());
@@ -906,11 +849,7 @@
 			: NaN;
 }
 
-<<<<<<< HEAD
-F64 PeriodicRecording::getPeriodStandardDeviation( const StatType<EventAccumulator>& stat, size_t num_periods /*= std::numeric_limits<size_t>::max()*/ )
-=======
 F64 PeriodicRecording::getPeriodStandardDeviation( const StatType<EventAccumulator>& stat, size_t num_periods /*= S32_MAX*/ )
->>>>>>> a92f08b2
 {
     LL_PROFILE_ZONE_SCOPED_CATEGORY_STATS;
 	num_periods = llmin(num_periods, getNumRecordedPeriods());
@@ -935,11 +874,7 @@
 			: NaN;
 }
 
-<<<<<<< HEAD
-F64 PeriodicRecording::getPeriodMin( const StatType<SampleAccumulator>& stat, size_t num_periods /*= std::numeric_limits<size_t>::max()*/ )
-=======
 F64 PeriodicRecording::getPeriodMin( const StatType<SampleAccumulator>& stat, size_t num_periods /*= S32_MAX*/ )
->>>>>>> a92f08b2
 {
     LL_PROFILE_ZONE_SCOPED_CATEGORY_STATS;
 	num_periods = llmin(num_periods, getNumRecordedPeriods());
@@ -961,11 +896,7 @@
 			: NaN;
 }
 
-<<<<<<< HEAD
-F64 PeriodicRecording::getPeriodMax(const StatType<SampleAccumulator>& stat, size_t num_periods /*= std::numeric_limits<size_t>::max()*/)
-=======
 F64 PeriodicRecording::getPeriodMax(const StatType<SampleAccumulator>& stat, size_t num_periods /*= S32_MAX*/)
->>>>>>> a92f08b2
 {
     LL_PROFILE_ZONE_SCOPED_CATEGORY_STATS;
 	num_periods = llmin(num_periods, getNumRecordedPeriods());
@@ -988,11 +919,7 @@
 }
 
 
-<<<<<<< HEAD
-F64 PeriodicRecording::getPeriodMean( const StatType<SampleAccumulator>& stat, size_t num_periods /*= std::numeric_limits<size_t>::max()*/ )
-=======
 F64 PeriodicRecording::getPeriodMean( const StatType<SampleAccumulator>& stat, size_t num_periods /*= S32_MAX*/ )
->>>>>>> a92f08b2
 {
     LL_PROFILE_ZONE_SCOPED_CATEGORY_STATS;
 	num_periods = llmin(num_periods, getNumRecordedPeriods());
@@ -1015,11 +942,7 @@
 			: NaN;
 }
 
-<<<<<<< HEAD
-F64 PeriodicRecording::getPeriodMedian( const StatType<SampleAccumulator>& stat, size_t num_periods /*= std::numeric_limits<size_t>::max()*/ )
-=======
 F64 PeriodicRecording::getPeriodMedian( const StatType<SampleAccumulator>& stat, size_t num_periods /*= S32_MAX*/ )
->>>>>>> a92f08b2
 {
     LL_PROFILE_ZONE_SCOPED_CATEGORY_STATS;
 	num_periods = llmin(num_periods, getNumRecordedPeriods());
@@ -1045,11 +968,7 @@
 	return F64((buf.size() % 2 == 0) ? (buf[buf.size() / 2 - 1] + buf[buf.size() / 2]) / 2 : buf[buf.size() / 2]);
 }
 
-<<<<<<< HEAD
-F64 PeriodicRecording::getPeriodStandardDeviation( const StatType<SampleAccumulator>& stat, size_t num_periods /*= std::numeric_limits<size_t>::max()*/ )
-=======
 F64 PeriodicRecording::getPeriodStandardDeviation( const StatType<SampleAccumulator>& stat, size_t num_periods /*= S32_MAX*/ )
->>>>>>> a92f08b2
 {
     LL_PROFILE_ZONE_SCOPED_CATEGORY_STATS;
 	num_periods = llmin(num_periods, getNumRecordedPeriods());
@@ -1075,11 +994,7 @@
 }
 
 
-<<<<<<< HEAD
-F64Kilobytes PeriodicRecording::getPeriodMin( const StatType<MemAccumulator>& stat, size_t num_periods /*= std::numeric_limits<size_t>::max()*/ )
-=======
 F64Kilobytes PeriodicRecording::getPeriodMin( const StatType<MemAccumulator>& stat, size_t num_periods /*= S32_MAX*/ )
->>>>>>> a92f08b2
 {
     LL_PROFILE_ZONE_SCOPED_CATEGORY_STATS;
 	num_periods = llmin(num_periods, getNumRecordedPeriods());
@@ -1099,11 +1014,7 @@
 	return getPeriodMin(static_cast<const StatType<MemAccumulator>&>(stat), num_periods);
 }
 
-<<<<<<< HEAD
-F64Kilobytes PeriodicRecording::getPeriodMax(const StatType<MemAccumulator>& stat, size_t num_periods /*= std::numeric_limits<size_t>::max()*/)
-=======
 F64Kilobytes PeriodicRecording::getPeriodMax(const StatType<MemAccumulator>& stat, size_t num_periods /*= S32_MAX*/)
->>>>>>> a92f08b2
 {
     LL_PROFILE_ZONE_SCOPED_CATEGORY_STATS;
 	num_periods = llmin(num_periods, getNumRecordedPeriods());
@@ -1123,11 +1034,7 @@
 	return getPeriodMax(static_cast<const StatType<MemAccumulator>&>(stat), num_periods);
 }
 
-<<<<<<< HEAD
-F64Kilobytes PeriodicRecording::getPeriodMean( const StatType<MemAccumulator>& stat, size_t num_periods /*= std::numeric_limits<size_t>::max()*/ )
-=======
 F64Kilobytes PeriodicRecording::getPeriodMean( const StatType<MemAccumulator>& stat, size_t num_periods /*= S32_MAX*/ )
->>>>>>> a92f08b2
 {
     LL_PROFILE_ZONE_SCOPED_CATEGORY_STATS;
 	num_periods = llmin(num_periods, getNumRecordedPeriods());
@@ -1148,11 +1055,7 @@
 	return getPeriodMean(static_cast<const StatType<MemAccumulator>&>(stat), num_periods);
 }
 
-<<<<<<< HEAD
-F64Kilobytes PeriodicRecording::getPeriodStandardDeviation( const StatType<MemAccumulator>& stat, size_t num_periods /*= std::numeric_limits<size_t>::max()*/ )
-=======
 F64Kilobytes PeriodicRecording::getPeriodStandardDeviation( const StatType<MemAccumulator>& stat, size_t num_periods /*= S32_MAX*/ )
->>>>>>> a92f08b2
 {
     LL_PROFILE_ZONE_SCOPED_CATEGORY_STATS;
 	num_periods = llmin(num_periods, getNumRecordedPeriods());
