--- conflicted
+++ resolved
@@ -1,520 +1,353 @@
-/**
- * @file llregistry.h
- * @brief template classes for registering name, value pairs in nested scopes, statically, etc.
- *
- * $LicenseInfo:firstyear=2001&license=viewerlgpl$
- * Second Life Viewer Source Code
- * Copyright (C) 2010, Linden Research, Inc.
- *
- * This library is free software; you can redistribute it and/or
- * modify it under the terms of the GNU Lesser General Public
- * License as published by the Free Software Foundation;
- * version 2.1 of the License only.
- *
- * This library is distributed in the hope that it will be useful,
- * but WITHOUT ANY WARRANTY; without even the implied warranty of
- * MERCHANTABILITY or FITNESS FOR A PARTICULAR PURPOSE.  See the GNU
- * Lesser General Public License for more details.
- *
- * You should have received a copy of the GNU Lesser General Public
- * License along with this library; if not, write to the Free Software
- * Foundation, Inc., 51 Franklin Street, Fifth Floor, Boston, MA  02110-1301  USA
- *
- * Linden Research, Inc., 945 Battery Street, San Francisco, CA  94111  USA
- * $/LicenseInfo$
- */
-
-#ifndef LL_LLREGISTRY_H
-#define LL_LLREGISTRY_H
-
-#include <list>
-
-#include "llsingleton.h"
-#include "llstl.h"
-
-template <typename T>
-struct LLRegistryDefaultComparator
-{
-    bool operator()(const T& lhs, const T& rhs) const
-    {
-        using std::less;
-        return less<T>()(lhs, rhs);
-    }
-};
-
-template <typename KEY, typename VALUE, typename COMPARATOR = LLRegistryDefaultComparator<KEY> >
-class LLRegistry
-{
-public:
-<<<<<<< HEAD
-	typedef LLRegistry<KEY, VALUE, COMPARATOR>		registry_t;
-	typedef const KEY& 								ref_const_key_t;
-	typedef const VALUE&							ref_const_value_t;
-	typedef const VALUE*							ptr_const_value_t;
-	typedef VALUE*									ptr_value_t;
-
-	class Registrar
-	{
-		friend class LLRegistry<KEY, VALUE, COMPARATOR>;
-	public:
-		typedef std::map<KEY, VALUE, COMPARATOR> registry_map_t;
-
-		bool add(ref_const_key_t key, ref_const_value_t value)
-		{
-			if (!mMap.insert(std::make_pair(key, value)).second)
-			{
-				LL_WARNS() << "Tried to register " << key << " but it was already registered!" << LL_ENDL;
-				return false;
-			}
-			return true;
-		}
-
-		void remove(ref_const_key_t key)
-		{
-			mMap.erase(key);
-		}
-
-		void replace(ref_const_key_t key, ref_const_value_t value)
-		{
-			mMap[key] = value;
-		}
-
-		typename registry_map_t::const_iterator beginItems() const
-		{
-			return mMap.begin();
-		}
-
-		typename registry_map_t::const_iterator endItems() const
-		{
-			return mMap.end();
-		}
-
-	protected:
-		ptr_value_t getValue(ref_const_key_t key)
-		{
-			typename registry_map_t::iterator found_it = mMap.find(key);
-			if (found_it != mMap.end())
-			{
-				return &(found_it->second);
-			}
-			return NULL;
-		}
-
-		ptr_const_value_t getValue(ref_const_key_t key) const
-		{
-			typename registry_map_t::const_iterator found_it = mMap.find(key);
-			if (found_it != mMap.end())
-			{
-				return &(found_it->second);
-			}
-			return NULL;
-		}
-
-		// if the registry is used to store pointers, and null values are valid entries
-		// then use this function to check the existence of an entry
-		bool exists(ref_const_key_t key) const
-		{
-			return mMap.find(key) != mMap.end();
-		}
-
-		bool empty() const
-		{
-			return mMap.empty();
-		}
-
-	protected:
-		// use currentRegistrar() or defaultRegistrar()
-		Registrar() {}
-		~Registrar() {}
-
-	private:
-		registry_map_t											mMap;
-	};
-	
-	typedef typename std::list<Registrar*> scope_list_t;
-	typedef typename std::list<Registrar*>::iterator scope_list_iterator_t;
-	typedef typename std::list<Registrar*>::const_iterator scope_list_const_iterator_t;
-	
-	LLRegistry() 
-	{}
-
-	~LLRegistry() {}
-
-	ptr_value_t getValue(ref_const_key_t key)
-	{
-		for(Registrar* scope : mActiveScopes)
-		{
-			ptr_value_t valuep = scope->getValue(key);
-			if (valuep != NULL) return valuep;
-		}
-		return mDefaultRegistrar.getValue(key);
-	}
-
-	ptr_const_value_t getValue(ref_const_key_t key) const
-	{
-		for(const Registrar* scope : mActiveScopes)
-		{
-			ptr_const_value_t valuep = scope->getValue(key);
-			if (valuep != NULL) return valuep;
-		}
-		return mDefaultRegistrar.getValue(key);
-	}
-
-	bool exists(ref_const_key_t key) const
-	{
-		for(const Registrar* scope : mActiveScopes)
-		{
-			if (scope->exists(key)) return true;
-		}
-
-		return mDefaultRegistrar.exists(key);
-	}
-
-	bool empty() const
-	{
-		for(const Registrar* scope : mActiveScopes)
-		{
-			if (!scope->empty()) return false;
-		}
-
-		return mDefaultRegistrar.empty();
-	}
-
-
-	Registrar& defaultRegistrar()
-	{
-		return mDefaultRegistrar;
-	}
-
-	const Registrar& defaultRegistrar() const
-	{
-		return mDefaultRegistrar;
-	}
-
-
-	Registrar& currentRegistrar()
-	{
-		if (!mActiveScopes.empty()) 
-		{
-			return *mActiveScopes.front();
-		}
-
-		return mDefaultRegistrar;
-	}
-
-	const Registrar& currentRegistrar() const
-	{
-		if (!mActiveScopes.empty()) 
-		{
-			return *mActiveScopes.front();
-		}
-
-		return mDefaultRegistrar;
-	}
-=======
-    typedef LLRegistry<KEY, VALUE, COMPARATOR>      registry_t;
-    typedef const KEY&                              ref_const_key_t;
-    typedef const VALUE&                            ref_const_value_t;
-    typedef const VALUE*                            ptr_const_value_t;
-    typedef VALUE*                                  ptr_value_t;
-
-    class Registrar
-    {
-        friend class LLRegistry<KEY, VALUE, COMPARATOR>;
-    public:
-        typedef std::map<KEY, VALUE, COMPARATOR> registry_map_t;
-
-        bool add(ref_const_key_t key, ref_const_value_t value)
-        {
-            if (mMap.insert(std::make_pair(key, value)).second == false)
-            {
-                LL_WARNS() << "Tried to register " << key << " but it was already registered!" << LL_ENDL;
-                return false;
-            }
-            return true;
-        }
-
-        void remove(ref_const_key_t key)
-        {
-            mMap.erase(key);
-        }
-
-        void replace(ref_const_key_t key, ref_const_value_t value)
-        {
-            mMap[key] = value;
-        }
-
-        typename registry_map_t::const_iterator beginItems() const
-        {
-            return mMap.begin();
-        }
-
-        typename registry_map_t::const_iterator endItems() const
-        {
-            return mMap.end();
-        }
-
-    protected:
-        ptr_value_t getValue(ref_const_key_t key)
-        {
-            typename registry_map_t::iterator found_it = mMap.find(key);
-            if (found_it != mMap.end())
-            {
-                return &(found_it->second);
-            }
-            return NULL;
-        }
-
-        ptr_const_value_t getValue(ref_const_key_t key) const
-        {
-            typename registry_map_t::const_iterator found_it = mMap.find(key);
-            if (found_it != mMap.end())
-            {
-                return &(found_it->second);
-            }
-            return NULL;
-        }
-
-        // if the registry is used to store pointers, and null values are valid entries
-        // then use this function to check the existence of an entry
-        bool exists(ref_const_key_t key) const
-        {
-            return mMap.find(key) != mMap.end();
-        }
-
-        bool empty() const
-        {
-            return mMap.empty();
-        }
-
-    protected:
-        // use currentRegistrar() or defaultRegistrar()
-        Registrar() {}
-        ~Registrar() {}
-
-    private:
-        registry_map_t                                          mMap;
-    };
-
-    typedef typename std::list<Registrar*> scope_list_t;
-    typedef typename std::list<Registrar*>::iterator scope_list_iterator_t;
-    typedef typename std::list<Registrar*>::const_iterator scope_list_const_iterator_t;
-
-    LLRegistry()
-    {}
-
-    ~LLRegistry() {}
-
-    ptr_value_t getValue(ref_const_key_t key)
-    {
-        for(Registrar* scope : mActiveScopes)
-        {
-            ptr_value_t valuep = scope->getValue(key);
-            if (valuep != NULL) return valuep;
-        }
-        return mDefaultRegistrar.getValue(key);
-    }
-
-    ptr_const_value_t getValue(ref_const_key_t key) const
-    {
-        for(const Registrar* scope : mActiveScopes)
-        {
-            ptr_const_value_t valuep = scope->getValue(key);
-            if (valuep != NULL) return valuep;
-        }
-        return mDefaultRegistrar.getValue(key);
-    }
-
-    bool exists(ref_const_key_t key) const
-    {
-        for(const Registrar* scope : mActiveScopes)
-        {
-            if (scope->exists(key)) return true;
-        }
-
-        return mDefaultRegistrar.exists(key);
-    }
-
-    bool empty() const
-    {
-        for(const Registrar* scope : mActiveScopes)
-        {
-            if (!scope->empty()) return false;
-        }
-
-        return mDefaultRegistrar.empty();
-    }
-
-
-    Registrar& defaultRegistrar()
-    {
-        return mDefaultRegistrar;
-    }
-
-    const Registrar& defaultRegistrar() const
-    {
-        return mDefaultRegistrar;
-    }
-
-
-    Registrar& currentRegistrar()
-    {
-        if (!mActiveScopes.empty())
-        {
-            return *mActiveScopes.front();
-        }
-
-        return mDefaultRegistrar;
-    }
-
-    const Registrar& currentRegistrar() const
-    {
-        if (!mActiveScopes.empty())
-        {
-            return *mActiveScopes.front();
-        }
-
-        return mDefaultRegistrar;
-    }
->>>>>>> e1623bb2
-
-
-protected:
-    void addScope(Registrar* scope)
-    {
-        // newer scopes go up front
-        mActiveScopes.insert(mActiveScopes.begin(), scope);
-    }
-
-    void removeScope(Registrar* scope)
-    {
-        // O(N) but should be near the beggining and N should be small and this is safer than storing iterators
-        scope_list_iterator_t iter = std::find(mActiveScopes.begin(), mActiveScopes.end(), scope);
-        if (iter != mActiveScopes.end())
-        {
-            mActiveScopes.erase(iter);
-        }
-    }
-
-private:
-    scope_list_t    mActiveScopes;
-    Registrar       mDefaultRegistrar;
-};
-
-template <typename KEY, typename VALUE, typename DERIVED_TYPE, typename COMPARATOR = LLRegistryDefaultComparator<KEY> >
-class LLRegistrySingleton
-    :   public LLRegistry<KEY, VALUE, COMPARATOR>,
-        public LLSingleton<DERIVED_TYPE>
-{
-    // This LLRegistrySingleton doesn't use LLSINGLETON(LLRegistrySingleton)
-    // because the concrete class is actually DERIVED_TYPE, not
-    // LLRegistrySingleton. So each concrete subclass needs
-    // LLSINGLETON(whatever) -- not this intermediate base class.
-public:
-    typedef LLRegistry<KEY, VALUE, COMPARATOR>      registry_t;
-    typedef const KEY&                              ref_const_key_t;
-    typedef const VALUE&                            ref_const_value_t;
-    typedef VALUE*                                  ptr_value_t;
-    typedef const VALUE*                            ptr_const_value_t;
-    typedef LLSingleton<DERIVED_TYPE>               singleton_t;
-
-    class ScopedRegistrar : public registry_t::Registrar
-    {
-    public:
-        ScopedRegistrar(bool push_scope = true)
-        {
-            if (push_scope)
-            {
-                pushScope();
-            }
-        }
-
-        ~ScopedRegistrar()
-        {
-            if (singleton_t::instanceExists())
-            {
-                popScope();
-            }
-        }
-
-        void pushScope()
-        {
-            singleton_t::instance().addScope(this);
-        }
-
-        void popScope()
-        {
-            singleton_t::instance().removeScope(this);
-        }
-
-        ptr_value_t getValueFromScope(ref_const_key_t key)
-        {
-            return getValue(key);
-        }
-
-        ptr_const_value_t getValueFromScope(ref_const_key_t key) const
-        {
-            return getValue(key);
-        }
-
-    private:
-        typename std::list<typename registry_t::Registrar*>::iterator   mListIt;
-    };
-
-    class StaticRegistrar : public registry_t::Registrar
-    {
-    public:
-        virtual ~StaticRegistrar() {}
-        StaticRegistrar(ref_const_key_t key, ref_const_value_t value)
-        {
-            if (singleton_t::instance().exists(key))
-            {
-                LL_ERRS() << "Duplicate registry entry under key \"" << key << "\"" << LL_ENDL;
-            }
-            singleton_t::instance().mStaticScope->add(key, value);
-        }
-    };
-
-    // convenience functions
-    typedef typename LLRegistry<KEY, VALUE, COMPARATOR>::Registrar& ref_registrar_t;
-    static ref_registrar_t currentRegistrar()
-    {
-        return singleton_t::instance().registry_t::currentRegistrar();
-    }
-
-    static ref_registrar_t defaultRegistrar()
-    {
-        return singleton_t::instance().registry_t::defaultRegistrar();
-    }
-
-    static ptr_value_t getValue(ref_const_key_t key)
-    {
-        return singleton_t::instance().registry_t::getValue(key);
-    }
-
-protected:
-    // DERIVED_TYPE needs to derive from LLRegistrySingleton
-    LLRegistrySingleton()
-        : mStaticScope(NULL)
-    {}
-
-    virtual void initSingleton()
-    {
-        mStaticScope = new ScopedRegistrar();
-    }
-
-    virtual ~LLRegistrySingleton()
-    {
-        delete mStaticScope;
-    }
-
-private:
-    ScopedRegistrar*    mStaticScope;
-};
-
-// helper macro for doing static registration
-#define GLUED_TOKEN(x, y) x ## y
-#define GLUE_TOKENS(x, y) GLUED_TOKEN(x, y)
-#define LLREGISTER_STATIC(REGISTRY, KEY, VALUE) static REGISTRY::StaticRegistrar GLUE_TOKENS(reg, __LINE__)(KEY, VALUE);
-
-#endif+/**
+ * @file llregistry.h
+ * @brief template classes for registering name, value pairs in nested scopes, statically, etc.
+ *
+ * $LicenseInfo:firstyear=2001&license=viewerlgpl$
+ * Second Life Viewer Source Code
+ * Copyright (C) 2010, Linden Research, Inc.
+ *
+ * This library is free software; you can redistribute it and/or
+ * modify it under the terms of the GNU Lesser General Public
+ * License as published by the Free Software Foundation;
+ * version 2.1 of the License only.
+ *
+ * This library is distributed in the hope that it will be useful,
+ * but WITHOUT ANY WARRANTY; without even the implied warranty of
+ * MERCHANTABILITY or FITNESS FOR A PARTICULAR PURPOSE.  See the GNU
+ * Lesser General Public License for more details.
+ *
+ * You should have received a copy of the GNU Lesser General Public
+ * License along with this library; if not, write to the Free Software
+ * Foundation, Inc., 51 Franklin Street, Fifth Floor, Boston, MA  02110-1301  USA
+ *
+ * Linden Research, Inc., 945 Battery Street, San Francisco, CA  94111  USA
+ * $/LicenseInfo$
+ */
+
+#ifndef LL_LLREGISTRY_H
+#define LL_LLREGISTRY_H
+
+#include <list>
+
+#include "llsingleton.h"
+#include "llstl.h"
+
+template <typename T>
+struct LLRegistryDefaultComparator
+{
+    bool operator()(const T& lhs, const T& rhs) const
+    {
+        using std::less;
+        return less<T>()(lhs, rhs);
+    }
+};
+
+template <typename KEY, typename VALUE, typename COMPARATOR = LLRegistryDefaultComparator<KEY> >
+class LLRegistry
+{
+public:
+    typedef LLRegistry<KEY, VALUE, COMPARATOR>      registry_t;
+    typedef const KEY&                              ref_const_key_t;
+    typedef const VALUE&                            ref_const_value_t;
+    typedef const VALUE*                            ptr_const_value_t;
+    typedef VALUE*                                  ptr_value_t;
+
+    class Registrar
+    {
+        friend class LLRegistry<KEY, VALUE, COMPARATOR>;
+    public:
+        typedef std::map<KEY, VALUE, COMPARATOR> registry_map_t;
+
+        bool add(ref_const_key_t key, ref_const_value_t value)
+        {
+            if (!mMap.insert(std::make_pair(key, value)).second)
+            {
+                LL_WARNS() << "Tried to register " << key << " but it was already registered!" << LL_ENDL;
+                return false;
+            }
+            return true;
+        }
+
+        void remove(ref_const_key_t key)
+        {
+            mMap.erase(key);
+        }
+
+        void replace(ref_const_key_t key, ref_const_value_t value)
+        {
+            mMap[key] = value;
+        }
+
+        typename registry_map_t::const_iterator beginItems() const
+        {
+            return mMap.begin();
+        }
+
+        typename registry_map_t::const_iterator endItems() const
+        {
+            return mMap.end();
+        }
+
+    protected:
+        ptr_value_t getValue(ref_const_key_t key)
+        {
+            typename registry_map_t::iterator found_it = mMap.find(key);
+            if (found_it != mMap.end())
+            {
+                return &(found_it->second);
+            }
+            return NULL;
+        }
+
+        ptr_const_value_t getValue(ref_const_key_t key) const
+        {
+            typename registry_map_t::const_iterator found_it = mMap.find(key);
+            if (found_it != mMap.end())
+            {
+                return &(found_it->second);
+            }
+            return NULL;
+        }
+
+        // if the registry is used to store pointers, and null values are valid entries
+        // then use this function to check the existence of an entry
+        bool exists(ref_const_key_t key) const
+        {
+            return mMap.find(key) != mMap.end();
+        }
+
+        bool empty() const
+        {
+            return mMap.empty();
+        }
+
+    protected:
+        // use currentRegistrar() or defaultRegistrar()
+        Registrar() {}
+        ~Registrar() {}
+
+    private:
+        registry_map_t                                          mMap;
+    };
+
+    typedef typename std::list<Registrar*> scope_list_t;
+    typedef typename std::list<Registrar*>::iterator scope_list_iterator_t;
+    typedef typename std::list<Registrar*>::const_iterator scope_list_const_iterator_t;
+
+    LLRegistry()
+    {}
+
+    ~LLRegistry() {}
+
+    ptr_value_t getValue(ref_const_key_t key)
+    {
+        for(Registrar* scope : mActiveScopes)
+        {
+            ptr_value_t valuep = scope->getValue(key);
+            if (valuep != NULL) return valuep;
+        }
+        return mDefaultRegistrar.getValue(key);
+    }
+
+    ptr_const_value_t getValue(ref_const_key_t key) const
+    {
+        for(const Registrar* scope : mActiveScopes)
+        {
+            ptr_const_value_t valuep = scope->getValue(key);
+            if (valuep != NULL) return valuep;
+        }
+        return mDefaultRegistrar.getValue(key);
+    }
+
+    bool exists(ref_const_key_t key) const
+    {
+        for(const Registrar* scope : mActiveScopes)
+        {
+            if (scope->exists(key)) return true;
+        }
+
+        return mDefaultRegistrar.exists(key);
+    }
+
+    bool empty() const
+    {
+        for(const Registrar* scope : mActiveScopes)
+        {
+            if (!scope->empty()) return false;
+        }
+
+        return mDefaultRegistrar.empty();
+    }
+
+
+    Registrar& defaultRegistrar()
+    {
+        return mDefaultRegistrar;
+    }
+
+    const Registrar& defaultRegistrar() const
+    {
+        return mDefaultRegistrar;
+    }
+
+
+    Registrar& currentRegistrar()
+    {
+        if (!mActiveScopes.empty())
+        {
+            return *mActiveScopes.front();
+        }
+
+        return mDefaultRegistrar;
+    }
+
+    const Registrar& currentRegistrar() const
+    {
+        if (!mActiveScopes.empty())
+        {
+            return *mActiveScopes.front();
+        }
+
+        return mDefaultRegistrar;
+    }
+
+
+protected:
+    void addScope(Registrar* scope)
+    {
+        // newer scopes go up front
+        mActiveScopes.insert(mActiveScopes.begin(), scope);
+    }
+
+    void removeScope(Registrar* scope)
+    {
+        // O(N) but should be near the beggining and N should be small and this is safer than storing iterators
+        scope_list_iterator_t iter = std::find(mActiveScopes.begin(), mActiveScopes.end(), scope);
+        if (iter != mActiveScopes.end())
+        {
+            mActiveScopes.erase(iter);
+        }
+    }
+
+private:
+    scope_list_t    mActiveScopes;
+    Registrar       mDefaultRegistrar;
+};
+
+template <typename KEY, typename VALUE, typename DERIVED_TYPE, typename COMPARATOR = LLRegistryDefaultComparator<KEY> >
+class LLRegistrySingleton
+    :   public LLRegistry<KEY, VALUE, COMPARATOR>,
+        public LLSingleton<DERIVED_TYPE>
+{
+    // This LLRegistrySingleton doesn't use LLSINGLETON(LLRegistrySingleton)
+    // because the concrete class is actually DERIVED_TYPE, not
+    // LLRegistrySingleton. So each concrete subclass needs
+    // LLSINGLETON(whatever) -- not this intermediate base class.
+public:
+    typedef LLRegistry<KEY, VALUE, COMPARATOR>      registry_t;
+    typedef const KEY&                              ref_const_key_t;
+    typedef const VALUE&                            ref_const_value_t;
+    typedef VALUE*                                  ptr_value_t;
+    typedef const VALUE*                            ptr_const_value_t;
+    typedef LLSingleton<DERIVED_TYPE>               singleton_t;
+
+    class ScopedRegistrar : public registry_t::Registrar
+    {
+    public:
+        ScopedRegistrar(bool push_scope = true)
+        {
+            if (push_scope)
+            {
+                pushScope();
+            }
+        }
+
+        ~ScopedRegistrar()
+        {
+            if (singleton_t::instanceExists())
+            {
+                popScope();
+            }
+        }
+
+        void pushScope()
+        {
+            singleton_t::instance().addScope(this);
+        }
+
+        void popScope()
+        {
+            singleton_t::instance().removeScope(this);
+        }
+
+        ptr_value_t getValueFromScope(ref_const_key_t key)
+        {
+            return getValue(key);
+        }
+
+        ptr_const_value_t getValueFromScope(ref_const_key_t key) const
+        {
+            return getValue(key);
+        }
+
+    private:
+        typename std::list<typename registry_t::Registrar*>::iterator   mListIt;
+    };
+
+    class StaticRegistrar : public registry_t::Registrar
+    {
+    public:
+        virtual ~StaticRegistrar() {}
+        StaticRegistrar(ref_const_key_t key, ref_const_value_t value)
+        {
+            if (singleton_t::instance().exists(key))
+            {
+                LL_ERRS() << "Duplicate registry entry under key \"" << key << "\"" << LL_ENDL;
+            }
+            singleton_t::instance().mStaticScope->add(key, value);
+        }
+    };
+
+    // convenience functions
+    typedef typename LLRegistry<KEY, VALUE, COMPARATOR>::Registrar& ref_registrar_t;
+    static ref_registrar_t currentRegistrar()
+    {
+        return singleton_t::instance().registry_t::currentRegistrar();
+    }
+
+    static ref_registrar_t defaultRegistrar()
+    {
+        return singleton_t::instance().registry_t::defaultRegistrar();
+    }
+
+    static ptr_value_t getValue(ref_const_key_t key)
+    {
+        return singleton_t::instance().registry_t::getValue(key);
+    }
+
+protected:
+    // DERIVED_TYPE needs to derive from LLRegistrySingleton
+    LLRegistrySingleton()
+        : mStaticScope(NULL)
+    {}
+
+    virtual void initSingleton()
+    {
+        mStaticScope = new ScopedRegistrar();
+    }
+
+    virtual ~LLRegistrySingleton()
+    {
+        delete mStaticScope;
+    }
+
+private:
+    ScopedRegistrar*    mStaticScope;
+};
+
+// helper macro for doing static registration
+#define GLUED_TOKEN(x, y) x ## y
+#define GLUE_TOKENS(x, y) GLUED_TOKEN(x, y)
+#define LLREGISTER_STATIC(REGISTRY, KEY, VALUE) static REGISTRY::StaticRegistrar GLUE_TOKENS(reg, __LINE__)(KEY, VALUE);
+
+#endif