/**
 * @file llstring.cpp
 * @brief String utility functions and the std::string class.
 *
 * $LicenseInfo:firstyear=2001&license=viewerlgpl$
 * Second Life Viewer Source Code
 * Copyright (C) 2010, Linden Research, Inc.
 *
 * This library is free software; you can redistribute it and/or
 * modify it under the terms of the GNU Lesser General Public
 * License as published by the Free Software Foundation;
 * version 2.1 of the License only.
 *
 * This library is distributed in the hope that it will be useful,
 * but WITHOUT ANY WARRANTY; without even the implied warranty of
 * MERCHANTABILITY or FITNESS FOR A PARTICULAR PURPOSE.  See the GNU
 * Lesser General Public License for more details.
 *
 * You should have received a copy of the GNU Lesser General Public
 * License along with this library; if not, write to the Free Software
 * Foundation, Inc., 51 Franklin Street, Fifth Floor, Boston, MA  02110-1301  USA
 *
 * Linden Research, Inc., 945 Battery Street, San Francisco, CA  94111  USA
 * $/LicenseInfo$
 */

#include "linden_common.h"

#include "llstring.h"
#include "llerror.h"
#include "llfasttimer.h"
#include "llsd.h"
#include <unicode/uchar.h>
#include <vector>

#if LL_WINDOWS
#include "llwin32headerslean.h"
#include <winnls.h> // for WideCharToMultiByte
#endif

std::string ll_safe_string(const char* in)
{
    if(in) return std::string(in);
    return std::string();
}

std::string ll_safe_string(const char* in, S32 maxlen)
{
    if(in && maxlen > 0 ) return std::string(in, maxlen);

    return std::string();
}

bool is_char_hex(char hex)
{
    if((hex >= '0') && (hex <= '9'))
    {
        return true;
    }
    else if((hex >= 'a') && (hex <='f'))
    {
        return true;
    }
    else if((hex >= 'A') && (hex <='F'))
    {
        return true;
    }
    return false; // uh - oh, not hex any more...
}

U8 hex_as_nybble(char hex)
{
    if((hex >= '0') && (hex <= '9'))
    {
        return (U8)(hex - '0');
    }
    else if((hex >= 'a') && (hex <='f'))
    {
        return (U8)(10 + hex - 'a');
    }
    else if((hex >= 'A') && (hex <='F'))
    {
        return (U8)(10 + hex - 'A');
    }
    return 0; // uh - oh, not hex any more...
}

bool iswindividual(llwchar elem)
{
    U32 cur_char = (U32)elem;
    bool result = false;
    if (0x2E80<= cur_char && cur_char <= 0x9FFF)
    {
        result = true;
    }
    else if (0xAC00<= cur_char && cur_char <= 0xD7A0 )
    {
        result = true;
    }
    else if (0xF900<= cur_char && cur_char <= 0xFA60 )
    {
        result = true;
    }
    return result;
}

bool _read_file_into_string(std::string& str, const std::string& filename)
{
    llifstream ifs(filename.c_str(), llifstream::binary);
    if (!ifs.is_open())
    {
        LL_INFOS() << "Unable to open file " << filename << LL_ENDL;
        return false;
    }

    std::ostringstream oss;

    oss << ifs.rdbuf();
    str = oss.str();
    ifs.close();
    return true;
}




// See http://www.unicode.org/Public/BETA/CVTUTF-1-2/ConvertUTF.c
// for the Unicode implementation - this doesn't match because it was written before finding
// it.


std::ostream& operator<<(std::ostream &s, const LLWString &wstr)
{
    std::string utf8_str = wstring_to_utf8str(wstr);
    s << utf8_str;
    return s;
}

std::string rawstr_to_utf8(const std::string& raw)
{
    LLWString wstr(utf8str_to_wstring(raw));
    return wstring_to_utf8str(wstr);
}

std::ptrdiff_t wchar_to_utf8chars(llwchar in_char, char* outchars)
{
    U32 cur_char = (U32)in_char;
    char* base = outchars;
    if (cur_char < 0x80)
    {
        *outchars++ = (U8)cur_char;
    }
    else if (cur_char < 0x800)
    {
        *outchars++ = 0xC0 | (cur_char >> 6);
        *outchars++ = 0x80 | (cur_char & 0x3F);
    }
    else if (cur_char < 0x10000)
    {
        *outchars++ = 0xE0 | (cur_char >> 12);
        *outchars++ = 0x80 | ((cur_char >> 6) & 0x3F);
        *outchars++ = 0x80 | (cur_char & 0x3F);
    }
    else if (cur_char < 0x200000)
    {
        *outchars++ = 0xF0 | (cur_char >> 18);
        *outchars++ = 0x80 | ((cur_char >> 12) & 0x3F);
        *outchars++ = 0x80 | ((cur_char >> 6) & 0x3F);
        *outchars++ = 0x80 | (cur_char & 0x3F);
    }
    else if (cur_char < 0x4000000)
    {
        *outchars++ = 0xF8 | (cur_char >> 24);
        *outchars++ = 0x80 | ((cur_char >> 18) & 0x3F);
        *outchars++ = 0x80 | ((cur_char >> 12) & 0x3F);
        *outchars++ = 0x80 | ((cur_char >> 6) & 0x3F);
        *outchars++ = 0x80 | (cur_char & 0x3F);
    }
    else if (cur_char < 0x80000000)
    {
        *outchars++ = 0xFC | (cur_char >> 30);
        *outchars++ = 0x80 | ((cur_char >> 24) & 0x3F);
        *outchars++ = 0x80 | ((cur_char >> 18) & 0x3F);
        *outchars++ = 0x80 | ((cur_char >> 12) & 0x3F);
        *outchars++ = 0x80 | ((cur_char >> 6) & 0x3F);
        *outchars++ = 0x80 | (cur_char & 0x3F);
    }
    else
    {
        LL_WARNS() << "Invalid Unicode character " << cur_char << "!" << LL_ENDL;
        *outchars++ = LL_UNKNOWN_CHAR;
    }
    return outchars - base;
}

auto utf16chars_to_wchar(const U16* inchars, llwchar* outchar)
{
    const U16* base = inchars;
    U16 cur_char = *inchars++;
    llwchar char32 = cur_char;
    if ((cur_char >= 0xD800) && (cur_char <= 0xDFFF))
    {
        // Surrogates
        char32 = ((llwchar)(cur_char - 0xD800)) << 10;
        cur_char = *inchars++;
        char32 += (llwchar)(cur_char - 0xDC00) + 0x0010000UL;
    }
    else
    {
        char32 = (llwchar)cur_char;
    }
    *outchar = char32;
    return inchars - base;
}

llutf16string wstring_to_utf16str(const llwchar* utf32str, size_t len)
{
    llutf16string out;

    S32 i = 0;
    while (i < len)
    {
        U32 cur_char = utf32str[i];
        if (cur_char > 0xFFFF)
        {
            out += (0xD7C0 + (cur_char >> 10));
            out += (0xDC00 | (cur_char & 0x3FF));
        }
        else
        {
            out += cur_char;
        }
        i++;
    }
    return out;
}

llutf16string utf8str_to_utf16str( const char* utf8str, size_t len )
{
    LLWString wstr = utf8str_to_wstring ( utf8str, len );
    return wstring_to_utf16str ( wstr );
}

LLWString utf16str_to_wstring(const U16* utf16str, size_t len)
{
    LLWString wout;
    if (len == 0) return wout;

    S32 i = 0;
    const U16* chars16 = utf16str;
    while (i < len)
    {
        llwchar cur_char;
        i += utf16chars_to_wchar(chars16+i, &cur_char);
        wout += cur_char;
    }
    return wout;
}

// Length in llwchar (UTF-32) of the first len units (16 bits) of the given UTF-16 string.
S32 utf16str_wstring_length(const llutf16string &utf16str, const S32 utf16_len)
{
    S32 surrogate_pairs = 0;
    // ... craziness to make gcc happy (llutf16string.c_str() is tweaked on linux):
    const U16 *const utf16_chars = &(*(utf16str.begin()));
    S32 i = 0;
    while (i < utf16_len)
    {
        const U16 c = utf16_chars[i++];
        if (c >= 0xD800 && c <= 0xDBFF)     // See http://en.wikipedia.org/wiki/UTF-16
        {   // Have first byte of a surrogate pair
            if (i >= utf16_len)
            {
                break;
            }
            const U16 d = utf16_chars[i];
            if (d >= 0xDC00 && d <= 0xDFFF)
            {   // Have valid second byte of a surrogate pair
                surrogate_pairs++;
                i++;
            }
        }
    }
    return utf16_len - surrogate_pairs;
}

// Length in utf16string (UTF-16) of wlen wchars beginning at woffset.
S32 wstring_utf16_length(const LLWString &wstr, const S32 woffset, const S32 wlen)
{
    const S32 end = llmin((S32)wstr.length(), woffset + wlen);
    if (end < woffset)
    {
        return 0;
    }
    else
    {
        S32 length = end - woffset;
        for (S32 i = woffset; i < end; i++)
        {
            if (wstr[i] >= 0x10000)
            {
                length++;
            }
        }
        return length;
    }
}

// Given a wstring and an offset in it, returns the length as wstring (i.e.,
// number of llwchars) of the longest substring that starts at the offset
// and whose equivalent utf-16 string does not exceeds the given utf16_length.
S32 wstring_wstring_length_from_utf16_length(const LLWString & wstr, const S32 woffset, const S32 utf16_length, bool *unaligned)
{
<<<<<<< HEAD
	const auto end = wstr.length();
	bool u{ false };
	S32 n = woffset + utf16_length;
	S32 i = woffset;
	while (i < end)
	{
		if (wstr[i] >= 0x10000)
		{
			--n;
		}
		if (i >= n)
		{
			u = (i > n);
			break;
		}
		i++;
	}
	if (unaligned)
	{
		*unaligned = u;
	}
	return i - woffset;
=======
    const auto end = wstr.length();
    BOOL u = FALSE;
    S32 n = woffset + utf16_length;
    S32 i = woffset;
    while (i < end)
    {
        if (wstr[i] >= 0x10000)
        {
            --n;
        }
        if (i >= n)
        {
            u = (i > n);
            break;
        }
        i++;
    }
    if (unaligned)
    {
        *unaligned = u;
    }
    return i - woffset;
>>>>>>> e7eced3c
}

S32 wchar_utf8_length(const llwchar wc)
{
    if (wc < 0x80)
    {
        return 1;
    }
    else if (wc < 0x800)
    {
        return 2;
    }
    else if (wc < 0x10000)
    {
        return 3;
    }
    else if (wc < 0x200000)
    {
        return 4;
    }
    else if (wc < 0x4000000)
    {
        return 5;
    }
    else
    {
        return 6;
    }
}

std::string wchar_utf8_preview(const llwchar wc)
{
    std::ostringstream oss;
    oss << std::hex << std::uppercase << (U32)wc;

    U8 out_bytes[8];
    U32 size = (U32)wchar_to_utf8chars(wc, (char*)out_bytes);

    if (size > 1)
    {
        oss << " [";
        for (U32 i = 0; i < size; ++i)
        {
            if (i)
            {
                oss << ", ";
            }
            oss << (int)out_bytes[i];
        }
        oss << "]";
    }

    return oss.str();
}

S32 wstring_utf8_length(const LLWString& wstr)
{
    S32 len = 0;
    for (S32 i = 0; i < (S32)wstr.length(); i++)
    {
        len += wchar_utf8_length(wstr[i]);
    }
    return len;
}

LLWString utf8str_to_wstring(const char* utf8str, size_t len)
{
    LLWString wout;

    S32 i = 0;
    while (i < len)
    {
        llwchar unichar;
        U8 cur_char = utf8str[i];

        if (cur_char < 0x80)
        {
            // Ascii character, just add it
            unichar = cur_char;
        }
        else
        {
            S32 cont_bytes = 0;
            if ((cur_char >> 5) == 0x6)         // Two byte UTF8 -> 1 UTF32
            {
                unichar = (0x1F&cur_char);
                cont_bytes = 1;
            }
            else if ((cur_char >> 4) == 0xe)    // Three byte UTF8 -> 1 UTF32
            {
                unichar = (0x0F&cur_char);
                cont_bytes = 2;
            }
            else if ((cur_char >> 3) == 0x1e)   // Four byte UTF8 -> 1 UTF32
            {
                unichar = (0x07&cur_char);
                cont_bytes = 3;
            }
            else if ((cur_char >> 2) == 0x3e)   // Five byte UTF8 -> 1 UTF32
            {
                unichar = (0x03&cur_char);
                cont_bytes = 4;
            }
            else if ((cur_char >> 1) == 0x7e)   // Six byte UTF8 -> 1 UTF32
            {
                unichar = (0x01&cur_char);
                cont_bytes = 5;
            }
            else
            {
                wout += LL_UNKNOWN_CHAR;
                ++i;
                continue;
            }

            // Check that this character doesn't go past the end of the string
            auto end = (len < (i + cont_bytes)) ? len : (i + cont_bytes);
            do
            {
                ++i;

                cur_char = utf8str[i];
                if ( (cur_char >> 6) == 0x2 )
                {
                    unichar <<= 6;
                    unichar += (0x3F&cur_char);
                }
                else
                {
                    // Malformed sequence - roll back to look at this as a new char
                    unichar = LL_UNKNOWN_CHAR;
                    --i;
                    break;
                }
            } while(i < end);

            // Handle overlong characters and NULL characters
            if ( ((cont_bytes == 1) && (unichar < 0x80))
                || ((cont_bytes == 2) && (unichar < 0x800))
                || ((cont_bytes == 3) && (unichar < 0x10000))
                || ((cont_bytes == 4) && (unichar < 0x200000))
                || ((cont_bytes == 5) && (unichar < 0x4000000)) )
            {
                unichar = LL_UNKNOWN_CHAR;
            }
        }

        wout += unichar;
        ++i;
    }
    return wout;
}

std::string wstring_to_utf8str(const llwchar* utf32str, size_t len)
{
    std::string out;

    S32 i = 0;
    while (i < len)
    {
        char tchars[8];     /* Flawfinder: ignore */
        auto n = wchar_to_utf8chars(utf32str[i], tchars);
        tchars[n] = 0;
        out += tchars;
        i++;
    }
    return out;
}

std::string utf16str_to_utf8str(const U16* utf16str, size_t len)
{
    return wstring_to_utf8str(utf16str_to_wstring(utf16str, len));
}

std::string utf8str_trim(const std::string& utf8str)
{
    LLWString wstr = utf8str_to_wstring(utf8str);
    LLWStringUtil::trim(wstr);
    return wstring_to_utf8str(wstr);
}


std::string utf8str_tolower(const std::string& utf8str)
{
    LLWString out_str = utf8str_to_wstring(utf8str);
    LLWStringUtil::toLower(out_str);
    return wstring_to_utf8str(out_str);
}


S32 utf8str_compare_insensitive(const std::string& lhs, const std::string& rhs)
{
    LLWString wlhs = utf8str_to_wstring(lhs);
    LLWString wrhs = utf8str_to_wstring(rhs);
    return LLWStringUtil::compareInsensitive(wlhs, wrhs);
}

std::string utf8str_truncate(const std::string& utf8str, const S32 max_len)
{
    if (0 == max_len)
    {
        return std::string();
    }
    if ((S32)utf8str.length() <= max_len)
    {
        return utf8str;
    }
    else
    {
        S32 cur_char = max_len;

        // If we're ASCII, we don't need to do anything
        if ((U8)utf8str[cur_char] > 0x7f)
        {
            // If first two bits are (10), it's the tail end of a multibyte char.  We need to shift back
            // to the first character
            while (0x80 == (0xc0 & utf8str[cur_char]))
            {
                cur_char--;
                // Keep moving forward until we hit the first char;
                if (cur_char == 0)
                {
                    // Make sure we don't trash memory if we've got a bogus string.
                    break;
                }
            }
        }
        // The byte index we're on is one we want to get rid of, so we only want to copy up to (cur_char-1) chars
        return utf8str.substr(0, cur_char);
    }
}

std::string utf8str_symbol_truncate(const std::string& utf8str, const S32 symbol_len)
{
    if (0 == symbol_len)
    {
        return std::string();
    }
    if ((S32)utf8str.length() <= symbol_len)
    {
        return utf8str;
    }
    else
    {
        int len = 0, byteIndex = 0;
        const char* aStr = utf8str.c_str();
        size_t origSize = utf8str.size();

        for (byteIndex = 0; len < symbol_len && byteIndex < origSize; byteIndex++)
        {
            if ((aStr[byteIndex] & 0xc0) != 0x80)
            {
                len += 1;
            }
        }
        return utf8str.substr(0, byteIndex);
    }
}

std::string utf8str_substChar(
    const std::string& utf8str,
    const llwchar target_char,
    const llwchar replace_char)
{
    LLWString wstr = utf8str_to_wstring(utf8str);
    LLWStringUtil::replaceChar(wstr, target_char, replace_char);
    //wstr = wstring_substChar(wstr, target_char, replace_char);
    return wstring_to_utf8str(wstr);
}

std::string utf8str_makeASCII(const std::string& utf8str)
{
    LLWString wstr = utf8str_to_wstring(utf8str);
    LLWStringUtil::_makeASCII(wstr);
    return wstring_to_utf8str(wstr);
}

std::string mbcsstring_makeASCII(const std::string& wstr)
{
    // Replace non-ASCII chars with replace_char
    std::string out_str = wstr;
    for (S32 i = 0; i < (S32)out_str.length(); i++)
    {
        if ((U8)out_str[i] > 0x7f)
        {
            out_str[i] = LL_UNKNOWN_CHAR;
        }
    }
    return out_str;
}

std::string utf8str_removeCRLF(const std::string& utf8str)
{
    if (0 == utf8str.length())
    {
        return std::string();
    }
    const char CR = 13;

    std::string out;
    out.reserve(utf8str.length());
    const S32 len = (S32)utf8str.length();
    for( S32 i = 0; i < len; i++ )
    {
        if( utf8str[i] != CR )
        {
            out.push_back(utf8str[i]);
        }
    }
    return out;
}

llwchar utf8str_to_wchar(const std::string& utf8str, size_t offset, size_t length)
{
    switch (length)
    {
    case 2:
        return ((utf8str[offset] & 0x1F) << 6) +
                (utf8str[offset + 1] & 0x3F);
    case 3:
        return ((utf8str[offset] & 0x0F) << 12) +
                ((utf8str[offset + 1] & 0x3F) << 6) +
                (utf8str[offset + 2] & 0x3F);
    case 4:
        return ((utf8str[offset] & 0x07) << 18) +
                ((utf8str[offset + 1] & 0x3F) << 12) +
                ((utf8str[offset + 2] & 0x3F) << 6) +
                (utf8str[offset + 3] & 0x3F);
    case 5:
        return ((utf8str[offset] & 0x03) << 24) +
                ((utf8str[offset + 1] & 0x3F) << 18) +
                ((utf8str[offset + 2] & 0x3F) << 12) +
                ((utf8str[offset + 3] & 0x3F) << 6) +
                (utf8str[offset + 4] & 0x3F);
    case 6:
        return ((utf8str[offset] & 0x01) << 30) +
                ((utf8str[offset + 1] & 0x3F) << 24) +
                ((utf8str[offset + 2] & 0x3F) << 18) +
                ((utf8str[offset + 3] & 0x3F) << 12) +
                ((utf8str[offset + 4] & 0x3F) << 6) +
                (utf8str[offset + 5] & 0x3F);
    case 7:
        return ((utf8str[offset + 1] & 0x03) << 30) +
                ((utf8str[offset + 2] & 0x3F) << 24) +
                ((utf8str[offset + 3] & 0x3F) << 18) +
                ((utf8str[offset + 4] & 0x3F) << 12) +
                ((utf8str[offset + 5] & 0x3F) << 6) +
                (utf8str[offset + 6] & 0x3F);
    }
    return LL_UNKNOWN_CHAR;
}

std::string utf8str_showBytesUTF8(const std::string& utf8str)
{
    std::string result;

    bool in_sequence = false;
    size_t sequence_size = 0;
    size_t byte_index = 0;
    size_t source_length = utf8str.size();

    auto open_sequence = [&]()
        {
            if (!result.empty() && result.back() != '\n')
                result += '\n'; // Use LF as a separator before new UTF-8 sequence
            result += '[';
            in_sequence = true;
        };

    auto close_sequence = [&]()
        {
            llwchar unicode = utf8str_to_wchar(utf8str, byte_index - sequence_size, sequence_size);
            if (unicode != LL_UNKNOWN_CHAR)
            {
                result += llformat("+%04X", unicode);
            }
            result += ']';
            in_sequence = false;
            sequence_size = 0;
        };

    while (byte_index < source_length)
    {
        U8 byte = utf8str[byte_index];
        if (byte >= 0x80) // Part of an UTF-8 sequence
        {
            if (!in_sequence) // Start new UTF-8 sequence
            {
                open_sequence();
            }
            else if (byte >= 0xC0) // Start another UTF-8 sequence
            {
                close_sequence();
                open_sequence();
            }
            else // Continue the same UTF-8 sequence
            {
                result += '.';
            }
            result += llformat("%02X", byte); // The byte is represented in hexadecimal form
            ++sequence_size;
        }
        else // ASCII symbol is represented as a character
        {
            if (in_sequence) // End of UTF-8 sequence
            {
                close_sequence();
                if (byte != '\n')
                {
                    result += '\n'; // Use LF as a separator between UTF-8 and ASCII
                }
            }
            result += byte;
        }
        ++byte_index;
    }

    if (in_sequence) // End of UTF-8 sequence
    {
        close_sequence();
    }

    return result;
}

#if LL_WINDOWS
unsigned int ll_wstring_default_code_page()
{
    return CP_UTF8;
}

std::string ll_convert_wide_to_string(const wchar_t* in, size_t len_in, unsigned int code_page)
{
    std::string out;
    if(in)
    {
        int len_out = WideCharToMultiByte(
            code_page,
            0,
            in,
            len_in,
            NULL,
            0,
            0,
            0);
        // We will need two more bytes for the double NULL ending
        // created in WideCharToMultiByte().
        char* pout = new char [len_out + 2];
        memset(pout, 0, len_out + 2);
        if(pout)
        {
            WideCharToMultiByte(
                code_page,
                0,
                in,
                len_in,
                pout,
                len_out,
                0,
                0);
            out.assign(pout);
            delete[] pout;
        }
    }
    return out;
}

std::wstring ll_convert_string_to_wide(const char* in, size_t len, unsigned int code_page)
{
    // From review:
    // We can preallocate a wide char buffer that is the same length (in wchar_t elements) as the utf8 input,
    // plus one for a null terminator, and be guaranteed to not overflow.

    //  Normally, I'd call that sort of thing premature optimization,
    // but we *are* seeing string operations taking a bunch of time, especially when constructing widgets.
//  int output_str_len = MultiByteToWideChar(code_page, 0, in.c_str(), in.length(), NULL, 0);

    // reserve an output buffer that will be destroyed on exit, with a place
    // to put NULL terminator
    std::vector<wchar_t> w_out(len + 1);

    memset(&w_out[0], 0, w_out.size());
    int real_output_str_len = MultiByteToWideChar(code_page, 0, in, len,
                                                  &w_out[0], w_out.size() - 1);

    //looks like MultiByteToWideChar didn't add null terminator to converted string, see EXT-4858.
    w_out[real_output_str_len] = 0;

    // construct string<wchar_t> from our temporary output buffer
    return {&w_out[0]};
}

LLWString ll_convert_wide_to_wstring(const wchar_t* in, size_t len)
{
    // Whether or not std::wstring and llutf16string are distinct types, they
    // both hold UTF-16LE characters. (See header file comments.) Pretend this
    // wchar_t* sequence is really a U16* sequence and use the conversion we
    // define above.
    return utf16str_to_wstring(reinterpret_cast<const U16*>(in), len);
}

std::wstring ll_convert_wstring_to_wide(const llwchar* in, size_t len)
{
    // first, convert to llutf16string, for which we have a real implementation
    auto utf16str{ wstring_to_utf16str(in, len) };
    // then, because each U16 char must be UTF-16LE encoded, pretend the U16*
    // string pointer is a wchar_t* and instantiate a std::wstring of the same
    // length.
    return { reinterpret_cast<const wchar_t*>(utf16str.c_str()), utf16str.length() };
}

std::string ll_convert_string_to_utf8_string(const std::string& in)
{
    // If you pass code_page, you must also pass length, otherwise the code
    // page parameter will be mistaken for length.
    auto w_mesg = ll_convert_string_to_wide(in, in.length(), CP_ACP);
    // CP_UTF8 is default -- see ll_wstring_default_code_page() above.
    return ll_convert_wide_to_string(w_mesg);
}

namespace
{

void HeapFree_deleter(void* ptr)
{
    // instead of LocalFree(), per https://stackoverflow.com/a/31541205
    HeapFree(GetProcessHeap(), NULL, ptr);
}

} // anonymous namespace

template<>
std::wstring windows_message<std::wstring>(DWORD error)
{
    // derived from https://stackoverflow.com/a/455533
    wchar_t* rawptr = nullptr;
    auto okay = FormatMessageW(
        // use system message tables for GetLastError() codes
        FORMAT_MESSAGE_FROM_SYSTEM |
        // internally allocate buffer and return its pointer
        FORMAT_MESSAGE_ALLOCATE_BUFFER |
        // you cannot pass insertion parameters (thanks Gandalf)
        FORMAT_MESSAGE_IGNORE_INSERTS |
        // ignore line breaks in message definition text
        FORMAT_MESSAGE_MAX_WIDTH_MASK,
        NULL,                       // lpSource, unused with FORMAT_MESSAGE_FROM_SYSTEM
        error,                      // dwMessageId
        MAKELANGID(LANG_NEUTRAL, SUBLANG_DEFAULT), // dwLanguageId
        (LPWSTR)&rawptr,         // lpBuffer: force-cast wchar_t** to wchar_t*
        0,                // nSize, unused with FORMAT_MESSAGE_ALLOCATE_BUFFER
        NULL);            // Arguments, unused

    // make a unique_ptr from rawptr so it gets cleaned up properly
    std::unique_ptr<wchar_t, void(*)(void*)> bufferptr(rawptr, HeapFree_deleter);

    if (okay && bufferptr)
    {
        // got the message, return it ('okay' is length in characters)
        return { bufferptr.get(), okay };
    }

    // did not get the message, synthesize one
    auto format_message_error = GetLastError();
    std::wostringstream out;
    out << L"GetLastError() " << error << L" (FormatMessageW() failed with "
        << format_message_error << L")";
    return out.str();
}

std::optional<std::wstring> llstring_getoptenv(const std::string& key)
{
    auto wkey = ll_convert_string_to_wide(key);
    // Take a wild guess as to how big the buffer should be.
    std::vector<wchar_t> buffer(1024);
    auto n = GetEnvironmentVariableW(wkey.c_str(), &buffer[0], buffer.size());
    // If our initial guess was too short, n will indicate the size (in
    // wchar_t's) that buffer should have been, including the terminating nul.
    if (n > (buffer.size() - 1))
    {
        // make it big enough
        buffer.resize(n);
        // and try again
        n = GetEnvironmentVariableW(wkey.c_str(), &buffer[0], buffer.size());
    }
    // did that (ultimately) succeed?
    if (n)
    {
        // great, return populated std::optional
        return std::make_optional<std::wstring>(&buffer[0]);
    }

    // not successful
    auto last_error = GetLastError();
    // Don't bother warning for NOT_FOUND; that's an expected case
    if (last_error != ERROR_ENVVAR_NOT_FOUND)
    {
        LL_WARNS() << "GetEnvironmentVariableW('" << key << "') failed: "
                   << windows_message<std::string>(last_error) << LL_ENDL;
    }
    // return empty std::optional
    return {};
}

#else  // ! LL_WINDOWS

std::optional<std::string> llstring_getoptenv(const std::string& key)
{
    auto found = getenv(key.c_str());
    if (found)
    {
        // return populated std::optional
        return std::make_optional<std::string>(found);
    }
    else
    {
        // return empty std::optional
        return {};
    }
}

#endif // ! LL_WINDOWS

long LLStringOps::sPacificTimeOffset = 0;
long LLStringOps::sLocalTimeOffset = 0;
bool LLStringOps::sPacificDaylightTime = 0;
std::map<std::string, std::string> LLStringOps::datetimeToCodes;

std::vector<std::string> LLStringOps::sWeekDayList;
std::vector<std::string> LLStringOps::sWeekDayShortList;
std::vector<std::string> LLStringOps::sMonthList;
std::vector<std::string> LLStringOps::sMonthShortList;


std::string LLStringOps::sDayFormat;
std::string LLStringOps::sAM;
std::string LLStringOps::sPM;

// static
bool LLStringOps::isEmoji(llwchar wch)
{
    int ublock = ublock_getCode(wch);
    switch (ublock)
    {
        case UBLOCK_GENERAL_PUNCTUATION:
        case UBLOCK_LETTERLIKE_SYMBOLS:
        case UBLOCK_ARROWS:
        case UBLOCK_MISCELLANEOUS_TECHNICAL:
        case UBLOCK_ENCLOSED_ALPHANUMERICS:
        case UBLOCK_GEOMETRIC_SHAPES:
        case UBLOCK_MISCELLANEOUS_SYMBOLS:
        case UBLOCK_DINGBATS:
        case UBLOCK_CJK_SYMBOLS_AND_PUNCTUATION:
        case UBLOCK_ENCLOSED_CJK_LETTERS_AND_MONTHS:
        case UBLOCK_MISCELLANEOUS_SYMBOLS_AND_PICTOGRAPHS:
        case UBLOCK_EMOTICONS:
        case UBLOCK_TRANSPORT_AND_MAP_SYMBOLS:
#if U_ICU_VERSION_MAJOR_NUM > 56
        // Boost uses ICU so we can't update it independently
        case UBLOCK_SUPPLEMENTAL_SYMBOLS_AND_PICTOGRAPHS:
#endif // U_ICU_VERSION_MAJOR_NUM > 56
            return true;
        default:
#if U_ICU_VERSION_MAJOR_NUM > 56
            return false;
#else
            // See https://en.wikipedia.org/wiki/Supplemental_Symbols_and_Pictographs
            return wch >= 0x1F900 && wch <= 0x1F9FF;
#endif // U_ICU_VERSION_MAJOR_NUM > 56
    }
}


S32 LLStringOps::collate(const llwchar* a, const llwchar* b)
{
    #if LL_WINDOWS
        // in Windows, wide string functions operator on 16-bit strings,
        // not the proper 32 bit wide string
        return strcmp(wstring_to_utf8str(LLWString(a)).c_str(), wstring_to_utf8str(LLWString(b)).c_str());
    #else
        return wcscoll(a, b);
    #endif
}

void LLStringOps::setupDatetimeInfo (bool daylight)
{
    time_t nowT, localT, gmtT;
    struct tm * tmpT;

    nowT = time (NULL);

    tmpT = gmtime (&nowT);
    gmtT = mktime (tmpT);

    tmpT = localtime (&nowT);
    localT = mktime (tmpT);

    sLocalTimeOffset = (long) (gmtT - localT);
    if (tmpT->tm_isdst)
    {
        sLocalTimeOffset -= 60 * 60;    // 1 hour
    }

    sPacificDaylightTime = daylight;
    sPacificTimeOffset = (sPacificDaylightTime? 7 : 8 ) * 60 * 60;

    datetimeToCodes["wkday"]    = "%a";     // Thu
    datetimeToCodes["weekday"]  = "%A";     // Thursday
    datetimeToCodes["year4"]    = "%Y";     // 2009
    datetimeToCodes["year"]     = "%Y";     // 2009
    datetimeToCodes["year2"]    = "%y";     // 09
    datetimeToCodes["mth"]      = "%b";     // Aug
    datetimeToCodes["month"]    = "%B";     // August
    datetimeToCodes["mthnum"]   = "%m";     // 08
    datetimeToCodes["day"]      = "%d";     // 31
    datetimeToCodes["sday"]     = "%-d";    // 9
    datetimeToCodes["hour24"]   = "%H";     // 14
    datetimeToCodes["hour"]     = "%H";     // 14
    datetimeToCodes["hour12"]   = "%I";     // 02
    datetimeToCodes["min"]      = "%M";     // 59
    datetimeToCodes["ampm"]     = "%p";     // AM
    datetimeToCodes["second"]   = "%S";     // 59
    datetimeToCodes["timezone"] = "%Z";     // PST
}

void tokenizeStringToArray(const std::string& data, std::vector<std::string>& output)
{
    output.clear();
    size_t length = data.size();

    // tokenize it and put it in the array
    std::string cur_word;
    for(size_t i = 0; i < length; ++i)
    {
        if(data[i] == ':')
        {
            output.push_back(cur_word);
            cur_word.clear();
        }
        else
        {
            cur_word.append(1, data[i]);
        }
    }
    output.push_back(cur_word);
}

void LLStringOps::setupWeekDaysNames(const std::string& data)
{
    tokenizeStringToArray(data,sWeekDayList);
}
void LLStringOps::setupWeekDaysShortNames(const std::string& data)
{
    tokenizeStringToArray(data,sWeekDayShortList);
}
void LLStringOps::setupMonthNames(const std::string& data)
{
    tokenizeStringToArray(data,sMonthList);
}
void LLStringOps::setupMonthShortNames(const std::string& data)
{
    tokenizeStringToArray(data,sMonthShortList);
}
void LLStringOps::setupDayFormat(const std::string& data)
{
    sDayFormat = data;
}


std::string LLStringOps::getDatetimeCode (std::string key)
{
    std::map<std::string, std::string>::iterator iter;

    iter = datetimeToCodes.find (key);
    if (iter != datetimeToCodes.end())
    {
        return iter->second;
    }
    else
    {
        return std::string("");
    }
}

std::string LLStringOps::getReadableNumber(F64 num)
{
    if (fabs(num)>=1e9)
    {
        return llformat("%.2lfB", num / 1e9);
    }
    else if (fabs(num)>=1e6)
    {
        return llformat("%.2lfM", num / 1e6);
    }
    else if (fabs(num)>=1e3)
    {
        return llformat("%.2lfK", num / 1e3);
    }
    else
    {
        return llformat("%.2lf", num);
    }
}

namespace LLStringFn
{
    // NOTE - this restricts output to ascii
    void replace_nonprintable_in_ascii(std::basic_string<char>& string, char replacement)
    {
        const char MIN = 0x20;
        std::basic_string<char>::size_type len = string.size();
        for(std::basic_string<char>::size_type ii = 0; ii < len; ++ii)
        {
            if(string[ii] < MIN)
            {
                string[ii] = replacement;
            }
        }
    }


    // NOTE - this restricts output to ascii
    void replace_nonprintable_and_pipe_in_ascii(std::basic_string<char>& str,
                                       char replacement)
    {
        const char MIN  = 0x20;
        const char PIPE = 0x7c;
        std::basic_string<char>::size_type len = str.size();
        for(std::basic_string<char>::size_type ii = 0; ii < len; ++ii)
        {
            if( (str[ii] < MIN) || (str[ii] == PIPE) )
            {
                str[ii] = replacement;
            }
        }
    }

    // https://wiki.lindenlab.com/wiki/Unicode_Guidelines has details on
    // allowable code points for XML. Specifically, they are:
    // 0x09, 0x0a, 0x0d, and 0x20 on up.  JC
    std::string strip_invalid_xml(const std::string& instr)
    {
        std::string output;
        output.reserve( instr.size() );
        std::string::const_iterator it = instr.begin();
        while (it != instr.end())
        {
            // Must compare as unsigned for >=
            // Test most likely match first
            const unsigned char c = (unsigned char)*it;
            if (   c >= (unsigned char)0x20   // SPACE
                || c == (unsigned char)0x09   // TAB
                || c == (unsigned char)0x0a   // LINE_FEED
                || c == (unsigned char)0x0d ) // CARRIAGE_RETURN
            {
                output.push_back(c);
            }
            ++it;
        }
        return output;
    }

    /**
     * @brief Replace all control characters (c < 0x20) with replacement in
     * string.
     */
    void replace_ascii_controlchars(std::basic_string<char>& string, char replacement)
    {
        const unsigned char MIN = 0x20;
        std::basic_string<char>::size_type len = string.size();
        for(std::basic_string<char>::size_type ii = 0; ii < len; ++ii)
        {
            const unsigned char c = (unsigned char) string[ii];
            if(c < MIN)
            {
                string[ii] = replacement;
            }
        }
    }
}

////////////////////////////////////////////////////////////

// Forward specialization of LLStringUtil::format before use in LLStringUtil::formatDatetime.
template<>
S32 LLStringUtil::format(std::string& s, const format_map_t& substitutions);

//static
template<>
void LLStringUtil::getTokens(const std::string& instr, std::vector<std::string >& tokens, const std::string& delims)
{
    // Starting at offset 0, scan forward for the next non-delimiter. We're
    // done when the only characters left in 'instr' are delimiters.
    for (std::string::size_type begIdx, endIdx = 0;
         (begIdx = instr.find_first_not_of (delims, endIdx)) != std::string::npos; )
    {
        // Found a non-delimiter. After that, find the next delimiter.
        endIdx = instr.find_first_of (delims, begIdx);
        if (endIdx == std::string::npos)
        {
            // No more delimiters: this token extends to the end of the string.
            endIdx = instr.length();
        }

        // extract the token between begIdx and endIdx; substr() needs length
        std::string currToken(instr.substr(begIdx, endIdx - begIdx));
        LLStringUtil::trim (currToken);
        tokens.push_back(currToken);
        // next scan past delimiters starts at endIdx
    }
}

template<>
LLStringUtil::size_type LLStringUtil::getSubstitution(const std::string& instr, size_type& start, std::vector<std::string>& tokens)
{
    const std::string delims (",");

    // Find the first [
    size_type pos1 = instr.find('[', start);
    if (pos1 == std::string::npos)
        return std::string::npos;

    //Find the first ] after the initial [
    size_type pos2 = instr.find(']', pos1);
    if (pos2 == std::string::npos)
        return std::string::npos;

    // Find the last [ before ] in case of nested [[]]
    pos1 = instr.find_last_of('[', pos2-1);
    if (pos1 == std::string::npos || pos1 < start)
        return std::string::npos;

    getTokens(std::string(instr,pos1+1,pos2-pos1-1), tokens, delims);
    start = pos2+1;

    return pos1;
}

// static
template<>
bool LLStringUtil::simpleReplacement(std::string &replacement, std::string token, const format_map_t& substitutions)
{
    // see if we have a replacement for the bracketed string (without the brackets)
    // test first using has() because if we just look up with operator[] we get back an
    // empty string even if the value is missing. We want to distinguish between
    // missing replacements and deliberately empty replacement strings.
    format_map_t::const_iterator iter = substitutions.find(token);
    if (iter != substitutions.end())
    {
        replacement = iter->second;
        return true;
    }
    // if not, see if there's one WITH brackets
    iter = substitutions.find(std::string("[" + token + "]"));
    if (iter != substitutions.end())
    {
        replacement = iter->second;
        return true;
    }

    return false;
}

// static
template<>
bool LLStringUtil::simpleReplacement(std::string &replacement, std::string token, const LLSD& substitutions)
{
    // see if we have a replacement for the bracketed string (without the brackets)
    // test first using has() because if we just look up with operator[] we get back an
    // empty string even if the value is missing. We want to distinguish between
    // missing replacements and deliberately empty replacement strings.
    if (substitutions.has(token))
    {
        replacement = substitutions[token].asString();
        return true;
    }
    // if not, see if there's one WITH brackets
    else if (substitutions.has(std::string("[" + token + "]")))
    {
        replacement = substitutions[std::string("[" + token + "]")].asString();
        return true;
    }

    return false;
}

//static
template<>
void LLStringUtil::setLocale(std::string inLocale)
{
    sLocale = inLocale;
};

//static
template<>
std::string LLStringUtil::getLocale(void)
{
    return sLocale;
};

// static
template<>
void LLStringUtil::formatNumber(std::string& numStr, std::string decimals)
{
    std::stringstream strStream;
    S32 intDecimals = 0;

    convertToS32 (decimals, intDecimals);
    if (!sLocale.empty())
    {
        // std::locale() throws if the locale is unknown! (EXT-7926)
        try
        {
            strStream.imbue(std::locale(sLocale.c_str()));
        } catch (const std::exception &)
        {
            LL_WARNS_ONCE("Locale") << "Cannot set locale to " << sLocale << LL_ENDL;
        }
    }

    if (!intDecimals)
    {
        S32 intStr;

        if (convertToS32(numStr, intStr))
        {
            strStream << intStr;
            numStr = strStream.str();
        }
    }
    else
    {
        F32 floatStr;

        if (convertToF32(numStr, floatStr))
        {
            strStream << std::fixed << std::showpoint << std::setprecision(intDecimals) << floatStr;
            numStr = strStream.str();
        }
    }
}

// static
template<>
bool LLStringUtil::formatDatetime(std::string& replacement, std::string token,
                                  std::string param, S32 secFromEpoch)
{
    if (param == "local")   // local
    {
        secFromEpoch -= LLStringOps::getLocalTimeOffset();
    }
    else if (param != "utc") // slt
    {
        secFromEpoch -= LLStringOps::getPacificTimeOffset();
    }

    // if never fell into those two ifs above, param must be utc
    if (secFromEpoch < 0) secFromEpoch = 0;

    LLDate datetime((F64)secFromEpoch);
    std::string code = LLStringOps::getDatetimeCode (token);

    // special case to handle timezone
    if (code == "%Z") {
        if (param == "utc")
        {
            replacement = "GMT";
        }
        else if (param == "local")
        {
            replacement = "";       // user knows their own timezone
        }
        else
        {
#if 0
            // EXT-1565 : Zai Lynch, James Linden : 15/Oct/09
            // [BSI] Feedback: Viewer clock mentions SLT, but would prefer it to show PST/PDT
            // "slt" = Second Life Time, which is deprecated.
            // If not utc or user local time, fallback to Pacific time
            replacement = LLStringOps::getPacificDaylightTime() ? "PDT" : "PST";
#else
            // SL-20370 : Steeltoe Linden : 29/Sep/23
            // Change "PDT" to "SLT" on menu bar
            replacement = "SLT";
#endif
        }
        return true;
    }

    //EXT-7013
    //few codes are not suppotred by strtime function (example - weekdays for Japanise)
    //so use predefined ones

    //if sWeekDayList is not empty than current locale doesn't support
        //weekday name.
    time_t loc_seconds = (time_t) secFromEpoch;
    if(LLStringOps::sWeekDayList.size() == 7 && code == "%A")
    {
        struct tm * gmt = gmtime (&loc_seconds);
        replacement = LLStringOps::sWeekDayList[gmt->tm_wday];
    }
    else if(LLStringOps::sWeekDayShortList.size() == 7 && code == "%a")
    {
        struct tm * gmt = gmtime (&loc_seconds);
        replacement = LLStringOps::sWeekDayShortList[gmt->tm_wday];
    }
    else if(LLStringOps::sMonthList.size() == 12 && code == "%B")
    {
        struct tm * gmt = gmtime (&loc_seconds);
        replacement = LLStringOps::sMonthList[gmt->tm_mon];
    }
    else if( !LLStringOps::sDayFormat.empty() && code == "%d" )
    {
        struct tm * gmt = gmtime (&loc_seconds);
        LLStringUtil::format_map_t args;
        args["[MDAY]"] = llformat ("%d", gmt->tm_mday);
        replacement = LLStringOps::sDayFormat;
        LLStringUtil::format(replacement, args);
    }
    else if (code == "%-d")
    {
        struct tm * gmt = gmtime (&loc_seconds);
        replacement = llformat ("%d", gmt->tm_mday); // day of the month without leading zero
    }
    else if( !LLStringOps::sAM.empty() && !LLStringOps::sPM.empty() && code == "%p" )
    {
        struct tm * gmt = gmtime (&loc_seconds);
        if(gmt->tm_hour<12)
        {
            replacement = LLStringOps::sAM;
        }
        else
        {
            replacement = LLStringOps::sPM;
        }
    }
    else
    {
        replacement = datetime.toHTTPDateString(code);
    }

    // *HACK: delete leading zero from hour string in case 'hour12' (code = %I) time format
    // to show time without leading zero, e.g. 08:16 -> 8:16 (EXT-2738).
    // We could have used '%l' format instead, but it's not supported by Windows.
    if(code == "%I" && token == "hour12" && replacement.at(0) == '0')
    {
        replacement = replacement.at(1);
    }

    return !code.empty();
}

// LLStringUtil::format recogizes the following patterns.
// All substitutions *must* be encased in []'s in the input string.
// The []'s are optional in the substitution map.
// [FOO_123]
// [FOO,number,precision]
// [FOO,datetime,format]


// static
template<>
S32 LLStringUtil::format(std::string& s, const format_map_t& substitutions)
{
    LL_PROFILE_ZONE_SCOPED_CATEGORY_STRING;
<<<<<<< HEAD
	S32 res = 0;

	std::string output;
	std::vector<std::string> tokens;

	std::string::size_type start = 0;
	std::string::size_type prev_start = 0;
	std::string::size_type key_start = 0;
	while ((key_start = getSubstitution(s, start, tokens)) != std::string::npos)
	{
		output += std::string(s, prev_start, key_start-prev_start);
		prev_start = start;
		
		bool found_replacement = false;
		std::string replacement;

		if (tokens.size() == 0)
		{
			found_replacement = false;
		}
		else if (tokens.size() == 1)
		{
			found_replacement = simpleReplacement (replacement, tokens[0], substitutions);
		}
		else if (tokens[1] == "number")
		{
			std::string param = "0";

			if (tokens.size() > 2) param = tokens[2];
			found_replacement = simpleReplacement (replacement, tokens[0], substitutions);
			if (found_replacement) formatNumber (replacement, param);
		}
		else if (tokens[1] == "datetime")
		{
			std::string param;
			if (tokens.size() > 2) param = tokens[2];
			
			format_map_t::const_iterator iter = substitutions.find("datetime");
			if (iter != substitutions.end())
			{
				S32 secFromEpoch = 0;
				bool r = LLStringUtil::convertToS32(iter->second, secFromEpoch);
				if (r)
				{
					found_replacement = formatDatetime(replacement, tokens[0], param, secFromEpoch);
				}
			}
		}

		if (found_replacement)
		{
			output += replacement;
			res++;
		}
		else
		{
			// we had no replacement, use the string as is
			// e.g. "hello [MISSING_REPLACEMENT]" or "-=[Stylized Name]=-"
			output += std::string(s, key_start, start-key_start);
		}
		tokens.clear();
	}
	// send the remainder of the string (with no further matches for bracketed names)
	output += std::string(s, start);
	s = output;
	return res;
=======
    S32 res = 0;

    std::string output;
    std::vector<std::string> tokens;

    std::string::size_type start = 0;
    std::string::size_type prev_start = 0;
    std::string::size_type key_start = 0;
    while ((key_start = getSubstitution(s, start, tokens)) != std::string::npos)
    {
        output += std::string(s, prev_start, key_start-prev_start);
        prev_start = start;

        bool found_replacement = false;
        std::string replacement;

        if (tokens.size() == 0)
        {
            found_replacement = false;
        }
        else if (tokens.size() == 1)
        {
            found_replacement = simpleReplacement (replacement, tokens[0], substitutions);
        }
        else if (tokens[1] == "number")
        {
            std::string param = "0";

            if (tokens.size() > 2) param = tokens[2];
            found_replacement = simpleReplacement (replacement, tokens[0], substitutions);
            if (found_replacement) formatNumber (replacement, param);
        }
        else if (tokens[1] == "datetime")
        {
            std::string param;
            if (tokens.size() > 2) param = tokens[2];

            format_map_t::const_iterator iter = substitutions.find("datetime");
            if (iter != substitutions.end())
            {
                S32 secFromEpoch = 0;
                BOOL r = LLStringUtil::convertToS32(iter->second, secFromEpoch);
                if (r)
                {
                    found_replacement = formatDatetime(replacement, tokens[0], param, secFromEpoch);
                }
            }
        }

        if (found_replacement)
        {
            output += replacement;
            res++;
        }
        else
        {
            // we had no replacement, use the string as is
            // e.g. "hello [MISSING_REPLACEMENT]" or "-=[Stylized Name]=-"
            output += std::string(s, key_start, start-key_start);
        }
        tokens.clear();
    }
    // send the remainder of the string (with no further matches for bracketed names)
    output += std::string(s, start);
    s = output;
    return res;
>>>>>>> e7eced3c
}

//static
template<>
S32 LLStringUtil::format(std::string& s, const LLSD& substitutions)
{
    LL_PROFILE_ZONE_SCOPED_CATEGORY_STRING;
    S32 res = 0;

    if (!substitutions.isMap())
    {
        return res;
    }

    std::string output;
    std::vector<std::string> tokens;

    std::string::size_type start = 0;
    std::string::size_type prev_start = 0;
    std::string::size_type key_start = 0;
    while ((key_start = getSubstitution(s, start, tokens)) != std::string::npos)
    {
        output += std::string(s, prev_start, key_start-prev_start);
        prev_start = start;

        bool found_replacement = false;
        std::string replacement;

        if (tokens.size() == 0)
        {
            found_replacement = false;
        }
        else if (tokens.size() == 1)
        {
            found_replacement = simpleReplacement (replacement, tokens[0], substitutions);
        }
        else if (tokens[1] == "number")
        {
            std::string param = "0";

            if (tokens.size() > 2) param = tokens[2];
            found_replacement = simpleReplacement (replacement, tokens[0], substitutions);
            if (found_replacement) formatNumber (replacement, param);
        }
        else if (tokens[1] == "datetime")
        {
            std::string param;
            if (tokens.size() > 2) param = tokens[2];

            S32 secFromEpoch = (S32) substitutions["datetime"].asInteger();
            found_replacement = formatDatetime (replacement, tokens[0], param, secFromEpoch);
        }

        if (found_replacement)
        {
            output += replacement;
            res++;
        }
        else
        {
            // we had no replacement, use the string as is
            // e.g. "hello [MISSING_REPLACEMENT]" or "-=[Stylized Name]=-"
            output += std::string(s, key_start, start-key_start);
        }
        tokens.clear();
    }
    // send the remainder of the string (with no further matches for bracketed names)
    output += std::string(s, start);
    s = output;
    return res;
}

////////////////////////////////////////////////////////////
// Testing

#ifdef _DEBUG

template<class T>
void LLStringUtilBase<T>::testHarness()
{
    std::string s1;

    llassert( s1.c_str() == NULL );
    llassert( s1.size() == 0 );
    llassert( s1.empty() );

    std::string s2( "hello");
    llassert( !strcmp( s2.c_str(), "hello" ) );
    llassert( s2.size() == 5 );
    llassert( !s2.empty() );
    std::string s3( s2 );

    llassert( "hello" == s2 );
    llassert( s2 == "hello" );
    llassert( s2 > "gello" );
    llassert( "gello" < s2 );
    llassert( "gello" != s2 );
    llassert( s2 != "gello" );

    std::string s4 = s2;
    llassert( !s4.empty() );
    s4.empty();
    llassert( s4.empty() );

    std::string s5("");
    llassert( s5.empty() );

    llassert( isValidIndex(s5, 0) );
    llassert( !isValidIndex(s5, 1) );

    s3 = s2;
    s4 = "hello again";

    s4 += "!";
    s4 += s4;
    llassert( s4 == "hello again!hello again!" );


    std::string s6 = s2 + " " + s2;
    std::string s7 = s6;
    llassert( s6 == s7 );
    llassert( !( s6 != s7) );
    llassert( !(s6 < s7) );
    llassert( !(s6 > s7) );

    llassert( !(s6 == "hi"));
    llassert( s6 == "hello hello");
    llassert( s6 < "hi");

    llassert( s6[1] == 'e' );
    s6[1] = 'f';
    llassert( s6[1] == 'f' );

    s2.erase( 4, 1 );
    llassert( s2 == "hell");
    s2.insert( 0, "y" );
    llassert( s2 == "yhell");
    s2.erase( 1, 3 );
    llassert( s2 == "yl");
    s2.insert( 1, "awn, don't yel");
    llassert( s2 == "yawn, don't yell");

    std::string s8 = s2.substr( 6, 5 );
    llassert( s8 == "don't"  );

    std::string s9 = "   \t\ntest  \t\t\n  ";
    trim(s9);
    llassert( s9 == "test"  );

    s8 = "abc123&*(ABC";

    s9 = s8;
    toUpper(s9);
    llassert( s9 == "ABC123&*(ABC"  );

    s9 = s8;
    toLower(s9);
    llassert( s9 == "abc123&*(abc"  );


    std::string s10( 10, 'x' );
    llassert( s10 == "xxxxxxxxxx" );

    std::string s11( "monkey in the middle", 7, 2 );
    llassert( s11 == "in" );

    std::string s12;  //empty
    s12 += "foo";
    llassert( s12 == "foo" );

    std::string s13;  //empty
    s13 += 'f';
    llassert( s13 == "f" );
}


#endif  // _DEBUG<|MERGE_RESOLUTION|>--- conflicted
+++ resolved
@@ -311,32 +311,8 @@
 // and whose equivalent utf-16 string does not exceeds the given utf16_length.
 S32 wstring_wstring_length_from_utf16_length(const LLWString & wstr, const S32 woffset, const S32 utf16_length, bool *unaligned)
 {
-<<<<<<< HEAD
-	const auto end = wstr.length();
-	bool u{ false };
-	S32 n = woffset + utf16_length;
-	S32 i = woffset;
-	while (i < end)
-	{
-		if (wstr[i] >= 0x10000)
-		{
-			--n;
-		}
-		if (i >= n)
-		{
-			u = (i > n);
-			break;
-		}
-		i++;
-	}
-	if (unaligned)
-	{
-		*unaligned = u;
-	}
-	return i - woffset;
-=======
     const auto end = wstr.length();
-    BOOL u = FALSE;
+    bool u{ false };
     S32 n = woffset + utf16_length;
     S32 i = woffset;
     while (i < end)
@@ -357,7 +333,6 @@
         *unaligned = u;
     }
     return i - woffset;
->>>>>>> e7eced3c
 }
 
 S32 wchar_utf8_length(const llwchar wc)
@@ -1522,74 +1497,6 @@
 S32 LLStringUtil::format(std::string& s, const format_map_t& substitutions)
 {
     LL_PROFILE_ZONE_SCOPED_CATEGORY_STRING;
-<<<<<<< HEAD
-	S32 res = 0;
-
-	std::string output;
-	std::vector<std::string> tokens;
-
-	std::string::size_type start = 0;
-	std::string::size_type prev_start = 0;
-	std::string::size_type key_start = 0;
-	while ((key_start = getSubstitution(s, start, tokens)) != std::string::npos)
-	{
-		output += std::string(s, prev_start, key_start-prev_start);
-		prev_start = start;
-		
-		bool found_replacement = false;
-		std::string replacement;
-
-		if (tokens.size() == 0)
-		{
-			found_replacement = false;
-		}
-		else if (tokens.size() == 1)
-		{
-			found_replacement = simpleReplacement (replacement, tokens[0], substitutions);
-		}
-		else if (tokens[1] == "number")
-		{
-			std::string param = "0";
-
-			if (tokens.size() > 2) param = tokens[2];
-			found_replacement = simpleReplacement (replacement, tokens[0], substitutions);
-			if (found_replacement) formatNumber (replacement, param);
-		}
-		else if (tokens[1] == "datetime")
-		{
-			std::string param;
-			if (tokens.size() > 2) param = tokens[2];
-			
-			format_map_t::const_iterator iter = substitutions.find("datetime");
-			if (iter != substitutions.end())
-			{
-				S32 secFromEpoch = 0;
-				bool r = LLStringUtil::convertToS32(iter->second, secFromEpoch);
-				if (r)
-				{
-					found_replacement = formatDatetime(replacement, tokens[0], param, secFromEpoch);
-				}
-			}
-		}
-
-		if (found_replacement)
-		{
-			output += replacement;
-			res++;
-		}
-		else
-		{
-			// we had no replacement, use the string as is
-			// e.g. "hello [MISSING_REPLACEMENT]" or "-=[Stylized Name]=-"
-			output += std::string(s, key_start, start-key_start);
-		}
-		tokens.clear();
-	}
-	// send the remainder of the string (with no further matches for bracketed names)
-	output += std::string(s, start);
-	s = output;
-	return res;
-=======
     S32 res = 0;
 
     std::string output;
@@ -1631,7 +1538,7 @@
             if (iter != substitutions.end())
             {
                 S32 secFromEpoch = 0;
-                BOOL r = LLStringUtil::convertToS32(iter->second, secFromEpoch);
+                bool r = LLStringUtil::convertToS32(iter->second, secFromEpoch);
                 if (r)
                 {
                     found_replacement = formatDatetime(replacement, tokens[0], param, secFromEpoch);
@@ -1656,7 +1563,6 @@
     output += std::string(s, start);
     s = output;
     return res;
->>>>>>> e7eced3c
 }
 
 //static
