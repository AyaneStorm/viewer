--- conflicted
+++ resolved
@@ -189,10 +189,6 @@
 {
     LLScopedLock lock(mMutexp.get());
 
-    // this should be called in tandem with getVolatileAPRPool
-    // so this assert triggering indicates a mismatch in that pairing
-    llassert_always(mNumActiveRef > 0) ;
-
 	if(mNumActiveRef > 0)
 	{
 		mNumActiveRef--;
@@ -213,59 +209,18 @@
 			}
 		}
 	}
-	
-	if (mNumTotalRef > (FULL_VOLATILE_APR_POOL << 2))
-    {
-        LL_WARNS() << "LLVolatileAPRPool has " << mNumTotalRef << " total refs > " << (FULL_VOLATILE_APR_POOL << 2) << LL_ENDL;
-    }
+	else
+	{
+		llassert_always(mNumActiveRef > 0) ;
+	}
+
+	llassert(mNumTotalRef <= (FULL_VOLATILE_APR_POOL << 2)) ;
 }
 
 BOOL LLVolatileAPRPool::isFull()
 {
-	return mNumTotalRef >= FULL_VOLATILE_APR_POOL;
-}
-<<<<<<< HEAD
-
-//---------------------------------------------------------------------
-//
-// LLScopedLock
-//
-LLScopedLock::LLScopedLock(apr_thread_mutex_t* mutex) : mMutex(mutex)
-{
-	if(mutex)
-	{
-		if(ll_apr_warn_status(apr_thread_mutex_lock(mMutex)))
-		{
-			mLocked = false;
-		}
-		else
-		{
-			mLocked = true;
-		}
-	}
-	else
-	{
-		mLocked = false;
-	}
-}
-
-LLScopedLock::~LLScopedLock()
-{
-	unlock();
-}
-
-void LLScopedLock::unlock()
-{
-	if(mLocked)
-	{
-		if(!ll_apr_warn_status(apr_thread_mutex_unlock(mMutex)))
-		{
-			mLocked = false;
-		}
-	}
-}
-=======
->>>>>>> 34322f8f
+	return mNumTotalRef > FULL_VOLATILE_APR_POOL ;
+}
 
 //---------------------------------------------------------------------
 
@@ -309,9 +264,19 @@
 
 apr_status_t LLAPRFile::close() 
 {
-    apr_status_t ret = close(mFile, mCurrentFilePoolp);
-    mFile = NULL;
-    mCurrentFilePoolp = NULL;
+	apr_status_t ret = APR_SUCCESS ;
+	if(mFile)
+	{
+		ret = apr_file_close(mFile);
+		mFile = NULL ;
+	}
+
+	if(mCurrentFilePoolp)
+	{
+		mCurrentFilePoolp->clearVolatileAPRPool() ;
+		mCurrentFilePoolp = NULL ;
+	}
+
 	return ret ;
 }
 
@@ -456,6 +421,7 @@
 	if(file_handle)
 	{
 		ret = apr_file_close(file_handle);
+		file_handle = NULL ;
 	}
 
 	if(pool)
