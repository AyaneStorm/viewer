--- conflicted
+++ resolved
@@ -54,17 +54,10 @@
         apr_pool_create_ex(&gAPRPoolp, NULL, abortfunc, NULL);
     }
 
-<<<<<<< HEAD
-	if(!LLAPRFile::sAPRFilePoolp)
-	{
-		LLAPRFile::sAPRFilePoolp = new LLVolatileAPRPool(false) ;
-	}
-=======
     if(!LLAPRFile::sAPRFilePoolp)
     {
-        LLAPRFile::sAPRFilePoolp = new LLVolatileAPRPool(FALSE) ;
-    }
->>>>>>> e7eced3c
+        LLAPRFile::sAPRFilePoolp = new LLVolatileAPRPool(false) ;
+    }
 
     gAPRInitialized = true;
 }
@@ -98,23 +91,13 @@
 //
 //LLAPRPool
 //
-<<<<<<< HEAD
 LLAPRPool::LLAPRPool(apr_pool_t *parent, apr_size_t size, bool releasePoolFlag)
-	: mParent(parent),
-	mReleasePoolFlag(releasePoolFlag),
-	mMaxSize(size),
-	mPool(NULL)
-{	
-	createAPRPool() ;
-=======
-LLAPRPool::LLAPRPool(apr_pool_t *parent, apr_size_t size, BOOL releasePoolFlag)
     : mParent(parent),
     mReleasePoolFlag(releasePoolFlag),
     mMaxSize(size),
     mPool(NULL)
 {
     createAPRPool() ;
->>>>>>> e7eced3c
 }
 
 LLAPRPool::~LLAPRPool()
@@ -162,17 +145,10 @@
     return mPool ;
 }
 
-<<<<<<< HEAD
 LLVolatileAPRPool::LLVolatileAPRPool(bool is_local, apr_pool_t *parent, apr_size_t size, bool releasePoolFlag)
-				  : LLAPRPool(parent, size, releasePoolFlag),
-				  mNumActiveRef(0),
-				  mNumTotalRef(0)
-=======
-LLVolatileAPRPool::LLVolatileAPRPool(BOOL is_local, apr_pool_t *parent, apr_size_t size, BOOL releasePoolFlag)
                   : LLAPRPool(parent, size, releasePoolFlag),
                   mNumActiveRef(0),
                   mNumTotalRef(0)
->>>>>>> e7eced3c
 {
     //create mutex
     if(!is_local) //not a local apr_pool, that is: shared by multiple threads.
