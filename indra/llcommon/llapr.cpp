/**
 * @file llapr.cpp
 * @author Phoenix
 * @date 2004-11-28
 * @brief Helper functions for using the apache portable runtime library.
 *
 * $LicenseInfo:firstyear=2004&license=viewerlgpl$
 * Second Life Viewer Source Code
 * Copyright (C) 2010, Linden Research, Inc.
 *
 * This library is free software; you can redistribute it and/or
 * modify it under the terms of the GNU Lesser General Public
 * License as published by the Free Software Foundation;
 * version 2.1 of the License only.
 *
 * This library is distributed in the hope that it will be useful,
 * but WITHOUT ANY WARRANTY; without even the implied warranty of
 * MERCHANTABILITY or FITNESS FOR A PARTICULAR PURPOSE.  See the GNU
 * Lesser General Public License for more details.
 *
 * You should have received a copy of the GNU Lesser General Public
 * License along with this library; if not, write to the Free Software
 * Foundation, Inc., 51 Franklin Street, Fifth Floor, Boston, MA  02110-1301  USA
 *
 * Linden Research, Inc., 945 Battery Street, San Francisco, CA  94111  USA
 * $/LicenseInfo$
 */

#include "linden_common.h"
#include "llapr.h"
#include "llmutex.h"
#include "apr_dso.h"

apr_pool_t *gAPRPoolp = NULL; // Global APR memory pool
LLVolatileAPRPool *LLAPRFile::sAPRFilePoolp = NULL ; //global volatile APR memory pool.

const S32 FULL_VOLATILE_APR_POOL = 1024 ; //number of references to LLVolatileAPRPool

bool gAPRInitialized = false;

int abortfunc(int retcode)
{
    LL_WARNS("APR") << "Allocation failure in apr pool with code " << (S32)retcode << LL_ENDL;
    return 0;
}

void ll_init_apr()
{
    // Initialize APR and create the global pool
    apr_initialize();

    if (!gAPRPoolp)
    {
        apr_pool_create_ex(&gAPRPoolp, NULL, abortfunc, NULL);
    }

<<<<<<< HEAD
	if(!LLAPRFile::sAPRFilePoolp)
	{
		LLAPRFile::sAPRFilePoolp = new LLVolatileAPRPool(false) ;
	}
=======
    if(!LLAPRFile::sAPRFilePoolp)
    {
        LLAPRFile::sAPRFilePoolp = new LLVolatileAPRPool(FALSE) ;
    }
>>>>>>> e1623bb2

    gAPRInitialized = true;
}


bool ll_apr_is_initialized()
{
    return gAPRInitialized;
}

void ll_cleanup_apr()
{
    gAPRInitialized = false;

    LL_DEBUGS("APR") << "Cleaning up APR" << LL_ENDL;

    if (gAPRPoolp)
    {
        apr_pool_destroy(gAPRPoolp);
        gAPRPoolp = NULL;
    }
    if (LLAPRFile::sAPRFilePoolp)
    {
        delete LLAPRFile::sAPRFilePoolp ;
        LLAPRFile::sAPRFilePoolp = NULL ;
    }
    apr_terminate();
}

//
//
//LLAPRPool
//
<<<<<<< HEAD
LLAPRPool::LLAPRPool(apr_pool_t *parent, apr_size_t size, bool releasePoolFlag)
	: mParent(parent),
	mReleasePoolFlag(releasePoolFlag),
	mMaxSize(size),
	mPool(NULL)
{	
	createAPRPool() ;
=======
LLAPRPool::LLAPRPool(apr_pool_t *parent, apr_size_t size, BOOL releasePoolFlag)
    : mParent(parent),
    mReleasePoolFlag(releasePoolFlag),
    mMaxSize(size),
    mPool(NULL)
{
    createAPRPool() ;
>>>>>>> e1623bb2
}

LLAPRPool::~LLAPRPool()
{
    releaseAPRPool() ;
}

void LLAPRPool::createAPRPool()
{
    if(mPool)
    {
        return ;
    }

    mStatus = apr_pool_create(&mPool, mParent);
    ll_apr_warn_status(mStatus) ;

    if(mMaxSize > 0) //size is the number of blocks (which is usually 4K), NOT bytes.
    {
        apr_allocator_t *allocator = apr_pool_allocator_get(mPool);
        if (allocator)
        {
            apr_allocator_max_free_set(allocator, mMaxSize) ;
        }
    }
}

void LLAPRPool::releaseAPRPool()
{
    if(!mPool)
    {
        return ;
    }

    if(!mParent || mReleasePoolFlag)
    {
        apr_pool_destroy(mPool) ;
        mPool = NULL ;
    }
}

//virtual
apr_pool_t* LLAPRPool::getAPRPool()
{
    return mPool ;
}

<<<<<<< HEAD
LLVolatileAPRPool::LLVolatileAPRPool(bool is_local, apr_pool_t *parent, apr_size_t size, bool releasePoolFlag)
				  : LLAPRPool(parent, size, releasePoolFlag),
				  mNumActiveRef(0),
				  mNumTotalRef(0)
=======
LLVolatileAPRPool::LLVolatileAPRPool(BOOL is_local, apr_pool_t *parent, apr_size_t size, BOOL releasePoolFlag)
                  : LLAPRPool(parent, size, releasePoolFlag),
                  mNumActiveRef(0),
                  mNumTotalRef(0)
>>>>>>> e1623bb2
{
    //create mutex
    if(!is_local) //not a local apr_pool, that is: shared by multiple threads.
    {
        mMutexp.reset(new std::mutex());
    }
}

LLVolatileAPRPool::~LLVolatileAPRPool()
{
    //delete mutex
    mMutexp.reset();
}

//
//define this virtual function to avoid any mistakenly calling LLAPRPool::getAPRPool().
//
//virtual
apr_pool_t* LLVolatileAPRPool::getAPRPool()
{
    return LLVolatileAPRPool::getVolatileAPRPool() ;
}

apr_pool_t* LLVolatileAPRPool::getVolatileAPRPool()
{
    LLScopedLock lock(mMutexp.get()) ;

    mNumTotalRef++ ;
    mNumActiveRef++ ;

    if(!mPool)
    {
        createAPRPool() ;
    }

    return mPool ;
}

void LLVolatileAPRPool::clearVolatileAPRPool()
{
    LLScopedLock lock(mMutexp.get());

    if(mNumActiveRef > 0)
    {
        mNumActiveRef--;
        if(mNumActiveRef < 1)
        {
            if(isFull())
            {
                mNumTotalRef = 0 ;

                //destroy the apr_pool.
                releaseAPRPool() ;
            }
            else
            {
                //This does not actually free the memory,
                //it just allows the pool to re-use this memory for the next allocation.
                apr_pool_clear(mPool) ;
            }
        }
    }
    else
    {
        llassert_always(mNumActiveRef > 0) ;
    }

    llassert(mNumTotalRef <= (FULL_VOLATILE_APR_POOL << 2)) ;
}

bool LLVolatileAPRPool::isFull()
{
    return mNumTotalRef > FULL_VOLATILE_APR_POOL ;
}

//---------------------------------------------------------------------

bool _ll_apr_warn_status(apr_status_t status, const char* file, int line)
{
    if(APR_SUCCESS == status) return false;
#if !LL_LINUX
    char buf[MAX_STRING];   /* Flawfinder: ignore */
    apr_strerror(status, buf, sizeof(buf));
    LL_WARNS("APR") << "APR: " << file << ":" << line << " " << buf << LL_ENDL;
#endif
    return true;
}

void _ll_apr_assert_status(apr_status_t status, const char* file, int line)
{
    llassert(! _ll_apr_warn_status(status, file, line));
}

//---------------------------------------------------------------------
//
// Scope based pool access
//
//---------------------------------------------------------------------

class LLAPRFilePoolScope
{
public:
    LLAPRFilePoolScope() : pPool(NULL), mInitialized(false) {}
    LLAPRFilePoolScope(LLVolatileAPRPool* poolp) : mInitialized(false)
    {
        setFilePool(poolp);
    }
    ~LLAPRFilePoolScope()
    {
        reset();
    }
    apr_pool_t* getVolatileAPRPool(LLVolatileAPRPool* poolp = NULL)
    {
        if (!pPool)
        {
            setFilePool(poolp);
        }
        if (mInitialized)
        {
            // We need one clear per one get
            // At the moment no need to support multiple calls
            LL_ERRS() << "LLAPRFilePoolScope is not supposed to be initialized twice" << LL_ENDL;
        }
        mInitialized = true;
        return pPool->getVolatileAPRPool();
    }
    void reset()
    {
        if (mInitialized)
        {
            pPool->clearVolatileAPRPool();
        }
    }

private:
    void setFilePool(LLVolatileAPRPool* poolp = NULL)
    {
        if (poolp)
        {
            pPool = poolp;
        }
        else
        {
            pPool = LLAPRFile::sAPRFilePoolp;
        }
    }

    LLVolatileAPRPool *pPool;
    bool mInitialized;
};

//---------------------------------------------------------------------
//
// LLAPRFile functions
//
LLAPRFile::LLAPRFile()
    : mFile(NULL),
      mCurrentFilePoolp(NULL)
{
}

LLAPRFile::LLAPRFile(const std::string& filename, apr_int32_t flags, LLVolatileAPRPool* pool)
    : mFile(NULL),
      mCurrentFilePoolp(NULL)
{
    open(filename, flags, pool);
}

LLAPRFile::~LLAPRFile()
{
    close() ;
}

apr_status_t LLAPRFile::close()
{
    apr_status_t ret = APR_SUCCESS ;
    if(mFile)
    {
        ret = apr_file_close(mFile);
        mFile = NULL ;
    }

    if(mCurrentFilePoolp)
    {
        mCurrentFilePoolp->clearVolatileAPRPool() ;
        mCurrentFilePoolp = NULL ;
    }

    return ret ;
}

apr_status_t LLAPRFile::open(const std::string& filename, apr_int32_t flags, LLVolatileAPRPool* pool, S32* sizep)
{
    apr_status_t s ;

    //check if already open some file
    llassert_always(!mFile) ;
    llassert_always(!mCurrentFilePoolp) ;

    mCurrentFilePoolp = pool ? pool : sAPRFilePoolp;
    apr_pool_t* apr_pool = mCurrentFilePoolp->getVolatileAPRPool(); //paired with clear in close()
    s = apr_file_open(&mFile, filename.c_str(), flags, APR_OS_DEFAULT, apr_pool);

    if (s != APR_SUCCESS || !mFile)
    {
        mFile = NULL ;

        if (sizep)
        {
            *sizep = 0;
        }
    }
    else if (sizep)
    {
        S32 file_size = 0;
        apr_off_t offset = 0;
        if (apr_file_seek(mFile, APR_END, &offset) == APR_SUCCESS)
        {
            llassert_always(offset <= 0x7fffffff);
            file_size = (S32)offset;
            offset = 0;
            apr_file_seek(mFile, APR_SET, &offset);
        }
        *sizep = file_size;
    }

    if (!mFile)
    {
        // It will clean pool
        close() ;
    }

    return s ;
}

//use gAPRPoolp.
apr_status_t LLAPRFile::open(const std::string& filename, apr_int32_t flags, bool use_global_pool)
{
    apr_status_t s;

    //check if already open some file
    llassert_always(!mFile) ;
    llassert_always(!mCurrentFilePoolp) ;
    llassert_always(use_global_pool) ; //be aware of using gAPRPoolp.

    s = apr_file_open(&mFile, filename.c_str(), flags, APR_OS_DEFAULT, gAPRPoolp);
    if (s != APR_SUCCESS || !mFile)
    {
        mFile = NULL ;
        close() ;
        return s;
    }

    return s;
}

// File I/O
S32 LLAPRFile::read(void *buf, S32 nbytes)
{
    if(!mFile)
    {
        LL_WARNS() << "apr mFile is removed by somebody else. Can not read." << LL_ENDL ;
        return 0;
    }

    apr_size_t sz = nbytes;
    apr_status_t s = apr_file_read(mFile, buf, &sz);
    if (s != APR_SUCCESS)
    {
        ll_apr_warn_status(s);
        return 0;
    }
    else
    {
        llassert_always(sz <= 0x7fffffff);
        return (S32)sz;
    }
}

S32 LLAPRFile::write(const void *buf, S32 nbytes)
{
    if(!mFile)
    {
        LL_WARNS() << "apr mFile is removed by somebody else. Can not write." << LL_ENDL ;
        return 0;
    }

    apr_size_t sz = nbytes;
    apr_status_t s = apr_file_write(mFile, buf, &sz);
    if (s != APR_SUCCESS)
    {
        ll_apr_warn_status(s);
        return 0;
    }
    else
    {
        llassert_always(sz <= 0x7fffffff);
        return (S32)sz;
    }
}

S32 LLAPRFile::seek(apr_seek_where_t where, S32 offset)
{
    return LLAPRFile::seek(mFile, where, offset) ;
}

//
//*******************************************************************************************************************************
//static components of LLAPRFile
//

//static
apr_status_t LLAPRFile::close(apr_file_t* file_handle)
{
    apr_status_t ret = APR_SUCCESS ;
    if(file_handle)
    {
        ret = apr_file_close(file_handle);
        file_handle = NULL ;
    }

    return ret ;
}

//static
apr_file_t* LLAPRFile::open(const std::string& filename, apr_pool_t* apr_pool, apr_int32_t flags)
{
    apr_status_t s;
    apr_file_t* file_handle ;


    s = apr_file_open(&file_handle, filename.c_str(), flags, APR_OS_DEFAULT, apr_pool);
    if (s != APR_SUCCESS || !file_handle)
    {
        ll_apr_warn_status(s);
        LL_WARNS("APR") << " Attempting to open filename: " << filename << LL_ENDL;
        file_handle = NULL ;
        close(file_handle) ;
        return NULL;
    }

    return file_handle ;
}

//static
S32 LLAPRFile::seek(apr_file_t* file_handle, apr_seek_where_t where, S32 offset)
{
    if(!file_handle)
    {
        return -1 ;
    }

    apr_status_t s;
    apr_off_t apr_offset;
    if (offset >= 0)
    {
        apr_offset = (apr_off_t)offset;
        s = apr_file_seek(file_handle, where, &apr_offset);
    }
    else
    {
        apr_offset = 0;
        s = apr_file_seek(file_handle, APR_END, &apr_offset);
    }
    if (s != APR_SUCCESS)
    {
        ll_apr_warn_status(s);
        return -1;
    }
    else
    {
        llassert_always(apr_offset <= 0x7fffffff);
        return (S32)apr_offset;
    }
}

//static
S32 LLAPRFile::readEx(const std::string& filename, void *buf, S32 offset, S32 nbytes, LLVolatileAPRPool* pool)
{
    LL_PROFILE_ZONE_SCOPED;
    //*****************************************
    LLAPRFilePoolScope scope(pool);
    apr_file_t* file_handle = open(filename, scope.getVolatileAPRPool(), APR_READ|APR_BINARY);
    //*****************************************
    if (!file_handle)
    {
        return 0;
    }

    llassert(offset >= 0);

    if (offset > 0)
        offset = LLAPRFile::seek(file_handle, APR_SET, offset);

    apr_size_t bytes_read;
    if (offset < 0)
    {
        bytes_read = 0;
    }
    else
    {
        bytes_read = nbytes ;
        apr_status_t s = apr_file_read(file_handle, buf, &bytes_read);
        if (s != APR_SUCCESS)
        {
            LL_WARNS("APR") << " Attempting to read filename: " << filename << LL_ENDL;
            ll_apr_warn_status(s);
            bytes_read = 0;
        }
        else
        {
            llassert_always(bytes_read <= 0x7fffffff);
        }
    }

    //*****************************************
    close(file_handle) ;
    //*****************************************
    return (S32)bytes_read;
}

//static
S32 LLAPRFile::writeEx(const std::string& filename, const void *buf, S32 offset, S32 nbytes, LLVolatileAPRPool* pool)
{
    LL_PROFILE_ZONE_SCOPED;
    apr_int32_t flags = APR_CREATE|APR_WRITE|APR_BINARY;
    if (offset < 0)
    {
        flags |= APR_APPEND;
        offset = 0;
    }

    //*****************************************
    LLAPRFilePoolScope scope(pool);
    apr_file_t* file_handle = open(filename, scope.getVolatileAPRPool(), flags);
    //*****************************************
    if (!file_handle)
    {
        return 0;
    }

    if (offset > 0)
    {
        offset = LLAPRFile::seek(file_handle, APR_SET, offset);
    }

    apr_size_t bytes_written;
    if (offset < 0)
    {
        bytes_written = 0;
    }
    else
    {
        bytes_written = nbytes ;
        apr_status_t s = apr_file_write(file_handle, buf, &bytes_written);
        if (s != APR_SUCCESS)
        {
            LL_WARNS("APR") << " Attempting to write filename: " << filename << LL_ENDL;
            ll_apr_warn_status(s);
            bytes_written = 0;
        }
        else
        {
            llassert_always(bytes_written <= 0x7fffffff);
        }
    }

    //*****************************************
    LLAPRFile::close(file_handle);
    //*****************************************

    return (S32)bytes_written;
}

//static
bool LLAPRFile::remove(const std::string& filename, LLVolatileAPRPool* pool)
{
    apr_status_t s;

    LLAPRFilePoolScope scope(pool);
    s = apr_file_remove(filename.c_str(), scope.getVolatileAPRPool());

    if (s != APR_SUCCESS)
    {
        ll_apr_warn_status(s);
        LL_WARNS("APR") << " Attempting to remove filename: " << filename << LL_ENDL;
        return false;
    }
    return true;
}

//static
bool LLAPRFile::rename(const std::string& filename, const std::string& newname, LLVolatileAPRPool* pool)
{
    apr_status_t s;

    LLAPRFilePoolScope scope(pool);
    s = apr_file_rename(filename.c_str(), newname.c_str(), scope.getVolatileAPRPool());

    if (s != APR_SUCCESS)
    {
        ll_apr_warn_status(s);
        LL_WARNS("APR") << " Attempting to rename filename: " << filename << LL_ENDL;
        return false;
    }
    return true;
}

//static
bool LLAPRFile::isExist(const std::string& filename, LLVolatileAPRPool* pool, apr_int32_t flags)
{
    apr_file_t* apr_file;
    apr_status_t s;

    LLAPRFilePoolScope scope(pool);
    s = apr_file_open(&apr_file, filename.c_str(), flags, APR_OS_DEFAULT, scope.getVolatileAPRPool());

    if (s != APR_SUCCESS || !apr_file)
    {
        return false;
    }
    else
    {
        apr_file_close(apr_file) ;
        return true;
    }
}

//static
S32 LLAPRFile::size(const std::string& filename, LLVolatileAPRPool* pool)
{
    apr_file_t* apr_file;
    apr_finfo_t info;
    apr_status_t s;

    LLAPRFilePoolScope scope(pool);
    s = apr_file_open(&apr_file, filename.c_str(), APR_READ, APR_OS_DEFAULT, scope.getVolatileAPRPool());

    if (s != APR_SUCCESS || !apr_file)
    {
        return 0;
    }
    else
    {
        apr_status_t s = apr_file_info_get(&info, APR_FINFO_SIZE, apr_file);

        apr_file_close(apr_file) ;

        if (s == APR_SUCCESS)
        {
            return (S32)info.size;
        }
        else
        {
            return 0;
        }
    }
}

//static
bool LLAPRFile::makeDir(const std::string& dirname, LLVolatileAPRPool* pool)
{
    apr_status_t s;

    LLAPRFilePoolScope scope(pool);
    s = apr_dir_make(dirname.c_str(), APR_FPROT_OS_DEFAULT, scope.getVolatileAPRPool());

    if (s != APR_SUCCESS)
    {
        ll_apr_warn_status(s);
        LL_WARNS("APR") << " Attempting to make directory: " << dirname << LL_ENDL;
        return false;
    }
    return true;
}

//static
bool LLAPRFile::removeDir(const std::string& dirname, LLVolatileAPRPool* pool)
{
    apr_status_t s;

    LLAPRFilePoolScope scope(pool);
    s = apr_file_remove(dirname.c_str(), scope.getVolatileAPRPool());

    if (s != APR_SUCCESS)
    {
        ll_apr_warn_status(s);
        LL_WARNS("APR") << " Attempting to remove directory: " << dirname << LL_ENDL;
        return false;
    }
    return true;
}
//
//end of static components of LLAPRFile
//*******************************************************************************************************************************
//<|MERGE_RESOLUTION|>--- conflicted
+++ resolved
@@ -1,771 +1,747 @@
-/**
- * @file llapr.cpp
- * @author Phoenix
- * @date 2004-11-28
- * @brief Helper functions for using the apache portable runtime library.
- *
- * $LicenseInfo:firstyear=2004&license=viewerlgpl$
- * Second Life Viewer Source Code
- * Copyright (C) 2010, Linden Research, Inc.
- *
- * This library is free software; you can redistribute it and/or
- * modify it under the terms of the GNU Lesser General Public
- * License as published by the Free Software Foundation;
- * version 2.1 of the License only.
- *
- * This library is distributed in the hope that it will be useful,
- * but WITHOUT ANY WARRANTY; without even the implied warranty of
- * MERCHANTABILITY or FITNESS FOR A PARTICULAR PURPOSE.  See the GNU
- * Lesser General Public License for more details.
- *
- * You should have received a copy of the GNU Lesser General Public
- * License along with this library; if not, write to the Free Software
- * Foundation, Inc., 51 Franklin Street, Fifth Floor, Boston, MA  02110-1301  USA
- *
- * Linden Research, Inc., 945 Battery Street, San Francisco, CA  94111  USA
- * $/LicenseInfo$
- */
-
-#include "linden_common.h"
-#include "llapr.h"
-#include "llmutex.h"
-#include "apr_dso.h"
-
-apr_pool_t *gAPRPoolp = NULL; // Global APR memory pool
-LLVolatileAPRPool *LLAPRFile::sAPRFilePoolp = NULL ; //global volatile APR memory pool.
-
-const S32 FULL_VOLATILE_APR_POOL = 1024 ; //number of references to LLVolatileAPRPool
-
-bool gAPRInitialized = false;
-
-int abortfunc(int retcode)
-{
-    LL_WARNS("APR") << "Allocation failure in apr pool with code " << (S32)retcode << LL_ENDL;
-    return 0;
-}
-
-void ll_init_apr()
-{
-    // Initialize APR and create the global pool
-    apr_initialize();
-
-    if (!gAPRPoolp)
-    {
-        apr_pool_create_ex(&gAPRPoolp, NULL, abortfunc, NULL);
-    }
-
-<<<<<<< HEAD
-	if(!LLAPRFile::sAPRFilePoolp)
-	{
-		LLAPRFile::sAPRFilePoolp = new LLVolatileAPRPool(false) ;
-	}
-=======
-    if(!LLAPRFile::sAPRFilePoolp)
-    {
-        LLAPRFile::sAPRFilePoolp = new LLVolatileAPRPool(FALSE) ;
-    }
->>>>>>> e1623bb2
-
-    gAPRInitialized = true;
-}
-
-
-bool ll_apr_is_initialized()
-{
-    return gAPRInitialized;
-}
-
-void ll_cleanup_apr()
-{
-    gAPRInitialized = false;
-
-    LL_DEBUGS("APR") << "Cleaning up APR" << LL_ENDL;
-
-    if (gAPRPoolp)
-    {
-        apr_pool_destroy(gAPRPoolp);
-        gAPRPoolp = NULL;
-    }
-    if (LLAPRFile::sAPRFilePoolp)
-    {
-        delete LLAPRFile::sAPRFilePoolp ;
-        LLAPRFile::sAPRFilePoolp = NULL ;
-    }
-    apr_terminate();
-}
-
-//
-//
-//LLAPRPool
-//
-<<<<<<< HEAD
-LLAPRPool::LLAPRPool(apr_pool_t *parent, apr_size_t size, bool releasePoolFlag)
-	: mParent(parent),
-	mReleasePoolFlag(releasePoolFlag),
-	mMaxSize(size),
-	mPool(NULL)
-{	
-	createAPRPool() ;
-=======
-LLAPRPool::LLAPRPool(apr_pool_t *parent, apr_size_t size, BOOL releasePoolFlag)
-    : mParent(parent),
-    mReleasePoolFlag(releasePoolFlag),
-    mMaxSize(size),
-    mPool(NULL)
-{
-    createAPRPool() ;
->>>>>>> e1623bb2
-}
-
-LLAPRPool::~LLAPRPool()
-{
-    releaseAPRPool() ;
-}
-
-void LLAPRPool::createAPRPool()
-{
-    if(mPool)
-    {
-        return ;
-    }
-
-    mStatus = apr_pool_create(&mPool, mParent);
-    ll_apr_warn_status(mStatus) ;
-
-    if(mMaxSize > 0) //size is the number of blocks (which is usually 4K), NOT bytes.
-    {
-        apr_allocator_t *allocator = apr_pool_allocator_get(mPool);
-        if (allocator)
-        {
-            apr_allocator_max_free_set(allocator, mMaxSize) ;
-        }
-    }
-}
-
-void LLAPRPool::releaseAPRPool()
-{
-    if(!mPool)
-    {
-        return ;
-    }
-
-    if(!mParent || mReleasePoolFlag)
-    {
-        apr_pool_destroy(mPool) ;
-        mPool = NULL ;
-    }
-}
-
-//virtual
-apr_pool_t* LLAPRPool::getAPRPool()
-{
-    return mPool ;
-}
-
-<<<<<<< HEAD
-LLVolatileAPRPool::LLVolatileAPRPool(bool is_local, apr_pool_t *parent, apr_size_t size, bool releasePoolFlag)
-				  : LLAPRPool(parent, size, releasePoolFlag),
-				  mNumActiveRef(0),
-				  mNumTotalRef(0)
-=======
-LLVolatileAPRPool::LLVolatileAPRPool(BOOL is_local, apr_pool_t *parent, apr_size_t size, BOOL releasePoolFlag)
-                  : LLAPRPool(parent, size, releasePoolFlag),
-                  mNumActiveRef(0),
-                  mNumTotalRef(0)
->>>>>>> e1623bb2
-{
-    //create mutex
-    if(!is_local) //not a local apr_pool, that is: shared by multiple threads.
-    {
-        mMutexp.reset(new std::mutex());
-    }
-}
-
-LLVolatileAPRPool::~LLVolatileAPRPool()
-{
-    //delete mutex
-    mMutexp.reset();
-}
-
-//
-//define this virtual function to avoid any mistakenly calling LLAPRPool::getAPRPool().
-//
-//virtual
-apr_pool_t* LLVolatileAPRPool::getAPRPool()
-{
-    return LLVolatileAPRPool::getVolatileAPRPool() ;
-}
-
-apr_pool_t* LLVolatileAPRPool::getVolatileAPRPool()
-{
-    LLScopedLock lock(mMutexp.get()) ;
-
-    mNumTotalRef++ ;
-    mNumActiveRef++ ;
-
-    if(!mPool)
-    {
-        createAPRPool() ;
-    }
-
-    return mPool ;
-}
-
-void LLVolatileAPRPool::clearVolatileAPRPool()
-{
-    LLScopedLock lock(mMutexp.get());
-
-    if(mNumActiveRef > 0)
-    {
-        mNumActiveRef--;
-        if(mNumActiveRef < 1)
-        {
-            if(isFull())
-            {
-                mNumTotalRef = 0 ;
-
-                //destroy the apr_pool.
-                releaseAPRPool() ;
-            }
-            else
-            {
-                //This does not actually free the memory,
-                //it just allows the pool to re-use this memory for the next allocation.
-                apr_pool_clear(mPool) ;
-            }
-        }
-    }
-    else
-    {
-        llassert_always(mNumActiveRef > 0) ;
-    }
-
-    llassert(mNumTotalRef <= (FULL_VOLATILE_APR_POOL << 2)) ;
-}
-
-bool LLVolatileAPRPool::isFull()
-{
-    return mNumTotalRef > FULL_VOLATILE_APR_POOL ;
-}
-
-//---------------------------------------------------------------------
-
-bool _ll_apr_warn_status(apr_status_t status, const char* file, int line)
-{
-    if(APR_SUCCESS == status) return false;
-#if !LL_LINUX
-    char buf[MAX_STRING];   /* Flawfinder: ignore */
-    apr_strerror(status, buf, sizeof(buf));
-    LL_WARNS("APR") << "APR: " << file << ":" << line << " " << buf << LL_ENDL;
-#endif
-    return true;
-}
-
-void _ll_apr_assert_status(apr_status_t status, const char* file, int line)
-{
-    llassert(! _ll_apr_warn_status(status, file, line));
-}
-
-//---------------------------------------------------------------------
-//
-// Scope based pool access
-//
-//---------------------------------------------------------------------
-
-class LLAPRFilePoolScope
-{
-public:
-    LLAPRFilePoolScope() : pPool(NULL), mInitialized(false) {}
-    LLAPRFilePoolScope(LLVolatileAPRPool* poolp) : mInitialized(false)
-    {
-        setFilePool(poolp);
-    }
-    ~LLAPRFilePoolScope()
-    {
-        reset();
-    }
-    apr_pool_t* getVolatileAPRPool(LLVolatileAPRPool* poolp = NULL)
-    {
-        if (!pPool)
-        {
-            setFilePool(poolp);
-        }
-        if (mInitialized)
-        {
-            // We need one clear per one get
-            // At the moment no need to support multiple calls
-            LL_ERRS() << "LLAPRFilePoolScope is not supposed to be initialized twice" << LL_ENDL;
-        }
-        mInitialized = true;
-        return pPool->getVolatileAPRPool();
-    }
-    void reset()
-    {
-        if (mInitialized)
-        {
-            pPool->clearVolatileAPRPool();
-        }
-    }
-
-private:
-    void setFilePool(LLVolatileAPRPool* poolp = NULL)
-    {
-        if (poolp)
-        {
-            pPool = poolp;
-        }
-        else
-        {
-            pPool = LLAPRFile::sAPRFilePoolp;
-        }
-    }
-
-    LLVolatileAPRPool *pPool;
-    bool mInitialized;
-};
-
-//---------------------------------------------------------------------
-//
-// LLAPRFile functions
-//
-LLAPRFile::LLAPRFile()
-    : mFile(NULL),
-      mCurrentFilePoolp(NULL)
-{
-}
-
-LLAPRFile::LLAPRFile(const std::string& filename, apr_int32_t flags, LLVolatileAPRPool* pool)
-    : mFile(NULL),
-      mCurrentFilePoolp(NULL)
-{
-    open(filename, flags, pool);
-}
-
-LLAPRFile::~LLAPRFile()
-{
-    close() ;
-}
-
-apr_status_t LLAPRFile::close()
-{
-    apr_status_t ret = APR_SUCCESS ;
-    if(mFile)
-    {
-        ret = apr_file_close(mFile);
-        mFile = NULL ;
-    }
-
-    if(mCurrentFilePoolp)
-    {
-        mCurrentFilePoolp->clearVolatileAPRPool() ;
-        mCurrentFilePoolp = NULL ;
-    }
-
-    return ret ;
-}
-
-apr_status_t LLAPRFile::open(const std::string& filename, apr_int32_t flags, LLVolatileAPRPool* pool, S32* sizep)
-{
-    apr_status_t s ;
-
-    //check if already open some file
-    llassert_always(!mFile) ;
-    llassert_always(!mCurrentFilePoolp) ;
-
-    mCurrentFilePoolp = pool ? pool : sAPRFilePoolp;
-    apr_pool_t* apr_pool = mCurrentFilePoolp->getVolatileAPRPool(); //paired with clear in close()
-    s = apr_file_open(&mFile, filename.c_str(), flags, APR_OS_DEFAULT, apr_pool);
-
-    if (s != APR_SUCCESS || !mFile)
-    {
-        mFile = NULL ;
-
-        if (sizep)
-        {
-            *sizep = 0;
-        }
-    }
-    else if (sizep)
-    {
-        S32 file_size = 0;
-        apr_off_t offset = 0;
-        if (apr_file_seek(mFile, APR_END, &offset) == APR_SUCCESS)
-        {
-            llassert_always(offset <= 0x7fffffff);
-            file_size = (S32)offset;
-            offset = 0;
-            apr_file_seek(mFile, APR_SET, &offset);
-        }
-        *sizep = file_size;
-    }
-
-    if (!mFile)
-    {
-        // It will clean pool
-        close() ;
-    }
-
-    return s ;
-}
-
-//use gAPRPoolp.
-apr_status_t LLAPRFile::open(const std::string& filename, apr_int32_t flags, bool use_global_pool)
-{
-    apr_status_t s;
-
-    //check if already open some file
-    llassert_always(!mFile) ;
-    llassert_always(!mCurrentFilePoolp) ;
-    llassert_always(use_global_pool) ; //be aware of using gAPRPoolp.
-
-    s = apr_file_open(&mFile, filename.c_str(), flags, APR_OS_DEFAULT, gAPRPoolp);
-    if (s != APR_SUCCESS || !mFile)
-    {
-        mFile = NULL ;
-        close() ;
-        return s;
-    }
-
-    return s;
-}
-
-// File I/O
-S32 LLAPRFile::read(void *buf, S32 nbytes)
-{
-    if(!mFile)
-    {
-        LL_WARNS() << "apr mFile is removed by somebody else. Can not read." << LL_ENDL ;
-        return 0;
-    }
-
-    apr_size_t sz = nbytes;
-    apr_status_t s = apr_file_read(mFile, buf, &sz);
-    if (s != APR_SUCCESS)
-    {
-        ll_apr_warn_status(s);
-        return 0;
-    }
-    else
-    {
-        llassert_always(sz <= 0x7fffffff);
-        return (S32)sz;
-    }
-}
-
-S32 LLAPRFile::write(const void *buf, S32 nbytes)
-{
-    if(!mFile)
-    {
-        LL_WARNS() << "apr mFile is removed by somebody else. Can not write." << LL_ENDL ;
-        return 0;
-    }
-
-    apr_size_t sz = nbytes;
-    apr_status_t s = apr_file_write(mFile, buf, &sz);
-    if (s != APR_SUCCESS)
-    {
-        ll_apr_warn_status(s);
-        return 0;
-    }
-    else
-    {
-        llassert_always(sz <= 0x7fffffff);
-        return (S32)sz;
-    }
-}
-
-S32 LLAPRFile::seek(apr_seek_where_t where, S32 offset)
-{
-    return LLAPRFile::seek(mFile, where, offset) ;
-}
-
-//
-//*******************************************************************************************************************************
-//static components of LLAPRFile
-//
-
-//static
-apr_status_t LLAPRFile::close(apr_file_t* file_handle)
-{
-    apr_status_t ret = APR_SUCCESS ;
-    if(file_handle)
-    {
-        ret = apr_file_close(file_handle);
-        file_handle = NULL ;
-    }
-
-    return ret ;
-}
-
-//static
-apr_file_t* LLAPRFile::open(const std::string& filename, apr_pool_t* apr_pool, apr_int32_t flags)
-{
-    apr_status_t s;
-    apr_file_t* file_handle ;
-
-
-    s = apr_file_open(&file_handle, filename.c_str(), flags, APR_OS_DEFAULT, apr_pool);
-    if (s != APR_SUCCESS || !file_handle)
-    {
-        ll_apr_warn_status(s);
-        LL_WARNS("APR") << " Attempting to open filename: " << filename << LL_ENDL;
-        file_handle = NULL ;
-        close(file_handle) ;
-        return NULL;
-    }
-
-    return file_handle ;
-}
-
-//static
-S32 LLAPRFile::seek(apr_file_t* file_handle, apr_seek_where_t where, S32 offset)
-{
-    if(!file_handle)
-    {
-        return -1 ;
-    }
-
-    apr_status_t s;
-    apr_off_t apr_offset;
-    if (offset >= 0)
-    {
-        apr_offset = (apr_off_t)offset;
-        s = apr_file_seek(file_handle, where, &apr_offset);
-    }
-    else
-    {
-        apr_offset = 0;
-        s = apr_file_seek(file_handle, APR_END, &apr_offset);
-    }
-    if (s != APR_SUCCESS)
-    {
-        ll_apr_warn_status(s);
-        return -1;
-    }
-    else
-    {
-        llassert_always(apr_offset <= 0x7fffffff);
-        return (S32)apr_offset;
-    }
-}
-
-//static
-S32 LLAPRFile::readEx(const std::string& filename, void *buf, S32 offset, S32 nbytes, LLVolatileAPRPool* pool)
-{
-    LL_PROFILE_ZONE_SCOPED;
-    //*****************************************
-    LLAPRFilePoolScope scope(pool);
-    apr_file_t* file_handle = open(filename, scope.getVolatileAPRPool(), APR_READ|APR_BINARY);
-    //*****************************************
-    if (!file_handle)
-    {
-        return 0;
-    }
-
-    llassert(offset >= 0);
-
-    if (offset > 0)
-        offset = LLAPRFile::seek(file_handle, APR_SET, offset);
-
-    apr_size_t bytes_read;
-    if (offset < 0)
-    {
-        bytes_read = 0;
-    }
-    else
-    {
-        bytes_read = nbytes ;
-        apr_status_t s = apr_file_read(file_handle, buf, &bytes_read);
-        if (s != APR_SUCCESS)
-        {
-            LL_WARNS("APR") << " Attempting to read filename: " << filename << LL_ENDL;
-            ll_apr_warn_status(s);
-            bytes_read = 0;
-        }
-        else
-        {
-            llassert_always(bytes_read <= 0x7fffffff);
-        }
-    }
-
-    //*****************************************
-    close(file_handle) ;
-    //*****************************************
-    return (S32)bytes_read;
-}
-
-//static
-S32 LLAPRFile::writeEx(const std::string& filename, const void *buf, S32 offset, S32 nbytes, LLVolatileAPRPool* pool)
-{
-    LL_PROFILE_ZONE_SCOPED;
-    apr_int32_t flags = APR_CREATE|APR_WRITE|APR_BINARY;
-    if (offset < 0)
-    {
-        flags |= APR_APPEND;
-        offset = 0;
-    }
-
-    //*****************************************
-    LLAPRFilePoolScope scope(pool);
-    apr_file_t* file_handle = open(filename, scope.getVolatileAPRPool(), flags);
-    //*****************************************
-    if (!file_handle)
-    {
-        return 0;
-    }
-
-    if (offset > 0)
-    {
-        offset = LLAPRFile::seek(file_handle, APR_SET, offset);
-    }
-
-    apr_size_t bytes_written;
-    if (offset < 0)
-    {
-        bytes_written = 0;
-    }
-    else
-    {
-        bytes_written = nbytes ;
-        apr_status_t s = apr_file_write(file_handle, buf, &bytes_written);
-        if (s != APR_SUCCESS)
-        {
-            LL_WARNS("APR") << " Attempting to write filename: " << filename << LL_ENDL;
-            ll_apr_warn_status(s);
-            bytes_written = 0;
-        }
-        else
-        {
-            llassert_always(bytes_written <= 0x7fffffff);
-        }
-    }
-
-    //*****************************************
-    LLAPRFile::close(file_handle);
-    //*****************************************
-
-    return (S32)bytes_written;
-}
-
-//static
-bool LLAPRFile::remove(const std::string& filename, LLVolatileAPRPool* pool)
-{
-    apr_status_t s;
-
-    LLAPRFilePoolScope scope(pool);
-    s = apr_file_remove(filename.c_str(), scope.getVolatileAPRPool());
-
-    if (s != APR_SUCCESS)
-    {
-        ll_apr_warn_status(s);
-        LL_WARNS("APR") << " Attempting to remove filename: " << filename << LL_ENDL;
-        return false;
-    }
-    return true;
-}
-
-//static
-bool LLAPRFile::rename(const std::string& filename, const std::string& newname, LLVolatileAPRPool* pool)
-{
-    apr_status_t s;
-
-    LLAPRFilePoolScope scope(pool);
-    s = apr_file_rename(filename.c_str(), newname.c_str(), scope.getVolatileAPRPool());
-
-    if (s != APR_SUCCESS)
-    {
-        ll_apr_warn_status(s);
-        LL_WARNS("APR") << " Attempting to rename filename: " << filename << LL_ENDL;
-        return false;
-    }
-    return true;
-}
-
-//static
-bool LLAPRFile::isExist(const std::string& filename, LLVolatileAPRPool* pool, apr_int32_t flags)
-{
-    apr_file_t* apr_file;
-    apr_status_t s;
-
-    LLAPRFilePoolScope scope(pool);
-    s = apr_file_open(&apr_file, filename.c_str(), flags, APR_OS_DEFAULT, scope.getVolatileAPRPool());
-
-    if (s != APR_SUCCESS || !apr_file)
-    {
-        return false;
-    }
-    else
-    {
-        apr_file_close(apr_file) ;
-        return true;
-    }
-}
-
-//static
-S32 LLAPRFile::size(const std::string& filename, LLVolatileAPRPool* pool)
-{
-    apr_file_t* apr_file;
-    apr_finfo_t info;
-    apr_status_t s;
-
-    LLAPRFilePoolScope scope(pool);
-    s = apr_file_open(&apr_file, filename.c_str(), APR_READ, APR_OS_DEFAULT, scope.getVolatileAPRPool());
-
-    if (s != APR_SUCCESS || !apr_file)
-    {
-        return 0;
-    }
-    else
-    {
-        apr_status_t s = apr_file_info_get(&info, APR_FINFO_SIZE, apr_file);
-
-        apr_file_close(apr_file) ;
-
-        if (s == APR_SUCCESS)
-        {
-            return (S32)info.size;
-        }
-        else
-        {
-            return 0;
-        }
-    }
-}
-
-//static
-bool LLAPRFile::makeDir(const std::string& dirname, LLVolatileAPRPool* pool)
-{
-    apr_status_t s;
-
-    LLAPRFilePoolScope scope(pool);
-    s = apr_dir_make(dirname.c_str(), APR_FPROT_OS_DEFAULT, scope.getVolatileAPRPool());
-
-    if (s != APR_SUCCESS)
-    {
-        ll_apr_warn_status(s);
-        LL_WARNS("APR") << " Attempting to make directory: " << dirname << LL_ENDL;
-        return false;
-    }
-    return true;
-}
-
-//static
-bool LLAPRFile::removeDir(const std::string& dirname, LLVolatileAPRPool* pool)
-{
-    apr_status_t s;
-
-    LLAPRFilePoolScope scope(pool);
-    s = apr_file_remove(dirname.c_str(), scope.getVolatileAPRPool());
-
-    if (s != APR_SUCCESS)
-    {
-        ll_apr_warn_status(s);
-        LL_WARNS("APR") << " Attempting to remove directory: " << dirname << LL_ENDL;
-        return false;
-    }
-    return true;
-}
-//
-//end of static components of LLAPRFile
-//*******************************************************************************************************************************
-//+/**
+ * @file llapr.cpp
+ * @author Phoenix
+ * @date 2004-11-28
+ * @brief Helper functions for using the apache portable runtime library.
+ *
+ * $LicenseInfo:firstyear=2004&license=viewerlgpl$
+ * Second Life Viewer Source Code
+ * Copyright (C) 2010, Linden Research, Inc.
+ *
+ * This library is free software; you can redistribute it and/or
+ * modify it under the terms of the GNU Lesser General Public
+ * License as published by the Free Software Foundation;
+ * version 2.1 of the License only.
+ *
+ * This library is distributed in the hope that it will be useful,
+ * but WITHOUT ANY WARRANTY; without even the implied warranty of
+ * MERCHANTABILITY or FITNESS FOR A PARTICULAR PURPOSE.  See the GNU
+ * Lesser General Public License for more details.
+ *
+ * You should have received a copy of the GNU Lesser General Public
+ * License along with this library; if not, write to the Free Software
+ * Foundation, Inc., 51 Franklin Street, Fifth Floor, Boston, MA  02110-1301  USA
+ *
+ * Linden Research, Inc., 945 Battery Street, San Francisco, CA  94111  USA
+ * $/LicenseInfo$
+ */
+
+#include "linden_common.h"
+#include "llapr.h"
+#include "llmutex.h"
+#include "apr_dso.h"
+
+apr_pool_t *gAPRPoolp = NULL; // Global APR memory pool
+LLVolatileAPRPool *LLAPRFile::sAPRFilePoolp = NULL ; //global volatile APR memory pool.
+
+const S32 FULL_VOLATILE_APR_POOL = 1024 ; //number of references to LLVolatileAPRPool
+
+bool gAPRInitialized = false;
+
+int abortfunc(int retcode)
+{
+    LL_WARNS("APR") << "Allocation failure in apr pool with code " << (S32)retcode << LL_ENDL;
+    return 0;
+}
+
+void ll_init_apr()
+{
+    // Initialize APR and create the global pool
+    apr_initialize();
+
+    if (!gAPRPoolp)
+    {
+        apr_pool_create_ex(&gAPRPoolp, NULL, abortfunc, NULL);
+    }
+
+    if(!LLAPRFile::sAPRFilePoolp)
+    {
+        LLAPRFile::sAPRFilePoolp = new LLVolatileAPRPool(false) ;
+    }
+
+    gAPRInitialized = true;
+}
+
+
+bool ll_apr_is_initialized()
+{
+    return gAPRInitialized;
+}
+
+void ll_cleanup_apr()
+{
+    gAPRInitialized = false;
+
+    LL_DEBUGS("APR") << "Cleaning up APR" << LL_ENDL;
+
+    if (gAPRPoolp)
+    {
+        apr_pool_destroy(gAPRPoolp);
+        gAPRPoolp = NULL;
+    }
+    if (LLAPRFile::sAPRFilePoolp)
+    {
+        delete LLAPRFile::sAPRFilePoolp ;
+        LLAPRFile::sAPRFilePoolp = NULL ;
+    }
+    apr_terminate();
+}
+
+//
+//
+//LLAPRPool
+//
+LLAPRPool::LLAPRPool(apr_pool_t *parent, apr_size_t size, bool releasePoolFlag)
+    : mParent(parent),
+    mReleasePoolFlag(releasePoolFlag),
+    mMaxSize(size),
+    mPool(NULL)
+{
+    createAPRPool() ;
+}
+
+LLAPRPool::~LLAPRPool()
+{
+    releaseAPRPool() ;
+}
+
+void LLAPRPool::createAPRPool()
+{
+    if(mPool)
+    {
+        return ;
+    }
+
+    mStatus = apr_pool_create(&mPool, mParent);
+    ll_apr_warn_status(mStatus) ;
+
+    if(mMaxSize > 0) //size is the number of blocks (which is usually 4K), NOT bytes.
+    {
+        apr_allocator_t *allocator = apr_pool_allocator_get(mPool);
+        if (allocator)
+        {
+            apr_allocator_max_free_set(allocator, mMaxSize) ;
+        }
+    }
+}
+
+void LLAPRPool::releaseAPRPool()
+{
+    if(!mPool)
+    {
+        return ;
+    }
+
+    if(!mParent || mReleasePoolFlag)
+    {
+        apr_pool_destroy(mPool) ;
+        mPool = NULL ;
+    }
+}
+
+//virtual
+apr_pool_t* LLAPRPool::getAPRPool()
+{
+    return mPool ;
+}
+
+LLVolatileAPRPool::LLVolatileAPRPool(bool is_local, apr_pool_t *parent, apr_size_t size, bool releasePoolFlag)
+                  : LLAPRPool(parent, size, releasePoolFlag),
+                  mNumActiveRef(0),
+                  mNumTotalRef(0)
+{
+    //create mutex
+    if(!is_local) //not a local apr_pool, that is: shared by multiple threads.
+    {
+        mMutexp.reset(new std::mutex());
+    }
+}
+
+LLVolatileAPRPool::~LLVolatileAPRPool()
+{
+    //delete mutex
+    mMutexp.reset();
+}
+
+//
+//define this virtual function to avoid any mistakenly calling LLAPRPool::getAPRPool().
+//
+//virtual
+apr_pool_t* LLVolatileAPRPool::getAPRPool()
+{
+    return LLVolatileAPRPool::getVolatileAPRPool() ;
+}
+
+apr_pool_t* LLVolatileAPRPool::getVolatileAPRPool()
+{
+    LLScopedLock lock(mMutexp.get()) ;
+
+    mNumTotalRef++ ;
+    mNumActiveRef++ ;
+
+    if(!mPool)
+    {
+        createAPRPool() ;
+    }
+
+    return mPool ;
+}
+
+void LLVolatileAPRPool::clearVolatileAPRPool()
+{
+    LLScopedLock lock(mMutexp.get());
+
+    if(mNumActiveRef > 0)
+    {
+        mNumActiveRef--;
+        if(mNumActiveRef < 1)
+        {
+            if(isFull())
+            {
+                mNumTotalRef = 0 ;
+
+                //destroy the apr_pool.
+                releaseAPRPool() ;
+            }
+            else
+            {
+                //This does not actually free the memory,
+                //it just allows the pool to re-use this memory for the next allocation.
+                apr_pool_clear(mPool) ;
+            }
+        }
+    }
+    else
+    {
+        llassert_always(mNumActiveRef > 0) ;
+    }
+
+    llassert(mNumTotalRef <= (FULL_VOLATILE_APR_POOL << 2)) ;
+}
+
+bool LLVolatileAPRPool::isFull()
+{
+    return mNumTotalRef > FULL_VOLATILE_APR_POOL ;
+}
+
+//---------------------------------------------------------------------
+
+bool _ll_apr_warn_status(apr_status_t status, const char* file, int line)
+{
+    if(APR_SUCCESS == status) return false;
+#if !LL_LINUX
+    char buf[MAX_STRING];   /* Flawfinder: ignore */
+    apr_strerror(status, buf, sizeof(buf));
+    LL_WARNS("APR") << "APR: " << file << ":" << line << " " << buf << LL_ENDL;
+#endif
+    return true;
+}
+
+void _ll_apr_assert_status(apr_status_t status, const char* file, int line)
+{
+    llassert(! _ll_apr_warn_status(status, file, line));
+}
+
+//---------------------------------------------------------------------
+//
+// Scope based pool access
+//
+//---------------------------------------------------------------------
+
+class LLAPRFilePoolScope
+{
+public:
+    LLAPRFilePoolScope() : pPool(NULL), mInitialized(false) {}
+    LLAPRFilePoolScope(LLVolatileAPRPool* poolp) : mInitialized(false)
+    {
+        setFilePool(poolp);
+    }
+    ~LLAPRFilePoolScope()
+    {
+        reset();
+    }
+    apr_pool_t* getVolatileAPRPool(LLVolatileAPRPool* poolp = NULL)
+    {
+        if (!pPool)
+        {
+            setFilePool(poolp);
+        }
+        if (mInitialized)
+        {
+            // We need one clear per one get
+            // At the moment no need to support multiple calls
+            LL_ERRS() << "LLAPRFilePoolScope is not supposed to be initialized twice" << LL_ENDL;
+        }
+        mInitialized = true;
+        return pPool->getVolatileAPRPool();
+    }
+    void reset()
+    {
+        if (mInitialized)
+        {
+            pPool->clearVolatileAPRPool();
+        }
+    }
+
+private:
+    void setFilePool(LLVolatileAPRPool* poolp = NULL)
+    {
+        if (poolp)
+        {
+            pPool = poolp;
+        }
+        else
+        {
+            pPool = LLAPRFile::sAPRFilePoolp;
+        }
+    }
+
+    LLVolatileAPRPool *pPool;
+    bool mInitialized;
+};
+
+//---------------------------------------------------------------------
+//
+// LLAPRFile functions
+//
+LLAPRFile::LLAPRFile()
+    : mFile(NULL),
+      mCurrentFilePoolp(NULL)
+{
+}
+
+LLAPRFile::LLAPRFile(const std::string& filename, apr_int32_t flags, LLVolatileAPRPool* pool)
+    : mFile(NULL),
+      mCurrentFilePoolp(NULL)
+{
+    open(filename, flags, pool);
+}
+
+LLAPRFile::~LLAPRFile()
+{
+    close() ;
+}
+
+apr_status_t LLAPRFile::close()
+{
+    apr_status_t ret = APR_SUCCESS ;
+    if(mFile)
+    {
+        ret = apr_file_close(mFile);
+        mFile = NULL ;
+    }
+
+    if(mCurrentFilePoolp)
+    {
+        mCurrentFilePoolp->clearVolatileAPRPool() ;
+        mCurrentFilePoolp = NULL ;
+    }
+
+    return ret ;
+}
+
+apr_status_t LLAPRFile::open(const std::string& filename, apr_int32_t flags, LLVolatileAPRPool* pool, S32* sizep)
+{
+    apr_status_t s ;
+
+    //check if already open some file
+    llassert_always(!mFile) ;
+    llassert_always(!mCurrentFilePoolp) ;
+
+    mCurrentFilePoolp = pool ? pool : sAPRFilePoolp;
+    apr_pool_t* apr_pool = mCurrentFilePoolp->getVolatileAPRPool(); //paired with clear in close()
+    s = apr_file_open(&mFile, filename.c_str(), flags, APR_OS_DEFAULT, apr_pool);
+
+    if (s != APR_SUCCESS || !mFile)
+    {
+        mFile = NULL ;
+
+        if (sizep)
+        {
+            *sizep = 0;
+        }
+    }
+    else if (sizep)
+    {
+        S32 file_size = 0;
+        apr_off_t offset = 0;
+        if (apr_file_seek(mFile, APR_END, &offset) == APR_SUCCESS)
+        {
+            llassert_always(offset <= 0x7fffffff);
+            file_size = (S32)offset;
+            offset = 0;
+            apr_file_seek(mFile, APR_SET, &offset);
+        }
+        *sizep = file_size;
+    }
+
+    if (!mFile)
+    {
+        // It will clean pool
+        close() ;
+    }
+
+    return s ;
+}
+
+//use gAPRPoolp.
+apr_status_t LLAPRFile::open(const std::string& filename, apr_int32_t flags, bool use_global_pool)
+{
+    apr_status_t s;
+
+    //check if already open some file
+    llassert_always(!mFile) ;
+    llassert_always(!mCurrentFilePoolp) ;
+    llassert_always(use_global_pool) ; //be aware of using gAPRPoolp.
+
+    s = apr_file_open(&mFile, filename.c_str(), flags, APR_OS_DEFAULT, gAPRPoolp);
+    if (s != APR_SUCCESS || !mFile)
+    {
+        mFile = NULL ;
+        close() ;
+        return s;
+    }
+
+    return s;
+}
+
+// File I/O
+S32 LLAPRFile::read(void *buf, S32 nbytes)
+{
+    if(!mFile)
+    {
+        LL_WARNS() << "apr mFile is removed by somebody else. Can not read." << LL_ENDL ;
+        return 0;
+    }
+
+    apr_size_t sz = nbytes;
+    apr_status_t s = apr_file_read(mFile, buf, &sz);
+    if (s != APR_SUCCESS)
+    {
+        ll_apr_warn_status(s);
+        return 0;
+    }
+    else
+    {
+        llassert_always(sz <= 0x7fffffff);
+        return (S32)sz;
+    }
+}
+
+S32 LLAPRFile::write(const void *buf, S32 nbytes)
+{
+    if(!mFile)
+    {
+        LL_WARNS() << "apr mFile is removed by somebody else. Can not write." << LL_ENDL ;
+        return 0;
+    }
+
+    apr_size_t sz = nbytes;
+    apr_status_t s = apr_file_write(mFile, buf, &sz);
+    if (s != APR_SUCCESS)
+    {
+        ll_apr_warn_status(s);
+        return 0;
+    }
+    else
+    {
+        llassert_always(sz <= 0x7fffffff);
+        return (S32)sz;
+    }
+}
+
+S32 LLAPRFile::seek(apr_seek_where_t where, S32 offset)
+{
+    return LLAPRFile::seek(mFile, where, offset) ;
+}
+
+//
+//*******************************************************************************************************************************
+//static components of LLAPRFile
+//
+
+//static
+apr_status_t LLAPRFile::close(apr_file_t* file_handle)
+{
+    apr_status_t ret = APR_SUCCESS ;
+    if(file_handle)
+    {
+        ret = apr_file_close(file_handle);
+        file_handle = NULL ;
+    }
+
+    return ret ;
+}
+
+//static
+apr_file_t* LLAPRFile::open(const std::string& filename, apr_pool_t* apr_pool, apr_int32_t flags)
+{
+    apr_status_t s;
+    apr_file_t* file_handle ;
+
+
+    s = apr_file_open(&file_handle, filename.c_str(), flags, APR_OS_DEFAULT, apr_pool);
+    if (s != APR_SUCCESS || !file_handle)
+    {
+        ll_apr_warn_status(s);
+        LL_WARNS("APR") << " Attempting to open filename: " << filename << LL_ENDL;
+        file_handle = NULL ;
+        close(file_handle) ;
+        return NULL;
+    }
+
+    return file_handle ;
+}
+
+//static
+S32 LLAPRFile::seek(apr_file_t* file_handle, apr_seek_where_t where, S32 offset)
+{
+    if(!file_handle)
+    {
+        return -1 ;
+    }
+
+    apr_status_t s;
+    apr_off_t apr_offset;
+    if (offset >= 0)
+    {
+        apr_offset = (apr_off_t)offset;
+        s = apr_file_seek(file_handle, where, &apr_offset);
+    }
+    else
+    {
+        apr_offset = 0;
+        s = apr_file_seek(file_handle, APR_END, &apr_offset);
+    }
+    if (s != APR_SUCCESS)
+    {
+        ll_apr_warn_status(s);
+        return -1;
+    }
+    else
+    {
+        llassert_always(apr_offset <= 0x7fffffff);
+        return (S32)apr_offset;
+    }
+}
+
+//static
+S32 LLAPRFile::readEx(const std::string& filename, void *buf, S32 offset, S32 nbytes, LLVolatileAPRPool* pool)
+{
+    LL_PROFILE_ZONE_SCOPED;
+    //*****************************************
+    LLAPRFilePoolScope scope(pool);
+    apr_file_t* file_handle = open(filename, scope.getVolatileAPRPool(), APR_READ|APR_BINARY);
+    //*****************************************
+    if (!file_handle)
+    {
+        return 0;
+    }
+
+    llassert(offset >= 0);
+
+    if (offset > 0)
+        offset = LLAPRFile::seek(file_handle, APR_SET, offset);
+
+    apr_size_t bytes_read;
+    if (offset < 0)
+    {
+        bytes_read = 0;
+    }
+    else
+    {
+        bytes_read = nbytes ;
+        apr_status_t s = apr_file_read(file_handle, buf, &bytes_read);
+        if (s != APR_SUCCESS)
+        {
+            LL_WARNS("APR") << " Attempting to read filename: " << filename << LL_ENDL;
+            ll_apr_warn_status(s);
+            bytes_read = 0;
+        }
+        else
+        {
+            llassert_always(bytes_read <= 0x7fffffff);
+        }
+    }
+
+    //*****************************************
+    close(file_handle) ;
+    //*****************************************
+    return (S32)bytes_read;
+}
+
+//static
+S32 LLAPRFile::writeEx(const std::string& filename, const void *buf, S32 offset, S32 nbytes, LLVolatileAPRPool* pool)
+{
+    LL_PROFILE_ZONE_SCOPED;
+    apr_int32_t flags = APR_CREATE|APR_WRITE|APR_BINARY;
+    if (offset < 0)
+    {
+        flags |= APR_APPEND;
+        offset = 0;
+    }
+
+    //*****************************************
+    LLAPRFilePoolScope scope(pool);
+    apr_file_t* file_handle = open(filename, scope.getVolatileAPRPool(), flags);
+    //*****************************************
+    if (!file_handle)
+    {
+        return 0;
+    }
+
+    if (offset > 0)
+    {
+        offset = LLAPRFile::seek(file_handle, APR_SET, offset);
+    }
+
+    apr_size_t bytes_written;
+    if (offset < 0)
+    {
+        bytes_written = 0;
+    }
+    else
+    {
+        bytes_written = nbytes ;
+        apr_status_t s = apr_file_write(file_handle, buf, &bytes_written);
+        if (s != APR_SUCCESS)
+        {
+            LL_WARNS("APR") << " Attempting to write filename: " << filename << LL_ENDL;
+            ll_apr_warn_status(s);
+            bytes_written = 0;
+        }
+        else
+        {
+            llassert_always(bytes_written <= 0x7fffffff);
+        }
+    }
+
+    //*****************************************
+    LLAPRFile::close(file_handle);
+    //*****************************************
+
+    return (S32)bytes_written;
+}
+
+//static
+bool LLAPRFile::remove(const std::string& filename, LLVolatileAPRPool* pool)
+{
+    apr_status_t s;
+
+    LLAPRFilePoolScope scope(pool);
+    s = apr_file_remove(filename.c_str(), scope.getVolatileAPRPool());
+
+    if (s != APR_SUCCESS)
+    {
+        ll_apr_warn_status(s);
+        LL_WARNS("APR") << " Attempting to remove filename: " << filename << LL_ENDL;
+        return false;
+    }
+    return true;
+}
+
+//static
+bool LLAPRFile::rename(const std::string& filename, const std::string& newname, LLVolatileAPRPool* pool)
+{
+    apr_status_t s;
+
+    LLAPRFilePoolScope scope(pool);
+    s = apr_file_rename(filename.c_str(), newname.c_str(), scope.getVolatileAPRPool());
+
+    if (s != APR_SUCCESS)
+    {
+        ll_apr_warn_status(s);
+        LL_WARNS("APR") << " Attempting to rename filename: " << filename << LL_ENDL;
+        return false;
+    }
+    return true;
+}
+
+//static
+bool LLAPRFile::isExist(const std::string& filename, LLVolatileAPRPool* pool, apr_int32_t flags)
+{
+    apr_file_t* apr_file;
+    apr_status_t s;
+
+    LLAPRFilePoolScope scope(pool);
+    s = apr_file_open(&apr_file, filename.c_str(), flags, APR_OS_DEFAULT, scope.getVolatileAPRPool());
+
+    if (s != APR_SUCCESS || !apr_file)
+    {
+        return false;
+    }
+    else
+    {
+        apr_file_close(apr_file) ;
+        return true;
+    }
+}
+
+//static
+S32 LLAPRFile::size(const std::string& filename, LLVolatileAPRPool* pool)
+{
+    apr_file_t* apr_file;
+    apr_finfo_t info;
+    apr_status_t s;
+
+    LLAPRFilePoolScope scope(pool);
+    s = apr_file_open(&apr_file, filename.c_str(), APR_READ, APR_OS_DEFAULT, scope.getVolatileAPRPool());
+
+    if (s != APR_SUCCESS || !apr_file)
+    {
+        return 0;
+    }
+    else
+    {
+        apr_status_t s = apr_file_info_get(&info, APR_FINFO_SIZE, apr_file);
+
+        apr_file_close(apr_file) ;
+
+        if (s == APR_SUCCESS)
+        {
+            return (S32)info.size;
+        }
+        else
+        {
+            return 0;
+        }
+    }
+}
+
+//static
+bool LLAPRFile::makeDir(const std::string& dirname, LLVolatileAPRPool* pool)
+{
+    apr_status_t s;
+
+    LLAPRFilePoolScope scope(pool);
+    s = apr_dir_make(dirname.c_str(), APR_FPROT_OS_DEFAULT, scope.getVolatileAPRPool());
+
+    if (s != APR_SUCCESS)
+    {
+        ll_apr_warn_status(s);
+        LL_WARNS("APR") << " Attempting to make directory: " << dirname << LL_ENDL;
+        return false;
+    }
+    return true;
+}
+
+//static
+bool LLAPRFile::removeDir(const std::string& dirname, LLVolatileAPRPool* pool)
+{
+    apr_status_t s;
+
+    LLAPRFilePoolScope scope(pool);
+    s = apr_file_remove(dirname.c_str(), scope.getVolatileAPRPool());
+
+    if (s != APR_SUCCESS)
+    {
+        ll_apr_warn_status(s);
+        LL_WARNS("APR") << " Attempting to remove directory: " << dirname << LL_ENDL;
+        return false;
+    }
+    return true;
+}
+//
+//end of static components of LLAPRFile
+//*******************************************************************************************************************************
+//