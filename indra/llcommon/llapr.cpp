/** 
 * @file llapr.cpp
 * @author Phoenix
 * @date 2004-11-28
 * @brief Helper functions for using the apache portable runtime library.
 *
 * $LicenseInfo:firstyear=2004&license=viewerlgpl$
 * Second Life Viewer Source Code
 * Copyright (C) 2010, Linden Research, Inc.
 * 
 * This library is free software; you can redistribute it and/or
 * modify it under the terms of the GNU Lesser General Public
 * License as published by the Free Software Foundation;
 * version 2.1 of the License only.
 * 
 * This library is distributed in the hope that it will be useful,
 * but WITHOUT ANY WARRANTY; without even the implied warranty of
 * MERCHANTABILITY or FITNESS FOR A PARTICULAR PURPOSE.  See the GNU
 * Lesser General Public License for more details.
 * 
 * You should have received a copy of the GNU Lesser General Public
 * License along with this library; if not, write to the Free Software
 * Foundation, Inc., 51 Franklin Street, Fifth Floor, Boston, MA  02110-1301  USA
 * 
 * Linden Research, Inc., 945 Battery Street, San Francisco, CA  94111  USA
 * $/LicenseInfo$
 */

#include "linden_common.h"
#include "llapr.h"
#include "llmutex.h"
#include "apr_dso.h"

apr_pool_t *gAPRPoolp = NULL; // Global APR memory pool
LLVolatileAPRPool *LLAPRFile::sAPRFilePoolp = NULL ; //global volatile APR memory pool.

const S32 FULL_VOLATILE_APR_POOL = 1024 ; //number of references to LLVolatileAPRPool

bool gAPRInitialized = false;

void ll_init_apr()
{
    // Initialize APR and create the global pool
    apr_initialize();
    
    if (!gAPRPoolp)
    {
        apr_pool_create(&gAPRPoolp, NULL);
    }

    if(!LLAPRFile::sAPRFilePoolp)
    {
        LLAPRFile::sAPRFilePoolp = new LLVolatileAPRPool(FALSE) ;
    }

<<<<<<< HEAD
    LLThreadLocalPointerBase::initAllThreadLocalStorage();
    gAPRInitialized = true;
=======
	gAPRInitialized = true;
>>>>>>> a0c3d69c
}


bool ll_apr_is_initialized()
{
    return gAPRInitialized;
}

void ll_cleanup_apr()
{
    gAPRInitialized = false;

    LL_DEBUGS("APR") << "Cleaning up APR" << LL_ENDL;

<<<<<<< HEAD
    LLThreadLocalPointerBase::destroyAllThreadLocalStorage();

    if (gAPRPoolp)
    {
        apr_pool_destroy(gAPRPoolp);
        gAPRPoolp = NULL;
    }
    if (LLAPRFile::sAPRFilePoolp)
    {
        delete LLAPRFile::sAPRFilePoolp ;
        LLAPRFile::sAPRFilePoolp = NULL ;
    }
    apr_terminate();
=======
	if (gAPRPoolp)
	{
		apr_pool_destroy(gAPRPoolp);
		gAPRPoolp = NULL;
	}
	if (LLAPRFile::sAPRFilePoolp)
	{
		delete LLAPRFile::sAPRFilePoolp ;
		LLAPRFile::sAPRFilePoolp = NULL ;
	}
	apr_terminate();
>>>>>>> a0c3d69c
}

//
//
//LLAPRPool
//
LLAPRPool::LLAPRPool(apr_pool_t *parent, apr_size_t size, BOOL releasePoolFlag)     
    : mParent(parent),
    mReleasePoolFlag(releasePoolFlag),
    mMaxSize(size),
    mPool(NULL)
{   
    createAPRPool() ;
}

LLAPRPool::~LLAPRPool() 
{
    releaseAPRPool() ;
}

void LLAPRPool::createAPRPool()
{
    if(mPool)
    {
        return ;
    }

    mStatus = apr_pool_create(&mPool, mParent);
    ll_apr_warn_status(mStatus) ;

    if(mMaxSize > 0) //size is the number of blocks (which is usually 4K), NOT bytes.
    {
        apr_allocator_t *allocator = apr_pool_allocator_get(mPool); 
        if (allocator) 
        { 
            apr_allocator_max_free_set(allocator, mMaxSize) ;
        }
    }
}

void LLAPRPool::releaseAPRPool()
{
    if(!mPool)
    {
        return ;
    }

    if(!mParent || mReleasePoolFlag)
    {
        apr_pool_destroy(mPool) ;
        mPool = NULL ;
    }
}

//virtual
apr_pool_t* LLAPRPool::getAPRPool() 
{   
    return mPool ; 
}

LLVolatileAPRPool::LLVolatileAPRPool(BOOL is_local, apr_pool_t *parent, apr_size_t size, BOOL releasePoolFlag) 
                  : LLAPRPool(parent, size, releasePoolFlag),
                  mNumActiveRef(0),
                  mNumTotalRef(0)
{
    //create mutex
    if(!is_local) //not a local apr_pool, that is: shared by multiple threads.
    {
        mMutexp.reset(new std::mutex());
    }
}

LLVolatileAPRPool::~LLVolatileAPRPool()
{
    //delete mutex
    mMutexp.reset();
}

//
//define this virtual function to avoid any mistakenly calling LLAPRPool::getAPRPool().
//
//virtual 
apr_pool_t* LLVolatileAPRPool::getAPRPool() 
{
    return LLVolatileAPRPool::getVolatileAPRPool() ;
}

apr_pool_t* LLVolatileAPRPool::getVolatileAPRPool() 
{   
    LLScopedLock lock(mMutexp.get()) ;

    mNumTotalRef++ ;
    mNumActiveRef++ ;

    if(!mPool)
    {
        createAPRPool() ;
    }
    
    return mPool ;
}

void LLVolatileAPRPool::clearVolatileAPRPool() 
{
    LLScopedLock lock(mMutexp.get());

    if(mNumActiveRef > 0)
    {
        mNumActiveRef--;
        if(mNumActiveRef < 1)
        {
            if(isFull()) 
            {
                mNumTotalRef = 0 ;

                //destroy the apr_pool.
                releaseAPRPool() ;
            }
            else 
            {
                //This does not actually free the memory, 
                //it just allows the pool to re-use this memory for the next allocation. 
                apr_pool_clear(mPool) ;
            }
        }
    }
    else
    {
        llassert_always(mNumActiveRef > 0) ;
    }

    llassert(mNumTotalRef <= (FULL_VOLATILE_APR_POOL << 2)) ;
}

BOOL LLVolatileAPRPool::isFull()
{
    return mNumTotalRef > FULL_VOLATILE_APR_POOL ;
}

//---------------------------------------------------------------------

bool _ll_apr_warn_status(apr_status_t status, const char* file, int line)
{
    if(APR_SUCCESS == status) return false;
#if !LL_LINUX
    char buf[MAX_STRING];   /* Flawfinder: ignore */
    apr_strerror(status, buf, sizeof(buf));
    LL_WARNS("APR") << "APR: " << file << ":" << line << " " << buf << LL_ENDL;
#endif
    return true;
}

void _ll_apr_assert_status(apr_status_t status, const char* file, int line)
{
    llassert(! _ll_apr_warn_status(status, file, line));
}

//---------------------------------------------------------------------
//
// Scope based pool access
//
//---------------------------------------------------------------------

class LLAPRFilePoolScope
{
public:
    LLAPRFilePoolScope() : pPool(NULL), mInitialized(false) {}
    LLAPRFilePoolScope(LLVolatileAPRPool* poolp) : mInitialized(false)
    { 
        setFilePool(poolp);
    }
    ~LLAPRFilePoolScope()
    {
        reset();
    }
    apr_pool_t* getVolatileAPRPool(LLVolatileAPRPool* poolp = NULL)
    {
        if (!pPool)
        {
            setFilePool(poolp);
        }
        if (mInitialized)
        {
            // We need one clear per one get
            // At the moment no need to support multiple calls
            LL_ERRS() << "LLAPRFilePoolScope is not supposed to be initialized twice" << LL_ENDL;
        }
        mInitialized = true;
        return pPool->getVolatileAPRPool();
    }
    void reset()
    {
        if (mInitialized)
        {
            pPool->clearVolatileAPRPool();
        }
    }

private:
    void setFilePool(LLVolatileAPRPool* poolp = NULL)
    {
        if (poolp)
        {
            pPool = poolp;
        }
        else
        {
            pPool = LLAPRFile::sAPRFilePoolp;
        }
    }

    LLVolatileAPRPool *pPool;
    bool mInitialized;
};

//---------------------------------------------------------------------
//
// LLAPRFile functions
//
LLAPRFile::LLAPRFile()
    : mFile(NULL),
      mCurrentFilePoolp(NULL)
{
}

LLAPRFile::LLAPRFile(const std::string& filename, apr_int32_t flags, LLVolatileAPRPool* pool)
    : mFile(NULL),
      mCurrentFilePoolp(NULL)
{
    open(filename, flags, pool);
}

LLAPRFile::~LLAPRFile()
{
    close() ;
}

apr_status_t LLAPRFile::close() 
{
    apr_status_t ret = APR_SUCCESS ;
    if(mFile)
    {
        ret = apr_file_close(mFile);
        mFile = NULL ;
    }

    if(mCurrentFilePoolp)
    {
        mCurrentFilePoolp->clearVolatileAPRPool() ;
        mCurrentFilePoolp = NULL ;
    }

    return ret ;
}

apr_status_t LLAPRFile::open(const std::string& filename, apr_int32_t flags, LLVolatileAPRPool* pool, S32* sizep)
{
    apr_status_t s ;

    //check if already open some file
    llassert_always(!mFile) ;
    llassert_always(!mCurrentFilePoolp) ;

    mCurrentFilePoolp = pool ? pool : sAPRFilePoolp;
    apr_pool_t* apr_pool = mCurrentFilePoolp->getVolatileAPRPool(); //paired with clear in close()
    s = apr_file_open(&mFile, filename.c_str(), flags, APR_OS_DEFAULT, apr_pool);

    if (s != APR_SUCCESS || !mFile)
    {
        mFile = NULL ;
        
        if (sizep)
        {
            *sizep = 0;
        }
    }
    else if (sizep)
    {
        S32 file_size = 0;
        apr_off_t offset = 0;
        if (apr_file_seek(mFile, APR_END, &offset) == APR_SUCCESS)
        {
            llassert_always(offset <= 0x7fffffff);
            file_size = (S32)offset;
            offset = 0;
            apr_file_seek(mFile, APR_SET, &offset);
        }
        *sizep = file_size;
    }

    if (!mFile)
    {
        // It will clean pool
        close() ;
    }

    return s ;
}

//use gAPRPoolp.
apr_status_t LLAPRFile::open(const std::string& filename, apr_int32_t flags, BOOL use_global_pool)
{
    apr_status_t s;

    //check if already open some file
    llassert_always(!mFile) ;
    llassert_always(!mCurrentFilePoolp) ;
    llassert_always(use_global_pool) ; //be aware of using gAPRPoolp.
    
    s = apr_file_open(&mFile, filename.c_str(), flags, APR_OS_DEFAULT, gAPRPoolp);
    if (s != APR_SUCCESS || !mFile)
    {
        mFile = NULL ;
        close() ;
        return s;
    }

    return s;
}

// File I/O
S32 LLAPRFile::read(void *buf, S32 nbytes)
{
    if(!mFile) 
    {
        LL_WARNS() << "apr mFile is removed by somebody else. Can not read." << LL_ENDL ;
        return 0;
    }
    
    apr_size_t sz = nbytes;
    apr_status_t s = apr_file_read(mFile, buf, &sz);
    if (s != APR_SUCCESS)
    {
        ll_apr_warn_status(s);
        return 0;
    }
    else
    {
        llassert_always(sz <= 0x7fffffff);
        return (S32)sz;
    }
}

S32 LLAPRFile::write(const void *buf, S32 nbytes)
{
    if(!mFile) 
    {
        LL_WARNS() << "apr mFile is removed by somebody else. Can not write." << LL_ENDL ;
        return 0;
    }
    
    apr_size_t sz = nbytes;
    apr_status_t s = apr_file_write(mFile, buf, &sz);
    if (s != APR_SUCCESS)
    {
        ll_apr_warn_status(s);
        return 0;
    }
    else
    {
        llassert_always(sz <= 0x7fffffff);
        return (S32)sz;
    }
}

S32 LLAPRFile::seek(apr_seek_where_t where, S32 offset)
{
    return LLAPRFile::seek(mFile, where, offset) ;
}

//
//*******************************************************************************************************************************
//static components of LLAPRFile
//

//static
apr_status_t LLAPRFile::close(apr_file_t* file_handle) 
{
    apr_status_t ret = APR_SUCCESS ;
    if(file_handle)
    {
        ret = apr_file_close(file_handle);
        file_handle = NULL ;
    }

    return ret ;
}

//static
apr_file_t* LLAPRFile::open(const std::string& filename, apr_pool_t* apr_pool, apr_int32_t flags)
{
    apr_status_t s;
    apr_file_t* file_handle ;


    s = apr_file_open(&file_handle, filename.c_str(), flags, APR_OS_DEFAULT, apr_pool);
    if (s != APR_SUCCESS || !file_handle)
    {
        ll_apr_warn_status(s);
        LL_WARNS("APR") << " Attempting to open filename: " << filename << LL_ENDL;
        file_handle = NULL ;
        close(file_handle) ;
        return NULL;
    }

    return file_handle ;
}

//static
S32 LLAPRFile::seek(apr_file_t* file_handle, apr_seek_where_t where, S32 offset)
{
    if(!file_handle)
    {
        return -1 ;
    }

    apr_status_t s;
    apr_off_t apr_offset;
    if (offset >= 0)
    {
        apr_offset = (apr_off_t)offset;
        s = apr_file_seek(file_handle, where, &apr_offset);
    }
    else
    {
        apr_offset = 0;
        s = apr_file_seek(file_handle, APR_END, &apr_offset);
    }
    if (s != APR_SUCCESS)
    {
        ll_apr_warn_status(s);
        return -1;
    }
    else
    {
        llassert_always(apr_offset <= 0x7fffffff);
        return (S32)apr_offset;
    }
}

//static
S32 LLAPRFile::readEx(const std::string& filename, void *buf, S32 offset, S32 nbytes, LLVolatileAPRPool* pool)
{
    //*****************************************
    LLAPRFilePoolScope scope(pool);
    apr_file_t* file_handle = open(filename, scope.getVolatileAPRPool(), APR_READ|APR_BINARY); 
    //*****************************************
    if (!file_handle)
    {
        return 0;
    }

    llassert(offset >= 0);

    if (offset > 0)
        offset = LLAPRFile::seek(file_handle, APR_SET, offset);
    
    apr_size_t bytes_read;
    if (offset < 0)
    {
        bytes_read = 0;
    }
    else
    {
        bytes_read = nbytes ;       
        apr_status_t s = apr_file_read(file_handle, buf, &bytes_read);
        if (s != APR_SUCCESS)
        {
            LL_WARNS("APR") << " Attempting to read filename: " << filename << LL_ENDL;
            ll_apr_warn_status(s);
            bytes_read = 0;
        }
        else
        {
            llassert_always(bytes_read <= 0x7fffffff);      
        }
    }
    
    //*****************************************
    close(file_handle) ; 
    //*****************************************
    return (S32)bytes_read;
}

//static
S32 LLAPRFile::writeEx(const std::string& filename, void *buf, S32 offset, S32 nbytes, LLVolatileAPRPool* pool)
{
    apr_int32_t flags = APR_CREATE|APR_WRITE|APR_BINARY;
    if (offset < 0)
    {
        flags |= APR_APPEND;
        offset = 0;
    }

    //*****************************************
    LLAPRFilePoolScope scope(pool);
    apr_file_t* file_handle = open(filename, scope.getVolatileAPRPool(), flags);
    //*****************************************
    if (!file_handle)
    {
        return 0;
    }

    if (offset > 0)
    {
        offset = LLAPRFile::seek(file_handle, APR_SET, offset);
    }
    
    apr_size_t bytes_written;
    if (offset < 0)
    {
        bytes_written = 0;
    }
    else
    {
        bytes_written = nbytes ;        
        apr_status_t s = apr_file_write(file_handle, buf, &bytes_written);
        if (s != APR_SUCCESS)
        {
            LL_WARNS("APR") << " Attempting to write filename: " << filename << LL_ENDL;
            ll_apr_warn_status(s);
            bytes_written = 0;
        }
        else
        {
            llassert_always(bytes_written <= 0x7fffffff);
        }
    }

    //*****************************************
    LLAPRFile::close(file_handle);
    //*****************************************

    return (S32)bytes_written;
}

//static
bool LLAPRFile::remove(const std::string& filename, LLVolatileAPRPool* pool)
{
    apr_status_t s;

    LLAPRFilePoolScope scope(pool);
    s = apr_file_remove(filename.c_str(), scope.getVolatileAPRPool());

    if (s != APR_SUCCESS)
    {
        ll_apr_warn_status(s);
        LL_WARNS("APR") << " Attempting to remove filename: " << filename << LL_ENDL;
        return false;
    }
    return true;
}

//static
bool LLAPRFile::rename(const std::string& filename, const std::string& newname, LLVolatileAPRPool* pool)
{
    apr_status_t s;

    LLAPRFilePoolScope scope(pool);
    s = apr_file_rename(filename.c_str(), newname.c_str(), scope.getVolatileAPRPool());
    
    if (s != APR_SUCCESS)
    {
        ll_apr_warn_status(s);
        LL_WARNS("APR") << " Attempting to rename filename: " << filename << LL_ENDL;
        return false;
    }
    return true;
}

//static
bool LLAPRFile::isExist(const std::string& filename, LLVolatileAPRPool* pool, apr_int32_t flags)
{
    apr_file_t* apr_file;
    apr_status_t s;

    LLAPRFilePoolScope scope(pool);
    s = apr_file_open(&apr_file, filename.c_str(), flags, APR_OS_DEFAULT, scope.getVolatileAPRPool());  

    if (s != APR_SUCCESS || !apr_file)
    {
        return false;
    }
    else
    {
        apr_file_close(apr_file) ;
        return true;
    }
}

//static
S32 LLAPRFile::size(const std::string& filename, LLVolatileAPRPool* pool)
{
    apr_file_t* apr_file;
    apr_finfo_t info;
    apr_status_t s;

    LLAPRFilePoolScope scope(pool);
    s = apr_file_open(&apr_file, filename.c_str(), APR_READ, APR_OS_DEFAULT, scope.getVolatileAPRPool());
    
    if (s != APR_SUCCESS || !apr_file)
    {               
        return 0;
    }
    else
    {
        apr_status_t s = apr_file_info_get(&info, APR_FINFO_SIZE, apr_file);        

        apr_file_close(apr_file) ;
        
        if (s == APR_SUCCESS)
        {
            return (S32)info.size;
        }
        else
        {
            return 0;
        }
    }
}

//static
bool LLAPRFile::makeDir(const std::string& dirname, LLVolatileAPRPool* pool)
{
    apr_status_t s;

    LLAPRFilePoolScope scope(pool);
    s = apr_dir_make(dirname.c_str(), APR_FPROT_OS_DEFAULT, scope.getVolatileAPRPool());
        
    if (s != APR_SUCCESS)
    {
        ll_apr_warn_status(s);
        LL_WARNS("APR") << " Attempting to make directory: " << dirname << LL_ENDL;
        return false;
    }
    return true;
}

//static
bool LLAPRFile::removeDir(const std::string& dirname, LLVolatileAPRPool* pool)
{
    apr_status_t s;

    LLAPRFilePoolScope scope(pool);
    s = apr_file_remove(dirname.c_str(), scope.getVolatileAPRPool());
    
    if (s != APR_SUCCESS)
    {
        ll_apr_warn_status(s);
        LL_WARNS("APR") << " Attempting to remove directory: " << dirname << LL_ENDL;
        return false;
    }
    return true;
}
//
//end of static components of LLAPRFile
//*******************************************************************************************************************************
//<|MERGE_RESOLUTION|>--- conflicted
+++ resolved
@@ -53,12 +53,7 @@
         LLAPRFile::sAPRFilePoolp = new LLVolatileAPRPool(FALSE) ;
     }
 
-<<<<<<< HEAD
-    LLThreadLocalPointerBase::initAllThreadLocalStorage();
     gAPRInitialized = true;
-=======
-	gAPRInitialized = true;
->>>>>>> a0c3d69c
 }
 
 
@@ -72,9 +67,6 @@
     gAPRInitialized = false;
 
     LL_DEBUGS("APR") << "Cleaning up APR" << LL_ENDL;
-
-<<<<<<< HEAD
-    LLThreadLocalPointerBase::destroyAllThreadLocalStorage();
 
     if (gAPRPoolp)
     {
@@ -87,19 +79,6 @@
         LLAPRFile::sAPRFilePoolp = NULL ;
     }
     apr_terminate();
-=======
-	if (gAPRPoolp)
-	{
-		apr_pool_destroy(gAPRPoolp);
-		gAPRPoolp = NULL;
-	}
-	if (LLAPRFile::sAPRFilePoolp)
-	{
-		delete LLAPRFile::sAPRFilePoolp ;
-		LLAPRFile::sAPRFilePoolp = NULL ;
-	}
-	apr_terminate();
->>>>>>> a0c3d69c
 }
 
 //
