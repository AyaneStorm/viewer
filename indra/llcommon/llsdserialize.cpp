--- conflicted
+++ resolved
@@ -1,2475 +1,2470 @@
-/**
- * @file llsdserialize.cpp
- * @author Phoenix
- * @date 2006-03-05
- * @brief Implementation of LLSD parsers and formatters
- *
- * $LicenseInfo:firstyear=2006&license=viewerlgpl$
- * Second Life Viewer Source Code
- * Copyright (C) 2010, Linden Research, Inc.
- *
- * This library is free software; you can redistribute it and/or
- * modify it under the terms of the GNU Lesser General Public
- * License as published by the Free Software Foundation;
- * version 2.1 of the License only.
- *
- * This library is distributed in the hope that it will be useful,
- * but WITHOUT ANY WARRANTY; without even the implied warranty of
- * MERCHANTABILITY or FITNESS FOR A PARTICULAR PURPOSE.  See the GNU
- * Lesser General Public License for more details.
- *
- * You should have received a copy of the GNU Lesser General Public
- * License along with this library; if not, write to the Free Software
- * Foundation, Inc., 51 Franklin Street, Fifth Floor, Boston, MA  02110-1301  USA
- *
- * Linden Research, Inc., 945 Battery Street, San Francisco, CA  94111  USA
- * $/LicenseInfo$
- */
-
-#include "linden_common.h"
-#include "llsdserialize.h"
-#include "llpointer.h"
-#include "llstreamtools.h" // for fullread
-
-#include <iostream>
-#include "apr_base64.h"
-
-#include <boost/iostreams/device/array.hpp>
-#include <boost/iostreams/stream.hpp>
-
-#ifdef LL_USESYSTEMLIBS
-# include <zlib.h>
-#else
-# include "zlib-ng/zlib.h"  // for davep's dirty little zip functions
-#endif
-
-#if !LL_WINDOWS
-#include <netinet/in.h> // htonl & ntohl
-#endif
-
-#include "lldate.h"
-#include "llmemorystream.h"
-#include "llsd.h"
-#include "llstring.h"
-#include "lluri.h"
-
-// File constants
-static const size_t MAX_HDR_LEN = 20;
-static const S32 UNZIP_LLSD_MAX_DEPTH = 96;
-static const char LEGACY_NON_HEADER[] = "<llsd>";
-const std::string LLSD_BINARY_HEADER("LLSD/Binary");
-const std::string LLSD_XML_HEADER("LLSD/XML");
-const std::string LLSD_NOTATION_HEADER("llsd/notation");
-
-//used to deflate a gzipped asset (currently used for navmeshes)
-#define windowBits 15
-#define ENABLE_ZLIB_GZIP 32
-
-// If we published this in llsdserialize.h, we could use it in the
-// implementation of LLSDOStreamer's operator<<().
-template <class Formatter>
-void format_using(const LLSD& data, std::ostream& ostr,
-                  LLSDFormatter::EFormatterOptions options=LLSDFormatter::OPTIONS_PRETTY_BINARY)
-{
-    LLPointer<Formatter> f{ new Formatter };
-    f->format(data, ostr, options);
-}
-
-template <class Parser>
-S32 parse_using(std::istream& istr, LLSD& data, size_t max_bytes, S32 max_depth=-1)
-{
-    LLPointer<Parser> p{ new Parser };
-    return p->parse(istr, data, max_bytes, max_depth);
-}
-
-/**
- * LLSDSerialize
- */
-
-// static
-void LLSDSerialize::serialize(const LLSD& sd, std::ostream& str, ELLSD_Serialize type,
-                              LLSDFormatter::EFormatterOptions options)
-{
-    LLPointer<LLSDFormatter> f = NULL;
-
-    switch (type)
-    {
-    case LLSD_BINARY:
-        str << "<? " << LLSD_BINARY_HEADER << " ?>\n";
-        f = new LLSDBinaryFormatter;
-        break;
-
-    case LLSD_XML:
-        str << "<? " << LLSD_XML_HEADER << " ?>\n";
-        f = new LLSDXMLFormatter;
-        break;
-
-    case LLSD_NOTATION:
-        str << "<? " << LLSD_NOTATION_HEADER << " ?>\n";
-        f = new LLSDNotationFormatter;
-        break;
-
-    default:
-        LL_WARNS() << "serialize request for unknown ELLSD_Serialize" << LL_ENDL;
-    }
-
-    if (f.notNull())
-    {
-        f->format(sd, str, options);
-    }
-}
-
-// static
-bool LLSDSerialize::deserialize(LLSD& sd, std::istream& str, llssize max_bytes)
-{
-    char hdr_buf[MAX_HDR_LEN + 1] = ""; /* Flawfinder: ignore */
-    bool fail_if_not_legacy = false;
-
-    /*
-     * Get the first line before anything. Don't read more than max_bytes:
-     * this get() overload reads no more than (count-1) bytes into the
-     * specified buffer. In the usual case when max_bytes exceeds
-     * sizeof(hdr_buf), get() will read no more than sizeof(hdr_buf)-2.
-     */
-    llssize max_hdr_read = MAX_HDR_LEN;
-    if (max_bytes != LLSDSerialize::SIZE_UNLIMITED)
-    {
-        max_hdr_read = llmin(max_bytes + 1, max_hdr_read);
-    }
-    str.get(hdr_buf, max_hdr_read, '\n');
-    auto inbuf = str.gcount();
-
-    // https://en.cppreference.com/w/cpp/io/basic_istream/get
-    // When the get() above sees the specified delimiter '\n', it stops there
-    // without pulling it from the stream. If it turns out that the stream
-    // does NOT contain a header, and the content includes meaningful '\n',
-    // it's important to pull that into hdr_buf too.
-    if (inbuf < max_bytes && str.get(hdr_buf[inbuf]))
-    {
-        // got the delimiting '\n'
-        ++inbuf;
-        // None of the following requires that hdr_buf contain a final '\0'
-        // byte. We could store one if needed, since even the incremented
-        // inbuf won't exceed sizeof(hdr_buf)-1, but there's no need.
-    }
-    std::string header{ hdr_buf, static_cast<std::string::size_type>(inbuf) };
-    if (str.fail())
-    {
-        str.clear();
-        fail_if_not_legacy = true;
-    }
-
-    if (!strncasecmp(LEGACY_NON_HEADER, hdr_buf, strlen(LEGACY_NON_HEADER))) /* Flawfinder: ignore */
-    {   // Create a LLSD XML parser, and parse the first chunk read above.
-        LLSDXMLParser x;
-        x.parsePart(hdr_buf, inbuf);    // Parse the first part that was already read
-        auto parsed = x.parse(str, sd, max_bytes - inbuf); // Parse the rest of it
-        // Formally we should probably check (parsed != PARSE_FAILURE &&
-        // parsed > 0), but since PARSE_FAILURE is -1, this suffices.
-        return (parsed > 0);
-    }
-
-    if (fail_if_not_legacy)
-    {
-        LL_WARNS() << "deserialize LLSD parse failure" << LL_ENDL;
-        return false;
-    }
-
-    /*
-    * Remove the newline chars
-    */
-    std::string::size_type lastchar = header.find_last_not_of("\r\n");
-    if (lastchar != std::string::npos)
-    {
-        // It's important that find_last_not_of() returns size_type, which is
-        // why lastchar explicitly declares the type above. erase(size_type)
-        // erases from that offset to the end of the string, whereas
-        // erase(iterator) erases only a single character.
-        header.erase(lastchar+1);
-    }
-
-    // trim off the <? ... ?> header syntax
-    auto start = header.find_first_not_of("<? ");
-    if (start != std::string::npos)
-    {
-        auto end = header.find_first_of(" ?", start);
-        if (end != std::string::npos)
-        {
-            header = header.substr(start, end - start);
-            ws(str);
-        }
-    }
-    /*
-     * Create the parser as appropriate
-     */
-    if (0 == LLStringUtil::compareInsensitive(header, LLSD_BINARY_HEADER))
-    {
-        return (parse_using<LLSDBinaryParser>(str, sd, max_bytes-inbuf) > 0);
-    }
-    else if (0 == LLStringUtil::compareInsensitive(header, LLSD_XML_HEADER))
-    {
-        return (parse_using<LLSDXMLParser>(str, sd, max_bytes-inbuf) > 0);
-    }
-    else if (0 == LLStringUtil::compareInsensitive(header, LLSD_NOTATION_HEADER))
-    {
-        return (parse_using<LLSDNotationParser>(str, sd, max_bytes-inbuf) > 0);
-    }
-    else // no header we recognize
-    {
-        LLPointer<LLSDParser> p;
-        if (inbuf && hdr_buf[0] == '<')
-        {
-            // looks like XML
-            LL_DEBUGS() << "deserialize request with no header, assuming XML" << LL_ENDL;
-            p = new LLSDXMLParser;
-        }
-        else
-        {
-            // assume notation
-            LL_DEBUGS() << "deserialize request with no header, assuming notation" << LL_ENDL;
-            p = new LLSDNotationParser;
-        }
-        // Since we've already read 'inbuf' bytes into 'hdr_buf', prepend that
-        // data to whatever remains in 'str'.
-        LLMemoryStreamBuf already(reinterpret_cast<const U8*>(hdr_buf), inbuf);
-        cat_streambuf prebuff(&already, str.rdbuf());
-        std::istream  prepend(&prebuff);
-#if 1
-        return (p->parse(prepend, sd, max_bytes) > 0);
-#else
-        // debugging the reconstituted 'prepend' stream
-        // allocate a buffer that we hope is big enough for the whole thing
-        std::vector<char> wholemsg((max_bytes == size_t(SIZE_UNLIMITED))? 1024 : max_bytes);
-        prepend.read(wholemsg.data(), std::min(max_bytes, wholemsg.size()));
-        LLMemoryStream replay(reinterpret_cast<const U8*>(wholemsg.data()), prepend.gcount());
-        auto success{ p->parse(replay, sd, prepend.gcount()) > 0 };
-        {
-            LL_DEBUGS() << (success? "parsed: $$" : "failed: '")
-                        << std::string(wholemsg.data(), llmin(prepend.gcount(), 100)) << "$$"
-                        << LL_ENDL;
-        }
-        return success;
-#endif
-    }
-}
-
-/**
- * Endian handlers
- */
-#if LL_BIG_ENDIAN
-U64 ll_htonll(U64 hostlonglong) { return hostlonglong; }
-U64 ll_ntohll(U64 netlonglong) { return netlonglong; }
-F64 ll_htond(F64 hostlonglong) { return hostlonglong; }
-F64 ll_ntohd(F64 netlonglong) { return netlonglong; }
-#else
-// I read some comments one a indicating that doing an integer add
-// here would be faster than a bitwise or. For now, the or has
-// programmer clarity, since the intended outcome matches the
-// operation.
-U64 ll_htonll(U64 hostlonglong)
-{
-    return ((U64)(htonl((U32)((hostlonglong >> 32) & 0xFFFFFFFF))) |
-            ((U64)(htonl((U32)(hostlonglong & 0xFFFFFFFF))) << 32));
-}
-U64 ll_ntohll(U64 netlonglong)
-{
-    return ((U64)(ntohl((U32)((netlonglong >> 32) & 0xFFFFFFFF))) |
-            ((U64)(ntohl((U32)(netlonglong & 0xFFFFFFFF))) << 32));
-}
-union LLEndianSwapper
-{
-    F64 d;
-    U64 i;
-};
-F64 ll_htond(F64 hostdouble)
-{
-    LLEndianSwapper tmp;
-    tmp.d = hostdouble;
-    tmp.i = ll_htonll(tmp.i);
-    return tmp.d;
-}
-F64 ll_ntohd(F64 netdouble)
-{
-    LLEndianSwapper tmp;
-    tmp.d = netdouble;
-    tmp.i = ll_ntohll(tmp.i);
-    return tmp.d;
-}
-#endif
-
-/**
- * Local functions.
- */
-/**
- * @brief Figure out what kind of string it is (raw or delimited) and handoff.
- *
- * @param istr The stream to read from.
- * @param value [out] The string which was found.
- * @param max_bytes The maximum possible length of the string. Passing in
- * a negative value will skip this check.
- * @return Returns number of bytes read off of the stream. Returns
- * PARSE_FAILURE (-1) on failure.
- */
-llssize deserialize_string(std::istream& istr, std::string& value, llssize max_bytes);
-
-/**
- * @brief Parse a delimited string.
- *
- * @param istr The stream to read from, with the delimiter already popped.
- * @param value [out] The string which was found.
- * @param d The delimiter to use.
- * @return Returns number of bytes read off of the stream. Returns
- * PARSE_FAILURE (-1) on failure.
- */
-llssize deserialize_string_delim(std::istream& istr, std::string& value, char d);
-
-/**
- * @brief Read a raw string off the stream.
- *
- * @param istr The stream to read from, with the (len) parameter
- * leading the stream.
- * @param value [out] The string which was found.
- * @param d The delimiter to use.
- * @param max_bytes The maximum possible length of the string. Passing in
- * a negative value will skip this check.
- * @return Returns number of bytes read off of the stream. Returns
- * PARSE_FAILURE (-1) on failure.
- */
-llssize deserialize_string_raw(
-    std::istream& istr,
-    std::string& value,
-    llssize max_bytes);
-
-/**
- * @brief helper method for dealing with the different notation boolean format.
- *
- * @param istr The stream to read from with the leading character stripped.
- * @param data [out] the result of the parse.
- * @param compare The string to compare the boolean against
- * @param vale The value to assign to data if the parse succeeds.
- * @return Returns number of bytes read off of the stream. Returns
- * PARSE_FAILURE (-1) on failure.
- */
-llssize deserialize_boolean(
-    std::istream& istr,
-    LLSD& data,
-    const std::string& compare,
-    bool value);
-
-/**
- * @brief Do notation escaping of a string to an ostream.
- *
- * @param value The string to escape and serialize
- * @param str The stream to serialize to.
- */
-void serialize_string(const std::string& value, std::ostream& str);
-
-
-/**
- * Local constants.
- */
-static const std::string NOTATION_TRUE_SERIAL("true");
-static const std::string NOTATION_FALSE_SERIAL("false");
-
-static const char BINARY_TRUE_SERIAL = '1';
-static const char BINARY_FALSE_SERIAL = '0';
-
-
-/**
- * LLSDParser
- */
-LLSDParser::LLSDParser()
-    : mCheckLimits(true), mMaxBytesLeft(0), mParseLines(false)
-{
-}
-
-// virtual
-LLSDParser::~LLSDParser()
-{ }
-
-S32 LLSDParser::parse(std::istream& istr, LLSD& data, llssize max_bytes, S32 max_depth)
-{
-<<<<<<< HEAD
-	mCheckLimits = LLSDSerialize::SIZE_UNLIMITED != max_bytes;
-	mMaxBytesLeft = max_bytes;
-	return doParse(istr, data, max_depth);
-=======
-    mCheckLimits = (LLSDSerialize::SIZE_UNLIMITED == max_bytes) ? false : true;
-    mMaxBytesLeft = max_bytes;
-    return doParse(istr, data, max_depth);
->>>>>>> e1623bb2
-}
-
-
-// Parse using routine to get() lines, faster than parse()
-S32 LLSDParser::parseLines(std::istream& istr, LLSD& data)
-{
-    mCheckLimits = false;
-    mParseLines = true;
-    return doParse(istr, data);
-}
-
-
-int LLSDParser::get(std::istream& istr) const
-{
-    if(mCheckLimits) --mMaxBytesLeft;
-    return istr.get();
-}
-
-std::istream& LLSDParser::get(
-    std::istream& istr,
-    char* s,
-    std::streamsize n,
-    char delim) const
-{
-    istr.get(s, n, delim);
-    if(mCheckLimits) mMaxBytesLeft -= istr.gcount();
-    return istr;
-}
-
-std::istream& LLSDParser::get(
-        std::istream& istr,
-        std::streambuf& sb,
-        char delim) const
-{
-    istr.get(sb, delim);
-    if(mCheckLimits) mMaxBytesLeft -= istr.gcount();
-    return istr;
-}
-
-std::istream& LLSDParser::ignore(std::istream& istr) const
-{
-    istr.ignore();
-    if(mCheckLimits) --mMaxBytesLeft;
-    return istr;
-}
-
-std::istream& LLSDParser::putback(std::istream& istr, char c) const
-{
-    istr.putback(c);
-    if(mCheckLimits) ++mMaxBytesLeft;
-    return istr;
-}
-
-std::istream& LLSDParser::read(
-    std::istream& istr,
-    char* s,
-    std::streamsize n) const
-{
-    istr.read(s, n);
-    if(mCheckLimits) mMaxBytesLeft -= istr.gcount();
-    return istr;
-}
-
-void LLSDParser::account(llssize bytes) const
-{
-    if(mCheckLimits) mMaxBytesLeft -= bytes;
-}
-
-
-/**
- * LLSDNotationParser
- */
-LLSDNotationParser::LLSDNotationParser()
-{
-}
-
-// virtual
-LLSDNotationParser::~LLSDNotationParser()
-{ }
-
-// virtual
-S32 LLSDNotationParser::doParse(std::istream& istr, LLSD& data, S32 max_depth) const
-{
-    LL_PROFILE_ZONE_SCOPED_CATEGORY_LLSD
-    // map: { string:object, string:object }
-    // array: [ object, object, object ]
-    // undef: !
-    // boolean: true | false | 1 | 0 | T | F | t | f | TRUE | FALSE
-    // integer: i####
-    // real: r####
-    // uuid: u####
-    // string: "g'day" | 'have a "nice" day' | s(size)"raw data"
-    // uri: l"escaped"
-    // date: d"YYYY-MM-DDTHH:MM:SS.FFZ"
-    // binary: b##"ff3120ab1" | b(size)"raw data"
-    char c;
-    c = istr.peek();
-    if (max_depth == 0)
-    {
-        return PARSE_FAILURE;
-    }
-    while(isspace(c))
-    {
-        // pop the whitespace.
-        c = get(istr);
-        c = istr.peek();
-        continue;
-    }
-    if(!istr.good())
-    {
-        return 0;
-    }
-    S32 parse_count = 1;
-    switch(c)
-    {
-    case '{':
-    {
-        S32 child_count = parseMap(istr, data, max_depth - 1);
-        if((child_count == PARSE_FAILURE) || data.isUndefined())
-        {
-            parse_count = PARSE_FAILURE;
-        }
-        else
-        {
-            parse_count += child_count;
-        }
-        if(istr.fail())
-        {
-            LL_INFOS() << "STREAM FAILURE reading map." << LL_ENDL;
-            parse_count = PARSE_FAILURE;
-        }
-        break;
-    }
-
-    case '[':
-    {
-        S32 child_count = parseArray(istr, data, max_depth - 1);
-        if((child_count == PARSE_FAILURE) || data.isUndefined())
-        {
-            parse_count = PARSE_FAILURE;
-        }
-        else
-        {
-            parse_count += child_count;
-        }
-        if(istr.fail())
-        {
-            LL_INFOS() << "STREAM FAILURE reading array." << LL_ENDL;
-            parse_count = PARSE_FAILURE;
-        }
-        break;
-    }
-
-    case '!':
-        c = get(istr);
-        data.clear();
-        break;
-
-    case '0':
-        c = get(istr);
-        data = false;
-        break;
-
-    case 'F':
-    case 'f':
-        ignore(istr);
-        c = istr.peek();
-        if(isalpha(c))
-        {
-            auto cnt = deserialize_boolean(
-                istr,
-                data,
-                NOTATION_FALSE_SERIAL,
-                false);
-            if(PARSE_FAILURE == cnt) parse_count = cnt;
-            else account(cnt);
-        }
-        else
-        {
-            data = false;
-        }
-        if(istr.fail())
-        {
-            LL_INFOS() << "STREAM FAILURE reading boolean." << LL_ENDL;
-            parse_count = PARSE_FAILURE;
-        }
-        break;
-
-    case '1':
-        c = get(istr);
-        data = true;
-        break;
-
-    case 'T':
-    case 't':
-        ignore(istr);
-        c = istr.peek();
-        if(isalpha(c))
-        {
-            auto cnt = deserialize_boolean(istr,data,NOTATION_TRUE_SERIAL,true);
-            if(PARSE_FAILURE == cnt) parse_count = cnt;
-            else account(cnt);
-        }
-        else
-        {
-            data = true;
-        }
-        if(istr.fail())
-        {
-            LL_INFOS() << "STREAM FAILURE reading boolean." << LL_ENDL;
-            parse_count = PARSE_FAILURE;
-        }
-        break;
-
-    case 'i':
-    {
-        c = get(istr);
-        S32 integer = 0;
-        istr >> integer;
-        data = integer;
-        if(istr.fail())
-        {
-            LL_INFOS() << "STREAM FAILURE reading integer." << LL_ENDL;
-            parse_count = PARSE_FAILURE;
-        }
-        break;
-    }
-
-    case 'r':
-    {
-        c = get(istr);
-        F64 real = 0.0;
-        istr >> real;
-        data = real;
-        if(istr.fail())
-        {
-            LL_INFOS() << "STREAM FAILURE reading real." << LL_ENDL;
-            parse_count = PARSE_FAILURE;
-        }
-        break;
-    }
-
-    case 'u':
-    {
-        c = get(istr);
-        LLUUID id;
-        istr >> id;
-        data = id;
-        if(istr.fail())
-        {
-            LL_INFOS() << "STREAM FAILURE reading uuid." << LL_ENDL;
-            parse_count = PARSE_FAILURE;
-        }
-        break;
-    }
-
-    case '\"':
-    case '\'':
-    case 's':
-        if(!parseString(istr, data))
-        {
-            parse_count = PARSE_FAILURE;
-        }
-        if(istr.fail())
-        {
-            LL_INFOS() << "STREAM FAILURE reading string." << LL_ENDL;
-            parse_count = PARSE_FAILURE;
-        }
-        break;
-
-    case 'l':
-    {
-        c = get(istr); // pop the 'l'
-        c = get(istr); // pop the delimiter
-        std::string str;
-        auto cnt = deserialize_string_delim(istr, str, c);
-        if(PARSE_FAILURE == cnt)
-        {
-            parse_count = PARSE_FAILURE;
-        }
-        else
-        {
-            data = LLURI(str);
-            account(cnt);
-        }
-        if(istr.fail())
-        {
-            LL_INFOS() << "STREAM FAILURE reading link." << LL_ENDL;
-            parse_count = PARSE_FAILURE;
-        }
-        break;
-    }
-
-    case 'd':
-    {
-        c = get(istr); // pop the 'd'
-        c = get(istr); // pop the delimiter
-        std::string str;
-        auto cnt = deserialize_string_delim(istr, str, c);
-        if(PARSE_FAILURE == cnt)
-        {
-            parse_count = PARSE_FAILURE;
-        }
-        else
-        {
-            data = LLDate(str);
-            account(cnt);
-        }
-        if(istr.fail())
-        {
-            LL_INFOS() << "STREAM FAILURE reading date." << LL_ENDL;
-            parse_count = PARSE_FAILURE;
-        }
-        break;
-    }
-
-    case 'b':
-        if(!parseBinary(istr, data))
-        {
-            parse_count = PARSE_FAILURE;
-        }
-        if(istr.fail())
-        {
-            LL_INFOS() << "STREAM FAILURE reading data." << LL_ENDL;
-            parse_count = PARSE_FAILURE;
-        }
-        break;
-
-    default:
-        parse_count = PARSE_FAILURE;
-        LL_INFOS() << "Unrecognized character while parsing: int(" << int(c)
-            << ")" << LL_ENDL;
-        break;
-    }
-    if(PARSE_FAILURE == parse_count)
-    {
-        data.clear();
-    }
-    return parse_count;
-}
-
-S32 LLSDNotationParser::parseMap(std::istream& istr, LLSD& map, S32 max_depth) const
-{
-    LL_PROFILE_ZONE_SCOPED_CATEGORY_LLSD
-    // map: { string:object, string:object }
-    map = LLSD::emptyMap();
-    S32 parse_count = 0;
-    char c = get(istr);
-    if(c == '{')
-    {
-        // eat commas, white
-        bool found_name = false;
-        std::string name;
-        c = get(istr);
-        while(c != '}' && istr.good())
-        {
-            if(!found_name)
-            {
-                if((c == '\"') || (c == '\'') || (c == 's'))
-                {
-                    putback(istr, c);
-                    found_name = true;
-                    auto count = deserialize_string(istr, name, mMaxBytesLeft);
-                    if(PARSE_FAILURE == count) return PARSE_FAILURE;
-                    account(count);
-                }
-                c = get(istr);
-            }
-            else
-            {
-                if(isspace(c) || (c == ':'))
-                {
-                    c = get(istr);
-                    continue;
-                }
-                putback(istr, c);
-                LLSD child;
-                S32 count = doParse(istr, child, max_depth);
-                if(count > 0)
-                {
-                    // There must be a value for every key, thus
-                    // child_count must be greater than 0.
-                    parse_count += count;
-                    map.insert(name, child);
-                }
-                else
-                {
-                    return PARSE_FAILURE;
-                }
-                found_name = false;
-                c = get(istr);
-            }
-        }
-        if(c != '}')
-        {
-            map.clear();
-            return PARSE_FAILURE;
-        }
-    }
-    return parse_count;
-}
-
-S32 LLSDNotationParser::parseArray(std::istream& istr, LLSD& array, S32 max_depth) const
-{
-    LL_PROFILE_ZONE_SCOPED_CATEGORY_LLSD
-    // array: [ object, object, object ]
-    array = LLSD::emptyArray();
-    S32 parse_count = 0;
-    char c = get(istr);
-    if(c == '[')
-    {
-        // eat commas, white
-        c = get(istr);
-        while((c != ']') && istr.good())
-        {
-            LLSD child;
-            if(isspace(c) || (c == ','))
-            {
-                c = get(istr);
-                continue;
-            }
-            putback(istr, c);
-            S32 count = doParse(istr, child, max_depth);
-            if(PARSE_FAILURE == count)
-            {
-                return PARSE_FAILURE;
-            }
-            else
-            {
-                parse_count += count;
-                array.append(child);
-            }
-            c = get(istr);
-        }
-        if(c != ']')
-        {
-            return PARSE_FAILURE;
-        }
-    }
-    return parse_count;
-}
-
-bool LLSDNotationParser::parseString(std::istream& istr, LLSD& data) const
-{
-    LL_PROFILE_ZONE_SCOPED_CATEGORY_LLSD
-    std::string value;
-    auto count = deserialize_string(istr, value, mMaxBytesLeft);
-    if(PARSE_FAILURE == count) return false;
-    account(count);
-    data = value;
-    return true;
-}
-
-bool LLSDNotationParser::parseBinary(std::istream& istr, LLSD& data) const
-{
-    LL_PROFILE_ZONE_SCOPED_CATEGORY_LLSD
-    // binary: b##"ff3120ab1"
-    // or: b(len)"..."
-
-    // I want to manually control those values here to make sure the
-    // parser doesn't break when someone changes a constant somewhere
-    // else.
-    const U32 BINARY_BUFFER_SIZE = 256;
-    const U32 STREAM_GET_COUNT = 255;
-
-    // need to read the base out.
-    char buf[BINARY_BUFFER_SIZE];       /* Flawfinder: ignore */
-    get(istr, buf, STREAM_GET_COUNT, '"');
-    char c = get(istr);
-    if(c != '"') return false;
-    if(0 == strncmp("b(", buf, 2))
-    {
-        // We probably have a valid raw binary stream. determine
-        // the size, and read it.
-        auto len = strtol(buf + 2, NULL, 0);
-        if(mCheckLimits && (len > mMaxBytesLeft)) return false;
-        std::vector<U8> value;
-        if(len)
-        {
-            value.resize(len);
-            account(fullread(istr, (char *)&value[0], len));
-        }
-        c = get(istr); // strip off the trailing double-quote
-        data = value;
-    }
-    else if(0 == strncmp("b64", buf, 3))
-    {
-        // *FIX: A bit inefficient, but works for now. To make the
-        // format better, I would need to add a hint into the
-        // serialization format that indicated how long it was.
-        std::stringstream coded_stream;
-        get(istr, *(coded_stream.rdbuf()), '\"');
-        c = get(istr);
-        std::string encoded(coded_stream.str());
-        S32 len = apr_base64_decode_len(encoded.c_str());
-        std::vector<U8> value;
-        if(len)
-        {
-            value.resize(len);
-            len = apr_base64_decode_binary(&value[0], encoded.c_str());
-            value.resize(len);
-        }
-        data = value;
-    }
-    else if(0 == strncmp("b16", buf, 3))
-    {
-        // yay, base 16. We pop the next character which is either a
-        // double quote or base 16 data. If it's a double quote, we're
-        // done parsing. If it's not, put the data back, and read the
-        // stream until the next double quote.
-        char* read;  /*Flawfinder: ignore*/
-        U8 byte;
-        U8 byte_buffer[BINARY_BUFFER_SIZE];
-        U8* write;
-        std::vector<U8> value;
-        c = get(istr);
-        while(c != '"')
-        {
-            putback(istr, c);
-            read = buf;
-            write = byte_buffer;
-            get(istr, buf, STREAM_GET_COUNT, '"');
-            c = get(istr);
-            while(*read != '\0')     /*Flawfinder: ignore*/
-            {
-                byte = hex_as_nybble(*read++);
-                byte = byte << 4;
-                byte |= hex_as_nybble(*read++);
-                *write++ = byte;
-            }
-            // copy the data out of the byte buffer
-            value.insert(value.end(), byte_buffer, write);
-        }
-        data = value;
-    }
-    else
-    {
-        return false;
-    }
-    return true;
-}
-
-
-/**
- * LLSDBinaryParser
- */
-LLSDBinaryParser::LLSDBinaryParser()
-{
-}
-
-// virtual
-LLSDBinaryParser::~LLSDBinaryParser()
-{
-}
-
-// virtual
-S32 LLSDBinaryParser::doParse(std::istream& istr, LLSD& data, S32 max_depth) const
-{
-    LL_PROFILE_ZONE_SCOPED_CATEGORY_LLSD
-/**
- * Undefined: '!'<br>
- * Boolean: '1' for true '0' for false<br>
- * Integer: 'i' + 4 bytes network byte order<br>
- * Real: 'r' + 8 bytes IEEE double<br>
- * UUID: 'u' + 16 byte unsigned integer<br>
- * String: 's' + 4 byte integer size + string<br>
- *  strings also secretly support the notation format
- * Date: 'd' + 8 byte IEEE double for seconds since epoch<br>
- * URI: 'l' + 4 byte integer size + string uri<br>
- * Binary: 'b' + 4 byte integer size + binary data<br>
- * Array: '[' + 4 byte integer size  + all values + ']'<br>
- * Map: '{' + 4 byte integer size  every(key + value) + '}'<br>
- *  map keys are serialized as s + 4 byte integer size + string or in the
- *  notation format.
- */
-    char c;
-    c = get(istr);
-    if(!istr.good())
-    {
-        return 0;
-    }
-    if (max_depth == 0)
-    {
-        return PARSE_FAILURE;
-    }
-    S32 parse_count = 1;
-    switch(c)
-    {
-    case '{':
-    {
-        S32 child_count = parseMap(istr, data, max_depth - 1);
-        if((child_count == PARSE_FAILURE) || data.isUndefined())
-        {
-            parse_count = PARSE_FAILURE;
-        }
-        else
-        {
-            parse_count += child_count;
-        }
-        if(istr.fail())
-        {
-            LL_INFOS() << "STREAM FAILURE reading binary map." << LL_ENDL;
-            parse_count = PARSE_FAILURE;
-        }
-        break;
-    }
-
-    case '[':
-    {
-        S32 child_count = parseArray(istr, data, max_depth - 1);
-        if((child_count == PARSE_FAILURE) || data.isUndefined())
-        {
-            parse_count = PARSE_FAILURE;
-        }
-        else
-        {
-            parse_count += child_count;
-        }
-        if(istr.fail())
-        {
-            LL_INFOS() << "STREAM FAILURE reading binary array." << LL_ENDL;
-            parse_count = PARSE_FAILURE;
-        }
-        break;
-    }
-
-    case '!':
-        data.clear();
-        break;
-
-    case '0':
-        data = false;
-        break;
-
-    case '1':
-        data = true;
-        break;
-
-    case 'i':
-    {
-        U32 value_nbo = 0;
-        read(istr, (char*)&value_nbo, sizeof(U32));  /*Flawfinder: ignore*/
-        data = (S32)ntohl(value_nbo);
-        if(istr.fail())
-        {
-            LL_INFOS() << "STREAM FAILURE reading binary integer." << LL_ENDL;
-        }
-        break;
-    }
-
-    case 'r':
-    {
-        F64 real_nbo = 0.0;
-        read(istr, (char*)&real_nbo, sizeof(F64));   /*Flawfinder: ignore*/
-        data = ll_ntohd(real_nbo);
-        if(istr.fail())
-        {
-            LL_INFOS() << "STREAM FAILURE reading binary real." << LL_ENDL;
-        }
-        break;
-    }
-
-    case 'u':
-    {
-        LLUUID id;
-        read(istr, (char*)(&id.mData), UUID_BYTES);  /*Flawfinder: ignore*/
-        data = id;
-        if(istr.fail())
-        {
-            LL_INFOS() << "STREAM FAILURE reading binary uuid." << LL_ENDL;
-        }
-        break;
-    }
-
-    case '\'':
-    case '"':
-    {
-        std::string value;
-        auto cnt = deserialize_string_delim(istr, value, c);
-        if(PARSE_FAILURE == cnt)
-        {
-            parse_count = PARSE_FAILURE;
-        }
-        else
-        {
-            data = value;
-            account(cnt);
-        }
-        if(istr.fail())
-        {
-            LL_INFOS() << "STREAM FAILURE reading binary (notation-style) string."
-                << LL_ENDL;
-            parse_count = PARSE_FAILURE;
-        }
-        break;
-    }
-
-    case 's':
-    {
-        std::string value;
-        if(parseString(istr, value))
-        {
-            data = value;
-        }
-        else
-        {
-            parse_count = PARSE_FAILURE;
-        }
-        if(istr.fail())
-        {
-            LL_INFOS() << "STREAM FAILURE reading binary string." << LL_ENDL;
-            parse_count = PARSE_FAILURE;
-        }
-        break;
-    }
-
-    case 'l':
-    {
-        std::string value;
-        if(parseString(istr, value))
-        {
-            data = LLURI(value);
-        }
-        else
-        {
-            parse_count = PARSE_FAILURE;
-        }
-        if(istr.fail())
-        {
-            LL_INFOS() << "STREAM FAILURE reading binary link." << LL_ENDL;
-            parse_count = PARSE_FAILURE;
-        }
-        break;
-    }
-
-    case 'd':
-    {
-        F64 real = 0.0;
-        read(istr, (char*)&real, sizeof(F64));   /*Flawfinder: ignore*/
-        data = LLDate(real);
-        if(istr.fail())
-        {
-            LL_INFOS() << "STREAM FAILURE reading binary date." << LL_ENDL;
-            parse_count = PARSE_FAILURE;
-        }
-        break;
-    }
-
-    case 'b':
-    {
-        // We probably have a valid raw binary stream. determine
-        // the size, and read it.
-        U32 size_nbo = 0;
-        read(istr, (char*)&size_nbo, sizeof(U32));  /*Flawfinder: ignore*/
-        S32 size = (S32)ntohl(size_nbo);
-        if(mCheckLimits && (size > mMaxBytesLeft))
-        {
-            parse_count = PARSE_FAILURE;
-        }
-        else
-        {
-            std::vector<U8> value;
-            if(size > 0)
-            {
-                value.resize(size);
-                account(fullread(istr, (char*)&value[0], size));
-            }
-            data = value;
-        }
-        if(istr.fail())
-        {
-            LL_INFOS() << "STREAM FAILURE reading binary." << LL_ENDL;
-            parse_count = PARSE_FAILURE;
-        }
-        break;
-    }
-
-    default:
-        parse_count = PARSE_FAILURE;
-        LL_INFOS() << "Unrecognized character while parsing: int(" << int(c)
-            << ")" << LL_ENDL;
-        break;
-    }
-    if(PARSE_FAILURE == parse_count)
-    {
-        data.clear();
-    }
-    return parse_count;
-}
-
-S32 LLSDBinaryParser::parseMap(std::istream& istr, LLSD& map, S32 max_depth) const
-{
-    map = LLSD::emptyMap();
-    U32 value_nbo = 0;
-    read(istr, (char*)&value_nbo, sizeof(U32));      /*Flawfinder: ignore*/
-    S32 size = (S32)ntohl(value_nbo);
-    S32 parse_count = 0;
-    S32 count = 0;
-    char c = get(istr);
-    while(c != '}' && (count < size) && istr.good())
-    {
-        std::string name;
-        switch(c)
-        {
-        case 'k':
-            if(!parseString(istr, name))
-            {
-                return PARSE_FAILURE;
-            }
-            break;
-        case '\'':
-        case '"':
-        {
-            auto cnt = deserialize_string_delim(istr, name, c);
-            if(PARSE_FAILURE == cnt) return PARSE_FAILURE;
-            account(cnt);
-            break;
-        }
-        }
-        LLSD child;
-        S32 child_count = doParse(istr, child, max_depth);
-        if(child_count > 0)
-        {
-            // There must be a value for every key, thus child_count
-            // must be greater than 0.
-            parse_count += child_count;
-            map.insert(name, child);
-        }
-        else
-        {
-            return PARSE_FAILURE;
-        }
-        ++count;
-        c = get(istr);
-    }
-    if((c != '}') || (count < size))
-    {
-        // Make sure it is correctly terminated and we parsed as many
-        // as were said to be there.
-        return PARSE_FAILURE;
-    }
-    return parse_count;
-}
-
-S32 LLSDBinaryParser::parseArray(std::istream& istr, LLSD& array, S32 max_depth) const
-{
-    array = LLSD::emptyArray();
-    U32 value_nbo = 0;
-    read(istr, (char*)&value_nbo, sizeof(U32));      /*Flawfinder: ignore*/
-    S32 size = (S32)ntohl(value_nbo);
-
-    // *FIX: This would be a good place to reserve some space in the
-    // array...
-
-    S32 parse_count = 0;
-    S32 count = 0;
-    char c = istr.peek();
-    while((c != ']') && (count < size) && istr.good())
-    {
-        LLSD child;
-        S32 child_count = doParse(istr, child, max_depth);
-        if(PARSE_FAILURE == child_count)
-        {
-            return PARSE_FAILURE;
-        }
-        if(child_count)
-        {
-            parse_count += child_count;
-            array.append(child);
-        }
-        ++count;
-        c = istr.peek();
-    }
-    c = get(istr);
-    if((c != ']') || (count < size))
-    {
-        // Make sure it is correctly terminated and we parsed as many
-        // as were said to be there.
-        return PARSE_FAILURE;
-    }
-    return parse_count;
-}
-
-bool LLSDBinaryParser::parseString(
-    std::istream& istr,
-    std::string& value) const
-{
-    // *FIX: This is memory inefficient.
-    U32 value_nbo = 0;
-    read(istr, (char*)&value_nbo, sizeof(U32));      /*Flawfinder: ignore*/
-    S32 size = (S32)ntohl(value_nbo);
-    if(mCheckLimits && (size > mMaxBytesLeft)) return false;
-    if(size < 0) return false;
-    std::vector<char> buf;
-    if(size)
-    {
-        buf.resize(size);
-        account(fullread(istr, &buf[0], size));
-        value.assign(buf.begin(), buf.end());
-    }
-    return true;
-}
-
-
-/**
- * LLSDFormatter
- */
-LLSDFormatter::LLSDFormatter(bool boolAlpha, const std::string& realFmt, EFormatterOptions options):
-    mOptions(options)
-{
-    boolalpha(boolAlpha);
-    realFormat(realFmt);
-}
-
-// virtual
-LLSDFormatter::~LLSDFormatter()
-{ }
-
-void LLSDFormatter::boolalpha(bool alpha)
-{
-    mBoolAlpha = alpha;
-}
-
-void LLSDFormatter::realFormat(const std::string& format)
-{
-    mRealFormat = format;
-}
-
-S32 LLSDFormatter::format(const LLSD& data, std::ostream& ostr) const
-{
-    // pass options captured by constructor
-    return format(data, ostr, mOptions);
-}
-
-S32 LLSDFormatter::format(const LLSD& data, std::ostream& ostr, EFormatterOptions options) const
-{
-    return format_impl(data, ostr, options, 0);
-}
-
-void LLSDFormatter::formatReal(LLSD::Real real, std::ostream& ostr) const
-{
-    std::string buffer = llformat(mRealFormat.c_str(), real);
-    ostr << buffer;
-}
-
-/**
- * LLSDNotationFormatter
- */
-LLSDNotationFormatter::LLSDNotationFormatter(bool boolAlpha, const std::string& realFormat,
-                                             EFormatterOptions options):
-    LLSDFormatter(boolAlpha, realFormat, options)
-{
-}
-
-// virtual
-LLSDNotationFormatter::~LLSDNotationFormatter()
-{ }
-
-// static
-std::string LLSDNotationFormatter::escapeString(const std::string& in)
-{
-    std::ostringstream ostr;
-    serialize_string(in, ostr);
-    return ostr.str();
-}
-
-S32 LLSDNotationFormatter::format_impl(const LLSD& data, std::ostream& ostr,
-                                       EFormatterOptions options, U32 level) const
-{
-    S32 format_count = 1;
-    std::string pre;
-    std::string post;
-
-    if (options & LLSDFormatter::OPTIONS_PRETTY)
-    {
-        for (U32 i = 0; i < level; i++)
-        {
-            pre += "    ";
-        }
-        post = "\n";
-    }
-
-    switch(data.type())
-    {
-    case LLSD::TypeMap:
-    {
-        if (0 != level) ostr << post << pre;
-        ostr << "{";
-        std::string inner_pre;
-        if (options & LLSDFormatter::OPTIONS_PRETTY)
-        {
-            inner_pre = pre + "    ";
-        }
-
-        bool need_comma = false;
-        LLSD::map_const_iterator iter = data.beginMap();
-        LLSD::map_const_iterator end = data.endMap();
-        for(; iter != end; ++iter)
-        {
-            if(need_comma) ostr << ",";
-            need_comma = true;
-            ostr << post << inner_pre << '\'';
-            serialize_string((*iter).first, ostr);
-            ostr << "':";
-            format_count += format_impl((*iter).second, ostr, options, level + 2);
-        }
-        ostr << post << pre << "}";
-        break;
-    }
-
-    case LLSD::TypeArray:
-    {
-        ostr << post << pre << "[";
-        bool need_comma = false;
-        LLSD::array_const_iterator iter = data.beginArray();
-        LLSD::array_const_iterator end = data.endArray();
-        for(; iter != end; ++iter)
-        {
-            if(need_comma) ostr << ",";
-            need_comma = true;
-            format_count += format_impl(*iter, ostr, options, level + 1);
-        }
-        ostr << "]";
-        break;
-    }
-
-    case LLSD::TypeUndefined:
-        ostr << "!";
-        break;
-
-    case LLSD::TypeBoolean:
-        if(mBoolAlpha ||
-#if( LL_WINDOWS || __GNUC__ > 2)
-           (ostr.flags() & std::ios::boolalpha)
-#else
-           (ostr.flags() & 0x0100)
-#endif
-            )
-        {
-            ostr << (data.asBoolean()
-                     ? NOTATION_TRUE_SERIAL : NOTATION_FALSE_SERIAL);
-        }
-        else
-        {
-            ostr << (data.asBoolean() ? 1 : 0);
-        }
-        break;
-
-    case LLSD::TypeInteger:
-        ostr << "i" << data.asInteger();
-        break;
-
-    case LLSD::TypeReal:
-        ostr << "r";
-        if(mRealFormat.empty())
-        {
-            ostr << data.asReal();
-        }
-        else
-        {
-            formatReal(data.asReal(), ostr);
-        }
-        break;
-
-    case LLSD::TypeUUID:
-        ostr << "u" << data.asUUID();
-        break;
-
-    case LLSD::TypeString:
-        ostr << '\'';
-        serialize_string(data.asStringRef(), ostr);
-        ostr << '\'';
-        break;
-
-    case LLSD::TypeDate:
-        ostr << "d\"" << data.asDate() << "\"";
-        break;
-
-    case LLSD::TypeURI:
-        ostr << "l\"";
-        serialize_string(data.asString(), ostr);
-        ostr << "\"";
-        break;
-
-    case LLSD::TypeBinary:
-    {
-        // *FIX: memory inefficient.
-        const std::vector<U8>& buffer = data.asBinary();
-        if (options & LLSDFormatter::OPTIONS_PRETTY_BINARY)
-        {
-            ostr << "b16\"";
-            if (! buffer.empty())
-            {
-                std::ios_base::fmtflags old_flags = ostr.flags();
-                ostr.setf( std::ios::hex, std::ios::basefield );
-                // It shouldn't strictly matter whether the emitted hex digits
-                // are uppercase; LLSDNotationParser handles either; but as of
-                // 2020-05-13, Python's llbase.llsd requires uppercase hex.
-                ostr << std::uppercase;
-                auto oldfill(ostr.fill('0'));
-                auto oldwidth(ostr.width());
-                for (size_t i = 0; i < buffer.size(); i++)
-                {
-                    // have to restate setw() before every conversion
-                    ostr << std::setw(2) << (int) buffer[i];
-                }
-                ostr.width(oldwidth);
-                ostr.fill(oldfill);
-                ostr.flags(old_flags);
-            }
-        }
-        else                        // ! OPTIONS_PRETTY_BINARY
-        {
-            ostr << "b(" << buffer.size() << ")\"";
-            if (! buffer.empty())
-            {
-                ostr.write((const char*)&buffer[0], buffer.size());
-            }
-        }
-        ostr << "\"";
-        break;
-    }
-
-    default:
-        // *NOTE: This should never happen.
-        ostr << "!";
-        break;
-    }
-    return format_count;
-}
-
-/**
- * LLSDBinaryFormatter
- */
-LLSDBinaryFormatter::LLSDBinaryFormatter(bool boolAlpha, const std::string& realFormat,
-                                         EFormatterOptions options):
-    LLSDFormatter(boolAlpha, realFormat, options)
-{
-}
-
-// virtual
-LLSDBinaryFormatter::~LLSDBinaryFormatter()
-{ }
-
-// virtual
-S32 LLSDBinaryFormatter::format_impl(const LLSD& data, std::ostream& ostr,
-                                     EFormatterOptions options, U32 level) const
-{
-    S32 format_count = 1;
-    switch(data.type())
-    {
-    case LLSD::TypeMap:
-    {
-        ostr.put('{');
-        U32 size_nbo = htonl(data.size());
-        ostr.write((const char*)(&size_nbo), sizeof(U32));
-        LLSD::map_const_iterator iter = data.beginMap();
-        LLSD::map_const_iterator end = data.endMap();
-        for(; iter != end; ++iter)
-        {
-            ostr.put('k');
-            formatString((*iter).first, ostr);
-            format_count += format_impl((*iter).second, ostr, options, level+1);
-        }
-        ostr.put('}');
-        break;
-    }
-
-    case LLSD::TypeArray:
-    {
-        ostr.put('[');
-        U32 size_nbo = htonl(data.size());
-        ostr.write((const char*)(&size_nbo), sizeof(U32));
-        LLSD::array_const_iterator iter = data.beginArray();
-        LLSD::array_const_iterator end = data.endArray();
-        for(; iter != end; ++iter)
-        {
-            format_count += format_impl(*iter, ostr, options, level+1);
-        }
-        ostr.put(']');
-        break;
-    }
-
-    case LLSD::TypeUndefined:
-        ostr.put('!');
-        break;
-
-    case LLSD::TypeBoolean:
-        if(data.asBoolean()) ostr.put(BINARY_TRUE_SERIAL);
-        else ostr.put(BINARY_FALSE_SERIAL);
-        break;
-
-    case LLSD::TypeInteger:
-    {
-        ostr.put('i');
-        U32 value_nbo = htonl(data.asInteger());
-        ostr.write((const char*)(&value_nbo), sizeof(U32));
-        break;
-    }
-
-    case LLSD::TypeReal:
-    {
-        ostr.put('r');
-        F64 value_nbo = ll_htond(data.asReal());
-        ostr.write((const char*)(&value_nbo), sizeof(F64));
-        break;
-    }
-
-    case LLSD::TypeUUID:
-    {
-        ostr.put('u');
-        LLUUID temp = data.asUUID();
-        ostr.write((const char*)(&(temp.mData)), UUID_BYTES);
-        break;
-    }
-
-    case LLSD::TypeString:
-        ostr.put('s');
-        formatString(data.asStringRef(), ostr);
-        break;
-
-    case LLSD::TypeDate:
-    {
-        ostr.put('d');
-        F64 value = data.asReal();
-        ostr.write((const char*)(&value), sizeof(F64));
-        break;
-    }
-
-    case LLSD::TypeURI:
-        ostr.put('l');
-        formatString(data.asString(), ostr);
-        break;
-
-    case LLSD::TypeBinary:
-    {
-        ostr.put('b');
-        const std::vector<U8>& buffer = data.asBinary();
-        U32 size_nbo = htonl(buffer.size());
-        ostr.write((const char*)(&size_nbo), sizeof(U32));
-        if(buffer.size()) ostr.write((const char*)&buffer[0], buffer.size());
-        break;
-    }
-
-    default:
-        // *NOTE: This should never happen.
-        ostr.put('!');
-        break;
-    }
-    return format_count;
-}
-
-void LLSDBinaryFormatter::formatString(
-    const std::string& string,
-    std::ostream& ostr) const
-{
-    U32 size_nbo = htonl(string.size());
-    ostr.write((const char*)(&size_nbo), sizeof(U32));
-    ostr.write(string.c_str(), string.size());
-}
-
-/**
- * local functions
- */
-llssize deserialize_string(std::istream& istr, std::string& value, llssize max_bytes)
-{
-    int c = istr.get();
-    if(istr.fail())
-    {
-        // No data in stream, bail out but mention the character we
-        // grabbed.
-        return LLSDParser::PARSE_FAILURE;
-    }
-
-    llssize rv = LLSDParser::PARSE_FAILURE;
-    switch(c)
-    {
-    case '\'':
-    case '"':
-        rv = deserialize_string_delim(istr, value, c);
-        break;
-    case 's':
-        // technically, less than max_bytes, but this is just meant to
-        // catch egregious protocol errors. parse errors will be
-        // caught in the case of incorrect counts.
-        rv = deserialize_string_raw(istr, value, max_bytes);
-        break;
-    default:
-        break;
-    }
-    if(LLSDParser::PARSE_FAILURE == rv) return rv;
-    return rv + 1; // account for the character grabbed at the top.
-}
-
-llssize deserialize_string_delim(
-    std::istream& istr,
-    std::string& value,
-    char delim)
-{
-    std::ostringstream write_buffer;
-    bool found_escape = false;
-    bool found_hex = false;
-    bool found_digit = false;
-    U8 byte = 0;
-    llssize count = 0;
-
-    while (true)
-    {
-        int next_byte = istr.get();
-        ++count;
-
-        if(istr.fail())
-        {
-            // If our stream is empty, break out
-            value = write_buffer.str();
-            return LLSDParser::PARSE_FAILURE;
-        }
-
-        char next_char = (char)next_byte; // Now that we know it's not EOF
-
-        if(found_escape)
-        {
-            // next character(s) is a special sequence.
-            if(found_hex)
-            {
-                if(found_digit)
-                {
-                    found_digit = false;
-                    found_hex = false;
-                    found_escape = false;
-                    byte = byte << 4;
-                    byte |= hex_as_nybble(next_char);
-                    write_buffer << byte;
-                    byte = 0;
-                }
-                else
-                {
-                    // next character is the first nybble of
-                    //
-                    found_digit = true;
-                    byte = hex_as_nybble(next_char);
-                }
-            }
-            else if(next_char == 'x')
-            {
-                found_hex = true;
-            }
-            else
-            {
-                switch(next_char)
-                {
-                case 'a':
-                    write_buffer << '\a';
-                    break;
-                case 'b':
-                    write_buffer << '\b';
-                    break;
-                case 'f':
-                    write_buffer << '\f';
-                    break;
-                case 'n':
-                    write_buffer << '\n';
-                    break;
-                case 'r':
-                    write_buffer << '\r';
-                    break;
-                case 't':
-                    write_buffer << '\t';
-                    break;
-                case 'v':
-                    write_buffer << '\v';
-                    break;
-                default:
-                    write_buffer << next_char;
-                    break;
-                }
-                found_escape = false;
-            }
-        }
-        else if(next_char == '\\')
-        {
-            found_escape = true;
-        }
-        else if(next_char == delim)
-        {
-            break;
-        }
-        else
-        {
-            write_buffer << next_char;
-        }
-    }
-
-    value = write_buffer.str();
-    return count;
-}
-
-llssize deserialize_string_raw(
-    std::istream& istr,
-    std::string& value,
-    llssize max_bytes)
-{
-    llssize count = 0;
-    const S32 BUF_LEN = 20;
-    char buf[BUF_LEN];      /* Flawfinder: ignore */
-    istr.get(buf, BUF_LEN - 1, ')');
-    count += istr.gcount();
-    int c = istr.get();
-    c = istr.get();
-    count += 2;
-    if(((c == '"') || (c == '\'')) && (buf[0] == '('))
-    {
-        // We probably have a valid raw string. determine
-        // the size, and read it.
-        // *FIX: This is memory inefficient.
-        auto len = strtol(buf + 1, NULL, 0);
-        if((max_bytes>0)&&(len>max_bytes)) return LLSDParser::PARSE_FAILURE;
-        std::vector<char> buf;
-        if(len)
-        {
-            buf.resize(len);
-            count += fullread(istr, (char *)&buf[0], len);
-            value.assign(buf.begin(), buf.end());
-        }
-        c = istr.get();
-        ++count;
-        if(!((c == '"') || (c == '\'')))
-        {
-            return LLSDParser::PARSE_FAILURE;
-        }
-    }
-    else
-    {
-        return LLSDParser::PARSE_FAILURE;
-    }
-    return count;
-}
-
-static const char* NOTATION_STRING_CHARACTERS[256] =
-{
-    "\\x00",    // 0
-    "\\x01",    // 1
-    "\\x02",    // 2
-    "\\x03",    // 3
-    "\\x04",    // 4
-    "\\x05",    // 5
-    "\\x06",    // 6
-    "\\a",      // 7
-    "\\b",      // 8
-    "\\t",      // 9
-    "\\n",      // 10
-    "\\v",      // 11
-    "\\f",      // 12
-    "\\r",      // 13
-    "\\x0e",    // 14
-    "\\x0f",    // 15
-    "\\x10",    // 16
-    "\\x11",    // 17
-    "\\x12",    // 18
-    "\\x13",    // 19
-    "\\x14",    // 20
-    "\\x15",    // 21
-    "\\x16",    // 22
-    "\\x17",    // 23
-    "\\x18",    // 24
-    "\\x19",    // 25
-    "\\x1a",    // 26
-    "\\x1b",    // 27
-    "\\x1c",    // 28
-    "\\x1d",    // 29
-    "\\x1e",    // 30
-    "\\x1f",    // 31
-    " ",        // 32
-    "!",        // 33
-    "\"",       // 34
-    "#",        // 35
-    "$",        // 36
-    "%",        // 37
-    "&",        // 38
-    "\\'",      // 39
-    "(",        // 40
-    ")",        // 41
-    "*",        // 42
-    "+",        // 43
-    ",",        // 44
-    "-",        // 45
-    ".",        // 46
-    "/",        // 47
-    "0",        // 48
-    "1",        // 49
-    "2",        // 50
-    "3",        // 51
-    "4",        // 52
-    "5",        // 53
-    "6",        // 54
-    "7",        // 55
-    "8",        // 56
-    "9",        // 57
-    ":",        // 58
-    ";",        // 59
-    "<",        // 60
-    "=",        // 61
-    ">",        // 62
-    "?",        // 63
-    "@",        // 64
-    "A",        // 65
-    "B",        // 66
-    "C",        // 67
-    "D",        // 68
-    "E",        // 69
-    "F",        // 70
-    "G",        // 71
-    "H",        // 72
-    "I",        // 73
-    "J",        // 74
-    "K",        // 75
-    "L",        // 76
-    "M",        // 77
-    "N",        // 78
-    "O",        // 79
-    "P",        // 80
-    "Q",        // 81
-    "R",        // 82
-    "S",        // 83
-    "T",        // 84
-    "U",        // 85
-    "V",        // 86
-    "W",        // 87
-    "X",        // 88
-    "Y",        // 89
-    "Z",        // 90
-    "[",        // 91
-    "\\\\",     // 92
-    "]",        // 93
-    "^",        // 94
-    "_",        // 95
-    "`",        // 96
-    "a",        // 97
-    "b",        // 98
-    "c",        // 99
-    "d",        // 100
-    "e",        // 101
-    "f",        // 102
-    "g",        // 103
-    "h",        // 104
-    "i",        // 105
-    "j",        // 106
-    "k",        // 107
-    "l",        // 108
-    "m",        // 109
-    "n",        // 110
-    "o",        // 111
-    "p",        // 112
-    "q",        // 113
-    "r",        // 114
-    "s",        // 115
-    "t",        // 116
-    "u",        // 117
-    "v",        // 118
-    "w",        // 119
-    "x",        // 120
-    "y",        // 121
-    "z",        // 122
-    "{",        // 123
-    "|",        // 124
-    "}",        // 125
-    "~",        // 126
-    "\\x7f",    // 127
-    "\\x80",    // 128
-    "\\x81",    // 129
-    "\\x82",    // 130
-    "\\x83",    // 131
-    "\\x84",    // 132
-    "\\x85",    // 133
-    "\\x86",    // 134
-    "\\x87",    // 135
-    "\\x88",    // 136
-    "\\x89",    // 137
-    "\\x8a",    // 138
-    "\\x8b",    // 139
-    "\\x8c",    // 140
-    "\\x8d",    // 141
-    "\\x8e",    // 142
-    "\\x8f",    // 143
-    "\\x90",    // 144
-    "\\x91",    // 145
-    "\\x92",    // 146
-    "\\x93",    // 147
-    "\\x94",    // 148
-    "\\x95",    // 149
-    "\\x96",    // 150
-    "\\x97",    // 151
-    "\\x98",    // 152
-    "\\x99",    // 153
-    "\\x9a",    // 154
-    "\\x9b",    // 155
-    "\\x9c",    // 156
-    "\\x9d",    // 157
-    "\\x9e",    // 158
-    "\\x9f",    // 159
-    "\\xa0",    // 160
-    "\\xa1",    // 161
-    "\\xa2",    // 162
-    "\\xa3",    // 163
-    "\\xa4",    // 164
-    "\\xa5",    // 165
-    "\\xa6",    // 166
-    "\\xa7",    // 167
-    "\\xa8",    // 168
-    "\\xa9",    // 169
-    "\\xaa",    // 170
-    "\\xab",    // 171
-    "\\xac",    // 172
-    "\\xad",    // 173
-    "\\xae",    // 174
-    "\\xaf",    // 175
-    "\\xb0",    // 176
-    "\\xb1",    // 177
-    "\\xb2",    // 178
-    "\\xb3",    // 179
-    "\\xb4",    // 180
-    "\\xb5",    // 181
-    "\\xb6",    // 182
-    "\\xb7",    // 183
-    "\\xb8",    // 184
-    "\\xb9",    // 185
-    "\\xba",    // 186
-    "\\xbb",    // 187
-    "\\xbc",    // 188
-    "\\xbd",    // 189
-    "\\xbe",    // 190
-    "\\xbf",    // 191
-    "\\xc0",    // 192
-    "\\xc1",    // 193
-    "\\xc2",    // 194
-    "\\xc3",    // 195
-    "\\xc4",    // 196
-    "\\xc5",    // 197
-    "\\xc6",    // 198
-    "\\xc7",    // 199
-    "\\xc8",    // 200
-    "\\xc9",    // 201
-    "\\xca",    // 202
-    "\\xcb",    // 203
-    "\\xcc",    // 204
-    "\\xcd",    // 205
-    "\\xce",    // 206
-    "\\xcf",    // 207
-    "\\xd0",    // 208
-    "\\xd1",    // 209
-    "\\xd2",    // 210
-    "\\xd3",    // 211
-    "\\xd4",    // 212
-    "\\xd5",    // 213
-    "\\xd6",    // 214
-    "\\xd7",    // 215
-    "\\xd8",    // 216
-    "\\xd9",    // 217
-    "\\xda",    // 218
-    "\\xdb",    // 219
-    "\\xdc",    // 220
-    "\\xdd",    // 221
-    "\\xde",    // 222
-    "\\xdf",    // 223
-    "\\xe0",    // 224
-    "\\xe1",    // 225
-    "\\xe2",    // 226
-    "\\xe3",    // 227
-    "\\xe4",    // 228
-    "\\xe5",    // 229
-    "\\xe6",    // 230
-    "\\xe7",    // 231
-    "\\xe8",    // 232
-    "\\xe9",    // 233
-    "\\xea",    // 234
-    "\\xeb",    // 235
-    "\\xec",    // 236
-    "\\xed",    // 237
-    "\\xee",    // 238
-    "\\xef",    // 239
-    "\\xf0",    // 240
-    "\\xf1",    // 241
-    "\\xf2",    // 242
-    "\\xf3",    // 243
-    "\\xf4",    // 244
-    "\\xf5",    // 245
-    "\\xf6",    // 246
-    "\\xf7",    // 247
-    "\\xf8",    // 248
-    "\\xf9",    // 249
-    "\\xfa",    // 250
-    "\\xfb",    // 251
-    "\\xfc",    // 252
-    "\\xfd",    // 253
-    "\\xfe",    // 254
-    "\\xff"     // 255
-};
-
-void serialize_string(const std::string& value, std::ostream& str)
-{
-    std::string::const_iterator it = value.begin();
-    std::string::const_iterator end = value.end();
-    U8 c;
-    for(; it != end; ++it)
-    {
-        c = (U8)(*it);
-        str << NOTATION_STRING_CHARACTERS[c];
-    }
-}
-
-llssize deserialize_boolean(
-    std::istream& istr,
-    LLSD& data,
-    const std::string& compare,
-    bool value)
-{
-    //
-    // this method is a little goofy, because it gets the stream at
-    // the point where the t or f has already been
-    // consumed. Basically, parse for a patch to the string passed in
-    // starting at index 1. If it's a match:
-    //  * assign data to value
-    //  * return the number of bytes read
-    // otherwise:
-    //  * set data to LLSD::null
-    //  * return LLSDParser::PARSE_FAILURE (-1)
-    //
-    llssize bytes_read = 0;
-    std::string::size_type ii = 0;
-    char c = istr.peek();
-    while((++ii < compare.size())
-          && (tolower(c) == (int)compare[ii])
-          && istr.good())
-    {
-        istr.ignore();
-        ++bytes_read;
-        c = istr.peek();
-    }
-    if(compare.size() != ii)
-    {
-        data.clear();
-        return LLSDParser::PARSE_FAILURE;
-    }
-    data = value;
-    return bytes_read;
-}
-
-std::ostream& operator<<(std::ostream& s, const LLSD& llsd)
-{
-    s << LLSDNotationStreamer(llsd);
-    return s;
-}
-
-
-//dirty little zippers -- yell at davep if these are horrid
-
-//return a string containing gzipped bytes of binary serialized LLSD
-// VERY inefficient -- creates several copies of LLSD block in memory
-std::string zip_llsd(LLSD& data)
-{
-    std::stringstream llsd_strm;
-
-    LLSDSerialize::toBinary(data, llsd_strm);
-
-    const U32 CHUNK = 65536;
-
-    z_stream strm;
-    strm.zalloc = Z_NULL;
-    strm.zfree = Z_NULL;
-    strm.opaque = Z_NULL;
-
-    S32 ret = deflateInit(&strm, Z_BEST_COMPRESSION);
-    if (ret != Z_OK)
-    {
-        LL_WARNS() << "Failed to compress LLSD block." << LL_ENDL;
-        return std::string();
-    }
-
-    std::string source = llsd_strm.str();
-
-    U8 out[CHUNK];
-
-    strm.avail_in = narrow<size_t>(source.size());
-    strm.next_in = (U8*) source.data();
-    U8* output = NULL;
-
-    U32 cur_size = 0;
-
-    U32 have = 0;
-
-    do
-    {
-        strm.avail_out = CHUNK;
-        strm.next_out = out;
-
-        ret = deflate(&strm, Z_FINISH);
-        if (ret == Z_OK || ret == Z_STREAM_END)
-        { //copy result into output
-            if (strm.avail_out >= CHUNK)
-            {
-                deflateEnd(&strm);
-                if(output)
-                    free(output);
-                LL_WARNS() << "Failed to compress LLSD block." << LL_ENDL;
-                return std::string();
-            }
-
-            have = CHUNK-strm.avail_out;
-            U8* new_output = (U8*) realloc(output, cur_size+have);
-            if (new_output == NULL)
-            {
-                LL_WARNS() << "Failed to compress LLSD block: can't reallocate memory, current size: " << cur_size << " bytes; requested " << cur_size + have << " bytes." << LL_ENDL;
-                deflateEnd(&strm);
-                if (output)
-                {
-                    free(output);
-                }
-                return std::string();
-            }
-            output = new_output;
-            memcpy(output+cur_size, out, have);
-            cur_size += have;
-        }
-        else
-        {
-            deflateEnd(&strm);
-            if(output)
-                free(output);
-            LL_WARNS() << "Failed to compress LLSD block." << LL_ENDL;
-            return std::string();
-        }
-    }
-    while (ret == Z_OK);
-
-    std::string::size_type size = cur_size;
-
-    std::string result((char*) output, size);
-    deflateEnd(&strm);
-    if(output)
-        free(output);
-
-    return result;
-}
-
-//decompress a block of LLSD from provided istream
-// not very efficient -- creats a copy of decompressed LLSD block in memory
-// and deserializes from that copy using LLSDSerialize
-LLUZipHelper::EZipRresult LLUZipHelper::unzip_llsd(LLSD& data, std::istream& is, S32 size)
-{
-    std::unique_ptr<U8[]> in = std::unique_ptr<U8[]>(new(std::nothrow) U8[size]);
-    if (!in)
-    {
-        return ZR_MEM_ERROR;
-    }
-    is.read((char*) in.get(), size);
-
-    return unzip_llsd(data, in.get(), size);
-}
-
-LLUZipHelper::EZipRresult LLUZipHelper::unzip_llsd(LLSD& data, const U8* in, S32 size)
-{
-    U8* result = NULL;
-    llssize cur_size = 0;
-    z_stream strm;
-
-    constexpr U32 CHUNK = 1024 * 512;
-
-    static thread_local std::unique_ptr<U8[]> out;
-    if (!out)
-    {
-        out = std::unique_ptr<U8[]>(new(std::nothrow) U8[CHUNK]);
-    }
-
-    strm.zalloc = Z_NULL;
-    strm.zfree = Z_NULL;
-    strm.opaque = Z_NULL;
-    strm.avail_in = size;
-    strm.next_in = const_cast<U8*>(in);
-
-    S32 ret = inflateInit(&strm);
-
-    do
-    {
-        strm.avail_out = CHUNK;
-        strm.next_out = out.get();
-        ret = inflate(&strm, Z_NO_FLUSH);
-        switch (ret)
-        {
-        case Z_NEED_DICT:
-        case Z_DATA_ERROR:
-        {
-            inflateEnd(&strm);
-            free(result);
-            return ZR_DATA_ERROR;
-        }
-        case Z_STREAM_ERROR:
-        case Z_BUF_ERROR:
-        {
-            inflateEnd(&strm);
-            free(result);
-            return ZR_BUFFER_ERROR;
-        }
-
-        case Z_MEM_ERROR:
-        {
-            inflateEnd(&strm);
-            free(result);
-            return ZR_MEM_ERROR;
-        }
-        }
-
-        U32 have = CHUNK-strm.avail_out;
-
-        U8* new_result = (U8*)realloc(result, cur_size + have);
-        if (new_result == NULL)
-        {
-            inflateEnd(&strm);
-            if (result)
-            {
-                free(result);
-            }
-            return ZR_MEM_ERROR;
-        }
-        result = new_result;
-        memcpy(result+cur_size, out.get(), have);
-        cur_size += have;
-
-    } while (ret == Z_OK && ret != Z_STREAM_END);
-
-    inflateEnd(&strm);
-
-    if (ret != Z_STREAM_END)
-    {
-        free(result);
-        return ZR_DATA_ERROR;
-    }
-
-    //result now points to the decompressed LLSD block
-    {
-        char* result_ptr = strip_deprecated_header((char*)result, cur_size);
-
-        boost::iostreams::stream<boost::iostreams::array_source> istrm(result_ptr, cur_size);
-
-        if (!LLSDSerialize::fromBinary(data, istrm, cur_size, UNZIP_LLSD_MAX_DEPTH))
-        {
-            free(result);
-            return ZR_PARSE_ERROR;
-        }
-    }
-
-    free(result);
-    return ZR_OK;
-}
-//This unzip function will only work with a gzip header and trailer - while the contents
-//of the actual compressed data is the same for either format (gzip vs zlib ), the headers
-//and trailers are different for the formats.
-U8* unzip_llsdNavMesh( bool& valid, size_t& outsize, std::istream& is, S32 size )
-{
-    if (size == 0)
-    {
-        LL_WARNS() << "No data to unzip." << LL_ENDL;
-        return NULL;
-    }
-
-    U8* result = NULL;
-    U32 cur_size = 0;
-    z_stream strm;
-
-    const U32 CHUNK = 0x4000;
-
-    U8 *in = new(std::nothrow) U8[size];
-    if (in == NULL)
-    {
-        LL_WARNS() << "Memory allocation failure." << LL_ENDL;
-        return NULL;
-    }
-    is.read((char*) in, size);
-
-    U8 out[CHUNK];
-
-    strm.zalloc = Z_NULL;
-    strm.zfree = Z_NULL;
-    strm.opaque = Z_NULL;
-    strm.avail_in = size;
-    strm.next_in = in;
-
-
-    S32 ret = inflateInit2(&strm,  windowBits | ENABLE_ZLIB_GZIP );
-    do
-    {
-        strm.avail_out = CHUNK;
-        strm.next_out = out;
-        ret = inflate(&strm, Z_NO_FLUSH);
-        if (ret == Z_STREAM_ERROR)
-        {
-            inflateEnd(&strm);
-            free(result);
-            delete [] in;
-            valid = false;
-        }
-
-        switch (ret)
-        {
-        case Z_NEED_DICT:
-            ret = Z_DATA_ERROR;
-        case Z_DATA_ERROR:
-        case Z_MEM_ERROR:
-            inflateEnd(&strm);
-            free(result);
-            delete [] in;
-            valid = false;
-            break;
-        }
-
-        U32 have = CHUNK-strm.avail_out;
-
-        U8* new_result = (U8*) realloc(result, cur_size + have);
-        if (new_result == NULL)
-        {
-            LL_WARNS() << "Failed to unzip LLSD NavMesh block: can't reallocate memory, current size: " << cur_size
-                << " bytes; requested " << cur_size + have
-                << " bytes; total syze: ." << size << " bytes."
-                << LL_ENDL;
-            inflateEnd(&strm);
-            if (result)
-            {
-                free(result);
-            }
-            delete[] in;
-            valid = false;
-            return NULL;
-        }
-        result = new_result;
-        memcpy(result+cur_size, out, have);
-        cur_size += have;
-
-    } while (ret == Z_OK);
-
-    inflateEnd(&strm);
-    delete [] in;
-
-    if (ret != Z_STREAM_END)
-    {
-        free(result);
-        valid = false;
-        return NULL;
-    }
-
-    //result now points to the decompressed LLSD block
-    {
-        outsize= cur_size;
-        valid = true;
-    }
-
-    return result;
-}
-
-char* strip_deprecated_header(char* in, llssize& cur_size, llssize* header_size)
-{
-    const char* deprecated_header = "<? LLSD/Binary ?>";
-    constexpr size_t deprecated_header_size = 17;
-
-    if (cur_size > deprecated_header_size
-        && memcmp(in, deprecated_header, deprecated_header_size) == 0)
-    {
-        in = in + deprecated_header_size;
-        cur_size = cur_size - deprecated_header_size;
-        if (header_size)
-        {
-            *header_size = deprecated_header_size + 1;
-        }
-    }
-
-    return in;
-}
+/**
+ * @file llsdserialize.cpp
+ * @author Phoenix
+ * @date 2006-03-05
+ * @brief Implementation of LLSD parsers and formatters
+ *
+ * $LicenseInfo:firstyear=2006&license=viewerlgpl$
+ * Second Life Viewer Source Code
+ * Copyright (C) 2010, Linden Research, Inc.
+ *
+ * This library is free software; you can redistribute it and/or
+ * modify it under the terms of the GNU Lesser General Public
+ * License as published by the Free Software Foundation;
+ * version 2.1 of the License only.
+ *
+ * This library is distributed in the hope that it will be useful,
+ * but WITHOUT ANY WARRANTY; without even the implied warranty of
+ * MERCHANTABILITY or FITNESS FOR A PARTICULAR PURPOSE.  See the GNU
+ * Lesser General Public License for more details.
+ *
+ * You should have received a copy of the GNU Lesser General Public
+ * License along with this library; if not, write to the Free Software
+ * Foundation, Inc., 51 Franklin Street, Fifth Floor, Boston, MA  02110-1301  USA
+ *
+ * Linden Research, Inc., 945 Battery Street, San Francisco, CA  94111  USA
+ * $/LicenseInfo$
+ */
+
+#include "linden_common.h"
+#include "llsdserialize.h"
+#include "llpointer.h"
+#include "llstreamtools.h" // for fullread
+
+#include <iostream>
+#include "apr_base64.h"
+
+#include <boost/iostreams/device/array.hpp>
+#include <boost/iostreams/stream.hpp>
+
+#ifdef LL_USESYSTEMLIBS
+# include <zlib.h>
+#else
+# include "zlib-ng/zlib.h"  // for davep's dirty little zip functions
+#endif
+
+#if !LL_WINDOWS
+#include <netinet/in.h> // htonl & ntohl
+#endif
+
+#include "lldate.h"
+#include "llmemorystream.h"
+#include "llsd.h"
+#include "llstring.h"
+#include "lluri.h"
+
+// File constants
+static const size_t MAX_HDR_LEN = 20;
+static const S32 UNZIP_LLSD_MAX_DEPTH = 96;
+static const char LEGACY_NON_HEADER[] = "<llsd>";
+const std::string LLSD_BINARY_HEADER("LLSD/Binary");
+const std::string LLSD_XML_HEADER("LLSD/XML");
+const std::string LLSD_NOTATION_HEADER("llsd/notation");
+
+//used to deflate a gzipped asset (currently used for navmeshes)
+#define windowBits 15
+#define ENABLE_ZLIB_GZIP 32
+
+// If we published this in llsdserialize.h, we could use it in the
+// implementation of LLSDOStreamer's operator<<().
+template <class Formatter>
+void format_using(const LLSD& data, std::ostream& ostr,
+                  LLSDFormatter::EFormatterOptions options=LLSDFormatter::OPTIONS_PRETTY_BINARY)
+{
+    LLPointer<Formatter> f{ new Formatter };
+    f->format(data, ostr, options);
+}
+
+template <class Parser>
+S32 parse_using(std::istream& istr, LLSD& data, size_t max_bytes, S32 max_depth=-1)
+{
+    LLPointer<Parser> p{ new Parser };
+    return p->parse(istr, data, max_bytes, max_depth);
+}
+
+/**
+ * LLSDSerialize
+ */
+
+// static
+void LLSDSerialize::serialize(const LLSD& sd, std::ostream& str, ELLSD_Serialize type,
+                              LLSDFormatter::EFormatterOptions options)
+{
+    LLPointer<LLSDFormatter> f = NULL;
+
+    switch (type)
+    {
+    case LLSD_BINARY:
+        str << "<? " << LLSD_BINARY_HEADER << " ?>\n";
+        f = new LLSDBinaryFormatter;
+        break;
+
+    case LLSD_XML:
+        str << "<? " << LLSD_XML_HEADER << " ?>\n";
+        f = new LLSDXMLFormatter;
+        break;
+
+    case LLSD_NOTATION:
+        str << "<? " << LLSD_NOTATION_HEADER << " ?>\n";
+        f = new LLSDNotationFormatter;
+        break;
+
+    default:
+        LL_WARNS() << "serialize request for unknown ELLSD_Serialize" << LL_ENDL;
+    }
+
+    if (f.notNull())
+    {
+        f->format(sd, str, options);
+    }
+}
+
+// static
+bool LLSDSerialize::deserialize(LLSD& sd, std::istream& str, llssize max_bytes)
+{
+    char hdr_buf[MAX_HDR_LEN + 1] = ""; /* Flawfinder: ignore */
+    bool fail_if_not_legacy = false;
+
+    /*
+     * Get the first line before anything. Don't read more than max_bytes:
+     * this get() overload reads no more than (count-1) bytes into the
+     * specified buffer. In the usual case when max_bytes exceeds
+     * sizeof(hdr_buf), get() will read no more than sizeof(hdr_buf)-2.
+     */
+    llssize max_hdr_read = MAX_HDR_LEN;
+    if (max_bytes != LLSDSerialize::SIZE_UNLIMITED)
+    {
+        max_hdr_read = llmin(max_bytes + 1, max_hdr_read);
+    }
+    str.get(hdr_buf, max_hdr_read, '\n');
+    auto inbuf = str.gcount();
+
+    // https://en.cppreference.com/w/cpp/io/basic_istream/get
+    // When the get() above sees the specified delimiter '\n', it stops there
+    // without pulling it from the stream. If it turns out that the stream
+    // does NOT contain a header, and the content includes meaningful '\n',
+    // it's important to pull that into hdr_buf too.
+    if (inbuf < max_bytes && str.get(hdr_buf[inbuf]))
+    {
+        // got the delimiting '\n'
+        ++inbuf;
+        // None of the following requires that hdr_buf contain a final '\0'
+        // byte. We could store one if needed, since even the incremented
+        // inbuf won't exceed sizeof(hdr_buf)-1, but there's no need.
+    }
+    std::string header{ hdr_buf, static_cast<std::string::size_type>(inbuf) };
+    if (str.fail())
+    {
+        str.clear();
+        fail_if_not_legacy = true;
+    }
+
+    if (!strncasecmp(LEGACY_NON_HEADER, hdr_buf, strlen(LEGACY_NON_HEADER))) /* Flawfinder: ignore */
+    {   // Create a LLSD XML parser, and parse the first chunk read above.
+        LLSDXMLParser x;
+        x.parsePart(hdr_buf, inbuf);    // Parse the first part that was already read
+        auto parsed = x.parse(str, sd, max_bytes - inbuf); // Parse the rest of it
+        // Formally we should probably check (parsed != PARSE_FAILURE &&
+        // parsed > 0), but since PARSE_FAILURE is -1, this suffices.
+        return (parsed > 0);
+    }
+
+    if (fail_if_not_legacy)
+    {
+        LL_WARNS() << "deserialize LLSD parse failure" << LL_ENDL;
+        return false;
+    }
+
+    /*
+    * Remove the newline chars
+    */
+    std::string::size_type lastchar = header.find_last_not_of("\r\n");
+    if (lastchar != std::string::npos)
+    {
+        // It's important that find_last_not_of() returns size_type, which is
+        // why lastchar explicitly declares the type above. erase(size_type)
+        // erases from that offset to the end of the string, whereas
+        // erase(iterator) erases only a single character.
+        header.erase(lastchar+1);
+    }
+
+    // trim off the <? ... ?> header syntax
+    auto start = header.find_first_not_of("<? ");
+    if (start != std::string::npos)
+    {
+        auto end = header.find_first_of(" ?", start);
+        if (end != std::string::npos)
+        {
+            header = header.substr(start, end - start);
+            ws(str);
+        }
+    }
+    /*
+     * Create the parser as appropriate
+     */
+    if (0 == LLStringUtil::compareInsensitive(header, LLSD_BINARY_HEADER))
+    {
+        return (parse_using<LLSDBinaryParser>(str, sd, max_bytes-inbuf) > 0);
+    }
+    else if (0 == LLStringUtil::compareInsensitive(header, LLSD_XML_HEADER))
+    {
+        return (parse_using<LLSDXMLParser>(str, sd, max_bytes-inbuf) > 0);
+    }
+    else if (0 == LLStringUtil::compareInsensitive(header, LLSD_NOTATION_HEADER))
+    {
+        return (parse_using<LLSDNotationParser>(str, sd, max_bytes-inbuf) > 0);
+    }
+    else // no header we recognize
+    {
+        LLPointer<LLSDParser> p;
+        if (inbuf && hdr_buf[0] == '<')
+        {
+            // looks like XML
+            LL_DEBUGS() << "deserialize request with no header, assuming XML" << LL_ENDL;
+            p = new LLSDXMLParser;
+        }
+        else
+        {
+            // assume notation
+            LL_DEBUGS() << "deserialize request with no header, assuming notation" << LL_ENDL;
+            p = new LLSDNotationParser;
+        }
+        // Since we've already read 'inbuf' bytes into 'hdr_buf', prepend that
+        // data to whatever remains in 'str'.
+        LLMemoryStreamBuf already(reinterpret_cast<const U8*>(hdr_buf), inbuf);
+        cat_streambuf prebuff(&already, str.rdbuf());
+        std::istream  prepend(&prebuff);
+#if 1
+        return (p->parse(prepend, sd, max_bytes) > 0);
+#else
+        // debugging the reconstituted 'prepend' stream
+        // allocate a buffer that we hope is big enough for the whole thing
+        std::vector<char> wholemsg((max_bytes == size_t(SIZE_UNLIMITED))? 1024 : max_bytes);
+        prepend.read(wholemsg.data(), std::min(max_bytes, wholemsg.size()));
+        LLMemoryStream replay(reinterpret_cast<const U8*>(wholemsg.data()), prepend.gcount());
+        auto success{ p->parse(replay, sd, prepend.gcount()) > 0 };
+        {
+            LL_DEBUGS() << (success? "parsed: $$" : "failed: '")
+                        << std::string(wholemsg.data(), llmin(prepend.gcount(), 100)) << "$$"
+                        << LL_ENDL;
+        }
+        return success;
+#endif
+    }
+}
+
+/**
+ * Endian handlers
+ */
+#if LL_BIG_ENDIAN
+U64 ll_htonll(U64 hostlonglong) { return hostlonglong; }
+U64 ll_ntohll(U64 netlonglong) { return netlonglong; }
+F64 ll_htond(F64 hostlonglong) { return hostlonglong; }
+F64 ll_ntohd(F64 netlonglong) { return netlonglong; }
+#else
+// I read some comments one a indicating that doing an integer add
+// here would be faster than a bitwise or. For now, the or has
+// programmer clarity, since the intended outcome matches the
+// operation.
+U64 ll_htonll(U64 hostlonglong)
+{
+    return ((U64)(htonl((U32)((hostlonglong >> 32) & 0xFFFFFFFF))) |
+            ((U64)(htonl((U32)(hostlonglong & 0xFFFFFFFF))) << 32));
+}
+U64 ll_ntohll(U64 netlonglong)
+{
+    return ((U64)(ntohl((U32)((netlonglong >> 32) & 0xFFFFFFFF))) |
+            ((U64)(ntohl((U32)(netlonglong & 0xFFFFFFFF))) << 32));
+}
+union LLEndianSwapper
+{
+    F64 d;
+    U64 i;
+};
+F64 ll_htond(F64 hostdouble)
+{
+    LLEndianSwapper tmp;
+    tmp.d = hostdouble;
+    tmp.i = ll_htonll(tmp.i);
+    return tmp.d;
+}
+F64 ll_ntohd(F64 netdouble)
+{
+    LLEndianSwapper tmp;
+    tmp.d = netdouble;
+    tmp.i = ll_ntohll(tmp.i);
+    return tmp.d;
+}
+#endif
+
+/**
+ * Local functions.
+ */
+/**
+ * @brief Figure out what kind of string it is (raw or delimited) and handoff.
+ *
+ * @param istr The stream to read from.
+ * @param value [out] The string which was found.
+ * @param max_bytes The maximum possible length of the string. Passing in
+ * a negative value will skip this check.
+ * @return Returns number of bytes read off of the stream. Returns
+ * PARSE_FAILURE (-1) on failure.
+ */
+llssize deserialize_string(std::istream& istr, std::string& value, llssize max_bytes);
+
+/**
+ * @brief Parse a delimited string.
+ *
+ * @param istr The stream to read from, with the delimiter already popped.
+ * @param value [out] The string which was found.
+ * @param d The delimiter to use.
+ * @return Returns number of bytes read off of the stream. Returns
+ * PARSE_FAILURE (-1) on failure.
+ */
+llssize deserialize_string_delim(std::istream& istr, std::string& value, char d);
+
+/**
+ * @brief Read a raw string off the stream.
+ *
+ * @param istr The stream to read from, with the (len) parameter
+ * leading the stream.
+ * @param value [out] The string which was found.
+ * @param d The delimiter to use.
+ * @param max_bytes The maximum possible length of the string. Passing in
+ * a negative value will skip this check.
+ * @return Returns number of bytes read off of the stream. Returns
+ * PARSE_FAILURE (-1) on failure.
+ */
+llssize deserialize_string_raw(
+    std::istream& istr,
+    std::string& value,
+    llssize max_bytes);
+
+/**
+ * @brief helper method for dealing with the different notation boolean format.
+ *
+ * @param istr The stream to read from with the leading character stripped.
+ * @param data [out] the result of the parse.
+ * @param compare The string to compare the boolean against
+ * @param vale The value to assign to data if the parse succeeds.
+ * @return Returns number of bytes read off of the stream. Returns
+ * PARSE_FAILURE (-1) on failure.
+ */
+llssize deserialize_boolean(
+    std::istream& istr,
+    LLSD& data,
+    const std::string& compare,
+    bool value);
+
+/**
+ * @brief Do notation escaping of a string to an ostream.
+ *
+ * @param value The string to escape and serialize
+ * @param str The stream to serialize to.
+ */
+void serialize_string(const std::string& value, std::ostream& str);
+
+
+/**
+ * Local constants.
+ */
+static const std::string NOTATION_TRUE_SERIAL("true");
+static const std::string NOTATION_FALSE_SERIAL("false");
+
+static const char BINARY_TRUE_SERIAL = '1';
+static const char BINARY_FALSE_SERIAL = '0';
+
+
+/**
+ * LLSDParser
+ */
+LLSDParser::LLSDParser()
+    : mCheckLimits(true), mMaxBytesLeft(0), mParseLines(false)
+{
+}
+
+// virtual
+LLSDParser::~LLSDParser()
+{ }
+
+S32 LLSDParser::parse(std::istream& istr, LLSD& data, llssize max_bytes, S32 max_depth)
+{
+    mCheckLimits = LLSDSerialize::SIZE_UNLIMITED != max_bytes;
+    mMaxBytesLeft = max_bytes;
+    return doParse(istr, data, max_depth);
+}
+
+
+// Parse using routine to get() lines, faster than parse()
+S32 LLSDParser::parseLines(std::istream& istr, LLSD& data)
+{
+    mCheckLimits = false;
+    mParseLines = true;
+    return doParse(istr, data);
+}
+
+
+int LLSDParser::get(std::istream& istr) const
+{
+    if(mCheckLimits) --mMaxBytesLeft;
+    return istr.get();
+}
+
+std::istream& LLSDParser::get(
+    std::istream& istr,
+    char* s,
+    std::streamsize n,
+    char delim) const
+{
+    istr.get(s, n, delim);
+    if(mCheckLimits) mMaxBytesLeft -= istr.gcount();
+    return istr;
+}
+
+std::istream& LLSDParser::get(
+        std::istream& istr,
+        std::streambuf& sb,
+        char delim) const
+{
+    istr.get(sb, delim);
+    if(mCheckLimits) mMaxBytesLeft -= istr.gcount();
+    return istr;
+}
+
+std::istream& LLSDParser::ignore(std::istream& istr) const
+{
+    istr.ignore();
+    if(mCheckLimits) --mMaxBytesLeft;
+    return istr;
+}
+
+std::istream& LLSDParser::putback(std::istream& istr, char c) const
+{
+    istr.putback(c);
+    if(mCheckLimits) ++mMaxBytesLeft;
+    return istr;
+}
+
+std::istream& LLSDParser::read(
+    std::istream& istr,
+    char* s,
+    std::streamsize n) const
+{
+    istr.read(s, n);
+    if(mCheckLimits) mMaxBytesLeft -= istr.gcount();
+    return istr;
+}
+
+void LLSDParser::account(llssize bytes) const
+{
+    if(mCheckLimits) mMaxBytesLeft -= bytes;
+}
+
+
+/**
+ * LLSDNotationParser
+ */
+LLSDNotationParser::LLSDNotationParser()
+{
+}
+
+// virtual
+LLSDNotationParser::~LLSDNotationParser()
+{ }
+
+// virtual
+S32 LLSDNotationParser::doParse(std::istream& istr, LLSD& data, S32 max_depth) const
+{
+    LL_PROFILE_ZONE_SCOPED_CATEGORY_LLSD
+    // map: { string:object, string:object }
+    // array: [ object, object, object ]
+    // undef: !
+    // boolean: true | false | 1 | 0 | T | F | t | f | TRUE | FALSE
+    // integer: i####
+    // real: r####
+    // uuid: u####
+    // string: "g'day" | 'have a "nice" day' | s(size)"raw data"
+    // uri: l"escaped"
+    // date: d"YYYY-MM-DDTHH:MM:SS.FFZ"
+    // binary: b##"ff3120ab1" | b(size)"raw data"
+    char c;
+    c = istr.peek();
+    if (max_depth == 0)
+    {
+        return PARSE_FAILURE;
+    }
+    while(isspace(c))
+    {
+        // pop the whitespace.
+        c = get(istr);
+        c = istr.peek();
+        continue;
+    }
+    if(!istr.good())
+    {
+        return 0;
+    }
+    S32 parse_count = 1;
+    switch(c)
+    {
+    case '{':
+    {
+        S32 child_count = parseMap(istr, data, max_depth - 1);
+        if((child_count == PARSE_FAILURE) || data.isUndefined())
+        {
+            parse_count = PARSE_FAILURE;
+        }
+        else
+        {
+            parse_count += child_count;
+        }
+        if(istr.fail())
+        {
+            LL_INFOS() << "STREAM FAILURE reading map." << LL_ENDL;
+            parse_count = PARSE_FAILURE;
+        }
+        break;
+    }
+
+    case '[':
+    {
+        S32 child_count = parseArray(istr, data, max_depth - 1);
+        if((child_count == PARSE_FAILURE) || data.isUndefined())
+        {
+            parse_count = PARSE_FAILURE;
+        }
+        else
+        {
+            parse_count += child_count;
+        }
+        if(istr.fail())
+        {
+            LL_INFOS() << "STREAM FAILURE reading array." << LL_ENDL;
+            parse_count = PARSE_FAILURE;
+        }
+        break;
+    }
+
+    case '!':
+        c = get(istr);
+        data.clear();
+        break;
+
+    case '0':
+        c = get(istr);
+        data = false;
+        break;
+
+    case 'F':
+    case 'f':
+        ignore(istr);
+        c = istr.peek();
+        if(isalpha(c))
+        {
+            auto cnt = deserialize_boolean(
+                istr,
+                data,
+                NOTATION_FALSE_SERIAL,
+                false);
+            if(PARSE_FAILURE == cnt) parse_count = cnt;
+            else account(cnt);
+        }
+        else
+        {
+            data = false;
+        }
+        if(istr.fail())
+        {
+            LL_INFOS() << "STREAM FAILURE reading boolean." << LL_ENDL;
+            parse_count = PARSE_FAILURE;
+        }
+        break;
+
+    case '1':
+        c = get(istr);
+        data = true;
+        break;
+
+    case 'T':
+    case 't':
+        ignore(istr);
+        c = istr.peek();
+        if(isalpha(c))
+        {
+            auto cnt = deserialize_boolean(istr,data,NOTATION_TRUE_SERIAL,true);
+            if(PARSE_FAILURE == cnt) parse_count = cnt;
+            else account(cnt);
+        }
+        else
+        {
+            data = true;
+        }
+        if(istr.fail())
+        {
+            LL_INFOS() << "STREAM FAILURE reading boolean." << LL_ENDL;
+            parse_count = PARSE_FAILURE;
+        }
+        break;
+
+    case 'i':
+    {
+        c = get(istr);
+        S32 integer = 0;
+        istr >> integer;
+        data = integer;
+        if(istr.fail())
+        {
+            LL_INFOS() << "STREAM FAILURE reading integer." << LL_ENDL;
+            parse_count = PARSE_FAILURE;
+        }
+        break;
+    }
+
+    case 'r':
+    {
+        c = get(istr);
+        F64 real = 0.0;
+        istr >> real;
+        data = real;
+        if(istr.fail())
+        {
+            LL_INFOS() << "STREAM FAILURE reading real." << LL_ENDL;
+            parse_count = PARSE_FAILURE;
+        }
+        break;
+    }
+
+    case 'u':
+    {
+        c = get(istr);
+        LLUUID id;
+        istr >> id;
+        data = id;
+        if(istr.fail())
+        {
+            LL_INFOS() << "STREAM FAILURE reading uuid." << LL_ENDL;
+            parse_count = PARSE_FAILURE;
+        }
+        break;
+    }
+
+    case '\"':
+    case '\'':
+    case 's':
+        if(!parseString(istr, data))
+        {
+            parse_count = PARSE_FAILURE;
+        }
+        if(istr.fail())
+        {
+            LL_INFOS() << "STREAM FAILURE reading string." << LL_ENDL;
+            parse_count = PARSE_FAILURE;
+        }
+        break;
+
+    case 'l':
+    {
+        c = get(istr); // pop the 'l'
+        c = get(istr); // pop the delimiter
+        std::string str;
+        auto cnt = deserialize_string_delim(istr, str, c);
+        if(PARSE_FAILURE == cnt)
+        {
+            parse_count = PARSE_FAILURE;
+        }
+        else
+        {
+            data = LLURI(str);
+            account(cnt);
+        }
+        if(istr.fail())
+        {
+            LL_INFOS() << "STREAM FAILURE reading link." << LL_ENDL;
+            parse_count = PARSE_FAILURE;
+        }
+        break;
+    }
+
+    case 'd':
+    {
+        c = get(istr); // pop the 'd'
+        c = get(istr); // pop the delimiter
+        std::string str;
+        auto cnt = deserialize_string_delim(istr, str, c);
+        if(PARSE_FAILURE == cnt)
+        {
+            parse_count = PARSE_FAILURE;
+        }
+        else
+        {
+            data = LLDate(str);
+            account(cnt);
+        }
+        if(istr.fail())
+        {
+            LL_INFOS() << "STREAM FAILURE reading date." << LL_ENDL;
+            parse_count = PARSE_FAILURE;
+        }
+        break;
+    }
+
+    case 'b':
+        if(!parseBinary(istr, data))
+        {
+            parse_count = PARSE_FAILURE;
+        }
+        if(istr.fail())
+        {
+            LL_INFOS() << "STREAM FAILURE reading data." << LL_ENDL;
+            parse_count = PARSE_FAILURE;
+        }
+        break;
+
+    default:
+        parse_count = PARSE_FAILURE;
+        LL_INFOS() << "Unrecognized character while parsing: int(" << int(c)
+            << ")" << LL_ENDL;
+        break;
+    }
+    if(PARSE_FAILURE == parse_count)
+    {
+        data.clear();
+    }
+    return parse_count;
+}
+
+S32 LLSDNotationParser::parseMap(std::istream& istr, LLSD& map, S32 max_depth) const
+{
+    LL_PROFILE_ZONE_SCOPED_CATEGORY_LLSD
+    // map: { string:object, string:object }
+    map = LLSD::emptyMap();
+    S32 parse_count = 0;
+    char c = get(istr);
+    if(c == '{')
+    {
+        // eat commas, white
+        bool found_name = false;
+        std::string name;
+        c = get(istr);
+        while(c != '}' && istr.good())
+        {
+            if(!found_name)
+            {
+                if((c == '\"') || (c == '\'') || (c == 's'))
+                {
+                    putback(istr, c);
+                    found_name = true;
+                    auto count = deserialize_string(istr, name, mMaxBytesLeft);
+                    if(PARSE_FAILURE == count) return PARSE_FAILURE;
+                    account(count);
+                }
+                c = get(istr);
+            }
+            else
+            {
+                if(isspace(c) || (c == ':'))
+                {
+                    c = get(istr);
+                    continue;
+                }
+                putback(istr, c);
+                LLSD child;
+                S32 count = doParse(istr, child, max_depth);
+                if(count > 0)
+                {
+                    // There must be a value for every key, thus
+                    // child_count must be greater than 0.
+                    parse_count += count;
+                    map.insert(name, child);
+                }
+                else
+                {
+                    return PARSE_FAILURE;
+                }
+                found_name = false;
+                c = get(istr);
+            }
+        }
+        if(c != '}')
+        {
+            map.clear();
+            return PARSE_FAILURE;
+        }
+    }
+    return parse_count;
+}
+
+S32 LLSDNotationParser::parseArray(std::istream& istr, LLSD& array, S32 max_depth) const
+{
+    LL_PROFILE_ZONE_SCOPED_CATEGORY_LLSD
+    // array: [ object, object, object ]
+    array = LLSD::emptyArray();
+    S32 parse_count = 0;
+    char c = get(istr);
+    if(c == '[')
+    {
+        // eat commas, white
+        c = get(istr);
+        while((c != ']') && istr.good())
+        {
+            LLSD child;
+            if(isspace(c) || (c == ','))
+            {
+                c = get(istr);
+                continue;
+            }
+            putback(istr, c);
+            S32 count = doParse(istr, child, max_depth);
+            if(PARSE_FAILURE == count)
+            {
+                return PARSE_FAILURE;
+            }
+            else
+            {
+                parse_count += count;
+                array.append(child);
+            }
+            c = get(istr);
+        }
+        if(c != ']')
+        {
+            return PARSE_FAILURE;
+        }
+    }
+    return parse_count;
+}
+
+bool LLSDNotationParser::parseString(std::istream& istr, LLSD& data) const
+{
+    LL_PROFILE_ZONE_SCOPED_CATEGORY_LLSD
+    std::string value;
+    auto count = deserialize_string(istr, value, mMaxBytesLeft);
+    if(PARSE_FAILURE == count) return false;
+    account(count);
+    data = value;
+    return true;
+}
+
+bool LLSDNotationParser::parseBinary(std::istream& istr, LLSD& data) const
+{
+    LL_PROFILE_ZONE_SCOPED_CATEGORY_LLSD
+    // binary: b##"ff3120ab1"
+    // or: b(len)"..."
+
+    // I want to manually control those values here to make sure the
+    // parser doesn't break when someone changes a constant somewhere
+    // else.
+    const U32 BINARY_BUFFER_SIZE = 256;
+    const U32 STREAM_GET_COUNT = 255;
+
+    // need to read the base out.
+    char buf[BINARY_BUFFER_SIZE];       /* Flawfinder: ignore */
+    get(istr, buf, STREAM_GET_COUNT, '"');
+    char c = get(istr);
+    if(c != '"') return false;
+    if(0 == strncmp("b(", buf, 2))
+    {
+        // We probably have a valid raw binary stream. determine
+        // the size, and read it.
+        auto len = strtol(buf + 2, NULL, 0);
+        if(mCheckLimits && (len > mMaxBytesLeft)) return false;
+        std::vector<U8> value;
+        if(len)
+        {
+            value.resize(len);
+            account(fullread(istr, (char *)&value[0], len));
+        }
+        c = get(istr); // strip off the trailing double-quote
+        data = value;
+    }
+    else if(0 == strncmp("b64", buf, 3))
+    {
+        // *FIX: A bit inefficient, but works for now. To make the
+        // format better, I would need to add a hint into the
+        // serialization format that indicated how long it was.
+        std::stringstream coded_stream;
+        get(istr, *(coded_stream.rdbuf()), '\"');
+        c = get(istr);
+        std::string encoded(coded_stream.str());
+        S32 len = apr_base64_decode_len(encoded.c_str());
+        std::vector<U8> value;
+        if(len)
+        {
+            value.resize(len);
+            len = apr_base64_decode_binary(&value[0], encoded.c_str());
+            value.resize(len);
+        }
+        data = value;
+    }
+    else if(0 == strncmp("b16", buf, 3))
+    {
+        // yay, base 16. We pop the next character which is either a
+        // double quote or base 16 data. If it's a double quote, we're
+        // done parsing. If it's not, put the data back, and read the
+        // stream until the next double quote.
+        char* read;  /*Flawfinder: ignore*/
+        U8 byte;
+        U8 byte_buffer[BINARY_BUFFER_SIZE];
+        U8* write;
+        std::vector<U8> value;
+        c = get(istr);
+        while(c != '"')
+        {
+            putback(istr, c);
+            read = buf;
+            write = byte_buffer;
+            get(istr, buf, STREAM_GET_COUNT, '"');
+            c = get(istr);
+            while(*read != '\0')     /*Flawfinder: ignore*/
+            {
+                byte = hex_as_nybble(*read++);
+                byte = byte << 4;
+                byte |= hex_as_nybble(*read++);
+                *write++ = byte;
+            }
+            // copy the data out of the byte buffer
+            value.insert(value.end(), byte_buffer, write);
+        }
+        data = value;
+    }
+    else
+    {
+        return false;
+    }
+    return true;
+}
+
+
+/**
+ * LLSDBinaryParser
+ */
+LLSDBinaryParser::LLSDBinaryParser()
+{
+}
+
+// virtual
+LLSDBinaryParser::~LLSDBinaryParser()
+{
+}
+
+// virtual
+S32 LLSDBinaryParser::doParse(std::istream& istr, LLSD& data, S32 max_depth) const
+{
+    LL_PROFILE_ZONE_SCOPED_CATEGORY_LLSD
+/**
+ * Undefined: '!'<br>
+ * Boolean: '1' for true '0' for false<br>
+ * Integer: 'i' + 4 bytes network byte order<br>
+ * Real: 'r' + 8 bytes IEEE double<br>
+ * UUID: 'u' + 16 byte unsigned integer<br>
+ * String: 's' + 4 byte integer size + string<br>
+ *  strings also secretly support the notation format
+ * Date: 'd' + 8 byte IEEE double for seconds since epoch<br>
+ * URI: 'l' + 4 byte integer size + string uri<br>
+ * Binary: 'b' + 4 byte integer size + binary data<br>
+ * Array: '[' + 4 byte integer size  + all values + ']'<br>
+ * Map: '{' + 4 byte integer size  every(key + value) + '}'<br>
+ *  map keys are serialized as s + 4 byte integer size + string or in the
+ *  notation format.
+ */
+    char c;
+    c = get(istr);
+    if(!istr.good())
+    {
+        return 0;
+    }
+    if (max_depth == 0)
+    {
+        return PARSE_FAILURE;
+    }
+    S32 parse_count = 1;
+    switch(c)
+    {
+    case '{':
+    {
+        S32 child_count = parseMap(istr, data, max_depth - 1);
+        if((child_count == PARSE_FAILURE) || data.isUndefined())
+        {
+            parse_count = PARSE_FAILURE;
+        }
+        else
+        {
+            parse_count += child_count;
+        }
+        if(istr.fail())
+        {
+            LL_INFOS() << "STREAM FAILURE reading binary map." << LL_ENDL;
+            parse_count = PARSE_FAILURE;
+        }
+        break;
+    }
+
+    case '[':
+    {
+        S32 child_count = parseArray(istr, data, max_depth - 1);
+        if((child_count == PARSE_FAILURE) || data.isUndefined())
+        {
+            parse_count = PARSE_FAILURE;
+        }
+        else
+        {
+            parse_count += child_count;
+        }
+        if(istr.fail())
+        {
+            LL_INFOS() << "STREAM FAILURE reading binary array." << LL_ENDL;
+            parse_count = PARSE_FAILURE;
+        }
+        break;
+    }
+
+    case '!':
+        data.clear();
+        break;
+
+    case '0':
+        data = false;
+        break;
+
+    case '1':
+        data = true;
+        break;
+
+    case 'i':
+    {
+        U32 value_nbo = 0;
+        read(istr, (char*)&value_nbo, sizeof(U32));  /*Flawfinder: ignore*/
+        data = (S32)ntohl(value_nbo);
+        if(istr.fail())
+        {
+            LL_INFOS() << "STREAM FAILURE reading binary integer." << LL_ENDL;
+        }
+        break;
+    }
+
+    case 'r':
+    {
+        F64 real_nbo = 0.0;
+        read(istr, (char*)&real_nbo, sizeof(F64));   /*Flawfinder: ignore*/
+        data = ll_ntohd(real_nbo);
+        if(istr.fail())
+        {
+            LL_INFOS() << "STREAM FAILURE reading binary real." << LL_ENDL;
+        }
+        break;
+    }
+
+    case 'u':
+    {
+        LLUUID id;
+        read(istr, (char*)(&id.mData), UUID_BYTES);  /*Flawfinder: ignore*/
+        data = id;
+        if(istr.fail())
+        {
+            LL_INFOS() << "STREAM FAILURE reading binary uuid." << LL_ENDL;
+        }
+        break;
+    }
+
+    case '\'':
+    case '"':
+    {
+        std::string value;
+        auto cnt = deserialize_string_delim(istr, value, c);
+        if(PARSE_FAILURE == cnt)
+        {
+            parse_count = PARSE_FAILURE;
+        }
+        else
+        {
+            data = value;
+            account(cnt);
+        }
+        if(istr.fail())
+        {
+            LL_INFOS() << "STREAM FAILURE reading binary (notation-style) string."
+                << LL_ENDL;
+            parse_count = PARSE_FAILURE;
+        }
+        break;
+    }
+
+    case 's':
+    {
+        std::string value;
+        if(parseString(istr, value))
+        {
+            data = value;
+        }
+        else
+        {
+            parse_count = PARSE_FAILURE;
+        }
+        if(istr.fail())
+        {
+            LL_INFOS() << "STREAM FAILURE reading binary string." << LL_ENDL;
+            parse_count = PARSE_FAILURE;
+        }
+        break;
+    }
+
+    case 'l':
+    {
+        std::string value;
+        if(parseString(istr, value))
+        {
+            data = LLURI(value);
+        }
+        else
+        {
+            parse_count = PARSE_FAILURE;
+        }
+        if(istr.fail())
+        {
+            LL_INFOS() << "STREAM FAILURE reading binary link." << LL_ENDL;
+            parse_count = PARSE_FAILURE;
+        }
+        break;
+    }
+
+    case 'd':
+    {
+        F64 real = 0.0;
+        read(istr, (char*)&real, sizeof(F64));   /*Flawfinder: ignore*/
+        data = LLDate(real);
+        if(istr.fail())
+        {
+            LL_INFOS() << "STREAM FAILURE reading binary date." << LL_ENDL;
+            parse_count = PARSE_FAILURE;
+        }
+        break;
+    }
+
+    case 'b':
+    {
+        // We probably have a valid raw binary stream. determine
+        // the size, and read it.
+        U32 size_nbo = 0;
+        read(istr, (char*)&size_nbo, sizeof(U32));  /*Flawfinder: ignore*/
+        S32 size = (S32)ntohl(size_nbo);
+        if(mCheckLimits && (size > mMaxBytesLeft))
+        {
+            parse_count = PARSE_FAILURE;
+        }
+        else
+        {
+            std::vector<U8> value;
+            if(size > 0)
+            {
+                value.resize(size);
+                account(fullread(istr, (char*)&value[0], size));
+            }
+            data = value;
+        }
+        if(istr.fail())
+        {
+            LL_INFOS() << "STREAM FAILURE reading binary." << LL_ENDL;
+            parse_count = PARSE_FAILURE;
+        }
+        break;
+    }
+
+    default:
+        parse_count = PARSE_FAILURE;
+        LL_INFOS() << "Unrecognized character while parsing: int(" << int(c)
+            << ")" << LL_ENDL;
+        break;
+    }
+    if(PARSE_FAILURE == parse_count)
+    {
+        data.clear();
+    }
+    return parse_count;
+}
+
+S32 LLSDBinaryParser::parseMap(std::istream& istr, LLSD& map, S32 max_depth) const
+{
+    map = LLSD::emptyMap();
+    U32 value_nbo = 0;
+    read(istr, (char*)&value_nbo, sizeof(U32));      /*Flawfinder: ignore*/
+    S32 size = (S32)ntohl(value_nbo);
+    S32 parse_count = 0;
+    S32 count = 0;
+    char c = get(istr);
+    while(c != '}' && (count < size) && istr.good())
+    {
+        std::string name;
+        switch(c)
+        {
+        case 'k':
+            if(!parseString(istr, name))
+            {
+                return PARSE_FAILURE;
+            }
+            break;
+        case '\'':
+        case '"':
+        {
+            auto cnt = deserialize_string_delim(istr, name, c);
+            if(PARSE_FAILURE == cnt) return PARSE_FAILURE;
+            account(cnt);
+            break;
+        }
+        }
+        LLSD child;
+        S32 child_count = doParse(istr, child, max_depth);
+        if(child_count > 0)
+        {
+            // There must be a value for every key, thus child_count
+            // must be greater than 0.
+            parse_count += child_count;
+            map.insert(name, child);
+        }
+        else
+        {
+            return PARSE_FAILURE;
+        }
+        ++count;
+        c = get(istr);
+    }
+    if((c != '}') || (count < size))
+    {
+        // Make sure it is correctly terminated and we parsed as many
+        // as were said to be there.
+        return PARSE_FAILURE;
+    }
+    return parse_count;
+}
+
+S32 LLSDBinaryParser::parseArray(std::istream& istr, LLSD& array, S32 max_depth) const
+{
+    array = LLSD::emptyArray();
+    U32 value_nbo = 0;
+    read(istr, (char*)&value_nbo, sizeof(U32));      /*Flawfinder: ignore*/
+    S32 size = (S32)ntohl(value_nbo);
+
+    // *FIX: This would be a good place to reserve some space in the
+    // array...
+
+    S32 parse_count = 0;
+    S32 count = 0;
+    char c = istr.peek();
+    while((c != ']') && (count < size) && istr.good())
+    {
+        LLSD child;
+        S32 child_count = doParse(istr, child, max_depth);
+        if(PARSE_FAILURE == child_count)
+        {
+            return PARSE_FAILURE;
+        }
+        if(child_count)
+        {
+            parse_count += child_count;
+            array.append(child);
+        }
+        ++count;
+        c = istr.peek();
+    }
+    c = get(istr);
+    if((c != ']') || (count < size))
+    {
+        // Make sure it is correctly terminated and we parsed as many
+        // as were said to be there.
+        return PARSE_FAILURE;
+    }
+    return parse_count;
+}
+
+bool LLSDBinaryParser::parseString(
+    std::istream& istr,
+    std::string& value) const
+{
+    // *FIX: This is memory inefficient.
+    U32 value_nbo = 0;
+    read(istr, (char*)&value_nbo, sizeof(U32));      /*Flawfinder: ignore*/
+    S32 size = (S32)ntohl(value_nbo);
+    if(mCheckLimits && (size > mMaxBytesLeft)) return false;
+    if(size < 0) return false;
+    std::vector<char> buf;
+    if(size)
+    {
+        buf.resize(size);
+        account(fullread(istr, &buf[0], size));
+        value.assign(buf.begin(), buf.end());
+    }
+    return true;
+}
+
+
+/**
+ * LLSDFormatter
+ */
+LLSDFormatter::LLSDFormatter(bool boolAlpha, const std::string& realFmt, EFormatterOptions options):
+    mOptions(options)
+{
+    boolalpha(boolAlpha);
+    realFormat(realFmt);
+}
+
+// virtual
+LLSDFormatter::~LLSDFormatter()
+{ }
+
+void LLSDFormatter::boolalpha(bool alpha)
+{
+    mBoolAlpha = alpha;
+}
+
+void LLSDFormatter::realFormat(const std::string& format)
+{
+    mRealFormat = format;
+}
+
+S32 LLSDFormatter::format(const LLSD& data, std::ostream& ostr) const
+{
+    // pass options captured by constructor
+    return format(data, ostr, mOptions);
+}
+
+S32 LLSDFormatter::format(const LLSD& data, std::ostream& ostr, EFormatterOptions options) const
+{
+    return format_impl(data, ostr, options, 0);
+}
+
+void LLSDFormatter::formatReal(LLSD::Real real, std::ostream& ostr) const
+{
+    std::string buffer = llformat(mRealFormat.c_str(), real);
+    ostr << buffer;
+}
+
+/**
+ * LLSDNotationFormatter
+ */
+LLSDNotationFormatter::LLSDNotationFormatter(bool boolAlpha, const std::string& realFormat,
+                                             EFormatterOptions options):
+    LLSDFormatter(boolAlpha, realFormat, options)
+{
+}
+
+// virtual
+LLSDNotationFormatter::~LLSDNotationFormatter()
+{ }
+
+// static
+std::string LLSDNotationFormatter::escapeString(const std::string& in)
+{
+    std::ostringstream ostr;
+    serialize_string(in, ostr);
+    return ostr.str();
+}
+
+S32 LLSDNotationFormatter::format_impl(const LLSD& data, std::ostream& ostr,
+                                       EFormatterOptions options, U32 level) const
+{
+    S32 format_count = 1;
+    std::string pre;
+    std::string post;
+
+    if (options & LLSDFormatter::OPTIONS_PRETTY)
+    {
+        for (U32 i = 0; i < level; i++)
+        {
+            pre += "    ";
+        }
+        post = "\n";
+    }
+
+    switch(data.type())
+    {
+    case LLSD::TypeMap:
+    {
+        if (0 != level) ostr << post << pre;
+        ostr << "{";
+        std::string inner_pre;
+        if (options & LLSDFormatter::OPTIONS_PRETTY)
+        {
+            inner_pre = pre + "    ";
+        }
+
+        bool need_comma = false;
+        LLSD::map_const_iterator iter = data.beginMap();
+        LLSD::map_const_iterator end = data.endMap();
+        for(; iter != end; ++iter)
+        {
+            if(need_comma) ostr << ",";
+            need_comma = true;
+            ostr << post << inner_pre << '\'';
+            serialize_string((*iter).first, ostr);
+            ostr << "':";
+            format_count += format_impl((*iter).second, ostr, options, level + 2);
+        }
+        ostr << post << pre << "}";
+        break;
+    }
+
+    case LLSD::TypeArray:
+    {
+        ostr << post << pre << "[";
+        bool need_comma = false;
+        LLSD::array_const_iterator iter = data.beginArray();
+        LLSD::array_const_iterator end = data.endArray();
+        for(; iter != end; ++iter)
+        {
+            if(need_comma) ostr << ",";
+            need_comma = true;
+            format_count += format_impl(*iter, ostr, options, level + 1);
+        }
+        ostr << "]";
+        break;
+    }
+
+    case LLSD::TypeUndefined:
+        ostr << "!";
+        break;
+
+    case LLSD::TypeBoolean:
+        if(mBoolAlpha ||
+#if( LL_WINDOWS || __GNUC__ > 2)
+           (ostr.flags() & std::ios::boolalpha)
+#else
+           (ostr.flags() & 0x0100)
+#endif
+            )
+        {
+            ostr << (data.asBoolean()
+                     ? NOTATION_TRUE_SERIAL : NOTATION_FALSE_SERIAL);
+        }
+        else
+        {
+            ostr << (data.asBoolean() ? 1 : 0);
+        }
+        break;
+
+    case LLSD::TypeInteger:
+        ostr << "i" << data.asInteger();
+        break;
+
+    case LLSD::TypeReal:
+        ostr << "r";
+        if(mRealFormat.empty())
+        {
+            ostr << data.asReal();
+        }
+        else
+        {
+            formatReal(data.asReal(), ostr);
+        }
+        break;
+
+    case LLSD::TypeUUID:
+        ostr << "u" << data.asUUID();
+        break;
+
+    case LLSD::TypeString:
+        ostr << '\'';
+        serialize_string(data.asStringRef(), ostr);
+        ostr << '\'';
+        break;
+
+    case LLSD::TypeDate:
+        ostr << "d\"" << data.asDate() << "\"";
+        break;
+
+    case LLSD::TypeURI:
+        ostr << "l\"";
+        serialize_string(data.asString(), ostr);
+        ostr << "\"";
+        break;
+
+    case LLSD::TypeBinary:
+    {
+        // *FIX: memory inefficient.
+        const std::vector<U8>& buffer = data.asBinary();
+        if (options & LLSDFormatter::OPTIONS_PRETTY_BINARY)
+        {
+            ostr << "b16\"";
+            if (! buffer.empty())
+            {
+                std::ios_base::fmtflags old_flags = ostr.flags();
+                ostr.setf( std::ios::hex, std::ios::basefield );
+                // It shouldn't strictly matter whether the emitted hex digits
+                // are uppercase; LLSDNotationParser handles either; but as of
+                // 2020-05-13, Python's llbase.llsd requires uppercase hex.
+                ostr << std::uppercase;
+                auto oldfill(ostr.fill('0'));
+                auto oldwidth(ostr.width());
+                for (size_t i = 0; i < buffer.size(); i++)
+                {
+                    // have to restate setw() before every conversion
+                    ostr << std::setw(2) << (int) buffer[i];
+                }
+                ostr.width(oldwidth);
+                ostr.fill(oldfill);
+                ostr.flags(old_flags);
+            }
+        }
+        else                        // ! OPTIONS_PRETTY_BINARY
+        {
+            ostr << "b(" << buffer.size() << ")\"";
+            if (! buffer.empty())
+            {
+                ostr.write((const char*)&buffer[0], buffer.size());
+            }
+        }
+        ostr << "\"";
+        break;
+    }
+
+    default:
+        // *NOTE: This should never happen.
+        ostr << "!";
+        break;
+    }
+    return format_count;
+}
+
+/**
+ * LLSDBinaryFormatter
+ */
+LLSDBinaryFormatter::LLSDBinaryFormatter(bool boolAlpha, const std::string& realFormat,
+                                         EFormatterOptions options):
+    LLSDFormatter(boolAlpha, realFormat, options)
+{
+}
+
+// virtual
+LLSDBinaryFormatter::~LLSDBinaryFormatter()
+{ }
+
+// virtual
+S32 LLSDBinaryFormatter::format_impl(const LLSD& data, std::ostream& ostr,
+                                     EFormatterOptions options, U32 level) const
+{
+    S32 format_count = 1;
+    switch(data.type())
+    {
+    case LLSD::TypeMap:
+    {
+        ostr.put('{');
+        U32 size_nbo = htonl(data.size());
+        ostr.write((const char*)(&size_nbo), sizeof(U32));
+        LLSD::map_const_iterator iter = data.beginMap();
+        LLSD::map_const_iterator end = data.endMap();
+        for(; iter != end; ++iter)
+        {
+            ostr.put('k');
+            formatString((*iter).first, ostr);
+            format_count += format_impl((*iter).second, ostr, options, level+1);
+        }
+        ostr.put('}');
+        break;
+    }
+
+    case LLSD::TypeArray:
+    {
+        ostr.put('[');
+        U32 size_nbo = htonl(data.size());
+        ostr.write((const char*)(&size_nbo), sizeof(U32));
+        LLSD::array_const_iterator iter = data.beginArray();
+        LLSD::array_const_iterator end = data.endArray();
+        for(; iter != end; ++iter)
+        {
+            format_count += format_impl(*iter, ostr, options, level+1);
+        }
+        ostr.put(']');
+        break;
+    }
+
+    case LLSD::TypeUndefined:
+        ostr.put('!');
+        break;
+
+    case LLSD::TypeBoolean:
+        if(data.asBoolean()) ostr.put(BINARY_TRUE_SERIAL);
+        else ostr.put(BINARY_FALSE_SERIAL);
+        break;
+
+    case LLSD::TypeInteger:
+    {
+        ostr.put('i');
+        U32 value_nbo = htonl(data.asInteger());
+        ostr.write((const char*)(&value_nbo), sizeof(U32));
+        break;
+    }
+
+    case LLSD::TypeReal:
+    {
+        ostr.put('r');
+        F64 value_nbo = ll_htond(data.asReal());
+        ostr.write((const char*)(&value_nbo), sizeof(F64));
+        break;
+    }
+
+    case LLSD::TypeUUID:
+    {
+        ostr.put('u');
+        LLUUID temp = data.asUUID();
+        ostr.write((const char*)(&(temp.mData)), UUID_BYTES);
+        break;
+    }
+
+    case LLSD::TypeString:
+        ostr.put('s');
+        formatString(data.asStringRef(), ostr);
+        break;
+
+    case LLSD::TypeDate:
+    {
+        ostr.put('d');
+        F64 value = data.asReal();
+        ostr.write((const char*)(&value), sizeof(F64));
+        break;
+    }
+
+    case LLSD::TypeURI:
+        ostr.put('l');
+        formatString(data.asString(), ostr);
+        break;
+
+    case LLSD::TypeBinary:
+    {
+        ostr.put('b');
+        const std::vector<U8>& buffer = data.asBinary();
+        U32 size_nbo = htonl(buffer.size());
+        ostr.write((const char*)(&size_nbo), sizeof(U32));
+        if(buffer.size()) ostr.write((const char*)&buffer[0], buffer.size());
+        break;
+    }
+
+    default:
+        // *NOTE: This should never happen.
+        ostr.put('!');
+        break;
+    }
+    return format_count;
+}
+
+void LLSDBinaryFormatter::formatString(
+    const std::string& string,
+    std::ostream& ostr) const
+{
+    U32 size_nbo = htonl(string.size());
+    ostr.write((const char*)(&size_nbo), sizeof(U32));
+    ostr.write(string.c_str(), string.size());
+}
+
+/**
+ * local functions
+ */
+llssize deserialize_string(std::istream& istr, std::string& value, llssize max_bytes)
+{
+    int c = istr.get();
+    if(istr.fail())
+    {
+        // No data in stream, bail out but mention the character we
+        // grabbed.
+        return LLSDParser::PARSE_FAILURE;
+    }
+
+    llssize rv = LLSDParser::PARSE_FAILURE;
+    switch(c)
+    {
+    case '\'':
+    case '"':
+        rv = deserialize_string_delim(istr, value, c);
+        break;
+    case 's':
+        // technically, less than max_bytes, but this is just meant to
+        // catch egregious protocol errors. parse errors will be
+        // caught in the case of incorrect counts.
+        rv = deserialize_string_raw(istr, value, max_bytes);
+        break;
+    default:
+        break;
+    }
+    if(LLSDParser::PARSE_FAILURE == rv) return rv;
+    return rv + 1; // account for the character grabbed at the top.
+}
+
+llssize deserialize_string_delim(
+    std::istream& istr,
+    std::string& value,
+    char delim)
+{
+    std::ostringstream write_buffer;
+    bool found_escape = false;
+    bool found_hex = false;
+    bool found_digit = false;
+    U8 byte = 0;
+    llssize count = 0;
+
+    while (true)
+    {
+        int next_byte = istr.get();
+        ++count;
+
+        if(istr.fail())
+        {
+            // If our stream is empty, break out
+            value = write_buffer.str();
+            return LLSDParser::PARSE_FAILURE;
+        }
+
+        char next_char = (char)next_byte; // Now that we know it's not EOF
+
+        if(found_escape)
+        {
+            // next character(s) is a special sequence.
+            if(found_hex)
+            {
+                if(found_digit)
+                {
+                    found_digit = false;
+                    found_hex = false;
+                    found_escape = false;
+                    byte = byte << 4;
+                    byte |= hex_as_nybble(next_char);
+                    write_buffer << byte;
+                    byte = 0;
+                }
+                else
+                {
+                    // next character is the first nybble of
+                    //
+                    found_digit = true;
+                    byte = hex_as_nybble(next_char);
+                }
+            }
+            else if(next_char == 'x')
+            {
+                found_hex = true;
+            }
+            else
+            {
+                switch(next_char)
+                {
+                case 'a':
+                    write_buffer << '\a';
+                    break;
+                case 'b':
+                    write_buffer << '\b';
+                    break;
+                case 'f':
+                    write_buffer << '\f';
+                    break;
+                case 'n':
+                    write_buffer << '\n';
+                    break;
+                case 'r':
+                    write_buffer << '\r';
+                    break;
+                case 't':
+                    write_buffer << '\t';
+                    break;
+                case 'v':
+                    write_buffer << '\v';
+                    break;
+                default:
+                    write_buffer << next_char;
+                    break;
+                }
+                found_escape = false;
+            }
+        }
+        else if(next_char == '\\')
+        {
+            found_escape = true;
+        }
+        else if(next_char == delim)
+        {
+            break;
+        }
+        else
+        {
+            write_buffer << next_char;
+        }
+    }
+
+    value = write_buffer.str();
+    return count;
+}
+
+llssize deserialize_string_raw(
+    std::istream& istr,
+    std::string& value,
+    llssize max_bytes)
+{
+    llssize count = 0;
+    const S32 BUF_LEN = 20;
+    char buf[BUF_LEN];      /* Flawfinder: ignore */
+    istr.get(buf, BUF_LEN - 1, ')');
+    count += istr.gcount();
+    int c = istr.get();
+    c = istr.get();
+    count += 2;
+    if(((c == '"') || (c == '\'')) && (buf[0] == '('))
+    {
+        // We probably have a valid raw string. determine
+        // the size, and read it.
+        // *FIX: This is memory inefficient.
+        auto len = strtol(buf + 1, NULL, 0);
+        if((max_bytes>0)&&(len>max_bytes)) return LLSDParser::PARSE_FAILURE;
+        std::vector<char> buf;
+        if(len)
+        {
+            buf.resize(len);
+            count += fullread(istr, (char *)&buf[0], len);
+            value.assign(buf.begin(), buf.end());
+        }
+        c = istr.get();
+        ++count;
+        if(!((c == '"') || (c == '\'')))
+        {
+            return LLSDParser::PARSE_FAILURE;
+        }
+    }
+    else
+    {
+        return LLSDParser::PARSE_FAILURE;
+    }
+    return count;
+}
+
+static const char* NOTATION_STRING_CHARACTERS[256] =
+{
+    "\\x00",    // 0
+    "\\x01",    // 1
+    "\\x02",    // 2
+    "\\x03",    // 3
+    "\\x04",    // 4
+    "\\x05",    // 5
+    "\\x06",    // 6
+    "\\a",      // 7
+    "\\b",      // 8
+    "\\t",      // 9
+    "\\n",      // 10
+    "\\v",      // 11
+    "\\f",      // 12
+    "\\r",      // 13
+    "\\x0e",    // 14
+    "\\x0f",    // 15
+    "\\x10",    // 16
+    "\\x11",    // 17
+    "\\x12",    // 18
+    "\\x13",    // 19
+    "\\x14",    // 20
+    "\\x15",    // 21
+    "\\x16",    // 22
+    "\\x17",    // 23
+    "\\x18",    // 24
+    "\\x19",    // 25
+    "\\x1a",    // 26
+    "\\x1b",    // 27
+    "\\x1c",    // 28
+    "\\x1d",    // 29
+    "\\x1e",    // 30
+    "\\x1f",    // 31
+    " ",        // 32
+    "!",        // 33
+    "\"",       // 34
+    "#",        // 35
+    "$",        // 36
+    "%",        // 37
+    "&",        // 38
+    "\\'",      // 39
+    "(",        // 40
+    ")",        // 41
+    "*",        // 42
+    "+",        // 43
+    ",",        // 44
+    "-",        // 45
+    ".",        // 46
+    "/",        // 47
+    "0",        // 48
+    "1",        // 49
+    "2",        // 50
+    "3",        // 51
+    "4",        // 52
+    "5",        // 53
+    "6",        // 54
+    "7",        // 55
+    "8",        // 56
+    "9",        // 57
+    ":",        // 58
+    ";",        // 59
+    "<",        // 60
+    "=",        // 61
+    ">",        // 62
+    "?",        // 63
+    "@",        // 64
+    "A",        // 65
+    "B",        // 66
+    "C",        // 67
+    "D",        // 68
+    "E",        // 69
+    "F",        // 70
+    "G",        // 71
+    "H",        // 72
+    "I",        // 73
+    "J",        // 74
+    "K",        // 75
+    "L",        // 76
+    "M",        // 77
+    "N",        // 78
+    "O",        // 79
+    "P",        // 80
+    "Q",        // 81
+    "R",        // 82
+    "S",        // 83
+    "T",        // 84
+    "U",        // 85
+    "V",        // 86
+    "W",        // 87
+    "X",        // 88
+    "Y",        // 89
+    "Z",        // 90
+    "[",        // 91
+    "\\\\",     // 92
+    "]",        // 93
+    "^",        // 94
+    "_",        // 95
+    "`",        // 96
+    "a",        // 97
+    "b",        // 98
+    "c",        // 99
+    "d",        // 100
+    "e",        // 101
+    "f",        // 102
+    "g",        // 103
+    "h",        // 104
+    "i",        // 105
+    "j",        // 106
+    "k",        // 107
+    "l",        // 108
+    "m",        // 109
+    "n",        // 110
+    "o",        // 111
+    "p",        // 112
+    "q",        // 113
+    "r",        // 114
+    "s",        // 115
+    "t",        // 116
+    "u",        // 117
+    "v",        // 118
+    "w",        // 119
+    "x",        // 120
+    "y",        // 121
+    "z",        // 122
+    "{",        // 123
+    "|",        // 124
+    "}",        // 125
+    "~",        // 126
+    "\\x7f",    // 127
+    "\\x80",    // 128
+    "\\x81",    // 129
+    "\\x82",    // 130
+    "\\x83",    // 131
+    "\\x84",    // 132
+    "\\x85",    // 133
+    "\\x86",    // 134
+    "\\x87",    // 135
+    "\\x88",    // 136
+    "\\x89",    // 137
+    "\\x8a",    // 138
+    "\\x8b",    // 139
+    "\\x8c",    // 140
+    "\\x8d",    // 141
+    "\\x8e",    // 142
+    "\\x8f",    // 143
+    "\\x90",    // 144
+    "\\x91",    // 145
+    "\\x92",    // 146
+    "\\x93",    // 147
+    "\\x94",    // 148
+    "\\x95",    // 149
+    "\\x96",    // 150
+    "\\x97",    // 151
+    "\\x98",    // 152
+    "\\x99",    // 153
+    "\\x9a",    // 154
+    "\\x9b",    // 155
+    "\\x9c",    // 156
+    "\\x9d",    // 157
+    "\\x9e",    // 158
+    "\\x9f",    // 159
+    "\\xa0",    // 160
+    "\\xa1",    // 161
+    "\\xa2",    // 162
+    "\\xa3",    // 163
+    "\\xa4",    // 164
+    "\\xa5",    // 165
+    "\\xa6",    // 166
+    "\\xa7",    // 167
+    "\\xa8",    // 168
+    "\\xa9",    // 169
+    "\\xaa",    // 170
+    "\\xab",    // 171
+    "\\xac",    // 172
+    "\\xad",    // 173
+    "\\xae",    // 174
+    "\\xaf",    // 175
+    "\\xb0",    // 176
+    "\\xb1",    // 177
+    "\\xb2",    // 178
+    "\\xb3",    // 179
+    "\\xb4",    // 180
+    "\\xb5",    // 181
+    "\\xb6",    // 182
+    "\\xb7",    // 183
+    "\\xb8",    // 184
+    "\\xb9",    // 185
+    "\\xba",    // 186
+    "\\xbb",    // 187
+    "\\xbc",    // 188
+    "\\xbd",    // 189
+    "\\xbe",    // 190
+    "\\xbf",    // 191
+    "\\xc0",    // 192
+    "\\xc1",    // 193
+    "\\xc2",    // 194
+    "\\xc3",    // 195
+    "\\xc4",    // 196
+    "\\xc5",    // 197
+    "\\xc6",    // 198
+    "\\xc7",    // 199
+    "\\xc8",    // 200
+    "\\xc9",    // 201
+    "\\xca",    // 202
+    "\\xcb",    // 203
+    "\\xcc",    // 204
+    "\\xcd",    // 205
+    "\\xce",    // 206
+    "\\xcf",    // 207
+    "\\xd0",    // 208
+    "\\xd1",    // 209
+    "\\xd2",    // 210
+    "\\xd3",    // 211
+    "\\xd4",    // 212
+    "\\xd5",    // 213
+    "\\xd6",    // 214
+    "\\xd7",    // 215
+    "\\xd8",    // 216
+    "\\xd9",    // 217
+    "\\xda",    // 218
+    "\\xdb",    // 219
+    "\\xdc",    // 220
+    "\\xdd",    // 221
+    "\\xde",    // 222
+    "\\xdf",    // 223
+    "\\xe0",    // 224
+    "\\xe1",    // 225
+    "\\xe2",    // 226
+    "\\xe3",    // 227
+    "\\xe4",    // 228
+    "\\xe5",    // 229
+    "\\xe6",    // 230
+    "\\xe7",    // 231
+    "\\xe8",    // 232
+    "\\xe9",    // 233
+    "\\xea",    // 234
+    "\\xeb",    // 235
+    "\\xec",    // 236
+    "\\xed",    // 237
+    "\\xee",    // 238
+    "\\xef",    // 239
+    "\\xf0",    // 240
+    "\\xf1",    // 241
+    "\\xf2",    // 242
+    "\\xf3",    // 243
+    "\\xf4",    // 244
+    "\\xf5",    // 245
+    "\\xf6",    // 246
+    "\\xf7",    // 247
+    "\\xf8",    // 248
+    "\\xf9",    // 249
+    "\\xfa",    // 250
+    "\\xfb",    // 251
+    "\\xfc",    // 252
+    "\\xfd",    // 253
+    "\\xfe",    // 254
+    "\\xff"     // 255
+};
+
+void serialize_string(const std::string& value, std::ostream& str)
+{
+    std::string::const_iterator it = value.begin();
+    std::string::const_iterator end = value.end();
+    U8 c;
+    for(; it != end; ++it)
+    {
+        c = (U8)(*it);
+        str << NOTATION_STRING_CHARACTERS[c];
+    }
+}
+
+llssize deserialize_boolean(
+    std::istream& istr,
+    LLSD& data,
+    const std::string& compare,
+    bool value)
+{
+    //
+    // this method is a little goofy, because it gets the stream at
+    // the point where the t or f has already been
+    // consumed. Basically, parse for a patch to the string passed in
+    // starting at index 1. If it's a match:
+    //  * assign data to value
+    //  * return the number of bytes read
+    // otherwise:
+    //  * set data to LLSD::null
+    //  * return LLSDParser::PARSE_FAILURE (-1)
+    //
+    llssize bytes_read = 0;
+    std::string::size_type ii = 0;
+    char c = istr.peek();
+    while((++ii < compare.size())
+          && (tolower(c) == (int)compare[ii])
+          && istr.good())
+    {
+        istr.ignore();
+        ++bytes_read;
+        c = istr.peek();
+    }
+    if(compare.size() != ii)
+    {
+        data.clear();
+        return LLSDParser::PARSE_FAILURE;
+    }
+    data = value;
+    return bytes_read;
+}
+
+std::ostream& operator<<(std::ostream& s, const LLSD& llsd)
+{
+    s << LLSDNotationStreamer(llsd);
+    return s;
+}
+
+
+//dirty little zippers -- yell at davep if these are horrid
+
+//return a string containing gzipped bytes of binary serialized LLSD
+// VERY inefficient -- creates several copies of LLSD block in memory
+std::string zip_llsd(LLSD& data)
+{
+    std::stringstream llsd_strm;
+
+    LLSDSerialize::toBinary(data, llsd_strm);
+
+    const U32 CHUNK = 65536;
+
+    z_stream strm;
+    strm.zalloc = Z_NULL;
+    strm.zfree = Z_NULL;
+    strm.opaque = Z_NULL;
+
+    S32 ret = deflateInit(&strm, Z_BEST_COMPRESSION);
+    if (ret != Z_OK)
+    {
+        LL_WARNS() << "Failed to compress LLSD block." << LL_ENDL;
+        return std::string();
+    }
+
+    std::string source = llsd_strm.str();
+
+    U8 out[CHUNK];
+
+    strm.avail_in = narrow<size_t>(source.size());
+    strm.next_in = (U8*) source.data();
+    U8* output = NULL;
+
+    U32 cur_size = 0;
+
+    U32 have = 0;
+
+    do
+    {
+        strm.avail_out = CHUNK;
+        strm.next_out = out;
+
+        ret = deflate(&strm, Z_FINISH);
+        if (ret == Z_OK || ret == Z_STREAM_END)
+        { //copy result into output
+            if (strm.avail_out >= CHUNK)
+            {
+                deflateEnd(&strm);
+                if(output)
+                    free(output);
+                LL_WARNS() << "Failed to compress LLSD block." << LL_ENDL;
+                return std::string();
+            }
+
+            have = CHUNK-strm.avail_out;
+            U8* new_output = (U8*) realloc(output, cur_size+have);
+            if (new_output == NULL)
+            {
+                LL_WARNS() << "Failed to compress LLSD block: can't reallocate memory, current size: " << cur_size << " bytes; requested " << cur_size + have << " bytes." << LL_ENDL;
+                deflateEnd(&strm);
+                if (output)
+                {
+                    free(output);
+                }
+                return std::string();
+            }
+            output = new_output;
+            memcpy(output+cur_size, out, have);
+            cur_size += have;
+        }
+        else
+        {
+            deflateEnd(&strm);
+            if(output)
+                free(output);
+            LL_WARNS() << "Failed to compress LLSD block." << LL_ENDL;
+            return std::string();
+        }
+    }
+    while (ret == Z_OK);
+
+    std::string::size_type size = cur_size;
+
+    std::string result((char*) output, size);
+    deflateEnd(&strm);
+    if(output)
+        free(output);
+
+    return result;
+}
+
+//decompress a block of LLSD from provided istream
+// not very efficient -- creats a copy of decompressed LLSD block in memory
+// and deserializes from that copy using LLSDSerialize
+LLUZipHelper::EZipRresult LLUZipHelper::unzip_llsd(LLSD& data, std::istream& is, S32 size)
+{
+    std::unique_ptr<U8[]> in = std::unique_ptr<U8[]>(new(std::nothrow) U8[size]);
+    if (!in)
+    {
+        return ZR_MEM_ERROR;
+    }
+    is.read((char*) in.get(), size);
+
+    return unzip_llsd(data, in.get(), size);
+}
+
+LLUZipHelper::EZipRresult LLUZipHelper::unzip_llsd(LLSD& data, const U8* in, S32 size)
+{
+    U8* result = NULL;
+    llssize cur_size = 0;
+    z_stream strm;
+
+    constexpr U32 CHUNK = 1024 * 512;
+
+    static thread_local std::unique_ptr<U8[]> out;
+    if (!out)
+    {
+        out = std::unique_ptr<U8[]>(new(std::nothrow) U8[CHUNK]);
+    }
+
+    strm.zalloc = Z_NULL;
+    strm.zfree = Z_NULL;
+    strm.opaque = Z_NULL;
+    strm.avail_in = size;
+    strm.next_in = const_cast<U8*>(in);
+
+    S32 ret = inflateInit(&strm);
+
+    do
+    {
+        strm.avail_out = CHUNK;
+        strm.next_out = out.get();
+        ret = inflate(&strm, Z_NO_FLUSH);
+        switch (ret)
+        {
+        case Z_NEED_DICT:
+        case Z_DATA_ERROR:
+        {
+            inflateEnd(&strm);
+            free(result);
+            return ZR_DATA_ERROR;
+        }
+        case Z_STREAM_ERROR:
+        case Z_BUF_ERROR:
+        {
+            inflateEnd(&strm);
+            free(result);
+            return ZR_BUFFER_ERROR;
+        }
+
+        case Z_MEM_ERROR:
+        {
+            inflateEnd(&strm);
+            free(result);
+            return ZR_MEM_ERROR;
+        }
+        }
+
+        U32 have = CHUNK-strm.avail_out;
+
+        U8* new_result = (U8*)realloc(result, cur_size + have);
+        if (new_result == NULL)
+        {
+            inflateEnd(&strm);
+            if (result)
+            {
+                free(result);
+            }
+            return ZR_MEM_ERROR;
+        }
+        result = new_result;
+        memcpy(result+cur_size, out.get(), have);
+        cur_size += have;
+
+    } while (ret == Z_OK && ret != Z_STREAM_END);
+
+    inflateEnd(&strm);
+
+    if (ret != Z_STREAM_END)
+    {
+        free(result);
+        return ZR_DATA_ERROR;
+    }
+
+    //result now points to the decompressed LLSD block
+    {
+        char* result_ptr = strip_deprecated_header((char*)result, cur_size);
+
+        boost::iostreams::stream<boost::iostreams::array_source> istrm(result_ptr, cur_size);
+
+        if (!LLSDSerialize::fromBinary(data, istrm, cur_size, UNZIP_LLSD_MAX_DEPTH))
+        {
+            free(result);
+            return ZR_PARSE_ERROR;
+        }
+    }
+
+    free(result);
+    return ZR_OK;
+}
+//This unzip function will only work with a gzip header and trailer - while the contents
+//of the actual compressed data is the same for either format (gzip vs zlib ), the headers
+//and trailers are different for the formats.
+U8* unzip_llsdNavMesh( bool& valid, size_t& outsize, std::istream& is, S32 size )
+{
+    if (size == 0)
+    {
+        LL_WARNS() << "No data to unzip." << LL_ENDL;
+        return NULL;
+    }
+
+    U8* result = NULL;
+    U32 cur_size = 0;
+    z_stream strm;
+
+    const U32 CHUNK = 0x4000;
+
+    U8 *in = new(std::nothrow) U8[size];
+    if (in == NULL)
+    {
+        LL_WARNS() << "Memory allocation failure." << LL_ENDL;
+        return NULL;
+    }
+    is.read((char*) in, size);
+
+    U8 out[CHUNK];
+
+    strm.zalloc = Z_NULL;
+    strm.zfree = Z_NULL;
+    strm.opaque = Z_NULL;
+    strm.avail_in = size;
+    strm.next_in = in;
+
+
+    S32 ret = inflateInit2(&strm,  windowBits | ENABLE_ZLIB_GZIP );
+    do
+    {
+        strm.avail_out = CHUNK;
+        strm.next_out = out;
+        ret = inflate(&strm, Z_NO_FLUSH);
+        if (ret == Z_STREAM_ERROR)
+        {
+            inflateEnd(&strm);
+            free(result);
+            delete [] in;
+            valid = false;
+        }
+
+        switch (ret)
+        {
+        case Z_NEED_DICT:
+            ret = Z_DATA_ERROR;
+        case Z_DATA_ERROR:
+        case Z_MEM_ERROR:
+            inflateEnd(&strm);
+            free(result);
+            delete [] in;
+            valid = false;
+            break;
+        }
+
+        U32 have = CHUNK-strm.avail_out;
+
+        U8* new_result = (U8*) realloc(result, cur_size + have);
+        if (new_result == NULL)
+        {
+            LL_WARNS() << "Failed to unzip LLSD NavMesh block: can't reallocate memory, current size: " << cur_size
+                << " bytes; requested " << cur_size + have
+                << " bytes; total syze: ." << size << " bytes."
+                << LL_ENDL;
+            inflateEnd(&strm);
+            if (result)
+            {
+                free(result);
+            }
+            delete[] in;
+            valid = false;
+            return NULL;
+        }
+        result = new_result;
+        memcpy(result+cur_size, out, have);
+        cur_size += have;
+
+    } while (ret == Z_OK);
+
+    inflateEnd(&strm);
+    delete [] in;
+
+    if (ret != Z_STREAM_END)
+    {
+        free(result);
+        valid = false;
+        return NULL;
+    }
+
+    //result now points to the decompressed LLSD block
+    {
+        outsize= cur_size;
+        valid = true;
+    }
+
+    return result;
+}
+
+char* strip_deprecated_header(char* in, llssize& cur_size, llssize* header_size)
+{
+    const char* deprecated_header = "<? LLSD/Binary ?>";
+    constexpr size_t deprecated_header_size = 17;
+
+    if (cur_size > deprecated_header_size
+        && memcmp(in, deprecated_header, deprecated_header_size) == 0)
+    {
+        in = in + deprecated_header_size;
+        cur_size = cur_size - deprecated_header_size;
+        if (header_size)
+        {
+            *header_size = deprecated_header_size + 1;
+        }
+    }
+
+    return in;
+}
+