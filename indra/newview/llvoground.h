--- conflicted
+++ resolved
@@ -49,10 +49,6 @@
     /*virtual*/ LLDrawable* createDrawable(LLPipeline *pipeline);
     /*virtual*/ BOOL        updateGeometry(LLDrawable *drawable);
 
-<<<<<<< HEAD
-    void cleanupGL();
-=======
->>>>>>> a0c3d69c
 };
 
 #endif // LL_LLVOGROUND_H