--- conflicted
+++ resolved
@@ -160,56 +160,34 @@
 
 class LLVoiceChannelProximal : public LLVoiceChannel, public LLSingleton<LLVoiceChannelProximal>
 {
-	LLSINGLETON_C11(LLVoiceChannelProximal);
-public:
-
-<<<<<<< HEAD
-	void onChange(EStatusType status, const LLSD& channelInfo, bool proximal) override;
-	void handleStatusChange(EStatusType status) override;
-	void handleError(EStatusType status) override;
-	BOOL isActive() override;
+    LLSINGLETON_C11(LLVoiceChannelProximal);
+  public:
+
+    void onChange(EStatusType status, const LLSD &channelInfo, bool proximal) override;
+    void handleStatusChange(EStatusType status) override;
+    void handleError(EStatusType status) override;
+    BOOL isActive() override;
     void activate() override;
-	void deactivate() override;
-=======
-	/*virtual*/ void onChange(EStatusType status, const std::string &channelURI, bool proximal) override;
-	/*virtual*/ void handleStatusChange(EStatusType status) override;
-	/*virtual*/ void handleError(EStatusType status) override;
-	/*virtual*/ BOOL isActive() override;
-	/*virtual*/ void activate() override;
-	/*virtual*/ void deactivate() override;
->>>>>>> b242d696
-
+    void deactivate() override;
 };
 
 class LLVoiceChannelP2P : public LLVoiceChannelGroup
 {
-public:
+  public:
     LLVoiceChannelP2P(const LLUUID      &session_id,
                       const std::string &session_name,
                       const LLUUID      &other_user_id,
                       LLVoiceP2POutgoingCallInterface * outgoing_call_interface);
 
-<<<<<<< HEAD
-	void handleStatusChange(EStatusType status) override;
-	void handleError(EStatusType status) override;
+    void handleStatusChange(EStatusType status) override;
+    void handleError(EStatusType status) override;
     void activate() override;
-	void requestChannelInfo() override;
+    void requestChannelInfo() override;
     void deactivate() override;
-=======
-	/*virtual*/ void handleStatusChange(EStatusType status) override;
-	/*virtual*/ void handleError(EStatusType status) override;
-    /*virtual*/ void activate() override;
-	/*virtual*/ void getChannelInfo() override;
->>>>>>> b242d696
-
-	void setChannelInfo(const LLSD& channel_info) override;
-
-protected:
-<<<<<<< HEAD
-	void setState(EState state) override;
-=======
-	virtual void setState(EState state) override;
->>>>>>> b242d696
+    void setChannelInfo(const LLSD& channel_info) override;
+
+  protected:
+    void setState(EState state) override;
 
 private:
 
