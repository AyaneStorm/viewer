/**
 * @file llmanipscale.cpp
 * @brief LLManipScale class implementation
 *
 * $LicenseInfo:firstyear=2001&license=viewerlgpl$
 * Second Life Viewer Source Code
 * Copyright (C) 2010, Linden Research, Inc.
 *
 * This library is free software; you can redistribute it and/or
 * modify it under the terms of the GNU Lesser General Public
 * License as published by the Free Software Foundation;
 * version 2.1 of the License only.
 *
 * This library is distributed in the hope that it will be useful,
 * but WITHOUT ANY WARRANTY; without even the implied warranty of
 * MERCHANTABILITY or FITNESS FOR A PARTICULAR PURPOSE.  See the GNU
 * Lesser General Public License for more details.
 *
 * You should have received a copy of the GNU Lesser General Public
 * License along with this library; if not, write to the Free Software
 * Foundation, Inc., 51 Franklin Street, Fifth Floor, Boston, MA  02110-1301  USA
 *
 * Linden Research, Inc., 945 Battery Street, San Francisco, CA  94111  USA
 * $/LicenseInfo$
 */

#include "llviewerprecompiledheaders.h"

#include "llmanipscale.h"

// library includes
#include "llmath.h"
#include "v3math.h"
#include "llquaternion.h"
#include "llgl.h"
#include "llrender.h"
#include "v4color.h"
#include "llprimitive.h"

// viewer includes
#include "llagent.h"
#include "llagentcamera.h"
#include "llbbox.h"
#include "llbox.h"
#include "llviewercontrol.h"
#include "llcriticaldamp.h"
#include "lldrawable.h"
#include "llfloatertools.h"
#include "llglheaders.h"
#include "llselectmgr.h"
#include "llstatusbar.h"
#include "llui.h"
#include "llviewercamera.h"
#include "llviewerobject.h"
#include "llviewerregion.h"
#include "llviewerwindow.h"
#include "llhudrender.h"
#include "llworld.h"
#include "v2math.h"
#include "llvoavatar.h"
#include "llmeshrepository.h"
#include "lltrans.h"

const F32 MAX_MANIP_SELECT_DISTANCE_SQUARED = 11.f * 11.f;
const F32 SNAP_GUIDE_SCREEN_OFFSET = 0.05f;
const F32 SNAP_GUIDE_SCREEN_LENGTH = 0.7f;
const F32 SELECTED_MANIPULATOR_SCALE = 1.2f;
const F32 MANIPULATOR_SCALE_HALF_LIFE = 0.07f;

const LLManip::EManipPart MANIPULATOR_IDS[LLManipScale::NUM_MANIPULATORS] =
{
    LLManip::LL_CORNER_NNN,
    LLManip::LL_CORNER_NNP,
    LLManip::LL_CORNER_NPN,
    LLManip::LL_CORNER_NPP,
    LLManip::LL_CORNER_PNN,
    LLManip::LL_CORNER_PNP,
    LLManip::LL_CORNER_PPN,
    LLManip::LL_CORNER_PPP,
    LLManip::LL_FACE_POSZ,
    LLManip::LL_FACE_POSX,
    LLManip::LL_FACE_POSY,
    LLManip::LL_FACE_NEGX,
    LLManip::LL_FACE_NEGY,
    LLManip::LL_FACE_NEGZ
};

F32 get_default_max_prim_scale(bool is_flora)
{
    // a bit of a hack, but if it's foilage, we don't want to use the
    // new larger scale which would result in giant trees and grass
    if (gMeshRepo.meshRezEnabled() &&
        !is_flora)
    {
        return DEFAULT_MAX_PRIM_SCALE;
    }
    else
    {
        return DEFAULT_MAX_PRIM_SCALE_NO_MESH;
    }
}

// static
void LLManipScale::setUniform(bool b)
{
    gSavedSettings.setBOOL("ScaleUniform", b);
}

// static
void LLManipScale::setShowAxes(bool b)
{
    gSavedSettings.setBOOL("ScaleShowAxes", b);
}

// static
void LLManipScale::setStretchTextures(bool b)
{
    gSavedSettings.setBOOL("ScaleStretchTextures", b);
}

// static
bool LLManipScale::getUniform()
{
    return gSavedSettings.getBOOL("ScaleUniform");
}

// static
bool LLManipScale::getShowAxes()
{
    return gSavedSettings.getBOOL("ScaleShowAxes");
}

// static
bool LLManipScale::getStretchTextures()
{
    return gSavedSettings.getBOOL("ScaleStretchTextures");
}

inline void LLManipScale::conditionalHighlight( U32 part, const LLColor4* highlight, const LLColor4* normal )
{
    LLColor4 default_highlight( 1.f, 1.f, 1.f, 1.f );
    LLColor4 default_normal( 0.7f, 0.7f, 0.7f, 0.6f );
    LLColor4 invisible(0.f, 0.f, 0.f, 0.f);

    for (S32 i = 0; i < NUM_MANIPULATORS; i++)
    {
        if((U32)MANIPULATOR_IDS[i] == part)
        {
            mScaledBoxHandleSize = mManipulatorScales[i] * mBoxHandleSize[i];
            break;
        }
    }

    if (mManipPart != (S32)LL_NO_PART && mManipPart != (S32)part)
    {
        gGL.color4fv( invisible.mV );
    }
    else if( mHighlightedPart == (S32)part )
    {
        gGL.color4fv( highlight ? highlight->mV : default_highlight.mV );
    }
    else
    {
        gGL.color4fv( normal ? normal->mV : default_normal.mV  );
    }
}

void LLManipScale::handleSelect()
{
    LLBBox bbox = LLSelectMgr::getInstance()->getBBoxOfSelection();
    updateSnapGuides(bbox);
    LLSelectMgr::getInstance()->saveSelectedObjectTransform(SELECT_ACTION_TYPE_PICK);
    if (gFloaterTools)
    {
        gFloaterTools->setStatusText("scale");
    }
    LLManip::handleSelect();
}

LLManipScale::LLManipScale( LLToolComposite* composite )
<<<<<<< HEAD
	:
	LLManip( std::string("Scale"), composite ),
	mScaledBoxHandleSize( 1.f ),
	mLastMouseX( -1 ),
	mLastMouseY( -1 ),
	mSendUpdateOnMouseUp( false ),
	mLastUpdateFlags( 0 ),
	mScaleSnapUnit1(1.f),
	mScaleSnapUnit2(1.f),
	mSnapRegimeOffset(0.f),
	mTickPixelSpacing1(0.f),
	mTickPixelSpacing2(0.f),
	mSnapGuideLength(0.f),
	mSnapRegime(SNAP_REGIME_NONE),
	mScaleSnappedValue(0.f)
=======
    :
    LLManip( std::string("Scale"), composite ),
    mScaledBoxHandleSize( 1.f ),
    mLastMouseX( -1 ),
    mLastMouseY( -1 ),
    mSendUpdateOnMouseUp( FALSE ),
    mLastUpdateFlags( 0 ),
    mScaleSnapUnit1(1.f),
    mScaleSnapUnit2(1.f),
    mSnapRegimeOffset(0.f),
    mTickPixelSpacing1(0.f),
    mTickPixelSpacing2(0.f),
    mSnapGuideLength(0.f),
    mSnapRegime(SNAP_REGIME_NONE),
    mScaleSnappedValue(0.f)
>>>>>>> e1623bb2
{
    for (S32 i = 0; i < NUM_MANIPULATORS; i++)
    {
        mManipulatorScales[i] = 1.f;
        mBoxHandleSize[i]     = 1.f;
    }
}

LLManipScale::~LLManipScale()
{
    for_each(mProjectedManipulators.begin(), mProjectedManipulators.end(), DeletePointer());
}

void LLManipScale::render()
{
    LLGLSUIDefault gls_ui;
    gGL.getTexUnit(0)->unbind(LLTexUnit::TT_TEXTURE);
    LLGLDepthTest gls_depth(GL_TRUE);
    LLGLEnable gl_blend(GL_BLEND);
    LLBBox bbox = LLSelectMgr::getInstance()->getBBoxOfSelection();

    if( canAffectSelection() )
    {
        gGL.matrixMode(LLRender::MM_MODELVIEW);
        gGL.pushMatrix();
        if (mObjectSelection->getSelectType() == SELECT_TYPE_HUD)
        {
            F32 zoom = gAgentCamera.mHUDCurZoom;
            gGL.scalef(zoom, zoom, zoom);
        }

        ////////////////////////////////////////////////////////////////////////
        // Calculate size of drag handles

        const F32 BOX_HANDLE_BASE_SIZE      = 50.0f;   // box size in pixels = BOX_HANDLE_BASE_SIZE * BOX_HANDLE_BASE_FACTOR
        const F32 BOX_HANDLE_BASE_FACTOR    = 0.2f;

        //Assume that UI scale factor is equivalent for X and Y axis
        F32 ui_scale_factor = LLUI::getScaleFactor().mV[VX];

        if (mObjectSelection->getSelectType() == SELECT_TYPE_HUD)
        {
            for (S32 i = 0; i < NUM_MANIPULATORS; i++)
            {
                mBoxHandleSize[i] = BOX_HANDLE_BASE_SIZE * BOX_HANDLE_BASE_FACTOR / (F32) LLViewerCamera::getInstance()->getViewHeightInPixels();
                mBoxHandleSize[i] /= gAgentCamera.mHUDCurZoom;
                mBoxHandleSize[i] *= ui_scale_factor;
            }
        }
        else
        {
            for (S32 i = 0; i < NUM_MANIPULATORS; i++)
            {
                LLVector3 manipulator_pos = bbox.localToAgent(unitVectorToLocalBBoxExtent(partToUnitVector(MANIPULATOR_IDS[i]), bbox));
                F32 range_squared = dist_vec_squared(gAgentCamera.getCameraPositionAgent(), manipulator_pos);
                F32 range_from_agent_squared = dist_vec_squared(gAgent.getPositionAgent(), manipulator_pos);

                // Don't draw manip if object too far away
                if (gSavedSettings.getBOOL("LimitSelectDistance"))
                {
                    F32 max_select_distance = gSavedSettings.getF32("MaxSelectDistance");
                    if (range_from_agent_squared > max_select_distance * max_select_distance)
                    {
                        return;
                    }
                }

                if (range_squared > 0.001f * 0.001f)
                {
                    // range != zero
                    F32 fraction_of_fov = BOX_HANDLE_BASE_SIZE / (F32) LLViewerCamera::getInstance()->getViewHeightInPixels();
                    F32 apparent_angle = fraction_of_fov * LLViewerCamera::getInstance()->getView();  // radians
                    mBoxHandleSize[i] = (F32) sqrtf(range_squared) * tan(apparent_angle) * BOX_HANDLE_BASE_FACTOR;
                }
                else
                {
                    // range == zero
                    mBoxHandleSize[i] = BOX_HANDLE_BASE_FACTOR;
                }
                mBoxHandleSize[i] *= ui_scale_factor;
            }
        }

        ////////////////////////////////////////////////////////////////////////
        // Draw bounding box

        LLVector3 pos_agent = bbox.getPositionAgent();
        LLQuaternion rot = bbox.getRotation();

        gGL.matrixMode(LLRender::MM_MODELVIEW);
        gGL.pushMatrix();
        {
            gGL.translatef(pos_agent.mV[VX], pos_agent.mV[VY], pos_agent.mV[VZ]);

            F32 angle_radians, x, y, z;
            rot.getAngleAxis(&angle_radians, &x, &y, &z);
            gGL.rotatef(angle_radians * RAD_TO_DEG, x, y, z);


            {
                LLGLEnable poly_offset(GL_POLYGON_OFFSET_FILL);
                glPolygonOffset( -2.f, -2.f);

                renderCorners( bbox );
                renderFaces( bbox );

                if (mManipPart != LL_NO_PART)
                {
                    renderGuidelinesPart( bbox );
                }

                glPolygonOffset( 0.f, 0.f);
            }
        }
        gGL.popMatrix();

        if (mManipPart != LL_NO_PART)
        {
            renderSnapGuides(bbox);
        }
        gGL.popMatrix();

        renderXYZ(bbox.getExtentLocal());
    }
}

bool LLManipScale::handleMouseDown(S32 x, S32 y, MASK mask)
{
<<<<<<< HEAD
	bool	handled = false;
=======
    BOOL    handled = FALSE;
>>>>>>> e1623bb2

    if(mHighlightedPart != LL_NO_PART)
    {
        handled = handleMouseDownOnPart( x, y, mask );
    }

    return handled;
}

// Assumes that one of the arrows on an object was hit.
bool LLManipScale::handleMouseDownOnPart( S32 x, S32 y, MASK mask )
{
<<<<<<< HEAD
	bool can_scale = canAffectSelection();
	if (!can_scale)
	{
		return false;
	}

	highlightManipulators(x, y);
	S32 hit_part = mHighlightedPart;

	LLSelectMgr::getInstance()->enableSilhouette(false);
	mManipPart = (EManipPart)hit_part;

	LLBBox bbox = LLSelectMgr::getInstance()->getBBoxOfSelection();
	LLVector3 box_center_agent = bbox.getCenterAgent();
	LLVector3 box_corner_agent = bbox.localToAgent( unitVectorToLocalBBoxExtent( partToUnitVector( mManipPart ), bbox ) );

	updateSnapGuides(bbox);

	mFirstClickX = x;
	mFirstClickY = y;
	mIsFirstClick = true;

	mDragStartPointGlobal = gAgent.getPosGlobalFromAgent(box_corner_agent);
	mDragStartCenterGlobal = gAgent.getPosGlobalFromAgent(box_center_agent);
	LLVector3 far_corner_agent = bbox.localToAgent( unitVectorToLocalBBoxExtent( -1.f * partToUnitVector( mManipPart ), bbox ) );
	mDragFarHitGlobal = gAgent.getPosGlobalFromAgent(far_corner_agent);
	mDragPointGlobal = mDragStartPointGlobal;

	// we just started a drag, so save initial object positions, orientations, and scales
	LLSelectMgr::getInstance()->saveSelectedObjectTransform(SELECT_ACTION_TYPE_SCALE);
	// Route future Mouse messages here preemptively.  (Release on mouse up.)
	setMouseCapture( true );

	mHelpTextTimer.reset();
	sNumTimesHelpTextShown++;
	return true;
=======
    BOOL can_scale = canAffectSelection();
    if (!can_scale)
    {
        return FALSE;
    }

    highlightManipulators(x, y);
    S32 hit_part = mHighlightedPart;

    LLSelectMgr::getInstance()->enableSilhouette(FALSE);
    mManipPart = (EManipPart)hit_part;

    LLBBox bbox = LLSelectMgr::getInstance()->getBBoxOfSelection();
    LLVector3 box_center_agent = bbox.getCenterAgent();
    LLVector3 box_corner_agent = bbox.localToAgent( unitVectorToLocalBBoxExtent( partToUnitVector( mManipPart ), bbox ) );

    updateSnapGuides(bbox);

    mFirstClickX = x;
    mFirstClickY = y;
    mIsFirstClick = true;

    mDragStartPointGlobal = gAgent.getPosGlobalFromAgent(box_corner_agent);
    mDragStartCenterGlobal = gAgent.getPosGlobalFromAgent(box_center_agent);
    LLVector3 far_corner_agent = bbox.localToAgent( unitVectorToLocalBBoxExtent( -1.f * partToUnitVector( mManipPart ), bbox ) );
    mDragFarHitGlobal = gAgent.getPosGlobalFromAgent(far_corner_agent);
    mDragPointGlobal = mDragStartPointGlobal;

    // we just started a drag, so save initial object positions, orientations, and scales
    LLSelectMgr::getInstance()->saveSelectedObjectTransform(SELECT_ACTION_TYPE_SCALE);
    // Route future Mouse messages here preemptively.  (Release on mouse up.)
    setMouseCapture( TRUE );

    mHelpTextTimer.reset();
    sNumTimesHelpTextShown++;
    return TRUE;
>>>>>>> e1623bb2
}


bool LLManipScale::handleMouseUp(S32 x, S32 y, MASK mask)
{
<<<<<<< HEAD
	// first, perform normal processing in case this was a quick-click
	handleHover(x, y, mask);

	if( hasMouseCapture() )
	{
		if( (LL_FACE_MIN <= (S32)mManipPart)
			&& ((S32)mManipPart <= LL_FACE_MAX) )
		{
			sendUpdates(true,true,false);
		}
		else
		if( (LL_CORNER_MIN <= (S32)mManipPart)
			&& ((S32)mManipPart <= LL_CORNER_MAX) )
		{
			sendUpdates(true,true,true);
		}

		//send texture update
		LLSelectMgr::getInstance()->adjustTexturesByScale(true, getStretchTextures());

		LLSelectMgr::getInstance()->enableSilhouette(true);
		mManipPart = LL_NO_PART;

		// Might have missed last update due to UPDATE_DELAY timing
		LLSelectMgr::getInstance()->sendMultipleUpdate( mLastUpdateFlags );

		//gAgent.setObjectTracking(gSavedSettings.getBOOL("TrackFocusObject"));
		LLSelectMgr::getInstance()->saveSelectedObjectTransform(SELECT_ACTION_TYPE_PICK);
	}
	return LLManip::handleMouseUp(x, y, mask);
=======
    // first, perform normal processing in case this was a quick-click
    handleHover(x, y, mask);

    if( hasMouseCapture() )
    {
        if( (LL_FACE_MIN <= (S32)mManipPart)
            && ((S32)mManipPart <= LL_FACE_MAX) )
        {
            sendUpdates(TRUE,TRUE,FALSE);
        }
        else
        if( (LL_CORNER_MIN <= (S32)mManipPart)
            && ((S32)mManipPart <= LL_CORNER_MAX) )
        {
            sendUpdates(TRUE,TRUE,TRUE);
        }

        //send texture update
        LLSelectMgr::getInstance()->adjustTexturesByScale(TRUE, getStretchTextures());

        LLSelectMgr::getInstance()->enableSilhouette(TRUE);
        mManipPart = LL_NO_PART;

        // Might have missed last update due to UPDATE_DELAY timing
        LLSelectMgr::getInstance()->sendMultipleUpdate( mLastUpdateFlags );

        //gAgent.setObjectTracking(gSavedSettings.getBOOL("TrackFocusObject"));
        LLSelectMgr::getInstance()->saveSelectedObjectTransform(SELECT_ACTION_TYPE_PICK);
    }
    return LLManip::handleMouseUp(x, y, mask);
>>>>>>> e1623bb2
}


bool LLManipScale::handleHover(S32 x, S32 y, MASK mask)
{
<<<<<<< HEAD
	if( hasMouseCapture() )
	{
		if( mObjectSelection->isEmpty() )
		{
			// Somehow the object got deselected while we were dragging it.
			setMouseCapture( false );
		}
		else
		{
			if((mFirstClickX != x) || (mFirstClickY != y))
			{
				mIsFirstClick = false;
			}

			if(!mIsFirstClick)
			{
				drag( x, y );
			}
		}
		LL_DEBUGS("UserInput") << "hover handled by LLManipScale (active)" << LL_ENDL;		
	}
	else
	{
		mSnapRegime = SNAP_REGIME_NONE;
		// not dragging...
		highlightManipulators(x, y);
	}

	// Patch up textures, if possible.
	LLSelectMgr::getInstance()->adjustTexturesByScale(false, getStretchTextures());

	gViewerWindow->setCursor(UI_CURSOR_TOOLSCALE);
	return true;
=======
    if( hasMouseCapture() )
    {
        if( mObjectSelection->isEmpty() )
        {
            // Somehow the object got deselected while we were dragging it.
            setMouseCapture( FALSE );
        }
        else
        {
            if((mFirstClickX != x) || (mFirstClickY != y))
            {
                mIsFirstClick = false;
            }

            if(!mIsFirstClick)
            {
                drag( x, y );
            }
        }
        LL_DEBUGS("UserInput") << "hover handled by LLManipScale (active)" << LL_ENDL;
    }
    else
    {
        mSnapRegime = SNAP_REGIME_NONE;
        // not dragging...
        highlightManipulators(x, y);
    }

    // Patch up textures, if possible.
    LLSelectMgr::getInstance()->adjustTexturesByScale(FALSE, getStretchTextures());

    gViewerWindow->setCursor(UI_CURSOR_TOOLSCALE);
    return TRUE;
>>>>>>> e1623bb2
}

void LLManipScale::highlightManipulators(S32 x, S32 y)
{
    mHighlightedPart = LL_NO_PART;

    // If we have something selected, try to hit its manipulator handles.
    // Don't do this with nothing selected, as it kills the framerate.
    LLBBox bbox = LLSelectMgr::getInstance()->getBBoxOfSelection();

    if( canAffectSelection() )
    {
        LLMatrix4 transform;
        if (mObjectSelection->getSelectType() == SELECT_TYPE_HUD)
        {
            LLVector4 translation(bbox.getPositionAgent());
            transform.initRotTrans(bbox.getRotation(), translation);
            LLMatrix4 cfr(OGL_TO_CFR_ROTATION);
            transform *= cfr;
            LLMatrix4 window_scale;
            F32 zoom_level = 2.f * gAgentCamera.mHUDCurZoom;
            window_scale.initAll(LLVector3(zoom_level / LLViewerCamera::getInstance()->getAspect(), zoom_level, 0.f),
                LLQuaternion::DEFAULT,
                LLVector3::zero);
            transform *= window_scale;
        }
        else
        {
            LLMatrix4 projMatrix = LLViewerCamera::getInstance()->getProjection();
            LLMatrix4 modelView = LLViewerCamera::getInstance()->getModelview();
            transform.initAll(LLVector3(1.f, 1.f, 1.f), bbox.getRotation(), bbox.getPositionAgent());

            transform *= modelView;
            transform *= projMatrix;
        }

        LLVector3 min = bbox.getMinLocal();
        LLVector3 max = bbox.getMaxLocal();
        LLVector3 ctr = bbox.getCenterLocal();

        S32 numManips = 0;
        // corners
        mManipulatorVertices[numManips++] = LLVector4(min.mV[VX], min.mV[VY], min.mV[VZ], 1.f);
        mManipulatorVertices[numManips++] = LLVector4(min.mV[VX], min.mV[VY], max.mV[VZ], 1.f);
        mManipulatorVertices[numManips++] = LLVector4(min.mV[VX], max.mV[VY], min.mV[VZ], 1.f);
        mManipulatorVertices[numManips++] = LLVector4(min.mV[VX], max.mV[VY], max.mV[VZ], 1.f);
        mManipulatorVertices[numManips++] = LLVector4(max.mV[VX], min.mV[VY], min.mV[VZ], 1.f);
        mManipulatorVertices[numManips++] = LLVector4(max.mV[VX], min.mV[VY], max.mV[VZ], 1.f);
        mManipulatorVertices[numManips++] = LLVector4(max.mV[VX], max.mV[VY], min.mV[VZ], 1.f);
        mManipulatorVertices[numManips++] = LLVector4(max.mV[VX], max.mV[VY], max.mV[VZ], 1.f);

        // 1-D highlights are applicable iff one object is selected
        if( mObjectSelection->getObjectCount() == 1 )
        {
            // face centers
            mManipulatorVertices[numManips++] = LLVector4(ctr.mV[VX], ctr.mV[VY], max.mV[VZ], 1.f);
            mManipulatorVertices[numManips++] = LLVector4(max.mV[VX], ctr.mV[VY], ctr.mV[VZ], 1.f);
            mManipulatorVertices[numManips++] = LLVector4(ctr.mV[VX], max.mV[VY], ctr.mV[VZ], 1.f);
            mManipulatorVertices[numManips++] = LLVector4(min.mV[VX], ctr.mV[VY], ctr.mV[VZ], 1.f);
            mManipulatorVertices[numManips++] = LLVector4(ctr.mV[VX], min.mV[VY], ctr.mV[VZ], 1.f);
            mManipulatorVertices[numManips++] = LLVector4(ctr.mV[VX], ctr.mV[VY], min.mV[VZ], 1.f);
        }

        for_each(mProjectedManipulators.begin(), mProjectedManipulators.end(), DeletePointer());
        mProjectedManipulators.clear();

        for (S32 i = 0; i < numManips; i++)
        {
            LLVector4 projectedVertex = mManipulatorVertices[i] * transform;
            projectedVertex = projectedVertex * (1.f / projectedVertex.mV[VW]);

            ManipulatorHandle* projManipulator = new ManipulatorHandle(LLVector3(projectedVertex.mV[VX], projectedVertex.mV[VY],
                projectedVertex.mV[VZ]), MANIPULATOR_IDS[i], (i < 7) ? SCALE_MANIP_CORNER : SCALE_MANIP_FACE);
            mProjectedManipulators.insert(projManipulator);
        }

        LLRect world_view_rect = gViewerWindow->getWorldViewRectScaled();
        F32 half_width = (F32)world_view_rect.getWidth() / 2.f;
        F32 half_height = (F32)world_view_rect.getHeight() / 2.f;
        LLVector2 manip2d;
        LLVector2 mousePos((F32)x - half_width, (F32)y - half_height);
        LLVector2 delta;

        mHighlightedPart = LL_NO_PART;

        for (manipulator_list_t::iterator iter = mProjectedManipulators.begin();
             iter != mProjectedManipulators.end(); ++iter)
        {
            ManipulatorHandle* manipulator = *iter;
            {
                manip2d.set(manipulator->mPosition.mV[VX] * half_width, manipulator->mPosition.mV[VY] * half_height);

                delta = manip2d - mousePos;
                if (delta.lengthSquared() < MAX_MANIP_SELECT_DISTANCE_SQUARED)
                {
                    mHighlightedPart = manipulator->mManipID;

                    //LL_INFOS() << "Tried: " << mHighlightedPart << LL_ENDL;
                    break;
                }
            }
        }
    }

    for (S32 i = 0; i < NUM_MANIPULATORS; i++)
    {
        if (mHighlightedPart == MANIPULATOR_IDS[i])
        {
            mManipulatorScales[i] = lerp(mManipulatorScales[i], SELECTED_MANIPULATOR_SCALE, LLSmoothInterpolation::getInterpolant(MANIPULATOR_SCALE_HALF_LIFE));
        }
        else
        {
            mManipulatorScales[i] = lerp(mManipulatorScales[i], 1.f, LLSmoothInterpolation::getInterpolant(MANIPULATOR_SCALE_HALF_LIFE));
        }
    }

    LL_DEBUGS("UserInput") << "hover handled by LLManipScale (inactive)" << LL_ENDL;
}


void LLManipScale::renderFaces( const LLBBox& bbox )
{
    // Don't bother to render the drag handles for 1-D scaling if
    // more than one object is selected or if it is an attachment
    if ( mObjectSelection->getObjectCount() > 1 )
    {
        return;
    }

    // This is a flattened representation of the box as render here
    //                                       .
    //              (+++)        (++-)      /|\t
    //                +------------+         | (texture coordinates)
    //                |            |         |
    //                |     1      |        (*) --->s
    //                |    +X      |
    //                |            |
    // (+++)     (+-+)|            |(+--)     (++-)        (+++)
    //   +------------+------------+------------+------------+
    //   |0          3|3          7|7          4|4          0|
    //   |     0      |     4      |     5      |     2      |
    //   |    +Z      |    -Y      |    -Z      |    +Y      |
    //   |            |            |            |            |
    //   |1          2|2          6|6          5|5          1|
    //   +------------+------------+------------+------------+
    // (-++)     (--+)|            |(---)     (-+-)        (-++)
    //                |     3      |
    //                |    -X      |
    //                |            |
    //                |            |
    //                +------------+
    //              (-++)        (-+-)

    LLColor4 highlight_color( 1.f, 1.f, 1.f, 0.5f);
    LLColor4 normal_color(  1.f, 1.f, 1.f, 0.3f);

    LLColor4 x_highlight_color( 1.f, 0.2f, 0.2f, 1.0f);
    LLColor4 x_normal_color(    0.6f, 0.f, 0.f, 0.4f);

    LLColor4 y_highlight_color( 0.2f, 1.f, 0.2f, 1.0f);
    LLColor4 y_normal_color(    0.f, 0.6f, 0.f, 0.4f);

    LLColor4 z_highlight_color( 0.2f, 0.2f, 1.f, 1.0f);
    LLColor4 z_normal_color(    0.f, 0.f, 0.6f, 0.4f);

    LLColor4 default_normal_color( 0.7f, 0.7f, 0.7f, 0.15f );

    const LLVector3& min = bbox.getMinLocal();
    const LLVector3& max = bbox.getMaxLocal();
    LLVector3 ctr = bbox.getCenterLocal();

    if (mManipPart == LL_NO_PART)
    {
        gGL.color4fv( default_normal_color.mV );
        LLGLDepthTest gls_depth(GL_FALSE);
        gGL.begin(LLRender::QUADS);
        {
            // Face 0
            gGL.vertex3f(min.mV[VX], max.mV[VY], max.mV[VZ]);
            gGL.vertex3f(min.mV[VX], min.mV[VY], max.mV[VZ]);
            gGL.vertex3f(max.mV[VX], min.mV[VY], max.mV[VZ]);
            gGL.vertex3f(max.mV[VX], max.mV[VY], max.mV[VZ]);

            // Face 1
            gGL.vertex3f(max.mV[VX], min.mV[VY], max.mV[VZ]);
            gGL.vertex3f(max.mV[VX], min.mV[VY], min.mV[VZ]);
            gGL.vertex3f(max.mV[VX], max.mV[VY], min.mV[VZ]);
            gGL.vertex3f(max.mV[VX], max.mV[VY], max.mV[VZ]);

            // Face 2
            gGL.vertex3f(min.mV[VX], max.mV[VY], min.mV[VZ]);
            gGL.vertex3f(min.mV[VX], max.mV[VY], max.mV[VZ]);
            gGL.vertex3f(max.mV[VX], max.mV[VY], max.mV[VZ]);
            gGL.vertex3f(max.mV[VX], max.mV[VY], min.mV[VZ]);

            // Face 3
            gGL.vertex3f(min.mV[VX], max.mV[VY], max.mV[VZ]);
            gGL.vertex3f(min.mV[VX], max.mV[VY], min.mV[VZ]);
            gGL.vertex3f(min.mV[VX], min.mV[VY], min.mV[VZ]);
            gGL.vertex3f(min.mV[VX], min.mV[VY], max.mV[VZ]);

            // Face 4
            gGL.vertex3f(min.mV[VX], min.mV[VY], max.mV[VZ]);
            gGL.vertex3f(min.mV[VX], min.mV[VY], min.mV[VZ]);
            gGL.vertex3f(max.mV[VX], min.mV[VY], min.mV[VZ]);
            gGL.vertex3f(max.mV[VX], min.mV[VY], max.mV[VZ]);

            // Face 5
            gGL.vertex3f(min.mV[VX], min.mV[VY], min.mV[VZ]);
            gGL.vertex3f(min.mV[VX], max.mV[VY], min.mV[VZ]);
            gGL.vertex3f(max.mV[VX], max.mV[VY], min.mV[VZ]);
            gGL.vertex3f(max.mV[VX], min.mV[VY], min.mV[VZ]);
        }
        gGL.end();
    }

    // Find nearest vertex
    LLVector3 orientWRTHead = bbox.agentToLocalBasis( bbox.getCenterAgent() - gAgentCamera.getCameraPositionAgent() );
    U32 nearest =
        (orientWRTHead.mV[0] < 0.0f ? 1 : 0) +
        (orientWRTHead.mV[1] < 0.0f ? 2 : 0) +
        (orientWRTHead.mV[2] < 0.0f ? 4 : 0);

    // opposite faces on Linden cubes:
    // 0 & 5
    // 1 & 3
    // 2 & 4

    // Table of order to draw faces, based on nearest vertex
    static U32 face_list[8][6] = {
        { 2,0,1, 4,5,3 }, // v6  F201 F453
        { 2,0,3, 4,5,1 }, // v7  F203 F451
        { 4,0,1, 2,5,3 }, // v5  F401 F253
        { 4,0,3, 2,5,1 }, // v4  F403 F251
        { 2,5,1, 4,0,3 }, // v2  F251 F403
        { 2,5,3, 4,0,1 }, // v3  F253 F401
        { 4,5,1, 2,0,3 }, // v1  F451 F203
        { 4,5,3, 2,0,1 }  // v0  F453 F201
    };

    {
        LLGLDepthTest gls_depth(GL_FALSE);

        for (S32 i = 0; i < 6; i++)
        {
            U32 face = face_list[nearest][i];
            switch( face )
            {
              case 0:
                conditionalHighlight( LL_FACE_POSZ, &z_highlight_color, &z_normal_color );
                renderAxisHandle( 8, ctr, LLVector3( ctr.mV[VX], ctr.mV[VY], max.mV[VZ] ) );
                break;

              case 1:
                conditionalHighlight( LL_FACE_POSX, &x_highlight_color, &x_normal_color );
                renderAxisHandle( 9, ctr, LLVector3( max.mV[VX], ctr.mV[VY], ctr.mV[VZ] ) );
                break;

              case 2:
                conditionalHighlight( LL_FACE_POSY, &y_highlight_color, &y_normal_color );
                renderAxisHandle( 10, ctr, LLVector3( ctr.mV[VX], max.mV[VY], ctr.mV[VZ] ) );
                break;

              case 3:
                conditionalHighlight( LL_FACE_NEGX, &x_highlight_color, &x_normal_color );
                renderAxisHandle( 11, ctr, LLVector3( min.mV[VX], ctr.mV[VY], ctr.mV[VZ] ) );
                break;

              case 4:
                conditionalHighlight( LL_FACE_NEGY, &y_highlight_color, &y_normal_color );
                renderAxisHandle( 12, ctr, LLVector3( ctr.mV[VX], min.mV[VY], ctr.mV[VZ] ) );
                break;

              case 5:
                conditionalHighlight( LL_FACE_NEGZ, &z_highlight_color, &z_normal_color );
                renderAxisHandle( 13, ctr, LLVector3( ctr.mV[VX], ctr.mV[VY], min.mV[VZ] ) );
                break;
            }
        }
    }
}

void LLManipScale::renderCorners( const LLBBox& bbox )
{
    U32 part = LL_CORNER_NNN;

    F32 x_offset = bbox.getMinLocal().mV[VX];
    for( S32 i=0; i < 2; i++ )
    {
        F32 y_offset = bbox.getMinLocal().mV[VY];
        for( S32 j=0; j < 2; j++ )
        {
            F32 z_offset = bbox.getMinLocal().mV[VZ];
            for( S32 k=0; k < 2; k++ )
            {
                conditionalHighlight( part );
                renderBoxHandle( x_offset, y_offset, z_offset );
                part++;

                z_offset = bbox.getMaxLocal().mV[VZ];

            }
            y_offset = bbox.getMaxLocal().mV[VY];
        }
        x_offset = bbox.getMaxLocal().mV[VX];
    }
}


void LLManipScale::renderBoxHandle( F32 x, F32 y, F32 z )
{
    gGL.getTexUnit(0)->unbind(LLTexUnit::TT_TEXTURE);
    LLGLDepthTest gls_depth(GL_FALSE);
    //LLGLDisable gls_stencil(GL_STENCIL_TEST);

    gGL.pushMatrix();
    {
        gGL.translatef( x, y, z );
        gGL.scalef( mScaledBoxHandleSize, mScaledBoxHandleSize, mScaledBoxHandleSize );
        gBox.render();
    }
    gGL.popMatrix();
}


void LLManipScale::renderAxisHandle( U32 handle_index, const LLVector3& start, const LLVector3& end )
{
    if( getShowAxes() )
    {
        // Draws a single "jacks" style handle: a long, retangular box from start to end.
        LLVector3 offset_start = end - start;
        offset_start.normalize();
        offset_start = start + mBoxHandleSize[handle_index] * offset_start;

        LLVector3 delta = end - offset_start;
        LLVector3 pos = offset_start + 0.5f * delta;

        gGL.pushMatrix();
        {
            gGL.translatef( pos.mV[VX], pos.mV[VY], pos.mV[VZ] );
            gGL.scalef(
                mBoxHandleSize[handle_index] + llabs(delta.mV[VX]),
                mBoxHandleSize[handle_index] + llabs(delta.mV[VY]),
                mBoxHandleSize[handle_index] + llabs(delta.mV[VZ]));
            gBox.render();
        }
        gGL.popMatrix();
    }
    else
    {
        renderBoxHandle( end.mV[VX], end.mV[VY], end.mV[VZ] );
    }
}

// General scale call
void LLManipScale::drag( S32 x, S32 y )
{
    if( (LL_FACE_MIN <= (S32)mManipPart)
        && ((S32)mManipPart <= LL_FACE_MAX) )
    {
        dragFace( x, y );
    }
    else if( (LL_CORNER_MIN <= (S32)mManipPart)
        && ((S32)mManipPart <= LL_CORNER_MAX) )
    {
        dragCorner( x, y );
    }

    // store changes to override updates
    for (LLObjectSelection::iterator iter = LLSelectMgr::getInstance()->getSelection()->begin();
         iter != LLSelectMgr::getInstance()->getSelection()->end(); iter++)
    {
        LLSelectNode* selectNode = *iter;
        LLViewerObject*cur = selectNode->getObject();
        LLViewerObject *root_object = (cur == NULL) ? NULL : cur->getRootEdit();
        if( cur->permModify() && cur->permMove() && !cur->isPermanentEnforced() &&
            ((root_object == NULL) || !root_object->isPermanentEnforced()) &&
            !cur->isAvatar())
        {
            selectNode->mLastScale = cur->getScale();
            selectNode->mLastPositionLocal = cur->getPosition();
        }
    }

    LLSelectMgr::getInstance()->updateSelectionCenter();
    gAgentCamera.clearFocusObject();
}

// Scale on three axis simultaneously
void LLManipScale::dragCorner( S32 x, S32 y )
{
<<<<<<< HEAD
	// Suppress scale if mouse hasn't moved.
	if (x == mLastMouseX && y == mLastMouseY)
	{
		return;
	}
	mLastMouseX = x;
	mLastMouseY = y;

	LLVector3 drag_start_point_agent = gAgent.getPosAgentFromGlobal(mDragStartPointGlobal);
	LLVector3 drag_start_center_agent = gAgent.getPosAgentFromGlobal(mDragStartCenterGlobal);

	LLVector3d drag_start_dir_d;
	drag_start_dir_d.set(mDragStartPointGlobal - mDragStartCenterGlobal);

	F32 s = 0;
	F32 t = 0;
	nearestPointOnLineFromMouse(x, y,
								drag_start_center_agent,
								drag_start_point_agent,
								s, t );

	if( s <= 0 )  // we only care about intersections in front of the camera
	{
		return;
	}
	mDragPointGlobal = lerp(mDragStartCenterGlobal, mDragStartPointGlobal, t);

	LLBBox bbox	     = LLSelectMgr::getInstance()->getBBoxOfSelection();
	F32 scale_factor = 1.f;
	F32 max_scale    = partToMaxScale(mManipPart, bbox);
	F32 min_scale    = partToMinScale(mManipPart, bbox);
	bool uniform     = LLManipScale::getUniform();

	// check for snapping
	LLVector3 mouse_on_plane1;
	getMousePointOnPlaneAgent(mouse_on_plane1, x, y, mScaleCenter, mScalePlaneNormal1);
	mouse_on_plane1 -= mScaleCenter;

	LLVector3 mouse_on_plane2;
	getMousePointOnPlaneAgent(mouse_on_plane2, x, y, mScaleCenter, mScalePlaneNormal2);
	mouse_on_plane2 -= mScaleCenter;

	LLVector3 projected_drag_pos1 = inverse_projected_vec(mScaleDir, orthogonal_component(mouse_on_plane1, mSnapGuideDir1));
	LLVector3 projected_drag_pos2 = inverse_projected_vec(mScaleDir, orthogonal_component(mouse_on_plane2, mSnapGuideDir2));

	bool snap_enabled = gSavedSettings.getBOOL("SnapEnabled");
	if (snap_enabled && (mouse_on_plane1 - projected_drag_pos1) * mSnapGuideDir1 > mSnapRegimeOffset)
	{
		F32 drag_dist = mScaleDir * projected_drag_pos1; // Projecting the drag position allows for negative results, vs using the length which will result in a "reverse scaling" bug.

		F32 cur_subdivisions = llclamp(getSubdivisionLevel(mScaleCenter + projected_drag_pos1, mScaleDir, mScaleSnapUnit1, mTickPixelSpacing1), sGridMinSubdivisionLevel, sGridMaxSubdivisionLevel);
		F32 snap_dist = mScaleSnapUnit1 / (2.f * cur_subdivisions);
		F32 relative_snap_dist = fmodf(drag_dist + snap_dist, mScaleSnapUnit1 / cur_subdivisions);

		mScaleSnappedValue = llclamp((drag_dist - (relative_snap_dist - snap_dist)), min_scale, max_scale);
		scale_factor = mScaleSnappedValue / dist_vec(drag_start_point_agent, drag_start_center_agent);
		mScaleSnappedValue /= mScaleSnapUnit1 * 2.f;
		mSnapRegime = SNAP_REGIME_UPPER;

		if (!uniform)
		{
			scale_factor *= 0.5f;
		}
	}
	else if (snap_enabled && (mouse_on_plane2 - projected_drag_pos2) * mSnapGuideDir2 > mSnapRegimeOffset )
	{
		F32 drag_dist = mScaleDir * projected_drag_pos2; // Projecting the drag position allows for negative results, vs using the length which will result in a "reverse scaling" bug.

		F32 cur_subdivisions = llclamp(getSubdivisionLevel(mScaleCenter + projected_drag_pos2, mScaleDir, mScaleSnapUnit2, mTickPixelSpacing2), sGridMinSubdivisionLevel, sGridMaxSubdivisionLevel);
		F32 snap_dist = mScaleSnapUnit2 / (2.f * cur_subdivisions);
		F32 relative_snap_dist = fmodf(drag_dist + snap_dist, mScaleSnapUnit2 / cur_subdivisions);

		mScaleSnappedValue = llclamp((drag_dist - (relative_snap_dist - snap_dist)), min_scale, max_scale);
		scale_factor = mScaleSnappedValue / dist_vec(drag_start_point_agent, drag_start_center_agent);
		mScaleSnappedValue /= mScaleSnapUnit2 * 2.f;
		mSnapRegime = SNAP_REGIME_LOWER;

		if (!uniform)
		{
			scale_factor *= 0.5f;
		}
	}
	else
	{
		mSnapRegime = SNAP_REGIME_NONE;
		scale_factor = t;
		if (!uniform)
		{
			scale_factor = 0.5f + (scale_factor * 0.5f);
		}
	}


	F32 max_scale_factor = get_default_max_prim_scale() / MIN_PRIM_SCALE;
	F32 min_scale_factor = MIN_PRIM_SCALE / get_default_max_prim_scale();

	// find max and min scale factors that will make biggest object hit max absolute scale and smallest object hit min absolute scale
	for (LLObjectSelection::iterator iter = mObjectSelection->begin();
		 iter != mObjectSelection->end(); iter++)
	{
		LLSelectNode* selectNode = *iter;
		LLViewerObject* cur = selectNode->getObject();
		LLViewerObject *root_object = (cur == NULL) ? NULL : cur->getRootEdit();
		if(  cur->permModify() && cur->permMove() && !cur->isPermanentEnforced() &&
			((root_object == NULL) || !root_object->isPermanentEnforced()) &&
			!cur->isAvatar() )
		{
			const LLVector3& scale = selectNode->mSavedScale;

			F32 cur_max_scale_factor = llmin( get_default_max_prim_scale(LLPickInfo::isFlora(cur)) / scale.mV[VX], get_default_max_prim_scale(LLPickInfo::isFlora(cur)) / scale.mV[VY], get_default_max_prim_scale(LLPickInfo::isFlora(cur)) / scale.mV[VZ] );
			max_scale_factor = llmin( max_scale_factor, cur_max_scale_factor );

			F32 cur_min_scale_factor = llmax( MIN_PRIM_SCALE / scale.mV[VX], MIN_PRIM_SCALE / scale.mV[VY], MIN_PRIM_SCALE / scale.mV[VZ] );
			min_scale_factor = llmax( min_scale_factor, cur_min_scale_factor );
		}
	}

	scale_factor = llclamp( scale_factor, min_scale_factor, max_scale_factor );

	LLVector3d drag_global = uniform ? mDragStartCenterGlobal : mDragFarHitGlobal;

	// do the root objects i.e. (true == cur->isRootEdit())
	for (LLObjectSelection::iterator iter = mObjectSelection->begin();
		 iter != mObjectSelection->end(); iter++)
	{
		LLSelectNode* selectNode = *iter;
		LLViewerObject* cur = selectNode->getObject();
		LLViewerObject *root_object = (cur == NULL) ? NULL : cur->getRootEdit();
		if( cur->permModify() && cur->permMove() && !cur->isPermanentEnforced() &&
			((root_object == NULL) || !root_object->isPermanentEnforced()) &&
			!cur->isAvatar() && cur->isRootEdit() )
		{
			const LLVector3& scale = selectNode->mSavedScale;
			cur->setScale( scale_factor * scale );

			LLVector3 delta_pos;
			LLVector3 original_pos = cur->getPositionEdit();
			LLVector3d new_pos_global = drag_global + (selectNode->mSavedPositionGlobal - drag_global) * scale_factor;
			if (!cur->isAttachment())
			{
				new_pos_global = LLWorld::getInstance()->clipToVisibleRegions(selectNode->mSavedPositionGlobal, new_pos_global);
			}
			cur->setPositionAbsoluteGlobal( new_pos_global );
			rebuild(cur);

			delta_pos = cur->getPositionEdit() - original_pos;

			if (selectNode->mIndividualSelection)
			{
				// counter-translate child objects if we are moving the root as an individual
				LLViewerObject::const_child_list_t& child_list = cur->getChildren();
				for (LLViewerObject::child_list_t::const_iterator iter = child_list.begin();
					 iter != child_list.end(); iter++)
				{
					LLViewerObject* childp = *iter;

					if (cur->isAttachment())
					{
						LLVector3 child_pos = childp->getPosition() - (delta_pos * ~cur->getRotationEdit());
						childp->setPosition(child_pos);
					}
					else
					{
						LLVector3d child_pos_delta(delta_pos);
						// RN: this updates drawable position instantly
						childp->setPositionAbsoluteGlobal(childp->getPositionGlobal() - child_pos_delta);
					}
					rebuild(childp);
				}
			}
		}
	}
	// do the child objects i.e. (false == cur->isRootEdit())
	for (LLObjectSelection::iterator iter = mObjectSelection->begin();
		 iter != mObjectSelection->end(); iter++)
	{
		LLSelectNode* selectNode = *iter;
		LLViewerObject*cur = selectNode->getObject();
		LLViewerObject *root_object = (cur == NULL) ? NULL : cur->getRootEdit();
		if( cur->permModify() && cur->permMove() && !cur->isPermanentEnforced() &&
			((root_object == NULL) || !root_object->isPermanentEnforced()) &&
			!cur->isAvatar() && !cur->isRootEdit() )
		{
			const LLVector3& scale = selectNode->mSavedScale;
			cur->setScale( scale_factor * scale, false );

			if (!selectNode->mIndividualSelection)
			{
				cur->setPosition(selectNode->mSavedPositionLocal * scale_factor);
			}

			rebuild(cur);
		}
	}
=======
    // Suppress scale if mouse hasn't moved.
    if (x == mLastMouseX && y == mLastMouseY)
    {
        return;
    }
    mLastMouseX = x;
    mLastMouseY = y;

    LLVector3 drag_start_point_agent = gAgent.getPosAgentFromGlobal(mDragStartPointGlobal);
    LLVector3 drag_start_center_agent = gAgent.getPosAgentFromGlobal(mDragStartCenterGlobal);

    LLVector3d drag_start_dir_d;
    drag_start_dir_d.set(mDragStartPointGlobal - mDragStartCenterGlobal);

    F32 s = 0;
    F32 t = 0;
    nearestPointOnLineFromMouse(x, y,
                                drag_start_center_agent,
                                drag_start_point_agent,
                                s, t );

    if( s <= 0 )  // we only care about intersections in front of the camera
    {
        return;
    }
    mDragPointGlobal = lerp(mDragStartCenterGlobal, mDragStartPointGlobal, t);

    LLBBox bbox      = LLSelectMgr::getInstance()->getBBoxOfSelection();
    F32 scale_factor = 1.f;
    F32 max_scale    = partToMaxScale(mManipPart, bbox);
    F32 min_scale    = partToMinScale(mManipPart, bbox);
    BOOL uniform     = LLManipScale::getUniform();

    // check for snapping
    LLVector3 mouse_on_plane1;
    getMousePointOnPlaneAgent(mouse_on_plane1, x, y, mScaleCenter, mScalePlaneNormal1);
    mouse_on_plane1 -= mScaleCenter;

    LLVector3 mouse_on_plane2;
    getMousePointOnPlaneAgent(mouse_on_plane2, x, y, mScaleCenter, mScalePlaneNormal2);
    mouse_on_plane2 -= mScaleCenter;

    LLVector3 projected_drag_pos1 = inverse_projected_vec(mScaleDir, orthogonal_component(mouse_on_plane1, mSnapGuideDir1));
    LLVector3 projected_drag_pos2 = inverse_projected_vec(mScaleDir, orthogonal_component(mouse_on_plane2, mSnapGuideDir2));

    BOOL snap_enabled = gSavedSettings.getBOOL("SnapEnabled");
    if (snap_enabled && (mouse_on_plane1 - projected_drag_pos1) * mSnapGuideDir1 > mSnapRegimeOffset)
    {
        F32 drag_dist = mScaleDir * projected_drag_pos1; // Projecting the drag position allows for negative results, vs using the length which will result in a "reverse scaling" bug.

        F32 cur_subdivisions = llclamp(getSubdivisionLevel(mScaleCenter + projected_drag_pos1, mScaleDir, mScaleSnapUnit1, mTickPixelSpacing1), sGridMinSubdivisionLevel, sGridMaxSubdivisionLevel);
        F32 snap_dist = mScaleSnapUnit1 / (2.f * cur_subdivisions);
        F32 relative_snap_dist = fmodf(drag_dist + snap_dist, mScaleSnapUnit1 / cur_subdivisions);

        mScaleSnappedValue = llclamp((drag_dist - (relative_snap_dist - snap_dist)), min_scale, max_scale);
        scale_factor = mScaleSnappedValue / dist_vec(drag_start_point_agent, drag_start_center_agent);
        mScaleSnappedValue /= mScaleSnapUnit1 * 2.f;
        mSnapRegime = SNAP_REGIME_UPPER;

        if (!uniform)
        {
            scale_factor *= 0.5f;
        }
    }
    else if (snap_enabled && (mouse_on_plane2 - projected_drag_pos2) * mSnapGuideDir2 > mSnapRegimeOffset )
    {
        F32 drag_dist = mScaleDir * projected_drag_pos2; // Projecting the drag position allows for negative results, vs using the length which will result in a "reverse scaling" bug.

        F32 cur_subdivisions = llclamp(getSubdivisionLevel(mScaleCenter + projected_drag_pos2, mScaleDir, mScaleSnapUnit2, mTickPixelSpacing2), sGridMinSubdivisionLevel, sGridMaxSubdivisionLevel);
        F32 snap_dist = mScaleSnapUnit2 / (2.f * cur_subdivisions);
        F32 relative_snap_dist = fmodf(drag_dist + snap_dist, mScaleSnapUnit2 / cur_subdivisions);

        mScaleSnappedValue = llclamp((drag_dist - (relative_snap_dist - snap_dist)), min_scale, max_scale);
        scale_factor = mScaleSnappedValue / dist_vec(drag_start_point_agent, drag_start_center_agent);
        mScaleSnappedValue /= mScaleSnapUnit2 * 2.f;
        mSnapRegime = SNAP_REGIME_LOWER;

        if (!uniform)
        {
            scale_factor *= 0.5f;
        }
    }
    else
    {
        mSnapRegime = SNAP_REGIME_NONE;
        scale_factor = t;
        if (!uniform)
        {
            scale_factor = 0.5f + (scale_factor * 0.5f);
        }
    }


    F32 max_scale_factor = get_default_max_prim_scale() / MIN_PRIM_SCALE;
    F32 min_scale_factor = MIN_PRIM_SCALE / get_default_max_prim_scale();

    // find max and min scale factors that will make biggest object hit max absolute scale and smallest object hit min absolute scale
    for (LLObjectSelection::iterator iter = mObjectSelection->begin();
         iter != mObjectSelection->end(); iter++)
    {
        LLSelectNode* selectNode = *iter;
        LLViewerObject* cur = selectNode->getObject();
        LLViewerObject *root_object = (cur == NULL) ? NULL : cur->getRootEdit();
        if(  cur->permModify() && cur->permMove() && !cur->isPermanentEnforced() &&
            ((root_object == NULL) || !root_object->isPermanentEnforced()) &&
            !cur->isAvatar() )
        {
            const LLVector3& scale = selectNode->mSavedScale;

            F32 cur_max_scale_factor = llmin( get_default_max_prim_scale(LLPickInfo::isFlora(cur)) / scale.mV[VX], get_default_max_prim_scale(LLPickInfo::isFlora(cur)) / scale.mV[VY], get_default_max_prim_scale(LLPickInfo::isFlora(cur)) / scale.mV[VZ] );
            max_scale_factor = llmin( max_scale_factor, cur_max_scale_factor );

            F32 cur_min_scale_factor = llmax( MIN_PRIM_SCALE / scale.mV[VX], MIN_PRIM_SCALE / scale.mV[VY], MIN_PRIM_SCALE / scale.mV[VZ] );
            min_scale_factor = llmax( min_scale_factor, cur_min_scale_factor );
        }
    }

    scale_factor = llclamp( scale_factor, min_scale_factor, max_scale_factor );

    LLVector3d drag_global = uniform ? mDragStartCenterGlobal : mDragFarHitGlobal;

    // do the root objects i.e. (TRUE == cur->isRootEdit())
    for (LLObjectSelection::iterator iter = mObjectSelection->begin();
         iter != mObjectSelection->end(); iter++)
    {
        LLSelectNode* selectNode = *iter;
        LLViewerObject* cur = selectNode->getObject();
        LLViewerObject *root_object = (cur == NULL) ? NULL : cur->getRootEdit();
        if( cur->permModify() && cur->permMove() && !cur->isPermanentEnforced() &&
            ((root_object == NULL) || !root_object->isPermanentEnforced()) &&
            !cur->isAvatar() && cur->isRootEdit() )
        {
            const LLVector3& scale = selectNode->mSavedScale;
            cur->setScale( scale_factor * scale );

            LLVector3 delta_pos;
            LLVector3 original_pos = cur->getPositionEdit();
            LLVector3d new_pos_global = drag_global + (selectNode->mSavedPositionGlobal - drag_global) * scale_factor;
            if (!cur->isAttachment())
            {
                new_pos_global = LLWorld::getInstance()->clipToVisibleRegions(selectNode->mSavedPositionGlobal, new_pos_global);
            }
            cur->setPositionAbsoluteGlobal( new_pos_global );
            rebuild(cur);

            delta_pos = cur->getPositionEdit() - original_pos;

            if (selectNode->mIndividualSelection)
            {
                // counter-translate child objects if we are moving the root as an individual
                LLViewerObject::const_child_list_t& child_list = cur->getChildren();
                for (LLViewerObject::child_list_t::const_iterator iter = child_list.begin();
                     iter != child_list.end(); iter++)
                {
                    LLViewerObject* childp = *iter;

                    if (cur->isAttachment())
                    {
                        LLVector3 child_pos = childp->getPosition() - (delta_pos * ~cur->getRotationEdit());
                        childp->setPosition(child_pos);
                    }
                    else
                    {
                        LLVector3d child_pos_delta(delta_pos);
                        // RN: this updates drawable position instantly
                        childp->setPositionAbsoluteGlobal(childp->getPositionGlobal() - child_pos_delta);
                    }
                    rebuild(childp);
                }
            }
        }
    }
    // do the child objects i.e. (FALSE == cur->isRootEdit())
    for (LLObjectSelection::iterator iter = mObjectSelection->begin();
         iter != mObjectSelection->end(); iter++)
    {
        LLSelectNode* selectNode = *iter;
        LLViewerObject*cur = selectNode->getObject();
        LLViewerObject *root_object = (cur == NULL) ? NULL : cur->getRootEdit();
        if( cur->permModify() && cur->permMove() && !cur->isPermanentEnforced() &&
            ((root_object == NULL) || !root_object->isPermanentEnforced()) &&
            !cur->isAvatar() && !cur->isRootEdit() )
        {
            const LLVector3& scale = selectNode->mSavedScale;
            cur->setScale( scale_factor * scale, FALSE );

            if (!selectNode->mIndividualSelection)
            {
                cur->setPosition(selectNode->mSavedPositionLocal * scale_factor);
            }

            rebuild(cur);
        }
    }
>>>>>>> e1623bb2
}

// Scale on a single axis
void LLManipScale::dragFace( S32 x, S32 y )
{
<<<<<<< HEAD
	// Suppress scale if mouse hasn't moved.
	if (x == mLastMouseX && y == mLastMouseY)
	{
		return;
	}

	mLastMouseX = x;
	mLastMouseY = y;

	LLVector3d drag_start_point_global	= mDragStartPointGlobal;
	LLVector3d drag_start_center_global = mDragStartCenterGlobal;
	LLVector3 drag_start_point_agent = gAgent.getPosAgentFromGlobal(drag_start_point_global);
	LLVector3 drag_start_center_agent = gAgent.getPosAgentFromGlobal(drag_start_center_global);

	LLVector3d drag_start_dir_d;
	drag_start_dir_d.set(drag_start_point_global - drag_start_center_global);
	LLVector3 drag_start_dir_f;
	drag_start_dir_f.set(drag_start_dir_d);

	LLBBox bbox	= LLSelectMgr::getInstance()->getBBoxOfSelection();

	F32 s = 0;
	F32 t = 0;

	nearestPointOnLineFromMouse(x,
						y,
						drag_start_center_agent,
						drag_start_point_agent,
						s, t );

	if( s <= 0 )  // we only care about intersections in front of the camera
	{
		return;
	}

	LLVector3d drag_point_global = drag_start_center_global + t * drag_start_dir_d;
	LLVector3 part_dir_local	= partToUnitVector( mManipPart );

	// check for snapping
	LLVector3 mouse_on_plane;
	getMousePointOnPlaneAgent(mouse_on_plane, x, y, mScaleCenter, mScalePlaneNormal1 );

	LLVector3 mouse_on_scale_line = mScaleCenter + projected_vec(mouse_on_plane - mScaleCenter, mScaleDir);
	LLVector3 drag_delta(mouse_on_scale_line - drag_start_point_agent);
	F32 max_drag_dist = partToMaxScale(mManipPart, bbox);
	F32 min_drag_dist = partToMinScale(mManipPart, bbox);

	bool uniform = LLManipScale::getUniform();
	if( uniform )
	{
		drag_delta *= 2.f;
	}

	LLVector3 scale_center_to_mouse = mouse_on_plane - mScaleCenter;
	F32 dist_from_scale_line = dist_vec(scale_center_to_mouse, (mouse_on_scale_line - mScaleCenter));
	F32 dist_along_scale_line = scale_center_to_mouse * mScaleDir;

	bool snap_enabled = gSavedSettings.getBOOL("SnapEnabled");

	if (snap_enabled && dist_from_scale_line > mSnapRegimeOffset)
	{
		mSnapRegime = static_cast<ESnapRegimes>(SNAP_REGIME_UPPER | SNAP_REGIME_LOWER); // A face drag doesn't have split regimes.

		if (dist_along_scale_line > max_drag_dist)
		{
			mScaleSnappedValue = max_drag_dist;

			LLVector3 clamp_point = mScaleCenter + max_drag_dist * mScaleDir;
			drag_delta.set(clamp_point - drag_start_point_agent);
		}
		else if (dist_along_scale_line < min_drag_dist)
		{
			mScaleSnappedValue = min_drag_dist;

			LLVector3 clamp_point = mScaleCenter + min_drag_dist * mScaleDir;
			drag_delta.set(clamp_point - drag_start_point_agent);
		}
		else
		{
			F32 drag_dist = scale_center_to_mouse * mScaleDir;
			F32 cur_subdivisions = llclamp(getSubdivisionLevel(mScaleCenter + mScaleDir * drag_dist, mScaleDir, mScaleSnapUnit1, mTickPixelSpacing1), sGridMinSubdivisionLevel, sGridMaxSubdivisionLevel);
			F32 snap_dist = mScaleSnapUnit1 / (2.f * cur_subdivisions);
			F32 relative_snap_dist = fmodf(drag_dist + snap_dist, mScaleSnapUnit1 / cur_subdivisions);
			relative_snap_dist -= snap_dist;

			//make sure that values that the scale is "snapped to"
			//do not exceed/go under the applicable max/mins
			//this causes the box to shift displacements ever so slightly
			//although the "snap value" should go down to 0
			//see Jira 1027
			relative_snap_dist = llclamp(relative_snap_dist,
										 drag_dist - max_drag_dist,
										 drag_dist - min_drag_dist);

			mScaleSnappedValue = (drag_dist - relative_snap_dist) / (mScaleSnapUnit1 * 2.f);

			if (llabs(relative_snap_dist) < snap_dist)
			{
				LLVector3 drag_correction = relative_snap_dist * mScaleDir;
				if (uniform)
				{
					drag_correction *= 2.f;
				}

				drag_delta -= drag_correction;
			}
		}
	}
	else
	{
		mSnapRegime = SNAP_REGIME_NONE;
	}

	LLVector3 dir_agent;
	if( part_dir_local.mV[VX] )
	{
		dir_agent = bbox.localToAgentBasis( LLVector3::x_axis );
	}
	else if( part_dir_local.mV[VY] )
	{
		dir_agent = bbox.localToAgentBasis( LLVector3::y_axis );
	}
	else if( part_dir_local.mV[VZ] )
	{
		dir_agent = bbox.localToAgentBasis( LLVector3::z_axis );
	}
	stretchFace(
		projected_vec(drag_start_dir_f, dir_agent) + drag_start_center_agent,
		projected_vec(drag_delta, dir_agent));

	mDragPointGlobal = drag_point_global;
=======
    // Suppress scale if mouse hasn't moved.
    if (x == mLastMouseX && y == mLastMouseY)
    {
        return;
    }

    mLastMouseX = x;
    mLastMouseY = y;

    LLVector3d drag_start_point_global  = mDragStartPointGlobal;
    LLVector3d drag_start_center_global = mDragStartCenterGlobal;
    LLVector3 drag_start_point_agent = gAgent.getPosAgentFromGlobal(drag_start_point_global);
    LLVector3 drag_start_center_agent = gAgent.getPosAgentFromGlobal(drag_start_center_global);

    LLVector3d drag_start_dir_d;
    drag_start_dir_d.set(drag_start_point_global - drag_start_center_global);
    LLVector3 drag_start_dir_f;
    drag_start_dir_f.set(drag_start_dir_d);

    LLBBox bbox = LLSelectMgr::getInstance()->getBBoxOfSelection();

    F32 s = 0;
    F32 t = 0;

    nearestPointOnLineFromMouse(x,
                        y,
                        drag_start_center_agent,
                        drag_start_point_agent,
                        s, t );

    if( s <= 0 )  // we only care about intersections in front of the camera
    {
        return;
    }

    LLVector3d drag_point_global = drag_start_center_global + t * drag_start_dir_d;
    LLVector3 part_dir_local    = partToUnitVector( mManipPart );

    // check for snapping
    LLVector3 mouse_on_plane;
    getMousePointOnPlaneAgent(mouse_on_plane, x, y, mScaleCenter, mScalePlaneNormal1 );

    LLVector3 mouse_on_scale_line = mScaleCenter + projected_vec(mouse_on_plane - mScaleCenter, mScaleDir);
    LLVector3 drag_delta(mouse_on_scale_line - drag_start_point_agent);
    F32 max_drag_dist = partToMaxScale(mManipPart, bbox);
    F32 min_drag_dist = partToMinScale(mManipPart, bbox);

    BOOL uniform = LLManipScale::getUniform();
    if( uniform )
    {
        drag_delta *= 2.f;
    }

    LLVector3 scale_center_to_mouse = mouse_on_plane - mScaleCenter;
    F32 dist_from_scale_line = dist_vec(scale_center_to_mouse, (mouse_on_scale_line - mScaleCenter));
    F32 dist_along_scale_line = scale_center_to_mouse * mScaleDir;

    BOOL snap_enabled = gSavedSettings.getBOOL("SnapEnabled");

    if (snap_enabled && dist_from_scale_line > mSnapRegimeOffset)
    {
        mSnapRegime = static_cast<ESnapRegimes>(SNAP_REGIME_UPPER | SNAP_REGIME_LOWER); // A face drag doesn't have split regimes.

        if (dist_along_scale_line > max_drag_dist)
        {
            mScaleSnappedValue = max_drag_dist;

            LLVector3 clamp_point = mScaleCenter + max_drag_dist * mScaleDir;
            drag_delta.set(clamp_point - drag_start_point_agent);
        }
        else if (dist_along_scale_line < min_drag_dist)
        {
            mScaleSnappedValue = min_drag_dist;

            LLVector3 clamp_point = mScaleCenter + min_drag_dist * mScaleDir;
            drag_delta.set(clamp_point - drag_start_point_agent);
        }
        else
        {
            F32 drag_dist = scale_center_to_mouse * mScaleDir;
            F32 cur_subdivisions = llclamp(getSubdivisionLevel(mScaleCenter + mScaleDir * drag_dist, mScaleDir, mScaleSnapUnit1, mTickPixelSpacing1), sGridMinSubdivisionLevel, sGridMaxSubdivisionLevel);
            F32 snap_dist = mScaleSnapUnit1 / (2.f * cur_subdivisions);
            F32 relative_snap_dist = fmodf(drag_dist + snap_dist, mScaleSnapUnit1 / cur_subdivisions);
            relative_snap_dist -= snap_dist;

            //make sure that values that the scale is "snapped to"
            //do not exceed/go under the applicable max/mins
            //this causes the box to shift displacements ever so slightly
            //although the "snap value" should go down to 0
            //see Jira 1027
            relative_snap_dist = llclamp(relative_snap_dist,
                                         drag_dist - max_drag_dist,
                                         drag_dist - min_drag_dist);

            mScaleSnappedValue = (drag_dist - relative_snap_dist) / (mScaleSnapUnit1 * 2.f);

            if (llabs(relative_snap_dist) < snap_dist)
            {
                LLVector3 drag_correction = relative_snap_dist * mScaleDir;
                if (uniform)
                {
                    drag_correction *= 2.f;
                }

                drag_delta -= drag_correction;
            }
        }
    }
    else
    {
        mSnapRegime = SNAP_REGIME_NONE;
    }

    LLVector3 dir_agent;
    if( part_dir_local.mV[VX] )
    {
        dir_agent = bbox.localToAgentBasis( LLVector3::x_axis );
    }
    else if( part_dir_local.mV[VY] )
    {
        dir_agent = bbox.localToAgentBasis( LLVector3::y_axis );
    }
    else if( part_dir_local.mV[VZ] )
    {
        dir_agent = bbox.localToAgentBasis( LLVector3::z_axis );
    }
    stretchFace(
        projected_vec(drag_start_dir_f, dir_agent) + drag_start_center_agent,
        projected_vec(drag_delta, dir_agent));

    mDragPointGlobal = drag_point_global;
>>>>>>> e1623bb2
}

void LLManipScale::sendUpdates( bool send_position_update, bool send_scale_update, bool corner )
{
<<<<<<< HEAD
	// Throttle updates to 10 per second.
	static LLTimer	update_timer;
	F32 elapsed_time = update_timer.getElapsedTimeF32();
	const F32 UPDATE_DELAY = 0.1f;						//  min time between transmitted updates

	if( send_scale_update || send_position_update )
	{
		U32 update_flags = UPD_NONE;
		if (send_position_update)	update_flags |= UPD_POSITION;
		if (send_scale_update)		update_flags |= UPD_SCALE;

// 		bool send_type = SEND_INDIVIDUALS;
		if (corner)
		{
			update_flags |= UPD_UNIFORM;
		}
		// keep this up to date for sendonmouseup
		mLastUpdateFlags = update_flags;

		// enforce minimum update delay and don't stream updates on sub-object selections
		if( elapsed_time > UPDATE_DELAY && !gSavedSettings.getBOOL("EditLinkedParts") )
		{
			LLSelectMgr::getInstance()->sendMultipleUpdate( update_flags );
			update_timer.reset();
			mSendUpdateOnMouseUp = false;
		}
		else
		{
			mSendUpdateOnMouseUp = true;
		}
		dialog_refresh_all();
	}
=======
    // Throttle updates to 10 per second.
    static LLTimer  update_timer;
    F32 elapsed_time = update_timer.getElapsedTimeF32();
    const F32 UPDATE_DELAY = 0.1f;                      //  min time between transmitted updates

    if( send_scale_update || send_position_update )
    {
        U32 update_flags = UPD_NONE;
        if (send_position_update)   update_flags |= UPD_POSITION;
        if (send_scale_update)      update_flags |= UPD_SCALE;

//      BOOL send_type = SEND_INDIVIDUALS;
        if (corner)
        {
            update_flags |= UPD_UNIFORM;
        }
        // keep this up to date for sendonmouseup
        mLastUpdateFlags = update_flags;

        // enforce minimum update delay and don't stream updates on sub-object selections
        if( elapsed_time > UPDATE_DELAY && !gSavedSettings.getBOOL("EditLinkedParts") )
        {
            LLSelectMgr::getInstance()->sendMultipleUpdate( update_flags );
            update_timer.reset();
            mSendUpdateOnMouseUp = FALSE;
        }
        else
        {
            mSendUpdateOnMouseUp = TRUE;
        }
        dialog_refresh_all();
    }
>>>>>>> e1623bb2
}

// Rescales in a single dimension.  Either uniform (standard) or one-sided (scale plus translation)
// depending on mUniform.  Handles multiple selection and objects that are not aligned to the bounding box.
void LLManipScale::stretchFace( const LLVector3& drag_start_agent, const LLVector3& drag_delta_agent )
{
<<<<<<< HEAD
	LLVector3 drag_start_center_agent = gAgent.getPosAgentFromGlobal(mDragStartCenterGlobal);

	for (LLObjectSelection::iterator iter = mObjectSelection->begin();
		 iter != mObjectSelection->end(); iter++)
	{
		LLSelectNode* selectNode = *iter;
		LLViewerObject*cur = selectNode->getObject();
		LLViewerObject *root_object = (cur == NULL) ? NULL : cur->getRootEdit();
		if( cur->permModify() && cur->permMove() && !cur->isPermanentEnforced() &&
			((root_object == NULL) || !root_object->isPermanentEnforced()) &&
			!cur->isAvatar() )
		{
			LLBBox cur_bbox			= cur->getBoundingBoxAgent();
			LLVector3 start_local	= cur_bbox.agentToLocal( drag_start_agent );
			LLVector3 end_local		= cur_bbox.agentToLocal( drag_start_agent + drag_delta_agent);
			LLVector3 start_center_local = cur_bbox.agentToLocal( drag_start_center_agent );
			LLVector3 axis			= nearestAxis( start_local - start_center_local );
			S32 axis_index			= axis.mV[0] ? 0 : (axis.mV[1] ? 1 : 2 );

			LLVector3 delta_local	= end_local - start_local;
			F32 delta_local_mag		= delta_local.length();
			LLVector3 dir_local;
			if (delta_local_mag == 0.f)
			{
				dir_local = axis;
			}
			else
			{
				dir_local = delta_local / delta_local_mag; // normalized delta_local
			}

			F32 denom = axis * dir_local;
			F32 desired_delta_size	= is_approx_zero(denom) ? 0.f : (delta_local_mag / denom);  // in meters
			F32 desired_scale		= llclamp(selectNode->mSavedScale.mV[axis_index] + desired_delta_size, MIN_PRIM_SCALE, get_default_max_prim_scale(LLPickInfo::isFlora(cur)));
			// propagate scale constraint back to position offset
			desired_delta_size		= desired_scale - selectNode->mSavedScale.mV[axis_index]; // propagate constraint back to position

			LLVector3 scale			= cur->getScale();
			scale.mV[axis_index]	= desired_scale;
			cur->setScale(scale, false);
			rebuild(cur);
			LLVector3 delta_pos;
			if( !getUniform() )
			{
				LLVector3 delta_pos_local = axis * (0.5f * desired_delta_size);
				LLVector3d delta_pos_global;
				delta_pos_global.set(cur_bbox.localToAgent( delta_pos_local ) - cur_bbox.getCenterAgent());
				LLVector3 cur_pos = cur->getPositionEdit();

				if (cur->isRootEdit() && !cur->isAttachment())
				{
					LLVector3d new_pos_global = LLWorld::getInstance()->clipToVisibleRegions(selectNode->mSavedPositionGlobal, selectNode->mSavedPositionGlobal + delta_pos_global);
					cur->setPositionGlobal( new_pos_global );
				}
				else
				{
					LLXform* parent_xform = cur->mDrawable->getXform()->getParent();
					LLVector3 new_pos_local;
					// this works in attachment point space using world space delta
					if (parent_xform)
					{
						new_pos_local = selectNode->mSavedPositionLocal + (LLVector3(delta_pos_global) * ~parent_xform->getWorldRotation());
					}
					else
					{
						new_pos_local = selectNode->mSavedPositionLocal + LLVector3(delta_pos_global);
					}
					cur->setPosition(new_pos_local);
				}
				delta_pos = cur->getPositionEdit() - cur_pos;
			}
			if (cur->isRootEdit() && selectNode->mIndividualSelection)
			{
				// counter-translate child objects if we are moving the root as an individual
				LLViewerObject::const_child_list_t& child_list = cur->getChildren();
				for (LLViewerObject::child_list_t::const_iterator iter = child_list.begin();
					 iter != child_list.end(); iter++)
				{
					LLViewerObject* childp = *iter;
					if (!getUniform())
					{
						LLVector3 child_pos = childp->getPosition() - (delta_pos * ~cur->getRotationEdit());
						childp->setPosition(child_pos);
						rebuild(childp);
					}
				}
			}
		}
	}
=======
    LLVector3 drag_start_center_agent = gAgent.getPosAgentFromGlobal(mDragStartCenterGlobal);

    for (LLObjectSelection::iterator iter = mObjectSelection->begin();
         iter != mObjectSelection->end(); iter++)
    {
        LLSelectNode* selectNode = *iter;
        LLViewerObject*cur = selectNode->getObject();
        LLViewerObject *root_object = (cur == NULL) ? NULL : cur->getRootEdit();
        if( cur->permModify() && cur->permMove() && !cur->isPermanentEnforced() &&
            ((root_object == NULL) || !root_object->isPermanentEnforced()) &&
            !cur->isAvatar() )
        {
            LLBBox cur_bbox         = cur->getBoundingBoxAgent();
            LLVector3 start_local   = cur_bbox.agentToLocal( drag_start_agent );
            LLVector3 end_local     = cur_bbox.agentToLocal( drag_start_agent + drag_delta_agent);
            LLVector3 start_center_local = cur_bbox.agentToLocal( drag_start_center_agent );
            LLVector3 axis          = nearestAxis( start_local - start_center_local );
            S32 axis_index          = axis.mV[0] ? 0 : (axis.mV[1] ? 1 : 2 );

            LLVector3 delta_local   = end_local - start_local;
            F32 delta_local_mag     = delta_local.length();
            LLVector3 dir_local;
            if (delta_local_mag == 0.f)
            {
                dir_local = axis;
            }
            else
            {
                dir_local = delta_local / delta_local_mag; // normalized delta_local
            }

            F32 denom = axis * dir_local;
            F32 desired_delta_size  = is_approx_zero(denom) ? 0.f : (delta_local_mag / denom);  // in meters
            F32 desired_scale       = llclamp(selectNode->mSavedScale.mV[axis_index] + desired_delta_size, MIN_PRIM_SCALE, get_default_max_prim_scale(LLPickInfo::isFlora(cur)));
            // propagate scale constraint back to position offset
            desired_delta_size      = desired_scale - selectNode->mSavedScale.mV[axis_index]; // propagate constraint back to position

            LLVector3 scale         = cur->getScale();
            scale.mV[axis_index]    = desired_scale;
            cur->setScale(scale, FALSE);
            rebuild(cur);
            LLVector3 delta_pos;
            if( !getUniform() )
            {
                LLVector3 delta_pos_local = axis * (0.5f * desired_delta_size);
                LLVector3d delta_pos_global;
                delta_pos_global.set(cur_bbox.localToAgent( delta_pos_local ) - cur_bbox.getCenterAgent());
                LLVector3 cur_pos = cur->getPositionEdit();

                if (cur->isRootEdit() && !cur->isAttachment())
                {
                    LLVector3d new_pos_global = LLWorld::getInstance()->clipToVisibleRegions(selectNode->mSavedPositionGlobal, selectNode->mSavedPositionGlobal + delta_pos_global);
                    cur->setPositionGlobal( new_pos_global );
                }
                else
                {
                    LLXform* parent_xform = cur->mDrawable->getXform()->getParent();
                    LLVector3 new_pos_local;
                    // this works in attachment point space using world space delta
                    if (parent_xform)
                    {
                        new_pos_local = selectNode->mSavedPositionLocal + (LLVector3(delta_pos_global) * ~parent_xform->getWorldRotation());
                    }
                    else
                    {
                        new_pos_local = selectNode->mSavedPositionLocal + LLVector3(delta_pos_global);
                    }
                    cur->setPosition(new_pos_local);
                }
                delta_pos = cur->getPositionEdit() - cur_pos;
            }
            if (cur->isRootEdit() && selectNode->mIndividualSelection)
            {
                // counter-translate child objects if we are moving the root as an individual
                LLViewerObject::const_child_list_t& child_list = cur->getChildren();
                for (LLViewerObject::child_list_t::const_iterator iter = child_list.begin();
                     iter != child_list.end(); iter++)
                {
                    LLViewerObject* childp = *iter;
                    if (!getUniform())
                    {
                        LLVector3 child_pos = childp->getPosition() - (delta_pos * ~cur->getRotationEdit());
                        childp->setPosition(child_pos);
                        rebuild(childp);
                    }
                }
            }
        }
    }
>>>>>>> e1623bb2
}


void LLManipScale::renderGuidelinesPart( const LLBBox& bbox )
{
    LLVector3 guideline_start = bbox.getCenterLocal();

    LLVector3 guideline_end = unitVectorToLocalBBoxExtent( partToUnitVector( mManipPart ), bbox );

    if (!getUniform())
    {
        guideline_start = unitVectorToLocalBBoxExtent( -partToUnitVector( mManipPart ), bbox );
    }

    guideline_end -= guideline_start;
    guideline_end.normalize();
    guideline_end *= LLWorld::getInstance()->getRegionWidthInMeters();
    guideline_end += guideline_start;

    {
        LLGLDepthTest gls_depth(GL_TRUE);
        gl_line_3d( guideline_start, guideline_end, LLColor4(1.f, 1.f, 1.f, 0.5f) );
    }
    {
        LLGLDepthTest gls_depth(GL_FALSE);
        gl_line_3d( guideline_start, guideline_end, LLColor4(1.f, 1.f, 1.f, 0.25f) );
    }
}

void LLManipScale::updateSnapGuides(const LLBBox& bbox)
{
    LLVector3 grid_origin;
    LLVector3 grid_scale;
    LLQuaternion grid_rotation;
    LLSelectMgr::getInstance()->getGrid(grid_origin, grid_rotation, grid_scale);

    bool uniform = LLManipScale::getUniform();

    LLVector3 box_corner_agent = bbox.localToAgent(unitVectorToLocalBBoxExtent( partToUnitVector( mManipPart ), bbox ));
    mScaleCenter = uniform ? bbox.getCenterAgent() : bbox.localToAgent(unitVectorToLocalBBoxExtent( -1.f * partToUnitVector( mManipPart ), bbox ));
    mScaleDir = box_corner_agent - mScaleCenter;
    mScaleDir.normalize();

    if(mObjectSelection->getSelectType() == SELECT_TYPE_HUD)
    {
        mSnapRegimeOffset = SNAP_GUIDE_SCREEN_OFFSET / gAgentCamera.mHUDCurZoom;
    }
    else
    {
        F32 object_distance = dist_vec(box_corner_agent, LLViewerCamera::getInstance()->getOrigin());
        mSnapRegimeOffset = (SNAP_GUIDE_SCREEN_OFFSET * gViewerWindow->getWorldViewWidthRaw() * object_distance) / LLViewerCamera::getInstance()->getPixelMeterRatio();
    }
    LLVector3 cam_at_axis;
    F32 snap_guide_length;
    if (mObjectSelection->getSelectType() == SELECT_TYPE_HUD)
    {
        cam_at_axis.set(1.f, 0.f, 0.f);
        snap_guide_length = SNAP_GUIDE_SCREEN_LENGTH / gAgentCamera.mHUDCurZoom;
    }
    else
    {
        cam_at_axis = LLViewerCamera::getInstance()->getAtAxis();
        F32 manipulator_distance = dist_vec(box_corner_agent, LLViewerCamera::getInstance()->getOrigin());
        snap_guide_length = (SNAP_GUIDE_SCREEN_LENGTH * gViewerWindow->getWorldViewWidthRaw() * manipulator_distance) / LLViewerCamera::getInstance()->getPixelMeterRatio();
    }

    mSnapGuideLength = snap_guide_length / llmax(0.1f, (llmin(mSnapGuideDir1 * cam_at_axis, mSnapGuideDir2 * cam_at_axis)));

    LLVector3 off_axis_dir = mScaleDir % cam_at_axis;
    off_axis_dir.normalize();

    if( (LL_FACE_MIN <= (S32)mManipPart) && ((S32)mManipPart <= LL_FACE_MAX) )
    {
        LLVector3 bbox_relative_cam_dir = off_axis_dir * ~bbox.getRotation();
        bbox_relative_cam_dir.abs();
        if (bbox_relative_cam_dir.mV[VX] > bbox_relative_cam_dir.mV[VY] && bbox_relative_cam_dir.mV[VX] > bbox_relative_cam_dir.mV[VZ])
        {
            mSnapGuideDir1 = LLVector3::x_axis * bbox.getRotation();
        }
        else if (bbox_relative_cam_dir.mV[VY] > bbox_relative_cam_dir.mV[VZ])
        {
            mSnapGuideDir1 = LLVector3::y_axis * bbox.getRotation();
        }
        else
        {
            mSnapGuideDir1 = LLVector3::z_axis * bbox.getRotation();
        }

        LLVector3 scale_snap = grid_scale;
        mScaleSnapUnit1 = scale_snap.scaleVec(partToUnitVector( mManipPart )).length();
        mScaleSnapUnit2 = mScaleSnapUnit1;
        mSnapGuideDir1 *= mSnapGuideDir1 * LLViewerCamera::getInstance()->getUpAxis() > 0.f ? 1.f : -1.f;
        mSnapGuideDir2 = mSnapGuideDir1 * -1.f;
        mSnapDir1 = mScaleDir;
        mSnapDir2 = mScaleDir;
    }
    else if( (LL_CORNER_MIN <= (S32)mManipPart) && ((S32)mManipPart <= LL_CORNER_MAX) )
    {
        LLVector3 local_camera_dir;
        if (mObjectSelection->getSelectType() == SELECT_TYPE_HUD)
        {
            local_camera_dir = LLVector3(-1.f, 0.f, 0.f) * ~bbox.getRotation();
        }
        else
        {
            local_camera_dir = (LLViewerCamera::getInstance()->getOrigin() - box_corner_agent) * ~bbox.getRotation();
            local_camera_dir.normalize();
        }

        LLVector3 axis_flip;
        switch (mManipPart)
        {
        case LL_CORNER_NNN:
            axis_flip.set(1.f, 1.f, 1.f);
            break;
        case LL_CORNER_NNP:
            axis_flip.set(1.f, 1.f, -1.f);
            break;
        case LL_CORNER_NPN:
            axis_flip.set(1.f, -1.f, 1.f);
            break;
        case LL_CORNER_NPP:
            axis_flip.set(1.f, -1.f, -1.f);
            break;
        case LL_CORNER_PNN:
            axis_flip.set(-1.f, 1.f, 1.f);
            break;
        case LL_CORNER_PNP:
            axis_flip.set(-1.f, 1.f, -1.f);
            break;
        case LL_CORNER_PPN:
            axis_flip.set(-1.f, -1.f, 1.f);
            break;
        case LL_CORNER_PPP:
            axis_flip.set(-1.f, -1.f, -1.f);
            break;
        default:
            break;
        }

        // account for which side of the object the camera is located and negate appropriate axes
        local_camera_dir.scaleVec(axis_flip);

        // normalize to object scale
        LLVector3 bbox_extent = bbox.getExtentLocal();
        local_camera_dir.scaleVec(LLVector3(1.f / bbox_extent.mV[VX], 1.f / bbox_extent.mV[VY], 1.f / bbox_extent.mV[VZ]));

        S32 scale_face = -1;

        if ((local_camera_dir.mV[VX] > 0.f) == (local_camera_dir.mV[VY] > 0.f))
        {
            if ((local_camera_dir.mV[VZ] > 0.f) == (local_camera_dir.mV[VY] > 0.f))
            {
                LLVector3 local_camera_dir_abs = local_camera_dir;
                local_camera_dir_abs.abs();
                // all neighboring faces of bbox are pointing towards camera or away from camera
                // use largest magnitude face for snap guides
                if (local_camera_dir_abs.mV[VX] > local_camera_dir_abs.mV[VY])
                {
                    if (local_camera_dir_abs.mV[VX] > local_camera_dir_abs.mV[VZ])
                    {
                        scale_face = VX;
                    }
                    else
                    {
                        scale_face = VZ;
                    }
                }
                else // y > x
                {
                    if (local_camera_dir_abs.mV[VY] > local_camera_dir_abs.mV[VZ])
                    {
                        scale_face = VY;
                    }
                    else
                    {
                        scale_face = VZ;
                    }
                }
            }
            else
            {
                // z axis facing opposite direction from x and y relative to camera, use x and y for snap guides
                scale_face = VZ;
            }
        }
        else // x and y axes are facing in opposite directions relative to camera
        {
            if ((local_camera_dir.mV[VZ] > 0.f) == (local_camera_dir.mV[VY] > 0.f))
            {
                // x axis facing opposite direction from y and z relative to camera, use y and z for snap guides
                scale_face = VX;
            }
            else
            {
                // y axis facing opposite direction from x and z relative to camera, use x and z for snap guides
                scale_face = VY;
            }
        }

        switch(scale_face)
        {
        case VX:
            // x axis face being scaled, use y and z for snap guides
            mSnapGuideDir1 = LLVector3::y_axis.scaledVec(axis_flip);
            mScaleSnapUnit1 = grid_scale.mV[VZ];
            mSnapGuideDir2 = LLVector3::z_axis.scaledVec(axis_flip);
            mScaleSnapUnit2 = grid_scale.mV[VY];
            break;
        case VY:
            // y axis facing being scaled, use x and z for snap guides
            mSnapGuideDir1 = LLVector3::x_axis.scaledVec(axis_flip);
            mScaleSnapUnit1 = grid_scale.mV[VZ];
            mSnapGuideDir2 = LLVector3::z_axis.scaledVec(axis_flip);
            mScaleSnapUnit2 = grid_scale.mV[VX];
            break;
        case VZ:
            // z axis facing being scaled, use x and y for snap guides
            mSnapGuideDir1 = LLVector3::x_axis.scaledVec(axis_flip);
            mScaleSnapUnit1 = grid_scale.mV[VY];
            mSnapGuideDir2 = LLVector3::y_axis.scaledVec(axis_flip);
            mScaleSnapUnit2 = grid_scale.mV[VX];
            break;
        default:
            mSnapGuideDir1.setZero();
            mScaleSnapUnit1 = 0.f;

            mSnapGuideDir2.setZero();
            mScaleSnapUnit2 = 0.f;
            break;
        }

        mSnapGuideDir1.rotVec(bbox.getRotation());
        mSnapGuideDir2.rotVec(bbox.getRotation());
        mSnapDir1 = -1.f * mSnapGuideDir2;
        mSnapDir2 = -1.f * mSnapGuideDir1;
    }

    mScalePlaneNormal1 = mSnapGuideDir1 % mScaleDir;
    mScalePlaneNormal1.normalize();

    mScalePlaneNormal2 = mSnapGuideDir2 % mScaleDir;
    mScalePlaneNormal2.normalize();

    mScaleSnapUnit1 = mScaleSnapUnit1 / (mSnapDir1 * mScaleDir);
    mScaleSnapUnit2 = mScaleSnapUnit2 / (mSnapDir2 * mScaleDir);

    mTickPixelSpacing1 = ll_round((F32)MIN_DIVISION_PIXEL_WIDTH / (mScaleDir % mSnapGuideDir1).length());
    mTickPixelSpacing2 = ll_round((F32)MIN_DIVISION_PIXEL_WIDTH / (mScaleDir % mSnapGuideDir2).length());

    if (uniform)
    {
        mScaleSnapUnit1 *= 0.5f;
        mScaleSnapUnit2 *= 0.5f;
    }
}

void LLManipScale::renderSnapGuides(const LLBBox& bbox)
{
    if (!gSavedSettings.getBOOL("SnapEnabled"))
    {
        return;
    }

    F32 grid_alpha = gSavedSettings.getF32("GridOpacity");

    F32 max_point_on_scale_line = partToMaxScale(mManipPart, bbox);
    LLVector3 drag_point = gAgent.getPosAgentFromGlobal(mDragPointGlobal);

    updateGridSettings();

    S32 pass;
    for (pass = 0; pass < 3; pass++)
    {
        LLColor4 tick_color = setupSnapGuideRenderPass(pass);

        gGL.begin(LLRender::LINES);
        LLVector3 line_mid = mScaleCenter + (mScaleSnappedValue * mScaleDir) + (mSnapGuideDir1 * mSnapRegimeOffset);
        LLVector3 line_start = line_mid - (mScaleDir * (llmin(mScaleSnappedValue, mSnapGuideLength * 0.5f)));
        LLVector3 line_end = line_mid + (mScaleDir * llmin(max_point_on_scale_line - mScaleSnappedValue, mSnapGuideLength * 0.5f));

        gGL.color4f(tick_color.mV[VRED], tick_color.mV[VGREEN], tick_color.mV[VBLUE], tick_color.mV[VALPHA] * 0.1f);
        gGL.vertex3fv(line_start.mV);
        gGL.color4fv(tick_color.mV);
        gGL.vertex3fv(line_mid.mV);
        gGL.vertex3fv(line_mid.mV);
        gGL.color4f(tick_color.mV[VRED], tick_color.mV[VGREEN], tick_color.mV[VBLUE], tick_color.mV[VALPHA] * 0.1f);
        gGL.vertex3fv(line_end.mV);

        line_mid = mScaleCenter + (mScaleSnappedValue * mScaleDir) + (mSnapGuideDir2 * mSnapRegimeOffset);
        line_start = line_mid - (mScaleDir * (llmin(mScaleSnappedValue, mSnapGuideLength * 0.5f)));
        line_end = line_mid + (mScaleDir * llmin(max_point_on_scale_line - mScaleSnappedValue, mSnapGuideLength * 0.5f));
        gGL.vertex3fv(line_start.mV);
        gGL.color4fv(tick_color.mV);
        gGL.vertex3fv(line_mid.mV);
        gGL.vertex3fv(line_mid.mV);
        gGL.color4f(tick_color.mV[VRED], tick_color.mV[VGREEN], tick_color.mV[VBLUE], tick_color.mV[VALPHA] * 0.1f);
        gGL.vertex3fv(line_end.mV);
        gGL.end();
    }

    {
        LLGLDepthTest gls_depth(GL_FALSE);

        F32 dist_grid_axis = llmax(0.f, (drag_point - mScaleCenter) * mScaleDir);

        F32 smallest_subdivision1 = mScaleSnapUnit1 / sGridMaxSubdivisionLevel;
        F32 smallest_subdivision2 = mScaleSnapUnit2 / sGridMaxSubdivisionLevel;

        F32 dist_scale_units_1 = dist_grid_axis / smallest_subdivision1;
        F32 dist_scale_units_2 = dist_grid_axis / smallest_subdivision2;

        // find distance to nearest smallest grid unit
        F32 grid_multiple1 = llfloor(dist_scale_units_1);
        F32 grid_multiple2 = llfloor(dist_scale_units_2);
        F32 grid_offset1 = fmodf(dist_grid_axis, smallest_subdivision1);
        F32 grid_offset2 = fmodf(dist_grid_axis, smallest_subdivision2);

        // how many smallest grid units are we away from largest grid scale?
        S32 sub_div_offset_1 = ll_round(fmod(dist_grid_axis - grid_offset1, mScaleSnapUnit1 / sGridMinSubdivisionLevel) / smallest_subdivision1);
        S32 sub_div_offset_2 = ll_round(fmod(dist_grid_axis - grid_offset2, mScaleSnapUnit2 / sGridMinSubdivisionLevel) / smallest_subdivision2);

        S32 num_ticks_per_side1 = llmax(1, lltrunc(0.5f * mSnapGuideLength / smallest_subdivision1));
        S32 num_ticks_per_side2 = llmax(1, lltrunc(0.5f * mSnapGuideLength / smallest_subdivision2));
        S32 ticks_from_scale_center_1 = lltrunc(dist_scale_units_1);
        S32 ticks_from_scale_center_2 = lltrunc(dist_scale_units_2);
        S32 max_ticks1 = llceil(max_point_on_scale_line / smallest_subdivision1 - dist_scale_units_1);
        S32 max_ticks2 = llceil(max_point_on_scale_line / smallest_subdivision2 - dist_scale_units_2);
        S32 start_tick = 0;
        S32 stop_tick = 0;

        if (mSnapRegime != SNAP_REGIME_NONE)
        {
            // draw snap guide line
            gGL.begin(LLRender::LINES);
            LLVector3 snap_line_center = bbox.localToAgent(unitVectorToLocalBBoxExtent( partToUnitVector( mManipPart ), bbox ));

            LLVector3 snap_line_start = snap_line_center + (mSnapGuideDir1 * mSnapRegimeOffset);
            LLVector3 snap_line_end = snap_line_center + (mSnapGuideDir2 * mSnapRegimeOffset);

            gGL.color4f(1.f, 1.f, 1.f, grid_alpha);
            gGL.vertex3fv(snap_line_start.mV);
            gGL.vertex3fv(snap_line_center.mV);
            gGL.vertex3fv(snap_line_center.mV);
            gGL.vertex3fv(snap_line_end.mV);
            gGL.end();

            // draw snap guide arrow
            gGL.begin(LLRender::TRIANGLES);
            {
                //gGLSNoCullFaces.set();
                gGL.color4f(1.f, 1.f, 1.f, grid_alpha);

                LLVector3 arrow_dir;
                LLVector3 arrow_span = mScaleDir;

                arrow_dir = snap_line_start - snap_line_center;
                arrow_dir.normalize();
                gGL.vertex3fv((snap_line_start + arrow_dir * mSnapRegimeOffset * 0.1f).mV);
                gGL.vertex3fv((snap_line_start + arrow_span * mSnapRegimeOffset * 0.1f).mV);
                gGL.vertex3fv((snap_line_start - arrow_span * mSnapRegimeOffset * 0.1f).mV);

                arrow_dir = snap_line_end - snap_line_center;
                arrow_dir.normalize();
                gGL.vertex3fv((snap_line_end + arrow_dir * mSnapRegimeOffset * 0.1f).mV);
                gGL.vertex3fv((snap_line_end + arrow_span * mSnapRegimeOffset * 0.1f).mV);
                gGL.vertex3fv((snap_line_end - arrow_span * mSnapRegimeOffset * 0.1f).mV);
            }
            gGL.end();
        }

        LLVector2 screen_translate_axis(llabs(mScaleDir * LLViewerCamera::getInstance()->getLeftAxis()), llabs(mScaleDir * LLViewerCamera::getInstance()->getUpAxis()));
        screen_translate_axis.normalize();

        S32 tick_label_spacing = ll_round(screen_translate_axis * sTickLabelSpacing);

        for (pass = 0; pass < 3; pass++)
        {
            LLColor4 tick_color = setupSnapGuideRenderPass(pass);

            start_tick = -(llmin(ticks_from_scale_center_1, num_ticks_per_side1));
            stop_tick = llmin(max_ticks1, num_ticks_per_side1);

            gGL.begin(LLRender::LINES);
            // draw first row of ticks
            for (S32 i = start_tick; i <= stop_tick; i++)
            {
                F32 alpha = (1.f - (1.f *  ((F32)llabs(i) / (F32)num_ticks_per_side1)));
                LLVector3 tick_pos = mScaleCenter + (mScaleDir * (grid_multiple1 + i) * smallest_subdivision1);

                //No need check this condition to prevent tick position scaling (FIX MAINT-5207/5208)
                //F32 cur_subdivisions = llclamp(getSubdivisionLevel(tick_pos, mScaleDir, mScaleSnapUnit1, mTickPixelSpacing1), sGridMinSubdivisionLevel, sGridMaxSubdivisionLevel);
                /*if (fmodf((F32)(i + sub_div_offset_1), (sGridMaxSubdivisionLevel / cur_subdivisions)) != 0.f)
                {
                    continue;
                }*/

                F32 tick_scale = 1.f;
                for (F32 division_level = sGridMaxSubdivisionLevel; division_level >= sGridMinSubdivisionLevel; division_level /= 2.f)
                {
                    if (fmodf((F32)(i + sub_div_offset_1), division_level) == 0.f)
                    {
                        break;
                    }
                    tick_scale *= 0.7f;
                }

                gGL.color4f(tick_color.mV[VRED], tick_color.mV[VGREEN], tick_color.mV[VBLUE], tick_color.mV[VALPHA] * alpha);
                LLVector3 tick_start = tick_pos + (mSnapGuideDir1 * mSnapRegimeOffset);
                LLVector3 tick_end = tick_start + (mSnapGuideDir1 * mSnapRegimeOffset * tick_scale);
                gGL.vertex3fv(tick_start.mV);
                gGL.vertex3fv(tick_end.mV);
            }

            // draw opposite row of ticks
            start_tick = -(llmin(ticks_from_scale_center_2, num_ticks_per_side2));
            stop_tick = llmin(max_ticks2, num_ticks_per_side2);

            for (S32 i = start_tick; i <= stop_tick; i++)
            {
                F32 alpha = (1.f - (1.f *  ((F32)llabs(i) / (F32)num_ticks_per_side2)));
                LLVector3 tick_pos = mScaleCenter + (mScaleDir * (grid_multiple2 + i) * smallest_subdivision2);

                //No need check this condition to prevent tick position scaling (FIX MAINT-5207/5208)
                //F32 cur_subdivisions = llclamp(getSubdivisionLevel(tick_pos, mScaleDir, mScaleSnapUnit2, mTickPixelSpacing2), sGridMinSubdivisionLevel, sGridMaxSubdivisionLevel);
                /*if (fmodf((F32)(i + sub_div_offset_2), (sGridMaxSubdivisionLevel / cur_subdivisions)) != 0.f)
                {
                    continue;
                }*/

                F32 tick_scale = 1.f;
                for (F32 division_level = sGridMaxSubdivisionLevel; division_level >= sGridMinSubdivisionLevel; division_level /= 2.f)
                {
                    if (fmodf((F32)(i + sub_div_offset_2), division_level) == 0.f)
                    {
                        break;
                    }
                    tick_scale *= 0.7f;
                }

                gGL.color4f(tick_color.mV[VRED], tick_color.mV[VGREEN], tick_color.mV[VBLUE], tick_color.mV[VALPHA] * alpha);
                LLVector3 tick_start = tick_pos + (mSnapGuideDir2 * mSnapRegimeOffset);
                LLVector3 tick_end = tick_start + (mSnapGuideDir2 * mSnapRegimeOffset * tick_scale);
                gGL.vertex3fv(tick_start.mV);
                gGL.vertex3fv(tick_end.mV);
            }
            gGL.end();
        }

        // render upper tick labels
        start_tick = -(llmin(ticks_from_scale_center_1, num_ticks_per_side1));
        stop_tick = llmin(max_ticks1, num_ticks_per_side1);

        F32 grid_resolution = mObjectSelection->getSelectType() == SELECT_TYPE_HUD ? 0.25f : llmax(gSavedSettings.getF32("GridResolution"), 0.001f);
        S32 label_sub_div_offset_1 = ll_round(fmod(dist_grid_axis - grid_offset1, mScaleSnapUnit1  * 32.f) / smallest_subdivision1);
        S32 label_sub_div_offset_2 = ll_round(fmod(dist_grid_axis - grid_offset2, mScaleSnapUnit2  * 32.f) / smallest_subdivision2);

        for (S32 i = start_tick; i <= stop_tick; i++)
        {
            F32 tick_scale = 1.f;
            F32 alpha = grid_alpha * (1.f - (0.5f *  ((F32)llabs(i) / (F32)num_ticks_per_side1)));
            LLVector3 tick_pos = mScaleCenter + (mScaleDir * (grid_multiple1 + i) * smallest_subdivision1);

            for (F32 division_level = sGridMaxSubdivisionLevel; division_level >= sGridMinSubdivisionLevel; division_level /= 2.f)
            {
                if (fmodf((F32)(i + label_sub_div_offset_1), division_level) == 0.f)
                {
                    break;
                }
                tick_scale *= 0.7f;
            }

            if (fmodf((F32)(i + label_sub_div_offset_1), (sGridMaxSubdivisionLevel / llmin(sGridMaxSubdivisionLevel, getSubdivisionLevel(tick_pos, mScaleDir, mScaleSnapUnit1, tick_label_spacing)))) == 0.f)
            {
                LLVector3 text_origin = tick_pos + (mSnapGuideDir1 * mSnapRegimeOffset * (1.f + tick_scale));

                EGridMode grid_mode = LLSelectMgr::getInstance()->getGridMode();
                F32 tick_value;
                if (grid_mode == GRID_MODE_WORLD)
                {
                    tick_value = (grid_multiple1 + i) / (sGridMaxSubdivisionLevel / grid_resolution);
                }
                else
                {
                    tick_value = (grid_multiple1 + i) / (2.f * sGridMaxSubdivisionLevel);
                }

                F32 text_highlight = 0.8f;

                // Highlight this text if the tick value matches the snapped to value, and if either the second set of ticks isn't going to be shown or cursor is in the first snap regime.
                if (is_approx_equal(tick_value, mScaleSnappedValue) && (mScaleSnapUnit2 == mScaleSnapUnit1 || (mSnapRegime & SNAP_REGIME_UPPER)))
                {
                    text_highlight = 1.f;
                }

                renderTickValue(text_origin, tick_value, grid_mode == GRID_MODE_WORLD ? std::string("m") : std::string("x"), LLColor4(text_highlight, text_highlight, text_highlight, alpha));
            }
        }

        // label ticks on opposite side, only can happen in scaling modes that effect more than one axis and when the object's axis don't have the same scale.  A differing scale indicates both conditions.
        if (mScaleSnapUnit2 != mScaleSnapUnit1)
        {
            start_tick = -(llmin(ticks_from_scale_center_2, num_ticks_per_side2));
            stop_tick = llmin(max_ticks2, num_ticks_per_side2);
            for (S32 i = start_tick; i <= stop_tick; i++)
            {
                F32 tick_scale = 1.f;
                F32 alpha = grid_alpha * (1.f - (0.5f *  ((F32)llabs(i) / (F32)num_ticks_per_side2)));
                LLVector3 tick_pos = mScaleCenter + (mScaleDir * (grid_multiple2 + i) * smallest_subdivision2);

                for (F32 division_level = sGridMaxSubdivisionLevel; division_level >= sGridMinSubdivisionLevel; division_level /= 2.f)
                {
                    if (fmodf((F32)(i + label_sub_div_offset_2), division_level) == 0.f)
                    {
                        break;
                    }
                    tick_scale *= 0.7f;
                }

                if (fmodf((F32)(i + label_sub_div_offset_2), (sGridMaxSubdivisionLevel / llmin(sGridMaxSubdivisionLevel, getSubdivisionLevel(tick_pos, mScaleDir, mScaleSnapUnit2, tick_label_spacing)))) == 0.f)
                {
                    LLVector3 text_origin = tick_pos + (mSnapGuideDir2 * mSnapRegimeOffset * (1.f + tick_scale));

                    EGridMode grid_mode = LLSelectMgr::getInstance()->getGridMode();
                    F32 tick_value;
                    if (grid_mode == GRID_MODE_WORLD)
                    {
                        tick_value = (grid_multiple2 + i) / (sGridMaxSubdivisionLevel / grid_resolution);
                    }
                    else
                    {
                        tick_value = (grid_multiple2 + i) / (2.f * sGridMaxSubdivisionLevel);
                    }

                    F32 text_highlight = 0.8f;

                    if (is_approx_equal(tick_value, mScaleSnappedValue) && (mSnapRegime & SNAP_REGIME_LOWER))
                    {
                        text_highlight = 1.f;
                    }

                    renderTickValue(text_origin, tick_value, grid_mode == GRID_MODE_WORLD ? std::string("m") : std::string("x"), LLColor4(text_highlight, text_highlight, text_highlight, alpha));
                }
            }
        }


        // render help text
        if (mObjectSelection->getSelectType() != SELECT_TYPE_HUD)
        {
            if (mHelpTextTimer.getElapsedTimeF32() < sHelpTextVisibleTime + sHelpTextFadeTime && sNumTimesHelpTextShown < sMaxTimesShowHelpText)
            {
                LLVector3 selection_center_start = LLSelectMgr::getInstance()->getSavedBBoxOfSelection().getCenterAgent();

                LLVector3 offset_dir;
                if (mSnapGuideDir1 * LLViewerCamera::getInstance()->getAtAxis() > mSnapGuideDir2 * LLViewerCamera::getInstance()->getAtAxis())
                {
                    offset_dir = mSnapGuideDir2;
                }
                else
                {
                    offset_dir = mSnapGuideDir1;
                }

                LLVector3 help_text_pos = selection_center_start + (mSnapRegimeOffset * 5.f * offset_dir);
                const LLFontGL* big_fontp = LLFontGL::getFontSansSerif();

                std::string help_text = LLTrans::getString("manip_hint1");
                LLColor4 help_text_color = LLColor4::white;
                help_text_color.mV[VALPHA] = clamp_rescale(mHelpTextTimer.getElapsedTimeF32(), sHelpTextVisibleTime, sHelpTextVisibleTime + sHelpTextFadeTime, grid_alpha, 0.f);
                hud_render_utf8text(help_text, help_text_pos, *big_fontp, LLFontGL::NORMAL, LLFontGL::NO_SHADOW, -0.5f * big_fontp->getWidthF32(help_text), 3.f, help_text_color, false);
                help_text = LLTrans::getString("manip_hint2");
                help_text_pos -= LLViewerCamera::getInstance()->getUpAxis() * mSnapRegimeOffset * 0.4f;
                hud_render_utf8text(help_text, help_text_pos, *big_fontp, LLFontGL::NORMAL, LLFontGL::NO_SHADOW, -0.5f * big_fontp->getWidthF32(help_text), 3.f, help_text_color, false);
            }
        }
    }
}

// Returns unit vector in direction of part of an origin-centered cube
LLVector3 LLManipScale::partToUnitVector( S32 part ) const
{
    if ( (LL_FACE_MIN <= part) && (part <= LL_FACE_MAX) )
    {
        return faceToUnitVector( part );
    }
    else if ( (LL_CORNER_MIN <= part) && (part <= LL_CORNER_MAX) )
    {
        return cornerToUnitVector( part );
    }
    else if ( (LL_EDGE_MIN <= part) && (part <= LL_EDGE_MAX ) )
    {
        return edgeToUnitVector( part );
    }
    return LLVector3();
}


// Returns unit vector in direction of face of an origin-centered cube
LLVector3 LLManipScale::faceToUnitVector( S32 part ) const
{
    llassert( (LL_FACE_MIN <= part) && (part <= LL_FACE_MAX) );
    LLVector3 vec;
    switch( part )
    {
        case LL_FACE_POSX:
            vec.set(  1.f,  0.f,  0.f );
            break;
        case LL_FACE_NEGX:
            vec.set( -1.f,  0.f,  0.f );
            break;
        case LL_FACE_POSY:
            vec.set(  0.f,  1.f,  0.f );
            break;
        case LL_FACE_NEGY:
            vec.set(  0.f, -1.f,  0.f );
            break;
        case LL_FACE_POSZ:
            vec.set(  0.f,  0.f,  1.f );
            break;
        case LL_FACE_NEGZ:
            vec.set(  0.f,  0.f, -1.f );
            break;
        default:
            vec.clear();
    }

    return vec;
}


// Returns unit vector in direction of corner of an origin-centered cube
LLVector3 LLManipScale::cornerToUnitVector( S32 part ) const
{
    llassert( (LL_CORNER_MIN <= part) && (part <= LL_CORNER_MAX) );
    LLVector3 vec;
    switch(part)
    {
        case LL_CORNER_NNN:
            vec.set(-OO_SQRT3, -OO_SQRT3, -OO_SQRT3);
            break;
        case LL_CORNER_NNP:
            vec.set(-OO_SQRT3, -OO_SQRT3, OO_SQRT3);
            break;
        case LL_CORNER_NPN:
            vec.set(-OO_SQRT3, OO_SQRT3, -OO_SQRT3);
            break;
        case LL_CORNER_NPP:
            vec.set(-OO_SQRT3, OO_SQRT3, OO_SQRT3);
            break;
        case LL_CORNER_PNN:
            vec.set(OO_SQRT3, -OO_SQRT3, -OO_SQRT3);
            break;
        case LL_CORNER_PNP:
            vec.set(OO_SQRT3, -OO_SQRT3, OO_SQRT3);
            break;
        case LL_CORNER_PPN:
            vec.set(OO_SQRT3, OO_SQRT3, -OO_SQRT3);
            break;
        case LL_CORNER_PPP:
            vec.set(OO_SQRT3, OO_SQRT3, OO_SQRT3);
            break;
        default:
            vec.clear();
    }

    return vec;
}

// Returns unit vector in direction of edge of an origin-centered cube
LLVector3 LLManipScale::edgeToUnitVector( S32 part ) const
{
    llassert( (LL_EDGE_MIN <= part) && (part <= LL_EDGE_MAX) );
    part -= LL_EDGE_MIN;
    S32 rotation = part >> 2;               // Edge between which faces: 0 => XY, 1 => YZ, 2 => ZX
    LLVector3 v;
    v.mV[rotation]          = (part & 1) ? F_SQRT2 : -F_SQRT2;
    v.mV[(rotation+1) % 3]  = (part & 2) ? F_SQRT2 : -F_SQRT2;
    // v.mV[(rotation+2) % 3] defaults to 0.
    return v;
}

// Non-linear scale of origin-centered unit cube to non-origin-centered, non-symetrical bounding box
LLVector3 LLManipScale::unitVectorToLocalBBoxExtent( const LLVector3& v, const LLBBox& bbox ) const
{
    const LLVector3& min = bbox.getMinLocal();
    const LLVector3& max = bbox.getMaxLocal();
    LLVector3 ctr = bbox.getCenterLocal();

    return LLVector3(
        v.mV[0] ? (v.mV[0]>0 ? max.mV[0] : min.mV[0] ) : ctr.mV[0],
        v.mV[1] ? (v.mV[1]>0 ? max.mV[1] : min.mV[1] ) : ctr.mV[1],
        v.mV[2] ? (v.mV[2]>0 ? max.mV[2] : min.mV[2] ) : ctr.mV[2] );
}

// returns max allowable scale along a given stretch axis
F32     LLManipScale::partToMaxScale( S32 part, const LLBBox &bbox ) const
{
    F32 max_scale_factor = 0.f;
    LLVector3 bbox_extents = unitVectorToLocalBBoxExtent( partToUnitVector( part ), bbox );
    bbox_extents.abs();
    F32 max_extent = 0.f;
    for (U32 i = VX; i <= VZ; i++)
    {
        if (bbox_extents.mV[i] > max_extent)
        {
            max_extent = bbox_extents.mV[i];
        }
    }
    max_scale_factor = bbox_extents.length() * get_default_max_prim_scale() / max_extent;

    if (getUniform())
    {
        max_scale_factor *= 0.5f;
    }

    return max_scale_factor;
}

// returns min allowable scale along a given stretch axis
F32     LLManipScale::partToMinScale( S32 part, const LLBBox &bbox ) const
{
    LLVector3 bbox_extents = unitVectorToLocalBBoxExtent( partToUnitVector( part ), bbox );
    bbox_extents.abs();
    F32 min_extent = get_default_max_prim_scale();
    for (U32 i = VX; i <= VZ; i++)
    {
        if (bbox_extents.mV[i] > 0.f && bbox_extents.mV[i] < min_extent)
        {
            min_extent = bbox_extents.mV[i];
        }
    }
    F32 min_scale_factor = bbox_extents.length() * MIN_PRIM_SCALE / min_extent;

    if (getUniform())
    {
        min_scale_factor *= 0.5f;
    }

    return min_scale_factor;
}

// Returns the axis aligned unit vector closest to v.
LLVector3 LLManipScale::nearestAxis( const LLVector3& v ) const
{
    // Note: yes, this is a slow but easy implementation
    // assumes v is normalized

    F32 coords[][3] =
        {
            { 1.f, 0.f, 0.f },
            { 0.f, 1.f, 0.f },
            { 0.f, 0.f, 1.f },
            {-1.f, 0.f, 0.f },
            { 0.f,-1.f, 0.f },
            { 0.f, 0.f,-1.f }
        };

    F32 cosine[6];
    cosine[0] = v * LLVector3( coords[0] );
    cosine[1] = v * LLVector3( coords[1] );
    cosine[2] = v * LLVector3( coords[2] );
    cosine[3] = -cosine[0];
    cosine[4] = -cosine[1];
    cosine[5] = -cosine[2];

    F32 greatest_cos = cosine[0];
    S32 greatest_index = 0;
    for( S32 i=1; i<6; i++ )
    {
        if( greatest_cos < cosine[i] )
        {
            greatest_cos = cosine[i];
            greatest_index = i;
        }
    }

    return LLVector3( coords[greatest_index] );
}

// virtual
bool LLManipScale::canAffectSelection()
{
<<<<<<< HEAD
	// An selection is scalable if you are allowed to both edit and move
	// everything in it, and it does not have any sitting agents
	bool can_scale = mObjectSelection->getObjectCount() != 0;
	if (can_scale)
	{
		struct f : public LLSelectedObjectFunctor
		{
			virtual bool apply(LLViewerObject* objectp)
			{
				LLViewerObject *root_object = (objectp == NULL) ? NULL : objectp->getRootEdit();
				return objectp->permModify() && objectp->permMove() && !objectp->isPermanentEnforced() &&
					(root_object == NULL || (!root_object->isPermanentEnforced() && !root_object->isSeat())) &&
					!objectp->isSeat();
			}
		} func;
		can_scale = mObjectSelection->applyToObjects(&func);
	}
	return can_scale;
=======
    // An selection is scalable if you are allowed to both edit and move
    // everything in it, and it does not have any sitting agents
    BOOL can_scale = mObjectSelection->getObjectCount() != 0;
    if (can_scale)
    {
        struct f : public LLSelectedObjectFunctor
        {
            virtual bool apply(LLViewerObject* objectp)
            {
                LLViewerObject *root_object = (objectp == NULL) ? NULL : objectp->getRootEdit();
                return objectp->permModify() && objectp->permMove() && !objectp->isPermanentEnforced() &&
                    (root_object == NULL || (!root_object->isPermanentEnforced() && !root_object->isSeat())) &&
                    !objectp->isSeat();
            }
        } func;
        can_scale = mObjectSelection->applyToObjects(&func);
    }
    return can_scale;
>>>>>>> e1623bb2
}<|MERGE_RESOLUTION|>--- conflicted
+++ resolved
@@ -1,2708 +1,2099 @@
-/**
- * @file llmanipscale.cpp
- * @brief LLManipScale class implementation
- *
- * $LicenseInfo:firstyear=2001&license=viewerlgpl$
- * Second Life Viewer Source Code
- * Copyright (C) 2010, Linden Research, Inc.
- *
- * This library is free software; you can redistribute it and/or
- * modify it under the terms of the GNU Lesser General Public
- * License as published by the Free Software Foundation;
- * version 2.1 of the License only.
- *
- * This library is distributed in the hope that it will be useful,
- * but WITHOUT ANY WARRANTY; without even the implied warranty of
- * MERCHANTABILITY or FITNESS FOR A PARTICULAR PURPOSE.  See the GNU
- * Lesser General Public License for more details.
- *
- * You should have received a copy of the GNU Lesser General Public
- * License along with this library; if not, write to the Free Software
- * Foundation, Inc., 51 Franklin Street, Fifth Floor, Boston, MA  02110-1301  USA
- *
- * Linden Research, Inc., 945 Battery Street, San Francisco, CA  94111  USA
- * $/LicenseInfo$
- */
-
-#include "llviewerprecompiledheaders.h"
-
-#include "llmanipscale.h"
-
-// library includes
-#include "llmath.h"
-#include "v3math.h"
-#include "llquaternion.h"
-#include "llgl.h"
-#include "llrender.h"
-#include "v4color.h"
-#include "llprimitive.h"
-
-// viewer includes
-#include "llagent.h"
-#include "llagentcamera.h"
-#include "llbbox.h"
-#include "llbox.h"
-#include "llviewercontrol.h"
-#include "llcriticaldamp.h"
-#include "lldrawable.h"
-#include "llfloatertools.h"
-#include "llglheaders.h"
-#include "llselectmgr.h"
-#include "llstatusbar.h"
-#include "llui.h"
-#include "llviewercamera.h"
-#include "llviewerobject.h"
-#include "llviewerregion.h"
-#include "llviewerwindow.h"
-#include "llhudrender.h"
-#include "llworld.h"
-#include "v2math.h"
-#include "llvoavatar.h"
-#include "llmeshrepository.h"
-#include "lltrans.h"
-
-const F32 MAX_MANIP_SELECT_DISTANCE_SQUARED = 11.f * 11.f;
-const F32 SNAP_GUIDE_SCREEN_OFFSET = 0.05f;
-const F32 SNAP_GUIDE_SCREEN_LENGTH = 0.7f;
-const F32 SELECTED_MANIPULATOR_SCALE = 1.2f;
-const F32 MANIPULATOR_SCALE_HALF_LIFE = 0.07f;
-
-const LLManip::EManipPart MANIPULATOR_IDS[LLManipScale::NUM_MANIPULATORS] =
-{
-    LLManip::LL_CORNER_NNN,
-    LLManip::LL_CORNER_NNP,
-    LLManip::LL_CORNER_NPN,
-    LLManip::LL_CORNER_NPP,
-    LLManip::LL_CORNER_PNN,
-    LLManip::LL_CORNER_PNP,
-    LLManip::LL_CORNER_PPN,
-    LLManip::LL_CORNER_PPP,
-    LLManip::LL_FACE_POSZ,
-    LLManip::LL_FACE_POSX,
-    LLManip::LL_FACE_POSY,
-    LLManip::LL_FACE_NEGX,
-    LLManip::LL_FACE_NEGY,
-    LLManip::LL_FACE_NEGZ
-};
-
-F32 get_default_max_prim_scale(bool is_flora)
-{
-    // a bit of a hack, but if it's foilage, we don't want to use the
-    // new larger scale which would result in giant trees and grass
-    if (gMeshRepo.meshRezEnabled() &&
-        !is_flora)
-    {
-        return DEFAULT_MAX_PRIM_SCALE;
-    }
-    else
-    {
-        return DEFAULT_MAX_PRIM_SCALE_NO_MESH;
-    }
-}
-
-// static
-void LLManipScale::setUniform(bool b)
-{
-    gSavedSettings.setBOOL("ScaleUniform", b);
-}
-
-// static
-void LLManipScale::setShowAxes(bool b)
-{
-    gSavedSettings.setBOOL("ScaleShowAxes", b);
-}
-
-// static
-void LLManipScale::setStretchTextures(bool b)
-{
-    gSavedSettings.setBOOL("ScaleStretchTextures", b);
-}
-
-// static
-bool LLManipScale::getUniform()
-{
-    return gSavedSettings.getBOOL("ScaleUniform");
-}
-
-// static
-bool LLManipScale::getShowAxes()
-{
-    return gSavedSettings.getBOOL("ScaleShowAxes");
-}
-
-// static
-bool LLManipScale::getStretchTextures()
-{
-    return gSavedSettings.getBOOL("ScaleStretchTextures");
-}
-
-inline void LLManipScale::conditionalHighlight( U32 part, const LLColor4* highlight, const LLColor4* normal )
-{
-    LLColor4 default_highlight( 1.f, 1.f, 1.f, 1.f );
-    LLColor4 default_normal( 0.7f, 0.7f, 0.7f, 0.6f );
-    LLColor4 invisible(0.f, 0.f, 0.f, 0.f);
-
-    for (S32 i = 0; i < NUM_MANIPULATORS; i++)
-    {
-        if((U32)MANIPULATOR_IDS[i] == part)
-        {
-            mScaledBoxHandleSize = mManipulatorScales[i] * mBoxHandleSize[i];
-            break;
-        }
-    }
-
-    if (mManipPart != (S32)LL_NO_PART && mManipPart != (S32)part)
-    {
-        gGL.color4fv( invisible.mV );
-    }
-    else if( mHighlightedPart == (S32)part )
-    {
-        gGL.color4fv( highlight ? highlight->mV : default_highlight.mV );
-    }
-    else
-    {
-        gGL.color4fv( normal ? normal->mV : default_normal.mV  );
-    }
-}
-
-void LLManipScale::handleSelect()
-{
-    LLBBox bbox = LLSelectMgr::getInstance()->getBBoxOfSelection();
-    updateSnapGuides(bbox);
-    LLSelectMgr::getInstance()->saveSelectedObjectTransform(SELECT_ACTION_TYPE_PICK);
-    if (gFloaterTools)
-    {
-        gFloaterTools->setStatusText("scale");
-    }
-    LLManip::handleSelect();
-}
-
-LLManipScale::LLManipScale( LLToolComposite* composite )
-<<<<<<< HEAD
-	:
-	LLManip( std::string("Scale"), composite ),
-	mScaledBoxHandleSize( 1.f ),
-	mLastMouseX( -1 ),
-	mLastMouseY( -1 ),
-	mSendUpdateOnMouseUp( false ),
-	mLastUpdateFlags( 0 ),
-	mScaleSnapUnit1(1.f),
-	mScaleSnapUnit2(1.f),
-	mSnapRegimeOffset(0.f),
-	mTickPixelSpacing1(0.f),
-	mTickPixelSpacing2(0.f),
-	mSnapGuideLength(0.f),
-	mSnapRegime(SNAP_REGIME_NONE),
-	mScaleSnappedValue(0.f)
-=======
-    :
-    LLManip( std::string("Scale"), composite ),
-    mScaledBoxHandleSize( 1.f ),
-    mLastMouseX( -1 ),
-    mLastMouseY( -1 ),
-    mSendUpdateOnMouseUp( FALSE ),
-    mLastUpdateFlags( 0 ),
-    mScaleSnapUnit1(1.f),
-    mScaleSnapUnit2(1.f),
-    mSnapRegimeOffset(0.f),
-    mTickPixelSpacing1(0.f),
-    mTickPixelSpacing2(0.f),
-    mSnapGuideLength(0.f),
-    mSnapRegime(SNAP_REGIME_NONE),
-    mScaleSnappedValue(0.f)
->>>>>>> e1623bb2
-{
-    for (S32 i = 0; i < NUM_MANIPULATORS; i++)
-    {
-        mManipulatorScales[i] = 1.f;
-        mBoxHandleSize[i]     = 1.f;
-    }
-}
-
-LLManipScale::~LLManipScale()
-{
-    for_each(mProjectedManipulators.begin(), mProjectedManipulators.end(), DeletePointer());
-}
-
-void LLManipScale::render()
-{
-    LLGLSUIDefault gls_ui;
-    gGL.getTexUnit(0)->unbind(LLTexUnit::TT_TEXTURE);
-    LLGLDepthTest gls_depth(GL_TRUE);
-    LLGLEnable gl_blend(GL_BLEND);
-    LLBBox bbox = LLSelectMgr::getInstance()->getBBoxOfSelection();
-
-    if( canAffectSelection() )
-    {
-        gGL.matrixMode(LLRender::MM_MODELVIEW);
-        gGL.pushMatrix();
-        if (mObjectSelection->getSelectType() == SELECT_TYPE_HUD)
-        {
-            F32 zoom = gAgentCamera.mHUDCurZoom;
-            gGL.scalef(zoom, zoom, zoom);
-        }
-
-        ////////////////////////////////////////////////////////////////////////
-        // Calculate size of drag handles
-
-        const F32 BOX_HANDLE_BASE_SIZE      = 50.0f;   // box size in pixels = BOX_HANDLE_BASE_SIZE * BOX_HANDLE_BASE_FACTOR
-        const F32 BOX_HANDLE_BASE_FACTOR    = 0.2f;
-
-        //Assume that UI scale factor is equivalent for X and Y axis
-        F32 ui_scale_factor = LLUI::getScaleFactor().mV[VX];
-
-        if (mObjectSelection->getSelectType() == SELECT_TYPE_HUD)
-        {
-            for (S32 i = 0; i < NUM_MANIPULATORS; i++)
-            {
-                mBoxHandleSize[i] = BOX_HANDLE_BASE_SIZE * BOX_HANDLE_BASE_FACTOR / (F32) LLViewerCamera::getInstance()->getViewHeightInPixels();
-                mBoxHandleSize[i] /= gAgentCamera.mHUDCurZoom;
-                mBoxHandleSize[i] *= ui_scale_factor;
-            }
-        }
-        else
-        {
-            for (S32 i = 0; i < NUM_MANIPULATORS; i++)
-            {
-                LLVector3 manipulator_pos = bbox.localToAgent(unitVectorToLocalBBoxExtent(partToUnitVector(MANIPULATOR_IDS[i]), bbox));
-                F32 range_squared = dist_vec_squared(gAgentCamera.getCameraPositionAgent(), manipulator_pos);
-                F32 range_from_agent_squared = dist_vec_squared(gAgent.getPositionAgent(), manipulator_pos);
-
-                // Don't draw manip if object too far away
-                if (gSavedSettings.getBOOL("LimitSelectDistance"))
-                {
-                    F32 max_select_distance = gSavedSettings.getF32("MaxSelectDistance");
-                    if (range_from_agent_squared > max_select_distance * max_select_distance)
-                    {
-                        return;
-                    }
-                }
-
-                if (range_squared > 0.001f * 0.001f)
-                {
-                    // range != zero
-                    F32 fraction_of_fov = BOX_HANDLE_BASE_SIZE / (F32) LLViewerCamera::getInstance()->getViewHeightInPixels();
-                    F32 apparent_angle = fraction_of_fov * LLViewerCamera::getInstance()->getView();  // radians
-                    mBoxHandleSize[i] = (F32) sqrtf(range_squared) * tan(apparent_angle) * BOX_HANDLE_BASE_FACTOR;
-                }
-                else
-                {
-                    // range == zero
-                    mBoxHandleSize[i] = BOX_HANDLE_BASE_FACTOR;
-                }
-                mBoxHandleSize[i] *= ui_scale_factor;
-            }
-        }
-
-        ////////////////////////////////////////////////////////////////////////
-        // Draw bounding box
-
-        LLVector3 pos_agent = bbox.getPositionAgent();
-        LLQuaternion rot = bbox.getRotation();
-
-        gGL.matrixMode(LLRender::MM_MODELVIEW);
-        gGL.pushMatrix();
-        {
-            gGL.translatef(pos_agent.mV[VX], pos_agent.mV[VY], pos_agent.mV[VZ]);
-
-            F32 angle_radians, x, y, z;
-            rot.getAngleAxis(&angle_radians, &x, &y, &z);
-            gGL.rotatef(angle_radians * RAD_TO_DEG, x, y, z);
-
-
-            {
-                LLGLEnable poly_offset(GL_POLYGON_OFFSET_FILL);
-                glPolygonOffset( -2.f, -2.f);
-
-                renderCorners( bbox );
-                renderFaces( bbox );
-
-                if (mManipPart != LL_NO_PART)
-                {
-                    renderGuidelinesPart( bbox );
-                }
-
-                glPolygonOffset( 0.f, 0.f);
-            }
-        }
-        gGL.popMatrix();
-
-        if (mManipPart != LL_NO_PART)
-        {
-            renderSnapGuides(bbox);
-        }
-        gGL.popMatrix();
-
-        renderXYZ(bbox.getExtentLocal());
-    }
-}
-
-bool LLManipScale::handleMouseDown(S32 x, S32 y, MASK mask)
-{
-<<<<<<< HEAD
-	bool	handled = false;
-=======
-    BOOL    handled = FALSE;
->>>>>>> e1623bb2
-
-    if(mHighlightedPart != LL_NO_PART)
-    {
-        handled = handleMouseDownOnPart( x, y, mask );
-    }
-
-    return handled;
-}
-
-// Assumes that one of the arrows on an object was hit.
-bool LLManipScale::handleMouseDownOnPart( S32 x, S32 y, MASK mask )
-{
-<<<<<<< HEAD
-	bool can_scale = canAffectSelection();
-	if (!can_scale)
-	{
-		return false;
-	}
-
-	highlightManipulators(x, y);
-	S32 hit_part = mHighlightedPart;
-
-	LLSelectMgr::getInstance()->enableSilhouette(false);
-	mManipPart = (EManipPart)hit_part;
-
-	LLBBox bbox = LLSelectMgr::getInstance()->getBBoxOfSelection();
-	LLVector3 box_center_agent = bbox.getCenterAgent();
-	LLVector3 box_corner_agent = bbox.localToAgent( unitVectorToLocalBBoxExtent( partToUnitVector( mManipPart ), bbox ) );
-
-	updateSnapGuides(bbox);
-
-	mFirstClickX = x;
-	mFirstClickY = y;
-	mIsFirstClick = true;
-
-	mDragStartPointGlobal = gAgent.getPosGlobalFromAgent(box_corner_agent);
-	mDragStartCenterGlobal = gAgent.getPosGlobalFromAgent(box_center_agent);
-	LLVector3 far_corner_agent = bbox.localToAgent( unitVectorToLocalBBoxExtent( -1.f * partToUnitVector( mManipPart ), bbox ) );
-	mDragFarHitGlobal = gAgent.getPosGlobalFromAgent(far_corner_agent);
-	mDragPointGlobal = mDragStartPointGlobal;
-
-	// we just started a drag, so save initial object positions, orientations, and scales
-	LLSelectMgr::getInstance()->saveSelectedObjectTransform(SELECT_ACTION_TYPE_SCALE);
-	// Route future Mouse messages here preemptively.  (Release on mouse up.)
-	setMouseCapture( true );
-
-	mHelpTextTimer.reset();
-	sNumTimesHelpTextShown++;
-	return true;
-=======
-    BOOL can_scale = canAffectSelection();
-    if (!can_scale)
-    {
-        return FALSE;
-    }
-
-    highlightManipulators(x, y);
-    S32 hit_part = mHighlightedPart;
-
-    LLSelectMgr::getInstance()->enableSilhouette(FALSE);
-    mManipPart = (EManipPart)hit_part;
-
-    LLBBox bbox = LLSelectMgr::getInstance()->getBBoxOfSelection();
-    LLVector3 box_center_agent = bbox.getCenterAgent();
-    LLVector3 box_corner_agent = bbox.localToAgent( unitVectorToLocalBBoxExtent( partToUnitVector( mManipPart ), bbox ) );
-
-    updateSnapGuides(bbox);
-
-    mFirstClickX = x;
-    mFirstClickY = y;
-    mIsFirstClick = true;
-
-    mDragStartPointGlobal = gAgent.getPosGlobalFromAgent(box_corner_agent);
-    mDragStartCenterGlobal = gAgent.getPosGlobalFromAgent(box_center_agent);
-    LLVector3 far_corner_agent = bbox.localToAgent( unitVectorToLocalBBoxExtent( -1.f * partToUnitVector( mManipPart ), bbox ) );
-    mDragFarHitGlobal = gAgent.getPosGlobalFromAgent(far_corner_agent);
-    mDragPointGlobal = mDragStartPointGlobal;
-
-    // we just started a drag, so save initial object positions, orientations, and scales
-    LLSelectMgr::getInstance()->saveSelectedObjectTransform(SELECT_ACTION_TYPE_SCALE);
-    // Route future Mouse messages here preemptively.  (Release on mouse up.)
-    setMouseCapture( TRUE );
-
-    mHelpTextTimer.reset();
-    sNumTimesHelpTextShown++;
-    return TRUE;
->>>>>>> e1623bb2
-}
-
-
-bool LLManipScale::handleMouseUp(S32 x, S32 y, MASK mask)
-{
-<<<<<<< HEAD
-	// first, perform normal processing in case this was a quick-click
-	handleHover(x, y, mask);
-
-	if( hasMouseCapture() )
-	{
-		if( (LL_FACE_MIN <= (S32)mManipPart)
-			&& ((S32)mManipPart <= LL_FACE_MAX) )
-		{
-			sendUpdates(true,true,false);
-		}
-		else
-		if( (LL_CORNER_MIN <= (S32)mManipPart)
-			&& ((S32)mManipPart <= LL_CORNER_MAX) )
-		{
-			sendUpdates(true,true,true);
-		}
-
-		//send texture update
-		LLSelectMgr::getInstance()->adjustTexturesByScale(true, getStretchTextures());
-
-		LLSelectMgr::getInstance()->enableSilhouette(true);
-		mManipPart = LL_NO_PART;
-
-		// Might have missed last update due to UPDATE_DELAY timing
-		LLSelectMgr::getInstance()->sendMultipleUpdate( mLastUpdateFlags );
-
-		//gAgent.setObjectTracking(gSavedSettings.getBOOL("TrackFocusObject"));
-		LLSelectMgr::getInstance()->saveSelectedObjectTransform(SELECT_ACTION_TYPE_PICK);
-	}
-	return LLManip::handleMouseUp(x, y, mask);
-=======
-    // first, perform normal processing in case this was a quick-click
-    handleHover(x, y, mask);
-
-    if( hasMouseCapture() )
-    {
-        if( (LL_FACE_MIN <= (S32)mManipPart)
-            && ((S32)mManipPart <= LL_FACE_MAX) )
-        {
-            sendUpdates(TRUE,TRUE,FALSE);
-        }
-        else
-        if( (LL_CORNER_MIN <= (S32)mManipPart)
-            && ((S32)mManipPart <= LL_CORNER_MAX) )
-        {
-            sendUpdates(TRUE,TRUE,TRUE);
-        }
-
-        //send texture update
-        LLSelectMgr::getInstance()->adjustTexturesByScale(TRUE, getStretchTextures());
-
-        LLSelectMgr::getInstance()->enableSilhouette(TRUE);
-        mManipPart = LL_NO_PART;
-
-        // Might have missed last update due to UPDATE_DELAY timing
-        LLSelectMgr::getInstance()->sendMultipleUpdate( mLastUpdateFlags );
-
-        //gAgent.setObjectTracking(gSavedSettings.getBOOL("TrackFocusObject"));
-        LLSelectMgr::getInstance()->saveSelectedObjectTransform(SELECT_ACTION_TYPE_PICK);
-    }
-    return LLManip::handleMouseUp(x, y, mask);
->>>>>>> e1623bb2
-}
-
-
-bool LLManipScale::handleHover(S32 x, S32 y, MASK mask)
-{
-<<<<<<< HEAD
-	if( hasMouseCapture() )
-	{
-		if( mObjectSelection->isEmpty() )
-		{
-			// Somehow the object got deselected while we were dragging it.
-			setMouseCapture( false );
-		}
-		else
-		{
-			if((mFirstClickX != x) || (mFirstClickY != y))
-			{
-				mIsFirstClick = false;
-			}
-
-			if(!mIsFirstClick)
-			{
-				drag( x, y );
-			}
-		}
-		LL_DEBUGS("UserInput") << "hover handled by LLManipScale (active)" << LL_ENDL;		
-	}
-	else
-	{
-		mSnapRegime = SNAP_REGIME_NONE;
-		// not dragging...
-		highlightManipulators(x, y);
-	}
-
-	// Patch up textures, if possible.
-	LLSelectMgr::getInstance()->adjustTexturesByScale(false, getStretchTextures());
-
-	gViewerWindow->setCursor(UI_CURSOR_TOOLSCALE);
-	return true;
-=======
-    if( hasMouseCapture() )
-    {
-        if( mObjectSelection->isEmpty() )
-        {
-            // Somehow the object got deselected while we were dragging it.
-            setMouseCapture( FALSE );
-        }
-        else
-        {
-            if((mFirstClickX != x) || (mFirstClickY != y))
-            {
-                mIsFirstClick = false;
-            }
-
-            if(!mIsFirstClick)
-            {
-                drag( x, y );
-            }
-        }
-        LL_DEBUGS("UserInput") << "hover handled by LLManipScale (active)" << LL_ENDL;
-    }
-    else
-    {
-        mSnapRegime = SNAP_REGIME_NONE;
-        // not dragging...
-        highlightManipulators(x, y);
-    }
-
-    // Patch up textures, if possible.
-    LLSelectMgr::getInstance()->adjustTexturesByScale(FALSE, getStretchTextures());
-
-    gViewerWindow->setCursor(UI_CURSOR_TOOLSCALE);
-    return TRUE;
->>>>>>> e1623bb2
-}
-
-void LLManipScale::highlightManipulators(S32 x, S32 y)
-{
-    mHighlightedPart = LL_NO_PART;
-
-    // If we have something selected, try to hit its manipulator handles.
-    // Don't do this with nothing selected, as it kills the framerate.
-    LLBBox bbox = LLSelectMgr::getInstance()->getBBoxOfSelection();
-
-    if( canAffectSelection() )
-    {
-        LLMatrix4 transform;
-        if (mObjectSelection->getSelectType() == SELECT_TYPE_HUD)
-        {
-            LLVector4 translation(bbox.getPositionAgent());
-            transform.initRotTrans(bbox.getRotation(), translation);
-            LLMatrix4 cfr(OGL_TO_CFR_ROTATION);
-            transform *= cfr;
-            LLMatrix4 window_scale;
-            F32 zoom_level = 2.f * gAgentCamera.mHUDCurZoom;
-            window_scale.initAll(LLVector3(zoom_level / LLViewerCamera::getInstance()->getAspect(), zoom_level, 0.f),
-                LLQuaternion::DEFAULT,
-                LLVector3::zero);
-            transform *= window_scale;
-        }
-        else
-        {
-            LLMatrix4 projMatrix = LLViewerCamera::getInstance()->getProjection();
-            LLMatrix4 modelView = LLViewerCamera::getInstance()->getModelview();
-            transform.initAll(LLVector3(1.f, 1.f, 1.f), bbox.getRotation(), bbox.getPositionAgent());
-
-            transform *= modelView;
-            transform *= projMatrix;
-        }
-
-        LLVector3 min = bbox.getMinLocal();
-        LLVector3 max = bbox.getMaxLocal();
-        LLVector3 ctr = bbox.getCenterLocal();
-
-        S32 numManips = 0;
-        // corners
-        mManipulatorVertices[numManips++] = LLVector4(min.mV[VX], min.mV[VY], min.mV[VZ], 1.f);
-        mManipulatorVertices[numManips++] = LLVector4(min.mV[VX], min.mV[VY], max.mV[VZ], 1.f);
-        mManipulatorVertices[numManips++] = LLVector4(min.mV[VX], max.mV[VY], min.mV[VZ], 1.f);
-        mManipulatorVertices[numManips++] = LLVector4(min.mV[VX], max.mV[VY], max.mV[VZ], 1.f);
-        mManipulatorVertices[numManips++] = LLVector4(max.mV[VX], min.mV[VY], min.mV[VZ], 1.f);
-        mManipulatorVertices[numManips++] = LLVector4(max.mV[VX], min.mV[VY], max.mV[VZ], 1.f);
-        mManipulatorVertices[numManips++] = LLVector4(max.mV[VX], max.mV[VY], min.mV[VZ], 1.f);
-        mManipulatorVertices[numManips++] = LLVector4(max.mV[VX], max.mV[VY], max.mV[VZ], 1.f);
-
-        // 1-D highlights are applicable iff one object is selected
-        if( mObjectSelection->getObjectCount() == 1 )
-        {
-            // face centers
-            mManipulatorVertices[numManips++] = LLVector4(ctr.mV[VX], ctr.mV[VY], max.mV[VZ], 1.f);
-            mManipulatorVertices[numManips++] = LLVector4(max.mV[VX], ctr.mV[VY], ctr.mV[VZ], 1.f);
-            mManipulatorVertices[numManips++] = LLVector4(ctr.mV[VX], max.mV[VY], ctr.mV[VZ], 1.f);
-            mManipulatorVertices[numManips++] = LLVector4(min.mV[VX], ctr.mV[VY], ctr.mV[VZ], 1.f);
-            mManipulatorVertices[numManips++] = LLVector4(ctr.mV[VX], min.mV[VY], ctr.mV[VZ], 1.f);
-            mManipulatorVertices[numManips++] = LLVector4(ctr.mV[VX], ctr.mV[VY], min.mV[VZ], 1.f);
-        }
-
-        for_each(mProjectedManipulators.begin(), mProjectedManipulators.end(), DeletePointer());
-        mProjectedManipulators.clear();
-
-        for (S32 i = 0; i < numManips; i++)
-        {
-            LLVector4 projectedVertex = mManipulatorVertices[i] * transform;
-            projectedVertex = projectedVertex * (1.f / projectedVertex.mV[VW]);
-
-            ManipulatorHandle* projManipulator = new ManipulatorHandle(LLVector3(projectedVertex.mV[VX], projectedVertex.mV[VY],
-                projectedVertex.mV[VZ]), MANIPULATOR_IDS[i], (i < 7) ? SCALE_MANIP_CORNER : SCALE_MANIP_FACE);
-            mProjectedManipulators.insert(projManipulator);
-        }
-
-        LLRect world_view_rect = gViewerWindow->getWorldViewRectScaled();
-        F32 half_width = (F32)world_view_rect.getWidth() / 2.f;
-        F32 half_height = (F32)world_view_rect.getHeight() / 2.f;
-        LLVector2 manip2d;
-        LLVector2 mousePos((F32)x - half_width, (F32)y - half_height);
-        LLVector2 delta;
-
-        mHighlightedPart = LL_NO_PART;
-
-        for (manipulator_list_t::iterator iter = mProjectedManipulators.begin();
-             iter != mProjectedManipulators.end(); ++iter)
-        {
-            ManipulatorHandle* manipulator = *iter;
-            {
-                manip2d.set(manipulator->mPosition.mV[VX] * half_width, manipulator->mPosition.mV[VY] * half_height);
-
-                delta = manip2d - mousePos;
-                if (delta.lengthSquared() < MAX_MANIP_SELECT_DISTANCE_SQUARED)
-                {
-                    mHighlightedPart = manipulator->mManipID;
-
-                    //LL_INFOS() << "Tried: " << mHighlightedPart << LL_ENDL;
-                    break;
-                }
-            }
-        }
-    }
-
-    for (S32 i = 0; i < NUM_MANIPULATORS; i++)
-    {
-        if (mHighlightedPart == MANIPULATOR_IDS[i])
-        {
-            mManipulatorScales[i] = lerp(mManipulatorScales[i], SELECTED_MANIPULATOR_SCALE, LLSmoothInterpolation::getInterpolant(MANIPULATOR_SCALE_HALF_LIFE));
-        }
-        else
-        {
-            mManipulatorScales[i] = lerp(mManipulatorScales[i], 1.f, LLSmoothInterpolation::getInterpolant(MANIPULATOR_SCALE_HALF_LIFE));
-        }
-    }
-
-    LL_DEBUGS("UserInput") << "hover handled by LLManipScale (inactive)" << LL_ENDL;
-}
-
-
-void LLManipScale::renderFaces( const LLBBox& bbox )
-{
-    // Don't bother to render the drag handles for 1-D scaling if
-    // more than one object is selected or if it is an attachment
-    if ( mObjectSelection->getObjectCount() > 1 )
-    {
-        return;
-    }
-
-    // This is a flattened representation of the box as render here
-    //                                       .
-    //              (+++)        (++-)      /|\t
-    //                +------------+         | (texture coordinates)
-    //                |            |         |
-    //                |     1      |        (*) --->s
-    //                |    +X      |
-    //                |            |
-    // (+++)     (+-+)|            |(+--)     (++-)        (+++)
-    //   +------------+------------+------------+------------+
-    //   |0          3|3          7|7          4|4          0|
-    //   |     0      |     4      |     5      |     2      |
-    //   |    +Z      |    -Y      |    -Z      |    +Y      |
-    //   |            |            |            |            |
-    //   |1          2|2          6|6          5|5          1|
-    //   +------------+------------+------------+------------+
-    // (-++)     (--+)|            |(---)     (-+-)        (-++)
-    //                |     3      |
-    //                |    -X      |
-    //                |            |
-    //                |            |
-    //                +------------+
-    //              (-++)        (-+-)
-
-    LLColor4 highlight_color( 1.f, 1.f, 1.f, 0.5f);
-    LLColor4 normal_color(  1.f, 1.f, 1.f, 0.3f);
-
-    LLColor4 x_highlight_color( 1.f, 0.2f, 0.2f, 1.0f);
-    LLColor4 x_normal_color(    0.6f, 0.f, 0.f, 0.4f);
-
-    LLColor4 y_highlight_color( 0.2f, 1.f, 0.2f, 1.0f);
-    LLColor4 y_normal_color(    0.f, 0.6f, 0.f, 0.4f);
-
-    LLColor4 z_highlight_color( 0.2f, 0.2f, 1.f, 1.0f);
-    LLColor4 z_normal_color(    0.f, 0.f, 0.6f, 0.4f);
-
-    LLColor4 default_normal_color( 0.7f, 0.7f, 0.7f, 0.15f );
-
-    const LLVector3& min = bbox.getMinLocal();
-    const LLVector3& max = bbox.getMaxLocal();
-    LLVector3 ctr = bbox.getCenterLocal();
-
-    if (mManipPart == LL_NO_PART)
-    {
-        gGL.color4fv( default_normal_color.mV );
-        LLGLDepthTest gls_depth(GL_FALSE);
-        gGL.begin(LLRender::QUADS);
-        {
-            // Face 0
-            gGL.vertex3f(min.mV[VX], max.mV[VY], max.mV[VZ]);
-            gGL.vertex3f(min.mV[VX], min.mV[VY], max.mV[VZ]);
-            gGL.vertex3f(max.mV[VX], min.mV[VY], max.mV[VZ]);
-            gGL.vertex3f(max.mV[VX], max.mV[VY], max.mV[VZ]);
-
-            // Face 1
-            gGL.vertex3f(max.mV[VX], min.mV[VY], max.mV[VZ]);
-            gGL.vertex3f(max.mV[VX], min.mV[VY], min.mV[VZ]);
-            gGL.vertex3f(max.mV[VX], max.mV[VY], min.mV[VZ]);
-            gGL.vertex3f(max.mV[VX], max.mV[VY], max.mV[VZ]);
-
-            // Face 2
-            gGL.vertex3f(min.mV[VX], max.mV[VY], min.mV[VZ]);
-            gGL.vertex3f(min.mV[VX], max.mV[VY], max.mV[VZ]);
-            gGL.vertex3f(max.mV[VX], max.mV[VY], max.mV[VZ]);
-            gGL.vertex3f(max.mV[VX], max.mV[VY], min.mV[VZ]);
-
-            // Face 3
-            gGL.vertex3f(min.mV[VX], max.mV[VY], max.mV[VZ]);
-            gGL.vertex3f(min.mV[VX], max.mV[VY], min.mV[VZ]);
-            gGL.vertex3f(min.mV[VX], min.mV[VY], min.mV[VZ]);
-            gGL.vertex3f(min.mV[VX], min.mV[VY], max.mV[VZ]);
-
-            // Face 4
-            gGL.vertex3f(min.mV[VX], min.mV[VY], max.mV[VZ]);
-            gGL.vertex3f(min.mV[VX], min.mV[VY], min.mV[VZ]);
-            gGL.vertex3f(max.mV[VX], min.mV[VY], min.mV[VZ]);
-            gGL.vertex3f(max.mV[VX], min.mV[VY], max.mV[VZ]);
-
-            // Face 5
-            gGL.vertex3f(min.mV[VX], min.mV[VY], min.mV[VZ]);
-            gGL.vertex3f(min.mV[VX], max.mV[VY], min.mV[VZ]);
-            gGL.vertex3f(max.mV[VX], max.mV[VY], min.mV[VZ]);
-            gGL.vertex3f(max.mV[VX], min.mV[VY], min.mV[VZ]);
-        }
-        gGL.end();
-    }
-
-    // Find nearest vertex
-    LLVector3 orientWRTHead = bbox.agentToLocalBasis( bbox.getCenterAgent() - gAgentCamera.getCameraPositionAgent() );
-    U32 nearest =
-        (orientWRTHead.mV[0] < 0.0f ? 1 : 0) +
-        (orientWRTHead.mV[1] < 0.0f ? 2 : 0) +
-        (orientWRTHead.mV[2] < 0.0f ? 4 : 0);
-
-    // opposite faces on Linden cubes:
-    // 0 & 5
-    // 1 & 3
-    // 2 & 4
-
-    // Table of order to draw faces, based on nearest vertex
-    static U32 face_list[8][6] = {
-        { 2,0,1, 4,5,3 }, // v6  F201 F453
-        { 2,0,3, 4,5,1 }, // v7  F203 F451
-        { 4,0,1, 2,5,3 }, // v5  F401 F253
-        { 4,0,3, 2,5,1 }, // v4  F403 F251
-        { 2,5,1, 4,0,3 }, // v2  F251 F403
-        { 2,5,3, 4,0,1 }, // v3  F253 F401
-        { 4,5,1, 2,0,3 }, // v1  F451 F203
-        { 4,5,3, 2,0,1 }  // v0  F453 F201
-    };
-
-    {
-        LLGLDepthTest gls_depth(GL_FALSE);
-
-        for (S32 i = 0; i < 6; i++)
-        {
-            U32 face = face_list[nearest][i];
-            switch( face )
-            {
-              case 0:
-                conditionalHighlight( LL_FACE_POSZ, &z_highlight_color, &z_normal_color );
-                renderAxisHandle( 8, ctr, LLVector3( ctr.mV[VX], ctr.mV[VY], max.mV[VZ] ) );
-                break;
-
-              case 1:
-                conditionalHighlight( LL_FACE_POSX, &x_highlight_color, &x_normal_color );
-                renderAxisHandle( 9, ctr, LLVector3( max.mV[VX], ctr.mV[VY], ctr.mV[VZ] ) );
-                break;
-
-              case 2:
-                conditionalHighlight( LL_FACE_POSY, &y_highlight_color, &y_normal_color );
-                renderAxisHandle( 10, ctr, LLVector3( ctr.mV[VX], max.mV[VY], ctr.mV[VZ] ) );
-                break;
-
-              case 3:
-                conditionalHighlight( LL_FACE_NEGX, &x_highlight_color, &x_normal_color );
-                renderAxisHandle( 11, ctr, LLVector3( min.mV[VX], ctr.mV[VY], ctr.mV[VZ] ) );
-                break;
-
-              case 4:
-                conditionalHighlight( LL_FACE_NEGY, &y_highlight_color, &y_normal_color );
-                renderAxisHandle( 12, ctr, LLVector3( ctr.mV[VX], min.mV[VY], ctr.mV[VZ] ) );
-                break;
-
-              case 5:
-                conditionalHighlight( LL_FACE_NEGZ, &z_highlight_color, &z_normal_color );
-                renderAxisHandle( 13, ctr, LLVector3( ctr.mV[VX], ctr.mV[VY], min.mV[VZ] ) );
-                break;
-            }
-        }
-    }
-}
-
-void LLManipScale::renderCorners( const LLBBox& bbox )
-{
-    U32 part = LL_CORNER_NNN;
-
-    F32 x_offset = bbox.getMinLocal().mV[VX];
-    for( S32 i=0; i < 2; i++ )
-    {
-        F32 y_offset = bbox.getMinLocal().mV[VY];
-        for( S32 j=0; j < 2; j++ )
-        {
-            F32 z_offset = bbox.getMinLocal().mV[VZ];
-            for( S32 k=0; k < 2; k++ )
-            {
-                conditionalHighlight( part );
-                renderBoxHandle( x_offset, y_offset, z_offset );
-                part++;
-
-                z_offset = bbox.getMaxLocal().mV[VZ];
-
-            }
-            y_offset = bbox.getMaxLocal().mV[VY];
-        }
-        x_offset = bbox.getMaxLocal().mV[VX];
-    }
-}
-
-
-void LLManipScale::renderBoxHandle( F32 x, F32 y, F32 z )
-{
-    gGL.getTexUnit(0)->unbind(LLTexUnit::TT_TEXTURE);
-    LLGLDepthTest gls_depth(GL_FALSE);
-    //LLGLDisable gls_stencil(GL_STENCIL_TEST);
-
-    gGL.pushMatrix();
-    {
-        gGL.translatef( x, y, z );
-        gGL.scalef( mScaledBoxHandleSize, mScaledBoxHandleSize, mScaledBoxHandleSize );
-        gBox.render();
-    }
-    gGL.popMatrix();
-}
-
-
-void LLManipScale::renderAxisHandle( U32 handle_index, const LLVector3& start, const LLVector3& end )
-{
-    if( getShowAxes() )
-    {
-        // Draws a single "jacks" style handle: a long, retangular box from start to end.
-        LLVector3 offset_start = end - start;
-        offset_start.normalize();
-        offset_start = start + mBoxHandleSize[handle_index] * offset_start;
-
-        LLVector3 delta = end - offset_start;
-        LLVector3 pos = offset_start + 0.5f * delta;
-
-        gGL.pushMatrix();
-        {
-            gGL.translatef( pos.mV[VX], pos.mV[VY], pos.mV[VZ] );
-            gGL.scalef(
-                mBoxHandleSize[handle_index] + llabs(delta.mV[VX]),
-                mBoxHandleSize[handle_index] + llabs(delta.mV[VY]),
-                mBoxHandleSize[handle_index] + llabs(delta.mV[VZ]));
-            gBox.render();
-        }
-        gGL.popMatrix();
-    }
-    else
-    {
-        renderBoxHandle( end.mV[VX], end.mV[VY], end.mV[VZ] );
-    }
-}
-
-// General scale call
-void LLManipScale::drag( S32 x, S32 y )
-{
-    if( (LL_FACE_MIN <= (S32)mManipPart)
-        && ((S32)mManipPart <= LL_FACE_MAX) )
-    {
-        dragFace( x, y );
-    }
-    else if( (LL_CORNER_MIN <= (S32)mManipPart)
-        && ((S32)mManipPart <= LL_CORNER_MAX) )
-    {
-        dragCorner( x, y );
-    }
-
-    // store changes to override updates
-    for (LLObjectSelection::iterator iter = LLSelectMgr::getInstance()->getSelection()->begin();
-         iter != LLSelectMgr::getInstance()->getSelection()->end(); iter++)
-    {
-        LLSelectNode* selectNode = *iter;
-        LLViewerObject*cur = selectNode->getObject();
-        LLViewerObject *root_object = (cur == NULL) ? NULL : cur->getRootEdit();
-        if( cur->permModify() && cur->permMove() && !cur->isPermanentEnforced() &&
-            ((root_object == NULL) || !root_object->isPermanentEnforced()) &&
-            !cur->isAvatar())
-        {
-            selectNode->mLastScale = cur->getScale();
-            selectNode->mLastPositionLocal = cur->getPosition();
-        }
-    }
-
-    LLSelectMgr::getInstance()->updateSelectionCenter();
-    gAgentCamera.clearFocusObject();
-}
-
-// Scale on three axis simultaneously
-void LLManipScale::dragCorner( S32 x, S32 y )
-{
-<<<<<<< HEAD
-	// Suppress scale if mouse hasn't moved.
-	if (x == mLastMouseX && y == mLastMouseY)
-	{
-		return;
-	}
-	mLastMouseX = x;
-	mLastMouseY = y;
-
-	LLVector3 drag_start_point_agent = gAgent.getPosAgentFromGlobal(mDragStartPointGlobal);
-	LLVector3 drag_start_center_agent = gAgent.getPosAgentFromGlobal(mDragStartCenterGlobal);
-
-	LLVector3d drag_start_dir_d;
-	drag_start_dir_d.set(mDragStartPointGlobal - mDragStartCenterGlobal);
-
-	F32 s = 0;
-	F32 t = 0;
-	nearestPointOnLineFromMouse(x, y,
-								drag_start_center_agent,
-								drag_start_point_agent,
-								s, t );
-
-	if( s <= 0 )  // we only care about intersections in front of the camera
-	{
-		return;
-	}
-	mDragPointGlobal = lerp(mDragStartCenterGlobal, mDragStartPointGlobal, t);
-
-	LLBBox bbox	     = LLSelectMgr::getInstance()->getBBoxOfSelection();
-	F32 scale_factor = 1.f;
-	F32 max_scale    = partToMaxScale(mManipPart, bbox);
-	F32 min_scale    = partToMinScale(mManipPart, bbox);
-	bool uniform     = LLManipScale::getUniform();
-
-	// check for snapping
-	LLVector3 mouse_on_plane1;
-	getMousePointOnPlaneAgent(mouse_on_plane1, x, y, mScaleCenter, mScalePlaneNormal1);
-	mouse_on_plane1 -= mScaleCenter;
-
-	LLVector3 mouse_on_plane2;
-	getMousePointOnPlaneAgent(mouse_on_plane2, x, y, mScaleCenter, mScalePlaneNormal2);
-	mouse_on_plane2 -= mScaleCenter;
-
-	LLVector3 projected_drag_pos1 = inverse_projected_vec(mScaleDir, orthogonal_component(mouse_on_plane1, mSnapGuideDir1));
-	LLVector3 projected_drag_pos2 = inverse_projected_vec(mScaleDir, orthogonal_component(mouse_on_plane2, mSnapGuideDir2));
-
-	bool snap_enabled = gSavedSettings.getBOOL("SnapEnabled");
-	if (snap_enabled && (mouse_on_plane1 - projected_drag_pos1) * mSnapGuideDir1 > mSnapRegimeOffset)
-	{
-		F32 drag_dist = mScaleDir * projected_drag_pos1; // Projecting the drag position allows for negative results, vs using the length which will result in a "reverse scaling" bug.
-
-		F32 cur_subdivisions = llclamp(getSubdivisionLevel(mScaleCenter + projected_drag_pos1, mScaleDir, mScaleSnapUnit1, mTickPixelSpacing1), sGridMinSubdivisionLevel, sGridMaxSubdivisionLevel);
-		F32 snap_dist = mScaleSnapUnit1 / (2.f * cur_subdivisions);
-		F32 relative_snap_dist = fmodf(drag_dist + snap_dist, mScaleSnapUnit1 / cur_subdivisions);
-
-		mScaleSnappedValue = llclamp((drag_dist - (relative_snap_dist - snap_dist)), min_scale, max_scale);
-		scale_factor = mScaleSnappedValue / dist_vec(drag_start_point_agent, drag_start_center_agent);
-		mScaleSnappedValue /= mScaleSnapUnit1 * 2.f;
-		mSnapRegime = SNAP_REGIME_UPPER;
-
-		if (!uniform)
-		{
-			scale_factor *= 0.5f;
-		}
-	}
-	else if (snap_enabled && (mouse_on_plane2 - projected_drag_pos2) * mSnapGuideDir2 > mSnapRegimeOffset )
-	{
-		F32 drag_dist = mScaleDir * projected_drag_pos2; // Projecting the drag position allows for negative results, vs using the length which will result in a "reverse scaling" bug.
-
-		F32 cur_subdivisions = llclamp(getSubdivisionLevel(mScaleCenter + projected_drag_pos2, mScaleDir, mScaleSnapUnit2, mTickPixelSpacing2), sGridMinSubdivisionLevel, sGridMaxSubdivisionLevel);
-		F32 snap_dist = mScaleSnapUnit2 / (2.f * cur_subdivisions);
-		F32 relative_snap_dist = fmodf(drag_dist + snap_dist, mScaleSnapUnit2 / cur_subdivisions);
-
-		mScaleSnappedValue = llclamp((drag_dist - (relative_snap_dist - snap_dist)), min_scale, max_scale);
-		scale_factor = mScaleSnappedValue / dist_vec(drag_start_point_agent, drag_start_center_agent);
-		mScaleSnappedValue /= mScaleSnapUnit2 * 2.f;
-		mSnapRegime = SNAP_REGIME_LOWER;
-
-		if (!uniform)
-		{
-			scale_factor *= 0.5f;
-		}
-	}
-	else
-	{
-		mSnapRegime = SNAP_REGIME_NONE;
-		scale_factor = t;
-		if (!uniform)
-		{
-			scale_factor = 0.5f + (scale_factor * 0.5f);
-		}
-	}
-
-
-	F32 max_scale_factor = get_default_max_prim_scale() / MIN_PRIM_SCALE;
-	F32 min_scale_factor = MIN_PRIM_SCALE / get_default_max_prim_scale();
-
-	// find max and min scale factors that will make biggest object hit max absolute scale and smallest object hit min absolute scale
-	for (LLObjectSelection::iterator iter = mObjectSelection->begin();
-		 iter != mObjectSelection->end(); iter++)
-	{
-		LLSelectNode* selectNode = *iter;
-		LLViewerObject* cur = selectNode->getObject();
-		LLViewerObject *root_object = (cur == NULL) ? NULL : cur->getRootEdit();
-		if(  cur->permModify() && cur->permMove() && !cur->isPermanentEnforced() &&
-			((root_object == NULL) || !root_object->isPermanentEnforced()) &&
-			!cur->isAvatar() )
-		{
-			const LLVector3& scale = selectNode->mSavedScale;
-
-			F32 cur_max_scale_factor = llmin( get_default_max_prim_scale(LLPickInfo::isFlora(cur)) / scale.mV[VX], get_default_max_prim_scale(LLPickInfo::isFlora(cur)) / scale.mV[VY], get_default_max_prim_scale(LLPickInfo::isFlora(cur)) / scale.mV[VZ] );
-			max_scale_factor = llmin( max_scale_factor, cur_max_scale_factor );
-
-			F32 cur_min_scale_factor = llmax( MIN_PRIM_SCALE / scale.mV[VX], MIN_PRIM_SCALE / scale.mV[VY], MIN_PRIM_SCALE / scale.mV[VZ] );
-			min_scale_factor = llmax( min_scale_factor, cur_min_scale_factor );
-		}
-	}
-
-	scale_factor = llclamp( scale_factor, min_scale_factor, max_scale_factor );
-
-	LLVector3d drag_global = uniform ? mDragStartCenterGlobal : mDragFarHitGlobal;
-
-	// do the root objects i.e. (true == cur->isRootEdit())
-	for (LLObjectSelection::iterator iter = mObjectSelection->begin();
-		 iter != mObjectSelection->end(); iter++)
-	{
-		LLSelectNode* selectNode = *iter;
-		LLViewerObject* cur = selectNode->getObject();
-		LLViewerObject *root_object = (cur == NULL) ? NULL : cur->getRootEdit();
-		if( cur->permModify() && cur->permMove() && !cur->isPermanentEnforced() &&
-			((root_object == NULL) || !root_object->isPermanentEnforced()) &&
-			!cur->isAvatar() && cur->isRootEdit() )
-		{
-			const LLVector3& scale = selectNode->mSavedScale;
-			cur->setScale( scale_factor * scale );
-
-			LLVector3 delta_pos;
-			LLVector3 original_pos = cur->getPositionEdit();
-			LLVector3d new_pos_global = drag_global + (selectNode->mSavedPositionGlobal - drag_global) * scale_factor;
-			if (!cur->isAttachment())
-			{
-				new_pos_global = LLWorld::getInstance()->clipToVisibleRegions(selectNode->mSavedPositionGlobal, new_pos_global);
-			}
-			cur->setPositionAbsoluteGlobal( new_pos_global );
-			rebuild(cur);
-
-			delta_pos = cur->getPositionEdit() - original_pos;
-
-			if (selectNode->mIndividualSelection)
-			{
-				// counter-translate child objects if we are moving the root as an individual
-				LLViewerObject::const_child_list_t& child_list = cur->getChildren();
-				for (LLViewerObject::child_list_t::const_iterator iter = child_list.begin();
-					 iter != child_list.end(); iter++)
-				{
-					LLViewerObject* childp = *iter;
-
-					if (cur->isAttachment())
-					{
-						LLVector3 child_pos = childp->getPosition() - (delta_pos * ~cur->getRotationEdit());
-						childp->setPosition(child_pos);
-					}
-					else
-					{
-						LLVector3d child_pos_delta(delta_pos);
-						// RN: this updates drawable position instantly
-						childp->setPositionAbsoluteGlobal(childp->getPositionGlobal() - child_pos_delta);
-					}
-					rebuild(childp);
-				}
-			}
-		}
-	}
-	// do the child objects i.e. (false == cur->isRootEdit())
-	for (LLObjectSelection::iterator iter = mObjectSelection->begin();
-		 iter != mObjectSelection->end(); iter++)
-	{
-		LLSelectNode* selectNode = *iter;
-		LLViewerObject*cur = selectNode->getObject();
-		LLViewerObject *root_object = (cur == NULL) ? NULL : cur->getRootEdit();
-		if( cur->permModify() && cur->permMove() && !cur->isPermanentEnforced() &&
-			((root_object == NULL) || !root_object->isPermanentEnforced()) &&
-			!cur->isAvatar() && !cur->isRootEdit() )
-		{
-			const LLVector3& scale = selectNode->mSavedScale;
-			cur->setScale( scale_factor * scale, false );
-
-			if (!selectNode->mIndividualSelection)
-			{
-				cur->setPosition(selectNode->mSavedPositionLocal * scale_factor);
-			}
-
-			rebuild(cur);
-		}
-	}
-=======
-    // Suppress scale if mouse hasn't moved.
-    if (x == mLastMouseX && y == mLastMouseY)
-    {
-        return;
-    }
-    mLastMouseX = x;
-    mLastMouseY = y;
-
-    LLVector3 drag_start_point_agent = gAgent.getPosAgentFromGlobal(mDragStartPointGlobal);
-    LLVector3 drag_start_center_agent = gAgent.getPosAgentFromGlobal(mDragStartCenterGlobal);
-
-    LLVector3d drag_start_dir_d;
-    drag_start_dir_d.set(mDragStartPointGlobal - mDragStartCenterGlobal);
-
-    F32 s = 0;
-    F32 t = 0;
-    nearestPointOnLineFromMouse(x, y,
-                                drag_start_center_agent,
-                                drag_start_point_agent,
-                                s, t );
-
-    if( s <= 0 )  // we only care about intersections in front of the camera
-    {
-        return;
-    }
-    mDragPointGlobal = lerp(mDragStartCenterGlobal, mDragStartPointGlobal, t);
-
-    LLBBox bbox      = LLSelectMgr::getInstance()->getBBoxOfSelection();
-    F32 scale_factor = 1.f;
-    F32 max_scale    = partToMaxScale(mManipPart, bbox);
-    F32 min_scale    = partToMinScale(mManipPart, bbox);
-    BOOL uniform     = LLManipScale::getUniform();
-
-    // check for snapping
-    LLVector3 mouse_on_plane1;
-    getMousePointOnPlaneAgent(mouse_on_plane1, x, y, mScaleCenter, mScalePlaneNormal1);
-    mouse_on_plane1 -= mScaleCenter;
-
-    LLVector3 mouse_on_plane2;
-    getMousePointOnPlaneAgent(mouse_on_plane2, x, y, mScaleCenter, mScalePlaneNormal2);
-    mouse_on_plane2 -= mScaleCenter;
-
-    LLVector3 projected_drag_pos1 = inverse_projected_vec(mScaleDir, orthogonal_component(mouse_on_plane1, mSnapGuideDir1));
-    LLVector3 projected_drag_pos2 = inverse_projected_vec(mScaleDir, orthogonal_component(mouse_on_plane2, mSnapGuideDir2));
-
-    BOOL snap_enabled = gSavedSettings.getBOOL("SnapEnabled");
-    if (snap_enabled && (mouse_on_plane1 - projected_drag_pos1) * mSnapGuideDir1 > mSnapRegimeOffset)
-    {
-        F32 drag_dist = mScaleDir * projected_drag_pos1; // Projecting the drag position allows for negative results, vs using the length which will result in a "reverse scaling" bug.
-
-        F32 cur_subdivisions = llclamp(getSubdivisionLevel(mScaleCenter + projected_drag_pos1, mScaleDir, mScaleSnapUnit1, mTickPixelSpacing1), sGridMinSubdivisionLevel, sGridMaxSubdivisionLevel);
-        F32 snap_dist = mScaleSnapUnit1 / (2.f * cur_subdivisions);
-        F32 relative_snap_dist = fmodf(drag_dist + snap_dist, mScaleSnapUnit1 / cur_subdivisions);
-
-        mScaleSnappedValue = llclamp((drag_dist - (relative_snap_dist - snap_dist)), min_scale, max_scale);
-        scale_factor = mScaleSnappedValue / dist_vec(drag_start_point_agent, drag_start_center_agent);
-        mScaleSnappedValue /= mScaleSnapUnit1 * 2.f;
-        mSnapRegime = SNAP_REGIME_UPPER;
-
-        if (!uniform)
-        {
-            scale_factor *= 0.5f;
-        }
-    }
-    else if (snap_enabled && (mouse_on_plane2 - projected_drag_pos2) * mSnapGuideDir2 > mSnapRegimeOffset )
-    {
-        F32 drag_dist = mScaleDir * projected_drag_pos2; // Projecting the drag position allows for negative results, vs using the length which will result in a "reverse scaling" bug.
-
-        F32 cur_subdivisions = llclamp(getSubdivisionLevel(mScaleCenter + projected_drag_pos2, mScaleDir, mScaleSnapUnit2, mTickPixelSpacing2), sGridMinSubdivisionLevel, sGridMaxSubdivisionLevel);
-        F32 snap_dist = mScaleSnapUnit2 / (2.f * cur_subdivisions);
-        F32 relative_snap_dist = fmodf(drag_dist + snap_dist, mScaleSnapUnit2 / cur_subdivisions);
-
-        mScaleSnappedValue = llclamp((drag_dist - (relative_snap_dist - snap_dist)), min_scale, max_scale);
-        scale_factor = mScaleSnappedValue / dist_vec(drag_start_point_agent, drag_start_center_agent);
-        mScaleSnappedValue /= mScaleSnapUnit2 * 2.f;
-        mSnapRegime = SNAP_REGIME_LOWER;
-
-        if (!uniform)
-        {
-            scale_factor *= 0.5f;
-        }
-    }
-    else
-    {
-        mSnapRegime = SNAP_REGIME_NONE;
-        scale_factor = t;
-        if (!uniform)
-        {
-            scale_factor = 0.5f + (scale_factor * 0.5f);
-        }
-    }
-
-
-    F32 max_scale_factor = get_default_max_prim_scale() / MIN_PRIM_SCALE;
-    F32 min_scale_factor = MIN_PRIM_SCALE / get_default_max_prim_scale();
-
-    // find max and min scale factors that will make biggest object hit max absolute scale and smallest object hit min absolute scale
-    for (LLObjectSelection::iterator iter = mObjectSelection->begin();
-         iter != mObjectSelection->end(); iter++)
-    {
-        LLSelectNode* selectNode = *iter;
-        LLViewerObject* cur = selectNode->getObject();
-        LLViewerObject *root_object = (cur == NULL) ? NULL : cur->getRootEdit();
-        if(  cur->permModify() && cur->permMove() && !cur->isPermanentEnforced() &&
-            ((root_object == NULL) || !root_object->isPermanentEnforced()) &&
-            !cur->isAvatar() )
-        {
-            const LLVector3& scale = selectNode->mSavedScale;
-
-            F32 cur_max_scale_factor = llmin( get_default_max_prim_scale(LLPickInfo::isFlora(cur)) / scale.mV[VX], get_default_max_prim_scale(LLPickInfo::isFlora(cur)) / scale.mV[VY], get_default_max_prim_scale(LLPickInfo::isFlora(cur)) / scale.mV[VZ] );
-            max_scale_factor = llmin( max_scale_factor, cur_max_scale_factor );
-
-            F32 cur_min_scale_factor = llmax( MIN_PRIM_SCALE / scale.mV[VX], MIN_PRIM_SCALE / scale.mV[VY], MIN_PRIM_SCALE / scale.mV[VZ] );
-            min_scale_factor = llmax( min_scale_factor, cur_min_scale_factor );
-        }
-    }
-
-    scale_factor = llclamp( scale_factor, min_scale_factor, max_scale_factor );
-
-    LLVector3d drag_global = uniform ? mDragStartCenterGlobal : mDragFarHitGlobal;
-
-    // do the root objects i.e. (TRUE == cur->isRootEdit())
-    for (LLObjectSelection::iterator iter = mObjectSelection->begin();
-         iter != mObjectSelection->end(); iter++)
-    {
-        LLSelectNode* selectNode = *iter;
-        LLViewerObject* cur = selectNode->getObject();
-        LLViewerObject *root_object = (cur == NULL) ? NULL : cur->getRootEdit();
-        if( cur->permModify() && cur->permMove() && !cur->isPermanentEnforced() &&
-            ((root_object == NULL) || !root_object->isPermanentEnforced()) &&
-            !cur->isAvatar() && cur->isRootEdit() )
-        {
-            const LLVector3& scale = selectNode->mSavedScale;
-            cur->setScale( scale_factor * scale );
-
-            LLVector3 delta_pos;
-            LLVector3 original_pos = cur->getPositionEdit();
-            LLVector3d new_pos_global = drag_global + (selectNode->mSavedPositionGlobal - drag_global) * scale_factor;
-            if (!cur->isAttachment())
-            {
-                new_pos_global = LLWorld::getInstance()->clipToVisibleRegions(selectNode->mSavedPositionGlobal, new_pos_global);
-            }
-            cur->setPositionAbsoluteGlobal( new_pos_global );
-            rebuild(cur);
-
-            delta_pos = cur->getPositionEdit() - original_pos;
-
-            if (selectNode->mIndividualSelection)
-            {
-                // counter-translate child objects if we are moving the root as an individual
-                LLViewerObject::const_child_list_t& child_list = cur->getChildren();
-                for (LLViewerObject::child_list_t::const_iterator iter = child_list.begin();
-                     iter != child_list.end(); iter++)
-                {
-                    LLViewerObject* childp = *iter;
-
-                    if (cur->isAttachment())
-                    {
-                        LLVector3 child_pos = childp->getPosition() - (delta_pos * ~cur->getRotationEdit());
-                        childp->setPosition(child_pos);
-                    }
-                    else
-                    {
-                        LLVector3d child_pos_delta(delta_pos);
-                        // RN: this updates drawable position instantly
-                        childp->setPositionAbsoluteGlobal(childp->getPositionGlobal() - child_pos_delta);
-                    }
-                    rebuild(childp);
-                }
-            }
-        }
-    }
-    // do the child objects i.e. (FALSE == cur->isRootEdit())
-    for (LLObjectSelection::iterator iter = mObjectSelection->begin();
-         iter != mObjectSelection->end(); iter++)
-    {
-        LLSelectNode* selectNode = *iter;
-        LLViewerObject*cur = selectNode->getObject();
-        LLViewerObject *root_object = (cur == NULL) ? NULL : cur->getRootEdit();
-        if( cur->permModify() && cur->permMove() && !cur->isPermanentEnforced() &&
-            ((root_object == NULL) || !root_object->isPermanentEnforced()) &&
-            !cur->isAvatar() && !cur->isRootEdit() )
-        {
-            const LLVector3& scale = selectNode->mSavedScale;
-            cur->setScale( scale_factor * scale, FALSE );
-
-            if (!selectNode->mIndividualSelection)
-            {
-                cur->setPosition(selectNode->mSavedPositionLocal * scale_factor);
-            }
-
-            rebuild(cur);
-        }
-    }
->>>>>>> e1623bb2
-}
-
-// Scale on a single axis
-void LLManipScale::dragFace( S32 x, S32 y )
-{
-<<<<<<< HEAD
-	// Suppress scale if mouse hasn't moved.
-	if (x == mLastMouseX && y == mLastMouseY)
-	{
-		return;
-	}
-
-	mLastMouseX = x;
-	mLastMouseY = y;
-
-	LLVector3d drag_start_point_global	= mDragStartPointGlobal;
-	LLVector3d drag_start_center_global = mDragStartCenterGlobal;
-	LLVector3 drag_start_point_agent = gAgent.getPosAgentFromGlobal(drag_start_point_global);
-	LLVector3 drag_start_center_agent = gAgent.getPosAgentFromGlobal(drag_start_center_global);
-
-	LLVector3d drag_start_dir_d;
-	drag_start_dir_d.set(drag_start_point_global - drag_start_center_global);
-	LLVector3 drag_start_dir_f;
-	drag_start_dir_f.set(drag_start_dir_d);
-
-	LLBBox bbox	= LLSelectMgr::getInstance()->getBBoxOfSelection();
-
-	F32 s = 0;
-	F32 t = 0;
-
-	nearestPointOnLineFromMouse(x,
-						y,
-						drag_start_center_agent,
-						drag_start_point_agent,
-						s, t );
-
-	if( s <= 0 )  // we only care about intersections in front of the camera
-	{
-		return;
-	}
-
-	LLVector3d drag_point_global = drag_start_center_global + t * drag_start_dir_d;
-	LLVector3 part_dir_local	= partToUnitVector( mManipPart );
-
-	// check for snapping
-	LLVector3 mouse_on_plane;
-	getMousePointOnPlaneAgent(mouse_on_plane, x, y, mScaleCenter, mScalePlaneNormal1 );
-
-	LLVector3 mouse_on_scale_line = mScaleCenter + projected_vec(mouse_on_plane - mScaleCenter, mScaleDir);
-	LLVector3 drag_delta(mouse_on_scale_line - drag_start_point_agent);
-	F32 max_drag_dist = partToMaxScale(mManipPart, bbox);
-	F32 min_drag_dist = partToMinScale(mManipPart, bbox);
-
-	bool uniform = LLManipScale::getUniform();
-	if( uniform )
-	{
-		drag_delta *= 2.f;
-	}
-
-	LLVector3 scale_center_to_mouse = mouse_on_plane - mScaleCenter;
-	F32 dist_from_scale_line = dist_vec(scale_center_to_mouse, (mouse_on_scale_line - mScaleCenter));
-	F32 dist_along_scale_line = scale_center_to_mouse * mScaleDir;
-
-	bool snap_enabled = gSavedSettings.getBOOL("SnapEnabled");
-
-	if (snap_enabled && dist_from_scale_line > mSnapRegimeOffset)
-	{
-		mSnapRegime = static_cast<ESnapRegimes>(SNAP_REGIME_UPPER | SNAP_REGIME_LOWER); // A face drag doesn't have split regimes.
-
-		if (dist_along_scale_line > max_drag_dist)
-		{
-			mScaleSnappedValue = max_drag_dist;
-
-			LLVector3 clamp_point = mScaleCenter + max_drag_dist * mScaleDir;
-			drag_delta.set(clamp_point - drag_start_point_agent);
-		}
-		else if (dist_along_scale_line < min_drag_dist)
-		{
-			mScaleSnappedValue = min_drag_dist;
-
-			LLVector3 clamp_point = mScaleCenter + min_drag_dist * mScaleDir;
-			drag_delta.set(clamp_point - drag_start_point_agent);
-		}
-		else
-		{
-			F32 drag_dist = scale_center_to_mouse * mScaleDir;
-			F32 cur_subdivisions = llclamp(getSubdivisionLevel(mScaleCenter + mScaleDir * drag_dist, mScaleDir, mScaleSnapUnit1, mTickPixelSpacing1), sGridMinSubdivisionLevel, sGridMaxSubdivisionLevel);
-			F32 snap_dist = mScaleSnapUnit1 / (2.f * cur_subdivisions);
-			F32 relative_snap_dist = fmodf(drag_dist + snap_dist, mScaleSnapUnit1 / cur_subdivisions);
-			relative_snap_dist -= snap_dist;
-
-			//make sure that values that the scale is "snapped to"
-			//do not exceed/go under the applicable max/mins
-			//this causes the box to shift displacements ever so slightly
-			//although the "snap value" should go down to 0
-			//see Jira 1027
-			relative_snap_dist = llclamp(relative_snap_dist,
-										 drag_dist - max_drag_dist,
-										 drag_dist - min_drag_dist);
-
-			mScaleSnappedValue = (drag_dist - relative_snap_dist) / (mScaleSnapUnit1 * 2.f);
-
-			if (llabs(relative_snap_dist) < snap_dist)
-			{
-				LLVector3 drag_correction = relative_snap_dist * mScaleDir;
-				if (uniform)
-				{
-					drag_correction *= 2.f;
-				}
-
-				drag_delta -= drag_correction;
-			}
-		}
-	}
-	else
-	{
-		mSnapRegime = SNAP_REGIME_NONE;
-	}
-
-	LLVector3 dir_agent;
-	if( part_dir_local.mV[VX] )
-	{
-		dir_agent = bbox.localToAgentBasis( LLVector3::x_axis );
-	}
-	else if( part_dir_local.mV[VY] )
-	{
-		dir_agent = bbox.localToAgentBasis( LLVector3::y_axis );
-	}
-	else if( part_dir_local.mV[VZ] )
-	{
-		dir_agent = bbox.localToAgentBasis( LLVector3::z_axis );
-	}
-	stretchFace(
-		projected_vec(drag_start_dir_f, dir_agent) + drag_start_center_agent,
-		projected_vec(drag_delta, dir_agent));
-
-	mDragPointGlobal = drag_point_global;
-=======
-    // Suppress scale if mouse hasn't moved.
-    if (x == mLastMouseX && y == mLastMouseY)
-    {
-        return;
-    }
-
-    mLastMouseX = x;
-    mLastMouseY = y;
-
-    LLVector3d drag_start_point_global  = mDragStartPointGlobal;
-    LLVector3d drag_start_center_global = mDragStartCenterGlobal;
-    LLVector3 drag_start_point_agent = gAgent.getPosAgentFromGlobal(drag_start_point_global);
-    LLVector3 drag_start_center_agent = gAgent.getPosAgentFromGlobal(drag_start_center_global);
-
-    LLVector3d drag_start_dir_d;
-    drag_start_dir_d.set(drag_start_point_global - drag_start_center_global);
-    LLVector3 drag_start_dir_f;
-    drag_start_dir_f.set(drag_start_dir_d);
-
-    LLBBox bbox = LLSelectMgr::getInstance()->getBBoxOfSelection();
-
-    F32 s = 0;
-    F32 t = 0;
-
-    nearestPointOnLineFromMouse(x,
-                        y,
-                        drag_start_center_agent,
-                        drag_start_point_agent,
-                        s, t );
-
-    if( s <= 0 )  // we only care about intersections in front of the camera
-    {
-        return;
-    }
-
-    LLVector3d drag_point_global = drag_start_center_global + t * drag_start_dir_d;
-    LLVector3 part_dir_local    = partToUnitVector( mManipPart );
-
-    // check for snapping
-    LLVector3 mouse_on_plane;
-    getMousePointOnPlaneAgent(mouse_on_plane, x, y, mScaleCenter, mScalePlaneNormal1 );
-
-    LLVector3 mouse_on_scale_line = mScaleCenter + projected_vec(mouse_on_plane - mScaleCenter, mScaleDir);
-    LLVector3 drag_delta(mouse_on_scale_line - drag_start_point_agent);
-    F32 max_drag_dist = partToMaxScale(mManipPart, bbox);
-    F32 min_drag_dist = partToMinScale(mManipPart, bbox);
-
-    BOOL uniform = LLManipScale::getUniform();
-    if( uniform )
-    {
-        drag_delta *= 2.f;
-    }
-
-    LLVector3 scale_center_to_mouse = mouse_on_plane - mScaleCenter;
-    F32 dist_from_scale_line = dist_vec(scale_center_to_mouse, (mouse_on_scale_line - mScaleCenter));
-    F32 dist_along_scale_line = scale_center_to_mouse * mScaleDir;
-
-    BOOL snap_enabled = gSavedSettings.getBOOL("SnapEnabled");
-
-    if (snap_enabled && dist_from_scale_line > mSnapRegimeOffset)
-    {
-        mSnapRegime = static_cast<ESnapRegimes>(SNAP_REGIME_UPPER | SNAP_REGIME_LOWER); // A face drag doesn't have split regimes.
-
-        if (dist_along_scale_line > max_drag_dist)
-        {
-            mScaleSnappedValue = max_drag_dist;
-
-            LLVector3 clamp_point = mScaleCenter + max_drag_dist * mScaleDir;
-            drag_delta.set(clamp_point - drag_start_point_agent);
-        }
-        else if (dist_along_scale_line < min_drag_dist)
-        {
-            mScaleSnappedValue = min_drag_dist;
-
-            LLVector3 clamp_point = mScaleCenter + min_drag_dist * mScaleDir;
-            drag_delta.set(clamp_point - drag_start_point_agent);
-        }
-        else
-        {
-            F32 drag_dist = scale_center_to_mouse * mScaleDir;
-            F32 cur_subdivisions = llclamp(getSubdivisionLevel(mScaleCenter + mScaleDir * drag_dist, mScaleDir, mScaleSnapUnit1, mTickPixelSpacing1), sGridMinSubdivisionLevel, sGridMaxSubdivisionLevel);
-            F32 snap_dist = mScaleSnapUnit1 / (2.f * cur_subdivisions);
-            F32 relative_snap_dist = fmodf(drag_dist + snap_dist, mScaleSnapUnit1 / cur_subdivisions);
-            relative_snap_dist -= snap_dist;
-
-            //make sure that values that the scale is "snapped to"
-            //do not exceed/go under the applicable max/mins
-            //this causes the box to shift displacements ever so slightly
-            //although the "snap value" should go down to 0
-            //see Jira 1027
-            relative_snap_dist = llclamp(relative_snap_dist,
-                                         drag_dist - max_drag_dist,
-                                         drag_dist - min_drag_dist);
-
-            mScaleSnappedValue = (drag_dist - relative_snap_dist) / (mScaleSnapUnit1 * 2.f);
-
-            if (llabs(relative_snap_dist) < snap_dist)
-            {
-                LLVector3 drag_correction = relative_snap_dist * mScaleDir;
-                if (uniform)
-                {
-                    drag_correction *= 2.f;
-                }
-
-                drag_delta -= drag_correction;
-            }
-        }
-    }
-    else
-    {
-        mSnapRegime = SNAP_REGIME_NONE;
-    }
-
-    LLVector3 dir_agent;
-    if( part_dir_local.mV[VX] )
-    {
-        dir_agent = bbox.localToAgentBasis( LLVector3::x_axis );
-    }
-    else if( part_dir_local.mV[VY] )
-    {
-        dir_agent = bbox.localToAgentBasis( LLVector3::y_axis );
-    }
-    else if( part_dir_local.mV[VZ] )
-    {
-        dir_agent = bbox.localToAgentBasis( LLVector3::z_axis );
-    }
-    stretchFace(
-        projected_vec(drag_start_dir_f, dir_agent) + drag_start_center_agent,
-        projected_vec(drag_delta, dir_agent));
-
-    mDragPointGlobal = drag_point_global;
->>>>>>> e1623bb2
-}
-
-void LLManipScale::sendUpdates( bool send_position_update, bool send_scale_update, bool corner )
-{
-<<<<<<< HEAD
-	// Throttle updates to 10 per second.
-	static LLTimer	update_timer;
-	F32 elapsed_time = update_timer.getElapsedTimeF32();
-	const F32 UPDATE_DELAY = 0.1f;						//  min time between transmitted updates
-
-	if( send_scale_update || send_position_update )
-	{
-		U32 update_flags = UPD_NONE;
-		if (send_position_update)	update_flags |= UPD_POSITION;
-		if (send_scale_update)		update_flags |= UPD_SCALE;
-
-// 		bool send_type = SEND_INDIVIDUALS;
-		if (corner)
-		{
-			update_flags |= UPD_UNIFORM;
-		}
-		// keep this up to date for sendonmouseup
-		mLastUpdateFlags = update_flags;
-
-		// enforce minimum update delay and don't stream updates on sub-object selections
-		if( elapsed_time > UPDATE_DELAY && !gSavedSettings.getBOOL("EditLinkedParts") )
-		{
-			LLSelectMgr::getInstance()->sendMultipleUpdate( update_flags );
-			update_timer.reset();
-			mSendUpdateOnMouseUp = false;
-		}
-		else
-		{
-			mSendUpdateOnMouseUp = true;
-		}
-		dialog_refresh_all();
-	}
-=======
-    // Throttle updates to 10 per second.
-    static LLTimer  update_timer;
-    F32 elapsed_time = update_timer.getElapsedTimeF32();
-    const F32 UPDATE_DELAY = 0.1f;                      //  min time between transmitted updates
-
-    if( send_scale_update || send_position_update )
-    {
-        U32 update_flags = UPD_NONE;
-        if (send_position_update)   update_flags |= UPD_POSITION;
-        if (send_scale_update)      update_flags |= UPD_SCALE;
-
-//      BOOL send_type = SEND_INDIVIDUALS;
-        if (corner)
-        {
-            update_flags |= UPD_UNIFORM;
-        }
-        // keep this up to date for sendonmouseup
-        mLastUpdateFlags = update_flags;
-
-        // enforce minimum update delay and don't stream updates on sub-object selections
-        if( elapsed_time > UPDATE_DELAY && !gSavedSettings.getBOOL("EditLinkedParts") )
-        {
-            LLSelectMgr::getInstance()->sendMultipleUpdate( update_flags );
-            update_timer.reset();
-            mSendUpdateOnMouseUp = FALSE;
-        }
-        else
-        {
-            mSendUpdateOnMouseUp = TRUE;
-        }
-        dialog_refresh_all();
-    }
->>>>>>> e1623bb2
-}
-
-// Rescales in a single dimension.  Either uniform (standard) or one-sided (scale plus translation)
-// depending on mUniform.  Handles multiple selection and objects that are not aligned to the bounding box.
-void LLManipScale::stretchFace( const LLVector3& drag_start_agent, const LLVector3& drag_delta_agent )
-{
-<<<<<<< HEAD
-	LLVector3 drag_start_center_agent = gAgent.getPosAgentFromGlobal(mDragStartCenterGlobal);
-
-	for (LLObjectSelection::iterator iter = mObjectSelection->begin();
-		 iter != mObjectSelection->end(); iter++)
-	{
-		LLSelectNode* selectNode = *iter;
-		LLViewerObject*cur = selectNode->getObject();
-		LLViewerObject *root_object = (cur == NULL) ? NULL : cur->getRootEdit();
-		if( cur->permModify() && cur->permMove() && !cur->isPermanentEnforced() &&
-			((root_object == NULL) || !root_object->isPermanentEnforced()) &&
-			!cur->isAvatar() )
-		{
-			LLBBox cur_bbox			= cur->getBoundingBoxAgent();
-			LLVector3 start_local	= cur_bbox.agentToLocal( drag_start_agent );
-			LLVector3 end_local		= cur_bbox.agentToLocal( drag_start_agent + drag_delta_agent);
-			LLVector3 start_center_local = cur_bbox.agentToLocal( drag_start_center_agent );
-			LLVector3 axis			= nearestAxis( start_local - start_center_local );
-			S32 axis_index			= axis.mV[0] ? 0 : (axis.mV[1] ? 1 : 2 );
-
-			LLVector3 delta_local	= end_local - start_local;
-			F32 delta_local_mag		= delta_local.length();
-			LLVector3 dir_local;
-			if (delta_local_mag == 0.f)
-			{
-				dir_local = axis;
-			}
-			else
-			{
-				dir_local = delta_local / delta_local_mag; // normalized delta_local
-			}
-
-			F32 denom = axis * dir_local;
-			F32 desired_delta_size	= is_approx_zero(denom) ? 0.f : (delta_local_mag / denom);  // in meters
-			F32 desired_scale		= llclamp(selectNode->mSavedScale.mV[axis_index] + desired_delta_size, MIN_PRIM_SCALE, get_default_max_prim_scale(LLPickInfo::isFlora(cur)));
-			// propagate scale constraint back to position offset
-			desired_delta_size		= desired_scale - selectNode->mSavedScale.mV[axis_index]; // propagate constraint back to position
-
-			LLVector3 scale			= cur->getScale();
-			scale.mV[axis_index]	= desired_scale;
-			cur->setScale(scale, false);
-			rebuild(cur);
-			LLVector3 delta_pos;
-			if( !getUniform() )
-			{
-				LLVector3 delta_pos_local = axis * (0.5f * desired_delta_size);
-				LLVector3d delta_pos_global;
-				delta_pos_global.set(cur_bbox.localToAgent( delta_pos_local ) - cur_bbox.getCenterAgent());
-				LLVector3 cur_pos = cur->getPositionEdit();
-
-				if (cur->isRootEdit() && !cur->isAttachment())
-				{
-					LLVector3d new_pos_global = LLWorld::getInstance()->clipToVisibleRegions(selectNode->mSavedPositionGlobal, selectNode->mSavedPositionGlobal + delta_pos_global);
-					cur->setPositionGlobal( new_pos_global );
-				}
-				else
-				{
-					LLXform* parent_xform = cur->mDrawable->getXform()->getParent();
-					LLVector3 new_pos_local;
-					// this works in attachment point space using world space delta
-					if (parent_xform)
-					{
-						new_pos_local = selectNode->mSavedPositionLocal + (LLVector3(delta_pos_global) * ~parent_xform->getWorldRotation());
-					}
-					else
-					{
-						new_pos_local = selectNode->mSavedPositionLocal + LLVector3(delta_pos_global);
-					}
-					cur->setPosition(new_pos_local);
-				}
-				delta_pos = cur->getPositionEdit() - cur_pos;
-			}
-			if (cur->isRootEdit() && selectNode->mIndividualSelection)
-			{
-				// counter-translate child objects if we are moving the root as an individual
-				LLViewerObject::const_child_list_t& child_list = cur->getChildren();
-				for (LLViewerObject::child_list_t::const_iterator iter = child_list.begin();
-					 iter != child_list.end(); iter++)
-				{
-					LLViewerObject* childp = *iter;
-					if (!getUniform())
-					{
-						LLVector3 child_pos = childp->getPosition() - (delta_pos * ~cur->getRotationEdit());
-						childp->setPosition(child_pos);
-						rebuild(childp);
-					}
-				}
-			}
-		}
-	}
-=======
-    LLVector3 drag_start_center_agent = gAgent.getPosAgentFromGlobal(mDragStartCenterGlobal);
-
-    for (LLObjectSelection::iterator iter = mObjectSelection->begin();
-         iter != mObjectSelection->end(); iter++)
-    {
-        LLSelectNode* selectNode = *iter;
-        LLViewerObject*cur = selectNode->getObject();
-        LLViewerObject *root_object = (cur == NULL) ? NULL : cur->getRootEdit();
-        if( cur->permModify() && cur->permMove() && !cur->isPermanentEnforced() &&
-            ((root_object == NULL) || !root_object->isPermanentEnforced()) &&
-            !cur->isAvatar() )
-        {
-            LLBBox cur_bbox         = cur->getBoundingBoxAgent();
-            LLVector3 start_local   = cur_bbox.agentToLocal( drag_start_agent );
-            LLVector3 end_local     = cur_bbox.agentToLocal( drag_start_agent + drag_delta_agent);
-            LLVector3 start_center_local = cur_bbox.agentToLocal( drag_start_center_agent );
-            LLVector3 axis          = nearestAxis( start_local - start_center_local );
-            S32 axis_index          = axis.mV[0] ? 0 : (axis.mV[1] ? 1 : 2 );
-
-            LLVector3 delta_local   = end_local - start_local;
-            F32 delta_local_mag     = delta_local.length();
-            LLVector3 dir_local;
-            if (delta_local_mag == 0.f)
-            {
-                dir_local = axis;
-            }
-            else
-            {
-                dir_local = delta_local / delta_local_mag; // normalized delta_local
-            }
-
-            F32 denom = axis * dir_local;
-            F32 desired_delta_size  = is_approx_zero(denom) ? 0.f : (delta_local_mag / denom);  // in meters
-            F32 desired_scale       = llclamp(selectNode->mSavedScale.mV[axis_index] + desired_delta_size, MIN_PRIM_SCALE, get_default_max_prim_scale(LLPickInfo::isFlora(cur)));
-            // propagate scale constraint back to position offset
-            desired_delta_size      = desired_scale - selectNode->mSavedScale.mV[axis_index]; // propagate constraint back to position
-
-            LLVector3 scale         = cur->getScale();
-            scale.mV[axis_index]    = desired_scale;
-            cur->setScale(scale, FALSE);
-            rebuild(cur);
-            LLVector3 delta_pos;
-            if( !getUniform() )
-            {
-                LLVector3 delta_pos_local = axis * (0.5f * desired_delta_size);
-                LLVector3d delta_pos_global;
-                delta_pos_global.set(cur_bbox.localToAgent( delta_pos_local ) - cur_bbox.getCenterAgent());
-                LLVector3 cur_pos = cur->getPositionEdit();
-
-                if (cur->isRootEdit() && !cur->isAttachment())
-                {
-                    LLVector3d new_pos_global = LLWorld::getInstance()->clipToVisibleRegions(selectNode->mSavedPositionGlobal, selectNode->mSavedPositionGlobal + delta_pos_global);
-                    cur->setPositionGlobal( new_pos_global );
-                }
-                else
-                {
-                    LLXform* parent_xform = cur->mDrawable->getXform()->getParent();
-                    LLVector3 new_pos_local;
-                    // this works in attachment point space using world space delta
-                    if (parent_xform)
-                    {
-                        new_pos_local = selectNode->mSavedPositionLocal + (LLVector3(delta_pos_global) * ~parent_xform->getWorldRotation());
-                    }
-                    else
-                    {
-                        new_pos_local = selectNode->mSavedPositionLocal + LLVector3(delta_pos_global);
-                    }
-                    cur->setPosition(new_pos_local);
-                }
-                delta_pos = cur->getPositionEdit() - cur_pos;
-            }
-            if (cur->isRootEdit() && selectNode->mIndividualSelection)
-            {
-                // counter-translate child objects if we are moving the root as an individual
-                LLViewerObject::const_child_list_t& child_list = cur->getChildren();
-                for (LLViewerObject::child_list_t::const_iterator iter = child_list.begin();
-                     iter != child_list.end(); iter++)
-                {
-                    LLViewerObject* childp = *iter;
-                    if (!getUniform())
-                    {
-                        LLVector3 child_pos = childp->getPosition() - (delta_pos * ~cur->getRotationEdit());
-                        childp->setPosition(child_pos);
-                        rebuild(childp);
-                    }
-                }
-            }
-        }
-    }
->>>>>>> e1623bb2
-}
-
-
-void LLManipScale::renderGuidelinesPart( const LLBBox& bbox )
-{
-    LLVector3 guideline_start = bbox.getCenterLocal();
-
-    LLVector3 guideline_end = unitVectorToLocalBBoxExtent( partToUnitVector( mManipPart ), bbox );
-
-    if (!getUniform())
-    {
-        guideline_start = unitVectorToLocalBBoxExtent( -partToUnitVector( mManipPart ), bbox );
-    }
-
-    guideline_end -= guideline_start;
-    guideline_end.normalize();
-    guideline_end *= LLWorld::getInstance()->getRegionWidthInMeters();
-    guideline_end += guideline_start;
-
-    {
-        LLGLDepthTest gls_depth(GL_TRUE);
-        gl_line_3d( guideline_start, guideline_end, LLColor4(1.f, 1.f, 1.f, 0.5f) );
-    }
-    {
-        LLGLDepthTest gls_depth(GL_FALSE);
-        gl_line_3d( guideline_start, guideline_end, LLColor4(1.f, 1.f, 1.f, 0.25f) );
-    }
-}
-
-void LLManipScale::updateSnapGuides(const LLBBox& bbox)
-{
-    LLVector3 grid_origin;
-    LLVector3 grid_scale;
-    LLQuaternion grid_rotation;
-    LLSelectMgr::getInstance()->getGrid(grid_origin, grid_rotation, grid_scale);
-
-    bool uniform = LLManipScale::getUniform();
-
-    LLVector3 box_corner_agent = bbox.localToAgent(unitVectorToLocalBBoxExtent( partToUnitVector( mManipPart ), bbox ));
-    mScaleCenter = uniform ? bbox.getCenterAgent() : bbox.localToAgent(unitVectorToLocalBBoxExtent( -1.f * partToUnitVector( mManipPart ), bbox ));
-    mScaleDir = box_corner_agent - mScaleCenter;
-    mScaleDir.normalize();
-
-    if(mObjectSelection->getSelectType() == SELECT_TYPE_HUD)
-    {
-        mSnapRegimeOffset = SNAP_GUIDE_SCREEN_OFFSET / gAgentCamera.mHUDCurZoom;
-    }
-    else
-    {
-        F32 object_distance = dist_vec(box_corner_agent, LLViewerCamera::getInstance()->getOrigin());
-        mSnapRegimeOffset = (SNAP_GUIDE_SCREEN_OFFSET * gViewerWindow->getWorldViewWidthRaw() * object_distance) / LLViewerCamera::getInstance()->getPixelMeterRatio();
-    }
-    LLVector3 cam_at_axis;
-    F32 snap_guide_length;
-    if (mObjectSelection->getSelectType() == SELECT_TYPE_HUD)
-    {
-        cam_at_axis.set(1.f, 0.f, 0.f);
-        snap_guide_length = SNAP_GUIDE_SCREEN_LENGTH / gAgentCamera.mHUDCurZoom;
-    }
-    else
-    {
-        cam_at_axis = LLViewerCamera::getInstance()->getAtAxis();
-        F32 manipulator_distance = dist_vec(box_corner_agent, LLViewerCamera::getInstance()->getOrigin());
-        snap_guide_length = (SNAP_GUIDE_SCREEN_LENGTH * gViewerWindow->getWorldViewWidthRaw() * manipulator_distance) / LLViewerCamera::getInstance()->getPixelMeterRatio();
-    }
-
-    mSnapGuideLength = snap_guide_length / llmax(0.1f, (llmin(mSnapGuideDir1 * cam_at_axis, mSnapGuideDir2 * cam_at_axis)));
-
-    LLVector3 off_axis_dir = mScaleDir % cam_at_axis;
-    off_axis_dir.normalize();
-
-    if( (LL_FACE_MIN <= (S32)mManipPart) && ((S32)mManipPart <= LL_FACE_MAX) )
-    {
-        LLVector3 bbox_relative_cam_dir = off_axis_dir * ~bbox.getRotation();
-        bbox_relative_cam_dir.abs();
-        if (bbox_relative_cam_dir.mV[VX] > bbox_relative_cam_dir.mV[VY] && bbox_relative_cam_dir.mV[VX] > bbox_relative_cam_dir.mV[VZ])
-        {
-            mSnapGuideDir1 = LLVector3::x_axis * bbox.getRotation();
-        }
-        else if (bbox_relative_cam_dir.mV[VY] > bbox_relative_cam_dir.mV[VZ])
-        {
-            mSnapGuideDir1 = LLVector3::y_axis * bbox.getRotation();
-        }
-        else
-        {
-            mSnapGuideDir1 = LLVector3::z_axis * bbox.getRotation();
-        }
-
-        LLVector3 scale_snap = grid_scale;
-        mScaleSnapUnit1 = scale_snap.scaleVec(partToUnitVector( mManipPart )).length();
-        mScaleSnapUnit2 = mScaleSnapUnit1;
-        mSnapGuideDir1 *= mSnapGuideDir1 * LLViewerCamera::getInstance()->getUpAxis() > 0.f ? 1.f : -1.f;
-        mSnapGuideDir2 = mSnapGuideDir1 * -1.f;
-        mSnapDir1 = mScaleDir;
-        mSnapDir2 = mScaleDir;
-    }
-    else if( (LL_CORNER_MIN <= (S32)mManipPart) && ((S32)mManipPart <= LL_CORNER_MAX) )
-    {
-        LLVector3 local_camera_dir;
-        if (mObjectSelection->getSelectType() == SELECT_TYPE_HUD)
-        {
-            local_camera_dir = LLVector3(-1.f, 0.f, 0.f) * ~bbox.getRotation();
-        }
-        else
-        {
-            local_camera_dir = (LLViewerCamera::getInstance()->getOrigin() - box_corner_agent) * ~bbox.getRotation();
-            local_camera_dir.normalize();
-        }
-
-        LLVector3 axis_flip;
-        switch (mManipPart)
-        {
-        case LL_CORNER_NNN:
-            axis_flip.set(1.f, 1.f, 1.f);
-            break;
-        case LL_CORNER_NNP:
-            axis_flip.set(1.f, 1.f, -1.f);
-            break;
-        case LL_CORNER_NPN:
-            axis_flip.set(1.f, -1.f, 1.f);
-            break;
-        case LL_CORNER_NPP:
-            axis_flip.set(1.f, -1.f, -1.f);
-            break;
-        case LL_CORNER_PNN:
-            axis_flip.set(-1.f, 1.f, 1.f);
-            break;
-        case LL_CORNER_PNP:
-            axis_flip.set(-1.f, 1.f, -1.f);
-            break;
-        case LL_CORNER_PPN:
-            axis_flip.set(-1.f, -1.f, 1.f);
-            break;
-        case LL_CORNER_PPP:
-            axis_flip.set(-1.f, -1.f, -1.f);
-            break;
-        default:
-            break;
-        }
-
-        // account for which side of the object the camera is located and negate appropriate axes
-        local_camera_dir.scaleVec(axis_flip);
-
-        // normalize to object scale
-        LLVector3 bbox_extent = bbox.getExtentLocal();
-        local_camera_dir.scaleVec(LLVector3(1.f / bbox_extent.mV[VX], 1.f / bbox_extent.mV[VY], 1.f / bbox_extent.mV[VZ]));
-
-        S32 scale_face = -1;
-
-        if ((local_camera_dir.mV[VX] > 0.f) == (local_camera_dir.mV[VY] > 0.f))
-        {
-            if ((local_camera_dir.mV[VZ] > 0.f) == (local_camera_dir.mV[VY] > 0.f))
-            {
-                LLVector3 local_camera_dir_abs = local_camera_dir;
-                local_camera_dir_abs.abs();
-                // all neighboring faces of bbox are pointing towards camera or away from camera
-                // use largest magnitude face for snap guides
-                if (local_camera_dir_abs.mV[VX] > local_camera_dir_abs.mV[VY])
-                {
-                    if (local_camera_dir_abs.mV[VX] > local_camera_dir_abs.mV[VZ])
-                    {
-                        scale_face = VX;
-                    }
-                    else
-                    {
-                        scale_face = VZ;
-                    }
-                }
-                else // y > x
-                {
-                    if (local_camera_dir_abs.mV[VY] > local_camera_dir_abs.mV[VZ])
-                    {
-                        scale_face = VY;
-                    }
-                    else
-                    {
-                        scale_face = VZ;
-                    }
-                }
-            }
-            else
-            {
-                // z axis facing opposite direction from x and y relative to camera, use x and y for snap guides
-                scale_face = VZ;
-            }
-        }
-        else // x and y axes are facing in opposite directions relative to camera
-        {
-            if ((local_camera_dir.mV[VZ] > 0.f) == (local_camera_dir.mV[VY] > 0.f))
-            {
-                // x axis facing opposite direction from y and z relative to camera, use y and z for snap guides
-                scale_face = VX;
-            }
-            else
-            {
-                // y axis facing opposite direction from x and z relative to camera, use x and z for snap guides
-                scale_face = VY;
-            }
-        }
-
-        switch(scale_face)
-        {
-        case VX:
-            // x axis face being scaled, use y and z for snap guides
-            mSnapGuideDir1 = LLVector3::y_axis.scaledVec(axis_flip);
-            mScaleSnapUnit1 = grid_scale.mV[VZ];
-            mSnapGuideDir2 = LLVector3::z_axis.scaledVec(axis_flip);
-            mScaleSnapUnit2 = grid_scale.mV[VY];
-            break;
-        case VY:
-            // y axis facing being scaled, use x and z for snap guides
-            mSnapGuideDir1 = LLVector3::x_axis.scaledVec(axis_flip);
-            mScaleSnapUnit1 = grid_scale.mV[VZ];
-            mSnapGuideDir2 = LLVector3::z_axis.scaledVec(axis_flip);
-            mScaleSnapUnit2 = grid_scale.mV[VX];
-            break;
-        case VZ:
-            // z axis facing being scaled, use x and y for snap guides
-            mSnapGuideDir1 = LLVector3::x_axis.scaledVec(axis_flip);
-            mScaleSnapUnit1 = grid_scale.mV[VY];
-            mSnapGuideDir2 = LLVector3::y_axis.scaledVec(axis_flip);
-            mScaleSnapUnit2 = grid_scale.mV[VX];
-            break;
-        default:
-            mSnapGuideDir1.setZero();
-            mScaleSnapUnit1 = 0.f;
-
-            mSnapGuideDir2.setZero();
-            mScaleSnapUnit2 = 0.f;
-            break;
-        }
-
-        mSnapGuideDir1.rotVec(bbox.getRotation());
-        mSnapGuideDir2.rotVec(bbox.getRotation());
-        mSnapDir1 = -1.f * mSnapGuideDir2;
-        mSnapDir2 = -1.f * mSnapGuideDir1;
-    }
-
-    mScalePlaneNormal1 = mSnapGuideDir1 % mScaleDir;
-    mScalePlaneNormal1.normalize();
-
-    mScalePlaneNormal2 = mSnapGuideDir2 % mScaleDir;
-    mScalePlaneNormal2.normalize();
-
-    mScaleSnapUnit1 = mScaleSnapUnit1 / (mSnapDir1 * mScaleDir);
-    mScaleSnapUnit2 = mScaleSnapUnit2 / (mSnapDir2 * mScaleDir);
-
-    mTickPixelSpacing1 = ll_round((F32)MIN_DIVISION_PIXEL_WIDTH / (mScaleDir % mSnapGuideDir1).length());
-    mTickPixelSpacing2 = ll_round((F32)MIN_DIVISION_PIXEL_WIDTH / (mScaleDir % mSnapGuideDir2).length());
-
-    if (uniform)
-    {
-        mScaleSnapUnit1 *= 0.5f;
-        mScaleSnapUnit2 *= 0.5f;
-    }
-}
-
-void LLManipScale::renderSnapGuides(const LLBBox& bbox)
-{
-    if (!gSavedSettings.getBOOL("SnapEnabled"))
-    {
-        return;
-    }
-
-    F32 grid_alpha = gSavedSettings.getF32("GridOpacity");
-
-    F32 max_point_on_scale_line = partToMaxScale(mManipPart, bbox);
-    LLVector3 drag_point = gAgent.getPosAgentFromGlobal(mDragPointGlobal);
-
-    updateGridSettings();
-
-    S32 pass;
-    for (pass = 0; pass < 3; pass++)
-    {
-        LLColor4 tick_color = setupSnapGuideRenderPass(pass);
-
-        gGL.begin(LLRender::LINES);
-        LLVector3 line_mid = mScaleCenter + (mScaleSnappedValue * mScaleDir) + (mSnapGuideDir1 * mSnapRegimeOffset);
-        LLVector3 line_start = line_mid - (mScaleDir * (llmin(mScaleSnappedValue, mSnapGuideLength * 0.5f)));
-        LLVector3 line_end = line_mid + (mScaleDir * llmin(max_point_on_scale_line - mScaleSnappedValue, mSnapGuideLength * 0.5f));
-
-        gGL.color4f(tick_color.mV[VRED], tick_color.mV[VGREEN], tick_color.mV[VBLUE], tick_color.mV[VALPHA] * 0.1f);
-        gGL.vertex3fv(line_start.mV);
-        gGL.color4fv(tick_color.mV);
-        gGL.vertex3fv(line_mid.mV);
-        gGL.vertex3fv(line_mid.mV);
-        gGL.color4f(tick_color.mV[VRED], tick_color.mV[VGREEN], tick_color.mV[VBLUE], tick_color.mV[VALPHA] * 0.1f);
-        gGL.vertex3fv(line_end.mV);
-
-        line_mid = mScaleCenter + (mScaleSnappedValue * mScaleDir) + (mSnapGuideDir2 * mSnapRegimeOffset);
-        line_start = line_mid - (mScaleDir * (llmin(mScaleSnappedValue, mSnapGuideLength * 0.5f)));
-        line_end = line_mid + (mScaleDir * llmin(max_point_on_scale_line - mScaleSnappedValue, mSnapGuideLength * 0.5f));
-        gGL.vertex3fv(line_start.mV);
-        gGL.color4fv(tick_color.mV);
-        gGL.vertex3fv(line_mid.mV);
-        gGL.vertex3fv(line_mid.mV);
-        gGL.color4f(tick_color.mV[VRED], tick_color.mV[VGREEN], tick_color.mV[VBLUE], tick_color.mV[VALPHA] * 0.1f);
-        gGL.vertex3fv(line_end.mV);
-        gGL.end();
-    }
-
-    {
-        LLGLDepthTest gls_depth(GL_FALSE);
-
-        F32 dist_grid_axis = llmax(0.f, (drag_point - mScaleCenter) * mScaleDir);
-
-        F32 smallest_subdivision1 = mScaleSnapUnit1 / sGridMaxSubdivisionLevel;
-        F32 smallest_subdivision2 = mScaleSnapUnit2 / sGridMaxSubdivisionLevel;
-
-        F32 dist_scale_units_1 = dist_grid_axis / smallest_subdivision1;
-        F32 dist_scale_units_2 = dist_grid_axis / smallest_subdivision2;
-
-        // find distance to nearest smallest grid unit
-        F32 grid_multiple1 = llfloor(dist_scale_units_1);
-        F32 grid_multiple2 = llfloor(dist_scale_units_2);
-        F32 grid_offset1 = fmodf(dist_grid_axis, smallest_subdivision1);
-        F32 grid_offset2 = fmodf(dist_grid_axis, smallest_subdivision2);
-
-        // how many smallest grid units are we away from largest grid scale?
-        S32 sub_div_offset_1 = ll_round(fmod(dist_grid_axis - grid_offset1, mScaleSnapUnit1 / sGridMinSubdivisionLevel) / smallest_subdivision1);
-        S32 sub_div_offset_2 = ll_round(fmod(dist_grid_axis - grid_offset2, mScaleSnapUnit2 / sGridMinSubdivisionLevel) / smallest_subdivision2);
-
-        S32 num_ticks_per_side1 = llmax(1, lltrunc(0.5f * mSnapGuideLength / smallest_subdivision1));
-        S32 num_ticks_per_side2 = llmax(1, lltrunc(0.5f * mSnapGuideLength / smallest_subdivision2));
-        S32 ticks_from_scale_center_1 = lltrunc(dist_scale_units_1);
-        S32 ticks_from_scale_center_2 = lltrunc(dist_scale_units_2);
-        S32 max_ticks1 = llceil(max_point_on_scale_line / smallest_subdivision1 - dist_scale_units_1);
-        S32 max_ticks2 = llceil(max_point_on_scale_line / smallest_subdivision2 - dist_scale_units_2);
-        S32 start_tick = 0;
-        S32 stop_tick = 0;
-
-        if (mSnapRegime != SNAP_REGIME_NONE)
-        {
-            // draw snap guide line
-            gGL.begin(LLRender::LINES);
-            LLVector3 snap_line_center = bbox.localToAgent(unitVectorToLocalBBoxExtent( partToUnitVector( mManipPart ), bbox ));
-
-            LLVector3 snap_line_start = snap_line_center + (mSnapGuideDir1 * mSnapRegimeOffset);
-            LLVector3 snap_line_end = snap_line_center + (mSnapGuideDir2 * mSnapRegimeOffset);
-
-            gGL.color4f(1.f, 1.f, 1.f, grid_alpha);
-            gGL.vertex3fv(snap_line_start.mV);
-            gGL.vertex3fv(snap_line_center.mV);
-            gGL.vertex3fv(snap_line_center.mV);
-            gGL.vertex3fv(snap_line_end.mV);
-            gGL.end();
-
-            // draw snap guide arrow
-            gGL.begin(LLRender::TRIANGLES);
-            {
-                //gGLSNoCullFaces.set();
-                gGL.color4f(1.f, 1.f, 1.f, grid_alpha);
-
-                LLVector3 arrow_dir;
-                LLVector3 arrow_span = mScaleDir;
-
-                arrow_dir = snap_line_start - snap_line_center;
-                arrow_dir.normalize();
-                gGL.vertex3fv((snap_line_start + arrow_dir * mSnapRegimeOffset * 0.1f).mV);
-                gGL.vertex3fv((snap_line_start + arrow_span * mSnapRegimeOffset * 0.1f).mV);
-                gGL.vertex3fv((snap_line_start - arrow_span * mSnapRegimeOffset * 0.1f).mV);
-
-                arrow_dir = snap_line_end - snap_line_center;
-                arrow_dir.normalize();
-                gGL.vertex3fv((snap_line_end + arrow_dir * mSnapRegimeOffset * 0.1f).mV);
-                gGL.vertex3fv((snap_line_end + arrow_span * mSnapRegimeOffset * 0.1f).mV);
-                gGL.vertex3fv((snap_line_end - arrow_span * mSnapRegimeOffset * 0.1f).mV);
-            }
-            gGL.end();
-        }
-
-        LLVector2 screen_translate_axis(llabs(mScaleDir * LLViewerCamera::getInstance()->getLeftAxis()), llabs(mScaleDir * LLViewerCamera::getInstance()->getUpAxis()));
-        screen_translate_axis.normalize();
-
-        S32 tick_label_spacing = ll_round(screen_translate_axis * sTickLabelSpacing);
-
-        for (pass = 0; pass < 3; pass++)
-        {
-            LLColor4 tick_color = setupSnapGuideRenderPass(pass);
-
-            start_tick = -(llmin(ticks_from_scale_center_1, num_ticks_per_side1));
-            stop_tick = llmin(max_ticks1, num_ticks_per_side1);
-
-            gGL.begin(LLRender::LINES);
-            // draw first row of ticks
-            for (S32 i = start_tick; i <= stop_tick; i++)
-            {
-                F32 alpha = (1.f - (1.f *  ((F32)llabs(i) / (F32)num_ticks_per_side1)));
-                LLVector3 tick_pos = mScaleCenter + (mScaleDir * (grid_multiple1 + i) * smallest_subdivision1);
-
-                //No need check this condition to prevent tick position scaling (FIX MAINT-5207/5208)
-                //F32 cur_subdivisions = llclamp(getSubdivisionLevel(tick_pos, mScaleDir, mScaleSnapUnit1, mTickPixelSpacing1), sGridMinSubdivisionLevel, sGridMaxSubdivisionLevel);
-                /*if (fmodf((F32)(i + sub_div_offset_1), (sGridMaxSubdivisionLevel / cur_subdivisions)) != 0.f)
-                {
-                    continue;
-                }*/
-
-                F32 tick_scale = 1.f;
-                for (F32 division_level = sGridMaxSubdivisionLevel; division_level >= sGridMinSubdivisionLevel; division_level /= 2.f)
-                {
-                    if (fmodf((F32)(i + sub_div_offset_1), division_level) == 0.f)
-                    {
-                        break;
-                    }
-                    tick_scale *= 0.7f;
-                }
-
-                gGL.color4f(tick_color.mV[VRED], tick_color.mV[VGREEN], tick_color.mV[VBLUE], tick_color.mV[VALPHA] * alpha);
-                LLVector3 tick_start = tick_pos + (mSnapGuideDir1 * mSnapRegimeOffset);
-                LLVector3 tick_end = tick_start + (mSnapGuideDir1 * mSnapRegimeOffset * tick_scale);
-                gGL.vertex3fv(tick_start.mV);
-                gGL.vertex3fv(tick_end.mV);
-            }
-
-            // draw opposite row of ticks
-            start_tick = -(llmin(ticks_from_scale_center_2, num_ticks_per_side2));
-            stop_tick = llmin(max_ticks2, num_ticks_per_side2);
-
-            for (S32 i = start_tick; i <= stop_tick; i++)
-            {
-                F32 alpha = (1.f - (1.f *  ((F32)llabs(i) / (F32)num_ticks_per_side2)));
-                LLVector3 tick_pos = mScaleCenter + (mScaleDir * (grid_multiple2 + i) * smallest_subdivision2);
-
-                //No need check this condition to prevent tick position scaling (FIX MAINT-5207/5208)
-                //F32 cur_subdivisions = llclamp(getSubdivisionLevel(tick_pos, mScaleDir, mScaleSnapUnit2, mTickPixelSpacing2), sGridMinSubdivisionLevel, sGridMaxSubdivisionLevel);
-                /*if (fmodf((F32)(i + sub_div_offset_2), (sGridMaxSubdivisionLevel / cur_subdivisions)) != 0.f)
-                {
-                    continue;
-                }*/
-
-                F32 tick_scale = 1.f;
-                for (F32 division_level = sGridMaxSubdivisionLevel; division_level >= sGridMinSubdivisionLevel; division_level /= 2.f)
-                {
-                    if (fmodf((F32)(i + sub_div_offset_2), division_level) == 0.f)
-                    {
-                        break;
-                    }
-                    tick_scale *= 0.7f;
-                }
-
-                gGL.color4f(tick_color.mV[VRED], tick_color.mV[VGREEN], tick_color.mV[VBLUE], tick_color.mV[VALPHA] * alpha);
-                LLVector3 tick_start = tick_pos + (mSnapGuideDir2 * mSnapRegimeOffset);
-                LLVector3 tick_end = tick_start + (mSnapGuideDir2 * mSnapRegimeOffset * tick_scale);
-                gGL.vertex3fv(tick_start.mV);
-                gGL.vertex3fv(tick_end.mV);
-            }
-            gGL.end();
-        }
-
-        // render upper tick labels
-        start_tick = -(llmin(ticks_from_scale_center_1, num_ticks_per_side1));
-        stop_tick = llmin(max_ticks1, num_ticks_per_side1);
-
-        F32 grid_resolution = mObjectSelection->getSelectType() == SELECT_TYPE_HUD ? 0.25f : llmax(gSavedSettings.getF32("GridResolution"), 0.001f);
-        S32 label_sub_div_offset_1 = ll_round(fmod(dist_grid_axis - grid_offset1, mScaleSnapUnit1  * 32.f) / smallest_subdivision1);
-        S32 label_sub_div_offset_2 = ll_round(fmod(dist_grid_axis - grid_offset2, mScaleSnapUnit2  * 32.f) / smallest_subdivision2);
-
-        for (S32 i = start_tick; i <= stop_tick; i++)
-        {
-            F32 tick_scale = 1.f;
-            F32 alpha = grid_alpha * (1.f - (0.5f *  ((F32)llabs(i) / (F32)num_ticks_per_side1)));
-            LLVector3 tick_pos = mScaleCenter + (mScaleDir * (grid_multiple1 + i) * smallest_subdivision1);
-
-            for (F32 division_level = sGridMaxSubdivisionLevel; division_level >= sGridMinSubdivisionLevel; division_level /= 2.f)
-            {
-                if (fmodf((F32)(i + label_sub_div_offset_1), division_level) == 0.f)
-                {
-                    break;
-                }
-                tick_scale *= 0.7f;
-            }
-
-            if (fmodf((F32)(i + label_sub_div_offset_1), (sGridMaxSubdivisionLevel / llmin(sGridMaxSubdivisionLevel, getSubdivisionLevel(tick_pos, mScaleDir, mScaleSnapUnit1, tick_label_spacing)))) == 0.f)
-            {
-                LLVector3 text_origin = tick_pos + (mSnapGuideDir1 * mSnapRegimeOffset * (1.f + tick_scale));
-
-                EGridMode grid_mode = LLSelectMgr::getInstance()->getGridMode();
-                F32 tick_value;
-                if (grid_mode == GRID_MODE_WORLD)
-                {
-                    tick_value = (grid_multiple1 + i) / (sGridMaxSubdivisionLevel / grid_resolution);
-                }
-                else
-                {
-                    tick_value = (grid_multiple1 + i) / (2.f * sGridMaxSubdivisionLevel);
-                }
-
-                F32 text_highlight = 0.8f;
-
-                // Highlight this text if the tick value matches the snapped to value, and if either the second set of ticks isn't going to be shown or cursor is in the first snap regime.
-                if (is_approx_equal(tick_value, mScaleSnappedValue) && (mScaleSnapUnit2 == mScaleSnapUnit1 || (mSnapRegime & SNAP_REGIME_UPPER)))
-                {
-                    text_highlight = 1.f;
-                }
-
-                renderTickValue(text_origin, tick_value, grid_mode == GRID_MODE_WORLD ? std::string("m") : std::string("x"), LLColor4(text_highlight, text_highlight, text_highlight, alpha));
-            }
-        }
-
-        // label ticks on opposite side, only can happen in scaling modes that effect more than one axis and when the object's axis don't have the same scale.  A differing scale indicates both conditions.
-        if (mScaleSnapUnit2 != mScaleSnapUnit1)
-        {
-            start_tick = -(llmin(ticks_from_scale_center_2, num_ticks_per_side2));
-            stop_tick = llmin(max_ticks2, num_ticks_per_side2);
-            for (S32 i = start_tick; i <= stop_tick; i++)
-            {
-                F32 tick_scale = 1.f;
-                F32 alpha = grid_alpha * (1.f - (0.5f *  ((F32)llabs(i) / (F32)num_ticks_per_side2)));
-                LLVector3 tick_pos = mScaleCenter + (mScaleDir * (grid_multiple2 + i) * smallest_subdivision2);
-
-                for (F32 division_level = sGridMaxSubdivisionLevel; division_level >= sGridMinSubdivisionLevel; division_level /= 2.f)
-                {
-                    if (fmodf((F32)(i + label_sub_div_offset_2), division_level) == 0.f)
-                    {
-                        break;
-                    }
-                    tick_scale *= 0.7f;
-                }
-
-                if (fmodf((F32)(i + label_sub_div_offset_2), (sGridMaxSubdivisionLevel / llmin(sGridMaxSubdivisionLevel, getSubdivisionLevel(tick_pos, mScaleDir, mScaleSnapUnit2, tick_label_spacing)))) == 0.f)
-                {
-                    LLVector3 text_origin = tick_pos + (mSnapGuideDir2 * mSnapRegimeOffset * (1.f + tick_scale));
-
-                    EGridMode grid_mode = LLSelectMgr::getInstance()->getGridMode();
-                    F32 tick_value;
-                    if (grid_mode == GRID_MODE_WORLD)
-                    {
-                        tick_value = (grid_multiple2 + i) / (sGridMaxSubdivisionLevel / grid_resolution);
-                    }
-                    else
-                    {
-                        tick_value = (grid_multiple2 + i) / (2.f * sGridMaxSubdivisionLevel);
-                    }
-
-                    F32 text_highlight = 0.8f;
-
-                    if (is_approx_equal(tick_value, mScaleSnappedValue) && (mSnapRegime & SNAP_REGIME_LOWER))
-                    {
-                        text_highlight = 1.f;
-                    }
-
-                    renderTickValue(text_origin, tick_value, grid_mode == GRID_MODE_WORLD ? std::string("m") : std::string("x"), LLColor4(text_highlight, text_highlight, text_highlight, alpha));
-                }
-            }
-        }
-
-
-        // render help text
-        if (mObjectSelection->getSelectType() != SELECT_TYPE_HUD)
-        {
-            if (mHelpTextTimer.getElapsedTimeF32() < sHelpTextVisibleTime + sHelpTextFadeTime && sNumTimesHelpTextShown < sMaxTimesShowHelpText)
-            {
-                LLVector3 selection_center_start = LLSelectMgr::getInstance()->getSavedBBoxOfSelection().getCenterAgent();
-
-                LLVector3 offset_dir;
-                if (mSnapGuideDir1 * LLViewerCamera::getInstance()->getAtAxis() > mSnapGuideDir2 * LLViewerCamera::getInstance()->getAtAxis())
-                {
-                    offset_dir = mSnapGuideDir2;
-                }
-                else
-                {
-                    offset_dir = mSnapGuideDir1;
-                }
-
-                LLVector3 help_text_pos = selection_center_start + (mSnapRegimeOffset * 5.f * offset_dir);
-                const LLFontGL* big_fontp = LLFontGL::getFontSansSerif();
-
-                std::string help_text = LLTrans::getString("manip_hint1");
-                LLColor4 help_text_color = LLColor4::white;
-                help_text_color.mV[VALPHA] = clamp_rescale(mHelpTextTimer.getElapsedTimeF32(), sHelpTextVisibleTime, sHelpTextVisibleTime + sHelpTextFadeTime, grid_alpha, 0.f);
-                hud_render_utf8text(help_text, help_text_pos, *big_fontp, LLFontGL::NORMAL, LLFontGL::NO_SHADOW, -0.5f * big_fontp->getWidthF32(help_text), 3.f, help_text_color, false);
-                help_text = LLTrans::getString("manip_hint2");
-                help_text_pos -= LLViewerCamera::getInstance()->getUpAxis() * mSnapRegimeOffset * 0.4f;
-                hud_render_utf8text(help_text, help_text_pos, *big_fontp, LLFontGL::NORMAL, LLFontGL::NO_SHADOW, -0.5f * big_fontp->getWidthF32(help_text), 3.f, help_text_color, false);
-            }
-        }
-    }
-}
-
-// Returns unit vector in direction of part of an origin-centered cube
-LLVector3 LLManipScale::partToUnitVector( S32 part ) const
-{
-    if ( (LL_FACE_MIN <= part) && (part <= LL_FACE_MAX) )
-    {
-        return faceToUnitVector( part );
-    }
-    else if ( (LL_CORNER_MIN <= part) && (part <= LL_CORNER_MAX) )
-    {
-        return cornerToUnitVector( part );
-    }
-    else if ( (LL_EDGE_MIN <= part) && (part <= LL_EDGE_MAX ) )
-    {
-        return edgeToUnitVector( part );
-    }
-    return LLVector3();
-}
-
-
-// Returns unit vector in direction of face of an origin-centered cube
-LLVector3 LLManipScale::faceToUnitVector( S32 part ) const
-{
-    llassert( (LL_FACE_MIN <= part) && (part <= LL_FACE_MAX) );
-    LLVector3 vec;
-    switch( part )
-    {
-        case LL_FACE_POSX:
-            vec.set(  1.f,  0.f,  0.f );
-            break;
-        case LL_FACE_NEGX:
-            vec.set( -1.f,  0.f,  0.f );
-            break;
-        case LL_FACE_POSY:
-            vec.set(  0.f,  1.f,  0.f );
-            break;
-        case LL_FACE_NEGY:
-            vec.set(  0.f, -1.f,  0.f );
-            break;
-        case LL_FACE_POSZ:
-            vec.set(  0.f,  0.f,  1.f );
-            break;
-        case LL_FACE_NEGZ:
-            vec.set(  0.f,  0.f, -1.f );
-            break;
-        default:
-            vec.clear();
-    }
-
-    return vec;
-}
-
-
-// Returns unit vector in direction of corner of an origin-centered cube
-LLVector3 LLManipScale::cornerToUnitVector( S32 part ) const
-{
-    llassert( (LL_CORNER_MIN <= part) && (part <= LL_CORNER_MAX) );
-    LLVector3 vec;
-    switch(part)
-    {
-        case LL_CORNER_NNN:
-            vec.set(-OO_SQRT3, -OO_SQRT3, -OO_SQRT3);
-            break;
-        case LL_CORNER_NNP:
-            vec.set(-OO_SQRT3, -OO_SQRT3, OO_SQRT3);
-            break;
-        case LL_CORNER_NPN:
-            vec.set(-OO_SQRT3, OO_SQRT3, -OO_SQRT3);
-            break;
-        case LL_CORNER_NPP:
-            vec.set(-OO_SQRT3, OO_SQRT3, OO_SQRT3);
-            break;
-        case LL_CORNER_PNN:
-            vec.set(OO_SQRT3, -OO_SQRT3, -OO_SQRT3);
-            break;
-        case LL_CORNER_PNP:
-            vec.set(OO_SQRT3, -OO_SQRT3, OO_SQRT3);
-            break;
-        case LL_CORNER_PPN:
-            vec.set(OO_SQRT3, OO_SQRT3, -OO_SQRT3);
-            break;
-        case LL_CORNER_PPP:
-            vec.set(OO_SQRT3, OO_SQRT3, OO_SQRT3);
-            break;
-        default:
-            vec.clear();
-    }
-
-    return vec;
-}
-
-// Returns unit vector in direction of edge of an origin-centered cube
-LLVector3 LLManipScale::edgeToUnitVector( S32 part ) const
-{
-    llassert( (LL_EDGE_MIN <= part) && (part <= LL_EDGE_MAX) );
-    part -= LL_EDGE_MIN;
-    S32 rotation = part >> 2;               // Edge between which faces: 0 => XY, 1 => YZ, 2 => ZX
-    LLVector3 v;
-    v.mV[rotation]          = (part & 1) ? F_SQRT2 : -F_SQRT2;
-    v.mV[(rotation+1) % 3]  = (part & 2) ? F_SQRT2 : -F_SQRT2;
-    // v.mV[(rotation+2) % 3] defaults to 0.
-    return v;
-}
-
-// Non-linear scale of origin-centered unit cube to non-origin-centered, non-symetrical bounding box
-LLVector3 LLManipScale::unitVectorToLocalBBoxExtent( const LLVector3& v, const LLBBox& bbox ) const
-{
-    const LLVector3& min = bbox.getMinLocal();
-    const LLVector3& max = bbox.getMaxLocal();
-    LLVector3 ctr = bbox.getCenterLocal();
-
-    return LLVector3(
-        v.mV[0] ? (v.mV[0]>0 ? max.mV[0] : min.mV[0] ) : ctr.mV[0],
-        v.mV[1] ? (v.mV[1]>0 ? max.mV[1] : min.mV[1] ) : ctr.mV[1],
-        v.mV[2] ? (v.mV[2]>0 ? max.mV[2] : min.mV[2] ) : ctr.mV[2] );
-}
-
-// returns max allowable scale along a given stretch axis
-F32     LLManipScale::partToMaxScale( S32 part, const LLBBox &bbox ) const
-{
-    F32 max_scale_factor = 0.f;
-    LLVector3 bbox_extents = unitVectorToLocalBBoxExtent( partToUnitVector( part ), bbox );
-    bbox_extents.abs();
-    F32 max_extent = 0.f;
-    for (U32 i = VX; i <= VZ; i++)
-    {
-        if (bbox_extents.mV[i] > max_extent)
-        {
-            max_extent = bbox_extents.mV[i];
-        }
-    }
-    max_scale_factor = bbox_extents.length() * get_default_max_prim_scale() / max_extent;
-
-    if (getUniform())
-    {
-        max_scale_factor *= 0.5f;
-    }
-
-    return max_scale_factor;
-}
-
-// returns min allowable scale along a given stretch axis
-F32     LLManipScale::partToMinScale( S32 part, const LLBBox &bbox ) const
-{
-    LLVector3 bbox_extents = unitVectorToLocalBBoxExtent( partToUnitVector( part ), bbox );
-    bbox_extents.abs();
-    F32 min_extent = get_default_max_prim_scale();
-    for (U32 i = VX; i <= VZ; i++)
-    {
-        if (bbox_extents.mV[i] > 0.f && bbox_extents.mV[i] < min_extent)
-        {
-            min_extent = bbox_extents.mV[i];
-        }
-    }
-    F32 min_scale_factor = bbox_extents.length() * MIN_PRIM_SCALE / min_extent;
-
-    if (getUniform())
-    {
-        min_scale_factor *= 0.5f;
-    }
-
-    return min_scale_factor;
-}
-
-// Returns the axis aligned unit vector closest to v.
-LLVector3 LLManipScale::nearestAxis( const LLVector3& v ) const
-{
-    // Note: yes, this is a slow but easy implementation
-    // assumes v is normalized
-
-    F32 coords[][3] =
-        {
-            { 1.f, 0.f, 0.f },
-            { 0.f, 1.f, 0.f },
-            { 0.f, 0.f, 1.f },
-            {-1.f, 0.f, 0.f },
-            { 0.f,-1.f, 0.f },
-            { 0.f, 0.f,-1.f }
-        };
-
-    F32 cosine[6];
-    cosine[0] = v * LLVector3( coords[0] );
-    cosine[1] = v * LLVector3( coords[1] );
-    cosine[2] = v * LLVector3( coords[2] );
-    cosine[3] = -cosine[0];
-    cosine[4] = -cosine[1];
-    cosine[5] = -cosine[2];
-
-    F32 greatest_cos = cosine[0];
-    S32 greatest_index = 0;
-    for( S32 i=1; i<6; i++ )
-    {
-        if( greatest_cos < cosine[i] )
-        {
-            greatest_cos = cosine[i];
-            greatest_index = i;
-        }
-    }
-
-    return LLVector3( coords[greatest_index] );
-}
-
-// virtual
-bool LLManipScale::canAffectSelection()
-{
-<<<<<<< HEAD
-	// An selection is scalable if you are allowed to both edit and move
-	// everything in it, and it does not have any sitting agents
-	bool can_scale = mObjectSelection->getObjectCount() != 0;
-	if (can_scale)
-	{
-		struct f : public LLSelectedObjectFunctor
-		{
-			virtual bool apply(LLViewerObject* objectp)
-			{
-				LLViewerObject *root_object = (objectp == NULL) ? NULL : objectp->getRootEdit();
-				return objectp->permModify() && objectp->permMove() && !objectp->isPermanentEnforced() &&
-					(root_object == NULL || (!root_object->isPermanentEnforced() && !root_object->isSeat())) &&
-					!objectp->isSeat();
-			}
-		} func;
-		can_scale = mObjectSelection->applyToObjects(&func);
-	}
-	return can_scale;
-=======
-    // An selection is scalable if you are allowed to both edit and move
-    // everything in it, and it does not have any sitting agents
-    BOOL can_scale = mObjectSelection->getObjectCount() != 0;
-    if (can_scale)
-    {
-        struct f : public LLSelectedObjectFunctor
-        {
-            virtual bool apply(LLViewerObject* objectp)
-            {
-                LLViewerObject *root_object = (objectp == NULL) ? NULL : objectp->getRootEdit();
-                return objectp->permModify() && objectp->permMove() && !objectp->isPermanentEnforced() &&
-                    (root_object == NULL || (!root_object->isPermanentEnforced() && !root_object->isSeat())) &&
-                    !objectp->isSeat();
-            }
-        } func;
-        can_scale = mObjectSelection->applyToObjects(&func);
-    }
-    return can_scale;
->>>>>>> e1623bb2
-}+/**
+ * @file llmanipscale.cpp
+ * @brief LLManipScale class implementation
+ *
+ * $LicenseInfo:firstyear=2001&license=viewerlgpl$
+ * Second Life Viewer Source Code
+ * Copyright (C) 2010, Linden Research, Inc.
+ *
+ * This library is free software; you can redistribute it and/or
+ * modify it under the terms of the GNU Lesser General Public
+ * License as published by the Free Software Foundation;
+ * version 2.1 of the License only.
+ *
+ * This library is distributed in the hope that it will be useful,
+ * but WITHOUT ANY WARRANTY; without even the implied warranty of
+ * MERCHANTABILITY or FITNESS FOR A PARTICULAR PURPOSE.  See the GNU
+ * Lesser General Public License for more details.
+ *
+ * You should have received a copy of the GNU Lesser General Public
+ * License along with this library; if not, write to the Free Software
+ * Foundation, Inc., 51 Franklin Street, Fifth Floor, Boston, MA  02110-1301  USA
+ *
+ * Linden Research, Inc., 945 Battery Street, San Francisco, CA  94111  USA
+ * $/LicenseInfo$
+ */
+
+#include "llviewerprecompiledheaders.h"
+
+#include "llmanipscale.h"
+
+// library includes
+#include "llmath.h"
+#include "v3math.h"
+#include "llquaternion.h"
+#include "llgl.h"
+#include "llrender.h"
+#include "v4color.h"
+#include "llprimitive.h"
+
+// viewer includes
+#include "llagent.h"
+#include "llagentcamera.h"
+#include "llbbox.h"
+#include "llbox.h"
+#include "llviewercontrol.h"
+#include "llcriticaldamp.h"
+#include "lldrawable.h"
+#include "llfloatertools.h"
+#include "llglheaders.h"
+#include "llselectmgr.h"
+#include "llstatusbar.h"
+#include "llui.h"
+#include "llviewercamera.h"
+#include "llviewerobject.h"
+#include "llviewerregion.h"
+#include "llviewerwindow.h"
+#include "llhudrender.h"
+#include "llworld.h"
+#include "v2math.h"
+#include "llvoavatar.h"
+#include "llmeshrepository.h"
+#include "lltrans.h"
+
+const F32 MAX_MANIP_SELECT_DISTANCE_SQUARED = 11.f * 11.f;
+const F32 SNAP_GUIDE_SCREEN_OFFSET = 0.05f;
+const F32 SNAP_GUIDE_SCREEN_LENGTH = 0.7f;
+const F32 SELECTED_MANIPULATOR_SCALE = 1.2f;
+const F32 MANIPULATOR_SCALE_HALF_LIFE = 0.07f;
+
+const LLManip::EManipPart MANIPULATOR_IDS[LLManipScale::NUM_MANIPULATORS] =
+{
+    LLManip::LL_CORNER_NNN,
+    LLManip::LL_CORNER_NNP,
+    LLManip::LL_CORNER_NPN,
+    LLManip::LL_CORNER_NPP,
+    LLManip::LL_CORNER_PNN,
+    LLManip::LL_CORNER_PNP,
+    LLManip::LL_CORNER_PPN,
+    LLManip::LL_CORNER_PPP,
+    LLManip::LL_FACE_POSZ,
+    LLManip::LL_FACE_POSX,
+    LLManip::LL_FACE_POSY,
+    LLManip::LL_FACE_NEGX,
+    LLManip::LL_FACE_NEGY,
+    LLManip::LL_FACE_NEGZ
+};
+
+F32 get_default_max_prim_scale(bool is_flora)
+{
+    // a bit of a hack, but if it's foilage, we don't want to use the
+    // new larger scale which would result in giant trees and grass
+    if (gMeshRepo.meshRezEnabled() &&
+        !is_flora)
+    {
+        return DEFAULT_MAX_PRIM_SCALE;
+    }
+    else
+    {
+        return DEFAULT_MAX_PRIM_SCALE_NO_MESH;
+    }
+}
+
+// static
+void LLManipScale::setUniform(bool b)
+{
+    gSavedSettings.setBOOL("ScaleUniform", b);
+}
+
+// static
+void LLManipScale::setShowAxes(bool b)
+{
+    gSavedSettings.setBOOL("ScaleShowAxes", b);
+}
+
+// static
+void LLManipScale::setStretchTextures(bool b)
+{
+    gSavedSettings.setBOOL("ScaleStretchTextures", b);
+}
+
+// static
+bool LLManipScale::getUniform()
+{
+    return gSavedSettings.getBOOL("ScaleUniform");
+}
+
+// static
+bool LLManipScale::getShowAxes()
+{
+    return gSavedSettings.getBOOL("ScaleShowAxes");
+}
+
+// static
+bool LLManipScale::getStretchTextures()
+{
+    return gSavedSettings.getBOOL("ScaleStretchTextures");
+}
+
+inline void LLManipScale::conditionalHighlight( U32 part, const LLColor4* highlight, const LLColor4* normal )
+{
+    LLColor4 default_highlight( 1.f, 1.f, 1.f, 1.f );
+    LLColor4 default_normal( 0.7f, 0.7f, 0.7f, 0.6f );
+    LLColor4 invisible(0.f, 0.f, 0.f, 0.f);
+
+    for (S32 i = 0; i < NUM_MANIPULATORS; i++)
+    {
+        if((U32)MANIPULATOR_IDS[i] == part)
+        {
+            mScaledBoxHandleSize = mManipulatorScales[i] * mBoxHandleSize[i];
+            break;
+        }
+    }
+
+    if (mManipPart != (S32)LL_NO_PART && mManipPart != (S32)part)
+    {
+        gGL.color4fv( invisible.mV );
+    }
+    else if( mHighlightedPart == (S32)part )
+    {
+        gGL.color4fv( highlight ? highlight->mV : default_highlight.mV );
+    }
+    else
+    {
+        gGL.color4fv( normal ? normal->mV : default_normal.mV  );
+    }
+}
+
+void LLManipScale::handleSelect()
+{
+    LLBBox bbox = LLSelectMgr::getInstance()->getBBoxOfSelection();
+    updateSnapGuides(bbox);
+    LLSelectMgr::getInstance()->saveSelectedObjectTransform(SELECT_ACTION_TYPE_PICK);
+    if (gFloaterTools)
+    {
+        gFloaterTools->setStatusText("scale");
+    }
+    LLManip::handleSelect();
+}
+
+LLManipScale::LLManipScale( LLToolComposite* composite )
+    :
+    LLManip( std::string("Scale"), composite ),
+    mScaledBoxHandleSize( 1.f ),
+    mLastMouseX( -1 ),
+    mLastMouseY( -1 ),
+    mSendUpdateOnMouseUp( false ),
+    mLastUpdateFlags( 0 ),
+    mScaleSnapUnit1(1.f),
+    mScaleSnapUnit2(1.f),
+    mSnapRegimeOffset(0.f),
+    mTickPixelSpacing1(0.f),
+    mTickPixelSpacing2(0.f),
+    mSnapGuideLength(0.f),
+    mSnapRegime(SNAP_REGIME_NONE),
+    mScaleSnappedValue(0.f)
+{
+    for (S32 i = 0; i < NUM_MANIPULATORS; i++)
+    {
+        mManipulatorScales[i] = 1.f;
+        mBoxHandleSize[i]     = 1.f;
+    }
+}
+
+LLManipScale::~LLManipScale()
+{
+    for_each(mProjectedManipulators.begin(), mProjectedManipulators.end(), DeletePointer());
+}
+
+void LLManipScale::render()
+{
+    LLGLSUIDefault gls_ui;
+    gGL.getTexUnit(0)->unbind(LLTexUnit::TT_TEXTURE);
+    LLGLDepthTest gls_depth(GL_TRUE);
+    LLGLEnable gl_blend(GL_BLEND);
+    LLBBox bbox = LLSelectMgr::getInstance()->getBBoxOfSelection();
+
+    if( canAffectSelection() )
+    {
+        gGL.matrixMode(LLRender::MM_MODELVIEW);
+        gGL.pushMatrix();
+        if (mObjectSelection->getSelectType() == SELECT_TYPE_HUD)
+        {
+            F32 zoom = gAgentCamera.mHUDCurZoom;
+            gGL.scalef(zoom, zoom, zoom);
+        }
+
+        ////////////////////////////////////////////////////////////////////////
+        // Calculate size of drag handles
+
+        const F32 BOX_HANDLE_BASE_SIZE      = 50.0f;   // box size in pixels = BOX_HANDLE_BASE_SIZE * BOX_HANDLE_BASE_FACTOR
+        const F32 BOX_HANDLE_BASE_FACTOR    = 0.2f;
+
+        //Assume that UI scale factor is equivalent for X and Y axis
+        F32 ui_scale_factor = LLUI::getScaleFactor().mV[VX];
+
+        if (mObjectSelection->getSelectType() == SELECT_TYPE_HUD)
+        {
+            for (S32 i = 0; i < NUM_MANIPULATORS; i++)
+            {
+                mBoxHandleSize[i] = BOX_HANDLE_BASE_SIZE * BOX_HANDLE_BASE_FACTOR / (F32) LLViewerCamera::getInstance()->getViewHeightInPixels();
+                mBoxHandleSize[i] /= gAgentCamera.mHUDCurZoom;
+                mBoxHandleSize[i] *= ui_scale_factor;
+            }
+        }
+        else
+        {
+            for (S32 i = 0; i < NUM_MANIPULATORS; i++)
+            {
+                LLVector3 manipulator_pos = bbox.localToAgent(unitVectorToLocalBBoxExtent(partToUnitVector(MANIPULATOR_IDS[i]), bbox));
+                F32 range_squared = dist_vec_squared(gAgentCamera.getCameraPositionAgent(), manipulator_pos);
+                F32 range_from_agent_squared = dist_vec_squared(gAgent.getPositionAgent(), manipulator_pos);
+
+                // Don't draw manip if object too far away
+                if (gSavedSettings.getBOOL("LimitSelectDistance"))
+                {
+                    F32 max_select_distance = gSavedSettings.getF32("MaxSelectDistance");
+                    if (range_from_agent_squared > max_select_distance * max_select_distance)
+                    {
+                        return;
+                    }
+                }
+
+                if (range_squared > 0.001f * 0.001f)
+                {
+                    // range != zero
+                    F32 fraction_of_fov = BOX_HANDLE_BASE_SIZE / (F32) LLViewerCamera::getInstance()->getViewHeightInPixels();
+                    F32 apparent_angle = fraction_of_fov * LLViewerCamera::getInstance()->getView();  // radians
+                    mBoxHandleSize[i] = (F32) sqrtf(range_squared) * tan(apparent_angle) * BOX_HANDLE_BASE_FACTOR;
+                }
+                else
+                {
+                    // range == zero
+                    mBoxHandleSize[i] = BOX_HANDLE_BASE_FACTOR;
+                }
+                mBoxHandleSize[i] *= ui_scale_factor;
+            }
+        }
+
+        ////////////////////////////////////////////////////////////////////////
+        // Draw bounding box
+
+        LLVector3 pos_agent = bbox.getPositionAgent();
+        LLQuaternion rot = bbox.getRotation();
+
+        gGL.matrixMode(LLRender::MM_MODELVIEW);
+        gGL.pushMatrix();
+        {
+            gGL.translatef(pos_agent.mV[VX], pos_agent.mV[VY], pos_agent.mV[VZ]);
+
+            F32 angle_radians, x, y, z;
+            rot.getAngleAxis(&angle_radians, &x, &y, &z);
+            gGL.rotatef(angle_radians * RAD_TO_DEG, x, y, z);
+
+
+            {
+                LLGLEnable poly_offset(GL_POLYGON_OFFSET_FILL);
+                glPolygonOffset( -2.f, -2.f);
+
+                renderCorners( bbox );
+                renderFaces( bbox );
+
+                if (mManipPart != LL_NO_PART)
+                {
+                    renderGuidelinesPart( bbox );
+                }
+
+                glPolygonOffset( 0.f, 0.f);
+            }
+        }
+        gGL.popMatrix();
+
+        if (mManipPart != LL_NO_PART)
+        {
+            renderSnapGuides(bbox);
+        }
+        gGL.popMatrix();
+
+        renderXYZ(bbox.getExtentLocal());
+    }
+}
+
+bool LLManipScale::handleMouseDown(S32 x, S32 y, MASK mask)
+{
+    bool    handled = false;
+
+    if(mHighlightedPart != LL_NO_PART)
+    {
+        handled = handleMouseDownOnPart( x, y, mask );
+    }
+
+    return handled;
+}
+
+// Assumes that one of the arrows on an object was hit.
+bool LLManipScale::handleMouseDownOnPart( S32 x, S32 y, MASK mask )
+{
+    bool can_scale = canAffectSelection();
+    if (!can_scale)
+    {
+        return false;
+    }
+
+    highlightManipulators(x, y);
+    S32 hit_part = mHighlightedPart;
+
+    LLSelectMgr::getInstance()->enableSilhouette(false);
+    mManipPart = (EManipPart)hit_part;
+
+    LLBBox bbox = LLSelectMgr::getInstance()->getBBoxOfSelection();
+    LLVector3 box_center_agent = bbox.getCenterAgent();
+    LLVector3 box_corner_agent = bbox.localToAgent( unitVectorToLocalBBoxExtent( partToUnitVector( mManipPart ), bbox ) );
+
+    updateSnapGuides(bbox);
+
+    mFirstClickX = x;
+    mFirstClickY = y;
+    mIsFirstClick = true;
+
+    mDragStartPointGlobal = gAgent.getPosGlobalFromAgent(box_corner_agent);
+    mDragStartCenterGlobal = gAgent.getPosGlobalFromAgent(box_center_agent);
+    LLVector3 far_corner_agent = bbox.localToAgent( unitVectorToLocalBBoxExtent( -1.f * partToUnitVector( mManipPart ), bbox ) );
+    mDragFarHitGlobal = gAgent.getPosGlobalFromAgent(far_corner_agent);
+    mDragPointGlobal = mDragStartPointGlobal;
+
+    // we just started a drag, so save initial object positions, orientations, and scales
+    LLSelectMgr::getInstance()->saveSelectedObjectTransform(SELECT_ACTION_TYPE_SCALE);
+    // Route future Mouse messages here preemptively.  (Release on mouse up.)
+    setMouseCapture( true );
+
+    mHelpTextTimer.reset();
+    sNumTimesHelpTextShown++;
+    return true;
+}
+
+
+bool LLManipScale::handleMouseUp(S32 x, S32 y, MASK mask)
+{
+    // first, perform normal processing in case this was a quick-click
+    handleHover(x, y, mask);
+
+    if( hasMouseCapture() )
+    {
+        if( (LL_FACE_MIN <= (S32)mManipPart)
+            && ((S32)mManipPart <= LL_FACE_MAX) )
+        {
+            sendUpdates(true,true,false);
+        }
+        else
+        if( (LL_CORNER_MIN <= (S32)mManipPart)
+            && ((S32)mManipPart <= LL_CORNER_MAX) )
+        {
+            sendUpdates(true,true,true);
+        }
+
+        //send texture update
+        LLSelectMgr::getInstance()->adjustTexturesByScale(true, getStretchTextures());
+
+        LLSelectMgr::getInstance()->enableSilhouette(true);
+        mManipPart = LL_NO_PART;
+
+        // Might have missed last update due to UPDATE_DELAY timing
+        LLSelectMgr::getInstance()->sendMultipleUpdate( mLastUpdateFlags );
+
+        //gAgent.setObjectTracking(gSavedSettings.getBOOL("TrackFocusObject"));
+        LLSelectMgr::getInstance()->saveSelectedObjectTransform(SELECT_ACTION_TYPE_PICK);
+    }
+    return LLManip::handleMouseUp(x, y, mask);
+}
+
+
+bool LLManipScale::handleHover(S32 x, S32 y, MASK mask)
+{
+    if( hasMouseCapture() )
+    {
+        if( mObjectSelection->isEmpty() )
+        {
+            // Somehow the object got deselected while we were dragging it.
+            setMouseCapture( false );
+        }
+        else
+        {
+            if((mFirstClickX != x) || (mFirstClickY != y))
+            {
+                mIsFirstClick = false;
+            }
+
+            if(!mIsFirstClick)
+            {
+                drag( x, y );
+            }
+        }
+        LL_DEBUGS("UserInput") << "hover handled by LLManipScale (active)" << LL_ENDL;
+    }
+    else
+    {
+        mSnapRegime = SNAP_REGIME_NONE;
+        // not dragging...
+        highlightManipulators(x, y);
+    }
+
+    // Patch up textures, if possible.
+    LLSelectMgr::getInstance()->adjustTexturesByScale(false, getStretchTextures());
+
+    gViewerWindow->setCursor(UI_CURSOR_TOOLSCALE);
+    return true;
+}
+
+void LLManipScale::highlightManipulators(S32 x, S32 y)
+{
+    mHighlightedPart = LL_NO_PART;
+
+    // If we have something selected, try to hit its manipulator handles.
+    // Don't do this with nothing selected, as it kills the framerate.
+    LLBBox bbox = LLSelectMgr::getInstance()->getBBoxOfSelection();
+
+    if( canAffectSelection() )
+    {
+        LLMatrix4 transform;
+        if (mObjectSelection->getSelectType() == SELECT_TYPE_HUD)
+        {
+            LLVector4 translation(bbox.getPositionAgent());
+            transform.initRotTrans(bbox.getRotation(), translation);
+            LLMatrix4 cfr(OGL_TO_CFR_ROTATION);
+            transform *= cfr;
+            LLMatrix4 window_scale;
+            F32 zoom_level = 2.f * gAgentCamera.mHUDCurZoom;
+            window_scale.initAll(LLVector3(zoom_level / LLViewerCamera::getInstance()->getAspect(), zoom_level, 0.f),
+                LLQuaternion::DEFAULT,
+                LLVector3::zero);
+            transform *= window_scale;
+        }
+        else
+        {
+            LLMatrix4 projMatrix = LLViewerCamera::getInstance()->getProjection();
+            LLMatrix4 modelView = LLViewerCamera::getInstance()->getModelview();
+            transform.initAll(LLVector3(1.f, 1.f, 1.f), bbox.getRotation(), bbox.getPositionAgent());
+
+            transform *= modelView;
+            transform *= projMatrix;
+        }
+
+        LLVector3 min = bbox.getMinLocal();
+        LLVector3 max = bbox.getMaxLocal();
+        LLVector3 ctr = bbox.getCenterLocal();
+
+        S32 numManips = 0;
+        // corners
+        mManipulatorVertices[numManips++] = LLVector4(min.mV[VX], min.mV[VY], min.mV[VZ], 1.f);
+        mManipulatorVertices[numManips++] = LLVector4(min.mV[VX], min.mV[VY], max.mV[VZ], 1.f);
+        mManipulatorVertices[numManips++] = LLVector4(min.mV[VX], max.mV[VY], min.mV[VZ], 1.f);
+        mManipulatorVertices[numManips++] = LLVector4(min.mV[VX], max.mV[VY], max.mV[VZ], 1.f);
+        mManipulatorVertices[numManips++] = LLVector4(max.mV[VX], min.mV[VY], min.mV[VZ], 1.f);
+        mManipulatorVertices[numManips++] = LLVector4(max.mV[VX], min.mV[VY], max.mV[VZ], 1.f);
+        mManipulatorVertices[numManips++] = LLVector4(max.mV[VX], max.mV[VY], min.mV[VZ], 1.f);
+        mManipulatorVertices[numManips++] = LLVector4(max.mV[VX], max.mV[VY], max.mV[VZ], 1.f);
+
+        // 1-D highlights are applicable iff one object is selected
+        if( mObjectSelection->getObjectCount() == 1 )
+        {
+            // face centers
+            mManipulatorVertices[numManips++] = LLVector4(ctr.mV[VX], ctr.mV[VY], max.mV[VZ], 1.f);
+            mManipulatorVertices[numManips++] = LLVector4(max.mV[VX], ctr.mV[VY], ctr.mV[VZ], 1.f);
+            mManipulatorVertices[numManips++] = LLVector4(ctr.mV[VX], max.mV[VY], ctr.mV[VZ], 1.f);
+            mManipulatorVertices[numManips++] = LLVector4(min.mV[VX], ctr.mV[VY], ctr.mV[VZ], 1.f);
+            mManipulatorVertices[numManips++] = LLVector4(ctr.mV[VX], min.mV[VY], ctr.mV[VZ], 1.f);
+            mManipulatorVertices[numManips++] = LLVector4(ctr.mV[VX], ctr.mV[VY], min.mV[VZ], 1.f);
+        }
+
+        for_each(mProjectedManipulators.begin(), mProjectedManipulators.end(), DeletePointer());
+        mProjectedManipulators.clear();
+
+        for (S32 i = 0; i < numManips; i++)
+        {
+            LLVector4 projectedVertex = mManipulatorVertices[i] * transform;
+            projectedVertex = projectedVertex * (1.f / projectedVertex.mV[VW]);
+
+            ManipulatorHandle* projManipulator = new ManipulatorHandle(LLVector3(projectedVertex.mV[VX], projectedVertex.mV[VY],
+                projectedVertex.mV[VZ]), MANIPULATOR_IDS[i], (i < 7) ? SCALE_MANIP_CORNER : SCALE_MANIP_FACE);
+            mProjectedManipulators.insert(projManipulator);
+        }
+
+        LLRect world_view_rect = gViewerWindow->getWorldViewRectScaled();
+        F32 half_width = (F32)world_view_rect.getWidth() / 2.f;
+        F32 half_height = (F32)world_view_rect.getHeight() / 2.f;
+        LLVector2 manip2d;
+        LLVector2 mousePos((F32)x - half_width, (F32)y - half_height);
+        LLVector2 delta;
+
+        mHighlightedPart = LL_NO_PART;
+
+        for (manipulator_list_t::iterator iter = mProjectedManipulators.begin();
+             iter != mProjectedManipulators.end(); ++iter)
+        {
+            ManipulatorHandle* manipulator = *iter;
+            {
+                manip2d.set(manipulator->mPosition.mV[VX] * half_width, manipulator->mPosition.mV[VY] * half_height);
+
+                delta = manip2d - mousePos;
+                if (delta.lengthSquared() < MAX_MANIP_SELECT_DISTANCE_SQUARED)
+                {
+                    mHighlightedPart = manipulator->mManipID;
+
+                    //LL_INFOS() << "Tried: " << mHighlightedPart << LL_ENDL;
+                    break;
+                }
+            }
+        }
+    }
+
+    for (S32 i = 0; i < NUM_MANIPULATORS; i++)
+    {
+        if (mHighlightedPart == MANIPULATOR_IDS[i])
+        {
+            mManipulatorScales[i] = lerp(mManipulatorScales[i], SELECTED_MANIPULATOR_SCALE, LLSmoothInterpolation::getInterpolant(MANIPULATOR_SCALE_HALF_LIFE));
+        }
+        else
+        {
+            mManipulatorScales[i] = lerp(mManipulatorScales[i], 1.f, LLSmoothInterpolation::getInterpolant(MANIPULATOR_SCALE_HALF_LIFE));
+        }
+    }
+
+    LL_DEBUGS("UserInput") << "hover handled by LLManipScale (inactive)" << LL_ENDL;
+}
+
+
+void LLManipScale::renderFaces( const LLBBox& bbox )
+{
+    // Don't bother to render the drag handles for 1-D scaling if
+    // more than one object is selected or if it is an attachment
+    if ( mObjectSelection->getObjectCount() > 1 )
+    {
+        return;
+    }
+
+    // This is a flattened representation of the box as render here
+    //                                       .
+    //              (+++)        (++-)      /|\t
+    //                +------------+         | (texture coordinates)
+    //                |            |         |
+    //                |     1      |        (*) --->s
+    //                |    +X      |
+    //                |            |
+    // (+++)     (+-+)|            |(+--)     (++-)        (+++)
+    //   +------------+------------+------------+------------+
+    //   |0          3|3          7|7          4|4          0|
+    //   |     0      |     4      |     5      |     2      |
+    //   |    +Z      |    -Y      |    -Z      |    +Y      |
+    //   |            |            |            |            |
+    //   |1          2|2          6|6          5|5          1|
+    //   +------------+------------+------------+------------+
+    // (-++)     (--+)|            |(---)     (-+-)        (-++)
+    //                |     3      |
+    //                |    -X      |
+    //                |            |
+    //                |            |
+    //                +------------+
+    //              (-++)        (-+-)
+
+    LLColor4 highlight_color( 1.f, 1.f, 1.f, 0.5f);
+    LLColor4 normal_color(  1.f, 1.f, 1.f, 0.3f);
+
+    LLColor4 x_highlight_color( 1.f, 0.2f, 0.2f, 1.0f);
+    LLColor4 x_normal_color(    0.6f, 0.f, 0.f, 0.4f);
+
+    LLColor4 y_highlight_color( 0.2f, 1.f, 0.2f, 1.0f);
+    LLColor4 y_normal_color(    0.f, 0.6f, 0.f, 0.4f);
+
+    LLColor4 z_highlight_color( 0.2f, 0.2f, 1.f, 1.0f);
+    LLColor4 z_normal_color(    0.f, 0.f, 0.6f, 0.4f);
+
+    LLColor4 default_normal_color( 0.7f, 0.7f, 0.7f, 0.15f );
+
+    const LLVector3& min = bbox.getMinLocal();
+    const LLVector3& max = bbox.getMaxLocal();
+    LLVector3 ctr = bbox.getCenterLocal();
+
+    if (mManipPart == LL_NO_PART)
+    {
+        gGL.color4fv( default_normal_color.mV );
+        LLGLDepthTest gls_depth(GL_FALSE);
+        gGL.begin(LLRender::QUADS);
+        {
+            // Face 0
+            gGL.vertex3f(min.mV[VX], max.mV[VY], max.mV[VZ]);
+            gGL.vertex3f(min.mV[VX], min.mV[VY], max.mV[VZ]);
+            gGL.vertex3f(max.mV[VX], min.mV[VY], max.mV[VZ]);
+            gGL.vertex3f(max.mV[VX], max.mV[VY], max.mV[VZ]);
+
+            // Face 1
+            gGL.vertex3f(max.mV[VX], min.mV[VY], max.mV[VZ]);
+            gGL.vertex3f(max.mV[VX], min.mV[VY], min.mV[VZ]);
+            gGL.vertex3f(max.mV[VX], max.mV[VY], min.mV[VZ]);
+            gGL.vertex3f(max.mV[VX], max.mV[VY], max.mV[VZ]);
+
+            // Face 2
+            gGL.vertex3f(min.mV[VX], max.mV[VY], min.mV[VZ]);
+            gGL.vertex3f(min.mV[VX], max.mV[VY], max.mV[VZ]);
+            gGL.vertex3f(max.mV[VX], max.mV[VY], max.mV[VZ]);
+            gGL.vertex3f(max.mV[VX], max.mV[VY], min.mV[VZ]);
+
+            // Face 3
+            gGL.vertex3f(min.mV[VX], max.mV[VY], max.mV[VZ]);
+            gGL.vertex3f(min.mV[VX], max.mV[VY], min.mV[VZ]);
+            gGL.vertex3f(min.mV[VX], min.mV[VY], min.mV[VZ]);
+            gGL.vertex3f(min.mV[VX], min.mV[VY], max.mV[VZ]);
+
+            // Face 4
+            gGL.vertex3f(min.mV[VX], min.mV[VY], max.mV[VZ]);
+            gGL.vertex3f(min.mV[VX], min.mV[VY], min.mV[VZ]);
+            gGL.vertex3f(max.mV[VX], min.mV[VY], min.mV[VZ]);
+            gGL.vertex3f(max.mV[VX], min.mV[VY], max.mV[VZ]);
+
+            // Face 5
+            gGL.vertex3f(min.mV[VX], min.mV[VY], min.mV[VZ]);
+            gGL.vertex3f(min.mV[VX], max.mV[VY], min.mV[VZ]);
+            gGL.vertex3f(max.mV[VX], max.mV[VY], min.mV[VZ]);
+            gGL.vertex3f(max.mV[VX], min.mV[VY], min.mV[VZ]);
+        }
+        gGL.end();
+    }
+
+    // Find nearest vertex
+    LLVector3 orientWRTHead = bbox.agentToLocalBasis( bbox.getCenterAgent() - gAgentCamera.getCameraPositionAgent() );
+    U32 nearest =
+        (orientWRTHead.mV[0] < 0.0f ? 1 : 0) +
+        (orientWRTHead.mV[1] < 0.0f ? 2 : 0) +
+        (orientWRTHead.mV[2] < 0.0f ? 4 : 0);
+
+    // opposite faces on Linden cubes:
+    // 0 & 5
+    // 1 & 3
+    // 2 & 4
+
+    // Table of order to draw faces, based on nearest vertex
+    static U32 face_list[8][6] = {
+        { 2,0,1, 4,5,3 }, // v6  F201 F453
+        { 2,0,3, 4,5,1 }, // v7  F203 F451
+        { 4,0,1, 2,5,3 }, // v5  F401 F253
+        { 4,0,3, 2,5,1 }, // v4  F403 F251
+        { 2,5,1, 4,0,3 }, // v2  F251 F403
+        { 2,5,3, 4,0,1 }, // v3  F253 F401
+        { 4,5,1, 2,0,3 }, // v1  F451 F203
+        { 4,5,3, 2,0,1 }  // v0  F453 F201
+    };
+
+    {
+        LLGLDepthTest gls_depth(GL_FALSE);
+
+        for (S32 i = 0; i < 6; i++)
+        {
+            U32 face = face_list[nearest][i];
+            switch( face )
+            {
+              case 0:
+                conditionalHighlight( LL_FACE_POSZ, &z_highlight_color, &z_normal_color );
+                renderAxisHandle( 8, ctr, LLVector3( ctr.mV[VX], ctr.mV[VY], max.mV[VZ] ) );
+                break;
+
+              case 1:
+                conditionalHighlight( LL_FACE_POSX, &x_highlight_color, &x_normal_color );
+                renderAxisHandle( 9, ctr, LLVector3( max.mV[VX], ctr.mV[VY], ctr.mV[VZ] ) );
+                break;
+
+              case 2:
+                conditionalHighlight( LL_FACE_POSY, &y_highlight_color, &y_normal_color );
+                renderAxisHandle( 10, ctr, LLVector3( ctr.mV[VX], max.mV[VY], ctr.mV[VZ] ) );
+                break;
+
+              case 3:
+                conditionalHighlight( LL_FACE_NEGX, &x_highlight_color, &x_normal_color );
+                renderAxisHandle( 11, ctr, LLVector3( min.mV[VX], ctr.mV[VY], ctr.mV[VZ] ) );
+                break;
+
+              case 4:
+                conditionalHighlight( LL_FACE_NEGY, &y_highlight_color, &y_normal_color );
+                renderAxisHandle( 12, ctr, LLVector3( ctr.mV[VX], min.mV[VY], ctr.mV[VZ] ) );
+                break;
+
+              case 5:
+                conditionalHighlight( LL_FACE_NEGZ, &z_highlight_color, &z_normal_color );
+                renderAxisHandle( 13, ctr, LLVector3( ctr.mV[VX], ctr.mV[VY], min.mV[VZ] ) );
+                break;
+            }
+        }
+    }
+}
+
+void LLManipScale::renderCorners( const LLBBox& bbox )
+{
+    U32 part = LL_CORNER_NNN;
+
+    F32 x_offset = bbox.getMinLocal().mV[VX];
+    for( S32 i=0; i < 2; i++ )
+    {
+        F32 y_offset = bbox.getMinLocal().mV[VY];
+        for( S32 j=0; j < 2; j++ )
+        {
+            F32 z_offset = bbox.getMinLocal().mV[VZ];
+            for( S32 k=0; k < 2; k++ )
+            {
+                conditionalHighlight( part );
+                renderBoxHandle( x_offset, y_offset, z_offset );
+                part++;
+
+                z_offset = bbox.getMaxLocal().mV[VZ];
+
+            }
+            y_offset = bbox.getMaxLocal().mV[VY];
+        }
+        x_offset = bbox.getMaxLocal().mV[VX];
+    }
+}
+
+
+void LLManipScale::renderBoxHandle( F32 x, F32 y, F32 z )
+{
+    gGL.getTexUnit(0)->unbind(LLTexUnit::TT_TEXTURE);
+    LLGLDepthTest gls_depth(GL_FALSE);
+    //LLGLDisable gls_stencil(GL_STENCIL_TEST);
+
+    gGL.pushMatrix();
+    {
+        gGL.translatef( x, y, z );
+        gGL.scalef( mScaledBoxHandleSize, mScaledBoxHandleSize, mScaledBoxHandleSize );
+        gBox.render();
+    }
+    gGL.popMatrix();
+}
+
+
+void LLManipScale::renderAxisHandle( U32 handle_index, const LLVector3& start, const LLVector3& end )
+{
+    if( getShowAxes() )
+    {
+        // Draws a single "jacks" style handle: a long, retangular box from start to end.
+        LLVector3 offset_start = end - start;
+        offset_start.normalize();
+        offset_start = start + mBoxHandleSize[handle_index] * offset_start;
+
+        LLVector3 delta = end - offset_start;
+        LLVector3 pos = offset_start + 0.5f * delta;
+
+        gGL.pushMatrix();
+        {
+            gGL.translatef( pos.mV[VX], pos.mV[VY], pos.mV[VZ] );
+            gGL.scalef(
+                mBoxHandleSize[handle_index] + llabs(delta.mV[VX]),
+                mBoxHandleSize[handle_index] + llabs(delta.mV[VY]),
+                mBoxHandleSize[handle_index] + llabs(delta.mV[VZ]));
+            gBox.render();
+        }
+        gGL.popMatrix();
+    }
+    else
+    {
+        renderBoxHandle( end.mV[VX], end.mV[VY], end.mV[VZ] );
+    }
+}
+
+// General scale call
+void LLManipScale::drag( S32 x, S32 y )
+{
+    if( (LL_FACE_MIN <= (S32)mManipPart)
+        && ((S32)mManipPart <= LL_FACE_MAX) )
+    {
+        dragFace( x, y );
+    }
+    else if( (LL_CORNER_MIN <= (S32)mManipPart)
+        && ((S32)mManipPart <= LL_CORNER_MAX) )
+    {
+        dragCorner( x, y );
+    }
+
+    // store changes to override updates
+    for (LLObjectSelection::iterator iter = LLSelectMgr::getInstance()->getSelection()->begin();
+         iter != LLSelectMgr::getInstance()->getSelection()->end(); iter++)
+    {
+        LLSelectNode* selectNode = *iter;
+        LLViewerObject*cur = selectNode->getObject();
+        LLViewerObject *root_object = (cur == NULL) ? NULL : cur->getRootEdit();
+        if( cur->permModify() && cur->permMove() && !cur->isPermanentEnforced() &&
+            ((root_object == NULL) || !root_object->isPermanentEnforced()) &&
+            !cur->isAvatar())
+        {
+            selectNode->mLastScale = cur->getScale();
+            selectNode->mLastPositionLocal = cur->getPosition();
+        }
+    }
+
+    LLSelectMgr::getInstance()->updateSelectionCenter();
+    gAgentCamera.clearFocusObject();
+}
+
+// Scale on three axis simultaneously
+void LLManipScale::dragCorner( S32 x, S32 y )
+{
+    // Suppress scale if mouse hasn't moved.
+    if (x == mLastMouseX && y == mLastMouseY)
+    {
+        return;
+    }
+    mLastMouseX = x;
+    mLastMouseY = y;
+
+    LLVector3 drag_start_point_agent = gAgent.getPosAgentFromGlobal(mDragStartPointGlobal);
+    LLVector3 drag_start_center_agent = gAgent.getPosAgentFromGlobal(mDragStartCenterGlobal);
+
+    LLVector3d drag_start_dir_d;
+    drag_start_dir_d.set(mDragStartPointGlobal - mDragStartCenterGlobal);
+
+    F32 s = 0;
+    F32 t = 0;
+    nearestPointOnLineFromMouse(x, y,
+                                drag_start_center_agent,
+                                drag_start_point_agent,
+                                s, t );
+
+    if( s <= 0 )  // we only care about intersections in front of the camera
+    {
+        return;
+    }
+    mDragPointGlobal = lerp(mDragStartCenterGlobal, mDragStartPointGlobal, t);
+
+    LLBBox bbox      = LLSelectMgr::getInstance()->getBBoxOfSelection();
+    F32 scale_factor = 1.f;
+    F32 max_scale    = partToMaxScale(mManipPart, bbox);
+    F32 min_scale    = partToMinScale(mManipPart, bbox);
+    bool uniform     = LLManipScale::getUniform();
+
+    // check for snapping
+    LLVector3 mouse_on_plane1;
+    getMousePointOnPlaneAgent(mouse_on_plane1, x, y, mScaleCenter, mScalePlaneNormal1);
+    mouse_on_plane1 -= mScaleCenter;
+
+    LLVector3 mouse_on_plane2;
+    getMousePointOnPlaneAgent(mouse_on_plane2, x, y, mScaleCenter, mScalePlaneNormal2);
+    mouse_on_plane2 -= mScaleCenter;
+
+    LLVector3 projected_drag_pos1 = inverse_projected_vec(mScaleDir, orthogonal_component(mouse_on_plane1, mSnapGuideDir1));
+    LLVector3 projected_drag_pos2 = inverse_projected_vec(mScaleDir, orthogonal_component(mouse_on_plane2, mSnapGuideDir2));
+
+    bool snap_enabled = gSavedSettings.getBOOL("SnapEnabled");
+    if (snap_enabled && (mouse_on_plane1 - projected_drag_pos1) * mSnapGuideDir1 > mSnapRegimeOffset)
+    {
+        F32 drag_dist = mScaleDir * projected_drag_pos1; // Projecting the drag position allows for negative results, vs using the length which will result in a "reverse scaling" bug.
+
+        F32 cur_subdivisions = llclamp(getSubdivisionLevel(mScaleCenter + projected_drag_pos1, mScaleDir, mScaleSnapUnit1, mTickPixelSpacing1), sGridMinSubdivisionLevel, sGridMaxSubdivisionLevel);
+        F32 snap_dist = mScaleSnapUnit1 / (2.f * cur_subdivisions);
+        F32 relative_snap_dist = fmodf(drag_dist + snap_dist, mScaleSnapUnit1 / cur_subdivisions);
+
+        mScaleSnappedValue = llclamp((drag_dist - (relative_snap_dist - snap_dist)), min_scale, max_scale);
+        scale_factor = mScaleSnappedValue / dist_vec(drag_start_point_agent, drag_start_center_agent);
+        mScaleSnappedValue /= mScaleSnapUnit1 * 2.f;
+        mSnapRegime = SNAP_REGIME_UPPER;
+
+        if (!uniform)
+        {
+            scale_factor *= 0.5f;
+        }
+    }
+    else if (snap_enabled && (mouse_on_plane2 - projected_drag_pos2) * mSnapGuideDir2 > mSnapRegimeOffset )
+    {
+        F32 drag_dist = mScaleDir * projected_drag_pos2; // Projecting the drag position allows for negative results, vs using the length which will result in a "reverse scaling" bug.
+
+        F32 cur_subdivisions = llclamp(getSubdivisionLevel(mScaleCenter + projected_drag_pos2, mScaleDir, mScaleSnapUnit2, mTickPixelSpacing2), sGridMinSubdivisionLevel, sGridMaxSubdivisionLevel);
+        F32 snap_dist = mScaleSnapUnit2 / (2.f * cur_subdivisions);
+        F32 relative_snap_dist = fmodf(drag_dist + snap_dist, mScaleSnapUnit2 / cur_subdivisions);
+
+        mScaleSnappedValue = llclamp((drag_dist - (relative_snap_dist - snap_dist)), min_scale, max_scale);
+        scale_factor = mScaleSnappedValue / dist_vec(drag_start_point_agent, drag_start_center_agent);
+        mScaleSnappedValue /= mScaleSnapUnit2 * 2.f;
+        mSnapRegime = SNAP_REGIME_LOWER;
+
+        if (!uniform)
+        {
+            scale_factor *= 0.5f;
+        }
+    }
+    else
+    {
+        mSnapRegime = SNAP_REGIME_NONE;
+        scale_factor = t;
+        if (!uniform)
+        {
+            scale_factor = 0.5f + (scale_factor * 0.5f);
+        }
+    }
+
+
+    F32 max_scale_factor = get_default_max_prim_scale() / MIN_PRIM_SCALE;
+    F32 min_scale_factor = MIN_PRIM_SCALE / get_default_max_prim_scale();
+
+    // find max and min scale factors that will make biggest object hit max absolute scale and smallest object hit min absolute scale
+    for (LLObjectSelection::iterator iter = mObjectSelection->begin();
+         iter != mObjectSelection->end(); iter++)
+    {
+        LLSelectNode* selectNode = *iter;
+        LLViewerObject* cur = selectNode->getObject();
+        LLViewerObject *root_object = (cur == NULL) ? NULL : cur->getRootEdit();
+        if(  cur->permModify() && cur->permMove() && !cur->isPermanentEnforced() &&
+            ((root_object == NULL) || !root_object->isPermanentEnforced()) &&
+            !cur->isAvatar() )
+        {
+            const LLVector3& scale = selectNode->mSavedScale;
+
+            F32 cur_max_scale_factor = llmin( get_default_max_prim_scale(LLPickInfo::isFlora(cur)) / scale.mV[VX], get_default_max_prim_scale(LLPickInfo::isFlora(cur)) / scale.mV[VY], get_default_max_prim_scale(LLPickInfo::isFlora(cur)) / scale.mV[VZ] );
+            max_scale_factor = llmin( max_scale_factor, cur_max_scale_factor );
+
+            F32 cur_min_scale_factor = llmax( MIN_PRIM_SCALE / scale.mV[VX], MIN_PRIM_SCALE / scale.mV[VY], MIN_PRIM_SCALE / scale.mV[VZ] );
+            min_scale_factor = llmax( min_scale_factor, cur_min_scale_factor );
+        }
+    }
+
+    scale_factor = llclamp( scale_factor, min_scale_factor, max_scale_factor );
+
+    LLVector3d drag_global = uniform ? mDragStartCenterGlobal : mDragFarHitGlobal;
+
+    // do the root objects i.e. (true == cur->isRootEdit())
+    for (LLObjectSelection::iterator iter = mObjectSelection->begin();
+         iter != mObjectSelection->end(); iter++)
+    {
+        LLSelectNode* selectNode = *iter;
+        LLViewerObject* cur = selectNode->getObject();
+        LLViewerObject *root_object = (cur == NULL) ? NULL : cur->getRootEdit();
+        if( cur->permModify() && cur->permMove() && !cur->isPermanentEnforced() &&
+            ((root_object == NULL) || !root_object->isPermanentEnforced()) &&
+            !cur->isAvatar() && cur->isRootEdit() )
+        {
+            const LLVector3& scale = selectNode->mSavedScale;
+            cur->setScale( scale_factor * scale );
+
+            LLVector3 delta_pos;
+            LLVector3 original_pos = cur->getPositionEdit();
+            LLVector3d new_pos_global = drag_global + (selectNode->mSavedPositionGlobal - drag_global) * scale_factor;
+            if (!cur->isAttachment())
+            {
+                new_pos_global = LLWorld::getInstance()->clipToVisibleRegions(selectNode->mSavedPositionGlobal, new_pos_global);
+            }
+            cur->setPositionAbsoluteGlobal( new_pos_global );
+            rebuild(cur);
+
+            delta_pos = cur->getPositionEdit() - original_pos;
+
+            if (selectNode->mIndividualSelection)
+            {
+                // counter-translate child objects if we are moving the root as an individual
+                LLViewerObject::const_child_list_t& child_list = cur->getChildren();
+                for (LLViewerObject::child_list_t::const_iterator iter = child_list.begin();
+                     iter != child_list.end(); iter++)
+                {
+                    LLViewerObject* childp = *iter;
+
+                    if (cur->isAttachment())
+                    {
+                        LLVector3 child_pos = childp->getPosition() - (delta_pos * ~cur->getRotationEdit());
+                        childp->setPosition(child_pos);
+                    }
+                    else
+                    {
+                        LLVector3d child_pos_delta(delta_pos);
+                        // RN: this updates drawable position instantly
+                        childp->setPositionAbsoluteGlobal(childp->getPositionGlobal() - child_pos_delta);
+                    }
+                    rebuild(childp);
+                }
+            }
+        }
+    }
+    // do the child objects i.e. (false == cur->isRootEdit())
+    for (LLObjectSelection::iterator iter = mObjectSelection->begin();
+         iter != mObjectSelection->end(); iter++)
+    {
+        LLSelectNode* selectNode = *iter;
+        LLViewerObject*cur = selectNode->getObject();
+        LLViewerObject *root_object = (cur == NULL) ? NULL : cur->getRootEdit();
+        if( cur->permModify() && cur->permMove() && !cur->isPermanentEnforced() &&
+            ((root_object == NULL) || !root_object->isPermanentEnforced()) &&
+            !cur->isAvatar() && !cur->isRootEdit() )
+        {
+            const LLVector3& scale = selectNode->mSavedScale;
+            cur->setScale( scale_factor * scale, false );
+
+            if (!selectNode->mIndividualSelection)
+            {
+                cur->setPosition(selectNode->mSavedPositionLocal * scale_factor);
+            }
+
+            rebuild(cur);
+        }
+    }
+}
+
+// Scale on a single axis
+void LLManipScale::dragFace( S32 x, S32 y )
+{
+    // Suppress scale if mouse hasn't moved.
+    if (x == mLastMouseX && y == mLastMouseY)
+    {
+        return;
+    }
+
+    mLastMouseX = x;
+    mLastMouseY = y;
+
+    LLVector3d drag_start_point_global  = mDragStartPointGlobal;
+    LLVector3d drag_start_center_global = mDragStartCenterGlobal;
+    LLVector3 drag_start_point_agent = gAgent.getPosAgentFromGlobal(drag_start_point_global);
+    LLVector3 drag_start_center_agent = gAgent.getPosAgentFromGlobal(drag_start_center_global);
+
+    LLVector3d drag_start_dir_d;
+    drag_start_dir_d.set(drag_start_point_global - drag_start_center_global);
+    LLVector3 drag_start_dir_f;
+    drag_start_dir_f.set(drag_start_dir_d);
+
+    LLBBox bbox = LLSelectMgr::getInstance()->getBBoxOfSelection();
+
+    F32 s = 0;
+    F32 t = 0;
+
+    nearestPointOnLineFromMouse(x,
+                        y,
+                        drag_start_center_agent,
+                        drag_start_point_agent,
+                        s, t );
+
+    if( s <= 0 )  // we only care about intersections in front of the camera
+    {
+        return;
+    }
+
+    LLVector3d drag_point_global = drag_start_center_global + t * drag_start_dir_d;
+    LLVector3 part_dir_local    = partToUnitVector( mManipPart );
+
+    // check for snapping
+    LLVector3 mouse_on_plane;
+    getMousePointOnPlaneAgent(mouse_on_plane, x, y, mScaleCenter, mScalePlaneNormal1 );
+
+    LLVector3 mouse_on_scale_line = mScaleCenter + projected_vec(mouse_on_plane - mScaleCenter, mScaleDir);
+    LLVector3 drag_delta(mouse_on_scale_line - drag_start_point_agent);
+    F32 max_drag_dist = partToMaxScale(mManipPart, bbox);
+    F32 min_drag_dist = partToMinScale(mManipPart, bbox);
+
+    bool uniform = LLManipScale::getUniform();
+    if( uniform )
+    {
+        drag_delta *= 2.f;
+    }
+
+    LLVector3 scale_center_to_mouse = mouse_on_plane - mScaleCenter;
+    F32 dist_from_scale_line = dist_vec(scale_center_to_mouse, (mouse_on_scale_line - mScaleCenter));
+    F32 dist_along_scale_line = scale_center_to_mouse * mScaleDir;
+
+    bool snap_enabled = gSavedSettings.getBOOL("SnapEnabled");
+
+    if (snap_enabled && dist_from_scale_line > mSnapRegimeOffset)
+    {
+        mSnapRegime = static_cast<ESnapRegimes>(SNAP_REGIME_UPPER | SNAP_REGIME_LOWER); // A face drag doesn't have split regimes.
+
+        if (dist_along_scale_line > max_drag_dist)
+        {
+            mScaleSnappedValue = max_drag_dist;
+
+            LLVector3 clamp_point = mScaleCenter + max_drag_dist * mScaleDir;
+            drag_delta.set(clamp_point - drag_start_point_agent);
+        }
+        else if (dist_along_scale_line < min_drag_dist)
+        {
+            mScaleSnappedValue = min_drag_dist;
+
+            LLVector3 clamp_point = mScaleCenter + min_drag_dist * mScaleDir;
+            drag_delta.set(clamp_point - drag_start_point_agent);
+        }
+        else
+        {
+            F32 drag_dist = scale_center_to_mouse * mScaleDir;
+            F32 cur_subdivisions = llclamp(getSubdivisionLevel(mScaleCenter + mScaleDir * drag_dist, mScaleDir, mScaleSnapUnit1, mTickPixelSpacing1), sGridMinSubdivisionLevel, sGridMaxSubdivisionLevel);
+            F32 snap_dist = mScaleSnapUnit1 / (2.f * cur_subdivisions);
+            F32 relative_snap_dist = fmodf(drag_dist + snap_dist, mScaleSnapUnit1 / cur_subdivisions);
+            relative_snap_dist -= snap_dist;
+
+            //make sure that values that the scale is "snapped to"
+            //do not exceed/go under the applicable max/mins
+            //this causes the box to shift displacements ever so slightly
+            //although the "snap value" should go down to 0
+            //see Jira 1027
+            relative_snap_dist = llclamp(relative_snap_dist,
+                                         drag_dist - max_drag_dist,
+                                         drag_dist - min_drag_dist);
+
+            mScaleSnappedValue = (drag_dist - relative_snap_dist) / (mScaleSnapUnit1 * 2.f);
+
+            if (llabs(relative_snap_dist) < snap_dist)
+            {
+                LLVector3 drag_correction = relative_snap_dist * mScaleDir;
+                if (uniform)
+                {
+                    drag_correction *= 2.f;
+                }
+
+                drag_delta -= drag_correction;
+            }
+        }
+    }
+    else
+    {
+        mSnapRegime = SNAP_REGIME_NONE;
+    }
+
+    LLVector3 dir_agent;
+    if( part_dir_local.mV[VX] )
+    {
+        dir_agent = bbox.localToAgentBasis( LLVector3::x_axis );
+    }
+    else if( part_dir_local.mV[VY] )
+    {
+        dir_agent = bbox.localToAgentBasis( LLVector3::y_axis );
+    }
+    else if( part_dir_local.mV[VZ] )
+    {
+        dir_agent = bbox.localToAgentBasis( LLVector3::z_axis );
+    }
+    stretchFace(
+        projected_vec(drag_start_dir_f, dir_agent) + drag_start_center_agent,
+        projected_vec(drag_delta, dir_agent));
+
+    mDragPointGlobal = drag_point_global;
+}
+
+void LLManipScale::sendUpdates( bool send_position_update, bool send_scale_update, bool corner )
+{
+    // Throttle updates to 10 per second.
+    static LLTimer  update_timer;
+    F32 elapsed_time = update_timer.getElapsedTimeF32();
+    const F32 UPDATE_DELAY = 0.1f;                      //  min time between transmitted updates
+
+    if( send_scale_update || send_position_update )
+    {
+        U32 update_flags = UPD_NONE;
+        if (send_position_update)   update_flags |= UPD_POSITION;
+        if (send_scale_update)      update_flags |= UPD_SCALE;
+
+//      bool send_type = SEND_INDIVIDUALS;
+        if (corner)
+        {
+            update_flags |= UPD_UNIFORM;
+        }
+        // keep this up to date for sendonmouseup
+        mLastUpdateFlags = update_flags;
+
+        // enforce minimum update delay and don't stream updates on sub-object selections
+        if( elapsed_time > UPDATE_DELAY && !gSavedSettings.getBOOL("EditLinkedParts") )
+        {
+            LLSelectMgr::getInstance()->sendMultipleUpdate( update_flags );
+            update_timer.reset();
+            mSendUpdateOnMouseUp = false;
+        }
+        else
+        {
+            mSendUpdateOnMouseUp = true;
+        }
+        dialog_refresh_all();
+    }
+}
+
+// Rescales in a single dimension.  Either uniform (standard) or one-sided (scale plus translation)
+// depending on mUniform.  Handles multiple selection and objects that are not aligned to the bounding box.
+void LLManipScale::stretchFace( const LLVector3& drag_start_agent, const LLVector3& drag_delta_agent )
+{
+    LLVector3 drag_start_center_agent = gAgent.getPosAgentFromGlobal(mDragStartCenterGlobal);
+
+    for (LLObjectSelection::iterator iter = mObjectSelection->begin();
+         iter != mObjectSelection->end(); iter++)
+    {
+        LLSelectNode* selectNode = *iter;
+        LLViewerObject*cur = selectNode->getObject();
+        LLViewerObject *root_object = (cur == NULL) ? NULL : cur->getRootEdit();
+        if( cur->permModify() && cur->permMove() && !cur->isPermanentEnforced() &&
+            ((root_object == NULL) || !root_object->isPermanentEnforced()) &&
+            !cur->isAvatar() )
+        {
+            LLBBox cur_bbox         = cur->getBoundingBoxAgent();
+            LLVector3 start_local   = cur_bbox.agentToLocal( drag_start_agent );
+            LLVector3 end_local     = cur_bbox.agentToLocal( drag_start_agent + drag_delta_agent);
+            LLVector3 start_center_local = cur_bbox.agentToLocal( drag_start_center_agent );
+            LLVector3 axis          = nearestAxis( start_local - start_center_local );
+            S32 axis_index          = axis.mV[0] ? 0 : (axis.mV[1] ? 1 : 2 );
+
+            LLVector3 delta_local   = end_local - start_local;
+            F32 delta_local_mag     = delta_local.length();
+            LLVector3 dir_local;
+            if (delta_local_mag == 0.f)
+            {
+                dir_local = axis;
+            }
+            else
+            {
+                dir_local = delta_local / delta_local_mag; // normalized delta_local
+            }
+
+            F32 denom = axis * dir_local;
+            F32 desired_delta_size  = is_approx_zero(denom) ? 0.f : (delta_local_mag / denom);  // in meters
+            F32 desired_scale       = llclamp(selectNode->mSavedScale.mV[axis_index] + desired_delta_size, MIN_PRIM_SCALE, get_default_max_prim_scale(LLPickInfo::isFlora(cur)));
+            // propagate scale constraint back to position offset
+            desired_delta_size      = desired_scale - selectNode->mSavedScale.mV[axis_index]; // propagate constraint back to position
+
+            LLVector3 scale         = cur->getScale();
+            scale.mV[axis_index]    = desired_scale;
+            cur->setScale(scale, false);
+            rebuild(cur);
+            LLVector3 delta_pos;
+            if( !getUniform() )
+            {
+                LLVector3 delta_pos_local = axis * (0.5f * desired_delta_size);
+                LLVector3d delta_pos_global;
+                delta_pos_global.set(cur_bbox.localToAgent( delta_pos_local ) - cur_bbox.getCenterAgent());
+                LLVector3 cur_pos = cur->getPositionEdit();
+
+                if (cur->isRootEdit() && !cur->isAttachment())
+                {
+                    LLVector3d new_pos_global = LLWorld::getInstance()->clipToVisibleRegions(selectNode->mSavedPositionGlobal, selectNode->mSavedPositionGlobal + delta_pos_global);
+                    cur->setPositionGlobal( new_pos_global );
+                }
+                else
+                {
+                    LLXform* parent_xform = cur->mDrawable->getXform()->getParent();
+                    LLVector3 new_pos_local;
+                    // this works in attachment point space using world space delta
+                    if (parent_xform)
+                    {
+                        new_pos_local = selectNode->mSavedPositionLocal + (LLVector3(delta_pos_global) * ~parent_xform->getWorldRotation());
+                    }
+                    else
+                    {
+                        new_pos_local = selectNode->mSavedPositionLocal + LLVector3(delta_pos_global);
+                    }
+                    cur->setPosition(new_pos_local);
+                }
+                delta_pos = cur->getPositionEdit() - cur_pos;
+            }
+            if (cur->isRootEdit() && selectNode->mIndividualSelection)
+            {
+                // counter-translate child objects if we are moving the root as an individual
+                LLViewerObject::const_child_list_t& child_list = cur->getChildren();
+                for (LLViewerObject::child_list_t::const_iterator iter = child_list.begin();
+                     iter != child_list.end(); iter++)
+                {
+                    LLViewerObject* childp = *iter;
+                    if (!getUniform())
+                    {
+                        LLVector3 child_pos = childp->getPosition() - (delta_pos * ~cur->getRotationEdit());
+                        childp->setPosition(child_pos);
+                        rebuild(childp);
+                    }
+                }
+            }
+        }
+    }
+}
+
+
+void LLManipScale::renderGuidelinesPart( const LLBBox& bbox )
+{
+    LLVector3 guideline_start = bbox.getCenterLocal();
+
+    LLVector3 guideline_end = unitVectorToLocalBBoxExtent( partToUnitVector( mManipPart ), bbox );
+
+    if (!getUniform())
+    {
+        guideline_start = unitVectorToLocalBBoxExtent( -partToUnitVector( mManipPart ), bbox );
+    }
+
+    guideline_end -= guideline_start;
+    guideline_end.normalize();
+    guideline_end *= LLWorld::getInstance()->getRegionWidthInMeters();
+    guideline_end += guideline_start;
+
+    {
+        LLGLDepthTest gls_depth(GL_TRUE);
+        gl_line_3d( guideline_start, guideline_end, LLColor4(1.f, 1.f, 1.f, 0.5f) );
+    }
+    {
+        LLGLDepthTest gls_depth(GL_FALSE);
+        gl_line_3d( guideline_start, guideline_end, LLColor4(1.f, 1.f, 1.f, 0.25f) );
+    }
+}
+
+void LLManipScale::updateSnapGuides(const LLBBox& bbox)
+{
+    LLVector3 grid_origin;
+    LLVector3 grid_scale;
+    LLQuaternion grid_rotation;
+    LLSelectMgr::getInstance()->getGrid(grid_origin, grid_rotation, grid_scale);
+
+    bool uniform = LLManipScale::getUniform();
+
+    LLVector3 box_corner_agent = bbox.localToAgent(unitVectorToLocalBBoxExtent( partToUnitVector( mManipPart ), bbox ));
+    mScaleCenter = uniform ? bbox.getCenterAgent() : bbox.localToAgent(unitVectorToLocalBBoxExtent( -1.f * partToUnitVector( mManipPart ), bbox ));
+    mScaleDir = box_corner_agent - mScaleCenter;
+    mScaleDir.normalize();
+
+    if(mObjectSelection->getSelectType() == SELECT_TYPE_HUD)
+    {
+        mSnapRegimeOffset = SNAP_GUIDE_SCREEN_OFFSET / gAgentCamera.mHUDCurZoom;
+    }
+    else
+    {
+        F32 object_distance = dist_vec(box_corner_agent, LLViewerCamera::getInstance()->getOrigin());
+        mSnapRegimeOffset = (SNAP_GUIDE_SCREEN_OFFSET * gViewerWindow->getWorldViewWidthRaw() * object_distance) / LLViewerCamera::getInstance()->getPixelMeterRatio();
+    }
+    LLVector3 cam_at_axis;
+    F32 snap_guide_length;
+    if (mObjectSelection->getSelectType() == SELECT_TYPE_HUD)
+    {
+        cam_at_axis.set(1.f, 0.f, 0.f);
+        snap_guide_length = SNAP_GUIDE_SCREEN_LENGTH / gAgentCamera.mHUDCurZoom;
+    }
+    else
+    {
+        cam_at_axis = LLViewerCamera::getInstance()->getAtAxis();
+        F32 manipulator_distance = dist_vec(box_corner_agent, LLViewerCamera::getInstance()->getOrigin());
+        snap_guide_length = (SNAP_GUIDE_SCREEN_LENGTH * gViewerWindow->getWorldViewWidthRaw() * manipulator_distance) / LLViewerCamera::getInstance()->getPixelMeterRatio();
+    }
+
+    mSnapGuideLength = snap_guide_length / llmax(0.1f, (llmin(mSnapGuideDir1 * cam_at_axis, mSnapGuideDir2 * cam_at_axis)));
+
+    LLVector3 off_axis_dir = mScaleDir % cam_at_axis;
+    off_axis_dir.normalize();
+
+    if( (LL_FACE_MIN <= (S32)mManipPart) && ((S32)mManipPart <= LL_FACE_MAX) )
+    {
+        LLVector3 bbox_relative_cam_dir = off_axis_dir * ~bbox.getRotation();
+        bbox_relative_cam_dir.abs();
+        if (bbox_relative_cam_dir.mV[VX] > bbox_relative_cam_dir.mV[VY] && bbox_relative_cam_dir.mV[VX] > bbox_relative_cam_dir.mV[VZ])
+        {
+            mSnapGuideDir1 = LLVector3::x_axis * bbox.getRotation();
+        }
+        else if (bbox_relative_cam_dir.mV[VY] > bbox_relative_cam_dir.mV[VZ])
+        {
+            mSnapGuideDir1 = LLVector3::y_axis * bbox.getRotation();
+        }
+        else
+        {
+            mSnapGuideDir1 = LLVector3::z_axis * bbox.getRotation();
+        }
+
+        LLVector3 scale_snap = grid_scale;
+        mScaleSnapUnit1 = scale_snap.scaleVec(partToUnitVector( mManipPart )).length();
+        mScaleSnapUnit2 = mScaleSnapUnit1;
+        mSnapGuideDir1 *= mSnapGuideDir1 * LLViewerCamera::getInstance()->getUpAxis() > 0.f ? 1.f : -1.f;
+        mSnapGuideDir2 = mSnapGuideDir1 * -1.f;
+        mSnapDir1 = mScaleDir;
+        mSnapDir2 = mScaleDir;
+    }
+    else if( (LL_CORNER_MIN <= (S32)mManipPart) && ((S32)mManipPart <= LL_CORNER_MAX) )
+    {
+        LLVector3 local_camera_dir;
+        if (mObjectSelection->getSelectType() == SELECT_TYPE_HUD)
+        {
+            local_camera_dir = LLVector3(-1.f, 0.f, 0.f) * ~bbox.getRotation();
+        }
+        else
+        {
+            local_camera_dir = (LLViewerCamera::getInstance()->getOrigin() - box_corner_agent) * ~bbox.getRotation();
+            local_camera_dir.normalize();
+        }
+
+        LLVector3 axis_flip;
+        switch (mManipPart)
+        {
+        case LL_CORNER_NNN:
+            axis_flip.set(1.f, 1.f, 1.f);
+            break;
+        case LL_CORNER_NNP:
+            axis_flip.set(1.f, 1.f, -1.f);
+            break;
+        case LL_CORNER_NPN:
+            axis_flip.set(1.f, -1.f, 1.f);
+            break;
+        case LL_CORNER_NPP:
+            axis_flip.set(1.f, -1.f, -1.f);
+            break;
+        case LL_CORNER_PNN:
+            axis_flip.set(-1.f, 1.f, 1.f);
+            break;
+        case LL_CORNER_PNP:
+            axis_flip.set(-1.f, 1.f, -1.f);
+            break;
+        case LL_CORNER_PPN:
+            axis_flip.set(-1.f, -1.f, 1.f);
+            break;
+        case LL_CORNER_PPP:
+            axis_flip.set(-1.f, -1.f, -1.f);
+            break;
+        default:
+            break;
+        }
+
+        // account for which side of the object the camera is located and negate appropriate axes
+        local_camera_dir.scaleVec(axis_flip);
+
+        // normalize to object scale
+        LLVector3 bbox_extent = bbox.getExtentLocal();
+        local_camera_dir.scaleVec(LLVector3(1.f / bbox_extent.mV[VX], 1.f / bbox_extent.mV[VY], 1.f / bbox_extent.mV[VZ]));
+
+        S32 scale_face = -1;
+
+        if ((local_camera_dir.mV[VX] > 0.f) == (local_camera_dir.mV[VY] > 0.f))
+        {
+            if ((local_camera_dir.mV[VZ] > 0.f) == (local_camera_dir.mV[VY] > 0.f))
+            {
+                LLVector3 local_camera_dir_abs = local_camera_dir;
+                local_camera_dir_abs.abs();
+                // all neighboring faces of bbox are pointing towards camera or away from camera
+                // use largest magnitude face for snap guides
+                if (local_camera_dir_abs.mV[VX] > local_camera_dir_abs.mV[VY])
+                {
+                    if (local_camera_dir_abs.mV[VX] > local_camera_dir_abs.mV[VZ])
+                    {
+                        scale_face = VX;
+                    }
+                    else
+                    {
+                        scale_face = VZ;
+                    }
+                }
+                else // y > x
+                {
+                    if (local_camera_dir_abs.mV[VY] > local_camera_dir_abs.mV[VZ])
+                    {
+                        scale_face = VY;
+                    }
+                    else
+                    {
+                        scale_face = VZ;
+                    }
+                }
+            }
+            else
+            {
+                // z axis facing opposite direction from x and y relative to camera, use x and y for snap guides
+                scale_face = VZ;
+            }
+        }
+        else // x and y axes are facing in opposite directions relative to camera
+        {
+            if ((local_camera_dir.mV[VZ] > 0.f) == (local_camera_dir.mV[VY] > 0.f))
+            {
+                // x axis facing opposite direction from y and z relative to camera, use y and z for snap guides
+                scale_face = VX;
+            }
+            else
+            {
+                // y axis facing opposite direction from x and z relative to camera, use x and z for snap guides
+                scale_face = VY;
+            }
+        }
+
+        switch(scale_face)
+        {
+        case VX:
+            // x axis face being scaled, use y and z for snap guides
+            mSnapGuideDir1 = LLVector3::y_axis.scaledVec(axis_flip);
+            mScaleSnapUnit1 = grid_scale.mV[VZ];
+            mSnapGuideDir2 = LLVector3::z_axis.scaledVec(axis_flip);
+            mScaleSnapUnit2 = grid_scale.mV[VY];
+            break;
+        case VY:
+            // y axis facing being scaled, use x and z for snap guides
+            mSnapGuideDir1 = LLVector3::x_axis.scaledVec(axis_flip);
+            mScaleSnapUnit1 = grid_scale.mV[VZ];
+            mSnapGuideDir2 = LLVector3::z_axis.scaledVec(axis_flip);
+            mScaleSnapUnit2 = grid_scale.mV[VX];
+            break;
+        case VZ:
+            // z axis facing being scaled, use x and y for snap guides
+            mSnapGuideDir1 = LLVector3::x_axis.scaledVec(axis_flip);
+            mScaleSnapUnit1 = grid_scale.mV[VY];
+            mSnapGuideDir2 = LLVector3::y_axis.scaledVec(axis_flip);
+            mScaleSnapUnit2 = grid_scale.mV[VX];
+            break;
+        default:
+            mSnapGuideDir1.setZero();
+            mScaleSnapUnit1 = 0.f;
+
+            mSnapGuideDir2.setZero();
+            mScaleSnapUnit2 = 0.f;
+            break;
+        }
+
+        mSnapGuideDir1.rotVec(bbox.getRotation());
+        mSnapGuideDir2.rotVec(bbox.getRotation());
+        mSnapDir1 = -1.f * mSnapGuideDir2;
+        mSnapDir2 = -1.f * mSnapGuideDir1;
+    }
+
+    mScalePlaneNormal1 = mSnapGuideDir1 % mScaleDir;
+    mScalePlaneNormal1.normalize();
+
+    mScalePlaneNormal2 = mSnapGuideDir2 % mScaleDir;
+    mScalePlaneNormal2.normalize();
+
+    mScaleSnapUnit1 = mScaleSnapUnit1 / (mSnapDir1 * mScaleDir);
+    mScaleSnapUnit2 = mScaleSnapUnit2 / (mSnapDir2 * mScaleDir);
+
+    mTickPixelSpacing1 = ll_round((F32)MIN_DIVISION_PIXEL_WIDTH / (mScaleDir % mSnapGuideDir1).length());
+    mTickPixelSpacing2 = ll_round((F32)MIN_DIVISION_PIXEL_WIDTH / (mScaleDir % mSnapGuideDir2).length());
+
+    if (uniform)
+    {
+        mScaleSnapUnit1 *= 0.5f;
+        mScaleSnapUnit2 *= 0.5f;
+    }
+}
+
+void LLManipScale::renderSnapGuides(const LLBBox& bbox)
+{
+    if (!gSavedSettings.getBOOL("SnapEnabled"))
+    {
+        return;
+    }
+
+    F32 grid_alpha = gSavedSettings.getF32("GridOpacity");
+
+    F32 max_point_on_scale_line = partToMaxScale(mManipPart, bbox);
+    LLVector3 drag_point = gAgent.getPosAgentFromGlobal(mDragPointGlobal);
+
+    updateGridSettings();
+
+    S32 pass;
+    for (pass = 0; pass < 3; pass++)
+    {
+        LLColor4 tick_color = setupSnapGuideRenderPass(pass);
+
+        gGL.begin(LLRender::LINES);
+        LLVector3 line_mid = mScaleCenter + (mScaleSnappedValue * mScaleDir) + (mSnapGuideDir1 * mSnapRegimeOffset);
+        LLVector3 line_start = line_mid - (mScaleDir * (llmin(mScaleSnappedValue, mSnapGuideLength * 0.5f)));
+        LLVector3 line_end = line_mid + (mScaleDir * llmin(max_point_on_scale_line - mScaleSnappedValue, mSnapGuideLength * 0.5f));
+
+        gGL.color4f(tick_color.mV[VRED], tick_color.mV[VGREEN], tick_color.mV[VBLUE], tick_color.mV[VALPHA] * 0.1f);
+        gGL.vertex3fv(line_start.mV);
+        gGL.color4fv(tick_color.mV);
+        gGL.vertex3fv(line_mid.mV);
+        gGL.vertex3fv(line_mid.mV);
+        gGL.color4f(tick_color.mV[VRED], tick_color.mV[VGREEN], tick_color.mV[VBLUE], tick_color.mV[VALPHA] * 0.1f);
+        gGL.vertex3fv(line_end.mV);
+
+        line_mid = mScaleCenter + (mScaleSnappedValue * mScaleDir) + (mSnapGuideDir2 * mSnapRegimeOffset);
+        line_start = line_mid - (mScaleDir * (llmin(mScaleSnappedValue, mSnapGuideLength * 0.5f)));
+        line_end = line_mid + (mScaleDir * llmin(max_point_on_scale_line - mScaleSnappedValue, mSnapGuideLength * 0.5f));
+        gGL.vertex3fv(line_start.mV);
+        gGL.color4fv(tick_color.mV);
+        gGL.vertex3fv(line_mid.mV);
+        gGL.vertex3fv(line_mid.mV);
+        gGL.color4f(tick_color.mV[VRED], tick_color.mV[VGREEN], tick_color.mV[VBLUE], tick_color.mV[VALPHA] * 0.1f);
+        gGL.vertex3fv(line_end.mV);
+        gGL.end();
+    }
+
+    {
+        LLGLDepthTest gls_depth(GL_FALSE);
+
+        F32 dist_grid_axis = llmax(0.f, (drag_point - mScaleCenter) * mScaleDir);
+
+        F32 smallest_subdivision1 = mScaleSnapUnit1 / sGridMaxSubdivisionLevel;
+        F32 smallest_subdivision2 = mScaleSnapUnit2 / sGridMaxSubdivisionLevel;
+
+        F32 dist_scale_units_1 = dist_grid_axis / smallest_subdivision1;
+        F32 dist_scale_units_2 = dist_grid_axis / smallest_subdivision2;
+
+        // find distance to nearest smallest grid unit
+        F32 grid_multiple1 = llfloor(dist_scale_units_1);
+        F32 grid_multiple2 = llfloor(dist_scale_units_2);
+        F32 grid_offset1 = fmodf(dist_grid_axis, smallest_subdivision1);
+        F32 grid_offset2 = fmodf(dist_grid_axis, smallest_subdivision2);
+
+        // how many smallest grid units are we away from largest grid scale?
+        S32 sub_div_offset_1 = ll_round(fmod(dist_grid_axis - grid_offset1, mScaleSnapUnit1 / sGridMinSubdivisionLevel) / smallest_subdivision1);
+        S32 sub_div_offset_2 = ll_round(fmod(dist_grid_axis - grid_offset2, mScaleSnapUnit2 / sGridMinSubdivisionLevel) / smallest_subdivision2);
+
+        S32 num_ticks_per_side1 = llmax(1, lltrunc(0.5f * mSnapGuideLength / smallest_subdivision1));
+        S32 num_ticks_per_side2 = llmax(1, lltrunc(0.5f * mSnapGuideLength / smallest_subdivision2));
+        S32 ticks_from_scale_center_1 = lltrunc(dist_scale_units_1);
+        S32 ticks_from_scale_center_2 = lltrunc(dist_scale_units_2);
+        S32 max_ticks1 = llceil(max_point_on_scale_line / smallest_subdivision1 - dist_scale_units_1);
+        S32 max_ticks2 = llceil(max_point_on_scale_line / smallest_subdivision2 - dist_scale_units_2);
+        S32 start_tick = 0;
+        S32 stop_tick = 0;
+
+        if (mSnapRegime != SNAP_REGIME_NONE)
+        {
+            // draw snap guide line
+            gGL.begin(LLRender::LINES);
+            LLVector3 snap_line_center = bbox.localToAgent(unitVectorToLocalBBoxExtent( partToUnitVector( mManipPart ), bbox ));
+
+            LLVector3 snap_line_start = snap_line_center + (mSnapGuideDir1 * mSnapRegimeOffset);
+            LLVector3 snap_line_end = snap_line_center + (mSnapGuideDir2 * mSnapRegimeOffset);
+
+            gGL.color4f(1.f, 1.f, 1.f, grid_alpha);
+            gGL.vertex3fv(snap_line_start.mV);
+            gGL.vertex3fv(snap_line_center.mV);
+            gGL.vertex3fv(snap_line_center.mV);
+            gGL.vertex3fv(snap_line_end.mV);
+            gGL.end();
+
+            // draw snap guide arrow
+            gGL.begin(LLRender::TRIANGLES);
+            {
+                //gGLSNoCullFaces.set();
+                gGL.color4f(1.f, 1.f, 1.f, grid_alpha);
+
+                LLVector3 arrow_dir;
+                LLVector3 arrow_span = mScaleDir;
+
+                arrow_dir = snap_line_start - snap_line_center;
+                arrow_dir.normalize();
+                gGL.vertex3fv((snap_line_start + arrow_dir * mSnapRegimeOffset * 0.1f).mV);
+                gGL.vertex3fv((snap_line_start + arrow_span * mSnapRegimeOffset * 0.1f).mV);
+                gGL.vertex3fv((snap_line_start - arrow_span * mSnapRegimeOffset * 0.1f).mV);
+
+                arrow_dir = snap_line_end - snap_line_center;
+                arrow_dir.normalize();
+                gGL.vertex3fv((snap_line_end + arrow_dir * mSnapRegimeOffset * 0.1f).mV);
+                gGL.vertex3fv((snap_line_end + arrow_span * mSnapRegimeOffset * 0.1f).mV);
+                gGL.vertex3fv((snap_line_end - arrow_span * mSnapRegimeOffset * 0.1f).mV);
+            }
+            gGL.end();
+        }
+
+        LLVector2 screen_translate_axis(llabs(mScaleDir * LLViewerCamera::getInstance()->getLeftAxis()), llabs(mScaleDir * LLViewerCamera::getInstance()->getUpAxis()));
+        screen_translate_axis.normalize();
+
+        S32 tick_label_spacing = ll_round(screen_translate_axis * sTickLabelSpacing);
+
+        for (pass = 0; pass < 3; pass++)
+        {
+            LLColor4 tick_color = setupSnapGuideRenderPass(pass);
+
+            start_tick = -(llmin(ticks_from_scale_center_1, num_ticks_per_side1));
+            stop_tick = llmin(max_ticks1, num_ticks_per_side1);
+
+            gGL.begin(LLRender::LINES);
+            // draw first row of ticks
+            for (S32 i = start_tick; i <= stop_tick; i++)
+            {
+                F32 alpha = (1.f - (1.f *  ((F32)llabs(i) / (F32)num_ticks_per_side1)));
+                LLVector3 tick_pos = mScaleCenter + (mScaleDir * (grid_multiple1 + i) * smallest_subdivision1);
+
+                //No need check this condition to prevent tick position scaling (FIX MAINT-5207/5208)
+                //F32 cur_subdivisions = llclamp(getSubdivisionLevel(tick_pos, mScaleDir, mScaleSnapUnit1, mTickPixelSpacing1), sGridMinSubdivisionLevel, sGridMaxSubdivisionLevel);
+                /*if (fmodf((F32)(i + sub_div_offset_1), (sGridMaxSubdivisionLevel / cur_subdivisions)) != 0.f)
+                {
+                    continue;
+                }*/
+
+                F32 tick_scale = 1.f;
+                for (F32 division_level = sGridMaxSubdivisionLevel; division_level >= sGridMinSubdivisionLevel; division_level /= 2.f)
+                {
+                    if (fmodf((F32)(i + sub_div_offset_1), division_level) == 0.f)
+                    {
+                        break;
+                    }
+                    tick_scale *= 0.7f;
+                }
+
+                gGL.color4f(tick_color.mV[VRED], tick_color.mV[VGREEN], tick_color.mV[VBLUE], tick_color.mV[VALPHA] * alpha);
+                LLVector3 tick_start = tick_pos + (mSnapGuideDir1 * mSnapRegimeOffset);
+                LLVector3 tick_end = tick_start + (mSnapGuideDir1 * mSnapRegimeOffset * tick_scale);
+                gGL.vertex3fv(tick_start.mV);
+                gGL.vertex3fv(tick_end.mV);
+            }
+
+            // draw opposite row of ticks
+            start_tick = -(llmin(ticks_from_scale_center_2, num_ticks_per_side2));
+            stop_tick = llmin(max_ticks2, num_ticks_per_side2);
+
+            for (S32 i = start_tick; i <= stop_tick; i++)
+            {
+                F32 alpha = (1.f - (1.f *  ((F32)llabs(i) / (F32)num_ticks_per_side2)));
+                LLVector3 tick_pos = mScaleCenter + (mScaleDir * (grid_multiple2 + i) * smallest_subdivision2);
+
+                //No need check this condition to prevent tick position scaling (FIX MAINT-5207/5208)
+                //F32 cur_subdivisions = llclamp(getSubdivisionLevel(tick_pos, mScaleDir, mScaleSnapUnit2, mTickPixelSpacing2), sGridMinSubdivisionLevel, sGridMaxSubdivisionLevel);
+                /*if (fmodf((F32)(i + sub_div_offset_2), (sGridMaxSubdivisionLevel / cur_subdivisions)) != 0.f)
+                {
+                    continue;
+                }*/
+
+                F32 tick_scale = 1.f;
+                for (F32 division_level = sGridMaxSubdivisionLevel; division_level >= sGridMinSubdivisionLevel; division_level /= 2.f)
+                {
+                    if (fmodf((F32)(i + sub_div_offset_2), division_level) == 0.f)
+                    {
+                        break;
+                    }
+                    tick_scale *= 0.7f;
+                }
+
+                gGL.color4f(tick_color.mV[VRED], tick_color.mV[VGREEN], tick_color.mV[VBLUE], tick_color.mV[VALPHA] * alpha);
+                LLVector3 tick_start = tick_pos + (mSnapGuideDir2 * mSnapRegimeOffset);
+                LLVector3 tick_end = tick_start + (mSnapGuideDir2 * mSnapRegimeOffset * tick_scale);
+                gGL.vertex3fv(tick_start.mV);
+                gGL.vertex3fv(tick_end.mV);
+            }
+            gGL.end();
+        }
+
+        // render upper tick labels
+        start_tick = -(llmin(ticks_from_scale_center_1, num_ticks_per_side1));
+        stop_tick = llmin(max_ticks1, num_ticks_per_side1);
+
+        F32 grid_resolution = mObjectSelection->getSelectType() == SELECT_TYPE_HUD ? 0.25f : llmax(gSavedSettings.getF32("GridResolution"), 0.001f);
+        S32 label_sub_div_offset_1 = ll_round(fmod(dist_grid_axis - grid_offset1, mScaleSnapUnit1  * 32.f) / smallest_subdivision1);
+        S32 label_sub_div_offset_2 = ll_round(fmod(dist_grid_axis - grid_offset2, mScaleSnapUnit2  * 32.f) / smallest_subdivision2);
+
+        for (S32 i = start_tick; i <= stop_tick; i++)
+        {
+            F32 tick_scale = 1.f;
+            F32 alpha = grid_alpha * (1.f - (0.5f *  ((F32)llabs(i) / (F32)num_ticks_per_side1)));
+            LLVector3 tick_pos = mScaleCenter + (mScaleDir * (grid_multiple1 + i) * smallest_subdivision1);
+
+            for (F32 division_level = sGridMaxSubdivisionLevel; division_level >= sGridMinSubdivisionLevel; division_level /= 2.f)
+            {
+                if (fmodf((F32)(i + label_sub_div_offset_1), division_level) == 0.f)
+                {
+                    break;
+                }
+                tick_scale *= 0.7f;
+            }
+
+            if (fmodf((F32)(i + label_sub_div_offset_1), (sGridMaxSubdivisionLevel / llmin(sGridMaxSubdivisionLevel, getSubdivisionLevel(tick_pos, mScaleDir, mScaleSnapUnit1, tick_label_spacing)))) == 0.f)
+            {
+                LLVector3 text_origin = tick_pos + (mSnapGuideDir1 * mSnapRegimeOffset * (1.f + tick_scale));
+
+                EGridMode grid_mode = LLSelectMgr::getInstance()->getGridMode();
+                F32 tick_value;
+                if (grid_mode == GRID_MODE_WORLD)
+                {
+                    tick_value = (grid_multiple1 + i) / (sGridMaxSubdivisionLevel / grid_resolution);
+                }
+                else
+                {
+                    tick_value = (grid_multiple1 + i) / (2.f * sGridMaxSubdivisionLevel);
+                }
+
+                F32 text_highlight = 0.8f;
+
+                // Highlight this text if the tick value matches the snapped to value, and if either the second set of ticks isn't going to be shown or cursor is in the first snap regime.
+                if (is_approx_equal(tick_value, mScaleSnappedValue) && (mScaleSnapUnit2 == mScaleSnapUnit1 || (mSnapRegime & SNAP_REGIME_UPPER)))
+                {
+                    text_highlight = 1.f;
+                }
+
+                renderTickValue(text_origin, tick_value, grid_mode == GRID_MODE_WORLD ? std::string("m") : std::string("x"), LLColor4(text_highlight, text_highlight, text_highlight, alpha));
+            }
+        }
+
+        // label ticks on opposite side, only can happen in scaling modes that effect more than one axis and when the object's axis don't have the same scale.  A differing scale indicates both conditions.
+        if (mScaleSnapUnit2 != mScaleSnapUnit1)
+        {
+            start_tick = -(llmin(ticks_from_scale_center_2, num_ticks_per_side2));
+            stop_tick = llmin(max_ticks2, num_ticks_per_side2);
+            for (S32 i = start_tick; i <= stop_tick; i++)
+            {
+                F32 tick_scale = 1.f;
+                F32 alpha = grid_alpha * (1.f - (0.5f *  ((F32)llabs(i) / (F32)num_ticks_per_side2)));
+                LLVector3 tick_pos = mScaleCenter + (mScaleDir * (grid_multiple2 + i) * smallest_subdivision2);
+
+                for (F32 division_level = sGridMaxSubdivisionLevel; division_level >= sGridMinSubdivisionLevel; division_level /= 2.f)
+                {
+                    if (fmodf((F32)(i + label_sub_div_offset_2), division_level) == 0.f)
+                    {
+                        break;
+                    }
+                    tick_scale *= 0.7f;
+                }
+
+                if (fmodf((F32)(i + label_sub_div_offset_2), (sGridMaxSubdivisionLevel / llmin(sGridMaxSubdivisionLevel, getSubdivisionLevel(tick_pos, mScaleDir, mScaleSnapUnit2, tick_label_spacing)))) == 0.f)
+                {
+                    LLVector3 text_origin = tick_pos + (mSnapGuideDir2 * mSnapRegimeOffset * (1.f + tick_scale));
+
+                    EGridMode grid_mode = LLSelectMgr::getInstance()->getGridMode();
+                    F32 tick_value;
+                    if (grid_mode == GRID_MODE_WORLD)
+                    {
+                        tick_value = (grid_multiple2 + i) / (sGridMaxSubdivisionLevel / grid_resolution);
+                    }
+                    else
+                    {
+                        tick_value = (grid_multiple2 + i) / (2.f * sGridMaxSubdivisionLevel);
+                    }
+
+                    F32 text_highlight = 0.8f;
+
+                    if (is_approx_equal(tick_value, mScaleSnappedValue) && (mSnapRegime & SNAP_REGIME_LOWER))
+                    {
+                        text_highlight = 1.f;
+                    }
+
+                    renderTickValue(text_origin, tick_value, grid_mode == GRID_MODE_WORLD ? std::string("m") : std::string("x"), LLColor4(text_highlight, text_highlight, text_highlight, alpha));
+                }
+            }
+        }
+
+
+        // render help text
+        if (mObjectSelection->getSelectType() != SELECT_TYPE_HUD)
+        {
+            if (mHelpTextTimer.getElapsedTimeF32() < sHelpTextVisibleTime + sHelpTextFadeTime && sNumTimesHelpTextShown < sMaxTimesShowHelpText)
+            {
+                LLVector3 selection_center_start = LLSelectMgr::getInstance()->getSavedBBoxOfSelection().getCenterAgent();
+
+                LLVector3 offset_dir;
+                if (mSnapGuideDir1 * LLViewerCamera::getInstance()->getAtAxis() > mSnapGuideDir2 * LLViewerCamera::getInstance()->getAtAxis())
+                {
+                    offset_dir = mSnapGuideDir2;
+                }
+                else
+                {
+                    offset_dir = mSnapGuideDir1;
+                }
+
+                LLVector3 help_text_pos = selection_center_start + (mSnapRegimeOffset * 5.f * offset_dir);
+                const LLFontGL* big_fontp = LLFontGL::getFontSansSerif();
+
+                std::string help_text = LLTrans::getString("manip_hint1");
+                LLColor4 help_text_color = LLColor4::white;
+                help_text_color.mV[VALPHA] = clamp_rescale(mHelpTextTimer.getElapsedTimeF32(), sHelpTextVisibleTime, sHelpTextVisibleTime + sHelpTextFadeTime, grid_alpha, 0.f);
+                hud_render_utf8text(help_text, help_text_pos, *big_fontp, LLFontGL::NORMAL, LLFontGL::NO_SHADOW, -0.5f * big_fontp->getWidthF32(help_text), 3.f, help_text_color, false);
+                help_text = LLTrans::getString("manip_hint2");
+                help_text_pos -= LLViewerCamera::getInstance()->getUpAxis() * mSnapRegimeOffset * 0.4f;
+                hud_render_utf8text(help_text, help_text_pos, *big_fontp, LLFontGL::NORMAL, LLFontGL::NO_SHADOW, -0.5f * big_fontp->getWidthF32(help_text), 3.f, help_text_color, false);
+            }
+        }
+    }
+}
+
+// Returns unit vector in direction of part of an origin-centered cube
+LLVector3 LLManipScale::partToUnitVector( S32 part ) const
+{
+    if ( (LL_FACE_MIN <= part) && (part <= LL_FACE_MAX) )
+    {
+        return faceToUnitVector( part );
+    }
+    else if ( (LL_CORNER_MIN <= part) && (part <= LL_CORNER_MAX) )
+    {
+        return cornerToUnitVector( part );
+    }
+    else if ( (LL_EDGE_MIN <= part) && (part <= LL_EDGE_MAX ) )
+    {
+        return edgeToUnitVector( part );
+    }
+    return LLVector3();
+}
+
+
+// Returns unit vector in direction of face of an origin-centered cube
+LLVector3 LLManipScale::faceToUnitVector( S32 part ) const
+{
+    llassert( (LL_FACE_MIN <= part) && (part <= LL_FACE_MAX) );
+    LLVector3 vec;
+    switch( part )
+    {
+        case LL_FACE_POSX:
+            vec.set(  1.f,  0.f,  0.f );
+            break;
+        case LL_FACE_NEGX:
+            vec.set( -1.f,  0.f,  0.f );
+            break;
+        case LL_FACE_POSY:
+            vec.set(  0.f,  1.f,  0.f );
+            break;
+        case LL_FACE_NEGY:
+            vec.set(  0.f, -1.f,  0.f );
+            break;
+        case LL_FACE_POSZ:
+            vec.set(  0.f,  0.f,  1.f );
+            break;
+        case LL_FACE_NEGZ:
+            vec.set(  0.f,  0.f, -1.f );
+            break;
+        default:
+            vec.clear();
+    }
+
+    return vec;
+}
+
+
+// Returns unit vector in direction of corner of an origin-centered cube
+LLVector3 LLManipScale::cornerToUnitVector( S32 part ) const
+{
+    llassert( (LL_CORNER_MIN <= part) && (part <= LL_CORNER_MAX) );
+    LLVector3 vec;
+    switch(part)
+    {
+        case LL_CORNER_NNN:
+            vec.set(-OO_SQRT3, -OO_SQRT3, -OO_SQRT3);
+            break;
+        case LL_CORNER_NNP:
+            vec.set(-OO_SQRT3, -OO_SQRT3, OO_SQRT3);
+            break;
+        case LL_CORNER_NPN:
+            vec.set(-OO_SQRT3, OO_SQRT3, -OO_SQRT3);
+            break;
+        case LL_CORNER_NPP:
+            vec.set(-OO_SQRT3, OO_SQRT3, OO_SQRT3);
+            break;
+        case LL_CORNER_PNN:
+            vec.set(OO_SQRT3, -OO_SQRT3, -OO_SQRT3);
+            break;
+        case LL_CORNER_PNP:
+            vec.set(OO_SQRT3, -OO_SQRT3, OO_SQRT3);
+            break;
+        case LL_CORNER_PPN:
+            vec.set(OO_SQRT3, OO_SQRT3, -OO_SQRT3);
+            break;
+        case LL_CORNER_PPP:
+            vec.set(OO_SQRT3, OO_SQRT3, OO_SQRT3);
+            break;
+        default:
+            vec.clear();
+    }
+
+    return vec;
+}
+
+// Returns unit vector in direction of edge of an origin-centered cube
+LLVector3 LLManipScale::edgeToUnitVector( S32 part ) const
+{
+    llassert( (LL_EDGE_MIN <= part) && (part <= LL_EDGE_MAX) );
+    part -= LL_EDGE_MIN;
+    S32 rotation = part >> 2;               // Edge between which faces: 0 => XY, 1 => YZ, 2 => ZX
+    LLVector3 v;
+    v.mV[rotation]          = (part & 1) ? F_SQRT2 : -F_SQRT2;
+    v.mV[(rotation+1) % 3]  = (part & 2) ? F_SQRT2 : -F_SQRT2;
+    // v.mV[(rotation+2) % 3] defaults to 0.
+    return v;
+}
+
+// Non-linear scale of origin-centered unit cube to non-origin-centered, non-symetrical bounding box
+LLVector3 LLManipScale::unitVectorToLocalBBoxExtent( const LLVector3& v, const LLBBox& bbox ) const
+{
+    const LLVector3& min = bbox.getMinLocal();
+    const LLVector3& max = bbox.getMaxLocal();
+    LLVector3 ctr = bbox.getCenterLocal();
+
+    return LLVector3(
+        v.mV[0] ? (v.mV[0]>0 ? max.mV[0] : min.mV[0] ) : ctr.mV[0],
+        v.mV[1] ? (v.mV[1]>0 ? max.mV[1] : min.mV[1] ) : ctr.mV[1],
+        v.mV[2] ? (v.mV[2]>0 ? max.mV[2] : min.mV[2] ) : ctr.mV[2] );
+}
+
+// returns max allowable scale along a given stretch axis
+F32     LLManipScale::partToMaxScale( S32 part, const LLBBox &bbox ) const
+{
+    F32 max_scale_factor = 0.f;
+    LLVector3 bbox_extents = unitVectorToLocalBBoxExtent( partToUnitVector( part ), bbox );
+    bbox_extents.abs();
+    F32 max_extent = 0.f;
+    for (U32 i = VX; i <= VZ; i++)
+    {
+        if (bbox_extents.mV[i] > max_extent)
+        {
+            max_extent = bbox_extents.mV[i];
+        }
+    }
+    max_scale_factor = bbox_extents.length() * get_default_max_prim_scale() / max_extent;
+
+    if (getUniform())
+    {
+        max_scale_factor *= 0.5f;
+    }
+
+    return max_scale_factor;
+}
+
+// returns min allowable scale along a given stretch axis
+F32     LLManipScale::partToMinScale( S32 part, const LLBBox &bbox ) const
+{
+    LLVector3 bbox_extents = unitVectorToLocalBBoxExtent( partToUnitVector( part ), bbox );
+    bbox_extents.abs();
+    F32 min_extent = get_default_max_prim_scale();
+    for (U32 i = VX; i <= VZ; i++)
+    {
+        if (bbox_extents.mV[i] > 0.f && bbox_extents.mV[i] < min_extent)
+        {
+            min_extent = bbox_extents.mV[i];
+        }
+    }
+    F32 min_scale_factor = bbox_extents.length() * MIN_PRIM_SCALE / min_extent;
+
+    if (getUniform())
+    {
+        min_scale_factor *= 0.5f;
+    }
+
+    return min_scale_factor;
+}
+
+// Returns the axis aligned unit vector closest to v.
+LLVector3 LLManipScale::nearestAxis( const LLVector3& v ) const
+{
+    // Note: yes, this is a slow but easy implementation
+    // assumes v is normalized
+
+    F32 coords[][3] =
+        {
+            { 1.f, 0.f, 0.f },
+            { 0.f, 1.f, 0.f },
+            { 0.f, 0.f, 1.f },
+            {-1.f, 0.f, 0.f },
+            { 0.f,-1.f, 0.f },
+            { 0.f, 0.f,-1.f }
+        };
+
+    F32 cosine[6];
+    cosine[0] = v * LLVector3( coords[0] );
+    cosine[1] = v * LLVector3( coords[1] );
+    cosine[2] = v * LLVector3( coords[2] );
+    cosine[3] = -cosine[0];
+    cosine[4] = -cosine[1];
+    cosine[5] = -cosine[2];
+
+    F32 greatest_cos = cosine[0];
+    S32 greatest_index = 0;
+    for( S32 i=1; i<6; i++ )
+    {
+        if( greatest_cos < cosine[i] )
+        {
+            greatest_cos = cosine[i];
+            greatest_index = i;
+        }
+    }
+
+    return LLVector3( coords[greatest_index] );
+}
+
+// virtual
+bool LLManipScale::canAffectSelection()
+{
+    // An selection is scalable if you are allowed to both edit and move
+    // everything in it, and it does not have any sitting agents
+    bool can_scale = mObjectSelection->getObjectCount() != 0;
+    if (can_scale)
+    {
+        struct f : public LLSelectedObjectFunctor
+        {
+            virtual bool apply(LLViewerObject* objectp)
+            {
+                LLViewerObject *root_object = (objectp == NULL) ? NULL : objectp->getRootEdit();
+                return objectp->permModify() && objectp->permMove() && !objectp->isPermanentEnforced() &&
+                    (root_object == NULL || (!root_object->isPermanentEnforced() && !root_object->isSeat())) &&
+                    !objectp->isSeat();
+            }
+        } func;
+        can_scale = mObjectSelection->applyToObjects(&func);
+    }
+    return can_scale;
+}