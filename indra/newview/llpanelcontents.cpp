--- conflicted
+++ resolved
@@ -78,22 +78,14 @@
 
 bool LLPanelContents::postBuild()
 {
-<<<<<<< HEAD
-	setMouseOpaque(false);
-=======
-    setMouseOpaque(FALSE);
->>>>>>> e7eced3c
+    setMouseOpaque(false);
 
     childSetAction("button new script",&LLPanelContents::onClickNewScript, this);
     childSetAction("button permissions",&LLPanelContents::onClickPermissions, this);
 
     mPanelInventoryObject = getChild<LLPanelObjectInventory>("contents_inventory");
 
-<<<<<<< HEAD
-	return true;
-=======
-    return TRUE;
->>>>>>> e7eced3c
+    return true;
 }
 
 LLPanelContents::LLPanelContents()
@@ -111,35 +103,9 @@
 
 void LLPanelContents::getState(LLViewerObject *objectp )
 {
-<<<<<<< HEAD
-	if( !objectp )
-	{
-		getChildView("button new script")->setEnabled(false);
-		return;
-	}
-
-	LLUUID group_id;			// used for SL-23488
-	LLSelectMgr::getInstance()->selectGetGroup(group_id);  // sets group_id as a side effect SL-23488
-
-	// BUG? Check for all objects being editable?
-	bool editable = gAgent.isGodlike()
-					|| (objectp->permModify() && !objectp->isPermanentEnforced()
-					       && ( objectp->permYouOwner() || ( !group_id.isNull() && gAgent.isInGroup(group_id) )));  // solves SL-23488
-	bool all_volume = LLSelectMgr::getInstance()->selectionAllPCode( LL_PCODE_VOLUME );
-
-	// Edit script button - ok if object is editable and there's an unambiguous destination for the object.
-	getChildView("button new script")->setEnabled(
-		editable &&
-		all_volume &&
-		((LLSelectMgr::getInstance()->getSelection()->getRootObjectCount() == 1)
-			|| (LLSelectMgr::getInstance()->getSelection()->getObjectCount() == 1)));
-
-	getChildView("button permissions")->setEnabled(!objectp->isPermanentEnforced());
-	mPanelInventoryObject->setEnabled(!objectp->isPermanentEnforced());
-=======
     if( !objectp )
     {
-        getChildView("button new script")->setEnabled(FALSE);
+        getChildView("button new script")->setEnabled(false);
         return;
     }
 
@@ -150,7 +116,7 @@
     bool editable = gAgent.isGodlike()
                     || (objectp->permModify() && !objectp->isPermanentEnforced()
                            && ( objectp->permYouOwner() || ( !group_id.isNull() && gAgent.isInGroup(group_id) )));  // solves SL-23488
-    BOOL all_volume = LLSelectMgr::getInstance()->selectionAllPCode( LL_PCODE_VOLUME );
+    bool all_volume = LLSelectMgr::getInstance()->selectionAllPCode( LL_PCODE_VOLUME );
 
     // Edit script button - ok if object is editable and there's an unambiguous destination for the object.
     getChildView("button new script")->setEnabled(
@@ -161,22 +127,11 @@
 
     getChildView("button permissions")->setEnabled(!objectp->isPermanentEnforced());
     mPanelInventoryObject->setEnabled(!objectp->isPermanentEnforced());
->>>>>>> e7eced3c
 }
 
 void LLPanelContents::refresh()
 {
-<<<<<<< HEAD
-	const bool children_ok = true;
-	LLViewerObject* object = LLSelectMgr::getInstance()->getSelection()->getFirstRootObject(children_ok);
-
-	getState(object);
-	if (mPanelInventoryObject)
-	{
-		mPanelInventoryObject->refresh();
-	}	
-=======
-    const BOOL children_ok = TRUE;
+    const bool children_ok = true;
     LLViewerObject* object = LLSelectMgr::getInstance()->getSelection()->getFirstRootObject(children_ok);
 
     getState(object);
@@ -184,7 +139,6 @@
     {
         mPanelInventoryObject->refresh();
     }
->>>>>>> e7eced3c
 }
 
 void LLPanelContents::clearContents()
@@ -203,49 +157,7 @@
 // static
 void LLPanelContents::onClickNewScript(void *userdata)
 {
-<<<<<<< HEAD
-	const bool children_ok = true;
-	LLViewerObject* object = LLSelectMgr::getInstance()->getSelection()->getFirstRootObject(children_ok);
-	if(object)
-	{
-		LLPermissions perm;
-		perm.init(gAgent.getID(), gAgent.getID(), LLUUID::null, LLUUID::null);
-
-		// Parameters are base, owner, everyone, group, next
-		perm.initMasks(
-			PERM_ALL,
-			PERM_ALL,
-			LLFloaterPerms::getEveryonePerms("Scripts"),
-			LLFloaterPerms::getGroupPerms("Scripts"),
-			PERM_MOVE | LLFloaterPerms::getNextOwnerPerms("Scripts"));
-		std::string desc;
-		LLViewerAssetType::generateDescriptionFor(LLAssetType::AT_LSL_TEXT, desc);
-		LLPointer<LLViewerInventoryItem> new_item =
-			new LLViewerInventoryItem(
-				LLUUID::null,
-				LLUUID::null,
-				perm,
-				LLUUID::null,
-				LLAssetType::AT_LSL_TEXT,
-				LLInventoryType::IT_LSL,
-				"New Script",
-				desc,
-				LLSaleInfo::DEFAULT,
-				LLInventoryItemFlags::II_FLAGS_NONE,
-				time_corrected());
-		object->saveScript(new_item, true, true);
-
-		std::string name = new_item->getName();
-
-		// *NOTE: In order to resolve SL-22177, we needed to create
-		// the script first, and then you have to click it in
-		// inventory to edit it.
-		// *TODO: The script creation should round-trip back to the
-		// viewer so the viewer can auto-open the script and start
-		// editing ASAP.
-	}
-=======
-    const BOOL children_ok = TRUE;
+    const bool children_ok = true;
     LLViewerObject* object = LLSelectMgr::getInstance()->getSelection()->getFirstRootObject(children_ok);
     if(object)
     {
@@ -274,7 +186,7 @@
                 LLSaleInfo::DEFAULT,
                 LLInventoryItemFlags::II_FLAGS_NONE,
                 time_corrected());
-        object->saveScript(new_item, TRUE, true);
+        object->saveScript(new_item, true, true);
 
         std::string name = new_item->getName();
 
@@ -285,7 +197,6 @@
         // viewer so the viewer can auto-open the script and start
         // editing ASAP.
     }
->>>>>>> e7eced3c
 }
 
 
