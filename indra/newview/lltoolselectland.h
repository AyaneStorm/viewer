/**
 * @file lltoolselectland.h
 * @brief LLToolSelectLand class header file
 *
 * $LicenseInfo:firstyear=2002&license=viewerlgpl$
 * Second Life Viewer Source Code
 * Copyright (C) 2010, Linden Research, Inc.
 *
 * This library is free software; you can redistribute it and/or
 * modify it under the terms of the GNU Lesser General Public
 * License as published by the Free Software Foundation;
 * version 2.1 of the License only.
 *
 * This library is distributed in the hope that it will be useful,
 * but WITHOUT ANY WARRANTY; without even the implied warranty of
 * MERCHANTABILITY or FITNESS FOR A PARTICULAR PURPOSE.  See the GNU
 * Lesser General Public License for more details.
 *
 * You should have received a copy of the GNU Lesser General Public
 * License along with this library; if not, write to the Free Software
 * Foundation, Inc., 51 Franklin Street, Fifth Floor, Boston, MA  02110-1301  USA
 *
 * Linden Research, Inc., 945 Battery Street, San Francisco, CA  94111  USA
 * $/LicenseInfo$
 */

#ifndef LL_LLTOOLSELECTLAND_H
#define LL_LLTOOLSELECTLAND_H

#include "lltool.h"
#include "v3dmath.h"

class LLParcelSelection;

class LLToolSelectLand
:   public LLTool, public LLSingleton<LLToolSelectLand>
{
    LLSINGLETON(LLToolSelectLand);
    virtual ~LLToolSelectLand();

public:
<<<<<<< HEAD
	/*virtual*/ bool		handleMouseDown(S32 x, S32 y, MASK mask) override;
	/*virtual*/ bool		handleDoubleClick(S32 x, S32 y, MASK mask) override;
	/*virtual*/ bool		handleMouseUp(S32 x, S32 y, MASK mask) override;
	/*virtual*/ bool		handleHover(S32 x, S32 y, MASK mask) override;
	/*virtual*/ void		render() override;				// draw the select rectangle
	/*virtual*/ bool		isAlwaysRendered() override	{ return true; }
=======
    /*virtual*/ BOOL        handleMouseDown(S32 x, S32 y, MASK mask) override;
    /*virtual*/ BOOL        handleDoubleClick(S32 x, S32 y, MASK mask) override;
    /*virtual*/ BOOL        handleMouseUp(S32 x, S32 y, MASK mask) override;
    /*virtual*/ BOOL        handleHover(S32 x, S32 y, MASK mask) override;
    /*virtual*/ void        render() override;              // draw the select rectangle
    /*virtual*/ BOOL        isAlwaysRendered() override { return TRUE; }
>>>>>>> e1623bb2

    /*virtual*/ void        handleSelect() override;
    /*virtual*/ void        handleDeselect() override;

protected:
<<<<<<< HEAD
	bool			outsideSlop(S32 x, S32 y, S32 start_x, S32 start_y);
	void			roundXY(LLVector3d& vec);

protected:
	LLVector3d		mDragStartGlobal;		// global coords
	LLVector3d		mDragEndGlobal;			// global coords
	bool			mDragEndValid;			// is drag end a valid point in the world?
=======
    BOOL            outsideSlop(S32 x, S32 y, S32 start_x, S32 start_y);
    void            roundXY(LLVector3d& vec);

protected:
    LLVector3d      mDragStartGlobal;       // global coords
    LLVector3d      mDragEndGlobal;         // global coords
    BOOL            mDragEndValid;          // is drag end a valid point in the world?
>>>>>>> e1623bb2

    S32             mDragStartX;            // screen coords, from left
    S32             mDragStartY;            // screen coords, from bottom

    S32             mDragEndX;
    S32             mDragEndY;

<<<<<<< HEAD
	bool			mMouseOutsideSlop;		// has mouse ever gone outside slop region?
=======
    BOOL            mMouseOutsideSlop;      // has mouse ever gone outside slop region?
>>>>>>> e1623bb2

    LLVector3d      mWestSouthBottom;       // global coords, from drag
    LLVector3d      mEastNorthTop;          // global coords, from drag

    LLSafeHandle<LLParcelSelection> mSelection;     // hold on to a parcel selection
};


#endif<|MERGE_RESOLUTION|>--- conflicted
+++ resolved
@@ -1,99 +1,76 @@
-/**
- * @file lltoolselectland.h
- * @brief LLToolSelectLand class header file
- *
- * $LicenseInfo:firstyear=2002&license=viewerlgpl$
- * Second Life Viewer Source Code
- * Copyright (C) 2010, Linden Research, Inc.
- *
- * This library is free software; you can redistribute it and/or
- * modify it under the terms of the GNU Lesser General Public
- * License as published by the Free Software Foundation;
- * version 2.1 of the License only.
- *
- * This library is distributed in the hope that it will be useful,
- * but WITHOUT ANY WARRANTY; without even the implied warranty of
- * MERCHANTABILITY or FITNESS FOR A PARTICULAR PURPOSE.  See the GNU
- * Lesser General Public License for more details.
- *
- * You should have received a copy of the GNU Lesser General Public
- * License along with this library; if not, write to the Free Software
- * Foundation, Inc., 51 Franklin Street, Fifth Floor, Boston, MA  02110-1301  USA
- *
- * Linden Research, Inc., 945 Battery Street, San Francisco, CA  94111  USA
- * $/LicenseInfo$
- */
-
-#ifndef LL_LLTOOLSELECTLAND_H
-#define LL_LLTOOLSELECTLAND_H
-
-#include "lltool.h"
-#include "v3dmath.h"
-
-class LLParcelSelection;
-
-class LLToolSelectLand
-:   public LLTool, public LLSingleton<LLToolSelectLand>
-{
-    LLSINGLETON(LLToolSelectLand);
-    virtual ~LLToolSelectLand();
-
-public:
-<<<<<<< HEAD
-	/*virtual*/ bool		handleMouseDown(S32 x, S32 y, MASK mask) override;
-	/*virtual*/ bool		handleDoubleClick(S32 x, S32 y, MASK mask) override;
-	/*virtual*/ bool		handleMouseUp(S32 x, S32 y, MASK mask) override;
-	/*virtual*/ bool		handleHover(S32 x, S32 y, MASK mask) override;
-	/*virtual*/ void		render() override;				// draw the select rectangle
-	/*virtual*/ bool		isAlwaysRendered() override	{ return true; }
-=======
-    /*virtual*/ BOOL        handleMouseDown(S32 x, S32 y, MASK mask) override;
-    /*virtual*/ BOOL        handleDoubleClick(S32 x, S32 y, MASK mask) override;
-    /*virtual*/ BOOL        handleMouseUp(S32 x, S32 y, MASK mask) override;
-    /*virtual*/ BOOL        handleHover(S32 x, S32 y, MASK mask) override;
-    /*virtual*/ void        render() override;              // draw the select rectangle
-    /*virtual*/ BOOL        isAlwaysRendered() override { return TRUE; }
->>>>>>> e1623bb2
-
-    /*virtual*/ void        handleSelect() override;
-    /*virtual*/ void        handleDeselect() override;
-
-protected:
-<<<<<<< HEAD
-	bool			outsideSlop(S32 x, S32 y, S32 start_x, S32 start_y);
-	void			roundXY(LLVector3d& vec);
-
-protected:
-	LLVector3d		mDragStartGlobal;		// global coords
-	LLVector3d		mDragEndGlobal;			// global coords
-	bool			mDragEndValid;			// is drag end a valid point in the world?
-=======
-    BOOL            outsideSlop(S32 x, S32 y, S32 start_x, S32 start_y);
-    void            roundXY(LLVector3d& vec);
-
-protected:
-    LLVector3d      mDragStartGlobal;       // global coords
-    LLVector3d      mDragEndGlobal;         // global coords
-    BOOL            mDragEndValid;          // is drag end a valid point in the world?
->>>>>>> e1623bb2
-
-    S32             mDragStartX;            // screen coords, from left
-    S32             mDragStartY;            // screen coords, from bottom
-
-    S32             mDragEndX;
-    S32             mDragEndY;
-
-<<<<<<< HEAD
-	bool			mMouseOutsideSlop;		// has mouse ever gone outside slop region?
-=======
-    BOOL            mMouseOutsideSlop;      // has mouse ever gone outside slop region?
->>>>>>> e1623bb2
-
-    LLVector3d      mWestSouthBottom;       // global coords, from drag
-    LLVector3d      mEastNorthTop;          // global coords, from drag
-
-    LLSafeHandle<LLParcelSelection> mSelection;     // hold on to a parcel selection
-};
-
-
-#endif+/**
+ * @file lltoolselectland.h
+ * @brief LLToolSelectLand class header file
+ *
+ * $LicenseInfo:firstyear=2002&license=viewerlgpl$
+ * Second Life Viewer Source Code
+ * Copyright (C) 2010, Linden Research, Inc.
+ *
+ * This library is free software; you can redistribute it and/or
+ * modify it under the terms of the GNU Lesser General Public
+ * License as published by the Free Software Foundation;
+ * version 2.1 of the License only.
+ *
+ * This library is distributed in the hope that it will be useful,
+ * but WITHOUT ANY WARRANTY; without even the implied warranty of
+ * MERCHANTABILITY or FITNESS FOR A PARTICULAR PURPOSE.  See the GNU
+ * Lesser General Public License for more details.
+ *
+ * You should have received a copy of the GNU Lesser General Public
+ * License along with this library; if not, write to the Free Software
+ * Foundation, Inc., 51 Franklin Street, Fifth Floor, Boston, MA  02110-1301  USA
+ *
+ * Linden Research, Inc., 945 Battery Street, San Francisco, CA  94111  USA
+ * $/LicenseInfo$
+ */
+
+#ifndef LL_LLTOOLSELECTLAND_H
+#define LL_LLTOOLSELECTLAND_H
+
+#include "lltool.h"
+#include "v3dmath.h"
+
+class LLParcelSelection;
+
+class LLToolSelectLand
+:   public LLTool, public LLSingleton<LLToolSelectLand>
+{
+    LLSINGLETON(LLToolSelectLand);
+    virtual ~LLToolSelectLand();
+
+public:
+    /*virtual*/ bool        handleMouseDown(S32 x, S32 y, MASK mask) override;
+    /*virtual*/ bool        handleDoubleClick(S32 x, S32 y, MASK mask) override;
+    /*virtual*/ bool        handleMouseUp(S32 x, S32 y, MASK mask) override;
+    /*virtual*/ bool        handleHover(S32 x, S32 y, MASK mask) override;
+    /*virtual*/ void        render() override;              // draw the select rectangle
+    /*virtual*/ bool        isAlwaysRendered() override { return true; }
+
+    /*virtual*/ void        handleSelect() override;
+    /*virtual*/ void        handleDeselect() override;
+
+protected:
+    bool            outsideSlop(S32 x, S32 y, S32 start_x, S32 start_y);
+    void            roundXY(LLVector3d& vec);
+
+protected:
+    LLVector3d      mDragStartGlobal;       // global coords
+    LLVector3d      mDragEndGlobal;         // global coords
+    bool            mDragEndValid;          // is drag end a valid point in the world?
+
+    S32             mDragStartX;            // screen coords, from left
+    S32             mDragStartY;            // screen coords, from bottom
+
+    S32             mDragEndX;
+    S32             mDragEndY;
+
+    bool            mMouseOutsideSlop;      // has mouse ever gone outside slop region?
+
+    LLVector3d      mWestSouthBottom;       // global coords, from drag
+    LLVector3d      mEastNorthTop;          // global coords, from drag
+
+    LLSafeHandle<LLParcelSelection> mSelection;     // hold on to a parcel selection
+};
+
+
+#endif