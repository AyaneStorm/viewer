/**
 * @file llscriptfloater.h
 * @brief LLScriptFloater class definition
 *
 * $LicenseInfo:firstyear=2009&license=viewerlgpl$
 * Second Life Viewer Source Code
 * Copyright (C) 2010, Linden Research, Inc.
 *
 * This library is free software; you can redistribute it and/or
 * modify it under the terms of the GNU Lesser General Public
 * License as published by the Free Software Foundation;
 * version 2.1 of the License only.
 *
 * This library is distributed in the hope that it will be useful,
 * but WITHOUT ANY WARRANTY; without even the implied warranty of
 * MERCHANTABILITY or FITNESS FOR A PARTICULAR PURPOSE.  See the GNU
 * Lesser General Public License for more details.
 *
 * You should have received a copy of the GNU Lesser General Public
 * License along with this library; if not, write to the Free Software
 * Foundation, Inc., 51 Franklin Street, Fifth Floor, Boston, MA  02110-1301  USA
 *
 * Linden Research, Inc., 945 Battery Street, San Francisco, CA  94111  USA
 * $/LicenseInfo$
 */

#ifndef LL_SCRIPTFLOATER_H
#define LL_SCRIPTFLOATER_H

#include "lltransientdockablefloater.h"
#include "llnotificationptr.h"

class LLToastPanel;

/**
 * Handles script notifications ("ScriptDialog" and "ScriptDialogGroup")
 * and manages Script Floaters.
 */
class LLScriptFloaterManager : public LLSingleton<LLScriptFloaterManager>
{
    // *TODO
    // LLScriptFloaterManager and LLScriptFloater will need some refactoring after we
    // know how script notifications should look like.
    LLSINGLETON(LLScriptFloaterManager);
public:

    typedef enum e_object_type
    {
        OBJ_SCRIPT,
        OBJ_GIVE_INVENTORY,
        OBJ_LOAD_URL,

        OBJ_UNKNOWN
    }EObjectType;

    typedef enum e_limitation_type
    {
        SCRIPT_PER_OBJECT = 0,
        SCRIPT_PER_CHANNEL = 1,
        SCRIPT_ATTACHMENT_PER_CHANNEL,
        SCRIPT_HUD_PER_CHANNEL,
        SCRIPT_HUD_UNCONSTRAINED
    }ELimitationType;

    /**
     * Handles new notifications.
     * Saves notification and object ids, removes old notification if needed, creates script chiclet
     * Note that one object can spawn one script floater.
     */
    void onAddNotification(const LLUUID& notification_id);

    /**
     * Removes notification.
     */
    void removeNotification(const LLUUID& notification_id);

    /**
     * Handles notification removal.
     * Removes script notification toast, removes script chiclet, closes script floater
     */
    void onRemoveNotification(const LLUUID& notification_id);

    /**
     * Toggles script floater.
     * Removes "new message" icon from chiclet and removes notification toast.
     */
    void toggleScriptFloater(const LLUUID& object_id, bool set_new_message = false);

    LLUUID findObjectId(const LLUUID& notification_id);

    LLUUID findNotificationId(const LLUUID& object_id);

    static EObjectType getObjectType(const LLUUID& notification_id);

    static std::string getObjectName(const LLUUID& notification_id);

    typedef boost::signals2::signal<void(const LLSD&)> object_signal_t;

    boost::signals2::connection addNewObjectCallback(const object_signal_t::slot_type& cb) { return mNewObjectSignal.connect(cb); }
    boost::signals2::connection addToggleObjectFloaterCallback(const object_signal_t::slot_type& cb) { return mToggleFloaterSignal.connect(cb); }

    struct FloaterPositionInfo
    {
        LLRect mRect;
        bool mDockState;
    };

    void saveFloaterPosition(const LLUUID& object_id, const FloaterPositionInfo& fpi);

    bool getFloaterPosition(const LLUUID& object_id, FloaterPositionInfo& fpi);

    void setFloaterVisible(const LLUUID& notification_id, bool visible);

protected:

    /**
     * Removes all script-dialog notifications
     */
    static void clearScriptNotifications();

    typedef std::map<std::string, EObjectType> object_type_map;

    static object_type_map initObjectTypeMap();

    // <notification_id, object_id>
    typedef std::map<LLUUID, LLUUID> script_notification_map_t;

    script_notification_map_t::const_iterator findUsingObjectId(const LLUUID& object_id);
    script_notification_map_t::const_iterator findUsingObjectIdAndChannel(const LLUUID& object_id, S32 im_channel);

private:

    script_notification_map_t mNotifications;

    object_signal_t mNewObjectSignal;
    object_signal_t mToggleFloaterSignal;

    // <object_id, floater position>
    typedef std::map<LLUUID, FloaterPositionInfo> floater_position_map_t;

    floater_position_map_t mFloaterPositions;
    boost::signals2::connection mDialogLimitationsSlot;
};

/**
 * Floater script forms.
 * LLScriptFloater will create script form based on notification data and
 * will auto fit the form.
 */
class LLScriptFloater : public LLDockableFloater
{
public:

    /**
     * key - UUID of scripted Object
     */
    LLScriptFloater(const LLSD& key);

    virtual ~LLScriptFloater(){};

    /**
     * Toggle existing floater or create and show a new one.
     */
    static bool toggle(const LLUUID& object_id);

    /**
     * Creates and shows floater
     */
    static LLScriptFloater* show(const LLUUID& object_id);

    const LLUUID& getNotificationId() { return mNotificationId; }

    void setNotificationId(const LLUUID& id);

    /**
     * Close notification if script floater is closed.
     */
    /*virtual*/ void onClose(bool app_quitting);

    /**
     * Hide all notification toasts when we show dockable floater
     */
    /*virtual*/ void setDocked(bool docked, bool pop_on_undock = true);

<<<<<<< HEAD
	/**
	 * Hide all notification toasts when we show dockable floater
	 */
	/*virtual*/ void setVisible(bool visible);
=======
    /**
     * Hide all notification toasts when we show dockable floater
     */
    /*virtual*/ void setVisible(BOOL visible);
>>>>>>> e1623bb2

    bool getSavePosition() { return mSaveFloaterPosition; }

    void setSavePosition(bool save) { mSaveFloaterPosition = save; }

    void savePosition();

    void restorePosition();

protected:

    /**
     * Creates script form, will delete old form if floater is shown for same object.
     */
    void createForm(const LLUUID& object_id);

    /**
     * Hide all notification toasts.
     */
    static void hideToastsIfNeeded();

    /**
     * Removes chiclets new messages icon
     */
    void onMouseDown();

    /*virtual*/ void onFocusLost();

    /*virtual*/ void onFocusReceived();

    void dockToChiclet(bool dock);

private:
    bool isScriptTextbox(LLNotificationPtr notification);

    LLToastPanel* mScriptForm;
    LLUUID mNotificationId;
    LLUUID mObjectId;
    bool mSaveFloaterPosition;
};

#endif //LL_SCRIPTFLOATER_H<|MERGE_RESOLUTION|>--- conflicted
+++ resolved
@@ -1,237 +1,230 @@
-/**
- * @file llscriptfloater.h
- * @brief LLScriptFloater class definition
- *
- * $LicenseInfo:firstyear=2009&license=viewerlgpl$
- * Second Life Viewer Source Code
- * Copyright (C) 2010, Linden Research, Inc.
- *
- * This library is free software; you can redistribute it and/or
- * modify it under the terms of the GNU Lesser General Public
- * License as published by the Free Software Foundation;
- * version 2.1 of the License only.
- *
- * This library is distributed in the hope that it will be useful,
- * but WITHOUT ANY WARRANTY; without even the implied warranty of
- * MERCHANTABILITY or FITNESS FOR A PARTICULAR PURPOSE.  See the GNU
- * Lesser General Public License for more details.
- *
- * You should have received a copy of the GNU Lesser General Public
- * License along with this library; if not, write to the Free Software
- * Foundation, Inc., 51 Franklin Street, Fifth Floor, Boston, MA  02110-1301  USA
- *
- * Linden Research, Inc., 945 Battery Street, San Francisco, CA  94111  USA
- * $/LicenseInfo$
- */
-
-#ifndef LL_SCRIPTFLOATER_H
-#define LL_SCRIPTFLOATER_H
-
-#include "lltransientdockablefloater.h"
-#include "llnotificationptr.h"
-
-class LLToastPanel;
-
-/**
- * Handles script notifications ("ScriptDialog" and "ScriptDialogGroup")
- * and manages Script Floaters.
- */
-class LLScriptFloaterManager : public LLSingleton<LLScriptFloaterManager>
-{
-    // *TODO
-    // LLScriptFloaterManager and LLScriptFloater will need some refactoring after we
-    // know how script notifications should look like.
-    LLSINGLETON(LLScriptFloaterManager);
-public:
-
-    typedef enum e_object_type
-    {
-        OBJ_SCRIPT,
-        OBJ_GIVE_INVENTORY,
-        OBJ_LOAD_URL,
-
-        OBJ_UNKNOWN
-    }EObjectType;
-
-    typedef enum e_limitation_type
-    {
-        SCRIPT_PER_OBJECT = 0,
-        SCRIPT_PER_CHANNEL = 1,
-        SCRIPT_ATTACHMENT_PER_CHANNEL,
-        SCRIPT_HUD_PER_CHANNEL,
-        SCRIPT_HUD_UNCONSTRAINED
-    }ELimitationType;
-
-    /**
-     * Handles new notifications.
-     * Saves notification and object ids, removes old notification if needed, creates script chiclet
-     * Note that one object can spawn one script floater.
-     */
-    void onAddNotification(const LLUUID& notification_id);
-
-    /**
-     * Removes notification.
-     */
-    void removeNotification(const LLUUID& notification_id);
-
-    /**
-     * Handles notification removal.
-     * Removes script notification toast, removes script chiclet, closes script floater
-     */
-    void onRemoveNotification(const LLUUID& notification_id);
-
-    /**
-     * Toggles script floater.
-     * Removes "new message" icon from chiclet and removes notification toast.
-     */
-    void toggleScriptFloater(const LLUUID& object_id, bool set_new_message = false);
-
-    LLUUID findObjectId(const LLUUID& notification_id);
-
-    LLUUID findNotificationId(const LLUUID& object_id);
-
-    static EObjectType getObjectType(const LLUUID& notification_id);
-
-    static std::string getObjectName(const LLUUID& notification_id);
-
-    typedef boost::signals2::signal<void(const LLSD&)> object_signal_t;
-
-    boost::signals2::connection addNewObjectCallback(const object_signal_t::slot_type& cb) { return mNewObjectSignal.connect(cb); }
-    boost::signals2::connection addToggleObjectFloaterCallback(const object_signal_t::slot_type& cb) { return mToggleFloaterSignal.connect(cb); }
-
-    struct FloaterPositionInfo
-    {
-        LLRect mRect;
-        bool mDockState;
-    };
-
-    void saveFloaterPosition(const LLUUID& object_id, const FloaterPositionInfo& fpi);
-
-    bool getFloaterPosition(const LLUUID& object_id, FloaterPositionInfo& fpi);
-
-    void setFloaterVisible(const LLUUID& notification_id, bool visible);
-
-protected:
-
-    /**
-     * Removes all script-dialog notifications
-     */
-    static void clearScriptNotifications();
-
-    typedef std::map<std::string, EObjectType> object_type_map;
-
-    static object_type_map initObjectTypeMap();
-
-    // <notification_id, object_id>
-    typedef std::map<LLUUID, LLUUID> script_notification_map_t;
-
-    script_notification_map_t::const_iterator findUsingObjectId(const LLUUID& object_id);
-    script_notification_map_t::const_iterator findUsingObjectIdAndChannel(const LLUUID& object_id, S32 im_channel);
-
-private:
-
-    script_notification_map_t mNotifications;
-
-    object_signal_t mNewObjectSignal;
-    object_signal_t mToggleFloaterSignal;
-
-    // <object_id, floater position>
-    typedef std::map<LLUUID, FloaterPositionInfo> floater_position_map_t;
-
-    floater_position_map_t mFloaterPositions;
-    boost::signals2::connection mDialogLimitationsSlot;
-};
-
-/**
- * Floater script forms.
- * LLScriptFloater will create script form based on notification data and
- * will auto fit the form.
- */
-class LLScriptFloater : public LLDockableFloater
-{
-public:
-
-    /**
-     * key - UUID of scripted Object
-     */
-    LLScriptFloater(const LLSD& key);
-
-    virtual ~LLScriptFloater(){};
-
-    /**
-     * Toggle existing floater or create and show a new one.
-     */
-    static bool toggle(const LLUUID& object_id);
-
-    /**
-     * Creates and shows floater
-     */
-    static LLScriptFloater* show(const LLUUID& object_id);
-
-    const LLUUID& getNotificationId() { return mNotificationId; }
-
-    void setNotificationId(const LLUUID& id);
-
-    /**
-     * Close notification if script floater is closed.
-     */
-    /*virtual*/ void onClose(bool app_quitting);
-
-    /**
-     * Hide all notification toasts when we show dockable floater
-     */
-    /*virtual*/ void setDocked(bool docked, bool pop_on_undock = true);
-
-<<<<<<< HEAD
-	/**
-	 * Hide all notification toasts when we show dockable floater
-	 */
-	/*virtual*/ void setVisible(bool visible);
-=======
-    /**
-     * Hide all notification toasts when we show dockable floater
-     */
-    /*virtual*/ void setVisible(BOOL visible);
->>>>>>> e1623bb2
-
-    bool getSavePosition() { return mSaveFloaterPosition; }
-
-    void setSavePosition(bool save) { mSaveFloaterPosition = save; }
-
-    void savePosition();
-
-    void restorePosition();
-
-protected:
-
-    /**
-     * Creates script form, will delete old form if floater is shown for same object.
-     */
-    void createForm(const LLUUID& object_id);
-
-    /**
-     * Hide all notification toasts.
-     */
-    static void hideToastsIfNeeded();
-
-    /**
-     * Removes chiclets new messages icon
-     */
-    void onMouseDown();
-
-    /*virtual*/ void onFocusLost();
-
-    /*virtual*/ void onFocusReceived();
-
-    void dockToChiclet(bool dock);
-
-private:
-    bool isScriptTextbox(LLNotificationPtr notification);
-
-    LLToastPanel* mScriptForm;
-    LLUUID mNotificationId;
-    LLUUID mObjectId;
-    bool mSaveFloaterPosition;
-};
-
-#endif //LL_SCRIPTFLOATER_H+/**
+ * @file llscriptfloater.h
+ * @brief LLScriptFloater class definition
+ *
+ * $LicenseInfo:firstyear=2009&license=viewerlgpl$
+ * Second Life Viewer Source Code
+ * Copyright (C) 2010, Linden Research, Inc.
+ *
+ * This library is free software; you can redistribute it and/or
+ * modify it under the terms of the GNU Lesser General Public
+ * License as published by the Free Software Foundation;
+ * version 2.1 of the License only.
+ *
+ * This library is distributed in the hope that it will be useful,
+ * but WITHOUT ANY WARRANTY; without even the implied warranty of
+ * MERCHANTABILITY or FITNESS FOR A PARTICULAR PURPOSE.  See the GNU
+ * Lesser General Public License for more details.
+ *
+ * You should have received a copy of the GNU Lesser General Public
+ * License along with this library; if not, write to the Free Software
+ * Foundation, Inc., 51 Franklin Street, Fifth Floor, Boston, MA  02110-1301  USA
+ *
+ * Linden Research, Inc., 945 Battery Street, San Francisco, CA  94111  USA
+ * $/LicenseInfo$
+ */
+
+#ifndef LL_SCRIPTFLOATER_H
+#define LL_SCRIPTFLOATER_H
+
+#include "lltransientdockablefloater.h"
+#include "llnotificationptr.h"
+
+class LLToastPanel;
+
+/**
+ * Handles script notifications ("ScriptDialog" and "ScriptDialogGroup")
+ * and manages Script Floaters.
+ */
+class LLScriptFloaterManager : public LLSingleton<LLScriptFloaterManager>
+{
+    // *TODO
+    // LLScriptFloaterManager and LLScriptFloater will need some refactoring after we
+    // know how script notifications should look like.
+    LLSINGLETON(LLScriptFloaterManager);
+public:
+
+    typedef enum e_object_type
+    {
+        OBJ_SCRIPT,
+        OBJ_GIVE_INVENTORY,
+        OBJ_LOAD_URL,
+
+        OBJ_UNKNOWN
+    }EObjectType;
+
+    typedef enum e_limitation_type
+    {
+        SCRIPT_PER_OBJECT = 0,
+        SCRIPT_PER_CHANNEL = 1,
+        SCRIPT_ATTACHMENT_PER_CHANNEL,
+        SCRIPT_HUD_PER_CHANNEL,
+        SCRIPT_HUD_UNCONSTRAINED
+    }ELimitationType;
+
+    /**
+     * Handles new notifications.
+     * Saves notification and object ids, removes old notification if needed, creates script chiclet
+     * Note that one object can spawn one script floater.
+     */
+    void onAddNotification(const LLUUID& notification_id);
+
+    /**
+     * Removes notification.
+     */
+    void removeNotification(const LLUUID& notification_id);
+
+    /**
+     * Handles notification removal.
+     * Removes script notification toast, removes script chiclet, closes script floater
+     */
+    void onRemoveNotification(const LLUUID& notification_id);
+
+    /**
+     * Toggles script floater.
+     * Removes "new message" icon from chiclet and removes notification toast.
+     */
+    void toggleScriptFloater(const LLUUID& object_id, bool set_new_message = false);
+
+    LLUUID findObjectId(const LLUUID& notification_id);
+
+    LLUUID findNotificationId(const LLUUID& object_id);
+
+    static EObjectType getObjectType(const LLUUID& notification_id);
+
+    static std::string getObjectName(const LLUUID& notification_id);
+
+    typedef boost::signals2::signal<void(const LLSD&)> object_signal_t;
+
+    boost::signals2::connection addNewObjectCallback(const object_signal_t::slot_type& cb) { return mNewObjectSignal.connect(cb); }
+    boost::signals2::connection addToggleObjectFloaterCallback(const object_signal_t::slot_type& cb) { return mToggleFloaterSignal.connect(cb); }
+
+    struct FloaterPositionInfo
+    {
+        LLRect mRect;
+        bool mDockState;
+    };
+
+    void saveFloaterPosition(const LLUUID& object_id, const FloaterPositionInfo& fpi);
+
+    bool getFloaterPosition(const LLUUID& object_id, FloaterPositionInfo& fpi);
+
+    void setFloaterVisible(const LLUUID& notification_id, bool visible);
+
+protected:
+
+    /**
+     * Removes all script-dialog notifications
+     */
+    static void clearScriptNotifications();
+
+    typedef std::map<std::string, EObjectType> object_type_map;
+
+    static object_type_map initObjectTypeMap();
+
+    // <notification_id, object_id>
+    typedef std::map<LLUUID, LLUUID> script_notification_map_t;
+
+    script_notification_map_t::const_iterator findUsingObjectId(const LLUUID& object_id);
+    script_notification_map_t::const_iterator findUsingObjectIdAndChannel(const LLUUID& object_id, S32 im_channel);
+
+private:
+
+    script_notification_map_t mNotifications;
+
+    object_signal_t mNewObjectSignal;
+    object_signal_t mToggleFloaterSignal;
+
+    // <object_id, floater position>
+    typedef std::map<LLUUID, FloaterPositionInfo> floater_position_map_t;
+
+    floater_position_map_t mFloaterPositions;
+    boost::signals2::connection mDialogLimitationsSlot;
+};
+
+/**
+ * Floater script forms.
+ * LLScriptFloater will create script form based on notification data and
+ * will auto fit the form.
+ */
+class LLScriptFloater : public LLDockableFloater
+{
+public:
+
+    /**
+     * key - UUID of scripted Object
+     */
+    LLScriptFloater(const LLSD& key);
+
+    virtual ~LLScriptFloater(){};
+
+    /**
+     * Toggle existing floater or create and show a new one.
+     */
+    static bool toggle(const LLUUID& object_id);
+
+    /**
+     * Creates and shows floater
+     */
+    static LLScriptFloater* show(const LLUUID& object_id);
+
+    const LLUUID& getNotificationId() { return mNotificationId; }
+
+    void setNotificationId(const LLUUID& id);
+
+    /**
+     * Close notification if script floater is closed.
+     */
+    /*virtual*/ void onClose(bool app_quitting);
+
+    /**
+     * Hide all notification toasts when we show dockable floater
+     */
+    /*virtual*/ void setDocked(bool docked, bool pop_on_undock = true);
+
+    /**
+     * Hide all notification toasts when we show dockable floater
+     */
+    /*virtual*/ void setVisible(bool visible);
+
+    bool getSavePosition() { return mSaveFloaterPosition; }
+
+    void setSavePosition(bool save) { mSaveFloaterPosition = save; }
+
+    void savePosition();
+
+    void restorePosition();
+
+protected:
+
+    /**
+     * Creates script form, will delete old form if floater is shown for same object.
+     */
+    void createForm(const LLUUID& object_id);
+
+    /**
+     * Hide all notification toasts.
+     */
+    static void hideToastsIfNeeded();
+
+    /**
+     * Removes chiclets new messages icon
+     */
+    void onMouseDown();
+
+    /*virtual*/ void onFocusLost();
+
+    /*virtual*/ void onFocusReceived();
+
+    void dockToChiclet(bool dock);
+
+private:
+    bool isScriptTextbox(LLNotificationPtr notification);
+
+    LLToastPanel* mScriptForm;
+    LLUUID mNotificationId;
+    LLUUID mObjectId;
+    bool mSaveFloaterPosition;
+};
+
+#endif //LL_SCRIPTFLOATER_H