/**
 * @file llappviewermacosx.cpp
 * @brief The LLAppViewerMacOSX class definitions
 *
 * $LicenseInfo:firstyear=2007&license=viewerlgpl$
 * Second Life Viewer Source Code
 * Copyright (C) 2010, Linden Research, Inc.
 * 
 * This library is free software; you can redistribute it and/or
 * modify it under the terms of the GNU Lesser General Public
 * License as published by the Free Software Foundation;
 * version 2.1 of the License only.
 * 
 * This library is distributed in the hope that it will be useful,
 * but WITHOUT ANY WARRANTY; without even the implied warranty of
 * MERCHANTABILITY or FITNESS FOR A PARTICULAR PURPOSE.  See the GNU
 * Lesser General Public License for more details.
 * 
 * You should have received a copy of the GNU Lesser General Public
 * License along with this library; if not, write to the Free Software
 * Foundation, Inc., 51 Franklin Street, Fifth Floor, Boston, MA  02110-1301  USA
 * 
 * Linden Research, Inc., 945 Battery Street, San Francisco, CA  94111  USA
 * $/LicenseInfo$
 */ 

#include "llviewerprecompiledheaders.h"

#if !defined LL_DARWIN
	#error "Use only with Mac OS X"
#endif

#define LL_CARBON_CRASH_HANDLER 1

#include "llwindowmacosx.h"
#include "llappviewermacosx-objc.h"

#include "llappviewermacosx.h"
#include "llappviewermacosx-for-objc.h"
#include "llwindowmacosx-objc.h"
#include "llcommandlineparser.h"
#include "llsdserialize.h"

#include "llviewernetwork.h"
#include "llviewercontrol.h"
#include "llmd5.h"
#include "llfloaterworldmap.h"
#include "llurldispatcher.h"
#include "llerrorcontrol.h"
#include "llvoavatarself.h"         // for gAgentAvatarp->getFullname()
#include <ApplicationServices/ApplicationServices.h>
#ifdef LL_CARBON_CRASH_HANDLER
#include <Carbon/Carbon.h>
#endif
#include <vector>
#include <exception>
#include <fstream>

#include "lldir.h"
#include "lldiriterator.h"
#include <signal.h>
#include <CoreAudio/CoreAudio.h>	// for systemwide mute
class LLMediaCtrl;		// for LLURLDispatcher

namespace 
{
	// The command line args stored.
	// They are not used immediately by the app.
	int gArgC;
	char** gArgV;
	LLAppViewerMacOSX* gViewerAppPtr = NULL;
    std::string gHandleSLURL;
}

void constructViewer()
{
	// Set the working dir to <bundle>/Contents/Resources
	if (chdir(gDirUtilp->getAppRODataDir().c_str()) == -1)
	{
		LL_WARNS("InitOSX") << "Could not change directory to "
				<< gDirUtilp->getAppRODataDir() << ": " << strerror(errno)
				<< LL_ENDL;
	}

	gViewerAppPtr = new LLAppViewerMacOSX();

	gViewerAppPtr->setErrorHandler(LLAppViewer::handleViewerCrash);
}

bool initViewer()
{
	bool ok = gViewerAppPtr->init();
	if(!ok)
	{
		LL_WARNS("InitOSX") << "Application init failed." << LL_ENDL;
	}
	else if (!gHandleSLURL.empty())
	{
		dispatchUrl(gHandleSLURL);
		gHandleSLURL = "";
	}
	return ok;
}

void handleQuit()
{
	LLAppViewer::instance()->userQuit();
}

// This function is called pumpMainLoop() rather than runMainLoop() because
// it passes control to the viewer's main-loop logic for a single frame. Like
// LLAppViewer::frame(), it returns 'true' when it's done. Until then, it
// expects to be called again by the timer in LLAppDelegate
// (llappdelegate-objc.mm).
bool pumpMainLoop()
{
	bool ret = LLApp::isQuitting();
	if (!ret && gViewerAppPtr != NULL)
	{
		ret = gViewerAppPtr->frame();
	} else {
		ret = true;
	}
	
	return ret;
}

void cleanupViewer()
{
	if(!LLApp::isError())
	{
        if (gViewerAppPtr)
            gViewerAppPtr->cleanup();
	}
	
	delete gViewerAppPtr;
	gViewerAppPtr = NULL;
}

void clearDumpLogsDir()
{
    if (!LLAppViewer::instance()->isSecondInstance())
    {
        gDirUtilp->deleteDirAndContents(gDirUtilp->getDumpLogsDirPath());
    }
}

// The BugsplatMac API is structured as a number of different method
// overrides, each returning a different piece of metadata. But since we
// obtain such metadata by opening and parsing a file, it seems ridiculous to
// reopen and reparse it for every individual string desired. What we want is
// to open and parse the file once, retaining the data for subsequent
// requests. That's why this is an LLSingleton.
// Another approach would be to provide a function that simply returns
// CrashMetadata, storing the struct in LLAppDelegate, but nat doesn't know
// enough Objective-C++ to code that. We'd still have to detect which of the
// method overrides is called first so that the results are order-insensitive.
class CrashMetadataSingleton: public CrashMetadata, public LLSingleton<CrashMetadataSingleton>
{
    LLSINGLETON(CrashMetadataSingleton);

    // convenience method to log each metadata field retrieved by constructor
    std::string get_metadata(const LLSD& info, const LLSD::String& key) const
    {
        std::string data(info[key].asString());
        LL_INFOS("Bugsplat") << "  " << key << "='" << data << "'" << LL_ENDL;
        return data;
    }
};

// Populate the fields of our public base-class struct.
CrashMetadataSingleton::CrashMetadataSingleton()
{
    // Note: we depend on being able to read the static_debug_info.log file
    // from the *previous* run before we overwrite it with the new one for
    // *this* run. LLAppViewer initialization must happen in the Right Order.
    staticDebugPathname = *gViewerAppPtr->getStaticDebugFile();
    std::ifstream static_file(staticDebugPathname);
    LLSD info;
    if (! static_file.is_open())
    {
        LL_WARNS("Bugsplat") << "Can't open '" << staticDebugPathname
                   << "'; no metadata about previous run" << LL_ENDL;
    }
    else if (! LLSDSerialize::deserialize(info, static_file, LLSDSerialize::SIZE_UNLIMITED))
    {
        LL_WARNS("Bugsplat") << "Can't parse '" << staticDebugPathname
                   << "'; no metadata about previous run" << LL_ENDL;
    }
    else
    {
<<<<<<< HEAD
        LL_INFOS() << "Metadata from '" << staticDebugPathname << "':" << LL_ENDL;

        logFilePathname         = get_metadata(info, "SLLog");
        userSettingsPathname    = get_metadata(info, "SettingsFilename");
=======
        LL_INFOS("Bugsplat") << "Previous run metadata from '" << staticDebugPathname << "':" << LL_ENDL;
        logFilePathname      = get_metadata(info, "SLLog");
        userSettingsPathname = get_metadata(info, "SettingsFilename");
>>>>>>> be6066ea
        accountSettingsPathname = get_metadata(info, "PerAccountSettingsFilename");
        OSInfo               = get_metadata(info, "OSInfo");
        agentFullname        = get_metadata(info, "LoginName");
        // Translate underscores back to spaces
        LLStringUtil::replaceChar(agentFullname, '_', ' ');
        regionName           = get_metadata(info, "CurrentRegion");
        fatalMessage         = get_metadata(info, "FatalMessage");
        
        if (gDirUtilp->fileExists(gDirUtilp->getDumpLogsDirPath()))
        {
            LLDirIterator file_iter(gDirUtilp->getDumpLogsDirPath(), "*.log");
            std::string file_name;
            bool found = true;
            while(found)
            {
                if((found = file_iter.next(file_name)))
                {
                    std::string log_filename = gDirUtilp->getDumpLogsDirPath(file_name);
                    if(LLError::logFileName() != log_filename)
                    {
                        secondLogFilePathname = log_filename;
                    }
                }
            }
        }
    }
}

// Avoid having to compile all of our LLSingleton machinery in Objective-C++.
CrashMetadata& CrashMetadata_instance()
{
    return CrashMetadataSingleton::instance();
}

void infos(const std::string& message)
{
    LL_INFOS("InitOSX", "Bugsplat") << message << LL_ENDL;
}

int main( int argc, char **argv ) 
{
	// Store off the command line args for use later.
	gArgC = argc;
	gArgV = argv;
	return createNSApp(argc, (const char**)argv);
}

LLAppViewerMacOSX::LLAppViewerMacOSX()
{
}

LLAppViewerMacOSX::~LLAppViewerMacOSX()
{
}

bool LLAppViewerMacOSX::init()
{
	bool success = LLAppViewer::init();
    
    if (success)
    {
        LLAppViewer* pApp = LLAppViewer::instance();
        pApp->initCrashReporting();
    }
    return success;
}

// MacOSX may add and addition command line arguement for the process serial number.
// The option takes a form like '-psn_0_12345'. The following method should be able to recognize
// and either ignore or return a pair of values for the option.
// look for this method to be added to the parser in parseAndStoreResults.
std::pair<std::string, std::string> parse_psn(const std::string& s)
{
    if (s.find("-psn_") == 0) 
	{
		// *FIX:Mani Not sure that the value makes sense.
		// fix it once the actual -psn_XXX syntax is known.
		return std::make_pair("psn", s.substr(5));
    }
	else 
	{
        return std::make_pair(std::string(), std::string());
    }
}

bool LLAppViewerMacOSX::initParseCommandLine(LLCommandLineParser& clp)
{
	// The next two lines add the support for parsing the mac -psn_XXX arg.
	clp.addOptionDesc("psn", NULL, 1, "MacOSX process serial number");
	clp.setCustomParser(parse_psn);

	// parse the user's command line
	if(clp.parseCommandLine(gArgC, gArgV) == false)
	{
		return false;
	}

	// Get the user's preferred language string based on the Mac OS localization mechanism.
	// To add a new localization:
		// go to the "Resources" section of the project
		// get info on "language.txt"
		// in the "General" tab, click the "Add Localization" button
		// create a new localization for the language you're adding
		// set the contents of the new localization of the file to the string corresponding to our localization
		//   (i.e. "en", "ja", etc.  Use the existing ones as a guide.)
	CFURLRef url = CFBundleCopyResourceURL(CFBundleGetMainBundle(), CFSTR("language"), CFSTR("txt"), NULL);
	char path[MAX_PATH];
	if(CFURLGetFileSystemRepresentation(url, false, (UInt8 *)path, sizeof(path)))
	{
		std::string lang;
		if(_read_file_into_string(lang, path))		/* Flawfinder: ignore*/
		{
            LLControlVariable* c = gSavedSettings.getControl("SystemLanguage");
            if(c)
            {
                c->setValue(lang, false);
            }
		}
	}
	CFRelease(url);
	
    return true;
}

// *FIX:Mani It would be nice to provide a clean interface to get the
// default_unix_signal_handler for the LLApp class.
extern void default_unix_signal_handler(int, siginfo_t *, void *);
bool LLAppViewerMacOSX::restoreErrorTrap()
{
	// This method intends to reinstate signal handlers.
	// *NOTE:Mani It was found that the first execution of a shader was overriding
	// our initial signal handlers somehow.
	// This method will be called (at least) once per mainloop execution.
	// *NOTE:Mani The signals used below are copied over from the 
	// setup_signals() func in LLApp.cpp
	// LLApp could use some way of overriding that func, but for this viewer
	// fix I opt to avoid affecting the server code.
	
	// Set up signal handlers that may result in program termination
	//
	struct sigaction act;
	struct sigaction old_act;
	act.sa_sigaction = default_unix_signal_handler;
	sigemptyset( &act.sa_mask );
	act.sa_flags = SA_SIGINFO;
	
	unsigned int reset_count = 0;
	
#define SET_SIG(SIGNAL) sigaction(SIGNAL, &act, &old_act); \
                        if(act.sa_sigaction != old_act.sa_sigaction) ++reset_count;
	// Synchronous signals
#   ifndef LL_BUGSPLAT
	SET_SIG(SIGABRT) // let bugsplat catch this
#   endif        
	SET_SIG(SIGALRM)
	SET_SIG(SIGBUS)
	SET_SIG(SIGFPE)
	SET_SIG(SIGHUP) 
	SET_SIG(SIGILL)
	SET_SIG(SIGPIPE)
	SET_SIG(SIGSEGV)
	SET_SIG(SIGSYS)
	
	SET_SIG(LL_HEARTBEAT_SIGNAL)
	SET_SIG(LL_SMACKDOWN_SIGNAL)
	
	// Asynchronous signals that are normally ignored
	SET_SIG(SIGCHLD)
	SET_SIG(SIGUSR2)
	
	// Asynchronous signals that result in attempted graceful exit
	SET_SIG(SIGHUP)
	SET_SIG(SIGTERM)
	SET_SIG(SIGINT)
	
	// Asynchronous signals that result in core
	SET_SIG(SIGQUIT)	
#undef SET_SIG
	
	return reset_count == 0;
}

void LLAppViewerMacOSX::initCrashReporting(bool reportFreeze)
{
#if defined LL_BUGSPLAT
    LL_DEBUGS("InitOSX", "Bugsplat") << "using BugSplat crash logger" << LL_ENDL;
#elif LL_SEND_CRASH_REPORTS
    LL_DEBUGS("InitOSX") << "Initializing legacy crash logger" << LL_ENDL;
	std::string command_str = "mac-crash-logger.app";
    
    std::stringstream pid_str;
    pid_str <<  LLApp::getPid();
    std::string logdir = gDirUtilp->getExpandedFilename(LL_PATH_DUMP, "");
    std::string appname = gDirUtilp->getExecutableFilename();
    std::string str[] = { "-pid", pid_str.str(), "-dumpdir", logdir, "-procname", appname.c_str() };
    std::vector< std::string > args( str, str + ( sizeof ( str ) /  sizeof ( std::string ) ) );
    LL_WARNS() << "about to launch mac-crash-logger" << pid_str.str()
               << " " << logdir << " " << appname << LL_ENDL;
    launchApplication(&command_str, &args);
#else
    LL_DEBUGS("InitOSX") << "No crash logger enabled" << LL_ENDL;    
#endif // ! LL_BUGSPLAT
}

std::string LLAppViewerMacOSX::generateSerialNumber()
{
	char serial_md5[MD5HEX_STR_SIZE];		// Flawfinder: ignore
	serial_md5[0] = 0;

	// JC: Sample code from http://developer.apple.com/technotes/tn/tn1103.html
	CFStringRef serialNumber = NULL;
	io_service_t    platformExpert = IOServiceGetMatchingService(kIOMasterPortDefault,
																 IOServiceMatching("IOPlatformExpertDevice"));
	if (platformExpert)
    {
		serialNumber = (CFStringRef) IORegistryEntryCreateCFProperty(platformExpert,
																	 CFSTR(kIOPlatformSerialNumberKey),
																	 kCFAllocatorDefault, 0);		
		IOObjectRelease(platformExpert);
	}
	
	if (serialNumber)
	{
		char buffer[MAX_STRING];		// Flawfinder: ignore
		if (CFStringGetCString(serialNumber, buffer, MAX_STRING, kCFStringEncodingASCII))
		{
			LLMD5 md5( (unsigned char*)buffer );
			md5.hex_digest(serial_md5);
		}
		CFRelease(serialNumber);
	}

	return serial_md5;
}

void handleUrl(const char* url_utf8)
{
    if (url_utf8 && gViewerAppPtr)
    {
        gHandleSLURL = "";
        dispatchUrl(url_utf8);
    }
    else if (url_utf8)
    {
        gHandleSLURL = url_utf8;
    }
}

void dispatchUrl(std::string url)
{
    // Safari 3.2 silently mangles secondlife:///app/ URLs into
    // secondlife:/app/ (only one leading slash).
    // Fix them up to meet the URL specification. JC
    const std::string prefix = "secondlife:/app/";
    std::string test_prefix = url.substr(0, prefix.length());
    LLStringUtil::toLower(test_prefix);
    if (test_prefix == prefix)
    {
        url.replace(0, prefix.length(), "secondlife:///app/");
    }
    
    LLMediaCtrl* web = NULL;
    const bool trusted_browser = false;
    LLURLDispatcher::dispatch(url, "", web, trusted_browser);
}<|MERGE_RESOLUTION|>--- conflicted
+++ resolved
@@ -189,16 +189,9 @@
     }
     else
     {
-<<<<<<< HEAD
-        LL_INFOS() << "Metadata from '" << staticDebugPathname << "':" << LL_ENDL;
-
-        logFilePathname         = get_metadata(info, "SLLog");
-        userSettingsPathname    = get_metadata(info, "SettingsFilename");
-=======
         LL_INFOS("Bugsplat") << "Previous run metadata from '" << staticDebugPathname << "':" << LL_ENDL;
         logFilePathname      = get_metadata(info, "SLLog");
         userSettingsPathname = get_metadata(info, "SettingsFilename");
->>>>>>> be6066ea
         accountSettingsPathname = get_metadata(info, "PerAccountSettingsFilename");
         OSInfo               = get_metadata(info, "OSInfo");
         agentFullname        = get_metadata(info, "LoginName");
