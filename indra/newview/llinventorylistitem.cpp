/**
 * @file llinventorylistitem.cpp
 * @brief Inventory list item panel.
 *
 * Class LLPanelInventoryListItemBase displays inventory item as an element
 * of LLInventoryItemsList.
 *
 * $LicenseInfo:firstyear=2010&license=viewerlgpl$
 * Second Life Viewer Source Code
 * Copyright (C) 2010, Linden Research, Inc.
 *
 * This library is free software; you can redistribute it and/or
 * modify it under the terms of the GNU Lesser General Public
 * License as published by the Free Software Foundation;
 * version 2.1 of the License only.
 *
 * This library is distributed in the hope that it will be useful,
 * but WITHOUT ANY WARRANTY; without even the implied warranty of
 * MERCHANTABILITY or FITNESS FOR A PARTICULAR PURPOSE.  See the GNU
 * Lesser General Public License for more details.
 *
 * You should have received a copy of the GNU Lesser General Public
 * License along with this library; if not, write to the Free Software
 * Foundation, Inc., 51 Franklin Street, Fifth Floor, Boston, MA  02110-1301  USA
 *
 * Linden Research, Inc., 945 Battery Street, San Francisco, CA  94111  USA
 * $/LicenseInfo$
 */

#include "llviewerprecompiledheaders.h"

#include "llinventorylistitem.h"

// llui
#include "lliconctrl.h"
#include "lltextbox.h"
#include "lltextutil.h"

// newview
#include "llinventoryicon.h"
#include "llinventorymodel.h"
#include "llviewerinventory.h"

static LLWidgetNameRegistry::StaticRegistrar sRegisterPanelInventoryListItemBaseParams(&typeid(LLPanelInventoryListItemBase::Params), "inventory_list_item");

static const S32 WIDGET_SPACING = 3;

LLPanelInventoryListItemBase::Params::Params()
:   default_style("default_style"),
    worn_style("worn_style"),
    hover_image("hover_image"),
    selected_image("selected_image"),
    separator_image("separator_image"),
    item_icon("item_icon"),
    item_name("item_name")
{};

LLPanelInventoryListItemBase* LLPanelInventoryListItemBase::create(LLViewerInventoryItem* item)
{
    LLPanelInventoryListItemBase* list_item = NULL;
    if (item)
    {
        const LLPanelInventoryListItemBase::Params& params = LLUICtrlFactory::getDefaultParams<LLPanelInventoryListItemBase>();
        list_item = new LLPanelInventoryListItemBase(item, params);
        list_item->initFromParams(params);
        list_item->postBuild();
    }
    return list_item;
}

void LLPanelInventoryListItemBase::draw()
{
    if (getNeedsRefresh())
    {
        LLViewerInventoryItem* inv_item = getItem();
        if (inv_item)
        {
            updateItem(inv_item->getName());
        }
        setNeedsRefresh(false);
    }

    if (mHovered && mHoverImage)
    {
        mHoverImage->draw(getLocalRect());
    }

    if (mSelected && mSelectedImage)
    {
        mSelectedImage->draw(getLocalRect());
    }

    if (mSeparatorVisible && mSeparatorImage)
    {
        // place under bottom of listitem, using image height
        // item_pad in list using the item should be >= image height
        // to avoid cropping of top of the next item.
        LLRect separator_rect = getLocalRect();
        separator_rect.mTop = separator_rect.mBottom;
        separator_rect.mBottom -= mSeparatorImage->getHeight();
        F32 alpha = getCurrentTransparency();
        mSeparatorImage->draw(separator_rect, UI_VERTEX_COLOR % alpha);
    }

    LLPanel::draw();
}

// virtual
void LLPanelInventoryListItemBase::updateItem(const std::string& name,
                                              EItemState item_state)
{
    setIconImage(mIconImage);
    setTitle(name, mHighlightedText, item_state);
}

void LLPanelInventoryListItemBase::addWidgetToLeftSide(const std::string& name, bool show_widget/* = true*/)
{
    LLUICtrl* ctrl = findChild<LLUICtrl>(name);
    if(ctrl)
    {
        addWidgetToLeftSide(ctrl, show_widget);
    }
}

void LLPanelInventoryListItemBase::addWidgetToLeftSide(LLUICtrl* ctrl, bool show_widget/* = true*/)
{
    mLeftSideWidgets.push_back(ctrl);
    setShowWidget(ctrl, show_widget);
}

void LLPanelInventoryListItemBase::addWidgetToRightSide(const std::string& name, bool show_widget/* = true*/)
{
    LLUICtrl* ctrl = findChild<LLUICtrl>(name);
    if(ctrl)
    {
        addWidgetToRightSide(ctrl, show_widget);
    }
}

void LLPanelInventoryListItemBase::addWidgetToRightSide(LLUICtrl* ctrl, bool show_widget/* = true*/)
{
    mRightSideWidgets.push_back(ctrl);
    setShowWidget(ctrl, show_widget);
}

void LLPanelInventoryListItemBase::setShowWidget(const std::string& name, bool show)
{
    LLUICtrl* widget = findChild<LLUICtrl>(name);
    if(widget)
    {
        setShowWidget(widget, show);
    }
}

void LLPanelInventoryListItemBase::setShowWidget(LLUICtrl* ctrl, bool show)
{
    // Enable state determines whether widget may become visible in setWidgetsVisible()
    ctrl->setEnabled(show);
}

bool LLPanelInventoryListItemBase::postBuild()
{
<<<<<<< HEAD
	LLViewerInventoryItem* inv_item = getItem();
	if (inv_item)
	{
		mIconImage = LLInventoryIcon::getIcon(inv_item->getType(), inv_item->getInventoryType(), inv_item->getFlags(), false);
		updateItem(inv_item->getName());
	}
=======
    LLViewerInventoryItem* inv_item = getItem();
    if (inv_item)
    {
        mIconImage = LLInventoryIcon::getIcon(inv_item->getType(), inv_item->getInventoryType(), inv_item->getFlags(), FALSE);
        updateItem(inv_item->getName());
    }
>>>>>>> e1623bb2

    setNeedsRefresh(true);

    setWidgetsVisible(false);
    reshapeWidgets();

<<<<<<< HEAD
	return true;
=======
    return TRUE;
>>>>>>> e1623bb2
}

void LLPanelInventoryListItemBase::setValue(const LLSD& value)
{
    if (!value.isMap()) return;
    if (!value.has("selected")) return;
    mSelected = value["selected"];
}

bool LLPanelInventoryListItemBase::handleHover(S32 x, S32 y, MASK mask)
{
    mHovered = true;
    return LLPanel::handleHover(x, y, mask);
}

void LLPanelInventoryListItemBase::onMouseLeave(S32 x, S32 y, MASK mask)
{
    mHovered = false;
    LLPanel::onMouseLeave(x, y, mask);
}

const std::string& LLPanelInventoryListItemBase::getItemName() const
{
    LLViewerInventoryItem* inv_item = getItem();
    if (NULL == inv_item)
    {
        return LLStringUtil::null;
    }
    return inv_item->getName();
}

LLAssetType::EType LLPanelInventoryListItemBase::getType() const
{
    LLViewerInventoryItem* inv_item = getItem();
    if (NULL == inv_item)
    {
        return LLAssetType::AT_NONE;
    }
    return inv_item->getType();
}

LLWearableType::EType LLPanelInventoryListItemBase::getWearableType() const
{
    LLViewerInventoryItem* inv_item = getItem();
    if (NULL == inv_item)
    {
        return LLWearableType::WT_NONE;
    }
    return inv_item->getWearableType();
}

const std::string& LLPanelInventoryListItemBase::getDescription() const
{
    LLViewerInventoryItem* inv_item = getItem();
    if (NULL == inv_item)
    {
        return LLStringUtil::null;
    }
    return inv_item->getActualDescription();
}

time_t LLPanelInventoryListItemBase::getCreationDate() const
{
    LLViewerInventoryItem* inv_item = getItem();
    if (NULL == inv_item)
    {
        return 0;
    }

    return inv_item->getCreationDate();
}

LLViewerInventoryItem* LLPanelInventoryListItemBase::getItem() const
{
    return gInventory.getItem(mInventoryItemUUID);
}

S32 LLPanelInventoryListItemBase::notify(const LLSD& info)
{
    S32 rv = 0;
    if(info.has("match_filter"))
    {
        mHighlightedText = info["match_filter"].asString();

        std::string test(mTitleCtrl->getText());
        LLStringUtil::toUpper(test);

        if(mHighlightedText.empty() || std::string::npos != test.find(mHighlightedText))
        {
            rv = 0; // substring is found
        }
        else
        {
            rv = -1;
        }

        setNeedsRefresh(true);
    }
    else
    {
        rv = LLPanel::notify(info);
    }
    return rv;
}

LLPanelInventoryListItemBase::LLPanelInventoryListItemBase(LLViewerInventoryItem* item, const LLPanelInventoryListItemBase::Params& params)
:   LLPanel(params),
    mInventoryItemUUID(item ? item->getUUID() : LLUUID::null),
    mIconCtrl(NULL),
    mTitleCtrl(NULL),
    mWidgetSpacing(WIDGET_SPACING),
    mLeftWidgetsWidth(0),
    mRightWidgetsWidth(0),
    mNeedsRefresh(false),
    mHovered(false),
    mSelected(false),
    mSeparatorVisible(false),
    mHoverImage(params.hover_image),
    mSelectedImage(params.selected_image),
    mSeparatorImage(params.separator_image)
{
    LLIconCtrl::Params icon_params(params.item_icon);
    applyXUILayout(icon_params, this);

    mIconCtrl = LLUICtrlFactory::create<LLIconCtrl>(icon_params);
    if (!mIconCtrl)
    {
        LLIconCtrl::Params icon_params;
        icon_params.name = "item_icon";
        mIconCtrl = LLUICtrlFactory::create<LLIconCtrl>(icon_params);
    }

    if (mIconCtrl)
    {
        addChild(mIconCtrl);
    }
    else
    {
        LL_ERRS() << "Failed to create mIconCtrl" << LL_ENDL;
    }

    LLTextBox::Params text_params(params.item_name);
    applyXUILayout(text_params, this);

    mTitleCtrl = LLUICtrlFactory::create<LLTextBox>(text_params);
    if (!mTitleCtrl)
    {
        LLTextBox::Params text_params;
        text_params.name = "item_title";
        mTitleCtrl = LLUICtrlFactory::create<LLTextBox>(text_params);
    }

    if (mTitleCtrl)
    {
        addChild(mTitleCtrl);
    }
    else
    {
        LL_ERRS() << "Failed to create mTitleCtrl" << LL_ENDL;
    }
}

class WidgetVisibilityChanger
{
public:
    WidgetVisibilityChanger(bool visible) : mVisible(visible){}
    void operator()(LLUICtrl* widget)
    {
        // Disabled widgets never become visible. see LLPanelInventoryListItemBase::setShowWidget()
        widget->setVisible(mVisible && widget->getEnabled());
    }
private:
    bool mVisible;
};

void LLPanelInventoryListItemBase::setWidgetsVisible(bool visible)
{
    std::for_each(mLeftSideWidgets.begin(), mLeftSideWidgets.end(), WidgetVisibilityChanger(visible));
    std::for_each(mRightSideWidgets.begin(), mRightSideWidgets.end(), WidgetVisibilityChanger(visible));
}

void LLPanelInventoryListItemBase::reshapeWidgets()
{
    // disabled reshape left for now to reserve space for 'delete' button in LLPanelClothingListItem
    /*reshapeLeftWidgets();*/
    reshapeRightWidgets();
    reshapeMiddleWidgets();
}

void LLPanelInventoryListItemBase::setIconImage(const LLUIImagePtr& image)
{
    if(image)
    {
        mIconImage = image;
        mIconCtrl->setImage(mIconImage);
    }
}

void LLPanelInventoryListItemBase::setTitle(const std::string& title,
                                            const std::string& highlit_text,
                                            EItemState item_state)
{
    mTitleCtrl->setToolTip(title);

    LLStyle::Params style_params;

    const LLPanelInventoryListItemBase::Params& params = LLUICtrlFactory::getDefaultParams<LLPanelInventoryListItemBase>();

    switch(item_state)
    {
    case IS_DEFAULT:
        style_params = params.default_style();
        break;
    case IS_WORN:
        style_params = params.worn_style();
        break;
    default:;
    }

    LLTextUtil::textboxSetHighlightedVal(
        mTitleCtrl,
        style_params,
        title,
        highlit_text);
}

bool LLPanelInventoryListItemBase::handleToolTip( S32 x, S32 y, MASK mask)
{
<<<<<<< HEAD
	LLRect text_box_rect = mTitleCtrl->getRect();
	if (text_box_rect.pointInRect(x, y) &&
		mTitleCtrl->getTextPixelWidth() <= text_box_rect.getWidth())
	{
		return false;
	}
	return LLPanel::handleToolTip(x, y, mask);
=======
    LLRect text_box_rect = mTitleCtrl->getRect();
    if (text_box_rect.pointInRect(x, y) &&
        mTitleCtrl->getTextPixelWidth() <= text_box_rect.getWidth())
    {
        return FALSE;
    }
    return LLPanel::handleToolTip(x, y, mask);
>>>>>>> e1623bb2
}

void LLPanelInventoryListItemBase::reshapeLeftWidgets()
{
    S32 widget_left = 0;
    mLeftWidgetsWidth = 0;

    widget_array_t::const_iterator it = mLeftSideWidgets.begin();
    const widget_array_t::const_iterator it_end = mLeftSideWidgets.end();
    for( ; it_end != it; ++it)
    {
        LLUICtrl* widget = *it;
        if(!widget->getVisible())
        {
            continue;
        }
        LLRect widget_rect(widget->getRect());
        widget_rect.setLeftTopAndSize(widget_left, widget_rect.mTop, widget_rect.getWidth(), widget_rect.getHeight());
        widget->setShape(widget_rect);

        widget_left += widget_rect.getWidth() + getWidgetSpacing();
        mLeftWidgetsWidth = widget_rect.mRight;
    }
}

void LLPanelInventoryListItemBase::reshapeRightWidgets()
{
    S32 widget_right = getLocalRect().getWidth();
    S32 widget_left = widget_right;

    widget_array_t::const_reverse_iterator it = mRightSideWidgets.rbegin();
    const widget_array_t::const_reverse_iterator it_end = mRightSideWidgets.rend();
    for( ; it_end != it; ++it)
    {
        LLUICtrl* widget = *it;
        if(!widget->getVisible())
        {
            continue;
        }
        LLRect widget_rect(widget->getRect());
        widget_left = widget_right - widget_rect.getWidth();
        widget_rect.setLeftTopAndSize(widget_left, widget_rect.mTop, widget_rect.getWidth(), widget_rect.getHeight());
        widget->setShape(widget_rect);

        widget_right = widget_left - getWidgetSpacing();
    }
    mRightWidgetsWidth = getLocalRect().getWidth() - widget_left;
}

void LLPanelInventoryListItemBase::reshapeMiddleWidgets()
{
    LLRect icon_rect(mIconCtrl->getRect());
    icon_rect.setLeftTopAndSize(mLeftWidgetsWidth + getWidgetSpacing(), icon_rect.mTop,
        icon_rect.getWidth(), icon_rect.getHeight());
    mIconCtrl->setShape(icon_rect);

    S32 name_left = icon_rect.mRight + getWidgetSpacing();
    S32 name_right = getLocalRect().getWidth() - mRightWidgetsWidth - getWidgetSpacing();
    LLRect name_rect(mTitleCtrl->getRect());
    name_rect.set(name_left, name_rect.mTop, name_right, name_rect.mBottom);
    mTitleCtrl->setShape(name_rect);
}

// EOF<|MERGE_RESOLUTION|>--- conflicted
+++ resolved
@@ -1,497 +1,474 @@
-/**
- * @file llinventorylistitem.cpp
- * @brief Inventory list item panel.
- *
- * Class LLPanelInventoryListItemBase displays inventory item as an element
- * of LLInventoryItemsList.
- *
- * $LicenseInfo:firstyear=2010&license=viewerlgpl$
- * Second Life Viewer Source Code
- * Copyright (C) 2010, Linden Research, Inc.
- *
- * This library is free software; you can redistribute it and/or
- * modify it under the terms of the GNU Lesser General Public
- * License as published by the Free Software Foundation;
- * version 2.1 of the License only.
- *
- * This library is distributed in the hope that it will be useful,
- * but WITHOUT ANY WARRANTY; without even the implied warranty of
- * MERCHANTABILITY or FITNESS FOR A PARTICULAR PURPOSE.  See the GNU
- * Lesser General Public License for more details.
- *
- * You should have received a copy of the GNU Lesser General Public
- * License along with this library; if not, write to the Free Software
- * Foundation, Inc., 51 Franklin Street, Fifth Floor, Boston, MA  02110-1301  USA
- *
- * Linden Research, Inc., 945 Battery Street, San Francisco, CA  94111  USA
- * $/LicenseInfo$
- */
-
-#include "llviewerprecompiledheaders.h"
-
-#include "llinventorylistitem.h"
-
-// llui
-#include "lliconctrl.h"
-#include "lltextbox.h"
-#include "lltextutil.h"
-
-// newview
-#include "llinventoryicon.h"
-#include "llinventorymodel.h"
-#include "llviewerinventory.h"
-
-static LLWidgetNameRegistry::StaticRegistrar sRegisterPanelInventoryListItemBaseParams(&typeid(LLPanelInventoryListItemBase::Params), "inventory_list_item");
-
-static const S32 WIDGET_SPACING = 3;
-
-LLPanelInventoryListItemBase::Params::Params()
-:   default_style("default_style"),
-    worn_style("worn_style"),
-    hover_image("hover_image"),
-    selected_image("selected_image"),
-    separator_image("separator_image"),
-    item_icon("item_icon"),
-    item_name("item_name")
-{};
-
-LLPanelInventoryListItemBase* LLPanelInventoryListItemBase::create(LLViewerInventoryItem* item)
-{
-    LLPanelInventoryListItemBase* list_item = NULL;
-    if (item)
-    {
-        const LLPanelInventoryListItemBase::Params& params = LLUICtrlFactory::getDefaultParams<LLPanelInventoryListItemBase>();
-        list_item = new LLPanelInventoryListItemBase(item, params);
-        list_item->initFromParams(params);
-        list_item->postBuild();
-    }
-    return list_item;
-}
-
-void LLPanelInventoryListItemBase::draw()
-{
-    if (getNeedsRefresh())
-    {
-        LLViewerInventoryItem* inv_item = getItem();
-        if (inv_item)
-        {
-            updateItem(inv_item->getName());
-        }
-        setNeedsRefresh(false);
-    }
-
-    if (mHovered && mHoverImage)
-    {
-        mHoverImage->draw(getLocalRect());
-    }
-
-    if (mSelected && mSelectedImage)
-    {
-        mSelectedImage->draw(getLocalRect());
-    }
-
-    if (mSeparatorVisible && mSeparatorImage)
-    {
-        // place under bottom of listitem, using image height
-        // item_pad in list using the item should be >= image height
-        // to avoid cropping of top of the next item.
-        LLRect separator_rect = getLocalRect();
-        separator_rect.mTop = separator_rect.mBottom;
-        separator_rect.mBottom -= mSeparatorImage->getHeight();
-        F32 alpha = getCurrentTransparency();
-        mSeparatorImage->draw(separator_rect, UI_VERTEX_COLOR % alpha);
-    }
-
-    LLPanel::draw();
-}
-
-// virtual
-void LLPanelInventoryListItemBase::updateItem(const std::string& name,
-                                              EItemState item_state)
-{
-    setIconImage(mIconImage);
-    setTitle(name, mHighlightedText, item_state);
-}
-
-void LLPanelInventoryListItemBase::addWidgetToLeftSide(const std::string& name, bool show_widget/* = true*/)
-{
-    LLUICtrl* ctrl = findChild<LLUICtrl>(name);
-    if(ctrl)
-    {
-        addWidgetToLeftSide(ctrl, show_widget);
-    }
-}
-
-void LLPanelInventoryListItemBase::addWidgetToLeftSide(LLUICtrl* ctrl, bool show_widget/* = true*/)
-{
-    mLeftSideWidgets.push_back(ctrl);
-    setShowWidget(ctrl, show_widget);
-}
-
-void LLPanelInventoryListItemBase::addWidgetToRightSide(const std::string& name, bool show_widget/* = true*/)
-{
-    LLUICtrl* ctrl = findChild<LLUICtrl>(name);
-    if(ctrl)
-    {
-        addWidgetToRightSide(ctrl, show_widget);
-    }
-}
-
-void LLPanelInventoryListItemBase::addWidgetToRightSide(LLUICtrl* ctrl, bool show_widget/* = true*/)
-{
-    mRightSideWidgets.push_back(ctrl);
-    setShowWidget(ctrl, show_widget);
-}
-
-void LLPanelInventoryListItemBase::setShowWidget(const std::string& name, bool show)
-{
-    LLUICtrl* widget = findChild<LLUICtrl>(name);
-    if(widget)
-    {
-        setShowWidget(widget, show);
-    }
-}
-
-void LLPanelInventoryListItemBase::setShowWidget(LLUICtrl* ctrl, bool show)
-{
-    // Enable state determines whether widget may become visible in setWidgetsVisible()
-    ctrl->setEnabled(show);
-}
-
-bool LLPanelInventoryListItemBase::postBuild()
-{
-<<<<<<< HEAD
-	LLViewerInventoryItem* inv_item = getItem();
-	if (inv_item)
-	{
-		mIconImage = LLInventoryIcon::getIcon(inv_item->getType(), inv_item->getInventoryType(), inv_item->getFlags(), false);
-		updateItem(inv_item->getName());
-	}
-=======
-    LLViewerInventoryItem* inv_item = getItem();
-    if (inv_item)
-    {
-        mIconImage = LLInventoryIcon::getIcon(inv_item->getType(), inv_item->getInventoryType(), inv_item->getFlags(), FALSE);
-        updateItem(inv_item->getName());
-    }
->>>>>>> e1623bb2
-
-    setNeedsRefresh(true);
-
-    setWidgetsVisible(false);
-    reshapeWidgets();
-
-<<<<<<< HEAD
-	return true;
-=======
-    return TRUE;
->>>>>>> e1623bb2
-}
-
-void LLPanelInventoryListItemBase::setValue(const LLSD& value)
-{
-    if (!value.isMap()) return;
-    if (!value.has("selected")) return;
-    mSelected = value["selected"];
-}
-
-bool LLPanelInventoryListItemBase::handleHover(S32 x, S32 y, MASK mask)
-{
-    mHovered = true;
-    return LLPanel::handleHover(x, y, mask);
-}
-
-void LLPanelInventoryListItemBase::onMouseLeave(S32 x, S32 y, MASK mask)
-{
-    mHovered = false;
-    LLPanel::onMouseLeave(x, y, mask);
-}
-
-const std::string& LLPanelInventoryListItemBase::getItemName() const
-{
-    LLViewerInventoryItem* inv_item = getItem();
-    if (NULL == inv_item)
-    {
-        return LLStringUtil::null;
-    }
-    return inv_item->getName();
-}
-
-LLAssetType::EType LLPanelInventoryListItemBase::getType() const
-{
-    LLViewerInventoryItem* inv_item = getItem();
-    if (NULL == inv_item)
-    {
-        return LLAssetType::AT_NONE;
-    }
-    return inv_item->getType();
-}
-
-LLWearableType::EType LLPanelInventoryListItemBase::getWearableType() const
-{
-    LLViewerInventoryItem* inv_item = getItem();
-    if (NULL == inv_item)
-    {
-        return LLWearableType::WT_NONE;
-    }
-    return inv_item->getWearableType();
-}
-
-const std::string& LLPanelInventoryListItemBase::getDescription() const
-{
-    LLViewerInventoryItem* inv_item = getItem();
-    if (NULL == inv_item)
-    {
-        return LLStringUtil::null;
-    }
-    return inv_item->getActualDescription();
-}
-
-time_t LLPanelInventoryListItemBase::getCreationDate() const
-{
-    LLViewerInventoryItem* inv_item = getItem();
-    if (NULL == inv_item)
-    {
-        return 0;
-    }
-
-    return inv_item->getCreationDate();
-}
-
-LLViewerInventoryItem* LLPanelInventoryListItemBase::getItem() const
-{
-    return gInventory.getItem(mInventoryItemUUID);
-}
-
-S32 LLPanelInventoryListItemBase::notify(const LLSD& info)
-{
-    S32 rv = 0;
-    if(info.has("match_filter"))
-    {
-        mHighlightedText = info["match_filter"].asString();
-
-        std::string test(mTitleCtrl->getText());
-        LLStringUtil::toUpper(test);
-
-        if(mHighlightedText.empty() || std::string::npos != test.find(mHighlightedText))
-        {
-            rv = 0; // substring is found
-        }
-        else
-        {
-            rv = -1;
-        }
-
-        setNeedsRefresh(true);
-    }
-    else
-    {
-        rv = LLPanel::notify(info);
-    }
-    return rv;
-}
-
-LLPanelInventoryListItemBase::LLPanelInventoryListItemBase(LLViewerInventoryItem* item, const LLPanelInventoryListItemBase::Params& params)
-:   LLPanel(params),
-    mInventoryItemUUID(item ? item->getUUID() : LLUUID::null),
-    mIconCtrl(NULL),
-    mTitleCtrl(NULL),
-    mWidgetSpacing(WIDGET_SPACING),
-    mLeftWidgetsWidth(0),
-    mRightWidgetsWidth(0),
-    mNeedsRefresh(false),
-    mHovered(false),
-    mSelected(false),
-    mSeparatorVisible(false),
-    mHoverImage(params.hover_image),
-    mSelectedImage(params.selected_image),
-    mSeparatorImage(params.separator_image)
-{
-    LLIconCtrl::Params icon_params(params.item_icon);
-    applyXUILayout(icon_params, this);
-
-    mIconCtrl = LLUICtrlFactory::create<LLIconCtrl>(icon_params);
-    if (!mIconCtrl)
-    {
-        LLIconCtrl::Params icon_params;
-        icon_params.name = "item_icon";
-        mIconCtrl = LLUICtrlFactory::create<LLIconCtrl>(icon_params);
-    }
-
-    if (mIconCtrl)
-    {
-        addChild(mIconCtrl);
-    }
-    else
-    {
-        LL_ERRS() << "Failed to create mIconCtrl" << LL_ENDL;
-    }
-
-    LLTextBox::Params text_params(params.item_name);
-    applyXUILayout(text_params, this);
-
-    mTitleCtrl = LLUICtrlFactory::create<LLTextBox>(text_params);
-    if (!mTitleCtrl)
-    {
-        LLTextBox::Params text_params;
-        text_params.name = "item_title";
-        mTitleCtrl = LLUICtrlFactory::create<LLTextBox>(text_params);
-    }
-
-    if (mTitleCtrl)
-    {
-        addChild(mTitleCtrl);
-    }
-    else
-    {
-        LL_ERRS() << "Failed to create mTitleCtrl" << LL_ENDL;
-    }
-}
-
-class WidgetVisibilityChanger
-{
-public:
-    WidgetVisibilityChanger(bool visible) : mVisible(visible){}
-    void operator()(LLUICtrl* widget)
-    {
-        // Disabled widgets never become visible. see LLPanelInventoryListItemBase::setShowWidget()
-        widget->setVisible(mVisible && widget->getEnabled());
-    }
-private:
-    bool mVisible;
-};
-
-void LLPanelInventoryListItemBase::setWidgetsVisible(bool visible)
-{
-    std::for_each(mLeftSideWidgets.begin(), mLeftSideWidgets.end(), WidgetVisibilityChanger(visible));
-    std::for_each(mRightSideWidgets.begin(), mRightSideWidgets.end(), WidgetVisibilityChanger(visible));
-}
-
-void LLPanelInventoryListItemBase::reshapeWidgets()
-{
-    // disabled reshape left for now to reserve space for 'delete' button in LLPanelClothingListItem
-    /*reshapeLeftWidgets();*/
-    reshapeRightWidgets();
-    reshapeMiddleWidgets();
-}
-
-void LLPanelInventoryListItemBase::setIconImage(const LLUIImagePtr& image)
-{
-    if(image)
-    {
-        mIconImage = image;
-        mIconCtrl->setImage(mIconImage);
-    }
-}
-
-void LLPanelInventoryListItemBase::setTitle(const std::string& title,
-                                            const std::string& highlit_text,
-                                            EItemState item_state)
-{
-    mTitleCtrl->setToolTip(title);
-
-    LLStyle::Params style_params;
-
-    const LLPanelInventoryListItemBase::Params& params = LLUICtrlFactory::getDefaultParams<LLPanelInventoryListItemBase>();
-
-    switch(item_state)
-    {
-    case IS_DEFAULT:
-        style_params = params.default_style();
-        break;
-    case IS_WORN:
-        style_params = params.worn_style();
-        break;
-    default:;
-    }
-
-    LLTextUtil::textboxSetHighlightedVal(
-        mTitleCtrl,
-        style_params,
-        title,
-        highlit_text);
-}
-
-bool LLPanelInventoryListItemBase::handleToolTip( S32 x, S32 y, MASK mask)
-{
-<<<<<<< HEAD
-	LLRect text_box_rect = mTitleCtrl->getRect();
-	if (text_box_rect.pointInRect(x, y) &&
-		mTitleCtrl->getTextPixelWidth() <= text_box_rect.getWidth())
-	{
-		return false;
-	}
-	return LLPanel::handleToolTip(x, y, mask);
-=======
-    LLRect text_box_rect = mTitleCtrl->getRect();
-    if (text_box_rect.pointInRect(x, y) &&
-        mTitleCtrl->getTextPixelWidth() <= text_box_rect.getWidth())
-    {
-        return FALSE;
-    }
-    return LLPanel::handleToolTip(x, y, mask);
->>>>>>> e1623bb2
-}
-
-void LLPanelInventoryListItemBase::reshapeLeftWidgets()
-{
-    S32 widget_left = 0;
-    mLeftWidgetsWidth = 0;
-
-    widget_array_t::const_iterator it = mLeftSideWidgets.begin();
-    const widget_array_t::const_iterator it_end = mLeftSideWidgets.end();
-    for( ; it_end != it; ++it)
-    {
-        LLUICtrl* widget = *it;
-        if(!widget->getVisible())
-        {
-            continue;
-        }
-        LLRect widget_rect(widget->getRect());
-        widget_rect.setLeftTopAndSize(widget_left, widget_rect.mTop, widget_rect.getWidth(), widget_rect.getHeight());
-        widget->setShape(widget_rect);
-
-        widget_left += widget_rect.getWidth() + getWidgetSpacing();
-        mLeftWidgetsWidth = widget_rect.mRight;
-    }
-}
-
-void LLPanelInventoryListItemBase::reshapeRightWidgets()
-{
-    S32 widget_right = getLocalRect().getWidth();
-    S32 widget_left = widget_right;
-
-    widget_array_t::const_reverse_iterator it = mRightSideWidgets.rbegin();
-    const widget_array_t::const_reverse_iterator it_end = mRightSideWidgets.rend();
-    for( ; it_end != it; ++it)
-    {
-        LLUICtrl* widget = *it;
-        if(!widget->getVisible())
-        {
-            continue;
-        }
-        LLRect widget_rect(widget->getRect());
-        widget_left = widget_right - widget_rect.getWidth();
-        widget_rect.setLeftTopAndSize(widget_left, widget_rect.mTop, widget_rect.getWidth(), widget_rect.getHeight());
-        widget->setShape(widget_rect);
-
-        widget_right = widget_left - getWidgetSpacing();
-    }
-    mRightWidgetsWidth = getLocalRect().getWidth() - widget_left;
-}
-
-void LLPanelInventoryListItemBase::reshapeMiddleWidgets()
-{
-    LLRect icon_rect(mIconCtrl->getRect());
-    icon_rect.setLeftTopAndSize(mLeftWidgetsWidth + getWidgetSpacing(), icon_rect.mTop,
-        icon_rect.getWidth(), icon_rect.getHeight());
-    mIconCtrl->setShape(icon_rect);
-
-    S32 name_left = icon_rect.mRight + getWidgetSpacing();
-    S32 name_right = getLocalRect().getWidth() - mRightWidgetsWidth - getWidgetSpacing();
-    LLRect name_rect(mTitleCtrl->getRect());
-    name_rect.set(name_left, name_rect.mTop, name_right, name_rect.mBottom);
-    mTitleCtrl->setShape(name_rect);
-}
-
-// EOF+/**
+ * @file llinventorylistitem.cpp
+ * @brief Inventory list item panel.
+ *
+ * Class LLPanelInventoryListItemBase displays inventory item as an element
+ * of LLInventoryItemsList.
+ *
+ * $LicenseInfo:firstyear=2010&license=viewerlgpl$
+ * Second Life Viewer Source Code
+ * Copyright (C) 2010, Linden Research, Inc.
+ *
+ * This library is free software; you can redistribute it and/or
+ * modify it under the terms of the GNU Lesser General Public
+ * License as published by the Free Software Foundation;
+ * version 2.1 of the License only.
+ *
+ * This library is distributed in the hope that it will be useful,
+ * but WITHOUT ANY WARRANTY; without even the implied warranty of
+ * MERCHANTABILITY or FITNESS FOR A PARTICULAR PURPOSE.  See the GNU
+ * Lesser General Public License for more details.
+ *
+ * You should have received a copy of the GNU Lesser General Public
+ * License along with this library; if not, write to the Free Software
+ * Foundation, Inc., 51 Franklin Street, Fifth Floor, Boston, MA  02110-1301  USA
+ *
+ * Linden Research, Inc., 945 Battery Street, San Francisco, CA  94111  USA
+ * $/LicenseInfo$
+ */
+
+#include "llviewerprecompiledheaders.h"
+
+#include "llinventorylistitem.h"
+
+// llui
+#include "lliconctrl.h"
+#include "lltextbox.h"
+#include "lltextutil.h"
+
+// newview
+#include "llinventoryicon.h"
+#include "llinventorymodel.h"
+#include "llviewerinventory.h"
+
+static LLWidgetNameRegistry::StaticRegistrar sRegisterPanelInventoryListItemBaseParams(&typeid(LLPanelInventoryListItemBase::Params), "inventory_list_item");
+
+static const S32 WIDGET_SPACING = 3;
+
+LLPanelInventoryListItemBase::Params::Params()
+:   default_style("default_style"),
+    worn_style("worn_style"),
+    hover_image("hover_image"),
+    selected_image("selected_image"),
+    separator_image("separator_image"),
+    item_icon("item_icon"),
+    item_name("item_name")
+{};
+
+LLPanelInventoryListItemBase* LLPanelInventoryListItemBase::create(LLViewerInventoryItem* item)
+{
+    LLPanelInventoryListItemBase* list_item = NULL;
+    if (item)
+    {
+        const LLPanelInventoryListItemBase::Params& params = LLUICtrlFactory::getDefaultParams<LLPanelInventoryListItemBase>();
+        list_item = new LLPanelInventoryListItemBase(item, params);
+        list_item->initFromParams(params);
+        list_item->postBuild();
+    }
+    return list_item;
+}
+
+void LLPanelInventoryListItemBase::draw()
+{
+    if (getNeedsRefresh())
+    {
+        LLViewerInventoryItem* inv_item = getItem();
+        if (inv_item)
+        {
+            updateItem(inv_item->getName());
+        }
+        setNeedsRefresh(false);
+    }
+
+    if (mHovered && mHoverImage)
+    {
+        mHoverImage->draw(getLocalRect());
+    }
+
+    if (mSelected && mSelectedImage)
+    {
+        mSelectedImage->draw(getLocalRect());
+    }
+
+    if (mSeparatorVisible && mSeparatorImage)
+    {
+        // place under bottom of listitem, using image height
+        // item_pad in list using the item should be >= image height
+        // to avoid cropping of top of the next item.
+        LLRect separator_rect = getLocalRect();
+        separator_rect.mTop = separator_rect.mBottom;
+        separator_rect.mBottom -= mSeparatorImage->getHeight();
+        F32 alpha = getCurrentTransparency();
+        mSeparatorImage->draw(separator_rect, UI_VERTEX_COLOR % alpha);
+    }
+
+    LLPanel::draw();
+}
+
+// virtual
+void LLPanelInventoryListItemBase::updateItem(const std::string& name,
+                                              EItemState item_state)
+{
+    setIconImage(mIconImage);
+    setTitle(name, mHighlightedText, item_state);
+}
+
+void LLPanelInventoryListItemBase::addWidgetToLeftSide(const std::string& name, bool show_widget/* = true*/)
+{
+    LLUICtrl* ctrl = findChild<LLUICtrl>(name);
+    if(ctrl)
+    {
+        addWidgetToLeftSide(ctrl, show_widget);
+    }
+}
+
+void LLPanelInventoryListItemBase::addWidgetToLeftSide(LLUICtrl* ctrl, bool show_widget/* = true*/)
+{
+    mLeftSideWidgets.push_back(ctrl);
+    setShowWidget(ctrl, show_widget);
+}
+
+void LLPanelInventoryListItemBase::addWidgetToRightSide(const std::string& name, bool show_widget/* = true*/)
+{
+    LLUICtrl* ctrl = findChild<LLUICtrl>(name);
+    if(ctrl)
+    {
+        addWidgetToRightSide(ctrl, show_widget);
+    }
+}
+
+void LLPanelInventoryListItemBase::addWidgetToRightSide(LLUICtrl* ctrl, bool show_widget/* = true*/)
+{
+    mRightSideWidgets.push_back(ctrl);
+    setShowWidget(ctrl, show_widget);
+}
+
+void LLPanelInventoryListItemBase::setShowWidget(const std::string& name, bool show)
+{
+    LLUICtrl* widget = findChild<LLUICtrl>(name);
+    if(widget)
+    {
+        setShowWidget(widget, show);
+    }
+}
+
+void LLPanelInventoryListItemBase::setShowWidget(LLUICtrl* ctrl, bool show)
+{
+    // Enable state determines whether widget may become visible in setWidgetsVisible()
+    ctrl->setEnabled(show);
+}
+
+bool LLPanelInventoryListItemBase::postBuild()
+{
+    LLViewerInventoryItem* inv_item = getItem();
+    if (inv_item)
+    {
+        mIconImage = LLInventoryIcon::getIcon(inv_item->getType(), inv_item->getInventoryType(), inv_item->getFlags(), false);
+        updateItem(inv_item->getName());
+    }
+
+    setNeedsRefresh(true);
+
+    setWidgetsVisible(false);
+    reshapeWidgets();
+
+    return true;
+}
+
+void LLPanelInventoryListItemBase::setValue(const LLSD& value)
+{
+    if (!value.isMap()) return;
+    if (!value.has("selected")) return;
+    mSelected = value["selected"];
+}
+
+bool LLPanelInventoryListItemBase::handleHover(S32 x, S32 y, MASK mask)
+{
+    mHovered = true;
+    return LLPanel::handleHover(x, y, mask);
+}
+
+void LLPanelInventoryListItemBase::onMouseLeave(S32 x, S32 y, MASK mask)
+{
+    mHovered = false;
+    LLPanel::onMouseLeave(x, y, mask);
+}
+
+const std::string& LLPanelInventoryListItemBase::getItemName() const
+{
+    LLViewerInventoryItem* inv_item = getItem();
+    if (NULL == inv_item)
+    {
+        return LLStringUtil::null;
+    }
+    return inv_item->getName();
+}
+
+LLAssetType::EType LLPanelInventoryListItemBase::getType() const
+{
+    LLViewerInventoryItem* inv_item = getItem();
+    if (NULL == inv_item)
+    {
+        return LLAssetType::AT_NONE;
+    }
+    return inv_item->getType();
+}
+
+LLWearableType::EType LLPanelInventoryListItemBase::getWearableType() const
+{
+    LLViewerInventoryItem* inv_item = getItem();
+    if (NULL == inv_item)
+    {
+        return LLWearableType::WT_NONE;
+    }
+    return inv_item->getWearableType();
+}
+
+const std::string& LLPanelInventoryListItemBase::getDescription() const
+{
+    LLViewerInventoryItem* inv_item = getItem();
+    if (NULL == inv_item)
+    {
+        return LLStringUtil::null;
+    }
+    return inv_item->getActualDescription();
+}
+
+time_t LLPanelInventoryListItemBase::getCreationDate() const
+{
+    LLViewerInventoryItem* inv_item = getItem();
+    if (NULL == inv_item)
+    {
+        return 0;
+    }
+
+    return inv_item->getCreationDate();
+}
+
+LLViewerInventoryItem* LLPanelInventoryListItemBase::getItem() const
+{
+    return gInventory.getItem(mInventoryItemUUID);
+}
+
+S32 LLPanelInventoryListItemBase::notify(const LLSD& info)
+{
+    S32 rv = 0;
+    if(info.has("match_filter"))
+    {
+        mHighlightedText = info["match_filter"].asString();
+
+        std::string test(mTitleCtrl->getText());
+        LLStringUtil::toUpper(test);
+
+        if(mHighlightedText.empty() || std::string::npos != test.find(mHighlightedText))
+        {
+            rv = 0; // substring is found
+        }
+        else
+        {
+            rv = -1;
+        }
+
+        setNeedsRefresh(true);
+    }
+    else
+    {
+        rv = LLPanel::notify(info);
+    }
+    return rv;
+}
+
+LLPanelInventoryListItemBase::LLPanelInventoryListItemBase(LLViewerInventoryItem* item, const LLPanelInventoryListItemBase::Params& params)
+:   LLPanel(params),
+    mInventoryItemUUID(item ? item->getUUID() : LLUUID::null),
+    mIconCtrl(NULL),
+    mTitleCtrl(NULL),
+    mWidgetSpacing(WIDGET_SPACING),
+    mLeftWidgetsWidth(0),
+    mRightWidgetsWidth(0),
+    mNeedsRefresh(false),
+    mHovered(false),
+    mSelected(false),
+    mSeparatorVisible(false),
+    mHoverImage(params.hover_image),
+    mSelectedImage(params.selected_image),
+    mSeparatorImage(params.separator_image)
+{
+    LLIconCtrl::Params icon_params(params.item_icon);
+    applyXUILayout(icon_params, this);
+
+    mIconCtrl = LLUICtrlFactory::create<LLIconCtrl>(icon_params);
+    if (!mIconCtrl)
+    {
+        LLIconCtrl::Params icon_params;
+        icon_params.name = "item_icon";
+        mIconCtrl = LLUICtrlFactory::create<LLIconCtrl>(icon_params);
+    }
+
+    if (mIconCtrl)
+    {
+        addChild(mIconCtrl);
+    }
+    else
+    {
+        LL_ERRS() << "Failed to create mIconCtrl" << LL_ENDL;
+    }
+
+    LLTextBox::Params text_params(params.item_name);
+    applyXUILayout(text_params, this);
+
+    mTitleCtrl = LLUICtrlFactory::create<LLTextBox>(text_params);
+    if (!mTitleCtrl)
+    {
+        LLTextBox::Params text_params;
+        text_params.name = "item_title";
+        mTitleCtrl = LLUICtrlFactory::create<LLTextBox>(text_params);
+    }
+
+    if (mTitleCtrl)
+    {
+        addChild(mTitleCtrl);
+    }
+    else
+    {
+        LL_ERRS() << "Failed to create mTitleCtrl" << LL_ENDL;
+    }
+}
+
+class WidgetVisibilityChanger
+{
+public:
+    WidgetVisibilityChanger(bool visible) : mVisible(visible){}
+    void operator()(LLUICtrl* widget)
+    {
+        // Disabled widgets never become visible. see LLPanelInventoryListItemBase::setShowWidget()
+        widget->setVisible(mVisible && widget->getEnabled());
+    }
+private:
+    bool mVisible;
+};
+
+void LLPanelInventoryListItemBase::setWidgetsVisible(bool visible)
+{
+    std::for_each(mLeftSideWidgets.begin(), mLeftSideWidgets.end(), WidgetVisibilityChanger(visible));
+    std::for_each(mRightSideWidgets.begin(), mRightSideWidgets.end(), WidgetVisibilityChanger(visible));
+}
+
+void LLPanelInventoryListItemBase::reshapeWidgets()
+{
+    // disabled reshape left for now to reserve space for 'delete' button in LLPanelClothingListItem
+    /*reshapeLeftWidgets();*/
+    reshapeRightWidgets();
+    reshapeMiddleWidgets();
+}
+
+void LLPanelInventoryListItemBase::setIconImage(const LLUIImagePtr& image)
+{
+    if(image)
+    {
+        mIconImage = image;
+        mIconCtrl->setImage(mIconImage);
+    }
+}
+
+void LLPanelInventoryListItemBase::setTitle(const std::string& title,
+                                            const std::string& highlit_text,
+                                            EItemState item_state)
+{
+    mTitleCtrl->setToolTip(title);
+
+    LLStyle::Params style_params;
+
+    const LLPanelInventoryListItemBase::Params& params = LLUICtrlFactory::getDefaultParams<LLPanelInventoryListItemBase>();
+
+    switch(item_state)
+    {
+    case IS_DEFAULT:
+        style_params = params.default_style();
+        break;
+    case IS_WORN:
+        style_params = params.worn_style();
+        break;
+    default:;
+    }
+
+    LLTextUtil::textboxSetHighlightedVal(
+        mTitleCtrl,
+        style_params,
+        title,
+        highlit_text);
+}
+
+bool LLPanelInventoryListItemBase::handleToolTip( S32 x, S32 y, MASK mask)
+{
+    LLRect text_box_rect = mTitleCtrl->getRect();
+    if (text_box_rect.pointInRect(x, y) &&
+        mTitleCtrl->getTextPixelWidth() <= text_box_rect.getWidth())
+    {
+        return false;
+    }
+    return LLPanel::handleToolTip(x, y, mask);
+}
+
+void LLPanelInventoryListItemBase::reshapeLeftWidgets()
+{
+    S32 widget_left = 0;
+    mLeftWidgetsWidth = 0;
+
+    widget_array_t::const_iterator it = mLeftSideWidgets.begin();
+    const widget_array_t::const_iterator it_end = mLeftSideWidgets.end();
+    for( ; it_end != it; ++it)
+    {
+        LLUICtrl* widget = *it;
+        if(!widget->getVisible())
+        {
+            continue;
+        }
+        LLRect widget_rect(widget->getRect());
+        widget_rect.setLeftTopAndSize(widget_left, widget_rect.mTop, widget_rect.getWidth(), widget_rect.getHeight());
+        widget->setShape(widget_rect);
+
+        widget_left += widget_rect.getWidth() + getWidgetSpacing();
+        mLeftWidgetsWidth = widget_rect.mRight;
+    }
+}
+
+void LLPanelInventoryListItemBase::reshapeRightWidgets()
+{
+    S32 widget_right = getLocalRect().getWidth();
+    S32 widget_left = widget_right;
+
+    widget_array_t::const_reverse_iterator it = mRightSideWidgets.rbegin();
+    const widget_array_t::const_reverse_iterator it_end = mRightSideWidgets.rend();
+    for( ; it_end != it; ++it)
+    {
+        LLUICtrl* widget = *it;
+        if(!widget->getVisible())
+        {
+            continue;
+        }
+        LLRect widget_rect(widget->getRect());
+        widget_left = widget_right - widget_rect.getWidth();
+        widget_rect.setLeftTopAndSize(widget_left, widget_rect.mTop, widget_rect.getWidth(), widget_rect.getHeight());
+        widget->setShape(widget_rect);
+
+        widget_right = widget_left - getWidgetSpacing();
+    }
+    mRightWidgetsWidth = getLocalRect().getWidth() - widget_left;
+}
+
+void LLPanelInventoryListItemBase::reshapeMiddleWidgets()
+{
+    LLRect icon_rect(mIconCtrl->getRect());
+    icon_rect.setLeftTopAndSize(mLeftWidgetsWidth + getWidgetSpacing(), icon_rect.mTop,
+        icon_rect.getWidth(), icon_rect.getHeight());
+    mIconCtrl->setShape(icon_rect);
+
+    S32 name_left = icon_rect.mRight + getWidgetSpacing();
+    S32 name_right = getLocalRect().getWidth() - mRightWidgetsWidth - getWidgetSpacing();
+    LLRect name_rect(mTitleCtrl->getRect());
+    name_rect.set(name_left, name_rect.mTop, name_right, name_rect.mBottom);
+    mTitleCtrl->setShape(name_rect);
+}
+
+// EOF