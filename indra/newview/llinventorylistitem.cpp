--- conflicted
+++ resolved
@@ -160,32 +160,19 @@
 
 bool LLPanelInventoryListItemBase::postBuild()
 {
-<<<<<<< HEAD
-	LLViewerInventoryItem* inv_item = getItem();
-	if (inv_item)
-	{
-		mIconImage = LLInventoryIcon::getIcon(inv_item->getType(), inv_item->getInventoryType(), inv_item->getFlags(), false);
-		updateItem(inv_item->getName());
-	}
-=======
     LLViewerInventoryItem* inv_item = getItem();
     if (inv_item)
     {
-        mIconImage = LLInventoryIcon::getIcon(inv_item->getType(), inv_item->getInventoryType(), inv_item->getFlags(), FALSE);
+        mIconImage = LLInventoryIcon::getIcon(inv_item->getType(), inv_item->getInventoryType(), inv_item->getFlags(), false);
         updateItem(inv_item->getName());
     }
->>>>>>> e7eced3c
 
     setNeedsRefresh(true);
 
     setWidgetsVisible(false);
     reshapeWidgets();
 
-<<<<<<< HEAD
-	return true;
-=======
-    return TRUE;
->>>>>>> e7eced3c
+    return true;
 }
 
 void LLPanelInventoryListItemBase::setValue(const LLSD& value)
@@ -414,23 +401,13 @@
 
 bool LLPanelInventoryListItemBase::handleToolTip( S32 x, S32 y, MASK mask)
 {
-<<<<<<< HEAD
-	LLRect text_box_rect = mTitleCtrl->getRect();
-	if (text_box_rect.pointInRect(x, y) &&
-		mTitleCtrl->getTextPixelWidth() <= text_box_rect.getWidth())
-	{
-		return false;
-	}
-	return LLPanel::handleToolTip(x, y, mask);
-=======
     LLRect text_box_rect = mTitleCtrl->getRect();
     if (text_box_rect.pointInRect(x, y) &&
         mTitleCtrl->getTextPixelWidth() <= text_box_rect.getWidth())
     {
-        return FALSE;
+        return false;
     }
     return LLPanel::handleToolTip(x, y, mask);
->>>>>>> e7eced3c
 }
 
 void LLPanelInventoryListItemBase::reshapeLeftWidgets()
