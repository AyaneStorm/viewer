--- conflicted
+++ resolved
@@ -1,820 +1,778 @@
-/**
- * @file llscriptfloater.cpp
- * @brief LLScriptFloater class definition
- *
- * $LicenseInfo:firstyear=2009&license=viewerlgpl$
- * Second Life Viewer Source Code
- * Copyright (C) 2010, Linden Research, Inc.
- *
- * This library is free software; you can redistribute it and/or
- * modify it under the terms of the GNU Lesser General Public
- * License as published by the Free Software Foundation;
- * version 2.1 of the License only.
- *
- * This library is distributed in the hope that it will be useful,
- * but WITHOUT ANY WARRANTY; without even the implied warranty of
- * MERCHANTABILITY or FITNESS FOR A PARTICULAR PURPOSE.  See the GNU
- * Lesser General Public License for more details.
- *
- * You should have received a copy of the GNU Lesser General Public
- * License along with this library; if not, write to the Free Software
- * Foundation, Inc., 51 Franklin Street, Fifth Floor, Boston, MA  02110-1301  USA
- *
- * Linden Research, Inc., 945 Battery Street, San Francisco, CA  94111  USA
- * $/LicenseInfo$
- */
-
-#include "llviewerprecompiledheaders.h"
-#include "llscriptfloater.h"
-#include "llagentcamera.h"
-
-#include "llchannelmanager.h"
-#include "llchiclet.h"
-#include "llchicletbar.h"
-#include "llfloaterreg.h"
-#include "lllslconstants.h"
-#include "llnotifications.h"
-#include "llnotificationsutil.h"
-#include "llscreenchannel.h"
-#include "llsyswellwindow.h"
-#include "lltoastnotifypanel.h"
-#include "lltoastscripttextbox.h"
-#include "lltrans.h"
-#include "llviewerobjectlist.h"
-#include "llviewerwindow.h"
-#include "llfloaterimsession.h"
-
-//////////////////////////////////////////////////////////////////////////
-//////////////////////////////////////////////////////////////////////////
-//////////////////////////////////////////////////////////////////////////
-
-LLUUID notification_id_to_object_id(const LLUUID& notification_id)
-{
-    LLNotificationPtr notification = LLNotifications::getInstance()->find(notification_id);
-    if(notification)
-    {
-        return notification->getPayload()["object_id"].asUUID();
-    }
-    return LLUUID::null;
-}
-
-//////////////////////////////////////////////////////////////////////////
-//////////////////////////////////////////////////////////////////////////
-//////////////////////////////////////////////////////////////////////////
-
-
-LLScriptFloater::LLScriptFloater(const LLSD& key)
-: LLDockableFloater(NULL, true, key)
-, mScriptForm(NULL)
-, mSaveFloaterPosition(false)
-{
-    setMouseDownCallback(boost::bind(&LLScriptFloater::onMouseDown, this));
-    setOverlapsScreenChannel(true);
-    mIsDockedStateForcedCallback = boost::bind(&LLAgentCamera::cameraMouselook, &gAgentCamera);
-}
-
-bool LLScriptFloater::toggle(const LLUUID& notification_id)
-{
-<<<<<<< HEAD
-	LLScriptFloater* floater = LLFloaterReg::findTypedInstance<LLScriptFloater>("script_floater", notification_id);
-
-	// show existing floater
-	if(floater)
-	{
-		if(floater->getVisible())
-		{
-			floater->setVisible(false);
-			return false;
-		}
-		else
-		{
-			floater->setVisible(true);
-			floater->setFocus(false);
-		}
-	}
-	// create and show new floater
-	else
-	{
-		show(notification_id);
-	}
-
-	LLChicletPanel * chiclet_panelp = LLChicletBar::getInstance()->getChicletPanel();
-	if (NULL != chiclet_panelp)
-	{
-		chiclet_panelp->setChicletToggleState(notification_id, true);
-	}
-
-	return true;
-=======
-    LLScriptFloater* floater = LLFloaterReg::findTypedInstance<LLScriptFloater>("script_floater", notification_id);
-
-    // show existing floater
-    if(floater)
-    {
-        if(floater->getVisible())
-        {
-            floater->setVisible(false);
-            return false;
-        }
-        else
-        {
-            floater->setVisible(TRUE);
-            floater->setFocus(FALSE);
-        }
-    }
-    // create and show new floater
-    else
-    {
-        show(notification_id);
-    }
-
-    LLChicletPanel * chiclet_panelp = LLChicletBar::getInstance()->getChicletPanel();
-    if (NULL != chiclet_panelp)
-    {
-        chiclet_panelp->setChicletToggleState(notification_id, true);
-    }
-
-    return true;
->>>>>>> e1623bb2
-}
-
-LLScriptFloater* LLScriptFloater::show(const LLUUID& notification_id)
-{
-    LLScriptFloater* floater = LLFloaterReg::getTypedInstance<LLScriptFloater>("script_floater", notification_id);
-    floater->setNotificationId(notification_id);
-    floater->createForm(notification_id);
-
-<<<<<<< HEAD
-	//LLDialog(LLGiveInventory and LLLoadURL) should no longer steal focus (see EXT-5445)
-	floater->setAutoFocus(false);
-=======
-    //LLDialog(LLGiveInventory and LLLoadURL) should no longer steal focus (see EXT-5445)
-    floater->setAutoFocus(FALSE);
->>>>>>> e1623bb2
-
-    if(LLScriptFloaterManager::OBJ_SCRIPT == LLScriptFloaterManager::getObjectType(notification_id))
-    {
-        floater->setSavePosition(true);
-        floater->restorePosition();
-    }
-    else
-    {
-        floater->dockToChiclet(true);
-    }
-
-<<<<<<< HEAD
-	//LLDialog(LLGiveInventory and LLLoadURL) should no longer steal focus (see EXT-5445)
-	LLFloaterReg::showTypedInstance<LLScriptFloater>("script_floater", notification_id, false);
-=======
-    //LLDialog(LLGiveInventory and LLLoadURL) should no longer steal focus (see EXT-5445)
-    LLFloaterReg::showTypedInstance<LLScriptFloater>("script_floater", notification_id, FALSE);
->>>>>>> e1623bb2
-
-    return floater;
-}
-
-void LLScriptFloater::setNotificationId(const LLUUID& id)
-{
-    mNotificationId = id;
-    // Lets save object id now while notification exists
-    mObjectId = notification_id_to_object_id(id);
-}
-
-void LLScriptFloater::createForm(const LLUUID& notification_id)
-{
-    // delete old form
-    if(mScriptForm)
-    {
-        removeChild(mScriptForm);
-        mScriptForm->die();
-    }
-
-    LLNotificationPtr notification = LLNotifications::getInstance()->find(notification_id);
-    if(NULL == notification)
-    {
-        return;
-    }
-
-    // create new form
-    LLRect toast_rect = getRect();
-    if (isScriptTextbox(notification))
-    {
-        mScriptForm = new LLToastScriptTextbox(notification);
-    }
-    else
-    {
-        // LLToastNotifyPanel will fit own content in vertical direction,
-        // but it needs an initial rect to properly calculate  its width
-        // Use an initial rect of the script floater to make the floater
-        // window more configurable.
-        mScriptForm = new LLToastNotifyPanel(notification, toast_rect);
-    }
-    addChild(mScriptForm);
-
-    // position form on floater
-    mScriptForm->setOrigin(0, 0);
-
-    // make floater size fit form size
-    LLRect panel_rect = mScriptForm->getRect();
-    toast_rect.setLeftTopAndSize(toast_rect.mLeft, toast_rect.mTop, panel_rect.getWidth(), panel_rect.getHeight() + getHeaderHeight());
-    setShape(toast_rect);
-}
-
-void LLScriptFloater::onClose(bool app_quitting)
-{
-    savePosition();
-
-    if(getNotificationId().notNull())
-    {
-        // we shouldn't kill notification on exit since it may be used as persistent.
-        if (app_quitting)
-        {
-            LLScriptFloaterManager::getInstance()->onRemoveNotification(getNotificationId());
-        }
-        else
-        {
-            LLScriptFloaterManager::getInstance()->removeNotification(getNotificationId());
-        }
-    }
-}
-
-void LLScriptFloater::setDocked(bool docked, bool pop_on_undock /* = true */)
-{
-    LLDockableFloater::setDocked(docked, pop_on_undock);
-
-    savePosition();
-
-    hideToastsIfNeeded();
-}
-
-void LLScriptFloater::setVisible(bool visible)
-{
-    LLDockableFloater::setVisible(visible);
-
-    hideToastsIfNeeded();
-
-    if(!visible)
-    {
-        LLChicletPanel * chiclet_panelp = LLChicletBar::getInstance()->getChicletPanel();
-        if (NULL != chiclet_panelp)
-        {
-            LLIMChiclet * chicletp = chiclet_panelp->findChiclet<LLIMChiclet>(getNotificationId());
-            if(NULL != chicletp)
-            {
-                chicletp->setToggleState(false);
-            }
-        }
-    }
-}
-
-void LLScriptFloater::onMouseDown()
-{
-    if(getNotificationId().notNull())
-    {
-        LLChicletPanel * chiclet_panelp = LLChicletBar::getInstance()->getChicletPanel();
-        if (NULL != chiclet_panelp)
-        {
-            LLIMChiclet * chicletp = chiclet_panelp->findChiclet<LLIMChiclet>(getNotificationId());
-            // Remove new message icon
-            if (NULL == chicletp)
-            {
-                LL_ERRS() << "Dock chiclet for LLScriptFloater doesn't exist" << LL_ENDL;
-            }
-            else
-            {
-                chicletp->setShowNewMessagesIcon(false);
-            }
-        }
-    }
-}
-
-void LLScriptFloater::savePosition()
-{
-    if(getSavePosition() && mObjectId.notNull())
-    {
-        LLScriptFloaterManager::FloaterPositionInfo fpi = {getRect(), isDocked()};
-        LLScriptFloaterManager::getInstance()->saveFloaterPosition(mObjectId, fpi);
-    }
-}
-
-void LLScriptFloater::restorePosition()
-{
-    LLScriptFloaterManager::FloaterPositionInfo fpi;
-    if(LLScriptFloaterManager::getInstance()->getFloaterPosition(mObjectId, fpi))
-    {
-        dockToChiclet(fpi.mDockState);
-        if(!fpi.mDockState)
-        {
-            // Un-docked floater is opened in 0,0, now move it to saved position
-            translate(fpi.mRect.mLeft - getRect().mLeft, fpi.mRect.mTop - getRect().mTop);
-        }
-    }
-    else
-    {
-        dockToChiclet(true);
-    }
-}
-
-void LLScriptFloater::onFocusLost()
-{
-    if(getNotificationId().notNull())
-    {
-        LLChicletPanel * chiclet_panelp = LLChicletBar::getInstance()->getChicletPanel();
-        if (NULL != chiclet_panelp)
-        {
-            chiclet_panelp->setChicletToggleState(getNotificationId(), false);
-        }
-    }
-}
-
-void LLScriptFloater::onFocusReceived()
-{
-    // first focus will be received before setObjectId() call - don't toggle chiclet
-    if(getNotificationId().notNull())
-    {
-        LLChicletPanel * chiclet_panelp = LLChicletBar::getInstance()->getChicletPanel();
-        if (NULL != chiclet_panelp)
-        {
-            chiclet_panelp->setChicletToggleState(getNotificationId(), true);
-        }
-    }
-}
-
-void LLScriptFloater::dockToChiclet(bool dock)
-{
-    if (getDockControl() == NULL)
-    {
-        LLChicletPanel * chiclet_panelp = LLChicletBar::getInstance()->getChicletPanel();
-        if (NULL != chiclet_panelp)
-        {
-            LLChiclet * chicletp = chiclet_panelp->findChiclet<LLChiclet>(getNotificationId());
-            if (NULL == chicletp)
-            {
-                LL_WARNS() << "Dock chiclet for LLScriptFloater doesn't exist" << LL_ENDL;
-                return;
-            }
-
-            chiclet_panelp->scrollToChiclet(chicletp);
-
-            // Stop saving position while we dock floater
-            bool save = getSavePosition();
-            setSavePosition(false);
-
-            setDockControl(new LLDockControl(chicletp, this, getDockTongue(),
-                LLDockControl::BOTTOM));
-
-            setDocked(dock);
-
-            // Restore saving
-            setSavePosition(save);
-        }
-    }
-}
-
-void LLScriptFloater::hideToastsIfNeeded()
-{
-    using namespace LLNotificationsUI;
-
-    // find channel
-    LLScreenChannel* channel = dynamic_cast<LLScreenChannel*>(LLChannelManager::getInstance()->findChannelByID(
-        LLNotificationsUI::NOTIFICATION_CHANNEL_UUID));
-    // update notification channel state
-    if(channel)
-    {
-        channel->updateShowToastsState();
-        channel->redrawToasts();
-    }
-}
-
-//////////////////////////////////////////////////////////////////////////
-//////////////////////////////////////////////////////////////////////////
-//////////////////////////////////////////////////////////////////////////
-
-LLScriptFloaterManager::LLScriptFloaterManager()
-        : mDialogLimitationsSlot()
-{
-}
-
-void LLScriptFloaterManager::onAddNotification(const LLUUID& notification_id)
-{
-    if(notification_id.isNull())
-    {
-        LL_WARNS() << "Invalid notification ID" << LL_ENDL;
-        return;
-    }
-
-    if (!mDialogLimitationsSlot.connected())
-    {
-        LLPointer<LLControlVariable> cntrl_ptr = gSavedSettings.getControl("ScriptDialogLimitations");
-        if (cntrl_ptr.notNull())
-        {
-            mDialogLimitationsSlot = cntrl_ptr->getCommitSignal()->connect(boost::bind(&clearScriptNotifications));
-        }
-        else
-        {
-            LL_WARNS() << "Unable to set signal on setting 'ScriptDialogLimitations'" << LL_ENDL;
-        }
-    }
-
-    // get scripted Object's ID
-    LLUUID object_id = notification_id_to_object_id(notification_id);
-
-    // Need to indicate of "new message" for object chiclets according to requirements
-    // specified in the Message Bar design specification. See EXT-3142.
-    bool set_new_message = false;
-    EObjectType obj_type = getObjectType(notification_id);
-
-    // LLDialog can spawn only one instance, LLLoadURL and LLGiveInventory can spawn unlimited number of instances
-    if(OBJ_SCRIPT == obj_type)
-    {
-        static LLCachedControl<U32> script_dialog_limitations(gSavedSettings, "ScriptDialogLimitations", 0);
-        script_notification_map_t::const_iterator it = mNotifications.end();
-        switch (script_dialog_limitations)
-        {
-            case SCRIPT_PER_CHANNEL:
-            {
-                // If an Object spawns more-than-one floater per channel, only the newest one is shown.
-                // The previous is automatically closed.
-                LLNotificationPtr notification = LLNotifications::instance().find(notification_id);
-                if (notification)
-                {
-                    it = findUsingObjectIdAndChannel(object_id, notification->getPayload()["chat_channel"].asInteger());
-                }
-                break;
-            }
-            case SCRIPT_ATTACHMENT_PER_CHANNEL:
-            {
-                LLViewerObject* objectp = gObjectList.findObject(object_id);
-                if (objectp && objectp->getAttachmentItemID().notNull()) //in user inventory
-                {
-                    LLNotificationPtr notification = LLNotifications::instance().find(notification_id);
-                    if (notification)
-                    {
-                        it = findUsingObjectIdAndChannel(object_id, notification->getPayload()["chat_channel"].asInteger());
-                    }
-                }
-                else
-                {
-                    it = findUsingObjectId(object_id);
-                }
-                break;
-            }
-            case SCRIPT_HUD_PER_CHANNEL:
-            {
-                LLViewerObject* objectp = gObjectList.findObject(object_id);
-                if (objectp && objectp->isHUDAttachment())
-                {
-                    LLNotificationPtr notification = LLNotifications::instance().find(notification_id);
-                    if (notification)
-                    {
-                        it = findUsingObjectIdAndChannel(object_id, notification->getPayload()["chat_channel"].asInteger());
-                    }
-                }
-                else
-                {
-                    it = findUsingObjectId(object_id);
-                }
-                break;
-            }
-            case SCRIPT_HUD_UNCONSTRAINED:
-            {
-                LLViewerObject* objectp = gObjectList.findObject(object_id);
-                if (objectp && objectp->isHUDAttachment())
-                {
-                    // don't remove existing floaters
-                    break;
-                }
-                else
-                {
-                    it = findUsingObjectId(object_id);
-                }
-                break;
-            }
-            case SCRIPT_PER_OBJECT:
-            default:
-            {
-                // If an Object spawns more-than-one floater, only the newest one is shown.
-                // The previous is automatically closed.
-                it = findUsingObjectId(object_id);
-                break;
-            }
-        }
-
-        if(it != mNotifications.end())
-        {
-            LLUUID old_id = it->first; // copy LLUUID to prevent use after free when it is erased below
-            LLChicletPanel * chiclet_panelp = LLChicletBar::getInstance()->getChicletPanel();
-            if (NULL != chiclet_panelp)
-            {
-                LLIMChiclet * chicletp = chiclet_panelp->findChiclet<LLIMChiclet>(old_id);
-                if (NULL != chicletp)
-                {
-                    // Pass the new_message icon state further.
-                    set_new_message = chicletp->getShowNewMessagesIcon();
-                    chicletp->hidePopupMenu();
-                }
-            }
-
-            LLScriptFloater* floater = LLFloaterReg::findTypedInstance<LLScriptFloater>("script_floater", old_id);
-            if (floater)
-            {
-                // Generate chiclet with a "new message" indicator if a docked window was opened but not in focus. See EXT-3142.
-                set_new_message |= !floater->hasFocus();
-            }
-
-            removeNotification(old_id);
-        }
-    }
-
-    mNotifications.insert(std::make_pair(notification_id, object_id));
-
-    LLChicletPanel * chiclet_panelp = LLChicletBar::getInstance()->getChicletPanel();
-    if (NULL != chiclet_panelp)
-    {
-        // Create inventory offer chiclet for offer type notifications
-        if( OBJ_GIVE_INVENTORY == obj_type )
-        {
-            chiclet_panelp->createChiclet<LLInvOfferChiclet>(notification_id);
-        }
-        else
-        {
-            chiclet_panelp->createChiclet<LLScriptChiclet>(notification_id);
-        }
-    }
-
-    LLIMWellWindow::getInstance()->addObjectRow(notification_id, set_new_message);
-
-    LLSD data;
-    data["notification_id"] = notification_id;
-    data["new_message"] = set_new_message;
-    data["unread"] = 1; // each object has got only one floater
-    mNewObjectSignal(data);
-
-    toggleScriptFloater(notification_id, set_new_message);
-}
-
-void LLScriptFloaterManager::removeNotification(const LLUUID& notification_id)
-{
-    LLNotificationPtr notification = LLNotifications::instance().find(notification_id);
-    if (notification != NULL && !notification->isCancelled())
-    {
-        LLNotificationsUtil::cancel(notification);
-    }
-
-    onRemoveNotification(notification_id);
-}
-
-void LLScriptFloaterManager::onRemoveNotification(const LLUUID& notification_id)
-{
-    if(notification_id.isNull())
-    {
-        LL_WARNS() << "Invalid notification ID" << LL_ENDL;
-        return;
-    }
-
-    // remove related chiclet
-    if (LLChicletBar::instanceExists())
-    {
-        LLChicletPanel * chiclet_panelp = LLChicletBar::getInstance()->getChicletPanel();
-        if (NULL != chiclet_panelp)
-        {
-            chiclet_panelp->removeChiclet(notification_id);
-        }
-    }
-
-    LLIMWellWindow* im_well_window = LLIMWellWindow::findInstance();
-    if (im_well_window)
-    {
-        im_well_window->removeObjectRow(notification_id);
-    }
-
-    mNotifications.erase(notification_id);
-
-    // close floater
-    LLScriptFloater* floater = LLFloaterReg::findTypedInstance<LLScriptFloater>("script_floater", notification_id);
-    if(floater)
-    {
-        floater->savePosition();
-        floater->setNotificationId(LLUUID::null);
-        floater->closeFloater();
-    }
-}
-
-void LLScriptFloaterManager::toggleScriptFloater(const LLUUID& notification_id, bool set_new_message)
-{
-    LLSD data;
-    data["notification_id"] = notification_id;
-    data["new_message"] = set_new_message;
-    mToggleFloaterSignal(data);
-
-    // toggle floater
-    LLScriptFloater::toggle(notification_id);
-}
-
-LLUUID LLScriptFloaterManager::findObjectId(const LLUUID& notification_id)
-{
-    script_notification_map_t::const_iterator it = mNotifications.find(notification_id);
-    if(mNotifications.end() != it)
-    {
-        return it->second;
-    }
-    return LLUUID::null;
-}
-
-LLUUID LLScriptFloaterManager::findNotificationId(const LLUUID& object_id)
-{
-    if(object_id.notNull())
-    {
-        script_notification_map_t::const_iterator it = findUsingObjectId(object_id);
-        if(mNotifications.end() != it)
-        {
-            return it->first;
-        }
-    }
-    return LLUUID::null;
-}
-
-// static
-LLScriptFloaterManager::EObjectType LLScriptFloaterManager::getObjectType(const LLUUID& notification_id)
-{
-    if(notification_id.isNull())
-    {
-        LL_WARNS() << "Invalid notification ID" << LL_ENDL;
-        return OBJ_UNKNOWN;
-    }
-
-    static const object_type_map TYPE_MAP = initObjectTypeMap();
-
-    LLNotificationPtr notification = LLNotificationsUtil::find(notification_id);
-    object_type_map::const_iterator it = TYPE_MAP.find(notification->getName());
-    if(it != TYPE_MAP.end())
-    {
-        return it->second;
-    }
-
-    LL_WARNS() << "Unknown object type" << LL_ENDL;
-    return OBJ_UNKNOWN;
-}
-
-// static
-std::string LLScriptFloaterManager::getObjectName(const LLUUID& notification_id)
-{
-    using namespace LLNotificationsUI;
-    LLNotificationPtr notification = LLNotifications::getInstance()->find(notification_id);
-    if(!notification)
-    {
-        LL_WARNS() << "Invalid notification" << LL_ENDL;
-        return LLStringUtil::null;
-    }
-
-    std::string text;
-
-    switch(LLScriptFloaterManager::getObjectType(notification_id))
-    {
-    case LLScriptFloaterManager::OBJ_SCRIPT:
-        text = notification->getSubstitutions()["TITLE"].asString();
-        break;
-    case LLScriptFloaterManager::OBJ_LOAD_URL:
-        text = notification->getSubstitutions()["OBJECTNAME"].asString();
-        break;
-    case LLScriptFloaterManager::OBJ_GIVE_INVENTORY:
-        text = notification->getSubstitutions()["OBJECTFROMNAME"].asString();
-        break;
-    default:
-        text = LLTrans::getString("object");
-        break;
-    }
-
-    return text;
-}
-
-//static
-LLScriptFloaterManager::object_type_map LLScriptFloaterManager::initObjectTypeMap()
-{
-    object_type_map type_map;
-    type_map["ScriptDialog"] = OBJ_SCRIPT;
-    type_map["ScriptDialogGroup"] = OBJ_SCRIPT;
-    type_map["LoadWebPage"] = OBJ_LOAD_URL;
-    type_map["ObjectGiveItem"] = OBJ_GIVE_INVENTORY;
-    return type_map;
-}
-
-LLScriptFloaterManager::script_notification_map_t::const_iterator LLScriptFloaterManager::findUsingObjectId(const LLUUID& object_id)
-{
-    script_notification_map_t::const_iterator it = mNotifications.begin();
-    for(; mNotifications.end() != it; ++it)
-    {
-        if(object_id == it->second)
-        {
-            return it;
-        }
-    }
-    return mNotifications.end();
-}
-
-LLScriptFloaterManager::script_notification_map_t::const_iterator LLScriptFloaterManager::findUsingObjectIdAndChannel(const LLUUID& object_id, S32 im_channel)
-{
-    script_notification_map_t::const_iterator it = mNotifications.begin();
-    for (; mNotifications.end() != it; ++it)
-    {
-        if (object_id == it->second)
-        {
-            LLNotificationPtr notification = LLNotifications::instance().find(it->first);
-            if (notification && (im_channel == notification->getPayload()["chat_channel"].asInteger()))
-            {
-                return it;
-            }
-        }
-    }
-    return mNotifications.end();
-}
-
-void LLScriptFloaterManager::saveFloaterPosition(const LLUUID& object_id, const FloaterPositionInfo& fpi)
-{
-    if(object_id.notNull())
-    {
-        LLScriptFloaterManager::getInstance()->mFloaterPositions[object_id] = fpi;
-    }
-    else
-    {
-        LL_WARNS() << "Invalid object id" << LL_ENDL;
-    }
-}
-
-bool LLScriptFloaterManager::getFloaterPosition(const LLUUID& object_id, FloaterPositionInfo& fpi)
-{
-    floater_position_map_t::const_iterator it = mFloaterPositions.find(object_id);
-    if(LLScriptFloaterManager::getInstance()->mFloaterPositions.end() != it)
-    {
-        fpi = it->second;
-        return true;
-    }
-    return false;
-}
-
-void LLScriptFloaterManager::setFloaterVisible(const LLUUID& notification_id, bool visible)
-{
-    LLScriptFloater* floater = LLFloaterReg::findTypedInstance<LLScriptFloater>(
-        "script_floater", notification_id);
-    if(floater)
-    {
-        floater->setVisible(visible);
-    }
-}
-
-//static
-void LLScriptFloaterManager::clearScriptNotifications()
-{
-    LLScriptFloaterManager* inst = LLScriptFloaterManager::getInstance();
-    static const object_type_map TYPE_MAP = initObjectTypeMap();
-
-    script_notification_map_t::const_iterator ntf_it = inst->mNotifications.begin();
-    while (inst->mNotifications.end() != ntf_it)
-    {
-        LLUUID notification_id = ntf_it->first;
-        ntf_it++; // onRemoveNotification() erases notification
-        LLNotificationPtr notification = LLNotifications::instance().find(notification_id);
-        if (notification)
-        {
-            object_type_map::const_iterator map_it = TYPE_MAP.find(notification->getName());
-            if (map_it != TYPE_MAP.end() && map_it->second == OBJ_SCRIPT)
-            {
-                if (notification != NULL && !notification->isCancelled())
-                {
-                    LLNotificationsUtil::cancel(notification);
-                }
-                inst->onRemoveNotification(notification_id);
-            }
-        }
-    }
-}
-
-//////////////////////////////////////////////////////////////////
-
-bool LLScriptFloater::isScriptTextbox(LLNotificationPtr notification)
-{
-    // get a form for the notification
-    LLNotificationFormPtr form(notification->getForm());
-
-    if (form)
-    {
-        // get number of elements in the form
-        int num_options = form->getNumElements();
-
-        // if ANY of the buttons have the magic lltextbox string as
-        // name, then treat the whole dialog as a simple text entry
-        // box (i.e. mixed button and textbox forms are not supported)
-        for (int i=0; i<num_options; ++i)
-        {
-            LLSD form_element = form->getElement(i);
-            if (form_element["name"].asString() == TEXTBOX_MAGIC_TOKEN)
-            {
-                return true;
-            }
-        }
-    }
-
-    return false;
-}
-
-// EOF+/**
+ * @file llscriptfloater.cpp
+ * @brief LLScriptFloater class definition
+ *
+ * $LicenseInfo:firstyear=2009&license=viewerlgpl$
+ * Second Life Viewer Source Code
+ * Copyright (C) 2010, Linden Research, Inc.
+ *
+ * This library is free software; you can redistribute it and/or
+ * modify it under the terms of the GNU Lesser General Public
+ * License as published by the Free Software Foundation;
+ * version 2.1 of the License only.
+ *
+ * This library is distributed in the hope that it will be useful,
+ * but WITHOUT ANY WARRANTY; without even the implied warranty of
+ * MERCHANTABILITY or FITNESS FOR A PARTICULAR PURPOSE.  See the GNU
+ * Lesser General Public License for more details.
+ *
+ * You should have received a copy of the GNU Lesser General Public
+ * License along with this library; if not, write to the Free Software
+ * Foundation, Inc., 51 Franklin Street, Fifth Floor, Boston, MA  02110-1301  USA
+ *
+ * Linden Research, Inc., 945 Battery Street, San Francisco, CA  94111  USA
+ * $/LicenseInfo$
+ */
+
+#include "llviewerprecompiledheaders.h"
+#include "llscriptfloater.h"
+#include "llagentcamera.h"
+
+#include "llchannelmanager.h"
+#include "llchiclet.h"
+#include "llchicletbar.h"
+#include "llfloaterreg.h"
+#include "lllslconstants.h"
+#include "llnotifications.h"
+#include "llnotificationsutil.h"
+#include "llscreenchannel.h"
+#include "llsyswellwindow.h"
+#include "lltoastnotifypanel.h"
+#include "lltoastscripttextbox.h"
+#include "lltrans.h"
+#include "llviewerobjectlist.h"
+#include "llviewerwindow.h"
+#include "llfloaterimsession.h"
+
+//////////////////////////////////////////////////////////////////////////
+//////////////////////////////////////////////////////////////////////////
+//////////////////////////////////////////////////////////////////////////
+
+LLUUID notification_id_to_object_id(const LLUUID& notification_id)
+{
+    LLNotificationPtr notification = LLNotifications::getInstance()->find(notification_id);
+    if(notification)
+    {
+        return notification->getPayload()["object_id"].asUUID();
+    }
+    return LLUUID::null;
+}
+
+//////////////////////////////////////////////////////////////////////////
+//////////////////////////////////////////////////////////////////////////
+//////////////////////////////////////////////////////////////////////////
+
+
+LLScriptFloater::LLScriptFloater(const LLSD& key)
+: LLDockableFloater(NULL, true, key)
+, mScriptForm(NULL)
+, mSaveFloaterPosition(false)
+{
+    setMouseDownCallback(boost::bind(&LLScriptFloater::onMouseDown, this));
+    setOverlapsScreenChannel(true);
+    mIsDockedStateForcedCallback = boost::bind(&LLAgentCamera::cameraMouselook, &gAgentCamera);
+}
+
+bool LLScriptFloater::toggle(const LLUUID& notification_id)
+{
+    LLScriptFloater* floater = LLFloaterReg::findTypedInstance<LLScriptFloater>("script_floater", notification_id);
+
+    // show existing floater
+    if(floater)
+    {
+        if(floater->getVisible())
+        {
+            floater->setVisible(false);
+            return false;
+        }
+        else
+        {
+            floater->setVisible(true);
+            floater->setFocus(false);
+        }
+    }
+    // create and show new floater
+    else
+    {
+        show(notification_id);
+    }
+
+    LLChicletPanel * chiclet_panelp = LLChicletBar::getInstance()->getChicletPanel();
+    if (NULL != chiclet_panelp)
+    {
+        chiclet_panelp->setChicletToggleState(notification_id, true);
+    }
+
+    return true;
+}
+
+LLScriptFloater* LLScriptFloater::show(const LLUUID& notification_id)
+{
+    LLScriptFloater* floater = LLFloaterReg::getTypedInstance<LLScriptFloater>("script_floater", notification_id);
+    floater->setNotificationId(notification_id);
+    floater->createForm(notification_id);
+
+    //LLDialog(LLGiveInventory and LLLoadURL) should no longer steal focus (see EXT-5445)
+    floater->setAutoFocus(false);
+
+    if(LLScriptFloaterManager::OBJ_SCRIPT == LLScriptFloaterManager::getObjectType(notification_id))
+    {
+        floater->setSavePosition(true);
+        floater->restorePosition();
+    }
+    else
+    {
+        floater->dockToChiclet(true);
+    }
+
+    //LLDialog(LLGiveInventory and LLLoadURL) should no longer steal focus (see EXT-5445)
+    LLFloaterReg::showTypedInstance<LLScriptFloater>("script_floater", notification_id, false);
+
+    return floater;
+}
+
+void LLScriptFloater::setNotificationId(const LLUUID& id)
+{
+    mNotificationId = id;
+    // Lets save object id now while notification exists
+    mObjectId = notification_id_to_object_id(id);
+}
+
+void LLScriptFloater::createForm(const LLUUID& notification_id)
+{
+    // delete old form
+    if(mScriptForm)
+    {
+        removeChild(mScriptForm);
+        mScriptForm->die();
+    }
+
+    LLNotificationPtr notification = LLNotifications::getInstance()->find(notification_id);
+    if(NULL == notification)
+    {
+        return;
+    }
+
+    // create new form
+    LLRect toast_rect = getRect();
+    if (isScriptTextbox(notification))
+    {
+        mScriptForm = new LLToastScriptTextbox(notification);
+    }
+    else
+    {
+        // LLToastNotifyPanel will fit own content in vertical direction,
+        // but it needs an initial rect to properly calculate  its width
+        // Use an initial rect of the script floater to make the floater
+        // window more configurable.
+        mScriptForm = new LLToastNotifyPanel(notification, toast_rect);
+    }
+    addChild(mScriptForm);
+
+    // position form on floater
+    mScriptForm->setOrigin(0, 0);
+
+    // make floater size fit form size
+    LLRect panel_rect = mScriptForm->getRect();
+    toast_rect.setLeftTopAndSize(toast_rect.mLeft, toast_rect.mTop, panel_rect.getWidth(), panel_rect.getHeight() + getHeaderHeight());
+    setShape(toast_rect);
+}
+
+void LLScriptFloater::onClose(bool app_quitting)
+{
+    savePosition();
+
+    if(getNotificationId().notNull())
+    {
+        // we shouldn't kill notification on exit since it may be used as persistent.
+        if (app_quitting)
+        {
+            LLScriptFloaterManager::getInstance()->onRemoveNotification(getNotificationId());
+        }
+        else
+        {
+            LLScriptFloaterManager::getInstance()->removeNotification(getNotificationId());
+        }
+    }
+}
+
+void LLScriptFloater::setDocked(bool docked, bool pop_on_undock /* = true */)
+{
+    LLDockableFloater::setDocked(docked, pop_on_undock);
+
+    savePosition();
+
+    hideToastsIfNeeded();
+}
+
+void LLScriptFloater::setVisible(bool visible)
+{
+    LLDockableFloater::setVisible(visible);
+
+    hideToastsIfNeeded();
+
+    if(!visible)
+    {
+        LLChicletPanel * chiclet_panelp = LLChicletBar::getInstance()->getChicletPanel();
+        if (NULL != chiclet_panelp)
+        {
+            LLIMChiclet * chicletp = chiclet_panelp->findChiclet<LLIMChiclet>(getNotificationId());
+            if(NULL != chicletp)
+            {
+                chicletp->setToggleState(false);
+            }
+        }
+    }
+}
+
+void LLScriptFloater::onMouseDown()
+{
+    if(getNotificationId().notNull())
+    {
+        LLChicletPanel * chiclet_panelp = LLChicletBar::getInstance()->getChicletPanel();
+        if (NULL != chiclet_panelp)
+        {
+            LLIMChiclet * chicletp = chiclet_panelp->findChiclet<LLIMChiclet>(getNotificationId());
+            // Remove new message icon
+            if (NULL == chicletp)
+            {
+                LL_ERRS() << "Dock chiclet for LLScriptFloater doesn't exist" << LL_ENDL;
+            }
+            else
+            {
+                chicletp->setShowNewMessagesIcon(false);
+            }
+        }
+    }
+}
+
+void LLScriptFloater::savePosition()
+{
+    if(getSavePosition() && mObjectId.notNull())
+    {
+        LLScriptFloaterManager::FloaterPositionInfo fpi = {getRect(), isDocked()};
+        LLScriptFloaterManager::getInstance()->saveFloaterPosition(mObjectId, fpi);
+    }
+}
+
+void LLScriptFloater::restorePosition()
+{
+    LLScriptFloaterManager::FloaterPositionInfo fpi;
+    if(LLScriptFloaterManager::getInstance()->getFloaterPosition(mObjectId, fpi))
+    {
+        dockToChiclet(fpi.mDockState);
+        if(!fpi.mDockState)
+        {
+            // Un-docked floater is opened in 0,0, now move it to saved position
+            translate(fpi.mRect.mLeft - getRect().mLeft, fpi.mRect.mTop - getRect().mTop);
+        }
+    }
+    else
+    {
+        dockToChiclet(true);
+    }
+}
+
+void LLScriptFloater::onFocusLost()
+{
+    if(getNotificationId().notNull())
+    {
+        LLChicletPanel * chiclet_panelp = LLChicletBar::getInstance()->getChicletPanel();
+        if (NULL != chiclet_panelp)
+        {
+            chiclet_panelp->setChicletToggleState(getNotificationId(), false);
+        }
+    }
+}
+
+void LLScriptFloater::onFocusReceived()
+{
+    // first focus will be received before setObjectId() call - don't toggle chiclet
+    if(getNotificationId().notNull())
+    {
+        LLChicletPanel * chiclet_panelp = LLChicletBar::getInstance()->getChicletPanel();
+        if (NULL != chiclet_panelp)
+        {
+            chiclet_panelp->setChicletToggleState(getNotificationId(), true);
+        }
+    }
+}
+
+void LLScriptFloater::dockToChiclet(bool dock)
+{
+    if (getDockControl() == NULL)
+    {
+        LLChicletPanel * chiclet_panelp = LLChicletBar::getInstance()->getChicletPanel();
+        if (NULL != chiclet_panelp)
+        {
+            LLChiclet * chicletp = chiclet_panelp->findChiclet<LLChiclet>(getNotificationId());
+            if (NULL == chicletp)
+            {
+                LL_WARNS() << "Dock chiclet for LLScriptFloater doesn't exist" << LL_ENDL;
+                return;
+            }
+
+            chiclet_panelp->scrollToChiclet(chicletp);
+
+            // Stop saving position while we dock floater
+            bool save = getSavePosition();
+            setSavePosition(false);
+
+            setDockControl(new LLDockControl(chicletp, this, getDockTongue(),
+                LLDockControl::BOTTOM));
+
+            setDocked(dock);
+
+            // Restore saving
+            setSavePosition(save);
+        }
+    }
+}
+
+void LLScriptFloater::hideToastsIfNeeded()
+{
+    using namespace LLNotificationsUI;
+
+    // find channel
+    LLScreenChannel* channel = dynamic_cast<LLScreenChannel*>(LLChannelManager::getInstance()->findChannelByID(
+        LLNotificationsUI::NOTIFICATION_CHANNEL_UUID));
+    // update notification channel state
+    if(channel)
+    {
+        channel->updateShowToastsState();
+        channel->redrawToasts();
+    }
+}
+
+//////////////////////////////////////////////////////////////////////////
+//////////////////////////////////////////////////////////////////////////
+//////////////////////////////////////////////////////////////////////////
+
+LLScriptFloaterManager::LLScriptFloaterManager()
+        : mDialogLimitationsSlot()
+{
+}
+
+void LLScriptFloaterManager::onAddNotification(const LLUUID& notification_id)
+{
+    if(notification_id.isNull())
+    {
+        LL_WARNS() << "Invalid notification ID" << LL_ENDL;
+        return;
+    }
+
+    if (!mDialogLimitationsSlot.connected())
+    {
+        LLPointer<LLControlVariable> cntrl_ptr = gSavedSettings.getControl("ScriptDialogLimitations");
+        if (cntrl_ptr.notNull())
+        {
+            mDialogLimitationsSlot = cntrl_ptr->getCommitSignal()->connect(boost::bind(&clearScriptNotifications));
+        }
+        else
+        {
+            LL_WARNS() << "Unable to set signal on setting 'ScriptDialogLimitations'" << LL_ENDL;
+        }
+    }
+
+    // get scripted Object's ID
+    LLUUID object_id = notification_id_to_object_id(notification_id);
+
+    // Need to indicate of "new message" for object chiclets according to requirements
+    // specified in the Message Bar design specification. See EXT-3142.
+    bool set_new_message = false;
+    EObjectType obj_type = getObjectType(notification_id);
+
+    // LLDialog can spawn only one instance, LLLoadURL and LLGiveInventory can spawn unlimited number of instances
+    if(OBJ_SCRIPT == obj_type)
+    {
+        static LLCachedControl<U32> script_dialog_limitations(gSavedSettings, "ScriptDialogLimitations", 0);
+        script_notification_map_t::const_iterator it = mNotifications.end();
+        switch (script_dialog_limitations)
+        {
+            case SCRIPT_PER_CHANNEL:
+            {
+                // If an Object spawns more-than-one floater per channel, only the newest one is shown.
+                // The previous is automatically closed.
+                LLNotificationPtr notification = LLNotifications::instance().find(notification_id);
+                if (notification)
+                {
+                    it = findUsingObjectIdAndChannel(object_id, notification->getPayload()["chat_channel"].asInteger());
+                }
+                break;
+            }
+            case SCRIPT_ATTACHMENT_PER_CHANNEL:
+            {
+                LLViewerObject* objectp = gObjectList.findObject(object_id);
+                if (objectp && objectp->getAttachmentItemID().notNull()) //in user inventory
+                {
+                    LLNotificationPtr notification = LLNotifications::instance().find(notification_id);
+                    if (notification)
+                    {
+                        it = findUsingObjectIdAndChannel(object_id, notification->getPayload()["chat_channel"].asInteger());
+                    }
+                }
+                else
+                {
+                    it = findUsingObjectId(object_id);
+                }
+                break;
+            }
+            case SCRIPT_HUD_PER_CHANNEL:
+            {
+                LLViewerObject* objectp = gObjectList.findObject(object_id);
+                if (objectp && objectp->isHUDAttachment())
+                {
+                    LLNotificationPtr notification = LLNotifications::instance().find(notification_id);
+                    if (notification)
+                    {
+                        it = findUsingObjectIdAndChannel(object_id, notification->getPayload()["chat_channel"].asInteger());
+                    }
+                }
+                else
+                {
+                    it = findUsingObjectId(object_id);
+                }
+                break;
+            }
+            case SCRIPT_HUD_UNCONSTRAINED:
+            {
+                LLViewerObject* objectp = gObjectList.findObject(object_id);
+                if (objectp && objectp->isHUDAttachment())
+                {
+                    // don't remove existing floaters
+                    break;
+                }
+                else
+                {
+                    it = findUsingObjectId(object_id);
+                }
+                break;
+            }
+            case SCRIPT_PER_OBJECT:
+            default:
+            {
+                // If an Object spawns more-than-one floater, only the newest one is shown.
+                // The previous is automatically closed.
+                it = findUsingObjectId(object_id);
+                break;
+            }
+        }
+
+        if(it != mNotifications.end())
+        {
+            LLUUID old_id = it->first; // copy LLUUID to prevent use after free when it is erased below
+            LLChicletPanel * chiclet_panelp = LLChicletBar::getInstance()->getChicletPanel();
+            if (NULL != chiclet_panelp)
+            {
+                LLIMChiclet * chicletp = chiclet_panelp->findChiclet<LLIMChiclet>(old_id);
+                if (NULL != chicletp)
+                {
+                    // Pass the new_message icon state further.
+                    set_new_message = chicletp->getShowNewMessagesIcon();
+                    chicletp->hidePopupMenu();
+                }
+            }
+
+            LLScriptFloater* floater = LLFloaterReg::findTypedInstance<LLScriptFloater>("script_floater", old_id);
+            if (floater)
+            {
+                // Generate chiclet with a "new message" indicator if a docked window was opened but not in focus. See EXT-3142.
+                set_new_message |= !floater->hasFocus();
+            }
+
+            removeNotification(old_id);
+        }
+    }
+
+    mNotifications.insert(std::make_pair(notification_id, object_id));
+
+    LLChicletPanel * chiclet_panelp = LLChicletBar::getInstance()->getChicletPanel();
+    if (NULL != chiclet_panelp)
+    {
+        // Create inventory offer chiclet for offer type notifications
+        if( OBJ_GIVE_INVENTORY == obj_type )
+        {
+            chiclet_panelp->createChiclet<LLInvOfferChiclet>(notification_id);
+        }
+        else
+        {
+            chiclet_panelp->createChiclet<LLScriptChiclet>(notification_id);
+        }
+    }
+
+    LLIMWellWindow::getInstance()->addObjectRow(notification_id, set_new_message);
+
+    LLSD data;
+    data["notification_id"] = notification_id;
+    data["new_message"] = set_new_message;
+    data["unread"] = 1; // each object has got only one floater
+    mNewObjectSignal(data);
+
+    toggleScriptFloater(notification_id, set_new_message);
+}
+
+void LLScriptFloaterManager::removeNotification(const LLUUID& notification_id)
+{
+    LLNotificationPtr notification = LLNotifications::instance().find(notification_id);
+    if (notification != NULL && !notification->isCancelled())
+    {
+        LLNotificationsUtil::cancel(notification);
+    }
+
+    onRemoveNotification(notification_id);
+}
+
+void LLScriptFloaterManager::onRemoveNotification(const LLUUID& notification_id)
+{
+    if(notification_id.isNull())
+    {
+        LL_WARNS() << "Invalid notification ID" << LL_ENDL;
+        return;
+    }
+
+    // remove related chiclet
+    if (LLChicletBar::instanceExists())
+    {
+        LLChicletPanel * chiclet_panelp = LLChicletBar::getInstance()->getChicletPanel();
+        if (NULL != chiclet_panelp)
+        {
+            chiclet_panelp->removeChiclet(notification_id);
+        }
+    }
+
+    LLIMWellWindow* im_well_window = LLIMWellWindow::findInstance();
+    if (im_well_window)
+    {
+        im_well_window->removeObjectRow(notification_id);
+    }
+
+    mNotifications.erase(notification_id);
+
+    // close floater
+    LLScriptFloater* floater = LLFloaterReg::findTypedInstance<LLScriptFloater>("script_floater", notification_id);
+    if(floater)
+    {
+        floater->savePosition();
+        floater->setNotificationId(LLUUID::null);
+        floater->closeFloater();
+    }
+}
+
+void LLScriptFloaterManager::toggleScriptFloater(const LLUUID& notification_id, bool set_new_message)
+{
+    LLSD data;
+    data["notification_id"] = notification_id;
+    data["new_message"] = set_new_message;
+    mToggleFloaterSignal(data);
+
+    // toggle floater
+    LLScriptFloater::toggle(notification_id);
+}
+
+LLUUID LLScriptFloaterManager::findObjectId(const LLUUID& notification_id)
+{
+    script_notification_map_t::const_iterator it = mNotifications.find(notification_id);
+    if(mNotifications.end() != it)
+    {
+        return it->second;
+    }
+    return LLUUID::null;
+}
+
+LLUUID LLScriptFloaterManager::findNotificationId(const LLUUID& object_id)
+{
+    if(object_id.notNull())
+    {
+        script_notification_map_t::const_iterator it = findUsingObjectId(object_id);
+        if(mNotifications.end() != it)
+        {
+            return it->first;
+        }
+    }
+    return LLUUID::null;
+}
+
+// static
+LLScriptFloaterManager::EObjectType LLScriptFloaterManager::getObjectType(const LLUUID& notification_id)
+{
+    if(notification_id.isNull())
+    {
+        LL_WARNS() << "Invalid notification ID" << LL_ENDL;
+        return OBJ_UNKNOWN;
+    }
+
+    static const object_type_map TYPE_MAP = initObjectTypeMap();
+
+    LLNotificationPtr notification = LLNotificationsUtil::find(notification_id);
+    object_type_map::const_iterator it = TYPE_MAP.find(notification->getName());
+    if(it != TYPE_MAP.end())
+    {
+        return it->second;
+    }
+
+    LL_WARNS() << "Unknown object type" << LL_ENDL;
+    return OBJ_UNKNOWN;
+}
+
+// static
+std::string LLScriptFloaterManager::getObjectName(const LLUUID& notification_id)
+{
+    using namespace LLNotificationsUI;
+    LLNotificationPtr notification = LLNotifications::getInstance()->find(notification_id);
+    if(!notification)
+    {
+        LL_WARNS() << "Invalid notification" << LL_ENDL;
+        return LLStringUtil::null;
+    }
+
+    std::string text;
+
+    switch(LLScriptFloaterManager::getObjectType(notification_id))
+    {
+    case LLScriptFloaterManager::OBJ_SCRIPT:
+        text = notification->getSubstitutions()["TITLE"].asString();
+        break;
+    case LLScriptFloaterManager::OBJ_LOAD_URL:
+        text = notification->getSubstitutions()["OBJECTNAME"].asString();
+        break;
+    case LLScriptFloaterManager::OBJ_GIVE_INVENTORY:
+        text = notification->getSubstitutions()["OBJECTFROMNAME"].asString();
+        break;
+    default:
+        text = LLTrans::getString("object");
+        break;
+    }
+
+    return text;
+}
+
+//static
+LLScriptFloaterManager::object_type_map LLScriptFloaterManager::initObjectTypeMap()
+{
+    object_type_map type_map;
+    type_map["ScriptDialog"] = OBJ_SCRIPT;
+    type_map["ScriptDialogGroup"] = OBJ_SCRIPT;
+    type_map["LoadWebPage"] = OBJ_LOAD_URL;
+    type_map["ObjectGiveItem"] = OBJ_GIVE_INVENTORY;
+    return type_map;
+}
+
+LLScriptFloaterManager::script_notification_map_t::const_iterator LLScriptFloaterManager::findUsingObjectId(const LLUUID& object_id)
+{
+    script_notification_map_t::const_iterator it = mNotifications.begin();
+    for(; mNotifications.end() != it; ++it)
+    {
+        if(object_id == it->second)
+        {
+            return it;
+        }
+    }
+    return mNotifications.end();
+}
+
+LLScriptFloaterManager::script_notification_map_t::const_iterator LLScriptFloaterManager::findUsingObjectIdAndChannel(const LLUUID& object_id, S32 im_channel)
+{
+    script_notification_map_t::const_iterator it = mNotifications.begin();
+    for (; mNotifications.end() != it; ++it)
+    {
+        if (object_id == it->second)
+        {
+            LLNotificationPtr notification = LLNotifications::instance().find(it->first);
+            if (notification && (im_channel == notification->getPayload()["chat_channel"].asInteger()))
+            {
+                return it;
+            }
+        }
+    }
+    return mNotifications.end();
+}
+
+void LLScriptFloaterManager::saveFloaterPosition(const LLUUID& object_id, const FloaterPositionInfo& fpi)
+{
+    if(object_id.notNull())
+    {
+        LLScriptFloaterManager::getInstance()->mFloaterPositions[object_id] = fpi;
+    }
+    else
+    {
+        LL_WARNS() << "Invalid object id" << LL_ENDL;
+    }
+}
+
+bool LLScriptFloaterManager::getFloaterPosition(const LLUUID& object_id, FloaterPositionInfo& fpi)
+{
+    floater_position_map_t::const_iterator it = mFloaterPositions.find(object_id);
+    if(LLScriptFloaterManager::getInstance()->mFloaterPositions.end() != it)
+    {
+        fpi = it->second;
+        return true;
+    }
+    return false;
+}
+
+void LLScriptFloaterManager::setFloaterVisible(const LLUUID& notification_id, bool visible)
+{
+    LLScriptFloater* floater = LLFloaterReg::findTypedInstance<LLScriptFloater>(
+        "script_floater", notification_id);
+    if(floater)
+    {
+        floater->setVisible(visible);
+    }
+}
+
+//static
+void LLScriptFloaterManager::clearScriptNotifications()
+{
+    LLScriptFloaterManager* inst = LLScriptFloaterManager::getInstance();
+    static const object_type_map TYPE_MAP = initObjectTypeMap();
+
+    script_notification_map_t::const_iterator ntf_it = inst->mNotifications.begin();
+    while (inst->mNotifications.end() != ntf_it)
+    {
+        LLUUID notification_id = ntf_it->first;
+        ntf_it++; // onRemoveNotification() erases notification
+        LLNotificationPtr notification = LLNotifications::instance().find(notification_id);
+        if (notification)
+        {
+            object_type_map::const_iterator map_it = TYPE_MAP.find(notification->getName());
+            if (map_it != TYPE_MAP.end() && map_it->second == OBJ_SCRIPT)
+            {
+                if (notification != NULL && !notification->isCancelled())
+                {
+                    LLNotificationsUtil::cancel(notification);
+                }
+                inst->onRemoveNotification(notification_id);
+            }
+        }
+    }
+}
+
+//////////////////////////////////////////////////////////////////
+
+bool LLScriptFloater::isScriptTextbox(LLNotificationPtr notification)
+{
+    // get a form for the notification
+    LLNotificationFormPtr form(notification->getForm());
+
+    if (form)
+    {
+        // get number of elements in the form
+        int num_options = form->getNumElements();
+
+        // if ANY of the buttons have the magic lltextbox string as
+        // name, then treat the whole dialog as a simple text entry
+        // box (i.e. mixed button and textbox forms are not supported)
+        for (int i=0; i<num_options; ++i)
+        {
+            LLSD form_element = form->getElement(i);
+            if (form_element["name"].asString() == TEXTBOX_MAGIC_TOKEN)
+            {
+                return true;
+            }
+        }
+    }
+
+    return false;
+}
+
+// EOF