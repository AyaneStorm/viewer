--- conflicted
+++ resolved
@@ -47,13 +47,8 @@
     void        onBtnCancel();
     void        doCommit();
 
-    S32         getExpectedUploadCost() const;
+    virtual S32 getExpectedUploadCost() const;
 
-<<<<<<< HEAD
-	virtual S32 getExpectedUploadCost() const;
-	
-=======
->>>>>>> 33ad8db7
 protected:
     virtual void        onCommit();
 
