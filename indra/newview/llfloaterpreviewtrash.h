--- conflicted
+++ resolved
@@ -39,15 +39,8 @@
 
     LLFloaterPreviewTrash(const LLSD& key);
     ~LLFloaterPreviewTrash();
-    /*virtual*/ BOOL    postBuild();
+    bool postBuild() override;
 
-<<<<<<< HEAD
-	LLFloaterPreviewTrash(const LLSD& key);
-	~LLFloaterPreviewTrash();
-	bool postBuild() override;
-	
-=======
->>>>>>> e7eced3c
 protected:
     void onClickEmpty();
     void onClickCancel();
