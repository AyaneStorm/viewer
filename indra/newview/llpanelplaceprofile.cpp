/**
 * @file llpanelplaceprofile.cpp
 * @brief Displays place profile in Side Tray.
 *
 * $LicenseInfo:firstyear=2009&license=viewerlgpl$
 * Second Life Viewer Source Code
 * Copyright (C) 2010, Linden Research, Inc.
 *
 * This library is free software; you can redistribute it and/or
 * modify it under the terms of the GNU Lesser General Public
 * License as published by the Free Software Foundation;
 * version 2.1 of the License only.
 *
 * This library is distributed in the hope that it will be useful,
 * but WITHOUT ANY WARRANTY; without even the implied warranty of
 * MERCHANTABILITY or FITNESS FOR A PARTICULAR PURPOSE.  See the GNU
 * Lesser General Public License for more details.
 *
 * You should have received a copy of the GNU Lesser General Public
 * License along with this library; if not, write to the Free Software
 * Foundation, Inc., 51 Franklin Street, Fifth Floor, Boston, MA  02110-1301  USA
 *
 * Linden Research, Inc., 945 Battery Street, San Francisco, CA  94111  USA
 * $/LicenseInfo$
 */

#include "llviewerprecompiledheaders.h"

#include "llpanelplaceprofile.h"

#include "llavatarnamecache.h"
#include "llparcel.h"
#include "message.h"

#include "llexpandabletextbox.h"
#include "lliconctrl.h"
#include "lllineeditor.h"
#include "lltextbox.h"
#include "lltexteditor.h"

#include "lltrans.h"

#include "llaccordionctrl.h"
#include "llaccordionctrltab.h"
#include "llagent.h"
#include "llagentui.h"
#include "llappviewer.h"
#include "llcallbacklist.h"
#include "llbuycurrencyhtml.h"
#include "llslurl.h"
#include "llstatusbar.h"
#include "llviewercontrol.h"
#include "llviewerparcelmgr.h"
#include "llviewerregion.h"

const F64 COVENANT_REFRESH_TIME_SEC = 60.0f;

static LLPanelInjector<LLPanelPlaceProfile> t_place_profile("panel_place_profile");

// Statics for textures filenames
static std::string icon_pg;
static std::string icon_m;
static std::string icon_r;
static std::string icon_voice;
static std::string icon_voice_no;
static std::string icon_fly;
static std::string icon_fly_no;
static std::string icon_push;
static std::string icon_push_no;
static std::string icon_build;
static std::string icon_build_no;
static std::string icon_scripts;
static std::string icon_scripts_no;
static std::string icon_damage;
static std::string icon_damage_no;
static std::string icon_see_avs_on;
static std::string icon_see_avs_off;

LLPanelPlaceProfile::LLPanelPlaceProfile()
:   LLPanelPlaceInfo(),
    mNextCovenantUpdateTime(0),
    mForSalePanel(NULL),
    mYouAreHerePanel(NULL),
    mSelectedParcelID(-1),
    mAccordionCtrl(NULL)
{}

// virtual
LLPanelPlaceProfile::~LLPanelPlaceProfile()
{
    gIdleCallbacks.deleteFunction(&LLPanelPlaceProfile::updateYouAreHereBanner, this);
}

// virtual
bool LLPanelPlaceProfile::postBuild()
{
<<<<<<< HEAD
	LLPanelPlaceInfo::postBuild();

	mForSalePanel = getChild<LLPanel>("for_sale_panel");
	mYouAreHerePanel = getChild<LLPanel>("here_panel");
	gIdleCallbacks.addFunction(&LLPanelPlaceProfile::updateYouAreHereBanner, this);

	//Icon value should contain sale price of last selected parcel.
	mForSalePanel->getChild<LLIconCtrl>("icon_for_sale")->
				setMouseDownCallback(boost::bind(&LLPanelPlaceProfile::onForSaleBannerClick, this));

	mParcelRatingIcon = getChild<LLIconCtrl>("rating_icon");
	mParcelRatingText = getChild<LLTextBox>("rating_value");
	mVoiceIcon = getChild<LLIconCtrl>("voice_icon");
	mVoiceText = getChild<LLTextBox>("voice_value");
	mFlyIcon = getChild<LLIconCtrl>("fly_icon");
	mFlyText = getChild<LLTextBox>("fly_value");
	mPushIcon = getChild<LLIconCtrl>("push_icon");
	mPushText = getChild<LLTextBox>("push_value");
	mBuildIcon = getChild<LLIconCtrl>("build_icon");
	mBuildText = getChild<LLTextBox>("build_value");
	mScriptsIcon = getChild<LLIconCtrl>("scripts_icon");
	mScriptsText = getChild<LLTextBox>("scripts_value");
	mDamageIcon = getChild<LLIconCtrl>("damage_icon");
	mDamageText = getChild<LLTextBox>("damage_value");
	mSeeAVsIcon = getChild<LLIconCtrl>("see_avatars_icon");
	mSeeAVsText = getChild<LLTextBox>("see_avatars_value");

	mRegionNameText = getChild<LLTextBox>("region_name");
	mRegionTypeText = getChild<LLTextBox>("region_type");
	mRegionRatingIcon = getChild<LLIconCtrl>("region_rating_icon");
	mRegionRatingText = getChild<LLTextBox>("region_rating");
	mRegionOwnerText = getChild<LLTextBox>("region_owner");
	mRegionGroupText = getChild<LLTextBox>("region_group");

	mEstateNameText = getChild<LLTextBox>("estate_name");
	mEstateRatingText = getChild<LLTextBox>("estate_rating");
	mEstateRatingIcon = getChild<LLIconCtrl>("estate_rating_icon");
	mEstateOwnerText = getChild<LLTextBox>("estate_owner");
	mCovenantText = getChild<LLTextEditor>("covenant");

	mSalesPriceText = getChild<LLTextBox>("sales_price");
	mAreaText = getChild<LLTextBox>("area");
	mTrafficText = getChild<LLTextBox>("traffic");
	mPrimitivesText = getChild<LLTextBox>("primitives");
	mParcelScriptsText = getChild<LLTextBox>("parcel_scripts");
	mTerraformLimitsText = getChild<LLTextBox>("terraform_limits");
	mSubdivideText = getChild<LLTextEditor>("subdivide");
	mResaleText = getChild<LLTextEditor>("resale");
	mSaleToText = getChild<LLTextBox>("sale_to");
	mAccordionCtrl = getChild<LLAccordionCtrl>("advanced_info_accordion");

	icon_pg = getString("icon_PG");
	icon_m = getString("icon_M");
	icon_r = getString("icon_R");
	icon_voice = getString("icon_Voice");
	icon_voice_no = getString("icon_VoiceNo");
	icon_fly = getString("icon_Fly");
	icon_fly_no = getString("icon_FlyNo");
	icon_push = getString("icon_Push");
	icon_push_no = getString("icon_PushNo");
	icon_build = getString("icon_Build");
	icon_build_no = getString("icon_BuildNo");
	icon_scripts = getString("icon_Scripts");
	icon_scripts_no = getString("icon_ScriptsNo");
	icon_damage = getString("icon_Damage");
	icon_damage_no = getString("icon_DamageNo");
	icon_see_avs_on = getString("icon_SeeAVs_On");
	icon_see_avs_off = getString("icon_SeeAVs_Off");

	mLastSelectedRegionID = LLUUID::null;
	mNextCovenantUpdateTime = 0;

	return true;
=======
    LLPanelPlaceInfo::postBuild();

    mForSalePanel = getChild<LLPanel>("for_sale_panel");
    mYouAreHerePanel = getChild<LLPanel>("here_panel");
    gIdleCallbacks.addFunction(&LLPanelPlaceProfile::updateYouAreHereBanner, this);

    //Icon value should contain sale price of last selected parcel.
    mForSalePanel->getChild<LLIconCtrl>("icon_for_sale")->
                setMouseDownCallback(boost::bind(&LLPanelPlaceProfile::onForSaleBannerClick, this));

    mParcelRatingIcon = getChild<LLIconCtrl>("rating_icon");
    mParcelRatingText = getChild<LLTextBox>("rating_value");
    mVoiceIcon = getChild<LLIconCtrl>("voice_icon");
    mVoiceText = getChild<LLTextBox>("voice_value");
    mFlyIcon = getChild<LLIconCtrl>("fly_icon");
    mFlyText = getChild<LLTextBox>("fly_value");
    mPushIcon = getChild<LLIconCtrl>("push_icon");
    mPushText = getChild<LLTextBox>("push_value");
    mBuildIcon = getChild<LLIconCtrl>("build_icon");
    mBuildText = getChild<LLTextBox>("build_value");
    mScriptsIcon = getChild<LLIconCtrl>("scripts_icon");
    mScriptsText = getChild<LLTextBox>("scripts_value");
    mDamageIcon = getChild<LLIconCtrl>("damage_icon");
    mDamageText = getChild<LLTextBox>("damage_value");
    mSeeAVsIcon = getChild<LLIconCtrl>("see_avatars_icon");
    mSeeAVsText = getChild<LLTextBox>("see_avatars_value");

    mRegionNameText = getChild<LLTextBox>("region_name");
    mRegionTypeText = getChild<LLTextBox>("region_type");
    mRegionRatingIcon = getChild<LLIconCtrl>("region_rating_icon");
    mRegionRatingText = getChild<LLTextBox>("region_rating");
    mRegionOwnerText = getChild<LLTextBox>("region_owner");
    mRegionGroupText = getChild<LLTextBox>("region_group");

    mEstateNameText = getChild<LLTextBox>("estate_name");
    mEstateRatingText = getChild<LLTextBox>("estate_rating");
    mEstateRatingIcon = getChild<LLIconCtrl>("estate_rating_icon");
    mEstateOwnerText = getChild<LLTextBox>("estate_owner");
    mCovenantText = getChild<LLTextEditor>("covenant");

    mSalesPriceText = getChild<LLTextBox>("sales_price");
    mAreaText = getChild<LLTextBox>("area");
    mTrafficText = getChild<LLTextBox>("traffic");
    mPrimitivesText = getChild<LLTextBox>("primitives");
    mParcelScriptsText = getChild<LLTextBox>("parcel_scripts");
    mTerraformLimitsText = getChild<LLTextBox>("terraform_limits");
    mSubdivideText = getChild<LLTextEditor>("subdivide");
    mResaleText = getChild<LLTextEditor>("resale");
    mSaleToText = getChild<LLTextBox>("sale_to");
    mAccordionCtrl = getChild<LLAccordionCtrl>("advanced_info_accordion");

    icon_pg = getString("icon_PG");
    icon_m = getString("icon_M");
    icon_r = getString("icon_R");
    icon_voice = getString("icon_Voice");
    icon_voice_no = getString("icon_VoiceNo");
    icon_fly = getString("icon_Fly");
    icon_fly_no = getString("icon_FlyNo");
    icon_push = getString("icon_Push");
    icon_push_no = getString("icon_PushNo");
    icon_build = getString("icon_Build");
    icon_build_no = getString("icon_BuildNo");
    icon_scripts = getString("icon_Scripts");
    icon_scripts_no = getString("icon_ScriptsNo");
    icon_damage = getString("icon_Damage");
    icon_damage_no = getString("icon_DamageNo");
    icon_see_avs_on = getString("icon_SeeAVs_On");
    icon_see_avs_off = getString("icon_SeeAVs_Off");

    mLastSelectedRegionID = LLUUID::null;
    mNextCovenantUpdateTime = 0;

    return TRUE;
>>>>>>> e1623bb2
}

// virtual
void LLPanelPlaceProfile::resetLocation()
{
<<<<<<< HEAD
	LLPanelPlaceInfo::resetLocation();

	mLastSelectedRegionID = LLUUID::null;
	mNextCovenantUpdateTime = 0;

	mForSalePanel->setVisible(false);
	mYouAreHerePanel->setVisible(false);

	std::string loading = LLTrans::getString("LoadingData");

	mParcelRatingIcon->setValue(loading);
	mParcelRatingText->setText(loading);
	mVoiceIcon->setValue(loading);
	mVoiceText->setText(loading);
	mFlyIcon->setValue(loading);
	mFlyText->setText(loading);
	mPushIcon->setValue(loading);
	mPushText->setText(loading);
	mBuildIcon->setValue(loading);
	mBuildText->setText(loading);
	mScriptsIcon->setValue(loading);
	mScriptsText->setText(loading);
	mDamageIcon->setValue(loading);
	mDamageText->setText(loading);
	mSeeAVsIcon->setValue(loading);
	mSeeAVsText->setText(loading);

	mRegionNameText->setValue(loading);
	mRegionTypeText->setValue(loading);
	mRegionRatingIcon->setValue(loading);
	mRegionRatingText->setValue(loading);
	mRegionOwnerText->setValue(loading);
	mRegionGroupText->setValue(loading);

	mEstateNameText->setValue(loading);
	mEstateRatingText->setValue(loading);
	mEstateRatingIcon->setValue(loading);
	mEstateOwnerText->setValue(loading);
	mCovenantText->setValue(loading);

	mSalesPriceText->setValue(loading);
	mAreaText->setValue(loading);
	mTrafficText->setValue(loading);
	mPrimitivesText->setValue(loading);
	mParcelScriptsText->setValue(loading);
	mTerraformLimitsText->setValue(loading);
	mSubdivideText->setValue(loading);
	mResaleText->setValue(loading);
	mSaleToText->setValue(loading);

	getChild<LLAccordionCtrlTab>("sales_tab")->setVisible(true);
=======
    LLPanelPlaceInfo::resetLocation();

    mLastSelectedRegionID = LLUUID::null;
    mNextCovenantUpdateTime = 0;

    mForSalePanel->setVisible(FALSE);
    mYouAreHerePanel->setVisible(FALSE);

    std::string loading = LLTrans::getString("LoadingData");

    mParcelRatingIcon->setValue(loading);
    mParcelRatingText->setText(loading);
    mVoiceIcon->setValue(loading);
    mVoiceText->setText(loading);
    mFlyIcon->setValue(loading);
    mFlyText->setText(loading);
    mPushIcon->setValue(loading);
    mPushText->setText(loading);
    mBuildIcon->setValue(loading);
    mBuildText->setText(loading);
    mScriptsIcon->setValue(loading);
    mScriptsText->setText(loading);
    mDamageIcon->setValue(loading);
    mDamageText->setText(loading);
    mSeeAVsIcon->setValue(loading);
    mSeeAVsText->setText(loading);

    mRegionNameText->setValue(loading);
    mRegionTypeText->setValue(loading);
    mRegionRatingIcon->setValue(loading);
    mRegionRatingText->setValue(loading);
    mRegionOwnerText->setValue(loading);
    mRegionGroupText->setValue(loading);

    mEstateNameText->setValue(loading);
    mEstateRatingText->setValue(loading);
    mEstateRatingIcon->setValue(loading);
    mEstateOwnerText->setValue(loading);
    mCovenantText->setValue(loading);

    mSalesPriceText->setValue(loading);
    mAreaText->setValue(loading);
    mTrafficText->setValue(loading);
    mPrimitivesText->setValue(loading);
    mParcelScriptsText->setValue(loading);
    mTerraformLimitsText->setValue(loading);
    mSubdivideText->setValue(loading);
    mResaleText->setValue(loading);
    mSaleToText->setValue(loading);

    getChild<LLAccordionCtrlTab>("sales_tab")->setVisible(TRUE);
>>>>>>> e1623bb2
}

// virtual
void LLPanelPlaceProfile::setInfoType(EInfoType type)
{
    bool is_info_type_agent = type == AGENT;

    mMaturityRatingIcon->setVisible(!is_info_type_agent);
    mMaturityRatingText->setVisible(!is_info_type_agent);

    getChild<LLTextBox>("owner_label")->setVisible(is_info_type_agent);
    mParcelOwner->setVisible(is_info_type_agent);

    getChild<LLAccordionCtrl>("advanced_info_accordion")->setVisible(is_info_type_agent);

    // If we came from search we want larger description area, approx. 10 lines (see STORM-1311).
    // Don't use the maximum available space because that leads to nasty artifacts
    // in text editor and expandable text box.
    {
        const S32 SEARCH_DESC_HEIGHT = 150;

        // Remember original geometry (once).
        static const S32 sOrigDescVPad = getChildView("owner_label")->getRect().mBottom - mDescEditor->getRect().mTop;
        static const S32 sOrigDescHeight = mDescEditor->getRect().getHeight();
        static const S32 sOrigMRIconVPad = mDescEditor->getRect().mBottom - mMaturityRatingIcon->getRect().mTop;
        static const S32 sOrigMRTextVPad = mDescEditor->getRect().mBottom - mMaturityRatingText->getRect().mTop;

        // Resize the description.
        const S32 desc_height = is_info_type_agent ? sOrigDescHeight : SEARCH_DESC_HEIGHT;
        const S32 desc_top = getChildView("owner_label")->getRect().mBottom - sOrigDescVPad;
        LLRect desc_rect = mDescEditor->getRect();
        desc_rect.setOriginAndSize(desc_rect.mLeft, desc_top - desc_height, desc_rect.getWidth(), desc_height);
        mDescEditor->reshape(desc_rect.getWidth(), desc_rect.getHeight());
        mDescEditor->setRect(desc_rect);
        mDescEditor->updateTextShape();

        // Move the maturity rating icon/text accordingly.
        const S32 mr_icon_bottom = mDescEditor->getRect().mBottom - sOrigMRIconVPad - mMaturityRatingIcon->getRect().getHeight();
        const S32 mr_text_bottom = mDescEditor->getRect().mBottom - sOrigMRTextVPad - mMaturityRatingText->getRect().getHeight();
        mMaturityRatingIcon->setOrigin(mMaturityRatingIcon->getRect().mLeft, mr_icon_bottom);
        mMaturityRatingText->setOrigin(mMaturityRatingText->getRect().mLeft, mr_text_bottom);
    }

    switch(type)
    {
        case AGENT:
        case PLACE:
        default:
            mCurrentTitle = getString("title_place");
        break;

        case TELEPORT_HISTORY:
            mCurrentTitle = getString("title_teleport_history");
        break;
    }

    if (mAccordionCtrl != NULL)
    {
        mAccordionCtrl->expandDefaultTab();
    }

    LLPanelPlaceInfo::setInfoType(type);
}

// virtual
void LLPanelPlaceProfile::processParcelInfo(const LLParcelData& parcel_data)
{
    LLPanelPlaceInfo::processParcelInfo(parcel_data);

    // HACK: Flag 0x2 == adult region,
    // Flag 0x1 == mature region, otherwise assume PG
    if (parcel_data.flags & 0x2)
    {
        mMaturityRatingIcon->setValue(icon_r);
        mMaturityRatingText->setText(LLViewerRegion::accessToString(SIM_ACCESS_ADULT));
    }
    else if (parcel_data.flags & 0x1)
    {
        mMaturityRatingIcon->setValue(icon_m);
        mMaturityRatingText->setText(LLViewerRegion::accessToString(SIM_ACCESS_MATURE));
    }
    else
    {
        mMaturityRatingIcon->setValue(icon_pg);
        mMaturityRatingText->setText(LLViewerRegion::accessToString(SIM_ACCESS_PG));
    }
}

// virtual
void LLPanelPlaceProfile::onVisibilityChange(bool new_visibility)
{
    LLPanel::onVisibilityChange(new_visibility);

    LLViewerParcelMgr* parcel_mgr = LLViewerParcelMgr::getInstance();
    if (!parcel_mgr)
        return;

    // Remove land selection when panel hides.
    if (!new_visibility)
    {
        if (!parcel_mgr->selectionEmpty())
        {
            parcel_mgr->deselectUnused();
        }
    }
}

void LLPanelPlaceProfile::displaySelectedParcelInfo(LLParcel* parcel,
                                                    LLViewerRegion* region,
                                                    const LLVector3d& pos_global,
                                                    bool is_current_parcel)
{
<<<<<<< HEAD
	if (!region || !parcel)
		return;

	if (mLastSelectedRegionID != region->getRegionID()
		|| mNextCovenantUpdateTime < LLTimer::getElapsedSeconds())
	{
		// send EstateCovenantInfo message
		// Note: LLPanelPlaceProfile doesn't change Covenant's content and any
		// changes made by Estate floater should be requested by Estate floater
		LLMessageSystem *msg = gMessageSystem;
		msg->newMessage("EstateCovenantRequest");
		msg->nextBlockFast(_PREHASH_AgentData);
		msg->addUUIDFast(_PREHASH_AgentID,	gAgent.getID());
		msg->addUUIDFast(_PREHASH_SessionID,gAgent.getSessionID());
		msg->sendReliable(region->getHost());
		mNextCovenantUpdateTime = LLTimer::getElapsedSeconds() + COVENANT_REFRESH_TIME_SEC;
	}

	LLParcelData parcel_data;

	// HACK: Converting sim access flags to the format
	// returned by remote parcel response.
	U8 sim_access = region->getSimAccess();
	switch(sim_access)
	{
	case SIM_ACCESS_MATURE:
		parcel_data.flags = 0x1;

		mParcelRatingIcon->setValue(icon_m);
		mRegionRatingIcon->setValue(icon_m);
		mEstateRatingIcon->setValue(icon_m);
		break;

	case SIM_ACCESS_ADULT:
		parcel_data.flags = 0x2;

		mParcelRatingIcon->setValue(icon_r);
		mRegionRatingIcon->setValue(icon_r);
		mEstateRatingIcon->setValue(icon_r);
		break;

	default:
		parcel_data.flags = 0;

		mParcelRatingIcon->setValue(icon_pg);
		mRegionRatingIcon->setValue(icon_pg);
		mEstateRatingIcon->setValue(icon_pg);
	}

	std::string rating = LLViewerRegion::accessToString(sim_access);
	mParcelRatingText->setText(rating);
	mRegionRatingText->setText(rating);

	parcel_data.desc = parcel->getDesc();
	parcel_data.name = parcel->getName();
	parcel_data.sim_name = region->getName();
	parcel_data.snapshot_id = parcel->getSnapshotID();
	mPosRegion.setVec((F32)fmod(pos_global.mdV[VX], (F64)REGION_WIDTH_METERS),
					  (F32)fmod(pos_global.mdV[VY], (F64)REGION_WIDTH_METERS),
					  (F32)pos_global.mdV[VZ]);
	parcel_data.global_x = pos_global.mdV[VX];
	parcel_data.global_y = pos_global.mdV[VY];
	parcel_data.global_z = pos_global.mdV[VZ];
	parcel_data.owner_id = parcel->getOwnerID();

	std::string on = getString("on");
	std::string off = getString("off");

	LLViewerParcelMgr* vpm = LLViewerParcelMgr::getInstance();

	// Processing parcel characteristics
	if (vpm->allowAgentVoice(region, parcel))
	{
		mVoiceIcon->setValue(icon_voice);
		mVoiceText->setText(on);
	}
	else
	{
		mVoiceIcon->setValue(icon_voice_no);
		mVoiceText->setText(off);
	}

	if (vpm->allowAgentFly(region, parcel))
	{
		mFlyIcon->setValue(icon_fly);
		mFlyText->setText(on);
	}
	else
	{
		mFlyIcon->setValue(icon_fly_no);
		mFlyText->setText(off);
	}

	if (vpm->allowAgentPush(region, parcel))
	{
		mPushIcon->setValue(icon_push);
		mPushText->setText(on);
	}
	else
	{
		mPushIcon->setValue(icon_push_no);
		mPushText->setText(off);
	}

	if (vpm->allowAgentBuild(parcel))
	{
		mBuildIcon->setValue(icon_build);
		mBuildText->setText(on);
	}
	else
	{
		mBuildIcon->setValue(icon_build_no);
		mBuildText->setText(off);
	}

	if (vpm->allowAgentScripts(region, parcel))
	{
		mScriptsIcon->setValue(icon_scripts);
		mScriptsText->setText(on);
	}
	else
	{
		mScriptsIcon->setValue(icon_scripts_no);
		mScriptsText->setText(off);
	}

	if (vpm->allowAgentDamage(region, parcel))
	{
		mDamageIcon->setValue(icon_damage);
		mDamageText->setText(on);
	}
	else
	{
		mDamageIcon->setValue(icon_damage_no);
		mDamageText->setText(off);
	}

	if (parcel->getSeeAVs())
	{
		mSeeAVsIcon->setValue(icon_see_avs_on);
		mSeeAVsText->setText(on);
	}
	else
	{
		mSeeAVsIcon->setValue(icon_see_avs_off);
		mSeeAVsText->setText(off);
	}

	mRegionNameText->setText(region->getName());
	mRegionTypeText->setText(region->getLocalizedSimProductName());

	// Determine parcel owner
	if (parcel->isPublic())
	{
		mParcelOwner->setText(getString("public"));
		mRegionOwnerText->setText(getString("public"));
	}
	else
	{
		if (parcel->getIsGroupOwned())
		{
			mRegionOwnerText->setText(getString("group_owned_text"));

			if(!parcel->getGroupID().isNull())
			{
				std::string owner =
					LLSLURL("group", parcel->getGroupID(), "inspect").getSLURLString();
				mParcelOwner->setText(owner);
			}
			else
			{
				std::string owner = getString("none_text");
				mRegionGroupText->setText(owner);
				mParcelOwner->setText(owner);
			}
		}
		else
		{
			// Figure out the owner's name
			std::string parcel_owner =
				LLSLURL("agent", parcel->getOwnerID(), "inspect").getSLURLString();
			mParcelOwner->setText(parcel_owner);
			LLAvatarNameCache::get(region->getOwner(), boost::bind(&LLPanelPlaceInfo::onAvatarNameCache, _1, _2, mRegionOwnerText));
			mRegionGroupText->setText( getString("none_text"));
		}

		if(LLParcel::OS_LEASE_PENDING == parcel->getOwnershipStatus())
		{
			mRegionOwnerText->setText(mRegionOwnerText->getText() + getString("sale_pending_text"));
		}

		if(!parcel->getGroupID().isNull())
		{
			// FIXME: Using parcel group as region group.
			gCacheName->getGroup(parcel->getGroupID(),
							boost::bind(&LLPanelPlaceInfo::onNameCache, mRegionGroupText, _2));
		}
	}

	mEstateRatingText->setText(region->getSimAccessString());

	S32 area;
	S32 claim_price;
	S32 rent_price;
	F32 dwell;
	bool for_sale;
	vpm->getDisplayInfo(&area, &claim_price, &rent_price, &for_sale, &dwell);
	mForSalePanel->setVisible(for_sale);
	if (for_sale)
	{
		const LLUUID& auth_buyer_id = parcel->getAuthorizedBuyerID();
		if(auth_buyer_id.notNull())
		{
			LLAvatarNameCache::get(auth_buyer_id, boost::bind(&LLPanelPlaceInfo::onAvatarNameCache, _1, _2, mSaleToText));
			
			// Show sales info to a specific person or a group he belongs to.
			if (auth_buyer_id != gAgent.getID() && !gAgent.isInGroup(auth_buyer_id))
			{
				for_sale = false;
			}
		}
		else
		{
			mSaleToText->setText(getString("anyone"));
		}

		mSalesPriceText->setText(llformat("%s%d ", getString("price_text").c_str(), parcel->getSalePrice()));
		mAreaText->setText(llformat("%d %s", area, getString("area_text").c_str()));
		mTrafficText->setText(llformat("%.0f", dwell));

		// Can't have more than region max tasks, regardless of parcel
		// object bonus factor.
		S32 primitives = llmin(ll_round(parcel->getMaxPrimCapacity() * parcel->getParcelPrimBonus()),
							   (S32)region->getMaxTasks());

		mPrimitivesText->setText(llformat("%d %s, %d %s", primitives, getString("available").c_str(), parcel->getPrimCount(), getString("allocated").c_str()));

		if (parcel->getAllowOtherScripts())
		{
			mParcelScriptsText->setText(getString("all_residents_text"));
		}
		else if (parcel->getAllowGroupScripts())
		{
			mParcelScriptsText->setText(getString("group_text"));
		}
		else
		{
			mParcelScriptsText->setText(off);
		}

		mTerraformLimitsText->setText(parcel->getAllowTerraform() ? on : off);

		if (region->getRegionFlag(REGION_FLAGS_ALLOW_PARCEL_CHANGES))
		{
			mSubdivideText->setText(getString("can_change"));
		}
		else
		{
			mSubdivideText->setText(getString("can_not_change"));
		}
		if (region->getRegionFlag(REGION_FLAGS_BLOCK_LAND_RESELL))
		{
			mResaleText->setText(getString("can_not_resell"));
		}
		else
		{
			mResaleText->setText(getString("can_resell"));
		}
	}

	mSelectedParcelID = parcel->getLocalID();
	mLastSelectedRegionID = region->getRegionID();
	LLPanelPlaceInfo::processParcelInfo(parcel_data);

	mYouAreHerePanel->setVisible(is_current_parcel);
	getChild<LLAccordionCtrlTab>("sales_tab")->setVisible(for_sale);
	mAccordionCtrl->arrange();
=======
    if (!region || !parcel)
        return;

    if (mLastSelectedRegionID != region->getRegionID()
        || mNextCovenantUpdateTime < LLTimer::getElapsedSeconds())
    {
        // send EstateCovenantInfo message
        // Note: LLPanelPlaceProfile doesn't change Covenant's content and any
        // changes made by Estate floater should be requested by Estate floater
        LLMessageSystem *msg = gMessageSystem;
        msg->newMessage("EstateCovenantRequest");
        msg->nextBlockFast(_PREHASH_AgentData);
        msg->addUUIDFast(_PREHASH_AgentID,  gAgent.getID());
        msg->addUUIDFast(_PREHASH_SessionID,gAgent.getSessionID());
        msg->sendReliable(region->getHost());
        mNextCovenantUpdateTime = LLTimer::getElapsedSeconds() + COVENANT_REFRESH_TIME_SEC;
    }

    LLParcelData parcel_data;

    // HACK: Converting sim access flags to the format
    // returned by remote parcel response.
    U8 sim_access = region->getSimAccess();
    switch(sim_access)
    {
    case SIM_ACCESS_MATURE:
        parcel_data.flags = 0x1;

        mParcelRatingIcon->setValue(icon_m);
        mRegionRatingIcon->setValue(icon_m);
        mEstateRatingIcon->setValue(icon_m);
        break;

    case SIM_ACCESS_ADULT:
        parcel_data.flags = 0x2;

        mParcelRatingIcon->setValue(icon_r);
        mRegionRatingIcon->setValue(icon_r);
        mEstateRatingIcon->setValue(icon_r);
        break;

    default:
        parcel_data.flags = 0;

        mParcelRatingIcon->setValue(icon_pg);
        mRegionRatingIcon->setValue(icon_pg);
        mEstateRatingIcon->setValue(icon_pg);
    }

    std::string rating = LLViewerRegion::accessToString(sim_access);
    mParcelRatingText->setText(rating);
    mRegionRatingText->setText(rating);

    parcel_data.desc = parcel->getDesc();
    parcel_data.name = parcel->getName();
    parcel_data.sim_name = region->getName();
    parcel_data.snapshot_id = parcel->getSnapshotID();
    mPosRegion.setVec((F32)fmod(pos_global.mdV[VX], (F64)REGION_WIDTH_METERS),
                      (F32)fmod(pos_global.mdV[VY], (F64)REGION_WIDTH_METERS),
                      (F32)pos_global.mdV[VZ]);
    parcel_data.global_x = pos_global.mdV[VX];
    parcel_data.global_y = pos_global.mdV[VY];
    parcel_data.global_z = pos_global.mdV[VZ];
    parcel_data.owner_id = parcel->getOwnerID();

    std::string on = getString("on");
    std::string off = getString("off");

    LLViewerParcelMgr* vpm = LLViewerParcelMgr::getInstance();

    // Processing parcel characteristics
    if (vpm->allowAgentVoice(region, parcel))
    {
        mVoiceIcon->setValue(icon_voice);
        mVoiceText->setText(on);
    }
    else
    {
        mVoiceIcon->setValue(icon_voice_no);
        mVoiceText->setText(off);
    }

    if (vpm->allowAgentFly(region, parcel))
    {
        mFlyIcon->setValue(icon_fly);
        mFlyText->setText(on);
    }
    else
    {
        mFlyIcon->setValue(icon_fly_no);
        mFlyText->setText(off);
    }

    if (vpm->allowAgentPush(region, parcel))
    {
        mPushIcon->setValue(icon_push);
        mPushText->setText(on);
    }
    else
    {
        mPushIcon->setValue(icon_push_no);
        mPushText->setText(off);
    }

    if (vpm->allowAgentBuild(parcel))
    {
        mBuildIcon->setValue(icon_build);
        mBuildText->setText(on);
    }
    else
    {
        mBuildIcon->setValue(icon_build_no);
        mBuildText->setText(off);
    }

    if (vpm->allowAgentScripts(region, parcel))
    {
        mScriptsIcon->setValue(icon_scripts);
        mScriptsText->setText(on);
    }
    else
    {
        mScriptsIcon->setValue(icon_scripts_no);
        mScriptsText->setText(off);
    }

    if (vpm->allowAgentDamage(region, parcel))
    {
        mDamageIcon->setValue(icon_damage);
        mDamageText->setText(on);
    }
    else
    {
        mDamageIcon->setValue(icon_damage_no);
        mDamageText->setText(off);
    }

    if (parcel->getSeeAVs())
    {
        mSeeAVsIcon->setValue(icon_see_avs_on);
        mSeeAVsText->setText(on);
    }
    else
    {
        mSeeAVsIcon->setValue(icon_see_avs_off);
        mSeeAVsText->setText(off);
    }

    mRegionNameText->setText(region->getName());
    mRegionTypeText->setText(region->getLocalizedSimProductName());

    // Determine parcel owner
    if (parcel->isPublic())
    {
        mParcelOwner->setText(getString("public"));
        mRegionOwnerText->setText(getString("public"));
    }
    else
    {
        if (parcel->getIsGroupOwned())
        {
            mRegionOwnerText->setText(getString("group_owned_text"));

            if(!parcel->getGroupID().isNull())
            {
                std::string owner =
                    LLSLURL("group", parcel->getGroupID(), "inspect").getSLURLString();
                mParcelOwner->setText(owner);
            }
            else
            {
                std::string owner = getString("none_text");
                mRegionGroupText->setText(owner);
                mParcelOwner->setText(owner);
            }
        }
        else
        {
            // Figure out the owner's name
            std::string parcel_owner =
                LLSLURL("agent", parcel->getOwnerID(), "inspect").getSLURLString();
            mParcelOwner->setText(parcel_owner);
            LLAvatarNameCache::get(region->getOwner(), boost::bind(&LLPanelPlaceInfo::onAvatarNameCache, _1, _2, mRegionOwnerText));
            mRegionGroupText->setText( getString("none_text"));
        }

        if(LLParcel::OS_LEASE_PENDING == parcel->getOwnershipStatus())
        {
            mRegionOwnerText->setText(mRegionOwnerText->getText() + getString("sale_pending_text"));
        }

        if(!parcel->getGroupID().isNull())
        {
            // FIXME: Using parcel group as region group.
            gCacheName->getGroup(parcel->getGroupID(),
                            boost::bind(&LLPanelPlaceInfo::onNameCache, mRegionGroupText, _2));
        }
    }

    mEstateRatingText->setText(region->getSimAccessString());

    S32 area;
    S32 claim_price;
    S32 rent_price;
    F32 dwell;
    BOOL for_sale;
    vpm->getDisplayInfo(&area, &claim_price, &rent_price, &for_sale, &dwell);
    mForSalePanel->setVisible(for_sale);
    if (for_sale)
    {
        const LLUUID& auth_buyer_id = parcel->getAuthorizedBuyerID();
        if(auth_buyer_id.notNull())
        {
            LLAvatarNameCache::get(auth_buyer_id, boost::bind(&LLPanelPlaceInfo::onAvatarNameCache, _1, _2, mSaleToText));

            // Show sales info to a specific person or a group he belongs to.
            if (auth_buyer_id != gAgent.getID() && !gAgent.isInGroup(auth_buyer_id))
            {
                for_sale = FALSE;
            }
        }
        else
        {
            mSaleToText->setText(getString("anyone"));
        }

        mSalesPriceText->setText(llformat("%s%d ", getString("price_text").c_str(), parcel->getSalePrice()));
        mAreaText->setText(llformat("%d %s", area, getString("area_text").c_str()));
        mTrafficText->setText(llformat("%.0f", dwell));

        // Can't have more than region max tasks, regardless of parcel
        // object bonus factor.
        S32 primitives = llmin(ll_round(parcel->getMaxPrimCapacity() * parcel->getParcelPrimBonus()),
                               (S32)region->getMaxTasks());

        mPrimitivesText->setText(llformat("%d %s, %d %s", primitives, getString("available").c_str(), parcel->getPrimCount(), getString("allocated").c_str()));

        if (parcel->getAllowOtherScripts())
        {
            mParcelScriptsText->setText(getString("all_residents_text"));
        }
        else if (parcel->getAllowGroupScripts())
        {
            mParcelScriptsText->setText(getString("group_text"));
        }
        else
        {
            mParcelScriptsText->setText(off);
        }

        mTerraformLimitsText->setText(parcel->getAllowTerraform() ? on : off);

        if (region->getRegionFlag(REGION_FLAGS_ALLOW_PARCEL_CHANGES))
        {
            mSubdivideText->setText(getString("can_change"));
        }
        else
        {
            mSubdivideText->setText(getString("can_not_change"));
        }
        if (region->getRegionFlag(REGION_FLAGS_BLOCK_LAND_RESELL))
        {
            mResaleText->setText(getString("can_not_resell"));
        }
        else
        {
            mResaleText->setText(getString("can_resell"));
        }
    }

    mSelectedParcelID = parcel->getLocalID();
    mLastSelectedRegionID = region->getRegionID();
    LLPanelPlaceInfo::processParcelInfo(parcel_data);

    mYouAreHerePanel->setVisible(is_current_parcel);
    getChild<LLAccordionCtrlTab>("sales_tab")->setVisible(for_sale);
    mAccordionCtrl->arrange();
>>>>>>> e1623bb2
}

void LLPanelPlaceProfile::updateEstateName(const std::string& name)
{
    mEstateNameText->setText(name);
}

void LLPanelPlaceProfile::updateEstateOwnerName(const std::string& name)
{
    mEstateOwnerText->setText(name);
}

void LLPanelPlaceProfile::updateCovenantText(const std::string &text)
{
    mCovenantText->setText(text);
}

void LLPanelPlaceProfile::onForSaleBannerClick()
{
    LLViewerParcelMgr* mgr = LLViewerParcelMgr::getInstance();
    LLParcel* parcel = mgr->getFloatingParcelSelection()->getParcel();
    LLViewerRegion* selected_region =  mgr->getSelectionRegion();
    if(parcel && selected_region)
    {
        if(parcel->getLocalID() == mSelectedParcelID &&
                mLastSelectedRegionID ==selected_region->getRegionID())
        {
            S32 price = parcel->getSalePrice();

            if(price - gStatusBar->getBalance() > 0)
            {
                LLStringUtil::format_map_t args;
                args["AMOUNT"] = llformat("%d", price);
                LLBuyCurrencyHTML::openCurrencyFloater( LLTrans::getString("buying_selected_land", args), price );
            }
            else
            {
                LLViewerParcelMgr::getInstance()->startBuyLand();
            }
        }
        else
        {
            LL_WARNS("Places") << "User  is trying  to buy remote parcel.Operation is not supported"<< LL_ENDL;
        }

    }
}

// static
void LLPanelPlaceProfile::updateYouAreHereBanner(void* userdata)
{
    //YouAreHere Banner should be displayed only for selected places,
    // If you want to display it for landmark or teleport history item, you should check by mParcelId

    LLPanelPlaceProfile* self = static_cast<LLPanelPlaceProfile*>(userdata);
    if(!self->getVisible())
        return;

    if(!gDisconnected && gAgent.getRegion())
    {
        static F32 radius = gSavedSettings.getF32("YouAreHereDistance");

<<<<<<< HEAD
		bool display_banner = gAgent.getRegion()->getRegionID() == self->mLastSelectedRegionID &&
										LLAgentUI::checkAgentDistance(self->mPosRegion, radius);
=======
        BOOL display_banner = gAgent.getRegion()->getRegionID() == self->mLastSelectedRegionID &&
                                        LLAgentUI::checkAgentDistance(self->mPosRegion, radius);
>>>>>>> e1623bb2

        self->mYouAreHerePanel->setVisible(display_banner);
    }
}<|MERGE_RESOLUTION|>--- conflicted
+++ resolved
@@ -1,1097 +1,682 @@
-/**
- * @file llpanelplaceprofile.cpp
- * @brief Displays place profile in Side Tray.
- *
- * $LicenseInfo:firstyear=2009&license=viewerlgpl$
- * Second Life Viewer Source Code
- * Copyright (C) 2010, Linden Research, Inc.
- *
- * This library is free software; you can redistribute it and/or
- * modify it under the terms of the GNU Lesser General Public
- * License as published by the Free Software Foundation;
- * version 2.1 of the License only.
- *
- * This library is distributed in the hope that it will be useful,
- * but WITHOUT ANY WARRANTY; without even the implied warranty of
- * MERCHANTABILITY or FITNESS FOR A PARTICULAR PURPOSE.  See the GNU
- * Lesser General Public License for more details.
- *
- * You should have received a copy of the GNU Lesser General Public
- * License along with this library; if not, write to the Free Software
- * Foundation, Inc., 51 Franklin Street, Fifth Floor, Boston, MA  02110-1301  USA
- *
- * Linden Research, Inc., 945 Battery Street, San Francisco, CA  94111  USA
- * $/LicenseInfo$
- */
-
-#include "llviewerprecompiledheaders.h"
-
-#include "llpanelplaceprofile.h"
-
-#include "llavatarnamecache.h"
-#include "llparcel.h"
-#include "message.h"
-
-#include "llexpandabletextbox.h"
-#include "lliconctrl.h"
-#include "lllineeditor.h"
-#include "lltextbox.h"
-#include "lltexteditor.h"
-
-#include "lltrans.h"
-
-#include "llaccordionctrl.h"
-#include "llaccordionctrltab.h"
-#include "llagent.h"
-#include "llagentui.h"
-#include "llappviewer.h"
-#include "llcallbacklist.h"
-#include "llbuycurrencyhtml.h"
-#include "llslurl.h"
-#include "llstatusbar.h"
-#include "llviewercontrol.h"
-#include "llviewerparcelmgr.h"
-#include "llviewerregion.h"
-
-const F64 COVENANT_REFRESH_TIME_SEC = 60.0f;
-
-static LLPanelInjector<LLPanelPlaceProfile> t_place_profile("panel_place_profile");
-
-// Statics for textures filenames
-static std::string icon_pg;
-static std::string icon_m;
-static std::string icon_r;
-static std::string icon_voice;
-static std::string icon_voice_no;
-static std::string icon_fly;
-static std::string icon_fly_no;
-static std::string icon_push;
-static std::string icon_push_no;
-static std::string icon_build;
-static std::string icon_build_no;
-static std::string icon_scripts;
-static std::string icon_scripts_no;
-static std::string icon_damage;
-static std::string icon_damage_no;
-static std::string icon_see_avs_on;
-static std::string icon_see_avs_off;
-
-LLPanelPlaceProfile::LLPanelPlaceProfile()
-:   LLPanelPlaceInfo(),
-    mNextCovenantUpdateTime(0),
-    mForSalePanel(NULL),
-    mYouAreHerePanel(NULL),
-    mSelectedParcelID(-1),
-    mAccordionCtrl(NULL)
-{}
-
-// virtual
-LLPanelPlaceProfile::~LLPanelPlaceProfile()
-{
-    gIdleCallbacks.deleteFunction(&LLPanelPlaceProfile::updateYouAreHereBanner, this);
-}
-
-// virtual
-bool LLPanelPlaceProfile::postBuild()
-{
-<<<<<<< HEAD
-	LLPanelPlaceInfo::postBuild();
-
-	mForSalePanel = getChild<LLPanel>("for_sale_panel");
-	mYouAreHerePanel = getChild<LLPanel>("here_panel");
-	gIdleCallbacks.addFunction(&LLPanelPlaceProfile::updateYouAreHereBanner, this);
-
-	//Icon value should contain sale price of last selected parcel.
-	mForSalePanel->getChild<LLIconCtrl>("icon_for_sale")->
-				setMouseDownCallback(boost::bind(&LLPanelPlaceProfile::onForSaleBannerClick, this));
-
-	mParcelRatingIcon = getChild<LLIconCtrl>("rating_icon");
-	mParcelRatingText = getChild<LLTextBox>("rating_value");
-	mVoiceIcon = getChild<LLIconCtrl>("voice_icon");
-	mVoiceText = getChild<LLTextBox>("voice_value");
-	mFlyIcon = getChild<LLIconCtrl>("fly_icon");
-	mFlyText = getChild<LLTextBox>("fly_value");
-	mPushIcon = getChild<LLIconCtrl>("push_icon");
-	mPushText = getChild<LLTextBox>("push_value");
-	mBuildIcon = getChild<LLIconCtrl>("build_icon");
-	mBuildText = getChild<LLTextBox>("build_value");
-	mScriptsIcon = getChild<LLIconCtrl>("scripts_icon");
-	mScriptsText = getChild<LLTextBox>("scripts_value");
-	mDamageIcon = getChild<LLIconCtrl>("damage_icon");
-	mDamageText = getChild<LLTextBox>("damage_value");
-	mSeeAVsIcon = getChild<LLIconCtrl>("see_avatars_icon");
-	mSeeAVsText = getChild<LLTextBox>("see_avatars_value");
-
-	mRegionNameText = getChild<LLTextBox>("region_name");
-	mRegionTypeText = getChild<LLTextBox>("region_type");
-	mRegionRatingIcon = getChild<LLIconCtrl>("region_rating_icon");
-	mRegionRatingText = getChild<LLTextBox>("region_rating");
-	mRegionOwnerText = getChild<LLTextBox>("region_owner");
-	mRegionGroupText = getChild<LLTextBox>("region_group");
-
-	mEstateNameText = getChild<LLTextBox>("estate_name");
-	mEstateRatingText = getChild<LLTextBox>("estate_rating");
-	mEstateRatingIcon = getChild<LLIconCtrl>("estate_rating_icon");
-	mEstateOwnerText = getChild<LLTextBox>("estate_owner");
-	mCovenantText = getChild<LLTextEditor>("covenant");
-
-	mSalesPriceText = getChild<LLTextBox>("sales_price");
-	mAreaText = getChild<LLTextBox>("area");
-	mTrafficText = getChild<LLTextBox>("traffic");
-	mPrimitivesText = getChild<LLTextBox>("primitives");
-	mParcelScriptsText = getChild<LLTextBox>("parcel_scripts");
-	mTerraformLimitsText = getChild<LLTextBox>("terraform_limits");
-	mSubdivideText = getChild<LLTextEditor>("subdivide");
-	mResaleText = getChild<LLTextEditor>("resale");
-	mSaleToText = getChild<LLTextBox>("sale_to");
-	mAccordionCtrl = getChild<LLAccordionCtrl>("advanced_info_accordion");
-
-	icon_pg = getString("icon_PG");
-	icon_m = getString("icon_M");
-	icon_r = getString("icon_R");
-	icon_voice = getString("icon_Voice");
-	icon_voice_no = getString("icon_VoiceNo");
-	icon_fly = getString("icon_Fly");
-	icon_fly_no = getString("icon_FlyNo");
-	icon_push = getString("icon_Push");
-	icon_push_no = getString("icon_PushNo");
-	icon_build = getString("icon_Build");
-	icon_build_no = getString("icon_BuildNo");
-	icon_scripts = getString("icon_Scripts");
-	icon_scripts_no = getString("icon_ScriptsNo");
-	icon_damage = getString("icon_Damage");
-	icon_damage_no = getString("icon_DamageNo");
-	icon_see_avs_on = getString("icon_SeeAVs_On");
-	icon_see_avs_off = getString("icon_SeeAVs_Off");
-
-	mLastSelectedRegionID = LLUUID::null;
-	mNextCovenantUpdateTime = 0;
-
-	return true;
-=======
-    LLPanelPlaceInfo::postBuild();
-
-    mForSalePanel = getChild<LLPanel>("for_sale_panel");
-    mYouAreHerePanel = getChild<LLPanel>("here_panel");
-    gIdleCallbacks.addFunction(&LLPanelPlaceProfile::updateYouAreHereBanner, this);
-
-    //Icon value should contain sale price of last selected parcel.
-    mForSalePanel->getChild<LLIconCtrl>("icon_for_sale")->
-                setMouseDownCallback(boost::bind(&LLPanelPlaceProfile::onForSaleBannerClick, this));
-
-    mParcelRatingIcon = getChild<LLIconCtrl>("rating_icon");
-    mParcelRatingText = getChild<LLTextBox>("rating_value");
-    mVoiceIcon = getChild<LLIconCtrl>("voice_icon");
-    mVoiceText = getChild<LLTextBox>("voice_value");
-    mFlyIcon = getChild<LLIconCtrl>("fly_icon");
-    mFlyText = getChild<LLTextBox>("fly_value");
-    mPushIcon = getChild<LLIconCtrl>("push_icon");
-    mPushText = getChild<LLTextBox>("push_value");
-    mBuildIcon = getChild<LLIconCtrl>("build_icon");
-    mBuildText = getChild<LLTextBox>("build_value");
-    mScriptsIcon = getChild<LLIconCtrl>("scripts_icon");
-    mScriptsText = getChild<LLTextBox>("scripts_value");
-    mDamageIcon = getChild<LLIconCtrl>("damage_icon");
-    mDamageText = getChild<LLTextBox>("damage_value");
-    mSeeAVsIcon = getChild<LLIconCtrl>("see_avatars_icon");
-    mSeeAVsText = getChild<LLTextBox>("see_avatars_value");
-
-    mRegionNameText = getChild<LLTextBox>("region_name");
-    mRegionTypeText = getChild<LLTextBox>("region_type");
-    mRegionRatingIcon = getChild<LLIconCtrl>("region_rating_icon");
-    mRegionRatingText = getChild<LLTextBox>("region_rating");
-    mRegionOwnerText = getChild<LLTextBox>("region_owner");
-    mRegionGroupText = getChild<LLTextBox>("region_group");
-
-    mEstateNameText = getChild<LLTextBox>("estate_name");
-    mEstateRatingText = getChild<LLTextBox>("estate_rating");
-    mEstateRatingIcon = getChild<LLIconCtrl>("estate_rating_icon");
-    mEstateOwnerText = getChild<LLTextBox>("estate_owner");
-    mCovenantText = getChild<LLTextEditor>("covenant");
-
-    mSalesPriceText = getChild<LLTextBox>("sales_price");
-    mAreaText = getChild<LLTextBox>("area");
-    mTrafficText = getChild<LLTextBox>("traffic");
-    mPrimitivesText = getChild<LLTextBox>("primitives");
-    mParcelScriptsText = getChild<LLTextBox>("parcel_scripts");
-    mTerraformLimitsText = getChild<LLTextBox>("terraform_limits");
-    mSubdivideText = getChild<LLTextEditor>("subdivide");
-    mResaleText = getChild<LLTextEditor>("resale");
-    mSaleToText = getChild<LLTextBox>("sale_to");
-    mAccordionCtrl = getChild<LLAccordionCtrl>("advanced_info_accordion");
-
-    icon_pg = getString("icon_PG");
-    icon_m = getString("icon_M");
-    icon_r = getString("icon_R");
-    icon_voice = getString("icon_Voice");
-    icon_voice_no = getString("icon_VoiceNo");
-    icon_fly = getString("icon_Fly");
-    icon_fly_no = getString("icon_FlyNo");
-    icon_push = getString("icon_Push");
-    icon_push_no = getString("icon_PushNo");
-    icon_build = getString("icon_Build");
-    icon_build_no = getString("icon_BuildNo");
-    icon_scripts = getString("icon_Scripts");
-    icon_scripts_no = getString("icon_ScriptsNo");
-    icon_damage = getString("icon_Damage");
-    icon_damage_no = getString("icon_DamageNo");
-    icon_see_avs_on = getString("icon_SeeAVs_On");
-    icon_see_avs_off = getString("icon_SeeAVs_Off");
-
-    mLastSelectedRegionID = LLUUID::null;
-    mNextCovenantUpdateTime = 0;
-
-    return TRUE;
->>>>>>> e1623bb2
-}
-
-// virtual
-void LLPanelPlaceProfile::resetLocation()
-{
-<<<<<<< HEAD
-	LLPanelPlaceInfo::resetLocation();
-
-	mLastSelectedRegionID = LLUUID::null;
-	mNextCovenantUpdateTime = 0;
-
-	mForSalePanel->setVisible(false);
-	mYouAreHerePanel->setVisible(false);
-
-	std::string loading = LLTrans::getString("LoadingData");
-
-	mParcelRatingIcon->setValue(loading);
-	mParcelRatingText->setText(loading);
-	mVoiceIcon->setValue(loading);
-	mVoiceText->setText(loading);
-	mFlyIcon->setValue(loading);
-	mFlyText->setText(loading);
-	mPushIcon->setValue(loading);
-	mPushText->setText(loading);
-	mBuildIcon->setValue(loading);
-	mBuildText->setText(loading);
-	mScriptsIcon->setValue(loading);
-	mScriptsText->setText(loading);
-	mDamageIcon->setValue(loading);
-	mDamageText->setText(loading);
-	mSeeAVsIcon->setValue(loading);
-	mSeeAVsText->setText(loading);
-
-	mRegionNameText->setValue(loading);
-	mRegionTypeText->setValue(loading);
-	mRegionRatingIcon->setValue(loading);
-	mRegionRatingText->setValue(loading);
-	mRegionOwnerText->setValue(loading);
-	mRegionGroupText->setValue(loading);
-
-	mEstateNameText->setValue(loading);
-	mEstateRatingText->setValue(loading);
-	mEstateRatingIcon->setValue(loading);
-	mEstateOwnerText->setValue(loading);
-	mCovenantText->setValue(loading);
-
-	mSalesPriceText->setValue(loading);
-	mAreaText->setValue(loading);
-	mTrafficText->setValue(loading);
-	mPrimitivesText->setValue(loading);
-	mParcelScriptsText->setValue(loading);
-	mTerraformLimitsText->setValue(loading);
-	mSubdivideText->setValue(loading);
-	mResaleText->setValue(loading);
-	mSaleToText->setValue(loading);
-
-	getChild<LLAccordionCtrlTab>("sales_tab")->setVisible(true);
-=======
-    LLPanelPlaceInfo::resetLocation();
-
-    mLastSelectedRegionID = LLUUID::null;
-    mNextCovenantUpdateTime = 0;
-
-    mForSalePanel->setVisible(FALSE);
-    mYouAreHerePanel->setVisible(FALSE);
-
-    std::string loading = LLTrans::getString("LoadingData");
-
-    mParcelRatingIcon->setValue(loading);
-    mParcelRatingText->setText(loading);
-    mVoiceIcon->setValue(loading);
-    mVoiceText->setText(loading);
-    mFlyIcon->setValue(loading);
-    mFlyText->setText(loading);
-    mPushIcon->setValue(loading);
-    mPushText->setText(loading);
-    mBuildIcon->setValue(loading);
-    mBuildText->setText(loading);
-    mScriptsIcon->setValue(loading);
-    mScriptsText->setText(loading);
-    mDamageIcon->setValue(loading);
-    mDamageText->setText(loading);
-    mSeeAVsIcon->setValue(loading);
-    mSeeAVsText->setText(loading);
-
-    mRegionNameText->setValue(loading);
-    mRegionTypeText->setValue(loading);
-    mRegionRatingIcon->setValue(loading);
-    mRegionRatingText->setValue(loading);
-    mRegionOwnerText->setValue(loading);
-    mRegionGroupText->setValue(loading);
-
-    mEstateNameText->setValue(loading);
-    mEstateRatingText->setValue(loading);
-    mEstateRatingIcon->setValue(loading);
-    mEstateOwnerText->setValue(loading);
-    mCovenantText->setValue(loading);
-
-    mSalesPriceText->setValue(loading);
-    mAreaText->setValue(loading);
-    mTrafficText->setValue(loading);
-    mPrimitivesText->setValue(loading);
-    mParcelScriptsText->setValue(loading);
-    mTerraformLimitsText->setValue(loading);
-    mSubdivideText->setValue(loading);
-    mResaleText->setValue(loading);
-    mSaleToText->setValue(loading);
-
-    getChild<LLAccordionCtrlTab>("sales_tab")->setVisible(TRUE);
->>>>>>> e1623bb2
-}
-
-// virtual
-void LLPanelPlaceProfile::setInfoType(EInfoType type)
-{
-    bool is_info_type_agent = type == AGENT;
-
-    mMaturityRatingIcon->setVisible(!is_info_type_agent);
-    mMaturityRatingText->setVisible(!is_info_type_agent);
-
-    getChild<LLTextBox>("owner_label")->setVisible(is_info_type_agent);
-    mParcelOwner->setVisible(is_info_type_agent);
-
-    getChild<LLAccordionCtrl>("advanced_info_accordion")->setVisible(is_info_type_agent);
-
-    // If we came from search we want larger description area, approx. 10 lines (see STORM-1311).
-    // Don't use the maximum available space because that leads to nasty artifacts
-    // in text editor and expandable text box.
-    {
-        const S32 SEARCH_DESC_HEIGHT = 150;
-
-        // Remember original geometry (once).
-        static const S32 sOrigDescVPad = getChildView("owner_label")->getRect().mBottom - mDescEditor->getRect().mTop;
-        static const S32 sOrigDescHeight = mDescEditor->getRect().getHeight();
-        static const S32 sOrigMRIconVPad = mDescEditor->getRect().mBottom - mMaturityRatingIcon->getRect().mTop;
-        static const S32 sOrigMRTextVPad = mDescEditor->getRect().mBottom - mMaturityRatingText->getRect().mTop;
-
-        // Resize the description.
-        const S32 desc_height = is_info_type_agent ? sOrigDescHeight : SEARCH_DESC_HEIGHT;
-        const S32 desc_top = getChildView("owner_label")->getRect().mBottom - sOrigDescVPad;
-        LLRect desc_rect = mDescEditor->getRect();
-        desc_rect.setOriginAndSize(desc_rect.mLeft, desc_top - desc_height, desc_rect.getWidth(), desc_height);
-        mDescEditor->reshape(desc_rect.getWidth(), desc_rect.getHeight());
-        mDescEditor->setRect(desc_rect);
-        mDescEditor->updateTextShape();
-
-        // Move the maturity rating icon/text accordingly.
-        const S32 mr_icon_bottom = mDescEditor->getRect().mBottom - sOrigMRIconVPad - mMaturityRatingIcon->getRect().getHeight();
-        const S32 mr_text_bottom = mDescEditor->getRect().mBottom - sOrigMRTextVPad - mMaturityRatingText->getRect().getHeight();
-        mMaturityRatingIcon->setOrigin(mMaturityRatingIcon->getRect().mLeft, mr_icon_bottom);
-        mMaturityRatingText->setOrigin(mMaturityRatingText->getRect().mLeft, mr_text_bottom);
-    }
-
-    switch(type)
-    {
-        case AGENT:
-        case PLACE:
-        default:
-            mCurrentTitle = getString("title_place");
-        break;
-
-        case TELEPORT_HISTORY:
-            mCurrentTitle = getString("title_teleport_history");
-        break;
-    }
-
-    if (mAccordionCtrl != NULL)
-    {
-        mAccordionCtrl->expandDefaultTab();
-    }
-
-    LLPanelPlaceInfo::setInfoType(type);
-}
-
-// virtual
-void LLPanelPlaceProfile::processParcelInfo(const LLParcelData& parcel_data)
-{
-    LLPanelPlaceInfo::processParcelInfo(parcel_data);
-
-    // HACK: Flag 0x2 == adult region,
-    // Flag 0x1 == mature region, otherwise assume PG
-    if (parcel_data.flags & 0x2)
-    {
-        mMaturityRatingIcon->setValue(icon_r);
-        mMaturityRatingText->setText(LLViewerRegion::accessToString(SIM_ACCESS_ADULT));
-    }
-    else if (parcel_data.flags & 0x1)
-    {
-        mMaturityRatingIcon->setValue(icon_m);
-        mMaturityRatingText->setText(LLViewerRegion::accessToString(SIM_ACCESS_MATURE));
-    }
-    else
-    {
-        mMaturityRatingIcon->setValue(icon_pg);
-        mMaturityRatingText->setText(LLViewerRegion::accessToString(SIM_ACCESS_PG));
-    }
-}
-
-// virtual
-void LLPanelPlaceProfile::onVisibilityChange(bool new_visibility)
-{
-    LLPanel::onVisibilityChange(new_visibility);
-
-    LLViewerParcelMgr* parcel_mgr = LLViewerParcelMgr::getInstance();
-    if (!parcel_mgr)
-        return;
-
-    // Remove land selection when panel hides.
-    if (!new_visibility)
-    {
-        if (!parcel_mgr->selectionEmpty())
-        {
-            parcel_mgr->deselectUnused();
-        }
-    }
-}
-
-void LLPanelPlaceProfile::displaySelectedParcelInfo(LLParcel* parcel,
-                                                    LLViewerRegion* region,
-                                                    const LLVector3d& pos_global,
-                                                    bool is_current_parcel)
-{
-<<<<<<< HEAD
-	if (!region || !parcel)
-		return;
-
-	if (mLastSelectedRegionID != region->getRegionID()
-		|| mNextCovenantUpdateTime < LLTimer::getElapsedSeconds())
-	{
-		// send EstateCovenantInfo message
-		// Note: LLPanelPlaceProfile doesn't change Covenant's content and any
-		// changes made by Estate floater should be requested by Estate floater
-		LLMessageSystem *msg = gMessageSystem;
-		msg->newMessage("EstateCovenantRequest");
-		msg->nextBlockFast(_PREHASH_AgentData);
-		msg->addUUIDFast(_PREHASH_AgentID,	gAgent.getID());
-		msg->addUUIDFast(_PREHASH_SessionID,gAgent.getSessionID());
-		msg->sendReliable(region->getHost());
-		mNextCovenantUpdateTime = LLTimer::getElapsedSeconds() + COVENANT_REFRESH_TIME_SEC;
-	}
-
-	LLParcelData parcel_data;
-
-	// HACK: Converting sim access flags to the format
-	// returned by remote parcel response.
-	U8 sim_access = region->getSimAccess();
-	switch(sim_access)
-	{
-	case SIM_ACCESS_MATURE:
-		parcel_data.flags = 0x1;
-
-		mParcelRatingIcon->setValue(icon_m);
-		mRegionRatingIcon->setValue(icon_m);
-		mEstateRatingIcon->setValue(icon_m);
-		break;
-
-	case SIM_ACCESS_ADULT:
-		parcel_data.flags = 0x2;
-
-		mParcelRatingIcon->setValue(icon_r);
-		mRegionRatingIcon->setValue(icon_r);
-		mEstateRatingIcon->setValue(icon_r);
-		break;
-
-	default:
-		parcel_data.flags = 0;
-
-		mParcelRatingIcon->setValue(icon_pg);
-		mRegionRatingIcon->setValue(icon_pg);
-		mEstateRatingIcon->setValue(icon_pg);
-	}
-
-	std::string rating = LLViewerRegion::accessToString(sim_access);
-	mParcelRatingText->setText(rating);
-	mRegionRatingText->setText(rating);
-
-	parcel_data.desc = parcel->getDesc();
-	parcel_data.name = parcel->getName();
-	parcel_data.sim_name = region->getName();
-	parcel_data.snapshot_id = parcel->getSnapshotID();
-	mPosRegion.setVec((F32)fmod(pos_global.mdV[VX], (F64)REGION_WIDTH_METERS),
-					  (F32)fmod(pos_global.mdV[VY], (F64)REGION_WIDTH_METERS),
-					  (F32)pos_global.mdV[VZ]);
-	parcel_data.global_x = pos_global.mdV[VX];
-	parcel_data.global_y = pos_global.mdV[VY];
-	parcel_data.global_z = pos_global.mdV[VZ];
-	parcel_data.owner_id = parcel->getOwnerID();
-
-	std::string on = getString("on");
-	std::string off = getString("off");
-
-	LLViewerParcelMgr* vpm = LLViewerParcelMgr::getInstance();
-
-	// Processing parcel characteristics
-	if (vpm->allowAgentVoice(region, parcel))
-	{
-		mVoiceIcon->setValue(icon_voice);
-		mVoiceText->setText(on);
-	}
-	else
-	{
-		mVoiceIcon->setValue(icon_voice_no);
-		mVoiceText->setText(off);
-	}
-
-	if (vpm->allowAgentFly(region, parcel))
-	{
-		mFlyIcon->setValue(icon_fly);
-		mFlyText->setText(on);
-	}
-	else
-	{
-		mFlyIcon->setValue(icon_fly_no);
-		mFlyText->setText(off);
-	}
-
-	if (vpm->allowAgentPush(region, parcel))
-	{
-		mPushIcon->setValue(icon_push);
-		mPushText->setText(on);
-	}
-	else
-	{
-		mPushIcon->setValue(icon_push_no);
-		mPushText->setText(off);
-	}
-
-	if (vpm->allowAgentBuild(parcel))
-	{
-		mBuildIcon->setValue(icon_build);
-		mBuildText->setText(on);
-	}
-	else
-	{
-		mBuildIcon->setValue(icon_build_no);
-		mBuildText->setText(off);
-	}
-
-	if (vpm->allowAgentScripts(region, parcel))
-	{
-		mScriptsIcon->setValue(icon_scripts);
-		mScriptsText->setText(on);
-	}
-	else
-	{
-		mScriptsIcon->setValue(icon_scripts_no);
-		mScriptsText->setText(off);
-	}
-
-	if (vpm->allowAgentDamage(region, parcel))
-	{
-		mDamageIcon->setValue(icon_damage);
-		mDamageText->setText(on);
-	}
-	else
-	{
-		mDamageIcon->setValue(icon_damage_no);
-		mDamageText->setText(off);
-	}
-
-	if (parcel->getSeeAVs())
-	{
-		mSeeAVsIcon->setValue(icon_see_avs_on);
-		mSeeAVsText->setText(on);
-	}
-	else
-	{
-		mSeeAVsIcon->setValue(icon_see_avs_off);
-		mSeeAVsText->setText(off);
-	}
-
-	mRegionNameText->setText(region->getName());
-	mRegionTypeText->setText(region->getLocalizedSimProductName());
-
-	// Determine parcel owner
-	if (parcel->isPublic())
-	{
-		mParcelOwner->setText(getString("public"));
-		mRegionOwnerText->setText(getString("public"));
-	}
-	else
-	{
-		if (parcel->getIsGroupOwned())
-		{
-			mRegionOwnerText->setText(getString("group_owned_text"));
-
-			if(!parcel->getGroupID().isNull())
-			{
-				std::string owner =
-					LLSLURL("group", parcel->getGroupID(), "inspect").getSLURLString();
-				mParcelOwner->setText(owner);
-			}
-			else
-			{
-				std::string owner = getString("none_text");
-				mRegionGroupText->setText(owner);
-				mParcelOwner->setText(owner);
-			}
-		}
-		else
-		{
-			// Figure out the owner's name
-			std::string parcel_owner =
-				LLSLURL("agent", parcel->getOwnerID(), "inspect").getSLURLString();
-			mParcelOwner->setText(parcel_owner);
-			LLAvatarNameCache::get(region->getOwner(), boost::bind(&LLPanelPlaceInfo::onAvatarNameCache, _1, _2, mRegionOwnerText));
-			mRegionGroupText->setText( getString("none_text"));
-		}
-
-		if(LLParcel::OS_LEASE_PENDING == parcel->getOwnershipStatus())
-		{
-			mRegionOwnerText->setText(mRegionOwnerText->getText() + getString("sale_pending_text"));
-		}
-
-		if(!parcel->getGroupID().isNull())
-		{
-			// FIXME: Using parcel group as region group.
-			gCacheName->getGroup(parcel->getGroupID(),
-							boost::bind(&LLPanelPlaceInfo::onNameCache, mRegionGroupText, _2));
-		}
-	}
-
-	mEstateRatingText->setText(region->getSimAccessString());
-
-	S32 area;
-	S32 claim_price;
-	S32 rent_price;
-	F32 dwell;
-	bool for_sale;
-	vpm->getDisplayInfo(&area, &claim_price, &rent_price, &for_sale, &dwell);
-	mForSalePanel->setVisible(for_sale);
-	if (for_sale)
-	{
-		const LLUUID& auth_buyer_id = parcel->getAuthorizedBuyerID();
-		if(auth_buyer_id.notNull())
-		{
-			LLAvatarNameCache::get(auth_buyer_id, boost::bind(&LLPanelPlaceInfo::onAvatarNameCache, _1, _2, mSaleToText));
-			
-			// Show sales info to a specific person or a group he belongs to.
-			if (auth_buyer_id != gAgent.getID() && !gAgent.isInGroup(auth_buyer_id))
-			{
-				for_sale = false;
-			}
-		}
-		else
-		{
-			mSaleToText->setText(getString("anyone"));
-		}
-
-		mSalesPriceText->setText(llformat("%s%d ", getString("price_text").c_str(), parcel->getSalePrice()));
-		mAreaText->setText(llformat("%d %s", area, getString("area_text").c_str()));
-		mTrafficText->setText(llformat("%.0f", dwell));
-
-		// Can't have more than region max tasks, regardless of parcel
-		// object bonus factor.
-		S32 primitives = llmin(ll_round(parcel->getMaxPrimCapacity() * parcel->getParcelPrimBonus()),
-							   (S32)region->getMaxTasks());
-
-		mPrimitivesText->setText(llformat("%d %s, %d %s", primitives, getString("available").c_str(), parcel->getPrimCount(), getString("allocated").c_str()));
-
-		if (parcel->getAllowOtherScripts())
-		{
-			mParcelScriptsText->setText(getString("all_residents_text"));
-		}
-		else if (parcel->getAllowGroupScripts())
-		{
-			mParcelScriptsText->setText(getString("group_text"));
-		}
-		else
-		{
-			mParcelScriptsText->setText(off);
-		}
-
-		mTerraformLimitsText->setText(parcel->getAllowTerraform() ? on : off);
-
-		if (region->getRegionFlag(REGION_FLAGS_ALLOW_PARCEL_CHANGES))
-		{
-			mSubdivideText->setText(getString("can_change"));
-		}
-		else
-		{
-			mSubdivideText->setText(getString("can_not_change"));
-		}
-		if (region->getRegionFlag(REGION_FLAGS_BLOCK_LAND_RESELL))
-		{
-			mResaleText->setText(getString("can_not_resell"));
-		}
-		else
-		{
-			mResaleText->setText(getString("can_resell"));
-		}
-	}
-
-	mSelectedParcelID = parcel->getLocalID();
-	mLastSelectedRegionID = region->getRegionID();
-	LLPanelPlaceInfo::processParcelInfo(parcel_data);
-
-	mYouAreHerePanel->setVisible(is_current_parcel);
-	getChild<LLAccordionCtrlTab>("sales_tab")->setVisible(for_sale);
-	mAccordionCtrl->arrange();
-=======
-    if (!region || !parcel)
-        return;
-
-    if (mLastSelectedRegionID != region->getRegionID()
-        || mNextCovenantUpdateTime < LLTimer::getElapsedSeconds())
-    {
-        // send EstateCovenantInfo message
-        // Note: LLPanelPlaceProfile doesn't change Covenant's content and any
-        // changes made by Estate floater should be requested by Estate floater
-        LLMessageSystem *msg = gMessageSystem;
-        msg->newMessage("EstateCovenantRequest");
-        msg->nextBlockFast(_PREHASH_AgentData);
-        msg->addUUIDFast(_PREHASH_AgentID,  gAgent.getID());
-        msg->addUUIDFast(_PREHASH_SessionID,gAgent.getSessionID());
-        msg->sendReliable(region->getHost());
-        mNextCovenantUpdateTime = LLTimer::getElapsedSeconds() + COVENANT_REFRESH_TIME_SEC;
-    }
-
-    LLParcelData parcel_data;
-
-    // HACK: Converting sim access flags to the format
-    // returned by remote parcel response.
-    U8 sim_access = region->getSimAccess();
-    switch(sim_access)
-    {
-    case SIM_ACCESS_MATURE:
-        parcel_data.flags = 0x1;
-
-        mParcelRatingIcon->setValue(icon_m);
-        mRegionRatingIcon->setValue(icon_m);
-        mEstateRatingIcon->setValue(icon_m);
-        break;
-
-    case SIM_ACCESS_ADULT:
-        parcel_data.flags = 0x2;
-
-        mParcelRatingIcon->setValue(icon_r);
-        mRegionRatingIcon->setValue(icon_r);
-        mEstateRatingIcon->setValue(icon_r);
-        break;
-
-    default:
-        parcel_data.flags = 0;
-
-        mParcelRatingIcon->setValue(icon_pg);
-        mRegionRatingIcon->setValue(icon_pg);
-        mEstateRatingIcon->setValue(icon_pg);
-    }
-
-    std::string rating = LLViewerRegion::accessToString(sim_access);
-    mParcelRatingText->setText(rating);
-    mRegionRatingText->setText(rating);
-
-    parcel_data.desc = parcel->getDesc();
-    parcel_data.name = parcel->getName();
-    parcel_data.sim_name = region->getName();
-    parcel_data.snapshot_id = parcel->getSnapshotID();
-    mPosRegion.setVec((F32)fmod(pos_global.mdV[VX], (F64)REGION_WIDTH_METERS),
-                      (F32)fmod(pos_global.mdV[VY], (F64)REGION_WIDTH_METERS),
-                      (F32)pos_global.mdV[VZ]);
-    parcel_data.global_x = pos_global.mdV[VX];
-    parcel_data.global_y = pos_global.mdV[VY];
-    parcel_data.global_z = pos_global.mdV[VZ];
-    parcel_data.owner_id = parcel->getOwnerID();
-
-    std::string on = getString("on");
-    std::string off = getString("off");
-
-    LLViewerParcelMgr* vpm = LLViewerParcelMgr::getInstance();
-
-    // Processing parcel characteristics
-    if (vpm->allowAgentVoice(region, parcel))
-    {
-        mVoiceIcon->setValue(icon_voice);
-        mVoiceText->setText(on);
-    }
-    else
-    {
-        mVoiceIcon->setValue(icon_voice_no);
-        mVoiceText->setText(off);
-    }
-
-    if (vpm->allowAgentFly(region, parcel))
-    {
-        mFlyIcon->setValue(icon_fly);
-        mFlyText->setText(on);
-    }
-    else
-    {
-        mFlyIcon->setValue(icon_fly_no);
-        mFlyText->setText(off);
-    }
-
-    if (vpm->allowAgentPush(region, parcel))
-    {
-        mPushIcon->setValue(icon_push);
-        mPushText->setText(on);
-    }
-    else
-    {
-        mPushIcon->setValue(icon_push_no);
-        mPushText->setText(off);
-    }
-
-    if (vpm->allowAgentBuild(parcel))
-    {
-        mBuildIcon->setValue(icon_build);
-        mBuildText->setText(on);
-    }
-    else
-    {
-        mBuildIcon->setValue(icon_build_no);
-        mBuildText->setText(off);
-    }
-
-    if (vpm->allowAgentScripts(region, parcel))
-    {
-        mScriptsIcon->setValue(icon_scripts);
-        mScriptsText->setText(on);
-    }
-    else
-    {
-        mScriptsIcon->setValue(icon_scripts_no);
-        mScriptsText->setText(off);
-    }
-
-    if (vpm->allowAgentDamage(region, parcel))
-    {
-        mDamageIcon->setValue(icon_damage);
-        mDamageText->setText(on);
-    }
-    else
-    {
-        mDamageIcon->setValue(icon_damage_no);
-        mDamageText->setText(off);
-    }
-
-    if (parcel->getSeeAVs())
-    {
-        mSeeAVsIcon->setValue(icon_see_avs_on);
-        mSeeAVsText->setText(on);
-    }
-    else
-    {
-        mSeeAVsIcon->setValue(icon_see_avs_off);
-        mSeeAVsText->setText(off);
-    }
-
-    mRegionNameText->setText(region->getName());
-    mRegionTypeText->setText(region->getLocalizedSimProductName());
-
-    // Determine parcel owner
-    if (parcel->isPublic())
-    {
-        mParcelOwner->setText(getString("public"));
-        mRegionOwnerText->setText(getString("public"));
-    }
-    else
-    {
-        if (parcel->getIsGroupOwned())
-        {
-            mRegionOwnerText->setText(getString("group_owned_text"));
-
-            if(!parcel->getGroupID().isNull())
-            {
-                std::string owner =
-                    LLSLURL("group", parcel->getGroupID(), "inspect").getSLURLString();
-                mParcelOwner->setText(owner);
-            }
-            else
-            {
-                std::string owner = getString("none_text");
-                mRegionGroupText->setText(owner);
-                mParcelOwner->setText(owner);
-            }
-        }
-        else
-        {
-            // Figure out the owner's name
-            std::string parcel_owner =
-                LLSLURL("agent", parcel->getOwnerID(), "inspect").getSLURLString();
-            mParcelOwner->setText(parcel_owner);
-            LLAvatarNameCache::get(region->getOwner(), boost::bind(&LLPanelPlaceInfo::onAvatarNameCache, _1, _2, mRegionOwnerText));
-            mRegionGroupText->setText( getString("none_text"));
-        }
-
-        if(LLParcel::OS_LEASE_PENDING == parcel->getOwnershipStatus())
-        {
-            mRegionOwnerText->setText(mRegionOwnerText->getText() + getString("sale_pending_text"));
-        }
-
-        if(!parcel->getGroupID().isNull())
-        {
-            // FIXME: Using parcel group as region group.
-            gCacheName->getGroup(parcel->getGroupID(),
-                            boost::bind(&LLPanelPlaceInfo::onNameCache, mRegionGroupText, _2));
-        }
-    }
-
-    mEstateRatingText->setText(region->getSimAccessString());
-
-    S32 area;
-    S32 claim_price;
-    S32 rent_price;
-    F32 dwell;
-    BOOL for_sale;
-    vpm->getDisplayInfo(&area, &claim_price, &rent_price, &for_sale, &dwell);
-    mForSalePanel->setVisible(for_sale);
-    if (for_sale)
-    {
-        const LLUUID& auth_buyer_id = parcel->getAuthorizedBuyerID();
-        if(auth_buyer_id.notNull())
-        {
-            LLAvatarNameCache::get(auth_buyer_id, boost::bind(&LLPanelPlaceInfo::onAvatarNameCache, _1, _2, mSaleToText));
-
-            // Show sales info to a specific person or a group he belongs to.
-            if (auth_buyer_id != gAgent.getID() && !gAgent.isInGroup(auth_buyer_id))
-            {
-                for_sale = FALSE;
-            }
-        }
-        else
-        {
-            mSaleToText->setText(getString("anyone"));
-        }
-
-        mSalesPriceText->setText(llformat("%s%d ", getString("price_text").c_str(), parcel->getSalePrice()));
-        mAreaText->setText(llformat("%d %s", area, getString("area_text").c_str()));
-        mTrafficText->setText(llformat("%.0f", dwell));
-
-        // Can't have more than region max tasks, regardless of parcel
-        // object bonus factor.
-        S32 primitives = llmin(ll_round(parcel->getMaxPrimCapacity() * parcel->getParcelPrimBonus()),
-                               (S32)region->getMaxTasks());
-
-        mPrimitivesText->setText(llformat("%d %s, %d %s", primitives, getString("available").c_str(), parcel->getPrimCount(), getString("allocated").c_str()));
-
-        if (parcel->getAllowOtherScripts())
-        {
-            mParcelScriptsText->setText(getString("all_residents_text"));
-        }
-        else if (parcel->getAllowGroupScripts())
-        {
-            mParcelScriptsText->setText(getString("group_text"));
-        }
-        else
-        {
-            mParcelScriptsText->setText(off);
-        }
-
-        mTerraformLimitsText->setText(parcel->getAllowTerraform() ? on : off);
-
-        if (region->getRegionFlag(REGION_FLAGS_ALLOW_PARCEL_CHANGES))
-        {
-            mSubdivideText->setText(getString("can_change"));
-        }
-        else
-        {
-            mSubdivideText->setText(getString("can_not_change"));
-        }
-        if (region->getRegionFlag(REGION_FLAGS_BLOCK_LAND_RESELL))
-        {
-            mResaleText->setText(getString("can_not_resell"));
-        }
-        else
-        {
-            mResaleText->setText(getString("can_resell"));
-        }
-    }
-
-    mSelectedParcelID = parcel->getLocalID();
-    mLastSelectedRegionID = region->getRegionID();
-    LLPanelPlaceInfo::processParcelInfo(parcel_data);
-
-    mYouAreHerePanel->setVisible(is_current_parcel);
-    getChild<LLAccordionCtrlTab>("sales_tab")->setVisible(for_sale);
-    mAccordionCtrl->arrange();
->>>>>>> e1623bb2
-}
-
-void LLPanelPlaceProfile::updateEstateName(const std::string& name)
-{
-    mEstateNameText->setText(name);
-}
-
-void LLPanelPlaceProfile::updateEstateOwnerName(const std::string& name)
-{
-    mEstateOwnerText->setText(name);
-}
-
-void LLPanelPlaceProfile::updateCovenantText(const std::string &text)
-{
-    mCovenantText->setText(text);
-}
-
-void LLPanelPlaceProfile::onForSaleBannerClick()
-{
-    LLViewerParcelMgr* mgr = LLViewerParcelMgr::getInstance();
-    LLParcel* parcel = mgr->getFloatingParcelSelection()->getParcel();
-    LLViewerRegion* selected_region =  mgr->getSelectionRegion();
-    if(parcel && selected_region)
-    {
-        if(parcel->getLocalID() == mSelectedParcelID &&
-                mLastSelectedRegionID ==selected_region->getRegionID())
-        {
-            S32 price = parcel->getSalePrice();
-
-            if(price - gStatusBar->getBalance() > 0)
-            {
-                LLStringUtil::format_map_t args;
-                args["AMOUNT"] = llformat("%d", price);
-                LLBuyCurrencyHTML::openCurrencyFloater( LLTrans::getString("buying_selected_land", args), price );
-            }
-            else
-            {
-                LLViewerParcelMgr::getInstance()->startBuyLand();
-            }
-        }
-        else
-        {
-            LL_WARNS("Places") << "User  is trying  to buy remote parcel.Operation is not supported"<< LL_ENDL;
-        }
-
-    }
-}
-
-// static
-void LLPanelPlaceProfile::updateYouAreHereBanner(void* userdata)
-{
-    //YouAreHere Banner should be displayed only for selected places,
-    // If you want to display it for landmark or teleport history item, you should check by mParcelId
-
-    LLPanelPlaceProfile* self = static_cast<LLPanelPlaceProfile*>(userdata);
-    if(!self->getVisible())
-        return;
-
-    if(!gDisconnected && gAgent.getRegion())
-    {
-        static F32 radius = gSavedSettings.getF32("YouAreHereDistance");
-
-<<<<<<< HEAD
-		bool display_banner = gAgent.getRegion()->getRegionID() == self->mLastSelectedRegionID &&
-										LLAgentUI::checkAgentDistance(self->mPosRegion, radius);
-=======
-        BOOL display_banner = gAgent.getRegion()->getRegionID() == self->mLastSelectedRegionID &&
-                                        LLAgentUI::checkAgentDistance(self->mPosRegion, radius);
->>>>>>> e1623bb2
-
-        self->mYouAreHerePanel->setVisible(display_banner);
-    }
-}+/**
+ * @file llpanelplaceprofile.cpp
+ * @brief Displays place profile in Side Tray.
+ *
+ * $LicenseInfo:firstyear=2009&license=viewerlgpl$
+ * Second Life Viewer Source Code
+ * Copyright (C) 2010, Linden Research, Inc.
+ *
+ * This library is free software; you can redistribute it and/or
+ * modify it under the terms of the GNU Lesser General Public
+ * License as published by the Free Software Foundation;
+ * version 2.1 of the License only.
+ *
+ * This library is distributed in the hope that it will be useful,
+ * but WITHOUT ANY WARRANTY; without even the implied warranty of
+ * MERCHANTABILITY or FITNESS FOR A PARTICULAR PURPOSE.  See the GNU
+ * Lesser General Public License for more details.
+ *
+ * You should have received a copy of the GNU Lesser General Public
+ * License along with this library; if not, write to the Free Software
+ * Foundation, Inc., 51 Franklin Street, Fifth Floor, Boston, MA  02110-1301  USA
+ *
+ * Linden Research, Inc., 945 Battery Street, San Francisco, CA  94111  USA
+ * $/LicenseInfo$
+ */
+
+#include "llviewerprecompiledheaders.h"
+
+#include "llpanelplaceprofile.h"
+
+#include "llavatarnamecache.h"
+#include "llparcel.h"
+#include "message.h"
+
+#include "llexpandabletextbox.h"
+#include "lliconctrl.h"
+#include "lllineeditor.h"
+#include "lltextbox.h"
+#include "lltexteditor.h"
+
+#include "lltrans.h"
+
+#include "llaccordionctrl.h"
+#include "llaccordionctrltab.h"
+#include "llagent.h"
+#include "llagentui.h"
+#include "llappviewer.h"
+#include "llcallbacklist.h"
+#include "llbuycurrencyhtml.h"
+#include "llslurl.h"
+#include "llstatusbar.h"
+#include "llviewercontrol.h"
+#include "llviewerparcelmgr.h"
+#include "llviewerregion.h"
+
+const F64 COVENANT_REFRESH_TIME_SEC = 60.0f;
+
+static LLPanelInjector<LLPanelPlaceProfile> t_place_profile("panel_place_profile");
+
+// Statics for textures filenames
+static std::string icon_pg;
+static std::string icon_m;
+static std::string icon_r;
+static std::string icon_voice;
+static std::string icon_voice_no;
+static std::string icon_fly;
+static std::string icon_fly_no;
+static std::string icon_push;
+static std::string icon_push_no;
+static std::string icon_build;
+static std::string icon_build_no;
+static std::string icon_scripts;
+static std::string icon_scripts_no;
+static std::string icon_damage;
+static std::string icon_damage_no;
+static std::string icon_see_avs_on;
+static std::string icon_see_avs_off;
+
+LLPanelPlaceProfile::LLPanelPlaceProfile()
+:   LLPanelPlaceInfo(),
+    mNextCovenantUpdateTime(0),
+    mForSalePanel(NULL),
+    mYouAreHerePanel(NULL),
+    mSelectedParcelID(-1),
+    mAccordionCtrl(NULL)
+{}
+
+// virtual
+LLPanelPlaceProfile::~LLPanelPlaceProfile()
+{
+    gIdleCallbacks.deleteFunction(&LLPanelPlaceProfile::updateYouAreHereBanner, this);
+}
+
+// virtual
+bool LLPanelPlaceProfile::postBuild()
+{
+    LLPanelPlaceInfo::postBuild();
+
+    mForSalePanel = getChild<LLPanel>("for_sale_panel");
+    mYouAreHerePanel = getChild<LLPanel>("here_panel");
+    gIdleCallbacks.addFunction(&LLPanelPlaceProfile::updateYouAreHereBanner, this);
+
+    //Icon value should contain sale price of last selected parcel.
+    mForSalePanel->getChild<LLIconCtrl>("icon_for_sale")->
+                setMouseDownCallback(boost::bind(&LLPanelPlaceProfile::onForSaleBannerClick, this));
+
+    mParcelRatingIcon = getChild<LLIconCtrl>("rating_icon");
+    mParcelRatingText = getChild<LLTextBox>("rating_value");
+    mVoiceIcon = getChild<LLIconCtrl>("voice_icon");
+    mVoiceText = getChild<LLTextBox>("voice_value");
+    mFlyIcon = getChild<LLIconCtrl>("fly_icon");
+    mFlyText = getChild<LLTextBox>("fly_value");
+    mPushIcon = getChild<LLIconCtrl>("push_icon");
+    mPushText = getChild<LLTextBox>("push_value");
+    mBuildIcon = getChild<LLIconCtrl>("build_icon");
+    mBuildText = getChild<LLTextBox>("build_value");
+    mScriptsIcon = getChild<LLIconCtrl>("scripts_icon");
+    mScriptsText = getChild<LLTextBox>("scripts_value");
+    mDamageIcon = getChild<LLIconCtrl>("damage_icon");
+    mDamageText = getChild<LLTextBox>("damage_value");
+    mSeeAVsIcon = getChild<LLIconCtrl>("see_avatars_icon");
+    mSeeAVsText = getChild<LLTextBox>("see_avatars_value");
+
+    mRegionNameText = getChild<LLTextBox>("region_name");
+    mRegionTypeText = getChild<LLTextBox>("region_type");
+    mRegionRatingIcon = getChild<LLIconCtrl>("region_rating_icon");
+    mRegionRatingText = getChild<LLTextBox>("region_rating");
+    mRegionOwnerText = getChild<LLTextBox>("region_owner");
+    mRegionGroupText = getChild<LLTextBox>("region_group");
+
+    mEstateNameText = getChild<LLTextBox>("estate_name");
+    mEstateRatingText = getChild<LLTextBox>("estate_rating");
+    mEstateRatingIcon = getChild<LLIconCtrl>("estate_rating_icon");
+    mEstateOwnerText = getChild<LLTextBox>("estate_owner");
+    mCovenantText = getChild<LLTextEditor>("covenant");
+
+    mSalesPriceText = getChild<LLTextBox>("sales_price");
+    mAreaText = getChild<LLTextBox>("area");
+    mTrafficText = getChild<LLTextBox>("traffic");
+    mPrimitivesText = getChild<LLTextBox>("primitives");
+    mParcelScriptsText = getChild<LLTextBox>("parcel_scripts");
+    mTerraformLimitsText = getChild<LLTextBox>("terraform_limits");
+    mSubdivideText = getChild<LLTextEditor>("subdivide");
+    mResaleText = getChild<LLTextEditor>("resale");
+    mSaleToText = getChild<LLTextBox>("sale_to");
+    mAccordionCtrl = getChild<LLAccordionCtrl>("advanced_info_accordion");
+
+    icon_pg = getString("icon_PG");
+    icon_m = getString("icon_M");
+    icon_r = getString("icon_R");
+    icon_voice = getString("icon_Voice");
+    icon_voice_no = getString("icon_VoiceNo");
+    icon_fly = getString("icon_Fly");
+    icon_fly_no = getString("icon_FlyNo");
+    icon_push = getString("icon_Push");
+    icon_push_no = getString("icon_PushNo");
+    icon_build = getString("icon_Build");
+    icon_build_no = getString("icon_BuildNo");
+    icon_scripts = getString("icon_Scripts");
+    icon_scripts_no = getString("icon_ScriptsNo");
+    icon_damage = getString("icon_Damage");
+    icon_damage_no = getString("icon_DamageNo");
+    icon_see_avs_on = getString("icon_SeeAVs_On");
+    icon_see_avs_off = getString("icon_SeeAVs_Off");
+
+    mLastSelectedRegionID = LLUUID::null;
+    mNextCovenantUpdateTime = 0;
+
+    return true;
+}
+
+// virtual
+void LLPanelPlaceProfile::resetLocation()
+{
+    LLPanelPlaceInfo::resetLocation();
+
+    mLastSelectedRegionID = LLUUID::null;
+    mNextCovenantUpdateTime = 0;
+
+    mForSalePanel->setVisible(false);
+    mYouAreHerePanel->setVisible(false);
+
+    std::string loading = LLTrans::getString("LoadingData");
+
+    mParcelRatingIcon->setValue(loading);
+    mParcelRatingText->setText(loading);
+    mVoiceIcon->setValue(loading);
+    mVoiceText->setText(loading);
+    mFlyIcon->setValue(loading);
+    mFlyText->setText(loading);
+    mPushIcon->setValue(loading);
+    mPushText->setText(loading);
+    mBuildIcon->setValue(loading);
+    mBuildText->setText(loading);
+    mScriptsIcon->setValue(loading);
+    mScriptsText->setText(loading);
+    mDamageIcon->setValue(loading);
+    mDamageText->setText(loading);
+    mSeeAVsIcon->setValue(loading);
+    mSeeAVsText->setText(loading);
+
+    mRegionNameText->setValue(loading);
+    mRegionTypeText->setValue(loading);
+    mRegionRatingIcon->setValue(loading);
+    mRegionRatingText->setValue(loading);
+    mRegionOwnerText->setValue(loading);
+    mRegionGroupText->setValue(loading);
+
+    mEstateNameText->setValue(loading);
+    mEstateRatingText->setValue(loading);
+    mEstateRatingIcon->setValue(loading);
+    mEstateOwnerText->setValue(loading);
+    mCovenantText->setValue(loading);
+
+    mSalesPriceText->setValue(loading);
+    mAreaText->setValue(loading);
+    mTrafficText->setValue(loading);
+    mPrimitivesText->setValue(loading);
+    mParcelScriptsText->setValue(loading);
+    mTerraformLimitsText->setValue(loading);
+    mSubdivideText->setValue(loading);
+    mResaleText->setValue(loading);
+    mSaleToText->setValue(loading);
+
+    getChild<LLAccordionCtrlTab>("sales_tab")->setVisible(true);
+}
+
+// virtual
+void LLPanelPlaceProfile::setInfoType(EInfoType type)
+{
+    bool is_info_type_agent = type == AGENT;
+
+    mMaturityRatingIcon->setVisible(!is_info_type_agent);
+    mMaturityRatingText->setVisible(!is_info_type_agent);
+
+    getChild<LLTextBox>("owner_label")->setVisible(is_info_type_agent);
+    mParcelOwner->setVisible(is_info_type_agent);
+
+    getChild<LLAccordionCtrl>("advanced_info_accordion")->setVisible(is_info_type_agent);
+
+    // If we came from search we want larger description area, approx. 10 lines (see STORM-1311).
+    // Don't use the maximum available space because that leads to nasty artifacts
+    // in text editor and expandable text box.
+    {
+        const S32 SEARCH_DESC_HEIGHT = 150;
+
+        // Remember original geometry (once).
+        static const S32 sOrigDescVPad = getChildView("owner_label")->getRect().mBottom - mDescEditor->getRect().mTop;
+        static const S32 sOrigDescHeight = mDescEditor->getRect().getHeight();
+        static const S32 sOrigMRIconVPad = mDescEditor->getRect().mBottom - mMaturityRatingIcon->getRect().mTop;
+        static const S32 sOrigMRTextVPad = mDescEditor->getRect().mBottom - mMaturityRatingText->getRect().mTop;
+
+        // Resize the description.
+        const S32 desc_height = is_info_type_agent ? sOrigDescHeight : SEARCH_DESC_HEIGHT;
+        const S32 desc_top = getChildView("owner_label")->getRect().mBottom - sOrigDescVPad;
+        LLRect desc_rect = mDescEditor->getRect();
+        desc_rect.setOriginAndSize(desc_rect.mLeft, desc_top - desc_height, desc_rect.getWidth(), desc_height);
+        mDescEditor->reshape(desc_rect.getWidth(), desc_rect.getHeight());
+        mDescEditor->setRect(desc_rect);
+        mDescEditor->updateTextShape();
+
+        // Move the maturity rating icon/text accordingly.
+        const S32 mr_icon_bottom = mDescEditor->getRect().mBottom - sOrigMRIconVPad - mMaturityRatingIcon->getRect().getHeight();
+        const S32 mr_text_bottom = mDescEditor->getRect().mBottom - sOrigMRTextVPad - mMaturityRatingText->getRect().getHeight();
+        mMaturityRatingIcon->setOrigin(mMaturityRatingIcon->getRect().mLeft, mr_icon_bottom);
+        mMaturityRatingText->setOrigin(mMaturityRatingText->getRect().mLeft, mr_text_bottom);
+    }
+
+    switch(type)
+    {
+        case AGENT:
+        case PLACE:
+        default:
+            mCurrentTitle = getString("title_place");
+        break;
+
+        case TELEPORT_HISTORY:
+            mCurrentTitle = getString("title_teleport_history");
+        break;
+    }
+
+    if (mAccordionCtrl != NULL)
+    {
+        mAccordionCtrl->expandDefaultTab();
+    }
+
+    LLPanelPlaceInfo::setInfoType(type);
+}
+
+// virtual
+void LLPanelPlaceProfile::processParcelInfo(const LLParcelData& parcel_data)
+{
+    LLPanelPlaceInfo::processParcelInfo(parcel_data);
+
+    // HACK: Flag 0x2 == adult region,
+    // Flag 0x1 == mature region, otherwise assume PG
+    if (parcel_data.flags & 0x2)
+    {
+        mMaturityRatingIcon->setValue(icon_r);
+        mMaturityRatingText->setText(LLViewerRegion::accessToString(SIM_ACCESS_ADULT));
+    }
+    else if (parcel_data.flags & 0x1)
+    {
+        mMaturityRatingIcon->setValue(icon_m);
+        mMaturityRatingText->setText(LLViewerRegion::accessToString(SIM_ACCESS_MATURE));
+    }
+    else
+    {
+        mMaturityRatingIcon->setValue(icon_pg);
+        mMaturityRatingText->setText(LLViewerRegion::accessToString(SIM_ACCESS_PG));
+    }
+}
+
+// virtual
+void LLPanelPlaceProfile::onVisibilityChange(bool new_visibility)
+{
+    LLPanel::onVisibilityChange(new_visibility);
+
+    LLViewerParcelMgr* parcel_mgr = LLViewerParcelMgr::getInstance();
+    if (!parcel_mgr)
+        return;
+
+    // Remove land selection when panel hides.
+    if (!new_visibility)
+    {
+        if (!parcel_mgr->selectionEmpty())
+        {
+            parcel_mgr->deselectUnused();
+        }
+    }
+}
+
+void LLPanelPlaceProfile::displaySelectedParcelInfo(LLParcel* parcel,
+                                                    LLViewerRegion* region,
+                                                    const LLVector3d& pos_global,
+                                                    bool is_current_parcel)
+{
+    if (!region || !parcel)
+        return;
+
+    if (mLastSelectedRegionID != region->getRegionID()
+        || mNextCovenantUpdateTime < LLTimer::getElapsedSeconds())
+    {
+        // send EstateCovenantInfo message
+        // Note: LLPanelPlaceProfile doesn't change Covenant's content and any
+        // changes made by Estate floater should be requested by Estate floater
+        LLMessageSystem *msg = gMessageSystem;
+        msg->newMessage("EstateCovenantRequest");
+        msg->nextBlockFast(_PREHASH_AgentData);
+        msg->addUUIDFast(_PREHASH_AgentID,  gAgent.getID());
+        msg->addUUIDFast(_PREHASH_SessionID,gAgent.getSessionID());
+        msg->sendReliable(region->getHost());
+        mNextCovenantUpdateTime = LLTimer::getElapsedSeconds() + COVENANT_REFRESH_TIME_SEC;
+    }
+
+    LLParcelData parcel_data;
+
+    // HACK: Converting sim access flags to the format
+    // returned by remote parcel response.
+    U8 sim_access = region->getSimAccess();
+    switch(sim_access)
+    {
+    case SIM_ACCESS_MATURE:
+        parcel_data.flags = 0x1;
+
+        mParcelRatingIcon->setValue(icon_m);
+        mRegionRatingIcon->setValue(icon_m);
+        mEstateRatingIcon->setValue(icon_m);
+        break;
+
+    case SIM_ACCESS_ADULT:
+        parcel_data.flags = 0x2;
+
+        mParcelRatingIcon->setValue(icon_r);
+        mRegionRatingIcon->setValue(icon_r);
+        mEstateRatingIcon->setValue(icon_r);
+        break;
+
+    default:
+        parcel_data.flags = 0;
+
+        mParcelRatingIcon->setValue(icon_pg);
+        mRegionRatingIcon->setValue(icon_pg);
+        mEstateRatingIcon->setValue(icon_pg);
+    }
+
+    std::string rating = LLViewerRegion::accessToString(sim_access);
+    mParcelRatingText->setText(rating);
+    mRegionRatingText->setText(rating);
+
+    parcel_data.desc = parcel->getDesc();
+    parcel_data.name = parcel->getName();
+    parcel_data.sim_name = region->getName();
+    parcel_data.snapshot_id = parcel->getSnapshotID();
+    mPosRegion.setVec((F32)fmod(pos_global.mdV[VX], (F64)REGION_WIDTH_METERS),
+                      (F32)fmod(pos_global.mdV[VY], (F64)REGION_WIDTH_METERS),
+                      (F32)pos_global.mdV[VZ]);
+    parcel_data.global_x = pos_global.mdV[VX];
+    parcel_data.global_y = pos_global.mdV[VY];
+    parcel_data.global_z = pos_global.mdV[VZ];
+    parcel_data.owner_id = parcel->getOwnerID();
+
+    std::string on = getString("on");
+    std::string off = getString("off");
+
+    LLViewerParcelMgr* vpm = LLViewerParcelMgr::getInstance();
+
+    // Processing parcel characteristics
+    if (vpm->allowAgentVoice(region, parcel))
+    {
+        mVoiceIcon->setValue(icon_voice);
+        mVoiceText->setText(on);
+    }
+    else
+    {
+        mVoiceIcon->setValue(icon_voice_no);
+        mVoiceText->setText(off);
+    }
+
+    if (vpm->allowAgentFly(region, parcel))
+    {
+        mFlyIcon->setValue(icon_fly);
+        mFlyText->setText(on);
+    }
+    else
+    {
+        mFlyIcon->setValue(icon_fly_no);
+        mFlyText->setText(off);
+    }
+
+    if (vpm->allowAgentPush(region, parcel))
+    {
+        mPushIcon->setValue(icon_push);
+        mPushText->setText(on);
+    }
+    else
+    {
+        mPushIcon->setValue(icon_push_no);
+        mPushText->setText(off);
+    }
+
+    if (vpm->allowAgentBuild(parcel))
+    {
+        mBuildIcon->setValue(icon_build);
+        mBuildText->setText(on);
+    }
+    else
+    {
+        mBuildIcon->setValue(icon_build_no);
+        mBuildText->setText(off);
+    }
+
+    if (vpm->allowAgentScripts(region, parcel))
+    {
+        mScriptsIcon->setValue(icon_scripts);
+        mScriptsText->setText(on);
+    }
+    else
+    {
+        mScriptsIcon->setValue(icon_scripts_no);
+        mScriptsText->setText(off);
+    }
+
+    if (vpm->allowAgentDamage(region, parcel))
+    {
+        mDamageIcon->setValue(icon_damage);
+        mDamageText->setText(on);
+    }
+    else
+    {
+        mDamageIcon->setValue(icon_damage_no);
+        mDamageText->setText(off);
+    }
+
+    if (parcel->getSeeAVs())
+    {
+        mSeeAVsIcon->setValue(icon_see_avs_on);
+        mSeeAVsText->setText(on);
+    }
+    else
+    {
+        mSeeAVsIcon->setValue(icon_see_avs_off);
+        mSeeAVsText->setText(off);
+    }
+
+    mRegionNameText->setText(region->getName());
+    mRegionTypeText->setText(region->getLocalizedSimProductName());
+
+    // Determine parcel owner
+    if (parcel->isPublic())
+    {
+        mParcelOwner->setText(getString("public"));
+        mRegionOwnerText->setText(getString("public"));
+    }
+    else
+    {
+        if (parcel->getIsGroupOwned())
+        {
+            mRegionOwnerText->setText(getString("group_owned_text"));
+
+            if(!parcel->getGroupID().isNull())
+            {
+                std::string owner =
+                    LLSLURL("group", parcel->getGroupID(), "inspect").getSLURLString();
+                mParcelOwner->setText(owner);
+            }
+            else
+            {
+                std::string owner = getString("none_text");
+                mRegionGroupText->setText(owner);
+                mParcelOwner->setText(owner);
+            }
+        }
+        else
+        {
+            // Figure out the owner's name
+            std::string parcel_owner =
+                LLSLURL("agent", parcel->getOwnerID(), "inspect").getSLURLString();
+            mParcelOwner->setText(parcel_owner);
+            LLAvatarNameCache::get(region->getOwner(), boost::bind(&LLPanelPlaceInfo::onAvatarNameCache, _1, _2, mRegionOwnerText));
+            mRegionGroupText->setText( getString("none_text"));
+        }
+
+        if(LLParcel::OS_LEASE_PENDING == parcel->getOwnershipStatus())
+        {
+            mRegionOwnerText->setText(mRegionOwnerText->getText() + getString("sale_pending_text"));
+        }
+
+        if(!parcel->getGroupID().isNull())
+        {
+            // FIXME: Using parcel group as region group.
+            gCacheName->getGroup(parcel->getGroupID(),
+                            boost::bind(&LLPanelPlaceInfo::onNameCache, mRegionGroupText, _2));
+        }
+    }
+
+    mEstateRatingText->setText(region->getSimAccessString());
+
+    S32 area;
+    S32 claim_price;
+    S32 rent_price;
+    F32 dwell;
+    bool for_sale;
+    vpm->getDisplayInfo(&area, &claim_price, &rent_price, &for_sale, &dwell);
+    mForSalePanel->setVisible(for_sale);
+    if (for_sale)
+    {
+        const LLUUID& auth_buyer_id = parcel->getAuthorizedBuyerID();
+        if(auth_buyer_id.notNull())
+        {
+            LLAvatarNameCache::get(auth_buyer_id, boost::bind(&LLPanelPlaceInfo::onAvatarNameCache, _1, _2, mSaleToText));
+
+            // Show sales info to a specific person or a group he belongs to.
+            if (auth_buyer_id != gAgent.getID() && !gAgent.isInGroup(auth_buyer_id))
+            {
+                for_sale = false;
+            }
+        }
+        else
+        {
+            mSaleToText->setText(getString("anyone"));
+        }
+
+        mSalesPriceText->setText(llformat("%s%d ", getString("price_text").c_str(), parcel->getSalePrice()));
+        mAreaText->setText(llformat("%d %s", area, getString("area_text").c_str()));
+        mTrafficText->setText(llformat("%.0f", dwell));
+
+        // Can't have more than region max tasks, regardless of parcel
+        // object bonus factor.
+        S32 primitives = llmin(ll_round(parcel->getMaxPrimCapacity() * parcel->getParcelPrimBonus()),
+                               (S32)region->getMaxTasks());
+
+        mPrimitivesText->setText(llformat("%d %s, %d %s", primitives, getString("available").c_str(), parcel->getPrimCount(), getString("allocated").c_str()));
+
+        if (parcel->getAllowOtherScripts())
+        {
+            mParcelScriptsText->setText(getString("all_residents_text"));
+        }
+        else if (parcel->getAllowGroupScripts())
+        {
+            mParcelScriptsText->setText(getString("group_text"));
+        }
+        else
+        {
+            mParcelScriptsText->setText(off);
+        }
+
+        mTerraformLimitsText->setText(parcel->getAllowTerraform() ? on : off);
+
+        if (region->getRegionFlag(REGION_FLAGS_ALLOW_PARCEL_CHANGES))
+        {
+            mSubdivideText->setText(getString("can_change"));
+        }
+        else
+        {
+            mSubdivideText->setText(getString("can_not_change"));
+        }
+        if (region->getRegionFlag(REGION_FLAGS_BLOCK_LAND_RESELL))
+        {
+            mResaleText->setText(getString("can_not_resell"));
+        }
+        else
+        {
+            mResaleText->setText(getString("can_resell"));
+        }
+    }
+
+    mSelectedParcelID = parcel->getLocalID();
+    mLastSelectedRegionID = region->getRegionID();
+    LLPanelPlaceInfo::processParcelInfo(parcel_data);
+
+    mYouAreHerePanel->setVisible(is_current_parcel);
+    getChild<LLAccordionCtrlTab>("sales_tab")->setVisible(for_sale);
+    mAccordionCtrl->arrange();
+}
+
+void LLPanelPlaceProfile::updateEstateName(const std::string& name)
+{
+    mEstateNameText->setText(name);
+}
+
+void LLPanelPlaceProfile::updateEstateOwnerName(const std::string& name)
+{
+    mEstateOwnerText->setText(name);
+}
+
+void LLPanelPlaceProfile::updateCovenantText(const std::string &text)
+{
+    mCovenantText->setText(text);
+}
+
+void LLPanelPlaceProfile::onForSaleBannerClick()
+{
+    LLViewerParcelMgr* mgr = LLViewerParcelMgr::getInstance();
+    LLParcel* parcel = mgr->getFloatingParcelSelection()->getParcel();
+    LLViewerRegion* selected_region =  mgr->getSelectionRegion();
+    if(parcel && selected_region)
+    {
+        if(parcel->getLocalID() == mSelectedParcelID &&
+                mLastSelectedRegionID ==selected_region->getRegionID())
+        {
+            S32 price = parcel->getSalePrice();
+
+            if(price - gStatusBar->getBalance() > 0)
+            {
+                LLStringUtil::format_map_t args;
+                args["AMOUNT"] = llformat("%d", price);
+                LLBuyCurrencyHTML::openCurrencyFloater( LLTrans::getString("buying_selected_land", args), price );
+            }
+            else
+            {
+                LLViewerParcelMgr::getInstance()->startBuyLand();
+            }
+        }
+        else
+        {
+            LL_WARNS("Places") << "User  is trying  to buy remote parcel.Operation is not supported"<< LL_ENDL;
+        }
+
+    }
+}
+
+// static
+void LLPanelPlaceProfile::updateYouAreHereBanner(void* userdata)
+{
+    //YouAreHere Banner should be displayed only for selected places,
+    // If you want to display it for landmark or teleport history item, you should check by mParcelId
+
+    LLPanelPlaceProfile* self = static_cast<LLPanelPlaceProfile*>(userdata);
+    if(!self->getVisible())
+        return;
+
+    if(!gDisconnected && gAgent.getRegion())
+    {
+        static F32 radius = gSavedSettings.getF32("YouAreHereDistance");
+
+        bool display_banner = gAgent.getRegion()->getRegionID() == self->mLastSelectedRegionID &&
+                                        LLAgentUI::checkAgentDistance(self->mPosRegion, radius);
+
+        self->mYouAreHerePanel->setVisible(display_banner);
+    }
+}