--- conflicted
+++ resolved
@@ -69,17 +69,10 @@
 
     virtual ~LLSplitButton() {};
 
-<<<<<<< HEAD
-	//Overridden
-	virtual void	onFocusLost();
-	virtual void	setFocus(bool b);
-	virtual void	setEnabled(bool enabled);
-=======
     //Overridden
     virtual void    onFocusLost();
-    virtual void    setFocus(BOOL b);
-    virtual void    setEnabled(BOOL enabled);
->>>>>>> e7eced3c
+    virtual void    setFocus(bool b);
+    virtual void    setEnabled(bool enabled);
 
     //Callbacks
     void    onArrowBtnDown();
@@ -87,11 +80,7 @@
     void    onItemSelected(LLUICtrl* ctrl);
     void    setSelectionCallback(commit_callback_t cb) { mSelectionCallback = cb; }
 
-<<<<<<< HEAD
-	virtual bool handleMouseUp(S32 x, S32 y, MASK mask);
-=======
-    virtual BOOL handleMouseUp(S32 x, S32 y, MASK mask);
->>>>>>> e7eced3c
+    virtual bool handleMouseUp(S32 x, S32 y, MASK mask);
 
     virtual void    showButtons();
     virtual void    hideButtons();
