/**
 * @file llviewertexlayer.h
 * @brief Viewer Texture layer classes. Used for avatars.
 *
 * $LicenseInfo:firstyear=2012&license=viewerlgpl$
 * Second Life Viewer Source Code
 * Copyright (C) 2010, Linden Research, Inc.
 *
 * This library is free software; you can redistribute it and/or
 * modify it under the terms of the GNU Lesser General Public
 * License as published by the Free Software Foundation;
 * version 2.1 of the License only.
 *
 * This library is distributed in the hope that it will be useful,
 * but WITHOUT ANY WARRANTY; without even the implied warranty of
 * MERCHANTABILITY or FITNESS FOR A PARTICULAR PURPOSE.  See the GNU
 * Lesser General Public License for more details.
 *
 * You should have received a copy of the GNU Lesser General Public
 * License along with this library; if not, write to the Free Software
 * Foundation, Inc., 51 Franklin Street, Fifth Floor, Boston, MA  02110-1301  USA
 *
 * Linden Research, Inc., 945 Battery Street, San Francisco, CA  94111  USA
 * $/LicenseInfo$
 */

#ifndef LL_VIEWER_TEXLAYER_H
#define LL_VIEWER_TEXLAYER_H

#include "lldynamictexture.h"
#include "llextendedstatus.h"
#include "lltexlayer.h"

class LLVOAvatarSelf;
class LLViewerTexLayerSetBuffer;

//~~~~~~~~~~~~~~~~~~~~~~~~~~~~~~~~~~~~~~~~~~~~~~~~~~~~~~~~~~~~~~~~~~~~~~~~~~~~~~~~
// LLViewerTexLayerSet
//
// An ordered set of texture layers that gets composited into a single texture.
// Only exists for llavatarappearanceself.
//~~~~~~~~~~~~~~~~~~~~~~~~~~~~~~~~~~~~~~~~~~~~~~~~~~~~~~~~~~~~~~~~~~~~~~~~~~~~~~~~
class LLViewerTexLayerSet : public LLTexLayerSet
{
public:
    LLViewerTexLayerSet(LLAvatarAppearance* const appearance);
    virtual ~LLViewerTexLayerSet();

<<<<<<< HEAD
	/*virtual*/void				requestUpdate();
	bool						isLocalTextureDataAvailable() const;
	bool						isLocalTextureDataFinal() const;
	void						updateComposite();
	/*virtual*/void				createComposite();
	void						setUpdatesEnabled(bool b);
	bool						getUpdatesEnabled()	const 	{ return mUpdatesEnabled; }
=======
    /*virtual*/void             requestUpdate();
    BOOL                        isLocalTextureDataAvailable() const;
    BOOL                        isLocalTextureDataFinal() const;
    void                        updateComposite();
    /*virtual*/void             createComposite();
    void                        setUpdatesEnabled(BOOL b);
    BOOL                        getUpdatesEnabled() const   { return mUpdatesEnabled; }
>>>>>>> e7eced3c

    LLVOAvatarSelf*             getAvatar();
    const LLVOAvatarSelf*       getAvatar() const;
    LLViewerTexLayerSetBuffer*  getViewerComposite();
    const LLViewerTexLayerSetBuffer*    getViewerComposite() const;

private:
<<<<<<< HEAD
	bool						mUpdatesEnabled;
=======
    BOOL                        mUpdatesEnabled;
>>>>>>> e7eced3c

};

//~~~~~~~~~~~~~~~~~~~~~~~~~~~~~~~~~~~~~~~~~~~~~~~~~~~~~~~~~~~~~~~~~~~~~~~~~~~~~~~~
// LLViewerTexLayerSetBuffer
//
// The composite image that a LLViewerTexLayerSet writes to.  Each LLViewerTexLayerSet has one.
//~~~~~~~~~~~~~~~~~~~~~~~~~~~~~~~~~~~~~~~~~~~~~~~~~~~~~~~~~~~~~~~~~~~~~~~~~~~~~~~~
class LLViewerTexLayerSetBuffer : public LLTexLayerSetBuffer, public LLViewerDynamicTexture
{
    LOG_CLASS(LLViewerTexLayerSetBuffer);

public:
    LLViewerTexLayerSetBuffer(LLTexLayerSet* const owner, S32 width, S32 height);
    virtual ~LLViewerTexLayerSetBuffer();

public:
<<<<<<< HEAD
	/*virtual*/ S8          getType() const;
	bool					isInitialized(void) const;
	static void				dumpTotalByteCount();
	const std::string		dumpTextureInfo() const;
	virtual void 			restoreGLTexture();
	virtual void 			destroyGLTexture();
=======
    /*virtual*/ S8          getType() const;
    BOOL                    isInitialized(void) const;
    static void             dumpTotalByteCount();
    const std::string       dumpTextureInfo() const;
    virtual void            restoreGLTexture();
    virtual void            destroyGLTexture();
>>>>>>> e7eced3c
private:
    LLViewerTexLayerSet*    getViewerTexLayerSet()
        { return dynamic_cast<LLViewerTexLayerSet*> (mTexLayerSet); }
    const LLViewerTexLayerSet*  getViewerTexLayerSet() const
        { return dynamic_cast<const LLViewerTexLayerSet*> (mTexLayerSet); }
    static S32              sGLByteCount;

<<<<<<< HEAD
	//--------------------------------------------------------------------
	// Tex Layer Render
	//--------------------------------------------------------------------
	virtual void			preRenderTexLayerSet();
	virtual void			midRenderTexLayerSet(bool success);
	virtual void			postRenderTexLayerSet(bool success);
	virtual S32				getCompositeOriginX() const { return getOriginX(); }
	virtual S32				getCompositeOriginY() const { return getOriginY(); }
	virtual S32				getCompositeWidth() const { return getFullWidth(); }
	virtual S32				getCompositeHeight() const { return getFullHeight(); }
=======
    //--------------------------------------------------------------------
    // Tex Layer Render
    //--------------------------------------------------------------------
    virtual void            preRenderTexLayerSet();
    virtual void            midRenderTexLayerSet(BOOL success);
    virtual void            postRenderTexLayerSet(BOOL success);
    virtual S32             getCompositeOriginX() const { return getOriginX(); }
    virtual S32             getCompositeOriginY() const { return getOriginY(); }
    virtual S32             getCompositeWidth() const { return getFullWidth(); }
    virtual S32             getCompositeHeight() const { return getFullHeight(); }
>>>>>>> e7eced3c

    //--------------------------------------------------------------------
    // Dynamic Texture Interface
    //--------------------------------------------------------------------
public:
<<<<<<< HEAD
	/*virtual*/ bool		needsRender();
protected:
	// Pass these along for tex layer rendering.
	virtual void			preRender(bool clear_depth) { preRenderTexLayerSet(); }
	virtual void			postRender(bool success) { postRenderTexLayerSet(success); }
	virtual bool			render() { return renderTexLayerSet(mBoundTarget); }
	
	//--------------------------------------------------------------------
	// Updates
	//--------------------------------------------------------------------
public:
	void					requestUpdate();
	bool					requestUpdateImmediate();
protected:
	bool					isReadyToUpdate() const;
	void					doUpdate();
	void					restartUpdateTimer();
private:
	bool					mNeedsUpdate; 					// Whether we need to locally update our baked textures
	U32						mNumLowresUpdates; 				// Number of times we've locally updated with lowres version of our baked textures
	LLFrameTimer    		mNeedsUpdateTimer; 				// Tracks time since update was requested and performed.
=======
    /*virtual*/ BOOL        needsRender();
protected:
    // Pass these along for tex layer rendering.
    virtual void            preRender(BOOL clear_depth) { preRenderTexLayerSet(); }
    virtual void            postRender(BOOL success) { postRenderTexLayerSet(success); }
    virtual BOOL            render() { return renderTexLayerSet(mBoundTarget); }

    //--------------------------------------------------------------------
    // Updates
    //--------------------------------------------------------------------
public:
    void                    requestUpdate();
    BOOL                    requestUpdateImmediate();
protected:
    BOOL                    isReadyToUpdate() const;
    void                    doUpdate();
    void                    restartUpdateTimer();
private:
    BOOL                    mNeedsUpdate;                   // Whether we need to locally update our baked textures
    U32                     mNumLowresUpdates;              // Number of times we've locally updated with lowres version of our baked textures
    LLFrameTimer            mNeedsUpdateTimer;              // Tracks time since update was requested and performed.
>>>>>>> e7eced3c
};

#endif  // LL_VIEWER_TEXLAYER_H
<|MERGE_RESOLUTION|>--- conflicted
+++ resolved
@@ -46,23 +46,13 @@
     LLViewerTexLayerSet(LLAvatarAppearance* const appearance);
     virtual ~LLViewerTexLayerSet();
 
-<<<<<<< HEAD
-	/*virtual*/void				requestUpdate();
-	bool						isLocalTextureDataAvailable() const;
-	bool						isLocalTextureDataFinal() const;
-	void						updateComposite();
-	/*virtual*/void				createComposite();
-	void						setUpdatesEnabled(bool b);
-	bool						getUpdatesEnabled()	const 	{ return mUpdatesEnabled; }
-=======
     /*virtual*/void             requestUpdate();
-    BOOL                        isLocalTextureDataAvailable() const;
-    BOOL                        isLocalTextureDataFinal() const;
+    bool                        isLocalTextureDataAvailable() const;
+    bool                        isLocalTextureDataFinal() const;
     void                        updateComposite();
     /*virtual*/void             createComposite();
-    void                        setUpdatesEnabled(BOOL b);
-    BOOL                        getUpdatesEnabled() const   { return mUpdatesEnabled; }
->>>>>>> e7eced3c
+    void                        setUpdatesEnabled(bool b);
+    bool                        getUpdatesEnabled() const   { return mUpdatesEnabled; }
 
     LLVOAvatarSelf*             getAvatar();
     const LLVOAvatarSelf*       getAvatar() const;
@@ -70,11 +60,7 @@
     const LLViewerTexLayerSetBuffer*    getViewerComposite() const;
 
 private:
-<<<<<<< HEAD
-	bool						mUpdatesEnabled;
-=======
-    BOOL                        mUpdatesEnabled;
->>>>>>> e7eced3c
+    bool                        mUpdatesEnabled;
 
 };
 
@@ -92,21 +78,12 @@
     virtual ~LLViewerTexLayerSetBuffer();
 
 public:
-<<<<<<< HEAD
-	/*virtual*/ S8          getType() const;
-	bool					isInitialized(void) const;
-	static void				dumpTotalByteCount();
-	const std::string		dumpTextureInfo() const;
-	virtual void 			restoreGLTexture();
-	virtual void 			destroyGLTexture();
-=======
     /*virtual*/ S8          getType() const;
-    BOOL                    isInitialized(void) const;
+    bool                    isInitialized(void) const;
     static void             dumpTotalByteCount();
     const std::string       dumpTextureInfo() const;
     virtual void            restoreGLTexture();
     virtual void            destroyGLTexture();
->>>>>>> e7eced3c
 private:
     LLViewerTexLayerSet*    getViewerTexLayerSet()
         { return dynamic_cast<LLViewerTexLayerSet*> (mTexLayerSet); }
@@ -114,79 +91,42 @@
         { return dynamic_cast<const LLViewerTexLayerSet*> (mTexLayerSet); }
     static S32              sGLByteCount;
 
-<<<<<<< HEAD
-	//--------------------------------------------------------------------
-	// Tex Layer Render
-	//--------------------------------------------------------------------
-	virtual void			preRenderTexLayerSet();
-	virtual void			midRenderTexLayerSet(bool success);
-	virtual void			postRenderTexLayerSet(bool success);
-	virtual S32				getCompositeOriginX() const { return getOriginX(); }
-	virtual S32				getCompositeOriginY() const { return getOriginY(); }
-	virtual S32				getCompositeWidth() const { return getFullWidth(); }
-	virtual S32				getCompositeHeight() const { return getFullHeight(); }
-=======
     //--------------------------------------------------------------------
     // Tex Layer Render
     //--------------------------------------------------------------------
     virtual void            preRenderTexLayerSet();
-    virtual void            midRenderTexLayerSet(BOOL success);
-    virtual void            postRenderTexLayerSet(BOOL success);
+    virtual void            midRenderTexLayerSet(bool success);
+    virtual void            postRenderTexLayerSet(bool success);
     virtual S32             getCompositeOriginX() const { return getOriginX(); }
     virtual S32             getCompositeOriginY() const { return getOriginY(); }
     virtual S32             getCompositeWidth() const { return getFullWidth(); }
     virtual S32             getCompositeHeight() const { return getFullHeight(); }
->>>>>>> e7eced3c
 
     //--------------------------------------------------------------------
     // Dynamic Texture Interface
     //--------------------------------------------------------------------
 public:
-<<<<<<< HEAD
-	/*virtual*/ bool		needsRender();
-protected:
-	// Pass these along for tex layer rendering.
-	virtual void			preRender(bool clear_depth) { preRenderTexLayerSet(); }
-	virtual void			postRender(bool success) { postRenderTexLayerSet(success); }
-	virtual bool			render() { return renderTexLayerSet(mBoundTarget); }
-	
-	//--------------------------------------------------------------------
-	// Updates
-	//--------------------------------------------------------------------
-public:
-	void					requestUpdate();
-	bool					requestUpdateImmediate();
-protected:
-	bool					isReadyToUpdate() const;
-	void					doUpdate();
-	void					restartUpdateTimer();
-private:
-	bool					mNeedsUpdate; 					// Whether we need to locally update our baked textures
-	U32						mNumLowresUpdates; 				// Number of times we've locally updated with lowres version of our baked textures
-	LLFrameTimer    		mNeedsUpdateTimer; 				// Tracks time since update was requested and performed.
-=======
-    /*virtual*/ BOOL        needsRender();
+    /*virtual*/ bool        needsRender();
 protected:
     // Pass these along for tex layer rendering.
-    virtual void            preRender(BOOL clear_depth) { preRenderTexLayerSet(); }
-    virtual void            postRender(BOOL success) { postRenderTexLayerSet(success); }
-    virtual BOOL            render() { return renderTexLayerSet(mBoundTarget); }
+    virtual void            preRender(bool clear_depth) { preRenderTexLayerSet(); }
+    virtual void            postRender(bool success) { postRenderTexLayerSet(success); }
+    virtual bool            render() { return renderTexLayerSet(mBoundTarget); }
 
     //--------------------------------------------------------------------
     // Updates
     //--------------------------------------------------------------------
 public:
     void                    requestUpdate();
-    BOOL                    requestUpdateImmediate();
+    bool                    requestUpdateImmediate();
 protected:
-    BOOL                    isReadyToUpdate() const;
+    bool                    isReadyToUpdate() const;
     void                    doUpdate();
     void                    restartUpdateTimer();
 private:
-    BOOL                    mNeedsUpdate;                   // Whether we need to locally update our baked textures
+    bool                    mNeedsUpdate;                   // Whether we need to locally update our baked textures
     U32                     mNumLowresUpdates;              // Number of times we've locally updated with lowres version of our baked textures
     LLFrameTimer            mNeedsUpdateTimer;              // Tracks time since update was requested and performed.
->>>>>>> e7eced3c
 };
 
 #endif  // LL_VIEWER_TEXLAYER_H
