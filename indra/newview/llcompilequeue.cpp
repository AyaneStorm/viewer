/**
 * @file llcompilequeue.cpp
 * @brief LLCompileQueueData class implementation
 *
 * $LicenseInfo:firstyear=2002&license=viewerlgpl$
 * Second Life Viewer Source Code
 * Copyright (C) 2010, Linden Research, Inc.
 *
 * This library is free software; you can redistribute it and/or
 * modify it under the terms of the GNU Lesser General Public
 * License as published by the Free Software Foundation;
 * version 2.1 of the License only.
 *
 * This library is distributed in the hope that it will be useful,
 * but WITHOUT ANY WARRANTY; without even the implied warranty of
 * MERCHANTABILITY or FITNESS FOR A PARTICULAR PURPOSE.  See the GNU
 * Lesser General Public License for more details.
 *
 * You should have received a copy of the GNU Lesser General Public
 * License along with this library; if not, write to the Free Software
 * Foundation, Inc., 51 Franklin Street, Fifth Floor, Boston, MA  02110-1301  USA
 *
 * Linden Research, Inc., 945 Battery Street, San Francisco, CA  94111  USA
 * $/LicenseInfo$
 */

/**
 *
 * Implementation of the script queue which keeps an array of object
 * UUIDs and manipulates all of the scripts on each of them.
 *
 */


#include "llviewerprecompiledheaders.h"

#include "llcompilequeue.h"

#include "llagent.h"
#include "llchat.h"
#include "llfloaterreg.h"
#include "llviewerwindow.h"
#include "llviewerobject.h"
#include "llviewerobjectlist.h"
#include "llviewerregion.h"
#include "llviewercontrol.h"
#include "llviewerobject.h"
#include "llviewerregion.h"
#include "llresmgr.h"

#include "llbutton.h"
#include "lldir.h"
#include "llnotificationsutil.h"
#include "llviewerstats.h"
#include "llfilesystem.h"
#include "lluictrlfactory.h"
#include "lltrans.h"

#include "llselectmgr.h"
#include "llexperiencecache.h"

#include "llviewerassetupload.h"
#include "llcorehttputil.h"

namespace
{

    const std::string QUEUE_EVENTPUMP_NAME("ScriptActionQueue");

    // ObjectIventoryFetcher is an adapter between the LLVOInventoryListener::inventoryChanged
    // callback mechanism and the LLEventPump coroutine architecture allowing the
    // coroutine to wait for the inventory event.
    class ObjectInventoryFetcher: public LLVOInventoryListener
    {
    public:
        typedef std::shared_ptr<ObjectInventoryFetcher> ptr_t;

        ObjectInventoryFetcher(LLEventPump &pump, LLViewerObject* object, void* user_data) :
            mPump(pump),
            LLVOInventoryListener()
        {
            registerVOInventoryListener(object, this);
        }

        virtual void inventoryChanged(LLViewerObject* object,
            LLInventoryObject::object_list_t* inventory,
            S32 serial_num,
            void* user_data);

        void fetchInventory()
        {
            requestVOInventory();
        }

        const LLInventoryObject::object_list_t & getInventoryList() const { return mInventoryList; }

    private:
        LLInventoryObject::object_list_t    mInventoryList;
        LLEventPump &                       mPump;
    };

    class HandleScriptUserData
    {
    public:
        HandleScriptUserData(const std::string &pumpname) :
            mPumpname(pumpname)
        { }

        const std::string &getPumpName() const { return mPumpname; }

    private:
        std::string mPumpname;
    };


}

// *NOTE$: A minor specialization of LLScriptAssetUpload, it does not require a buffer
// (and does not save a buffer to the cache) and it finds the compile queue window and
// displays a compiling message.
class LLQueuedScriptAssetUpload : public LLScriptAssetUpload
{
public:
    LLQueuedScriptAssetUpload(LLUUID taskId, LLUUID itemId, LLUUID assetId, TargetType_t targetType,
            bool isRunning, std::string scriptName, LLUUID queueId, LLUUID exerienceId, taskUploadFinish_f finish) :
        LLScriptAssetUpload(taskId, itemId, targetType, isRunning,
            exerienceId, std::string(), finish, nullptr),
        mScriptName(scriptName),
        mQueueId(queueId)
    {
        setAssetId(assetId);
    }

    virtual LLSD prepareUpload()
    {
        /* *NOTE$: The parent class (LLScriptAssetUpload will attempt to save
         * the script buffer into to the cache.  Since the resource is already in
         * the cache we don't want to do that.  Just put a compiling message in
         * the window and move on
         */
        LLFloaterCompileQueue* queue = LLFloaterReg::findTypedInstance<LLFloaterCompileQueue>("compile_queue", LLSD(mQueueId));
        if (queue)
        {
            std::string message = std::string("Compiling \"") + getScriptName() + std::string("\"...");

            queue->getChild<LLScrollListCtrl>("queue output")->addSimpleElement(message, ADD_BOTTOM);
        }

        return LLSDMap("success", LLSD::Boolean(true));
    }


    std::string getScriptName() const { return mScriptName; }

private:
    void setScriptName(const std::string &scriptName) { mScriptName = scriptName; }

    LLUUID mQueueId;
    std::string mScriptName;
};

///----------------------------------------------------------------------------
/// Local function declarations, constants, enums, and typedefs
///----------------------------------------------------------------------------

struct LLScriptQueueData
{
    LLUUID mQueueID;
    LLUUID mTaskId;
    LLPointer<LLInventoryItem> mItem;
    LLHost mHost;
    LLUUID mExperienceId;
    std::string mExperiencename;
    LLScriptQueueData(const LLUUID& q_id, const LLUUID& task_id, LLInventoryItem* item) :
        mQueueID(q_id), mTaskId(task_id), mItem(new LLInventoryItem(item)) {}

};

///----------------------------------------------------------------------------
/// Class LLFloaterScriptQueue
///----------------------------------------------------------------------------

// Default constructor
LLFloaterScriptQueue::LLFloaterScriptQueue(const LLSD& key) :
    LLFloater(key),
    mDone(false),
    mMono(false)
{

}

// Destroys the object
LLFloaterScriptQueue::~LLFloaterScriptQueue()
{
}

bool LLFloaterScriptQueue::postBuild()
{
<<<<<<< HEAD
	childSetAction("close",onCloseBtn,this);
	getChildView("close")->setEnabled(false);
	setVisible(true);
	return true;
=======
    childSetAction("close",onCloseBtn,this);
    getChildView("close")->setEnabled(FALSE);
    setVisible(true);
    return TRUE;
>>>>>>> e7eced3c
}

// static
void LLFloaterScriptQueue::onCloseBtn(void* user_data)
{
    LLFloaterScriptQueue* self = (LLFloaterScriptQueue*)user_data;
    self->closeFloater();
}

void LLFloaterScriptQueue::addObject(const LLUUID& id, std::string name)
{
    ObjectData obj = { id, name };
    mObjectList.push_back(obj);
}

bool LLFloaterScriptQueue::start()
{
    std::string buffer;

    LLStringUtil::format_map_t args;
    args["[START]"] = mStartString;
    args["[COUNT]"] = llformat ("%d", mObjectList.size());
    buffer = getString ("Starting", args);

    getChild<LLScrollListCtrl>("queue output")->addSimpleElement(buffer, ADD_BOTTOM);

    return startQueue();
}

void LLFloaterScriptQueue::addProcessingMessage(const std::string &message, const LLSD &args)
{
    std::string buffer(LLTrans::getString(message, args));

    getChild<LLScrollListCtrl>("queue output")->addSimpleElement(buffer, ADD_BOTTOM);
}

void LLFloaterScriptQueue::addStringMessage(const std::string &message)
{
    getChild<LLScrollListCtrl>("queue output")->addSimpleElement(message, ADD_BOTTOM);
}


bool LLFloaterScriptQueue::isDone() const
{
    return (mCurrentObjectID.isNull() && (mObjectList.size() == 0));
}

///----------------------------------------------------------------------------
/// Class LLFloaterCompileQueue
///----------------------------------------------------------------------------
LLFloaterCompileQueue::LLFloaterCompileQueue(const LLSD& key)
  : LLFloaterScriptQueue(key)
{
    setTitle(LLTrans::getString("CompileQueueTitle"));
    setStartString(LLTrans::getString("CompileQueueStart"));

}

LLFloaterCompileQueue::~LLFloaterCompileQueue()
{
}

void LLFloaterCompileQueue::experienceIdsReceived( const LLSD& content )
{
    for(LLSD::array_const_iterator it  = content.beginArray(); it != content.endArray(); ++it)
    {
        mExperienceIds.insert(it->asUUID());
    }
}

bool LLFloaterCompileQueue::hasExperience( const LLUUID& id ) const
{
    return mExperienceIds.find(id) != mExperienceIds.end();
}

// //Attempt to record this asset ID.  If it can not be inserted into the set
// //then it has already been processed so return false.

void LLFloaterCompileQueue::handleHTTPResponse(std::string pumpName, const LLSD &expresult)
{
    LLEventPumps::instance().post(pumpName, expresult);
}

// *TODO: handleSCriptRetrieval is passed into the cache via a legacy C function pointer
// future project would be to convert these to C++ callables (std::function<>) so that
// we can use bind and remove the userData parameter.
//
void LLFloaterCompileQueue::handleScriptRetrieval(const LLUUID& assetId,
    LLAssetType::EType type, void* userData, S32 status, LLExtStat extStatus)
{
    LLSD result(LLSD::emptyMap());

    result["asset_id"] = assetId;
    if (status)
    {
        result["error"] = status;

        if (status == LL_ERR_ASSET_REQUEST_NOT_IN_DATABASE)
        {
            result["message"] = LLTrans::getString("CompileQueueProblemDownloading") + (":");
            result["alert"] = LLTrans::getString("CompileQueueScriptNotFound");
        }
        else if (LL_ERR_INSUFFICIENT_PERMISSIONS == status)
        {
            result["message"] = LLTrans::getString("CompileQueueInsufficientPermFor") + (":");
            result["alert"] = LLTrans::getString("CompileQueueInsufficientPermDownload");
        }
        else
        {
            result["message"] = LLTrans::getString("CompileQueueUnknownFailure");
        }
    }

    LLEventPumps::instance().post(((HandleScriptUserData *)userData)->getPumpName(), result);

}

/*static*/
void LLFloaterCompileQueue::processExperienceIdResults(LLSD result, LLUUID parent)
{
    LLFloaterCompileQueue* queue = LLFloaterReg::findTypedInstance<LLFloaterCompileQueue>("compile_queue", parent);
    if (!queue)
        return;

    queue->experienceIdsReceived(result["experience_ids"]);

    // getDerived handle gets a handle that can be resolved to a parent class of the derived object.
    LLHandle<LLFloaterScriptQueue> hFloater(queue->getDerivedHandle<LLFloaterScriptQueue>());

    // note subtle difference here: getDerivedHandle in this case is for an LLFloaterCompileQueue
    fnQueueAction_t fn = boost::bind(LLFloaterCompileQueue::processScript,
        queue->getDerivedHandle<LLFloaterCompileQueue>(), _1, _2, _3);


    LLCoros::instance().launch("ScriptQueueCompile", boost::bind(LLFloaterScriptQueue::objectScriptProcessingQueueCoro,
        queue->mStartString,
        hFloater,
        queue->mObjectList,
        fn));

}

/// This is a utility function to be bound and called from objectScriptProcessingQueueCoro.
/// Do not call directly. It may throw a LLCheckedHandle<>::Stale exception.
bool LLFloaterCompileQueue::processScript(LLHandle<LLFloaterCompileQueue> hfloater,
    const LLPointer<LLViewerObject> &object, LLInventoryObject* inventory, LLEventPump &pump)
{
    if (LLApp::isExiting())
    {
        // Reply from coroutine came on shutdown
        // We are quiting, don't start any more coroutines!
        return true;
    }

    LLSD result;
    LLCheckedHandle<LLFloaterCompileQueue> floater(hfloater);
    // Dereferencing floater may fail. If they do they throw LLExeceptionStaleHandle.
    // which is caught in objectScriptProcessingQueueCoro
    bool monocompile = floater->mMono;
    F32 fetch_timeout = gSavedSettings.getF32("QueueInventoryFetchTimeout");


    // Initial test to see if we can (or should) attempt to compile the script.
    LLInventoryItem *item = dynamic_cast<LLInventoryItem *>(inventory);

    if (!item)
    {
        LL_WARNS("SCRIPTQ") << "item retrieved is not an LLInventoryItem." << LL_ENDL;
        return true;
    }

    if (!item->getPermissions().allowModifyBy(gAgent.getID(), gAgent.getGroupID()) ||
        !item->getPermissions().allowCopyBy(gAgent.getID(), gAgent.getGroupID()))
    {
        std::string buffer = "Skipping: " + item->getName() + "(Permissions)";
        floater->addStringMessage(buffer);
        return true;
    }

    // Attempt to retrieve the experience
    LLUUID experienceId;
    {
        LLExperienceCache::instance().fetchAssociatedExperience(inventory->getParentUUID(), inventory->getUUID(),
            boost::bind(&LLFloaterCompileQueue::handleHTTPResponse, pump.getName(), _1));

        result = llcoro::suspendUntilEventOnWithTimeout(pump, fetch_timeout,
            LLSDMap("timeout", LLSD::Boolean(true)));

        floater.check();

        if (result.has("timeout"))
        {   // A timeout filed in the result will always be true if present.
            LLStringUtil::format_map_t args;
            args["[OBJECT_NAME]"] = inventory->getName();
            std::string buffer = floater->getString("Timeout", args);
            floater->addStringMessage(buffer);
            return true;
        }

        if (result.has(LLExperienceCache::EXPERIENCE_ID))
        {
            experienceId = result[LLExperienceCache::EXPERIENCE_ID].asUUID();
            if (!floater->hasExperience(experienceId))
            {
                floater->addProcessingMessage("CompileNoExperiencePerm",
                    LLSDMap("SCRIPT", inventory->getName())
                        ("EXPERIENCE", result[LLExperienceCache::NAME].asString()));
                return true;
            }
        }

    }

    if (!gAssetStorage)
    {
        // viewer likely is shutting down
        return true;
    }

    {
        HandleScriptUserData    userData(pump.getName());


        // request the asset
        gAssetStorage->getInvItemAsset(LLHost(),
            gAgent.getID(),
            gAgent.getSessionID(),
            item->getPermissions().getOwner(),
            object->getID(),
            item->getUUID(),
            item->getAssetUUID(),
            item->getType(),
            &LLFloaterCompileQueue::handleScriptRetrieval,
            &userData);

        result = llcoro::suspendUntilEventOnWithTimeout(pump, fetch_timeout,
            LLSDMap("timeout", LLSD::Boolean(true)));
    }

    if (result.has("timeout"))
    {   // A timeout filed in the result will always be true if present.
        LLStringUtil::format_map_t args;
        args["[OBJECT_NAME]"] = inventory->getName();
        std::string buffer = floater->getString("Timeout", args);
        floater->addStringMessage(buffer);
        return true;
    }

    if (result.has("error"))
    {
        LL_WARNS("SCRIPTQ") << "Inventory fetch returned with error. Code: " << result["error"].asString() << LL_ENDL;
        std::string buffer = result["message"].asString() + " " + inventory->getName();
        floater->addStringMessage(buffer);

        if (result.has("alert"))
        {
            LLSD args;
            args["MESSAGE"] = result["alert"].asString();
            LLNotificationsUtil::add("SystemMessage", args);
        }
        return true;
    }

    LLUUID assetId = result["asset_id"];

    std::string url = object->getRegion()->getCapability("UpdateScriptTask");

    {
        LLResourceUploadInfo::ptr_t uploadInfo(new LLQueuedScriptAssetUpload(object->getID(),
            inventory->getUUID(),
            assetId,
            monocompile ? LLScriptAssetUpload::MONO : LLScriptAssetUpload::LSL2,
            true,
            inventory->getName(),
            LLUUID(),
            experienceId,
            boost::bind(&LLFloaterCompileQueue::handleHTTPResponse, pump.getName(), _4)));

        LLViewerAssetUpload::EnqueueInventoryUpload(url, uploadInfo);
    }

    result = llcoro::suspendUntilEventOnWithTimeout(pump, fetch_timeout, LLSDMap("timeout", LLSD::Boolean(true)));

    floater.check();

    if (result.has("timeout"))
    { // A timeout filed in the result will always be true if present.
        LLStringUtil::format_map_t args;
        args["[OBJECT_NAME]"] = inventory->getName();
        std::string buffer = floater->getString("Timeout", args);
        floater->addStringMessage(buffer);
        return true;
    }

    // Bytecode save completed
    if (result["compiled"])
    {
        std::string buffer = std::string("Compilation of \"") + inventory->getName() + std::string("\" succeeded");

        floater->addStringMessage(buffer);
        LL_INFOS() << buffer << LL_ENDL;
    }
    else
    {
        LLSD compile_errors = result["errors"];
        std::string buffer = std::string("Compilation of \"") + inventory->getName() + std::string("\" failed:");
        floater->addStringMessage(buffer);
        for (LLSD::array_const_iterator line = compile_errors.beginArray();
            line < compile_errors.endArray(); line++)
        {
            std::string str = line->asString();
            str.erase(std::remove(str.begin(), str.end(), '\n'), str.end());

            floater->addStringMessage(str);
        }
        LL_INFOS() << result["errors"] << LL_ENDL;
    }

    return true;
}

bool LLFloaterCompileQueue::startQueue()
{
    LLViewerRegion* region = gAgent.getRegion();
    if (region)
    {
        std::string lookup_url = region->getCapability("GetCreatorExperiences");
        if (!lookup_url.empty())
        {
            LLCoreHttpUtil::HttpCoroutineAdapter::completionCallback_t success =
                boost::bind(&LLFloaterCompileQueue::processExperienceIdResults, _1, getKey().asUUID());

            LLCoreHttpUtil::HttpCoroutineAdapter::completionCallback_t failure =
                boost::bind(&LLFloaterCompileQueue::processExperienceIdResults, LLSD(), getKey().asUUID());

            LLCoreHttpUtil::HttpCoroutineAdapter::callbackHttpGet(lookup_url,
                success, failure);
            return true;
        }
    }

    return true;
}


///----------------------------------------------------------------------------
/// Class LLFloaterResetQueue
///----------------------------------------------------------------------------

LLFloaterResetQueue::LLFloaterResetQueue(const LLSD& key)
  : LLFloaterScriptQueue(key)
{
    setTitle(LLTrans::getString("ResetQueueTitle"));
    setStartString(LLTrans::getString("ResetQueueStart"));
}

LLFloaterResetQueue::~LLFloaterResetQueue()
{
}

/// This is a utility function to be bound and called from objectScriptProcessingQueueCoro.
/// Do not call directly. It may throw a LLCheckedHandle<>::Stale exception.
bool LLFloaterResetQueue::resetObjectScripts(LLHandle<LLFloaterScriptQueue> hfloater,
    const LLPointer<LLViewerObject> &object, LLInventoryObject* inventory, LLEventPump &pump)
{
    LLCheckedHandle<LLFloaterScriptQueue> floater(hfloater);
    // Dereferencing floater may fail. If they do they throw LLExeceptionStaleHandle.
    // which is caught in objectScriptProcessingQueueCoro

    std::string buffer;
    buffer = floater->getString("Resetting") + (": ") + inventory->getName();
    floater->addStringMessage(buffer);

    LLMessageSystem* msg = gMessageSystem;
    msg->newMessageFast(_PREHASH_ScriptReset);
    msg->nextBlockFast(_PREHASH_AgentData);
    msg->addUUIDFast(_PREHASH_AgentID, gAgent.getID());
    msg->addUUIDFast(_PREHASH_SessionID, gAgent.getSessionID());
    msg->nextBlockFast(_PREHASH_Script);
    msg->addUUIDFast(_PREHASH_ObjectID, object->getID());
    msg->addUUIDFast(_PREHASH_ItemID, inventory->getUUID());
    msg->sendReliable(object->getRegion()->getHost());

    return true;
}

bool LLFloaterResetQueue::startQueue()
{
    // Bind the resetObjectScripts method into a QueueAction function and pass it
    // into the object queue processing coroutine.
    fnQueueAction_t fn = boost::bind(LLFloaterResetQueue::resetObjectScripts,
        getDerivedHandle<LLFloaterScriptQueue>(), _1, _2, _3);

    LLCoros::instance().launch("ScriptResetQueue", boost::bind(LLFloaterScriptQueue::objectScriptProcessingQueueCoro,
        mStartString,
        getDerivedHandle<LLFloaterScriptQueue>(),
        mObjectList,
        fn));

    return true;
}

///----------------------------------------------------------------------------
/// Class LLFloaterRunQueue
///----------------------------------------------------------------------------

LLFloaterRunQueue::LLFloaterRunQueue(const LLSD& key)
  : LLFloaterScriptQueue(key)
{
    setTitle(LLTrans::getString("RunQueueTitle"));
    setStartString(LLTrans::getString("RunQueueStart"));
}

LLFloaterRunQueue::~LLFloaterRunQueue()
{
}

/// This is a utility function to be bound and called from objectScriptProcessingQueueCoro.
/// Do not call directly. It may throw a LLCheckedHandle<>::Stale exception.
bool LLFloaterRunQueue::runObjectScripts(LLHandle<LLFloaterScriptQueue> hfloater,
    const LLPointer<LLViewerObject> &object, LLInventoryObject* inventory, LLEventPump &pump)
{
    LLCheckedHandle<LLFloaterScriptQueue> floater(hfloater);
    // Dereferencing floater may fail. If they do they throw LLExeceptionStaleHandle.
    // which is caught in objectScriptProcessingQueueCoro

    std::string buffer;
    buffer = floater->getString("Running") + (": ") + inventory->getName();
    floater->addStringMessage(buffer);

    LLMessageSystem* msg = gMessageSystem;
    msg->newMessageFast(_PREHASH_SetScriptRunning);
    msg->nextBlockFast(_PREHASH_AgentData);
    msg->addUUIDFast(_PREHASH_AgentID, gAgent.getID());
    msg->addUUIDFast(_PREHASH_SessionID, gAgent.getSessionID());
    msg->nextBlockFast(_PREHASH_Script);
    msg->addUUIDFast(_PREHASH_ObjectID, object->getID());
    msg->addUUIDFast(_PREHASH_ItemID, inventory->getUUID());
    msg->addBOOLFast(_PREHASH_Running, true);
    msg->sendReliable(object->getRegion()->getHost());

    return true;
}

bool LLFloaterRunQueue::startQueue()
{
    LLHandle<LLFloaterScriptQueue> hFloater(getDerivedHandle<LLFloaterScriptQueue>());
    fnQueueAction_t fn = boost::bind(LLFloaterRunQueue::runObjectScripts, hFloater, _1, _2, _3);

    LLCoros::instance().launch("ScriptRunQueue", boost::bind(LLFloaterScriptQueue::objectScriptProcessingQueueCoro,
        mStartString,
        hFloater,
        mObjectList,
        fn));

    return true;
}


///----------------------------------------------------------------------------
/// Class LLFloaterNotRunQueue
///----------------------------------------------------------------------------

LLFloaterNotRunQueue::LLFloaterNotRunQueue(const LLSD& key)
  : LLFloaterScriptQueue(key)
{
    setTitle(LLTrans::getString("NotRunQueueTitle"));
    setStartString(LLTrans::getString("NotRunQueueStart"));
}

LLFloaterNotRunQueue::~LLFloaterNotRunQueue()
{
}

/// This is a utility function to be bound and called from objectScriptProcessingQueueCoro.
/// Do not call directly. It may throw a LLCheckedHandle<>::Stale exception.
bool LLFloaterNotRunQueue::stopObjectScripts(LLHandle<LLFloaterScriptQueue> hfloater,
    const LLPointer<LLViewerObject> &object, LLInventoryObject* inventory, LLEventPump &pump)
{
    LLCheckedHandle<LLFloaterScriptQueue> floater(hfloater);
    // Dereferencing floater may fail. If they do they throw LLExeceptionStaleHandle.
    // which is caught in objectScriptProcessingQueueCoro

    std::string buffer;
    buffer = floater->getString("NotRunning") + (": ") + inventory->getName();
    floater->addStringMessage(buffer);

    LLMessageSystem* msg = gMessageSystem;
    msg->newMessageFast(_PREHASH_SetScriptRunning);
    msg->nextBlockFast(_PREHASH_AgentData);
    msg->addUUIDFast(_PREHASH_AgentID, gAgent.getID());
    msg->addUUIDFast(_PREHASH_SessionID, gAgent.getSessionID());
    msg->nextBlockFast(_PREHASH_Script);
    msg->addUUIDFast(_PREHASH_ObjectID, object->getID());
    msg->addUUIDFast(_PREHASH_ItemID, inventory->getUUID());
    msg->addBOOLFast(_PREHASH_Running, false);
    msg->sendReliable(object->getRegion()->getHost());

    return true;
}

bool LLFloaterNotRunQueue::startQueue()
{
    LLHandle<LLFloaterScriptQueue> hFloater(getDerivedHandle<LLFloaterScriptQueue>());

    fnQueueAction_t fn = boost::bind(&LLFloaterNotRunQueue::stopObjectScripts, hFloater, _1, _2, _3);
    LLCoros::instance().launch("ScriptQueueNotRun", boost::bind(LLFloaterScriptQueue::objectScriptProcessingQueueCoro,
        mStartString,
        hFloater,
        mObjectList,
        fn));

    return true;
}

///----------------------------------------------------------------------------
/// Local function definitions
///----------------------------------------------------------------------------
void ObjectInventoryFetcher::inventoryChanged(LLViewerObject* object,
        LLInventoryObject::object_list_t* inventory, S32 serial_num, void* user_data)
{
    mInventoryList.clear();
    mInventoryList.assign(inventory->begin(), inventory->end());

    mPump.post(LLSDMap("changed", LLSD::Boolean(true)));

}

void LLFloaterScriptQueue::objectScriptProcessingQueueCoro(std::string action, LLHandle<LLFloaterScriptQueue> hfloater,
    object_data_list_t objectList, fnQueueAction_t func)
{
    LLCoros::set_consuming(true);
    LLCheckedHandle<LLFloaterScriptQueue> floater(hfloater);
    // Dereferencing floater may fail. If they do they throw LLExeceptionStaleHandle.
    // This is expected if the dialog closes.
    LLEventMailDrop        maildrop(QUEUE_EVENTPUMP_NAME, true);
    F32 fetch_timeout = gSavedSettings.getF32("QueueInventoryFetchTimeout");


    try
    {
        for (object_data_list_t::iterator itObj(objectList.begin()); (itObj != objectList.end()); ++itObj)
        {
            bool firstForObject = true;
            LLUUID object_id = (*itObj).mObjectId;
            LL_INFOS("SCRIPTQ") << "Next object in queue with ID=" << object_id.asString() << LL_ENDL;

            LLPointer<LLViewerObject> obj = gObjectList.findObject(object_id);
            LLInventoryObject::object_list_t inventory;
            if (obj)
            {
                ObjectInventoryFetcher::ptr_t fetcher(new ObjectInventoryFetcher(maildrop, obj, NULL));

                fetcher->fetchInventory();

                LLStringUtil::format_map_t args;
                args["[OBJECT_NAME]"] = (*itObj).mObjectName;
                floater->addStringMessage(floater->getString("LoadingObjInv", args));

                LLSD result = llcoro::suspendUntilEventOnWithTimeout(maildrop, fetch_timeout,
                    LLSDMap("timeout", LLSD::Boolean(true)));

                if (result.has("timeout"))
                {    // A timeout filed in the result will always be true if present.
                    LL_WARNS("SCRIPTQ") << "Unable to retrieve inventory for object " << object_id.asString() <<
                        ". Skipping to next object." << LL_ENDL;

                    LLStringUtil::format_map_t args;
                    args["[OBJECT_NAME]"] = (*itObj).mObjectName;
                    floater->addStringMessage(floater->getString("Timeout", args));

                    continue;
                }

                inventory.assign(fetcher->getInventoryList().begin(), fetcher->getInventoryList().end());
            }
            else
            {
                LL_WARNS("SCRIPTQ") << "Unable to retrieve object with ID of " << object_id <<
                    ". Skipping to next." << LL_ENDL;
                continue;
            }

            // TODO: Get the name of the object we are looking at here so that we can display it below.
            //std::string objName = (dynamic_cast<LLInventoryObject *>(obj.get()))->getName();
            LL_DEBUGS("SCRIPTQ") << "Object has " << inventory.size() << " items." << LL_ENDL;

            for (LLInventoryObject::object_list_t::iterator itInv = inventory.begin();
                itInv != inventory.end(); ++itInv)
            {
                floater.check();

                // note, we have a smart pointer to the obj above... but if we didn't we'd check that
                // it still exists here.

                if (((*itInv)->getType() == LLAssetType::AT_LSL_TEXT))
                {
                    LL_DEBUGS("SCRIPTQ") << "Inventory item " << (*itInv)->getUUID().asString() << "\"" << (*itInv)->getName() << "\"" << LL_ENDL;
                    if (firstForObject)
                    {
                        //floater->addStringMessage(objName + ":");
                        firstForObject = false;
                    }

                    if (!func(obj, (*itInv), maildrop))
                    {
                        continue;
                    }
                }

                // no other explicit suspension point in this loop.  func(...) MIGHT suspend
                // but offers no guarantee of doing so.
                llcoro::suspend();
            }
            floater.check();
        }

        floater->addStringMessage("Done");
        floater->getChildView("close")->setEnabled(true);
    }
    catch (LLCheckedHandleBase::Stale &)
    {
        // This is expected.  It means that floater has been closed before
        // processing was completed.
        LL_DEBUGS("SCRIPTQ") << "LLExeceptionStaleHandle caught! Floater has most likely been closed." << LL_ENDL;
    }
}<|MERGE_RESOLUTION|>--- conflicted
+++ resolved
@@ -196,17 +196,10 @@
 
 bool LLFloaterScriptQueue::postBuild()
 {
-<<<<<<< HEAD
-	childSetAction("close",onCloseBtn,this);
-	getChildView("close")->setEnabled(false);
-	setVisible(true);
-	return true;
-=======
     childSetAction("close",onCloseBtn,this);
-    getChildView("close")->setEnabled(FALSE);
+    getChildView("close")->setEnabled(false);
     setVisible(true);
-    return TRUE;
->>>>>>> e7eced3c
+    return true;
 }
 
 // static
