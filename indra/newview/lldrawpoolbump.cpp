/**
 * @file lldrawpoolbump.cpp
 * @brief LLDrawPoolBump class implementation
 *
 * $LicenseInfo:firstyear=2003&license=viewerlgpl$
 * Second Life Viewer Source Code
 * Copyright (C) 2010, Linden Research, Inc.
 *
 * This library is free software; you can redistribute it and/or
 * modify it under the terms of the GNU Lesser General Public
 * License as published by the Free Software Foundation;
 * version 2.1 of the License only.
 *
 * This library is distributed in the hope that it will be useful,
 * but WITHOUT ANY WARRANTY; without even the implied warranty of
 * MERCHANTABILITY or FITNESS FOR A PARTICULAR PURPOSE.  See the GNU
 * Lesser General Public License for more details.
 *
 * You should have received a copy of the GNU Lesser General Public
 * License along with this library; if not, write to the Free Software
 * Foundation, Inc., 51 Franklin Street, Fifth Floor, Boston, MA  02110-1301  USA
 *
 * Linden Research, Inc., 945 Battery Street, San Francisco, CA  94111  USA
 * $/LicenseInfo$
 */

#include "llviewerprecompiledheaders.h"

#include "lldrawpoolbump.h"

#include "llstl.h"
#include "llviewercontrol.h"
#include "lldir.h"
#include "m3math.h"
#include "m4math.h"
#include "v4math.h"
#include "llglheaders.h"
#include "llrender.h"

#include "llcubemap.h"
#include "lldrawable.h"
#include "llface.h"
#include "llsky.h"
#include "llstartup.h"
#include "lltextureentry.h"
#include "llviewercamera.h"
#include "llviewertexturelist.h"
#include "pipeline.h"
#include "llspatialpartition.h"
#include "llviewershadermgr.h"
#include "llmodel.h"

//#include "llimagebmp.h"
//#include "../tools/imdebug/imdebug.h"

// static
LLStandardBumpmap gStandardBumpmapList[TEM_BUMPMAP_COUNT];
LL::WorkQueue::weak_t LLBumpImageList::sMainQueue;
LL::WorkQueue::weak_t LLBumpImageList::sTexUpdateQueue;
LLRenderTarget LLBumpImageList::sRenderTarget;

// static
U32 LLStandardBumpmap::sStandardBumpmapCount = 0;

// static
LLBumpImageList gBumpImageList;

const S32 STD_BUMP_LATEST_FILE_VERSION = 1;

const U32 VERTEX_MASK_SHINY = LLVertexBuffer::MAP_VERTEX | LLVertexBuffer::MAP_NORMAL | LLVertexBuffer::MAP_COLOR;
const U32 VERTEX_MASK_BUMP = LLVertexBuffer::MAP_VERTEX |LLVertexBuffer::MAP_TEXCOORD0 | LLVertexBuffer::MAP_TEXCOORD1;

U32 LLDrawPoolBump::sVertexMask = VERTEX_MASK_SHINY;


static LLGLSLShader* shader = NULL;
static S32 cube_channel = -1;
static S32 diffuse_channel = -1;
static S32 bump_channel = -1;
static bool shiny = false;

// Enabled after changing LLViewerTexture::mNeedsCreateTexture to an
// LLAtomicBool; this should work just fine, now. HB
#define LL_BUMPLIST_MULTITHREADED 1


// static
void LLStandardBumpmap::shutdown()
{
    LLStandardBumpmap::destroyGL();
}

// static
void LLStandardBumpmap::restoreGL()
{
    addstandard();
}

// static
void LLStandardBumpmap::addstandard()
{
    if(!gTextureList.isInitialized())
    {
        //Note: loading pre-configuration sometimes triggers this call.
        //But it is safe to return here because bump images will be reloaded during initialization later.
        return ;
    }

    if (LLStartUp::getStartupState() < STATE_SEED_CAP_GRANTED)
    {
        // Not ready, need caps for images
        return;
    }

    // can't assert; we destroyGL and restoreGL a lot during *first* startup, which populates this list already, THEN we explicitly init the list as part of *normal* startup.  Sigh.  So clear the list every time before we (re-)add the standard bumpmaps.
    //llassert( LLStandardBumpmap::sStandardBumpmapCount == 0 );
    clear();
    LL_INFOS() << "Adding standard bumpmaps." << LL_ENDL;
    gStandardBumpmapList[LLStandardBumpmap::sStandardBumpmapCount++] = LLStandardBumpmap("None");       // BE_NO_BUMP
    gStandardBumpmapList[LLStandardBumpmap::sStandardBumpmapCount++] = LLStandardBumpmap("Brightness"); // BE_BRIGHTNESS
    gStandardBumpmapList[LLStandardBumpmap::sStandardBumpmapCount++] = LLStandardBumpmap("Darkness");   // BE_DARKNESS

    std::string file_name = gDirUtilp->getExpandedFilename( LL_PATH_APP_SETTINGS, "std_bump.ini" );
    LLFILE* file = LLFile::fopen( file_name, "rt" );     /*Flawfinder: ignore*/
    if( !file )
    {
        LL_WARNS() << "Could not open std_bump <" << file_name << ">" << LL_ENDL;
        return;
    }

    S32 file_version = 0;

    S32 fields_read = fscanf( file, "LLStandardBumpmap version %d", &file_version );
    if( fields_read != 1 )
    {
        LL_WARNS() << "Bad LLStandardBumpmap header" << LL_ENDL;
        return;
    }

    if( file_version > STD_BUMP_LATEST_FILE_VERSION )
    {
        LL_WARNS() << "LLStandardBumpmap has newer version (" << file_version << ") than viewer (" << STD_BUMP_LATEST_FILE_VERSION << ")" << LL_ENDL;
        return;
    }

    while( !feof(file) && (LLStandardBumpmap::sStandardBumpmapCount < (U32)TEM_BUMPMAP_COUNT) )
    {
        // *NOTE: This buffer size is hard coded into scanf() below.
        char label[2048] = "";  /* Flawfinder: ignore */
        char bump_image_id[2048] = "";  /* Flawfinder: ignore */
        fields_read = fscanf(   /* Flawfinder: ignore */
            file, "\n%2047s %2047s", label, bump_image_id);
        if( EOF == fields_read )
        {
            break;
        }
        if( fields_read != 2 )
        {
            LL_WARNS() << "Bad LLStandardBumpmap entry" << LL_ENDL;
            return;
        }

//      LL_INFOS() << "Loading bumpmap: " << bump_image_id << " from viewerart" << LL_ENDL;
        gStandardBumpmapList[LLStandardBumpmap::sStandardBumpmapCount].mLabel = label;
        gStandardBumpmapList[LLStandardBumpmap::sStandardBumpmapCount].mImage =
            LLViewerTextureManager::getFetchedTexture(LLUUID(bump_image_id));
        gStandardBumpmapList[LLStandardBumpmap::sStandardBumpmapCount].mImage->setBoostLevel(LLGLTexture::LOCAL) ;
        gStandardBumpmapList[LLStandardBumpmap::sStandardBumpmapCount].mImage->setLoadedCallback(LLBumpImageList::onSourceStandardLoaded, 0, true, false, NULL, NULL );
        gStandardBumpmapList[LLStandardBumpmap::sStandardBumpmapCount].mImage->forceToSaveRawImage(0, 30.f) ;
        LLStandardBumpmap::sStandardBumpmapCount++;
    }

    fclose( file );
}

// static
void LLStandardBumpmap::clear()
{
    LL_INFOS() << "Clearing standard bumpmaps." << LL_ENDL;
    for( U32 i = 0; i < LLStandardBumpmap::sStandardBumpmapCount; i++ )
    {
        gStandardBumpmapList[i].mLabel.assign("");
        gStandardBumpmapList[i].mImage = NULL;
    }
    sStandardBumpmapCount = 0;
}

// static
void LLStandardBumpmap::destroyGL()
{
    clear();
}



////////////////////////////////////////////////////////////////

LLDrawPoolBump::LLDrawPoolBump()
:  LLRenderPass(LLDrawPool::POOL_BUMP)
{
    shiny = false;
}


void LLDrawPoolBump::prerender()
{
    mShaderLevel = LLViewerShaderMgr::instance()->getShaderLevel(LLViewerShaderMgr::SHADER_OBJECT);
}

// static
S32 LLDrawPoolBump::numBumpPasses()
{
    return 1;
}


//static
void LLDrawPoolBump::bindCubeMap(LLGLSLShader* shader, S32 shader_level, S32& diffuse_channel, S32& cube_channel)
{
    LLCubeMap* cube_map = gSky.mVOSkyp ? gSky.mVOSkyp->getCubeMap() : NULL;
    if( cube_map && !LLPipeline::sReflectionProbesEnabled )
    {
        if (shader )
        {
            LLMatrix4 mat;
            mat.initRows(LLVector4(gGLModelView+0),
                         LLVector4(gGLModelView+4),
                         LLVector4(gGLModelView+8),
                         LLVector4(gGLModelView+12));
            LLVector3 vec = LLVector3(gShinyOrigin) * mat;
            LLVector4 vec4(vec, gShinyOrigin.mV[3]);
            shader->uniform4fv(LLViewerShaderMgr::SHINY_ORIGIN, 1, vec4.mV);
            if (shader_level > 1)
            {
                cube_map->setMatrix(1);
                // Make sure that texture coord generation happens for tex unit 1, as that's the one we use for
                // the cube map in the one pass shiny shaders
                cube_channel = shader->enableTexture(LLViewerShaderMgr::ENVIRONMENT_MAP, LLTexUnit::TT_CUBE_MAP);
                cube_map->enableTexture(cube_channel);
                diffuse_channel = shader->enableTexture(LLViewerShaderMgr::DIFFUSE_MAP);
            }
            else
            {
                cube_map->setMatrix(0);
                cube_channel = shader->enableTexture(LLViewerShaderMgr::ENVIRONMENT_MAP, LLTexUnit::TT_CUBE_MAP);
                diffuse_channel = -1;
                cube_map->enable(cube_channel);
            }
            gGL.getTexUnit(cube_channel)->bind(cube_map);
            gGL.getTexUnit(0)->activate();
        }
        else
        {
            cube_channel = 0;
            diffuse_channel = -1;
            gGL.getTexUnit(0)->disable();
            cube_map->enable(0);
            cube_map->setMatrix(0);
            gGL.getTexUnit(0)->bind(cube_map);
        }
    }
}

//static
void LLDrawPoolBump::unbindCubeMap(LLGLSLShader* shader, S32 shader_level, S32& diffuse_channel, S32& cube_channel)
{
    LLCubeMap* cube_map = gSky.mVOSkyp ? gSky.mVOSkyp->getCubeMap() : NULL;
    if( cube_map && !LLPipeline::sReflectionProbesEnabled)
    {
        if (shader_level > 1)
        {
            shader->disableTexture(LLViewerShaderMgr::ENVIRONMENT_MAP, LLTexUnit::TT_CUBE_MAP);

            if (LLViewerShaderMgr::instance()->getShaderLevel(LLViewerShaderMgr::SHADER_OBJECT) > 0)
            {
                if (diffuse_channel != 0)
                {
                    shader->disableTexture(LLViewerShaderMgr::DIFFUSE_MAP);
                }
            }
        }
        // Moved below shader->disableTexture call to avoid false alarms from auto-re-enable of textures on stage 0
        // MAINT-755
        cube_map->disable();
        cube_map->restoreMatrix();
    }
}

void LLDrawPoolBump::beginFullbrightShiny()
{
    LL_PROFILE_ZONE_SCOPED_CATEGORY_DRAWPOOL; //LL_RECORD_BLOCK_TIME(FTM_RENDER_SHINY);

    sVertexMask = VERTEX_MASK_SHINY | LLVertexBuffer::MAP_TEXCOORD0;

    // Second pass: environment map
    shader = &gDeferredFullbrightShinyProgram;
    if (LLPipeline::sRenderingHUDs)
    {
        shader = &gHUDFullbrightShinyProgram;
    }

    if (mRigged)
    {
        llassert(shader->mRiggedVariant);
        shader = shader->mRiggedVariant;
    }

    // bind exposure map so fullbright shader can cancel out exposure
    S32 channel = shader->enableTexture(LLShaderMgr::EXPOSURE_MAP);
    if (channel > -1)
    {
        gGL.getTexUnit(channel)->bind(&gPipeline.mExposureMap);
    }

    LLCubeMap* cube_map = gSky.mVOSkyp ? gSky.mVOSkyp->getCubeMap() : NULL;

    if (cube_map && !LLPipeline::sReflectionProbesEnabled)
    {
        // Make sure that texture coord generation happens for tex unit 1, as that's the one we use for
        // the cube map in the one pass shiny shaders
        gGL.getTexUnit(1)->disable();
        cube_channel = shader->enableTexture(LLViewerShaderMgr::ENVIRONMENT_MAP, LLTexUnit::TT_CUBE_MAP);
        cube_map->enableTexture(cube_channel);
        diffuse_channel = shader->enableTexture(LLViewerShaderMgr::DIFFUSE_MAP);

        gGL.getTexUnit(cube_channel)->bind(cube_map);
        gGL.getTexUnit(0)->activate();
    }

    {
        LLMatrix4 mat;
        mat.initRows(LLVector4(gGLModelView+0),
                     LLVector4(gGLModelView+4),
                     LLVector4(gGLModelView+8),
                     LLVector4(gGLModelView+12));
        shader->bind();

        LLVector3 vec = LLVector3(gShinyOrigin) * mat;
        LLVector4 vec4(vec, gShinyOrigin.mV[3]);
        shader->uniform4fv(LLViewerShaderMgr::SHINY_ORIGIN, 1, vec4.mV);

        if (LLPipeline::sReflectionProbesEnabled)
        {
            gPipeline.bindReflectionProbes(*shader);
        }
        else
        {
            gPipeline.setEnvMat(*shader);
        }
    }

    if (mShaderLevel > 1)
    { //indexed texture rendering, channel 0 is always diffuse
        diffuse_channel = 0;
    }

    shiny = true;
}

void LLDrawPoolBump::renderFullbrightShiny()
{
    LL_PROFILE_ZONE_SCOPED_CATEGORY_DRAWPOOL; //LL_RECORD_BLOCK_TIME(FTM_RENDER_SHINY);

    {
        LLGLEnable blend_enable(GL_BLEND);

        if (mShaderLevel > 1)
        {
            if (mRigged)
            {
                LLRenderPass::pushRiggedBatches(LLRenderPass::PASS_FULLBRIGHT_SHINY_RIGGED, true, true);
            }
            else
            {
                LLRenderPass::pushBatches(LLRenderPass::PASS_FULLBRIGHT_SHINY, true, true);
            }
        }
        else
        {
            if (mRigged)
            {
                LLRenderPass::pushRiggedBatches(LLRenderPass::PASS_FULLBRIGHT_SHINY_RIGGED);
            }
            else
            {
                LLRenderPass::pushBatches(LLRenderPass::PASS_FULLBRIGHT_SHINY);
            }
        }
    }
}

void LLDrawPoolBump::endFullbrightShiny()
{
    LL_PROFILE_ZONE_SCOPED_CATEGORY_DRAWPOOL; //LL_RECORD_BLOCK_TIME(FTM_RENDER_SHINY);

    LLCubeMap* cube_map = gSky.mVOSkyp ? gSky.mVOSkyp->getCubeMap() : NULL;
    if( cube_map && !LLPipeline::sReflectionProbesEnabled )
    {
        cube_map->disable();
        if (shader->mFeatures.hasReflectionProbes)
        {
            gPipeline.unbindReflectionProbes(*shader);
        }
        shader->unbind();
    }

    diffuse_channel = -1;
    cube_channel = 0;
    shiny = false;
}

void LLDrawPoolBump::renderGroup(LLSpatialGroup* group, U32 type, bool texture = true)
{
    LLSpatialGroup::drawmap_elem_t& draw_info = group->mDrawMap[type];

    for (LLSpatialGroup::drawmap_elem_t::iterator k = draw_info.begin(); k != draw_info.end(); ++k)
    {
        LLDrawInfo& params = **k;

        applyModelMatrix(params);

        params.mVertexBuffer->setBuffer();
        params.mVertexBuffer->drawRange(LLRender::TRIANGLES, params.mStart, params.mEnd, params.mCount, params.mOffset);
    }
}


// static
bool LLDrawPoolBump::bindBumpMap(LLDrawInfo& params, S32 channel)
{
    U8 bump_code = params.mBump;

    return bindBumpMap(bump_code, params.mTexture, channel);
}

//static
bool LLDrawPoolBump::bindBumpMap(LLFace* face, S32 channel)
{
    const LLTextureEntry* te = face->getTextureEntry();
    if (te)
    {
        U8 bump_code = te->getBumpmap();
        return bindBumpMap(bump_code, face->getTexture(), channel);
    }

    return false;
}

//static
bool LLDrawPoolBump::bindBumpMap(U8 bump_code, LLViewerTexture* texture, S32 channel)
{
    LL_PROFILE_ZONE_SCOPED_CATEGORY_DRAWPOOL;
    //Note: texture atlas does not support bump texture now.
    LLViewerFetchedTexture* tex = LLViewerTextureManager::staticCastToFetchedTexture(texture) ;
    if(!tex)
    {
        //if the texture is not a fetched texture
        return false;
    }

    LLViewerTexture* bump = NULL;

    switch( bump_code )
    {
    case BE_NO_BUMP:
        break;
    case BE_BRIGHTNESS:
    case BE_DARKNESS:
        bump = gBumpImageList.getBrightnessDarknessImage( tex, bump_code );
        break;

    default:
        if( bump_code < LLStandardBumpmap::sStandardBumpmapCount )
        {
            bump = gStandardBumpmapList[bump_code].mImage;
            gBumpImageList.addTextureStats(bump_code, tex->getID(), tex->getMaxVirtualSize());
        }
        break;
    }

    if (bump)
    {
        if (channel == -2)
        {
            gGL.getTexUnit(1)->bindFast(bump);
            gGL.getTexUnit(0)->bindFast(bump);
        }
        else
        {
            // NOTE: do not use bindFast here (see SL-16222)
            gGL.getTexUnit(channel)->bind(bump);
        }

        return true;
    }

    return false;
}

//static
void LLDrawPoolBump::beginBump()
{
    LL_PROFILE_ZONE_SCOPED_CATEGORY_DRAWPOOL; //LL_RECORD_BLOCK_TIME(FTM_RENDER_BUMP);
    sVertexMask = VERTEX_MASK_BUMP;
    // Optional second pass: emboss bump map
    stop_glerror();

    shader = &gObjectBumpProgram;

    if (mRigged)
    {
        llassert(shader->mRiggedVariant);
        shader = shader->mRiggedVariant;
    }

    shader->bind();

    gGL.setSceneBlendType(LLRender::BT_MULT_X2);
    stop_glerror();
}

//static
void LLDrawPoolBump::renderBump(U32 pass)
{
    LL_PROFILE_ZONE_SCOPED_CATEGORY_DRAWPOOL; //LL_RECORD_BLOCK_TIME(FTM_RENDER_BUMP);
    LLGLDepthTest gls_depth(GL_TRUE, GL_FALSE, GL_LEQUAL);
    LLGLEnable blend(GL_BLEND);
    gGL.diffuseColor4f(1,1,1,1);
    /// Get rid of z-fighting with non-bump pass.
    LLGLEnable polyOffset(GL_POLYGON_OFFSET_FILL);
    glPolygonOffset(-1.0f, -1.0f);
    pushBumpBatches(pass);
}

//static
void LLDrawPoolBump::endBump(U32 pass)
{
    LLGLSLShader::unbind();

    gGL.setSceneBlendType(LLRender::BT_ALPHA);
}

S32 LLDrawPoolBump::getNumDeferredPasses()
{
    return 1;
}

void LLDrawPoolBump::renderDeferred(S32 pass)
{
    LL_PROFILE_ZONE_SCOPED_CATEGORY_DRAWPOOL; //LL_RECORD_BLOCK_TIME(FTM_RENDER_BUMP);

    shiny = true;
    for (int i = 0; i < 2; ++i)
    {
        bool rigged = i == 1;
        gDeferredBumpProgram.bind(rigged);
        diffuse_channel = LLGLSLShader::sCurBoundShaderPtr->enableTexture(LLViewerShaderMgr::DIFFUSE_MAP);
        bump_channel = LLGLSLShader::sCurBoundShaderPtr->enableTexture(LLViewerShaderMgr::BUMP_MAP);
        gGL.getTexUnit(diffuse_channel)->unbind(LLTexUnit::TT_TEXTURE);
        gGL.getTexUnit(bump_channel)->unbind(LLTexUnit::TT_TEXTURE);

        U32 type = rigged ? LLRenderPass::PASS_BUMP_RIGGED : LLRenderPass::PASS_BUMP;
        LLCullResult::drawinfo_iterator begin = gPipeline.beginRenderMap(type);
        LLCullResult::drawinfo_iterator end = gPipeline.endRenderMap(type);

        LLVOAvatar* avatar = nullptr;
        U64 skin = 0;

        for (LLCullResult::drawinfo_iterator i = begin; i != end; )
        {
            LLDrawInfo& params = **i;

            LLCullResult::increment_iterator(i, end);

            LLGLSLShader::sCurBoundShaderPtr->setMinimumAlpha(params.mAlphaMaskCutoff);
            LLDrawPoolBump::bindBumpMap(params, bump_channel);

            if (rigged)
            {
                if (avatar != params.mAvatar || skin != params.mSkinInfo->mHash)
                {
                    uploadMatrixPalette(params);
                    avatar = params.mAvatar;
                    skin = params.mSkinInfo->mHash;
                }
                pushBumpBatch(params, true, false);
            }
            else
            {
                pushBumpBatch(params, true, false);
            }
        }

        LLGLSLShader::sCurBoundShaderPtr->disableTexture(LLViewerShaderMgr::DIFFUSE_MAP);
        LLGLSLShader::sCurBoundShaderPtr->disableTexture(LLViewerShaderMgr::BUMP_MAP);
        LLGLSLShader::sCurBoundShaderPtr->unbind();
        gGL.getTexUnit(0)->activate();
    }

    shiny = false;
}


void LLDrawPoolBump::renderPostDeferred(S32 pass)
{
    LL_PROFILE_ZONE_SCOPED_CATEGORY_DRAWPOOL;

    S32 num_passes = LLPipeline::sRenderingHUDs ? 1 : 2; // skip rigged pass when rendering HUDs

    for (int i = 0; i < num_passes; ++i)
    { // two passes -- static and rigged
        mRigged = (i == 1);

        // render shiny
        beginFullbrightShiny();
        renderFullbrightShiny();
        endFullbrightShiny();

        //render bump
        beginBump();
        renderBump(LLRenderPass::PASS_POST_BUMP);
        endBump();
    }
}


////////////////////////////////////////////////////////////////
// List of bump-maps created from other textures.


//const LLUUID TEST_BUMP_ID("3d33eaf2-459c-6f97-fd76-5fce3fc29447");

void LLBumpImageList::init()
{
    llassert( mBrightnessEntries.size() == 0 );
    llassert( mDarknessEntries.size() == 0 );

    LLStandardBumpmap::restoreGL();
    sMainQueue = LL::WorkQueue::getInstance("mainloop");
    sTexUpdateQueue = LL::WorkQueue::getInstance("LLImageGL"); // Share work queue with tex loader.
}

void LLBumpImageList::clear()
{
    LL_INFOS() << "Clearing dynamic bumpmaps." << LL_ENDL;
    // these will be re-populated on-demand
    mBrightnessEntries.clear();
    mDarknessEntries.clear();

    sRenderTarget.release();

    LLStandardBumpmap::clear();
}

void LLBumpImageList::shutdown()
{
    clear();
    LLStandardBumpmap::shutdown();
}

void LLBumpImageList::destroyGL()
{
    clear();
    LLStandardBumpmap::destroyGL();
}

void LLBumpImageList::restoreGL()
{
    if(!gTextureList.isInitialized())
    {
        //safe to return here because bump images will be reloaded during initialization later.
        return ;
    }

    LLStandardBumpmap::restoreGL();
    // Images will be recreated as they are needed.
}


LLBumpImageList::~LLBumpImageList()
{
    // Shutdown should have already been called.
    llassert( mBrightnessEntries.size() == 0 );
    llassert( mDarknessEntries.size() == 0 );
}


// Note: Does nothing for entries in gStandardBumpmapList that are not actually standard bump images (e.g. none, brightness, and darkness)
void LLBumpImageList::addTextureStats(U8 bump, const LLUUID& base_image_id, F32 virtual_size)
{
    bump &= TEM_BUMP_MASK;
    LLViewerFetchedTexture* bump_image = gStandardBumpmapList[bump].mImage;
    if( bump_image )
    {
        bump_image->addTextureStats(virtual_size);
    }
}


void LLBumpImageList::updateImages()
<<<<<<< HEAD
{	
    llassert(LLCoros::on_main_thread_main_coro()); // This code is not thread safe

	for (bump_image_map_t::iterator iter = mBrightnessEntries.begin(); iter != mBrightnessEntries.end(); )
	{
		LLViewerTexture* image = iter->second;
		if( image )
		{
			bool destroy = true;
			if( image->hasGLTexture())
			{
				if( image->getBoundRecently() )
				{
					destroy = false;
				}
				else
				{
					image->destroyGLTexture();
				}
			}

			if( destroy )
			{
				//LL_INFOS() << "*** Destroying bright " << (void*)image << LL_ENDL;
				iter = mBrightnessEntries.erase(iter);   // deletes the image thanks to reference counting
                continue;
			}
		}
        ++iter;
	}
	
	for (bump_image_map_t::iterator iter = mDarknessEntries.begin(); iter != mDarknessEntries.end(); )
	{
		bump_image_map_t::iterator curiter = iter++;
		LLViewerTexture* image = curiter->second;
		if( image )
		{
			bool destroy = true;
			if( image->hasGLTexture())
			{
				if( image->getBoundRecently() )
				{
					destroy = false;
				}
				else
				{
					image->destroyGLTexture();
				}
			}

			if( destroy )
			{
				//LL_INFOS() << "*** Destroying dark " << (void*)image << LL_ENDL;;
				mDarknessEntries.erase(curiter);  // deletes the image thanks to reference counting
			}
		}
	}
=======
{
    for (bump_image_map_t::iterator iter = mBrightnessEntries.begin(); iter != mBrightnessEntries.end(); )
    {
        bump_image_map_t::iterator curiter = iter++;
        LLViewerTexture* image = curiter->second;
        if( image )
        {
            bool destroy = true;
            if( image->hasGLTexture())
            {
                if( image->getBoundRecently() )
                {
                    destroy = false;
                }
                else
                {
                    image->destroyGLTexture();
                }
            }

            if( destroy )
            {
                //LL_INFOS() << "*** Destroying bright " << (void*)image << LL_ENDL;
                mBrightnessEntries.erase(curiter);   // deletes the image thanks to reference counting
            }
        }
    }

    for (bump_image_map_t::iterator iter = mDarknessEntries.begin(); iter != mDarknessEntries.end(); )
    {
        bump_image_map_t::iterator curiter = iter++;
        LLViewerTexture* image = curiter->second;
        if( image )
        {
            bool destroy = true;
            if( image->hasGLTexture())
            {
                if( image->getBoundRecently() )
                {
                    destroy = false;
                }
                else
                {
                    image->destroyGLTexture();
                }
            }

            if( destroy )
            {
                //LL_INFOS() << "*** Destroying dark " << (void*)image << LL_ENDL;;
                mDarknessEntries.erase(curiter);  // deletes the image thanks to reference counting
            }
        }
    }
>>>>>>> 6377610f
}


// Note: the caller SHOULD NOT keep the pointer that this function returns.  It may be updated as more data arrives.
LLViewerTexture* LLBumpImageList::getBrightnessDarknessImage(LLViewerFetchedTexture* src_image, U8 bump_code )
{
    LL_PROFILE_ZONE_SCOPED_CATEGORY_DRAWPOOL;
    llassert( (bump_code == BE_BRIGHTNESS) || (bump_code == BE_DARKNESS) );

    LLViewerTexture* bump = NULL;

    bump_image_map_t* entries_list = NULL;
    void (*callback_func)( bool success, LLViewerFetchedTexture *src_vi, LLImageRaw* src, LLImageRaw* aux_src, S32 discard_level, bool final, void* userdata ) = NULL;

    switch( bump_code )
    {
    case BE_BRIGHTNESS:
        entries_list = &mBrightnessEntries;
        callback_func = LLBumpImageList::onSourceBrightnessLoaded;
        break;
    case BE_DARKNESS:
        entries_list = &mDarknessEntries;
        callback_func = LLBumpImageList::onSourceDarknessLoaded;
        break;
    default:
        llassert(0);
        return NULL;
    }

    bump_image_map_t::iterator iter = entries_list->find(src_image->getID());
    if (iter != entries_list->end() && iter->second.notNull())
    {
        bump = iter->second;
    }
    else
    {
        (*entries_list)[src_image->getID()] = LLViewerTextureManager::getLocalTexture( true );
        bump = (*entries_list)[src_image->getID()]; // In case callback was called immediately and replaced the image
    }

    if (!src_image->hasCallbacks())
    { //if image has no callbacks but resolutions don't match, trigger raw image loaded callback again
        if (src_image->getWidth() != bump->getWidth() ||
            src_image->getHeight() != bump->getHeight())// ||
            //(LLPipeline::sRenderDeferred && bump->getComponents() != 4))
        {
            src_image->setBoostLevel(LLGLTexture::BOOST_BUMP) ;
            src_image->setLoadedCallback( callback_func, 0, true, false, new LLUUID(src_image->getID()), NULL );
            src_image->forceToSaveRawImage(0) ;
        }
    }

    return bump;
}


// static
void LLBumpImageList::onSourceBrightnessLoaded( bool success, LLViewerFetchedTexture *src_vi, LLImageRaw* src, LLImageRaw* aux_src, S32 discard_level, bool final, void* userdata )
{
    LL_PROFILE_ZONE_SCOPED_CATEGORY_DRAWPOOL;
    LLUUID* source_asset_id = (LLUUID*)userdata;
    LLBumpImageList::onSourceLoaded( success, src_vi, src, *source_asset_id, BE_BRIGHTNESS );
    if( final )
    {
        delete source_asset_id;
    }
}

// static
void LLBumpImageList::onSourceDarknessLoaded( bool success, LLViewerFetchedTexture *src_vi, LLImageRaw* src, LLImageRaw* aux_src, S32 discard_level, bool final, void* userdata )
{
    LLUUID* source_asset_id = (LLUUID*)userdata;
    LLBumpImageList::onSourceLoaded( success, src_vi, src, *source_asset_id, BE_DARKNESS );
    if( final )
    {
        delete source_asset_id;
    }
}

void LLBumpImageList::onSourceStandardLoaded( bool success, LLViewerFetchedTexture* src_vi, LLImageRaw* src, LLImageRaw* aux_src, S32 discard_level, bool final, void* userdata)
{
    if (success && LLPipeline::sRenderDeferred)
    {
        LL_PROFILE_ZONE_SCOPED_CATEGORY_DRAWPOOL;
        LLPointer<LLImageRaw> nrm_image = new LLImageRaw(src->getWidth(), src->getHeight(), 4);
        {
            generateNormalMapFromAlpha(src, nrm_image);
        }
        src_vi->setExplicitFormat(GL_RGBA, GL_RGBA);
        {
            src_vi->createGLTexture(src_vi->getDiscardLevel(), nrm_image);
        }
    }
}

void LLBumpImageList::generateNormalMapFromAlpha(LLImageRaw* src, LLImageRaw* nrm_image)
{
    LLImageDataSharedLock lockIn(src);
    LLImageDataLock lockOut(nrm_image);

    U8* nrm_data = nrm_image->getData();
    S32 resX = src->getWidth();
    S32 resY = src->getHeight();

    const U8* src_data = src->getData();

    S32 src_cmp = src->getComponents();

    F32 norm_scale = gSavedSettings.getF32("RenderNormalMapScale");

    U32 idx = 0;
    //generate normal map from pseudo-heightfield
    for (S32 j = 0; j < resY; ++j)
    {
        for (S32 i = 0; i < resX; ++i)
        {
            S32 rX = (i+1)%resX;
            S32 rY = (j+1)%resY;
            S32 lX = (i-1)%resX;
            S32 lY = (j-1)%resY;

            if (lX < 0)
            {
                lX += resX;
            }
            if (lY < 0)
            {
                lY += resY;
            }

            F32 cH = (F32) src_data[(j*resX+i)*src_cmp+src_cmp-1];

            LLVector3 right = LLVector3(norm_scale, 0, (F32) src_data[(j*resX+rX)*src_cmp+src_cmp-1]-cH);
            LLVector3 left = LLVector3(-norm_scale, 0, (F32) src_data[(j*resX+lX)*src_cmp+src_cmp-1]-cH);
            LLVector3 up = LLVector3(0, -norm_scale, (F32) src_data[(lY*resX+i)*src_cmp+src_cmp-1]-cH);
            LLVector3 down = LLVector3(0, norm_scale, (F32) src_data[(rY*resX+i)*src_cmp+src_cmp-1]-cH);

            LLVector3 norm = right%down + down%left + left%up + up%right;

            norm.normVec();

            norm *= 0.5f;
            norm += LLVector3(0.5f,0.5f,0.5f);

            idx = (j*resX+i)*4;
            nrm_data[idx+0]= (U8) (norm.mV[0]*255);
            nrm_data[idx+1]= (U8) (norm.mV[1]*255);
            nrm_data[idx+2]= (U8) (norm.mV[2]*255);
            nrm_data[idx+3]= src_data[(j*resX+i)*src_cmp+src_cmp-1];
        }
    }
}

// static
void LLBumpImageList::onSourceLoaded( bool success, LLViewerTexture *src_vi, LLImageRaw* src, LLUUID& source_asset_id, EBumpEffect bump_code )
{
    LL_PROFILE_ZONE_SCOPED;

    if( success )
    {
        LL_PROFILE_ZONE_SCOPED_CATEGORY_DRAWPOOL;

        LLImageDataSharedLock lock(src);

        bump_image_map_t& entries_list(bump_code == BE_BRIGHTNESS ? gBumpImageList.mBrightnessEntries : gBumpImageList.mDarknessEntries );
        bump_image_map_t::iterator iter = entries_list.find(source_asset_id);

        {
            if (iter == entries_list.end() ||
                iter->second.isNull() ||
                            iter->second->getWidth() != src->getWidth() ||
                            iter->second->getHeight() != src->getHeight()) // bump not cached yet or has changed resolution
            { //make sure an entry exists for this image
                entries_list[src_vi->getID()] = LLViewerTextureManager::getLocalTexture(true);
                iter = entries_list.find(src_vi->getID());
            }
        }

        if (iter->second->getWidth() != src->getWidth() ||
            iter->second->getHeight() != src->getHeight()) // bump not cached yet or has changed resolution
        {
            LLPointer<LLImageRaw> dst_image = new LLImageRaw(src->getWidth(), src->getHeight(), 1);
            U8* dst_data = dst_image->getData();
            S32 dst_data_size = dst_image->getDataSize();

            const U8* src_data = src->getData();
            S32 src_data_size = src->getDataSize();

            S32 src_components = src->getComponents();

            // Convert to luminance and then scale and bias that to get ready for
            // embossed bump mapping.  (0-255 maps to 127-255)

            // Convert to fixed point so we don't have to worry about precision/clamping.
            const S32 FIXED_PT = 8;
            const S32 R_WEIGHT = S32(0.2995f * (1<<FIXED_PT));
            const S32 G_WEIGHT = S32(0.5875f * (1<<FIXED_PT));
            const S32 B_WEIGHT = S32(0.1145f * (1<<FIXED_PT));

            S32 minimum = 255;
            S32 maximum = 0;

            switch( src_components )
            {
            case 1:
            case 2:
                {
                    if( src_data_size == dst_data_size * src_components )
                    {
                        for( S32 i = 0, j=0; i < dst_data_size; i++, j+= src_components )
                        {
                            dst_data[i] = src_data[j];
                            if( dst_data[i] < minimum )
                            {
                                minimum = dst_data[i];
                            }
                            if( dst_data[i] > maximum )
                            {
                                maximum = dst_data[i];
                            }
                        }
                    }
                    else
                    {
                        llassert(0);
                        dst_image->clear();
                    }
                }
                break;
            case 3:
            case 4:
                {
                    if( src_data_size == dst_data_size * src_components )
                    {
                        for( S32 i = 0, j=0; i < dst_data_size; i++, j+= src_components )
                        {
                            // RGB to luminance
                            dst_data[i] = (R_WEIGHT * src_data[j] + G_WEIGHT * src_data[j+1] + B_WEIGHT * src_data[j+2]) >> FIXED_PT;
                            //llassert( dst_data[i] <= 255 );true because it's 8bit
                            if( dst_data[i] < minimum )
                            {
                                minimum = dst_data[i];
                            }
                            if( dst_data[i] > maximum )
                            {
                                maximum = dst_data[i];
                            }
                        }
                    }
                    else
                    {
                        llassert(0);
                        dst_image->clear();
                    }
                }
                break;
            default:
                llassert(0);
                dst_image->clear();
                break;
            }

            if( maximum > minimum )
            {
                U8 bias_and_scale_lut[256];
                F32 twice_one_over_range = 2.f / (maximum - minimum);
                S32 i;

                const F32 ARTIFICIAL_SCALE = 2.f;  // Advantage: exaggerates the effect in midrange.  Disadvantage: clamps at the extremes.
                if (BE_DARKNESS == bump_code)
                {
                    for( i = minimum; i <= maximum; i++ )
                    {
                        F32 minus_one_to_one = F32(maximum - i) * twice_one_over_range - 1.f;
                        bias_and_scale_lut[i] = llclampb(ll_round(127 * minus_one_to_one * ARTIFICIAL_SCALE + 128));
                    }
                }
                else
                {
                    for( i = minimum; i <= maximum; i++ )
                    {
                        F32 minus_one_to_one = F32(i - minimum) * twice_one_over_range - 1.f;
                        bias_and_scale_lut[i] = llclampb(ll_round(127 * minus_one_to_one * ARTIFICIAL_SCALE + 128));
                    }
                }

                for( i = 0; i < dst_data_size; i++ )
                {
                    dst_data[i] = bias_and_scale_lut[dst_data[i]];
                }
            }

            //---------------------------------------------------
            // immediately assign bump to a smart pointer in case some local smart pointer
            // accidentally releases it.
            LLPointer<LLViewerTexture> bump = iter->second;

            if (!LLPipeline::sRenderDeferred)
            {
                bump->setExplicitFormat(GL_ALPHA8, GL_ALPHA);

#if LL_BUMPLIST_MULTITHREADED
                auto tex_queue = LLImageGLThread::sEnabledTextures ? sTexUpdateQueue.lock() : nullptr;

                if (tex_queue)
                { //dispatch creation to background thread
                    LLImageRaw* dst_ptr = dst_image;
                    LLViewerTexture* bump_ptr = bump;
                    dst_ptr->ref();
                    bump_ptr->ref();
                    tex_queue->post(
                        [=]()
                        {
                            LL_PROFILE_ZONE_NAMED("bil - create texture");
                            bump_ptr->createGLTexture(0, dst_ptr);
                            bump_ptr->unref();
                            dst_ptr->unref();
                        });

                }
                else
#endif
                {
                    bump->createGLTexture(0, dst_image);
                }
            }
            else
            { //convert to normal map
                LL_PROFILE_ZONE_NAMED("bil - create normal map");
                LLImageGL* img = bump->getGLTexture();
                LLImageRaw* dst_ptr = dst_image.get();
                LLGLTexture* bump_ptr = bump.get();

                dst_ptr->ref();
                img->ref();
                bump_ptr->ref();
                auto create_func = [=]()
                {
                    img->setUseMipMaps(true);
                    // upload dst_image to GPU (greyscale in red channel)
                    img->setExplicitFormat(GL_RED, GL_RED);

                    bump_ptr->createGLTexture(0, dst_ptr);
                    dst_ptr->unref();
                };

                auto generate_func = [=]()
                {
                    // Allocate an empty RGBA texture at "tex_name" the same size as bump
                    //  Note: bump will still point at GPU copy of dst_image
                    bump_ptr->setExplicitFormat(GL_RGBA, GL_RGBA);
                    LLGLuint tex_name;
                    img->createGLTexture(0, nullptr, false, 0, true, &tex_name);

                    // point render target at empty buffer
                    sRenderTarget.setColorAttachment(img, tex_name);

                    // generate normal map in empty texture
                    {
                        sRenderTarget.bindTarget();

                        LLGLDepthTest depth(GL_FALSE);
                        LLGLDisable cull(GL_CULL_FACE);
                        LLGLDisable blend(GL_BLEND);
                        gGL.setColorMask(true, true);

                        gNormalMapGenProgram.bind();

                        static LLStaticHashedString sNormScale("norm_scale");
                        static LLStaticHashedString sStepX("stepX");
                        static LLStaticHashedString sStepY("stepY");

                        gNormalMapGenProgram.uniform1f(sNormScale, gSavedSettings.getF32("RenderNormalMapScale"));
                        gNormalMapGenProgram.uniform1f(sStepX, 1.f / bump_ptr->getWidth());
                        gNormalMapGenProgram.uniform1f(sStepY, 1.f / bump_ptr->getHeight());

                        gGL.getTexUnit(0)->bind(bump_ptr);

                        gGL.begin(LLRender::TRIANGLE_STRIP);
                        gGL.texCoord2f(0, 0);
                        gGL.vertex2f(0, 0);

                        gGL.texCoord2f(0, 1);
                        gGL.vertex2f(0, 1);

                        gGL.texCoord2f(1, 0);
                        gGL.vertex2f(1, 0);

                        gGL.texCoord2f(1, 1);
                        gGL.vertex2f(1, 1);

                        gGL.end();

                        gGL.flush();

                        gNormalMapGenProgram.unbind();

                        sRenderTarget.flush();
                        sRenderTarget.releaseColorAttachment();
                    }

                    // point bump at normal map and free gpu copy of dst_image
                    img->syncTexName(tex_name);

                    // generate mipmap
                    gGL.getTexUnit(0)->bind(img);
                    glGenerateMipmap(GL_TEXTURE_2D);
                    gGL.getTexUnit(0)->disable();

                    bump_ptr->unref();
                    img->unref();
                };

#if LL_BUMPLIST_MULTITHREADED
                auto main_queue = LLImageGLThread::sEnabledTextures ? sMainQueue.lock() : nullptr;

                if (main_queue)
                { //dispatch texture upload to background thread, issue GPU commands to generate normal map on main thread
                    main_queue->postTo(
                        sTexUpdateQueue,
                        create_func,
                        generate_func);
                }
                else
#endif
                { // immediate upload texture and generate normal map
                    create_func();
                    generate_func();
                }


            }

            iter->second = bump; // derefs (and deletes) old image
            //---------------------------------------------------
        }
    }
}

void LLDrawPoolBump::pushBumpBatches(U32 type)
{
    LLVOAvatar* avatar = nullptr;
    U64 skin = 0;

    if (mRigged)
    { // nudge type enum and include skinweights for rigged pass
        type += 1;
    }

    LLCullResult::drawinfo_iterator begin = gPipeline.beginRenderMap(type);
    LLCullResult::drawinfo_iterator end = gPipeline.endRenderMap(type);

    for (LLCullResult::drawinfo_iterator i = begin; i != end; ++i)
    {
        LLDrawInfo& params = **i;

        if (LLDrawPoolBump::bindBumpMap(params))
        {
            if (mRigged)
            {
                if (avatar != params.mAvatar || skin != params.mSkinInfo->mHash)
                {
                    if (uploadMatrixPalette(params))
                    {
                        avatar = params.mAvatar;
                        skin = params.mSkinInfo->mHash;
                    }
                    else
                    {
                        continue;
                    }
                }
            }
            pushBumpBatch(params, false);
        }
    }
}

void LLRenderPass::pushBumpBatch(LLDrawInfo& params, bool texture, bool batch_textures)
{
    LL_PROFILE_ZONE_SCOPED_CATEGORY_DRAWPOOL;
    applyModelMatrix(params);

    bool tex_setup = false;

    if (batch_textures && params.mTextureList.size() > 1)
    {
        for (U32 i = 0; i < params.mTextureList.size(); ++i)
        {
            if (params.mTextureList[i].notNull())
            {
                gGL.getTexUnit(i)->bindFast(params.mTextureList[i]);
            }
        }
    }
    else
    { //not batching textures or batch has only 1 texture -- might need a texture matrix
        if (params.mTextureMatrix)
        {
            if (shiny)
            {
                gGL.getTexUnit(0)->activate();
                gGL.matrixMode(LLRender::MM_TEXTURE);
            }
            else
            {
                gGL.getTexUnit(0)->activate();
                gGL.matrixMode(LLRender::MM_TEXTURE);
                gGL.loadMatrix((GLfloat*) params.mTextureMatrix->mMatrix);
                gPipeline.mTextureMatrixOps++;
            }

            gGL.loadMatrix((GLfloat*) params.mTextureMatrix->mMatrix);
            gPipeline.mTextureMatrixOps++;

            tex_setup = true;
        }

        if (shiny && mShaderLevel > 1 && texture)
        {
            if (params.mTexture.notNull())
            {
                gGL.getTexUnit(diffuse_channel)->bindFast(params.mTexture);
            }
            else
            {
                gGL.getTexUnit(diffuse_channel)->unbind(LLTexUnit::TT_TEXTURE);
            }
        }
    }

    params.mVertexBuffer->setBuffer();
    params.mVertexBuffer->drawRange(LLRender::TRIANGLES, params.mStart, params.mEnd, params.mCount, params.mOffset);

    if (tex_setup)
    {
        if (shiny)
        {
            gGL.getTexUnit(0)->activate();
        }
        else
        {
            gGL.getTexUnit(0)->activate();
            gGL.matrixMode(LLRender::MM_TEXTURE);
        }
        gGL.loadIdentity();
        gGL.matrixMode(LLRender::MM_MODELVIEW);
    }
}
<|MERGE_RESOLUTION|>--- conflicted
+++ resolved
@@ -698,67 +698,38 @@
 
 
 void LLBumpImageList::updateImages()
-<<<<<<< HEAD
-{	
+{
     llassert(LLCoros::on_main_thread_main_coro()); // This code is not thread safe
 
-	for (bump_image_map_t::iterator iter = mBrightnessEntries.begin(); iter != mBrightnessEntries.end(); )
-	{
-		LLViewerTexture* image = iter->second;
-		if( image )
-		{
-			bool destroy = true;
-			if( image->hasGLTexture())
-			{
-				if( image->getBoundRecently() )
-				{
-					destroy = false;
-				}
-				else
-				{
-					image->destroyGLTexture();
-				}
-			}
-
-			if( destroy )
-			{
-				//LL_INFOS() << "*** Destroying bright " << (void*)image << LL_ENDL;
-				iter = mBrightnessEntries.erase(iter);   // deletes the image thanks to reference counting
+    for (bump_image_map_t::iterator iter = mBrightnessEntries.begin(); iter != mBrightnessEntries.end(); )
+    {
+        LLViewerTexture* image = iter->second;
+        if( image )
+        {
+            bool destroy = true;
+            if( image->hasGLTexture())
+            {
+                if( image->getBoundRecently() )
+                {
+                    destroy = false;
+                }
+                else
+                {
+                    image->destroyGLTexture();
+                }
+            }
+
+            if( destroy )
+            {
+                //LL_INFOS() << "*** Destroying bright " << (void*)image << LL_ENDL;
+                iter = mBrightnessEntries.erase(iter);   // deletes the image thanks to reference counting
                 continue;
-			}
-		}
+            }
+        }
         ++iter;
-	}
-	
-	for (bump_image_map_t::iterator iter = mDarknessEntries.begin(); iter != mDarknessEntries.end(); )
-	{
-		bump_image_map_t::iterator curiter = iter++;
-		LLViewerTexture* image = curiter->second;
-		if( image )
-		{
-			bool destroy = true;
-			if( image->hasGLTexture())
-			{
-				if( image->getBoundRecently() )
-				{
-					destroy = false;
-				}
-				else
-				{
-					image->destroyGLTexture();
-				}
-			}
-
-			if( destroy )
-			{
-				//LL_INFOS() << "*** Destroying dark " << (void*)image << LL_ENDL;;
-				mDarknessEntries.erase(curiter);  // deletes the image thanks to reference counting
-			}
-		}
-	}
-=======
-{
-    for (bump_image_map_t::iterator iter = mBrightnessEntries.begin(); iter != mBrightnessEntries.end(); )
+    }
+
+    for (bump_image_map_t::iterator iter = mDarknessEntries.begin(); iter != mDarknessEntries.end(); )
     {
         bump_image_map_t::iterator curiter = iter++;
         LLViewerTexture* image = curiter->second;
@@ -779,39 +750,11 @@
 
             if( destroy )
             {
-                //LL_INFOS() << "*** Destroying bright " << (void*)image << LL_ENDL;
-                mBrightnessEntries.erase(curiter);   // deletes the image thanks to reference counting
-            }
-        }
-    }
-
-    for (bump_image_map_t::iterator iter = mDarknessEntries.begin(); iter != mDarknessEntries.end(); )
-    {
-        bump_image_map_t::iterator curiter = iter++;
-        LLViewerTexture* image = curiter->second;
-        if( image )
-        {
-            bool destroy = true;
-            if( image->hasGLTexture())
-            {
-                if( image->getBoundRecently() )
-                {
-                    destroy = false;
-                }
-                else
-                {
-                    image->destroyGLTexture();
-                }
-            }
-
-            if( destroy )
-            {
                 //LL_INFOS() << "*** Destroying dark " << (void*)image << LL_ENDL;;
                 mDarknessEntries.erase(curiter);  // deletes the image thanks to reference counting
             }
         }
     }
->>>>>>> 6377610f
 }
 
 
