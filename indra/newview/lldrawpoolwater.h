--- conflicted
+++ resolved
@@ -44,17 +44,10 @@
     LLPointer<LLViewerTexture> mOpaqueWaterImagep;
 
 public:
-<<<<<<< HEAD
-	static bool sSkipScreenCopy;
-	static bool sNeedsReflectionUpdate;
-	static bool sNeedsDistortionUpdate;
-	static F32 sWaterFogEnd;
-=======
-    static BOOL sSkipScreenCopy;
-    static BOOL sNeedsReflectionUpdate;
-    static BOOL sNeedsDistortionUpdate;
+    static bool sSkipScreenCopy;
+    static bool sNeedsReflectionUpdate;
+    static bool sNeedsDistortionUpdate;
     static F32 sWaterFogEnd;
->>>>>>> e7eced3c
 
     enum
     {
