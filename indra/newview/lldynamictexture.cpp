/**
 * @file lldynamictexture.cpp
 * @brief Implementation of LLViewerDynamicTexture class
 *
 * $LicenseInfo:firstyear=2001&license=viewerlgpl$
 * Second Life Viewer Source Code
 * Copyright (C) 2010, Linden Research, Inc.
 *
 * This library is free software; you can redistribute it and/or
 * modify it under the terms of the GNU Lesser General Public
 * License as published by the Free Software Foundation;
 * version 2.1 of the License only.
 *
 * This library is distributed in the hope that it will be useful,
 * but WITHOUT ANY WARRANTY; without even the implied warranty of
 * MERCHANTABILITY or FITNESS FOR A PARTICULAR PURPOSE.  See the GNU
 * Lesser General Public License for more details.
 *
 * You should have received a copy of the GNU Lesser General Public
 * License along with this library; if not, write to the Free Software
 * Foundation, Inc., 51 Franklin Street, Fifth Floor, Boston, MA  02110-1301  USA
 *
 * Linden Research, Inc., 945 Battery Street, San Francisco, CA  94111  USA
 * $/LicenseInfo$
 */

#include "llviewerprecompiledheaders.h"

#include "lldynamictexture.h"

// Linden library includes
#include "llglheaders.h"
#include "llwindow.h"           // getPosition()

// Viewer includes
#include "llviewerwindow.h"
#include "llviewercamera.h"
#include "llviewercontrol.h"
#include "llviewertexture.h"
#include "llvertexbuffer.h"
#include "llviewerdisplay.h"
#include "llrender.h"
#include "pipeline.h"
#include "llglslshader.h"

// static
LLViewerDynamicTexture::instance_list_t LLViewerDynamicTexture::sInstances[ LLViewerDynamicTexture::ORDER_COUNT ];
S32 LLViewerDynamicTexture::sNumRenders = 0;

//-----------------------------------------------------------------------------
// LLViewerDynamicTexture()
//-----------------------------------------------------------------------------
<<<<<<< HEAD
LLViewerDynamicTexture::LLViewerDynamicTexture(S32 width, S32 height, S32 components, EOrder order, bool clamp) : 
	LLViewerTexture(width, height, components, false),
	mClamp(clamp)
=======
LLViewerDynamicTexture::LLViewerDynamicTexture(S32 width, S32 height, S32 components, EOrder order, BOOL clamp) :
    LLViewerTexture(width, height, components, FALSE),
    mClamp(clamp)
>>>>>>> e7eced3c
{
    llassert((1 <= components) && (components <= 4));

    generateGLTexture();

    llassert( 0 <= order && order < ORDER_COUNT );
    LLViewerDynamicTexture::sInstances[ order ].insert(this);
}

//-----------------------------------------------------------------------------
// LLViewerDynamicTexture()
//-----------------------------------------------------------------------------
LLViewerDynamicTexture::~LLViewerDynamicTexture()
{
    for( S32 order = 0; order < ORDER_COUNT; order++ )
    {
        LLViewerDynamicTexture::sInstances[order].erase(this);  // will fail in all but one case.
    }
}

//virtual
S8 LLViewerDynamicTexture::getType() const
{
    return LLViewerTexture::DYNAMIC_TEXTURE ;
}

//-----------------------------------------------------------------------------
// generateGLTexture()
//-----------------------------------------------------------------------------
void LLViewerDynamicTexture::generateGLTexture()
{
<<<<<<< HEAD
	LLViewerTexture::generateGLTexture() ;
	generateGLTexture(-1, 0, 0, false);
=======
    LLViewerTexture::generateGLTexture() ;
    generateGLTexture(-1, 0, 0, FALSE);
>>>>>>> e7eced3c
}

void LLViewerDynamicTexture::generateGLTexture(LLGLint internal_format, LLGLenum primary_format, LLGLenum type_format, bool swap_bytes)
{
<<<<<<< HEAD
	if (mComponents < 1 || mComponents > 4)
	{
		LL_ERRS() << "Bad number of components in dynamic texture: " << mComponents << LL_ENDL;
	}
	
	LLPointer<LLImageRaw> raw_image = new LLImageRaw(mFullWidth, mFullHeight, mComponents);
	if (internal_format >= 0)
	{
		setExplicitFormat(internal_format, primary_format, type_format, swap_bytes);
	}
	createGLTexture(0, raw_image, 0, true, LLGLTexture::DYNAMIC_TEX);
	setAddressMode((mClamp) ? LLTexUnit::TAM_CLAMP : LLTexUnit::TAM_WRAP);
	mGLTexturep->setGLTextureCreated(false);
=======
    if (mComponents < 1 || mComponents > 4)
    {
        LL_ERRS() << "Bad number of components in dynamic texture: " << mComponents << LL_ENDL;
    }

    LLPointer<LLImageRaw> raw_image = new LLImageRaw(mFullWidth, mFullHeight, mComponents);
    if (internal_format >= 0)
    {
        setExplicitFormat(internal_format, primary_format, type_format, swap_bytes);
    }
    createGLTexture(0, raw_image, 0, TRUE, LLGLTexture::DYNAMIC_TEX);
    setAddressMode((mClamp) ? LLTexUnit::TAM_CLAMP : LLTexUnit::TAM_WRAP);
    mGLTexturep->setGLTextureCreated(false);
>>>>>>> e7eced3c
}

//-----------------------------------------------------------------------------
// render()
//-----------------------------------------------------------------------------
bool LLViewerDynamicTexture::render()
{
<<<<<<< HEAD
	return false;
=======
    return FALSE;
>>>>>>> e7eced3c
}

//-----------------------------------------------------------------------------
// preRender()
//-----------------------------------------------------------------------------
void LLViewerDynamicTexture::preRender(bool clear_depth)
{
    LL_PROFILE_ZONE_SCOPED_CATEGORY_UI;

     //use the bottom left corner
    mOrigin.set(0, 0);

    gGL.getTexUnit(0)->unbind(LLTexUnit::TT_TEXTURE);
    // Set up camera
    LLViewerCamera* camera = LLViewerCamera::getInstance();
    mCamera.setOrigin(*camera);
    mCamera.setAxes(*camera);
    mCamera.setAspect(camera->getAspect());
    mCamera.setView(camera->getView());
    mCamera.setNear(camera->getNear());

    glViewport(mOrigin.mX, mOrigin.mY, mFullWidth, mFullHeight);
    if (clear_depth)
    {
        glClear(GL_DEPTH_BUFFER_BIT);
    }
}

//-----------------------------------------------------------------------------
// postRender()
//-----------------------------------------------------------------------------
void LLViewerDynamicTexture::postRender(bool success)
{
    {
        if (success)
        {
            if(mGLTexturep.isNull())
            {
                generateGLTexture() ;
            }
            else if(!mGLTexturep->getHasGLTexture())
            {
                generateGLTexture() ;
            }
            else if(mGLTexturep->getDiscardLevel() != 0)//do not know how it happens, but regenerate one if it does.
            {
                generateGLTexture() ;
            }

            success = mGLTexturep->setSubImageFromFrameBuffer(0, 0, mOrigin.mX, mOrigin.mY, mFullWidth, mFullHeight);
        }
    }

    // restore viewport
    gViewerWindow->setup2DViewport();

    // restore camera
    LLViewerCamera* camera = LLViewerCamera::getInstance();
    camera->setOrigin(mCamera);
    camera->setAxes(mCamera);
    camera->setAspect(mCamera.getAspect());
    camera->setViewNoBroadcast(mCamera.getView());
    camera->setNear(mCamera.getNear());
}

//-----------------------------------------------------------------------------
// static
// updateDynamicTextures()
// Calls update on each dynamic texture.  Calls each group in order: "first," then "middle," then "last."
//-----------------------------------------------------------------------------
bool LLViewerDynamicTexture::updateAllInstances()
{
<<<<<<< HEAD
    LL_PROFILE_ZONE_SCOPED_CATEGORY_UI;

	sNumRenders = 0;
	if (gGLManager.mIsDisabled)
	{
		return true;
	}

    LLRenderTarget& bake_target = gPipeline.mAuxillaryRT.deferredScreen;

	if (!bake_target.isComplete())
    {
        llassert(false);
		return false;
    }
    llassert(bake_target.getWidth() >= LLPipeline::MAX_BAKE_WIDTH);
    llassert(bake_target.getHeight() >= LLPipeline::MAX_BAKE_WIDTH);

    bake_target.bindTarget();
    bake_target.clear();

	LLGLSLShader::unbind();
	LLVertexBuffer::unbind();
	
	bool result = false;
	bool ret = false ;
	for( S32 order = 0; order < ORDER_COUNT; order++ )
	{
		for (instance_list_t::iterator iter = LLViewerDynamicTexture::sInstances[order].begin();
			 iter != LLViewerDynamicTexture::sInstances[order].end(); ++iter)
		{
			LLViewerDynamicTexture *dynamicTexture = *iter;
			if (dynamicTexture->needsRender())
			{				
                llassert(dynamicTexture->getFullWidth() <= LLPipeline::MAX_BAKE_WIDTH);
                llassert(dynamicTexture->getFullHeight() <= LLPipeline::MAX_BAKE_WIDTH);

				glClear(GL_DEPTH_BUFFER_BIT);
								
				gGL.color4f(1,1,1,1);
                dynamicTexture->setBoundTarget(&bake_target);
				dynamicTexture->preRender();	// Must be called outside of startRender()
				result = false;
				if (dynamicTexture->render())
				{
					ret = true ;
					result = true;
					sNumRenders++;
				}
				gGL.flush();
				LLVertexBuffer::unbind();
				dynamicTexture->setBoundTarget(nullptr);
				dynamicTexture->postRender(result);
			}
		}
	}

	bake_target.flush();
=======
    sNumRenders = 0;
    if (gGLManager.mIsDisabled)
    {
        return TRUE;
    }

    bool use_fbo = gPipeline.mBake.isComplete() && !gGLManager.mIsAMD;

    if (use_fbo)
    {
        gPipeline.mBake.bindTarget();
        gPipeline.mBake.clear();
    }

    LLGLSLShader::unbind();
    LLVertexBuffer::unbind();

    BOOL result = FALSE;
    BOOL ret = FALSE ;
    for( S32 order = 0; order < ORDER_COUNT; order++ )
    {
        for (instance_list_t::iterator iter = LLViewerDynamicTexture::sInstances[order].begin();
             iter != LLViewerDynamicTexture::sInstances[order].end(); ++iter)
        {
            LLViewerDynamicTexture *dynamicTexture = *iter;
            if (dynamicTexture->needsRender())
            {
                glClear(GL_DEPTH_BUFFER_BIT);
                gDepthDirty = TRUE;

                gGL.color4f(1,1,1,1);
                dynamicTexture->setBoundTarget(use_fbo ? &gPipeline.mBake : nullptr);
                dynamicTexture->preRender();    // Must be called outside of startRender()
                result = FALSE;
                if (dynamicTexture->render())
                {
                    ret = TRUE ;
                    result = TRUE;
                    sNumRenders++;
                }
                gGL.flush();
                LLVertexBuffer::unbind();
                dynamicTexture->setBoundTarget(nullptr);
                dynamicTexture->postRender(result);
            }
        }
    }

    if (use_fbo)
    {
        gPipeline.mBake.flush();
    }
>>>>>>> e7eced3c

    gGL.flush();

    return ret;
}

//-----------------------------------------------------------------------------
// static
// destroyGL()
//-----------------------------------------------------------------------------
void LLViewerDynamicTexture::destroyGL()
{
    for( S32 order = 0; order < ORDER_COUNT; order++ )
    {
        for (instance_list_t::iterator iter = LLViewerDynamicTexture::sInstances[order].begin();
             iter != LLViewerDynamicTexture::sInstances[order].end(); ++iter)
        {
            LLViewerDynamicTexture *dynamicTexture = *iter;
            dynamicTexture->destroyGLTexture() ;
        }
    }
}

//-----------------------------------------------------------------------------
// static
// restoreGL()
//-----------------------------------------------------------------------------
void LLViewerDynamicTexture::restoreGL()
{
    if (gGLManager.mIsDisabled)
    {
        return ;
    }

    for( S32 order = 0; order < ORDER_COUNT; order++ )
    {
        for (instance_list_t::iterator iter = LLViewerDynamicTexture::sInstances[order].begin();
             iter != LLViewerDynamicTexture::sInstances[order].end(); ++iter)
        {
            LLViewerDynamicTexture *dynamicTexture = *iter;
            dynamicTexture->restoreGLTexture() ;
        }
    }
}<|MERGE_RESOLUTION|>--- conflicted
+++ resolved
@@ -50,15 +50,9 @@
 //-----------------------------------------------------------------------------
 // LLViewerDynamicTexture()
 //-----------------------------------------------------------------------------
-<<<<<<< HEAD
-LLViewerDynamicTexture::LLViewerDynamicTexture(S32 width, S32 height, S32 components, EOrder order, bool clamp) : 
-	LLViewerTexture(width, height, components, false),
-	mClamp(clamp)
-=======
-LLViewerDynamicTexture::LLViewerDynamicTexture(S32 width, S32 height, S32 components, EOrder order, BOOL clamp) :
-    LLViewerTexture(width, height, components, FALSE),
+LLViewerDynamicTexture::LLViewerDynamicTexture(S32 width, S32 height, S32 components, EOrder order, bool clamp) :
+    LLViewerTexture(width, height, components, false),
     mClamp(clamp)
->>>>>>> e7eced3c
 {
     llassert((1 <= components) && (components <= 4));
 
@@ -90,32 +84,12 @@
 //-----------------------------------------------------------------------------
 void LLViewerDynamicTexture::generateGLTexture()
 {
-<<<<<<< HEAD
-	LLViewerTexture::generateGLTexture() ;
-	generateGLTexture(-1, 0, 0, false);
-=======
     LLViewerTexture::generateGLTexture() ;
-    generateGLTexture(-1, 0, 0, FALSE);
->>>>>>> e7eced3c
+    generateGLTexture(-1, 0, 0, false);
 }
 
 void LLViewerDynamicTexture::generateGLTexture(LLGLint internal_format, LLGLenum primary_format, LLGLenum type_format, bool swap_bytes)
 {
-<<<<<<< HEAD
-	if (mComponents < 1 || mComponents > 4)
-	{
-		LL_ERRS() << "Bad number of components in dynamic texture: " << mComponents << LL_ENDL;
-	}
-	
-	LLPointer<LLImageRaw> raw_image = new LLImageRaw(mFullWidth, mFullHeight, mComponents);
-	if (internal_format >= 0)
-	{
-		setExplicitFormat(internal_format, primary_format, type_format, swap_bytes);
-	}
-	createGLTexture(0, raw_image, 0, true, LLGLTexture::DYNAMIC_TEX);
-	setAddressMode((mClamp) ? LLTexUnit::TAM_CLAMP : LLTexUnit::TAM_WRAP);
-	mGLTexturep->setGLTextureCreated(false);
-=======
     if (mComponents < 1 || mComponents > 4)
     {
         LL_ERRS() << "Bad number of components in dynamic texture: " << mComponents << LL_ENDL;
@@ -126,10 +100,9 @@
     {
         setExplicitFormat(internal_format, primary_format, type_format, swap_bytes);
     }
-    createGLTexture(0, raw_image, 0, TRUE, LLGLTexture::DYNAMIC_TEX);
+    createGLTexture(0, raw_image, 0, true, LLGLTexture::DYNAMIC_TEX);
     setAddressMode((mClamp) ? LLTexUnit::TAM_CLAMP : LLTexUnit::TAM_WRAP);
     mGLTexturep->setGLTextureCreated(false);
->>>>>>> e7eced3c
 }
 
 //-----------------------------------------------------------------------------
@@ -137,11 +110,7 @@
 //-----------------------------------------------------------------------------
 bool LLViewerDynamicTexture::render()
 {
-<<<<<<< HEAD
-	return false;
-=======
-    return FALSE;
->>>>>>> e7eced3c
+    return false;
 }
 
 //-----------------------------------------------------------------------------
@@ -214,21 +183,20 @@
 //-----------------------------------------------------------------------------
 bool LLViewerDynamicTexture::updateAllInstances()
 {
-<<<<<<< HEAD
     LL_PROFILE_ZONE_SCOPED_CATEGORY_UI;
 
-	sNumRenders = 0;
-	if (gGLManager.mIsDisabled)
-	{
-		return true;
-	}
+    sNumRenders = 0;
+    if (gGLManager.mIsDisabled)
+    {
+        return true;
+    }
 
     LLRenderTarget& bake_target = gPipeline.mAuxillaryRT.deferredScreen;
 
-	if (!bake_target.isComplete())
+    if (!bake_target.isComplete())
     {
         llassert(false);
-		return false;
+        return false;
     }
     llassert(bake_target.getWidth() >= LLPipeline::MAX_BAKE_WIDTH);
     llassert(bake_target.getHeight() >= LLPipeline::MAX_BAKE_WIDTH);
@@ -236,82 +204,32 @@
     bake_target.bindTarget();
     bake_target.clear();
 
-	LLGLSLShader::unbind();
-	LLVertexBuffer::unbind();
-	
-	bool result = false;
-	bool ret = false ;
-	for( S32 order = 0; order < ORDER_COUNT; order++ )
-	{
-		for (instance_list_t::iterator iter = LLViewerDynamicTexture::sInstances[order].begin();
-			 iter != LLViewerDynamicTexture::sInstances[order].end(); ++iter)
-		{
-			LLViewerDynamicTexture *dynamicTexture = *iter;
-			if (dynamicTexture->needsRender())
-			{				
+    LLGLSLShader::unbind();
+    LLVertexBuffer::unbind();
+
+    bool result = false;
+    bool ret = false ;
+    for( S32 order = 0; order < ORDER_COUNT; order++ )
+    {
+        for (instance_list_t::iterator iter = LLViewerDynamicTexture::sInstances[order].begin();
+             iter != LLViewerDynamicTexture::sInstances[order].end(); ++iter)
+        {
+            LLViewerDynamicTexture *dynamicTexture = *iter;
+            if (dynamicTexture->needsRender())
+            {
                 llassert(dynamicTexture->getFullWidth() <= LLPipeline::MAX_BAKE_WIDTH);
                 llassert(dynamicTexture->getFullHeight() <= LLPipeline::MAX_BAKE_WIDTH);
 
-				glClear(GL_DEPTH_BUFFER_BIT);
-								
-				gGL.color4f(1,1,1,1);
+                glClear(GL_DEPTH_BUFFER_BIT);
+
+                gGL.color4f(1,1,1,1);
                 dynamicTexture->setBoundTarget(&bake_target);
-				dynamicTexture->preRender();	// Must be called outside of startRender()
-				result = false;
-				if (dynamicTexture->render())
-				{
-					ret = true ;
-					result = true;
-					sNumRenders++;
-				}
-				gGL.flush();
-				LLVertexBuffer::unbind();
-				dynamicTexture->setBoundTarget(nullptr);
-				dynamicTexture->postRender(result);
-			}
-		}
-	}
-
-	bake_target.flush();
-=======
-    sNumRenders = 0;
-    if (gGLManager.mIsDisabled)
-    {
-        return TRUE;
-    }
-
-    bool use_fbo = gPipeline.mBake.isComplete() && !gGLManager.mIsAMD;
-
-    if (use_fbo)
-    {
-        gPipeline.mBake.bindTarget();
-        gPipeline.mBake.clear();
-    }
-
-    LLGLSLShader::unbind();
-    LLVertexBuffer::unbind();
-
-    BOOL result = FALSE;
-    BOOL ret = FALSE ;
-    for( S32 order = 0; order < ORDER_COUNT; order++ )
-    {
-        for (instance_list_t::iterator iter = LLViewerDynamicTexture::sInstances[order].begin();
-             iter != LLViewerDynamicTexture::sInstances[order].end(); ++iter)
-        {
-            LLViewerDynamicTexture *dynamicTexture = *iter;
-            if (dynamicTexture->needsRender())
-            {
-                glClear(GL_DEPTH_BUFFER_BIT);
-                gDepthDirty = TRUE;
-
-                gGL.color4f(1,1,1,1);
-                dynamicTexture->setBoundTarget(use_fbo ? &gPipeline.mBake : nullptr);
                 dynamicTexture->preRender();    // Must be called outside of startRender()
-                result = FALSE;
+                result = false;
                 if (dynamicTexture->render())
                 {
-                    ret = TRUE ;
-                    result = TRUE;
+                    ret = true ;
+                    result = true;
                     sNumRenders++;
                 }
                 gGL.flush();
@@ -322,11 +240,7 @@
         }
     }
 
-    if (use_fbo)
-    {
-        gPipeline.mBake.flush();
-    }
->>>>>>> e7eced3c
+    bake_target.flush();
 
     gGL.flush();
 
