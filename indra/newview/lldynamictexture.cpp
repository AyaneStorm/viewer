/**
 * @file lldynamictexture.cpp
 * @brief Implementation of LLViewerDynamicTexture class
 *
 * $LicenseInfo:firstyear=2001&license=viewerlgpl$
 * Second Life Viewer Source Code
 * Copyright (C) 2010, Linden Research, Inc.
 *
 * This library is free software; you can redistribute it and/or
 * modify it under the terms of the GNU Lesser General Public
 * License as published by the Free Software Foundation;
 * version 2.1 of the License only.
 *
 * This library is distributed in the hope that it will be useful,
 * but WITHOUT ANY WARRANTY; without even the implied warranty of
 * MERCHANTABILITY or FITNESS FOR A PARTICULAR PURPOSE.  See the GNU
 * Lesser General Public License for more details.
 *
 * You should have received a copy of the GNU Lesser General Public
 * License along with this library; if not, write to the Free Software
 * Foundation, Inc., 51 Franklin Street, Fifth Floor, Boston, MA  02110-1301  USA
 *
 * Linden Research, Inc., 945 Battery Street, San Francisco, CA  94111  USA
 * $/LicenseInfo$
 */

#include "llviewerprecompiledheaders.h"

#include "lldynamictexture.h"

// Linden library includes
#include "llglheaders.h"
#include "llwindow.h"           // getPosition()

// Viewer includes
#include "llviewerwindow.h"
#include "llviewercamera.h"
#include "llviewercontrol.h"
#include "llviewertexture.h"
#include "llvertexbuffer.h"
#include "llviewerdisplay.h"
#include "llrender.h"
#include "pipeline.h"
#include "llglslshader.h"

// static
LLViewerDynamicTexture::instance_list_t LLViewerDynamicTexture::sInstances[ LLViewerDynamicTexture::ORDER_COUNT ];
S32 LLViewerDynamicTexture::sNumRenders = 0;

//-----------------------------------------------------------------------------
// LLViewerDynamicTexture()
//-----------------------------------------------------------------------------
LLViewerDynamicTexture::LLViewerDynamicTexture(S32 width, S32 height, S32 components, EOrder order, BOOL clamp) :
    LLViewerTexture(width, height, components, FALSE),
    mClamp(clamp)
{
    llassert((1 <= components) && (components <= 4));

    generateGLTexture();

    llassert( 0 <= order && order < ORDER_COUNT );
    LLViewerDynamicTexture::sInstances[ order ].insert(this);
}

//-----------------------------------------------------------------------------
// LLViewerDynamicTexture()
//-----------------------------------------------------------------------------
LLViewerDynamicTexture::~LLViewerDynamicTexture()
{
    for( S32 order = 0; order < ORDER_COUNT; order++ )
    {
        LLViewerDynamicTexture::sInstances[order].erase(this);  // will fail in all but one case.
    }
}

//virtual
S8 LLViewerDynamicTexture::getType() const
{
    return LLViewerTexture::DYNAMIC_TEXTURE ;
}

//-----------------------------------------------------------------------------
// generateGLTexture()
//-----------------------------------------------------------------------------
void LLViewerDynamicTexture::generateGLTexture()
{
    LLViewerTexture::generateGLTexture() ;
    generateGLTexture(-1, 0, 0, FALSE);
}

void LLViewerDynamicTexture::generateGLTexture(LLGLint internal_format, LLGLenum primary_format, LLGLenum type_format, BOOL swap_bytes)
{
    if (mComponents < 1 || mComponents > 4)
    {
        LL_ERRS() << "Bad number of components in dynamic texture: " << mComponents << LL_ENDL;
    }

    LLPointer<LLImageRaw> raw_image = new LLImageRaw(mFullWidth, mFullHeight, mComponents);
    if (internal_format >= 0)
    {
        setExplicitFormat(internal_format, primary_format, type_format, swap_bytes);
    }
    createGLTexture(0, raw_image, 0, TRUE, LLGLTexture::DYNAMIC_TEX);
    setAddressMode((mClamp) ? LLTexUnit::TAM_CLAMP : LLTexUnit::TAM_WRAP);
    mGLTexturep->setGLTextureCreated(false);
}

//-----------------------------------------------------------------------------
// render()
//-----------------------------------------------------------------------------
BOOL LLViewerDynamicTexture::render()
{
    return FALSE;
}

//-----------------------------------------------------------------------------
// preRender()
//-----------------------------------------------------------------------------
void LLViewerDynamicTexture::preRender(BOOL clear_depth)
{
    LL_PROFILE_ZONE_SCOPED_CATEGORY_UI;

     //use the bottom left corner
    mOrigin.set(0, 0);

    gGL.getTexUnit(0)->unbind(LLTexUnit::TT_TEXTURE);
    // Set up camera
    LLViewerCamera* camera = LLViewerCamera::getInstance();
    mCamera.setOrigin(*camera);
    mCamera.setAxes(*camera);
    mCamera.setAspect(camera->getAspect());
    mCamera.setView(camera->getView());
    mCamera.setNear(camera->getNear());

    glViewport(mOrigin.mX, mOrigin.mY, mFullWidth, mFullHeight);
    if (clear_depth)
    {
        glClear(GL_DEPTH_BUFFER_BIT);
    }
}

//-----------------------------------------------------------------------------
// postRender()
//-----------------------------------------------------------------------------
void LLViewerDynamicTexture::postRender(BOOL success)
{
    {
        if (success)
        {
            if(mGLTexturep.isNull())
            {
                generateGLTexture() ;
            }
            else if(!mGLTexturep->getHasGLTexture())
            {
                generateGLTexture() ;
            }
            else if(mGLTexturep->getDiscardLevel() != 0)//do not know how it happens, but regenerate one if it does.
            {
                generateGLTexture() ;
            }

            success = mGLTexturep->setSubImageFromFrameBuffer(0, 0, mOrigin.mX, mOrigin.mY, mFullWidth, mFullHeight);
        }
    }

    // restore viewport
    gViewerWindow->setup2DViewport();

    // restore camera
    LLViewerCamera* camera = LLViewerCamera::getInstance();
    camera->setOrigin(mCamera);
    camera->setAxes(mCamera);
    camera->setAspect(mCamera.getAspect());
    camera->setViewNoBroadcast(mCamera.getView());
    camera->setNear(mCamera.getNear());
}

//-----------------------------------------------------------------------------
// static
// updateDynamicTextures()
// Calls update on each dynamic texture.  Calls each group in order: "first," then "middle," then "last."
//-----------------------------------------------------------------------------
BOOL LLViewerDynamicTexture::updateAllInstances()
{
<<<<<<< HEAD
    LL_PROFILE_ZONE_SCOPED_CATEGORY_UI;

	sNumRenders = 0;
	if (gGLManager.mIsDisabled)
	{
		return TRUE;
	}

    LLRenderTarget& bake_target = gPipeline.mAuxillaryRT.deferredScreen;

	if (!bake_target.isComplete())
    {
        llassert(false);
		return FALSE;
    }
    llassert(bake_target.getWidth() >= LLPipeline::MAX_BAKE_WIDTH);
    llassert(bake_target.getHeight() >= LLPipeline::MAX_BAKE_WIDTH);

    bake_target.bindTarget();
    bake_target.clear();

	LLGLSLShader::unbind();
	LLVertexBuffer::unbind();
	
	BOOL result = FALSE;
	BOOL ret = FALSE ;
	for( S32 order = 0; order < ORDER_COUNT; order++ )
	{
		for (instance_list_t::iterator iter = LLViewerDynamicTexture::sInstances[order].begin();
			 iter != LLViewerDynamicTexture::sInstances[order].end(); ++iter)
		{
			LLViewerDynamicTexture *dynamicTexture = *iter;
			if (dynamicTexture->needsRender())
			{				
                llassert(dynamicTexture->getFullWidth() <= LLPipeline::MAX_BAKE_WIDTH);
                llassert(dynamicTexture->getFullHeight() <= LLPipeline::MAX_BAKE_WIDTH);

				glClear(GL_DEPTH_BUFFER_BIT);
								
				gGL.color4f(1,1,1,1);
                dynamicTexture->setBoundTarget(&bake_target);
				dynamicTexture->preRender();	// Must be called outside of startRender()
				result = FALSE;
				if (dynamicTexture->render())
				{
					ret = TRUE ;
					result = TRUE;
					sNumRenders++;
				}
				gGL.flush();
				LLVertexBuffer::unbind();
				dynamicTexture->setBoundTarget(nullptr);
				dynamicTexture->postRender(result);
			}
		}
	}

	bake_target.flush();
=======
    sNumRenders = 0;
    if (gGLManager.mIsDisabled)
    {
        return TRUE;
    }

    bool use_fbo = gPipeline.mBake.isComplete() && !gGLManager.mIsAMD;

    if (use_fbo)
    {
        gPipeline.mBake.bindTarget();
        gPipeline.mBake.clear();
    }

    LLGLSLShader::unbind();
    LLVertexBuffer::unbind();

    BOOL result = FALSE;
    BOOL ret = FALSE ;
    for( S32 order = 0; order < ORDER_COUNT; order++ )
    {
        for (instance_list_t::iterator iter = LLViewerDynamicTexture::sInstances[order].begin();
             iter != LLViewerDynamicTexture::sInstances[order].end(); ++iter)
        {
            LLViewerDynamicTexture *dynamicTexture = *iter;
            if (dynamicTexture->needsRender())
            {
                glClear(GL_DEPTH_BUFFER_BIT);
                gDepthDirty = TRUE;

                gGL.color4f(1,1,1,1);
                dynamicTexture->setBoundTarget(use_fbo ? &gPipeline.mBake : nullptr);
                dynamicTexture->preRender();    // Must be called outside of startRender()
                result = FALSE;
                if (dynamicTexture->render())
                {
                    ret = TRUE ;
                    result = TRUE;
                    sNumRenders++;
                }
                gGL.flush();
                LLVertexBuffer::unbind();
                dynamicTexture->setBoundTarget(nullptr);
                dynamicTexture->postRender(result);
            }
        }
    }

    if (use_fbo)
    {
        gPipeline.mBake.flush();
    }
>>>>>>> 33ad8db7

    gGL.flush();

    return ret;
}

//-----------------------------------------------------------------------------
// static
// destroyGL()
//-----------------------------------------------------------------------------
void LLViewerDynamicTexture::destroyGL()
{
    for( S32 order = 0; order < ORDER_COUNT; order++ )
    {
        for (instance_list_t::iterator iter = LLViewerDynamicTexture::sInstances[order].begin();
             iter != LLViewerDynamicTexture::sInstances[order].end(); ++iter)
        {
            LLViewerDynamicTexture *dynamicTexture = *iter;
            dynamicTexture->destroyGLTexture() ;
        }
    }
}

//-----------------------------------------------------------------------------
// static
// restoreGL()
//-----------------------------------------------------------------------------
void LLViewerDynamicTexture::restoreGL()
{
    if (gGLManager.mIsDisabled)
    {
        return ;
    }

    for( S32 order = 0; order < ORDER_COUNT; order++ )
    {
        for (instance_list_t::iterator iter = LLViewerDynamicTexture::sInstances[order].begin();
             iter != LLViewerDynamicTexture::sInstances[order].end(); ++iter)
        {
            LLViewerDynamicTexture *dynamicTexture = *iter;
            dynamicTexture->restoreGLTexture() ;
        }
    }
}<|MERGE_RESOLUTION|>--- conflicted
+++ resolved
@@ -183,21 +183,20 @@
 //-----------------------------------------------------------------------------
 BOOL LLViewerDynamicTexture::updateAllInstances()
 {
-<<<<<<< HEAD
     LL_PROFILE_ZONE_SCOPED_CATEGORY_UI;
 
-	sNumRenders = 0;
-	if (gGLManager.mIsDisabled)
-	{
-		return TRUE;
-	}
+    sNumRenders = 0;
+    if (gGLManager.mIsDisabled)
+    {
+        return TRUE;
+    }
 
     LLRenderTarget& bake_target = gPipeline.mAuxillaryRT.deferredScreen;
 
-	if (!bake_target.isComplete())
+    if (!bake_target.isComplete())
     {
         llassert(false);
-		return FALSE;
+        return FALSE;
     }
     llassert(bake_target.getWidth() >= LLPipeline::MAX_BAKE_WIDTH);
     llassert(bake_target.getHeight() >= LLPipeline::MAX_BAKE_WIDTH);
@@ -205,76 +204,26 @@
     bake_target.bindTarget();
     bake_target.clear();
 
-	LLGLSLShader::unbind();
-	LLVertexBuffer::unbind();
-	
-	BOOL result = FALSE;
-	BOOL ret = FALSE ;
-	for( S32 order = 0; order < ORDER_COUNT; order++ )
-	{
-		for (instance_list_t::iterator iter = LLViewerDynamicTexture::sInstances[order].begin();
-			 iter != LLViewerDynamicTexture::sInstances[order].end(); ++iter)
-		{
-			LLViewerDynamicTexture *dynamicTexture = *iter;
-			if (dynamicTexture->needsRender())
-			{				
+    LLGLSLShader::unbind();
+    LLVertexBuffer::unbind();
+
+    BOOL result = FALSE;
+    BOOL ret = FALSE ;
+    for( S32 order = 0; order < ORDER_COUNT; order++ )
+    {
+        for (instance_list_t::iterator iter = LLViewerDynamicTexture::sInstances[order].begin();
+             iter != LLViewerDynamicTexture::sInstances[order].end(); ++iter)
+        {
+            LLViewerDynamicTexture *dynamicTexture = *iter;
+            if (dynamicTexture->needsRender())
+            {
                 llassert(dynamicTexture->getFullWidth() <= LLPipeline::MAX_BAKE_WIDTH);
                 llassert(dynamicTexture->getFullHeight() <= LLPipeline::MAX_BAKE_WIDTH);
 
-				glClear(GL_DEPTH_BUFFER_BIT);
-								
-				gGL.color4f(1,1,1,1);
+                glClear(GL_DEPTH_BUFFER_BIT);
+
+                gGL.color4f(1,1,1,1);
                 dynamicTexture->setBoundTarget(&bake_target);
-				dynamicTexture->preRender();	// Must be called outside of startRender()
-				result = FALSE;
-				if (dynamicTexture->render())
-				{
-					ret = TRUE ;
-					result = TRUE;
-					sNumRenders++;
-				}
-				gGL.flush();
-				LLVertexBuffer::unbind();
-				dynamicTexture->setBoundTarget(nullptr);
-				dynamicTexture->postRender(result);
-			}
-		}
-	}
-
-	bake_target.flush();
-=======
-    sNumRenders = 0;
-    if (gGLManager.mIsDisabled)
-    {
-        return TRUE;
-    }
-
-    bool use_fbo = gPipeline.mBake.isComplete() && !gGLManager.mIsAMD;
-
-    if (use_fbo)
-    {
-        gPipeline.mBake.bindTarget();
-        gPipeline.mBake.clear();
-    }
-
-    LLGLSLShader::unbind();
-    LLVertexBuffer::unbind();
-
-    BOOL result = FALSE;
-    BOOL ret = FALSE ;
-    for( S32 order = 0; order < ORDER_COUNT; order++ )
-    {
-        for (instance_list_t::iterator iter = LLViewerDynamicTexture::sInstances[order].begin();
-             iter != LLViewerDynamicTexture::sInstances[order].end(); ++iter)
-        {
-            LLViewerDynamicTexture *dynamicTexture = *iter;
-            if (dynamicTexture->needsRender())
-            {
-                glClear(GL_DEPTH_BUFFER_BIT);
-                gDepthDirty = TRUE;
-
-                gGL.color4f(1,1,1,1);
-                dynamicTexture->setBoundTarget(use_fbo ? &gPipeline.mBake : nullptr);
                 dynamicTexture->preRender();    // Must be called outside of startRender()
                 result = FALSE;
                 if (dynamicTexture->render())
@@ -291,11 +240,7 @@
         }
     }
 
-    if (use_fbo)
-    {
-        gPipeline.mBake.flush();
-    }
->>>>>>> 33ad8db7
+    bake_target.flush();
 
     gGL.flush();
 
