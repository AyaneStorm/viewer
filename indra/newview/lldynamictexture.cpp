--- conflicted
+++ resolved
@@ -217,14 +217,6 @@
 			LLViewerDynamicTexture *dynamicTexture = *iter;
 			if (dynamicTexture->needsRender())
 			{				
-<<<<<<< HEAD
-				if(gGLManager.mDebugGPU)
-				{			
-					llinfos << "class type: " << (S32)dynamicTexture->getType() << llendl;
-				}
-
-=======
->>>>>>> ff5e3f5c
 				glClear(GL_DEPTH_BUFFER_BIT);
 				gDepthDirty = TRUE;
 								
