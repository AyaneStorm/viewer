/**
 * @file llfilepicker.cpp
 * @brief OS-specific file picker
 *
 * $LicenseInfo:firstyear=2001&license=viewerlgpl$
 * Second Life Viewer Source Code
 * Copyright (C) 2010, Linden Research, Inc.
 *
 * This library is free software; you can redistribute it and/or
 * modify it under the terms of the GNU Lesser General Public
 * License as published by the Free Software Foundation;
 * version 2.1 of the License only.
 *
 * This library is distributed in the hope that it will be useful,
 * but WITHOUT ANY WARRANTY; without even the implied warranty of
 * MERCHANTABILITY or FITNESS FOR A PARTICULAR PURPOSE.  See the GNU
 * Lesser General Public License for more details.
 *
 * You should have received a copy of the GNU Lesser General Public
 * License along with this library; if not, write to the Free Software
 * Foundation, Inc., 51 Franklin Street, Fifth Floor, Boston, MA  02110-1301  USA
 *
 * Linden Research, Inc., 945 Battery Street, San Francisco, CA  94111  USA
 * $/LicenseInfo$
 */

#include "llviewerprecompiledheaders.h"

#include "llfilepicker.h"
#include "llworld.h"
#include "llviewerwindow.h"
#include "llkeyboard.h"
#include "lldir.h"
#include "llframetimer.h"
#include "lltrans.h"
#include "llviewercontrol.h"
#include "llwindow.h"   // beforeDialog()

#if LL_SDL
#include "llwindowsdl.h" // for some X/GTK utils to help with filepickers
#endif // LL_SDL

#ifdef LL_FLTK
  #include "FL/Fl.H"
  #include "FL/Fl_Native_File_Chooser.H"
#endif

#if LL_LINUX
#include "llhttpconstants.h"    // file picker uses some of thes constants on Linux
#endif

//
// Globals
//

LLFilePicker LLFilePicker::sInstance;

#if LL_WINDOWS
#define SOUND_FILTER L"Sounds (*.wav)\0*.wav\0"
#define IMAGE_FILTER L"Images (*.tga; *.bmp; *.jpg; *.jpeg; *.png)\0*.tga;*.bmp;*.jpg;*.jpeg;*.png\0"
#define ANIM_FILTER L"Animations (*.bvh; *.anim)\0*.bvh;*.anim\0"
#define COLLADA_FILTER L"Scene (*.dae)\0*.dae\0"
#define GLTF_FILTER L"glTF (*.gltf; *.glb)\0*.gltf;*.glb\0"
#define XML_FILTER L"XML files (*.xml)\0*.xml\0"
#define SLOBJECT_FILTER L"Objects (*.slobject)\0*.slobject\0"
#define RAW_FILTER L"RAW files (*.raw)\0*.raw\0"
#define MODEL_FILTER L"Model files (*.dae)\0*.dae\0"
#define MATERIAL_FILTER L"GLTF Files (*.gltf; *.glb)\0*.gltf;*.glb\0"
#define MATERIAL_TEXTURES_FILTER L"GLTF Import (*.gltf; *.glb; *.tga; *.bmp; *.jpg; *.jpeg; *.png)\0*.gltf;*.glb;*.tga;*.bmp;*.jpg;*.jpeg;*.png\0"
#define SCRIPT_FILTER L"Script files (*.lsl)\0*.lsl\0"
#define DICTIONARY_FILTER L"Dictionary files (*.dic; *.xcu)\0*.dic;*.xcu\0"
#endif

#ifdef LL_DARWIN
#include "llfilepicker_mac.h"
//#include <boost/algorithm/string/predicate.hpp>
#endif

//
// Implementation
//
LLFilePicker::LLFilePicker()
    : mCurrentFile(0),
      mLocked(false)

{
    reset();

#if LL_WINDOWS
    mOFN.lStructSize = sizeof(OPENFILENAMEW);
    mOFN.hwndOwner = NULL;  // Set later
    mOFN.hInstance = NULL;
    mOFN.lpstrCustomFilter = NULL;
    mOFN.nMaxCustFilter = 0;
    mOFN.lpstrFile = NULL;                          // set in open and close
    mOFN.nMaxFile = LL_MAX_PATH;
    mOFN.lpstrFileTitle = NULL;
    mOFN.nMaxFileTitle = 0;
    mOFN.lpstrInitialDir = NULL;
    mOFN.lpstrTitle = NULL;
    mOFN.Flags = 0;                                 // set in open and close
    mOFN.nFileOffset = 0;
    mOFN.nFileExtension = 0;
    mOFN.lpstrDefExt = NULL;
    mOFN.lCustData = 0L;
    mOFN.lpfnHook = NULL;
    mOFN.lpTemplateName = NULL;
    mFilesW[0] = '\0';
#elif LL_DARWIN
    mPickOptions = 0;
#endif

}

LLFilePicker::~LLFilePicker()
{
    // nothing
}

// utility function to check if access to local file system via file browser
// is enabled and if not, tidy up and indicate we're not allowed to do this.
bool LLFilePicker::check_local_file_access_enabled()
{
    // if local file browsing is turned off, return without opening dialog
    bool local_file_system_browsing_enabled = gSavedSettings.getBOOL("LocalFileSystemBrowsingEnabled");
    if ( ! local_file_system_browsing_enabled )
    {
        mFiles.clear();
        return false;
    }

    return true;
}

const std::string LLFilePicker::getFirstFile()
{
    mCurrentFile = 0;
    return getNextFile();
}

const std::string LLFilePicker::getNextFile()
{
    if (mCurrentFile >= getFileCount())
    {
        mLocked = false;
        return std::string();
    }
    else
    {
        return mFiles[mCurrentFile++];
    }
}

const std::string LLFilePicker::getCurFile()
{
    if (mCurrentFile >= getFileCount())
    {
        mLocked = false;
        return std::string();
    }
    else
    {
        return mFiles[mCurrentFile];
    }
}

void LLFilePicker::reset()
{
    mLocked = false;
    mFiles.clear();
    mCurrentFile = 0;
}

#if LL_WINDOWS

BOOL LLFilePicker::setupFilter(ELoadFilter filter)
{
    BOOL res = TRUE;
    switch (filter)
    {
    case FFLOAD_ALL:
    case FFLOAD_EXE:
        mOFN.lpstrFilter = L"All Files (*.*)\0*.*\0" \
        SOUND_FILTER \
        IMAGE_FILTER \
        ANIM_FILTER \
        MATERIAL_FILTER \
        L"\0";
        break;
    case FFLOAD_WAV:
        mOFN.lpstrFilter = SOUND_FILTER \
            L"\0";
        break;
    case FFLOAD_IMAGE:
        mOFN.lpstrFilter = IMAGE_FILTER \
            L"\0";
        break;
    case FFLOAD_ANIM:
        mOFN.lpstrFilter = ANIM_FILTER \
            L"\0";
        break;
    case FFLOAD_GLTF:
        mOFN.lpstrFilter = GLTF_FILTER \
            L"\0";
        break;
    case FFLOAD_COLLADA:
        mOFN.lpstrFilter = COLLADA_FILTER \
            L"\0";
        break;
    case FFLOAD_XML:
        mOFN.lpstrFilter = XML_FILTER \
            L"\0";
        break;
    case FFLOAD_SLOBJECT:
        mOFN.lpstrFilter = SLOBJECT_FILTER \
            L"\0";
        break;
    case FFLOAD_RAW:
        mOFN.lpstrFilter = RAW_FILTER \
            L"\0";
        break;
    case FFLOAD_MODEL:
        mOFN.lpstrFilter = MODEL_FILTER \
            L"\0";
        break;
    case FFLOAD_MATERIAL:
        mOFN.lpstrFilter = MATERIAL_FILTER \
            L"\0";
        break;
    case FFLOAD_MATERIAL_TEXTURE:
        mOFN.lpstrFilter = MATERIAL_TEXTURES_FILTER \
            MATERIAL_FILTER \
            IMAGE_FILTER \
            L"\0";
        break;
    case FFLOAD_SCRIPT:
        mOFN.lpstrFilter = SCRIPT_FILTER \
            L"\0";
        break;
    case FFLOAD_DICTIONARY:
        mOFN.lpstrFilter = DICTIONARY_FILTER \
            L"\0";
        break;
    default:
        res = FALSE;
        break;
    }
    return res;
}

BOOL LLFilePicker::getOpenFile(ELoadFilter filter, bool blocking)
{
<<<<<<< HEAD
	if( mLocked )
	{
		return FALSE;
	}
	BOOL success = FALSE;

	// if local file browsing is turned off, return without opening dialog
	if ( check_local_file_access_enabled() == false )
	{
		return FALSE;
	}

	// don't provide default file selection
	mFilesW[0] = '\0';

	mOFN.hwndOwner = (HWND)gViewerWindow->getPlatformWindow();
	mOFN.lpstrFile = mFilesW;
	mOFN.nMaxFile = SINGLE_FILENAME_BUFFER_SIZE;
	mOFN.Flags = OFN_HIDEREADONLY | OFN_FILEMUSTEXIST | OFN_NOCHANGEDIR ;
	mOFN.nFilterIndex = 1;

	setupFilter(filter);

	if (blocking)
	{
		// Modal, so pause agent
		send_agent_pause();
	}

	reset();

	// NOTA BENE: hitting the file dialog triggers a window focus event, destroying the selection manager!!
	success = GetOpenFileName(&mOFN);
	if (success)
	{
		std::string filename = utf16str_to_utf8str(llutf16string(mFilesW));
		mFiles.push_back(filename);
	}

	if (blocking)
	{
		send_agent_resume();
		// Account for the fact that the app has been stalled.
		LLFrameTimer::updateFrameTime();
	}

	return success;
=======
    if( mLocked )
    {
        return FALSE;
    }
    BOOL success = FALSE;

    // if local file browsing is turned off, return without opening dialog
    if ( check_local_file_access_enabled() == false )
    {
        return FALSE;
    }

    // don't provide default file selection
    mFilesW[0] = '\0';

    mOFN.hwndOwner = (HWND)gViewerWindow->getPlatformWindow();
    mOFN.lpstrFile = mFilesW;
    mOFN.nMaxFile = SINGLE_FILENAME_BUFFER_SIZE;
    mOFN.Flags = OFN_HIDEREADONLY | OFN_FILEMUSTEXIST | OFN_NOCHANGEDIR ;
    mOFN.nFilterIndex = 1;

    setupFilter(filter);

    if (blocking)
    {
        // Modal, so pause agent
        send_agent_pause();
    }

    reset();

    // NOTA BENE: hitting the file dialog triggers a window focus event, destroying the selection manager!!
    success = GetOpenFileName(&mOFN);
    if (success)
    {
        std::string filename = utf16str_to_utf8str(llutf16string(mFilesW));
        mFiles.push_back(filename);
    }

    if (blocking)
    {
        send_agent_resume();
        // Account for the fact that the app has been stalled.
        LLFrameTimer::updateFrameTime();
    }

    return success;
>>>>>>> b31789c1
}

BOOL LLFilePicker::getOpenFileModeless(ELoadFilter filter,
                                       void (*callback)(bool, std::vector<std::string> &, void*),
                                       void *userdata)
{
    // not supposed to be used yet, use LLFilePickerThread
    LL_ERRS() << "NOT IMPLEMENTED" << LL_ENDL;
    return FALSE;
}

BOOL LLFilePicker::getMultipleOpenFiles(ELoadFilter filter, bool blocking)
{
    if( mLocked )
    {
        return FALSE;
    }
    BOOL success = FALSE;

    // if local file browsing is turned off, return without opening dialog
    if ( check_local_file_access_enabled() == false )
    {
        return FALSE;
    }

    // don't provide default file selection
    mFilesW[0] = '\0';

    mOFN.hwndOwner = (HWND)gViewerWindow->getPlatformWindow();
    mOFN.lpstrFile = mFilesW;
    mOFN.nFilterIndex = 1;
    mOFN.nMaxFile = FILENAME_BUFFER_SIZE;
    mOFN.Flags = OFN_HIDEREADONLY | OFN_FILEMUSTEXIST | OFN_NOCHANGEDIR |
        OFN_EXPLORER | OFN_ALLOWMULTISELECT;

    setupFilter(filter);

    reset();

    if (blocking)
    {
        // Modal, so pause agent
        send_agent_pause();
    }

    // NOTA BENE: hitting the file dialog triggers a window focus event, destroying the selection manager!!
    success = GetOpenFileName(&mOFN); // pauses until ok or cancel.
    if( success )
    {
        // The getopenfilename api doesn't tell us if we got more than
        // one file, so we have to test manually by checking string
        // lengths.
        if( wcslen(mOFN.lpstrFile) > mOFN.nFileOffset ) /*Flawfinder: ignore*/
        {
            std::string filename = utf16str_to_utf8str(llutf16string(mFilesW));
            mFiles.push_back(filename);
        }
        else
        {
            mLocked = true;
            WCHAR* tptrw = mFilesW;
            std::string dirname;
            while(1)
            {
                if (*tptrw == 0 && *(tptrw+1) == 0) // double '\0'
                    break;
                if (*tptrw == 0)
                    tptrw++; // shouldn't happen?
                std::string filename = utf16str_to_utf8str(llutf16string(tptrw));
                if (dirname.empty())
                    dirname = filename + "\\";
                else
                    mFiles.push_back(dirname + filename);
                tptrw += wcslen(tptrw);
            }
        }
    }

    if (blocking)
    {
        send_agent_resume();
    }

    // Account for the fact that the app has been stalled.
    LLFrameTimer::updateFrameTime();
    return success;
}

BOOL LLFilePicker::getMultipleOpenFilesModeless(ELoadFilter filter,
                                                void (*callback)(bool, std::vector<std::string> &, void*),
                                                void *userdata )
{
    // not supposed to be used yet, use LLFilePickerThread
    LL_ERRS() << "NOT IMPLEMENTED" << LL_ENDL;
    return FALSE;
}

BOOL LLFilePicker::getSaveFile(ESaveFilter filter, const std::string& filename, bool blocking)
{
<<<<<<< HEAD
	if( mLocked )
	{
		return FALSE;
	}
	BOOL success = FALSE;

	// if local file browsing is turned off, return without opening dialog
	if ( check_local_file_access_enabled() == false )
	{
		return FALSE;
	}

	mOFN.lpstrFile = mFilesW;
	if (!filename.empty())
	{
		llutf16string tstring = utf8str_to_utf16str(filename);
		wcsncpy(mFilesW, tstring.c_str(), FILENAME_BUFFER_SIZE);	}	/*Flawfinder: ignore*/
	else
	{
		mFilesW[0] = '\0';
	}
	mOFN.hwndOwner = (HWND)gViewerWindow->getPlatformWindow();

	switch( filter )
	{
	case FFSAVE_ALL:
		mOFN.lpstrDefExt = NULL;
		mOFN.lpstrFilter =
			L"All Files (*.*)\0*.*\0" \
			L"WAV Sounds (*.wav)\0*.wav\0" \
			L"Targa, Bitmap Images (*.tga; *.bmp)\0*.tga;*.bmp\0" \
			L"\0";
		break;
	case FFSAVE_WAV:
		if (filename.empty())
		{
			wcsncpy( mFilesW,L"untitled.wav", FILENAME_BUFFER_SIZE);	/*Flawfinder: ignore*/
		}
		mOFN.lpstrDefExt = L"wav";
		mOFN.lpstrFilter =
			L"WAV Sounds (*.wav)\0*.wav\0" \
			L"\0";
		break;
	case FFSAVE_TGA:
		if (filename.empty())
		{
			wcsncpy( mFilesW,L"untitled.tga", FILENAME_BUFFER_SIZE);	/*Flawfinder: ignore*/
		}
		mOFN.lpstrDefExt = L"tga";
		mOFN.lpstrFilter =
			L"Targa Images (*.tga)\0*.tga\0" \
			L"\0";
		break;
	case FFSAVE_BMP:
		if (filename.empty())
		{
			wcsncpy( mFilesW,L"untitled.bmp", FILENAME_BUFFER_SIZE);	/*Flawfinder: ignore*/
		}
		mOFN.lpstrDefExt = L"bmp";
		mOFN.lpstrFilter =
			L"Bitmap Images (*.bmp)\0*.bmp\0" \
			L"\0";
		break;
	case FFSAVE_PNG:
		if (filename.empty())
		{
			wcsncpy( mFilesW,L"untitled.png", FILENAME_BUFFER_SIZE);	/*Flawfinder: ignore*/
		}
		mOFN.lpstrDefExt = L"png";
		mOFN.lpstrFilter =
			L"PNG Images (*.png)\0*.png\0" \
			L"\0";
		break;
	case FFSAVE_TGAPNG:
		if (filename.empty())
		{
			wcsncpy( mFilesW,L"untitled.png", FILENAME_BUFFER_SIZE);	/*Flawfinder: ignore*/
			//PNG by default
		}
		mOFN.lpstrDefExt = L"png";
		mOFN.lpstrFilter =
			L"PNG Images (*.png)\0*.png\0" \
			L"Targa Images (*.tga)\0*.tga\0" \
			L"\0";
		break;

	case FFSAVE_JPEG:
		if (filename.empty())
		{
			wcsncpy( mFilesW,L"untitled.jpeg", FILENAME_BUFFER_SIZE);	/*Flawfinder: ignore*/
		}
		mOFN.lpstrDefExt = L"jpg";
		mOFN.lpstrFilter =
			L"JPEG Images (*.jpg *.jpeg)\0*.jpg;*.jpeg\0" \
			L"\0";
		break;
	case FFSAVE_AVI:
		if (filename.empty())
		{
			wcsncpy( mFilesW,L"untitled.avi", FILENAME_BUFFER_SIZE);	/*Flawfinder: ignore*/
		}
		mOFN.lpstrDefExt = L"avi";
		mOFN.lpstrFilter =
			L"AVI Movie File (*.avi)\0*.avi\0" \
			L"\0";
		break;
	case FFSAVE_ANIM:
		if (filename.empty())
		{
			wcsncpy( mFilesW,L"untitled.xaf", FILENAME_BUFFER_SIZE);	/*Flawfinder: ignore*/
		}
		mOFN.lpstrDefExt = L"xaf";
		mOFN.lpstrFilter =
			L"XAF Anim File (*.xaf)\0*.xaf\0" \
			L"\0";
		break;
	case FFSAVE_GLTF:
		if (filename.empty())
		{
			wcsncpy( mFilesW,L"untitled.glb", FILENAME_BUFFER_SIZE);	/*Flawfinder: ignore*/
		}
		mOFN.lpstrDefExt = L"glb";
		mOFN.lpstrFilter =
			L"glTF Asset File (*.gltf *.glb)\0*.gltf;*.glb\0" \
			L"\0";
		break;
	case FFSAVE_XML:
		if (filename.empty())
		{
			wcsncpy( mFilesW,L"untitled.xml", FILENAME_BUFFER_SIZE);	/*Flawfinder: ignore*/
		}

		mOFN.lpstrDefExt = L"xml";
		mOFN.lpstrFilter =
			L"XML File (*.xml)\0*.xml\0" \
			L"\0";
		break;
	case FFSAVE_COLLADA:
		if (filename.empty())
		{
			wcsncpy( mFilesW,L"untitled.collada", FILENAME_BUFFER_SIZE);	/*Flawfinder: ignore*/
		}
		mOFN.lpstrDefExt = L"collada";
		mOFN.lpstrFilter =
			L"COLLADA File (*.collada)\0*.collada\0" \
			L"\0";
		break;
	case FFSAVE_RAW:
		if (filename.empty())
		{
			wcsncpy( mFilesW,L"untitled.raw", FILENAME_BUFFER_SIZE);	/*Flawfinder: ignore*/
		}
		mOFN.lpstrDefExt = L"raw";
		mOFN.lpstrFilter =	RAW_FILTER \
							L"\0";
		break;
	case FFSAVE_J2C:
		if (filename.empty())
		{
			wcsncpy( mFilesW,L"untitled.j2c", FILENAME_BUFFER_SIZE);
		}
		mOFN.lpstrDefExt = L"j2c";
		mOFN.lpstrFilter =
			L"Compressed Images (*.j2c)\0*.j2c\0" \
			L"\0";
		break;
	case FFSAVE_SCRIPT:
		if (filename.empty())
		{
			wcsncpy( mFilesW,L"untitled.lsl", FILENAME_BUFFER_SIZE);
		}
		mOFN.lpstrDefExt = L"txt";
		mOFN.lpstrFilter = L"LSL Files (*.lsl)\0*.lsl\0" L"\0";
		break;
	default:
		return FALSE;
	}


	mOFN.nMaxFile = SINGLE_FILENAME_BUFFER_SIZE;
	mOFN.Flags = OFN_OVERWRITEPROMPT | OFN_NOCHANGEDIR | OFN_PATHMUSTEXIST;

	reset();

	if (blocking)
	{
		// Modal, so pause agent
		send_agent_pause();
	}

	{
		// NOTA BENE: hitting the file dialog triggers a window focus event, destroying the selection manager!!
		try
		{
			success = GetSaveFileName(&mOFN);
			if (success)
			{
				std::string filename = utf16str_to_utf8str(llutf16string(mFilesW));
				mFiles.push_back(filename);
			}
		}
		catch (...)
		{
			LOG_UNHANDLED_EXCEPTION("");
		}
		gKeyboard->resetKeys();
	}

	if (blocking)
	{
		send_agent_resume();
	}

	// Account for the fact that the app has been stalled.
	LLFrameTimer::updateFrameTime();
	return success;
=======
    if( mLocked )
    {
        return FALSE;
    }
    BOOL success = FALSE;

    // if local file browsing is turned off, return without opening dialog
    if ( check_local_file_access_enabled() == false )
    {
        return FALSE;
    }

    mOFN.lpstrFile = mFilesW;
    if (!filename.empty())
    {
        llutf16string tstring = utf8str_to_utf16str(filename);
        wcsncpy(mFilesW, tstring.c_str(), FILENAME_BUFFER_SIZE);    }   /*Flawfinder: ignore*/
    else
    {
        mFilesW[0] = '\0';
    }
    mOFN.hwndOwner = (HWND)gViewerWindow->getPlatformWindow();

    switch( filter )
    {
    case FFSAVE_ALL:
        mOFN.lpstrDefExt = NULL;
        mOFN.lpstrFilter =
            L"All Files (*.*)\0*.*\0" \
            L"WAV Sounds (*.wav)\0*.wav\0" \
            L"Targa, Bitmap Images (*.tga; *.bmp)\0*.tga;*.bmp\0" \
            L"\0";
        break;
    case FFSAVE_WAV:
        if (filename.empty())
        {
            wcsncpy( mFilesW,L"untitled.wav", FILENAME_BUFFER_SIZE);    /*Flawfinder: ignore*/
        }
        mOFN.lpstrDefExt = L"wav";
        mOFN.lpstrFilter =
            L"WAV Sounds (*.wav)\0*.wav\0" \
            L"\0";
        break;
    case FFSAVE_TGA:
        if (filename.empty())
        {
            wcsncpy( mFilesW,L"untitled.tga", FILENAME_BUFFER_SIZE);    /*Flawfinder: ignore*/
        }
        mOFN.lpstrDefExt = L"tga";
        mOFN.lpstrFilter =
            L"Targa Images (*.tga)\0*.tga\0" \
            L"\0";
        break;
    case FFSAVE_BMP:
        if (filename.empty())
        {
            wcsncpy( mFilesW,L"untitled.bmp", FILENAME_BUFFER_SIZE);    /*Flawfinder: ignore*/
        }
        mOFN.lpstrDefExt = L"bmp";
        mOFN.lpstrFilter =
            L"Bitmap Images (*.bmp)\0*.bmp\0" \
            L"\0";
        break;
    case FFSAVE_PNG:
        if (filename.empty())
        {
            wcsncpy( mFilesW,L"untitled.png", FILENAME_BUFFER_SIZE);    /*Flawfinder: ignore*/
        }
        mOFN.lpstrDefExt = L"png";
        mOFN.lpstrFilter =
            L"PNG Images (*.png)\0*.png\0" \
            L"\0";
        break;
    case FFSAVE_TGAPNG:
        if (filename.empty())
        {
            wcsncpy( mFilesW,L"untitled.png", FILENAME_BUFFER_SIZE);    /*Flawfinder: ignore*/
            //PNG by default
        }
        mOFN.lpstrDefExt = L"png";
        mOFN.lpstrFilter =
            L"PNG Images (*.png)\0*.png\0" \
            L"Targa Images (*.tga)\0*.tga\0" \
            L"\0";
        break;

    case FFSAVE_JPEG:
        if (filename.empty())
        {
            wcsncpy( mFilesW,L"untitled.jpeg", FILENAME_BUFFER_SIZE);   /*Flawfinder: ignore*/
        }
        mOFN.lpstrDefExt = L"jpg";
        mOFN.lpstrFilter =
            L"JPEG Images (*.jpg *.jpeg)\0*.jpg;*.jpeg\0" \
            L"\0";
        break;
    case FFSAVE_AVI:
        if (filename.empty())
        {
            wcsncpy( mFilesW,L"untitled.avi", FILENAME_BUFFER_SIZE);    /*Flawfinder: ignore*/
        }
        mOFN.lpstrDefExt = L"avi";
        mOFN.lpstrFilter =
            L"AVI Movie File (*.avi)\0*.avi\0" \
            L"\0";
        break;
    case FFSAVE_ANIM:
        if (filename.empty())
        {
            wcsncpy( mFilesW,L"untitled.xaf", FILENAME_BUFFER_SIZE);    /*Flawfinder: ignore*/
        }
        mOFN.lpstrDefExt = L"xaf";
        mOFN.lpstrFilter =
            L"XAF Anim File (*.xaf)\0*.xaf\0" \
            L"\0";
        break;
    case FFSAVE_GLTF:
        if (filename.empty())
        {
            wcsncpy( mFilesW,L"untitled.glb", FILENAME_BUFFER_SIZE);    /*Flawfinder: ignore*/
        }
        mOFN.lpstrDefExt = L"glb";
        mOFN.lpstrFilter =
            L"glTF Asset File (*.gltf *.glb)\0*.gltf;*.glb\0" \
            L"\0";
        break;
    case FFSAVE_XML:
        if (filename.empty())
        {
            wcsncpy( mFilesW,L"untitled.xml", FILENAME_BUFFER_SIZE);    /*Flawfinder: ignore*/
        }

        mOFN.lpstrDefExt = L"xml";
        mOFN.lpstrFilter =
            L"XML File (*.xml)\0*.xml\0" \
            L"\0";
        break;
    case FFSAVE_COLLADA:
        if (filename.empty())
        {
            wcsncpy( mFilesW,L"untitled.collada", FILENAME_BUFFER_SIZE);    /*Flawfinder: ignore*/
        }
        mOFN.lpstrDefExt = L"collada";
        mOFN.lpstrFilter =
            L"COLLADA File (*.collada)\0*.collada\0" \
            L"\0";
        break;
    case FFSAVE_RAW:
        if (filename.empty())
        {
            wcsncpy( mFilesW,L"untitled.raw", FILENAME_BUFFER_SIZE);    /*Flawfinder: ignore*/
        }
        mOFN.lpstrDefExt = L"raw";
        mOFN.lpstrFilter =  RAW_FILTER \
                            L"\0";
        break;
    case FFSAVE_J2C:
        if (filename.empty())
        {
            wcsncpy( mFilesW,L"untitled.j2c", FILENAME_BUFFER_SIZE);
        }
        mOFN.lpstrDefExt = L"j2c";
        mOFN.lpstrFilter =
            L"Compressed Images (*.j2c)\0*.j2c\0" \
            L"\0";
        break;
    case FFSAVE_SCRIPT:
        if (filename.empty())
        {
            wcsncpy( mFilesW,L"untitled.lsl", FILENAME_BUFFER_SIZE);
        }
        mOFN.lpstrDefExt = L"txt";
        mOFN.lpstrFilter = L"LSL Files (*.lsl)\0*.lsl\0" L"\0";
        break;
    default:
        return FALSE;
    }


    mOFN.nMaxFile = SINGLE_FILENAME_BUFFER_SIZE;
    mOFN.Flags = OFN_OVERWRITEPROMPT | OFN_NOCHANGEDIR | OFN_PATHMUSTEXIST;

    reset();

    if (blocking)
    {
        // Modal, so pause agent
        send_agent_pause();
    }

    {
        // NOTA BENE: hitting the file dialog triggers a window focus event, destroying the selection manager!!
        try
        {
            success = GetSaveFileName(&mOFN);
            if (success)
            {
                std::string filename = utf16str_to_utf8str(llutf16string(mFilesW));
                mFiles.push_back(filename);
            }
        }
        catch (...)
        {
            LOG_UNHANDLED_EXCEPTION("");
        }
        gKeyboard->resetKeys();
    }

    if (blocking)
    {
        send_agent_resume();
    }

    // Account for the fact that the app has been stalled.
    LLFrameTimer::updateFrameTime();
    return success;
>>>>>>> b31789c1
}

BOOL LLFilePicker::getSaveFileModeless(ESaveFilter filter,
                                       const std::string& filename,
                                       void (*callback)(bool, std::string&, void*),
                                       void *userdata)
{
    // not supposed to be used yet, use LLFilePickerThread
    LL_ERRS() << "NOT IMPLEMENTED" << LL_ENDL;
    return FALSE;
}

#elif LL_DARWIN

std::unique_ptr<std::vector<std::string>> LLFilePicker::navOpenFilterProc(ELoadFilter filter) //(AEDesc *theItem, void *info, void *callBackUD, NavFilterModes filterMode)
{
    std::unique_ptr<std::vector<std::string>> allowedv(new std::vector< std::string >);
    switch(filter)
    {
        case FFLOAD_ALL:
        case FFLOAD_EXE:
            allowedv->push_back("app");
            allowedv->push_back("exe");
            allowedv->push_back("wav");
            allowedv->push_back("bvh");
            allowedv->push_back("anim");
            allowedv->push_back("dae");
            allowedv->push_back("raw");
            allowedv->push_back("lsl");
            allowedv->push_back("dic");
            allowedv->push_back("xcu");
            allowedv->push_back("gif");
            allowedv->push_back("gltf");
            allowedv->push_back("glb");
        case FFLOAD_IMAGE:
            allowedv->push_back("jpg");
            allowedv->push_back("jpeg");
            allowedv->push_back("bmp");
            allowedv->push_back("tga");
            allowedv->push_back("bmpf");
            allowedv->push_back("tpic");
            allowedv->push_back("png");
            break;
            break;
        case FFLOAD_WAV:
            allowedv->push_back("wav");
            break;
        case FFLOAD_ANIM:
            allowedv->push_back("bvh");
            allowedv->push_back("anim");
            break;
        case FFLOAD_GLTF:
        case FFLOAD_MATERIAL:
            allowedv->push_back("gltf");
            allowedv->push_back("glb");
            break;
        case FFLOAD_MODEL:
        case FFLOAD_COLLADA:
            allowedv->push_back("dae");
            break;
        case FFLOAD_XML:
            allowedv->push_back("xml");
            break;
        case FFLOAD_RAW:
            allowedv->push_back("raw");
            break;
        case FFLOAD_SCRIPT:
            allowedv->push_back("lsl");
            break;
        case FFLOAD_DICTIONARY:
            allowedv->push_back("dic");
            allowedv->push_back("xcu");
            break;
        case FFLOAD_DIRECTORY:
            break;
        default:
            LL_WARNS() << "Unsupported format." << LL_ENDL;
    }

    return allowedv;
}

bool    LLFilePicker::doNavChooseDialog(ELoadFilter filter)
{
<<<<<<< HEAD
	// if local file browsing is turned off, return without opening dialog
	if ( check_local_file_access_enabled() == false )
	{
		return false;
	}

	gViewerWindow->getWindow()->beforeDialog();
=======
    // if local file browsing is turned off, return without opening dialog
    if ( check_local_file_access_enabled() == false )
    {
        return false;
    }

    gViewerWindow->getWindow()->beforeDialog();
>>>>>>> b31789c1

    std::unique_ptr<std::vector<std::string>> allowed_types = navOpenFilterProc(filter);

    std::unique_ptr<std::vector<std::string>> filev  = doLoadDialog(allowed_types.get(),
                                                    mPickOptions);

    gViewerWindow->getWindow()->afterDialog();


    if (filev && filev->size() > 0)
    {
        mFiles.insert(mFiles.end(), filev->begin(), filev->end());
        return true;
    }

<<<<<<< HEAD
	return false;
=======
    return false;
>>>>>>> b31789c1
}

bool    LLFilePicker::doNavChooseDialogModeless(ELoadFilter filter,
                                                void (*callback)(bool, std::vector<std::string> &,void*),
                                                void *userdata)
{
    // if local file browsing is turned off, return without opening dialog
    if ( check_local_file_access_enabled() == false )
    {
        return false;
    }

    std::unique_ptr<std::vector<std::string>> allowed_types=navOpenFilterProc(filter);

    doLoadDialogModeless(allowed_types.get(),
                                                    mPickOptions,
                                                    callback,
                                                    userdata);

    return true;
}

void set_nav_save_data(LLFilePicker::ESaveFilter filter, std::string &extension, std::string &type, std::string &creator)
{
    switch (filter)
    {
        case LLFilePicker::FFSAVE_WAV:
            type = "WAVE";
            creator = "TVOD";
            extension = "wav";
            break;
        case LLFilePicker::FFSAVE_TGA:
            type = "TPIC";
            creator = "prvw";
            extension = "tga";
            break;
        case LLFilePicker::FFSAVE_TGAPNG:
            type = "PNG";
            creator = "prvw";
            extension = "png,tga";
            break;
        case LLFilePicker::FFSAVE_BMP:
            type = "BMPf";
            creator = "prvw";
            extension = "bmp";
            break;
        case LLFilePicker::FFSAVE_JPEG:
            type = "JPEG";
            creator = "prvw";
            extension = "jpeg";
            break;
        case LLFilePicker::FFSAVE_PNG:
            type = "PNG ";
            creator = "prvw";
            extension = "png";
            break;
        case LLFilePicker::FFSAVE_AVI:
            type = "\?\?\?\?";
            creator = "\?\?\?\?";
            extension = "mov";
            break;

        case LLFilePicker::FFSAVE_ANIM:
            type = "\?\?\?\?";
            creator = "\?\?\?\?";
            extension = "xaf";
            break;
        case LLFilePicker::FFSAVE_GLTF:
            type = "\?\?\?\?";
            creator = "\?\?\?\?";
            extension = "glb";
            break;

        case LLFilePicker::FFSAVE_XML:
            type = "\?\?\?\?";
            creator = "\?\?\?\?";
            extension = "xml";
            break;

        case LLFilePicker::FFSAVE_RAW:
            type = "\?\?\?\?";
            creator = "\?\?\?\?";
            extension = "raw";
            break;

        case LLFilePicker::FFSAVE_J2C:
            type = "\?\?\?\?";
            creator = "prvw";
            extension = "j2c";
            break;

        case LLFilePicker::FFSAVE_SCRIPT:
            type = "LSL ";
            creator = "\?\?\?\?";
            extension = "lsl";
            break;

        case LLFilePicker::FFSAVE_ALL:
        default:
            type = "\?\?\?\?";
            creator = "\?\?\?\?";
            extension = "";
            break;
    }
}

bool    LLFilePicker::doNavSaveDialog(ESaveFilter filter, const std::string& filename)
{
<<<<<<< HEAD
	// Setup the type, creator, and extension
    std::string		extension, type, creator;
=======
    // Setup the type, creator, and extension
    std::string     extension, type, creator;
>>>>>>> b31789c1

    set_nav_save_data(filter, extension, type, creator);

    std::string namestring = filename;
    if (namestring.empty()) namestring="Untitled";
<<<<<<< HEAD

	gViewerWindow->getWindow()->beforeDialog();

	// Run the dialog
=======

    gViewerWindow->getWindow()->beforeDialog();

    // Run the dialog
>>>>>>> b31789c1
    std::unique_ptr<std::string> filev = doSaveDialog(&namestring,
                 &type,
                 &creator,
                 &extension,
                 mPickOptions);

    gViewerWindow->getWindow()->afterDialog();

    if ( filev && !filev->empty() )
    {
        mFiles.push_back(*filev);
        return true;
    }

<<<<<<< HEAD
	return false;
=======
    return false;
>>>>>>> b31789c1
}

bool    LLFilePicker::doNavSaveDialogModeless(ESaveFilter filter,
                                              const std::string& filename,
                                              void (*callback)(bool, std::string&, void*),
                                              void *userdata)
{
    // Setup the type, creator, and extension
    std::string        extension, type, creator;

    set_nav_save_data(filter, extension, type, creator);

    std::string namestring = filename;
    if (namestring.empty()) namestring="Untitled";

    // Run the dialog
    doSaveDialogModeless(&namestring,
                 &type,
                 &creator,
                 &extension,
                 mPickOptions,
                 callback,
                 userdata);
    return true;
}

BOOL LLFilePicker::getOpenFile(ELoadFilter filter, bool blocking)
{
    if( mLocked )
        return FALSE;

    BOOL success = FALSE;

    // if local file browsing is turned off, return without opening dialog
    if ( check_local_file_access_enabled() == false )
    {
        return FALSE;
    }

    reset();

<<<<<<< HEAD
	reset();

=======
>>>>>>> b31789c1
    mPickOptions &= ~F_MULTIPLE;
    mPickOptions |= F_FILE;

    if (filter == FFLOAD_DIRECTORY) //This should only be called from lldirpicker.
    {

        mPickOptions |= ( F_NAV_SUPPORT | F_DIRECTORY );
        mPickOptions &= ~F_FILE;
    }

    if (filter == FFLOAD_ALL)   // allow application bundles etc. to be traversed; important for DEV-16869, but generally useful
    {
        mPickOptions |= F_NAV_SUPPORT;
<<<<<<< HEAD
	}

	if (blocking) // always true for linux/mac
	{
		// Modal, so pause agent
		send_agent_pause();
	}


	success = doNavChooseDialog(filter);

	if (success)
	{
		if (!getFileCount())
			success = false;
	}

	if (blocking)
	{
		send_agent_resume();
		// Account for the fact that the app has been stalled.
		LLFrameTimer::updateFrameTime();
	}

	return success;
=======
    }

    if (blocking) // always true for linux/mac
    {
        // Modal, so pause agent
        send_agent_pause();
    }


    success = doNavChooseDialog(filter);

    if (success)
    {
        if (!getFileCount())
            success = false;
    }

    if (blocking)
    {
        send_agent_resume();
        // Account for the fact that the app has been stalled.
        LLFrameTimer::updateFrameTime();
    }

    return success;
>>>>>>> b31789c1
}


BOOL LLFilePicker::getOpenFileModeless(ELoadFilter filter,
                                       void (*callback)(bool, std::vector<std::string> &, void*),
                                       void *userdata)
{
    if( mLocked )
        return FALSE;

    // if local file browsing is turned off, return without opening dialog
    if ( check_local_file_access_enabled() == false )
    {
        return FALSE;
    }

    reset();

    mPickOptions &= ~F_MULTIPLE;
    mPickOptions |= F_FILE;

    if (filter == FFLOAD_DIRECTORY) //This should only be called from lldirpicker.
    {

        mPickOptions |= ( F_NAV_SUPPORT | F_DIRECTORY );
        mPickOptions &= ~F_FILE;
    }

    if (filter == FFLOAD_ALL)    // allow application bundles etc. to be traversed; important for DEV-16869, but generally useful
    {
        mPickOptions |= F_NAV_SUPPORT;
    }

    return doNavChooseDialogModeless(filter, callback, userdata);
}

BOOL LLFilePicker::getMultipleOpenFiles(ELoadFilter filter, bool blocking)
{
<<<<<<< HEAD
	if( mLocked )
		return FALSE;

	// if local file browsing is turned off, return without opening dialog
	if ( check_local_file_access_enabled() == false )
	{
		return FALSE;
	}

    BOOL success = FALSE;

	reset();
=======
    if( mLocked )
        return FALSE;

    // if local file browsing is turned off, return without opening dialog
    if ( check_local_file_access_enabled() == false )
    {
        return FALSE;
    }

    BOOL success = FALSE;

    reset();
>>>>>>> b31789c1

    mPickOptions |= F_FILE;

    mPickOptions |= F_MULTIPLE;

    if (blocking) // always true for linux/mac
    {
        // Modal, so pause agent
        send_agent_pause();
    }

    success = doNavChooseDialog(filter);

    if (blocking)
    {
        send_agent_resume();
    }

    if (success)
    {
        if (!getFileCount())
            success = false;
        if (getFileCount() > 1)
            mLocked = true;
    }

    // Account for the fact that the app has been stalled.
    LLFrameTimer::updateFrameTime();
    return success;
}


BOOL LLFilePicker::getMultipleOpenFilesModeless(ELoadFilter filter,
                                                void (*callback)(bool, std::vector<std::string> &, void*),
                                                void *userdata )
{
    if( mLocked )
        return FALSE;

    // if local file browsing is turned off, return without opening dialog
    if ( check_local_file_access_enabled() == false )
    {
        return FALSE;
    }

    reset();

    mPickOptions |= F_FILE;

    mPickOptions |= F_MULTIPLE;

    return doNavChooseDialogModeless(filter, callback, userdata);
}

BOOL LLFilePicker::getSaveFile(ESaveFilter filter, const std::string& filename, bool blocking)
{

    if( mLocked )
        return false;
    BOOL success = false;

    // if local file browsing is turned off, return without opening dialog
    if ( check_local_file_access_enabled() == false )
    {
        return false;
    }

    reset();

<<<<<<< HEAD
	reset();

=======
>>>>>>> b31789c1
    mPickOptions &= ~F_MULTIPLE;

    if (blocking)
    {
        // Modal, so pause agent
        send_agent_pause();
    }

    success = doNavSaveDialog(filter, filename);

    if (success)
    {
        if (!getFileCount())
            success = false;
    }

    if (blocking)
    {
        send_agent_resume();
    }

    // Account for the fact that the app has been stalled.
    LLFrameTimer::updateFrameTime();
    return success;
}

BOOL LLFilePicker::getSaveFileModeless(ESaveFilter filter,
                                       const std::string& filename,
                                       void (*callback)(bool, std::string&, void*),
                                       void *userdata)
{
    if( mLocked )
        return false;

    // if local file browsing is turned off, return without opening dialog
    if ( check_local_file_access_enabled() == false )
    {
        return false;
    }

    reset();

    mPickOptions &= ~F_MULTIPLE;

    return doNavSaveDialogModeless(filter, filename, callback, userdata);
}
//END LL_DARWIN

#elif LL_LINUX

#if LL_FLTK
<<<<<<< HEAD

BOOL LLFilePicker::getSaveFileModeless(ESaveFilter filter,
                                       const std::string& filename,
                                       void (*callback)(bool, std::string&, void*),
                                       void *userdata)
{
    LL_ERRS() << "NOT IMPLEMENTED" << LL_ENDL;
    return FALSE;
}

BOOL LLFilePicker::getOpenFileModeless(ELoadFilter filter,
                                       void (*callback)(bool, std::vector<std::string> &, void*),
=======

BOOL LLFilePicker::getSaveFileModeless(ESaveFilter filter,
                                       const std::string& filename,
                                       void (*callback)(bool, std::string&, void*),
>>>>>>> b31789c1
                                       void *userdata)
{
    LL_ERRS() << "NOT IMPLEMENTED" << LL_ENDL;
    return FALSE;
}

<<<<<<< HEAD
BOOL LLFilePicker::getMultipleOpenFilesModeless(ELoadFilter filter,
                                                void (*callback)(bool, std::vector<std::string> &, void*),
                                                void *userdata )
=======
BOOL LLFilePicker::getOpenFileModeless(ELoadFilter filter,
                                       void (*callback)(bool, std::vector<std::string> &, void*),
                                       void *userdata)
>>>>>>> b31789c1
{
    LL_ERRS() << "NOT IMPLEMENTED" << LL_ENDL;
    return FALSE;
}

<<<<<<< HEAD


BOOL LLFilePicker::getSaveFile( ESaveFilter filter, const std::string& filename, bool blocking )
{
	return openFileDialog( filter, blocking, eSaveFile );
}

BOOL LLFilePicker::getOpenFile( ELoadFilter filter, bool blocking )
{
	return openFileDialog( filter, blocking, eOpenFile );
}

BOOL LLFilePicker::getMultipleOpenFiles( ELoadFilter filter, bool blocking)
{
	return openFileDialog( filter, blocking, eOpenMultiple );
}
=======
BOOL LLFilePicker::getMultipleOpenFilesModeless(ELoadFilter filter,
                                                void (*callback)(bool, std::vector<std::string> &, void*),
                                                void *userdata )
{
    LL_ERRS() << "NOT IMPLEMENTED" << LL_ENDL;
    return FALSE;
}


>>>>>>> b31789c1

bool LLFilePicker::openFileDialog( int32_t filter, bool blocking, EType aType )
{
<<<<<<< HEAD
	if ( check_local_file_access_enabled() == false )
		return false;
	gViewerWindow->getWindow()->beforeDialog();
	reset();
	Fl_Native_File_Chooser::Type flType = Fl_Native_File_Chooser::BROWSE_FILE;
	if( aType == eOpenMultiple )
		flType = Fl_Native_File_Chooser::BROWSE_MULTI_FILE;
	else if( aType == eSaveFile )
		flType = Fl_Native_File_Chooser::BROWSE_SAVE_FILE;
	Fl_Native_File_Chooser flDlg;
	std::string file_dialog_title;
	std::string file_dialog_filter;
	if (aType == EType::eSaveFile)
	{
		std::string file_type("all_files");
		switch ((ESaveFilter) filter)
		{
			case FFSAVE_ALL:
				break;
			case FFSAVE_TGA:
				file_type = "targa_image_files";
				file_dialog_filter = "*.tga";
				break;
			case FFSAVE_BMP:
				file_type = "bitmap_image_files";
				file_dialog_filter = "*.bmp";
				break;
			case FFSAVE_AVI:
				file_type = "avi_movie_file";
				file_dialog_filter = "*.avi";
				break;
			case FFSAVE_ANIM:
				file_type = "xaf_animation_file";
				file_dialog_filter = "*.xaf";
				break;
			case FFSAVE_XML:
				file_type = "xml_file";
				file_dialog_filter = "*.xml";
				break;
			case FFSAVE_COLLADA:
				file_type = "collada_files";
				file_dialog_filter = "*.dae";
				break;
			case FFSAVE_RAW:
				file_type = "raw_file";
				file_dialog_filter = "*.raw";
				break;
			case FFSAVE_J2C:
				file_type = "compressed_image_files";
				file_dialog_filter = "*.j2c";
				break;
			case FFSAVE_PNG:
				file_type = "png_image_files";
				file_dialog_filter = "*.png";
				break;
			case FFSAVE_JPEG:
				file_type = "jpeg_image_files";
				file_dialog_filter = "*.{jpg,jpeg}";
				break;
			case FFSAVE_SCRIPT:
				file_type = "script_files";
				file_dialog_filter = "*.lsl";
				break;
			case FFSAVE_TGAPNG:
				file_type = "save_texture_image_files";
				file_dialog_filter = "*.{tga,png}";
				break;
			case FFSAVE_WAV:
				file_type = "sound_files";
				file_dialog_filter = "*.wav";
				break;
			case FFSAVE_GLTF:
				file_type = "gltf_asset_file";
				file_dialog_filter = "*.{gltf,glb}";
				break;
		}
		file_dialog_title = LLTrans::getString("save_file_verb") + " " + LLTrans::getString(file_type);
		file_dialog_filter = LLTrans::getString(file_type) + " \t" + file_dialog_filter;
	}
	else
	{
		std::string file_type("all_files");
		switch ((ELoadFilter) filter)
		{
			case FFLOAD_ALL:
				break;
			case FFLOAD_WAV:
				file_type = "sound_files";
				file_dialog_filter = "*.wav";
				break;
			case FFLOAD_IMAGE:
				file_type = "image_files";
				file_dialog_filter = "*.{tga,bmp,jpg,jpeg,png}";
				break;
			case FFLOAD_ANIM:
				file_type = "animation_files";
				file_dialog_filter = "*.{bvh,anim}";
				break;
			case FFLOAD_XML:
				file_type = "xml_file";
				file_dialog_filter = "*.xml";
				break;
			case FFLOAD_SLOBJECT:
				file_type = "xml_file";
				file_dialog_filter = "*.slobject";
				break;
			case FFLOAD_RAW:
				file_type = "raw_file";
				file_dialog_filter = "*.raw";
				break;
			case FFLOAD_MODEL:
			case FFLOAD_COLLADA:
				file_type = "collada_files";
				file_dialog_filter = "*.dae";
				break;
			case FFLOAD_SCRIPT:
				file_type = "script_files";
				file_dialog_filter = "*.lsl";
				break;
			case FFLOAD_DICTIONARY:
				file_type = "dictionary_files";
				file_dialog_filter = "*.{dic,xcu}";
				break;
			case FFLOAD_DIRECTORY:
				file_type = "choose_the_directory";
				break;
			case FFLOAD_EXE:
				file_type = "executable_files";
				break;
			case FFLOAD_GLTF:
			case FFLOAD_MATERIAL:
				file_type = "gltf_asset_file";
				file_dialog_filter = "*.{gltg,glb}";
				break;
			case FFLOAD_MATERIAL_TEXTURE:
				file_dialog_filter = "*.{gltf,glb,tga,bmp,jpg,jpeg,png}";
				file_type = "image_files";

		}
		if (aType == EType::eOpenMultiple)
		{
			file_dialog_title = LLTrans::getString("load_files");
		}
		else
		{
			file_dialog_title = LLTrans::getString("load_file_verb") + " " + LLTrans::getString(file_type);
			file_dialog_filter = LLTrans::getString(file_type) + " \t" + file_dialog_filter;
		}
	}
	flDlg.title(file_dialog_title.c_str());
	flDlg.type(flType);
	if (!file_dialog_filter.empty())
	{
		flDlg.filter(file_dialog_filter.c_str());
	}
	int res = flDlg.show();
	gViewerWindow->getWindow()->afterDialog();
	if( res == 0 )
	{
		int32_t count = flDlg.count();
		if( count < 0 )
			count = 0;
		for( int32_t i = 0; i < count; ++i )
		{
			char const *pFile = flDlg.filename(i);
			if( pFile && strlen(pFile) > 0 )
				mFiles.push_back( pFile  );
		}
	}
	else if( res == -1 )
	{
		LL_WARNS() << "FLTK failed: " <<  flDlg.errmsg() << LL_ENDL;
	}
	return mFiles.empty()?FALSE:TRUE;
}
=======
    return openFileDialog( filter, blocking, eSaveFile );
}

BOOL LLFilePicker::getOpenFile( ELoadFilter filter, bool blocking )
{
    return openFileDialog( filter, blocking, eOpenFile );
}

BOOL LLFilePicker::getMultipleOpenFiles( ELoadFilter filter, bool blocking)
{
    return openFileDialog( filter, blocking, eOpenMultiple );
}

bool LLFilePicker::openFileDialog( int32_t filter, bool blocking, EType aType )
{
    if ( check_local_file_access_enabled() == false )
        return false;
    gViewerWindow->getWindow()->beforeDialog();
    reset();
    Fl_Native_File_Chooser::Type flType = Fl_Native_File_Chooser::BROWSE_FILE;
    if( aType == eOpenMultiple )
        flType = Fl_Native_File_Chooser::BROWSE_MULTI_FILE;
    else if( aType == eSaveFile )
        flType = Fl_Native_File_Chooser::BROWSE_SAVE_FILE;
    Fl_Native_File_Chooser flDlg;
    std::string file_dialog_title;
    std::string file_dialog_filter;
    if (aType == EType::eSaveFile)
    {
        std::string file_type("all_files");
        switch ((ESaveFilter) filter)
        {
            case FFSAVE_ALL:
                break;
            case FFSAVE_TGA:
                file_type = "targa_image_files";
                file_dialog_filter = "*.tga";
                break;
            case FFSAVE_BMP:
                file_type = "bitmap_image_files";
                file_dialog_filter = "*.bmp";
                break;
            case FFSAVE_AVI:
                file_type = "avi_movie_file";
                file_dialog_filter = "*.avi";
                break;
            case FFSAVE_ANIM:
                file_type = "xaf_animation_file";
                file_dialog_filter = "*.xaf";
                break;
            case FFSAVE_XML:
                file_type = "xml_file";
                file_dialog_filter = "*.xml";
                break;
            case FFSAVE_COLLADA:
                file_type = "collada_files";
                file_dialog_filter = "*.dae";
                break;
            case FFSAVE_RAW:
                file_type = "raw_file";
                file_dialog_filter = "*.raw";
                break;
            case FFSAVE_J2C:
                file_type = "compressed_image_files";
                file_dialog_filter = "*.j2c";
                break;
            case FFSAVE_PNG:
                file_type = "png_image_files";
                file_dialog_filter = "*.png";
                break;
            case FFSAVE_JPEG:
                file_type = "jpeg_image_files";
                file_dialog_filter = "*.{jpg,jpeg}";
                break;
            case FFSAVE_SCRIPT:
                file_type = "script_files";
                file_dialog_filter = "*.lsl";
                break;
            case FFSAVE_TGAPNG:
                file_type = "save_texture_image_files";
                file_dialog_filter = "*.{tga,png}";
                break;
            case FFSAVE_WAV:
                file_type = "sound_files";
                file_dialog_filter = "*.wav";
                break;
            case FFSAVE_GLTF:
                file_type = "gltf_asset_file";
                file_dialog_filter = "*.{gltf,glb}";
                break;
        }
        file_dialog_title = LLTrans::getString("save_file_verb") + " " + LLTrans::getString(file_type);
        file_dialog_filter = LLTrans::getString(file_type) + " \t" + file_dialog_filter;
    }
    else
    {
        std::string file_type("all_files");
        switch ((ELoadFilter) filter)
        {
            case FFLOAD_ALL:
                break;
            case FFLOAD_WAV:
                file_type = "sound_files";
                file_dialog_filter = "*.wav";
                break;
            case FFLOAD_IMAGE:
                file_type = "image_files";
                file_dialog_filter = "*.{tga,bmp,jpg,jpeg,png}";
                break;
            case FFLOAD_ANIM:
                file_type = "animation_files";
                file_dialog_filter = "*.{bvh,anim}";
                break;
            case FFLOAD_XML:
                file_type = "xml_file";
                file_dialog_filter = "*.xml";
                break;
            case FFLOAD_SLOBJECT:
                file_type = "xml_file";
                file_dialog_filter = "*.slobject";
                break;
            case FFLOAD_RAW:
                file_type = "raw_file";
                file_dialog_filter = "*.raw";
                break;
            case FFLOAD_MODEL:
            case FFLOAD_COLLADA:
                file_type = "collada_files";
                file_dialog_filter = "*.dae";
                break;
            case FFLOAD_SCRIPT:
                file_type = "script_files";
                file_dialog_filter = "*.lsl";
                break;
            case FFLOAD_DICTIONARY:
                file_type = "dictionary_files";
                file_dialog_filter = "*.{dic,xcu}";
                break;
            case FFLOAD_DIRECTORY:
                file_type = "choose_the_directory";
                break;
            case FFLOAD_EXE:
                file_type = "executable_files";
                break;
            case FFLOAD_GLTF:
            case FFLOAD_MATERIAL:
                file_type = "gltf_asset_file";
                file_dialog_filter = "*.{gltg,glb}";
                break;
            case FFLOAD_MATERIAL_TEXTURE:
                file_dialog_filter = "*.{gltf,glb,tga,bmp,jpg,jpeg,png}";
                file_type = "image_files";

        }
        if (aType == EType::eOpenMultiple)
        {
            file_dialog_title = LLTrans::getString("load_files");
        }
        else
        {
            file_dialog_title = LLTrans::getString("load_file_verb") + " " + LLTrans::getString(file_type);
            file_dialog_filter = LLTrans::getString(file_type) + " \t" + file_dialog_filter;
        }
    }
    flDlg.title(file_dialog_title.c_str());
    flDlg.type(flType);
    if (!file_dialog_filter.empty())
    {
        flDlg.filter(file_dialog_filter.c_str());
    }
    int res = flDlg.show();
    gViewerWindow->getWindow()->afterDialog();
    if( res == 0 )
    {
        int32_t count = flDlg.count();
        if( count < 0 )
            count = 0;
        for( int32_t i = 0; i < count; ++i )
        {
            char const *pFile = flDlg.filename(i);
            if( pFile && strlen(pFile) > 0 )
                mFiles.push_back( pFile  );
        }
    }
    else if( res == -1 )
    {
        LL_WARNS() << "FLTK failed: " <<  flDlg.errmsg() << LL_ENDL;
    }
    return mFiles.empty()?FALSE:TRUE;
}
>>>>>>> b31789c1
#else
// Hacky stubs designed to facilitate fake getSaveFile and getOpenFile with
// static results, when we don't have a real filepicker.

BOOL LLFilePicker::getSaveFile( ESaveFilter filter, const std::string& filename, bool blocking )
{
<<<<<<< HEAD
	// if local file browsing is turned off, return without opening dialog
	// (Even though this is a stub, I think we still should not return anything at all)
	if ( check_local_file_access_enabled() == false )
	{
		return FALSE;
	}

	reset();

	LL_INFOS() << "getSaveFile suggested filename is [" << filename
		<< "]" << LL_ENDL;
	if (!filename.empty())
	{
		mFiles.push_back(gDirUtilp->getLindenUserDir() + gDirUtilp->getDirDelimiter() + filename);
		return TRUE;
	}
	return FALSE;
=======
    // if local file browsing is turned off, return without opening dialog
    // (Even though this is a stub, I think we still should not return anything at all)
    if ( check_local_file_access_enabled() == false )
    {
        return FALSE;
    }

    reset();

    LL_INFOS() << "getSaveFile suggested filename is [" << filename
        << "]" << LL_ENDL;
    if (!filename.empty())
    {
        mFiles.push_back(gDirUtilp->getLindenUserDir() + gDirUtilp->getDirDelimiter() + filename);
        return TRUE;
    }
    return FALSE;
>>>>>>> b31789c1
}

BOOL LLFilePicker::getSaveFileModeless(ESaveFilter filter,
                                       const std::string& filename,
                                       void (*callback)(bool, std::string&, void*),
                                       void *userdata)
{
    LL_ERRS() << "NOT IMPLEMENTED" << LL_ENDL;
    return FALSE;
}

BOOL LLFilePicker::getOpenFile( ELoadFilter filter, bool blocking )
{
<<<<<<< HEAD
	// if local file browsing is turned off, return without opening dialog
	// (Even though this is a stub, I think we still should not return anything at all)
	if ( check_local_file_access_enabled() == false )
	{
		return FALSE;
	}

	reset();

	// HACK: Static filenames for 'open' until we implement filepicker
	std::string filename = gDirUtilp->getLindenUserDir() + gDirUtilp->getDirDelimiter() + "upload";
	switch (filter)
	{
	case FFLOAD_WAV: filename += ".wav"; break;
	case FFLOAD_IMAGE: filename += ".tga"; break;
	case FFLOAD_ANIM: filename += ".bvh"; break;
	default: break;
	}
	mFiles.push_back(filename);
	LL_INFOS() << "getOpenFile: Will try to open file: " << filename << LL_ENDL;
	return TRUE;
=======
    // if local file browsing is turned off, return without opening dialog
    // (Even though this is a stub, I think we still should not return anything at all)
    if ( check_local_file_access_enabled() == false )
    {
        return FALSE;
    }

    reset();

    // HACK: Static filenames for 'open' until we implement filepicker
    std::string filename = gDirUtilp->getLindenUserDir() + gDirUtilp->getDirDelimiter() + "upload";
    switch (filter)
    {
    case FFLOAD_WAV: filename += ".wav"; break;
    case FFLOAD_IMAGE: filename += ".tga"; break;
    case FFLOAD_ANIM: filename += ".bvh"; break;
    default: break;
    }
    mFiles.push_back(filename);
    LL_INFOS() << "getOpenFile: Will try to open file: " << filename << LL_ENDL;
    return TRUE;
>>>>>>> b31789c1
}

BOOL LLFilePicker::getOpenFileModeless(ELoadFilter filter,
                                       void (*callback)(bool, std::vector<std::string> &, void*),
                                       void *userdata)
{
    LL_ERRS() << "NOT IMPLEMENTED" << LL_ENDL;
    return FALSE;
}

BOOL LLFilePicker::getMultipleOpenFiles( ELoadFilter filter, bool blocking)
{
    // if local file browsing is turned off, return without opening dialog
    // (Even though this is a stub, I think we still should not return anything at all)
    if ( check_local_file_access_enabled() == false )
    {
        return FALSE;
    }

    reset();
    return FALSE;
}

BOOL LLFilePicker::getMultipleOpenFilesModeless(ELoadFilter filter,
                                                void (*callback)(bool, std::vector<std::string> &, void*),
                                                void *userdata )
{
    LL_ERRS() << "NOT IMPLEMENTED" << LL_ENDL;
    return FALSE;
}

#endif // LL_FLTK

#else // not implemented

BOOL LLFilePicker::getSaveFile( ESaveFilter filter, const std::string& filename )
{
<<<<<<< HEAD
	reset();
	return FALSE;
=======
    reset();
    return FALSE;
>>>>>>> b31789c1
}

BOOL LLFilePicker::getOpenFile( ELoadFilter filter )
{
    reset();
    return FALSE;
}

BOOL LLFilePicker::getMultipleOpenFiles( ELoadFilter filter, bool blocking)
{
    reset();
    return FALSE;
}

#endif // LL_LINUX<|MERGE_RESOLUTION|>--- conflicted
+++ resolved
@@ -250,55 +250,6 @@
 
 BOOL LLFilePicker::getOpenFile(ELoadFilter filter, bool blocking)
 {
-<<<<<<< HEAD
-	if( mLocked )
-	{
-		return FALSE;
-	}
-	BOOL success = FALSE;
-
-	// if local file browsing is turned off, return without opening dialog
-	if ( check_local_file_access_enabled() == false )
-	{
-		return FALSE;
-	}
-
-	// don't provide default file selection
-	mFilesW[0] = '\0';
-
-	mOFN.hwndOwner = (HWND)gViewerWindow->getPlatformWindow();
-	mOFN.lpstrFile = mFilesW;
-	mOFN.nMaxFile = SINGLE_FILENAME_BUFFER_SIZE;
-	mOFN.Flags = OFN_HIDEREADONLY | OFN_FILEMUSTEXIST | OFN_NOCHANGEDIR ;
-	mOFN.nFilterIndex = 1;
-
-	setupFilter(filter);
-
-	if (blocking)
-	{
-		// Modal, so pause agent
-		send_agent_pause();
-	}
-
-	reset();
-
-	// NOTA BENE: hitting the file dialog triggers a window focus event, destroying the selection manager!!
-	success = GetOpenFileName(&mOFN);
-	if (success)
-	{
-		std::string filename = utf16str_to_utf8str(llutf16string(mFilesW));
-		mFiles.push_back(filename);
-	}
-
-	if (blocking)
-	{
-		send_agent_resume();
-		// Account for the fact that the app has been stalled.
-		LLFrameTimer::updateFrameTime();
-	}
-
-	return success;
-=======
     if( mLocked )
     {
         return FALSE;
@@ -346,7 +297,6 @@
     }
 
     return success;
->>>>>>> b31789c1
 }
 
 BOOL LLFilePicker::getOpenFileModeless(ELoadFilter filter,
@@ -446,224 +396,6 @@
 
 BOOL LLFilePicker::getSaveFile(ESaveFilter filter, const std::string& filename, bool blocking)
 {
-<<<<<<< HEAD
-	if( mLocked )
-	{
-		return FALSE;
-	}
-	BOOL success = FALSE;
-
-	// if local file browsing is turned off, return without opening dialog
-	if ( check_local_file_access_enabled() == false )
-	{
-		return FALSE;
-	}
-
-	mOFN.lpstrFile = mFilesW;
-	if (!filename.empty())
-	{
-		llutf16string tstring = utf8str_to_utf16str(filename);
-		wcsncpy(mFilesW, tstring.c_str(), FILENAME_BUFFER_SIZE);	}	/*Flawfinder: ignore*/
-	else
-	{
-		mFilesW[0] = '\0';
-	}
-	mOFN.hwndOwner = (HWND)gViewerWindow->getPlatformWindow();
-
-	switch( filter )
-	{
-	case FFSAVE_ALL:
-		mOFN.lpstrDefExt = NULL;
-		mOFN.lpstrFilter =
-			L"All Files (*.*)\0*.*\0" \
-			L"WAV Sounds (*.wav)\0*.wav\0" \
-			L"Targa, Bitmap Images (*.tga; *.bmp)\0*.tga;*.bmp\0" \
-			L"\0";
-		break;
-	case FFSAVE_WAV:
-		if (filename.empty())
-		{
-			wcsncpy( mFilesW,L"untitled.wav", FILENAME_BUFFER_SIZE);	/*Flawfinder: ignore*/
-		}
-		mOFN.lpstrDefExt = L"wav";
-		mOFN.lpstrFilter =
-			L"WAV Sounds (*.wav)\0*.wav\0" \
-			L"\0";
-		break;
-	case FFSAVE_TGA:
-		if (filename.empty())
-		{
-			wcsncpy( mFilesW,L"untitled.tga", FILENAME_BUFFER_SIZE);	/*Flawfinder: ignore*/
-		}
-		mOFN.lpstrDefExt = L"tga";
-		mOFN.lpstrFilter =
-			L"Targa Images (*.tga)\0*.tga\0" \
-			L"\0";
-		break;
-	case FFSAVE_BMP:
-		if (filename.empty())
-		{
-			wcsncpy( mFilesW,L"untitled.bmp", FILENAME_BUFFER_SIZE);	/*Flawfinder: ignore*/
-		}
-		mOFN.lpstrDefExt = L"bmp";
-		mOFN.lpstrFilter =
-			L"Bitmap Images (*.bmp)\0*.bmp\0" \
-			L"\0";
-		break;
-	case FFSAVE_PNG:
-		if (filename.empty())
-		{
-			wcsncpy( mFilesW,L"untitled.png", FILENAME_BUFFER_SIZE);	/*Flawfinder: ignore*/
-		}
-		mOFN.lpstrDefExt = L"png";
-		mOFN.lpstrFilter =
-			L"PNG Images (*.png)\0*.png\0" \
-			L"\0";
-		break;
-	case FFSAVE_TGAPNG:
-		if (filename.empty())
-		{
-			wcsncpy( mFilesW,L"untitled.png", FILENAME_BUFFER_SIZE);	/*Flawfinder: ignore*/
-			//PNG by default
-		}
-		mOFN.lpstrDefExt = L"png";
-		mOFN.lpstrFilter =
-			L"PNG Images (*.png)\0*.png\0" \
-			L"Targa Images (*.tga)\0*.tga\0" \
-			L"\0";
-		break;
-
-	case FFSAVE_JPEG:
-		if (filename.empty())
-		{
-			wcsncpy( mFilesW,L"untitled.jpeg", FILENAME_BUFFER_SIZE);	/*Flawfinder: ignore*/
-		}
-		mOFN.lpstrDefExt = L"jpg";
-		mOFN.lpstrFilter =
-			L"JPEG Images (*.jpg *.jpeg)\0*.jpg;*.jpeg\0" \
-			L"\0";
-		break;
-	case FFSAVE_AVI:
-		if (filename.empty())
-		{
-			wcsncpy( mFilesW,L"untitled.avi", FILENAME_BUFFER_SIZE);	/*Flawfinder: ignore*/
-		}
-		mOFN.lpstrDefExt = L"avi";
-		mOFN.lpstrFilter =
-			L"AVI Movie File (*.avi)\0*.avi\0" \
-			L"\0";
-		break;
-	case FFSAVE_ANIM:
-		if (filename.empty())
-		{
-			wcsncpy( mFilesW,L"untitled.xaf", FILENAME_BUFFER_SIZE);	/*Flawfinder: ignore*/
-		}
-		mOFN.lpstrDefExt = L"xaf";
-		mOFN.lpstrFilter =
-			L"XAF Anim File (*.xaf)\0*.xaf\0" \
-			L"\0";
-		break;
-	case FFSAVE_GLTF:
-		if (filename.empty())
-		{
-			wcsncpy( mFilesW,L"untitled.glb", FILENAME_BUFFER_SIZE);	/*Flawfinder: ignore*/
-		}
-		mOFN.lpstrDefExt = L"glb";
-		mOFN.lpstrFilter =
-			L"glTF Asset File (*.gltf *.glb)\0*.gltf;*.glb\0" \
-			L"\0";
-		break;
-	case FFSAVE_XML:
-		if (filename.empty())
-		{
-			wcsncpy( mFilesW,L"untitled.xml", FILENAME_BUFFER_SIZE);	/*Flawfinder: ignore*/
-		}
-
-		mOFN.lpstrDefExt = L"xml";
-		mOFN.lpstrFilter =
-			L"XML File (*.xml)\0*.xml\0" \
-			L"\0";
-		break;
-	case FFSAVE_COLLADA:
-		if (filename.empty())
-		{
-			wcsncpy( mFilesW,L"untitled.collada", FILENAME_BUFFER_SIZE);	/*Flawfinder: ignore*/
-		}
-		mOFN.lpstrDefExt = L"collada";
-		mOFN.lpstrFilter =
-			L"COLLADA File (*.collada)\0*.collada\0" \
-			L"\0";
-		break;
-	case FFSAVE_RAW:
-		if (filename.empty())
-		{
-			wcsncpy( mFilesW,L"untitled.raw", FILENAME_BUFFER_SIZE);	/*Flawfinder: ignore*/
-		}
-		mOFN.lpstrDefExt = L"raw";
-		mOFN.lpstrFilter =	RAW_FILTER \
-							L"\0";
-		break;
-	case FFSAVE_J2C:
-		if (filename.empty())
-		{
-			wcsncpy( mFilesW,L"untitled.j2c", FILENAME_BUFFER_SIZE);
-		}
-		mOFN.lpstrDefExt = L"j2c";
-		mOFN.lpstrFilter =
-			L"Compressed Images (*.j2c)\0*.j2c\0" \
-			L"\0";
-		break;
-	case FFSAVE_SCRIPT:
-		if (filename.empty())
-		{
-			wcsncpy( mFilesW,L"untitled.lsl", FILENAME_BUFFER_SIZE);
-		}
-		mOFN.lpstrDefExt = L"txt";
-		mOFN.lpstrFilter = L"LSL Files (*.lsl)\0*.lsl\0" L"\0";
-		break;
-	default:
-		return FALSE;
-	}
-
-
-	mOFN.nMaxFile = SINGLE_FILENAME_BUFFER_SIZE;
-	mOFN.Flags = OFN_OVERWRITEPROMPT | OFN_NOCHANGEDIR | OFN_PATHMUSTEXIST;
-
-	reset();
-
-	if (blocking)
-	{
-		// Modal, so pause agent
-		send_agent_pause();
-	}
-
-	{
-		// NOTA BENE: hitting the file dialog triggers a window focus event, destroying the selection manager!!
-		try
-		{
-			success = GetSaveFileName(&mOFN);
-			if (success)
-			{
-				std::string filename = utf16str_to_utf8str(llutf16string(mFilesW));
-				mFiles.push_back(filename);
-			}
-		}
-		catch (...)
-		{
-			LOG_UNHANDLED_EXCEPTION("");
-		}
-		gKeyboard->resetKeys();
-	}
-
-	if (blocking)
-	{
-		send_agent_resume();
-	}
-
-	// Account for the fact that the app has been stalled.
-	LLFrameTimer::updateFrameTime();
-	return success;
-=======
     if( mLocked )
     {
         return FALSE;
@@ -880,7 +612,6 @@
     // Account for the fact that the app has been stalled.
     LLFrameTimer::updateFrameTime();
     return success;
->>>>>>> b31789c1
 }
 
 BOOL LLFilePicker::getSaveFileModeless(ESaveFilter filter,
@@ -965,15 +696,6 @@
 
 bool    LLFilePicker::doNavChooseDialog(ELoadFilter filter)
 {
-<<<<<<< HEAD
-	// if local file browsing is turned off, return without opening dialog
-	if ( check_local_file_access_enabled() == false )
-	{
-		return false;
-	}
-
-	gViewerWindow->getWindow()->beforeDialog();
-=======
     // if local file browsing is turned off, return without opening dialog
     if ( check_local_file_access_enabled() == false )
     {
@@ -981,7 +703,6 @@
     }
 
     gViewerWindow->getWindow()->beforeDialog();
->>>>>>> b31789c1
 
     std::unique_ptr<std::vector<std::string>> allowed_types = navOpenFilterProc(filter);
 
@@ -997,11 +718,7 @@
         return true;
     }
 
-<<<<<<< HEAD
-	return false;
-=======
     return false;
->>>>>>> b31789c1
 }
 
 bool    LLFilePicker::doNavChooseDialogModeless(ELoadFilter filter,
@@ -1110,29 +827,17 @@
 
 bool    LLFilePicker::doNavSaveDialog(ESaveFilter filter, const std::string& filename)
 {
-<<<<<<< HEAD
-	// Setup the type, creator, and extension
-    std::string		extension, type, creator;
-=======
     // Setup the type, creator, and extension
     std::string     extension, type, creator;
->>>>>>> b31789c1
 
     set_nav_save_data(filter, extension, type, creator);
 
     std::string namestring = filename;
     if (namestring.empty()) namestring="Untitled";
-<<<<<<< HEAD
-
-	gViewerWindow->getWindow()->beforeDialog();
-
-	// Run the dialog
-=======
 
     gViewerWindow->getWindow()->beforeDialog();
 
     // Run the dialog
->>>>>>> b31789c1
     std::unique_ptr<std::string> filev = doSaveDialog(&namestring,
                  &type,
                  &creator,
@@ -1147,11 +852,7 @@
         return true;
     }
 
-<<<<<<< HEAD
-	return false;
-=======
     return false;
->>>>>>> b31789c1
 }
 
 bool    LLFilePicker::doNavSaveDialogModeless(ESaveFilter filter,
@@ -1193,11 +894,6 @@
 
     reset();
 
-<<<<<<< HEAD
-	reset();
-
-=======
->>>>>>> b31789c1
     mPickOptions &= ~F_MULTIPLE;
     mPickOptions |= F_FILE;
 
@@ -1211,33 +907,6 @@
     if (filter == FFLOAD_ALL)   // allow application bundles etc. to be traversed; important for DEV-16869, but generally useful
     {
         mPickOptions |= F_NAV_SUPPORT;
-<<<<<<< HEAD
-	}
-
-	if (blocking) // always true for linux/mac
-	{
-		// Modal, so pause agent
-		send_agent_pause();
-	}
-
-
-	success = doNavChooseDialog(filter);
-
-	if (success)
-	{
-		if (!getFileCount())
-			success = false;
-	}
-
-	if (blocking)
-	{
-		send_agent_resume();
-		// Account for the fact that the app has been stalled.
-		LLFrameTimer::updateFrameTime();
-	}
-
-	return success;
-=======
     }
 
     if (blocking) // always true for linux/mac
@@ -1263,7 +932,6 @@
     }
 
     return success;
->>>>>>> b31789c1
 }
 
 
@@ -1302,20 +970,6 @@
 
 BOOL LLFilePicker::getMultipleOpenFiles(ELoadFilter filter, bool blocking)
 {
-<<<<<<< HEAD
-	if( mLocked )
-		return FALSE;
-
-	// if local file browsing is turned off, return without opening dialog
-	if ( check_local_file_access_enabled() == false )
-	{
-		return FALSE;
-	}
-
-    BOOL success = FALSE;
-
-	reset();
-=======
     if( mLocked )
         return FALSE;
 
@@ -1328,7 +982,6 @@
     BOOL success = FALSE;
 
     reset();
->>>>>>> b31789c1
 
     mPickOptions |= F_FILE;
 
@@ -1398,11 +1051,6 @@
 
     reset();
 
-<<<<<<< HEAD
-	reset();
-
-=======
->>>>>>> b31789c1
     mPickOptions &= ~F_MULTIPLE;
 
     if (blocking)
@@ -1454,7 +1102,6 @@
 #elif LL_LINUX
 
 #if LL_FLTK
-<<<<<<< HEAD
 
 BOOL LLFilePicker::getSaveFileModeless(ESaveFilter filter,
                                        const std::string& filename,
@@ -1467,240 +1114,24 @@
 
 BOOL LLFilePicker::getOpenFileModeless(ELoadFilter filter,
                                        void (*callback)(bool, std::vector<std::string> &, void*),
-=======
-
-BOOL LLFilePicker::getSaveFileModeless(ESaveFilter filter,
-                                       const std::string& filename,
-                                       void (*callback)(bool, std::string&, void*),
->>>>>>> b31789c1
                                        void *userdata)
 {
     LL_ERRS() << "NOT IMPLEMENTED" << LL_ENDL;
     return FALSE;
 }
 
-<<<<<<< HEAD
 BOOL LLFilePicker::getMultipleOpenFilesModeless(ELoadFilter filter,
                                                 void (*callback)(bool, std::vector<std::string> &, void*),
                                                 void *userdata )
-=======
-BOOL LLFilePicker::getOpenFileModeless(ELoadFilter filter,
-                                       void (*callback)(bool, std::vector<std::string> &, void*),
-                                       void *userdata)
->>>>>>> b31789c1
 {
     LL_ERRS() << "NOT IMPLEMENTED" << LL_ENDL;
     return FALSE;
 }
 
-<<<<<<< HEAD
 
 
 BOOL LLFilePicker::getSaveFile( ESaveFilter filter, const std::string& filename, bool blocking )
 {
-	return openFileDialog( filter, blocking, eSaveFile );
-}
-
-BOOL LLFilePicker::getOpenFile( ELoadFilter filter, bool blocking )
-{
-	return openFileDialog( filter, blocking, eOpenFile );
-}
-
-BOOL LLFilePicker::getMultipleOpenFiles( ELoadFilter filter, bool blocking)
-{
-	return openFileDialog( filter, blocking, eOpenMultiple );
-}
-=======
-BOOL LLFilePicker::getMultipleOpenFilesModeless(ELoadFilter filter,
-                                                void (*callback)(bool, std::vector<std::string> &, void*),
-                                                void *userdata )
-{
-    LL_ERRS() << "NOT IMPLEMENTED" << LL_ENDL;
-    return FALSE;
-}
-
-
->>>>>>> b31789c1
-
-bool LLFilePicker::openFileDialog( int32_t filter, bool blocking, EType aType )
-{
-<<<<<<< HEAD
-	if ( check_local_file_access_enabled() == false )
-		return false;
-	gViewerWindow->getWindow()->beforeDialog();
-	reset();
-	Fl_Native_File_Chooser::Type flType = Fl_Native_File_Chooser::BROWSE_FILE;
-	if( aType == eOpenMultiple )
-		flType = Fl_Native_File_Chooser::BROWSE_MULTI_FILE;
-	else if( aType == eSaveFile )
-		flType = Fl_Native_File_Chooser::BROWSE_SAVE_FILE;
-	Fl_Native_File_Chooser flDlg;
-	std::string file_dialog_title;
-	std::string file_dialog_filter;
-	if (aType == EType::eSaveFile)
-	{
-		std::string file_type("all_files");
-		switch ((ESaveFilter) filter)
-		{
-			case FFSAVE_ALL:
-				break;
-			case FFSAVE_TGA:
-				file_type = "targa_image_files";
-				file_dialog_filter = "*.tga";
-				break;
-			case FFSAVE_BMP:
-				file_type = "bitmap_image_files";
-				file_dialog_filter = "*.bmp";
-				break;
-			case FFSAVE_AVI:
-				file_type = "avi_movie_file";
-				file_dialog_filter = "*.avi";
-				break;
-			case FFSAVE_ANIM:
-				file_type = "xaf_animation_file";
-				file_dialog_filter = "*.xaf";
-				break;
-			case FFSAVE_XML:
-				file_type = "xml_file";
-				file_dialog_filter = "*.xml";
-				break;
-			case FFSAVE_COLLADA:
-				file_type = "collada_files";
-				file_dialog_filter = "*.dae";
-				break;
-			case FFSAVE_RAW:
-				file_type = "raw_file";
-				file_dialog_filter = "*.raw";
-				break;
-			case FFSAVE_J2C:
-				file_type = "compressed_image_files";
-				file_dialog_filter = "*.j2c";
-				break;
-			case FFSAVE_PNG:
-				file_type = "png_image_files";
-				file_dialog_filter = "*.png";
-				break;
-			case FFSAVE_JPEG:
-				file_type = "jpeg_image_files";
-				file_dialog_filter = "*.{jpg,jpeg}";
-				break;
-			case FFSAVE_SCRIPT:
-				file_type = "script_files";
-				file_dialog_filter = "*.lsl";
-				break;
-			case FFSAVE_TGAPNG:
-				file_type = "save_texture_image_files";
-				file_dialog_filter = "*.{tga,png}";
-				break;
-			case FFSAVE_WAV:
-				file_type = "sound_files";
-				file_dialog_filter = "*.wav";
-				break;
-			case FFSAVE_GLTF:
-				file_type = "gltf_asset_file";
-				file_dialog_filter = "*.{gltf,glb}";
-				break;
-		}
-		file_dialog_title = LLTrans::getString("save_file_verb") + " " + LLTrans::getString(file_type);
-		file_dialog_filter = LLTrans::getString(file_type) + " \t" + file_dialog_filter;
-	}
-	else
-	{
-		std::string file_type("all_files");
-		switch ((ELoadFilter) filter)
-		{
-			case FFLOAD_ALL:
-				break;
-			case FFLOAD_WAV:
-				file_type = "sound_files";
-				file_dialog_filter = "*.wav";
-				break;
-			case FFLOAD_IMAGE:
-				file_type = "image_files";
-				file_dialog_filter = "*.{tga,bmp,jpg,jpeg,png}";
-				break;
-			case FFLOAD_ANIM:
-				file_type = "animation_files";
-				file_dialog_filter = "*.{bvh,anim}";
-				break;
-			case FFLOAD_XML:
-				file_type = "xml_file";
-				file_dialog_filter = "*.xml";
-				break;
-			case FFLOAD_SLOBJECT:
-				file_type = "xml_file";
-				file_dialog_filter = "*.slobject";
-				break;
-			case FFLOAD_RAW:
-				file_type = "raw_file";
-				file_dialog_filter = "*.raw";
-				break;
-			case FFLOAD_MODEL:
-			case FFLOAD_COLLADA:
-				file_type = "collada_files";
-				file_dialog_filter = "*.dae";
-				break;
-			case FFLOAD_SCRIPT:
-				file_type = "script_files";
-				file_dialog_filter = "*.lsl";
-				break;
-			case FFLOAD_DICTIONARY:
-				file_type = "dictionary_files";
-				file_dialog_filter = "*.{dic,xcu}";
-				break;
-			case FFLOAD_DIRECTORY:
-				file_type = "choose_the_directory";
-				break;
-			case FFLOAD_EXE:
-				file_type = "executable_files";
-				break;
-			case FFLOAD_GLTF:
-			case FFLOAD_MATERIAL:
-				file_type = "gltf_asset_file";
-				file_dialog_filter = "*.{gltg,glb}";
-				break;
-			case FFLOAD_MATERIAL_TEXTURE:
-				file_dialog_filter = "*.{gltf,glb,tga,bmp,jpg,jpeg,png}";
-				file_type = "image_files";
-
-		}
-		if (aType == EType::eOpenMultiple)
-		{
-			file_dialog_title = LLTrans::getString("load_files");
-		}
-		else
-		{
-			file_dialog_title = LLTrans::getString("load_file_verb") + " " + LLTrans::getString(file_type);
-			file_dialog_filter = LLTrans::getString(file_type) + " \t" + file_dialog_filter;
-		}
-	}
-	flDlg.title(file_dialog_title.c_str());
-	flDlg.type(flType);
-	if (!file_dialog_filter.empty())
-	{
-		flDlg.filter(file_dialog_filter.c_str());
-	}
-	int res = flDlg.show();
-	gViewerWindow->getWindow()->afterDialog();
-	if( res == 0 )
-	{
-		int32_t count = flDlg.count();
-		if( count < 0 )
-			count = 0;
-		for( int32_t i = 0; i < count; ++i )
-		{
-			char const *pFile = flDlg.filename(i);
-			if( pFile && strlen(pFile) > 0 )
-				mFiles.push_back( pFile  );
-		}
-	}
-	else if( res == -1 )
-	{
-		LL_WARNS() << "FLTK failed: " <<  flDlg.errmsg() << LL_ENDL;
-	}
-	return mFiles.empty()?FALSE:TRUE;
-}
-=======
     return openFileDialog( filter, blocking, eSaveFile );
 }
 
@@ -1891,32 +1322,12 @@
     }
     return mFiles.empty()?FALSE:TRUE;
 }
->>>>>>> b31789c1
 #else
 // Hacky stubs designed to facilitate fake getSaveFile and getOpenFile with
 // static results, when we don't have a real filepicker.
 
 BOOL LLFilePicker::getSaveFile( ESaveFilter filter, const std::string& filename, bool blocking )
 {
-<<<<<<< HEAD
-	// if local file browsing is turned off, return without opening dialog
-	// (Even though this is a stub, I think we still should not return anything at all)
-	if ( check_local_file_access_enabled() == false )
-	{
-		return FALSE;
-	}
-
-	reset();
-
-	LL_INFOS() << "getSaveFile suggested filename is [" << filename
-		<< "]" << LL_ENDL;
-	if (!filename.empty())
-	{
-		mFiles.push_back(gDirUtilp->getLindenUserDir() + gDirUtilp->getDirDelimiter() + filename);
-		return TRUE;
-	}
-	return FALSE;
-=======
     // if local file browsing is turned off, return without opening dialog
     // (Even though this is a stub, I think we still should not return anything at all)
     if ( check_local_file_access_enabled() == false )
@@ -1934,7 +1345,6 @@
         return TRUE;
     }
     return FALSE;
->>>>>>> b31789c1
 }
 
 BOOL LLFilePicker::getSaveFileModeless(ESaveFilter filter,
@@ -1948,29 +1358,6 @@
 
 BOOL LLFilePicker::getOpenFile( ELoadFilter filter, bool blocking )
 {
-<<<<<<< HEAD
-	// if local file browsing is turned off, return without opening dialog
-	// (Even though this is a stub, I think we still should not return anything at all)
-	if ( check_local_file_access_enabled() == false )
-	{
-		return FALSE;
-	}
-
-	reset();
-
-	// HACK: Static filenames for 'open' until we implement filepicker
-	std::string filename = gDirUtilp->getLindenUserDir() + gDirUtilp->getDirDelimiter() + "upload";
-	switch (filter)
-	{
-	case FFLOAD_WAV: filename += ".wav"; break;
-	case FFLOAD_IMAGE: filename += ".tga"; break;
-	case FFLOAD_ANIM: filename += ".bvh"; break;
-	default: break;
-	}
-	mFiles.push_back(filename);
-	LL_INFOS() << "getOpenFile: Will try to open file: " << filename << LL_ENDL;
-	return TRUE;
-=======
     // if local file browsing is turned off, return without opening dialog
     // (Even though this is a stub, I think we still should not return anything at all)
     if ( check_local_file_access_enabled() == false )
@@ -1992,7 +1379,6 @@
     mFiles.push_back(filename);
     LL_INFOS() << "getOpenFile: Will try to open file: " << filename << LL_ENDL;
     return TRUE;
->>>>>>> b31789c1
 }
 
 BOOL LLFilePicker::getOpenFileModeless(ELoadFilter filter,
@@ -2030,13 +1416,8 @@
 
 BOOL LLFilePicker::getSaveFile( ESaveFilter filter, const std::string& filename )
 {
-<<<<<<< HEAD
-	reset();
-	return FALSE;
-=======
     reset();
     return FALSE;
->>>>>>> b31789c1
 }
 
 BOOL LLFilePicker::getOpenFile( ELoadFilter filter )
