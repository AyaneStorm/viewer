--- conflicted
+++ resolved
@@ -173,10 +173,6 @@
 		// Pass through anyway to let setupDrawable()
 		// re-connect object to the joint correctly
 	}
-<<<<<<< HEAD
-
-	object->extractAttachmentItemID();
-=======
 	
 	// Two instances of the same inventory item attached --
 	// Request detach, and kill the object in the meantime.
@@ -190,7 +186,6 @@
 		return FALSE;
 	}
 
->>>>>>> e43d9e57
 	mAttachedObjects.push_back(object);
 	setupDrawable(object);
 	
