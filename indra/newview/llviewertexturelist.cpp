--- conflicted
+++ resolved
@@ -327,11 +327,7 @@
 
 ///////////////////////////////////////////////////////////////////////////////
 
-<<<<<<< HEAD
-LLViewerFetchedTexture* LLViewerTextureList::getImageFromFile(const std::string& filename,												   
-=======
 LLViewerFetchedTexture* LLViewerTextureList::getImageFromFile(const std::string& filename,
->>>>>>> 1beb15c9
 												   FTType f_type,
 												   BOOL usemipmaps,
 												   LLViewerTexture::EBoostLevel boost_priority,
@@ -383,11 +379,7 @@
 	}
 
 	LLPointer<LLViewerFetchedTexture> imagep = findImage(new_id);
-<<<<<<< HEAD
-	
-=======
-
->>>>>>> 1beb15c9
+
 	if (!imagep.isNull())
 	{
 		LLViewerFetchedTexture *texture = imagep.get();
@@ -443,11 +435,7 @@
 }
 
 
-<<<<<<< HEAD
-LLViewerFetchedTexture* LLViewerTextureList::getImage(const LLUUID &image_id,											       
-=======
 LLViewerFetchedTexture* LLViewerTextureList::getImage(const LLUUID &image_id,
->>>>>>> 1beb15c9
 												   FTType f_type,
 												   BOOL usemipmaps,
 												   LLViewerTexture::EBoostLevel boost_priority,
@@ -490,11 +478,7 @@
 		{
 			llwarns << "FTType mismatch: requested " << f_type << " image has " << imagep->getFTType() << llendl;
 		}
-<<<<<<< HEAD
-	
-=======
 		
->>>>>>> 1beb15c9
 	}
 	if (imagep.isNull())
 	{
@@ -507,11 +491,7 @@
 }
 
 //when this function is called, there is no such texture in the gTextureList with image_id.
-<<<<<<< HEAD
-LLViewerFetchedTexture* LLViewerTextureList::createImage(const LLUUID &image_id,											       
-=======
 LLViewerFetchedTexture* LLViewerTextureList::createImage(const LLUUID &image_id,
->>>>>>> 1beb15c9
 												   FTType f_type,
 												   BOOL usemipmaps,
 												   LLViewerTexture::EBoostLevel boost_priority,
