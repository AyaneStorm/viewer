--- conflicted
+++ resolved
@@ -114,7 +114,6 @@
 void LLViewerTextureList::doPreloadImages()
 {
     LL_PROFILE_ZONE_SCOPED_CATEGORY_TEXTURE;
-<<<<<<< HEAD
     LL_DEBUGS("ViewerImages") << "Preloading images..." << LL_ENDL;
     
     llassert_always(mInitialized) ;
@@ -142,9 +141,6 @@
     //uv_test->setClamp(FALSE, FALSE);
     //uv_test->setMipFilterNearest(TRUE, TRUE);
 
-    // prefetch specific UUIDs
-    LLViewerTextureManager::getFetchedTexture(IMG_SHOT);
-    LLViewerTextureManager::getFetchedTexture(IMG_SMOKE_POOF);
     LLViewerFetchedTexture* image = LLViewerTextureManager::getFetchedTextureFromFile("silhouette.j2c", FTT_LOCAL_FILE, MIPMAP_YES, LLViewerFetchedTexture::BOOST_UI);
     if (image) 
     {
@@ -161,12 +157,6 @@
     if (image) 
     {
         image->setAddressMode(LLTexUnit::TAM_WRAP);
-        mImagePreloads.insert(image);
-    }
-    image = LLViewerTextureManager::getFetchedTexture(DEFAULT_WATER_NORMAL, FTT_DEFAULT, MIPMAP_YES, LLViewerFetchedTexture::BOOST_UI);
-    if (image) 
-    {
-        image->setAddressMode(LLTexUnit::TAM_WRAP); 
         mImagePreloads.insert(image);
     }
     image = LLViewerTextureManager::getFetchedTextureFromFile("transparent.j2c", FTT_LOCAL_FILE, MIPMAP_YES, LLViewerFetchedTexture::BOOST_UI, LLViewerTexture::FETCHED_TEXTURE,
@@ -197,88 +187,10 @@
     gBlackSquareID = img_blak_square->getID();
     img_blak_square->setUnremovable(TRUE);
     addImage(img_blak_square, TEX_LIST_STANDARD);
-=======
-	LL_DEBUGS("ViewerImages") << "Preloading images..." << LL_ENDL;
-	
-	llassert_always(mInitialized) ;
-	llassert_always(mImageList.empty()) ;
-	llassert_always(mUUIDMap.empty()) ;
-
-	// Set the "missing asset" image
-	LLViewerFetchedTexture::sMissingAssetImagep = LLViewerTextureManager::getFetchedTextureFromFile("missing_asset.tga", FTT_LOCAL_FILE, MIPMAP_NO, LLViewerFetchedTexture::BOOST_UI);
-	
-	// Set the "white" image
-	LLViewerFetchedTexture::sWhiteImagep = LLViewerTextureManager::getFetchedTextureFromFile("white.tga", FTT_LOCAL_FILE, MIPMAP_NO, LLViewerFetchedTexture::BOOST_UI);
-	LLTexUnit::sWhiteTexture = LLViewerFetchedTexture::sWhiteImagep->getTexName();
-	LLUIImageList* image_list = LLUIImageList::getInstance();
-
-	// Set the default flat normal map
-	LLViewerFetchedTexture::sFlatNormalImagep = LLViewerTextureManager::getFetchedTextureFromFile("flatnormal.tga", FTT_LOCAL_FILE, MIPMAP_NO, LLViewerFetchedTexture::BOOST_BUMP);
-	
-	image_list->initFromFile();
-	
-	// turn off clamping and bilinear filtering for uv picking images
-	//LLViewerFetchedTexture* uv_test = preloadUIImage("uv_test1.tga", LLUUID::null, FALSE);
-	//uv_test->setClamp(FALSE, FALSE);
-	//uv_test->setMipFilterNearest(TRUE, TRUE);
-	//uv_test = preloadUIImage("uv_test2.tga", LLUUID::null, FALSE);
-	//uv_test->setClamp(FALSE, FALSE);
-	//uv_test->setMipFilterNearest(TRUE, TRUE);
-
-	LLViewerFetchedTexture* image = LLViewerTextureManager::getFetchedTextureFromFile("silhouette.j2c", FTT_LOCAL_FILE, MIPMAP_YES, LLViewerFetchedTexture::BOOST_UI);
-	if (image) 
-	{
-		image->setAddressMode(LLTexUnit::TAM_WRAP);
-		mImagePreloads.insert(image);
-	}
-	image = LLViewerTextureManager::getFetchedTextureFromFile("world/NoEntryLines.png", FTT_LOCAL_FILE, MIPMAP_YES, LLViewerFetchedTexture::BOOST_UI);
-	if (image) 
-	{
-		image->setAddressMode(LLTexUnit::TAM_WRAP);	
-		mImagePreloads.insert(image);
-	}
-	image = LLViewerTextureManager::getFetchedTextureFromFile("world/NoEntryPassLines.png", FTT_LOCAL_FILE, MIPMAP_YES, LLViewerFetchedTexture::BOOST_UI);
-	if (image) 
-	{
-		image->setAddressMode(LLTexUnit::TAM_WRAP);
-		mImagePreloads.insert(image);
-	}
-	image = LLViewerTextureManager::getFetchedTextureFromFile("transparent.j2c", FTT_LOCAL_FILE, MIPMAP_YES, LLViewerFetchedTexture::BOOST_UI, LLViewerTexture::FETCHED_TEXTURE,
-		0, 0, IMG_TRANSPARENT);
-	if (image) 
-	{
-		image->setAddressMode(LLTexUnit::TAM_WRAP);
-		mImagePreloads.insert(image);
-	}
-	image = LLViewerTextureManager::getFetchedTextureFromFile("alpha_gradient.tga", FTT_LOCAL_FILE, MIPMAP_YES, LLViewerFetchedTexture::BOOST_UI, LLViewerTexture::FETCHED_TEXTURE,
-		GL_ALPHA8, GL_ALPHA, IMG_ALPHA_GRAD);
-	if (image)
-	{
-		image->setAddressMode(LLTexUnit::TAM_CLAMP);
-		mImagePreloads.insert(image);
-	}
-	image = LLViewerTextureManager::getFetchedTextureFromFile("alpha_gradient_2d.j2c", FTT_LOCAL_FILE, MIPMAP_YES, LLViewerFetchedTexture::BOOST_UI, LLViewerTexture::FETCHED_TEXTURE,
-		GL_ALPHA8, GL_ALPHA, IMG_ALPHA_GRAD_2D);
-	if (image)
-	{
-		image->setAddressMode(LLTexUnit::TAM_CLAMP);
-		mImagePreloads.insert(image);
-	}
-
-	LLPointer<LLImageRaw> img_blak_square_tex(new LLImageRaw(2, 2, 3));
-	memset(img_blak_square_tex->getData(), 0, img_blak_square_tex->getDataSize());
-	LLPointer<LLViewerFetchedTexture> img_blak_square(new LLViewerFetchedTexture(img_blak_square_tex, FTT_DEFAULT, FALSE));
-	gBlackSquareID = img_blak_square->getID();
-	img_blak_square->setUnremovable(TRUE);
-	addImage(img_blak_square, TEX_LIST_STANDARD);
->>>>>>> a0c3d69c
 }
 
 static std::string get_texture_list_name()
 {
-<<<<<<< HEAD
-    return gDirUtilp->getExpandedFilename(LL_PATH_CACHE, "texture_list_" + gSavedSettings.getString("LoginLocation") + "." + gDirUtilp->getUserName() + ".xml");
-=======
     if (LLGridManager::getInstance()->isInProductionGrid())
     {
         return gDirUtilp->getExpandedFilename(LL_PATH_CACHE,
@@ -291,15 +203,33 @@
         return gDirUtilp->getExpandedFilename(LL_PATH_CACHE,
             "texture_list_" + gSavedSettings.getString("LoginLocation") + "." + gDirUtilp->getUserName() + "." + grid_id_lower + ".xml");
     }
->>>>>>> a0c3d69c
 }
 
 void LLViewerTextureList::doPrefetchImages()
 {
     LL_PROFILE_ZONE_SCOPED_CATEGORY_TEXTURE;
-<<<<<<< HEAD
     gTextureTimer.start();
     gTextureTimer.pause();
+
+    // todo: do not load without getViewerAssetUrl()
+    // either fail login without caps or provide this
+    // in some other way, textures won't load otherwise
+    LLViewerFetchedTexture *imagep = findImage(DEFAULT_WATER_NORMAL, TEX_LIST_STANDARD);
+    if (!imagep)
+    {
+        // add it to mImagePreloads only once
+        imagep = LLViewerTextureManager::getFetchedTexture(DEFAULT_WATER_NORMAL, FTT_DEFAULT, MIPMAP_YES, LLViewerFetchedTexture::BOOST_UI);
+        if (imagep)
+        {
+            imagep->setAddressMode(LLTexUnit::TAM_WRAP);
+            mImagePreloads.insert(imagep);
+        }
+    }
+
+    LLViewerTextureManager::getFetchedTexture(IMG_SHOT);
+    LLViewerTextureManager::getFetchedTexture(IMG_SMOKE_POOF);
+
+    LLStandardBumpmap::addstandard();
 
     if (LLAppViewer::instance()->getPurgeCache())
     {
@@ -315,45 +245,6 @@
     if (file.is_open())
     {
         if ( ! LLSDSerialize::fromXML(imagelist, file) )
-=======
-	gTextureTimer.start();
-	gTextureTimer.pause();
-
-    // todo: do not load without getViewerAssetUrl()
-    // either fail login without caps or provide this
-    // in some other way, textures won't load otherwise
-    LLViewerFetchedTexture *imagep = findImage(DEFAULT_WATER_NORMAL, TEX_LIST_STANDARD);
-    if (!imagep)
-    {
-        // add it to mImagePreloads only once
-        imagep = LLViewerTextureManager::getFetchedTexture(DEFAULT_WATER_NORMAL, FTT_DEFAULT, MIPMAP_YES, LLViewerFetchedTexture::BOOST_UI);
-        if (imagep)
-        {
-            imagep->setAddressMode(LLTexUnit::TAM_WRAP);
-            mImagePreloads.insert(imagep);
-        }
-    }
-
-    LLViewerTextureManager::getFetchedTexture(IMG_SHOT);
-    LLViewerTextureManager::getFetchedTexture(IMG_SMOKE_POOF);
-
-    LLStandardBumpmap::addstandard();
-
-	if (LLAppViewer::instance()->getPurgeCache())
-	{
-		// cache was purged, no point
-		return;
-	}
-	
-	// Pre-fetch textures from last logout
-	LLSD imagelist;
-	std::string filename = get_texture_list_name();
-	llifstream file;
-	file.open(filename.c_str());
-	if (file.is_open())
-	{
-		if ( ! LLSDSerialize::fromXML(imagelist, file) )
->>>>>>> a0c3d69c
         {
             file.close();
             LL_WARNS() << "XML parse error reading texture list '" << filename << "'" << LL_ENDL;
@@ -1634,155 +1525,6 @@
 
 ///////////////////////////////////////////////////////////////////////////////
 
-<<<<<<< HEAD
-// static
-void LLViewerTextureList::receiveImageHeader(LLMessageSystem *msg, void **user_data)
-{
-    static LLCachedControl<bool> log_texture_traffic(gSavedSettings,"LogTextureNetworkTraffic", false) ;
-
-    LL_PROFILE_ZONE_SCOPED_CATEGORY_TEXTURE;
-
-    // Receive image header, copy into image object and decompresses 
-    // if this is a one-packet image. 
-    
-    LLUUID id;
-    
-    char ip_string[256];
-    u32_to_ip_string(msg->getSenderIP(),ip_string);
-    
-    U32Bytes received_size ;
-    if (msg->getReceiveCompressedSize())
-    {
-        received_size = (U32Bytes)msg->getReceiveCompressedSize() ;     
-    }
-    else
-    {
-        received_size = (U32Bytes)msg->getReceiveSize() ;       
-    }
-    add(LLStatViewer::TEXTURE_NETWORK_DATA_RECEIVED, received_size);
-    add(LLStatViewer::TEXTURE_PACKETS, 1);
-    
-    U8 codec;
-    U16 packets;
-    U32 totalbytes;
-    msg->getUUIDFast(_PREHASH_ImageID, _PREHASH_ID, id);
-    msg->getU8Fast(_PREHASH_ImageID, _PREHASH_Codec, codec);
-    msg->getU16Fast(_PREHASH_ImageID, _PREHASH_Packets, packets);
-    msg->getU32Fast(_PREHASH_ImageID, _PREHASH_Size, totalbytes);
-    
-    S32 data_size = msg->getSizeFast(_PREHASH_ImageData, _PREHASH_Data); 
-    if (!data_size)
-    {
-        return;
-    }
-    if (data_size < 0)
-    {
-        // msg->getSizeFast() is probably trying to tell us there
-        // was an error.
-        LL_ERRS() << "image header chunk size was negative: "
-        << data_size << LL_ENDL;
-        return;
-    }
-    
-    // this buffer gets saved off in the packet list
-    U8 *data = new U8[data_size];
-    msg->getBinaryDataFast(_PREHASH_ImageData, _PREHASH_Data, data, data_size);
-    
-    LLViewerFetchedTexture *image = LLViewerTextureManager::getFetchedTexture(id, FTT_DEFAULT, TRUE, LLGLTexture::BOOST_NONE, LLViewerTexture::LOD_TEXTURE);
-    if (!image)
-    {
-        delete [] data;
-        return;
-    }
-    if(log_texture_traffic)
-    {
-        gTotalTextureBytesPerBoostLevel[image->getBoostLevel()] += received_size ;
-    }
-
-    //image->getLastPacketTimer()->reset();
-    bool res = LLAppViewer::getTextureFetch()->receiveImageHeader(msg->getSender(), id, codec, packets, totalbytes, data_size, data);
-    if (!res)
-    {
-        delete[] data;
-    }
-}
-
-// static
-void LLViewerTextureList::receiveImagePacket(LLMessageSystem *msg, void **user_data)
-{
-    static LLCachedControl<bool> log_texture_traffic(gSavedSettings,"LogTextureNetworkTraffic", false) ;
-
-    LL_PROFILE_ZONE_SCOPED_CATEGORY_TEXTURE;
-    
-    // Receives image packet, copy into image object,
-    // checks if all packets received, decompresses if so. 
-    
-    LLUUID id;
-    U16 packet_num;
-    
-    char ip_string[256];
-    u32_to_ip_string(msg->getSenderIP(),ip_string);
-    
-    U32Bytes received_size ;
-    if (msg->getReceiveCompressedSize())
-    {
-        received_size = (U32Bytes)msg->getReceiveCompressedSize() ;
-    }
-    else
-    {
-        received_size = (U32Bytes)msg->getReceiveSize() ;       
-    }
-
-    add(LLStatViewer::TEXTURE_NETWORK_DATA_RECEIVED, F64Bytes(received_size));
-    add(LLStatViewer::TEXTURE_PACKETS, 1);
-    
-    //llprintline("Start decode, image header...");
-    msg->getUUIDFast(_PREHASH_ImageID, _PREHASH_ID, id);
-    msg->getU16Fast(_PREHASH_ImageID, _PREHASH_Packet, packet_num);
-    S32 data_size = msg->getSizeFast(_PREHASH_ImageData, _PREHASH_Data); 
-    
-    if (!data_size)
-    {
-        return;
-    }
-    if (data_size < 0)
-    {
-        // msg->getSizeFast() is probably trying to tell us there
-        // was an error.
-        LL_ERRS() << "image data chunk size was negative: "
-        << data_size << LL_ENDL;
-        return;
-    }
-    if (data_size > MTUBYTES)
-    {
-        LL_ERRS() << "image data chunk too large: " << data_size << " bytes" << LL_ENDL;
-        return;
-    }
-    U8 *data = new U8[data_size];
-    msg->getBinaryDataFast(_PREHASH_ImageData, _PREHASH_Data, data, data_size);
-    
-    LLViewerFetchedTexture *image = LLViewerTextureManager::getFetchedTexture(id, FTT_DEFAULT, TRUE, LLGLTexture::BOOST_NONE, LLViewerTexture::LOD_TEXTURE);
-    if (!image)
-    {
-        delete [] data;
-        return;
-    }
-    if(log_texture_traffic)
-    {
-        gTotalTextureBytesPerBoostLevel[image->getBoostLevel()] += received_size ;
-    }
-
-    //image->getLastPacketTimer()->reset();
-    bool res = LLAppViewer::getTextureFetch()->receiveImagePacket(msg->getSender(), id, packet_num, data_size, data);
-    if (!res)
-    {
-        delete[] data;
-    }
-}
-
-
-=======
->>>>>>> a0c3d69c
 // We've been that the asset server does not contain the requested image id.
 // static
 void LLViewerTextureList::processImageNotInDatabase(LLMessageSystem *msg,void **user_data)
