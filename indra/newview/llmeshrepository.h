--- conflicted
+++ resolved
@@ -536,24 +536,10 @@
         LLViewerFetchedTexture* FindViewerTexture(const LLImportMaterial& material);
 
 private:
-<<<<<<< HEAD
-	LLHandle<LLWholeModelFeeObserver> mFeeObserverHandle;
-	LLHandle<LLWholeModelUploadObserver> mUploadObserverHandle;
-
-	bool mDoUpload; // if false only model data will be requested, otherwise the model will be uploaded
-	LLSD mModelData;
-	
-	// llcorehttp library interface objects.
-	LLCore::HttpStatus					mHttpStatus;
-	LLCore::HttpRequest *				mHttpRequest;
-	LLCore::HttpOptions::ptr_t			mHttpOptions;
-	LLCore::HttpHeaders::ptr_t			mHttpHeaders;
-	LLCore::HttpRequest::policy_t		mHttpPolicyClass;
-=======
     LLHandle<LLWholeModelFeeObserver> mFeeObserverHandle;
     LLHandle<LLWholeModelUploadObserver> mUploadObserverHandle;
 
-    bool mDoUpload; // if FALSE only model data will be requested, otherwise the model will be uploaded
+    bool mDoUpload; // if false only model data will be requested, otherwise the model will be uploaded
     LLSD mModelData;
 
     // llcorehttp library interface objects.
@@ -562,7 +548,6 @@
     LLCore::HttpOptions::ptr_t          mHttpOptions;
     LLCore::HttpHeaders::ptr_t          mHttpHeaders;
     LLCore::HttpRequest::policy_t       mHttpPolicyClass;
->>>>>>> e7eced3c
 };
 
 // Params related to streaming cost, render cost, and scene complexity tracking.
