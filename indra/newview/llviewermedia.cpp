--- conflicted
+++ resolved
@@ -2856,16 +2856,6 @@
 		case MEDIA_EVENT_CLICK_LINK_HREF:
 		{
 			LL_DEBUGS("Media") <<  "Media event:  MEDIA_EVENT_CLICK_LINK_HREF, target is \"" << plugin->getClickTarget() << "\", uri is " << plugin->getClickURL() << LL_ENDL;
-<<<<<<< HEAD
-=======
-			// retrieve the event parameters
-			std::string url = plugin->getClickURL();
-			std::string target = plugin->getClickTarget();
-			std::string uuid = plugin->getClickUUID();
-			
-			// loadURL now handles distinguishing between _blank, _external, and other named targets.
-			LLWeb::loadURL(url, target, uuid);
->>>>>>> 34ef02db
 		};
 		break;
 		case MEDIA_EVENT_PLUGIN_FAILED_LAUNCH:
