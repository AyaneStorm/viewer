--- conflicted
+++ resolved
@@ -43,13 +43,8 @@
 public:
     LLPanelSnapshot();
 
-<<<<<<< HEAD
-	bool postBuild() override;
-	void onOpen(const LLSD& key) override;
-=======
-    /*virtual*/ BOOL postBuild();
-    /*virtual*/ void onOpen(const LLSD& key);
->>>>>>> e7eced3c
+    bool postBuild() override;
+    void onOpen(const LLSD& key) override;
 
     virtual std::string getWidthSpinnerName() const = 0;
     virtual std::string getHeightSpinnerName() const = 0;
@@ -57,27 +52,15 @@
     virtual std::string getImageSizeComboName() const = 0;
     virtual std::string getImageSizePanelName() const = 0;
 
-<<<<<<< HEAD
-	virtual S32 getTypedPreviewWidth() const;
-	virtual S32 getTypedPreviewHeight() const;
-	virtual LLSpinCtrl* getWidthSpinner();
-	virtual LLSpinCtrl* getHeightSpinner();
-	virtual void enableAspectRatioCheckbox(bool enable);
-    virtual LLSnapshotModel::ESnapshotFormat getImageFormat() const;
-	virtual LLSnapshotModel::ESnapshotType getSnapshotType();
-	virtual void updateControls(const LLSD& info) = 0; ///< Update controls from saved settings
-	void enableControls(bool enable);
-=======
     virtual S32 getTypedPreviewWidth() const;
     virtual S32 getTypedPreviewHeight() const;
     virtual LLSpinCtrl* getWidthSpinner();
     virtual LLSpinCtrl* getHeightSpinner();
-    virtual void enableAspectRatioCheckbox(BOOL enable);
+    virtual void enableAspectRatioCheckbox(bool enable);
     virtual LLSnapshotModel::ESnapshotFormat getImageFormat() const;
     virtual LLSnapshotModel::ESnapshotType getSnapshotType();
     virtual void updateControls(const LLSD& info) = 0; ///< Update controls from saved settings
-    void enableControls(BOOL enable);
->>>>>>> e7eced3c
+    void enableControls(bool enable);
 
 protected:
     LLSideTrayPanelContainer* getParentContainer();
