--- conflicted
+++ resolved
@@ -64,18 +64,13 @@
         // But for testing, allow a caller to specify untrusted.
         trusted_browser = params["trusted"].asBoolean();
     }
-<<<<<<< HEAD
-    LLCommandDispatcher::dispatch(params["cmd"], params["params"], params["query"], "", NULL,
-                                  "clicked", trusted_browser);
-=======
-    LLCommandDispatcher::dispatch(
-        params["cmd"],
+    LLCommandDispatcher::dispatch(params["cmd"],
         params["params"],
         params["query"],
+        "",
         NULL,
         LLCommandHandler::NAV_TYPE_CLICKED,
         trusted_browser);
->>>>>>> 5a70639b
 }
 
 void LLCommandDispatcherListener::enumerate(const LLSD& params) const
