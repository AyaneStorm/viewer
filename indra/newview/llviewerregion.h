/** 
 * @file llviewerregion.h
 * @brief Description of the LLViewerRegion class.
 *
 * $LicenseInfo:firstyear=2001&license=viewerlgpl$
 * Second Life Viewer Source Code
 * Copyright (C) 2010, Linden Research, Inc.
 * 
 * This library is free software; you can redistribute it and/or
 * modify it under the terms of the GNU Lesser General Public
 * License as published by the Free Software Foundation;
 * version 2.1 of the License only.
 * 
 * This library is distributed in the hope that it will be useful,
 * but WITHOUT ANY WARRANTY; without even the implied warranty of
 * MERCHANTABILITY or FITNESS FOR A PARTICULAR PURPOSE.  See the GNU
 * Lesser General Public License for more details.
 * 
 * You should have received a copy of the GNU Lesser General Public
 * License along with this library; if not, write to the Free Software
 * Foundation, Inc., 51 Franklin Street, Fifth Floor, Boston, MA  02110-1301  USA
 * 
 * Linden Research, Inc., 945 Battery Street, San Francisco, CA  94111  USA
 * $/LicenseInfo$
 */

#ifndef LL_LLVIEWERREGION_H
#define LL_LLVIEWERREGION_H

// A ViewerRegion is a class that contains a bunch of objects and surfaces
// that are in to a particular region.
#include <string>
#include <boost/signals2.hpp>

#include "lldarray.h"
#include "llwind.h"
#include "v3dmath.h"
#include "llstring.h"
#include "llregionflags.h"
#include "lluuid.h"
#include "llweb.h"
#include "llcapabilityprovider.h"
#include "m4math.h"					// LLMatrix4
#include "llhttpclient.h"

// Surface id's
#define LAND  1
#define WATER 2
const U32	MAX_OBJECT_CACHE_ENTRIES = 50000;


class LLEventPoll;
class LLVLComposition;
class LLViewerObject;
class LLMessageSystem;
class LLNetMap;
class LLViewerParcelOverlay;
class LLSurface;
class LLVOCache;
class LLVOCacheEntry;
class LLSpatialPartition;
class LLEventPump;
class LLCapabilityListener;
class LLDataPacker;
class LLDataPackerBinaryBuffer;
class LLHost;
class LLBBox;
class LLSpatialGroup;
class LLDrawable;
class LLViewerRegionImpl;
class LLviewerOctreeGroup;
class LLVOCachePartition;

class LLViewerRegion: public LLCapabilityProvider // implements this interface
{
public:
	//MUST MATCH THE ORDER OF DECLARATION IN CONSTRUCTOR
	typedef enum 
	{
		PARTITION_HUD=0,
		PARTITION_TERRAIN,
		PARTITION_VOIDWATER,
		PARTITION_WATER,
		PARTITION_TREE,
		PARTITION_PARTICLE,
		PARTITION_GRASS,
		PARTITION_VOLUME,
		PARTITION_BRIDGE,
		PARTITION_HUD_PARTICLE,		
		PARTITION_VO_CACHE,
		PARTITION_NONE,
		NUM_PARTITIONS
	} eObjectPartitions;

	typedef boost::signals2::signal<void(const LLUUID& region_id)> caps_received_signal_t;

	LLViewerRegion(const U64 &handle,
				   const LLHost &host,
				   const U32 surface_grid_width,
				   const U32 patch_grid_width,
				   const F32 region_width_meters);
	~LLViewerRegion();

	// Call this after you have the region name and handle.
	void loadObjectCache();
	void saveObjectCache();

	void sendMessage(); // Send the current message to this region's simulator
	void sendReliableMessage(); // Send the current message to this region's simulator

	void setOriginGlobal(const LLVector3d &origin);
	//void setAgentOffset(const LLVector3d &offset);
	void updateRenderMatrix();

	void setAllowDamage(BOOL b) { setRegionFlag(REGION_FLAGS_ALLOW_DAMAGE, b); }
	void setAllowLandmark(BOOL b) { setRegionFlag(REGION_FLAGS_ALLOW_LANDMARK, b); }
	void setAllowSetHome(BOOL b) { setRegionFlag(REGION_FLAGS_ALLOW_SET_HOME, b); }
	void setResetHomeOnTeleport(BOOL b) { setRegionFlag(REGION_FLAGS_RESET_HOME_ON_TELEPORT, b); }
	void setSunFixed(BOOL b) { setRegionFlag(REGION_FLAGS_SUN_FIXED, b); }
	void setBlockFly(BOOL b) { setRegionFlag(REGION_FLAGS_BLOCK_FLY, b); }
	void setAllowDirectTeleport(BOOL b) { setRegionFlag(REGION_FLAGS_ALLOW_DIRECT_TELEPORT, b); }


	inline BOOL getAllowDamage()			const;
	inline BOOL getAllowLandmark()			const;
	inline BOOL getAllowSetHome()			const;
	inline BOOL getResetHomeOnTeleport()	const;
	inline BOOL getSunFixed()				const;
	inline BOOL getBlockFly()				const;
	inline BOOL getAllowDirectTeleport()	const;
	inline BOOL isPrelude()					const;
	inline BOOL getAllowTerraform() 		const;
	inline BOOL getRestrictPushObject()		const;
	inline BOOL getReleaseNotesRequested()		const;

	bool isAlive(); // can become false if circuit disconnects

	void setWaterHeight(F32 water_level);
	F32 getWaterHeight() const;

	BOOL isVoiceEnabled() const;

	void setBillableFactor(F32 billable_factor) { mBillableFactor = billable_factor; }
	F32 getBillableFactor() 		const 	{ return mBillableFactor; }

	// Maximum number of primitives allowed, regardless of object
	// bonus factor.
	U32 getMaxTasks() const { return mMaxTasks; }
	void setMaxTasks(U32 max_tasks) { mMaxTasks = max_tasks; }

	// Draw lines in the dirt showing ownership. Return number of 
	// vertices drawn.
	S32 renderPropertyLines();

	// Call this whenever you change the height data in the region.
	// (Automatically called by LLSurfacePatch's update routine)
	void dirtyHeights();

	LLViewerParcelOverlay *getParcelOverlay() const
			{ return mParcelOverlay; }

	inline void setRegionFlag(U64 flag, BOOL on);
	inline BOOL getRegionFlag(U64 flag) const;
	void setRegionFlags(U64 flags);
	U64 getRegionFlags() const					{ return mRegionFlags; }

	inline void setRegionProtocol(U64 protocol, BOOL on);
	BOOL getRegionProtocol(U64 protocol) const;
	void setRegionProtocols(U64 protocols)			{ mRegionProtocols = protocols; }
	U64 getRegionProtocols() const					{ return mRegionProtocols; }

	void setTimeDilation(F32 time_dilation);
	F32  getTimeDilation() const				{ return mTimeDilation; }

	// Origin height is at zero.
	const LLVector3d &getOriginGlobal() const;
	LLVector3 getOriginAgent() const;

	// Center is at the height of the water table.
	const LLVector3d &getCenterGlobal() const;
	LLVector3 getCenterAgent() const;

	void setRegionNameAndZone(const std::string& name_and_zone);
	const std::string& getName() const				{ return mName; }
	const std::string& getZoning() const			{ return mZoning; }

	void setOwner(const LLUUID& owner_id);
	const LLUUID& getOwner() const;

	// Is the current agent on the estate manager list for this region?
	void setIsEstateManager(BOOL b) { mIsEstateManager = b; }
	BOOL isEstateManager() const { return mIsEstateManager; }
	BOOL canManageEstate() const;

	void setSimAccess(U8 sim_access)			{ mSimAccess = sim_access; }
	U8 getSimAccess() const						{ return mSimAccess; }
	const std::string getSimAccessString() const;
	
	// Homestead-related getters; there are no setters as nobody should be
	// setting them other than the individual message handler which is a member
	S32 getSimClassID()                    const { return mClassID; }
	S32 getSimCPURatio()                   const { return mCPURatio; }
	const std::string& getSimColoName()    const { return mColoName; }
	const std::string& getSimProductSKU()  const { return mProductSKU; }
	std::string getLocalizedSimProductName() const;

	// Returns "Sandbox", "Expensive", etc.
	static std::string regionFlagsToString(U64 flags);

	// Returns translated version of "Mature", "PG", "Adult", etc.
	static std::string accessToString(U8 sim_access);

	// Returns "M", "PG", "A" etc.
	static std::string accessToShortString(U8 sim_access);
	static U8          shortStringToAccess(const std::string &sim_access);

	// Return access icon name
	static std::string getAccessIcon(U8 sim_access);
	
	// helper function which just makes sure all interested parties
	// can process the message.
	static void processRegionInfo(LLMessageSystem* msg, void**);

	void setCacheID(const LLUUID& id);

	F32	getWidth() const						{ return mWidth; }

	BOOL idleUpdate(F32 max_update_time);
	void addVisibleGroup(LLviewerOctreeGroup* group);
	void addVisibleCacheEntry(LLVOCacheEntry* entry);
	void addActiveCacheEntry(LLVOCacheEntry* entry);
	void removeActiveCacheEntry(LLVOCacheEntry* entry, LLDrawable* drawablep);	
	void killCacheEntry(U32 local_id); //physically delete the cache entry	

	// Like idleUpdate, but forces everything to complete regardless of
	// how long it takes.
	void forceUpdate();

	void connectNeighbor(LLViewerRegion *neighborp, U32 direction);

	void updateNetStats();

	U32	getPacketsLost() const;

	S32 getHttpResponderID() const;

	// Get/set named capability URLs for this region.
	void setSeedCapability(const std::string& url);
	void failedSeedCapability();
	S32 getNumSeedCapRetries();
	void setCapability(const std::string& name, const std::string& url);
	void setCapabilityDebug(const std::string& name, const std::string& url);
	// implements LLCapabilityProvider
    virtual std::string getCapability(const std::string& name) const;

	// has region received its final (not seed) capability list?
	bool capabilitiesReceived() const;
	void setCapabilitiesReceived(bool received);
	boost::signals2::connection setCapabilitiesReceivedCallback(const caps_received_signal_t::slot_type& cb);

	static bool isSpecialCapabilityName(const std::string &name);
	void logActiveCapabilities() const;

    /// Get LLEventPump on which we listen for capability requests
    /// (https://wiki.lindenlab.com/wiki/Viewer:Messaging/Messaging_Notes#Capabilities)
    LLEventPump& getCapAPI() const;

    /// implements LLCapabilityProvider
	/*virtual*/ const LLHost& getHost() const;
	const U64 		&getHandle() const 			{ return mHandle; }

	LLSurface		&getLand() const;

	// set and get the region id
	const LLUUID& getRegionID() const;
	void setRegionID(const LLUUID& region_id);

	BOOL pointInRegionGlobal(const LLVector3d &point_global) const;
	LLVector3	getPosRegionFromGlobal(const LLVector3d &point_global) const;
	LLVector3	getPosRegionFromAgent(const LLVector3 &agent_pos) const;
	LLVector3	getPosAgentFromRegion(const LLVector3 &region_pos) const;
	LLVector3d	getPosGlobalFromRegion(const LLVector3 &offset) const;

	LLVLComposition *getComposition() const;
	F32 getCompositionXY(const S32 x, const S32 y) const;

	BOOL isOwnedSelf(const LLVector3& pos);

	// Owned by a group you belong to?  (officer OR member)
	BOOL isOwnedGroup(const LLVector3& pos);

	// deal with map object updates in the world.
	void updateCoarseLocations(LLMessageSystem* msg);

	F32 getLandHeightRegion(const LLVector3& region_pos);

	U8 getCentralBakeVersion() { return mCentralBakeVersion; }

	void getInfo(LLSD& info);
	
	bool meshRezEnabled() const;
	bool meshUploadEnabled() const;

	void getSimulatorFeatures(LLSD& info);	
	void setSimulatorFeatures(const LLSD& info);

	
	bool dynamicPathfindingEnabled() const;

	typedef enum
	{
		CACHE_MISS_TYPE_FULL = 0,
		CACHE_MISS_TYPE_CRC,
		CACHE_MISS_TYPE_NONE
	} eCacheMissType;

	typedef enum
	{
		CACHE_UPDATE_DUPE = 0,
		CACHE_UPDATE_CHANGED,
		CACHE_UPDATE_ADDED,
		CACHE_UPDATE_REPLACED
	} eCacheUpdateResult;

	// handle a full update message
	eCacheUpdateResult cacheFullUpdate(LLDataPackerBinaryBuffer &dp, U32 flags);
	eCacheUpdateResult cacheFullUpdate(LLViewerObject* objectp, LLDataPackerBinaryBuffer &dp, U32 flags);	
	LLVOCacheEntry* getCacheEntryForOctree(U32 local_id);
	LLVOCacheEntry* getCacheEntry(U32 local_id);
	bool probeCache(U32 local_id, U32 crc, U32 flags, U8 &cache_miss_type);
	void requestCacheMisses();
	void addCacheMissFull(const U32 local_id);
	//remove from object cache if the object receives a full-update or terse update
	LLViewerObject* forceToRemoveFromCache(U32 local_id, LLViewerObject* objectp);
	void findOrphans(U32 parent_id);

	void dumpCache();

	void unpackRegionHandshake();

	void calculateCenterGlobal();
	void calculateCameraDistance();

	friend std::ostream& operator<<(std::ostream &s, const LLViewerRegion &region);
    /// implements LLCapabilityProvider
    virtual std::string getDescription() const;
	std::string getHttpUrl() const { return mHttpUrl ;}

	U32 getNumOfActiveCachedObjects() const;
	LLSpatialPartition* getSpatialPartition(U32 type);
	LLVOCachePartition* getVOCachePartition();

	bool objectIsReturnable(const LLVector3& pos, const std::vector<LLBBox>& boxes) const;
	bool childrenObjectReturnable( const std::vector<LLBBox>& boxes ) const;
	bool objectsCrossParcel(const std::vector<LLBBox>& boxes) const;

	void getNeighboringRegions( std::vector<LLViewerRegion*>& uniqueRegions );
	void getNeighboringRegionsStatus( std::vector<S32>& regions );
	const LLViewerRegionImpl * getRegionImpl() const { return mImpl; }
	LLViewerRegionImpl * getRegionImplNC() { return mImpl; }
	
<<<<<<< HEAD
=======
	void removeFromCreatedList(U32 local_id);
	void addToCreatedList(U32 local_id);

private:
	void addToVOCacheTree(LLVOCacheEntry* entry);
	LLViewerObject* addNewObject(LLVOCacheEntry* entry);
	void killObject(LLVOCacheEntry* entry, std::vector<LLDrawable*>& delete_list);	
	void removeFromVOCacheTree(LLVOCacheEntry* entry);
	void replaceVisibleCacheEntry(LLVOCacheEntry* old_entry, LLVOCacheEntry* new_entry);
	void killCacheEntry(LLVOCacheEntry* entry); //physically delete the cache entry	

	F32 killInvisibleObjects(F32 max_time);
	F32 createVisibleObjects(F32 max_time);
	F32 updateVisibleEntries(F32 max_time); //update visible entries

	void addCacheMiss(U32 id, LLViewerRegion::eCacheMissType miss_type);
	void decodeBoundingInfo(LLVOCacheEntry* entry);
	bool isNonCacheableObjectCreated(U32 local_id);	

>>>>>>> e2e69636
public:
	struct CompareDistance
	{
		bool operator()(const LLViewerRegion* const& lhs, const LLViewerRegion* const& rhs)
		{
			return lhs->mCameraDistanceSquared < rhs->mCameraDistanceSquared; 
		}
	};

	void showReleaseNotes();

protected:
	void disconnectAllNeighbors();
	void initStats();

public:
	LLWind  mWind;
	LLViewerParcelOverlay	*mParcelOverlay;

	F32		mBitsReceived;
	F32		mPacketsReceived;

	LLMatrix4 mRenderMatrix;

	// These arrays are maintained in parallel. Ideally they'd be combined into a
	// single array of an aggrigate data type but for compatibility with the old
	// messaging system in which the previous message only sends and parses the 
	// positions stored in the first array so they're maintained separately until 
	// we stop supporting the old CoarseLocationUpdate message.
	LLDynamicArray<U32> mMapAvatars;
	LLDynamicArray<LLUUID> mMapAvatarIDs;

	static BOOL sVOCacheCullingEnabled; //vo cache culling enabled or not.
private:
	LLViewerRegionImpl * mImpl;
	LLFrameTimer         mRegionTimer;

	F32			mWidth;			// Width of region on a side (meters)
	U64			mHandle;
	F32			mTimeDilation;	// time dilation of physics simulation on simulator

	// simulator name
	std::string mName;
	std::string mZoning;

	// Is this agent on the estate managers list for this region?
	BOOL mIsEstateManager;

	U32		mPacketsIn;
	U32		mBitsIn;
	U32		mLastBitsIn;
	U32		mLastPacketsIn;
	U32		mPacketsOut;
	U32		mLastPacketsOut;
	S32		mPacketsLost;
	S32		mLastPacketsLost;
	U32		mPingDelay;
	F32		mDeltaTime;				// Time since last measurement of lastPackets, Bits, etc

	U64		mRegionFlags;			// includes damage flags
	U64		mRegionProtocols;		// protocols supported by this region
	U8		mSimAccess;
	F32 	mBillableFactor;
	U32		mMaxTasks;				// max prim count
	F32		mCameraDistanceSquared;	// updated once per frame
	U8		mCentralBakeVersion;
	
	// Information for Homestead / CR-53
	S32 mClassID;
	S32 mCPURatio;

	std::string mColoName;
	std::string mProductSKU;
	std::string mProductName;
	std::string mHttpUrl ;
	
	// Maps local ids to cache entries.
	// Regions can have order 10,000 objects, so assume
	// a structure of size 2^14 = 16,000
	BOOL	mCacheLoaded;
	BOOL    mCacheDirty;
	BOOL	mAlive;					// can become false if circuit disconnects
	BOOL	mCapabilitiesReceived;
	BOOL    mReleaseNotesRequested;
	BOOL    mDead;  //if true, this region is in the process of deleting.
	
	typedef std::map<U32, std::vector<U32> > orphan_list_t;
	orphan_list_t mOrphanMap;
	
	class CacheMissItem
	{
	public:
		CacheMissItem(U32 id, LLViewerRegion::eCacheMissType miss_type) : mID(id), mType(miss_type){}

		U32                            mID;     //local object id
		LLViewerRegion::eCacheMissType mType;   //cache miss type
	
		typedef std::list<CacheMissItem> cache_miss_list_t;
	};
	CacheMissItem::cache_miss_list_t   mCacheMissList;
	
	caps_received_signal_t mCapabilitiesReceivedSignal;		
	LLSD mSimulatorFeatures;
};

inline BOOL LLViewerRegion::getRegionProtocol(U64 protocol) const
{
	return ((mRegionProtocols & protocol) != 0);
}

inline void LLViewerRegion::setRegionProtocol(U64 protocol, BOOL on)
{
	if (on)
	{
		mRegionProtocols |= protocol;
	}
	else
	{
		mRegionProtocols &= ~protocol;
	}
}

inline BOOL LLViewerRegion::getRegionFlag(U64 flag) const
{
	return ((mRegionFlags & flag) != 0);
}

inline void LLViewerRegion::setRegionFlag(U64 flag, BOOL on)
{
	if (on)
	{
		mRegionFlags |= flag;
	}
	else
	{
		mRegionFlags &= ~flag;
	}
}

inline BOOL LLViewerRegion::getAllowDamage() const
{
	return ((mRegionFlags & REGION_FLAGS_ALLOW_DAMAGE) !=0);
}

inline BOOL LLViewerRegion::getAllowLandmark() const
{
	return ((mRegionFlags & REGION_FLAGS_ALLOW_LANDMARK) !=0);
}

inline BOOL LLViewerRegion::getAllowSetHome() const
{
	return ((mRegionFlags & REGION_FLAGS_ALLOW_SET_HOME) != 0);
}

inline BOOL LLViewerRegion::getResetHomeOnTeleport() const
{
	return ((mRegionFlags & REGION_FLAGS_RESET_HOME_ON_TELEPORT) !=0);
}

inline BOOL LLViewerRegion::getSunFixed() const
{
	return ((mRegionFlags & REGION_FLAGS_SUN_FIXED) !=0);
}

inline BOOL LLViewerRegion::getBlockFly() const
{
	return ((mRegionFlags & REGION_FLAGS_BLOCK_FLY) !=0);
}

inline BOOL LLViewerRegion::getAllowDirectTeleport() const
{
	return ((mRegionFlags & REGION_FLAGS_ALLOW_DIRECT_TELEPORT) !=0);
}

inline BOOL LLViewerRegion::isPrelude() const
{
	return is_prelude( mRegionFlags );
}

inline BOOL LLViewerRegion::getAllowTerraform() const
{
	return ((mRegionFlags & REGION_FLAGS_BLOCK_TERRAFORM) == 0);
}

inline BOOL LLViewerRegion::getRestrictPushObject() const
{
	return ((mRegionFlags & REGION_FLAGS_RESTRICT_PUSHOBJECT) != 0);
}

inline BOOL LLViewerRegion::getReleaseNotesRequested() const
{
	return mReleaseNotesRequested;
}

#endif<|MERGE_RESOLUTION|>--- conflicted
+++ resolved
@@ -86,7 +86,7 @@
 		PARTITION_GRASS,
 		PARTITION_VOLUME,
 		PARTITION_BRIDGE,
-		PARTITION_HUD_PARTICLE,		
+		PARTITION_HUD_PARTICLE,
 		PARTITION_VO_CACHE,
 		PARTITION_NONE,
 		NUM_PARTITIONS
@@ -358,9 +358,7 @@
 	void getNeighboringRegionsStatus( std::vector<S32>& regions );
 	const LLViewerRegionImpl * getRegionImpl() const { return mImpl; }
 	LLViewerRegionImpl * getRegionImplNC() { return mImpl; }
-	
-<<<<<<< HEAD
-=======
+
 	void removeFromCreatedList(U32 local_id);
 	void addToCreatedList(U32 local_id);
 
@@ -380,7 +378,6 @@
 	void decodeBoundingInfo(LLVOCacheEntry* entry);
 	bool isNonCacheableObjectCreated(U32 local_id);	
 
->>>>>>> e2e69636
 public:
 	struct CompareDistance
 	{
@@ -460,16 +457,16 @@
 	// Maps local ids to cache entries.
 	// Regions can have order 10,000 objects, so assume
 	// a structure of size 2^14 = 16,000
-	BOOL	mCacheLoaded;
-	BOOL    mCacheDirty;
+	BOOL									mCacheLoaded;
+	BOOL                                    mCacheDirty;
 	BOOL	mAlive;					// can become false if circuit disconnects
 	BOOL	mCapabilitiesReceived;
 	BOOL    mReleaseNotesRequested;
 	BOOL    mDead;  //if true, this region is in the process of deleting.
-	
+
 	typedef std::map<U32, std::vector<U32> > orphan_list_t;
 	orphan_list_t mOrphanMap;
-	
+
 	class CacheMissItem
 	{
 	public:
@@ -477,7 +474,7 @@
 
 		U32                            mID;     //local object id
 		LLViewerRegion::eCacheMissType mType;   //cache miss type
-	
+
 		typedef std::list<CacheMissItem> cache_miss_list_t;
 	};
 	CacheMissItem::cache_miss_list_t   mCacheMissList;
