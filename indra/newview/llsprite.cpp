/**
 * @file llsprite.cpp
 * @brief LLSprite class implementation
 *
 * $LicenseInfo:firstyear=2000&license=viewerlgpl$
 * Second Life Viewer Source Code
 * Copyright (C) 2010, Linden Research, Inc.
 *
 * This library is free software; you can redistribute it and/or
 * modify it under the terms of the GNU Lesser General Public
 * License as published by the Free Software Foundation;
 * version 2.1 of the License only.
 *
 * This library is distributed in the hope that it will be useful,
 * but WITHOUT ANY WARRANTY; without even the implied warranty of
 * MERCHANTABILITY or FITNESS FOR A PARTICULAR PURPOSE.  See the GNU
 * Lesser General Public License for more details.
 *
 * You should have received a copy of the GNU Lesser General Public
 * License along with this library; if not, write to the Free Software
 * Foundation, Inc., 51 Franklin Street, Fifth Floor, Boston, MA  02110-1301  USA
 *
 * Linden Research, Inc., 945 Battery Street, San Francisco, CA  94111  USA
 * $/LicenseInfo$
 */

/* -*- c++ -*-
 *  Notes:
 *      PR - Should add a creator that can take a pointer rather than handle for streaming
 *      object textures.
 *      PR - Need to add support for lit/non-lit conditions, set normals?
 */

#include "llviewerprecompiledheaders.h"

#include <llglheaders.h>

#include "llsprite.h"

#include "math.h"

#include "lldrawable.h"
#include "llface.h"
#include "llviewercamera.h"
#include "llviewertexturelist.h"

LLVector3 LLSprite::sCameraUp(0.0f,0.0f,1.0f);
LLVector3 LLSprite::sCameraRight(1.0f,0.0f,0.0f);
LLVector3 LLSprite::sCameraPosition(0.f, 0.f, 0.f);
LLVector3 LLSprite::sNormal(0.0f,0.0f,0.0f);

//////////////////////////////////////////////////////////////////////
// Construction/Destruction
//////////////////////////////////////////////////////////////////////

// A simple initialization
LLSprite::LLSprite(const LLUUID &image_uuid) :
<<<<<<< HEAD
	mImageID(image_uuid),
	mImagep(NULL),
	mPitch(0.f),
	mYaw(0.f),
	mPosition(0.0f, 0.0f, 0.0f),
	mFollow(true),
	mUseCameraUp(true),
	mColor(0.5f, 0.5f, 0.5f, 1.0f),
	mTexMode(GL_REPLACE)
=======
    mImageID(image_uuid),
    mImagep(NULL),
    mPitch(0.f),
    mYaw(0.f),
    mPosition(0.0f, 0.0f, 0.0f),
    mFollow(TRUE),
    mUseCameraUp(TRUE),
    mColor(0.5f, 0.5f, 0.5f, 1.0f),
    mTexMode(GL_REPLACE)
>>>>>>> e1623bb2
{
    setSize(1.0f, 1.0f);
}

//////////////////////////////////////////////////////////////////////
LLSprite::~LLSprite()
{
}

void LLSprite::updateFace(LLFace &face)
{
    LLViewerCamera &camera = *LLViewerCamera::getInstance();

    // First, figure out how many vertices/indices we need.
    U32 num_vertices, num_indices;

    // Get the total number of vertices and indices
    if (mFollow)
    {
        num_vertices = 4;
        num_indices = 6;
    }
    else
    {
        num_vertices = 4;
        num_indices = 12;
    }

    face.setSize(num_vertices, num_indices);

    if (mFollow)
    {
        sCameraUp = camera.getUpAxis();
        sCameraRight = -camera.getLeftAxis();
        sCameraPosition = camera.getOrigin();
        sNormal = -camera.getAtAxis();
        if (mUseCameraUp)
        {
            // these need to live here because the height/width may change between render calls
            mScaledUp = sCameraUp;
            mScaledRight = sCameraRight;

            mScaledUp *= mHeightDiv2;
            mScaledRight *= mWidthDiv2;

            mA = mPosition + mScaledRight + mScaledUp;
            mB = mPosition - mScaledRight + mScaledUp;
            mC = mPosition - mScaledRight - mScaledUp;
            mD = mPosition + mScaledRight - mScaledUp;
        }
        else
        {
            // The up vector is perpendicular to the camera vector...
            LLVector3 camera_vec = mPosition - sCameraPosition;
            mScaledRight = camera_vec % LLVector3(0.f, 0.f, 1.f);
            mScaledUp = -(camera_vec % mScaledRight);
            mScaledUp.normalize();
            mScaledRight.normalize();
            mScaledUp *= mHeightDiv2;
            mScaledRight *= mWidthDiv2;

            mA = mPosition + mScaledRight + mScaledUp;
            mB = mPosition - mScaledRight + mScaledUp;
            mC = mPosition - mScaledRight - mScaledUp;
            mD = mPosition + mScaledRight - mScaledUp;
        }
    }
    else
    {
        // this is equivalent to how it was done before. . .
        // we need to establish a way to
        // identify the orientation of a particular sprite rather than
        // just banging it in on the x,z plane if it's not following the camera.

        LLVector3 x_axis;
        LLVector3 y_axis;

        F32 dot = sNormal * LLVector3(0.f, 1.f, 0.f);
        if (dot == 1.f || dot == -1.f)
        {
            x_axis.setVec(1.f, 0.f, 0.f);
            y_axis.setVec(0.f, 1.f, 0.f);
        }
        else
        {
            x_axis = sNormal % LLVector3(0.f, -1.f, 0.f);
            x_axis.normalize();

            y_axis = sNormal % x_axis;
        }

        LLQuaternion yaw_rot(mYaw, sNormal);

        // rotate axes by specified yaw
        x_axis = x_axis * yaw_rot;
        y_axis = y_axis * yaw_rot;

        // rescale axes by width and height of sprite
        x_axis = x_axis * mWidthDiv2;
        y_axis = y_axis *  mHeightDiv2;

        mA = -x_axis + y_axis;
        mB = x_axis + y_axis;
        mC = x_axis - y_axis;
        mD = -x_axis - y_axis;

        mA += mPosition;
        mB += mPosition;
        mC += mPosition;
        mD += mPosition;
    }

    face.setFaceColor(mColor);

    LLStrider<LLVector3> verticesp;
    LLStrider<LLVector3> normalsp;
    LLStrider<LLVector2> tex_coordsp;
    LLStrider<U16> indicesp;
    U16 index_offset;

    // Setup face
    if (!face.getVertexBuffer())
    {
        LLVertexBuffer* buff = new LLVertexBuffer(LLVertexBuffer::MAP_VERTEX |
                                                LLVertexBuffer::MAP_TEXCOORD0 );
        buff->allocateBuffer(4, 12);
        face.setGeomIndex(0);
        face.setIndicesIndex(0);
        face.setVertexBuffer(buff);
    }

    index_offset = face.getGeometry(verticesp,normalsp,tex_coordsp, indicesp);

    *tex_coordsp = LLVector2(0.f, 0.f);
    *verticesp = mC;
    tex_coordsp++;
    verticesp++;

    *tex_coordsp = LLVector2(0.f, 1.f);
    *verticesp = mB;
    tex_coordsp++;
    verticesp++;

    *tex_coordsp = LLVector2(1.f, 1.f);
    *verticesp = mA;
    tex_coordsp++;
    verticesp++;

    *tex_coordsp = LLVector2(1.f, 0.0f);
    *verticesp = mD;
    tex_coordsp++;
    verticesp++;

    // Generate indices, since they're easy.
    // Just a series of quads.
    *indicesp++ = index_offset;
    *indicesp++ = 2 + index_offset;
    *indicesp++ = 1 + index_offset;

    *indicesp++ = index_offset;
    *indicesp++ = 3 + index_offset;
    *indicesp++ = 2 + index_offset;

    if (!mFollow)
    {
        *indicesp++ = 0 + index_offset;
        *indicesp++ = 1 + index_offset;
        *indicesp++ = 2 + index_offset;
        *indicesp++ = 0 + index_offset;
        *indicesp++ = 2 + index_offset;
        *indicesp++ = 3 + index_offset;
    }

    face.getVertexBuffer()->unmapBuffer();
    face.mCenterAgent = mPosition;
}

void LLSprite::setPosition(const LLVector3 &position)
{
    mPosition = position;
}


void LLSprite::setPitch(const F32 pitch)
{
    mPitch = pitch;
}


void LLSprite::setSize(const F32 width, const F32 height)
{
    mWidth = width;
    mHeight = height;
    mWidthDiv2 = width/2.0f;
    mHeightDiv2 = height/2.0f;
}

void LLSprite::setYaw(F32 yaw)
{
    mYaw = yaw;
}

void LLSprite::setFollow(const bool follow)
{
    mFollow = follow;
}

void LLSprite::setUseCameraUp(const bool use_up)
{
    mUseCameraUp = use_up;
}

void LLSprite::setTexMode(const LLGLenum mode)
{
    mTexMode = mode;
}

void LLSprite::setColor(const LLColor4 &color)
{
    mColor = color;
}

void LLSprite::setColor(const F32 r, const F32 g, const F32 b, const F32 a)
{
    mColor.setVec(r, g, b, a);
}









<|MERGE_RESOLUTION|>--- conflicted
+++ resolved
@@ -1,313 +1,302 @@
-/**
- * @file llsprite.cpp
- * @brief LLSprite class implementation
- *
- * $LicenseInfo:firstyear=2000&license=viewerlgpl$
- * Second Life Viewer Source Code
- * Copyright (C) 2010, Linden Research, Inc.
- *
- * This library is free software; you can redistribute it and/or
- * modify it under the terms of the GNU Lesser General Public
- * License as published by the Free Software Foundation;
- * version 2.1 of the License only.
- *
- * This library is distributed in the hope that it will be useful,
- * but WITHOUT ANY WARRANTY; without even the implied warranty of
- * MERCHANTABILITY or FITNESS FOR A PARTICULAR PURPOSE.  See the GNU
- * Lesser General Public License for more details.
- *
- * You should have received a copy of the GNU Lesser General Public
- * License along with this library; if not, write to the Free Software
- * Foundation, Inc., 51 Franklin Street, Fifth Floor, Boston, MA  02110-1301  USA
- *
- * Linden Research, Inc., 945 Battery Street, San Francisco, CA  94111  USA
- * $/LicenseInfo$
- */
-
-/* -*- c++ -*-
- *  Notes:
- *      PR - Should add a creator that can take a pointer rather than handle for streaming
- *      object textures.
- *      PR - Need to add support for lit/non-lit conditions, set normals?
- */
-
-#include "llviewerprecompiledheaders.h"
-
-#include <llglheaders.h>
-
-#include "llsprite.h"
-
-#include "math.h"
-
-#include "lldrawable.h"
-#include "llface.h"
-#include "llviewercamera.h"
-#include "llviewertexturelist.h"
-
-LLVector3 LLSprite::sCameraUp(0.0f,0.0f,1.0f);
-LLVector3 LLSprite::sCameraRight(1.0f,0.0f,0.0f);
-LLVector3 LLSprite::sCameraPosition(0.f, 0.f, 0.f);
-LLVector3 LLSprite::sNormal(0.0f,0.0f,0.0f);
-
-//////////////////////////////////////////////////////////////////////
-// Construction/Destruction
-//////////////////////////////////////////////////////////////////////
-
-// A simple initialization
-LLSprite::LLSprite(const LLUUID &image_uuid) :
-<<<<<<< HEAD
-	mImageID(image_uuid),
-	mImagep(NULL),
-	mPitch(0.f),
-	mYaw(0.f),
-	mPosition(0.0f, 0.0f, 0.0f),
-	mFollow(true),
-	mUseCameraUp(true),
-	mColor(0.5f, 0.5f, 0.5f, 1.0f),
-	mTexMode(GL_REPLACE)
-=======
-    mImageID(image_uuid),
-    mImagep(NULL),
-    mPitch(0.f),
-    mYaw(0.f),
-    mPosition(0.0f, 0.0f, 0.0f),
-    mFollow(TRUE),
-    mUseCameraUp(TRUE),
-    mColor(0.5f, 0.5f, 0.5f, 1.0f),
-    mTexMode(GL_REPLACE)
->>>>>>> e1623bb2
-{
-    setSize(1.0f, 1.0f);
-}
-
-//////////////////////////////////////////////////////////////////////
-LLSprite::~LLSprite()
-{
-}
-
-void LLSprite::updateFace(LLFace &face)
-{
-    LLViewerCamera &camera = *LLViewerCamera::getInstance();
-
-    // First, figure out how many vertices/indices we need.
-    U32 num_vertices, num_indices;
-
-    // Get the total number of vertices and indices
-    if (mFollow)
-    {
-        num_vertices = 4;
-        num_indices = 6;
-    }
-    else
-    {
-        num_vertices = 4;
-        num_indices = 12;
-    }
-
-    face.setSize(num_vertices, num_indices);
-
-    if (mFollow)
-    {
-        sCameraUp = camera.getUpAxis();
-        sCameraRight = -camera.getLeftAxis();
-        sCameraPosition = camera.getOrigin();
-        sNormal = -camera.getAtAxis();
-        if (mUseCameraUp)
-        {
-            // these need to live here because the height/width may change between render calls
-            mScaledUp = sCameraUp;
-            mScaledRight = sCameraRight;
-
-            mScaledUp *= mHeightDiv2;
-            mScaledRight *= mWidthDiv2;
-
-            mA = mPosition + mScaledRight + mScaledUp;
-            mB = mPosition - mScaledRight + mScaledUp;
-            mC = mPosition - mScaledRight - mScaledUp;
-            mD = mPosition + mScaledRight - mScaledUp;
-        }
-        else
-        {
-            // The up vector is perpendicular to the camera vector...
-            LLVector3 camera_vec = mPosition - sCameraPosition;
-            mScaledRight = camera_vec % LLVector3(0.f, 0.f, 1.f);
-            mScaledUp = -(camera_vec % mScaledRight);
-            mScaledUp.normalize();
-            mScaledRight.normalize();
-            mScaledUp *= mHeightDiv2;
-            mScaledRight *= mWidthDiv2;
-
-            mA = mPosition + mScaledRight + mScaledUp;
-            mB = mPosition - mScaledRight + mScaledUp;
-            mC = mPosition - mScaledRight - mScaledUp;
-            mD = mPosition + mScaledRight - mScaledUp;
-        }
-    }
-    else
-    {
-        // this is equivalent to how it was done before. . .
-        // we need to establish a way to
-        // identify the orientation of a particular sprite rather than
-        // just banging it in on the x,z plane if it's not following the camera.
-
-        LLVector3 x_axis;
-        LLVector3 y_axis;
-
-        F32 dot = sNormal * LLVector3(0.f, 1.f, 0.f);
-        if (dot == 1.f || dot == -1.f)
-        {
-            x_axis.setVec(1.f, 0.f, 0.f);
-            y_axis.setVec(0.f, 1.f, 0.f);
-        }
-        else
-        {
-            x_axis = sNormal % LLVector3(0.f, -1.f, 0.f);
-            x_axis.normalize();
-
-            y_axis = sNormal % x_axis;
-        }
-
-        LLQuaternion yaw_rot(mYaw, sNormal);
-
-        // rotate axes by specified yaw
-        x_axis = x_axis * yaw_rot;
-        y_axis = y_axis * yaw_rot;
-
-        // rescale axes by width and height of sprite
-        x_axis = x_axis * mWidthDiv2;
-        y_axis = y_axis *  mHeightDiv2;
-
-        mA = -x_axis + y_axis;
-        mB = x_axis + y_axis;
-        mC = x_axis - y_axis;
-        mD = -x_axis - y_axis;
-
-        mA += mPosition;
-        mB += mPosition;
-        mC += mPosition;
-        mD += mPosition;
-    }
-
-    face.setFaceColor(mColor);
-
-    LLStrider<LLVector3> verticesp;
-    LLStrider<LLVector3> normalsp;
-    LLStrider<LLVector2> tex_coordsp;
-    LLStrider<U16> indicesp;
-    U16 index_offset;
-
-    // Setup face
-    if (!face.getVertexBuffer())
-    {
-        LLVertexBuffer* buff = new LLVertexBuffer(LLVertexBuffer::MAP_VERTEX |
-                                                LLVertexBuffer::MAP_TEXCOORD0 );
-        buff->allocateBuffer(4, 12);
-        face.setGeomIndex(0);
-        face.setIndicesIndex(0);
-        face.setVertexBuffer(buff);
-    }
-
-    index_offset = face.getGeometry(verticesp,normalsp,tex_coordsp, indicesp);
-
-    *tex_coordsp = LLVector2(0.f, 0.f);
-    *verticesp = mC;
-    tex_coordsp++;
-    verticesp++;
-
-    *tex_coordsp = LLVector2(0.f, 1.f);
-    *verticesp = mB;
-    tex_coordsp++;
-    verticesp++;
-
-    *tex_coordsp = LLVector2(1.f, 1.f);
-    *verticesp = mA;
-    tex_coordsp++;
-    verticesp++;
-
-    *tex_coordsp = LLVector2(1.f, 0.0f);
-    *verticesp = mD;
-    tex_coordsp++;
-    verticesp++;
-
-    // Generate indices, since they're easy.
-    // Just a series of quads.
-    *indicesp++ = index_offset;
-    *indicesp++ = 2 + index_offset;
-    *indicesp++ = 1 + index_offset;
-
-    *indicesp++ = index_offset;
-    *indicesp++ = 3 + index_offset;
-    *indicesp++ = 2 + index_offset;
-
-    if (!mFollow)
-    {
-        *indicesp++ = 0 + index_offset;
-        *indicesp++ = 1 + index_offset;
-        *indicesp++ = 2 + index_offset;
-        *indicesp++ = 0 + index_offset;
-        *indicesp++ = 2 + index_offset;
-        *indicesp++ = 3 + index_offset;
-    }
-
-    face.getVertexBuffer()->unmapBuffer();
-    face.mCenterAgent = mPosition;
-}
-
-void LLSprite::setPosition(const LLVector3 &position)
-{
-    mPosition = position;
-}
-
-
-void LLSprite::setPitch(const F32 pitch)
-{
-    mPitch = pitch;
-}
-
-
-void LLSprite::setSize(const F32 width, const F32 height)
-{
-    mWidth = width;
-    mHeight = height;
-    mWidthDiv2 = width/2.0f;
-    mHeightDiv2 = height/2.0f;
-}
-
-void LLSprite::setYaw(F32 yaw)
-{
-    mYaw = yaw;
-}
-
-void LLSprite::setFollow(const bool follow)
-{
-    mFollow = follow;
-}
-
-void LLSprite::setUseCameraUp(const bool use_up)
-{
-    mUseCameraUp = use_up;
-}
-
-void LLSprite::setTexMode(const LLGLenum mode)
-{
-    mTexMode = mode;
-}
-
-void LLSprite::setColor(const LLColor4 &color)
-{
-    mColor = color;
-}
-
-void LLSprite::setColor(const F32 r, const F32 g, const F32 b, const F32 a)
-{
-    mColor.setVec(r, g, b, a);
-}
-
-
-
-
-
-
-
-
-
+/**
+ * @file llsprite.cpp
+ * @brief LLSprite class implementation
+ *
+ * $LicenseInfo:firstyear=2000&license=viewerlgpl$
+ * Second Life Viewer Source Code
+ * Copyright (C) 2010, Linden Research, Inc.
+ *
+ * This library is free software; you can redistribute it and/or
+ * modify it under the terms of the GNU Lesser General Public
+ * License as published by the Free Software Foundation;
+ * version 2.1 of the License only.
+ *
+ * This library is distributed in the hope that it will be useful,
+ * but WITHOUT ANY WARRANTY; without even the implied warranty of
+ * MERCHANTABILITY or FITNESS FOR A PARTICULAR PURPOSE.  See the GNU
+ * Lesser General Public License for more details.
+ *
+ * You should have received a copy of the GNU Lesser General Public
+ * License along with this library; if not, write to the Free Software
+ * Foundation, Inc., 51 Franklin Street, Fifth Floor, Boston, MA  02110-1301  USA
+ *
+ * Linden Research, Inc., 945 Battery Street, San Francisco, CA  94111  USA
+ * $/LicenseInfo$
+ */
+
+/* -*- c++ -*-
+ *  Notes:
+ *      PR - Should add a creator that can take a pointer rather than handle for streaming
+ *      object textures.
+ *      PR - Need to add support for lit/non-lit conditions, set normals?
+ */
+
+#include "llviewerprecompiledheaders.h"
+
+#include <llglheaders.h>
+
+#include "llsprite.h"
+
+#include "math.h"
+
+#include "lldrawable.h"
+#include "llface.h"
+#include "llviewercamera.h"
+#include "llviewertexturelist.h"
+
+LLVector3 LLSprite::sCameraUp(0.0f,0.0f,1.0f);
+LLVector3 LLSprite::sCameraRight(1.0f,0.0f,0.0f);
+LLVector3 LLSprite::sCameraPosition(0.f, 0.f, 0.f);
+LLVector3 LLSprite::sNormal(0.0f,0.0f,0.0f);
+
+//////////////////////////////////////////////////////////////////////
+// Construction/Destruction
+//////////////////////////////////////////////////////////////////////
+
+// A simple initialization
+LLSprite::LLSprite(const LLUUID &image_uuid) :
+    mImageID(image_uuid),
+    mImagep(NULL),
+    mPitch(0.f),
+    mYaw(0.f),
+    mPosition(0.0f, 0.0f, 0.0f),
+    mFollow(true),
+    mUseCameraUp(true),
+    mColor(0.5f, 0.5f, 0.5f, 1.0f),
+    mTexMode(GL_REPLACE)
+{
+    setSize(1.0f, 1.0f);
+}
+
+//////////////////////////////////////////////////////////////////////
+LLSprite::~LLSprite()
+{
+}
+
+void LLSprite::updateFace(LLFace &face)
+{
+    LLViewerCamera &camera = *LLViewerCamera::getInstance();
+
+    // First, figure out how many vertices/indices we need.
+    U32 num_vertices, num_indices;
+
+    // Get the total number of vertices and indices
+    if (mFollow)
+    {
+        num_vertices = 4;
+        num_indices = 6;
+    }
+    else
+    {
+        num_vertices = 4;
+        num_indices = 12;
+    }
+
+    face.setSize(num_vertices, num_indices);
+
+    if (mFollow)
+    {
+        sCameraUp = camera.getUpAxis();
+        sCameraRight = -camera.getLeftAxis();
+        sCameraPosition = camera.getOrigin();
+        sNormal = -camera.getAtAxis();
+        if (mUseCameraUp)
+        {
+            // these need to live here because the height/width may change between render calls
+            mScaledUp = sCameraUp;
+            mScaledRight = sCameraRight;
+
+            mScaledUp *= mHeightDiv2;
+            mScaledRight *= mWidthDiv2;
+
+            mA = mPosition + mScaledRight + mScaledUp;
+            mB = mPosition - mScaledRight + mScaledUp;
+            mC = mPosition - mScaledRight - mScaledUp;
+            mD = mPosition + mScaledRight - mScaledUp;
+        }
+        else
+        {
+            // The up vector is perpendicular to the camera vector...
+            LLVector3 camera_vec = mPosition - sCameraPosition;
+            mScaledRight = camera_vec % LLVector3(0.f, 0.f, 1.f);
+            mScaledUp = -(camera_vec % mScaledRight);
+            mScaledUp.normalize();
+            mScaledRight.normalize();
+            mScaledUp *= mHeightDiv2;
+            mScaledRight *= mWidthDiv2;
+
+            mA = mPosition + mScaledRight + mScaledUp;
+            mB = mPosition - mScaledRight + mScaledUp;
+            mC = mPosition - mScaledRight - mScaledUp;
+            mD = mPosition + mScaledRight - mScaledUp;
+        }
+    }
+    else
+    {
+        // this is equivalent to how it was done before. . .
+        // we need to establish a way to
+        // identify the orientation of a particular sprite rather than
+        // just banging it in on the x,z plane if it's not following the camera.
+
+        LLVector3 x_axis;
+        LLVector3 y_axis;
+
+        F32 dot = sNormal * LLVector3(0.f, 1.f, 0.f);
+        if (dot == 1.f || dot == -1.f)
+        {
+            x_axis.setVec(1.f, 0.f, 0.f);
+            y_axis.setVec(0.f, 1.f, 0.f);
+        }
+        else
+        {
+            x_axis = sNormal % LLVector3(0.f, -1.f, 0.f);
+            x_axis.normalize();
+
+            y_axis = sNormal % x_axis;
+        }
+
+        LLQuaternion yaw_rot(mYaw, sNormal);
+
+        // rotate axes by specified yaw
+        x_axis = x_axis * yaw_rot;
+        y_axis = y_axis * yaw_rot;
+
+        // rescale axes by width and height of sprite
+        x_axis = x_axis * mWidthDiv2;
+        y_axis = y_axis *  mHeightDiv2;
+
+        mA = -x_axis + y_axis;
+        mB = x_axis + y_axis;
+        mC = x_axis - y_axis;
+        mD = -x_axis - y_axis;
+
+        mA += mPosition;
+        mB += mPosition;
+        mC += mPosition;
+        mD += mPosition;
+    }
+
+    face.setFaceColor(mColor);
+
+    LLStrider<LLVector3> verticesp;
+    LLStrider<LLVector3> normalsp;
+    LLStrider<LLVector2> tex_coordsp;
+    LLStrider<U16> indicesp;
+    U16 index_offset;
+
+    // Setup face
+    if (!face.getVertexBuffer())
+    {
+        LLVertexBuffer* buff = new LLVertexBuffer(LLVertexBuffer::MAP_VERTEX |
+                                                LLVertexBuffer::MAP_TEXCOORD0 );
+        buff->allocateBuffer(4, 12);
+        face.setGeomIndex(0);
+        face.setIndicesIndex(0);
+        face.setVertexBuffer(buff);
+    }
+
+    index_offset = face.getGeometry(verticesp,normalsp,tex_coordsp, indicesp);
+
+    *tex_coordsp = LLVector2(0.f, 0.f);
+    *verticesp = mC;
+    tex_coordsp++;
+    verticesp++;
+
+    *tex_coordsp = LLVector2(0.f, 1.f);
+    *verticesp = mB;
+    tex_coordsp++;
+    verticesp++;
+
+    *tex_coordsp = LLVector2(1.f, 1.f);
+    *verticesp = mA;
+    tex_coordsp++;
+    verticesp++;
+
+    *tex_coordsp = LLVector2(1.f, 0.0f);
+    *verticesp = mD;
+    tex_coordsp++;
+    verticesp++;
+
+    // Generate indices, since they're easy.
+    // Just a series of quads.
+    *indicesp++ = index_offset;
+    *indicesp++ = 2 + index_offset;
+    *indicesp++ = 1 + index_offset;
+
+    *indicesp++ = index_offset;
+    *indicesp++ = 3 + index_offset;
+    *indicesp++ = 2 + index_offset;
+
+    if (!mFollow)
+    {
+        *indicesp++ = 0 + index_offset;
+        *indicesp++ = 1 + index_offset;
+        *indicesp++ = 2 + index_offset;
+        *indicesp++ = 0 + index_offset;
+        *indicesp++ = 2 + index_offset;
+        *indicesp++ = 3 + index_offset;
+    }
+
+    face.getVertexBuffer()->unmapBuffer();
+    face.mCenterAgent = mPosition;
+}
+
+void LLSprite::setPosition(const LLVector3 &position)
+{
+    mPosition = position;
+}
+
+
+void LLSprite::setPitch(const F32 pitch)
+{
+    mPitch = pitch;
+}
+
+
+void LLSprite::setSize(const F32 width, const F32 height)
+{
+    mWidth = width;
+    mHeight = height;
+    mWidthDiv2 = width/2.0f;
+    mHeightDiv2 = height/2.0f;
+}
+
+void LLSprite::setYaw(F32 yaw)
+{
+    mYaw = yaw;
+}
+
+void LLSprite::setFollow(const bool follow)
+{
+    mFollow = follow;
+}
+
+void LLSprite::setUseCameraUp(const bool use_up)
+{
+    mUseCameraUp = use_up;
+}
+
+void LLSprite::setTexMode(const LLGLenum mode)
+{
+    mTexMode = mode;
+}
+
+void LLSprite::setColor(const LLColor4 &color)
+{
+    mColor = color;
+}
+
+void LLSprite::setColor(const F32 r, const F32 g, const F32 b, const F32 a)
+{
+    mColor.setVec(r, g, b, a);
+}
+
+
+
+
+
+
+
+
+
+