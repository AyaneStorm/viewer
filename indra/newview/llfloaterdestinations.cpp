/**
 * @file llfloaterdestinations.h
 * @author Leyla Farazha
 * @brief floater for the destinations guide
 *
 * $LicenseInfo:firstyear=2011&license=viewerlgpl$
 * Second Life Viewer Source Code
 * Copyright (C) 2011, Linden Research, Inc.
 *
 * This library is free software; you can redistribute it and/or
 * modify it under the terms of the GNU Lesser General Public
 * License as published by the Free Software Foundation;
 * version 2.1 of the License only.
 *
 * This library is distributed in the hope that it will be useful,
 * but WITHOUT ANY WARRANTY; without even the implied warranty of
 * MERCHANTABILITY or FITNESS FOR A PARTICULAR PURPOSE.  See the GNU
 * Lesser General Public License for more details.
 *
 * You should have received a copy of the GNU Lesser General Public
 * License along with this library; if not, write to the Free Software
 * Foundation, Inc., 51 Franklin Street, Fifth Floor, Boston, MA  02110-1301  USA
 *
 * Linden Research, Inc., 945 Battery Street, San Francisco, CA  94111  USA
 * $/LicenseInfo$
 */

/**
 * Floater that appears when buying an object, giving a preview
 * of its contents and their permissions.
 */

#include "llviewerprecompiledheaders.h"

#include "llfloaterdestinations.h"
#include "lluictrlfactory.h"


LLFloaterDestinations::LLFloaterDestinations(const LLSD& key)
    :   LLFloater(key)
{
}

LLFloaterDestinations::~LLFloaterDestinations()
{
}

bool LLFloaterDestinations::postBuild()
{
<<<<<<< HEAD
	enableResizeCtrls(true, true, false);
	return true;
=======
    enableResizeCtrls(true, true, false);
    return TRUE;
>>>>>>> e7eced3c
}

<|MERGE_RESOLUTION|>--- conflicted
+++ resolved
@@ -47,12 +47,7 @@
 
 bool LLFloaterDestinations::postBuild()
 {
-<<<<<<< HEAD
-	enableResizeCtrls(true, true, false);
-	return true;
-=======
     enableResizeCtrls(true, true, false);
-    return TRUE;
->>>>>>> e7eced3c
+    return true;
 }
 
