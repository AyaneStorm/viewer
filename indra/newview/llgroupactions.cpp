--- conflicted
+++ resolved
@@ -174,33 +174,20 @@
     LLUUID getGroupId() { return mGroupId; }
     virtual void processGroupData() = 0;
 protected:
-<<<<<<< HEAD
     LLUUID mGroupId;
-private:
-=======
-	LLUUID mGroupId;
->>>>>>> a0c3d69c
     bool mRequestProcessed;
 };
 
 class LLFetchLeaveGroupData: public LLFetchGroupMemberData
 {
 public:
-<<<<<<< HEAD
      LLFetchLeaveGroupData(const LLUUID& group_id)
          : LLFetchGroupMemberData(group_id)
      {}
      void processGroupData()
      {
          LLGroupActions::processLeaveGroupDataResponse(mGroupId);
-=======
-	 LLFetchLeaveGroupData(const LLUUID& group_id)
-		 : LLFetchGroupMemberData(group_id)
-	 {}
-	 void processGroupData()
-	 {
-		 LLGroupActions::processLeaveGroupDataResponse(mGroupId);
-	 }
+     }
      void changed(LLGroupChange gc)
      {
          if (gc == GC_PROPERTIES && !mRequestProcessed)
@@ -216,7 +203,6 @@
                  mRequestProcessed = true;
              }
          }
->>>>>>> a0c3d69c
      }
 };
 
