--- conflicted
+++ resolved
@@ -346,29 +346,11 @@
     {
         rotation_threshold = event_data["rotation_threshold"].asReal();
     }
-<<<<<<< HEAD
-	
-	bool allow_flying = true;
-	if (event_data.has("allow_flying"))
-	{
-		allow_flying = (bool) event_data["allow_flying"].asBoolean();
-		mAgent.setFlying(allow_flying);
-	}
-
-	F32 stop_distance = 0.f;
-	if (event_data.has("stop_distance"))
-	{
-		stop_distance = event_data["stop_distance"].asReal();
-	}
-
-	// Clear follow target, this is doing a path
-	mFollowTarget.setNull();
-=======
-
-    BOOL allow_flying = TRUE;
+
+    bool allow_flying = true;
     if (event_data.has("allow_flying"))
     {
-        allow_flying = (BOOL) event_data["allow_flying"].asBoolean();
+        allow_flying = (bool) event_data["allow_flying"].asBoolean();
         mAgent.setFlying(allow_flying);
     }
 
@@ -380,7 +362,6 @@
 
     // Clear follow target, this is doing a path
     mFollowTarget.setNull();
->>>>>>> e7eced3c
 
     mAgent.startAutoPilotGlobal(ll_vector3d_from_sd(event_data["target_global"]),
                                 event_data["behavior_name"],
@@ -428,61 +409,12 @@
 
 void LLAgentListener::startFollowPilot(LLSD const & event_data)
 {
-<<<<<<< HEAD
-	LLUUID target_id;
-
-	bool allow_flying = true;
-	if (event_data.has("allow_flying"))
-	{
-		allow_flying = (bool) event_data["allow_flying"].asBoolean();
-	}
-
-	if (event_data.has("leader_id"))
-	{
-		target_id = event_data["leader_id"];
-	}
-	else if (event_data.has("avatar_name"))
-	{	// Find the avatar with matching name
-		std::string target_name = event_data["avatar_name"].asString();
-
-		if (target_name.length() > 0)
-		{
-			S32 num_objects = gObjectList.getNumObjects();
-			S32 cur_index = 0;
-			while (cur_index < num_objects)
-			{
-				LLViewerObject * cur_object = gObjectList.getObject(cur_index++);
-				if (cur_object &&
-					cur_object->asAvatar() &&
-					cur_object->asAvatar()->getFullname() == target_name)
-				{	// Found avatar with matching name, extract id and break out of loop
-					target_id = cur_object->getID();
-					break;
-				}
-			}
-		}
-	}
-
-	F32 stop_distance = 0.f;
-	if (event_data.has("stop_distance"))
-	{
-		stop_distance = event_data["stop_distance"].asReal();
-	}
-
-	if (target_id.notNull())
-	{
-		mAgent.setFlying(allow_flying);
-		mFollowTarget = target_id;	// Save follow target so we can report distance later
-
-	    mAgent.startFollowPilot(target_id, allow_flying, stop_distance);
-	}
-=======
     LLUUID target_id;
 
-    BOOL allow_flying = TRUE;
+    bool allow_flying = true;
     if (event_data.has("allow_flying"))
     {
-        allow_flying = (BOOL) event_data["allow_flying"].asBoolean();
+        allow_flying = (bool) event_data["allow_flying"].asBoolean();
     }
 
     if (event_data.has("leader_id"))
@@ -524,7 +456,6 @@
 
         mAgent.startFollowPilot(target_id, allow_flying, stop_distance);
     }
->>>>>>> e7eced3c
 }
 
 void LLAgentListener::setAutoPilotTarget(LLSD const & event_data) const
@@ -538,19 +469,11 @@
 
 void LLAgentListener::stopAutoPilot(LLSD const & event_data) const
 {
-<<<<<<< HEAD
-	bool user_cancel = false;
-	if (event_data.has("user_cancel"))
-	{
-		user_cancel = event_data["user_cancel"].asBoolean();
-	}
-=======
-    BOOL user_cancel = FALSE;
+    bool user_cancel = false;
     if (event_data.has("user_cancel"))
     {
         user_cancel = event_data["user_cancel"].asBoolean();
     }
->>>>>>> e7eced3c
     mAgent.stopAutoPilot(user_cancel);
 }
 
