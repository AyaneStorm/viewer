/**
 * @file lltoolmgr.h
 * @brief LLToolMgr class header file
 *
 * $LicenseInfo:firstyear=2001&license=viewerlgpl$
 * Second Life Viewer Source Code
 * Copyright (C) 2010, Linden Research, Inc.
 *
 * This library is free software; you can redistribute it and/or
 * modify it under the terms of the GNU Lesser General Public
 * License as published by the Free Software Foundation;
 * version 2.1 of the License only.
 *
 * This library is distributed in the hope that it will be useful,
 * but WITHOUT ANY WARRANTY; without even the implied warranty of
 * MERCHANTABILITY or FITNESS FOR A PARTICULAR PURPOSE.  See the GNU
 * Lesser General Public License for more details.
 *
 * You should have received a copy of the GNU Lesser General Public
 * License along with this library; if not, write to the Free Software
 * Foundation, Inc., 51 Franklin Street, Fifth Floor, Boston, MA  02110-1301  USA
 *
 * Linden Research, Inc., 945 Battery Street, San Francisco, CA  94111  USA
 * $/LicenseInfo$
 */

#ifndef LL_TOOLMGR_H
#define LL_TOOLMGR_H

#include "llkeyboard.h"

class LLTool;
class LLToolset;

// Key bindings for common operations
const MASK MASK_VERTICAL        = MASK_CONTROL;
const MASK MASK_SPIN            = MASK_CONTROL | MASK_SHIFT;
const MASK MASK_ZOOM            = MASK_NONE;
const MASK MASK_ORBIT           = MASK_CONTROL;
const MASK MASK_PAN             = MASK_CONTROL | MASK_SHIFT;
const MASK MASK_COPY            = MASK_SHIFT;

class LLToolMgr : public LLSingleton<LLToolMgr>
{
    LLSINGLETON(LLToolMgr);
    ~LLToolMgr();
public:

    // Must be called after gSavedSettings set up.
    void            initTools();

    LLTool*         getCurrentTool(); // returns active tool, taking into account keyboard state
    LLTool*         getBaseTool(); // returns active tool when overrides are deactivated

    bool            inEdit();
    bool            canEdit();
    bool            buildEnabledOrActive();
    bool            canAccessMarketplace();
    void            toggleBuildMode(const LLSD& sdname);
    void            toggleMarketplace(const LLSD& sdname);

    /* Determines if we are in Build mode or not. */
    bool            inBuildMode();

<<<<<<< HEAD
	void			setTransientTool(LLTool* tool);
	void			clearTransientTool();
	bool			usingTransientTool();
=======
    void            setTransientTool(LLTool* tool);
    void            clearTransientTool();
    BOOL            usingTransientTool();
>>>>>>> e7eced3c

    void            setCurrentToolset(LLToolset* current);
    LLToolset*      getCurrentToolset();

    void            onAppFocusGained();
    void            onAppFocusLost();

    void            clearSavedTool();

protected:
    friend class LLToolset;  // to allow access to setCurrentTool();
    void            setCurrentTool(LLTool* tool);
    void            updateToolStatus();

protected:
    LLTool*         mBaseTool;
    LLTool*         mSavedTool;     // The current tool at the time application focus was lost.
    LLTool*         mTransientTool;
    LLTool*         mOverrideTool; // Tool triggered by keyboard override
    LLTool*         mSelectedTool; // last known active tool
    LLToolset*      mCurrentToolset;
};

// Sets of tools for various modes
class LLToolset
{
public:
    LLToolset() : mSelectedTool(NULL), mIsShowFloaterTools(true) {}

    LLTool*         getSelectedTool()               { return mSelectedTool; }

    void            addTool(LLTool* tool);

    void            selectTool( LLTool* tool );
    void            selectToolByIndex( S32 index );
    void            selectFirstTool();
    void            selectNextTool();
    void            selectPrevTool();

    void            handleScrollWheel(S32 clicks);

<<<<<<< HEAD
	bool			isToolSelected( S32 index );
=======
    BOOL            isToolSelected( S32 index );
>>>>>>> e7eced3c

    void            setShowFloaterTools(bool pShowFloaterTools) {mIsShowFloaterTools = pShowFloaterTools;};
    bool            isShowFloaterTools() const                  {return mIsShowFloaterTools;};

protected:
    LLTool*         mSelectedTool;
    typedef std::vector<LLTool*> tool_list_t;
    tool_list_t     mToolList;
    bool            mIsShowFloaterTools;
};

// Globals

extern LLToolset* gBasicToolset;
extern LLToolset *gCameraToolset;
//extern LLToolset *gLandToolset;
extern LLToolset* gMouselookToolset;
extern LLToolset* gFaceEditToolset;

extern LLTool*      gToolNull;

#endif<|MERGE_RESOLUTION|>--- conflicted
+++ resolved
@@ -62,15 +62,9 @@
     /* Determines if we are in Build mode or not. */
     bool            inBuildMode();
 
-<<<<<<< HEAD
-	void			setTransientTool(LLTool* tool);
-	void			clearTransientTool();
-	bool			usingTransientTool();
-=======
     void            setTransientTool(LLTool* tool);
     void            clearTransientTool();
-    BOOL            usingTransientTool();
->>>>>>> e7eced3c
+    bool            usingTransientTool();
 
     void            setCurrentToolset(LLToolset* current);
     LLToolset*      getCurrentToolset();
@@ -112,11 +106,7 @@
 
     void            handleScrollWheel(S32 clicks);
 
-<<<<<<< HEAD
-	bool			isToolSelected( S32 index );
-=======
-    BOOL            isToolSelected( S32 index );
->>>>>>> e7eced3c
+    bool            isToolSelected( S32 index );
 
     void            setShowFloaterTools(bool pShowFloaterTools) {mIsShowFloaterTools = pShowFloaterTools;};
     bool            isShowFloaterTools() const                  {return mIsShowFloaterTools;};
