--- conflicted
+++ resolved
@@ -117,131 +117,6 @@
 
 void LLOutputMonitorCtrl::draw()
 {
-<<<<<<< HEAD
-	// Copied from llmediaremotectrl.cpp
-	// *TODO: Give the LLOutputMonitorCtrl an agent-id to monitor, then
-	// call directly into LLVoiceClient::getInstance() to ask if that agent-id is muted, is
-	// speaking, and what power.  This avoids duplicating data, which can get
-	// out of sync.
-	const F32 LEVEL_0 = LLVoiceClient::OVERDRIVEN_POWER_LEVEL / 3.f;
-	const F32 LEVEL_1 = LLVoiceClient::OVERDRIVEN_POWER_LEVEL * 2.f / 3.f;
-	const F32 LEVEL_2 = LLVoiceClient::OVERDRIVEN_POWER_LEVEL;
-
-	if (getVisible() && mAutoUpdate && !getIsMuted() && mSpeakerId.notNull())
-	{
-		setPower(LLVoiceClient::getInstance()->getCurrentPower(mSpeakerId));
-		if(mIsAgentControl)
-		{
-			setIsTalking(LLVoiceClient::getInstance()->getUserPTTState());
-		}
-		else
-		{
-			setIsTalking(LLVoiceClient::getInstance()->getIsSpeaking(mSpeakerId));
-		}
-	}
-
-	if ((mPower == 0.f && !mIsTalking) && mShowParticipantsSpeaking)
-	{
-		std::set<LLUUID> participant_uuids;
-		LLVoiceClient::instance().getParticipantList(participant_uuids);
-		std::set<LLUUID>::const_iterator part_it = participant_uuids.begin();
-
-		F32 power = 0;
-		for (; part_it != participant_uuids.end(); ++part_it)
-		{
-			power = LLVoiceClient::instance().getCurrentPower(*part_it);
-			if (power)
-			{
-				mPower = power;
-				break;
-			}
-		}
-	}
-
-	LLPointer<LLUIImage> icon;
-	if (getIsMuted())
-	{
-		icon = mImageMute;
-	}
-	else if (mPower == 0.f && !mIsTalking)
-	{
-		// only show off if PTT is not engaged
-		icon = mImageOff;
-	}
-	else if (mPower < LEVEL_0)
-	{
-		// PTT is on, possibly with quiet background noise
-		icon = mImageOn;
-	}
-	else if (mPower < LEVEL_1)
-	{
-		icon = mImageLevel1;
-	}
-	else if (mPower < LEVEL_2)
-	{
-		icon = mImageLevel2;
-	}
-	else
-	{
-		// overdriven
-		icon = mImageLevel3;
-	}
-
-	if (icon)
-	{
-		icon->draw(0, 0);
-	}
-
-	//
-	// Fill the monitor with a bunch of small rectangles.
-	// The rectangles will be filled with gradient color,
-	// beginning with sColorNormal and ending with sColorOverdriven.
-	// 
-	// *TODO: would using a (partially drawn) pixmap instead be faster?
-	//
-	const int monh		= getRect().getHeight();
-	const int monw		= getRect().getWidth();
-	//int maxrects		= sRectsNumber;
-	//const int period	= llmax(1, monw / maxrects, 0, 0);                    // "1" - min value for the period
-	//const int rectw		= llmax(1, llfloor(period * sRectWidthRatio), 0, 0);  // "1" - min value for the rect's width
-	//const int recth		= llfloor(monh * sRectHeightRatio);
-
-	//if(period == 1 && rectw == 1) //if we have so small control, then "maxrects = monitor's_width - 2*monitor_border's_width
-	//	maxrects = monw-2;
-
-	//const int nrects	= mIsMuted ? maxrects : llfloor(mPower * maxrects); // how many rects to draw?
-	//const int rectbtm	= (monh - recth) / 2;
-	//const int recttop	= rectbtm + recth;
-	//
-	//LLColor4 rect_color;
-	//
-	//for (int i=1, xpos = 0; i <= nrects; i++)
-	//{
-	//	// Calculate color to use for the current rectangle.
-	//	if (mIsMuted)
-	//	{
-	//		rect_color = sColorMuted;
-	//	}
-	//	else
-	//	{
-	//		F32 frac = (mPower * i/nrects) / LLVoiceClient::OVERDRIVEN_POWER_LEVEL;
-	//		// Use overdriven color if the power exceeds overdriven level.
-	//		if (frac > 1.0f)
-	//			frac = 1.0f;
-	//		rect_color = lerp(sColorNormal, sColorOverdriven, frac);
-	//	}
-
-	//	// Draw rectangle filled with the color.
-	//	gl_rect_2d(xpos, recttop, xpos+rectw, rectbtm, rect_color, true);
-	//	xpos += period;
-	//}
-
-	//
-	// Draw bounding box.
-	//
-	if(mBorder)
-		gl_rect_2d(0, monh, monw, 0, sColorBound, false);
-=======
     // Copied from llmediaremotectrl.cpp
     // *TODO: Give the LLOutputMonitorCtrl an agent-id to monitor, then
     // call directly into LLVoiceClient::getInstance() to ask if that agent-id is muted, is
@@ -356,7 +231,7 @@
     //  }
 
     //  // Draw rectangle filled with the color.
-    //  gl_rect_2d(xpos, recttop, xpos+rectw, rectbtm, rect_color, TRUE);
+    //  gl_rect_2d(xpos, recttop, xpos+rectw, rectbtm, rect_color, true);
     //  xpos += period;
     //}
 
@@ -364,25 +239,12 @@
     // Draw bounding box.
     //
     if(mBorder)
-        gl_rect_2d(0, monh, monw, 0, sColorBound, FALSE);
->>>>>>> e7eced3c
+        gl_rect_2d(0, monh, monw, 0, sColorBound, false);
 }
 
 // virtual
 bool LLOutputMonitorCtrl::handleMouseUp(S32 x, S32 y, MASK mask)
 {
-<<<<<<< HEAD
-	if (mSpeakerId != gAgentID)
-	{
-		LLFloaterReg::showInstance("floater_voice_volume", LLSD().with("avatar_id", mSpeakerId));
-	}
-	else if (mShowParticipantsSpeaking)
-	{
-		LLFloaterReg::showInstance("chat_voice", LLSD());
-	}
-
-	return true;
-=======
     if (mSpeakerId != gAgentID)
     {
         LLFloaterReg::showInstance("floater_voice_volume", LLSD().with("avatar_id", mSpeakerId));
@@ -392,8 +254,7 @@
         LLFloaterReg::showInstance("chat_voice", LLSD());
     }
 
-    return TRUE;
->>>>>>> e7eced3c
+    return true;
 }
 
 void LLOutputMonitorCtrl::setIsActiveChannel(bool val)
