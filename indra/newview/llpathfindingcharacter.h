/**
* @file   llpathfindingcharacter.h
* @brief  Definition of a pathfinding character that contains various properties required for havok pathfinding.
* @author Stinson@lindenlab.com
*
* $LicenseInfo:firstyear=2012&license=viewerlgpl$
* Second Life Viewer Source Code
* Copyright (C) 2012, Linden Research, Inc.
*
* This library is free software; you can redistribute it and/or
* modify it under the terms of the GNU Lesser General Public
* License as published by the Free Software Foundation;
* version 2.1 of the License only.
*
* This library is distributed in the hope that it will be useful,
* but WITHOUT ANY WARRANTY; without even the implied warranty of
* MERCHANTABILITY or FITNESS FOR A PARTICULAR PURPOSE.  See the GNU
* Lesser General Public License for more details.
*
* You should have received a copy of the GNU Lesser General Public
* License along with this library; if not, write to the Free Software
* Foundation, Inc., 51 Franklin Street, Fifth Floor, Boston, MA  02110-1301  USA
*
* Linden Research, Inc., 945 Battery Street, San Francisco, CA  94111  USA
* $/LicenseInfo$
*/
#ifndef LL_LLPATHFINDINGCHARACTER_H
#define LL_LLPATHFINDINGCHARACTER_H

#include <string>

#include "llpathfindingobject.h"

class LLSD;

class LLPathfindingCharacter : public LLPathfindingObject
{
public:
    LLPathfindingCharacter(const std::string &pUUID, const LLSD &pCharacterData);
    LLPathfindingCharacter(const LLPathfindingCharacter& pOther);
    virtual ~LLPathfindingCharacter();

    LLPathfindingCharacter& operator =(const LLPathfindingCharacter& pOther);

    inline F32  getCPUTime() const   {return mCPUTime;};

<<<<<<< HEAD
	inline bool isHorizontal() const {return mIsHorizontal;};
	inline F32  getLength() const    {return mLength;};
	inline F32  getRadius() const    {return mRadius;};
=======
    inline BOOL isHorizontal() const {return mIsHorizontal;};
    inline F32  getLength() const    {return mLength;};
    inline F32  getRadius() const    {return mRadius;};
>>>>>>> e1623bb2

protected:

private:
    void parseCharacterData(const LLSD &pCharacterData);

    F32  mCPUTime;

<<<<<<< HEAD
	bool mIsHorizontal;
	F32  mLength;
	F32  mRadius;
=======
    BOOL mIsHorizontal;
    F32  mLength;
    F32  mRadius;
>>>>>>> e1623bb2
};

#endif // LL_LLPATHFINDINGCHARACTER_H<|MERGE_RESOLUTION|>--- conflicted
+++ resolved
@@ -1,75 +1,63 @@
-/**
-* @file   llpathfindingcharacter.h
-* @brief  Definition of a pathfinding character that contains various properties required for havok pathfinding.
-* @author Stinson@lindenlab.com
-*
-* $LicenseInfo:firstyear=2012&license=viewerlgpl$
-* Second Life Viewer Source Code
-* Copyright (C) 2012, Linden Research, Inc.
-*
-* This library is free software; you can redistribute it and/or
-* modify it under the terms of the GNU Lesser General Public
-* License as published by the Free Software Foundation;
-* version 2.1 of the License only.
-*
-* This library is distributed in the hope that it will be useful,
-* but WITHOUT ANY WARRANTY; without even the implied warranty of
-* MERCHANTABILITY or FITNESS FOR A PARTICULAR PURPOSE.  See the GNU
-* Lesser General Public License for more details.
-*
-* You should have received a copy of the GNU Lesser General Public
-* License along with this library; if not, write to the Free Software
-* Foundation, Inc., 51 Franklin Street, Fifth Floor, Boston, MA  02110-1301  USA
-*
-* Linden Research, Inc., 945 Battery Street, San Francisco, CA  94111  USA
-* $/LicenseInfo$
-*/
-#ifndef LL_LLPATHFINDINGCHARACTER_H
-#define LL_LLPATHFINDINGCHARACTER_H
-
-#include <string>
-
-#include "llpathfindingobject.h"
-
-class LLSD;
-
-class LLPathfindingCharacter : public LLPathfindingObject
-{
-public:
-    LLPathfindingCharacter(const std::string &pUUID, const LLSD &pCharacterData);
-    LLPathfindingCharacter(const LLPathfindingCharacter& pOther);
-    virtual ~LLPathfindingCharacter();
-
-    LLPathfindingCharacter& operator =(const LLPathfindingCharacter& pOther);
-
-    inline F32  getCPUTime() const   {return mCPUTime;};
-
-<<<<<<< HEAD
-	inline bool isHorizontal() const {return mIsHorizontal;};
-	inline F32  getLength() const    {return mLength;};
-	inline F32  getRadius() const    {return mRadius;};
-=======
-    inline BOOL isHorizontal() const {return mIsHorizontal;};
-    inline F32  getLength() const    {return mLength;};
-    inline F32  getRadius() const    {return mRadius;};
->>>>>>> e1623bb2
-
-protected:
-
-private:
-    void parseCharacterData(const LLSD &pCharacterData);
-
-    F32  mCPUTime;
-
-<<<<<<< HEAD
-	bool mIsHorizontal;
-	F32  mLength;
-	F32  mRadius;
-=======
-    BOOL mIsHorizontal;
-    F32  mLength;
-    F32  mRadius;
->>>>>>> e1623bb2
-};
-
-#endif // LL_LLPATHFINDINGCHARACTER_H+/**
+* @file   llpathfindingcharacter.h
+* @brief  Definition of a pathfinding character that contains various properties required for havok pathfinding.
+* @author Stinson@lindenlab.com
+*
+* $LicenseInfo:firstyear=2012&license=viewerlgpl$
+* Second Life Viewer Source Code
+* Copyright (C) 2012, Linden Research, Inc.
+*
+* This library is free software; you can redistribute it and/or
+* modify it under the terms of the GNU Lesser General Public
+* License as published by the Free Software Foundation;
+* version 2.1 of the License only.
+*
+* This library is distributed in the hope that it will be useful,
+* but WITHOUT ANY WARRANTY; without even the implied warranty of
+* MERCHANTABILITY or FITNESS FOR A PARTICULAR PURPOSE.  See the GNU
+* Lesser General Public License for more details.
+*
+* You should have received a copy of the GNU Lesser General Public
+* License along with this library; if not, write to the Free Software
+* Foundation, Inc., 51 Franklin Street, Fifth Floor, Boston, MA  02110-1301  USA
+*
+* Linden Research, Inc., 945 Battery Street, San Francisco, CA  94111  USA
+* $/LicenseInfo$
+*/
+#ifndef LL_LLPATHFINDINGCHARACTER_H
+#define LL_LLPATHFINDINGCHARACTER_H
+
+#include <string>
+
+#include "llpathfindingobject.h"
+
+class LLSD;
+
+class LLPathfindingCharacter : public LLPathfindingObject
+{
+public:
+    LLPathfindingCharacter(const std::string &pUUID, const LLSD &pCharacterData);
+    LLPathfindingCharacter(const LLPathfindingCharacter& pOther);
+    virtual ~LLPathfindingCharacter();
+
+    LLPathfindingCharacter& operator =(const LLPathfindingCharacter& pOther);
+
+    inline F32  getCPUTime() const   {return mCPUTime;};
+
+    inline bool isHorizontal() const {return mIsHorizontal;};
+    inline F32  getLength() const    {return mLength;};
+    inline F32  getRadius() const    {return mRadius;};
+
+protected:
+
+private:
+    void parseCharacterData(const LLSD &pCharacterData);
+
+    F32  mCPUTime;
+
+    bool mIsHorizontal;
+    F32  mLength;
+    F32  mRadius;
+};
+
+#endif // LL_LLPATHFINDINGCHARACTER_H