--- conflicted
+++ resolved
@@ -1601,11 +1601,7 @@
 		LLUI::translate(5,getRect().getHeight()-20);	// translate to top-5,left-5
 		LLView::sDrawPreviewHighlights = false;
 		LLFontGL::getFontSansSerifSmall()->renderUTF8(current_selection_text, 0, 0, 0, text_color,
-<<<<<<< HEAD
-				LLFontGL::LEFT, LLFontGL::BASELINE, LLFontGL::NORMAL, LLFontGL::NO_SHADOW, S32_MAX, S32_MAX, NULL, false);
-=======
 				LLFontGL::LEFT, LLFontGL::BASELINE, LLFontGL::NORMAL, LLFontGL::NO_SHADOW);
->>>>>>> afc943ac
 	}
 	else
 	{
@@ -1623,11 +1619,7 @@
 			std::string current_selection = std::string(current_selection_text + LLView::sPreviewClickedElement->getName() + " (no elements overlap)");
 			S32 text_width = LLFontGL::getFontSansSerifSmall()->getWidth(current_selection) + 10;
 			LLFontGL::getFontSansSerifSmall()->renderUTF8(current_selection, 0, 0, 0, text_color,
-<<<<<<< HEAD
-					LLFontGL::LEFT, LLFontGL::BASELINE, LLFontGL::NORMAL, LLFontGL::NO_SHADOW, S32_MAX, S32_MAX, NULL, false);
-=======
 					LLFontGL::LEFT, LLFontGL::BASELINE, LLFontGL::NORMAL, LLFontGL::NO_SHADOW);
->>>>>>> afc943ac
 			// widen panel enough to fit this text
 			LLRect rect = getRect();
 			setRect(LLRect(rect.mLeft,rect.mTop,rect.getWidth() < text_width ? rect.mLeft + text_width : rect.mRight,rect.mTop));
@@ -1693,11 +1685,7 @@
 		// draw currently-selected element at top of overlappers
 		LLUI::translate(0,-mSpacing);
 		LLFontGL::getFontSansSerifSmall()->renderUTF8(current_selection_text + LLView::sPreviewClickedElement->getName(), 0, 0, 0, text_color,
-<<<<<<< HEAD
-				LLFontGL::LEFT, LLFontGL::BASELINE, LLFontGL::NORMAL, LLFontGL::NO_SHADOW, S32_MAX, S32_MAX, NULL, false);
-=======
 				LLFontGL::LEFT, LLFontGL::BASELINE, LLFontGL::NORMAL, LLFontGL::NO_SHADOW);
->>>>>>> afc943ac
 		LLUI::translate(0,-mSpacing-LLView::sPreviewClickedElement->getRect().getHeight());	// skip spacing distance + height
 		LLView::sPreviewClickedElement->draw();
 
@@ -1712,11 +1700,7 @@
 			// draw name
 			LLUI::translate(0,-mSpacing);
 			LLFontGL::getFontSansSerifSmall()->renderUTF8(overlapper_text + viewp->getName(), 0, 0, 0, text_color,
-<<<<<<< HEAD
-					LLFontGL::LEFT, LLFontGL::BASELINE, LLFontGL::NORMAL, LLFontGL::NO_SHADOW, S32_MAX, S32_MAX, NULL, false);
-=======
 					LLFontGL::LEFT, LLFontGL::BASELINE, LLFontGL::NORMAL, LLFontGL::NO_SHADOW);
->>>>>>> afc943ac
 
 			// draw element
 			LLUI::translate(0,-mSpacing-viewp->getRect().getHeight());	// skip spacing distance + height
