/**
 * @file llfloatermediasettings.cpp
 * @brief Tabbed dialog for media settings - class definition
 *
 * $LicenseInfo:firstyear=2002&license=viewerlgpl$
 * Second Life Viewer Source Code
 * Copyright (C) 2010, Linden Research, Inc.
 *
 * This library is free software; you can redistribute it and/or
 * modify it under the terms of the GNU Lesser General Public
 * License as published by the Free Software Foundation;
 * version 2.1 of the License only.
 *
 * This library is distributed in the hope that it will be useful,
 * but WITHOUT ANY WARRANTY; without even the implied warranty of
 * MERCHANTABILITY or FITNESS FOR A PARTICULAR PURPOSE.  See the GNU
 * Lesser General Public License for more details.
 *
 * You should have received a copy of the GNU Lesser General Public
 * License along with this library; if not, write to the Free Software
 * Foundation, Inc., 51 Franklin Street, Fifth Floor, Boston, MA  02110-1301  USA
 *
 * Linden Research, Inc., 945 Battery Street, San Francisco, CA  94111  USA
 * $/LicenseInfo$
 */

#ifndef LL_LLFLOATERMEDIASETTINGS_H
#define LL_LLFLOATERMEDIASETTINGS_H

#include "llfloater.h"
#include "lltabcontainer.h"

class LLPanelMediaSettingsGeneral;
class LLPanelMediaSettingsSecurity;
class LLPanelMediaSettingsPermissions;

class LLFloaterMediaSettings :
    public LLFloater
{
public:
    LLFloaterMediaSettings(const LLSD& key);
    ~LLFloaterMediaSettings();

<<<<<<< HEAD
	bool postBuild() override;
    void onOpen(const LLSD& key) override;
	void onClose(bool app_quitting) override;
=======
    /*virtual*/ BOOL postBuild();
    /*virtual*/ void onOpen(const LLSD& key);
    /*virtual*/ void onClose(bool app_quitting);

    static LLFloaterMediaSettings* getInstance();
    static bool instanceExists();
    static void apply();
    static void initValues( const LLSD& media_settings , bool editable);
    static void clearValues( bool editable);
>>>>>>> e7eced3c

    LLPanelMediaSettingsSecurity* getPanelSecurity(){return mPanelMediaSettingsSecurity;};
    const std::string getHomeUrl();
    //bool passesWhiteList( const std::string& test_url );

    virtual void    draw();

<<<<<<< HEAD
	virtual void	draw() override;
=======
    bool mIdenticalHasMediaInfo;
    bool mMultipleMedia;
    bool mMultipleValidMedia;
>>>>>>> e7eced3c

protected:
    LLButton *mOKBtn;
    LLButton *mCancelBtn;
    LLButton *mApplyBtn;

    LLTabContainer *mTabContainer;
    LLPanelMediaSettingsGeneral* mPanelMediaSettingsGeneral;
    LLPanelMediaSettingsSecurity* mPanelMediaSettingsSecurity;
    LLPanelMediaSettingsPermissions* mPanelMediaSettingsPermissions;

    static void onBtnOK(void*);
    static void onBtnCancel(void*);
    static void onBtnApply(void*);
    static void onTabChanged(void* user_data, bool from_click);
    void commitFields();

    static LLFloaterMediaSettings* sInstance;

private:

    bool haveValuesChanged() const;

    LLSD mInitialValues;
};

#endif  // LL_LLFLOATERMEDIASETTINGS_H<|MERGE_RESOLUTION|>--- conflicted
+++ resolved
@@ -41,35 +41,25 @@
     LLFloaterMediaSettings(const LLSD& key);
     ~LLFloaterMediaSettings();
 
-<<<<<<< HEAD
-	bool postBuild() override;
+    bool postBuild() override;
     void onOpen(const LLSD& key) override;
-	void onClose(bool app_quitting) override;
-=======
-    /*virtual*/ BOOL postBuild();
-    /*virtual*/ void onOpen(const LLSD& key);
-    /*virtual*/ void onClose(bool app_quitting);
+    void onClose(bool app_quitting) override;
 
     static LLFloaterMediaSettings* getInstance();
     static bool instanceExists();
     static void apply();
     static void initValues( const LLSD& media_settings , bool editable);
     static void clearValues( bool editable);
->>>>>>> e7eced3c
 
     LLPanelMediaSettingsSecurity* getPanelSecurity(){return mPanelMediaSettingsSecurity;};
     const std::string getHomeUrl();
     //bool passesWhiteList( const std::string& test_url );
 
-    virtual void    draw();
+    virtual void    draw() override;
 
-<<<<<<< HEAD
-	virtual void	draw() override;
-=======
     bool mIdenticalHasMediaInfo;
     bool mMultipleMedia;
     bool mMultipleValidMedia;
->>>>>>> e7eced3c
 
 protected:
     LLButton *mOKBtn;
