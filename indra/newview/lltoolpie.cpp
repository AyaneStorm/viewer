/**
 * @file lltoolpie.cpp
 * @brief LLToolPie class implementation
 *
 * $LicenseInfo:firstyear=2001&license=viewerlgpl$
 * Second Life Viewer Source Code
 * Copyright (C) 2010, Linden Research, Inc.
 *
 * This library is free software; you can redistribute it and/or
 * modify it under the terms of the GNU Lesser General Public
 * License as published by the Free Software Foundation;
 * version 2.1 of the License only.
 *
 * This library is distributed in the hope that it will be useful,
 * but WITHOUT ANY WARRANTY; without even the implied warranty of
 * MERCHANTABILITY or FITNESS FOR A PARTICULAR PURPOSE.  See the GNU
 * Lesser General Public License for more details.
 *
 * You should have received a copy of the GNU Lesser General Public
 * License along with this library; if not, write to the Free Software
 * Foundation, Inc., 51 Franklin Street, Fifth Floor, Boston, MA  02110-1301  USA
 *
 * Linden Research, Inc., 945 Battery Street, San Francisco, CA  94111  USA
 * $/LicenseInfo$
 */

#include "llviewerprecompiledheaders.h"

#include "lltoolpie.h"

#include "indra_constants.h"
#include "llclickaction.h"
#include "llparcel.h"

#include "llagent.h"
#include "llagentcamera.h"
#include "llavatarnamecache.h"
#include "llfocusmgr.h"
#include "llfirstuse.h"
#include "llfloaterland.h"
#include "llfloaterreg.h"
#include "llfloaterscriptdebug.h"
#include "lltooltip.h"
#include "llhudeffecttrail.h"
#include "llhudicon.h"
#include "llhudmanager.h"
#include "llkeyboard.h"
#include "llmediaentry.h"
#include "llmenugl.h"
#include "llmutelist.h"
#include "llresmgr.h"  // getMonetaryString
#include "llselectmgr.h"
#include "lltoolfocus.h"
#include "lltoolgrab.h"
#include "lltoolmgr.h"
#include "lltoolselect.h"
#include "lltrans.h"
#include "llviewercamera.h"
#include "llviewerparcelmedia.h"
#include "llviewercontrol.h"
#include "llviewermenu.h"
#include "llviewerobjectlist.h"
#include "llviewerobject.h"
#include "llviewerparcelmgr.h"
#include "llviewerwindow.h"
#include "llviewerinput.h"
#include "llviewermedia.h"
#include "llvoavatarself.h"
#include "llviewermediafocus.h"
#include "llworld.h"
#include "llui.h"
#include "llweb.h"
#include "pipeline.h"   // setHighlightObject
#include "lluiusage.h"

extern BOOL gDebugClicks;

static void handle_click_action_play();
static void handle_click_action_open_media(LLPointer<LLViewerObject> objectp);
static ECursorType cursor_from_parcel_media(U8 click_action);

LLToolPie::LLToolPie()
:   LLTool(std::string("Pie")),
    mMouseButtonDown( false ),
    mMouseOutsideSlop( false ),
    mMouseSteerX(-1),
    mMouseSteerY(-1),
    mClickAction(0),
<<<<<<< HEAD
    mClickActionBuyEnabled( gSavedSettings.getBOOL("ClickActionBuyEnabled") ),
    mClickActionPayEnabled( gSavedSettings.getBOOL("ClickActionPayEnabled") ),
=======
    mClickActionBuyEnabled( TRUE ),
    mClickActionPayEnabled( TRUE ),
>>>>>>> bb3c36f5
    mDoubleClickTimer()
{
}

BOOL LLToolPie::handleAnyMouseClick(S32 x, S32 y, MASK mask, EMouseClickType clicktype, BOOL down)
{
    BOOL result = LLMouseHandler::handleAnyMouseClick(x, y, mask, clicktype, down);

    // This override DISABLES the keyboard focus reset that LLTool::handleAnyMouseClick adds.
    // LLToolPie will do the right thing in its pick callback.

    return result;
}

BOOL LLToolPie::handleMouseDown(S32 x, S32 y, MASK mask)
{
    if (mDoubleClickTimer.getStarted())
    {
        mDoubleClickTimer.stop();
    }

    mMouseOutsideSlop = FALSE;
    mMouseDownX = x;
    mMouseDownY = y;
    LLTimer pick_timer;
    BOOL pick_rigged = false; //gSavedSettings.getBOOL("AnimatedObjectsAllowLeftClick");
    LLPickInfo transparent_pick = gViewerWindow->pickImmediate(x, y, TRUE /*includes transparent*/, pick_rigged, FALSE, TRUE, FALSE);
    LLPickInfo visible_pick = gViewerWindow->pickImmediate(x, y, FALSE, pick_rigged);
    LLViewerObject *transp_object = transparent_pick.getObject();
    LLViewerObject *visible_object = visible_pick.getObject();

    // Current set of priorities
    // 1. Transparent attachment pick
    // 2. Transparent actionable pick
    // 3. Visible attachment pick (e.x we click on attachment under invisible floor)
    // 4. Visible actionable pick
    // 5. Transparent pick (e.x. movement on transparent object/floor, our default pick)
    // left mouse down always picks transparent (but see handleMouseUp).
    // Also see LLToolPie::handleHover() - priorities are a bit different there.
    // Todo: we need a more consistent set of rules to work with
    if (transp_object == visible_object || !visible_object ||
        !transp_object) // avoid potential for null dereference below, don't make assumptions about behavior of pickImmediate
    {
        mPick = transparent_pick;
    }
    else
    {
        // Select between two non-null picks
        LLViewerObject *transp_parent = transp_object->getRootEdit();
        LLViewerObject *visible_parent = visible_object->getRootEdit();
        if (transp_object->isAttachment())
        {
            // 1. Transparent attachment
            mPick = transparent_pick;
        }
        else if (transp_object->getClickAction() != CLICK_ACTION_DISABLED
                 && (useClickAction(mask, transp_object, transp_parent) || transp_object->flagHandleTouch() || (transp_parent && transp_parent->flagHandleTouch())))
        {
            // 2. Transparent actionable pick
            mPick = transparent_pick;
        }
        else if (visible_object->isAttachment())
        {
            // 3. Visible attachment pick
            mPick = visible_pick;
        }
        else if (visible_object->getClickAction() != CLICK_ACTION_DISABLED
                 && (useClickAction(mask, visible_object, visible_parent) || visible_object->flagHandleTouch() || (visible_parent && visible_parent->flagHandleTouch())))
        {
            // 4. Visible actionable pick
            mPick = visible_pick;
        }
        else
        {
            // 5. Default: transparent
            mPick = transparent_pick;
        }
    }
    LL_INFOS() << "pick_rigged is " << (S32) pick_rigged << " pick time elapsed " << pick_timer.getElapsedTimeF32() << LL_ENDL;

    mPick.mKeyMask = mask;

    mMouseButtonDown = true;

    // If nothing clickable is picked, needs to return
    // false for click-to-walk or click-to-teleport to work.
    return handleLeftClickPick();
}

// Spawn context menus on right mouse down so you can drag over and select
// an item.
BOOL LLToolPie::handleRightMouseDown(S32 x, S32 y, MASK mask)
{
    BOOL pick_reflection_probe = gSavedSettings.getBOOL("SelectReflectionProbes");

    // don't pick transparent so users can't "pay" transparent objects
    mPick = gViewerWindow->pickImmediate(x, y,
                                         /*BOOL pick_transparent*/ FALSE,
                                         /*BOOL pick_rigged*/ TRUE,
                                         /*BOOL pick_particle*/ TRUE,
                                         /*BOOL pick_unselectable*/ TRUE,
                                         pick_reflection_probe);
    mPick.mKeyMask = mask;

    // claim not handled so UI focus stays same
    if(gAgentCamera.getCameraMode() != CAMERA_MODE_MOUSELOOK)
    {
        handleRightClickPick();
    }
    return FALSE;
}

BOOL LLToolPie::handleRightMouseUp(S32 x, S32 y, MASK mask)
{
    LLToolMgr::getInstance()->clearTransientTool();
    return LLTool::handleRightMouseUp(x, y, mask);
}

BOOL LLToolPie::handleScrollWheelAny(S32 x, S32 y, S32 clicks_x, S32 clicks_y)
{
    BOOL res = FALSE;
    // mHoverPick should have updated on its own and we should have a face
    // in LLViewerMediaFocus in case of media, so just reuse mHoverPick
    if (mHoverPick.mUVCoords.mV[VX] >= 0.f && mHoverPick.mUVCoords.mV[VY] >= 0.f)
    {
        res = LLViewerMediaFocus::getInstance()->handleScrollWheel(mHoverPick.mUVCoords, clicks_x, clicks_y);
    }
    else
    {
        // this won't provide correct coordinates in case of object selection
        res = LLViewerMediaFocus::getInstance()->handleScrollWheel(x, y, clicks_x, clicks_y);
    }
    return res;
}

BOOL LLToolPie::handleScrollWheel(S32 x, S32 y, S32 clicks)
{
    return handleScrollWheelAny(x, y, 0, clicks);
}

BOOL LLToolPie::handleScrollHWheel(S32 x, S32 y, S32 clicks)
{
    return handleScrollWheelAny(x, y, clicks, 0);
}

// True if you selected an object.
BOOL LLToolPie::handleLeftClickPick()
{
    S32 x = mPick.mMousePt.mX;
    S32 y = mPick.mMousePt.mY;
    MASK mask = mPick.mKeyMask;
    if (mPick.mPickType == LLPickInfo::PICK_PARCEL_WALL)
    {
        LLParcel* parcel = LLViewerParcelMgr::getInstance()->getCollisionParcel();
        if (parcel)
        {
            LLViewerParcelMgr::getInstance()->selectCollisionParcel();
            if (parcel->getParcelFlag(PF_USE_PASS_LIST)
                && !LLViewerParcelMgr::getInstance()->isCollisionBanned())
            {
                // if selling passes, just buy one
                void* deselect_when_done = (void*)TRUE;
                LLPanelLandGeneral::onClickBuyPass(deselect_when_done);
            }
            else
            {
                // not selling passes, get info
                LLFloaterReg::showInstance("about_land");
            }
        }

        gFocusMgr.setKeyboardFocus(NULL);
        return LLTool::handleMouseDown(x, y, mask);
    }

    // didn't click in any UI object, so must have clicked in the world
    LLViewerObject *object = mPick.getObject();
    LLViewerObject *parent = NULL;

    if (mPick.mPickType != LLPickInfo::PICK_LAND)
    {
        LLViewerParcelMgr::getInstance()->deselectLand();
    }

    if (object)
    {
        parent = object->getRootEdit();
    }

    if (handleMediaClick(mPick))
    {
        return TRUE;
    }

    // If it's a left-click, and we have a special action, do it.
    if (useClickAction(mask, object, parent))
    {
        mClickAction = 0;
        if (object && object->getClickAction())
        {
            mClickAction = object->getClickAction();
        }
        else if (parent && parent->getClickAction())
        {
            mClickAction = parent->getClickAction();
        }

        switch(mClickAction)
        {
        case CLICK_ACTION_TOUCH:
            // touch behavior down below...
            break;
        case CLICK_ACTION_SIT:
            {
                if (isAgentAvatarValid() && !gAgentAvatarp->isSitting()) // agent not already sitting
                {
                    handle_object_sit_or_stand();
                    // put focus in world when sitting on an object
                    gFocusMgr.setKeyboardFocus(NULL);
                    return TRUE;
                } // else nothing (fall through to touch)
            }
        case CLICK_ACTION_PAY:
            if ( mClickActionPayEnabled )
            {
                if ((object && object->flagTakesMoney())
                    || (parent && parent->flagTakesMoney()))
                {
                    // pay event goes to object actually clicked on
                    mClickActionObject = object;
                    mLeftClickSelection = LLToolSelect::handleObjectSelection(mPick, FALSE, TRUE);
                    if (LLSelectMgr::getInstance()->selectGetAllValid())
                    {
                        // call this right away, since we have all the info we need to continue the action
                        selectionPropertiesReceived();
                    }
                    return TRUE;
                }
            }
            break;
        case CLICK_ACTION_BUY:
            if ( mClickActionBuyEnabled )
            {
                mClickActionObject = parent;
                mLeftClickSelection = LLToolSelect::handleObjectSelection(mPick, FALSE, TRUE, TRUE);
                if (LLSelectMgr::getInstance()->selectGetAllValid())
                {
                    // call this right away, since we have all the info we need to continue the action
                    selectionPropertiesReceived();
                }
                return TRUE;
            }
            break;
        case CLICK_ACTION_OPEN:
            if (parent && parent->allowOpen())
            {
                mClickActionObject = parent;
                mLeftClickSelection = LLToolSelect::handleObjectSelection(mPick, FALSE, TRUE, TRUE);
                if (LLSelectMgr::getInstance()->selectGetAllValid())
                {
                    // call this right away, since we have all the info we need to continue the action
                    selectionPropertiesReceived();
                }
            }
            return TRUE;
        case CLICK_ACTION_PLAY:
            handle_click_action_play();
            return TRUE;
        case CLICK_ACTION_OPEN_MEDIA:
            // mClickActionObject = object;
            handle_click_action_open_media(object);
            return TRUE;
        case CLICK_ACTION_ZOOM:
            {
                const F32 PADDING_FACTOR = 2.f;
                LLViewerObject* object = gObjectList.findObject(mPick.mObjectID);

                if (object)
                {
                    gAgentCamera.setFocusOnAvatar(FALSE, ANIMATE);

                    LLBBox bbox = object->getBoundingBoxAgent() ;
                    F32 angle_of_view = llmax(0.1f, LLViewerCamera::getInstance()->getAspect() > 1.f ? LLViewerCamera::getInstance()->getView() * LLViewerCamera::getInstance()->getAspect() : LLViewerCamera::getInstance()->getView());
                    F32 distance = bbox.getExtentLocal().magVec() * PADDING_FACTOR / atan(angle_of_view);

                    LLVector3 obj_to_cam = LLViewerCamera::getInstance()->getOrigin() - bbox.getCenterAgent();
                    obj_to_cam.normVec();

                    LLVector3d object_center_global = gAgent.getPosGlobalFromAgent(bbox.getCenterAgent());
                    gAgentCamera.setCameraPosAndFocusGlobal(object_center_global + LLVector3d(obj_to_cam * distance),
                                                      object_center_global,
                                                      mPick.mObjectID );
                }
            }
            return TRUE;
        case CLICK_ACTION_DISABLED:
            return TRUE;
        default:
            // nothing
            break;
        }
    }

    // put focus back "in world"
    if (gFocusMgr.getKeyboardFocus())
    {
        gFocusMgr.setKeyboardFocus(NULL);
    }

    bool touchable = object
                     && (object->getClickAction() != CLICK_ACTION_DISABLED)
                     && (object->flagHandleTouch() || (parent && parent->flagHandleTouch()));

    // Switch to grab tool if physical or triggerable
    if (object &&
        !object->isAvatar() &&
        ((object->flagUsePhysics() || (parent && !parent->isAvatar() && parent->flagUsePhysics())) || touchable)
        )
    {
        gGrabTransientTool = this;
        mMouseButtonDown = false;
        LLToolGrab::getInstance()->setClickedInMouselook(gAgentCamera.cameraMouselook());
        LLToolMgr::getInstance()->getCurrentToolset()->selectTool( LLToolGrab::getInstance() );
        return LLToolGrab::getInstance()->handleObjectHit( mPick );
    }

    LLHUDIcon* last_hit_hud_icon = mPick.mHUDIcon;
    if (!object && last_hit_hud_icon && last_hit_hud_icon->getSourceObject())
    {
        LLFloaterScriptDebug::show(last_hit_hud_icon->getSourceObject()->getID());
    }

    // If left-click never selects or spawns a menu
    // Eat the event.

    // mouse already released
    if (!mMouseButtonDown)
    {
        return true;
    }

    while (object && object->isAttachment() && !object->flagHandleTouch())
    {
        // don't pick avatar through hud attachment
        if (object->isHUDAttachment())
        {
            break;
        }
        object = (LLViewerObject*)object->getParent();
    }
    if (object && object == gAgentAvatarp)
    {
        // we left clicked on avatar, switch to focus mode
        mMouseButtonDown = false;
        LLToolMgr::getInstance()->setTransientTool(LLToolCamera::getInstance());
        gViewerWindow->hideCursor();
        LLToolCamera::getInstance()->setMouseCapture(TRUE);
        LLToolCamera::getInstance()->setClickPickPending();
        LLToolCamera::getInstance()->pickCallback(mPick);
        gAgentCamera.setFocusOnAvatar(TRUE, TRUE);

        return TRUE;
    }
    //////////
    //  // Could be first left-click on nothing
    //  LLFirstUse::useLeftClickNoHit();
    /////////

    return LLTool::handleMouseDown(x, y, mask);
}

BOOL LLToolPie::useClickAction(MASK mask,
                               LLViewerObject* object,
                               LLViewerObject* parent)
{
    return  mask == MASK_NONE
            && object
            && !object->isAttachment()
            && LLPrimitive::isPrimitive(object->getPCode())
                // useClickAction does not handle Touch (0) or Disabled action
            && ((object->getClickAction() && object->getClickAction() != CLICK_ACTION_DISABLED)
                || (parent && parent->getClickAction() && parent->getClickAction() != CLICK_ACTION_DISABLED));

}

U8 final_click_action(LLViewerObject* obj)
{
    if (!obj) return CLICK_ACTION_NONE;
    if (obj->isAttachment()) return CLICK_ACTION_NONE;

    U8 click_action = CLICK_ACTION_TOUCH;
    LLViewerObject* parent = obj->getRootEdit();
    U8 object_action = obj->getClickAction();
    U8 parent_action = parent ? parent->getClickAction() : CLICK_ACTION_TOUCH;
    if (parent_action == CLICK_ACTION_DISABLED || object_action)
    {
        // CLICK_ACTION_DISABLED ("None" in UI) is intended for child action to
        // override parent's action when assigned to parent or to child
        click_action = object_action;
    }
    else if (parent_action)
    {
        click_action = parent_action;
    }
    return click_action;
}

ECursorType LLToolPie::cursorFromObject(LLViewerObject* object)
{
    LLViewerObject* parent = NULL;
    if (object)
    {
        parent = object->getRootEdit();
    }
    U8 click_action = final_click_action(object);
    ECursorType cursor = UI_CURSOR_ARROW;
    switch(click_action)
    {
    case CLICK_ACTION_SIT:
        {
            if (isAgentAvatarValid() && !gAgentAvatarp->isSitting()) // not already sitting?
            {
                cursor = UI_CURSOR_TOOLSIT;
            }
        }
        break;
    case CLICK_ACTION_BUY:
        if ( mClickActionBuyEnabled )
        {
            LLSelectNode* node = LLSelectMgr::getInstance()->getHoverNode();
            if (!node || node->mSaleInfo.isForSale())
            {
                cursor = UI_CURSOR_TOOLBUY;
            }
        }
        break;
    case CLICK_ACTION_OPEN:
        // Open always opens the parent.
        if (parent && parent->allowOpen())
        {
            cursor = UI_CURSOR_TOOLOPEN;
        }
        break;
    case CLICK_ACTION_PAY:
        if ( mClickActionPayEnabled )
        {
            if ((object && object->flagTakesMoney())
                || (parent && parent->flagTakesMoney()))
            {
                cursor = UI_CURSOR_TOOLBUY;
            }
        }
        break;
    case CLICK_ACTION_ZOOM:
            cursor = UI_CURSOR_TOOLZOOMIN;
            break;
    case CLICK_ACTION_PLAY:
    case CLICK_ACTION_OPEN_MEDIA:
        cursor = cursor_from_parcel_media(click_action);
        break;
    case CLICK_ACTION_DISABLED:
        break;
    default:
        break;
    }
    return cursor;
}

void LLToolPie::resetSelection()
{
    mLeftClickSelection = NULL;
    mClickActionObject = NULL;
    mClickAction = 0;
}

bool LLToolPie::walkToClickedLocation()
{
    if (gAgent.getFlying()                          // don't auto-navigate while flying until that works
        || !gAgentAvatarp
        || gAgentAvatarp->isSitting())
    {
        return false;
    }

    LLUIUsage::instance().logCommand("Agent.WalkToClickedLocation");

    LLPickInfo saved_pick = mPick;
    if (gAgentCamera.getCameraMode() != CAMERA_MODE_MOUSELOOK)
    {
        mPick = gViewerWindow->pickImmediate(mHoverPick.mMousePt.mX, mHoverPick.mMousePt.mY,
            FALSE /* ignore transparent */,
            FALSE /* ignore rigged */,
            FALSE /* ignore particles */);
    }
    else
    {
        // We do not handle hover in mouselook as we do in other modes, so
        // use croshair's position to do a pick
        mPick = gViewerWindow->pickImmediate(gViewerWindow->getWorldViewRectScaled().getWidth() / 2,
            gViewerWindow->getWorldViewRectScaled().getHeight() / 2,
            FALSE /* ignore transparent */,
            FALSE /* ignore rigged */,
            FALSE /* ignore particles */);
    }

    if (mPick.mPickType == LLPickInfo::PICK_OBJECT)
    {
        if (mPick.getObject() && mPick.getObject()->isHUDAttachment())
        {
            mPick = saved_pick;
            return false;
        }
    }

    LLViewerObject* avatar_object = mPick.getObject();

    // get pointer to avatar
    while (avatar_object && !avatar_object->isAvatar())
    {
        avatar_object = (LLViewerObject*)avatar_object->getParent();
    }

    if (avatar_object && ((LLVOAvatar*)avatar_object)->isSelf())
    {
        const F64 SELF_CLICK_WALK_DISTANCE = 3.0;
        // pretend we picked some point a bit in front of avatar
        mPick.mPosGlobal = gAgent.getPositionGlobal() + LLVector3d(LLViewerCamera::instance().getAtAxis()) * SELF_CLICK_WALK_DISTANCE;
    }

    if ((mPick.mPickType == LLPickInfo::PICK_LAND && !mPick.mPosGlobal.isExactlyZero()) ||
        (mPick.mObjectID.notNull() && !mPick.mPosGlobal.isExactlyZero()))
    {
        gAgentCamera.setFocusOnAvatar(TRUE, TRUE);

        if (mAutoPilotDestination) { mAutoPilotDestination->markDead(); }
        mAutoPilotDestination = (LLHUDEffectBlob *)LLHUDManager::getInstance()->createViewerEffect(LLHUDObject::LL_HUD_EFFECT_BLOB, FALSE);
        mAutoPilotDestination->setPositionGlobal(mPick.mPosGlobal);
        mAutoPilotDestination->setPixelSize(5);
        mAutoPilotDestination->setColor(LLColor4U(170, 210, 190));
        mAutoPilotDestination->setDuration(3.f);

        LLVector3d pos = LLToolPie::getInstance()->getPick().mPosGlobal;
        gAgent.startAutoPilotGlobal(pos, std::string(), NULL, NULL, NULL, 0.f, 0.03f, FALSE);
        LLFirstUse::notMoving(false);
        showVisualContextMenuEffect();
        return true;
    }
    else
    {
        LL_DEBUGS() << "walk target was "
            << (mPick.mPosGlobal.isExactlyZero() ? "zero" : "not zero")
            << ", pick type was " << (mPick.mPickType == LLPickInfo::PICK_LAND ? "land" : "not land")
            << ", pick object was " << mPick.mObjectID
            << LL_ENDL;
        mPick = saved_pick;
        return false;
    }
}

bool LLToolPie::teleportToClickedLocation()
{
    if (gAgentCamera.getCameraMode() == CAMERA_MODE_MOUSELOOK)
    {
        // We do not handle hover in mouselook as we do in other modes, so
        // use croshair's position to do a pick
        BOOL pick_rigged = false;
        mHoverPick = gViewerWindow->pickImmediate(gViewerWindow->getWorldViewRectScaled().getWidth() / 2,
                                                  gViewerWindow->getWorldViewRectScaled().getHeight() / 2,
                                                  FALSE,
                                                  pick_rigged);
    }
    LLViewerObject* objp = mHoverPick.getObject();
    LLViewerObject* parentp = objp ? objp->getRootEdit() : NULL;

    if (objp && (objp->getAvatar() == gAgentAvatarp || objp == gAgentAvatarp)) // ex: nametag
    {
        // Don't teleport to self, teleporting to other avatars is fine
        return false;
    }

    bool is_in_world = mHoverPick.mObjectID.notNull() && objp && !objp->isHUDAttachment();
    bool is_land = mHoverPick.mPickType == LLPickInfo::PICK_LAND;
    bool pos_non_zero = !mHoverPick.mPosGlobal.isExactlyZero();
    bool has_touch_handler = (objp && objp->flagHandleTouch()) || (parentp && parentp->flagHandleTouch());
    U8 click_action = final_click_action(objp); // default action: 0 - touch
    bool has_click_action = (click_action || has_touch_handler) && click_action != CLICK_ACTION_DISABLED;

    if (pos_non_zero && (is_land || (is_in_world && !has_click_action)))
    {
        LLVector3d pos = mHoverPick.mPosGlobal;
        pos.mdV[VZ] += gAgentAvatarp->getPelvisToFoot();
        gAgent.teleportViaLocationLookAt(pos);
        mPick = mHoverPick;
        showVisualContextMenuEffect();
        return true;
    }
    return false;
}

// When we get object properties after left-clicking on an object
// with left-click = buy, if it's the same object, do the buy.

// static
void LLToolPie::selectionPropertiesReceived()
{
    // Make sure all data has been received.
    // This function will be called repeatedly as the data comes in.
    if (!LLSelectMgr::getInstance()->selectGetAllValid())
    {
        return;
    }

    LLObjectSelection* selection = LLToolPie::getInstance()->getLeftClickSelection();
    if (selection)
    {
        LLViewerObject* selected_object = selection->getPrimaryObject();
        // since we don't currently have a way to lock a selection, it could have changed
        // after we initially clicked on the object
        if (selected_object == LLToolPie::getInstance()->getClickActionObject())
        {
            U8 click_action = LLToolPie::getInstance()->getClickAction();
            switch (click_action)
            {
            case CLICK_ACTION_BUY:
                if ( LLToolPie::getInstance()->mClickActionBuyEnabled )
                {
                    handle_buy();
                }
                break;
            case CLICK_ACTION_PAY:
                if ( LLToolPie::getInstance()->mClickActionPayEnabled )
                {
                    handle_give_money_dialog();
                }
                break;
            case CLICK_ACTION_OPEN:
                LLFloaterReg::showInstance("openobject");
                break;
            case CLICK_ACTION_DISABLED:
                break;
            default:
                break;
            }
        }
    }
    LLToolPie::getInstance()->resetSelection();
}

BOOL LLToolPie::handleHover(S32 x, S32 y, MASK mask)
{
    BOOL pick_rigged = false; //gSavedSettings.getBOOL("AnimatedObjectsAllowLeftClick");
    mHoverPick = gViewerWindow->pickImmediate(x, y, FALSE, pick_rigged);
    LLViewerObject *parent = NULL;
    LLViewerObject *object = mHoverPick.getObject();
    LLSelectMgr::getInstance()->setHoverObject(object, mHoverPick.mObjectFace);
    if (object)
    {
        parent = object->getRootEdit();
    }

    if (!handleMediaHover(mHoverPick)
        && !mMouseOutsideSlop
        && mMouseButtonDown
        // disable camera steering if click on land is not used for moving
        && gViewerInput.isMouseBindUsed(CLICK_LEFT, MASK_NONE, MODE_THIRD_PERSON))
    {
        S32 delta_x = x - mMouseDownX;
        S32 delta_y = y - mMouseDownY;
<<<<<<< HEAD
        S32 threshold = gSavedSettings.getS32("DragAndDropDistanceThreshold");
        if (delta_x * delta_x + delta_y * delta_y > threshold * threshold)
=======
        if (delta_x * delta_x + delta_y * delta_y > DRAG_N_DROP_DISTANCE_THRESHOLD * DRAG_N_DROP_DISTANCE_THRESHOLD)
>>>>>>> bb3c36f5
        {
            startCameraSteering();
            steerCameraWithMouse(x, y);
            gViewerWindow->setCursor(UI_CURSOR_TOOLGRAB);
        }
        else
        {
            gViewerWindow->setCursor(UI_CURSOR_ARROW);
        }
    }
    else if (inCameraSteerMode())
    {
        steerCameraWithMouse(x, y);
        gViewerWindow->setCursor(UI_CURSOR_TOOLGRAB);
    }
    else
    {
        // perform a separate pick that detects transparent objects since they respond to 1-click actions
        LLPickInfo click_action_pick = gViewerWindow->pickImmediate(x, y, FALSE, pick_rigged);

        LLViewerObject* click_action_object = click_action_pick.getObject();

        if (click_action_object && useClickAction(mask, click_action_object, click_action_object->getRootEdit()))
        {
            ECursorType cursor = cursorFromObject(click_action_object);
            gViewerWindow->setCursor(cursor);
            LL_DEBUGS("UserInput") << "hover handled by LLToolPie (inactive)" << LL_ENDL;
        }

        else if ((object && !object->isAvatar() && object->flagUsePhysics())
                 || (parent && !parent->isAvatar() && parent->flagUsePhysics()))
        {
            gViewerWindow->setCursor(UI_CURSOR_TOOLGRAB);
            LL_DEBUGS("UserInput") << "hover handled by LLToolPie (inactive)" << LL_ENDL;
        }
        else if ((!object || object->getClickAction() != CLICK_ACTION_DISABLED)
                 && ((object && object->flagHandleTouch()) || (parent && parent->flagHandleTouch()))
                 && (!object || !object->isAvatar()))
        {
            gViewerWindow->setCursor(UI_CURSOR_HAND);
            LL_DEBUGS("UserInput") << "hover handled by LLToolPie (inactive)" << LL_ENDL;
        }
        else
        {
            gViewerWindow->setCursor(UI_CURSOR_ARROW);
            LL_DEBUGS("UserInput") << "hover handled by LLToolPie (inactive)" << LL_ENDL;
        }
    }

    if(!object)
    {
        LLViewerMediaFocus::getInstance()->clearHover();
    }

    return TRUE;
}

BOOL LLToolPie::handleMouseUp(S32 x, S32 y, MASK mask)
{
    if (!mDoubleClickTimer.getStarted())
    {
        mDoubleClickTimer.start();
    }
    else
    {
        mDoubleClickTimer.reset();
    }
    LLViewerObject* obj = mPick.getObject();

    stopCameraSteering();
    mMouseButtonDown = false;

    gViewerWindow->setCursor(UI_CURSOR_ARROW);
    if (hasMouseCapture())
    {
        setMouseCapture(FALSE);
    }

    LLToolMgr::getInstance()->clearTransientTool();
    gAgentCamera.setLookAt(LOOKAT_TARGET_CONVERSATION, obj); // maybe look at object/person clicked on

    return LLTool::handleMouseUp(x, y, mask);
}

void LLToolPie::stopClickToWalk()
{
    mPick.mPosGlobal = gAgent.getPositionGlobal();
    handle_go_to();
    if(mAutoPilotDestination)
    {
        mAutoPilotDestination->markDead();
    }
}

BOOL LLToolPie::handleDoubleClick(S32 x, S32 y, MASK mask)
{
    if (gDebugClicks)
    {
        LL_INFOS() << "LLToolPie handleDoubleClick (becoming mouseDown)" << LL_ENDL;
    }

    if (handleMediaDblClick(mPick))
    {
        return TRUE;
    }

    if (!mDoubleClickTimer.getStarted() || (mDoubleClickTimer.getElapsedTimeF32() > 0.3f))
    {
        mDoubleClickTimer.stop();
        return FALSE;
    }
    mDoubleClickTimer.stop();

    return FALSE;
}

static bool needs_tooltip(LLSelectNode* nodep)
{
    if (!nodep || !nodep->mValid)
        return false;
    return true;
}


BOOL LLToolPie::handleTooltipLand(std::string line, std::string tooltip_msg)
{
    //  Do not show hover for land unless prefs are set to allow it.
    if (!gSavedSettings.getBOOL("ShowLandHoverTip")) return TRUE;

    LLViewerParcelMgr::getInstance()->setHoverParcel( mHoverPick.mPosGlobal );

    // Didn't hit an object, but since we have a land point we
    // must be hovering over land.

    LLParcel* hover_parcel = LLViewerParcelMgr::getInstance()->getHoverParcel();
    LLUUID owner;

    if ( hover_parcel )
    {
        owner = hover_parcel->getOwnerID();
    }

    // Line: "Land"
    line.clear();
    line.append(LLTrans::getString("TooltipLand"));
    if (hover_parcel)
    {
        line.append(hover_parcel->getName());
    }
    tooltip_msg.append(line);
    tooltip_msg.push_back('\n');

    // Line: "Owner: James Linden"
    line.clear();
    line.append(LLTrans::getString("TooltipOwner") + " ");

    if ( hover_parcel )
    {
        std::string name;
        if (LLUUID::null == owner)
        {
            line.append(LLTrans::getString("TooltipPublic"));
        }
        else if (hover_parcel->getIsGroupOwned())
        {
            if (gCacheName->getGroupName(owner, name))
            {
                line.append(name);
                line.append(LLTrans::getString("TooltipIsGroup"));
            }
            else
            {
                line.append(LLTrans::getString("RetrievingData"));
            }
        }
        else
        {
            LLAvatarName av_name;
            if (LLAvatarNameCache::get(owner, &av_name))
            {
                name = av_name.getUserName();
                line.append(name);
            }
            else
            {
                line.append(LLTrans::getString("RetrievingData"));
            }
        }
    }
    else
    {
        line.append(LLTrans::getString("RetrievingData"));
    }
    tooltip_msg.append(line);
    tooltip_msg.push_back('\n');

    // Line: "no fly, not safe, no build"

    // Don't display properties for your land.  This is just
    // confusing, because you can do anything on your own land.
    if ( hover_parcel && owner != gAgent.getID() )
    {
        S32 words = 0;

        line.clear();
        // JC - Keep this in the same order as the checkboxes
        // on the land info panel
        if ( !hover_parcel->getAllowModify() )
        {
            if ( hover_parcel->getAllowGroupModify() )
            {
                line.append(LLTrans::getString("TooltipFlagGroupBuild"));
            }
            else
            {
                line.append(LLTrans::getString("TooltipFlagNoBuild"));
            }
            words++;
        }

        if ( !hover_parcel->getAllowTerraform() )
        {
            if (words) line.append(", ");
            line.append(LLTrans::getString("TooltipFlagNoEdit"));
            words++;
        }

        if ( hover_parcel->getAllowDamage() )
        {
            if (words) line.append(", ");
            line.append(LLTrans::getString("TooltipFlagNotSafe"));
            words++;
        }

        // Maybe we should reflect the estate's block fly bit here as well?  DK 12/1/04
        if ( !hover_parcel->getAllowFly() )
        {
            if (words) line.append(", ");
            line.append(LLTrans::getString("TooltipFlagNoFly"));
            words++;
        }

        if ( !hover_parcel->getAllowOtherScripts() )
        {
            if (words) line.append(", ");
            if ( hover_parcel->getAllowGroupScripts() )
            {
                line.append(LLTrans::getString("TooltipFlagGroupScripts"));
            }
            else
            {
                line.append(LLTrans::getString("TooltipFlagNoScripts"));
            }

            words++;
        }

        if (words)
        {
            tooltip_msg.append(line);
            tooltip_msg.push_back('\n');
        }
    }

    if (hover_parcel && hover_parcel->getParcelFlag(PF_FOR_SALE))
    {
        LLStringUtil::format_map_t args;
        S32 price = hover_parcel->getSalePrice();
        args["[AMOUNT]"] = LLResMgr::getInstance()->getMonetaryString(price);
        line = LLTrans::getString("TooltipForSaleL$", args);
        tooltip_msg.append(line);
        tooltip_msg.push_back('\n');
    }

    // trim last newlines
    if (!tooltip_msg.empty())
    {
        tooltip_msg.erase(tooltip_msg.size() - 1);
        LLToolTipMgr::instance().show(tooltip_msg);
    }

    return TRUE;
}

BOOL LLToolPie::handleTooltipObject( LLViewerObject* hover_object, std::string line, std::string tooltip_msg)
{
    if ( hover_object->isHUDAttachment() )
    {
        // no hover tips for HUD elements, since they can obscure
        // what the HUD is displaying
        return TRUE;
    }

    if ( hover_object->isAttachment() )
    {
        // get root of attachment then parent, which is avatar
        LLViewerObject* root_edit = hover_object->getRootEdit();
        if (!root_edit)
        {
            // Strange parenting issue, don't show any text
            return TRUE;
        }
        hover_object = (LLViewerObject*)root_edit->getParent();
        if (!hover_object)
        {
            // another strange parenting issue, bail out
            return TRUE;
        }
    }

    line.clear();
    if (hover_object->isAvatar())
    {
        // only show tooltip if same inspector not already open
        LLFloater* existing_inspector = LLFloaterReg::findInstance("inspect_avatar");
        if (!existing_inspector
            || !existing_inspector->getVisible()
            || existing_inspector->getKey()["avatar_id"].asUUID() != hover_object->getID())
        {
            // Try to get display name + username
            std::string final_name;
            LLAvatarName av_name;
            if (LLAvatarNameCache::get(hover_object->getID(), &av_name))
            {
                final_name = av_name.getCompleteName();
            }
            else
            {
                final_name = LLTrans::getString("TooltipPerson");;
            }

<<<<<<< HEAD
=======
            const F32 INSPECTOR_TOOLTIP_DELAY = 0.35f;

>>>>>>> bb3c36f5
            LLInspector::Params p;
            p.fillFrom(LLUICtrlFactory::instance().getDefaultParams<LLInspector>());
            p.message(final_name);
            p.image.name("Inspector_I");
            p.click_callback(boost::bind(showAvatarInspector, hover_object->getID()));
            p.visible_time_near(6.f);
            p.visible_time_far(3.f);
<<<<<<< HEAD
            p.delay_time(gSavedSettings.getF32("AvatarInspectorTooltipDelay"));
=======
            p.delay_time(INSPECTOR_TOOLTIP_DELAY);
>>>>>>> bb3c36f5
            p.wrap(false);

            LLToolTipMgr::instance().show(p);
        }
    }
    else
    {
        //
        //  We have hit a regular object (not an avatar or attachment)
        //

        //
        //  Default prefs will suppress display unless the object is interactive
        //
        bool show_all_object_tips =
        (bool)gSavedSettings.getBOOL("ShowAllObjectHoverTip");
        LLSelectNode *nodep = LLSelectMgr::getInstance()->getHoverNode();

        // only show tooltip if same inspector not already open
        LLFloater* existing_inspector = LLFloaterReg::findInstance("inspect_object");
        if (nodep &&
            (!existing_inspector
             || !existing_inspector->getVisible()
             || existing_inspector->getKey()["object_id"].asUUID() != hover_object->getID()))
        {

            // Add price to tooltip for items on sale
            bool for_sale = for_sale_selection(nodep);
            if(for_sale)
            {
                LLStringUtil::format_map_t args;
                S32 price = nodep->mSaleInfo.getSalePrice();
                args["[AMOUNT]"] = LLResMgr::getInstance()->getMonetaryString(price);
                tooltip_msg.append(LLTrans::getString("TooltipPrice", args) );
            }

            if (nodep->mName.empty())
            {
                tooltip_msg.append(LLTrans::getString("TooltipNoName"));
            }
            else
            {
                tooltip_msg.append( nodep->mName );
            }

            bool has_media = false;
            bool is_time_based_media = false;
            bool is_web_based_media = false;
            bool is_media_playing = false;
            bool is_media_displaying = false;

            // Does this face have media?
            const LLTextureEntry* tep = hover_object->getTE(mHoverPick.mObjectFace);

            if(tep)
            {
                has_media = tep->hasMedia();
                const LLMediaEntry* mep = has_media ? tep->getMediaData() : NULL;
                if (mep)
                {
                    viewer_media_t media_impl = LLViewerMedia::getInstance()->getMediaImplFromTextureID(mep->getMediaID());
                    LLPluginClassMedia* media_plugin = NULL;

                    if (media_impl.notNull() && (media_impl->hasMedia()))
                    {
                        is_media_displaying = true;
                        //LLStringUtil::format_map_t args;

                        media_plugin = media_impl->getMediaPlugin();
                        if(media_plugin)
                        {
                            if(media_plugin->pluginSupportsMediaTime())
                            {
                                is_time_based_media = true;
                                is_web_based_media = false;
                                //args["[CurrentURL]"] =  media_impl->getMediaURL();
                                is_media_playing = media_impl->isMediaPlaying();
                            }
                            else
                            {
                                is_time_based_media = false;
                                is_web_based_media = true;
                                //args["[CurrentURL]"] =  media_plugin->getLocation();
                            }
                            //tooltip_msg.append(LLTrans::getString("CurrentURL", args));
                        }
                    }
                }
            }


            // Avoid showing tip over media that's displaying unless it's for sale
            // also check the primary node since sometimes it can have an action even though
            // the root node doesn't

            bool needs_tip = (!is_media_displaying ||
                              for_sale) &&
                (has_media ||
                 needs_tooltip(nodep) ||
                 needs_tooltip(LLSelectMgr::getInstance()->getPrimaryHoverNode()));

            if (show_all_object_tips || needs_tip)
            {
                LLInspector::Params p;
                p.fillFrom(LLUICtrlFactory::instance().getDefaultParams<LLInspector>());
                p.message(tooltip_msg);
                p.image.name("Inspector_I");
                p.click_callback(boost::bind(showObjectInspector, hover_object->getID(), mHoverPick.mObjectFace));
                p.time_based_media(is_time_based_media);
                p.web_based_media(is_web_based_media);
                p.media_playing(is_media_playing);
                p.click_playmedia_callback(boost::bind(playCurrentMedia, mHoverPick));
                p.click_homepage_callback(boost::bind(VisitHomePage, mHoverPick));
                p.visible_time_near(6.f);
                p.visible_time_far(3.f);
                p.delay_time(gSavedSettings.getF32("ObjectInspectorTooltipDelay"));
                p.wrap(false);

                LLToolTipMgr::instance().show(p);
            }
        }
    }

    return TRUE;
}

BOOL LLToolPie::handleToolTip(S32 local_x, S32 local_y, MASK mask)
{
    static LLCachedControl<bool> show_hover_tips(*LLUI::getInstance()->mSettingGroups["config"], "ShowHoverTips", true);
    if (!show_hover_tips) return TRUE;
    if (!mHoverPick.isValid()) return TRUE;

    LLViewerObject* hover_object = mHoverPick.getObject();

    // update hover object and hover parcel
    LLSelectMgr::getInstance()->setHoverObject(hover_object, mHoverPick.mObjectFace);


    std::string tooltip_msg;
    std::string line;

    if ( hover_object )
    {
        handleTooltipObject(hover_object, line, tooltip_msg  );
    }
    else if (mHoverPick.mPickType == LLPickInfo::PICK_LAND)
    {
        handleTooltipLand(line, tooltip_msg);
    }

    return TRUE;
}

static void show_inspector(const char* inspector, const char* param, const LLUUID& source_id)
{
    LLSD params;
    params[param] = source_id;
    if (LLToolTipMgr::instance().toolTipVisible())
    {
        LLRect rect = LLToolTipMgr::instance().getToolTipRect();
        params["pos"]["x"] = rect.mLeft;
        params["pos"]["y"] = rect.mTop;
    }

    LLFloaterReg::showInstance(inspector, params);
}


static void show_inspector(const char* inspector,  LLSD& params)
{
    if (LLToolTipMgr::instance().toolTipVisible())
    {
        LLRect rect = LLToolTipMgr::instance().getToolTipRect();
        params["pos"]["x"] = rect.mLeft;
        params["pos"]["y"] = rect.mTop;
    }

    LLFloaterReg::showInstance(inspector, params);
}


// static
void LLToolPie::showAvatarInspector(const LLUUID& avatar_id)
{
    show_inspector("inspect_avatar", "avatar_id", avatar_id);
}

// static
void LLToolPie::showObjectInspector(const LLUUID& object_id)
{
    show_inspector("inspect_object", "object_id", object_id);
}


// static
void LLToolPie::showObjectInspector(const LLUUID& object_id, const S32& object_face)
{
    LLSD params;
    params["object_id"] = object_id;
    params["object_face"] = object_face;
    show_inspector("inspect_object", params);
}

// static
void LLToolPie::playCurrentMedia(const LLPickInfo& info)
{
    //FIXME: how do we handle object in different parcel than us?
    LLParcel* parcel = LLViewerParcelMgr::getInstance()->getAgentParcel();
    if (!parcel) return;

    LLPointer<LLViewerObject> objectp = info.getObject();

    // Early out cases.  Must clear media hover.
    // did not hit an object or did not hit a valid face
    if ( objectp.isNull() ||
        info.mObjectFace < 0 ||
        info.mObjectFace >= objectp->getNumTEs() )
    {
        return;
    }

    // Does this face have media?
    const LLTextureEntry* tep = objectp->getTE(info.mObjectFace);
    if (!tep)
        return;

    const LLMediaEntry* mep = tep->hasMedia() ? tep->getMediaData() : NULL;
    if(!mep)
        return;

    //TODO: Can you Use it?

    LLPluginClassMedia* media_plugin = NULL;

    viewer_media_t media_impl = LLViewerMedia::getInstance()->getMediaImplFromTextureID(mep->getMediaID());

    if(media_impl.notNull() && media_impl->hasMedia())
    {
        media_plugin = media_impl->getMediaPlugin();
        if (media_plugin && media_plugin->pluginSupportsMediaTime())
        {
            if(media_impl->isMediaPlaying())
            {
                media_impl->pause();
            }
            else
            {
                media_impl->play();
            }
        }
    }


}

// static
void LLToolPie::VisitHomePage(const LLPickInfo& info)
{
    //FIXME: how do we handle object in different parcel than us?
    LLParcel* parcel = LLViewerParcelMgr::getInstance()->getAgentParcel();
    if (!parcel) return;

    LLPointer<LLViewerObject> objectp = info.getObject();

    // Early out cases.  Must clear media hover.
    // did not hit an object or did not hit a valid face
    if ( objectp.isNull() ||
        info.mObjectFace < 0 ||
        info.mObjectFace >= objectp->getNumTEs() )
    {
        return;
    }

    // Does this face have media?
    const LLTextureEntry* tep = objectp->getTE(info.mObjectFace);
    if (!tep)
        return;

    const LLMediaEntry* mep = tep->hasMedia() ? tep->getMediaData() : NULL;
    if(!mep)
        return;

    //TODO: Can you Use it?

    LLPluginClassMedia* media_plugin = NULL;

    viewer_media_t media_impl = LLViewerMedia::getInstance()->getMediaImplFromTextureID(mep->getMediaID());

    if(media_impl.notNull() && media_impl->hasMedia())
    {
        media_plugin = media_impl->getMediaPlugin();

        if (media_plugin && !(media_plugin->pluginSupportsMediaTime()))
        {
            media_impl->navigateHome();
        }
    }
}

void LLToolPie::handleSelect()
{
    // tool is reselected when app gets focus, etc.
}

void LLToolPie::handleDeselect()
{
    if( hasMouseCapture() )
    {
        setMouseCapture( FALSE );  // Calls onMouseCaptureLost() indirectly
    }
    // remove temporary selection for pie menu
    LLSelectMgr::getInstance()->setHoverObject(NULL);

    // Menu may be still up during transfer to different tool.
    // toolfocus and toolgrab should retain menu, they will clear it if needed
    MASK override_mask = gKeyboard ? gKeyboard->currentMask(TRUE) : 0;
    if (gMenuHolder && (!gMenuHolder->getVisible() || (override_mask & (MASK_ALT | MASK_CONTROL)) == 0))
    {
        // in most cases menu is useless without correct selection, so either keep both or discard both
        gMenuHolder->hideMenus();
        LLSelectMgr::getInstance()->validateSelection();
    }
}

LLTool* LLToolPie::getOverrideTool(MASK mask)
{
    if (gSavedSettings.getBOOL("EnableGrab"))
    {
        if (mask == DEFAULT_GRAB_MASK)
        {
            return LLToolGrab::getInstance();
        }
        else if (mask == (MASK_CONTROL | MASK_SHIFT))
        {
            return LLToolGrab::getInstance();
        }
    }
    return LLTool::getOverrideTool(mask);
}

void LLToolPie::stopEditing()
{
    if( hasMouseCapture() )
    {
        setMouseCapture( FALSE );  // Calls onMouseCaptureLost() indirectly
    }
}

void LLToolPie::onMouseCaptureLost()
{
    stopCameraSteering();
    mMouseButtonDown = false;
    handleMediaMouseUp();
}

void LLToolPie::stopCameraSteering()
{
    mMouseOutsideSlop = false;
}

bool LLToolPie::inCameraSteerMode()
{
    return mMouseButtonDown && mMouseOutsideSlop;
}

// true if x,y outside small box around start_x,start_y
BOOL LLToolPie::outsideSlop(S32 x, S32 y, S32 start_x, S32 start_y)
{
    S32 dx = x - start_x;
    S32 dy = y - start_y;

    return (dx <= -2 || 2 <= dx || dy <= -2 || 2 <= dy);
}


void LLToolPie::render()
{
    return;
}

static void handle_click_action_play()
{
    LLParcel* parcel = LLViewerParcelMgr::getInstance()->getAgentParcel();
    if (!parcel) return;

    LLViewerMediaImpl::EMediaStatus status = LLViewerParcelMedia::getInstance()->getStatus();
    switch(status)
    {
        case LLViewerMediaImpl::MEDIA_PLAYING:
            LLViewerParcelMedia::getInstance()->pause();
            break;

        case LLViewerMediaImpl::MEDIA_PAUSED:
            LLViewerParcelMedia::getInstance()->start();
            break;

        default:
            LLViewerParcelMedia::getInstance()->play(parcel);
            break;
    }
}

bool LLToolPie::handleMediaClick(const LLPickInfo& pick)
{
    //FIXME: how do we handle object in different parcel than us?
    LLParcel* parcel = LLViewerParcelMgr::getInstance()->getAgentParcel();
    LLPointer<LLViewerObject> objectp = pick.getObject();


    if (!parcel ||
        objectp.isNull() ||
        pick.mObjectFace < 0 ||
        pick.mObjectFace >= objectp->getNumTEs())
    {
        LLViewerMediaFocus::getInstance()->clearFocus();

        return false;
    }

    // Does this face have media?
    const LLTextureEntry* tep = objectp->getTE(pick.mObjectFace);
    if (!tep)
        return false;

    LLMediaEntry* mep = (tep->hasMedia()) ? tep->getMediaData() : NULL;
    if (!mep)
        return false;

    viewer_media_t media_impl = LLViewerMedia::getInstance()->getMediaImplFromTextureID(mep->getMediaID());

    if (gSavedSettings.getBOOL("MediaOnAPrimUI"))
    {
        if (!LLViewerMediaFocus::getInstance()->isFocusedOnFace(pick.getObject(), pick.mObjectFace) || media_impl.isNull())
        {
            // It's okay to give this a null impl
            LLViewerMediaFocus::getInstance()->setFocusFace(pick.getObject(), pick.mObjectFace, media_impl, pick.mNormal);
        }
        else
        {
            // Make sure keyboard focus is set to the media focus object.
            gFocusMgr.setKeyboardFocus(LLViewerMediaFocus::getInstance());
            LLEditMenuHandler::gEditMenuHandler = LLViewerMediaFocus::instance().getFocusedMediaImpl();

            media_impl->mouseDown(pick.mUVCoords, gKeyboard->currentMask(TRUE));
            mMediaMouseCaptureID = mep->getMediaID();
            setMouseCapture(TRUE);  // This object will send a mouse-up to the media when it loses capture.
        }

        return true;
    }

    LLViewerMediaFocus::getInstance()->clearFocus();

    return false;
}

bool LLToolPie::handleMediaDblClick(const LLPickInfo& pick)
{
    //FIXME: how do we handle object in different parcel than us?
    LLParcel* parcel = LLViewerParcelMgr::getInstance()->getAgentParcel();
    LLPointer<LLViewerObject> objectp = pick.getObject();


    if (!parcel ||
        objectp.isNull() ||
        pick.mObjectFace < 0 ||
        pick.mObjectFace >= objectp->getNumTEs())
    {
        LLViewerMediaFocus::getInstance()->clearFocus();

        return false;
    }

    // Does this face have media?
    const LLTextureEntry* tep = objectp->getTE(pick.mObjectFace);
    if (!tep)
        return false;

    LLMediaEntry* mep = (tep->hasMedia()) ? tep->getMediaData() : NULL;
    if (!mep)
        return false;

    viewer_media_t media_impl = LLViewerMedia::getInstance()->getMediaImplFromTextureID(mep->getMediaID());

    if (gSavedSettings.getBOOL("MediaOnAPrimUI"))
    {
        if (!LLViewerMediaFocus::getInstance()->isFocusedOnFace(pick.getObject(), pick.mObjectFace) || media_impl.isNull())
        {
            // It's okay to give this a null impl
            LLViewerMediaFocus::getInstance()->setFocusFace(pick.getObject(), pick.mObjectFace, media_impl, pick.mNormal);
        }
        else
        {
            // Make sure keyboard focus is set to the media focus object.
            gFocusMgr.setKeyboardFocus(LLViewerMediaFocus::getInstance());
            LLEditMenuHandler::gEditMenuHandler = LLViewerMediaFocus::instance().getFocusedMediaImpl();

            media_impl->mouseDoubleClick(pick.mUVCoords, gKeyboard->currentMask(TRUE));
            mMediaMouseCaptureID = mep->getMediaID();
            setMouseCapture(TRUE);  // This object will send a mouse-up to the media when it loses capture.
        }

        return true;
    }

    LLViewerMediaFocus::getInstance()->clearFocus();

    return false;
}

bool LLToolPie::handleMediaHover(const LLPickInfo& pick)
{
    //FIXME: how do we handle object in different parcel than us?
    LLParcel* parcel = LLViewerParcelMgr::getInstance()->getAgentParcel();
    if (!parcel) return false;

    LLPointer<LLViewerObject> objectp = pick.getObject();

    // Early out cases.  Must clear media hover.
    // did not hit an object or did not hit a valid face
    if ( objectp.isNull() ||
        pick.mObjectFace < 0 ||
        pick.mObjectFace >= objectp->getNumTEs() )
    {
        LLViewerMediaFocus::getInstance()->clearHover();
        return false;
    }

    // Does this face have media?
    const LLTextureEntry* tep = objectp->getTE(pick.mObjectFace);
    if(!tep)
        return false;

    const LLMediaEntry* mep = tep->hasMedia() ? tep->getMediaData() : NULL;
    if (mep
        && gSavedSettings.getBOOL("MediaOnAPrimUI"))
    {
        viewer_media_t media_impl = LLViewerMedia::getInstance()->getMediaImplFromTextureID(mep->getMediaID());

        if(media_impl.notNull())
        {
            // Update media hover object
            if (!LLViewerMediaFocus::getInstance()->isHoveringOverFace(objectp, pick.mObjectFace))
            {
                LLViewerMediaFocus::getInstance()->setHoverFace(objectp, pick.mObjectFace, media_impl, pick.mNormal);
            }

            // If this is the focused media face, send mouse move events.
            if (LLViewerMediaFocus::getInstance()->isFocusedOnFace(objectp, pick.mObjectFace))
            {
                media_impl->mouseMove(pick.mUVCoords, gKeyboard->currentMask(TRUE));
                gViewerWindow->setCursor(media_impl->getLastSetCursor());
            }
            else
            {
                // This is not the focused face -- set the default cursor.
                gViewerWindow->setCursor(UI_CURSOR_ARROW);
            }

            return true;
        }
    }

    // In all other cases, clear media hover.
    LLViewerMediaFocus::getInstance()->clearHover();

    return false;
}

bool LLToolPie::handleMediaMouseUp()
{
    bool result = false;
    if(mMediaMouseCaptureID.notNull())
    {
        // Face media needs to know the mouse went up.
        viewer_media_t media_impl = LLViewerMedia::getInstance()->getMediaImplFromTextureID(mMediaMouseCaptureID);
        if(media_impl)
        {
            // This will send a mouseUp event to the plugin using the last known mouse coordinate (from a mouseDown or mouseMove), which is what we want.
            media_impl->onMouseCaptureLost();
        }

        mMediaMouseCaptureID.setNull();

        result = true;
    }

    return result;
}

static void handle_click_action_open_media(LLPointer<LLViewerObject> objectp)
{
    //FIXME: how do we handle object in different parcel than us?
    LLParcel* parcel = LLViewerParcelMgr::getInstance()->getAgentParcel();
    if (!parcel) return;

    // did we hit an object?
    if (objectp.isNull()) return;

    // did we hit a valid face on the object?
    S32 face = LLToolPie::getInstance()->getPick().mObjectFace;
    if( face < 0 || face >= objectp->getNumTEs() ) return;

    // is media playing on this face?
    if (LLViewerMedia::getInstance()->getMediaImplFromTextureID(objectp->getTE(face)->getID()) != NULL)
    {
        handle_click_action_play();
        return;
    }

    std::string media_url = std::string ( parcel->getMediaURL () );
    std::string media_type = std::string ( parcel->getMediaType() );
    LLStringUtil::trim(media_url);

    LLWeb::loadURL(media_url);
}

static ECursorType cursor_from_parcel_media(U8 click_action)
{
    // HACK: This is directly referencing an impl name.  BAD!
    // This can be removed when we have a truly generic media browser that only
    // builds an impl based on the type of url it is passed.

    //FIXME: how do we handle object in different parcel than us?
    ECursorType open_cursor = UI_CURSOR_ARROW;
    LLParcel* parcel = LLViewerParcelMgr::getInstance()->getAgentParcel();
    if (!parcel) return open_cursor;

    std::string media_url = std::string ( parcel->getMediaURL () );
    std::string media_type = std::string ( parcel->getMediaType() );
    LLStringUtil::trim(media_url);

    open_cursor = UI_CURSOR_TOOLMEDIAOPEN;

    LLViewerMediaImpl::EMediaStatus status = LLViewerParcelMedia::getInstance()->getStatus();
    switch(status)
    {
        case LLViewerMediaImpl::MEDIA_PLAYING:
            return click_action == CLICK_ACTION_PLAY ? UI_CURSOR_TOOLPAUSE : open_cursor;
        default:
            return UI_CURSOR_TOOLPLAY;
    }
}


// True if we handled the event.
BOOL LLToolPie::handleRightClickPick()
{
    S32 x = mPick.mMousePt.mX;
    S32 y = mPick.mMousePt.mY;
    MASK mask = mPick.mKeyMask;

    if (mPick.mPickType != LLPickInfo::PICK_LAND)
    {
        LLViewerParcelMgr::getInstance()->deselectLand();
    }

    // didn't click in any UI object, so must have clicked in the world
    LLViewerObject *object = mPick.getObject();

    // Can't ignore children here.
    LLToolSelect::handleObjectSelection(mPick, FALSE, TRUE);

    // Spawn pie menu
    if (mPick.mPickType == LLPickInfo::PICK_LAND)
    {
        LLParcelSelectionHandle selection = LLViewerParcelMgr::getInstance()->selectParcelAt( mPick.mPosGlobal );
        gMenuHolder->setParcelSelection(selection);
        gMenuLand->show(x, y);

        showVisualContextMenuEffect();

    }
    else if (mPick.mObjectID == gAgent.getID() )
    {
        if(!gMenuAvatarSelf)
        {
            //either at very early startup stage or at late quitting stage,
            //this event is ignored.
            return TRUE ;
        }

        gMenuAvatarSelf->show(x, y);
    }
    else if (object)
    {
        gMenuHolder->setObjectSelection(LLSelectMgr::getInstance()->getSelection());

        bool is_other_attachment = (object->isAttachment() && !object->isHUDAttachment() && !object->permYouOwner());
        if (object->isAvatar() || is_other_attachment)
        {
            // Find the attachment's avatar
            while( object && object->isAttachment())
            {
                object = (LLViewerObject*)object->getParent();
                llassert(object);
            }

            if (!object)
            {
                return TRUE; // unexpected, but escape
            }

            // Object is an avatar, so check for mute by id.
            LLVOAvatar* avatar = (LLVOAvatar*)object;
            std::string name = avatar->getFullname();
            std::string mute_msg;
            if (LLMuteList::getInstance()->isMuted(avatar->getID(), avatar->getFullname()))
            {
                mute_msg = LLTrans::getString("UnmuteAvatar");
            }
            else
            {
                mute_msg = LLTrans::getString("MuteAvatar");
            }

            if (is_other_attachment)
            {
                gMenuAttachmentOther->getChild<LLUICtrl>("Avatar Mute")->setValue(mute_msg);
                gMenuAttachmentOther->show(x, y);
            }
            else
            {
                gMenuAvatarOther->getChild<LLUICtrl>("Avatar Mute")->setValue(mute_msg);
                gMenuAvatarOther->show(x, y);
            }
        }
        else if (object->isAttachment())
        {
            gMenuAttachmentSelf->show(x, y);
        }
        else
        {
            // BUG: What about chatting child objects?
            std::string name;
            LLSelectNode* node = LLSelectMgr::getInstance()->getSelection()->getFirstRootNode();
            if (node)
            {
                name = node->mName;
            }

            gMenuObject->show(x, y);

            showVisualContextMenuEffect();
        }
    }
    else if (mPick.mParticleOwnerID.notNull())
    {
        if (gMenuMuteParticle && mPick.mParticleOwnerID != gAgent.getID())
        {
            gMenuMuteParticle->show(x,y);
        }
    }

    // non UI object - put focus back "in world"
    if (gFocusMgr.getKeyboardFocus())
    {
        gFocusMgr.setKeyboardFocus(NULL);
    }

    LLTool::handleRightMouseDown(x, y, mask);
    // We handled the event.
    return TRUE;
}

void LLToolPie::showVisualContextMenuEffect()
{
    // VEFFECT: ShowPie
    LLHUDEffectSpiral *effectp = (LLHUDEffectSpiral *)LLHUDManager::getInstance()->createViewerEffect(LLHUDObject::LL_HUD_EFFECT_SPHERE, TRUE);
    effectp->setPositionGlobal(mPick.mPosGlobal);
    effectp->setColor(LLColor4U(gAgent.getEffectColor()));
    effectp->setDuration(0.25f);
}

typedef enum e_near_far
{
    NEAR_INTERSECTION,
    FAR_INTERSECTION
} ENearFar;

bool intersect_ray_with_sphere( const LLVector3& ray_pt, const LLVector3& ray_dir, const LLVector3& sphere_center, F32 sphere_radius, e_near_far near_far, LLVector3& intersection_pt)
{
    // do ray/sphere intersection by solving quadratic equation
    LLVector3 sphere_to_ray_start_vec = ray_pt - sphere_center;
    F32 B = 2.f * ray_dir * sphere_to_ray_start_vec;
    F32 C = sphere_to_ray_start_vec.lengthSquared() - (sphere_radius * sphere_radius);

    F32 discriminant = B*B - 4.f*C;
    if (discriminant >= 0.f)
    {   // intersection detected, now find closest one
        F32 t0 = (-B - sqrtf(discriminant)) / 2.f;

        if (t0 > 0.f && near_far == NEAR_INTERSECTION)
        {
            intersection_pt = ray_pt + ray_dir * t0;
        }
        else
        {
            F32 t1 = (-B + sqrtf(discriminant)) / 2.f;
            intersection_pt = ray_pt + ray_dir * t1;
        }
        return true;
    }
    else
    {   // no intersection
        return false;
    }
}

void LLToolPie::startCameraSteering()
{
    LLFirstUse::notMoving(false);
    mMouseOutsideSlop = true;

    if (gAgentCamera.getFocusOnAvatar())
    {
        mSteerPick = mPick;

        // handle special cases of steering picks
        LLViewerObject* avatar_object = mSteerPick.getObject();

        // get pointer to avatar
        while (avatar_object && !avatar_object->isAvatar())
        {
            avatar_object = (LLViewerObject*)avatar_object->getParent();
        }

        // if clicking on own avatar...
        if (avatar_object && ((LLVOAvatar*)avatar_object)->isSelf())
        {
            // ...project pick point a few meters in front of avatar
            mSteerPick.mPosGlobal = gAgent.getPositionGlobal() + LLVector3d(LLViewerCamera::instance().getAtAxis()) * 3.0;
        }

        if (!mSteerPick.isValid())
        {
            mSteerPick.mPosGlobal = gAgent.getPosGlobalFromAgent(
                LLViewerCamera::instance().getOrigin() + gViewerWindow->mouseDirectionGlobal(mSteerPick.mMousePt.mX, mSteerPick.mMousePt.mY) * 100.f);
        }

        setMouseCapture(TRUE);

        mMouseSteerX = mMouseDownX;
        mMouseSteerY = mMouseDownY;
        const LLVector3 camera_to_rotation_center   = gAgent.getFrameAgent().getOrigin() - LLViewerCamera::instance().getOrigin();
        const LLVector3 rotation_center_to_pick     = gAgent.getPosAgentFromGlobal(mSteerPick.mPosGlobal) - gAgent.getFrameAgent().getOrigin();

        mClockwise = camera_to_rotation_center * rotation_center_to_pick < 0.f;
        if (mMouseSteerGrabPoint) { mMouseSteerGrabPoint->markDead(); }
        mMouseSteerGrabPoint = (LLHUDEffectBlob *)LLHUDManager::getInstance()->createViewerEffect(LLHUDObject::LL_HUD_EFFECT_BLOB, FALSE);
        mMouseSteerGrabPoint->setPositionGlobal(mSteerPick.mPosGlobal);
        mMouseSteerGrabPoint->setColor(LLColor4U(170, 210, 190));
        mMouseSteerGrabPoint->setPixelSize(5);
        mMouseSteerGrabPoint->setDuration(2.f);
    }
}

void LLToolPie::steerCameraWithMouse(S32 x, S32 y)
{
    const LLViewerCamera& camera = LLViewerCamera::instance();
    const LLCoordFrame& rotation_frame = gAgent.getFrameAgent();
    const LLVector3 pick_pos = gAgent.getPosAgentFromGlobal(mSteerPick.mPosGlobal);
    const LLVector3 pick_rotation_center = rotation_frame.getOrigin() + parallel_component(pick_pos - rotation_frame.getOrigin(), rotation_frame.getUpAxis());
    const F32 MIN_ROTATION_RADIUS_FRACTION = 0.2f;
    const F32 min_rotation_radius = MIN_ROTATION_RADIUS_FRACTION * dist_vec(pick_rotation_center, camera.getOrigin());;
    const F32 pick_distance_from_rotation_center = llclamp(dist_vec(pick_pos, pick_rotation_center), min_rotation_radius, F32_MAX);
    const LLVector3 camera_to_rotation_center = pick_rotation_center - camera.getOrigin();
    const LLVector3 adjusted_camera_pos = LLViewerCamera::instance().getOrigin() + projected_vec(camera_to_rotation_center, rotation_frame.getUpAxis());
    const F32 camera_distance_from_rotation_center = dist_vec(adjusted_camera_pos, pick_rotation_center);

    LLVector3 mouse_ray = orthogonal_component(gViewerWindow->mouseDirectionGlobal(x, y), rotation_frame.getUpAxis());
    mouse_ray.normalize();

    LLVector3 old_mouse_ray = orthogonal_component(gViewerWindow->mouseDirectionGlobal(mMouseSteerX, mMouseSteerY), rotation_frame.getUpAxis());
    old_mouse_ray.normalize();

    F32 yaw_angle;
    F32 old_yaw_angle;
    LLVector3 mouse_on_sphere;
    LLVector3 old_mouse_on_sphere;

    if (intersect_ray_with_sphere(
            adjusted_camera_pos,
            mouse_ray,
            pick_rotation_center,
            pick_distance_from_rotation_center,
            FAR_INTERSECTION,
            mouse_on_sphere))
    {
        LLVector3 mouse_sphere_offset = mouse_on_sphere - pick_rotation_center;
        yaw_angle = atan2f(mouse_sphere_offset * rotation_frame.getLeftAxis(), mouse_sphere_offset * rotation_frame.getAtAxis());
    }
    else
    {
        yaw_angle = F_PI_BY_TWO + asinf(pick_distance_from_rotation_center / camera_distance_from_rotation_center);
        if (mouse_ray * rotation_frame.getLeftAxis() < 0.f)
        {
            yaw_angle *= -1.f;
        }
    }

    if (intersect_ray_with_sphere(
            adjusted_camera_pos,
            old_mouse_ray,
            pick_rotation_center,
            pick_distance_from_rotation_center,
            FAR_INTERSECTION,
            old_mouse_on_sphere))
    {
        LLVector3 mouse_sphere_offset = old_mouse_on_sphere - pick_rotation_center;
        old_yaw_angle = atan2f(mouse_sphere_offset * rotation_frame.getLeftAxis(), mouse_sphere_offset * rotation_frame.getAtAxis());
    }
    else
    {
        old_yaw_angle = F_PI_BY_TWO + asinf(pick_distance_from_rotation_center / camera_distance_from_rotation_center);

        if (mouse_ray * rotation_frame.getLeftAxis() < 0.f)
        {
            old_yaw_angle *= -1.f;
        }
    }

    const F32 delta_angle = yaw_angle - old_yaw_angle;

    if (mClockwise)
    {
        gAgent.yaw(delta_angle);
    }
    else
    {
        gAgent.yaw(-delta_angle);
    }

    mMouseSteerX = x;
    mMouseSteerY = y;
}<|MERGE_RESOLUTION|>--- conflicted
+++ resolved
@@ -86,13 +86,8 @@
     mMouseSteerX(-1),
     mMouseSteerY(-1),
     mClickAction(0),
-<<<<<<< HEAD
-    mClickActionBuyEnabled( gSavedSettings.getBOOL("ClickActionBuyEnabled") ),
-    mClickActionPayEnabled( gSavedSettings.getBOOL("ClickActionPayEnabled") ),
-=======
     mClickActionBuyEnabled( TRUE ),
     mClickActionPayEnabled( TRUE ),
->>>>>>> bb3c36f5
     mDoubleClickTimer()
 {
 }
@@ -761,12 +756,7 @@
     {
         S32 delta_x = x - mMouseDownX;
         S32 delta_y = y - mMouseDownY;
-<<<<<<< HEAD
-        S32 threshold = gSavedSettings.getS32("DragAndDropDistanceThreshold");
-        if (delta_x * delta_x + delta_y * delta_y > threshold * threshold)
-=======
         if (delta_x * delta_x + delta_y * delta_y > DRAG_N_DROP_DISTANCE_THRESHOLD * DRAG_N_DROP_DISTANCE_THRESHOLD)
->>>>>>> bb3c36f5
         {
             startCameraSteering();
             steerCameraWithMouse(x, y);
@@ -1098,11 +1088,8 @@
                 final_name = LLTrans::getString("TooltipPerson");;
             }
 
-<<<<<<< HEAD
-=======
             const F32 INSPECTOR_TOOLTIP_DELAY = 0.35f;
 
->>>>>>> bb3c36f5
             LLInspector::Params p;
             p.fillFrom(LLUICtrlFactory::instance().getDefaultParams<LLInspector>());
             p.message(final_name);
@@ -1110,11 +1097,7 @@
             p.click_callback(boost::bind(showAvatarInspector, hover_object->getID()));
             p.visible_time_near(6.f);
             p.visible_time_far(3.f);
-<<<<<<< HEAD
-            p.delay_time(gSavedSettings.getF32("AvatarInspectorTooltipDelay"));
-=======
             p.delay_time(INSPECTOR_TOOLTIP_DELAY);
->>>>>>> bb3c36f5
             p.wrap(false);
 
             LLToolTipMgr::instance().show(p);
