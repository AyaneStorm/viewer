/**
 * @file llfirstuse.cpp
 * @brief Methods that spawn "first-use" dialogs
 *
 * $LicenseInfo:firstyear=2003&license=viewerlgpl$
 * Second Life Viewer Source Code
 * Copyright (C) 2010, Linden Research, Inc.
 *
 * This library is free software; you can redistribute it and/or
 * modify it under the terms of the GNU Lesser General Public
 * License as published by the Free Software Foundation;
 * version 2.1 of the License only.
 *
 * This library is distributed in the hope that it will be useful,
 * but WITHOUT ANY WARRANTY; without even the implied warranty of
 * MERCHANTABILITY or FITNESS FOR A PARTICULAR PURPOSE.  See the GNU
 * Lesser General Public License for more details.
 *
 * You should have received a copy of the GNU Lesser General Public
 * License along with this library; if not, write to the Free Software
 * Foundation, Inc., 51 Franklin Street, Fifth Floor, Boston, MA  02110-1301  USA
 *
 * Linden Research, Inc., 945 Battery Street, San Francisco, CA  94111  USA
 * $/LicenseInfo$
 */

#include "llviewerprecompiledheaders.h"

#include "llfirstuse.h"

// library includes
#include "indra_constants.h"
#include "llnotifications.h"

// viewer includes
#include "llagent.h"    // for gAgent.inPrelude()
#include "llviewercontrol.h"
#include "llui.h"
#include "llappviewer.h"
#include "lltracker.h"


// static
void LLFirstUse::otherAvatarChatFirst(bool enable)
{
    firstUseNotification("FirstOtherChatBeforeUser", enable, "HintChat", LLSD(), LLSD().with("target", "nearby_chat").with("direction", "top_right").with("distance", 24));
}

// static
void LLFirstUse::speak(bool enable)
{
    firstUseNotification("FirstSpeak", enable, "HintSpeak", LLSD(), LLSD().with("target", "speak_btn").with("direction", "top"));
}

// static
void LLFirstUse::sit(bool enable)
{
    firstUseNotification("FirstSit", enable, "HintSit", LLSD(), LLSD().with("target", "stand_btn").with("direction", "top"));
}

// static
void LLFirstUse::newInventory(bool enable)
{
    // turning this off until bug EXP-62 can be fixed (inventory hint appears for new users when their initial inventory is acquired)
    // firstUseNotification("FirstInventoryOffer", enable, "HintInventory", LLSD(), LLSD().with("target", "inventory_btn").with("direction", "left"));
}

// first clean starts at 3 AM
const S32 SANDBOX_FIRST_CLEAN_HOUR = 3;
// clean every <n> hours
const S32 SANDBOX_CLEAN_FREQ = 12;

// static
void LLFirstUse::useSandbox()
{
    firstUseNotification("FirstSandbox", true, "FirstSandbox", LLSD().with("HOURS", SANDBOX_CLEAN_FREQ).with("TIME", SANDBOX_FIRST_CLEAN_HOUR));
}

// static
void LLFirstUse::notUsingDestinationGuide(bool enable)
{
    // not doing this yet
    firstUseNotification("FirstNotUseDestinationGuide", enable, "HintDestinationGuide", LLSD(), LLSD().with("target", "dest_guide_btn").with("direction", "top"));
}

// static
void LLFirstUse::notUsingSidePanel(bool enable)
{
    // not doing this yet
    //firstUseNotification("FirstNotUseSidePanel", enable, "HintSidePanel", LLSD(), LLSD().with("target", "side_panel_btn").with("direction", "left"));
}

// static
void LLFirstUse::notMoving(bool enable)
{
    // fire off 2 notifications and rely on filtering to select the relevant one
    firstUseNotification("FirstNotMoving", enable, "HintMove", LLSD(), LLSD().with("target", "move_btn").with("direction", "top"));
    firstUseNotification("FirstNotMoving", enable, "HintMoveClick", LLSD(), LLSD()
        .with("target", "nav_bar")
        .with("direction", "bottom")
        .with("hint_image", "click_to_move.png")
        .with("up_arrow", ""));
}

// static
void LLFirstUse::viewPopup(bool enable)
{
//  firstUseNotification("FirstViewPopup", enable, "HintView", LLSD(), LLSD().with("target", "view_popup").with("direction", "right"));
}

// static
void LLFirstUse::setDisplayName(bool enable)
{
    firstUseNotification("FirstDisplayName", enable, "HintDisplayName", LLSD(), LLSD().with("target", "set_display_name").with("direction", "left"));
}

// static
void LLFirstUse::receiveLindens(bool enable)
{
    firstUseNotification("FirstReceiveLindens", enable, "HintLindenDollar", LLSD(), LLSD().with("target", "linden_balance").with("direction", "bottom"));
}


//static
void LLFirstUse::firstUseNotification(const std::string& control_var, bool enable, const std::string& notification_name, LLSD args, LLSD payload)
{
<<<<<<< HEAD
	init();

	if (enable)
	{
		if (gSavedSettings.getBOOL("EnableUIHints"))
		{
			LL_DEBUGS("LLFirstUse") << "Trigger first use notification " << notification_name << LL_ENDL;

			// if notification doesn't already exist and this notification hasn't been disabled...
			if (gWarningSettings.getBOOL(control_var))
			{ // create new notification
				LLNotifications::instance().add(LLNotification::Params().name(notification_name).substitutions(args).payload(payload.with("control_var", control_var)));
			}
		}
	}	
	else
	{
		LL_DEBUGS("LLFirstUse") << "Disabling first use notification " << notification_name << LL_ENDL;
		LLNotifications::instance().cancelByName(notification_name);
		// redundantly clear settings var here, in case there are no notifications to cancel
		gWarningSettings.setBOOL(control_var, false);
	}
=======
    init();

    if (enable)
    {
        if (gSavedSettings.getBOOL("EnableUIHints"))
        {
            LL_DEBUGS("LLFirstUse") << "Trigger first use notification " << notification_name << LL_ENDL;

            // if notification doesn't already exist and this notification hasn't been disabled...
            if (gWarningSettings.getBOOL(control_var))
            { // create new notification
                LLNotifications::instance().add(LLNotification::Params().name(notification_name).substitutions(args).payload(payload.with("control_var", control_var)));
            }
        }
    }
    else
    {
        LL_DEBUGS("LLFirstUse") << "Disabling first use notification " << notification_name << LL_ENDL;
        LLNotifications::instance().cancelByName(notification_name);
        // redundantly clear settings var here, in case there are no notifications to cancel
        gWarningSettings.setBOOL(control_var, FALSE);
    }
>>>>>>> e7eced3c

}

// static
void LLFirstUse::init()
{
    static bool initialized = false;
    if (!initialized)
    {
        LLNotifications::instance().getChannel("Hints")->connectChanged(&processNotification);
    }
    initialized = true;
}

//static
bool LLFirstUse::processNotification(const LLSD& notify)
{
<<<<<<< HEAD
	if (notify["sigtype"].asString() == "delete")
	{
		LLNotificationPtr notification = LLNotifications::instance().find(notify["id"].asUUID());
		if (notification)
		{
			// disable any future notifications
			gWarningSettings.setBOOL((std::string)notification->getPayload()["control_var"], false);
		}
	}
	return false;
=======
    if (notify["sigtype"].asString() == "delete")
    {
        LLNotificationPtr notification = LLNotifications::instance().find(notify["id"].asUUID());
        if (notification)
        {
            // disable any future notifications
            gWarningSettings.setBOOL(notification->getPayload()["control_var"], FALSE);
        }
    }
    return false;
>>>>>>> e7eced3c
}<|MERGE_RESOLUTION|>--- conflicted
+++ resolved
@@ -124,30 +124,6 @@
 //static
 void LLFirstUse::firstUseNotification(const std::string& control_var, bool enable, const std::string& notification_name, LLSD args, LLSD payload)
 {
-<<<<<<< HEAD
-	init();
-
-	if (enable)
-	{
-		if (gSavedSettings.getBOOL("EnableUIHints"))
-		{
-			LL_DEBUGS("LLFirstUse") << "Trigger first use notification " << notification_name << LL_ENDL;
-
-			// if notification doesn't already exist and this notification hasn't been disabled...
-			if (gWarningSettings.getBOOL(control_var))
-			{ // create new notification
-				LLNotifications::instance().add(LLNotification::Params().name(notification_name).substitutions(args).payload(payload.with("control_var", control_var)));
-			}
-		}
-	}	
-	else
-	{
-		LL_DEBUGS("LLFirstUse") << "Disabling first use notification " << notification_name << LL_ENDL;
-		LLNotifications::instance().cancelByName(notification_name);
-		// redundantly clear settings var here, in case there are no notifications to cancel
-		gWarningSettings.setBOOL(control_var, false);
-	}
-=======
     init();
 
     if (enable)
@@ -168,9 +144,8 @@
         LL_DEBUGS("LLFirstUse") << "Disabling first use notification " << notification_name << LL_ENDL;
         LLNotifications::instance().cancelByName(notification_name);
         // redundantly clear settings var here, in case there are no notifications to cancel
-        gWarningSettings.setBOOL(control_var, FALSE);
+        gWarningSettings.setBOOL(control_var, false);
     }
->>>>>>> e7eced3c
 
 }
 
@@ -188,27 +163,14 @@
 //static
 bool LLFirstUse::processNotification(const LLSD& notify)
 {
-<<<<<<< HEAD
-	if (notify["sigtype"].asString() == "delete")
-	{
-		LLNotificationPtr notification = LLNotifications::instance().find(notify["id"].asUUID());
-		if (notification)
-		{
-			// disable any future notifications
-			gWarningSettings.setBOOL((std::string)notification->getPayload()["control_var"], false);
-		}
-	}
-	return false;
-=======
     if (notify["sigtype"].asString() == "delete")
     {
         LLNotificationPtr notification = LLNotifications::instance().find(notify["id"].asUUID());
         if (notification)
         {
             // disable any future notifications
-            gWarningSettings.setBOOL(notification->getPayload()["control_var"], FALSE);
+            gWarningSettings.setBOOL((std::string)notification->getPayload()["control_var"], false);
         }
     }
     return false;
->>>>>>> e7eced3c
 }