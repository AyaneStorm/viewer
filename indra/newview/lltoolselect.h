--- conflicted
+++ resolved
@@ -39,35 +39,20 @@
 public:
     LLToolSelect( LLToolComposite* composite );
 
-<<<<<<< HEAD
-	virtual bool		handleMouseDown(S32 x, S32 y, MASK mask);
-	virtual bool		handleMouseUp(S32 x, S32 y, MASK mask);
-=======
-    virtual BOOL        handleMouseDown(S32 x, S32 y, MASK mask);
-    virtual BOOL        handleMouseUp(S32 x, S32 y, MASK mask);
->>>>>>> e7eced3c
+    virtual bool        handleMouseDown(S32 x, S32 y, MASK mask);
+    virtual bool        handleMouseUp(S32 x, S32 y, MASK mask);
 
     virtual void        stopEditing();
 
-<<<<<<< HEAD
-	static LLSafeHandle<LLObjectSelection>	handleObjectSelection(const LLPickInfo& pick, bool ignore_group, bool temp_select, bool select_root = false);
-=======
-    static LLSafeHandle<LLObjectSelection>  handleObjectSelection(const LLPickInfo& pick, BOOL ignore_group, BOOL temp_select, BOOL select_root = FALSE);
->>>>>>> e7eced3c
+    static LLSafeHandle<LLObjectSelection>  handleObjectSelection(const LLPickInfo& pick, bool ignore_group, bool temp_select, bool select_root = false);
 
     virtual void        onMouseCaptureLost();
     virtual void        handleDeselect();
 
 protected:
-<<<<<<< HEAD
-	bool				mIgnoreGroup;
-	LLUUID				mSelectObjectID;
-	LLPickInfo			mPick;
-=======
-    BOOL                mIgnoreGroup;
+    bool                mIgnoreGroup;
     LLUUID              mSelectObjectID;
     LLPickInfo          mPick;
->>>>>>> e7eced3c
 };
 
 
