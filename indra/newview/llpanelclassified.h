/**
 * @file llpanelclassified.h
 * @brief LLPanelClassifiedInfo class definition
 *
 * $LicenseInfo:firstyear=2021&license=viewerlgpl$
 * Second Life Viewer Source Code
 * Copyright (C) 2021, Linden Research, Inc.
 *
 * This library is free software; you can redistribute it and/or
 * modify it under the terms of the GNU Lesser General Public
 * License as published by the Free Software Foundation;
 * version 2.1 of the License only.
 *
 * This library is distributed in the hope that it will be useful,
 * but WITHOUT ANY WARRANTY; without even the implied warranty of
 * MERCHANTABILITY or FITNESS FOR A PARTICULAR PURPOSE.  See the GNU
 * Lesser General Public License for more details.
 *
 * You should have received a copy of the GNU Lesser General Public
 * License along with this library; if not, write to the Free Software
 * Foundation, Inc., 51 Franklin Street, Fifth Floor, Boston, MA  02110-1301  USA
 *
 * Linden Research, Inc., 945 Battery Street, San Francisco, CA  94111  USA
 * $/LicenseInfo$
 */

// Display of a classified used both for the global view in the
// Find directory, and also for each individual user's classified in their
// profile.
#ifndef LL_LLPANELCLASSIFIED_H
#define LL_LLPANELCLASSIFIED_H

#include "llavatarpropertiesprocessor.h"
#include "llclassifiedinfo.h"
#include "llfloater.h"
#include "llpanel.h"
#include "llrect.h"

class LLScrollContainer;
class LLTextureCtrl;

class LLPanelClassifiedInfo : public LLPanel, public LLAvatarPropertiesObserver
{
    LOG_CLASS(LLPanelClassifiedInfo);
public:

    LLPanelClassifiedInfo();
    virtual ~LLPanelClassifiedInfo();

    /*virtual*/ void onOpen(const LLSD& key);

<<<<<<< HEAD
	/*virtual*/ bool postBuild();
=======
    /*virtual*/ BOOL postBuild();
>>>>>>> e1623bb2

    /*virtual*/ void processProperties(void* data, EAvatarProcessorType type);

    void setAvatarId(const LLUUID& avatar_id) { mAvatarId = avatar_id; }

    LLUUID& getAvatarId() { return mAvatarId; }

    void setSnapshotId(const LLUUID& id);

    LLUUID getSnapshotId();

    void setClassifiedId(const LLUUID& id) { mClassifiedId = id; }

    LLUUID& getClassifiedId() { return mClassifiedId; }

    void setClassifiedName(const std::string& name);

    std::string getClassifiedName();

    void setDescription(const std::string& desc);

    std::string getDescription();

    void setClassifiedLocation(const std::string& location);

    std::string getClassifiedLocation();

    void setPosGlobal(const LLVector3d& pos) { mPosGlobal = pos; }

    LLVector3d& getPosGlobal() { return mPosGlobal; }

    void setParcelId(const LLUUID& id) { mParcelId = id; }

    LLUUID getParcelId() { return mParcelId; }

    void setSimName(const std::string& sim_name) { mSimName = sim_name; }

    std::string getSimName() { return mSimName; }

    void setFromSearch(bool val) { mFromSearch = val; }

    bool fromSearch() { return mFromSearch; }

    bool getInfoLoaded() { return mInfoLoaded; }

    void setInfoLoaded(bool loaded) { mInfoLoaded = loaded; }

    static void setClickThrough(
        const LLUUID& classified_id,
        S32 teleport,
        S32 map,
        S32 profile,
        bool from_new_table);

    static void sendClickMessage(
            const std::string& type,
            bool from_search,
            const LLUUID& classified_id,
            const LLUUID& parcel_id,
            const LLVector3d& global_pos,
            const std::string& sim_name);

<<<<<<< HEAD
	/*virtual*/ void reshape(S32 width, S32 height, bool called_from_parent = true);
=======
    /*virtual*/ void reshape(S32 width, S32 height, BOOL called_from_parent = TRUE);
>>>>>>> e1623bb2

    /*virtual*/ void draw();

protected:

    virtual void resetData();

    virtual void resetControls();

    static std::string createLocationText(
        const std::string& original_name,
        const std::string& sim_name,
        const LLVector3d& pos_global);

    void stretchSnapshot();
    void sendClickMessage(const std::string& type);

    LLRect getDefaultSnapshotRect();

    void scrollToTop();

    void onMapClick();
    void onTeleportClick();

    bool mSnapshotStreched;
    LLRect mSnapshotRect;
    LLTextureCtrl* mSnapshotCtrl;

private:

    LLUUID mAvatarId;
    LLUUID mClassifiedId;
    LLVector3d mPosGlobal;
    LLUUID mParcelId;
    std::string mSimName;
    bool mFromSearch;
    bool mInfoLoaded;

    LLScrollContainer*      mScrollContainer;
    LLPanel*                mScrollingPanel;

    S32 mScrollingPanelMinHeight;
    S32 mScrollingPanelWidth;

    // Needed for stat tracking
    S32 mTeleportClicksOld;
    S32 mMapClicksOld;
    S32 mProfileClicksOld;
    S32 mTeleportClicksNew;
    S32 mMapClicksNew;
    S32 mProfileClicksNew;

    static void handleSearchStatResponse(LLUUID classifiedId, LLSD result);


    typedef std::list<LLPanelClassifiedInfo*> panel_list_t;
    static panel_list_t sAllPanels;
};

#endif // LL_LLPANELCLASSIFIED_H<|MERGE_RESOLUTION|>--- conflicted
+++ resolved
@@ -1,183 +1,175 @@
-/**
- * @file llpanelclassified.h
- * @brief LLPanelClassifiedInfo class definition
- *
- * $LicenseInfo:firstyear=2021&license=viewerlgpl$
- * Second Life Viewer Source Code
- * Copyright (C) 2021, Linden Research, Inc.
- *
- * This library is free software; you can redistribute it and/or
- * modify it under the terms of the GNU Lesser General Public
- * License as published by the Free Software Foundation;
- * version 2.1 of the License only.
- *
- * This library is distributed in the hope that it will be useful,
- * but WITHOUT ANY WARRANTY; without even the implied warranty of
- * MERCHANTABILITY or FITNESS FOR A PARTICULAR PURPOSE.  See the GNU
- * Lesser General Public License for more details.
- *
- * You should have received a copy of the GNU Lesser General Public
- * License along with this library; if not, write to the Free Software
- * Foundation, Inc., 51 Franklin Street, Fifth Floor, Boston, MA  02110-1301  USA
- *
- * Linden Research, Inc., 945 Battery Street, San Francisco, CA  94111  USA
- * $/LicenseInfo$
- */
-
-// Display of a classified used both for the global view in the
-// Find directory, and also for each individual user's classified in their
-// profile.
-#ifndef LL_LLPANELCLASSIFIED_H
-#define LL_LLPANELCLASSIFIED_H
-
-#include "llavatarpropertiesprocessor.h"
-#include "llclassifiedinfo.h"
-#include "llfloater.h"
-#include "llpanel.h"
-#include "llrect.h"
-
-class LLScrollContainer;
-class LLTextureCtrl;
-
-class LLPanelClassifiedInfo : public LLPanel, public LLAvatarPropertiesObserver
-{
-    LOG_CLASS(LLPanelClassifiedInfo);
-public:
-
-    LLPanelClassifiedInfo();
-    virtual ~LLPanelClassifiedInfo();
-
-    /*virtual*/ void onOpen(const LLSD& key);
-
-<<<<<<< HEAD
-	/*virtual*/ bool postBuild();
-=======
-    /*virtual*/ BOOL postBuild();
->>>>>>> e1623bb2
-
-    /*virtual*/ void processProperties(void* data, EAvatarProcessorType type);
-
-    void setAvatarId(const LLUUID& avatar_id) { mAvatarId = avatar_id; }
-
-    LLUUID& getAvatarId() { return mAvatarId; }
-
-    void setSnapshotId(const LLUUID& id);
-
-    LLUUID getSnapshotId();
-
-    void setClassifiedId(const LLUUID& id) { mClassifiedId = id; }
-
-    LLUUID& getClassifiedId() { return mClassifiedId; }
-
-    void setClassifiedName(const std::string& name);
-
-    std::string getClassifiedName();
-
-    void setDescription(const std::string& desc);
-
-    std::string getDescription();
-
-    void setClassifiedLocation(const std::string& location);
-
-    std::string getClassifiedLocation();
-
-    void setPosGlobal(const LLVector3d& pos) { mPosGlobal = pos; }
-
-    LLVector3d& getPosGlobal() { return mPosGlobal; }
-
-    void setParcelId(const LLUUID& id) { mParcelId = id; }
-
-    LLUUID getParcelId() { return mParcelId; }
-
-    void setSimName(const std::string& sim_name) { mSimName = sim_name; }
-
-    std::string getSimName() { return mSimName; }
-
-    void setFromSearch(bool val) { mFromSearch = val; }
-
-    bool fromSearch() { return mFromSearch; }
-
-    bool getInfoLoaded() { return mInfoLoaded; }
-
-    void setInfoLoaded(bool loaded) { mInfoLoaded = loaded; }
-
-    static void setClickThrough(
-        const LLUUID& classified_id,
-        S32 teleport,
-        S32 map,
-        S32 profile,
-        bool from_new_table);
-
-    static void sendClickMessage(
-            const std::string& type,
-            bool from_search,
-            const LLUUID& classified_id,
-            const LLUUID& parcel_id,
-            const LLVector3d& global_pos,
-            const std::string& sim_name);
-
-<<<<<<< HEAD
-	/*virtual*/ void reshape(S32 width, S32 height, bool called_from_parent = true);
-=======
-    /*virtual*/ void reshape(S32 width, S32 height, BOOL called_from_parent = TRUE);
->>>>>>> e1623bb2
-
-    /*virtual*/ void draw();
-
-protected:
-
-    virtual void resetData();
-
-    virtual void resetControls();
-
-    static std::string createLocationText(
-        const std::string& original_name,
-        const std::string& sim_name,
-        const LLVector3d& pos_global);
-
-    void stretchSnapshot();
-    void sendClickMessage(const std::string& type);
-
-    LLRect getDefaultSnapshotRect();
-
-    void scrollToTop();
-
-    void onMapClick();
-    void onTeleportClick();
-
-    bool mSnapshotStreched;
-    LLRect mSnapshotRect;
-    LLTextureCtrl* mSnapshotCtrl;
-
-private:
-
-    LLUUID mAvatarId;
-    LLUUID mClassifiedId;
-    LLVector3d mPosGlobal;
-    LLUUID mParcelId;
-    std::string mSimName;
-    bool mFromSearch;
-    bool mInfoLoaded;
-
-    LLScrollContainer*      mScrollContainer;
-    LLPanel*                mScrollingPanel;
-
-    S32 mScrollingPanelMinHeight;
-    S32 mScrollingPanelWidth;
-
-    // Needed for stat tracking
-    S32 mTeleportClicksOld;
-    S32 mMapClicksOld;
-    S32 mProfileClicksOld;
-    S32 mTeleportClicksNew;
-    S32 mMapClicksNew;
-    S32 mProfileClicksNew;
-
-    static void handleSearchStatResponse(LLUUID classifiedId, LLSD result);
-
-
-    typedef std::list<LLPanelClassifiedInfo*> panel_list_t;
-    static panel_list_t sAllPanels;
-};
-
-#endif // LL_LLPANELCLASSIFIED_H+/**
+ * @file llpanelclassified.h
+ * @brief LLPanelClassifiedInfo class definition
+ *
+ * $LicenseInfo:firstyear=2021&license=viewerlgpl$
+ * Second Life Viewer Source Code
+ * Copyright (C) 2021, Linden Research, Inc.
+ *
+ * This library is free software; you can redistribute it and/or
+ * modify it under the terms of the GNU Lesser General Public
+ * License as published by the Free Software Foundation;
+ * version 2.1 of the License only.
+ *
+ * This library is distributed in the hope that it will be useful,
+ * but WITHOUT ANY WARRANTY; without even the implied warranty of
+ * MERCHANTABILITY or FITNESS FOR A PARTICULAR PURPOSE.  See the GNU
+ * Lesser General Public License for more details.
+ *
+ * You should have received a copy of the GNU Lesser General Public
+ * License along with this library; if not, write to the Free Software
+ * Foundation, Inc., 51 Franklin Street, Fifth Floor, Boston, MA  02110-1301  USA
+ *
+ * Linden Research, Inc., 945 Battery Street, San Francisco, CA  94111  USA
+ * $/LicenseInfo$
+ */
+
+// Display of a classified used both for the global view in the
+// Find directory, and also for each individual user's classified in their
+// profile.
+#ifndef LL_LLPANELCLASSIFIED_H
+#define LL_LLPANELCLASSIFIED_H
+
+#include "llavatarpropertiesprocessor.h"
+#include "llclassifiedinfo.h"
+#include "llfloater.h"
+#include "llpanel.h"
+#include "llrect.h"
+
+class LLScrollContainer;
+class LLTextureCtrl;
+
+class LLPanelClassifiedInfo : public LLPanel, public LLAvatarPropertiesObserver
+{
+    LOG_CLASS(LLPanelClassifiedInfo);
+public:
+
+    LLPanelClassifiedInfo();
+    virtual ~LLPanelClassifiedInfo();
+
+    /*virtual*/ void onOpen(const LLSD& key);
+
+    /*virtual*/ bool postBuild();
+
+    /*virtual*/ void processProperties(void* data, EAvatarProcessorType type);
+
+    void setAvatarId(const LLUUID& avatar_id) { mAvatarId = avatar_id; }
+
+    LLUUID& getAvatarId() { return mAvatarId; }
+
+    void setSnapshotId(const LLUUID& id);
+
+    LLUUID getSnapshotId();
+
+    void setClassifiedId(const LLUUID& id) { mClassifiedId = id; }
+
+    LLUUID& getClassifiedId() { return mClassifiedId; }
+
+    void setClassifiedName(const std::string& name);
+
+    std::string getClassifiedName();
+
+    void setDescription(const std::string& desc);
+
+    std::string getDescription();
+
+    void setClassifiedLocation(const std::string& location);
+
+    std::string getClassifiedLocation();
+
+    void setPosGlobal(const LLVector3d& pos) { mPosGlobal = pos; }
+
+    LLVector3d& getPosGlobal() { return mPosGlobal; }
+
+    void setParcelId(const LLUUID& id) { mParcelId = id; }
+
+    LLUUID getParcelId() { return mParcelId; }
+
+    void setSimName(const std::string& sim_name) { mSimName = sim_name; }
+
+    std::string getSimName() { return mSimName; }
+
+    void setFromSearch(bool val) { mFromSearch = val; }
+
+    bool fromSearch() { return mFromSearch; }
+
+    bool getInfoLoaded() { return mInfoLoaded; }
+
+    void setInfoLoaded(bool loaded) { mInfoLoaded = loaded; }
+
+    static void setClickThrough(
+        const LLUUID& classified_id,
+        S32 teleport,
+        S32 map,
+        S32 profile,
+        bool from_new_table);
+
+    static void sendClickMessage(
+            const std::string& type,
+            bool from_search,
+            const LLUUID& classified_id,
+            const LLUUID& parcel_id,
+            const LLVector3d& global_pos,
+            const std::string& sim_name);
+
+    /*virtual*/ void reshape(S32 width, S32 height, bool called_from_parent = true);
+
+    /*virtual*/ void draw();
+
+protected:
+
+    virtual void resetData();
+
+    virtual void resetControls();
+
+    static std::string createLocationText(
+        const std::string& original_name,
+        const std::string& sim_name,
+        const LLVector3d& pos_global);
+
+    void stretchSnapshot();
+    void sendClickMessage(const std::string& type);
+
+    LLRect getDefaultSnapshotRect();
+
+    void scrollToTop();
+
+    void onMapClick();
+    void onTeleportClick();
+
+    bool mSnapshotStreched;
+    LLRect mSnapshotRect;
+    LLTextureCtrl* mSnapshotCtrl;
+
+private:
+
+    LLUUID mAvatarId;
+    LLUUID mClassifiedId;
+    LLVector3d mPosGlobal;
+    LLUUID mParcelId;
+    std::string mSimName;
+    bool mFromSearch;
+    bool mInfoLoaded;
+
+    LLScrollContainer*      mScrollContainer;
+    LLPanel*                mScrollingPanel;
+
+    S32 mScrollingPanelMinHeight;
+    S32 mScrollingPanelWidth;
+
+    // Needed for stat tracking
+    S32 mTeleportClicksOld;
+    S32 mMapClicksOld;
+    S32 mProfileClicksOld;
+    S32 mTeleportClicksNew;
+    S32 mMapClicksNew;
+    S32 mProfileClicksNew;
+
+    static void handleSearchStatResponse(LLUUID classifiedId, LLSD result);
+
+
+    typedef std::list<LLPanelClassifiedInfo*> panel_list_t;
+    static panel_list_t sAllPanels;
+};
+
+#endif // LL_LLPANELCLASSIFIED_H