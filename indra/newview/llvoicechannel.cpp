--- conflicted
+++ resolved
@@ -54,23 +54,13 @@
 //
 // LLVoiceChannel
 //
-<<<<<<< HEAD
-LLVoiceChannel::LLVoiceChannel(const LLUUID& session_id, const std::string& session_name) : 
-	mSessionID(session_id), 
-	mState(STATE_NO_CHANNEL_INFO), 
-	mSessionName(session_name),
-	mCallDirection(OUTGOING_CALL),
-	mIgnoreNextSessionLeave(false),
-	mCallEndedByAgent(false)
-=======
 LLVoiceChannel::LLVoiceChannel(const LLUUID& session_id, const std::string& session_name) :
     mSessionID(session_id),
     mState(STATE_NO_CHANNEL_INFO),
     mSessionName(session_name),
     mCallDirection(OUTGOING_CALL),
-    mIgnoreNextSessionLeave(FALSE),
+    mIgnoreNextSessionLeave(false),
     mCallEndedByAgent(false)
->>>>>>> e7eced3c
 {
     mNotifyArgs["VOICE_CHANNEL_NAME"] = mSessionName;
 
@@ -164,34 +154,6 @@
     {
     case STATUS_LOGIN_RETRY:
         // no user notice
-<<<<<<< HEAD
-		break;
-	case STATUS_LOGGED_IN:
-		break;
-	case STATUS_LEFT_CHANNEL:
-		if (callStarted() && !mIgnoreNextSessionLeave && !sSuspended)
-		{
-			// if forceably removed from channel
-			// update the UI and revert to default channel
-			deactivate();
-		}
-		mIgnoreNextSessionLeave = false;
-		break;
-	case STATUS_JOINING:
-		if (callStarted())
-		{
-			setState(STATE_RINGING);
-		}
-		break;
-	case STATUS_JOINED:
-		if (callStarted())
-		{
-			setState(STATE_CONNECTED);
-		}
-	default:
-		break;
-	}
-=======
         break;
     case STATUS_LOGGED_IN:
         break;
@@ -202,7 +164,7 @@
             // update the UI and revert to default channel
             deactivate();
         }
-        mIgnoreNextSessionLeave = FALSE;
+        mIgnoreNextSessionLeave = false;
         break;
     case STATUS_JOINING:
         if (callStarted())
@@ -218,7 +180,6 @@
     default:
         break;
     }
->>>>>>> e7eced3c
 }
 
 // default behavior is to just deactivate channel
@@ -229,17 +190,10 @@
     setState(STATE_ERROR);
 }
 
-<<<<<<< HEAD
 bool LLVoiceChannel::isActive()
-{ 
-	// only considered active when currently bound channel matches what our channel
-	return callStarted() && LLVoiceClient::getInstance()->getCurrentChannel() == mURI; 
-=======
-BOOL LLVoiceChannel::isActive()
 {
     // only considered active when currently bound channel matches what our channel
     return callStarted() && LLVoiceClient::getInstance()->getCurrentChannel() == mURI;
->>>>>>> e7eced3c
 }
 
 bool LLVoiceChannel::callStarted()
@@ -249,39 +203,10 @@
 
 void LLVoiceChannel::deactivate()
 {
-<<<<<<< HEAD
-	if (mState >= STATE_RINGING)
-	{
-		// ignore session leave event
-		mIgnoreNextSessionLeave = true;
-	}
-
-	if (callStarted())
-	{
-		setState(STATE_HUNG_UP);
-
-		//Default mic is OFF when leaving voice calls
-		if (gSavedSettings.getBOOL("AutoDisengageMic") &&
-			sCurrentVoiceChannel == this &&
-			LLVoiceClient::getInstance()->getUserPTTState())
-		{
-			gSavedSettings.setBOOL("PTTCurrentlyEnabled", true);
-			LLVoiceClient::getInstance()->setUserPTTState(false);
-		}
-	}
-	LLVoiceClient::getInstance()->removeObserver(this);
-	
-	if (sCurrentVoiceChannel == this)
-	{
-		// default channel is proximal channel
-		sCurrentVoiceChannel = LLVoiceChannelProximal::getInstance();
-		sCurrentVoiceChannel->activate();
-	}
-=======
     if (mState >= STATE_RINGING)
     {
         // ignore session leave event
-        mIgnoreNextSessionLeave = TRUE;
+        mIgnoreNextSessionLeave = true;
     }
 
     if (callStarted())
@@ -305,7 +230,6 @@
         sCurrentVoiceChannel = LLVoiceChannelProximal::getInstance();
         sCurrentVoiceChannel->activate();
     }
->>>>>>> e7eced3c
 }
 
 void LLVoiceChannel::activate()
@@ -443,41 +367,16 @@
 //static
 void LLVoiceChannel::suspend()
 {
-<<<<<<< HEAD
-	if (!sSuspended)
-	{
-		sSuspendedVoiceChannel = sCurrentVoiceChannel;
-		sSuspended = true;
-	}
-=======
     if (!sSuspended)
     {
         sSuspendedVoiceChannel = sCurrentVoiceChannel;
-        sSuspended = TRUE;
-    }
->>>>>>> e7eced3c
+        sSuspended = true;
+    }
 }
 
 //static
 void LLVoiceChannel::resume()
 {
-<<<<<<< HEAD
-	if (sSuspended)
-	{
-		if (LLVoiceClient::getInstance()->voiceEnabled())
-		{
-			if (sSuspendedVoiceChannel)
-			{
-				sSuspendedVoiceChannel->activate();
-			}
-			else
-			{
-				LLVoiceChannelProximal::getInstance()->activate();
-			}
-		}
-		sSuspended = false;
-	}
-=======
     if (sSuspended)
     {
         if (LLVoiceClient::getInstance()->voiceEnabled())
@@ -491,9 +390,8 @@
                 LLVoiceChannelProximal::getInstance()->activate();
             }
         }
-        sSuspended = FALSE;
-    }
->>>>>>> e7eced3c
+        sSuspended = false;
+    }
 }
 
 boost::signals2::connection LLVoiceChannel::setCurrentVoiceChannelChangedCallback(channel_changed_callback_t cb, bool at_front)
@@ -515,13 +413,8 @@
 LLVoiceChannelGroup::LLVoiceChannelGroup(const LLUUID& session_id, const std::string& session_name) :
     LLVoiceChannel(session_id, session_name)
 {
-<<<<<<< HEAD
-	mRetries = DEFAULT_RETRIES_COUNT;
-	mIsRetrying = false;
-=======
     mRetries = DEFAULT_RETRIES_COUNT;
-    mIsRetrying = FALSE;
->>>>>>> e7eced3c
+    mIsRetrying = false;
 }
 
 void LLVoiceChannelGroup::deactivate()
@@ -631,78 +524,21 @@
 
 void LLVoiceChannelGroup::handleStatusChange(EStatusType type)
 {
-<<<<<<< HEAD
-	// status updates
-	switch(type)
-	{
-	case STATUS_JOINED:
-		mRetries = 3;
-		mIsRetrying = false;
-	default:
-		break;
-	}
-=======
     // status updates
     switch(type)
     {
     case STATUS_JOINED:
         mRetries = 3;
-        mIsRetrying = FALSE;
+        mIsRetrying = false;
     default:
         break;
     }
->>>>>>> e7eced3c
 
     LLVoiceChannel::handleStatusChange(type);
 }
 
 void LLVoiceChannelGroup::handleError(EStatusType status)
 {
-<<<<<<< HEAD
-	std::string notify;
-	switch(status)
-	{
-	case ERROR_CHANNEL_LOCKED:
-	case ERROR_CHANNEL_FULL:
-		notify = "VoiceChannelFull";
-		break;
-	case ERROR_NOT_AVAILABLE:
-		//clear URI and credentials
-		//set the state to be no info
-		//and activate
-		if ( mRetries > 0 )
-		{
-			mRetries--;
-			mIsRetrying = true;
-			mIgnoreNextSessionLeave = true;
-
-			getChannelInfo();
-			return;
-		}
-		else
-		{
-			notify = "VoiceChannelJoinFailed";
-			mRetries = DEFAULT_RETRIES_COUNT;
-			mIsRetrying = false;
-		}
-
-		break;
-
-	case ERROR_UNKNOWN:
-	default:
-		break;
-	}
-
-	// notification
-	if (!notify.empty())
-	{
-		LLNotificationPtr notification = LLNotificationsUtil::add(notify, mNotifyArgs);
-		// echo to im window
-		gIMMgr->addMessage(mSessionID, LLUUID::null, SYSTEM_FROM, notification->getMessage());
-	}
-
-	LLVoiceChannel::handleError(status);
-=======
     std::string notify;
     switch(status)
     {
@@ -717,8 +553,8 @@
         if ( mRetries > 0 )
         {
             mRetries--;
-            mIsRetrying = TRUE;
-            mIgnoreNextSessionLeave = TRUE;
+            mIsRetrying = true;
+            mIgnoreNextSessionLeave = true;
 
             getChannelInfo();
             return;
@@ -727,7 +563,7 @@
         {
             notify = "VoiceChannelJoinFailed";
             mRetries = DEFAULT_RETRIES_COUNT;
-            mIsRetrying = FALSE;
+            mIsRetrying = false;
         }
 
         break;
@@ -746,7 +582,6 @@
     }
 
     LLVoiceChannel::handleError(status);
->>>>>>> e7eced3c
 }
 
 void LLVoiceChannelGroup::setState(EState state)
@@ -929,17 +764,10 @@
 //
 // LLVoiceChannelP2P
 //
-<<<<<<< HEAD
-LLVoiceChannelP2P::LLVoiceChannelP2P(const LLUUID& session_id, const std::string& session_name, const LLUUID& other_user_id) : 
-		LLVoiceChannelGroup(session_id, session_name), 
-		mOtherUserID(other_user_id),
-		mReceivedCall(false)
-=======
 LLVoiceChannelP2P::LLVoiceChannelP2P(const LLUUID& session_id, const std::string& session_name, const LLUUID& other_user_id) :
         LLVoiceChannelGroup(session_id, session_name),
         mOtherUserID(other_user_id),
-        mReceivedCall(FALSE)
->>>>>>> e7eced3c
+        mReceivedCall(false)
 {
     // make sure URI reflects encoded version of other user's agent id
     setURI(LLVoiceClient::getInstance()->sipURIFromID(other_user_id));
@@ -947,42 +775,6 @@
 
 void LLVoiceChannelP2P::handleStatusChange(EStatusType type)
 {
-<<<<<<< HEAD
-	LL_INFOS("Voice") << "P2P CALL CHANNEL STATUS CHANGE: incoming=" << int(mReceivedCall) << " newstatus=" << LLVoiceClientStatusObserver::status2string(type) << " (mState=" << mState << ")" << LL_ENDL;
-
-	// status updates
-	switch(type)
-	{
-	case STATUS_LEFT_CHANNEL:
-		if (callStarted() && !mIgnoreNextSessionLeave && !sSuspended)
-		{
-			// *TODO: use it to show DECLINE voice notification
-			if (mState == STATE_RINGING)
-			{
-				// other user declined call
-				LLNotificationsUtil::add("P2PCallDeclined", mNotifyArgs);
-			}
-			else
-			{
-				// other user hung up, so we didn't end the call				
-				mCallEndedByAgent = false;			
-			}
-			deactivate();
-		}
-		mIgnoreNextSessionLeave = false;
-		return;
-	case STATUS_JOINING:
-		// because we join session we expect to process session leave event in the future. EXT-7371
-		// may be this should be done in the LLVoiceChannel::handleStatusChange.
-		mIgnoreNextSessionLeave = false;
-		break;
-
-	default:
-		break;
-	}
-
-	LLVoiceChannel::handleStatusChange(type);
-=======
     LL_INFOS("Voice") << "P2P CALL CHANNEL STATUS CHANGE: incoming=" << int(mReceivedCall) << " newstatus=" << LLVoiceClientStatusObserver::status2string(type) << " (mState=" << mState << ")" << LL_ENDL;
 
     // status updates
@@ -1004,12 +796,12 @@
             }
             deactivate();
         }
-        mIgnoreNextSessionLeave = FALSE;
+        mIgnoreNextSessionLeave = false;
         return;
     case STATUS_JOINING:
         // because we join session we expect to process session leave event in the future. EXT-7371
         // may be this should be done in the LLVoiceChannel::handleStatusChange.
-        mIgnoreNextSessionLeave = FALSE;
+        mIgnoreNextSessionLeave = false;
         break;
 
     default:
@@ -1017,7 +809,6 @@
     }
 
     LLVoiceChannel::handleStatusChange(type);
->>>>>>> e7eced3c
 }
 
 void LLVoiceChannelP2P::handleError(EStatusType type)
@@ -1036,46 +827,6 @@
 
 void LLVoiceChannelP2P::activate()
 {
-<<<<<<< HEAD
-	if (callStarted()) return;
-
-	//call will be counted as ended by user unless this variable is changed in handleStatusChange()
-	mCallEndedByAgent = true;
-
-	LLVoiceChannel::activate();
-
-	if (callStarted())
-	{
-		// no session handle yet, we're starting the call
-		if (mSessionHandle.empty())
-		{
-			mReceivedCall = false;
-			LLVoiceClient::getInstance()->callUser(mOtherUserID);
-		}
-		// otherwise answering the call
-		else
-		{
-			if (!LLVoiceClient::getInstance()->answerInvite(mSessionHandle))
-			{
-				mCallEndedByAgent = false;
-				mSessionHandle.clear();
-				handleError(ERROR_UNKNOWN);
-				return;
-			}
-			// using the session handle invalidates it.  Clear it out here so we can't reuse it by accident.
-			mSessionHandle.clear();
-		}
-
-		// Add the party to the list of people with which we've recently interacted.
-		addToTheRecentPeopleList();
-
-		//Default mic is ON on initiating/joining P2P calls
-		if (!LLVoiceClient::getInstance()->getUserPTTState() && LLVoiceClient::getInstance()->getPTTIsToggle())
-		{
-			LLVoiceClient::getInstance()->inputUserControlState(true);
-		}
-	}
-=======
     if (callStarted()) return;
 
     //call will be counted as ended by user unless this variable is changed in handleStatusChange()
@@ -1088,7 +839,7 @@
         // no session handle yet, we're starting the call
         if (mSessionHandle.empty())
         {
-            mReceivedCall = FALSE;
+            mReceivedCall = false;
             LLVoiceClient::getInstance()->callUser(mOtherUserID);
         }
         // otherwise answering the call
@@ -1114,7 +865,6 @@
             LLVoiceClient::getInstance()->inputUserControlState(true);
         }
     }
->>>>>>> e7eced3c
 }
 
 void LLVoiceChannelP2P::getChannelInfo()
@@ -1128,51 +878,8 @@
 
 // receiving session from other user who initiated call
 void LLVoiceChannelP2P::setSessionHandle(const std::string& handle, const std::string &inURI)
-<<<<<<< HEAD
-{ 
-	bool needs_activate = false;
-	if (callStarted())
-	{
-		// defer to lower agent id when already active
-		if (mOtherUserID < gAgent.getID())
-		{
-			// pretend we haven't started the call yet, so we can connect to this session instead
-			deactivate();
-			needs_activate = true;
-		}
-		else
-		{
-			// we are active and have priority, invite the other user again
-			// under the assumption they will join this new session
-			mSessionHandle.clear();
-			LLVoiceClient::getInstance()->callUser(mOtherUserID);
-			return;
-		}
-	}
-
-	mSessionHandle = handle;
-
-	// The URI of a p2p session should always be the other end's SIP URI.
-	if(!inURI.empty())
-	{
-		setURI(inURI);
-	}
-	else
-	{
-		LL_WARNS("Voice") << "incoming SIP URL is not provided. Channel may not work properly." << LL_ENDL;
-		// See LLVoiceClient::sessionAddedEvent()
-		setURI(LLVoiceClient::getInstance()->sipURIFromID(mOtherUserID));
-	}
-	
-	mReceivedCall = true;
-
-	if (needs_activate)
-	{
-		activate();
-	}
-=======
-{
-    BOOL needs_activate = FALSE;
+{
+    bool needs_activate = false;
     if (callStarted())
     {
         // defer to lower agent id when already active
@@ -1180,7 +887,7 @@
         {
             // pretend we haven't started the call yet, so we can connect to this session instead
             deactivate();
-            needs_activate = TRUE;
+            needs_activate = true;
         }
         else
         {
@@ -1206,13 +913,12 @@
         setURI(LLVoiceClient::getInstance()->sipURIFromID(mOtherUserID));
     }
 
-    mReceivedCall = TRUE;
+    mReceivedCall = true;
 
     if (needs_activate)
     {
         activate();
     }
->>>>>>> e7eced3c
 }
 
 void LLVoiceChannelP2P::setState(EState state)
