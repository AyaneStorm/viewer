/**
 * @file llagent.cpp
 * @brief LLAgent class implementation
 *
 * $LicenseInfo:firstyear=2001&license=viewerlgpl$
 * Second Life Viewer Source Code
 * Copyright (C) 2010, Linden Research, Inc.
 *
 * This library is free software; you can redistribute it and/or
 * modify it under the terms of the GNU Lesser General Public
 * License as published by the Free Software Foundation;
 * version 2.1 of the License only.
 *
 * This library is distributed in the hope that it will be useful,
 * but WITHOUT ANY WARRANTY; without even the implied warranty of
 * MERCHANTABILITY or FITNESS FOR A PARTICULAR PURPOSE.  See the GNU
 * Lesser General Public License for more details.
 *
 * You should have received a copy of the GNU Lesser General Public
 * License along with this library; if not, write to the Free Software
 * Foundation, Inc., 51 Franklin Street, Fifth Floor, Boston, MA  02110-1301  USA
 *
 * Linden Research, Inc., 945 Battery Street, San Francisco, CA  94111  USA
 * $/LicenseInfo$
 */


#include "llviewerprecompiledheaders.h"

#include "llagent.h"

#include "pipeline.h"

#include "llagentaccess.h"
#include "llagentbenefits.h"
#include "llagentcamera.h"
#include "llagentlistener.h"
#include "llagentwearables.h"
#include "llagentui.h"
#include "llappearancemgr.h"
#include "llanimationstates.h"
#include "llcallingcard.h"
#include "llchannelmanager.h"
#include "llchicletbar.h"
#include "llconsole.h"
#include "lldonotdisturbnotificationstorage.h"
#include "llfirstuse.h"
#include "llfloatercamera.h"
#include "llfloaterimcontainer.h"
#include "llfloaterperms.h"
#include "llfloaterpreference.h"
#include "llfloaterreg.h"
#include "llfloatersnapshot.h"
#include "llfloatertools.h"
#include "llgroupactions.h"
#include "llgroupmgr.h"
#include "llhudmanager.h"
#include "lljoystickbutton.h"
#include "llmorphview.h"
#include "llmoveview.h"
#include "llnavigationbar.h" // to show/hide navigation bar when changing mouse look state
#include "llfloaterimnearbychat.h"
#include "llnotificationsutil.h"
#include "llpaneltopinfobar.h"
#include "llparcel.h"
#include "llperfstats.h"
#include "llrendersphere.h"
#include "llscriptruntimeperms.h"
#include "llsdutil.h"
#include "llsky.h"
#include "llslurl.h"
#include "llsmoothstep.h"
#include "llstartup.h"
#include "llstatusbar.h"
#include "llteleportflags.h"
#include "lltool.h"
#include "lltoolbarview.h"
#include "lltoolpie.h"
#include "lltoolmgr.h"
#include "lltrans.h"
#include "lluictrl.h"
#include "llurlentry.h"
#include "llviewercontrol.h"
#include "llviewerdisplay.h"
#include "llviewerjoystick.h"
#include "llviewermediafocus.h"
#include "llviewermenu.h"
#include "llviewerobjectlist.h"
#include "llviewerparcelmgr.h"
#include "llviewerregion.h"
#include "llviewerstats.h"
#include "llviewerwindow.h"
#include "llvoavatarself.h"
#include "llwindow.h"
#include "llworld.h"
#include "llworldmap.h"
#include "stringize.h"
#include "llcorehttputil.h"
#include "lluiusage.h"

using namespace LLAvatarAppearanceDefines;

extern LLMenuBarGL* gMenuBarView;

const BOOL ANIMATE = TRUE;
const U8 AGENT_STATE_TYPING =   0x04;
const U8 AGENT_STATE_EDITING =  0x10;

// Autopilot constants
const F32 AUTOPILOT_HEIGHT_ADJUST_DISTANCE = 8.f;           // meters
const F32 AUTOPILOT_MIN_TARGET_HEIGHT_OFF_GROUND = 1.f; // meters
const F32 AUTOPILOT_MAX_TIME_NO_PROGRESS_WALK = 1.5f;       // seconds
const F32 AUTOPILOT_MAX_TIME_NO_PROGRESS_FLY = 2.5f;        // seconds. Flying is less presize, needs a bit more time

const F32 MAX_VELOCITY_AUTO_LAND_SQUARED = 4.f * 4.f;
const F64 CHAT_AGE_FAST_RATE = 3.0;

// fidget constants
const F32 MIN_FIDGET_TIME = 8.f; // seconds
const F32 MAX_FIDGET_TIME = 20.f; // seconds

const S32 UI_FEATURE_VERSION = 1;
// For version 1: 1 - inventory, 2 - gltf
const S32 UI_FEATURE_FLAGS = 3;

// The agent instance.
LLAgent gAgent;

class LLTeleportRequest
{
public:
    enum EStatus
    {
        kPending,
        kStarted,
        kFailed,
        kRestartPending
    };

    LLTeleportRequest();
    virtual ~LLTeleportRequest();

    EStatus getStatus() const          {return mStatus;};
    void    setStatus(EStatus pStatus) {mStatus = pStatus;};

    static std::map<S32, std::string> sTeleportStatusName;
    static const std::string& statusName(EStatus status);
    virtual void toOstream(std::ostream& os) const;

    virtual bool canRestartTeleport();

    virtual void startTeleport() = 0;
    virtual void restartTeleport();

protected:

private:
    EStatus mStatus;
};

std::map<S32, std::string> LLTeleportRequest::sTeleportStatusName = { { kPending, "kPending" },
                                                                      { kStarted, "kStarted" },
                                                                      { kFailed, "kFailed" },
                                                                      { kRestartPending, "kRestartPending"} };

class LLTeleportRequestViaLandmark : public LLTeleportRequest
{
public:
    LLTeleportRequestViaLandmark(const LLUUID &pLandmarkId);
    virtual ~LLTeleportRequestViaLandmark();

    virtual void toOstream(std::ostream& os) const;

    virtual bool canRestartTeleport();

    virtual void startTeleport();
    virtual void restartTeleport();

protected:
    inline const LLUUID &getLandmarkId() const {return mLandmarkId;};

private:
    LLUUID mLandmarkId;
};

class LLTeleportRequestViaLure : public LLTeleportRequestViaLandmark
{
public:
    LLTeleportRequestViaLure(const LLUUID &pLureId, BOOL pIsLureGodLike);
    virtual ~LLTeleportRequestViaLure();

    virtual void toOstream(std::ostream& os) const;

    virtual bool canRestartTeleport();

    virtual void startTeleport();

protected:
    inline BOOL isLureGodLike() const {return mIsLureGodLike;};

private:
    BOOL mIsLureGodLike;
};

class LLTeleportRequestViaLocation : public LLTeleportRequest
{
public:
    LLTeleportRequestViaLocation(const LLVector3d &pPosGlobal);
    virtual ~LLTeleportRequestViaLocation();

    virtual void toOstream(std::ostream& os) const;

    virtual bool canRestartTeleport();

    virtual void startTeleport();
    virtual void restartTeleport();

protected:
    inline const LLVector3d &getPosGlobal() const {return mPosGlobal;};

private:
    LLVector3d mPosGlobal;
};


class LLTeleportRequestViaLocationLookAt : public LLTeleportRequestViaLocation
{
public:
    LLTeleportRequestViaLocationLookAt(const LLVector3d &pPosGlobal);
    virtual ~LLTeleportRequestViaLocationLookAt();

    virtual void toOstream(std::ostream& os) const;

    virtual bool canRestartTeleport();

    virtual void startTeleport();
    virtual void restartTeleport();

protected:

private:

};

//--------------------------------------------------------------------
// Statics
//

/// minimum time after setting away state before coming back based on movement
const F32 LLAgent::MIN_AFK_TIME = 10.0f;

const F32 LLAgent::TYPING_TIMEOUT_SECS = 5.f;

std::map<std::string, std::string> LLAgent::sTeleportErrorMessages;
std::map<std::string, std::string> LLAgent::sTeleportProgressMessages;

class LLAgentFriendObserver : public LLFriendObserver
{
public:
    LLAgentFriendObserver() {}
    virtual ~LLAgentFriendObserver() {}
    virtual void changed(U32 mask);
};

void LLAgentFriendObserver::changed(U32 mask)
{
    // if there's a change we're interested in.
    if((mask & (LLFriendObserver::POWERS)) != 0)
    {
        gAgent.friendsChanged();
    }
}

bool handleSlowMotionAnimation(const LLSD& newvalue)
{
    if (newvalue.asBoolean())
    {
        gAgentAvatarp->setAnimTimeFactor(0.2f);
    }
    else
    {
        gAgentAvatarp->setAnimTimeFactor(1.0f);
    }
    return true;
}

void LLAgent::setCanEditParcel() // called via mParcelChangedSignal
{
    bool can_edit = LLToolMgr::getInstance()->canEdit();
    gAgent.mCanEditParcel = can_edit;
}

// static
bool LLAgent::isActionAllowed(const LLSD& sdname)
{
    bool retval = false;

    const std::string& param = sdname.asString();

    if (param == "speak")
    {
        bool allow_agent_voice = false;
        LLVoiceChannel* channel = LLVoiceChannel::getCurrentVoiceChannel();
        if (channel != NULL)
        {
            if (channel->getSessionName().empty() && channel->getSessionID().isNull())
            {
                // default channel
                allow_agent_voice = LLViewerParcelMgr::getInstance()->allowAgentVoice();
            }
            else
            {
                allow_agent_voice = channel->isActive() && channel->callStarted();
            }
        }

        if (gAgent.isVoiceConnected() &&
            allow_agent_voice &&
            !LLVoiceClient::getInstance()->inTuningMode())
        {
            retval = true;
        }
        else
        {
            retval = false;
        }
    }

    return retval;
}

// static
void LLAgent::pressMicrophone(const LLSD& name)
{
    LLFirstUse::speak(false);

     LLVoiceClient::getInstance()->inputUserControlState(true);
}

// static
void LLAgent::releaseMicrophone(const LLSD& name)
{
    LLVoiceClient::getInstance()->inputUserControlState(false);
}

// static
void LLAgent::toggleMicrophone(const LLSD& name)
{
    LLVoiceClient::getInstance()->toggleUserPTTState();
}

// static
bool LLAgent::isMicrophoneOn(const LLSD& sdname)
{
    return LLVoiceClient::getInstance()->getUserPTTState();
}

// ************************************************************
// Enabled this definition to compile a 'hacked' viewer that
// locally believes the end user has godlike powers.
// #define HACKED_GODLIKE_VIEWER
// For a toggled version, see viewer.h for the
// TOGGLE_HACKED_GODLIKE_VIEWER define, instead.
// ************************************************************

// Constructors and Destructors

// JC - Please try to make this order match the order in the header
// file.  Otherwise it's hard to find variables that aren't initialized.
//-----------------------------------------------------------------------------
// LLAgent()
//-----------------------------------------------------------------------------
LLAgent::LLAgent() :
    mGroupPowers(0),
    mHideGroupTitle(FALSE),
    mGroupID(),

    mInitialized(false),
    mListener(),

    mDoubleTapRunTimer(),
    mDoubleTapRunMode(DOUBLETAP_NONE),

    mbAlwaysRun(false),
    mbRunning(false),
    mbTeleportKeepsLookAt(false),

    mAgentAccess(new LLAgentAccess(gSavedSettings)),
    mGodLevelChangeSignal(),
    mCanEditParcel(false),
    mTeleportSourceSLURL(new LLSLURL),
    mTeleportRequest(),
    mTeleportFinishedSlot(),
    mTeleportFailedSlot(),
    mIsMaturityRatingChangingDuringTeleport(false),
    mTPNeedsNeabyChatSeparator(false),
    mMaturityRatingChange(0U),
    mIsDoSendMaturityPreferenceToServer(false),
    mMaturityPreferenceRequestId(0U),
    mMaturityPreferenceResponseId(0U),
    mMaturityPreferenceNumRetries(0U),
    mLastKnownRequestMaturity(SIM_ACCESS_MIN),
    mLastKnownResponseMaturity(SIM_ACCESS_MIN),
    mHttpPolicy(LLCore::HttpRequest::DEFAULT_POLICY_ID),
    mTeleportState(TELEPORT_NONE),
    mRegionp(NULL),
    mInterestListMode(LLViewerRegion::IL_MODE_DEFAULT),

    mAgentOriginGlobal(),
    mPositionGlobal(),
    mLastTestGlobal(),

    mDistanceTraveled(0.F),
    mLastPositionGlobal(LLVector3d::zero),

    mRenderState(0),
    mTypingTimer(),

    mViewsPushed(FALSE),

    mCustomAnim(FALSE),
    mShowAvatar(TRUE),
    mFrameAgent(),

    mIsDoNotDisturb(false),

    mControlFlags(0x00000000),
    mbFlagsDirty(FALSE),
    mbFlagsNeedReset(FALSE),

    mAutoPilot(FALSE),
    mAutoPilotFlyOnStop(FALSE),
    mAutoPilotAllowFlying(TRUE),
    mAutoPilotTargetGlobal(),
    mAutoPilotStopDistance(1.f),
    mAutoPilotUseRotation(FALSE),
    mAutoPilotTargetFacing(LLVector3::zero),
    mAutoPilotTargetDist(0.f),
    mAutoPilotNoProgressFrameCount(0),
    mAutoPilotRotationThreshold(0.f),
    mAutoPilotFinishedCallback(NULL),
    mAutoPilotCallbackData(NULL),

    mMovementKeysLocked(FALSE),

    mEffectColor(new LLUIColor(LLColor4(0.f, 1.f, 1.f, 1.f))),

    mHaveHomePosition(FALSE),
    mHomeRegionHandle( 0 ),
    mNearChatRadius(CHAT_NORMAL_RADIUS / 2.f),

    mNextFidgetTime(0.f),
    mCurrentFidget(0),
    mFirstLogin(false),
    mOutfitChosen(FALSE),

    mVoiceConnected(false),

    mMouselookModeInSignal(NULL),
    mMouselookModeOutSignal(NULL)
{
    for (U32 i = 0; i < TOTAL_CONTROLS; i++)
    {
        mControlsTakenCount[i] = 0;
        mControlsTakenPassedOnCount[i] = 0;
    }

    mListener.reset(new LLAgentListener(*this));

    addParcelChangedCallback(&setCanEditParcel);

    mMoveTimer.stop();
}

// Requires gSavedSettings to be initialized.
//-----------------------------------------------------------------------------
// init()
//-----------------------------------------------------------------------------
void LLAgent::init()
{
    mMoveTimer.start();

    gSavedSettings.declareBOOL("SlowMotionAnimation", FALSE, "Declared in code", LLControlVariable::PERSIST_NO);
    gSavedSettings.getControl("SlowMotionAnimation")->getSignal()->connect(boost::bind(&handleSlowMotionAnimation, _2));

    // *Note: this is where LLViewerCamera::getInstance() used to be constructed.

    bool is_flying = gSavedSettings.getBOOL("FlyingAtExit");
    if(is_flying)
    {
        setFlying(is_flying);
    }

    *mEffectColor = LLUIColorTable::instance().getColor("EffectColor");

    gSavedSettings.getControl("PreferredMaturity")->getValidateSignal()->connect(boost::bind(&LLAgent::validateMaturity, this, _2));
    gSavedSettings.getControl("PreferredMaturity")->getSignal()->connect(boost::bind(&LLAgent::handleMaturity, this, _2));
    mLastKnownResponseMaturity = static_cast<U8>(gSavedSettings.getU32("PreferredMaturity"));
    mLastKnownRequestMaturity = mLastKnownResponseMaturity;
    mIsDoSendMaturityPreferenceToServer = true;

    if (!mTeleportFinishedSlot.connected())
    {
        mTeleportFinishedSlot = LLViewerParcelMgr::getInstance()->setTeleportFinishedCallback(boost::bind(&LLAgent::handleTeleportFinished, this));
    }
    if (!mTeleportFailedSlot.connected())
    {
        mTeleportFailedSlot = LLViewerParcelMgr::getInstance()->setTeleportFailedCallback(boost::bind(&LLAgent::handleTeleportFailed, this));
    }

    LLAppCoreHttp & app_core_http(LLAppViewer::instance()->getAppCoreHttp());

    mHttpPolicy = app_core_http.getPolicy(LLAppCoreHttp::AP_AGENT);

    mInitialized = true;
}

//-----------------------------------------------------------------------------
// cleanup()
//-----------------------------------------------------------------------------
void LLAgent::cleanup()
{
    mRegionp = NULL;
    mTeleportRequest = NULL;
    mTeleportCanceled = NULL;
    if (mTeleportFinishedSlot.connected())
    {
        mTeleportFinishedSlot.disconnect();
    }
    if (mTeleportFailedSlot.connected())
    {
        mTeleportFailedSlot.disconnect();
    }
}

//-----------------------------------------------------------------------------
// LLAgent()
//-----------------------------------------------------------------------------
LLAgent::~LLAgent()
{
    cleanup();

    delete mMouselookModeInSignal;
    mMouselookModeInSignal = NULL;
    delete mMouselookModeOutSignal;
    mMouselookModeOutSignal = NULL;

    delete mAgentAccess;
    mAgentAccess = NULL;
    delete mEffectColor;
    mEffectColor = NULL;
    delete mTeleportSourceSLURL;
    mTeleportSourceSLURL = NULL;
}

// Handle any actions that need to be performed when the main app gains focus
// (such as through alt-tab).
//-----------------------------------------------------------------------------
// onAppFocusGained()
//-----------------------------------------------------------------------------
void LLAgent::onAppFocusGained()
{
    if (CAMERA_MODE_MOUSELOOK == gAgentCamera.getCameraMode())
    {
        gAgentCamera.changeCameraToDefault();
        LLToolMgr::getInstance()->clearSavedTool();
    }
}

void LLAgent::setFirstLogin(bool b)
{
    mFirstLogin = b;

    if (mFirstLogin)
    {
        // Don't notify new users about new features
        if (getFeatureVersion() <= UI_FEATURE_VERSION)
        {
            setFeatureVersion(UI_FEATURE_VERSION, UI_FEATURE_FLAGS);
        }
    }
}

void LLAgent::setFeatureVersion(S32 version, S32 flags)
{
    LLSD updated_version;
    updated_version["version"] = version;
    updated_version["flags"] = flags;
    gSavedSettings.setLLSD("LastUIFeatureVersion", updated_version);
}

S32 LLAgent::getFeatureVersion()
{
    S32 version;
    S32 flags;
    getFeatureVersionAndFlags(version, flags);
    return version;
}

void LLAgent::getFeatureVersionAndFlags(S32& version, S32& flags)
{
    version = 0;
    flags = 0;
    LLSD feature_version = gSavedSettings.getLLSD("LastUIFeatureVersion");
    if (feature_version.isInteger())
    {
        version = feature_version.asInteger();
        flags = 1; // inventory flag
    }
    else if (feature_version.isMap())
    {
        version = feature_version["version"];
        flags = feature_version["flags"];
    }
    else if (!feature_version.isString() && !feature_version.isUndefined())
    {
        // is something newer inside?
        version = UI_FEATURE_VERSION;
        flags = UI_FEATURE_FLAGS;
    }
}

void LLAgent::showLatestFeatureNotification(const std::string key)
{
    S32 version;
    S32 flags; // a single release can have multiple new features
    getFeatureVersionAndFlags(version, flags);
    if (version <= UI_FEATURE_VERSION && (flags & UI_FEATURE_FLAGS) != UI_FEATURE_FLAGS)
    {
        S32 flag = 0;

        if (key == "inventory")
        {
            // Notify user about new thumbnail support
            flag = 1;
        }

        if (key == "gltf")
        {
            flag = 2;
        }

        if ((flags & flag) == 0)
        {
            // Need to open on top even if called from onOpen,
            // do on idle to make sure it's on top
            LLSD floater_key(key);
            doOnIdleOneTime([floater_key]()
                            {
                                LLFloaterReg::showInstance("new_feature_notification", floater_key);
                            });

            setFeatureVersion(UI_FEATURE_VERSION, flags | flag);
        }
    }
}

void LLAgent::ageChat()
{
    if (isAgentAvatarValid())
    {
        // get amount of time since I last chatted
        F64 elapsed_time = (F64)gAgentAvatarp->mChatTimer.getElapsedTimeF32();
        // add in frame time * 3 (so it ages 4x)
        gAgentAvatarp->mChatTimer.setAge(elapsed_time + (F64)gFrameDTClamped * (CHAT_AGE_FAST_RATE - 1.0));
    }
}

//-----------------------------------------------------------------------------
// moveAt()
//-----------------------------------------------------------------------------
void LLAgent::moveAt(S32 direction, bool reset)
{
    LLUIUsage::instance().logCommand("Agent.MoveAt");

    mMoveTimer.reset();
    LLFirstUse::notMoving(false);

    // age chat timer so it fades more quickly when you are intentionally moving
    ageChat();

    gAgentCamera.setAtKey(LLAgentCamera::directionToKey(direction));

    if (direction > 0)
    {
        setControlFlags(AGENT_CONTROL_AT_POS | AGENT_CONTROL_FAST_AT);
    }
    else if (direction < 0)
    {
        setControlFlags(AGENT_CONTROL_AT_NEG | AGENT_CONTROL_FAST_AT);
    }

    if (reset)
    {
        gAgentCamera.resetView();
    }
}

//-----------------------------------------------------------------------------
// moveAtNudge()
//-----------------------------------------------------------------------------
void LLAgent::moveAtNudge(S32 direction)
{
    mMoveTimer.reset();
    LLFirstUse::notMoving(false);

    // age chat timer so it fades more quickly when you are intentionally moving
    ageChat();

    gAgentCamera.setWalkKey(LLAgentCamera::directionToKey(direction));

    if (direction > 0)
    {
        setControlFlags(AGENT_CONTROL_NUDGE_AT_POS);
    }
    else if (direction < 0)
    {
        setControlFlags(AGENT_CONTROL_NUDGE_AT_NEG);
    }

    gAgentCamera.resetView();
}

//-----------------------------------------------------------------------------
// moveLeft()
//-----------------------------------------------------------------------------
void LLAgent::moveLeft(S32 direction)
{
    mMoveTimer.reset();
    LLFirstUse::notMoving(false);

    // age chat timer so it fades more quickly when you are intentionally moving
    ageChat();

    gAgentCamera.setLeftKey(LLAgentCamera::directionToKey(direction));

    if (direction > 0)
    {
        setControlFlags(AGENT_CONTROL_LEFT_POS | AGENT_CONTROL_FAST_LEFT);
    }
    else if (direction < 0)
    {
        setControlFlags(AGENT_CONTROL_LEFT_NEG | AGENT_CONTROL_FAST_LEFT);
    }

    gAgentCamera.resetView();
}

//-----------------------------------------------------------------------------
// moveLeftNudge()
//-----------------------------------------------------------------------------
void LLAgent::moveLeftNudge(S32 direction)
{
    mMoveTimer.reset();
    LLFirstUse::notMoving(false);

    // age chat timer so it fades more quickly when you are intentionally moving
    ageChat();

    gAgentCamera.setLeftKey(LLAgentCamera::directionToKey(direction));

    if (direction > 0)
    {
        setControlFlags(AGENT_CONTROL_NUDGE_LEFT_POS);
    }
    else if (direction < 0)
    {
        setControlFlags(AGENT_CONTROL_NUDGE_LEFT_NEG);
    }

    gAgentCamera.resetView();
}

//-----------------------------------------------------------------------------
// moveUp()
//-----------------------------------------------------------------------------
void LLAgent::moveUp(S32 direction)
{
    mMoveTimer.reset();
    LLFirstUse::notMoving(false);

    // age chat timer so it fades more quickly when you are intentionally moving
    ageChat();

    gAgentCamera.setUpKey(LLAgentCamera::directionToKey(direction));

    if (direction > 0)
    {
        setControlFlags(AGENT_CONTROL_UP_POS | AGENT_CONTROL_FAST_UP);
    }
    else if (direction < 0)
    {
        setControlFlags(AGENT_CONTROL_UP_NEG | AGENT_CONTROL_FAST_UP);
    }

    gAgentCamera.resetView();
}

//-----------------------------------------------------------------------------
// moveYaw()
//-----------------------------------------------------------------------------
void LLAgent::moveYaw(F32 mag, bool reset_view)
{
    gAgentCamera.setYawKey(mag);

    if (mag > 0)
    {
        setControlFlags(AGENT_CONTROL_YAW_POS);
    }
    else if (mag < 0)
    {
        setControlFlags(AGENT_CONTROL_YAW_NEG);
    }

    U32 mask = AGENT_CONTROL_YAW_POS | AGENT_CONTROL_YAW_NEG;
    if ((getControlFlags() & mask) == mask)
    {
        // Rotation into both directions should cancel out
        // But keep sending controls to simulator,
        // it's needed for script based controls
        gAgentCamera.setYawKey(0);
    }

    if (reset_view)
    {
        gAgentCamera.resetView();
    }
}

//-----------------------------------------------------------------------------
// movePitch()
//-----------------------------------------------------------------------------
void LLAgent::movePitch(F32 mag)
{
    gAgentCamera.setPitchKey(mag);

    if (mag > 0)
    {
        setControlFlags(AGENT_CONTROL_PITCH_POS);
    }
    else if (mag < 0)
    {
        setControlFlags(AGENT_CONTROL_PITCH_NEG);
    }
}


// Does this parcel allow you to fly?
BOOL LLAgent::canFly()
{
    if (isGodlike()) return TRUE;

    LLViewerRegion* regionp = getRegion();
    if (regionp && regionp->getBlockFly()) return FALSE;

    LLParcel* parcel = LLViewerParcelMgr::getInstance()->getAgentParcel();
    if (!parcel) return FALSE;

    // Allow owners to fly on their own land.
    if (LLViewerParcelMgr::isParcelOwnedByAgent(parcel, GP_LAND_ALLOW_FLY))
    {
        return TRUE;
    }

    return parcel->getAllowFly();
}

BOOL LLAgent::getFlying() const
{
    return mControlFlags & AGENT_CONTROL_FLY;
}

//-----------------------------------------------------------------------------
// setFlying()
//-----------------------------------------------------------------------------
void LLAgent::setFlying(BOOL fly, BOOL fail_sound)
{
    if (isAgentAvatarValid())
    {
        // *HACK: Don't allow to start the flying mode if we got ANIM_AGENT_STANDUP signal
        // because in this case we won't get a signal to start avatar flying animation and
        // it will be walking with flying mode "ON" indication. However we allow to switch
        // the flying mode off if we get ANIM_AGENT_STANDUP signal. See process_avatar_animation().
        // See EXT-2781.
        if(fly && gAgentAvatarp->mSignaledAnimations.find(ANIM_AGENT_STANDUP) != gAgentAvatarp->mSignaledAnimations.end())
        {
            return;
        }

        // don't allow taking off while sitting
        if (fly && gAgentAvatarp->isSitting())
        {
            return;
        }
    }

    if (fly)
    {
        BOOL was_flying = getFlying();
        if (!canFly() && !was_flying)
        {
            // parcel doesn't let you start fly
            // gods can always fly
            // and it's OK if you're already flying
            if (fail_sound)
            {
            make_ui_sound("UISndBadKeystroke");
            }
            return;
        }
        if( !was_flying )
        {
            add(LLStatViewer::FLY, 1);
        }
        setControlFlags(AGENT_CONTROL_FLY);
    }
    else
    {
        clearControlFlags(AGENT_CONTROL_FLY);
    }


    // Update Movement Controls according to Fly mode
    LLFloaterMove::setFlyingMode(fly);

    mbFlagsDirty = TRUE;
}


// UI based mechanism of setting fly state
//-----------------------------------------------------------------------------
// toggleFlying()
//-----------------------------------------------------------------------------
// static
void LLAgent::toggleFlying()
{
    if ( gAgent.mAutoPilot )
    {
        LLToolPie::instance().stopClickToWalk();
    }

    BOOL fly = !gAgent.getFlying();

    gAgent.mMoveTimer.reset();
    LLFirstUse::notMoving(false);

    gAgent.setFlying( fly );
    gAgentCamera.resetView();
}

// static
bool LLAgent::enableFlying()
{
    BOOL sitting = FALSE;
    if (isAgentAvatarValid())
    {
        sitting = gAgentAvatarp->isSitting();
    }
    return !sitting;
}

// static
bool LLAgent::isSitting()
{
    BOOL sitting = FALSE;
    if (isAgentAvatarValid())
    {
        sitting = gAgentAvatarp->isSitting();
    }
    return sitting;
}

void LLAgent::standUp()
{
    setControlFlags(AGENT_CONTROL_STAND_UP);
}

void LLAgent::changeParcels()
{
    LL_DEBUGS("AgentLocation") << "Calling ParcelChanged callbacks" << LL_ENDL;
    // Notify anything that wants to know about parcel changes
    mParcelChangedSignal();
}

boost::signals2::connection LLAgent::addParcelChangedCallback(parcel_changed_callback_t cb)
{
    return mParcelChangedSignal.connect(cb);
}

// static
void LLAgent::capabilityReceivedCallback(const LLUUID &region_id, LLViewerRegion *regionp)
{   // Changed regions and now have the region capabilities
    if (regionp)
    {
        if (regionp->getRegionID() == region_id)
        {
            regionp->requestSimulatorFeatures();
            LLAppViewer::instance()->updateNameLookupUrl(regionp);
        }

        if (gAgent.getInterestListMode() == LLViewerRegion::IL_MODE_360)
        {
            gAgent.changeInterestListMode(LLViewerRegion::IL_MODE_360);
        }
    }
}


//-----------------------------------------------------------------------------
// setRegion()
//-----------------------------------------------------------------------------
void LLAgent::setRegion(LLViewerRegion *regionp)
{
    llassert(regionp);
    if (mRegionp != regionp)
    {

        LL_INFOS("AgentLocation","Teleport") << "Moving agent into region: handle " << regionp->getHandle()
                                             << " id " << regionp->getRegionID()
                                             << " name " << regionp->getName()
                                             << " previous region "
                                             << (mRegionp ? mRegionp->getRegionID() : LLUUID::null)
                                             << LL_ENDL;
        if (mRegionp)
        {
            // We've changed regions, we're now going to change our agent coordinate frame.
            mAgentOriginGlobal = regionp->getOriginGlobal();
            LLVector3d agent_offset_global = mRegionp->getOriginGlobal();

            LLVector3 delta;
            delta.setVec(regionp->getOriginGlobal() - mRegionp->getOriginGlobal());

            setPositionAgent(getPositionAgent() - delta);

            LLVector3 camera_position_agent = LLViewerCamera::getInstance()->getOrigin();
            LLViewerCamera::getInstance()->setOrigin(camera_position_agent - delta);

            // Update all of the regions.
            LLWorld::getInstance()->updateAgentOffset(agent_offset_global);

            // Hack to keep sky in the agent's region, otherwise it may get deleted - DJS 08/02/02
            // *TODO: possibly refactor into gSky->setAgentRegion(regionp)? -Brad
            if (gSky.mVOSkyp)
            {
                gSky.mVOSkyp->setRegion(regionp);
            }

            if (regionp->capabilitiesReceived())
            {
                regionp->requestSimulatorFeatures();
                LLAppViewer::instance()->updateNameLookupUrl(regionp);
            }
            else
            {
                regionp->setCapabilitiesReceivedCallback(LLAgent::capabilityReceivedCallback);
            }

        }
        else
        {
            // First time initialization.
            // We've changed regions, we're now going to change our agent coordinate frame.
            mAgentOriginGlobal = regionp->getOriginGlobal();

            LLVector3 delta;
            delta.setVec(regionp->getOriginGlobal());

            setPositionAgent(getPositionAgent() - delta);
            LLVector3 camera_position_agent = LLViewerCamera::getInstance()->getOrigin();
            LLViewerCamera::getInstance()->setOrigin(camera_position_agent - delta);

            // Update all of the regions.
            LLWorld::getInstance()->updateAgentOffset(mAgentOriginGlobal);

            if (regionp->capabilitiesReceived())
            {
                LLAppViewer::instance()->updateNameLookupUrl(regionp);
            }
            else
            {
                regionp->setCapabilitiesReceivedCallback([](const LLUUID &region_id, LLViewerRegion* regionp) {LLAppViewer::instance()->updateNameLookupUrl(regionp); });
            }
        }

        // Pass new region along to metrics components that care about this level of detail.
        LLAppViewer::metricsUpdateRegion(regionp->getHandle());
    }

    mRegionp = regionp;

    // TODO - most of what follows probably should be moved into callbacks

    // Pass the region host to LLUrlEntryParcel to resolve parcel name
    // with a server request.
    LLUrlEntryParcel::setRegionHost(getRegionHost());

    // Must shift hole-covering water object locations because local
    // coordinate frame changed.
    LLWorld::getInstance()->updateWaterObjects();

    // keep a list of regions we've been too
    // this is just an interesting stat, logged at the dataserver
    // we could trake this at the dataserver side, but that's harder
    U64 handle = regionp->getHandle();
    mRegionsVisited.insert(handle);

    LLSelectMgr::getInstance()->updateSelectionCenter();

    LLFloaterMove::sUpdateFlyingStatus();

    LL_DEBUGS("AgentLocation") << "Calling RegionChanged callbacks" << LL_ENDL;
    mRegionChangedSignal();
}


//-----------------------------------------------------------------------------
// getRegion()
//-----------------------------------------------------------------------------
LLViewerRegion *LLAgent::getRegion() const
{
    return mRegionp;
}


LLHost LLAgent::getRegionHost() const
{
    if (mRegionp)
    {
        return mRegionp->getHost();
    }
    else
    {
        return LLHost();
    }
}

boost::signals2::connection LLAgent::addRegionChangedCallback(const region_changed_signal_t::slot_type& cb)
{
    return mRegionChangedSignal.connect(cb);
}

void LLAgent::removeRegionChangedCallback(boost::signals2::connection callback)
{
    mRegionChangedSignal.disconnect(callback);
}

//-----------------------------------------------------------------------------
// inPrelude()
//-----------------------------------------------------------------------------
BOOL LLAgent::inPrelude()
{
    return mRegionp && mRegionp->isPrelude();
}


std::string LLAgent::getRegionCapability(const std::string &name)
{
    if (!mRegionp)
        return std::string();

    return mRegionp->getCapability(name);
}


//-----------------------------------------------------------------------------
// canManageEstate()
//-----------------------------------------------------------------------------

BOOL LLAgent::canManageEstate() const
{
    return mRegionp && mRegionp->canManageEstate();
}

//-----------------------------------------------------------------------------
// sendMessage()
//-----------------------------------------------------------------------------
void LLAgent::sendMessage()
{
    if (gDisconnected)
    {
        LL_WARNS() << "Trying to send message when disconnected!" << LL_ENDL;
        return;
    }
    if (!mRegionp)
    {
        LL_ERRS() << "No region for agent yet!" << LL_ENDL;
        return;
    }
    gMessageSystem->sendMessage(mRegionp->getHost());
}


//-----------------------------------------------------------------------------
// sendReliableMessage()
//-----------------------------------------------------------------------------
void LLAgent::sendReliableMessage()
{
    if (gDisconnected)
    {
        LL_DEBUGS() << "Trying to send message when disconnected!" << LL_ENDL;
        return;
    }
    if (!mRegionp)
    {
        LL_DEBUGS() << "LLAgent::sendReliableMessage No region for agent yet, not sending message!" << LL_ENDL;
        return;
    }
    gMessageSystem->sendReliable(mRegionp->getHost());
}

//-----------------------------------------------------------------------------
// getVelocity()
//-----------------------------------------------------------------------------
LLVector3 LLAgent::getVelocity() const
{
    if (isAgentAvatarValid())
    {
        return gAgentAvatarp->getVelocity();
    }
    else
    {
        return LLVector3::zero;
    }
}


//-----------------------------------------------------------------------------
// setPositionAgent()
//-----------------------------------------------------------------------------
void LLAgent::setPositionAgent(const LLVector3 &pos_agent)
{
    if (!pos_agent.isFinite())
    {
        LL_ERRS() << "setPositionAgent is not a number" << LL_ENDL;
    }

    if (isAgentAvatarValid() && gAgentAvatarp->getParent())
    {
        LLVector3 pos_agent_sitting;
        LLVector3d pos_agent_d;
        LLViewerObject *parent = (LLViewerObject*)gAgentAvatarp->getParent();

        pos_agent_sitting = gAgentAvatarp->getPosition() * parent->getRotation() + parent->getPositionAgent();
        pos_agent_d.setVec(pos_agent_sitting);

        mFrameAgent.setOrigin(pos_agent_sitting);
        mPositionGlobal = pos_agent_d + mAgentOriginGlobal;
    }
    else
    {
        mFrameAgent.setOrigin(pos_agent);

        LLVector3d pos_agent_d;
        pos_agent_d.setVec(pos_agent);
        mPositionGlobal = pos_agent_d + mAgentOriginGlobal;
    }

    if (((mLastTestGlobal - mPositionGlobal).lengthSquared() > 1.0) && !mOnPositionChanged.empty())
    {   // If the position has changed my more than 1 meter since the last time we triggered.
        // filters out some noise.
        mLastTestGlobal = mPositionGlobal;
        mOnPositionChanged(mFrameAgent.getOrigin(), mPositionGlobal);
    }
}

//-----------------------------------------------------------------------------
// getPositionGlobal()
//-----------------------------------------------------------------------------
const LLVector3d &LLAgent::getPositionGlobal() const
{
    if (isAgentAvatarValid() && !gAgentAvatarp->mDrawable.isNull())
    {
        mPositionGlobal = getPosGlobalFromAgent(gAgentAvatarp->getRenderPosition());
    }
    else
    {
        mPositionGlobal = getPosGlobalFromAgent(mFrameAgent.getOrigin());
    }

    return mPositionGlobal;
}

//-----------------------------------------------------------------------------
// getPositionAgent()
//-----------------------------------------------------------------------------
const LLVector3 &LLAgent::getPositionAgent()
{
    if (isAgentAvatarValid())
    {
        if(gAgentAvatarp->mDrawable.isNull())
        {
            mFrameAgent.setOrigin(gAgentAvatarp->getPositionAgent());
        }
        else
    {
        mFrameAgent.setOrigin(gAgentAvatarp->getRenderPosition());
    }
    }


    return mFrameAgent.getOrigin();
}

boost::signals2::connection LLAgent::whenPositionChanged(position_signal_t::slot_type fn)
{
    return mOnPositionChanged.connect(fn);
}


//-----------------------------------------------------------------------------
// getRegionsVisited()
//-----------------------------------------------------------------------------
S32 LLAgent::getRegionsVisited() const
{
    return mRegionsVisited.size();
}

//-----------------------------------------------------------------------------
// getDistanceTraveled()
//-----------------------------------------------------------------------------
F64 LLAgent::getDistanceTraveled() const
{
    return mDistanceTraveled;
}


//-----------------------------------------------------------------------------
// getPosAgentFromGlobal()
//-----------------------------------------------------------------------------
LLVector3 LLAgent::getPosAgentFromGlobal(const LLVector3d &pos_global) const
{
    LLVector3 pos_agent;
    pos_agent.setVec(pos_global - mAgentOriginGlobal);
    return pos_agent;
}


//-----------------------------------------------------------------------------
// getPosGlobalFromAgent()
//-----------------------------------------------------------------------------
LLVector3d LLAgent::getPosGlobalFromAgent(const LLVector3 &pos_agent) const
{
    LLVector3d pos_agent_d;
    pos_agent_d.setVec(pos_agent);
    return pos_agent_d + mAgentOriginGlobal;
}

void LLAgent::sitDown()
{
    setControlFlags(AGENT_CONTROL_SIT_ON_GROUND);
}


//-----------------------------------------------------------------------------
// resetAxes()
//-----------------------------------------------------------------------------
void LLAgent::resetAxes()
{
    mFrameAgent.resetAxes();
}


// Copied from LLCamera::setOriginAndLookAt
// Look_at must be unit vector
//-----------------------------------------------------------------------------
// resetAxes()
//-----------------------------------------------------------------------------
void LLAgent::resetAxes(const LLVector3 &look_at)
{
    LLVector3   skyward = getReferenceUpVector();

    // if look_at has zero length, fail
    // if look_at and skyward are parallel, fail
    //
    // Test both of these conditions with a cross product.
    LLVector3 cross(look_at % skyward);
    if (cross.isNull())
    {
        LL_INFOS() << "LLAgent::resetAxes cross-product is zero" << LL_ENDL;
        return;
    }

    // Make sure look_at and skyward are not parallel
    // and neither are zero length
    LLVector3 left(skyward % look_at);
    LLVector3 up(look_at % left);

    mFrameAgent.setAxes(look_at, left, up);
}


//-----------------------------------------------------------------------------
// rotate()
//-----------------------------------------------------------------------------
void LLAgent::rotate(F32 angle, const LLVector3 &axis)
{
    mFrameAgent.rotate(angle, axis);
}


//-----------------------------------------------------------------------------
// rotate()
//-----------------------------------------------------------------------------
void LLAgent::rotate(F32 angle, F32 x, F32 y, F32 z)
{
    mFrameAgent.rotate(angle, x, y, z);
}


//-----------------------------------------------------------------------------
// rotate()
//-----------------------------------------------------------------------------
void LLAgent::rotate(const LLMatrix3 &matrix)
{
    mFrameAgent.rotate(matrix);
}


//-----------------------------------------------------------------------------
// rotate()
//-----------------------------------------------------------------------------
void LLAgent::rotate(const LLQuaternion &quaternion)
{
    mFrameAgent.rotate(quaternion);
}


//-----------------------------------------------------------------------------
// getReferenceUpVector()
//-----------------------------------------------------------------------------
LLVector3 LLAgent::getReferenceUpVector()
{
    // this vector is in the coordinate frame of the avatar's parent object, or the world if none
    LLVector3 up_vector = LLVector3::z_axis;
    if (isAgentAvatarValid() &&
        gAgentAvatarp->getParent() &&
        gAgentAvatarp->mDrawable.notNull())
    {
        U32 camera_mode = gAgentCamera.getCameraAnimating() ? gAgentCamera.getLastCameraMode() : gAgentCamera.getCameraMode();
        // and in third person...
        if (camera_mode == CAMERA_MODE_THIRD_PERSON)
        {
            // make the up vector point to the absolute +z axis
            up_vector = up_vector * ~((LLViewerObject*)gAgentAvatarp->getParent())->getRenderRotation();
        }
        else if (camera_mode == CAMERA_MODE_MOUSELOOK)
        {
            // make the up vector point to the avatar's +z axis
            up_vector = up_vector * gAgentAvatarp->mDrawable->getRotation();
        }
    }

    return up_vector;
}

// Radians, positive is forward into ground
//-----------------------------------------------------------------------------
// pitch()
//-----------------------------------------------------------------------------
void LLAgent::pitch(F32 angle)
{
<<<<<<< HEAD
    if (fabs(angle) <= 1e-4)
        return;

    LLCoordFrame newCoordFrame(mFrameAgent);
    newCoordFrame.pitch(angle);

    // don't let user pitch if rotated 180 degree around the vertical axis
    if ((newCoordFrame.getXAxis()[VX] * mFrameAgent.getXAxis()[VX] < 0) &&
        (newCoordFrame.getXAxis()[VY] * mFrameAgent.getXAxis()[VY] < 0))
        return;

    // don't let user pitch if pointed almost all the way down or up
    LLVector3 skyward = getReferenceUpVector();
=======
    // don't let user pitch if pointed almost all the way down or up
>>>>>>> e7eced3c

    // A dot B = mag(A) * mag(B) * cos(angle between A and B)
    // so... cos(angle between A and B) = A dot B / mag(A) / mag(B)
    //                                  = A dot B for unit vectors
<<<<<<< HEAD
    F32 agent_camera_angle_from_skyward = acos(newCoordFrame.getAtAxis() * skyward) * RAD_TO_DEG;

    F32 min_angle = 1;
    F32 max_angle = 179;
    bool check_viewer_camera = false;

    if (gAgentCamera.getCameraMode() == CAMERA_MODE_THIRD_PERSON)
    {
        // These values of min_angle and max_angle are obtained purely empirically
        if (gAgentCamera.getCameraPreset() == CAMERA_PRESET_REAR_VIEW)
        {
            min_angle = 10;
            check_viewer_camera = true;
        }
        else if (gAgentCamera.getCameraPreset() == CAMERA_PRESET_GROUP_VIEW)
        {
            min_angle = 10;
            max_angle = 170;
            check_viewer_camera = true;
        }
    }

    if ((angle < 0 && agent_camera_angle_from_skyward < min_angle) ||
        (angle > 0 && agent_camera_angle_from_skyward > max_angle))
        return;

    if (check_viewer_camera)
    {
        const LLVector3& viewer_camera_pos = LLViewerCamera::getInstance()->getOrigin();
        LLVector3 agent_focus_pos = getPosAgentFromGlobal(gAgentCamera.calcFocusPositionTargetGlobal());
        LLVector3 look_dir = agent_focus_pos - viewer_camera_pos;
        F32 viewer_camera_angle_from_skyward = angle_between(look_dir, skyward) * RAD_TO_DEG;
        if ((angle < 0 && viewer_camera_angle_from_skyward < min_angle) ||
            (angle > 0 && viewer_camera_angle_from_skyward > max_angle))
            return;
    }

	mFrameAgent = newCoordFrame;
=======

    LLVector3 skyward = getReferenceUpVector();

    // clamp pitch to limits
    if (angle >= 0.f)
    {
        const F32 look_down_limit = 179.f * DEG_TO_RAD;
        F32 angle_from_skyward = acos(mFrameAgent.getAtAxis() * skyward);
        if (angle_from_skyward + angle > look_down_limit)
        {
            angle = look_down_limit - angle_from_skyward;
        }
    }
    else if (angle < 0.f)
    {
        const F32 look_up_limit = 5.f * DEG_TO_RAD;
        const LLVector3& viewer_camera_pos = LLViewerCamera::getInstance()->getOrigin();
        LLVector3 agent_focus_pos = getPosAgentFromGlobal(gAgentCamera.calcFocusPositionTargetGlobal());
        LLVector3 look_dir = agent_focus_pos - viewer_camera_pos;
        F32 angle_from_skyward = angle_between(look_dir, skyward);
        if (angle_from_skyward + angle < look_up_limit)
        {
            angle = look_up_limit - angle_from_skyward;
        }
    }

    if (fabs(angle) > 1e-4)
    {
        mFrameAgent.pitch(angle);
    }
>>>>>>> e7eced3c
}


//-----------------------------------------------------------------------------
// roll()
//-----------------------------------------------------------------------------
void LLAgent::roll(F32 angle)
{
    mFrameAgent.roll(angle);
}


//-----------------------------------------------------------------------------
// yaw()
//-----------------------------------------------------------------------------
void LLAgent::yaw(F32 angle)
{
    if (!rotateGrabbed())
    {
        mFrameAgent.rotate(angle, getReferenceUpVector());
    }
}


// Returns a quat that represents the rotation of the agent in the absolute frame
//-----------------------------------------------------------------------------
// getQuat()
//-----------------------------------------------------------------------------
LLQuaternion LLAgent::getQuat() const
{
    return mFrameAgent.getQuaternion();
}

//-----------------------------------------------------------------------------
// getControlFlags()
//-----------------------------------------------------------------------------
U32 LLAgent::getControlFlags()
{
    return mControlFlags;
}

//-----------------------------------------------------------------------------
// setControlFlags()
//-----------------------------------------------------------------------------
void LLAgent::setControlFlags(U32 mask)
{
    mControlFlags |= mask;
    mbFlagsDirty = TRUE;
}


//-----------------------------------------------------------------------------
// clearControlFlags()
//-----------------------------------------------------------------------------
void LLAgent::clearControlFlags(U32 mask)
{
    U32 old_flags = mControlFlags;
    mControlFlags &= ~mask;
    if (old_flags != mControlFlags)
    {
        mbFlagsDirty = TRUE;
    }
}

//-----------------------------------------------------------------------------
// controlFlagsDirty()
//-----------------------------------------------------------------------------
BOOL LLAgent::controlFlagsDirty() const
{
    return mbFlagsDirty;
}

//-----------------------------------------------------------------------------
// enableControlFlagReset()
//-----------------------------------------------------------------------------
void LLAgent::enableControlFlagReset()
{
    mbFlagsNeedReset = TRUE;
}

//-----------------------------------------------------------------------------
// resetControlFlags()
//-----------------------------------------------------------------------------
void LLAgent::resetControlFlags()
{
    if (mbFlagsNeedReset)
    {
        mbFlagsNeedReset = FALSE;
        mbFlagsDirty = FALSE;
        // reset all of the ephemeral flags
        // some flags are managed elsewhere
        mControlFlags &= AGENT_CONTROL_AWAY | AGENT_CONTROL_FLY | AGENT_CONTROL_MOUSELOOK;
    }
}

//-----------------------------------------------------------------------------
// setAFK()
//-----------------------------------------------------------------------------
void LLAgent::setAFK()
{
    if (gNonInteractive || !gAgent.getRegion())
    {
        // Don't set AFK if we're not talking to a region yet.
        return;
    }

    if (!(mControlFlags & AGENT_CONTROL_AWAY))
    {
        sendAnimationRequest(ANIM_AGENT_AWAY, ANIM_REQUEST_START);
        setControlFlags(AGENT_CONTROL_AWAY | AGENT_CONTROL_STOP);
        gAwayTimer.start();
    }
}

//-----------------------------------------------------------------------------
// clearAFK()
//-----------------------------------------------------------------------------
void LLAgent::clearAFK()
{
    gAwayTriggerTimer.reset();

    // Gods can sometimes get into away state (via gestures)
    // without setting the appropriate control flag. JC
    if (mControlFlags & AGENT_CONTROL_AWAY
        || (isAgentAvatarValid()
            && (gAgentAvatarp->mSignaledAnimations.find(ANIM_AGENT_AWAY) != gAgentAvatarp->mSignaledAnimations.end())))
    {
        sendAnimationRequest(ANIM_AGENT_AWAY, ANIM_REQUEST_STOP);
        clearControlFlags(AGENT_CONTROL_AWAY);
    }
}

//-----------------------------------------------------------------------------
// getAFK()
//-----------------------------------------------------------------------------
BOOL LLAgent::getAFK() const
{
    return (mControlFlags & AGENT_CONTROL_AWAY) != 0;
}

//-----------------------------------------------------------------------------
// setDoNotDisturb()
//-----------------------------------------------------------------------------
void LLAgent::setDoNotDisturb(bool pIsDoNotDisturb)
{
    bool isDoNotDisturbSwitchedOff = (mIsDoNotDisturb && !pIsDoNotDisturb);
    mIsDoNotDisturb = pIsDoNotDisturb;
    sendAnimationRequest(ANIM_AGENT_DO_NOT_DISTURB, (pIsDoNotDisturb ? ANIM_REQUEST_START : ANIM_REQUEST_STOP));
    LLNotificationsUI::LLChannelManager::getInstance()->muteAllChannels(pIsDoNotDisturb);
    if (isDoNotDisturbSwitchedOff)
    {
        LLDoNotDisturbNotificationStorage::getInstance()->updateNotifications();
    }
    gIMMgr->updateDNDMessageStatus();
}

//-----------------------------------------------------------------------------
// isDoNotDisturb()
//-----------------------------------------------------------------------------
bool LLAgent::isDoNotDisturb() const
{
    return mIsDoNotDisturb;
}


//-----------------------------------------------------------------------------
// startAutoPilotGlobal()
//-----------------------------------------------------------------------------
void LLAgent::startAutoPilotGlobal(
    const LLVector3d &target_global,
    const std::string& behavior_name,
    const LLQuaternion *target_rotation,
    void (*finish_callback)(BOOL, void *),
    void *callback_data,
    F32 stop_distance,
    F32 rot_threshold,
    BOOL allow_flying)
{
    if (!isAgentAvatarValid())
    {
        return;
    }

    if (target_global.isExactlyZero())
    {
        LL_WARNS() << "Canceling attempt to start autopilot towards invalid position" << LL_ENDL;
        return;
    }

    // Are there any pending callbacks from previous auto pilot requests?
    if (mAutoPilotFinishedCallback)
    {
        mAutoPilotFinishedCallback(dist_vec(gAgent.getPositionGlobal(), mAutoPilotTargetGlobal) < mAutoPilotStopDistance, mAutoPilotCallbackData);
    }

    mAutoPilotFinishedCallback = finish_callback;
    mAutoPilotCallbackData = callback_data;
    mAutoPilotRotationThreshold = rot_threshold;
    mAutoPilotBehaviorName = behavior_name;
    mAutoPilotAllowFlying = allow_flying;

    LLVector3d delta_pos( target_global );
    delta_pos -= getPositionGlobal();
    F64 distance = delta_pos.magVec();
    LLVector3d trace_target = target_global;

    trace_target.mdV[VZ] -= 10.f;

    LLVector3d intersection;
    LLVector3 normal;
    LLViewerObject *hit_obj;
    F32 heightDelta = LLWorld::getInstance()->resolveStepHeightGlobal(NULL, target_global, trace_target, intersection, normal, &hit_obj);

    if (stop_distance > 0.f)
    {
        mAutoPilotStopDistance = stop_distance;
    }
    else
    {
        // Guess at a reasonable stop distance.
        mAutoPilotStopDistance = (F32) sqrt( distance );
        if (mAutoPilotStopDistance < 0.5f)
        {
            mAutoPilotStopDistance = 0.5f;
        }
    }

    if (mAutoPilotAllowFlying)
    {
        mAutoPilotFlyOnStop = getFlying();
    }
    else
    {
        mAutoPilotFlyOnStop = FALSE;
    }

    if (distance > 30.0 && mAutoPilotAllowFlying)
    {
        setFlying(TRUE);
    }

    if ( distance > 1.f &&
        mAutoPilotAllowFlying &&
        heightDelta > (sqrtf(mAutoPilotStopDistance) + 1.f))
    {
        setFlying(TRUE);
        // Do not force flying for "Sit" behavior to prevent flying after pressing "Stand"
        // from an object. See EXT-1655.
        if ("Sit" != mAutoPilotBehaviorName)
            mAutoPilotFlyOnStop = TRUE;
    }

    mAutoPilot = TRUE;
    setAutoPilotTargetGlobal(target_global);

    if (target_rotation)
    {
        mAutoPilotUseRotation = TRUE;
        mAutoPilotTargetFacing = LLVector3::x_axis * *target_rotation;
        mAutoPilotTargetFacing.mV[VZ] = 0.f;
        mAutoPilotTargetFacing.normalize();
    }
    else
    {
        mAutoPilotUseRotation = FALSE;
    }

    mAutoPilotNoProgressFrameCount = 0;
}


//-----------------------------------------------------------------------------
// setAutoPilotTargetGlobal
//-----------------------------------------------------------------------------
void LLAgent::setAutoPilotTargetGlobal(const LLVector3d &target_global)
{
    if (mAutoPilot)
    {
        mAutoPilotTargetGlobal = target_global;

        // trace ray down to find height of destination from ground
        LLVector3d traceEndPt = target_global;
        traceEndPt.mdV[VZ] -= 20.f;

        LLVector3d targetOnGround;
        LLVector3 groundNorm;
        LLViewerObject *obj;

        LLWorld::getInstance()->resolveStepHeightGlobal(NULL, target_global, traceEndPt, targetOnGround, groundNorm, &obj);
        // Note: this might malfunction for sitting agent, since pelvis stays same, but agent's position becomes lower
        // But for autopilot to work we assume that agent is standing and ready to go.
        F64 target_height = llmax((F64)gAgentAvatarp->getPelvisToFoot(), target_global.mdV[VZ] - targetOnGround.mdV[VZ]);

        // clamp z value of target to minimum height above ground
        mAutoPilotTargetGlobal.mdV[VZ] = targetOnGround.mdV[VZ] + target_height;
        mAutoPilotTargetDist = (F32)dist_vec(gAgent.getPositionGlobal(), mAutoPilotTargetGlobal);
    }
}

//-----------------------------------------------------------------------------
// startFollowPilot()
//-----------------------------------------------------------------------------
void LLAgent::startFollowPilot(const LLUUID &leader_id, BOOL allow_flying, F32 stop_distance)
{
    mLeaderID = leader_id;
    if ( mLeaderID.isNull() ) return;

    LLViewerObject* object = gObjectList.findObject(mLeaderID);
    if (!object)
    {
        mLeaderID = LLUUID::null;
        return;
    }

    startAutoPilotGlobal(object->getPositionGlobal(),
                         std::string(), // behavior_name
                         NULL,          // target_rotation
                         NULL,          // finish_callback
                         NULL,          // callback_data
                         stop_distance,
                         0.03f,         // rotation_threshold
                         allow_flying);
}


//-----------------------------------------------------------------------------
// stopAutoPilot()
//-----------------------------------------------------------------------------
void LLAgent::stopAutoPilot(BOOL user_cancel)
{
    if (mAutoPilot)
    {
        mAutoPilot = FALSE;
        if (mAutoPilotUseRotation && !user_cancel)
        {
            resetAxes(mAutoPilotTargetFacing);
        }
        // Restore previous flying state before invoking mAutoPilotFinishedCallback to allow
        // callback function to change the flying state (like in near_sit_down_point()).
        // If the user cancelled, don't change the fly state
        if (!user_cancel)
        {
            setFlying(mAutoPilotFlyOnStop);
        }
        //NB: auto pilot can terminate for a reason other than reaching the destination
        if (mAutoPilotFinishedCallback)
        {
            mAutoPilotFinishedCallback(!user_cancel && dist_vec(gAgent.getPositionGlobal(), mAutoPilotTargetGlobal) < mAutoPilotStopDistance, mAutoPilotCallbackData);
            mAutoPilotFinishedCallback = NULL;
        }
        mLeaderID = LLUUID::null;

        setControlFlags(AGENT_CONTROL_STOP);

        if (user_cancel && !mAutoPilotBehaviorName.empty())
        {
            if (mAutoPilotBehaviorName == "Sit")
                LL_INFOS("Agent") << "Autopilot-Sit was canceled by user action" << LL_ENDL;
            else if (mAutoPilotBehaviorName == "Attach")
                LLNotificationsUtil::add("CancelledAttach");
            else
                LLNotificationsUtil::add("Cancelled");
        }
    }
}


// Returns necessary agent pitch and yaw changes, radians.
//-----------------------------------------------------------------------------
// autoPilot()
//-----------------------------------------------------------------------------
void LLAgent::autoPilot(F32 *delta_yaw)
{
    if (mAutoPilot)
    {
        if (!mLeaderID.isNull())
        {
            LLViewerObject* object = gObjectList.findObject(mLeaderID);
            if (!object)
            {
                stopAutoPilot();
                return;
            }
            mAutoPilotTargetGlobal = object->getPositionGlobal();
        }

        if (!isAgentAvatarValid()) return;

        if (gAgentAvatarp->mInAir && mAutoPilotAllowFlying)
        {
            setFlying(TRUE);
        }

        LLVector3 at;
        at.setVec(mFrameAgent.getAtAxis());
        LLVector3 target_agent = getPosAgentFromGlobal(mAutoPilotTargetGlobal);
        LLVector3 direction = target_agent - getPositionAgent();

        F32 target_dist = direction.magVec();

        if (target_dist >= mAutoPilotTargetDist)
        {
            mAutoPilotNoProgressFrameCount++;
            bool out_of_time = false;
            if (getFlying())
            {
                out_of_time = mAutoPilotNoProgressFrameCount > AUTOPILOT_MAX_TIME_NO_PROGRESS_FLY * gFPSClamped;
            }
            else
            {
                out_of_time = mAutoPilotNoProgressFrameCount > AUTOPILOT_MAX_TIME_NO_PROGRESS_WALK * gFPSClamped;
            }
            if (out_of_time)
            {
                stopAutoPilot();
                return;
            }
        }

        mAutoPilotTargetDist = target_dist;

        // Make this a two-dimensional solution
        at.mV[VZ] = 0.f;
        direction.mV[VZ] = 0.f;

        at.normalize();
        F32 xy_distance = direction.normalize();

        F32 yaw = 0.f;
        if (mAutoPilotTargetDist > mAutoPilotStopDistance)
        {
            yaw = angle_between(mFrameAgent.getAtAxis(), direction);
        }
        else if (mAutoPilotUseRotation)
        {
            // we're close now just aim at target facing
            yaw = angle_between(at, mAutoPilotTargetFacing);
            direction = mAutoPilotTargetFacing;
        }

        yaw = 4.f * yaw / gFPSClamped;

        // figure out which direction to turn
        LLVector3 scratch(at % direction);

        if (scratch.mV[VZ] > 0.f)
        {
            setControlFlags(AGENT_CONTROL_YAW_POS);
        }
        else
        {
            yaw = -yaw;
            setControlFlags(AGENT_CONTROL_YAW_NEG);
        }

        *delta_yaw = yaw;

        // Compute when to start slowing down
        F32 slow_distance;
        if (getFlying())
        {
            slow_distance = llmax(8.f, mAutoPilotStopDistance + 5.f);
        }
        else
        {
            slow_distance = llmax(3.f, mAutoPilotStopDistance + 2.f);
        }

        // If we're flying, handle autopilot points above or below you.
        if (getFlying() && xy_distance < AUTOPILOT_HEIGHT_ADJUST_DISTANCE)
        {
            if (isAgentAvatarValid())
            {
                F64 current_height = gAgentAvatarp->getPositionGlobal().mdV[VZ];
                F32 delta_z = (F32)(mAutoPilotTargetGlobal.mdV[VZ] - current_height);
                F32 slope = delta_z / xy_distance;
                if (slope > 0.45f && delta_z > 6.f)
                {
                    setControlFlags(AGENT_CONTROL_FAST_UP | AGENT_CONTROL_UP_POS);
                }
                else if (slope > 0.002f && delta_z > 0.5f)
                {
                    setControlFlags(AGENT_CONTROL_UP_POS);
                }
                else if (slope < -0.45f && delta_z < -6.f && current_height > AUTOPILOT_MIN_TARGET_HEIGHT_OFF_GROUND)
                {
                    setControlFlags(AGENT_CONTROL_FAST_UP | AGENT_CONTROL_UP_NEG);
                }
                else if (slope < -0.002f && delta_z < -0.5f && current_height > AUTOPILOT_MIN_TARGET_HEIGHT_OFF_GROUND)
                {
                    setControlFlags(AGENT_CONTROL_UP_NEG);
                }
            }
        }

        //  calculate delta rotation to target heading
        F32 delta_target_heading = angle_between(mFrameAgent.getAtAxis(), mAutoPilotTargetFacing);

        if (xy_distance > slow_distance && yaw < (F_PI / 10.f))
        {
            // walking/flying fast
            setControlFlags(AGENT_CONTROL_FAST_AT | AGENT_CONTROL_AT_POS);
        }
        else if (mAutoPilotTargetDist > mAutoPilotStopDistance)
        {
            // walking/flying slow
            U32 movement_flag = 0;

            if (at * direction > 0.9f)
            {
                movement_flag = AGENT_CONTROL_AT_POS;
            }
            else if (at * direction < -0.9f)
            {
                movement_flag = AGENT_CONTROL_AT_NEG;
            }

            if (getFlying())
            {
                // flying is too fast and has high inertia, artificially slow it down
                // Don't update flags too often, server might not react
                static U64 last_time_microsec = 0;
                U64 time_microsec = LLTimer::getTotalTime();
                U64 delta = time_microsec - last_time_microsec;
                // fly during ~0-40 ms, stop during ~40-250 ms
                if (delta > 250000) // 250ms
                {
                    // reset even if !movement_flag
                    last_time_microsec = time_microsec;
                }
                else if (delta > 40000) // 40 ms
                {
                    clearControlFlags(AGENT_CONTROL_AT_POS | AGENT_CONTROL_AT_POS);
                    movement_flag = 0;
                }
            }

            if (movement_flag)
            {
                setControlFlags(movement_flag);
            }
        }

        // check to see if we need to keep rotating to target orientation
        if (mAutoPilotTargetDist < mAutoPilotStopDistance)
        {
            setControlFlags(AGENT_CONTROL_STOP);
            if(!mAutoPilotUseRotation || (delta_target_heading < mAutoPilotRotationThreshold))
            {
                stopAutoPilot();
            }
        }
    }
}


//-----------------------------------------------------------------------------
// propagate()
//-----------------------------------------------------------------------------
void LLAgent::propagate(const F32 dt)
{
    // Update UI based on agent motion
    LLFloaterMove *floater_move = LLFloaterReg::findTypedInstance<LLFloaterMove>("moveview");
    if (floater_move)
    {
        floater_move->mForwardButton   ->setToggleState( gAgentCamera.getAtKey() > 0 || gAgentCamera.getWalkKey() > 0 );
        floater_move->mBackwardButton  ->setToggleState( gAgentCamera.getAtKey() < 0 || gAgentCamera.getWalkKey() < 0 );
        floater_move->mTurnLeftButton  ->setToggleState( gAgentCamera.getYawKey() > 0.f );
        floater_move->mTurnRightButton ->setToggleState( gAgentCamera.getYawKey() < 0.f );
        floater_move->mSlideLeftButton  ->setToggleState( gAgentCamera.getLeftKey() > 0.f );
        floater_move->mSlideRightButton ->setToggleState( gAgentCamera.getLeftKey() < 0.f );
        floater_move->mMoveUpButton    ->setToggleState( gAgentCamera.getUpKey() > 0 );
        floater_move->mMoveDownButton  ->setToggleState( gAgentCamera.getUpKey() < 0 );
    }

    // handle rotation based on keyboard levels
    const F32 YAW_RATE = 90.f * DEG_TO_RAD;             // radians per second
    yaw(YAW_RATE * gAgentCamera.getYawKey() * dt);

    const F32 PITCH_RATE = 90.f * DEG_TO_RAD;           // radians per second
    pitch(PITCH_RATE * gAgentCamera.getPitchKey() * dt);

    // handle auto-land behavior
    if (isAgentAvatarValid())
    {
        BOOL in_air = gAgentAvatarp->mInAir;
        LLVector3 land_vel = getVelocity();
        land_vel.mV[VZ] = 0.f;

        if (!in_air
            && gAgentCamera.getUpKey() < 0
            && land_vel.magVecSquared() < MAX_VELOCITY_AUTO_LAND_SQUARED
            && gSavedSettings.getBOOL("AutomaticFly"))
        {
            // land automatically
            setFlying(FALSE);
        }
    }

    gAgentCamera.clearGeneralKeys();
}

//-----------------------------------------------------------------------------
// updateAgentPosition()
//-----------------------------------------------------------------------------
void LLAgent::updateAgentPosition(const F32 dt, const F32 yaw_radians, const S32 mouse_x, const S32 mouse_y)
{
    static LLCachedControl<F32> hint_timeout(gSavedSettings, "NotMovingHintTimeout");
    if (mMoveTimer.getStarted() && mMoveTimer.getElapsedTimeF32() > hint_timeout)
    {
        LLFirstUse::notMoving();
    }

    propagate(dt);

    // static S32 cameraUpdateCount = 0;

    rotate(yaw_radians, 0, 0, 1);

    //
    // Check for water and land collision, set underwater flag
    //

    gAgentCamera.updateLookAt(mouse_x, mouse_y);

    // When agent has no parents, position updates come from setPositionAgent()
    // But when agent has a parent (ex: is seated), position remains unchanged
    // relative to parent and no parent's position update trigger
    // setPositionAgent().
    // But EEP's sky track selection still needs an update if agent has a parent
    // and parent moves (ex: vehicles).
    if (isAgentAvatarValid()
        && gAgentAvatarp->getParent()
        && !mOnPositionChanged.empty()
        )
    {
        LLVector3d new_position = getPositionGlobal();
        if ((mLastTestGlobal - new_position).lengthSquared() > 1.0)
        {
            // If the position has changed by more than 1 meter since the last time we triggered.
            // filters out some noise.
            mLastTestGlobal = new_position;
            mOnPositionChanged(mFrameAgent.getOrigin(), new_position);
        }
    }
}

// friends and operators

std::ostream& operator<<(std::ostream &s, const LLAgent &agent)
{
    // This is unfinished, but might never be used.
    // We'll just leave it for now; we can always delete it.
    s << " { "
      << "  Frame = " << agent.mFrameAgent << "\n"
      << " }";
    return s;
}

// TRUE if your own avatar needs to be rendered.  Usually only
// in third person and build.
//-----------------------------------------------------------------------------
// needsRenderAvatar()
//-----------------------------------------------------------------------------
BOOL LLAgent::needsRenderAvatar()
{
    if (gAgentCamera.cameraMouselook() && !LLVOAvatar::sVisibleInFirstPerson)
    {
        return FALSE;
    }

    return mShowAvatar && mOutfitChosen;
}

// TRUE if we need to render your own avatar's head.
BOOL LLAgent::needsRenderHead()
{
    return (LLVOAvatar::sVisibleInFirstPerson && LLPipeline::sReflectionRender) || (mShowAvatar && !gAgentCamera.cameraMouselook());
}

//-----------------------------------------------------------------------------
// startTyping()
//-----------------------------------------------------------------------------
void LLAgent::startTyping()
{
    mTypingTimer.reset();

    if (getRenderState() & AGENT_STATE_TYPING)
    {
        // already typing, don't trigger a different animation
        return;
    }
    setRenderState(AGENT_STATE_TYPING);

    if (mChatTimer.getElapsedTimeF32() < 2.f)
    {
        LLViewerObject* chatter = gObjectList.findObject(mLastChatterID);
        if (chatter && chatter->isAvatar())
        {
            gAgentCamera.setLookAt(LOOKAT_TARGET_RESPOND, chatter, LLVector3::zero);
        }
    }

    if (gSavedSettings.getBOOL("PlayTypingAnim"))
    {
        sendAnimationRequest(ANIM_AGENT_TYPE, ANIM_REQUEST_START);
    }
    (LLFloaterReg::getTypedInstance<LLFloaterIMNearbyChat>("nearby_chat"))->
            sendChatFromViewer("", CHAT_TYPE_START, FALSE);
}

//-----------------------------------------------------------------------------
// stopTyping()
//-----------------------------------------------------------------------------
void LLAgent::stopTyping()
{
    if (mRenderState & AGENT_STATE_TYPING)
    {
        clearRenderState(AGENT_STATE_TYPING);
        sendAnimationRequest(ANIM_AGENT_TYPE, ANIM_REQUEST_STOP);
        (LLFloaterReg::getTypedInstance<LLFloaterIMNearbyChat>("nearby_chat"))->
                sendChatFromViewer("", CHAT_TYPE_STOP, FALSE);
    }
}

//-----------------------------------------------------------------------------
// setRenderState()
//-----------------------------------------------------------------------------
void LLAgent::setRenderState(U8 newstate)
{
    mRenderState |= newstate;
}

//-----------------------------------------------------------------------------
// clearRenderState()
//-----------------------------------------------------------------------------
void LLAgent::clearRenderState(U8 clearstate)
{
    mRenderState &= ~clearstate;
}


//-----------------------------------------------------------------------------
// getRenderState()
//-----------------------------------------------------------------------------
U8 LLAgent::getRenderState()
{
    // *FIX: don't do stuff in a getter!  This is infinite loop city!
    if ((mTypingTimer.getElapsedTimeF32() > TYPING_TIMEOUT_SECS)
        && (mRenderState & AGENT_STATE_TYPING))
    {
        stopTyping();
    }

    if ((!LLSelectMgr::getInstance()->getSelection()->isEmpty() && LLSelectMgr::getInstance()->shouldShowSelection())
        || LLToolMgr::getInstance()->getCurrentTool()->isEditing() )
    {
        setRenderState(AGENT_STATE_EDITING);
    }
    else
    {
        clearRenderState(AGENT_STATE_EDITING);
    }

    return mRenderState;
}

//-----------------------------------------------------------------------------
//-----------------------------------------------------------------------------

//-----------------------------------------------------------------------------
// endAnimationUpdateUI()
//-----------------------------------------------------------------------------
void LLAgent::endAnimationUpdateUI()
{
    if (LLApp::isExiting()
        || !gViewerWindow
        || !gMenuBarView
        || !gToolBarView
        || !gStatusBar)
    {
        return;
    }
    if (gAgentCamera.getCameraMode() == gAgentCamera.getLastCameraMode())
    {
        // We're already done endAnimationUpdateUI for this transition.
        return;
    }

    // clean up UI from mode we're leaving
    if (gAgentCamera.getLastCameraMode() == CAMERA_MODE_MOUSELOOK )
    {
        gToolBarView->setToolBarsVisible(true);
        // show mouse cursor
        gViewerWindow->showCursor();
        // show menus
        gMenuBarView->setVisible(TRUE);
        LLNavigationBar::getInstance()->setVisible(TRUE && gSavedSettings.getBOOL("ShowNavbarNavigationPanel"));
        gStatusBar->setVisibleForMouselook(true);

        static LLCachedControl<bool> show_mini_location_panel(gSavedSettings, "ShowMiniLocationPanel");
        if (show_mini_location_panel)
        {
            LLPanelTopInfoBar::getInstance()->setVisible(TRUE);
        }

        LLChicletBar::getInstance()->setVisible(TRUE);

        LLPanelStandStopFlying::getInstance()->setVisible(TRUE);

        LLToolMgr::getInstance()->setCurrentToolset(gBasicToolset);

        LLFloaterCamera::onLeavingMouseLook();

        if (mMouselookModeOutSignal)
        {
            (*mMouselookModeOutSignal)();
        }

        // Only pop if we have pushed...
        if (TRUE == mViewsPushed)
        {
#if 0 // Use this once all floaters are registered
            LLFloaterReg::restoreVisibleInstances();
#else // Use this for now
            LLFloaterView::skip_list_t skip_list;
            if (LLFloaterReg::findInstance("mini_map"))
            {
                skip_list.insert(LLFloaterReg::findInstance("mini_map"));
            }
            if (LLFloaterReg::findInstance("beacons"))
            {
                skip_list.insert(LLFloaterReg::findInstance("beacons"));
            }
            LLFloaterIMContainer* im_box = LLFloaterReg::getTypedInstance<LLFloaterIMContainer>("im_container");
            LLFloaterIMContainer::floater_list_t conversations;
            im_box->getDetachedConversationFloaters(conversations);
            for (LLFloater* conversation : conversations)
            {
                LL_INFOS() << "skip_list.insert(session_floater): " << conversation->getTitle() << LL_ENDL;
                skip_list.insert(conversation);
            }

            gFloaterView->popVisibleAll(skip_list);
#endif
            mViewsPushed = FALSE;
        }


        gAgentCamera.setLookAt(LOOKAT_TARGET_CLEAR);
        if( gMorphView )
        {
            gMorphView->setVisible( FALSE );
        }

        // Disable mouselook-specific animations
        if (isAgentAvatarValid())
        {
            if( gAgentAvatarp->isAnyAnimationSignaled(AGENT_GUN_AIM_ANIMS, NUM_AGENT_GUN_AIM_ANIMS) )
            {
                if (gAgentAvatarp->mSignaledAnimations.find(ANIM_AGENT_AIM_RIFLE_R) != gAgentAvatarp->mSignaledAnimations.end())
                {
                    sendAnimationRequest(ANIM_AGENT_AIM_RIFLE_R, ANIM_REQUEST_STOP);
                    sendAnimationRequest(ANIM_AGENT_HOLD_RIFLE_R, ANIM_REQUEST_START);
                }
                if (gAgentAvatarp->mSignaledAnimations.find(ANIM_AGENT_AIM_HANDGUN_R) != gAgentAvatarp->mSignaledAnimations.end())
                {
                    sendAnimationRequest(ANIM_AGENT_AIM_HANDGUN_R, ANIM_REQUEST_STOP);
                    sendAnimationRequest(ANIM_AGENT_HOLD_HANDGUN_R, ANIM_REQUEST_START);
                }
                if (gAgentAvatarp->mSignaledAnimations.find(ANIM_AGENT_AIM_BAZOOKA_R) != gAgentAvatarp->mSignaledAnimations.end())
                {
                    sendAnimationRequest(ANIM_AGENT_AIM_BAZOOKA_R, ANIM_REQUEST_STOP);
                    sendAnimationRequest(ANIM_AGENT_HOLD_BAZOOKA_R, ANIM_REQUEST_START);
                }
                if (gAgentAvatarp->mSignaledAnimations.find(ANIM_AGENT_AIM_BOW_L) != gAgentAvatarp->mSignaledAnimations.end())
                {
                    sendAnimationRequest(ANIM_AGENT_AIM_BOW_L, ANIM_REQUEST_STOP);
                    sendAnimationRequest(ANIM_AGENT_HOLD_BOW_L, ANIM_REQUEST_START);
                }
            }
        }
    }
    else if (gAgentCamera.getLastCameraMode() == CAMERA_MODE_CUSTOMIZE_AVATAR)
    {
        // make sure we ask to save changes

        LLToolMgr::getInstance()->setCurrentToolset(gBasicToolset);

        if( gMorphView )
        {
            gMorphView->setVisible( FALSE );
        }

        if (isAgentAvatarValid())
        {
            if(mCustomAnim)
            {
                sendAnimationRequest(ANIM_AGENT_CUSTOMIZE, ANIM_REQUEST_STOP);
                sendAnimationRequest(ANIM_AGENT_CUSTOMIZE_DONE, ANIM_REQUEST_START);

                mCustomAnim = FALSE ;
            }

        }
        gAgentCamera.setLookAt(LOOKAT_TARGET_CLEAR);

        LLFloaterCamera::onAvatarEditingAppearance(false);
    }

    //---------------------------------------------------------------------
    // Set up UI for mode we're entering
    //---------------------------------------------------------------------
    if (gAgentCamera.getCameraMode() == CAMERA_MODE_MOUSELOOK)
    {
        // clean up UI
        // first show anything hidden by UI toggle
        gViewerWindow->setUIVisibility(TRUE);

        // then hide stuff we want hidden for mouselook
        gToolBarView->setToolBarsVisible(false);
        gMenuBarView->setVisible(FALSE);
        LLNavigationBar::getInstance()->setVisible(FALSE);
        gStatusBar->setVisibleForMouselook(false);

        LLPanelTopInfoBar::getInstance()->setVisible(FALSE);

        LLChicletBar::getInstance()->setVisible(FALSE);

        LLPanelStandStopFlying::getInstance()->setVisible(FALSE);

        // clear out camera lag effect
        gAgentCamera.clearCameraLag();

        // JC - Added for always chat in third person option
        gFocusMgr.setKeyboardFocus(NULL);

        LLToolMgr::getInstance()->setCurrentToolset(gMouselookToolset);

        mViewsPushed = TRUE;

        if (mMouselookModeInSignal)
        {
            (*mMouselookModeInSignal)();
        }

        // hide all floaters except the mini map

#if 0 // Use this once all floaters are registered
        std::set<std::string> exceptions;
        exceptions.insert("mini_map");
        LLFloaterReg::hideVisibleInstances(exceptions);
#else // Use this for now
        LLFloaterView::skip_list_t skip_list;
        skip_list.insert(LLFloaterReg::findInstance("mini_map"));
        skip_list.insert(LLFloaterReg::findInstance("beacons"));
        gFloaterView->pushVisibleAll(FALSE, skip_list);
#endif

        if( gMorphView )
        {
            gMorphView->setVisible(FALSE);
        }

        gConsole->setVisible( TRUE );

        if (isAgentAvatarValid())
        {
            // Trigger mouselook-specific animations
            if( gAgentAvatarp->isAnyAnimationSignaled(AGENT_GUN_HOLD_ANIMS, NUM_AGENT_GUN_HOLD_ANIMS) )
            {
                if (gAgentAvatarp->mSignaledAnimations.find(ANIM_AGENT_HOLD_RIFLE_R) != gAgentAvatarp->mSignaledAnimations.end())
                {
                    sendAnimationRequest(ANIM_AGENT_HOLD_RIFLE_R, ANIM_REQUEST_STOP);
                    sendAnimationRequest(ANIM_AGENT_AIM_RIFLE_R, ANIM_REQUEST_START);
                }
                if (gAgentAvatarp->mSignaledAnimations.find(ANIM_AGENT_HOLD_HANDGUN_R) != gAgentAvatarp->mSignaledAnimations.end())
                {
                    sendAnimationRequest(ANIM_AGENT_HOLD_HANDGUN_R, ANIM_REQUEST_STOP);
                    sendAnimationRequest(ANIM_AGENT_AIM_HANDGUN_R, ANIM_REQUEST_START);
                }
                if (gAgentAvatarp->mSignaledAnimations.find(ANIM_AGENT_HOLD_BAZOOKA_R) != gAgentAvatarp->mSignaledAnimations.end())
                {
                    sendAnimationRequest(ANIM_AGENT_HOLD_BAZOOKA_R, ANIM_REQUEST_STOP);
                    sendAnimationRequest(ANIM_AGENT_AIM_BAZOOKA_R, ANIM_REQUEST_START);
                }
                if (gAgentAvatarp->mSignaledAnimations.find(ANIM_AGENT_HOLD_BOW_L) != gAgentAvatarp->mSignaledAnimations.end())
                {
                    sendAnimationRequest(ANIM_AGENT_HOLD_BOW_L, ANIM_REQUEST_STOP);
                    sendAnimationRequest(ANIM_AGENT_AIM_BOW_L, ANIM_REQUEST_START);
                }
            }
            if (gAgentAvatarp->getParent())
            {
                LLVector3 at_axis = LLViewerCamera::getInstance()->getAtAxis();
                LLViewerObject* root_object = (LLViewerObject*)gAgentAvatarp->getRoot();
                if (root_object->flagCameraDecoupled())
                {
                    resetAxes(at_axis);
                }
                else
                {
                    resetAxes(at_axis * ~((LLViewerObject*)gAgentAvatarp->getParent())->getRenderRotation());
                }
            }
        }
    }
    else if (gAgentCamera.getCameraMode() == CAMERA_MODE_CUSTOMIZE_AVATAR)
    {
        LLToolMgr::getInstance()->setCurrentToolset(gFaceEditToolset);

        if( gMorphView )
        {
            gMorphView->setVisible( TRUE );
        }

        // freeze avatar
        if (isAgentAvatarValid())
        {
            mPauseRequest = gAgentAvatarp->requestPause();
        }

        LLFloaterCamera::onAvatarEditingAppearance(true);
    }

    if (isAgentAvatarValid())
    {
        gAgentAvatarp->updateAttachmentVisibility(gAgentCamera.getCameraMode());
    }

    gFloaterTools->dirty();

    // Don't let this be called more than once if the camera
    // mode hasn't changed.  --JC
    gAgentCamera.updateLastCamera();
}

boost::signals2::connection LLAgent::setMouselookModeInCallback( const camera_signal_t::slot_type& cb )
{
    if (!mMouselookModeInSignal) mMouselookModeInSignal = new camera_signal_t();
    return mMouselookModeInSignal->connect(cb);
}

boost::signals2::connection LLAgent::setMouselookModeOutCallback( const camera_signal_t::slot_type& cb )
{
    if (!mMouselookModeOutSignal) mMouselookModeOutSignal = new camera_signal_t();
    return mMouselookModeOutSignal->connect(cb);
}

//-----------------------------------------------------------------------------
// heardChat()
//-----------------------------------------------------------------------------
void LLAgent::heardChat(const LLUUID& id)
{
    // log text and voice chat to speaker mgr
    // for keeping track of active speakers, etc.
    LLLocalSpeakerMgr::getInstance()->speakerChatted(id);

    // don't respond to your own voice
    if (id == getID()) return;

    if (ll_rand(2) == 0)
    {
        LLViewerObject *chatter = gObjectList.findObject(mLastChatterID);
        gAgentCamera.setLookAt(LOOKAT_TARGET_AUTO_LISTEN, chatter, LLVector3::zero);
    }

    mLastChatterID = id;
    mChatTimer.reset();
}

LLSD ll_sdmap_from_vector3(const LLVector3& vec)
{
    LLSD ret;
    ret["X"] = vec.mV[VX];
    ret["Y"] = vec.mV[VY];
    ret["Z"] = vec.mV[VZ];
    return ret;
}

LLVector3 ll_vector3_from_sdmap(const LLSD& sd)
{
    LLVector3 ret;
    ret.mV[VX] = F32(sd["X"].asReal());
    ret.mV[VY] = F32(sd["Y"].asReal());
    ret.mV[VZ] = F32(sd["Z"].asReal());
    return ret;
}

void LLAgent::setStartPosition( U32 location_id )
{
    LLViewerObject          *object;

    if (gAgentID == LLUUID::null)
    {
        return;
    }
    // we've got an ID for an agent viewerobject
    object = gObjectList.findObject(gAgentID);
    if (! object)
    {
        LL_INFOS() << "setStartPosition - Can't find agent viewerobject id " << gAgentID << LL_ENDL;
        return;
    }
    // we've got the viewer object
    // Sometimes the agent can be velocity interpolated off of
    // this simulator.  Clamp it to the region the agent is
    // in, a little bit in on each side.
    const F32 INSET = 0.5f; //meters
    const F32 REGION_WIDTH = LLWorld::getInstance()->getRegionWidthInMeters();

    LLVector3 agent_pos = getPositionAgent();

    if (isAgentAvatarValid())
    {
        // the z height is at the agent's feet
        agent_pos.mV[VZ] -= 0.5f * (gAgentAvatarp->mBodySize.mV[VZ] + gAgentAvatarp->mAvatarOffset.mV[VZ]);
    }

    agent_pos.mV[VX] = llclamp( agent_pos.mV[VX], INSET, REGION_WIDTH - INSET );
    agent_pos.mV[VY] = llclamp( agent_pos.mV[VY], INSET, REGION_WIDTH - INSET );

    // Don't let them go below ground, or too high.
    agent_pos.mV[VZ] = llclamp( agent_pos.mV[VZ],
                                mRegionp->getLandHeightRegion( agent_pos ),
                                LLWorld::getInstance()->getRegionMaxHeight() );
    // Send the CapReq
    LLSD request;
    LLSD body;
    LLSD homeLocation;

    homeLocation["LocationId"] = LLSD::Integer(location_id);
    homeLocation["LocationPos"] = ll_sdmap_from_vector3(agent_pos);
    homeLocation["LocationLookAt"] = ll_sdmap_from_vector3(mFrameAgent.getAtAxis());

    body["HomeLocation"] = homeLocation;

    if (!requestPostCapability("HomeLocation", body,
            boost::bind(&LLAgent::setStartPositionSuccess, this, _1)))
        LL_WARNS() << "Unable to post to HomeLocation capability." << LL_ENDL;
}

void LLAgent::setStartPositionSuccess(const LLSD &result)
{
    LLVector3 agent_pos;
    bool      error = true;

    do {
        // was the call to /agent/<agent-id>/home-location successful?
        // If not, we keep error set to true
        if (!result.has("success"))
            break;

        if (0 != strncmp("true", result["success"].asString().c_str(), 4))
            break;

        // did the simulator return a "justified" home location?
        // If no, we keep error set to true
        if (!result.has("HomeLocation"))
            break;

        if ((!result["HomeLocation"].has("LocationPos")) ||
                (!result["HomeLocation"]["LocationPos"].has("X")) ||
                (!result["HomeLocation"]["LocationPos"].has("Y")) ||
                (!result["HomeLocation"]["LocationPos"].has("Z")))
            break;

        agent_pos.mV[VX] = result["HomeLocation"]["LocationPos"]["X"].asInteger();
        agent_pos.mV[VY] = result["HomeLocation"]["LocationPos"]["Y"].asInteger();
        agent_pos.mV[VZ] = result["HomeLocation"]["LocationPos"]["Z"].asInteger();

        error = false;

    } while (0);

    if (error)
    {
        LL_WARNS() << "Error in response to home position set." << LL_ENDL;
    }
    else
    {
        LL_INFOS() << "setting home position" << LL_ENDL;

        LLViewerRegion *viewer_region = gAgent.getRegion();
        setHomePosRegion(viewer_region->getHandle(), agent_pos);
    }
}

void LLAgent::requestStopMotion( LLMotion* motion )
{
    // Notify all avatars that a motion has stopped.
    // This is needed to clear the animation state bits
    LLUUID anim_state = motion->getID();
    onAnimStop(motion->getID());

    // if motion is not looping, it could have stopped by running out of time
    // so we need to tell the server this
//  LL_INFOS() << "Sending stop for motion " << motion->getName() << LL_ENDL;
    sendAnimationRequest( anim_state, ANIM_REQUEST_STOP );
}

void LLAgent::onAnimStop(const LLUUID& id)
{
    // handle automatic state transitions (based on completion of animation playback)
    if (id == ANIM_AGENT_STAND)
    {
        stopFidget();
    }
    else if (id == ANIM_AGENT_AWAY)
    {
        clearAFK();
    }
    else if (id == ANIM_AGENT_STANDUP)
    {
        // send stand up command
        setControlFlags(AGENT_CONTROL_FINISH_ANIM);

        // now trigger dusting self off animation
        if (isAgentAvatarValid() && !gAgentAvatarp->mBelowWater && rand() % 3 == 0)
            sendAnimationRequest( ANIM_AGENT_BRUSH, ANIM_REQUEST_START );
    }
    else if (id == ANIM_AGENT_PRE_JUMP || id == ANIM_AGENT_LAND || id == ANIM_AGENT_MEDIUM_LAND)
    {
        setControlFlags(AGENT_CONTROL_FINISH_ANIM);
    }
}

bool LLAgent::isGodlike() const
{
    return mAgentAccess->isGodlike();
}

bool LLAgent::isGodlikeWithoutAdminMenuFakery() const
{
    return mAgentAccess->isGodlikeWithoutAdminMenuFakery();
}

U8 LLAgent::getGodLevel() const
{
    return mAgentAccess->getGodLevel();
}

bool LLAgent::wantsPGOnly() const
{
    return mAgentAccess->wantsPGOnly();
}

bool LLAgent::canAccessMature() const
{
    return mAgentAccess->canAccessMature();
}

bool LLAgent::canAccessAdult() const
{
    return mAgentAccess->canAccessAdult();
}

bool LLAgent::canAccessMaturityInRegion( U64 region_handle ) const
{
    LLViewerRegion *regionp = LLWorld::getInstance()->getRegionFromHandle( region_handle );
    if( regionp )
    {
        switch( regionp->getSimAccess() )
        {
            case SIM_ACCESS_MATURE:
                if( !canAccessMature() )
                    return false;
                break;
            case SIM_ACCESS_ADULT:
                if( !canAccessAdult() )
                    return false;
                break;
            default:
                // Oh, go on and hear the silly noises.
                break;
        }
    }

    return true;
}

bool LLAgent::canAccessMaturityAtGlobal( LLVector3d pos_global ) const
{
    U64 region_handle = to_region_handle_global( pos_global.mdV[0], pos_global.mdV[1] );
    return canAccessMaturityInRegion( region_handle );
}

bool LLAgent::prefersPG() const
{
    return mAgentAccess->prefersPG();
}

bool LLAgent::prefersMature() const
{
    return mAgentAccess->prefersMature();
}

bool LLAgent::prefersAdult() const
{
    return mAgentAccess->prefersAdult();
}

bool LLAgent::isTeen() const
{
    return mAgentAccess->isTeen();
}

bool LLAgent::isMature() const
{
    return mAgentAccess->isMature();
}

bool LLAgent::isAdult() const
{
    return mAgentAccess->isAdult();
}

//static
int LLAgent::convertTextToMaturity(char text)
{
    return LLAgentAccess::convertTextToMaturity(text);
}

void LLAgent::handlePreferredMaturityResult(U8 pServerMaturity)
{
    // Update the number of responses received
    ++mMaturityPreferenceResponseId;
    llassert(mMaturityPreferenceResponseId <= mMaturityPreferenceRequestId);

    // Update the last known server maturity response
    mLastKnownResponseMaturity = pServerMaturity;

    // Ignore all responses if we know there are more unanswered requests that are expected
    if (mMaturityPreferenceResponseId == mMaturityPreferenceRequestId)
    {
        // If we received a response that matches the last known request, then we are good
        if (mLastKnownRequestMaturity == mLastKnownResponseMaturity)
        {
            mMaturityPreferenceNumRetries = 0;
            reportPreferredMaturitySuccess();
            llassert(static_cast<U8>(gSavedSettings.getU32("PreferredMaturity")) == mLastKnownResponseMaturity);
        }
        // Else, the viewer is out of sync with the server, so let's try to re-sync with the
        // server by re-sending our last known request.  Cap the re-tries at 3 just to be safe.
        else if (++mMaturityPreferenceNumRetries <= 3)
        {
            LL_INFOS() << "Retrying attempt #" << mMaturityPreferenceNumRetries << " to set viewer preferred maturity to '"
                << LLViewerRegion::accessToString(mLastKnownRequestMaturity) << "'" << LL_ENDL;
            sendMaturityPreferenceToServer(mLastKnownRequestMaturity);
        }
        // Else, the viewer is style out of sync with the server after 3 retries, so inform the user
        else
        {
            mMaturityPreferenceNumRetries = 0;
            LL_WARNS() << "Too many retries for maturity preference" << LL_ENDL;
            reportPreferredMaturityError();
        }
    }
}

void LLAgent::handlePreferredMaturityError()
{
    // Update the number of responses received
    ++mMaturityPreferenceResponseId;
    llassert(mMaturityPreferenceResponseId <= mMaturityPreferenceRequestId);

    // Ignore all responses if we know there are more unanswered requests that are expected
    if (mMaturityPreferenceResponseId == mMaturityPreferenceRequestId)
    {
        mMaturityPreferenceNumRetries = 0;

        // If we received a response that matches the last known request, then we are synced with
        // the server, but not quite sure why we are
        if (mLastKnownRequestMaturity == mLastKnownResponseMaturity)
        {
            LL_WARNS() << "Got an error but maturity preference '" << LLViewerRegion::accessToString(mLastKnownRequestMaturity)
                << "' seems to be in sync with the server" << LL_ENDL;
            reportPreferredMaturitySuccess();
        }
        // Else, the more likely case is that the last request does not match the last response,
        // so inform the user
        else
        {
            reportPreferredMaturityError();
        }
    }
}

void LLAgent::reportPreferredMaturitySuccess()
{
    // If there is a pending teleport request waiting for the maturity preference to be synced with
    // the server, let's start the pending request
    if (hasPendingTeleportRequest())
    {
        startTeleportRequest();
    }
}

void LLAgent::reportPreferredMaturityError()
{
    // If there is a pending teleport request waiting for the maturity preference to be synced with
    // the server, we were unable to successfully sync with the server on maturity preference, so let's
    // just raise the screen.
    mIsMaturityRatingChangingDuringTeleport = false;
    if (hasPendingTeleportRequest())
    {
        LL_WARNS("Teleport") << "Teleport failing due to preferred maturity error" << LL_ENDL;
        setTeleportState(LLAgent::TELEPORT_NONE);
    }

    // Get the last known maturity request from the user activity
    std::string preferredMaturity = LLViewerRegion::accessToString(mLastKnownRequestMaturity);
    LLStringUtil::toLower(preferredMaturity);

    // Get the last known maturity response from the server
    std::string actualMaturity = LLViewerRegion::accessToString(mLastKnownResponseMaturity);
    LLStringUtil::toLower(actualMaturity);

    // Notify the user
    LLSD args = LLSD::emptyMap();
    args["PREFERRED_MATURITY"] = preferredMaturity;
    args["ACTUAL_MATURITY"] = actualMaturity;
    LLNotificationsUtil::add("MaturityChangeError", args);

    // Check the saved settings to ensure that we are consistent.  If we are not consistent, update
    // the viewer, but do not send anything to server
    U8 localMaturity = static_cast<U8>(gSavedSettings.getU32("PreferredMaturity"));
    if (localMaturity != mLastKnownResponseMaturity)
    {
        bool tmpIsDoSendMaturityPreferenceToServer = mIsDoSendMaturityPreferenceToServer;
        mIsDoSendMaturityPreferenceToServer = false;
        LL_INFOS() << "Setting viewer preferred maturity to '" << LLViewerRegion::accessToString(mLastKnownResponseMaturity) << "'" << LL_ENDL;
        gSavedSettings.setU32("PreferredMaturity", static_cast<U32>(mLastKnownResponseMaturity));
        mIsDoSendMaturityPreferenceToServer = tmpIsDoSendMaturityPreferenceToServer;
    }
}

bool LLAgent::isMaturityPreferenceSyncedWithServer() const
{
    return (mMaturityPreferenceRequestId == mMaturityPreferenceResponseId);
}

void LLAgent::sendMaturityPreferenceToServer(U8 pPreferredMaturity)
{
    // Only send maturity preference to the server if enabled
    if (mIsDoSendMaturityPreferenceToServer)
    {
        // Increment the number of requests.  The handlers manage a separate count of responses.
        ++mMaturityPreferenceRequestId;

        // Update the last know maturity request
        mLastKnownRequestMaturity = pPreferredMaturity;

        // If we don't have a region, report it as an error
        if (getRegion() == NULL)
        {
            LL_WARNS("Agent") << "Region is not defined, can not change Maturity setting." << LL_ENDL;
            return;
        }

        LLSD access_prefs = LLSD::emptyMap();
        access_prefs["max"] = LLViewerRegion::accessToShortString(pPreferredMaturity);

        LLSD postData = LLSD::emptyMap();
        postData["access_prefs"] = access_prefs;
        LL_INFOS() << "Sending viewer preferred maturity to '" << LLViewerRegion::accessToString(pPreferredMaturity) << LL_ENDL;

        if (!requestPostCapability("UpdateAgentInformation", postData,
            static_cast<httpCallback_t>(boost::bind(&LLAgent::processMaturityPreferenceFromServer, this, _1, pPreferredMaturity)),
            static_cast<httpCallback_t>(boost::bind(&LLAgent::handlePreferredMaturityError, this))
            ))
        {
            LL_WARNS("Agent") << "Maturity request post failed." << LL_ENDL;
        }
    }
}


void LLAgent::processMaturityPreferenceFromServer(const LLSD &result, U8 perferredMaturity)
{
    U8 maturity = SIM_ACCESS_MIN;

    llassert(result.isDefined());
    llassert(result.isMap());
    llassert(result.has("access_prefs"));
    llassert(result.get("access_prefs").isMap());
    llassert(result.get("access_prefs").has("max"));
    llassert(result.get("access_prefs").get("max").isString());
    if (result.isDefined() && result.isMap() && result.has("access_prefs")
        && result.get("access_prefs").isMap() && result.get("access_prefs").has("max")
        && result.get("access_prefs").get("max").isString())
    {
        LLSD::String actualPreference = result.get("access_prefs").get("max").asString();
        LLStringUtil::trim(actualPreference);
        maturity = LLViewerRegion::shortStringToAccess(actualPreference);
    }

    if (maturity != perferredMaturity)
    {
        LL_WARNS() << "while attempting to change maturity preference from '"
            << LLViewerRegion::accessToString(mLastKnownResponseMaturity)
            << "' to '" << LLViewerRegion::accessToString(perferredMaturity)
            << "', the server responded with '"
            << LLViewerRegion::accessToString(maturity)
            << "' [value:" << static_cast<U32>(maturity)
            << "], " << LL_ENDL;
    }
    handlePreferredMaturityResult(maturity);
}

// Using a new capability, tell the simulator that we want it to send everything
// it knows about and not just what is in front of the camera, in its view
// frustum. We need this feature so that the contents of the region that appears
// in the 6 snapshots which we cannot see and is normally not "considered", is
// also rendered. Typically, this is turned on when the 360 capture floater is
// opened and turned off when it is closed.
// Note: for this version, we do not have a way to determine when "everything"
// has arrived and has been rendered so for now, the proposal is that users
// will need to experiment with the low resolution version and wait for some
// (hopefully) small period of time while the full contents resolves.
// Pass in a flag to ask the simulator/interest list to "send everything" or
// not (the default mode)
void LLAgent::changeInterestListMode(const std::string &new_mode)
{
    if (new_mode != mInterestListMode)
    {
        mInterestListMode = new_mode;

        // Change interest list mode for all regions.  If they are already set for the current mode,
        // the setting will have no effect.
        for (LLWorld::region_list_t::const_iterator iter = LLWorld::getInstance()->getRegionList().begin();
             iter != LLWorld::getInstance()->getRegionList().end();
             ++iter)
        {
            LLViewerRegion *regionp = *iter;
            if (regionp && regionp->isAlive() && regionp->capabilitiesReceived())
            {
                regionp->setInterestListMode(mInterestListMode);
            }
        }
    }
    else
    {
        LL_DEBUGS("360Capture") << "Agent interest list mode is already set to " << mInterestListMode << LL_ENDL;
    }
}


bool LLAgent::requestPostCapability(const std::string &capName, LLSD &postData, httpCallback_t cbSuccess, httpCallback_t cbFailure)
{
    if (getRegion())
    {
        return getRegion()->requestPostCapability(capName, postData, cbSuccess, cbFailure);
    }
    return false;
}

bool LLAgent::requestGetCapability(const std::string &capName, httpCallback_t cbSuccess, httpCallback_t cbFailure)
{
    if (getRegion())
    {
        return getRegion()->requestGetCapability(capName, cbSuccess, cbFailure);
    }
    return false;
}

BOOL LLAgent::getAdminOverride() const
{
    return mAgentAccess->getAdminOverride();
}

void LLAgent::setMaturity(char text)
{
    mAgentAccess->setMaturity(text);
}

void LLAgent::setAdminOverride(BOOL b)
{
    mAgentAccess->setAdminOverride(b);
}

void LLAgent::setGodLevel(U8 god_level)
{
    mAgentAccess->setGodLevel(god_level);
    mGodLevelChangeSignal(god_level);
}

LLAgent::god_level_change_slot_t LLAgent::registerGodLevelChanageListener(god_level_change_callback_t pGodLevelChangeCallback)
{
    return mGodLevelChangeSignal.connect(pGodLevelChangeCallback);
}

const LLAgentAccess& LLAgent::getAgentAccess()
{
    return *mAgentAccess;
}

bool LLAgent::validateMaturity(const LLSD& newvalue)
{
    return mAgentAccess->canSetMaturity(newvalue.asInteger());
}

void LLAgent::handleMaturity(const LLSD &pNewValue)
{
    sendMaturityPreferenceToServer(static_cast<U8>(pNewValue.asInteger()));
}

//----------------------------------------------------------------------------

//*TODO remove, is not used anywhere as of August 20, 2009
void LLAgent::buildFullnameAndTitle(std::string& name) const
{
    if (isGroupMember())
    {
        name = mGroupTitle;
        name += ' ';
    }
    else
    {
        name.erase(0, name.length());
    }

    if (isAgentAvatarValid())
    {
        name += gAgentAvatarp->getFullname();
    }
}

BOOL LLAgent::isInGroup(const LLUUID& group_id, BOOL ignore_god_mode /* FALSE */) const
{
    if (!ignore_god_mode && isGodlike())
        return true;

    U32 count = mGroups.size();
    for(U32 i = 0; i < count; ++i)
    {
        if(mGroups[i].mID == group_id)
        {
            return TRUE;
        }
    }
    return FALSE;
}

// This implementation should mirror LLAgentInfo::hasPowerInGroup
BOOL LLAgent::hasPowerInGroup(const LLUUID& group_id, U64 power) const
{
    if (isGodlikeWithoutAdminMenuFakery())
        return true;

    // GP_NO_POWERS can also mean no power is enough to grant an ability.
    if (GP_NO_POWERS == power) return FALSE;

    U32 count = mGroups.size();
    for(U32 i = 0; i < count; ++i)
    {
        if(mGroups[i].mID == group_id)
        {
            return (BOOL)((mGroups[i].mPowers & power) > 0);
        }
    }
    return FALSE;
}

BOOL LLAgent::hasPowerInActiveGroup(U64 power) const
{
    return (mGroupID.notNull() && (hasPowerInGroup(mGroupID, power)));
}

U64 LLAgent::getPowerInGroup(const LLUUID& group_id) const
{
    if (isGodlike())
        return GP_ALL_POWERS;

    U32 count = mGroups.size();
    for(U32 i = 0; i < count; ++i)
    {
        if(mGroups[i].mID == group_id)
        {
            return (mGroups[i].mPowers);
        }
    }

    return GP_NO_POWERS;
}

BOOL LLAgent::getGroupData(const LLUUID& group_id, LLGroupData& data) const
{
    S32 count = mGroups.size();
    for(S32 i = 0; i < count; ++i)
    {
        if(mGroups[i].mID == group_id)
        {
            data = mGroups[i];
            return TRUE;
        }
    }
    return FALSE;
}

S32 LLAgent::getGroupContribution(const LLUUID& group_id) const
{
    S32 count = mGroups.size();
    for(S32 i = 0; i < count; ++i)
    {
        if(mGroups[i].mID == group_id)
        {
            S32 contribution = mGroups[i].mContribution;
            return contribution;
        }
    }
    return 0;
}

BOOL LLAgent::setGroupContribution(const LLUUID& group_id, S32 contribution)
{
    S32 count = mGroups.size();
    for(S32 i = 0; i < count; ++i)
    {
        if(mGroups[i].mID == group_id)
        {
            mGroups[i].mContribution = contribution;
            LLMessageSystem* msg = gMessageSystem;
            msg->newMessage("SetGroupContribution");
            msg->nextBlock("AgentData");
            msg->addUUID("AgentID", gAgentID);
            msg->addUUID("SessionID", gAgentSessionID);
            msg->nextBlock("Data");
            msg->addUUID("GroupID", group_id);
            msg->addS32("Contribution", contribution);
            sendReliableMessage();
            return TRUE;
        }
    }
    return FALSE;
}

BOOL LLAgent::setUserGroupFlags(const LLUUID& group_id, BOOL accept_notices, BOOL list_in_profile)
{
    S32 count = mGroups.size();
    for(S32 i = 0; i < count; ++i)
    {
        if(mGroups[i].mID == group_id)
        {
            mGroups[i].mAcceptNotices = accept_notices;
            mGroups[i].mListInProfile = list_in_profile;
            LLMessageSystem* msg = gMessageSystem;
            msg->newMessage("SetGroupAcceptNotices");
            msg->nextBlock("AgentData");
            msg->addUUID("AgentID", gAgentID);
            msg->addUUID("SessionID", gAgentSessionID);
            msg->nextBlock("Data");
            msg->addUUID("GroupID", group_id);
            msg->addBOOL("AcceptNotices", accept_notices);
            msg->nextBlock("NewData");
            msg->addBOOL("ListInProfile", list_in_profile);
            sendReliableMessage();
            return TRUE;
        }
    }
    return FALSE;
}

BOOL LLAgent::canJoinGroups() const
{
    return (S32)mGroups.size() < LLAgentBenefitsMgr::current().getGroupMembershipLimit();
}

LLQuaternion LLAgent::getHeadRotation()
{
    if (!isAgentAvatarValid() || !gAgentAvatarp->mPelvisp || !gAgentAvatarp->mHeadp)
    {
        return LLQuaternion::DEFAULT;
    }

    if (!gAgentCamera.cameraMouselook())
    {
        return gAgentAvatarp->getRotation();
    }

    // We must be in mouselook
    LLVector3 look_dir( LLViewerCamera::getInstance()->getAtAxis() );
    LLVector3 up = look_dir % mFrameAgent.getLeftAxis();
    LLVector3 left = up % look_dir;

    LLQuaternion rot(look_dir, left, up);
    if (gAgentAvatarp->getParent())
    {
        rot = rot * ~gAgentAvatarp->getParent()->getRotation();
    }

    return rot;
}

void LLAgent::sendAnimationRequests(const std::vector<LLUUID> &anim_ids, EAnimRequest request)
{
    if (gAgentID.isNull())
    {
        return;
    }

    S32 num_valid_anims = 0;

    LLMessageSystem* msg = gMessageSystem;
    msg->newMessageFast(_PREHASH_AgentAnimation);
    msg->nextBlockFast(_PREHASH_AgentData);
    msg->addUUIDFast(_PREHASH_AgentID, getID());
    msg->addUUIDFast(_PREHASH_SessionID, getSessionID());

    for (S32 i = 0; i < anim_ids.size(); i++)
    {
        if (anim_ids[i].isNull())
        {
            continue;
        }
        msg->nextBlockFast(_PREHASH_AnimationList);
        msg->addUUIDFast(_PREHASH_AnimID, (anim_ids[i]) );
        msg->addBOOLFast(_PREHASH_StartAnim, (request == ANIM_REQUEST_START) ? TRUE : FALSE);
        num_valid_anims++;
    }

    msg->nextBlockFast(_PREHASH_PhysicalAvatarEventList);
    msg->addBinaryDataFast(_PREHASH_TypeData, NULL, 0);
    if (num_valid_anims)
    {
        sendReliableMessage();
    }
}

void LLAgent::sendAnimationRequest(const LLUUID &anim_id, EAnimRequest request)
{
    if (gAgentID.isNull() || anim_id.isNull() || !mRegionp)
    {
        return;
    }

    LLMessageSystem* msg = gMessageSystem;
    msg->newMessageFast(_PREHASH_AgentAnimation);
    msg->nextBlockFast(_PREHASH_AgentData);
    msg->addUUIDFast(_PREHASH_AgentID, getID());
    msg->addUUIDFast(_PREHASH_SessionID, getSessionID());

    msg->nextBlockFast(_PREHASH_AnimationList);
    msg->addUUIDFast(_PREHASH_AnimID, (anim_id) );
    msg->addBOOLFast(_PREHASH_StartAnim, (request == ANIM_REQUEST_START) ? TRUE : FALSE);

    msg->nextBlockFast(_PREHASH_PhysicalAvatarEventList);
    msg->addBinaryDataFast(_PREHASH_TypeData, NULL, 0);
    sendReliableMessage();
}

// Send a message to the region to stop the NULL animation state
// This will reset animation state overrides for the agent.
void LLAgent::sendAnimationStateReset()
{
    if (gAgentID.isNull() || !mRegionp)
    {
        return;
    }

    LLMessageSystem* msg = gMessageSystem;
    msg->newMessageFast(_PREHASH_AgentAnimation);
    msg->nextBlockFast(_PREHASH_AgentData);
    msg->addUUIDFast(_PREHASH_AgentID, getID());
    msg->addUUIDFast(_PREHASH_SessionID, getSessionID());

    msg->nextBlockFast(_PREHASH_AnimationList);
    msg->addUUIDFast(_PREHASH_AnimID, LLUUID::null );
    msg->addBOOLFast(_PREHASH_StartAnim, FALSE);

    msg->nextBlockFast(_PREHASH_PhysicalAvatarEventList);
    msg->addBinaryDataFast(_PREHASH_TypeData, NULL, 0);
    sendReliableMessage();
}


// Send a message to the region to revoke sepecified permissions on ALL scripts in the region
// If the target is an object in the region, permissions in scripts on that object are cleared.
// If it is the region ID, all scripts clear the permissions for this agent
void LLAgent::sendRevokePermissions(const LLUUID & target, U32 permissions)
{
    // Currently only the bits for SCRIPT_PERMISSION_TRIGGER_ANIMATION and SCRIPT_PERMISSION_OVERRIDE_ANIMATIONS
    // are supported by the server.  Sending any other bits will cause the message to be dropped without changing permissions

    if (gAgentID.notNull() && gMessageSystem)
    {
        LLMessageSystem* msg = gMessageSystem;
        msg->newMessageFast(_PREHASH_RevokePermissions);
        msg->nextBlockFast(_PREHASH_AgentData);
        msg->addUUIDFast(_PREHASH_AgentID, getID());        // Must be our ID
        msg->addUUIDFast(_PREHASH_SessionID, getSessionID());

        msg->nextBlockFast(_PREHASH_Data);
        msg->addUUIDFast(_PREHASH_ObjectID, target);        // Must be in the region
        msg->addS32Fast(_PREHASH_ObjectPermissions, (S32) permissions);

        sendReliableMessage();
    }
}

void LLAgent::sendWalkRun(bool running)
{
    LLMessageSystem* msgsys = gMessageSystem;
    if (msgsys)
    {
        msgsys->newMessageFast(_PREHASH_SetAlwaysRun);
        msgsys->nextBlockFast(_PREHASH_AgentData);
        msgsys->addUUIDFast(_PREHASH_AgentID, getID());
        msgsys->addUUIDFast(_PREHASH_SessionID, getSessionID());
        msgsys->addBOOLFast(_PREHASH_AlwaysRun, BOOL(running) );
        sendReliableMessage();
    }
}

void LLAgent::friendsChanged()
{
    LLCollectProxyBuddies collector;
    LLAvatarTracker::instance().applyFunctor(collector);
    mProxyForAgents = collector.mProxy;
}

BOOL LLAgent::isGrantedProxy(const LLPermissions& perm)
{
    return (mProxyForAgents.count(perm.getOwner()) > 0);
}

BOOL LLAgent::allowOperation(PermissionBit op,
                             const LLPermissions& perm,
                             U64 group_proxy_power,
                             U8 god_minimum)
{
    // Check god level.
    if (getGodLevel() >= god_minimum) return TRUE;

    if (!perm.isOwned()) return FALSE;

    // A group member with group_proxy_power can act as owner.
    BOOL is_group_owned;
    LLUUID owner_id;
    perm.getOwnership(owner_id, is_group_owned);
    LLUUID group_id(perm.getGroup());
    LLUUID agent_proxy(getID());

    if (is_group_owned)
    {
        if (hasPowerInGroup(group_id, group_proxy_power))
        {
            // Let the member assume the group's id for permission requests.
            agent_proxy = owner_id;
        }
    }
    else
    {
        // Check for granted mod permissions.
        if ((PERM_OWNER != op) && isGrantedProxy(perm))
        {
            agent_proxy = owner_id;
        }
    }

    // This is the group id to use for permission requests.
    // Only group members may use this field.
    LLUUID group_proxy = LLUUID::null;
    if (group_id.notNull() && isInGroup(group_id))
    {
        group_proxy = group_id;
    }

    // We now have max ownership information.
    if (PERM_OWNER == op)
    {
        // This this was just a check for ownership, we can now return the answer.
        return (agent_proxy == owner_id);
    }

    return perm.allowOperationBy(op, agent_proxy, group_proxy);
}

const LLColor4 &LLAgent::getEffectColor()
{
    return *mEffectColor;
}

void LLAgent::setEffectColor(const LLColor4 &color)
{
    *mEffectColor = color;
}

void LLAgent::initOriginGlobal(const LLVector3d &origin_global)
{
    mAgentOriginGlobal = origin_global;
}

BOOL LLAgent::leftButtonGrabbed() const
{
    const BOOL camera_mouse_look = gAgentCamera.cameraMouselook();
    return (!camera_mouse_look && mControlsTakenCount[CONTROL_LBUTTON_DOWN_INDEX] > 0)
        || (camera_mouse_look && mControlsTakenCount[CONTROL_ML_LBUTTON_DOWN_INDEX] > 0)
        || (!camera_mouse_look && mControlsTakenPassedOnCount[CONTROL_LBUTTON_DOWN_INDEX] > 0)
        || (camera_mouse_look && mControlsTakenPassedOnCount[CONTROL_ML_LBUTTON_DOWN_INDEX] > 0);
}

BOOL LLAgent::rotateGrabbed() const
{
    return (mControlsTakenCount[CONTROL_YAW_POS_INDEX] > 0)
        || (mControlsTakenCount[CONTROL_YAW_NEG_INDEX] > 0);
}

BOOL LLAgent::forwardGrabbed() const
{
    return (mControlsTakenCount[CONTROL_AT_POS_INDEX] > 0);
}

BOOL LLAgent::backwardGrabbed() const
{
    return (mControlsTakenCount[CONTROL_AT_NEG_INDEX] > 0);
}

BOOL LLAgent::upGrabbed() const
{
    return (mControlsTakenCount[CONTROL_UP_POS_INDEX] > 0);
}

BOOL LLAgent::downGrabbed() const
{
    return (mControlsTakenCount[CONTROL_UP_NEG_INDEX] > 0);
}

void update_group_floaters(const LLUUID& group_id)
{

    LLGroupActions::refresh(group_id);
    //*TODO Implement group update for Profile View
    // still actual as of July 31, 2009 (DZ)

    gAgent.fireEvent(new LLOldEvents::LLEvent(&gAgent, "new group"), "");
}

// static
void LLAgent::processAgentDropGroup(LLMessageSystem *msg, void **)
{
    LLUUID  agent_id;
    msg->getUUIDFast(_PREHASH_AgentData, _PREHASH_AgentID, agent_id );

    if (agent_id != gAgentID)
    {
        LL_WARNS() << "processAgentDropGroup for agent other than me" << LL_ENDL;
        return;
    }

    LLUUID  group_id;
    msg->getUUIDFast(_PREHASH_AgentData, _PREHASH_GroupID, group_id );

    // Remove the group if it already exists remove it and add the new data to pick up changes.
    LLGroupData gd;
    gd.mID = group_id;
    std::vector<LLGroupData>::iterator found_it = std::find(gAgent.mGroups.begin(), gAgent.mGroups.end(), gd);
    if (found_it != gAgent.mGroups.end())
    {
        gAgent.mGroups.erase(found_it);
        if (gAgent.getGroupID() == group_id)
        {
            gAgent.mGroupID.setNull();
            gAgent.mGroupPowers = 0;
            gAgent.mGroupName.clear();
            gAgent.mGroupTitle.clear();
        }

        // refresh all group information
        gAgent.sendAgentDataUpdateRequest();

        LLGroupMgr::getInstance()->clearGroupData(group_id);
        // close the floater for this group, if any.
        LLGroupActions::closeGroup(group_id);
    }
    else
    {
        LL_WARNS() << "processAgentDropGroup, agent is not part of group " << group_id << LL_ENDL;
    }
}

class LLAgentDropGroupViewerNode : public LLHTTPNode
{
    virtual void post(
        LLHTTPNode::ResponsePtr response,
        const LLSD& context,
        const LLSD& input) const
    {

        if (
            !input.isMap() ||
            !input.has("body") )
        {
            //what to do with badly formed message?
            response->extendedResult(HTTP_BAD_REQUEST, LLSD("Invalid message parameters"));
        }

        LLSD body = input["body"];
        if ( body.has("body") )
        {
            //stupid message system doubles up the "body"s
            body = body["body"];
        }

        if (
            body.has("AgentData") &&
            body["AgentData"].isArray() &&
            body["AgentData"][0].isMap() )
        {
            LL_INFOS() << "VALID DROP GROUP" << LL_ENDL;

            //there is only one set of data in the AgentData block
            LLSD agent_data = body["AgentData"][0];
            LLUUID agent_id;
            LLUUID group_id;

            agent_id = agent_data["AgentID"].asUUID();
            group_id = agent_data["GroupID"].asUUID();

            if (agent_id != gAgentID)
            {
                LL_WARNS()
                    << "AgentDropGroup for agent other than me" << LL_ENDL;

                response->notFound();
                return;
            }

            // Remove the group if it already exists remove it
            // and add the new data to pick up changes.
            LLGroupData gd;
            gd.mID = group_id;
            std::vector<LLGroupData>::iterator found_it = std::find(gAgent.mGroups.begin(), gAgent.mGroups.end(), gd);
            if (found_it != gAgent.mGroups.end())
            {
                gAgent.mGroups.erase(found_it);
                if (gAgent.getGroupID() == group_id)
                {
                    gAgent.mGroupID.setNull();
                    gAgent.mGroupPowers = 0;
                    gAgent.mGroupName.clear();
                    gAgent.mGroupTitle.clear();
                }

                // refresh all group information
                gAgent.sendAgentDataUpdateRequest();

                LLGroupMgr::getInstance()->clearGroupData(group_id);
                // close the floater for this group, if any.
                LLGroupActions::closeGroup(group_id);
            }
            else
            {
                LL_WARNS()
                    << "AgentDropGroup, agent is not part of group "
                    << group_id << LL_ENDL;
            }

            response->result(LLSD());
        }
        else
        {
            //what to do with badly formed message?
            response->extendedResult(HTTP_BAD_REQUEST, LLSD("Invalid message parameters"));
        }
    }
};

LLHTTPRegistration<LLAgentDropGroupViewerNode>
    gHTTPRegistrationAgentDropGroupViewerNode(
        "/message/AgentDropGroup");

// static
void LLAgent::processAgentGroupDataUpdate(LLMessageSystem *msg, void **)
{
    LLUUID  agent_id;

    msg->getUUIDFast(_PREHASH_AgentData, _PREHASH_AgentID, agent_id );

    if (agent_id != gAgentID)
    {
        LL_WARNS() << "processAgentGroupDataUpdate for agent other than me" << LL_ENDL;
        return;
    }

    S32 count = msg->getNumberOfBlocksFast(_PREHASH_GroupData);
    LLGroupData group;
    bool need_floater_update = false;
    for(S32 i = 0; i < count; ++i)
    {
        msg->getUUIDFast(_PREHASH_GroupData, _PREHASH_GroupID, group.mID, i);
        msg->getUUIDFast(_PREHASH_GroupData, _PREHASH_GroupInsigniaID, group.mInsigniaID, i);
        msg->getU64(_PREHASH_GroupData, "GroupPowers", group.mPowers, i);
        msg->getBOOL(_PREHASH_GroupData, "AcceptNotices", group.mAcceptNotices, i);
        msg->getS32(_PREHASH_GroupData, "Contribution", group.mContribution, i);
        msg->getStringFast(_PREHASH_GroupData, _PREHASH_GroupName, group.mName, i);

        if(group.mID.notNull())
        {
            need_floater_update = true;
            // Remove the group if it already exists remove it and add the new data to pick up changes.
            std::vector<LLGroupData>::iterator found_it = std::find(gAgent.mGroups.begin(), gAgent.mGroups.end(), group);
            if (found_it != gAgent.mGroups.end())
            {
                gAgent.mGroups.erase(found_it);
            }
            gAgent.mGroups.push_back(group);
        }
        if (need_floater_update)
        {
            update_group_floaters(group.mID);
        }
    }

}

class LLAgentGroupDataUpdateViewerNode : public LLHTTPNode
{
    virtual void post(
        LLHTTPNode::ResponsePtr response,
        const LLSD& context,
        const LLSD& input) const
    {
        LLSD body = input["body"];
        if(body.has("body"))
            body = body["body"];
        LLUUID agent_id = body["AgentData"][0]["AgentID"].asUUID();

        if (agent_id != gAgentID)
        {
            LL_WARNS() << "processAgentGroupDataUpdate for agent other than me" << LL_ENDL;
            return;
        }

        LLSD group_data = body["GroupData"];

        LLSD::array_iterator iter_group =
            group_data.beginArray();
        LLSD::array_iterator end_group =
            group_data.endArray();
        int group_index = 0;
        for(; iter_group != end_group; ++iter_group)
        {

            LLGroupData group;
            bool need_floater_update = false;

            group.mID = (*iter_group)["GroupID"].asUUID();
            group.mPowers = ll_U64_from_sd((*iter_group)["GroupPowers"]);
            group.mAcceptNotices = (*iter_group)["AcceptNotices"].asBoolean();
            group.mListInProfile = body["NewGroupData"][group_index]["ListInProfile"].asBoolean();
            group.mInsigniaID = (*iter_group)["GroupInsigniaID"].asUUID();
            group.mName = (*iter_group)["GroupName"].asString();
            group.mContribution = (*iter_group)["Contribution"].asInteger();

            group_index++;

            if(group.mID.notNull())
            {
                need_floater_update = true;
                // Remove the group if it already exists remove it and add the new data to pick up changes.
                std::vector<LLGroupData>::iterator found_it = std::find(gAgent.mGroups.begin(), gAgent.mGroups.end(), group);
                if (found_it != gAgent.mGroups.end())
                {
                    gAgent.mGroups.erase(found_it);
                }
                gAgent.mGroups.push_back(group);
            }
            if (need_floater_update)
            {
                update_group_floaters(group.mID);
            }
        }
    }
};

LLHTTPRegistration<LLAgentGroupDataUpdateViewerNode >
    gHTTPRegistrationAgentGroupDataUpdateViewerNode ("/message/AgentGroupDataUpdate");

// static
void LLAgent::processAgentDataUpdate(LLMessageSystem *msg, void **)
{
    LLUUID  agent_id;

    msg->getUUIDFast(_PREHASH_AgentData, _PREHASH_AgentID, agent_id );

    if (agent_id != gAgentID)
    {
        LL_WARNS() << "processAgentDataUpdate for agent other than me" << LL_ENDL;
        return;
    }

    msg->getStringFast(_PREHASH_AgentData, _PREHASH_GroupTitle, gAgent.mGroupTitle);
    LLUUID active_id;
    msg->getUUIDFast(_PREHASH_AgentData, _PREHASH_ActiveGroupID, active_id);


    if(active_id.notNull())
    {
        gAgent.mGroupID = active_id;
        msg->getU64(_PREHASH_AgentData, "GroupPowers", gAgent.mGroupPowers);
        msg->getString(_PREHASH_AgentData, _PREHASH_GroupName, gAgent.mGroupName);
    }
    else
    {
        gAgent.mGroupID.setNull();
        gAgent.mGroupPowers = 0;
        gAgent.mGroupName.clear();
    }

    update_group_floaters(active_id);
}

// static
void LLAgent::processScriptControlChange(LLMessageSystem *msg, void **)
{
    S32 block_count = msg->getNumberOfBlocks("Data");
    for (S32 block_index = 0; block_index < block_count; block_index++)
    {
        BOOL take_controls;
        U32 controls;
        BOOL passon;
        U32 i;
        msg->getBOOL("Data", "TakeControls", take_controls, block_index);
        if (take_controls)
        {
            // take controls
            msg->getU32("Data", "Controls", controls, block_index );
            msg->getBOOL("Data", "PassToAgent", passon, block_index );
            for (i = 0; i < TOTAL_CONTROLS; i++)
            {
                if (controls & ( 1 << i))
                {
                    if (passon)
                    {
                        gAgent.mControlsTakenPassedOnCount[i]++;
                    }
                    else
                    {
                        gAgent.mControlsTakenCount[i]++;
                    }
                }
            }
        }
        else
        {
            // release controls
            msg->getU32("Data", "Controls", controls, block_index );
            msg->getBOOL("Data", "PassToAgent", passon, block_index );
            for (i = 0; i < TOTAL_CONTROLS; i++)
            {
                if (controls & ( 1 << i))
                {
                    if (passon)
                    {
                        gAgent.mControlsTakenPassedOnCount[i]--;
                        if (gAgent.mControlsTakenPassedOnCount[i] < 0)
                        {
                            gAgent.mControlsTakenPassedOnCount[i] = 0;
                        }
                    }
                    else
                    {
                        gAgent.mControlsTakenCount[i]--;
                        if (gAgent.mControlsTakenCount[i] < 0)
                        {
                            gAgent.mControlsTakenCount[i] = 0;
                        }
                    }
                }
            }
        }
    }
}

/*
// static
void LLAgent::processControlTake(LLMessageSystem *msg, void **)
{
    U32 controls;
    msg->getU32("Data", "Controls", controls );
    U32 passon;
    msg->getBOOL("Data", "PassToAgent", passon );

    S32 i;
    S32 total_count = 0;
    for (i = 0; i < TOTAL_CONTROLS; i++)
    {
        if (controls & ( 1 << i))
        {
            if (passon)
            {
                gAgent.mControlsTakenPassedOnCount[i]++;
            }
            else
            {
                gAgent.mControlsTakenCount[i]++;
            }
            total_count++;
        }
    }

    // Any control taken?  If so, might be first time.
    if (total_count > 0)
    {
        LLFirstUse::useOverrideKeys();
    }
}

// static
void LLAgent::processControlRelease(LLMessageSystem *msg, void **)
{
    U32 controls;
    msg->getU32("Data", "Controls", controls );
    U32 passon;
    msg->getBOOL("Data", "PassToAgent", passon );

    S32 i;
    for (i = 0; i < TOTAL_CONTROLS; i++)
    {
        if (controls & ( 1 << i))
        {
            if (passon)
            {
                gAgent.mControlsTakenPassedOnCount[i]--;
                if (gAgent.mControlsTakenPassedOnCount[i] < 0)
                {
                    gAgent.mControlsTakenPassedOnCount[i] = 0;
                }
            }
            else
            {
                gAgent.mControlsTakenCount[i]--;
                if (gAgent.mControlsTakenCount[i] < 0)
                {
                    gAgent.mControlsTakenCount[i] = 0;
                }
            }
        }
    }
}
*/

BOOL LLAgent::anyControlGrabbed() const
{
    for (U32 i = 0; i < TOTAL_CONTROLS; i++)
    {
        if (gAgent.mControlsTakenCount[i] > 0)
            return TRUE;
        if (gAgent.mControlsTakenPassedOnCount[i] > 0)
            return TRUE;
    }
    return FALSE;
}

BOOL LLAgent::isControlGrabbed(S32 control_index) const
{
    return mControlsTakenCount[control_index] > 0;
}

void LLAgent::forceReleaseControls()
{
    gMessageSystem->newMessage("ForceScriptControlRelease");
    gMessageSystem->nextBlock("AgentData");
    gMessageSystem->addUUID("AgentID", getID());
    gMessageSystem->addUUID("SessionID", getSessionID());
    sendReliableMessage();
}

void LLAgent::setHomePosRegion( const U64& region_handle, const LLVector3& pos_region)
{
    mHaveHomePosition = TRUE;
    mHomeRegionHandle = region_handle;
    mHomePosRegion = pos_region;
}

BOOL LLAgent::getHomePosGlobal( LLVector3d* pos_global )
{
    if(!mHaveHomePosition)
    {
        return FALSE;
    }
    F32 x = 0;
    F32 y = 0;
    from_region_handle( mHomeRegionHandle, &x, &y);
    pos_global->setVec( x + mHomePosRegion.mV[VX], y + mHomePosRegion.mV[VY], mHomePosRegion.mV[VZ] );
    return TRUE;
}

bool LLAgent::isInHomeRegion()
{
    if(!mHaveHomePosition)
    {
        return false;
    }
    if (!getRegion())
    {
        return false;
    }
    if (getRegion()->getHandle() != mHomeRegionHandle)
    {
        return false;
    }
    return true;
}

void LLAgent::clearVisualParams(void *data)
{
    if (isAgentAvatarValid())
    {
        gAgentAvatarp->clearVisualParamWeights();
        gAgentAvatarp->updateVisualParams();
    }
}

//---------------------------------------------------------------------------
// Teleport
//---------------------------------------------------------------------------

// teleportCore() - stuff to do on any teleport
// protected
bool LLAgent::teleportCore(bool is_local)
{
    LL_DEBUGS("Teleport") << "In teleport core" << LL_ENDL;
    if ((TELEPORT_NONE != mTeleportState) && (mTeleportState != TELEPORT_PENDING))
    {
        LL_WARNS() << "Attempt to teleport when already teleporting." << LL_ENDL;
        return false;
    }

    // force stand up and stop a sitting animation (if any), see MAINT-3969
    if (isAgentAvatarValid() && gAgentAvatarp->getParent() && gAgentAvatarp->isSitting())
    {
        gAgentAvatarp->getOffObject();
    }

#if 0
    // This should not exist. It has been added, removed, added, and now removed again.
    // This change needs to come from the simulator. Otherwise, the agent ends up out of
    // sync with other viewers. Discuss in DEV-14145/VWR-6744 before reenabling.

    // Stop all animation before actual teleporting
        if (isAgentAvatarValid())
    {
        for ( LLVOAvatar::AnimIterator anim_it= gAgentAvatarp->mPlayingAnimations.begin();
              anim_it != gAgentAvatarp->mPlayingAnimations.end();
              ++anim_it)
               {
                       gAgentAvatarp->stopMotion(anim_it->first);
               }
               gAgentAvatarp->processAnimationStateChanges();
       }
#endif

    // Don't call LLFirstUse::useTeleport because we don't know
    // yet if the teleport will succeed.  Look in
    // process_teleport_location_reply

    // hide land floater too - it'll be out of date
    LLFloaterReg::hideInstance("about_land");

    // hide the Region/Estate floater
    LLFloaterReg::hideInstance("region_info");

    LLViewerParcelMgr::getInstance()->deselectLand();
    LLViewerMediaFocus::getInstance()->clearFocus();

    // Close all pie menus, deselect land, etc.
    // Don't change the camera until we know teleport succeeded. JC
    gAgentCamera.resetView(FALSE);

    // local logic
    add(LLStatViewer::TELEPORT, 1);
    if (is_local)
    {
        LL_INFOS("Teleport") << "Setting teleport state to TELEPORT_LOCAL" << LL_ENDL;
        gAgent.setTeleportState( LLAgent::TELEPORT_LOCAL );
    }
    else
    {
        gTeleportDisplay = TRUE;
        LL_INFOS("Teleport") << "Non-local, setting teleport state to TELEPORT_START" << LL_ENDL;
        gAgent.setTeleportState( LLAgent::TELEPORT_START );
    }
    make_ui_sound("UISndTeleportOut");

    // MBW -- Let the voice client know a teleport has begun so it can leave the existing channel.
    // This was breaking the case of teleporting within a single sim.  Backing it out for now.
//  LLVoiceClient::getInstance()->leaveChannel();

    return true;
}

bool LLAgent::hasRestartableFailedTeleportRequest()
{
    return ((mTeleportRequest != NULL) && (mTeleportRequest->getStatus() == LLTeleportRequest::kFailed) &&
        mTeleportRequest->canRestartTeleport());
}

void LLAgent::restartFailedTeleportRequest()
{
    LL_INFOS("Teleport") << "Agent wishes to restart failed teleport." << LL_ENDL;
    if (hasRestartableFailedTeleportRequest())
    {
        mTeleportRequest->setStatus(LLTeleportRequest::kRestartPending);
        startTeleportRequest();
    }
}

void LLAgent::clearTeleportRequest()
{
    if(LLVoiceClient::instanceExists())
    {
        LLVoiceClient::getInstance()->setHidden(FALSE);
    }
    mTeleportRequest.reset();
    mTPNeedsNeabyChatSeparator = false;
}

void LLAgent::setMaturityRatingChangeDuringTeleport(U8 pMaturityRatingChange)
{
    mIsMaturityRatingChangingDuringTeleport = true;
    mMaturityRatingChange = pMaturityRatingChange;
}

void LLAgent::sheduleTeleportIM()
{
    // is supposed to be called during teleport so we are still waiting for parcel
    mTPNeedsNeabyChatSeparator = true;
}

bool LLAgent::hasPendingTeleportRequest()
{
    return ((mTeleportRequest != NULL) &&
        ((mTeleportRequest->getStatus() == LLTeleportRequest::kPending) ||
        (mTeleportRequest->getStatus() == LLTeleportRequest::kRestartPending)));
}

void LLAgent::startTeleportRequest()
{
    LL_INFOS("Telport") << "Agent handling start teleport request." << LL_ENDL;
    if(LLVoiceClient::instanceExists())
    {
        LLVoiceClient::getInstance()->setHidden(TRUE);
    }
    if (hasPendingTeleportRequest())
    {
        LLUIUsage::instance().logCommand("Agent.StartTeleportRequest");
        mTeleportCanceled.reset();
        if  (!isMaturityPreferenceSyncedWithServer())
        {
            gTeleportDisplay = TRUE;
            LL_INFOS("Teleport") << "Maturity preference not synced yet, setting teleport state to TELEPORT_PENDING" << LL_ENDL;
            setTeleportState(TELEPORT_PENDING);
        }
        else
        {
            switch (mTeleportRequest->getStatus())
            {
            case LLTeleportRequest::kPending :
                mTeleportRequest->setStatus(LLTeleportRequest::kStarted);
                mTeleportRequest->startTeleport();
                break;
            case LLTeleportRequest::kRestartPending :
                llassert(mTeleportRequest->canRestartTeleport());
                mTeleportRequest->setStatus(LLTeleportRequest::kStarted);
                mTeleportRequest->restartTeleport();
                break;
            default :
                llassert(0);
                break;
            }
        }
    }
}

void LLAgent::handleTeleportFinished()
{
    LL_INFOS("Teleport") << "Agent handling teleport finished." << LL_ENDL;
    if (mTPNeedsNeabyChatSeparator)
    {
        // parcel is ready at this point
        addTPNearbyChatSeparator();
        mTPNeedsNeabyChatSeparator = false;
    }
    clearTeleportRequest();
    mTeleportCanceled.reset();
    if (mIsMaturityRatingChangingDuringTeleport)
    {
        // notify user that the maturity preference has been changed
        std::string maturityRating = LLViewerRegion::accessToString(mMaturityRatingChange);
        LLStringUtil::toLower(maturityRating);
        LLSD args;
        args["RATING"] = maturityRating;
        LLNotificationsUtil::add("PreferredMaturityChanged", args);
        mIsMaturityRatingChangingDuringTeleport = false;
    }

    if (mRegionp)
    {
        if (mRegionp->capabilitiesReceived())
        {
            LL_DEBUGS("Teleport") << "capabilities have been received for region handle "
                                  << mRegionp->getHandle()
                                  << " id " << mRegionp->getRegionID()
                                  << ", calling onCapabilitiesReceivedAfterTeleport()"
                                  << LL_ENDL;
            onCapabilitiesReceivedAfterTeleport();
        }
        else
        {
            LL_DEBUGS("Teleport") << "Capabilities not yet received for region handle "
                                  << mRegionp->getHandle()
                                  << " id " << mRegionp->getRegionID()
                                  << LL_ENDL;
            mRegionp->setCapabilitiesReceivedCallback(boost::bind(&LLAgent::onCapabilitiesReceivedAfterTeleport));
        }
    }
    LLPerfStats::tunables.autoTuneTimeout = true;
}

void LLAgent::handleTeleportFailed()
{
    LL_WARNS("Teleport") << "Agent handling teleport failure!" << LL_ENDL;
    if(LLVoiceClient::instanceExists())
    {
        LLVoiceClient::getInstance()->setHidden(FALSE);
    }

    setTeleportState(LLAgent::TELEPORT_NONE);
    // Unlock the UI if the progress bar has been shown.
//     gViewerWindow->setShowProgress(FALSE);
//     gTeleportDisplay = FALSE;

    if (mTeleportRequest)
    {
        mTeleportRequest->setStatus(LLTeleportRequest::kFailed);
    }
    if (mIsMaturityRatingChangingDuringTeleport)
    {
        // notify user that the maturity preference has been changed
        std::string maturityRating = LLViewerRegion::accessToString(mMaturityRatingChange);
        LLStringUtil::toLower(maturityRating);
        LLSD args;
        args["RATING"] = maturityRating;
        LLNotificationsUtil::add("PreferredMaturityChanged", args);
        mIsMaturityRatingChangingDuringTeleport = false;
    }

    mTPNeedsNeabyChatSeparator = false;

    LLPerfStats::tunables.autoTuneTimeout = true;
}

/*static*/
void LLAgent::addTPNearbyChatSeparator()
{
    LLViewerRegion* agent_region = gAgent.getRegion();
    LLParcel* agent_parcel = LLViewerParcelMgr::getInstance()->getAgentParcel();
    if (!agent_region || !agent_parcel)
    {
        return;
    }

    LLFloaterIMNearbyChat* nearby_chat = LLFloaterReg::getTypedInstance<LLFloaterIMNearbyChat>("nearby_chat");
    if (nearby_chat)
    {
        std::string location_name;
        LLAgentUI::ELocationFormat format = LLAgentUI::LOCATION_FORMAT_NO_MATURITY;

        // Might be better to provide slurl to chat
        if (!LLAgentUI::buildLocationString(location_name, format))
        {
            location_name = "Teleport to new region"; // Shouldn't happen
        }

        LLChat chat;
        chat.mFromName = location_name;
        chat.mMuted = FALSE;
        chat.mFromID = LLUUID::null;
        chat.mSourceType = CHAT_SOURCE_TELEPORT;
        chat.mChatStyle = CHAT_STYLE_TELEPORT_SEP;
        chat.mText = "";

        LLSD args;
        args["do_not_log"] = TRUE;
        nearby_chat->addMessage(chat, true, args);
    }
}

/*static*/
void LLAgent::onCapabilitiesReceivedAfterTeleport()
{
    if (gAgent.getRegion())
    {
        LL_DEBUGS("Teleport") << "running after capabilities received callback has been triggered, agent region "
                              << gAgent.getRegion()->getHandle()
                              << " id " << gAgent.getRegion()->getRegionID()
                              << " name " << gAgent.getRegion()->getName()
                              << LL_ENDL;
    }
    else
    {
        LL_WARNS("Teleport") << "called when agent region is null!" << LL_ENDL;
    }

    check_merchant_status();
}


void LLAgent::teleportRequest(
    const U64& region_handle,
    const LLVector3& pos_local,
    bool look_at_from_camera)
{
    LLViewerRegion* regionp = getRegion();
    if (regionp && teleportCore(region_handle == regionp->getHandle()))
    {
        LL_INFOS("Teleport") << "Sending TeleportLocationRequest: '" << region_handle << "':"
                             << pos_local << LL_ENDL;
        LLMessageSystem* msg = gMessageSystem;
        msg->newMessage("TeleportLocationRequest");
        msg->nextBlockFast(_PREHASH_AgentData);
        msg->addUUIDFast(_PREHASH_AgentID, getID());
        msg->addUUIDFast(_PREHASH_SessionID, getSessionID());
        msg->nextBlockFast(_PREHASH_Info);
        msg->addU64("RegionHandle", region_handle);
        msg->addVector3("Position", pos_local);
        LLVector3 look_at(0,1,0);
        if (look_at_from_camera)
        {
            look_at = LLViewerCamera::getInstance()->getAtAxis();
        }
        msg->addVector3("LookAt", look_at);
        sendReliableMessage();
    }
}

// Landmark ID = LLUUID::null means teleport home
void LLAgent::teleportViaLandmark(const LLUUID& landmark_asset_id)
{
    if (landmark_asset_id.isNull())
    {
        gAgentCamera.resetView();
    }
    mTeleportRequest = LLTeleportRequestPtr(new LLTeleportRequestViaLandmark(landmark_asset_id));
    startTeleportRequest();
}

void LLAgent::doTeleportViaLandmark(const LLUUID& landmark_asset_id)
{
    LLViewerRegion *regionp = getRegion();
    if(regionp && teleportCore())
    {
        LL_INFOS("Teleport") << "Sending TeleportLandmarkRequest. Current region handle " << regionp->getHandle()
                             << " region id " << regionp->getRegionID()
                             << " requested landmark id " << landmark_asset_id
                             << LL_ENDL;

        LLMessageSystem* msg = gMessageSystem;
        msg->newMessageFast(_PREHASH_TeleportLandmarkRequest);
        msg->nextBlockFast(_PREHASH_Info);
        msg->addUUIDFast(_PREHASH_AgentID, getID());
        msg->addUUIDFast(_PREHASH_SessionID, getSessionID());
        msg->addUUIDFast(_PREHASH_LandmarkID, landmark_asset_id);
        sendReliableMessage();
    }
}

void LLAgent::teleportViaLure(const LLUUID& lure_id, BOOL godlike)
{
    mTeleportRequest = LLTeleportRequestPtr(new LLTeleportRequestViaLure(lure_id, godlike));
    startTeleportRequest();
}

void LLAgent::doTeleportViaLure(const LLUUID& lure_id, BOOL godlike)
{
    LLViewerRegion* regionp = getRegion();
    if(regionp && teleportCore())
    {
        U32 teleport_flags = 0x0;
        if (godlike)
        {
            teleport_flags |= TELEPORT_FLAGS_VIA_GODLIKE_LURE;
            teleport_flags |= TELEPORT_FLAGS_DISABLE_CANCEL;
        }
        else
        {
            teleport_flags |= TELEPORT_FLAGS_VIA_LURE;
        }

        LL_INFOS("Teleport") << "Sending TeleportLureRequest."
                             << " Current region handle " << regionp->getHandle()
                             << " region id " << regionp->getRegionID()
                             << " lure id " << lure_id
                             << LL_ENDL;
        // send the message
        LLMessageSystem* msg = gMessageSystem;
        msg->newMessageFast(_PREHASH_TeleportLureRequest);
        msg->nextBlockFast(_PREHASH_Info);
        msg->addUUIDFast(_PREHASH_AgentID, getID());
        msg->addUUIDFast(_PREHASH_SessionID, getSessionID());
        msg->addUUIDFast(_PREHASH_LureID, lure_id);
        // teleport_flags is a legacy field, now derived sim-side:
        msg->addU32("TeleportFlags", teleport_flags);
        sendReliableMessage();
    }
}


// James Cook, July 28, 2005
void LLAgent::teleportCancel()
{
    if (!hasPendingTeleportRequest())
    {
        LLViewerRegion* regionp = getRegion();
        if(regionp)
        {
            LL_INFOS("Teleport") << "Sending TeleportCancel" << LL_ENDL;

            // send the message
            LLMessageSystem* msg = gMessageSystem;
            msg->newMessage("TeleportCancel");
            msg->nextBlockFast(_PREHASH_Info);
            msg->addUUIDFast(_PREHASH_AgentID, getID());
            msg->addUUIDFast(_PREHASH_SessionID, getSessionID());
            sendReliableMessage();
        }
        mTeleportCanceled = mTeleportRequest;
    }
    clearTeleportRequest();
    gAgent.setTeleportState( LLAgent::TELEPORT_NONE );
}

void LLAgent::restoreCanceledTeleportRequest()
{
    if (mTeleportCanceled != NULL)
    {
        LL_INFOS() << "Restoring canceled teleport request, setting state to TELEPORT_REQUESTED" << LL_ENDL;
        gAgent.setTeleportState( LLAgent::TELEPORT_REQUESTED );
        mTeleportRequest = mTeleportCanceled;
        mTeleportCanceled.reset();
        gTeleportDisplay = TRUE;
        gTeleportDisplayTimer.reset();
    }
}

void LLAgent::teleportViaLocation(const LLVector3d& pos_global)
{
    mTeleportRequest = LLTeleportRequestPtr(new LLTeleportRequestViaLocation(pos_global));
    startTeleportRequest();
}

void LLAgent::doTeleportViaLocation(const LLVector3d& pos_global)
{
    LLViewerRegion* regionp = getRegion();

    if (!regionp)
    {
        return;
    }

    U64 handle = to_region_handle(pos_global);
    LLSimInfo* info = LLWorldMap::getInstance()->simInfoFromHandle(handle);
    if(regionp && info)
    {
        LLVector3d region_origin = info->getGlobalOrigin();
        LLVector3 pos_local(
            (F32)(pos_global.mdV[VX] - region_origin.mdV[VX]),
            (F32)(pos_global.mdV[VY] - region_origin.mdV[VY]),
            (F32)(pos_global.mdV[VZ]));
        teleportRequest(handle, pos_local);
    }
    else if(regionp &&
        teleportCore(regionp->getHandle() == to_region_handle_global((F32)pos_global.mdV[VX], (F32)pos_global.mdV[VY])))
    {
        // send the message
        LLMessageSystem* msg = gMessageSystem;
        msg->newMessageFast(_PREHASH_TeleportLocationRequest);
        msg->nextBlockFast(_PREHASH_AgentData);
        msg->addUUIDFast(_PREHASH_AgentID, getID());
        msg->addUUIDFast(_PREHASH_SessionID, getSessionID());

        msg->nextBlockFast(_PREHASH_Info);
        F32 width = regionp->getWidth();
        LLVector3 pos(fmod((F32)pos_global.mdV[VX], width),
                      fmod((F32)pos_global.mdV[VY], width),
                      (F32)pos_global.mdV[VZ]);
        F32 region_x = (F32)(pos_global.mdV[VX]);
        F32 region_y = (F32)(pos_global.mdV[VY]);
        U64 region_handle = to_region_handle_global(region_x, region_y);
        msg->addU64Fast(_PREHASH_RegionHandle, region_handle);
        msg->addVector3Fast(_PREHASH_Position, pos);
        pos.mV[VX] += 1;
        msg->addVector3Fast(_PREHASH_LookAt, pos);

        LL_WARNS("Teleport") << "Sending deprecated(?) TeleportLocationRequest."
                             << " pos_global " << pos_global
                             << " region_x " << region_x
                             << " region_y " << region_y
                             << " region_handle " << region_handle
                             << LL_ENDL;

        sendReliableMessage();
    }
}

// Teleport to global position, but keep facing in the same direction
void LLAgent::teleportViaLocationLookAt(const LLVector3d& pos_global)
{
    mTeleportRequest = LLTeleportRequestPtr(new LLTeleportRequestViaLocationLookAt(pos_global));
    startTeleportRequest();
}

void LLAgent::doTeleportViaLocationLookAt(const LLVector3d& pos_global)
{
    mbTeleportKeepsLookAt = true;

    if(!gAgentCamera.isfollowCamLocked())
    {
        gAgentCamera.setFocusOnAvatar(FALSE, ANIMATE);  // detach camera form avatar, so it keeps direction
    }

    U64 region_handle = to_region_handle(pos_global);
    LLVector3 pos_local = (LLVector3)(pos_global - from_region_handle(region_handle));
    teleportRequest(region_handle, pos_local, getTeleportKeepsLookAt());
}

LLAgent::ETeleportState LLAgent::getTeleportState() const
{
    return (mTeleportRequest && (mTeleportRequest->getStatus() == LLTeleportRequest::kFailed)) ?
        TELEPORT_NONE : mTeleportState;
}


void LLAgent::setTeleportState(ETeleportState state)
{
    if (mTeleportRequest && (state != TELEPORT_NONE) && (mTeleportRequest->getStatus() == LLTeleportRequest::kFailed))
    {   // A late message has come in regarding a failed teleport.
        // We have already decided that it failed so should not reinitiate the teleport sequence in the viewer.
        LL_WARNS("Teleport") << "Attempt to set teleport state to " << state <<
            " for previously failed teleport.  Ignore!" << LL_ENDL;
        return;
    }
    LL_DEBUGS("Teleport") << "Setting teleport state to "
                          << LLAgent::teleportStateName(state) << "(" << state << ")"
                          << " Previous state: "
                          << teleportStateName(mTeleportState) << "(" << mTeleportState << ")"
                          << LL_ENDL;
    mTeleportState = state;
    if (mTeleportState > TELEPORT_NONE && gSavedSettings.getBOOL("FreezeTime"))
    {
        LLFloaterReg::hideInstance("snapshot");
    }

    switch (mTeleportState)
    {
        case TELEPORT_NONE:
            mbTeleportKeepsLookAt = false;
            break;

        case TELEPORT_MOVING:
        // We're outa here. Save "back" slurl.
        LLAgentUI::buildSLURL(*mTeleportSourceSLURL);
            break;

        case TELEPORT_ARRIVING:
        // First two position updates after a teleport tend to be weird
        //LLViewerStats::getInstance()->mAgentPositionSnaps.mCountOfNextUpdatesToIgnore = 2;

        // Let the interested parties know we've teleported.
        LLViewerParcelMgr::getInstance()->onTeleportFinished(false, getPositionGlobal());
            break;

        default:
            break;
    }
}


void LLAgent::stopCurrentAnimations()
{
    LL_DEBUGS("Avatar") << "Stopping current animations" << LL_ENDL;

    // This function stops all current overriding animations on this
    // avatar, propagating this change back to the server.
    if (isAgentAvatarValid())
    {
        std::vector<LLUUID> anim_ids;

        for ( LLVOAvatar::AnimIterator anim_it =
                  gAgentAvatarp->mPlayingAnimations.begin();
              anim_it != gAgentAvatarp->mPlayingAnimations.end();
              anim_it++)
        {
            if ((anim_it->first == ANIM_AGENT_DO_NOT_DISTURB)||
                (anim_it->first == ANIM_AGENT_SIT_GROUND_CONSTRAINED))
            {
                // don't cancel a ground-sit anim, as viewers
                // use this animation's status in
                // determining whether we're sitting. ick.
                LL_DEBUGS("Avatar") << "sit or do-not-disturb animation will not be stopped" << LL_ENDL;
            }
            else
            {
                // stop this animation locally
                gAgentAvatarp->stopMotion(anim_it->first, TRUE);
                // ...and tell the server to tell everyone.
                anim_ids.push_back(anim_it->first);
            }
        }

        sendAnimationRequests(anim_ids, ANIM_REQUEST_STOP);

        // Tell the region to clear any animation state overrides
        sendAnimationStateReset();

        // Revoke all animation permissions
        if (mRegionp &&
            gSavedSettings.getBOOL("RevokePermsOnStopAnimation"))
        {
            U32 permissions = SCRIPT_PERMISSIONS[SCRIPT_PERMISSION_TRIGGER_ANIMATION].permbit | SCRIPT_PERMISSIONS[SCRIPT_PERMISSION_OVERRIDE_ANIMATIONS].permbit;
            sendRevokePermissions(mRegionp->getRegionID(), permissions);
            if (gAgentAvatarp->isSitting())
            {   // Also stand up, since auto-granted sit animation permission has been revoked
                gAgent.standUp();
            }
        }

        // re-assert at least the default standing animation, because
        // viewers get confused by avs with no associated anims.
        sendAnimationRequest(ANIM_AGENT_STAND, ANIM_REQUEST_START);
    }
}

void LLAgent::fidget()
{
    if (!getAFK())
    {
        F32 curTime = mFidgetTimer.getElapsedTimeF32();
        if (curTime > mNextFidgetTime)
        {
            // pick a random fidget anim here
            S32 oldFidget = mCurrentFidget;

            mCurrentFidget = ll_rand(NUM_AGENT_STAND_ANIMS);

            if (mCurrentFidget != oldFidget)
            {
                LLAgent::stopFidget();


                switch(mCurrentFidget)
                {
                case 0:
                    mCurrentFidget = 0;
                    break;
                case 1:
                    sendAnimationRequest(ANIM_AGENT_STAND_1, ANIM_REQUEST_START);
                    mCurrentFidget = 1;
                    break;
                case 2:
                    sendAnimationRequest(ANIM_AGENT_STAND_2, ANIM_REQUEST_START);
                    mCurrentFidget = 2;
                    break;
                case 3:
                    sendAnimationRequest(ANIM_AGENT_STAND_3, ANIM_REQUEST_START);
                    mCurrentFidget = 3;
                    break;
                case 4:
                    sendAnimationRequest(ANIM_AGENT_STAND_4, ANIM_REQUEST_START);
                    mCurrentFidget = 4;
                    break;
                }
            }

            // calculate next fidget time
            mNextFidgetTime = curTime + ll_frand(MAX_FIDGET_TIME - MIN_FIDGET_TIME) + MIN_FIDGET_TIME;
        }
    }
}

void LLAgent::stopFidget()
{
    std::vector<LLUUID> anims;
    anims.reserve(4);
    anims.push_back(ANIM_AGENT_STAND_1);
    anims.push_back(ANIM_AGENT_STAND_2);
    anims.push_back(ANIM_AGENT_STAND_3);
    anims.push_back(ANIM_AGENT_STAND_4);

    gAgent.sendAnimationRequests(anims, ANIM_REQUEST_STOP);
}


void LLAgent::requestEnterGodMode()
{
    LLMessageSystem* msg = gMessageSystem;
    msg->newMessageFast(_PREHASH_RequestGodlikePowers);
    msg->nextBlockFast(_PREHASH_AgentData);
    msg->addUUIDFast(_PREHASH_AgentID, gAgent.getID());
    msg->addUUIDFast(_PREHASH_SessionID, gAgent.getSessionID());
    msg->nextBlockFast(_PREHASH_RequestBlock);
    msg->addBOOLFast(_PREHASH_Godlike, TRUE);
    msg->addUUIDFast(_PREHASH_Token, LLUUID::null);

    // simulators need to know about your request
    sendReliableMessage();
}

void LLAgent::requestLeaveGodMode()
{
    LLMessageSystem* msg = gMessageSystem;
    msg->newMessageFast(_PREHASH_RequestGodlikePowers);
    msg->nextBlockFast(_PREHASH_AgentData);
    msg->addUUIDFast(_PREHASH_AgentID, gAgent.getID());
    msg->addUUIDFast(_PREHASH_SessionID, gAgent.getSessionID());
    msg->nextBlockFast(_PREHASH_RequestBlock);
    msg->addBOOLFast(_PREHASH_Godlike, FALSE);
    msg->addUUIDFast(_PREHASH_Token, LLUUID::null);

    // simulator needs to know about your request
    sendReliableMessage();
}

void LLAgent::sendAgentDataUpdateRequest()
{
    gMessageSystem->newMessageFast(_PREHASH_AgentDataUpdateRequest);
    gMessageSystem->nextBlockFast(_PREHASH_AgentData);
    gMessageSystem->addUUIDFast(_PREHASH_AgentID, gAgent.getID() );
    gMessageSystem->addUUIDFast(_PREHASH_SessionID, gAgent.getSessionID());
    sendReliableMessage();
}

void LLAgent::sendAgentUserInfoRequest()
{
    std::string cap;

    if (getID().isNull())
        return; // not logged in

    if (mRegionp)
        cap = mRegionp->getCapability("UserInfo");

    if (!cap.empty())
    {
        LLCoros::instance().launch("requestAgentUserInfoCoro",
            boost::bind(&LLAgent::requestAgentUserInfoCoro, this, cap));
    }
    else
    {
        sendAgentUserInfoRequestMessage();
    }
}

void LLAgent::requestAgentUserInfoCoro(std::string capurl)
{
    LLCore::HttpRequest::policy_t httpPolicy(LLCore::HttpRequest::DEFAULT_POLICY_ID);
    LLCoreHttpUtil::HttpCoroutineAdapter::ptr_t
        httpAdapter(new LLCoreHttpUtil::HttpCoroutineAdapter("requestAgentUserInfoCoro", httpPolicy));
    LLCore::HttpRequest::ptr_t httpRequest(new LLCore::HttpRequest);
    LLCore::HttpOptions::ptr_t httpOpts(new LLCore::HttpOptions);
    LLCore::HttpHeaders::ptr_t httpHeaders;

    httpOpts->setFollowRedirects(true);

    LLSD result = httpAdapter->getAndSuspend(httpRequest, capurl, httpOpts, httpHeaders);

    LLSD httpResults = result[LLCoreHttpUtil::HttpCoroutineAdapter::HTTP_RESULTS];
    LLCore::HttpStatus status = LLCoreHttpUtil::HttpCoroutineAdapter::getStatusFromLLSD(httpResults);

    if (!status)
    {
        LL_WARNS("UserInfo") << "Failed to get user information." << LL_ENDL;
        return;
    }
    else if (!result["success"].asBoolean())
    {
        LL_WARNS("UserInfo") << "Failed to get user information: " << result["message"] << LL_ENDL;
        return;
    }

    std::string email;
    std::string dir_visibility;

    email = result["email"].asString();
    dir_visibility = result["directory_visibility"].asString();

    // TODO: This should probably be changed.  I'm not entirely comfortable
    // having LLAgent interact directly with the UI in this way.
    LLFloaterPreference::updateUserInfo(dir_visibility);
    LLFloaterSnapshot::setAgentEmail(email);
}

void LLAgent::sendAgentUpdateUserInfo(const std::string& directory_visibility)
{
    std::string cap;

    if (getID().isNull())
        return; // not logged in

    if (mRegionp)
        cap = mRegionp->getCapability("UserInfo");

    if (!cap.empty())
    {
        LLCoros::instance().launch("updateAgentUserInfoCoro",
            boost::bind(&LLAgent::updateAgentUserInfoCoro, this, cap, directory_visibility));
    }
    else
    {
        sendAgentUpdateUserInfoMessage(directory_visibility);
    }
}


void LLAgent::updateAgentUserInfoCoro(std::string capurl, std::string directory_visibility)
{
    LLCore::HttpRequest::policy_t httpPolicy(LLCore::HttpRequest::DEFAULT_POLICY_ID);
    LLCoreHttpUtil::HttpCoroutineAdapter::ptr_t
        httpAdapter(new LLCoreHttpUtil::HttpCoroutineAdapter("requestAgentUserInfoCoro", httpPolicy));
    LLCore::HttpRequest::ptr_t httpRequest(new LLCore::HttpRequest);
    LLCore::HttpOptions::ptr_t httpOpts(new LLCore::HttpOptions);
    LLCore::HttpHeaders::ptr_t httpHeaders;

    httpOpts->setFollowRedirects(true);
    LLSD body(LLSDMap
        ("dir_visibility",  LLSD::String(directory_visibility)));


    LLSD result = httpAdapter->postAndSuspend(httpRequest, capurl, body, httpOpts, httpHeaders);

    LLSD httpResults = result[LLCoreHttpUtil::HttpCoroutineAdapter::HTTP_RESULTS];
    LLCore::HttpStatus status = LLCoreHttpUtil::HttpCoroutineAdapter::getStatusFromLLSD(httpResults);

    if (!status)
    {
        LL_WARNS("UserInfo") << "Failed to set user information." << LL_ENDL;
    }
    else if (!result["success"].asBoolean())
    {
        LL_WARNS("UserInfo") << "Failed to set user information: " << result["message"] << LL_ENDL;
    }
}

// deprecated:
// May be removed when UserInfo cap propagates to all simhosts in grid
void LLAgent::sendAgentUserInfoRequestMessage()
{
    gMessageSystem->newMessageFast(_PREHASH_UserInfoRequest);
    gMessageSystem->nextBlockFast(_PREHASH_AgentData);
    gMessageSystem->addUUIDFast(_PREHASH_AgentID, getID());
    gMessageSystem->addUUIDFast(_PREHASH_SessionID, getSessionID());
    sendReliableMessage();
}

void LLAgent::sendAgentUpdateUserInfoMessage(const std::string& directory_visibility)
{
    gMessageSystem->newMessageFast(_PREHASH_UpdateUserInfo);
    gMessageSystem->nextBlockFast(_PREHASH_AgentData);
    gMessageSystem->addUUIDFast(_PREHASH_AgentID, getID());
    gMessageSystem->addUUIDFast(_PREHASH_SessionID, getSessionID());
    gMessageSystem->nextBlockFast(_PREHASH_UserData);
    gMessageSystem->addString("DirectoryVisibility", directory_visibility);
    gAgent.sendReliableMessage();

}
// end deprecated
//------

void LLAgent::observeFriends()
{
    if(!mFriendObserver)
    {
        mFriendObserver = new LLAgentFriendObserver;
        LLAvatarTracker::instance().addObserver(mFriendObserver);
        friendsChanged();
    }
}

std::map<S32, std::string> LLAgent::sTeleportStateName = { { TELEPORT_NONE, "TELEPORT_NONE" },
                                                           { TELEPORT_START, "TELEPORT_START" },
                                                           { TELEPORT_REQUESTED, "TELEPORT_REQUESTED" },
                                                           { TELEPORT_MOVING, "TELEPORT_MOVING" },
                                                           { TELEPORT_START_ARRIVAL, "TELEPORT_START_ARRIVAL" },
                                                           { TELEPORT_ARRIVING, "TELEPORT_ARRIVING" },
                                                           { TELEPORT_LOCAL, "TELEPORT_LOCAL" },
                                                           { TELEPORT_PENDING, "TELEPORT_PENDING" } };

const std::string& LLAgent::teleportStateName(S32 state)
{
    static std::string invalid_state_str("INVALID");
    auto iter = LLAgent::sTeleportStateName.find(state);
    if (iter != LLAgent::sTeleportStateName.end())
    {
        return iter->second;
    }
    else
    {
        return invalid_state_str;
    }
}

const std::string& LLAgent::getTeleportStateName() const
{
    return teleportStateName(getTeleportState());
}

void LLAgent::parseTeleportMessages(const std::string& xml_filename)
{
    LLXMLNodePtr root;
    BOOL success = LLUICtrlFactory::getLayeredXMLNode(xml_filename, root);

    if (!success || !root || !root->hasName( "teleport_messages" ))
    {
        LL_ERRS() << "Problem reading teleport string XML file: "
               << xml_filename << LL_ENDL;
        return;
    }

    for (LLXMLNode* message_set = root->getFirstChild();
         message_set != NULL;
         message_set = message_set->getNextSibling())
    {
        if ( !message_set->hasName("message_set") ) continue;

        std::map<std::string, std::string> *teleport_msg_map = NULL;
        std::string message_set_name;

        if ( message_set->getAttributeString("name", message_set_name) )
        {
            //now we loop over all the string in the set and add them
            //to the appropriate set
            if ( message_set_name == "errors" )
            {
                teleport_msg_map = &sTeleportErrorMessages;
            }
            else if ( message_set_name == "progress" )
            {
                teleport_msg_map = &sTeleportProgressMessages;
            }
        }

        if ( !teleport_msg_map ) continue;

        std::string message_name;
        for (LLXMLNode* message_node = message_set->getFirstChild();
             message_node != NULL;
             message_node = message_node->getNextSibling())
        {
            if ( message_node->hasName("message") &&
                 message_node->getAttributeString("name", message_name) )
            {
                (*teleport_msg_map)[message_name] =
                    message_node->getTextContents();
            } //end if ( message exists and has a name)
        } //end for (all message in set)
    }//end for (all message sets in xml file)
}

const void LLAgent::getTeleportSourceSLURL(LLSLURL& slurl) const
{
    slurl = *mTeleportSourceSLURL;
}

// static
void LLAgent::dumpGroupInfo()
{
    LL_INFOS() << "group   " << gAgent.mGroupName << LL_ENDL;
    LL_INFOS() << "ID      " << gAgent.mGroupID << LL_ENDL;
    LL_INFOS() << "powers " << gAgent.mGroupPowers << LL_ENDL;
    LL_INFOS() << "title   " << gAgent.mGroupTitle << LL_ENDL;
    //LL_INFOS() << "insig   " << gAgent.mGroupInsigniaID << LL_ENDL;
}

// Draw a representation of current autopilot target
void LLAgent::renderAutoPilotTarget()
{
    if (mAutoPilot)
    {
        F32 height_meters;
        LLVector3d target_global;

        gGL.matrixMode(LLRender::MM_MODELVIEW);
        gGL.pushMatrix();

        // not textured
        gGL.getTexUnit(0)->unbind(LLTexUnit::TT_TEXTURE);

        // lovely green
        gGL.color4f(0.f, 1.f, 1.f, 1.f);

        target_global = mAutoPilotTargetGlobal;

        gGL.translatef((F32)(target_global.mdV[VX]), (F32)(target_global.mdV[VY]), (F32)(target_global.mdV[VZ]));

        height_meters = 1.f;

        gGL.scalef(height_meters, height_meters, height_meters);

        gSphere.render();

        gGL.popMatrix();
    }
}

/********************************************************************************/

//-----------------------------------------------------------------------------
// LLTeleportRequest
//-----------------------------------------------------------------------------

LLTeleportRequest::LLTeleportRequest()
    : mStatus(kPending)
{
}

LLTeleportRequest::~LLTeleportRequest()
{
}

bool LLTeleportRequest::canRestartTeleport()
{
    return false;
}

void LLTeleportRequest::restartTeleport()
{
    llassert(0);
}

// TODO this enum -> name idiom should be in a common class rather than repeated various places.
const std::string& LLTeleportRequest::statusName(EStatus status)
{
    static std::string invalid_status_str("INVALID");
    auto iter = LLTeleportRequest::sTeleportStatusName.find(status);
    if (iter != LLTeleportRequest::sTeleportStatusName.end())
    {
        return iter->second;
    }
    else
    {
        return invalid_status_str;
    }
}

std::ostream& operator<<(std::ostream& os, const LLTeleportRequest& req)
{
    req.toOstream(os);
    return os;
}

void LLTeleportRequest::toOstream(std::ostream& os) const
{
    os << "status " << statusName(mStatus) << "(" << mStatus << ")";
}

//-----------------------------------------------------------------------------
// LLTeleportRequestViaLandmark
//-----------------------------------------------------------------------------
LLTeleportRequestViaLandmark::LLTeleportRequestViaLandmark(const LLUUID &pLandmarkId)
    : LLTeleportRequest(),
    mLandmarkId(pLandmarkId)
{
    LL_INFOS("Teleport") << "LLTeleportRequestViaLandmark created, " << *this << LL_ENDL;
}

LLTeleportRequestViaLandmark::~LLTeleportRequestViaLandmark()
{
    LL_INFOS("Teleport") << "~LLTeleportRequestViaLandmark, " << *this << LL_ENDL;
}

void LLTeleportRequestViaLandmark::toOstream(std::ostream& os) const
{
    os << "landmark " << mLandmarkId << " ";
    LLTeleportRequest::toOstream(os);
}

bool LLTeleportRequestViaLandmark::canRestartTeleport()
{
    LL_INFOS("Teleport") << "LLTeleportRequestViaLandmark::canRestartTeleport? -> true, " << *this << LL_ENDL;
    return true;
}

void LLTeleportRequestViaLandmark::startTeleport()
{
    LL_INFOS("Teleport") << "LLTeleportRequestViaLandmark::startTeleport, " << *this << LL_ENDL;
    gAgent.doTeleportViaLandmark(getLandmarkId());
}

void LLTeleportRequestViaLandmark::restartTeleport()
{
    LL_INFOS("Teleport") << "LLTeleportRequestViaLandmark::restartTeleport, " << *this << LL_ENDL;
    gAgent.doTeleportViaLandmark(getLandmarkId());
}
//-----------------------------------------------------------------------------
// LLTeleportRequestViaLure
//-----------------------------------------------------------------------------

LLTeleportRequestViaLure::LLTeleportRequestViaLure(const LLUUID &pLureId, BOOL pIsLureGodLike)
    : LLTeleportRequestViaLandmark(pLureId),
    mIsLureGodLike(pIsLureGodLike)
{
    LL_INFOS("Teleport") << "LLTeleportRequestViaLure created" << LL_ENDL;
}

LLTeleportRequestViaLure::~LLTeleportRequestViaLure()
{
    LL_INFOS("Teleport") << "~LLTeleportRequestViaLure" << LL_ENDL;
}

void LLTeleportRequestViaLure::toOstream(std::ostream& os) const
{
    os << "mIsLureGodLike " << (S32) mIsLureGodLike << " ";
    LLTeleportRequestViaLandmark::toOstream(os);
}

bool LLTeleportRequestViaLure::canRestartTeleport()
{
    // stinson 05/17/2012 : cannot restart a teleport via lure because of server-side restrictions
    // The current scenario is as follows:
    //    1. User A initializes a request for User B to teleport via lure
    //    2. User B accepts the teleport via lure request
    //    3. The server sees the init request from User A and the accept request from User B and matches them up
    //    4. The server then removes the paired requests up from the "queue"
    //    5. The server then fails User B's teleport for reason of maturity level (for example)
    //    6. User B's viewer prompts user to increase their maturity level profile value.
    //    7. User B confirms and accepts increase in maturity level
    //    8. User B's viewer then attempts to teleport via lure again
    //    9. This request will time-out on the viewer-side because User A's initial request has been removed from the "queue" in step 4

    LL_INFOS("Teleport") << "LLTeleportRequestViaLure::canRestartTeleport? -> false" << LL_ENDL;
    return false;
}

void LLTeleportRequestViaLure::startTeleport()
{
    LL_INFOS("Teleport") << "LLTeleportRequestViaLure::startTeleport" << LL_ENDL;
    gAgent.doTeleportViaLure(getLandmarkId(), isLureGodLike());
}

//-----------------------------------------------------------------------------
// LLTeleportRequestViaLocation
//-----------------------------------------------------------------------------

LLTeleportRequestViaLocation::LLTeleportRequestViaLocation(const LLVector3d &pPosGlobal)
    : LLTeleportRequest(),
    mPosGlobal(pPosGlobal)
{
    LL_INFOS("Teleport") << "LLTeleportRequestViaLocation created" << LL_ENDL;
}

LLTeleportRequestViaLocation::~LLTeleportRequestViaLocation()
{
    LL_INFOS("Teleport") << "~LLTeleportRequestViaLocation" << LL_ENDL;
}

void LLTeleportRequestViaLocation::toOstream(std::ostream& os) const
{
    os << "mPosGlobal " << mPosGlobal << " ";
    LLTeleportRequest::toOstream(os);
}

bool LLTeleportRequestViaLocation::canRestartTeleport()
{
    LL_INFOS("Teleport") << "LLTeleportRequestViaLocation::canRestartTeleport -> true" << LL_ENDL;
    return true;
}

void LLTeleportRequestViaLocation::startTeleport()
{
    LL_INFOS("Teleport") << "LLTeleportRequestViaLocation::startTeleport" << LL_ENDL;
    gAgent.doTeleportViaLocation(getPosGlobal());
}

void LLTeleportRequestViaLocation::restartTeleport()
{
    LL_INFOS("Teleport") << "LLTeleportRequestViaLocation::restartTeleport" << LL_ENDL;
    gAgent.doTeleportViaLocation(getPosGlobal());
}

//-----------------------------------------------------------------------------
// LLTeleportRequestViaLocationLookAt
//-----------------------------------------------------------------------------

LLTeleportRequestViaLocationLookAt::LLTeleportRequestViaLocationLookAt(const LLVector3d &pPosGlobal)
    : LLTeleportRequestViaLocation(pPosGlobal)
{
    LL_INFOS("Teleport") << "LLTeleportRequestViaLocationLookAt created" << LL_ENDL;
}

LLTeleportRequestViaLocationLookAt::~LLTeleportRequestViaLocationLookAt()
{
    LL_INFOS("Teleport") << "~LLTeleportRequestViaLocationLookAt" << LL_ENDL;
}

void LLTeleportRequestViaLocationLookAt::toOstream(std::ostream& os) const
{
    LLTeleportRequestViaLocation::toOstream(os);
}

bool LLTeleportRequestViaLocationLookAt::canRestartTeleport()
{
    LL_INFOS("Teleport") << "LLTeleportRequestViaLocationLookAt::canRestartTeleport -> true" << LL_ENDL;
    return true;
}

void LLTeleportRequestViaLocationLookAt::startTeleport()
{
    LL_INFOS("Teleport") << "LLTeleportRequestViaLocationLookAt::startTeleport" << LL_ENDL;
    gAgent.doTeleportViaLocationLookAt(getPosGlobal());
}

void LLTeleportRequestViaLocationLookAt::restartTeleport()
{
    LL_INFOS("Teleport") << "LLTeleportRequestViaLocationLookAt::restartTeleport" << LL_ENDL;
    gAgent.doTeleportViaLocationLookAt(getPosGlobal());
}

// EOF<|MERGE_RESOLUTION|>--- conflicted
+++ resolved
@@ -1459,7 +1459,6 @@
 //-----------------------------------------------------------------------------
 void LLAgent::pitch(F32 angle)
 {
-<<<<<<< HEAD
     if (fabs(angle) <= 1e-4)
         return;
 
@@ -1473,14 +1472,10 @@
 
     // don't let user pitch if pointed almost all the way down or up
     LLVector3 skyward = getReferenceUpVector();
-=======
-    // don't let user pitch if pointed almost all the way down or up
->>>>>>> e7eced3c
 
     // A dot B = mag(A) * mag(B) * cos(angle between A and B)
     // so... cos(angle between A and B) = A dot B / mag(A) / mag(B)
     //                                  = A dot B for unit vectors
-<<<<<<< HEAD
     F32 agent_camera_angle_from_skyward = acos(newCoordFrame.getAtAxis() * skyward) * RAD_TO_DEG;
 
     F32 min_angle = 1;
@@ -1518,39 +1513,7 @@
             return;
     }
 
-	mFrameAgent = newCoordFrame;
-=======
-
-    LLVector3 skyward = getReferenceUpVector();
-
-    // clamp pitch to limits
-    if (angle >= 0.f)
-    {
-        const F32 look_down_limit = 179.f * DEG_TO_RAD;
-        F32 angle_from_skyward = acos(mFrameAgent.getAtAxis() * skyward);
-        if (angle_from_skyward + angle > look_down_limit)
-        {
-            angle = look_down_limit - angle_from_skyward;
-        }
-    }
-    else if (angle < 0.f)
-    {
-        const F32 look_up_limit = 5.f * DEG_TO_RAD;
-        const LLVector3& viewer_camera_pos = LLViewerCamera::getInstance()->getOrigin();
-        LLVector3 agent_focus_pos = getPosAgentFromGlobal(gAgentCamera.calcFocusPositionTargetGlobal());
-        LLVector3 look_dir = agent_focus_pos - viewer_camera_pos;
-        F32 angle_from_skyward = angle_between(look_dir, skyward);
-        if (angle_from_skyward + angle < look_up_limit)
-        {
-            angle = look_up_limit - angle_from_skyward;
-        }
-    }
-
-    if (fabs(angle) > 1e-4)
-    {
-        mFrameAgent.pitch(angle);
-    }
->>>>>>> e7eced3c
+    mFrameAgent = newCoordFrame;
 }
 
 
