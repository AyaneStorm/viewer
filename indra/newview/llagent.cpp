--- conflicted
+++ resolved
@@ -4049,41 +4049,6 @@
        }
 #endif
 
-<<<<<<< HEAD
-	// Don't call LLFirstUse::useTeleport because we don't know
-	// yet if the teleport will succeed.  Look in 
-	// process_teleport_location_reply
-
-	// hide land floater too - it'll be out of date
-	LLFloaterReg::hideInstance("about_land");
-
-	// hide the Region/Estate floater
-	LLFloaterReg::hideInstance("region_info");
-
-	LLViewerParcelMgr::getInstance()->deselectLand();
-	LLViewerMediaFocus::getInstance()->clearFocus();
-
-	// Close all pie menus, deselect land, etc.
-	// Don't change the camera until we know teleport succeeded. JC
-	gAgentCamera.resetView(FALSE);
-
-	// local logic
-	add(LLStatViewer::TELEPORT, 1);
-	if (is_local)
-	{
-		LL_INFOS("Teleport") << "Setting teleport state to TELEPORT_LOCAL" << LL_ENDL;
-		gAgent.setTeleportState( LLAgent::TELEPORT_LOCAL );
-	}
-	else
-	{
-		gTeleportDisplay = TRUE;
-		LL_INFOS("Teleport") << "Non-local, setting teleport state to TELEPORT_START" << LL_ENDL;
-		gAgent.setTeleportState( LLAgent::TELEPORT_START );
-	}
-	make_ui_sound("UISndTeleportOut");
-	
-	return true;
-=======
     // Don't call LLFirstUse::useTeleport because we don't know
     // yet if the teleport will succeed.  Look in
     // process_teleport_location_reply
@@ -4116,12 +4081,7 @@
     }
     make_ui_sound("UISndTeleportOut");
 
-    // MBW -- Let the voice client know a teleport has begun so it can leave the existing channel.
-    // This was breaking the case of teleporting within a single sim.  Backing it out for now.
-//  LLVoiceClient::getInstance()->leaveChannel();
-
     return true;
->>>>>>> e1623bb2
 }
 
 bool LLAgent::hasRestartableFailedTeleportRequest()
