/** 
 * @file llagent.cpp
 * @brief LLAgent class implementation
 *
 * $LicenseInfo:firstyear=2001&license=viewerlgpl$
 * Second Life Viewer Source Code
 * Copyright (C) 2010, Linden Research, Inc.
 * 
 * This library is free software; you can redistribute it and/or
 * modify it under the terms of the GNU Lesser General Public
 * License as published by the Free Software Foundation;
 * version 2.1 of the License only.
 * 
 * This library is distributed in the hope that it will be useful,
 * but WITHOUT ANY WARRANTY; without even the implied warranty of
 * MERCHANTABILITY or FITNESS FOR A PARTICULAR PURPOSE.  See the GNU
 * Lesser General Public License for more details.
 * 
 * You should have received a copy of the GNU Lesser General Public
 * License along with this library; if not, write to the Free Software
 * Foundation, Inc., 51 Franklin Street, Fifth Floor, Boston, MA  02110-1301  USA
 * 
 * Linden Research, Inc., 945 Battery Street, San Francisco, CA  94111  USA
 * $/LicenseInfo$
 */


#include "llviewerprecompiledheaders.h"

#include "llagent.h" 

#include "pipeline.h"

#include "llagentaccess.h"
#include "llagentbenefits.h"
#include "llagentcamera.h"
#include "llagentlistener.h"
#include "llagentwearables.h"
#include "llagentui.h"
#include "llappearancemgr.h"
#include "llanimationstates.h"
#include "llcallingcard.h"
#include "llchannelmanager.h"
#include "llchicletbar.h"
#include "llconsole.h"
#include "lldonotdisturbnotificationstorage.h"
#include "llfirstuse.h"
#include "llfloatercamera.h"
#include "llfloaterimcontainer.h"
#include "llfloaterperms.h"
#include "llfloaterpreference.h"
#include "llfloaterreg.h"
#include "llfloatersnapshot.h"
#include "llfloatertools.h"
#include "llgroupactions.h"
#include "llgroupmgr.h"
#include "llhudmanager.h"
#include "lljoystickbutton.h"
#include "llmorphview.h"
#include "llmoveview.h"
#include "llnavigationbar.h" // to show/hide navigation bar when changing mouse look state
#include "llfloaterimnearbychat.h"
#include "llnotificationsutil.h"
#include "llpaneltopinfobar.h"
#include "llparcel.h"
#include "llperfstats.h"
#include "llrendersphere.h"
#include "llscriptruntimeperms.h"
#include "llsdutil.h"
#include "llsky.h"
#include "llslurl.h"
#include "llsmoothstep.h"
#include "llstartup.h"
#include "llstatusbar.h"
#include "llteleportflags.h"
#include "lltool.h"
#include "lltoolbarview.h"
#include "lltoolpie.h"
#include "lltoolmgr.h"
#include "lltrans.h"
#include "lluictrl.h"
#include "llurlentry.h"
#include "llviewercontrol.h"
#include "llviewerdisplay.h"
#include "llviewerjoystick.h"
#include "llviewermediafocus.h"
#include "llviewermenu.h"
#include "llviewerobjectlist.h"
#include "llviewerparcelmgr.h"
#include "llviewerregion.h"
#include "llviewerstats.h"
#include "llviewerwindow.h"
#include "llvoavatarself.h"
#include "llwindow.h"
#include "llworld.h"
#include "llworldmap.h"
#include "stringize.h"
#include "llcorehttputil.h"
#include "lluiusage.h"

using namespace LLAvatarAppearanceDefines;

extern LLMenuBarGL* gMenuBarView;

const BOOL ANIMATE = TRUE;
const U8 AGENT_STATE_TYPING =	0x04;
const U8 AGENT_STATE_EDITING =  0x10;

// Autopilot constants
const F32 AUTOPILOT_HEIGHT_ADJUST_DISTANCE = 8.f;			// meters
const F32 AUTOPILOT_MIN_TARGET_HEIGHT_OFF_GROUND = 1.f;	// meters
const F32 AUTOPILOT_MAX_TIME_NO_PROGRESS_WALK = 1.5f;		// seconds
const F32 AUTOPILOT_MAX_TIME_NO_PROGRESS_FLY = 2.5f;		// seconds. Flying is less presize, needs a bit more time

const F32 MAX_VELOCITY_AUTO_LAND_SQUARED = 4.f * 4.f;
const F64 CHAT_AGE_FAST_RATE = 3.0;

// fidget constants
const F32 MIN_FIDGET_TIME = 8.f; // seconds
const F32 MAX_FIDGET_TIME = 20.f; // seconds

const S32 UI_FEATURE_VERSION = 1;
// For version 1: 1 - inventory, 2 - gltf
const S32 UI_FEATURE_FLAGS = 3;

// The agent instance.
LLAgent gAgent;

class LLTeleportRequest
{
public:
	enum EStatus
	{
		kPending,
		kStarted,
		kFailed,
		kRestartPending
	};

	LLTeleportRequest();
	virtual ~LLTeleportRequest();

	EStatus getStatus() const          {return mStatus;};
	void    setStatus(EStatus pStatus) {mStatus = pStatus;};

	static std::map<S32, std::string> sTeleportStatusName;
	static const std::string& statusName(EStatus status);
	virtual void toOstream(std::ostream& os) const;

	virtual bool canRestartTeleport();

	virtual void startTeleport() = 0;
	virtual void restartTeleport();

protected:

private:
	EStatus mStatus;
};

std::map<S32, std::string> LLTeleportRequest::sTeleportStatusName = { { kPending, "kPending" },
																	  { kStarted, "kStarted" },
																	  { kFailed, "kFailed" },
																	  { kRestartPending, "kRestartPending"} };

class LLTeleportRequestViaLandmark : public LLTeleportRequest
{
public:
	LLTeleportRequestViaLandmark(const LLUUID &pLandmarkId);
	virtual ~LLTeleportRequestViaLandmark();

	virtual void toOstream(std::ostream& os) const;

	virtual bool canRestartTeleport();

	virtual void startTeleport();
	virtual void restartTeleport();

protected:
	inline const LLUUID &getLandmarkId() const {return mLandmarkId;};

private:
	LLUUID mLandmarkId;
};

class LLTeleportRequestViaLure : public LLTeleportRequestViaLandmark
{
public:
	LLTeleportRequestViaLure(const LLUUID &pLureId, BOOL pIsLureGodLike);
	virtual ~LLTeleportRequestViaLure();

	virtual void toOstream(std::ostream& os) const;

	virtual bool canRestartTeleport();

	virtual void startTeleport();

protected:
	inline BOOL isLureGodLike() const {return mIsLureGodLike;};

private:
	BOOL mIsLureGodLike;
};

class LLTeleportRequestViaLocation : public LLTeleportRequest
{
public:
	LLTeleportRequestViaLocation(const LLVector3d &pPosGlobal);
	virtual ~LLTeleportRequestViaLocation();

	virtual void toOstream(std::ostream& os) const;

	virtual bool canRestartTeleport();

	virtual void startTeleport();
	virtual void restartTeleport();

protected:
	inline const LLVector3d &getPosGlobal() const {return mPosGlobal;};

private:
	LLVector3d mPosGlobal;
};


class LLTeleportRequestViaLocationLookAt : public LLTeleportRequestViaLocation
{
public:
	LLTeleportRequestViaLocationLookAt(const LLVector3d &pPosGlobal);
	virtual ~LLTeleportRequestViaLocationLookAt();

	virtual void toOstream(std::ostream& os) const;

	virtual bool canRestartTeleport();

	virtual void startTeleport();
	virtual void restartTeleport();

protected:

private:

};

//--------------------------------------------------------------------
// Statics
//

/// minimum time after setting away state before coming back based on movement
const F32 LLAgent::MIN_AFK_TIME = 10.0f;

const F32 LLAgent::TYPING_TIMEOUT_SECS = 5.f;

std::map<std::string, std::string> LLAgent::sTeleportErrorMessages;
std::map<std::string, std::string> LLAgent::sTeleportProgressMessages;

class LLAgentFriendObserver : public LLFriendObserver
{
public:
	LLAgentFriendObserver() {}
	virtual ~LLAgentFriendObserver() {}
	virtual void changed(U32 mask);
};

void LLAgentFriendObserver::changed(U32 mask)
{
	// if there's a change we're interested in.
	if((mask & (LLFriendObserver::POWERS)) != 0)
	{
		gAgent.friendsChanged();
	}
}

bool handleSlowMotionAnimation(const LLSD& newvalue)
{
	if (newvalue.asBoolean())
	{
		gAgentAvatarp->setAnimTimeFactor(0.2f);
	}
	else
	{
		gAgentAvatarp->setAnimTimeFactor(1.0f);
	}
	return true;
}

void LLAgent::setCanEditParcel() // called via mParcelChangedSignal
{
	bool can_edit = LLToolMgr::getInstance()->canEdit();
	gAgent.mCanEditParcel = can_edit;
}

// static
bool LLAgent::isActionAllowed(const LLSD& sdname)
{
	bool retval = false;

	const std::string& param = sdname.asString();

	if (param == "speak")
	{
        bool allow_agent_voice = false;
        LLVoiceChannel* channel = LLVoiceChannel::getCurrentVoiceChannel();
        if (channel != NULL)
        {
            if (channel->getSessionName().empty() && channel->getSessionID().isNull())
            {
                // default channel
                allow_agent_voice = LLViewerParcelMgr::getInstance()->allowAgentVoice();
            }
            else
            {
                allow_agent_voice = channel->isActive() && channel->callStarted();
            }
        }

        if (gAgent.isVoiceConnected() &&
            allow_agent_voice &&
            !LLVoiceClient::getInstance()->inTuningMode())
		{
			retval = true;
		}
		else
		{
			retval = false;
		}
	}

	return retval;
}

// static 
void LLAgent::pressMicrophone(const LLSD& name)
{
	LLFirstUse::speak(false);

	 LLVoiceClient::getInstance()->inputUserControlState(true);
}

// static 
void LLAgent::releaseMicrophone(const LLSD& name)
{
	LLVoiceClient::getInstance()->inputUserControlState(false);
}

// static
void LLAgent::toggleMicrophone(const LLSD& name)
{
	LLVoiceClient::getInstance()->toggleUserPTTState();
}

// static
bool LLAgent::isMicrophoneOn(const LLSD& sdname)
{
	return LLVoiceClient::getInstance()->getUserPTTState();
}

// ************************************************************
// Enabled this definition to compile a 'hacked' viewer that
// locally believes the end user has godlike powers.
// #define HACKED_GODLIKE_VIEWER
// For a toggled version, see viewer.h for the
// TOGGLE_HACKED_GODLIKE_VIEWER define, instead.
// ************************************************************

// Constructors and Destructors

// JC - Please try to make this order match the order in the header
// file.  Otherwise it's hard to find variables that aren't initialized.
//-----------------------------------------------------------------------------
// LLAgent()
//-----------------------------------------------------------------------------
LLAgent::LLAgent() :
	mGroupPowers(0),
	mHideGroupTitle(FALSE),
	mGroupID(),

	mInitialized(false),
	mListener(),

	mDoubleTapRunTimer(),
	mDoubleTapRunMode(DOUBLETAP_NONE),

	mbAlwaysRun(false),
	mbRunning(false),
	mbTeleportKeepsLookAt(false),

	mAgentAccess(new LLAgentAccess(gSavedSettings)),
	mGodLevelChangeSignal(),
	mCanEditParcel(false),
	mTeleportSourceSLURL(new LLSLURL),
	mTeleportRequest(),
	mTeleportFinishedSlot(),
	mTeleportFailedSlot(),
	mIsMaturityRatingChangingDuringTeleport(false),
	mTPNeedsNeabyChatSeparator(false),
	mMaturityRatingChange(0U),
	mIsDoSendMaturityPreferenceToServer(false),
	mMaturityPreferenceRequestId(0U),
	mMaturityPreferenceResponseId(0U),
	mMaturityPreferenceNumRetries(0U),
	mLastKnownRequestMaturity(SIM_ACCESS_MIN),
	mLastKnownResponseMaturity(SIM_ACCESS_MIN),
	mHttpPolicy(LLCore::HttpRequest::DEFAULT_POLICY_ID),
	mTeleportState(TELEPORT_NONE),
	mRegionp(NULL),
    mInterestListMode(LLViewerRegion::IL_MODE_DEFAULT),

	mAgentOriginGlobal(),
	mPositionGlobal(),
    mLastTestGlobal(),

	mDistanceTraveled(0.F),
	mLastPositionGlobal(LLVector3d::zero),

	mRenderState(0),
	mTypingTimer(),

	mViewsPushed(FALSE),

	mCustomAnim(FALSE),
	mShowAvatar(TRUE),
	mFrameAgent(),

	mIsDoNotDisturb(false),

	mControlFlags(0x00000000),
	mbFlagsDirty(FALSE),
	mbFlagsNeedReset(FALSE),

	mAutoPilot(FALSE),
	mAutoPilotFlyOnStop(FALSE),
	mAutoPilotAllowFlying(TRUE),
	mAutoPilotTargetGlobal(),
	mAutoPilotStopDistance(1.f),
	mAutoPilotUseRotation(FALSE),
	mAutoPilotTargetFacing(LLVector3::zero),
	mAutoPilotTargetDist(0.f),
	mAutoPilotNoProgressFrameCount(0),
	mAutoPilotRotationThreshold(0.f),
	mAutoPilotFinishedCallback(NULL),
	mAutoPilotCallbackData(NULL),
	
	mMovementKeysLocked(FALSE),

	mEffectColor(new LLUIColor(LLColor4(0.f, 1.f, 1.f, 1.f))),

	mHaveHomePosition(FALSE),
	mHomeRegionHandle( 0 ),
	mNearChatRadius(CHAT_NORMAL_RADIUS / 2.f),

	mNextFidgetTime(0.f),
	mCurrentFidget(0),
	mFirstLogin(false),
	mOutfitChosen(FALSE),

	mVoiceConnected(false),

	mMouselookModeInSignal(NULL),
	mMouselookModeOutSignal(NULL)
{
	for (U32 i = 0; i < TOTAL_CONTROLS; i++)
	{
		mControlsTakenCount[i] = 0;
		mControlsTakenPassedOnCount[i] = 0;
	}

	mListener.reset(new LLAgentListener(*this));

	addParcelChangedCallback(&setCanEditParcel);

	mMoveTimer.stop();
}

// Requires gSavedSettings to be initialized.
//-----------------------------------------------------------------------------
// init()
//-----------------------------------------------------------------------------
void LLAgent::init()
{
	mMoveTimer.start();

	gSavedSettings.declareBOOL("SlowMotionAnimation", FALSE, "Declared in code", LLControlVariable::PERSIST_NO);
	gSavedSettings.getControl("SlowMotionAnimation")->getSignal()->connect(boost::bind(&handleSlowMotionAnimation, _2));
	
	// *Note: this is where LLViewerCamera::getInstance() used to be constructed.

    bool is_flying = gSavedSettings.getBOOL("FlyingAtExit");
    if(is_flying)
    {
        setFlying(is_flying);
    }

	*mEffectColor = LLUIColorTable::instance().getColor("EffectColor");

	gSavedSettings.getControl("PreferredMaturity")->getValidateSignal()->connect(boost::bind(&LLAgent::validateMaturity, this, _2));
	gSavedSettings.getControl("PreferredMaturity")->getSignal()->connect(boost::bind(&LLAgent::handleMaturity, this, _2));
	mLastKnownResponseMaturity = static_cast<U8>(gSavedSettings.getU32("PreferredMaturity"));
	mLastKnownRequestMaturity = mLastKnownResponseMaturity;
	mIsDoSendMaturityPreferenceToServer = true;

	if (!mTeleportFinishedSlot.connected())
	{
		mTeleportFinishedSlot = LLViewerParcelMgr::getInstance()->setTeleportFinishedCallback(boost::bind(&LLAgent::handleTeleportFinished, this));
	}
	if (!mTeleportFailedSlot.connected())
	{
		mTeleportFailedSlot = LLViewerParcelMgr::getInstance()->setTeleportFailedCallback(boost::bind(&LLAgent::handleTeleportFailed, this));
	}

	LLAppCoreHttp & app_core_http(LLAppViewer::instance()->getAppCoreHttp());

	mHttpPolicy = app_core_http.getPolicy(LLAppCoreHttp::AP_AGENT);

	mInitialized = true;
}

//-----------------------------------------------------------------------------
// cleanup()
//-----------------------------------------------------------------------------
void LLAgent::cleanup()
{
	mRegionp = NULL;
    mTeleportRequest = NULL;
    mTeleportCanceled = NULL;
	if (mTeleportFinishedSlot.connected())
	{
		mTeleportFinishedSlot.disconnect();
	}
	if (mTeleportFailedSlot.connected())
	{
		mTeleportFailedSlot.disconnect();
	}
}

//-----------------------------------------------------------------------------
// LLAgent()
//-----------------------------------------------------------------------------
LLAgent::~LLAgent()
{
	cleanup();

	delete mMouselookModeInSignal;
	mMouselookModeInSignal = NULL;
	delete mMouselookModeOutSignal;
	mMouselookModeOutSignal = NULL;

	delete mAgentAccess;
	mAgentAccess = NULL;
	delete mEffectColor;
	mEffectColor = NULL;
	delete mTeleportSourceSLURL;
	mTeleportSourceSLURL = NULL;
}

// Handle any actions that need to be performed when the main app gains focus
// (such as through alt-tab).
//-----------------------------------------------------------------------------
// onAppFocusGained()
//-----------------------------------------------------------------------------
void LLAgent::onAppFocusGained()
{
	if (CAMERA_MODE_MOUSELOOK == gAgentCamera.getCameraMode())
	{
		gAgentCamera.changeCameraToDefault();
		LLToolMgr::getInstance()->clearSavedTool();
	}
}

void LLAgent::setFirstLogin(bool b)
{
    mFirstLogin = b;

    if (mFirstLogin)
    {
        // Don't notify new users about new features
        if (getFeatureVersion() <= UI_FEATURE_VERSION)
        {
            setFeatureVersion(UI_FEATURE_VERSION, UI_FEATURE_FLAGS);
        }
    }
}

void LLAgent::setFeatureVersion(S32 version, S32 flags)
{
    LLSD updated_version;
    updated_version["version"] = version;
    updated_version["flags"] = flags;
    gSavedSettings.setLLSD("LastUIFeatureVersion", updated_version);
}

S32 LLAgent::getFeatureVersion()
{
    S32 version;
    S32 flags;
    getFeatureVersionAndFlags(version, flags);
    return version;
}

void LLAgent::getFeatureVersionAndFlags(S32& version, S32& flags)
{
    version = 0;
    flags = 0;
    LLSD feature_version = gSavedSettings.getLLSD("LastUIFeatureVersion");
    if (feature_version.isInteger())
    {
        version = feature_version.asInteger();
        flags = 1; // inventory flag
    }
    else if (feature_version.isMap())
    {
        version = feature_version["version"];
        flags = feature_version["flags"];
    }
    else if (!feature_version.isString() && !feature_version.isUndefined())
    {
        // is something newer inside?
        version = UI_FEATURE_VERSION;
        flags = UI_FEATURE_FLAGS;
    }
}

void LLAgent::showLatestFeatureNotification(const std::string key)
{
    S32 version;
    S32 flags; // a single release can have multiple new features
    getFeatureVersionAndFlags(version, flags);
    if (version <= UI_FEATURE_VERSION && (flags & UI_FEATURE_FLAGS) != UI_FEATURE_FLAGS)
    {
        S32 flag = 0;

        if (key == "inventory")
        {
            // Notify user about new thumbnail support
            flag = 1;
        }

        if (key == "gltf")
        {
            flag = 2;
        }

        if ((flags & flag) == 0)
        {
            // Need to open on top even if called from onOpen,
            // do on idle to make sure it's on top
            LLSD floater_key(key);
            doOnIdleOneTime([floater_key]()
                            {
                                LLFloaterReg::showInstance("new_feature_notification", floater_key);
                            });

            setFeatureVersion(UI_FEATURE_VERSION, flags | flag);
        }
    }
}

void LLAgent::ageChat()
{
	if (isAgentAvatarValid())
	{
		// get amount of time since I last chatted
		F64 elapsed_time = (F64)gAgentAvatarp->mChatTimer.getElapsedTimeF32();
		// add in frame time * 3 (so it ages 4x)
		gAgentAvatarp->mChatTimer.setAge(elapsed_time + (F64)gFrameDTClamped * (CHAT_AGE_FAST_RATE - 1.0));
	}
}

//-----------------------------------------------------------------------------
// moveAt()
//-----------------------------------------------------------------------------
void LLAgent::moveAt(S32 direction, bool reset)
{
	LLUIUsage::instance().logCommand("Agent.MoveAt");
	
	mMoveTimer.reset();
	LLFirstUse::notMoving(false);

	// age chat timer so it fades more quickly when you are intentionally moving
	ageChat();

	gAgentCamera.setAtKey(LLAgentCamera::directionToKey(direction));

	if (direction > 0)
	{
		setControlFlags(AGENT_CONTROL_AT_POS | AGENT_CONTROL_FAST_AT);
	}
	else if (direction < 0)
	{
		setControlFlags(AGENT_CONTROL_AT_NEG | AGENT_CONTROL_FAST_AT);
	}

	if (reset)
	{
		gAgentCamera.resetView();
	}
}

//-----------------------------------------------------------------------------
// moveAtNudge()
//-----------------------------------------------------------------------------
void LLAgent::moveAtNudge(S32 direction)
{
	mMoveTimer.reset();
	LLFirstUse::notMoving(false);

	// age chat timer so it fades more quickly when you are intentionally moving
	ageChat();

	gAgentCamera.setWalkKey(LLAgentCamera::directionToKey(direction));

	if (direction > 0)
	{
		setControlFlags(AGENT_CONTROL_NUDGE_AT_POS);
	}
	else if (direction < 0)
	{
		setControlFlags(AGENT_CONTROL_NUDGE_AT_NEG);
	}

	gAgentCamera.resetView();
}

//-----------------------------------------------------------------------------
// moveLeft()
//-----------------------------------------------------------------------------
void LLAgent::moveLeft(S32 direction)
{
	mMoveTimer.reset();
	LLFirstUse::notMoving(false);

	// age chat timer so it fades more quickly when you are intentionally moving
	ageChat();

	gAgentCamera.setLeftKey(LLAgentCamera::directionToKey(direction));

	if (direction > 0)
	{
		setControlFlags(AGENT_CONTROL_LEFT_POS | AGENT_CONTROL_FAST_LEFT);
	}
	else if (direction < 0)
	{
		setControlFlags(AGENT_CONTROL_LEFT_NEG | AGENT_CONTROL_FAST_LEFT);
	}

	gAgentCamera.resetView();
}

//-----------------------------------------------------------------------------
// moveLeftNudge()
//-----------------------------------------------------------------------------
void LLAgent::moveLeftNudge(S32 direction)
{
	mMoveTimer.reset();
	LLFirstUse::notMoving(false);

	// age chat timer so it fades more quickly when you are intentionally moving
	ageChat();

	gAgentCamera.setLeftKey(LLAgentCamera::directionToKey(direction));

	if (direction > 0)
	{
		setControlFlags(AGENT_CONTROL_NUDGE_LEFT_POS);
	}
	else if (direction < 0)
	{
		setControlFlags(AGENT_CONTROL_NUDGE_LEFT_NEG);
	}

	gAgentCamera.resetView();
}

//-----------------------------------------------------------------------------
// moveUp()
//-----------------------------------------------------------------------------
void LLAgent::moveUp(S32 direction)
{
	mMoveTimer.reset();
	LLFirstUse::notMoving(false);

	// age chat timer so it fades more quickly when you are intentionally moving
	ageChat();

	gAgentCamera.setUpKey(LLAgentCamera::directionToKey(direction));

	if (direction > 0)
	{
		setControlFlags(AGENT_CONTROL_UP_POS | AGENT_CONTROL_FAST_UP);
	}
	else if (direction < 0)
	{
		setControlFlags(AGENT_CONTROL_UP_NEG | AGENT_CONTROL_FAST_UP);
	}

	gAgentCamera.resetView();
}

//-----------------------------------------------------------------------------
// moveYaw()
//-----------------------------------------------------------------------------
void LLAgent::moveYaw(F32 mag, bool reset_view)
{
	gAgentCamera.setYawKey(mag);

	if (mag > 0)
	{
		setControlFlags(AGENT_CONTROL_YAW_POS);
	}
	else if (mag < 0)
	{
		setControlFlags(AGENT_CONTROL_YAW_NEG);
	}

    U32 mask = AGENT_CONTROL_YAW_POS | AGENT_CONTROL_YAW_NEG;
    if ((getControlFlags() & mask) == mask)
    {
        // Rotation into both directions should cancel out
        // But keep sending controls to simulator,
        // it's needed for script based controls
        gAgentCamera.setYawKey(0);
    }

    if (reset_view)
	{
        gAgentCamera.resetView();
	}
}

//-----------------------------------------------------------------------------
// movePitch()
//-----------------------------------------------------------------------------
void LLAgent::movePitch(F32 mag)
{
	gAgentCamera.setPitchKey(mag);

	if (mag > 0)
	{
		setControlFlags(AGENT_CONTROL_PITCH_POS);
	}
	else if (mag < 0)
	{
		setControlFlags(AGENT_CONTROL_PITCH_NEG);
	}
}


// Does this parcel allow you to fly?
BOOL LLAgent::canFly()
{
	if (isGodlike()) return TRUE;

	LLViewerRegion* regionp = getRegion();
	if (regionp && regionp->getBlockFly()) return FALSE;
	
	LLParcel* parcel = LLViewerParcelMgr::getInstance()->getAgentParcel();
	if (!parcel) return FALSE;

	// Allow owners to fly on their own land.
	if (LLViewerParcelMgr::isParcelOwnedByAgent(parcel, GP_LAND_ALLOW_FLY))
	{
		return TRUE;
	}

	return parcel->getAllowFly();
}

BOOL LLAgent::getFlying() const
{ 
	return mControlFlags & AGENT_CONTROL_FLY; 
}

//-----------------------------------------------------------------------------
// setFlying()
//-----------------------------------------------------------------------------
void LLAgent::setFlying(BOOL fly, BOOL fail_sound)
{
	if (isAgentAvatarValid())
	{
		// *HACK: Don't allow to start the flying mode if we got ANIM_AGENT_STANDUP signal
		// because in this case we won't get a signal to start avatar flying animation and
		// it will be walking with flying mode "ON" indication. However we allow to switch
		// the flying mode off if we get ANIM_AGENT_STANDUP signal. See process_avatar_animation().
		// See EXT-2781.
		if(fly && gAgentAvatarp->mSignaledAnimations.find(ANIM_AGENT_STANDUP) != gAgentAvatarp->mSignaledAnimations.end())
		{
			return;
		}

		// don't allow taking off while sitting
		if (fly && gAgentAvatarp->isSitting())
		{
			return;
		}
	}

	if (fly)
	{
		BOOL was_flying = getFlying();
		if (!canFly() && !was_flying)
		{
			// parcel doesn't let you start fly
			// gods can always fly
			// and it's OK if you're already flying
			if (fail_sound)
			{
			make_ui_sound("UISndBadKeystroke");
			}
			return;
		}
		if( !was_flying )
		{
			add(LLStatViewer::FLY, 1);
		}
		setControlFlags(AGENT_CONTROL_FLY);
	}
	else
	{
		clearControlFlags(AGENT_CONTROL_FLY);
	}


	// Update Movement Controls according to Fly mode
	LLFloaterMove::setFlyingMode(fly);

	mbFlagsDirty = TRUE;
}


// UI based mechanism of setting fly state
//-----------------------------------------------------------------------------
// toggleFlying()
//-----------------------------------------------------------------------------
// static
void LLAgent::toggleFlying()
{
	if ( gAgent.mAutoPilot )
	{
		LLToolPie::instance().stopClickToWalk();
	}

	BOOL fly = !gAgent.getFlying();

	gAgent.mMoveTimer.reset();
	LLFirstUse::notMoving(false);

	gAgent.setFlying( fly );
	gAgentCamera.resetView();
}

// static
bool LLAgent::enableFlying()
{
	BOOL sitting = FALSE;
	if (isAgentAvatarValid())
	{
		sitting = gAgentAvatarp->isSitting();
	}
	return !sitting;
}

// static
bool LLAgent::isSitting()
{
    BOOL sitting = FALSE;
    if (isAgentAvatarValid())
    {
        sitting = gAgentAvatarp->isSitting();
    }
    return sitting;
}

void LLAgent::standUp()
{
	setControlFlags(AGENT_CONTROL_STAND_UP);
}

void LLAgent::changeParcels()
{
	LL_DEBUGS("AgentLocation") << "Calling ParcelChanged callbacks" << LL_ENDL;
	// Notify anything that wants to know about parcel changes
	mParcelChangedSignal();
}

boost::signals2::connection LLAgent::addParcelChangedCallback(parcel_changed_callback_t cb)
{
	return mParcelChangedSignal.connect(cb);
}

// static
void LLAgent::capabilityReceivedCallback(const LLUUID &region_id, LLViewerRegion *regionp)
{	// Changed regions and now have the region capabilities
    if (regionp)
    {
        if (regionp->getRegionID() == region_id)
        {
            regionp->requestSimulatorFeatures();
            LLAppViewer::instance()->updateNameLookupUrl(regionp);
        }

        if (gAgent.getInterestListMode() == LLViewerRegion::IL_MODE_360)
        {
            gAgent.changeInterestListMode(LLViewerRegion::IL_MODE_360);
        }
    }
}


//-----------------------------------------------------------------------------
// setRegion()
//-----------------------------------------------------------------------------
void LLAgent::setRegion(LLViewerRegion *regionp)
{
	llassert(regionp);
	if (mRegionp != regionp)
	{

		LL_INFOS("AgentLocation","Teleport") << "Moving agent into region: handle " << regionp->getHandle() 
											 << " id " << regionp->getRegionID()
											 << " name " << regionp->getName()
											 << " previous region "
											 << (mRegionp ? mRegionp->getRegionID() : LLUUID::null)
											 << LL_ENDL;
		if (mRegionp)
		{
			// We've changed regions, we're now going to change our agent coordinate frame.
			mAgentOriginGlobal = regionp->getOriginGlobal();
			LLVector3d agent_offset_global = mRegionp->getOriginGlobal();

			LLVector3 delta;
			delta.setVec(regionp->getOriginGlobal() - mRegionp->getOriginGlobal());

			setPositionAgent(getPositionAgent() - delta);

			LLVector3 camera_position_agent = LLViewerCamera::getInstance()->getOrigin();
			LLViewerCamera::getInstance()->setOrigin(camera_position_agent - delta);

			// Update all of the regions.
			LLWorld::getInstance()->updateAgentOffset(agent_offset_global);

			// Hack to keep sky in the agent's region, otherwise it may get deleted - DJS 08/02/02
			// *TODO: possibly refactor into gSky->setAgentRegion(regionp)? -Brad
			if (gSky.mVOSkyp)
			{
				gSky.mVOSkyp->setRegion(regionp);
			}
			
            if (regionp->capabilitiesReceived())
            {
                regionp->requestSimulatorFeatures();
                LLAppViewer::instance()->updateNameLookupUrl(regionp);
            }
            else
            {
                regionp->setCapabilitiesReceivedCallback(LLAgent::capabilityReceivedCallback);
            }
		}
		else
		{
			// First time initialization.
			// We've changed regions, we're now going to change our agent coordinate frame.
			mAgentOriginGlobal = regionp->getOriginGlobal();

			LLVector3 delta;
			delta.setVec(regionp->getOriginGlobal());

			setPositionAgent(getPositionAgent() - delta);
			LLVector3 camera_position_agent = LLViewerCamera::getInstance()->getOrigin();
			LLViewerCamera::getInstance()->setOrigin(camera_position_agent - delta);

			// Update all of the regions.
			LLWorld::getInstance()->updateAgentOffset(mAgentOriginGlobal);

            if (regionp->capabilitiesReceived())
            {
                LLAppViewer::instance()->updateNameLookupUrl(regionp);
            }
            else
            {
                regionp->setCapabilitiesReceivedCallback([](const LLUUID &region_id, LLViewerRegion* regionp) {LLAppViewer::instance()->updateNameLookupUrl(regionp); });
            }
		}

		// Pass new region along to metrics components that care about this level of detail.
		LLAppViewer::metricsUpdateRegion(regionp->getHandle());
	}

	mRegionp = regionp;

	// TODO - most of what follows probably should be moved into callbacks

	// Pass the region host to LLUrlEntryParcel to resolve parcel name
	// with a server request.
	LLUrlEntryParcel::setRegionHost(getRegionHost());

	// Must shift hole-covering water object locations because local
	// coordinate frame changed.
	LLWorld::getInstance()->updateWaterObjects();

	// keep a list of regions we've been too
	// this is just an interesting stat, logged at the dataserver
	// we could trake this at the dataserver side, but that's harder
	U64 handle = regionp->getHandle();
	mRegionsVisited.insert(handle);

	LLSelectMgr::getInstance()->updateSelectionCenter();

	LLFloaterMove::sUpdateFlyingStatus();

	LL_DEBUGS("AgentLocation") << "Calling RegionChanged callbacks" << LL_ENDL;
	mRegionChangedSignal();
}


//-----------------------------------------------------------------------------
// getRegion()
//-----------------------------------------------------------------------------
LLViewerRegion *LLAgent::getRegion() const
{
	return mRegionp;
}


LLHost LLAgent::getRegionHost() const
{
	if (mRegionp)
	{
		return mRegionp->getHost();
	}
	else
	{
		return LLHost();
	}
}

boost::signals2::connection LLAgent::addRegionChangedCallback(const region_changed_signal_t::slot_type& cb)
{
	return mRegionChangedSignal.connect(cb);
}

void LLAgent::removeRegionChangedCallback(boost::signals2::connection callback)
{
	mRegionChangedSignal.disconnect(callback);
}

//-----------------------------------------------------------------------------
// inPrelude()
//-----------------------------------------------------------------------------
BOOL LLAgent::inPrelude()
{
	return mRegionp && mRegionp->isPrelude();
}


std::string LLAgent::getRegionCapability(const std::string &name)
{
    if (!mRegionp)
        return std::string();
    
    return mRegionp->getCapability(name);
}


//-----------------------------------------------------------------------------
// canManageEstate()
//-----------------------------------------------------------------------------

BOOL LLAgent::canManageEstate() const
{
	return mRegionp && mRegionp->canManageEstate();
}

//-----------------------------------------------------------------------------
// sendMessage()
//-----------------------------------------------------------------------------
void LLAgent::sendMessage()
{
	if (gDisconnected)
	{
		LL_WARNS() << "Trying to send message when disconnected!" << LL_ENDL;
		return;
	}
	if (!mRegionp)
	{
		LL_ERRS() << "No region for agent yet!" << LL_ENDL;
		return;
	}
	gMessageSystem->sendMessage(mRegionp->getHost());
}


//-----------------------------------------------------------------------------
// sendReliableMessage()
//-----------------------------------------------------------------------------
void LLAgent::sendReliableMessage()
{
	if (gDisconnected)
	{
		LL_DEBUGS() << "Trying to send message when disconnected!" << LL_ENDL;
		return;
	}
	if (!mRegionp)
	{
		LL_DEBUGS() << "LLAgent::sendReliableMessage No region for agent yet, not sending message!" << LL_ENDL;
		return;
	}
	gMessageSystem->sendReliable(mRegionp->getHost());
}

//-----------------------------------------------------------------------------
// getVelocity()
//-----------------------------------------------------------------------------
LLVector3 LLAgent::getVelocity() const
{
	if (isAgentAvatarValid())
	{
		return gAgentAvatarp->getVelocity();
	}
	else
	{
		return LLVector3::zero;
	}
}


//-----------------------------------------------------------------------------
// setPositionAgent()
//-----------------------------------------------------------------------------
void LLAgent::setPositionAgent(const LLVector3 &pos_agent)
{
	if (!pos_agent.isFinite())
	{
		LL_ERRS() << "setPositionAgent is not a number" << LL_ENDL;
	}

	if (isAgentAvatarValid() && gAgentAvatarp->getParent())
	{
		LLVector3 pos_agent_sitting;
		LLVector3d pos_agent_d;
		LLViewerObject *parent = (LLViewerObject*)gAgentAvatarp->getParent();

		pos_agent_sitting = gAgentAvatarp->getPosition() * parent->getRotation() + parent->getPositionAgent();
		pos_agent_d.setVec(pos_agent_sitting);

		mFrameAgent.setOrigin(pos_agent_sitting);
		mPositionGlobal = pos_agent_d + mAgentOriginGlobal;
	}
	else
	{
		mFrameAgent.setOrigin(pos_agent);

		LLVector3d pos_agent_d;
		pos_agent_d.setVec(pos_agent);
		mPositionGlobal = pos_agent_d + mAgentOriginGlobal;
	}

    if (((mLastTestGlobal - mPositionGlobal).lengthSquared() > 1.0) && !mOnPositionChanged.empty())
    {   // If the position has changed my more than 1 meter since the last time we triggered.
        // filters out some noise. 
        mLastTestGlobal = mPositionGlobal;
        mOnPositionChanged(mFrameAgent.getOrigin(), mPositionGlobal);
    }
}

//-----------------------------------------------------------------------------
// getPositionGlobal()
//-----------------------------------------------------------------------------
const LLVector3d &LLAgent::getPositionGlobal() const
{
	if (isAgentAvatarValid() && !gAgentAvatarp->mDrawable.isNull())
	{
		mPositionGlobal = getPosGlobalFromAgent(gAgentAvatarp->getRenderPosition());
	}
	else
	{
		mPositionGlobal = getPosGlobalFromAgent(mFrameAgent.getOrigin());
	}

	return mPositionGlobal;
}

//-----------------------------------------------------------------------------
// getPositionAgent()
//-----------------------------------------------------------------------------
const LLVector3 &LLAgent::getPositionAgent()
{
	if (isAgentAvatarValid())
	{
		if(gAgentAvatarp->mDrawable.isNull())
		{
			mFrameAgent.setOrigin(gAgentAvatarp->getPositionAgent());
		}
		else
	{
		mFrameAgent.setOrigin(gAgentAvatarp->getRenderPosition());	
	}
	}


	return mFrameAgent.getOrigin();
}

boost::signals2::connection LLAgent::whenPositionChanged(position_signal_t::slot_type fn)
{
    return mOnPositionChanged.connect(fn);
}


//-----------------------------------------------------------------------------
// getRegionsVisited()
//-----------------------------------------------------------------------------
S32 LLAgent::getRegionsVisited() const
{
	return mRegionsVisited.size();
}

//-----------------------------------------------------------------------------
// getDistanceTraveled()
//-----------------------------------------------------------------------------
F64 LLAgent::getDistanceTraveled() const
{
	return mDistanceTraveled;
}


//-----------------------------------------------------------------------------
// getPosAgentFromGlobal()
//-----------------------------------------------------------------------------
LLVector3 LLAgent::getPosAgentFromGlobal(const LLVector3d &pos_global) const
{
	LLVector3 pos_agent;
	pos_agent.setVec(pos_global - mAgentOriginGlobal);
	return pos_agent;
}


//-----------------------------------------------------------------------------
// getPosGlobalFromAgent()
//-----------------------------------------------------------------------------
LLVector3d LLAgent::getPosGlobalFromAgent(const LLVector3 &pos_agent) const
{
	LLVector3d pos_agent_d;
	pos_agent_d.setVec(pos_agent);
	return pos_agent_d + mAgentOriginGlobal;
}

void LLAgent::sitDown()
{
	setControlFlags(AGENT_CONTROL_SIT_ON_GROUND);
}


//-----------------------------------------------------------------------------
// resetAxes()
//-----------------------------------------------------------------------------
void LLAgent::resetAxes()
{
	mFrameAgent.resetAxes();
}


// Copied from LLCamera::setOriginAndLookAt
// Look_at must be unit vector
//-----------------------------------------------------------------------------
// resetAxes()
//-----------------------------------------------------------------------------
void LLAgent::resetAxes(const LLVector3 &look_at)
{
	LLVector3	skyward = getReferenceUpVector();

	// if look_at has zero length, fail
	// if look_at and skyward are parallel, fail
	//
	// Test both of these conditions with a cross product.
	LLVector3 cross(look_at % skyward);
	if (cross.isNull())
	{
		LL_INFOS() << "LLAgent::resetAxes cross-product is zero" << LL_ENDL;
		return;
	}

	// Make sure look_at and skyward are not parallel
	// and neither are zero length
	LLVector3 left(skyward % look_at);
	LLVector3 up(look_at % left);

	mFrameAgent.setAxes(look_at, left, up);
}


//-----------------------------------------------------------------------------
// rotate()
//-----------------------------------------------------------------------------
void LLAgent::rotate(F32 angle, const LLVector3 &axis) 
{ 
	mFrameAgent.rotate(angle, axis); 
}


//-----------------------------------------------------------------------------
// rotate()
//-----------------------------------------------------------------------------
void LLAgent::rotate(F32 angle, F32 x, F32 y, F32 z) 
{ 
	mFrameAgent.rotate(angle, x, y, z); 
}


//-----------------------------------------------------------------------------
// rotate()
//-----------------------------------------------------------------------------
void LLAgent::rotate(const LLMatrix3 &matrix) 
{ 
	mFrameAgent.rotate(matrix); 
}


//-----------------------------------------------------------------------------
// rotate()
//-----------------------------------------------------------------------------
void LLAgent::rotate(const LLQuaternion &quaternion) 
{ 
	mFrameAgent.rotate(quaternion); 
}


//-----------------------------------------------------------------------------
// getReferenceUpVector()
//-----------------------------------------------------------------------------
LLVector3 LLAgent::getReferenceUpVector()
{
	// this vector is in the coordinate frame of the avatar's parent object, or the world if none
	LLVector3 up_vector = LLVector3::z_axis;
	if (isAgentAvatarValid() && 
		gAgentAvatarp->getParent() &&
		gAgentAvatarp->mDrawable.notNull())
	{
		U32 camera_mode = gAgentCamera.getCameraAnimating() ? gAgentCamera.getLastCameraMode() : gAgentCamera.getCameraMode();
		// and in third person...
		if (camera_mode == CAMERA_MODE_THIRD_PERSON)
		{
			// make the up vector point to the absolute +z axis
			up_vector = up_vector * ~((LLViewerObject*)gAgentAvatarp->getParent())->getRenderRotation();
		}
		else if (camera_mode == CAMERA_MODE_MOUSELOOK)
		{
			// make the up vector point to the avatar's +z axis
			up_vector = up_vector * gAgentAvatarp->mDrawable->getRotation();
		}
	}

	return up_vector;
}


/*
//-----------------------------------------------------------------------------
// getReferenceLeftVector()
//-----------------------------------------------------------------------------
LLVector3 LLAgent::getReferenceLeftVector()
{
	// this vector is in the coordinate frame of the avatar's parent object, or the world if none
	LLVector3 left_vector = LLVector3::y_axis;
	if (isAgentAvatarValid() && 
		gAgentAvatarp->getParent() &&
		gAgentAvatarp->mDrawable.notNull())
	{
		U32 camera_mode = gAgentCamera.getCameraAnimating() ? gAgentCamera.getLastCameraMode() : gAgentCamera.getCameraMode();
		// and in third person...
		if (camera_mode == CAMERA_MODE_THIRD_PERSON)
		{
			// make the up vector point to the absolute +z axis
			left_vector = left_vector * ~((LLViewerObject*)gAgentAvatarp->getParent())->getRenderRotation();
		}
		else if (camera_mode == CAMERA_MODE_MOUSELOOK)
		{
			// make the up vector point to the avatar's +z axis
			left_vector = left_vector * gAgentAvatarp->mDrawable->getRotation();
		}
	}

	return left_vector;
}
*/

// Radians, positive is downward toward ground
//-----------------------------------------------------------------------------
// pitch()
//-----------------------------------------------------------------------------
void LLAgent::pitch(F32 angle)
{
	// don't let user pitch if pointed almost all the way down or up

	// A dot B = mag(A) * mag(B) * cos(angle between A and B)
	// so... cos(angle between A and B) = A dot B / mag(A) / mag(B)
	//                                  = A dot B for unit vectors

	LLVector3 skyward = getReferenceUpVector();

<<<<<<< HEAD
	// SL-19286 Avatar is upside down when viewed from below
	// after left-clicking the mouse on the avatar and dragging down
	//
	// The issue is observed on angle below 10 degrees
	const F32 look_down_limit = 179.f * DEG_TO_RAD;
	const F32 look_up_limit = 10.f * DEG_TO_RAD;

	F32 angle_from_skyward = acos(mFrameAgent.getAtAxis() * skyward);

=======
>>>>>>> d98fc504
	// clamp pitch to limits
	if (angle >= 0.f)
	{
		const F32 look_down_limit = 179.f * DEG_TO_RAD;
		F32 angle_from_skyward = acos(mFrameAgent.getAtAxis() * skyward);
		if (angle_from_skyward + angle > look_down_limit)
		{
			angle = look_down_limit - angle_from_skyward;
		}
	}
	else if (angle < 0.f)
	{
		const F32 look_up_limit = 5.f * DEG_TO_RAD;
		const LLVector3& viewer_camera_pos = LLViewerCamera::getInstance()->getOrigin();
		LLVector3 agent_focus_pos = getPosAgentFromGlobal(gAgentCamera.calcFocusPositionTargetGlobal());
		LLVector3 look_dir = agent_focus_pos - viewer_camera_pos;
		F32 angle_from_skyward = angle_between(look_dir, skyward);
		if (angle_from_skyward + angle < look_up_limit)
		{
			angle = look_up_limit - angle_from_skyward;
		}
	}

	if (fabs(angle) > 1e-4)
	{
		mFrameAgent.pitch(angle);
		//mFrameAgent.rotate(angle, getReferenceLeftVector());
	}
}


//-----------------------------------------------------------------------------
// roll()
//-----------------------------------------------------------------------------
void LLAgent::roll(F32 angle)
{
	mFrameAgent.roll(angle);
}


//-----------------------------------------------------------------------------
// yaw()
//-----------------------------------------------------------------------------
void LLAgent::yaw(F32 angle)
{
	if (!rotateGrabbed())
	{
		mFrameAgent.rotate(angle, getReferenceUpVector());
	}
}


// Returns a quat that represents the rotation of the agent in the absolute frame
//-----------------------------------------------------------------------------
// getQuat()
//-----------------------------------------------------------------------------
LLQuaternion LLAgent::getQuat() const
{
	return mFrameAgent.getQuaternion();
}

//-----------------------------------------------------------------------------
// getControlFlags()
//-----------------------------------------------------------------------------
U32 LLAgent::getControlFlags()
{
	return mControlFlags;
}

//-----------------------------------------------------------------------------
// setControlFlags()
//-----------------------------------------------------------------------------
void LLAgent::setControlFlags(U32 mask)
{
	mControlFlags |= mask;
	mbFlagsDirty = TRUE;
}


//-----------------------------------------------------------------------------
// clearControlFlags()
//-----------------------------------------------------------------------------
void LLAgent::clearControlFlags(U32 mask)
{
	U32 old_flags = mControlFlags;
	mControlFlags &= ~mask;
	if (old_flags != mControlFlags)
	{
		mbFlagsDirty = TRUE;
	}
}

//-----------------------------------------------------------------------------
// controlFlagsDirty()
//-----------------------------------------------------------------------------
BOOL LLAgent::controlFlagsDirty() const
{
	return mbFlagsDirty;
}

//-----------------------------------------------------------------------------
// enableControlFlagReset()
//-----------------------------------------------------------------------------
void LLAgent::enableControlFlagReset()
{
	mbFlagsNeedReset = TRUE;
}

//-----------------------------------------------------------------------------
// resetControlFlags()
//-----------------------------------------------------------------------------
void LLAgent::resetControlFlags()
{
	if (mbFlagsNeedReset)
	{
		mbFlagsNeedReset = FALSE;
		mbFlagsDirty = FALSE;
		// reset all of the ephemeral flags
		// some flags are managed elsewhere
		mControlFlags &= AGENT_CONTROL_AWAY | AGENT_CONTROL_FLY | AGENT_CONTROL_MOUSELOOK;
	}
}

//-----------------------------------------------------------------------------
// setAFK()
//-----------------------------------------------------------------------------
void LLAgent::setAFK()
{
	if (gNonInteractive || !gAgent.getRegion())
	{
		// Don't set AFK if we're not talking to a region yet.
		return;
	}

	if (!(mControlFlags & AGENT_CONTROL_AWAY))
	{
		sendAnimationRequest(ANIM_AGENT_AWAY, ANIM_REQUEST_START);
		setControlFlags(AGENT_CONTROL_AWAY | AGENT_CONTROL_STOP);
		gAwayTimer.start();
	}
}

//-----------------------------------------------------------------------------
// clearAFK()
//-----------------------------------------------------------------------------
void LLAgent::clearAFK()
{
	gAwayTriggerTimer.reset();

	// Gods can sometimes get into away state (via gestures)
	// without setting the appropriate control flag. JC
	if (mControlFlags & AGENT_CONTROL_AWAY
		|| (isAgentAvatarValid()
			&& (gAgentAvatarp->mSignaledAnimations.find(ANIM_AGENT_AWAY) != gAgentAvatarp->mSignaledAnimations.end())))
	{
		sendAnimationRequest(ANIM_AGENT_AWAY, ANIM_REQUEST_STOP);
		clearControlFlags(AGENT_CONTROL_AWAY);
	}
}

//-----------------------------------------------------------------------------
// getAFK()
//-----------------------------------------------------------------------------
BOOL LLAgent::getAFK() const
{
	return (mControlFlags & AGENT_CONTROL_AWAY) != 0;
}

//-----------------------------------------------------------------------------
// setDoNotDisturb()
//-----------------------------------------------------------------------------
void LLAgent::setDoNotDisturb(bool pIsDoNotDisturb)
{
	bool isDoNotDisturbSwitchedOff = (mIsDoNotDisturb && !pIsDoNotDisturb);
	mIsDoNotDisturb = pIsDoNotDisturb;
	sendAnimationRequest(ANIM_AGENT_DO_NOT_DISTURB, (pIsDoNotDisturb ? ANIM_REQUEST_START : ANIM_REQUEST_STOP));
	LLNotificationsUI::LLChannelManager::getInstance()->muteAllChannels(pIsDoNotDisturb);
	if (isDoNotDisturbSwitchedOff)
	{
		LLDoNotDisturbNotificationStorage::getInstance()->updateNotifications();
	}
	gIMMgr->updateDNDMessageStatus();
}

//-----------------------------------------------------------------------------
// isDoNotDisturb()
//-----------------------------------------------------------------------------
bool LLAgent::isDoNotDisturb() const
{
	return mIsDoNotDisturb;
}


//-----------------------------------------------------------------------------
// startAutoPilotGlobal()
//-----------------------------------------------------------------------------
void LLAgent::startAutoPilotGlobal(
	const LLVector3d &target_global,
	const std::string& behavior_name,
	const LLQuaternion *target_rotation,
	void (*finish_callback)(BOOL, void *),
	void *callback_data,
	F32 stop_distance,
	F32 rot_threshold,
	BOOL allow_flying)
{
	if (!isAgentAvatarValid())
	{
		return;
	}

    if (target_global.isExactlyZero())
    {
        LL_WARNS() << "Canceling attempt to start autopilot towards invalid position" << LL_ENDL;
        return;
    }
	
	// Are there any pending callbacks from previous auto pilot requests?
	if (mAutoPilotFinishedCallback)
	{
		mAutoPilotFinishedCallback(dist_vec(gAgent.getPositionGlobal(), mAutoPilotTargetGlobal) < mAutoPilotStopDistance, mAutoPilotCallbackData);
	}

	mAutoPilotFinishedCallback = finish_callback;
	mAutoPilotCallbackData = callback_data;
	mAutoPilotRotationThreshold = rot_threshold;
	mAutoPilotBehaviorName = behavior_name;
	mAutoPilotAllowFlying = allow_flying;

	LLVector3d delta_pos( target_global );
	delta_pos -= getPositionGlobal();
	F64 distance = delta_pos.magVec();
	LLVector3d trace_target = target_global;

	trace_target.mdV[VZ] -= 10.f;

	LLVector3d intersection;
	LLVector3 normal;
	LLViewerObject *hit_obj;
	F32 heightDelta = LLWorld::getInstance()->resolveStepHeightGlobal(NULL, target_global, trace_target, intersection, normal, &hit_obj);

	if (stop_distance > 0.f)
	{
		mAutoPilotStopDistance = stop_distance;
	}
	else
	{
		// Guess at a reasonable stop distance.
		mAutoPilotStopDistance = (F32) sqrt( distance );
		if (mAutoPilotStopDistance < 0.5f) 
		{
			mAutoPilotStopDistance = 0.5f;
		}
	}

	if (mAutoPilotAllowFlying)
	{
		mAutoPilotFlyOnStop = getFlying();
	}
	else
	{
		mAutoPilotFlyOnStop = FALSE;
	}

	if (distance > 30.0 && mAutoPilotAllowFlying)
	{
		setFlying(TRUE);
	}

	if ( distance > 1.f && 
		mAutoPilotAllowFlying &&
		heightDelta > (sqrtf(mAutoPilotStopDistance) + 1.f))
	{
		setFlying(TRUE);
		// Do not force flying for "Sit" behavior to prevent flying after pressing "Stand"
		// from an object. See EXT-1655.
		if ("Sit" != mAutoPilotBehaviorName)
			mAutoPilotFlyOnStop = TRUE;
	}

	mAutoPilot = TRUE;
	setAutoPilotTargetGlobal(target_global);

	if (target_rotation)
	{
		mAutoPilotUseRotation = TRUE;
		mAutoPilotTargetFacing = LLVector3::x_axis * *target_rotation;
		mAutoPilotTargetFacing.mV[VZ] = 0.f;
		mAutoPilotTargetFacing.normalize();
	}
	else
	{
		mAutoPilotUseRotation = FALSE;
	}

	mAutoPilotNoProgressFrameCount = 0;
}


//-----------------------------------------------------------------------------
// setAutoPilotTargetGlobal
//-----------------------------------------------------------------------------
void LLAgent::setAutoPilotTargetGlobal(const LLVector3d &target_global)
{
	if (mAutoPilot)
	{
		mAutoPilotTargetGlobal = target_global;

		// trace ray down to find height of destination from ground
		LLVector3d traceEndPt = target_global;
		traceEndPt.mdV[VZ] -= 20.f;

		LLVector3d targetOnGround;
		LLVector3 groundNorm;
		LLViewerObject *obj;

		LLWorld::getInstance()->resolveStepHeightGlobal(NULL, target_global, traceEndPt, targetOnGround, groundNorm, &obj);
		// Note: this might malfunction for sitting agent, since pelvis stays same, but agent's position becomes lower
		// But for autopilot to work we assume that agent is standing and ready to go.
		F64 target_height = llmax((F64)gAgentAvatarp->getPelvisToFoot(), target_global.mdV[VZ] - targetOnGround.mdV[VZ]);

		// clamp z value of target to minimum height above ground
		mAutoPilotTargetGlobal.mdV[VZ] = targetOnGround.mdV[VZ] + target_height;
		mAutoPilotTargetDist = (F32)dist_vec(gAgent.getPositionGlobal(), mAutoPilotTargetGlobal);
	}
}

//-----------------------------------------------------------------------------
// startFollowPilot()
//-----------------------------------------------------------------------------
void LLAgent::startFollowPilot(const LLUUID &leader_id, BOOL allow_flying, F32 stop_distance)
{
	mLeaderID = leader_id;
	if ( mLeaderID.isNull() ) return;

	LLViewerObject* object = gObjectList.findObject(mLeaderID);
	if (!object) 
	{
		mLeaderID = LLUUID::null;
		return;
	}

	startAutoPilotGlobal(object->getPositionGlobal(), 
						 std::string(),	// behavior_name
						 NULL,			// target_rotation
						 NULL,			// finish_callback
						 NULL,			// callback_data
						 stop_distance,
						 0.03f,			// rotation_threshold
						 allow_flying);
}


//-----------------------------------------------------------------------------
// stopAutoPilot()
//-----------------------------------------------------------------------------
void LLAgent::stopAutoPilot(BOOL user_cancel)
{
	if (mAutoPilot)
	{
		mAutoPilot = FALSE;
		if (mAutoPilotUseRotation && !user_cancel)
		{
			resetAxes(mAutoPilotTargetFacing);
		}
		// Restore previous flying state before invoking mAutoPilotFinishedCallback to allow
		// callback function to change the flying state (like in near_sit_down_point()).
		// If the user cancelled, don't change the fly state
		if (!user_cancel)
		{
			setFlying(mAutoPilotFlyOnStop);
		}
		//NB: auto pilot can terminate for a reason other than reaching the destination
		if (mAutoPilotFinishedCallback)
		{
			mAutoPilotFinishedCallback(!user_cancel && dist_vec(gAgent.getPositionGlobal(), mAutoPilotTargetGlobal) < mAutoPilotStopDistance, mAutoPilotCallbackData);
			mAutoPilotFinishedCallback = NULL;
		}
		mLeaderID = LLUUID::null;

		setControlFlags(AGENT_CONTROL_STOP);

		if (user_cancel && !mAutoPilotBehaviorName.empty())
		{
			if (mAutoPilotBehaviorName == "Sit")
				LL_INFOS("Agent") << "Autopilot-Sit was canceled by user action" << LL_ENDL;
			else if (mAutoPilotBehaviorName == "Attach")
				LLNotificationsUtil::add("CancelledAttach");
			else
				LLNotificationsUtil::add("Cancelled");
		}
	}
}


// Returns necessary agent pitch and yaw changes, radians.
//-----------------------------------------------------------------------------
// autoPilot()
//-----------------------------------------------------------------------------
void LLAgent::autoPilot(F32 *delta_yaw)
{
	if (mAutoPilot)
	{
		if (!mLeaderID.isNull())
		{
			LLViewerObject* object = gObjectList.findObject(mLeaderID);
			if (!object) 
			{
				stopAutoPilot();
				return;
			}
			mAutoPilotTargetGlobal = object->getPositionGlobal();
		}
		
		if (!isAgentAvatarValid()) return;

		if (gAgentAvatarp->mInAir && mAutoPilotAllowFlying)
		{
			setFlying(TRUE);
		}
	
		LLVector3 at;
		at.setVec(mFrameAgent.getAtAxis());
		LLVector3 target_agent = getPosAgentFromGlobal(mAutoPilotTargetGlobal);
		LLVector3 direction = target_agent - getPositionAgent();

		F32 target_dist = direction.magVec();

		if (target_dist >= mAutoPilotTargetDist)
		{
			mAutoPilotNoProgressFrameCount++;
            bool out_of_time = false;
            if (getFlying())
            {
                out_of_time = mAutoPilotNoProgressFrameCount > AUTOPILOT_MAX_TIME_NO_PROGRESS_FLY * gFPSClamped;
            }
            else
            {
                out_of_time = mAutoPilotNoProgressFrameCount > AUTOPILOT_MAX_TIME_NO_PROGRESS_WALK * gFPSClamped;
            }
			if (out_of_time)
			{
				stopAutoPilot();
				return;
			}
		}

		mAutoPilotTargetDist = target_dist;

		// Make this a two-dimensional solution
		at.mV[VZ] = 0.f;
		direction.mV[VZ] = 0.f;

		at.normalize();
		F32 xy_distance = direction.normalize();

		F32 yaw = 0.f;
		if (mAutoPilotTargetDist > mAutoPilotStopDistance)
		{
			yaw = angle_between(mFrameAgent.getAtAxis(), direction);
		}
		else if (mAutoPilotUseRotation)
		{
			// we're close now just aim at target facing
			yaw = angle_between(at, mAutoPilotTargetFacing);
			direction = mAutoPilotTargetFacing;
		}

		yaw = 4.f * yaw / gFPSClamped;

		// figure out which direction to turn
		LLVector3 scratch(at % direction);

		if (scratch.mV[VZ] > 0.f)
		{
			setControlFlags(AGENT_CONTROL_YAW_POS);
		}
		else
		{
			yaw = -yaw;
			setControlFlags(AGENT_CONTROL_YAW_NEG);
		}

		*delta_yaw = yaw;

		// Compute when to start slowing down
		F32 slow_distance;
		if (getFlying())
		{
			slow_distance = llmax(8.f, mAutoPilotStopDistance + 5.f);
		}
		else
		{
			slow_distance = llmax(3.f, mAutoPilotStopDistance + 2.f);
		}

		// If we're flying, handle autopilot points above or below you.
		if (getFlying() && xy_distance < AUTOPILOT_HEIGHT_ADJUST_DISTANCE)
		{
			if (isAgentAvatarValid())
			{
				F64 current_height = gAgentAvatarp->getPositionGlobal().mdV[VZ];
				F32 delta_z = (F32)(mAutoPilotTargetGlobal.mdV[VZ] - current_height);
				F32 slope = delta_z / xy_distance;
				if (slope > 0.45f && delta_z > 6.f)
				{
					setControlFlags(AGENT_CONTROL_FAST_UP | AGENT_CONTROL_UP_POS);
				}
				else if (slope > 0.002f && delta_z > 0.5f)
				{
					setControlFlags(AGENT_CONTROL_UP_POS);
				}
				else if (slope < -0.45f && delta_z < -6.f && current_height > AUTOPILOT_MIN_TARGET_HEIGHT_OFF_GROUND)
				{
					setControlFlags(AGENT_CONTROL_FAST_UP | AGENT_CONTROL_UP_NEG);
				}
				else if (slope < -0.002f && delta_z < -0.5f && current_height > AUTOPILOT_MIN_TARGET_HEIGHT_OFF_GROUND)
				{
					setControlFlags(AGENT_CONTROL_UP_NEG);
				}
			}
		}

		//  calculate delta rotation to target heading
		F32 delta_target_heading = angle_between(mFrameAgent.getAtAxis(), mAutoPilotTargetFacing);

		if (xy_distance > slow_distance && yaw < (F_PI / 10.f))
		{
			// walking/flying fast
			setControlFlags(AGENT_CONTROL_FAST_AT | AGENT_CONTROL_AT_POS);
		}
		else if (mAutoPilotTargetDist > mAutoPilotStopDistance)
		{
            // walking/flying slow
            U32 movement_flag = 0;

			if (at * direction > 0.9f)
			{
                movement_flag = AGENT_CONTROL_AT_POS;
            }
            else if (at * direction < -0.9f)
            {
                movement_flag = AGENT_CONTROL_AT_NEG;
            }

            if (getFlying())
            {
                // flying is too fast and has high inertia, artificially slow it down
                // Don't update flags too often, server might not react
                static U64 last_time_microsec = 0;
                U64 time_microsec = LLTimer::getTotalTime();
                U64 delta = time_microsec - last_time_microsec;
                // fly during ~0-40 ms, stop during ~40-250 ms
                if (delta > 250000) // 250ms
                {
                    // reset even if !movement_flag
                    last_time_microsec = time_microsec;
                }
                else if (delta > 40000) // 40 ms
                {
                    clearControlFlags(AGENT_CONTROL_AT_POS | AGENT_CONTROL_AT_POS);
                    movement_flag = 0;
                }
            }

            if (movement_flag)
            {
                setControlFlags(movement_flag);
			}
		}

		// check to see if we need to keep rotating to target orientation
		if (mAutoPilotTargetDist < mAutoPilotStopDistance)
		{
			setControlFlags(AGENT_CONTROL_STOP);
			if(!mAutoPilotUseRotation || (delta_target_heading < mAutoPilotRotationThreshold))
			{
				stopAutoPilot();
			}
		}
	}
}


//-----------------------------------------------------------------------------
// propagate()
//-----------------------------------------------------------------------------
void LLAgent::propagate(const F32 dt)
{
	// Update UI based on agent motion
	LLFloaterMove *floater_move = LLFloaterReg::findTypedInstance<LLFloaterMove>("moveview");
	if (floater_move)
	{
		floater_move->mForwardButton   ->setToggleState( gAgentCamera.getAtKey() > 0 || gAgentCamera.getWalkKey() > 0 );
		floater_move->mBackwardButton  ->setToggleState( gAgentCamera.getAtKey() < 0 || gAgentCamera.getWalkKey() < 0 );
		floater_move->mTurnLeftButton  ->setToggleState( gAgentCamera.getYawKey() > 0.f );
		floater_move->mTurnRightButton ->setToggleState( gAgentCamera.getYawKey() < 0.f );
		floater_move->mSlideLeftButton  ->setToggleState( gAgentCamera.getLeftKey() > 0.f );
		floater_move->mSlideRightButton ->setToggleState( gAgentCamera.getLeftKey() < 0.f );
		floater_move->mMoveUpButton    ->setToggleState( gAgentCamera.getUpKey() > 0 );
		floater_move->mMoveDownButton  ->setToggleState( gAgentCamera.getUpKey() < 0 );
	}

	// handle rotation based on keyboard levels
	constexpr F32 YAW_RATE = 90.f * DEG_TO_RAD;				// radians per second
    F32 angle = YAW_RATE * gAgentCamera.getYawKey() * dt;
    if (fabs(angle) > 0.0f)
    {
	    yaw(angle);
    }

	constexpr F32 PITCH_RATE = 90.f * DEG_TO_RAD;			// radians per second
    angle = PITCH_RATE * gAgentCamera.getPitchKey() * dt;
    if (fabs(angle) > 0.0f)
    {
	    pitch(angle);
    }

	// handle auto-land behavior
	if (isAgentAvatarValid())
	{
		BOOL in_air = gAgentAvatarp->mInAir;
		LLVector3 land_vel = getVelocity();
		land_vel.mV[VZ] = 0.f;

		if (!in_air 
			&& gAgentCamera.getUpKey() < 0 
			&& land_vel.magVecSquared() < MAX_VELOCITY_AUTO_LAND_SQUARED
			&& gSavedSettings.getBOOL("AutomaticFly"))
		{
			// land automatically
			setFlying(FALSE);
		}
	}

	gAgentCamera.clearGeneralKeys();
}

//-----------------------------------------------------------------------------
// updateAgentPosition()
//-----------------------------------------------------------------------------
void LLAgent::updateAgentPosition(const F32 dt, const F32 yaw_radians, const S32 mouse_x, const S32 mouse_y)
{
    static LLCachedControl<F32> hint_timeout(gSavedSettings, "NotMovingHintTimeout");
	if (mMoveTimer.getStarted() && mMoveTimer.getElapsedTimeF32() > hint_timeout)
	{
		LLFirstUse::notMoving();
	}

	propagate(dt);

	// static S32 cameraUpdateCount = 0;

	rotate(yaw_radians, 0, 0, 1);
	
	//
	// Check for water and land collision, set underwater flag
	//

	gAgentCamera.updateLookAt(mouse_x, mouse_y);

    // When agent has no parents, position updates come from setPositionAgent()
    // But when agent has a parent (ex: is seated), position remains unchanged
    // relative to parent and no parent's position update trigger
    // setPositionAgent().
    // But EEP's sky track selection still needs an update if agent has a parent
    // and parent moves (ex: vehicles).
    if (isAgentAvatarValid()
        && gAgentAvatarp->getParent()
        && !mOnPositionChanged.empty()
        )
    {
        LLVector3d new_position = getPositionGlobal();
        if ((mLastTestGlobal - new_position).lengthSquared() > 1.0)
        {
            // If the position has changed by more than 1 meter since the last time we triggered.
            // filters out some noise. 
            mLastTestGlobal = new_position;
            mOnPositionChanged(mFrameAgent.getOrigin(), new_position);
        }
    }
}

// friends and operators

std::ostream& operator<<(std::ostream &s, const LLAgent &agent)
{
	// This is unfinished, but might never be used. 
	// We'll just leave it for now; we can always delete it.
	s << " { "
	  << "  Frame = " << agent.mFrameAgent << "\n"
	  << " }";
	return s;
}

// TRUE if your own avatar needs to be rendered.  Usually only
// in third person and build.
//-----------------------------------------------------------------------------
// needsRenderAvatar()
//-----------------------------------------------------------------------------
BOOL LLAgent::needsRenderAvatar()
{
	if (gAgentCamera.cameraMouselook() && !LLVOAvatar::sVisibleInFirstPerson)
	{
		return FALSE;
	}

	return mShowAvatar && mOutfitChosen;
}

// TRUE if we need to render your own avatar's head.
BOOL LLAgent::needsRenderHead()
{
	return (LLVOAvatar::sVisibleInFirstPerson && LLPipeline::sReflectionRender) || (mShowAvatar && !gAgentCamera.cameraMouselook());
}

//-----------------------------------------------------------------------------
// startTyping()
//-----------------------------------------------------------------------------
void LLAgent::startTyping()
{
	mTypingTimer.reset();

	if (getRenderState() & AGENT_STATE_TYPING)
	{
		// already typing, don't trigger a different animation
		return;
	}
	setRenderState(AGENT_STATE_TYPING);

	if (mChatTimer.getElapsedTimeF32() < 2.f)
	{
		LLViewerObject* chatter = gObjectList.findObject(mLastChatterID);
		if (chatter && chatter->isAvatar())
		{
			gAgentCamera.setLookAt(LOOKAT_TARGET_RESPOND, chatter, LLVector3::zero);
		}
	}

	if (gSavedSettings.getBOOL("PlayTypingAnim"))
	{
		sendAnimationRequest(ANIM_AGENT_TYPE, ANIM_REQUEST_START);
	}
	(LLFloaterReg::getTypedInstance<LLFloaterIMNearbyChat>("nearby_chat"))->
			sendChatFromViewer("", CHAT_TYPE_START, FALSE);
}

//-----------------------------------------------------------------------------
// stopTyping()
//-----------------------------------------------------------------------------
void LLAgent::stopTyping()
{
	if (mRenderState & AGENT_STATE_TYPING)
	{
		clearRenderState(AGENT_STATE_TYPING);
		sendAnimationRequest(ANIM_AGENT_TYPE, ANIM_REQUEST_STOP);
		(LLFloaterReg::getTypedInstance<LLFloaterIMNearbyChat>("nearby_chat"))->
				sendChatFromViewer("", CHAT_TYPE_STOP, FALSE);
	}
}

//-----------------------------------------------------------------------------
// setRenderState()
//-----------------------------------------------------------------------------
void LLAgent::setRenderState(U8 newstate)
{
	mRenderState |= newstate;
}

//-----------------------------------------------------------------------------
// clearRenderState()
//-----------------------------------------------------------------------------
void LLAgent::clearRenderState(U8 clearstate)
{
	mRenderState &= ~clearstate;
}


//-----------------------------------------------------------------------------
// getRenderState()
//-----------------------------------------------------------------------------
U8 LLAgent::getRenderState()
{
	// *FIX: don't do stuff in a getter!  This is infinite loop city!
	if ((mTypingTimer.getElapsedTimeF32() > TYPING_TIMEOUT_SECS) 
		&& (mRenderState & AGENT_STATE_TYPING))
	{
		stopTyping();
	}
	
	if ((!LLSelectMgr::getInstance()->getSelection()->isEmpty() && LLSelectMgr::getInstance()->shouldShowSelection())
		|| LLToolMgr::getInstance()->getCurrentTool()->isEditing() )
	{
		setRenderState(AGENT_STATE_EDITING);
	}
	else
	{
		clearRenderState(AGENT_STATE_EDITING);
	}

	return mRenderState;
}

//-----------------------------------------------------------------------------
//-----------------------------------------------------------------------------

//-----------------------------------------------------------------------------
// endAnimationUpdateUI()
//-----------------------------------------------------------------------------
void LLAgent::endAnimationUpdateUI()
{
	if (LLApp::isExiting()
		|| !gViewerWindow
		|| !gMenuBarView
		|| !gToolBarView
		|| !gStatusBar)
	{
		return;
	}
	if (gAgentCamera.getCameraMode() == gAgentCamera.getLastCameraMode())
	{
		// We're already done endAnimationUpdateUI for this transition.
		return;
	}

	// clean up UI from mode we're leaving
	if (gAgentCamera.getLastCameraMode() == CAMERA_MODE_MOUSELOOK )
	{
		gToolBarView->setToolBarsVisible(true);
		// show mouse cursor
		gViewerWindow->showCursor();
		// show menus
		gMenuBarView->setVisible(TRUE);
		LLNavigationBar::getInstance()->setVisible(TRUE && gSavedSettings.getBOOL("ShowNavbarNavigationPanel"));
		gStatusBar->setVisibleForMouselook(true);

        static LLCachedControl<bool> show_mini_location_panel(gSavedSettings, "ShowMiniLocationPanel");
		if (show_mini_location_panel)
		{
			LLPanelTopInfoBar::getInstance()->setVisible(TRUE);
		}

		LLChicletBar::getInstance()->setVisible(TRUE);

		LLPanelStandStopFlying::getInstance()->setVisible(TRUE);

		LLToolMgr::getInstance()->setCurrentToolset(gBasicToolset);

		LLFloaterCamera::onLeavingMouseLook();

		if (mMouselookModeOutSignal)
		{
			(*mMouselookModeOutSignal)();
		}

		// Only pop if we have pushed...
		if (TRUE == mViewsPushed)
		{
#if 0 // Use this once all floaters are registered
			LLFloaterReg::restoreVisibleInstances();
#else // Use this for now
			LLFloaterView::skip_list_t skip_list;
			if (LLFloaterReg::findInstance("mini_map"))
			{
				skip_list.insert(LLFloaterReg::findInstance("mini_map"));
			}
			if (LLFloaterReg::findInstance("beacons"))
			{
				skip_list.insert(LLFloaterReg::findInstance("beacons"));
			}
			LLFloaterIMContainer* im_box = LLFloaterReg::getTypedInstance<LLFloaterIMContainer>("im_container");
			LLFloaterIMContainer::floater_list_t conversations;
			im_box->getDetachedConversationFloaters(conversations);
			for (LLFloater* conversation : conversations)
			{
				LL_INFOS() << "skip_list.insert(session_floater): " << conversation->getTitle() << LL_ENDL;
				skip_list.insert(conversation);
			}

			gFloaterView->popVisibleAll(skip_list);
#endif
			mViewsPushed = FALSE;
		}

		
		gAgentCamera.setLookAt(LOOKAT_TARGET_CLEAR);
		if( gMorphView )
		{
			gMorphView->setVisible( FALSE );
		}

		// Disable mouselook-specific animations
		if (isAgentAvatarValid())
		{
			if( gAgentAvatarp->isAnyAnimationSignaled(AGENT_GUN_AIM_ANIMS, NUM_AGENT_GUN_AIM_ANIMS) )
			{
				if (gAgentAvatarp->mSignaledAnimations.find(ANIM_AGENT_AIM_RIFLE_R) != gAgentAvatarp->mSignaledAnimations.end())
				{
					sendAnimationRequest(ANIM_AGENT_AIM_RIFLE_R, ANIM_REQUEST_STOP);
					sendAnimationRequest(ANIM_AGENT_HOLD_RIFLE_R, ANIM_REQUEST_START);
				}
				if (gAgentAvatarp->mSignaledAnimations.find(ANIM_AGENT_AIM_HANDGUN_R) != gAgentAvatarp->mSignaledAnimations.end())
				{
					sendAnimationRequest(ANIM_AGENT_AIM_HANDGUN_R, ANIM_REQUEST_STOP);
					sendAnimationRequest(ANIM_AGENT_HOLD_HANDGUN_R, ANIM_REQUEST_START);
				}
				if (gAgentAvatarp->mSignaledAnimations.find(ANIM_AGENT_AIM_BAZOOKA_R) != gAgentAvatarp->mSignaledAnimations.end())
				{
					sendAnimationRequest(ANIM_AGENT_AIM_BAZOOKA_R, ANIM_REQUEST_STOP);
					sendAnimationRequest(ANIM_AGENT_HOLD_BAZOOKA_R, ANIM_REQUEST_START);
				}
				if (gAgentAvatarp->mSignaledAnimations.find(ANIM_AGENT_AIM_BOW_L) != gAgentAvatarp->mSignaledAnimations.end())
				{
					sendAnimationRequest(ANIM_AGENT_AIM_BOW_L, ANIM_REQUEST_STOP);
					sendAnimationRequest(ANIM_AGENT_HOLD_BOW_L, ANIM_REQUEST_START);
				}
			}
		}
	}
	else if (gAgentCamera.getLastCameraMode() == CAMERA_MODE_CUSTOMIZE_AVATAR)
	{
		// make sure we ask to save changes

		LLToolMgr::getInstance()->setCurrentToolset(gBasicToolset);

		if( gMorphView )
		{
			gMorphView->setVisible( FALSE );
		}

		if (isAgentAvatarValid())
		{
			if(mCustomAnim)
			{
				sendAnimationRequest(ANIM_AGENT_CUSTOMIZE, ANIM_REQUEST_STOP);
				sendAnimationRequest(ANIM_AGENT_CUSTOMIZE_DONE, ANIM_REQUEST_START);

				mCustomAnim = FALSE ;
			}
			
		}
		gAgentCamera.setLookAt(LOOKAT_TARGET_CLEAR);

		LLFloaterCamera::onAvatarEditingAppearance(false);
	}

	//---------------------------------------------------------------------
	// Set up UI for mode we're entering
	//---------------------------------------------------------------------
	if (gAgentCamera.getCameraMode() == CAMERA_MODE_MOUSELOOK)
	{
		// clean up UI
		// first show anything hidden by UI toggle
		gViewerWindow->setUIVisibility(TRUE);

		// then hide stuff we want hidden for mouselook 
		gToolBarView->setToolBarsVisible(false);
		gMenuBarView->setVisible(FALSE);
		LLNavigationBar::getInstance()->setVisible(FALSE);
		gStatusBar->setVisibleForMouselook(false);

		LLPanelTopInfoBar::getInstance()->setVisible(FALSE);

		LLChicletBar::getInstance()->setVisible(FALSE);

		LLPanelStandStopFlying::getInstance()->setVisible(FALSE);

		// clear out camera lag effect
		gAgentCamera.clearCameraLag();

		// JC - Added for always chat in third person option
		gFocusMgr.setKeyboardFocus(NULL);

		LLToolMgr::getInstance()->setCurrentToolset(gMouselookToolset);

		mViewsPushed = TRUE;

		if (mMouselookModeInSignal)
		{
			(*mMouselookModeInSignal)();
		}

		// hide all floaters except the mini map

#if 0 // Use this once all floaters are registered
		std::set<std::string> exceptions;
		exceptions.insert("mini_map");
		LLFloaterReg::hideVisibleInstances(exceptions);
#else // Use this for now
		LLFloaterView::skip_list_t skip_list;
		skip_list.insert(LLFloaterReg::findInstance("mini_map"));
		skip_list.insert(LLFloaterReg::findInstance("beacons"));
		gFloaterView->pushVisibleAll(FALSE, skip_list);
#endif

		if( gMorphView )
		{
			gMorphView->setVisible(FALSE);
		}

		gConsole->setVisible( TRUE );

		if (isAgentAvatarValid())
		{
			// Trigger mouselook-specific animations
			if( gAgentAvatarp->isAnyAnimationSignaled(AGENT_GUN_HOLD_ANIMS, NUM_AGENT_GUN_HOLD_ANIMS) )
			{
				if (gAgentAvatarp->mSignaledAnimations.find(ANIM_AGENT_HOLD_RIFLE_R) != gAgentAvatarp->mSignaledAnimations.end())
				{
					sendAnimationRequest(ANIM_AGENT_HOLD_RIFLE_R, ANIM_REQUEST_STOP);
					sendAnimationRequest(ANIM_AGENT_AIM_RIFLE_R, ANIM_REQUEST_START);
				}
				if (gAgentAvatarp->mSignaledAnimations.find(ANIM_AGENT_HOLD_HANDGUN_R) != gAgentAvatarp->mSignaledAnimations.end())
				{
					sendAnimationRequest(ANIM_AGENT_HOLD_HANDGUN_R, ANIM_REQUEST_STOP);
					sendAnimationRequest(ANIM_AGENT_AIM_HANDGUN_R, ANIM_REQUEST_START);
				}
				if (gAgentAvatarp->mSignaledAnimations.find(ANIM_AGENT_HOLD_BAZOOKA_R) != gAgentAvatarp->mSignaledAnimations.end())
				{
					sendAnimationRequest(ANIM_AGENT_HOLD_BAZOOKA_R, ANIM_REQUEST_STOP);
					sendAnimationRequest(ANIM_AGENT_AIM_BAZOOKA_R, ANIM_REQUEST_START);
				}
				if (gAgentAvatarp->mSignaledAnimations.find(ANIM_AGENT_HOLD_BOW_L) != gAgentAvatarp->mSignaledAnimations.end())
				{
					sendAnimationRequest(ANIM_AGENT_HOLD_BOW_L, ANIM_REQUEST_STOP);
					sendAnimationRequest(ANIM_AGENT_AIM_BOW_L, ANIM_REQUEST_START);
				}
			}
			if (gAgentAvatarp->getParent())
			{
				LLVector3 at_axis = LLViewerCamera::getInstance()->getAtAxis();
				LLViewerObject* root_object = (LLViewerObject*)gAgentAvatarp->getRoot();
				if (root_object->flagCameraDecoupled())
				{
					resetAxes(at_axis);
				}
				else
				{
					resetAxes(at_axis * ~((LLViewerObject*)gAgentAvatarp->getParent())->getRenderRotation());
				}
			}
		}
	}
	else if (gAgentCamera.getCameraMode() == CAMERA_MODE_CUSTOMIZE_AVATAR)
	{
		LLToolMgr::getInstance()->setCurrentToolset(gFaceEditToolset);

		if( gMorphView )
		{
			gMorphView->setVisible( TRUE );
		}

		// freeze avatar
		if (isAgentAvatarValid())
		{
			mPauseRequest = gAgentAvatarp->requestPause();
		}

		LLFloaterCamera::onAvatarEditingAppearance(true);
	}

	if (isAgentAvatarValid())
	{
		gAgentAvatarp->updateAttachmentVisibility(gAgentCamera.getCameraMode());
	}

	gFloaterTools->dirty();

	// Don't let this be called more than once if the camera
	// mode hasn't changed.  --JC
	gAgentCamera.updateLastCamera();
}

boost::signals2::connection LLAgent::setMouselookModeInCallback( const camera_signal_t::slot_type& cb )
{
	if (!mMouselookModeInSignal) mMouselookModeInSignal = new camera_signal_t();
	return mMouselookModeInSignal->connect(cb);
}

boost::signals2::connection LLAgent::setMouselookModeOutCallback( const camera_signal_t::slot_type& cb )
{
	if (!mMouselookModeOutSignal) mMouselookModeOutSignal = new camera_signal_t();
	return mMouselookModeOutSignal->connect(cb);
}

//-----------------------------------------------------------------------------
// heardChat()
//-----------------------------------------------------------------------------
void LLAgent::heardChat(const LLUUID& id)
{
	// log text and voice chat to speaker mgr
	// for keeping track of active speakers, etc.
	LLLocalSpeakerMgr::getInstance()->speakerChatted(id);

	// don't respond to your own voice
	if (id == getID()) return;
	
	if (ll_rand(2) == 0) 
	{
		LLViewerObject *chatter = gObjectList.findObject(mLastChatterID);
		gAgentCamera.setLookAt(LOOKAT_TARGET_AUTO_LISTEN, chatter, LLVector3::zero);
	}			

	mLastChatterID = id;
	mChatTimer.reset();
}

LLSD ll_sdmap_from_vector3(const LLVector3& vec)
{
    LLSD ret;
    ret["X"] = vec.mV[VX];
    ret["Y"] = vec.mV[VY];
    ret["Z"] = vec.mV[VZ];
    return ret;
}

LLVector3 ll_vector3_from_sdmap(const LLSD& sd)
{
    LLVector3 ret;
    ret.mV[VX] = F32(sd["X"].asReal());
    ret.mV[VY] = F32(sd["Y"].asReal());
    ret.mV[VZ] = F32(sd["Z"].asReal());
    return ret;
}

void LLAgent::setStartPosition( U32 location_id )
{
    LLViewerObject          *object;

    if (gAgentID == LLUUID::null)
    {
        return;
    }
    // we've got an ID for an agent viewerobject
    object = gObjectList.findObject(gAgentID);
    if (! object)
    {
        LL_INFOS() << "setStartPosition - Can't find agent viewerobject id " << gAgentID << LL_ENDL;
        return;
    }
    // we've got the viewer object
    // Sometimes the agent can be velocity interpolated off of
    // this simulator.  Clamp it to the region the agent is
    // in, a little bit in on each side.
    const F32 INSET = 0.5f; //meters
    const F32 REGION_WIDTH = LLWorld::getInstance()->getRegionWidthInMeters();

    LLVector3 agent_pos = getPositionAgent();

    if (isAgentAvatarValid())
    {
        // the z height is at the agent's feet
        agent_pos.mV[VZ] -= 0.5f * (gAgentAvatarp->mBodySize.mV[VZ] + gAgentAvatarp->mAvatarOffset.mV[VZ]);
    }

    agent_pos.mV[VX] = llclamp( agent_pos.mV[VX], INSET, REGION_WIDTH - INSET );
    agent_pos.mV[VY] = llclamp( agent_pos.mV[VY], INSET, REGION_WIDTH - INSET );

    // Don't let them go below ground, or too high.
    agent_pos.mV[VZ] = llclamp( agent_pos.mV[VZ],
                                mRegionp->getLandHeightRegion( agent_pos ),
                                LLWorld::getInstance()->getRegionMaxHeight() );
    // Send the CapReq
    LLSD request;
    LLSD body;
    LLSD homeLocation;

    homeLocation["LocationId"] = LLSD::Integer(location_id);
    homeLocation["LocationPos"] = ll_sdmap_from_vector3(agent_pos);
    homeLocation["LocationLookAt"] = ll_sdmap_from_vector3(mFrameAgent.getAtAxis());

    body["HomeLocation"] = homeLocation;

    if (!requestPostCapability("HomeLocation", body, 
            boost::bind(&LLAgent::setStartPositionSuccess, this, _1)))
        LL_WARNS() << "Unable to post to HomeLocation capability." << LL_ENDL;
}

void LLAgent::setStartPositionSuccess(const LLSD &result)
{
    LLVector3 agent_pos;
    bool      error = true;

    do {
        // was the call to /agent/<agent-id>/home-location successful?
        // If not, we keep error set to true
        if (!result.has("success"))
            break;

        if (0 != strncmp("true", result["success"].asString().c_str(), 4))
            break;

        // did the simulator return a "justified" home location?
        // If no, we keep error set to true
        if (!result.has("HomeLocation"))
            break;

        if ((!result["HomeLocation"].has("LocationPos")) ||
                (!result["HomeLocation"]["LocationPos"].has("X")) ||
                (!result["HomeLocation"]["LocationPos"].has("Y")) ||
                (!result["HomeLocation"]["LocationPos"].has("Z")))
            break;

        agent_pos.mV[VX] = result["HomeLocation"]["LocationPos"]["X"].asInteger();
        agent_pos.mV[VY] = result["HomeLocation"]["LocationPos"]["Y"].asInteger();
        agent_pos.mV[VZ] = result["HomeLocation"]["LocationPos"]["Z"].asInteger();

        error = false;

    } while (0);

    if (error)
    {
        LL_WARNS() << "Error in response to home position set." << LL_ENDL;
    }
    else
    {
        LL_INFOS() << "setting home position" << LL_ENDL;

        LLViewerRegion *viewer_region = gAgent.getRegion();
        setHomePosRegion(viewer_region->getHandle(), agent_pos);
    }
}

void LLAgent::requestStopMotion( LLMotion* motion )
{
	// Notify all avatars that a motion has stopped.
	// This is needed to clear the animation state bits
	LLUUID anim_state = motion->getID();
	onAnimStop(motion->getID());

	// if motion is not looping, it could have stopped by running out of time
	// so we need to tell the server this
//	LL_INFOS() << "Sending stop for motion " << motion->getName() << LL_ENDL;
	sendAnimationRequest( anim_state, ANIM_REQUEST_STOP );
}

void LLAgent::onAnimStop(const LLUUID& id)
{
	// handle automatic state transitions (based on completion of animation playback)
	if (id == ANIM_AGENT_STAND)
	{
		stopFidget();
	}
	else if (id == ANIM_AGENT_AWAY)
	{
		clearAFK();
	}
	else if (id == ANIM_AGENT_STANDUP)
	{
		// send stand up command
		setControlFlags(AGENT_CONTROL_FINISH_ANIM);

		// now trigger dusting self off animation
		if (isAgentAvatarValid() && !gAgentAvatarp->mBelowWater && rand() % 3 == 0)
			sendAnimationRequest( ANIM_AGENT_BRUSH, ANIM_REQUEST_START );
	}
	else if (id == ANIM_AGENT_PRE_JUMP || id == ANIM_AGENT_LAND || id == ANIM_AGENT_MEDIUM_LAND)
	{
		setControlFlags(AGENT_CONTROL_FINISH_ANIM);
	}
}

bool LLAgent::isGodlike() const
{
	return mAgentAccess->isGodlike();
}

bool LLAgent::isGodlikeWithoutAdminMenuFakery() const
{
	return mAgentAccess->isGodlikeWithoutAdminMenuFakery();
}

U8 LLAgent::getGodLevel() const
{
	return mAgentAccess->getGodLevel();
}

bool LLAgent::wantsPGOnly() const
{
	return mAgentAccess->wantsPGOnly();
}

bool LLAgent::canAccessMature() const
{
	return mAgentAccess->canAccessMature();
}

bool LLAgent::canAccessAdult() const
{
	return mAgentAccess->canAccessAdult();
}

bool LLAgent::canAccessMaturityInRegion( U64 region_handle ) const
{
	LLViewerRegion *regionp = LLWorld::getInstance()->getRegionFromHandle( region_handle );
	if( regionp )
	{
		switch( regionp->getSimAccess() )
		{
			case SIM_ACCESS_MATURE:
				if( !canAccessMature() )
					return false;
				break;
			case SIM_ACCESS_ADULT:
				if( !canAccessAdult() )
					return false;
				break;
			default:
				// Oh, go on and hear the silly noises.
				break;
		}
	}
	
	return true;
}

bool LLAgent::canAccessMaturityAtGlobal( LLVector3d pos_global ) const
{
	U64 region_handle = to_region_handle_global( pos_global.mdV[0], pos_global.mdV[1] );
	return canAccessMaturityInRegion( region_handle );
}

bool LLAgent::prefersPG() const
{
	return mAgentAccess->prefersPG();
}

bool LLAgent::prefersMature() const
{
	return mAgentAccess->prefersMature();
}
	
bool LLAgent::prefersAdult() const
{
	return mAgentAccess->prefersAdult();
}

bool LLAgent::isTeen() const
{
	return mAgentAccess->isTeen();
}

bool LLAgent::isMature() const
{
	return mAgentAccess->isMature();
}

bool LLAgent::isAdult() const
{
	return mAgentAccess->isAdult();
}

//static 
int LLAgent::convertTextToMaturity(char text)
{
	return LLAgentAccess::convertTextToMaturity(text);
}

void LLAgent::handlePreferredMaturityResult(U8 pServerMaturity)
{
	// Update the number of responses received
	++mMaturityPreferenceResponseId;
	llassert(mMaturityPreferenceResponseId <= mMaturityPreferenceRequestId);

	// Update the last known server maturity response
	mLastKnownResponseMaturity = pServerMaturity;

	// Ignore all responses if we know there are more unanswered requests that are expected
	if (mMaturityPreferenceResponseId == mMaturityPreferenceRequestId)
	{
		// If we received a response that matches the last known request, then we are good
		if (mLastKnownRequestMaturity == mLastKnownResponseMaturity)
		{
			mMaturityPreferenceNumRetries = 0;
			reportPreferredMaturitySuccess();
			llassert(static_cast<U8>(gSavedSettings.getU32("PreferredMaturity")) == mLastKnownResponseMaturity);
		}
		// Else, the viewer is out of sync with the server, so let's try to re-sync with the
		// server by re-sending our last known request.  Cap the re-tries at 3 just to be safe.
		else if (++mMaturityPreferenceNumRetries <= 3)
		{
			LL_INFOS() << "Retrying attempt #" << mMaturityPreferenceNumRetries << " to set viewer preferred maturity to '"
				<< LLViewerRegion::accessToString(mLastKnownRequestMaturity) << "'" << LL_ENDL;
			sendMaturityPreferenceToServer(mLastKnownRequestMaturity);
		}
		// Else, the viewer is style out of sync with the server after 3 retries, so inform the user
		else
		{
			mMaturityPreferenceNumRetries = 0;
			LL_WARNS() << "Too many retries for maturity preference" << LL_ENDL;
			reportPreferredMaturityError();
		}
	}
}

void LLAgent::handlePreferredMaturityError()
{
	// Update the number of responses received
	++mMaturityPreferenceResponseId;
	llassert(mMaturityPreferenceResponseId <= mMaturityPreferenceRequestId);

	// Ignore all responses if we know there are more unanswered requests that are expected
	if (mMaturityPreferenceResponseId == mMaturityPreferenceRequestId)
	{
		mMaturityPreferenceNumRetries = 0;

		// If we received a response that matches the last known request, then we are synced with
		// the server, but not quite sure why we are
		if (mLastKnownRequestMaturity == mLastKnownResponseMaturity)
		{
			LL_WARNS() << "Got an error but maturity preference '" << LLViewerRegion::accessToString(mLastKnownRequestMaturity)
				<< "' seems to be in sync with the server" << LL_ENDL;
			reportPreferredMaturitySuccess();
		}
		// Else, the more likely case is that the last request does not match the last response,
		// so inform the user
		else
		{
			reportPreferredMaturityError();
		}
	}
}

void LLAgent::reportPreferredMaturitySuccess()
{
	// If there is a pending teleport request waiting for the maturity preference to be synced with
	// the server, let's start the pending request
	if (hasPendingTeleportRequest())
	{
		startTeleportRequest();
	}
}

void LLAgent::reportPreferredMaturityError()
{
	// If there is a pending teleport request waiting for the maturity preference to be synced with
	// the server, we were unable to successfully sync with the server on maturity preference, so let's
	// just raise the screen.
	mIsMaturityRatingChangingDuringTeleport = false;
	if (hasPendingTeleportRequest())
	{
		LL_WARNS("Teleport") << "Teleport failing due to preferred maturity error" << LL_ENDL;
		setTeleportState(LLAgent::TELEPORT_NONE);
	}

	// Get the last known maturity request from the user activity
	std::string preferredMaturity = LLViewerRegion::accessToString(mLastKnownRequestMaturity);
	LLStringUtil::toLower(preferredMaturity);

	// Get the last known maturity response from the server
	std::string actualMaturity = LLViewerRegion::accessToString(mLastKnownResponseMaturity);
	LLStringUtil::toLower(actualMaturity);

	// Notify the user
	LLSD args = LLSD::emptyMap();
	args["PREFERRED_MATURITY"] = preferredMaturity;
	args["ACTUAL_MATURITY"] = actualMaturity;
	LLNotificationsUtil::add("MaturityChangeError", args);

	// Check the saved settings to ensure that we are consistent.  If we are not consistent, update
	// the viewer, but do not send anything to server
	U8 localMaturity = static_cast<U8>(gSavedSettings.getU32("PreferredMaturity"));
	if (localMaturity != mLastKnownResponseMaturity)
	{
		bool tmpIsDoSendMaturityPreferenceToServer = mIsDoSendMaturityPreferenceToServer;
		mIsDoSendMaturityPreferenceToServer = false;
		LL_INFOS() << "Setting viewer preferred maturity to '" << LLViewerRegion::accessToString(mLastKnownResponseMaturity) << "'" << LL_ENDL;
		gSavedSettings.setU32("PreferredMaturity", static_cast<U32>(mLastKnownResponseMaturity));
		mIsDoSendMaturityPreferenceToServer = tmpIsDoSendMaturityPreferenceToServer;
	}
}

bool LLAgent::isMaturityPreferenceSyncedWithServer() const
{
	return (mMaturityPreferenceRequestId == mMaturityPreferenceResponseId);
}

void LLAgent::sendMaturityPreferenceToServer(U8 pPreferredMaturity)
{
	// Only send maturity preference to the server if enabled
	if (mIsDoSendMaturityPreferenceToServer)
	{
		// Increment the number of requests.  The handlers manage a separate count of responses.
		++mMaturityPreferenceRequestId;

		// Update the last know maturity request
		mLastKnownRequestMaturity = pPreferredMaturity;

		// If we don't have a region, report it as an error
		if (getRegion() == NULL)
		{
			LL_WARNS("Agent") << "Region is not defined, can not change Maturity setting." << LL_ENDL;
			return;
		}

		LLSD access_prefs = LLSD::emptyMap();
		access_prefs["max"] = LLViewerRegion::accessToShortString(pPreferredMaturity);

		LLSD postData = LLSD::emptyMap();
		postData["access_prefs"] = access_prefs;
		LL_INFOS() << "Sending viewer preferred maturity to '" << LLViewerRegion::accessToString(pPreferredMaturity) << LL_ENDL;

        if (!requestPostCapability("UpdateAgentInformation", postData,
            static_cast<httpCallback_t>(boost::bind(&LLAgent::processMaturityPreferenceFromServer, this, _1, pPreferredMaturity)),
            static_cast<httpCallback_t>(boost::bind(&LLAgent::handlePreferredMaturityError, this))
            ))
        {
            LL_WARNS("Agent") << "Maturity request post failed." << LL_ENDL;
        }
	}
}


void LLAgent::processMaturityPreferenceFromServer(const LLSD &result, U8 perferredMaturity)
{
    U8 maturity = SIM_ACCESS_MIN;

    llassert(result.isDefined());
    llassert(result.isMap());
    llassert(result.has("access_prefs"));
    llassert(result.get("access_prefs").isMap());
    llassert(result.get("access_prefs").has("max"));
    llassert(result.get("access_prefs").get("max").isString());
    if (result.isDefined() && result.isMap() && result.has("access_prefs")
        && result.get("access_prefs").isMap() && result.get("access_prefs").has("max")
        && result.get("access_prefs").get("max").isString())
    {
        LLSD::String actualPreference = result.get("access_prefs").get("max").asString();
        LLStringUtil::trim(actualPreference);
        maturity = LLViewerRegion::shortStringToAccess(actualPreference);
    }

    if (maturity != perferredMaturity)
    {
        LL_WARNS() << "while attempting to change maturity preference from '"
            << LLViewerRegion::accessToString(mLastKnownResponseMaturity)
            << "' to '" << LLViewerRegion::accessToString(perferredMaturity)
            << "', the server responded with '"
            << LLViewerRegion::accessToString(maturity)
            << "' [value:" << static_cast<U32>(maturity)
            << "], " << LL_ENDL;
    }
    handlePreferredMaturityResult(maturity);
}

// Using a new capability, tell the simulator that we want it to send everything
// it knows about and not just what is in front of the camera, in its view
// frustum. We need this feature so that the contents of the region that appears
// in the 6 snapshots which we cannot see and is normally not "considered", is
// also rendered. Typically, this is turned on when the 360 capture floater is
// opened and turned off when it is closed.
// Note: for this version, we do not have a way to determine when "everything"
// has arrived and has been rendered so for now, the proposal is that users
// will need to experiment with the low resolution version and wait for some
// (hopefully) small period of time while the full contents resolves.
// Pass in a flag to ask the simulator/interest list to "send everything" or
// not (the default mode)
void LLAgent::changeInterestListMode(const std::string &new_mode)
{
    if (new_mode != mInterestListMode)
    {
        mInterestListMode = new_mode;

        // Change interest list mode for all regions.  If they are already set for the current mode,
        // the setting will have no effect.
        for (LLWorld::region_list_t::const_iterator iter = LLWorld::getInstance()->getRegionList().begin();
             iter != LLWorld::getInstance()->getRegionList().end();
             ++iter)
        {
            LLViewerRegion *regionp = *iter;
            if (regionp && regionp->isAlive() && regionp->capabilitiesReceived())
            {
                regionp->setInterestListMode(mInterestListMode);
            }
        }
    }
	else
	{
		LL_DEBUGS("360Capture") << "Agent interest list mode is already set to " << mInterestListMode << LL_ENDL;
	}
}


bool LLAgent::requestPostCapability(const std::string &capName, LLSD &postData, httpCallback_t cbSuccess, httpCallback_t cbFailure)
{
    if (getRegion())
    {
        return getRegion()->requestPostCapability(capName, postData, cbSuccess, cbFailure);
    }
	return false;
}

bool LLAgent::requestGetCapability(const std::string &capName, httpCallback_t cbSuccess, httpCallback_t cbFailure)
{
    if (getRegion())
    {
        return getRegion()->requestGetCapability(capName, cbSuccess, cbFailure);
    }
    return false;
}

BOOL LLAgent::getAdminOverride() const	
{ 
	return mAgentAccess->getAdminOverride(); 
}

void LLAgent::setMaturity(char text)
{
	mAgentAccess->setMaturity(text);
}

void LLAgent::setAdminOverride(BOOL b)	
{ 
	mAgentAccess->setAdminOverride(b);
}

void LLAgent::setGodLevel(U8 god_level)	
{ 
	mAgentAccess->setGodLevel(god_level);
	mGodLevelChangeSignal(god_level);
}

LLAgent::god_level_change_slot_t LLAgent::registerGodLevelChanageListener(god_level_change_callback_t pGodLevelChangeCallback)
{
	return mGodLevelChangeSignal.connect(pGodLevelChangeCallback);
}

const LLAgentAccess& LLAgent::getAgentAccess()
{
	return *mAgentAccess;
}

bool LLAgent::validateMaturity(const LLSD& newvalue)
{
	return mAgentAccess->canSetMaturity(newvalue.asInteger());
}

void LLAgent::handleMaturity(const LLSD &pNewValue)
{
	sendMaturityPreferenceToServer(static_cast<U8>(pNewValue.asInteger()));
}

//----------------------------------------------------------------------------

//*TODO remove, is not used anywhere as of August 20, 2009
void LLAgent::buildFullnameAndTitle(std::string& name) const
{
	if (isGroupMember())
	{
		name = mGroupTitle;
		name += ' ';
	}
	else
	{
		name.erase(0, name.length());
	}

	if (isAgentAvatarValid())
	{
		name += gAgentAvatarp->getFullname();
	}
}

BOOL LLAgent::isInGroup(const LLUUID& group_id, BOOL ignore_god_mode /* FALSE */) const
{
	if (!ignore_god_mode && isGodlike())
		return true;

	U32 count = mGroups.size();
	for(U32 i = 0; i < count; ++i)
	{
		if(mGroups[i].mID == group_id)
		{
			return TRUE;
		}
	}
	return FALSE;
}

// This implementation should mirror LLAgentInfo::hasPowerInGroup
BOOL LLAgent::hasPowerInGroup(const LLUUID& group_id, U64 power) const
{
	if (isGodlikeWithoutAdminMenuFakery())
		return true;

	// GP_NO_POWERS can also mean no power is enough to grant an ability.
	if (GP_NO_POWERS == power) return FALSE;

	U32 count = mGroups.size();
	for(U32 i = 0; i < count; ++i)
	{
		if(mGroups[i].mID == group_id)
		{
			return (BOOL)((mGroups[i].mPowers & power) > 0);
		}
	}
	return FALSE;
}

BOOL LLAgent::hasPowerInActiveGroup(U64 power) const
{
	return (mGroupID.notNull() && (hasPowerInGroup(mGroupID, power)));
}

U64 LLAgent::getPowerInGroup(const LLUUID& group_id) const
{
	if (isGodlike())
		return GP_ALL_POWERS;
	
	U32 count = mGroups.size();
	for(U32 i = 0; i < count; ++i)
	{
		if(mGroups[i].mID == group_id)
		{
			return (mGroups[i].mPowers);
		}
	}

	return GP_NO_POWERS;
}

BOOL LLAgent::getGroupData(const LLUUID& group_id, LLGroupData& data) const
{
	S32 count = mGroups.size();
	for(S32 i = 0; i < count; ++i)
	{
		if(mGroups[i].mID == group_id)
		{
			data = mGroups[i];
			return TRUE;
		}
	}
	return FALSE;
}

S32 LLAgent::getGroupContribution(const LLUUID& group_id) const
{
	S32 count = mGroups.size();
	for(S32 i = 0; i < count; ++i)
	{
		if(mGroups[i].mID == group_id)
		{
			S32 contribution = mGroups[i].mContribution;
			return contribution;
		}
	}
	return 0;
}

BOOL LLAgent::setGroupContribution(const LLUUID& group_id, S32 contribution)
{
	S32 count = mGroups.size();
	for(S32 i = 0; i < count; ++i)
	{
		if(mGroups[i].mID == group_id)
		{
			mGroups[i].mContribution = contribution;
			LLMessageSystem* msg = gMessageSystem;
			msg->newMessage("SetGroupContribution");
			msg->nextBlock("AgentData");
			msg->addUUID("AgentID", gAgentID);
			msg->addUUID("SessionID", gAgentSessionID);
			msg->nextBlock("Data");
			msg->addUUID("GroupID", group_id);
			msg->addS32("Contribution", contribution);
			sendReliableMessage();
			return TRUE;
		}
	}
	return FALSE;
}

BOOL LLAgent::setUserGroupFlags(const LLUUID& group_id, BOOL accept_notices, BOOL list_in_profile)
{
	S32 count = mGroups.size();
	for(S32 i = 0; i < count; ++i)
	{
		if(mGroups[i].mID == group_id)
		{
			mGroups[i].mAcceptNotices = accept_notices;
			mGroups[i].mListInProfile = list_in_profile;
			LLMessageSystem* msg = gMessageSystem;
			msg->newMessage("SetGroupAcceptNotices");
			msg->nextBlock("AgentData");
			msg->addUUID("AgentID", gAgentID);
			msg->addUUID("SessionID", gAgentSessionID);
			msg->nextBlock("Data");
			msg->addUUID("GroupID", group_id);
			msg->addBOOL("AcceptNotices", accept_notices);
			msg->nextBlock("NewData");
			msg->addBOOL("ListInProfile", list_in_profile);
			sendReliableMessage();
			return TRUE;
		}
	}
	return FALSE;
}

BOOL LLAgent::canJoinGroups() const
{
	return (S32)mGroups.size() < LLAgentBenefitsMgr::current().getGroupMembershipLimit();
}

LLQuaternion LLAgent::getHeadRotation()
{
	if (!isAgentAvatarValid() || !gAgentAvatarp->mPelvisp || !gAgentAvatarp->mHeadp)
	{
		return LLQuaternion::DEFAULT;
	}

	if (!gAgentCamera.cameraMouselook())
	{
		return gAgentAvatarp->getRotation();
	}

	// We must be in mouselook
	LLVector3 look_dir( LLViewerCamera::getInstance()->getAtAxis() );
	LLVector3 up = look_dir % mFrameAgent.getLeftAxis();
	LLVector3 left = up % look_dir;

	LLQuaternion rot(look_dir, left, up);
	if (gAgentAvatarp->getParent())
	{
		rot = rot * ~gAgentAvatarp->getParent()->getRotation();
	}

	return rot;
}

void LLAgent::sendAnimationRequests(const std::vector<LLUUID> &anim_ids, EAnimRequest request)
{
	if (gAgentID.isNull())
	{
		return;
	}

	S32 num_valid_anims = 0;

	LLMessageSystem* msg = gMessageSystem;
	msg->newMessageFast(_PREHASH_AgentAnimation);
	msg->nextBlockFast(_PREHASH_AgentData);
	msg->addUUIDFast(_PREHASH_AgentID, getID());
	msg->addUUIDFast(_PREHASH_SessionID, getSessionID());

	for (S32 i = 0; i < anim_ids.size(); i++)
	{
		if (anim_ids[i].isNull())
		{
			continue;
		}
		msg->nextBlockFast(_PREHASH_AnimationList);
		msg->addUUIDFast(_PREHASH_AnimID, (anim_ids[i]) );
		msg->addBOOLFast(_PREHASH_StartAnim, (request == ANIM_REQUEST_START) ? TRUE : FALSE);
		num_valid_anims++;
	}

	msg->nextBlockFast(_PREHASH_PhysicalAvatarEventList);
	msg->addBinaryDataFast(_PREHASH_TypeData, NULL, 0);
	if (num_valid_anims)
	{
		sendReliableMessage();
	}
}

void LLAgent::sendAnimationRequest(const LLUUID &anim_id, EAnimRequest request)
{
	if (gAgentID.isNull() || anim_id.isNull() || !mRegionp)
	{
		return;
	}

	LLMessageSystem* msg = gMessageSystem;
	msg->newMessageFast(_PREHASH_AgentAnimation);
	msg->nextBlockFast(_PREHASH_AgentData);
	msg->addUUIDFast(_PREHASH_AgentID, getID());
	msg->addUUIDFast(_PREHASH_SessionID, getSessionID());

	msg->nextBlockFast(_PREHASH_AnimationList);
	msg->addUUIDFast(_PREHASH_AnimID, (anim_id) );
	msg->addBOOLFast(_PREHASH_StartAnim, (request == ANIM_REQUEST_START) ? TRUE : FALSE);

	msg->nextBlockFast(_PREHASH_PhysicalAvatarEventList);
	msg->addBinaryDataFast(_PREHASH_TypeData, NULL, 0);
	sendReliableMessage();
}

// Send a message to the region to stop the NULL animation state
// This will reset animation state overrides for the agent.
void LLAgent::sendAnimationStateReset()
{
	if (gAgentID.isNull() || !mRegionp)
	{
		return;
	}

	LLMessageSystem* msg = gMessageSystem;
	msg->newMessageFast(_PREHASH_AgentAnimation);
	msg->nextBlockFast(_PREHASH_AgentData);
	msg->addUUIDFast(_PREHASH_AgentID, getID());
	msg->addUUIDFast(_PREHASH_SessionID, getSessionID());

	msg->nextBlockFast(_PREHASH_AnimationList);
	msg->addUUIDFast(_PREHASH_AnimID, LLUUID::null );
	msg->addBOOLFast(_PREHASH_StartAnim, FALSE);

	msg->nextBlockFast(_PREHASH_PhysicalAvatarEventList);
	msg->addBinaryDataFast(_PREHASH_TypeData, NULL, 0);
	sendReliableMessage();
}


// Send a message to the region to revoke sepecified permissions on ALL scripts in the region
// If the target is an object in the region, permissions in scripts on that object are cleared.
// If it is the region ID, all scripts clear the permissions for this agent
void LLAgent::sendRevokePermissions(const LLUUID & target, U32 permissions)
{
	// Currently only the bits for SCRIPT_PERMISSION_TRIGGER_ANIMATION and SCRIPT_PERMISSION_OVERRIDE_ANIMATIONS
	// are supported by the server.  Sending any other bits will cause the message to be dropped without changing permissions

	if (gAgentID.notNull() && gMessageSystem)
	{
		LLMessageSystem* msg = gMessageSystem;
		msg->newMessageFast(_PREHASH_RevokePermissions);
		msg->nextBlockFast(_PREHASH_AgentData);
		msg->addUUIDFast(_PREHASH_AgentID, getID());		// Must be our ID
		msg->addUUIDFast(_PREHASH_SessionID, getSessionID());

		msg->nextBlockFast(_PREHASH_Data);
		msg->addUUIDFast(_PREHASH_ObjectID, target);		// Must be in the region
		msg->addS32Fast(_PREHASH_ObjectPermissions, (S32) permissions);

		sendReliableMessage();
	}
}

void LLAgent::sendWalkRun(bool running)
{
	LLMessageSystem* msgsys = gMessageSystem;
	if (msgsys)
	{
		msgsys->newMessageFast(_PREHASH_SetAlwaysRun);
		msgsys->nextBlockFast(_PREHASH_AgentData);
		msgsys->addUUIDFast(_PREHASH_AgentID, getID());
		msgsys->addUUIDFast(_PREHASH_SessionID, getSessionID());
		msgsys->addBOOLFast(_PREHASH_AlwaysRun, BOOL(running) );
		sendReliableMessage();
	}
}

void LLAgent::friendsChanged()
{
	LLCollectProxyBuddies collector;
	LLAvatarTracker::instance().applyFunctor(collector);
	mProxyForAgents = collector.mProxy;
}

BOOL LLAgent::isGrantedProxy(const LLPermissions& perm)
{
	return (mProxyForAgents.count(perm.getOwner()) > 0);
}

BOOL LLAgent::allowOperation(PermissionBit op,
							 const LLPermissions& perm,
							 U64 group_proxy_power,
							 U8 god_minimum)
{
	// Check god level.
	if (getGodLevel() >= god_minimum) return TRUE;

	if (!perm.isOwned()) return FALSE;

	// A group member with group_proxy_power can act as owner.
	BOOL is_group_owned;
	LLUUID owner_id;
	perm.getOwnership(owner_id, is_group_owned);
	LLUUID group_id(perm.getGroup());
	LLUUID agent_proxy(getID());

	if (is_group_owned)
	{
		if (hasPowerInGroup(group_id, group_proxy_power))
		{
			// Let the member assume the group's id for permission requests.
			agent_proxy = owner_id;
		}
	}
	else
	{
		// Check for granted mod permissions.
		if ((PERM_OWNER != op) && isGrantedProxy(perm))
		{
			agent_proxy = owner_id;
		}
	}

	// This is the group id to use for permission requests.
	// Only group members may use this field.
	LLUUID group_proxy = LLUUID::null;
	if (group_id.notNull() && isInGroup(group_id))
	{
		group_proxy = group_id;
	}

	// We now have max ownership information.
	if (PERM_OWNER == op)
	{
		// This this was just a check for ownership, we can now return the answer.
		return (agent_proxy == owner_id);
	}

	return perm.allowOperationBy(op, agent_proxy, group_proxy);
}

const LLColor4 &LLAgent::getEffectColor()
{
	return *mEffectColor;
}

void LLAgent::setEffectColor(const LLColor4 &color)
{
	*mEffectColor = color;
}

void LLAgent::initOriginGlobal(const LLVector3d &origin_global)
{
	mAgentOriginGlobal = origin_global;
}

BOOL LLAgent::leftButtonGrabbed() const	
{ 
	const BOOL camera_mouse_look = gAgentCamera.cameraMouselook();
	return (!camera_mouse_look && mControlsTakenCount[CONTROL_LBUTTON_DOWN_INDEX] > 0) 
		|| (camera_mouse_look && mControlsTakenCount[CONTROL_ML_LBUTTON_DOWN_INDEX] > 0)
		|| (!camera_mouse_look && mControlsTakenPassedOnCount[CONTROL_LBUTTON_DOWN_INDEX] > 0)
		|| (camera_mouse_look && mControlsTakenPassedOnCount[CONTROL_ML_LBUTTON_DOWN_INDEX] > 0);
}

BOOL LLAgent::rotateGrabbed() const		
{ 
	return (mControlsTakenCount[CONTROL_YAW_POS_INDEX] > 0)
		|| (mControlsTakenCount[CONTROL_YAW_NEG_INDEX] > 0); 
}

BOOL LLAgent::forwardGrabbed() const
{ 
	return (mControlsTakenCount[CONTROL_AT_POS_INDEX] > 0); 
}

BOOL LLAgent::backwardGrabbed() const
{ 
	return (mControlsTakenCount[CONTROL_AT_NEG_INDEX] > 0); 
}

BOOL LLAgent::upGrabbed() const		
{ 
	return (mControlsTakenCount[CONTROL_UP_POS_INDEX] > 0); 
}

BOOL LLAgent::downGrabbed() const	
{ 
	return (mControlsTakenCount[CONTROL_UP_NEG_INDEX] > 0); 
}

void update_group_floaters(const LLUUID& group_id)
{
	
	LLGroupActions::refresh(group_id);
	//*TODO Implement group update for Profile View 
	// still actual as of July 31, 2009 (DZ)

	gAgent.fireEvent(new LLOldEvents::LLEvent(&gAgent, "new group"), "");
}

// static
void LLAgent::processAgentDropGroup(LLMessageSystem *msg, void **)
{
	LLUUID	agent_id;
	msg->getUUIDFast(_PREHASH_AgentData, _PREHASH_AgentID, agent_id );

	if (agent_id != gAgentID)
	{
		LL_WARNS() << "processAgentDropGroup for agent other than me" << LL_ENDL;
		return;
	}

	LLUUID	group_id;
	msg->getUUIDFast(_PREHASH_AgentData, _PREHASH_GroupID, group_id );

	// Remove the group if it already exists remove it and add the new data to pick up changes.
	LLGroupData gd;
	gd.mID = group_id;
	std::vector<LLGroupData>::iterator found_it = std::find(gAgent.mGroups.begin(), gAgent.mGroups.end(), gd);
	if (found_it != gAgent.mGroups.end())
	{
		gAgent.mGroups.erase(found_it);
		if (gAgent.getGroupID() == group_id)
		{
			gAgent.mGroupID.setNull();
			gAgent.mGroupPowers = 0;
			gAgent.mGroupName.clear();
			gAgent.mGroupTitle.clear();
		}
		
		// refresh all group information
		gAgent.sendAgentDataUpdateRequest();

		LLGroupMgr::getInstance()->clearGroupData(group_id);
		// close the floater for this group, if any.
		LLGroupActions::closeGroup(group_id);
	}
	else
	{
		LL_WARNS() << "processAgentDropGroup, agent is not part of group " << group_id << LL_ENDL;
	}
}

class LLAgentDropGroupViewerNode : public LLHTTPNode
{
	virtual void post(
		LLHTTPNode::ResponsePtr response,
		const LLSD& context,
		const LLSD& input) const
	{

		if (
			!input.isMap() ||
			!input.has("body") )
		{
			//what to do with badly formed message?
			response->extendedResult(HTTP_BAD_REQUEST, LLSD("Invalid message parameters"));
		}

		LLSD body = input["body"];
		if ( body.has("body") ) 
		{
			//stupid message system doubles up the "body"s
			body = body["body"];
		}

		if (
			body.has("AgentData") &&
			body["AgentData"].isArray() &&
			body["AgentData"][0].isMap() )
		{
			LL_INFOS() << "VALID DROP GROUP" << LL_ENDL;

			//there is only one set of data in the AgentData block
			LLSD agent_data = body["AgentData"][0];
			LLUUID agent_id;
			LLUUID group_id;

			agent_id = agent_data["AgentID"].asUUID();
			group_id = agent_data["GroupID"].asUUID();

			if (agent_id != gAgentID)
			{
				LL_WARNS()
					<< "AgentDropGroup for agent other than me" << LL_ENDL;

				response->notFound();
				return;
			}

			// Remove the group if it already exists remove it
			// and add the new data to pick up changes.
			LLGroupData gd;
			gd.mID = group_id;
			std::vector<LLGroupData>::iterator found_it = std::find(gAgent.mGroups.begin(), gAgent.mGroups.end(), gd);
			if (found_it != gAgent.mGroups.end())
			{
				gAgent.mGroups.erase(found_it);
				if (gAgent.getGroupID() == group_id)
				{
					gAgent.mGroupID.setNull();
					gAgent.mGroupPowers = 0;
					gAgent.mGroupName.clear();
					gAgent.mGroupTitle.clear();
				}
		
				// refresh all group information
				gAgent.sendAgentDataUpdateRequest();

				LLGroupMgr::getInstance()->clearGroupData(group_id);
				// close the floater for this group, if any.
				LLGroupActions::closeGroup(group_id);
			}
			else
			{
				LL_WARNS()
					<< "AgentDropGroup, agent is not part of group "
					<< group_id << LL_ENDL;
			}

			response->result(LLSD());
		}
		else
		{
			//what to do with badly formed message?
			response->extendedResult(HTTP_BAD_REQUEST, LLSD("Invalid message parameters"));
		}
	}
};

LLHTTPRegistration<LLAgentDropGroupViewerNode>
	gHTTPRegistrationAgentDropGroupViewerNode(
		"/message/AgentDropGroup");

// static
void LLAgent::processAgentGroupDataUpdate(LLMessageSystem *msg, void **)
{
	LLUUID	agent_id;

	msg->getUUIDFast(_PREHASH_AgentData, _PREHASH_AgentID, agent_id );

	if (agent_id != gAgentID)
	{
		LL_WARNS() << "processAgentGroupDataUpdate for agent other than me" << LL_ENDL;
		return;
	}	
	
	S32 count = msg->getNumberOfBlocksFast(_PREHASH_GroupData);
	LLGroupData group;
	bool need_floater_update = false;
	for(S32 i = 0; i < count; ++i)
	{
		msg->getUUIDFast(_PREHASH_GroupData, _PREHASH_GroupID, group.mID, i);
		msg->getUUIDFast(_PREHASH_GroupData, _PREHASH_GroupInsigniaID, group.mInsigniaID, i);
		msg->getU64(_PREHASH_GroupData, "GroupPowers", group.mPowers, i);
		msg->getBOOL(_PREHASH_GroupData, "AcceptNotices", group.mAcceptNotices, i);
		msg->getS32(_PREHASH_GroupData, "Contribution", group.mContribution, i);
		msg->getStringFast(_PREHASH_GroupData, _PREHASH_GroupName, group.mName, i);
		
		if(group.mID.notNull())
		{
			need_floater_update = true;
			// Remove the group if it already exists remove it and add the new data to pick up changes.
			std::vector<LLGroupData>::iterator found_it = std::find(gAgent.mGroups.begin(), gAgent.mGroups.end(), group);
			if (found_it != gAgent.mGroups.end())
			{
				gAgent.mGroups.erase(found_it);
			}
			gAgent.mGroups.push_back(group);
		}
		if (need_floater_update)
		{
			update_group_floaters(group.mID);
		}
	}

}

class LLAgentGroupDataUpdateViewerNode : public LLHTTPNode
{
	virtual void post(
		LLHTTPNode::ResponsePtr response,
		const LLSD& context,
		const LLSD& input) const
	{
		LLSD body = input["body"];
		if(body.has("body"))
			body = body["body"];
		LLUUID agent_id = body["AgentData"][0]["AgentID"].asUUID();

		if (agent_id != gAgentID)
		{
			LL_WARNS() << "processAgentGroupDataUpdate for agent other than me" << LL_ENDL;
			return;
		}	

		LLSD group_data = body["GroupData"];

		LLSD::array_iterator iter_group =
			group_data.beginArray();
		LLSD::array_iterator end_group =
			group_data.endArray();
		int group_index = 0;
		for(; iter_group != end_group; ++iter_group)
		{

			LLGroupData group;
			bool need_floater_update = false;

			group.mID = (*iter_group)["GroupID"].asUUID();
			group.mPowers = ll_U64_from_sd((*iter_group)["GroupPowers"]);
			group.mAcceptNotices = (*iter_group)["AcceptNotices"].asBoolean();
			group.mListInProfile = body["NewGroupData"][group_index]["ListInProfile"].asBoolean();
			group.mInsigniaID = (*iter_group)["GroupInsigniaID"].asUUID();
			group.mName = (*iter_group)["GroupName"].asString();
			group.mContribution = (*iter_group)["Contribution"].asInteger();

			group_index++;

			if(group.mID.notNull())
			{
				need_floater_update = true;
				// Remove the group if it already exists remove it and add the new data to pick up changes.
				std::vector<LLGroupData>::iterator found_it = std::find(gAgent.mGroups.begin(), gAgent.mGroups.end(), group);
				if (found_it != gAgent.mGroups.end())
				{
					gAgent.mGroups.erase(found_it);
				}
				gAgent.mGroups.push_back(group);
			}
			if (need_floater_update)
			{
				update_group_floaters(group.mID);
			}
		}
	}
};

LLHTTPRegistration<LLAgentGroupDataUpdateViewerNode >
	gHTTPRegistrationAgentGroupDataUpdateViewerNode ("/message/AgentGroupDataUpdate"); 

// static
void LLAgent::processAgentDataUpdate(LLMessageSystem *msg, void **)
{
	LLUUID	agent_id;

	msg->getUUIDFast(_PREHASH_AgentData, _PREHASH_AgentID, agent_id );

	if (agent_id != gAgentID)
	{
		LL_WARNS() << "processAgentDataUpdate for agent other than me" << LL_ENDL;
		return;
	}

	msg->getStringFast(_PREHASH_AgentData, _PREHASH_GroupTitle, gAgent.mGroupTitle);
	LLUUID active_id;
	msg->getUUIDFast(_PREHASH_AgentData, _PREHASH_ActiveGroupID, active_id);


	if(active_id.notNull())
	{
		gAgent.mGroupID = active_id;
		msg->getU64(_PREHASH_AgentData, "GroupPowers", gAgent.mGroupPowers);
		msg->getString(_PREHASH_AgentData, _PREHASH_GroupName, gAgent.mGroupName);
	}
	else
	{
		gAgent.mGroupID.setNull();
		gAgent.mGroupPowers = 0;
		gAgent.mGroupName.clear();
	}		

	update_group_floaters(active_id);
}

// static
void LLAgent::processScriptControlChange(LLMessageSystem *msg, void **)
{
	S32 block_count = msg->getNumberOfBlocks("Data");
	for (S32 block_index = 0; block_index < block_count; block_index++)
	{
		BOOL take_controls;
		U32	controls;
		BOOL passon;
		U32 i;
		msg->getBOOL("Data", "TakeControls", take_controls, block_index);
		if (take_controls)
		{
			// take controls
			msg->getU32("Data", "Controls", controls, block_index );
			msg->getBOOL("Data", "PassToAgent", passon, block_index );
			for (i = 0; i < TOTAL_CONTROLS; i++)
			{
				if (controls & ( 1 << i))
				{
					if (passon)
					{
						gAgent.mControlsTakenPassedOnCount[i]++;
					}
					else
					{
						gAgent.mControlsTakenCount[i]++;
					}
				}
			}
		}
		else
		{
			// release controls
			msg->getU32("Data", "Controls", controls, block_index );
			msg->getBOOL("Data", "PassToAgent", passon, block_index );
			for (i = 0; i < TOTAL_CONTROLS; i++)
			{
				if (controls & ( 1 << i))
				{
					if (passon)
					{
						gAgent.mControlsTakenPassedOnCount[i]--;
						if (gAgent.mControlsTakenPassedOnCount[i] < 0)
						{
							gAgent.mControlsTakenPassedOnCount[i] = 0;
						}
					}
					else
					{
						gAgent.mControlsTakenCount[i]--;
						if (gAgent.mControlsTakenCount[i] < 0)
						{
							gAgent.mControlsTakenCount[i] = 0;
						}
					}
				}
			}
		}
	}
}

/*
// static
void LLAgent::processControlTake(LLMessageSystem *msg, void **)
{
	U32	controls;
	msg->getU32("Data", "Controls", controls );
	U32 passon;
	msg->getBOOL("Data", "PassToAgent", passon );

	S32 i;
	S32 total_count = 0;
	for (i = 0; i < TOTAL_CONTROLS; i++)
	{
		if (controls & ( 1 << i))
		{
			if (passon)
			{
				gAgent.mControlsTakenPassedOnCount[i]++;
			}
			else
			{
				gAgent.mControlsTakenCount[i]++;
			}
			total_count++;
		}
	}

	// Any control taken?  If so, might be first time.
	if (total_count > 0)
	{
		LLFirstUse::useOverrideKeys();
	}
}

// static
void LLAgent::processControlRelease(LLMessageSystem *msg, void **)
{
	U32	controls;
	msg->getU32("Data", "Controls", controls );
	U32 passon;
	msg->getBOOL("Data", "PassToAgent", passon );

	S32 i;
	for (i = 0; i < TOTAL_CONTROLS; i++)
	{
		if (controls & ( 1 << i))
		{
			if (passon)
			{
				gAgent.mControlsTakenPassedOnCount[i]--;
				if (gAgent.mControlsTakenPassedOnCount[i] < 0)
				{
					gAgent.mControlsTakenPassedOnCount[i] = 0;
				}
			}
			else
			{
				gAgent.mControlsTakenCount[i]--;
				if (gAgent.mControlsTakenCount[i] < 0)
				{
					gAgent.mControlsTakenCount[i] = 0;
				}
			}
		}
	}
}
*/

BOOL LLAgent::anyControlGrabbed() const
{
	for (U32 i = 0; i < TOTAL_CONTROLS; i++)
	{
		if (gAgent.mControlsTakenCount[i] > 0)
			return TRUE;
		if (gAgent.mControlsTakenPassedOnCount[i] > 0)
			return TRUE;
	}
	return FALSE;
}

BOOL LLAgent::isControlGrabbed(S32 control_index) const
{
	return mControlsTakenCount[control_index] > 0;
}

void LLAgent::forceReleaseControls()
{
	gMessageSystem->newMessage("ForceScriptControlRelease");
	gMessageSystem->nextBlock("AgentData");
	gMessageSystem->addUUID("AgentID", getID());
	gMessageSystem->addUUID("SessionID", getSessionID());
	sendReliableMessage();
}

void LLAgent::setHomePosRegion( const U64& region_handle, const LLVector3& pos_region)
{
	mHaveHomePosition = TRUE;
	mHomeRegionHandle = region_handle;
	mHomePosRegion = pos_region;
}

BOOL LLAgent::getHomePosGlobal( LLVector3d* pos_global )
{
	if(!mHaveHomePosition)
	{
		return FALSE;
	}
	F32 x = 0;
	F32 y = 0;
	from_region_handle( mHomeRegionHandle, &x, &y);
	pos_global->setVec( x + mHomePosRegion.mV[VX], y + mHomePosRegion.mV[VY], mHomePosRegion.mV[VZ] );
	return TRUE;
}

bool LLAgent::isInHomeRegion()
{
	if(!mHaveHomePosition)
	{
		return false;
	}
	if (!getRegion())
	{
		return false;
	}
	if (getRegion()->getHandle() != mHomeRegionHandle)
	{
		return false;
	}
	return true;
}

void LLAgent::clearVisualParams(void *data)
{
	if (isAgentAvatarValid())
	{
		gAgentAvatarp->clearVisualParamWeights();
		gAgentAvatarp->updateVisualParams();
	}
}

//---------------------------------------------------------------------------
// Teleport
//---------------------------------------------------------------------------

// teleportCore() - stuff to do on any teleport
// protected
bool LLAgent::teleportCore(bool is_local)
{
    LL_DEBUGS("Teleport") << "In teleport core" << LL_ENDL;
	if ((TELEPORT_NONE != mTeleportState) && (mTeleportState != TELEPORT_PENDING))
	{
		LL_WARNS() << "Attempt to teleport when already teleporting." << LL_ENDL;
		return false;
	}

	// force stand up and stop a sitting animation (if any), see MAINT-3969
	if (isAgentAvatarValid() && gAgentAvatarp->getParent() && gAgentAvatarp->isSitting())
	{
		gAgentAvatarp->getOffObject();
	}

#if 0
	// This should not exist. It has been added, removed, added, and now removed again.
	// This change needs to come from the simulator. Otherwise, the agent ends up out of
	// sync with other viewers. Discuss in DEV-14145/VWR-6744 before reenabling.

	// Stop all animation before actual teleporting 
        if (isAgentAvatarValid())
	{
		for ( LLVOAvatar::AnimIterator anim_it= gAgentAvatarp->mPlayingAnimations.begin();
		      anim_it != gAgentAvatarp->mPlayingAnimations.end();
		      ++anim_it)
               {
                       gAgentAvatarp->stopMotion(anim_it->first);
               }
               gAgentAvatarp->processAnimationStateChanges();
       }
#endif

	// Don't call LLFirstUse::useTeleport because we don't know
	// yet if the teleport will succeed.  Look in 
	// process_teleport_location_reply

	// hide land floater too - it'll be out of date
	LLFloaterReg::hideInstance("about_land");

	// hide the Region/Estate floater
	LLFloaterReg::hideInstance("region_info");

	LLViewerParcelMgr::getInstance()->deselectLand();
	LLViewerMediaFocus::getInstance()->clearFocus();

	// Close all pie menus, deselect land, etc.
	// Don't change the camera until we know teleport succeeded. JC
	gAgentCamera.resetView(FALSE);

	// local logic
	add(LLStatViewer::TELEPORT, 1);
	if (is_local)
	{
		LL_INFOS("Teleport") << "Setting teleport state to TELEPORT_LOCAL" << LL_ENDL;
		gAgent.setTeleportState( LLAgent::TELEPORT_LOCAL );
	}
	else
	{
		gTeleportDisplay = TRUE;
		LL_INFOS("Teleport") << "Non-local, setting teleport state to TELEPORT_START" << LL_ENDL;
		gAgent.setTeleportState( LLAgent::TELEPORT_START );
	}
	make_ui_sound("UISndTeleportOut");
	
	// MBW -- Let the voice client know a teleport has begun so it can leave the existing channel.
	// This was breaking the case of teleporting within a single sim.  Backing it out for now.
//	LLVoiceClient::getInstance()->leaveChannel();
	
	return true;
}

bool LLAgent::hasRestartableFailedTeleportRequest()
{
	return ((mTeleportRequest != NULL) && (mTeleportRequest->getStatus() == LLTeleportRequest::kFailed) &&
		mTeleportRequest->canRestartTeleport());
}

void LLAgent::restartFailedTeleportRequest()
{
    LL_INFOS("Teleport") << "Agent wishes to restart failed teleport." << LL_ENDL;
	if (hasRestartableFailedTeleportRequest())
	{
		mTeleportRequest->setStatus(LLTeleportRequest::kRestartPending);
		startTeleportRequest();
	}
}

void LLAgent::clearTeleportRequest()
{
    if(LLVoiceClient::instanceExists())
    {
        LLVoiceClient::getInstance()->setHidden(FALSE);
    }
	mTeleportRequest.reset();
    mTPNeedsNeabyChatSeparator = false;
}

void LLAgent::setMaturityRatingChangeDuringTeleport(U8 pMaturityRatingChange)
{
	mIsMaturityRatingChangingDuringTeleport = true;
	mMaturityRatingChange = pMaturityRatingChange;
}

void LLAgent::sheduleTeleportIM()
{
    // is supposed to be called during teleport so we are still waiting for parcel
    mTPNeedsNeabyChatSeparator = true;
}

bool LLAgent::hasPendingTeleportRequest()
{
	return ((mTeleportRequest != NULL) &&
		((mTeleportRequest->getStatus() == LLTeleportRequest::kPending) ||
		(mTeleportRequest->getStatus() == LLTeleportRequest::kRestartPending)));
}

void LLAgent::startTeleportRequest()
{
    LL_INFOS("Telport") << "Agent handling start teleport request." << LL_ENDL;
    if(LLVoiceClient::instanceExists())
    {
        LLVoiceClient::getInstance()->setHidden(TRUE);
    }
	if (hasPendingTeleportRequest())
	{
		LLUIUsage::instance().logCommand("Agent.StartTeleportRequest");
        mTeleportCanceled.reset();
		if  (!isMaturityPreferenceSyncedWithServer())
		{
			gTeleportDisplay = TRUE;
			LL_INFOS("Teleport") << "Maturity preference not synced yet, setting teleport state to TELEPORT_PENDING" << LL_ENDL;
			setTeleportState(TELEPORT_PENDING);
		}
		else
		{
			switch (mTeleportRequest->getStatus())
			{
			case LLTeleportRequest::kPending :
				mTeleportRequest->setStatus(LLTeleportRequest::kStarted);
				mTeleportRequest->startTeleport();
				break;
			case LLTeleportRequest::kRestartPending :
				llassert(mTeleportRequest->canRestartTeleport());
				mTeleportRequest->setStatus(LLTeleportRequest::kStarted);
				mTeleportRequest->restartTeleport();
				break;
			default :
				llassert(0);
				break;
			}
		}
	}
}

void LLAgent::handleTeleportFinished()
{
    LL_INFOS("Teleport") << "Agent handling teleport finished." << LL_ENDL;
    if (mTPNeedsNeabyChatSeparator)
    {
        // parcel is ready at this point
        addTPNearbyChatSeparator();
        mTPNeedsNeabyChatSeparator = false;
    }
	clearTeleportRequest();
    mTeleportCanceled.reset();
	if (mIsMaturityRatingChangingDuringTeleport)
	{
		// notify user that the maturity preference has been changed
		std::string maturityRating = LLViewerRegion::accessToString(mMaturityRatingChange);
		LLStringUtil::toLower(maturityRating);
		LLSD args;
		args["RATING"] = maturityRating;
		LLNotificationsUtil::add("PreferredMaturityChanged", args);
		mIsMaturityRatingChangingDuringTeleport = false;
	}
    
    if (mRegionp)
    {
        if (mRegionp->capabilitiesReceived())
        {
			LL_DEBUGS("Teleport") << "capabilities have been received for region handle "
								  << mRegionp->getHandle()
								  << " id " << mRegionp->getRegionID()
								  << ", calling onCapabilitiesReceivedAfterTeleport()"
								  << LL_ENDL;
            onCapabilitiesReceivedAfterTeleport();
        }
        else
        {
			LL_DEBUGS("Teleport") << "Capabilities not yet received for region handle "
								  << mRegionp->getHandle()
								  << " id " << mRegionp->getRegionID()
								  << LL_ENDL;
            mRegionp->setCapabilitiesReceivedCallback(boost::bind(&LLAgent::onCapabilitiesReceivedAfterTeleport));
        }
    }
    LLPerfStats::tunables.autoTuneTimeout = true;
}

void LLAgent::handleTeleportFailed()
{
    LL_WARNS("Teleport") << "Agent handling teleport failure!" << LL_ENDL;
    if(LLVoiceClient::instanceExists())
    {
        LLVoiceClient::getInstance()->setHidden(FALSE);
    }

    setTeleportState(LLAgent::TELEPORT_NONE);
    // Unlock the UI if the progress bar has been shown.
//     gViewerWindow->setShowProgress(FALSE);
//     gTeleportDisplay = FALSE;

    if (mTeleportRequest)
	{
		mTeleportRequest->setStatus(LLTeleportRequest::kFailed);
	}
	if (mIsMaturityRatingChangingDuringTeleport)
	{
		// notify user that the maturity preference has been changed
		std::string maturityRating = LLViewerRegion::accessToString(mMaturityRatingChange);
		LLStringUtil::toLower(maturityRating);
		LLSD args;
		args["RATING"] = maturityRating;
		LLNotificationsUtil::add("PreferredMaturityChanged", args);
		mIsMaturityRatingChangingDuringTeleport = false;
	}

    mTPNeedsNeabyChatSeparator = false;

    LLPerfStats::tunables.autoTuneTimeout = true;
}

/*static*/
void LLAgent::addTPNearbyChatSeparator()
{
    LLViewerRegion* agent_region = gAgent.getRegion();
    LLParcel* agent_parcel = LLViewerParcelMgr::getInstance()->getAgentParcel();
    if (!agent_region || !agent_parcel)
    {
        return;
    }

    LLFloaterIMNearbyChat* nearby_chat = LLFloaterReg::getTypedInstance<LLFloaterIMNearbyChat>("nearby_chat");
    if (nearby_chat)
    {
        std::string location_name;
        LLAgentUI::ELocationFormat format = LLAgentUI::LOCATION_FORMAT_NO_MATURITY;

        // Might be better to provide slurl to chat
        if (!LLAgentUI::buildLocationString(location_name, format))
        {
            location_name = "Teleport to new region"; // Shouldn't happen
        }

        LLChat chat;
        chat.mFromName = location_name;
        chat.mMuted = FALSE;
        chat.mFromID = LLUUID::null;
        chat.mSourceType = CHAT_SOURCE_TELEPORT;
        chat.mChatStyle = CHAT_STYLE_TELEPORT_SEP;
        chat.mText = "";

        LLSD args;
        args["do_not_log"] = TRUE;
        nearby_chat->addMessage(chat, true, args);
    }
}

/*static*/
void LLAgent::onCapabilitiesReceivedAfterTeleport()
{
	if (gAgent.getRegion())
	{
		LL_DEBUGS("Teleport") << "running after capabilities received callback has been triggered, agent region "
							  << gAgent.getRegion()->getHandle()
							  << " id " << gAgent.getRegion()->getRegionID()
							  << " name " << gAgent.getRegion()->getName()
							  << LL_ENDL;
	}
	else
	{
		LL_WARNS("Teleport") << "called when agent region is null!" << LL_ENDL;
	}

    check_merchant_status();
}


void LLAgent::teleportRequest(
	const U64& region_handle,
	const LLVector3& pos_local,
	bool look_at_from_camera)
{
	LLViewerRegion* regionp = getRegion();
	if (regionp && teleportCore(region_handle == regionp->getHandle()))
	{
		LL_INFOS("Teleport") << "Sending TeleportLocationRequest: '" << region_handle << "':"
							 << pos_local << LL_ENDL;
		LLMessageSystem* msg = gMessageSystem;
		msg->newMessage("TeleportLocationRequest");
		msg->nextBlockFast(_PREHASH_AgentData);
		msg->addUUIDFast(_PREHASH_AgentID, getID());
		msg->addUUIDFast(_PREHASH_SessionID, getSessionID());
		msg->nextBlockFast(_PREHASH_Info);
		msg->addU64("RegionHandle", region_handle);
		msg->addVector3("Position", pos_local);
		LLVector3 look_at(0,1,0);
		if (look_at_from_camera)
		{
			look_at = LLViewerCamera::getInstance()->getAtAxis();
		}
		msg->addVector3("LookAt", look_at);
		sendReliableMessage();
	}
}

// Landmark ID = LLUUID::null means teleport home
void LLAgent::teleportViaLandmark(const LLUUID& landmark_asset_id)
{
    if (landmark_asset_id.isNull())
    {
        gAgentCamera.resetView();
    }
	mTeleportRequest = LLTeleportRequestPtr(new LLTeleportRequestViaLandmark(landmark_asset_id));
	startTeleportRequest();
}

void LLAgent::doTeleportViaLandmark(const LLUUID& landmark_asset_id)
{
	LLViewerRegion *regionp = getRegion();
	if(regionp && teleportCore())
	{
		LL_INFOS("Teleport") << "Sending TeleportLandmarkRequest. Current region handle " << regionp->getHandle()
							 << " region id " << regionp->getRegionID()
							 << " requested landmark id " << landmark_asset_id
							 << LL_ENDL;

		LLMessageSystem* msg = gMessageSystem;
		msg->newMessageFast(_PREHASH_TeleportLandmarkRequest);
		msg->nextBlockFast(_PREHASH_Info);
		msg->addUUIDFast(_PREHASH_AgentID, getID());
		msg->addUUIDFast(_PREHASH_SessionID, getSessionID());
		msg->addUUIDFast(_PREHASH_LandmarkID, landmark_asset_id);
		sendReliableMessage();
	}
}

void LLAgent::teleportViaLure(const LLUUID& lure_id, BOOL godlike)
{
	mTeleportRequest = LLTeleportRequestPtr(new LLTeleportRequestViaLure(lure_id, godlike));
	startTeleportRequest();
}

void LLAgent::doTeleportViaLure(const LLUUID& lure_id, BOOL godlike)
{
	LLViewerRegion* regionp = getRegion();
	if(regionp && teleportCore())
	{
		U32 teleport_flags = 0x0;
		if (godlike)
		{
			teleport_flags |= TELEPORT_FLAGS_VIA_GODLIKE_LURE;
			teleport_flags |= TELEPORT_FLAGS_DISABLE_CANCEL;
		}
		else
		{
			teleport_flags |= TELEPORT_FLAGS_VIA_LURE;
		}

		LL_INFOS("Teleport") << "Sending TeleportLureRequest."
							 << " Current region handle " << regionp->getHandle()
							 << " region id " << regionp->getRegionID()
							 << " lure id " << lure_id
							 << LL_ENDL;
		// send the message
		LLMessageSystem* msg = gMessageSystem;
		msg->newMessageFast(_PREHASH_TeleportLureRequest);
		msg->nextBlockFast(_PREHASH_Info);
		msg->addUUIDFast(_PREHASH_AgentID, getID());
		msg->addUUIDFast(_PREHASH_SessionID, getSessionID());
		msg->addUUIDFast(_PREHASH_LureID, lure_id);
		// teleport_flags is a legacy field, now derived sim-side:
		msg->addU32("TeleportFlags", teleport_flags);
		sendReliableMessage();
	}	
}


// James Cook, July 28, 2005
void LLAgent::teleportCancel()
{
	if (!hasPendingTeleportRequest())
	{
		LLViewerRegion* regionp = getRegion();
		if(regionp)
		{
			LL_INFOS("Teleport") << "Sending TeleportCancel" << LL_ENDL;
			
			// send the message
			LLMessageSystem* msg = gMessageSystem;
			msg->newMessage("TeleportCancel");
			msg->nextBlockFast(_PREHASH_Info);
			msg->addUUIDFast(_PREHASH_AgentID, getID());
			msg->addUUIDFast(_PREHASH_SessionID, getSessionID());
			sendReliableMessage();
		}
		mTeleportCanceled = mTeleportRequest;
	}
	clearTeleportRequest();
	gAgent.setTeleportState( LLAgent::TELEPORT_NONE );
}

void LLAgent::restoreCanceledTeleportRequest()
{
    if (mTeleportCanceled != NULL)
    {
		LL_INFOS() << "Restoring canceled teleport request, setting state to TELEPORT_REQUESTED" << LL_ENDL;
        gAgent.setTeleportState( LLAgent::TELEPORT_REQUESTED );
        mTeleportRequest = mTeleportCanceled;
        mTeleportCanceled.reset();
        gTeleportDisplay = TRUE;
        gTeleportDisplayTimer.reset();
    }
}

void LLAgent::teleportViaLocation(const LLVector3d& pos_global)
{
	mTeleportRequest = LLTeleportRequestPtr(new LLTeleportRequestViaLocation(pos_global));
	startTeleportRequest();
}

void LLAgent::doTeleportViaLocation(const LLVector3d& pos_global)
{
	LLViewerRegion* regionp = getRegion();

	if (!regionp)
	{
		return;
	}

	U64 handle = to_region_handle(pos_global);
	LLSimInfo* info = LLWorldMap::getInstance()->simInfoFromHandle(handle);
	if(regionp && info)
	{
		LLVector3d region_origin = info->getGlobalOrigin();
		LLVector3 pos_local(
			(F32)(pos_global.mdV[VX] - region_origin.mdV[VX]),
			(F32)(pos_global.mdV[VY] - region_origin.mdV[VY]),
			(F32)(pos_global.mdV[VZ]));
		teleportRequest(handle, pos_local);
	}
	else if(regionp && 
		teleportCore(regionp->getHandle() == to_region_handle_global((F32)pos_global.mdV[VX], (F32)pos_global.mdV[VY])))
	{
		// send the message
		LLMessageSystem* msg = gMessageSystem;
		msg->newMessageFast(_PREHASH_TeleportLocationRequest);
		msg->nextBlockFast(_PREHASH_AgentData);
		msg->addUUIDFast(_PREHASH_AgentID, getID());
		msg->addUUIDFast(_PREHASH_SessionID, getSessionID());

		msg->nextBlockFast(_PREHASH_Info);
		F32 width = regionp->getWidth();
		LLVector3 pos(fmod((F32)pos_global.mdV[VX], width),
					  fmod((F32)pos_global.mdV[VY], width),
					  (F32)pos_global.mdV[VZ]);
		F32 region_x = (F32)(pos_global.mdV[VX]);
		F32 region_y = (F32)(pos_global.mdV[VY]);
		U64 region_handle = to_region_handle_global(region_x, region_y);
		msg->addU64Fast(_PREHASH_RegionHandle, region_handle);
		msg->addVector3Fast(_PREHASH_Position, pos);
		pos.mV[VX] += 1;
		msg->addVector3Fast(_PREHASH_LookAt, pos);

		LL_WARNS("Teleport") << "Sending deprecated(?) TeleportLocationRequest."
							 << " pos_global " << pos_global
							 << " region_x " << region_x
							 << " region_y " << region_y
							 << " region_handle " << region_handle
							 << LL_ENDL; 

		sendReliableMessage();
	}
}

// Teleport to global position, but keep facing in the same direction 
void LLAgent::teleportViaLocationLookAt(const LLVector3d& pos_global)
{
	mTeleportRequest = LLTeleportRequestPtr(new LLTeleportRequestViaLocationLookAt(pos_global));
	startTeleportRequest();
}

void LLAgent::doTeleportViaLocationLookAt(const LLVector3d& pos_global)
{
	mbTeleportKeepsLookAt = true;

	if(!gAgentCamera.isfollowCamLocked())
	{
		gAgentCamera.setFocusOnAvatar(FALSE, ANIMATE);	// detach camera form avatar, so it keeps direction
	}

	U64 region_handle = to_region_handle(pos_global);
	LLVector3 pos_local = (LLVector3)(pos_global - from_region_handle(region_handle));
	teleportRequest(region_handle, pos_local, getTeleportKeepsLookAt());
}

LLAgent::ETeleportState	LLAgent::getTeleportState() const
{
    return (mTeleportRequest && (mTeleportRequest->getStatus() == LLTeleportRequest::kFailed)) ? 
        TELEPORT_NONE : mTeleportState;
}


void LLAgent::setTeleportState(ETeleportState state)
{
    if (mTeleportRequest && (state != TELEPORT_NONE) && (mTeleportRequest->getStatus() == LLTeleportRequest::kFailed))
    {   // A late message has come in regarding a failed teleport.  
        // We have already decided that it failed so should not reinitiate the teleport sequence in the viewer.
        LL_WARNS("Teleport") << "Attempt to set teleport state to " << state <<
            " for previously failed teleport.  Ignore!" << LL_ENDL;
        return;
    }
    LL_DEBUGS("Teleport") << "Setting teleport state to "
						  << LLAgent::teleportStateName(state) << "(" << state << ")"
						  << " Previous state: "
						  << teleportStateName(mTeleportState) << "(" << mTeleportState << ")"
						  << LL_ENDL;
	mTeleportState = state;
	if (mTeleportState > TELEPORT_NONE && gSavedSettings.getBOOL("FreezeTime"))
	{
		LLFloaterReg::hideInstance("snapshot");
	}

	switch (mTeleportState)
	{
		case TELEPORT_NONE:
			mbTeleportKeepsLookAt = false;
			break;

		case TELEPORT_MOVING:
		// We're outa here. Save "back" slurl.
		LLAgentUI::buildSLURL(*mTeleportSourceSLURL);
			break;

		case TELEPORT_ARRIVING:
		// First two position updates after a teleport tend to be weird
		//LLViewerStats::getInstance()->mAgentPositionSnaps.mCountOfNextUpdatesToIgnore = 2;

		// Let the interested parties know we've teleported.
		LLViewerParcelMgr::getInstance()->onTeleportFinished(false, getPositionGlobal());
			break;

		default:
			break;
	}
}


void LLAgent::stopCurrentAnimations()
{
    LL_DEBUGS("Avatar") << "Stopping current animations" << LL_ENDL;

	// This function stops all current overriding animations on this
	// avatar, propagating this change back to the server.
	if (isAgentAvatarValid())
	{
		std::vector<LLUUID> anim_ids;

		for ( LLVOAvatar::AnimIterator anim_it =
			      gAgentAvatarp->mPlayingAnimations.begin();
		      anim_it != gAgentAvatarp->mPlayingAnimations.end();
		      anim_it++)
		{
			if ((anim_it->first == ANIM_AGENT_DO_NOT_DISTURB)||
				(anim_it->first == ANIM_AGENT_SIT_GROUND_CONSTRAINED))
			{
				// don't cancel a ground-sit anim, as viewers
				// use this animation's status in
				// determining whether we're sitting. ick.
                LL_DEBUGS("Avatar") << "sit or do-not-disturb animation will not be stopped" << LL_ENDL;
			}
			else
			{
				// stop this animation locally
				gAgentAvatarp->stopMotion(anim_it->first, TRUE);
				// ...and tell the server to tell everyone.
				anim_ids.push_back(anim_it->first);
			}
		}

		sendAnimationRequests(anim_ids, ANIM_REQUEST_STOP);

		// Tell the region to clear any animation state overrides
		sendAnimationStateReset();

		// Revoke all animation permissions
		if (mRegionp &&
			gSavedSettings.getBOOL("RevokePermsOnStopAnimation"))
		{
			U32 permissions = SCRIPT_PERMISSIONS[SCRIPT_PERMISSION_TRIGGER_ANIMATION].permbit | SCRIPT_PERMISSIONS[SCRIPT_PERMISSION_OVERRIDE_ANIMATIONS].permbit;
			sendRevokePermissions(mRegionp->getRegionID(), permissions);
			if (gAgentAvatarp->isSitting())
			{	// Also stand up, since auto-granted sit animation permission has been revoked
				gAgent.standUp();
			}
		}

		// re-assert at least the default standing animation, because
		// viewers get confused by avs with no associated anims.
		sendAnimationRequest(ANIM_AGENT_STAND, ANIM_REQUEST_START);
	}
}

void LLAgent::fidget()
{
	if (!getAFK())
	{
		F32 curTime = mFidgetTimer.getElapsedTimeF32();
		if (curTime > mNextFidgetTime)
		{
			// pick a random fidget anim here
			S32 oldFidget = mCurrentFidget;

			mCurrentFidget = ll_rand(NUM_AGENT_STAND_ANIMS);

			if (mCurrentFidget != oldFidget)
			{
				LLAgent::stopFidget();

				
				switch(mCurrentFidget)
				{
				case 0:
					mCurrentFidget = 0;
					break;
				case 1:
					sendAnimationRequest(ANIM_AGENT_STAND_1, ANIM_REQUEST_START);
					mCurrentFidget = 1;
					break;
				case 2:
					sendAnimationRequest(ANIM_AGENT_STAND_2, ANIM_REQUEST_START);
					mCurrentFidget = 2;
					break;
				case 3:
					sendAnimationRequest(ANIM_AGENT_STAND_3, ANIM_REQUEST_START);
					mCurrentFidget = 3;
					break;
				case 4:
					sendAnimationRequest(ANIM_AGENT_STAND_4, ANIM_REQUEST_START);
					mCurrentFidget = 4;
					break;
				}
			}

			// calculate next fidget time
			mNextFidgetTime = curTime + ll_frand(MAX_FIDGET_TIME - MIN_FIDGET_TIME) + MIN_FIDGET_TIME;
		}
	}
}

void LLAgent::stopFidget()
{
	std::vector<LLUUID> anims;
	anims.reserve(4);
	anims.push_back(ANIM_AGENT_STAND_1);
	anims.push_back(ANIM_AGENT_STAND_2);
	anims.push_back(ANIM_AGENT_STAND_3);
	anims.push_back(ANIM_AGENT_STAND_4);

	gAgent.sendAnimationRequests(anims, ANIM_REQUEST_STOP);
}


void LLAgent::requestEnterGodMode()
{
	LLMessageSystem* msg = gMessageSystem;
	msg->newMessageFast(_PREHASH_RequestGodlikePowers);
	msg->nextBlockFast(_PREHASH_AgentData);
	msg->addUUIDFast(_PREHASH_AgentID, gAgent.getID());
	msg->addUUIDFast(_PREHASH_SessionID, gAgent.getSessionID());
	msg->nextBlockFast(_PREHASH_RequestBlock);
	msg->addBOOLFast(_PREHASH_Godlike, TRUE);
	msg->addUUIDFast(_PREHASH_Token, LLUUID::null);

	// simulators need to know about your request
	sendReliableMessage();
}

void LLAgent::requestLeaveGodMode()
{
	LLMessageSystem* msg = gMessageSystem;
	msg->newMessageFast(_PREHASH_RequestGodlikePowers);
	msg->nextBlockFast(_PREHASH_AgentData);
	msg->addUUIDFast(_PREHASH_AgentID, gAgent.getID());
	msg->addUUIDFast(_PREHASH_SessionID, gAgent.getSessionID());
	msg->nextBlockFast(_PREHASH_RequestBlock);
	msg->addBOOLFast(_PREHASH_Godlike, FALSE);
	msg->addUUIDFast(_PREHASH_Token, LLUUID::null);

	// simulator needs to know about your request
	sendReliableMessage();
}

void LLAgent::sendAgentDataUpdateRequest()
{
	gMessageSystem->newMessageFast(_PREHASH_AgentDataUpdateRequest);
	gMessageSystem->nextBlockFast(_PREHASH_AgentData);
	gMessageSystem->addUUIDFast(_PREHASH_AgentID, gAgent.getID() );
	gMessageSystem->addUUIDFast(_PREHASH_SessionID, gAgent.getSessionID());
	sendReliableMessage();
}

void LLAgent::sendAgentUserInfoRequest()
{
    std::string cap;

    if (getID().isNull())
        return; // not logged in

    if (mRegionp)
        cap = mRegionp->getCapability("UserInfo");

    if (!cap.empty())
    {
        LLCoros::instance().launch("requestAgentUserInfoCoro",
            boost::bind(&LLAgent::requestAgentUserInfoCoro, this, cap));
    }
    else
    { 
        sendAgentUserInfoRequestMessage();
    }
}

void LLAgent::requestAgentUserInfoCoro(std::string capurl)
{
    LLCore::HttpRequest::policy_t httpPolicy(LLCore::HttpRequest::DEFAULT_POLICY_ID);
    LLCoreHttpUtil::HttpCoroutineAdapter::ptr_t
        httpAdapter(new LLCoreHttpUtil::HttpCoroutineAdapter("requestAgentUserInfoCoro", httpPolicy));
    LLCore::HttpRequest::ptr_t httpRequest(new LLCore::HttpRequest);
    LLCore::HttpOptions::ptr_t httpOpts(new LLCore::HttpOptions);
    LLCore::HttpHeaders::ptr_t httpHeaders;

    httpOpts->setFollowRedirects(true);

    LLSD result = httpAdapter->getAndSuspend(httpRequest, capurl, httpOpts, httpHeaders);

    LLSD httpResults = result[LLCoreHttpUtil::HttpCoroutineAdapter::HTTP_RESULTS];
    LLCore::HttpStatus status = LLCoreHttpUtil::HttpCoroutineAdapter::getStatusFromLLSD(httpResults);

    if (!status)
    {
        LL_WARNS("UserInfo") << "Failed to get user information." << LL_ENDL;
        return;
    }
    else if (!result["success"].asBoolean())
    {
        LL_WARNS("UserInfo") << "Failed to get user information: " << result["message"] << LL_ENDL;
        return;
    }

    std::string email;
    std::string dir_visibility;

    email = result["email"].asString();
    dir_visibility = result["directory_visibility"].asString();

    // TODO: This should probably be changed.  I'm not entirely comfortable 
    // having LLAgent interact directly with the UI in this way.
    LLFloaterPreference::updateUserInfo(dir_visibility);
    LLFloaterSnapshot::setAgentEmail(email);
}

void LLAgent::sendAgentUpdateUserInfo(const std::string& directory_visibility)
{
    std::string cap;

    if (getID().isNull())
        return; // not logged in

    if (mRegionp)
        cap = mRegionp->getCapability("UserInfo");

    if (!cap.empty())
    {
        LLCoros::instance().launch("updateAgentUserInfoCoro",
            boost::bind(&LLAgent::updateAgentUserInfoCoro, this, cap, directory_visibility));
    }
    else
    {
        sendAgentUpdateUserInfoMessage(directory_visibility);
    }
}


void LLAgent::updateAgentUserInfoCoro(std::string capurl, std::string directory_visibility)
{
    LLCore::HttpRequest::policy_t httpPolicy(LLCore::HttpRequest::DEFAULT_POLICY_ID);
    LLCoreHttpUtil::HttpCoroutineAdapter::ptr_t
        httpAdapter(new LLCoreHttpUtil::HttpCoroutineAdapter("requestAgentUserInfoCoro", httpPolicy));
    LLCore::HttpRequest::ptr_t httpRequest(new LLCore::HttpRequest);
    LLCore::HttpOptions::ptr_t httpOpts(new LLCore::HttpOptions);
    LLCore::HttpHeaders::ptr_t httpHeaders;

    httpOpts->setFollowRedirects(true);
    LLSD body(LLSDMap
        ("dir_visibility",  LLSD::String(directory_visibility)));


    LLSD result = httpAdapter->postAndSuspend(httpRequest, capurl, body, httpOpts, httpHeaders);

    LLSD httpResults = result[LLCoreHttpUtil::HttpCoroutineAdapter::HTTP_RESULTS];
    LLCore::HttpStatus status = LLCoreHttpUtil::HttpCoroutineAdapter::getStatusFromLLSD(httpResults);

    if (!status)
    {
        LL_WARNS("UserInfo") << "Failed to set user information." << LL_ENDL;
    }
    else if (!result["success"].asBoolean())
    {
        LL_WARNS("UserInfo") << "Failed to set user information: " << result["message"] << LL_ENDL;
    }
}

// deprecated:
// May be removed when UserInfo cap propagates to all simhosts in grid
void LLAgent::sendAgentUserInfoRequestMessage()
{
    gMessageSystem->newMessageFast(_PREHASH_UserInfoRequest);
    gMessageSystem->nextBlockFast(_PREHASH_AgentData);
    gMessageSystem->addUUIDFast(_PREHASH_AgentID, getID());
    gMessageSystem->addUUIDFast(_PREHASH_SessionID, getSessionID());
    sendReliableMessage();
}

void LLAgent::sendAgentUpdateUserInfoMessage(const std::string& directory_visibility)
{
    gMessageSystem->newMessageFast(_PREHASH_UpdateUserInfo);
    gMessageSystem->nextBlockFast(_PREHASH_AgentData);
    gMessageSystem->addUUIDFast(_PREHASH_AgentID, getID());
    gMessageSystem->addUUIDFast(_PREHASH_SessionID, getSessionID());
    gMessageSystem->nextBlockFast(_PREHASH_UserData);
    gMessageSystem->addString("DirectoryVisibility", directory_visibility);
    gAgent.sendReliableMessage();

}
// end deprecated
//------

void LLAgent::observeFriends()
{
	if(!mFriendObserver)
	{
		mFriendObserver = new LLAgentFriendObserver;
		LLAvatarTracker::instance().addObserver(mFriendObserver);
		friendsChanged();
	}
}

std::map<S32, std::string> LLAgent::sTeleportStateName = { { TELEPORT_NONE, "TELEPORT_NONE" },
														   { TELEPORT_START, "TELEPORT_START" },
														   { TELEPORT_REQUESTED, "TELEPORT_REQUESTED" },
														   { TELEPORT_MOVING, "TELEPORT_MOVING" },
														   { TELEPORT_START_ARRIVAL, "TELEPORT_START_ARRIVAL" },
														   { TELEPORT_ARRIVING, "TELEPORT_ARRIVING" },
														   { TELEPORT_LOCAL, "TELEPORT_LOCAL" },
														   { TELEPORT_PENDING, "TELEPORT_PENDING" } };

const std::string& LLAgent::teleportStateName(S32 state)
{
	static std::string invalid_state_str("INVALID");
	auto iter = LLAgent::sTeleportStateName.find(state);
	if (iter != LLAgent::sTeleportStateName.end())
	{
		return iter->second;
	}
	else
	{
		return invalid_state_str;
	}
}

const std::string& LLAgent::getTeleportStateName() const
{
	return teleportStateName(getTeleportState());
}

void LLAgent::parseTeleportMessages(const std::string& xml_filename)
{
	LLXMLNodePtr root;
	BOOL success = LLUICtrlFactory::getLayeredXMLNode(xml_filename, root);

	if (!success || !root || !root->hasName( "teleport_messages" ))
	{
		LL_ERRS() << "Problem reading teleport string XML file: " 
			   << xml_filename << LL_ENDL;
		return;
	}

	for (LLXMLNode* message_set = root->getFirstChild();
		 message_set != NULL;
		 message_set = message_set->getNextSibling())
	{
		if ( !message_set->hasName("message_set") ) continue;

		std::map<std::string, std::string> *teleport_msg_map = NULL;
		std::string message_set_name;

		if ( message_set->getAttributeString("name", message_set_name) )
		{
			//now we loop over all the string in the set and add them
			//to the appropriate set
			if ( message_set_name == "errors" )
			{
				teleport_msg_map = &sTeleportErrorMessages;
			}
			else if ( message_set_name == "progress" )
			{
				teleport_msg_map = &sTeleportProgressMessages;
			}
		}

		if ( !teleport_msg_map ) continue;

		std::string message_name;
		for (LLXMLNode* message_node = message_set->getFirstChild();
			 message_node != NULL;
			 message_node = message_node->getNextSibling())
		{
			if ( message_node->hasName("message") && 
				 message_node->getAttributeString("name", message_name) )
			{
				(*teleport_msg_map)[message_name] =
					message_node->getTextContents();
			} //end if ( message exists and has a name)
		} //end for (all message in set)
	}//end for (all message sets in xml file)
}

const void LLAgent::getTeleportSourceSLURL(LLSLURL& slurl) const
{
	slurl = *mTeleportSourceSLURL;
}

// static
void LLAgent::dumpGroupInfo()
{
	LL_INFOS() << "group   " << gAgent.mGroupName << LL_ENDL;
	LL_INFOS() << "ID      " << gAgent.mGroupID << LL_ENDL;
	LL_INFOS() << "powers " << gAgent.mGroupPowers << LL_ENDL;
	LL_INFOS() << "title   " << gAgent.mGroupTitle << LL_ENDL;
	//LL_INFOS() << "insig   " << gAgent.mGroupInsigniaID << LL_ENDL;
}

// Draw a representation of current autopilot target
void LLAgent::renderAutoPilotTarget()
{
	if (mAutoPilot)
	{
		F32 height_meters;
		LLVector3d target_global;

		gGL.matrixMode(LLRender::MM_MODELVIEW);
		gGL.pushMatrix();

		// not textured
		gGL.getTexUnit(0)->unbind(LLTexUnit::TT_TEXTURE);

		// lovely green
		gGL.color4f(0.f, 1.f, 1.f, 1.f);

		target_global = mAutoPilotTargetGlobal;

		gGL.translatef((F32)(target_global.mdV[VX]), (F32)(target_global.mdV[VY]), (F32)(target_global.mdV[VZ]));

		height_meters = 1.f;

		gGL.scalef(height_meters, height_meters, height_meters);

		gSphere.render();

		gGL.popMatrix();
	}
}

void LLAgent::setExternalActionFlags(U32 outer_flags)
{
    if (LLGameControl::willControlAvatar())
    {
        // save these flags for later, for when we're ready
        // to actually send an AgentUpdate packet
        mExternalActionFlags = outer_flags;
	    mbFlagsDirty = TRUE;
    }
}

static U64 g_lastUpdateTime { 0 };
static F32 g_deltaTime { 0.0f };
static S32 g_lastUpdateFrame { 0 };
static S32 g_deltaFrame { 0 };

void LLAgent::applyExternalActionFlags()
{
    if (! LLGameControl::willControlAvatar())
    {
        return;
    }

    // HACK: AGENT_CONTROL_NUDGE_AT_NEG is used to toggle Flycam
    if ((mExternalActionFlags & AGENT_CONTROL_NUDGE_AT_NEG) > 0)
    {
        if (mToggleFlycam)
        {
            mUsingFlycam = !mUsingFlycam;
            if (mUsingFlycam)
            {
                // copy main camera transform to flycam
                LLViewerCamera* camera = LLViewerCamera::getInstance();
                mFlycam.setTransform(camera->getOrigin(), camera->getQuaternion());
                mFlycam.setView(camera->getView());
                mLastFlycamUpdate = LLFrameTimer::getTotalTime();
            }
        }
        mToggleFlycam = false;
    }
    else
    {
        mToggleFlycam = true;
    }

    // measure delta time and frame
    // Note: it is possible for the deltas to be very large
    // and it is the duty of the code that uses them to clamp as necessary
    U64 now = LLFrameTimer::getTotalTime();
    g_deltaTime = F32(now - g_lastUpdateTime) / (F32)(USEC_PER_SEC);
    g_lastUpdateTime = now;

    S32 frame_count = LLFrameTimer::getFrameCount();
    g_deltaFrame = frame_count - g_lastUpdateFrame;
    g_lastUpdateFrame = frame_count;

    if (mUsingFlycam)
    {
        // Flycam will be updated later by exernal context
        return;
    }

    S32 direction = (S32)(mExternalActionFlags & AGENT_CONTROL_AT_POS)
        - (S32)((mExternalActionFlags & AGENT_CONTROL_AT_NEG) >> 1);
    if (direction != 0)
    {
        moveAt(direction);
    }

    static U32 last_non_fly_frame = 0;
    static U64 last_non_fly_time = 0;
    direction = (S32)(mExternalActionFlags & AGENT_CONTROL_UP_POS)
        - (S32)((mExternalActionFlags & AGENT_CONTROL_UP_NEG) >> 1);
    if (direction != 0)
    {
        // HACK: this auto-fly logic based on original code still extant in llviewerinput.cpp::agent_jump()
        // but has been cleaned up.
        // TODO?: DRY this logic
        if (direction > 0)
        {
            if (!getFlying()
                && !upGrabbed()
                && gSavedSettings.getBOOL("AutomaticFly"))
            {
                constexpr F32 FLY_TIME = 0.5f;
                constexpr U32 FLY_FRAMES = 4;
                F32 delta_time = (F32)(now - last_non_fly_time) / (F32)(USEC_PER_SEC);
                U32 delta_frames = frame_count - last_non_fly_frame;
                if( delta_time > FLY_TIME
                    && delta_frames > FLY_FRAMES)
                {
                    setFlying(TRUE);
                }
            }
        }
        else
        {
            last_non_fly_frame = frame_count;
            last_non_fly_time = now;
        }

        moveUp(direction);
    }
    else if (!getFlying())
    {
        last_non_fly_frame = frame_count;
        last_non_fly_time = now;
    }

    direction = (S32)(mExternalActionFlags & AGENT_CONTROL_LEFT_POS)
        - (S32)((mExternalActionFlags & AGENT_CONTROL_LEFT_NEG) >> 1);
    if (direction != 0)
    {
        moveLeft(direction);
    }

    direction = (S32)(mExternalActionFlags & AGENT_CONTROL_YAW_POS)
        - (S32)((mExternalActionFlags & AGENT_CONTROL_YAW_NEG) >> 1);
    if (direction != 0)
    {
        F32 sign = (direction < 0 ? -1.0f : 1.0f);
        // HACK: hard-code 3.0 seconds for YawRate measure.  It is simpler,
        // and the missing variable yaw rate is unnoticeable.
        moveYaw(sign * LLFloaterMove::getYawRate(3.0f));
    }

    {
        F32 pitch = ((mExternalActionFlags & AGENT_CONTROL_PITCH_POS) > 0 ? 1.0f : 0.0f)
            - ((mExternalActionFlags & AGENT_CONTROL_PITCH_NEG) > 0 ? 1.0f : 0.0f);
        movePitch(pitch);
    }

    if ((mExternalActionFlags & AGENT_CONTROL_FLY) > 0)
    {
        if (mToggleFly)
        {
            setFlying(!getFlying());
        }
        mToggleFly = false;
    }
    else
    {
        mToggleFly = true;
    }

    if (mExternalActionFlags & AGENT_CONTROL_STOP)
    {
        setControlFlags(AGENT_CONTROL_STOP);
    }

    if ((mExternalActionFlags & AGENT_CONTROL_SIT_ON_GROUND) > 0)
    {
        if (mToggleSit)
        {
            if (isSitting())
            {
                standUp();
            }
            else
            {
                sitDown();
            }
        }
        mToggleSit = false;
    }
    else
    {
        mToggleSit = true;
    }

    // HACK: AGENT_CONTROL_NUDGE_AT_POS is used to toggle running
    if ((mExternalActionFlags & AGENT_CONTROL_NUDGE_AT_POS) > 0)
    {
        if (mToggleRun)
        {
            if (getRunning())
            {
                clearRunning();
                sendWalkRun(false);
            }
            else
            {
                setRunning();
                sendWalkRun(true);
            }
        }
        mToggleRun = false;
    }
    else
    {
        mToggleRun = true;
    }
}

void LLAgent::updateFlycam()
{
    // Note: flycam_inputs arrive in range [-1,1]
    std::vector<F32> flycam_inputs;
    LLGameControl::getFlycamInputs(flycam_inputs);

    // Note: no matter how flycam_inputs are mapped to the controller
    // they arrive in the following order:
    constexpr S32 FLYCAM_ADVANCE = 0;
    constexpr S32 FLYCAM_PAN     = 1;
    constexpr S32 FLYCAM_RISE    = 2;
    constexpr S32 FLYCAM_PITCH   = 3;
    constexpr S32 FLYCAM_YAW     = 4;
    constexpr S32 FLYCAM_ZOOM    = 5;

    LLVector3 linear_velocity(
            flycam_inputs[FLYCAM_ADVANCE],
            flycam_inputs[FLYCAM_PAN],
            flycam_inputs[FLYCAM_RISE]);
    constexpr F32 MAX_FLYCAM_SPEED = 10.0f;
    mFlycam.setLinearVelocity(MAX_FLYCAM_SPEED * linear_velocity);

    mFlycam.setPitchRate(flycam_inputs[FLYCAM_PITCH]);
    mFlycam.setYawRate(flycam_inputs[FLYCAM_YAW]);
    mFlycam.setZoomRate(flycam_inputs[FLYCAM_ZOOM]);

    mFlycam.integrate(g_deltaTime);

    LLVector3 pos;
    LLQuaternion rot;
    mFlycam.getTransform(pos, rot);
    LLMatrix3 mat(rot);
    LLViewerCamera::getInstance()->setOrigin(pos);
    LLViewerCamera::getInstance()->mXAxis = LLVector3(mat.mMatrix[0]);
    LLViewerCamera::getInstance()->mYAxis = LLVector3(mat.mMatrix[1]);
    LLViewerCamera::getInstance()->mZAxis = LLVector3(mat.mMatrix[2]);

    LLViewerCamera::getInstance()->setView(mFlycam.getView());
}

/********************************************************************************/

//-----------------------------------------------------------------------------
// LLTeleportRequest
//-----------------------------------------------------------------------------

LLTeleportRequest::LLTeleportRequest()
	: mStatus(kPending)
{
}

LLTeleportRequest::~LLTeleportRequest()
{
}

bool LLTeleportRequest::canRestartTeleport()
{
	return false;
}

void LLTeleportRequest::restartTeleport()
{
	llassert(0);
}

// TODO this enum -> name idiom should be in a common class rather than repeated various places.
const std::string& LLTeleportRequest::statusName(EStatus status)
{
	static std::string invalid_status_str("INVALID");
	auto iter = LLTeleportRequest::sTeleportStatusName.find(status);
	if (iter != LLTeleportRequest::sTeleportStatusName.end())
	{
		return iter->second;
	}
	else
	{
		return invalid_status_str;
	}
}

std::ostream& operator<<(std::ostream& os, const LLTeleportRequest& req)
{
	req.toOstream(os);
	return os;
}

void LLTeleportRequest::toOstream(std::ostream& os) const
{
	os << "status " << statusName(mStatus) << "(" << mStatus << ")";
}

//-----------------------------------------------------------------------------
// LLTeleportRequestViaLandmark
//-----------------------------------------------------------------------------
LLTeleportRequestViaLandmark::LLTeleportRequestViaLandmark(const LLUUID &pLandmarkId)
	: LLTeleportRequest(),
	mLandmarkId(pLandmarkId)
{
    LL_INFOS("Teleport") << "LLTeleportRequestViaLandmark created, " << *this << LL_ENDL;
}

LLTeleportRequestViaLandmark::~LLTeleportRequestViaLandmark()
{
    LL_INFOS("Teleport") << "~LLTeleportRequestViaLandmark, " << *this << LL_ENDL;
}

void LLTeleportRequestViaLandmark::toOstream(std::ostream& os) const
{
	os << "landmark " << mLandmarkId << " ";
	LLTeleportRequest::toOstream(os);
}

bool LLTeleportRequestViaLandmark::canRestartTeleport()
{
    LL_INFOS("Teleport") << "LLTeleportRequestViaLandmark::canRestartTeleport? -> true, " << *this << LL_ENDL;
	return true;
}

void LLTeleportRequestViaLandmark::startTeleport()
{
    LL_INFOS("Teleport") << "LLTeleportRequestViaLandmark::startTeleport, " << *this << LL_ENDL;
	gAgent.doTeleportViaLandmark(getLandmarkId());
}

void LLTeleportRequestViaLandmark::restartTeleport()
{
    LL_INFOS("Teleport") << "LLTeleportRequestViaLandmark::restartTeleport, " << *this << LL_ENDL;
	gAgent.doTeleportViaLandmark(getLandmarkId());
}
//-----------------------------------------------------------------------------
// LLTeleportRequestViaLure
//-----------------------------------------------------------------------------

LLTeleportRequestViaLure::LLTeleportRequestViaLure(const LLUUID &pLureId, BOOL pIsLureGodLike)
	: LLTeleportRequestViaLandmark(pLureId),
	mIsLureGodLike(pIsLureGodLike)
{
    LL_INFOS("Teleport") << "LLTeleportRequestViaLure created" << LL_ENDL;
}

LLTeleportRequestViaLure::~LLTeleportRequestViaLure()
{
    LL_INFOS("Teleport") << "~LLTeleportRequestViaLure" << LL_ENDL;
}

void LLTeleportRequestViaLure::toOstream(std::ostream& os) const
{
	os << "mIsLureGodLike " << (S32) mIsLureGodLike << " ";
	LLTeleportRequestViaLandmark::toOstream(os);
}

bool LLTeleportRequestViaLure::canRestartTeleport()
{
	// stinson 05/17/2012 : cannot restart a teleport via lure because of server-side restrictions
	// The current scenario is as follows:
	//    1. User A initializes a request for User B to teleport via lure
	//    2. User B accepts the teleport via lure request
	//    3. The server sees the init request from User A and the accept request from User B and matches them up
	//    4. The server then removes the paired requests up from the "queue"
	//    5. The server then fails User B's teleport for reason of maturity level (for example)
	//    6. User B's viewer prompts user to increase their maturity level profile value.
	//    7. User B confirms and accepts increase in maturity level
	//    8. User B's viewer then attempts to teleport via lure again
	//    9. This request will time-out on the viewer-side because User A's initial request has been removed from the "queue" in step 4

    LL_INFOS("Teleport") << "LLTeleportRequestViaLure::canRestartTeleport? -> false" << LL_ENDL;
    return false;
}

void LLTeleportRequestViaLure::startTeleport()
{
    LL_INFOS("Teleport") << "LLTeleportRequestViaLure::startTeleport" << LL_ENDL;
	gAgent.doTeleportViaLure(getLandmarkId(), isLureGodLike());
}

//-----------------------------------------------------------------------------
// LLTeleportRequestViaLocation
//-----------------------------------------------------------------------------

LLTeleportRequestViaLocation::LLTeleportRequestViaLocation(const LLVector3d &pPosGlobal)
	: LLTeleportRequest(),
	mPosGlobal(pPosGlobal)
{
    LL_INFOS("Teleport") << "LLTeleportRequestViaLocation created" << LL_ENDL;
}

LLTeleportRequestViaLocation::~LLTeleportRequestViaLocation()
{
    LL_INFOS("Teleport") << "~LLTeleportRequestViaLocation" << LL_ENDL;
}

void LLTeleportRequestViaLocation::toOstream(std::ostream& os) const
{
	os << "mPosGlobal " << mPosGlobal << " ";
	LLTeleportRequest::toOstream(os);
}

bool LLTeleportRequestViaLocation::canRestartTeleport()
{
    LL_INFOS("Teleport") << "LLTeleportRequestViaLocation::canRestartTeleport -> true" << LL_ENDL;
	return true;
}

void LLTeleportRequestViaLocation::startTeleport()
{
    LL_INFOS("Teleport") << "LLTeleportRequestViaLocation::startTeleport" << LL_ENDL;
	gAgent.doTeleportViaLocation(getPosGlobal());
}

void LLTeleportRequestViaLocation::restartTeleport()
{
    LL_INFOS("Teleport") << "LLTeleportRequestViaLocation::restartTeleport" << LL_ENDL;
    gAgent.doTeleportViaLocation(getPosGlobal());
}

//-----------------------------------------------------------------------------
// LLTeleportRequestViaLocationLookAt
//-----------------------------------------------------------------------------

LLTeleportRequestViaLocationLookAt::LLTeleportRequestViaLocationLookAt(const LLVector3d &pPosGlobal)
	: LLTeleportRequestViaLocation(pPosGlobal)
{
    LL_INFOS("Teleport") << "LLTeleportRequestViaLocationLookAt created" << LL_ENDL;
}

LLTeleportRequestViaLocationLookAt::~LLTeleportRequestViaLocationLookAt()
{
    LL_INFOS("Teleport") << "~LLTeleportRequestViaLocationLookAt" << LL_ENDL;
}

void LLTeleportRequestViaLocationLookAt::toOstream(std::ostream& os) const
{
	LLTeleportRequestViaLocation::toOstream(os);
}

bool LLTeleportRequestViaLocationLookAt::canRestartTeleport()
{
    LL_INFOS("Teleport") << "LLTeleportRequestViaLocationLookAt::canRestartTeleport -> true" << LL_ENDL;
    return true;
}

void LLTeleportRequestViaLocationLookAt::startTeleport()
{
    LL_INFOS("Teleport") << "LLTeleportRequestViaLocationLookAt::startTeleport" << LL_ENDL;
    gAgent.doTeleportViaLocationLookAt(getPosGlobal());
}

void LLTeleportRequestViaLocationLookAt::restartTeleport()
{
    LL_INFOS("Teleport") << "LLTeleportRequestViaLocationLookAt::restartTeleport" << LL_ENDL;
    gAgent.doTeleportViaLocationLookAt(getPosGlobal());
}

// EOF<|MERGE_RESOLUTION|>--- conflicted
+++ resolved
@@ -1497,18 +1497,6 @@
 
 	LLVector3 skyward = getReferenceUpVector();
 
-<<<<<<< HEAD
-	// SL-19286 Avatar is upside down when viewed from below
-	// after left-clicking the mouse on the avatar and dragging down
-	//
-	// The issue is observed on angle below 10 degrees
-	const F32 look_down_limit = 179.f * DEG_TO_RAD;
-	const F32 look_up_limit = 10.f * DEG_TO_RAD;
-
-	F32 angle_from_skyward = acos(mFrameAgent.getAtAxis() * skyward);
-
-=======
->>>>>>> d98fc504
 	// clamp pitch to limits
 	if (angle >= 0.f)
 	{
