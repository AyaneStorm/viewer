--- conflicted
+++ resolved
@@ -1468,19 +1468,6 @@
 
 	LLVector3 skyward = getReferenceUpVector();
 
-<<<<<<< HEAD
-	// SL-19286 Avatar is upside down when viewed from below
-	// after left-clicking the mouse on the avatar and dragging down
-	//
-	// The issue is observed on angle below 10 degrees
-	bool isMouseLookOn = mControlFlags & AGENT_CONTROL_MOUSELOOK;
-	const F32 look_down_limit = 179.f * DEG_TO_RAD;
-	const F32 look_up_limit   = (isMouseLookOn ? 1.f : 10.f) * DEG_TO_RAD;
-
-	F32 angle_from_skyward = acos(mFrameAgent.getAtAxis() * skyward);
-
-=======
->>>>>>> d98fc504
 	// clamp pitch to limits
 	if (angle >= 0.f)
 	{
