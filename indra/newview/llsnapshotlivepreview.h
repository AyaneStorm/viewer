/**
* @file   llsnapshotlivepreview.h
* @brief  Header file for llsnapshotlivepreview
* @author Gilbert@lindenlab.com
*
* $LicenseInfo:firstyear=2013&license=viewerlgpl$
* Second Life Viewer Source Code
* Copyright (C) 2013, Linden Research, Inc.
*
* This library is free software; you can redistribute it and/or
* modify it under the terms of the GNU Lesser General Public
* License as published by the Free Software Foundation;
* version 2.1 of the License only.
*
* This library is distributed in the hope that it will be useful,
* but WITHOUT ANY WARRANTY; without even the implied warranty of
* MERCHANTABILITY or FITNESS FOR A PARTICULAR PURPOSE.  See the GNU
* Lesser General Public License for more details.
*
* You should have received a copy of the GNU Lesser General Public
* License along with this library; if not, write to the Free Software
* Foundation, Inc., 51 Franklin Street, Fifth Floor, Boston, MA  02110-1301  USA
*
* Linden Research, Inc., 945 Battery Street, San Francisco, CA  94111  USA
* $/LicenseInfo$
*/
#ifndef LL_LLSNAPSHOTLIVEPREVIEW_H
#define LL_LLSNAPSHOTLIVEPREVIEW_H

#include "llsnapshotmodel.h"
#include "llviewertexture.h"
#include "llviewerwindow.h"

class LLImageJPEG;

///----------------------------------------------------------------------------
/// Class LLSnapshotLivePreview
///----------------------------------------------------------------------------
class LLSnapshotLivePreview : public LLView
{
    LOG_CLASS(LLSnapshotLivePreview);
public:
    typedef boost::signals2::signal<void(void)> snapshot_saved_signal_t;

    static void saveLocal(LLPointer<LLImageFormatted> image, const snapshot_saved_signal_t::slot_type& success_cb = snapshot_saved_signal_t(), const snapshot_saved_signal_t::slot_type& failure_cb = snapshot_saved_signal_t());
    struct Params : public LLInitParam::Block<Params, LLView::Params>
    {
        Params()
        {
            name = "snapshot_live_preview";
            mouse_opaque = false;
        }
    };


    LLSnapshotLivePreview(const LLSnapshotLivePreview::Params& p);
    ~LLSnapshotLivePreview();

    void setContainer(LLView* container) { mViewContainer = container; }

<<<<<<< HEAD
	/*virtual*/ void draw();
	/*virtual*/ void reshape(S32 width, S32 height, bool called_from_parent);
=======
    /*virtual*/ void draw();
    /*virtual*/ void reshape(S32 width, S32 height, BOOL called_from_parent);
>>>>>>> e7eced3c

    void setSize(S32 w, S32 h);
    void setWidth(S32 w) { mWidth[mCurImageIndex] = w; }
    void setHeight(S32 h) { mHeight[mCurImageIndex] = h; }
    void getSize(S32& w, S32& h) const;
    S32 getWidth() const { return mWidth[mCurImageIndex]; }
    S32 getHeight() const { return mHeight[mCurImageIndex]; }
    S32 getEncodedImageWidth() const;
    S32 getEncodedImageHeight() const;
    void estimateDataSize();
    S32 getDataSize() const { return mDataSize; }
    void setMaxImageSize(S32 size) ;
    S32  getMaxImageSize() {return mMaxImageSize ;}

    LLSnapshotModel::ESnapshotType getSnapshotType() const { return mSnapshotType; }
    LLSnapshotModel::ESnapshotFormat getSnapshotFormat() const { return mSnapshotFormat; }
<<<<<<< HEAD
	bool getSnapshotUpToDate() const { return mSnapshotUpToDate; }
	bool isSnapshotActive() { return mSnapshotActive; }
	LLViewerTexture* getThumbnailImage() const { return mThumbnailImage ; }
	S32  getThumbnailWidth() const { return mThumbnailWidth ; }
	S32  getThumbnailHeight() const { return mThumbnailHeight ; }
	bool getThumbnailLock() const { return mThumbnailUpdateLock ; }
	bool getThumbnailUpToDate() const { return mThumbnailUpToDate ;}
    void setThumbnailSubsampled(bool subsampled) { mThumbnailSubsampled = subsampled; }

	LLViewerTexture* getCurrentImage();
	F32 getImageAspect();
	const LLRect& getImageRect() const { return mImageRect[mCurImageIndex]; }
	bool isImageScaled() const { return mImageScaled[mCurImageIndex]; }
	void setImageScaled(bool scaled) { mImageScaled[mCurImageIndex] = scaled; }
	const LLVector3d& getPosTakenGlobal() const { return mPosTakenGlobal; }

    void setSnapshotType(LLSnapshotModel::ESnapshotType type) { mSnapshotType = type; }
    void setSnapshotFormat(LLSnapshotModel::ESnapshotFormat format);
	bool setSnapshotQuality(S32 quality, bool set_by_user = true);
	void setSnapshotBufferType(LLSnapshotModel::ESnapshotLayerType type) { mSnapshotBufferType = type; }
    void setAllowRenderUI(bool allow) { mAllowRenderUI = allow; }
    void setAllowFullScreenPreview(bool allow) { mAllowFullScreenPreview = allow; }
    void setFilter(std::string filter_name) { mFilterName = filter_name; }
    std::string  getFilter() const { return mFilterName; }
	void updateSnapshot(bool new_snapshot, bool new_thumbnail = false, F32 delay = 0.f);
    void saveTexture(bool outfit_snapshot = false, std::string name = "");
	void saveLocal(const snapshot_saved_signal_t::slot_type& success_cb, const snapshot_saved_signal_t::slot_type& failure_cb);
=======
    BOOL getSnapshotUpToDate() const { return mSnapshotUpToDate; }
    BOOL isSnapshotActive() { return mSnapshotActive; }
    LLViewerTexture* getThumbnailImage() const { return mThumbnailImage ; }
    S32  getThumbnailWidth() const { return mThumbnailWidth ; }
    S32  getThumbnailHeight() const { return mThumbnailHeight ; }
    BOOL getThumbnailLock() const { return mThumbnailUpdateLock ; }
    BOOL getThumbnailUpToDate() const { return mThumbnailUpToDate ;}
    void setThumbnailSubsampled(BOOL subsampled) { mThumbnailSubsampled = subsampled; }

    LLViewerTexture* getCurrentImage();
    F32 getImageAspect();
    const LLRect& getImageRect() const { return mImageRect[mCurImageIndex]; }
    BOOL isImageScaled() const { return mImageScaled[mCurImageIndex]; }
    void setImageScaled(BOOL scaled) { mImageScaled[mCurImageIndex] = scaled; }
    const LLVector3d& getPosTakenGlobal() const { return mPosTakenGlobal; }

    void setSnapshotType(LLSnapshotModel::ESnapshotType type) { mSnapshotType = type; }
    void setSnapshotFormat(LLSnapshotModel::ESnapshotFormat format);
    bool setSnapshotQuality(S32 quality, bool set_by_user = true);
    void setSnapshotBufferType(LLSnapshotModel::ESnapshotLayerType type) { mSnapshotBufferType = type; }
    void setAllowRenderUI(BOOL allow) { mAllowRenderUI = allow; }
    void setAllowFullScreenPreview(BOOL allow) { mAllowFullScreenPreview = allow; }
    void setFilter(std::string filter_name) { mFilterName = filter_name; }
    std::string  getFilter() const { return mFilterName; }
    void updateSnapshot(BOOL new_snapshot, BOOL new_thumbnail = FALSE, F32 delay = 0.f);
    void saveTexture(BOOL outfit_snapshot = FALSE, std::string name = "");
    void saveLocal(const snapshot_saved_signal_t::slot_type& success_cb, const snapshot_saved_signal_t::slot_type& failure_cb);
>>>>>>> e7eced3c

    LLPointer<LLImageFormatted> getFormattedImage();
    LLPointer<LLImageRaw>       getEncodedImage();
    bool createUploadFile(const std::string &out_file, const S32 max_image_dimentions, const S32 min_image_dimentions);

<<<<<<< HEAD
	/// Sets size of preview thumbnail image and the surrounding rect.
	void setThumbnailPlaceholderRect(const LLRect& rect) {mThumbnailPlaceholderRect = rect; }
	bool setThumbnailImageSize() ;
	void generateThumbnailImage(bool force_update = false) ;
	void resetThumbnailImage() { mThumbnailImage = NULL ; }
	void drawPreviewRect(S32 offset_x, S32 offset_y, LLColor4 alpha_color = LLColor4(0.5f, 0.5f, 0.5f, 0.8f));
	void prepareFreezeFrame();
    
	LLViewerTexture* getBigThumbnailImage();
	S32  getBigThumbnailWidth() const { return mBigThumbnailWidth ; }
	S32  getBigThumbnailHeight() const { return mBigThumbnailHeight ; }

	// Returns true when snapshot generated, false otherwise.
	static bool onIdle( void* snapshot_preview );

private:
    LLView*                     mViewContainer;
    
	LLColor4					mColor;
	LLPointer<LLViewerTexture>	mViewerImage[2]; //used to represent the scene when the frame is frozen.
	LLRect						mImageRect[2];
	S32							mWidth[2];
	S32							mHeight[2];
	bool						mImageScaled[2];
	S32                         mMaxImageSize ;

	//thumbnail image
	LLPointer<LLViewerTexture>	mThumbnailImage ;
	S32                         mThumbnailWidth ;
	S32                         mThumbnailHeight ;
	LLRect                      mPreviewRect ;
	bool                        mThumbnailUpdateLock ;
	bool                        mThumbnailUpToDate ;
	LLRect                      mThumbnailPlaceholderRect;
    bool                        mThumbnailSubsampled; // true if the thumbnail is a subsampled version of the mPreviewImage
    
	LLPointer<LLViewerTexture>	mBigThumbnailImage ;
=======
    /// Sets size of preview thumbnail image and the surrounding rect.
    void setThumbnailPlaceholderRect(const LLRect& rect) {mThumbnailPlaceholderRect = rect; }
    BOOL setThumbnailImageSize() ;
    void generateThumbnailImage(BOOL force_update = FALSE) ;
    void resetThumbnailImage() { mThumbnailImage = NULL ; }
    void drawPreviewRect(S32 offset_x, S32 offset_y, LLColor4 alpha_color = LLColor4(0.5f, 0.5f, 0.5f, 0.8f));
    void prepareFreezeFrame();

    LLViewerTexture* getBigThumbnailImage();
    S32  getBigThumbnailWidth() const { return mBigThumbnailWidth ; }
    S32  getBigThumbnailHeight() const { return mBigThumbnailHeight ; }

    // Returns TRUE when snapshot generated, FALSE otherwise.
    static BOOL onIdle( void* snapshot_preview );

private:
    LLView*                     mViewContainer;

    LLColor4                    mColor;
    LLPointer<LLViewerTexture>  mViewerImage[2]; //used to represent the scene when the frame is frozen.
    LLRect                      mImageRect[2];
    S32                         mWidth[2];
    S32                         mHeight[2];
    BOOL                        mImageScaled[2];
    S32                         mMaxImageSize ;

    //thumbnail image
    LLPointer<LLViewerTexture>  mThumbnailImage ;
    S32                         mThumbnailWidth ;
    S32                         mThumbnailHeight ;
    LLRect                      mPreviewRect ;
    BOOL                        mThumbnailUpdateLock ;
    BOOL                        mThumbnailUpToDate ;
    LLRect                      mThumbnailPlaceholderRect;
    BOOL                        mThumbnailSubsampled; // TRUE if the thumbnail is a subsampled version of the mPreviewImage

    LLPointer<LLViewerTexture>  mBigThumbnailImage ;
>>>>>>> e7eced3c
    S32                         mBigThumbnailWidth;
    S32                         mBigThumbnailHeight;
    bool                        mBigThumbnailUpToDate;

    S32                         mCurImageIndex;
    // The logic is mPreviewImage (raw frame) -> mFormattedImage (formatted / filtered) -> mPreviewImageEncoded (decoded back, to show artifacts)
<<<<<<< HEAD
	LLPointer<LLImageRaw>		mPreviewImage;
	LLPointer<LLImageRaw>		mPreviewImageEncoded;
	LLPointer<LLImageFormatted>	mFormattedImage;
    bool                        mAllowRenderUI;
    bool                        mAllowFullScreenPreview;
	LLFrameTimer				mSnapshotDelayTimer;
	S32							mShineCountdown;
	LLFrameTimer				mShineAnimTimer;
	F32							mFlashAlpha;
	bool						mNeedsFlash;
	LLVector3d					mPosTakenGlobal;
	S32							mSnapshotQuality;
	S32							mDataSize;
    LLSnapshotModel::ESnapshotType				mSnapshotType;
    LLSnapshotModel::ESnapshotFormat	mSnapshotFormat;
	bool						mSnapshotUpToDate;
	LLFrameTimer				mFallAnimTimer;
	LLVector3					mCameraPos;
	LLQuaternion				mCameraRot;
	bool						mSnapshotActive;
	LLSnapshotModel::ESnapshotLayerType mSnapshotBufferType;
	std::string					mFilterName;

	static LLPointer<LLImageFormatted> sSaveLocalImage;

public:
	static std::set<LLSnapshotLivePreview*> sList;
	bool                        mKeepAspectRatio ;
	bool						mForceUpdateSnapshot;
=======
    LLPointer<LLImageRaw>       mPreviewImage;
    LLPointer<LLImageRaw>       mPreviewImageEncoded;
    LLPointer<LLImageFormatted> mFormattedImage;
    BOOL                        mAllowRenderUI;
    BOOL                        mAllowFullScreenPreview;
    LLFrameTimer                mSnapshotDelayTimer;
    S32                         mShineCountdown;
    LLFrameTimer                mShineAnimTimer;
    F32                         mFlashAlpha;
    BOOL                        mNeedsFlash;
    LLVector3d                  mPosTakenGlobal;
    S32                         mSnapshotQuality;
    S32                         mDataSize;
    LLSnapshotModel::ESnapshotType              mSnapshotType;
    LLSnapshotModel::ESnapshotFormat    mSnapshotFormat;
    BOOL                        mSnapshotUpToDate;
    LLFrameTimer                mFallAnimTimer;
    LLVector3                   mCameraPos;
    LLQuaternion                mCameraRot;
    BOOL                        mSnapshotActive;
    LLSnapshotModel::ESnapshotLayerType mSnapshotBufferType;
    std::string                 mFilterName;

    static LLPointer<LLImageFormatted> sSaveLocalImage;

public:
    static std::set<LLSnapshotLivePreview*> sList;
    BOOL                        mKeepAspectRatio ;
    BOOL                        mForceUpdateSnapshot;
>>>>>>> e7eced3c
};

#endif // LL_LLSNAPSHOTLIVEPREVIEW_H
<|MERGE_RESOLUTION|>--- conflicted
+++ resolved
@@ -58,13 +58,8 @@
 
     void setContainer(LLView* container) { mViewContainer = container; }
 
-<<<<<<< HEAD
-	/*virtual*/ void draw();
-	/*virtual*/ void reshape(S32 width, S32 height, bool called_from_parent);
-=======
     /*virtual*/ void draw();
-    /*virtual*/ void reshape(S32 width, S32 height, BOOL called_from_parent);
->>>>>>> e7eced3c
+    /*virtual*/ void reshape(S32 width, S32 height, bool called_from_parent);
 
     void setSize(S32 w, S32 h);
     void setWidth(S32 w) { mWidth[mCurImageIndex] = w; }
@@ -81,111 +76,42 @@
 
     LLSnapshotModel::ESnapshotType getSnapshotType() const { return mSnapshotType; }
     LLSnapshotModel::ESnapshotFormat getSnapshotFormat() const { return mSnapshotFormat; }
-<<<<<<< HEAD
-	bool getSnapshotUpToDate() const { return mSnapshotUpToDate; }
-	bool isSnapshotActive() { return mSnapshotActive; }
-	LLViewerTexture* getThumbnailImage() const { return mThumbnailImage ; }
-	S32  getThumbnailWidth() const { return mThumbnailWidth ; }
-	S32  getThumbnailHeight() const { return mThumbnailHeight ; }
-	bool getThumbnailLock() const { return mThumbnailUpdateLock ; }
-	bool getThumbnailUpToDate() const { return mThumbnailUpToDate ;}
-    void setThumbnailSubsampled(bool subsampled) { mThumbnailSubsampled = subsampled; }
-
-	LLViewerTexture* getCurrentImage();
-	F32 getImageAspect();
-	const LLRect& getImageRect() const { return mImageRect[mCurImageIndex]; }
-	bool isImageScaled() const { return mImageScaled[mCurImageIndex]; }
-	void setImageScaled(bool scaled) { mImageScaled[mCurImageIndex] = scaled; }
-	const LLVector3d& getPosTakenGlobal() const { return mPosTakenGlobal; }
-
-    void setSnapshotType(LLSnapshotModel::ESnapshotType type) { mSnapshotType = type; }
-    void setSnapshotFormat(LLSnapshotModel::ESnapshotFormat format);
-	bool setSnapshotQuality(S32 quality, bool set_by_user = true);
-	void setSnapshotBufferType(LLSnapshotModel::ESnapshotLayerType type) { mSnapshotBufferType = type; }
-    void setAllowRenderUI(bool allow) { mAllowRenderUI = allow; }
-    void setAllowFullScreenPreview(bool allow) { mAllowFullScreenPreview = allow; }
-    void setFilter(std::string filter_name) { mFilterName = filter_name; }
-    std::string  getFilter() const { return mFilterName; }
-	void updateSnapshot(bool new_snapshot, bool new_thumbnail = false, F32 delay = 0.f);
-    void saveTexture(bool outfit_snapshot = false, std::string name = "");
-	void saveLocal(const snapshot_saved_signal_t::slot_type& success_cb, const snapshot_saved_signal_t::slot_type& failure_cb);
-=======
-    BOOL getSnapshotUpToDate() const { return mSnapshotUpToDate; }
-    BOOL isSnapshotActive() { return mSnapshotActive; }
+    bool getSnapshotUpToDate() const { return mSnapshotUpToDate; }
+    bool isSnapshotActive() { return mSnapshotActive; }
     LLViewerTexture* getThumbnailImage() const { return mThumbnailImage ; }
     S32  getThumbnailWidth() const { return mThumbnailWidth ; }
     S32  getThumbnailHeight() const { return mThumbnailHeight ; }
-    BOOL getThumbnailLock() const { return mThumbnailUpdateLock ; }
-    BOOL getThumbnailUpToDate() const { return mThumbnailUpToDate ;}
-    void setThumbnailSubsampled(BOOL subsampled) { mThumbnailSubsampled = subsampled; }
+    bool getThumbnailLock() const { return mThumbnailUpdateLock ; }
+    bool getThumbnailUpToDate() const { return mThumbnailUpToDate ;}
+    void setThumbnailSubsampled(bool subsampled) { mThumbnailSubsampled = subsampled; }
 
     LLViewerTexture* getCurrentImage();
     F32 getImageAspect();
     const LLRect& getImageRect() const { return mImageRect[mCurImageIndex]; }
-    BOOL isImageScaled() const { return mImageScaled[mCurImageIndex]; }
-    void setImageScaled(BOOL scaled) { mImageScaled[mCurImageIndex] = scaled; }
+    bool isImageScaled() const { return mImageScaled[mCurImageIndex]; }
+    void setImageScaled(bool scaled) { mImageScaled[mCurImageIndex] = scaled; }
     const LLVector3d& getPosTakenGlobal() const { return mPosTakenGlobal; }
 
     void setSnapshotType(LLSnapshotModel::ESnapshotType type) { mSnapshotType = type; }
     void setSnapshotFormat(LLSnapshotModel::ESnapshotFormat format);
     bool setSnapshotQuality(S32 quality, bool set_by_user = true);
     void setSnapshotBufferType(LLSnapshotModel::ESnapshotLayerType type) { mSnapshotBufferType = type; }
-    void setAllowRenderUI(BOOL allow) { mAllowRenderUI = allow; }
-    void setAllowFullScreenPreview(BOOL allow) { mAllowFullScreenPreview = allow; }
+    void setAllowRenderUI(bool allow) { mAllowRenderUI = allow; }
+    void setAllowFullScreenPreview(bool allow) { mAllowFullScreenPreview = allow; }
     void setFilter(std::string filter_name) { mFilterName = filter_name; }
     std::string  getFilter() const { return mFilterName; }
-    void updateSnapshot(BOOL new_snapshot, BOOL new_thumbnail = FALSE, F32 delay = 0.f);
-    void saveTexture(BOOL outfit_snapshot = FALSE, std::string name = "");
+    void updateSnapshot(bool new_snapshot, bool new_thumbnail = false, F32 delay = 0.f);
+    void saveTexture(bool outfit_snapshot = false, std::string name = "");
     void saveLocal(const snapshot_saved_signal_t::slot_type& success_cb, const snapshot_saved_signal_t::slot_type& failure_cb);
->>>>>>> e7eced3c
 
     LLPointer<LLImageFormatted> getFormattedImage();
     LLPointer<LLImageRaw>       getEncodedImage();
     bool createUploadFile(const std::string &out_file, const S32 max_image_dimentions, const S32 min_image_dimentions);
 
-<<<<<<< HEAD
-	/// Sets size of preview thumbnail image and the surrounding rect.
-	void setThumbnailPlaceholderRect(const LLRect& rect) {mThumbnailPlaceholderRect = rect; }
-	bool setThumbnailImageSize() ;
-	void generateThumbnailImage(bool force_update = false) ;
-	void resetThumbnailImage() { mThumbnailImage = NULL ; }
-	void drawPreviewRect(S32 offset_x, S32 offset_y, LLColor4 alpha_color = LLColor4(0.5f, 0.5f, 0.5f, 0.8f));
-	void prepareFreezeFrame();
-    
-	LLViewerTexture* getBigThumbnailImage();
-	S32  getBigThumbnailWidth() const { return mBigThumbnailWidth ; }
-	S32  getBigThumbnailHeight() const { return mBigThumbnailHeight ; }
-
-	// Returns true when snapshot generated, false otherwise.
-	static bool onIdle( void* snapshot_preview );
-
-private:
-    LLView*                     mViewContainer;
-    
-	LLColor4					mColor;
-	LLPointer<LLViewerTexture>	mViewerImage[2]; //used to represent the scene when the frame is frozen.
-	LLRect						mImageRect[2];
-	S32							mWidth[2];
-	S32							mHeight[2];
-	bool						mImageScaled[2];
-	S32                         mMaxImageSize ;
-
-	//thumbnail image
-	LLPointer<LLViewerTexture>	mThumbnailImage ;
-	S32                         mThumbnailWidth ;
-	S32                         mThumbnailHeight ;
-	LLRect                      mPreviewRect ;
-	bool                        mThumbnailUpdateLock ;
-	bool                        mThumbnailUpToDate ;
-	LLRect                      mThumbnailPlaceholderRect;
-    bool                        mThumbnailSubsampled; // true if the thumbnail is a subsampled version of the mPreviewImage
-    
-	LLPointer<LLViewerTexture>	mBigThumbnailImage ;
-=======
     /// Sets size of preview thumbnail image and the surrounding rect.
     void setThumbnailPlaceholderRect(const LLRect& rect) {mThumbnailPlaceholderRect = rect; }
-    BOOL setThumbnailImageSize() ;
-    void generateThumbnailImage(BOOL force_update = FALSE) ;
+    bool setThumbnailImageSize() ;
+    void generateThumbnailImage(bool force_update = false) ;
     void resetThumbnailImage() { mThumbnailImage = NULL ; }
     void drawPreviewRect(S32 offset_x, S32 offset_y, LLColor4 alpha_color = LLColor4(0.5f, 0.5f, 0.5f, 0.8f));
     void prepareFreezeFrame();
@@ -194,8 +120,8 @@
     S32  getBigThumbnailWidth() const { return mBigThumbnailWidth ; }
     S32  getBigThumbnailHeight() const { return mBigThumbnailHeight ; }
 
-    // Returns TRUE when snapshot generated, FALSE otherwise.
-    static BOOL onIdle( void* snapshot_preview );
+    // Returns true when snapshot generated, false otherwise.
+    static bool onIdle( void* snapshot_preview );
 
 private:
     LLView*                     mViewContainer;
@@ -205,7 +131,7 @@
     LLRect                      mImageRect[2];
     S32                         mWidth[2];
     S32                         mHeight[2];
-    BOOL                        mImageScaled[2];
+    bool                        mImageScaled[2];
     S32                         mMaxImageSize ;
 
     //thumbnail image
@@ -213,70 +139,38 @@
     S32                         mThumbnailWidth ;
     S32                         mThumbnailHeight ;
     LLRect                      mPreviewRect ;
-    BOOL                        mThumbnailUpdateLock ;
-    BOOL                        mThumbnailUpToDate ;
+    bool                        mThumbnailUpdateLock ;
+    bool                        mThumbnailUpToDate ;
     LLRect                      mThumbnailPlaceholderRect;
-    BOOL                        mThumbnailSubsampled; // TRUE if the thumbnail is a subsampled version of the mPreviewImage
+    bool                        mThumbnailSubsampled; // true if the thumbnail is a subsampled version of the mPreviewImage
 
     LLPointer<LLViewerTexture>  mBigThumbnailImage ;
->>>>>>> e7eced3c
     S32                         mBigThumbnailWidth;
     S32                         mBigThumbnailHeight;
     bool                        mBigThumbnailUpToDate;
 
     S32                         mCurImageIndex;
     // The logic is mPreviewImage (raw frame) -> mFormattedImage (formatted / filtered) -> mPreviewImageEncoded (decoded back, to show artifacts)
-<<<<<<< HEAD
-	LLPointer<LLImageRaw>		mPreviewImage;
-	LLPointer<LLImageRaw>		mPreviewImageEncoded;
-	LLPointer<LLImageFormatted>	mFormattedImage;
-    bool                        mAllowRenderUI;
-    bool                        mAllowFullScreenPreview;
-	LLFrameTimer				mSnapshotDelayTimer;
-	S32							mShineCountdown;
-	LLFrameTimer				mShineAnimTimer;
-	F32							mFlashAlpha;
-	bool						mNeedsFlash;
-	LLVector3d					mPosTakenGlobal;
-	S32							mSnapshotQuality;
-	S32							mDataSize;
-    LLSnapshotModel::ESnapshotType				mSnapshotType;
-    LLSnapshotModel::ESnapshotFormat	mSnapshotFormat;
-	bool						mSnapshotUpToDate;
-	LLFrameTimer				mFallAnimTimer;
-	LLVector3					mCameraPos;
-	LLQuaternion				mCameraRot;
-	bool						mSnapshotActive;
-	LLSnapshotModel::ESnapshotLayerType mSnapshotBufferType;
-	std::string					mFilterName;
-
-	static LLPointer<LLImageFormatted> sSaveLocalImage;
-
-public:
-	static std::set<LLSnapshotLivePreview*> sList;
-	bool                        mKeepAspectRatio ;
-	bool						mForceUpdateSnapshot;
-=======
     LLPointer<LLImageRaw>       mPreviewImage;
     LLPointer<LLImageRaw>       mPreviewImageEncoded;
     LLPointer<LLImageFormatted> mFormattedImage;
-    BOOL                        mAllowRenderUI;
-    BOOL                        mAllowFullScreenPreview;
+    bool                        mAllowRenderUI;
+    bool                        mAllowFullScreenPreview;
     LLFrameTimer                mSnapshotDelayTimer;
     S32                         mShineCountdown;
     LLFrameTimer                mShineAnimTimer;
     F32                         mFlashAlpha;
-    BOOL                        mNeedsFlash;
+    bool                        mNeedsFlash;
     LLVector3d                  mPosTakenGlobal;
     S32                         mSnapshotQuality;
     S32                         mDataSize;
     LLSnapshotModel::ESnapshotType              mSnapshotType;
     LLSnapshotModel::ESnapshotFormat    mSnapshotFormat;
-    BOOL                        mSnapshotUpToDate;
+    bool                        mSnapshotUpToDate;
     LLFrameTimer                mFallAnimTimer;
     LLVector3                   mCameraPos;
     LLQuaternion                mCameraRot;
-    BOOL                        mSnapshotActive;
+    bool                        mSnapshotActive;
     LLSnapshotModel::ESnapshotLayerType mSnapshotBufferType;
     std::string                 mFilterName;
 
@@ -284,9 +178,8 @@
 
 public:
     static std::set<LLSnapshotLivePreview*> sList;
-    BOOL                        mKeepAspectRatio ;
-    BOOL                        mForceUpdateSnapshot;
->>>>>>> e7eced3c
+    bool                        mKeepAspectRatio ;
+    bool                        mForceUpdateSnapshot;
 };
 
 #endif // LL_LLSNAPSHOTLIVEPREVIEW_H
