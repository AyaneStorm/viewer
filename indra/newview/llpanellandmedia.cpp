/**
 * @file llpanellandmedia.cpp
 * @brief Allows configuration of "media" for a land parcel,
 *   for example movies, web pages, and audio.
 *
 * $LicenseInfo:firstyear=2007&license=viewerlgpl$
 * Second Life Viewer Source Code
 * Copyright (C) 2010, Linden Research, Inc.
 *
 * This library is free software; you can redistribute it and/or
 * modify it under the terms of the GNU Lesser General Public
 * License as published by the Free Software Foundation;
 * version 2.1 of the License only.
 *
 * This library is distributed in the hope that it will be useful,
 * but WITHOUT ANY WARRANTY; without even the implied warranty of
 * MERCHANTABILITY or FITNESS FOR A PARTICULAR PURPOSE.  See the GNU
 * Lesser General Public License for more details.
 *
 * You should have received a copy of the GNU Lesser General Public
 * License along with this library; if not, write to the Free Software
 * Foundation, Inc., 51 Franklin Street, Fifth Floor, Boston, MA  02110-1301  USA
 *
 * Linden Research, Inc., 945 Battery Street, San Francisco, CA  94111  USA
 * $/LicenseInfo$
 */

#include "llviewerprecompiledheaders.h"

#include "llpanellandmedia.h"

// viewer includes
#include "llmimetypes.h"
#include "llviewerparcelmgr.h"
#include "llviewerregion.h"
#include "llviewermedia.h"
#include "llviewerparcelmedia.h"
#include "lluictrlfactory.h"

// library includes
#include "llcheckboxctrl.h"
#include "llcombobox.h"
#include "llfloaterurlentry.h"
#include "llfocusmgr.h"
#include "lllineeditor.h"
#include "llparcel.h"
#include "lltextbox.h"
#include "llradiogroup.h"
#include "llspinctrl.h"
#include "llsdutil.h"
#include "lltexturectrl.h"
#include "roles_constants.h"
#include "llscrolllistctrl.h"

//---------------------------------------------------------------------------
// LLPanelLandMedia
//---------------------------------------------------------------------------

LLPanelLandMedia::LLPanelLandMedia(LLParcelSelectionHandle& parcel)
:   LLPanel(),
    mParcel(parcel),
    mMediaURLEdit(NULL),
    mMediaDescEdit(NULL),
    mMediaTypeCombo(NULL),
    mSetURLButton(NULL),
    mMediaHeightCtrl(NULL),
    mMediaWidthCtrl(NULL),
    mMediaSizeCtrlLabel(NULL),
    mMediaTextureCtrl(NULL),
    mMediaAutoScaleCheck(NULL),
    mMediaLoopCheck(NULL)
{
}


// virtual
LLPanelLandMedia::~LLPanelLandMedia()
{
}

bool LLPanelLandMedia::postBuild()
{

<<<<<<< HEAD
	mMediaTextureCtrl = getChild<LLTextureCtrl>("media texture");
	mMediaTextureCtrl->setCommitCallback( onCommitAny, this );
	mMediaTextureCtrl->setAllowNoTexture ( true );
	mMediaTextureCtrl->setImmediateFilterPermMask(PERM_COPY | PERM_TRANSFER);
	mMediaTextureCtrl->setDnDFilterPermMask(PERM_COPY | PERM_TRANSFER);
=======
    mMediaTextureCtrl = getChild<LLTextureCtrl>("media texture");
    mMediaTextureCtrl->setCommitCallback( onCommitAny, this );
    mMediaTextureCtrl->setAllowNoTexture ( TRUE );
    mMediaTextureCtrl->setImmediateFilterPermMask(PERM_COPY | PERM_TRANSFER);
    mMediaTextureCtrl->setDnDFilterPermMask(PERM_COPY | PERM_TRANSFER);
>>>>>>> e7eced3c

    mMediaAutoScaleCheck = getChild<LLCheckBoxCtrl>("media_auto_scale");
    childSetCommitCallback("media_auto_scale", onCommitAny, this);

    mMediaLoopCheck = getChild<LLCheckBoxCtrl>("media_loop");
    childSetCommitCallback("media_loop", onCommitAny, this );

    mMediaURLEdit = getChild<LLLineEditor>("media_url");
    childSetCommitCallback("media_url", onCommitAny, this );

    mMediaDescEdit = getChild<LLLineEditor>("url_description");
    childSetCommitCallback("url_description", onCommitAny, this);

    mMediaTypeCombo = getChild<LLComboBox>("media type");
    childSetCommitCallback("media type", onCommitType, this);
    populateMIMECombo();

    mMediaWidthCtrl = getChild<LLSpinCtrl>("media_size_width");
    childSetCommitCallback("media_size_width", onCommitAny, this);
    mMediaHeightCtrl = getChild<LLSpinCtrl>("media_size_height");
    childSetCommitCallback("media_size_height", onCommitAny, this);
    mMediaSizeCtrlLabel = getChild<LLTextBox>("media_size");

    mSetURLButton = getChild<LLButton>("set_media_url");
    childSetAction("set_media_url", onSetBtn, this);

<<<<<<< HEAD
	return true;
=======
    return TRUE;
>>>>>>> e7eced3c
}


// public
void LLPanelLandMedia::refresh()
{
<<<<<<< HEAD
	LLParcel *parcel = mParcel->getParcel();

	if (!parcel)
	{
		clearCtrls();
	}
	else
	{
		// something selected, hooray!

		// Display options
		bool can_change_media = LLViewerParcelMgr::isParcelModifiableByAgent(parcel, GP_LAND_CHANGE_MEDIA);

		mMediaURLEdit->setText(parcel->getMediaURL());
		mMediaURLEdit->setEnabled( false );

		getChild<LLUICtrl>("current_url")->setValue(parcel->getMediaCurrentURL());

		mMediaDescEdit->setText(parcel->getMediaDesc());
		mMediaDescEdit->setEnabled( can_change_media );

		std::string mime_type = parcel->getMediaType();
		if (mime_type.empty() || mime_type == LLMIMETypes::getDefaultMimeType())
		{
			mime_type = LLMIMETypes::getDefaultMimeTypeTranslation();
		}
		setMediaType(mime_type);
		mMediaTypeCombo->setEnabled( can_change_media );
		getChild<LLUICtrl>("mime_type")->setValue(mime_type);

		mMediaAutoScaleCheck->set( static_cast<bool>(parcel->getMediaAutoScale()) );
		mMediaAutoScaleCheck->setEnabled ( can_change_media );

		// Special code to disable looping checkbox for HTML MIME type
		// (DEV-10042 -- Parcel Media: "Loop Media" should be disabled for static media types)
		bool allow_looping = LLMIMETypes::findAllowLooping( mime_type );
		if ( allow_looping )
			mMediaLoopCheck->set( static_cast<bool>(parcel->getMediaLoop()) );
		else
			mMediaLoopCheck->set( false );
		mMediaLoopCheck->setEnabled ( can_change_media && allow_looping );
		
		// disallow media size change for mime types that don't allow it
		bool allow_resize = LLMIMETypes::findAllowResize( mime_type );
		if ( allow_resize )
			mMediaWidthCtrl->setValue( parcel->getMediaWidth() );
		else
			mMediaWidthCtrl->setValue( 0 );
		mMediaWidthCtrl->setEnabled ( can_change_media && allow_resize );

		if ( allow_resize )
			mMediaHeightCtrl->setValue( parcel->getMediaHeight() );
		else
			mMediaHeightCtrl->setValue( 0 );
		mMediaHeightCtrl->setEnabled ( can_change_media && allow_resize );

		// enable/disable for text label for completeness
		mMediaSizeCtrlLabel->setEnabled( can_change_media && allow_resize );

		mMediaTextureCtrl->setImageAssetID ( parcel->getMediaID() );
		mMediaTextureCtrl->setEnabled( can_change_media );

		mSetURLButton->setEnabled( can_change_media );

	}
=======
    LLParcel *parcel = mParcel->getParcel();

    if (!parcel)
    {
        clearCtrls();
    }
    else
    {
        // something selected, hooray!

        // Display options
        BOOL can_change_media = LLViewerParcelMgr::isParcelModifiableByAgent(parcel, GP_LAND_CHANGE_MEDIA);

        mMediaURLEdit->setText(parcel->getMediaURL());
        mMediaURLEdit->setEnabled( FALSE );

        getChild<LLUICtrl>("current_url")->setValue(parcel->getMediaCurrentURL());

        mMediaDescEdit->setText(parcel->getMediaDesc());
        mMediaDescEdit->setEnabled( can_change_media );

        std::string mime_type = parcel->getMediaType();
        if (mime_type.empty() || mime_type == LLMIMETypes::getDefaultMimeType())
        {
            mime_type = LLMIMETypes::getDefaultMimeTypeTranslation();
        }
        setMediaType(mime_type);
        mMediaTypeCombo->setEnabled( can_change_media );
        getChild<LLUICtrl>("mime_type")->setValue(mime_type);

        mMediaAutoScaleCheck->set( parcel->getMediaAutoScale () );
        mMediaAutoScaleCheck->setEnabled ( can_change_media );

        // Special code to disable looping checkbox for HTML MIME type
        // (DEV-10042 -- Parcel Media: "Loop Media" should be disabled for static media types)
        bool allow_looping = LLMIMETypes::findAllowLooping( mime_type );
        if ( allow_looping )
            mMediaLoopCheck->set( parcel->getMediaLoop () );
        else
            mMediaLoopCheck->set( false );
        mMediaLoopCheck->setEnabled ( can_change_media && allow_looping );

        // disallow media size change for mime types that don't allow it
        bool allow_resize = LLMIMETypes::findAllowResize( mime_type );
        if ( allow_resize )
            mMediaWidthCtrl->setValue( parcel->getMediaWidth() );
        else
            mMediaWidthCtrl->setValue( 0 );
        mMediaWidthCtrl->setEnabled ( can_change_media && allow_resize );

        if ( allow_resize )
            mMediaHeightCtrl->setValue( parcel->getMediaHeight() );
        else
            mMediaHeightCtrl->setValue( 0 );
        mMediaHeightCtrl->setEnabled ( can_change_media && allow_resize );

        // enable/disable for text label for completeness
        mMediaSizeCtrlLabel->setEnabled( can_change_media && allow_resize );

        mMediaTextureCtrl->setImageAssetID ( parcel->getMediaID() );
        mMediaTextureCtrl->setEnabled( can_change_media );

        mSetURLButton->setEnabled( can_change_media );

    }
>>>>>>> e7eced3c
}

void LLPanelLandMedia::populateMIMECombo()
{
    std::string default_mime_type = LLMIMETypes::getDefaultMimeType();
    std::string default_label;
    LLMIMETypes::mime_widget_set_map_t::const_iterator it;
    for (it = LLMIMETypes::sWidgetMap.begin(); it != LLMIMETypes::sWidgetMap.end(); ++it)
    {
        const std::string& mime_type = it->first;
        const LLMIMETypes::LLMIMEWidgetSet& info = it->second;
        if (info.mDefaultMimeType == default_mime_type)
        {
            // Add this label at the end to make UI look cleaner
            default_label = info.mLabel;
        }
        else
        {
            mMediaTypeCombo->add(info.mLabel, mime_type);
        }
    }

    mMediaTypeCombo->add( default_label, default_mime_type, ADD_BOTTOM );
}

void LLPanelLandMedia::setMediaType(const std::string& mime_type)
{
    LLParcel *parcel = mParcel->getParcel();
    if(parcel)
        parcel->setMediaType(mime_type);

    std::string media_key = LLMIMETypes::widgetType(mime_type);
    mMediaTypeCombo->setValue(media_key);

    std::string mime_str = mime_type;
    if(LLMIMETypes::getDefaultMimeType() == mime_type)
    {
        // Instead of showing predefined "none/none" we are going to show something
        // localizable - "none" for example (see EXT-6542)
        mime_str = LLMIMETypes::getDefaultMimeTypeTranslation();
    }
    getChild<LLUICtrl>("mime_type")->setValue(mime_str);
}

void LLPanelLandMedia::setMediaURL(const std::string& media_url)
{
    mMediaURLEdit->setText(media_url);
    LLParcel *parcel = mParcel->getParcel();
    if(parcel)
        parcel->setMediaCurrentURL(media_url);
    // LLViewerMedia::navigateHome();


    mMediaURLEdit->onCommit();
    // LLViewerParcelMedia::sendMediaNavigateMessage(media_url);
    getChild<LLUICtrl>("current_url")->setValue(media_url);
}
std::string LLPanelLandMedia::getMediaURL()
{
    return mMediaURLEdit->getText();
}

// static
void LLPanelLandMedia::onCommitType(LLUICtrl *ctrl, void *userdata)
{
    LLPanelLandMedia *self = (LLPanelLandMedia *)userdata;
    std::string current_type = LLMIMETypes::widgetType(self->getChild<LLUICtrl>("mime_type")->getValue().asString());
    std::string new_type = self->mMediaTypeCombo->getValue();
    if(current_type != new_type)
    {
        self->getChild<LLUICtrl>("mime_type")->setValue(LLMIMETypes::findDefaultMimeType(new_type));
    }
    onCommitAny(ctrl, userdata);

}

// static
void LLPanelLandMedia::onCommitAny(LLUICtrl*, void *userdata)
{
<<<<<<< HEAD
	LLPanelLandMedia *self = (LLPanelLandMedia *)userdata;

	LLParcel* parcel = self->mParcel->getParcel();
	if (!parcel)
	{
		return;
	}

	// Extract data from UI
	std::string media_url	= self->mMediaURLEdit->getText();
	std::string media_desc	= self->mMediaDescEdit->getText();
	std::string mime_type	= self->getChild<LLUICtrl>("mime_type")->getValue().asString();
	U8 media_auto_scale		= static_cast<U8>(self->mMediaAutoScaleCheck->get());
	U8 media_loop           = static_cast<U8>(self->mMediaLoopCheck->get());
	S32 media_width			= (S32)self->mMediaWidthCtrl->get();
	S32 media_height		= (S32)self->mMediaHeightCtrl->get();
	LLUUID media_id			= self->mMediaTextureCtrl->getImageAssetID();


	self->getChild<LLUICtrl>("mime_type")->setValue(mime_type);

	// Remove leading/trailing whitespace (common when copying/pasting)
	LLStringUtil::trim(media_url);

	// Push data into current parcel
	parcel->setMediaURL(media_url);
	parcel->setMediaType(mime_type);
	parcel->setMediaDesc(media_desc);
	parcel->setMediaWidth(media_width);
	parcel->setMediaHeight(media_height);
	parcel->setMediaID(media_id);
	parcel->setMediaAutoScale ( media_auto_scale );
	parcel->setMediaLoop ( media_loop );

	// Send current parcel data upstream to server
	LLViewerParcelMgr::getInstance()->sendParcelPropertiesUpdate( parcel );

	// Might have changed properties, so let's redraw!
	self->refresh();
=======
    LLPanelLandMedia *self = (LLPanelLandMedia *)userdata;

    LLParcel* parcel = self->mParcel->getParcel();
    if (!parcel)
    {
        return;
    }

    // Extract data from UI
    std::string media_url   = self->mMediaURLEdit->getText();
    std::string media_desc  = self->mMediaDescEdit->getText();
    std::string mime_type   = self->getChild<LLUICtrl>("mime_type")->getValue().asString();
    U8 media_auto_scale     = self->mMediaAutoScaleCheck->get();
    U8 media_loop           = self->mMediaLoopCheck->get();
    S32 media_width         = (S32)self->mMediaWidthCtrl->get();
    S32 media_height        = (S32)self->mMediaHeightCtrl->get();
    LLUUID media_id         = self->mMediaTextureCtrl->getImageAssetID();


    self->getChild<LLUICtrl>("mime_type")->setValue(mime_type);

    // Remove leading/trailing whitespace (common when copying/pasting)
    LLStringUtil::trim(media_url);

    // Push data into current parcel
    parcel->setMediaURL(media_url);
    parcel->setMediaType(mime_type);
    parcel->setMediaDesc(media_desc);
    parcel->setMediaWidth(media_width);
    parcel->setMediaHeight(media_height);
    parcel->setMediaID(media_id);
    parcel->setMediaAutoScale ( media_auto_scale );
    parcel->setMediaLoop ( media_loop );

    // Send current parcel data upstream to server
    LLViewerParcelMgr::getInstance()->sendParcelPropertiesUpdate( parcel );

    // Might have changed properties, so let's redraw!
    self->refresh();
>>>>>>> e7eced3c
}
// static
void LLPanelLandMedia::onSetBtn(void *userdata)
{
    LLPanelLandMedia *self = (LLPanelLandMedia *)userdata;
    self->mURLEntryFloater = LLFloaterURLEntry::show( self->getHandle(), self->getMediaURL() );
    LLFloater* parent_floater = gFloaterView->getParentFloater(self);
    if (parent_floater)
    {
        parent_floater->addDependentFloater(self->mURLEntryFloater.get());
    }
}

// static
void LLPanelLandMedia::onResetBtn(void *userdata)
{
    LLPanelLandMedia *self = (LLPanelLandMedia *)userdata;
    LLParcel* parcel = self->mParcel->getParcel();
    // LLViewerMedia::navigateHome();
    self->refresh();
    self->getChild<LLUICtrl>("current_url")->setValue(parcel->getMediaURL());
    // LLViewerParcelMedia::sendMediaNavigateMessage(parcel->getMediaURL());

}
<|MERGE_RESOLUTION|>--- conflicted
+++ resolved
@@ -81,19 +81,11 @@
 bool LLPanelLandMedia::postBuild()
 {
 
-<<<<<<< HEAD
-	mMediaTextureCtrl = getChild<LLTextureCtrl>("media texture");
-	mMediaTextureCtrl->setCommitCallback( onCommitAny, this );
-	mMediaTextureCtrl->setAllowNoTexture ( true );
-	mMediaTextureCtrl->setImmediateFilterPermMask(PERM_COPY | PERM_TRANSFER);
-	mMediaTextureCtrl->setDnDFilterPermMask(PERM_COPY | PERM_TRANSFER);
-=======
     mMediaTextureCtrl = getChild<LLTextureCtrl>("media texture");
     mMediaTextureCtrl->setCommitCallback( onCommitAny, this );
-    mMediaTextureCtrl->setAllowNoTexture ( TRUE );
+    mMediaTextureCtrl->setAllowNoTexture ( true );
     mMediaTextureCtrl->setImmediateFilterPermMask(PERM_COPY | PERM_TRANSFER);
     mMediaTextureCtrl->setDnDFilterPermMask(PERM_COPY | PERM_TRANSFER);
->>>>>>> e7eced3c
 
     mMediaAutoScaleCheck = getChild<LLCheckBoxCtrl>("media_auto_scale");
     childSetCommitCallback("media_auto_scale", onCommitAny, this);
@@ -120,84 +112,13 @@
     mSetURLButton = getChild<LLButton>("set_media_url");
     childSetAction("set_media_url", onSetBtn, this);
 
-<<<<<<< HEAD
-	return true;
-=======
-    return TRUE;
->>>>>>> e7eced3c
+    return true;
 }
 
 
 // public
 void LLPanelLandMedia::refresh()
 {
-<<<<<<< HEAD
-	LLParcel *parcel = mParcel->getParcel();
-
-	if (!parcel)
-	{
-		clearCtrls();
-	}
-	else
-	{
-		// something selected, hooray!
-
-		// Display options
-		bool can_change_media = LLViewerParcelMgr::isParcelModifiableByAgent(parcel, GP_LAND_CHANGE_MEDIA);
-
-		mMediaURLEdit->setText(parcel->getMediaURL());
-		mMediaURLEdit->setEnabled( false );
-
-		getChild<LLUICtrl>("current_url")->setValue(parcel->getMediaCurrentURL());
-
-		mMediaDescEdit->setText(parcel->getMediaDesc());
-		mMediaDescEdit->setEnabled( can_change_media );
-
-		std::string mime_type = parcel->getMediaType();
-		if (mime_type.empty() || mime_type == LLMIMETypes::getDefaultMimeType())
-		{
-			mime_type = LLMIMETypes::getDefaultMimeTypeTranslation();
-		}
-		setMediaType(mime_type);
-		mMediaTypeCombo->setEnabled( can_change_media );
-		getChild<LLUICtrl>("mime_type")->setValue(mime_type);
-
-		mMediaAutoScaleCheck->set( static_cast<bool>(parcel->getMediaAutoScale()) );
-		mMediaAutoScaleCheck->setEnabled ( can_change_media );
-
-		// Special code to disable looping checkbox for HTML MIME type
-		// (DEV-10042 -- Parcel Media: "Loop Media" should be disabled for static media types)
-		bool allow_looping = LLMIMETypes::findAllowLooping( mime_type );
-		if ( allow_looping )
-			mMediaLoopCheck->set( static_cast<bool>(parcel->getMediaLoop()) );
-		else
-			mMediaLoopCheck->set( false );
-		mMediaLoopCheck->setEnabled ( can_change_media && allow_looping );
-		
-		// disallow media size change for mime types that don't allow it
-		bool allow_resize = LLMIMETypes::findAllowResize( mime_type );
-		if ( allow_resize )
-			mMediaWidthCtrl->setValue( parcel->getMediaWidth() );
-		else
-			mMediaWidthCtrl->setValue( 0 );
-		mMediaWidthCtrl->setEnabled ( can_change_media && allow_resize );
-
-		if ( allow_resize )
-			mMediaHeightCtrl->setValue( parcel->getMediaHeight() );
-		else
-			mMediaHeightCtrl->setValue( 0 );
-		mMediaHeightCtrl->setEnabled ( can_change_media && allow_resize );
-
-		// enable/disable for text label for completeness
-		mMediaSizeCtrlLabel->setEnabled( can_change_media && allow_resize );
-
-		mMediaTextureCtrl->setImageAssetID ( parcel->getMediaID() );
-		mMediaTextureCtrl->setEnabled( can_change_media );
-
-		mSetURLButton->setEnabled( can_change_media );
-
-	}
-=======
     LLParcel *parcel = mParcel->getParcel();
 
     if (!parcel)
@@ -209,10 +130,10 @@
         // something selected, hooray!
 
         // Display options
-        BOOL can_change_media = LLViewerParcelMgr::isParcelModifiableByAgent(parcel, GP_LAND_CHANGE_MEDIA);
+        bool can_change_media = LLViewerParcelMgr::isParcelModifiableByAgent(parcel, GP_LAND_CHANGE_MEDIA);
 
         mMediaURLEdit->setText(parcel->getMediaURL());
-        mMediaURLEdit->setEnabled( FALSE );
+        mMediaURLEdit->setEnabled( false );
 
         getChild<LLUICtrl>("current_url")->setValue(parcel->getMediaCurrentURL());
 
@@ -228,14 +149,14 @@
         mMediaTypeCombo->setEnabled( can_change_media );
         getChild<LLUICtrl>("mime_type")->setValue(mime_type);
 
-        mMediaAutoScaleCheck->set( parcel->getMediaAutoScale () );
+        mMediaAutoScaleCheck->set( static_cast<bool>(parcel->getMediaAutoScale()) );
         mMediaAutoScaleCheck->setEnabled ( can_change_media );
 
         // Special code to disable looping checkbox for HTML MIME type
         // (DEV-10042 -- Parcel Media: "Loop Media" should be disabled for static media types)
         bool allow_looping = LLMIMETypes::findAllowLooping( mime_type );
         if ( allow_looping )
-            mMediaLoopCheck->set( parcel->getMediaLoop () );
+            mMediaLoopCheck->set( static_cast<bool>(parcel->getMediaLoop()) );
         else
             mMediaLoopCheck->set( false );
         mMediaLoopCheck->setEnabled ( can_change_media && allow_looping );
@@ -263,7 +184,6 @@
         mSetURLButton->setEnabled( can_change_media );
 
     }
->>>>>>> e7eced3c
 }
 
 void LLPanelLandMedia::populateMIMECombo()
@@ -343,47 +263,6 @@
 // static
 void LLPanelLandMedia::onCommitAny(LLUICtrl*, void *userdata)
 {
-<<<<<<< HEAD
-	LLPanelLandMedia *self = (LLPanelLandMedia *)userdata;
-
-	LLParcel* parcel = self->mParcel->getParcel();
-	if (!parcel)
-	{
-		return;
-	}
-
-	// Extract data from UI
-	std::string media_url	= self->mMediaURLEdit->getText();
-	std::string media_desc	= self->mMediaDescEdit->getText();
-	std::string mime_type	= self->getChild<LLUICtrl>("mime_type")->getValue().asString();
-	U8 media_auto_scale		= static_cast<U8>(self->mMediaAutoScaleCheck->get());
-	U8 media_loop           = static_cast<U8>(self->mMediaLoopCheck->get());
-	S32 media_width			= (S32)self->mMediaWidthCtrl->get();
-	S32 media_height		= (S32)self->mMediaHeightCtrl->get();
-	LLUUID media_id			= self->mMediaTextureCtrl->getImageAssetID();
-
-
-	self->getChild<LLUICtrl>("mime_type")->setValue(mime_type);
-
-	// Remove leading/trailing whitespace (common when copying/pasting)
-	LLStringUtil::trim(media_url);
-
-	// Push data into current parcel
-	parcel->setMediaURL(media_url);
-	parcel->setMediaType(mime_type);
-	parcel->setMediaDesc(media_desc);
-	parcel->setMediaWidth(media_width);
-	parcel->setMediaHeight(media_height);
-	parcel->setMediaID(media_id);
-	parcel->setMediaAutoScale ( media_auto_scale );
-	parcel->setMediaLoop ( media_loop );
-
-	// Send current parcel data upstream to server
-	LLViewerParcelMgr::getInstance()->sendParcelPropertiesUpdate( parcel );
-
-	// Might have changed properties, so let's redraw!
-	self->refresh();
-=======
     LLPanelLandMedia *self = (LLPanelLandMedia *)userdata;
 
     LLParcel* parcel = self->mParcel->getParcel();
@@ -396,8 +275,8 @@
     std::string media_url   = self->mMediaURLEdit->getText();
     std::string media_desc  = self->mMediaDescEdit->getText();
     std::string mime_type   = self->getChild<LLUICtrl>("mime_type")->getValue().asString();
-    U8 media_auto_scale     = self->mMediaAutoScaleCheck->get();
-    U8 media_loop           = self->mMediaLoopCheck->get();
+    U8 media_auto_scale     = static_cast<U8>(self->mMediaAutoScaleCheck->get());
+    U8 media_loop           = static_cast<U8>(self->mMediaLoopCheck->get());
     S32 media_width         = (S32)self->mMediaWidthCtrl->get();
     S32 media_height        = (S32)self->mMediaHeightCtrl->get();
     LLUUID media_id         = self->mMediaTextureCtrl->getImageAssetID();
@@ -423,7 +302,6 @@
 
     // Might have changed properties, so let's redraw!
     self->refresh();
->>>>>>> e7eced3c
 }
 // static
 void LLPanelLandMedia::onSetBtn(void *userdata)
