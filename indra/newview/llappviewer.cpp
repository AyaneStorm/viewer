--- conflicted
+++ resolved
@@ -3354,11 +3354,7 @@
         LLVoiceVersionInfo version = LLVoiceClient::getInstance()->getVersion();
         const std::string build_version = version.mBuildVersion;
         std::ostringstream version_string;
-<<<<<<< HEAD
         if (std::equal(version.mBuildVersion.begin(), version.mBuildVersion.begin() + version.serverVersion.size(),
-=======
-        if (std::equal(build_version.begin(), build_version.begin() + version.serverVersion.size(),
->>>>>>> e1623bb2
                        version.serverVersion.begin()))
         {  // Normal case: Show type and build version.
             version_string << version.voiceServerType << " " << version.mBuildVersion << std::endl;
@@ -5109,48 +5105,6 @@
 
 void LLAppViewer::sendLogoutRequest()
 {
-<<<<<<< HEAD
-	if(!mLogoutRequestSent && gMessageSystem)
-	{
-		//Set internal status variables and marker files before actually starting the logout process
-		gLogoutInProgress = TRUE;
-		if (!mSecondInstance)
-		{
-			mLogoutMarkerFileName = gDirUtilp->getExpandedFilename(LL_PATH_LOGS,LOGOUT_MARKER_FILE_NAME);
-
-			mLogoutMarkerFile.open(mLogoutMarkerFileName, LL_APR_WB);
-			if (mLogoutMarkerFile.getFileHandle())
-			{
-				LL_INFOS("MarkerFile") << "Created logout marker file '"<< mLogoutMarkerFileName << "' " << LL_ENDL;
-				recordMarkerVersion(mLogoutMarkerFile);
-			}
-			else
-			{
-				LL_WARNS("MarkerFile") << "Cannot create logout marker file " << mLogoutMarkerFileName << LL_ENDL;
-			}
-		}
-		else
-		{
-			LL_INFOS("MarkerFile") << "Did not logout marker file because this is a second instance" << LL_ENDL;
-		}
-
-		LLMessageSystem* msg = gMessageSystem;
-		msg->newMessageFast(_PREHASH_LogoutRequest);
-		msg->nextBlockFast(_PREHASH_AgentData);
-		msg->addUUIDFast(_PREHASH_AgentID, gAgent.getID() );
-		msg->addUUIDFast(_PREHASH_SessionID, gAgent.getSessionID());
-		gAgent.sendReliableMessage();
-
-		gLogoutTimer.reset();
-		gLogoutMaxTime = LOGOUT_REQUEST_TIME;
-		mLogoutRequestSent = TRUE;
-
-		if(LLVoiceClient::instanceExists())
-		{
-			LLVoiceClient::getInstance()->setVoiceEnabled(false);
-		}
-	}
-=======
     if(!mLogoutRequestSent && gMessageSystem)
     {
         //Set internal status variables and marker files before actually starting the logout process
@@ -5188,10 +5142,9 @@
 
         if(LLVoiceClient::instanceExists())
         {
-            LLVoiceClient::getInstance()->leaveChannel();
-        }
-    }
->>>>>>> e1623bb2
+            LLVoiceClient::getInstance()->setVoiceEnabled(false);
+        }
+    }
 }
 
 void LLAppViewer::updateNameLookupUrl(const LLViewerRegion * regionp)
