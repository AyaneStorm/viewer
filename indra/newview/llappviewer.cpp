--- conflicted
+++ resolved
@@ -360,14 +360,9 @@
 bool gRandomizeFramerate = false;
 bool gPeriodicSlowFrame = false;
 
-<<<<<<< HEAD
 bool gCrashOnStartup = false;
 bool gLLErrorActivated = false;
 bool gLogoutInProgress = false;
-=======
-BOOL gCrashOnStartup = FALSE;
-BOOL gLogoutInProgress = FALSE;
->>>>>>> 9567393f
 
 bool gSimulateMemLeak = false;
 
