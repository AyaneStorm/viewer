--- conflicted
+++ resolved
@@ -4897,13 +4897,8 @@
 	// hover callbacks
 	//
     
-<<<<<<< HEAD
-#ifdef LL_DARWIN   //SPATTERS may want to make this mac-only.  Test on Windows.
+#ifdef LL_DARWIN
 	if (!mQuitRequested)  //MAINT-4243
-=======
-#ifdef LL_DARWIN   
-	if (mQuitRequested)  //MAINT-4243
->>>>>>> 7060527b
 #endif
 	{
 // 		LL_RECORD_BLOCK_TIME(FTM_IDLE_CB);
