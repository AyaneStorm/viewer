/**
 * @file llappviewer.cpp
 * @brief The LLAppViewer class definitions
 *
 * $LicenseInfo:firstyear=2007&license=viewerlgpl$
 * Second Life Viewer Source Code
 * Copyright (C) 2012, Linden Research, Inc.
 *
 * This library is free software; you can redistribute it and/or
 * modify it under the terms of the GNU Lesser General Public
 * License as published by the Free Software Foundation;
 * version 2.1 of the License only.
 *
 * This library is distributed in the hope that it will be useful,
 * but WITHOUT ANY WARRANTY; without even the implied warranty of
 * MERCHANTABILITY or FITNESS FOR A PARTICULAR PURPOSE.  See the GNU
 * Lesser General Public License for more details.
 *
 * You should have received a copy of the GNU Lesser General Public
 * License along with this library; if not, write to the Free Software
 * Foundation, Inc., 51 Franklin Street, Fifth Floor, Boston, MA  02110-1301  USA
 *
 * Linden Research, Inc., 945 Battery Street, San Francisco, CA  94111  USA
 * $/LicenseInfo$
 */

#include "llviewerprecompiledheaders.h"

#include "llappviewer.h"

// Viewer includes
#include "llversioninfo.h"
#include "llfeaturemanager.h"
#include "lluictrlfactory.h"
#include "lltexteditor.h"
#include "llerrorcontrol.h"
#include "lleventtimer.h"
#include "llviewertexturelist.h"
#include "llgroupmgr.h"
#include "llagent.h"
#include "llagentcamera.h"
#include "llagentlanguage.h"
#include "llagentui.h"
#include "llagentwearables.h"
#include "lldirpicker.h"
#include "llfloaterimcontainer.h"
#include "llimprocessing.h"
#include "llwindow.h"
#include "llviewerstats.h"
#include "llviewerstatsrecorder.h"
#include "llmarketplacefunctions.h"
#include "llmarketplacenotifications.h"
#include "llmd5.h"
#include "llmeshrepository.h"
#include "llpumpio.h"
#include "llmimetypes.h"
#include "llslurl.h"
#include "llstartup.h"
#include "llfocusmgr.h"
#include "llviewerjoystick.h"
#include "llallocator.h"
#include "llcalc.h"
#include "llconversationlog.h"
#include "lldxhardware.h"
#include "lltexturestats.h"
#include "lltrace.h"
#include "lltracethreadrecorder.h"
#include "llviewerwindow.h"
#include "llviewerdisplay.h"
#include "llviewermedia.h"
#include "llviewerparcelmedia.h"
#include "llviewermediafocus.h"
#include "llviewermessage.h"
#include "llviewerobjectlist.h"
#include "llworldmap.h"
#include "llmutelist.h"
#include "llviewerhelp.h"
#include "lluicolortable.h"
#include "llurldispatcher.h"
#include "llurlhistory.h"
#include "llrender.h"
#include "llteleporthistory.h"
#include "lltoast.h"
#include "llsdutil_math.h"
#include "lllocationhistory.h"
#include "llfasttimerview.h"
#include "llvector4a.h"
#include "llviewermenufile.h"
#include "llvoicechannel.h"
#include "llvoavatarself.h"
#include "llurlmatch.h"
#include "lltextutil.h"
#include "lllogininstance.h"
#include "llprogressview.h"
#include "llvocache.h"
#include "llvopartgroup.h"
#include "llweb.h"
#include "llfloatertexturefetchdebugger.h"
#include "llspellcheck.h"
#include "llscenemonitor.h"
#include "llavatarrenderinfoaccountant.h"
#include "lllocalbitmaps.h"
#include "llskinningutil.h"

// Linden library includes
#include "llavatarnamecache.h"
#include "lldiriterator.h"
#include "llexperiencecache.h"
#include "llimagej2c.h"
#include "llmemory.h"
#include "llprimitive.h"
#include "llurlaction.h"
#include "llurlentry.h"
#include "llvfile.h"
#include "llvfsthread.h"
#include "llvolumemgr.h"
#include "llxfermanager.h"
#include "llphysicsextensions.h"

#include "llnotificationmanager.h"
#include "llnotifications.h"
#include "llnotificationsutil.h"

#include "llleap.h"
#include "stringize.h"
#include "llcoros.h"
#include "llexception.h"
#if !LL_LINUX
#include "cef/dullahan.h"
#include "vlc/libvlc_version.h"
#endif // LL_LINUX

// Third party library includes
#include <boost/bind.hpp>
#include <boost/foreach.hpp>
#include <boost/algorithm/string.hpp>
#include <boost/regex.hpp>
#include <boost/throw_exception.hpp>

#if LL_WINDOWS
#	include <share.h> // For _SH_DENYWR in processMarkerFiles
#else
#   include <sys/file.h> // For processMarkerFiles
#endif

#include "llapr.h"
#include <boost/lexical_cast.hpp>

#include "llviewerkeyboard.h"
#include "lllfsthread.h"
#include "llworkerthread.h"
#include "lltexturecache.h"
#include "lltexturefetch.h"
#include "llimageworker.h"
#include "llevents.h"

// The files below handle dependencies from cleanup.
#include "llkeyframemotion.h"
#include "llworldmap.h"
#include "llhudmanager.h"
#include "lltoolmgr.h"
#include "llassetstorage.h"
#include "llpolymesh.h"
#include "llproxy.h"
#include "llaudioengine.h"
#include "llstreamingaudio.h"
#include "llviewermenu.h"
#include "llselectmgr.h"
#include "lltrans.h"
#include "lltransutil.h"
#include "lltracker.h"
#include "llviewerparcelmgr.h"
#include "llworldmapview.h"
#include "llpostprocess.h"

#include "lldebugview.h"
#include "llconsole.h"
#include "llcontainerview.h"
#include "lltooltip.h"

#include "llsdutil.h"
#include "llsdserialize.h"

#include "llworld.h"
#include "llhudeffecttrail.h"
#include "llvectorperfoptions.h"
#include "llslurl.h"
#include "llwatchdog.h"

// Included so that constants/settings might be initialized
// in save_settings_to_globals()
#include "llbutton.h"
#include "llstatusbar.h"
#include "llsurface.h"
#include "llvosky.h"
#include "llvotree.h"
#include "llvoavatar.h"
#include "llfolderview.h"
#include "llagentpilot.h"
#include "llvovolume.h"
#include "llflexibleobject.h"
#include "llvosurfacepatch.h"
#include "llviewerfloaterreg.h"
#include "llcommandlineparser.h"
#include "llfloatermemleak.h"
#include "llfloaterreg.h"
#include "llfloateroutfitsnapshot.h"
#include "llfloatersnapshot.h"
#include "llsidepanelinventory.h"
#include "llatmosphere.h"

// includes for idle() idleShutdown()
#include "llviewercontrol.h"
#include "lleventnotifier.h"
#include "llcallbacklist.h"
#include "lldeferredsounds.h"
#include "pipeline.h"
#include "llgesturemgr.h"
#include "llsky.h"
#include "llvlmanager.h"
#include "llviewercamera.h"
#include "lldrawpoolbump.h"
#include "llvieweraudio.h"
#include "llimview.h"
#include "llviewerthrottle.h"
#include "llparcel.h"
#include "llavatariconctrl.h"
#include "llgroupiconctrl.h"
#include "llviewerassetstats.h"

// Include for security api initialization
#include "llsecapi.h"
#include "llmachineid.h"
#include "llmainlooprepeater.h"
#include "llcleanup.h"

#include "llcoproceduremanager.h"
#include "llviewereventrecorder.h"

// *FIX: These extern globals should be cleaned up.
// The globals either represent state/config/resource-storage of either
// this app, or another 'component' of the viewer. App globals should be
// moved into the app class, where as the other globals should be
// moved out of here.
// If a global symbol reference seems valid, it will be included
// via header files above.

//----------------------------------------------------------------------------
// llviewernetwork.h
#include "llviewernetwork.h"
// define a self-registering event API object
#include "llappviewerlistener.h"

#if (LL_LINUX || LL_SOLARIS) && LL_GTK
#include "glib.h"
#endif // (LL_LINUX || LL_SOLARIS) && LL_GTK

#if LL_MSVC
// disable boost::lexical_cast warning
#pragma warning (disable:4702)
#endif

static LLAppViewerListener sAppViewerListener(LLAppViewer::instance);

////// Windows-specific includes to the bottom - nasty defines in these pollute the preprocessor
//
//----------------------------------------------------------------------------
// viewer.cpp - these are only used in viewer, should be easily moved.

#if LL_DARWIN
extern void init_apple_menu(const char* product);
#endif // LL_DARWIN

extern BOOL gRandomizeFramerate;
extern BOOL gPeriodicSlowFrame;
extern BOOL gDebugGL;

#if LL_DARWIN
extern BOOL gHiDPISupport;
#endif

////////////////////////////////////////////////////////////
// All from the last globals push...

F32 gSimLastTime; // Used in LLAppViewer::init and send_stats()
F32 gSimFrames;

BOOL gShowObjectUpdates = FALSE;
BOOL gUseQuickTime = TRUE;

eLastExecEvent gLastExecEvent = LAST_EXEC_NORMAL;
S32 gLastExecDuration = -1; // (<0 indicates unknown)

#if LL_WINDOWS
#   define LL_PLATFORM_KEY "win"
#elif LL_DARWIN
#   define LL_PLATFORM_KEY "mac"
#elif LL_LINUX
#   define LL_PLATFORM_KEY "lnx"
else
#   error "Unknown Platform"
#endif
const char* gPlatform = LL_PLATFORM_KEY;

LLSD gDebugInfo;

U32	gFrameCount = 0;
U32 gForegroundFrameCount = 0; // number of frames that app window was in foreground
LLPumpIO* gServicePump = NULL;

U64MicrosecondsImplicit gFrameTime = 0;
F32SecondsImplicit gFrameTimeSeconds = 0.f;
F32SecondsImplicit gFrameIntervalSeconds = 0.f;
F32 gFPSClamped = 10.f;						// Pretend we start at target rate.
F32 gFrameDTClamped = 0.f;					// Time between adjacent checks to network for packets
U64MicrosecondsImplicit	gStartTime = 0; // gStartTime is "private", used only to calculate gFrameTimeSeconds

LLTimer gRenderStartTime;
LLFrameTimer gForegroundTime;
LLFrameTimer gLoggedInTime;
LLTimer gLogoutTimer;
static const F32 LOGOUT_REQUEST_TIME = 6.f;  // this will be cut short by the LogoutReply msg.
F32 gLogoutMaxTime = LOGOUT_REQUEST_TIME;


S32 gPendingMetricsUploads = 0;


BOOL				gDisconnected = FALSE;

// used to restore texture state after a mode switch
LLFrameTimer	gRestoreGLTimer;
BOOL			gRestoreGL = FALSE;
bool			gUseWireframe = FALSE;

//use for remember deferred mode in wireframe switch
bool			gInitialDeferredModeForWireframe = FALSE;

// VFS globals - see llappviewer.h
LLVFS* gStaticVFS = NULL;

LLMemoryInfo gSysMemory;
U64Bytes gMemoryAllocated(0); // updated in display_stats() in llviewerdisplay.cpp

std::string gLastVersionChannel;

LLVector3			gWindVec(3.0, 3.0, 0.0);
LLVector3			gRelativeWindVec(0.0, 0.0, 0.0);

U32		gPacketsIn = 0;

BOOL				gPrintMessagesThisFrame = FALSE;

BOOL gRandomizeFramerate = FALSE;
BOOL gPeriodicSlowFrame = FALSE;

BOOL gCrashOnStartup = FALSE;
BOOL gLLErrorActivated = FALSE;
BOOL gLogoutInProgress = FALSE;

BOOL gSimulateMemLeak = FALSE;

////////////////////////////////////////////////////////////
// Internal globals... that should be removed.
static std::string gArgs;
const int MAX_MARKER_LENGTH = 1024;
const std::string MARKER_FILE_NAME("SecondLife.exec_marker");
const std::string START_MARKER_FILE_NAME("SecondLife.start_marker");
const std::string ERROR_MARKER_FILE_NAME("SecondLife.error_marker");
const std::string LLERROR_MARKER_FILE_NAME("SecondLife.llerror_marker");
const std::string LOGOUT_MARKER_FILE_NAME("SecondLife.logout_marker");
static BOOL gDoDisconnect = FALSE;
static std::string gLaunchFileOnQuit;

// Used on Win32 for other apps to identify our window (eg, win_setup)
const char* const VIEWER_WINDOW_CLASSNAME = "Second Life";

//-- LLDeferredTaskList ------------------------------------------------------

/**
 * A list of deferred tasks.
 *
 * We sometimes need to defer execution of some code until the viewer gets idle,
 * e.g. removing an inventory item from within notifyObservers() may not work out.
 *
 * Tasks added to this list will be executed in the next LLAppViewer::idle() iteration.
 * All tasks are executed only once.
 */
class LLDeferredTaskList: public LLSingleton<LLDeferredTaskList>
{
	LLSINGLETON_EMPTY_CTOR(LLDeferredTaskList);
	LOG_CLASS(LLDeferredTaskList);

	friend class LLAppViewer;
	typedef boost::signals2::signal<void()> signal_t;

	void addTask(const signal_t::slot_type& cb)
	{
		mSignal.connect(cb);
	}

	void run()
	{
		if (!mSignal.empty())
		{
			mSignal();
			mSignal.disconnect_all_slots();
		}
	}

	signal_t mSignal;
};

//----------------------------------------------------------------------------

// List of entries from strings.xml to always replace
static std::set<std::string> default_trans_args;
void init_default_trans_args()
{
	default_trans_args.insert("SECOND_LIFE"); // World
	default_trans_args.insert("APP_NAME");
	default_trans_args.insert("CAPITALIZED_APP_NAME");
	default_trans_args.insert("SECOND_LIFE_GRID");
	default_trans_args.insert("SUPPORT_SITE");
	// This URL shows up in a surprising number of places in various skin
	// files. We really only want to have to maintain a single copy of it.
	default_trans_args.insert("create_account_url");
}

//----------------------------------------------------------------------------
// File scope definitons
const char *VFS_DATA_FILE_BASE = "data.db2.x.";
const char *VFS_INDEX_FILE_BASE = "index.db2.x.";


struct SettingsFile : public LLInitParam::Block<SettingsFile>
{
	Mandatory<std::string>	name;
	Optional<std::string>	file_name;
	Optional<bool>			required,
							persistent;
	Optional<std::string>	file_name_setting;

	SettingsFile()
	:	name("name"),
		file_name("file_name"),
		required("required", false),
		persistent("persistent", true),
		file_name_setting("file_name_setting")
	{}
};

struct SettingsGroup : public LLInitParam::Block<SettingsGroup>
{
	Mandatory<std::string>	name;
	Mandatory<S32>			path_index;
	Multiple<SettingsFile>	files;

	SettingsGroup()
	:	name("name"),
		path_index("path_index"),
		files("file")
	{}
};

struct SettingsFiles : public LLInitParam::Block<SettingsFiles>
{
	Multiple<SettingsGroup>	groups;

	SettingsFiles()
	: groups("group")
	{}
};

static std::string gWindowTitle;

//----------------------------------------------------------------------------
// Metrics logging control constants
//----------------------------------------------------------------------------
static const F32 METRICS_INTERVAL_DEFAULT = 600.0;
static const F32 METRICS_INTERVAL_QA = 30.0;
static F32 app_metrics_interval = METRICS_INTERVAL_DEFAULT;
static bool app_metrics_qa_mode = false;

void idle_afk_check()
{
	// check idle timers
	F32 current_idle = gAwayTriggerTimer.getElapsedTimeF32();
	F32 afk_timeout  = gSavedSettings.getS32("AFKTimeout");
	if (afk_timeout && (current_idle > afk_timeout) && ! gAgent.getAFK())
	{
		LL_INFOS("IdleAway") << "Idle more than " << afk_timeout << " seconds: automatically changing to Away status" << LL_ENDL;
		gAgent.setAFK();
	}
}

// A callback set in LLAppViewer::init()
static void ui_audio_callback(const LLUUID& uuid)
{
	if (gAudiop)
	{
		SoundData soundData(uuid, gAgent.getID(), 1.0f, LLAudioEngine::AUDIO_TYPE_UI);
		gAudiop->triggerSound(soundData);
	}
}

// A callback set in LLAppViewer::init()
static void deferred_ui_audio_callback(const LLUUID& uuid)
{
	if (gAudiop)
	{
		SoundData soundData(uuid, gAgent.getID(), 1.0f, LLAudioEngine::AUDIO_TYPE_UI);
		LLDeferredSounds::instance().deferSound(soundData);
	}
}

bool	create_text_segment_icon_from_url_match(LLUrlMatch* match,LLTextBase* base)
{
	if(!match || !base || base->getPlainText())
		return false;

	LLUUID match_id = match->getID();

	LLIconCtrl* icon;

	if(gAgent.isInGroup(match_id, TRUE))
	{
		LLGroupIconCtrl::Params icon_params;
		icon_params.group_id = match_id;
		icon_params.rect = LLRect(0, 16, 16, 0);
		icon_params.visible = true;
		icon = LLUICtrlFactory::instance().create<LLGroupIconCtrl>(icon_params);
	}
	else
	{
		LLAvatarIconCtrl::Params icon_params;
		icon_params.avatar_id = match_id;
		icon_params.rect = LLRect(0, 16, 16, 0);
		icon_params.visible = true;
		icon = LLUICtrlFactory::instance().create<LLAvatarIconCtrl>(icon_params);
	}

	LLInlineViewSegment::Params params;
	params.force_newline = false;
	params.view = icon;
	params.left_pad = 4;
	params.right_pad = 4;
	params.top_pad = -2;
	params.bottom_pad = 2;

	base->appendWidget(params," ",false);

	return true;
}

// Use these strictly for things that are constructed at startup,
// or for things that are performance critical.  JC
static void settings_to_globals()
{
	LLBUTTON_H_PAD		= gSavedSettings.getS32("ButtonHPad");
	BTN_HEIGHT_SMALL	= gSavedSettings.getS32("ButtonHeightSmall");
	BTN_HEIGHT			= gSavedSettings.getS32("ButtonHeight");

	MENU_BAR_HEIGHT		= gSavedSettings.getS32("MenuBarHeight");
	MENU_BAR_WIDTH		= gSavedSettings.getS32("MenuBarWidth");

	LLSurface::setTextureSize(gSavedSettings.getU32("RegionTextureSize"));

	LLRender::sGLCoreProfile = gSavedSettings.getBOOL("RenderGLCoreProfile");
	LLRender::sNsightDebugSupport = gSavedSettings.getBOOL("RenderNsightDebugSupport");
	LLVertexBuffer::sUseVAO = gSavedSettings.getBOOL("RenderUseVAO");
	LLImageGL::sGlobalUseAnisotropic	= gSavedSettings.getBOOL("RenderAnisotropic");
	LLImageGL::sCompressTextures		= gSavedSettings.getBOOL("RenderCompressTextures");
	LLVOVolume::sLODFactor				= gSavedSettings.getF32("RenderVolumeLODFactor");
	LLVOVolume::sDistanceFactor			= 1.f-LLVOVolume::sLODFactor * 0.1f;
	LLVolumeImplFlexible::sUpdateFactor = gSavedSettings.getF32("RenderFlexTimeFactor");
	LLVOTree::sTreeFactor				= gSavedSettings.getF32("RenderTreeLODFactor");
	LLVOAvatar::sLODFactor				= gSavedSettings.getF32("RenderAvatarLODFactor");
	LLVOAvatar::sPhysicsLODFactor		= gSavedSettings.getF32("RenderAvatarPhysicsLODFactor");
	LLVOAvatar::updateImpostorRendering(gSavedSettings.getU32("RenderAvatarMaxNonImpostors"));
	LLVOAvatar::sVisibleInFirstPerson	= gSavedSettings.getBOOL("FirstPersonAvatarVisible");
	// clamp auto-open time to some minimum usable value
	LLFolderView::sAutoOpenTime			= llmax(0.25f, gSavedSettings.getF32("FolderAutoOpenDelay"));
	LLSelectMgr::sRectSelectInclusive	= gSavedSettings.getBOOL("RectangleSelectInclusive");
	LLSelectMgr::sRenderHiddenSelections = gSavedSettings.getBOOL("RenderHiddenSelections");
	LLSelectMgr::sRenderLightRadius = gSavedSettings.getBOOL("RenderLightRadius");

	gAgentPilot.setNumRuns(gSavedSettings.getS32("StatsNumRuns"));
	gAgentPilot.setQuitAfterRuns(gSavedSettings.getBOOL("StatsQuitAfterRuns"));
	gAgent.setHideGroupTitle(gSavedSettings.getBOOL("RenderHideGroupTitle"));

	gDebugWindowProc = gSavedSettings.getBOOL("DebugWindowProc");
	gShowObjectUpdates = gSavedSettings.getBOOL("ShowObjectUpdates");
	LLWorldMapView::sMapScale = gSavedSettings.getF32("MapScale");
	
#if LL_DARWIN
	gHiDPISupport = gSavedSettings.getBOOL("RenderHiDPI");
#endif
}

static void settings_modify()
{
	LLRenderTarget::sUseFBO				= gSavedSettings.getBOOL("RenderDeferred");
	LLPipeline::sRenderBump				= gSavedSettings.getBOOL("RenderObjectBump");
	LLPipeline::sRenderDeferred		= LLPipeline::sRenderBump && gSavedSettings.getBOOL("RenderDeferred");
	LLVOSurfacePatch::sLODFactor		= gSavedSettings.getF32("RenderTerrainLODFactor");
	LLVOSurfacePatch::sLODFactor *= LLVOSurfacePatch::sLODFactor; //square lod factor to get exponential range of [1,4]
	gDebugGL = gSavedSettings.getBOOL("RenderDebugGL") || gDebugSession;
	gDebugPipeline = gSavedSettings.getBOOL("RenderDebugPipeline");
}

class LLFastTimerLogThread : public LLThread
{
public:
	std::string mFile;

	LLFastTimerLogThread(std::string& test_name) : LLThread("fast timer log")
 	{
		std::string file_name = test_name + std::string(".slp");
		mFile = gDirUtilp->getExpandedFilename(LL_PATH_LOGS, file_name);
	}

	void run()
	{
		llofstream os(mFile.c_str());

		while (!LLAppViewer::instance()->isQuitting())
		{
			LLTrace::BlockTimer::writeLog(os);
			os.flush();
			ms_sleep(32);
		}

		os.close();
	}
};

//virtual
bool LLAppViewer::initSLURLHandler()
{
	// does nothing unless subclassed
	return false;
}

//virtual
bool LLAppViewer::sendURLToOtherInstance(const std::string& url)
{
	// does nothing unless subclassed
	return false;
}

//----------------------------------------------------------------------------
// LLAppViewer definition

// Static members.
// The single viewer app.
LLAppViewer* LLAppViewer::sInstance = NULL;
LLTextureCache* LLAppViewer::sTextureCache = NULL;
LLImageDecodeThread* LLAppViewer::sImageDecodeThread = NULL;
LLTextureFetch* LLAppViewer::sTextureFetch = NULL;

std::string getRuntime()
{
	return llformat("%.4f", (F32)LLTimer::getElapsedSeconds().value());
}

LLAppViewer::LLAppViewer()
:	mMarkerFile(),
	mLogoutMarkerFile(),
	mReportedCrash(false),
	mNumSessions(0),
	mPurgeCache(false),
	mPurgeOnExit(false),
	mSecondInstance(false),
	mSavedFinalSnapshot(false),
	mSavePerAccountSettings(false),		// don't save settings on logout unless login succeeded.
	mQuitRequested(false),
	mLogoutRequestSent(false),
	mLastAgentControlFlags(0),
	mLastAgentForceUpdate(0),
	mMainloopTimeout(NULL),
	mAgentRegionLastAlive(false),
	mRandomizeFramerate(LLCachedControl<bool>(gSavedSettings,"Randomize Framerate", FALSE)),
	mPeriodicSlowFrame(LLCachedControl<bool>(gSavedSettings,"Periodic Slow Frame", FALSE)),
	mFastTimerLogThread(NULL),
	mSettingsLocationList(NULL),
	mIsFirstRun(false),
	mMinMicroSecPerFrame(0.f)
{
	if(NULL != sInstance)
	{
		LL_ERRS() << "Oh no! An instance of LLAppViewer already exists! LLAppViewer is sort of like a singleton." << LL_ENDL;
	}

    mDumpPath ="";

	// Need to do this initialization before we do anything else, since anything
	// that touches files should really go through the lldir API
	gDirUtilp->initAppDirs("SecondLife");
	//
	// IMPORTANT! Do NOT put anything that will write
	// into the log files during normal startup until AFTER
	// we run the "program crashed last time" error handler below.
	//
	sInstance = this;

	gLoggedInTime.stop();

	initLoggingAndGetLastDuration();

	processMarkerFiles();
	//
	// OK to write stuff to logs now, we've now crash reported if necessary
	//

	LLLoginInstance::instance().setPlatformInfo(gPlatform, LLOSInfo::instance().getOSVersionString(), LLOSInfo::instance().getOSStringSimple());

	// Under some circumstances we want to read the static_debug_info.log file
	// from the previous viewer run between this constructor call and the
	// init() call, which will overwrite the static_debug_info.log file for
	// THIS run. So setDebugFileNames() early.
#if LL_BUGSPLAT
	// MAINT-8917: don't create a dump directory just for the
	// static_debug_info.log file
	std::string logdir = gDirUtilp->getExpandedFilename(LL_PATH_LOGS, "");
#else // ! LL_BUGSPLAT
	// write Google Breakpad minidump files to a per-run dump directory to avoid multiple viewer issues.
	std::string logdir = gDirUtilp->getExpandedFilename(LL_PATH_DUMP, "");
#endif // ! LL_BUGSPLAT
	mDumpPath = logdir;
	setMiniDumpDir(logdir);
	setDebugFileNames(logdir);
}

LLAppViewer::~LLAppViewer()
{
	delete mSettingsLocationList;

	destroyMainloopTimeout();

	// If we got to this destructor somehow, the app didn't hang.
	removeMarkerFiles();
}

class LLUITranslationBridge : public LLTranslationBridge
{
public:
	virtual std::string getString(const std::string &xml_desc)
	{
		return LLTrans::getString(xml_desc);
	}
};

namespace {
// With Xcode 6, _exit() is too magical to use with boost::bind(), so provide
// this little helper function.
void fast_exit(int rc)
{
	_exit(rc);
}


}


bool LLAppViewer::init()
{
	setupErrorHandling(mSecondInstance);

	//
	// Start of the application
	//

	// initialize LLWearableType translation bridge.
	// Memory will be cleaned up in ::cleanupClass()
    LLTranslationBridge::ptr_t trans = std::make_shared<LLUITranslationBridge>();
	LLWearableType::initClass(trans);
    LLSettingsType::initClass(trans);

	// initialize SSE options
	LLVector4a::initClass();

	//initialize particle index pool
	LLVOPartGroup::initClass();

	// set skin search path to default, will be overridden later
	// this allows simple skinned file lookups to work
	gDirUtilp->setSkinFolder("default", "en");

//	initLoggingAndGetLastDuration();

	//
	// OK to write stuff to logs now, we've now crash reported if necessary
	//
	init_default_trans_args();

	if (!initConfiguration())
		return false;

	LL_INFOS("InitInfo") << "Configuration initialized." << LL_ENDL ;

	// initialize skinning util
	LLSkinningUtil::initClass();

	//set the max heap size.
	initMaxHeapSize() ;
	LLCoros::instance().setStackSize(gSavedSettings.getS32("CoroutineStackSize"));


	// Although initLoggingAndGetLastDuration() is the right place to mess with
	// setFatalFunction(), we can't query gSavedSettings until after
	// initConfiguration().
	S32 rc(gSavedSettings.getS32("QAModeTermCode"));
	if (rc >= 0)
	{
		// QAModeTermCode set, terminate with that rc on LL_ERRS. Use
		// fast_exit() rather than exit() because normal cleanup depends too
		// much on successful startup!
		LLError::setFatalFunction(boost::bind(fast_exit, rc));
	}

    mAlloc.setProfilingEnabled(gSavedSettings.getBOOL("MemProfiling"));

	// Initialize the non-LLCurl libcurl library.  Should be called
	// before consumers (LLTextureFetch).
	mAppCoreHttp.init();

	LL_INFOS("InitInfo") << "LLCore::Http initialized." << LL_ENDL ;

    LLMachineID::init();

	{
		if (gSavedSettings.getBOOL("QAModeMetrics"))
		{
			app_metrics_qa_mode = true;
			app_metrics_interval = METRICS_INTERVAL_QA;
		}
		LLViewerAssetStatsFF::init();
	}

	initThreads();
	LL_INFOS("InitInfo") << "Threads initialized." << LL_ENDL ;

	// Initialize settings early so that the defaults for ignorable dialogs are
	// picked up and then correctly re-saved after launching the updater (STORM-1268).
	LLUI::settings_map_t settings_map;
	settings_map["config"] = &gSavedSettings;
	settings_map["ignores"] = &gWarningSettings;
	settings_map["floater"] = &gSavedSettings; // *TODO: New settings file
	settings_map["account"] = &gSavedPerAccountSettings;

	LLUI::initClass(settings_map,
		LLUIImageList::getInstance(),
		ui_audio_callback,
		deferred_ui_audio_callback,
		&LLUI::getScaleFactor());
	LL_INFOS("InitInfo") << "UI initialized." << LL_ENDL ;

	// NOW LLUI::getLanguage() should work. gDirUtilp must know the language
	// for this session ASAP so all the file-loading commands that follow,
	// that use findSkinnedFilenames(), will include the localized files.
	gDirUtilp->setSkinFolder(gDirUtilp->getSkinFolder(), LLUI::getLanguage());

	// Setup LLTrans after LLUI::initClass has been called.
	initStrings();

	// Setup notifications after LLUI::initClass() has been called.
	LLNotifications::instance();
	LL_INFOS("InitInfo") << "Notifications initialized." << LL_ENDL ;

    writeSystemInfo();

	//////////////////////////////////////////////////////////////////////////////
	//////////////////////////////////////////////////////////////////////////////
	//////////////////////////////////////////////////////////////////////////////
	//////////////////////////////////////////////////////////////////////////////
	// *FIX: The following code isn't grouped into functions yet.

	//
	// Various introspection concerning the libs we're using - particularly
	// the libs involved in getting to a full login screen.
	//
	LL_INFOS("InitInfo") << "J2C Engine is: " << LLImageJ2C::getEngineInfo() << LL_ENDL;
	LL_INFOS("InitInfo") << "libcurl version is: " << LLCore::LLHttp::getCURLVersion() << LL_ENDL;

	/////////////////////////////////////////////////
	// OS-specific login dialogs
	/////////////////////////////////////////////////

	//test_cached_control();

	// track number of times that app has run
	mNumSessions = gSavedSettings.getS32("NumSessions");
	mNumSessions++;
	gSavedSettings.setS32("NumSessions", mNumSessions);

	// LLKeyboard relies on LLUI to know what some accelerator keys are called.
	LLKeyboard::setStringTranslatorFunc( LLTrans::getKeyboardString );

	LLWeb::initClass();			  // do this after LLUI

	// Provide the text fields with callbacks for opening Urls
	LLUrlAction::setOpenURLCallback(boost::bind(&LLWeb::loadURL, _1, LLStringUtil::null, LLStringUtil::null));
	LLUrlAction::setOpenURLInternalCallback(boost::bind(&LLWeb::loadURLInternal, _1, LLStringUtil::null, LLStringUtil::null, false));
	LLUrlAction::setOpenURLExternalCallback(boost::bind(&LLWeb::loadURLExternal, _1, true, LLStringUtil::null));
	LLUrlAction::setExecuteSLURLCallback(&LLURLDispatcher::dispatchFromTextEditor);

	// Let code in llui access the viewer help floater
	LLUI::sHelpImpl = LLViewerHelp::getInstance();

	LL_INFOS("InitInfo") << "UI initialization is done." << LL_ENDL ;

	// Load translations for tooltips
	LLFloater::initClass();

	/////////////////////////////////////////////////

	LLToolMgr::getInstance(); // Initialize tool manager if not already instantiated

	LLViewerFloaterReg::registerFloaters();

	/////////////////////////////////////////////////
	//
	// Load settings files
	//
	//
	LLGroupMgr::parseRoleActions("role_actions.xml");

	LLAgent::parseTeleportMessages("teleport_strings.xml");

	// load MIME type -> media impl mappings
	std::string mime_types_name;
#if LL_DARWIN
	mime_types_name = "mime_types_mac.xml";
#elif LL_LINUX
	mime_types_name = "mime_types_linux.xml";
#else
	mime_types_name = "mime_types.xml";
#endif
	LLMIMETypes::parseMIMETypes( mime_types_name );

	// Copy settings to globals. *TODO: Remove or move to appropriage class initializers
	settings_to_globals();
	// Setup settings listeners
	settings_setup_listeners();
	// Modify settings based on system configuration and compile options
	settings_modify();

	// Find partition serial number (Windows) or hardware serial (Mac)
	mSerialNumber = generateSerialNumber();

	// do any necessary set-up for accepting incoming SLURLs from apps
	initSLURLHandler();

	if(false == initHardwareTest())
	{
		// Early out from user choice.
		return false;
	}
	LL_INFOS("InitInfo") << "Hardware test initialization done." << LL_ENDL ;

	// Prepare for out-of-memory situations, during which we will crash on
	// purpose and save a dump.
#if LL_WINDOWS && LL_RELEASE_FOR_DOWNLOAD && LL_USE_SMARTHEAP
	MemSetErrorHandler(first_mem_error_handler);
#endif // LL_WINDOWS && LL_RELEASE_FOR_DOWNLOAD && LL_USE_SMARTHEAP

	// *Note: this is where gViewerStats used to be created.

	//
	// Initialize the VFS, and gracefully handle initialization errors
	//

	if (!initCache())
	{
		LL_WARNS("InitInfo") << "Failed to init cache" << LL_ENDL;
		std::ostringstream msg;
		msg << LLTrans::getString("MBUnableToAccessFile");
		OSMessageBox(msg.str(),LLStringUtil::null,OSMB_OK);
		return 0;
	}
	LL_INFOS("InitInfo") << "Cache initialization is done." << LL_ENDL ;

	// Initialize the repeater service.
	LLMainLoopRepeater::instance().start();

	//
	// Initialize the window
	//
	gGLActive = TRUE;
	initWindow();
	LL_INFOS("InitInfo") << "Window is initialized." << LL_ENDL ;

	// initWindow also initializes the Feature List, so now we can initialize this global.
	LLCubeMap::sUseCubeMaps = LLFeatureManager::getInstance()->isFeatureAvailable("RenderCubeMap");

	// call all self-registered classes
	LLInitClassList::instance().fireCallbacks();

	LLFolderViewItem::initClass(); // SJB: Needs to happen after initWindow(), not sure why but related to fonts

	gGLManager.getGLInfo(gDebugInfo);
	gGLManager.printGLInfoString();

	// Load Default bindings
	std::string key_bindings_file = gDirUtilp->findFile("keys.xml",
														gDirUtilp->getExpandedFilename(LL_PATH_USER_SETTINGS, ""),
														gDirUtilp->getExpandedFilename(LL_PATH_APP_SETTINGS, ""));


	if (!gViewerKeyboard.loadBindingsXML(key_bindings_file))
	{
		std::string key_bindings_file = gDirUtilp->findFile("keys.ini",
															gDirUtilp->getExpandedFilename(LL_PATH_USER_SETTINGS, ""),
															gDirUtilp->getExpandedFilename(LL_PATH_APP_SETTINGS, ""));
		if (!gViewerKeyboard.loadBindings(key_bindings_file))
		{
			LL_ERRS("InitInfo") << "Unable to open keys.ini" << LL_ENDL;
		}
	}

	// If we don't have the right GL requirements, exit.
	if (!gGLManager.mHasRequirements)
	{
		// can't use an alert here since we're exiting and
		// all hell breaks lose.
		OSMessageBox(
			LLNotifications::instance().getGlobalString("UnsupportedGLRequirements"),
			LLStringUtil::null,
			OSMB_OK);
		return 0;
	}

	// Without SSE2 support we will crash almost immediately, warn here.
	if (!gSysCPU.hasSSE2())
	{
		// can't use an alert here since we're exiting and
		// all hell breaks lose.
		OSMessageBox(
			LLNotifications::instance().getGlobalString("UnsupportedCPUSSE2"),
			LLStringUtil::null,
			OSMB_OK);
		return 0;
	}

	// alert the user if they are using unsupported hardware
	if(!gSavedSettings.getBOOL("AlertedUnsupportedHardware"))
	{
		bool unsupported = false;
		LLSD args;
		std::string minSpecs;

		// get cpu data from xml
		std::stringstream minCPUString(LLNotifications::instance().getGlobalString("UnsupportedCPUAmount"));
		S32 minCPU = 0;
		minCPUString >> minCPU;

		// get RAM data from XML
		std::stringstream minRAMString(LLNotifications::instance().getGlobalString("UnsupportedRAMAmount"));
		U64Bytes minRAM;
		minRAMString >> minRAM;

		if(!LLFeatureManager::getInstance()->isGPUSupported() && LLFeatureManager::getInstance()->getGPUClass() != GPU_CLASS_UNKNOWN)
		{
			minSpecs += LLNotifications::instance().getGlobalString("UnsupportedGPU");
			minSpecs += "\n";
			unsupported = true;
		}
		if(gSysCPU.getMHz() < minCPU)
		{
			minSpecs += LLNotifications::instance().getGlobalString("UnsupportedCPU");
			minSpecs += "\n";
			unsupported = true;
		}
		if(gSysMemory.getPhysicalMemoryKB() < minRAM)
		{
			minSpecs += LLNotifications::instance().getGlobalString("UnsupportedRAM");
			minSpecs += "\n";
			unsupported = true;
		}

		if (LLFeatureManager::getInstance()->getGPUClass() == GPU_CLASS_UNKNOWN)
		{
			LLNotificationsUtil::add("UnknownGPU");
		}

		if(unsupported)
		{
			if(!gSavedSettings.controlExists("WarnUnsupportedHardware")
				|| gSavedSettings.getBOOL("WarnUnsupportedHardware"))
			{
				args["MINSPECS"] = minSpecs;
				LLNotificationsUtil::add("UnsupportedHardware", args );
			}

		}
	}

#if LL_WINDOWS
	if (gGLManager.mGLVersion < LLFeatureManager::getInstance()->getExpectedGLVersion())
	{
		std::string url;
		if (gGLManager.mIsIntel)
		{
			url = LLTrans::getString("IntelDriverPage");
		}
		else if (gGLManager.mIsNVIDIA)
		{
			url = LLTrans::getString("NvidiaDriverPage");
		}
		else if (gGLManager.mIsATI)
		{
			url = LLTrans::getString("AMDDriverPage");
		}

		if (!url.empty())
		{
			LLNotificationsUtil::add("OldGPUDriver", LLSD().with("URL", url));
		}
	}
#endif


	// save the graphics card
	gDebugInfo["GraphicsCard"] = LLFeatureManager::getInstance()->getGPUString();

	// Save the current version to the prefs file
	gSavedSettings.setString("LastRunVersion",
							 LLVersionInfo::getChannelAndVersion());

	gSimLastTime = gRenderStartTime.getElapsedTimeF32();
	gSimFrames = (F32)gFrameCount;

	LLViewerJoystick::getInstance()->init(false);

	try {
		initializeSecHandler();
	}
	catch (LLProtectedDataException ex)
	{
	  LLNotificationsUtil::add("CorruptedProtectedDataStore");
	}

	gGLActive = FALSE;

    if (!gSavedSettings.getBOOL("CmdLineSkipUpdater"))
    {
		LLProcess::Params updater;
		updater.desc = "updater process";
		// Because it's the updater, it MUST persist beyond the lifespan of the
		// viewer itself.
		updater.autokill = false;
#if LL_WINDOWS
		updater.executable = gDirUtilp->getExpandedFilename(LL_PATH_EXECUTABLE, "SLVersionChecker.exe");
#elif LL_DARWIN
		// explicitly run the system Python interpreter on SLVersionChecker.py
		updater.executable = "python";
		updater.args.add(gDirUtilp->add(gDirUtilp->getAppRODataDir(), "updater", "SLVersionChecker.py"));
#else
		updater.executable = gDirUtilp->getExpandedFilename(LL_PATH_EXECUTABLE, "SLVersionChecker");
#endif
<<<<<<< HEAD
	// add LEAP mode command-line argument to whichever of these we selected
	updater.args.add("leap");
	// UpdaterServiceSettings
	updater.args.add(stringize(gSavedSettings.getU32("UpdaterServiceSetting")));
	// channel
	updater.args.add(LLVersionInfo::getChannel());
	// testok
	updater.args.add(stringize(gSavedSettings.getBOOL("UpdaterWillingToTest")));
	// ForceAddressSize
	updater.args.add(stringize(gSavedSettings.getU32("ForceAddressSize")));

	// Run the updater. An exception from launching the updater should bother us.
	if (gDirUtilp->isDevBuildLayout()) 
	{ 
		LL_INFOS() << "Development build, skipping LLLeap updater construction" << LL_ENDL;
	}
	else
	{
		LLLeap::create(updater, true);
=======
		// add LEAP mode command-line argument to whichever of these we selected
		updater.args.add("leap");
		// UpdaterServiceSettings
		updater.args.add(stringize(gSavedSettings.getU32("UpdaterServiceSetting")));
		// channel
		updater.args.add(LLVersionInfo::getChannel());
		// testok
		updater.args.add(stringize(gSavedSettings.getBOOL("UpdaterWillingToTest")));
		// ForceAddressSize
		updater.args.add(stringize(gSavedSettings.getU32("ForceAddressSize")));

		// Run the updater. An exception from launching the updater should bother us.
		LLLeap::create(updater, true);
	}
	else
	{
		LL_WARNS("InitInfo") << "Skipping updater check." << LL_ENDL;
>>>>>>> 665caabb
	}

	// Iterate over --leap command-line options. But this is a bit tricky: if
	// there's only one, it won't be an array at all.
	LLSD LeapCommand(gSavedSettings.getLLSD("LeapCommand"));
	LL_DEBUGS("InitInfo") << "LeapCommand: " << LeapCommand << LL_ENDL;
	if (LeapCommand.isDefined() && ! LeapCommand.isArray())
	{
		// If LeapCommand is actually a scalar value, make an array of it.
		// Have to do it in two steps because LeapCommand.append(LeapCommand)
		// trashes content! :-P
		LLSD item(LeapCommand);
		LeapCommand.append(item);
	}
	BOOST_FOREACH(const std::string& leap, llsd::inArray(LeapCommand))
	{
		LL_INFOS("InitInfo") << "processing --leap \"" << leap << '"' << LL_ENDL;
		// We don't have any better description of this plugin than the
		// user-specified command line. Passing "" causes LLLeap to derive a
		// description from the command line itself.
		// Suppress LLLeap::Error exception: trust LLLeap's own logging. We
		// don't consider any one --leap command mission-critical, so if one
		// fails, log it, shrug and carry on.
		LLLeap::create("", leap, false); // exception=false
	}

	if (gSavedSettings.getBOOL("QAMode") && gSavedSettings.getS32("QAModeEventHostPort") > 0)
	{
		LL_WARNS("InitInfo") << "QAModeEventHostPort DEPRECATED: "
							 << "lleventhost no longer supported as a dynamic library"
							 << LL_ENDL;
	}

	LLViewerMedia::initClass();
	LL_INFOS("InitInfo") << "Viewer media initialized." << LL_ENDL ;

	LLTextUtil::TextHelpers::iconCallbackCreationFunction = create_text_segment_icon_from_url_match;

	//EXT-7013 - On windows for some locale (Japanese) standard
	//datetime formatting functions didn't support some parameters such as "weekday".
	//Names for days and months localized in xml are also useful for Polish locale(STORM-107).
	std::string language = gSavedSettings.getString("Language");
	if(language == "ja" || language == "pl")
	{
		LLStringOps::setupWeekDaysNames(LLTrans::getString("dateTimeWeekdaysNames"));
		LLStringOps::setupWeekDaysShortNames(LLTrans::getString("dateTimeWeekdaysShortNames"));
		LLStringOps::setupMonthNames(LLTrans::getString("dateTimeMonthNames"));
		LLStringOps::setupMonthShortNames(LLTrans::getString("dateTimeMonthShortNames"));
		LLStringOps::setupDayFormat(LLTrans::getString("dateTimeDayFormat"));

		LLStringOps::sAM = LLTrans::getString("dateTimeAM");
		LLStringOps::sPM = LLTrans::getString("dateTimePM");
	}

	LLAgentLanguage::init();

    /// Tell the Coprocedure manager how to discover and store the pool sizes
    // what I wanted
    LLCoprocedureManager::getInstance()->setPropertyMethods(
        boost::bind(&LLControlGroup::getU32, boost::ref(gSavedSettings), _1),
        boost::bind(&LLControlGroup::declareU32, boost::ref(gSavedSettings), _1, _2, _3, LLControlVariable::PERSIST_ALWAYS));

	// TODO: consider moving proxy initialization here or LLCopocedureManager after proxy initialization, may be implement
	// some other protection to make sure we don't use network before initializng proxy

	/*----------------------------------------------------------------------*/
	// nat 2016-06-29 moved the following here from the former mainLoop().
	mMainloopTimeout = new LLWatchdogTimeout();

	// Create IO Pump to use for HTTP Requests.
	gServicePump = new LLPumpIO(gAPRPoolp);

	// Note: this is where gLocalSpeakerMgr and gActiveSpeakerMgr used to be instantiated.

	LLVoiceChannel::initClass();
	LLVoiceClient::getInstance()->init(gServicePump);
	LLVoiceChannel::setCurrentVoiceChannelChangedCallback(boost::bind(&LLFloaterIMContainer::onCurrentChannelChanged, _1), true);

	joystick = LLViewerJoystick::getInstance();
	joystick->setNeedsReset(true);
	/*----------------------------------------------------------------------*/

	gSavedSettings.getControl("FramePerSecondLimit")->getSignal()->connect(boost::bind(&LLAppViewer::onChangeFrameLimit, this, _2));
	onChangeFrameLimit(gSavedSettings.getLLSD("FramePerSecondLimit"));

	return true;
}

void LLAppViewer::initMaxHeapSize()
{
	//set the max heap size.
	//here is some info regarding to the max heap size:
	//------------------------------------------------------------------------------------------
	// OS       | setting | SL address bits | max manageable memory space | max heap size
	// Win 32   | default | 32-bit          | 2GB                         | < 1.7GB
	// Win 32   | /3G     | 32-bit          | 3GB                         | < 1.7GB or 2.7GB
	//Linux 32  | default | 32-bit          | 3GB                         | < 2.7GB
	//Linux 32  |HUGEMEM  | 32-bit          | 4GB                         | < 3.7GB
	//64-bit OS |default  | 32-bit          | 4GB                         | < 3.7GB
	//64-bit OS |default  | 64-bit          | N/A (> 4GB)                 | N/A (> 4GB)
	//------------------------------------------------------------------------------------------
	//currently SL is built under 32-bit setting, we set its max heap size no more than 1.6 GB.

	//F32 max_heap_size_gb = llmin(1.6f, (F32)gSavedSettings.getF32("MaxHeapSize")) ;
	F32Gigabytes max_heap_size_gb = (F32Gigabytes)gSavedSettings.getF32("MaxHeapSize") ;
	BOOL enable_mem_failure_prevention = (BOOL)gSavedSettings.getBOOL("MemoryFailurePreventionEnabled") ;

	LLMemory::initMaxHeapSizeGB(max_heap_size_gb, enable_mem_failure_prevention) ;
}

void LLAppViewer::checkMemory()
{
	const static F32 MEMORY_CHECK_INTERVAL = 1.0f ; //second
	//const static F32 MAX_QUIT_WAIT_TIME = 30.0f ; //seconds
	//static F32 force_quit_timer = MAX_QUIT_WAIT_TIME + MEMORY_CHECK_INTERVAL ;

	if(!gGLManager.mDebugGPU)
	{
		return ;
	}

	if(MEMORY_CHECK_INTERVAL > mMemCheckTimer.getElapsedTimeF32())
	{
		return ;
	}
	mMemCheckTimer.reset() ;

		//update the availability of memory
		LLMemory::updateMemoryInfo() ;

	bool is_low = LLMemory::isMemoryPoolLow() ;

	LLPipeline::throttleNewMemoryAllocation(is_low) ;

	if(is_low)
	{
		LLMemory::logMemoryInfo() ;
	}
}

static LLTrace::BlockTimerStatHandle FTM_MESSAGES("System Messages");
static LLTrace::BlockTimerStatHandle FTM_SLEEP("Sleep");
static LLTrace::BlockTimerStatHandle FTM_YIELD("Yield");

static LLTrace::BlockTimerStatHandle FTM_TEXTURE_CACHE("Texture Cache");
static LLTrace::BlockTimerStatHandle FTM_DECODE("Image Decode");
static LLTrace::BlockTimerStatHandle FTM_FETCH("Image Fetch");

static LLTrace::BlockTimerStatHandle FTM_VFS("VFS Thread");
static LLTrace::BlockTimerStatHandle FTM_LFS("LFS Thread");
static LLTrace::BlockTimerStatHandle FTM_PAUSE_THREADS("Pause Threads");
static LLTrace::BlockTimerStatHandle FTM_IDLE("Idle");
static LLTrace::BlockTimerStatHandle FTM_PUMP("Pump");
static LLTrace::BlockTimerStatHandle FTM_PUMP_SERVICE("Service");
static LLTrace::BlockTimerStatHandle FTM_SERVICE_CALLBACK("Callback");
static LLTrace::BlockTimerStatHandle FTM_AGENT_AUTOPILOT("Autopilot");
static LLTrace::BlockTimerStatHandle FTM_AGENT_UPDATE("Update");

// externally visible timers
LLTrace::BlockTimerStatHandle FTM_FRAME("Frame");

bool LLAppViewer::frame()
{
	bool ret = false;

	if (gSimulateMemLeak)
	{
		try
		{
			ret = doFrame();
		}
		catch (const LLContinueError&)
		{
			LOG_UNHANDLED_EXCEPTION("");
		}
		catch (std::bad_alloc)
		{
			LLMemory::logMemoryInfo(TRUE);
			LLFloaterMemLeak* mem_leak_instance = LLFloaterReg::findTypedInstance<LLFloaterMemLeak>("mem_leaking");
			if (mem_leak_instance)
			{
				mem_leak_instance->stop();
			}
			LL_WARNS() << "Bad memory allocation in LLAppViewer::frame()!" << LL_ENDL;
		}
	}
	else
	{ 
		try
		{
			ret = doFrame();
		}
		catch (const LLContinueError&)
		{
			LOG_UNHANDLED_EXCEPTION("");
		}
	}

	return ret;
}

bool LLAppViewer::doFrame()
{
	LLEventPump& mainloop(LLEventPumps::instance().obtain("mainloop"));
	LLSD newFrame;

	LL_RECORD_BLOCK_TIME(FTM_FRAME);
	LLTrace::BlockTimer::processTimes();
	LLTrace::get_frame_recording().nextPeriod();
	LLTrace::BlockTimer::logStats();

	LLTrace::get_thread_recorder()->pullFromChildren();

	//clear call stack records
	LL_CLEAR_CALLSTACKS();

	//check memory availability information
	checkMemory() ;

	{
		pingMainloopTimeout("Main:MiscNativeWindowEvents");

		if (gViewerWindow)
		{
			LL_RECORD_BLOCK_TIME(FTM_MESSAGES);
			gViewerWindow->getWindow()->processMiscNativeEvents();
		}

		pingMainloopTimeout("Main:GatherInput");

		if (gViewerWindow)
		{
			LL_RECORD_BLOCK_TIME(FTM_MESSAGES);
			if (!restoreErrorTrap())
			{
				LL_WARNS() << " Someone took over my signal/exception handler (post messagehandling)!" << LL_ENDL;
			}

			gViewerWindow->getWindow()->gatherInput();
		}

		//memory leaking simulation
		if (gSimulateMemLeak)
		{
			LLFloaterMemLeak* mem_leak_instance =
				LLFloaterReg::findTypedInstance<LLFloaterMemLeak>("mem_leaking");
			if (mem_leak_instance)
			{
				mem_leak_instance->idle();
			}
		}

		// canonical per-frame event
		mainloop.post(newFrame);

		if (!LLApp::isExiting())
		{
			pingMainloopTimeout("Main:JoystickKeyboard");

			// Scan keyboard for movement keys.  Command keys and typing
			// are handled by windows callbacks.  Don't do this until we're
			// done initializing.  JC
			if (gViewerWindow
				&& (gHeadlessClient || gViewerWindow->getWindow()->getVisible())
				&& gViewerWindow->getActive()
				&& !gViewerWindow->getWindow()->getMinimized()
				&& LLStartUp::getStartupState() == STATE_STARTED
				&& (gHeadlessClient || !gViewerWindow->getShowProgress())
				&& !gFocusMgr.focusLocked())
			{
				joystick->scanJoystick();
				gKeyboard->scanKeyboard();
			}

			// Update state based on messages, user input, object idle.
			{
				pauseMainloopTimeout(); // *TODO: Remove. Messages shouldn't be stalling for 20+ seconds!

				LL_RECORD_BLOCK_TIME(FTM_IDLE);
				idle();

				resumeMainloopTimeout();
			}

			if (gDoDisconnect && (LLStartUp::getStartupState() == STATE_STARTED))
			{
				pauseMainloopTimeout();
				saveFinalSnapshot();
				disconnectViewer();
				resumeMainloopTimeout();
			}

			// Render scene.
			// *TODO: Should we run display() even during gHeadlessClient?  DK 2011-02-18
			if (!LLApp::isExiting() && !gHeadlessClient && gViewerWindow)
			{
				pingMainloopTimeout("Main:Display");
				gGLActive = TRUE;

				static U64 last_call = 0;
				if (!gTeleportDisplay)
				{
					// Frame/draw throttling
					U64 elapsed_time = LLTimer::getTotalTime() - last_call;
					if (elapsed_time < mMinMicroSecPerFrame)
					{
						LL_RECORD_BLOCK_TIME(FTM_SLEEP);
						// llclamp for when time function gets funky
						U64 sleep_time = llclamp(mMinMicroSecPerFrame - elapsed_time, (U64)1, (U64)1e6);
						micro_sleep(sleep_time, 0);
					}
				}
				last_call = LLTimer::getTotalTime();

				display();

				pingMainloopTimeout("Main:Snapshot");
				LLFloaterSnapshot::update(); // take snapshots
					LLFloaterOutfitSnapshot::update();
				gGLActive = FALSE;
			}
		}

		pingMainloopTimeout("Main:Sleep");

		pauseMainloopTimeout();

		// Sleep and run background threads
		{
			LL_RECORD_BLOCK_TIME(FTM_SLEEP);

			// yield some time to the os based on command line option
			static LLCachedControl<S32> yield_time(gSavedSettings, "YieldTime", -1);
			if(yield_time >= 0)
			{
				LL_RECORD_BLOCK_TIME(FTM_YIELD);
				ms_sleep(yield_time);
			}

			// yield cooperatively when not running as foreground window
			if (   (gViewerWindow && !gViewerWindow->getWindow()->getVisible())
					|| !gFocusMgr.getAppHasFocus())
			{
				// Sleep if we're not rendering, or the window is minimized.
				static LLCachedControl<S32> s_bacground_yeild_time(gSavedSettings, "BackgroundYieldTime", 40);
				S32 milliseconds_to_sleep = llclamp((S32)s_bacground_yeild_time, 0, 1000);
				// don't sleep when BackgroundYieldTime set to 0, since this will still yield to other threads
				// of equal priority on Windows
				if (milliseconds_to_sleep > 0)
				{
					ms_sleep(milliseconds_to_sleep);
					// also pause worker threads during this wait period
					LLAppViewer::getTextureCache()->pause();
					LLAppViewer::getImageDecodeThread()->pause();
				}
			}

			if (mRandomizeFramerate)
			{
				ms_sleep(rand() % 200);
			}

			if (mPeriodicSlowFrame
				&& (gFrameCount % 10 == 0))
			{
				LL_INFOS() << "Periodic slow frame - sleeping 500 ms" << LL_ENDL;
				ms_sleep(500);
			}

			S32 total_work_pending = 0;
			S32 total_io_pending = 0;
			{
				S32 work_pending = 0;
				S32 io_pending = 0;
				F32 max_time = llmin(gFrameIntervalSeconds.value() *10.f, 1.f);

				work_pending += updateTextureThreads(max_time);

				{
					LL_RECORD_BLOCK_TIME(FTM_VFS);
 					io_pending += LLVFSThread::updateClass(1);
				}
				{
					LL_RECORD_BLOCK_TIME(FTM_LFS);
 					io_pending += LLLFSThread::updateClass(1);
				}

				if (io_pending > 1000)
				{
					ms_sleep(llmin(io_pending/100,100)); // give the vfs some time to catch up
				}

				total_work_pending += work_pending ;
				total_io_pending += io_pending ;

			}
			gMeshRepo.update() ;

			if(!total_work_pending) //pause texture fetching threads if nothing to process.
			{
				LLAppViewer::getTextureCache()->pause();
				LLAppViewer::getImageDecodeThread()->pause();
				LLAppViewer::getTextureFetch()->pause();
			}
			if(!total_io_pending) //pause file threads if nothing to process.
			{
				LLVFSThread::sLocal->pause();
				LLLFSThread::sLocal->pause();
			}

			//texture fetching debugger
			if(LLTextureFetchDebugger::isEnabled())
			{
				LLFloaterTextureFetchDebugger* tex_fetch_debugger_instance =
					LLFloaterReg::findTypedInstance<LLFloaterTextureFetchDebugger>("tex_fetch_debugger");
				if(tex_fetch_debugger_instance)
				{
					tex_fetch_debugger_instance->idle() ;
				}
			}

			resumeMainloopTimeout();

			pingMainloopTimeout("Main:End");
		}
	}

	if (LLApp::isExiting())
	{
		// Save snapshot for next time, if we made it through initialization
		if (STATE_STARTED == LLStartUp::getStartupState())
		{
			saveFinalSnapshot();
		}

		if (LLVoiceClient::instanceExists())
		{
			LLVoiceClient::getInstance()->terminate();
		}

		delete gServicePump;

		destroyMainloopTimeout();

		LL_INFOS() << "Exiting main_loop" << LL_ENDL;
	}

	return ! LLApp::isRunning();
}

S32 LLAppViewer::updateTextureThreads(F32 max_time)
{
	S32 work_pending = 0;
	{
		LL_RECORD_BLOCK_TIME(FTM_TEXTURE_CACHE);
 		work_pending += LLAppViewer::getTextureCache()->update(max_time); // unpauses the texture cache thread
	}
	{
		LL_RECORD_BLOCK_TIME(FTM_DECODE);
	 	work_pending += LLAppViewer::getImageDecodeThread()->update(max_time); // unpauses the image thread
	}
	{
		LL_RECORD_BLOCK_TIME(FTM_FETCH);
	 	work_pending += LLAppViewer::getTextureFetch()->update(max_time); // unpauses the texture fetch thread
	}
	return work_pending;
}

void LLAppViewer::flushVFSIO()
{
	while (1)
	{
		S32 pending = LLVFSThread::updateClass(0);
		pending += LLLFSThread::updateClass(0);
		if (!pending)
		{
			break;
		}
		LL_INFOS() << "Waiting for pending IO to finish: " << pending << LL_ENDL;
		ms_sleep(100);
	}
}

bool LLAppViewer::cleanup()
{
    LLAtmosphere::cleanupClass();

	//ditch LLVOAvatarSelf instance
	gAgentAvatarp = NULL;

    LLNotifications::instance().clear();

	// workaround for DEV-35406 crash on shutdown
	LLEventPumps::instance().reset();

	//dump scene loading monitor results
	if (LLSceneMonitor::instanceExists())
	{
		LLSceneMonitor::instance().dumpToFile(gDirUtilp->getExpandedFilename(LL_PATH_LOGS, "scene_monitor_results.csv"));
	}

	// There used to be an 'if (LLFastTimerView::sAnalyzePerformance)' block
	// here, completely redundant with the one that occurs later in this same
	// function. Presumably the duplication was due to an automated merge gone
	// bad. Not knowing which instance to prefer, we chose to retain the later
	// one because it happens just after mFastTimerLogThread is deleted. This
	// comment is in case we guessed wrong, so we can move it here instead.

	// remove any old breakpad minidump files from the log directory
	if (! isError())
	{
		std::string logdir = gDirUtilp->getExpandedFilename(LL_PATH_LOGS, "");
		gDirUtilp->deleteFilesInDir(logdir, "*-*-*-*-*.dmp");
	}

	{
		// Kill off LLLeap objects. We can find them all because LLLeap is derived
		// from LLInstanceTracker. But collect instances first: LLInstanceTracker
		// specifically forbids adding/deleting instances while iterating.
		std::vector<LLLeap*> leaps;
		leaps.reserve(LLLeap::instanceCount());
		for (LLLeap::instance_iter li(LLLeap::beginInstances()), lend(LLLeap::endInstances());
			 li != lend; ++li)
		{
			leaps.push_back(&*li);
		}
		// Okay, now trash them all. We don't have to NULL or erase the entry
		// in 'leaps' because the whole vector is going away momentarily.
		BOOST_FOREACH(LLLeap* leap, leaps)
		{
			delete leap;
		}
	} // destroy 'leaps'

	//flag all elements as needing to be destroyed immediately
	// to ensure shutdown order
	LLMortician::setZealous(TRUE);

    // Give any remaining SLPlugin instances a chance to exit cleanly.
    LLPluginProcessParent::shutdown();

	disconnectViewer();

	LL_INFOS() << "Viewer disconnected" << LL_ENDL;

	display_cleanup();

	release_start_screen(); // just in case

	LLError::logToFixedBuffer(NULL); // stop the fixed buffer recorder

	LL_INFOS() << "Cleaning Up" << LL_ENDL;

	// shut down mesh streamer
	gMeshRepo.shutdown();

	// shut down Havok
	LLPhysicsExtensions::quitSystem();

	// Must clean up texture references before viewer window is destroyed.
	if(LLHUDManager::instanceExists())
	{
		LLHUDManager::getInstance()->updateEffects();
		LLHUDObject::updateAll();
		LLHUDManager::getInstance()->cleanupEffects();
		LLHUDObject::cleanupHUDObjects();
		LL_INFOS() << "HUD Objects cleaned up" << LL_ENDL;
	}

	LLKeyframeDataCache::clear();

 	// End TransferManager before deleting systems it depends on (Audio, VFS, AssetStorage)
#if 0 // this seems to get us stuck in an infinite loop...
	gTransferManager.cleanup();
#endif

	SUBSYSTEM_CLEANUP(LLLocalBitmapMgr);

	// Note: this is where gWorldMap used to be deleted.

	// Note: this is where gHUDManager used to be deleted.
	if(LLHUDManager::instanceExists())
	{
		LLHUDManager::getInstance()->shutdownClass();
	}

	delete gAssetStorage;
	gAssetStorage = NULL;

	LLPolyMesh::freeAllMeshes();

	LLStartUp::cleanupNameCache();

	// Note: this is where gLocalSpeakerMgr and gActiveSpeakerMgr used to be deleted.

	if (LLWorldMap::instanceExists())
	{
		LLWorldMap::getInstance()->reset(); // release any images
	}

	LLCalc::cleanUp();

	LL_INFOS() << "Global stuff deleted" << LL_ENDL;

	if (gAudiop)
	{
        // be sure to stop the internet stream cleanly BEFORE destroying the interface to stop it.
        gAudiop->stopInternetStream();
        // shut down the streaming audio sub-subsystem first, in case it relies on not outliving the general audio subsystem.
        LLStreamingAudioInterface *sai = gAudiop->getStreamingAudioImpl();
		delete sai;
		gAudiop->setStreamingAudioImpl(NULL);

        // shut down the audio subsystem
        gAudiop->shutdown();

		delete gAudiop;
		gAudiop = NULL;
	}

	// Note: this is where LLFeatureManager::getInstance()-> used to be deleted.

	// Patch up settings for next time
	// Must do this before we delete the viewer window,
	// such that we can suck rectangle information out of
	// it.
	cleanupSavedSettings();
	LL_INFOS() << "Settings patched up" << LL_ENDL;

	// delete some of the files left around in the cache.
	removeCacheFiles("*.wav");
	removeCacheFiles("*.tmp");
	removeCacheFiles("*.lso");
	removeCacheFiles("*.out");
	removeCacheFiles("*.dsf");
	removeCacheFiles("*.bodypart");
	removeCacheFiles("*.clothing");

	LL_INFOS() << "Cache files removed" << LL_ENDL;

	// Wait for any pending VFS IO
	flushVFSIO();
	LL_INFOS() << "Shutting down Views" << LL_ENDL;

	// Destroy the UI
	if( gViewerWindow)
		gViewerWindow->shutdownViews();

	LL_INFOS() << "Cleaning up Inventory" << LL_ENDL;

	// Cleanup Inventory after the UI since it will delete any remaining observers
	// (Deleted observers should have already removed themselves)
	gInventory.cleanupInventory();

	LLCoros::getInstance()->printActiveCoroutines();

	LL_INFOS() << "Cleaning up Selections" << LL_ENDL;

	// Clean up selection managers after UI is destroyed, as UI may be observing them.
	// Clean up before GL is shut down because we might be holding on to objects with texture references
	LLSelectMgr::cleanupGlobals();

	LL_INFOS() << "Shutting down OpenGL" << LL_ENDL;

	// Shut down OpenGL
	if( gViewerWindow)
	{
		gViewerWindow->shutdownGL();

		// Destroy window, and make sure we're not fullscreen
		// This may generate window reshape and activation events.
		// Therefore must do this before destroying the message system.
		delete gViewerWindow;
		gViewerWindow = NULL;
		LL_INFOS() << "ViewerWindow deleted" << LL_ENDL;
	}

	LL_INFOS() << "Cleaning up Keyboard & Joystick" << LL_ENDL;

	// viewer UI relies on keyboard so keep it aound until viewer UI isa gone
	delete gKeyboard;
	gKeyboard = NULL;

	// Turn off Space Navigator and similar devices
	LLViewerJoystick::getInstance()->terminate();

	LL_INFOS() << "Cleaning up Objects" << LL_ENDL;

	LLViewerObject::cleanupVOClasses();

	SUBSYSTEM_CLEANUP(LLAvatarAppearance);

	SUBSYSTEM_CLEANUP(LLAvatarAppearance);

	SUBSYSTEM_CLEANUP(LLPostProcess);

	LLTracker::cleanupInstance();

	// *FIX: This is handled in LLAppViewerWin32::cleanup().
	// I'm keeping the comment to remember its order in cleanup,
	// in case of unforseen dependency.
	//#if LL_WINDOWS
	//	gDXHardware.cleanup();
	//#endif // LL_WINDOWS

	LLVolumeMgr* volume_manager = LLPrimitive::getVolumeManager();
	if (!volume_manager->cleanup())
	{
		LL_WARNS() << "Remaining references in the volume manager!" << LL_ENDL;
	}
	LLPrimitive::cleanupVolumeManager();

	LL_INFOS() << "Additional Cleanup..." << LL_ENDL;

	LLViewerParcelMgr::cleanupGlobals();

	// *Note: this is where gViewerStats used to be deleted.

 	//end_messaging_system();

	SUBSYSTEM_CLEANUP(LLFollowCamMgr);
	//SUBSYSTEM_CLEANUP(LLVolumeMgr);
	LLPrimitive::cleanupVolumeManager();
	SUBSYSTEM_CLEANUP(LLWorldMapView);
	SUBSYSTEM_CLEANUP(LLFolderViewItem);
	SUBSYSTEM_CLEANUP(LLUI);

	//
	// Shut down the VFS's AFTER the decode manager cleans up (since it cleans up vfiles).
	// Also after viewerwindow is deleted, since it may have image pointers (which have vfiles)
	// Also after shutting down the messaging system since it has VFS dependencies

	//
	LL_INFOS() << "Cleaning up VFS" << LL_ENDL;
	SUBSYSTEM_CLEANUP(LLVFile);

	LL_INFOS() << "Saving Data" << LL_ENDL;

	// Store the time of our current logoff
	gSavedPerAccountSettings.setU32("LastLogoff", time_corrected());

	// Must do this after all panels have been deleted because panels that have persistent rects
	// save their rects on delete.
	gSavedSettings.saveToFile(gSavedSettings.getString("ClientSettingsFile"), TRUE);

	LLUIColorTable::instance().saveUserSettings();

	// PerAccountSettingsFile should be empty if no user has been logged on.
	// *FIX:Mani This should get really saved in a "logoff" mode.
	if (gSavedSettings.getString("PerAccountSettingsFile").empty())
	{
		LL_INFOS() << "Not saving per-account settings; don't know the account name yet." << LL_ENDL;
	}
	// Only save per account settings if the previous login succeeded, otherwise
	// we might end up with a cleared out settings file in case a previous login
	// failed after loading per account settings.
	else if (!mSavePerAccountSettings)
	{
		LL_INFOS() << "Not saving per-account settings; last login was not successful." << LL_ENDL;
	}
	else
	{
		gSavedPerAccountSettings.saveToFile(gSavedSettings.getString("PerAccountSettingsFile"), TRUE);
		LL_INFOS() << "Saved settings" << LL_ENDL;
	}

	std::string warnings_settings_filename = gDirUtilp->getExpandedFilename(LL_PATH_USER_SETTINGS, getSettingsFilename("Default", "Warnings"));
	gWarningSettings.saveToFile(warnings_settings_filename, TRUE);

	// Save URL history file
	LLURLHistory::saveFile("url_history.xml");

	// save mute list. gMuteList used to also be deleted here too.
	if (gAgent.isInitialized() && LLMuteList::instanceExists())
	{
		LLMuteList::getInstance()->cache(gAgent.getID());
	}

	//save call log list
	if (LLConversationLog::instanceExists())
	{
		LLConversationLog::instance().cache();
	}

	if (mPurgeOnExit)
	{
		LL_INFOS() << "Purging all cache files on exit" << LL_ENDL;
		gDirUtilp->deleteFilesInDir(gDirUtilp->getExpandedFilename(LL_PATH_CACHE,""), "*.*");
	}

	writeDebugInfo();

	LLLocationHistory::getInstance()->save();

	LLAvatarIconIDCache::getInstance()->save();

	// Stop the plugin read thread if it's running.
	LLPluginProcessParent::setUseReadThread(false);

	LL_INFOS() << "Shutting down Threads" << LL_ENDL;

	// Let threads finish
	LLTimer idleTimer;
	idleTimer.reset();
	const F64 max_idle_time = 5.f; // 5 seconds
	while(1)
	{
		S32 pending = 0;
		pending += LLAppViewer::getTextureCache()->update(1); // unpauses the worker thread
		pending += LLAppViewer::getImageDecodeThread()->update(1); // unpauses the image thread
		pending += LLAppViewer::getTextureFetch()->update(1); // unpauses the texture fetch thread
		pending += LLVFSThread::updateClass(0);
		pending += LLLFSThread::updateClass(0);
		F64 idle_time = idleTimer.getElapsedTimeF64();
		if(!pending)
		{
			break ; //done
		}
		else if(idle_time >= max_idle_time)
		{
			LL_WARNS() << "Quitting with pending background tasks." << LL_ENDL;
			break;
		}
	}

	// Delete workers first
	// shotdown all worker threads before deleting them in case of co-dependencies
	mAppCoreHttp.requestStop();
	sTextureFetch->shutdown();
	sTextureCache->shutdown();
	sImageDecodeThread->shutdown();

	sTextureFetch->shutDownTextureCacheThread() ;
	sTextureFetch->shutDownImageDecodeThread() ;

	LL_INFOS() << "Shutting down message system" << LL_ENDL;
	end_messaging_system();

	// Non-LLCurl libcurl library
	mAppCoreHttp.cleanup();

	SUBSYSTEM_CLEANUP(LLFilePickerThread);
	SUBSYSTEM_CLEANUP(LLDirPickerThread);

	//MUST happen AFTER SUBSYSTEM_CLEANUP(LLCurl)
	delete sTextureCache;
    sTextureCache = NULL;
	delete sTextureFetch;
    sTextureFetch = NULL;
	delete sImageDecodeThread;
    sImageDecodeThread = NULL;
	delete mFastTimerLogThread;
	mFastTimerLogThread = NULL;

	if (LLFastTimerView::sAnalyzePerformance)
	{
		LL_INFOS() << "Analyzing performance" << LL_ENDL;

		std::string baseline_name = LLTrace::BlockTimer::sLogName + "_baseline.slp";
		std::string current_name  = LLTrace::BlockTimer::sLogName + ".slp";
		std::string report_name   = LLTrace::BlockTimer::sLogName + "_report.csv";

		LLFastTimerView::doAnalysis(
			gDirUtilp->getExpandedFilename(LL_PATH_LOGS, baseline_name),
			gDirUtilp->getExpandedFilename(LL_PATH_LOGS, current_name),
			gDirUtilp->getExpandedFilename(LL_PATH_LOGS, report_name));
	}

	SUBSYSTEM_CLEANUP(LLMetricPerformanceTesterBasic) ;

	LL_INFOS() << "Cleaning up Media and Textures" << LL_ENDL;

	//Note:
	//SUBSYSTEM_CLEANUP(LLViewerMedia) has to be put before gTextureList.shutdown()
	//because some new image might be generated during cleaning up media. --bao
	SUBSYSTEM_CLEANUP(LLViewerMedia);
	SUBSYSTEM_CLEANUP(LLViewerParcelMedia);
	gTextureList.shutdown(); // shutdown again in case a callback added something
	LLUIImageList::getInstance()->cleanUp();

	// This should eventually be done in LLAppViewer
	SUBSYSTEM_CLEANUP(LLImage);
	SUBSYSTEM_CLEANUP(LLVFSThread);
	SUBSYSTEM_CLEANUP(LLLFSThread);

#ifndef LL_RELEASE_FOR_DOWNLOAD
	LL_INFOS() << "Auditing VFS" << LL_ENDL;
	if(gVFS)
	{
		gVFS->audit();
	}
#endif

	LL_INFOS() << "Misc Cleanup" << LL_ENDL;

	// For safety, the LLVFS has to be deleted *after* LLVFSThread. This should be cleaned up.
	// (LLVFS doesn't know about LLVFSThread so can't kill pending requests) -Steve
	delete gStaticVFS;
	gStaticVFS = NULL;
	delete gVFS;
	gVFS = NULL;

	gSavedSettings.cleanup();
	LLUIColorTable::instance().clear();

	LLWatchdog::getInstance()->cleanup();

	LLViewerAssetStatsFF::cleanup();

	// If we're exiting to launch an URL, do that here so the screen
	// is at the right resolution before we launch IE.
	if (!gLaunchFileOnQuit.empty())
	{
		LL_INFOS() << "Launch file on quit." << LL_ENDL;
#if LL_WINDOWS
		// Indicate an application is starting.
		SetCursor(LoadCursor(NULL, IDC_WAIT));
#endif

		// HACK: Attempt to wait until the screen res. switch is complete.
		ms_sleep(1000);

		LLWeb::loadURLExternal( gLaunchFileOnQuit, false );
		LL_INFOS() << "File launched." << LL_ENDL;
	}
	LL_INFOS() << "Cleaning up LLProxy." << LL_ENDL;
	SUBSYSTEM_CLEANUP(LLProxy);
    LLCore::LLHttp::cleanup();

	SUBSYSTEM_CLEANUP(LLWearableType);

	LLMainLoopRepeater::instance().stop();

	ll_close_fail_log();

	LLError::LLCallStacks::cleanup();

	removeMarkerFiles();

	// It's not at first obvious where, in this long sequence, generic cleanup
	// calls OUGHT to go. So let's say this: as we migrate cleanup from
	// explicit hand-placed calls into the generic mechanism, eventually
	// all cleanup will get subsumed into the generic calls. So the calls you
	// still see above are calls that MUST happen before the generic cleanup
	// kicks in.

	// This calls every remaining LLSingleton's cleanupSingleton() method.
	// This method should perform any cleanup that might take significant
	// realtime, or might throw an exception.
	LLSingletonBase::cleanupAll();

	// The logging subsystem depends on an LLSingleton. Any logging after
	// LLSingletonBase::deleteAll() won't be recorded.
	LL_INFOS() << "Goodbye!" << LL_ENDL;

	// This calls every remaining LLSingleton's deleteSingleton() method.
	// No class destructor should perform any cleanup that might take
	// significant realtime, or throw an exception.
	LLSingletonBase::deleteAll();

	removeDumpDir();

	// return 0;
	return true;
}

// A callback for LL_ERRS() to call during the watchdog error.
void watchdog_llerrs_callback(const std::string &error_string)
{
	gLLErrorActivated = true;

#ifdef LL_WINDOWS
	RaiseException(0,0,0,0);
#else
	raise(SIGQUIT);
#endif
}

// A callback for the watchdog to call.
void watchdog_killer_callback()
{
	LLError::setFatalFunction(watchdog_llerrs_callback);
	LL_ERRS() << "Watchdog killer event" << LL_ENDL;
}

bool LLAppViewer::initThreads()
{
	static const bool enable_threads = true;

	LLImage::initClass(gSavedSettings.getBOOL("TextureNewByteRange"),gSavedSettings.getS32("TextureReverseByteRange"));

	LLVFSThread::initClass(enable_threads && false);
	LLLFSThread::initClass(enable_threads && false);

	// Image decoding
	LLAppViewer::sImageDecodeThread = new LLImageDecodeThread(enable_threads && true);
	LLAppViewer::sTextureCache = new LLTextureCache(enable_threads && true);
	LLAppViewer::sTextureFetch = new LLTextureFetch(LLAppViewer::getTextureCache(),
													sImageDecodeThread,
													enable_threads && true,
													app_metrics_qa_mode);

	if (LLTrace::BlockTimer::sLog || LLTrace::BlockTimer::sMetricLog)
	{
		LLTrace::BlockTimer::setLogLock(new LLMutex(NULL));
		mFastTimerLogThread = new LLFastTimerLogThread(LLTrace::BlockTimer::sLogName);
		mFastTimerLogThread->start();
	}

	// Mesh streaming and caching
	gMeshRepo.init();

	LLFilePickerThread::initClass();
	LLDirPickerThread::initClass();

	// *FIX: no error handling here!
	return true;
}

void errorCallback(const std::string &error_string)
{
#ifndef LL_RELEASE_FOR_DOWNLOAD
	OSMessageBox(error_string, LLTrans::getString("MBFatalError"), OSMB_OK);
#endif

	//Set the ErrorActivated global so we know to create a marker file
	gLLErrorActivated = true;

	gDebugInfo["FatalMessage"] = error_string;
	// We're not already crashing -- we simply *intend* to crash. Since we
	// haven't actually trashed anything yet, we can afford to write the whole
	// static info file.
	LLAppViewer::instance()->writeDebugInfo();

	LLError::crashAndLoop(error_string);
}

void LLAppViewer::initLoggingAndGetLastDuration()
{
	//
	// Set up logging defaults for the viewer
	//
	LLError::initForApplication( gDirUtilp->getExpandedFilename(LL_PATH_USER_SETTINGS, "")
                                ,gDirUtilp->getExpandedFilename(LL_PATH_APP_SETTINGS, "")
                                );
	LLError::setFatalFunction(errorCallback);
	//LLError::setTimeFunction(getRuntime);

	// Remove the last ".old" log file.
	std::string old_log_file = gDirUtilp->getExpandedFilename(LL_PATH_LOGS,
							     "SecondLife.old");
	LLFile::remove(old_log_file);

	// Get name of the log file
	std::string log_file = gDirUtilp->getExpandedFilename(LL_PATH_LOGS,
							     "SecondLife.log");
 	/*
	 * Before touching any log files, compute the duration of the last run
	 * by comparing the ctime of the previous start marker file with the ctime
	 * of the last log file.
	 */
	std::string start_marker_file_name = gDirUtilp->getExpandedFilename(LL_PATH_LOGS, START_MARKER_FILE_NAME);
	llstat start_marker_stat;
	llstat log_file_stat;
	std::ostringstream duration_log_stream; // can't log yet, so save any message for when we can below
	int start_stat_result = LLFile::stat(start_marker_file_name, &start_marker_stat);
	int log_stat_result = LLFile::stat(log_file, &log_file_stat);
	if ( 0 == start_stat_result && 0 == log_stat_result )
	{
		int elapsed_seconds = log_file_stat.st_ctime - start_marker_stat.st_ctime;
		// only report a last run time if the last viewer was the same version
		// because this stat will be counted against this version
		if ( markerIsSameVersion(start_marker_file_name) )
		{
			gLastExecDuration = elapsed_seconds;
		}
		else
		{
			duration_log_stream << "start marker from some other version; duration is not reported";
			gLastExecDuration = -1;
		}
	}
	else
	{
		// at least one of the LLFile::stat calls failed, so we can't compute the run time
		duration_log_stream << "duration stat failure; start: "<< start_stat_result << " log: " << log_stat_result;
		gLastExecDuration = -1; // unknown
	}
	std::string duration_log_msg(duration_log_stream.str());

	// Create a new start marker file for comparison with log file time for the next run
	LLAPRFile start_marker_file ;
	start_marker_file.open(start_marker_file_name, LL_APR_WB);
	if (start_marker_file.getFileHandle())
	{
		recordMarkerVersion(start_marker_file);
		start_marker_file.close();
	}

	// Rename current log file to ".old"
	LLFile::rename(log_file, old_log_file);

	// Set the log file to SecondLife.log
	LLError::logToFile(log_file);
	if (!duration_log_msg.empty())
	{
		LL_WARNS("MarkerFile") << duration_log_msg << LL_ENDL;
	}
}

bool LLAppViewer::loadSettingsFromDirectory(const std::string& location_key,
					    bool set_defaults)
{
	if (!mSettingsLocationList)
	{
		LL_ERRS() << "Invalid settings location list" << LL_ENDL;
	}

	BOOST_FOREACH(const SettingsGroup& group, mSettingsLocationList->groups)
	{
		// skip settings groups that aren't the one we requested
		if (group.name() != location_key) continue;

		ELLPath path_index = (ELLPath)group.path_index();
		if(path_index <= LL_PATH_NONE || path_index >= LL_PATH_LAST)
		{
			LL_ERRS() << "Out of range path index in app_settings/settings_files.xml" << LL_ENDL;
			return false;
		}

		BOOST_FOREACH(const SettingsFile& file, group.files)
		{
			LL_INFOS("Settings") << "Attempting to load settings for the group " << file.name()
			    << " - from location " << location_key << LL_ENDL;

			LLControlGroup* settings_group = LLControlGroup::getInstance(file.name);
			if(!settings_group)
			{
				LL_WARNS("Settings") << "No matching settings group for name " << file.name() << LL_ENDL;
				continue;
			}

			std::string full_settings_path;

			if (file.file_name_setting.isProvided()
				&& gSavedSettings.controlExists(file.file_name_setting))
			{
				// try to find filename stored in file_name_setting control
				full_settings_path = gSavedSettings.getString(file.file_name_setting);
				if (full_settings_path.empty())
				{
					continue;
				}
				else if (!gDirUtilp->fileExists(full_settings_path))
				{
					// search in default path
					full_settings_path = gDirUtilp->getExpandedFilename((ELLPath)path_index, full_settings_path);
				}
			}
			else
			{
				// by default, use specified file name
				full_settings_path = gDirUtilp->getExpandedFilename((ELLPath)path_index, file.file_name());
			}

			if(settings_group->loadFromFile(full_settings_path, set_defaults, file.persistent))
			{	// success!
				LL_INFOS("Settings") << "Loaded settings file " << full_settings_path << LL_ENDL;
			}
			else
			{	// failed to load
				if(file.required)
				{
					LL_ERRS() << "Error: Cannot load required settings file from: " << full_settings_path << LL_ENDL;
					return false;
				}
				else
				{
					// only complain if we actually have a filename at this point
					if (!full_settings_path.empty())
					{
						LL_INFOS("Settings") << "Cannot load " << full_settings_path << " - No settings found." << LL_ENDL;
					}
				}
			}
		}
	}

	return true;
}

std::string LLAppViewer::getSettingsFilename(const std::string& location_key,
											 const std::string& file)
{
	BOOST_FOREACH(const SettingsGroup& group, mSettingsLocationList->groups)
	{
		if (group.name() == location_key)
		{
			BOOST_FOREACH(const SettingsFile& settings_file, group.files)
			{
				if (settings_file.name() == file)
				{
					return settings_file.file_name;
				}
			}
		}
	}

	return std::string();
}

void LLAppViewer::loadColorSettings()
{
	LLUIColorTable::instance().loadFromSettings();
}

namespace
{
    void handleCommandLineError(LLControlGroupCLP& clp)
    {
		LL_WARNS() << "Error parsing command line options. Command Line options ignored."  << LL_ENDL;

		LL_INFOS() << "Command line usage:\n" << clp << LL_ENDL;

		OSMessageBox(STRINGIZE(LLTrans::getString("MBCmdLineError") << clp.getErrorMessage()),
					 LLStringUtil::null,
					 OSMB_OK);
    }
} // anonymous namespace

bool LLAppViewer::initConfiguration()
{
	//Load settings files list
	std::string settings_file_list = gDirUtilp->getExpandedFilename(LL_PATH_APP_SETTINGS, "settings_files.xml");
	LLXMLNodePtr root;
	BOOL success  = LLXMLNode::parseFile(settings_file_list, root, NULL);
	if (!success)
	{
        LL_ERRS() << "Cannot load default configuration file " << settings_file_list << LL_ENDL;
	}

	mSettingsLocationList = new SettingsFiles();

	LLXUIParser parser;
	parser.readXUI(root, *mSettingsLocationList, settings_file_list);

	if (!mSettingsLocationList->validateBlock())
	{
        LL_ERRS() << "Invalid settings file list " << settings_file_list << LL_ENDL;
	}

	// The settings and command line parsing have a fragile
	// order-of-operation:
	// - load defaults from app_settings
	// - set procedural settings values
	// - read command line settings
	// - selectively apply settings needed to load user settings.
    // - load overrides from user_settings
	// - apply command line settings (to override the overrides)
	// - load per account settings (happens in llstartup

	// - load defaults
	bool set_defaults = true;
	if(!loadSettingsFromDirectory("Default", set_defaults))
	{
		std::ostringstream msg;
		msg << "Unable to load default settings file. The installation may be corrupted.";
		OSMessageBox(msg.str(),LLStringUtil::null,OSMB_OK);
		return false;
	}

	initStrings(); // setup paths for LLTrans based on settings files only
	// - set procedural settings
	// Note: can't use LL_PATH_PER_SL_ACCOUNT for any of these since we haven't logged in yet
	gSavedSettings.setString("ClientSettingsFile",
        gDirUtilp->getExpandedFilename(LL_PATH_USER_SETTINGS, getSettingsFilename("Default", "Global")));

#ifndef	LL_RELEASE_FOR_DOWNLOAD
	// provide developer build only overrides for these control variables that are not
	// persisted to settings.xml
	LLControlVariable* c = gSavedSettings.getControl("ShowConsoleWindow");
	if (c)
	{
		c->setValue(true, false);
	}
	c = gSavedSettings.getControl("AllowMultipleViewers");
	if (c)
	{
		c->setValue(true, false);
	}

	gSavedSettings.setBOOL("QAMode", TRUE );
	gSavedSettings.setS32("WatchdogEnabled", 0);
#endif

	// These are warnings that appear on the first experience of that condition.
	// They are already set in the settings_default.xml file, but still need to be added to LLFirstUse
	// for disable/reset ability
//	LLFirstUse::addConfigVariable("FirstBalanceIncrease");
//	LLFirstUse::addConfigVariable("FirstBalanceDecrease");
//	LLFirstUse::addConfigVariable("FirstSit");
//	LLFirstUse::addConfigVariable("FirstMap");
//	LLFirstUse::addConfigVariable("FirstGoTo");
//	LLFirstUse::addConfigVariable("FirstBuild");
//	LLFirstUse::addConfigVariable("FirstLeftClickNoHit");
//	LLFirstUse::addConfigVariable("FirstTeleport");
//	LLFirstUse::addConfigVariable("FirstOverrideKeys");
//	LLFirstUse::addConfigVariable("FirstAttach");
//	LLFirstUse::addConfigVariable("FirstAppearance");
//	LLFirstUse::addConfigVariable("FirstInventory");
//	LLFirstUse::addConfigVariable("FirstSandbox");
//	LLFirstUse::addConfigVariable("FirstFlexible");
//	LLFirstUse::addConfigVariable("FirstDebugMenus");
//	LLFirstUse::addConfigVariable("FirstSculptedPrim");
//	LLFirstUse::addConfigVariable("FirstVoice");
//	LLFirstUse::addConfigVariable("FirstMedia");

	// - read command line settings.
	LLControlGroupCLP clp;
	std::string	cmd_line_config	= gDirUtilp->getExpandedFilename(LL_PATH_APP_SETTINGS,
														  "cmd_line.xml");

	clp.configure(cmd_line_config, &gSavedSettings);

	if(!initParseCommandLine(clp))
	{
		handleCommandLineError(clp);
		return false;
	}

	// - selectively apply settings

	// If the user has specified a alternate settings file name.
	// Load	it now before loading the user_settings/settings.xml
	if(clp.hasOption("settings"))
	{
		std::string	user_settings_filename =
			gDirUtilp->getExpandedFilename(LL_PATH_USER_SETTINGS,
										   clp.getOption("settings")[0]);
		gSavedSettings.setString("ClientSettingsFile", user_settings_filename);
		LL_INFOS("Settings")	<< "Using command line specified settings filename: "
			<< user_settings_filename << LL_ENDL;
	}

	// - load overrides from user_settings
	loadSettingsFromDirectory("User");

	if (gSavedSettings.getBOOL("FirstRunThisInstall"))
	{
		// Set firstrun flag to indicate that some further init actiona should be taken
		// like determining screen DPI value and so on
		mIsFirstRun = true;

		gSavedSettings.setBOOL("FirstRunThisInstall", FALSE);
	}

	if (clp.hasOption("sessionsettings"))
	{
		std::string session_settings_filename = clp.getOption("sessionsettings")[0];
		gSavedSettings.setString("SessionSettingsFile", session_settings_filename);
		LL_INFOS("Settings")	<< "Using session settings filename: "
			<< session_settings_filename << LL_ENDL;
	}
	loadSettingsFromDirectory("Session");

	if (clp.hasOption("usersessionsettings"))
	{
		std::string user_session_settings_filename = clp.getOption("usersessionsettings")[0];
		gSavedSettings.setString("UserSessionSettingsFile", user_session_settings_filename);
		LL_INFOS("Settings") << "Using user session settings filename: "
			<< user_session_settings_filename << LL_ENDL;

	}
	loadSettingsFromDirectory("UserSession");

	// - apply command line settings
	if (! clp.notify())
	{
		handleCommandLineError(clp);
		return false;
	}

	// Register the core crash option as soon as we can
	// if we want gdb post-mortem on cores we need to be up and running
	// ASAP or we might miss init issue etc.
	if(gSavedSettings.getBOOL("DisableCrashLogger"))
	{
		LL_WARNS() << "Crashes will be handled by system, stack trace logs and crash logger are both disabled" << LL_ENDL;
		LLAppViewer::instance()->disableCrashlogger();
	}

	// Handle initialization from settings.
	// Start up the debugging console before handling other options.
	if (gSavedSettings.getBOOL("ShowConsoleWindow"))
	{
		initConsole();
	}

	if(clp.hasOption("help"))
	{
		std::ostringstream msg;
		msg << LLTrans::getString("MBCmdLineUsg") << "\n" << clp;
		LL_INFOS()	<< msg.str() << LL_ENDL;

		OSMessageBox(
			msg.str().c_str(),
			LLStringUtil::null,
			OSMB_OK);

		return false;
	}

    if(clp.hasOption("set"))
    {
        const LLCommandLineParser::token_vector_t& set_values = clp.getOption("set");
        if(0x1 & set_values.size())
        {
            LL_WARNS() << "Invalid '--set' parameter count." << LL_ENDL;
        }
        else
        {
            LLCommandLineParser::token_vector_t::const_iterator itr = set_values.begin();
            for(; itr != set_values.end(); ++itr)
            {
                const std::string& name = *itr;
                const std::string& value = *(++itr);
                std::string name_part;
                std::string group_part;
				LLControlVariable* control = NULL;

				// Name can be further split into ControlGroup.Name, with the default control group being Global
				size_t pos = name.find('.');
				if (pos != std::string::npos)
				{
					group_part = name.substr(0, pos);
					name_part = name.substr(pos+1);
					LL_INFOS() << "Setting " << group_part << "." << name_part << " to " << value << LL_ENDL;
					LLControlGroup* g = LLControlGroup::getInstance(group_part);
					if (g) control = g->getControl(name_part);
				}
				else
				{
					LL_INFOS() << "Setting Global." << name << " to " << value << LL_ENDL;
					control = gSavedSettings.getControl(name);
				}

                if (control)
                {
                    control->setValue(value, false);
                }
                else
                {
					LL_WARNS() << "Failed --set " << name << ": setting name unknown." << LL_ENDL;
                }
            }
        }
    }

    if  (clp.hasOption("logevents")) {
		LLViewerEventRecorder::instance().setEventLoggingOn();
    }

	std::string CmdLineChannel(gSavedSettings.getString("CmdLineChannel"));
	if(! CmdLineChannel.empty())
    {
		LLVersionInfo::resetChannel(CmdLineChannel);
	}

	// If we have specified crash on startup, set the global so we'll trigger the crash at the right time
	gCrashOnStartup = gSavedSettings.getBOOL("CrashOnStartup");

	if (gSavedSettings.getBOOL("LogPerformance"))
	{
		LLTrace::BlockTimer::sLog = true;
		LLTrace::BlockTimer::sLogName = std::string("performance");
	}

	std::string test_name(gSavedSettings.getString("LogMetrics"));
	if (! test_name.empty())
 	{
		LLTrace::BlockTimer::sMetricLog = TRUE;
		// '--logmetrics' is specified with a named test metric argument so the data gathering is done only on that test
		// In the absence of argument, every metric would be gathered (makes for a rather slow run and hard to decipher report...)
		LL_INFOS() << "'--logmetrics' argument : " << test_name << LL_ENDL;
		LLTrace::BlockTimer::sLogName = test_name;
	}

	if (clp.hasOption("graphicslevel"))
	{
		// User explicitly requested --graphicslevel on the command line. We
		// expect this switch has already set RenderQualityPerformance. Check
		// that value for validity.
		U32 graphicslevel = gSavedSettings.getU32("RenderQualityPerformance");
		if (LLFeatureManager::instance().isValidGraphicsLevel(graphicslevel))
        {
			// graphicslevel is valid: save it and engage it later. Capture
			// the requested value separately from the settings variable
			// because, if this is the first run, LLViewerWindow's constructor
			// will call LLFeatureManager::applyRecommendedSettings(), which
			// overwrites this settings variable!
			mForceGraphicsLevel = graphicslevel;
        }
	}

	LLFastTimerView::sAnalyzePerformance = gSavedSettings.getBOOL("AnalyzePerformance");
	gAgentPilot.setReplaySession(gSavedSettings.getBOOL("ReplaySession"));

	if (gSavedSettings.getBOOL("DebugSession"))
	{
		gDebugSession = TRUE;
		gDebugGL = TRUE;

		ll_init_fail_log(gDirUtilp->getExpandedFilename(LL_PATH_LOGS, "test_failures.log"));
	}

	// Handle slurl use. NOTE: Don't let SL-55321 reappear.

    // *FIX: This init code should be made more robust to prevent
    // the issue SL-55321 from returning. One thought is to allow
    // only select options to be set from command line when a slurl
    // is specified. More work on the settings system is needed to
    // achieve this. For now...

    // *NOTE:Mani The command line parser parses tokens and is
    // setup to bail after parsing the '--url' option or the
    // first option specified without a '--option' flag (or
    // any other option that uses the 'last_option' setting -
    // see LLControlGroupCLP::configure())

    // What can happen is that someone can use IE (or potentially
    // other browsers) and do the rough equivalent of command
    // injection and steal passwords. Phoenix. SL-55321

	std::string starting_location;

	std::string cmd_line_login_location(gSavedSettings.getString("CmdLineLoginLocation"));
	if(! cmd_line_login_location.empty())
	{
		starting_location = cmd_line_login_location;
	}
	else
	{
		std::string default_login_location(gSavedSettings.getString("DefaultLoginLocation"));
		if (! default_login_location.empty())
		{
			starting_location = default_login_location;
		}
	}

	LLSLURL start_slurl;
	if (! starting_location.empty())
    {
		start_slurl = starting_location;
		LLStartUp::setStartSLURL(start_slurl);
		if(start_slurl.getType() == LLSLURL::LOCATION)
		{
			LLGridManager::getInstance()->setGridChoice(start_slurl.getGrid());
		}
	}

	//RN: if we received a URL, hand it off to the existing instance.
	// don't call anotherInstanceRunning() when doing URL handoff, as
	// it relies on checking a marker file which will not work when running
	// out of different directories

	if (start_slurl.isValid() &&
		(gSavedSettings.getBOOL("SLURLPassToOtherInstance")))
	{
		if (sendURLToOtherInstance(start_slurl.getSLURLString()))
		{
			// successfully handed off URL to existing instance, exit
			return false;
		}
    }

	const LLControlVariable* skinfolder = gSavedSettings.getControl("SkinCurrent");
	if(skinfolder && LLStringUtil::null != skinfolder->getValue().asString())
	{
		// Examining "Language" may not suffice -- see LLUI::getLanguage()
		// logic. Unfortunately LLUI::getLanguage() doesn't yet do us much
		// good because we haven't yet called LLUI::initClass().
		gDirUtilp->setSkinFolder(skinfolder->getValue().asString(),
								 gSavedSettings.getString("Language"));
	}

	if (gSavedSettings.getBOOL("SpellCheck"))
	{
		std::list<std::string> dict_list;
		std::string dict_setting = gSavedSettings.getString("SpellCheckDictionary");
		boost::split(dict_list, dict_setting, boost::is_any_of(std::string(",")));
		if (!dict_list.empty())
		{
			LLSpellChecker::setUseSpellCheck(dict_list.front());
			dict_list.pop_front();
			LLSpellChecker::instance().setSecondaryDictionaries(dict_list);
		}
	}


	// Display splash screen.  Must be after above check for previous
	// crash as this dialog is always frontmost.
	std::string splash_msg;
	LLStringUtil::format_map_t args;
	args["[APP_NAME]"] = LLTrans::getString("SECOND_LIFE");
	splash_msg = LLTrans::getString("StartupLoading", args);
	LLSplashScreen::show();
	LLSplashScreen::update(splash_msg);

	//LLVolumeMgr::initClass();
	LLVolumeMgr* volume_manager = new LLVolumeMgr();
	volume_manager->useMutex();	// LLApp and LLMutex magic must be manually enabled
	LLPrimitive::setVolumeManager(volume_manager);

	// Note: this is where we used to initialize gFeatureManagerp.

	gStartTime = totalTime();

	//
	// Set the name of the window
	//
	gWindowTitle = LLTrans::getString("APP_NAME");
#if LL_DEBUG
	gWindowTitle += std::string(" [DEBUG]");
#endif
	if (!gArgs.empty())
	{
	gWindowTitle += std::string(" ") + gArgs;
	}
	LLStringUtil::truncate(gWindowTitle, 255);

	//RN: if we received a URL, hand it off to the existing instance.
	// don't call anotherInstanceRunning() when doing URL handoff, as
	// it relies on checking a marker file which will not work when running
	// out of different directories

	if (LLStartUp::getStartSLURL().isValid() &&
		(gSavedSettings.getBOOL("SLURLPassToOtherInstance")))
	{
		if (sendURLToOtherInstance(LLStartUp::getStartSLURL().getSLURLString()))
		{
			// successfully handed off URL to existing instance, exit
			return false;
		}
	}

	//
	// Check for another instance of the app running
	//
	if (mSecondInstance && !gSavedSettings.getBOOL("AllowMultipleViewers"))
	{
		std::ostringstream msg;
		msg << LLTrans::getString("MBAlreadyRunning");
		OSMessageBox(
			msg.str(),
			LLStringUtil::null,
			OSMB_OK);
		return false;
	}

	if (mSecondInstance)
	{
		// This is the second instance of SL. Turn off voice support,
		// but make sure the setting is *not* persisted.
		LLControlVariable* disable_voice = gSavedSettings.getControl("CmdLineDisableVoice");
		if(disable_voice)
		{
			const BOOL DO_NOT_PERSIST = FALSE;
			disable_voice->setValue(LLSD(TRUE), DO_NOT_PERSIST);
		}
	}

   	// NextLoginLocation is set from the command line option
	std::string nextLoginLocation = gSavedSettings.getString( "NextLoginLocation" );
	if ( !nextLoginLocation.empty() )
	{
		LL_DEBUGS("AppInit")<<"set start from NextLoginLocation: "<<nextLoginLocation<<LL_ENDL;
		LLStartUp::setStartSLURL(LLSLURL(nextLoginLocation));
	}
	else if (   (   clp.hasOption("login") || clp.hasOption("autologin"))
			 && gSavedSettings.getString("CmdLineLoginLocation").empty())
	{
		// If automatic login from command line with --login switch
		// init StartSLURL location.
		std::string start_slurl_setting = gSavedSettings.getString("LoginLocation");
		LL_DEBUGS("AppInit") << "start slurl setting '" << start_slurl_setting << "'" << LL_ENDL;
		LLStartUp::setStartSLURL(LLSLURL(start_slurl_setting));
	}
	else
	{
		// the login location will be set by the login panel (see LLPanelLogin)
	}

	gLastRunVersion = gSavedSettings.getString("LastRunVersion");

	loadColorSettings();

	// Let anyone else who cares know that we've populated our settings
	// variables.
	for (LLControlGroup::key_iter ki(LLControlGroup::beginKeys()), kend(LLControlGroup::endKeys());
		 ki != kend; ++ki)
	{
		// For each named instance of LLControlGroup, send an event saying
		// we've initialized an LLControlGroup instance by that name.
		LLEventPumps::instance().obtain("LLControlGroup").post(LLSDMap("init", *ki));
	}

	return true; // Config was successful.
}

// The following logic is replicated in initConfiguration() (to be able to get
// some initial strings before we've finished initializing enough to know the
// current language) and also in init() (to initialize for real). Somehow it
// keeps growing, necessitating a method all its own.
void LLAppViewer::initStrings()
{
	LLTransUtil::parseStrings("strings.xml", default_trans_args);
	LLTransUtil::parseLanguageStrings("language_settings.xml");

	// parseStrings() sets up the LLTrans substitution table. Add this one item.
	LLTrans::setDefaultArg("[sourceid]", gSavedSettings.getString("sourceid"));

	// Now that we've set "[sourceid]", have to go back through
	// default_trans_args and reinitialize all those other keys because some
	// of them, in turn, reference "[sourceid]".
	BOOST_FOREACH(std::string key, default_trans_args)
	{
		std::string brackets(key), nobrackets(key);
		// Invalid to inspect key[0] if key is empty(). But then, the entire
		// body of this loop is pointless if key is empty().
		if (key.empty())
			continue;

		if (key[0] != '[')
		{
			// key was passed without brackets. That means that 'nobrackets'
			// is correct but 'brackets' is not.
			brackets = STRINGIZE('[' << brackets << ']');
		}
		else
		{
			// key was passed with brackets. That means that 'brackets' is
			// correct but 'nobrackets' is not. Erase the left bracket.
			nobrackets.erase(0, 1);
			std::string::size_type length(nobrackets.length());
			if (length && nobrackets[length - 1] == ']')
			{
				nobrackets.erase(length - 1);
			}
		}
		// Calling LLTrans::getString() is what embeds the other default
		// translation strings into this one.
		LLTrans::setDefaultArg(brackets, LLTrans::getString(nobrackets));
	}
}

//
// This function decides whether the client machine meets the minimum requirements to
// run in a maximized window, per the consensus of davep, boa and nyx on 3/30/2011.
//
bool LLAppViewer::meetsRequirementsForMaximizedStart()
{
	bool maximizedOk = (LLFeatureManager::getInstance()->getGPUClass() >= GPU_CLASS_2);

	maximizedOk &= (gSysMemory.getPhysicalMemoryKB() >= U32Gigabytes(1));

	return maximizedOk;
}

bool LLAppViewer::initWindow()
{
	LL_INFOS("AppInit") << "Initializing window..." << LL_ENDL;

	// store setting in a global for easy access and modification
	gHeadlessClient = gSavedSettings.getBOOL("HeadlessClient");

	// always start windowed
	BOOL ignorePixelDepth = gSavedSettings.getBOOL("IgnorePixelDepth");

	LLViewerWindow::Params window_params;
	window_params
		.title(gWindowTitle)
		.name(VIEWER_WINDOW_CLASSNAME)
		.x(gSavedSettings.getS32("WindowX"))
		.y(gSavedSettings.getS32("WindowY"))
		.width(gSavedSettings.getU32("WindowWidth"))
		.height(gSavedSettings.getU32("WindowHeight"))
		.min_width(gSavedSettings.getU32("MinWindowWidth"))
		.min_height(gSavedSettings.getU32("MinWindowHeight"))
		.fullscreen(gSavedSettings.getBOOL("FullScreen"))
		.ignore_pixel_depth(ignorePixelDepth)
		.first_run(mIsFirstRun);

	gViewerWindow = new LLViewerWindow(window_params);

	LL_INFOS("AppInit") << "gViewerwindow created." << LL_ENDL;

	// Need to load feature table before cheking to start watchdog.
	bool use_watchdog = false;
	int watchdog_enabled_setting = gSavedSettings.getS32("WatchdogEnabled");
	if (watchdog_enabled_setting == -1)
	{
		use_watchdog = !LLFeatureManager::getInstance()->isFeatureAvailable("WatchdogDisabled");
	}
	else
	{
		// The user has explicitly set this setting; always use that value.
		use_watchdog = bool(watchdog_enabled_setting);
	}

	if (use_watchdog)
	{
		LLWatchdog::getInstance()->init(watchdog_killer_callback);
	}
	LL_INFOS("AppInit") << "watchdog setting is done." << LL_ENDL;

	LLNotificationsUI::LLNotificationManager::getInstance();


#ifdef LL_DARWIN
	//Satisfy both MAINT-3135 (OSX 10.6 and earlier) MAINT-3288 (OSX 10.7 and later)
	LLOSInfo& os_info = LLOSInfo::instance();
	if (os_info.mMajorVer == 10 && os_info.mMinorVer < 7)
	{
		if ( os_info.mMinorVer == 6 && os_info.mBuild < 8 )
			gViewerWindow->getWindow()->setOldResize(true);
	}
#endif

	if (gSavedSettings.getBOOL("WindowMaximized"))
	{
		gViewerWindow->getWindow()->maximize();
	}

	//
	// Initialize GL stuff
	//

	if (mForceGraphicsLevel)
	{
		LLFeatureManager::getInstance()->setGraphicsLevel(*mForceGraphicsLevel, false);
		gSavedSettings.setU32("RenderQualityPerformance", *mForceGraphicsLevel);
	}

	// Set this flag in case we crash while initializing GL
	gSavedSettings.setBOOL("RenderInitError", TRUE);
	gSavedSettings.saveToFile( gSavedSettings.getString("ClientSettingsFile"), TRUE );

	gPipeline.init();
	LL_INFOS("AppInit") << "gPipeline Initialized" << LL_ENDL;

	stop_glerror();
	gViewerWindow->initGLDefaults();

	gSavedSettings.setBOOL("RenderInitError", FALSE);
	gSavedSettings.saveToFile( gSavedSettings.getString("ClientSettingsFile"), TRUE );

	//If we have a startup crash, it's usually near GL initialization, so simulate that.
	if(gCrashOnStartup)
	{
		LLAppViewer::instance()->forceErrorLLError();
	}

	//
	// Determine if the window should start maximized on initial run based
	// on graphics capability
	//
	if (gSavedSettings.getBOOL("FirstLoginThisInstall") && meetsRequirementsForMaximizedStart())
	{
		LL_INFOS("AppInit") << "This client met the requirements for a maximized initial screen." << LL_ENDL;
		gSavedSettings.setBOOL("WindowMaximized", TRUE);
	}

	if (gSavedSettings.getBOOL("WindowMaximized"))
	{
		gViewerWindow->getWindow()->maximize();
	}

	LLUI::sWindow = gViewerWindow->getWindow();

	// Show watch cursor
	gViewerWindow->setCursor(UI_CURSOR_WAIT);

	// Finish view initialization
	gViewerWindow->initBase();

	// show viewer window
	//gViewerWindow->getWindow()->show();

	LL_INFOS("AppInit") << "Window initialization done." << LL_ENDL;

	return true;
}

void LLAppViewer::writeDebugInfo(bool isStatic)
{
    //Try to do the minimum when writing data during a crash.
    std::string* debug_filename;
    debug_filename = ( isStatic
        ? getStaticDebugFile()
        : getDynamicDebugFile() );

    LL_INFOS() << "Writing debug file " << *debug_filename << LL_ENDL;
    llofstream out_file(debug_filename->c_str());

    isStatic ?  LLSDSerialize::toPrettyXML(gDebugInfo, out_file)
             :  LLSDSerialize::toPrettyXML(gDebugInfo["Dynamic"], out_file);
}

LLSD LLAppViewer::getViewerInfo() const
{
	// The point of having one method build an LLSD info block and the other
	// construct the user-visible About string is to ensure that the same info
	// is available to a getInfo() caller as to the user opening
	// LLFloaterAbout.
	LLSD info;
	LLSD version;
	version.append(LLVersionInfo::getMajor());
	version.append(LLVersionInfo::getMinor());
	version.append(LLVersionInfo::getPatch());
	version.append(LLVersionInfo::getBuild());
	info["VIEWER_VERSION"] = version;
	info["VIEWER_VERSION_STR"] = LLVersionInfo::getVersion();
	info["CHANNEL"] = LLVersionInfo::getChannel();
    info["ADDRESS_SIZE"] = ADDRESS_SIZE;
    std::string build_config = LLVersionInfo::getBuildConfig();
    if (build_config != "Release")
    {
        info["BUILD_CONFIG"] = build_config;
    }

	// return a URL to the release notes for this viewer, such as:
	// http://wiki.secondlife.com/wiki/Release_Notes/Second Life Beta Viewer/2.1.0.123456
	std::string url = LLTrans::getString("RELEASE_NOTES_BASE_URL");
	if (! LLStringUtil::endsWith(url, "/"))
		url += "/";
	std::string channel = LLVersionInfo::getChannel();
	if (LLStringUtil::endsWith(boost::to_lower_copy(channel), " edu")) // Release Notes url shouldn't include the EDU parameter
	{
		boost::erase_tail(channel, 4);
	}
	url += LLURI::escape(channel) + "/";
	url += LLURI::escape(LLVersionInfo::getVersion());

	info["VIEWER_RELEASE_NOTES_URL"] = url;

	// Position
	LLViewerRegion* region = gAgent.getRegion();
	if (region)
	{
		LLVector3d pos = gAgent.getPositionGlobal();
		info["POSITION"] = ll_sd_from_vector3d(pos);
		info["POSITION_LOCAL"] = ll_sd_from_vector3(gAgent.getPosAgentFromGlobal(pos));
		info["REGION"] = gAgent.getRegion()->getName();
		info["HOSTNAME"] = gAgent.getRegion()->getHost().getHostName();
		info["HOSTIP"] = gAgent.getRegion()->getHost().getString();
		info["SERVER_VERSION"] = gLastVersionChannel;
		LLSLURL slurl;
		LLAgentUI::buildSLURL(slurl);
		info["SLURL"] = slurl.getSLURLString();
	}

	// CPU
	info["CPU"] = gSysCPU.getCPUString();
	info["MEMORY_MB"] = LLSD::Integer(gSysMemory.getPhysicalMemoryKB().valueInUnits<LLUnits::Megabytes>());
	// Moved hack adjustment to Windows memory size into llsys.cpp
	info["OS_VERSION"] = LLOSInfo::instance().getOSString();
	info["GRAPHICS_CARD_VENDOR"] = (const char*)(glGetString(GL_VENDOR));
	info["GRAPHICS_CARD"] = (const char*)(glGetString(GL_RENDERER));

#if LL_WINDOWS
	std::string drvinfo = gDXHardware.getDriverVersionWMI();
	if (!drvinfo.empty())
	{
		info["GRAPHICS_DRIVER_VERSION"] = drvinfo;
	}
	else
	{
		LL_WARNS("DriverVersion")<< "Cannot get driver version from getDriverVersionWMI" << LL_ENDL;
		LLSD driver_info = gDXHardware.getDisplayInfo();
		if (driver_info.has("DriverVersion"))
		{
			info["GRAPHICS_DRIVER_VERSION"] = driver_info["DriverVersion"];
		}
	}
#endif

	info["OPENGL_VERSION"] = (const char*)(glGetString(GL_VERSION));

    // Settings

    LLRect window_rect = gViewerWindow->getWindowRectRaw();
    info["WINDOW_WIDTH"] = window_rect.getWidth();
    info["WINDOW_HEIGHT"] = window_rect.getHeight();
    info["FONT_SIZE_ADJUSTMENT"] = gSavedSettings.getF32("FontScreenDPI");
    info["UI_SCALE"] = gSavedSettings.getF32("UIScaleFactor");
    info["DRAW_DISTANCE"] = gSavedSettings.getF32("RenderFarClip");
    info["NET_BANDWITH"] = gSavedSettings.getF32("ThrottleBandwidthKBPS");
    info["LOD_FACTOR"] = gSavedSettings.getF32("RenderVolumeLODFactor");
    info["RENDER_QUALITY"] = (F32)gSavedSettings.getU32("RenderQualityPerformance");
    info["GPU_SHADERS"] = gSavedSettings.getBOOL("RenderDeferred") ? "Enabled" : "Disabled";
    info["TEXTURE_MEMORY"] = gSavedSettings.getS32("TextureMemory");

    LLSD substitution;
    substitution["datetime"] = (S32)(gVFS ? gVFS->creationTime() : 0);
    info["VFS_TIME"] = LLTrans::getString("AboutTime", substitution);

	// Libraries

	info["J2C_VERSION"] = LLImageJ2C::getEngineInfo();
	bool want_fullname = true;
	info["AUDIO_DRIVER_VERSION"] = gAudiop ? LLSD(gAudiop->getDriverName(want_fullname)) : "Undefined";
	if(LLVoiceClient::getInstance()->voiceEnabled())
	{
		LLVoiceVersionInfo version = LLVoiceClient::getInstance()->getVersion();
		std::ostringstream version_string;
		version_string << version.serverType << " " << version.serverVersion << std::endl;
		info["VOICE_VERSION"] = version_string.str();
	}
	else
	{
		info["VOICE_VERSION"] = LLTrans::getString("NotConnected");
	}

#if !LL_LINUX
	std::ostringstream cef_ver_codec;
	cef_ver_codec << "Dullahan: ";
	cef_ver_codec << DULLAHAN_VERSION_MAJOR;
	cef_ver_codec << ".";
	cef_ver_codec << DULLAHAN_VERSION_MINOR;
	cef_ver_codec << ".";
	cef_ver_codec << DULLAHAN_VERSION_BUILD;

	cef_ver_codec << " / CEF: ";
	cef_ver_codec << CEF_VERSION;

	cef_ver_codec << " / Chromium: ";
	cef_ver_codec << CHROME_VERSION_MAJOR;
	cef_ver_codec << ".";
	cef_ver_codec << CHROME_VERSION_MINOR;
	cef_ver_codec << ".";
	cef_ver_codec << CHROME_VERSION_BUILD;
	cef_ver_codec << ".";
	cef_ver_codec << CHROME_VERSION_PATCH;

	info["LIBCEF_VERSION"] = cef_ver_codec.str();
#else
	info["LIBCEF_VERSION"] = "Undefined";
#endif

#if !LL_LINUX
	std::ostringstream vlc_ver_codec;
	vlc_ver_codec << LIBVLC_VERSION_MAJOR;
	vlc_ver_codec << ".";
	vlc_ver_codec << LIBVLC_VERSION_MINOR;
	vlc_ver_codec << ".";
	vlc_ver_codec << LIBVLC_VERSION_REVISION;
	info["LIBVLC_VERSION"] = vlc_ver_codec.str();
#else
	info["LIBVLC_VERSION"] = "Undefined";
#endif

	S32 packets_in = LLViewerStats::instance().getRecording().getSum(LLStatViewer::PACKETS_IN);
	if (packets_in > 0)
	{
		info["PACKETS_LOST"] = LLViewerStats::instance().getRecording().getSum(LLStatViewer::PACKETS_LOST);
		info["PACKETS_IN"] = packets_in;
		info["PACKETS_PCT"] = 100.f*info["PACKETS_LOST"].asReal() / info["PACKETS_IN"].asReal();
	}

	if (mServerReleaseNotesURL.empty())
	{
		if (gAgent.getRegion())
		{
			info["SERVER_RELEASE_NOTES_URL"] = LLTrans::getString("RetrievingData");
		}
		else
		{
			info["SERVER_RELEASE_NOTES_URL"] = LLTrans::getString("NotConnected");
		}
	}
	else if (LLStringUtil::startsWith(mServerReleaseNotesURL, "http")) // it's an URL
	{
		info["SERVER_RELEASE_NOTES_URL"] = "[" + LLWeb::escapeURL(mServerReleaseNotesURL) + " " + LLTrans::getString("ReleaseNotes") + "]";
	}
	else
	{
		info["SERVER_RELEASE_NOTES_URL"] = mServerReleaseNotesURL;
	}

	return info;
}

std::string LLAppViewer::getViewerInfoString(bool default_string) const
{
	std::ostringstream support;

	LLSD info(getViewerInfo());

	// Render the LLSD from getInfo() as a format_map_t
	LLStringUtil::format_map_t args;

	// allow the "Release Notes" URL label to be localized
	args["ReleaseNotes"] = LLTrans::getString("ReleaseNotes", default_string);

	for (LLSD::map_const_iterator ii(info.beginMap()), iend(info.endMap());
		ii != iend; ++ii)
	{
		if (! ii->second.isArray())
		{
			// Scalar value
			if (ii->second.isUndefined())
			{
				args[ii->first] = LLTrans::getString("none_text", default_string);
			}
			else
			{
				// don't forget to render value asString()
				args[ii->first] = ii->second.asString();
			}
		}
		else
		{
			// array value: build KEY_0, KEY_1 etc. entries
			for (LLSD::Integer n(0), size(ii->second.size()); n < size; ++n)
			{
				args[STRINGIZE(ii->first << '_' << n)] = ii->second[n].asString();
			}
		}
	}

	// Now build the various pieces
	support << LLTrans::getString("AboutHeader", args, default_string);
	if (info.has("BUILD_CONFIG"))
	{
		support << "\n" << LLTrans::getString("BuildConfig", args, default_string);
	}
	if (info.has("REGION"))
	{
		support << "\n\n" << LLTrans::getString("AboutPosition", args, default_string);
	}
	support << "\n\n" << LLTrans::getString("AboutSystem", args, default_string);
	support << "\n";
	if (info.has("GRAPHICS_DRIVER_VERSION"))
	{
		support << "\n" << LLTrans::getString("AboutDriver", args, default_string);
	}
	support << "\n" << LLTrans::getString("AboutOGL", args, default_string);
	support << "\n\n" << LLTrans::getString("AboutSettings", args, default_string);
	support << "\n\n" << LLTrans::getString("AboutLibs", args, default_string);
	if (info.has("COMPILER"))
	{
		support << "\n" << LLTrans::getString("AboutCompiler", args, default_string);
	}
	if (info.has("PACKETS_IN"))
	{
		support << '\n' << LLTrans::getString("AboutTraffic", args, default_string);
	}

	// SLT timestamp
	LLSD substitution;
	substitution["datetime"] = (S32)time(NULL);//(S32)time_corrected();
	support << "\n" << LLTrans::getString("AboutTime", substitution, default_string);

	return support.str();
}

void LLAppViewer::cleanupSavedSettings()
{
	gSavedSettings.setBOOL("MouseSun", FALSE);

	gSavedSettings.setBOOL("UseEnergy", TRUE);				// force toggle to turn off, since sends message to simulator

	gSavedSettings.setBOOL("DebugWindowProc", gDebugWindowProc);

	gSavedSettings.setBOOL("ShowObjectUpdates", gShowObjectUpdates);

	if (gDebugView)
	{
		gSavedSettings.setBOOL("ShowDebugConsole", gDebugView->mDebugConsolep->getVisible());
	}

	// save window position if not maximized
	// as we don't track it in callbacks
	if(NULL != gViewerWindow)
	{
		BOOL maximized = gViewerWindow->getWindow()->getMaximized();
		if (!maximized)
		{
			LLCoordScreen window_pos;

			if (gViewerWindow->getWindow()->getPosition(&window_pos))
			{
				gSavedSettings.setS32("WindowX", window_pos.mX);
				gSavedSettings.setS32("WindowY", window_pos.mY);
			}
		}
	}

	gSavedSettings.setF32("MapScale", LLWorldMapView::sMapScale );

	// Some things are cached in LLAgent.
	if (gAgent.isInitialized())
	{
		gSavedSettings.setF32("RenderFarClip", gAgentCamera.mDrawDistance);
	}
}

void LLAppViewer::removeCacheFiles(const std::string& file_mask)
{
	gDirUtilp->deleteFilesInDir(gDirUtilp->getExpandedFilename(LL_PATH_CACHE, ""), file_mask);
}

void LLAppViewer::writeSystemInfo()
{

    if (! gDebugInfo.has("Dynamic") )
        gDebugInfo["Dynamic"] = LLSD::emptyMap();

#if LL_WINDOWS
	gDebugInfo["SLLog"] = gDirUtilp->getExpandedFilename(LL_PATH_DUMP,"SecondLife.log");
#else
    //Not ideal but sufficient for good reporting.
    gDebugInfo["SLLog"] = gDirUtilp->getExpandedFilename(LL_PATH_LOGS,"SecondLife.old");  //LLError::logFileName();
#endif

	gDebugInfo["ClientInfo"]["Name"] = LLVersionInfo::getChannel();
	gDebugInfo["ClientInfo"]["MajorVersion"] = LLVersionInfo::getMajor();
	gDebugInfo["ClientInfo"]["MinorVersion"] = LLVersionInfo::getMinor();
	gDebugInfo["ClientInfo"]["PatchVersion"] = LLVersionInfo::getPatch();
	gDebugInfo["ClientInfo"]["BuildVersion"] = LLVersionInfo::getBuild();
	gDebugInfo["ClientInfo"]["AddressSize"] = LLVersionInfo::getAddressSize();

	gDebugInfo["CAFilename"] = gDirUtilp->getCAFile();

	gDebugInfo["CPUInfo"]["CPUString"] = gSysCPU.getCPUString();
	gDebugInfo["CPUInfo"]["CPUFamily"] = gSysCPU.getFamily();
	gDebugInfo["CPUInfo"]["CPUMhz"] = (S32)gSysCPU.getMHz();
	gDebugInfo["CPUInfo"]["CPUAltivec"] = gSysCPU.hasAltivec();
	gDebugInfo["CPUInfo"]["CPUSSE"] = gSysCPU.hasSSE();
	gDebugInfo["CPUInfo"]["CPUSSE2"] = gSysCPU.hasSSE2();

	gDebugInfo["RAMInfo"]["Physical"] = (LLSD::Integer)(gSysMemory.getPhysicalMemoryKB().value());
	gDebugInfo["RAMInfo"]["Allocated"] = (LLSD::Integer)(gMemoryAllocated.valueInUnits<LLUnits::Kilobytes>());
	gDebugInfo["OSInfo"] = LLOSInfo::instance().getOSStringSimple();

	// The user is not logged on yet, but record the current grid choice login url
	// which may have been the intended grid.
	gDebugInfo["GridName"] = LLGridManager::getInstance()->getGridId();

	// *FIX:Mani - move this down in llappviewerwin32
#ifdef LL_WINDOWS
	DWORD thread_id = GetCurrentThreadId();
	gDebugInfo["MainloopThreadID"] = (S32)thread_id;
#endif

	// "CrashNotHandled" is set here, while things are running well,
	// in case of a freeze. If there is a freeze, the crash logger will be launched
	// and can read this value from the debug_info.log.
	// If the crash is handled by LLAppViewer::handleViewerCrash, ie not a freeze,
	// then the value of "CrashNotHandled" will be set to true.
	gDebugInfo["CrashNotHandled"] = (LLSD::Boolean)true;

	// Insert crash host url (url to post crash log to) if configured. This insures
	// that the crash report will go to the proper location in the case of a
	// prior freeze.
	std::string crashHostUrl = gSavedSettings.get<std::string>("CrashHostUrl");
	if(crashHostUrl != "")
	{
		gDebugInfo["CrashHostUrl"] = crashHostUrl;
	}

	// Dump some debugging info
	LL_INFOS("SystemInfo") << "Application: " << LLTrans::getString("APP_NAME") << LL_ENDL;
	LL_INFOS("SystemInfo") << "Version: " << LLVersionInfo::getChannelAndVersion() << LL_ENDL;

	// Dump the local time and time zone
	time_t now;
	time(&now);
	char tbuffer[256];		/* Flawfinder: ignore */
	strftime(tbuffer, 256, "%Y-%m-%dT%H:%M:%S %Z", localtime(&now));
	LL_INFOS("SystemInfo") << "Local time: " << tbuffer << LL_ENDL;

	// query some system information
	LL_INFOS("SystemInfo") << "CPU info:\n" << gSysCPU << LL_ENDL;
	LL_INFOS("SystemInfo") << "Memory info:\n" << gSysMemory << LL_ENDL;
	LL_INFOS("SystemInfo") << "OS: " << LLOSInfo::instance().getOSStringSimple() << LL_ENDL;
	LL_INFOS("SystemInfo") << "OS info: " << LLOSInfo::instance() << LL_ENDL;

    gDebugInfo["SettingsFilename"] = gSavedSettings.getString("ClientSettingsFile");
	gDebugInfo["ViewerExePath"] = gDirUtilp->getExecutablePathAndName();
	gDebugInfo["CurrentPath"] = gDirUtilp->getCurPath();
	gDebugInfo["FirstLogin"] = (LLSD::Boolean) gAgent.isFirstLogin();
	gDebugInfo["FirstRunThisInstall"] = gSavedSettings.getBOOL("FirstRunThisInstall");
    gDebugInfo["StartupState"] = LLStartUp::getStartupStateString();

	writeDebugInfo(); // Save out debug_info.log early, in case of crash.
}

#ifdef LL_WINDOWS
//For whatever reason, in Windows when using OOP server for breakpad, the callback to get the
//name of the dump file is not getting triggered by the breakpad library.   Unfortunately they
//also didn't see fit to provide a simple query request across the pipe to get this name either.
//Since we are putting our output in a runtime generated directory and we know the header data in
//the dump format, we can however use the following hack to identify our file.
// TODO make this a member function.
void getFileList()
{
	std::stringstream filenames;

	typedef std::vector<std::string> vec;
	std::string pathname = gDirUtilp->getExpandedFilename(LL_PATH_DUMP,"");
	vec file_vec = gDirUtilp->getFilesInDir(pathname);
	for(vec::const_iterator iter=file_vec.begin(); iter!=file_vec.end(); ++iter)
	{
		filenames << *iter << " ";
		if ( ( iter->length() > 30 ) && (iter->rfind(".dmp") == (iter->length()-4) ) )
		{
			std::string fullname = pathname + *iter;
			llifstream fdat( fullname.c_str(), std::ifstream::binary);
			if (fdat)
			{
				char buf[5];
				fdat.read(buf,4);
				fdat.close();
				if (!strncmp(buf,"MDMP",4))
				{
					gDebugInfo["Dynamic"]["MinidumpPath"] = fullname;
					break;
				}
			}
		}
	}
	filenames << std::endl;
	gDebugInfo["Dynamic"]["DumpDirContents"] = filenames.str();
}
#endif

void LLAppViewer::handleViewerCrash()
{
	LL_INFOS("CRASHREPORT") << "Handle viewer crash entry." << LL_ENDL;

	LL_INFOS("CRASHREPORT") << "Last render pool type: " << LLPipeline::sCurRenderPoolType << LL_ENDL ;

	LLMemory::logMemoryInfo(true) ;

	//print out recorded call stacks if there are any.
	LLError::LLCallStacks::print();

	LLAppViewer* pApp = LLAppViewer::instance();
	if (pApp->beingDebugged())
	{
		// This will drop us into the debugger.
		abort();
	}

	if (LLApp::isCrashloggerDisabled())
	{
		abort();
	}

	// Returns whether a dialog was shown.
	// Only do the logic in here once
	if (pApp->mReportedCrash)
	{
		return;
	}
	pApp->mReportedCrash = TRUE;

	// Insert crash host url (url to post crash log to) if configured.
	std::string crashHostUrl = gSavedSettings.get<std::string>("CrashHostUrl");
	if(crashHostUrl != "")
	{
		gDebugInfo["Dynamic"]["CrashHostUrl"] = crashHostUrl;
	}

	LLParcel* parcel = LLViewerParcelMgr::getInstance()->getAgentParcel();
	if ( parcel && parcel->getMusicURL()[0])
	{
		gDebugInfo["Dynamic"]["ParcelMusicURL"] = parcel->getMusicURL();
	}
	if ( parcel && parcel->getMediaURL()[0])
	{
		gDebugInfo["Dynamic"]["ParcelMediaURL"] = parcel->getMediaURL();
	}

	gDebugInfo["Dynamic"]["SessionLength"] = F32(LLFrameTimer::getElapsedSeconds());
	gDebugInfo["Dynamic"]["RAMInfo"]["Allocated"] = LLSD::Integer(LLMemory::getCurrentRSS() / 1024);

	if(gLogoutInProgress)
	{
		gDebugInfo["Dynamic"]["LastExecEvent"] = LAST_EXEC_LOGOUT_CRASH;
	}
	else
	{
		gDebugInfo["Dynamic"]["LastExecEvent"] = gLLErrorActivated ? LAST_EXEC_LLERROR_CRASH : LAST_EXEC_OTHER_CRASH;
	}

	if(gAgent.getRegion())
	{
		gDebugInfo["Dynamic"]["CurrentSimHost"] = gAgent.getRegionHost().getHostName();
		gDebugInfo["Dynamic"]["CurrentRegion"] = gAgent.getRegion()->getName();

		const LLVector3& loc = gAgent.getPositionAgent();
		gDebugInfo["Dynamic"]["CurrentLocationX"] = loc.mV[0];
		gDebugInfo["Dynamic"]["CurrentLocationY"] = loc.mV[1];
		gDebugInfo["Dynamic"]["CurrentLocationZ"] = loc.mV[2];
	}

	if(LLAppViewer::instance()->mMainloopTimeout)
	{
		gDebugInfo["Dynamic"]["MainloopTimeoutState"] = LLAppViewer::instance()->mMainloopTimeout->getState();
	}

	// The crash is being handled here so set this value to false.
	// Otherwise the crash logger will think this crash was a freeze.
	gDebugInfo["Dynamic"]["CrashNotHandled"] = (LLSD::Boolean)false;

	//Write out the crash status file
	//Use marker file style setup, as that's the simplest, especially since
	//we're already in a crash situation
	if (gDirUtilp)
	{
		std::string crash_marker_file_name = gDirUtilp->getExpandedFilename(LL_PATH_LOGS,
																			gLLErrorActivated
																			? LLERROR_MARKER_FILE_NAME
																			: ERROR_MARKER_FILE_NAME);
		LLAPRFile crash_marker_file ;
		crash_marker_file.open(crash_marker_file_name, LL_APR_WB);
		if (crash_marker_file.getFileHandle())
		{
			LL_INFOS("MarkerFile") << "Created crash marker file " << crash_marker_file_name << LL_ENDL;
			recordMarkerVersion(crash_marker_file);
		}
		else
		{
			LL_WARNS("MarkerFile") << "Cannot create error marker file " << crash_marker_file_name << LL_ENDL;
		}
	}
	else
	{
		LL_WARNS("MarkerFile") << "No gDirUtilp with which to create error marker file name" << LL_ENDL;
	}

#ifdef LL_WINDOWS
	Sleep(200);
#endif

	char *minidump_file = pApp->getMiniDumpFilename();
    LL_DEBUGS("CRASHREPORT") << "minidump file name " << minidump_file << LL_ENDL;
	if(minidump_file && minidump_file[0] != 0)
	{
		gDebugInfo["Dynamic"]["MinidumpPath"] = minidump_file;
	}
	else
	{
#ifdef LL_WINDOWS
		getFileList();
#else
        LL_WARNS("CRASHREPORT") << "no minidump file?" << LL_ENDL;
#endif
	}
    gDebugInfo["Dynamic"]["CrashType"]="crash";

	if (gMessageSystem && gDirUtilp)
	{
		std::string filename;
		filename = gDirUtilp->getExpandedFilename(LL_PATH_DUMP, "stats.log");
        LL_DEBUGS("CRASHREPORT") << "recording stats " << filename << LL_ENDL;
		llofstream file(filename.c_str(), std::ios_base::binary);
		if(file.good())
		{
			gMessageSystem->summarizeLogs(file);
			file.close();
		}
        else
        {
            LL_WARNS("CRASHREPORT") << "problem recording stats" << LL_ENDL;
        }
	}

	if (gMessageSystem)
	{
		gMessageSystem->getCircuitInfo(gDebugInfo["CircuitInfo"]);
		gMessageSystem->stopLogging();
	}

	if (LLWorld::instanceExists()) LLWorld::getInstance()->getInfo(gDebugInfo["Dynamic"]);

	// Close the debug file
	pApp->writeDebugInfo(false);  //false answers the isStatic question with the least overhead.
}

// static
void LLAppViewer::recordMarkerVersion(LLAPRFile& marker_file)
{
	std::string marker_version(LLVersionInfo::getChannelAndVersion());
	if ( marker_version.length() > MAX_MARKER_LENGTH )
	{
		LL_WARNS_ONCE("MarkerFile") << "Version length ("<< marker_version.length()<< ")"
									<< " greater than maximum (" << MAX_MARKER_LENGTH << ")"
									<< ": marker matching may be incorrect"
									<< LL_ENDL;
	}

	// record the viewer version in the marker file
	marker_file.write(marker_version.data(), marker_version.length());
}

bool LLAppViewer::markerIsSameVersion(const std::string& marker_name) const
{
	bool sameVersion = false;

	std::string my_version(LLVersionInfo::getChannelAndVersion());
	char marker_version[MAX_MARKER_LENGTH];
	S32  marker_version_length;

	LLAPRFile marker_file;
	marker_file.open(marker_name, LL_APR_RB);
	if (marker_file.getFileHandle())
	{
		marker_version_length = marker_file.read(marker_version, sizeof(marker_version));
		std::string marker_string(marker_version, marker_version_length);
		if ( 0 == my_version.compare( 0, my_version.length(), marker_version, 0, marker_version_length ) )
		{
			sameVersion = true;
		}
		LL_DEBUGS("MarkerFile") << "Compare markers for '" << marker_name << "': "
								<< "\n   mine '" << my_version    << "'"
								<< "\n marker '" << marker_string << "'"
								<< "\n " << ( sameVersion ? "same" : "different" ) << " version"
								<< LL_ENDL;
		marker_file.close();
	}
	return sameVersion;
}

void LLAppViewer::processMarkerFiles()
{
	//We've got 4 things to test for here
	// - Other Process Running (SecondLife.exec_marker present, locked)
	// - Freeze (SecondLife.exec_marker present, not locked)
	// - LLError Crash (SecondLife.llerror_marker present)
	// - Other Crash (SecondLife.error_marker present)
	// These checks should also remove these files for the last 2 cases if they currently exist

	bool marker_is_same_version = true;
	// first, look for the marker created at startup and deleted on a clean exit
	mMarkerFileName = gDirUtilp->getExpandedFilename(LL_PATH_LOGS,MARKER_FILE_NAME);
	if (LLAPRFile::isExist(mMarkerFileName, NULL, LL_APR_RB))
	{
		// File exists...
		// first, read it to see if it was created by the same version (we need this later)
		marker_is_same_version = markerIsSameVersion(mMarkerFileName);

		// now test to see if this file is locked by a running process (try to open for write)
		LL_DEBUGS("MarkerFile") << "Checking exec marker file for lock..." << LL_ENDL;
		mMarkerFile.open(mMarkerFileName, LL_APR_WB);
		apr_file_t* fMarker = mMarkerFile.getFileHandle() ;
		if (!fMarker)
		{
			LL_INFOS("MarkerFile") << "Exec marker file open failed - assume it is locked." << LL_ENDL;
			mSecondInstance = true; // lock means that instance is running.
		}
		else
		{
			// We were able to open it, now try to lock it ourselves...
			if (apr_file_lock(fMarker, APR_FLOCK_NONBLOCK | APR_FLOCK_EXCLUSIVE) != APR_SUCCESS)
			{
				LL_WARNS_ONCE("MarkerFile") << "Locking exec marker failed." << LL_ENDL;
				mSecondInstance = true; // lost a race? be conservative
			}
			else
			{
				// No other instances; we've locked this file now, so record our version; delete on quit.
				recordMarkerVersion(mMarkerFile);
				LL_DEBUGS("MarkerFile") << "Exec marker file existed but was not locked; rewritten." << LL_ENDL;
			}
		}

		if (mSecondInstance)
		{
			LL_INFOS("MarkerFile") << "Exec marker '"<< mMarkerFileName << "' owned by another instance" << LL_ENDL;
		}
		else if (marker_is_same_version)
		{
			// the file existed, is ours, and matched our version, so we can report on what it says
			LL_INFOS("MarkerFile") << "Exec marker '"<< mMarkerFileName << "' found; last exec FROZE" << LL_ENDL;
			gLastExecEvent = LAST_EXEC_FROZE;

		}
		else
		{
			LL_INFOS("MarkerFile") << "Exec marker '"<< mMarkerFileName << "' found, but versions did not match" << LL_ENDL;
		}
	}
	else // marker did not exist... last exec (if any) did not freeze
	{
		// Create the marker file for this execution & lock it; it will be deleted on a clean exit
		apr_status_t s;
		s = mMarkerFile.open(mMarkerFileName, LL_APR_WB, TRUE);

		if (s == APR_SUCCESS && mMarkerFile.getFileHandle())
		{
			LL_DEBUGS("MarkerFile") << "Exec marker file '"<< mMarkerFileName << "' created." << LL_ENDL;
			if (APR_SUCCESS == apr_file_lock(mMarkerFile.getFileHandle(), APR_FLOCK_NONBLOCK | APR_FLOCK_EXCLUSIVE))
			{
				recordMarkerVersion(mMarkerFile);
				LL_DEBUGS("MarkerFile") << "Exec marker file locked." << LL_ENDL;
			}
			else
			{
				LL_WARNS("MarkerFile") << "Exec marker file cannot be locked." << LL_ENDL;
			}
		}
		else
		{
			LL_WARNS("MarkerFile") << "Failed to create exec marker file '"<< mMarkerFileName << "'." << LL_ENDL;
		}
	}

	// now check for cases in which the exec marker may have been cleaned up by crash handlers

	// check for any last exec event report based on whether or not it happened during logout
	// (the logout marker is created when logout begins)
	std::string logout_marker_file =  gDirUtilp->getExpandedFilename(LL_PATH_LOGS, LOGOUT_MARKER_FILE_NAME);
	if(LLAPRFile::isExist(logout_marker_file, NULL, LL_APR_RB))
	{
		if (markerIsSameVersion(logout_marker_file))
		{
			gLastExecEvent = LAST_EXEC_LOGOUT_FROZE;
			LL_INFOS("MarkerFile") << "Logout crash marker '"<< logout_marker_file << "', changing LastExecEvent to LOGOUT_FROZE" << LL_ENDL;
		}
		else
		{
			LL_INFOS("MarkerFile") << "Logout crash marker '"<< logout_marker_file << "' found, but versions did not match" << LL_ENDL;
		}
		LLAPRFile::remove(logout_marker_file);
	}
	// further refine based on whether or not a marker created during an llerr crash is found
	std::string llerror_marker_file = gDirUtilp->getExpandedFilename(LL_PATH_LOGS, LLERROR_MARKER_FILE_NAME);
	if(LLAPRFile::isExist(llerror_marker_file, NULL, LL_APR_RB))
	{
		if (markerIsSameVersion(llerror_marker_file))
		{
			if ( gLastExecEvent == LAST_EXEC_LOGOUT_FROZE )
			{
				gLastExecEvent = LAST_EXEC_LOGOUT_CRASH;
				LL_INFOS("MarkerFile") << "LLError marker '"<< llerror_marker_file << "' crashed, setting LastExecEvent to LOGOUT_CRASH" << LL_ENDL;
			}
			else
			{
				gLastExecEvent = LAST_EXEC_LLERROR_CRASH;
				LL_INFOS("MarkerFile") << "LLError marker '"<< llerror_marker_file << "' crashed, setting LastExecEvent to LLERROR_CRASH" << LL_ENDL;
			}
		}
		else
		{
			LL_INFOS("MarkerFile") << "LLError marker '"<< llerror_marker_file << "' found, but versions did not match" << LL_ENDL;
		}
		LLAPRFile::remove(llerror_marker_file);
	}
	// and last refine based on whether or not a marker created during a non-llerr crash is found
	std::string error_marker_file = gDirUtilp->getExpandedFilename(LL_PATH_LOGS, ERROR_MARKER_FILE_NAME);
	if(LLAPRFile::isExist(error_marker_file, NULL, LL_APR_RB))
	{
		if (markerIsSameVersion(error_marker_file))
		{
			if (gLastExecEvent == LAST_EXEC_LOGOUT_FROZE)
			{
				gLastExecEvent = LAST_EXEC_LOGOUT_CRASH;
				LL_INFOS("MarkerFile") << "Error marker '"<< error_marker_file << "' crashed, setting LastExecEvent to LOGOUT_CRASH" << LL_ENDL;
			}
			else
			{
				gLastExecEvent = LAST_EXEC_OTHER_CRASH;
				LL_INFOS("MarkerFile") << "Error marker '"<< error_marker_file << "' crashed, setting LastExecEvent to " << gLastExecEvent << LL_ENDL;
			}
		}
		else
		{
			LL_INFOS("MarkerFile") << "Error marker '"<< error_marker_file << "' marker found, but versions did not match" << LL_ENDL;
		}
		LLAPRFile::remove(error_marker_file);
	}
}

void LLAppViewer::removeMarkerFiles()
{
	if (!mSecondInstance)
	{
		if (mMarkerFile.getFileHandle())
		{
			mMarkerFile.close() ;
			LLAPRFile::remove( mMarkerFileName );
			LL_DEBUGS("MarkerFile") << "removed exec marker '"<<mMarkerFileName<<"'"<< LL_ENDL;
		}
		else
		{
			LL_WARNS("MarkerFile") << "marker '"<<mMarkerFileName<<"' not open"<< LL_ENDL;
 		}

		if (mLogoutMarkerFile.getFileHandle())
		{
			mLogoutMarkerFile.close();
			LLAPRFile::remove( mLogoutMarkerFileName );
			LL_DEBUGS("MarkerFile") << "removed logout marker '"<<mLogoutMarkerFileName<<"'"<< LL_ENDL;
		}
		else
		{
			LL_WARNS("MarkerFile") << "logout marker '"<<mLogoutMarkerFileName<<"' not open"<< LL_ENDL;
		}
	}
	else
	{
		LL_WARNS("MarkerFile") << "leaving markers because this is a second instance" << LL_ENDL;
	}
}

void LLAppViewer::removeDumpDir()
{
    //Call this routine only on clean exit.  Crash reporter will clean up
    //its locking table for us.
    std::string dump_dir = gDirUtilp->getExpandedFilename(LL_PATH_DUMP, "");
    gDirUtilp->deleteDirAndContents(dump_dir);
}

void LLAppViewer::forceQuit()
{
	LLApp::setQuitting();
}

//TODO: remove
void LLAppViewer::fastQuit(S32 error_code)
{
	// finish pending transfers
	flushVFSIO();
	// let sim know we're logging out
	sendLogoutRequest();
	// flush network buffers by shutting down messaging system
	end_messaging_system();
	// figure out the error code
	S32 final_error_code = error_code ? error_code : (S32)isError();
	// this isn't a crash
	removeMarkerFiles();
	// get outta here
	_exit(final_error_code);
}

void LLAppViewer::requestQuit()
{
	LL_INFOS() << "requestQuit" << LL_ENDL;

	LLViewerRegion* region = gAgent.getRegion();

	if( (LLStartUp::getStartupState() < STATE_STARTED) || !region )
	{
		// If we have a region, make some attempt to send a logout request first.
		// This prevents the halfway-logged-in avatar from hanging around inworld for a couple minutes.
		if(region)
		{
			sendLogoutRequest();
		}

		// Quit immediately
		forceQuit();
		return;
	}

	// Try to send metrics back to the grid
	metricsSend(!gDisconnected);

	// Try to send last batch of avatar rez metrics.
	if (!gDisconnected && isAgentAvatarValid())
	{
		gAgentAvatarp->updateAvatarRezMetrics(true); // force a last packet to be sent.
	}

	LLHUDEffectSpiral *effectp = (LLHUDEffectSpiral*)LLHUDManager::getInstance()->createViewerEffect(LLHUDObject::LL_HUD_EFFECT_POINT, TRUE);
	effectp->setPositionGlobal(gAgent.getPositionGlobal());
	effectp->setColor(LLColor4U(gAgent.getEffectColor()));
	LLHUDManager::getInstance()->sendEffects();
	effectp->markDead() ;//remove it.

	// Attempt to close all floaters that might be
	// editing things.
	if (gFloaterView)
	{
		// application is quitting
		gFloaterView->closeAllChildren(true);
	}

	send_stats();

	gLogoutTimer.reset();
	mQuitRequested = true;
}

static bool finish_quit(const LLSD& notification, const LLSD& response)
{
	S32 option = LLNotificationsUtil::getSelectedOption(notification, response);

	if (option == 0)
	{
		LLAppViewer::instance()->requestQuit();
	}
	return false;
}
static LLNotificationFunctorRegistration finish_quit_reg("ConfirmQuit", finish_quit);

void LLAppViewer::userQuit()
{
	if (gDisconnected || gViewerWindow->getProgressView()->getVisible())
	{
		requestQuit();
	}
	else
	{
		LLNotificationsUtil::add("ConfirmQuit");
	}
}

static bool finish_early_exit(const LLSD& notification, const LLSD& response)
{
	LLAppViewer::instance()->forceQuit();
	return false;
}

void LLAppViewer::earlyExit(const std::string& name, const LLSD& substitutions)
{
   	LL_WARNS() << "app_early_exit: " << name << LL_ENDL;
	gDoDisconnect = TRUE;
	LLNotificationsUtil::add(name, substitutions, LLSD(), finish_early_exit);
}

// case where we need the viewer to exit without any need for notifications
void LLAppViewer::earlyExitNoNotify()
{
   	LL_WARNS() << "app_early_exit with no notification: " << LL_ENDL;
	gDoDisconnect = TRUE;
	finish_early_exit( LLSD(), LLSD() );
}

void LLAppViewer::abortQuit()
{
    LL_INFOS() << "abortQuit()" << LL_ENDL;
	mQuitRequested = false;
}

void LLAppViewer::migrateCacheDirectory()
{
#if LL_WINDOWS || LL_DARWIN
	// NOTE: (Nyx) as of 1.21, cache for mac is moving to /library/caches/SecondLife from
	// /library/application support/SecondLife/cache This should clear/delete the old dir.

	// As of 1.23 the Windows cache moved from
	//   C:\Documents and Settings\James\Application Support\SecondLife\cache
	// to
	//   C:\Documents and Settings\James\Local Settings\Application Support\SecondLife
	//
	// The Windows Vista equivalent is from
	//   C:\Users\James\AppData\Roaming\SecondLife\cache
	// to
	//   C:\Users\James\AppData\Local\SecondLife
	//
	// Note the absence of \cache on the second path.  James.

	// Only do this once per fresh install of this version.
	if (gSavedSettings.getBOOL("MigrateCacheDirectory"))
	{
		gSavedSettings.setBOOL("MigrateCacheDirectory", FALSE);

		std::string old_cache_dir = gDirUtilp->add(gDirUtilp->getOSUserAppDir(), "cache");
		std::string new_cache_dir = gDirUtilp->getCacheDir(true);

		if (gDirUtilp->fileExists(old_cache_dir))
		{
			LL_INFOS() << "Migrating cache from " << old_cache_dir << " to " << new_cache_dir << LL_ENDL;

			// Migrate inventory cache to avoid pain to inventory database after mass update
			S32 file_count = 0;
			std::string file_name;
			std::string mask = "*.*";

			LLDirIterator iter(old_cache_dir, mask);
			while (iter.next(file_name))
			{
				if (file_name == "." || file_name == "..") continue;
				std::string source_path = gDirUtilp->add(old_cache_dir, file_name);
				std::string dest_path = gDirUtilp->add(new_cache_dir, file_name);
				if (!LLFile::rename(source_path, dest_path))
				{
					file_count++;
				}
			}
			LL_INFOS() << "Moved " << file_count << " files" << LL_ENDL;

			// Nuke the old cache
			gDirUtilp->setCacheDir(old_cache_dir);
			purgeCache();
			gDirUtilp->setCacheDir(new_cache_dir);

#if LL_DARWIN
			// Clean up Mac files not deleted by removing *.*
			std::string ds_store = old_cache_dir + "/.DS_Store";
			if (gDirUtilp->fileExists(ds_store))
			{
				LLFile::remove(ds_store);
			}
#endif
			if (LLFile::rmdir(old_cache_dir) != 0)
			{
				LL_WARNS() << "could not delete old cache directory " << old_cache_dir << LL_ENDL;
			}
		}
	}
#endif // LL_WINDOWS || LL_DARWIN
}

void dumpVFSCaches()
{
	LL_INFOS() << "======= Static VFS ========" << LL_ENDL;
	gStaticVFS->listFiles();
#if LL_WINDOWS
	LL_INFOS() << "======= Dumping static VFS to StaticVFSDump ========" << LL_ENDL;
	WCHAR w_str[MAX_PATH];
	GetCurrentDirectory(MAX_PATH, w_str);
	S32 res = LLFile::mkdir("StaticVFSDump");
	if (res == -1)
	{
		LL_WARNS() << "Couldn't create dir StaticVFSDump" << LL_ENDL;
	}
	SetCurrentDirectory(utf8str_to_utf16str("StaticVFSDump").c_str());
	gStaticVFS->dumpFiles();
	SetCurrentDirectory(w_str);
#endif

	LL_INFOS() << "========= Dynamic VFS ====" << LL_ENDL;
	gVFS->listFiles();
#if LL_WINDOWS
	LL_INFOS() << "========= Dumping dynamic VFS to VFSDump ====" << LL_ENDL;
	res = LLFile::mkdir("VFSDump");
	if (res == -1)
	{
		LL_WARNS() << "Couldn't create dir VFSDump" << LL_ENDL;
	}
	SetCurrentDirectory(utf8str_to_utf16str("VFSDump").c_str());
	gVFS->dumpFiles();
	SetCurrentDirectory(w_str);
#endif
}

//static
U32 LLAppViewer::getTextureCacheVersion()
{
	//viewer texture cache version, change if the texture cache format changes.
	const U32 TEXTURE_CACHE_VERSION = 8;

	return TEXTURE_CACHE_VERSION ;
}

//static
U32 LLAppViewer::getObjectCacheVersion()
{
	// Viewer object cache version, change if object update
	// format changes. JC
	const U32 INDRA_OBJECT_CACHE_VERSION = 15;

	return INDRA_OBJECT_CACHE_VERSION;
}

bool LLAppViewer::initCache()
{
	mPurgeCache = false;
	BOOL read_only = mSecondInstance ? TRUE : FALSE;
	LLAppViewer::getTextureCache()->setReadOnly(read_only) ;
	LLVOCache::getInstance()->setReadOnly(read_only);

	bool texture_cache_mismatch = false;
	if (gSavedSettings.getS32("LocalCacheVersion") != LLAppViewer::getTextureCacheVersion())
	{
		texture_cache_mismatch = true;
		if(!read_only)
		{
			gSavedSettings.setS32("LocalCacheVersion", LLAppViewer::getTextureCacheVersion());
		}
	}

	if(!read_only)
	{
		// Purge cache if user requested it
		if (gSavedSettings.getBOOL("PurgeCacheOnStartup") ||
			gSavedSettings.getBOOL("PurgeCacheOnNextStartup"))
		{
			LL_INFOS("AppCache") << "Startup cache purge requested: " << (gSavedSettings.getBOOL("PurgeCacheOnStartup") ? "ALWAYS" : "ONCE") << LL_ENDL;
			gSavedSettings.setBOOL("PurgeCacheOnNextStartup", false);
			mPurgeCache = true;
			// STORM-1141 force purgeAllTextures to get called to prevent a crash here. -brad
			texture_cache_mismatch = true;
		}

		// We have moved the location of the cache directory over time.
		migrateCacheDirectory();

		// Setup and verify the cache location
		std::string cache_location = gSavedSettings.getString("CacheLocation");
		std::string new_cache_location = gSavedSettings.getString("NewCacheLocation");
		if (new_cache_location != cache_location)
		{
			LL_INFOS("AppCache") << "Cache location changed, cache needs purging" << LL_ENDL;
			gDirUtilp->setCacheDir(gSavedSettings.getString("CacheLocation"));
			purgeCache(); // purge old cache
			gSavedSettings.setString("CacheLocation", new_cache_location);
			gSavedSettings.setString("CacheLocationTopFolder", gDirUtilp->getBaseFileName(new_cache_location));
		}
	}

	if (!gDirUtilp->setCacheDir(gSavedSettings.getString("CacheLocation")))
	{
		LL_WARNS("AppCache") << "Unable to set cache location" << LL_ENDL;
		gSavedSettings.setString("CacheLocation", "");
		gSavedSettings.setString("CacheLocationTopFolder", "");
	}

	if (mPurgeCache && !read_only)
	{
		LLSplashScreen::update(LLTrans::getString("StartupClearingCache"));
		purgeCache();
	}

	LLSplashScreen::update(LLTrans::getString("StartupInitializingTextureCache"));

	// Init the texture cache
	// Allocate 80% of the cache size for textures
	const S32 MB = 1024 * 1024;
	const S64 MIN_CACHE_SIZE = 256 * MB;
	const S64 MAX_CACHE_SIZE = 9984ll * MB;
	const S64 MAX_VFS_SIZE = 1024 * MB; // 1 GB

	S64 cache_size = (S64)(gSavedSettings.getU32("CacheSize")) * MB;
	cache_size = llclamp(cache_size, MIN_CACHE_SIZE, MAX_CACHE_SIZE);

	S64 vfs_size = llmin((S64)((cache_size * 2) / 10), MAX_VFS_SIZE);
	S64 texture_cache_size = cache_size - vfs_size;

	S64 extra = LLAppViewer::getTextureCache()->initCache(LL_PATH_CACHE, texture_cache_size, texture_cache_mismatch);
	texture_cache_size -= extra;

	LLVOCache::getInstance()->initCache(LL_PATH_CACHE, gSavedSettings.getU32("CacheNumberOfRegionsForObjects"), getObjectCacheVersion()) ;

	LLSplashScreen::update(LLTrans::getString("StartupInitializingVFS"));

	// Init the VFS
	vfs_size = llmin(vfs_size + extra, MAX_VFS_SIZE);
	vfs_size = (vfs_size / MB) * MB; // make sure it is MB aligned
	U32 vfs_size_u32 = (U32)vfs_size;
	U32 old_vfs_size = gSavedSettings.getU32("VFSOldSize") * MB;
	bool resize_vfs = (vfs_size_u32 != old_vfs_size);
	if (resize_vfs)
	{
		gSavedSettings.setU32("VFSOldSize", vfs_size_u32 / MB);
	}
	LL_INFOS("AppCache") << "VFS CACHE SIZE: " << vfs_size / (1024*1024) << " MB" << LL_ENDL;

	// This has to happen BEFORE starting the vfs
	// time_t	ltime;
	srand(time(NULL));		// Flawfinder: ignore
	U32 old_salt = gSavedSettings.getU32("VFSSalt");
	U32 new_salt;
	std::string old_vfs_data_file;
	std::string old_vfs_index_file;
	std::string new_vfs_data_file;
	std::string new_vfs_index_file;
	std::string static_vfs_index_file;
	std::string static_vfs_data_file;

	if (gSavedSettings.getBOOL("AllowMultipleViewers"))
	{
		// don't mess with renaming the VFS in this case
		new_salt = old_salt;
	}
	else
	{
		do
		{
			new_salt = rand();
		} while(new_salt == old_salt);
	}

	old_vfs_data_file = gDirUtilp->getExpandedFilename(LL_PATH_CACHE, VFS_DATA_FILE_BASE) + llformat("%u", old_salt);

	// make sure this file exists
	llstat s;
	S32 stat_result = LLFile::stat(old_vfs_data_file, &s);
	if (stat_result)
	{
		// doesn't exist, look for a data file
		std::string mask;
		mask = VFS_DATA_FILE_BASE;
		mask += "*";

		std::string dir;
		dir = gDirUtilp->getExpandedFilename(LL_PATH_CACHE, "");

		std::string found_file;
		LLDirIterator iter(dir, mask);
		if (iter.next(found_file))
		{
			old_vfs_data_file = gDirUtilp->add(dir, found_file);

			S32 start_pos = found_file.find_last_of('.');
			if (start_pos > 0)
			{
				sscanf(found_file.substr(start_pos+1).c_str(), "%d", &old_salt);
			}
			LL_DEBUGS("AppCache") << "Default vfs data file not present, found: " << old_vfs_data_file << " Old salt: " << old_salt << LL_ENDL;
		}
	}

	old_vfs_index_file = gDirUtilp->getExpandedFilename(LL_PATH_CACHE, VFS_INDEX_FILE_BASE) + llformat("%u", old_salt);

	stat_result = LLFile::stat(old_vfs_index_file, &s);
	if (stat_result)
	{
		// We've got a bad/missing index file, nukem!
		LL_WARNS("AppCache") << "Bad or missing vfx index file " << old_vfs_index_file << LL_ENDL;
		LL_WARNS("AppCache") << "Removing old vfs data file " << old_vfs_data_file << LL_ENDL;
		LLFile::remove(old_vfs_data_file);
		LLFile::remove(old_vfs_index_file);

		// Just in case, nuke any other old cache files in the directory.
		std::string dir;
		dir = gDirUtilp->getExpandedFilename(LL_PATH_CACHE, "");

		std::string mask;
		mask = VFS_DATA_FILE_BASE;
		mask += "*";

		gDirUtilp->deleteFilesInDir(dir, mask);

		mask = VFS_INDEX_FILE_BASE;
		mask += "*";

		gDirUtilp->deleteFilesInDir(dir, mask);
	}

	new_vfs_data_file = gDirUtilp->getExpandedFilename(LL_PATH_CACHE, VFS_DATA_FILE_BASE) + llformat("%u", new_salt);
	new_vfs_index_file = gDirUtilp->getExpandedFilename(LL_PATH_CACHE, VFS_INDEX_FILE_BASE) + llformat("%u", new_salt);

	static_vfs_data_file = gDirUtilp->getExpandedFilename(LL_PATH_APP_SETTINGS, "static_data.db2");
	static_vfs_index_file = gDirUtilp->getExpandedFilename(LL_PATH_APP_SETTINGS, "static_index.db2");

	if (resize_vfs)
	{
		LL_DEBUGS("AppCache") << "Removing old vfs and re-sizing" << LL_ENDL;

		LLFile::remove(old_vfs_data_file);
		LLFile::remove(old_vfs_index_file);
	}
	else if (old_salt != new_salt)
	{
		// move the vfs files to a new name before opening
		LL_DEBUGS("AppCache") << "Renaming " << old_vfs_data_file << " to " << new_vfs_data_file << LL_ENDL;
		LL_DEBUGS("AppCache") << "Renaming " << old_vfs_index_file << " to " << new_vfs_index_file << LL_ENDL;
		LLFile::rename(old_vfs_data_file, new_vfs_data_file);
		LLFile::rename(old_vfs_index_file, new_vfs_index_file);
	}

	// Startup the VFS...
	gSavedSettings.setU32("VFSSalt", new_salt);

	// Don't remove VFS after viewer crashes.  If user has corrupt data, they can reinstall. JC
	gVFS = LLVFS::createLLVFS(new_vfs_index_file, new_vfs_data_file, false, vfs_size_u32, false);
	if (!gVFS)
	{
		return false;
	}

	gStaticVFS = LLVFS::createLLVFS(static_vfs_index_file, static_vfs_data_file, true, 0, false);
	if (!gStaticVFS)
	{
		return false;
	}

	BOOL success = gVFS->isValid() && gStaticVFS->isValid();
	if (!success)
	{
		return false;
	}
	else
	{
		LLVFile::initClass();

#ifndef LL_RELEASE_FOR_DOWNLOAD
		if (gSavedSettings.getBOOL("DumpVFSCaches"))
		{
			dumpVFSCaches();
		}
#endif

		return true;
	}
}

void LLAppViewer::addOnIdleCallback(const boost::function<void()>& cb)
{
	LLDeferredTaskList::instance().addTask(cb);
}

void LLAppViewer::purgeCache()
{
	LL_INFOS("AppCache") << "Purging Cache and Texture Cache..." << LL_ENDL;
	LLAppViewer::getTextureCache()->purgeCache(LL_PATH_CACHE);
	LLVOCache::getInstance()->removeCache(LL_PATH_CACHE);
	std::string browser_cache = gDirUtilp->getExpandedFilename(LL_PATH_CACHE, "cef_cache");
	if (LLFile::isdir(browser_cache))
	{
		// cef does not support clear_cache and clear_cookies, so clear what we can manually.
		gDirUtilp->deleteDirAndContents(browser_cache);
	}
	gDirUtilp->deleteFilesInDir(gDirUtilp->getExpandedFilename(LL_PATH_CACHE, ""), "*");
}

//purge cache immediately, do not wait until the next login.
void LLAppViewer::purgeCacheImmediate()
{
	LL_INFOS("AppCache") << "Purging Object Cache and Texture Cache immediately..." << LL_ENDL;
	LLAppViewer::getTextureCache()->purgeCache(LL_PATH_CACHE, false);
	LLVOCache::getInstance()->removeCache(LL_PATH_CACHE, true);
}

std::string LLAppViewer::getSecondLifeTitle() const
{
	return LLTrans::getString("APP_NAME");
}

std::string LLAppViewer::getWindowTitle() const
{
	return gWindowTitle;
}

// Callback from a dialog indicating user was logged out.
bool finish_disconnect(const LLSD& notification, const LLSD& response)
{
	S32 option = LLNotificationsUtil::getSelectedOption(notification, response);

	if (1 == option)
	{
        LLAppViewer::instance()->forceQuit();
	}
	return false;
}

// Callback from an early disconnect dialog, force an exit
bool finish_forced_disconnect(const LLSD& notification, const LLSD& response)
{
	LLAppViewer::instance()->forceQuit();
	return false;
}


void LLAppViewer::forceDisconnect(const std::string& mesg)
{
	if (gDoDisconnect)
    {
		// Already popped up one of these dialogs, don't
		// do this again.
		return;
    }

	// *TODO: Translate the message if possible
	std::string big_reason = LLAgent::sTeleportErrorMessages[mesg];
	if ( big_reason.size() == 0 )
	{
		big_reason = mesg;
	}

	LLSD args;
	gDoDisconnect = TRUE;

	if (LLStartUp::getStartupState() < STATE_STARTED)
	{
		// Tell users what happened
		args["ERROR_MESSAGE"] = big_reason;
		LLNotificationsUtil::add("ErrorMessage", args, LLSD(), &finish_forced_disconnect);
	}
	else
	{
		args["MESSAGE"] = big_reason;
		LLNotificationsUtil::add("YouHaveBeenLoggedOut", args, LLSD(), &finish_disconnect );
	}
}

void LLAppViewer::badNetworkHandler()
{
	// Dump the packet
	gMessageSystem->dumpPacketToLog();

	// Flush all of our caches on exit in the case of disconnect due to
	// invalid packets.

	mPurgeOnExit = TRUE;

	std::ostringstream message;
	message <<
		"The viewer has detected mangled network data indicative\n"
		"of a bad upstream network connection or an incomplete\n"
		"local installation of " << LLAppViewer::instance()->getSecondLifeTitle() << ". \n"
		" \n"
		"Try uninstalling and reinstalling to see if this resolves \n"
		"the issue. \n"
		" \n"
		"If the problem continues, see the Tech Support FAQ at: \n"
		"www.secondlife.com/support";
	forceDisconnect(message.str());

	LLApp::instance()->writeMiniDump();
}

// This routine may get called more than once during the shutdown process.
// This can happen because we need to get the screenshot before the window
// is destroyed.
void LLAppViewer::saveFinalSnapshot()
{
	if (!mSavedFinalSnapshot)
	{
		gSavedSettings.setVector3d("FocusPosOnLogout", gAgentCamera.calcFocusPositionTargetGlobal());
		gSavedSettings.setVector3d("CameraPosOnLogout", gAgentCamera.calcCameraPositionTargetGlobal());
		gViewerWindow->setCursor(UI_CURSOR_WAIT);
		gAgentCamera.changeCameraToThirdPerson( FALSE );	// don't animate, need immediate switch
		gSavedSettings.setBOOL("ShowParcelOwners", FALSE);
		idle();

		std::string snap_filename = gDirUtilp->getLindenUserDir();
		snap_filename += gDirUtilp->getDirDelimiter();
		snap_filename += SCREEN_LAST_FILENAME;
		// use full pixel dimensions of viewer window (not post-scale dimensions)
		gViewerWindow->saveSnapshot(snap_filename, gViewerWindow->getWindowWidthRaw(), gViewerWindow->getWindowHeightRaw(), FALSE, TRUE);
		mSavedFinalSnapshot = TRUE;
	}
}

void LLAppViewer::loadNameCache()
{
	// display names cache
	std::string filename =
		gDirUtilp->getExpandedFilename(LL_PATH_CACHE, "avatar_name_cache.xml");
	LL_INFOS("AvNameCache") << filename << LL_ENDL;
	llifstream name_cache_stream(filename.c_str());
	if(name_cache_stream.is_open())
	{
		if ( ! LLAvatarNameCache::importFile(name_cache_stream))
        {
            LL_WARNS("AppInit") << "removing invalid '" << filename << "'" << LL_ENDL;
            name_cache_stream.close();
            LLFile::remove(filename);
        }
	}

	if (!gCacheName) return;

	std::string name_cache;
	name_cache = gDirUtilp->getExpandedFilename(LL_PATH_CACHE, "name.cache");
	llifstream cache_file(name_cache.c_str());
	if(cache_file.is_open())
	{
		if(gCacheName->importFile(cache_file)) return;
	}
}

void LLAppViewer::saveNameCache()
{
	// display names cache
	std::string filename =
		gDirUtilp->getExpandedFilename(LL_PATH_CACHE, "avatar_name_cache.xml");
	llofstream name_cache_stream(filename.c_str());
	if(name_cache_stream.is_open())
	{
		LLAvatarNameCache::exportFile(name_cache_stream);
    }

    // real names cache
	if (gCacheName)
    {
        std::string name_cache;
        name_cache = gDirUtilp->getExpandedFilename(LL_PATH_CACHE, "name.cache");
        llofstream cache_file(name_cache.c_str());
        if(cache_file.is_open())
        {
            gCacheName->exportFile(cache_file);
        }
	}
}


/*!	@brief		This class is an LLFrameTimer that can be created with
				an elapsed time that starts counting up from the given value
				rather than 0.0.

				Otherwise it behaves the same way as LLFrameTimer.
*/
class LLFrameStatsTimer : public LLFrameTimer
{
public:
	LLFrameStatsTimer(F64 elapsed_already = 0.0)
		: LLFrameTimer()
		{
			mStartTime -= elapsed_already;
		}
};

static LLTrace::BlockTimerStatHandle FTM_AUDIO_UPDATE("Update Audio");
static LLTrace::BlockTimerStatHandle FTM_CLEANUP("Cleanup");
static LLTrace::BlockTimerStatHandle FTM_CLEANUP_DRAWABLES("Drawables");
static LLTrace::BlockTimerStatHandle FTM_CLEANUP_OBJECTS("Objects");
static LLTrace::BlockTimerStatHandle FTM_IDLE_CB("Idle Callbacks");
static LLTrace::BlockTimerStatHandle FTM_LOD_UPDATE("Update LOD");
static LLTrace::BlockTimerStatHandle FTM_OBJECTLIST_UPDATE("Update Objectlist");
static LLTrace::BlockTimerStatHandle FTM_REGION_UPDATE("Update Region");
static LLTrace::BlockTimerStatHandle FTM_WORLD_UPDATE("Update World");
static LLTrace::BlockTimerStatHandle FTM_NETWORK("Network");
static LLTrace::BlockTimerStatHandle FTM_AGENT_NETWORK("Agent Network");
static LLTrace::BlockTimerStatHandle FTM_VLMANAGER("VL Manager");
static LLTrace::BlockTimerStatHandle FTM_AGENT_POSITION("Agent Position");
static LLTrace::BlockTimerStatHandle FTM_HUD_EFFECTS("HUD Effects");

///////////////////////////////////////////////////////
// idle()
//
// Called every time the window is not doing anything.
// Receive packets, update statistics, and schedule a redisplay.
///////////////////////////////////////////////////////
void LLAppViewer::idle()
{
	pingMainloopTimeout("Main:Idle");

	// Update frame timers
	static LLTimer idle_timer;

	LLFrameTimer::updateFrameTime();
	LLFrameTimer::updateFrameCount();
	LLEventTimer::updateClass();
	LLNotificationsUI::LLToast::updateClass();
	LLSmoothInterpolation::updateInterpolants();
	LLMortician::updateClass();
	LLFilePickerThread::clearDead();  //calls LLFilePickerThread::notify()
	LLDirPickerThread::clearDead();
	F32 dt_raw = idle_timer.getElapsedTimeAndResetF32();

	// Cap out-of-control frame times
	// Too low because in menus, swapping, debugger, etc.
	// Too high because idle called with no objects in view, etc.
	const F32 MIN_FRAME_RATE = 1.f;
	const F32 MAX_FRAME_RATE = 200.f;

	F32 frame_rate_clamped = 1.f / dt_raw;
	frame_rate_clamped = llclamp(frame_rate_clamped, MIN_FRAME_RATE, MAX_FRAME_RATE);
	gFrameDTClamped = 1.f / frame_rate_clamped;

	// Global frame timer
	// Smoothly weight toward current frame
	gFPSClamped = (frame_rate_clamped + (4.f * gFPSClamped)) / 5.f;

	F32 qas = gSavedSettings.getF32("QuitAfterSeconds");
	if (qas > 0.f)
	{
		if (gRenderStartTime.getElapsedTimeF32() > qas)
		{
			LL_INFOS() << "Quitting after " << qas << " seconds. See setting \"QuitAfterSeconds\"." << LL_ENDL;
			LLAppViewer::instance()->forceQuit();
		}
	}

	// Must wait until both have avatar object and mute list, so poll
	// here.
	LLIMProcessing::requestOfflineMessages();

	///////////////////////////////////
	//
	// Special case idle if still starting up
	//
	if (LLStartUp::getStartupState() < STATE_STARTED)
	{
		// Skip rest if idle startup returns false (essentially, no world yet)
		gGLActive = TRUE;
		if (!idle_startup())
		{
			gGLActive = FALSE;
			return;
		}
		gGLActive = FALSE;
	}


    F32 yaw = 0.f;				// radians

	if (!gDisconnected)
	{
		LL_RECORD_BLOCK_TIME(FTM_NETWORK);
		// Update spaceserver timeinfo
	    LLWorld::getInstance()->setSpaceTimeUSec(LLWorld::getInstance()->getSpaceTimeUSec() + LLUnits::Seconds::fromValue(dt_raw));


	    //////////////////////////////////////
	    //
	    // Update simulator agent state
	    //

		if (gSavedSettings.getBOOL("RotateRight"))
		{
			gAgent.moveYaw(-1.f);
		}

		{
			LL_RECORD_BLOCK_TIME(FTM_AGENT_AUTOPILOT);
			// Handle automatic walking towards points
			gAgentPilot.updateTarget();
			gAgent.autoPilot(&yaw);
		}

		static LLFrameTimer agent_update_timer;

		// When appropriate, update agent location to the simulator.
		F32 agent_update_time = agent_update_timer.getElapsedTimeF32();
		F32 agent_force_update_time = mLastAgentForceUpdate + agent_update_time;
		BOOL force_update = gAgent.controlFlagsDirty()
							|| (mLastAgentControlFlags != gAgent.getControlFlags())
							|| (agent_force_update_time > (1.0f / (F32) AGENT_FORCE_UPDATES_PER_SECOND));
		if (force_update || (agent_update_time > (1.0f / (F32) AGENT_UPDATES_PER_SECOND)))
		{
			LL_RECORD_BLOCK_TIME(FTM_AGENT_UPDATE);
			// Send avatar and camera info
			mLastAgentControlFlags = gAgent.getControlFlags();
			mLastAgentForceUpdate = force_update ? 0 : agent_force_update_time;
			send_agent_update(force_update);
			agent_update_timer.reset();
		}
	}

	//////////////////////////////////////
	//
	// Manage statistics
	//
	//
	{
		// Initialize the viewer_stats_timer with an already elapsed time
		// of SEND_STATS_PERIOD so that the initial stats report will
		// be sent immediately.
		static LLFrameStatsTimer viewer_stats_timer(SEND_STATS_PERIOD);

		// Update session stats every large chunk of time
		// *FIX: (?) SAMANTHA
		if (viewer_stats_timer.getElapsedTimeF32() >= SEND_STATS_PERIOD && !gDisconnected)
		{
			LL_INFOS() << "Transmitting sessions stats" << LL_ENDL;
			send_stats();
			viewer_stats_timer.reset();
		}

		// Print the object debugging stats
		static LLFrameTimer object_debug_timer;
		if (object_debug_timer.getElapsedTimeF32() > 5.f)
		{
			object_debug_timer.reset();
			if (gObjectList.mNumDeadObjectUpdates)
			{
				LL_INFOS() << "Dead object updates: " << gObjectList.mNumDeadObjectUpdates << LL_ENDL;
				gObjectList.mNumDeadObjectUpdates = 0;
			}
			if (gObjectList.mNumUnknownUpdates)
			{
				LL_INFOS() << "Unknown object updates: " << gObjectList.mNumUnknownUpdates << LL_ENDL;
				gObjectList.mNumUnknownUpdates = 0;
			}

		}
	}

	if (!gDisconnected)
	{
		LL_RECORD_BLOCK_TIME(FTM_NETWORK);

	    ////////////////////////////////////////////////
	    //
	    // Network processing
	    //
	    // NOTE: Starting at this point, we may still have pointers to "dead" objects
	    // floating throughout the various object lists.
	    //
		idleNameCache();
		idleNetwork();


		// Check for away from keyboard, kick idle agents.
		idle_afk_check();

		//  Update statistics for this frame
		update_statistics();
	}

	////////////////////////////////////////
	//
	// Handle the regular UI idle callbacks as well as
	// hover callbacks
	//

#ifdef LL_DARWIN
	if (!mQuitRequested)  //MAINT-4243
#endif
	{
// 		LL_RECORD_BLOCK_TIME(FTM_IDLE_CB);

		// Do event notifications if necessary.  Yes, we may want to move this elsewhere.
		gEventNotifier.update();

		gIdleCallbacks.callFunctions();
		gInventory.idleNotifyObservers();
		LLAvatarTracker::instance().idleNotifyObservers();
	}

	// Metrics logging (LLViewerAssetStats, etc.)
	{
		static LLTimer report_interval;

		// *TODO:  Add configuration controls for this
		F32 seconds = report_interval.getElapsedTimeF32();
		if (seconds >= app_metrics_interval)
		{
			metricsSend(! gDisconnected);
			report_interval.reset();
		}
	}

	if (gDisconnected)
    {
		return;
    }
	if (gTeleportDisplay)
    {
		return;
    }

	gViewerWindow->updateUI();

	///////////////////////////////////////
	// Agent and camera movement
	//
	LLCoordGL current_mouse = gViewerWindow->getCurrentMouse();

	{
		// After agent and camera moved, figure out if we need to
		// deselect objects.
		LLSelectMgr::getInstance()->deselectAllIfTooFar();

	}

	{
		// Handle pending gesture processing
		LL_RECORD_BLOCK_TIME(FTM_AGENT_POSITION);
		LLGestureMgr::instance().update();

		gAgent.updateAgentPosition(gFrameDTClamped, yaw, current_mouse.mX, current_mouse.mY);
	}

	{
		LL_RECORD_BLOCK_TIME(FTM_OBJECTLIST_UPDATE);

        if (!(logoutRequestSent() && hasSavedFinalSnapshot()))
		{
			gObjectList.update(gAgent);
		}
	}

	//////////////////////////////////////
	//
	// Deletes objects...
	// Has to be done after doing idleUpdates (which can kill objects)
	//

	{
		LL_RECORD_BLOCK_TIME(FTM_CLEANUP);
		{
			LL_RECORD_BLOCK_TIME(FTM_CLEANUP_OBJECTS);
			gObjectList.cleanDeadObjects();
		}
		{
			LL_RECORD_BLOCK_TIME(FTM_CLEANUP_DRAWABLES);
			LLDrawable::cleanupDeadDrawables();
		}
	}

	//
	// After this point, in theory we should never see a dead object
	// in the various object/drawable lists.
	//

	//////////////////////////////////////
	//
	// Update/send HUD effects
	//
	// At this point, HUD effects may clean up some references to
	// dead objects.
	//

	{
		LL_RECORD_BLOCK_TIME(FTM_HUD_EFFECTS);
		LLSelectMgr::getInstance()->updateEffects();
		LLHUDManager::getInstance()->cleanupEffects();
		LLHUDManager::getInstance()->sendEffects();
	}

	////////////////////////////////////////
	//
	// Unpack layer data that we've received
	//

	{
		LL_RECORD_BLOCK_TIME(FTM_NETWORK);
		gVLManager.unpackData();
	}

	/////////////////////////
	//
	// Update surfaces, and surface textures as well.
	//

	LLWorld::getInstance()->updateVisibilities();
	{
		const F32 max_region_update_time = .001f; // 1ms
		LL_RECORD_BLOCK_TIME(FTM_REGION_UPDATE);
		LLWorld::getInstance()->updateRegions(max_region_update_time);
	}

	/////////////////////////
	//
	// Update weather effects
	//

	// Update wind vector
	LLVector3 wind_position_region;
	static LLVector3 average_wind;

	LLViewerRegion *regionp;
	regionp = LLWorld::getInstance()->resolveRegionGlobal(wind_position_region, gAgent.getPositionGlobal());	// puts agent's local coords into wind_position
	if (regionp)
	{
		gWindVec = regionp->mWind.getVelocity(wind_position_region);

		// Compute average wind and use to drive motion of water

		average_wind = regionp->mWind.getAverage();
		gSky.setWind(average_wind);
		//LLVOWater::setWind(average_wind);
	}
	else
	{
		gWindVec.setVec(0.0f, 0.0f, 0.0f);
	}

	//////////////////////////////////////
	//
	// Sort and cull in the new renderer are moved to pipeline.cpp
	// Here, particles are updated and drawables are moved.
	//

	LL_RECORD_BLOCK_TIME(FTM_WORLD_UPDATE);
	gPipeline.updateMove();

	LLWorld::getInstance()->updateParticles();

	if (gAgentPilot.isPlaying() && gAgentPilot.getOverrideCamera())
	{
		gAgentPilot.moveCamera();
	}
	else if (LLViewerJoystick::getInstance()->getOverrideCamera())
	{
		LLViewerJoystick::getInstance()->moveFlycam();
	}
	else
	{
		if (LLToolMgr::getInstance()->inBuildMode())
		{
			LLViewerJoystick::getInstance()->moveObjects();
		}

		gAgentCamera.updateCamera();
	}

	// update media focus
	LLViewerMediaFocus::getInstance()->update();

	// Update marketplace
	LLMarketplaceInventoryImporter::update();
	LLMarketplaceInventoryNotifications::update();

	// objects and camera should be in sync, do LOD calculations now
	{
		LL_RECORD_BLOCK_TIME(FTM_LOD_UPDATE);
		gObjectList.updateApparentAngles(gAgent);
	}

	// Update AV render info
	LLAvatarRenderInfoAccountant::getInstance()->idle();

	{
		LL_RECORD_BLOCK_TIME(FTM_AUDIO_UPDATE);

		if (gAudiop)
		{
		    audio_update_volume(false);
			audio_update_listener();
			audio_update_wind(false);

			// this line actually commits the changes we've made to source positions, etc.
			const F32 max_audio_decode_time = 0.002f; // 2 ms decode time
			gAudiop->idle(max_audio_decode_time);
		}
	}

	// Execute deferred tasks.
	LLDeferredTaskList::instance().run();

	// Handle shutdown process, for example,
	// wait for floaters to close, send quit message,
	// forcibly quit if it has taken too long
	if (mQuitRequested)
	{
		gGLActive = TRUE;
		idleShutdown();
	}
}

void LLAppViewer::idleShutdown()
{
	// Wait for all modal alerts to get resolved
	if (LLModalDialog::activeCount() > 0)
	{
		return;
	}

	// close IM interface
	if(gIMMgr)
	{
		gIMMgr->disconnectAllSessions();
	}

	// Wait for all floaters to get resolved
	if (gFloaterView
		&& !gFloaterView->allChildrenClosed())
	{
		return;
	}




	// ProductEngine: Try moving this code to where we shut down sTextureCache in cleanup()
	// *TODO: ugly
	static bool saved_teleport_history = false;
	if (!saved_teleport_history)
	{
		saved_teleport_history = true;
		LLTeleportHistory::getInstance()->dump();
		LLLocationHistory::getInstance()->save(); // *TODO: find a better place for doing this
		return;
	}

	static bool saved_snapshot = false;
	if (!saved_snapshot)
	{
		saved_snapshot = true;
		saveFinalSnapshot();
		return;
	}

	const F32 SHUTDOWN_UPLOAD_SAVE_TIME = 5.f;

	S32 pending_uploads = gAssetStorage->getNumPendingUploads();
	if (pending_uploads > 0
		&& gLogoutTimer.getElapsedTimeF32() < SHUTDOWN_UPLOAD_SAVE_TIME
		&& !logoutRequestSent())
	{
		static S32 total_uploads = 0;
		// Sometimes total upload count can change during logout.
		total_uploads = llmax(total_uploads, pending_uploads);
		gViewerWindow->setShowProgress(TRUE);
		S32 finished_uploads = total_uploads - pending_uploads;
		F32 percent = 100.f * finished_uploads / total_uploads;
		gViewerWindow->setProgressPercent(percent);
		gViewerWindow->setProgressString(LLTrans::getString("SavingSettings"));
		return;
	}

	if (gPendingMetricsUploads > 0
		&& gLogoutTimer.getElapsedTimeF32() < SHUTDOWN_UPLOAD_SAVE_TIME
		&& !logoutRequestSent())
	{
		return;
	}

	// All floaters are closed.  Tell server we want to quit.
	if( !logoutRequestSent() )
	{
		sendLogoutRequest();

		// Wait for a LogoutReply message
		gViewerWindow->setShowProgress(TRUE);
		gViewerWindow->setProgressPercent(100.f);
		gViewerWindow->setProgressString(LLTrans::getString("LoggingOut"));
		return;
	}

	// Make sure that we quit if we haven't received a reply from the server.
	if( logoutRequestSent()
		&& gLogoutTimer.getElapsedTimeF32() > gLogoutMaxTime )
	{
		forceQuit();
		return;
	}
}

void LLAppViewer::sendLogoutRequest()
{
	if(!mLogoutRequestSent && gMessageSystem)
	{
		//Set internal status variables and marker files before actually starting the logout process
		gLogoutInProgress = TRUE;
		if (!mSecondInstance)
		{
			mLogoutMarkerFileName = gDirUtilp->getExpandedFilename(LL_PATH_LOGS,LOGOUT_MARKER_FILE_NAME);

			mLogoutMarkerFile.open(mLogoutMarkerFileName, LL_APR_WB);
			if (mLogoutMarkerFile.getFileHandle())
			{
				LL_INFOS("MarkerFile") << "Created logout marker file '"<< mLogoutMarkerFileName << "' " << LL_ENDL;
				recordMarkerVersion(mLogoutMarkerFile);
			}
			else
			{
				LL_WARNS("MarkerFile") << "Cannot create logout marker file " << mLogoutMarkerFileName << LL_ENDL;
			}
		}
		else
		{
			LL_INFOS("MarkerFile") << "Did not logout marker file because this is a second instance" << LL_ENDL;
		}

		LLMessageSystem* msg = gMessageSystem;
		msg->newMessageFast(_PREHASH_LogoutRequest);
		msg->nextBlockFast(_PREHASH_AgentData);
		msg->addUUIDFast(_PREHASH_AgentID, gAgent.getID() );
		msg->addUUIDFast(_PREHASH_SessionID, gAgent.getSessionID());
		gAgent.sendReliableMessage();

		gLogoutTimer.reset();
		gLogoutMaxTime = LOGOUT_REQUEST_TIME;
		mLogoutRequestSent = TRUE;

		if(LLVoiceClient::instanceExists())
		{
			LLVoiceClient::getInstance()->leaveChannel();
		}
	}
}

void LLAppViewer::idleNameCache()
{
	// Neither old nor new name cache can function before agent has a region
	LLViewerRegion* region = gAgent.getRegion();
	if (!region) return;

	// deal with any queued name requests and replies.
	gCacheName->processPending();

	// Can't run the new cache until we have the list of capabilities
	// for the agent region, and can therefore decide whether to use
	// display names or fall back to the old name system.
	if (!region->capabilitiesReceived()) return;

	// Agent may have moved to a different region, so need to update cap URL
	// for name lookups.  Can't do this in the cap grant code, as caps are
	// granted to neighbor regions before the main agent gets there.  Can't
	// do it in the move-into-region code because cap not guaranteed to be
	// granted yet, for example on teleport.
	bool had_capability = LLAvatarNameCache::hasNameLookupURL();
	std::string name_lookup_url;
	name_lookup_url.reserve(128); // avoid a memory allocation below
	name_lookup_url = region->getCapability("GetDisplayNames");
	bool have_capability = !name_lookup_url.empty();
	if (have_capability)
	{
		// we have support for display names, use it
	    U32 url_size = name_lookup_url.size();
	    // capabilities require URLs with slashes before query params:
	    // https://<host>:<port>/cap/<uuid>/?ids=<blah>
	    // but the caps are granted like:
	    // https://<host>:<port>/cap/<uuid>
	    if (url_size > 0 && name_lookup_url[url_size-1] != '/')
	    {
		    name_lookup_url += '/';
	    }
		LLAvatarNameCache::setNameLookupURL(name_lookup_url);
	}
	else
	{
		// Display names not available on this region
		LLAvatarNameCache::setNameLookupURL( std::string() );
	}

	// Error recovery - did we change state?
	if (had_capability != have_capability)
	{
		// name tags are persistant on screen, so make sure they refresh
		LLVOAvatar::invalidateNameTags();
	}

	LLAvatarNameCache::idle();
}

//
// Handle messages, and all message related stuff
//

#define TIME_THROTTLE_MESSAGES

#ifdef TIME_THROTTLE_MESSAGES
#define CHECK_MESSAGES_DEFAULT_MAX_TIME .020f // 50 ms = 50 fps (just for messages!)
static F32 CheckMessagesMaxTime = CHECK_MESSAGES_DEFAULT_MAX_TIME;
#endif

static LLTrace::BlockTimerStatHandle FTM_IDLE_NETWORK("Idle Network");
static LLTrace::BlockTimerStatHandle FTM_MESSAGE_ACKS("Message Acks");
static LLTrace::BlockTimerStatHandle FTM_RETRANSMIT("Retransmit");
static LLTrace::BlockTimerStatHandle FTM_TIMEOUT_CHECK("Timeout Check");
static LLTrace::BlockTimerStatHandle FTM_DYNAMIC_THROTTLE("Dynamic Throttle");
static LLTrace::BlockTimerStatHandle FTM_CHECK_REGION_CIRCUIT("Check Region Circuit");

void LLAppViewer::idleNetwork()
{
	pingMainloopTimeout("idleNetwork");

	gObjectList.mNumNewObjects = 0;
	S32 total_decoded = 0;

	if (!gSavedSettings.getBOOL("SpeedTest"))
	{
		LL_RECORD_BLOCK_TIME(FTM_IDLE_NETWORK); // decode

		LLTimer check_message_timer;
		//  Read all available packets from network
		const S64 frame_count = gFrameCount;  // U32->S64
		F32 total_time = 0.0f;

		while (gMessageSystem->checkAllMessages(frame_count, gServicePump))
		{
			if (gDoDisconnect)
			{
				// We're disconnecting, don't process any more messages from the server
				// We're usually disconnecting due to either network corruption or a
				// server going down, so this is OK.
				break;
			}

			total_decoded++;
			gPacketsIn++;

			if (total_decoded > MESSAGE_MAX_PER_FRAME)
			{
				break;
			}

#ifdef TIME_THROTTLE_MESSAGES
			// Prevent slow packets from completely destroying the frame rate.
			// This usually happens due to clumps of avatars taking huge amount
			// of network processing time (which needs to be fixed, but this is
			// a good limit anyway).
			total_time = check_message_timer.getElapsedTimeF32();
			if (total_time >= CheckMessagesMaxTime)
				break;
#endif
		}

		// Handle per-frame message system processing.
		gMessageSystem->processAcks(gSavedSettings.getF32("AckCollectTime"));

#ifdef TIME_THROTTLE_MESSAGES
		if (total_time >= CheckMessagesMaxTime)
		{
			// Increase CheckMessagesMaxTime so that we will eventually catch up
			CheckMessagesMaxTime *= 1.035f; // 3.5% ~= x2 in 20 frames, ~8x in 60 frames
		}
		else
		{
			// Reset CheckMessagesMaxTime to default value
			CheckMessagesMaxTime = CHECK_MESSAGES_DEFAULT_MAX_TIME;
		}
#endif



		// we want to clear the control after sending out all necessary agent updates
		gAgent.resetControlFlags();

		// Decode enqueued messages...
		S32 remaining_possible_decodes = MESSAGE_MAX_PER_FRAME - total_decoded;

		if( remaining_possible_decodes <= 0 )
		{
			LL_INFOS() << "Maxed out number of messages per frame at " << MESSAGE_MAX_PER_FRAME << LL_ENDL;
		}

		if (gPrintMessagesThisFrame)
		{
			LL_INFOS() << "Decoded " << total_decoded << " msgs this frame!" << LL_ENDL;
			gPrintMessagesThisFrame = FALSE;
		}
	}
	add(LLStatViewer::NUM_NEW_OBJECTS, gObjectList.mNumNewObjects);

	// Retransmit unacknowledged packets.
	gXferManager->retransmitUnackedPackets();
	gAssetStorage->checkForTimeouts();
	gViewerThrottle.updateDynamicThrottle();

	// Check that the circuit between the viewer and the agent's current
	// region is still alive
	LLViewerRegion *agent_region = gAgent.getRegion();
	if (agent_region && (LLStartUp::getStartupState()==STATE_STARTED))
	{
		LLUUID this_region_id = agent_region->getRegionID();
		bool this_region_alive = agent_region->isAlive();
		if ((mAgentRegionLastAlive && !this_region_alive) // newly dead
		    && (mAgentRegionLastID == this_region_id)) // same region
		{
			forceDisconnect(LLTrans::getString("AgentLostConnection"));
		}
		mAgentRegionLastID = this_region_id;
		mAgentRegionLastAlive = this_region_alive;
	}
}

void LLAppViewer::disconnectViewer()
{
	if (gDisconnected)
	{
		return;
	}
	//
	// Cleanup after quitting.
	//
	// Save snapshot for next time, if we made it through initialization

	LL_INFOS() << "Disconnecting viewer!" << LL_ENDL;

	// Dump our frame statistics

	// Remember if we were flying
	gSavedSettings.setBOOL("FlyingAtExit", gAgent.getFlying() );

	// Un-minimize all windows so they don't get saved minimized
	if (gFloaterView)
	{
		gFloaterView->restoreAll();
	}

	if (LLSelectMgr::getInstance())
	{
		LLSelectMgr::getInstance()->deselectAll();
	}

	// save inventory if appropriate
	gInventory.cache(gInventory.getRootFolderID(), gAgent.getID());
	if (gInventory.getLibraryRootFolderID().notNull()
		&& gInventory.getLibraryOwnerID().notNull())
	{
		gInventory.cache(
			gInventory.getLibraryRootFolderID(),
			gInventory.getLibraryOwnerID());
	}

	saveNameCache();
	if (LLExperienceCache::instanceExists())
	{
		// TODO: LLExperienceCache::cleanup() logic should be moved to
		// cleanupSingleton().
		LLExperienceCache::instance().cleanup();
	}

	// close inventory interface, close all windows
	LLSidepanelInventory::cleanup();

	gAgentWearables.cleanup();
	gAgentCamera.cleanup();
	// Also writes cached agent settings to gSavedSettings
	gAgent.cleanup();

	// This is where we used to call gObjectList.destroy() and then delete gWorldp.
	// Now we just ask the LLWorld singleton to cleanly shut down.
	if(LLWorld::instanceExists())
	{
		LLWorld::getInstance()->destroyClass();
	}
	LLVOCache::deleteSingleton();

	// call all self-registered classes
	LLDestroyClassList::instance().fireCallbacks();

	cleanup_xfer_manager();
	gDisconnected = TRUE;

	// Pass the connection state to LLUrlEntryParcel not to attempt
	// parcel info requests while disconnected.
	LLUrlEntryParcel::setDisconnected(gDisconnected);
}

bool LLAppViewer::onChangeFrameLimit(LLSD const & evt)
{
	if (evt.asInteger() > 0)
	{
		mMinMicroSecPerFrame = 1000000 / evt.asInteger();
	}
	else
	{
		mMinMicroSecPerFrame = 0;
	}
	return false;
}

void LLAppViewer::forceErrorLLError()
{
   	LL_ERRS() << "This is a deliberate llerror" << LL_ENDL;
}

void LLAppViewer::forceErrorBreakpoint()
{
   	LL_WARNS() << "Forcing a deliberate breakpoint" << LL_ENDL;
#ifdef LL_WINDOWS
    DebugBreak();
#else
    asm ("int $3");
#endif
    return;
}

void LLAppViewer::forceErrorBadMemoryAccess()
{
   	LL_WARNS() << "Forcing a deliberate bad memory access" << LL_ENDL;
    S32* crash = NULL;
    *crash = 0xDEADBEEF;
    return;
}

void LLAppViewer::forceErrorInfiniteLoop()
{
   	LL_WARNS() << "Forcing a deliberate infinite loop" << LL_ENDL;
    while(true)
    {
        ;
    }
    return;
}

void LLAppViewer::forceErrorSoftwareException()
{
   	LL_WARNS() << "Forcing a deliberate exception" << LL_ENDL;
    LLTHROW(LLException("User selected Force Software Exception"));
}

void LLAppViewer::forceErrorDriverCrash()
{
   	LL_WARNS() << "Forcing a deliberate driver crash" << LL_ENDL;
	glDeleteTextures(1, NULL);
}

void LLAppViewer::initMainloopTimeout(const std::string& state, F32 secs)
{
	if(!mMainloopTimeout)
	{
		mMainloopTimeout = new LLWatchdogTimeout();
		resumeMainloopTimeout(state, secs);
	}
}

void LLAppViewer::destroyMainloopTimeout()
{
	if(mMainloopTimeout)
	{
		delete mMainloopTimeout;
		mMainloopTimeout = NULL;
	}
}

void LLAppViewer::resumeMainloopTimeout(const std::string& state, F32 secs)
{
	if(mMainloopTimeout)
	{
		if(secs < 0.0f)
		{
			secs = gSavedSettings.getF32("MainloopTimeoutDefault");
		}

		mMainloopTimeout->setTimeout(secs);
		mMainloopTimeout->start(state);
	}
}

void LLAppViewer::pauseMainloopTimeout()
{
	if(mMainloopTimeout)
	{
		mMainloopTimeout->stop();
	}
}

void LLAppViewer::pingMainloopTimeout(const std::string& state, F32 secs)
{
//	if(!restoreErrorTrap())
//	{
//		LL_WARNS() << "!!!!!!!!!!!!! Its an error trap!!!!" << state << LL_ENDL;
//	}

	if(mMainloopTimeout)
	{
		if(secs < 0.0f)
		{
			secs = gSavedSettings.getF32("MainloopTimeoutDefault");
		}

		mMainloopTimeout->setTimeout(secs);
		mMainloopTimeout->ping(state);
	}
}

void LLAppViewer::handleLoginComplete()
{
	gLoggedInTime.start();
	initMainloopTimeout("Mainloop Init");

	// Store some data to DebugInfo in case of a freeze.
	gDebugInfo["ClientInfo"]["Name"] = LLVersionInfo::getChannel();

	gDebugInfo["ClientInfo"]["MajorVersion"] = LLVersionInfo::getMajor();
	gDebugInfo["ClientInfo"]["MinorVersion"] = LLVersionInfo::getMinor();
	gDebugInfo["ClientInfo"]["PatchVersion"] = LLVersionInfo::getPatch();
	gDebugInfo["ClientInfo"]["BuildVersion"] = LLVersionInfo::getBuild();

	LLParcel* parcel = LLViewerParcelMgr::getInstance()->getAgentParcel();
	if ( parcel && parcel->getMusicURL()[0])
	{
		gDebugInfo["ParcelMusicURL"] = parcel->getMusicURL();
	}
	if ( parcel && parcel->getMediaURL()[0])
	{
		gDebugInfo["ParcelMediaURL"] = parcel->getMediaURL();
	}

	gDebugInfo["SettingsFilename"] = gSavedSettings.getString("ClientSettingsFile");
	gDebugInfo["CAFilename"] = gDirUtilp->getCAFile();
	gDebugInfo["ViewerExePath"] = gDirUtilp->getExecutablePathAndName();
	gDebugInfo["CurrentPath"] = gDirUtilp->getCurPath();

	if(gAgent.getRegion())
	{
		gDebugInfo["CurrentSimHost"] = gAgent.getRegionHost().getHostName();
		gDebugInfo["CurrentRegion"] = gAgent.getRegion()->getName();
	}

	if(LLAppViewer::instance()->mMainloopTimeout)
	{
		gDebugInfo["MainloopTimeoutState"] = LLAppViewer::instance()->mMainloopTimeout->getState();
	}

	mOnLoginCompleted();

	writeDebugInfo();

	// we logged in successfully, so save settings on logout
	LL_INFOS() << "Login successful, per account settings will be saved on log out." << LL_ENDL;
	mSavePerAccountSettings=true;
}

//virtual
void LLAppViewer::setMasterSystemAudioMute(bool mute)
{
	gSavedSettings.setBOOL("MuteAudio", mute);
}

//virtual
bool LLAppViewer::getMasterSystemAudioMute()
{
	return gSavedSettings.getBOOL("MuteAudio");
}

//----------------------------------------------------------------------------
// Metrics-related methods (static and otherwise)
//----------------------------------------------------------------------------

/**
 * LLViewerAssetStats collects data on a per-region (as defined by the agent's
 * location) so we need to tell it about region changes which become a kind of
 * hidden variable/global state in the collectors.  For collectors not running
 * on the main thread, we need to send a message to move the data over safely
 * and cheaply (amortized over a run).
 */
void LLAppViewer::metricsUpdateRegion(U64 region_handle)
{
	if (0 != region_handle)
	{
		LLViewerAssetStatsFF::set_region(region_handle);
	}
}

/**
 * Attempts to start a multi-threaded metrics report to be sent back to
 * the grid for consumption.
 */
void LLAppViewer::metricsSend(bool enable_reporting)
{
	if (! gViewerAssetStats)
		return;

	if (LLAppViewer::sTextureFetch)
	{
		LLViewerRegion * regionp = gAgent.getRegion();

		if (enable_reporting && regionp)
		{
			std::string	caps_url = regionp->getCapability("ViewerMetrics");

            LLSD sd = gViewerAssetStats->asLLSD(true);

			// Send a report request into 'thread1' to get the rest of the data
			// and provide some additional parameters while here.
			LLAppViewer::sTextureFetch->commandSendMetrics(caps_url,
														   gAgentSessionID,
														   gAgentID,
														   sd);
		}
		else
		{
			LLAppViewer::sTextureFetch->commandDataBreak();
		}
	}

	// Reset even if we can't report.  Rather than gather up a huge chunk of
	// data, we'll keep to our sampling interval and retain the data
	// resolution in time.
	gViewerAssetStats->restart();
}
<|MERGE_RESOLUTION|>--- conflicted
+++ resolved
@@ -1159,7 +1159,7 @@
 #else
 		updater.executable = gDirUtilp->getExpandedFilename(LL_PATH_EXECUTABLE, "SLVersionChecker");
 #endif
-<<<<<<< HEAD
+
 	// add LEAP mode command-line argument to whichever of these we selected
 	updater.args.add("leap");
 	// UpdaterServiceSettings
@@ -1179,25 +1179,6 @@
 	else
 	{
 		LLLeap::create(updater, true);
-=======
-		// add LEAP mode command-line argument to whichever of these we selected
-		updater.args.add("leap");
-		// UpdaterServiceSettings
-		updater.args.add(stringize(gSavedSettings.getU32("UpdaterServiceSetting")));
-		// channel
-		updater.args.add(LLVersionInfo::getChannel());
-		// testok
-		updater.args.add(stringize(gSavedSettings.getBOOL("UpdaterWillingToTest")));
-		// ForceAddressSize
-		updater.args.add(stringize(gSavedSettings.getU32("ForceAddressSize")));
-
-		// Run the updater. An exception from launching the updater should bother us.
-		LLLeap::create(updater, true);
-	}
-	else
-	{
-		LL_WARNS("InitInfo") << "Skipping updater check." << LL_ENDL;
->>>>>>> 665caabb
 	}
 
 	// Iterate over --leap command-line options. But this is a bit tricky: if
