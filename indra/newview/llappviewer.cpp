/**
 * @file llappviewer.cpp
 * @brief The LLAppViewer class definitions
 *
 * $LicenseInfo:firstyear=2007&license=viewerlgpl$
 * Second Life Viewer Source Code
 * Copyright (C) 2012, Linden Research, Inc.
 *
 * This library is free software; you can redistribute it and/or
 * modify it under the terms of the GNU Lesser General Public
 * License as published by the Free Software Foundation;
 * version 2.1 of the License only.
 *
 * This library is distributed in the hope that it will be useful,
 * but WITHOUT ANY WARRANTY; without even the implied warranty of
 * MERCHANTABILITY or FITNESS FOR A PARTICULAR PURPOSE.  See the GNU
 * Lesser General Public License for more details.
 *
 * You should have received a copy of the GNU Lesser General Public
 * License along with this library; if not, write to the Free Software
 * Foundation, Inc., 51 Franklin Street, Fifth Floor, Boston, MA  02110-1301  USA
 *
 * Linden Research, Inc., 945 Battery Street, San Francisco, CA  94111  USA
 * $/LicenseInfo$
 */

#include "llviewerprecompiledheaders.h"

#include "llappviewer.h"

// Viewer includes
#include "llversioninfo.h"
#include "llfeaturemanager.h"
#include "lluictrlfactory.h"
#include "lltexteditor.h"
#include "llenvironment.h"
#include "llerrorcontrol.h"
#include "lleventtimer.h"
#include "llviewertexturelist.h"
#include "llgroupmgr.h"
#include "llagent.h"
#include "llagentcamera.h"
#include "llagentlanguage.h"
#include "llagentui.h"
#include "llagentwearables.h"
#include "lldirpicker.h"
#include "llfloaterimcontainer.h"
#include "llimprocessing.h"
#include "llwindow.h"
#include "llviewerstats.h"
#include "llviewerstatsrecorder.h"
#include "llkeyconflict.h" // for legacy keybinding support, remove later
#include "llmarketplacefunctions.h"
#include "llmarketplacenotifications.h"
#include "llmd5.h"
#include "llmeshrepository.h"
#include "llpumpio.h"
#include "llmimetypes.h"
#include "llslurl.h"
#include "llstartup.h"
#include "llfocusmgr.h"
#include "llurlfloaterdispatchhandler.h"
#include "llviewerjoystick.h"
#include "llallocator.h"
#include "llcalc.h"
#include "llconversationlog.h"
#if LL_WINDOWS
#include "lldxhardware.h"
#endif
#include "lltexturestats.h"
#include "lltrace.h"
#include "lltracethreadrecorder.h"
#include "llviewerwindow.h"
#include "llviewerdisplay.h"
#include "llviewermedia.h"
#include "llviewerparcelaskplay.h"
#include "llviewerparcelmedia.h"
#include "llviewershadermgr.h"
#include "llviewermediafocus.h"
#include "llviewermessage.h"
#include "llviewerobjectlist.h"
#include "llworldmap.h"
#include "llmutelist.h"
#include "llviewerhelp.h"
#include "lluicolortable.h"
#include "llurldispatcher.h"
#include "llurlhistory.h"
#include "llrender.h"
#include "llteleporthistory.h"
#include "lltoast.h"
#include "llsdutil_math.h"
#include "lllocationhistory.h"
#include "llfasttimerview.h"
#include "llvector4a.h"
#include "llviewermenufile.h"
#include "llvoicechannel.h"
#include "llvoavatarself.h"
#include "llurlmatch.h"
#include "lltextutil.h"
#include "lllogininstance.h"
#include "llprogressview.h"
#include "llvocache.h"
#include "lldiskcache.h"
#include "llvopartgroup.h"
#include "llweb.h"
#include "llspellcheck.h"
#include "llscenemonitor.h"
#include "llavatarrenderinfoaccountant.h"
#include "lllocalbitmaps.h"
#include "llperfstats.h" 
#include "llgltfmateriallist.h"

// Linden library includes
#include "llavatarnamecache.h"
#include "lldiriterator.h"
#include "llexperiencecache.h"
#include "llimagej2c.h"
#include "llmemory.h"
#include "llprimitive.h"
#include "llurlaction.h"
#include "llurlentry.h"
#include "llvolumemgr.h"
#include "llxfermanager.h"
#include "llphysicsextensions.h"

#include "llnotificationmanager.h"
#include "llnotifications.h"
#include "llnotificationsutil.h"

#include "llleap.h"
#include "stringize.h"
#include "llcoros.h"
#include "llexception.h"
#if !LL_LINUX
#include "cef/dullahan_version.h"
#include "vlc/libvlc_version.h"
#endif // LL_LINUX

#if LL_DARWIN
#include "llwindowmacosx.h"
#endif

// Third party library includes
#include <boost/bind.hpp>
#include <boost/foreach.hpp>
#include <boost/algorithm/string.hpp>
#include <boost/regex.hpp>
#include <boost/throw_exception.hpp>

#if LL_WINDOWS
#	include <share.h> // For _SH_DENYWR in processMarkerFiles
#else
#   include <sys/file.h> // For processMarkerFiles
#endif

#include "llapr.h"
#include <boost/lexical_cast.hpp>

#include "llviewerinput.h"
#include "lllfsthread.h"
#include "llworkerthread.h"
#include "lltexturecache.h"
#include "lltexturefetch.h"
#include "llimageworker.h"
#include "llevents.h"

// The files below handle dependencies from cleanup.
#include "llkeyframemotion.h"
#include "llworldmap.h"
#include "llhudmanager.h"
#include "lltoolmgr.h"
#include "llassetstorage.h"
#include "llpolymesh.h"
#include "llproxy.h"
#include "llaudioengine.h"
#include "llstreamingaudio.h"
#include "llviewermenu.h"
#include "llselectmgr.h"
#include "lltrans.h"
#include "lltransutil.h"
#include "lltracker.h"
#include "llviewerparcelmgr.h"
#include "llworldmapview.h"
#include "llpostprocess.h"

#include "lldebugview.h"
#include "llconsole.h"
#include "llcontainerview.h"
#include "lltooltip.h"

#include "llsdutil.h"
#include "llsdserialize.h"

#include "llworld.h"
#include "llhudeffecttrail.h"
#include "llvectorperfoptions.h"
#include "llslurl.h"
#include "llwatchdog.h"

// Included so that constants/settings might be initialized
// in save_settings_to_globals()
#include "llbutton.h"
#include "llstatusbar.h"
#include "llsurface.h"
#include "llvosky.h"
#include "llvotree.h"
#include "llvoavatar.h"
#include "llfolderview.h"
#include "llagentpilot.h"
#include "llvovolume.h"
#include "llflexibleobject.h"
#include "llvosurfacepatch.h"
#include "llviewerfloaterreg.h"
#include "llcommandlineparser.h"
#include "llfloatermemleak.h"
#include "llfloaterreg.h"
#include "llfloatersimpleoutfitsnapshot.h"
#include "llfloatersnapshot.h"
#include "llsidepanelinventory.h"
#include "llatmosphere.h"

// includes for idle() idleShutdown()
#include "llviewercontrol.h"
#include "lleventnotifier.h"
#include "llcallbacklist.h"
#include "lldeferredsounds.h"
#include "pipeline.h"
#include "llgesturemgr.h"
#include "llsky.h"
#include "llvlmanager.h"
#include "llviewercamera.h"
#include "lldrawpoolbump.h"
#include "llvieweraudio.h"
#include "llimview.h"
#include "llviewerthrottle.h"
#include "llparcel.h"
#include "llavatariconctrl.h"
#include "llgroupiconctrl.h"
#include "llviewerassetstats.h"
#include "workqueue.h"
using namespace LL;

// Include for security api initialization
#include "llsecapi.h"
#include "llmachineid.h"
#include "llcleanup.h"

#include "llcoproceduremanager.h"
#include "llviewereventrecorder.h"

// *FIX: These extern globals should be cleaned up.
// The globals either represent state/config/resource-storage of either
// this app, or another 'component' of the viewer. App globals should be
// moved into the app class, where as the other globals should be
// moved out of here.
// If a global symbol reference seems valid, it will be included
// via header files above.

//----------------------------------------------------------------------------
// llviewernetwork.h
#include "llviewernetwork.h"
// define a self-registering event API object
#include "llappviewerlistener.h"

#if LL_LINUX && LL_GTK
#include "glib.h"
#endif // (LL_LINUX) && LL_GTK

#if LL_MSVC
// disable boost::lexical_cast warning
#pragma warning (disable:4702)
#endif

static LLAppViewerListener sAppViewerListener(LLAppViewer::instance);

////// Windows-specific includes to the bottom - nasty defines in these pollute the preprocessor
//
//----------------------------------------------------------------------------
// viewer.cpp - these are only used in viewer, should be easily moved.

#if LL_DARWIN
extern void init_apple_menu(const char* product);
#endif // LL_DARWIN

extern BOOL gRandomizeFramerate;
extern BOOL gPeriodicSlowFrame;
extern BOOL gDebugGL;

#if LL_DARWIN
extern BOOL gHiDPISupport;
#endif

////////////////////////////////////////////////////////////
// All from the last globals push...

F32 gSimLastTime; // Used in LLAppViewer::init and send_viewer_stats()
F32 gSimFrames;

BOOL gShowObjectUpdates = FALSE;
BOOL gUseQuickTime = TRUE;

eLastExecEvent gLastExecEvent = LAST_EXEC_NORMAL;
S32 gLastExecDuration = -1; // (<0 indicates unknown)

#if LL_WINDOWS
#   define LL_PLATFORM_KEY "win"
#elif LL_DARWIN
#   define LL_PLATFORM_KEY "mac"
#elif LL_LINUX
#   define LL_PLATFORM_KEY "lnx"
#else
#   error "Unknown Platform"
#endif
const char* gPlatform = LL_PLATFORM_KEY;

LLSD gDebugInfo;

U32	gFrameCount = 0;
U32 gForegroundFrameCount = 0; // number of frames that app window was in foreground
LLPumpIO* gServicePump = NULL;

U64MicrosecondsImplicit gFrameTime = 0;
F32SecondsImplicit gFrameTimeSeconds = 0.f;
F32SecondsImplicit gFrameIntervalSeconds = 0.f;
F32 gFPSClamped = 10.f;						// Pretend we start at target rate.
F32 gFrameDTClamped = 0.f;					// Time between adjacent checks to network for packets
U64MicrosecondsImplicit	gStartTime = 0; // gStartTime is "private", used only to calculate gFrameTimeSeconds

LLTimer gRenderStartTime;
LLFrameTimer gForegroundTime;
LLFrameTimer gLoggedInTime;
LLTimer gLogoutTimer;
static const F32 LOGOUT_REQUEST_TIME = 6.f;  // this will be cut short by the LogoutReply msg.
F32 gLogoutMaxTime = LOGOUT_REQUEST_TIME;


S32 gPendingMetricsUploads = 0;


BOOL				gDisconnected = FALSE;

// used to restore texture state after a mode switch
LLFrameTimer	gRestoreGLTimer;
BOOL			gRestoreGL = FALSE;
bool			gUseWireframe = FALSE;

LLMemoryInfo gSysMemory;
U64Bytes gMemoryAllocated(0); // updated in display_stats() in llviewerdisplay.cpp

std::string gLastVersionChannel;

LLVector3			gWindVec(3.0, 3.0, 0.0);
LLVector3			gRelativeWindVec(0.0, 0.0, 0.0);

U32		gPacketsIn = 0;

BOOL				gPrintMessagesThisFrame = FALSE;

BOOL gRandomizeFramerate = FALSE;
BOOL gPeriodicSlowFrame = FALSE;

BOOL gCrashOnStartup = FALSE;
BOOL gLLErrorActivated = FALSE;
BOOL gLogoutInProgress = FALSE;

BOOL gSimulateMemLeak = FALSE;

// We don't want anyone, especially threads working on the graphics pipeline,
// to have to block due to this WorkQueue being full.
WorkQueue gMainloopWork("mainloop", 1024*1024);

////////////////////////////////////////////////////////////
// Internal globals... that should be removed.
static std::string gArgs;
const int MAX_MARKER_LENGTH = 1024;
const std::string MARKER_FILE_NAME("SecondLife.exec_marker");
const std::string START_MARKER_FILE_NAME("SecondLife.start_marker");
const std::string ERROR_MARKER_FILE_NAME("SecondLife.error_marker");
const std::string LLERROR_MARKER_FILE_NAME("SecondLife.llerror_marker");
const std::string LOGOUT_MARKER_FILE_NAME("SecondLife.logout_marker");
static BOOL gDoDisconnect = FALSE;
static std::string gLaunchFileOnQuit;

// Used on Win32 for other apps to identify our window (eg, win_setup)
const char* const VIEWER_WINDOW_CLASSNAME = "Second Life";

//----------------------------------------------------------------------------

// List of entries from strings.xml to always replace
static std::set<std::string> default_trans_args;
void init_default_trans_args()
{
	default_trans_args.insert("SECOND_LIFE"); // World
	default_trans_args.insert("APP_NAME");
	default_trans_args.insert("CAPITALIZED_APP_NAME");
	default_trans_args.insert("SECOND_LIFE_GRID");
	default_trans_args.insert("SUPPORT_SITE");
	// This URL shows up in a surprising number of places in various skin
	// files. We really only want to have to maintain a single copy of it.
	default_trans_args.insert("create_account_url");
}

struct SettingsFile : public LLInitParam::Block<SettingsFile>
{
	Mandatory<std::string>	name;
	Optional<std::string>	file_name;
	Optional<bool>			required,
							persistent;
	Optional<std::string>	file_name_setting;

	SettingsFile()
	:	name("name"),
		file_name("file_name"),
		required("required", false),
		persistent("persistent", true),
		file_name_setting("file_name_setting")
	{}
};

struct SettingsGroup : public LLInitParam::Block<SettingsGroup>
{
	Mandatory<std::string>	name;
	Mandatory<S32>			path_index;
	Multiple<SettingsFile>	files;

	SettingsGroup()
	:	name("name"),
		path_index("path_index"),
		files("file")
	{}
};

struct SettingsFiles : public LLInitParam::Block<SettingsFiles>
{
	Multiple<SettingsGroup>	groups;

	SettingsFiles()
	: groups("group")
	{}
};

static std::string gWindowTitle;

//----------------------------------------------------------------------------
// Metrics logging control constants
//----------------------------------------------------------------------------
static const F32 METRICS_INTERVAL_DEFAULT = 600.0;
static const F32 METRICS_INTERVAL_QA = 30.0;
static F32 app_metrics_interval = METRICS_INTERVAL_DEFAULT;
static bool app_metrics_qa_mode = false;

void idle_afk_check()
{
	// check idle timers
	F32 current_idle = gAwayTriggerTimer.getElapsedTimeF32();
	F32 afk_timeout  = gSavedSettings.getS32("AFKTimeout");
	if (afk_timeout && (current_idle > afk_timeout) && ! gAgent.getAFK())
	{
		LL_INFOS("IdleAway") << "Idle more than " << afk_timeout << " seconds: automatically changing to Away status" << LL_ENDL;
		gAgent.setAFK();
	}
}

// A callback set in LLAppViewer::init()
static void ui_audio_callback(const LLUUID& uuid)
{
	if (gAudiop)
	{
		SoundData soundData(uuid, gAgent.getID(), 1.0f, LLAudioEngine::AUDIO_TYPE_UI);
		gAudiop->triggerSound(soundData);
	}
}

// A callback set in LLAppViewer::init()
static void deferred_ui_audio_callback(const LLUUID& uuid)
{
	if (gAudiop)
	{
		SoundData soundData(uuid, gAgent.getID(), 1.0f, LLAudioEngine::AUDIO_TYPE_UI);
		LLDeferredSounds::instance().deferSound(soundData);
	}
}

bool	create_text_segment_icon_from_url_match(LLUrlMatch* match,LLTextBase* base)
{
	if(!match || !base || base->getPlainText())
		return false;

	LLUUID match_id = match->getID();

	LLIconCtrl* icon;

	if( match->getMenuName() == "menu_url_group.xml" // See LLUrlEntryGroup constructor
		|| gAgent.isInGroup(match_id, TRUE)) //This check seems unfiting, urls are either /agent or /group
	{
		LLGroupIconCtrl::Params icon_params;
		icon_params.group_id = match_id;
		icon_params.rect = LLRect(0, 16, 16, 0);
		icon_params.visible = true;
		icon = LLUICtrlFactory::instance().create<LLGroupIconCtrl>(icon_params);
	}
	else
	{
		LLAvatarIconCtrl::Params icon_params;
		icon_params.avatar_id = match_id;
		icon_params.rect = LLRect(0, 16, 16, 0);
		icon_params.visible = true;
		icon = LLUICtrlFactory::instance().create<LLAvatarIconCtrl>(icon_params);
	}

	LLInlineViewSegment::Params params;
	params.force_newline = false;
	params.view = icon;
	params.left_pad = 4;
	params.right_pad = 4;
	params.top_pad = -2;
	params.bottom_pad = 2;

	base->appendWidget(params," ",false);

	return true;
}

// Use these strictly for things that are constructed at startup,
// or for things that are performance critical.  JC
static void settings_to_globals()
{
	LLBUTTON_H_PAD		= gSavedSettings.getS32("ButtonHPad");
	BTN_HEIGHT_SMALL	= gSavedSettings.getS32("ButtonHeightSmall");
	BTN_HEIGHT			= gSavedSettings.getS32("ButtonHeight");

	MENU_BAR_HEIGHT		= gSavedSettings.getS32("MenuBarHeight");
	MENU_BAR_WIDTH		= gSavedSettings.getS32("MenuBarWidth");

	LLSurface::setTextureSize(gSavedSettings.getU32("RegionTextureSize"));

#if LL_DARWIN
    LLRender::sGLCoreProfile = true;
#else
    LLRender::sGLCoreProfile = gSavedSettings.getBOOL("RenderGLContextCoreProfile");
#endif
	LLRender::sNsightDebugSupport = gSavedSettings.getBOOL("RenderNsightDebugSupport");
	LLImageGL::sGlobalUseAnisotropic	= gSavedSettings.getBOOL("RenderAnisotropic");
	LLImageGL::sCompressTextures		= gSavedSettings.getBOOL("RenderCompressTextures");
	LLVOVolume::sLODFactor				= llclamp(gSavedSettings.getF32("RenderVolumeLODFactor"), 0.01f, MAX_LOD_FACTOR);
	LLVOVolume::sDistanceFactor			= 1.f-LLVOVolume::sLODFactor * 0.1f;
	LLVolumeImplFlexible::sUpdateFactor = gSavedSettings.getF32("RenderFlexTimeFactor");
	LLVOTree::sTreeFactor				= gSavedSettings.getF32("RenderTreeLODFactor");
	LLVOAvatar::sLODFactor				= llclamp(gSavedSettings.getF32("RenderAvatarLODFactor"), 0.f, MAX_AVATAR_LOD_FACTOR);
	LLVOAvatar::sPhysicsLODFactor		= llclamp(gSavedSettings.getF32("RenderAvatarPhysicsLODFactor"), 0.f, MAX_AVATAR_LOD_FACTOR);
	LLVOAvatar::updateAvatarImpostorRendering(gSavedSettings.getU32("RenderAvatarMaxNonImpostors"));
	LLVOAvatar::updateControlAVImpostorRendering(gSavedSettings.getU32("RenderAnimatedObjectMaxNonImpostors"));
	LLVOAvatar::sVisibleInFirstPerson	= gSavedSettings.getBOOL("FirstPersonAvatarVisible");
	// clamp auto-open time to some minimum usable value
	LLFolderView::sAutoOpenTime			= llmax(0.25f, gSavedSettings.getF32("FolderAutoOpenDelay"));
	LLSelectMgr::sRectSelectInclusive	= gSavedSettings.getBOOL("RectangleSelectInclusive");
	LLSelectMgr::sRenderHiddenSelections = gSavedSettings.getBOOL("RenderHiddenSelections");
	LLSelectMgr::sRenderLightRadius = gSavedSettings.getBOOL("RenderLightRadius");

	gAgentPilot.setNumRuns(gSavedSettings.getS32("StatsNumRuns"));
	gAgentPilot.setQuitAfterRuns(gSavedSettings.getBOOL("StatsQuitAfterRuns"));
	gAgent.setHideGroupTitle(gSavedSettings.getBOOL("RenderHideGroupTitle"));

	gDebugWindowProc = gSavedSettings.getBOOL("DebugWindowProc");
	gShowObjectUpdates = gSavedSettings.getBOOL("ShowObjectUpdates");
    LLWorldMapView::setScaleSetting(gSavedSettings.getF32("MapScale"));
	
#if LL_DARWIN
    LLWindowMacOSX::sUseMultGL = gSavedSettings.getBOOL("RenderAppleUseMultGL");
	gHiDPISupport = gSavedSettings.getBOOL("RenderHiDPI");
#endif
}

static void settings_modify()
{
    LLPipeline::sRenderTransparentWater = gSavedSettings.getBOOL("RenderTransparentWater");
    LLPipeline::sRenderDeferred = TRUE; // FALSE is deprecated
    LLRenderTarget::sUseFBO             = LLPipeline::sRenderDeferred;
    LLVOSurfacePatch::sLODFactor        = gSavedSettings.getF32("RenderTerrainLODFactor");
    LLVOSurfacePatch::sLODFactor *= LLVOSurfacePatch::sLODFactor; //square lod factor to get exponential range of [1,4]
    gDebugGL       = gDebugGLSession || gDebugSession;
    gDebugPipeline = gSavedSettings.getBOOL("RenderDebugPipeline");
}

class LLFastTimerLogThread : public LLThread
{
public:
	std::string mFile;

	LLFastTimerLogThread(std::string& test_name) : LLThread("fast timer log")
 	{
		std::string file_name = test_name + std::string(".slp");
		mFile = gDirUtilp->getExpandedFilename(LL_PATH_LOGS, file_name);
	}

	void run()
	{
		llofstream os(mFile.c_str());

		while (!LLAppViewer::instance()->isQuitting())
		{
			LLTrace::BlockTimer::writeLog(os);
			os.flush();
			ms_sleep(32);
		}

		os.close();
	}
};

//virtual
bool LLAppViewer::initSLURLHandler()
{
	// does nothing unless subclassed
	return false;
}

//virtual
bool LLAppViewer::sendURLToOtherInstance(const std::string& url)
{
	// does nothing unless subclassed
	return false;
}

//----------------------------------------------------------------------------
// LLAppViewer definition

// Static members.
// The single viewer app.
LLAppViewer* LLAppViewer::sInstance = NULL;
LLTextureCache* LLAppViewer::sTextureCache = NULL;
LLImageDecodeThread* LLAppViewer::sImageDecodeThread = NULL;
LLTextureFetch* LLAppViewer::sTextureFetch = NULL;
LLPurgeDiskCacheThread* LLAppViewer::sPurgeDiskCacheThread = NULL;

std::string getRuntime()
{
	return llformat("%.4f", (F32)LLTimer::getElapsedSeconds().value());
}

LLAppViewer::LLAppViewer()
:	mMarkerFile(),
	mLogoutMarkerFile(),
	mReportedCrash(false),
	mNumSessions(0),
    mGeneralThreadPool(nullptr),
	mPurgeCache(false),
	mPurgeCacheOnExit(false),
	mPurgeUserDataOnExit(false),
	mSecondInstance(false),
	mUpdaterNotFound(false),
	mSavedFinalSnapshot(false),
	mSavePerAccountSettings(false),		// don't save settings on logout unless login succeeded.
	mQuitRequested(false),
	mLogoutRequestSent(false),
	mLastAgentControlFlags(0),
	mLastAgentForceUpdate(0),
	mMainloopTimeout(NULL),
	mAgentRegionLastAlive(false),
	mRandomizeFramerate(LLCachedControl<bool>(gSavedSettings,"Randomize Framerate", FALSE)),
	mPeriodicSlowFrame(LLCachedControl<bool>(gSavedSettings,"Periodic Slow Frame", FALSE)),
	mFastTimerLogThread(NULL),
	mSettingsLocationList(NULL),
	mIsFirstRun(false)
{
	if(NULL != sInstance)
	{
		LL_ERRS() << "Oh no! An instance of LLAppViewer already exists! LLAppViewer is sort of like a singleton." << LL_ENDL;
	}

    mDumpPath ="";

	// Need to do this initialization before we do anything else, since anything
	// that touches files should really go through the lldir API
	gDirUtilp->initAppDirs("SecondLife");
	//
	// IMPORTANT! Do NOT put anything that will write
	// into the log files during normal startup until AFTER
	// we run the "program crashed last time" error handler below.
	//
	sInstance = this;

	gLoggedInTime.stop();

	processMarkerFiles();
	//
	// OK to write stuff to logs now, we've now crash reported if necessary
	//

	LLLoginInstance::instance().setPlatformInfo(gPlatform, LLOSInfo::instance().getOSVersionString(), LLOSInfo::instance().getOSStringSimple());

	// Under some circumstances we want to read the static_debug_info.log file
	// from the previous viewer run between this constructor call and the
	// init() call, which will overwrite the static_debug_info.log file for
	// THIS run. So setDebugFileNames() early.
#   ifdef LL_BUGSPLAT
	// MAINT-8917: don't create a dump directory just for the
	// static_debug_info.log file
	std::string logdir = gDirUtilp->getExpandedFilename(LL_PATH_LOGS, "");
#   else // ! LL_BUGSPLAT
	// write Google Breakpad minidump files to a per-run dump directory to avoid multiple viewer issues.
	std::string logdir = gDirUtilp->getExpandedFilename(LL_PATH_DUMP, "");
#   endif // ! LL_BUGSPLAT
	mDumpPath = logdir;

	setDebugFileNames(logdir);
}

LLAppViewer::~LLAppViewer()
{
	delete mSettingsLocationList;

	destroyMainloopTimeout();

	// If we got to this destructor somehow, the app didn't hang.
	removeMarkerFiles();
}

class LLUITranslationBridge : public LLTranslationBridge
{
public:
	virtual std::string getString(const std::string &xml_desc)
	{
		return LLTrans::getString(xml_desc);
	}
};


bool LLAppViewer::init()
{
	setupErrorHandling(mSecondInstance);

	//
	// Start of the application
	//

    // initialize the LLSettingsType translation bridge.
    LLTranslationBridge::ptr_t trans = std::make_shared<LLUITranslationBridge>();
    LLSettingsType::initParamSingleton(trans);

	// initialize SSE options
	LLVector4a::initClass();

	//initialize particle index pool
	LLVOPartGroup::initClass();

	// set skin search path to default, will be overridden later
	// this allows simple skinned file lookups to work
	gDirUtilp->setSkinFolder("default", "en");

//	initLoggingAndGetLastDuration();

	//
	// OK to write stuff to logs now, we've now crash reported if necessary
	//
	init_default_trans_args();

    // inits from settings.xml and from strings.xml
	if (!initConfiguration())
		return false;

	LL_INFOS("InitInfo") << "Configuration initialized." << LL_ENDL ;

	//set the max heap size.
	initMaxHeapSize() ;
	LLCoros::instance().setStackSize(gSavedSettings.getS32("CoroutineStackSize"));


	// Although initLoggingAndGetLastDuration() is the right place to mess with
	// setFatalFunction(), we can't query gSavedSettings until after
	// initConfiguration().
	S32 rc(gSavedSettings.getS32("QAModeTermCode"));
	if (rc >= 0)
	{
		// QAModeTermCode set, terminate with that rc on LL_ERRS. Use
		// _exit() rather than exit() because normal cleanup depends too
		// much on successful startup!
		LLError::setFatalFunction([rc](const std::string&){ _exit(rc); });
	}

    mAlloc.setProfilingEnabled(gSavedSettings.getBOOL("MemProfiling"));

	// Initialize the non-LLCurl libcurl library.  Should be called
	// before consumers (LLTextureFetch).
	mAppCoreHttp.init();

	LL_INFOS("InitInfo") << "LLCore::Http initialized." << LL_ENDL ;

    LLMachineID::init();

	{
		if (gSavedSettings.getBOOL("QAModeMetrics"))
		{
			app_metrics_qa_mode = true;
			app_metrics_interval = METRICS_INTERVAL_QA;
		}
		LLViewerAssetStatsFF::init();
	}

	initThreads();
	LL_INFOS("InitInfo") << "Threads initialized." << LL_ENDL ;

	// Initialize settings early so that the defaults for ignorable dialogs are
	// picked up and then correctly re-saved after launching the updater (STORM-1268).
	LLUI::settings_map_t settings_map;
	settings_map["config"] = &gSavedSettings;
	settings_map["ignores"] = &gWarningSettings;
	settings_map["floater"] = &gSavedSettings; // *TODO: New settings file
	settings_map["account"] = &gSavedPerAccountSettings;

	LLUI::initParamSingleton(settings_map,
		LLUIImageList::getInstance(),
		ui_audio_callback,
		deferred_ui_audio_callback);
	LL_INFOS("InitInfo") << "UI initialized." << LL_ENDL ;

	// NOW LLUI::getLanguage() should work. gDirUtilp must know the language
	// for this session ASAP so all the file-loading commands that follow,
	// that use findSkinnedFilenames(), will include the localized files.
	gDirUtilp->setSkinFolder(gDirUtilp->getSkinFolder(), LLUI::getLanguage());

	// Setup LLTrans after LLUI::initClass has been called.
	initStrings();

    // initialize LLWearableType translation bridge.
    // Will immediately use LLTranslationBridge to init LLWearableDictionary
    LLWearableType::initParamSingleton(trans);

	// Setup notifications after LLUI::initClass() has been called.
	LLNotifications::instance();
	LL_INFOS("InitInfo") << "Notifications initialized." << LL_ENDL ;

	//////////////////////////////////////////////////////////////////////////////
	//////////////////////////////////////////////////////////////////////////////
	//////////////////////////////////////////////////////////////////////////////
	//////////////////////////////////////////////////////////////////////////////
	// *FIX: The following code isn't grouped into functions yet.

	//
	// Various introspection concerning the libs we're using - particularly
	// the libs involved in getting to a full login screen.
	//
	LL_INFOS("InitInfo") << "J2C Engine is: " << LLImageJ2C::getEngineInfo() << LL_ENDL;
	LL_INFOS("InitInfo") << "libcurl version is: " << LLCore::LLHttp::getCURLVersion() << LL_ENDL;

	/////////////////////////////////////////////////
	// OS-specific login dialogs
	/////////////////////////////////////////////////

	//test_cached_control();

	// track number of times that app has run
	mNumSessions = gSavedSettings.getS32("NumSessions");
	mNumSessions++;
	gSavedSettings.setS32("NumSessions", mNumSessions);

	// LLKeyboard relies on LLUI to know what some accelerator keys are called.
	LLKeyboard::setStringTranslatorFunc( LLTrans::getKeyboardString );

	// Provide the text fields with callbacks for opening Urls
	LLUrlAction::setOpenURLCallback(boost::bind(&LLWeb::loadURL, _1, LLStringUtil::null, LLStringUtil::null));
	LLUrlAction::setOpenURLInternalCallback(boost::bind(&LLWeb::loadURLInternal, _1, LLStringUtil::null, LLStringUtil::null, false));
	LLUrlAction::setOpenURLExternalCallback(boost::bind(&LLWeb::loadURLExternal, _1, true, LLStringUtil::null));
	LLUrlAction::setExecuteSLURLCallback(&LLURLDispatcher::dispatchFromTextEditor);

	// Let code in llui access the viewer help floater
	LLUI::getInstance()->mHelpImpl = LLViewerHelp::getInstance();

	LL_INFOS("InitInfo") << "UI initialization is done." << LL_ENDL ;

	// Load translations for tooltips
	LLFloater::initClass();
	LLUrlFloaterDispatchHandler::registerInDispatcher();

	/////////////////////////////////////////////////

	LLToolMgr::getInstance(); // Initialize tool manager if not already instantiated

	LLViewerFloaterReg::registerFloaters();

	/////////////////////////////////////////////////
	//
	// Load settings files
	//
	//
	LLGroupMgr::parseRoleActions("role_actions.xml");

	LLAgent::parseTeleportMessages("teleport_strings.xml");

	// load MIME type -> media impl mappings
	std::string mime_types_name;
#if LL_DARWIN
	mime_types_name = "mime_types_mac.xml";
#elif LL_LINUX
	mime_types_name = "mime_types_linux.xml";
#else
	mime_types_name = "mime_types.xml";
#endif
	LLMIMETypes::parseMIMETypes( mime_types_name );

	// Copy settings to globals. *TODO: Remove or move to appropriage class initializers
	settings_to_globals();
	// Setup settings listeners
	settings_setup_listeners();
	// Modify settings based on system configuration and compile options
	settings_modify();

	// Find partition serial number (Windows) or hardware serial (Mac)
	mSerialNumber = generateSerialNumber();

	// do any necessary set-up for accepting incoming SLURLs from apps
	initSLURLHandler();

	if(false == initHardwareTest())
	{
		// Early out from user choice.
		return false;
	}
	LL_INFOS("InitInfo") << "Hardware test initialization done." << LL_ENDL ;

	// Prepare for out-of-memory situations, during which we will crash on
	// purpose and save a dump.
#if LL_WINDOWS && LL_RELEASE_FOR_DOWNLOAD && LL_USE_SMARTHEAP
	MemSetErrorHandler(first_mem_error_handler);
#endif // LL_WINDOWS && LL_RELEASE_FOR_DOWNLOAD && LL_USE_SMARTHEAP

	// *Note: this is where gViewerStats used to be created.

	if (!initCache())
	{
		LL_WARNS("InitInfo") << "Failed to init cache" << LL_ENDL;
		std::ostringstream msg;
		msg << LLTrans::getString("MBUnableToAccessFile");
		OSMessageBox(msg.str(),LLStringUtil::null,OSMB_OK);
		return 0;
	}
	LL_INFOS("InitInfo") << "Cache initialization is done." << LL_ENDL ;

    // Initialize event recorder
    LLViewerEventRecorder::createInstance();

	//
	// Initialize the window
	//
	gGLActive = TRUE;
	initWindow();
	LL_INFOS("InitInfo") << "Window is initialized." << LL_ENDL ;

    // writeSystemInfo can be called after window is initialized (gViewerWindow non-null)
    writeSystemInfo();

	// initWindow also initializes the Feature List, so now we can initialize this global.
	LLCubeMap::sUseCubeMaps = LLFeatureManager::getInstance()->isFeatureAvailable("RenderCubeMap");

	// call all self-registered classes
	LLInitClassList::instance().fireCallbacks();

	LLFolderViewItem::initClass(); // SJB: Needs to happen after initWindow(), not sure why but related to fonts

	gGLManager.getGLInfo(gDebugInfo);
	gGLManager.printGLInfoString();

	// If we don't have the right GL requirements, exit.
	if (!gGLManager.mHasRequirements)
	{
        // already handled with a MBVideoDrvErr
		return 0;
	}

	// Without SSE2 support we will crash almost immediately, warn here.
	if (!gSysCPU.hasSSE2())
	{
		// can't use an alert here since we're exiting and
		// all hell breaks lose.
		OSMessageBox(
			LLNotifications::instance().getGlobalString("UnsupportedCPUSSE2"),
			LLStringUtil::null,
			OSMB_OK);
		return 0;
	}

	// alert the user if they are using unsupported hardware
	if(!gSavedSettings.getBOOL("AlertedUnsupportedHardware"))
	{
		bool unsupported = false;
		LLSD args;
		std::string minSpecs;

		// get cpu data from xml
		std::stringstream minCPUString(LLNotifications::instance().getGlobalString("UnsupportedCPUAmount"));
		S32 minCPU = 0;
		minCPUString >> minCPU;

		// get RAM data from XML
		std::stringstream minRAMString(LLNotifications::instance().getGlobalString("UnsupportedRAMAmount"));
		U64Bytes minRAM;
		minRAMString >> minRAM;

		if(!LLFeatureManager::getInstance()->isGPUSupported() && LLFeatureManager::getInstance()->getGPUClass() != GPU_CLASS_UNKNOWN)
		{
			minSpecs += LLNotifications::instance().getGlobalString("UnsupportedGPU");
			minSpecs += "\n";
			unsupported = true;
		}
		if(gSysCPU.getMHz() < minCPU)
		{
			minSpecs += LLNotifications::instance().getGlobalString("UnsupportedCPU");
			minSpecs += "\n";
			unsupported = true;
		}
		if(gSysMemory.getPhysicalMemoryKB() < minRAM)
		{
			minSpecs += LLNotifications::instance().getGlobalString("UnsupportedRAM");
			minSpecs += "\n";
			unsupported = true;
		}

		if (LLFeatureManager::getInstance()->getGPUClass() == GPU_CLASS_UNKNOWN)
		{
			LLNotificationsUtil::add("UnknownGPU");
		}

		if(unsupported)
		{
			if(!gSavedSettings.controlExists("WarnUnsupportedHardware")
				|| gSavedSettings.getBOOL("WarnUnsupportedHardware"))
			{
				args["MINSPECS"] = minSpecs;
				LLNotificationsUtil::add("UnsupportedHardware", args );
			}

		}
	}

#if LL_WINDOWS && ADDRESS_SIZE == 64
    if (gGLManager.mIsIntel)
    {
        // Check intel driver's version
        // Ex: "3.1.0 - Build 8.15.10.2559";
        std::string version = ll_safe_string((const char *)glGetString(GL_VERSION));

        const boost::regex is_intel_string("[0-9].[0-9].[0-9] - Build [0-9]{1,2}.[0-9]{2}.[0-9]{2}.[0-9]{4}");

        if (boost::regex_search(version, is_intel_string))
        {
            // Valid string, extract driver version
            std::size_t found = version.find("Build ");
            std::string driver = version.substr(found + 6);
            S32 v1, v2, v3, v4;
            S32 count = sscanf(driver.c_str(), "%d.%d.%d.%d", &v1, &v2, &v3, &v4);
            if (count > 0 && v1 <= 10)
            {
                LL_INFOS("AppInit") << "Detected obsolete intel driver: " << driver << LL_ENDL;

                if (!gViewerWindow->getInitAlert().empty() // graphic initialization crashed on last run
                    || LLVersionInfo::getInstance()->getChannelAndVersion() != gLastRunVersion // viewer was updated
                    || mNumSessions % 20 == 0 //periodically remind user to update driver
                    )
                {
                    LLUIString details = LLNotifications::instance().getGlobalString("UnsupportedIntelDriver");
                    std::string gpu_name = ll_safe_string((const char *)glGetString(GL_RENDERER));
                    LL_INFOS("AppInit") << "Notifying user about obsolete intel driver for " << gpu_name << LL_ENDL;
                    details.setArg("[VERSION]", driver);
                    details.setArg("[GPUNAME]", gpu_name);
                    S32 button = OSMessageBox(details.getString(),
                        LLStringUtil::null,
                        OSMB_YESNO);
                    if (OSBTN_YES == button && gViewerWindow)
                    {
                        std::string url = LLWeb::escapeURL(LLTrans::getString("IntelDriverPage"));
                        if (gViewerWindow->getWindow())
                        {
                            gViewerWindow->getWindow()->spawnWebBrowser(url, false);
                        }
                    }
                }
            }
        }
    }
#endif

    // Obsolete? mExpectedGLVersion is always zero
#if LL_WINDOWS
	if (gGLManager.mGLVersion < LLFeatureManager::getInstance()->getExpectedGLVersion())
	{
		std::string url;
		if (gGLManager.mIsIntel)
		{
			url = LLTrans::getString("IntelDriverPage");
		}
		else if (gGLManager.mIsNVIDIA)
		{
			url = LLTrans::getString("NvidiaDriverPage");
		}
		else if (gGLManager.mIsAMD)
		{
			url = LLTrans::getString("AMDDriverPage");
		}

		if (!url.empty())
		{
			LLNotificationsUtil::add("OldGPUDriver", LLSD().with("URL", url));
		}
	}
#endif


	// save the graphics card
	gDebugInfo["GraphicsCard"] = LLFeatureManager::getInstance()->getGPUString();

	// Save the current version to the prefs file
	gSavedSettings.setString("LastRunVersion",
							 LLVersionInfo::instance().getChannelAndVersion());

	gSimLastTime = gRenderStartTime.getElapsedTimeF32();
	gSimFrames = (F32)gFrameCount;

    if (gSavedSettings.getBOOL("JoystickEnabled"))
    {
        LLViewerJoystick::getInstance()->init(false);
    }

	try {
		initializeSecHandler();
	}
	catch (LLProtectedDataException&)
	{
	  LLNotificationsUtil::add("CorruptedProtectedDataStore");
	}

	gGLActive = FALSE;

#if LL_RELEASE_FOR_DOWNLOAD
    // Skip updater if this is a non-interactive instance
    if (!gSavedSettings.getBOOL("CmdLineSkipUpdater") && !gNonInteractive)
    {
        LLProcess::Params updater;
        updater.desc = "updater process";
        // Because it's the updater, it MUST persist beyond the lifespan of the
        // viewer itself.
        updater.autokill = false;
        std::string updater_file;
#if LL_WINDOWS
        updater_file = "SLVersionChecker.exe";
        updater.executable = gDirUtilp->getExpandedFilename(LL_PATH_EXECUTABLE, updater_file);
#elif LL_DARWIN
        updater_file = "SLVersionChecker";
        updater.executable = gDirUtilp->add(gDirUtilp->getAppRODataDir(), "updater", updater_file);
#else
        updater_file = "SLVersionChecker";
        updater.executable = gDirUtilp->getExpandedFilename(LL_PATH_EXECUTABLE, updater_file);
#endif
<<<<<<< HEAD
        // add LEAP mode command-line argument to whichever of these we selected
        updater.args.add("leap");
        // UpdaterServiceSettings
        if (gSavedSettings.getBOOL("FirstLoginThisInstall"))
        {
            // Befor first login, treat this as 'manual' updates,
            // updater won't install anything, but required updates
            updater.args.add("0");
        }
        else
        {
            updater.args.add(stringize(gSavedSettings.getU32("UpdaterServiceSetting")));
        }
        // channel
        updater.args.add(LLVersionInfo::instance().getChannel());
        // testok
        updater.args.add(stringize(gSavedSettings.getBOOL("UpdaterWillingToTest")));
        // ForceAddressSize
        updater.args.add(stringize(gSavedSettings.getU32("ForceAddressSize")));

        try
        {
            // Run the updater. An exception from launching the updater should bother us.
            LLLeap::create(updater, true);
            mUpdaterNotFound = false;
        }
        catch (...)
        {
            LLUIString details = LLNotifications::instance().getGlobalString("LLLeapUpdaterFailure");
            details.setArg("[UPDATER_APP]", updater_file);
            OSMessageBox(
                details.getString(),
                LLStringUtil::null,
                OSMB_OK);
            mUpdaterNotFound = true;
        }
    }
    else
    {
        LL_WARNS("InitInfo") << "Skipping updater check." << LL_ENDL;
    }
#endif //LL_RELEASE_FOR_DOWNLOAD
=======

	// add LEAP mode command-line argument to whichever of these we selected
	updater.args.add("leap");
	// UpdaterServiceSettings
	updater.args.add(stringize(gSavedSettings.getU32("UpdaterServiceSetting")));
	// channel
	updater.args.add(LLVersionInfo::getChannel());
	// testok
	updater.args.add(stringize(gSavedSettings.getBOOL("UpdaterWillingToTest")));
	// ForceAddressSize
	updater.args.add(stringize(gSavedSettings.getU32("ForceAddressSize")));

		// Run the updater. An exception from launching the updater should bother us.
		if (gDirUtilp->isDevBuildLayout()) 
		{ 
			LL_INFOS() << "Development build, skipping LLLeap updater construction" << LL_ENDL;
		}
		else
		{
			LLLeap::create(updater, true);
		}
	}
>>>>>>> 260d2c7b

    {
        // Iterate over --leap command-line options. But this is a bit tricky: if
        // there's only one, it won't be an array at all.
        LLSD LeapCommand(gSavedSettings.getLLSD("LeapCommand"));
        LL_DEBUGS("InitInfo") << "LeapCommand: " << LeapCommand << LL_ENDL;
        if (LeapCommand.isDefined() && !LeapCommand.isArray())
        {
            // If LeapCommand is actually a scalar value, make an array of it.
            // Have to do it in two steps because LeapCommand.append(LeapCommand)
            // trashes content! :-P
            LLSD item(LeapCommand);
            LeapCommand.append(item);
        }
        BOOST_FOREACH(const std::string& leap, llsd::inArray(LeapCommand))
        {
            LL_INFOS("InitInfo") << "processing --leap \"" << leap << '"' << LL_ENDL;
            // We don't have any better description of this plugin than the
            // user-specified command line. Passing "" causes LLLeap to derive a
            // description from the command line itself.
            // Suppress LLLeap::Error exception: trust LLLeap's own logging. We
            // don't consider any one --leap command mission-critical, so if one
            // fails, log it, shrug and carry on.
            LLLeap::create("", leap, false); // exception=false
        }
    }

    if (gSavedSettings.getBOOL("QAMode") && gSavedSettings.getS32("QAModeEventHostPort") > 0)
    {
        LL_WARNS("InitInfo") << "QAModeEventHostPort DEPRECATED: "
                             << "lleventhost no longer supported as a dynamic library"
                             << LL_ENDL;
    }

	LLTextUtil::TextHelpers::iconCallbackCreationFunction = create_text_segment_icon_from_url_match;

	//EXT-7013 - On windows for some locale (Japanese) standard
	//datetime formatting functions didn't support some parameters such as "weekday".
	//Names for days and months localized in xml are also useful for Polish locale(STORM-107).
	std::string language = gSavedSettings.getString("Language");
	if(language == "ja" || language == "pl")
	{
		LLStringOps::setupWeekDaysNames(LLTrans::getString("dateTimeWeekdaysNames"));
		LLStringOps::setupWeekDaysShortNames(LLTrans::getString("dateTimeWeekdaysShortNames"));
		LLStringOps::setupMonthNames(LLTrans::getString("dateTimeMonthNames"));
		LLStringOps::setupMonthShortNames(LLTrans::getString("dateTimeMonthShortNames"));
		LLStringOps::setupDayFormat(LLTrans::getString("dateTimeDayFormat"));

		LLStringOps::sAM = LLTrans::getString("dateTimeAM");
		LLStringOps::sPM = LLTrans::getString("dateTimePM");
	}

	LLAgentLanguage::init();

    /// Tell the Coprocedure manager how to discover and store the pool sizes
    // what I wanted
    LLCoprocedureManager::getInstance()->setPropertyMethods(
        boost::bind(&LLControlGroup::getU32, boost::ref(gSavedSettings), _1),
        boost::bind(&LLControlGroup::declareU32, boost::ref(gSavedSettings), _1, _2, _3, LLControlVariable::PERSIST_ALWAYS));

	// TODO: consider moving proxy initialization here or LLCopocedureManager after proxy initialization, may be implement
	// some other protection to make sure we don't use network before initializng proxy

	/*----------------------------------------------------------------------*/
	// nat 2016-06-29 moved the following here from the former mainLoop().
	mMainloopTimeout = new LLWatchdogTimeout();

	// Create IO Pump to use for HTTP Requests.
	gServicePump = new LLPumpIO(gAPRPoolp);

	// Note: this is where gLocalSpeakerMgr and gActiveSpeakerMgr used to be instantiated.

	LLVoiceChannel::initClass();
	LLVoiceClient::initParamSingleton(gServicePump);
	LLVoiceChannel::setCurrentVoiceChannelChangedCallback(boost::bind(&LLFloaterIMContainer::onCurrentChannelChanged, _1), true);

	joystick = LLViewerJoystick::getInstance();
	joystick->setNeedsReset(true);
	/*----------------------------------------------------------------------*/
	// Load User's bindings
	loadKeyBindings();

    //LLSimpleton creations
    LLEnvironment::createInstance();
    LLWorld::createInstance();
    LLSelectMgr::createInstance();
    LLViewerCamera::createInstance();

#if LL_WINDOWS
    if (!mSecondInstance)
    {
        gDirUtilp->deleteDirAndContents(gDirUtilp->getDumpLogsDirPath());
    }
#endif

	return true;
}

void LLAppViewer::initMaxHeapSize()
{
	//set the max heap size.
	//here is some info regarding to the max heap size:
	//------------------------------------------------------------------------------------------
	// OS       | setting | SL address bits | max manageable memory space | max heap size
	// Win 32   | default | 32-bit          | 2GB                         | < 1.7GB
	// Win 32   | /3G     | 32-bit          | 3GB                         | < 1.7GB or 2.7GB
	//Linux 32  | default | 32-bit          | 3GB                         | < 2.7GB
	//Linux 32  |HUGEMEM  | 32-bit          | 4GB                         | < 3.7GB
	//64-bit OS |default  | 32-bit          | 4GB                         | < 3.7GB
	//64-bit OS |default  | 64-bit          | N/A (> 4GB)                 | N/A (> 4GB)
	//------------------------------------------------------------------------------------------
	//currently SL is built under 32-bit setting, we set its max heap size no more than 1.6 GB.

 #ifndef LL_X86_64
    F32Gigabytes max_heap_size_gb = (F32Gigabytes)gSavedSettings.getF32("MaxHeapSize") ;
#else
    F32Gigabytes max_heap_size_gb = (F32Gigabytes)gSavedSettings.getF32("MaxHeapSize64");
#endif

    LLMemory::initMaxHeapSizeGB(max_heap_size_gb);
}


// externally visible timers
LLTrace::BlockTimerStatHandle FTM_FRAME("Frame");

bool LLAppViewer::frame()
{
	bool ret = false;

	if (gSimulateMemLeak)
	{
		try
		{
			ret = doFrame();
		}
		catch (const LLContinueError&)
		{
			LOG_UNHANDLED_EXCEPTION("");
		}
		catch (std::bad_alloc&)
		{
			LLMemory::logMemoryInfo(TRUE);
			LLFloaterMemLeak* mem_leak_instance = LLFloaterReg::findTypedInstance<LLFloaterMemLeak>("mem_leaking");
			if (mem_leak_instance)
			{
				mem_leak_instance->stop();
			}
			LL_WARNS() << "Bad memory allocation in LLAppViewer::frame()!" << LL_ENDL;
		}
	}
	else
	{ 
		try
		{
			ret = doFrame();
		}
		catch (const LLContinueError&)
		{
			LOG_UNHANDLED_EXCEPTION("");
		}
	}

	return ret;
}

bool LLAppViewer::doFrame()
{
    LL_RECORD_BLOCK_TIME(FTM_FRAME);
    {
    // and now adjust the visuals from previous frame.
    if(LLPerfStats::tunables.userAutoTuneEnabled && LLPerfStats::tunables.tuningFlag != LLPerfStats::Tunables::Nothing)
    {
        LLPerfStats::tunables.applyUpdates();
    }

    LLPerfStats::RecordSceneTime T (LLPerfStats::StatType_t::RENDER_FRAME);
    if (!LLWorld::instanceExists())
    {
        LLWorld::createInstance();
    }

    LLEventPump& mainloop(LLEventPumps::instance().obtain("mainloop"));
    LLSD newFrame;
    {
        LLPerfStats::RecordSceneTime T (LLPerfStats::StatType_t::RENDER_IDLE); // perf stats
        {
            LL_PROFILE_ZONE_NAMED_CATEGORY_APP("df LLTrace");
            if (LLFloaterReg::instanceVisible("block_timers"))
            {
                LLTrace::BlockTimer::processTimes();
            }

            LLTrace::get_frame_recording().nextPeriod();
            LLTrace::BlockTimer::logStats();
        }

        LLTrace::get_thread_recorder()->pullFromChildren();

        //clear call stack records
        LL_CLEAR_CALLSTACKS();
    }
    {
        {
            LLPerfStats::RecordSceneTime T(LLPerfStats::StatType_t::RENDER_IDLE); // ensure we have the entire top scope of frame covered (input event and coro)
            LL_PROFILE_ZONE_NAMED_CATEGORY_APP("df processMiscNativeEvents")
            pingMainloopTimeout("Main:MiscNativeWindowEvents");

            if (gViewerWindow)
            {
                LL_PROFILE_ZONE_NAMED_CATEGORY_APP("System Messages");
                gViewerWindow->getWindow()->processMiscNativeEvents();
            }

            {
                LL_PROFILE_ZONE_NAMED_CATEGORY_APP("df gatherInput")
                pingMainloopTimeout("Main:GatherInput");
            }

            if (gViewerWindow)
            {
                LL_PROFILE_ZONE_NAMED_CATEGORY_APP("System Messages");
                if (!restoreErrorTrap())
                {
                    LL_WARNS() << " Someone took over my signal/exception handler (post messagehandling)!" << LL_ENDL;
                }

                gViewerWindow->getWindow()->gatherInput();
            }

            //memory leaking simulation
            if (gSimulateMemLeak)
            {
                LLFloaterMemLeak* mem_leak_instance =
                    LLFloaterReg::findTypedInstance<LLFloaterMemLeak>("mem_leaking");
                if (mem_leak_instance)
                {
                    mem_leak_instance->idle();
                }
            }

            {
                LL_PROFILE_ZONE_NAMED_CATEGORY_APP("df mainloop")
                // canonical per-frame event
                mainloop.post(newFrame);
            }

            {
                LL_PROFILE_ZONE_NAMED_CATEGORY_APP("df suspend")
                // give listeners a chance to run
                llcoro::suspend();
                // if one of our coroutines threw an uncaught exception, rethrow it now
                LLCoros::instance().rethrow();
            }
        }

		if (!LLApp::isExiting())
		{
			LL_PROFILE_ZONE_NAMED_CATEGORY_APP( "df JoystickKeyboard" )
			pingMainloopTimeout("Main:JoystickKeyboard");

			// Scan keyboard for movement keys.  Command keys and typing
			// are handled by windows callbacks.  Don't do this until we're
			// done initializing.  JC
			if (gViewerWindow
				&& (gHeadlessClient || gViewerWindow->getWindow()->getVisible())
				&& gViewerWindow->getActive()
				&& !gViewerWindow->getWindow()->getMinimized()
				&& LLStartUp::getStartupState() == STATE_STARTED
				&& (gHeadlessClient || !gViewerWindow->getShowProgress())
				&& !gFocusMgr.focusLocked())
			{
                LLPerfStats::RecordSceneTime T (LLPerfStats::StatType_t::RENDER_IDLE);
				joystick->scanJoystick();
				gKeyboard->scanKeyboard();
                gViewerInput.scanMouse();
			}

			// Update state based on messages, user input, object idle.
			{
				{
					LL_PROFILE_ZONE_NAMED_CATEGORY_APP( "df pauseMainloopTimeout" )
					pauseMainloopTimeout(); // *TODO: Remove. Messages shouldn't be stalling for 20+ seconds!
				}

				{
                    LLPerfStats::RecordSceneTime T (LLPerfStats::StatType_t::RENDER_IDLE);
                    LL_PROFILE_ZONE_NAMED_CATEGORY_APP("df idle");
					idle();
				}

				{
					LL_PROFILE_ZONE_NAMED_CATEGORY_APP( "df resumeMainloopTimeout" )
					resumeMainloopTimeout();
				}
			}

			if (gDoDisconnect && (LLStartUp::getStartupState() == STATE_STARTED))
			{
				pauseMainloopTimeout();
				saveFinalSnapshot();

                if (LLVoiceClient::instanceExists())
                {
                    LLVoiceClient::getInstance()->terminate();
                }

				disconnectViewer();
				resumeMainloopTimeout();
			}

			// Render scene.
			// *TODO: Should we run display() even during gHeadlessClient?  DK 2011-02-18
            if (!LLApp::isExiting() && !gHeadlessClient && gViewerWindow)
            {
                LL_PROFILE_ZONE_NAMED_CATEGORY_APP("df Display");
                pingMainloopTimeout("Main:Display");
                gGLActive = TRUE;

                display();

                {
                    LLPerfStats::RecordSceneTime T(LLPerfStats::StatType_t::RENDER_IDLE);
                    LL_PROFILE_ZONE_NAMED_CATEGORY_APP("df Snapshot");
                    pingMainloopTimeout("Main:Snapshot");
                    gPipeline.mReflectionMapManager.update();
                    LLFloaterSnapshot::update(); // take snapshots
                    LLFloaterSimpleOutfitSnapshot::update();
                    gGLActive = FALSE;
                }
            }
		}

		{
			LL_PROFILE_ZONE_NAMED_CATEGORY_APP( "df pauseMainloopTimeout" )
		pingMainloopTimeout("Main:Sleep");

		pauseMainloopTimeout();
		}

		// Sleep and run background threads
		{
			//LL_RECORD_BLOCK_TIME(SLEEP2);
			LL_PROFILE_ZONE_WARN( "Sleep2" )

			// yield some time to the os based on command line option
			static LLCachedControl<S32> yield_time(gSavedSettings, "YieldTime", -1);
			if(yield_time >= 0)
			{
                LL_PROFILE_ZONE_NAMED_CATEGORY_APP("Yield");
				LL_PROFILE_ZONE_NUM( yield_time )
				ms_sleep(yield_time);
			}

			if (gNonInteractive)
			{
				S32 non_interactive_ms_sleep_time = 100;
				LLAppViewer::getTextureCache()->pause();
				ms_sleep(non_interactive_ms_sleep_time);
			}

			// yield cooperatively when not running as foreground window
			// and when not quiting (causes trouble at mac's cleanup stage)
			if (!LLApp::isExiting()
				&& ((gViewerWindow && !gViewerWindow->getWindow()->getVisible())
					|| !gFocusMgr.getAppHasFocus()))
			{
				// Sleep if we're not rendering, or the window is minimized.
				static LLCachedControl<S32> s_background_yield_time(gSavedSettings, "BackgroundYieldTime", 40);
				S32 milliseconds_to_sleep = llclamp((S32)s_background_yield_time, 0, 1000);
				// don't sleep when BackgroundYieldTime set to 0, since this will still yield to other threads
				// of equal priority on Windows
				if (milliseconds_to_sleep > 0)
				{
                    LLPerfStats::RecordSceneTime T ( LLPerfStats::StatType_t::RENDER_SLEEP );
                    ms_sleep(milliseconds_to_sleep);
					// also pause worker threads during this wait period
					LLAppViewer::getTextureCache()->pause();
				}
			}

			if (mRandomizeFramerate)
			{
				ms_sleep(rand() % 200);
			}

			if (mPeriodicSlowFrame
				&& (gFrameCount % 10 == 0))
			{
				LL_INFOS() << "Periodic slow frame - sleeping 500 ms" << LL_ENDL;
				ms_sleep(500);
			}

			S32 total_work_pending = 0;
			S32 total_io_pending = 0;
			{
				S32 work_pending = 0;
				S32 io_pending = 0;
				F32 max_time = llmin(gFrameIntervalSeconds.value() *10.f, 1.f);

				work_pending += updateTextureThreads(max_time);

				{
                    LL_PROFILE_ZONE_NAMED_CATEGORY_APP("LFS Thread");
 					io_pending += LLLFSThread::updateClass(1);
				}

				if (io_pending > 1000)
				{
					ms_sleep(llmin(io_pending/100,100)); // give the lfs some time to catch up
				}

				total_work_pending += work_pending ;
				total_io_pending += io_pending ;

			}

			{
				LL_PROFILE_ZONE_NAMED_CATEGORY_APP( "df gMeshRepo" )
			gMeshRepo.update() ;
			}

			if(!total_work_pending) //pause texture fetching threads if nothing to process.
			{
				LL_PROFILE_ZONE_NAMED_CATEGORY_APP( "df getTextureCache" )
				LLAppViewer::getTextureCache()->pause();
				LLAppViewer::getTextureFetch()->pause();
			}
			if(!total_io_pending) //pause file threads if nothing to process.
			{
				LL_PROFILE_ZONE_NAMED_CATEGORY_APP( "df LLVFSThread" )
				LLLFSThread::sLocal->pause();
			}

			{
				LL_PROFILE_ZONE_NAMED_CATEGORY_APP( "df resumeMainloopTimeout" )
			    resumeMainloopTimeout();
			}
			pingMainloopTimeout("Main:End");
		}
	}

	if (LLApp::isExiting())
	{
		// Save snapshot for next time, if we made it through initialization
		if (STATE_STARTED == LLStartUp::getStartupState())
		{
			saveFinalSnapshot();
		}

		if (LLVoiceClient::instanceExists())
		{
			LLVoiceClient::getInstance()->terminate();
		}

		delete gServicePump;
		gServicePump = NULL;

		destroyMainloopTimeout();

		LL_INFOS() << "Exiting main_loop" << LL_ENDL;
	}
    }LLPerfStats::StatsRecorder::endFrame();
    LL_PROFILER_FRAME_END

	return ! LLApp::isRunning();
}

S32 LLAppViewer::updateTextureThreads(F32 max_time)
{
	S32 work_pending = 0;
	{
        LL_PROFILE_ZONE_NAMED_CATEGORY_APP("Texture Cache");
 		work_pending += LLAppViewer::getTextureCache()->update(max_time); // unpauses the texture cache thread
	}
	{
        LL_PROFILE_ZONE_NAMED_CATEGORY_APP("Image Decode");
	 	work_pending += LLAppViewer::getImageDecodeThread()->update(max_time); // unpauses the image thread
	}
	{
        LL_PROFILE_ZONE_NAMED_CATEGORY_APP("Image Fetch");
	 	work_pending += LLAppViewer::getTextureFetch()->update(max_time); // unpauses the texture fetch thread
	}
	return work_pending;
}

void LLAppViewer::flushLFSIO()
{
    S32 pending = LLLFSThread::updateClass(0);
    if (pending > 0)
    {
        LL_INFOS() << "Waiting for pending IO to finish: " << pending << LL_ENDL;
        while (1)
        {
            pending = LLLFSThread::updateClass(0);
            if (!pending)
            {
                break;
            }
            ms_sleep(100);
        }
    }
}

bool LLAppViewer::cleanup()
{
    LLAtmosphere::cleanupClass();

	//ditch LLVOAvatarSelf instance
	gAgentAvatarp = NULL;

    LLNotifications::instance().clear();

	// workaround for DEV-35406 crash on shutdown
	LLEventPumps::instance().reset();

	//dump scene loading monitor results
	if (LLSceneMonitor::instanceExists())
	{
		if (!isSecondInstance())
		{
            std::string dump_path = gDirUtilp->getExpandedFilename(LL_PATH_LOGS, "scene_monitor_results.csv");
			LLSceneMonitor::instance().dumpToFile(dump_path);
		}
		LLSceneMonitor::deleteSingleton();
	}

	// There used to be an 'if (LLFastTimerView::sAnalyzePerformance)' block
	// here, completely redundant with the one that occurs later in this same
	// function. Presumably the duplication was due to an automated merge gone
	// bad. Not knowing which instance to prefer, we chose to retain the later
	// one because it happens just after mFastTimerLogThread is deleted. This
	// comment is in case we guessed wrong, so we can move it here instead.

#if LL_LINUX
	// remove any old breakpad minidump files from the log directory
	if (! isError())
	{
		std::string logdir = gDirUtilp->getExpandedFilename(LL_PATH_LOGS, "");
		gDirUtilp->deleteFilesInDir(logdir, "*-*-*-*-*.dmp");
	}
#endif

	// Kill off LLLeap objects. We can find them all because LLLeap is derived
	// from LLInstanceTracker.
	LLLeap::instance_snapshot().deleteAll();

	//flag all elements as needing to be destroyed immediately
	// to ensure shutdown order
	LLMortician::setZealous(TRUE);

    // Give any remaining SLPlugin instances a chance to exit cleanly.
    LLPluginProcessParent::shutdown();

	disconnectViewer();
	LLViewerCamera::deleteSingleton();

	LL_INFOS() << "Viewer disconnected" << LL_ENDL;
	
	if (gKeyboard)
	{
		gKeyboard->resetKeys();
	}

	display_cleanup();

	release_start_screen(); // just in case

	LLError::logToFixedBuffer(NULL); // stop the fixed buffer recorder

	LL_INFOS() << "Cleaning Up" << LL_ENDL;

	// shut down mesh streamer
	gMeshRepo.shutdown();

	// shut down Havok
	LLPhysicsExtensions::quitSystem();

	// Must clean up texture references before viewer window is destroyed.
	if(LLHUDManager::instanceExists())
	{
		LLHUDManager::getInstance()->updateEffects();
		LLHUDObject::updateAll();
		LLHUDManager::getInstance()->cleanupEffects();
		LLHUDObject::cleanupHUDObjects();
		LL_INFOS() << "HUD Objects cleaned up" << LL_ENDL;
	}

	LLKeyframeDataCache::clear();

 	// End TransferManager before deleting systems it depends on (Audio, AssetStorage)
#if 0 // this seems to get us stuck in an infinite loop...
	gTransferManager.cleanup();
#endif

	// Note: this is where gWorldMap used to be deleted.

	// Note: this is where gHUDManager used to be deleted.
	if(LLHUDManager::instanceExists())
	{
		LLHUDManager::getInstance()->shutdownClass();
	}

	delete gAssetStorage;
	gAssetStorage = NULL;

	LLPolyMesh::freeAllMeshes();

	LLStartUp::cleanupNameCache();

	// Note: this is where gLocalSpeakerMgr and gActiveSpeakerMgr used to be deleted.

	if (LLWorldMap::instanceExists())
	{
		LLWorldMap::getInstance()->reset(); // release any images
	}

	LLCalc::cleanUp();

	LL_INFOS() << "Global stuff deleted" << LL_ENDL;

	if (gAudiop)
	{
        LL_INFOS() << "Shutting down audio" << LL_ENDL;

        // be sure to stop the internet stream cleanly BEFORE destroying the interface to stop it.
        gAudiop->stopInternetStream();
        // shut down the streaming audio sub-subsystem first, in case it relies on not outliving the general audio subsystem.
        LLStreamingAudioInterface *sai = gAudiop->getStreamingAudioImpl();
		delete sai;
		gAudiop->setStreamingAudioImpl(NULL);

        // shut down the audio subsystem
        gAudiop->shutdown();

		delete gAudiop;
		gAudiop = NULL;
	}

	// Note: this is where LLFeatureManager::getInstance()-> used to be deleted.

	// Patch up settings for next time
	// Must do this before we delete the viewer window,
	// such that we can suck rectangle information out of
	// it.
	cleanupSavedSettings();
	LL_INFOS() << "Settings patched up" << LL_ENDL;

	// delete some of the files left around in the cache.
	removeCacheFiles("*.wav");
	removeCacheFiles("*.tmp");
	removeCacheFiles("*.lso");
	removeCacheFiles("*.out");
	removeCacheFiles("*.dsf");
	removeCacheFiles("*.bodypart");
	removeCacheFiles("*.clothing");

	LL_INFOS() << "Cache files removed" << LL_ENDL;

	LL_INFOS() << "Shutting down Views" << LL_ENDL;

	// Destroy the UI
	if( gViewerWindow)
		gViewerWindow->shutdownViews();

	LL_INFOS() << "Cleaning up Inventory" << LL_ENDL;

	// Cleanup Inventory after the UI since it will delete any remaining observers
	// (Deleted observers should have already removed themselves)
	gInventory.cleanupInventory();

	LLCoros::getInstance()->printActiveCoroutines();

	LL_INFOS() << "Cleaning up Selections" << LL_ENDL;

	// Clean up selection managers after UI is destroyed, as UI may be observing them.
	// Clean up before GL is shut down because we might be holding on to objects with texture references
	LLSelectMgr::cleanupGlobals();

	LL_INFOS() << "Shutting down OpenGL" << LL_ENDL;

	// Shut down OpenGL
	if( gViewerWindow)
	{
		gViewerWindow->shutdownGL();

		// Destroy window, and make sure we're not fullscreen
		// This may generate window reshape and activation events.
		// Therefore must do this before destroying the message system.
		delete gViewerWindow;
		gViewerWindow = NULL;
		LL_INFOS() << "ViewerWindow deleted" << LL_ENDL;
	}

	LL_INFOS() << "Cleaning up Keyboard & Joystick" << LL_ENDL;

	// viewer UI relies on keyboard so keep it aound until viewer UI isa gone
	delete gKeyboard;
	gKeyboard = NULL;

    if (LLViewerJoystick::instanceExists())
    {
        // Turn off Space Navigator and similar devices
        LLViewerJoystick::getInstance()->terminate();
    }

	LL_INFOS() << "Cleaning up Objects" << LL_ENDL;

	LLViewerObject::cleanupVOClasses();

	SUBSYSTEM_CLEANUP(LLAvatarAppearance);

	SUBSYSTEM_CLEANUP(LLPostProcess);

	LLTracker::cleanupInstance();

	// *FIX: This is handled in LLAppViewerWin32::cleanup().
	// I'm keeping the comment to remember its order in cleanup,
	// in case of unforseen dependency.
	//#if LL_WINDOWS
	//	gDXHardware.cleanup();
	//#endif // LL_WINDOWS

	LLVolumeMgr* volume_manager = LLPrimitive::getVolumeManager();
	if (!volume_manager->cleanup())
	{
		LL_WARNS() << "Remaining references in the volume manager!" << LL_ENDL;
	}
	LLPrimitive::cleanupVolumeManager();

	LL_INFOS() << "Additional Cleanup..." << LL_ENDL;

	LLViewerParcelMgr::cleanupGlobals();

	// *Note: this is where gViewerStats used to be deleted.

 	//end_messaging_system();

	LLPrimitive::cleanupVolumeManager();
	SUBSYSTEM_CLEANUP(LLWorldMapView);
	SUBSYSTEM_CLEANUP(LLFolderViewItem);

	LL_INFOS() << "Saving Data" << LL_ENDL;

	// Store the time of our current logoff
	gSavedPerAccountSettings.setU32("LastLogoff", time_corrected());

    if (LLEnvironment::instanceExists())
    {
		//Store environment settings if necessary
        LLEnvironment::getInstance()->saveToSettings();
    }

	// Must do this after all panels have been deleted because panels that have persistent rects
	// save their rects on delete.
	gSavedSettings.saveToFile(gSavedSettings.getString("ClientSettingsFile"), TRUE);

	LLUIColorTable::instance().saveUserSettings();

	// PerAccountSettingsFile should be empty if no user has been logged on.
	// *FIX:Mani This should get really saved in a "logoff" mode.
	if (gSavedSettings.getString("PerAccountSettingsFile").empty())
	{
		LL_INFOS() << "Not saving per-account settings; don't know the account name yet." << LL_ENDL;
	}
	// Only save per account settings if the previous login succeeded, otherwise
	// we might end up with a cleared out settings file in case a previous login
	// failed after loading per account settings.
	else if (!mSavePerAccountSettings)
	{
		LL_INFOS() << "Not saving per-account settings; last login was not successful." << LL_ENDL;
	}
	else
	{
		gSavedPerAccountSettings.saveToFile(gSavedSettings.getString("PerAccountSettingsFile"), TRUE);
		LL_INFOS() << "Saved settings" << LL_ENDL;

		if (LLViewerParcelAskPlay::instanceExists())
		{
			LLViewerParcelAskPlay::getInstance()->saveSettings();
		}
	}

	std::string warnings_settings_filename = gDirUtilp->getExpandedFilename(LL_PATH_USER_SETTINGS, getSettingsFilename("Default", "Warnings"));
	gWarningSettings.saveToFile(warnings_settings_filename, TRUE);

	// Save URL history file
	LLURLHistory::saveFile("url_history.xml");

	// save mute list. gMuteList used to also be deleted here too.
	if (gAgent.isInitialized() && LLMuteList::instanceExists())
	{
		LLMuteList::getInstance()->cache(gAgent.getID());
	}

	//save call log list
	if (LLConversationLog::instanceExists())
	{
		LLConversationLog::instance().cache();
    }

    clearSecHandler();

	if (mPurgeCacheOnExit)
	{
		LL_INFOS() << "Purging all cache files on exit" << LL_ENDL;
		gDirUtilp->deleteFilesInDir(gDirUtilp->getExpandedFilename(LL_PATH_CACHE,""), "*.*");
	}

	writeDebugInfo();

	LLLocationHistory::getInstance()->save();

	LLAvatarIconIDCache::getInstance()->save();

	// Stop the plugin read thread if it's running.
	LLPluginProcessParent::setUseReadThread(false);

	LL_INFOS() << "Shutting down Threads" << LL_ENDL;

	// Let threads finish
	LLTimer idleTimer;
	idleTimer.reset();
	const F64 max_idle_time = 5.f; // 5 seconds
	while(1)
	{
		S32 pending = 0;
		pending += LLAppViewer::getTextureCache()->update(1); // unpauses the worker thread
		pending += LLAppViewer::getImageDecodeThread()->update(1); // unpauses the image thread
		pending += LLAppViewer::getTextureFetch()->update(1); // unpauses the texture fetch thread
		pending += LLLFSThread::updateClass(0);
		F64 idle_time = idleTimer.getElapsedTimeF64();
		if(!pending)
		{
			break ; //done
		}
		else if(idle_time >= max_idle_time)
		{
			LL_WARNS() << "Quitting with pending background tasks." << LL_ENDL;
			break;
		}
	}

    if (mPurgeUserDataOnExit)
    {
        // Ideally we should not save anything from this session since it is going to be purged now,
        // but this is a very 'rare' case (user deleting himself), not worth overcomplicating 'save&cleanup' code
        std::string user_path = gDirUtilp->getOSUserAppDir() + gDirUtilp->getDirDelimiter() + LLStartUp::getUserId();
        gDirUtilp->deleteDirAndContents(user_path);
    }

	// Delete workers first
	// shotdown all worker threads before deleting them in case of co-dependencies
	mAppCoreHttp.requestStop();
	sTextureFetch->shutdown();
	sTextureCache->shutdown();
	sImageDecodeThread->shutdown();
	sPurgeDiskCacheThread->shutdown();
	if (mGeneralThreadPool)
	{
		mGeneralThreadPool->close();
	}

	sTextureFetch->shutDownTextureCacheThread() ;
    LLLFSThread::sLocal->shutdown();

	LL_INFOS() << "Shutting down message system" << LL_ENDL;
	end_messaging_system();

	// Non-LLCurl libcurl library
	mAppCoreHttp.cleanup();

	SUBSYSTEM_CLEANUP(LLFilePickerThread);
	SUBSYSTEM_CLEANUP(LLDirPickerThread);

	//MUST happen AFTER SUBSYSTEM_CLEANUP(LLCurl)
	delete sTextureCache;
    sTextureCache = NULL;
    if (sTextureFetch)
    {
        sTextureFetch->shutdown();
        sTextureFetch->waitOnPending();
        delete sTextureFetch;
        sTextureFetch = NULL;
    }
	delete sImageDecodeThread;
    sImageDecodeThread = NULL;
	delete mFastTimerLogThread;
	mFastTimerLogThread = NULL;
	delete sPurgeDiskCacheThread;
	sPurgeDiskCacheThread = NULL;
    delete mGeneralThreadPool;
    mGeneralThreadPool = NULL;

	if (LLFastTimerView::sAnalyzePerformance)
	{
		LL_INFOS() << "Analyzing performance" << LL_ENDL;

		std::string baseline_name = LLTrace::BlockTimer::sLogName + "_baseline.slp";
		std::string current_name  = LLTrace::BlockTimer::sLogName + ".slp";
		std::string report_name   = LLTrace::BlockTimer::sLogName + "_report.csv";

		LLFastTimerView::doAnalysis(
			gDirUtilp->getExpandedFilename(LL_PATH_LOGS, baseline_name),
			gDirUtilp->getExpandedFilename(LL_PATH_LOGS, current_name),
			gDirUtilp->getExpandedFilename(LL_PATH_LOGS, report_name));
	}

	SUBSYSTEM_CLEANUP(LLMetricPerformanceTesterBasic) ;

	LL_INFOS() << "Cleaning up Media and Textures" << LL_ENDL;

	//Note:
	//SUBSYSTEM_CLEANUP(LLViewerMedia) has to be put before gTextureList.shutdown()
	//because some new image might be generated during cleaning up media. --bao
	gTextureList.shutdown(); // shutdown again in case a callback added something
	LLUIImageList::getInstance()->cleanUp();

	SUBSYSTEM_CLEANUP(LLImage);
	SUBSYSTEM_CLEANUP(LLLFSThread);

	LL_INFOS() << "Misc Cleanup" << LL_ENDL;

	gSavedSettings.cleanup();
	LLUIColorTable::instance().clear();

	LLWatchdog::getInstance()->cleanup();

	LLViewerAssetStatsFF::cleanup();

	// If we're exiting to launch an URL, do that here so the screen
	// is at the right resolution before we launch IE.
	if (!gLaunchFileOnQuit.empty())
	{
		LL_INFOS() << "Launch file on quit." << LL_ENDL;
#if LL_WINDOWS
		// Indicate an application is starting.
		SetCursor(LoadCursor(NULL, IDC_WAIT));
#endif

		// HACK: Attempt to wait until the screen res. switch is complete.
		ms_sleep(1000);

		LLWeb::loadURLExternal( gLaunchFileOnQuit, false );
		LL_INFOS() << "File launched." << LL_ENDL;
	}
	// make sure nothing uses applyProxySettings by this point.
	LL_INFOS() << "Cleaning up LLProxy." << LL_ENDL;
	SUBSYSTEM_CLEANUP(LLProxy);
    LLCore::LLHttp::cleanup();

	ll_close_fail_log();

	LLError::LLCallStacks::cleanup();

	LLEnvironment::deleteSingleton();
	LLSelectMgr::deleteSingleton();
	LLViewerEventRecorder::deleteSingleton();
    LLWorld::deleteSingleton();

	// It's not at first obvious where, in this long sequence, a generic cleanup
	// call OUGHT to go. So let's say this: as we migrate cleanup from
	// explicit hand-placed calls into the generic mechanism, eventually
	// all cleanup will get subsumed into the generic call. So the calls you
	// still see above are calls that MUST happen before the generic cleanup
	// kicks in.

	// This calls every remaining LLSingleton's cleanupSingleton() and
	// deleteSingleton() methods.
	LLSingletonBase::deleteAll();

    LL_INFOS() << "Goodbye!" << LL_ENDL;

	removeDumpDir();

	// return 0;
	return true;
}

void LLAppViewer::initGeneralThread()
{
    if (mGeneralThreadPool)
    {
        return;
    }

    mGeneralThreadPool = new LL::ThreadPool("General", 3);
    mGeneralThreadPool->start();
}

bool LLAppViewer::initThreads()
{
	static const bool enable_threads = true;

	LLImage::initClass(gSavedSettings.getBOOL("TextureNewByteRange"),gSavedSettings.getS32("TextureReverseByteRange"));

	LLLFSThread::initClass(enable_threads && true); // TODO: fix crashes associated with this shutdo

    //auto configure thread count
    LLSD threadCounts = gSavedSettings.getLLSD("ThreadPoolSizes");

    // get the number of concurrent threads that can run
    S32 cores = std::thread::hardware_concurrency();

    U32 max_cores = gSavedSettings.getU32("EmulateCoreCount");
    if (max_cores != 0)
    {
        cores = llmin(cores, (S32) max_cores);
    }

    // The only configurable thread count right now is ImageDecode
    // The viewer typically starts around 8 threads not including image decode, 
    // so try to leave at least one core free
    S32 image_decode_count = llclamp(cores - 9, 1, 8);
    threadCounts["ImageDecode"] = image_decode_count;
    gSavedSettings.setLLSD("ThreadPoolSizes", threadCounts);

	// Image decoding
	LLAppViewer::sImageDecodeThread = new LLImageDecodeThread(enable_threads && true);
	LLAppViewer::sTextureCache = new LLTextureCache(enable_threads && true);
	LLAppViewer::sTextureFetch = new LLTextureFetch(LLAppViewer::getTextureCache(),
													enable_threads && true,
													app_metrics_qa_mode);
	LLAppViewer::sPurgeDiskCacheThread = new LLPurgeDiskCacheThread();

	if (LLTrace::BlockTimer::sLog || LLTrace::BlockTimer::sMetricLog)
	{
		LLTrace::BlockTimer::setLogLock(new LLMutex());
		mFastTimerLogThread = new LLFastTimerLogThread(LLTrace::BlockTimer::sLogName);
		mFastTimerLogThread->start();
	}

	// Mesh streaming and caching
	gMeshRepo.init();

	LLFilePickerThread::initClass();
	LLDirPickerThread::initClass();

	// *FIX: no error handling here!
	return true;
}

void errorCallback(LLError::ELevel level, const std::string &error_string)
{
    if (level == LLError::LEVEL_ERROR)
    {
#ifndef LL_RELEASE_FOR_DOWNLOAD
        OSMessageBox(error_string, LLTrans::getString("MBFatalError"), OSMB_OK);
#endif

        //Set the ErrorActivated global so we know to create a marker file
        gLLErrorActivated = true;

        gDebugInfo["FatalMessage"] = error_string;
        // We're not already crashing -- we simply *intend* to crash. Since we
        // haven't actually trashed anything yet, we can afford to write the whole
        // static info file.
        LLAppViewer::instance()->writeDebugInfo();
    }
}

void LLAppViewer::initLoggingAndGetLastDuration()
{
    //
    // Set up logging defaults for the viewer
    //
    LLError::initForApplication( gDirUtilp->getExpandedFilename(LL_PATH_USER_SETTINGS, "")
                                ,gDirUtilp->getExpandedFilename(LL_PATH_APP_SETTINGS, "")
                                );
    LLError::addGenericRecorder(&errorCallback);
    //LLError::setTimeFunction(getRuntime);


    if (mSecondInstance)
    {
        LLFile::mkdir(gDirUtilp->getDumpLogsDirPath());
 
        LLUUID uid;
        uid.generate();
        LLError::logToFile(gDirUtilp->getDumpLogsDirPath(uid.asString() + ".log"));
    }
    else
    {
        // Remove the last ".old" log file.
        std::string old_log_file = gDirUtilp->getExpandedFilename(LL_PATH_LOGS,
            "SecondLife.old");
        LLFile::remove(old_log_file);

        // Get name of the log file
        std::string log_file = gDirUtilp->getExpandedFilename(LL_PATH_LOGS,
            "SecondLife.log");
        /*
        * Before touching any log files, compute the duration of the last run
        * by comparing the ctime of the previous start marker file with the ctime
        * of the last log file.
        */
        std::string start_marker_file_name = gDirUtilp->getExpandedFilename(LL_PATH_LOGS, START_MARKER_FILE_NAME);
        llstat start_marker_stat;
        llstat log_file_stat;
        std::ostringstream duration_log_stream; // can't log yet, so save any message for when we can below
        int start_stat_result = LLFile::stat(start_marker_file_name, &start_marker_stat);
        int log_stat_result = LLFile::stat(log_file, &log_file_stat);
        if (0 == start_stat_result && 0 == log_stat_result)
        {
            int elapsed_seconds = log_file_stat.st_ctime - start_marker_stat.st_ctime;
            // only report a last run time if the last viewer was the same version
            // because this stat will be counted against this version
            if (markerIsSameVersion(start_marker_file_name))
            {
                gLastExecDuration = elapsed_seconds;
            }
            else
            {
                duration_log_stream << "start marker from some other version; duration is not reported";
                gLastExecDuration = -1;
            }
        }
        else
        {
            // at least one of the LLFile::stat calls failed, so we can't compute the run time
            duration_log_stream << "duration stat failure; start: " << start_stat_result << " log: " << log_stat_result;
            gLastExecDuration = -1; // unknown
        }
        std::string duration_log_msg(duration_log_stream.str());

        // Create a new start marker file for comparison with log file time for the next run
        LLAPRFile start_marker_file;
        start_marker_file.open(start_marker_file_name, LL_APR_WB);
        if (start_marker_file.getFileHandle())
        {
            recordMarkerVersion(start_marker_file);
            start_marker_file.close();
        }

        // Rename current log file to ".old"
        LLFile::rename(log_file, old_log_file);

        // Set the log file to SecondLife.log
        LLError::logToFile(log_file);
        if (!duration_log_msg.empty())
        {
            LL_WARNS("MarkerFile") << duration_log_msg << LL_ENDL;
        }
    }
}

bool LLAppViewer::loadSettingsFromDirectory(const std::string& location_key,
					    bool set_defaults)
{
	if (!mSettingsLocationList)
	{
		LL_ERRS() << "Invalid settings location list" << LL_ENDL;
	}

	BOOST_FOREACH(const SettingsGroup& group, mSettingsLocationList->groups)
	{
		// skip settings groups that aren't the one we requested
		if (group.name() != location_key) continue;

		ELLPath path_index = (ELLPath)group.path_index();
		if(path_index <= LL_PATH_NONE || path_index >= LL_PATH_LAST)
		{
			LL_ERRS() << "Out of range path index in app_settings/settings_files.xml" << LL_ENDL;
			return false;
		}

		BOOST_FOREACH(const SettingsFile& file, group.files)
		{
			LL_INFOS("Settings") << "Attempting to load settings for the group " << file.name()
			    << " - from location " << location_key << LL_ENDL;

			auto settings_group = LLControlGroup::getInstance(file.name);
			if(!settings_group)
			{
				LL_WARNS("Settings") << "No matching settings group for name " << file.name() << LL_ENDL;
				continue;
			}

			std::string full_settings_path;

			if (file.file_name_setting.isProvided()
				&& gSavedSettings.controlExists(file.file_name_setting))
			{
				// try to find filename stored in file_name_setting control
				full_settings_path = gSavedSettings.getString(file.file_name_setting);
				if (full_settings_path.empty())
				{
					continue;
				}
				else if (!gDirUtilp->fileExists(full_settings_path))
				{
					// search in default path
					full_settings_path = gDirUtilp->getExpandedFilename((ELLPath)path_index, full_settings_path);
				}
			}
			else
			{
				// by default, use specified file name
				full_settings_path = gDirUtilp->getExpandedFilename((ELLPath)path_index, file.file_name());
			}

			if(settings_group->loadFromFile(full_settings_path, set_defaults, file.persistent))
			{	// success!
				LL_INFOS("Settings") << "Loaded settings file " << full_settings_path << LL_ENDL;
			}
			else
			{	// failed to load
				if(file.required)
				{
					LL_ERRS() << "Error: Cannot load required settings file from: " << full_settings_path << LL_ENDL;
					return false;
				}
				else
				{
					// only complain if we actually have a filename at this point
					if (!full_settings_path.empty())
					{
						LL_INFOS("Settings") << "Cannot load " << full_settings_path << " - No settings found." << LL_ENDL;
					}
				}
			}
		}
	}

	return true;
}

std::string LLAppViewer::getSettingsFilename(const std::string& location_key,
											 const std::string& file)
{
	BOOST_FOREACH(const SettingsGroup& group, mSettingsLocationList->groups)
	{
		if (group.name() == location_key)
		{
			BOOST_FOREACH(const SettingsFile& settings_file, group.files)
			{
				if (settings_file.name() == file)
				{
					return settings_file.file_name;
				}
			}
		}
	}

	return std::string();
}

void LLAppViewer::loadColorSettings()
{
	LLUIColorTable::instance().loadFromSettings();
}

namespace
{
    void handleCommandLineError(LLControlGroupCLP& clp)
    {
		LL_WARNS() << "Error parsing command line options. Command Line options ignored."  << LL_ENDL;

		LL_INFOS() << "Command line usage:\n" << clp << LL_ENDL;

		OSMessageBox(STRINGIZE(LLTrans::getString("MBCmdLineError") << clp.getErrorMessage()),
					 LLStringUtil::null,
					 OSMB_OK);
    }
} // anonymous namespace

// Set a named control temporarily for this session, as when set via the command line --set option.
// Name can be specified as "<control_group>.<control_name>", with default group being Global.
bool tempSetControl(const std::string& name, const std::string& value)
{
	std::string name_part;
	std::string group_part;
	LLControlVariable* control = NULL;

	// Name can be further split into ControlGroup.Name, with the default control group being Global
	size_t pos = name.find('.');
	if (pos != std::string::npos)
	{
		group_part = name.substr(0, pos);
		name_part = name.substr(pos+1);
		LL_INFOS() << "Setting " << group_part << "." << name_part << " to " << value << LL_ENDL;
		auto g = LLControlGroup::getInstance(group_part);
		if (g) control = g->getControl(name_part);
	}
	else
	{
		LL_INFOS() << "Setting Global." << name << " to " << value << LL_ENDL;
		control = gSavedSettings.getControl(name);
	}

	if (control)
	{
		control->setValue(value, false);
		return true;
	}
	return false;
}

bool LLAppViewer::initConfiguration()
{
	//Load settings files list
	std::string settings_file_list = gDirUtilp->getExpandedFilename(LL_PATH_APP_SETTINGS, "settings_files.xml");
	LLXMLNodePtr root;
	BOOL success = LLXMLNode::parseFile(settings_file_list, root, NULL);
	if (!success)
	{
        LL_WARNS() << "Cannot load default configuration file " << settings_file_list << LL_ENDL;
        if (gDirUtilp->fileExists(settings_file_list))
        {
            LL_ERRS() << "Cannot load default configuration file settings_files.xml. "
                << "Please reinstall viewer from https://secondlife.com/support/downloads/ "
                << "and contact https://support.secondlife.com if issue persists after reinstall."
                << LL_ENDL;
        }
        else
        {
            LL_ERRS() << "Default configuration file settings_files.xml not found. "
                << "Please reinstall viewer from https://secondlife.com/support/downloads/ "
                << "and contact https://support.secondlife.com if issue persists after reinstall."
                << LL_ENDL;
        }
	}

	mSettingsLocationList = new SettingsFiles();

	LLXUIParser parser;
	parser.readXUI(root, *mSettingsLocationList, settings_file_list);

	if (!mSettingsLocationList->validateBlock())
	{
        LL_ERRS() << "Invalid settings file list " << settings_file_list << LL_ENDL;
	}

	// The settings and command line parsing have a fragile
	// order-of-operation:
	// - load defaults from app_settings
	// - set procedural settings values
	// - read command line settings
	// - selectively apply settings needed to load user settings.
    // - load overrides from user_settings
	// - apply command line settings (to override the overrides)
	// - load per account settings (happens in llstartup

	// - load defaults
	bool set_defaults = true;
	if(!loadSettingsFromDirectory("Default", set_defaults))
	{
		OSMessageBox(
			"Unable to load default settings file. The installation may be corrupted.",
			LLStringUtil::null,OSMB_OK);
		return false;
	}

	initStrings(); // setup paths for LLTrans based on settings files only
	// - set procedural settings
	// Note: can't use LL_PATH_PER_SL_ACCOUNT for any of these since we haven't logged in yet
	gSavedSettings.setString("ClientSettingsFile",
        gDirUtilp->getExpandedFilename(LL_PATH_USER_SETTINGS, getSettingsFilename("Default", "Global")));

#ifndef	LL_RELEASE_FOR_DOWNLOAD
	// provide developer build only overrides for these control variables that are not
	// persisted to settings.xml
	LLControlVariable* c = gSavedSettings.getControl("AllowMultipleViewers");
	if (c)
	{
		c->setValue(true, false);
	}

	gSavedSettings.setBOOL("QAMode", TRUE );
	gSavedSettings.setS32("WatchdogEnabled", 0);
#endif

	// These are warnings that appear on the first experience of that condition.
	// They are already set in the settings_default.xml file, but still need to be added to LLFirstUse
	// for disable/reset ability
//	LLFirstUse::addConfigVariable("FirstBalanceIncrease");
//	LLFirstUse::addConfigVariable("FirstBalanceDecrease");
//	LLFirstUse::addConfigVariable("FirstSit");
//	LLFirstUse::addConfigVariable("FirstMap");
//	LLFirstUse::addConfigVariable("FirstGoTo");
//	LLFirstUse::addConfigVariable("FirstBuild");
//	LLFirstUse::addConfigVariable("FirstLeftClickNoHit");
//	LLFirstUse::addConfigVariable("FirstTeleport");
//	LLFirstUse::addConfigVariable("FirstOverrideKeys");
//	LLFirstUse::addConfigVariable("FirstAttach");
//	LLFirstUse::addConfigVariable("FirstAppearance");
//	LLFirstUse::addConfigVariable("FirstInventory");
//	LLFirstUse::addConfigVariable("FirstSandbox");
//	LLFirstUse::addConfigVariable("FirstFlexible");
//	LLFirstUse::addConfigVariable("FirstDebugMenus");
//	LLFirstUse::addConfigVariable("FirstSculptedPrim");
//	LLFirstUse::addConfigVariable("FirstVoice");
//	LLFirstUse::addConfigVariable("FirstMedia");

	// - read command line settings.
	LLControlGroupCLP clp;
	std::string	cmd_line_config	= gDirUtilp->getExpandedFilename(LL_PATH_APP_SETTINGS,
														  "cmd_line.xml");

	clp.configure(cmd_line_config, &gSavedSettings);

	if(!initParseCommandLine(clp))
	{
		handleCommandLineError(clp);
		return false;
	}

	// - selectively apply settings

	// If the user has specified a alternate settings file name.
	// Load	it now before loading the user_settings/settings.xml
	if(clp.hasOption("settings"))
	{
		std::string	user_settings_filename =
			gDirUtilp->getExpandedFilename(LL_PATH_USER_SETTINGS,
										   clp.getOption("settings")[0]);
		gSavedSettings.setString("ClientSettingsFile", user_settings_filename);
		LL_INFOS("Settings")	<< "Using command line specified settings filename: "
			<< user_settings_filename << LL_ENDL;
	}

	// - load overrides from user_settings
	loadSettingsFromDirectory("User");

	if (gSavedSettings.getBOOL("FirstRunThisInstall"))
	{
		// Set firstrun flag to indicate that some further init actiona should be taken
		// like determining screen DPI value and so on
		mIsFirstRun = true;

		gSavedSettings.setBOOL("FirstRunThisInstall", FALSE);
	}

	if (clp.hasOption("sessionsettings"))
	{
		std::string session_settings_filename = clp.getOption("sessionsettings")[0];
		gSavedSettings.setString("SessionSettingsFile", session_settings_filename);
		LL_INFOS("Settings")	<< "Using session settings filename: "
			<< session_settings_filename << LL_ENDL;
	}
	loadSettingsFromDirectory("Session");

	if (clp.hasOption("usersessionsettings"))
	{
		std::string user_session_settings_filename = clp.getOption("usersessionsettings")[0];
		gSavedSettings.setString("UserSessionSettingsFile", user_session_settings_filename);
		LL_INFOS("Settings") << "Using user session settings filename: "
			<< user_session_settings_filename << LL_ENDL;

	}
	loadSettingsFromDirectory("UserSession");

	// - apply command line settings
	if (! clp.notify())
	{
		handleCommandLineError(clp);
		return false;
	}

	// Register the core crash option as soon as we can
	// if we want gdb post-mortem on cores we need to be up and running
	// ASAP or we might miss init issue etc.
	if(gSavedSettings.getBOOL("DisableCrashLogger"))
	{
		LL_WARNS() << "Crashes will be handled by system, stack trace logs and crash logger are both disabled" << LL_ENDL;
		disableCrashlogger();
	}

	gNonInteractive = gSavedSettings.getBOOL("NonInteractive");
	// Handle initialization from settings.
	// Start up the debugging console before handling other options.
	if (gSavedSettings.getBOOL("ShowConsoleWindow") && !gNonInteractive)
	{
		initConsole();
	}

	if(clp.hasOption("help"))
	{
		std::ostringstream msg;
		msg << LLTrans::getString("MBCmdLineUsg") << "\n" << clp;
		LL_INFOS()	<< msg.str() << LL_ENDL;

		OSMessageBox(
			msg.str(),
			LLStringUtil::null,
			OSMB_OK);

		return false;
	}

    if(clp.hasOption("set"))
    {
        const LLCommandLineParser::token_vector_t& set_values = clp.getOption("set");
        if(0x1 & set_values.size())
        {
            LL_WARNS() << "Invalid '--set' parameter count." << LL_ENDL;
        }
        else
        {
            LLCommandLineParser::token_vector_t::const_iterator itr = set_values.begin();
            for(; itr != set_values.end(); ++itr)
            {
                const std::string& name = *itr;
                const std::string& value = *(++itr);
                if (!tempSetControl(name,value))
                {
					LL_WARNS() << "Failed --set " << name << ": setting name unknown." << LL_ENDL;
                }
            }
        }
    }

    if  (clp.hasOption("logevents")) {
		LLViewerEventRecorder::instance().setEventLoggingOn();
    }

	std::string CmdLineChannel(gSavedSettings.getString("CmdLineChannel"));
	if(! CmdLineChannel.empty())
    {
		LLVersionInfo::instance().resetChannel(CmdLineChannel);
	}

	// If we have specified crash on startup, set the global so we'll trigger the crash at the right time
	gCrashOnStartup = gSavedSettings.getBOOL("CrashOnStartup");

	if (gSavedSettings.getBOOL("LogPerformance"))
	{
		LLTrace::BlockTimer::sLog = true;
		LLTrace::BlockTimer::sLogName = std::string("performance");
	}

	std::string test_name(gSavedSettings.getString("LogMetrics"));
	if (! test_name.empty())
 	{
		LLTrace::BlockTimer::sMetricLog = TRUE;
		// '--logmetrics' is specified with a named test metric argument so the data gathering is done only on that test
		// In the absence of argument, every metric would be gathered (makes for a rather slow run and hard to decipher report...)
		LL_INFOS() << "'--logmetrics' argument : " << test_name << LL_ENDL;
		LLTrace::BlockTimer::sLogName = test_name;
	}

	if (clp.hasOption("graphicslevel"))
	{
        // User explicitly requested --graphicslevel on the command line. We
        // expect this switch has already set RenderQualityPerformance. Check
        // that value for validity later.
        // Capture the requested value separately from the settings variable
        // because, if this is the first run, LLViewerWindow's constructor
        // will call LLFeatureManager::applyRecommendedSettings(), which
        // overwrites this settings variable!
        mForceGraphicsLevel = gSavedSettings.getU32("RenderQualityPerformance");
	}

	LLFastTimerView::sAnalyzePerformance = gSavedSettings.getBOOL("AnalyzePerformance");
	gAgentPilot.setReplaySession(gSavedSettings.getBOOL("ReplaySession"));

	if (gSavedSettings.getBOOL("DebugSession"))
	{
		gDebugSession = TRUE;
		gDebugGL = TRUE;

		ll_init_fail_log(gDirUtilp->getExpandedFilename(LL_PATH_LOGS, "test_failures.log"));
	}

    if (gSavedSettings.getBOOL("RenderDebugGLSession"))
    {
        gDebugGLSession = TRUE;
        gDebugGL = TRUE;
        // gDebugGL can cause excessive logging
        // so it's limited to a single session
        gSavedSettings.setBOOL("RenderDebugGLSession", FALSE);
    }

	const LLControlVariable* skinfolder = gSavedSettings.getControl("SkinCurrent");
	if(skinfolder && LLStringUtil::null != skinfolder->getValue().asString())
	{
		// Examining "Language" may not suffice -- see LLUI::getLanguage()
		// logic. Unfortunately LLUI::getLanguage() doesn't yet do us much
		// good because we haven't yet called LLUI::initClass().
		gDirUtilp->setSkinFolder(skinfolder->getValue().asString(),
								 gSavedSettings.getString("Language"));
	}

	if (gSavedSettings.getBOOL("SpellCheck"))
	{
		std::list<std::string> dict_list;
		std::string dict_setting = gSavedSettings.getString("SpellCheckDictionary");
		boost::split(dict_list, dict_setting, boost::is_any_of(std::string(",")));
		if (!dict_list.empty())
		{
			LLSpellChecker::setUseSpellCheck(dict_list.front());
			dict_list.pop_front();
			LLSpellChecker::instance().setSecondaryDictionaries(dict_list);
		}
	}

	if (gNonInteractive)
	{
		tempSetControl("AllowMultipleViewers", "TRUE");
		tempSetControl("SLURLPassToOtherInstance", "FALSE");
		tempSetControl("RenderWater", "FALSE");
		tempSetControl("FlyingAtExit", "FALSE");
		tempSetControl("WindowWidth", "1024");
		tempSetControl("WindowHeight", "200");
		LLError::setEnabledLogTypesMask(0);
		llassert_always(!gSavedSettings.getBOOL("SLURLPassToOtherInstance"));
	}


	// Handle slurl use. NOTE: Don't let SL-55321 reappear.
	// This initial-SLURL logic, up through the call to
	// sendURLToOtherInstance(), must precede LLSplashScreen::show() --
	// because if sendURLToOtherInstance() succeeds, we take a fast exit,
	// SKIPPING the splash screen and everything else.

    // *FIX: This init code should be made more robust to prevent
    // the issue SL-55321 from returning. One thought is to allow
    // only select options to be set from command line when a slurl
    // is specified. More work on the settings system is needed to
    // achieve this. For now...

    // *NOTE:Mani The command line parser parses tokens and is
    // setup to bail after parsing the '--url' option or the
    // first option specified without a '--option' flag (or
    // any other option that uses the 'last_option' setting -
    // see LLControlGroupCLP::configure())

    // What can happen is that someone can use IE (or potentially
    // other browsers) and do the rough equivalent of command
    // injection and steal passwords. Phoenix. SL-55321

	std::string starting_location;

	std::string cmd_line_login_location(gSavedSettings.getString("CmdLineLoginLocation"));
	if(! cmd_line_login_location.empty())
	{
		starting_location = cmd_line_login_location;
	}
	else
	{
		std::string default_login_location(gSavedSettings.getString("DefaultLoginLocation"));
		if (! default_login_location.empty())
		{
			starting_location = default_login_location;
		}
	}

	LLSLURL start_slurl;
	if (! starting_location.empty())
    {
		start_slurl = starting_location;
		LLStartUp::setStartSLURL(start_slurl);
		if(start_slurl.getType() == LLSLURL::LOCATION)
		{
			LLGridManager::getInstance()->setGridChoice(start_slurl.getGrid());
		}
	}

	// NextLoginLocation is set as a side effect of LLStartUp::setStartSLURL()
	std::string nextLoginLocation = gSavedSettings.getString( "NextLoginLocation" );
	if ( !nextLoginLocation.empty() )
	{
		LL_DEBUGS("AppInit")<<"set start from NextLoginLocation: "<<nextLoginLocation<<LL_ENDL;
		LLStartUp::setStartSLURL(LLSLURL(nextLoginLocation));
	}
	else if (   (   clp.hasOption("login") || clp.hasOption("autologin"))
			 && gSavedSettings.getString("CmdLineLoginLocation").empty())
	{
		// If automatic login from command line with --login switch
		// init StartSLURL location.
		std::string start_slurl_setting = gSavedSettings.getString("LoginLocation");
		LL_DEBUGS("AppInit") << "start slurl setting '" << start_slurl_setting << "'" << LL_ENDL;
		LLStartUp::setStartSLURL(LLSLURL(start_slurl_setting));
	}
	else
	{
		// the login location will be set by the login panel (see LLPanelLogin)
	}

	//RN: if we received a URL, hand it off to the existing instance.
	// don't call anotherInstanceRunning() when doing URL handoff, as
	// it relies on checking a marker file which will not work when running
	// out of different directories

	if (start_slurl.isValid() &&
		(gSavedSettings.getBOOL("SLURLPassToOtherInstance")))
	{
		if (sendURLToOtherInstance(start_slurl.getSLURLString()))
		{
			// successfully handed off URL to existing instance, exit
			return false;
		}
    }

	// Display splash screen.  Must be after above check for previous
	// crash as this dialog is always frontmost.
	std::string splash_msg;
	LLStringUtil::format_map_t args;
	args["[APP_NAME]"] = LLTrans::getString("SECOND_LIFE");
	splash_msg = LLTrans::getString("StartupLoading", args);
	LLSplashScreen::show();
	LLSplashScreen::update(splash_msg);

	//LLVolumeMgr::initClass();
	LLVolumeMgr* volume_manager = new LLVolumeMgr();
	volume_manager->useMutex();	// LLApp and LLMutex magic must be manually enabled
	LLPrimitive::setVolumeManager(volume_manager);

	// Note: this is where we used to initialize gFeatureManagerp.

	gStartTime = totalTime();

	//
	// Set the name of the window
	//
	gWindowTitle = LLTrans::getString("APP_NAME");
#if LL_DEBUG
	gWindowTitle += std::string(" [DEBUG]");
#endif
	if (!gArgs.empty())
	{
	gWindowTitle += std::string(" ") + gArgs;
	}
	LLStringUtil::truncate(gWindowTitle, 255);

	//
	// Check for another instance of the app running
	// This happens AFTER LLSplashScreen::show(). That may or may not be
	// important.
	//
	if (mSecondInstance && !gSavedSettings.getBOOL("AllowMultipleViewers"))
	{
		OSMessageBox(
			LLTrans::getString("MBAlreadyRunning"),
			LLStringUtil::null,
			OSMB_OK);
		return false;
	}

	if (mSecondInstance)
	{
		// This is the second instance of SL. Turn off voice support,
		// but make sure the setting is *not* persisted.
		LLControlVariable* disable_voice = gSavedSettings.getControl("CmdLineDisableVoice");
		if(disable_voice)
		{
			const BOOL DO_NOT_PERSIST = FALSE;
			disable_voice->setValue(LLSD(TRUE), DO_NOT_PERSIST);
		}
	}

	gLastRunVersion = gSavedSettings.getString("LastRunVersion");

	loadColorSettings();

	// Let anyone else who cares know that we've populated our settings
	// variables.
	for (const auto& key : LLControlGroup::key_snapshot())
	{
		// For each named instance of LLControlGroup, send an event saying
		// we've initialized an LLControlGroup instance by that name.
		LLEventPumps::instance().obtain("LLControlGroup").post(LLSDMap("init", key));
	}

	return true; // Config was successful.
}

// The following logic is replicated in initConfiguration() (to be able to get
// some initial strings before we've finished initializing enough to know the
// current language) and also in init() (to initialize for real). Somehow it
// keeps growing, necessitating a method all its own.
void LLAppViewer::initStrings()
{
	std::string strings_file = "strings.xml";
	std::string strings_path_full = gDirUtilp->findSkinnedFilenameBaseLang(LLDir::XUI, strings_file);
	if (strings_path_full.empty() || !LLFile::isfile(strings_path_full))
	{
		// initial check to make sure files are there failed
		gDirUtilp->dumpCurrentDirectories(LLError::LEVEL_WARN);
		LL_ERRS() << "Viewer failed to find localization and UI files. Please reinstall viewer from  https://secondlife.com/support/downloads/ and contact https://support.secondlife.com if issue persists after reinstall." << LL_ENDL;
	}
	LLTransUtil::parseStrings(strings_file, default_trans_args);
	LLTransUtil::parseLanguageStrings("language_settings.xml");

	// parseStrings() sets up the LLTrans substitution table. Add this one item.
	LLTrans::setDefaultArg("[sourceid]", gSavedSettings.getString("sourceid"));

	// Now that we've set "[sourceid]", have to go back through
	// default_trans_args and reinitialize all those other keys because some
	// of them, in turn, reference "[sourceid]".
	BOOST_FOREACH(std::string key, default_trans_args)
	{
		std::string brackets(key), nobrackets(key);
		// Invalid to inspect key[0] if key is empty(). But then, the entire
		// body of this loop is pointless if key is empty().
		if (key.empty())
			continue;

		if (key[0] != '[')
		{
			// key was passed without brackets. That means that 'nobrackets'
			// is correct but 'brackets' is not.
			brackets = STRINGIZE('[' << brackets << ']');
		}
		else
		{
			// key was passed with brackets. That means that 'brackets' is
			// correct but 'nobrackets' is not. Erase the left bracket.
			nobrackets.erase(0, 1);
			std::string::size_type length(nobrackets.length());
			if (length && nobrackets[length - 1] == ']')
			{
				nobrackets.erase(length - 1);
			}
		}
		// Calling LLTrans::getString() is what embeds the other default
		// translation strings into this one.
		LLTrans::setDefaultArg(brackets, LLTrans::getString(nobrackets));
	}
}

bool LLAppViewer::meetsRequirementsForMaximizedStart()
{
    bool maximizedOk = (gSysMemory.getPhysicalMemoryKB() >= U32Gigabytes(1));

	return maximizedOk;
}

bool LLAppViewer::initWindow()
{
	LL_INFOS("AppInit") << "Initializing window..." << LL_ENDL;

	// store setting in a global for easy access and modification
	gHeadlessClient = gSavedSettings.getBOOL("HeadlessClient");

	// always start windowed
	BOOL ignorePixelDepth = gSavedSettings.getBOOL("IgnorePixelDepth");

	LLViewerWindow::Params window_params;
	window_params
		.title(gWindowTitle)
		.name(VIEWER_WINDOW_CLASSNAME)
		.x(gSavedSettings.getS32("WindowX"))
		.y(gSavedSettings.getS32("WindowY"))
		.width(gSavedSettings.getU32("WindowWidth"))
		.height(gSavedSettings.getU32("WindowHeight"))
		.min_width(gSavedSettings.getU32("MinWindowWidth"))
		.min_height(gSavedSettings.getU32("MinWindowHeight"))
		.fullscreen(gSavedSettings.getBOOL("FullScreen"))
		.ignore_pixel_depth(ignorePixelDepth)
		.first_run(mIsFirstRun);

	gViewerWindow = new LLViewerWindow(window_params);

	LL_INFOS("AppInit") << "gViewerwindow created." << LL_ENDL;

	// Need to load feature table before cheking to start watchdog.
	bool use_watchdog = false;
	int watchdog_enabled_setting = gSavedSettings.getS32("WatchdogEnabled");
	if (watchdog_enabled_setting == -1)
	{
		use_watchdog = !LLFeatureManager::getInstance()->isFeatureAvailable("WatchdogDisabled");
	}
	else
	{
		// The user has explicitly set this setting; always use that value.
		use_watchdog = bool(watchdog_enabled_setting);
	}

	LL_INFOS("AppInit") << "watchdog"
						<< (use_watchdog ? " " : " NOT ")
						<< "enabled"
						<< " (setting = " << watchdog_enabled_setting << ")"
						<< LL_ENDL;

	if (use_watchdog)
	{
		LLWatchdog::getInstance()->init();
	}

	LLNotificationsUI::LLNotificationManager::getInstance();


#ifdef LL_DARWIN
	//Satisfy both MAINT-3135 (OSX 10.6 and earlier) MAINT-3288 (OSX 10.7 and later)
	LLOSInfo& os_info = LLOSInfo::instance();
	if (os_info.mMajorVer == 10 && os_info.mMinorVer < 7)
	{
		if ( os_info.mMinorVer == 6 && os_info.mBuild < 8 )
			gViewerWindow->getWindow()->setOldResize(true);
	}
#endif

	if (gSavedSettings.getBOOL("WindowMaximized"))
	{
		gViewerWindow->getWindow()->maximize();
	}

	//
	// Initialize GL stuff
	//

	if (mForceGraphicsLevel && (LLFeatureManager::instance().isValidGraphicsLevel(*mForceGraphicsLevel)))
	{
		LLFeatureManager::getInstance()->setGraphicsLevel(*mForceGraphicsLevel, false);
		gSavedSettings.setU32("RenderQualityPerformance", *mForceGraphicsLevel);
	}

	// Set this flag in case we crash while initializing GL
	gSavedSettings.setBOOL("RenderInitError", TRUE);
	gSavedSettings.saveToFile( gSavedSettings.getString("ClientSettingsFile"), TRUE );

	gPipeline.init();
	LL_INFOS("AppInit") << "gPipeline Initialized" << LL_ENDL;

	stop_glerror();
	gViewerWindow->initGLDefaults();

	gSavedSettings.setBOOL("RenderInitError", FALSE);
	gSavedSettings.saveToFile( gSavedSettings.getString("ClientSettingsFile"), TRUE );

	//If we have a startup crash, it's usually near GL initialization, so simulate that.
	if(gCrashOnStartup)
	{
		LLAppViewer::instance()->forceErrorLLError();
	}

	//
	// Determine if the window should start maximized on initial run based
	// on graphics capability
	//
	if (gSavedSettings.getBOOL("FirstLoginThisInstall") && meetsRequirementsForMaximizedStart())
	{
		LL_INFOS("AppInit") << "This client met the requirements for a maximized initial screen." << LL_ENDL;
		gSavedSettings.setBOOL("WindowMaximized", TRUE);
	}

	if (gSavedSettings.getBOOL("WindowMaximized"))
	{
		gViewerWindow->getWindow()->maximize();
	}

	LLUI::getInstance()->mWindow = gViewerWindow->getWindow();

	// Show watch cursor
	gViewerWindow->setCursor(UI_CURSOR_WAIT);

	// Finish view initialization
	gViewerWindow->initBase();

	// show viewer window
	//gViewerWindow->getWindow()->show();

	LL_INFOS("AppInit") << "Window initialization done." << LL_ENDL;

	return true;
}

bool LLAppViewer::isUpdaterMissing()
{
    return mUpdaterNotFound;
}

bool LLAppViewer::waitForUpdater()
{
    return !gSavedSettings.getBOOL("CmdLineSkipUpdater") && !mUpdaterNotFound && !gNonInteractive;
}

void LLAppViewer::writeDebugInfo(bool isStatic)
{
#if LL_WINDOWS && LL_BUGSPLAT
    // bugsplat does not create dump folder and debug logs are written directly
    // to logs folder, so it conflicts with main instance
    if (mSecondInstance)
    {
        return;
    }
#endif

    //Try to do the minimum when writing data during a crash.
    std::string* debug_filename;
    debug_filename = ( isStatic
        ? getStaticDebugFile()
        : getDynamicDebugFile() );

    LL_INFOS() << "Writing debug file " << *debug_filename << LL_ENDL;
    llofstream out_file(debug_filename->c_str());

    isStatic ?  LLSDSerialize::toPrettyXML(gDebugInfo, out_file)
             :  LLSDSerialize::toPrettyXML(gDebugInfo["Dynamic"], out_file);
}

LLSD LLAppViewer::getViewerInfo() const
{
	// The point of having one method build an LLSD info block and the other
	// construct the user-visible About string is to ensure that the same info
	// is available to a getInfo() caller as to the user opening
	// LLFloaterAbout.
	LLSD info;
	auto& versionInfo(LLVersionInfo::instance());
	info["VIEWER_VERSION"] = llsd::array(versionInfo.getMajor(), versionInfo.getMinor(),
										 versionInfo.getPatch(), versionInfo.getBuild());
	info["VIEWER_VERSION_STR"] = versionInfo.getVersion();
	info["CHANNEL"] = versionInfo.getChannel();
	info["ADDRESS_SIZE"] = ADDRESS_SIZE;
	std::string build_config = versionInfo.getBuildConfig();
	if (build_config != "Release")
	{
		info["BUILD_CONFIG"] = build_config;
	}

	// return a URL to the release notes for this viewer, such as:
	// https://releasenotes.secondlife.com/viewer/2.1.0.123456.html
	std::string url = versionInfo.getReleaseNotes(); // VVM supplied
    if (url.empty())
    {
        url = LLTrans::getString("RELEASE_NOTES_BASE_URL");
        if (!LLStringUtil::endsWith(url, "/"))
            url += "/";
        url += LLURI::escape(versionInfo.getVersion()) + ".html";
    }
	info["VIEWER_RELEASE_NOTES_URL"] = url;

	// Position
	LLViewerRegion* region = gAgent.getRegion();
	if (region)
	{
		LLVector3d pos = gAgent.getPositionGlobal();
		info["POSITION"] = ll_sd_from_vector3d(pos);
		info["POSITION_LOCAL"] = ll_sd_from_vector3(gAgent.getPosAgentFromGlobal(pos));
		info["REGION"] = gAgent.getRegion()->getName();

		boost::regex regex("\\.(secondlife|lindenlab)\\..*");
		info["HOSTNAME"] = boost::regex_replace(gAgent.getRegion()->getSimHostName(), regex, "");
		info["SERVER_VERSION"] = gLastVersionChannel;
		LLSLURL slurl;
		LLAgentUI::buildSLURL(slurl);
		info["SLURL"] = slurl.getSLURLString();
	}

	// CPU
	info["CPU"] = gSysCPU.getCPUString();
	info["MEMORY_MB"] = LLSD::Integer(gSysMemory.getPhysicalMemoryKB().valueInUnits<LLUnits::Megabytes>());
	// Moved hack adjustment to Windows memory size into llsys.cpp
	info["OS_VERSION"] = LLOSInfo::instance().getOSString();
	info["GRAPHICS_CARD_VENDOR"] = ll_safe_string((const char*)(glGetString(GL_VENDOR)));
	info["GRAPHICS_CARD"] = ll_safe_string((const char*)(glGetString(GL_RENDERER)));

#if LL_WINDOWS
    std::string drvinfo;

    if (gGLManager.mIsIntel)
    {
        drvinfo = gDXHardware.getDriverVersionWMI(LLDXHardware::GPU_INTEL);
    }
    else if (gGLManager.mIsNVIDIA)
    {
        drvinfo = gDXHardware.getDriverVersionWMI(LLDXHardware::GPU_NVIDIA);
    }
    else if (gGLManager.mIsAMD)
    {
        drvinfo = gDXHardware.getDriverVersionWMI(LLDXHardware::GPU_AMD);
    }

    if (drvinfo.empty())
    {
        // Generic/substitute windows driver? Unknown vendor?
        LL_WARNS("DriverVersion") << "Vendor based driver search failed, searching for any driver" << LL_ENDL;
        drvinfo = gDXHardware.getDriverVersionWMI(LLDXHardware::GPU_ANY);
    }

	if (!drvinfo.empty())
	{
		info["GRAPHICS_DRIVER_VERSION"] = drvinfo;
	}
	else
	{
		LL_WARNS("DriverVersion")<< "Cannot get driver version from getDriverVersionWMI" << LL_ENDL;
		LLSD driver_info = gDXHardware.getDisplayInfo();
		if (driver_info.has("DriverVersion"))
		{
			info["GRAPHICS_DRIVER_VERSION"] = driver_info["DriverVersion"];
		}
	}
#endif

	info["OPENGL_VERSION"] = ll_safe_string((const char*)(glGetString(GL_VERSION)));

    // Settings

    LLRect window_rect = gViewerWindow->getWindowRectRaw();
    info["WINDOW_WIDTH"] = window_rect.getWidth();
    info["WINDOW_HEIGHT"] = window_rect.getHeight();
    info["FONT_SIZE_ADJUSTMENT"] = gSavedSettings.getF32("FontScreenDPI");
    info["UI_SCALE"] = gSavedSettings.getF32("UIScaleFactor");
    info["DRAW_DISTANCE"] = gSavedSettings.getF32("RenderFarClip");
    info["NET_BANDWITH"] = gSavedSettings.getF32("ThrottleBandwidthKBPS");
    info["LOD_FACTOR"] = gSavedSettings.getF32("RenderVolumeLODFactor");
    info["RENDER_QUALITY"] = (F32)gSavedSettings.getU32("RenderQualityPerformance");
    info["GPU_SHADERS"] = gSavedSettings.getBOOL("RenderDeferred") ? "Enabled" : "Disabled";
    info["TEXTURE_MEMORY"] = gGLManager.mVRAM;

#if LL_DARWIN
    info["HIDPI"] = gHiDPISupport;
#endif

	// Libraries

	info["J2C_VERSION"] = LLImageJ2C::getEngineInfo();
	bool want_fullname = true;
	info["AUDIO_DRIVER_VERSION"] = gAudiop ? LLSD(gAudiop->getDriverName(want_fullname)) : "Undefined";
	if(LLVoiceClient::getInstance()->voiceEnabled())
	{
        LLVoiceVersionInfo version = LLVoiceClient::getInstance()->getVersion();
        const std::string build_version = version.mBuildVersion;
		std::ostringstream version_string;
        if (std::equal(build_version.begin(), build_version.begin() + version.serverVersion.size(),
                       version.serverVersion.begin()))
        {  // Normal case: Show type and build version.
            version_string << version.serverType << " " << build_version << std::endl;
        }
        else
        {  // Mismatch: Show both versions.
            version_string << version.serverVersion << "/" << build_version << std::endl;
        }
		info["VOICE_VERSION"] = version_string.str();
	}
	else
	{
		info["VOICE_VERSION"] = LLTrans::getString("NotConnected");
	}

#if !LL_LINUX
	std::ostringstream cef_ver_codec;
	cef_ver_codec << "Dullahan: ";
	cef_ver_codec << DULLAHAN_VERSION_MAJOR;
	cef_ver_codec << ".";
	cef_ver_codec << DULLAHAN_VERSION_MINOR;
	cef_ver_codec << ".";
	cef_ver_codec << DULLAHAN_VERSION_POINT;
	cef_ver_codec << ".";
	cef_ver_codec << DULLAHAN_VERSION_BUILD;

	cef_ver_codec << std::endl;
	cef_ver_codec << "  CEF: ";
	cef_ver_codec << CEF_VERSION;

	cef_ver_codec << std::endl;
	cef_ver_codec << "  Chromium: ";
	cef_ver_codec << CHROME_VERSION_MAJOR;
	cef_ver_codec << ".";
	cef_ver_codec << CHROME_VERSION_MINOR;
	cef_ver_codec << ".";
	cef_ver_codec << CHROME_VERSION_BUILD;
	cef_ver_codec << ".";
	cef_ver_codec << CHROME_VERSION_PATCH;

	info["LIBCEF_VERSION"] = cef_ver_codec.str();
#else
	info["LIBCEF_VERSION"] = "Undefined";
#endif

#if !LL_LINUX
	std::ostringstream vlc_ver_codec;
	vlc_ver_codec << LIBVLC_VERSION_MAJOR;
	vlc_ver_codec << ".";
	vlc_ver_codec << LIBVLC_VERSION_MINOR;
	vlc_ver_codec << ".";
	vlc_ver_codec << LIBVLC_VERSION_REVISION;
	info["LIBVLC_VERSION"] = vlc_ver_codec.str();
#else
	info["LIBVLC_VERSION"] = "Undefined";
#endif

	S32 packets_in = LLViewerStats::instance().getRecording().getSum(LLStatViewer::PACKETS_IN);
	if (packets_in > 0)
	{
		info["PACKETS_LOST"] = LLViewerStats::instance().getRecording().getSum(LLStatViewer::PACKETS_LOST);
		info["PACKETS_IN"] = packets_in;
		info["PACKETS_PCT"] = 100.f*info["PACKETS_LOST"].asReal() / info["PACKETS_IN"].asReal();
	}

	if (mServerReleaseNotesURL.empty())
	{
		if (gAgent.getRegion())
		{
			info["SERVER_RELEASE_NOTES_URL"] = LLTrans::getString("RetrievingData");
		}
		else
		{
			info["SERVER_RELEASE_NOTES_URL"] = LLTrans::getString("NotConnected");
		}
	}
	else if (LLStringUtil::startsWith(mServerReleaseNotesURL, "http")) // it's an URL
	{
		info["SERVER_RELEASE_NOTES_URL"] = "[" + LLWeb::escapeURL(mServerReleaseNotesURL) + " " + LLTrans::getString("ReleaseNotes") + "]";
	}
	else
	{
		info["SERVER_RELEASE_NOTES_URL"] = mServerReleaseNotesURL;
	}

    // populate field for new local disk cache with some details
    info["DISK_CACHE_INFO"] = LLDiskCache::getInstance()->getCacheInfo();

	return info;
}

std::string LLAppViewer::getViewerInfoString(bool default_string) const
{
	std::ostringstream support;

	LLSD info(getViewerInfo());

	// Render the LLSD from getInfo() as a format_map_t
	LLStringUtil::format_map_t args;

	// allow the "Release Notes" URL label to be localized
	args["ReleaseNotes"] = LLTrans::getString("ReleaseNotes", default_string);

	for (LLSD::map_const_iterator ii(info.beginMap()), iend(info.endMap());
		ii != iend; ++ii)
	{
		if (! ii->second.isArray())
		{
			// Scalar value
			if (ii->second.isUndefined())
			{
				args[ii->first] = LLTrans::getString("none_text", default_string);
			}
			else
			{
				// don't forget to render value asString()
				args[ii->first] = ii->second.asString();
			}
		}
		else
		{
			// array value: build KEY_0, KEY_1 etc. entries
			for (LLSD::Integer n(0), size(ii->second.size()); n < size; ++n)
			{
				args[STRINGIZE(ii->first << '_' << n)] = ii->second[n].asString();
			}
		}
	}

	// Now build the various pieces
	support << LLTrans::getString("AboutHeader", args, default_string);
	if (info.has("BUILD_CONFIG"))
	{
		support << "\n" << LLTrans::getString("BuildConfig", args, default_string);
	}
	if (info.has("REGION"))
	{
		support << "\n\n" << LLTrans::getString("AboutPosition", args, default_string);
	}
	support << "\n\n" << LLTrans::getString("AboutSystem", args, default_string);
	support << "\n";
	if (info.has("GRAPHICS_DRIVER_VERSION"))
	{
		support << "\n" << LLTrans::getString("AboutDriver", args, default_string);
	}
	support << "\n" << LLTrans::getString("AboutOGL", args, default_string);
	support << "\n\n" << LLTrans::getString("AboutSettings", args, default_string);
#if LL_DARWIN
	support << "\n" << LLTrans::getString("AboutOSXHiDPI", args, default_string);
#endif
	support << "\n\n" << LLTrans::getString("AboutLibs", args, default_string);
	if (info.has("COMPILER"))
	{
		support << "\n" << LLTrans::getString("AboutCompiler", args, default_string);
	}
	if (info.has("PACKETS_IN"))
	{
		support << '\n' << LLTrans::getString("AboutTraffic", args, default_string);
	}

	// SLT timestamp
	LLSD substitution;
	substitution["datetime"] = (S32)time(NULL);//(S32)time_corrected();
	support << "\n" << LLTrans::getString("AboutTime", substitution, default_string);

	return support.str();
}

void LLAppViewer::cleanupSavedSettings()
{
	gSavedSettings.setBOOL("MouseSun", FALSE);

	gSavedSettings.setBOOL("UseEnergy", TRUE);				// force toggle to turn off, since sends message to simulator

	gSavedSettings.setBOOL("DebugWindowProc", gDebugWindowProc);

	gSavedSettings.setBOOL("ShowObjectUpdates", gShowObjectUpdates);

	if (gDebugView)
	{
		gSavedSettings.setBOOL("ShowDebugConsole", gDebugView->mDebugConsolep->getVisible());
	}

	// save window position if not maximized
	// as we don't track it in callbacks
	if(NULL != gViewerWindow)
	{
		BOOL maximized = gViewerWindow->getWindow()->getMaximized();
		if (!maximized)
		{
			LLCoordScreen window_pos;

			if (gViewerWindow->getWindow()->getPosition(&window_pos))
			{
				gSavedSettings.setS32("WindowX", window_pos.mX);
				gSavedSettings.setS32("WindowY", window_pos.mY);
			}
		}
	}

    gSavedSettings.setF32("MapScale", LLWorldMapView::getScaleSetting());

	// Some things are cached in LLAgent.
	if (gAgent.isInitialized())
	{
		gSavedSettings.setF32("RenderFarClip", gAgentCamera.mDrawDistance);
	}
}

void LLAppViewer::removeCacheFiles(const std::string& file_mask)
{
	gDirUtilp->deleteFilesInDir(gDirUtilp->getExpandedFilename(LL_PATH_CACHE, ""), file_mask);
}

void LLAppViewer::writeSystemInfo()
{

    if (! gDebugInfo.has("Dynamic") )
        gDebugInfo["Dynamic"] = LLSD::emptyMap();

#if LL_WINDOWS && !LL_BUGSPLAT
	gDebugInfo["SLLog"] = gDirUtilp->getExpandedFilename(LL_PATH_DUMP,"SecondLife.log");
#else
    //Not ideal but sufficient for good reporting.
    gDebugInfo["SLLog"] = gDirUtilp->getExpandedFilename(LL_PATH_LOGS,"SecondLife.old");  //LLError::logFileName();
#endif

	gDebugInfo["ClientInfo"]["Name"] = LLVersionInfo::instance().getChannel();
	gDebugInfo["ClientInfo"]["MajorVersion"] = LLVersionInfo::instance().getMajor();
	gDebugInfo["ClientInfo"]["MinorVersion"] = LLVersionInfo::instance().getMinor();
	gDebugInfo["ClientInfo"]["PatchVersion"] = LLVersionInfo::instance().getPatch();
	gDebugInfo["ClientInfo"]["BuildVersion"] = LLVersionInfo::instance().getBuild();
	gDebugInfo["ClientInfo"]["AddressSize"] = LLVersionInfo::instance().getAddressSize();

	gDebugInfo["CAFilename"] = gDirUtilp->getCAFile();

	gDebugInfo["CPUInfo"]["CPUString"] = gSysCPU.getCPUString();
	gDebugInfo["CPUInfo"]["CPUFamily"] = gSysCPU.getFamily();
	gDebugInfo["CPUInfo"]["CPUMhz"] = (S32)gSysCPU.getMHz();
	gDebugInfo["CPUInfo"]["CPUAltivec"] = gSysCPU.hasAltivec();
	gDebugInfo["CPUInfo"]["CPUSSE"] = gSysCPU.hasSSE();
	gDebugInfo["CPUInfo"]["CPUSSE2"] = gSysCPU.hasSSE2();

	gDebugInfo["RAMInfo"]["Physical"] = LLSD::Integer(gSysMemory.getPhysicalMemoryKB().value());
	gDebugInfo["RAMInfo"]["Allocated"] = LLSD::Integer(gMemoryAllocated.valueInUnits<LLUnits::Kilobytes>());
	gDebugInfo["OSInfo"] = LLOSInfo::instance().getOSStringSimple();

	// The user is not logged on yet, but record the current grid choice login url
	// which may have been the intended grid.
	gDebugInfo["GridName"] = LLGridManager::getInstance()->getGridId();

	// *FIX:Mani - move this down in llappviewerwin32
#ifdef LL_WINDOWS
	DWORD thread_id = GetCurrentThreadId();
	gDebugInfo["MainloopThreadID"] = (S32)thread_id;
#endif

#ifndef LL_BUGSPLAT
	// "CrashNotHandled" is set here, while things are running well,
	// in case of a freeze. If there is a freeze, the crash logger will be launched
	// and can read this value from the debug_info.log.
	// If the crash is handled by LLAppViewer::handleViewerCrash, ie not a freeze,
	// then the value of "CrashNotHandled" will be set to true.
	gDebugInfo["CrashNotHandled"] = LLSD::Boolean(true);
#else // LL_BUGSPLAT
	// "CrashNotHandled" is obsolete; it used (not very successsfully)
    // to try to distinguish crashes from freezes - the intent here to to avoid calling it a freeze
	gDebugInfo["CrashNotHandled"] = LLSD::Boolean(false);
#endif // ! LL_BUGSPLAT

	// Insert crash host url (url to post crash log to) if configured. This insures
	// that the crash report will go to the proper location in the case of a
	// prior freeze.
	std::string crashHostUrl = gSavedSettings.get<std::string>("CrashHostUrl");
	if(crashHostUrl != "")
	{
		gDebugInfo["CrashHostUrl"] = crashHostUrl;
	}

	// Dump some debugging info
	LL_INFOS("SystemInfo") << "Application: " << LLTrans::getString("APP_NAME") << LL_ENDL;
	LL_INFOS("SystemInfo") << "Version: " << LLVersionInfo::instance().getChannelAndVersion() << LL_ENDL;

	// Dump the local time and time zone
	time_t now;
	time(&now);
	char tbuffer[256];		/* Flawfinder: ignore */
	strftime(tbuffer, 256, "%Y-%m-%dT%H:%M:%S %Z", localtime(&now));
	LL_INFOS("SystemInfo") << "Local time: " << tbuffer << LL_ENDL;

	// query some system information
	LL_INFOS("SystemInfo") << "CPU info:\n" << gSysCPU << LL_ENDL;
	LL_INFOS("SystemInfo") << "Memory info:\n" << gSysMemory << LL_ENDL;
	LL_INFOS("SystemInfo") << "OS: " << LLOSInfo::instance().getOSStringSimple() << LL_ENDL;
	LL_INFOS("SystemInfo") << "OS info: " << LLOSInfo::instance() << LL_ENDL;

    gDebugInfo["SettingsFilename"] = gSavedSettings.getString("ClientSettingsFile");
	gDebugInfo["ViewerExePath"] = gDirUtilp->getExecutablePathAndName();
	gDebugInfo["CurrentPath"] = gDirUtilp->getCurPath();
	gDebugInfo["FirstLogin"] = LLSD::Boolean(gAgent.isFirstLogin());
	gDebugInfo["FirstRunThisInstall"] = gSavedSettings.getBOOL("FirstRunThisInstall");
    gDebugInfo["StartupState"] = LLStartUp::getStartupStateString();

    if (gViewerWindow)
    {
	std::vector<std::string> resolutions = gViewerWindow->getWindow()->getDisplaysResolutionList();
	for (auto res_iter : resolutions)
	{
		gDebugInfo["DisplayInfo"].append(res_iter);
	}
    }

	writeDebugInfo(); // Save out debug_info.log early, in case of crash.
}

#ifdef LL_WINDOWS
//For whatever reason, in Windows when using OOP server for breakpad, the callback to get the
//name of the dump file is not getting triggered by the breakpad library.   Unfortunately they
//also didn't see fit to provide a simple query request across the pipe to get this name either.
//Since we are putting our output in a runtime generated directory and we know the header data in
//the dump format, we can however use the following hack to identify our file.
// TODO make this a member function.
void getFileList()
{
	std::stringstream filenames;

	typedef std::vector<std::string> vec;
	std::string pathname = gDirUtilp->getExpandedFilename(LL_PATH_DUMP,"");
	vec file_vec = gDirUtilp->getFilesInDir(pathname);
	for(vec::const_iterator iter=file_vec.begin(); iter!=file_vec.end(); ++iter)
	{
		filenames << *iter << " ";
		if ( ( iter->length() > 30 ) && (iter->rfind(".dmp") == (iter->length()-4) ) )
		{
			std::string fullname = pathname + *iter;
			llifstream fdat( fullname.c_str(), std::ifstream::binary);
			if (fdat)
			{
				char buf[5];
				fdat.read(buf,4);
				fdat.close();
				if (!strncmp(buf,"MDMP",4))
				{
					gDebugInfo["Dynamic"]["MinidumpPath"] = fullname;
					break;
				}
			}
		}
	}
	filenames << std::endl;
	gDebugInfo["Dynamic"]["DumpDirContents"] = filenames.str();
}
#endif

void LLAppViewer::handleViewerCrash()
{
	LL_INFOS("CRASHREPORT") << "Handle viewer crash entry." << LL_ENDL;

	LL_INFOS("CRASHREPORT") << "Last render pool type: " << LLPipeline::sCurRenderPoolType << LL_ENDL ;

	LLMemory::logMemoryInfo(true) ;

	//print out recorded call stacks if there are any.
	LLError::LLCallStacks::print();

	LLAppViewer* pApp = LLAppViewer::instance();
	if (pApp->beingDebugged())
	{
		// This will drop us into the debugger.
		abort();
	}

	if (LLApp::isCrashloggerDisabled())
	{
		abort();
	}

	// Returns whether a dialog was shown.
	// Only do the logic in here once
	if (pApp->mReportedCrash)
	{
		return;
	}
	pApp->mReportedCrash = TRUE;

	// Insert crash host url (url to post crash log to) if configured.
	std::string crashHostUrl = gSavedSettings.get<std::string>("CrashHostUrl");
	if(crashHostUrl != "")
	{
		gDebugInfo["Dynamic"]["CrashHostUrl"] = crashHostUrl;
	}

	LLParcel* parcel = LLViewerParcelMgr::getInstance()->getAgentParcel();
	if ( parcel && parcel->getMusicURL()[0])
	{
		gDebugInfo["Dynamic"]["ParcelMusicURL"] = parcel->getMusicURL();
	}
	if ( parcel && parcel->getMediaURL()[0])
	{
		gDebugInfo["Dynamic"]["ParcelMediaURL"] = parcel->getMediaURL();
	}

	gDebugInfo["Dynamic"]["SessionLength"] = F32(LLFrameTimer::getElapsedSeconds());
	gDebugInfo["Dynamic"]["RAMInfo"]["Allocated"] = LLSD::Integer(LLMemory::getCurrentRSS() / 1024);

	if(gLogoutInProgress)
	{
		gDebugInfo["Dynamic"]["LastExecEvent"] = LAST_EXEC_LOGOUT_CRASH;
	}
	else
	{
		gDebugInfo["Dynamic"]["LastExecEvent"] = gLLErrorActivated ? LAST_EXEC_LLERROR_CRASH : LAST_EXEC_OTHER_CRASH;
	}

	if(gAgent.getRegion())
	{
		gDebugInfo["Dynamic"]["CurrentSimHost"] = gAgent.getRegion()->getSimHostName();
		gDebugInfo["Dynamic"]["CurrentRegion"] = gAgent.getRegion()->getName();

		const LLVector3& loc = gAgent.getPositionAgent();
		gDebugInfo["Dynamic"]["CurrentLocationX"] = loc.mV[0];
		gDebugInfo["Dynamic"]["CurrentLocationY"] = loc.mV[1];
		gDebugInfo["Dynamic"]["CurrentLocationZ"] = loc.mV[2];
	}

	if(LLAppViewer::instance()->mMainloopTimeout)
	{
		gDebugInfo["Dynamic"]["MainloopTimeoutState"] = LLAppViewer::instance()->mMainloopTimeout->getState();
	}

	// The crash is being handled here so set this value to false.
	// Otherwise the crash logger will think this crash was a freeze.
	gDebugInfo["Dynamic"]["CrashNotHandled"] = LLSD::Boolean(false);

	//Write out the crash status file
	//Use marker file style setup, as that's the simplest, especially since
	//we're already in a crash situation
	if (gDirUtilp)
	{
		std::string crash_marker_file_name = gDirUtilp->getExpandedFilename(LL_PATH_LOGS,
																			gLLErrorActivated
																			? LLERROR_MARKER_FILE_NAME
																			: ERROR_MARKER_FILE_NAME);
		LLAPRFile crash_marker_file ;
		crash_marker_file.open(crash_marker_file_name, LL_APR_WB);
		if (crash_marker_file.getFileHandle())
		{
			LL_INFOS("MarkerFile") << "Created crash marker file " << crash_marker_file_name << LL_ENDL;
			recordMarkerVersion(crash_marker_file);
		}
		else
		{
			LL_WARNS("MarkerFile") << "Cannot create error marker file " << crash_marker_file_name << LL_ENDL;
		}
	}
	else
	{
		LL_WARNS("MarkerFile") << "No gDirUtilp with which to create error marker file name" << LL_ENDL;
	}

#ifdef LL_WINDOWS
	Sleep(200);
#endif

	char *minidump_file = pApp->getMiniDumpFilename();
    LL_DEBUGS("CRASHREPORT") << "minidump file name " << minidump_file << LL_ENDL;
	if(minidump_file && minidump_file[0] != 0)
	{
		gDebugInfo["Dynamic"]["MinidumpPath"] = minidump_file;
	}
	else
	{
#ifdef LL_WINDOWS
		getFileList();
#else
        LL_WARNS("CRASHREPORT") << "no minidump file?" << LL_ENDL;
#endif
	}
    gDebugInfo["Dynamic"]["CrashType"]="crash";

	if (gMessageSystem && gDirUtilp)
	{
		std::string filename;
		filename = gDirUtilp->getExpandedFilename(LL_PATH_DUMP, "stats.log");
        LL_DEBUGS("CRASHREPORT") << "recording stats " << filename << LL_ENDL;
		llofstream file(filename.c_str(), std::ios_base::binary);
		if(file.good())
		{
			gMessageSystem->summarizeLogs(file);
			file.close();
		}
        else
        {
            LL_WARNS("CRASHREPORT") << "problem recording stats" << LL_ENDL;
        }
	}

	if (gMessageSystem)
	{
		gMessageSystem->getCircuitInfo(gDebugInfo["CircuitInfo"]);
		gMessageSystem->stopLogging();
	}

	if (LLWorld::instanceExists()) LLWorld::getInstance()->getInfo(gDebugInfo["Dynamic"]);

	gDebugInfo["FatalMessage"] = LLError::getFatalMessage();

	// Close the debug file
	pApp->writeDebugInfo(false);  //false answers the isStatic question with the least overhead.
}

// static
void LLAppViewer::recordMarkerVersion(LLAPRFile& marker_file)
{
	std::string marker_version(LLVersionInfo::instance().getChannelAndVersion());
	if ( marker_version.length() > MAX_MARKER_LENGTH )
	{
		LL_WARNS_ONCE("MarkerFile") << "Version length ("<< marker_version.length()<< ")"
									<< " greater than maximum (" << MAX_MARKER_LENGTH << ")"
									<< ": marker matching may be incorrect"
									<< LL_ENDL;
	}

	// record the viewer version in the marker file
	marker_file.write(marker_version.data(), marker_version.length());
}

bool LLAppViewer::markerIsSameVersion(const std::string& marker_name) const
{
	bool sameVersion = false;

	std::string my_version(LLVersionInfo::instance().getChannelAndVersion());
	char marker_version[MAX_MARKER_LENGTH];
	S32  marker_version_length;

	LLAPRFile marker_file;
	marker_file.open(marker_name, LL_APR_RB);
	if (marker_file.getFileHandle())
	{
		marker_version_length = marker_file.read(marker_version, sizeof(marker_version));
		std::string marker_string(marker_version, marker_version_length);
		if ( 0 == my_version.compare( 0, my_version.length(), marker_version, 0, marker_version_length ) )
		{
			sameVersion = true;
		}
		LL_DEBUGS("MarkerFile") << "Compare markers for '" << marker_name << "': "
								<< "\n   mine '" << my_version    << "'"
								<< "\n marker '" << marker_string << "'"
								<< "\n " << ( sameVersion ? "same" : "different" ) << " version"
								<< LL_ENDL;
		marker_file.close();
	}
	return sameVersion;
}

void LLAppViewer::processMarkerFiles()
{
	//We've got 4 things to test for here
	// - Other Process Running (SecondLife.exec_marker present, locked)
	// - Freeze (SecondLife.exec_marker present, not locked)
	// - LLError Crash (SecondLife.llerror_marker present)
	// - Other Crash (SecondLife.error_marker present)
	// These checks should also remove these files for the last 2 cases if they currently exist

	std::ostringstream marker_log_stream;
	bool marker_is_same_version = true;
	// first, look for the marker created at startup and deleted on a clean exit
	mMarkerFileName = gDirUtilp->getExpandedFilename(LL_PATH_LOGS,MARKER_FILE_NAME);
	if (LLAPRFile::isExist(mMarkerFileName, NULL, LL_APR_RB))
	{
		// File exists...
		// first, read it to see if it was created by the same version (we need this later)
		marker_is_same_version = markerIsSameVersion(mMarkerFileName);

		// now test to see if this file is locked by a running process (try to open for write)
		marker_log_stream << "Checking exec marker file for lock...";
		mMarkerFile.open(mMarkerFileName, LL_APR_WB);
		apr_file_t* fMarker = mMarkerFile.getFileHandle() ;
		if (!fMarker)
		{
			marker_log_stream << "Exec marker file open failed - assume it is locked.";
			mSecondInstance = true; // lock means that instance is running.
		}
		else
		{
			// We were able to open it, now try to lock it ourselves...
			if (apr_file_lock(fMarker, APR_FLOCK_NONBLOCK | APR_FLOCK_EXCLUSIVE) != APR_SUCCESS)
			{
				marker_log_stream << "Locking exec marker failed.";
				mSecondInstance = true; // lost a race? be conservative
			}
			else
			{
				// No other instances; we've locked this file now, so record our version; delete on quit.
				recordMarkerVersion(mMarkerFile);
				marker_log_stream << "Exec marker file existed but was not locked; rewritten.";
			}
		}
		initLoggingAndGetLastDuration();

		std::string marker_log_msg(marker_log_stream.str());
		LL_INFOS("MarkerFile") << marker_log_msg << LL_ENDL;

		if (mSecondInstance)
		{
			LL_INFOS("MarkerFile") << "Exec marker '"<< mMarkerFileName << "' owned by another instance" << LL_ENDL;
		}
		else if (marker_is_same_version)
		{
			// the file existed, is ours, and matched our version, so we can report on what it says
			LL_INFOS("MarkerFile") << "Exec marker '"<< mMarkerFileName << "' found; last exec crashed" << LL_ENDL;
			gLastExecEvent = LAST_EXEC_OTHER_CRASH;
		}
		else
		{
			LL_INFOS("MarkerFile") << "Exec marker '"<< mMarkerFileName << "' found, but versions did not match" << LL_ENDL;
		}
	}
	else // marker did not exist... last exec (if any) did not freeze
	{
		initLoggingAndGetLastDuration();
		// Create the marker file for this execution & lock it; it will be deleted on a clean exit
		apr_status_t s;
		s = mMarkerFile.open(mMarkerFileName, LL_APR_WB, TRUE);

		if (s == APR_SUCCESS && mMarkerFile.getFileHandle())
		{
			LL_DEBUGS("MarkerFile") << "Exec marker file '"<< mMarkerFileName << "' created." << LL_ENDL;
			if (APR_SUCCESS == apr_file_lock(mMarkerFile.getFileHandle(), APR_FLOCK_NONBLOCK | APR_FLOCK_EXCLUSIVE))
			{
				recordMarkerVersion(mMarkerFile);
				LL_DEBUGS("MarkerFile") << "Exec marker file locked." << LL_ENDL;
			}
			else
			{
				LL_WARNS("MarkerFile") << "Exec marker file cannot be locked." << LL_ENDL;
			}
		}
		else
		{
			LL_WARNS("MarkerFile") << "Failed to create exec marker file '"<< mMarkerFileName << "'." << LL_ENDL;
		}
	}

	// now check for cases in which the exec marker may have been cleaned up by crash handlers

	// check for any last exec event report based on whether or not it happened during logout
	// (the logout marker is created when logout begins)
	std::string logout_marker_file =  gDirUtilp->getExpandedFilename(LL_PATH_LOGS, LOGOUT_MARKER_FILE_NAME);
	if(LLAPRFile::isExist(logout_marker_file, NULL, LL_APR_RB))
	{
		if (markerIsSameVersion(logout_marker_file))
		{
			gLastExecEvent = LAST_EXEC_LOGOUT_FROZE;
			LL_INFOS("MarkerFile") << "Logout crash marker '"<< logout_marker_file << "', changing LastExecEvent to LOGOUT_FROZE" << LL_ENDL;
		}
		else
		{
			LL_INFOS("MarkerFile") << "Logout crash marker '"<< logout_marker_file << "' found, but versions did not match" << LL_ENDL;
		}
		LLAPRFile::remove(logout_marker_file);
	}
	// further refine based on whether or not a marker created during an llerr crash is found
	std::string llerror_marker_file = gDirUtilp->getExpandedFilename(LL_PATH_LOGS, LLERROR_MARKER_FILE_NAME);
	if(LLAPRFile::isExist(llerror_marker_file, NULL, LL_APR_RB))
	{
		if (markerIsSameVersion(llerror_marker_file))
		{
			if ( gLastExecEvent == LAST_EXEC_LOGOUT_FROZE )
			{
				gLastExecEvent = LAST_EXEC_LOGOUT_CRASH;
				LL_INFOS("MarkerFile") << "LLError marker '"<< llerror_marker_file << "' crashed, setting LastExecEvent to LOGOUT_CRASH" << LL_ENDL;
			}
			else
			{
				gLastExecEvent = LAST_EXEC_LLERROR_CRASH;
				LL_INFOS("MarkerFile") << "LLError marker '"<< llerror_marker_file << "' crashed, setting LastExecEvent to LLERROR_CRASH" << LL_ENDL;
			}
		}
		else
		{
			LL_INFOS("MarkerFile") << "LLError marker '"<< llerror_marker_file << "' found, but versions did not match" << LL_ENDL;
		}
		LLAPRFile::remove(llerror_marker_file);
	}
	// and last refine based on whether or not a marker created during a non-llerr crash is found
	std::string error_marker_file = gDirUtilp->getExpandedFilename(LL_PATH_LOGS, ERROR_MARKER_FILE_NAME);
	if(LLAPRFile::isExist(error_marker_file, NULL, LL_APR_RB))
	{
		if (markerIsSameVersion(error_marker_file))
		{
			if (gLastExecEvent == LAST_EXEC_LOGOUT_FROZE)
			{
				gLastExecEvent = LAST_EXEC_LOGOUT_CRASH;
				LL_INFOS("MarkerFile") << "Error marker '"<< error_marker_file << "' crashed, setting LastExecEvent to LOGOUT_CRASH" << LL_ENDL;
			}
			else
			{
				gLastExecEvent = LAST_EXEC_OTHER_CRASH;
				LL_INFOS("MarkerFile") << "Error marker '"<< error_marker_file << "' crashed, setting LastExecEvent to " << gLastExecEvent << LL_ENDL;
			}
		}
		else
		{
			LL_INFOS("MarkerFile") << "Error marker '"<< error_marker_file << "' marker found, but versions did not match" << LL_ENDL;
		}
		LLAPRFile::remove(error_marker_file);
	}
}

void LLAppViewer::removeMarkerFiles()
{
	if (!mSecondInstance)
	{
		if (mMarkerFile.getFileHandle())
		{
			mMarkerFile.close() ;
			LLAPRFile::remove( mMarkerFileName );
			LL_DEBUGS("MarkerFile") << "removed exec marker '"<<mMarkerFileName<<"'"<< LL_ENDL;
		}
		else
		{
			LL_WARNS("MarkerFile") << "marker '"<<mMarkerFileName<<"' not open"<< LL_ENDL;
 		}

		if (mLogoutMarkerFile.getFileHandle())
		{
			mLogoutMarkerFile.close();
			LLAPRFile::remove( mLogoutMarkerFileName );
			LL_DEBUGS("MarkerFile") << "removed logout marker '"<<mLogoutMarkerFileName<<"'"<< LL_ENDL;
		}
		else
		{
			LL_WARNS("MarkerFile") << "logout marker '"<<mLogoutMarkerFileName<<"' not open"<< LL_ENDL;
		}
	}
	else
	{
		LL_WARNS("MarkerFile") << "leaving markers because this is a second instance" << LL_ENDL;
	}
}

void LLAppViewer::removeDumpDir()
{
    //Call this routine only on clean exit.  Crash reporter will clean up
    //its locking table for us.
    if (gDirUtilp->dumpDirExists()) // Check if dump dir was created this run
    {
        std::string dump_dir = gDirUtilp->getExpandedFilename(LL_PATH_DUMP, "");
        gDirUtilp->deleteDirAndContents(dump_dir);
    }

    if (mSecondInstance && !isError())
    {
        std::string log_filename = LLError::logFileName();
        LLError::logToFile("");
        LLFile::remove(log_filename);
    }
}

void LLAppViewer::forceQuit()
{
	LLApp::setQuitting();
}

//TODO: remove
void LLAppViewer::fastQuit(S32 error_code)
{
	// finish pending transfers
	flushLFSIO();
	// let sim know we're logging out
	sendLogoutRequest();
	// flush network buffers by shutting down messaging system
	end_messaging_system();
	// figure out the error code
	S32 final_error_code = error_code ? error_code : (S32)isError();
	// this isn't a crash
	removeMarkerFiles();
	// get outta here
	_exit(final_error_code);
}

void LLAppViewer::requestQuit()
{
	LL_INFOS() << "requestQuit" << LL_ENDL;

	LLViewerRegion* region = gAgent.getRegion();

	if( (LLStartUp::getStartupState() < STATE_STARTED) || !region )
	{
		// If we have a region, make some attempt to send a logout request first.
		// This prevents the halfway-logged-in avatar from hanging around inworld for a couple minutes.
		if(region)
		{
			sendLogoutRequest();
		}

		// Quit immediately
		forceQuit();
		return;
	}

	// Try to send metrics back to the grid
	metricsSend(!gDisconnected);

	// Try to send last batch of avatar rez metrics.
	if (!gDisconnected && isAgentAvatarValid())
	{
		gAgentAvatarp->updateAvatarRezMetrics(true); // force a last packet to be sent.
	}

	LLHUDEffectSpiral *effectp = (LLHUDEffectSpiral*)LLHUDManager::getInstance()->createViewerEffect(LLHUDObject::LL_HUD_EFFECT_POINT, TRUE);
	effectp->setPositionGlobal(gAgent.getPositionGlobal());
	effectp->setColor(LLColor4U(gAgent.getEffectColor()));
	LLHUDManager::getInstance()->sendEffects();
	effectp->markDead() ;//remove it.

	// Attempt to close all floaters that might be
	// editing things.
	if (gFloaterView)
	{
		// application is quitting
		gFloaterView->closeAllChildren(true);
	}

	// Send preferences once, when exiting
	bool include_preferences = true;
	send_viewer_stats(include_preferences);

	gLogoutTimer.reset();
	mQuitRequested = true;
}

static bool finish_quit(const LLSD& notification, const LLSD& response)
{
	S32 option = LLNotificationsUtil::getSelectedOption(notification, response);

	if (option == 0)
	{
		LLAppViewer::instance()->requestQuit();
	}
	return false;
}
static LLNotificationFunctorRegistration finish_quit_reg("ConfirmQuit", finish_quit);

void LLAppViewer::userQuit()
{
	LL_INFOS() << "User requested quit" << LL_ENDL;
	if (gDisconnected
		|| !gViewerWindow
		|| !gViewerWindow->getProgressView()
		|| gViewerWindow->getProgressView()->getVisible())
	{
		requestQuit();
	}
	else
	{
		LLNotificationsUtil::add("ConfirmQuit");
	}
}

static bool finish_early_exit(const LLSD& notification, const LLSD& response)
{
	LLAppViewer::instance()->forceQuit();
	return false;
}

void LLAppViewer::earlyExit(const std::string& name, const LLSD& substitutions)
{
   	LL_WARNS() << "app_early_exit: " << name << LL_ENDL;
	gDoDisconnect = TRUE;
	LLNotificationsUtil::add(name, substitutions, LLSD(), finish_early_exit);
}

// case where we need the viewer to exit without any need for notifications
void LLAppViewer::earlyExitNoNotify()
{
   	LL_WARNS() << "app_early_exit with no notification: " << LL_ENDL;
	gDoDisconnect = TRUE;
	finish_early_exit( LLSD(), LLSD() );
}

void LLAppViewer::abortQuit()
{
    LL_INFOS() << "abortQuit()" << LL_ENDL;
	mQuitRequested = false;
}

void LLAppViewer::migrateCacheDirectory()
{
#if LL_WINDOWS || LL_DARWIN
	// NOTE: (Nyx) as of 1.21, cache for mac is moving to /library/caches/SecondLife from
	// /library/application support/SecondLife/cache This should clear/delete the old dir.

	// As of 1.23 the Windows cache moved from
	//   C:\Documents and Settings\James\Application Support\SecondLife\cache
	// to
	//   C:\Documents and Settings\James\Local Settings\Application Support\SecondLife
	//
	// The Windows Vista equivalent is from
	//   C:\Users\James\AppData\Roaming\SecondLife\cache
	// to
	//   C:\Users\James\AppData\Local\SecondLife
	//
	// Note the absence of \cache on the second path.  James.

	// Only do this once per fresh install of this version.
	if (gSavedSettings.getBOOL("MigrateCacheDirectory"))
	{
		gSavedSettings.setBOOL("MigrateCacheDirectory", FALSE);

		std::string old_cache_dir = gDirUtilp->add(gDirUtilp->getOSUserAppDir(), "cache");
		std::string new_cache_dir = gDirUtilp->getCacheDir(true);

		if (gDirUtilp->fileExists(old_cache_dir))
		{
			LL_INFOS() << "Migrating cache from " << old_cache_dir << " to " << new_cache_dir << LL_ENDL;

			// Migrate inventory cache to avoid pain to inventory database after mass update
			S32 file_count = 0;
			std::string file_name;
			std::string mask = "*.*";

			LLDirIterator iter(old_cache_dir, mask);
			while (iter.next(file_name))
			{
				if (file_name == "." || file_name == "..") continue;
				std::string source_path = gDirUtilp->add(old_cache_dir, file_name);
				std::string dest_path = gDirUtilp->add(new_cache_dir, file_name);
				if (!LLFile::rename(source_path, dest_path))
				{
					file_count++;
				}
			}
			LL_INFOS() << "Moved " << file_count << " files" << LL_ENDL;

			// Nuke the old cache
			gDirUtilp->setCacheDir(old_cache_dir);
			purgeCache();
			gDirUtilp->setCacheDir(new_cache_dir);

#if LL_DARWIN
			// Clean up Mac files not deleted by removing *.*
			std::string ds_store = old_cache_dir + "/.DS_Store";
			if (gDirUtilp->fileExists(ds_store))
			{
				LLFile::remove(ds_store);
			}
#endif
			if (LLFile::rmdir(old_cache_dir) != 0)
			{
				LL_WARNS() << "could not delete old cache directory " << old_cache_dir << LL_ENDL;
			}
		}
	}
#endif // LL_WINDOWS || LL_DARWIN
}

//static
U32 LLAppViewer::getTextureCacheVersion()
{
	// Viewer texture cache version, change if the texture cache format changes.
	// 2021-03-10 Bumping up by one to help obviate texture cache issues with
	//            Simple Cache Viewer - see SL-14985 for more information
	//const U32 TEXTURE_CACHE_VERSION = 8;
	const U32 TEXTURE_CACHE_VERSION = 9;

	return TEXTURE_CACHE_VERSION ;
}

//static
U32 LLAppViewer::getDiskCacheVersion()
{
    // Viewer disk cache version intorduced in Simple Cache Viewer, change if the cache format changes.
    const U32 DISK_CACHE_VERSION = 1;

    return DISK_CACHE_VERSION ;
}

//static
U32 LLAppViewer::getObjectCacheVersion()
{
	// Viewer object cache version, change if object update
	// format changes. JC
	const U32 INDRA_OBJECT_CACHE_VERSION = 16;

	return INDRA_OBJECT_CACHE_VERSION;
}

bool LLAppViewer::initCache()
{
	mPurgeCache = false;
	BOOL read_only = mSecondInstance ? TRUE : FALSE;
	LLAppViewer::getTextureCache()->setReadOnly(read_only) ;
	LLVOCache::initParamSingleton(read_only);

	// initialize the new disk cache using saved settings
	const std::string cache_dir_name = gSavedSettings.getString("DiskCacheDirName");

	const U32 MB = 1024 * 1024;
    const uintmax_t MIN_CACHE_SIZE = 256 * MB;
	const uintmax_t MAX_CACHE_SIZE = 9984ll * MB;
    const uintmax_t setting_cache_total_size = uintmax_t(gSavedSettings.getU32("CacheSize")) * MB;
    const uintmax_t cache_total_size = llclamp(setting_cache_total_size, MIN_CACHE_SIZE, MAX_CACHE_SIZE);
    const F64 disk_cache_percent = gSavedSettings.getF32("DiskCachePercentOfTotal");
    const F64 texture_cache_percent = 100.0 - disk_cache_percent;

    // note that the maximum size of this cache is defined as a percentage of the 
    // total cache size - the 'CacheSize' pref - for all caches. 
    const uintmax_t disk_cache_size = uintmax_t(cache_total_size * disk_cache_percent / 100);
	const bool enable_cache_debug_info = gSavedSettings.getBOOL("EnableDiskCacheDebugInfo");

	bool texture_cache_mismatch = false;
    bool remove_vfs_files = false;
	if (gSavedSettings.getS32("LocalCacheVersion") != LLAppViewer::getTextureCacheVersion())
	{
		texture_cache_mismatch = true;
		if(!read_only)
		{
			gSavedSettings.setS32("LocalCacheVersion", LLAppViewer::getTextureCacheVersion());

            //texture cache version was bumped up in Simple Cache Viewer, and at this point old vfs files are not needed
            remove_vfs_files = true;   
		}
	}

	if(!read_only)
	{
		// Purge cache if user requested it
		if (gSavedSettings.getBOOL("PurgeCacheOnStartup") ||
			gSavedSettings.getBOOL("PurgeCacheOnNextStartup"))
		{
			LL_INFOS("AppCache") << "Startup cache purge requested: " << (gSavedSettings.getBOOL("PurgeCacheOnStartup") ? "ALWAYS" : "ONCE") << LL_ENDL;
			gSavedSettings.setBOOL("PurgeCacheOnNextStartup", false);
			mPurgeCache = true;
			// STORM-1141 force purgeAllTextures to get called to prevent a crash here. -brad
			texture_cache_mismatch = true;
		}

		// We have moved the location of the cache directory over time.
		migrateCacheDirectory();

		// Setup and verify the cache location
		std::string cache_location = gSavedSettings.getString("CacheLocation");
		std::string new_cache_location = gSavedSettings.getString("NewCacheLocation");
		if (new_cache_location != cache_location)
		{
			LL_INFOS("AppCache") << "Cache location changed, cache needs purging" << LL_ENDL;
			gDirUtilp->setCacheDir(gSavedSettings.getString("CacheLocation"));
			purgeCache(); // purge old cache
			gDirUtilp->deleteDirAndContents(gDirUtilp->getExpandedFilename(LL_PATH_CACHE, cache_dir_name));
			gSavedSettings.setString("CacheLocation", new_cache_location);
			gSavedSettings.setString("CacheLocationTopFolder", gDirUtilp->getBaseFileName(new_cache_location));
		}
	}

	if (!gDirUtilp->setCacheDir(gSavedSettings.getString("CacheLocation")))
	{
		LL_WARNS("AppCache") << "Unable to set cache location" << LL_ENDL;
		gSavedSettings.setString("CacheLocation", "");
		gSavedSettings.setString("CacheLocationTopFolder", "");
	}

	const std::string cache_dir = gDirUtilp->getExpandedFilename(LL_PATH_CACHE, cache_dir_name);
    LLDiskCache::initParamSingleton(cache_dir, disk_cache_size, enable_cache_debug_info);

	if (!read_only)
	{
        if (gSavedSettings.getS32("DiskCacheVersion") != LLAppViewer::getDiskCacheVersion())
        {
            LLDiskCache::getInstance()->clearCache();
            remove_vfs_files = true;
            gSavedSettings.setS32("DiskCacheVersion", LLAppViewer::getDiskCacheVersion());
        }

        if (remove_vfs_files)
        {
            LLDiskCache::getInstance()->removeOldVFSFiles();
        }
        
        if (mPurgeCache)
		{
		LLSplashScreen::update(LLTrans::getString("StartupClearingCache"));
		purgeCache();

			// clear the new C++ file system based cache
			LLDiskCache::getInstance()->clearCache();
	}
		else
		{
			// purge excessive files from the new file system based cache
			LLDiskCache::getInstance()->purge();
		}
	}
	LLAppViewer::getPurgeDiskCacheThread()->start();

	LLSplashScreen::update(LLTrans::getString("StartupInitializingTextureCache"));

	// Init the texture cache
    // Allocate the remaining percent which is not allocated to the disk cache
    const S64 texture_cache_size = S64(cache_total_size * texture_cache_percent / 100);

    LLAppViewer::getTextureCache()->initCache(LL_PATH_CACHE, texture_cache_size, texture_cache_mismatch);

	LLVOCache::getInstance()->initCache(LL_PATH_CACHE, gSavedSettings.getU32("CacheNumberOfRegionsForObjects"), getObjectCacheVersion());

    return true;
}

void LLAppViewer::addOnIdleCallback(const boost::function<void()>& cb)
{
	gMainloopWork.post(cb);
}

void LLAppViewer::loadKeyBindings()
{
	std::string key_bindings_file = gDirUtilp->getExpandedFilename(LL_PATH_USER_SETTINGS, "key_bindings.xml");
	if (!gDirUtilp->fileExists(key_bindings_file) || !gViewerInput.loadBindingsXML(key_bindings_file))
	{
		// Failed to load custom bindings, try default ones
		key_bindings_file = gDirUtilp->getExpandedFilename(LL_PATH_APP_SETTINGS, "key_bindings.xml");
		if (!gViewerInput.loadBindingsXML(key_bindings_file))
		{
			LL_ERRS("InitInfo") << "Unable to open default key bindings from " << key_bindings_file << LL_ENDL;
		}
	}
}

void LLAppViewer::purgeCache()
{
	LL_INFOS("AppCache") << "Purging Cache and Texture Cache..." << LL_ENDL;
	LLAppViewer::getTextureCache()->purgeCache(LL_PATH_CACHE);
	LLVOCache::getInstance()->removeCache(LL_PATH_CACHE);
	std::string browser_cache = gDirUtilp->getExpandedFilename(LL_PATH_CACHE, "cef_cache");
	if (LLFile::isdir(browser_cache))
	{
		// cef does not support clear_cache and clear_cookies, so clear what we can manually.
		gDirUtilp->deleteDirAndContents(browser_cache);
	}
	gDirUtilp->deleteFilesInDir(gDirUtilp->getExpandedFilename(LL_PATH_CACHE, ""), "*");
}

//purge cache immediately, do not wait until the next login.
void LLAppViewer::purgeCacheImmediate()
{
	LL_INFOS("AppCache") << "Purging Object Cache and Texture Cache immediately..." << LL_ENDL;
	LLAppViewer::getTextureCache()->purgeCache(LL_PATH_CACHE, false);
	LLVOCache::getInstance()->removeCache(LL_PATH_CACHE, true);
}

std::string LLAppViewer::getSecondLifeTitle() const
{
	return LLTrans::getString("APP_NAME");
}

std::string LLAppViewer::getWindowTitle() const
{
	return gWindowTitle;
}

// Callback from a dialog indicating user was logged out.
bool finish_disconnect(const LLSD& notification, const LLSD& response)
{
	S32 option = LLNotificationsUtil::getSelectedOption(notification, response);

	if (1 == option)
	{
        LLAppViewer::instance()->forceQuit();
	}
	return false;
}

// Callback from an early disconnect dialog, force an exit
bool finish_forced_disconnect(const LLSD& notification, const LLSD& response)
{
	LLAppViewer::instance()->forceQuit();
	return false;
}


void LLAppViewer::forceDisconnect(const std::string& mesg)
{
	if (gDoDisconnect)
    {
		// Already popped up one of these dialogs, don't
		// do this again.
		return;
    }

	// *TODO: Translate the message if possible
	std::string big_reason = LLAgent::sTeleportErrorMessages[mesg];
	if ( big_reason.size() == 0 )
	{
		big_reason = mesg;
	}

	LLSD args;
	gDoDisconnect = TRUE;

	if (LLStartUp::getStartupState() < STATE_STARTED)
	{
		// Tell users what happened
		args["ERROR_MESSAGE"] = big_reason;
		LLNotificationsUtil::add("ErrorMessage", args, LLSD(), &finish_forced_disconnect);
	}
	else
	{
		args["MESSAGE"] = big_reason;
		LLNotificationsUtil::add("YouHaveBeenLoggedOut", args, LLSD(), &finish_disconnect );
	}
}

void LLAppViewer::badNetworkHandler()
{
	// Dump the packet
	gMessageSystem->dumpPacketToLog();

	// Flush all of our caches on exit in the case of disconnect due to
	// invalid packets.

	mPurgeCacheOnExit = TRUE;

	std::ostringstream message;
	message <<
		"The viewer has detected mangled network data indicative\n"
		"of a bad upstream network connection or an incomplete\n"
		"local installation of " << LLAppViewer::instance()->getSecondLifeTitle() << ". \n"
		" \n"
		"Try uninstalling and reinstalling to see if this resolves \n"
		"the issue. \n"
		" \n"
		"If the problem continues, see the Tech Support FAQ at: \n"
		"www.secondlife.com/support";
	forceDisconnect(message.str());

	LLApp::instance()->writeMiniDump();
}

// This routine may get called more than once during the shutdown process.
// This can happen because we need to get the screenshot before the window
// is destroyed.
void LLAppViewer::saveFinalSnapshot()
{
	if (!mSavedFinalSnapshot)
	{
		gSavedSettings.setVector3d("FocusPosOnLogout", gAgentCamera.calcFocusPositionTargetGlobal());
		gSavedSettings.setVector3d("CameraPosOnLogout", gAgentCamera.calcCameraPositionTargetGlobal());
		gViewerWindow->setCursor(UI_CURSOR_WAIT);
		gAgentCamera.changeCameraToThirdPerson( FALSE );	// don't animate, need immediate switch
		gSavedSettings.setBOOL("ShowParcelOwners", FALSE);
		idle();

		std::string snap_filename = gDirUtilp->getLindenUserDir();
		snap_filename += gDirUtilp->getDirDelimiter();
		snap_filename += LLStartUp::getScreenLastFilename();
		// use full pixel dimensions of viewer window (not post-scale dimensions)
		gViewerWindow->saveSnapshot(snap_filename,
									gViewerWindow->getWindowWidthRaw(),
									gViewerWindow->getWindowHeightRaw(),
									FALSE,
									gSavedSettings.getBOOL("RenderHUDInSnapshot"),
									TRUE,
									LLSnapshotModel::SNAPSHOT_TYPE_COLOR,
									LLSnapshotModel::SNAPSHOT_FORMAT_PNG);
		mSavedFinalSnapshot = TRUE;

		if (gAgent.isInHomeRegion())
		{
			LLVector3d home;
			if (gAgent.getHomePosGlobal(&home) && dist_vec(home, gAgent.getPositionGlobal()) < 10)
			{
				// We are at home position or close to it, see if we need to create home screenshot
				// Notes:
				// 1. It might be beneficial to also replace home if file is too old
				// 2. This is far from best way/place to update screenshot since location might be not fully loaded,
				// but we don't have many options
				std::string snap_home = gDirUtilp->getLindenUserDir();
				snap_home += gDirUtilp->getDirDelimiter();
				snap_home += LLStartUp::getScreenHomeFilename();
				if (!gDirUtilp->fileExists(snap_home))
				{
					// We are at home position yet no home image exist, fix it
					LLFile::copy(snap_filename, snap_home);
				}
			}
		}
	}
}

void LLAppViewer::loadNameCache()
{
	// display names cache
	std::string filename =
		gDirUtilp->getExpandedFilename(LL_PATH_CACHE, "avatar_name_cache.xml");
	LL_INFOS("AvNameCache") << filename << LL_ENDL;
	llifstream name_cache_stream(filename.c_str());
	if(name_cache_stream.is_open())
	{
		if ( ! LLAvatarNameCache::getInstance()->importFile(name_cache_stream))
        {
            LL_WARNS("AppInit") << "removing invalid '" << filename << "'" << LL_ENDL;
            name_cache_stream.close();
            LLFile::remove(filename);
        }
	}

	if (!gCacheName) return;

	std::string name_cache;
	name_cache = gDirUtilp->getExpandedFilename(LL_PATH_CACHE, "name.cache");
	llifstream cache_file(name_cache.c_str());
	if(cache_file.is_open())
	{
		if(gCacheName->importFile(cache_file)) return;
	}
}

void LLAppViewer::saveNameCache()
{
	// display names cache
	std::string filename =
		gDirUtilp->getExpandedFilename(LL_PATH_CACHE, "avatar_name_cache.xml");
	llofstream name_cache_stream(filename.c_str());
	if(name_cache_stream.is_open())
	{
		LLAvatarNameCache::getInstance()->exportFile(name_cache_stream);
    }

    // real names cache
	if (gCacheName)
    {
        std::string name_cache;
        name_cache = gDirUtilp->getExpandedFilename(LL_PATH_CACHE, "name.cache");
        llofstream cache_file(name_cache.c_str());
        if(cache_file.is_open())
        {
            gCacheName->exportFile(cache_file);
        }
	}
}


/*!	@brief		This class is an LLFrameTimer that can be created with
				an elapsed time that starts counting up from the given value
				rather than 0.0.

				Otherwise it behaves the same way as LLFrameTimer.
*/
class LLFrameStatsTimer : public LLFrameTimer
{
public:
	LLFrameStatsTimer(F64 elapsed_already = 0.0)
		: LLFrameTimer()
		{
			mStartTime -= elapsed_already;
		}
};

static LLTrace::BlockTimerStatHandle FTM_AUDIO_UPDATE("Update Audio");
static LLTrace::BlockTimerStatHandle FTM_CLEANUP("Cleanup");
static LLTrace::BlockTimerStatHandle FTM_CLEANUP_DRAWABLES("Drawables");
static LLTrace::BlockTimerStatHandle FTM_CLEANUP_OBJECTS("Objects");
static LLTrace::BlockTimerStatHandle FTM_IDLE_CB("Idle Callbacks");
static LLTrace::BlockTimerStatHandle FTM_LOD_UPDATE("Update LOD");
static LLTrace::BlockTimerStatHandle FTM_OBJECTLIST_UPDATE("Update Objectlist");
static LLTrace::BlockTimerStatHandle FTM_REGION_UPDATE("Update Region");
static LLTrace::BlockTimerStatHandle FTM_WORLD_UPDATE("Update World");
static LLTrace::BlockTimerStatHandle FTM_NETWORK("Network");
static LLTrace::BlockTimerStatHandle FTM_AGENT_NETWORK("Agent Network");
static LLTrace::BlockTimerStatHandle FTM_VLMANAGER("VL Manager");
static LLTrace::BlockTimerStatHandle FTM_AGENT_POSITION("Agent Position");
static LLTrace::BlockTimerStatHandle FTM_HUD_EFFECTS("HUD Effects");

///////////////////////////////////////////////////////
// idle()
//
// Called every time the window is not doing anything.
// Receive packets, update statistics, and schedule a redisplay.
///////////////////////////////////////////////////////
void LLAppViewer::idle()
{
    LL_PROFILE_ZONE_SCOPED_CATEGORY_APP;
	pingMainloopTimeout("Main:Idle");

	// Update frame timers
	static LLTimer idle_timer;

	LLFrameTimer::updateFrameTime();
	LLFrameTimer::updateFrameCount();
	LLEventTimer::updateClass();
	// LLApp::stepFrame() performs the above three calls plus mRunner.run().
	// Not sure why we don't call stepFrame() here, except that LLRunner seems
	// completely redundant with LLEventTimer.
	LLNotificationsUI::LLToast::updateClass();
	LLSmoothInterpolation::updateInterpolants();
	LLMortician::updateClass();
	LLFilePickerThread::clearDead();  //calls LLFilePickerThread::notify()
	LLDirPickerThread::clearDead();
	F32 dt_raw = idle_timer.getElapsedTimeAndResetF32();

    LLGLTFMaterialList::flushUpdates();

	// Service the WorkQueue we use for replies from worker threads.
	// Use function statics for the timeslice setting so we only have to fetch
	// and convert MainWorkTime once.
	static F32 MainWorkTimeRaw = gSavedSettings.getF32("MainWorkTime");
	static F32Milliseconds MainWorkTimeMs(MainWorkTimeRaw);
	// MainWorkTime is specified in fractional milliseconds, but std::chrono
	// uses integer representations. What if we want less than a microsecond?
	// Use nanoseconds. We're very sure we will never need to specify a
	// MainWorkTime that would be larger than we could express in
	// std::chrono::nanoseconds.
	static std::chrono::nanoseconds MainWorkTimeNanoSec{
		std::chrono::nanoseconds::rep(MainWorkTimeMs.value() * 1000000)};
	gMainloopWork.runFor(MainWorkTimeNanoSec);

	// Cap out-of-control frame times
	// Too low because in menus, swapping, debugger, etc.
	// Too high because idle called with no objects in view, etc.
	const F32 MIN_FRAME_RATE = 1.f;
	const F32 MAX_FRAME_RATE = 200.f;

	F32 frame_rate_clamped = 1.f / dt_raw;
	frame_rate_clamped = llclamp(frame_rate_clamped, MIN_FRAME_RATE, MAX_FRAME_RATE);
	gFrameDTClamped = 1.f / frame_rate_clamped;

	// Global frame timer
	// Smoothly weight toward current frame
	gFPSClamped = (frame_rate_clamped + (4.f * gFPSClamped)) / 5.f;

	F32 qas = gSavedSettings.getF32("QuitAfterSeconds");
	if (qas > 0.f)
	{
		if (gRenderStartTime.getElapsedTimeF32() > qas)
		{
			LL_INFOS() << "Quitting after " << qas << " seconds. See setting \"QuitAfterSeconds\"." << LL_ENDL;
			LLAppViewer::instance()->forceQuit();
		}
	}

	// Must wait until both have avatar object and mute list, so poll
	// here.
	LLIMProcessing::requestOfflineMessages();

	///////////////////////////////////
	//
	// Special case idle if still starting up
	//
	if (LLStartUp::getStartupState() < STATE_STARTED)
	{
		// Skip rest if idle startup returns false (essentially, no world yet)
		gGLActive = TRUE;
		if (!idle_startup())
		{
			gGLActive = FALSE;
			return;
		}
		gGLActive = FALSE;
	}


    F32 yaw = 0.f;				// radians

	if (!gDisconnected)
	{
		LL_PROFILE_ZONE_NAMED_CATEGORY_NETWORK("network"); //LL_RECORD_BLOCK_TIME(FTM_NETWORK);
		// Update spaceserver timeinfo
	    LLWorld::getInstance()->setSpaceTimeUSec(LLWorld::getInstance()->getSpaceTimeUSec() + LLUnits::Seconds::fromValue(dt_raw));


	    //////////////////////////////////////
	    //
	    // Update simulator agent state
	    //

		if (gSavedSettings.getBOOL("RotateRight"))
		{
			gAgent.moveYaw(-1.f);
		}

		{
            LL_PROFILE_ZONE_NAMED_CATEGORY_APP("Autopilot");
			// Handle automatic walking towards points
			gAgentPilot.updateTarget();
			gAgent.autoPilot(&yaw);
		}

		static LLFrameTimer agent_update_timer;

		// When appropriate, update agent location to the simulator.
		F32 agent_update_time = agent_update_timer.getElapsedTimeF32();
		F32 agent_force_update_time = mLastAgentForceUpdate + agent_update_time;
		BOOL force_update = gAgent.controlFlagsDirty()
							|| (mLastAgentControlFlags != gAgent.getControlFlags())
							|| (agent_force_update_time > (1.0f / (F32) AGENT_FORCE_UPDATES_PER_SECOND));
		if (force_update || (agent_update_time > (1.0f / (F32) AGENT_UPDATES_PER_SECOND)))
		{
			LL_PROFILE_ZONE_SCOPED_CATEGORY_NETWORK;
			// Send avatar and camera info
			mLastAgentControlFlags = gAgent.getControlFlags();
			mLastAgentForceUpdate = force_update ? 0 : agent_force_update_time;
			send_agent_update(force_update);
			agent_update_timer.reset();
		}
	}

	//////////////////////////////////////
	//
	// Manage statistics
	//
	//
	{
		// Initialize the viewer_stats_timer with an already elapsed time
		// of SEND_STATS_PERIOD so that the initial stats report will
		// be sent immediately.
		static LLFrameStatsTimer viewer_stats_timer(SEND_STATS_PERIOD);

		// Update session stats every large chunk of time
		// *FIX: (?) SAMANTHA
		if (viewer_stats_timer.getElapsedTimeF32() >= SEND_STATS_PERIOD && !gDisconnected)
		{
			LL_INFOS() << "Transmitting sessions stats" << LL_ENDL;
			bool include_preferences = false;
			send_viewer_stats(include_preferences);
			viewer_stats_timer.reset();
		}

		// Print the object debugging stats
		static LLFrameTimer object_debug_timer;
		if (object_debug_timer.getElapsedTimeF32() > 5.f)
		{
			object_debug_timer.reset();
			if (gObjectList.mNumDeadObjectUpdates)
			{
				LL_INFOS() << "Dead object updates: " << gObjectList.mNumDeadObjectUpdates << LL_ENDL;
				gObjectList.mNumDeadObjectUpdates = 0;
			}
			if (gObjectList.mNumUnknownUpdates)
			{
				LL_INFOS() << "Unknown object updates: " << gObjectList.mNumUnknownUpdates << LL_ENDL;
				gObjectList.mNumUnknownUpdates = 0;
			}

		}
	}

	if (!gDisconnected)
	{
        LL_PROFILE_ZONE_NAMED_CATEGORY_DISPLAY("Network");

	    ////////////////////////////////////////////////
	    //
	    // Network processing
	    //
	    // NOTE: Starting at this point, we may still have pointers to "dead" objects
	    // floating throughout the various object lists.
	    //
		idleNameCache();
		idleNetwork();


		// Check for away from keyboard, kick idle agents.
		idle_afk_check();

		//  Update statistics for this frame
		update_statistics();
	}

	////////////////////////////////////////
	//
	// Handle the regular UI idle callbacks as well as
	// hover callbacks
	//

#ifdef LL_DARWIN
	if (!mQuitRequested)  //MAINT-4243
#endif
	{
// 		LL_RECORD_BLOCK_TIME(FTM_IDLE_CB);

		// Do event notifications if necessary.  Yes, we may want to move this elsewhere.
		gEventNotifier.update();

		gIdleCallbacks.callFunctions();
		gInventory.idleNotifyObservers();
		LLAvatarTracker::instance().idleNotifyObservers();
	}

	// Metrics logging (LLViewerAssetStats, etc.)
	{
		static LLTimer report_interval;

		// *TODO:  Add configuration controls for this
		F32 seconds = report_interval.getElapsedTimeF32();
		if (seconds >= app_metrics_interval)
		{
			metricsSend(! gDisconnected);
			report_interval.reset();
		}
	}


    // Update layonts, handle mouse events, tooltips, e t c
    // updateUI() needs to be called even in case viewer disconected
    // since related notification still needs handling and allows
    // opening chat.
    gViewerWindow->updateUI();

	if (gDisconnected)
    {
		return;
    }

	if (gTeleportDisplay)
    {
		return;
    }

	///////////////////////////////////////
	// Agent and camera movement
	//
	LLCoordGL current_mouse = gViewerWindow->getCurrentMouse();

	{
		// After agent and camera moved, figure out if we need to
		// deselect objects.
		LLSelectMgr::getInstance()->deselectAllIfTooFar();

	}

	{
		// Handle pending gesture processing
		LL_RECORD_BLOCK_TIME(FTM_AGENT_POSITION);
		LLGestureMgr::instance().update();

		gAgent.updateAgentPosition(gFrameDTClamped, yaw, current_mouse.mX, current_mouse.mY);
	}

	{
		LL_RECORD_BLOCK_TIME(FTM_OBJECTLIST_UPDATE);

        if (!(logoutRequestSent() && hasSavedFinalSnapshot()))
		{
			gObjectList.update(gAgent);
		}
	}

	//////////////////////////////////////
	//
	// Deletes objects...
	// Has to be done after doing idleUpdates (which can kill objects)
	//

	{
		LL_RECORD_BLOCK_TIME(FTM_CLEANUP);
		{
			LL_RECORD_BLOCK_TIME(FTM_CLEANUP_OBJECTS);
			gObjectList.cleanDeadObjects();
		}
		{
			LL_RECORD_BLOCK_TIME(FTM_CLEANUP_DRAWABLES);
			LLDrawable::cleanupDeadDrawables();
		}
	}

	//
	// After this point, in theory we should never see a dead object
	// in the various object/drawable lists.
	//

	//////////////////////////////////////
	//
	// Update/send HUD effects
	//
	// At this point, HUD effects may clean up some references to
	// dead objects.
	//

	{
		LL_RECORD_BLOCK_TIME(FTM_HUD_EFFECTS);
		LLSelectMgr::getInstance()->updateEffects();
		LLHUDManager::getInstance()->cleanupEffects();
		LLHUDManager::getInstance()->sendEffects();
	}

	////////////////////////////////////////
	//
	// Unpack layer data that we've received
	//

	{
		LL_RECORD_BLOCK_TIME(FTM_NETWORK);
		gVLManager.unpackData();
	}

	/////////////////////////
	//
	// Update surfaces, and surface textures as well.
	//

	LLWorld::getInstance()->updateVisibilities();
	{
		const F32 max_region_update_time = .001f; // 1ms
		LL_RECORD_BLOCK_TIME(FTM_REGION_UPDATE);
		LLWorld::getInstance()->updateRegions(max_region_update_time);
	}

	/////////////////////////
	//
	// Update weather effects
	//

	// Update wind vector
	LLVector3 wind_position_region;
	static LLVector3 average_wind;

	LLViewerRegion *regionp;
	regionp = LLWorld::getInstance()->resolveRegionGlobal(wind_position_region, gAgent.getPositionGlobal());	// puts agent's local coords into wind_position
	if (regionp)
	{
		gWindVec = regionp->mWind.getVelocity(wind_position_region);

		// Compute average wind and use to drive motion of water

		average_wind = regionp->mWind.getAverage();
		gSky.setWind(average_wind);
		//LLVOWater::setWind(average_wind);
	}
	else
	{
		gWindVec.setVec(0.0f, 0.0f, 0.0f);
	}

	//////////////////////////////////////
	//
	// Sort and cull in the new renderer are moved to pipeline.cpp
	// Here, particles are updated and drawables are moved.
	//

	{
		LL_PROFILE_ZONE_NAMED_CATEGORY_APP("world update"); //LL_RECORD_BLOCK_TIME(FTM_WORLD_UPDATE);
		gPipeline.updateMove();
	}

	LLWorld::getInstance()->updateParticles();

	if (gAgentPilot.isPlaying() && gAgentPilot.getOverrideCamera())
	{
		gAgentPilot.moveCamera();
	}
	else if (LLViewerJoystick::getInstance()->getOverrideCamera())
	{
		LLViewerJoystick::getInstance()->moveFlycam();
	}
	else
	{
		if (LLToolMgr::getInstance()->inBuildMode())
		{
			LLViewerJoystick::getInstance()->moveObjects();
		}

		gAgentCamera.updateCamera();
	}

	// update media focus
	LLViewerMediaFocus::getInstance()->update();

	// Update marketplace
	LLMarketplaceInventoryImporter::update();
	LLMarketplaceInventoryNotifications::update();

	// objects and camera should be in sync, do LOD calculations now
	{
		LL_RECORD_BLOCK_TIME(FTM_LOD_UPDATE);
		gObjectList.updateApparentAngles(gAgent);
	}

	// Update AV render info
	LLAvatarRenderInfoAccountant::getInstance()->idle();

	{
		LL_PROFILE_ZONE_NAMED_CATEGORY_APP("audio update"); //LL_RECORD_BLOCK_TIME(FTM_AUDIO_UPDATE);

		if (gAudiop)
		{
		    audio_update_volume(false);
			audio_update_listener();
			audio_update_wind(false);

			// this line actually commits the changes we've made to source positions, etc.
			gAudiop->idle();
		}
	}

	// Handle shutdown process, for example,
	// wait for floaters to close, send quit message,
	// forcibly quit if it has taken too long
	if (mQuitRequested)
	{
		gGLActive = TRUE;
		idleShutdown();
	}
}

void LLAppViewer::idleShutdown()
{
	// Wait for all modal alerts to get resolved
	if (LLModalDialog::activeCount() > 0)
	{
		return;
	}

	// close IM interface
	if(gIMMgr)
	{
		gIMMgr->disconnectAllSessions();
	}

	// Wait for all floaters to get resolved
	if (gFloaterView
		&& !gFloaterView->allChildrenClosed())
	{
		return;
	}




	// ProductEngine: Try moving this code to where we shut down sTextureCache in cleanup()
	// *TODO: ugly
	static bool saved_teleport_history = false;
	if (!saved_teleport_history)
	{
		saved_teleport_history = true;
		LLTeleportHistory::getInstance()->dump();
		LLLocationHistory::getInstance()->save(); // *TODO: find a better place for doing this
		return;
	}

	static bool saved_snapshot = false;
	if (!saved_snapshot)
	{
		saved_snapshot = true;
		saveFinalSnapshot();
		return;
	}

	const F32 SHUTDOWN_UPLOAD_SAVE_TIME = 5.f;

	S32 pending_uploads = gAssetStorage->getNumPendingUploads();
	if (pending_uploads > 0
		&& gLogoutTimer.getElapsedTimeF32() < SHUTDOWN_UPLOAD_SAVE_TIME
		&& !logoutRequestSent())
	{
		static S32 total_uploads = 0;
		// Sometimes total upload count can change during logout.
		total_uploads = llmax(total_uploads, pending_uploads);
		gViewerWindow->setShowProgress(TRUE);
		S32 finished_uploads = total_uploads - pending_uploads;
		F32 percent = 100.f * finished_uploads / total_uploads;
		gViewerWindow->setProgressPercent(percent);
		gViewerWindow->setProgressString(LLTrans::getString("SavingSettings"));
		return;
	}

	if (gPendingMetricsUploads > 0
		&& gLogoutTimer.getElapsedTimeF32() < SHUTDOWN_UPLOAD_SAVE_TIME
		&& !logoutRequestSent())
	{
		return;
	}

	// All floaters are closed.  Tell server we want to quit.
	if( !logoutRequestSent() )
	{
		sendLogoutRequest();

		// Wait for a LogoutReply message
		gViewerWindow->setShowProgress(TRUE);
		gViewerWindow->setProgressPercent(100.f);
		gViewerWindow->setProgressString(LLTrans::getString("LoggingOut"));
		return;
	}

	// Make sure that we quit if we haven't received a reply from the server.
	if( logoutRequestSent()
		&& gLogoutTimer.getElapsedTimeF32() > gLogoutMaxTime )
	{
		forceQuit();
		return;
	}
}

void LLAppViewer::sendLogoutRequest()
{
	if(!mLogoutRequestSent && gMessageSystem)
	{
		//Set internal status variables and marker files before actually starting the logout process
		gLogoutInProgress = TRUE;
		if (!mSecondInstance)
		{
			mLogoutMarkerFileName = gDirUtilp->getExpandedFilename(LL_PATH_LOGS,LOGOUT_MARKER_FILE_NAME);

			mLogoutMarkerFile.open(mLogoutMarkerFileName, LL_APR_WB);
			if (mLogoutMarkerFile.getFileHandle())
			{
				LL_INFOS("MarkerFile") << "Created logout marker file '"<< mLogoutMarkerFileName << "' " << LL_ENDL;
				recordMarkerVersion(mLogoutMarkerFile);
			}
			else
			{
				LL_WARNS("MarkerFile") << "Cannot create logout marker file " << mLogoutMarkerFileName << LL_ENDL;
			}
		}
		else
		{
			LL_INFOS("MarkerFile") << "Did not logout marker file because this is a second instance" << LL_ENDL;
		}

		LLMessageSystem* msg = gMessageSystem;
		msg->newMessageFast(_PREHASH_LogoutRequest);
		msg->nextBlockFast(_PREHASH_AgentData);
		msg->addUUIDFast(_PREHASH_AgentID, gAgent.getID() );
		msg->addUUIDFast(_PREHASH_SessionID, gAgent.getSessionID());
		gAgent.sendReliableMessage();

		gLogoutTimer.reset();
		gLogoutMaxTime = LOGOUT_REQUEST_TIME;
		mLogoutRequestSent = TRUE;

		if(LLVoiceClient::instanceExists())
		{
			LLVoiceClient::getInstance()->leaveChannel();
		}
	}
}

void LLAppViewer::updateNameLookupUrl(const LLViewerRegion * regionp)
{
    if (!regionp || !regionp->capabilitiesReceived())
    {
        return;
    }

    LLAvatarNameCache *name_cache = LLAvatarNameCache::getInstance();
    bool had_capability = LLAvatarNameCache::getInstance()->hasNameLookupURL();
    std::string name_lookup_url;
    name_lookup_url.reserve(128); // avoid a memory allocation below
    name_lookup_url = regionp->getCapability("GetDisplayNames");
    bool have_capability = !name_lookup_url.empty();
    if (have_capability)
    {
        // we have support for display names, use it
        U32 url_size = name_lookup_url.size();
        // capabilities require URLs with slashes before query params:
        // https://<host>:<port>/cap/<uuid>/?ids=<blah>
        // but the caps are granted like:
        // https://<host>:<port>/cap/<uuid>
        if (url_size > 0 && name_lookup_url[url_size - 1] != '/')
        {
            name_lookup_url += '/';
        }
        name_cache->setNameLookupURL(name_lookup_url);
    }
    else
    {
        // Display names not available on this region
        name_cache->setNameLookupURL(std::string());
    }

    // Error recovery - did we change state?
    if (had_capability != have_capability)
    {
        // name tags are persistant on screen, so make sure they refresh
        LLVOAvatar::invalidateNameTags();
    }
}

void LLAppViewer::idleNameCache()
{
	// Neither old nor new name cache can function before agent has a region
	LLViewerRegion* region = gAgent.getRegion();
    if (!region)
    {
        return;
    }

	// deal with any queued name requests and replies.
	gCacheName->processPending();

	// Can't run the new cache until we have the list of capabilities
	// for the agent region, and can therefore decide whether to use
	// display names or fall back to the old name system.
    if (!region->capabilitiesReceived())
    {
        return;
    }

    LLAvatarNameCache::getInstance()->idle();
}

//
// Handle messages, and all message related stuff
//

#define TIME_THROTTLE_MESSAGES

#ifdef TIME_THROTTLE_MESSAGES
#define CHECK_MESSAGES_DEFAULT_MAX_TIME .020f // 50 ms = 50 fps (just for messages!)
static F32 CheckMessagesMaxTime = CHECK_MESSAGES_DEFAULT_MAX_TIME;
#endif

static LLTrace::BlockTimerStatHandle FTM_IDLE_NETWORK("Idle Network");
static LLTrace::BlockTimerStatHandle FTM_MESSAGE_ACKS("Message Acks");
static LLTrace::BlockTimerStatHandle FTM_RETRANSMIT("Retransmit");
static LLTrace::BlockTimerStatHandle FTM_TIMEOUT_CHECK("Timeout Check");
static LLTrace::BlockTimerStatHandle FTM_DYNAMIC_THROTTLE("Dynamic Throttle");
static LLTrace::BlockTimerStatHandle FTM_CHECK_REGION_CIRCUIT("Check Region Circuit");

void LLAppViewer::idleNetwork()
{
    LL_PROFILE_ZONE_SCOPED_CATEGORY_NETWORK;
	pingMainloopTimeout("idleNetwork");

	gObjectList.mNumNewObjects = 0;
	S32 total_decoded = 0;

	if (!gSavedSettings.getBOOL("SpeedTest"))
	{
		LL_PROFILE_ZONE_NAMED_CATEGORY_NETWORK("idle network"); //LL_RECORD_BLOCK_TIME(FTM_IDLE_NETWORK); // decode

		LLTimer check_message_timer;
		//  Read all available packets from network
		const S64 frame_count = gFrameCount;  // U32->S64
		F32 total_time = 0.0f;

		{
			LockMessageChecker lmc(gMessageSystem);
			while (lmc.checkAllMessages(frame_count, gServicePump))
			{
				if (gDoDisconnect)
				{
					// We're disconnecting, don't process any more messages from the server
					// We're usually disconnecting due to either network corruption or a
					// server going down, so this is OK.
					break;
				}

				total_decoded++;
				gPacketsIn++;

				if (total_decoded > MESSAGE_MAX_PER_FRAME)
				{
					break;
				}

#ifdef TIME_THROTTLE_MESSAGES
				// Prevent slow packets from completely destroying the frame rate.
				// This usually happens due to clumps of avatars taking huge amount
				// of network processing time (which needs to be fixed, but this is
				// a good limit anyway).
				total_time = check_message_timer.getElapsedTimeF32();
				if (total_time >= CheckMessagesMaxTime)
					break;
#endif
			}

			// Handle per-frame message system processing.
			lmc.processAcks(gSavedSettings.getF32("AckCollectTime"));
		}

#ifdef TIME_THROTTLE_MESSAGES
		if (total_time >= CheckMessagesMaxTime)
		{
			// Increase CheckMessagesMaxTime so that we will eventually catch up
			CheckMessagesMaxTime *= 1.035f; // 3.5% ~= x2 in 20 frames, ~8x in 60 frames
		}
		else
		{
			// Reset CheckMessagesMaxTime to default value
			CheckMessagesMaxTime = CHECK_MESSAGES_DEFAULT_MAX_TIME;
		}
#endif



		// we want to clear the control after sending out all necessary agent updates
		gAgent.resetControlFlags();

		// Decode enqueued messages...
		S32 remaining_possible_decodes = MESSAGE_MAX_PER_FRAME - total_decoded;

		if( remaining_possible_decodes <= 0 )
		{
			LL_INFOS() << "Maxed out number of messages per frame at " << MESSAGE_MAX_PER_FRAME << LL_ENDL;
		}

		if (gPrintMessagesThisFrame)
		{
			LL_INFOS() << "Decoded " << total_decoded << " msgs this frame!" << LL_ENDL;
			gPrintMessagesThisFrame = FALSE;
		}
	}
	add(LLStatViewer::NUM_NEW_OBJECTS, gObjectList.mNumNewObjects);

	// Retransmit unacknowledged packets.
	gXferManager->retransmitUnackedPackets();
	gAssetStorage->checkForTimeouts();
	gViewerThrottle.updateDynamicThrottle();

	// Check that the circuit between the viewer and the agent's current
	// region is still alive
	LLViewerRegion *agent_region = gAgent.getRegion();
	if (agent_region && (LLStartUp::getStartupState()==STATE_STARTED))
	{
		LLUUID this_region_id = agent_region->getRegionID();
		bool this_region_alive = agent_region->isAlive();
		if ((mAgentRegionLastAlive && !this_region_alive) // newly dead
		    && (mAgentRegionLastID == this_region_id)) // same region
		{
			forceDisconnect(LLTrans::getString("AgentLostConnection"));
		}
		mAgentRegionLastID = this_region_id;
		mAgentRegionLastAlive = this_region_alive;
	}
}

void LLAppViewer::disconnectViewer()
{
	if (gDisconnected)
	{
		return;
	}
	//
	// Cleanup after quitting.
	//
	// Save snapshot for next time, if we made it through initialization

	LL_INFOS() << "Disconnecting viewer!" << LL_ENDL;

	// Dump our frame statistics

	// Remember if we were flying
	gSavedSettings.setBOOL("FlyingAtExit", gAgent.getFlying() );

	// Un-minimize all windows so they don't get saved minimized
	if (gFloaterView)
	{
		gFloaterView->restoreAll();
	}

	if (LLSelectMgr::instanceExists())
	{
		LLSelectMgr::getInstance()->deselectAll();
	}

	// save inventory if appropriate
    if (gInventory.isInventoryUsable()
        && gAgent.getID().notNull()) // Shouldn't be null at this stage
    {
        gInventory.cache(gInventory.getRootFolderID(), gAgent.getID());
        if (gInventory.getLibraryRootFolderID().notNull()
            && gInventory.getLibraryOwnerID().notNull()
            && !mSecondInstance) // agent is unique, library isn't
        {
            gInventory.cache(
                gInventory.getLibraryRootFolderID(),
                gInventory.getLibraryOwnerID());
        }
    }

	saveNameCache();
	if (LLExperienceCache::instanceExists())
	{
		// TODO: LLExperienceCache::cleanup() logic should be moved to
		// cleanupSingleton().
		LLExperienceCache::instance().cleanup();
	}

	// close inventory interface, close all windows
	LLSidepanelInventory::cleanup();

	gAgentWearables.cleanup();
	gAgentCamera.cleanup();
	// Also writes cached agent settings to gSavedSettings
	gAgent.cleanup();

	// This is where we used to call gObjectList.destroy() and then delete gWorldp.
	// Now we just ask the LLWorld singleton to cleanly shut down.
	if(LLWorld::instanceExists())
	{
		LLWorld::getInstance()->resetClass();
	}
	LLVOCache::deleteSingleton();

	// call all self-registered classes
	LLDestroyClassList::instance().fireCallbacks();

	cleanup_xfer_manager();
	gDisconnected = TRUE;

	// Pass the connection state to LLUrlEntryParcel not to attempt
	// parcel info requests while disconnected.
	LLUrlEntryParcel::setDisconnected(gDisconnected);
}

void LLAppViewer::forceErrorLLError()
{
   	LL_ERRS() << "This is a deliberate llerror" << LL_ENDL;
}

void LLAppViewer::forceErrorBreakpoint()
{
   	LL_WARNS() << "Forcing a deliberate breakpoint" << LL_ENDL;
#ifdef LL_WINDOWS
    DebugBreak();
#else
    asm ("int $3");
#endif
    return;
}

void LLAppViewer::forceErrorBadMemoryAccess()
{
   	LL_WARNS() << "Forcing a deliberate bad memory access" << LL_ENDL;
    S32* crash = NULL;
    *crash = 0xDEADBEEF;
    return;
}

void LLAppViewer::forceErrorInfiniteLoop()
{
   	LL_WARNS() << "Forcing a deliberate infinite loop" << LL_ENDL;
    while(true)
    {
        ;
    }
    return;
}

void LLAppViewer::forceErrorSoftwareException()
{
   	LL_WARNS() << "Forcing a deliberate exception" << LL_ENDL;
    LLTHROW(LLException("User selected Force Software Exception"));
}

void LLAppViewer::forceErrorDriverCrash()
{
   	LL_WARNS() << "Forcing a deliberate driver crash" << LL_ENDL;
	glDeleteTextures(1, NULL);
}

void LLAppViewer::forceErrorCoroutineCrash()
{
    LL_WARNS() << "Forcing a crash in LLCoros" << LL_ENDL;
    LLCoros::instance().launch("LLAppViewer::crashyCoro", [] {throw LLException("A deliberate crash from LLCoros"); });
}

void LLAppViewer::forceErrorThreadCrash()
{
    class LLCrashTestThread : public LLThread
    {
    public:

        LLCrashTestThread() : LLThread("Crash logging test thread")
        {
        }

        void run()
        {
            LL_ERRS() << "This is a deliberate llerror in thread" << LL_ENDL;
        }
    };

    LL_WARNS() << "This is a deliberate crash in a thread" << LL_ENDL;
    LLCrashTestThread *thread = new LLCrashTestThread();
    thread->start();
}

void LLAppViewer::initMainloopTimeout(const std::string& state, F32 secs)
{
	if(!mMainloopTimeout)
	{
		mMainloopTimeout = new LLWatchdogTimeout();
		resumeMainloopTimeout(state, secs);
	}
}

void LLAppViewer::destroyMainloopTimeout()
{
	if(mMainloopTimeout)
	{
		delete mMainloopTimeout;
		mMainloopTimeout = NULL;
	}
}

void LLAppViewer::resumeMainloopTimeout(const std::string& state, F32 secs)
{
	if(mMainloopTimeout)
	{
		if(secs < 0.0f)
		{
			static LLCachedControl<F32> mainloop_timeout(gSavedSettings, "MainloopTimeoutDefault", 60);
			secs = mainloop_timeout;
		}

		mMainloopTimeout->setTimeout(secs);
		mMainloopTimeout->start(state);
	}
}

void LLAppViewer::pauseMainloopTimeout()
{
	if(mMainloopTimeout)
	{
		mMainloopTimeout->stop();
	}
}

void LLAppViewer::pingMainloopTimeout(const std::string& state, F32 secs)
{
	if(mMainloopTimeout)
	{
		if(secs < 0.0f)
		{
			static LLCachedControl<F32> mainloop_timeout(gSavedSettings, "MainloopTimeoutDefault", 60);
			secs = mainloop_timeout;
		}

		mMainloopTimeout->setTimeout(secs);
		mMainloopTimeout->ping(state);
	}
}

void LLAppViewer::handleLoginComplete()
{
	gLoggedInTime.start();
	initMainloopTimeout("Mainloop Init");

	// Store some data to DebugInfo in case of a freeze.
	gDebugInfo["ClientInfo"]["Name"] = LLVersionInfo::instance().getChannel();

	gDebugInfo["ClientInfo"]["MajorVersion"] = LLVersionInfo::instance().getMajor();
	gDebugInfo["ClientInfo"]["MinorVersion"] = LLVersionInfo::instance().getMinor();
	gDebugInfo["ClientInfo"]["PatchVersion"] = LLVersionInfo::instance().getPatch();
	gDebugInfo["ClientInfo"]["BuildVersion"] = LLVersionInfo::instance().getBuild();

	LLParcel* parcel = LLViewerParcelMgr::getInstance()->getAgentParcel();
	if ( parcel && parcel->getMusicURL()[0])
	{
		gDebugInfo["ParcelMusicURL"] = parcel->getMusicURL();
	}
	if ( parcel && parcel->getMediaURL()[0])
	{
		gDebugInfo["ParcelMediaURL"] = parcel->getMediaURL();
	}

	gDebugInfo["SettingsFilename"] = gSavedSettings.getString("ClientSettingsFile");
	gDebugInfo["CAFilename"] = gDirUtilp->getCAFile();
	gDebugInfo["ViewerExePath"] = gDirUtilp->getExecutablePathAndName();
	gDebugInfo["CurrentPath"] = gDirUtilp->getCurPath();

	if(gAgent.getRegion())
	{
		gDebugInfo["CurrentSimHost"] = gAgent.getRegion()->getSimHostName();
		gDebugInfo["CurrentRegion"] = gAgent.getRegion()->getName();
	}

	if(LLAppViewer::instance()->mMainloopTimeout)
	{
		gDebugInfo["MainloopTimeoutState"] = LLAppViewer::instance()->mMainloopTimeout->getState();
	}

	mOnLoginCompleted();

	writeDebugInfo();

	// we logged in successfully, so save settings on logout
	LL_INFOS() << "Login successful, per account settings will be saved on log out." << LL_ENDL;
	mSavePerAccountSettings=true;
}

//virtual
void LLAppViewer::setMasterSystemAudioMute(bool mute)
{
	gSavedSettings.setBOOL("MuteAudio", mute);
}

//virtual
bool LLAppViewer::getMasterSystemAudioMute()
{
	return gSavedSettings.getBOOL("MuteAudio");
}

//----------------------------------------------------------------------------
// Metrics-related methods (static and otherwise)
//----------------------------------------------------------------------------

/**
 * LLViewerAssetStats collects data on a per-region (as defined by the agent's
 * location) so we need to tell it about region changes which become a kind of
 * hidden variable/global state in the collectors.  For collectors not running
 * on the main thread, we need to send a message to move the data over safely
 * and cheaply (amortized over a run).
 */
void LLAppViewer::metricsUpdateRegion(U64 region_handle)
{
	if (0 != region_handle)
	{
		LLViewerAssetStatsFF::set_region(region_handle);
	}
}

/**
 * Attempts to start a multi-threaded metrics report to be sent back to
 * the grid for consumption.
 */
void LLAppViewer::metricsSend(bool enable_reporting)
{
	if (! gViewerAssetStats)
		return;

	if (LLAppViewer::sTextureFetch)
	{
		LLViewerRegion * regionp = gAgent.getRegion();

		if (enable_reporting && regionp)
		{
			std::string	caps_url = regionp->getCapability("ViewerMetrics");

            LLSD sd = gViewerAssetStats->asLLSD(true);

			// Send a report request into 'thread1' to get the rest of the data
			// and provide some additional parameters while here.
			LLAppViewer::sTextureFetch->commandSendMetrics(caps_url,
														   gAgentSessionID,
														   gAgentID,
														   sd);
		}
		else
		{
			LLAppViewer::sTextureFetch->commandDataBreak();
		}
	}

	// Reset even if we can't report.  Rather than gather up a huge chunk of
	// data, we'll keep to our sampling interval and retain the data
	// resolution in time.
	gViewerAssetStats->restart();
}
<|MERGE_RESOLUTION|>--- conflicted
+++ resolved
@@ -1150,7 +1150,7 @@
         updater_file = "SLVersionChecker";
         updater.executable = gDirUtilp->getExpandedFilename(LL_PATH_EXECUTABLE, updater_file);
 #endif
-<<<<<<< HEAD
+
         // add LEAP mode command-line argument to whichever of these we selected
         updater.args.add("leap");
         // UpdaterServiceSettings
@@ -1193,30 +1193,6 @@
         LL_WARNS("InitInfo") << "Skipping updater check." << LL_ENDL;
     }
 #endif //LL_RELEASE_FOR_DOWNLOAD
-=======
-
-	// add LEAP mode command-line argument to whichever of these we selected
-	updater.args.add("leap");
-	// UpdaterServiceSettings
-	updater.args.add(stringize(gSavedSettings.getU32("UpdaterServiceSetting")));
-	// channel
-	updater.args.add(LLVersionInfo::getChannel());
-	// testok
-	updater.args.add(stringize(gSavedSettings.getBOOL("UpdaterWillingToTest")));
-	// ForceAddressSize
-	updater.args.add(stringize(gSavedSettings.getU32("ForceAddressSize")));
-
-		// Run the updater. An exception from launching the updater should bother us.
-		if (gDirUtilp->isDevBuildLayout()) 
-		{ 
-			LL_INFOS() << "Development build, skipping LLLeap updater construction" << LL_ENDL;
-		}
-		else
-		{
-			LLLeap::create(updater, true);
-		}
-	}
->>>>>>> 260d2c7b
 
     {
         // Iterate over --leap command-line options. But this is a bit tricky: if
