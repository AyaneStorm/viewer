/**
 * @file llappviewer.cpp
 * @brief The LLAppViewer class definitions
 *
 * $LicenseInfo:firstyear=2007&license=viewerlgpl$
 * Second Life Viewer Source Code
 * Copyright (C) 2012, Linden Research, Inc.
 *
 * This library is free software; you can redistribute it and/or
 * modify it under the terms of the GNU Lesser General Public
 * License as published by the Free Software Foundation;
 * version 2.1 of the License only.
 *
 * This library is distributed in the hope that it will be useful,
 * but WITHOUT ANY WARRANTY; without even the implied warranty of
 * MERCHANTABILITY or FITNESS FOR A PARTICULAR PURPOSE.  See the GNU
 * Lesser General Public License for more details.
 *
 * You should have received a copy of the GNU Lesser General Public
 * License along with this library; if not, write to the Free Software
 * Foundation, Inc., 51 Franklin Street, Fifth Floor, Boston, MA  02110-1301  USA
 *
 * Linden Research, Inc., 945 Battery Street, San Francisco, CA  94111  USA
 * $/LicenseInfo$
 */

#include "llviewerprecompiledheaders.h"

#include "llappviewer.h"

// Viewer includes
#include "llversioninfo.h"
#include "llfeaturemanager.h"
#include "lluictrlfactory.h"
#include "lltexteditor.h"
#include "llenvironment.h"
#include "llerrorcontrol.h"
#include "lleventtimer.h"
#include "llfile.h"
#include "llviewertexturelist.h"
#include "llgroupmgr.h"
#include "llagent.h"
#include "llagentcamera.h"
#include "llagentlanguage.h"
#include "llagentui.h"
#include "llagentwearables.h"
#include "lldirpicker.h"
#include "llfloaterimcontainer.h"
#include "llimprocessing.h"
#include "llwindow.h"
#include "llviewerstats.h"
#include "llviewerstatsrecorder.h"
#include "llkeyconflict.h" // for legacy keybinding support, remove later
#include "llmarketplacefunctions.h"
#include "llmarketplacenotifications.h"
#include "llmd5.h"
#include "llmeshrepository.h"
#include "llpumpio.h"
#include "llmimetypes.h"
#include "llslurl.h"
#include "llstartup.h"
#include "llfocusmgr.h"
#include "llluamanager.h"
#include "llurlfloaterdispatchhandler.h"
#include "llviewerjoystick.h"
#include "llallocator.h"
#include "llcalc.h"
#include "llconversationlog.h"
#if LL_WINDOWS
#include "lldxhardware.h"
#endif
#include "lltexturestats.h"
#include "lltrace.h"
#include "lltracethreadrecorder.h"
#include "llviewerwindow.h"
#include "llviewerdisplay.h"
#include "llviewermedia.h"
#include "llviewerparcelaskplay.h"
#include "llviewerparcelmedia.h"
#include "llviewershadermgr.h"
#include "llviewermediafocus.h"
#include "llviewermessage.h"
#include "llviewerobjectlist.h"
#include "llworldmap.h"
#include "llmutelist.h"
#include "llviewerhelp.h"
#include "lluicolortable.h"
#include "llurldispatcher.h"
#include "llurlhistory.h"
#include "llrender.h"
#include "llteleporthistory.h"
#include "lltoast.h"
#include "llsdutil_math.h"
#include "lllocationhistory.h"
#include "llfasttimerview.h"
#include "llvector4a.h"
#include "llviewermenufile.h"
#include "llvoicechannel.h"
#include "llvoavatarself.h"
#include "llurlmatch.h"
#include "lltextutil.h"
#include "lllogininstance.h"
#include "llprogressview.h"
#include "llvocache.h"
#include "lldiskcache.h"
#include "llvopartgroup.h"
#include "llweb.h"
#include "llspellcheck.h"
#include "llscenemonitor.h"
#include "llavatarrenderinfoaccountant.h"
#include "lllocalbitmaps.h"
#include "llperfstats.h"
#include "llgltfmateriallist.h"

// Linden library includes
#include "llavatarnamecache.h"
#include "lldiriterator.h"
#include "llexperiencecache.h"
#include "llimagej2c.h"
#include "llmemory.h"
#include "llprimitive.h"
#include "llurlaction.h"
#include "llurlentry.h"
#include "llvolumemgr.h"
#include "llxfermanager.h"
#include "llphysicsextensions.h"

#include "llnotificationmanager.h"
#include "llnotifications.h"
#include "llnotificationsutil.h"

#include "llleap.h"
#include "stringize.h"
#include "llcoros.h"
#include "llexception.h"
#if !LL_LINUX
#include "cef/dullahan_version.h"
#include "vlc/libvlc_version.h"
#endif // LL_LINUX

#if LL_DARWIN
#include "llwindowmacosx.h"
#endif

// Third party library includes
#include <boost/bind.hpp>
#include <boost/algorithm/string.hpp>
#include <boost/regex.hpp>
#include <boost/throw_exception.hpp>

#if LL_WINDOWS
#   include <share.h> // For _SH_DENYWR in processMarkerFiles
#else
#   include <sys/file.h> // For processMarkerFiles
#endif

#include "llapr.h"
#include <boost/lexical_cast.hpp>

#include "llviewerinput.h"
#include "lllfsthread.h"
#include "llworkerthread.h"
#include "lltexturecache.h"
#include "lltexturefetch.h"
#include "llimageworker.h"
#include "llevents.h"

// The files below handle dependencies from cleanup.
#include "llkeyframemotion.h"
#include "llworldmap.h"
#include "llhudmanager.h"
#include "lltoolmgr.h"
#include "llassetstorage.h"
#include "llpolymesh.h"
#include "llproxy.h"
#include "llaudioengine.h"
#include "llstreamingaudio.h"
#include "llviewermenu.h"
#include "llselectmgr.h"
#include "lltrans.h"
#include "lltransutil.h"
#include "lltracker.h"
#include "llviewerparcelmgr.h"
#include "llworldmapview.h"
#include "llpostprocess.h"

#include "lldebugview.h"
#include "llconsole.h"
#include "llcontainerview.h"
#include "lltooltip.h"

#include "llsdutil.h"
#include "llsdserialize.h"

#include "llworld.h"
#include "llhudeffecttrail.h"
#include "llvectorperfoptions.h"
#include "llslurl.h"
#include "llurlregistry.h"
#include "llwatchdog.h"

// Included so that constants/settings might be initialized
// in save_settings_to_globals()
#include "llbutton.h"
#include "llstatusbar.h"
#include "llsurface.h"
#include "llvosky.h"
#include "llvotree.h"
#include "llvoavatar.h"
#include "llfolderview.h"
#include "llagentpilot.h"
#include "llvovolume.h"
#include "llflexibleobject.h"
#include "llvosurfacepatch.h"
#include "llviewerfloaterreg.h"
#include "llcommandlineparser.h"
#include "llfloatermemleak.h"
#include "llfloaterreg.h"
#include "llfloatersimplesnapshot.h"
#include "llfloatersnapshot.h"
#include "llsidepanelinventory.h"
#include "llatmosphere.h"

// includes for idle() idleShutdown()
#include "llviewercontrol.h"
#include "lleventnotifier.h"
#include "llcallbacklist.h"
#include "lldeferredsounds.h"
#include "pipeline.h"
#include "llgesturemgr.h"
#include "llsky.h"
#include "llvlmanager.h"
#include "llviewercamera.h"
#include "lldrawpoolbump.h"
#include "llvieweraudio.h"
#include "llimview.h"
#include "llviewerthrottle.h"
#include "llparcel.h"
#include "llavatariconctrl.h"
#include "llgroupiconctrl.h"
#include "llviewerassetstats.h"
#include "workqueue.h"
using namespace LL;

// Include for security api initialization
#include "llsecapi.h"
#include "llmachineid.h"
#include "llcleanup.h"

#include "llcoproceduremanager.h"
#include "llviewereventrecorder.h"

// *FIX: These extern globals should be cleaned up.
// The globals either represent state/config/resource-storage of either
// this app, or another 'component' of the viewer. App globals should be
// moved into the app class, where as the other globals should be
// moved out of here.
// If a global symbol reference seems valid, it will be included
// via header files above.

//----------------------------------------------------------------------------
// llviewernetwork.h
#include "llviewernetwork.h"
// define a self-registering event API object
#include "llappviewerlistener.h"

#if LL_LINUX && LL_GTK
#include "glib.h"
#endif // (LL_LINUX) && LL_GTK

#if LL_MSVC
// disable boost::lexical_cast warning
#pragma warning (disable:4702)
#endif

static LLAppViewerListener sAppViewerListener(LLAppViewer::instance);

////// Windows-specific includes to the bottom - nasty defines in these pollute the preprocessor
//
//----------------------------------------------------------------------------
// viewer.cpp - these are only used in viewer, should be easily moved.

#if LL_DARWIN
extern void init_apple_menu(const char* product);
#endif // LL_DARWIN

extern BOOL gRandomizeFramerate;
extern BOOL gPeriodicSlowFrame;
extern BOOL gDebugGL;

#if LL_DARWIN
extern BOOL gHiDPISupport;
#endif

////////////////////////////////////////////////////////////
// All from the last globals push...

F32 gSimLastTime; // Used in LLAppViewer::init and send_viewer_stats()
F32 gSimFrames;

BOOL gShowObjectUpdates = FALSE;
BOOL gUseQuickTime = TRUE;

eLastExecEvent gLastExecEvent = LAST_EXEC_NORMAL;
S32 gLastExecDuration = -1; // (<0 indicates unknown)

#if LL_WINDOWS
#   define LL_PLATFORM_KEY "win"
#elif LL_DARWIN
#   define LL_PLATFORM_KEY "mac"
#elif LL_LINUX
#   define LL_PLATFORM_KEY "lnx"
#else
#   error "Unknown Platform"
#endif
const char* gPlatform = LL_PLATFORM_KEY;

LLSD gDebugInfo;

U32 gFrameCount = 0;
U32 gForegroundFrameCount = 0; // number of frames that app window was in foreground
LLPumpIO* gServicePump = NULL;

U64MicrosecondsImplicit gFrameTime = 0;
F32SecondsImplicit gFrameTimeSeconds = 0.f;
F32SecondsImplicit gFrameIntervalSeconds = 0.f;
F32 gFPSClamped = 10.f;                     // Pretend we start at target rate.
F32 gFrameDTClamped = 0.f;                  // Time between adjacent checks to network for packets
U64MicrosecondsImplicit gStartTime = 0; // gStartTime is "private", used only to calculate gFrameTimeSeconds

LLTimer gRenderStartTime;
LLFrameTimer gForegroundTime;
LLFrameTimer gLoggedInTime;
LLTimer gLogoutTimer;
static const F32 LOGOUT_REQUEST_TIME = 6.f;  // this will be cut short by the LogoutReply msg.
F32 gLogoutMaxTime = LOGOUT_REQUEST_TIME;


S32 gPendingMetricsUploads = 0;


BOOL                gDisconnected = FALSE;

// used to restore texture state after a mode switch
LLFrameTimer    gRestoreGLTimer;
BOOL            gRestoreGL = FALSE;
bool            gUseWireframe = FALSE;

LLMemoryInfo gSysMemory;
U64Bytes gMemoryAllocated(0); // updated in display_stats() in llviewerdisplay.cpp

std::string gLastVersionChannel;

LLVector3           gWindVec(3.0, 3.0, 0.0);
LLVector3           gRelativeWindVec(0.0, 0.0, 0.0);

U32     gPacketsIn = 0;

BOOL                gPrintMessagesThisFrame = FALSE;

BOOL gRandomizeFramerate = FALSE;
BOOL gPeriodicSlowFrame = FALSE;

BOOL gCrashOnStartup = FALSE;
BOOL gLogoutInProgress = FALSE;

BOOL gSimulateMemLeak = FALSE;

// We don't want anyone, especially threads working on the graphics pipeline,
// to have to block due to this WorkQueue being full.
WorkQueue gMainloopWork("mainloop", 1024*1024);

////////////////////////////////////////////////////////////
// Internal globals... that should be removed.
static std::string gArgs;
const int MAX_MARKER_LENGTH = 1024;
const std::string MARKER_FILE_NAME("SecondLife.exec_marker");
const std::string START_MARKER_FILE_NAME("SecondLife.start_marker");
const std::string ERROR_MARKER_FILE_NAME("SecondLife.error_marker");
const std::string LLERROR_MARKER_FILE_NAME("SecondLife.llerror_marker");
const std::string LOGOUT_MARKER_FILE_NAME("SecondLife.logout_marker");
static BOOL gDoDisconnect = FALSE;
static std::string gLaunchFileOnQuit;

// Used on Win32 for other apps to identify our window (eg, win_setup)
const char* const VIEWER_WINDOW_CLASSNAME = "Second Life";

void processComposeSwitch(const std::string&, const std::string&,
                          const std::function<void(const LLSD&)>&);

//----------------------------------------------------------------------------

// List of entries from strings.xml to always replace
static std::set<std::string> default_trans_args;
void init_default_trans_args()
{
    default_trans_args.insert("SECOND_LIFE"); // World
    default_trans_args.insert("APP_NAME");
    default_trans_args.insert("CAPITALIZED_APP_NAME");
    default_trans_args.insert("SECOND_LIFE_GRID");
    default_trans_args.insert("SUPPORT_SITE");
    // This URL shows up in a surprising number of places in various skin
    // files. We really only want to have to maintain a single copy of it.
    default_trans_args.insert("create_account_url");
}

struct SettingsFile : public LLInitParam::Block<SettingsFile>
{
    Mandatory<std::string>  name;
    Optional<std::string>   file_name;
    Optional<bool>          required,
                            persistent;
    Optional<std::string>   file_name_setting;

    SettingsFile()
    :   name("name"),
        file_name("file_name"),
        required("required", false),
        persistent("persistent", true),
        file_name_setting("file_name_setting")
    {}
};

struct SettingsGroup : public LLInitParam::Block<SettingsGroup>
{
    Mandatory<std::string>  name;
    Mandatory<S32>          path_index;
    Multiple<SettingsFile>  files;

    SettingsGroup()
    :   name("name"),
        path_index("path_index"),
        files("file")
    {}
};

struct SettingsFiles : public LLInitParam::Block<SettingsFiles>
{
    Multiple<SettingsGroup> groups;

    SettingsFiles()
    : groups("group")
    {}
};

static std::string gWindowTitle;

//----------------------------------------------------------------------------
// Metrics logging control constants
//----------------------------------------------------------------------------
static const F32 METRICS_INTERVAL_DEFAULT = 600.0;
static const F32 METRICS_INTERVAL_QA = 30.0;
static F32 app_metrics_interval = METRICS_INTERVAL_DEFAULT;
static bool app_metrics_qa_mode = false;

void idle_afk_check()
{
    // check idle timers
    F32 current_idle = gAwayTriggerTimer.getElapsedTimeF32();
    F32 afk_timeout  = gSavedSettings.getS32("AFKTimeout");
    if (afk_timeout && (current_idle > afk_timeout) && ! gAgent.getAFK())
    {
        LL_INFOS("IdleAway") << "Idle more than " << afk_timeout << " seconds: automatically changing to Away status" << LL_ENDL;
        gAgent.setAFK();
    }
}

// A callback set in LLAppViewer::init()
static void ui_audio_callback(const LLUUID& uuid)
{
    if (gAudiop)
    {
        SoundData soundData(uuid, gAgent.getID(), 1.0f, LLAudioEngine::AUDIO_TYPE_UI);
        gAudiop->triggerSound(soundData);
    }
}

// A callback set in LLAppViewer::init()
static void deferred_ui_audio_callback(const LLUUID& uuid)
{
    if (gAudiop)
    {
        SoundData soundData(uuid, gAgent.getID(), 1.0f, LLAudioEngine::AUDIO_TYPE_UI);
        LLDeferredSounds::instance().deferSound(soundData);
    }
}

bool    create_text_segment_icon_from_url_match(LLUrlMatch* match,LLTextBase* base)
{
    if(!match || !base || base->getPlainText())
        return false;

    LLUUID match_id = match->getID();

    LLIconCtrl* icon;

    if( match->getMenuName() == "menu_url_group.xml" // See LLUrlEntryGroup constructor
        || gAgent.isInGroup(match_id, TRUE)) //This check seems unfiting, urls are either /agent or /group
    {
        LLGroupIconCtrl::Params icon_params;
        icon_params.group_id = match_id;
        icon_params.rect = LLRect(0, 16, 16, 0);
        icon_params.visible = true;
        icon = LLUICtrlFactory::instance().create<LLGroupIconCtrl>(icon_params);
    }
    else
    {
        LLAvatarIconCtrl::Params icon_params;
        icon_params.avatar_id = match_id;
        icon_params.rect = LLRect(0, 16, 16, 0);
        icon_params.visible = true;
        icon = LLUICtrlFactory::instance().create<LLAvatarIconCtrl>(icon_params);
    }

    LLInlineViewSegment::Params params;
    params.force_newline = false;
    params.view = icon;
    params.left_pad = 4;
    params.right_pad = 4;
    params.top_pad = -2;
    params.bottom_pad = 2;

    base->appendWidget(params," ",false);

    return true;
}

// Use these strictly for things that are constructed at startup,
// or for things that are performance critical.  JC
static void settings_to_globals()
{
<<<<<<< HEAD
    LLBUTTON_H_PAD      = gSavedSettings.getS32("ButtonHPad");
    BTN_HEIGHT_SMALL    = gSavedSettings.getS32("ButtonHeightSmall");
    BTN_HEIGHT          = gSavedSettings.getS32("ButtonHeight");

    MENU_BAR_HEIGHT     = gSavedSettings.getS32("MenuBarHeight");
    MENU_BAR_WIDTH      = gSavedSettings.getS32("MenuBarWidth");

=======
>>>>>>> b1098308
    LLSurface::setTextureSize(gSavedSettings.getU32("RegionTextureSize"));

#if LL_DARWIN
    LLRender::sGLCoreProfile = true;
#else
    LLRender::sGLCoreProfile = gSavedSettings.getBOOL("RenderGLContextCoreProfile");
#endif
    LLRender::sNsightDebugSupport = gSavedSettings.getBOOL("RenderNsightDebugSupport");
    LLImageGL::sGlobalUseAnisotropic    = gSavedSettings.getBOOL("RenderAnisotropic");
    LLImageGL::sCompressTextures        = gSavedSettings.getBOOL("RenderCompressTextures");
    LLVOVolume::sLODFactor              = llclamp(gSavedSettings.getF32("RenderVolumeLODFactor"), 0.01f, MAX_LOD_FACTOR);
    LLVOVolume::sDistanceFactor         = 1.f-LLVOVolume::sLODFactor * 0.1f;
    LLVolumeImplFlexible::sUpdateFactor = gSavedSettings.getF32("RenderFlexTimeFactor");
    LLVOTree::sTreeFactor               = gSavedSettings.getF32("RenderTreeLODFactor");
    LLVOAvatar::sLODFactor              = llclamp(gSavedSettings.getF32("RenderAvatarLODFactor"), 0.f, MAX_AVATAR_LOD_FACTOR);
    LLVOAvatar::sPhysicsLODFactor       = llclamp(gSavedSettings.getF32("RenderAvatarPhysicsLODFactor"), 0.f, MAX_AVATAR_LOD_FACTOR);
    LLVOAvatar::updateImpostorRendering(gSavedSettings.getU32("RenderAvatarMaxNonImpostors"));
    LLVOAvatar::sVisibleInFirstPerson   = gSavedSettings.getBOOL("FirstPersonAvatarVisible");
    // clamp auto-open time to some minimum usable value
    LLFolderView::sAutoOpenTime         = llmax(0.25f, gSavedSettings.getF32("FolderAutoOpenDelay"));
    LLSelectMgr::sRectSelectInclusive   = gSavedSettings.getBOOL("RectangleSelectInclusive");
    LLSelectMgr::sRenderHiddenSelections = gSavedSettings.getBOOL("RenderHiddenSelections");
    LLSelectMgr::sRenderLightRadius = gSavedSettings.getBOOL("RenderLightRadius");

    gAgentPilot.setNumRuns(gSavedSettings.getS32("StatsNumRuns"));
    gAgentPilot.setQuitAfterRuns(gSavedSettings.getBOOL("StatsQuitAfterRuns"));
    gAgent.setHideGroupTitle(gSavedSettings.getBOOL("RenderHideGroupTitle"));

    gDebugWindowProc = gSavedSettings.getBOOL("DebugWindowProc");
    gShowObjectUpdates = gSavedSettings.getBOOL("ShowObjectUpdates");
    LLWorldMapView::setScaleSetting(gSavedSettings.getF32("MapScale"));

#if LL_DARWIN
    LLWindowMacOSX::sUseMultGL = gSavedSettings.getBOOL("RenderAppleUseMultGL");
    gHiDPISupport = gSavedSettings.getBOOL("RenderHiDPI");
#endif
}

static void settings_modify()
{
    LLPipeline::sRenderTransparentWater = gSavedSettings.getBOOL("RenderTransparentWater");
    LLPipeline::sRenderDeferred = TRUE; // FALSE is deprecated
    LLRenderTarget::sUseFBO             = LLPipeline::sRenderDeferred;
    LLVOSurfacePatch::sLODFactor        = gSavedSettings.getF32("RenderTerrainLODFactor");
    LLVOSurfacePatch::sLODFactor *= LLVOSurfacePatch::sLODFactor; //square lod factor to get exponential range of [1,4]
    gDebugGL       = gDebugGLSession || gDebugSession;
    gDebugPipeline = gSavedSettings.getBOOL("RenderDebugPipeline");
}

class LLFastTimerLogThread : public LLThread
{
public:
    std::string mFile;

    LLFastTimerLogThread(std::string& test_name) : LLThread("fast timer log")
    {
        std::string file_name = test_name + std::string(".slp");
        mFile = gDirUtilp->getExpandedFilename(LL_PATH_LOGS, file_name);
    }

    void run()
    {
        llofstream os(mFile.c_str());

        while (!LLAppViewer::instance()->isQuitting())
        {
            LLTrace::BlockTimer::writeLog(os);
            os.flush();
            ms_sleep(32);
        }

        os.close();
    }
};

//virtual
bool LLAppViewer::initSLURLHandler()
{
    // does nothing unless subclassed
    return false;
}

//virtual
bool LLAppViewer::sendURLToOtherInstance(const std::string& url)
{
    // does nothing unless subclassed
    return false;
}

//----------------------------------------------------------------------------
// LLAppViewer definition

// Static members.
// The single viewer app.
LLAppViewer* LLAppViewer::sInstance = NULL;
LLTextureCache* LLAppViewer::sTextureCache = NULL;
LLImageDecodeThread* LLAppViewer::sImageDecodeThread = NULL;
LLTextureFetch* LLAppViewer::sTextureFetch = NULL;
LLPurgeDiskCacheThread* LLAppViewer::sPurgeDiskCacheThread = NULL;

std::string getRuntime()
{
    return llformat("%.4f", (F32)LLTimer::getElapsedSeconds().value());
}

LLAppViewer::LLAppViewer()
:   mMarkerFile(),
    mLogoutMarkerFile(),
    mReportedCrash(false),
    mNumSessions(0),
    mGeneralThreadPool(nullptr),
    mPurgeCache(false),
    mPurgeCacheOnExit(false),
    mPurgeUserDataOnExit(false),
    mSecondInstance(false),
    mUpdaterNotFound(false),
    mSavedFinalSnapshot(false),
    mSavePerAccountSettings(false),     // don't save settings on logout unless login succeeded.
    mQuitRequested(false),
    mLogoutRequestSent(false),
    mLastAgentControlFlags(0),
    mLastAgentForceUpdate(0),
    mMainloopTimeout(NULL),
    mAgentRegionLastAlive(false),
    mRandomizeFramerate(LLCachedControl<bool>(gSavedSettings,"Randomize Framerate", FALSE)),
    mPeriodicSlowFrame(LLCachedControl<bool>(gSavedSettings,"Periodic Slow Frame", FALSE)),
    mFastTimerLogThread(NULL),
    mSettingsLocationList(NULL),
    mIsFirstRun(false)
{
    if(NULL != sInstance)
    {
        LL_ERRS() << "Oh no! An instance of LLAppViewer already exists! LLAppViewer is sort of like a singleton." << LL_ENDL;
    }

    mDumpPath ="";

    // Need to do this initialization before we do anything else, since anything
    // that touches files should really go through the lldir API
    gDirUtilp->initAppDirs("SecondLife");
    //
    // IMPORTANT! Do NOT put anything that will write
    // into the log files during normal startup until AFTER
    // we run the "program crashed last time" error handler below.
    //
    sInstance = this;

    gLoggedInTime.stop();

    processMarkerFiles();
    //
    // OK to write stuff to logs now, we've now crash reported if necessary
    //

    LLLoginInstance::instance().setPlatformInfo(gPlatform, LLOSInfo::instance().getOSVersionString(), LLOSInfo::instance().getOSStringSimple());

    // Under some circumstances we want to read the static_debug_info.log file
    // from the previous viewer run between this constructor call and the
    // init() call, which will overwrite the static_debug_info.log file for
    // THIS run. So setDebugFileNames() early.
#   ifdef LL_BUGSPLAT
    // MAINT-8917: don't create a dump directory just for the
    // static_debug_info.log file
    std::string logdir = gDirUtilp->getExpandedFilename(LL_PATH_LOGS, "");
#   else // ! LL_BUGSPLAT
    // write Google Breakpad minidump files to a per-run dump directory to avoid multiple viewer issues.
    std::string logdir = gDirUtilp->getExpandedFilename(LL_PATH_DUMP, "");
#   endif // ! LL_BUGSPLAT
    mDumpPath = logdir;

    setDebugFileNames(logdir);
}

LLAppViewer::~LLAppViewer()
{
    delete mSettingsLocationList;

    destroyMainloopTimeout();

    // If we got to this destructor somehow, the app didn't hang.
    removeMarkerFiles();
}

class LLUITranslationBridge : public LLTranslationBridge
{
public:
    virtual std::string getString(const std::string &xml_desc)
    {
        return LLTrans::getString(xml_desc);
    }
};


bool LLAppViewer::init()
{
    setupErrorHandling(mSecondInstance);

    //
    // Start of the application
    //

    // initialize the LLSettingsType translation bridge.
    LLTranslationBridge::ptr_t trans = std::make_shared<LLUITranslationBridge>();
    LLSettingsType::initParamSingleton(trans);

    // initialize SSE options
    LLVector4a::initClass();

    //initialize particle index pool
    LLVOPartGroup::initClass();

    // set skin search path to default, will be overridden later
    // this allows simple skinned file lookups to work
    gDirUtilp->setSkinFolder("default", "en");

//  initLoggingAndGetLastDuration();

    //
    // OK to write stuff to logs now, we've now crash reported if necessary
    //
    init_default_trans_args();

    // inits from settings.xml and from strings.xml
    if (!initConfiguration())
        return false;

    LL_INFOS("InitInfo") << "Configuration initialized." << LL_ENDL ;

    //set the max heap size.
    initMaxHeapSize() ;
    LLCoros::instance().setStackSize(gSavedSettings.getS32("CoroutineStackSize"));


    // Although initLoggingAndGetLastDuration() is the right place to mess with
    // setFatalFunction(), we can't query gSavedSettings until after
    // initConfiguration().
    S32 rc(gSavedSettings.getS32("QAModeTermCode"));
    if (rc >= 0)
    {
        // QAModeTermCode set, terminate with that rc on LL_ERRS. Use
        // _exit() rather than exit() because normal cleanup depends too
        // much on successful startup!
        LLError::setFatalFunction([rc](const std::string&){ _exit(rc); });
    }

    mAlloc.setProfilingEnabled(gSavedSettings.getBOOL("MemProfiling"));

    // Initialize the non-LLCurl libcurl library.  Should be called
    // before consumers (LLTextureFetch).
    mAppCoreHttp.init();

    LL_INFOS("InitInfo") << "LLCore::Http initialized." << LL_ENDL ;

    LLMachineID::init();

    {
        if (gSavedSettings.getBOOL("QAModeMetrics"))
        {
            app_metrics_qa_mode = true;
            app_metrics_interval = METRICS_INTERVAL_QA;
        }
        LLViewerAssetStatsFF::init();
    }

    initThreads();
    LL_INFOS("InitInfo") << "Threads initialized." << LL_ENDL ;

    // Initialize settings early so that the defaults for ignorable dialogs are
    // picked up and then correctly re-saved after launching the updater (STORM-1268).
    LLUI::settings_map_t settings_map;
    settings_map["config"] = &gSavedSettings;
    settings_map["ignores"] = &gWarningSettings;
    settings_map["floater"] = &gSavedSettings; // *TODO: New settings file
    settings_map["account"] = &gSavedPerAccountSettings;

    LLUI::initParamSingleton(settings_map,
        LLUIImageList::getInstance(),
        ui_audio_callback,
        deferred_ui_audio_callback);
    LL_INFOS("InitInfo") << "UI initialized." << LL_ENDL ;

    // NOW LLUI::getLanguage() should work. gDirUtilp must know the language
    // for this session ASAP so all the file-loading commands that follow,
    // that use findSkinnedFilenames(), will include the localized files.
    gDirUtilp->setSkinFolder(gDirUtilp->getSkinFolder(), LLUI::getLanguage());

    // Setup LLTrans after LLUI::initClass has been called.
    initStrings();

    // initialize LLWearableType translation bridge.
    // Will immediately use LLTranslationBridge to init LLWearableDictionary
    LLWearableType::initParamSingleton(trans);

    // Setup notifications after LLUI::initClass() has been called.
    LLNotifications::instance();
    LL_INFOS("InitInfo") << "Notifications initialized." << LL_ENDL ;

    //////////////////////////////////////////////////////////////////////////////
    //////////////////////////////////////////////////////////////////////////////
    //////////////////////////////////////////////////////////////////////////////
    //////////////////////////////////////////////////////////////////////////////
    // *FIX: The following code isn't grouped into functions yet.

    //
    // Various introspection concerning the libs we're using - particularly
    // the libs involved in getting to a full login screen.
    //
    LL_INFOS("InitInfo") << "J2C Engine is: " << LLImageJ2C::getEngineInfo() << LL_ENDL;
    LL_INFOS("InitInfo") << "libcurl version is: " << LLCore::LLHttp::getCURLVersion() << LL_ENDL;

    /////////////////////////////////////////////////
    // OS-specific login dialogs
    /////////////////////////////////////////////////

    //test_cached_control();

    // track number of times that app has run
    mNumSessions = gSavedSettings.getS32("NumSessions");
    mNumSessions++;
    gSavedSettings.setS32("NumSessions", mNumSessions);

    // LLKeyboard relies on LLUI to know what some accelerator keys are called.
    LLKeyboard::setStringTranslatorFunc( LLTrans::getKeyboardString );

    // Provide the text fields with callbacks for opening Urls
    LLUrlAction::setOpenURLCallback(boost::bind(&LLWeb::loadURL, _1, LLStringUtil::null, LLStringUtil::null));
    LLUrlAction::setOpenURLInternalCallback(boost::bind(&LLWeb::loadURLInternal, _1, LLStringUtil::null, LLStringUtil::null, false));
    LLUrlAction::setOpenURLExternalCallback(boost::bind(&LLWeb::loadURLExternal, _1, true, LLStringUtil::null));
    LLUrlAction::setExecuteSLURLCallback(&LLURLDispatcher::dispatchFromTextEditor);

    // Let code in llui access the viewer help floater
    LLUI::getInstance()->mHelpImpl = LLViewerHelp::getInstance();

    LL_INFOS("InitInfo") << "UI initialization is done." << LL_ENDL ;

    // Load translations for tooltips
    LLFloater::initClass();
    LLUrlFloaterDispatchHandler::registerInDispatcher();

    /////////////////////////////////////////////////

    LLToolMgr::getInstance(); // Initialize tool manager if not already instantiated

    LLViewerFloaterReg::registerFloaters();

    /////////////////////////////////////////////////
    //
    // Load settings files
    //
    //
    LLGroupMgr::parseRoleActions("role_actions.xml");

    LLAgent::parseTeleportMessages("teleport_strings.xml");

    // load MIME type -> media impl mappings
    std::string mime_types_name;
#if LL_DARWIN
    mime_types_name = "mime_types_mac.xml";
#elif LL_LINUX
    mime_types_name = "mime_types_linux.xml";
#else
    mime_types_name = "mime_types.xml";
#endif
    LLMIMETypes::parseMIMETypes( mime_types_name );

    // Copy settings to globals. *TODO: Remove or move to appropriage class initializers
    settings_to_globals();
    // Setup settings listeners
    settings_setup_listeners();
    // Modify settings based on system configuration and compile options
    settings_modify();

    // Find partition serial number (Windows) or hardware serial (Mac)
    mSerialNumber = generateSerialNumber();

    // do any necessary set-up for accepting incoming SLURLs from apps
    initSLURLHandler();

    if(false == initHardwareTest())
    {
        // Early out from user choice.
        return false;
    }
    LL_INFOS("InitInfo") << "Hardware test initialization done." << LL_ENDL ;

    // Prepare for out-of-memory situations, during which we will crash on
    // purpose and save a dump.
#if LL_WINDOWS && LL_RELEASE_FOR_DOWNLOAD && LL_USE_SMARTHEAP
    MemSetErrorHandler(first_mem_error_handler);
#endif // LL_WINDOWS && LL_RELEASE_FOR_DOWNLOAD && LL_USE_SMARTHEAP

    // *Note: this is where gViewerStats used to be created.

    if (!initCache())
    {
        LL_WARNS("InitInfo") << "Failed to init cache" << LL_ENDL;
        std::ostringstream msg;
        msg << LLTrans::getString("MBUnableToAccessFile");
        OSMessageBox(msg.str(),LLStringUtil::null,OSMB_OK);
        return 0;
    }
    LL_INFOS("InitInfo") << "Cache initialization is done." << LL_ENDL ;

    // Initialize event recorder
    LLViewerEventRecorder::createInstance();

    //
    // Initialize the window
    //
    gGLActive = TRUE;
    initWindow();
    LL_INFOS("InitInfo") << "Window is initialized." << LL_ENDL ;

    // writeSystemInfo can be called after window is initialized (gViewerWindow non-null)
    writeSystemInfo();

    // initWindow also initializes the Feature List, so now we can initialize this global.
    LLCubeMap::sUseCubeMaps = LLFeatureManager::getInstance()->isFeatureAvailable("RenderCubeMap");

    // call all self-registered classes
    LLInitClassList::instance().fireCallbacks();

    LLFolderViewItem::initClass(); // SJB: Needs to happen after initWindow(), not sure why but related to fonts

    gGLManager.getGLInfo(gDebugInfo);
    gGLManager.printGLInfoString();

    // If we don't have the right GL requirements, exit.
    if (!gGLManager.mHasRequirements)
    {
        // already handled with a MBVideoDrvErr
        return 0;
    }

    // Without SSE2 support we will crash almost immediately, warn here.
    if (!gSysCPU.hasSSE2())
    {
        // can't use an alert here since we're exiting and
        // all hell breaks lose.
        OSMessageBox(
            LLNotifications::instance().getGlobalString("UnsupportedCPUSSE2"),
            LLStringUtil::null,
            OSMB_OK);
        return 0;
    }

    // alert the user if they are using unsupported hardware
    if(!gSavedSettings.getBOOL("AlertedUnsupportedHardware"))
    {
        bool unsupported = false;
        LLSD args;
        std::string minSpecs;

        // get cpu data from xml
        std::stringstream minCPUString(LLNotifications::instance().getGlobalString("UnsupportedCPUAmount"));
        S32 minCPU = 0;
        minCPUString >> minCPU;

        // get RAM data from XML
        std::stringstream minRAMString(LLNotifications::instance().getGlobalString("UnsupportedRAMAmount"));
        U64Bytes minRAM;
        minRAMString >> minRAM;

        if(!LLFeatureManager::getInstance()->isGPUSupported() && LLFeatureManager::getInstance()->getGPUClass() != GPU_CLASS_UNKNOWN)
        {
            minSpecs += LLNotifications::instance().getGlobalString("UnsupportedGPU");
            minSpecs += "\n";
            unsupported = true;
        }
        if(gSysCPU.getMHz() < minCPU)
        {
            minSpecs += LLNotifications::instance().getGlobalString("UnsupportedCPU");
            minSpecs += "\n";
            unsupported = true;
        }
        if(gSysMemory.getPhysicalMemoryKB() < minRAM)
        {
            minSpecs += LLNotifications::instance().getGlobalString("UnsupportedRAM");
            minSpecs += "\n";
            unsupported = true;
        }

        if (LLFeatureManager::getInstance()->getGPUClass() == GPU_CLASS_UNKNOWN)
        {
            LLNotificationsUtil::add("UnknownGPU");
        }

        if(unsupported)
        {
            if(!gSavedSettings.controlExists("WarnUnsupportedHardware")
                || gSavedSettings.getBOOL("WarnUnsupportedHardware"))
            {
                args["MINSPECS"] = minSpecs;
                LLNotificationsUtil::add("UnsupportedHardware", args );
            }

        }
    }

#if LL_WINDOWS && ADDRESS_SIZE == 64
    if (gGLManager.mIsIntel)
    {
        // Check intel driver's version
        // Ex: "3.1.0 - Build 8.15.10.2559";
        std::string version = ll_safe_string((const char *)glGetString(GL_VERSION));

        const boost::regex is_intel_string("[0-9].[0-9].[0-9] - Build [0-9]{1,2}.[0-9]{2}.[0-9]{2}.[0-9]{4}");

        if (boost::regex_search(version, is_intel_string))
        {
            // Valid string, extract driver version
            std::size_t found = version.find("Build ");
            std::string driver = version.substr(found + 6);
            S32 v1, v2, v3, v4;
            S32 count = sscanf(driver.c_str(), "%d.%d.%d.%d", &v1, &v2, &v3, &v4);
            if (count > 0 && v1 <= 10)
            {
                LL_INFOS("AppInit") << "Detected obsolete intel driver: " << driver << LL_ENDL;

                if (!gViewerWindow->getInitAlert().empty() // graphic initialization crashed on last run
                    || LLVersionInfo::getInstance()->getChannelAndVersion() != gLastRunVersion // viewer was updated
                    || mNumSessions % 20 == 0 //periodically remind user to update driver
                    )
                {
                    LLUIString details = LLNotifications::instance().getGlobalString("UnsupportedIntelDriver");
                    std::string gpu_name = ll_safe_string((const char *)glGetString(GL_RENDERER));
                    LL_INFOS("AppInit") << "Notifying user about obsolete intel driver for " << gpu_name << LL_ENDL;
                    details.setArg("[VERSION]", driver);
                    details.setArg("[GPUNAME]", gpu_name);
                    S32 button = OSMessageBox(details.getString(),
                        LLStringUtil::null,
                        OSMB_YESNO);
                    if (OSBTN_YES == button && gViewerWindow)
                    {
                        std::string url = LLWeb::escapeURL(LLTrans::getString("IntelDriverPage"));
                        if (gViewerWindow->getWindow())
                        {
                            gViewerWindow->getWindow()->spawnWebBrowser(url, false);
                        }
                    }
                }
            }
        }
    }
#endif

    // Obsolete? mExpectedGLVersion is always zero
#if LL_WINDOWS
    if (gGLManager.mGLVersion < LLFeatureManager::getInstance()->getExpectedGLVersion())
    {
        std::string url;
        if (gGLManager.mIsIntel)
        {
            url = LLTrans::getString("IntelDriverPage");
        }
        else if (gGLManager.mIsNVIDIA)
        {
            url = LLTrans::getString("NvidiaDriverPage");
        }
        else if (gGLManager.mIsAMD)
        {
            url = LLTrans::getString("AMDDriverPage");
        }

        if (!url.empty())
        {
            LLNotificationsUtil::add("OldGPUDriver", LLSD().with("URL", url));
        }
    }
#endif


    // save the graphics card
    gDebugInfo["GraphicsCard"] = LLFeatureManager::getInstance()->getGPUString();

    // Save the current version to the prefs file
    gSavedSettings.setString("LastRunVersion",
                             LLVersionInfo::instance().getChannelAndVersion());

    gSimLastTime = gRenderStartTime.getElapsedTimeF32();
    gSimFrames = (F32)gFrameCount;

    if (gSavedSettings.getBOOL("JoystickEnabled"))
    {
        LLViewerJoystick::getInstance()->init(false);
    }

    try {
        initializeSecHandler();
    }
    catch (LLProtectedDataException&)
    {
      LLNotificationsUtil::add("CorruptedProtectedDataStore");
    }

    gGLActive = FALSE;

#if LL_RELEASE_FOR_DOWNLOAD
    // Skip updater if this is a non-interactive instance
    if (!gSavedSettings.getBOOL("CmdLineSkipUpdater") && !gNonInteractive)
    {
        LLProcess::Params updater;
        updater.desc = "updater process";
        // Because it's the updater, it MUST persist beyond the lifespan of the
        // viewer itself.
        updater.autokill = false;
        std::string updater_file;
#if LL_WINDOWS
        updater_file = "SLVersionChecker.exe";
        updater.executable = gDirUtilp->getExpandedFilename(LL_PATH_EXECUTABLE, updater_file);
#elif LL_DARWIN
        updater_file = "SLVersionChecker";
        updater.executable = gDirUtilp->add(gDirUtilp->getAppRODataDir(), "updater", updater_file);
#else
        updater_file = "SLVersionChecker";
        updater.executable = gDirUtilp->getExpandedFilename(LL_PATH_EXECUTABLE, updater_file);
#endif
        // add LEAP mode command-line argument to whichever of these we selected
        updater.args.add("leap");
        // UpdaterServiceSettings
        if (gSavedSettings.getBOOL("FirstLoginThisInstall"))
        {
            // Befor first login, treat this as 'manual' updates,
            // updater won't install anything, but required updates
            updater.args.add("0");
        }
        else
        {
            updater.args.add(stringize(gSavedSettings.getU32("UpdaterServiceSetting")));
        }
        // channel
        updater.args.add(LLVersionInfo::instance().getChannel());
        // testok
        updater.args.add(stringize(gSavedSettings.getBOOL("UpdaterWillingToTest")));
        // ForceAddressSize
        updater.args.add(stringize(gSavedSettings.getU32("ForceAddressSize")));

        try
        {
            // Run the updater. An exception from launching the updater should bother us.
            LLLeap::create(updater, true);
            mUpdaterNotFound = false;
        }
        catch (...)
        {
            LLUIString details = LLNotifications::instance().getGlobalString("LLLeapUpdaterFailure");
            details.setArg("[UPDATER_APP]", updater_file);
            OSMessageBox(
                details.getString(),
                LLStringUtil::null,
                OSMB_OK);
            mUpdaterNotFound = true;
        }
    }
    else
    {
        LL_WARNS("InitInfo") << "Skipping updater check." << LL_ENDL;
    }
#endif //LL_RELEASE_FOR_DOWNLOAD

    processComposeSwitch(
        "--leap", "LeapCommand",
        [](const LLSD& leap)
        {
            // We don't have any better description of this plugin than the
            // user-specified command line. Passing "" causes LLLeap to derive a
            // description from the command line itself.
            // Suppress LLLeap::Error exception: trust LLLeap's own logging. We
            // don't consider any one --leap command mission-critical, so if one
            // fails, log it, shrug and carry on.
            LLLeap::create("", leap, false); // exception=false
        });
    processComposeSwitch(
        "--lua", "LuaChunk",
        [](const LLSD& chunk)
        {
            // no completion callback: we don't need to know
            LLLUAmanager::runScriptLine(chunk);
        });
    processComposeSwitch(
        "--luafile", "LuaScript",
        [](const LLSD& script)
        {
            // no completion callback: we don't need to know
            LLLUAmanager::runScriptFile(script);
        });

    if (gSavedSettings.getBOOL("QAMode") && gSavedSettings.getS32("QAModeEventHostPort") > 0)
    {
        LL_WARNS("InitInfo") << "QAModeEventHostPort DEPRECATED: "
                             << "lleventhost no longer supported as a dynamic library"
                             << LL_ENDL;
    }

    LLTextUtil::TextHelpers::iconCallbackCreationFunction = create_text_segment_icon_from_url_match;

    //EXT-7013 - On windows for some locale (Japanese) standard
    //datetime formatting functions didn't support some parameters such as "weekday".
    //Names for days and months localized in xml are also useful for Polish locale(STORM-107).
    std::string language = gSavedSettings.getString("Language");
    if(language == "ja" || language == "pl")
    {
        LLStringOps::setupWeekDaysNames(LLTrans::getString("dateTimeWeekdaysNames"));
        LLStringOps::setupWeekDaysShortNames(LLTrans::getString("dateTimeWeekdaysShortNames"));
        LLStringOps::setupMonthNames(LLTrans::getString("dateTimeMonthNames"));
        LLStringOps::setupMonthShortNames(LLTrans::getString("dateTimeMonthShortNames"));
        LLStringOps::setupDayFormat(LLTrans::getString("dateTimeDayFormat"));

        LLStringOps::sAM = LLTrans::getString("dateTimeAM");
        LLStringOps::sPM = LLTrans::getString("dateTimePM");
    }

    LLAgentLanguage::init();

    /// Tell the Coprocedure manager how to discover and store the pool sizes
    // what I wanted
    LLCoprocedureManager::getInstance()->setPropertyMethods(
        boost::bind(&LLControlGroup::getU32, boost::ref(gSavedSettings), _1),
        boost::bind(&LLControlGroup::declareU32, boost::ref(gSavedSettings), _1, _2, _3, LLControlVariable::PERSIST_ALWAYS));

    // TODO: consider moving proxy initialization here or LLCopocedureManager after proxy initialization, may be implement
    // some other protection to make sure we don't use network before initializng proxy

    /*----------------------------------------------------------------------*/
    // nat 2016-06-29 moved the following here from the former mainLoop().
    mMainloopTimeout = new LLWatchdogTimeout();

    // Create IO Pump to use for HTTP Requests.
    gServicePump = new LLPumpIO(gAPRPoolp);

    // Note: this is where gLocalSpeakerMgr and gActiveSpeakerMgr used to be instantiated.

    LLVoiceChannel::initClass();
    LLVoiceClient::initParamSingleton(gServicePump);
    LLVoiceChannel::setCurrentVoiceChannelChangedCallback(boost::bind(&LLFloaterIMContainer::onCurrentChannelChanged, _1), true);

    joystick = LLViewerJoystick::getInstance();
    joystick->setNeedsReset(true);
    /*----------------------------------------------------------------------*/
    // Load User's bindings
    loadKeyBindings();

    //LLSimpleton creations
    LLEnvironment::createInstance();
    LLWorld::createInstance();
    LLSelectMgr::createInstance();
    LLViewerCamera::createInstance();

#if LL_WINDOWS
    if (!mSecondInstance)
    {
        gDirUtilp->deleteDirAndContents(gDirUtilp->getDumpLogsDirPath());
    }
#endif

    return true;
}

void processComposeSwitch(const std::string& option,
                          const std::string& setting,
                          const std::function<void(const LLSD&)>& action)
{
    // Iterate over 'option' command-line options. But this is a bit tricky:
    // if there's only one, it won't be an array at all.
    LLSD args(gSavedSettings.getLLSD(setting));
    LL_DEBUGS("InitInfo") << option << ": " << args << LL_ENDL;
    if (args.isDefined() && ! args.isArray())
    {
        // If args is actually a scalar value, make an array of it. Have to do
        // it in two steps because args.append(args) trashes content! :-P
        args.append(LLSD(args));
    }
    for (const auto& arg : llsd::inArray(args))
    {
        LL_INFOS("InitInfo") << "processing " << option << ' ' << arg << LL_ENDL;
        action(arg);
    }
}

void LLAppViewer::initMaxHeapSize()
{
    //set the max heap size.
    //here is some info regarding to the max heap size:
    //------------------------------------------------------------------------------------------
    // OS       | setting | SL address bits | max manageable memory space | max heap size
    // Win 32   | default | 32-bit          | 2GB                         | < 1.7GB
    // Win 32   | /3G     | 32-bit          | 3GB                         | < 1.7GB or 2.7GB
    //Linux 32  | default | 32-bit          | 3GB                         | < 2.7GB
    //Linux 32  |HUGEMEM  | 32-bit          | 4GB                         | < 3.7GB
    //64-bit OS |default  | 32-bit          | 4GB                         | < 3.7GB
    //64-bit OS |default  | 64-bit          | N/A (> 4GB)                 | N/A (> 4GB)
    //------------------------------------------------------------------------------------------
    //currently SL is built under 32-bit setting, we set its max heap size no more than 1.6 GB.

 #ifndef LL_X86_64
    F32Gigabytes max_heap_size_gb = (F32Gigabytes)gSavedSettings.getF32("MaxHeapSize") ;
#else
    F32Gigabytes max_heap_size_gb = (F32Gigabytes)gSavedSettings.getF32("MaxHeapSize64");
#endif

    LLMemory::initMaxHeapSizeGB(max_heap_size_gb);
}


// externally visible timers
LLTrace::BlockTimerStatHandle FTM_FRAME("Frame");

bool LLAppViewer::frame()
{
    bool ret = false;

    if (gSimulateMemLeak)
    {
        try
        {
            ret = doFrame();
        }
        catch (const LLContinueError&)
        {
            LOG_UNHANDLED_EXCEPTION("");
        }
        catch (std::bad_alloc&)
        {
            LLMemory::logMemoryInfo(TRUE);
            LLFloaterMemLeak* mem_leak_instance = LLFloaterReg::findTypedInstance<LLFloaterMemLeak>("mem_leaking");
            if (mem_leak_instance)
            {
                mem_leak_instance->stop();
            }
            LL_WARNS() << "Bad memory allocation in LLAppViewer::frame()!" << LL_ENDL;
        }
    }
    else
    {
        try
        {
            ret = doFrame();
        }
        catch (const LLContinueError&)
        {
            LOG_UNHANDLED_EXCEPTION("");
        }
    }

    return ret;
}

bool LLAppViewer::doFrame()
{
    LL_RECORD_BLOCK_TIME(FTM_FRAME);
    {
    // and now adjust the visuals from previous frame.
    if(LLPerfStats::tunables.userAutoTuneEnabled && LLPerfStats::tunables.tuningFlag != LLPerfStats::Tunables::Nothing)
    {
        LLPerfStats::tunables.applyUpdates();
    }

    LLPerfStats::RecordSceneTime T (LLPerfStats::StatType_t::RENDER_FRAME);
    if (!LLWorld::instanceExists())
    {
        LLWorld::createInstance();
    }

    LLEventPump& mainloop(LLEventPumps::instance().obtain("mainloop"));
    LLSD newFrame;
    {
        LLPerfStats::RecordSceneTime T (LLPerfStats::StatType_t::RENDER_IDLE); // perf stats
        {
            LL_PROFILE_ZONE_NAMED_CATEGORY_APP("df LLTrace");
            if (LLFloaterReg::instanceVisible("block_timers"))
            {
                LLTrace::BlockTimer::processTimes();
            }

            LLTrace::get_frame_recording().nextPeriod();
            LLTrace::BlockTimer::logStats();
        }

        LLTrace::get_thread_recorder()->pullFromChildren();

        //clear call stack records
        LL_CLEAR_CALLSTACKS();
    }
    {
        {
            LLPerfStats::RecordSceneTime T(LLPerfStats::StatType_t::RENDER_IDLE); // ensure we have the entire top scope of frame covered (input event and coro)
            LL_PROFILE_ZONE_NAMED_CATEGORY_APP("df processMiscNativeEvents")
            pingMainloopTimeout("Main:MiscNativeWindowEvents");

            if (gViewerWindow)
            {
                LL_PROFILE_ZONE_NAMED_CATEGORY_APP("System Messages");
                gViewerWindow->getWindow()->processMiscNativeEvents();
            }

            {
                LL_PROFILE_ZONE_NAMED_CATEGORY_APP("df gatherInput")
                pingMainloopTimeout("Main:GatherInput");
            }

            if (gViewerWindow)
            {
                LL_PROFILE_ZONE_NAMED_CATEGORY_APP("System Messages");
                if (!restoreErrorTrap())
                {
                    LL_WARNS() << " Someone took over my signal/exception handler (post messagehandling)!" << LL_ENDL;
                }

                gViewerWindow->getWindow()->gatherInput();
            }

            //memory leaking simulation
            if (gSimulateMemLeak)
            {
                LLFloaterMemLeak* mem_leak_instance =
                    LLFloaterReg::findTypedInstance<LLFloaterMemLeak>("mem_leaking");
                if (mem_leak_instance)
                {
                    mem_leak_instance->idle();
                }
            }

            {
                LL_PROFILE_ZONE_NAMED_CATEGORY_APP("df mainloop")
                // canonical per-frame event
                mainloop.post(newFrame);
            }

            {
                LL_PROFILE_ZONE_NAMED_CATEGORY_APP("df suspend")
                // give listeners a chance to run
                llcoro::suspend();
                // if one of our coroutines threw an uncaught exception, rethrow it now
                LLCoros::instance().rethrow();
            }
        }

        if (!LLApp::isExiting())
        {
            LL_PROFILE_ZONE_NAMED_CATEGORY_APP( "df JoystickKeyboard" )
            pingMainloopTimeout("Main:JoystickKeyboard");

            // Scan keyboard for movement keys.  Command keys and typing
            // are handled by windows callbacks.  Don't do this until we're
            // done initializing.  JC
            if (gViewerWindow
                && (gHeadlessClient || gViewerWindow->getWindow()->getVisible())
                && gViewerWindow->getActive()
                && !gViewerWindow->getWindow()->getMinimized()
                && LLStartUp::getStartupState() == STATE_STARTED
                && (gHeadlessClient || !gViewerWindow->getShowProgress())
                && !gFocusMgr.focusLocked())
            {
                LLPerfStats::RecordSceneTime T (LLPerfStats::StatType_t::RENDER_IDLE);
                joystick->scanJoystick();
                gKeyboard->scanKeyboard();
                gViewerInput.scanMouse();
            }

            // Update state based on messages, user input, object idle.
            {
                {
                    LL_PROFILE_ZONE_NAMED_CATEGORY_APP( "df pauseMainloopTimeout" )
                    pauseMainloopTimeout(); // *TODO: Remove. Messages shouldn't be stalling for 20+ seconds!
                }

                {
                    LLPerfStats::RecordSceneTime T (LLPerfStats::StatType_t::RENDER_IDLE);
                    LL_PROFILE_ZONE_NAMED_CATEGORY_APP("df idle");
                    idle();
                }

                {
                    LL_PROFILE_ZONE_NAMED_CATEGORY_APP( "df resumeMainloopTimeout" )
                    resumeMainloopTimeout();
                }
            }

            if (gDoDisconnect && (LLStartUp::getStartupState() == STATE_STARTED))
            {
                pauseMainloopTimeout();
                saveFinalSnapshot();

                if (LLVoiceClient::instanceExists())
                {
                    LLVoiceClient::getInstance()->terminate();
                }

                disconnectViewer();
                resumeMainloopTimeout();
            }

            // Render scene.
            // *TODO: Should we run display() even during gHeadlessClient?  DK 2011-02-18
            if (!LLApp::isExiting() && !gHeadlessClient && gViewerWindow)
            {
                LL_PROFILE_ZONE_NAMED_CATEGORY_APP("df Display");
                pingMainloopTimeout("Main:Display");
                gGLActive = TRUE;

                display();

                {
                    LLPerfStats::RecordSceneTime T(LLPerfStats::StatType_t::RENDER_IDLE);
                    LL_PROFILE_ZONE_NAMED_CATEGORY_APP("df Snapshot");
                    pingMainloopTimeout("Main:Snapshot");
                    gPipeline.mReflectionMapManager.update();
                    LLFloaterSnapshot::update(); // take snapshots
                    LLFloaterSimpleSnapshot::update();
                    gGLActive = FALSE;
                }

                if (LLViewerStatsRecorder::instanceExists())
                {
                    LLViewerStatsRecorder::instance().idle();
                }
            }
        }

        {
            LL_PROFILE_ZONE_NAMED_CATEGORY_APP( "df pauseMainloopTimeout" )
        pingMainloopTimeout("Main:Sleep");

        pauseMainloopTimeout();
        }

        // Sleep and run background threads
        {
            //LL_RECORD_BLOCK_TIME(SLEEP2);
            LL_PROFILE_ZONE_WARN( "Sleep2" )

            // yield some time to the os based on command line option
            static LLCachedControl<S32> yield_time(gSavedSettings, "YieldTime", -1);
            if(yield_time >= 0)
            {
                LL_PROFILE_ZONE_NAMED_CATEGORY_APP("Yield");
                LL_PROFILE_ZONE_NUM( yield_time )
                ms_sleep(yield_time);
            }

            if (gNonInteractive)
            {
                S32 non_interactive_ms_sleep_time = 100;
                LLAppViewer::getTextureCache()->pause();
                ms_sleep(non_interactive_ms_sleep_time);
            }

            // yield cooperatively when not running as foreground window
            // and when not quiting (causes trouble at mac's cleanup stage)
            if (!LLApp::isExiting()
                && ((gViewerWindow && !gViewerWindow->getWindow()->getVisible())
                    || !gFocusMgr.getAppHasFocus()))
            {
                // Sleep if we're not rendering, or the window is minimized.
                static LLCachedControl<S32> s_background_yield_time(gSavedSettings, "BackgroundYieldTime", 40);
                S32 milliseconds_to_sleep = llclamp((S32)s_background_yield_time, 0, 1000);
                // don't sleep when BackgroundYieldTime set to 0, since this will still yield to other threads
                // of equal priority on Windows
                if (milliseconds_to_sleep > 0)
                {
                    LLPerfStats::RecordSceneTime T ( LLPerfStats::StatType_t::RENDER_SLEEP );
                    ms_sleep(milliseconds_to_sleep);
                    // also pause worker threads during this wait period
                    LLAppViewer::getTextureCache()->pause();
                }
            }

            if (mRandomizeFramerate)
            {
                ms_sleep(rand() % 200);
            }

            if (mPeriodicSlowFrame
                && (gFrameCount % 10 == 0))
            {
                LL_INFOS() << "Periodic slow frame - sleeping 500 ms" << LL_ENDL;
                ms_sleep(500);
            }

            S32 total_work_pending = 0;
            S32 total_io_pending = 0;
            {
                S32 work_pending = 0;
                S32 io_pending = 0;
                F32 max_time = llmin(gFrameIntervalSeconds.value() *10.f, 1.f);

                work_pending += updateTextureThreads(max_time);

                {
                    LL_PROFILE_ZONE_NAMED_CATEGORY_APP("LFS Thread");
                    io_pending += LLLFSThread::updateClass(1);
                }

                if (io_pending > 1000)
                {
                    ms_sleep(llmin(io_pending/100,100)); // give the lfs some time to catch up
                }

                total_work_pending += work_pending ;
                total_io_pending += io_pending ;

            }

            {
                LL_PROFILE_ZONE_NAMED_CATEGORY_APP( "df gMeshRepo" )
            gMeshRepo.update() ;
            }

            if(!total_work_pending) //pause texture fetching threads if nothing to process.
            {
                LL_PROFILE_ZONE_NAMED_CATEGORY_APP( "df getTextureCache" )
                LLAppViewer::getTextureCache()->pause();
                LLAppViewer::getTextureFetch()->pause();
            }
            if(!total_io_pending) //pause file threads if nothing to process.
            {
                LL_PROFILE_ZONE_NAMED_CATEGORY_APP( "df LLVFSThread" )
                LLLFSThread::sLocal->pause();
            }

            {
                LL_PROFILE_ZONE_NAMED_CATEGORY_APP( "df resumeMainloopTimeout" )
                resumeMainloopTimeout();
            }
            pingMainloopTimeout("Main:End");
        }
    }

    if (LLApp::isExiting())
    {
        // Save snapshot for next time, if we made it through initialization
        if (STATE_STARTED == LLStartUp::getStartupState())
        {
            saveFinalSnapshot();
        }

        if (LLVoiceClient::instanceExists())
        {
            LLVoiceClient::getInstance()->terminate();
        }

        delete gServicePump;
        gServicePump = NULL;

        destroyMainloopTimeout();

        LL_INFOS() << "Exiting main_loop" << LL_ENDL;
    }
    }LLPerfStats::StatsRecorder::endFrame();
    LL_PROFILER_FRAME_END

    return ! LLApp::isRunning();
}

S32 LLAppViewer::updateTextureThreads(F32 max_time)
{
    S32 work_pending = 0;
    {
        LL_PROFILE_ZONE_NAMED_CATEGORY_APP("Texture Cache");
        work_pending += LLAppViewer::getTextureCache()->update(max_time); // unpauses the texture cache thread
    }
    {
        LL_PROFILE_ZONE_NAMED_CATEGORY_APP("Image Decode");
        work_pending += LLAppViewer::getImageDecodeThread()->update(max_time); // unpauses the image thread
    }
    {
        LL_PROFILE_ZONE_NAMED_CATEGORY_APP("Image Fetch");
        work_pending += LLAppViewer::getTextureFetch()->update(max_time); // unpauses the texture fetch thread
    }
    return work_pending;
}

void LLAppViewer::flushLFSIO()
{
    S32 pending = LLLFSThread::updateClass(0);
    if (pending > 0)
    {
        LL_INFOS() << "Waiting for pending IO to finish: " << pending << LL_ENDL;
        while (1)
        {
            pending = LLLFSThread::updateClass(0);
            if (!pending)
            {
                break;
            }
            ms_sleep(100);
        }
    }
}

bool LLAppViewer::cleanup()
{
    LLAtmosphere::cleanupClass();

    //ditch LLVOAvatarSelf instance
    gAgentAvatarp = NULL;

    LLNotifications::instance().clear();

    // workaround for DEV-35406 crash on shutdown
    LLEventPumps::instance().reset(true);

    //dump scene loading monitor results
    if (LLSceneMonitor::instanceExists())
    {
        if (!isSecondInstance())
        {
            std::string dump_path = gDirUtilp->getExpandedFilename(LL_PATH_LOGS, "scene_monitor_results.csv");
            LLSceneMonitor::instance().dumpToFile(dump_path);
        }
        LLSceneMonitor::deleteSingleton();
    }

    // There used to be an 'if (LLFastTimerView::sAnalyzePerformance)' block
    // here, completely redundant with the one that occurs later in this same
    // function. Presumably the duplication was due to an automated merge gone
    // bad. Not knowing which instance to prefer, we chose to retain the later
    // one because it happens just after mFastTimerLogThread is deleted. This
    // comment is in case we guessed wrong, so we can move it here instead.

#if LL_LINUX
    // remove any old breakpad minidump files from the log directory
    if (! isError())
    {
        std::string logdir = gDirUtilp->getExpandedFilename(LL_PATH_LOGS, "");
        gDirUtilp->deleteFilesInDir(logdir, "*-*-*-*-*.dmp");
    }
#endif

    // Kill off LLLeap objects. We can find them all because LLLeap is derived
    // from LLInstanceTracker.
    LLLeap::instance_snapshot().deleteAll();

    //flag all elements as needing to be destroyed immediately
    // to ensure shutdown order
    LLMortician::setZealous(TRUE);

    // Give any remaining SLPlugin instances a chance to exit cleanly.
    LLPluginProcessParent::shutdown();

    disconnectViewer();
    LLViewerCamera::deleteSingleton();

    LL_INFOS() << "Viewer disconnected" << LL_ENDL;

    if (gKeyboard)
    {
        gKeyboard->resetKeys();
    }

    display_cleanup();

    release_start_screen(); // just in case

    LLError::logToFixedBuffer(NULL); // stop the fixed buffer recorder

    LL_INFOS() << "Cleaning Up" << LL_ENDL;

    // shut down mesh streamer
    gMeshRepo.shutdown();

    // shut down Havok
    LLPhysicsExtensions::quitSystem();

    // Must clean up texture references before viewer window is destroyed.
    if(LLHUDManager::instanceExists())
    {
        LLHUDManager::getInstance()->updateEffects();
        LLHUDObject::updateAll();
        LLHUDManager::getInstance()->cleanupEffects();
        LLHUDObject::cleanupHUDObjects();
        LL_INFOS() << "HUD Objects cleaned up" << LL_ENDL;
    }

    LLKeyframeDataCache::clear();

    // End TransferManager before deleting systems it depends on (Audio, AssetStorage)
#if 0 // this seems to get us stuck in an infinite loop...
    gTransferManager.cleanup();
#endif

    // Note: this is where gWorldMap used to be deleted.

    // Note: this is where gHUDManager used to be deleted.
    if(LLHUDManager::instanceExists())
    {
        LLHUDManager::getInstance()->shutdownClass();
    }

    delete gAssetStorage;
    gAssetStorage = NULL;

    LLPolyMesh::freeAllMeshes();

    LLStartUp::cleanupNameCache();

    // Note: this is where gLocalSpeakerMgr and gActiveSpeakerMgr used to be deleted.

    if (LLWorldMap::instanceExists())
    {
        LLWorldMap::getInstance()->reset(); // release any images
    }

    LLCalc::cleanUp();

    LL_INFOS() << "Global stuff deleted" << LL_ENDL;

    if (gAudiop)
    {
        LL_INFOS() << "Shutting down audio" << LL_ENDL;

        // be sure to stop the internet stream cleanly BEFORE destroying the interface to stop it.
        gAudiop->stopInternetStream();
        // shut down the streaming audio sub-subsystem first, in case it relies on not outliving the general audio subsystem.
        LLStreamingAudioInterface *sai = gAudiop->getStreamingAudioImpl();
        delete sai;
        gAudiop->setStreamingAudioImpl(NULL);

        // shut down the audio subsystem
        gAudiop->shutdown();

        delete gAudiop;
        gAudiop = NULL;
    }

    // Note: this is where LLFeatureManager::getInstance()-> used to be deleted.

    // Patch up settings for next time
    // Must do this before we delete the viewer window,
    // such that we can suck rectangle information out of
    // it.
    cleanupSavedSettings();
    LL_INFOS() << "Settings patched up" << LL_ENDL;

    // delete some of the files left around in the cache.
    removeCacheFiles("*.wav");
    removeCacheFiles("*.tmp");
    removeCacheFiles("*.lso");
    removeCacheFiles("*.out");
    removeCacheFiles("*.dsf");
    removeCacheFiles("*.bodypart");
    removeCacheFiles("*.clothing");

    LL_INFOS() << "Cache files removed" << LL_ENDL;

    LL_INFOS() << "Shutting down Views" << LL_ENDL;

    // Destroy the UI
    if( gViewerWindow)
        gViewerWindow->shutdownViews();

    LL_INFOS() << "Cleaning up Inventory" << LL_ENDL;

    // Cleanup Inventory after the UI since it will delete any remaining observers
    // (Deleted observers should have already removed themselves)
    gInventory.cleanupInventory();

    LLCoros::getInstance()->printActiveCoroutines();

    LL_INFOS() << "Cleaning up Selections" << LL_ENDL;

    // Clean up selection managers after UI is destroyed, as UI may be observing them.
    // Clean up before GL is shut down because we might be holding on to objects with texture references
    LLSelectMgr::cleanupGlobals();

    LL_INFOS() << "Shutting down OpenGL" << LL_ENDL;

    // Shut down OpenGL
    if( gViewerWindow)
    {
        gViewerWindow->shutdownGL();

        // Destroy window, and make sure we're not fullscreen
        // This may generate window reshape and activation events.
        // Therefore must do this before destroying the message system.
        delete gViewerWindow;
        gViewerWindow = NULL;
        LL_INFOS() << "ViewerWindow deleted" << LL_ENDL;
    }

    LLSplashScreen::show();
    LLSplashScreen::update(LLTrans::getString("ShuttingDown"));

    LL_INFOS() << "Cleaning up Keyboard & Joystick" << LL_ENDL;

    // viewer UI relies on keyboard so keep it aound until viewer UI isa gone
    delete gKeyboard;
    gKeyboard = NULL;

    if (LLViewerJoystick::instanceExists())
    {
        // Turn off Space Navigator and similar devices
        LLViewerJoystick::getInstance()->terminate();
    }

    LL_INFOS() << "Cleaning up Objects" << LL_ENDL;

    LLViewerObject::cleanupVOClasses();

    SUBSYSTEM_CLEANUP(LLAvatarAppearance);

    SUBSYSTEM_CLEANUP(LLPostProcess);

    LLTracker::cleanupInstance();

    // *FIX: This is handled in LLAppViewerWin32::cleanup().
    // I'm keeping the comment to remember its order in cleanup,
    // in case of unforseen dependency.
    //#if LL_WINDOWS
    //  gDXHardware.cleanup();
    //#endif // LL_WINDOWS

    LLVolumeMgr* volume_manager = LLPrimitive::getVolumeManager();
    if (!volume_manager->cleanup())
    {
        LL_WARNS() << "Remaining references in the volume manager!" << LL_ENDL;
    }
    LLPrimitive::cleanupVolumeManager();

    LL_INFOS() << "Additional Cleanup..." << LL_ENDL;

    LLViewerParcelMgr::cleanupGlobals();

    // *Note: this is where gViewerStats used to be deleted.

    //end_messaging_system();

    LLPrimitive::cleanupVolumeManager();
    SUBSYSTEM_CLEANUP(LLWorldMapView);
    SUBSYSTEM_CLEANUP(LLFolderViewItem);

    LL_INFOS() << "Saving Data" << LL_ENDL;

    // Store the time of our current logoff
    gSavedPerAccountSettings.setU32("LastLogoff", time_corrected());

    if (LLEnvironment::instanceExists())
    {
        //Store environment settings if necessary
        LLEnvironment::getInstance()->saveToSettings();
    }

    // Must do this after all panels have been deleted because panels that have persistent rects
    // save their rects on delete.
    gSavedSettings.saveToFile(gSavedSettings.getString("ClientSettingsFile"), TRUE);

    LLUIColorTable::instance().saveUserSettings();

    // PerAccountSettingsFile should be empty if no user has been logged on.
    // *FIX:Mani This should get really saved in a "logoff" mode.
    if (gSavedSettings.getString("PerAccountSettingsFile").empty())
    {
        LL_INFOS() << "Not saving per-account settings; don't know the account name yet." << LL_ENDL;
    }
    // Only save per account settings if the previous login succeeded, otherwise
    // we might end up with a cleared out settings file in case a previous login
    // failed after loading per account settings.
    else if (!mSavePerAccountSettings)
    {
        LL_INFOS() << "Not saving per-account settings; last login was not successful." << LL_ENDL;
    }
    else
    {
        gSavedPerAccountSettings.saveToFile(gSavedSettings.getString("PerAccountSettingsFile"), TRUE);
        LL_INFOS() << "Saved settings" << LL_ENDL;

        if (LLViewerParcelAskPlay::instanceExists())
        {
            LLViewerParcelAskPlay::getInstance()->saveSettings();
        }
    }

    std::string warnings_settings_filename = gDirUtilp->getExpandedFilename(LL_PATH_USER_SETTINGS, getSettingsFilename("Default", "Warnings"));
    gWarningSettings.saveToFile(warnings_settings_filename, TRUE);

    // Save URL history file
    LLURLHistory::saveFile("url_history.xml");

    // save mute list. gMuteList used to also be deleted here too.
    if (gAgent.isInitialized() && LLMuteList::instanceExists())
    {
        LLMuteList::getInstance()->cache(gAgent.getID());
    }

    //save call log list
    if (LLConversationLog::instanceExists())
    {
        LLConversationLog::instance().cache();
    }

    clearSecHandler();

    if (mPurgeCacheOnExit)
    {
        LL_INFOS() << "Purging all cache files on exit" << LL_ENDL;
        gDirUtilp->deleteFilesInDir(gDirUtilp->getExpandedFilename(LL_PATH_CACHE,""), "*.*");
    }

    writeDebugInfo();

    LLLocationHistory::getInstance()->save();

    LLAvatarIconIDCache::getInstance()->save();

    // Stop the plugin read thread if it's running.
    LLPluginProcessParent::setUseReadThread(false);

    LL_INFOS() << "Shutting down Threads" << LL_ENDL;

    // Let threads finish
    LLTimer idleTimer;
    idleTimer.reset();
    const F64 max_idle_time = 5.f; // 5 seconds
    while(1)
    {
        S32 pending = 0;
        pending += LLAppViewer::getTextureCache()->update(1); // unpauses the worker thread
        pending += LLAppViewer::getImageDecodeThread()->update(1); // unpauses the image thread
        pending += LLAppViewer::getTextureFetch()->update(1); // unpauses the texture fetch thread
        pending += LLLFSThread::updateClass(0);
        F64 idle_time = idleTimer.getElapsedTimeF64();
        if(!pending)
        {
            break ; //done
        }
        else if(idle_time >= max_idle_time)
        {
            LL_WARNS() << "Quitting with pending background tasks." << LL_ENDL;
            break;
        }
    }

    if (mPurgeUserDataOnExit)
    {
        // Ideally we should not save anything from this session since it is going to be purged now,
        // but this is a very 'rare' case (user deleting himself), not worth overcomplicating 'save&cleanup' code
        std::string user_path = gDirUtilp->getOSUserAppDir() + gDirUtilp->getDirDelimiter() + LLStartUp::getUserId();
        gDirUtilp->deleteDirAndContents(user_path);
    }

    // Delete workers first
    // shotdown all worker threads before deleting them in case of co-dependencies
    mAppCoreHttp.requestStop();
    sTextureFetch->shutdown();
    sTextureCache->shutdown();
    sImageDecodeThread->shutdown();
    sPurgeDiskCacheThread->shutdown();
    if (mGeneralThreadPool)
    {
        mGeneralThreadPool->close();
    }

    sTextureFetch->shutDownTextureCacheThread() ;
    LLLFSThread::sLocal->shutdown();

    LL_INFOS() << "Shutting down message system" << LL_ENDL;
    end_messaging_system();

    // Non-LLCurl libcurl library
    mAppCoreHttp.cleanup();

    SUBSYSTEM_CLEANUP(LLFilePickerThread);
    SUBSYSTEM_CLEANUP(LLDirPickerThread);

    //MUST happen AFTER SUBSYSTEM_CLEANUP(LLCurl)
    delete sTextureCache;
    sTextureCache = NULL;
    if (sTextureFetch)
    {
        sTextureFetch->shutdown();
        sTextureFetch->waitOnPending();
        delete sTextureFetch;
        sTextureFetch = NULL;
    }
    delete sImageDecodeThread;
    sImageDecodeThread = NULL;
    delete mFastTimerLogThread;
    mFastTimerLogThread = NULL;
    delete sPurgeDiskCacheThread;
    sPurgeDiskCacheThread = NULL;
    delete mGeneralThreadPool;
    mGeneralThreadPool = NULL;

    if (LLFastTimerView::sAnalyzePerformance)
    {
        LL_INFOS() << "Analyzing performance" << LL_ENDL;

        std::string baseline_name = LLTrace::BlockTimer::sLogName + "_baseline.slp";
        std::string current_name  = LLTrace::BlockTimer::sLogName + ".slp";
        std::string report_name   = LLTrace::BlockTimer::sLogName + "_report.csv";

        LLFastTimerView::doAnalysis(
            gDirUtilp->getExpandedFilename(LL_PATH_LOGS, baseline_name),
            gDirUtilp->getExpandedFilename(LL_PATH_LOGS, current_name),
            gDirUtilp->getExpandedFilename(LL_PATH_LOGS, report_name));
    }

    SUBSYSTEM_CLEANUP(LLMetricPerformanceTesterBasic) ;

    LL_INFOS() << "Cleaning up Media and Textures" << LL_ENDL;

    //Note:
    //SUBSYSTEM_CLEANUP(LLViewerMedia) has to be put before gTextureList.shutdown()
    //because some new image might be generated during cleaning up media. --bao
    gTextureList.shutdown(); // shutdown again in case a callback added something
    LLUIImageList::getInstance()->cleanUp();

    SUBSYSTEM_CLEANUP(LLImage);
    SUBSYSTEM_CLEANUP(LLLFSThread);

    LL_INFOS() << "Misc Cleanup" << LL_ENDL;

    gSavedSettings.cleanup();
    LLUIColorTable::instance().clear();

    LLWatchdog::getInstance()->cleanup();

    LLViewerAssetStatsFF::cleanup();

    // If we're exiting to launch an URL, do that here so the screen
    // is at the right resolution before we launch IE.
    if (!gLaunchFileOnQuit.empty())
    {
        LL_INFOS() << "Launch file on quit." << LL_ENDL;
#if LL_WINDOWS
        // Indicate an application is starting.
        SetCursor(LoadCursor(NULL, IDC_WAIT));
#endif

        // HACK: Attempt to wait until the screen res. switch is complete.
        ms_sleep(1000);

        LLWeb::loadURLExternal( gLaunchFileOnQuit, false );
        LL_INFOS() << "File launched." << LL_ENDL;
    }
    // make sure nothing uses applyProxySettings by this point.
    LL_INFOS() << "Cleaning up LLProxy." << LL_ENDL;
    SUBSYSTEM_CLEANUP(LLProxy);
    LLCore::LLHttp::cleanup();

    ll_close_fail_log();

    LLError::LLCallStacks::cleanup();

    LLEnvironment::deleteSingleton();
    LLSelectMgr::deleteSingleton();
    LLViewerEventRecorder::deleteSingleton();
    LLWorld::deleteSingleton();
    LLVoiceClient::deleteSingleton();

    // It's not at first obvious where, in this long sequence, a generic cleanup
    // call OUGHT to go. So let's say this: as we migrate cleanup from
    // explicit hand-placed calls into the generic mechanism, eventually
    // all cleanup will get subsumed into the generic call. So the calls you
    // still see above are calls that MUST happen before the generic cleanup
    // kicks in.

    // This calls every remaining LLSingleton's cleanupSingleton() and
    // deleteSingleton() methods.
    LLSingletonBase::deleteAll();

    LLSplashScreen::hide();

    LL_INFOS() << "Goodbye!" << LL_ENDL;

    removeDumpDir();

    // return 0;
    return true;
}

void LLAppViewer::initGeneralThread()
{
    if (mGeneralThreadPool)
    {
        return;
    }

    mGeneralThreadPool = new LL::ThreadPool("General", 3);
    mGeneralThreadPool->start();
}

bool LLAppViewer::initThreads()
{
    static const bool enable_threads = true;

    LLImage::initClass(gSavedSettings.getBOOL("TextureNewByteRange"),gSavedSettings.getS32("TextureReverseByteRange"));

    LLLFSThread::initClass(enable_threads && true); // TODO: fix crashes associated with this shutdo

    //auto configure thread count
    LLSD threadCounts = gSavedSettings.getLLSD("ThreadPoolSizes");

    // get the number of concurrent threads that can run
    S32 cores = std::thread::hardware_concurrency();

    U32 max_cores = gSavedSettings.getU32("EmulateCoreCount");
    if (max_cores != 0)
    {
        cores = llmin(cores, (S32) max_cores);
    }

    // The only configurable thread count right now is ImageDecode
    // The viewer typically starts around 8 threads not including image decode,
    // so try to leave at least one core free
    S32 image_decode_count = llclamp(cores - 9, 1, 8);
    threadCounts["ImageDecode"] = image_decode_count;
    gSavedSettings.setLLSD("ThreadPoolSizes", threadCounts);

    // Image decoding
    LLAppViewer::sImageDecodeThread = new LLImageDecodeThread(enable_threads && true);
    LLAppViewer::sTextureCache = new LLTextureCache(enable_threads && true);
    LLAppViewer::sTextureFetch = new LLTextureFetch(LLAppViewer::getTextureCache(),
                                                    enable_threads && true,
                                                    app_metrics_qa_mode);

    // general task background thread (LLPerfStats, etc)
    LLAppViewer::instance()->initGeneralThread();

    LLAppViewer::sPurgeDiskCacheThread = new LLPurgeDiskCacheThread();

    if (LLTrace::BlockTimer::sLog || LLTrace::BlockTimer::sMetricLog)
    {
        LLTrace::BlockTimer::setLogLock(new LLMutex());
        mFastTimerLogThread = new LLFastTimerLogThread(LLTrace::BlockTimer::sLogName);
        mFastTimerLogThread->start();
    }

    // Mesh streaming and caching
    gMeshRepo.init();

    LLFilePickerThread::initClass();
    LLDirPickerThread::initClass();

    // *FIX: no error handling here!
    return true;
}

void errorCallback(LLError::ELevel level, const std::string &error_string)
{
    if (level == LLError::LEVEL_ERROR)
    {
#ifndef LL_RELEASE_FOR_DOWNLOAD
        OSMessageBox(error_string, LLTrans::getString("MBFatalError"), OSMB_OK);
#endif

        gDebugInfo["FatalMessage"] = error_string;
        // We're not already crashing -- we simply *intend* to crash. Since we
        // haven't actually trashed anything yet, we can afford to write the whole
        // static info file.
        LLAppViewer::instance()->writeDebugInfo();
    }
}

void errorMSG(const std::string& title_string, const std::string& message_string)
{
    if (!message_string.empty())
    {
        OSMessageBox(message_string, title_string.empty() ? LLTrans::getString("MBFatalError") : title_string, OSMB_OK);
    }
}

void LLAppViewer::initLoggingAndGetLastDuration()
{
    //
    // Set up logging defaults for the viewer
    //
    LLError::initForApplication( gDirUtilp->getExpandedFilename(LL_PATH_USER_SETTINGS, "")
                                ,gDirUtilp->getExpandedFilename(LL_PATH_APP_SETTINGS, "")
                                );
    LLError::addGenericRecorder(&errorCallback);
    //LLError::setTimeFunction(getRuntime);

    LLError::LLUserWarningMsg::setHandler(errorMSG);


    if (mSecondInstance)
    {
        LLFile::mkdir(gDirUtilp->getDumpLogsDirPath());

        LLUUID uid;
        uid.generate();
        LLError::logToFile(gDirUtilp->getDumpLogsDirPath(uid.asString() + ".log"));
    }
    else
    {
        // Remove the last ".old" log file.
        std::string old_log_file = gDirUtilp->getExpandedFilename(LL_PATH_LOGS,
            "SecondLife.old");
        LLFile::remove(old_log_file);

        // Get name of the log file
        std::string log_file = gDirUtilp->getExpandedFilename(LL_PATH_LOGS,
            "SecondLife.log");
        /*
        * Before touching any log files, compute the duration of the last run
        * by comparing the ctime of the previous start marker file with the ctime
        * of the last log file.
        */
        std::string start_marker_file_name = gDirUtilp->getExpandedFilename(LL_PATH_LOGS, START_MARKER_FILE_NAME);
        llstat start_marker_stat;
        llstat log_file_stat;
        std::ostringstream duration_log_stream; // can't log yet, so save any message for when we can below
        int start_stat_result = LLFile::stat(start_marker_file_name, &start_marker_stat);
        int log_stat_result = LLFile::stat(log_file, &log_file_stat);
        if (0 == start_stat_result && 0 == log_stat_result)
        {
            int elapsed_seconds = log_file_stat.st_ctime - start_marker_stat.st_ctime;
            // only report a last run time if the last viewer was the same version
            // because this stat will be counted against this version
            if (markerIsSameVersion(start_marker_file_name))
            {
                gLastExecDuration = elapsed_seconds;
            }
            else
            {
                duration_log_stream << "start marker from some other version; duration is not reported";
                gLastExecDuration = -1;
            }
        }
        else
        {
            // at least one of the LLFile::stat calls failed, so we can't compute the run time
            duration_log_stream << "duration stat failure; start: " << start_stat_result << " log: " << log_stat_result;
            gLastExecDuration = -1; // unknown
        }
        std::string duration_log_msg(duration_log_stream.str());

        // Create a new start marker file for comparison with log file time for the next run
        LLAPRFile start_marker_file;
        start_marker_file.open(start_marker_file_name, LL_APR_WB);
        if (start_marker_file.getFileHandle())
        {
            recordMarkerVersion(start_marker_file);
            start_marker_file.close();
        }

        // Rename current log file to ".old"
        LLFile::rename(log_file, old_log_file);

        // Set the log file to SecondLife.log
        LLError::logToFile(log_file);
        if (!duration_log_msg.empty())
        {
            LL_WARNS("MarkerFile") << duration_log_msg << LL_ENDL;
        }
    }
}

bool LLAppViewer::loadSettingsFromDirectory(const std::string& location_key,
                        bool set_defaults)
{
    if (!mSettingsLocationList)
    {
        LL_ERRS() << "Invalid settings location list" << LL_ENDL;
    }

    for (const SettingsGroup& group : mSettingsLocationList->groups)
    {
        // skip settings groups that aren't the one we requested
        if (group.name() != location_key) continue;

        ELLPath path_index = (ELLPath)group.path_index();
        if(path_index <= LL_PATH_NONE || path_index >= LL_PATH_LAST)
        {
            LL_ERRS() << "Out of range path index in app_settings/settings_files.xml" << LL_ENDL;
            return false;
        }

        for (const SettingsFile& file : group.files)
        {
            LL_INFOS("Settings") << "Attempting to load settings for the group " << file.name()
                << " - from location " << location_key << LL_ENDL;

            auto settings_group = LLControlGroup::getInstance(file.name);
            if(!settings_group)
            {
                LL_WARNS("Settings") << "No matching settings group for name " << file.name() << LL_ENDL;
                continue;
            }

            std::string full_settings_path;

            if (file.file_name_setting.isProvided()
                && gSavedSettings.controlExists(file.file_name_setting))
            {
                // try to find filename stored in file_name_setting control
                full_settings_path = gSavedSettings.getString(file.file_name_setting);
                if (full_settings_path.empty())
                {
                    continue;
                }
                else if (!gDirUtilp->fileExists(full_settings_path))
                {
                    // search in default path
                    full_settings_path = gDirUtilp->getExpandedFilename((ELLPath)path_index, full_settings_path);
                }
            }
            else
            {
                // by default, use specified file name
                full_settings_path = gDirUtilp->getExpandedFilename((ELLPath)path_index, file.file_name());
            }

            if(settings_group->loadFromFile(full_settings_path, set_defaults, file.persistent))
            {   // success!
                LL_INFOS("Settings") << "Loaded settings file " << full_settings_path << LL_ENDL;
            }
            else
            {   // failed to load
                if(file.required)
                {
                    LLError::LLUserWarningMsg::showMissingFiles();
                    LL_ERRS() << "Error: Cannot load required settings file from: " << full_settings_path << LL_ENDL;
                    return false;
                }
                else
                {
                    // only complain if we actually have a filename at this point
                    if (!full_settings_path.empty())
                    {
                        LL_INFOS("Settings") << "Cannot load " << full_settings_path << " - No settings found." << LL_ENDL;
                    }
                }
            }
        }
    }

    return true;
}

std::string LLAppViewer::getSettingsFilename(const std::string& location_key,
                                             const std::string& file)
{
    for (const SettingsGroup& group : mSettingsLocationList->groups)
    {
        if (group.name() == location_key)
        {
            for (const SettingsFile& settings_file : group.files)
            {
                if (settings_file.name() == file)
                {
                    return settings_file.file_name;
                }
            }
        }
    }

    return std::string();
}

void LLAppViewer::loadColorSettings()
{
    LLUIColorTable::instance().loadFromSettings();
}

namespace
{
    void handleCommandLineError(LLControlGroupCLP& clp)
    {
        LL_WARNS() << "Error parsing command line options. Command Line options ignored."  << LL_ENDL;

        LL_INFOS() << "Command line usage:\n" << clp << LL_ENDL;

        OSMessageBox(STRINGIZE(LLTrans::getString("MBCmdLineError") << clp.getErrorMessage()),
                     LLStringUtil::null,
                     OSMB_OK);
    }
} // anonymous namespace

// Set a named control temporarily for this session, as when set via the command line --set option.
// Name can be specified as "<control_group>.<control_name>", with default group being Global.
bool tempSetControl(const std::string& name, const std::string& value)
{
    std::string name_part;
    std::string group_part;
    LLControlVariable* control = NULL;

    // Name can be further split into ControlGroup.Name, with the default control group being Global
    size_t pos = name.find('.');
    if (pos != std::string::npos)
    {
        group_part = name.substr(0, pos);
        name_part = name.substr(pos+1);
        LL_INFOS() << "Setting " << group_part << "." << name_part << " to " << value << LL_ENDL;
        auto g = LLControlGroup::getInstance(group_part);
        if (g) control = g->getControl(name_part);
    }
    else
    {
        LL_INFOS() << "Setting Global." << name << " to " << value << LL_ENDL;
        control = gSavedSettings.getControl(name);
    }

    if (control)
    {
        control->setValue(value, false);
        return true;
    }
    return false;
}

bool LLAppViewer::initConfiguration()
{
    //Load settings files list
    std::string settings_file_list = gDirUtilp->getExpandedFilename(LL_PATH_APP_SETTINGS, "settings_files.xml");
    LLXMLNodePtr root;
    BOOL success = LLXMLNode::parseFile(settings_file_list, root, NULL);
    if (!success)
    {
        LL_WARNS() << "Cannot load default configuration file " << settings_file_list << LL_ENDL;
        LLError::LLUserWarningMsg::showMissingFiles();
        if (gDirUtilp->fileExists(settings_file_list))
        {
            LL_ERRS() << "Cannot load default configuration file settings_files.xml. "
                << "Please reinstall viewer from https://secondlife.com/support/downloads/ "
                << "and contact https://support.secondlife.com if issue persists after reinstall."
                << LL_ENDL;
        }
        else
        {
            LL_ERRS() << "Default configuration file settings_files.xml not found. "
                << "Please reinstall viewer from https://secondlife.com/support/downloads/ "
                << "and contact https://support.secondlife.com if issue persists after reinstall."
                << LL_ENDL;
        }
    }

    mSettingsLocationList = new SettingsFiles();

    LLXUIParser parser;
    parser.readXUI(root, *mSettingsLocationList, settings_file_list);

    if (!mSettingsLocationList->validateBlock())
    {
        LLError::LLUserWarningMsg::showMissingFiles();
        LL_ERRS() << "Invalid settings file list " << settings_file_list << LL_ENDL;
    }

    // The settings and command line parsing have a fragile
    // order-of-operation:
    // - load defaults from app_settings
    // - set procedural settings values
    // - read command line settings
    // - selectively apply settings needed to load user settings.
    // - load overrides from user_settings
    // - apply command line settings (to override the overrides)
    // - load per account settings (happens in llstartup

    // - load defaults
    bool set_defaults = true;
    if(!loadSettingsFromDirectory("Default", set_defaults))
    {
        OSMessageBox(
            "Unable to load default settings file. The installation may be corrupted.",
            LLStringUtil::null,OSMB_OK);
        return false;
    }

    initStrings(); // setup paths for LLTrans based on settings files only
    // - set procedural settings
    // Note: can't use LL_PATH_PER_SL_ACCOUNT for any of these since we haven't logged in yet
    gSavedSettings.setString("ClientSettingsFile",
        gDirUtilp->getExpandedFilename(LL_PATH_USER_SETTINGS, getSettingsFilename("Default", "Global")));

#ifndef LL_RELEASE_FOR_DOWNLOAD
    // provide developer build only overrides for these control variables that are not
    // persisted to settings.xml
    LLControlVariable* c = gSavedSettings.getControl("AllowMultipleViewers");
    if (c)
    {
        c->setValue(true, false);
    }

    gSavedSettings.setBOOL("QAMode", TRUE );
    gSavedSettings.setS32("WatchdogEnabled", 0);
#endif

    // These are warnings that appear on the first experience of that condition.
    // They are already set in the settings_default.xml file, but still need to be added to LLFirstUse
    // for disable/reset ability
//  LLFirstUse::addConfigVariable("FirstBalanceIncrease");
//  LLFirstUse::addConfigVariable("FirstBalanceDecrease");
//  LLFirstUse::addConfigVariable("FirstSit");
//  LLFirstUse::addConfigVariable("FirstMap");
//  LLFirstUse::addConfigVariable("FirstGoTo");
//  LLFirstUse::addConfigVariable("FirstBuild");
//  LLFirstUse::addConfigVariable("FirstLeftClickNoHit");
//  LLFirstUse::addConfigVariable("FirstTeleport");
//  LLFirstUse::addConfigVariable("FirstOverrideKeys");
//  LLFirstUse::addConfigVariable("FirstAttach");
//  LLFirstUse::addConfigVariable("FirstAppearance");
//  LLFirstUse::addConfigVariable("FirstInventory");
//  LLFirstUse::addConfigVariable("FirstSandbox");
//  LLFirstUse::addConfigVariable("FirstFlexible");
//  LLFirstUse::addConfigVariable("FirstDebugMenus");
//  LLFirstUse::addConfigVariable("FirstSculptedPrim");
//  LLFirstUse::addConfigVariable("FirstVoice");
//  LLFirstUse::addConfigVariable("FirstMedia");

    // - read command line settings.
    LLControlGroupCLP clp;
    std::string cmd_line_config = gDirUtilp->getExpandedFilename(LL_PATH_APP_SETTINGS,
                                                          "cmd_line.xml");

    clp.configure(cmd_line_config, &gSavedSettings);

    if(!initParseCommandLine(clp))
    {
        handleCommandLineError(clp);
        return false;
    }

    // - selectively apply settings

    // If the user has specified a alternate settings file name.
    // Load it now before loading the user_settings/settings.xml
    if(clp.hasOption("settings"))
    {
        std::string user_settings_filename =
            gDirUtilp->getExpandedFilename(LL_PATH_USER_SETTINGS,
                                           clp.getOption("settings")[0]);
        gSavedSettings.setString("ClientSettingsFile", user_settings_filename);
        LL_INFOS("Settings")    << "Using command line specified settings filename: "
            << user_settings_filename << LL_ENDL;
    }

    // - load overrides from user_settings
    loadSettingsFromDirectory("User");

    if (gSavedSettings.getBOOL("FirstRunThisInstall"))
    {
        // Set firstrun flag to indicate that some further init actiona should be taken
        // like determining screen DPI value and so on
        mIsFirstRun = true;

        gSavedSettings.setBOOL("FirstRunThisInstall", FALSE);
    }

    if (clp.hasOption("sessionsettings"))
    {
        std::string session_settings_filename = clp.getOption("sessionsettings")[0];
        gSavedSettings.setString("SessionSettingsFile", session_settings_filename);
        LL_INFOS("Settings")    << "Using session settings filename: "
            << session_settings_filename << LL_ENDL;
    }
    loadSettingsFromDirectory("Session");

    if (clp.hasOption("usersessionsettings"))
    {
        std::string user_session_settings_filename = clp.getOption("usersessionsettings")[0];
        gSavedSettings.setString("UserSessionSettingsFile", user_session_settings_filename);
        LL_INFOS("Settings") << "Using user session settings filename: "
            << user_session_settings_filename << LL_ENDL;

    }
    loadSettingsFromDirectory("UserSession");

    // - apply command line settings
    if (! clp.notify())
    {
        handleCommandLineError(clp);
        return false;
    }

    // Register the core crash option as soon as we can
    // if we want gdb post-mortem on cores we need to be up and running
    // ASAP or we might miss init issue etc.
    if(gSavedSettings.getBOOL("DisableCrashLogger"))
    {
        LL_WARNS() << "Crashes will be handled by system, stack trace logs and crash logger are both disabled" << LL_ENDL;
        disableCrashlogger();
    }

    gNonInteractive = gSavedSettings.getBOOL("NonInteractive");
    // Handle initialization from settings.
    // Start up the debugging console before handling other options.
    if (gSavedSettings.getBOOL("ShowConsoleWindow") && !gNonInteractive)
    {
        initConsole();
    }

    if(clp.hasOption("help"))
    {
        std::ostringstream msg;
        msg << LLTrans::getString("MBCmdLineUsg") << "\n" << clp;
        LL_INFOS()  << msg.str() << LL_ENDL;

        OSMessageBox(
            msg.str(),
            LLStringUtil::null,
            OSMB_OK);

        return false;
    }

    if(clp.hasOption("set"))
    {
        const LLCommandLineParser::token_vector_t& set_values = clp.getOption("set");
        if(0x1 & set_values.size())
        {
            LL_WARNS() << "Invalid '--set' parameter count." << LL_ENDL;
        }
        else
        {
            LLCommandLineParser::token_vector_t::const_iterator itr = set_values.begin();
            for(; itr != set_values.end(); ++itr)
            {
                const std::string& name = *itr;
                const std::string& value = *(++itr);
                if (!tempSetControl(name,value))
                {
                    LL_WARNS() << "Failed --set " << name << ": setting name unknown." << LL_ENDL;
                }
            }
        }
    }

    if  (clp.hasOption("logevents")) {
        LLViewerEventRecorder::instance().setEventLoggingOn();
    }

    std::string CmdLineChannel(gSavedSettings.getString("CmdLineChannel"));
    if(! CmdLineChannel.empty())
    {
        LLVersionInfo::instance().resetChannel(CmdLineChannel);
    }

    // If we have specified crash on startup, set the global so we'll trigger the crash at the right time
    gCrashOnStartup = gSavedSettings.getBOOL("CrashOnStartup");

    if (gSavedSettings.getBOOL("LogPerformance"))
    {
        LLTrace::BlockTimer::sLog = true;
        LLTrace::BlockTimer::sLogName = std::string("performance");
    }

    std::string test_name(gSavedSettings.getString("LogMetrics"));
    if (! test_name.empty())
    {
        LLTrace::BlockTimer::sMetricLog = TRUE;
        // '--logmetrics' is specified with a named test metric argument so the data gathering is done only on that test
        // In the absence of argument, every metric would be gathered (makes for a rather slow run and hard to decipher report...)
        LL_INFOS() << "'--logmetrics' argument : " << test_name << LL_ENDL;
        LLTrace::BlockTimer::sLogName = test_name;
    }

    if (clp.hasOption("graphicslevel"))
    {
        // User explicitly requested --graphicslevel on the command line. We
        // expect this switch has already set RenderQualityPerformance. Check
        // that value for validity later.
        // Capture the requested value separately from the settings variable
        // because, if this is the first run, LLViewerWindow's constructor
        // will call LLFeatureManager::applyRecommendedSettings(), which
        // overwrites this settings variable!
        mForceGraphicsLevel = gSavedSettings.getU32("RenderQualityPerformance");
    }

    LLFastTimerView::sAnalyzePerformance = gSavedSettings.getBOOL("AnalyzePerformance");
    gAgentPilot.setReplaySession(gSavedSettings.getBOOL("ReplaySession"));

    if (gSavedSettings.getBOOL("DebugSession"))
    {
        gDebugSession = TRUE;
        gDebugGL = TRUE;

        ll_init_fail_log(gDirUtilp->getExpandedFilename(LL_PATH_LOGS, "test_failures.log"));
    }

    if (gSavedSettings.getBOOL("RenderDebugGLSession"))
    {
        gDebugGLSession = TRUE;
        gDebugGL = TRUE;
        // gDebugGL can cause excessive logging
        // so it's limited to a single session
        gSavedSettings.setBOOL("RenderDebugGLSession", FALSE);
    }

    const LLControlVariable* skinfolder = gSavedSettings.getControl("SkinCurrent");
    if(skinfolder && LLStringUtil::null != skinfolder->getValue().asString())
    {
        // Examining "Language" may not suffice -- see LLUI::getLanguage()
        // logic. Unfortunately LLUI::getLanguage() doesn't yet do us much
        // good because we haven't yet called LLUI::initClass().
        gDirUtilp->setSkinFolder(skinfolder->getValue().asString(),
                                 gSavedSettings.getString("Language"));
    }

    if (gSavedSettings.getBOOL("SpellCheck"))
    {
        std::list<std::string> dict_list;
        std::string dict_setting = gSavedSettings.getString("SpellCheckDictionary");
        boost::split(dict_list, dict_setting, boost::is_any_of(std::string(",")));
        if (!dict_list.empty())
        {
            LLSpellChecker::setUseSpellCheck(dict_list.front());
            dict_list.pop_front();
            LLSpellChecker::instance().setSecondaryDictionaries(dict_list);
        }
    }

    if (gNonInteractive)
    {
        tempSetControl("AllowMultipleViewers", "TRUE");
        tempSetControl("SLURLPassToOtherInstance", "FALSE");
        tempSetControl("RenderWater", "FALSE");
        tempSetControl("FlyingAtExit", "FALSE");
        tempSetControl("WindowWidth", "1024");
        tempSetControl("WindowHeight", "200");
        LLError::setEnabledLogTypesMask(0);
        llassert_always(!gSavedSettings.getBOOL("SLURLPassToOtherInstance"));
    }


    // Handle slurl use. NOTE: Don't let SL-55321 reappear.
    // This initial-SLURL logic, up through the call to
    // sendURLToOtherInstance(), must precede LLSplashScreen::show() --
    // because if sendURLToOtherInstance() succeeds, we take a fast exit,
    // SKIPPING the splash screen and everything else.

    // *FIX: This init code should be made more robust to prevent
    // the issue SL-55321 from returning. One thought is to allow
    // only select options to be set from command line when a slurl
    // is specified. More work on the settings system is needed to
    // achieve this. For now...

    // *NOTE:Mani The command line parser parses tokens and is
    // setup to bail after parsing the '--url' option or the
    // first option specified without a '--option' flag (or
    // any other option that uses the 'last_option' setting -
    // see LLControlGroupCLP::configure())

    // What can happen is that someone can use IE (or potentially
    // other browsers) and do the rough equivalent of command
    // injection and steal passwords. Phoenix. SL-55321

    std::string starting_location;

    std::string cmd_line_login_location(gSavedSettings.getString("CmdLineLoginLocation"));
    if(! cmd_line_login_location.empty())
    {
        starting_location = cmd_line_login_location;
    }
    else
    {
        std::string default_login_location(gSavedSettings.getString("DefaultLoginLocation"));
        if (! default_login_location.empty())
        {
            starting_location = default_login_location;
        }
    }

    LLSLURL start_slurl;
    if (! starting_location.empty())
    {
        start_slurl = starting_location;
        LLStartUp::setStartSLURL(start_slurl);
        if(start_slurl.getType() == LLSLURL::LOCATION)
        {
            LLGridManager::getInstance()->setGridChoice(start_slurl.getGrid());
        }
    }

    // NextLoginLocation is set as a side effect of LLStartUp::setStartSLURL()
    std::string nextLoginLocation = gSavedSettings.getString( "NextLoginLocation" );
    if ( !nextLoginLocation.empty() )
    {
        LL_DEBUGS("AppInit")<<"set start from NextLoginLocation: "<<nextLoginLocation<<LL_ENDL;
        LLStartUp::setStartSLURL(LLSLURL(nextLoginLocation));
    }
    else if (   (   clp.hasOption("login") || clp.hasOption("autologin"))
             && gSavedSettings.getString("CmdLineLoginLocation").empty())
    {
        // If automatic login from command line with --login switch
        // init StartSLURL location.
        std::string start_slurl_setting = gSavedSettings.getString("LoginLocation");
        LL_DEBUGS("AppInit") << "start slurl setting '" << start_slurl_setting << "'" << LL_ENDL;
        LLStartUp::setStartSLURL(LLSLURL(start_slurl_setting));
    }
    else
    {
        // the login location will be set by the login panel (see LLPanelLogin)
    }

    //RN: if we received a URL, hand it off to the existing instance.
    // don't call anotherInstanceRunning() when doing URL handoff, as
    // it relies on checking a marker file which will not work when running
    // out of different directories

    if (start_slurl.isValid() &&
        (gSavedSettings.getBOOL("SLURLPassToOtherInstance")))
    {
        if (sendURLToOtherInstance(start_slurl.getSLURLString()))
        {
            // successfully handed off URL to existing instance, exit
            return false;
        }
    }

    // Display splash screen.  Must be after above check for previous
    // crash as this dialog is always frontmost.
    std::string splash_msg;
    LLStringUtil::format_map_t args;
    args["[APP_NAME]"] = LLTrans::getString("SECOND_LIFE");
    splash_msg = LLTrans::getString("StartupLoading", args);
    LLSplashScreen::show();
    LLSplashScreen::update(splash_msg);

    //LLVolumeMgr::initClass();
    LLVolumeMgr* volume_manager = new LLVolumeMgr();
    volume_manager->useMutex(); // LLApp and LLMutex magic must be manually enabled
    LLPrimitive::setVolumeManager(volume_manager);

    // Note: this is where we used to initialize gFeatureManagerp.

    gStartTime = totalTime();

    //
    // Set the name of the window
    //
    gWindowTitle = LLTrans::getString("APP_NAME");
#if LL_DEBUG
    gWindowTitle += std::string(" [DEBUG]");
#endif
    if (!gArgs.empty())
    {
    gWindowTitle += std::string(" ") + gArgs;
    }
    LLStringUtil::truncate(gWindowTitle, 255);

    //
    // Check for another instance of the app running
    // This happens AFTER LLSplashScreen::show(). That may or may not be
    // important.
    //
    if (mSecondInstance && !gSavedSettings.getBOOL("AllowMultipleViewers"))
    {
        OSMessageBox(
            LLTrans::getString("MBAlreadyRunning"),
            LLStringUtil::null,
            OSMB_OK);
        return false;
    }

    if (mSecondInstance)
    {
        // This is the second instance of SL. Mute voice,
        // but make sure the setting is *not* persisted.
        // Also see LLVivoxVoiceClient::voiceEnabled()
        LLControlVariable* enable_voice = gSavedSettings.getControl("EnableVoiceChat");
        if(enable_voice)
        {
            const BOOL DO_NOT_PERSIST = FALSE;
            enable_voice->setValue(LLSD(FALSE), DO_NOT_PERSIST);
        }
    }

    gLastRunVersion = gSavedSettings.getString("LastRunVersion");

    loadColorSettings();

    // Let anyone else who cares know that we've populated our settings
    // variables.
    for (const auto& key : LLControlGroup::key_snapshot())
    {
        // For each named instance of LLControlGroup, send an event saying
        // we've initialized an LLControlGroup instance by that name.
        LLEventPumps::instance().obtain("LLControlGroup").post(LLSDMap("init", key));
    }

    LLError::LLUserWarningMsg::setOutOfMemoryStrings(LLTrans::getString("MBOutOfMemoryTitle"), LLTrans::getString("MBOutOfMemoryErr"));

    return true; // Config was successful.
}

// The following logic is replicated in initConfiguration() (to be able to get
// some initial strings before we've finished initializing enough to know the
// current language) and also in init() (to initialize for real). Somehow it
// keeps growing, necessitating a method all its own.
void LLAppViewer::initStrings()
{
    std::string strings_file = "strings.xml";
    std::string strings_path_full = gDirUtilp->findSkinnedFilenameBaseLang(LLDir::XUI, strings_file);
    if (strings_path_full.empty() || !LLFile::isfile(strings_path_full))
    {
        if (strings_path_full.empty())
        {
            LL_WARNS() << "The file '" << strings_file << "' is not found" << LL_ENDL;
        }
        else
        {
            llstat st;
            int rc = LLFile::stat(strings_path_full, &st);
            if (rc != 0)
            {
                LL_WARNS() << "The file '" << strings_path_full << "' failed to get status. Error code: " << rc << LL_ENDL;
            }
            else if (S_ISDIR(st.st_mode))
            {
                LL_WARNS() << "The filename '" << strings_path_full << "' is a directory name" << LL_ENDL;
            }
            else
            {
                LL_WARNS() << "The filename '" << strings_path_full << "' doesn't seem to be a regular file name" << LL_ENDL;
            }
        }

        // initial check to make sure files are there failed
        gDirUtilp->dumpCurrentDirectories(LLError::LEVEL_WARN);
        LLError::LLUserWarningMsg::showMissingFiles();
        LL_ERRS() << "Viewer failed to find localization and UI files."
            << " Please reinstall viewer from https://secondlife.com/support/downloads"
            << " and contact https://support.secondlife.com if issue persists after reinstall." << LL_ENDL;
    }
    LLTransUtil::parseStrings(strings_file, default_trans_args);
    LLTransUtil::parseLanguageStrings("language_settings.xml");

    // parseStrings() sets up the LLTrans substitution table. Add this one item.
    LLTrans::setDefaultArg("[sourceid]", gSavedSettings.getString("sourceid"));

    // Now that we've set "[sourceid]", have to go back through
    // default_trans_args and reinitialize all those other keys because some
    // of them, in turn, reference "[sourceid]".
    for (const std::string& key : default_trans_args)
    {
        std::string brackets(key), nobrackets(key);
        // Invalid to inspect key[0] if key is empty(). But then, the entire
        // body of this loop is pointless if key is empty().
        if (key.empty())
            continue;

        if (key[0] != '[')
        {
            // key was passed without brackets. That means that 'nobrackets'
            // is correct but 'brackets' is not.
            brackets = STRINGIZE('[' << brackets << ']');
        }
        else
        {
            // key was passed with brackets. That means that 'brackets' is
            // correct but 'nobrackets' is not. Erase the left bracket.
            nobrackets.erase(0, 1);
            std::string::size_type length(nobrackets.length());
            if (length && nobrackets[length - 1] == ']')
            {
                nobrackets.erase(length - 1);
            }
        }
        // Calling LLTrans::getString() is what embeds the other default
        // translation strings into this one.
        LLTrans::setDefaultArg(brackets, LLTrans::getString(nobrackets));
    }
}

bool LLAppViewer::meetsRequirementsForMaximizedStart()
{
    bool maximizedOk = (gSysMemory.getPhysicalMemoryKB() >= U32Gigabytes(1));

    return maximizedOk;
}

bool LLAppViewer::initWindow()
{
    LL_INFOS("AppInit") << "Initializing window..." << LL_ENDL;

    // store setting in a global for easy access and modification
    gHeadlessClient = gSavedSettings.getBOOL("HeadlessClient");

    // always start windowed
    BOOL ignorePixelDepth = gSavedSettings.getBOOL("IgnorePixelDepth");

    LLViewerWindow::Params window_params;
    window_params
        .title(gWindowTitle)
        .name(VIEWER_WINDOW_CLASSNAME)
        .x(gSavedSettings.getS32("WindowX"))
        .y(gSavedSettings.getS32("WindowY"))
        .width(gSavedSettings.getU32("WindowWidth"))
        .height(gSavedSettings.getU32("WindowHeight"))
        .min_width(gSavedSettings.getU32("MinWindowWidth"))
        .min_height(gSavedSettings.getU32("MinWindowHeight"))
        .fullscreen(gSavedSettings.getBOOL("FullScreen"))
        .ignore_pixel_depth(ignorePixelDepth)
        .first_run(mIsFirstRun);

    gViewerWindow = new LLViewerWindow(window_params);

    LL_INFOS("AppInit") << "gViewerwindow created." << LL_ENDL;

    // Need to load feature table before cheking to start watchdog.
    bool use_watchdog = false;
    int watchdog_enabled_setting = gSavedSettings.getS32("WatchdogEnabled");
    if (watchdog_enabled_setting == -1)
    {
        use_watchdog = !LLFeatureManager::getInstance()->isFeatureAvailable("WatchdogDisabled");
    }
    else
    {
        // The user has explicitly set this setting; always use that value.
        use_watchdog = bool(watchdog_enabled_setting);
    }
<<<<<<< HEAD

    LL_INFOS("AppInit") << "watchdog"
                        << (use_watchdog ? " " : " NOT ")
                        << "enabled"
                        << " (setting = " << watchdog_enabled_setting << ")"
                        << LL_ENDL;

    if (use_watchdog)
    {
        LLWatchdog::getInstance()->init();
    }

    LLNotificationsUI::LLNotificationManager::getInstance();
=======
>>>>>>> b1098308

    LL_INFOS("AppInit") << "watchdog"
                        << (use_watchdog ? " " : " NOT ")
                        << "enabled"
                        << " (setting = " << watchdog_enabled_setting << ")"
                        << LL_ENDL;

<<<<<<< HEAD
=======
    if (use_watchdog)
    {
        LLWatchdog::getInstance()->init();
    }

    LLNotificationsUI::LLNotificationManager::getInstance();


>>>>>>> b1098308
#ifdef LL_DARWIN
    //Satisfy both MAINT-3135 (OSX 10.6 and earlier) MAINT-3288 (OSX 10.7 and later)
    LLOSInfo& os_info = LLOSInfo::instance();
    if (os_info.mMajorVer == 10 && os_info.mMinorVer < 7)
    {
        if ( os_info.mMinorVer == 6 && os_info.mBuild < 8 )
            gViewerWindow->getWindow()->setOldResize(true);
    }
#endif

    if (gSavedSettings.getBOOL("WindowMaximized"))
    {
        gViewerWindow->getWindow()->maximize();
    }

    //
    // Initialize GL stuff
    //

    if (mForceGraphicsLevel && (LLFeatureManager::instance().isValidGraphicsLevel(*mForceGraphicsLevel)))
    {
        LLFeatureManager::getInstance()->setGraphicsLevel(*mForceGraphicsLevel, false);
        gSavedSettings.setU32("RenderQualityPerformance", *mForceGraphicsLevel);
    }

    // Set this flag in case we crash while initializing GL
    gSavedSettings.setBOOL("RenderInitError", TRUE);
    gSavedSettings.saveToFile( gSavedSettings.getString("ClientSettingsFile"), TRUE );

    gPipeline.init();
    LL_INFOS("AppInit") << "gPipeline Initialized" << LL_ENDL;

    stop_glerror();
    gViewerWindow->initGLDefaults();

    gSavedSettings.setBOOL("RenderInitError", FALSE);
    gSavedSettings.saveToFile( gSavedSettings.getString("ClientSettingsFile"), TRUE );

    //If we have a startup crash, it's usually near GL initialization, so simulate that.
    if(gCrashOnStartup)
    {
        LLAppViewer::instance()->forceErrorLLError();
    }

    //
    // Determine if the window should start maximized on initial run based
    // on graphics capability
    //
    if (gSavedSettings.getBOOL("FirstLoginThisInstall") && meetsRequirementsForMaximizedStart())
    {
        LL_INFOS("AppInit") << "This client met the requirements for a maximized initial screen." << LL_ENDL;
        gSavedSettings.setBOOL("WindowMaximized", TRUE);
    }

    if (gSavedSettings.getBOOL("WindowMaximized"))
    {
        gViewerWindow->getWindow()->maximize();
    }

    LLUI::getInstance()->mWindow = gViewerWindow->getWindow();

    // Show watch cursor
    gViewerWindow->setCursor(UI_CURSOR_WAIT);

    // Finish view initialization
    gViewerWindow->initBase();

    // show viewer window
    //gViewerWindow->getWindow()->show();

    LL_INFOS("AppInit") << "Window initialization done." << LL_ENDL;

    return true;
}

bool LLAppViewer::isUpdaterMissing()
{
    return mUpdaterNotFound;
}

bool LLAppViewer::waitForUpdater()
{
    return !gSavedSettings.getBOOL("CmdLineSkipUpdater") && !mUpdaterNotFound && !gNonInteractive;
}

void LLAppViewer::writeDebugInfo(bool isStatic)
{
#if LL_WINDOWS && LL_BUGSPLAT
    // bugsplat does not create dump folder and debug logs are written directly
    // to logs folder, so it conflicts with main instance
    if (mSecondInstance)
    {
        return;
    }
#endif

    //Try to do the minimum when writing data during a crash.
    std::string* debug_filename;
    debug_filename = ( isStatic
        ? getStaticDebugFile()
        : getDynamicDebugFile() );

    LL_INFOS() << "Writing debug file " << *debug_filename << LL_ENDL;
    llofstream out_file(debug_filename->c_str());

    isStatic ?  LLSDSerialize::toPrettyXML(gDebugInfo, out_file)
             :  LLSDSerialize::toPrettyXML(gDebugInfo["Dynamic"], out_file);
}

LLSD LLAppViewer::getViewerInfo() const
{
    // The point of having one method build an LLSD info block and the other
    // construct the user-visible About string is to ensure that the same info
    // is available to a getInfo() caller as to the user opening
    // LLFloaterAbout.
    LLSD info;
    auto& versionInfo(LLVersionInfo::instance());
    // With GitHub builds, the build number is too big to fit in a 32-bit int,
    // and LLSD doesn't deal with integers wider than int. Use string.
    info["VIEWER_VERSION"] = llsd::array(versionInfo.getMajor(), versionInfo.getMinor(),
                                         versionInfo.getPatch(), stringize(versionInfo.getBuild()));
    info["VIEWER_VERSION_STR"] = versionInfo.getVersion();
    info["CHANNEL"] = versionInfo.getChannel();
    info["ADDRESS_SIZE"] = ADDRESS_SIZE;
    std::string build_config = versionInfo.getBuildConfig();
    if (build_config != "Release")
    {
        info["BUILD_CONFIG"] = build_config;
    }

    // return a URL to the release notes for this viewer, such as:
    // https://releasenotes.secondlife.com/viewer/2.1.0.123456.html
    std::string url = versionInfo.getReleaseNotes(); // VVM supplied
    if (url.empty())
    {
        url = LLTrans::getString("RELEASE_NOTES_BASE_URL");
        if (!LLStringUtil::endsWith(url, "/"))
            url += "/";
        url += LLURI::escape(versionInfo.getVersion()) + ".html";
    }
    info["VIEWER_RELEASE_NOTES_URL"] = url;

    // Position
    LLViewerRegion* region = gAgent.getRegion();
    if (region)
    {
        LLVector3d pos = gAgent.getPositionGlobal();
        info["POSITION"] = ll_sd_from_vector3d(pos);
        info["POSITION_LOCAL"] = ll_sd_from_vector3(gAgent.getPosAgentFromGlobal(pos));
        info["REGION"] = gAgent.getRegion()->getName();

        boost::regex regex("\\.(secondlife|lindenlab)\\..*");
        info["HOSTNAME"] = boost::regex_replace(gAgent.getRegion()->getSimHostName(), regex, "");
        info["SERVER_VERSION"] = gLastVersionChannel;
        LLSLURL slurl;
        LLAgentUI::buildSLURL(slurl);
        info["SLURL"] = slurl.getSLURLString();
    }

    // CPU
    info["CPU"] = gSysCPU.getCPUString();
    info["MEMORY_MB"] = LLSD::Integer(gSysMemory.getPhysicalMemoryKB().valueInUnits<LLUnits::Megabytes>());
    // Moved hack adjustment to Windows memory size into llsys.cpp
    info["OS_VERSION"] = LLOSInfo::instance().getOSString();
    info["GRAPHICS_CARD_VENDOR"] = ll_safe_string((const char*)(glGetString(GL_VENDOR)));
    info["GRAPHICS_CARD"] = ll_safe_string((const char*)(glGetString(GL_RENDERER)));

#if LL_WINDOWS
    std::string drvinfo;

    if (gGLManager.mIsIntel)
    {
        drvinfo = gDXHardware.getDriverVersionWMI(LLDXHardware::GPU_INTEL);
    }
    else if (gGLManager.mIsNVIDIA)
    {
        drvinfo = gDXHardware.getDriverVersionWMI(LLDXHardware::GPU_NVIDIA);
    }
    else if (gGLManager.mIsAMD)
    {
        drvinfo = gDXHardware.getDriverVersionWMI(LLDXHardware::GPU_AMD);
    }

    if (drvinfo.empty())
    {
        // Generic/substitute windows driver? Unknown vendor?
        LL_WARNS("DriverVersion") << "Vendor based driver search failed, searching for any driver" << LL_ENDL;
        drvinfo = gDXHardware.getDriverVersionWMI(LLDXHardware::GPU_ANY);
    }

    if (!drvinfo.empty())
    {
        info["GRAPHICS_DRIVER_VERSION"] = drvinfo;
    }
    else
    {
        LL_WARNS("DriverVersion")<< "Cannot get driver version from getDriverVersionWMI" << LL_ENDL;
        LLSD driver_info = gDXHardware.getDisplayInfo();
        if (driver_info.has("DriverVersion"))
        {
            info["GRAPHICS_DRIVER_VERSION"] = driver_info["DriverVersion"];
        }
    }
#endif

    info["OPENGL_VERSION"] = ll_safe_string((const char*)(glGetString(GL_VERSION)));

    // Settings

    LLRect window_rect = gViewerWindow->getWindowRectRaw();
    info["WINDOW_WIDTH"] = window_rect.getWidth();
    info["WINDOW_HEIGHT"] = window_rect.getHeight();
    info["FONT_SIZE_ADJUSTMENT"] = gSavedSettings.getF32("FontScreenDPI");
    info["UI_SCALE"] = gSavedSettings.getF32("UIScaleFactor");
    info["DRAW_DISTANCE"] = gSavedSettings.getF32("RenderFarClip");
    info["NET_BANDWITH"] = gSavedSettings.getF32("ThrottleBandwidthKBPS");
    info["LOD_FACTOR"] = gSavedSettings.getF32("RenderVolumeLODFactor");
    info["RENDER_QUALITY"] = (F32)gSavedSettings.getU32("RenderQualityPerformance");
    info["TEXTURE_MEMORY"] = gGLManager.mVRAM;

#if LL_DARWIN
    info["HIDPI"] = gHiDPISupport;
#endif

    // Libraries

    info["J2C_VERSION"] = LLImageJ2C::getEngineInfo();
    bool want_fullname = true;
    info["AUDIO_DRIVER_VERSION"] = gAudiop ? LLSD(gAudiop->getDriverName(want_fullname)) : "Undefined";
    if(LLVoiceClient::getInstance()->voiceEnabled())
    {
        LLVoiceVersionInfo version = LLVoiceClient::getInstance()->getVersion();
        const std::string build_version = version.mBuildVersion;
        std::ostringstream version_string;
        if (std::equal(build_version.begin(), build_version.begin() + version.serverVersion.size(),
                       version.serverVersion.begin()))
        {  // Normal case: Show type and build version.
            version_string << version.serverType << " " << build_version << std::endl;
        }
        else
        {  // Mismatch: Show both versions.
            version_string << version.serverVersion << "/" << build_version << std::endl;
        }
        info["VOICE_VERSION"] = version_string.str();
    }
    else
    {
        info["VOICE_VERSION"] = LLTrans::getString("NotConnected");
    }

#if !LL_LINUX
    std::ostringstream cef_ver_codec;
    cef_ver_codec << "Dullahan: ";
    cef_ver_codec << DULLAHAN_VERSION_MAJOR;
    cef_ver_codec << ".";
    cef_ver_codec << DULLAHAN_VERSION_MINOR;
    cef_ver_codec << ".";
    cef_ver_codec << DULLAHAN_VERSION_POINT;
    cef_ver_codec << ".";
    cef_ver_codec << DULLAHAN_VERSION_BUILD;

    cef_ver_codec << std::endl;
    cef_ver_codec << "  CEF: ";
    cef_ver_codec << CEF_VERSION;

    cef_ver_codec << std::endl;
    cef_ver_codec << "  Chromium: ";
    cef_ver_codec << CHROME_VERSION_MAJOR;
    cef_ver_codec << ".";
    cef_ver_codec << CHROME_VERSION_MINOR;
    cef_ver_codec << ".";
    cef_ver_codec << CHROME_VERSION_BUILD;
    cef_ver_codec << ".";
    cef_ver_codec << CHROME_VERSION_PATCH;

    info["LIBCEF_VERSION"] = cef_ver_codec.str();
#else
    info["LIBCEF_VERSION"] = "Undefined";
#endif

#if !LL_LINUX
    std::ostringstream vlc_ver_codec;
    vlc_ver_codec << LIBVLC_VERSION_MAJOR;
    vlc_ver_codec << ".";
    vlc_ver_codec << LIBVLC_VERSION_MINOR;
    vlc_ver_codec << ".";
    vlc_ver_codec << LIBVLC_VERSION_REVISION;
    info["LIBVLC_VERSION"] = vlc_ver_codec.str();
#else
    info["LIBVLC_VERSION"] = "Undefined";
#endif

    S32 packets_in = LLViewerStats::instance().getRecording().getSum(LLStatViewer::PACKETS_IN);
    if (packets_in > 0)
    {
        info["PACKETS_LOST"] = LLViewerStats::instance().getRecording().getSum(LLStatViewer::PACKETS_LOST);
        info["PACKETS_IN"] = packets_in;
        info["PACKETS_PCT"] = 100.f*info["PACKETS_LOST"].asReal() / info["PACKETS_IN"].asReal();
    }

    if (mServerReleaseNotesURL.empty())
    {
        if (gAgent.getRegion())
        {
            info["SERVER_RELEASE_NOTES_URL"] = LLTrans::getString("RetrievingData");
        }
        else
        {
            info["SERVER_RELEASE_NOTES_URL"] = LLTrans::getString("NotConnected");
        }
    }
    else if (LLStringUtil::startsWith(mServerReleaseNotesURL, "http")) // it's an URL
    {
        info["SERVER_RELEASE_NOTES_URL"] = "[" + LLWeb::escapeURL(mServerReleaseNotesURL) + " " + LLTrans::getString("ReleaseNotes") + "]";
    }
    else
    {
        info["SERVER_RELEASE_NOTES_URL"] = mServerReleaseNotesURL;
    }

    // populate field for new local disk cache with some details
    info["DISK_CACHE_INFO"] = LLDiskCache::getInstance()->getCacheInfo();

    return info;
}

std::string LLAppViewer::getViewerInfoString(bool default_string) const
{
    std::ostringstream support;

    LLSD info(getViewerInfo());

    // Render the LLSD from getInfo() as a format_map_t
    LLStringUtil::format_map_t args;

    // allow the "Release Notes" URL label to be localized
    args["ReleaseNotes"] = LLTrans::getString("ReleaseNotes", default_string);

    for (LLSD::map_const_iterator ii(info.beginMap()), iend(info.endMap());
        ii != iend; ++ii)
    {
        if (! ii->second.isArray())
        {
            // Scalar value
            if (ii->second.isUndefined())
            {
                args[ii->first] = LLTrans::getString("none_text", default_string);
            }
            else
            {
                // don't forget to render value asString()
                args[ii->first] = ii->second.asString();
            }
        }
        else
        {
            // array value: build KEY_0, KEY_1 etc. entries
            for (LLSD::Integer n(0), size(ii->second.size()); n < size; ++n)
            {
                args[STRINGIZE(ii->first << '_' << n)] = ii->second[n].asString();
            }
        }
    }

    // Now build the various pieces
    support << LLTrans::getString("AboutHeader", args, default_string);
    if (info.has("BUILD_CONFIG"))
    {
        support << "\n" << LLTrans::getString("BuildConfig", args, default_string);
    }
    if (info.has("REGION"))
    {
        support << "\n\n" << LLTrans::getString("AboutPosition", args, default_string);
    }
    support << "\n\n" << LLTrans::getString("AboutSystem", args, default_string);
    support << "\n";
    if (info.has("GRAPHICS_DRIVER_VERSION"))
    {
        support << "\n" << LLTrans::getString("AboutDriver", args, default_string);
    }
    support << "\n" << LLTrans::getString("AboutOGL", args, default_string);
    support << "\n\n" << LLTrans::getString("AboutSettings", args, default_string);
#if LL_DARWIN
    support << "\n" << LLTrans::getString("AboutOSXHiDPI", args, default_string);
#endif
    support << "\n\n" << LLTrans::getString("AboutLibs", args, default_string);
    if (info.has("COMPILER"))
    {
        support << "\n" << LLTrans::getString("AboutCompiler", args, default_string);
    }
    if (info.has("PACKETS_IN"))
    {
        support << '\n' << LLTrans::getString("AboutTraffic", args, default_string);
    }

    // SLT timestamp
    LLSD substitution;
    substitution["datetime"] = (S32)time(NULL);//(S32)time_corrected();
    support << "\n" << LLTrans::getString("AboutTime", substitution, default_string);

    return support.str();
}

void LLAppViewer::cleanupSavedSettings()
{
    gSavedSettings.setBOOL("MouseSun", FALSE);

    gSavedSettings.setBOOL("UseEnergy", TRUE);              // force toggle to turn off, since sends message to simulator

    gSavedSettings.setBOOL("DebugWindowProc", gDebugWindowProc);

    gSavedSettings.setBOOL("ShowObjectUpdates", gShowObjectUpdates);

    if (gDebugView)
    {
        gSavedSettings.setBOOL("ShowDebugConsole", gDebugView->mDebugConsolep->getVisible());
    }

    // save window position if not maximized
    // as we don't track it in callbacks
    if(NULL != gViewerWindow)
    {
        BOOL maximized = gViewerWindow->getWindow()->getMaximized();
        if (!maximized)
        {
            LLCoordScreen window_pos;

            if (gViewerWindow->getWindow()->getPosition(&window_pos))
            {
                gSavedSettings.setS32("WindowX", window_pos.mX);
                gSavedSettings.setS32("WindowY", window_pos.mY);
            }
        }
    }

    gSavedSettings.setF32("MapScale", LLWorldMapView::getScaleSetting());

    // Some things are cached in LLAgent.
    if (gAgent.isInitialized())
    {
        gSavedSettings.setF32("RenderFarClip", gAgentCamera.mDrawDistance);
    }
}

void LLAppViewer::removeCacheFiles(const std::string& file_mask)
{
    gDirUtilp->deleteFilesInDir(gDirUtilp->getExpandedFilename(LL_PATH_CACHE, ""), file_mask);
}

void LLAppViewer::writeSystemInfo()
{

    if (! gDebugInfo.has("Dynamic") )
        gDebugInfo["Dynamic"] = LLSD::emptyMap();

#if LL_WINDOWS && !LL_BUGSPLAT
    gDebugInfo["SLLog"] = gDirUtilp->getExpandedFilename(LL_PATH_DUMP,"SecondLife.log");
#else
    //Not ideal but sufficient for good reporting.
    gDebugInfo["SLLog"] = gDirUtilp->getExpandedFilename(LL_PATH_LOGS,"SecondLife.old");  //LLError::logFileName();
#endif

    gDebugInfo["ClientInfo"]["Name"] = LLVersionInfo::instance().getChannel();
    gDebugInfo["ClientInfo"]["MajorVersion"] = LLVersionInfo::instance().getMajor();
    gDebugInfo["ClientInfo"]["MinorVersion"] = LLVersionInfo::instance().getMinor();
    gDebugInfo["ClientInfo"]["PatchVersion"] = LLVersionInfo::instance().getPatch();
    gDebugInfo["ClientInfo"]["BuildVersion"] = std::to_string(LLVersionInfo::instance().getBuild());
    gDebugInfo["ClientInfo"]["AddressSize"] = LLVersionInfo::instance().getAddressSize();

    gDebugInfo["CAFilename"] = gDirUtilp->getCAFile();

    gDebugInfo["CPUInfo"]["CPUString"] = gSysCPU.getCPUString();
    gDebugInfo["CPUInfo"]["CPUFamily"] = gSysCPU.getFamily();
    gDebugInfo["CPUInfo"]["CPUMhz"] = (S32)gSysCPU.getMHz();
    gDebugInfo["CPUInfo"]["CPUAltivec"] = gSysCPU.hasAltivec();
    gDebugInfo["CPUInfo"]["CPUSSE"] = gSysCPU.hasSSE();
    gDebugInfo["CPUInfo"]["CPUSSE2"] = gSysCPU.hasSSE2();

    gDebugInfo["RAMInfo"]["Physical"] = LLSD::Integer(gSysMemory.getPhysicalMemoryKB().value());
    gDebugInfo["RAMInfo"]["Allocated"] = LLSD::Integer(gMemoryAllocated.valueInUnits<LLUnits::Kilobytes>());
    gDebugInfo["OSInfo"] = LLOSInfo::instance().getOSStringSimple();

    // The user is not logged on yet, but record the current grid choice login url
    // which may have been the intended grid.
    gDebugInfo["GridName"] = LLGridManager::getInstance()->getGridId();

    // *FIX:Mani - move this down in llappviewerwin32
#ifdef LL_WINDOWS
    DWORD thread_id = GetCurrentThreadId();
    gDebugInfo["MainloopThreadID"] = (S32)thread_id;
#endif

#ifndef LL_BUGSPLAT
    // "CrashNotHandled" is set here, while things are running well,
    // in case of a freeze. If there is a freeze, the crash logger will be launched
    // and can read this value from the debug_info.log.
    gDebugInfo["CrashNotHandled"] = LLSD::Boolean(true);
#else // LL_BUGSPLAT
    // "CrashNotHandled" is obsolete; it used (not very successsfully)
    // to try to distinguish crashes from freezes - the intent here to to avoid calling it a freeze
    gDebugInfo["CrashNotHandled"] = LLSD::Boolean(false);
#endif // ! LL_BUGSPLAT

    // Insert crash host url (url to post crash log to) if configured. This insures
    // that the crash report will go to the proper location in the case of a
    // prior freeze.
    std::string crashHostUrl = gSavedSettings.get<std::string>("CrashHostUrl");
    if(crashHostUrl != "")
    {
        gDebugInfo["CrashHostUrl"] = crashHostUrl;
    }

    // Dump some debugging info
    LL_INFOS("SystemInfo") << "Application: " << LLTrans::getString("APP_NAME") << LL_ENDL;
    LL_INFOS("SystemInfo") << "Version: " << LLVersionInfo::instance().getChannelAndVersion() << LL_ENDL;

    // Dump the local time and time zone
    time_t now;
    time(&now);
    char tbuffer[256];      /* Flawfinder: ignore */
    strftime(tbuffer, 256, "%Y-%m-%dT%H:%M:%S %Z", localtime(&now));
    LL_INFOS("SystemInfo") << "Local time: " << tbuffer << LL_ENDL;

    // query some system information
    LL_INFOS("SystemInfo") << "CPU info:\n" << gSysCPU << LL_ENDL;
    LL_INFOS("SystemInfo") << "Memory info:\n" << gSysMemory << LL_ENDL;
    LL_INFOS("SystemInfo") << "OS: " << LLOSInfo::instance().getOSStringSimple() << LL_ENDL;
    LL_INFOS("SystemInfo") << "OS info: " << LLOSInfo::instance() << LL_ENDL;

    gDebugInfo["SettingsFilename"] = gSavedSettings.getString("ClientSettingsFile");
    gDebugInfo["ViewerExePath"] = gDirUtilp->getExecutablePathAndName();
    gDebugInfo["CurrentPath"] = gDirUtilp->getCurPath();
    gDebugInfo["FirstLogin"] = LLSD::Boolean(gAgent.isFirstLogin());
    gDebugInfo["FirstRunThisInstall"] = gSavedSettings.getBOOL("FirstRunThisInstall");
    gDebugInfo["StartupState"] = LLStartUp::getStartupStateString();

    if (gViewerWindow)
    {
    std::vector<std::string> resolutions = gViewerWindow->getWindow()->getDisplaysResolutionList();
    for (auto res_iter : resolutions)
    {
        gDebugInfo["DisplayInfo"].append(res_iter);
    }
    }

    writeDebugInfo(); // Save out debug_info.log early, in case of crash.
}

#ifdef LL_WINDOWS
//For whatever reason, in Windows when using OOP server for breakpad, the callback to get the
//name of the dump file is not getting triggered by the breakpad library.   Unfortunately they
//also didn't see fit to provide a simple query request across the pipe to get this name either.
//Since we are putting our output in a runtime generated directory and we know the header data in
//the dump format, we can however use the following hack to identify our file.
// TODO make this a member function.
void getFileList()
{
    std::stringstream filenames;

    typedef std::vector<std::string> vec;
    std::string pathname = gDirUtilp->getExpandedFilename(LL_PATH_DUMP,"");
    vec file_vec = gDirUtilp->getFilesInDir(pathname);
    for(vec::const_iterator iter=file_vec.begin(); iter!=file_vec.end(); ++iter)
    {
        filenames << *iter << " ";
        if ( ( iter->length() > 30 ) && (iter->rfind(".dmp") == (iter->length()-4) ) )
        {
            std::string fullname = pathname + *iter;
            llifstream fdat( fullname.c_str(), std::ifstream::binary);
            if (fdat)
            {
                char buf[5];
                fdat.read(buf,4);
                fdat.close();
                if (!strncmp(buf,"MDMP",4))
                {
                    gDebugInfo["Dynamic"]["MinidumpPath"] = fullname;
                    break;
                }
            }
        }
    }
    filenames << std::endl;
    gDebugInfo["Dynamic"]["DumpDirContents"] = filenames.str();
}
#endif

// static
void LLAppViewer::recordMarkerVersion(LLAPRFile& marker_file)
{
    std::string marker_version(LLVersionInfo::instance().getChannelAndVersion());
    if ( marker_version.length() > MAX_MARKER_LENGTH )
    {
        LL_WARNS_ONCE("MarkerFile") << "Version length ("<< marker_version.length()<< ")"
                                    << " greater than maximum (" << MAX_MARKER_LENGTH << ")"
                                    << ": marker matching may be incorrect"
                                    << LL_ENDL;
    }

    // record the viewer version in the marker file
    marker_file.write(marker_version.data(), marker_version.length());
}

bool LLAppViewer::markerIsSameVersion(const std::string& marker_name) const
{
    bool sameVersion = false;

    std::string my_version(LLVersionInfo::instance().getChannelAndVersion());
    char marker_version[MAX_MARKER_LENGTH];
    S32  marker_version_length;

    LLAPRFile marker_file;
    marker_file.open(marker_name, LL_APR_RB);
    if (marker_file.getFileHandle())
    {
        marker_version_length = marker_file.read(marker_version, sizeof(marker_version));
        std::string marker_string(marker_version, marker_version_length);
        if ( 0 == my_version.compare( 0, my_version.length(), marker_version, 0, marker_version_length ) )
        {
            sameVersion = true;
        }
        LL_DEBUGS("MarkerFile") << "Compare markers for '" << marker_name << "': "
                                << "\n   mine '" << my_version    << "'"
                                << "\n marker '" << marker_string << "'"
                                << "\n " << ( sameVersion ? "same" : "different" ) << " version"
                                << LL_ENDL;
        marker_file.close();
    }
    return sameVersion;
}

void LLAppViewer::processMarkerFiles()
{
    //We've got 4 things to test for here
    // - Other Process Running (SecondLife.exec_marker present, locked)
    // - Freeze (SecondLife.exec_marker present, not locked)
    // - LLError Crash (SecondLife.llerror_marker present)
    // - Other Crash (SecondLife.error_marker present)
    // These checks should also remove these files for the last 2 cases if they currently exist

    std::ostringstream marker_log_stream;
    bool marker_is_same_version = true;
    // first, look for the marker created at startup and deleted on a clean exit
    mMarkerFileName = gDirUtilp->getExpandedFilename(LL_PATH_LOGS,MARKER_FILE_NAME);
    if (LLAPRFile::isExist(mMarkerFileName, NULL, LL_APR_RB))
    {
        // File exists...
        // first, read it to see if it was created by the same version (we need this later)
        marker_is_same_version = markerIsSameVersion(mMarkerFileName);

        // now test to see if this file is locked by a running process (try to open for write)
        marker_log_stream << "Checking exec marker file for lock...";
        mMarkerFile.open(mMarkerFileName, LL_APR_WB);
        apr_file_t* fMarker = mMarkerFile.getFileHandle() ;
        if (!fMarker)
        {
            marker_log_stream << "Exec marker file open failed - assume it is locked.";
            mSecondInstance = true; // lock means that instance is running.
        }
        else
        {
            // We were able to open it, now try to lock it ourselves...
            if (apr_file_lock(fMarker, APR_FLOCK_NONBLOCK | APR_FLOCK_EXCLUSIVE) != APR_SUCCESS)
            {
                marker_log_stream << "Locking exec marker failed.";
                mSecondInstance = true; // lost a race? be conservative
            }
            else
            {
                // No other instances; we've locked this file now, so record our version; delete on quit.
                recordMarkerVersion(mMarkerFile);
                marker_log_stream << "Exec marker file existed but was not locked; rewritten.";
            }
        }
        initLoggingAndGetLastDuration();

        std::string marker_log_msg(marker_log_stream.str());
        LL_INFOS("MarkerFile") << marker_log_msg << LL_ENDL;

        if (mSecondInstance)
        {
            LL_INFOS("MarkerFile") << "Exec marker '"<< mMarkerFileName << "' owned by another instance" << LL_ENDL;
        }
        else if (marker_is_same_version)
        {
            // the file existed, is ours, and matched our version, so we can report on what it says
            LL_INFOS("MarkerFile") << "Exec marker '"<< mMarkerFileName << "' found; last exec crashed" << LL_ENDL;
            gLastExecEvent = LAST_EXEC_OTHER_CRASH;
        }
        else
        {
            LL_INFOS("MarkerFile") << "Exec marker '"<< mMarkerFileName << "' found, but versions did not match" << LL_ENDL;
        }
    }
    else // marker did not exist... last exec (if any) did not freeze
    {
        initLoggingAndGetLastDuration();
        // Create the marker file for this execution & lock it; it will be deleted on a clean exit
        apr_status_t s;
        s = mMarkerFile.open(mMarkerFileName, LL_APR_WB, TRUE);

        if (s == APR_SUCCESS && mMarkerFile.getFileHandle())
        {
            LL_DEBUGS("MarkerFile") << "Exec marker file '"<< mMarkerFileName << "' created." << LL_ENDL;
            if (APR_SUCCESS == apr_file_lock(mMarkerFile.getFileHandle(), APR_FLOCK_NONBLOCK | APR_FLOCK_EXCLUSIVE))
            {
                recordMarkerVersion(mMarkerFile);
                LL_DEBUGS("MarkerFile") << "Exec marker file locked." << LL_ENDL;
            }
            else
            {
                LL_WARNS("MarkerFile") << "Exec marker file cannot be locked." << LL_ENDL;
            }
        }
        else
        {
            LL_WARNS("MarkerFile") << "Failed to create exec marker file '"<< mMarkerFileName << "'." << LL_ENDL;
        }
    }

    // now check for cases in which the exec marker may have been cleaned up by crash handlers

    // check for any last exec event report based on whether or not it happened during logout
    // (the logout marker is created when logout begins)
    std::string logout_marker_file =  gDirUtilp->getExpandedFilename(LL_PATH_LOGS, LOGOUT_MARKER_FILE_NAME);
    if(LLAPRFile::isExist(logout_marker_file, NULL, LL_APR_RB))
    {
        if (markerIsSameVersion(logout_marker_file))
        {
            gLastExecEvent = LAST_EXEC_LOGOUT_FROZE;
            LL_INFOS("MarkerFile") << "Logout crash marker '"<< logout_marker_file << "', changing LastExecEvent to LOGOUT_FROZE" << LL_ENDL;
        }
        else
        {
            LL_INFOS("MarkerFile") << "Logout crash marker '"<< logout_marker_file << "' found, but versions did not match" << LL_ENDL;
        }
        LLAPRFile::remove(logout_marker_file);
    }
    // further refine based on whether or not a marker created during an llerr crash is found
    std::string llerror_marker_file = gDirUtilp->getExpandedFilename(LL_PATH_LOGS, LLERROR_MARKER_FILE_NAME);
    if(LLAPRFile::isExist(llerror_marker_file, NULL, LL_APR_RB))
    {
        if (markerIsSameVersion(llerror_marker_file))
        {
            if ( gLastExecEvent == LAST_EXEC_LOGOUT_FROZE )
            {
                gLastExecEvent = LAST_EXEC_LOGOUT_CRASH;
                LL_INFOS("MarkerFile") << "LLError marker '"<< llerror_marker_file << "' crashed, setting LastExecEvent to LOGOUT_CRASH" << LL_ENDL;
            }
            else
            {
                gLastExecEvent = LAST_EXEC_LLERROR_CRASH;
                LL_INFOS("MarkerFile") << "LLError marker '"<< llerror_marker_file << "' crashed, setting LastExecEvent to LLERROR_CRASH" << LL_ENDL;
            }
        }
        else
        {
            LL_INFOS("MarkerFile") << "LLError marker '"<< llerror_marker_file << "' found, but versions did not match" << LL_ENDL;
        }
        LLAPRFile::remove(llerror_marker_file);
    }
    // and last refine based on whether or not a marker created during a non-llerr crash is found
    std::string error_marker_file = gDirUtilp->getExpandedFilename(LL_PATH_LOGS, ERROR_MARKER_FILE_NAME);
    if(LLAPRFile::isExist(error_marker_file, NULL, LL_APR_RB))
    {
        if (markerIsSameVersion(error_marker_file))
        {
            if (gLastExecEvent == LAST_EXEC_LOGOUT_FROZE)
            {
                gLastExecEvent = LAST_EXEC_LOGOUT_CRASH;
                LL_INFOS("MarkerFile") << "Error marker '"<< error_marker_file << "' crashed, setting LastExecEvent to LOGOUT_CRASH" << LL_ENDL;
            }
            else
            {
                gLastExecEvent = LAST_EXEC_OTHER_CRASH;
                LL_INFOS("MarkerFile") << "Error marker '"<< error_marker_file << "' crashed, setting LastExecEvent to " << gLastExecEvent << LL_ENDL;
            }
        }
        else
        {
            LL_INFOS("MarkerFile") << "Error marker '"<< error_marker_file << "' marker found, but versions did not match" << LL_ENDL;
        }
        LLAPRFile::remove(error_marker_file);
    }
}

void LLAppViewer::removeMarkerFiles()
{
    if (!mSecondInstance)
    {
        if (mMarkerFile.getFileHandle())
        {
            mMarkerFile.close() ;
            LLAPRFile::remove( mMarkerFileName );
            LL_DEBUGS("MarkerFile") << "removed exec marker '"<<mMarkerFileName<<"'"<< LL_ENDL;
        }
        else
        {
            LL_WARNS("MarkerFile") << "marker '"<<mMarkerFileName<<"' not open"<< LL_ENDL;
        }

        if (mLogoutMarkerFile.getFileHandle())
        {
            mLogoutMarkerFile.close();
            LLAPRFile::remove( mLogoutMarkerFileName );
            LL_DEBUGS("MarkerFile") << "removed logout marker '"<<mLogoutMarkerFileName<<"'"<< LL_ENDL;
        }
        else
        {
            LL_WARNS("MarkerFile") << "logout marker '"<<mLogoutMarkerFileName<<"' not open"<< LL_ENDL;
        }
    }
    else
    {
        LL_WARNS("MarkerFile") << "leaving markers because this is a second instance" << LL_ENDL;
    }
}

void LLAppViewer::removeDumpDir()
{
    //Call this routine only on clean exit.  Crash reporter will clean up
    //its locking table for us.
    if (gDirUtilp->dumpDirExists()) // Check if dump dir was created this run
    {
        std::string dump_dir = gDirUtilp->getExpandedFilename(LL_PATH_DUMP, "");
        gDirUtilp->deleteDirAndContents(dump_dir);
    }

    if (mSecondInstance && !isError())
    {
        std::string log_filename = LLError::logFileName();
        LLError::logToFile("");
        LLFile::remove(log_filename);
    }
}

void LLAppViewer::forceQuit()
{
    LLApp::setQuitting();
}

//TODO: remove
void LLAppViewer::fastQuit(S32 error_code)
{
    // finish pending transfers
    flushLFSIO();
    // let sim know we're logging out
    sendLogoutRequest();
    // flush network buffers by shutting down messaging system
    end_messaging_system();
    // figure out the error code
    S32 final_error_code = error_code ? error_code : (S32)isError();
    // this isn't a crash
    removeMarkerFiles();
    // get outta here
    _exit(final_error_code);
}

void LLAppViewer::requestQuit()
{
    LL_INFOS() << "requestQuit" << LL_ENDL;

    LLViewerRegion* region = gAgent.getRegion();

    if( (LLStartUp::getStartupState() < STATE_STARTED) || !region )
    {
        // If we have a region, make some attempt to send a logout request first.
        // This prevents the halfway-logged-in avatar from hanging around inworld for a couple minutes.
        if(region)
        {
            sendLogoutRequest();
        }

        // Quit immediately
        forceQuit();
        return;
    }

    // Try to send metrics back to the grid
    metricsSend(!gDisconnected);

    // Try to send last batch of avatar rez metrics.
    if (!gDisconnected && isAgentAvatarValid())
    {
        gAgentAvatarp->updateAvatarRezMetrics(true); // force a last packet to be sent.
    }

    LLHUDEffectSpiral *effectp = (LLHUDEffectSpiral*)LLHUDManager::getInstance()->createViewerEffect(LLHUDObject::LL_HUD_EFFECT_POINT, TRUE);
    effectp->setPositionGlobal(gAgent.getPositionGlobal());
    effectp->setColor(LLColor4U(gAgent.getEffectColor()));
    LLHUDManager::getInstance()->sendEffects();
    effectp->markDead() ;//remove it.

    // Attempt to close all floaters that might be
    // editing things.
    if (gFloaterView)
    {
        // application is quitting
        gFloaterView->closeAllChildren(true);
    }

    // Send preferences once, when exiting
    bool include_preferences = true;
    send_viewer_stats(include_preferences);

    gLogoutTimer.reset();
    mQuitRequested = true;
}

static bool finish_quit(const LLSD& notification, const LLSD& response)
{
    S32 option = LLNotificationsUtil::getSelectedOption(notification, response);

    if (option == 0)
    {
        LLAppViewer::instance()->requestQuit();
    }
    return false;
}
static LLNotificationFunctorRegistration finish_quit_reg("ConfirmQuit", finish_quit);

void LLAppViewer::userQuit()
{
    LL_INFOS() << "User requested quit" << LL_ENDL;
    if (gDisconnected
        || !gViewerWindow
        || !gViewerWindow->getProgressView()
        || gViewerWindow->getProgressView()->getVisible())
    {
        requestQuit();
    }
    else
    {
        LLNotificationsUtil::add("ConfirmQuit");
    }
}

static bool finish_early_exit(const LLSD& notification, const LLSD& response)
{
    LLAppViewer::instance()->forceQuit();
    return false;
}

void LLAppViewer::earlyExit(const std::string& name, const LLSD& substitutions)
{
    LL_WARNS() << "app_early_exit: " << name << LL_ENDL;
    gDoDisconnect = TRUE;
    LLNotificationsUtil::add(name, substitutions, LLSD(), finish_early_exit);
}

// case where we need the viewer to exit without any need for notifications
void LLAppViewer::earlyExitNoNotify()
{
    LL_WARNS() << "app_early_exit with no notification: " << LL_ENDL;
    gDoDisconnect = TRUE;
    finish_early_exit( LLSD(), LLSD() );
}

void LLAppViewer::abortQuit()
{
    LL_INFOS() << "abortQuit()" << LL_ENDL;
    mQuitRequested = false;
}

void LLAppViewer::migrateCacheDirectory()
{
#if LL_WINDOWS || LL_DARWIN
    // NOTE: (Nyx) as of 1.21, cache for mac is moving to /library/caches/SecondLife from
    // /library/application support/SecondLife/cache This should clear/delete the old dir.

    // As of 1.23 the Windows cache moved from
    //   C:\Documents and Settings\James\Application Support\SecondLife\cache
    // to
    //   C:\Documents and Settings\James\Local Settings\Application Support\SecondLife
    //
    // The Windows Vista equivalent is from
    //   C:\Users\James\AppData\Roaming\SecondLife\cache
    // to
    //   C:\Users\James\AppData\Local\SecondLife
    //
    // Note the absence of \cache on the second path.  James.

    // Only do this once per fresh install of this version.
    if (gSavedSettings.getBOOL("MigrateCacheDirectory"))
    {
        gSavedSettings.setBOOL("MigrateCacheDirectory", FALSE);

        std::string old_cache_dir = gDirUtilp->add(gDirUtilp->getOSUserAppDir(), "cache");
        std::string new_cache_dir = gDirUtilp->getCacheDir(true);

        if (gDirUtilp->fileExists(old_cache_dir))
        {
            LL_INFOS() << "Migrating cache from " << old_cache_dir << " to " << new_cache_dir << LL_ENDL;

            // Migrate inventory cache to avoid pain to inventory database after mass update
            S32 file_count = 0;
            std::string file_name;
            std::string mask = "*.*";

            LLDirIterator iter(old_cache_dir, mask);
            while (iter.next(file_name))
            {
                if (file_name == "." || file_name == "..") continue;
                std::string source_path = gDirUtilp->add(old_cache_dir, file_name);
                std::string dest_path = gDirUtilp->add(new_cache_dir, file_name);
                if (!LLFile::rename(source_path, dest_path))
                {
                    file_count++;
                }
            }
            LL_INFOS() << "Moved " << file_count << " files" << LL_ENDL;

            // Nuke the old cache
            gDirUtilp->setCacheDir(old_cache_dir);
            purgeCache();
            gDirUtilp->setCacheDir(new_cache_dir);

#if LL_DARWIN
            // Clean up Mac files not deleted by removing *.*
            std::string ds_store = old_cache_dir + "/.DS_Store";
            if (gDirUtilp->fileExists(ds_store))
            {
                LLFile::remove(ds_store);
            }
#endif
            if (LLFile::rmdir(old_cache_dir) != 0)
            {
                LL_WARNS() << "could not delete old cache directory " << old_cache_dir << LL_ENDL;
            }
        }
    }
#endif // LL_WINDOWS || LL_DARWIN
}

//static
U32 LLAppViewer::getTextureCacheVersion()
{
    // Viewer texture cache version, change if the texture cache format changes.
    // 2021-03-10 Bumping up by one to help obviate texture cache issues with
    //            Simple Cache Viewer - see SL-14985 for more information
    //const U32 TEXTURE_CACHE_VERSION = 8;
    const U32 TEXTURE_CACHE_VERSION = 9;

    return TEXTURE_CACHE_VERSION ;
}

//static
U32 LLAppViewer::getDiskCacheVersion()
{
    // Viewer disk cache version intorduced in Simple Cache Viewer, change if the cache format changes.
    const U32 DISK_CACHE_VERSION = 1;

    return DISK_CACHE_VERSION ;
}

//static
U32 LLAppViewer::getObjectCacheVersion()
{
    // Viewer object cache version, change if object update
    // format changes. JC
    const U32 INDRA_OBJECT_CACHE_VERSION = 17;

    return INDRA_OBJECT_CACHE_VERSION;
}

bool LLAppViewer::initCache()
{
    mPurgeCache = false;
    BOOL read_only = mSecondInstance ? TRUE : FALSE;
    LLAppViewer::getTextureCache()->setReadOnly(read_only) ;
    LLVOCache::initParamSingleton(read_only);

    // initialize the new disk cache using saved settings
    const std::string cache_dir_name = gSavedSettings.getString("DiskCacheDirName");

    const U32 MB = 1024 * 1024;
    const uintmax_t MIN_CACHE_SIZE = 256 * MB;
    const uintmax_t MAX_CACHE_SIZE = 9984ll * MB;
    const uintmax_t setting_cache_total_size = uintmax_t(gSavedSettings.getU32("CacheSize")) * MB;
    const uintmax_t cache_total_size = llclamp(setting_cache_total_size, MIN_CACHE_SIZE, MAX_CACHE_SIZE);
    const F64 disk_cache_percent = gSavedSettings.getF32("DiskCachePercentOfTotal");
    const F64 texture_cache_percent = 100.0 - disk_cache_percent;

    // note that the maximum size of this cache is defined as a percentage of the
    // total cache size - the 'CacheSize' pref - for all caches.
    const uintmax_t disk_cache_size = uintmax_t(cache_total_size * disk_cache_percent / 100);
    const bool enable_cache_debug_info = gSavedSettings.getBOOL("EnableDiskCacheDebugInfo");

    bool texture_cache_mismatch = false;
    bool remove_vfs_files = false;
    if (gSavedSettings.getS32("LocalCacheVersion") != LLAppViewer::getTextureCacheVersion())
    {
        texture_cache_mismatch = true;
        if(!read_only)
        {
            gSavedSettings.setS32("LocalCacheVersion", LLAppViewer::getTextureCacheVersion());

            //texture cache version was bumped up in Simple Cache Viewer, and at this point old vfs files are not needed
            remove_vfs_files = true;
        }
    }

    if(!read_only)
    {
        // Purge cache if user requested it
        if (gSavedSettings.getBOOL("PurgeCacheOnStartup") ||
            gSavedSettings.getBOOL("PurgeCacheOnNextStartup"))
        {
            LL_INFOS("AppCache") << "Startup cache purge requested: " << (gSavedSettings.getBOOL("PurgeCacheOnStartup") ? "ALWAYS" : "ONCE") << LL_ENDL;
            gSavedSettings.setBOOL("PurgeCacheOnNextStartup", false);
            mPurgeCache = true;
            // STORM-1141 force purgeAllTextures to get called to prevent a crash here. -brad
            texture_cache_mismatch = true;
        }

        // We have moved the location of the cache directory over time.
        migrateCacheDirectory();

        // Setup and verify the cache location
        std::string cache_location = gSavedSettings.getString("CacheLocation");
        std::string new_cache_location = gSavedSettings.getString("NewCacheLocation");
        if (new_cache_location != cache_location)
        {
            LL_INFOS("AppCache") << "Cache location changed, cache needs purging" << LL_ENDL;
            gDirUtilp->setCacheDir(gSavedSettings.getString("CacheLocation"));
            purgeCache(); // purge old cache
            gDirUtilp->deleteDirAndContents(gDirUtilp->getExpandedFilename(LL_PATH_CACHE, cache_dir_name));
            gSavedSettings.setString("CacheLocation", new_cache_location);
            gSavedSettings.setString("CacheLocationTopFolder", gDirUtilp->getBaseFileName(new_cache_location));
        }
    }

    if (!gDirUtilp->setCacheDir(gSavedSettings.getString("CacheLocation")))
    {
        LL_WARNS("AppCache") << "Unable to set cache location" << LL_ENDL;
        gSavedSettings.setString("CacheLocation", "");
        gSavedSettings.setString("CacheLocationTopFolder", "");
    }

    const std::string cache_dir = gDirUtilp->getExpandedFilename(LL_PATH_CACHE, cache_dir_name);
    LLDiskCache::initParamSingleton(cache_dir, disk_cache_size, enable_cache_debug_info);

    if (!read_only)
    {
        if (gSavedSettings.getS32("DiskCacheVersion") != LLAppViewer::getDiskCacheVersion())
        {
            LLDiskCache::getInstance()->clearCache();
            remove_vfs_files = true;
            gSavedSettings.setS32("DiskCacheVersion", LLAppViewer::getDiskCacheVersion());
        }

        if (remove_vfs_files)
        {
            LLDiskCache::getInstance()->removeOldVFSFiles();
        }

        if (mPurgeCache)
        {
        LLSplashScreen::update(LLTrans::getString("StartupClearingCache"));
        purgeCache();

            // clear the new C++ file system based cache
            LLDiskCache::getInstance()->clearCache();
    }
        else
        {
            // purge excessive files from the new file system based cache
            LLDiskCache::getInstance()->purge();
        }
    }
    LLAppViewer::getPurgeDiskCacheThread()->start();

    LLSplashScreen::update(LLTrans::getString("StartupInitializingTextureCache"));

    // Init the texture cache
    // Allocate the remaining percent which is not allocated to the disk cache
    const S64 texture_cache_size = S64(cache_total_size * texture_cache_percent / 100);

    LLAppViewer::getTextureCache()->initCache(LL_PATH_CACHE, texture_cache_size, texture_cache_mismatch);

<<<<<<< HEAD
    LLVOCache::getInstance()->initCache(LL_PATH_CACHE, gSavedSettings.getU32("CacheNumberOfRegionsForObjects"), getObjectCacheVersion());
=======
    const U32 CACHE_NUMBER_OF_REGIONS_FOR_OBJECTS = 128;
    LLVOCache::getInstance()->initCache(LL_PATH_CACHE, CACHE_NUMBER_OF_REGIONS_FOR_OBJECTS, getObjectCacheVersion());
>>>>>>> b1098308

    return true;
}

void LLAppViewer::addOnIdleCallback(const boost::function<void()>& cb)
{
    gMainloopWork.post(cb);
}

void LLAppViewer::loadKeyBindings()
{
    std::string key_bindings_file = gDirUtilp->getExpandedFilename(LL_PATH_USER_SETTINGS, "key_bindings.xml");
    if (!gDirUtilp->fileExists(key_bindings_file) || !gViewerInput.loadBindingsXML(key_bindings_file))
    {
        // Failed to load custom bindings, try default ones
        key_bindings_file = gDirUtilp->getExpandedFilename(LL_PATH_APP_SETTINGS, "key_bindings.xml");
        if (!gViewerInput.loadBindingsXML(key_bindings_file))
        {
            LLError::LLUserWarningMsg::showMissingFiles();
            LL_ERRS("InitInfo") << "Unable to open default key bindings from " << key_bindings_file << LL_ENDL;
        }
    }
    LLUrlRegistry::instance().setKeybindingHandler(&gViewerInput);
}

void LLAppViewer::purgeCache()
{
    LL_INFOS("AppCache") << "Purging Cache and Texture Cache..." << LL_ENDL;
    LLAppViewer::getTextureCache()->purgeCache(LL_PATH_CACHE);
    LLVOCache::getInstance()->removeCache(LL_PATH_CACHE);
    LLViewerShaderMgr::instance()->clearShaderCache();
    std::string browser_cache = gDirUtilp->getExpandedFilename(LL_PATH_CACHE, "cef_cache");
    if (LLFile::isdir(browser_cache))
    {
        // cef does not support clear_cache and clear_cookies, so clear what we can manually.
        gDirUtilp->deleteDirAndContents(browser_cache);
    }
    gDirUtilp->deleteFilesInDir(gDirUtilp->getExpandedFilename(LL_PATH_CACHE, ""), "*");
}

//purge cache immediately, do not wait until the next login.
void LLAppViewer::purgeCacheImmediate()
{
    LL_INFOS("AppCache") << "Purging Object Cache and Texture Cache immediately..." << LL_ENDL;
    LLAppViewer::getTextureCache()->purgeCache(LL_PATH_CACHE, false);
    LLVOCache::getInstance()->removeCache(LL_PATH_CACHE, true);
}

std::string LLAppViewer::getSecondLifeTitle() const
{
    return LLTrans::getString("APP_NAME");
}

std::string LLAppViewer::getWindowTitle() const
{
    return gWindowTitle;
}

// Callback from a dialog indicating user was logged out.
bool finish_disconnect(const LLSD& notification, const LLSD& response)
{
    S32 option = LLNotificationsUtil::getSelectedOption(notification, response);

    if (1 == option)
    {
        LLAppViewer::instance()->forceQuit();
    }
    return false;
}

// Callback from an early disconnect dialog, force an exit
bool finish_forced_disconnect(const LLSD& notification, const LLSD& response)
{
    LLAppViewer::instance()->forceQuit();
    return false;
}


void LLAppViewer::forceDisconnect(const std::string& mesg)
{
    if (gDoDisconnect)
    {
        // Already popped up one of these dialogs, don't
        // do this again.
        return;
    }

    // *TODO: Translate the message if possible
    std::string big_reason = LLAgent::sTeleportErrorMessages[mesg];
    if ( big_reason.size() == 0 )
    {
        big_reason = mesg;
    }

    LLSD args;
    gDoDisconnect = TRUE;

    if (LLStartUp::getStartupState() < STATE_STARTED)
    {
        // Tell users what happened
        args["ERROR_MESSAGE"] = big_reason;
        LLNotificationsUtil::add("ErrorMessage", args, LLSD(), &finish_forced_disconnect);
    }
    else
    {
        args["MESSAGE"] = big_reason;
        LLNotificationsUtil::add("YouHaveBeenLoggedOut", args, LLSD(), &finish_disconnect );
    }
}

void LLAppViewer::badNetworkHandler()
{
    // Dump the packet
    gMessageSystem->dumpPacketToLog();

    // Flush all of our caches on exit in the case of disconnect due to
    // invalid packets.

    mPurgeCacheOnExit = TRUE;

    std::ostringstream message;
    message <<
        "The viewer has detected mangled network data indicative\n"
        "of a bad upstream network connection or an incomplete\n"
        "local installation of " << LLAppViewer::instance()->getSecondLifeTitle() << ". \n"
        " \n"
        "Try uninstalling and reinstalling to see if this resolves \n"
        "the issue. \n"
        " \n"
        "If the problem continues, see the Tech Support FAQ at: \n"
        "www.secondlife.com/support";
    forceDisconnect(message.str());

    LLApp::instance()->writeMiniDump();
}

// This routine may get called more than once during the shutdown process.
// This can happen because we need to get the screenshot before the window
// is destroyed.
void LLAppViewer::saveFinalSnapshot()
{
    if (!mSavedFinalSnapshot)
    {
        gSavedSettings.setVector3d("FocusPosOnLogout", gAgentCamera.calcFocusPositionTargetGlobal());
        gSavedSettings.setVector3d("CameraPosOnLogout", gAgentCamera.calcCameraPositionTargetGlobal());
        gViewerWindow->setCursor(UI_CURSOR_WAIT);
        gAgentCamera.changeCameraToThirdPerson( FALSE );    // don't animate, need immediate switch
        gSavedSettings.setBOOL("ShowParcelOwners", FALSE);
        idle();

        std::string snap_filename = gDirUtilp->getLindenUserDir();
        snap_filename += gDirUtilp->getDirDelimiter();
        snap_filename += LLStartUp::getScreenLastFilename();
        // use full pixel dimensions of viewer window (not post-scale dimensions)
        gViewerWindow->saveSnapshot(snap_filename,
                                    gViewerWindow->getWindowWidthRaw(),
                                    gViewerWindow->getWindowHeightRaw(),
                                    FALSE,
                                    gSavedSettings.getBOOL("RenderHUDInSnapshot"),
                                    TRUE,
                                    LLSnapshotModel::SNAPSHOT_TYPE_COLOR,
                                    LLSnapshotModel::SNAPSHOT_FORMAT_PNG);
        mSavedFinalSnapshot = TRUE;

        if (gAgent.isInHomeRegion())
        {
            LLVector3d home;
            if (gAgent.getHomePosGlobal(&home) && dist_vec(home, gAgent.getPositionGlobal()) < 10)
            {
                // We are at home position or close to it, see if we need to create home screenshot
                // Notes:
                // 1. It might be beneficial to also replace home if file is too old
                // 2. This is far from best way/place to update screenshot since location might be not fully loaded,
                // but we don't have many options
                std::string snap_home = gDirUtilp->getLindenUserDir();
                snap_home += gDirUtilp->getDirDelimiter();
                snap_home += LLStartUp::getScreenHomeFilename();
                if (!gDirUtilp->fileExists(snap_home))
                {
                    // We are at home position yet no home image exist, fix it
                    LLFile::copy(snap_filename, snap_home);
                }
            }
        }
    }
}

void LLAppViewer::loadNameCache()
{
    // display names cache
    std::string filename =
        gDirUtilp->getExpandedFilename(LL_PATH_CACHE, "avatar_name_cache.xml");
    LL_INFOS("AvNameCache") << filename << LL_ENDL;
    llifstream name_cache_stream(filename.c_str());
    if(name_cache_stream.is_open())
    {
        if ( ! LLAvatarNameCache::getInstance()->importFile(name_cache_stream))
        {
            LL_WARNS("AppInit") << "removing invalid '" << filename << "'" << LL_ENDL;
            name_cache_stream.close();
            LLFile::remove(filename);
        }
    }

    if (!gCacheName) return;

    std::string name_cache;
    name_cache = gDirUtilp->getExpandedFilename(LL_PATH_CACHE, "name.cache");
    llifstream cache_file(name_cache.c_str());
    if(cache_file.is_open())
    {
        if(gCacheName->importFile(cache_file)) return;
    }
}

void LLAppViewer::saveNameCache()
{
    // display names cache
    std::string filename =
        gDirUtilp->getExpandedFilename(LL_PATH_CACHE, "avatar_name_cache.xml");
    llofstream name_cache_stream(filename.c_str());
    if(name_cache_stream.is_open())
    {
        LLAvatarNameCache::getInstance()->exportFile(name_cache_stream);
    }

    // real names cache
    if (gCacheName)
    {
        std::string name_cache;
        name_cache = gDirUtilp->getExpandedFilename(LL_PATH_CACHE, "name.cache");
        llofstream cache_file(name_cache.c_str());
        if(cache_file.is_open())
        {
            gCacheName->exportFile(cache_file);
        }
    }
}


/*! @brief      This class is an LLFrameTimer that can be created with
                an elapsed time that starts counting up from the given value
                rather than 0.0.

                Otherwise it behaves the same way as LLFrameTimer.
*/
class LLFrameStatsTimer : public LLFrameTimer
{
public:
    LLFrameStatsTimer(F64 elapsed_already = 0.0)
        : LLFrameTimer()
        {
            mStartTime -= elapsed_already;
        }
};

static LLTrace::BlockTimerStatHandle FTM_AUDIO_UPDATE("Update Audio");
static LLTrace::BlockTimerStatHandle FTM_CLEANUP("Cleanup");
static LLTrace::BlockTimerStatHandle FTM_CLEANUP_DRAWABLES("Drawables");
static LLTrace::BlockTimerStatHandle FTM_IDLE_CB("Idle Callbacks");
static LLTrace::BlockTimerStatHandle FTM_LOD_UPDATE("Update LOD");
static LLTrace::BlockTimerStatHandle FTM_OBJECTLIST_UPDATE("Update Objectlist");
static LLTrace::BlockTimerStatHandle FTM_REGION_UPDATE("Update Region");
static LLTrace::BlockTimerStatHandle FTM_WORLD_UPDATE("Update World");
static LLTrace::BlockTimerStatHandle FTM_NETWORK("Network");
static LLTrace::BlockTimerStatHandle FTM_AGENT_NETWORK("Agent Network");
static LLTrace::BlockTimerStatHandle FTM_VLMANAGER("VL Manager");
static LLTrace::BlockTimerStatHandle FTM_AGENT_POSITION("Agent Position");
static LLTrace::BlockTimerStatHandle FTM_HUD_EFFECTS("HUD Effects");

///////////////////////////////////////////////////////
// idle()
//
// Called every time the window is not doing anything.
// Receive packets, update statistics, and schedule a redisplay.
///////////////////////////////////////////////////////
void LLAppViewer::idle()
{
    LL_PROFILE_ZONE_SCOPED_CATEGORY_APP;
    pingMainloopTimeout("Main:Idle");

    // Update frame timers
    static LLTimer idle_timer;

    LLFrameTimer::updateFrameTime();
    LLFrameTimer::updateFrameCount();
<<<<<<< HEAD
=======
    LLEventTimer::updateClass();
>>>>>>> b1098308
    LLPerfStats::updateClass();

    // LLApp::stepFrame() performs the above three calls plus mRunner.run().
    // Not sure why we don't call stepFrame() here, except that LLRunner seems
    // completely redundant with LLEventTimer.
    LLNotificationsUI::LLToast::updateClass();
    LLSmoothInterpolation::updateInterpolants();
    LLMortician::updateClass();
    LLFilePickerThread::clearDead();  //calls LLFilePickerThread::notify()
    LLDirPickerThread::clearDead();
    F32 dt_raw = idle_timer.getElapsedTimeAndResetF32();

    LLGLTFMaterialList::flushUpdates();

    // Service the WorkQueue we use for replies from worker threads.
    // Use function statics for the timeslice setting so we only have to fetch
    // and convert MainWorkTime once.
    static F32 MainWorkTimeRaw = gSavedSettings.getF32("MainWorkTime");
    static F32Milliseconds MainWorkTimeMs(MainWorkTimeRaw);
    // MainWorkTime is specified in fractional milliseconds, but std::chrono
    // uses integer representations. What if we want less than a microsecond?
    // Use nanoseconds. We're very sure we will never need to specify a
    // MainWorkTime that would be larger than we could express in
    // std::chrono::nanoseconds.
    static std::chrono::nanoseconds MainWorkTimeNanoSec{
        std::chrono::nanoseconds::rep(MainWorkTimeMs.value() * 1000000)};
    gMainloopWork.runFor(MainWorkTimeNanoSec);

    // Cap out-of-control frame times
    // Too low because in menus, swapping, debugger, etc.
    // Too high because idle called with no objects in view, etc.
    const F32 MIN_FRAME_RATE = 1.f;
    const F32 MAX_FRAME_RATE = 200.f;

    F32 frame_rate_clamped = 1.f / dt_raw;
    frame_rate_clamped = llclamp(frame_rate_clamped, MIN_FRAME_RATE, MAX_FRAME_RATE);
    gFrameDTClamped = 1.f / frame_rate_clamped;

    // Global frame timer
    // Smoothly weight toward current frame
    gFPSClamped = (frame_rate_clamped + (4.f * gFPSClamped)) / 5.f;

    F32 qas = gSavedSettings.getF32("QuitAfterSeconds");
    if (qas > 0.f)
    {
        if (gRenderStartTime.getElapsedTimeF32() > qas)
        {
            LL_INFOS() << "Quitting after " << qas << " seconds. See setting \"QuitAfterSeconds\"." << LL_ENDL;
            LLAppViewer::instance()->forceQuit();
        }
    }

    // Must wait until both have avatar object and mute list, so poll
    // here.
    LLIMProcessing::requestOfflineMessages();

    ///////////////////////////////////
    //
    // Special case idle if still starting up
    //
    if (LLStartUp::getStartupState() < STATE_STARTED)
    {
        // Skip rest if idle startup returns false (essentially, no world yet)
        gGLActive = TRUE;
        if (!idle_startup())
        {
            gGLActive = FALSE;
            return;
        }
        gGLActive = FALSE;
    }


    F32 yaw = 0.f;              // radians

    if (!gDisconnected)
    {
        LL_PROFILE_ZONE_NAMED_CATEGORY_NETWORK("network"); //LL_RECORD_BLOCK_TIME(FTM_NETWORK);
        // Update spaceserver timeinfo
        LLWorld::getInstance()->setSpaceTimeUSec(LLWorld::getInstance()->getSpaceTimeUSec() + LLUnits::Seconds::fromValue(dt_raw));


        //////////////////////////////////////
        //
        // Update simulator agent state
        //

        if (gSavedSettings.getBOOL("RotateRight"))
        {
            gAgent.moveYaw(-1.f);
        }

        {
            LL_PROFILE_ZONE_NAMED_CATEGORY_APP("Autopilot");
            // Handle automatic walking towards points
            gAgentPilot.updateTarget();
            gAgent.autoPilot(&yaw);
        }

        static LLFrameTimer agent_update_timer;

        // When appropriate, update agent location to the simulator.
        F32 agent_update_time = agent_update_timer.getElapsedTimeF32();
        F32 agent_force_update_time = mLastAgentForceUpdate + agent_update_time;
        bool timed_out = agent_update_time > (1.0f / (F32)AGENT_UPDATES_PER_SECOND);
        BOOL force_send =
            // if there is something to send
            (gAgent.controlFlagsDirty() && timed_out)
            // if something changed
            || (mLastAgentControlFlags != gAgent.getControlFlags())
            // keep alive
            || (agent_force_update_time > (1.0f / (F32) AGENT_FORCE_UPDATES_PER_SECOND));
        // timing out doesn't warranty that an update will be sent,
        // just that it will be checked.
        if (force_send || timed_out)
        {
            LL_PROFILE_ZONE_SCOPED_CATEGORY_NETWORK;
            // Send avatar and camera info
            mLastAgentControlFlags = gAgent.getControlFlags();
            mLastAgentForceUpdate = force_send ? 0 : agent_force_update_time;
            send_agent_update(force_send);
            agent_update_timer.reset();
        }
    }

    //////////////////////////////////////
    //
    // Manage statistics
    //
    //
    {
        // Initialize the viewer_stats_timer with an already elapsed time
        // of SEND_STATS_PERIOD so that the initial stats report will
        // be sent immediately.
        static LLFrameStatsTimer viewer_stats_timer(SEND_STATS_PERIOD);

        // Update session stats every large chunk of time
        // *FIX: (?) SAMANTHA
        if (viewer_stats_timer.getElapsedTimeF32() >= SEND_STATS_PERIOD && !gDisconnected)
        {
            LL_INFOS() << "Transmitting sessions stats" << LL_ENDL;
            bool include_preferences = false;
            send_viewer_stats(include_preferences);
            viewer_stats_timer.reset();
        }

        // Print the object debugging stats
        static LLFrameTimer object_debug_timer;
        if (object_debug_timer.getElapsedTimeF32() > 5.f)
        {
            object_debug_timer.reset();
            if (gObjectList.mNumDeadObjectUpdates)
            {
                LL_INFOS() << "Dead object updates: " << gObjectList.mNumDeadObjectUpdates << LL_ENDL;
                gObjectList.mNumDeadObjectUpdates = 0;
            }
            if (gObjectList.mNumUnknownUpdates)
            {
                LL_INFOS() << "Unknown object updates: " << gObjectList.mNumUnknownUpdates << LL_ENDL;
                gObjectList.mNumUnknownUpdates = 0;
            }

        }
    }

    if (!gDisconnected)
    {
        LL_PROFILE_ZONE_NAMED_CATEGORY_DISPLAY("Network");

        ////////////////////////////////////////////////
        //
        // Network processing
        //
        // NOTE: Starting at this point, we may still have pointers to "dead" objects
        // floating throughout the various object lists.
        //
        idleNameCache();
        idleNetwork();


        // Check for away from keyboard, kick idle agents.
        idle_afk_check();

        //  Update statistics for this frame
        update_statistics();
    }

    ////////////////////////////////////////
    //
    // Handle the regular UI idle callbacks as well as
    // hover callbacks
    //

#ifdef LL_DARWIN
    if (!mQuitRequested)  //MAINT-4243
#endif
    {
//      LL_RECORD_BLOCK_TIME(FTM_IDLE_CB);

        // Do event notifications if necessary.  Yes, we may want to move this elsewhere.
        gEventNotifier.update();

        gIdleCallbacks.callFunctions();
        gInventory.idleNotifyObservers();
        LLAvatarTracker::instance().idleNotifyObservers();
    }

    // Metrics logging (LLViewerAssetStats, etc.)
    {
        static LLTimer report_interval;

        // *TODO:  Add configuration controls for this
        F32 seconds = report_interval.getElapsedTimeF32();
        if (seconds >= app_metrics_interval)
        {
            metricsSend(! gDisconnected);
            report_interval.reset();
        }
    }


    // Update layonts, handle mouse events, tooltips, e t c
    // updateUI() needs to be called even in case viewer disconected
    // since related notification still needs handling and allows
    // opening chat.
    gViewerWindow->updateUI();

    if (gDisconnected)
    {
        return;
    }

    if (gTeleportDisplay)
    {
        return;
    }

    ///////////////////////////////////////
    // Agent and camera movement
    //
    LLCoordGL current_mouse = gViewerWindow->getCurrentMouse();

    {
        // After agent and camera moved, figure out if we need to
        // deselect objects.
        LLSelectMgr::getInstance()->deselectAllIfTooFar();

    }

    {
        // Handle pending gesture processing
        LL_RECORD_BLOCK_TIME(FTM_AGENT_POSITION);
        LLGestureMgr::instance().update();

        gAgent.updateAgentPosition(gFrameDTClamped, yaw, current_mouse.mX, current_mouse.mY);
    }

    {
        LL_RECORD_BLOCK_TIME(FTM_OBJECTLIST_UPDATE);

        if (!(logoutRequestSent() && hasSavedFinalSnapshot()))
        {
            gObjectList.update(gAgent);
        }
    }

    //////////////////////////////////////
    //
    // Deletes objects...
    // Has to be done after doing idleUpdates (which can kill objects)
    //

    {
        LL_RECORD_BLOCK_TIME(FTM_CLEANUP);
        {
            gObjectList.cleanDeadObjects();
        }
        {
            LL_RECORD_BLOCK_TIME(FTM_CLEANUP_DRAWABLES);
            LLDrawable::cleanupDeadDrawables();
        }
    }

    //
    // After this point, in theory we should never see a dead object
    // in the various object/drawable lists.
    //

    //////////////////////////////////////
    //
    // Update/send HUD effects
    //
    // At this point, HUD effects may clean up some references to
    // dead objects.
    //

    {
        LL_RECORD_BLOCK_TIME(FTM_HUD_EFFECTS);
        LLSelectMgr::getInstance()->updateEffects();
        LLHUDManager::getInstance()->cleanupEffects();
        LLHUDManager::getInstance()->sendEffects();
    }

    ////////////////////////////////////////
    //
    // Unpack layer data that we've received
    //

    {
        LL_RECORD_BLOCK_TIME(FTM_NETWORK);
        gVLManager.unpackData();
    }

    /////////////////////////
    //
    // Update surfaces, and surface textures as well.
    //

    LLWorld::getInstance()->updateVisibilities();
    {
        const F32 max_region_update_time = .001f; // 1ms
        LL_RECORD_BLOCK_TIME(FTM_REGION_UPDATE);
        LLWorld::getInstance()->updateRegions(max_region_update_time);
    }

    /////////////////////////
    //
    // Update weather effects
    //

    // Update wind vector
    LLVector3 wind_position_region;
    static LLVector3 average_wind;

    LLViewerRegion *regionp;
    regionp = LLWorld::getInstance()->resolveRegionGlobal(wind_position_region, gAgent.getPositionGlobal());    // puts agent's local coords into wind_position
    if (regionp)
    {
        gWindVec = regionp->mWind.getVelocity(wind_position_region);

        // Compute average wind and use to drive motion of water

        average_wind = regionp->mWind.getAverage();
        gSky.setWind(average_wind);
        //LLVOWater::setWind(average_wind);
    }
    else
    {
        gWindVec.setVec(0.0f, 0.0f, 0.0f);
    }

    //////////////////////////////////////
    //
    // Sort and cull in the new renderer are moved to pipeline.cpp
    // Here, particles are updated and drawables are moved.
    //

    {
        LL_PROFILE_ZONE_NAMED_CATEGORY_APP("world update"); //LL_RECORD_BLOCK_TIME(FTM_WORLD_UPDATE);
        gPipeline.updateMove();
    }

    LLWorld::getInstance()->updateParticles();

    if (gAgentPilot.isPlaying() && gAgentPilot.getOverrideCamera())
    {
        gAgentPilot.moveCamera();
    }
    else if (LLViewerJoystick::getInstance()->getOverrideCamera())
    {
        LLViewerJoystick::getInstance()->moveFlycam();
    }
    else
    {
        if (LLToolMgr::getInstance()->inBuildMode())
        {
            LLViewerJoystick::getInstance()->moveObjects();
        }

        gAgentCamera.updateCamera();
    }

    // update media focus
    LLViewerMediaFocus::getInstance()->update();

    // Update marketplace
    LLMarketplaceInventoryImporter::update();
    LLMarketplaceInventoryNotifications::update();

    // objects and camera should be in sync, do LOD calculations now
    {
        LL_RECORD_BLOCK_TIME(FTM_LOD_UPDATE);
        gObjectList.updateApparentAngles(gAgent);
    }

    // Update AV render info
    LLAvatarRenderInfoAccountant::getInstance()->idle();

    {
        LL_PROFILE_ZONE_NAMED_CATEGORY_APP("audio update"); //LL_RECORD_BLOCK_TIME(FTM_AUDIO_UPDATE);

        if (gAudiop)
        {
            audio_update_volume(false);
            audio_update_listener();
            audio_update_wind(false);

            // this line actually commits the changes we've made to source positions, etc.
            gAudiop->idle();
        }
    }

    // Handle shutdown process, for example,
    // wait for floaters to close, send quit message,
    // forcibly quit if it has taken too long
    if (mQuitRequested)
    {
        gGLActive = TRUE;
        idleShutdown();
    }
}

void LLAppViewer::idleShutdown()
{
    // Wait for all modal alerts to get resolved
    if (LLModalDialog::activeCount() > 0)
    {
        return;
    }

    // close IM interface
    if(gIMMgr)
    {
        gIMMgr->disconnectAllSessions();
    }

    // Wait for all floaters to get resolved
    if (gFloaterView
        && !gFloaterView->allChildrenClosed())
    {
        return;
    }




    // ProductEngine: Try moving this code to where we shut down sTextureCache in cleanup()
    // *TODO: ugly
    static bool saved_teleport_history = false;
    if (!saved_teleport_history)
    {
        saved_teleport_history = true;
        LLTeleportHistory::getInstance()->dump();
        LLLocationHistory::getInstance()->save(); // *TODO: find a better place for doing this
        return;
    }

    static bool saved_snapshot = false;
    if (!saved_snapshot)
    {
        saved_snapshot = true;
        saveFinalSnapshot();
        return;
    }

    const F32 SHUTDOWN_UPLOAD_SAVE_TIME = 5.f;

    S32 pending_uploads = gAssetStorage->getNumPendingUploads();
    if (pending_uploads > 0
        && gLogoutTimer.getElapsedTimeF32() < SHUTDOWN_UPLOAD_SAVE_TIME
        && !logoutRequestSent())
    {
        static S32 total_uploads = 0;
        // Sometimes total upload count can change during logout.
        total_uploads = llmax(total_uploads, pending_uploads);
        gViewerWindow->setShowProgress(TRUE);
        S32 finished_uploads = total_uploads - pending_uploads;
        F32 percent = 100.f * finished_uploads / total_uploads;
        gViewerWindow->setProgressPercent(percent);
        gViewerWindow->setProgressString(LLTrans::getString("SavingSettings"));
        return;
    }

    if (gPendingMetricsUploads > 0
        && gLogoutTimer.getElapsedTimeF32() < SHUTDOWN_UPLOAD_SAVE_TIME
        && !logoutRequestSent())
    {
        gViewerWindow->setShowProgress(TRUE);
        gViewerWindow->setProgressPercent(100.f);
        gViewerWindow->setProgressString(LLTrans::getString("LoggingOut"));
        return;
    }

    // All floaters are closed.  Tell server we want to quit.
    if( !logoutRequestSent() )
    {
        sendLogoutRequest();

        // Wait for a LogoutReply message
        gViewerWindow->setShowProgress(TRUE);
        gViewerWindow->setProgressPercent(100.f);
        gViewerWindow->setProgressString(LLTrans::getString("LoggingOut"));
        return;
    }

    // Make sure that we quit if we haven't received a reply from the server.
    if( logoutRequestSent()
        && gLogoutTimer.getElapsedTimeF32() > gLogoutMaxTime )
    {
        forceQuit();
        return;
    }
}

void LLAppViewer::sendLogoutRequest()
{
    if(!mLogoutRequestSent && gMessageSystem)
    {
        //Set internal status variables and marker files before actually starting the logout process
        gLogoutInProgress = TRUE;
        if (!mSecondInstance)
        {
            mLogoutMarkerFileName = gDirUtilp->getExpandedFilename(LL_PATH_LOGS,LOGOUT_MARKER_FILE_NAME);

            mLogoutMarkerFile.open(mLogoutMarkerFileName, LL_APR_WB);
            if (mLogoutMarkerFile.getFileHandle())
            {
                LL_INFOS("MarkerFile") << "Created logout marker file '"<< mLogoutMarkerFileName << "' " << LL_ENDL;
                recordMarkerVersion(mLogoutMarkerFile);
            }
            else
            {
                LL_WARNS("MarkerFile") << "Cannot create logout marker file " << mLogoutMarkerFileName << LL_ENDL;
            }
        }
        else
        {
            LL_INFOS("MarkerFile") << "Did not logout marker file because this is a second instance" << LL_ENDL;
        }

        LLMessageSystem* msg = gMessageSystem;
        msg->newMessageFast(_PREHASH_LogoutRequest);
        msg->nextBlockFast(_PREHASH_AgentData);
        msg->addUUIDFast(_PREHASH_AgentID, gAgent.getID() );
        msg->addUUIDFast(_PREHASH_SessionID, gAgent.getSessionID());
        gAgent.sendReliableMessage();

        gLogoutTimer.reset();
        gLogoutMaxTime = LOGOUT_REQUEST_TIME;
        mLogoutRequestSent = TRUE;

        if(LLVoiceClient::instanceExists())
        {
            LLVoiceClient::getInstance()->leaveChannel();
        }
    }
}

void LLAppViewer::updateNameLookupUrl(const LLViewerRegion * regionp)
{
    if (!regionp || !regionp->capabilitiesReceived())
    {
        return;
    }

    LLAvatarNameCache *name_cache = LLAvatarNameCache::getInstance();
    bool had_capability = LLAvatarNameCache::getInstance()->hasNameLookupURL();
    std::string name_lookup_url;
    name_lookup_url.reserve(128); // avoid a memory allocation below
    name_lookup_url = regionp->getCapability("GetDisplayNames");
    bool have_capability = !name_lookup_url.empty();
    if (have_capability)
    {
        // we have support for display names, use it
        U32 url_size = name_lookup_url.size();
        // capabilities require URLs with slashes before query params:
        // https://<host>:<port>/cap/<uuid>/?ids=<blah>
        // but the caps are granted like:
        // https://<host>:<port>/cap/<uuid>
        if (url_size > 0 && name_lookup_url[url_size - 1] != '/')
        {
            name_lookup_url += '/';
        }
        name_cache->setNameLookupURL(name_lookup_url);
    }
    else
    {
        // Display names not available on this region
        name_cache->setNameLookupURL(std::string());
    }

    // Error recovery - did we change state?
    if (had_capability != have_capability)
    {
        // name tags are persistant on screen, so make sure they refresh
        LLVOAvatar::invalidateNameTags();
    }
}

void LLAppViewer::idleNameCache()
{
    // Neither old nor new name cache can function before agent has a region
    LLViewerRegion* region = gAgent.getRegion();
    if (!region)
    {
        return;
    }

    // deal with any queued name requests and replies.
    gCacheName->processPending();

    // Can't run the new cache until we have the list of capabilities
    // for the agent region, and can therefore decide whether to use
    // display names or fall back to the old name system.
    if (!region->capabilitiesReceived())
    {
        return;
    }

    LLAvatarNameCache::getInstance()->idle();
}

//
// Handle messages, and all message related stuff
//

#define TIME_THROTTLE_MESSAGES

#ifdef TIME_THROTTLE_MESSAGES
#define CHECK_MESSAGES_DEFAULT_MAX_TIME .020f // 50 ms = 50 fps (just for messages!)
static F32 CheckMessagesMaxTime = CHECK_MESSAGES_DEFAULT_MAX_TIME;
#endif

static LLTrace::BlockTimerStatHandle FTM_IDLE_NETWORK("Idle Network");
static LLTrace::BlockTimerStatHandle FTM_MESSAGE_ACKS("Message Acks");
static LLTrace::BlockTimerStatHandle FTM_RETRANSMIT("Retransmit");
static LLTrace::BlockTimerStatHandle FTM_TIMEOUT_CHECK("Timeout Check");
static LLTrace::BlockTimerStatHandle FTM_DYNAMIC_THROTTLE("Dynamic Throttle");
static LLTrace::BlockTimerStatHandle FTM_CHECK_REGION_CIRCUIT("Check Region Circuit");

void LLAppViewer::idleNetwork()
{
    LL_PROFILE_ZONE_SCOPED_CATEGORY_NETWORK;
    pingMainloopTimeout("idleNetwork");

    gObjectList.mNumNewObjects = 0;
    S32 total_decoded = 0;

    if (!gSavedSettings.getBOOL("SpeedTest"))
    {
        LL_PROFILE_ZONE_NAMED_CATEGORY_NETWORK("idle network"); //LL_RECORD_BLOCK_TIME(FTM_IDLE_NETWORK); // decode

        LLTimer check_message_timer;
        //  Read all available packets from network
        const S64 frame_count = gFrameCount;  // U32->S64
        F32 total_time = 0.0f;

        {
            LockMessageChecker lmc(gMessageSystem);
            while (lmc.checkAllMessages(frame_count, gServicePump))
            {
                if (gDoDisconnect)
                {
                    // We're disconnecting, don't process any more messages from the server
                    // We're usually disconnecting due to either network corruption or a
                    // server going down, so this is OK.
                    break;
                }

                total_decoded++;
                gPacketsIn++;

                if (total_decoded > MESSAGE_MAX_PER_FRAME)
                {
                    break;
                }

#ifdef TIME_THROTTLE_MESSAGES
                // Prevent slow packets from completely destroying the frame rate.
                // This usually happens due to clumps of avatars taking huge amount
                // of network processing time (which needs to be fixed, but this is
                // a good limit anyway).
                total_time = check_message_timer.getElapsedTimeF32();
                if (total_time >= CheckMessagesMaxTime)
                    break;
#endif
            }

            // Handle per-frame message system processing.
            lmc.processAcks(gSavedSettings.getF32("AckCollectTime"));
        }

#ifdef TIME_THROTTLE_MESSAGES
        if (total_time >= CheckMessagesMaxTime)
        {
            // Increase CheckMessagesMaxTime so that we will eventually catch up
            CheckMessagesMaxTime *= 1.035f; // 3.5% ~= x2 in 20 frames, ~8x in 60 frames
        }
        else
        {
            // Reset CheckMessagesMaxTime to default value
            CheckMessagesMaxTime = CHECK_MESSAGES_DEFAULT_MAX_TIME;
        }
#endif



        // we want to clear the control after sending out all necessary agent updates
        gAgent.resetControlFlags();

        // Decode enqueued messages...
        S32 remaining_possible_decodes = MESSAGE_MAX_PER_FRAME - total_decoded;

        if( remaining_possible_decodes <= 0 )
        {
            LL_INFOS() << "Maxed out number of messages per frame at " << MESSAGE_MAX_PER_FRAME << LL_ENDL;
        }

        if (gPrintMessagesThisFrame)
        {
            LL_INFOS() << "Decoded " << total_decoded << " msgs this frame!" << LL_ENDL;
            gPrintMessagesThisFrame = FALSE;
        }
    }
    add(LLStatViewer::NUM_NEW_OBJECTS, gObjectList.mNumNewObjects);

    // Retransmit unacknowledged packets.
    gXferManager->retransmitUnackedPackets();
    gAssetStorage->checkForTimeouts();
    gViewerThrottle.updateDynamicThrottle();

    // Check that the circuit between the viewer and the agent's current
    // region is still alive
    LLViewerRegion *agent_region = gAgent.getRegion();
    if (agent_region && (LLStartUp::getStartupState()==STATE_STARTED))
    {
        LLUUID this_region_id = agent_region->getRegionID();
        bool this_region_alive = agent_region->isAlive();
        if ((mAgentRegionLastAlive && !this_region_alive) // newly dead
            && (mAgentRegionLastID == this_region_id)) // same region
        {
            forceDisconnect(LLTrans::getString("AgentLostConnection"));
        }
        mAgentRegionLastID = this_region_id;
        mAgentRegionLastAlive = this_region_alive;
    }
}

void LLAppViewer::disconnectViewer()
{
    if (gDisconnected)
    {
        return;
    }
    //
    // Cleanup after quitting.
    //
    // Save snapshot for next time, if we made it through initialization

    LL_INFOS() << "Disconnecting viewer!" << LL_ENDL;

    // Dump our frame statistics

    // Remember if we were flying
    gSavedSettings.setBOOL("FlyingAtExit", gAgent.getFlying() );

    // Un-minimize all windows so they don't get saved minimized
    if (gFloaterView)
    {
        gFloaterView->restoreAll();
    }

    if (LLSelectMgr::instanceExists())
    {
        LLSelectMgr::getInstance()->deselectAll();
    }

    // save inventory if appropriate
    if (gInventory.isInventoryUsable()
        && gAgent.getID().notNull()) // Shouldn't be null at this stage
    {
        gInventory.cache(gInventory.getRootFolderID(), gAgent.getID());
        if (gInventory.getLibraryRootFolderID().notNull()
            && gInventory.getLibraryOwnerID().notNull()
            && !mSecondInstance) // agent is unique, library isn't
        {
            gInventory.cache(
                gInventory.getLibraryRootFolderID(),
                gInventory.getLibraryOwnerID());
        }
    }

    saveNameCache();
    if (LLExperienceCache::instanceExists())
    {
        // TODO: LLExperienceCache::cleanup() logic should be moved to
        // cleanupSingleton().
        LLExperienceCache::instance().cleanup();
    }

    // close inventory interface, close all windows
    LLSidepanelInventory::cleanup();

    gAgentWearables.cleanup();
    gAgentCamera.cleanup();
    // Also writes cached agent settings to gSavedSettings
    gAgent.cleanup();

    // This is where we used to call gObjectList.destroy() and then delete gWorldp.
    // Now we just ask the LLWorld singleton to cleanly shut down.
    if(LLWorld::instanceExists())
    {
        LLWorld::getInstance()->resetClass();
    }
    LLVOCache::deleteSingleton();

    // call all self-registered classes
    LLDestroyClassList::instance().fireCallbacks();

    cleanup_xfer_manager();
    gDisconnected = TRUE;

    // Pass the connection state to LLUrlEntryParcel not to attempt
    // parcel info requests while disconnected.
    LLUrlEntryParcel::setDisconnected(gDisconnected);
}

void LLAppViewer::forceErrorLLError()
{
    LL_ERRS() << "This is a deliberate llerror" << LL_ENDL;
}

void LLAppViewer::forceErrorLLErrorMsg()
{
    LLError::LLUserWarningMsg::show("Deliberate error");
    // Note: under debug this will show a message as well,
    // but release won't show anything and will quit silently
    LL_ERRS() << "This is a deliberate llerror with a message" << LL_ENDL;
}

void LLAppViewer::forceErrorBreakpoint()
{
    LL_WARNS() << "Forcing a deliberate breakpoint" << LL_ENDL;
#ifdef LL_WINDOWS
    DebugBreak();
#else
    asm ("int $3");
#endif
    return;
}

void LLAppViewer::forceErrorBadMemoryAccess()
{
    LL_WARNS() << "Forcing a deliberate bad memory access" << LL_ENDL;
    S32* crash = NULL;
    *crash = 0xDEADBEEF;
    return;
}

void LLAppViewer::forceErrorInfiniteLoop()
{
    LL_WARNS() << "Forcing a deliberate infinite loop" << LL_ENDL;
    // Loop is intentionally complicated to fool basic loop detection
    LLTimer timer_total;
    LLTimer timer_expiry;
    const S32 report_frequency = 10;
    timer_expiry.setTimerExpirySec(report_frequency);
    while(true)
    {
        if (timer_expiry.hasExpired())
        {
            LL_INFOS() << "Infinite loop time : " << timer_total.getElapsedSeconds() << LL_ENDL;
            timer_expiry.setTimerExpirySec(report_frequency);
        }
    }
    return;
}

void LLAppViewer::forceErrorSoftwareException()
{
    LL_WARNS() << "Forcing a deliberate exception" << LL_ENDL;
    LLTHROW(LLException("User selected Force Software Exception"));
}

void LLAppViewer::forceErrorOSSpecificException()
{
    // Virtual, MacOS only
    const std::string exception_text = "User selected Force OS Exception, Not implemented on this OS";
    throw std::runtime_error(exception_text);
}

void LLAppViewer::forceErrorDriverCrash()
{
    LL_WARNS() << "Forcing a deliberate driver crash" << LL_ENDL;
    glDeleteTextures(1, NULL);
}

void LLAppViewer::forceErrorCoroutineCrash()
{
    LL_WARNS() << "Forcing a crash in LLCoros" << LL_ENDL;
    LLCoros::instance().launch("LLAppViewer::crashyCoro", [] {throw LLException("A deliberate crash from LLCoros"); });
}

void LLAppViewer::forceErrorThreadCrash()
{
    class LLCrashTestThread : public LLThread
    {
    public:

        LLCrashTestThread() : LLThread("Crash logging test thread")
        {
        }

        void run()
        {
            LL_ERRS() << "This is a deliberate llerror in thread" << LL_ENDL;
        }
    };

    LL_WARNS() << "This is a deliberate crash in a thread" << LL_ENDL;
    LLCrashTestThread *thread = new LLCrashTestThread();
    thread->start();
}

void LLAppViewer::initMainloopTimeout(const std::string& state, F32 secs)
{
    if(!mMainloopTimeout)
    {
        mMainloopTimeout = new LLWatchdogTimeout();
        resumeMainloopTimeout(state, secs);
    }
}

void LLAppViewer::destroyMainloopTimeout()
{
    if(mMainloopTimeout)
    {
        delete mMainloopTimeout;
        mMainloopTimeout = NULL;
    }
}

void LLAppViewer::resumeMainloopTimeout(const std::string& state, F32 secs)
{
    if(mMainloopTimeout)
    {
        if(secs < 0.0f)
        {
            static LLCachedControl<F32> mainloop_timeout(gSavedSettings, "MainloopTimeoutDefault", 60);
            secs = mainloop_timeout;
        }

        mMainloopTimeout->setTimeout(secs);
        mMainloopTimeout->start(state);
    }
}

void LLAppViewer::pauseMainloopTimeout()
{
    if(mMainloopTimeout)
    {
        mMainloopTimeout->stop();
    }
}

void LLAppViewer::pingMainloopTimeout(const std::string& state, F32 secs)
{
    LL_PROFILE_ZONE_SCOPED_CATEGORY_APP;

    if(mMainloopTimeout)
    {
        if(secs < 0.0f)
        {
            static LLCachedControl<F32> mainloop_timeout(gSavedSettings, "MainloopTimeoutDefault", 60);
            secs = mainloop_timeout;
        }

        mMainloopTimeout->setTimeout(secs);
        mMainloopTimeout->ping(state);
    }
}

void LLAppViewer::handleLoginComplete()
{
    gLoggedInTime.start();
    initMainloopTimeout("Mainloop Init");

    // Store some data to DebugInfo in case of a freeze.
    gDebugInfo["ClientInfo"]["Name"] = LLVersionInfo::instance().getChannel();

    gDebugInfo["ClientInfo"]["MajorVersion"] = LLVersionInfo::instance().getMajor();
    gDebugInfo["ClientInfo"]["MinorVersion"] = LLVersionInfo::instance().getMinor();
    gDebugInfo["ClientInfo"]["PatchVersion"] = LLVersionInfo::instance().getPatch();
    gDebugInfo["ClientInfo"]["BuildVersion"] = std::to_string(LLVersionInfo::instance().getBuild());

    LLParcel* parcel = LLViewerParcelMgr::getInstance()->getAgentParcel();
    if ( parcel && parcel->getMusicURL()[0])
    {
        gDebugInfo["ParcelMusicURL"] = parcel->getMusicURL();
    }
    if ( parcel && parcel->getMediaURL()[0])
    {
        gDebugInfo["ParcelMediaURL"] = parcel->getMediaURL();
    }

    gDebugInfo["SettingsFilename"] = gSavedSettings.getString("ClientSettingsFile");
    gDebugInfo["CAFilename"] = gDirUtilp->getCAFile();
    gDebugInfo["ViewerExePath"] = gDirUtilp->getExecutablePathAndName();
    gDebugInfo["CurrentPath"] = gDirUtilp->getCurPath();

    if(gAgent.getRegion())
    {
        gDebugInfo["CurrentSimHost"] = gAgent.getRegion()->getSimHostName();
        gDebugInfo["CurrentRegion"] = gAgent.getRegion()->getName();
    }

    if(LLAppViewer::instance()->mMainloopTimeout)
    {
        gDebugInfo["MainloopTimeoutState"] = LLAppViewer::instance()->mMainloopTimeout->getState();
    }

    mOnLoginCompleted();

    writeDebugInfo();

    // we logged in successfully, so save settings on logout
    LL_INFOS() << "Login successful, per account settings will be saved on log out." << LL_ENDL;
    mSavePerAccountSettings=true;
}

//virtual
void LLAppViewer::setMasterSystemAudioMute(bool mute)
{
    gSavedSettings.setBOOL("MuteAudio", mute);
}

//virtual
bool LLAppViewer::getMasterSystemAudioMute()
{
    return gSavedSettings.getBOOL("MuteAudio");
}

//----------------------------------------------------------------------------
// Metrics-related methods (static and otherwise)
//----------------------------------------------------------------------------

/**
 * LLViewerAssetStats collects data on a per-region (as defined by the agent's
 * location) so we need to tell it about region changes which become a kind of
 * hidden variable/global state in the collectors.  For collectors not running
 * on the main thread, we need to send a message to move the data over safely
 * and cheaply (amortized over a run).
 */
void LLAppViewer::metricsUpdateRegion(U64 region_handle)
{
    if (0 != region_handle)
    {
        LLViewerAssetStatsFF::set_region(region_handle);
    }
}

/**
 * Attempts to start a multi-threaded metrics report to be sent back to
 * the grid for consumption.
 */
void LLAppViewer::metricsSend(bool enable_reporting)
{
    if (! gViewerAssetStats)
        return;

    if (LLAppViewer::sTextureFetch)
    {
        LLViewerRegion * regionp = gAgent.getRegion();

        if (enable_reporting && regionp)
        {
            std::string caps_url = regionp->getCapability("ViewerMetrics");

            LLSD sd = gViewerAssetStats->asLLSD(true);

            // Send a report request into 'thread1' to get the rest of the data
            // and provide some additional parameters while here.
            LLAppViewer::sTextureFetch->commandSendMetrics(caps_url,
                                                           gAgentSessionID,
                                                           gAgentID,
                                                           sd);
        }
        else
        {
            LLAppViewer::sTextureFetch->commandDataBreak();
        }
    }

    // Reset even if we can't report.  Rather than gather up a huge chunk of
    // data, we'll keep to our sampling interval and retain the data
    // resolution in time.
    gViewerAssetStats->restart();
}
<|MERGE_RESOLUTION|>--- conflicted
+++ resolved
@@ -529,16 +529,6 @@
 // or for things that are performance critical.  JC
 static void settings_to_globals()
 {
-<<<<<<< HEAD
-    LLBUTTON_H_PAD      = gSavedSettings.getS32("ButtonHPad");
-    BTN_HEIGHT_SMALL    = gSavedSettings.getS32("ButtonHeightSmall");
-    BTN_HEIGHT          = gSavedSettings.getS32("ButtonHeight");
-
-    MENU_BAR_HEIGHT     = gSavedSettings.getS32("MenuBarHeight");
-    MENU_BAR_WIDTH      = gSavedSettings.getS32("MenuBarWidth");
-
-=======
->>>>>>> b1098308
     LLSurface::setTextureSize(gSavedSettings.getU32("RegionTextureSize"));
 
 #if LL_DARWIN
@@ -3141,7 +3131,6 @@
         // The user has explicitly set this setting; always use that value.
         use_watchdog = bool(watchdog_enabled_setting);
     }
-<<<<<<< HEAD
 
     LL_INFOS("AppInit") << "watchdog"
                         << (use_watchdog ? " " : " NOT ")
@@ -3155,26 +3144,8 @@
     }
 
     LLNotificationsUI::LLNotificationManager::getInstance();
-=======
->>>>>>> b1098308
-
-    LL_INFOS("AppInit") << "watchdog"
-                        << (use_watchdog ? " " : " NOT ")
-                        << "enabled"
-                        << " (setting = " << watchdog_enabled_setting << ")"
-                        << LL_ENDL;
-
-<<<<<<< HEAD
-=======
-    if (use_watchdog)
-    {
-        LLWatchdog::getInstance()->init();
-    }
-
-    LLNotificationsUI::LLNotificationManager::getInstance();
-
-
->>>>>>> b1098308
+
+
 #ifdef LL_DARWIN
     //Satisfy both MAINT-3135 (OSX 10.6 and earlier) MAINT-3288 (OSX 10.7 and later)
     LLOSInfo& os_info = LLOSInfo::instance();
@@ -4355,12 +4326,8 @@
 
     LLAppViewer::getTextureCache()->initCache(LL_PATH_CACHE, texture_cache_size, texture_cache_mismatch);
 
-<<<<<<< HEAD
-    LLVOCache::getInstance()->initCache(LL_PATH_CACHE, gSavedSettings.getU32("CacheNumberOfRegionsForObjects"), getObjectCacheVersion());
-=======
     const U32 CACHE_NUMBER_OF_REGIONS_FOR_OBJECTS = 128;
     LLVOCache::getInstance()->initCache(LL_PATH_CACHE, CACHE_NUMBER_OF_REGIONS_FOR_OBJECTS, getObjectCacheVersion());
->>>>>>> b1098308
 
     return true;
 }
@@ -4647,10 +4614,6 @@
 
     LLFrameTimer::updateFrameTime();
     LLFrameTimer::updateFrameCount();
-<<<<<<< HEAD
-=======
-    LLEventTimer::updateClass();
->>>>>>> b1098308
     LLPerfStats::updateClass();
 
     // LLApp::stepFrame() performs the above three calls plus mRunner.run().
