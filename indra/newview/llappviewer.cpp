--- conflicted
+++ resolved
@@ -1167,14 +1167,6 @@
 	// ForceAddressSize
 	updater.args.add(stringize(gSavedSettings.getU32("ForceAddressSize")));
 
-<<<<<<< HEAD
-#if !LL_RELEASE_FOR_DOWNLOAD && !LL_SEND_CRASH_REPORTS
-    // This is neither a release package, nor crash-reporting enabled test build
-    // Note: pointless to launch on Windows - it shouldn't expect secondlife-bin.exe
-    LL_WARNS("LLLeap") << "Launching without version checker" << LL_ENDL;
-#else
-	// Run the updater. An exception from launching the updater should bother us.
-=======
 #if LL_WINDOWS && !LL_RELEASE_FOR_DOWNLOAD && !LL_SEND_CRASH_REPORTS
 	// This is neither a release package, nor crash-reporting enabled test build
 	// try to run version updater, but don't bother if it fails (file might be missing)
@@ -1185,7 +1177,6 @@
 	}
 #else
  	// Run the updater. An exception from launching the updater should bother us.
->>>>>>> 5e5c5ca0
 	LLLeap::create(updater, true);
 #endif
 
