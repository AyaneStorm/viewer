--- conflicted
+++ resolved
@@ -1196,26 +1196,9 @@
     }
 #endif //LL_RELEASE_FOR_DOWNLOAD
 
-<<<<<<< HEAD
     processComposeSwitch(
         "--leap", "LeapCommand",
         [](const LLSD& leap)
-=======
-    {
-        // Iterate over --leap command-line options. But this is a bit tricky: if
-        // there's only one, it won't be an array at all.
-        LLSD LeapCommand(gSavedSettings.getLLSD("LeapCommand"));
-        LL_DEBUGS("InitInfo") << "LeapCommand: " << LeapCommand << LL_ENDL;
-        if (LeapCommand.isDefined() && !LeapCommand.isArray())
-        {
-            // If LeapCommand is actually a scalar value, make an array of it.
-            // Have to do it in two steps because LeapCommand.append(LeapCommand)
-            // trashes content! :-P
-            LLSD item(LeapCommand);
-            LeapCommand.append(item);
-        }
-        for (const auto& leap : llsd::inArray(LeapCommand))
->>>>>>> d98fc504
         {
             // We don't have any better description of this plugin than the
             // user-specified command line. Passing "" causes LLLeap to derive a
