--- conflicted
+++ resolved
@@ -764,11 +764,8 @@
     //set the max heap size.
     initMaxHeapSize() ;
     LLCoros::instance().setStackSize(gSavedSettings.getS32("CoroutineStackSize"));
-<<<<<<< HEAD
     // Use our custom scheduler for coroutine scheduling.
     llcoro::scheduler::use();
-=======
->>>>>>> bacf9cfe
 
     // Although initLoggingAndGetLastDuration() is the right place to mess with
     // setFatalFunction(), we can't query gSavedSettings until after
