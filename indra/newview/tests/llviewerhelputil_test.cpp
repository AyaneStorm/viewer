--- conflicted
+++ resolved
@@ -1,168 +1,160 @@
-/**
- * @file llviewerhelputil_test.cpp
- * @brief LLViewerHelpUtil tests
- * @author Tofu Linden
- *
- * $LicenseInfo:firstyear=2001&license=viewerlgpl$
- * Second Life Viewer Source Code
- * Copyright (C) 2010, Linden Research, Inc.
- *
- * This library is free software; you can redistribute it and/or
- * modify it under the terms of the GNU Lesser General Public
- * License as published by the Free Software Foundation;
- * version 2.1 of the License only.
- *
- * This library is distributed in the hope that it will be useful,
- * but WITHOUT ANY WARRANTY; without even the implied warranty of
- * MERCHANTABILITY or FITNESS FOR A PARTICULAR PURPOSE.  See the GNU
- * Lesser General Public License for more details.
- *
- * You should have received a copy of the GNU Lesser General Public
- * License along with this library; if not, write to the Free Software
- * Foundation, Inc., 51 Franklin Street, Fifth Floor, Boston, MA  02110-1301  USA
- *
- * Linden Research, Inc., 945 Battery Street, San Francisco, CA  94111  USA
- * $/LicenseInfo$
- */
-// Precompiled header
-#include "../llviewerprecompiledheaders.h"
-
-#include "../test/lltut.h"
-
-#include "../llviewerhelputil.h"
-#include "../llweb.h"
-#include "llcontrol.h"
-
-#include <iostream>
-
-// values for all of the supported substitutions parameters
-static std::string gHelpURL;
-static std::string gVersion;
-static std::string gChannel;
-static std::string gLanguage;
-static std::string gGrid;
-static std::string gOS;
-
-//----------------------------------------------------------------------------
-// Mock objects for the dependencies of the code we're testing
-
-LLControlGroup::LLControlGroup(const std::string& name)
-    : LLInstanceTracker<LLControlGroup, std::string>(name) {}
-LLControlGroup::~LLControlGroup() {}
-LLControlVariable* LLControlGroup::declareString(const std::string& name,
-<<<<<<< HEAD
-				   const std::string& initial_val,
-				   const std::string& comment,
-				   LLControlVariable::ePersist persist) {return NULL;}
-void LLControlGroup::setString(std::string_view name, const std::string& val){}
-std::string LLControlGroup::getString(std::string_view name)
-=======
-                   const std::string& initial_val,
-                   const std::string& comment,
-                   LLControlVariable::ePersist persist) {return NULL;}
-void LLControlGroup::setString(const std::string& name, const std::string& val){}
-std::string LLControlGroup::getString(const std::string& name)
->>>>>>> e1623bb2
-{
-    if (name == "HelpURLFormat")
-        return gHelpURL;
-    return "";
-}
-LLControlGroup gSavedSettings("test");
-
-static void substitute_string(std::string &input, const std::string &search, const std::string &replace)
-{
-    size_t pos = input.find(search);
-    while (pos != std::string::npos)
-    {
-        input = input.replace(pos, search.size(), replace);
-        pos = input.find(search);
-    }
-}
-
-#include "../llagent.h"
-LLAgent::LLAgent() : mAgentAccess(NULL) { }
-LLAgent::~LLAgent() { }
-bool LLAgent::isGodlike() const { return false; }
-
-LLAgent gAgent;
-
-std::string LLWeb::expandURLSubstitutions(const std::string &url,
-                                          const LLSD &default_subs)
-{
-    (void)gAgent.isGodlike(); // ref symbol to stop compiler from stripping it
-    std::string new_url = url;
-    substitute_string(new_url, "[TOPIC]", default_subs["TOPIC"].asString());
-    substitute_string(new_url, "[VERSION]", gVersion);
-    substitute_string(new_url, "[CHANNEL]", gChannel);
-    substitute_string(new_url, "[LANGUAGE]", gLanguage);
-    substitute_string(new_url, "[GRID]", gGrid);
-    substitute_string(new_url, "[OS]", gOS);
-    return new_url;
-}
-
-
-//----------------------------------------------------------------------------
-
-namespace tut
-{
-    struct viewerhelputil
-    {
-    };
-
-    typedef test_group<viewerhelputil> viewerhelputil_t;
-    typedef viewerhelputil_t::object viewerhelputil_object_t;
-    tut::viewerhelputil_t tut_viewerhelputil("LLViewerHelpUtil");
-
-    template<> template<>
-    void viewerhelputil_object_t::test<1>()
-    {
-        std::string topic("test_topic");
-        std::string subresult;
-
-        gHelpURL = "fooformat";
-        subresult = LLViewerHelpUtil::buildHelpURL(topic);
-        ensure_equals("no substitution tags", subresult, "fooformat");
-
-        gHelpURL = "";
-        subresult = LLViewerHelpUtil::buildHelpURL(topic);
-        ensure_equals("blank substitution format", subresult, "");
-
-        gHelpURL = "[TOPIC]";
-        subresult = LLViewerHelpUtil::buildHelpURL(topic);
-        ensure_equals("topic name", subresult, "test_topic");
-
-        gHelpURL = "[LANGUAGE]";
-        gLanguage = "";
-        subresult = LLViewerHelpUtil::buildHelpURL(topic);
-        ensure_equals("simple substitution with blank", subresult, "");
-
-        gHelpURL = "[LANGUAGE]";
-        gLanguage = "Esperanto";
-        subresult = LLViewerHelpUtil::buildHelpURL(topic);
-        ensure_equals("simple substitution", subresult, "Esperanto");
-
-        gHelpURL = "http://secondlife.com/[LANGUAGE]";
-        gLanguage = "Gaelic";
-        subresult = LLViewerHelpUtil::buildHelpURL(topic);
-        ensure_equals("simple substitution with url", subresult, "http://secondlife.com/Gaelic");
-
-        gHelpURL = "[XXX]";
-        subresult = LLViewerHelpUtil::buildHelpURL(topic);
-        ensure_equals("unknown substitution", subresult, "[XXX]");
-
-        gHelpURL = "[LANGUAGE]/[LANGUAGE]";
-        gLanguage = "Esperanto";
-        subresult = LLViewerHelpUtil::buildHelpURL(topic);
-        ensure_equals("multiple substitution", subresult, "Esperanto/Esperanto");
-
-        gHelpURL = "http://[CHANNEL]/[VERSION]/[LANGUAGE]/[OS]/[GRID]/[XXX]";
-        gChannel = "Second Life Test";
-        gVersion = "2.0";
-        gLanguage = "gaelic";
-        gOS = "AmigaOS 2.1";
-        gGrid = "mysim";
-        subresult = LLViewerHelpUtil::buildHelpURL(topic);
-        ensure_equals("complex substitution", subresult, "http://Second Life Test/2.0/gaelic/AmigaOS 2.1/mysim/[XXX]");
-    }
-}+/**
+ * @file llviewerhelputil_test.cpp
+ * @brief LLViewerHelpUtil tests
+ * @author Tofu Linden
+ *
+ * $LicenseInfo:firstyear=2001&license=viewerlgpl$
+ * Second Life Viewer Source Code
+ * Copyright (C) 2010, Linden Research, Inc.
+ *
+ * This library is free software; you can redistribute it and/or
+ * modify it under the terms of the GNU Lesser General Public
+ * License as published by the Free Software Foundation;
+ * version 2.1 of the License only.
+ *
+ * This library is distributed in the hope that it will be useful,
+ * but WITHOUT ANY WARRANTY; without even the implied warranty of
+ * MERCHANTABILITY or FITNESS FOR A PARTICULAR PURPOSE.  See the GNU
+ * Lesser General Public License for more details.
+ *
+ * You should have received a copy of the GNU Lesser General Public
+ * License along with this library; if not, write to the Free Software
+ * Foundation, Inc., 51 Franklin Street, Fifth Floor, Boston, MA  02110-1301  USA
+ *
+ * Linden Research, Inc., 945 Battery Street, San Francisco, CA  94111  USA
+ * $/LicenseInfo$
+ */
+// Precompiled header
+#include "../llviewerprecompiledheaders.h"
+
+#include "../test/lltut.h"
+
+#include "../llviewerhelputil.h"
+#include "../llweb.h"
+#include "llcontrol.h"
+
+#include <iostream>
+
+// values for all of the supported substitutions parameters
+static std::string gHelpURL;
+static std::string gVersion;
+static std::string gChannel;
+static std::string gLanguage;
+static std::string gGrid;
+static std::string gOS;
+
+//----------------------------------------------------------------------------
+// Mock objects for the dependencies of the code we're testing
+
+LLControlGroup::LLControlGroup(const std::string& name)
+    : LLInstanceTracker<LLControlGroup, std::string>(name) {}
+LLControlGroup::~LLControlGroup() {}
+LLControlVariable* LLControlGroup::declareString(const std::string& name,
+                   const std::string& initial_val,
+                   const std::string& comment,
+                   LLControlVariable::ePersist persist) {return NULL;}
+void LLControlGroup::setString(std::string_view name, const std::string& val){}
+std::string LLControlGroup::getString(std::string_view name)
+{
+    if (name == "HelpURLFormat")
+        return gHelpURL;
+    return "";
+}
+LLControlGroup gSavedSettings("test");
+
+static void substitute_string(std::string &input, const std::string &search, const std::string &replace)
+{
+    size_t pos = input.find(search);
+    while (pos != std::string::npos)
+    {
+        input = input.replace(pos, search.size(), replace);
+        pos = input.find(search);
+    }
+}
+
+#include "../llagent.h"
+LLAgent::LLAgent() : mAgentAccess(NULL) { }
+LLAgent::~LLAgent() { }
+bool LLAgent::isGodlike() const { return false; }
+
+LLAgent gAgent;
+
+std::string LLWeb::expandURLSubstitutions(const std::string &url,
+                                          const LLSD &default_subs)
+{
+    (void)gAgent.isGodlike(); // ref symbol to stop compiler from stripping it
+    std::string new_url = url;
+    substitute_string(new_url, "[TOPIC]", default_subs["TOPIC"].asString());
+    substitute_string(new_url, "[VERSION]", gVersion);
+    substitute_string(new_url, "[CHANNEL]", gChannel);
+    substitute_string(new_url, "[LANGUAGE]", gLanguage);
+    substitute_string(new_url, "[GRID]", gGrid);
+    substitute_string(new_url, "[OS]", gOS);
+    return new_url;
+}
+
+
+//----------------------------------------------------------------------------
+
+namespace tut
+{
+    struct viewerhelputil
+    {
+    };
+
+    typedef test_group<viewerhelputil> viewerhelputil_t;
+    typedef viewerhelputil_t::object viewerhelputil_object_t;
+    tut::viewerhelputil_t tut_viewerhelputil("LLViewerHelpUtil");
+
+    template<> template<>
+    void viewerhelputil_object_t::test<1>()
+    {
+        std::string topic("test_topic");
+        std::string subresult;
+
+        gHelpURL = "fooformat";
+        subresult = LLViewerHelpUtil::buildHelpURL(topic);
+        ensure_equals("no substitution tags", subresult, "fooformat");
+
+        gHelpURL = "";
+        subresult = LLViewerHelpUtil::buildHelpURL(topic);
+        ensure_equals("blank substitution format", subresult, "");
+
+        gHelpURL = "[TOPIC]";
+        subresult = LLViewerHelpUtil::buildHelpURL(topic);
+        ensure_equals("topic name", subresult, "test_topic");
+
+        gHelpURL = "[LANGUAGE]";
+        gLanguage = "";
+        subresult = LLViewerHelpUtil::buildHelpURL(topic);
+        ensure_equals("simple substitution with blank", subresult, "");
+
+        gHelpURL = "[LANGUAGE]";
+        gLanguage = "Esperanto";
+        subresult = LLViewerHelpUtil::buildHelpURL(topic);
+        ensure_equals("simple substitution", subresult, "Esperanto");
+
+        gHelpURL = "http://secondlife.com/[LANGUAGE]";
+        gLanguage = "Gaelic";
+        subresult = LLViewerHelpUtil::buildHelpURL(topic);
+        ensure_equals("simple substitution with url", subresult, "http://secondlife.com/Gaelic");
+
+        gHelpURL = "[XXX]";
+        subresult = LLViewerHelpUtil::buildHelpURL(topic);
+        ensure_equals("unknown substitution", subresult, "[XXX]");
+
+        gHelpURL = "[LANGUAGE]/[LANGUAGE]";
+        gLanguage = "Esperanto";
+        subresult = LLViewerHelpUtil::buildHelpURL(topic);
+        ensure_equals("multiple substitution", subresult, "Esperanto/Esperanto");
+
+        gHelpURL = "http://[CHANNEL]/[VERSION]/[LANGUAGE]/[OS]/[GRID]/[XXX]";
+        gChannel = "Second Life Test";
+        gVersion = "2.0";
+        gLanguage = "gaelic";
+        gOS = "AmigaOS 2.1";
+        gGrid = "mysim";
+        subresult = LLViewerHelpUtil::buildHelpURL(topic);
+        ensure_equals("complex substitution", subresult, "http://Second Life Test/2.0/gaelic/AmigaOS 2.1/mysim/[XXX]");
+    }
+}