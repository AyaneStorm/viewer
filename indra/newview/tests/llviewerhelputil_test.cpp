--- conflicted
+++ resolved
@@ -50,19 +50,11 @@
     : LLInstanceTracker<LLControlGroup, std::string>(name) {}
 LLControlGroup::~LLControlGroup() {}
 LLControlVariable* LLControlGroup::declareString(const std::string& name,
-<<<<<<< HEAD
-				   const std::string& initial_val,
-				   const std::string& comment,
-				   LLControlVariable::ePersist persist) {return NULL;}
-void LLControlGroup::setString(std::string_view name, const std::string& val){}
-std::string LLControlGroup::getString(std::string_view name)
-=======
                    const std::string& initial_val,
                    const std::string& comment,
                    LLControlVariable::ePersist persist) {return NULL;}
-void LLControlGroup::setString(const std::string& name, const std::string& val){}
-std::string LLControlGroup::getString(const std::string& name)
->>>>>>> e7eced3c
+void LLControlGroup::setString(std::string_view name, const std::string& val){}
+std::string LLControlGroup::getString(std::string_view name)
 {
     if (name == "HelpURLFormat")
         return gHelpURL;
