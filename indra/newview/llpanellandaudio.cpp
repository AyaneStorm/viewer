/**
 * @file llpanellandaudio.cpp
 * @brief Allows configuration of "media" for a land parcel,
 *   for example movies, web pages, and audio.
 *
 * $LicenseInfo:firstyear=2007&license=viewerlgpl$
 * Second Life Viewer Source Code
 * Copyright (C) 2010, Linden Research, Inc.
 *
 * This library is free software; you can redistribute it and/or
 * modify it under the terms of the GNU Lesser General Public
 * License as published by the Free Software Foundation;
 * version 2.1 of the License only.
 *
 * This library is distributed in the hope that it will be useful,
 * but WITHOUT ANY WARRANTY; without even the implied warranty of
 * MERCHANTABILITY or FITNESS FOR A PARTICULAR PURPOSE.  See the GNU
 * Lesser General Public License for more details.
 *
 * You should have received a copy of the GNU Lesser General Public
 * License along with this library; if not, write to the Free Software
 * Foundation, Inc., 51 Franklin Street, Fifth Floor, Boston, MA  02110-1301  USA
 *
 * Linden Research, Inc., 945 Battery Street, San Francisco, CA  94111  USA
 * $/LicenseInfo$
 */

#include "llviewerprecompiledheaders.h"

#include "llpanellandaudio.h"

// viewer includes
#include "llmimetypes.h"
#include "llviewerparcelmgr.h"
#include "llviewerregion.h"
#include "lluictrlfactory.h"

// library includes
#include "llcheckboxctrl.h"
#include "llcombobox.h"
#include "llfloaterurlentry.h"
#include "llfocusmgr.h"
#include "lllineeditor.h"
#include "llparcel.h"
#include "lltextbox.h"
#include "llradiogroup.h"
#include "llspinctrl.h"
#include "llsdutil.h"
#include "lltexturectrl.h"
#include "roles_constants.h"
#include "llscrolllistctrl.h"

// Values for the parcel voice settings radio group
enum
{
    kRadioVoiceChatEstate = 0,
    kRadioVoiceChatPrivate = 1,
    kRadioVoiceChatDisable = 2
};

//---------------------------------------------------------------------------
// LLPanelLandAudio
//---------------------------------------------------------------------------

LLPanelLandAudio::LLPanelLandAudio(LLParcelSelectionHandle& parcel)
:   LLPanel(/*std::string("land_media_panel")*/), mParcel(parcel)
{
}


// virtual
LLPanelLandAudio::~LLPanelLandAudio()
{
}


bool LLPanelLandAudio::postBuild()
{
    mCheckSoundLocal = getChild<LLCheckBoxCtrl>("check sound local");
    childSetCommitCallback("check sound local", onCommitAny, this);

    mCheckParcelEnableVoice = getChild<LLCheckBoxCtrl>("parcel_enable_voice_channel");
    childSetCommitCallback("parcel_enable_voice_channel", onCommitAny, this);

    // This one is always disabled so no need for a commit callback
    mCheckEstateDisabledVoice = getChild<LLCheckBoxCtrl>("parcel_enable_voice_channel_is_estate_disabled");

    mCheckParcelVoiceLocal = getChild<LLCheckBoxCtrl>("parcel_enable_voice_channel_local");
    childSetCommitCallback("parcel_enable_voice_channel_local", onCommitAny, this);

    mMusicURLEdit = getChild<LLLineEditor>("music_url");
    childSetCommitCallback("music_url", onCommitAny, this);

    mCheckAVSoundAny = getChild<LLCheckBoxCtrl>("all av sound check");
    childSetCommitCallback("all av sound check", onCommitAny, this);

    mCheckAVSoundGroup = getChild<LLCheckBoxCtrl>("group av sound check");
    childSetCommitCallback("group av sound check", onCommitAny, this);

    mCheckObscureMOAP = getChild<LLCheckBoxCtrl>("obscure_moap");
    childSetCommitCallback("obscure_moap", onCommitAny, this);

<<<<<<< HEAD
	return true;
=======
    return TRUE;
>>>>>>> e1623bb2
}


// public
void LLPanelLandAudio::refresh()
{
    LLParcel *parcel = mParcel->getParcel();

    if (!parcel)
    {
        clearCtrls();
    }
    else
    {
        // something selected, hooray!

<<<<<<< HEAD
		// Display options
		bool can_change_media = LLViewerParcelMgr::isParcelModifiableByAgent(parcel, GP_LAND_CHANGE_MEDIA);
=======
        // Display options
        BOOL can_change_media = LLViewerParcelMgr::isParcelModifiableByAgent(parcel, GP_LAND_CHANGE_MEDIA);
>>>>>>> e1623bb2

        mCheckSoundLocal->set( parcel->getSoundLocal() );
        mCheckSoundLocal->setEnabled( can_change_media );

        bool allow_voice = parcel->getParcelFlagAllowVoice();

        LLViewerRegion* region = LLViewerParcelMgr::getInstance()->getSelectionRegion();
        if (region && region->isVoiceEnabled())
        {
            mCheckEstateDisabledVoice->setVisible(false);

            mCheckParcelEnableVoice->setVisible(true);
            mCheckParcelEnableVoice->setEnabled( can_change_media );
            mCheckParcelEnableVoice->set(allow_voice);

            mCheckParcelVoiceLocal->setEnabled( can_change_media && allow_voice );
        }
        else
        {
            // Voice disabled at estate level, overrides parcel settings
            // Replace the parcel voice checkbox with a disabled one
            // labelled with an explanatory message
            mCheckEstateDisabledVoice->setVisible(true);

            mCheckParcelEnableVoice->setVisible(false);
            mCheckParcelEnableVoice->setEnabled(false);
            mCheckParcelVoiceLocal->setEnabled(false);
        }

        mCheckParcelEnableVoice->set(allow_voice);
        mCheckParcelVoiceLocal->set(!parcel->getParcelFlagUseEstateVoiceChannel());

        mMusicURLEdit->setText(parcel->getMusicURL());
        mMusicURLEdit->setEnabled( can_change_media );

<<<<<<< HEAD
		bool can_change_av_sounds = LLViewerParcelMgr::isParcelModifiableByAgent(parcel, GP_LAND_OPTIONS) && parcel->getHaveNewParcelLimitData();
		mCheckAVSoundAny->set(parcel->getAllowAnyAVSounds());
		mCheckAVSoundAny->setEnabled(can_change_av_sounds);
=======
        BOOL can_change_av_sounds = LLViewerParcelMgr::isParcelModifiableByAgent(parcel, GP_LAND_OPTIONS) && parcel->getHaveNewParcelLimitData();
        mCheckAVSoundAny->set(parcel->getAllowAnyAVSounds());
        mCheckAVSoundAny->setEnabled(can_change_av_sounds);
>>>>>>> e1623bb2

        mCheckAVSoundGroup->set(parcel->getAllowGroupAVSounds() || parcel->getAllowAnyAVSounds());  // On if "Everyone" is on
        mCheckAVSoundGroup->setEnabled(can_change_av_sounds && !parcel->getAllowAnyAVSounds());     // Enabled if "Everyone" is off

        mCheckObscureMOAP->set(parcel->getObscureMOAP());
        mCheckObscureMOAP->setEnabled(can_change_media);
    }
}
// static
void LLPanelLandAudio::onCommitAny(LLUICtrl*, void *userdata)
{
    LLPanelLandAudio *self = (LLPanelLandAudio *)userdata;

    LLParcel* parcel = self->mParcel->getParcel();
    if (!parcel)
    {
        return;
    }

<<<<<<< HEAD
	// Extract data from UI
	bool sound_local		= self->mCheckSoundLocal->get();
	std::string music_url	= self->mMusicURLEdit->getText();

	bool voice_enabled = self->mCheckParcelEnableVoice->get();
	bool voice_estate_chan = !self->mCheckParcelVoiceLocal->get();

	bool any_av_sound		= self->mCheckAVSoundAny->get();
	bool group_av_sound		= true;		// If set to "Everyone" then group is checked as well
	if (!any_av_sound)
	{	// If "Everyone" is off, use the value from the checkbox
		group_av_sound = self->mCheckAVSoundGroup->get();
	}
=======
    // Extract data from UI
    BOOL sound_local        = self->mCheckSoundLocal->get();
    std::string music_url   = self->mMusicURLEdit->getText();

    BOOL voice_enabled = self->mCheckParcelEnableVoice->get();
    BOOL voice_estate_chan = !self->mCheckParcelVoiceLocal->get();

    BOOL any_av_sound       = self->mCheckAVSoundAny->get();
    BOOL group_av_sound     = TRUE;     // If set to "Everyone" then group is checked as well
    if (!any_av_sound)
    {   // If "Everyone" is off, use the value from the checkbox
        group_av_sound = self->mCheckAVSoundGroup->get();
    }
>>>>>>> e1623bb2

    bool obscure_moap = self->mCheckObscureMOAP->get();

    // Remove leading/trailing whitespace (common when copying/pasting)
    LLStringUtil::trim(music_url);

    // Push data into current parcel
    parcel->setParcelFlag(PF_ALLOW_VOICE_CHAT, voice_enabled);
    parcel->setParcelFlag(PF_USE_ESTATE_VOICE_CHAN, voice_estate_chan);
    parcel->setParcelFlag(PF_SOUND_LOCAL, sound_local);
    parcel->setMusicURL(music_url);
    parcel->setAllowAnyAVSounds(any_av_sound);
    parcel->setAllowGroupAVSounds(group_av_sound);
    parcel->setObscureMOAP(obscure_moap);

    // Send current parcel data upstream to server
    LLViewerParcelMgr::getInstance()->sendParcelPropertiesUpdate( parcel );

    // Might have changed properties, so let's redraw!
    self->refresh();
}<|MERGE_RESOLUTION|>--- conflicted
+++ resolved
@@ -1,243 +1,212 @@
-/**
- * @file llpanellandaudio.cpp
- * @brief Allows configuration of "media" for a land parcel,
- *   for example movies, web pages, and audio.
- *
- * $LicenseInfo:firstyear=2007&license=viewerlgpl$
- * Second Life Viewer Source Code
- * Copyright (C) 2010, Linden Research, Inc.
- *
- * This library is free software; you can redistribute it and/or
- * modify it under the terms of the GNU Lesser General Public
- * License as published by the Free Software Foundation;
- * version 2.1 of the License only.
- *
- * This library is distributed in the hope that it will be useful,
- * but WITHOUT ANY WARRANTY; without even the implied warranty of
- * MERCHANTABILITY or FITNESS FOR A PARTICULAR PURPOSE.  See the GNU
- * Lesser General Public License for more details.
- *
- * You should have received a copy of the GNU Lesser General Public
- * License along with this library; if not, write to the Free Software
- * Foundation, Inc., 51 Franklin Street, Fifth Floor, Boston, MA  02110-1301  USA
- *
- * Linden Research, Inc., 945 Battery Street, San Francisco, CA  94111  USA
- * $/LicenseInfo$
- */
-
-#include "llviewerprecompiledheaders.h"
-
-#include "llpanellandaudio.h"
-
-// viewer includes
-#include "llmimetypes.h"
-#include "llviewerparcelmgr.h"
-#include "llviewerregion.h"
-#include "lluictrlfactory.h"
-
-// library includes
-#include "llcheckboxctrl.h"
-#include "llcombobox.h"
-#include "llfloaterurlentry.h"
-#include "llfocusmgr.h"
-#include "lllineeditor.h"
-#include "llparcel.h"
-#include "lltextbox.h"
-#include "llradiogroup.h"
-#include "llspinctrl.h"
-#include "llsdutil.h"
-#include "lltexturectrl.h"
-#include "roles_constants.h"
-#include "llscrolllistctrl.h"
-
-// Values for the parcel voice settings radio group
-enum
-{
-    kRadioVoiceChatEstate = 0,
-    kRadioVoiceChatPrivate = 1,
-    kRadioVoiceChatDisable = 2
-};
-
-//---------------------------------------------------------------------------
-// LLPanelLandAudio
-//---------------------------------------------------------------------------
-
-LLPanelLandAudio::LLPanelLandAudio(LLParcelSelectionHandle& parcel)
-:   LLPanel(/*std::string("land_media_panel")*/), mParcel(parcel)
-{
-}
-
-
-// virtual
-LLPanelLandAudio::~LLPanelLandAudio()
-{
-}
-
-
-bool LLPanelLandAudio::postBuild()
-{
-    mCheckSoundLocal = getChild<LLCheckBoxCtrl>("check sound local");
-    childSetCommitCallback("check sound local", onCommitAny, this);
-
-    mCheckParcelEnableVoice = getChild<LLCheckBoxCtrl>("parcel_enable_voice_channel");
-    childSetCommitCallback("parcel_enable_voice_channel", onCommitAny, this);
-
-    // This one is always disabled so no need for a commit callback
-    mCheckEstateDisabledVoice = getChild<LLCheckBoxCtrl>("parcel_enable_voice_channel_is_estate_disabled");
-
-    mCheckParcelVoiceLocal = getChild<LLCheckBoxCtrl>("parcel_enable_voice_channel_local");
-    childSetCommitCallback("parcel_enable_voice_channel_local", onCommitAny, this);
-
-    mMusicURLEdit = getChild<LLLineEditor>("music_url");
-    childSetCommitCallback("music_url", onCommitAny, this);
-
-    mCheckAVSoundAny = getChild<LLCheckBoxCtrl>("all av sound check");
-    childSetCommitCallback("all av sound check", onCommitAny, this);
-
-    mCheckAVSoundGroup = getChild<LLCheckBoxCtrl>("group av sound check");
-    childSetCommitCallback("group av sound check", onCommitAny, this);
-
-    mCheckObscureMOAP = getChild<LLCheckBoxCtrl>("obscure_moap");
-    childSetCommitCallback("obscure_moap", onCommitAny, this);
-
-<<<<<<< HEAD
-	return true;
-=======
-    return TRUE;
->>>>>>> e1623bb2
-}
-
-
-// public
-void LLPanelLandAudio::refresh()
-{
-    LLParcel *parcel = mParcel->getParcel();
-
-    if (!parcel)
-    {
-        clearCtrls();
-    }
-    else
-    {
-        // something selected, hooray!
-
-<<<<<<< HEAD
-		// Display options
-		bool can_change_media = LLViewerParcelMgr::isParcelModifiableByAgent(parcel, GP_LAND_CHANGE_MEDIA);
-=======
-        // Display options
-        BOOL can_change_media = LLViewerParcelMgr::isParcelModifiableByAgent(parcel, GP_LAND_CHANGE_MEDIA);
->>>>>>> e1623bb2
-
-        mCheckSoundLocal->set( parcel->getSoundLocal() );
-        mCheckSoundLocal->setEnabled( can_change_media );
-
-        bool allow_voice = parcel->getParcelFlagAllowVoice();
-
-        LLViewerRegion* region = LLViewerParcelMgr::getInstance()->getSelectionRegion();
-        if (region && region->isVoiceEnabled())
-        {
-            mCheckEstateDisabledVoice->setVisible(false);
-
-            mCheckParcelEnableVoice->setVisible(true);
-            mCheckParcelEnableVoice->setEnabled( can_change_media );
-            mCheckParcelEnableVoice->set(allow_voice);
-
-            mCheckParcelVoiceLocal->setEnabled( can_change_media && allow_voice );
-        }
-        else
-        {
-            // Voice disabled at estate level, overrides parcel settings
-            // Replace the parcel voice checkbox with a disabled one
-            // labelled with an explanatory message
-            mCheckEstateDisabledVoice->setVisible(true);
-
-            mCheckParcelEnableVoice->setVisible(false);
-            mCheckParcelEnableVoice->setEnabled(false);
-            mCheckParcelVoiceLocal->setEnabled(false);
-        }
-
-        mCheckParcelEnableVoice->set(allow_voice);
-        mCheckParcelVoiceLocal->set(!parcel->getParcelFlagUseEstateVoiceChannel());
-
-        mMusicURLEdit->setText(parcel->getMusicURL());
-        mMusicURLEdit->setEnabled( can_change_media );
-
-<<<<<<< HEAD
-		bool can_change_av_sounds = LLViewerParcelMgr::isParcelModifiableByAgent(parcel, GP_LAND_OPTIONS) && parcel->getHaveNewParcelLimitData();
-		mCheckAVSoundAny->set(parcel->getAllowAnyAVSounds());
-		mCheckAVSoundAny->setEnabled(can_change_av_sounds);
-=======
-        BOOL can_change_av_sounds = LLViewerParcelMgr::isParcelModifiableByAgent(parcel, GP_LAND_OPTIONS) && parcel->getHaveNewParcelLimitData();
-        mCheckAVSoundAny->set(parcel->getAllowAnyAVSounds());
-        mCheckAVSoundAny->setEnabled(can_change_av_sounds);
->>>>>>> e1623bb2
-
-        mCheckAVSoundGroup->set(parcel->getAllowGroupAVSounds() || parcel->getAllowAnyAVSounds());  // On if "Everyone" is on
-        mCheckAVSoundGroup->setEnabled(can_change_av_sounds && !parcel->getAllowAnyAVSounds());     // Enabled if "Everyone" is off
-
-        mCheckObscureMOAP->set(parcel->getObscureMOAP());
-        mCheckObscureMOAP->setEnabled(can_change_media);
-    }
-}
-// static
-void LLPanelLandAudio::onCommitAny(LLUICtrl*, void *userdata)
-{
-    LLPanelLandAudio *self = (LLPanelLandAudio *)userdata;
-
-    LLParcel* parcel = self->mParcel->getParcel();
-    if (!parcel)
-    {
-        return;
-    }
-
-<<<<<<< HEAD
-	// Extract data from UI
-	bool sound_local		= self->mCheckSoundLocal->get();
-	std::string music_url	= self->mMusicURLEdit->getText();
-
-	bool voice_enabled = self->mCheckParcelEnableVoice->get();
-	bool voice_estate_chan = !self->mCheckParcelVoiceLocal->get();
-
-	bool any_av_sound		= self->mCheckAVSoundAny->get();
-	bool group_av_sound		= true;		// If set to "Everyone" then group is checked as well
-	if (!any_av_sound)
-	{	// If "Everyone" is off, use the value from the checkbox
-		group_av_sound = self->mCheckAVSoundGroup->get();
-	}
-=======
-    // Extract data from UI
-    BOOL sound_local        = self->mCheckSoundLocal->get();
-    std::string music_url   = self->mMusicURLEdit->getText();
-
-    BOOL voice_enabled = self->mCheckParcelEnableVoice->get();
-    BOOL voice_estate_chan = !self->mCheckParcelVoiceLocal->get();
-
-    BOOL any_av_sound       = self->mCheckAVSoundAny->get();
-    BOOL group_av_sound     = TRUE;     // If set to "Everyone" then group is checked as well
-    if (!any_av_sound)
-    {   // If "Everyone" is off, use the value from the checkbox
-        group_av_sound = self->mCheckAVSoundGroup->get();
-    }
->>>>>>> e1623bb2
-
-    bool obscure_moap = self->mCheckObscureMOAP->get();
-
-    // Remove leading/trailing whitespace (common when copying/pasting)
-    LLStringUtil::trim(music_url);
-
-    // Push data into current parcel
-    parcel->setParcelFlag(PF_ALLOW_VOICE_CHAT, voice_enabled);
-    parcel->setParcelFlag(PF_USE_ESTATE_VOICE_CHAN, voice_estate_chan);
-    parcel->setParcelFlag(PF_SOUND_LOCAL, sound_local);
-    parcel->setMusicURL(music_url);
-    parcel->setAllowAnyAVSounds(any_av_sound);
-    parcel->setAllowGroupAVSounds(group_av_sound);
-    parcel->setObscureMOAP(obscure_moap);
-
-    // Send current parcel data upstream to server
-    LLViewerParcelMgr::getInstance()->sendParcelPropertiesUpdate( parcel );
-
-    // Might have changed properties, so let's redraw!
-    self->refresh();
-}+/**
+ * @file llpanellandaudio.cpp
+ * @brief Allows configuration of "media" for a land parcel,
+ *   for example movies, web pages, and audio.
+ *
+ * $LicenseInfo:firstyear=2007&license=viewerlgpl$
+ * Second Life Viewer Source Code
+ * Copyright (C) 2010, Linden Research, Inc.
+ *
+ * This library is free software; you can redistribute it and/or
+ * modify it under the terms of the GNU Lesser General Public
+ * License as published by the Free Software Foundation;
+ * version 2.1 of the License only.
+ *
+ * This library is distributed in the hope that it will be useful,
+ * but WITHOUT ANY WARRANTY; without even the implied warranty of
+ * MERCHANTABILITY or FITNESS FOR A PARTICULAR PURPOSE.  See the GNU
+ * Lesser General Public License for more details.
+ *
+ * You should have received a copy of the GNU Lesser General Public
+ * License along with this library; if not, write to the Free Software
+ * Foundation, Inc., 51 Franklin Street, Fifth Floor, Boston, MA  02110-1301  USA
+ *
+ * Linden Research, Inc., 945 Battery Street, San Francisco, CA  94111  USA
+ * $/LicenseInfo$
+ */
+
+#include "llviewerprecompiledheaders.h"
+
+#include "llpanellandaudio.h"
+
+// viewer includes
+#include "llmimetypes.h"
+#include "llviewerparcelmgr.h"
+#include "llviewerregion.h"
+#include "lluictrlfactory.h"
+
+// library includes
+#include "llcheckboxctrl.h"
+#include "llcombobox.h"
+#include "llfloaterurlentry.h"
+#include "llfocusmgr.h"
+#include "lllineeditor.h"
+#include "llparcel.h"
+#include "lltextbox.h"
+#include "llradiogroup.h"
+#include "llspinctrl.h"
+#include "llsdutil.h"
+#include "lltexturectrl.h"
+#include "roles_constants.h"
+#include "llscrolllistctrl.h"
+
+// Values for the parcel voice settings radio group
+enum
+{
+    kRadioVoiceChatEstate = 0,
+    kRadioVoiceChatPrivate = 1,
+    kRadioVoiceChatDisable = 2
+};
+
+//---------------------------------------------------------------------------
+// LLPanelLandAudio
+//---------------------------------------------------------------------------
+
+LLPanelLandAudio::LLPanelLandAudio(LLParcelSelectionHandle& parcel)
+:   LLPanel(/*std::string("land_media_panel")*/), mParcel(parcel)
+{
+}
+
+
+// virtual
+LLPanelLandAudio::~LLPanelLandAudio()
+{
+}
+
+
+bool LLPanelLandAudio::postBuild()
+{
+    mCheckSoundLocal = getChild<LLCheckBoxCtrl>("check sound local");
+    childSetCommitCallback("check sound local", onCommitAny, this);
+
+    mCheckParcelEnableVoice = getChild<LLCheckBoxCtrl>("parcel_enable_voice_channel");
+    childSetCommitCallback("parcel_enable_voice_channel", onCommitAny, this);
+
+    // This one is always disabled so no need for a commit callback
+    mCheckEstateDisabledVoice = getChild<LLCheckBoxCtrl>("parcel_enable_voice_channel_is_estate_disabled");
+
+    mCheckParcelVoiceLocal = getChild<LLCheckBoxCtrl>("parcel_enable_voice_channel_local");
+    childSetCommitCallback("parcel_enable_voice_channel_local", onCommitAny, this);
+
+    mMusicURLEdit = getChild<LLLineEditor>("music_url");
+    childSetCommitCallback("music_url", onCommitAny, this);
+
+    mCheckAVSoundAny = getChild<LLCheckBoxCtrl>("all av sound check");
+    childSetCommitCallback("all av sound check", onCommitAny, this);
+
+    mCheckAVSoundGroup = getChild<LLCheckBoxCtrl>("group av sound check");
+    childSetCommitCallback("group av sound check", onCommitAny, this);
+
+    mCheckObscureMOAP = getChild<LLCheckBoxCtrl>("obscure_moap");
+    childSetCommitCallback("obscure_moap", onCommitAny, this);
+
+    return true;
+}
+
+
+// public
+void LLPanelLandAudio::refresh()
+{
+    LLParcel *parcel = mParcel->getParcel();
+
+    if (!parcel)
+    {
+        clearCtrls();
+    }
+    else
+    {
+        // something selected, hooray!
+
+        // Display options
+        bool can_change_media = LLViewerParcelMgr::isParcelModifiableByAgent(parcel, GP_LAND_CHANGE_MEDIA);
+
+        mCheckSoundLocal->set( parcel->getSoundLocal() );
+        mCheckSoundLocal->setEnabled( can_change_media );
+
+        bool allow_voice = parcel->getParcelFlagAllowVoice();
+
+        LLViewerRegion* region = LLViewerParcelMgr::getInstance()->getSelectionRegion();
+        if (region && region->isVoiceEnabled())
+        {
+            mCheckEstateDisabledVoice->setVisible(false);
+
+            mCheckParcelEnableVoice->setVisible(true);
+            mCheckParcelEnableVoice->setEnabled( can_change_media );
+            mCheckParcelEnableVoice->set(allow_voice);
+
+            mCheckParcelVoiceLocal->setEnabled( can_change_media && allow_voice );
+        }
+        else
+        {
+            // Voice disabled at estate level, overrides parcel settings
+            // Replace the parcel voice checkbox with a disabled one
+            // labelled with an explanatory message
+            mCheckEstateDisabledVoice->setVisible(true);
+
+            mCheckParcelEnableVoice->setVisible(false);
+            mCheckParcelEnableVoice->setEnabled(false);
+            mCheckParcelVoiceLocal->setEnabled(false);
+        }
+
+        mCheckParcelEnableVoice->set(allow_voice);
+        mCheckParcelVoiceLocal->set(!parcel->getParcelFlagUseEstateVoiceChannel());
+
+        mMusicURLEdit->setText(parcel->getMusicURL());
+        mMusicURLEdit->setEnabled( can_change_media );
+
+        bool can_change_av_sounds = LLViewerParcelMgr::isParcelModifiableByAgent(parcel, GP_LAND_OPTIONS) && parcel->getHaveNewParcelLimitData();
+        mCheckAVSoundAny->set(parcel->getAllowAnyAVSounds());
+        mCheckAVSoundAny->setEnabled(can_change_av_sounds);
+
+        mCheckAVSoundGroup->set(parcel->getAllowGroupAVSounds() || parcel->getAllowAnyAVSounds());  // On if "Everyone" is on
+        mCheckAVSoundGroup->setEnabled(can_change_av_sounds && !parcel->getAllowAnyAVSounds());     // Enabled if "Everyone" is off
+
+        mCheckObscureMOAP->set(parcel->getObscureMOAP());
+        mCheckObscureMOAP->setEnabled(can_change_media);
+    }
+}
+// static
+void LLPanelLandAudio::onCommitAny(LLUICtrl*, void *userdata)
+{
+    LLPanelLandAudio *self = (LLPanelLandAudio *)userdata;
+
+    LLParcel* parcel = self->mParcel->getParcel();
+    if (!parcel)
+    {
+        return;
+    }
+
+    // Extract data from UI
+    bool sound_local        = self->mCheckSoundLocal->get();
+    std::string music_url   = self->mMusicURLEdit->getText();
+
+    bool voice_enabled = self->mCheckParcelEnableVoice->get();
+    bool voice_estate_chan = !self->mCheckParcelVoiceLocal->get();
+
+    bool any_av_sound       = self->mCheckAVSoundAny->get();
+    bool group_av_sound     = true;     // If set to "Everyone" then group is checked as well
+    if (!any_av_sound)
+    {   // If "Everyone" is off, use the value from the checkbox
+        group_av_sound = self->mCheckAVSoundGroup->get();
+    }
+
+    bool obscure_moap = self->mCheckObscureMOAP->get();
+
+    // Remove leading/trailing whitespace (common when copying/pasting)
+    LLStringUtil::trim(music_url);
+
+    // Push data into current parcel
+    parcel->setParcelFlag(PF_ALLOW_VOICE_CHAT, voice_enabled);
+    parcel->setParcelFlag(PF_USE_ESTATE_VOICE_CHAN, voice_estate_chan);
+    parcel->setParcelFlag(PF_SOUND_LOCAL, sound_local);
+    parcel->setMusicURL(music_url);
+    parcel->setAllowAnyAVSounds(any_av_sound);
+    parcel->setAllowGroupAVSounds(group_av_sound);
+    parcel->setObscureMOAP(obscure_moap);
+
+    // Send current parcel data upstream to server
+    LLViewerParcelMgr::getInstance()->sendParcelPropertiesUpdate( parcel );
+
+    // Might have changed properties, so let's redraw!
+    self->refresh();
+}