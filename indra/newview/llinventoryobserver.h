--- conflicted
+++ resolved
@@ -110,8 +110,6 @@
 	/*virtual*/ void changed(U32 mask);
 private:
 	S8 mNumTries; // Number of times changed() was called without success
-<<<<<<< HEAD
-=======
 	LLFrameTimer mFetchingPeriod;
 
 	/**
@@ -128,7 +126,6 @@
 	 * Period of waiting a notification when requested items get added into inventory.
 	 */
 	static const F32 FETCH_TIMER_EXPIRY;
->>>>>>> c83a0105
 };
 
 //~~~~~~~~~~~~~~~~~~~~~~~~~~~~~~~~~~~~~~~~~~~~~~~~~~~~~~~~~~~~~~~~~~~~~~~~~~~~~
