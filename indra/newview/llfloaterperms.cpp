/**
 * @file llfloaterperms.cpp
 * @brief Asset creation permission preferences.
 * @author Jonathan Yap
 *
 * $LicenseInfo:firstyear=2001&license=viewerlgpl$
 * Second Life Viewer Source Code
 * Copyright (C) 2010, Linden Research, Inc.
 *
 * This library is free software; you can redistribute it and/or
 * modify it under the terms of the GNU Lesser General Public
 * License as published by the Free Software Foundation;
 * version 2.1 of the License only.
 *
 * This library is distributed in the hope that it will be useful,
 * but WITHOUT ANY WARRANTY; without even the implied warranty of
 * MERCHANTABILITY or FITNESS FOR A PARTICULAR PURPOSE.  See the GNU
 * Lesser General Public License for more details.
 *
 * You should have received a copy of the GNU Lesser General Public
 * License along with this library; if not, write to the Free Software
 * Foundation, Inc., 51 Franklin Street, Fifth Floor, Boston, MA  02110-1301  USA
 *
 * Linden Research, Inc., 945 Battery Street, San Francisco, CA  94111  USA
 * $/LicenseInfo$
 */

#include "llviewerprecompiledheaders.h"
#include "llcheckboxctrl.h"
#include "llfloaterperms.h"
#include "llviewercontrol.h"
#include "llviewerwindow.h"
#include "lluictrlfactory.h"
#include "llpermissions.h"
#include "llagent.h"
#include "llviewerregion.h"
#include "llnotificationsutil.h"
#include "llsdserialize.h"
#include "llvoavatar.h"
#include "llcorehttputil.h"
#include "lleventfilter.h"
#include "lleventcoro.h"

LLFloaterPerms::LLFloaterPerms(const LLSD& seed)
: LLFloater(seed)
{
}

bool LLFloaterPerms::postBuild()
{
<<<<<<< HEAD
	return true;
=======
    return TRUE;
>>>>>>> e1623bb2
}

//static
U32 LLFloaterPerms::getGroupPerms(std::string prefix)
{
    return gSavedSettings.getBOOL(prefix+"ShareWithGroup") ? PERM_COPY | PERM_MOVE | PERM_MODIFY : PERM_NONE;
}

//static
U32 LLFloaterPerms::getEveryonePerms(std::string prefix)
{
    return gSavedSettings.getBOOL(prefix+"EveryoneCopy") ? PERM_COPY : PERM_NONE;
}

//static
U32 LLFloaterPerms::getNextOwnerPerms(std::string prefix)
{
    U32 flags = PERM_MOVE;
    if ( gSavedSettings.getBOOL(prefix+"NextOwnerCopy") )
    {
        flags |= PERM_COPY;
    }
    if ( gSavedSettings.getBOOL(prefix+"NextOwnerModify") )
    {
        flags |= PERM_MODIFY;
    }
    if ( gSavedSettings.getBOOL(prefix+"NextOwnerTransfer") )
    {
        flags |= PERM_TRANSFER;
    }
    return flags;
}

//static
U32 LLFloaterPerms::getNextOwnerPermsInverted(std::string prefix)
{
    // Sets bits for permissions that are off
    U32 flags = PERM_MOVE;
    if ( !gSavedSettings.getBOOL(prefix+"NextOwnerCopy") )
    {
        flags |= PERM_COPY;
    }
    if ( !gSavedSettings.getBOOL(prefix+"NextOwnerModify") )
    {
        flags |= PERM_MODIFY;
    }
    if ( !gSavedSettings.getBOOL(prefix+"NextOwnerTransfer") )
    {
        flags |= PERM_TRANSFER;
    }
    return flags;
}

static bool mCapSent = false;

LLFloaterPermsDefault::LLFloaterPermsDefault(const LLSD& seed)
    : LLFloater(seed)
{
    mCommitCallbackRegistrar.add("PermsDefault.Copy", boost::bind(&LLFloaterPermsDefault::onCommitCopy, this, _2));
    mCommitCallbackRegistrar.add("PermsDefault.OK", boost::bind(&LLFloaterPermsDefault::onClickOK, this));
    mCommitCallbackRegistrar.add("PermsDefault.Cancel", boost::bind(&LLFloaterPermsDefault::onClickCancel, this));
}


// String equivalents of enum Categories - initialization order must match enum order!
const std::string LLFloaterPermsDefault::sCategoryNames[CAT_LAST] =
{
    "Objects",
    "Uploads",
    "Scripts",
    "Notecards",
    "Gestures",
    "Wearables",
    "Settings",
    "Materials"
};

bool LLFloaterPermsDefault::postBuild()
{
    if(!gSavedSettings.getBOOL("DefaultUploadPermissionsConverted"))
    {
        gSavedSettings.setBOOL("UploadsEveryoneCopy", gSavedSettings.getBOOL("EveryoneCopy"));
        gSavedSettings.setBOOL("UploadsNextOwnerCopy", gSavedSettings.getBOOL("NextOwnerCopy"));
        gSavedSettings.setBOOL("UploadsNextOwnerModify", gSavedSettings.getBOOL("NextOwnerModify"));
        gSavedSettings.setBOOL("UploadsNextOwnerTransfer", gSavedSettings.getBOOL("NextOwnerTransfer"));
        gSavedSettings.setBOOL("UploadsShareWithGroup", gSavedSettings.getBOOL("ShareWithGroup"));
        gSavedSettings.setBOOL("DefaultUploadPermissionsConverted", true);
    }

    mCloseSignal.connect(boost::bind(&LLFloaterPermsDefault::cancel, this));

    refresh();

    return true;
}

void LLFloaterPermsDefault::onClickOK()
{
    ok();
    closeFloater();
}

void LLFloaterPermsDefault::onClickCancel()
{
    cancel();
    closeFloater();
}

void LLFloaterPermsDefault::onCommitCopy(const LLSD& user_data)
{
<<<<<<< HEAD
	// Implements fair use
	std::string prefix = user_data.asString();

	bool copyable = gSavedSettings.getBOOL(prefix+"NextOwnerCopy");
	if(!copyable)
	{
		gSavedSettings.setBOOL(prefix+"NextOwnerTransfer", true);
	}
	LLCheckBoxCtrl* xfer = getChild<LLCheckBoxCtrl>(prefix+"_transfer");
	xfer->setEnabled(copyable);
=======
    // Implements fair use
    std::string prefix = user_data.asString();

    BOOL copyable = gSavedSettings.getBOOL(prefix+"NextOwnerCopy");
    if(!copyable)
    {
        gSavedSettings.setBOOL(prefix+"NextOwnerTransfer", TRUE);
    }
    LLCheckBoxCtrl* xfer = getChild<LLCheckBoxCtrl>(prefix+"_transfer");
    xfer->setEnabled(copyable);
>>>>>>> e1623bb2
}

constexpr int MAX_HTTP_RETRIES = 5;
constexpr float RETRY_TIMEOUT = 5.0;

void LLFloaterPermsDefault::sendInitialPerms()
{
    if(!mCapSent)
    {
        updateCap();
    }
}

void LLFloaterPermsDefault::updateCap()
{
    if (!gAgent.getRegion())
    {
        LL_WARNS("Avatar") << "Region not set, cannot request capability update" << LL_ENDL;
        return;
    }
    std::string object_url = gAgent.getRegion()->getCapability("AgentPreferences");

    if(!object_url.empty())
    {
        LLCoros::instance().launch("LLFloaterPermsDefault::updateCapCoro",
            boost::bind(&LLFloaterPermsDefault::updateCapCoro, object_url));
    }
    else
    {
        LL_DEBUGS("ObjectPermissionsFloater") << "AgentPreferences cap not available." << LL_ENDL;
    }
}

/*static*/
void LLFloaterPermsDefault::updateCapCoro(std::string url)
{
    int retryCount = 0;
    std::string previousReason;
    LLCore::HttpRequest::policy_t httpPolicy(LLCore::HttpRequest::DEFAULT_POLICY_ID);
    LLCoreHttpUtil::HttpCoroutineAdapter::ptr_t
        httpAdapter(new LLCoreHttpUtil::HttpCoroutineAdapter("genericPostCoro", httpPolicy));
    LLCore::HttpRequest::ptr_t httpRequest(new LLCore::HttpRequest);

    LLSD postData = LLSD::emptyMap();
    postData["default_object_perm_masks"]["Group"] =
        (LLSD::Integer)LLFloaterPerms::getGroupPerms(sCategoryNames[CAT_OBJECTS]);
    postData["default_object_perm_masks"]["Everyone"] =
        (LLSD::Integer)LLFloaterPerms::getEveryonePerms(sCategoryNames[CAT_OBJECTS]);
    postData["default_object_perm_masks"]["NextOwner"] =
        (LLSD::Integer)LLFloaterPerms::getNextOwnerPerms(sCategoryNames[CAT_OBJECTS]);

    {
        LL_DEBUGS("ObjectPermissionsFloater") << "Sending default permissions to '"
            << url << "'\n";
        std::ostringstream sent_perms_log;
        LLSDSerialize::toPrettyXML(postData, sent_perms_log);
        LL_CONT << sent_perms_log.str() << LL_ENDL;
    }

    while (true)
    {
        ++retryCount;
        LLSD result = httpAdapter->postAndSuspend(httpRequest, url, postData);

        LLSD httpResults = result[LLCoreHttpUtil::HttpCoroutineAdapter::HTTP_RESULTS];
        LLCore::HttpStatus status = LLCoreHttpUtil::HttpCoroutineAdapter::getStatusFromLLSD(httpResults);

        if (!status)
        {
            const std::string& reason = status.toString();
            // Do not display the same error more than once in a row
            if ((reason != previousReason) && mCapSent)
            {
                previousReason = reason;
                LLSD args;
                args["REASON"] = reason;
                LLNotificationsUtil::add("DefaultObjectPermissions", args);
            }

            llcoro::suspendUntilTimeout(RETRY_TIMEOUT);
            if (retryCount < MAX_HTTP_RETRIES)
                continue;

            LL_WARNS("ObjectPermissionsFloater") << "Unable to send default permissions.  Giving up for now." << LL_ENDL;
            return;
        }
        break;
    }

    // Since we have had a successful POST call be sure to display the next error message
    // even if it is the same as a previous one.
    previousReason.clear();
    LLFloaterPermsDefault::setCapSent(true);
    LL_INFOS("ObjectPermissionsFloater") << "Default permissions successfully sent to simulator" << LL_ENDL;
}

void LLFloaterPermsDefault::setCapSent(bool cap_sent)
{
    mCapSent = cap_sent;
}

void LLFloaterPermsDefault::ok()
{
//  Changes were already applied automatically to saved settings.
//  Refreshing internal values makes it official.
    refresh();

// We know some setting has changed but not which one.  Just in case it was a setting for
// object permissions tell the server what the values are.
    updateCap();
}

void LLFloaterPermsDefault::cancel()
{
    for (U32 iter = CAT_OBJECTS; iter < CAT_LAST; iter++)
    {
        gSavedSettings.setBOOL(sCategoryNames[iter]+"NextOwnerCopy",        mNextOwnerCopy[iter]);
        gSavedSettings.setBOOL(sCategoryNames[iter]+"NextOwnerModify",      mNextOwnerModify[iter]);
        gSavedSettings.setBOOL(sCategoryNames[iter]+"NextOwnerTransfer",    mNextOwnerTransfer[iter]);
        gSavedSettings.setBOOL(sCategoryNames[iter]+"ShareWithGroup",       mShareWithGroup[iter]);
        gSavedSettings.setBOOL(sCategoryNames[iter]+"EveryoneCopy",         mEveryoneCopy[iter]);
    }
}

void LLFloaterPermsDefault::refresh()
{
    for (U32 iter = CAT_OBJECTS; iter < CAT_LAST; iter++)
    {
        mShareWithGroup[iter]    = gSavedSettings.getBOOL(sCategoryNames[iter]+"ShareWithGroup");
        mEveryoneCopy[iter]      = gSavedSettings.getBOOL(sCategoryNames[iter]+"EveryoneCopy");
        mNextOwnerCopy[iter]     = gSavedSettings.getBOOL(sCategoryNames[iter]+"NextOwnerCopy");
        mNextOwnerModify[iter]   = gSavedSettings.getBOOL(sCategoryNames[iter]+"NextOwnerModify");
        mNextOwnerTransfer[iter] = gSavedSettings.getBOOL(sCategoryNames[iter]+"NextOwnerTransfer");
    }
}<|MERGE_RESOLUTION|>--- conflicted
+++ resolved
@@ -1,323 +1,306 @@
-/**
- * @file llfloaterperms.cpp
- * @brief Asset creation permission preferences.
- * @author Jonathan Yap
- *
- * $LicenseInfo:firstyear=2001&license=viewerlgpl$
- * Second Life Viewer Source Code
- * Copyright (C) 2010, Linden Research, Inc.
- *
- * This library is free software; you can redistribute it and/or
- * modify it under the terms of the GNU Lesser General Public
- * License as published by the Free Software Foundation;
- * version 2.1 of the License only.
- *
- * This library is distributed in the hope that it will be useful,
- * but WITHOUT ANY WARRANTY; without even the implied warranty of
- * MERCHANTABILITY or FITNESS FOR A PARTICULAR PURPOSE.  See the GNU
- * Lesser General Public License for more details.
- *
- * You should have received a copy of the GNU Lesser General Public
- * License along with this library; if not, write to the Free Software
- * Foundation, Inc., 51 Franklin Street, Fifth Floor, Boston, MA  02110-1301  USA
- *
- * Linden Research, Inc., 945 Battery Street, San Francisco, CA  94111  USA
- * $/LicenseInfo$
- */
-
-#include "llviewerprecompiledheaders.h"
-#include "llcheckboxctrl.h"
-#include "llfloaterperms.h"
-#include "llviewercontrol.h"
-#include "llviewerwindow.h"
-#include "lluictrlfactory.h"
-#include "llpermissions.h"
-#include "llagent.h"
-#include "llviewerregion.h"
-#include "llnotificationsutil.h"
-#include "llsdserialize.h"
-#include "llvoavatar.h"
-#include "llcorehttputil.h"
-#include "lleventfilter.h"
-#include "lleventcoro.h"
-
-LLFloaterPerms::LLFloaterPerms(const LLSD& seed)
-: LLFloater(seed)
-{
-}
-
-bool LLFloaterPerms::postBuild()
-{
-<<<<<<< HEAD
-	return true;
-=======
-    return TRUE;
->>>>>>> e1623bb2
-}
-
-//static
-U32 LLFloaterPerms::getGroupPerms(std::string prefix)
-{
-    return gSavedSettings.getBOOL(prefix+"ShareWithGroup") ? PERM_COPY | PERM_MOVE | PERM_MODIFY : PERM_NONE;
-}
-
-//static
-U32 LLFloaterPerms::getEveryonePerms(std::string prefix)
-{
-    return gSavedSettings.getBOOL(prefix+"EveryoneCopy") ? PERM_COPY : PERM_NONE;
-}
-
-//static
-U32 LLFloaterPerms::getNextOwnerPerms(std::string prefix)
-{
-    U32 flags = PERM_MOVE;
-    if ( gSavedSettings.getBOOL(prefix+"NextOwnerCopy") )
-    {
-        flags |= PERM_COPY;
-    }
-    if ( gSavedSettings.getBOOL(prefix+"NextOwnerModify") )
-    {
-        flags |= PERM_MODIFY;
-    }
-    if ( gSavedSettings.getBOOL(prefix+"NextOwnerTransfer") )
-    {
-        flags |= PERM_TRANSFER;
-    }
-    return flags;
-}
-
-//static
-U32 LLFloaterPerms::getNextOwnerPermsInverted(std::string prefix)
-{
-    // Sets bits for permissions that are off
-    U32 flags = PERM_MOVE;
-    if ( !gSavedSettings.getBOOL(prefix+"NextOwnerCopy") )
-    {
-        flags |= PERM_COPY;
-    }
-    if ( !gSavedSettings.getBOOL(prefix+"NextOwnerModify") )
-    {
-        flags |= PERM_MODIFY;
-    }
-    if ( !gSavedSettings.getBOOL(prefix+"NextOwnerTransfer") )
-    {
-        flags |= PERM_TRANSFER;
-    }
-    return flags;
-}
-
-static bool mCapSent = false;
-
-LLFloaterPermsDefault::LLFloaterPermsDefault(const LLSD& seed)
-    : LLFloater(seed)
-{
-    mCommitCallbackRegistrar.add("PermsDefault.Copy", boost::bind(&LLFloaterPermsDefault::onCommitCopy, this, _2));
-    mCommitCallbackRegistrar.add("PermsDefault.OK", boost::bind(&LLFloaterPermsDefault::onClickOK, this));
-    mCommitCallbackRegistrar.add("PermsDefault.Cancel", boost::bind(&LLFloaterPermsDefault::onClickCancel, this));
-}
-
-
-// String equivalents of enum Categories - initialization order must match enum order!
-const std::string LLFloaterPermsDefault::sCategoryNames[CAT_LAST] =
-{
-    "Objects",
-    "Uploads",
-    "Scripts",
-    "Notecards",
-    "Gestures",
-    "Wearables",
-    "Settings",
-    "Materials"
-};
-
-bool LLFloaterPermsDefault::postBuild()
-{
-    if(!gSavedSettings.getBOOL("DefaultUploadPermissionsConverted"))
-    {
-        gSavedSettings.setBOOL("UploadsEveryoneCopy", gSavedSettings.getBOOL("EveryoneCopy"));
-        gSavedSettings.setBOOL("UploadsNextOwnerCopy", gSavedSettings.getBOOL("NextOwnerCopy"));
-        gSavedSettings.setBOOL("UploadsNextOwnerModify", gSavedSettings.getBOOL("NextOwnerModify"));
-        gSavedSettings.setBOOL("UploadsNextOwnerTransfer", gSavedSettings.getBOOL("NextOwnerTransfer"));
-        gSavedSettings.setBOOL("UploadsShareWithGroup", gSavedSettings.getBOOL("ShareWithGroup"));
-        gSavedSettings.setBOOL("DefaultUploadPermissionsConverted", true);
-    }
-
-    mCloseSignal.connect(boost::bind(&LLFloaterPermsDefault::cancel, this));
-
-    refresh();
-
-    return true;
-}
-
-void LLFloaterPermsDefault::onClickOK()
-{
-    ok();
-    closeFloater();
-}
-
-void LLFloaterPermsDefault::onClickCancel()
-{
-    cancel();
-    closeFloater();
-}
-
-void LLFloaterPermsDefault::onCommitCopy(const LLSD& user_data)
-{
-<<<<<<< HEAD
-	// Implements fair use
-	std::string prefix = user_data.asString();
-
-	bool copyable = gSavedSettings.getBOOL(prefix+"NextOwnerCopy");
-	if(!copyable)
-	{
-		gSavedSettings.setBOOL(prefix+"NextOwnerTransfer", true);
-	}
-	LLCheckBoxCtrl* xfer = getChild<LLCheckBoxCtrl>(prefix+"_transfer");
-	xfer->setEnabled(copyable);
-=======
-    // Implements fair use
-    std::string prefix = user_data.asString();
-
-    BOOL copyable = gSavedSettings.getBOOL(prefix+"NextOwnerCopy");
-    if(!copyable)
-    {
-        gSavedSettings.setBOOL(prefix+"NextOwnerTransfer", TRUE);
-    }
-    LLCheckBoxCtrl* xfer = getChild<LLCheckBoxCtrl>(prefix+"_transfer");
-    xfer->setEnabled(copyable);
->>>>>>> e1623bb2
-}
-
-constexpr int MAX_HTTP_RETRIES = 5;
-constexpr float RETRY_TIMEOUT = 5.0;
-
-void LLFloaterPermsDefault::sendInitialPerms()
-{
-    if(!mCapSent)
-    {
-        updateCap();
-    }
-}
-
-void LLFloaterPermsDefault::updateCap()
-{
-    if (!gAgent.getRegion())
-    {
-        LL_WARNS("Avatar") << "Region not set, cannot request capability update" << LL_ENDL;
-        return;
-    }
-    std::string object_url = gAgent.getRegion()->getCapability("AgentPreferences");
-
-    if(!object_url.empty())
-    {
-        LLCoros::instance().launch("LLFloaterPermsDefault::updateCapCoro",
-            boost::bind(&LLFloaterPermsDefault::updateCapCoro, object_url));
-    }
-    else
-    {
-        LL_DEBUGS("ObjectPermissionsFloater") << "AgentPreferences cap not available." << LL_ENDL;
-    }
-}
-
-/*static*/
-void LLFloaterPermsDefault::updateCapCoro(std::string url)
-{
-    int retryCount = 0;
-    std::string previousReason;
-    LLCore::HttpRequest::policy_t httpPolicy(LLCore::HttpRequest::DEFAULT_POLICY_ID);
-    LLCoreHttpUtil::HttpCoroutineAdapter::ptr_t
-        httpAdapter(new LLCoreHttpUtil::HttpCoroutineAdapter("genericPostCoro", httpPolicy));
-    LLCore::HttpRequest::ptr_t httpRequest(new LLCore::HttpRequest);
-
-    LLSD postData = LLSD::emptyMap();
-    postData["default_object_perm_masks"]["Group"] =
-        (LLSD::Integer)LLFloaterPerms::getGroupPerms(sCategoryNames[CAT_OBJECTS]);
-    postData["default_object_perm_masks"]["Everyone"] =
-        (LLSD::Integer)LLFloaterPerms::getEveryonePerms(sCategoryNames[CAT_OBJECTS]);
-    postData["default_object_perm_masks"]["NextOwner"] =
-        (LLSD::Integer)LLFloaterPerms::getNextOwnerPerms(sCategoryNames[CAT_OBJECTS]);
-
-    {
-        LL_DEBUGS("ObjectPermissionsFloater") << "Sending default permissions to '"
-            << url << "'\n";
-        std::ostringstream sent_perms_log;
-        LLSDSerialize::toPrettyXML(postData, sent_perms_log);
-        LL_CONT << sent_perms_log.str() << LL_ENDL;
-    }
-
-    while (true)
-    {
-        ++retryCount;
-        LLSD result = httpAdapter->postAndSuspend(httpRequest, url, postData);
-
-        LLSD httpResults = result[LLCoreHttpUtil::HttpCoroutineAdapter::HTTP_RESULTS];
-        LLCore::HttpStatus status = LLCoreHttpUtil::HttpCoroutineAdapter::getStatusFromLLSD(httpResults);
-
-        if (!status)
-        {
-            const std::string& reason = status.toString();
-            // Do not display the same error more than once in a row
-            if ((reason != previousReason) && mCapSent)
-            {
-                previousReason = reason;
-                LLSD args;
-                args["REASON"] = reason;
-                LLNotificationsUtil::add("DefaultObjectPermissions", args);
-            }
-
-            llcoro::suspendUntilTimeout(RETRY_TIMEOUT);
-            if (retryCount < MAX_HTTP_RETRIES)
-                continue;
-
-            LL_WARNS("ObjectPermissionsFloater") << "Unable to send default permissions.  Giving up for now." << LL_ENDL;
-            return;
-        }
-        break;
-    }
-
-    // Since we have had a successful POST call be sure to display the next error message
-    // even if it is the same as a previous one.
-    previousReason.clear();
-    LLFloaterPermsDefault::setCapSent(true);
-    LL_INFOS("ObjectPermissionsFloater") << "Default permissions successfully sent to simulator" << LL_ENDL;
-}
-
-void LLFloaterPermsDefault::setCapSent(bool cap_sent)
-{
-    mCapSent = cap_sent;
-}
-
-void LLFloaterPermsDefault::ok()
-{
-//  Changes were already applied automatically to saved settings.
-//  Refreshing internal values makes it official.
-    refresh();
-
-// We know some setting has changed but not which one.  Just in case it was a setting for
-// object permissions tell the server what the values are.
-    updateCap();
-}
-
-void LLFloaterPermsDefault::cancel()
-{
-    for (U32 iter = CAT_OBJECTS; iter < CAT_LAST; iter++)
-    {
-        gSavedSettings.setBOOL(sCategoryNames[iter]+"NextOwnerCopy",        mNextOwnerCopy[iter]);
-        gSavedSettings.setBOOL(sCategoryNames[iter]+"NextOwnerModify",      mNextOwnerModify[iter]);
-        gSavedSettings.setBOOL(sCategoryNames[iter]+"NextOwnerTransfer",    mNextOwnerTransfer[iter]);
-        gSavedSettings.setBOOL(sCategoryNames[iter]+"ShareWithGroup",       mShareWithGroup[iter]);
-        gSavedSettings.setBOOL(sCategoryNames[iter]+"EveryoneCopy",         mEveryoneCopy[iter]);
-    }
-}
-
-void LLFloaterPermsDefault::refresh()
-{
-    for (U32 iter = CAT_OBJECTS; iter < CAT_LAST; iter++)
-    {
-        mShareWithGroup[iter]    = gSavedSettings.getBOOL(sCategoryNames[iter]+"ShareWithGroup");
-        mEveryoneCopy[iter]      = gSavedSettings.getBOOL(sCategoryNames[iter]+"EveryoneCopy");
-        mNextOwnerCopy[iter]     = gSavedSettings.getBOOL(sCategoryNames[iter]+"NextOwnerCopy");
-        mNextOwnerModify[iter]   = gSavedSettings.getBOOL(sCategoryNames[iter]+"NextOwnerModify");
-        mNextOwnerTransfer[iter] = gSavedSettings.getBOOL(sCategoryNames[iter]+"NextOwnerTransfer");
-    }
-}+/**
+ * @file llfloaterperms.cpp
+ * @brief Asset creation permission preferences.
+ * @author Jonathan Yap
+ *
+ * $LicenseInfo:firstyear=2001&license=viewerlgpl$
+ * Second Life Viewer Source Code
+ * Copyright (C) 2010, Linden Research, Inc.
+ *
+ * This library is free software; you can redistribute it and/or
+ * modify it under the terms of the GNU Lesser General Public
+ * License as published by the Free Software Foundation;
+ * version 2.1 of the License only.
+ *
+ * This library is distributed in the hope that it will be useful,
+ * but WITHOUT ANY WARRANTY; without even the implied warranty of
+ * MERCHANTABILITY or FITNESS FOR A PARTICULAR PURPOSE.  See the GNU
+ * Lesser General Public License for more details.
+ *
+ * You should have received a copy of the GNU Lesser General Public
+ * License along with this library; if not, write to the Free Software
+ * Foundation, Inc., 51 Franklin Street, Fifth Floor, Boston, MA  02110-1301  USA
+ *
+ * Linden Research, Inc., 945 Battery Street, San Francisco, CA  94111  USA
+ * $/LicenseInfo$
+ */
+
+#include "llviewerprecompiledheaders.h"
+#include "llcheckboxctrl.h"
+#include "llfloaterperms.h"
+#include "llviewercontrol.h"
+#include "llviewerwindow.h"
+#include "lluictrlfactory.h"
+#include "llpermissions.h"
+#include "llagent.h"
+#include "llviewerregion.h"
+#include "llnotificationsutil.h"
+#include "llsdserialize.h"
+#include "llvoavatar.h"
+#include "llcorehttputil.h"
+#include "lleventfilter.h"
+#include "lleventcoro.h"
+
+LLFloaterPerms::LLFloaterPerms(const LLSD& seed)
+: LLFloater(seed)
+{
+}
+
+bool LLFloaterPerms::postBuild()
+{
+    return true;
+}
+
+//static
+U32 LLFloaterPerms::getGroupPerms(std::string prefix)
+{
+    return gSavedSettings.getBOOL(prefix+"ShareWithGroup") ? PERM_COPY | PERM_MOVE | PERM_MODIFY : PERM_NONE;
+}
+
+//static
+U32 LLFloaterPerms::getEveryonePerms(std::string prefix)
+{
+    return gSavedSettings.getBOOL(prefix+"EveryoneCopy") ? PERM_COPY : PERM_NONE;
+}
+
+//static
+U32 LLFloaterPerms::getNextOwnerPerms(std::string prefix)
+{
+    U32 flags = PERM_MOVE;
+    if ( gSavedSettings.getBOOL(prefix+"NextOwnerCopy") )
+    {
+        flags |= PERM_COPY;
+    }
+    if ( gSavedSettings.getBOOL(prefix+"NextOwnerModify") )
+    {
+        flags |= PERM_MODIFY;
+    }
+    if ( gSavedSettings.getBOOL(prefix+"NextOwnerTransfer") )
+    {
+        flags |= PERM_TRANSFER;
+    }
+    return flags;
+}
+
+//static
+U32 LLFloaterPerms::getNextOwnerPermsInverted(std::string prefix)
+{
+    // Sets bits for permissions that are off
+    U32 flags = PERM_MOVE;
+    if ( !gSavedSettings.getBOOL(prefix+"NextOwnerCopy") )
+    {
+        flags |= PERM_COPY;
+    }
+    if ( !gSavedSettings.getBOOL(prefix+"NextOwnerModify") )
+    {
+        flags |= PERM_MODIFY;
+    }
+    if ( !gSavedSettings.getBOOL(prefix+"NextOwnerTransfer") )
+    {
+        flags |= PERM_TRANSFER;
+    }
+    return flags;
+}
+
+static bool mCapSent = false;
+
+LLFloaterPermsDefault::LLFloaterPermsDefault(const LLSD& seed)
+    : LLFloater(seed)
+{
+    mCommitCallbackRegistrar.add("PermsDefault.Copy", boost::bind(&LLFloaterPermsDefault::onCommitCopy, this, _2));
+    mCommitCallbackRegistrar.add("PermsDefault.OK", boost::bind(&LLFloaterPermsDefault::onClickOK, this));
+    mCommitCallbackRegistrar.add("PermsDefault.Cancel", boost::bind(&LLFloaterPermsDefault::onClickCancel, this));
+}
+
+
+// String equivalents of enum Categories - initialization order must match enum order!
+const std::string LLFloaterPermsDefault::sCategoryNames[CAT_LAST] =
+{
+    "Objects",
+    "Uploads",
+    "Scripts",
+    "Notecards",
+    "Gestures",
+    "Wearables",
+    "Settings",
+    "Materials"
+};
+
+bool LLFloaterPermsDefault::postBuild()
+{
+    if(!gSavedSettings.getBOOL("DefaultUploadPermissionsConverted"))
+    {
+        gSavedSettings.setBOOL("UploadsEveryoneCopy", gSavedSettings.getBOOL("EveryoneCopy"));
+        gSavedSettings.setBOOL("UploadsNextOwnerCopy", gSavedSettings.getBOOL("NextOwnerCopy"));
+        gSavedSettings.setBOOL("UploadsNextOwnerModify", gSavedSettings.getBOOL("NextOwnerModify"));
+        gSavedSettings.setBOOL("UploadsNextOwnerTransfer", gSavedSettings.getBOOL("NextOwnerTransfer"));
+        gSavedSettings.setBOOL("UploadsShareWithGroup", gSavedSettings.getBOOL("ShareWithGroup"));
+        gSavedSettings.setBOOL("DefaultUploadPermissionsConverted", true);
+    }
+
+    mCloseSignal.connect(boost::bind(&LLFloaterPermsDefault::cancel, this));
+
+    refresh();
+
+    return true;
+}
+
+void LLFloaterPermsDefault::onClickOK()
+{
+    ok();
+    closeFloater();
+}
+
+void LLFloaterPermsDefault::onClickCancel()
+{
+    cancel();
+    closeFloater();
+}
+
+void LLFloaterPermsDefault::onCommitCopy(const LLSD& user_data)
+{
+    // Implements fair use
+    std::string prefix = user_data.asString();
+
+    bool copyable = gSavedSettings.getBOOL(prefix+"NextOwnerCopy");
+    if(!copyable)
+    {
+        gSavedSettings.setBOOL(prefix+"NextOwnerTransfer", true);
+    }
+    LLCheckBoxCtrl* xfer = getChild<LLCheckBoxCtrl>(prefix+"_transfer");
+    xfer->setEnabled(copyable);
+}
+
+constexpr int MAX_HTTP_RETRIES = 5;
+constexpr float RETRY_TIMEOUT = 5.0;
+
+void LLFloaterPermsDefault::sendInitialPerms()
+{
+    if(!mCapSent)
+    {
+        updateCap();
+    }
+}
+
+void LLFloaterPermsDefault::updateCap()
+{
+    if (!gAgent.getRegion())
+    {
+        LL_WARNS("Avatar") << "Region not set, cannot request capability update" << LL_ENDL;
+        return;
+    }
+    std::string object_url = gAgent.getRegion()->getCapability("AgentPreferences");
+
+    if(!object_url.empty())
+    {
+        LLCoros::instance().launch("LLFloaterPermsDefault::updateCapCoro",
+            boost::bind(&LLFloaterPermsDefault::updateCapCoro, object_url));
+    }
+    else
+    {
+        LL_DEBUGS("ObjectPermissionsFloater") << "AgentPreferences cap not available." << LL_ENDL;
+    }
+}
+
+/*static*/
+void LLFloaterPermsDefault::updateCapCoro(std::string url)
+{
+    int retryCount = 0;
+    std::string previousReason;
+    LLCore::HttpRequest::policy_t httpPolicy(LLCore::HttpRequest::DEFAULT_POLICY_ID);
+    LLCoreHttpUtil::HttpCoroutineAdapter::ptr_t
+        httpAdapter(new LLCoreHttpUtil::HttpCoroutineAdapter("genericPostCoro", httpPolicy));
+    LLCore::HttpRequest::ptr_t httpRequest(new LLCore::HttpRequest);
+
+    LLSD postData = LLSD::emptyMap();
+    postData["default_object_perm_masks"]["Group"] =
+        (LLSD::Integer)LLFloaterPerms::getGroupPerms(sCategoryNames[CAT_OBJECTS]);
+    postData["default_object_perm_masks"]["Everyone"] =
+        (LLSD::Integer)LLFloaterPerms::getEveryonePerms(sCategoryNames[CAT_OBJECTS]);
+    postData["default_object_perm_masks"]["NextOwner"] =
+        (LLSD::Integer)LLFloaterPerms::getNextOwnerPerms(sCategoryNames[CAT_OBJECTS]);
+
+    {
+        LL_DEBUGS("ObjectPermissionsFloater") << "Sending default permissions to '"
+            << url << "'\n";
+        std::ostringstream sent_perms_log;
+        LLSDSerialize::toPrettyXML(postData, sent_perms_log);
+        LL_CONT << sent_perms_log.str() << LL_ENDL;
+    }
+
+    while (true)
+    {
+        ++retryCount;
+        LLSD result = httpAdapter->postAndSuspend(httpRequest, url, postData);
+
+        LLSD httpResults = result[LLCoreHttpUtil::HttpCoroutineAdapter::HTTP_RESULTS];
+        LLCore::HttpStatus status = LLCoreHttpUtil::HttpCoroutineAdapter::getStatusFromLLSD(httpResults);
+
+        if (!status)
+        {
+            const std::string& reason = status.toString();
+            // Do not display the same error more than once in a row
+            if ((reason != previousReason) && mCapSent)
+            {
+                previousReason = reason;
+                LLSD args;
+                args["REASON"] = reason;
+                LLNotificationsUtil::add("DefaultObjectPermissions", args);
+            }
+
+            llcoro::suspendUntilTimeout(RETRY_TIMEOUT);
+            if (retryCount < MAX_HTTP_RETRIES)
+                continue;
+
+            LL_WARNS("ObjectPermissionsFloater") << "Unable to send default permissions.  Giving up for now." << LL_ENDL;
+            return;
+        }
+        break;
+    }
+
+    // Since we have had a successful POST call be sure to display the next error message
+    // even if it is the same as a previous one.
+    previousReason.clear();
+    LLFloaterPermsDefault::setCapSent(true);
+    LL_INFOS("ObjectPermissionsFloater") << "Default permissions successfully sent to simulator" << LL_ENDL;
+}
+
+void LLFloaterPermsDefault::setCapSent(bool cap_sent)
+{
+    mCapSent = cap_sent;
+}
+
+void LLFloaterPermsDefault::ok()
+{
+//  Changes were already applied automatically to saved settings.
+//  Refreshing internal values makes it official.
+    refresh();
+
+// We know some setting has changed but not which one.  Just in case it was a setting for
+// object permissions tell the server what the values are.
+    updateCap();
+}
+
+void LLFloaterPermsDefault::cancel()
+{
+    for (U32 iter = CAT_OBJECTS; iter < CAT_LAST; iter++)
+    {
+        gSavedSettings.setBOOL(sCategoryNames[iter]+"NextOwnerCopy",        mNextOwnerCopy[iter]);
+        gSavedSettings.setBOOL(sCategoryNames[iter]+"NextOwnerModify",      mNextOwnerModify[iter]);
+        gSavedSettings.setBOOL(sCategoryNames[iter]+"NextOwnerTransfer",    mNextOwnerTransfer[iter]);
+        gSavedSettings.setBOOL(sCategoryNames[iter]+"ShareWithGroup",       mShareWithGroup[iter]);
+        gSavedSettings.setBOOL(sCategoryNames[iter]+"EveryoneCopy",         mEveryoneCopy[iter]);
+    }
+}
+
+void LLFloaterPermsDefault::refresh()
+{
+    for (U32 iter = CAT_OBJECTS; iter < CAT_LAST; iter++)
+    {
+        mShareWithGroup[iter]    = gSavedSettings.getBOOL(sCategoryNames[iter]+"ShareWithGroup");
+        mEveryoneCopy[iter]      = gSavedSettings.getBOOL(sCategoryNames[iter]+"EveryoneCopy");
+        mNextOwnerCopy[iter]     = gSavedSettings.getBOOL(sCategoryNames[iter]+"NextOwnerCopy");
+        mNextOwnerModify[iter]   = gSavedSettings.getBOOL(sCategoryNames[iter]+"NextOwnerModify");
+        mNextOwnerTransfer[iter] = gSavedSettings.getBOOL(sCategoryNames[iter]+"NextOwnerTransfer");
+    }
+}