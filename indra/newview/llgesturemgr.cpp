/**
 * @file llgesturemgr.cpp
 * @brief Manager for playing gestures on the viewer
 *
 * $LicenseInfo:firstyear=2004&license=viewerlgpl$
 * Second Life Viewer Source Code
 * Copyright (C) 2010, Linden Research, Inc.
 *
 * This library is free software; you can redistribute it and/or
 * modify it under the terms of the GNU Lesser General Public
 * License as published by the Free Software Foundation;
 * version 2.1 of the License only.
 *
 * This library is distributed in the hope that it will be useful,
 * but WITHOUT ANY WARRANTY; without even the implied warranty of
 * MERCHANTABILITY or FITNESS FOR A PARTICULAR PURPOSE.  See the GNU
 * Lesser General Public License for more details.
 *
 * You should have received a copy of the GNU Lesser General Public
 * License along with this library; if not, write to the Free Software
 * Foundation, Inc., 51 Franklin Street, Fifth Floor, Boston, MA  02110-1301  USA
 *
 * Linden Research, Inc., 945 Battery Street, San Francisco, CA  94111  USA
 * $/LicenseInfo$
 */

#include "llviewerprecompiledheaders.h"

#include "llgesturemgr.h"

// system
#include <functional>
#include <algorithm>

// library
#include "llaudioengine.h"
#include "lldatapacker.h"
#include "llfloaterreg.h"
#include "llinventory.h"
#include "llkeyframemotion.h"
#include "llmultigesture.h"
#include "llnotificationsutil.h"
#include "llstl.h"
#include "llstring.h"   // todo: remove
#include "llfilesystem.h"
#include "message.h"

// newview
#include "llagent.h"
#include "lldelayedgestureerror.h"
#include "llinventorymodel.h"
#include "llviewermessage.h"
#include "llvoavatarself.h"
#include "llviewerstats.h"
#include "llfloaterimnearbychat.h"
#include "llappearancemgr.h"
#include "llgesturelistener.h"

// Longest time, in seconds, to wait for all animations to stop playing
const F32 MAX_WAIT_ANIM_SECS = 30.f;
// Longest time, in seconds, to wait for a key release.
// This should be relatively long, but not too long. 10 minutes is enough
const F32 MAX_WAIT_KEY_SECS = 60.f * 10.f;

// Lightweight constructor.
// init() does the heavy lifting.
LLGestureMgr::LLGestureMgr()
:   mValid(FALSE),
    mPlaying(),
    mActive(),
    mLoadingCount(0)
{
    gInventory.addObserver(this);
    mListener.reset(new LLGestureListener());
}


// We own the data for gestures, so clean them up.
LLGestureMgr::~LLGestureMgr()
{
    item_map_t::iterator it;
    for (it = mActive.begin(); it != mActive.end(); ++it)
    {
        LLMultiGesture* gesture = (*it).second;

        delete gesture;
        gesture = NULL;
    }
    gInventory.removeObserver(this);
}


void LLGestureMgr::init()
{
    // TODO
}

void LLGestureMgr::changed(U32 mask)
{
    LLInventoryFetchItemsObserver::changed(mask);

    if (mask & LLInventoryObserver::GESTURE)
    {
        // If there was a gesture label changed, update all the names in the
        // active gestures and then notify observers
        if (mask & LLInventoryObserver::LABEL)
        {
            for(item_map_t::iterator it = mActive.begin(); it != mActive.end(); ++it)
            {
                if(it->second)
                {
                    LLViewerInventoryItem* item = gInventory.getItem(it->first);
                    if(item)
                    {
                        it->second->mName = item->getName();
                    }
                }
            }
            notifyObservers();
        }
        // If there was a gesture added or removed notify observers
        // STRUCTURE denotes that the inventory item has been moved
        // In the case of deleting gesture, it is moved to the trash
        else if(mask & LLInventoryObserver::ADD ||
                mask & LLInventoryObserver::REMOVE ||
                mask & LLInventoryObserver::STRUCTURE)
        {
            notifyObservers();
        }
    }
}


// Use this version when you have the item_id but not the asset_id,
// and you KNOW the inventory is loaded.
void LLGestureMgr::activateGesture(const LLUUID& item_id)
{
    LLViewerInventoryItem* item = gInventory.getItem(item_id);
    if (!item) return;
    if (item->getType() != LLAssetType::AT_GESTURE)
        return;

    LLUUID asset_id = item->getAssetUUID();

    mLoadingCount = 1;
    mDeactivateSimilarNames.clear();

    const BOOL inform_server = TRUE;
    const BOOL deactivate_similar = FALSE;
    activateGestureWithAsset(item_id, asset_id, inform_server, deactivate_similar);
}


void LLGestureMgr::activateGestures(LLViewerInventoryItem::item_array_t& items)
{
    // Load up the assets
    S32 count = 0;
    LLViewerInventoryItem::item_array_t::const_iterator it;
    for (it = items.begin(); it != items.end(); ++it)
    {
        LLViewerInventoryItem* item = *it;

        if (isGestureActive(item->getUUID()))
        {
            continue;
        }
        else
        { // Make gesture active and persistent through login sessions.  -Aura 07-12-06
            activateGesture(item->getUUID());
        }

        count++;
    }

    mLoadingCount = count;
    mDeactivateSimilarNames.clear();

    for (it = items.begin(); it != items.end(); ++it)
    {
        LLViewerInventoryItem* item = *it;

        if (isGestureActive(item->getUUID()))
        {
            continue;
        }

        // Don't inform server, we'll do that in bulk
        const BOOL no_inform_server = FALSE;
        const BOOL deactivate_similar = TRUE;
        activateGestureWithAsset(item->getUUID(), item->getAssetUUID(),
                                 no_inform_server,
                                 deactivate_similar);
    }

    // Inform the database of this change
    LLMessageSystem* msg = gMessageSystem;

    BOOL start_message = TRUE;

    for (it = items.begin(); it != items.end(); ++it)
    {
        LLViewerInventoryItem* item = *it;

        if (isGestureActive(item->getUUID()))
        {
            continue;
        }

        if (start_message)
        {
            msg->newMessage("ActivateGestures");
            msg->nextBlock("AgentData");
            msg->addUUID("AgentID", gAgent.getID());
            msg->addUUID("SessionID", gAgent.getSessionID());
            msg->addU32("Flags", 0x0);
            start_message = FALSE;
        }

        msg->nextBlock("Data");
        msg->addUUID("ItemID", item->getUUID());
        msg->addUUID("AssetID", item->getAssetUUID());
        msg->addU32("GestureFlags", 0x0);

        if (msg->getCurrentSendTotal() > MTUBYTES)
        {
            gAgent.sendReliableMessage();
            start_message = TRUE;
        }
    }

    if (!start_message)
    {
        gAgent.sendReliableMessage();
    }
}


struct LLLoadInfo
{
    LLUUID mItemID;
    BOOL mInformServer;
    BOOL mDeactivateSimilar;
};

// If inform_server is true, will send a message upstream to update
// the user_gesture_active table.
/**
 * It will load a gesture from remote storage
 */
void LLGestureMgr::activateGestureWithAsset(const LLUUID& item_id,
                                                const LLUUID& asset_id,
                                                BOOL inform_server,
                                                BOOL deactivate_similar)
{
    const LLUUID& base_item_id = gInventory.getLinkedItemID(item_id);

    if( !gAssetStorage )
    {
        LL_WARNS() << "LLGestureMgr::activateGestureWithAsset without valid gAssetStorage" << LL_ENDL;
        return;
    }
    // If gesture is already active, nothing to do.
    if (isGestureActive(item_id))
    {
        LL_WARNS() << "Tried to loadGesture twice " << item_id << LL_ENDL;
        return;
    }

//  if (asset_id.isNull())
//  {
//      LL_WARNS() << "loadGesture() - gesture has no asset" << LL_ENDL;
//      return;
//  }

    // For now, put NULL into the item map.  We'll build a gesture
    // class object when the asset data arrives.
    mActive[base_item_id] = NULL;

    // Copy the UUID
    if (asset_id.notNull())
    {
        LLLoadInfo* info = new LLLoadInfo;
        info->mItemID = base_item_id;
        info->mInformServer = inform_server;
        info->mDeactivateSimilar = deactivate_similar;

        const BOOL high_priority = TRUE;
        gAssetStorage->getAssetData(asset_id,
                                    LLAssetType::AT_GESTURE,
                                    onLoadComplete,
                                    (void*)info,
                                    high_priority);
    }
    else
    {
        notifyObservers();
    }
}


void notify_update_label(const LLUUID& base_item_id)
{
    gInventory.addChangedMask(LLInventoryObserver::LABEL, base_item_id);
    LLGestureMgr::instance().notifyObservers();
}

void LLGestureMgr::deactivateGesture(const LLUUID& item_id)
{
    const LLUUID& base_item_id = gInventory.getLinkedItemID(item_id);
    item_map_t::iterator it = mActive.find(base_item_id);
    if (it == mActive.end())
    {
        LL_WARNS() << "deactivateGesture for inactive gesture " << item_id << LL_ENDL;
        return;
    }

    // mActive owns this gesture pointer, so clean up memory.
    LLMultiGesture* gesture = (*it).second;

    // Can be NULL gestures in the map
    if (gesture)
    {
        stopGesture(gesture);

        delete gesture;
        gesture = NULL;
    }

    mActive.erase(it);

    // Inform the database of this change
    LLMessageSystem* msg = gMessageSystem;
    msg->newMessage("DeactivateGestures");
    msg->nextBlock("AgentData");
    msg->addUUID("AgentID", gAgent.getID());
    msg->addUUID("SessionID", gAgent.getSessionID());
    msg->addU32("Flags", 0x0);

    msg->nextBlock("Data");
    msg->addUUID("ItemID", item_id);
    msg->addU32("GestureFlags", 0x0);

    gAgent.sendReliableMessage();

    LLPointer<LLInventoryCallback> cb =
        new LLBoostFuncInventoryCallback(no_op_inventory_func,
                                         boost::bind(notify_update_label,base_item_id));

    LLAppearanceMgr::instance().removeCOFItemLinks(base_item_id, cb);
}


void LLGestureMgr::deactivateSimilarGestures(LLMultiGesture* in, const LLUUID& in_item_id)
{
    const LLUUID& base_in_item_id = gInventory.getLinkedItemID(in_item_id);
    uuid_vec_t gest_item_ids;

    // Deactivate all gestures that match
    item_map_t::iterator it;
    for (it = mActive.begin(); it != mActive.end(); )
    {
        const LLUUID& item_id = (*it).first;
        LLMultiGesture* gest = (*it).second;

        // Don't deactivate the gesture we are looking for duplicates of
        // (for replaceGesture)
        if (!gest || item_id == base_in_item_id)
        {
            // legal, can have null pointers in list
            ++it;
        }
        else if ((!gest->mTrigger.empty() && gest->mTrigger == in->mTrigger)
                 || (gest->mKey != KEY_NONE && gest->mKey == in->mKey && gest->mMask == in->mMask))
        {
            gest_item_ids.push_back(item_id);

            stopGesture(gest);

            delete gest;
            gest = NULL;

            mActive.erase(it++);
            gInventory.addChangedMask(LLInventoryObserver::LABEL, item_id);

        }
        else
        {
            ++it;
        }
    }

    // Inform database of the change
    LLMessageSystem* msg = gMessageSystem;
    BOOL start_message = TRUE;
    uuid_vec_t::const_iterator vit = gest_item_ids.begin();
    while (vit != gest_item_ids.end())
    {
        if (start_message)
        {
            msg->newMessage("DeactivateGestures");
            msg->nextBlock("AgentData");
            msg->addUUID("AgentID", gAgent.getID());
            msg->addUUID("SessionID", gAgent.getSessionID());
            msg->addU32("Flags", 0x0);
            start_message = FALSE;
        }

        msg->nextBlock("Data");
        msg->addUUID("ItemID", *vit);
        msg->addU32("GestureFlags", 0x0);

        if (msg->getCurrentSendTotal() > MTUBYTES)
        {
            gAgent.sendReliableMessage();
            start_message = TRUE;
        }

        ++vit;
    }

    if (!start_message)
    {
        gAgent.sendReliableMessage();
    }

    // Add to the list of names for the user.
    for (vit = gest_item_ids.begin(); vit != gest_item_ids.end(); ++vit)
    {
        LLViewerInventoryItem* item = gInventory.getItem(*vit);
        if (!item) continue;

        mDeactivateSimilarNames.append(item->getName());
        mDeactivateSimilarNames.append("\n");
    }

    notifyObservers();
}


BOOL LLGestureMgr::isGestureActive(const LLUUID& item_id)
{
    const LLUUID& base_item_id = gInventory.getLinkedItemID(item_id);
    item_map_t::iterator it = mActive.find(base_item_id);
    return (it != mActive.end());
}


BOOL LLGestureMgr::isGesturePlaying(const LLUUID& item_id)
{
    const LLUUID& base_item_id = gInventory.getLinkedItemID(item_id);

    item_map_t::iterator it = mActive.find(base_item_id);
    if (it == mActive.end()) return FALSE;

    LLMultiGesture* gesture = (*it).second;
    if (!gesture) return FALSE;

    return gesture->mPlaying;
}

BOOL LLGestureMgr::isGesturePlaying(LLMultiGesture* gesture)
{
    if(!gesture)
    {
        return FALSE;
    }

    return gesture->mPlaying;
}

void LLGestureMgr::replaceGesture(const LLUUID& item_id, LLMultiGesture* new_gesture, const LLUUID& asset_id)
{
    const LLUUID& base_item_id = gInventory.getLinkedItemID(item_id);

    item_map_t::iterator it = mActive.find(base_item_id);
    if (it == mActive.end())
    {
        LL_WARNS() << "replaceGesture for inactive gesture " << base_item_id << LL_ENDL;
        return;
    }

    LLMultiGesture* old_gesture = (*it).second;
    stopGesture(old_gesture);

    mActive.erase(base_item_id);

    mActive[base_item_id] = new_gesture;

    // replaceGesture(const LLUUID& item_id, const LLUUID& new_asset_id)
    // replaces ids without repalcing gesture
    if (old_gesture != new_gesture)
    {
        delete old_gesture;
        old_gesture = NULL;
    }

    if (asset_id.notNull())
    {
        mLoadingCount = 1;
        mDeactivateSimilarNames.clear();

        LLLoadInfo* info = new LLLoadInfo;
        info->mItemID = base_item_id;
        info->mInformServer = TRUE;
        info->mDeactivateSimilar = FALSE;

        const BOOL high_priority = TRUE;
        gAssetStorage->getAssetData(asset_id,
                                    LLAssetType::AT_GESTURE,
                                    onLoadComplete,
                                    (void*)info,
                                    high_priority);
    }

    notifyObservers();
}

void LLGestureMgr::replaceGesture(const LLUUID& item_id, const LLUUID& new_asset_id)
{
    const LLUUID& base_item_id = gInventory.getLinkedItemID(item_id);

    item_map_t::iterator it = LLGestureMgr::instance().mActive.find(base_item_id);
    if (it == mActive.end())
    {
        LL_WARNS() << "replaceGesture for inactive gesture " << base_item_id << LL_ENDL;
        return;
    }

    // mActive owns this gesture pointer, so clean up memory.
    LLMultiGesture* gesture = (*it).second;
    LLGestureMgr::instance().replaceGesture(base_item_id, gesture, new_asset_id);
}

void LLGestureMgr::playGesture(LLMultiGesture* gesture, bool fromKeyPress)
{
<<<<<<< HEAD
	if (!gesture) return;

	// Reset gesture to first step
	gesture->mCurrentStep = 0;
	gesture->mTriggeredByKey = fromKeyPress;

	// Add to list of playing
	gesture->mPlaying = TRUE;
	mPlaying.push_back(gesture);

	// Load all needed assets to minimize the delays
	// when gesture is playing.
	for (std::vector<LLGestureStep*>::iterator steps_it = gesture->mSteps.begin();
		 steps_it != gesture->mSteps.end();
		 ++steps_it)
	{
		LLGestureStep* step = *steps_it;
		switch(step->getType())
		{
		case STEP_ANIMATION:
			{
				LLGestureStepAnimation* anim_step = (LLGestureStepAnimation*)step;
				const LLUUID& anim_id = anim_step->mAnimAssetID;

				// Don't request the animation if this step stops it or if it is already in the cache
				if (!(anim_id.isNull()
					  || anim_step->mFlags & ANIM_FLAG_STOP
					  || gAssetStorage->hasLocalAsset(anim_id, LLAssetType::AT_ANIMATION)))
				{
					mLoadingAssets.insert(anim_id);

					LLUUID* id = new LLUUID(gAgentID);
					gAssetStorage->getAssetData(anim_id,
									LLAssetType::AT_ANIMATION,
									onAssetLoadComplete,
									(void *)id,
									TRUE);
				}
				break;
			}
		case STEP_SOUND:
			{
				LLGestureStepSound* sound_step = (LLGestureStepSound*)step;
				const LLUUID& sound_id = sound_step->mSoundAssetID;
				if (!(sound_id.isNull()
					  || gAssetStorage->hasLocalAsset(sound_id, LLAssetType::AT_SOUND)))
				{
					mLoadingAssets.insert(sound_id);

					gAssetStorage->getAssetData(sound_id,
									LLAssetType::AT_SOUND,
									onAssetLoadComplete,
									NULL,
									TRUE);
				}
				break;
			}
		case STEP_CHAT:
		case STEP_WAIT:
		case STEP_EOF:
			{
				break;
			}
		default:
			{
				LL_WARNS() << "Unknown gesture step type: " << step->getType() << LL_ENDL;
			}
		}
	}

	// And get it going
	stepGesture(gesture);

	notifyObservers();
=======
    if (!gesture) return;

    // Reset gesture to first step
    gesture->mCurrentStep = 0;

    // Add to list of playing
    gesture->mPlaying = TRUE;
    mPlaying.push_back(gesture);

    // Load all needed assets to minimize the delays
    // when gesture is playing.
    for (std::vector<LLGestureStep*>::iterator steps_it = gesture->mSteps.begin();
         steps_it != gesture->mSteps.end();
         ++steps_it)
    {
        LLGestureStep* step = *steps_it;
        switch(step->getType())
        {
        case STEP_ANIMATION:
            {
                LLGestureStepAnimation* anim_step = (LLGestureStepAnimation*)step;
                const LLUUID& anim_id = anim_step->mAnimAssetID;

                // Don't request the animation if this step stops it or if it is already in the cache
                if (!(anim_id.isNull()
                      || anim_step->mFlags & ANIM_FLAG_STOP
                      || gAssetStorage->hasLocalAsset(anim_id, LLAssetType::AT_ANIMATION)))
                {
                    mLoadingAssets.insert(anim_id);

                    LLUUID* id = new LLUUID(gAgentID);
                    gAssetStorage->getAssetData(anim_id,
                                    LLAssetType::AT_ANIMATION,
                                    onAssetLoadComplete,
                                    (void *)id,
                                    TRUE);
                }
                break;
            }
        case STEP_SOUND:
            {
                LLGestureStepSound* sound_step = (LLGestureStepSound*)step;
                const LLUUID& sound_id = sound_step->mSoundAssetID;
                if (!(sound_id.isNull()
                      || gAssetStorage->hasLocalAsset(sound_id, LLAssetType::AT_SOUND)))
                {
                    mLoadingAssets.insert(sound_id);

                    gAssetStorage->getAssetData(sound_id,
                                    LLAssetType::AT_SOUND,
                                    onAssetLoadComplete,
                                    NULL,
                                    TRUE);
                }
                break;
            }
        case STEP_CHAT:
        case STEP_WAIT:
        case STEP_EOF:
            {
                break;
            }
        default:
            {
                LL_WARNS() << "Unknown gesture step type: " << step->getType() << LL_ENDL;
            }
        }
    }

    // And get it going
    stepGesture(gesture);

    notifyObservers();
>>>>>>> e7eced3c
}


// Convenience function that looks up the item_id for you.
void LLGestureMgr::playGesture(const LLUUID& item_id)
{
    const LLUUID& base_item_id = gInventory.getLinkedItemID(item_id);

    item_map_t::iterator it = mActive.find(base_item_id);
    if (it == mActive.end()) return;

    LLMultiGesture* gesture = (*it).second;
    if (!gesture) return;

    playGesture(gesture);
}


// Iterates through space delimited tokens in string, triggering any gestures found.
// Generates a revised string that has the found tokens replaced by their replacement strings
// and (as a minor side effect) has multiple spaces in a row replaced by single spaces.
BOOL LLGestureMgr::triggerAndReviseString(const std::string &utf8str, std::string* revised_string)
{
    std::string tokenized = utf8str;

    BOOL found_gestures = FALSE;
    BOOL first_token = TRUE;

    typedef boost::tokenizer<boost::char_separator<char> > tokenizer;
    boost::char_separator<char> sep(" ");
    tokenizer tokens(tokenized, sep);
    tokenizer::iterator token_iter;

    for( token_iter = tokens.begin(); token_iter != tokens.end(); ++token_iter)
    {
        const char* cur_token = token_iter->c_str();
        LLMultiGesture* gesture = NULL;

        // Only pay attention to the first gesture in the string.
        if( !found_gestures )
        {
            // collect gestures that match
            std::vector <LLMultiGesture *> matching;
            item_map_t::iterator it;
            for (it = mActive.begin(); it != mActive.end(); ++it)
            {
                gesture = (*it).second;

                // Gesture asset data might not have arrived yet
                if (!gesture) continue;

                if (LLStringUtil::compareInsensitive(gesture->mTrigger, cur_token) == 0)
                {
                    matching.push_back(gesture);
                }

                gesture = NULL;
            }


            if (matching.size() > 0)
            {
                // choose one at random
                {
                    S32 random = ll_rand(matching.size());

                    gesture = matching[random];

                    playGesture(gesture);

                    if (!gesture->mReplaceText.empty())
                    {
                        if( !first_token )
                        {
                            if (revised_string)
                                revised_string->append( " " );
                        }

                        // Don't muck with the user's capitalization if we don't have to.
                        if( LLStringUtil::compareInsensitive(cur_token, gesture->mReplaceText) == 0)
                        {
                            if (revised_string)
                                revised_string->append( cur_token );
                        }
                        else
                        {
                            if (revised_string)
                                revised_string->append( gesture->mReplaceText );
                        }
                    }
                    found_gestures = TRUE;
                }
            }
        }

        if(!gesture)
        {
            // This token doesn't match a gesture.  Pass it through to the output.
            if( !first_token )
            {
                if (revised_string)
                    revised_string->append( " " );
            }
            if (revised_string)
                revised_string->append( cur_token );
        }

        first_token = FALSE;
        gesture = NULL;
    }
    return found_gestures;
}


BOOL LLGestureMgr::triggerGesture(KEY key, MASK mask)
{
<<<<<<< HEAD
	std::vector <LLMultiGesture *> matching;
	item_map_t::iterator it;

	// collect matching gestures
	for (it = mActive.begin(); it != mActive.end(); ++it)
	{
		LLMultiGesture* gesture = (*it).second;

		// asset data might not have arrived yet
		if (!gesture) continue;

		if (gesture->mKey == key
			&& gesture->mMask == mask
			&& gesture->mWaitingKeyRelease == FALSE)
		{
			matching.push_back(gesture);
		}
	}

	// choose one and play it
	if (matching.size() > 0)
	{
		U32 random = ll_rand(matching.size());
		
		LLMultiGesture* gesture = matching[random];
			
		playGesture(gesture, TRUE);
		return TRUE;
	}
	return FALSE;
=======
    std::vector <LLMultiGesture *> matching;
    item_map_t::iterator it;

    // collect matching gestures
    for (it = mActive.begin(); it != mActive.end(); ++it)
    {
        LLMultiGesture* gesture = (*it).second;

        // asset data might not have arrived yet
        if (!gesture) continue;

        if (gesture->mKey == key
            && gesture->mMask == mask)
        {
            matching.push_back(gesture);
        }
    }

    // choose one and play it
    if (matching.size() > 0)
    {
        U32 random = ll_rand(matching.size());

        LLMultiGesture* gesture = matching[random];

        playGesture(gesture);
        return TRUE;
    }
    return FALSE;
>>>>>>> e7eced3c
}


BOOL LLGestureMgr::triggerGestureRelease(KEY key, MASK mask)
{
	std::vector <LLMultiGesture *> matching;
	item_map_t::iterator it;

	// collect matching gestures
	for (it = mActive.begin(); it != mActive.end(); ++it)
	{
		LLMultiGesture* gesture = (*it).second;

		// asset data might not have arrived yet
		if (!gesture) continue;

		if (gesture->mKey == key
			&& gesture->mMask == mask)
		{
			gesture->mKeyReleased = TRUE;
		}
	}
	
	//If we found one, block. Otherwise tell them it's free to go.
	return matching.size() > 0;
}


S32 LLGestureMgr::getPlayingCount() const
{
    return mPlaying.size();
}


struct IsGesturePlaying
{
    bool operator()(const LLMultiGesture* gesture) const
    {
        return bool(gesture->mPlaying);
    }
};

void LLGestureMgr::update()
{
    S32 i;
    for (i = 0; i < (S32)mPlaying.size(); ++i)
    {
        stepGesture(mPlaying[i]);
    }

    // Clear out gestures that are done, by moving all the
    // ones that are still playing to the front.
    std::vector<LLMultiGesture*>::iterator new_end;
    new_end = std::partition(mPlaying.begin(),
                             mPlaying.end(),
                             IsGesturePlaying());

    // Something finished playing
    if (new_end != mPlaying.end())
    {
        // Delete the completed gestures that want deletion
        std::vector<LLMultiGesture*>::iterator it;
        for (it = new_end; it != mPlaying.end(); ++it)
        {
            LLMultiGesture* gesture = *it;

            if (gesture->mDoneCallback)
            {
                gesture->mDoneCallback(gesture, gesture->mCallbackData);

                // callback might have deleted gesture, can't
                // rely on this pointer any more
                gesture = NULL;
            }
        }

        // And take done gestures out of the playing list
        mPlaying.erase(new_end, mPlaying.end());

        notifyObservers();
    }
}


// Run all steps until you're either done or hit a wait.
void LLGestureMgr::stepGesture(LLMultiGesture* gesture)
{
<<<<<<< HEAD
	if (!gesture)
	{
		return;
	}
	if (!isAgentAvatarValid() || hasLoadingAssets(gesture)) return;

	// Of the ones that started playing, have any stopped?

	std::set<LLUUID>::iterator gest_it;
	for (gest_it = gesture->mPlayingAnimIDs.begin(); 
		 gest_it != gesture->mPlayingAnimIDs.end(); 
		 )
	{
		// look in signaled animations (simulator's view of what is
		// currently playing.
		LLVOAvatar::AnimIterator play_it = gAgentAvatarp->mSignaledAnimations.find(*gest_it);
		if (play_it != gAgentAvatarp->mSignaledAnimations.end())
		{
			++gest_it;
		}
		else
		{
			// not found, so not currently playing or scheduled to play
			// delete from the triggered set
			gesture->mPlayingAnimIDs.erase(gest_it++);
		}
	}

	// Of all the animations that we asked the sim to start for us,
	// pick up the ones that have actually started.
	for (gest_it = gesture->mRequestedAnimIDs.begin();
		 gest_it != gesture->mRequestedAnimIDs.end();
		 )
	{
	 LLVOAvatar::AnimIterator play_it = gAgentAvatarp->mSignaledAnimations.find(*gest_it);
		if (play_it != gAgentAvatarp->mSignaledAnimations.end())
		{
			// Hooray, this animation has started playing!
			// Copy into playing.
			gesture->mPlayingAnimIDs.insert(*gest_it);
			gesture->mRequestedAnimIDs.erase(gest_it++);
		}
		else
		{
			// nope, not playing yet
			++gest_it;
		}
	}

	// Run the current steps
	BOOL waiting = FALSE;
	while (!waiting && gesture->mPlaying)
	{
		// Get the current step, if there is one.
		// Otherwise enter the waiting at end state.
		LLGestureStep* step = NULL;
		if (gesture->mCurrentStep < (S32)gesture->mSteps.size())
		{
			step = gesture->mSteps[gesture->mCurrentStep];
			llassert(step != NULL);
		}
		else
		{
			// step stays null, we're off the end
			gesture->mWaitingAtEnd = TRUE;
		}


		// If we're waiting at the end, wait for all gestures to stop
		// playing.
		// TODO: Wait for all sounds to complete as well.
		if (gesture->mWaitingAtEnd)
		{
			// Neither do we have any pending requests, nor are they
			// still playing.
			if ((gesture->mRequestedAnimIDs.empty()
				&& gesture->mPlayingAnimIDs.empty()))
			{
				// all animations are done playing
				gesture->mWaitingAtEnd = FALSE;
				gesture->mPlaying = FALSE;
			}
			else
			{
				waiting = TRUE;
			}
			continue;
		}

		// If we're waiting a fixed amount of time, check for timer
		// expiration.
		if (gesture->mWaitingKeyRelease)
		{
			// We're waiting for a certain amount of time to pass
			if (gesture->mKeyReleased)
			{
				// wait is done, continue execution
				gesture->mWaitingKeyRelease = FALSE;
				gesture->mCurrentStep++;
			}
			else if (gesture->mWaitTimer.getElapsedTimeF32() > MAX_WAIT_KEY_SECS)
			{
				LL_INFOS("GestureMgr") << "Waited too long for key release, continuing gesture."
					<< LL_ENDL;
				gesture->mWaitingKeyRelease = FALSE;
				gesture->mCurrentStep++;
			}
			else
			{
				// we're waiting, so execution is done for now
				waiting = TRUE;
			}
			continue;
		}

		// If we're waiting on our animations to stop, poll for
		// completion.
		if (gesture->mWaitingAnimations)
		{
			// Neither do we have any pending requests, nor are they
			// still playing.
			if ((gesture->mRequestedAnimIDs.empty()
				&& gesture->mPlayingAnimIDs.empty()))
			{
				// all animations are done playing
				gesture->mWaitingAnimations = FALSE;
				gesture->mCurrentStep++;
			}
			else if (gesture->mWaitTimer.getElapsedTimeF32() > MAX_WAIT_ANIM_SECS)
			{
				// we've waited too long for an animation
				LL_INFOS("GestureMgr") << "Waited too long for animations to stop, continuing gesture."
					<< LL_ENDL;
				gesture->mWaitingAnimations = FALSE;
				gesture->mCurrentStep++;
			}
			else
			{
				waiting = TRUE;
			}
			continue;
		}

		// If we're waiting a fixed amount of time, check for timer
		// expiration.
		if (gesture->mWaitingTimer)
		{
			// We're waiting for a certain amount of time to pass
			LLGestureStepWait* wait_step = (LLGestureStepWait*)step;

			F32 elapsed = gesture->mWaitTimer.getElapsedTimeF32();
			if (elapsed > wait_step->mWaitSeconds)
			{
				// wait is done, continue execution
				gesture->mWaitingTimer = FALSE;
				gesture->mCurrentStep++;
			}
			else
			{
				// we're waiting, so execution is done for now
				waiting = TRUE;
			}
			continue;
		}

		// Not waiting, do normal execution
		runStep(gesture, step);
	}
=======
    if (!gesture)
    {
        return;
    }
    if (!isAgentAvatarValid() || hasLoadingAssets(gesture)) return;

    // Of the ones that started playing, have any stopped?

    std::set<LLUUID>::iterator gest_it;
    for (gest_it = gesture->mPlayingAnimIDs.begin();
         gest_it != gesture->mPlayingAnimIDs.end();
         )
    {
        // look in signaled animations (simulator's view of what is
        // currently playing.
        LLVOAvatar::AnimIterator play_it = gAgentAvatarp->mSignaledAnimations.find(*gest_it);
        if (play_it != gAgentAvatarp->mSignaledAnimations.end())
        {
            ++gest_it;
        }
        else
        {
            // not found, so not currently playing or scheduled to play
            // delete from the triggered set
            gesture->mPlayingAnimIDs.erase(gest_it++);
        }
    }

    // Of all the animations that we asked the sim to start for us,
    // pick up the ones that have actually started.
    for (gest_it = gesture->mRequestedAnimIDs.begin();
         gest_it != gesture->mRequestedAnimIDs.end();
         )
    {
     LLVOAvatar::AnimIterator play_it = gAgentAvatarp->mSignaledAnimations.find(*gest_it);
        if (play_it != gAgentAvatarp->mSignaledAnimations.end())
        {
            // Hooray, this animation has started playing!
            // Copy into playing.
            gesture->mPlayingAnimIDs.insert(*gest_it);
            gesture->mRequestedAnimIDs.erase(gest_it++);
        }
        else
        {
            // nope, not playing yet
            ++gest_it;
        }
    }

    // Run the current steps
    BOOL waiting = FALSE;
    while (!waiting && gesture->mPlaying)
    {
        // Get the current step, if there is one.
        // Otherwise enter the waiting at end state.
        LLGestureStep* step = NULL;
        if (gesture->mCurrentStep < (S32)gesture->mSteps.size())
        {
            step = gesture->mSteps[gesture->mCurrentStep];
            llassert(step != NULL);
        }
        else
        {
            // step stays null, we're off the end
            gesture->mWaitingAtEnd = TRUE;
        }


        // If we're waiting at the end, wait for all gestures to stop
        // playing.
        // TODO: Wait for all sounds to complete as well.
        if (gesture->mWaitingAtEnd)
        {
            // Neither do we have any pending requests, nor are they
            // still playing.
            if ((gesture->mRequestedAnimIDs.empty()
                && gesture->mPlayingAnimIDs.empty()))
            {
                // all animations are done playing
                gesture->mWaitingAtEnd = FALSE;
                gesture->mPlaying = FALSE;
            }
            else
            {
                waiting = TRUE;
            }
            continue;
        }

        // If we're waiting on our animations to stop, poll for
        // completion.
        if (gesture->mWaitingAnimations)
        {
            // Neither do we have any pending requests, nor are they
            // still playing.
            if ((gesture->mRequestedAnimIDs.empty()
                && gesture->mPlayingAnimIDs.empty()))
            {
                // all animations are done playing
                gesture->mWaitingAnimations = FALSE;
                gesture->mCurrentStep++;
            }
            else if (gesture->mWaitTimer.getElapsedTimeF32() > MAX_WAIT_ANIM_SECS)
            {
                // we've waited too long for an animation
                LL_INFOS("GestureMgr") << "Waited too long for animations to stop, continuing gesture."
                    << LL_ENDL;
                gesture->mWaitingAnimations = FALSE;
                gesture->mCurrentStep++;
            }
            else
            {
                waiting = TRUE;
            }
            continue;
        }

        // If we're waiting a fixed amount of time, check for timer
        // expiration.
        if (gesture->mWaitingTimer)
        {
            // We're waiting for a certain amount of time to pass
            LLGestureStepWait* wait_step = (LLGestureStepWait*)step;

            F32 elapsed = gesture->mWaitTimer.getElapsedTimeF32();
            if (elapsed > wait_step->mWaitSeconds)
            {
                // wait is done, continue execution
                gesture->mWaitingTimer = FALSE;
                gesture->mCurrentStep++;
            }
            else
            {
                // we're waiting, so execution is done for now
                waiting = TRUE;
            }
            continue;
        }

        // Not waiting, do normal execution
        runStep(gesture, step);
    }
>>>>>>> e7eced3c
}


void LLGestureMgr::runStep(LLMultiGesture* gesture, LLGestureStep* step)
{
<<<<<<< HEAD
	switch(step->getType())
	{
	case STEP_ANIMATION:
		{
			LLGestureStepAnimation* anim_step = (LLGestureStepAnimation*)step;
			if (anim_step->mAnimAssetID.isNull())
			{
				gesture->mCurrentStep++;
			}

			if (anim_step->mFlags & ANIM_FLAG_STOP)
			{
				gAgent.sendAnimationRequest(anim_step->mAnimAssetID, ANIM_REQUEST_STOP);
				// remove it from our request set in case we just requested it
				std::set<LLUUID>::iterator set_it = gesture->mRequestedAnimIDs.find(anim_step->mAnimAssetID);
				if (set_it != gesture->mRequestedAnimIDs.end())
				{
					gesture->mRequestedAnimIDs.erase(set_it);
				}
			}
			else
			{
				gAgent.sendAnimationRequest(anim_step->mAnimAssetID, ANIM_REQUEST_START);
				// Indicate that we've requested this animation to play as
				// part of this gesture (but it won't start playing for at
				// least one round-trip to simulator).
				gesture->mRequestedAnimIDs.insert(anim_step->mAnimAssetID);
			}
			gesture->mCurrentStep++;
			break;
		}
	case STEP_SOUND:
		{
			LLGestureStepSound* sound_step = (LLGestureStepSound*)step;
			const LLUUID& sound_id = sound_step->mSoundAssetID;
			const F32 volume = 1.f;
			send_sound_trigger(sound_id, volume);
			gesture->mCurrentStep++;
			break;
		}
	case STEP_CHAT:
		{
			LLGestureStepChat* chat_step = (LLGestureStepChat*)step;
			std::string chat_text = chat_step->mChatText;
			// Don't animate the nodding, as this might not blend with
			// other playing animations.

			const BOOL animate = FALSE;

			(LLFloaterReg::getTypedInstance<LLFloaterIMNearbyChat>("nearby_chat"))->
					sendChatFromViewer(chat_text, CHAT_TYPE_NORMAL, animate);

			gesture->mCurrentStep++;
			break;
		}
	case STEP_WAIT:
		{
			LLGestureStepWait* wait_step = (LLGestureStepWait*)step;
			if (gesture->mTriggeredByKey // Only wait here IF we were triggered by a key!
				&& gesture->mWaitingKeyRelease == FALSE // We can only do this once! Prevent gestures infinitely running
				&& wait_step->mFlags & WAIT_FLAG_KEY_RELEASE)
			{
				// Lets wait for the key release first so we don't hold up re-presses
				gesture->mWaitingKeyRelease = TRUE;
				gesture->mKeyReleased = FALSE;
				// Use the wait timer as a deadlock breaker for key release waits.
				gesture->mWaitTimer.reset();
			}
			else if (wait_step->mFlags & WAIT_FLAG_TIME)
			{
				gesture->mWaitingTimer = TRUE;
				gesture->mWaitTimer.reset();
			}
			else if (wait_step->mFlags & WAIT_FLAG_ALL_ANIM)
			{
				gesture->mWaitingAnimations = TRUE;
				// Use the wait timer as a deadlock breaker for animation waits.
				gesture->mWaitTimer.reset();
			}
			else
			{
				gesture->mCurrentStep++;
			}
			// Don't increment instruction pointer until wait is complete.
			break;
		}
	default:
		{
			break;
		}
	}
=======
    switch(step->getType())
    {
    case STEP_ANIMATION:
        {
            LLGestureStepAnimation* anim_step = (LLGestureStepAnimation*)step;
            if (anim_step->mAnimAssetID.isNull())
            {
                gesture->mCurrentStep++;
            }

            if (anim_step->mFlags & ANIM_FLAG_STOP)
            {
                gAgent.sendAnimationRequest(anim_step->mAnimAssetID, ANIM_REQUEST_STOP);
                // remove it from our request set in case we just requested it
                std::set<LLUUID>::iterator set_it = gesture->mRequestedAnimIDs.find(anim_step->mAnimAssetID);
                if (set_it != gesture->mRequestedAnimIDs.end())
                {
                    gesture->mRequestedAnimIDs.erase(set_it);
                }
            }
            else
            {
                gAgent.sendAnimationRequest(anim_step->mAnimAssetID, ANIM_REQUEST_START);
                // Indicate that we've requested this animation to play as
                // part of this gesture (but it won't start playing for at
                // least one round-trip to simulator).
                gesture->mRequestedAnimIDs.insert(anim_step->mAnimAssetID);
            }
            gesture->mCurrentStep++;
            break;
        }
    case STEP_SOUND:
        {
            LLGestureStepSound* sound_step = (LLGestureStepSound*)step;
            const LLUUID& sound_id = sound_step->mSoundAssetID;
            const F32 volume = 1.f;
            send_sound_trigger(sound_id, volume);
            gesture->mCurrentStep++;
            break;
        }
    case STEP_CHAT:
        {
            LLGestureStepChat* chat_step = (LLGestureStepChat*)step;
            std::string chat_text = chat_step->mChatText;
            // Don't animate the nodding, as this might not blend with
            // other playing animations.

            const BOOL animate = FALSE;

            (LLFloaterReg::getTypedInstance<LLFloaterIMNearbyChat>("nearby_chat"))->
                    sendChatFromViewer(chat_text, CHAT_TYPE_NORMAL, animate);

            gesture->mCurrentStep++;
            break;
        }
    case STEP_WAIT:
        {
            LLGestureStepWait* wait_step = (LLGestureStepWait*)step;
            if (wait_step->mFlags & WAIT_FLAG_TIME)
            {
                gesture->mWaitingTimer = TRUE;
                gesture->mWaitTimer.reset();
            }
            else if (wait_step->mFlags & WAIT_FLAG_ALL_ANIM)
            {
                gesture->mWaitingAnimations = TRUE;
                // Use the wait timer as a deadlock breaker for animation
                // waits.
                gesture->mWaitTimer.reset();
            }
            else
            {
                gesture->mCurrentStep++;
            }
            // Don't increment instruction pointer until wait is complete.
            break;
        }
    default:
        {
            break;
        }
    }
>>>>>>> e7eced3c
}


// static
void LLGestureMgr::onLoadComplete(const LLUUID& asset_uuid,
                                  LLAssetType::EType type,
                                  void* user_data, S32 status, LLExtStat ext_status)
{
    LLLoadInfo* info = (LLLoadInfo*)user_data;

    LLUUID item_id = info->mItemID;
    BOOL inform_server = info->mInformServer;
    BOOL deactivate_similar = info->mDeactivateSimilar;

    delete info;
    info = NULL;
    LLGestureMgr& self = LLGestureMgr::instance();
    self.mLoadingCount--;

    if (0 == status)
    {
        LLFileSystem file(asset_uuid, type, LLFileSystem::READ);
        S32 size = file.getSize();

        std::vector<char> buffer(size+1);

        file.read((U8*)&buffer[0], size);
        // ensure there's a trailing NULL so strlen will work.
        buffer[size] = '\0';

        LLMultiGesture* gesture = new LLMultiGesture();

        LLDataPackerAsciiBuffer dp(&buffer[0], size+1);
        BOOL ok = gesture->deserialize(dp);

        if (ok)
        {
            if (deactivate_similar)
            {
                self.deactivateSimilarGestures(gesture, item_id);

                // Display deactivation message if this was the last of the bunch.
                if (self.mLoadingCount == 0
                    && self.mDeactivateSimilarNames.length() > 0)
                {
                    // we're done with this set of deactivations
                    LLSD args;
                    args["NAMES"] = self.mDeactivateSimilarNames;
                    LLNotificationsUtil::add("DeactivatedGesturesTrigger", args);
                }
            }

            LLViewerInventoryItem* item = gInventory.getItem(item_id);
            if(item)
            {
                gesture->mName = item->getName();
            }
            else
            {
                // Watch this item and set gesture name when item exists in inventory
                self.setFetchID(item_id);
                self.startFetch();
            }

            item_map_t::iterator it = self.mActive.find(item_id);
            if (it == self.mActive.end())
            {
                // Gesture is supposed to be present, active, but NULL
                LL_DEBUGS("GestureMgr") << "Gesture " << item_id << " not found in active list" << LL_ENDL;
            }
            else
            {
                LLMultiGesture* old_gesture = (*it).second;
                if (old_gesture && old_gesture != gesture)
                {
                    LL_DEBUGS("GestureMgr") << "Received dupplicate " << item_id << " callback" << LL_ENDL;
                    // In case somebody managest to activate, deactivate and
                    // then activate gesture again, before asset finishes loading.
                    // LLLoadInfo will have a different pointer, asset storage will
                    // see it as a different request, resulting in two callbacks.

                    // deactivateSimilarGestures() did not turn this one off
                    // because of matching item_id
                    self.stopGesture(old_gesture);

                    self.mActive.erase(item_id);
                    delete old_gesture;
                    old_gesture = NULL;
                }
            }

            self.mActive[item_id] = gesture;

            // Everything has been successful.  Add to the active list.
            gInventory.addChangedMask(LLInventoryObserver::LABEL, item_id);

            if (inform_server)
            {
                // Inform the database of this change
                LLMessageSystem* msg = gMessageSystem;
                msg->newMessage("ActivateGestures");
                msg->nextBlock("AgentData");
                msg->addUUID("AgentID", gAgent.getID());
                msg->addUUID("SessionID", gAgent.getSessionID());
                msg->addU32("Flags", 0x0);

                msg->nextBlock("Data");
                msg->addUUID("ItemID", item_id);
                msg->addUUID("AssetID", asset_uuid);
                msg->addU32("GestureFlags", 0x0);

                gAgent.sendReliableMessage();
            }
            callback_map_t::iterator i_cb = self.mCallbackMap.find(item_id);

            if(i_cb != self.mCallbackMap.end())
            {
                i_cb->second(gesture);
                self.mCallbackMap.erase(i_cb);
            }

            self.notifyObservers();
        }
        else
        {
            LL_WARNS("GestureMgr") << "Unable to load gesture" << LL_ENDL;

            item_map_t::iterator it = self.mActive.find(item_id);
            if (it != self.mActive.end())
            {
                LLMultiGesture* old_gesture = (*it).second;
                if (old_gesture)
                {
                    // Shouldn't happen, just in case
                    LL_WARNS("GestureMgr") << "Gesture " << item_id << " existed when it shouldn't" << LL_ENDL;

                    self.stopGesture(old_gesture);
                    delete old_gesture;
                    old_gesture = NULL;
                }
                self.mActive.erase(item_id);
            }

            delete gesture;
            gesture = NULL;
        }
    }
    else
    {
        if( LL_ERR_ASSET_REQUEST_NOT_IN_DATABASE == status ||
            LL_ERR_FILE_EMPTY == status)
        {
            LLDelayedGestureError::gestureMissing( item_id );
        }
        else
        {
            LLDelayedGestureError::gestureFailedToLoad( item_id );
        }

        LL_WARNS("GestureMgr") << "Problem loading gesture: " << status << LL_ENDL;

        item_map_t::iterator it = self.mActive.find(item_id);
        if (it != self.mActive.end())
        {
            LLMultiGesture* old_gesture = (*it).second;
            if (old_gesture)
            {
                // Shouldn't happen, just in case
                LL_WARNS("GestureMgr") << "Gesture " << item_id << " existed when it shouldn't" << LL_ENDL;

                self.stopGesture(old_gesture);
                delete old_gesture;
                old_gesture = NULL;
            }
            self.mActive.erase(item_id);
        }
    }
}

// static
void LLGestureMgr::onAssetLoadComplete(const LLUUID& asset_uuid,
                                       LLAssetType::EType type,
                                       void* user_data, S32 status, LLExtStat ext_status)
{
    LLGestureMgr& self = LLGestureMgr::instance();

    // Complete the asset loading process depending on the type and
    // remove the asset id from pending downloads list.
    switch(type)
    {
    case LLAssetType::AT_ANIMATION:
        {
            LLKeyframeMotion::onLoadComplete(asset_uuid, type, user_data, status, ext_status);

            self.mLoadingAssets.erase(asset_uuid);

            break;
        }
    case LLAssetType::AT_SOUND:
        {
            LLAudioEngine::assetCallback(asset_uuid, type, user_data, status, ext_status);

            self.mLoadingAssets.erase(asset_uuid);

            break;
        }
    default:
        {
            LL_WARNS() << "Unexpected asset type: " << type << LL_ENDL;

            // We don't want to return from this callback without
            // an animation or sound callback being fired
            // and *user_data handled to avoid memory leaks.
            llassert(type == LLAssetType::AT_ANIMATION || type == LLAssetType::AT_SOUND);
        }
    }
}

// static
bool LLGestureMgr::hasLoadingAssets(LLMultiGesture* gesture)
{
    LLGestureMgr& self = LLGestureMgr::instance();

    for (std::vector<LLGestureStep*>::iterator steps_it = gesture->mSteps.begin();
         steps_it != gesture->mSteps.end();
         ++steps_it)
    {
        LLGestureStep* step = *steps_it;
        switch(step->getType())
        {
        case STEP_ANIMATION:
            {
                LLGestureStepAnimation* anim_step = (LLGestureStepAnimation*)step;
                const LLUUID& anim_id = anim_step->mAnimAssetID;

                if (!(anim_id.isNull()
                      || anim_step->mFlags & ANIM_FLAG_STOP
                      || self.mLoadingAssets.find(anim_id) == self.mLoadingAssets.end()))
                {
                    return true;
                }
                break;
            }
        case STEP_SOUND:
            {
                LLGestureStepSound* sound_step = (LLGestureStepSound*)step;
                const LLUUID& sound_id = sound_step->mSoundAssetID;

                if (!(sound_id.isNull()
                      || self.mLoadingAssets.find(sound_id) == self.mLoadingAssets.end()))
                {
                    return true;
                }
                break;
            }
        case STEP_CHAT:
        case STEP_WAIT:
        case STEP_EOF:
            {
                break;
            }
        default:
            {
                LL_WARNS() << "Unknown gesture step type: " << step->getType() << LL_ENDL;
            }
        }
    }

    return false;
}

void LLGestureMgr::stopGesture(LLMultiGesture* gesture)
{
    if (!gesture) return;

    // Stop any animations that this gesture is currently playing
    std::set<LLUUID>::const_iterator set_it;
    for (set_it = gesture->mRequestedAnimIDs.begin(); set_it != gesture->mRequestedAnimIDs.end(); ++set_it)
    {
        const LLUUID& anim_id = *set_it;
        gAgent.sendAnimationRequest(anim_id, ANIM_REQUEST_STOP);
    }
    for (set_it = gesture->mPlayingAnimIDs.begin(); set_it != gesture->mPlayingAnimIDs.end(); ++set_it)
    {
        const LLUUID& anim_id = *set_it;
        gAgent.sendAnimationRequest(anim_id, ANIM_REQUEST_STOP);
    }

    std::vector<LLMultiGesture*>::iterator it;
    it = std::find(mPlaying.begin(), mPlaying.end(), gesture);
    while (it != mPlaying.end())
    {
        mPlaying.erase(it);
        it = std::find(mPlaying.begin(), mPlaying.end(), gesture);
    }

    gesture->reset();

    if (gesture->mDoneCallback)
    {
        gesture->mDoneCallback(gesture, gesture->mCallbackData);

        // callback might have deleted gesture, can't
        // rely on this pointer any more
        gesture = NULL;
    }

    notifyObservers();
}


void LLGestureMgr::stopGesture(const LLUUID& item_id)
{
    const LLUUID& base_item_id = gInventory.getLinkedItemID(item_id);

    item_map_t::iterator it = mActive.find(base_item_id);
    if (it == mActive.end()) return;

    LLMultiGesture* gesture = (*it).second;
    if (!gesture) return;

    stopGesture(gesture);
}


void LLGestureMgr::addObserver(LLGestureManagerObserver* observer)
{
    mObservers.push_back(observer);
}

void LLGestureMgr::removeObserver(LLGestureManagerObserver* observer)
{
    std::vector<LLGestureManagerObserver*>::iterator it;
    it = std::find(mObservers.begin(), mObservers.end(), observer);
    if (it != mObservers.end())
    {
        mObservers.erase(it);
    }
}

// Call this method when it's time to update everyone on a new state.
// Copy the list because an observer could respond by removing itself
// from the list.
void LLGestureMgr::notifyObservers()
{
    LL_DEBUGS() << "LLGestureMgr::notifyObservers" << LL_ENDL;

    for(std::vector<LLGestureManagerObserver*>::iterator iter = mObservers.begin();
        iter != mObservers.end();
        ++iter)
    {
        LLGestureManagerObserver* observer = (*iter);
        observer->changed();
    }
}

BOOL LLGestureMgr::matchPrefix(const std::string& in_str, std::string* out_str)
{
    S32 in_len = in_str.length();

    //return whole trigger, if received text equals to it
    item_map_t::iterator it;
    for (it = mActive.begin(); it != mActive.end(); ++it)
    {
        LLMultiGesture* gesture = (*it).second;
        if (gesture)
        {
            const std::string& trigger = gesture->getTrigger();
            if (!LLStringUtil::compareInsensitive(in_str, trigger))
            {
                *out_str = trigger;
                return TRUE;
            }
        }
    }

    //return common chars, if more than one trigger matches the prefix
    std::string rest_of_match = "";
    std::string buf = "";
    for (it = mActive.begin(); it != mActive.end(); ++it)
    {
        LLMultiGesture* gesture = (*it).second;
        if (gesture)
        {
            const std::string& trigger = gesture->getTrigger();

            if (in_len > (S32)trigger.length())
            {
                // too short, bail out
                continue;
            }

            std::string trigger_trunc = trigger;
            LLStringUtil::truncate(trigger_trunc, in_len);
            if (!LLStringUtil::compareInsensitive(in_str, trigger_trunc))
            {
                if (rest_of_match.compare("") == 0)
                {
                    rest_of_match = trigger.substr(in_str.size());
                }
                std::string cur_rest_of_match = trigger.substr(in_str.size());
                buf = "";
                S32 i=0;

                while (i<rest_of_match.length() && i<cur_rest_of_match.length())
                {
                    if (rest_of_match[i]==cur_rest_of_match[i])
                    {
                        buf.push_back(rest_of_match[i]);
                    }
                    else
                    {
                        if(i==0)
                        {
                            rest_of_match = "";
                        }
                        break;
                    }
                    i++;
                }
                if (rest_of_match.compare("") == 0)
                {
                    return TRUE;
                }
                if (buf.compare("") != 0)
                {
                    rest_of_match = buf;
                }

            }
        }
    }

    if (rest_of_match.compare("") != 0)
    {
        *out_str = in_str+rest_of_match;
        return TRUE;
    }

    return FALSE;
}


void LLGestureMgr::getItemIDs(uuid_vec_t* ids)
{
    item_map_t::const_iterator it;
    for (it = mActive.begin(); it != mActive.end(); ++it)
    {
        ids->push_back(it->first);
    }
}

void LLGestureMgr::done()
{
    bool notify = false;
    for(item_map_t::iterator it = mActive.begin(); it != mActive.end(); ++it)
    {
        if(it->second && it->second->mName.empty())
        {
            LLViewerInventoryItem* item = gInventory.getItem(it->first);
            if(item)
            {
                it->second->mName = item->getName();
                notify = true;
            }
        }
    }
    if(notify)
    {
        notifyObservers();
    }
}

<|MERGE_RESOLUTION|>--- conflicted
+++ resolved
@@ -533,86 +533,11 @@
 
 void LLGestureMgr::playGesture(LLMultiGesture* gesture, bool fromKeyPress)
 {
-<<<<<<< HEAD
-	if (!gesture) return;
-
-	// Reset gesture to first step
-	gesture->mCurrentStep = 0;
-	gesture->mTriggeredByKey = fromKeyPress;
-
-	// Add to list of playing
-	gesture->mPlaying = TRUE;
-	mPlaying.push_back(gesture);
-
-	// Load all needed assets to minimize the delays
-	// when gesture is playing.
-	for (std::vector<LLGestureStep*>::iterator steps_it = gesture->mSteps.begin();
-		 steps_it != gesture->mSteps.end();
-		 ++steps_it)
-	{
-		LLGestureStep* step = *steps_it;
-		switch(step->getType())
-		{
-		case STEP_ANIMATION:
-			{
-				LLGestureStepAnimation* anim_step = (LLGestureStepAnimation*)step;
-				const LLUUID& anim_id = anim_step->mAnimAssetID;
-
-				// Don't request the animation if this step stops it or if it is already in the cache
-				if (!(anim_id.isNull()
-					  || anim_step->mFlags & ANIM_FLAG_STOP
-					  || gAssetStorage->hasLocalAsset(anim_id, LLAssetType::AT_ANIMATION)))
-				{
-					mLoadingAssets.insert(anim_id);
-
-					LLUUID* id = new LLUUID(gAgentID);
-					gAssetStorage->getAssetData(anim_id,
-									LLAssetType::AT_ANIMATION,
-									onAssetLoadComplete,
-									(void *)id,
-									TRUE);
-				}
-				break;
-			}
-		case STEP_SOUND:
-			{
-				LLGestureStepSound* sound_step = (LLGestureStepSound*)step;
-				const LLUUID& sound_id = sound_step->mSoundAssetID;
-				if (!(sound_id.isNull()
-					  || gAssetStorage->hasLocalAsset(sound_id, LLAssetType::AT_SOUND)))
-				{
-					mLoadingAssets.insert(sound_id);
-
-					gAssetStorage->getAssetData(sound_id,
-									LLAssetType::AT_SOUND,
-									onAssetLoadComplete,
-									NULL,
-									TRUE);
-				}
-				break;
-			}
-		case STEP_CHAT:
-		case STEP_WAIT:
-		case STEP_EOF:
-			{
-				break;
-			}
-		default:
-			{
-				LL_WARNS() << "Unknown gesture step type: " << step->getType() << LL_ENDL;
-			}
-		}
-	}
-
-	// And get it going
-	stepGesture(gesture);
-
-	notifyObservers();
-=======
     if (!gesture) return;
 
     // Reset gesture to first step
     gesture->mCurrentStep = 0;
+    gesture->mTriggeredByKey = fromKeyPress;
 
     // Add to list of playing
     gesture->mPlaying = TRUE;
@@ -682,7 +607,6 @@
     stepGesture(gesture);
 
     notifyObservers();
->>>>>>> e7eced3c
 }
 
 
@@ -799,38 +723,6 @@
 
 BOOL LLGestureMgr::triggerGesture(KEY key, MASK mask)
 {
-<<<<<<< HEAD
-	std::vector <LLMultiGesture *> matching;
-	item_map_t::iterator it;
-
-	// collect matching gestures
-	for (it = mActive.begin(); it != mActive.end(); ++it)
-	{
-		LLMultiGesture* gesture = (*it).second;
-
-		// asset data might not have arrived yet
-		if (!gesture) continue;
-
-		if (gesture->mKey == key
-			&& gesture->mMask == mask
-			&& gesture->mWaitingKeyRelease == FALSE)
-		{
-			matching.push_back(gesture);
-		}
-	}
-
-	// choose one and play it
-	if (matching.size() > 0)
-	{
-		U32 random = ll_rand(matching.size());
-		
-		LLMultiGesture* gesture = matching[random];
-			
-		playGesture(gesture, TRUE);
-		return TRUE;
-	}
-	return FALSE;
-=======
     std::vector <LLMultiGesture *> matching;
     item_map_t::iterator it;
 
@@ -843,7 +735,8 @@
         if (!gesture) continue;
 
         if (gesture->mKey == key
-            && gesture->mMask == mask)
+            && gesture->mMask == mask
+            && gesture->mWaitingKeyRelease == FALSE)
         {
             matching.push_back(gesture);
         }
@@ -856,36 +749,35 @@
 
         LLMultiGesture* gesture = matching[random];
 
-        playGesture(gesture);
+        playGesture(gesture, TRUE);
         return TRUE;
     }
     return FALSE;
->>>>>>> e7eced3c
 }
 
 
 BOOL LLGestureMgr::triggerGestureRelease(KEY key, MASK mask)
 {
-	std::vector <LLMultiGesture *> matching;
-	item_map_t::iterator it;
-
-	// collect matching gestures
-	for (it = mActive.begin(); it != mActive.end(); ++it)
-	{
-		LLMultiGesture* gesture = (*it).second;
-
-		// asset data might not have arrived yet
-		if (!gesture) continue;
-
-		if (gesture->mKey == key
-			&& gesture->mMask == mask)
-		{
-			gesture->mKeyReleased = TRUE;
-		}
-	}
-	
-	//If we found one, block. Otherwise tell them it's free to go.
-	return matching.size() > 0;
+    std::vector <LLMultiGesture *> matching;
+    item_map_t::iterator it;
+
+    // collect matching gestures
+    for (it = mActive.begin(); it != mActive.end(); ++it)
+    {
+        LLMultiGesture* gesture = (*it).second;
+
+        // asset data might not have arrived yet
+        if (!gesture) continue;
+
+        if (gesture->mKey == key
+            && gesture->mMask == mask)
+        {
+            gesture->mKeyReleased = TRUE;
+        }
+    }
+
+    //If we found one, block. Otherwise tell them it's free to go.
+    return matching.size() > 0;
 }
 
 
@@ -948,176 +840,6 @@
 // Run all steps until you're either done or hit a wait.
 void LLGestureMgr::stepGesture(LLMultiGesture* gesture)
 {
-<<<<<<< HEAD
-	if (!gesture)
-	{
-		return;
-	}
-	if (!isAgentAvatarValid() || hasLoadingAssets(gesture)) return;
-
-	// Of the ones that started playing, have any stopped?
-
-	std::set<LLUUID>::iterator gest_it;
-	for (gest_it = gesture->mPlayingAnimIDs.begin(); 
-		 gest_it != gesture->mPlayingAnimIDs.end(); 
-		 )
-	{
-		// look in signaled animations (simulator's view of what is
-		// currently playing.
-		LLVOAvatar::AnimIterator play_it = gAgentAvatarp->mSignaledAnimations.find(*gest_it);
-		if (play_it != gAgentAvatarp->mSignaledAnimations.end())
-		{
-			++gest_it;
-		}
-		else
-		{
-			// not found, so not currently playing or scheduled to play
-			// delete from the triggered set
-			gesture->mPlayingAnimIDs.erase(gest_it++);
-		}
-	}
-
-	// Of all the animations that we asked the sim to start for us,
-	// pick up the ones that have actually started.
-	for (gest_it = gesture->mRequestedAnimIDs.begin();
-		 gest_it != gesture->mRequestedAnimIDs.end();
-		 )
-	{
-	 LLVOAvatar::AnimIterator play_it = gAgentAvatarp->mSignaledAnimations.find(*gest_it);
-		if (play_it != gAgentAvatarp->mSignaledAnimations.end())
-		{
-			// Hooray, this animation has started playing!
-			// Copy into playing.
-			gesture->mPlayingAnimIDs.insert(*gest_it);
-			gesture->mRequestedAnimIDs.erase(gest_it++);
-		}
-		else
-		{
-			// nope, not playing yet
-			++gest_it;
-		}
-	}
-
-	// Run the current steps
-	BOOL waiting = FALSE;
-	while (!waiting && gesture->mPlaying)
-	{
-		// Get the current step, if there is one.
-		// Otherwise enter the waiting at end state.
-		LLGestureStep* step = NULL;
-		if (gesture->mCurrentStep < (S32)gesture->mSteps.size())
-		{
-			step = gesture->mSteps[gesture->mCurrentStep];
-			llassert(step != NULL);
-		}
-		else
-		{
-			// step stays null, we're off the end
-			gesture->mWaitingAtEnd = TRUE;
-		}
-
-
-		// If we're waiting at the end, wait for all gestures to stop
-		// playing.
-		// TODO: Wait for all sounds to complete as well.
-		if (gesture->mWaitingAtEnd)
-		{
-			// Neither do we have any pending requests, nor are they
-			// still playing.
-			if ((gesture->mRequestedAnimIDs.empty()
-				&& gesture->mPlayingAnimIDs.empty()))
-			{
-				// all animations are done playing
-				gesture->mWaitingAtEnd = FALSE;
-				gesture->mPlaying = FALSE;
-			}
-			else
-			{
-				waiting = TRUE;
-			}
-			continue;
-		}
-
-		// If we're waiting a fixed amount of time, check for timer
-		// expiration.
-		if (gesture->mWaitingKeyRelease)
-		{
-			// We're waiting for a certain amount of time to pass
-			if (gesture->mKeyReleased)
-			{
-				// wait is done, continue execution
-				gesture->mWaitingKeyRelease = FALSE;
-				gesture->mCurrentStep++;
-			}
-			else if (gesture->mWaitTimer.getElapsedTimeF32() > MAX_WAIT_KEY_SECS)
-			{
-				LL_INFOS("GestureMgr") << "Waited too long for key release, continuing gesture."
-					<< LL_ENDL;
-				gesture->mWaitingKeyRelease = FALSE;
-				gesture->mCurrentStep++;
-			}
-			else
-			{
-				// we're waiting, so execution is done for now
-				waiting = TRUE;
-			}
-			continue;
-		}
-
-		// If we're waiting on our animations to stop, poll for
-		// completion.
-		if (gesture->mWaitingAnimations)
-		{
-			// Neither do we have any pending requests, nor are they
-			// still playing.
-			if ((gesture->mRequestedAnimIDs.empty()
-				&& gesture->mPlayingAnimIDs.empty()))
-			{
-				// all animations are done playing
-				gesture->mWaitingAnimations = FALSE;
-				gesture->mCurrentStep++;
-			}
-			else if (gesture->mWaitTimer.getElapsedTimeF32() > MAX_WAIT_ANIM_SECS)
-			{
-				// we've waited too long for an animation
-				LL_INFOS("GestureMgr") << "Waited too long for animations to stop, continuing gesture."
-					<< LL_ENDL;
-				gesture->mWaitingAnimations = FALSE;
-				gesture->mCurrentStep++;
-			}
-			else
-			{
-				waiting = TRUE;
-			}
-			continue;
-		}
-
-		// If we're waiting a fixed amount of time, check for timer
-		// expiration.
-		if (gesture->mWaitingTimer)
-		{
-			// We're waiting for a certain amount of time to pass
-			LLGestureStepWait* wait_step = (LLGestureStepWait*)step;
-
-			F32 elapsed = gesture->mWaitTimer.getElapsedTimeF32();
-			if (elapsed > wait_step->mWaitSeconds)
-			{
-				// wait is done, continue execution
-				gesture->mWaitingTimer = FALSE;
-				gesture->mCurrentStep++;
-			}
-			else
-			{
-				// we're waiting, so execution is done for now
-				waiting = TRUE;
-			}
-			continue;
-		}
-
-		// Not waiting, do normal execution
-		runStep(gesture, step);
-	}
-=======
     if (!gesture)
     {
         return;
@@ -1207,6 +929,32 @@
             continue;
         }
 
+        // If we're waiting a fixed amount of time, check for timer
+        // expiration.
+        if (gesture->mWaitingKeyRelease)
+        {
+            // We're waiting for a certain amount of time to pass
+            if (gesture->mKeyReleased)
+            {
+                // wait is done, continue execution
+                gesture->mWaitingKeyRelease = FALSE;
+                gesture->mCurrentStep++;
+            }
+            else if (gesture->mWaitTimer.getElapsedTimeF32() > MAX_WAIT_KEY_SECS)
+            {
+                LL_INFOS("GestureMgr") << "Waited too long for key release, continuing gesture."
+                    << LL_ENDL;
+                gesture->mWaitingKeyRelease = FALSE;
+                gesture->mCurrentStep++;
+            }
+            else
+            {
+                // we're waiting, so execution is done for now
+                waiting = TRUE;
+            }
+            continue;
+        }
+
         // If we're waiting on our animations to stop, poll for
         // completion.
         if (gesture->mWaitingAnimations)
@@ -1260,105 +1008,11 @@
         // Not waiting, do normal execution
         runStep(gesture, step);
     }
->>>>>>> e7eced3c
 }
 
 
 void LLGestureMgr::runStep(LLMultiGesture* gesture, LLGestureStep* step)
 {
-<<<<<<< HEAD
-	switch(step->getType())
-	{
-	case STEP_ANIMATION:
-		{
-			LLGestureStepAnimation* anim_step = (LLGestureStepAnimation*)step;
-			if (anim_step->mAnimAssetID.isNull())
-			{
-				gesture->mCurrentStep++;
-			}
-
-			if (anim_step->mFlags & ANIM_FLAG_STOP)
-			{
-				gAgent.sendAnimationRequest(anim_step->mAnimAssetID, ANIM_REQUEST_STOP);
-				// remove it from our request set in case we just requested it
-				std::set<LLUUID>::iterator set_it = gesture->mRequestedAnimIDs.find(anim_step->mAnimAssetID);
-				if (set_it != gesture->mRequestedAnimIDs.end())
-				{
-					gesture->mRequestedAnimIDs.erase(set_it);
-				}
-			}
-			else
-			{
-				gAgent.sendAnimationRequest(anim_step->mAnimAssetID, ANIM_REQUEST_START);
-				// Indicate that we've requested this animation to play as
-				// part of this gesture (but it won't start playing for at
-				// least one round-trip to simulator).
-				gesture->mRequestedAnimIDs.insert(anim_step->mAnimAssetID);
-			}
-			gesture->mCurrentStep++;
-			break;
-		}
-	case STEP_SOUND:
-		{
-			LLGestureStepSound* sound_step = (LLGestureStepSound*)step;
-			const LLUUID& sound_id = sound_step->mSoundAssetID;
-			const F32 volume = 1.f;
-			send_sound_trigger(sound_id, volume);
-			gesture->mCurrentStep++;
-			break;
-		}
-	case STEP_CHAT:
-		{
-			LLGestureStepChat* chat_step = (LLGestureStepChat*)step;
-			std::string chat_text = chat_step->mChatText;
-			// Don't animate the nodding, as this might not blend with
-			// other playing animations.
-
-			const BOOL animate = FALSE;
-
-			(LLFloaterReg::getTypedInstance<LLFloaterIMNearbyChat>("nearby_chat"))->
-					sendChatFromViewer(chat_text, CHAT_TYPE_NORMAL, animate);
-
-			gesture->mCurrentStep++;
-			break;
-		}
-	case STEP_WAIT:
-		{
-			LLGestureStepWait* wait_step = (LLGestureStepWait*)step;
-			if (gesture->mTriggeredByKey // Only wait here IF we were triggered by a key!
-				&& gesture->mWaitingKeyRelease == FALSE // We can only do this once! Prevent gestures infinitely running
-				&& wait_step->mFlags & WAIT_FLAG_KEY_RELEASE)
-			{
-				// Lets wait for the key release first so we don't hold up re-presses
-				gesture->mWaitingKeyRelease = TRUE;
-				gesture->mKeyReleased = FALSE;
-				// Use the wait timer as a deadlock breaker for key release waits.
-				gesture->mWaitTimer.reset();
-			}
-			else if (wait_step->mFlags & WAIT_FLAG_TIME)
-			{
-				gesture->mWaitingTimer = TRUE;
-				gesture->mWaitTimer.reset();
-			}
-			else if (wait_step->mFlags & WAIT_FLAG_ALL_ANIM)
-			{
-				gesture->mWaitingAnimations = TRUE;
-				// Use the wait timer as a deadlock breaker for animation waits.
-				gesture->mWaitTimer.reset();
-			}
-			else
-			{
-				gesture->mCurrentStep++;
-			}
-			// Don't increment instruction pointer until wait is complete.
-			break;
-		}
-	default:
-		{
-			break;
-		}
-	}
-=======
     switch(step->getType())
     {
     case STEP_ANIMATION:
@@ -1417,7 +1071,17 @@
     case STEP_WAIT:
         {
             LLGestureStepWait* wait_step = (LLGestureStepWait*)step;
-            if (wait_step->mFlags & WAIT_FLAG_TIME)
+            if (gesture->mTriggeredByKey // Only wait here IF we were triggered by a key!
+                && gesture->mWaitingKeyRelease == FALSE // We can only do this once! Prevent gestures infinitely running
+                && wait_step->mFlags & WAIT_FLAG_KEY_RELEASE)
+            {
+                // Lets wait for the key release first so we don't hold up re-presses
+                gesture->mWaitingKeyRelease = TRUE;
+                gesture->mKeyReleased = FALSE;
+                // Use the wait timer as a deadlock breaker for key release waits.
+                gesture->mWaitTimer.reset();
+            }
+            else if (wait_step->mFlags & WAIT_FLAG_TIME)
             {
                 gesture->mWaitingTimer = TRUE;
                 gesture->mWaitTimer.reset();
@@ -1425,8 +1089,7 @@
             else if (wait_step->mFlags & WAIT_FLAG_ALL_ANIM)
             {
                 gesture->mWaitingAnimations = TRUE;
-                // Use the wait timer as a deadlock breaker for animation
-                // waits.
+                // Use the wait timer as a deadlock breaker for animation waits.
                 gesture->mWaitTimer.reset();
             }
             else
@@ -1441,7 +1104,6 @@
             break;
         }
     }
->>>>>>> e7eced3c
 }
 
 
