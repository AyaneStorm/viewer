--- conflicted
+++ resolved
@@ -74,19 +74,11 @@
 
 void LLViewerAudio::registerIdleListener()
 {
-<<<<<<< HEAD
-	if (!mIdleListnerActive)
-	{
-		mIdleListnerActive = true;
-		doOnIdleRepeating(boost::bind(boost::bind(&LLViewerAudio::onIdleUpdate, this)));
-	}
-=======
-    if(mIdleListnerActive==false)
+    if (!mIdleListnerActive)
     {
         mIdleListnerActive = true;
         doOnIdleRepeating(boost::bind(boost::bind(&LLViewerAudio::onIdleUpdate, this)));
     }
->>>>>>> e7eced3c
 }
 
 void LLViewerAudio::startInternetStreamWithAutoFade(const std::string &streamURI)
@@ -361,49 +353,9 @@
 
 // load up our initial set of sounds we'll want so they're in memory and ready to be played
 
-<<<<<<< HEAD
-	bool mute_audio = gSavedSettings.getBOOL("MuteAudio");
-
-	if (!mute_audio && false == gSavedSettings.getBOOL("NoPreload"))
-	{
-		gAudiop->preloadSound(LLUUID(gSavedSettings.getString("UISndAlert")));
-		gAudiop->preloadSound(LLUUID(gSavedSettings.getString("UISndBadKeystroke")));
-		//gAudiop->preloadSound(LLUUID(gSavedSettings.getString("UISndChatFromObject")));
-		gAudiop->preloadSound(LLUUID(gSavedSettings.getString("UISndClick")));
-		gAudiop->preloadSound(LLUUID(gSavedSettings.getString("UISndClickRelease")));
-		gAudiop->preloadSound(LLUUID(gSavedSettings.getString("UISndHealthReductionF")));
-		gAudiop->preloadSound(LLUUID(gSavedSettings.getString("UISndHealthReductionM")));
-		//gAudiop->preloadSound(LLUUID(gSavedSettings.getString("UISndIncomingChat")));
-		//gAudiop->preloadSound(LLUUID(gSavedSettings.getString("UISndIncomingIM")));
-		//gAudiop->preloadSound(LLUUID(gSavedSettings.getString("UISndInvApplyToObject")));
-		gAudiop->preloadSound(LLUUID(gSavedSettings.getString("UISndInvalidOp")));
-		//gAudiop->preloadSound(LLUUID(gSavedSettings.getString("UISndInventoryCopyToInv")));
-		gAudiop->preloadSound(LLUUID(gSavedSettings.getString("UISndMoneyChangeDown")));
-		gAudiop->preloadSound(LLUUID(gSavedSettings.getString("UISndMoneyChangeUp")));
-		//gAudiop->preloadSound(LLUUID(gSavedSettings.getString("UISndObjectCopyToInv")));
-		gAudiop->preloadSound(LLUUID(gSavedSettings.getString("UISndObjectCreate")));
-		gAudiop->preloadSound(LLUUID(gSavedSettings.getString("UISndObjectDelete")));
-		gAudiop->preloadSound(LLUUID(gSavedSettings.getString("UISndObjectRezIn")));
-		gAudiop->preloadSound(LLUUID(gSavedSettings.getString("UISndObjectRezOut")));
-		gAudiop->preloadSound(LLUUID(gSavedSettings.getString("UISndSnapshot")));
-		//gAudiop->preloadSound(LLUUID(gSavedSettings.getString("UISndStartAutopilot")));
-		//gAudiop->preloadSound(LLUUID(gSavedSettings.getString("UISndStartFollowpilot")));
-		gAudiop->preloadSound(LLUUID(gSavedSettings.getString("UISndStartIM")));
-		//gAudiop->preloadSound(LLUUID(gSavedSettings.getString("UISndStopAutopilot")));
-		gAudiop->preloadSound(LLUUID(gSavedSettings.getString("UISndTeleportOut")));
-		//gAudiop->preloadSound(LLUUID(gSavedSettings.getString("UISndTextureApplyToObject")));
-		//gAudiop->preloadSound(LLUUID(gSavedSettings.getString("UISndTextureCopyToInv")));
-		gAudiop->preloadSound(LLUUID(gSavedSettings.getString("UISndTyping")));
-		gAudiop->preloadSound(LLUUID(gSavedSettings.getString("UISndWindowClose")));
-		gAudiop->preloadSound(LLUUID(gSavedSettings.getString("UISndWindowOpen")));
-		gAudiop->preloadSound(LLUUID(gSavedSettings.getString("UISndRestart")));
-	}
-
-	audio_update_volume(true);
-=======
-    BOOL mute_audio = gSavedSettings.getBOOL("MuteAudio");
-
-    if (!mute_audio && FALSE == gSavedSettings.getBOOL("NoPreload"))
+    bool mute_audio = gSavedSettings.getBOOL("MuteAudio");
+
+    if (!mute_audio && false == gSavedSettings.getBOOL("NoPreload"))
     {
         gAudiop->preloadSound(LLUUID(gSavedSettings.getString("UISndAlert")));
         gAudiop->preloadSound(LLUUID(gSavedSettings.getString("UISndBadKeystroke")));
@@ -439,110 +391,15 @@
     }
 
     audio_update_volume(true);
->>>>>>> e7eced3c
 }
 
 void audio_update_volume(bool force_update)
 {
-<<<<<<< HEAD
-	F32 master_volume = gSavedSettings.getF32("AudioLevelMaster");
-	bool mute_audio = gSavedSettings.getBOOL("MuteAudio");
-
-	LLProgressView* progress = gViewerWindow->getProgressView();
-	bool progress_view_visible = false;
-
-	if (progress)
-	{
-		progress_view_visible = progress->getVisible();
-	}
-
-	if (!gViewerWindow->getActive() && gSavedSettings.getBOOL("MuteWhenMinimized"))
-	{
-		mute_audio = true;
-	}
-	F32 mute_volume = mute_audio ? 0.0f : 1.0f;
-
-	if (gAudiop) 
-	{
-		// Sound Effects
-
-		gAudiop->setMasterGain ( master_volume );
-
-		gAudiop->setDopplerFactor(gSavedSettings.getF32("AudioLevelDoppler"));
-
-		if(!LLViewerCamera::getInstance()->cameraUnderWater())
-		gAudiop->setRolloffFactor(gSavedSettings.getF32("AudioLevelRolloff"));
-		else
-			gAudiop->setRolloffFactor(gSavedSettings.getF32("AudioLevelUnderwaterRolloff"));
-
-		gAudiop->setMuted(mute_audio || progress_view_visible);
-		
-		//Play any deferred sounds when unmuted
-		if(!gAudiop->getMuted())
-		{
-			LLDeferredSounds::instance().playdeferredSounds();
-		}
-
-		if (force_update)
-		{
-			audio_update_wind(true);
-		}
-
-		// handle secondary gains
-		gAudiop->setSecondaryGain(LLAudioEngine::AUDIO_TYPE_SFX,
-								  gSavedSettings.getBOOL("MuteSounds") ? 0.f : gSavedSettings.getF32("AudioLevelSFX"));
-		gAudiop->setSecondaryGain(LLAudioEngine::AUDIO_TYPE_UI,
-								  gSavedSettings.getBOOL("MuteUI") ? 0.f : gSavedSettings.getF32("AudioLevelUI"));
-		gAudiop->setSecondaryGain(LLAudioEngine::AUDIO_TYPE_AMBIENT,
-								  gSavedSettings.getBOOL("MuteAmbient") ? 0.f : gSavedSettings.getF32("AudioLevelAmbient"));
-
-		// Streaming Music
-
-		if (!progress_view_visible && LLViewerAudio::getInstance()->getForcedTeleportFade())
-		{
-			LLViewerAudio::getInstance()->setWasPlaying(!gAudiop->getInternetStreamURL().empty());
-			LLViewerAudio::getInstance()->setForcedTeleportFade(false);
-		}
-
-		F32 music_volume = gSavedSettings.getF32("AudioLevelMusic");
-		bool music_muted = gSavedSettings.getBOOL("MuteMusic");
-		F32 fade_volume = LLViewerAudio::getInstance()->getFadeVolume();
-
-		music_volume = mute_volume * master_volume * music_volume * fade_volume;
-		gAudiop->setInternetStreamGain (music_muted ? 0.f : music_volume);
-	}
-
-	// Streaming Media
-	F32 media_volume = gSavedSettings.getF32("AudioLevelMedia");
-	bool media_muted = gSavedSettings.getBOOL("MuteMedia");
-	media_volume = mute_volume * master_volume * media_volume;
-	LLViewerMedia::getInstance()->setVolume( media_muted ? 0.0f : media_volume );
-
-	// Voice, this is parametric singleton, it gets initialized when ready
-	if (LLVoiceClient::instanceExists())
-	{
-		F32 voice_volume = gSavedSettings.getF32("AudioLevelVoice");
-		voice_volume = mute_volume * master_volume * voice_volume;
-		bool voice_mute = gSavedSettings.getBOOL("MuteVoice");
-		LLVoiceClient *voice_inst = LLVoiceClient::getInstance();
-		voice_inst->setVoiceVolume(voice_mute ? 0.f : voice_volume);
-		voice_inst->setMicGain(voice_mute ? 0.f : gSavedSettings.getF32("AudioLevelMic"));
-
-		if (!gViewerWindow->getActive() && (gSavedSettings.getBOOL("MuteWhenMinimized")))
-		{
-			voice_inst->setMuteMic(true);
-		}
-		else
-		{
-			voice_inst->setMuteMic(false);
-		}
-	}
-=======
     F32 master_volume = gSavedSettings.getF32("AudioLevelMaster");
-    BOOL mute_audio = gSavedSettings.getBOOL("MuteAudio");
+    bool mute_audio = gSavedSettings.getBOOL("MuteAudio");
 
     LLProgressView* progress = gViewerWindow->getProgressView();
-    BOOL progress_view_visible = FALSE;
+    bool progress_view_visible = false;
 
     if (progress)
     {
@@ -551,7 +408,7 @@
 
     if (!gViewerWindow->getActive() && gSavedSettings.getBOOL("MuteWhenMinimized"))
     {
-        mute_audio = TRUE;
+        mute_audio = true;
     }
     F32 mute_volume = mute_audio ? 0.0f : 1.0f;
 
@@ -598,7 +455,7 @@
         }
 
         F32 music_volume = gSavedSettings.getF32("AudioLevelMusic");
-        BOOL music_muted = gSavedSettings.getBOOL("MuteMusic");
+        bool music_muted = gSavedSettings.getBOOL("MuteMusic");
         F32 fade_volume = LLViewerAudio::getInstance()->getFadeVolume();
 
         music_volume = mute_volume * master_volume * music_volume * fade_volume;
@@ -607,7 +464,7 @@
 
     // Streaming Media
     F32 media_volume = gSavedSettings.getF32("AudioLevelMedia");
-    BOOL media_muted = gSavedSettings.getBOOL("MuteMedia");
+    bool media_muted = gSavedSettings.getBOOL("MuteMedia");
     media_volume = mute_volume * master_volume * media_volume;
     LLViewerMedia::getInstance()->setVolume( media_muted ? 0.0f : media_volume );
 
@@ -616,7 +473,7 @@
     {
         F32 voice_volume = gSavedSettings.getF32("AudioLevelVoice");
         voice_volume = mute_volume * master_volume * voice_volume;
-        BOOL voice_mute = gSavedSettings.getBOOL("MuteVoice");
+        bool voice_mute = gSavedSettings.getBOOL("MuteVoice");
         LLVoiceClient *voice_inst = LLVoiceClient::getInstance();
         voice_inst->setVoiceVolume(voice_mute ? 0.f : voice_volume);
         voice_inst->setMicGain(voice_mute ? 0.f : gSavedSettings.getF32("AudioLevelMic"));
@@ -630,7 +487,6 @@
             voice_inst->setMuteMic(false);
         }
     }
->>>>>>> e7eced3c
 }
 
 void audio_update_listener()
@@ -682,63 +538,20 @@
         // Mix in the avatar's motion, subtract because when you walk north,
         // the apparent wind moves south.
         LLVector3 final_wind_vec = scaled_wind_vec - gAgent.getVelocity();
-<<<<<<< HEAD
-        
-		// rotate the wind vector to be listener (agent) relative
-		gRelativeWindVec = gAgent.getFrameAgent().rotateToLocal( final_wind_vec );
-
-		// don't use the setter setMaxWindGain() because we don't
-		// want to screw up the fade-in on startup by setting actual source gain
-		// outside the fade-in.
+
+        // rotate the wind vector to be listener (agent) relative
+        gRelativeWindVec = gAgent.getFrameAgent().rotateToLocal( final_wind_vec );
+
+        // don't use the setter setMaxWindGain() because we don't
+        // want to screw up the fade-in on startup by setting actual source gain
+        // outside the fade-in.
         static LLCachedControl<bool> mute_audio(gSavedSettings, "MuteAudio");
         static LLCachedControl<bool> mute_ambient(gSavedSettings, "MuteAmbient");
         static LLCachedControl<F32> level_master(gSavedSettings, "AudioLevelMaster");
         static LLCachedControl<F32> level_ambient(gSavedSettings, "AudioLevelAmbient");
 
-		F32 master_volume  = mute_audio() ? 0.f : level_master();
-		F32 ambient_volume = mute_ambient() ? 0.f : level_ambient();
-		F32 max_wind_volume = master_volume * ambient_volume;
-
-		const F32 WIND_SOUND_TRANSITION_TIME = 2.f;
-		// amount to change volume this frame
-		F32 volume_delta = (LLFrameTimer::getFrameDeltaTimeF32() / WIND_SOUND_TRANSITION_TIME) * max_wind_volume;
-		if (force_update) 
-		{
-			// initialize wind volume (force_update) by using large volume_delta
-			// which is sufficient to completely turn off or turn on wind noise
-			volume_delta = 1.f;
-		}
-
-		if (!gAudiop)
-		{
-			LL_WARNS("AudioEngine") << "LLAudioEngine instance doesn't exist!" << LL_ENDL;
-			return;
-		}
-
-		// mute wind when not flying
-		if (gAgent.getFlying())
-		{
-			// volume increases by volume_delta, up to no more than max_wind_volume
-			gAudiop->mMaxWindGain = llmin(gAudiop->mMaxWindGain + volume_delta, max_wind_volume);
-		}
-		else
-		{
-			// volume decreases by volume_delta, down to no less than 0
-			gAudiop->mMaxWindGain = llmax(gAudiop->mMaxWindGain - volume_delta, 0.f);
-		}
-		
-		gAudiop->updateWind(gRelativeWindVec, gAgentCamera.getCameraPositionAgent()[VZ] - gAgent.getRegion()->getWaterHeight());
-	}
-=======
-
-        // rotate the wind vector to be listener (agent) relative
-        gRelativeWindVec = gAgent.getFrameAgent().rotateToLocal( final_wind_vec );
-
-        // don't use the setter setMaxWindGain() because we don't
-        // want to screw up the fade-in on startup by setting actual source gain
-        // outside the fade-in.
-        F32 master_volume  = gSavedSettings.getBOOL("MuteAudio") ? 0.f : gSavedSettings.getF32("AudioLevelMaster");
-        F32 ambient_volume = gSavedSettings.getBOOL("MuteAmbient") ? 0.f : gSavedSettings.getF32("AudioLevelAmbient");
+        F32 master_volume  = mute_audio() ? 0.f : level_master();
+        F32 ambient_volume = mute_ambient() ? 0.f : level_ambient();
         F32 max_wind_volume = master_volume * ambient_volume;
 
         const F32 WIND_SOUND_TRANSITION_TIME = 2.f;
@@ -771,6 +584,5 @@
 
         gAudiop->updateWind(gRelativeWindVec, gAgentCamera.getCameraPositionAgent()[VZ] - gAgent.getRegion()->getWaterHeight());
     }
->>>>>>> e7eced3c
 #endif
 }