/**
 * @file llvieweraudio.cpp
 * @brief Audio functions that used to be in viewer.cpp
 *
 * $LicenseInfo:firstyear=2002&license=viewerlgpl$
 * Second Life Viewer Source Code
 * Copyright (C) 2010, Linden Research, Inc.
 *
 * This library is free software; you can redistribute it and/or
 * modify it under the terms of the GNU Lesser General Public
 * License as published by the Free Software Foundation;
 * version 2.1 of the License only.
 *
 * This library is distributed in the hope that it will be useful,
 * but WITHOUT ANY WARRANTY; without even the implied warranty of
 * MERCHANTABILITY or FITNESS FOR A PARTICULAR PURPOSE.  See the GNU
 * Lesser General Public License for more details.
 *
 * You should have received a copy of the GNU Lesser General Public
 * License along with this library; if not, write to the Free Software
 * Foundation, Inc., 51 Franklin Street, Fifth Floor, Boston, MA  02110-1301  USA
 *
 * Linden Research, Inc., 945 Battery Street, San Francisco, CA  94111  USA
 * $/LicenseInfo$
 */

#include "llviewerprecompiledheaders.h"

#include "llaudioengine.h"
#include "llagent.h"
#include "llagentcamera.h"
#include "llappviewer.h"
#include "lldeferredsounds.h"
#include "llvieweraudio.h"
#include "llviewercamera.h"
#include "llviewercontrol.h"
#include "llviewerwindow.h"
#include "llvoiceclient.h"
#include "llviewermedia.h"
#include "llviewerregion.h"
#include "llprogressview.h"
#include "llcallbacklist.h"
#include "llstartup.h"
#include "llviewerparcelmgr.h"
#include "llparcel.h"
#include "llviewermessage.h"

#include "llstreamingaudio.h"

/////////////////////////////////////////////////////////
const U32 FMODEX_DECODE_BUFFER_SIZE = 1000; // in milliseconds
const U32 FMODEX_STREAM_BUFFER_SIZE = 7000; // in milliseconds

LLViewerAudio::LLViewerAudio() :
    mDone(true),
    mFadeState(FADE_IDLE),
    mFadeTime(),
    mIdleListnerActive(false),
    mForcedTeleportFade(false),
    mWasPlaying(false)
{
    mTeleportFailedConnection = LLViewerParcelMgr::getInstance()->
        setTeleportFailedCallback(boost::bind(&LLViewerAudio::onTeleportFailed, this));
    mTeleportFinishedConnection = LLViewerParcelMgr::getInstance()->
        setTeleportFinishedCallback(boost::bind(&LLViewerAudio::onTeleportFinished, this, _1, _2));
    mTeleportStartedConnection = LLViewerMessage::getInstance()->
        setTeleportStartedCallback(boost::bind(&LLViewerAudio::onTeleportStarted, this));
}

LLViewerAudio::~LLViewerAudio()
{
    mTeleportFailedConnection.disconnect();
    mTeleportFinishedConnection.disconnect();
    mTeleportStartedConnection.disconnect();
}

void LLViewerAudio::registerIdleListener()
{
    if(mIdleListnerActive==false)
    {
        mIdleListnerActive = true;
        doOnIdleRepeating(boost::bind(boost::bind(&LLViewerAudio::onIdleUpdate, this)));
    }
}

void LLViewerAudio::startInternetStreamWithAutoFade(const std::string &streamURI)
{
    LL_DEBUGS("AudioEngine") << "Start with outo fade: " << streamURI << LL_ENDL;

    // Old and new stream are identical
    if (mNextStreamURI == streamURI)
    {
        return;
    }

    if (!gAudiop)
    {
        LL_WARNS("AudioEngine") << "LLAudioEngine instance doesn't exist!" << LL_ENDL;
        return;
    }

    // Record the URI we are going to be switching to
    mNextStreamURI = streamURI;

    switch (mFadeState)
    {
    case FADE_IDLE:
        // If a stream is playing fade it out first
        if (!gAudiop->getInternetStreamURL().empty())
        {
            // The order of these tests is important, state FADE_OUT will be processed below
            mFadeState = FADE_OUT;
        }
        // Otherwise the new stream can be faded in
        else
        {
            mFadeState = FADE_IN;

            LLStreamingAudioInterface *stream = gAudiop->getStreamingAudioImpl();
            if (stream && stream->supportsAdjustableBufferSizes())
<<<<<<< HEAD
                stream->setBufferSizes(gSavedSettings.getU32("FMODExStreamBufferSize"), gSavedSettings.getU32("FMODExDecodeBufferSize"));
=======
                stream->setBufferSizes(FMODEX_STREAM_BUFFER_SIZE, FMODEX_DECODE_BUFFER_SIZE);
>>>>>>> bb3c36f5

            gAudiop->startInternetStream(mNextStreamURI);
        }

        startFading();
        break;

    case FADE_OUT:
        startFading();
        break;

    case FADE_IN:
        break;

    default:
        LL_WARNS() << "Unknown fading state: " << mFadeState << LL_ENDL;
        return;
    }

    registerIdleListener();
}

// A return of false from onIdleUpdate means it will be called again next idle update.
// A return of true means we have finished with it and the callback will be deleted.
bool LLViewerAudio::onIdleUpdate()
{
    bool fadeIsFinished = false;

    // There is a delay in the login sequence between when the parcel information has
    // arrived and the music stream is started and when the audio system is called to set
    // initial volume levels.  This code extends the fade time so you hear a full fade in.
    if ((LLStartUp::getStartupState() < STATE_STARTED))
    {
        stream_fade_timer.reset();
        stream_fade_timer.setTimerExpirySec(mFadeTime);
    }

    if (mDone)
    {
        //  This should be a rare or never occurring state.
        if (mFadeState == FADE_IDLE)
        {
            deregisterIdleListener();
            fadeIsFinished = true; // Stop calling onIdleUpdate
        }

        // we have finished the current fade operation
        if (mFadeState == FADE_OUT)
        {
            if (gAudiop)
            {
                // Clear URI
                LL_DEBUGS("AudioEngine") << "Done with audio fade" << LL_ENDL;
                gAudiop->startInternetStream(LLStringUtil::null);
                gAudiop->stopInternetStream();
            }

            if (!mNextStreamURI.empty())
            {
                mFadeState = FADE_IN;

                if (gAudiop)
                {
                    LL_DEBUGS("AudioEngine") << "Audio fade in: " << mNextStreamURI << LL_ENDL;
                    LLStreamingAudioInterface *stream = gAudiop->getStreamingAudioImpl();
                    if(stream && stream->supportsAdjustableBufferSizes())
<<<<<<< HEAD
                        stream->setBufferSizes(gSavedSettings.getU32("FMODExStreamBufferSize"),gSavedSettings.getU32("FMODExDecodeBufferSize"));
=======
                        stream->setBufferSizes(FMODEX_STREAM_BUFFER_SIZE, FMODEX_DECODE_BUFFER_SIZE);
>>>>>>> bb3c36f5

                    gAudiop->startInternetStream(mNextStreamURI);
                }

                startFading();
            }
            else
            {
                mFadeState = FADE_IDLE;
                deregisterIdleListener();
                fadeIsFinished = true; // Stop calling onIdleUpdate
            }
        }
        else if (mFadeState == FADE_IN)
        {
            if (gAudiop && mNextStreamURI != gAudiop->getInternetStreamURL())
            {
                mFadeState = FADE_OUT;
                startFading();
            }
            else
            {
                mFadeState = FADE_IDLE;
                deregisterIdleListener();
                fadeIsFinished = true; // Stop calling onIdleUpdate
            }
        }
    }

    return fadeIsFinished;
}

void LLViewerAudio::stopInternetStreamWithAutoFade()
{
    mFadeState = FADE_IDLE;
    mNextStreamURI = LLStringUtil::null;
    mDone = true;

    if (gAudiop)
    {
        LL_DEBUGS("AudioEngine") << "Stop audio fade" << LL_ENDL;
        gAudiop->startInternetStream(LLStringUtil::null);
        gAudiop->stopInternetStream();
    }
}

void LLViewerAudio::startFading()
{
    const F32 AUDIO_MUSIC_FADE_IN_TIME = 3.0f;
    const F32 AUDIO_MUSIC_FADE_OUT_TIME = 2.0f;
    // This minimum fade time prevents divide by zero and negative times
    const F32 AUDIO_MUSIC_MINIMUM_FADE_TIME = 0.01f;

    if (mDone)
    {
        // The fade state here should only be one of FADE_IN or FADE_OUT, but, in case it is not,
        // rather than check for both states assume a fade in and check for the fade out case.
        mFadeTime = LLViewerAudio::getInstance()->getFadeState() == LLViewerAudio::FADE_OUT ?
            AUDIO_MUSIC_FADE_OUT_TIME : AUDIO_MUSIC_FADE_IN_TIME;

        // Prevent invalid fade time
        mFadeTime = llmax(mFadeTime, AUDIO_MUSIC_MINIMUM_FADE_TIME);

        stream_fade_timer.reset();
        stream_fade_timer.setTimerExpirySec(mFadeTime);
        mDone = false;
    }
}

F32 LLViewerAudio::getFadeVolume()
{
    F32 fade_volume = 1.0f;

    if (stream_fade_timer.hasExpired())
    {
        mDone = true;
        // If we have been fading out set volume to 0 until the next fade state occurs to prevent
        // an audio transient.
        if (LLViewerAudio::getInstance()->getFadeState() == LLViewerAudio::FADE_OUT)
        {
            fade_volume = 0.0f;
        }
    }

    if (!mDone)
    {
        // Calculate how far we are into the fade time
        fade_volume = stream_fade_timer.getElapsedTimeF32() / mFadeTime;

        if (LLViewerAudio::getInstance()->getFadeState() == LLViewerAudio::FADE_OUT)
        {
            // If we are not fading in then we are fading out, so invert the fade
            // direction; start loud and move towards zero volume.
            fade_volume = 1.0f - fade_volume;
        }
    }

    return fade_volume;
}

void LLViewerAudio::onTeleportStarted()
{
    if (gAudiop && !LLViewerAudio::getInstance()->getForcedTeleportFade())
    {
        // Even though the music was turned off it was starting up (with autoplay disabled) occasionally
        // after a failed teleport or after an intra-parcel teleport.  Also, the music sometimes was not
        // restarting after a successful intra-parcel teleport. Setting mWasPlaying fixes these issues.
        LLViewerAudio::getInstance()->setWasPlaying(!gAudiop->getInternetStreamURL().empty());
        LLViewerAudio::getInstance()->setForcedTeleportFade(true);
        LLViewerAudio::getInstance()->startInternetStreamWithAutoFade(LLStringUtil::null);
        LLViewerAudio::getInstance()->setNextStreamURI(LLStringUtil::null);
    }
}

void LLViewerAudio::onTeleportFailed()
{
    // Calling audio_update_volume makes sure that the music stream is properly set to be restored to
    // its previous value
    audio_update_volume(false);

    if (gAudiop && mWasPlaying)
    {
        LLParcel* parcel = LLViewerParcelMgr::getInstance()->getAgentParcel();
        if (parcel)
        {
            mNextStreamURI = parcel->getMusicURL();
            LL_INFOS() << "Teleport failed -- setting music stream to " << mNextStreamURI << LL_ENDL;
        }
    }
    mWasPlaying = false;
}

void LLViewerAudio::onTeleportFinished(const LLVector3d& pos, const bool& local)
{
    // Calling audio_update_volume makes sure that the music stream is properly set to be restored to
    // its previous value
    audio_update_volume(false);

    if (gAudiop && local && mWasPlaying)
    {
        LLParcel* parcel = LLViewerParcelMgr::getInstance()->getAgentParcel();
        if (parcel)
        {
            mNextStreamURI = parcel->getMusicURL();
            LL_INFOS() << "Intraparcel teleport -- setting music stream to " << mNextStreamURI << LL_ENDL;
        }
    }
    mWasPlaying = false;
}

void init_audio()
{
    if (!gAudiop)
    {
        LL_WARNS() << "Failed to create an appropriate Audio Engine" << LL_ENDL;
        return;
    }
    LLVector3d lpos_global = gAgentCamera.getCameraPositionGlobal();
    LLVector3 lpos_global_f;

    lpos_global_f.setVec(lpos_global);

    gAudiop->setListener(lpos_global_f,
                          LLVector3::zero,  // LLViewerCamera::getInstance()->getVelocity(),    // !!! BUG need to replace this with smoothed velocity!
                          LLViewerCamera::getInstance()->getUpAxis(),
                          LLViewerCamera::getInstance()->getAtAxis());

// load up our initial set of sounds we'll want so they're in memory and ready to be played

    BOOL mute_audio = gSavedSettings.getBOOL("MuteAudio");

    if (!mute_audio && FALSE == gSavedSettings.getBOOL("NoPreload"))
    {
        gAudiop->preloadSound(LLUUID(gSavedSettings.getString("UISndAlert")));
        gAudiop->preloadSound(LLUUID(gSavedSettings.getString("UISndBadKeystroke")));
        //gAudiop->preloadSound(LLUUID(gSavedSettings.getString("UISndChatFromObject")));
        gAudiop->preloadSound(LLUUID(gSavedSettings.getString("UISndClick")));
        gAudiop->preloadSound(LLUUID(gSavedSettings.getString("UISndClickRelease")));
        gAudiop->preloadSound(LLUUID(gSavedSettings.getString("UISndHealthReductionF")));
        gAudiop->preloadSound(LLUUID(gSavedSettings.getString("UISndHealthReductionM")));
        //gAudiop->preloadSound(LLUUID(gSavedSettings.getString("UISndIncomingChat")));
        //gAudiop->preloadSound(LLUUID(gSavedSettings.getString("UISndIncomingIM")));
        //gAudiop->preloadSound(LLUUID(gSavedSettings.getString("UISndInvApplyToObject")));
        gAudiop->preloadSound(LLUUID(gSavedSettings.getString("UISndInvalidOp")));
        //gAudiop->preloadSound(LLUUID(gSavedSettings.getString("UISndInventoryCopyToInv")));
        gAudiop->preloadSound(LLUUID(gSavedSettings.getString("UISndMoneyChangeDown")));
        gAudiop->preloadSound(LLUUID(gSavedSettings.getString("UISndMoneyChangeUp")));
        //gAudiop->preloadSound(LLUUID(gSavedSettings.getString("UISndObjectCopyToInv")));
        gAudiop->preloadSound(LLUUID(gSavedSettings.getString("UISndObjectCreate")));
        gAudiop->preloadSound(LLUUID(gSavedSettings.getString("UISndObjectDelete")));
        gAudiop->preloadSound(LLUUID(gSavedSettings.getString("UISndObjectRezIn")));
        gAudiop->preloadSound(LLUUID(gSavedSettings.getString("UISndObjectRezOut")));
        gAudiop->preloadSound(LLUUID(gSavedSettings.getString("UISndSnapshot")));
        //gAudiop->preloadSound(LLUUID(gSavedSettings.getString("UISndStartAutopilot")));
        //gAudiop->preloadSound(LLUUID(gSavedSettings.getString("UISndStartFollowpilot")));
        gAudiop->preloadSound(LLUUID(gSavedSettings.getString("UISndStartIM")));
        //gAudiop->preloadSound(LLUUID(gSavedSettings.getString("UISndStopAutopilot")));
        gAudiop->preloadSound(LLUUID(gSavedSettings.getString("UISndTeleportOut")));
        //gAudiop->preloadSound(LLUUID(gSavedSettings.getString("UISndTextureApplyToObject")));
        //gAudiop->preloadSound(LLUUID(gSavedSettings.getString("UISndTextureCopyToInv")));
        gAudiop->preloadSound(LLUUID(gSavedSettings.getString("UISndTyping")));
        gAudiop->preloadSound(LLUUID(gSavedSettings.getString("UISndWindowClose")));
        gAudiop->preloadSound(LLUUID(gSavedSettings.getString("UISndWindowOpen")));
        gAudiop->preloadSound(LLUUID(gSavedSettings.getString("UISndRestart")));
    }

    audio_update_volume(true);
}

void audio_update_volume(bool force_update)
{
    F32 master_volume = gSavedSettings.getF32("AudioLevelMaster");
    BOOL mute_audio = gSavedSettings.getBOOL("MuteAudio");

    LLProgressView* progress = gViewerWindow->getProgressView();
    BOOL progress_view_visible = FALSE;

    if (progress)
    {
        progress_view_visible = progress->getVisible();
    }

    if (!gViewerWindow->getActive() && gSavedSettings.getBOOL("MuteWhenMinimized"))
    {
        mute_audio = TRUE;
    }
    F32 mute_volume = mute_audio ? 0.0f : 1.0f;

    if (gAudiop)
    {
        // Sound Effects

        gAudiop->setMasterGain ( master_volume );

<<<<<<< HEAD
        gAudiop->setDopplerFactor(gSavedSettings.getF32("AudioLevelDoppler"));

        if(!LLViewerCamera::getInstance()->cameraUnderWater())
        gAudiop->setRolloffFactor(gSavedSettings.getF32("AudioLevelRolloff"));
        else
            gAudiop->setRolloffFactor(gSavedSettings.getF32("AudioLevelUnderwaterRolloff"));
=======
        const F32 AUDIO_LEVEL_DOPPLER = 1.f;
        gAudiop->setDopplerFactor(AUDIO_LEVEL_DOPPLER);

        if(!LLViewerCamera::getInstance()->cameraUnderWater())
        {
            const F32 AUDIO_LEVEL_ROLLOFF = 1.f;
            gAudiop->setRolloffFactor(AUDIO_LEVEL_ROLLOFF);
        }
        else
        {
            const F32 AUDIO_LEVEL_UNDERWATER_ROLLOFF = 5.f;
            gAudiop->setRolloffFactor(AUDIO_LEVEL_UNDERWATER_ROLLOFF);
        }
>>>>>>> bb3c36f5

        gAudiop->setMuted(mute_audio || progress_view_visible);

        //Play any deferred sounds when unmuted
        if(!gAudiop->getMuted())
        {
            LLDeferredSounds::instance().playdeferredSounds();
        }

        if (force_update)
        {
            audio_update_wind(true);
        }

        // handle secondary gains
        gAudiop->setSecondaryGain(LLAudioEngine::AUDIO_TYPE_SFX,
                                  gSavedSettings.getBOOL("MuteSounds") ? 0.f : gSavedSettings.getF32("AudioLevelSFX"));
        gAudiop->setSecondaryGain(LLAudioEngine::AUDIO_TYPE_UI,
                                  gSavedSettings.getBOOL("MuteUI") ? 0.f : gSavedSettings.getF32("AudioLevelUI"));
        gAudiop->setSecondaryGain(LLAudioEngine::AUDIO_TYPE_AMBIENT,
                                  gSavedSettings.getBOOL("MuteAmbient") ? 0.f : gSavedSettings.getF32("AudioLevelAmbient"));

        // Streaming Music

        if (!progress_view_visible && LLViewerAudio::getInstance()->getForcedTeleportFade())
        {
            LLViewerAudio::getInstance()->setWasPlaying(!gAudiop->getInternetStreamURL().empty());
            LLViewerAudio::getInstance()->setForcedTeleportFade(false);
        }

        F32 music_volume = gSavedSettings.getF32("AudioLevelMusic");
        BOOL music_muted = gSavedSettings.getBOOL("MuteMusic");
        F32 fade_volume = LLViewerAudio::getInstance()->getFadeVolume();

        music_volume = mute_volume * master_volume * music_volume * fade_volume;
        gAudiop->setInternetStreamGain (music_muted ? 0.f : music_volume);
    }

    // Streaming Media
    F32 media_volume = gSavedSettings.getF32("AudioLevelMedia");
    BOOL media_muted = gSavedSettings.getBOOL("MuteMedia");
    media_volume = mute_volume * master_volume * media_volume;
    LLViewerMedia::getInstance()->setVolume( media_muted ? 0.0f : media_volume );

    // Voice, this is parametric singleton, it gets initialized when ready
    if (LLVoiceClient::instanceExists())
    {
        F32 voice_volume = gSavedSettings.getF32("AudioLevelVoice");
        voice_volume = mute_volume * master_volume * voice_volume;
        BOOL voice_mute = gSavedSettings.getBOOL("MuteVoice");
        LLVoiceClient *voice_inst = LLVoiceClient::getInstance();
        voice_inst->setVoiceVolume(voice_mute ? 0.f : voice_volume);
        voice_inst->setMicGain(voice_mute ? 0.f : gSavedSettings.getF32("AudioLevelMic"));

        if (!gViewerWindow->getActive() && (gSavedSettings.getBOOL("MuteWhenMinimized")))
        {
            voice_inst->setMuteMic(true);
        }
        else
        {
            voice_inst->setMuteMic(false);
        }
    }
}

void audio_update_listener()
{
    if (gAudiop)
    {
        // update listener position because agent has moved
        static LLUICachedControl<S32> mEarLocation("MediaSoundsEarLocation", 0);
        LLVector3d ear_position;
        switch(mEarLocation)
        {
        case 0:
        default:
            ear_position = gAgentCamera.getCameraPositionGlobal();
            break;

        case 1:
            ear_position = gAgent.getPositionGlobal();
            break;
        }
        LLVector3d lpos_global = ear_position;
        LLVector3 lpos_global_f;
        lpos_global_f.setVec(lpos_global);

        gAudiop->setListener(lpos_global_f,
                             // LLViewerCamera::getInstance()VelocitySmoothed,
                             // LLVector3::zero,
                             gAgent.getVelocity(),    // !!! *TODO: need to replace this with smoothed velocity!
                             LLViewerCamera::getInstance()->getUpAxis(),
                             LLViewerCamera::getInstance()->getAtAxis());
    }
}

void audio_update_wind(bool force_update)
{
#ifdef kAUDIO_ENABLE_WIND

    LLViewerRegion* region = gAgent.getRegion();
    if (region)
    {
        // Scale down the contribution of weather-simulation wind to the
        // ambient wind noise.  Wind velocity averages 3.5 m/s, with gusts to 7 m/s
        // whereas steady-state avatar walk velocity is only 3.2 m/s.
        // Without this the world feels desolate on first login when you are
        // standing still.
<<<<<<< HEAD
        static LLUICachedControl<F32> wind_level("AudioLevelWind", 0.5f);
        LLVector3 scaled_wind_vec = gWindVec * wind_level;
=======
        const F32 WIND_LEVEL = 0.5f;
        LLVector3 scaled_wind_vec = gWindVec * WIND_LEVEL;
>>>>>>> bb3c36f5

        // Mix in the avatar's motion, subtract because when you walk north,
        // the apparent wind moves south.
        LLVector3 final_wind_vec = scaled_wind_vec - gAgent.getVelocity();

        // rotate the wind vector to be listener (agent) relative
        gRelativeWindVec = gAgent.getFrameAgent().rotateToLocal( final_wind_vec );

        // don't use the setter setMaxWindGain() because we don't
        // want to screw up the fade-in on startup by setting actual source gain
        // outside the fade-in.
        F32 master_volume  = gSavedSettings.getBOOL("MuteAudio") ? 0.f : gSavedSettings.getF32("AudioLevelMaster");
        F32 ambient_volume = gSavedSettings.getBOOL("MuteAmbient") ? 0.f : gSavedSettings.getF32("AudioLevelAmbient");
        F32 max_wind_volume = master_volume * ambient_volume;

        const F32 WIND_SOUND_TRANSITION_TIME = 2.f;
        // amount to change volume this frame
        F32 volume_delta = (LLFrameTimer::getFrameDeltaTimeF32() / WIND_SOUND_TRANSITION_TIME) * max_wind_volume;
        if (force_update)
        {
            // initialize wind volume (force_update) by using large volume_delta
            // which is sufficient to completely turn off or turn on wind noise
            volume_delta = 1.f;
        }

        if (!gAudiop)
        {
            LL_WARNS("AudioEngine") << "LLAudioEngine instance doesn't exist!" << LL_ENDL;
            return;
        }

        // mute wind when not flying
        if (gAgent.getFlying())
        {
            // volume increases by volume_delta, up to no more than max_wind_volume
            gAudiop->mMaxWindGain = llmin(gAudiop->mMaxWindGain + volume_delta, max_wind_volume);
        }
        else
        {
            // volume decreases by volume_delta, down to no less than 0
            gAudiop->mMaxWindGain = llmax(gAudiop->mMaxWindGain - volume_delta, 0.f);
        }

        gAudiop->updateWind(gRelativeWindVec, gAgentCamera.getCameraPositionAgent()[VZ] - gAgent.getRegion()->getWaterHeight());
    }
#endif
}<|MERGE_RESOLUTION|>--- conflicted
+++ resolved
@@ -118,11 +118,7 @@
 
             LLStreamingAudioInterface *stream = gAudiop->getStreamingAudioImpl();
             if (stream && stream->supportsAdjustableBufferSizes())
-<<<<<<< HEAD
-                stream->setBufferSizes(gSavedSettings.getU32("FMODExStreamBufferSize"), gSavedSettings.getU32("FMODExDecodeBufferSize"));
-=======
                 stream->setBufferSizes(FMODEX_STREAM_BUFFER_SIZE, FMODEX_DECODE_BUFFER_SIZE);
->>>>>>> bb3c36f5
 
             gAudiop->startInternetStream(mNextStreamURI);
         }
@@ -189,11 +185,7 @@
                     LL_DEBUGS("AudioEngine") << "Audio fade in: " << mNextStreamURI << LL_ENDL;
                     LLStreamingAudioInterface *stream = gAudiop->getStreamingAudioImpl();
                     if(stream && stream->supportsAdjustableBufferSizes())
-<<<<<<< HEAD
-                        stream->setBufferSizes(gSavedSettings.getU32("FMODExStreamBufferSize"),gSavedSettings.getU32("FMODExDecodeBufferSize"));
-=======
                         stream->setBufferSizes(FMODEX_STREAM_BUFFER_SIZE, FMODEX_DECODE_BUFFER_SIZE);
->>>>>>> bb3c36f5
 
                     gAudiop->startInternetStream(mNextStreamURI);
                 }
@@ -428,14 +420,6 @@
 
         gAudiop->setMasterGain ( master_volume );
 
-<<<<<<< HEAD
-        gAudiop->setDopplerFactor(gSavedSettings.getF32("AudioLevelDoppler"));
-
-        if(!LLViewerCamera::getInstance()->cameraUnderWater())
-        gAudiop->setRolloffFactor(gSavedSettings.getF32("AudioLevelRolloff"));
-        else
-            gAudiop->setRolloffFactor(gSavedSettings.getF32("AudioLevelUnderwaterRolloff"));
-=======
         const F32 AUDIO_LEVEL_DOPPLER = 1.f;
         gAudiop->setDopplerFactor(AUDIO_LEVEL_DOPPLER);
 
@@ -449,7 +433,6 @@
             const F32 AUDIO_LEVEL_UNDERWATER_ROLLOFF = 5.f;
             gAudiop->setRolloffFactor(AUDIO_LEVEL_UNDERWATER_ROLLOFF);
         }
->>>>>>> bb3c36f5
 
         gAudiop->setMuted(mute_audio || progress_view_visible);
 
@@ -558,13 +541,8 @@
         // whereas steady-state avatar walk velocity is only 3.2 m/s.
         // Without this the world feels desolate on first login when you are
         // standing still.
-<<<<<<< HEAD
-        static LLUICachedControl<F32> wind_level("AudioLevelWind", 0.5f);
-        LLVector3 scaled_wind_vec = gWindVec * wind_level;
-=======
         const F32 WIND_LEVEL = 0.5f;
         LLVector3 scaled_wind_vec = gWindVec * WIND_LEVEL;
->>>>>>> bb3c36f5
 
         // Mix in the avatar's motion, subtract because when you walk north,
         // the apparent wind moves south.
