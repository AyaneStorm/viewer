/** 
 * @file llvieweraudio.cpp
 * @brief Audio functions that used to be in viewer.cpp
 *
 * $LicenseInfo:firstyear=2002&license=viewerlgpl$
 * Second Life Viewer Source Code
 * Copyright (C) 2010, Linden Research, Inc.
 * 
 * This library is free software; you can redistribute it and/or
 * modify it under the terms of the GNU Lesser General Public
 * License as published by the Free Software Foundation;
 * version 2.1 of the License only.
 * 
 * This library is distributed in the hope that it will be useful,
 * but WITHOUT ANY WARRANTY; without even the implied warranty of
 * MERCHANTABILITY or FITNESS FOR A PARTICULAR PURPOSE.  See the GNU
 * Lesser General Public License for more details.
 * 
 * You should have received a copy of the GNU Lesser General Public
 * License along with this library; if not, write to the Free Software
 * Foundation, Inc., 51 Franklin Street, Fifth Floor, Boston, MA  02110-1301  USA
 * 
 * Linden Research, Inc., 945 Battery Street, San Francisco, CA  94111  USA
 * $/LicenseInfo$
 */

#include "llviewerprecompiledheaders.h"

#include "llaudioengine.h"
#include "llagent.h"
#include "llagentcamera.h"
#include "llappviewer.h"
#include "lldeferredsounds.h"
#include "llvieweraudio.h"
#include "llviewercamera.h"
#include "llviewercontrol.h"
#include "llviewerwindow.h"
#include "llvoiceclient.h"
#include "llviewermedia.h"
#include "llviewerregion.h"
#include "llprogressview.h"
#include "llcallbacklist.h"
#include "llstartup.h"
#include "llviewerparcelmgr.h"
#include "llparcel.h"
#include "llviewermessage.h"

#include "llstreamingaudio.h"

/////////////////////////////////////////////////////////

LLViewerAudio::LLViewerAudio() :
    mDone(true),
    mFadeState(FADE_IDLE),
    mFadeTime(),
    mIdleListnerActive(false),
    mForcedTeleportFade(false),
    mWasPlaying(false)
{
    mTeleportFailedConnection = LLViewerParcelMgr::getInstance()->
        setTeleportFailedCallback(boost::bind(&LLViewerAudio::onTeleportFailed, this));
    mTeleportFinishedConnection = LLViewerParcelMgr::getInstance()->
        setTeleportFinishedCallback(boost::bind(&LLViewerAudio::onTeleportFinished, this, _1, _2));
    mTeleportStartedConnection = LLViewerMessage::getInstance()->
        setTeleportStartedCallback(boost::bind(&LLViewerAudio::onTeleportStarted, this));
}

LLViewerAudio::~LLViewerAudio()
{
    mTeleportFailedConnection.disconnect();
    mTeleportFinishedConnection.disconnect();
    mTeleportStartedConnection.disconnect();
}

void LLViewerAudio::registerIdleListener()
{
    if(mIdleListnerActive==false)
    {
        mIdleListnerActive = true;
        doOnIdleRepeating(boost::bind(boost::bind(&LLViewerAudio::onIdleUpdate, this)));
    }
}

void LLViewerAudio::startInternetStreamWithAutoFade(const std::string &streamURI)
{
    LL_DEBUGS("AudioEngine") << "Start with outo fade: " << streamURI << LL_ENDL;

    // Old and new stream are identical
    if (mNextStreamURI == streamURI)
    {
        return;
    }

    // Record the URI we are going to be switching to   
    mNextStreamURI = streamURI;

    switch (mFadeState)
    {
    case FADE_IDLE:
        if (!gAudiop)
        {
            LL_WARNS("AudioEngine") << "LLAudioEngine instance doesn't exist!" << LL_ENDL;
            break;
        }
        // If a stream is playing fade it out first
        if (!gAudiop->getInternetStreamURL().empty())
        {
            // The order of these tests is important, state FADE_OUT will be processed below
            mFadeState = FADE_OUT;
        }
        // Otherwise the new stream can be faded in
        else
        {
            mFadeState = FADE_IN;

            LLStreamingAudioInterface *stream = gAudiop->getStreamingAudioImpl();
            if(stream && stream->supportsAdjustableBufferSizes())
                stream->setBufferSizes(gSavedSettings.getU32("FMODExStreamBufferSize"),gSavedSettings.getU32("FMODExDecodeBufferSize"));

            gAudiop->startInternetStream(mNextStreamURI);
            startFading();
            registerIdleListener();
            break;
        }

    case FADE_OUT:
        startFading();
        registerIdleListener();
        break;

    case FADE_IN:
        registerIdleListener();
        break;

    default:
        LL_WARNS() << "Unknown fading state: " << mFadeState << LL_ENDL;
        break;
    }
}

// A return of false from onIdleUpdate means it will be called again next idle update.
// A return of true means we have finished with it and the callback will be deleted.
bool LLViewerAudio::onIdleUpdate()
{
    bool fadeIsFinished = false;

    // There is a delay in the login sequence between when the parcel information has
    // arrived and the music stream is started and when the audio system is called to set
    // initial volume levels.  This code extends the fade time so you hear a full fade in.
    if ((LLStartUp::getStartupState() < STATE_STARTED))
    {
        stream_fade_timer.reset();
        stream_fade_timer.setTimerExpirySec(mFadeTime);
    }

    if (mDone)
    {
        //  This should be a rare or never occurring state.
        if (mFadeState == FADE_IDLE)
        {
            deregisterIdleListener();
            fadeIsFinished = true; // Stop calling onIdleUpdate
        }

        // we have finished the current fade operation
        if (mFadeState == FADE_OUT)
        {
            if (gAudiop)
            {
                // Clear URI
                LL_DEBUGS("AudioEngine") << "Done with audio fade" << LL_ENDL;
                gAudiop->startInternetStream(LLStringUtil::null);
                gAudiop->stopInternetStream();
            }
                
            if (!mNextStreamURI.empty())
            {
                mFadeState = FADE_IN;

                if (gAudiop)
                {
                    LL_DEBUGS("AudioEngine") << "Audio fade in: " << mNextStreamURI << LL_ENDL;
                    LLStreamingAudioInterface *stream = gAudiop->getStreamingAudioImpl();
                    if(stream && stream->supportsAdjustableBufferSizes())
                        stream->setBufferSizes(gSavedSettings.getU32("FMODExStreamBufferSize"),gSavedSettings.getU32("FMODExDecodeBufferSize"));

                    gAudiop->startInternetStream(mNextStreamURI);
                }

                startFading();
            }
            else
            {
                mFadeState = FADE_IDLE;
                deregisterIdleListener();
                fadeIsFinished = true; // Stop calling onIdleUpdate
            }
        }
        else if (mFadeState == FADE_IN)
        {
            if (gAudiop && mNextStreamURI != gAudiop->getInternetStreamURL())
            {
                mFadeState = FADE_OUT;
                startFading();
            }
            else
            {
                mFadeState = FADE_IDLE;
                deregisterIdleListener();
                fadeIsFinished = true; // Stop calling onIdleUpdate
            }
        }
    }

    return fadeIsFinished;
}

void LLViewerAudio::stopInternetStreamWithAutoFade()
{
    mFadeState = FADE_IDLE;
    mNextStreamURI = LLStringUtil::null;
    mDone = true;
    
    if (gAudiop)
    {
        LL_DEBUGS("AudioEngine") << "Stop audio fade" << LL_ENDL;
        gAudiop->startInternetStream(LLStringUtil::null);
        gAudiop->stopInternetStream();
    }
}

void LLViewerAudio::startFading()
{
    const F32 AUDIO_MUSIC_FADE_IN_TIME = 3.0f;
    const F32 AUDIO_MUSIC_FADE_OUT_TIME = 2.0f;
    // This minimum fade time prevents divide by zero and negative times
    const F32 AUDIO_MUSIC_MINIMUM_FADE_TIME = 0.01f;

    if(mDone)
    {
        // The fade state here should only be one of FADE_IN or FADE_OUT, but, in case it is not,
        // rather than check for both states assume a fade in and check for the fade out case.
        mFadeTime = AUDIO_MUSIC_FADE_IN_TIME;
        if (LLViewerAudio::getInstance()->getFadeState() == LLViewerAudio::FADE_OUT)
        {
            mFadeTime = AUDIO_MUSIC_FADE_OUT_TIME;
        }

        // Prevent invalid fade time
        mFadeTime = llmax(mFadeTime, AUDIO_MUSIC_MINIMUM_FADE_TIME);

        stream_fade_timer.reset();
        stream_fade_timer.setTimerExpirySec(mFadeTime);
        mDone = false;
    }
}

F32 LLViewerAudio::getFadeVolume()
{
    F32 fade_volume = 1.0f;

    if (stream_fade_timer.hasExpired())
    {
        mDone = true;
        // If we have been fading out set volume to 0 until the next fade state occurs to prevent
        // an audio transient.
        if (LLViewerAudio::getInstance()->getFadeState() == LLViewerAudio::FADE_OUT)
        {
            fade_volume = 0.0f;
        }
    }

    if (!mDone)
    {
        // Calculate how far we are into the fade time
        fade_volume = stream_fade_timer.getElapsedTimeF32() / mFadeTime;
        
        if (LLViewerAudio::getInstance()->getFadeState() == LLViewerAudio::FADE_OUT)
        {
            // If we are not fading in then we are fading out, so invert the fade
            // direction; start loud and move towards zero volume.
            fade_volume = 1.0f - fade_volume;
        }
    }

    return fade_volume;
}

void LLViewerAudio::onTeleportStarted()
{
    if (gAudiop && !LLViewerAudio::getInstance()->getForcedTeleportFade())
    {
        // Even though the music was turned off it was starting up (with autoplay disabled) occasionally
        // after a failed teleport or after an intra-parcel teleport.  Also, the music sometimes was not
        // restarting after a successful intra-parcel teleport. Setting mWasPlaying fixes these issues.
        LLViewerAudio::getInstance()->setWasPlaying(!gAudiop->getInternetStreamURL().empty());
        LLViewerAudio::getInstance()->setForcedTeleportFade(true);
        LLViewerAudio::getInstance()->startInternetStreamWithAutoFade(LLStringUtil::null);
        LLViewerAudio::getInstance()->setNextStreamURI(LLStringUtil::null);
    }
}

void LLViewerAudio::onTeleportFailed()
{
    // Calling audio_update_volume makes sure that the music stream is properly set to be restored to
    // its previous value
    audio_update_volume(false);

    if (gAudiop && mWasPlaying)
    {
        LLParcel* parcel = LLViewerParcelMgr::getInstance()->getAgentParcel();
        if (parcel)
        {
            mNextStreamURI = parcel->getMusicURL();
            LL_INFOS() << "Teleport failed -- setting music stream to " << mNextStreamURI << LL_ENDL;
        }
    }
    mWasPlaying = false;
}

void LLViewerAudio::onTeleportFinished(const LLVector3d& pos, const bool& local)
{
    // Calling audio_update_volume makes sure that the music stream is properly set to be restored to
    // its previous value
    audio_update_volume(false);

    if (gAudiop && local && mWasPlaying)
    {
        LLParcel* parcel = LLViewerParcelMgr::getInstance()->getAgentParcel();
        if (parcel)
        {
            mNextStreamURI = parcel->getMusicURL();
            LL_INFOS() << "Intraparcel teleport -- setting music stream to " << mNextStreamURI << LL_ENDL;
        }
    }
    mWasPlaying = false;
}

void init_audio() 
{
    if (!gAudiop) 
    {
        LL_WARNS() << "Failed to create an appropriate Audio Engine" << LL_ENDL;
        return;
    }
    LLVector3d lpos_global = gAgentCamera.getCameraPositionGlobal();
    LLVector3 lpos_global_f;

    lpos_global_f.setVec(lpos_global);
                    
    gAudiop->setListener(lpos_global_f,
                          LLVector3::zero,  // LLViewerCamera::getInstance()->getVelocity(),    // !!! BUG need to replace this with smoothed velocity!
                          LLViewerCamera::getInstance()->getUpAxis(),
                          LLViewerCamera::getInstance()->getAtAxis());

// load up our initial set of sounds we'll want so they're in memory and ready to be played

    BOOL mute_audio = gSavedSettings.getBOOL("MuteAudio");

    if (!mute_audio && FALSE == gSavedSettings.getBOOL("NoPreload"))
    {
        gAudiop->preloadSound(LLUUID(gSavedSettings.getString("UISndAlert")));
        gAudiop->preloadSound(LLUUID(gSavedSettings.getString("UISndBadKeystroke")));
        //gAudiop->preloadSound(LLUUID(gSavedSettings.getString("UISndChatFromObject")));
        gAudiop->preloadSound(LLUUID(gSavedSettings.getString("UISndClick")));
        gAudiop->preloadSound(LLUUID(gSavedSettings.getString("UISndClickRelease")));
        gAudiop->preloadSound(LLUUID(gSavedSettings.getString("UISndHealthReductionF")));
        gAudiop->preloadSound(LLUUID(gSavedSettings.getString("UISndHealthReductionM")));
        //gAudiop->preloadSound(LLUUID(gSavedSettings.getString("UISndIncomingChat")));
        //gAudiop->preloadSound(LLUUID(gSavedSettings.getString("UISndIncomingIM")));
        //gAudiop->preloadSound(LLUUID(gSavedSettings.getString("UISndInvApplyToObject")));
        gAudiop->preloadSound(LLUUID(gSavedSettings.getString("UISndInvalidOp")));
        //gAudiop->preloadSound(LLUUID(gSavedSettings.getString("UISndInventoryCopyToInv")));
        gAudiop->preloadSound(LLUUID(gSavedSettings.getString("UISndMoneyChangeDown")));
        gAudiop->preloadSound(LLUUID(gSavedSettings.getString("UISndMoneyChangeUp")));
        //gAudiop->preloadSound(LLUUID(gSavedSettings.getString("UISndObjectCopyToInv")));
        gAudiop->preloadSound(LLUUID(gSavedSettings.getString("UISndObjectCreate")));
        gAudiop->preloadSound(LLUUID(gSavedSettings.getString("UISndObjectDelete")));
        gAudiop->preloadSound(LLUUID(gSavedSettings.getString("UISndObjectRezIn")));
        gAudiop->preloadSound(LLUUID(gSavedSettings.getString("UISndObjectRezOut")));
        gAudiop->preloadSound(LLUUID(gSavedSettings.getString("UISndSnapshot")));
        //gAudiop->preloadSound(LLUUID(gSavedSettings.getString("UISndStartAutopilot")));
        //gAudiop->preloadSound(LLUUID(gSavedSettings.getString("UISndStartFollowpilot")));
        gAudiop->preloadSound(LLUUID(gSavedSettings.getString("UISndStartIM")));
        //gAudiop->preloadSound(LLUUID(gSavedSettings.getString("UISndStopAutopilot")));
        gAudiop->preloadSound(LLUUID(gSavedSettings.getString("UISndTeleportOut")));
        //gAudiop->preloadSound(LLUUID(gSavedSettings.getString("UISndTextureApplyToObject")));
        //gAudiop->preloadSound(LLUUID(gSavedSettings.getString("UISndTextureCopyToInv")));
        gAudiop->preloadSound(LLUUID(gSavedSettings.getString("UISndTyping")));
        gAudiop->preloadSound(LLUUID(gSavedSettings.getString("UISndWindowClose")));
        gAudiop->preloadSound(LLUUID(gSavedSettings.getString("UISndWindowOpen")));
        gAudiop->preloadSound(LLUUID(gSavedSettings.getString("UISndRestart")));
    }

    audio_update_volume(true);
}

void audio_update_volume(bool force_update)
{
    F32 master_volume = gSavedSettings.getF32("AudioLevelMaster");
    BOOL mute_audio = gSavedSettings.getBOOL("MuteAudio");

    LLProgressView* progress = gViewerWindow->getProgressView();
    BOOL progress_view_visible = FALSE;

    if (progress)
    {
        progress_view_visible = progress->getVisible();
    }

    if (!gViewerWindow->getActive() && gSavedSettings.getBOOL("MuteWhenMinimized"))
    {
        mute_audio = TRUE;
    }
    F32 mute_volume = mute_audio ? 0.0f : 1.0f;

    if (gAudiop) 
    {
        // Sound Effects

        gAudiop->setMasterGain ( master_volume );

        gAudiop->setDopplerFactor(gSavedSettings.getF32("AudioLevelDoppler"));

        if(!LLViewerCamera::getInstance()->cameraUnderWater())
        gAudiop->setRolloffFactor(gSavedSettings.getF32("AudioLevelRolloff"));
        else
            gAudiop->setRolloffFactor(gSavedSettings.getF32("AudioLevelUnderwaterRolloff"));

        gAudiop->setMuted(mute_audio || progress_view_visible);
        
        //Play any deferred sounds when unmuted
        if(!gAudiop->getMuted())
        {
            LLDeferredSounds::instance().playdeferredSounds();
        }

        if (force_update)
        {
            audio_update_wind(true);
        }

        // handle secondary gains
        gAudiop->setSecondaryGain(LLAudioEngine::AUDIO_TYPE_SFX,
                                  gSavedSettings.getBOOL("MuteSounds") ? 0.f : gSavedSettings.getF32("AudioLevelSFX"));
        gAudiop->setSecondaryGain(LLAudioEngine::AUDIO_TYPE_UI,
                                  gSavedSettings.getBOOL("MuteUI") ? 0.f : gSavedSettings.getF32("AudioLevelUI"));
        gAudiop->setSecondaryGain(LLAudioEngine::AUDIO_TYPE_AMBIENT,
                                  gSavedSettings.getBOOL("MuteAmbient") ? 0.f : gSavedSettings.getF32("AudioLevelAmbient"));

        // Streaming Music

        if (!progress_view_visible && LLViewerAudio::getInstance()->getForcedTeleportFade())
        {
            LLViewerAudio::getInstance()->setWasPlaying(!gAudiop->getInternetStreamURL().empty());
            LLViewerAudio::getInstance()->setForcedTeleportFade(false);
        }

        F32 music_volume = gSavedSettings.getF32("AudioLevelMusic");
        BOOL music_muted = gSavedSettings.getBOOL("MuteMusic");
        F32 fade_volume = LLViewerAudio::getInstance()->getFadeVolume();

        music_volume = mute_volume * master_volume * music_volume * fade_volume;
        gAudiop->setInternetStreamGain (music_muted ? 0.f : music_volume);
    }

    // Streaming Media
    F32 media_volume = gSavedSettings.getF32("AudioLevelMedia");
    BOOL media_muted = gSavedSettings.getBOOL("MuteMedia");
    media_volume = mute_volume * master_volume * media_volume;
    LLViewerMedia::getInstance()->setVolume( media_muted ? 0.0f : media_volume );

    // Voice, this is parametric singleton, it gets initialized when ready
    if (LLVoiceClient::instanceExists())
    {
        F32 voice_volume = gSavedSettings.getF32("AudioLevelVoice");
        voice_volume = mute_volume * master_volume * voice_volume;
        BOOL voice_mute = gSavedSettings.getBOOL("MuteVoice");
        LLVoiceClient *voice_inst = LLVoiceClient::getInstance();
        voice_inst->setVoiceVolume(voice_mute ? 0.f : voice_volume);
        voice_inst->setMicGain(voice_mute ? 0.f : gSavedSettings.getF32("AudioLevelMic"));

        if (!gViewerWindow->getActive() && (gSavedSettings.getBOOL("MuteWhenMinimized")))
        {
            voice_inst->setMuteMic(true);
        }
        else
        {
            voice_inst->setMuteMic(false);
        }
    }
}

void audio_update_listener()
{
<<<<<<< HEAD
    if (gAudiop)
    {
        // update listener position because agent has moved 
        LLVector3d lpos_global = gAgentCamera.getCameraPositionGlobal();        
        LLVector3 lpos_global_f;
        lpos_global_f.setVec(lpos_global);
    
        gAudiop->setListener(lpos_global_f,
                             // LLViewerCamera::getInstance()VelocitySmoothed, 
                             // LLVector3::zero,    
                             gAgent.getVelocity(),    // !!! *TODO: need to replace this with smoothed velocity!
                             LLViewerCamera::getInstance()->getUpAxis(),
                             LLViewerCamera::getInstance()->getAtAxis());
    }
=======
	if (gAudiop)
	{
		// update listener position because agent has moved	
        static LLUICachedControl<S32> mEarLocation("MediaSoundsEarLocation", 0);
        LLVector3d ear_position;
        switch(mEarLocation)
        {
        case 0:
        default:
            ear_position = gAgentCamera.getCameraPositionGlobal();
            break;

        case 1:
            ear_position = gAgent.getPositionGlobal();
            break;
        }
		LLVector3d lpos_global = ear_position;		
		LLVector3 lpos_global_f;
		lpos_global_f.setVec(lpos_global);
	
		gAudiop->setListener(lpos_global_f,
							 // LLViewerCamera::getInstance()VelocitySmoothed, 
							 // LLVector3::zero,	
							 gAgent.getVelocity(),    // !!! *TODO: need to replace this with smoothed velocity!
							 LLViewerCamera::getInstance()->getUpAxis(),
							 LLViewerCamera::getInstance()->getAtAxis());
	}
>>>>>>> a0c3d69c
}

void audio_update_wind(bool force_update)
{
#ifdef kAUDIO_ENABLE_WIND

    LLViewerRegion* region = gAgent.getRegion();
    if (region)
    {
        // Scale down the contribution of weather-simulation wind to the
        // ambient wind noise.  Wind velocity averages 3.5 m/s, with gusts to 7 m/s
        // whereas steady-state avatar walk velocity is only 3.2 m/s.
        // Without this the world feels desolate on first login when you are
        // standing still.
        static LLUICachedControl<F32> wind_level("AudioLevelWind", 0.5f);
        LLVector3 scaled_wind_vec = gWindVec * wind_level;
        
        // Mix in the avatar's motion, subtract because when you walk north,
        // the apparent wind moves south.
        LLVector3 final_wind_vec = scaled_wind_vec - gAgent.getVelocity();
        
        // rotate the wind vector to be listener (agent) relative
        gRelativeWindVec = gAgent.getFrameAgent().rotateToLocal( final_wind_vec );

        // don't use the setter setMaxWindGain() because we don't
        // want to screw up the fade-in on startup by setting actual source gain
        // outside the fade-in.
        F32 master_volume  = gSavedSettings.getBOOL("MuteAudio") ? 0.f : gSavedSettings.getF32("AudioLevelMaster");
        F32 ambient_volume = gSavedSettings.getBOOL("MuteAmbient") ? 0.f : gSavedSettings.getF32("AudioLevelAmbient");
        F32 max_wind_volume = master_volume * ambient_volume;

        const F32 WIND_SOUND_TRANSITION_TIME = 2.f;
        // amount to change volume this frame
        F32 volume_delta = (LLFrameTimer::getFrameDeltaTimeF32() / WIND_SOUND_TRANSITION_TIME) * max_wind_volume;
        if (force_update) 
        {
            // initialize wind volume (force_update) by using large volume_delta
            // which is sufficient to completely turn off or turn on wind noise
            volume_delta = 1.f;
        }

        if (!gAudiop)
        {
            LL_WARNS("AudioEngine") << "LLAudioEngine instance doesn't exist!" << LL_ENDL;
            return;
        }

        // mute wind when not flying
        if (gAgent.getFlying())
        {
            // volume increases by volume_delta, up to no more than max_wind_volume
            gAudiop->mMaxWindGain = llmin(gAudiop->mMaxWindGain + volume_delta, max_wind_volume);
        }
        else
        {
            // volume decreases by volume_delta, down to no less than 0
            gAudiop->mMaxWindGain = llmax(gAudiop->mMaxWindGain - volume_delta, 0.f);
        }
        
        gAudiop->updateWind(gRelativeWindVec, gAgentCamera.getCameraPositionAgent()[VZ] - gAgent.getRegion()->getWaterHeight());
    }
#endif
}<|MERGE_RESOLUTION|>--- conflicted
+++ resolved
@@ -493,11 +493,23 @@
 
 void audio_update_listener()
 {
-<<<<<<< HEAD
     if (gAudiop)
     {
         // update listener position because agent has moved 
-        LLVector3d lpos_global = gAgentCamera.getCameraPositionGlobal();        
+        static LLUICachedControl<S32> mEarLocation("MediaSoundsEarLocation", 0);
+        LLVector3d ear_position;
+        switch(mEarLocation)
+        {
+        case 0:
+        default:
+            ear_position = gAgentCamera.getCameraPositionGlobal();
+            break;
+
+        case 1:
+            ear_position = gAgent.getPositionGlobal();
+            break;
+        }
+        LLVector3d lpos_global = ear_position;      
         LLVector3 lpos_global_f;
         lpos_global_f.setVec(lpos_global);
     
@@ -508,35 +520,6 @@
                              LLViewerCamera::getInstance()->getUpAxis(),
                              LLViewerCamera::getInstance()->getAtAxis());
     }
-=======
-	if (gAudiop)
-	{
-		// update listener position because agent has moved	
-        static LLUICachedControl<S32> mEarLocation("MediaSoundsEarLocation", 0);
-        LLVector3d ear_position;
-        switch(mEarLocation)
-        {
-        case 0:
-        default:
-            ear_position = gAgentCamera.getCameraPositionGlobal();
-            break;
-
-        case 1:
-            ear_position = gAgent.getPositionGlobal();
-            break;
-        }
-		LLVector3d lpos_global = ear_position;		
-		LLVector3 lpos_global_f;
-		lpos_global_f.setVec(lpos_global);
-	
-		gAudiop->setListener(lpos_global_f,
-							 // LLViewerCamera::getInstance()VelocitySmoothed, 
-							 // LLVector3::zero,	
-							 gAgent.getVelocity(),    // !!! *TODO: need to replace this with smoothed velocity!
-							 LLViewerCamera::getInstance()->getUpAxis(),
-							 LLViewerCamera::getInstance()->getAtAxis());
-	}
->>>>>>> a0c3d69c
 }
 
 void audio_update_wind(bool force_update)
