/**
 * @file llpanellandmarks.h
 * @brief Landmarks tab for Side Bar "Places" panel
 * class definition
 *
 * $LicenseInfo:firstyear=2009&license=viewerlgpl$
 * Second Life Viewer Source Code
 * Copyright (C) 2010, Linden Research, Inc.
 *
 * This library is free software; you can redistribute it and/or
 * modify it under the terms of the GNU Lesser General Public
 * License as published by the Free Software Foundation;
 * version 2.1 of the License only.
 *
 * This library is distributed in the hope that it will be useful,
 * but WITHOUT ANY WARRANTY; without even the implied warranty of
 * MERCHANTABILITY or FITNESS FOR A PARTICULAR PURPOSE.  See the GNU
 * Lesser General Public License for more details.
 *
 * You should have received a copy of the GNU Lesser General Public
 * License along with this library; if not, write to the Free Software
 * Foundation, Inc., 51 Franklin Street, Fifth Floor, Boston, MA  02110-1301  USA
 *
 * Linden Research, Inc., 945 Battery Street, San Francisco, CA  94111  USA
 * $/LicenseInfo$
 */

#ifndef LL_LLPANELLANDMARKS_H
#define LL_LLPANELLANDMARKS_H

#include "lllandmark.h"

// newview
#include "llinventorymodel.h"
#include "lllandmarklist.h"
#include "llpanelplacestab.h"
#include "llremoteparcelrequest.h"

class LLAccordionCtrlTab;
class LLFolderViewItem;
class LLMenuButton;
class LLMenuGL;
class LLToggleableMenu;
class LLInventoryPanel;
class LLPlacesInventoryPanel;
class LLFolderViewModelItemInventory;

class LLLandmarksPanel : public LLPanelPlacesTab, LLRemoteParcelInfoObserver
{
public:
<<<<<<< HEAD
	LLLandmarksPanel();
	LLLandmarksPanel(bool is_landmark_panel);
	virtual ~LLLandmarksPanel();

	bool postBuild() override;
	void onSearchEdit(const std::string& string) override;
	void onShowOnMap() override;
	void onShowProfile() override;
	void onTeleport() override;
	void onRemoveSelected() override;
	void updateVerbs() override;
	bool isSingleItemSelected() override;
=======
    LLLandmarksPanel();
    LLLandmarksPanel(bool is_landmark_panel);
    virtual ~LLLandmarksPanel();

    BOOL postBuild() override;
    void onSearchEdit(const std::string& string) override;
    void onShowOnMap() override;
    void onShowProfile() override;
    void onTeleport() override;
    void onRemoveSelected() override;
    void updateVerbs() override;
    bool isSingleItemSelected() override;
>>>>>>> e7eced3c

    LLToggleableMenu* getSelectionMenu() override;
    LLToggleableMenu* getSortingMenu() override;
    LLToggleableMenu* getCreateMenu() override;

    /**
     * Processes drag-n-drop of the Landmarks and folders into trash button.
     */
    bool handleDragAndDropToTrash(bool drop, EDragAndDropType cargo_type, void* cargo_data, EAcceptance* accept) override;

    void setCurrentSelectedList(LLPlacesInventoryPanel* inventory_list)
    {
        mCurrentSelectedList = inventory_list;
    }

<<<<<<< HEAD
	/**
	 * Selects item with "obj_id" in one of accordion tabs.
	 */
	void setItemSelected(const LLUUID& obj_id, bool take_keyboard_focus);
=======
    /**
     * Selects item with "obj_id" in one of accordion tabs.
     */
    void setItemSelected(const LLUUID& obj_id, BOOL take_keyboard_focus);
>>>>>>> e7eced3c

    void updateMenuVisibility(LLUICtrl* menu);

    void doCreatePick(LLLandmark* landmark, const LLUUID &item_id );

    void resetSelection();

protected:
    /**
     * @return true - if current selected panel is not null and selected item is a landmark
     */
    bool isLandmarkSelected() const;
    bool isFolderSelected() const;
    void doActionOnCurSelectedLandmark(LLLandmarkList::loaded_callback_t cb);
    LLFolderViewItem* getCurSelectedItem() const;
    LLFolderViewModelItemInventory* getCurSelectedViewModelItem() const;

    void updateSortOrder(LLInventoryPanel* panel, bool byDate);

    //LLRemoteParcelInfoObserver interface
    void processParcelInfo(const LLParcelData& parcel_data) override;
    void setParcelID(const LLUUID& parcel_id) override;
    void setErrorStatus(S32 status, const std::string& reason) override;

    // List Commands Handlers
    void initListCommandsHandlers();
    void initLandmarksPanel(LLPlacesInventoryPanel* inventory_list);

    LLPlacesInventoryPanel*     mCurrentSelectedList;

private:
    void initLandmarksInventoryPanel();

    void onTrashButtonClick() const;
    void onAddAction(const LLSD& command_name) const;
    void onClipboardAction(const LLSD& command_name) const;
    void onFoldingAction(const LLSD& command_name);
    bool isActionChecked(const LLSD& userdata) const;
    bool isActionEnabled(const LLSD& command_name) const;
    void onCustomAction(const LLSD& command_name);

    /**
     * Updates context menu depending on the selected items location.
     *
     * For items in Trash category the menu includes the "Restore Item"
     * context menu entry.
     */
    void onMenuVisibilityChange(LLUICtrl* ctrl, const LLSD& param);

    /**
     * Determines if an item can be modified via context/gear menu.
     *
     * It validates Places Landmarks rules first. And then LLFolderView permissions.
     * For now it checks cut/rename/delete/paste actions.
     */
    bool canItemBeModified(const std::string& command_name, LLFolderViewItem* item) const;

    /**
     * Landmark actions callbacks. Fire when a landmark is loaded from the list.
     */
    void doShowOnMap(LLLandmark* landmark);
    void doProcessParcelInfo(LLLandmark* landmark,
                             LLInventoryItem* inv_item,
                             const LLParcelData& parcel_data);

private:
    LLPlacesInventoryPanel*     mLandmarksInventoryPanel;
    LLToggleableMenu*           mGearLandmarkMenu;
    LLToggleableMenu*           mGearFolderMenu;
    LLToggleableMenu*           mSortingMenu;
    LLToggleableMenu*           mAddMenu;

    bool                        isLandmarksPanel;

    LLUUID                      mCreatePickItemId; // item we requested a pick for
};


class LLFavoritesPanel : public LLLandmarksPanel
{
public:
    LLFavoritesPanel();

<<<<<<< HEAD
	bool postBuild() override;
	void initFavoritesInventoryPanel();
=======
    BOOL postBuild() override;
    void initFavoritesInventoryPanel();
>>>>>>> e7eced3c
};

#endif //LL_LLPANELLANDMARKS_H<|MERGE_RESOLUTION|>--- conflicted
+++ resolved
@@ -48,25 +48,11 @@
 class LLLandmarksPanel : public LLPanelPlacesTab, LLRemoteParcelInfoObserver
 {
 public:
-<<<<<<< HEAD
-	LLLandmarksPanel();
-	LLLandmarksPanel(bool is_landmark_panel);
-	virtual ~LLLandmarksPanel();
-
-	bool postBuild() override;
-	void onSearchEdit(const std::string& string) override;
-	void onShowOnMap() override;
-	void onShowProfile() override;
-	void onTeleport() override;
-	void onRemoveSelected() override;
-	void updateVerbs() override;
-	bool isSingleItemSelected() override;
-=======
     LLLandmarksPanel();
     LLLandmarksPanel(bool is_landmark_panel);
     virtual ~LLLandmarksPanel();
 
-    BOOL postBuild() override;
+    bool postBuild() override;
     void onSearchEdit(const std::string& string) override;
     void onShowOnMap() override;
     void onShowProfile() override;
@@ -74,7 +60,6 @@
     void onRemoveSelected() override;
     void updateVerbs() override;
     bool isSingleItemSelected() override;
->>>>>>> e7eced3c
 
     LLToggleableMenu* getSelectionMenu() override;
     LLToggleableMenu* getSortingMenu() override;
@@ -90,17 +75,10 @@
         mCurrentSelectedList = inventory_list;
     }
 
-<<<<<<< HEAD
-	/**
-	 * Selects item with "obj_id" in one of accordion tabs.
-	 */
-	void setItemSelected(const LLUUID& obj_id, bool take_keyboard_focus);
-=======
     /**
      * Selects item with "obj_id" in one of accordion tabs.
      */
-    void setItemSelected(const LLUUID& obj_id, BOOL take_keyboard_focus);
->>>>>>> e7eced3c
+    void setItemSelected(const LLUUID& obj_id, bool take_keyboard_focus);
 
     void updateMenuVisibility(LLUICtrl* menu);
 
@@ -184,13 +162,8 @@
 public:
     LLFavoritesPanel();
 
-<<<<<<< HEAD
-	bool postBuild() override;
-	void initFavoritesInventoryPanel();
-=======
-    BOOL postBuild() override;
+    bool postBuild() override;
     void initFavoritesInventoryPanel();
->>>>>>> e7eced3c
 };
 
 #endif //LL_LLPANELLANDMARKS_H