--- conflicted
+++ resolved
@@ -3738,9 +3738,6 @@
 	return mLinksetPhysicsCost;
 }
 
-<<<<<<< HEAD
-F32 LLViewerObject::getStreamingCost(S32* bytes, S32* visible_bytes, F32* unscaled_value, LLSD *sdp) const
-=======
 F32 LLViewerObject::recursiveGetEstTrianglesMax() const
 {
     F32 est_tris = getEstTrianglesMax();
@@ -3790,7 +3787,6 @@
 
 // virtual
 F32 LLViewerObject::getStreamingCost() const
->>>>>>> 5986bf48
 {
 	return 0.f;
 }
