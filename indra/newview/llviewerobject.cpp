/** 
 * @file llviewerobject.cpp
 * @brief Base class for viewer objects
 *
 * $LicenseInfo:firstyear=2001&license=viewerlgpl$
 * Second Life Viewer Source Code
 * Copyright (C) 2010, Linden Research, Inc.
 * 
 * This library is free software; you can redistribute it and/or
 * modify it under the terms of the GNU Lesser General Public
 * License as published by the Free Software Foundation;
 * version 2.1 of the License only.
 * 
 * This library is distributed in the hope that it will be useful,
 * but WITHOUT ANY WARRANTY; without even the implied warranty of
 * MERCHANTABILITY or FITNESS FOR A PARTICULAR PURPOSE.  See the GNU
 * Lesser General Public License for more details.
 * 
 * You should have received a copy of the GNU Lesser General Public
 * License along with this library; if not, write to the Free Software
 * Foundation, Inc., 51 Franklin Street, Fifth Floor, Boston, MA  02110-1301  USA
 * 
 * Linden Research, Inc., 945 Battery Street, San Francisco, CA  94111  USA
 * $/LicenseInfo$
 */

#include "llviewerprecompiledheaders.h"

#include "llviewerobject.h"

#include "llaudioengine.h"
#include "imageids.h"
#include "indra_constants.h"
#include "llmath.h"
#include "llflexibleobject.h"
#include "llviewercontrol.h"
#include "lldatapacker.h"
#include "llfasttimer.h"
#include "llfloaterreg.h"
#include "llfontgl.h"
#include "llframetimer.h"
#include "llinventory.h"
#include "llinventorydefines.h"
#include "llmaterialtable.h"
#include "llmutelist.h"
#include "llnamevalue.h"
#include "llprimitive.h"
#include "llquantize.h"
#include "llregionhandle.h"
#include "llsdserialize.h"
#include "lltree_common.h"
#include "llxfermanager.h"
#include "message.h"
#include "object_flags.h"
#include "timing.h"

#include "llaudiosourcevo.h"
#include "llagent.h"
#include "llagentcamera.h"
#include "llbbox.h"
#include "llbox.h"
#include "llcylinder.h"
#include "lldrawable.h"
#include "llface.h"
#include "llfloaterproperties.h"
#include "llfloatertools.h"
#include "llfollowcam.h"
#include "llhudtext.h"
#include "llselectmgr.h"
#include "llrendersphere.h"
#include "lltooldraganddrop.h"
#include "llviewercamera.h"
#include "llviewertexturelist.h"
#include "llviewerinventory.h"
#include "llviewerobjectlist.h"
#include "llviewerparceloverlay.h"
#include "llviewerpartsource.h"
#include "llviewerregion.h"
#include "llviewerstats.h"
#include "llviewertextureanim.h"
#include "llviewerwindow.h" // For getSpinAxis
#include "llvoavatar.h"
#include "llvoavatarself.h"
#include "llvograss.h"
#include "llvoground.h"
#include "llvolume.h"
#include "llvolumemessage.h"
#include "llvopartgroup.h"
#include "llvosky.h"
#include "llvosurfacepatch.h"
#include "llvotree.h"
#include "llvovolume.h"
#include "llvowater.h"
#include "llworld.h"
#include "llui.h"
#include "pipeline.h"
#include "llviewernetwork.h"
#include "llvowlsky.h"
#include "llmanip.h"
#include "lltrans.h"
#include "llsdutil.h"
#include "llmediaentry.h"
#include "llvocache.h"

//#define DEBUG_UPDATE_TYPE

BOOL		LLViewerObject::sVelocityInterpolate = TRUE;
BOOL		LLViewerObject::sPingInterpolate = TRUE; 

U32			LLViewerObject::sNumZombieObjects = 0;
S32			LLViewerObject::sNumObjects = 0;
BOOL		LLViewerObject::sMapDebug = TRUE;
LLColor4	LLViewerObject::sEditSelectColor(	1.0f, 1.f, 0.f, 0.3f);	// Edit OK
LLColor4	LLViewerObject::sNoEditSelectColor(	1.0f, 0.f, 0.f, 0.3f);	// Can't edit
S32			LLViewerObject::sAxisArrowLength(50);
LLTrace::MemStatHandle	LLViewerObject::sMemStat("LLViewerObject");


BOOL		LLViewerObject::sPulseEnabled(FALSE);
BOOL		LLViewerObject::sUseSharedDrawables(FALSE); // TRUE

// sMaxUpdateInterpolationTime must be greater than sPhaseOutUpdateInterpolationTime
F64			LLViewerObject::sMaxUpdateInterpolationTime = 3.0;		// For motion interpolation: after X seconds with no updates, don't predict object motion
F64			LLViewerObject::sPhaseOutUpdateInterpolationTime = 2.0;	// For motion interpolation: after Y seconds with no updates, taper off motion prediction

std::map<std::string, U32> LLViewerObject::sObjectDataMap;

static LLFastTimer::DeclareTimer FTM_CREATE_OBJECT("Create Object");

// static
LLViewerObject *LLViewerObject::createObject(const LLUUID &id, const LLPCode pcode, LLViewerRegion *regionp)
{
	LLViewerObject *res = NULL;
	LLFastTimer t1(FTM_CREATE_OBJECT);
	
	switch (pcode)
	{
	case LL_PCODE_VOLUME:
	  res = new LLVOVolume(id, pcode, regionp); break;
	case LL_PCODE_LEGACY_AVATAR:
	{
		if (id == gAgentID)
		{
			if (!gAgentAvatarp)
			{
				gAgentAvatarp = new LLVOAvatarSelf(id, pcode, regionp);
				gAgentAvatarp->initInstance();
			}
			else 
			{
				if (isAgentAvatarValid())
				{
					gAgentAvatarp->updateRegion(regionp);
				}
			}
			res = gAgentAvatarp;
		}
		else
		{
			LLVOAvatar *avatar = new LLVOAvatar(id, pcode, regionp); 
			avatar->initInstance();
			res = avatar;
		}
		break;
	}
	case LL_PCODE_LEGACY_GRASS:
	  res = new LLVOGrass(id, pcode, regionp); break;
	case LL_PCODE_LEGACY_PART_SYS:
// 	  llwarns << "Creating old part sys!" << llendl;
// 	  res = new LLVOPart(id, pcode, regionp); break;
	  res = NULL; break;
	case LL_PCODE_LEGACY_TREE:
	  res = new LLVOTree(id, pcode, regionp); break;
	case LL_PCODE_TREE_NEW:
// 	  llwarns << "Creating new tree!" << llendl;
// 	  res = new LLVOTree(id, pcode, regionp); break;
	  res = NULL; break;
	case LL_VO_SURFACE_PATCH:
	  res = new LLVOSurfacePatch(id, pcode, regionp); break;
	case LL_VO_SKY:
	  res = new LLVOSky(id, pcode, regionp); break;
	case LL_VO_VOID_WATER:
		res = new LLVOVoidWater(id, pcode, regionp); break;
	case LL_VO_WATER:
		res = new LLVOWater(id, pcode, regionp); break;
	case LL_VO_GROUND:
	  res = new LLVOGround(id, pcode, regionp); break;
	case LL_VO_PART_GROUP:
	  res = new LLVOPartGroup(id, pcode, regionp); break;
	case LL_VO_HUD_PART_GROUP:
	  res = new LLVOHUDPartGroup(id, pcode, regionp); break;
	case LL_VO_WL_SKY:
	  res = new LLVOWLSky(id, pcode, regionp); break;
	default:
	  llwarns << "Unknown object pcode " << (S32)pcode << llendl;
	  res = NULL; break;
	}
	return res;
}

LLViewerObject::LLViewerObject(const LLUUID &id, const LLPCode pcode, LLViewerRegion *regionp, BOOL is_global)
:	LLPrimitive(),
	mChildList(),
	mID(id),
	mLocalID(0),
	mTotalCRC(0),
	mListIndex(-1),
	mTEImages(NULL),
	mGLName(0),
	mbCanSelect(TRUE),
	mFlags(0),
	mPhysicsShapeType(0),
	mPhysicsGravity(0),
	mPhysicsFriction(0),
	mPhysicsDensity(0),
	mPhysicsRestitution(0),
	mDrawable(),
	mCreateSelected(FALSE),
	mRenderMedia(FALSE),
	mBestUpdatePrecision(0),
	mText(),
	mLastInterpUpdateSecs(0.f),
	mLastMessageUpdateSecs(0.f),
	mLatestRecvPacketID(0),
	mData(NULL),
	mAudioSourcep(NULL),
	mAudioGain(1.f),
	mAppAngle(0.f),
	mPixelArea(1024.f),
	mInventory(NULL),
	mInventorySerialNum(0),
	mRegionp( regionp ),
	mInventoryPending(FALSE),
	mInventoryDirty(FALSE),
	mDead(FALSE),
	mOrphaned(FALSE),
	mUserSelected(FALSE),
	mOnActiveList(FALSE),
	mOnMap(FALSE),
	mStatic(FALSE),
	mNumFaces(0),
	mTimeDilation(1.f),
	mRotTime(0.f),
	mAngularVelocityRot(),
	mPreviousRotation(),
	mState(0),
	mMedia(NULL),
	mClickAction(0),
	mObjectCost(0),
	mLinksetCost(0),
	mPhysicsCost(0),
	mLinksetPhysicsCost(0.f),
	mCostStale(true),
	mPhysicsShapeUnknown(true),
	mAttachmentItemID(LLUUID::null),
	mLastUpdateType(OUT_UNKNOWN),
	mLastUpdateCached(FALSE)
{
	if (!is_global)
	{
		llassert(mRegionp);
	}

	LLPrimitive::init_primitive(pcode);

	// CP: added 12/2/2005 - this was being initialised to 0, not the current frame time
	mLastInterpUpdateSecs = LLFrameTimer::getElapsedSeconds();

	mPositionRegion = LLVector3(0.f, 0.f, 0.f);

	if (!is_global && mRegionp)
	{
		mPositionAgent = mRegionp->getOriginAgent();
	}
	resetRot();

	LLViewerObject::sNumObjects++;
}

LLViewerObject::~LLViewerObject()
{
	deleteTEImages();

	if(mInventory)
	{
		mInventory->clear();  // will deref and delete entries
		delete mInventory;
		mInventory = NULL;
	}

	if (mPartSourcep)
	{
		mPartSourcep->setDead();
		mPartSourcep = NULL;
	}

	// Delete memory associated with extra parameters.
	std::map<U16, ExtraParameter*>::iterator iter;
	for (iter = mExtraParameterList.begin(); iter != mExtraParameterList.end(); ++iter)
	{
		if(iter->second != NULL)
		{
			delete iter->second->data;
			delete iter->second;
		}
	}
	mExtraParameterList.clear();

	for_each(mNameValuePairs.begin(), mNameValuePairs.end(), DeletePairedPointer()) ;
	mNameValuePairs.clear();
	
	delete[] mData;
	mData = NULL;

	delete mMedia;
	mMedia = NULL;

	sNumObjects--;
	sNumZombieObjects--;
	llassert(mChildList.size() == 0);

	clearInventoryListeners();
}

void LLViewerObject::deleteTEImages()
{
	delete[] mTEImages;
	mTEImages = NULL;
}

void LLViewerObject::markDead()
{
	if (!mDead)
	{
		//llinfos << "Marking self " << mLocalID << " as dead." << llendl;
		
		// Root object of this hierarchy unlinks itself.
		if (getParent())
		{
			((LLViewerObject *)getParent())->removeChild(this);
		}

		// Mark itself as dead
		mDead = TRUE;
		gObjectList.cleanupReferences(this);

		LLViewerObject *childp;
		while (mChildList.size() > 0)
		{
			childp = mChildList.back();
			if (childp->getPCode() != LL_PCODE_LEGACY_AVATAR)
			{
				//llinfos << "Marking child " << childp->getLocalID() << " as dead." << llendl;
				childp->setParent(NULL); // LLViewerObject::markDead 1
				childp->markDead();
			}
			else
			{
				// make sure avatar is no longer parented, 
				// so we can properly set it's position
				childp->setDrawableParent(NULL);
				((LLVOAvatar*)childp)->getOffObject();
				childp->setParent(NULL); // LLViewerObject::markDead 2
			}
			mChildList.pop_back();
		}

		if (mDrawable.notNull())
		{
			// Drawables are reference counted, mark as dead, then nuke the pointer.
			mDrawable->markDead();
			mDrawable = NULL;
		}

		if (mText)
		{
			mText->markDead();
			mText = NULL;
		}

		if (mIcon)
		{
			mIcon->markDead();
			mIcon = NULL;
		}

		if (mPartSourcep)
		{
			mPartSourcep->setDead();
			mPartSourcep = NULL;
		}

		if (mAudioSourcep)
		{
			// Do some cleanup
			if (gAudiop)
			{
				gAudiop->cleanupAudioSource(mAudioSourcep);
			}
			mAudioSourcep = NULL;
		}

		if (flagAnimSource())
		{
			if (isAgentAvatarValid())
			{
				// stop motions associated with this object
				gAgentAvatarp->stopMotionFromSource(mID);
			}
		}

		if (flagCameraSource())
		{
			LLFollowCamMgr::removeFollowCamParams(mID);
		}

		sNumZombieObjects++;
	}
}

void LLViewerObject::dump() const
{
	llinfos << "Type: " << pCodeToString(mPrimitiveCode) << llendl;
	llinfos << "Drawable: " << (LLDrawable *)mDrawable << llendl;
	llinfos << "Update Age: " << LLFrameTimer::getElapsedSeconds() - mLastMessageUpdateSecs << llendl;

	llinfos << "Parent: " << getParent() << llendl;
	llinfos << "ID: " << mID << llendl;
	llinfos << "LocalID: " << mLocalID << llendl;
	llinfos << "PositionRegion: " << getPositionRegion() << llendl;
	llinfos << "PositionAgent: " << getPositionAgent() << llendl;
	llinfos << "PositionGlobal: " << getPositionGlobal() << llendl;
	llinfos << "Velocity: " << getVelocity() << llendl;
	if (mDrawable.notNull() && 
		mDrawable->getNumFaces() && 
		mDrawable->getFace(0))
	{
		LLFacePool *poolp = mDrawable->getFace(0)->getPool();
		if (poolp)
		{
			llinfos << "Pool: " << poolp << llendl;
			llinfos << "Pool reference count: " << poolp->mReferences.size() << llendl;
		}
	}
	//llinfos << "BoxTree Min: " << mDrawable->getBox()->getMin() << llendl;
	//llinfos << "BoxTree Max: " << mDrawable->getBox()->getMin() << llendl;
	/*
	llinfos << "Velocity: " << getVelocity() << llendl;
	llinfos << "AnyOwner: " << permAnyOwner() << " YouOwner: " << permYouOwner() << " Edit: " << mPermEdit << llendl;
	llinfos << "UsePhysics: " << flagUsePhysics() << " CanSelect " << mbCanSelect << " UserSelected " << mUserSelected << llendl;
	llinfos << "AppAngle: " << mAppAngle << llendl;
	llinfos << "PixelArea: " << mPixelArea << llendl;

	char buffer[1000];
	char *key;
	for (key = mNameValuePairs.getFirstKey(); key; key = mNameValuePairs.getNextKey() )
	{
		mNameValuePairs[key]->printNameValue(buffer);
		llinfos << buffer << llendl;
	}
	for (child_list_t::iterator iter = mChildList.begin();
		 iter != mChildList.end(); iter++)
	{
		LLViewerObject* child = *iter;
		llinfos << "  child " << child->getID() << llendl;
	}
	*/
}

void LLViewerObject::printNameValuePairs() const
{
	for (name_value_map_t::const_iterator iter = mNameValuePairs.begin();
		 iter != mNameValuePairs.end(); iter++)
	{
		LLNameValue* nv = iter->second;
		llinfos << nv->printNameValue() << llendl;
	}
}

void LLViewerObject::initVOClasses()
{
	// Initialized shared class stuff first.
	LLVOAvatar::initClass();
	LLVOTree::initClass();
	llinfos << "Viewer Object size: " << sizeof(LLViewerObject) << llendl;
	LLVOGrass::initClass();
	LLVOWater::initClass();
	LLVOVolume::initClass();

	initObjectDataMap();
}

void LLViewerObject::cleanupVOClasses()
{
	LLVOGrass::cleanupClass();
	LLVOWater::cleanupClass();
	LLVOTree::cleanupClass();
	LLVOAvatar::cleanupClass();
	LLVOVolume::cleanupClass();

	sObjectDataMap.clear();
}

//object data map for compressed && !OUT_TERSE_IMPROVED
//static
void LLViewerObject::initObjectDataMap()
{
	U32 count = 0;

	sObjectDataMap["ID"] = count; //full id //LLUUID
	count += sizeof(LLUUID);

	sObjectDataMap["LocalID"] = count; //U32
	count += sizeof(U32);

	sObjectDataMap["PCode"] = count;   //U8
	count += sizeof(U8);

	sObjectDataMap["State"] = count;   //U8
	count += sizeof(U8);

	sObjectDataMap["CRC"] = count;     //U32
	count += sizeof(U32);

	sObjectDataMap["Material"] = count; //U8
	count += sizeof(U8);

	sObjectDataMap["ClickAction"] = count; //U8
	count += sizeof(U8);

	sObjectDataMap["Scale"] = count; //LLVector3
	count += sizeof(LLVector3);

	sObjectDataMap["Pos"] = count;   //LLVector3
	count += sizeof(LLVector3);

	sObjectDataMap["Rot"] = count;    //LLVector3
	count += sizeof(LLVector3);

	sObjectDataMap["SpecialCode"] = count; //U32
	count += sizeof(U32);

	sObjectDataMap["Owner"] = count; //LLUUID
	count += sizeof(LLUUID);

	sObjectDataMap["Omega"] = count; //LLVector3, when SpecialCode & 0x80 is set
	count += sizeof(LLVector3);

	//ParentID is after Omega if there is Omega, otherwise is after Owner
	sObjectDataMap["ParentID"] = count;//U32, when SpecialCode & 0x20 is set
	count += sizeof(U32);

	//-------
	//The rest items are not included here
	//-------
}

//static 
void LLViewerObject::unpackVector3(LLDataPackerBinaryBuffer* dp, LLVector3& value, std::string name)
{
	dp->shift(sObjectDataMap[name]);
	dp->unpackVector3(value, name.c_str());
	dp->reset();
}

//static 
void LLViewerObject::unpackUUID(LLDataPackerBinaryBuffer* dp, LLUUID& value, std::string name)
{
	dp->shift(sObjectDataMap[name]);
	dp->unpackUUID(value, name.c_str());
	dp->reset();
}
	
//static 
void LLViewerObject::unpackU32(LLDataPackerBinaryBuffer* dp, U32& value, std::string name)
{
	dp->shift(sObjectDataMap[name]);
	dp->unpackU32(value, name.c_str());
	dp->reset();
}
	
//static 
void LLViewerObject::unpackU8(LLDataPackerBinaryBuffer* dp, U8& value, std::string name)
{
	dp->shift(sObjectDataMap[name]);
	dp->unpackU8(value, name.c_str());
	dp->reset();
}

//static 
U32 LLViewerObject::unpackParentID(LLDataPackerBinaryBuffer* dp, U32& parent_id)
{
	dp->shift(sObjectDataMap["SpecialCode"]);
	U32 value;
	dp->unpackU32(value, "SpecialCode");

	parent_id = 0;
	if(value & 0x20)
	{
		S32 offset = sObjectDataMap["ParentID"];
		if(!(value & 0x80))
		{
			offset -= sizeof(LLVector3);
		}

		dp->shift(offset);
		dp->unpackU32(parent_id, "ParentID");
	}
	dp->reset();

	return parent_id;
}

// Replaces all name value pairs with data from \n delimited list
// Does not update server
void LLViewerObject::setNameValueList(const std::string& name_value_list)
{
	// Clear out the old
	for_each(mNameValuePairs.begin(), mNameValuePairs.end(), DeletePairedPointer()) ;
	mNameValuePairs.clear();

	// Bring in the new
	std::string::size_type length = name_value_list.length();
	std::string::size_type start = 0;
	while (start < length)
	{
		std::string::size_type end = name_value_list.find_first_of("\n", start);
		if (end == std::string::npos) end = length;
		if (end > start)
		{
			std::string tok = name_value_list.substr(start, end - start);
			addNVPair(tok);
		}
		start = end+1;
	}
}

// This method returns true if the object is over land owned by the
// agent.
bool LLViewerObject::isReturnable()
{
	if (isAttachment())
	{
		return false;
	}
		
	std::vector<LLBBox> boxes;
	boxes.push_back(LLBBox(getPositionRegion(), getRotationRegion(), getScale() * -0.5f, getScale() * 0.5f).getAxisAligned());
	for (child_list_t::iterator iter = mChildList.begin();
		 iter != mChildList.end(); iter++)
	{
		LLViewerObject* child = *iter;
		boxes.push_back( LLBBox(child->getPositionRegion(), child->getRotationRegion(), child->getScale() * -0.5f, child->getScale() * 0.5f).getAxisAligned());
	}

	bool result = (mRegionp && mRegionp->objectIsReturnable(getPositionRegion(), boxes)) ? 1 : 0;
	
	if ( !result )
	{		
		//Get list of neighboring regions relative to this vo's region
		std::vector<LLViewerRegion*> uniqueRegions;
		mRegionp->getNeighboringRegions( uniqueRegions );
	
		//Build aabb's - for root and all children
		std::vector<PotentialReturnableObject> returnables;
		typedef std::vector<LLViewerRegion*>::iterator RegionIt;
		RegionIt regionStart = uniqueRegions.begin();
		RegionIt regionEnd   = uniqueRegions.end();
		
		for (; regionStart != regionEnd; ++regionStart )
		{
			LLViewerRegion* pTargetRegion = *regionStart;
			//Add the root vo as there may be no children and we still want
			//to test for any edge overlap
			buildReturnablesForChildrenVO( returnables, this, pTargetRegion );
			//Add it's children
			for (child_list_t::iterator iter = mChildList.begin();  iter != mChildList.end(); iter++)
			{
				LLViewerObject* pChild = *iter;		
				buildReturnablesForChildrenVO( returnables, pChild, pTargetRegion );
			}
		}	
	
		//TBD#Eventually create a region -> box list map 
		typedef std::vector<PotentialReturnableObject>::iterator ReturnablesIt;
		ReturnablesIt retCurrentIt = returnables.begin();
		ReturnablesIt retEndIt = returnables.end();
	
		for ( ; retCurrentIt !=retEndIt; ++retCurrentIt )
		{
			boxes.clear();
			LLViewerRegion* pRegion = (*retCurrentIt).pRegion;
			boxes.push_back( (*retCurrentIt).box );	
			bool retResult = 	pRegion
							 && pRegion->childrenObjectReturnable( boxes )
							 && pRegion->canManageEstate();
			if ( retResult )
			{ 
				result = true;
				break;
			}
		}
	}
	return result;
}

void LLViewerObject::buildReturnablesForChildrenVO( std::vector<PotentialReturnableObject>& returnables, LLViewerObject* pChild, LLViewerRegion* pTargetRegion )
{
	if ( !pChild )
	{
		llerrs<<"child viewerobject is NULL "<<llendl;
	}
	
	constructAndAddReturnable( returnables, pChild, pTargetRegion );
	
	//We want to handle any children VO's as well
	for (child_list_t::iterator iter = pChild->mChildList.begin();  iter != pChild->mChildList.end(); iter++)
	{
		LLViewerObject* pChildofChild = *iter;
		buildReturnablesForChildrenVO( returnables, pChildofChild, pTargetRegion );
	}
}

void LLViewerObject::constructAndAddReturnable( std::vector<PotentialReturnableObject>& returnables, LLViewerObject* pChild, LLViewerRegion* pTargetRegion )
{
	
	LLVector3 targetRegionPos;
	targetRegionPos.setVec( pChild->getPositionGlobal() );	
	
	LLBBox childBBox = LLBBox( targetRegionPos, pChild->getRotationRegion(), pChild->getScale() * -0.5f, 
							    pChild->getScale() * 0.5f).getAxisAligned();
	
	LLVector3 edgeA = targetRegionPos + childBBox.getMinLocal();
	LLVector3 edgeB = targetRegionPos + childBBox.getMaxLocal();
	
	LLVector3d edgeAd, edgeBd;
	edgeAd.setVec(edgeA);
	edgeBd.setVec(edgeB);
	
	//Only add the box when either of the extents are in a neighboring region
	if ( pTargetRegion->pointInRegionGlobal( edgeAd ) || pTargetRegion->pointInRegionGlobal( edgeBd ) )
	{
		PotentialReturnableObject returnableObj;
		returnableObj.box		= childBBox;
		returnableObj.pRegion	= pTargetRegion;
		returnables.push_back( returnableObj );
	}
}

bool LLViewerObject::crossesParcelBounds()
{
	std::vector<LLBBox> boxes;
	boxes.push_back(LLBBox(getPositionRegion(), getRotationRegion(), getScale() * -0.5f, getScale() * 0.5f).getAxisAligned());
	for (child_list_t::iterator iter = mChildList.begin();
		 iter != mChildList.end(); iter++)
	{
		LLViewerObject* child = *iter;
		boxes.push_back(LLBBox(child->getPositionRegion(), child->getRotationRegion(), child->getScale() * -0.5f, child->getScale() * 0.5f).getAxisAligned());
	}

	return mRegionp && mRegionp->objectsCrossParcel(boxes);
}

BOOL LLViewerObject::setParent(LLViewerObject* parent)
{
	if(mParent != parent)
	{
		LLViewerObject* old_parent = (LLViewerObject*)mParent ;		
		BOOL ret = LLPrimitive::setParent(parent);
		if(ret && old_parent && parent)
		{
			old_parent->removeChild(this) ;
		}
		return ret ;
	}

	return FALSE ;
}

void LLViewerObject::addChild(LLViewerObject *childp)
{
	for (child_list_t::iterator i = mChildList.begin(); i != mChildList.end(); ++i)
	{
		if (*i == childp)
		{	//already has child
			return;
		}
	}
	
	if (!isAvatar())
	{
		// propagate selection properties
		childp->mbCanSelect = mbCanSelect;
	}

	if(childp->setParent(this))
	{
		mChildList.push_back(childp);
	}
}

void LLViewerObject::removeChild(LLViewerObject *childp)
{
	for (child_list_t::iterator i = mChildList.begin(); i != mChildList.end(); ++i)
	{
		if (*i == childp)
		{
			if (!childp->isAvatar() && mDrawable.notNull() && mDrawable->isActive() && childp->mDrawable.notNull() && !isAvatar())
			{
				gPipeline.markRebuild(childp->mDrawable, LLDrawable::REBUILD_VOLUME);
			}

			mChildList.erase(i);

			if(childp->getParent() == this)
			{
				childp->setParent(NULL);			
			}
			break;
		}
	}
	
	if (childp->isSelected())
	{
		LLSelectMgr::getInstance()->deselectObjectAndFamily(childp);
		BOOL add_to_end = TRUE;
		LLSelectMgr::getInstance()->selectObjectAndFamily(childp, add_to_end);
	}
}

void LLViewerObject::addThisAndAllChildren(std::vector<LLViewerObject*>& objects)
{
	objects.push_back(this);
	for (child_list_t::iterator iter = mChildList.begin();
		 iter != mChildList.end(); iter++)
	{
		LLViewerObject* child = *iter;
		if (!child->isAvatar())
		{
			child->addThisAndAllChildren(objects);
		}
	}
}

void LLViewerObject::addThisAndNonJointChildren(std::vector<LLViewerObject*>& objects)
{
	objects.push_back(this);
	// don't add any attachments when temporarily selecting avatar
	if (isAvatar())
	{
		return;
	}
	for (child_list_t::iterator iter = mChildList.begin();
		 iter != mChildList.end(); iter++)
	{
		LLViewerObject* child = *iter;
		if ( (!child->isAvatar()))
		{
			child->addThisAndNonJointChildren(objects);
		}
	}
}

BOOL LLViewerObject::isChild(LLViewerObject *childp) const
{
	for (child_list_t::const_iterator iter = mChildList.begin();
		 iter != mChildList.end(); iter++)
	{
		LLViewerObject* testchild = *iter;
		if (testchild == childp)
			return TRUE;
	}
	return FALSE;
}


// returns TRUE if at least one avatar is sitting on this object
BOOL LLViewerObject::isSeat() const
{
	for (child_list_t::const_iterator iter = mChildList.begin();
		 iter != mChildList.end(); iter++)
	{
		LLViewerObject* child = *iter;
		if (child->isAvatar())
		{
			return TRUE;
		}
	}
	return FALSE;

}

BOOL LLViewerObject::setDrawableParent(LLDrawable* parentp)
{
	if (mDrawable.isNull())
	{
		return FALSE;
	}

	BOOL ret = mDrawable->mXform.setParent(parentp ? &parentp->mXform : NULL);
	if(!ret)
	{
		return FALSE ;
	}
	LLDrawable* old_parent = mDrawable->mParent;
	mDrawable->mParent = parentp; 
		
	if (parentp && mDrawable->isActive())
	{
		parentp->makeActive();
		parentp->setState(LLDrawable::ACTIVE_CHILD);
	}

	gPipeline.markRebuild(mDrawable, LLDrawable::REBUILD_VOLUME, TRUE);
	if(	(old_parent != parentp && old_parent)
		|| (parentp && parentp->isActive()))
	{
		// *TODO we should not be relying on setDrawable parent to call markMoved
		gPipeline.markMoved(mDrawable, FALSE);
	}
	else if (!mDrawable->isAvatar())
	{
		mDrawable->updateXform(TRUE);
		/*if (!mDrawable->getSpatialGroup())
		{
			mDrawable->movePartition();
		}*/
	}
	
	return ret;
}

// Show or hide particles, icon and HUD
void LLViewerObject::hideExtraDisplayItems( BOOL hidden )
{
	if( mPartSourcep.notNull() )
	{
		LLViewerPartSourceScript *partSourceScript = mPartSourcep.get();
		partSourceScript->setSuspended( hidden );
	}

	if( mText.notNull() )
	{
		LLHUDText *hudText = mText.get();
		hudText->setHidden( hidden );
	}

	if( mIcon.notNull() )
	{
		LLHUDIcon *hudIcon = mIcon.get();
		hudIcon->setHidden( hidden );
	}
}

U32 LLViewerObject::checkMediaURL(const std::string &media_url)
{
    U32 retval = (U32)0x0;
    if (!mMedia && !media_url.empty())
    {
        retval |= MEDIA_URL_ADDED;
        mMedia = new LLViewerObjectMedia;
        mMedia->mMediaURL = media_url;
        mMedia->mMediaType = LLViewerObject::MEDIA_SET;
        mMedia->mPassedWhitelist = FALSE;
    }
    else if (mMedia)
    {
        if (media_url.empty())
        {
            retval |= MEDIA_URL_REMOVED;
            delete mMedia;
            mMedia = NULL;
        }
        else if (mMedia->mMediaURL != media_url) // <-- This is an optimization.  If they are equal don't bother with below's test.
        {
            /*if (! (LLTextureEntry::getAgentIDFromMediaVersionString(media_url) == gAgent.getID() &&
                   LLTextureEntry::getVersionFromMediaVersionString(media_url) == 
                        LLTextureEntry::getVersionFromMediaVersionString(mMedia->mMediaURL) + 1))
			*/
            {
                // If the media URL is different and WE were not the one who
                // changed it, mark dirty.
                retval |= MEDIA_URL_UPDATED;
            }
            mMedia->mMediaURL = media_url;
            mMedia->mPassedWhitelist = FALSE;
        }
    }
    return retval;
}

//extract spatial information from object update message
//return parent_id
//static
U32 LLViewerObject::extractSpatialExtents(LLDataPackerBinaryBuffer *dp, LLVector3& pos, LLVector3& scale, LLQuaternion& rot)
{
	U32	parent_id = 0;
	
	LLViewerObject::unpackVector3(dp, scale, "Scale");
	LLViewerObject::unpackVector3(dp, pos, "Pos");
	
	LLVector3 vec;
	LLViewerObject::unpackVector3(dp, vec, "Rot");
	rot.unpackFromVector3(vec);
	
	LLViewerObject::unpackParentID(dp, parent_id);
	
	return parent_id;
}

U32 LLViewerObject::processUpdateMessage(LLMessageSystem *mesgsys,
					 void **user_data,
					 U32 block_num,
					 const EObjectUpdateType update_type,
					 LLDataPacker *dp)
{
	U32 retval = 0x0;
	
	// If region is removed from the list it is also deleted.
	if (!LLWorld::instance().isRegionListed(mRegionp))
	{
		llwarns << "Updating object in an invalid region" << llendl;
		return retval;
	}

	// Coordinates of objects on simulators are region-local.
	U64 region_handle = 0;	
	
	if(mesgsys != NULL)
	{
		mesgsys->getU64Fast(_PREHASH_RegionData, _PREHASH_RegionHandle, region_handle);
		LLViewerRegion* regionp = LLWorld::getInstance()->getRegionFromHandle(region_handle);
		if(regionp != mRegionp && regionp && mRegionp)//region cross
		{
			//this is the redundant position and region update, but it is necessary in case the viewer misses the following 
			//position and region update messages from sim.
			//this redundant update should not cause any problems.
			LLVector3 delta_pos =  mRegionp->getOriginAgent() - regionp->getOriginAgent();
			setPositionParent(getPosition() + delta_pos); //update to the new region position immediately.
			setRegion(regionp) ; //change the region.
		}
		else
		{
			mRegionp = regionp ;
		}
	}	
	
	if (!mRegionp)
	{
		U32 x, y;
		from_region_handle(region_handle, &x, &y);

		llerrs << "Object has invalid region " << x << ":" << y << "!" << llendl;
		return retval;
	}

	if(mesgsys != NULL)
	{
	U16 time_dilation16;
	mesgsys->getU16Fast(_PREHASH_RegionData, _PREHASH_TimeDilation, time_dilation16);
	F32 time_dilation = ((F32) time_dilation16) / 65535.f;
	mTimeDilation = time_dilation;
	mRegionp->setTimeDilation(time_dilation);
	}

	// this will be used to determine if we've really changed position
	// Use getPosition, not getPositionRegion, since this is what we're comparing directly against.
	LLVector3 test_pos_parent = getPosition();

	U8  data[60+16]; // This needs to match the largest size below.
#ifdef LL_BIG_ENDIAN
	U16 valswizzle[4];
#endif
	U16	*val;
	const F32 size = LLWorld::getInstance()->getRegionWidthInMeters();	
	const F32 MAX_HEIGHT = LLWorld::getInstance()->getRegionMaxHeight();
	const F32 MIN_HEIGHT = LLWorld::getInstance()->getRegionMinHeight();
	S32 length;
	S32	count;
	S32 this_update_precision = 32;		// in bits

	// Temporaries, because we need to compare w/ previous to set dirty flags...
	LLVector3 new_pos_parent;
	LLVector3 new_vel;
	LLVector3 new_acc;
	LLVector3 new_angv;
	LLVector3 old_angv = getAngularVelocity();
	LLQuaternion new_rot;
	LLVector3 new_scale = getScale();

	U32	parent_id = 0;
	U8	material = 0;
	U8 click_action = 0;
	U32 crc = 0;

	bool old_special_hover_cursor = specialHoverCursor();

	LLViewerObject *cur_parentp = (LLViewerObject *)getParent();

	if (cur_parentp)
	{
		parent_id = cur_parentp->mLocalID;
	}

	if (!dp)
	{
		switch(update_type)
		{
		case OUT_FULL:
			{
#ifdef DEBUG_UPDATE_TYPE
				llinfos << "Full:" << getID() << llendl;
#endif
				//clear cost and linkset cost
				mCostStale = true;
				if (isSelected())
				{
					gFloaterTools->dirty();
				}

				LLUUID audio_uuid;
				LLUUID owner_id;	// only valid if audio_uuid or particle system is not null
				F32    gain;
				U8     sound_flags;

				mesgsys->getU32Fast( _PREHASH_ObjectData, _PREHASH_CRC, crc, block_num);
				mesgsys->getU32Fast( _PREHASH_ObjectData, _PREHASH_ParentID, parent_id, block_num);
				mesgsys->getUUIDFast(_PREHASH_ObjectData, _PREHASH_Sound, audio_uuid, block_num );
				// HACK: Owner id only valid if non-null sound id or particle system
				mesgsys->getUUIDFast(_PREHASH_ObjectData, _PREHASH_OwnerID, owner_id, block_num );
				mesgsys->getF32Fast( _PREHASH_ObjectData, _PREHASH_Gain, gain, block_num );
				mesgsys->getU8Fast(  _PREHASH_ObjectData, _PREHASH_Flags, sound_flags, block_num );
				mesgsys->getU8Fast(  _PREHASH_ObjectData, _PREHASH_Material, material, block_num );
				mesgsys->getU8Fast(  _PREHASH_ObjectData, _PREHASH_ClickAction, click_action, block_num); 
				mesgsys->getVector3Fast(_PREHASH_ObjectData, _PREHASH_Scale, new_scale, block_num );
				length = mesgsys->getSizeFast(_PREHASH_ObjectData, block_num, _PREHASH_ObjectData);
				mesgsys->getBinaryDataFast(_PREHASH_ObjectData, _PREHASH_ObjectData, data, length, block_num);

				mTotalCRC = crc;

				// Owner ID used for sound muting or particle system muting
				setAttachedSound(audio_uuid, owner_id, gain, sound_flags);

				U8 old_material = getMaterial();
				if (old_material != material)
				{
					setMaterial(material);
					if (mDrawable.notNull())
					{
						gPipeline.markMoved(mDrawable, FALSE); // undamped
					}
				}
				setClickAction(click_action);

				count = 0;
				LLVector4 collision_plane;
				
				switch(length)
				{
				case (60 + 16):
					// pull out collision normal for avatar
					htonmemcpy(collision_plane.mV, &data[count], MVT_LLVector4, sizeof(LLVector4));
					((LLVOAvatar*)this)->setFootPlane(collision_plane);
					count += sizeof(LLVector4);
					// fall through
				case 60:
					this_update_precision = 32;
					// this is a terse update
					// pos
					htonmemcpy(new_pos_parent.mV, &data[count], MVT_LLVector3, sizeof(LLVector3));
					count += sizeof(LLVector3);
					// vel
					htonmemcpy((void*)getVelocity().mV, &data[count], MVT_LLVector3, sizeof(LLVector3));
					count += sizeof(LLVector3);
					// acc
					htonmemcpy((void*)getAcceleration().mV, &data[count], MVT_LLVector3, sizeof(LLVector3));
					count += sizeof(LLVector3);
					// theta
					{
						LLVector3 vec;
						htonmemcpy(vec.mV, &data[count], MVT_LLVector3, sizeof(LLVector3));
						new_rot.unpackFromVector3(vec);
					}
					count += sizeof(LLVector3);
					// omega
					htonmemcpy((void*)new_angv.mV, &data[count], MVT_LLVector3, sizeof(LLVector3));
					if (new_angv.isExactlyZero())
					{
						// reset rotation time
						resetRot();
					}
					setAngularVelocity(new_angv);
#if LL_DARWIN
					if (length == 76)
					{
						setAngularVelocity(LLVector3::zero);
					}
#endif
					break;
				case(32 + 16):
					// pull out collision normal for avatar
					htonmemcpy(collision_plane.mV, &data[count], MVT_LLVector4, sizeof(LLVector4));
					((LLVOAvatar*)this)->setFootPlane(collision_plane);
					count += sizeof(LLVector4);
					// fall through
				case 32:
					this_update_precision = 16;
					test_pos_parent.quantize16(-0.5f*size, 1.5f*size, MIN_HEIGHT, MAX_HEIGHT);

					// This is a terse 16 update, so treat data as an array of U16's.
#ifdef LL_BIG_ENDIAN
					htonmemcpy(valswizzle, &data[count], MVT_U16Vec3, 6); 
					val = valswizzle;
#else
					val = (U16 *) &data[count];
#endif
					count += sizeof(U16)*3;
					new_pos_parent.mV[VX] = U16_to_F32(val[VX], -0.5f*size, 1.5f*size);
					new_pos_parent.mV[VY] = U16_to_F32(val[VY], -0.5f*size, 1.5f*size);
					new_pos_parent.mV[VZ] = U16_to_F32(val[VZ], MIN_HEIGHT, MAX_HEIGHT);

#ifdef LL_BIG_ENDIAN
					htonmemcpy(valswizzle, &data[count], MVT_U16Vec3, 6); 
					val = valswizzle;
#else
					val = (U16 *) &data[count];
#endif
					count += sizeof(U16)*3;
					setVelocity(LLVector3(U16_to_F32(val[VX], -size, size),
													   U16_to_F32(val[VY], -size, size),
													   U16_to_F32(val[VZ], -size, size)));

#ifdef LL_BIG_ENDIAN
					htonmemcpy(valswizzle, &data[count], MVT_U16Vec3, 6); 
					val = valswizzle;
#else
					val = (U16 *) &data[count];
#endif
					count += sizeof(U16)*3;
					setAcceleration(LLVector3(U16_to_F32(val[VX], -size, size),
														   U16_to_F32(val[VY], -size, size),
														   U16_to_F32(val[VZ], -size, size)));

#ifdef LL_BIG_ENDIAN
					htonmemcpy(valswizzle, &data[count], MVT_U16Quat, 4); 
					val = valswizzle;
#else
					val = (U16 *) &data[count];
#endif
					count += sizeof(U16)*4;
					new_rot.mQ[VX] = U16_to_F32(val[VX], -1.f, 1.f);
					new_rot.mQ[VY] = U16_to_F32(val[VY], -1.f, 1.f);
					new_rot.mQ[VZ] = U16_to_F32(val[VZ], -1.f, 1.f);
					new_rot.mQ[VW] = U16_to_F32(val[VW], -1.f, 1.f);

#ifdef LL_BIG_ENDIAN
					htonmemcpy(valswizzle, &data[count], MVT_U16Vec3, 6); 
					val = valswizzle;
#else
					val = (U16 *) &data[count];
#endif
					new_angv.setVec(U16_to_F32(val[VX], -size, size),
										U16_to_F32(val[VY], -size, size),
										U16_to_F32(val[VZ], -size, size));
					if (new_angv.isExactlyZero())
					{
						// reset rotation time
						resetRot();
					}
					setAngularVelocity(new_angv);
					break;

				case 16:
					this_update_precision = 8;
					test_pos_parent.quantize8(-0.5f*size, 1.5f*size, MIN_HEIGHT, MAX_HEIGHT);
					// this is a terse 8 update
					new_pos_parent.mV[VX] = U8_to_F32(data[0], -0.5f*size, 1.5f*size);
					new_pos_parent.mV[VY] = U8_to_F32(data[1], -0.5f*size, 1.5f*size);
					new_pos_parent.mV[VZ] = U8_to_F32(data[2], MIN_HEIGHT, MAX_HEIGHT);

					setVelocity(U8_to_F32(data[3], -size, size),
								U8_to_F32(data[4], -size, size),
								U8_to_F32(data[5], -size, size) );

					setAcceleration(U8_to_F32(data[6], -size, size),
									U8_to_F32(data[7], -size, size),
									U8_to_F32(data[8], -size, size) );

					new_rot.mQ[VX] = U8_to_F32(data[9], -1.f, 1.f);
					new_rot.mQ[VY] = U8_to_F32(data[10], -1.f, 1.f);
					new_rot.mQ[VZ] = U8_to_F32(data[11], -1.f, 1.f);
					new_rot.mQ[VW] = U8_to_F32(data[12], -1.f, 1.f);

					new_angv.setVec(U8_to_F32(data[13], -size, size),
										U8_to_F32(data[14], -size, size),
										U8_to_F32(data[15], -size, size) );
					if (new_angv.isExactlyZero())
					{
						// reset rotation time
						resetRot();
					}
					setAngularVelocity(new_angv);
					break;
				}

				////////////////////////////////////////////////////
				//
				// Here we handle data specific to the full message.
				//

				U32 flags;
				mesgsys->getU32Fast(_PREHASH_ObjectData, _PREHASH_UpdateFlags, flags, block_num);
				// clear all but local flags
				mFlags &= FLAGS_LOCAL;
				mFlags |= flags;

				U8 state;
				mesgsys->getU8Fast(_PREHASH_ObjectData, _PREHASH_State, state, block_num );
				mState = state;

				// ...new objects that should come in selected need to be added to the selected list
				mCreateSelected = ((flags & FLAGS_CREATE_SELECTED) != 0);

				// Set all name value pairs
				S32 nv_size = mesgsys->getSizeFast(_PREHASH_ObjectData, block_num, _PREHASH_NameValue);
				if (nv_size > 0)
				{
					std::string name_value_list;
					mesgsys->getStringFast(_PREHASH_ObjectData, _PREHASH_NameValue, name_value_list, block_num);
					setNameValueList(name_value_list);
				}

				// Clear out any existing generic data
				if (mData)
				{
					delete [] mData;
				}

				// Check for appended generic data
				S32 data_size = mesgsys->getSizeFast(_PREHASH_ObjectData, block_num, _PREHASH_Data);
				if (data_size <= 0)
				{
					mData = NULL;
				}
				else
				{
					// ...has generic data
					mData = new U8[data_size];
					mesgsys->getBinaryDataFast(_PREHASH_ObjectData, _PREHASH_Data, mData, data_size, block_num);
				}

				S32 text_size = mesgsys->getSizeFast(_PREHASH_ObjectData, block_num, _PREHASH_Text);
				if (text_size > 1)
				{
					// Setup object text
					if (!mText)
					{
						mText = (LLHUDText *)LLHUDObject::addHUDObject(LLHUDObject::LL_HUD_TEXT);
						mText->setFont(LLFontGL::getFontSansSerif());
						mText->setVertAlignment(LLHUDText::ALIGN_VERT_TOP);
						mText->setMaxLines(-1);
						mText->setSourceObject(this);
						mText->setOnHUDAttachment(isHUDAttachment());
					}

					std::string temp_string;
					mesgsys->getStringFast(_PREHASH_ObjectData, _PREHASH_Text, temp_string, block_num );
					
					LLColor4U coloru;
					mesgsys->getBinaryDataFast(_PREHASH_ObjectData, _PREHASH_TextColor, coloru.mV, 4, block_num);

					// alpha was flipped so that it zero encoded better
					coloru.mV[3] = 255 - coloru.mV[3];
					mText->setColor(LLColor4(coloru));
					mText->setString(temp_string);

					setChanged(MOVED | SILHOUETTE);
				}
				else if (mText.notNull())
				{
					mText->markDead();
					mText = NULL;
				}

				std::string media_url;
				mesgsys->getStringFast(_PREHASH_ObjectData, _PREHASH_MediaURL, media_url, block_num);
                retval |= checkMediaURL(media_url);
                
				//
				// Unpack particle system data
				//
				unpackParticleSource(block_num, owner_id);

				// Mark all extra parameters not used
				std::map<U16, ExtraParameter*>::iterator iter;
				for (iter = mExtraParameterList.begin(); iter != mExtraParameterList.end(); ++iter)
				{
					iter->second->in_use = FALSE;
				}

				// Unpack extra parameters
				S32 size = mesgsys->getSizeFast(_PREHASH_ObjectData, block_num, _PREHASH_ExtraParams);
				if (size > 0)
				{
					U8 *buffer = new U8[size];
					mesgsys->getBinaryDataFast(_PREHASH_ObjectData, _PREHASH_ExtraParams, buffer, size, block_num);
					LLDataPackerBinaryBuffer dp(buffer, size);

					U8 num_parameters;
					dp.unpackU8(num_parameters, "num_params");
					U8 param_block[MAX_OBJECT_PARAMS_SIZE];
					for (U8 param=0; param<num_parameters; ++param)
					{
						U16 param_type;
						S32 param_size;
						dp.unpackU16(param_type, "param_type");
						dp.unpackBinaryData(param_block, param_size, "param_data");
						//llinfos << "Param type: " << param_type << ", Size: " << param_size << llendl;
						LLDataPackerBinaryBuffer dp2(param_block, param_size);
						unpackParameterEntry(param_type, &dp2);
					}
					delete[] buffer;
				}

				for (iter = mExtraParameterList.begin(); iter != mExtraParameterList.end(); ++iter)
				{
					if (!iter->second->in_use)
					{
						// Send an update message in case it was formerly in use
						parameterChanged(iter->first, iter->second->data, FALSE, false);
					}
				}

				break;
			}

		case OUT_TERSE_IMPROVED:
			{
#ifdef DEBUG_UPDATE_TYPE
				llinfos << "TI:" << getID() << llendl;
#endif
				length = mesgsys->getSizeFast(_PREHASH_ObjectData, block_num, _PREHASH_ObjectData);
				mesgsys->getBinaryDataFast(_PREHASH_ObjectData, _PREHASH_ObjectData, data, length, block_num);
				count = 0;
				LLVector4 collision_plane;
				
				switch(length)
				{
				case(60 + 16):
					// pull out collision normal for avatar
					htonmemcpy(collision_plane.mV, &data[count], MVT_LLVector4, sizeof(LLVector4));
					((LLVOAvatar*)this)->setFootPlane(collision_plane);
					count += sizeof(LLVector4);
					// fall through
				case 60:
					// this is a terse 32 update
					// pos
					this_update_precision = 32;
					htonmemcpy(new_pos_parent.mV, &data[count], MVT_LLVector3, sizeof(LLVector3));
					count += sizeof(LLVector3);
					// vel
					htonmemcpy((void*)getVelocity().mV, &data[count], MVT_LLVector3, sizeof(LLVector3));
					count += sizeof(LLVector3);
					// acc
					htonmemcpy((void*)getAcceleration().mV, &data[count], MVT_LLVector3, sizeof(LLVector3));
					count += sizeof(LLVector3);
					// theta
					{
						LLVector3 vec;
						htonmemcpy(vec.mV, &data[count], MVT_LLVector3, sizeof(LLVector3));
						new_rot.unpackFromVector3(vec);
					}
					count += sizeof(LLVector3);
					// omega
					htonmemcpy((void*)new_angv.mV, &data[count], MVT_LLVector3, sizeof(LLVector3));
					if (new_angv.isExactlyZero())
					{
						// reset rotation time
						resetRot();
					}
					setAngularVelocity(new_angv);
#if LL_DARWIN
					if (length == 76)
					{
						setAngularVelocity(LLVector3::zero);
					}
#endif
					break;
				case(32 + 16):
					// pull out collision normal for avatar
					htonmemcpy(collision_plane.mV, &data[count], MVT_LLVector4, sizeof(LLVector4));
					((LLVOAvatar*)this)->setFootPlane(collision_plane);
					count += sizeof(LLVector4);
					// fall through
				case 32:
					// this is a terse 16 update
					this_update_precision = 16;
					test_pos_parent.quantize16(-0.5f*size, 1.5f*size, MIN_HEIGHT, MAX_HEIGHT);

#ifdef LL_BIG_ENDIAN
					htonmemcpy(valswizzle, &data[count], MVT_U16Vec3, 6); 
					val = valswizzle;
#else
					val = (U16 *) &data[count];
#endif
					count += sizeof(U16)*3;
					new_pos_parent.mV[VX] = U16_to_F32(val[VX], -0.5f*size, 1.5f*size);
					new_pos_parent.mV[VY] = U16_to_F32(val[VY], -0.5f*size, 1.5f*size);
					new_pos_parent.mV[VZ] = U16_to_F32(val[VZ], MIN_HEIGHT, MAX_HEIGHT);

#ifdef LL_BIG_ENDIAN
					htonmemcpy(valswizzle, &data[count], MVT_U16Vec3, 6); 
					val = valswizzle;
#else
					val = (U16 *) &data[count];
#endif
					count += sizeof(U16)*3;
					setVelocity(U16_to_F32(val[VX], -size, size),
								U16_to_F32(val[VY], -size, size),
								U16_to_F32(val[VZ], -size, size));

#ifdef LL_BIG_ENDIAN
					htonmemcpy(valswizzle, &data[count], MVT_U16Vec3, 6); 
					val = valswizzle;
#else
					val = (U16 *) &data[count];
#endif
					count += sizeof(U16)*3;
					setAcceleration(U16_to_F32(val[VX], -size, size),
									U16_to_F32(val[VY], -size, size),
									U16_to_F32(val[VZ], -size, size));

#ifdef LL_BIG_ENDIAN
					htonmemcpy(valswizzle, &data[count], MVT_U16Quat, 8); 
					val = valswizzle;
#else
					val = (U16 *) &data[count];
#endif
					count += sizeof(U16)*4;
					new_rot.mQ[VX] = U16_to_F32(val[VX], -1.f, 1.f);
					new_rot.mQ[VY] = U16_to_F32(val[VY], -1.f, 1.f);
					new_rot.mQ[VZ] = U16_to_F32(val[VZ], -1.f, 1.f);
					new_rot.mQ[VW] = U16_to_F32(val[VW], -1.f, 1.f);

#ifdef LL_BIG_ENDIAN
					htonmemcpy(valswizzle, &data[count], MVT_U16Vec3, 6); 
					val = valswizzle;
#else
					val = (U16 *) &data[count];
#endif
					new_angv.set(U16_to_F32(val[VX], -size, size),
										U16_to_F32(val[VY], -size, size),
										U16_to_F32(val[VZ], -size, size));
					setAngularVelocity(new_angv);
					break;

				case 16:
					// this is a terse 8 update
					this_update_precision = 8;
					test_pos_parent.quantize8(-0.5f*size, 1.5f*size, MIN_HEIGHT, MAX_HEIGHT);
					new_pos_parent.mV[VX] = U8_to_F32(data[0], -0.5f*size, 1.5f*size);
					new_pos_parent.mV[VY] = U8_to_F32(data[1], -0.5f*size, 1.5f*size);
					new_pos_parent.mV[VZ] = U8_to_F32(data[2], MIN_HEIGHT, MAX_HEIGHT);

					setVelocity(U8_to_F32(data[3], -size, size),
								U8_to_F32(data[4], -size, size),
								U8_to_F32(data[5], -size, size) );

					setAcceleration(U8_to_F32(data[6], -size, size),
									U8_to_F32(data[7], -size, size),
									U8_to_F32(data[8], -size, size) );

					new_rot.mQ[VX] = U8_to_F32(data[9], -1.f, 1.f);
					new_rot.mQ[VY] = U8_to_F32(data[10], -1.f, 1.f);
					new_rot.mQ[VZ] = U8_to_F32(data[11], -1.f, 1.f);
					new_rot.mQ[VW] = U8_to_F32(data[12], -1.f, 1.f);

					new_angv.set(U8_to_F32(data[13], -size, size),
										U8_to_F32(data[14], -size, size),
										U8_to_F32(data[15], -size, size) );
					setAngularVelocity(new_angv);
					break;
				}

				U8 state;
				mesgsys->getU8Fast(_PREHASH_ObjectData, _PREHASH_State, state, block_num );
				mState = state;
				break;
			}

		default:
			break;

		}
	}
	else
	{
		// handle the compressed case
		LLUUID sound_uuid;
		LLUUID	owner_id;
		F32    gain = 0;
		U8     sound_flags = 0;
		F32		cutoff = 0;

		U16 val[4];

		U8		state;

		dp->unpackU8(state, "State");
		mState = state;

		switch(update_type)
		{
			case OUT_TERSE_IMPROVED:
			{
#ifdef DEBUG_UPDATE_TYPE
				llinfos << "CompTI:" << getID() << llendl;
#endif
				U8		value;
				dp->unpackU8(value, "agent");
				if (value)
				{
					LLVector4 collision_plane;
					dp->unpackVector4(collision_plane, "Plane");
					((LLVOAvatar*)this)->setFootPlane(collision_plane);
				}
				test_pos_parent = getPosition();
				dp->unpackVector3(new_pos_parent, "Pos");
				dp->unpackU16(val[VX], "VelX");
				dp->unpackU16(val[VY], "VelY");
				dp->unpackU16(val[VZ], "VelZ");
				setVelocity(U16_to_F32(val[VX], -128.f, 128.f),
							U16_to_F32(val[VY], -128.f, 128.f),
							U16_to_F32(val[VZ], -128.f, 128.f));
				dp->unpackU16(val[VX], "AccX");
				dp->unpackU16(val[VY], "AccY");
				dp->unpackU16(val[VZ], "AccZ");
				setAcceleration(U16_to_F32(val[VX], -64.f, 64.f),
								U16_to_F32(val[VY], -64.f, 64.f),
								U16_to_F32(val[VZ], -64.f, 64.f));

				dp->unpackU16(val[VX], "ThetaX");
				dp->unpackU16(val[VY], "ThetaY");
				dp->unpackU16(val[VZ], "ThetaZ");
				dp->unpackU16(val[VS], "ThetaS");
				new_rot.mQ[VX] = U16_to_F32(val[VX], -1.f, 1.f);
				new_rot.mQ[VY] = U16_to_F32(val[VY], -1.f, 1.f);
				new_rot.mQ[VZ] = U16_to_F32(val[VZ], -1.f, 1.f);
				new_rot.mQ[VS] = U16_to_F32(val[VS], -1.f, 1.f);
				dp->unpackU16(val[VX], "AccX");
				dp->unpackU16(val[VY], "AccY");
				dp->unpackU16(val[VZ], "AccZ");
				new_angv.set(U16_to_F32(val[VX], -64.f, 64.f),
									U16_to_F32(val[VY], -64.f, 64.f),
									U16_to_F32(val[VZ], -64.f, 64.f));
				setAngularVelocity(new_angv);
			}
			break;
			case OUT_FULL_COMPRESSED:
			case OUT_FULL_CACHED:
			{
#ifdef DEBUG_UPDATE_TYPE
				llinfos << "CompFull:" << getID() << llendl;
#endif
				mCostStale = true;

				if (isSelected())
				{
					gFloaterTools->dirty();
				}
	
				dp->unpackU32(crc, "CRC");
				mTotalCRC = crc;
				dp->unpackU8(material, "Material");
				U8 old_material = getMaterial();
				if (old_material != material)
				{
					setMaterial(material);
					if (mDrawable.notNull())
					{
						gPipeline.markMoved(mDrawable, FALSE); // undamped
					}
				}
				dp->unpackU8(click_action, "ClickAction");
				setClickAction(click_action);
				dp->unpackVector3(new_scale, "Scale");
				dp->unpackVector3(new_pos_parent, "Pos");
				LLVector3 vec;
				dp->unpackVector3(vec, "Rot");
				new_rot.unpackFromVector3(vec);
				setAcceleration(LLVector3::zero);

				U32 value;
				dp->unpackU32(value, "SpecialCode");
				dp->setPassFlags(value);
				dp->unpackUUID(owner_id, "Owner");

				if (value & 0x80)
				{
					dp->unpackVector3(new_angv, "Omega");
					setAngularVelocity(new_angv);
				}

				if (value & 0x20)
				{
					dp->unpackU32(parent_id, "ParentID");
				}
				else
				{
					parent_id = 0;
				}

				S32 sp_size;
				U32 size;
				if (value & 0x2)
				{
					sp_size = 1;
					delete [] mData;
					mData = new U8[1];
					dp->unpackU8(((U8*)mData)[0], "TreeData");
				}
				else if (value & 0x1)
				{
					dp->unpackU32(size, "ScratchPadSize");
					delete [] mData;
					mData = new U8[size];
					dp->unpackBinaryData((U8 *)mData, sp_size, "PartData");
				}
				else
				{
					mData = NULL;
				}

				// Setup object text
				if (!mText && (value & 0x4))
				{
					mText = (LLHUDText *)LLHUDObject::addHUDObject(LLHUDObject::LL_HUD_TEXT);
					mText->setFont(LLFontGL::getFontSansSerif());
					mText->setVertAlignment(LLHUDText::ALIGN_VERT_TOP);
					mText->setMaxLines(-1); // Set to match current agni behavior.
					mText->setSourceObject(this);
					mText->setOnHUDAttachment(isHUDAttachment());
				}

				if (value & 0x4)
				{
					std::string temp_string;
					dp->unpackString(temp_string, "Text");
					LLColor4U coloru;
					dp->unpackBinaryDataFixed(coloru.mV, 4, "Color");
					coloru.mV[3] = 255 - coloru.mV[3];
					mText->setColor(LLColor4(coloru));
					mText->setString(temp_string);

					setChanged(TEXTURE);
				}
				else if(mText.notNull())
				{
					mText->markDead();
					mText = NULL;
				}

                std::string media_url;
				if (value & 0x200)
				{
					dp->unpackString(media_url, "MediaURL");
				}
                retval |= checkMediaURL(media_url);

				//
				// Unpack particle system data
				//
				if (value & 0x8)
				{
					unpackParticleSource(*dp, owner_id);
				}
				else
				{
					deleteParticleSource();
				}
				
				// Mark all extra parameters not used
				std::map<U16, ExtraParameter*>::iterator iter;
				for (iter = mExtraParameterList.begin(); iter != mExtraParameterList.end(); ++iter)
				{
					iter->second->in_use = FALSE;
				}

				// Unpack extra params
				U8 num_parameters;
				dp->unpackU8(num_parameters, "num_params");
				U8 param_block[MAX_OBJECT_PARAMS_SIZE];
				for (U8 param=0; param<num_parameters; ++param)
				{
					U16 param_type;
					S32 param_size;
					dp->unpackU16(param_type, "param_type");
					dp->unpackBinaryData(param_block, param_size, "param_data");
					//llinfos << "Param type: " << param_type << ", Size: " << param_size << llendl;
					LLDataPackerBinaryBuffer dp2(param_block, param_size);
					unpackParameterEntry(param_type, &dp2);
				}

				for (iter = mExtraParameterList.begin(); iter != mExtraParameterList.end(); ++iter)
				{
					if (!iter->second->in_use)
					{
						// Send an update message in case it was formerly in use
						parameterChanged(iter->first, iter->second->data, FALSE, false);
					}
				}

				if (value & 0x10)
				{
					dp->unpackUUID(sound_uuid, "SoundUUID");
					dp->unpackF32(gain, "SoundGain");
					dp->unpackU8(sound_flags, "SoundFlags");
					dp->unpackF32(cutoff, "SoundRadius");
				}

				if (value & 0x100)
				{
					std::string name_value_list;
					dp->unpackString(name_value_list, "NV");

					setNameValueList(name_value_list);
				}

				mTotalCRC = crc;

				setAttachedSound(sound_uuid, owner_id, gain, sound_flags);

				// only get these flags on updates from sim, not cached ones
				// Preload these five flags for every object.
				// Finer shades require the object to be selected, and the selection manager
				// stores the extended permission info.
				if(mesgsys != NULL)
				{
					U32 flags;
					mesgsys->getU32Fast(_PREHASH_ObjectData, _PREHASH_UpdateFlags, flags, block_num);
					loadFlags(flags);					
				}
			}
			break;

		default:
			break;
		}
	}

	//
	// Fix object parenting.
	//
	BOOL b_changed_status = FALSE;

	if (OUT_TERSE_IMPROVED != update_type)
	{
		// We only need to update parenting on full updates, terse updates
		// don't send parenting information.
		if (!cur_parentp)
		{
			if (parent_id == 0)
			{
				// No parent now, no parent in message -> do nothing
			}
			else
			{
				// No parent now, new parent in message -> attach to that parent if possible
				LLUUID parent_uuid;

				if(mesgsys != NULL)
				{
				LLViewerObjectList::getUUIDFromLocal(parent_uuid,
														parent_id,
														mesgsys->getSenderIP(),
														mesgsys->getSenderPort());
				}
				else
				{
					LLViewerObjectList::getUUIDFromLocal(parent_uuid,
														parent_id,
														mRegionp->getHost().getAddress(),
														mRegionp->getHost().getPort());
				}

				LLViewerObject *sent_parentp = gObjectList.findObject(parent_uuid);

				//
				// Check to see if we have the corresponding viewer object for the parent.
				//
				if (sent_parentp && sent_parentp->getParent() == this)
				{
					// Try to recover if we attempt to attach a parent to its child
					llwarns << "Attempt to attach a parent to it's child: " << this->getID() << " to " << sent_parentp->getID() << llendl;
					this->removeChild(sent_parentp);
					sent_parentp->setDrawableParent(NULL);
				}
				
				if (sent_parentp && (sent_parentp != this) && !sent_parentp->isDead())
				{
					//
					// We have a viewer object for the parent, and it's not dead.
					// Do the actual reparenting here.
					//

					// new parent is valid
					b_changed_status = TRUE;
					// ...no current parent, so don't try to remove child
					if (mDrawable.notNull())
					{
						if (mDrawable->isDead() || !mDrawable->getVObj())
						{
							llwarns << "Drawable is dead or no VObj!" << llendl;
							sent_parentp->addChild(this);
						}
						else
						{
							if (!setDrawableParent(sent_parentp->mDrawable)) // LLViewerObject::processUpdateMessage 1
							{
								// Bad, we got a cycle somehow.
								// Kill both the parent and the child, and
								// set cache misses for both of them.
								llwarns << "Attempting to recover from parenting cycle!" << llendl;
								llwarns << "Killing " << sent_parentp->getID() << " and " << getID() << llendl;
								llwarns << "Adding to cache miss list" << llendl;
								setParent(NULL);
								sent_parentp->setParent(NULL);
								getRegion()->addCacheMissFull(getLocalID());
								getRegion()->addCacheMissFull(sent_parentp->getLocalID());
								gObjectList.killObject(sent_parentp);
								gObjectList.killObject(this);
								return retval;
							}
							sent_parentp->addChild(this);
							// make sure this object gets a non-damped update
							if (sent_parentp->mDrawable.notNull())
							{
								gPipeline.markMoved(sent_parentp->mDrawable, FALSE); // undamped
							}
						}
					}
					else
					{
						sent_parentp->addChild(this);
					}
					
					// Show particles, icon and HUD
					hideExtraDisplayItems( FALSE );

					setChanged(MOVED | SILHOUETTE);
				}
				else
				{
					//
					// No corresponding viewer object for the parent, put the various
					// pieces on the orphan list.
					//
					
					//parent_id
					U32 ip, port; 
					
					if(mesgsys != NULL)
					{
						ip = mesgsys->getSenderIP();
						port = mesgsys->getSenderPort();
					}
					else
					{
						ip = mRegionp->getHost().getAddress();
						port = mRegionp->getHost().getPort();
					}
					gObjectList.orphanize(this, parent_id, ip, port);

					// Hide particles, icon and HUD
					hideExtraDisplayItems( TRUE );
				}
			}
		}
		else
		{
			// BUG: this is a bad assumption once border crossing is alowed
			if (  (parent_id == cur_parentp->mLocalID)
				&&(update_type == OUT_TERSE_IMPROVED))
			{
				// Parent now, same parent in message -> do nothing

				// Debugging for suspected problems with local ids.
				//LLUUID parent_uuid;
				//LLViewerObjectList::getUUIDFromLocal(parent_uuid, parent_id, mesgsys->getSenderIP(), mesgsys->getSenderPort() );
				//if (parent_uuid != cur_parentp->getID() )
				//{
				//	llerrs << "Local ID match but UUID mismatch of viewer object" << llendl;
				//}
			}
			else
			{
				// Parented now, different parent in message
				LLViewerObject *sent_parentp;
				if (parent_id == 0)
				{
					//
					// This object is no longer parented, we sent in a zero parent ID.
					//
					sent_parentp = NULL;
				}
				else
				{
					LLUUID parent_uuid;

					if(mesgsys != NULL)
					{
					LLViewerObjectList::getUUIDFromLocal(parent_uuid,
														parent_id,
														gMessageSystem->getSenderIP(),
														gMessageSystem->getSenderPort());
					}
					else
					{
						LLViewerObjectList::getUUIDFromLocal(parent_uuid,
														parent_id,
														mRegionp->getHost().getAddress(),
														mRegionp->getHost().getPort());
					}
					sent_parentp = gObjectList.findObject(parent_uuid);
					
					if (isAvatar())
					{
						// This logic is meant to handle the case where a sitting avatar has reached a new sim
						// ahead of the object she was sitting on (which is common as objects are transfered through
						// a slower route than agents)...
						// In this case, the local id for the object will not be valid, since the viewer has not received
						// a full update for the object from that sim yet, so we assume that the agent is still sitting
						// where she was originally. --RN
						if (!sent_parentp)
						{
							sent_parentp = cur_parentp;
						}
					}
					else if (!sent_parentp)
					{
						//
						// Switching parents, but we don't know the new parent.
						//
						U32 ip, port; 
					
						if(mesgsys != NULL)
						{
							ip = mesgsys->getSenderIP();
							port = mesgsys->getSenderPort();
						}
						else
						{
							ip = mRegionp->getHost().getAddress();
							port = mRegionp->getHost().getPort();
						}

						// We're an orphan, flag things appropriately.
						gObjectList.orphanize(this, parent_id, ip, port);
					}
				}

				// Reattach if possible.
				if (sent_parentp && sent_parentp != cur_parentp && sent_parentp != this)
				{
					// New parent is valid, detach and reattach
					b_changed_status = TRUE;
					if (mDrawable.notNull())
					{
						if (!setDrawableParent(sent_parentp->mDrawable)) // LLViewerObject::processUpdateMessage 2
						{
							// Bad, we got a cycle somehow.
							// Kill both the parent and the child, and
							// set cache misses for both of them.
							llwarns << "Attempting to recover from parenting cycle!" << llendl;
							llwarns << "Killing " << sent_parentp->getID() << " and " << getID() << llendl;
							llwarns << "Adding to cache miss list" << llendl;
							setParent(NULL);
							sent_parentp->setParent(NULL);
							getRegion()->addCacheMissFull(getLocalID());
							getRegion()->addCacheMissFull(sent_parentp->getLocalID());
							gObjectList.killObject(sent_parentp);
							gObjectList.killObject(this);
							return retval;
						}
						// make sure this object gets a non-damped update
					}
					cur_parentp->removeChild(this);
					sent_parentp->addChild(this);
					setChanged(MOVED | SILHOUETTE);
					sent_parentp->setChanged(MOVED | SILHOUETTE);
					if (sent_parentp->mDrawable.notNull())
					{
						gPipeline.markMoved(sent_parentp->mDrawable, FALSE); // undamped
					}
				}
				else if (!sent_parentp)
				{
					bool remove_parent = true;
					// No new parent, or the parent that we sent doesn't exist on the viewer.
					LLViewerObject *parentp = (LLViewerObject *)getParent();
					if (parentp)
					{
						if (parentp->getRegion() != getRegion())
						{
							// This is probably an object flying across a region boundary, the
							// object probably ISN'T being reparented, but just got an object
							// update out of order (child update before parent).
							//llinfos << "Don't reparent object handoffs!" << llendl;
							remove_parent = false;
						}
					}

					if (remove_parent)
					{
						b_changed_status = TRUE;
						if (mDrawable.notNull())
						{
							// clear parent to removeChild can put the drawable on the damped list
							setDrawableParent(NULL); // LLViewerObject::processUpdateMessage 3
						}

						cur_parentp->removeChild(this);

						setChanged(MOVED | SILHOUETTE);

						if (mDrawable.notNull())
						{
							// make sure this object gets a non-damped update
							gPipeline.markMoved(mDrawable, FALSE); // undamped
						}
					}
				}
			}
		}
	}

	new_rot.normQuat();

	if (sPingInterpolate && mesgsys != NULL)
	{ 
		LLCircuitData *cdp = gMessageSystem->mCircuitInfo.findCircuit(mesgsys->getSender());
		if (cdp)
		{
			F32 ping_delay = 0.5f * mTimeDilation * ( ((F32)cdp->getPingDelay()) * 0.001f + gFrameDTClamped);
			LLVector3 diff = getVelocity() * ping_delay; 
			new_pos_parent += diff;
		}
		else
		{
			llwarns << "findCircuit() returned NULL; skipping interpolation" << llendl;
		}
	}

	//////////////////////////
	//
	// Set the generic change flags...
	//
	//

	// If we're going to skip this message, why are we 
	// doing all the parenting, etc above?
	if(mesgsys != NULL)
	{
	U32 packet_id = mesgsys->getCurrentRecvPacketID(); 
	if (packet_id < mLatestRecvPacketID && 
		mLatestRecvPacketID - packet_id < 65536)
	{
		//skip application of this message, it's old
		return retval;
	}
	mLatestRecvPacketID = packet_id;
	}

	// Set the change flags for scale
	if (new_scale != getScale())
	{
		setChanged(SCALED | SILHOUETTE);
		setScale(new_scale);  // Must follow setting permYouOwner()
	}

	// first, let's see if the new position is actually a change

	//static S32 counter = 0;

	F32 vel_mag_sq = getVelocity().magVecSquared();
	F32 accel_mag_sq = getAcceleration().magVecSquared();

	if (  ((b_changed_status)||(test_pos_parent != new_pos_parent))
		||(  (!isSelected())
		   &&(  (vel_mag_sq != 0.f)
			  ||(accel_mag_sq != 0.f)
			  ||(this_update_precision > mBestUpdatePrecision))))
	{
		mBestUpdatePrecision = this_update_precision;
		
		LLVector3 diff = new_pos_parent - test_pos_parent ;
		F32 mag_sqr = diff.magVecSquared() ;
		if(llfinite(mag_sqr)) 
		{
			setPositionParent(new_pos_parent);
		}
		else
		{
			llwarns << "Can not move the object/avatar to an infinite location!" << llendl ;	

			retval |= INVALID_UPDATE ;
		}

		if (mParent && ((LLViewerObject*)mParent)->isAvatar())
		{
			// we have changed the position of an attachment, so we need to clamp it
			LLVOAvatar *avatar = (LLVOAvatar*)mParent;

			avatar->clampAttachmentPositions();
		}
		
		// If we're snapping the position by more than 0.5m, update LLViewerStats::mAgentPositionSnaps
		if ( asAvatar() && asAvatar()->isSelf() && (mag_sqr > 0.25f) )
		{
			sample(LLStatViewer::AGENT_POSITION_SNAP, LLTrace::Meters(diff.length()));
		}
	}

	if ((new_rot != getRotation())
		|| (new_angv != old_angv))
	{
		if (new_rot != mPreviousRotation)
		{
			resetRot();
		}
		else if (new_angv != old_angv)
		{
			if (flagUsePhysics())
			{
				resetRot();
			}
			else
			{
				resetRotTime();
			}
		}

		// Remember the last rotation value
		mPreviousRotation = new_rot;

		// Set the rotation of the object followed by adjusting for the accumulated angular velocity (llSetTargetOmega)
		setRotation(new_rot * mAngularVelocityRot);
		setChanged(ROTATED | SILHOUETTE);
	}

	if ( gShowObjectUpdates )
	{
		LLColor4 color;
		if (update_type == OUT_TERSE_IMPROVED)
		{
			color.setVec(0.f, 0.f, 1.f, 1.f);
		}
		else
		{
			color.setVec(1.f, 0.f, 0.f, 1.f);
		}
		gPipeline.addDebugBlip(getPositionAgent(), color);
	}

	const F32 MAG_CUTOFF = F_APPROXIMATELY_ZERO;

	llassert(vel_mag_sq >= 0.f);
	llassert(accel_mag_sq >= 0.f);
	llassert(getAngularVelocity().magVecSquared() >= 0.f);

	if ((MAG_CUTOFF >= vel_mag_sq) && 
		(MAG_CUTOFF >= accel_mag_sq) &&
		(MAG_CUTOFF >= getAngularVelocity().magVecSquared()))
	{
		mStatic = TRUE; // This object doesn't move!
	}
	else
	{
		mStatic = FALSE;
	}

// BUG: This code leads to problems during group rotate and any scale operation.
// Small discepencies between the simulator and viewer representations cause the 
// selection center to creep, leading to objects moving around the wrong center.
// 
// Removing this, however, means that if someone else drags an object you have
// selected, your selection center and dialog boxes will be wrong.  It also means
// that higher precision information on selected objects will be ignored.
//
// I believe the group rotation problem is fixed.  JNC 1.21.2002
//
	// Additionally, if any child is selected, need to update the dialogs and selection
	// center.
	BOOL needs_refresh = mUserSelected;
	for (child_list_t::iterator iter = mChildList.begin();
		 iter != mChildList.end(); iter++)
	{
		LLViewerObject* child = *iter;
		needs_refresh = needs_refresh || child->mUserSelected;
	}

	if (needs_refresh)
	{
		LLSelectMgr::getInstance()->updateSelectionCenter();
		dialog_refresh_all();
	} 


	// Mark update time as approx. now, with the ping delay.
	// Ping delay is off because it's not set for velocity interpolation, causing
	// much jumping and hopping around...

//	U32 ping_delay = mesgsys->mCircuitInfo.getPingDelay();
	mLastInterpUpdateSecs = LLFrameTimer::getElapsedSeconds();
	mLastMessageUpdateSecs = mLastInterpUpdateSecs;
	if (mDrawable.notNull())
	{
		// Don't clear invisibility flag on update if still orphaned!
		if (mDrawable->isState(LLDrawable::FORCE_INVISIBLE) && !mOrphaned)
		{
// 			lldebugs << "Clearing force invisible: " << mID << ":" << getPCodeString() << ":" << getPositionAgent() << llendl;
			mDrawable->setState(LLDrawable::CLEAR_INVISIBLE);
		}
	}

	// Update special hover cursor status
	bool special_hover_cursor = specialHoverCursor();
	if (old_special_hover_cursor != special_hover_cursor
		&& mDrawable.notNull())
	{
		mDrawable->updateSpecialHoverCursor(special_hover_cursor);
	}

	return retval;
}

BOOL LLViewerObject::isActive() const
{
	return TRUE;
}

//load flags from cache or from message
void LLViewerObject::loadFlags(U32 flags)
{
	if(flags == (U32)(-1))
	{
		return; //invalid
	}
<<<<<<< HEAD

	// keep local flags and overwrite remote-controlled flags
	mFlags = (mFlags & FLAGS_LOCAL) | flags;

=======

	// keep local flags and overwrite remote-controlled flags
	mFlags = (mFlags & FLAGS_LOCAL) | flags;

>>>>>>> 21b7de56
	// ...new objects that should come in selected need to be added to the selected list
	mCreateSelected = ((flags & FLAGS_CREATE_SELECTED) != 0);
	return;
}

void LLViewerObject::idleUpdate(LLAgent &agent, LLWorld &world, const F64 &time)
{
	//static LLFastTimer::DeclareTimer ftm("Viewer Object");
	//LLFastTimer t(ftm);

	if (!mDead)
	{
	// CRO - don't velocity interp linked objects!
	// Leviathan - but DO velocity interp joints
	if (!mStatic && sVelocityInterpolate && !isSelected())
	{
		// calculate dt from last update
		F32 dt_raw = (F32)(time - mLastInterpUpdateSecs);
		F32 dt = mTimeDilation * dt_raw;

			applyAngularVelocity(dt);

			if (isAttachment())
				{
					mLastInterpUpdateSecs = time;
				return;
		}
		else
		{	// Move object based on it's velocity and rotation
			interpolateLinearMotion(time, dt);
		}
	}

	updateDrawable(FALSE);
	}
}


// Move an object due to idle-time viewer side updates by iterpolating motion
void LLViewerObject::interpolateLinearMotion(const F64 & time, const F32 & dt)
{
	// linear motion
	// PHYSICS_TIMESTEP is used below to correct for the fact that the velocity in object
	// updates represents the average velocity of the last timestep, rather than the final velocity.
	// the time dilation above should guarantee that dt is never less than PHYSICS_TIMESTEP, theoretically
	// 
	// *TODO: should also wrap linear accel/velocity in check
	// to see if object is selected, instead of explicitly
	// zeroing it out	

	F64 time_since_last_update = time - mLastMessageUpdateSecs;
	if (time_since_last_update <= 0.0 || dt <= 0.f)
	{
		return;
	}

	LLVector3 accel = getAcceleration();
	LLVector3 vel 	= getVelocity();
	
	if (sMaxUpdateInterpolationTime <= 0.0)
	{	// Old code path ... unbounded, simple interpolation
		if (!(accel.isExactlyZero() && vel.isExactlyZero()))
		{
			LLVector3 pos   = (vel + (0.5f * (dt-PHYSICS_TIMESTEP)) * accel) * dt;  
		
			// region local  
			setPositionRegion(pos + getPositionRegion());
			setVelocity(vel + accel*dt);	
			
			// for objects that are spinning but not translating, make sure to flag them as having moved
			setChanged(MOVED | SILHOUETTE);
		}
	}
	else if (!accel.isExactlyZero() || !vel.isExactlyZero())		// object is moving
	{	// Object is moving, and hasn't been too long since we got an update from the server
		
		// Calculate predicted position and velocity
		LLVector3 new_pos = (vel + (0.5f * (dt-PHYSICS_TIMESTEP)) * accel) * dt;	
		LLVector3 new_v = accel * dt;

		if (time_since_last_update > sPhaseOutUpdateInterpolationTime &&
			sPhaseOutUpdateInterpolationTime > 0.0)
		{	// Haven't seen a viewer update in a while, check to see if the ciruit is still active
			if (mRegionp)
			{	// The simulator will NOT send updates if the object continues normally on the path
				// predicted by the velocity and the acceleration (often gravity) sent to the viewer
				// So check to see if the circuit is blocked, which means the sim is likely in a long lag
				LLCircuitData *cdp = gMessageSystem->mCircuitInfo.findCircuit( mRegionp->getHost() );
				if (cdp)
				{
					// Find out how many seconds since last packet arrived on the circuit
					F64 time_since_last_packet = LLMessageSystem::getMessageTimeSeconds() - cdp->getLastPacketInTime();

					if (!cdp->isAlive() ||		// Circuit is dead or blocked
						 cdp->isBlocked() ||	// or doesn't seem to be getting any packets
						 (time_since_last_packet > sPhaseOutUpdateInterpolationTime))
					{
						// Start to reduce motion interpolation since we haven't seen a server update in a while
						F64 time_since_last_interpolation = time - mLastInterpUpdateSecs;
						F64 phase_out = 1.0;
						if (time_since_last_update > sMaxUpdateInterpolationTime)
						{	// Past the time limit, so stop the object
							phase_out = 0.0;
							//llinfos << "Motion phase out to zero" << llendl;

							// Kill angular motion as well.  Note - not adding this due to paranoia
							// about stopping rotation for llTargetOmega objects and not having it restart
							// setAngularVelocity(LLVector3::zero);
						}
						else if (mLastInterpUpdateSecs - mLastMessageUpdateSecs > sPhaseOutUpdateInterpolationTime)
						{	// Last update was already phased out a bit
							phase_out = (sMaxUpdateInterpolationTime - time_since_last_update) / 
										(sMaxUpdateInterpolationTime - time_since_last_interpolation);
							//llinfos << "Continuing motion phase out of " << (F32) phase_out << llendl;
						}
						else
						{	// Phase out from full value
							phase_out = (sMaxUpdateInterpolationTime - time_since_last_update) / 
										(sMaxUpdateInterpolationTime - sPhaseOutUpdateInterpolationTime);
							//llinfos << "Starting motion phase out of " << (F32) phase_out << llendl;
						}
						phase_out = llclamp(phase_out, 0.0, 1.0);

						new_pos = new_pos * ((F32) phase_out);
						new_v = new_v * ((F32) phase_out);
					}
				}
			}
		}

		new_pos = new_pos + getPositionRegion();
		new_v = new_v + vel;


		// Clamp interpolated position to minimum underground and maximum region height
		LLVector3d new_pos_global = mRegionp->getPosGlobalFromRegion(new_pos);
		F32 min_height;
		if (isAvatar())
		{	// Make a better guess about AVs not going underground
			min_height = LLWorld::getInstance()->resolveLandHeightGlobal(new_pos_global);
			min_height += (0.5f * getScale().mV[VZ]);
		}
		else
		{	// This will put the object underground, but we can't tell if it will stop 
			// at ground level or not
			min_height = LLWorld::getInstance()->getMinAllowedZ(this, new_pos_global);
			// Cap maximum height
			new_pos.mV[VZ] = llmin(LLWorld::getInstance()->getRegionMaxHeight(), new_pos.mV[VZ]);
		}

		new_pos.mV[VZ] = llmax(min_height, new_pos.mV[VZ]);

		// Check to see if it's going off the region
		LLVector3 temp(new_pos);
		if (temp.clamp(0.f, mRegionp->getWidth()))
		{	// Going off this region, so see if we might end up on another region
			LLVector3d old_pos_global = mRegionp->getPosGlobalFromRegion(getPositionRegion());
			new_pos_global = mRegionp->getPosGlobalFromRegion(new_pos);		// Re-fetch in case it got clipped above

			// Clip the positions to known regions
			LLVector3d clip_pos_global = LLWorld::getInstance()->clipToVisibleRegions(old_pos_global, new_pos_global);
			if (clip_pos_global != new_pos_global)
			{	// Was clipped, so this means we hit a edge where there is no region to enter
				
				//llinfos << "Hit empty region edge, clipped predicted position to " << mRegionp->getPosRegionFromGlobal(clip_pos_global)
				//	<< " from " << new_pos << llendl;
				new_pos = mRegionp->getPosRegionFromGlobal(clip_pos_global);
				
				// Stop motion and get server update for bouncing on the edge
				new_v.clear();
				setAcceleration(LLVector3::zero);
			}
			else
			{	// Let predicted movement cross into another region
				//llinfos << "Predicting region crossing to " << new_pos << llendl;
			}
		}

		// Set new position and velocity
		setPositionRegion(new_pos);
		setVelocity(new_v);	
		
		// for objects that are spinning but not translating, make sure to flag them as having moved
		setChanged(MOVED | SILHOUETTE);
	}		

	// Update the last time we did anything
	mLastInterpUpdateSecs = time;
}



BOOL LLViewerObject::setData(const U8 *datap, const U32 data_size)
{
	delete [] mData;

	if (datap)
	{
		mData = new U8[data_size];
		if (!mData)
		{
			return FALSE;
		}
		memcpy(mData, datap, data_size);		/* Flawfinder: ignore */
	}
	return TRUE;
}

// delete an item in the inventory, but don't tell the server. This is
// used internally by remove, update, and savescript.
// This will only delete the first item with an item_id in the list
void LLViewerObject::deleteInventoryItem(const LLUUID& item_id)
{
	if(mInventory)
	{
		LLInventoryObject::object_list_t::iterator it = mInventory->begin();
		LLInventoryObject::object_list_t::iterator end = mInventory->end();
		for( ; it != end; ++it )
		{
			if((*it)->getUUID() == item_id)
			{
				// This is safe only because we return immediatly.
				mInventory->erase(it); // will deref and delete it
				return;
			}
		}
		doInventoryCallback();
	}
}

void LLViewerObject::doUpdateInventory(
	LLPointer<LLViewerInventoryItem>& item,
	U8 key,
	bool is_new)
{
	LLViewerInventoryItem* old_item = NULL;
	if(TASK_INVENTORY_ITEM_KEY == key)
	{
		old_item = (LLViewerInventoryItem*)getInventoryObject(item->getUUID());
	}
	else if(TASK_INVENTORY_ASSET_KEY == key)
	{
		old_item = getInventoryItemByAsset(item->getAssetUUID());
	}
	LLUUID item_id;
	LLUUID new_owner;
	LLUUID new_group;
	BOOL group_owned = FALSE;
	if(old_item)
	{
		item_id = old_item->getUUID();
		new_owner = old_item->getPermissions().getOwner();
		new_group = old_item->getPermissions().getGroup();
		group_owned = old_item->getPermissions().isGroupOwned();
		old_item = NULL;
	}
	else
	{
		item_id = item->getUUID();
	}
	if(!is_new && mInventory)
	{
		// Attempt to update the local inventory. If we can get the
		// object perm, we have perfect visibility, so we want the
		// serial number to match. Otherwise, take our best guess and
		// make sure that the serial number does not match.
		deleteInventoryItem(item_id);
		LLPermissions perm(item->getPermissions());
		LLPermissions* obj_perm = LLSelectMgr::getInstance()->findObjectPermissions(this);
		bool is_atomic = ((S32)LLAssetType::AT_OBJECT == item->getType()) ? false : true;
		if(obj_perm)
		{
			perm.setOwnerAndGroup(LLUUID::null, obj_perm->getOwner(), obj_perm->getGroup(), is_atomic);
		}
		else
		{
			if(group_owned)
			{
				perm.setOwnerAndGroup(LLUUID::null, new_owner, new_group, is_atomic);
			}
			else if(!new_owner.isNull())
			{
				// The object used to be in inventory, so we can
				// assume the owner and group will match what they are
				// there.
				perm.setOwnerAndGroup(LLUUID::null, new_owner, new_group, is_atomic);
			}
			// *FIX: can make an even better guess by using the mPermGroup flags
			else if(permYouOwner())
			{
				// best guess.
				perm.setOwnerAndGroup(LLUUID::null, gAgent.getID(), item->getPermissions().getGroup(), is_atomic);
				--mInventorySerialNum;
			}
			else
			{
				// dummy it up.
				perm.setOwnerAndGroup(LLUUID::null, LLUUID::null, LLUUID::null, is_atomic);
				--mInventorySerialNum;
			}
		}
		LLViewerInventoryItem* oldItem = item;
		LLViewerInventoryItem* new_item = new LLViewerInventoryItem(oldItem);
		new_item->setPermissions(perm);
		mInventory->push_front(new_item);
		doInventoryCallback();
		++mInventorySerialNum;
	}
}

// save a script, which involves removing the old one, and rezzing
// in the new one. This method should be called with the asset id
// of the new and old script AFTER the bytecode has been saved.
void LLViewerObject::saveScript(
	const LLViewerInventoryItem* item,
	BOOL active,
	bool is_new)
{
	/*
	 * XXXPAM Investigate not making this copy.  Seems unecessary, but I'm unsure about the
	 * interaction with doUpdateInventory() called below.
	 */
	lldebugs << "LLViewerObject::saveScript() " << item->getUUID() << " " << item->getAssetUUID() << llendl;
	LLPointer<LLViewerInventoryItem> task_item =
		new LLViewerInventoryItem(item->getUUID(), mID, item->getPermissions(),
								  item->getAssetUUID(), item->getType(),
								  item->getInventoryType(),
								  item->getName(), item->getDescription(),
								  item->getSaleInfo(), item->getFlags(),
								  item->getCreationDate());
	task_item->setTransactionID(item->getTransactionID());

	LLMessageSystem* msg = gMessageSystem;
	msg->newMessageFast(_PREHASH_RezScript);
	msg->nextBlockFast(_PREHASH_AgentData);
	msg->addUUIDFast(_PREHASH_AgentID, gAgent.getID());
	msg->addUUIDFast(_PREHASH_SessionID, gAgent.getSessionID());
	msg->addUUIDFast(_PREHASH_GroupID, gAgent.getGroupID());
	msg->nextBlockFast(_PREHASH_UpdateBlock);
	msg->addU32Fast(_PREHASH_ObjectLocalID, (mLocalID));
	U8 enabled = active;
	msg->addBOOLFast(_PREHASH_Enabled, enabled);
	msg->nextBlockFast(_PREHASH_InventoryBlock);
	task_item->packMessage(msg);
	msg->sendReliable(mRegionp->getHost());

	// do the internal logic
	doUpdateInventory(task_item, TASK_INVENTORY_ITEM_KEY, is_new);
}

void LLViewerObject::moveInventory(const LLUUID& folder_id,
								   const LLUUID& item_id)
{
	lldebugs << "LLViewerObject::moveInventory " << item_id << llendl;
	LLMessageSystem* msg = gMessageSystem;
	msg->newMessageFast(_PREHASH_MoveTaskInventory);
	msg->nextBlockFast(_PREHASH_AgentData);
	msg->addUUIDFast(_PREHASH_AgentID, gAgent.getID());
	msg->addUUIDFast(_PREHASH_SessionID, gAgent.getSessionID());
	msg->addUUIDFast(_PREHASH_FolderID, folder_id);
	msg->nextBlockFast(_PREHASH_InventoryData);
	msg->addU32Fast(_PREHASH_LocalID, mLocalID);
	msg->addUUIDFast(_PREHASH_ItemID, item_id);
	msg->sendReliable(mRegionp->getHost());

	LLInventoryObject* inv_obj = getInventoryObject(item_id);
	if(inv_obj)
	{
		LLViewerInventoryItem* item = (LLViewerInventoryItem*)inv_obj;
		if(!item->getPermissions().allowCopyBy(gAgent.getID()))
		{
			deleteInventoryItem(item_id);
			++mInventorySerialNum;
		}
	}
}

void LLViewerObject::dirtyInventory()
{
	// If there aren't any LLVOInventoryListeners, we won't be
	// able to update our mInventory when it comes back from the
	// simulator, so we should not clear the inventory either.
	if(mInventory && !mInventoryCallbacks.empty())
	{
		mInventory->clear(); // will deref and delete entries
		delete mInventory;
		mInventory = NULL;
		mInventoryDirty = TRUE;
	}
}

void LLViewerObject::registerInventoryListener(LLVOInventoryListener* listener, void* user_data)
{
	LLInventoryCallbackInfo* info = new LLInventoryCallbackInfo;
	info->mListener = listener;
	info->mInventoryData = user_data;
	mInventoryCallbacks.push_front(info);
}

void LLViewerObject::removeInventoryListener(LLVOInventoryListener* listener)
{
	if (listener == NULL)
		return;
	for (callback_list_t::iterator iter = mInventoryCallbacks.begin();
		 iter != mInventoryCallbacks.end(); )
	{
		callback_list_t::iterator curiter = iter++;
		LLInventoryCallbackInfo* info = *curiter;
		if (info->mListener == listener)
		{
			delete info;
			mInventoryCallbacks.erase(curiter);
			break;
		}
	}
}

void LLViewerObject::clearInventoryListeners()
{
	for_each(mInventoryCallbacks.begin(), mInventoryCallbacks.end(), DeletePointer());
	mInventoryCallbacks.clear();
}

void LLViewerObject::requestInventory()
{
	mInventoryDirty = FALSE;
	if(mInventory)
	{
		//mInventory->clear() // will deref and delete it
		//delete mInventory;
		//mInventory = NULL;
		doInventoryCallback();
	}
	// throw away duplicate requests
	else
	{
		fetchInventoryFromServer();
	}
}

void LLViewerObject::fetchInventoryFromServer()
{
	if (!mInventoryPending)
	{
		delete mInventory;
		mInventory = NULL;
		mInventoryDirty = FALSE;
		LLMessageSystem* msg = gMessageSystem;
		msg->newMessageFast(_PREHASH_RequestTaskInventory);
		msg->nextBlockFast(_PREHASH_AgentData);
		msg->addUUIDFast(_PREHASH_AgentID, gAgent.getID());
		msg->addUUIDFast(_PREHASH_SessionID, gAgent.getSessionID());
		msg->nextBlockFast(_PREHASH_InventoryData);
		msg->addU32Fast(_PREHASH_LocalID, mLocalID);
		msg->sendReliable(mRegionp->getHost());

		// this will get reset by dirtyInventory or doInventoryCallback
		mInventoryPending = TRUE;
	}
}

struct LLFilenameAndTask
{
	LLUUID mTaskID;
	std::string mFilename;
#ifdef _DEBUG
	static S32 sCount;
	LLFilenameAndTask()
	{
		++sCount;
		lldebugs << "Constructing LLFilenameAndTask: " << sCount << llendl;
	}
	~LLFilenameAndTask()
	{
		--sCount;
		lldebugs << "Destroying LLFilenameAndTask: " << sCount << llendl;
	}
private:
	LLFilenameAndTask(const LLFilenameAndTask& rhs);
	const LLFilenameAndTask& operator=(const LLFilenameAndTask& rhs) const;
#endif
};

#ifdef _DEBUG
S32 LLFilenameAndTask::sCount = 0;
#endif

// static
void LLViewerObject::processTaskInv(LLMessageSystem* msg, void** user_data)
{
	LLUUID task_id;
	msg->getUUIDFast(_PREHASH_InventoryData, _PREHASH_TaskID, task_id);
	LLViewerObject* object = gObjectList.findObject(task_id);
	if(!object)
	{
		llwarns << "LLViewerObject::processTaskInv object "
			<< task_id << " does not exist." << llendl;
		return;
	}

	msg->getS16Fast(_PREHASH_InventoryData, _PREHASH_Serial, object->mInventorySerialNum);
	LLFilenameAndTask* ft = new LLFilenameAndTask;
	ft->mTaskID = task_id;

	std::string unclean_filename;
	msg->getStringFast(_PREHASH_InventoryData, _PREHASH_Filename, unclean_filename);
	ft->mFilename = LLDir::getScrubbedFileName(unclean_filename);
	
	if(ft->mFilename.empty())
	{
		lldebugs << "Task has no inventory" << llendl;
		// mock up some inventory to make a drop target.
		if(object->mInventory)
		{
			object->mInventory->clear(); // will deref and delete it
		}
		else
		{
			object->mInventory = new LLInventoryObject::object_list_t();
		}
		LLPointer<LLInventoryObject> obj;
		obj = new LLInventoryObject(object->mID, LLUUID::null,
									LLAssetType::AT_CATEGORY,
									"Contents");
		object->mInventory->push_front(obj);
		object->doInventoryCallback();
		delete ft;
		return;
	}
	gXferManager->requestFile(gDirUtilp->getExpandedFilename(LL_PATH_CACHE, ft->mFilename), 
								ft->mFilename, LL_PATH_CACHE,
								object->mRegionp->getHost(),
								TRUE,
								&LLViewerObject::processTaskInvFile,
								(void**)ft,
								LLXferManager::HIGH_PRIORITY);
}

void LLViewerObject::processTaskInvFile(void** user_data, S32 error_code, LLExtStat ext_status)
{
	LLFilenameAndTask* ft = (LLFilenameAndTask*)user_data;
	LLViewerObject* object = NULL;
	if(ft && (0 == error_code) &&
	   (object = gObjectList.findObject(ft->mTaskID)))
	{
		object->loadTaskInvFile(ft->mFilename);

		LLInventoryObject::object_list_t::iterator it = object->mInventory->begin();
		LLInventoryObject::object_list_t::iterator end = object->mInventory->end();
		std::list<LLUUID>& pending_lst = object->mPendingInventoryItemsIDs;

		for (; it != end && pending_lst.size(); ++it)
		{
			LLViewerInventoryItem* item = dynamic_cast<LLViewerInventoryItem*>(it->get());
			if(item && item->getType() != LLAssetType::AT_CATEGORY)
			{
				std::list<LLUUID>::iterator id_it = std::find(pending_lst.begin(), pending_lst.begin(), item->getAssetUUID());
				if (id_it != pending_lst.end())
				{
					pending_lst.erase(id_it);
				}
			}
		}
	}
	else
	{
		// This Occurs When to requests were made, and the first one
		// has already handled it.
		lldebugs << "Problem loading task inventory. Return code: "
				 << error_code << llendl;
	}
	delete ft;
}

void LLViewerObject::loadTaskInvFile(const std::string& filename)
{
	std::string filename_and_local_path = gDirUtilp->getExpandedFilename(LL_PATH_CACHE, filename);
	llifstream ifs(filename_and_local_path);
	if(ifs.good())
	{
		char buffer[MAX_STRING];	/* Flawfinder: ignore */
		// *NOTE: This buffer size is hard coded into scanf() below.
		char keyword[MAX_STRING];	/* Flawfinder: ignore */
		if(mInventory)
		{
			mInventory->clear(); // will deref and delete it
		}
		else
		{
			mInventory = new LLInventoryObject::object_list_t;
		}
		while(ifs.good())
		{
			ifs.getline(buffer, MAX_STRING);
			sscanf(buffer, " %254s", keyword);	/* Flawfinder: ignore */
			if(0 == strcmp("inv_item", keyword))
			{
				LLPointer<LLInventoryObject> inv = new LLViewerInventoryItem;
				inv->importLegacyStream(ifs);
				mInventory->push_front(inv);
			}
			else if(0 == strcmp("inv_object", keyword))
			{
				LLPointer<LLInventoryObject> inv = new LLInventoryObject;
				inv->importLegacyStream(ifs);
				inv->rename("Contents");
				mInventory->push_front(inv);
			}
			else
			{
				llwarns << "Unknown token in inventory file '"
						<< keyword << "'" << llendl;
			}
		}
		ifs.close();
		LLFile::remove(filename_and_local_path);
	}
	else
	{
		llwarns << "unable to load task inventory: " << filename_and_local_path
				<< llendl;
	}
	doInventoryCallback();
}

void LLViewerObject::doInventoryCallback()
{
	for (callback_list_t::iterator iter = mInventoryCallbacks.begin();
		 iter != mInventoryCallbacks.end(); )
	{
		callback_list_t::iterator curiter = iter++;
		LLInventoryCallbackInfo* info = *curiter;
		if (info->mListener != NULL)
		{
			info->mListener->inventoryChanged(this,
								 mInventory,
								 mInventorySerialNum,
								 info->mInventoryData);
		}
		else
		{
			llinfos << "LLViewerObject::doInventoryCallback() deleting bad listener entry." << llendl;
			delete info;
			mInventoryCallbacks.erase(curiter);
		}
	}
	mInventoryPending = FALSE;
}

void LLViewerObject::removeInventory(const LLUUID& item_id)
{
	// close any associated floater properties
	LLFloaterReg::hideInstance("properties", item_id);

	LLMessageSystem* msg = gMessageSystem;
	msg->newMessageFast(_PREHASH_RemoveTaskInventory);
	msg->nextBlockFast(_PREHASH_AgentData);
	msg->addUUIDFast(_PREHASH_AgentID, gAgent.getID());
	msg->addUUIDFast(_PREHASH_SessionID, gAgent.getSessionID());
	msg->nextBlockFast(_PREHASH_InventoryData);
	msg->addU32Fast(_PREHASH_LocalID, mLocalID);
	msg->addUUIDFast(_PREHASH_ItemID, item_id);
	msg->sendReliable(mRegionp->getHost());
	deleteInventoryItem(item_id);
	++mInventorySerialNum;
}

bool LLViewerObject::isTextureInInventory(LLViewerInventoryItem* item)
{
	bool result = false;

	if (item && LLAssetType::AT_TEXTURE == item->getType())
	{
		std::list<LLUUID>::iterator begin = mPendingInventoryItemsIDs.begin();
		std::list<LLUUID>::iterator end = mPendingInventoryItemsIDs.end();

		bool is_fetching = std::find(begin, end, item->getAssetUUID()) != end;
		bool is_fetched = getInventoryItemByAsset(item->getAssetUUID()) != NULL;

		result = is_fetched || is_fetching;
	}

	return result;
}

void LLViewerObject::updateTextureInventory(LLViewerInventoryItem* item, U8 key, bool is_new)
{
	if (item && !isTextureInInventory(item))
	{
		mPendingInventoryItemsIDs.push_back(item->getAssetUUID());
		updateInventory(item, key, is_new);
	}
}

void LLViewerObject::updateInventory(
	LLViewerInventoryItem* item,
	U8 key,
	bool is_new)
{
	// This slices the object into what we're concerned about on the
	// viewer. The simulator will take the permissions and transfer
	// ownership.
	LLPointer<LLViewerInventoryItem> task_item =
		new LLViewerInventoryItem(item->getUUID(), mID, item->getPermissions(),
								  item->getAssetUUID(), item->getType(),
								  item->getInventoryType(),
								  item->getName(), item->getDescription(),
								  item->getSaleInfo(),
								  item->getFlags(),
								  item->getCreationDate());
	task_item->setTransactionID(item->getTransactionID());
	LLMessageSystem* msg = gMessageSystem;
	msg->newMessageFast(_PREHASH_UpdateTaskInventory);
	msg->nextBlockFast(_PREHASH_AgentData);
	msg->addUUIDFast(_PREHASH_AgentID, gAgent.getID());
	msg->addUUIDFast(_PREHASH_SessionID, gAgent.getSessionID());
	msg->nextBlockFast(_PREHASH_UpdateData);
	msg->addU32Fast(_PREHASH_LocalID, mLocalID);
	msg->addU8Fast(_PREHASH_Key, key);
	msg->nextBlockFast(_PREHASH_InventoryData);
	task_item->packMessage(msg);
	msg->sendReliable(mRegionp->getHost());

	// do the internal logic
	doUpdateInventory(task_item, key, is_new);
}

void LLViewerObject::updateInventoryLocal(LLInventoryItem* item, U8 key)
{
	LLPointer<LLViewerInventoryItem> task_item =
		new LLViewerInventoryItem(item->getUUID(), mID, item->getPermissions(),
								  item->getAssetUUID(), item->getType(),
								  item->getInventoryType(),
								  item->getName(), item->getDescription(),
								  item->getSaleInfo(), item->getFlags(),
								  item->getCreationDate());

	// do the internal logic
	const bool is_new = false;
	doUpdateInventory(task_item, key, is_new);
}

LLInventoryObject* LLViewerObject::getInventoryObject(const LLUUID& item_id)
{
	LLInventoryObject* rv = NULL;
	if(mInventory)
	{
		LLInventoryObject::object_list_t::iterator it = mInventory->begin();
		LLInventoryObject::object_list_t::iterator end = mInventory->end();
		for ( ; it != end; ++it)
		{
			if((*it)->getUUID() == item_id)
			{
				rv = *it;
				break;
			}
		}		
	}
	return rv;
}

void LLViewerObject::getInventoryContents(LLInventoryObject::object_list_t& objects)
{
	if(mInventory)
	{
		LLInventoryObject::object_list_t::iterator it = mInventory->begin();
		LLInventoryObject::object_list_t::iterator end = mInventory->end();
		for( ; it != end; ++it)
		{
			if ((*it)->getType() != LLAssetType::AT_CATEGORY)
			{
				objects.push_back(*it);
			}
		}
	}
}

LLInventoryObject* LLViewerObject::getInventoryRoot()
{
	if (!mInventory || !mInventory->size())
	{
		return NULL;
	}
	return mInventory->back();
}

LLViewerInventoryItem* LLViewerObject::getInventoryItemByAsset(const LLUUID& asset_id)
{
	if (mInventoryDirty)
		llwarns << "Peforming inventory lookup for object " << mID << " that has dirty inventory!" << llendl;

	LLViewerInventoryItem* rv = NULL;
	if(mInventory)
	{
		LLViewerInventoryItem* item = NULL;

		LLInventoryObject::object_list_t::iterator it = mInventory->begin();
		LLInventoryObject::object_list_t::iterator end = mInventory->end();
		for( ; it != end; ++it)
		{
			LLInventoryObject* obj = *it;
			if(obj->getType() != LLAssetType::AT_CATEGORY)
			{
				// *FIX: gank-ass down cast!
				item = (LLViewerInventoryItem*)obj;
				if(item->getAssetUUID() == asset_id)
				{
					rv = item;
					break;
				}
			}
		}		
	}
	return rv;
}

void LLViewerObject::updateViewerInventoryAsset(
					const LLViewerInventoryItem* item,
					const LLUUID& new_asset)
{
	LLPointer<LLViewerInventoryItem> task_item =
		new LLViewerInventoryItem(item);
	task_item->setAssetUUID(new_asset);

	// do the internal logic
	doUpdateInventory(task_item, TASK_INVENTORY_ITEM_KEY, false);
}

void LLViewerObject::setPixelAreaAndAngle(LLAgent &agent)
{
	if (getVolume())
	{	//volumes calculate pixel area and angle per face
		return;
	}
	
	LLVector3 viewer_pos_agent = gAgentCamera.getCameraPositionAgent();
	LLVector3 pos_agent = getRenderPosition();

	F32 dx = viewer_pos_agent.mV[VX] - pos_agent.mV[VX];
	F32 dy = viewer_pos_agent.mV[VY] - pos_agent.mV[VY];
	F32 dz = viewer_pos_agent.mV[VZ] - pos_agent.mV[VZ];

	F32 max_scale = getMaxScale();
	F32 mid_scale = getMidScale();
	F32 min_scale = getMinScale();

	// IW: estimate - when close to large objects, computing range based on distance from center is no good
	// to try to get a min distance from face, subtract min_scale/2 from the range.
	// This means we'll load too much detail sometimes, but that's better than not enough
	// I don't think there's a better way to do this without calculating distance per-poly
	F32 range = sqrt(dx*dx + dy*dy + dz*dz) - min_scale/2;

	LLViewerCamera* camera = LLViewerCamera::getInstance();
	if (range < 0.001f || isHUDAttachment())		// range == zero
	{
		mAppAngle = 180.f;
		mPixelArea = (F32)camera->getScreenPixelArea();
	}
	else
	{
		mAppAngle = (F32) atan2( max_scale, range) * RAD_TO_DEG;

		F32 pixels_per_meter = camera->getPixelMeterRatio() / range;

		mPixelArea = (pixels_per_meter * max_scale) * (pixels_per_meter * mid_scale);
		if (mPixelArea > camera->getScreenPixelArea())
		{
			mAppAngle = 180.f;
			mPixelArea = (F32)camera->getScreenPixelArea();
		}
	}
}

BOOL LLViewerObject::updateLOD()
{
	return FALSE;
}

BOOL LLViewerObject::updateGeometry(LLDrawable *drawable)
{
	return TRUE;
}

void LLViewerObject::updateGL()
{

}

void LLViewerObject::updateFaceSize(S32 idx)
{
	
}

LLDrawable* LLViewerObject::createDrawable(LLPipeline *pipeline)
{
	return NULL;
}

void LLViewerObject::setScale(const LLVector3 &scale, BOOL damped)
{
	LLPrimitive::setScale(scale);
	if (mDrawable.notNull())
	{
		//encompass completely sheared objects by taking 
		//the most extreme point possible (<1,1,0.5>)
		mDrawable->setRadius(LLVector3(1,1,0.5f).scaleVec(scale).magVec());
		updateDrawable(damped);
	}

	if( (LL_PCODE_VOLUME == getPCode()) && !isDead() )
	{
		if (permYouOwner() || (scale.magVecSquared() > (7.5f * 7.5f)) )
		{
			if (!mOnMap)
			{
				llassert_always(LLWorld::getInstance()->getRegionFromHandle(getRegion()->getHandle()));

				gObjectList.addToMap(this);
				mOnMap = TRUE;
			}
		}
		else
		{
			if (mOnMap)
			{
				gObjectList.removeFromMap(this);
				mOnMap = FALSE;
			}
		}
	}
}

void LLViewerObject::setObjectCost(F32 cost)
{
	mObjectCost = cost;
	mCostStale = false;

	if (isSelected())
	{
		gFloaterTools->dirty();
	}
}

void LLViewerObject::setLinksetCost(F32 cost)
{
	mLinksetCost = cost;
	mCostStale = false;
	
	if (isSelected())
	{
		gFloaterTools->dirty();
	}
}

void LLViewerObject::setPhysicsCost(F32 cost)
{
	mPhysicsCost = cost;
	mCostStale = false;

	if (isSelected())
	{
		gFloaterTools->dirty();
	}
}

void LLViewerObject::setLinksetPhysicsCost(F32 cost)
{
	mLinksetPhysicsCost = cost;
	mCostStale = false;
	
	if (isSelected())
	{
		gFloaterTools->dirty();
	}
}


F32 LLViewerObject::getObjectCost()
{
	if (mCostStale)
	{
		gObjectList.updateObjectCost(this);
	}
	
	return mObjectCost;
}

F32 LLViewerObject::getLinksetCost()
{
	if (mCostStale)
	{
		gObjectList.updateObjectCost(this);
	}

	return mLinksetCost;
}

F32 LLViewerObject::getPhysicsCost()
{
	if (mCostStale)
	{
		gObjectList.updateObjectCost(this);
	}
	
	return mPhysicsCost;
}

F32 LLViewerObject::getLinksetPhysicsCost()
{
	if (mCostStale)
	{
		gObjectList.updateObjectCost(this);
	}

	return mLinksetPhysicsCost;
}

F32 LLViewerObject::getStreamingCost(S32* bytes, S32* visible_bytes, F32* unscaled_value) const
{
	return 0.f;
}

U32 LLViewerObject::getTriangleCount(S32* vcount) const
{
	return 0;
}

U32 LLViewerObject::getHighLODTriangleCount()
{
	return 0;
}

void LLViewerObject::updateSpatialExtents(LLVector4a& newMin, LLVector4a &newMax)
{
	LLVector4a center;
	center.load3(getRenderPosition().mV);
	LLVector4a size;
	size.load3(getScale().mV);
	newMin.setSub(center, size);
	newMax.setAdd(center, size);
	
	mDrawable->setPositionGroup(center);
}

F32 LLViewerObject::getBinRadius()
{
	if (mDrawable.notNull())
	{
		const LLVector4a* ext = mDrawable->getSpatialExtents();
		LLVector4a diff;
		diff.setSub(ext[1], ext[0]);
		return diff.getLength3().getF32();
	}
	
	return getScale().magVec();
}

F32 LLViewerObject::getMaxScale() const
{
	return llmax(getScale().mV[VX],getScale().mV[VY], getScale().mV[VZ]);
}

F32 LLViewerObject::getMinScale() const
{
	return llmin(getScale().mV[0],getScale().mV[1],getScale().mV[2]);
}

F32 LLViewerObject::getMidScale() const
{
	if (getScale().mV[VX] < getScale().mV[VY])
	{
		if (getScale().mV[VY] < getScale().mV[VZ])
		{
			return getScale().mV[VY];
		}
		else if (getScale().mV[VX] < getScale().mV[VZ])
		{
			return getScale().mV[VZ];
		}
		else
		{
			return getScale().mV[VX];
		}
	}
	else if (getScale().mV[VX] < getScale().mV[VZ])
	{
		return getScale().mV[VX];
	}
	else if (getScale().mV[VY] < getScale().mV[VZ])
	{
		return getScale().mV[VZ];
	}
	else
	{
		return getScale().mV[VY];
	}
}


void LLViewerObject::updateTextures()
{
}

void LLViewerObject::boostTexturePriority(BOOL boost_children /* = TRUE */)
{
	if (isDead())
	{
		return;
	}

	S32 i;
	S32 tex_count = getNumTEs();
	for (i = 0; i < tex_count; i++)
	{
 		getTEImage(i)->setBoostLevel(LLViewerTexture::BOOST_SELECTED);
	}

	if (isSculpted() && !isMesh())
	{
		LLSculptParams *sculpt_params = (LLSculptParams *)getParameterEntry(LLNetworkData::PARAMS_SCULPT);
		LLUUID sculpt_id = sculpt_params->getSculptTexture();
		LLViewerTextureManager::getFetchedTexture(sculpt_id, TRUE, LLViewerTexture::BOOST_NONE, LLViewerTexture::LOD_TEXTURE)->setBoostLevel(LLViewerTexture::BOOST_SELECTED);
	}
	
	if (boost_children)
	{
		for (child_list_t::iterator iter = mChildList.begin();
			 iter != mChildList.end(); iter++)
		{
			LLViewerObject* child = *iter;
			child->boostTexturePriority();
		}
	}
}


void LLViewerObject::setLineWidthForWindowSize(S32 window_width)
{
	if (window_width < 700)
	{
		LLUI::setLineWidth(2.0f);
	}
	else if (window_width < 1100)
	{
		LLUI::setLineWidth(3.0f);
	}
	else if (window_width < 2000)
	{
		LLUI::setLineWidth(4.0f);
	}
	else
	{
		// _damn_, what a nice monitor!
		LLUI::setLineWidth(5.0f);
	}
}

void LLViewerObject::increaseArrowLength()
{
/* ???
	if (mAxisArrowLength == 50)
	{
		mAxisArrowLength = 100;
	}
	else
	{
		mAxisArrowLength = 150;
	}
*/
}


void LLViewerObject::decreaseArrowLength()
{
/* ???
	if (mAxisArrowLength == 150)
	{
		mAxisArrowLength = 100;
	}
	else
	{
		mAxisArrowLength = 50;
	}
*/
}

// Culled from newsim LLTask::addNVPair
void LLViewerObject::addNVPair(const std::string& data)
{
	// cout << "LLViewerObject::addNVPair() with ---" << data << "---" << endl;
	LLNameValue *nv = new LLNameValue(data.c_str());

//	char splat[MAX_STRING];
//	temp->printNameValue(splat);
//	llinfos << "addNVPair " << splat << llendl;

	name_value_map_t::iterator iter = mNameValuePairs.find(nv->mName);
	if (iter != mNameValuePairs.end())
	{
		LLNameValue* foundnv = iter->second;
		if (foundnv->mClass != NVC_READ_ONLY)
		{
			delete foundnv;
			mNameValuePairs.erase(iter);
		}
		else
		{
			delete nv;
//			llinfos << "Trying to write to Read Only NVPair " << temp->mName << " in addNVPair()" << llendl;
			return;
		}
	}
	mNameValuePairs[nv->mName] = nv;
}

BOOL LLViewerObject::removeNVPair(const std::string& name)
{
	char* canonical_name = gNVNameTable.addString(name);

	lldebugs << "LLViewerObject::removeNVPair(): " << name << llendl;

	name_value_map_t::iterator iter = mNameValuePairs.find(canonical_name);
	if (iter != mNameValuePairs.end())
	{
		if( mRegionp )
		{
			LLNameValue* nv = iter->second;
/*
			std::string buffer = nv->printNameValue();
			gMessageSystem->newMessageFast(_PREHASH_RemoveNameValuePair);
			gMessageSystem->nextBlockFast(_PREHASH_TaskData);
			gMessageSystem->addUUIDFast(_PREHASH_ID, mID);
			
			gMessageSystem->nextBlockFast(_PREHASH_NameValueData);
			gMessageSystem->addStringFast(_PREHASH_NVPair, buffer);

			gMessageSystem->sendReliable( mRegionp->getHost() );
*/
			// Remove the NV pair from the local list.
			delete nv;
			mNameValuePairs.erase(iter);
			return TRUE;
		}
		else
		{
			lldebugs << "removeNVPair - No region for object" << llendl;
		}
	}
	return FALSE;
}


LLNameValue *LLViewerObject::getNVPair(const std::string& name) const
{
	char		*canonical_name;

	canonical_name = gNVNameTable.addString(name);

	// If you access a map with a name that isn't in it, it will add the name and a null pointer.
	// So first check if the data is in the map.
	name_value_map_t::const_iterator iter = mNameValuePairs.find(canonical_name);
	if (iter != mNameValuePairs.end())
	{
		return iter->second;
	}
	else
	{
		return NULL;
	}
}

void LLViewerObject::updatePositionCaches() const
{
	// If region is removed from the list it is also deleted.
	if(mRegionp && LLWorld::instance().isRegionListed(mRegionp))
	{
		if (!isRoot())
		{
			mPositionRegion = ((LLViewerObject *)getParent())->getPositionRegion() + getPosition() * getParent()->getRotation();
			mPositionAgent = mRegionp->getPosAgentFromRegion(mPositionRegion);
		}
		else
		{
			mPositionRegion = getPosition();
			mPositionAgent = mRegionp->getPosAgentFromRegion(mPositionRegion);
		}
	}
}

const LLVector3d LLViewerObject::getPositionGlobal() const
{	
	// If region is removed from the list it is also deleted.
	if(mRegionp && LLWorld::instance().isRegionListed(mRegionp))
	{
		LLVector3d position_global = mRegionp->getPosGlobalFromRegion(getPositionRegion());

		if (isAttachment())
		{
			position_global = gAgent.getPosGlobalFromAgent(getRenderPosition());
		}		
		return position_global;
	}
	else
	{
		LLVector3d position_global(getPosition());
		return position_global;
	}	
}

const LLVector3 &LLViewerObject::getPositionAgent() const
{
	// If region is removed from the list it is also deleted.
	if(mRegionp && LLWorld::instance().isRegionListed(mRegionp))
	{
		if (mDrawable.notNull() && (!mDrawable->isRoot() && getParent()))
		{
			// Don't return cached position if you have a parent, recalc (until all dirtying is done correctly.
			LLVector3 position_region;
			position_region = ((LLViewerObject *)getParent())->getPositionRegion() + getPosition() * getParent()->getRotation();
			mPositionAgent = mRegionp->getPosAgentFromRegion(position_region);
		}
		else
		{
			mPositionAgent = mRegionp->getPosAgentFromRegion(getPosition());
		}
	}
	return mPositionAgent;
}

const LLVector3 &LLViewerObject::getPositionRegion() const
{
	if (!isRoot())
	{
		LLViewerObject *parent = (LLViewerObject *)getParent();
		mPositionRegion = parent->getPositionRegion() + (getPosition() * parent->getRotation());
	}
	else
	{
		mPositionRegion = getPosition();
	}

	return mPositionRegion;
}

const LLVector3 LLViewerObject::getPositionEdit() const
{
	if (isRootEdit())
	{
		return getPosition();
	}
	else
	{
		LLViewerObject *parent = (LLViewerObject *)getParent();
		LLVector3 position_edit = parent->getPositionEdit() + getPosition() * parent->getRotationEdit();
		return position_edit;
	}
}

const LLVector3 LLViewerObject::getRenderPosition() const
{
	if (mDrawable.notNull() && mDrawable->isState(LLDrawable::RIGGED))
	{
		LLVOAvatar* avatar = getAvatar();
		if (avatar)
		{
			return avatar->getPositionAgent();
		}
	}

	if (mDrawable.isNull() || mDrawable->getGeneration() < 0)
	{
		return getPositionAgent();
	}
	else
	{
		return mDrawable->getPositionAgent();
	}
}

const LLVector3 LLViewerObject::getPivotPositionAgent() const
{
	return getRenderPosition();
}

const LLQuaternion LLViewerObject::getRenderRotation() const
{
	LLQuaternion ret;
	if (mDrawable.notNull() && mDrawable->isState(LLDrawable::RIGGED))
	{
		return ret;
	}
	
	if (mDrawable.isNull() || mDrawable->isStatic())
	{
		ret = getRotationEdit();
	}
	else
	{
		if (!mDrawable->isRoot())
		{
			ret = getRotation() * LLQuaternion(mDrawable->getParent()->getWorldMatrix());
		}
		else
		{
			ret = LLQuaternion(mDrawable->getWorldMatrix());
		}
	}
	
	return ret;
}

const LLMatrix4 LLViewerObject::getRenderMatrix() const
{
	return mDrawable->getWorldMatrix();
}

const LLQuaternion LLViewerObject::getRotationRegion() const
{
	LLQuaternion global_rotation = getRotation();
	if (!((LLXform *)this)->isRoot())
	{
		global_rotation = global_rotation * getParent()->getRotation();
	}
	return global_rotation;
}

const LLQuaternion LLViewerObject::getRotationEdit() const
{
	LLQuaternion global_rotation = getRotation();
	if (!((LLXform *)this)->isRootEdit())
	{
		global_rotation = global_rotation * getParent()->getRotation();
	}
	return global_rotation;
}

void LLViewerObject::setPositionAbsoluteGlobal( const LLVector3d &pos_global, BOOL damped )
{
	if (isAttachment())
	{
		LLVector3 new_pos = mRegionp->getPosRegionFromGlobal(pos_global);
		if (isRootEdit())
		{
			new_pos -= mDrawable->mXform.getParent()->getWorldPosition();
			LLQuaternion world_rotation = mDrawable->mXform.getParent()->getWorldRotation();
			new_pos = new_pos * ~world_rotation;
		}
		else
		{
			LLViewerObject* parentp = (LLViewerObject*)getParent();
			new_pos -= parentp->getPositionAgent();
			new_pos = new_pos * ~parentp->getRotationRegion();
		}
		LLViewerObject::setPosition(new_pos);
		
		if (mParent && ((LLViewerObject*)mParent)->isAvatar())
		{
			// we have changed the position of an attachment, so we need to clamp it
			LLVOAvatar *avatar = (LLVOAvatar*)mParent;

			avatar->clampAttachmentPositions();
		}
	}
	else
	{
		if( isRoot() )
		{
			setPositionRegion(mRegionp->getPosRegionFromGlobal(pos_global));
		}
		else
		{
			// the relative position with the parent is not constant
			LLViewerObject* parent = (LLViewerObject *)getParent();
			//RN: this assumes we are only calling this function from the edit tools
			gPipeline.updateMoveNormalAsync(parent->mDrawable);

			LLVector3 pos_local = mRegionp->getPosRegionFromGlobal(pos_global) - parent->getPositionRegion();
			pos_local = pos_local * ~parent->getRotationRegion();
			LLViewerObject::setPosition( pos_local );
		}
	}
	//RN: assumes we always want to snap the object when calling this function
	gPipeline.updateMoveNormalAsync(mDrawable);
}

void LLViewerObject::setPosition(const LLVector3 &pos, BOOL damped)
{
	if (getPosition() != pos)
	{
		setChanged(TRANSLATED | SILHOUETTE);
	}
		
	LLXform::setPosition(pos);
	updateDrawable(damped);
	if (isRoot())
	{
		// position caches need to be up to date on root objects
		updatePositionCaches();
	}
}

void LLViewerObject::setPositionGlobal(const LLVector3d &pos_global, BOOL damped)
{
	if (isAttachment())
	{
		if (isRootEdit())
		{
			LLVector3 newPos = mRegionp->getPosRegionFromGlobal(pos_global);
			newPos = newPos - mDrawable->mXform.getParent()->getWorldPosition();

			LLQuaternion invWorldRotation = mDrawable->mXform.getParent()->getWorldRotation();
			invWorldRotation.transQuat();

			newPos = newPos * invWorldRotation;
			LLViewerObject::setPosition(newPos);
		}
		else
		{
			// assumes parent is root editable (root of attachment)
			LLVector3 newPos = mRegionp->getPosRegionFromGlobal(pos_global);
			newPos = newPos - mDrawable->mXform.getParent()->getWorldPosition();
			LLVector3 delta_pos = newPos - getPosition();

			LLQuaternion invRotation = mDrawable->getRotation();
			invRotation.transQuat();
			
			delta_pos = delta_pos * invRotation;

			// *FIX: is this right?  Shouldn't we be calling the
			// LLViewerObject version of setPosition?
			LLVector3 old_pos = mDrawable->mXform.getParent()->getPosition();
			mDrawable->mXform.getParent()->setPosition(old_pos + delta_pos);
			setChanged(TRANSLATED | SILHOUETTE);
		}
		if (mParent && ((LLViewerObject*)mParent)->isAvatar())
		{
			// we have changed the position of an attachment, so we need to clamp it
			LLVOAvatar *avatar = (LLVOAvatar*)mParent;

			avatar->clampAttachmentPositions();
		}
	}
	else
	{
		if (isRoot())
		{
			setPositionRegion(mRegionp->getPosRegionFromGlobal(pos_global));
		}
		else
		{
			// the relative position with the parent is constant, but the parent's position needs to be changed
			LLVector3d position_offset;
			position_offset.setVec(getPosition()*getParent()->getRotation());
			LLVector3d new_pos_global = pos_global - position_offset;
			((LLViewerObject *)getParent())->setPositionGlobal(new_pos_global);
		}
	}
	updateDrawable(damped);
}


void LLViewerObject::setPositionParent(const LLVector3 &pos_parent, BOOL damped)
{
	// Set position relative to parent, if no parent, relative to region
	if (!isRoot())
	{
		LLViewerObject::setPosition(pos_parent, damped);
		//updateDrawable(damped);
	}
	else
	{
		setPositionRegion(pos_parent, damped);
	}
}

void LLViewerObject::setPositionRegion(const LLVector3 &pos_region, BOOL damped)
{
	if (!isRootEdit())
	{
		LLViewerObject* parent = (LLViewerObject*) getParent();
		LLViewerObject::setPosition((pos_region-parent->getPositionRegion())*~parent->getRotationRegion());
	}
	else
	{
		LLViewerObject::setPosition(pos_region);
		mPositionRegion = pos_region;
		mPositionAgent = mRegionp->getPosAgentFromRegion(mPositionRegion);
	}
}

void LLViewerObject::setPositionAgent(const LLVector3 &pos_agent, BOOL damped)
{
	LLVector3 pos_region = getRegion()->getPosRegionFromAgent(pos_agent);
	setPositionRegion(pos_region, damped);
}

// identical to setPositionRegion() except it checks for child-joints 
// and doesn't also move the joint-parent
// TODO -- implement similar intelligence for joint-parents toward
// their joint-children
void LLViewerObject::setPositionEdit(const LLVector3 &pos_edit, BOOL damped)
{
	if (!isRootEdit())
	{
		// the relative position with the parent is constant, but the parent's position needs to be changed
		LLVector3 position_offset = getPosition() * getParent()->getRotation();

		((LLViewerObject *)getParent())->setPositionEdit(pos_edit - position_offset);
		updateDrawable(damped);
	}
	else
	{
		LLViewerObject::setPosition(pos_edit, damped);
		mPositionRegion = pos_edit;
		mPositionAgent = mRegionp->getPosAgentFromRegion(mPositionRegion);
	}	
}


LLViewerObject* LLViewerObject::getRootEdit() const
{
	const LLViewerObject* root = this;
	while (root->mParent 
		   && !((LLViewerObject*)root->mParent)->isAvatar()) 
	{
		root = (LLViewerObject*)root->mParent;
	}
	return (LLViewerObject*)root;
}


BOOL LLViewerObject::lineSegmentIntersect(const LLVector3& start, const LLVector3& end,
										  S32 face,
										  BOOL pick_transparent,
										  S32* face_hit,
										  LLVector3* intersection,
										  LLVector2* tex_coord,
										  LLVector3* normal,
										  LLVector3* bi_normal)
{
	return false;
}

BOOL LLViewerObject::lineSegmentBoundingBox(const LLVector3& start, const LLVector3& end)
{
	if (mDrawable.isNull() || mDrawable->isDead())
	{
		return FALSE;
	}

	const LLVector4a* ext = mDrawable->getSpatialExtents();

	//VECTORIZE THIS
	LLVector4a center;
	center.setAdd(ext[1], ext[0]);
	center.mul(0.5f);
	LLVector4a size;
	size.setSub(ext[1], ext[0]);
	size.mul(0.5f);

	LLVector4a starta, enda;
	starta.load3(start.mV);
	enda.load3(end.mV);

	return LLLineSegmentBoxIntersect(starta, enda, center, size);
}

U8 LLViewerObject::getMediaType() const
{
	if (mMedia)
	{
		return mMedia->mMediaType;
	}
	else
	{
		return LLViewerObject::MEDIA_NONE;
	}
}

void LLViewerObject::setMediaType(U8 media_type)
{
	if (!mMedia)
	{
		// TODO what if we don't have a media pointer?
	}
	else if (mMedia->mMediaType != media_type)
	{
		mMedia->mMediaType = media_type;

		// TODO: update materials with new image
	}
}

std::string LLViewerObject::getMediaURL() const
{
	if (mMedia)
	{
		return mMedia->mMediaURL;
	}
	else
	{
		return std::string();
	}
}

void LLViewerObject::setMediaURL(const std::string& media_url)
{
	if (!mMedia)
	{
		mMedia = new LLViewerObjectMedia;
		mMedia->mMediaURL = media_url;
		mMedia->mPassedWhitelist = FALSE;

		// TODO: update materials with new image
	}
	else if (mMedia->mMediaURL != media_url)
	{
		mMedia->mMediaURL = media_url;
		mMedia->mPassedWhitelist = FALSE;

		// TODO: update materials with new image
	}
}

BOOL LLViewerObject::getMediaPassedWhitelist() const
{
	if (mMedia)
	{
		return mMedia->mPassedWhitelist;
	}
	else
	{
		return FALSE;
	}
}

void LLViewerObject::setMediaPassedWhitelist(BOOL passed)
{
	if (mMedia)
	{
		mMedia->mPassedWhitelist = passed;
	}
}

BOOL LLViewerObject::setMaterial(const U8 material)
{
	BOOL res = LLPrimitive::setMaterial(material);
	if (res)
	{
		setChanged(TEXTURE);
	}
	return res;
}

void LLViewerObject::setNumTEs(const U8 num_tes)
{
	U32 i;
	if (num_tes != getNumTEs())
	{
		if (num_tes)
		{
			LLPointer<LLViewerTexture> *new_images;
			new_images = new LLPointer<LLViewerTexture>[num_tes];
			for (i = 0; i < num_tes; i++)
			{
				if (i < getNumTEs())
				{
					new_images[i] = mTEImages[i];
				}
				else if (getNumTEs())
				{
					new_images[i] = mTEImages[getNumTEs()-1];
				}
				else
				{
					new_images[i] = NULL;
				}
			}

			deleteTEImages();
			
			mTEImages = new_images;
		}
		else
		{
			deleteTEImages();
		}
		LLPrimitive::setNumTEs(num_tes);
		setChanged(TEXTURE);

		if (mDrawable.notNull())
		{
			gPipeline.markTextured(mDrawable);
		}
	}
}

void LLViewerObject::sendMaterialUpdate() const
{
	LLViewerRegion* regionp = getRegion();
	if(!regionp) return;
	gMessageSystem->newMessageFast(_PREHASH_ObjectMaterial);
	gMessageSystem->nextBlockFast(_PREHASH_AgentData);
	gMessageSystem->addUUIDFast(_PREHASH_AgentID, gAgent.getID() );
	gMessageSystem->addUUIDFast(_PREHASH_SessionID, gAgent.getSessionID());
	gMessageSystem->nextBlockFast(_PREHASH_ObjectData);
	gMessageSystem->addU32Fast(_PREHASH_ObjectLocalID,	mLocalID );
	gMessageSystem->addU8Fast(_PREHASH_Material, getMaterial() );
	gMessageSystem->sendReliable( regionp->getHost() );

}

//formerly send_object_shape(LLViewerObject *object)
void LLViewerObject::sendShapeUpdate()
{
	gMessageSystem->newMessageFast(_PREHASH_ObjectShape);
	gMessageSystem->nextBlockFast(_PREHASH_AgentData);
	gMessageSystem->addUUIDFast(_PREHASH_AgentID, gAgent.getID() );
	gMessageSystem->addUUIDFast(_PREHASH_SessionID, gAgent.getSessionID());
	gMessageSystem->nextBlockFast(_PREHASH_ObjectData);
	gMessageSystem->addU32Fast(_PREHASH_ObjectLocalID, mLocalID );

	LLVolumeMessage::packVolumeParams(&getVolume()->getParams(), gMessageSystem);

	LLViewerRegion *regionp = getRegion();
	gMessageSystem->sendReliable( regionp->getHost() );
}


void LLViewerObject::sendTEUpdate() const
{
	LLMessageSystem* msg = gMessageSystem;
	msg->newMessageFast(_PREHASH_ObjectImage);

	msg->nextBlockFast(_PREHASH_AgentData);
	msg->addUUIDFast(_PREHASH_AgentID, gAgent.getID() );
	msg->addUUIDFast(_PREHASH_SessionID, gAgent.getSessionID());

	msg->nextBlockFast(_PREHASH_ObjectData);
	msg->addU32Fast(_PREHASH_ObjectLocalID, mLocalID );
	if (mMedia)
	{
		msg->addString("MediaURL", mMedia->mMediaURL);
	}
	else
	{
		msg->addString("MediaURL", NULL);
	}

	// TODO send media type

	packTEMessage(msg);

	LLViewerRegion *regionp = getRegion();
	msg->sendReliable( regionp->getHost() );
}

void LLViewerObject::setTE(const U8 te, const LLTextureEntry &texture_entry)
{
	LLPrimitive::setTE(te, texture_entry);
//  This doesn't work, don't get any textures.
//	if (mDrawable.notNull() && mDrawable->isVisible())
//	{
		const LLUUID& image_id = getTE(te)->getID();
		mTEImages[te] = LLViewerTextureManager::getFetchedTexture(image_id, TRUE, LLViewerTexture::BOOST_NONE, LLViewerTexture::LOD_TEXTURE);
//	}
}

void LLViewerObject::setTEImage(const U8 te, LLViewerTexture *imagep)
{
	if (mTEImages[te] != imagep)
	{
		mTEImages[te] = imagep;
		LLPrimitive::setTETexture(te, imagep->getID());
		setChanged(TEXTURE);
		if (mDrawable.notNull())
		{
			gPipeline.markTextured(mDrawable);
		}
	}
}


S32 LLViewerObject::setTETextureCore(const U8 te, const LLUUID& uuid, LLHost host)
{
	S32 retval = 0;
	if (uuid != getTE(te)->getID() ||
		uuid == LLUUID::null)
	{
		retval = LLPrimitive::setTETexture(te, uuid);
		mTEImages[te] = LLViewerTextureManager::getFetchedTexture(uuid, TRUE, LLViewerTexture::BOOST_NONE, LLViewerTexture::LOD_TEXTURE, 0, 0, host);
		setChanged(TEXTURE);
		if (mDrawable.notNull())
		{
			gPipeline.markTextured(mDrawable);
		}
	}
	return retval;
}

//virtual
void LLViewerObject::changeTEImage(S32 index, LLViewerTexture* new_image) 
{
	if(index < 0 || index >= getNumTEs())
	{
		return ;
	}
	mTEImages[index] = new_image ;
}

S32 LLViewerObject::setTETexture(const U8 te, const LLUUID& uuid)
{
	// Invalid host == get from the agent's sim
	return setTETextureCore(te, uuid, LLHost::invalid);
}


S32 LLViewerObject::setTEColor(const U8 te, const LLColor3& color)
{
	return setTEColor(te, LLColor4(color));
}

S32 LLViewerObject::setTEColor(const U8 te, const LLColor4& color)
{
	S32 retval = 0;
	const LLTextureEntry *tep = getTE(te);
	if (!tep)
	{
		llwarns << "No texture entry for te " << (S32)te << ", object " << mID << llendl;
	}
	else if (color != tep->getColor())
	{
		retval = LLPrimitive::setTEColor(te, color);
		if (mDrawable.notNull() && retval)
		{
			// These should only happen on updates which are not the initial update.
			dirtyMesh();
		}
	}
	return retval;
}

S32 LLViewerObject::setTEBumpmap(const U8 te, const U8 bump)
{
	S32 retval = 0;
	const LLTextureEntry *tep = getTE(te);
	if (!tep)
	{
		llwarns << "No texture entry for te " << (S32)te << ", object " << mID << llendl;
	}
	else if (bump != tep->getBumpmap())
	{
		retval = LLPrimitive::setTEBumpmap(te, bump);
		setChanged(TEXTURE);
		if (mDrawable.notNull() && retval)
		{
			gPipeline.markTextured(mDrawable);
			gPipeline.markRebuild(mDrawable, LLDrawable::REBUILD_GEOMETRY, TRUE);
		}
	}
	return retval;
}

S32 LLViewerObject::setTETexGen(const U8 te, const U8 texgen)
{
	S32 retval = 0;
	const LLTextureEntry *tep = getTE(te);
	if (!tep)
	{
		llwarns << "No texture entry for te " << (S32)te << ", object " << mID << llendl;
	}
	else if (texgen != tep->getTexGen())
	{
		retval = LLPrimitive::setTETexGen(te, texgen);
		setChanged(TEXTURE);
	}
	return retval;
}

S32 LLViewerObject::setTEMediaTexGen(const U8 te, const U8 media)
{
	S32 retval = 0;
	const LLTextureEntry *tep = getTE(te);
	if (!tep)
	{
		llwarns << "No texture entry for te " << (S32)te << ", object " << mID << llendl;
	}
	else if (media != tep->getMediaTexGen())
	{
		retval = LLPrimitive::setTEMediaTexGen(te, media);
		setChanged(TEXTURE);
	}
	return retval;
}

S32 LLViewerObject::setTEShiny(const U8 te, const U8 shiny)
{
	S32 retval = 0;
	const LLTextureEntry *tep = getTE(te);
	if (!tep)
	{
		llwarns << "No texture entry for te " << (S32)te << ", object " << mID << llendl;
	}
	else if (shiny != tep->getShiny())
	{
		retval = LLPrimitive::setTEShiny(te, shiny);
		setChanged(TEXTURE);
	}
	return retval;
}

S32 LLViewerObject::setTEFullbright(const U8 te, const U8 fullbright)
{
	S32 retval = 0;
	const LLTextureEntry *tep = getTE(te);
	if (!tep)
	{
		llwarns << "No texture entry for te " << (S32)te << ", object " << mID << llendl;
	}
	else if (fullbright != tep->getFullbright())
	{
		retval = LLPrimitive::setTEFullbright(te, fullbright);
		setChanged(TEXTURE);
		if (mDrawable.notNull() && retval)
		{
			gPipeline.markTextured(mDrawable);
		}
	}
	return retval;
}


S32 LLViewerObject::setTEMediaFlags(const U8 te, const U8 media_flags)
{
	// this might need work for media type
	S32 retval = 0;
	const LLTextureEntry *tep = getTE(te);
	if (!tep)
	{
		llwarns << "No texture entry for te " << (S32)te << ", object " << mID << llendl;
	}
	else if (media_flags != tep->getMediaFlags())
	{
		retval = LLPrimitive::setTEMediaFlags(te, media_flags);
		setChanged(TEXTURE);
		if (mDrawable.notNull() && retval)
		{
			gPipeline.markRebuild(mDrawable, LLDrawable::REBUILD_TCOORD, TRUE);
			gPipeline.markTextured(mDrawable);
			// JC - probably only need this if changes texture coords
			//gPipeline.markRebuild(mDrawable);
		}
	}
	return retval;
}

S32 LLViewerObject::setTEGlow(const U8 te, const F32 glow)
{
	S32 retval = 0;
	const LLTextureEntry *tep = getTE(te);
	if (!tep)
	{
		llwarns << "No texture entry for te " << (S32)te << ", object " << mID << llendl;
	}
	else if (glow != tep->getGlow())
	{
		retval = LLPrimitive::setTEGlow(te, glow);
		setChanged(TEXTURE);
		if (mDrawable.notNull() && retval)
		{
			gPipeline.markTextured(mDrawable);
		}
	}
	return retval;
}


S32 LLViewerObject::setTEScale(const U8 te, const F32 s, const F32 t)
{
	S32 retval = 0;
	retval = LLPrimitive::setTEScale(te, s, t);
	setChanged(TEXTURE);
	if (mDrawable.notNull() && retval)
	{
		gPipeline.markRebuild(mDrawable, LLDrawable::REBUILD_TCOORD);
	}
	return retval;
}

S32 LLViewerObject::setTEScaleS(const U8 te, const F32 s)
{
	S32 retval = LLPrimitive::setTEScaleS(te, s);
	if (mDrawable.notNull() && retval)
	{
		gPipeline.markRebuild(mDrawable, LLDrawable::REBUILD_TCOORD);
	}

	return retval;
}

S32 LLViewerObject::setTEScaleT(const U8 te, const F32 t)
{
	S32 retval = LLPrimitive::setTEScaleT(te, t);
	if (mDrawable.notNull() && retval)
	{
		gPipeline.markRebuild(mDrawable, LLDrawable::REBUILD_TCOORD);
	}

	return retval;
}

S32 LLViewerObject::setTEOffset(const U8 te, const F32 s, const F32 t)
{
	S32 retval = LLPrimitive::setTEOffset(te, s, t);
	if (mDrawable.notNull() && retval)
	{
		gPipeline.markRebuild(mDrawable, LLDrawable::REBUILD_TCOORD);
	}
	return retval;
}

S32 LLViewerObject::setTEOffsetS(const U8 te, const F32 s)
{
	S32 retval = LLPrimitive::setTEOffsetS(te, s);
	if (mDrawable.notNull() && retval)
	{
		gPipeline.markRebuild(mDrawable, LLDrawable::REBUILD_TCOORD);
	}

	return retval;
}

S32 LLViewerObject::setTEOffsetT(const U8 te, const F32 t)
{
	S32 retval = LLPrimitive::setTEOffsetT(te, t);
	if (mDrawable.notNull() && retval)
	{
		gPipeline.markRebuild(mDrawable, LLDrawable::REBUILD_TCOORD);
	}

	return retval;
}

S32 LLViewerObject::setTERotation(const U8 te, const F32 r)
{
	S32 retval = LLPrimitive::setTERotation(te, r);
	if (mDrawable.notNull() && retval)
	{
		gPipeline.markRebuild(mDrawable, LLDrawable::REBUILD_TCOORD);
	}
	return retval;
}


LLViewerTexture *LLViewerObject::getTEImage(const U8 face) const
{
//	llassert(mTEImages);

	if (face < getNumTEs())
	{
		LLViewerTexture* image = mTEImages[face];
		if (image)
		{
			return image;
		}
		else
		{
			return (LLViewerTexture*)(LLViewerFetchedTexture::sDefaultImagep);
		}
	}

	llerrs << llformat("Requested Image from invalid face: %d/%d",face,getNumTEs()) << llendl;

	return NULL;
}


void LLViewerObject::fitFaceTexture(const U8 face)
{
	llinfos << "fitFaceTexture not implemented" << llendl;
}


LLBBox LLViewerObject::getBoundingBoxAgent() const
{
	LLVector3 position_agent;
	LLQuaternion rot;
	LLViewerObject* avatar_parent = NULL;
	LLViewerObject* root_edit = (LLViewerObject*)getRootEdit();
	if (root_edit)
	{
		avatar_parent = (LLViewerObject*)root_edit->getParent();
	}
	
	if (avatar_parent && avatar_parent->isAvatar() &&
		root_edit && root_edit->mDrawable.notNull() && root_edit->mDrawable->getXform()->getParent())
	{
		LLXform* parent_xform = root_edit->mDrawable->getXform()->getParent();
		position_agent = (getPositionEdit() * parent_xform->getWorldRotation()) + parent_xform->getWorldPosition();
		rot = getRotationEdit() * parent_xform->getWorldRotation();
	}
	else
	{
		position_agent = getPositionAgent();
		rot = getRotationRegion();
	}
	
	return LLBBox( position_agent, rot, getScale() * -0.5f, getScale() * 0.5f );
}

U32 LLViewerObject::getNumVertices() const
{
	U32 num_vertices = 0;
	if (mDrawable.notNull())
	{
		S32 i, num_faces;
		num_faces = mDrawable->getNumFaces();
		for (i = 0; i < num_faces; i++)
		{
			LLFace * facep = mDrawable->getFace(i);
			if (facep)
			{
				num_vertices += facep->getGeomCount();
			}
		}
	}
	return num_vertices;
}

U32 LLViewerObject::getNumIndices() const
{
	U32 num_indices = 0;
	if (mDrawable.notNull())
	{
		S32 i, num_faces;
		num_faces = mDrawable->getNumFaces();
		for (i = 0; i < num_faces; i++)
		{
			LLFace * facep = mDrawable->getFace(i);
			if (facep)
			{
				num_indices += facep->getIndicesCount();
			}
		}
	}
	return num_indices;
}

// Find the number of instances of this object's inventory that are of the given type
S32 LLViewerObject::countInventoryContents(LLAssetType::EType type)
{
	S32 count = 0;
	if( mInventory )
	{
		LLInventoryObject::object_list_t::const_iterator it = mInventory->begin();
		LLInventoryObject::object_list_t::const_iterator end = mInventory->end();
		for(  ; it != end ; ++it )
		{
			if( (*it)->getType() == type )
			{
				++count;
			}
		}
	}
	return count;
}


void LLViewerObject::setCanSelect(BOOL canSelect)
{
	mbCanSelect = canSelect;
	for (child_list_t::iterator iter = mChildList.begin();
		 iter != mChildList.end(); iter++)
	{
		LLViewerObject* child = *iter;
		child->mbCanSelect = canSelect;
	}
}

void LLViewerObject::setDebugText(const std::string &utf8text)
{
	if (utf8text.empty() && !mText)
	{
		return;
	}

	if (!mText)
	{
		mText = (LLHUDText *)LLHUDObject::addHUDObject(LLHUDObject::LL_HUD_TEXT);
		mText->setFont(LLFontGL::getFontSansSerif());
		mText->setVertAlignment(LLHUDText::ALIGN_VERT_TOP);
		mText->setMaxLines(-1);
		mText->setSourceObject(this);
		mText->setOnHUDAttachment(isHUDAttachment());
	}
	mText->setColor(LLColor4::white);
	mText->setString(utf8text);
	mText->setZCompare(FALSE);
	mText->setDoFade(FALSE);
	updateText();
}

void LLViewerObject::setIcon(LLViewerTexture* icon_image)
{
	if (!mIcon)
	{
		mIcon = (LLHUDIcon *)LLHUDObject::addHUDObject(LLHUDObject::LL_HUD_ICON);
		mIcon->setSourceObject(this);
		mIcon->setImage(icon_image);
		// *TODO: make this user configurable
		mIcon->setScale(0.03f);
	}
	else
	{
		mIcon->restartLifeTimer();
	}
}

void LLViewerObject::clearIcon()
{
	if (mIcon)
	{
		mIcon = NULL;
	}
}

LLViewerObject* LLViewerObject::getSubParent() 
{ 
	return (LLViewerObject*) getParent();
}

const LLViewerObject* LLViewerObject::getSubParent() const
{
	return (const LLViewerObject*) getParent();
}

BOOL LLViewerObject::isOnMap()
{
	return mOnMap;
}


void LLViewerObject::updateText()
{
	if (!isDead())
	{
		if (mText.notNull())
		{		
			LLVector3 up_offset(0,0,0);
			up_offset.mV[2] = getScale().mV[VZ]*0.6f;
			
			if (mDrawable.notNull())
			{
				mText->setPositionAgent(getRenderPosition() + up_offset);
			}
			else
			{
				mText->setPositionAgent(getPositionAgent() + up_offset);
			}
		}
	}
}

LLVOAvatar* LLViewerObject::asAvatar()
{
	return NULL;
}

BOOL LLViewerObject::isParticleSource() const
{
	return !mPartSourcep.isNull() && !mPartSourcep->isDead();
}

void LLViewerObject::setParticleSource(const LLPartSysData& particle_parameters, const LLUUID& owner_id)
{
	if (mPartSourcep)
	{
		deleteParticleSource();
	}

	LLPointer<LLViewerPartSourceScript> pss = LLViewerPartSourceScript::createPSS(this, particle_parameters);
	mPartSourcep = pss;
	
	if (mPartSourcep)
	{
		mPartSourcep->setOwnerUUID(owner_id);

		if (mPartSourcep->getImage()->getID() != mPartSourcep->mPartSysData.mPartImageID)
		{
			LLViewerTexture* image;
			if (mPartSourcep->mPartSysData.mPartImageID == LLUUID::null)
			{
				image = LLViewerTextureManager::getFetchedTextureFromFile("pixiesmall.tga");
			}
			else
			{
				image = LLViewerTextureManager::getFetchedTexture(mPartSourcep->mPartSysData.mPartImageID);
			}
			mPartSourcep->setImage(image);
		}
	}
	LLViewerPartSim::getInstance()->addPartSource(pss);
}

void LLViewerObject::unpackParticleSource(const S32 block_num, const LLUUID& owner_id)
{
	if (!mPartSourcep.isNull() && mPartSourcep->isDead())
	{
		mPartSourcep = NULL;
	}
	if (mPartSourcep)
	{
		// If we've got one already, just update the existing source (or remove it)
		if (!LLViewerPartSourceScript::unpackPSS(this, mPartSourcep, block_num))
		{
			mPartSourcep->setDead();
			mPartSourcep = NULL;
		}
	}
	else
	{
		LLPointer<LLViewerPartSourceScript> pss = LLViewerPartSourceScript::unpackPSS(this, NULL, block_num);
		//If the owner is muted, don't create the system
		if(LLMuteList::getInstance()->isMuted(owner_id, LLMute::flagParticles)) return;

		// We need to be able to deal with a particle source that hasn't changed, but still got an update!
		if (pss)
		{
// 			llinfos << "Making particle system with owner " << owner_id << llendl;
			pss->setOwnerUUID(owner_id);
			mPartSourcep = pss;
			LLViewerPartSim::getInstance()->addPartSource(pss);
		}
	}
	if (mPartSourcep)
	{
		if (mPartSourcep->getImage()->getID() != mPartSourcep->mPartSysData.mPartImageID)
		{
			LLViewerTexture* image;
			if (mPartSourcep->mPartSysData.mPartImageID == LLUUID::null)
			{
				image = LLViewerTextureManager::getFetchedTextureFromFile("pixiesmall.j2c");
			}
			else
			{
				image = LLViewerTextureManager::getFetchedTexture(mPartSourcep->mPartSysData.mPartImageID);
			}
			mPartSourcep->setImage(image);
		}
	}
}

void LLViewerObject::unpackParticleSource(LLDataPacker &dp, const LLUUID& owner_id)
{
	if (!mPartSourcep.isNull() && mPartSourcep->isDead())
	{
		mPartSourcep = NULL;
	}
	if (mPartSourcep)
	{
		// If we've got one already, just update the existing source (or remove it)
		if (!LLViewerPartSourceScript::unpackPSS(this, mPartSourcep, dp))
		{
			mPartSourcep->setDead();
			mPartSourcep = NULL;
		}
	}
	else
	{
		LLPointer<LLViewerPartSourceScript> pss = LLViewerPartSourceScript::unpackPSS(this, NULL, dp);
		//If the owner is muted, don't create the system
		if(LLMuteList::getInstance()->isMuted(owner_id, LLMute::flagParticles)) return;
		// We need to be able to deal with a particle source that hasn't changed, but still got an update!
		if (pss)
		{
// 			llinfos << "Making particle system with owner " << owner_id << llendl;
			pss->setOwnerUUID(owner_id);
			mPartSourcep = pss;
			LLViewerPartSim::getInstance()->addPartSource(pss);
		}
	}
	if (mPartSourcep)
	{
		if (mPartSourcep->getImage()->getID() != mPartSourcep->mPartSysData.mPartImageID)
		{
			LLViewerTexture* image;
			if (mPartSourcep->mPartSysData.mPartImageID == LLUUID::null)
			{
				image = LLViewerTextureManager::getFetchedTextureFromFile("pixiesmall.j2c");
			}
			else
			{
				image = LLViewerTextureManager::getFetchedTexture(mPartSourcep->mPartSysData.mPartImageID);
			}
			mPartSourcep->setImage(image);
		}
	}
}

void LLViewerObject::deleteParticleSource()
{
	if (mPartSourcep.notNull())
	{
		mPartSourcep->setDead();
		mPartSourcep = NULL;
	}
}

// virtual
void LLViewerObject::updateDrawable(BOOL force_damped)
{
	if (!isChanged(MOVED))
	{ //most common case, having an empty if case here makes for better branch prediction
	}
	else if (mDrawable.notNull() && 
		!mDrawable->isState(LLDrawable::ON_MOVE_LIST))
	{
		BOOL damped_motion = 
			!isChanged(SHIFTED) &&										// not shifted between regions this frame and...
			(	force_damped ||										// ...forced into damped motion by application logic or...
				(	!isSelected() &&									// ...not selected and...
					(	mDrawable->isRoot() ||								// ... is root or ...
						(getParent() && !((LLViewerObject*)getParent())->isSelected())// ... parent is not selected and ...
					) &&	
					getPCode() == LL_PCODE_VOLUME &&					// ...is a volume object and...
					getVelocity().isExactlyZero() &&					// ...is not moving physically and...
					mDrawable->getGeneration() != -1                    // ...was not created this frame.
				)					
			);
		gPipeline.markMoved(mDrawable, damped_motion);
	}
	clearChanged(SHIFTED);
}

// virtual, overridden by LLVOVolume
F32 LLViewerObject::getVObjRadius() const
{
	return mDrawable.notNull() ? mDrawable->getRadius() : 0.f;
}

void LLViewerObject::setAttachedSound(const LLUUID &audio_uuid, const LLUUID& owner_id, const F32 gain, const U8 flags)
{
	if (!gAudiop)
	{
		return;
	}
	
	if (audio_uuid.isNull())
	{
		if (!mAudioSourcep)
		{
			return;
		}
		if (mAudioSourcep->isLoop() && !mAudioSourcep->hasPendingPreloads())
		{
			// We don't clear the sound if it's a loop, it'll go away on its own.
			// At least, this appears to be how the scripts work.
			// The attached sound ID is set to NULL to avoid it playing back when the
			// object rezzes in on non-looping sounds.
			//llinfos << "Clearing attached sound " << mAudioSourcep->getCurrentData()->getID() << llendl;
			gAudiop->cleanupAudioSource(mAudioSourcep);
			mAudioSourcep = NULL;
		}
		else if (flags & LL_SOUND_FLAG_STOP)
        {
			// Just shut off the sound
			mAudioSourcep->play(LLUUID::null);
		}
		return;
	}
	if (flags & LL_SOUND_FLAG_LOOP
		&& mAudioSourcep && mAudioSourcep->isLoop() && mAudioSourcep->getCurrentData()
		&& mAudioSourcep->getCurrentData()->getID() == audio_uuid)
	{
		//llinfos << "Already playing this sound on a loop, ignoring" << llendl;
		return;
	}

	// don't clean up before previous sound is done. Solves: SL-33486
	if ( mAudioSourcep && mAudioSourcep->isDone() ) 
	{
		gAudiop->cleanupAudioSource(mAudioSourcep);
		mAudioSourcep = NULL;
	}

	if (mAudioSourcep && mAudioSourcep->isMuted() &&
	    mAudioSourcep->getCurrentData() && mAudioSourcep->getCurrentData()->getID() == audio_uuid)
	{
		//llinfos << "Already having this sound as muted sound, ignoring" << llendl;
		return;
	}

	getAudioSource(owner_id);

	if (mAudioSourcep)
	{
		BOOL queue = flags & LL_SOUND_FLAG_QUEUE;
		mAudioGain = gain;
		mAudioSourcep->setGain(gain);
		mAudioSourcep->setLoop(flags & LL_SOUND_FLAG_LOOP);
		mAudioSourcep->setSyncMaster(flags & LL_SOUND_FLAG_SYNC_MASTER);
		mAudioSourcep->setSyncSlave(flags & LL_SOUND_FLAG_SYNC_SLAVE);
		mAudioSourcep->setQueueSounds(queue);
		if(!queue) // stop any current sound first to avoid "farts of doom" (SL-1541) -MG
		{
			mAudioSourcep->play(LLUUID::null);
		}
		
		// Play this sound if region maturity permits
		if( gAgent.canAccessMaturityAtGlobal(this->getPositionGlobal()) )
		{
			//llinfos << "Playing attached sound " << audio_uuid << llendl;
			mAudioSourcep->play(audio_uuid);
		}
	}
}

LLAudioSource *LLViewerObject::getAudioSource(const LLUUID& owner_id)
{
	if (!mAudioSourcep)
	{
		// Arbitrary low gain for a sound that's not playing.
		// This is used for sound preloads, for example.
		LLAudioSourceVO *asvop = new LLAudioSourceVO(mID, owner_id, 0.01f, this);

		mAudioSourcep = asvop;
		if(gAudiop) gAudiop->addAudioSource(asvop);
	}

	return mAudioSourcep;
}

void LLViewerObject::adjustAudioGain(const F32 gain)
{
	if (!gAudiop)
	{
		return;
	}
	if (mAudioSourcep)
	{
		mAudioGain = gain;
		mAudioSourcep->setGain(mAudioGain);
	}
}

//----------------------------------------------------------------------------

bool LLViewerObject::unpackParameterEntry(U16 param_type, LLDataPacker *dp)
{
	if (LLNetworkData::PARAMS_MESH == param_type)
	{
		param_type = LLNetworkData::PARAMS_SCULPT;
	}
	ExtraParameter* param = getExtraParameterEntryCreate(param_type);
	if (param)
	{
		param->data->unpack(*dp);
		param->in_use = TRUE;
		parameterChanged(param_type, param->data, TRUE, false);
		return true;
	}
	else
	{
		return false;
	}
}

LLViewerObject::ExtraParameter* LLViewerObject::createNewParameterEntry(U16 param_type)
{
	LLNetworkData* new_block = NULL;
	switch (param_type)
	{
	  case LLNetworkData::PARAMS_FLEXIBLE:
	  {
		  new_block = new LLFlexibleObjectData();
		  break;
	  }
	  case LLNetworkData::PARAMS_LIGHT:
	  {
		  new_block = new LLLightParams();
		  break;
	  }
	  case LLNetworkData::PARAMS_SCULPT:
	  {
		  new_block = new LLSculptParams();
		  break;
	  }
	  case LLNetworkData::PARAMS_LIGHT_IMAGE:
	  {
		  new_block = new LLLightImageParams();
		  break;
	  }
	  default:
	  {
		  llinfos << "Unknown param type." << llendl;
		  break;
	  }
	};

	if (new_block)
	{
		ExtraParameter* new_entry = new ExtraParameter;
		new_entry->data = new_block;
		new_entry->in_use = false; // not in use yet
		mExtraParameterList[param_type] = new_entry;
		return new_entry;
	}
	return NULL;
}

LLViewerObject::ExtraParameter* LLViewerObject::getExtraParameterEntry(U16 param_type) const
{
	std::map<U16, ExtraParameter*>::const_iterator itor = mExtraParameterList.find(param_type);
	if (itor != mExtraParameterList.end())
	{
		return itor->second;
	}
	return NULL;
}

LLViewerObject::ExtraParameter* LLViewerObject::getExtraParameterEntryCreate(U16 param_type)
{
	ExtraParameter* param = getExtraParameterEntry(param_type);
	if (!param)
	{
		param = createNewParameterEntry(param_type);
	}
	return param;
}

LLNetworkData* LLViewerObject::getParameterEntry(U16 param_type) const
{
	ExtraParameter* param = getExtraParameterEntry(param_type);
	if (param)
	{
		return param->data;
	}
	else
	{
		return NULL;
	}
}

BOOL LLViewerObject::getParameterEntryInUse(U16 param_type) const
{
	ExtraParameter* param = getExtraParameterEntry(param_type);
	if (param)
	{
		return param->in_use;
	}
	else
	{
		return FALSE;
	}
}

bool LLViewerObject::setParameterEntry(U16 param_type, const LLNetworkData& new_value, bool local_origin)
{
	ExtraParameter* param = getExtraParameterEntryCreate(param_type);
	if (param)
	{
		if (param->in_use && new_value == *(param->data))
		{
			return false;
		}
		param->in_use = true;
		param->data->copy(new_value);
		parameterChanged(param_type, param->data, TRUE, local_origin);
		return true;
	}
	else
	{
		return false;
	}
}

// Assumed to be called locally
// If in_use is TRUE, will crate a new extra parameter if none exists.
// Should always return true.
bool LLViewerObject::setParameterEntryInUse(U16 param_type, BOOL in_use, bool local_origin)
{
	ExtraParameter* param = getExtraParameterEntryCreate(param_type);
	if (param && param->in_use != in_use)
	{
		param->in_use = in_use;
		parameterChanged(param_type, param->data, in_use, local_origin);
		return true;
	}
	return false;
}

void LLViewerObject::parameterChanged(U16 param_type, bool local_origin)
{
	ExtraParameter* param = getExtraParameterEntry(param_type);
	if (param)
	{
		parameterChanged(param_type, param->data, param->in_use, local_origin);
	}
}

void LLViewerObject::parameterChanged(U16 param_type, LLNetworkData* data, BOOL in_use, bool local_origin)
{
	if (local_origin)
	{
		LLViewerRegion* regionp = getRegion();
		if(!regionp) return;

		// Change happened on the viewer. Send the change up
		U8 tmp[MAX_OBJECT_PARAMS_SIZE];
		LLDataPackerBinaryBuffer dpb(tmp, MAX_OBJECT_PARAMS_SIZE);
		if (data->pack(dpb))
		{
			U32 datasize = (U32)dpb.getCurrentSize();

			LLMessageSystem* msg = gMessageSystem;
			msg->newMessageFast(_PREHASH_ObjectExtraParams);
			msg->nextBlockFast(_PREHASH_AgentData);
			msg->addUUIDFast(_PREHASH_AgentID, gAgent.getID() );
			msg->addUUIDFast(_PREHASH_SessionID, gAgent.getSessionID());
			msg->nextBlockFast(_PREHASH_ObjectData);
			msg->addU32Fast(_PREHASH_ObjectLocalID, mLocalID );

			msg->addU16Fast(_PREHASH_ParamType, param_type);
			msg->addBOOLFast(_PREHASH_ParamInUse, in_use);

			msg->addU32Fast(_PREHASH_ParamSize, datasize);
			msg->addBinaryDataFast(_PREHASH_ParamData, tmp, datasize);

			msg->sendReliable( regionp->getHost() );
		}
		else
		{
			llwarns << "Failed to send object extra parameters: " << param_type << llendl;
		}
	}
}

void LLViewerObject::setDrawableState(U32 state, BOOL recursive)
{
	if (mDrawable)
	{
		mDrawable->setState(state);
	}
	if (recursive)
	{
		for (child_list_t::iterator iter = mChildList.begin();
			 iter != mChildList.end(); iter++)
		{
			LLViewerObject* child = *iter;
			child->setDrawableState(state, recursive);
		}
	}
}

void LLViewerObject::clearDrawableState(U32 state, BOOL recursive)
{
	if (mDrawable)
	{
		mDrawable->clearState(state);
	}
	if (recursive)
	{
		for (child_list_t::iterator iter = mChildList.begin();
			 iter != mChildList.end(); iter++)
		{
			LLViewerObject* child = *iter;
			child->clearDrawableState(state, recursive);
		}
	}
}

//!!!!!!!!!!!!!!!!!!!!!!!!!!!!!!!!!!!!!!!!!!!!!!!!!!
// RN: these functions assume a 2-level hierarchy 
//!!!!!!!!!!!!!!!!!!!!!!!!!!!!!!!!!!!!!!!!!!!!!!!!!!

// Owned by anyone?
BOOL LLViewerObject::permAnyOwner() const
{ 
	if (isRootEdit())
	{
		return flagObjectAnyOwner(); 
	}
	else
	{
		return ((LLViewerObject*)getParent())->permAnyOwner();
	}
}	
// Owned by this viewer?
BOOL LLViewerObject::permYouOwner() const
{ 
	if (isRootEdit())
	{
#ifdef HACKED_GODLIKE_VIEWER
		return TRUE;
#else
# ifdef TOGGLE_HACKED_GODLIKE_VIEWER
		if (!LLGridManager::getInstance()->isInProductionGrid()
            && (gAgent.getGodLevel() >= GOD_MAINTENANCE))
		{
			return TRUE;
		}
# endif
		return flagObjectYouOwner(); 
#endif
	}
	else
	{
		return ((LLViewerObject*)getParent())->permYouOwner();
	}
}

// Owned by a group?
BOOL LLViewerObject::permGroupOwner() const		
{ 
	if (isRootEdit())
	{
		return flagObjectGroupOwned(); 
	}
	else
	{
		return ((LLViewerObject*)getParent())->permGroupOwner();
	}
}

// Can the owner edit
BOOL LLViewerObject::permOwnerModify() const
{ 
	if (isRootEdit())
	{
#ifdef HACKED_GODLIKE_VIEWER
		return TRUE;
#else
# ifdef TOGGLE_HACKED_GODLIKE_VIEWER
		if (!LLGridManager::getInstance()->isInProductionGrid()
            && (gAgent.getGodLevel() >= GOD_MAINTENANCE))
	{
			return TRUE;
	}
# endif
		return flagObjectOwnerModify(); 
#endif
	}
	else
	{
		return ((LLViewerObject*)getParent())->permOwnerModify();
	}
}

// Can edit
BOOL LLViewerObject::permModify() const
{ 
	if (isRootEdit())
	{
#ifdef HACKED_GODLIKE_VIEWER
		return TRUE;
#else
# ifdef TOGGLE_HACKED_GODLIKE_VIEWER
		if (!LLGridManager::getInstance()->isInProductionGrid()
            && (gAgent.getGodLevel() >= GOD_MAINTENANCE))
	{
			return TRUE;
	}
# endif
		return flagObjectModify(); 
#endif
	}
	else
	{
		return ((LLViewerObject*)getParent())->permModify();
	}
}

// Can copy
BOOL LLViewerObject::permCopy() const
{ 
	if (isRootEdit())
	{
#ifdef HACKED_GODLIKE_VIEWER
		return TRUE;
#else
# ifdef TOGGLE_HACKED_GODLIKE_VIEWER
		if (!LLGridManager::getInstance()->isInProductionGrid()
            && (gAgent.getGodLevel() >= GOD_MAINTENANCE))
		{
			return TRUE;
		}
# endif
		return flagObjectCopy();
#endif
	}
	else
	{
		return ((LLViewerObject*)getParent())->permCopy();
	}
}

// Can move
BOOL LLViewerObject::permMove() const
{
	if (isRootEdit())
	{
#ifdef HACKED_GODLIKE_VIEWER
		return TRUE;
#else
# ifdef TOGGLE_HACKED_GODLIKE_VIEWER
		if (!LLGridManager::getInstance()->isInProductionGrid()
            && (gAgent.getGodLevel() >= GOD_MAINTENANCE))
		{
			return TRUE;
		}
# endif
		return flagObjectMove(); 
#endif
	}
	else
	{
		return ((LLViewerObject*)getParent())->permMove();
	}
}

// Can be transferred
BOOL LLViewerObject::permTransfer() const
{ 
	if (isRootEdit())
	{
#ifdef HACKED_GODLIKE_VIEWER
		return TRUE;
#else
# ifdef TOGGLE_HACKED_GODLIKE_VIEWER
		if (!LLGridManager::getInstance()->isInProductionGrid()
            && (gAgent.getGodLevel() >= GOD_MAINTENANCE))
		{
			return TRUE;
		}
# endif
		return flagObjectTransfer(); 
#endif
	}
	else
	{
		return ((LLViewerObject*)getParent())->permTransfer();
	}
}

// Can only open objects that you own, or that someone has
// given you modify rights to.  JC
BOOL LLViewerObject::allowOpen() const
{
	return !flagInventoryEmpty() && (permYouOwner() || permModify());
}

LLViewerObject::LLInventoryCallbackInfo::~LLInventoryCallbackInfo()
{
	if (mListener)
	{
		mListener->clearVOInventoryListener();
	}
}

void LLViewerObject::updateVolume(const LLVolumeParams& volume_params)
{
	if (setVolume(volume_params, 1)) // *FIX: magic number, ack!
	{
		// Transmit the update to the simulator
		sendShapeUpdate();
		markForUpdate(TRUE);
	}
}

void LLViewerObject::markForUpdate(BOOL priority)
{
	if (mDrawable.notNull())
	{
		gPipeline.markTextured(mDrawable);
		gPipeline.markRebuild(mDrawable, LLDrawable::REBUILD_GEOMETRY, priority);
	}
}

bool LLViewerObject::isPermanentEnforced() const
{
	return flagObjectPermanent() && (mRegionp != gAgent.getRegion()) && !gAgent.isGodlike();
}

bool LLViewerObject::getIncludeInSearch() const
{
	return flagIncludeInSearch();
}

void LLViewerObject::setIncludeInSearch(bool include_in_search)
{
	setFlags(FLAGS_INCLUDE_IN_SEARCH, include_in_search);
}

void LLViewerObject::setRegion(LLViewerRegion *regionp)
{
	if (!regionp)
	{
		llwarns << "viewer object set region to NULL" << llendl;
	}
	
	mLatestRecvPacketID = 0;
	mRegionp = regionp;

	for (child_list_t::iterator i = mChildList.begin(); i != mChildList.end(); ++i)
	{
		LLViewerObject* child = *i;
		child->setRegion(regionp);
	}

	setChanged(MOVED | SILHOUETTE);
	updateDrawable(FALSE);
}

// virtual
void	LLViewerObject::updateRegion(LLViewerRegion *regionp)
{
//	if (regionp)
//	{
//		F64 now = LLFrameTimer::getElapsedSeconds();
//		llinfos << "Updating to region " << regionp->getName()
//			<< ", ms since last update message: " << (F32)((now - mLastMessageUpdateSecs) * 1000.0)
//			<< ", ms since last interpolation: " << (F32)((now - mLastInterpUpdateSecs) * 1000.0) 
//			<< llendl;
//	}
}


bool LLViewerObject::specialHoverCursor() const
{
	return flagUsePhysics()
			|| flagHandleTouch()
			|| (mClickAction != 0);
}

void LLViewerObject::updateFlags(BOOL physics_changed)
{
	LLViewerRegion* regionp = getRegion();
	if(!regionp) return;
	gMessageSystem->newMessage("ObjectFlagUpdate");
	gMessageSystem->nextBlockFast(_PREHASH_AgentData);
	gMessageSystem->addUUIDFast(_PREHASH_AgentID, gAgent.getID() );
	gMessageSystem->addUUIDFast(_PREHASH_SessionID, gAgent.getSessionID());
	gMessageSystem->addU32Fast(_PREHASH_ObjectLocalID, getLocalID() );
	gMessageSystem->addBOOLFast(_PREHASH_UsePhysics, flagUsePhysics() );
	gMessageSystem->addBOOL("IsTemporary", flagTemporaryOnRez() );
	gMessageSystem->addBOOL("IsPhantom", flagPhantom() );

	// stinson 02/28/2012 : This CastsShadows BOOL is no longer used in either the viewer or the simulator
	// The simulator code does not even unpack this value when the message is received.
	// This could be potentially hijacked in the future for another use should the urgent need arise.
	gMessageSystem->addBOOL("CastsShadows", FALSE );

	if (physics_changed)
	{
		gMessageSystem->nextBlock("ExtraPhysics");
		gMessageSystem->addU8("PhysicsShapeType", getPhysicsShapeType() );
		gMessageSystem->addF32("Density", getPhysicsDensity() );
		gMessageSystem->addF32("Friction", getPhysicsFriction() );
		gMessageSystem->addF32("Restitution", getPhysicsRestitution() );
		gMessageSystem->addF32("GravityMultiplier", getPhysicsGravity() );
	}
	gMessageSystem->sendReliable( regionp->getHost() );
}

BOOL LLViewerObject::setFlags(U32 flags, BOOL state)
{
	BOOL setit = setFlagsWithoutUpdate(flags, state);

	// BUG: Sometimes viewer physics and simulator physics get
	// out of sync.  To fix this, always send update to simulator.
// 	if (setit)
	{
		updateFlags();
	}
	return setit;
}

BOOL LLViewerObject::setFlagsWithoutUpdate(U32 flags, BOOL state)
{
	BOOL setit = FALSE;
	if (state)
	{
		if ((mFlags & flags) != flags)
		{
			mFlags |= flags;
			setit = TRUE;
		}
	}
	else
	{
		if ((mFlags & flags) != 0)
		{
			mFlags &= ~flags;
			setit = TRUE;
		}
	}
	return setit;
}

void LLViewerObject::setPhysicsShapeType(U8 type)
{
	mPhysicsShapeUnknown = false;
	if (type != mPhysicsShapeType)
	{
	mPhysicsShapeType = type;
	mCostStale = true;
}
}

void LLViewerObject::setPhysicsGravity(F32 gravity)
{
	mPhysicsGravity = gravity;
}

void LLViewerObject::setPhysicsFriction(F32 friction)
{
	mPhysicsFriction = friction;
}

void LLViewerObject::setPhysicsDensity(F32 density)
{
	mPhysicsDensity = density;
}

void LLViewerObject::setPhysicsRestitution(F32 restitution)
{
	mPhysicsRestitution = restitution;
}

U8 LLViewerObject::getPhysicsShapeType() const
{ 
	if (mPhysicsShapeUnknown)
	{
		gObjectList.updatePhysicsFlags(this);
	}

	return mPhysicsShapeType; 
}

void LLViewerObject::applyAngularVelocity(F32 dt)
{
	//do target omega here
	mRotTime += dt;
	LLVector3 ang_vel = getAngularVelocity();
	F32 omega = ang_vel.magVecSquared();
	F32 angle = 0.0f;
	LLQuaternion dQ;
	if (omega > 0.00001f)
	{
		omega = sqrt(omega);
		angle = omega * dt;

		ang_vel *= 1.f/omega;
		
		// calculate the delta increment based on the object's angular velocity
		dQ.setQuat(angle, ang_vel);

		// accumulate the angular velocity rotations to re-apply in the case of an object update
		mAngularVelocityRot *= dQ;
		
		// Just apply the delta increment to the current rotation
		setRotation(getRotation()*dQ);
		setChanged(MOVED | SILHOUETTE);
	}
}

void LLViewerObject::resetRotTime()
{
	mRotTime = 0.0f;
}

void LLViewerObject::resetRot()
{
	resetRotTime();

	// Reset the accumulated angular velocity rotation
	mAngularVelocityRot.loadIdentity(); 
}

U32 LLViewerObject::getPartitionType() const
{ 
	return LLViewerRegion::PARTITION_NONE; 
}

void LLViewerObject::dirtySpatialGroup(BOOL priority) const
{
	if (mDrawable)
	{
		LLSpatialGroup* group = mDrawable->getSpatialGroup();
		if (group)
		{
			group->dirtyGeom();
			gPipeline.markRebuild(group, priority);
		}
	}
}

void LLViewerObject::dirtyMesh()
{
	if (mDrawable)
	{
		gPipeline.markRebuild(mDrawable, LLDrawable::REBUILD_ALL);
		/*LLSpatialGroup* group = mDrawable->getSpatialGroup();
		if (group)
		{
			group->dirtyMesh();
		}*/
	}
}

F32 LLAlphaObject::getPartSize(S32 idx)
{
	return 0.f;
}

// virtual
void LLStaticViewerObject::updateDrawable(BOOL force_damped)
{
	// Force an immediate rebuild on any update
	if (mDrawable.notNull())
	{
		mDrawable->updateXform(TRUE);
		gPipeline.markRebuild(mDrawable, LLDrawable::REBUILD_ALL, TRUE);
	}
	clearChanged(SHIFTED);
}

void LLViewerObject::saveUnselectedChildrenPosition(std::vector<LLVector3>& positions)
{
	if(mChildList.empty() || !positions.empty())
	{
		return ;
	}

	for (LLViewerObject::child_list_t::const_iterator iter = mChildList.begin();
			iter != mChildList.end(); iter++)
	{
		LLViewerObject* childp = *iter;
		if (!childp->isSelected() && childp->mDrawable.notNull())
		{
			positions.push_back(childp->getPositionEdit());		
		}
	}

	return ;
}

void LLViewerObject::saveUnselectedChildrenRotation(std::vector<LLQuaternion>& rotations)
{
	if(mChildList.empty())
	{
		return ;
	}

	for (LLViewerObject::child_list_t::const_iterator iter = mChildList.begin();
			iter != mChildList.end(); iter++)
	{
		LLViewerObject* childp = *iter;
		if (!childp->isSelected() && childp->mDrawable.notNull())
		{
			rotations.push_back(childp->getRotationEdit());				
		}		
	}

	return ;
}

//counter-rotation
void LLViewerObject::resetChildrenRotationAndPosition(const std::vector<LLQuaternion>& rotations, 
											const std::vector<LLVector3>& positions)
{
	if(mChildList.empty())
	{
		return ;
	}

	S32 index = 0 ;
	LLQuaternion inv_rotation = ~getRotationEdit() ;
	LLVector3 offset = getPositionEdit() ;
	for (LLViewerObject::child_list_t::const_iterator iter = mChildList.begin();
			iter != mChildList.end(); iter++)
	{
		LLViewerObject* childp = *iter;
		if (!childp->isSelected() && childp->mDrawable.notNull())
		{
			if (childp->getPCode() != LL_PCODE_LEGACY_AVATAR)
			{
				childp->setRotation(rotations[index] * inv_rotation);
				childp->setPosition((positions[index] - offset) * inv_rotation);
				LLManip::rebuild(childp);					
			}
			else //avatar
			{
				LLVector3 reset_pos = (positions[index] - offset) * inv_rotation ;
				LLQuaternion reset_rot = rotations[index] * inv_rotation ;

				((LLVOAvatar*)childp)->mDrawable->mXform.setPosition(reset_pos);				
				((LLVOAvatar*)childp)->mDrawable->mXform.setRotation(reset_rot) ;
				
				((LLVOAvatar*)childp)->mDrawable->getVObj()->setPosition(reset_pos, TRUE);				
				((LLVOAvatar*)childp)->mDrawable->getVObj()->setRotation(reset_rot, TRUE) ;

				LLManip::rebuild(childp);				
			}	
			index++;
		}				
	}

	return ;
}

//counter-translation
void LLViewerObject::resetChildrenPosition(const LLVector3& offset, BOOL simplified)
{
	if(mChildList.empty())
	{
		return ;
	}

	LLVector3 child_offset;
	if(simplified) //translation only, rotation matrix does not change
	{
		child_offset = offset * ~getRotation();
	}
	else //rotation matrix might change too.
	{
		if (isAttachment() && mDrawable.notNull())
		{
			LLXform* attachment_point_xform = mDrawable->getXform()->getParent();
			LLQuaternion parent_rotation = getRotation() * attachment_point_xform->getWorldRotation();
			child_offset = offset * ~parent_rotation;
		}
		else
		{
			child_offset = offset * ~getRenderRotation();
		}
	}

	for (LLViewerObject::child_list_t::const_iterator iter = mChildList.begin();
			iter != mChildList.end(); iter++)
	{
		LLViewerObject* childp = *iter;
		if (!childp->isSelected() && childp->mDrawable.notNull())
		{
			if (childp->getPCode() != LL_PCODE_LEGACY_AVATAR)
			{
				childp->setPosition(childp->getPosition() + child_offset);
				LLManip::rebuild(childp);
			}
			else //avatar
			{
				LLVector3 reset_pos = ((LLVOAvatar*)childp)->mDrawable->mXform.getPosition() + child_offset ;

				((LLVOAvatar*)childp)->mDrawable->mXform.setPosition(reset_pos);
				((LLVOAvatar*)childp)->mDrawable->getVObj()->setPosition(reset_pos);				
				
				LLManip::rebuild(childp);
			}			
		}		
	}

	return ;
}

const LLUUID &LLViewerObject::getAttachmentItemID() const
{
	return mAttachmentItemID;
}

void LLViewerObject::setAttachmentItemID(const LLUUID &id)
{
	mAttachmentItemID = id;
}

EObjectUpdateType LLViewerObject::getLastUpdateType() const
{
	return mLastUpdateType;
}

void LLViewerObject::setLastUpdateType(EObjectUpdateType last_update_type)
{
	mLastUpdateType = last_update_type;
}

BOOL LLViewerObject::getLastUpdateCached() const
{
	return mLastUpdateCached;
}

void LLViewerObject::setLastUpdateCached(BOOL last_update_cached)
{
	mLastUpdateCached = last_update_cached;
}

const LLUUID &LLViewerObject::extractAttachmentItemID()
{
	LLUUID item_id = LLUUID::null;
	LLNameValue* item_id_nv = getNVPair("AttachItemID");
	if( item_id_nv )
	{
		const char* s = item_id_nv->getString();
		if( s )
		{
			item_id.set(s);
		}
	}
	setAttachmentItemID(item_id);
	return getAttachmentItemID();
}

//virtual
LLVOAvatar* LLViewerObject::getAvatar() const
{
	if (isAttachment())
	{
		LLViewerObject* vobj = (LLViewerObject*) getParent();

		while (vobj && !vobj->asAvatar())
		{
			vobj = (LLViewerObject*) vobj->getParent();
		}

		return (LLVOAvatar*) vobj;
	}

	return NULL;
}


class ObjectPhysicsProperties : public LLHTTPNode
{
public:
	virtual void post(
		ResponsePtr responder,
		const LLSD& context,
		const LLSD& input) const
	{
		LLSD object_data = input["body"]["ObjectData"];
		S32 num_entries = object_data.size();
		
		for ( S32 i = 0; i < num_entries; i++ )
		{
			LLSD& curr_object_data = object_data[i];
			U32 local_id = curr_object_data["LocalID"].asInteger();

			// Iterate through nodes at end, since it can be on both the regular AND hover list
			struct f : public LLSelectedNodeFunctor
			{
				U32 mID;
				f(const U32& id) : mID(id) {}
				virtual bool apply(LLSelectNode* node)
				{
					return (node->getObject() && node->getObject()->mLocalID == mID );
				}
			} func(local_id);

			LLSelectNode* node = LLSelectMgr::getInstance()->getSelection()->getFirstNode(&func);

			if (node)
			{
				// The LLSD message builder doesn't know how to handle U8, so we need to send as S8 and cast
				U8 type = (U8)curr_object_data["PhysicsShapeType"].asInteger();
				F32 density = (F32)curr_object_data["Density"].asReal();
				F32 friction = (F32)curr_object_data["Friction"].asReal();
				F32 restitution = (F32)curr_object_data["Restitution"].asReal();
				F32 gravity = (F32)curr_object_data["GravityMultiplier"].asReal();

				node->getObject()->setPhysicsShapeType(type);
				node->getObject()->setPhysicsGravity(gravity);
				node->getObject()->setPhysicsFriction(friction);
				node->getObject()->setPhysicsDensity(density);
				node->getObject()->setPhysicsRestitution(restitution);
			}	
		}
		
		dialog_refresh_all();
	};
};

LLHTTPRegistration<ObjectPhysicsProperties>
	gHTTPRegistrationObjectPhysicsProperties("/message/ObjectPhysicsProperties");
<|MERGE_RESOLUTION|>--- conflicted
+++ resolved
@@ -2346,17 +2346,10 @@
 	{
 		return; //invalid
 	}
-<<<<<<< HEAD
 
 	// keep local flags and overwrite remote-controlled flags
 	mFlags = (mFlags & FLAGS_LOCAL) | flags;
 
-=======
-
-	// keep local flags and overwrite remote-controlled flags
-	mFlags = (mFlags & FLAGS_LOCAL) | flags;
-
->>>>>>> 21b7de56
 	// ...new objects that should come in selected need to be added to the selected list
 	mCreateSelected = ((flags & FLAGS_CREATE_SELECTED) != 0);
 	return;
