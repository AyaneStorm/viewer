/**
 * @file lltoolplacer.cpp
 * @brief Tool for placing new objects into the world
 *
 * $LicenseInfo:firstyear=2001&license=viewerlgpl$
 * Second Life Viewer Source Code
 * Copyright (C) 2010, Linden Research, Inc.
 *
 * This library is free software; you can redistribute it and/or
 * modify it under the terms of the GNU Lesser General Public
 * License as published by the Free Software Foundation;
 * version 2.1 of the License only.
 *
 * This library is distributed in the hope that it will be useful,
 * but WITHOUT ANY WARRANTY; without even the implied warranty of
 * MERCHANTABILITY or FITNESS FOR A PARTICULAR PURPOSE.  See the GNU
 * Lesser General Public License for more details.
 *
 * You should have received a copy of the GNU Lesser General Public
 * License along with this library; if not, write to the Free Software
 * Foundation, Inc., 51 Franklin Street, Fifth Floor, Boston, MA  02110-1301  USA
 *
 * Linden Research, Inc., 945 Battery Street, San Francisco, CA  94111  USA
 * $/LicenseInfo$
 */

#include "llviewerprecompiledheaders.h"

// self header
#include "lltoolplacer.h"

// viewer headers
#include "llbutton.h"
#include "llviewercontrol.h"
//#include "llfirstuse.h"
#include "llfloatertools.h"
#include "llselectmgr.h"
#include "llstatusbar.h"
#include "lltoolcomp.h"
#include "lltoolmgr.h"
#include "llviewerobject.h"
#include "llviewerregion.h"
#include "llviewerwindow.h"
#include "llworld.h"
#include "llui.h"

//Headers added for functions moved from viewer.cpp
#include "llvograss.h"
#include "llvotree.h"
#include "llvolumemessage.h"
#include "llhudmanager.h"
#include "llagent.h"
#include "llagentcamera.h"
#include "llaudioengine.h"
#include "llhudeffecttrail.h"
#include "llviewerobjectlist.h"
#include "llviewercamera.h"
#include "llviewerstats.h"
#include "llvoavatarself.h"

// linden library headers
#include "llprimitive.h"
#include "llwindow.h"           // incBusyCount()
#include "material_codes.h"
#include "lluiusage.h"

const LLVector3 DEFAULT_OBJECT_SCALE(0.5f, 0.5f, 0.5f);

//static
LLPCode LLToolPlacer::sObjectType = LL_PCODE_CUBE;

LLToolPlacer::LLToolPlacer()
:   LLTool( "Create" )
{
}

<<<<<<< HEAD
bool LLToolPlacer::raycastForNewObjPos( S32 x, S32 y, LLViewerObject** hit_obj, S32* hit_face, 
							 bool* b_hit_land, LLVector3* ray_start_region, LLVector3* ray_end_region, LLViewerRegion** region )
{
	F32 max_dist_from_camera = gSavedSettings.getF32( "MaxSelectDistance" ) - 1.f;

	// Viewer-side pick to find the right sim to create the object on.  
	// First find the surface the object will be created on.
	LLPickInfo pick = gViewerWindow->pickImmediate(x, y, false, false);
	
	// Note: use the frontmost non-flora version because (a) plants usually have lots of alpha and (b) pants' Havok
	// representations (if any) are NOT the same as their viewer representation.
	if (pick.mPickType == LLPickInfo::PICK_FLORA)
	{
		*hit_obj = NULL;
		*hit_face = -1;
	}
	else
	{
		*hit_obj = pick.getObject();
		*hit_face = pick.mObjectFace;
	}
	*b_hit_land = !(*hit_obj) && !pick.mPosGlobal.isExactlyZero();
	LLVector3d land_pos_global = pick.mPosGlobal;

	// Make sure there's a surface to place the new object on.
	bool bypass_sim_raycast = false;
	LLVector3d	surface_pos_global;
	if (*b_hit_land)
	{
		surface_pos_global = land_pos_global; 
		bypass_sim_raycast = true;
	}
	else 
	if (*hit_obj)
	{
		surface_pos_global = (*hit_obj)->getPositionGlobal();
	}
	else
	{
		return false;
	}

	// Make sure the surface isn't too far away.
	LLVector3d ray_start_global = gAgentCamera.getCameraPositionGlobal();
	F32 dist_to_surface_sq = (F32)((surface_pos_global - ray_start_global).magVecSquared());
	if( dist_to_surface_sq > (max_dist_from_camera * max_dist_from_camera) )
	{
		return false;
	}

	// Find the sim where the surface lives.
	LLViewerRegion *regionp = LLWorld::getInstance()->getRegionFromPosGlobal(surface_pos_global);
	if (!regionp)
	{
		LL_WARNS() << "Trying to add object outside of all known regions!" << LL_ENDL;
		return false;
	}

	// Find the simulator-side ray that will be used to place the object accurately
	LLVector3d		mouse_direction;
	mouse_direction.setVec( gViewerWindow->mouseDirectionGlobal( x, y ) );

	*region = regionp;
	*ray_start_region =	regionp->getPosRegionFromGlobal( ray_start_global );
	F32 near_clip = LLViewerCamera::getInstance()->getNear() + 0.01f;  // Include an epsilon to avoid rounding issues.
	*ray_start_region += LLViewerCamera::getInstance()->getAtAxis() * near_clip;

	if( bypass_sim_raycast )
	{
		// Hack to work around Havok's inability to ray cast onto height fields
		*ray_end_region = regionp->getPosRegionFromGlobal( surface_pos_global );  // ray end is the viewer's intersection point
	}
	else
	{
		LLVector3d		ray_end_global = ray_start_global + (1.f + max_dist_from_camera) * mouse_direction;  // add an epsilon to the sim version of the ray to avoid rounding problems.
		*ray_end_region = regionp->getPosRegionFromGlobal( ray_end_global );
	}

	return true;
=======
BOOL LLToolPlacer::raycastForNewObjPos( S32 x, S32 y, LLViewerObject** hit_obj, S32* hit_face,
                             BOOL* b_hit_land, LLVector3* ray_start_region, LLVector3* ray_end_region, LLViewerRegion** region )
{
    F32 max_dist_from_camera = gSavedSettings.getF32( "MaxSelectDistance" ) - 1.f;

    // Viewer-side pick to find the right sim to create the object on.
    // First find the surface the object will be created on.
    LLPickInfo pick = gViewerWindow->pickImmediate(x, y, FALSE, FALSE);

    // Note: use the frontmost non-flora version because (a) plants usually have lots of alpha and (b) pants' Havok
    // representations (if any) are NOT the same as their viewer representation.
    if (pick.mPickType == LLPickInfo::PICK_FLORA)
    {
        *hit_obj = NULL;
        *hit_face = -1;
    }
    else
    {
        *hit_obj = pick.getObject();
        *hit_face = pick.mObjectFace;
    }
    *b_hit_land = !(*hit_obj) && !pick.mPosGlobal.isExactlyZero();
    LLVector3d land_pos_global = pick.mPosGlobal;

    // Make sure there's a surface to place the new object on.
    BOOL bypass_sim_raycast = FALSE;
    LLVector3d  surface_pos_global;
    if (*b_hit_land)
    {
        surface_pos_global = land_pos_global;
        bypass_sim_raycast = TRUE;
    }
    else
    if (*hit_obj)
    {
        surface_pos_global = (*hit_obj)->getPositionGlobal();
    }
    else
    {
        return FALSE;
    }

    // Make sure the surface isn't too far away.
    LLVector3d ray_start_global = gAgentCamera.getCameraPositionGlobal();
    F32 dist_to_surface_sq = (F32)((surface_pos_global - ray_start_global).magVecSquared());
    if( dist_to_surface_sq > (max_dist_from_camera * max_dist_from_camera) )
    {
        return FALSE;
    }

    // Find the sim where the surface lives.
    LLViewerRegion *regionp = LLWorld::getInstance()->getRegionFromPosGlobal(surface_pos_global);
    if (!regionp)
    {
        LL_WARNS() << "Trying to add object outside of all known regions!" << LL_ENDL;
        return FALSE;
    }

    // Find the simulator-side ray that will be used to place the object accurately
    LLVector3d      mouse_direction;
    mouse_direction.setVec( gViewerWindow->mouseDirectionGlobal( x, y ) );

    *region = regionp;
    *ray_start_region = regionp->getPosRegionFromGlobal( ray_start_global );
    F32 near_clip = LLViewerCamera::getInstance()->getNear() + 0.01f;  // Include an epsilon to avoid rounding issues.
    *ray_start_region += LLViewerCamera::getInstance()->getAtAxis() * near_clip;

    if( bypass_sim_raycast )
    {
        // Hack to work around Havok's inability to ray cast onto height fields
        *ray_end_region = regionp->getPosRegionFromGlobal( surface_pos_global );  // ray end is the viewer's intersection point
    }
    else
    {
        LLVector3d      ray_end_global = ray_start_global + (1.f + max_dist_from_camera) * mouse_direction;  // add an epsilon to the sim version of the ray to avoid rounding problems.
        *ray_end_region = regionp->getPosRegionFromGlobal( ray_end_global );
    }

    return TRUE;
>>>>>>> e1623bb2
}


bool LLToolPlacer::addObject( LLPCode pcode, S32 x, S32 y, U8 use_physics )
{
<<<<<<< HEAD
	LLVector3 ray_start_region;
	LLVector3 ray_end_region;
	LLViewerRegion* regionp = NULL;
	bool b_hit_land = false;
	S32 hit_face = -1;
	LLViewerObject* hit_obj = NULL;
	U8 state = 0;
	bool success = raycastForNewObjPos( x, y, &hit_obj, &hit_face, &b_hit_land, &ray_start_region, &ray_end_region, &regionp );
	if( !success )
	{
		return false;
	}

	if( hit_obj && (hit_obj->isAvatar() || hit_obj->isAttachment()) )
	{
		// Can't create objects on avatars or attachments
		return false;
	}

	if (NULL == regionp)
	{
		LL_WARNS() << "regionp was NULL; aborting function." << LL_ENDL;
		return false;
	}

	if (regionp->getRegionFlag(REGION_FLAGS_SANDBOX))
	{
		//LLFirstUse::useSandbox();
	}

	// Set params for new object based on its PCode.
	LLQuaternion	rotation;
	LLVector3		scale = DEFAULT_OBJECT_SCALE;
	U8				material = LL_MCODE_WOOD;
	bool			create_selected = false;
	LLVolumeParams	volume_params;
	
	switch (pcode) 
	{
	case LL_PCODE_LEGACY_GRASS:
		//  Randomize size of grass patch 
		scale.setVec(10.f + ll_frand(20.f), 10.f + ll_frand(20.f),  1.f + ll_frand(2.f));
		state = rand() % LLVOGrass::sMaxGrassSpecies;
		break;


	case LL_PCODE_LEGACY_TREE:
	case LL_PCODE_TREE_NEW:
		state = rand() % LLVOTree::sMaxTreeSpecies;
		break;

	case LL_PCODE_SPHERE:
	case LL_PCODE_CONE:
	case LL_PCODE_CUBE:
	case LL_PCODE_CYLINDER:
	case LL_PCODE_TORUS:
	case LLViewerObject::LL_VO_SQUARE_TORUS:
	case LLViewerObject::LL_VO_TRIANGLE_TORUS:
	default:
		create_selected = true;
		break;
	}

	// Play creation sound
	if (gAudiop)
	{
		gAudiop->triggerSound( LLUUID(gSavedSettings.getString("UISndObjectCreate")),
							   gAgent.getID(), 1.0f, LLAudioEngine::AUDIO_TYPE_UI);
	}

	LLUIUsage::instance().logCommand("Build.ObjectAdd");
	gMessageSystem->newMessageFast(_PREHASH_ObjectAdd);
	gMessageSystem->nextBlockFast(_PREHASH_AgentData);
	gMessageSystem->addUUIDFast(_PREHASH_AgentID, gAgent.getID());
	gMessageSystem->addUUIDFast(_PREHASH_SessionID, gAgent.getSessionID());
	gMessageSystem->addUUIDFast(_PREHASH_GroupID, gAgent.getGroupID());
	gMessageSystem->nextBlockFast(_PREHASH_ObjectData);
	gMessageSystem->addU8Fast(_PREHASH_Material,	material);

	U32 flags = 0;		// not selected
	if (use_physics)
	{
		flags |= FLAGS_USE_PHYSICS;
	}
	if (create_selected)
	{
		flags |= FLAGS_CREATE_SELECTED;
	}
	gMessageSystem->addU32Fast(_PREHASH_AddFlags, flags );

	LLPCode volume_pcode;	// ...PCODE_VOLUME, or the original on error
	switch (pcode)
	{
	case LL_PCODE_SPHERE:
		rotation.setQuat(90.f * DEG_TO_RAD, LLVector3::y_axis);

		volume_params.setType( LL_PCODE_PROFILE_CIRCLE_HALF, LL_PCODE_PATH_CIRCLE );
		volume_params.setBeginAndEndS( 0.f, 1.f );
		volume_params.setBeginAndEndT( 0.f, 1.f );
		volume_params.setRatio	( 1, 1 );
		volume_params.setShear	( 0, 0 );
		LLVolumeMessage::packVolumeParams(&volume_params, gMessageSystem);
		volume_pcode = LL_PCODE_VOLUME;
		break;

	case LL_PCODE_TORUS:
		rotation.setQuat(90.f * DEG_TO_RAD, LLVector3::y_axis);

		volume_params.setType( LL_PCODE_PROFILE_CIRCLE, LL_PCODE_PATH_CIRCLE );
		volume_params.setBeginAndEndS( 0.f, 1.f );
		volume_params.setBeginAndEndT( 0.f, 1.f );
		volume_params.setRatio	( 1.f, 0.25f );	// "top size"
		volume_params.setShear	( 0, 0 );
		LLVolumeMessage::packVolumeParams(&volume_params, gMessageSystem);
		volume_pcode = LL_PCODE_VOLUME;
		break;

	case LLViewerObject::LL_VO_SQUARE_TORUS:
		rotation.setQuat(90.f * DEG_TO_RAD, LLVector3::y_axis);

		volume_params.setType( LL_PCODE_PROFILE_SQUARE, LL_PCODE_PATH_CIRCLE );
		volume_params.setBeginAndEndS( 0.f, 1.f );
		volume_params.setBeginAndEndT( 0.f, 1.f );
		volume_params.setRatio	( 1.f, 0.25f );	// "top size"
		volume_params.setShear	( 0, 0 );
		LLVolumeMessage::packVolumeParams(&volume_params, gMessageSystem);
		volume_pcode = LL_PCODE_VOLUME;
		break;

	case LLViewerObject::LL_VO_TRIANGLE_TORUS:
		rotation.setQuat(90.f * DEG_TO_RAD, LLVector3::y_axis);

		volume_params.setType( LL_PCODE_PROFILE_EQUALTRI, LL_PCODE_PATH_CIRCLE );
		volume_params.setBeginAndEndS( 0.f, 1.f );
		volume_params.setBeginAndEndT( 0.f, 1.f );
		volume_params.setRatio	( 1.f, 0.25f );	// "top size"
		volume_params.setShear	( 0, 0 );
		LLVolumeMessage::packVolumeParams(&volume_params, gMessageSystem);
		volume_pcode = LL_PCODE_VOLUME;
		break;

	case LL_PCODE_SPHERE_HEMI:
		volume_params.setType( LL_PCODE_PROFILE_CIRCLE_HALF, LL_PCODE_PATH_CIRCLE );
		//volume_params.setBeginAndEndS( 0.5f, 1.f );
		volume_params.setBeginAndEndT( 0.f, 0.5f );
		volume_params.setRatio	( 1, 1 );
		volume_params.setShear	( 0, 0 );
		LLVolumeMessage::packVolumeParams(&volume_params, gMessageSystem);
		volume_pcode = LL_PCODE_VOLUME;
		break;

	case LL_PCODE_CUBE:
		volume_params.setType( LL_PCODE_PROFILE_SQUARE, LL_PCODE_PATH_LINE );
		volume_params.setBeginAndEndS( 0.f, 1.f );
		volume_params.setBeginAndEndT( 0.f, 1.f );
		volume_params.setRatio	( 1, 1 );
		volume_params.setShear	( 0, 0 );
		LLVolumeMessage::packVolumeParams(&volume_params, gMessageSystem);
		volume_pcode = LL_PCODE_VOLUME;
		break;

	case LL_PCODE_PRISM:
		volume_params.setType( LL_PCODE_PROFILE_SQUARE, LL_PCODE_PATH_LINE );
		volume_params.setBeginAndEndS( 0.f, 1.f );
		volume_params.setBeginAndEndT( 0.f, 1.f );
		volume_params.setRatio	( 0, 1 );
		volume_params.setShear	( -0.5f, 0 );
		LLVolumeMessage::packVolumeParams(&volume_params, gMessageSystem);
		volume_pcode = LL_PCODE_VOLUME;
		break;

	case LL_PCODE_PYRAMID:
		volume_params.setType( LL_PCODE_PROFILE_SQUARE, LL_PCODE_PATH_LINE );
		volume_params.setBeginAndEndS( 0.f, 1.f );
		volume_params.setBeginAndEndT( 0.f, 1.f );
		volume_params.setRatio	( 0, 0 );
		volume_params.setShear	( 0, 0 );
		LLVolumeMessage::packVolumeParams(&volume_params, gMessageSystem);
		volume_pcode = LL_PCODE_VOLUME;
		break;

	case LL_PCODE_TETRAHEDRON:
		volume_params.setType( LL_PCODE_PROFILE_EQUALTRI, LL_PCODE_PATH_LINE );
		volume_params.setBeginAndEndS( 0.f, 1.f );
		volume_params.setBeginAndEndT( 0.f, 1.f );
		volume_params.setRatio	( 0, 0 );
		volume_params.setShear	( 0, 0 );
		LLVolumeMessage::packVolumeParams(&volume_params, gMessageSystem);
		volume_pcode = LL_PCODE_VOLUME;
		break;

	case LL_PCODE_CYLINDER:
		volume_params.setType( LL_PCODE_PROFILE_CIRCLE, LL_PCODE_PATH_LINE );
		volume_params.setBeginAndEndS( 0.f, 1.f );
		volume_params.setBeginAndEndT( 0.f, 1.f );
		volume_params.setRatio	( 1, 1 );
		volume_params.setShear	( 0, 0 );
		LLVolumeMessage::packVolumeParams(&volume_params, gMessageSystem);
		volume_pcode = LL_PCODE_VOLUME;
		break;

	case LL_PCODE_CYLINDER_HEMI:
		volume_params.setType( LL_PCODE_PROFILE_CIRCLE, LL_PCODE_PATH_LINE );
		volume_params.setBeginAndEndS( 0.25f, 0.75f );
		volume_params.setBeginAndEndT( 0.f, 1.f );
		volume_params.setRatio	( 1, 1 );
		volume_params.setShear	( 0, 0 );
		LLVolumeMessage::packVolumeParams(&volume_params, gMessageSystem);
		volume_pcode = LL_PCODE_VOLUME;
		break;

	case LL_PCODE_CONE:
		volume_params.setType( LL_PCODE_PROFILE_CIRCLE, LL_PCODE_PATH_LINE );
		volume_params.setBeginAndEndS( 0.f, 1.f );
		volume_params.setBeginAndEndT( 0.f, 1.f );
		volume_params.setRatio	( 0, 0 );
		volume_params.setShear	( 0, 0 );
		LLVolumeMessage::packVolumeParams(&volume_params, gMessageSystem);
		volume_pcode = LL_PCODE_VOLUME;
		break;

	case LL_PCODE_CONE_HEMI:
		volume_params.setType( LL_PCODE_PROFILE_CIRCLE, LL_PCODE_PATH_LINE );
		volume_params.setBeginAndEndS( 0.25f, 0.75f );
		volume_params.setBeginAndEndT( 0.f, 1.f );
		volume_params.setRatio	( 0, 0 );
		volume_params.setShear	( 0, 0 );
		LLVolumeMessage::packVolumeParams(&volume_params, gMessageSystem);
		volume_pcode = LL_PCODE_VOLUME;
		break;

	default:
		LLVolumeMessage::packVolumeParams(0, gMessageSystem);
		volume_pcode = pcode;
		break;
	}
	gMessageSystem->addU8Fast(_PREHASH_PCode, volume_pcode);

	gMessageSystem->addVector3Fast(_PREHASH_Scale,			scale );
	gMessageSystem->addQuatFast(_PREHASH_Rotation,			rotation );
	gMessageSystem->addVector3Fast(_PREHASH_RayStart,		ray_start_region );
	gMessageSystem->addVector3Fast(_PREHASH_RayEnd,			ray_end_region );
	gMessageSystem->addU8Fast(_PREHASH_BypassRaycast,		(U8)b_hit_land );
	gMessageSystem->addU8Fast(_PREHASH_RayEndIsIntersection, (U8)false );
	gMessageSystem->addU8Fast(_PREHASH_State, state);

	// Limit raycast to a single object.  
	// Speeds up server raycast + avoid problems with server ray hitting objects
	// that were clipped by the near plane or culled on the viewer.
	LLUUID ray_target_id;
	if( hit_obj )
	{
		ray_target_id = hit_obj->getID();
	}
	else
	{
		ray_target_id.setNull();
	}
	gMessageSystem->addUUIDFast(_PREHASH_RayTargetID,			ray_target_id );
	
	// Pack in name value pairs
	gMessageSystem->sendReliable(regionp->getHost());

	// Spawns a message, so must be after above send
	if (create_selected)
	{
		LLSelectMgr::getInstance()->deselectAll();
		gViewerWindow->getWindow()->incBusyCount();
	}

	// VEFFECT: AddObject
	LLHUDEffectSpiral *effectp = (LLHUDEffectSpiral *)LLHUDManager::getInstance()->createViewerEffect(LLHUDObject::LL_HUD_EFFECT_BEAM, true);
	effectp->setSourceObject((LLViewerObject*)gAgentAvatarp);
	effectp->setPositionGlobal(regionp->getPosGlobalFromRegion(ray_end_region));
	effectp->setDuration(LL_HUD_DUR_SHORT);
	effectp->setColor(LLColor4U(gAgent.getEffectColor()));

	add(LLStatViewer::OBJECT_CREATE, 1);

	return true;
=======
    LLVector3 ray_start_region;
    LLVector3 ray_end_region;
    LLViewerRegion* regionp = NULL;
    BOOL b_hit_land = FALSE;
    S32 hit_face = -1;
    LLViewerObject* hit_obj = NULL;
    U8 state = 0;
    BOOL success = raycastForNewObjPos( x, y, &hit_obj, &hit_face, &b_hit_land, &ray_start_region, &ray_end_region, &regionp );
    if( !success )
    {
        return FALSE;
    }

    if( hit_obj && (hit_obj->isAvatar() || hit_obj->isAttachment()) )
    {
        // Can't create objects on avatars or attachments
        return FALSE;
    }

    if (NULL == regionp)
    {
        LL_WARNS() << "regionp was NULL; aborting function." << LL_ENDL;
        return FALSE;
    }

    if (regionp->getRegionFlag(REGION_FLAGS_SANDBOX))
    {
        //LLFirstUse::useSandbox();
    }

    // Set params for new object based on its PCode.
    LLQuaternion    rotation;
    LLVector3       scale = DEFAULT_OBJECT_SCALE;
    U8              material = LL_MCODE_WOOD;
    BOOL            create_selected = FALSE;
    LLVolumeParams  volume_params;

    switch (pcode)
    {
    case LL_PCODE_LEGACY_GRASS:
        //  Randomize size of grass patch
        scale.setVec(10.f + ll_frand(20.f), 10.f + ll_frand(20.f),  1.f + ll_frand(2.f));
        state = rand() % LLVOGrass::sMaxGrassSpecies;
        break;


    case LL_PCODE_LEGACY_TREE:
    case LL_PCODE_TREE_NEW:
        state = rand() % LLVOTree::sMaxTreeSpecies;
        break;

    case LL_PCODE_SPHERE:
    case LL_PCODE_CONE:
    case LL_PCODE_CUBE:
    case LL_PCODE_CYLINDER:
    case LL_PCODE_TORUS:
    case LLViewerObject::LL_VO_SQUARE_TORUS:
    case LLViewerObject::LL_VO_TRIANGLE_TORUS:
    default:
        create_selected = TRUE;
        break;
    }

    // Play creation sound
    if (gAudiop)
    {
        gAudiop->triggerSound( LLUUID(gSavedSettings.getString("UISndObjectCreate")),
                               gAgent.getID(), 1.0f, LLAudioEngine::AUDIO_TYPE_UI);
    }

    LLUIUsage::instance().logCommand("Build.ObjectAdd");
    gMessageSystem->newMessageFast(_PREHASH_ObjectAdd);
    gMessageSystem->nextBlockFast(_PREHASH_AgentData);
    gMessageSystem->addUUIDFast(_PREHASH_AgentID, gAgent.getID());
    gMessageSystem->addUUIDFast(_PREHASH_SessionID, gAgent.getSessionID());
    gMessageSystem->addUUIDFast(_PREHASH_GroupID, gAgent.getGroupID());
    gMessageSystem->nextBlockFast(_PREHASH_ObjectData);
    gMessageSystem->addU8Fast(_PREHASH_Material,    material);

    U32 flags = 0;      // not selected
    if (use_physics)
    {
        flags |= FLAGS_USE_PHYSICS;
    }
    if (create_selected)
    {
        flags |= FLAGS_CREATE_SELECTED;
    }
    gMessageSystem->addU32Fast(_PREHASH_AddFlags, flags );

    LLPCode volume_pcode;   // ...PCODE_VOLUME, or the original on error
    switch (pcode)
    {
    case LL_PCODE_SPHERE:
        rotation.setQuat(90.f * DEG_TO_RAD, LLVector3::y_axis);

        volume_params.setType( LL_PCODE_PROFILE_CIRCLE_HALF, LL_PCODE_PATH_CIRCLE );
        volume_params.setBeginAndEndS( 0.f, 1.f );
        volume_params.setBeginAndEndT( 0.f, 1.f );
        volume_params.setRatio  ( 1, 1 );
        volume_params.setShear  ( 0, 0 );
        LLVolumeMessage::packVolumeParams(&volume_params, gMessageSystem);
        volume_pcode = LL_PCODE_VOLUME;
        break;

    case LL_PCODE_TORUS:
        rotation.setQuat(90.f * DEG_TO_RAD, LLVector3::y_axis);

        volume_params.setType( LL_PCODE_PROFILE_CIRCLE, LL_PCODE_PATH_CIRCLE );
        volume_params.setBeginAndEndS( 0.f, 1.f );
        volume_params.setBeginAndEndT( 0.f, 1.f );
        volume_params.setRatio  ( 1.f, 0.25f ); // "top size"
        volume_params.setShear  ( 0, 0 );
        LLVolumeMessage::packVolumeParams(&volume_params, gMessageSystem);
        volume_pcode = LL_PCODE_VOLUME;
        break;

    case LLViewerObject::LL_VO_SQUARE_TORUS:
        rotation.setQuat(90.f * DEG_TO_RAD, LLVector3::y_axis);

        volume_params.setType( LL_PCODE_PROFILE_SQUARE, LL_PCODE_PATH_CIRCLE );
        volume_params.setBeginAndEndS( 0.f, 1.f );
        volume_params.setBeginAndEndT( 0.f, 1.f );
        volume_params.setRatio  ( 1.f, 0.25f ); // "top size"
        volume_params.setShear  ( 0, 0 );
        LLVolumeMessage::packVolumeParams(&volume_params, gMessageSystem);
        volume_pcode = LL_PCODE_VOLUME;
        break;

    case LLViewerObject::LL_VO_TRIANGLE_TORUS:
        rotation.setQuat(90.f * DEG_TO_RAD, LLVector3::y_axis);

        volume_params.setType( LL_PCODE_PROFILE_EQUALTRI, LL_PCODE_PATH_CIRCLE );
        volume_params.setBeginAndEndS( 0.f, 1.f );
        volume_params.setBeginAndEndT( 0.f, 1.f );
        volume_params.setRatio  ( 1.f, 0.25f ); // "top size"
        volume_params.setShear  ( 0, 0 );
        LLVolumeMessage::packVolumeParams(&volume_params, gMessageSystem);
        volume_pcode = LL_PCODE_VOLUME;
        break;

    case LL_PCODE_SPHERE_HEMI:
        volume_params.setType( LL_PCODE_PROFILE_CIRCLE_HALF, LL_PCODE_PATH_CIRCLE );
        //volume_params.setBeginAndEndS( 0.5f, 1.f );
        volume_params.setBeginAndEndT( 0.f, 0.5f );
        volume_params.setRatio  ( 1, 1 );
        volume_params.setShear  ( 0, 0 );
        LLVolumeMessage::packVolumeParams(&volume_params, gMessageSystem);
        volume_pcode = LL_PCODE_VOLUME;
        break;

    case LL_PCODE_CUBE:
        volume_params.setType( LL_PCODE_PROFILE_SQUARE, LL_PCODE_PATH_LINE );
        volume_params.setBeginAndEndS( 0.f, 1.f );
        volume_params.setBeginAndEndT( 0.f, 1.f );
        volume_params.setRatio  ( 1, 1 );
        volume_params.setShear  ( 0, 0 );
        LLVolumeMessage::packVolumeParams(&volume_params, gMessageSystem);
        volume_pcode = LL_PCODE_VOLUME;
        break;

    case LL_PCODE_PRISM:
        volume_params.setType( LL_PCODE_PROFILE_SQUARE, LL_PCODE_PATH_LINE );
        volume_params.setBeginAndEndS( 0.f, 1.f );
        volume_params.setBeginAndEndT( 0.f, 1.f );
        volume_params.setRatio  ( 0, 1 );
        volume_params.setShear  ( -0.5f, 0 );
        LLVolumeMessage::packVolumeParams(&volume_params, gMessageSystem);
        volume_pcode = LL_PCODE_VOLUME;
        break;

    case LL_PCODE_PYRAMID:
        volume_params.setType( LL_PCODE_PROFILE_SQUARE, LL_PCODE_PATH_LINE );
        volume_params.setBeginAndEndS( 0.f, 1.f );
        volume_params.setBeginAndEndT( 0.f, 1.f );
        volume_params.setRatio  ( 0, 0 );
        volume_params.setShear  ( 0, 0 );
        LLVolumeMessage::packVolumeParams(&volume_params, gMessageSystem);
        volume_pcode = LL_PCODE_VOLUME;
        break;

    case LL_PCODE_TETRAHEDRON:
        volume_params.setType( LL_PCODE_PROFILE_EQUALTRI, LL_PCODE_PATH_LINE );
        volume_params.setBeginAndEndS( 0.f, 1.f );
        volume_params.setBeginAndEndT( 0.f, 1.f );
        volume_params.setRatio  ( 0, 0 );
        volume_params.setShear  ( 0, 0 );
        LLVolumeMessage::packVolumeParams(&volume_params, gMessageSystem);
        volume_pcode = LL_PCODE_VOLUME;
        break;

    case LL_PCODE_CYLINDER:
        volume_params.setType( LL_PCODE_PROFILE_CIRCLE, LL_PCODE_PATH_LINE );
        volume_params.setBeginAndEndS( 0.f, 1.f );
        volume_params.setBeginAndEndT( 0.f, 1.f );
        volume_params.setRatio  ( 1, 1 );
        volume_params.setShear  ( 0, 0 );
        LLVolumeMessage::packVolumeParams(&volume_params, gMessageSystem);
        volume_pcode = LL_PCODE_VOLUME;
        break;

    case LL_PCODE_CYLINDER_HEMI:
        volume_params.setType( LL_PCODE_PROFILE_CIRCLE, LL_PCODE_PATH_LINE );
        volume_params.setBeginAndEndS( 0.25f, 0.75f );
        volume_params.setBeginAndEndT( 0.f, 1.f );
        volume_params.setRatio  ( 1, 1 );
        volume_params.setShear  ( 0, 0 );
        LLVolumeMessage::packVolumeParams(&volume_params, gMessageSystem);
        volume_pcode = LL_PCODE_VOLUME;
        break;

    case LL_PCODE_CONE:
        volume_params.setType( LL_PCODE_PROFILE_CIRCLE, LL_PCODE_PATH_LINE );
        volume_params.setBeginAndEndS( 0.f, 1.f );
        volume_params.setBeginAndEndT( 0.f, 1.f );
        volume_params.setRatio  ( 0, 0 );
        volume_params.setShear  ( 0, 0 );
        LLVolumeMessage::packVolumeParams(&volume_params, gMessageSystem);
        volume_pcode = LL_PCODE_VOLUME;
        break;

    case LL_PCODE_CONE_HEMI:
        volume_params.setType( LL_PCODE_PROFILE_CIRCLE, LL_PCODE_PATH_LINE );
        volume_params.setBeginAndEndS( 0.25f, 0.75f );
        volume_params.setBeginAndEndT( 0.f, 1.f );
        volume_params.setRatio  ( 0, 0 );
        volume_params.setShear  ( 0, 0 );
        LLVolumeMessage::packVolumeParams(&volume_params, gMessageSystem);
        volume_pcode = LL_PCODE_VOLUME;
        break;

    default:
        LLVolumeMessage::packVolumeParams(0, gMessageSystem);
        volume_pcode = pcode;
        break;
    }
    gMessageSystem->addU8Fast(_PREHASH_PCode, volume_pcode);

    gMessageSystem->addVector3Fast(_PREHASH_Scale,          scale );
    gMessageSystem->addQuatFast(_PREHASH_Rotation,          rotation );
    gMessageSystem->addVector3Fast(_PREHASH_RayStart,       ray_start_region );
    gMessageSystem->addVector3Fast(_PREHASH_RayEnd,         ray_end_region );
    gMessageSystem->addU8Fast(_PREHASH_BypassRaycast,       (U8)b_hit_land );
    gMessageSystem->addU8Fast(_PREHASH_RayEndIsIntersection, (U8)FALSE );
    gMessageSystem->addU8Fast(_PREHASH_State, state);

    // Limit raycast to a single object.
    // Speeds up server raycast + avoid problems with server ray hitting objects
    // that were clipped by the near plane or culled on the viewer.
    LLUUID ray_target_id;
    if( hit_obj )
    {
        ray_target_id = hit_obj->getID();
    }
    else
    {
        ray_target_id.setNull();
    }
    gMessageSystem->addUUIDFast(_PREHASH_RayTargetID,           ray_target_id );

    // Pack in name value pairs
    gMessageSystem->sendReliable(regionp->getHost());

    // Spawns a message, so must be after above send
    if (create_selected)
    {
        LLSelectMgr::getInstance()->deselectAll();
        gViewerWindow->getWindow()->incBusyCount();
    }

    // VEFFECT: AddObject
    LLHUDEffectSpiral *effectp = (LLHUDEffectSpiral *)LLHUDManager::getInstance()->createViewerEffect(LLHUDObject::LL_HUD_EFFECT_BEAM, TRUE);
    effectp->setSourceObject((LLViewerObject*)gAgentAvatarp);
    effectp->setPositionGlobal(regionp->getPosGlobalFromRegion(ray_end_region));
    effectp->setDuration(LL_HUD_DUR_SHORT);
    effectp->setColor(LLColor4U(gAgent.getEffectColor()));

    add(LLStatViewer::OBJECT_CREATE, 1);

    return TRUE;
>>>>>>> e1623bb2
}

// Used by the placer tool to add copies of the current selection.
// Inspired by add_object().  JC
bool LLToolPlacer::addDuplicate(S32 x, S32 y)
{
<<<<<<< HEAD
	LLVector3 ray_start_region;
	LLVector3 ray_end_region;
	LLViewerRegion* regionp = NULL;
	bool b_hit_land = false;
	S32 hit_face = -1;
	LLViewerObject* hit_obj = NULL;
	bool success = raycastForNewObjPos( x, y, &hit_obj, &hit_face, &b_hit_land, &ray_start_region, &ray_end_region, &regionp );
	if( !success )
	{
		make_ui_sound("UISndInvalidOp");
		return false;
	}
	if( hit_obj && (hit_obj->isAvatar() || hit_obj->isAttachment()) )
	{
		// Can't create objects on avatars or attachments
		make_ui_sound("UISndInvalidOp");
		return false;
	}


	// Limit raycast to a single object.  
	// Speeds up server raycast + avoid problems with server ray hitting objects
	// that were clipped by the near plane or culled on the viewer.
	LLUUID ray_target_id;
	if( hit_obj )
	{
		ray_target_id = hit_obj->getID();
	}
	else
	{
		ray_target_id.setNull();
	}

	LLSelectMgr::getInstance()->selectDuplicateOnRay(ray_start_region,
										ray_end_region,
										b_hit_land,			// suppress raycast
										false,				// intersection
										ray_target_id,
										gSavedSettings.getBOOL("CreateToolCopyCenters"),
										gSavedSettings.getBOOL("CreateToolCopyRotates"),
										false);				// select copy

	if (regionp
		&& (regionp->getRegionFlag(REGION_FLAGS_SANDBOX)))
	{
		//LLFirstUse::useSandbox();
	}

	return true;
=======
    LLVector3 ray_start_region;
    LLVector3 ray_end_region;
    LLViewerRegion* regionp = NULL;
    BOOL b_hit_land = FALSE;
    S32 hit_face = -1;
    LLViewerObject* hit_obj = NULL;
    BOOL success = raycastForNewObjPos( x, y, &hit_obj, &hit_face, &b_hit_land, &ray_start_region, &ray_end_region, &regionp );
    if( !success )
    {
        make_ui_sound("UISndInvalidOp");
        return FALSE;
    }
    if( hit_obj && (hit_obj->isAvatar() || hit_obj->isAttachment()) )
    {
        // Can't create objects on avatars or attachments
        make_ui_sound("UISndInvalidOp");
        return FALSE;
    }


    // Limit raycast to a single object.
    // Speeds up server raycast + avoid problems with server ray hitting objects
    // that were clipped by the near plane or culled on the viewer.
    LLUUID ray_target_id;
    if( hit_obj )
    {
        ray_target_id = hit_obj->getID();
    }
    else
    {
        ray_target_id.setNull();
    }

    LLSelectMgr::getInstance()->selectDuplicateOnRay(ray_start_region,
                                        ray_end_region,
                                        b_hit_land,         // suppress raycast
                                        FALSE,              // intersection
                                        ray_target_id,
                                        gSavedSettings.getBOOL("CreateToolCopyCenters"),
                                        gSavedSettings.getBOOL("CreateToolCopyRotates"),
                                        FALSE);             // select copy

    if (regionp
        && (regionp->getRegionFlag(REGION_FLAGS_SANDBOX)))
    {
        //LLFirstUse::useSandbox();
    }

    return TRUE;
>>>>>>> e1623bb2
}


bool LLToolPlacer::placeObject(S32 x, S32 y, MASK mask)
{
<<<<<<< HEAD
	bool added = true;
	
	if (gSavedSettings.getBOOL("CreateToolCopySelection"))
	{
		added = addDuplicate(x, y);
	}
	else
	{
		added = addObject( sObjectType, x, y, false );
	}

	// ...and go back to the default tool
	if (added && !gSavedSettings.getBOOL("CreateToolKeepSelected"))
	{
		LLToolMgr::getInstance()->getCurrentToolset()->selectTool( LLToolCompTranslate::getInstance() );
	}

	return added;
=======
    BOOL added = TRUE;

    if (gSavedSettings.getBOOL("CreateToolCopySelection"))
    {
        added = addDuplicate(x, y);
    }
    else
    {
        added = addObject( sObjectType, x, y, FALSE );
    }

    // ...and go back to the default tool
    if (added && !gSavedSettings.getBOOL("CreateToolKeepSelected"))
    {
        LLToolMgr::getInstance()->getCurrentToolset()->selectTool( LLToolCompTranslate::getInstance() );
    }

    return added;
>>>>>>> e1623bb2
}

bool LLToolPlacer::handleHover(S32 x, S32 y, MASK mask)
{
<<<<<<< HEAD
	LL_DEBUGS("UserInput") << "hover handled by LLToolPlacer" << LL_ENDL;		
	gViewerWindow->setCursor(UI_CURSOR_TOOLCREATE);
	return true;
=======
    LL_DEBUGS("UserInput") << "hover handled by LLToolPlacer" << LL_ENDL;
    gViewerWindow->setCursor(UI_CURSOR_TOOLCREATE);
    return TRUE;
>>>>>>> e1623bb2
}

void LLToolPlacer::handleSelect()
{
    gFloaterTools->setStatusText("place");
}

void LLToolPlacer::handleDeselect()
{
}
<|MERGE_RESOLUTION|>--- conflicted
+++ resolved
@@ -1,979 +1,536 @@
-/**
- * @file lltoolplacer.cpp
- * @brief Tool for placing new objects into the world
- *
- * $LicenseInfo:firstyear=2001&license=viewerlgpl$
- * Second Life Viewer Source Code
- * Copyright (C) 2010, Linden Research, Inc.
- *
- * This library is free software; you can redistribute it and/or
- * modify it under the terms of the GNU Lesser General Public
- * License as published by the Free Software Foundation;
- * version 2.1 of the License only.
- *
- * This library is distributed in the hope that it will be useful,
- * but WITHOUT ANY WARRANTY; without even the implied warranty of
- * MERCHANTABILITY or FITNESS FOR A PARTICULAR PURPOSE.  See the GNU
- * Lesser General Public License for more details.
- *
- * You should have received a copy of the GNU Lesser General Public
- * License along with this library; if not, write to the Free Software
- * Foundation, Inc., 51 Franklin Street, Fifth Floor, Boston, MA  02110-1301  USA
- *
- * Linden Research, Inc., 945 Battery Street, San Francisco, CA  94111  USA
- * $/LicenseInfo$
- */
-
-#include "llviewerprecompiledheaders.h"
-
-// self header
-#include "lltoolplacer.h"
-
-// viewer headers
-#include "llbutton.h"
-#include "llviewercontrol.h"
-//#include "llfirstuse.h"
-#include "llfloatertools.h"
-#include "llselectmgr.h"
-#include "llstatusbar.h"
-#include "lltoolcomp.h"
-#include "lltoolmgr.h"
-#include "llviewerobject.h"
-#include "llviewerregion.h"
-#include "llviewerwindow.h"
-#include "llworld.h"
-#include "llui.h"
-
-//Headers added for functions moved from viewer.cpp
-#include "llvograss.h"
-#include "llvotree.h"
-#include "llvolumemessage.h"
-#include "llhudmanager.h"
-#include "llagent.h"
-#include "llagentcamera.h"
-#include "llaudioengine.h"
-#include "llhudeffecttrail.h"
-#include "llviewerobjectlist.h"
-#include "llviewercamera.h"
-#include "llviewerstats.h"
-#include "llvoavatarself.h"
-
-// linden library headers
-#include "llprimitive.h"
-#include "llwindow.h"           // incBusyCount()
-#include "material_codes.h"
-#include "lluiusage.h"
-
-const LLVector3 DEFAULT_OBJECT_SCALE(0.5f, 0.5f, 0.5f);
-
-//static
-LLPCode LLToolPlacer::sObjectType = LL_PCODE_CUBE;
-
-LLToolPlacer::LLToolPlacer()
-:   LLTool( "Create" )
-{
-}
-
-<<<<<<< HEAD
-bool LLToolPlacer::raycastForNewObjPos( S32 x, S32 y, LLViewerObject** hit_obj, S32* hit_face, 
-							 bool* b_hit_land, LLVector3* ray_start_region, LLVector3* ray_end_region, LLViewerRegion** region )
-{
-	F32 max_dist_from_camera = gSavedSettings.getF32( "MaxSelectDistance" ) - 1.f;
-
-	// Viewer-side pick to find the right sim to create the object on.  
-	// First find the surface the object will be created on.
-	LLPickInfo pick = gViewerWindow->pickImmediate(x, y, false, false);
-	
-	// Note: use the frontmost non-flora version because (a) plants usually have lots of alpha and (b) pants' Havok
-	// representations (if any) are NOT the same as their viewer representation.
-	if (pick.mPickType == LLPickInfo::PICK_FLORA)
-	{
-		*hit_obj = NULL;
-		*hit_face = -1;
-	}
-	else
-	{
-		*hit_obj = pick.getObject();
-		*hit_face = pick.mObjectFace;
-	}
-	*b_hit_land = !(*hit_obj) && !pick.mPosGlobal.isExactlyZero();
-	LLVector3d land_pos_global = pick.mPosGlobal;
-
-	// Make sure there's a surface to place the new object on.
-	bool bypass_sim_raycast = false;
-	LLVector3d	surface_pos_global;
-	if (*b_hit_land)
-	{
-		surface_pos_global = land_pos_global; 
-		bypass_sim_raycast = true;
-	}
-	else 
-	if (*hit_obj)
-	{
-		surface_pos_global = (*hit_obj)->getPositionGlobal();
-	}
-	else
-	{
-		return false;
-	}
-
-	// Make sure the surface isn't too far away.
-	LLVector3d ray_start_global = gAgentCamera.getCameraPositionGlobal();
-	F32 dist_to_surface_sq = (F32)((surface_pos_global - ray_start_global).magVecSquared());
-	if( dist_to_surface_sq > (max_dist_from_camera * max_dist_from_camera) )
-	{
-		return false;
-	}
-
-	// Find the sim where the surface lives.
-	LLViewerRegion *regionp = LLWorld::getInstance()->getRegionFromPosGlobal(surface_pos_global);
-	if (!regionp)
-	{
-		LL_WARNS() << "Trying to add object outside of all known regions!" << LL_ENDL;
-		return false;
-	}
-
-	// Find the simulator-side ray that will be used to place the object accurately
-	LLVector3d		mouse_direction;
-	mouse_direction.setVec( gViewerWindow->mouseDirectionGlobal( x, y ) );
-
-	*region = regionp;
-	*ray_start_region =	regionp->getPosRegionFromGlobal( ray_start_global );
-	F32 near_clip = LLViewerCamera::getInstance()->getNear() + 0.01f;  // Include an epsilon to avoid rounding issues.
-	*ray_start_region += LLViewerCamera::getInstance()->getAtAxis() * near_clip;
-
-	if( bypass_sim_raycast )
-	{
-		// Hack to work around Havok's inability to ray cast onto height fields
-		*ray_end_region = regionp->getPosRegionFromGlobal( surface_pos_global );  // ray end is the viewer's intersection point
-	}
-	else
-	{
-		LLVector3d		ray_end_global = ray_start_global + (1.f + max_dist_from_camera) * mouse_direction;  // add an epsilon to the sim version of the ray to avoid rounding problems.
-		*ray_end_region = regionp->getPosRegionFromGlobal( ray_end_global );
-	}
-
-	return true;
-=======
-BOOL LLToolPlacer::raycastForNewObjPos( S32 x, S32 y, LLViewerObject** hit_obj, S32* hit_face,
-                             BOOL* b_hit_land, LLVector3* ray_start_region, LLVector3* ray_end_region, LLViewerRegion** region )
-{
-    F32 max_dist_from_camera = gSavedSettings.getF32( "MaxSelectDistance" ) - 1.f;
-
-    // Viewer-side pick to find the right sim to create the object on.
-    // First find the surface the object will be created on.
-    LLPickInfo pick = gViewerWindow->pickImmediate(x, y, FALSE, FALSE);
-
-    // Note: use the frontmost non-flora version because (a) plants usually have lots of alpha and (b) pants' Havok
-    // representations (if any) are NOT the same as their viewer representation.
-    if (pick.mPickType == LLPickInfo::PICK_FLORA)
-    {
-        *hit_obj = NULL;
-        *hit_face = -1;
-    }
-    else
-    {
-        *hit_obj = pick.getObject();
-        *hit_face = pick.mObjectFace;
-    }
-    *b_hit_land = !(*hit_obj) && !pick.mPosGlobal.isExactlyZero();
-    LLVector3d land_pos_global = pick.mPosGlobal;
-
-    // Make sure there's a surface to place the new object on.
-    BOOL bypass_sim_raycast = FALSE;
-    LLVector3d  surface_pos_global;
-    if (*b_hit_land)
-    {
-        surface_pos_global = land_pos_global;
-        bypass_sim_raycast = TRUE;
-    }
-    else
-    if (*hit_obj)
-    {
-        surface_pos_global = (*hit_obj)->getPositionGlobal();
-    }
-    else
-    {
-        return FALSE;
-    }
-
-    // Make sure the surface isn't too far away.
-    LLVector3d ray_start_global = gAgentCamera.getCameraPositionGlobal();
-    F32 dist_to_surface_sq = (F32)((surface_pos_global - ray_start_global).magVecSquared());
-    if( dist_to_surface_sq > (max_dist_from_camera * max_dist_from_camera) )
-    {
-        return FALSE;
-    }
-
-    // Find the sim where the surface lives.
-    LLViewerRegion *regionp = LLWorld::getInstance()->getRegionFromPosGlobal(surface_pos_global);
-    if (!regionp)
-    {
-        LL_WARNS() << "Trying to add object outside of all known regions!" << LL_ENDL;
-        return FALSE;
-    }
-
-    // Find the simulator-side ray that will be used to place the object accurately
-    LLVector3d      mouse_direction;
-    mouse_direction.setVec( gViewerWindow->mouseDirectionGlobal( x, y ) );
-
-    *region = regionp;
-    *ray_start_region = regionp->getPosRegionFromGlobal( ray_start_global );
-    F32 near_clip = LLViewerCamera::getInstance()->getNear() + 0.01f;  // Include an epsilon to avoid rounding issues.
-    *ray_start_region += LLViewerCamera::getInstance()->getAtAxis() * near_clip;
-
-    if( bypass_sim_raycast )
-    {
-        // Hack to work around Havok's inability to ray cast onto height fields
-        *ray_end_region = regionp->getPosRegionFromGlobal( surface_pos_global );  // ray end is the viewer's intersection point
-    }
-    else
-    {
-        LLVector3d      ray_end_global = ray_start_global + (1.f + max_dist_from_camera) * mouse_direction;  // add an epsilon to the sim version of the ray to avoid rounding problems.
-        *ray_end_region = regionp->getPosRegionFromGlobal( ray_end_global );
-    }
-
-    return TRUE;
->>>>>>> e1623bb2
-}
-
-
-bool LLToolPlacer::addObject( LLPCode pcode, S32 x, S32 y, U8 use_physics )
-{
-<<<<<<< HEAD
-	LLVector3 ray_start_region;
-	LLVector3 ray_end_region;
-	LLViewerRegion* regionp = NULL;
-	bool b_hit_land = false;
-	S32 hit_face = -1;
-	LLViewerObject* hit_obj = NULL;
-	U8 state = 0;
-	bool success = raycastForNewObjPos( x, y, &hit_obj, &hit_face, &b_hit_land, &ray_start_region, &ray_end_region, &regionp );
-	if( !success )
-	{
-		return false;
-	}
-
-	if( hit_obj && (hit_obj->isAvatar() || hit_obj->isAttachment()) )
-	{
-		// Can't create objects on avatars or attachments
-		return false;
-	}
-
-	if (NULL == regionp)
-	{
-		LL_WARNS() << "regionp was NULL; aborting function." << LL_ENDL;
-		return false;
-	}
-
-	if (regionp->getRegionFlag(REGION_FLAGS_SANDBOX))
-	{
-		//LLFirstUse::useSandbox();
-	}
-
-	// Set params for new object based on its PCode.
-	LLQuaternion	rotation;
-	LLVector3		scale = DEFAULT_OBJECT_SCALE;
-	U8				material = LL_MCODE_WOOD;
-	bool			create_selected = false;
-	LLVolumeParams	volume_params;
-	
-	switch (pcode) 
-	{
-	case LL_PCODE_LEGACY_GRASS:
-		//  Randomize size of grass patch 
-		scale.setVec(10.f + ll_frand(20.f), 10.f + ll_frand(20.f),  1.f + ll_frand(2.f));
-		state = rand() % LLVOGrass::sMaxGrassSpecies;
-		break;
-
-
-	case LL_PCODE_LEGACY_TREE:
-	case LL_PCODE_TREE_NEW:
-		state = rand() % LLVOTree::sMaxTreeSpecies;
-		break;
-
-	case LL_PCODE_SPHERE:
-	case LL_PCODE_CONE:
-	case LL_PCODE_CUBE:
-	case LL_PCODE_CYLINDER:
-	case LL_PCODE_TORUS:
-	case LLViewerObject::LL_VO_SQUARE_TORUS:
-	case LLViewerObject::LL_VO_TRIANGLE_TORUS:
-	default:
-		create_selected = true;
-		break;
-	}
-
-	// Play creation sound
-	if (gAudiop)
-	{
-		gAudiop->triggerSound( LLUUID(gSavedSettings.getString("UISndObjectCreate")),
-							   gAgent.getID(), 1.0f, LLAudioEngine::AUDIO_TYPE_UI);
-	}
-
-	LLUIUsage::instance().logCommand("Build.ObjectAdd");
-	gMessageSystem->newMessageFast(_PREHASH_ObjectAdd);
-	gMessageSystem->nextBlockFast(_PREHASH_AgentData);
-	gMessageSystem->addUUIDFast(_PREHASH_AgentID, gAgent.getID());
-	gMessageSystem->addUUIDFast(_PREHASH_SessionID, gAgent.getSessionID());
-	gMessageSystem->addUUIDFast(_PREHASH_GroupID, gAgent.getGroupID());
-	gMessageSystem->nextBlockFast(_PREHASH_ObjectData);
-	gMessageSystem->addU8Fast(_PREHASH_Material,	material);
-
-	U32 flags = 0;		// not selected
-	if (use_physics)
-	{
-		flags |= FLAGS_USE_PHYSICS;
-	}
-	if (create_selected)
-	{
-		flags |= FLAGS_CREATE_SELECTED;
-	}
-	gMessageSystem->addU32Fast(_PREHASH_AddFlags, flags );
-
-	LLPCode volume_pcode;	// ...PCODE_VOLUME, or the original on error
-	switch (pcode)
-	{
-	case LL_PCODE_SPHERE:
-		rotation.setQuat(90.f * DEG_TO_RAD, LLVector3::y_axis);
-
-		volume_params.setType( LL_PCODE_PROFILE_CIRCLE_HALF, LL_PCODE_PATH_CIRCLE );
-		volume_params.setBeginAndEndS( 0.f, 1.f );
-		volume_params.setBeginAndEndT( 0.f, 1.f );
-		volume_params.setRatio	( 1, 1 );
-		volume_params.setShear	( 0, 0 );
-		LLVolumeMessage::packVolumeParams(&volume_params, gMessageSystem);
-		volume_pcode = LL_PCODE_VOLUME;
-		break;
-
-	case LL_PCODE_TORUS:
-		rotation.setQuat(90.f * DEG_TO_RAD, LLVector3::y_axis);
-
-		volume_params.setType( LL_PCODE_PROFILE_CIRCLE, LL_PCODE_PATH_CIRCLE );
-		volume_params.setBeginAndEndS( 0.f, 1.f );
-		volume_params.setBeginAndEndT( 0.f, 1.f );
-		volume_params.setRatio	( 1.f, 0.25f );	// "top size"
-		volume_params.setShear	( 0, 0 );
-		LLVolumeMessage::packVolumeParams(&volume_params, gMessageSystem);
-		volume_pcode = LL_PCODE_VOLUME;
-		break;
-
-	case LLViewerObject::LL_VO_SQUARE_TORUS:
-		rotation.setQuat(90.f * DEG_TO_RAD, LLVector3::y_axis);
-
-		volume_params.setType( LL_PCODE_PROFILE_SQUARE, LL_PCODE_PATH_CIRCLE );
-		volume_params.setBeginAndEndS( 0.f, 1.f );
-		volume_params.setBeginAndEndT( 0.f, 1.f );
-		volume_params.setRatio	( 1.f, 0.25f );	// "top size"
-		volume_params.setShear	( 0, 0 );
-		LLVolumeMessage::packVolumeParams(&volume_params, gMessageSystem);
-		volume_pcode = LL_PCODE_VOLUME;
-		break;
-
-	case LLViewerObject::LL_VO_TRIANGLE_TORUS:
-		rotation.setQuat(90.f * DEG_TO_RAD, LLVector3::y_axis);
-
-		volume_params.setType( LL_PCODE_PROFILE_EQUALTRI, LL_PCODE_PATH_CIRCLE );
-		volume_params.setBeginAndEndS( 0.f, 1.f );
-		volume_params.setBeginAndEndT( 0.f, 1.f );
-		volume_params.setRatio	( 1.f, 0.25f );	// "top size"
-		volume_params.setShear	( 0, 0 );
-		LLVolumeMessage::packVolumeParams(&volume_params, gMessageSystem);
-		volume_pcode = LL_PCODE_VOLUME;
-		break;
-
-	case LL_PCODE_SPHERE_HEMI:
-		volume_params.setType( LL_PCODE_PROFILE_CIRCLE_HALF, LL_PCODE_PATH_CIRCLE );
-		//volume_params.setBeginAndEndS( 0.5f, 1.f );
-		volume_params.setBeginAndEndT( 0.f, 0.5f );
-		volume_params.setRatio	( 1, 1 );
-		volume_params.setShear	( 0, 0 );
-		LLVolumeMessage::packVolumeParams(&volume_params, gMessageSystem);
-		volume_pcode = LL_PCODE_VOLUME;
-		break;
-
-	case LL_PCODE_CUBE:
-		volume_params.setType( LL_PCODE_PROFILE_SQUARE, LL_PCODE_PATH_LINE );
-		volume_params.setBeginAndEndS( 0.f, 1.f );
-		volume_params.setBeginAndEndT( 0.f, 1.f );
-		volume_params.setRatio	( 1, 1 );
-		volume_params.setShear	( 0, 0 );
-		LLVolumeMessage::packVolumeParams(&volume_params, gMessageSystem);
-		volume_pcode = LL_PCODE_VOLUME;
-		break;
-
-	case LL_PCODE_PRISM:
-		volume_params.setType( LL_PCODE_PROFILE_SQUARE, LL_PCODE_PATH_LINE );
-		volume_params.setBeginAndEndS( 0.f, 1.f );
-		volume_params.setBeginAndEndT( 0.f, 1.f );
-		volume_params.setRatio	( 0, 1 );
-		volume_params.setShear	( -0.5f, 0 );
-		LLVolumeMessage::packVolumeParams(&volume_params, gMessageSystem);
-		volume_pcode = LL_PCODE_VOLUME;
-		break;
-
-	case LL_PCODE_PYRAMID:
-		volume_params.setType( LL_PCODE_PROFILE_SQUARE, LL_PCODE_PATH_LINE );
-		volume_params.setBeginAndEndS( 0.f, 1.f );
-		volume_params.setBeginAndEndT( 0.f, 1.f );
-		volume_params.setRatio	( 0, 0 );
-		volume_params.setShear	( 0, 0 );
-		LLVolumeMessage::packVolumeParams(&volume_params, gMessageSystem);
-		volume_pcode = LL_PCODE_VOLUME;
-		break;
-
-	case LL_PCODE_TETRAHEDRON:
-		volume_params.setType( LL_PCODE_PROFILE_EQUALTRI, LL_PCODE_PATH_LINE );
-		volume_params.setBeginAndEndS( 0.f, 1.f );
-		volume_params.setBeginAndEndT( 0.f, 1.f );
-		volume_params.setRatio	( 0, 0 );
-		volume_params.setShear	( 0, 0 );
-		LLVolumeMessage::packVolumeParams(&volume_params, gMessageSystem);
-		volume_pcode = LL_PCODE_VOLUME;
-		break;
-
-	case LL_PCODE_CYLINDER:
-		volume_params.setType( LL_PCODE_PROFILE_CIRCLE, LL_PCODE_PATH_LINE );
-		volume_params.setBeginAndEndS( 0.f, 1.f );
-		volume_params.setBeginAndEndT( 0.f, 1.f );
-		volume_params.setRatio	( 1, 1 );
-		volume_params.setShear	( 0, 0 );
-		LLVolumeMessage::packVolumeParams(&volume_params, gMessageSystem);
-		volume_pcode = LL_PCODE_VOLUME;
-		break;
-
-	case LL_PCODE_CYLINDER_HEMI:
-		volume_params.setType( LL_PCODE_PROFILE_CIRCLE, LL_PCODE_PATH_LINE );
-		volume_params.setBeginAndEndS( 0.25f, 0.75f );
-		volume_params.setBeginAndEndT( 0.f, 1.f );
-		volume_params.setRatio	( 1, 1 );
-		volume_params.setShear	( 0, 0 );
-		LLVolumeMessage::packVolumeParams(&volume_params, gMessageSystem);
-		volume_pcode = LL_PCODE_VOLUME;
-		break;
-
-	case LL_PCODE_CONE:
-		volume_params.setType( LL_PCODE_PROFILE_CIRCLE, LL_PCODE_PATH_LINE );
-		volume_params.setBeginAndEndS( 0.f, 1.f );
-		volume_params.setBeginAndEndT( 0.f, 1.f );
-		volume_params.setRatio	( 0, 0 );
-		volume_params.setShear	( 0, 0 );
-		LLVolumeMessage::packVolumeParams(&volume_params, gMessageSystem);
-		volume_pcode = LL_PCODE_VOLUME;
-		break;
-
-	case LL_PCODE_CONE_HEMI:
-		volume_params.setType( LL_PCODE_PROFILE_CIRCLE, LL_PCODE_PATH_LINE );
-		volume_params.setBeginAndEndS( 0.25f, 0.75f );
-		volume_params.setBeginAndEndT( 0.f, 1.f );
-		volume_params.setRatio	( 0, 0 );
-		volume_params.setShear	( 0, 0 );
-		LLVolumeMessage::packVolumeParams(&volume_params, gMessageSystem);
-		volume_pcode = LL_PCODE_VOLUME;
-		break;
-
-	default:
-		LLVolumeMessage::packVolumeParams(0, gMessageSystem);
-		volume_pcode = pcode;
-		break;
-	}
-	gMessageSystem->addU8Fast(_PREHASH_PCode, volume_pcode);
-
-	gMessageSystem->addVector3Fast(_PREHASH_Scale,			scale );
-	gMessageSystem->addQuatFast(_PREHASH_Rotation,			rotation );
-	gMessageSystem->addVector3Fast(_PREHASH_RayStart,		ray_start_region );
-	gMessageSystem->addVector3Fast(_PREHASH_RayEnd,			ray_end_region );
-	gMessageSystem->addU8Fast(_PREHASH_BypassRaycast,		(U8)b_hit_land );
-	gMessageSystem->addU8Fast(_PREHASH_RayEndIsIntersection, (U8)false );
-	gMessageSystem->addU8Fast(_PREHASH_State, state);
-
-	// Limit raycast to a single object.  
-	// Speeds up server raycast + avoid problems with server ray hitting objects
-	// that were clipped by the near plane or culled on the viewer.
-	LLUUID ray_target_id;
-	if( hit_obj )
-	{
-		ray_target_id = hit_obj->getID();
-	}
-	else
-	{
-		ray_target_id.setNull();
-	}
-	gMessageSystem->addUUIDFast(_PREHASH_RayTargetID,			ray_target_id );
-	
-	// Pack in name value pairs
-	gMessageSystem->sendReliable(regionp->getHost());
-
-	// Spawns a message, so must be after above send
-	if (create_selected)
-	{
-		LLSelectMgr::getInstance()->deselectAll();
-		gViewerWindow->getWindow()->incBusyCount();
-	}
-
-	// VEFFECT: AddObject
-	LLHUDEffectSpiral *effectp = (LLHUDEffectSpiral *)LLHUDManager::getInstance()->createViewerEffect(LLHUDObject::LL_HUD_EFFECT_BEAM, true);
-	effectp->setSourceObject((LLViewerObject*)gAgentAvatarp);
-	effectp->setPositionGlobal(regionp->getPosGlobalFromRegion(ray_end_region));
-	effectp->setDuration(LL_HUD_DUR_SHORT);
-	effectp->setColor(LLColor4U(gAgent.getEffectColor()));
-
-	add(LLStatViewer::OBJECT_CREATE, 1);
-
-	return true;
-=======
-    LLVector3 ray_start_region;
-    LLVector3 ray_end_region;
-    LLViewerRegion* regionp = NULL;
-    BOOL b_hit_land = FALSE;
-    S32 hit_face = -1;
-    LLViewerObject* hit_obj = NULL;
-    U8 state = 0;
-    BOOL success = raycastForNewObjPos( x, y, &hit_obj, &hit_face, &b_hit_land, &ray_start_region, &ray_end_region, &regionp );
-    if( !success )
-    {
-        return FALSE;
-    }
-
-    if( hit_obj && (hit_obj->isAvatar() || hit_obj->isAttachment()) )
-    {
-        // Can't create objects on avatars or attachments
-        return FALSE;
-    }
-
-    if (NULL == regionp)
-    {
-        LL_WARNS() << "regionp was NULL; aborting function." << LL_ENDL;
-        return FALSE;
-    }
-
-    if (regionp->getRegionFlag(REGION_FLAGS_SANDBOX))
-    {
-        //LLFirstUse::useSandbox();
-    }
-
-    // Set params for new object based on its PCode.
-    LLQuaternion    rotation;
-    LLVector3       scale = DEFAULT_OBJECT_SCALE;
-    U8              material = LL_MCODE_WOOD;
-    BOOL            create_selected = FALSE;
-    LLVolumeParams  volume_params;
-
-    switch (pcode)
-    {
-    case LL_PCODE_LEGACY_GRASS:
-        //  Randomize size of grass patch
-        scale.setVec(10.f + ll_frand(20.f), 10.f + ll_frand(20.f),  1.f + ll_frand(2.f));
-        state = rand() % LLVOGrass::sMaxGrassSpecies;
-        break;
-
-
-    case LL_PCODE_LEGACY_TREE:
-    case LL_PCODE_TREE_NEW:
-        state = rand() % LLVOTree::sMaxTreeSpecies;
-        break;
-
-    case LL_PCODE_SPHERE:
-    case LL_PCODE_CONE:
-    case LL_PCODE_CUBE:
-    case LL_PCODE_CYLINDER:
-    case LL_PCODE_TORUS:
-    case LLViewerObject::LL_VO_SQUARE_TORUS:
-    case LLViewerObject::LL_VO_TRIANGLE_TORUS:
-    default:
-        create_selected = TRUE;
-        break;
-    }
-
-    // Play creation sound
-    if (gAudiop)
-    {
-        gAudiop->triggerSound( LLUUID(gSavedSettings.getString("UISndObjectCreate")),
-                               gAgent.getID(), 1.0f, LLAudioEngine::AUDIO_TYPE_UI);
-    }
-
-    LLUIUsage::instance().logCommand("Build.ObjectAdd");
-    gMessageSystem->newMessageFast(_PREHASH_ObjectAdd);
-    gMessageSystem->nextBlockFast(_PREHASH_AgentData);
-    gMessageSystem->addUUIDFast(_PREHASH_AgentID, gAgent.getID());
-    gMessageSystem->addUUIDFast(_PREHASH_SessionID, gAgent.getSessionID());
-    gMessageSystem->addUUIDFast(_PREHASH_GroupID, gAgent.getGroupID());
-    gMessageSystem->nextBlockFast(_PREHASH_ObjectData);
-    gMessageSystem->addU8Fast(_PREHASH_Material,    material);
-
-    U32 flags = 0;      // not selected
-    if (use_physics)
-    {
-        flags |= FLAGS_USE_PHYSICS;
-    }
-    if (create_selected)
-    {
-        flags |= FLAGS_CREATE_SELECTED;
-    }
-    gMessageSystem->addU32Fast(_PREHASH_AddFlags, flags );
-
-    LLPCode volume_pcode;   // ...PCODE_VOLUME, or the original on error
-    switch (pcode)
-    {
-    case LL_PCODE_SPHERE:
-        rotation.setQuat(90.f * DEG_TO_RAD, LLVector3::y_axis);
-
-        volume_params.setType( LL_PCODE_PROFILE_CIRCLE_HALF, LL_PCODE_PATH_CIRCLE );
-        volume_params.setBeginAndEndS( 0.f, 1.f );
-        volume_params.setBeginAndEndT( 0.f, 1.f );
-        volume_params.setRatio  ( 1, 1 );
-        volume_params.setShear  ( 0, 0 );
-        LLVolumeMessage::packVolumeParams(&volume_params, gMessageSystem);
-        volume_pcode = LL_PCODE_VOLUME;
-        break;
-
-    case LL_PCODE_TORUS:
-        rotation.setQuat(90.f * DEG_TO_RAD, LLVector3::y_axis);
-
-        volume_params.setType( LL_PCODE_PROFILE_CIRCLE, LL_PCODE_PATH_CIRCLE );
-        volume_params.setBeginAndEndS( 0.f, 1.f );
-        volume_params.setBeginAndEndT( 0.f, 1.f );
-        volume_params.setRatio  ( 1.f, 0.25f ); // "top size"
-        volume_params.setShear  ( 0, 0 );
-        LLVolumeMessage::packVolumeParams(&volume_params, gMessageSystem);
-        volume_pcode = LL_PCODE_VOLUME;
-        break;
-
-    case LLViewerObject::LL_VO_SQUARE_TORUS:
-        rotation.setQuat(90.f * DEG_TO_RAD, LLVector3::y_axis);
-
-        volume_params.setType( LL_PCODE_PROFILE_SQUARE, LL_PCODE_PATH_CIRCLE );
-        volume_params.setBeginAndEndS( 0.f, 1.f );
-        volume_params.setBeginAndEndT( 0.f, 1.f );
-        volume_params.setRatio  ( 1.f, 0.25f ); // "top size"
-        volume_params.setShear  ( 0, 0 );
-        LLVolumeMessage::packVolumeParams(&volume_params, gMessageSystem);
-        volume_pcode = LL_PCODE_VOLUME;
-        break;
-
-    case LLViewerObject::LL_VO_TRIANGLE_TORUS:
-        rotation.setQuat(90.f * DEG_TO_RAD, LLVector3::y_axis);
-
-        volume_params.setType( LL_PCODE_PROFILE_EQUALTRI, LL_PCODE_PATH_CIRCLE );
-        volume_params.setBeginAndEndS( 0.f, 1.f );
-        volume_params.setBeginAndEndT( 0.f, 1.f );
-        volume_params.setRatio  ( 1.f, 0.25f ); // "top size"
-        volume_params.setShear  ( 0, 0 );
-        LLVolumeMessage::packVolumeParams(&volume_params, gMessageSystem);
-        volume_pcode = LL_PCODE_VOLUME;
-        break;
-
-    case LL_PCODE_SPHERE_HEMI:
-        volume_params.setType( LL_PCODE_PROFILE_CIRCLE_HALF, LL_PCODE_PATH_CIRCLE );
-        //volume_params.setBeginAndEndS( 0.5f, 1.f );
-        volume_params.setBeginAndEndT( 0.f, 0.5f );
-        volume_params.setRatio  ( 1, 1 );
-        volume_params.setShear  ( 0, 0 );
-        LLVolumeMessage::packVolumeParams(&volume_params, gMessageSystem);
-        volume_pcode = LL_PCODE_VOLUME;
-        break;
-
-    case LL_PCODE_CUBE:
-        volume_params.setType( LL_PCODE_PROFILE_SQUARE, LL_PCODE_PATH_LINE );
-        volume_params.setBeginAndEndS( 0.f, 1.f );
-        volume_params.setBeginAndEndT( 0.f, 1.f );
-        volume_params.setRatio  ( 1, 1 );
-        volume_params.setShear  ( 0, 0 );
-        LLVolumeMessage::packVolumeParams(&volume_params, gMessageSystem);
-        volume_pcode = LL_PCODE_VOLUME;
-        break;
-
-    case LL_PCODE_PRISM:
-        volume_params.setType( LL_PCODE_PROFILE_SQUARE, LL_PCODE_PATH_LINE );
-        volume_params.setBeginAndEndS( 0.f, 1.f );
-        volume_params.setBeginAndEndT( 0.f, 1.f );
-        volume_params.setRatio  ( 0, 1 );
-        volume_params.setShear  ( -0.5f, 0 );
-        LLVolumeMessage::packVolumeParams(&volume_params, gMessageSystem);
-        volume_pcode = LL_PCODE_VOLUME;
-        break;
-
-    case LL_PCODE_PYRAMID:
-        volume_params.setType( LL_PCODE_PROFILE_SQUARE, LL_PCODE_PATH_LINE );
-        volume_params.setBeginAndEndS( 0.f, 1.f );
-        volume_params.setBeginAndEndT( 0.f, 1.f );
-        volume_params.setRatio  ( 0, 0 );
-        volume_params.setShear  ( 0, 0 );
-        LLVolumeMessage::packVolumeParams(&volume_params, gMessageSystem);
-        volume_pcode = LL_PCODE_VOLUME;
-        break;
-
-    case LL_PCODE_TETRAHEDRON:
-        volume_params.setType( LL_PCODE_PROFILE_EQUALTRI, LL_PCODE_PATH_LINE );
-        volume_params.setBeginAndEndS( 0.f, 1.f );
-        volume_params.setBeginAndEndT( 0.f, 1.f );
-        volume_params.setRatio  ( 0, 0 );
-        volume_params.setShear  ( 0, 0 );
-        LLVolumeMessage::packVolumeParams(&volume_params, gMessageSystem);
-        volume_pcode = LL_PCODE_VOLUME;
-        break;
-
-    case LL_PCODE_CYLINDER:
-        volume_params.setType( LL_PCODE_PROFILE_CIRCLE, LL_PCODE_PATH_LINE );
-        volume_params.setBeginAndEndS( 0.f, 1.f );
-        volume_params.setBeginAndEndT( 0.f, 1.f );
-        volume_params.setRatio  ( 1, 1 );
-        volume_params.setShear  ( 0, 0 );
-        LLVolumeMessage::packVolumeParams(&volume_params, gMessageSystem);
-        volume_pcode = LL_PCODE_VOLUME;
-        break;
-
-    case LL_PCODE_CYLINDER_HEMI:
-        volume_params.setType( LL_PCODE_PROFILE_CIRCLE, LL_PCODE_PATH_LINE );
-        volume_params.setBeginAndEndS( 0.25f, 0.75f );
-        volume_params.setBeginAndEndT( 0.f, 1.f );
-        volume_params.setRatio  ( 1, 1 );
-        volume_params.setShear  ( 0, 0 );
-        LLVolumeMessage::packVolumeParams(&volume_params, gMessageSystem);
-        volume_pcode = LL_PCODE_VOLUME;
-        break;
-
-    case LL_PCODE_CONE:
-        volume_params.setType( LL_PCODE_PROFILE_CIRCLE, LL_PCODE_PATH_LINE );
-        volume_params.setBeginAndEndS( 0.f, 1.f );
-        volume_params.setBeginAndEndT( 0.f, 1.f );
-        volume_params.setRatio  ( 0, 0 );
-        volume_params.setShear  ( 0, 0 );
-        LLVolumeMessage::packVolumeParams(&volume_params, gMessageSystem);
-        volume_pcode = LL_PCODE_VOLUME;
-        break;
-
-    case LL_PCODE_CONE_HEMI:
-        volume_params.setType( LL_PCODE_PROFILE_CIRCLE, LL_PCODE_PATH_LINE );
-        volume_params.setBeginAndEndS( 0.25f, 0.75f );
-        volume_params.setBeginAndEndT( 0.f, 1.f );
-        volume_params.setRatio  ( 0, 0 );
-        volume_params.setShear  ( 0, 0 );
-        LLVolumeMessage::packVolumeParams(&volume_params, gMessageSystem);
-        volume_pcode = LL_PCODE_VOLUME;
-        break;
-
-    default:
-        LLVolumeMessage::packVolumeParams(0, gMessageSystem);
-        volume_pcode = pcode;
-        break;
-    }
-    gMessageSystem->addU8Fast(_PREHASH_PCode, volume_pcode);
-
-    gMessageSystem->addVector3Fast(_PREHASH_Scale,          scale );
-    gMessageSystem->addQuatFast(_PREHASH_Rotation,          rotation );
-    gMessageSystem->addVector3Fast(_PREHASH_RayStart,       ray_start_region );
-    gMessageSystem->addVector3Fast(_PREHASH_RayEnd,         ray_end_region );
-    gMessageSystem->addU8Fast(_PREHASH_BypassRaycast,       (U8)b_hit_land );
-    gMessageSystem->addU8Fast(_PREHASH_RayEndIsIntersection, (U8)FALSE );
-    gMessageSystem->addU8Fast(_PREHASH_State, state);
-
-    // Limit raycast to a single object.
-    // Speeds up server raycast + avoid problems with server ray hitting objects
-    // that were clipped by the near plane or culled on the viewer.
-    LLUUID ray_target_id;
-    if( hit_obj )
-    {
-        ray_target_id = hit_obj->getID();
-    }
-    else
-    {
-        ray_target_id.setNull();
-    }
-    gMessageSystem->addUUIDFast(_PREHASH_RayTargetID,           ray_target_id );
-
-    // Pack in name value pairs
-    gMessageSystem->sendReliable(regionp->getHost());
-
-    // Spawns a message, so must be after above send
-    if (create_selected)
-    {
-        LLSelectMgr::getInstance()->deselectAll();
-        gViewerWindow->getWindow()->incBusyCount();
-    }
-
-    // VEFFECT: AddObject
-    LLHUDEffectSpiral *effectp = (LLHUDEffectSpiral *)LLHUDManager::getInstance()->createViewerEffect(LLHUDObject::LL_HUD_EFFECT_BEAM, TRUE);
-    effectp->setSourceObject((LLViewerObject*)gAgentAvatarp);
-    effectp->setPositionGlobal(regionp->getPosGlobalFromRegion(ray_end_region));
-    effectp->setDuration(LL_HUD_DUR_SHORT);
-    effectp->setColor(LLColor4U(gAgent.getEffectColor()));
-
-    add(LLStatViewer::OBJECT_CREATE, 1);
-
-    return TRUE;
->>>>>>> e1623bb2
-}
-
-// Used by the placer tool to add copies of the current selection.
-// Inspired by add_object().  JC
-bool LLToolPlacer::addDuplicate(S32 x, S32 y)
-{
-<<<<<<< HEAD
-	LLVector3 ray_start_region;
-	LLVector3 ray_end_region;
-	LLViewerRegion* regionp = NULL;
-	bool b_hit_land = false;
-	S32 hit_face = -1;
-	LLViewerObject* hit_obj = NULL;
-	bool success = raycastForNewObjPos( x, y, &hit_obj, &hit_face, &b_hit_land, &ray_start_region, &ray_end_region, &regionp );
-	if( !success )
-	{
-		make_ui_sound("UISndInvalidOp");
-		return false;
-	}
-	if( hit_obj && (hit_obj->isAvatar() || hit_obj->isAttachment()) )
-	{
-		// Can't create objects on avatars or attachments
-		make_ui_sound("UISndInvalidOp");
-		return false;
-	}
-
-
-	// Limit raycast to a single object.  
-	// Speeds up server raycast + avoid problems with server ray hitting objects
-	// that were clipped by the near plane or culled on the viewer.
-	LLUUID ray_target_id;
-	if( hit_obj )
-	{
-		ray_target_id = hit_obj->getID();
-	}
-	else
-	{
-		ray_target_id.setNull();
-	}
-
-	LLSelectMgr::getInstance()->selectDuplicateOnRay(ray_start_region,
-										ray_end_region,
-										b_hit_land,			// suppress raycast
-										false,				// intersection
-										ray_target_id,
-										gSavedSettings.getBOOL("CreateToolCopyCenters"),
-										gSavedSettings.getBOOL("CreateToolCopyRotates"),
-										false);				// select copy
-
-	if (regionp
-		&& (regionp->getRegionFlag(REGION_FLAGS_SANDBOX)))
-	{
-		//LLFirstUse::useSandbox();
-	}
-
-	return true;
-=======
-    LLVector3 ray_start_region;
-    LLVector3 ray_end_region;
-    LLViewerRegion* regionp = NULL;
-    BOOL b_hit_land = FALSE;
-    S32 hit_face = -1;
-    LLViewerObject* hit_obj = NULL;
-    BOOL success = raycastForNewObjPos( x, y, &hit_obj, &hit_face, &b_hit_land, &ray_start_region, &ray_end_region, &regionp );
-    if( !success )
-    {
-        make_ui_sound("UISndInvalidOp");
-        return FALSE;
-    }
-    if( hit_obj && (hit_obj->isAvatar() || hit_obj->isAttachment()) )
-    {
-        // Can't create objects on avatars or attachments
-        make_ui_sound("UISndInvalidOp");
-        return FALSE;
-    }
-
-
-    // Limit raycast to a single object.
-    // Speeds up server raycast + avoid problems with server ray hitting objects
-    // that were clipped by the near plane or culled on the viewer.
-    LLUUID ray_target_id;
-    if( hit_obj )
-    {
-        ray_target_id = hit_obj->getID();
-    }
-    else
-    {
-        ray_target_id.setNull();
-    }
-
-    LLSelectMgr::getInstance()->selectDuplicateOnRay(ray_start_region,
-                                        ray_end_region,
-                                        b_hit_land,         // suppress raycast
-                                        FALSE,              // intersection
-                                        ray_target_id,
-                                        gSavedSettings.getBOOL("CreateToolCopyCenters"),
-                                        gSavedSettings.getBOOL("CreateToolCopyRotates"),
-                                        FALSE);             // select copy
-
-    if (regionp
-        && (regionp->getRegionFlag(REGION_FLAGS_SANDBOX)))
-    {
-        //LLFirstUse::useSandbox();
-    }
-
-    return TRUE;
->>>>>>> e1623bb2
-}
-
-
-bool LLToolPlacer::placeObject(S32 x, S32 y, MASK mask)
-{
-<<<<<<< HEAD
-	bool added = true;
-	
-	if (gSavedSettings.getBOOL("CreateToolCopySelection"))
-	{
-		added = addDuplicate(x, y);
-	}
-	else
-	{
-		added = addObject( sObjectType, x, y, false );
-	}
-
-	// ...and go back to the default tool
-	if (added && !gSavedSettings.getBOOL("CreateToolKeepSelected"))
-	{
-		LLToolMgr::getInstance()->getCurrentToolset()->selectTool( LLToolCompTranslate::getInstance() );
-	}
-
-	return added;
-=======
-    BOOL added = TRUE;
-
-    if (gSavedSettings.getBOOL("CreateToolCopySelection"))
-    {
-        added = addDuplicate(x, y);
-    }
-    else
-    {
-        added = addObject( sObjectType, x, y, FALSE );
-    }
-
-    // ...and go back to the default tool
-    if (added && !gSavedSettings.getBOOL("CreateToolKeepSelected"))
-    {
-        LLToolMgr::getInstance()->getCurrentToolset()->selectTool( LLToolCompTranslate::getInstance() );
-    }
-
-    return added;
->>>>>>> e1623bb2
-}
-
-bool LLToolPlacer::handleHover(S32 x, S32 y, MASK mask)
-{
-<<<<<<< HEAD
-	LL_DEBUGS("UserInput") << "hover handled by LLToolPlacer" << LL_ENDL;		
-	gViewerWindow->setCursor(UI_CURSOR_TOOLCREATE);
-	return true;
-=======
-    LL_DEBUGS("UserInput") << "hover handled by LLToolPlacer" << LL_ENDL;
-    gViewerWindow->setCursor(UI_CURSOR_TOOLCREATE);
-    return TRUE;
->>>>>>> e1623bb2
-}
-
-void LLToolPlacer::handleSelect()
-{
-    gFloaterTools->setStatusText("place");
-}
-
-void LLToolPlacer::handleDeselect()
-{
-}
+/**
+ * @file lltoolplacer.cpp
+ * @brief Tool for placing new objects into the world
+ *
+ * $LicenseInfo:firstyear=2001&license=viewerlgpl$
+ * Second Life Viewer Source Code
+ * Copyright (C) 2010, Linden Research, Inc.
+ *
+ * This library is free software; you can redistribute it and/or
+ * modify it under the terms of the GNU Lesser General Public
+ * License as published by the Free Software Foundation;
+ * version 2.1 of the License only.
+ *
+ * This library is distributed in the hope that it will be useful,
+ * but WITHOUT ANY WARRANTY; without even the implied warranty of
+ * MERCHANTABILITY or FITNESS FOR A PARTICULAR PURPOSE.  See the GNU
+ * Lesser General Public License for more details.
+ *
+ * You should have received a copy of the GNU Lesser General Public
+ * License along with this library; if not, write to the Free Software
+ * Foundation, Inc., 51 Franklin Street, Fifth Floor, Boston, MA  02110-1301  USA
+ *
+ * Linden Research, Inc., 945 Battery Street, San Francisco, CA  94111  USA
+ * $/LicenseInfo$
+ */
+
+#include "llviewerprecompiledheaders.h"
+
+// self header
+#include "lltoolplacer.h"
+
+// viewer headers
+#include "llbutton.h"
+#include "llviewercontrol.h"
+//#include "llfirstuse.h"
+#include "llfloatertools.h"
+#include "llselectmgr.h"
+#include "llstatusbar.h"
+#include "lltoolcomp.h"
+#include "lltoolmgr.h"
+#include "llviewerobject.h"
+#include "llviewerregion.h"
+#include "llviewerwindow.h"
+#include "llworld.h"
+#include "llui.h"
+
+//Headers added for functions moved from viewer.cpp
+#include "llvograss.h"
+#include "llvotree.h"
+#include "llvolumemessage.h"
+#include "llhudmanager.h"
+#include "llagent.h"
+#include "llagentcamera.h"
+#include "llaudioengine.h"
+#include "llhudeffecttrail.h"
+#include "llviewerobjectlist.h"
+#include "llviewercamera.h"
+#include "llviewerstats.h"
+#include "llvoavatarself.h"
+
+// linden library headers
+#include "llprimitive.h"
+#include "llwindow.h"           // incBusyCount()
+#include "material_codes.h"
+#include "lluiusage.h"
+
+const LLVector3 DEFAULT_OBJECT_SCALE(0.5f, 0.5f, 0.5f);
+
+//static
+LLPCode LLToolPlacer::sObjectType = LL_PCODE_CUBE;
+
+LLToolPlacer::LLToolPlacer()
+:   LLTool( "Create" )
+{
+}
+
+bool LLToolPlacer::raycastForNewObjPos( S32 x, S32 y, LLViewerObject** hit_obj, S32* hit_face,
+                             bool* b_hit_land, LLVector3* ray_start_region, LLVector3* ray_end_region, LLViewerRegion** region )
+{
+    F32 max_dist_from_camera = gSavedSettings.getF32( "MaxSelectDistance" ) - 1.f;
+
+    // Viewer-side pick to find the right sim to create the object on.
+    // First find the surface the object will be created on.
+    LLPickInfo pick = gViewerWindow->pickImmediate(x, y, false, false);
+
+    // Note: use the frontmost non-flora version because (a) plants usually have lots of alpha and (b) pants' Havok
+    // representations (if any) are NOT the same as their viewer representation.
+    if (pick.mPickType == LLPickInfo::PICK_FLORA)
+    {
+        *hit_obj = NULL;
+        *hit_face = -1;
+    }
+    else
+    {
+        *hit_obj = pick.getObject();
+        *hit_face = pick.mObjectFace;
+    }
+    *b_hit_land = !(*hit_obj) && !pick.mPosGlobal.isExactlyZero();
+    LLVector3d land_pos_global = pick.mPosGlobal;
+
+    // Make sure there's a surface to place the new object on.
+    bool bypass_sim_raycast = false;
+    LLVector3d  surface_pos_global;
+    if (*b_hit_land)
+    {
+        surface_pos_global = land_pos_global;
+        bypass_sim_raycast = true;
+    }
+    else
+    if (*hit_obj)
+    {
+        surface_pos_global = (*hit_obj)->getPositionGlobal();
+    }
+    else
+    {
+        return false;
+    }
+
+    // Make sure the surface isn't too far away.
+    LLVector3d ray_start_global = gAgentCamera.getCameraPositionGlobal();
+    F32 dist_to_surface_sq = (F32)((surface_pos_global - ray_start_global).magVecSquared());
+    if( dist_to_surface_sq > (max_dist_from_camera * max_dist_from_camera) )
+    {
+        return false;
+    }
+
+    // Find the sim where the surface lives.
+    LLViewerRegion *regionp = LLWorld::getInstance()->getRegionFromPosGlobal(surface_pos_global);
+    if (!regionp)
+    {
+        LL_WARNS() << "Trying to add object outside of all known regions!" << LL_ENDL;
+        return false;
+    }
+
+    // Find the simulator-side ray that will be used to place the object accurately
+    LLVector3d      mouse_direction;
+    mouse_direction.setVec( gViewerWindow->mouseDirectionGlobal( x, y ) );
+
+    *region = regionp;
+    *ray_start_region = regionp->getPosRegionFromGlobal( ray_start_global );
+    F32 near_clip = LLViewerCamera::getInstance()->getNear() + 0.01f;  // Include an epsilon to avoid rounding issues.
+    *ray_start_region += LLViewerCamera::getInstance()->getAtAxis() * near_clip;
+
+    if( bypass_sim_raycast )
+    {
+        // Hack to work around Havok's inability to ray cast onto height fields
+        *ray_end_region = regionp->getPosRegionFromGlobal( surface_pos_global );  // ray end is the viewer's intersection point
+    }
+    else
+    {
+        LLVector3d      ray_end_global = ray_start_global + (1.f + max_dist_from_camera) * mouse_direction;  // add an epsilon to the sim version of the ray to avoid rounding problems.
+        *ray_end_region = regionp->getPosRegionFromGlobal( ray_end_global );
+    }
+
+    return true;
+}
+
+
+bool LLToolPlacer::addObject( LLPCode pcode, S32 x, S32 y, U8 use_physics )
+{
+    LLVector3 ray_start_region;
+    LLVector3 ray_end_region;
+    LLViewerRegion* regionp = NULL;
+    bool b_hit_land = false;
+    S32 hit_face = -1;
+    LLViewerObject* hit_obj = NULL;
+    U8 state = 0;
+    bool success = raycastForNewObjPos( x, y, &hit_obj, &hit_face, &b_hit_land, &ray_start_region, &ray_end_region, &regionp );
+    if( !success )
+    {
+        return false;
+    }
+
+    if( hit_obj && (hit_obj->isAvatar() || hit_obj->isAttachment()) )
+    {
+        // Can't create objects on avatars or attachments
+        return false;
+    }
+
+    if (NULL == regionp)
+    {
+        LL_WARNS() << "regionp was NULL; aborting function." << LL_ENDL;
+        return false;
+    }
+
+    if (regionp->getRegionFlag(REGION_FLAGS_SANDBOX))
+    {
+        //LLFirstUse::useSandbox();
+    }
+
+    // Set params for new object based on its PCode.
+    LLQuaternion    rotation;
+    LLVector3       scale = DEFAULT_OBJECT_SCALE;
+    U8              material = LL_MCODE_WOOD;
+    bool            create_selected = false;
+    LLVolumeParams  volume_params;
+
+    switch (pcode)
+    {
+    case LL_PCODE_LEGACY_GRASS:
+        //  Randomize size of grass patch
+        scale.setVec(10.f + ll_frand(20.f), 10.f + ll_frand(20.f),  1.f + ll_frand(2.f));
+        state = rand() % LLVOGrass::sMaxGrassSpecies;
+        break;
+
+
+    case LL_PCODE_LEGACY_TREE:
+    case LL_PCODE_TREE_NEW:
+        state = rand() % LLVOTree::sMaxTreeSpecies;
+        break;
+
+    case LL_PCODE_SPHERE:
+    case LL_PCODE_CONE:
+    case LL_PCODE_CUBE:
+    case LL_PCODE_CYLINDER:
+    case LL_PCODE_TORUS:
+    case LLViewerObject::LL_VO_SQUARE_TORUS:
+    case LLViewerObject::LL_VO_TRIANGLE_TORUS:
+    default:
+        create_selected = true;
+        break;
+    }
+
+    // Play creation sound
+    if (gAudiop)
+    {
+        gAudiop->triggerSound( LLUUID(gSavedSettings.getString("UISndObjectCreate")),
+                               gAgent.getID(), 1.0f, LLAudioEngine::AUDIO_TYPE_UI);
+    }
+
+    LLUIUsage::instance().logCommand("Build.ObjectAdd");
+    gMessageSystem->newMessageFast(_PREHASH_ObjectAdd);
+    gMessageSystem->nextBlockFast(_PREHASH_AgentData);
+    gMessageSystem->addUUIDFast(_PREHASH_AgentID, gAgent.getID());
+    gMessageSystem->addUUIDFast(_PREHASH_SessionID, gAgent.getSessionID());
+    gMessageSystem->addUUIDFast(_PREHASH_GroupID, gAgent.getGroupID());
+    gMessageSystem->nextBlockFast(_PREHASH_ObjectData);
+    gMessageSystem->addU8Fast(_PREHASH_Material,    material);
+
+    U32 flags = 0;      // not selected
+    if (use_physics)
+    {
+        flags |= FLAGS_USE_PHYSICS;
+    }
+    if (create_selected)
+    {
+        flags |= FLAGS_CREATE_SELECTED;
+    }
+    gMessageSystem->addU32Fast(_PREHASH_AddFlags, flags );
+
+    LLPCode volume_pcode;   // ...PCODE_VOLUME, or the original on error
+    switch (pcode)
+    {
+    case LL_PCODE_SPHERE:
+        rotation.setQuat(90.f * DEG_TO_RAD, LLVector3::y_axis);
+
+        volume_params.setType( LL_PCODE_PROFILE_CIRCLE_HALF, LL_PCODE_PATH_CIRCLE );
+        volume_params.setBeginAndEndS( 0.f, 1.f );
+        volume_params.setBeginAndEndT( 0.f, 1.f );
+        volume_params.setRatio  ( 1, 1 );
+        volume_params.setShear  ( 0, 0 );
+        LLVolumeMessage::packVolumeParams(&volume_params, gMessageSystem);
+        volume_pcode = LL_PCODE_VOLUME;
+        break;
+
+    case LL_PCODE_TORUS:
+        rotation.setQuat(90.f * DEG_TO_RAD, LLVector3::y_axis);
+
+        volume_params.setType( LL_PCODE_PROFILE_CIRCLE, LL_PCODE_PATH_CIRCLE );
+        volume_params.setBeginAndEndS( 0.f, 1.f );
+        volume_params.setBeginAndEndT( 0.f, 1.f );
+        volume_params.setRatio  ( 1.f, 0.25f ); // "top size"
+        volume_params.setShear  ( 0, 0 );
+        LLVolumeMessage::packVolumeParams(&volume_params, gMessageSystem);
+        volume_pcode = LL_PCODE_VOLUME;
+        break;
+
+    case LLViewerObject::LL_VO_SQUARE_TORUS:
+        rotation.setQuat(90.f * DEG_TO_RAD, LLVector3::y_axis);
+
+        volume_params.setType( LL_PCODE_PROFILE_SQUARE, LL_PCODE_PATH_CIRCLE );
+        volume_params.setBeginAndEndS( 0.f, 1.f );
+        volume_params.setBeginAndEndT( 0.f, 1.f );
+        volume_params.setRatio  ( 1.f, 0.25f ); // "top size"
+        volume_params.setShear  ( 0, 0 );
+        LLVolumeMessage::packVolumeParams(&volume_params, gMessageSystem);
+        volume_pcode = LL_PCODE_VOLUME;
+        break;
+
+    case LLViewerObject::LL_VO_TRIANGLE_TORUS:
+        rotation.setQuat(90.f * DEG_TO_RAD, LLVector3::y_axis);
+
+        volume_params.setType( LL_PCODE_PROFILE_EQUALTRI, LL_PCODE_PATH_CIRCLE );
+        volume_params.setBeginAndEndS( 0.f, 1.f );
+        volume_params.setBeginAndEndT( 0.f, 1.f );
+        volume_params.setRatio  ( 1.f, 0.25f ); // "top size"
+        volume_params.setShear  ( 0, 0 );
+        LLVolumeMessage::packVolumeParams(&volume_params, gMessageSystem);
+        volume_pcode = LL_PCODE_VOLUME;
+        break;
+
+    case LL_PCODE_SPHERE_HEMI:
+        volume_params.setType( LL_PCODE_PROFILE_CIRCLE_HALF, LL_PCODE_PATH_CIRCLE );
+        //volume_params.setBeginAndEndS( 0.5f, 1.f );
+        volume_params.setBeginAndEndT( 0.f, 0.5f );
+        volume_params.setRatio  ( 1, 1 );
+        volume_params.setShear  ( 0, 0 );
+        LLVolumeMessage::packVolumeParams(&volume_params, gMessageSystem);
+        volume_pcode = LL_PCODE_VOLUME;
+        break;
+
+    case LL_PCODE_CUBE:
+        volume_params.setType( LL_PCODE_PROFILE_SQUARE, LL_PCODE_PATH_LINE );
+        volume_params.setBeginAndEndS( 0.f, 1.f );
+        volume_params.setBeginAndEndT( 0.f, 1.f );
+        volume_params.setRatio  ( 1, 1 );
+        volume_params.setShear  ( 0, 0 );
+        LLVolumeMessage::packVolumeParams(&volume_params, gMessageSystem);
+        volume_pcode = LL_PCODE_VOLUME;
+        break;
+
+    case LL_PCODE_PRISM:
+        volume_params.setType( LL_PCODE_PROFILE_SQUARE, LL_PCODE_PATH_LINE );
+        volume_params.setBeginAndEndS( 0.f, 1.f );
+        volume_params.setBeginAndEndT( 0.f, 1.f );
+        volume_params.setRatio  ( 0, 1 );
+        volume_params.setShear  ( -0.5f, 0 );
+        LLVolumeMessage::packVolumeParams(&volume_params, gMessageSystem);
+        volume_pcode = LL_PCODE_VOLUME;
+        break;
+
+    case LL_PCODE_PYRAMID:
+        volume_params.setType( LL_PCODE_PROFILE_SQUARE, LL_PCODE_PATH_LINE );
+        volume_params.setBeginAndEndS( 0.f, 1.f );
+        volume_params.setBeginAndEndT( 0.f, 1.f );
+        volume_params.setRatio  ( 0, 0 );
+        volume_params.setShear  ( 0, 0 );
+        LLVolumeMessage::packVolumeParams(&volume_params, gMessageSystem);
+        volume_pcode = LL_PCODE_VOLUME;
+        break;
+
+    case LL_PCODE_TETRAHEDRON:
+        volume_params.setType( LL_PCODE_PROFILE_EQUALTRI, LL_PCODE_PATH_LINE );
+        volume_params.setBeginAndEndS( 0.f, 1.f );
+        volume_params.setBeginAndEndT( 0.f, 1.f );
+        volume_params.setRatio  ( 0, 0 );
+        volume_params.setShear  ( 0, 0 );
+        LLVolumeMessage::packVolumeParams(&volume_params, gMessageSystem);
+        volume_pcode = LL_PCODE_VOLUME;
+        break;
+
+    case LL_PCODE_CYLINDER:
+        volume_params.setType( LL_PCODE_PROFILE_CIRCLE, LL_PCODE_PATH_LINE );
+        volume_params.setBeginAndEndS( 0.f, 1.f );
+        volume_params.setBeginAndEndT( 0.f, 1.f );
+        volume_params.setRatio  ( 1, 1 );
+        volume_params.setShear  ( 0, 0 );
+        LLVolumeMessage::packVolumeParams(&volume_params, gMessageSystem);
+        volume_pcode = LL_PCODE_VOLUME;
+        break;
+
+    case LL_PCODE_CYLINDER_HEMI:
+        volume_params.setType( LL_PCODE_PROFILE_CIRCLE, LL_PCODE_PATH_LINE );
+        volume_params.setBeginAndEndS( 0.25f, 0.75f );
+        volume_params.setBeginAndEndT( 0.f, 1.f );
+        volume_params.setRatio  ( 1, 1 );
+        volume_params.setShear  ( 0, 0 );
+        LLVolumeMessage::packVolumeParams(&volume_params, gMessageSystem);
+        volume_pcode = LL_PCODE_VOLUME;
+        break;
+
+    case LL_PCODE_CONE:
+        volume_params.setType( LL_PCODE_PROFILE_CIRCLE, LL_PCODE_PATH_LINE );
+        volume_params.setBeginAndEndS( 0.f, 1.f );
+        volume_params.setBeginAndEndT( 0.f, 1.f );
+        volume_params.setRatio  ( 0, 0 );
+        volume_params.setShear  ( 0, 0 );
+        LLVolumeMessage::packVolumeParams(&volume_params, gMessageSystem);
+        volume_pcode = LL_PCODE_VOLUME;
+        break;
+
+    case LL_PCODE_CONE_HEMI:
+        volume_params.setType( LL_PCODE_PROFILE_CIRCLE, LL_PCODE_PATH_LINE );
+        volume_params.setBeginAndEndS( 0.25f, 0.75f );
+        volume_params.setBeginAndEndT( 0.f, 1.f );
+        volume_params.setRatio  ( 0, 0 );
+        volume_params.setShear  ( 0, 0 );
+        LLVolumeMessage::packVolumeParams(&volume_params, gMessageSystem);
+        volume_pcode = LL_PCODE_VOLUME;
+        break;
+
+    default:
+        LLVolumeMessage::packVolumeParams(0, gMessageSystem);
+        volume_pcode = pcode;
+        break;
+    }
+    gMessageSystem->addU8Fast(_PREHASH_PCode, volume_pcode);
+
+    gMessageSystem->addVector3Fast(_PREHASH_Scale,          scale );
+    gMessageSystem->addQuatFast(_PREHASH_Rotation,          rotation );
+    gMessageSystem->addVector3Fast(_PREHASH_RayStart,       ray_start_region );
+    gMessageSystem->addVector3Fast(_PREHASH_RayEnd,         ray_end_region );
+    gMessageSystem->addU8Fast(_PREHASH_BypassRaycast,       (U8)b_hit_land );
+    gMessageSystem->addU8Fast(_PREHASH_RayEndIsIntersection, (U8)false );
+    gMessageSystem->addU8Fast(_PREHASH_State, state);
+
+    // Limit raycast to a single object.
+    // Speeds up server raycast + avoid problems with server ray hitting objects
+    // that were clipped by the near plane or culled on the viewer.
+    LLUUID ray_target_id;
+    if( hit_obj )
+    {
+        ray_target_id = hit_obj->getID();
+    }
+    else
+    {
+        ray_target_id.setNull();
+    }
+    gMessageSystem->addUUIDFast(_PREHASH_RayTargetID,           ray_target_id );
+
+    // Pack in name value pairs
+    gMessageSystem->sendReliable(regionp->getHost());
+
+    // Spawns a message, so must be after above send
+    if (create_selected)
+    {
+        LLSelectMgr::getInstance()->deselectAll();
+        gViewerWindow->getWindow()->incBusyCount();
+    }
+
+    // VEFFECT: AddObject
+    LLHUDEffectSpiral *effectp = (LLHUDEffectSpiral *)LLHUDManager::getInstance()->createViewerEffect(LLHUDObject::LL_HUD_EFFECT_BEAM, true);
+    effectp->setSourceObject((LLViewerObject*)gAgentAvatarp);
+    effectp->setPositionGlobal(regionp->getPosGlobalFromRegion(ray_end_region));
+    effectp->setDuration(LL_HUD_DUR_SHORT);
+    effectp->setColor(LLColor4U(gAgent.getEffectColor()));
+
+    add(LLStatViewer::OBJECT_CREATE, 1);
+
+    return true;
+}
+
+// Used by the placer tool to add copies of the current selection.
+// Inspired by add_object().  JC
+bool LLToolPlacer::addDuplicate(S32 x, S32 y)
+{
+    LLVector3 ray_start_region;
+    LLVector3 ray_end_region;
+    LLViewerRegion* regionp = NULL;
+    bool b_hit_land = false;
+    S32 hit_face = -1;
+    LLViewerObject* hit_obj = NULL;
+    bool success = raycastForNewObjPos( x, y, &hit_obj, &hit_face, &b_hit_land, &ray_start_region, &ray_end_region, &regionp );
+    if( !success )
+    {
+        make_ui_sound("UISndInvalidOp");
+        return false;
+    }
+    if( hit_obj && (hit_obj->isAvatar() || hit_obj->isAttachment()) )
+    {
+        // Can't create objects on avatars or attachments
+        make_ui_sound("UISndInvalidOp");
+        return false;
+    }
+
+
+    // Limit raycast to a single object.
+    // Speeds up server raycast + avoid problems with server ray hitting objects
+    // that were clipped by the near plane or culled on the viewer.
+    LLUUID ray_target_id;
+    if( hit_obj )
+    {
+        ray_target_id = hit_obj->getID();
+    }
+    else
+    {
+        ray_target_id.setNull();
+    }
+
+    LLSelectMgr::getInstance()->selectDuplicateOnRay(ray_start_region,
+                                        ray_end_region,
+                                        b_hit_land,         // suppress raycast
+                                        false,              // intersection
+                                        ray_target_id,
+                                        gSavedSettings.getBOOL("CreateToolCopyCenters"),
+                                        gSavedSettings.getBOOL("CreateToolCopyRotates"),
+                                        false);             // select copy
+
+    if (regionp
+        && (regionp->getRegionFlag(REGION_FLAGS_SANDBOX)))
+    {
+        //LLFirstUse::useSandbox();
+    }
+
+    return true;
+}
+
+
+bool LLToolPlacer::placeObject(S32 x, S32 y, MASK mask)
+{
+    bool added = true;
+
+    if (gSavedSettings.getBOOL("CreateToolCopySelection"))
+    {
+        added = addDuplicate(x, y);
+    }
+    else
+    {
+        added = addObject( sObjectType, x, y, false );
+    }
+
+    // ...and go back to the default tool
+    if (added && !gSavedSettings.getBOOL("CreateToolKeepSelected"))
+    {
+        LLToolMgr::getInstance()->getCurrentToolset()->selectTool( LLToolCompTranslate::getInstance() );
+    }
+
+    return added;
+}
+
+bool LLToolPlacer::handleHover(S32 x, S32 y, MASK mask)
+{
+    LL_DEBUGS("UserInput") << "hover handled by LLToolPlacer" << LL_ENDL;
+    gViewerWindow->setCursor(UI_CURSOR_TOOLCREATE);
+    return true;
+}
+
+void LLToolPlacer::handleSelect()
+{
+    gFloaterTools->setStatusText("place");
+}
+
+void LLToolPlacer::handleDeselect()
+{
+}
+