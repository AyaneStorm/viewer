--- conflicted
+++ resolved
@@ -80,40 +80,22 @@
 }
 
 LLToolComposite::LLToolComposite(const std::string& name)
-<<<<<<< HEAD
-	: LLTool(name),
-	  mCur(sNullTool), 
-	  mDefault(sNullTool), 
-	  mSelected(false),
-	  mMouseDown(false), mManip(NULL), mSelectRect(NULL)
-=======
     : LLTool(name),
       mCur(sNullTool),
       mDefault(sNullTool),
-      mSelected(FALSE),
-      mMouseDown(FALSE), mManip(NULL), mSelectRect(NULL)
->>>>>>> e7eced3c
+      mSelected(false),
+      mMouseDown(false), mManip(NULL), mSelectRect(NULL)
 {
 }
 
 // Returns to the default tool
-<<<<<<< HEAD
 bool LLToolComposite::handleMouseUp(S32 x, S32 y, MASK mask)
-{ 
-	bool handled = mCur->handleMouseUp( x, y, mask );
-	if( handled )
-	{
-		setCurrentTool( mDefault );
-	}
-=======
-BOOL LLToolComposite::handleMouseUp(S32 x, S32 y, MASK mask)
-{
-    BOOL handled = mCur->handleMouseUp( x, y, mask );
+{
+    bool handled = mCur->handleMouseUp( x, y, mask );
     if( handled )
     {
         setCurrentTool( mDefault );
     }
->>>>>>> e7eced3c
  return handled;
 }
 
@@ -123,49 +105,27 @@
     setCurrentTool( mDefault );
 }
 
-<<<<<<< HEAD
 bool LLToolComposite::isSelecting()
-{ 
-	return mCur == mSelectRect; 
-=======
-BOOL LLToolComposite::isSelecting()
 {
     return mCur == mSelectRect;
->>>>>>> e7eced3c
 }
 
 void LLToolComposite::handleSelect()
 {
-<<<<<<< HEAD
-	if (!gSavedSettings.getBOOL("EditLinkedParts"))
-	{
-		LLSelectMgr::getInstance()->promoteSelectionToRoot();
-	}
-	mCur = mDefault; 
-	mCur->handleSelect(); 
-	mSelected = true; 
-=======
     if (!gSavedSettings.getBOOL("EditLinkedParts"))
     {
         LLSelectMgr::getInstance()->promoteSelectionToRoot();
     }
     mCur = mDefault;
     mCur->handleSelect();
-    mSelected = TRUE;
->>>>>>> e7eced3c
+    mSelected = true;
 }
 
 void LLToolComposite::handleDeselect()
 {
-<<<<<<< HEAD
-	mCur->handleDeselect();
-	mCur = mDefault;
-	mSelected = false;
-=======
     mCur->handleDeselect();
     mCur = mDefault;
-    mSelected = FALSE;
->>>>>>> e7eced3c
+    mSelected = false;
 }
 
 //----------------------------------------------------------------------------
@@ -189,21 +149,7 @@
 
 bool LLToolCompInspect::handleMouseDown(S32 x, S32 y, MASK mask)
 {
-<<<<<<< HEAD
-	bool handled = false;
-
-	if (mCur == LLToolCamera::getInstance())
-	{
-		handled = mCur->handleMouseDown(x, y, mask);
-	}
-	else
-	{
-		mMouseDown = true;
-		gViewerWindow->pickAsync(x, y, mask, pickCallback);
-		handled = true;	
-	}
-=======
-    BOOL handled = FALSE;
+    bool handled = false;
 
     if (mCur == LLToolCamera::getInstance())
     {
@@ -211,26 +157,19 @@
     }
     else
     {
-        mMouseDown = TRUE;
+        mMouseDown = true;
         gViewerWindow->pickAsync(x, y, mask, pickCallback);
-        handled = TRUE;
-    }
->>>>>>> e7eced3c
+        handled = true;
+    }
 
     return handled;
 }
 
 bool LLToolCompInspect::handleMouseUp(S32 x, S32 y, MASK mask)
 {
-<<<<<<< HEAD
-	bool handled = LLToolComposite::handleMouseUp(x, y, mask);
-	mIsToolCameraActive = getCurrentTool() == LLToolCamera::getInstance();
-	return handled;
-=======
-    BOOL handled = LLToolComposite::handleMouseUp(x, y, mask);
+    bool handled = LLToolComposite::handleMouseUp(x, y, mask);
     mIsToolCameraActive = getCurrentTool() == LLToolCamera::getInstance();
     return handled;
->>>>>>> e7eced3c
 }
 
 void LLToolCompInspect::pickCallback(const LLPickInfo& pick_info)
@@ -238,106 +177,59 @@
     LLViewerObject* hit_obj = pick_info.getObject();
     LLToolCompInspect * tool_inspectp = LLToolCompInspect::getInstance();
 
-<<<<<<< HEAD
-	if (!tool_inspectp->mMouseDown)
-	{
-		// fast click on object, but mouse is already up...just do select
-		tool_inspectp->mSelectRect->handleObjectSelection(pick_info, gSavedSettings.getBOOL("EditLinkedParts"), false);
-		return;
-	}
-=======
     if (!tool_inspectp->mMouseDown)
     {
         // fast click on object, but mouse is already up...just do select
-        tool_inspectp->mSelectRect->handleObjectSelection(pick_info, gSavedSettings.getBOOL("EditLinkedParts"), FALSE);
+        tool_inspectp->mSelectRect->handleObjectSelection(pick_info, gSavedSettings.getBOOL("EditLinkedParts"), false);
         return;
     }
->>>>>>> e7eced3c
 
     LLSelectMgr * mgr_selectp = LLSelectMgr::getInstance();
     if( hit_obj && mgr_selectp->getSelection()->getObjectCount()) {
         LLEditMenuHandler::gEditMenuHandler = mgr_selectp;
     }
 
-<<<<<<< HEAD
-	tool_inspectp->setCurrentTool( tool_inspectp->mSelectRect );
-	tool_inspectp->mIsToolCameraActive = false;
-	tool_inspectp->mSelectRect->handlePick( pick_info );
-=======
     tool_inspectp->setCurrentTool( tool_inspectp->mSelectRect );
-    tool_inspectp->mIsToolCameraActive = FALSE;
+    tool_inspectp->mIsToolCameraActive = false;
     tool_inspectp->mSelectRect->handlePick( pick_info );
->>>>>>> e7eced3c
 }
 
 bool LLToolCompInspect::handleDoubleClick(S32 x, S32 y, MASK mask)
 {
-<<<<<<< HEAD
-	return true;
-=======
-    return TRUE;
->>>>>>> e7eced3c
+    return true;
 }
 
 bool LLToolCompInspect::handleKey(KEY key, MASK mask)
 {
-<<<<<<< HEAD
-	bool handled = false;
-
-	if(KEY_ALT == key)
-	{
-		setCurrentTool(LLToolCamera::getInstance());
-		mIsToolCameraActive = true;
-		handled = true;
-	}
-	else
-	{
-		handled = LLToolComposite::handleKey(key, mask);
-	}
-=======
-    BOOL handled = FALSE;
+    bool handled = false;
 
     if(KEY_ALT == key)
     {
         setCurrentTool(LLToolCamera::getInstance());
-        mIsToolCameraActive = TRUE;
-        handled = TRUE;
+        mIsToolCameraActive = true;
+        handled = true;
     }
     else
     {
         handled = LLToolComposite::handleKey(key, mask);
     }
->>>>>>> e7eced3c
 
     return handled;
 }
 
 void LLToolCompInspect::onMouseCaptureLost()
 {
-<<<<<<< HEAD
-	LLToolComposite::onMouseCaptureLost();
-	mIsToolCameraActive = false;
-=======
     LLToolComposite::onMouseCaptureLost();
-    mIsToolCameraActive = FALSE;
->>>>>>> e7eced3c
+    mIsToolCameraActive = false;
 }
 
 void LLToolCompInspect::keyUp(KEY key, MASK mask)
 {
-<<<<<<< HEAD
-	if (KEY_ALT == key && mCur == LLToolCamera::getInstance())
-	{
-		setCurrentTool(mDefault);
-		mIsToolCameraActive = false;
-	}
-=======
     if (KEY_ALT == key && mCur == LLToolCamera::getInstance())
     {
         setCurrentTool(mDefault);
-        mIsToolCameraActive = FALSE;
-    }
->>>>>>> e7eced3c
+        mIsToolCameraActive = false;
+    }
 }
 
 //----------------------------------------------------------------------------
@@ -375,68 +267,21 @@
 
 bool LLToolCompTranslate::handleMouseDown(S32 x, S32 y, MASK mask)
 {
-<<<<<<< HEAD
-	mMouseDown = true;
+    mMouseDown = true;
     gViewerWindow->pickAsync(x, y, mask, pickCallback, /*bool pick_transparent*/ false, LLFloaterReg::instanceVisible("build"), false,
         gSavedSettings.getBOOL("SelectReflectionProbes"));;
-	return true;
-=======
-    mMouseDown = TRUE;
-    gViewerWindow->pickAsync(x, y, mask, pickCallback, /*BOOL pick_transparent*/ FALSE, LLFloaterReg::instanceVisible("build"), FALSE,
-        gSavedSettings.getBOOL("SelectReflectionProbes"));;
-    return TRUE;
->>>>>>> e7eced3c
+    return true;
 }
 
 void LLToolCompTranslate::pickCallback(const LLPickInfo& pick_info)
 {
-<<<<<<< HEAD
-	LLViewerObject* hit_obj = pick_info.getObject();
-
-	LLToolCompTranslate::getInstance()->mManip->highlightManipulators(pick_info.mMousePt.mX, pick_info.mMousePt.mY);
-	if (!LLToolCompTranslate::getInstance()->mMouseDown)
-	{
-		// fast click on object, but mouse is already up...just do select
-		LLToolCompTranslate::getInstance()->mSelectRect->handleObjectSelection(pick_info, gSavedSettings.getBOOL("EditLinkedParts"), false);
-		return;
-	}
-
-	if( hit_obj || LLToolCompTranslate::getInstance()->mManip->getHighlightedPart() != LLManip::LL_NO_PART )
-	{
-		if (LLToolCompTranslate::getInstance()->mManip->getSelection()->getObjectCount())
-		{
-			LLEditMenuHandler::gEditMenuHandler = LLSelectMgr::getInstance();
-		}
-
-		bool can_move = LLToolCompTranslate::getInstance()->mManip->canAffectSelection();
-
-		if(	LLManip::LL_NO_PART != LLToolCompTranslate::getInstance()->mManip->getHighlightedPart() && can_move)
-		{
-			LLToolCompTranslate::getInstance()->setCurrentTool( LLToolCompTranslate::getInstance()->mManip );
-			LLToolCompTranslate::getInstance()->mManip->handleMouseDownOnPart( pick_info.mMousePt.mX, pick_info.mMousePt.mY, pick_info.mKeyMask );
-		}
-		else
-		{
-			LLToolCompTranslate::getInstance()->setCurrentTool( LLToolCompTranslate::getInstance()->mSelectRect );
-			LLToolCompTranslate::getInstance()->mSelectRect->handlePick( pick_info );
-
-			// *TODO: add toggle to trigger old click-drag functionality
-			// LLToolCompTranslate::getInstance()->mManip->handleMouseDownOnPart( XY_part, x, y, mask);
-		}
-	}
-	else
-	{
-		LLToolCompTranslate::getInstance()->setCurrentTool( LLToolCompTranslate::getInstance()->mSelectRect );
-		LLToolCompTranslate::getInstance()->mSelectRect->handlePick( pick_info );
-	}
-=======
     LLViewerObject* hit_obj = pick_info.getObject();
 
     LLToolCompTranslate::getInstance()->mManip->highlightManipulators(pick_info.mMousePt.mX, pick_info.mMousePt.mY);
     if (!LLToolCompTranslate::getInstance()->mMouseDown)
     {
         // fast click on object, but mouse is already up...just do select
-        LLToolCompTranslate::getInstance()->mSelectRect->handleObjectSelection(pick_info, gSavedSettings.getBOOL("EditLinkedParts"), FALSE);
+        LLToolCompTranslate::getInstance()->mSelectRect->handleObjectSelection(pick_info, gSavedSettings.getBOOL("EditLinkedParts"), false);
         return;
     }
 
@@ -447,7 +292,7 @@
             LLEditMenuHandler::gEditMenuHandler = LLSelectMgr::getInstance();
         }
 
-        BOOL can_move = LLToolCompTranslate::getInstance()->mManip->canAffectSelection();
+        bool can_move = LLToolCompTranslate::getInstance()->mManip->canAffectSelection();
 
         if( LLManip::LL_NO_PART != LLToolCompTranslate::getInstance()->mManip->getHighlightedPart() && can_move)
         {
@@ -468,18 +313,12 @@
         LLToolCompTranslate::getInstance()->setCurrentTool( LLToolCompTranslate::getInstance()->mSelectRect );
         LLToolCompTranslate::getInstance()->mSelectRect->handlePick( pick_info );
     }
->>>>>>> e7eced3c
 }
 
 bool LLToolCompTranslate::handleMouseUp(S32 x, S32 y, MASK mask)
 {
-<<<<<<< HEAD
-	mMouseDown = false;
-	return LLToolComposite::handleMouseUp(x, y, mask);
-=======
-    mMouseDown = FALSE;
+    mMouseDown = false;
     return LLToolComposite::handleMouseUp(x, y, mask);
->>>>>>> e7eced3c
 }
 
 LLTool* LLToolCompTranslate::getOverrideTool(MASK mask)
@@ -497,33 +336,18 @@
 
 bool LLToolCompTranslate::handleDoubleClick(S32 x, S32 y, MASK mask)
 {
-<<<<<<< HEAD
-	if (mManip->getSelection()->isEmpty() && mManip->getHighlightedPart() == LLManip::LL_NO_PART)
-	{
-		// You should already have an object selected from the mousedown.
-		// If so, show its properties
-		LLFloaterReg::showInstance("build", "Content");
-		return true;
-	}
-	// Nothing selected means the first mouse click was probably
-	// bad, so try again.
-	// This also consumes the event to prevent things like double-click
-	// teleport from triggering.
-	return handleMouseDown(x, y, mask);
-=======
     if (mManip->getSelection()->isEmpty() && mManip->getHighlightedPart() == LLManip::LL_NO_PART)
     {
         // You should already have an object selected from the mousedown.
         // If so, show its properties
         LLFloaterReg::showInstance("build", "Content");
-        return TRUE;
+        return true;
     }
     // Nothing selected means the first mouse click was probably
     // bad, so try again.
     // This also consumes the event to prevent things like double-click
     // teleport from triggering.
     return handleMouseDown(x, y, mask);
->>>>>>> e7eced3c
 }
 
 
@@ -570,61 +394,20 @@
 
 bool LLToolCompScale::handleMouseDown(S32 x, S32 y, MASK mask)
 {
-<<<<<<< HEAD
-	mMouseDown = true;
-	gViewerWindow->pickAsync(x, y, mask, pickCallback);
-	return true;
-=======
-    mMouseDown = TRUE;
+    mMouseDown = true;
     gViewerWindow->pickAsync(x, y, mask, pickCallback);
-    return TRUE;
->>>>>>> e7eced3c
+    return true;
 }
 
 void LLToolCompScale::pickCallback(const LLPickInfo& pick_info)
 {
-<<<<<<< HEAD
-	LLViewerObject* hit_obj = pick_info.getObject();
-
-	LLToolCompScale::getInstance()->mManip->highlightManipulators(pick_info.mMousePt.mX, pick_info.mMousePt.mY);
-	if (!LLToolCompScale::getInstance()->mMouseDown)
-	{
-		// fast click on object, but mouse is already up...just do select
-		LLToolCompScale::getInstance()->mSelectRect->handleObjectSelection(pick_info, gSavedSettings.getBOOL("EditLinkedParts"), false);
-
-		return;
-	}
-
-	if( hit_obj || LLToolCompScale::getInstance()->mManip->getHighlightedPart() != LLManip::LL_NO_PART)
-	{
-		if (LLToolCompScale::getInstance()->mManip->getSelection()->getObjectCount())
-		{
-			LLEditMenuHandler::gEditMenuHandler = LLSelectMgr::getInstance();
-		}
-		if(	LLManip::LL_NO_PART != LLToolCompScale::getInstance()->mManip->getHighlightedPart() )
-		{
-			LLToolCompScale::getInstance()->setCurrentTool( LLToolCompScale::getInstance()->mManip );
-			LLToolCompScale::getInstance()->mManip->handleMouseDownOnPart( pick_info.mMousePt.mX, pick_info.mMousePt.mY, pick_info.mKeyMask );
-		}
-		else
-		{
-			LLToolCompScale::getInstance()->setCurrentTool( LLToolCompScale::getInstance()->mSelectRect );
-			LLToolCompScale::getInstance()->mSelectRect->handlePick( pick_info );
-		}
-	}
-	else
-	{
-		LLToolCompScale::getInstance()->setCurrentTool( LLToolCompScale::getInstance()->mSelectRect );
-		LLToolCompScale::getInstance()->mSelectRect->handlePick( pick_info );
-	}
-=======
     LLViewerObject* hit_obj = pick_info.getObject();
 
     LLToolCompScale::getInstance()->mManip->highlightManipulators(pick_info.mMousePt.mX, pick_info.mMousePt.mY);
     if (!LLToolCompScale::getInstance()->mMouseDown)
     {
         // fast click on object, but mouse is already up...just do select
-        LLToolCompScale::getInstance()->mSelectRect->handleObjectSelection(pick_info, gSavedSettings.getBOOL("EditLinkedParts"), FALSE);
+        LLToolCompScale::getInstance()->mSelectRect->handleObjectSelection(pick_info, gSavedSettings.getBOOL("EditLinkedParts"), false);
 
         return;
     }
@@ -651,18 +434,12 @@
         LLToolCompScale::getInstance()->setCurrentTool( LLToolCompScale::getInstance()->mSelectRect );
         LLToolCompScale::getInstance()->mSelectRect->handlePick( pick_info );
     }
->>>>>>> e7eced3c
 }
 
 bool LLToolCompScale::handleMouseUp(S32 x, S32 y, MASK mask)
 {
-<<<<<<< HEAD
-	mMouseDown = false;
-	return LLToolComposite::handleMouseUp(x, y, mask);
-=======
-    mMouseDown = FALSE;
+    mMouseDown = false;
     return LLToolComposite::handleMouseUp(x, y, mask);
->>>>>>> e7eced3c
 }
 
 LLTool* LLToolCompScale::getOverrideTool(MASK mask)
@@ -678,27 +455,12 @@
 
 bool LLToolCompScale::handleDoubleClick(S32 x, S32 y, MASK mask)
 {
-<<<<<<< HEAD
-	if (!mManip->getSelection()->isEmpty() && mManip->getHighlightedPart() == LLManip::LL_NO_PART)
-	{
-		// You should already have an object selected from the mousedown.
-		// If so, show its properties
-		LLFloaterReg::showInstance("build", "Content");
-		return true;
-	}
-	else
-	{
-		// Nothing selected means the first mouse click was probably
-		// bad, so try again.
-		return handleMouseDown(x, y, mask);
-	}
-=======
     if (!mManip->getSelection()->isEmpty() && mManip->getHighlightedPart() == LLManip::LL_NO_PART)
     {
         // You should already have an object selected from the mousedown.
         // If so, show its properties
         LLFloaterReg::showInstance("build", "Content");
-        return TRUE;
+        return true;
     }
     else
     {
@@ -706,7 +468,6 @@
         // bad, so try again.
         return handleMouseDown(x, y, mask);
     }
->>>>>>> e7eced3c
 }
 
 
@@ -730,15 +491,9 @@
     mPlacer = new LLToolPlacer();
     mSelectRect = new LLToolSelectRect(this);
 
-<<<<<<< HEAD
-	mCur = mPlacer;
-	mDefault = mPlacer;
-	mObjectPlacedOnMouseDown = false;
-=======
     mCur = mPlacer;
     mDefault = mPlacer;
-    mObjectPlacedOnMouseDown = FALSE;
->>>>>>> e7eced3c
+    mObjectPlacedOnMouseDown = false;
 }
 
 
@@ -751,30 +506,13 @@
 
 bool LLToolCompCreate::handleMouseDown(S32 x, S32 y, MASK mask)
 {
-<<<<<<< HEAD
-	bool handled = false;
-	mMouseDown = true;
-
-	if ( (mask == MASK_SHIFT) || (mask == MASK_CONTROL) )
-	{
-		gViewerWindow->pickAsync(x, y, mask, pickCallback);
-		handled = true;
-	}
-	else
-	{
-		setCurrentTool( mPlacer );
-		handled = mPlacer->placeObject( x, y, mask );
-	}
-	
-	mObjectPlacedOnMouseDown = true;
-=======
-    BOOL handled = FALSE;
-    mMouseDown = TRUE;
+    bool handled = false;
+    mMouseDown = true;
 
     if ( (mask == MASK_SHIFT) || (mask == MASK_CONTROL) )
     {
         gViewerWindow->pickAsync(x, y, mask, pickCallback);
-        handled = TRUE;
+        handled = true;
     }
     else
     {
@@ -782,8 +520,7 @@
         handled = mPlacer->placeObject( x, y, mask );
     }
 
-    mObjectPlacedOnMouseDown = TRUE;
->>>>>>> e7eced3c
+    mObjectPlacedOnMouseDown = true;
 
     return handled;
 }
@@ -806,11 +543,7 @@
 
 bool LLToolCompCreate::handleMouseUp(S32 x, S32 y, MASK mask)
 {
-<<<<<<< HEAD
-	bool handled = false;
-=======
-    BOOL handled = FALSE;
->>>>>>> e7eced3c
+    bool handled = false;
 
     if ( mMouseDown && !mObjectPlacedOnMouseDown && !(mask == MASK_SHIFT) && !(mask == MASK_CONTROL) )
     {
@@ -818,13 +551,8 @@
         handled = mPlacer->placeObject( x, y, mask );
     }
 
-<<<<<<< HEAD
-	mObjectPlacedOnMouseDown = false;
-	mMouseDown = false;
-=======
-    mObjectPlacedOnMouseDown = FALSE;
-    mMouseDown = FALSE;
->>>>>>> e7eced3c
+    mObjectPlacedOnMouseDown = false;
+    mMouseDown = false;
 
     if (!handled)
     {
@@ -866,60 +594,20 @@
 
 bool LLToolCompRotate::handleMouseDown(S32 x, S32 y, MASK mask)
 {
-<<<<<<< HEAD
-	mMouseDown = true;
-	gViewerWindow->pickAsync(x, y, mask, pickCallback);
-	return true;
-=======
-    mMouseDown = TRUE;
+    mMouseDown = true;
     gViewerWindow->pickAsync(x, y, mask, pickCallback);
-    return TRUE;
->>>>>>> e7eced3c
+    return true;
 }
 
 void LLToolCompRotate::pickCallback(const LLPickInfo& pick_info)
 {
-<<<<<<< HEAD
-	LLViewerObject* hit_obj = pick_info.getObject();
-
-	LLToolCompRotate::getInstance()->mManip->highlightManipulators(pick_info.mMousePt.mX, pick_info.mMousePt.mY);
-	if (!LLToolCompRotate::getInstance()->mMouseDown)
-	{
-		// fast click on object, but mouse is already up...just do select
-		LLToolCompRotate::getInstance()->mSelectRect->handleObjectSelection(pick_info, gSavedSettings.getBOOL("EditLinkedParts"), false);
-		return;
-	}
-	
-	if( hit_obj || LLToolCompRotate::getInstance()->mManip->getHighlightedPart() != LLManip::LL_NO_PART)
-	{
-		if (LLToolCompRotate::getInstance()->mManip->getSelection()->getObjectCount())
-		{
-			LLEditMenuHandler::gEditMenuHandler = LLSelectMgr::getInstance();
-		}
-		if(	LLManip::LL_NO_PART != LLToolCompRotate::getInstance()->mManip->getHighlightedPart() )
-		{
-			LLToolCompRotate::getInstance()->setCurrentTool( LLToolCompRotate::getInstance()->mManip );
-			LLToolCompRotate::getInstance()->mManip->handleMouseDownOnPart( pick_info.mMousePt.mX, pick_info.mMousePt.mY, pick_info.mKeyMask );
-		}
-		else
-		{
-			LLToolCompRotate::getInstance()->setCurrentTool( LLToolCompRotate::getInstance()->mSelectRect );
-			LLToolCompRotate::getInstance()->mSelectRect->handlePick( pick_info );
-		}
-	}
-	else
-	{
-		LLToolCompRotate::getInstance()->setCurrentTool( LLToolCompRotate::getInstance()->mSelectRect );
-		LLToolCompRotate::getInstance()->mSelectRect->handlePick( pick_info );
-	}
-=======
     LLViewerObject* hit_obj = pick_info.getObject();
 
     LLToolCompRotate::getInstance()->mManip->highlightManipulators(pick_info.mMousePt.mX, pick_info.mMousePt.mY);
     if (!LLToolCompRotate::getInstance()->mMouseDown)
     {
         // fast click on object, but mouse is already up...just do select
-        LLToolCompRotate::getInstance()->mSelectRect->handleObjectSelection(pick_info, gSavedSettings.getBOOL("EditLinkedParts"), FALSE);
+        LLToolCompRotate::getInstance()->mSelectRect->handleObjectSelection(pick_info, gSavedSettings.getBOOL("EditLinkedParts"), false);
         return;
     }
 
@@ -945,18 +633,12 @@
         LLToolCompRotate::getInstance()->setCurrentTool( LLToolCompRotate::getInstance()->mSelectRect );
         LLToolCompRotate::getInstance()->mSelectRect->handlePick( pick_info );
     }
->>>>>>> e7eced3c
 }
 
 bool LLToolCompRotate::handleMouseUp(S32 x, S32 y, MASK mask)
 {
-<<<<<<< HEAD
-	mMouseDown = false;
-	return LLToolComposite::handleMouseUp(x, y, mask);
-=======
-    mMouseDown = FALSE;
+    mMouseDown = false;
     return LLToolComposite::handleMouseUp(x, y, mask);
->>>>>>> e7eced3c
 }
 
 LLTool* LLToolCompRotate::getOverrideTool(MASK mask)
@@ -970,27 +652,12 @@
 
 bool LLToolCompRotate::handleDoubleClick(S32 x, S32 y, MASK mask)
 {
-<<<<<<< HEAD
-	if (!mManip->getSelection()->isEmpty() && mManip->getHighlightedPart() == LLManip::LL_NO_PART)
-	{
-		// You should already have an object selected from the mousedown.
-		// If so, show its properties
-		LLFloaterReg::showInstance("build", "Content");
-		return true;
-	}
-	else
-	{
-		// Nothing selected means the first mouse click was probably
-		// bad, so try again.
-		return handleMouseDown(x, y, mask);
-	}
-=======
     if (!mManip->getSelection()->isEmpty() && mManip->getHighlightedPart() == LLManip::LL_NO_PART)
     {
         // You should already have an object selected from the mousedown.
         // If so, show its properties
         LLFloaterReg::showInstance("build", "Content");
-        return TRUE;
+        return true;
     }
     else
     {
@@ -998,7 +665,6 @@
         // bad, so try again.
         return handleMouseDown(x, y, mask);
     }
->>>>>>> e7eced3c
 }
 
 
@@ -1059,35 +725,6 @@
 
     mCur->handleHover( x, y, mask );
 
-<<<<<<< HEAD
-	// If mouse button not down...
-	if( !gViewerWindow->getLeftMouseDown())
-	{
-		// let ALT switch from gun to grab
-		if ( mCur == mGun && (mask & MASK_ALT) )
-		{
-			setCurrentTool( (LLTool*) mGrab );
-		}
-		else if ( mCur == mGrab && !(mask & MASK_ALT) )
-		{
-			setCurrentTool( (LLTool*) mGun );
-			setMouseCapture(true);
-		}
-	}
-
-	return true; 
-}
-
-
-bool LLToolCompGun::handleMouseDown(S32 x, S32 y, MASK mask)
-{ 
-	// if the left button is grabbed, don't put up the pie menu
-	if (gAgent.leftButtonGrabbed() && gViewerInput.isLMouseHandlingDefault(MODE_FIRST_PERSON))
-	{
-		gAgent.setControlFlags(AGENT_CONTROL_ML_LBUTTON_DOWN);
-		return false;
-	}
-=======
     // If mouse button not down...
     if( !gViewerWindow->getLeftMouseDown())
     {
@@ -1099,23 +736,22 @@
         else if ( mCur == mGrab && !(mask & MASK_ALT) )
         {
             setCurrentTool( (LLTool*) mGun );
-            setMouseCapture(TRUE);
-        }
-    }
-
-    return TRUE;
-}
-
-
-BOOL LLToolCompGun::handleMouseDown(S32 x, S32 y, MASK mask)
+            setMouseCapture(true);
+        }
+    }
+
+    return true;
+}
+
+
+bool LLToolCompGun::handleMouseDown(S32 x, S32 y, MASK mask)
 {
     // if the left button is grabbed, don't put up the pie menu
     if (gAgent.leftButtonGrabbed() && gViewerInput.isLMouseHandlingDefault(MODE_FIRST_PERSON))
     {
         gAgent.setControlFlags(AGENT_CONTROL_ML_LBUTTON_DOWN);
-        return FALSE;
-    }
->>>>>>> e7eced3c
+        return false;
+    }
 
     // On mousedown, start grabbing
     gGrabTransientTool = this;
@@ -1127,21 +763,12 @@
 
 bool LLToolCompGun::handleDoubleClick(S32 x, S32 y, MASK mask)
 {
-<<<<<<< HEAD
-	// if the left button is grabbed, don't put up the pie menu
-	if (gAgent.leftButtonGrabbed() && gViewerInput.isLMouseHandlingDefault(MODE_FIRST_PERSON))
-	{
-		gAgent.setControlFlags(AGENT_CONTROL_ML_LBUTTON_DOWN);
-		return false;
-	}
-=======
     // if the left button is grabbed, don't put up the pie menu
     if (gAgent.leftButtonGrabbed() && gViewerInput.isLMouseHandlingDefault(MODE_FIRST_PERSON))
     {
         gAgent.setControlFlags(AGENT_CONTROL_ML_LBUTTON_DOWN);
-        return FALSE;
-    }
->>>>>>> e7eced3c
+        return false;
+    }
 
     // On mousedown, start grabbing
     gGrabTransientTool = this;
@@ -1159,23 +786,13 @@
     // make the build menu appear.
     setCurrentTool( (LLTool*) mNull );
 
-<<<<<<< HEAD
-	// This should return false, meaning the context menu will
-	// be shown.
-	return false;
-	*/
-
-	// Returning true will suppress the context menu
-	return true;
-=======
-    // This should return FALSE, meaning the context menu will
+    // This should return false, meaning the context menu will
     // be shown.
-    return FALSE;
+    return false;
     */
 
     // Returning true will suppress the context menu
-    return TRUE;
->>>>>>> e7eced3c
+    return true;
 }
 
 
@@ -1185,13 +802,8 @@
     {
         gAgent.setControlFlags(AGENT_CONTROL_ML_LBUTTON_UP);
     }
-<<<<<<< HEAD
-	setCurrentTool( (LLTool*) mGun );
-	return true;
-=======
     setCurrentTool( (LLTool*) mGun );
-    return TRUE;
->>>>>>> e7eced3c
+    return true;
 }
 
 void LLToolCompGun::onMouseCaptureLost()
@@ -1206,24 +818,14 @@
 
 void    LLToolCompGun::handleSelect()
 {
-<<<<<<< HEAD
-	LLToolComposite::handleSelect();
-	setMouseCapture(true);
-=======
     LLToolComposite::handleSelect();
-    setMouseCapture(TRUE);
->>>>>>> e7eced3c
+    setMouseCapture(true);
 }
 
 void    LLToolCompGun::handleDeselect()
 {
-<<<<<<< HEAD
-	LLToolComposite::handleDeselect();
-	setMouseCapture(false);
-=======
     LLToolComposite::handleDeselect();
-    setMouseCapture(FALSE);
->>>>>>> e7eced3c
+    setMouseCapture(false);
 }
 
 
@@ -1233,11 +835,6 @@
     {
         gAgentCamera.changeCameraToDefault();
 
-<<<<<<< HEAD
-	}
-	return true;
-=======
-    }
-    return TRUE;
->>>>>>> e7eced3c
+    }
+    return true;
 }