/** 
 * @file llvovolume.cpp
 * @brief LLVOVolume class implementation
 *
 * $LicenseInfo:firstyear=2001&license=viewerlgpl$
 * Second Life Viewer Source Code
 * Copyright (C) 2010, Linden Research, Inc.
 * 
 * This library is free software; you can redistribute it and/or
 * modify it under the terms of the GNU Lesser General Public
 * License as published by the Free Software Foundation;
 * version 2.1 of the License only.
 * 
 * This library is distributed in the hope that it will be useful,
 * but WITHOUT ANY WARRANTY; without even the implied warranty of
 * MERCHANTABILITY or FITNESS FOR A PARTICULAR PURPOSE.  See the GNU
 * Lesser General Public License for more details.
 * 
 * You should have received a copy of the GNU Lesser General Public
 * License along with this library; if not, write to the Free Software
 * Foundation, Inc., 51 Franklin Street, Fifth Floor, Boston, MA  02110-1301  USA
 * 
 * Linden Research, Inc., 945 Battery Street, San Francisco, CA  94111  USA
 * $/LicenseInfo$
 */

// A "volume" is a box, cylinder, sphere, or other primitive shape.

#include "llviewerprecompiledheaders.h"

#include "llvovolume.h"

#include <sstream>

#include "llviewercontrol.h"
#include "lldir.h"
#include "llflexibleobject.h"
#include "llfloatertools.h"
#include "llmaterialtable.h"
#include "llprimitive.h"
#include "llvolume.h"
#include "llvolumeoctree.h"
#include "llvolumemgr.h"
#include "llvolumemessage.h"
#include "material_codes.h"
#include "message.h"
#include "llpluginclassmedia.h" // for code in the mediaEvent handler
#include "object_flags.h"
#include "llagentconstants.h"
#include "lldrawable.h"
#include "lldrawpoolavatar.h"
#include "lldrawpoolbump.h"
#include "llface.h"
#include "llspatialpartition.h"
#include "llhudmanager.h"
#include "llflexibleobject.h"
#include "llsky.h"
#include "lltexturefetch.h"
#include "llvector4a.h"
#include "llviewercamera.h"
#include "llviewertexturelist.h"
#include "llviewerobjectlist.h"
#include "llviewerregion.h"
#include "llviewertextureanim.h"
#include "llworld.h"
#include "llselectmgr.h"
#include "pipeline.h"
#include "llsdutil.h"
#include "llmatrix4a.h"
#include "llmediaentry.h"
#include "llmediadataclient.h"
#include "llmeshrepository.h"
#include "llagent.h"
#include "llviewermediafocus.h"
#include "lldatapacker.h"
#include "llviewershadermgr.h"
#include "llvoavatar.h"
#include "llvocache.h"

const S32 MIN_QUIET_FRAMES_COALESCE = 30;
const F32 FORCE_SIMPLE_RENDER_AREA = 512.f;
const F32 FORCE_CULL_AREA = 8.f;
const F32 MAX_LOD_DISTANCE = 24.f;


BOOL gAnimateTextures = TRUE;
//extern BOOL gHideSelectedObjects;

F32 LLVOVolume::sLODFactor = 1.f;
F32	LLVOVolume::sLODSlopDistanceFactor = 0.5f; //Changing this to zero, effectively disables the LOD transition slop 
F32 LLVOVolume::sDistanceFactor = 1.0f;
S32 LLVOVolume::sNumLODChanges = 0;
S32 LLVOVolume::mRenderComplexity_last = 0;
S32 LLVOVolume::mRenderComplexity_current = 0;
LLPointer<LLObjectMediaDataClient> LLVOVolume::sObjectMediaClient = NULL;
LLPointer<LLObjectMediaNavigateClient> LLVOVolume::sObjectMediaNavigateClient = NULL;

static LLFastTimer::DeclareTimer FTM_GEN_TRIANGLES("Generate Triangles");
static LLFastTimer::DeclareTimer FTM_GEN_VOLUME("Generate Volumes");
static LLFastTimer::DeclareTimer FTM_VOLUME_TEXTURES("Volume Textures");

extern BOOL gGLDebugLoggingEnabled;

// Implementation class of LLMediaDataClientObject.  See llmediadataclient.h
class LLMediaDataClientObjectImpl : public LLMediaDataClientObject
{
public:
	LLMediaDataClientObjectImpl(LLVOVolume *obj, bool isNew) : mObject(obj), mNew(isNew) 
	{
		mObject->addMDCImpl();
	}
	~LLMediaDataClientObjectImpl()
	{
		mObject->removeMDCImpl();
	}
	
	virtual U8 getMediaDataCount() const 
		{ return mObject->getNumTEs(); }

	virtual LLSD getMediaDataLLSD(U8 index) const 
		{
			LLSD result;
			LLTextureEntry *te = mObject->getTE(index); 
			if (NULL != te)
			{
				llassert((te->getMediaData() != NULL) == te->hasMedia());
				if (te->getMediaData() != NULL)
				{
					result = te->getMediaData()->asLLSD();
					// XXX HACK: workaround bug in asLLSD() where whitelist is not set properly
					// See DEV-41949
					if (!result.has(LLMediaEntry::WHITELIST_KEY))
					{
						result[LLMediaEntry::WHITELIST_KEY] = LLSD::emptyArray();
					}
				}
			}
			return result;
		}
	virtual bool isCurrentMediaUrl(U8 index, const std::string &url) const
		{
			LLTextureEntry *te = mObject->getTE(index); 
			if (te)
			{
				if (te->getMediaData())
				{
					return (te->getMediaData()->getCurrentURL() == url);
				}
			}
			return url.empty();
		}

	virtual LLUUID getID() const
		{ return mObject->getID(); }

	virtual void mediaNavigateBounceBack(U8 index)
		{ mObject->mediaNavigateBounceBack(index); }
	
	virtual bool hasMedia() const
		{ return mObject->hasMedia(); }
	
	virtual void updateObjectMediaData(LLSD const &data, const std::string &version_string) 
		{ mObject->updateObjectMediaData(data, version_string); }
	
	virtual F64 getMediaInterest() const 
		{ 
			F64 interest = mObject->getTotalMediaInterest();
			if (interest < (F64)0.0)
			{
				// media interest not valid yet, try pixel area
				interest = mObject->getPixelArea();
				// HACK: force recalculation of pixel area if interest is the "magic default" of 1024.
				if (interest == 1024.f)
				{
					const_cast<LLVOVolume*>(static_cast<LLVOVolume*>(mObject))->setPixelAreaAndAngle(gAgent);
					interest = mObject->getPixelArea();
				}
			}
			return interest; 
		}
	
	virtual bool isInterestingEnough() const
		{
			return LLViewerMedia::isInterestingEnough(mObject, getMediaInterest());
		}

	virtual std::string getCapabilityUrl(const std::string &name) const
		{ return mObject->getRegion()->getCapability(name); }
	
	virtual bool isDead() const
		{ return mObject->isDead(); }
	
	virtual U32 getMediaVersion() const
		{ return LLTextureEntry::getVersionFromMediaVersionString(mObject->getMediaURL()); }
	
	virtual bool isNew() const
		{ return mNew; }

private:
	LLPointer<LLVOVolume> mObject;
	bool mNew;
};


LLVOVolume::LLVOVolume(const LLUUID &id, const LLPCode pcode, LLViewerRegion *regionp)
	: LLViewerObject(id, pcode, regionp),
	  mVolumeImpl(NULL)
{
	mTexAnimMode = 0;
	mRelativeXform.setIdentity();
	mRelativeXformInvTrans.setIdentity();

	mFaceMappingChanged = FALSE;
	mLOD = MIN_LOD;
	mTextureAnimp = NULL;
	mVolumeChanged = FALSE;
	mVObjRadius = LLVector3(1,1,0.5f).length();
	mNumFaces = 0;
	mLODChanged = FALSE;
	mSculptChanged = FALSE;
	mSpotLightPriority = 0.f;

	mMediaImplList.resize(getNumTEs());
	mLastFetchedMediaVersion = -1;
	mIndexInTex = 0;
	mMDCImplCount = 0;
}

LLVOVolume::~LLVOVolume()
{
	delete mTextureAnimp;
	mTextureAnimp = NULL;
	delete mVolumeImpl;
	mVolumeImpl = NULL;

	if(!mMediaImplList.empty())
	{
		for(U32 i = 0 ; i < mMediaImplList.size() ; i++)
		{
			if(mMediaImplList[i].notNull())
			{
				mMediaImplList[i]->removeObject(this) ;
			}
		}
	}
}

void LLVOVolume::markDead()
{
	if (!mDead)
	{
		if(getMDCImplCount() > 0)
		{
			LLMediaDataClientObject::ptr_t obj = new LLMediaDataClientObjectImpl(const_cast<LLVOVolume*>(this), false);
			if (sObjectMediaClient) sObjectMediaClient->removeFromQueue(obj);
			if (sObjectMediaNavigateClient) sObjectMediaNavigateClient->removeFromQueue(obj);
		}
		
		// Detach all media impls from this object
		for(U32 i = 0 ; i < mMediaImplList.size() ; i++)
		{
			removeMediaImpl(i);
		}

		if (mSculptTexture.notNull())
		{
			mSculptTexture->removeVolume(this);
		}
	}
	
	LLViewerObject::markDead();
}


// static
void LLVOVolume::initClass()
{
	// gSavedSettings better be around
	if (gSavedSettings.getBOOL("PrimMediaMasterEnabled"))
	{
		const F32 queue_timer_delay = gSavedSettings.getF32("PrimMediaRequestQueueDelay");
		const F32 retry_timer_delay = gSavedSettings.getF32("PrimMediaRetryTimerDelay");
		const U32 max_retries = gSavedSettings.getU32("PrimMediaMaxRetries");
		const U32 max_sorted_queue_size = gSavedSettings.getU32("PrimMediaMaxSortedQueueSize");
		const U32 max_round_robin_queue_size = gSavedSettings.getU32("PrimMediaMaxRoundRobinQueueSize");
		sObjectMediaClient = new LLObjectMediaDataClient(queue_timer_delay, retry_timer_delay, max_retries, 
														 max_sorted_queue_size, max_round_robin_queue_size);
		sObjectMediaNavigateClient = new LLObjectMediaNavigateClient(queue_timer_delay, retry_timer_delay, 
																	 max_retries, max_sorted_queue_size, max_round_robin_queue_size);
	}
}

// static
void LLVOVolume::cleanupClass()
{
    sObjectMediaClient = NULL;
    sObjectMediaNavigateClient = NULL;
}

U32 LLVOVolume::processUpdateMessage(LLMessageSystem *mesgsys,
										  void **user_data,
										  U32 block_num, EObjectUpdateType update_type,
										  LLDataPacker *dp)
{
	LLColor4U color;
	const S32 teDirtyBits = (TEM_CHANGE_TEXTURE|TEM_CHANGE_COLOR|TEM_CHANGE_MEDIA);

	// Do base class updates...
	U32 retval = LLViewerObject::processUpdateMessage(mesgsys, user_data, block_num, update_type, dp);

	LLUUID sculpt_id;
	U8 sculpt_type = 0;
	if (isSculpted())
	{
		LLSculptParams *sculpt_params = (LLSculptParams *)getParameterEntry(LLNetworkData::PARAMS_SCULPT);
		sculpt_id = sculpt_params->getSculptTexture();
		sculpt_type = sculpt_params->getSculptType();
	}

	if (!dp)
	{
		if (update_type == OUT_FULL)
		{
			////////////////////////////////
			//
			// Unpack texture animation data
			//
			//

			if (mesgsys->getSizeFast(_PREHASH_ObjectData, block_num, _PREHASH_TextureAnim))
			{
				if (!mTextureAnimp)
				{
					mTextureAnimp = new LLViewerTextureAnim(this);
				}
				else
				{
					if (!(mTextureAnimp->mMode & LLTextureAnim::SMOOTH))
					{
						mTextureAnimp->reset();
					}
				}
				mTexAnimMode = 0;
				mTextureAnimp->unpackTAMessage(mesgsys, block_num);
			}
			else
			{
				if (mTextureAnimp)
				{
					delete mTextureAnimp;
					mTextureAnimp = NULL;
					gPipeline.markTextured(mDrawable);
					mFaceMappingChanged = TRUE;
					mTexAnimMode = 0;
				}
			}

			// Unpack volume data
			LLVolumeParams volume_params;
			LLVolumeMessage::unpackVolumeParams(&volume_params, mesgsys, _PREHASH_ObjectData, block_num);
			volume_params.setSculptID(sculpt_id, sculpt_type);

			if (setVolume(volume_params, 0))
			{
				markForUpdate(TRUE);
			}
		}

		// Sigh, this needs to be done AFTER the volume is set as well, otherwise bad stuff happens...
		////////////////////////////
		//
		// Unpack texture entry data
		//

		S32 result = unpackTEMessage(mesgsys, _PREHASH_ObjectData, block_num);
		if (result & teDirtyBits)
		{
			updateTEData();
		}
		if (result & TEM_CHANGE_MEDIA)
		{
			retval |= MEDIA_FLAGS_CHANGED;
		}
	}
	else
	{
		if (update_type != OUT_TERSE_IMPROVED)
		{
			LLVolumeParams volume_params;
			BOOL res = LLVolumeMessage::unpackVolumeParams(&volume_params, *dp);
			if (!res)
			{
				llwarns << "Bogus volume parameters in object " << getID() << llendl;
				llwarns << getRegion()->getOriginGlobal() << llendl;
			}

			volume_params.setSculptID(sculpt_id, sculpt_type);

			if (setVolume(volume_params, 0))
			{
				markForUpdate(TRUE);
			}
			S32 res2 = unpackTEMessage(*dp);
			if (TEM_INVALID == res2)
			{
				// There's something bogus in the data that we're unpacking.
				dp->dumpBufferToLog();
				llwarns << "Flushing cache files" << llendl;

				if(LLVOCache::hasInstance() && getRegion())
				{
					LLVOCache::getInstance()->removeEntry(getRegion()->getHandle()) ;
				}
				
				llwarns << "Bogus TE data in " << getID() << llendl;
			}
			else 
			{
				if (res2 & teDirtyBits) 
				{
					updateTEData();
				}
				if (res2 & TEM_CHANGE_MEDIA)
				{
					retval |= MEDIA_FLAGS_CHANGED;
				}
			}

			U32 value = dp->getPassFlags();

			if (value & 0x40)
			{
				if (!mTextureAnimp)
				{
					mTextureAnimp = new LLViewerTextureAnim(this);
				}
				else
				{
					if (!(mTextureAnimp->mMode & LLTextureAnim::SMOOTH))
					{
						mTextureAnimp->reset();
					}
				}
				mTexAnimMode = 0;
				mTextureAnimp->unpackTAMessage(*dp);
			}
			else if (mTextureAnimp)
			{
				delete mTextureAnimp;
				mTextureAnimp = NULL;
				gPipeline.markTextured(mDrawable);
				mFaceMappingChanged = TRUE;
				mTexAnimMode = 0;
			}

			if (value & 0x400)
			{ //particle system (new)
				unpackParticleSource(*dp, mOwnerID, false);
			}
		}
		else
		{
			S32 texture_length = mesgsys->getSizeFast(_PREHASH_ObjectData, block_num, _PREHASH_TextureEntry);
			if (texture_length)
			{
				U8							tdpbuffer[1024];
				LLDataPackerBinaryBuffer	tdp(tdpbuffer, 1024);
				mesgsys->getBinaryDataFast(_PREHASH_ObjectData, _PREHASH_TextureEntry, tdpbuffer, 0, block_num);
				S32 result = unpackTEMessage(tdp);
				if (result & teDirtyBits)
				{
					updateTEData();
				}
				if (result & TEM_CHANGE_MEDIA)
				{
					retval |= MEDIA_FLAGS_CHANGED;
				}
			}
		}
	}
	if (retval & (MEDIA_URL_REMOVED | MEDIA_URL_ADDED | MEDIA_URL_UPDATED | MEDIA_FLAGS_CHANGED)) 
	{
		// If only the media URL changed, and it isn't a media version URL,
		// ignore it
		if ( ! ( retval & (MEDIA_URL_ADDED | MEDIA_URL_UPDATED) &&
				 mMedia && ! mMedia->mMediaURL.empty() &&
				 ! LLTextureEntry::isMediaVersionString(mMedia->mMediaURL) ) )
		{
			// If the media changed at all, request new media data
			LL_DEBUGS("MediaOnAPrim") << "Media update: " << getID() << ": retval=" << retval << " Media URL: " <<
                ((mMedia) ?  mMedia->mMediaURL : std::string("")) << LL_ENDL;
			requestMediaDataUpdate(retval & MEDIA_FLAGS_CHANGED);
		}
        else {
            LL_INFOS("MediaOnAPrim") << "Ignoring media update for: " << getID() << " Media URL: " <<
                ((mMedia) ?  mMedia->mMediaURL : std::string("")) << LL_ENDL;
        }
	}
	// ...and clean up any media impls
	cleanUpMediaImpls();

	return retval;
}


void LLVOVolume::animateTextures()
{
	if (!mDead)
	{
		F32 off_s = 0.f, off_t = 0.f, scale_s = 1.f, scale_t = 1.f, rot = 0.f;
		S32 result = mTextureAnimp->animateTextures(off_s, off_t, scale_s, scale_t, rot);
	
		if (result)
		{
			if (!mTexAnimMode)
			{
				mFaceMappingChanged = TRUE;
				gPipeline.markTextured(mDrawable);
			}
			mTexAnimMode = result | mTextureAnimp->mMode;
				
			S32 start=0, end=mDrawable->getNumFaces()-1;
			if (mTextureAnimp->mFace >= 0 && mTextureAnimp->mFace <= end)
			{
				start = end = mTextureAnimp->mFace;
			}
		
			for (S32 i = start; i <= end; i++)
			{
				LLFace* facep = mDrawable->getFace(i);
				if (!facep) continue;
				if(facep->getVirtualSize() <= MIN_TEX_ANIM_SIZE && facep->mTextureMatrix) continue;

				const LLTextureEntry* te = facep->getTextureEntry();
			
				if (!te)
				{
					continue;
				}
		
				if (!(result & LLViewerTextureAnim::ROTATE))
				{
					te->getRotation(&rot);
				}
				if (!(result & LLViewerTextureAnim::TRANSLATE))
				{
					te->getOffset(&off_s,&off_t);
				}			
				if (!(result & LLViewerTextureAnim::SCALE))
				{
					te->getScale(&scale_s, &scale_t);
				}

				if (!facep->mTextureMatrix)
				{
					facep->mTextureMatrix = new LLMatrix4();
				}

				LLMatrix4& tex_mat = *facep->mTextureMatrix;
				tex_mat.setIdentity();
				LLVector3 trans ;

				if(facep->isAtlasInUse())
				{
					//
					//if use atlas for animated texture
					//apply the following transform to the animation matrix.
					//

					F32 tcoord_xoffset = 0.f ;
					F32 tcoord_yoffset = 0.f ;
					F32 tcoord_xscale = 1.f ;
					F32 tcoord_yscale = 1.f ;			
					if(facep->isAtlasInUse())
					{
						const LLVector2* tmp = facep->getTexCoordOffset() ;
						tcoord_xoffset = tmp->mV[0] ; 
						tcoord_yoffset = tmp->mV[1] ;

						tmp = facep->getTexCoordScale() ;
						tcoord_xscale = tmp->mV[0] ; 
						tcoord_yscale = tmp->mV[1] ;	
					}
					trans.set(LLVector3(tcoord_xoffset + tcoord_xscale * (off_s+0.5f), tcoord_yoffset + tcoord_yscale * (off_t+0.5f), 0.f));

					tex_mat.translate(LLVector3(-(tcoord_xoffset + tcoord_xscale * 0.5f), -(tcoord_yoffset + tcoord_yscale * 0.5f), 0.f));
				}
				else	//non atlas
				{
					trans.set(LLVector3(off_s+0.5f, off_t+0.5f, 0.f));			
					tex_mat.translate(LLVector3(-0.5f, -0.5f, 0.f));
				}

				LLVector3 scale(scale_s, scale_t, 1.f);			
				LLQuaternion quat;
				quat.setQuat(rot, 0, 0, -1.f);
		
				tex_mat.rotate(quat);				

				LLMatrix4 mat;
				mat.initAll(scale, LLQuaternion(), LLVector3());
				tex_mat *= mat;
		
				tex_mat.translate(trans);
			}
		}
		else
		{
			if (mTexAnimMode && mTextureAnimp->mRate == 0)
			{
				U8 start, count;

				if (mTextureAnimp->mFace == -1)
				{
					start = 0;
					count = getNumTEs();
				}
				else
				{
					start = (U8) mTextureAnimp->mFace;
					count = 1;
				}

				for (S32 i = start; i < start + count; i++)
				{
					if (mTexAnimMode & LLViewerTextureAnim::TRANSLATE)
					{
						setTEOffset(i, mTextureAnimp->mOffS, mTextureAnimp->mOffT);				
					}
					if (mTexAnimMode & LLViewerTextureAnim::SCALE)
					{
						setTEScale(i, mTextureAnimp->mScaleS, mTextureAnimp->mScaleT);	
					}
					if (mTexAnimMode & LLViewerTextureAnim::ROTATE)
					{
						setTERotation(i, mTextureAnimp->mRot);
					}
				}

				gPipeline.markTextured(mDrawable);
				mFaceMappingChanged = TRUE;
				mTexAnimMode = 0;
			}
		}
	}
}

void LLVOVolume::updateTextures()
{
	const F32 TEXTURE_AREA_REFRESH_TIME = 5.f; // seconds
	if (mTextureUpdateTimer.getElapsedTimeF32() > TEXTURE_AREA_REFRESH_TIME)
	{
		updateTextureVirtualSize();

		if (mDrawable.notNull() && !isVisible() && !mDrawable->isActive())
		{ //delete vertex buffer to free up some VRAM
			LLSpatialGroup* group  = mDrawable->getSpatialGroup();
			if (group)
			{
				group->destroyGL(true);

				//flag the group as having changed geometry so it gets a rebuild next time
				//it becomes visible
				group->setState(LLSpatialGroup::GEOM_DIRTY | LLSpatialGroup::MESH_DIRTY | LLSpatialGroup::NEW_DRAWINFO);
			}
		}


    }
}

BOOL LLVOVolume::isVisible() const 
{
	if(mDrawable.notNull() && mDrawable->isVisible())
	{
		return TRUE ;
	}

	if(isAttachment())
	{
		LLViewerObject* objp = (LLViewerObject*)getParent() ;
		while(objp && !objp->isAvatar())
		{
			objp = (LLViewerObject*)objp->getParent() ;
		}

		return objp && objp->mDrawable.notNull() && objp->mDrawable->isVisible() ;
	}

	return FALSE ;
}

void LLVOVolume::updateTextureVirtualSize(bool forced)
{
	LLFastTimer ftm(FTM_VOLUME_TEXTURES);
	// Update the pixel area of all faces

	if(!forced)
	{
		if(!isVisible())
		{ //don't load textures for non-visible faces
			const S32 num_faces = mDrawable->getNumFaces();
			for (S32 i = 0; i < num_faces; i++)
			{
				LLFace* face = mDrawable->getFace(i);
				if (face)
				{
					face->setPixelArea(0.f); 
					face->setVirtualSize(0.f);
				}
			}

			return ;
		}

		if (!gPipeline.hasRenderType(LLPipeline::RENDER_TYPE_SIMPLE))
		{
			return;
		}
	}

	static LLCachedControl<bool> dont_load_textures(gSavedSettings,"TextureDisable");
		
	if (dont_load_textures || LLAppViewer::getTextureFetch()->mDebugPause) // || !mDrawable->isVisible())
	{
		return;
	}

	mTextureUpdateTimer.reset();
	
	F32 old_area = mPixelArea;
	mPixelArea = 0.f;

	const S32 num_faces = mDrawable->getNumFaces();
	F32 min_vsize=999999999.f, max_vsize=0.f;
	LLViewerCamera* camera = LLViewerCamera::getInstance();
	for (S32 i = 0; i < num_faces; i++)
	{
		LLFace* face = mDrawable->getFace(i);
		if (!face) continue;
		const LLTextureEntry *te = face->getTextureEntry();
		LLViewerTexture *imagep = face->getTexture();
		if (!imagep || !te ||			
			face->mExtents[0].equals3(face->mExtents[1]))
		{
			continue;
		}
		
		F32 vsize;
		F32 old_size = face->getVirtualSize();

		if (isHUDAttachment())
		{
			F32 area = (F32) camera->getScreenPixelArea();
			vsize = area;
			imagep->setBoostLevel(LLViewerTexture::BOOST_HUD);
 			face->setPixelArea(area); // treat as full screen
			face->setVirtualSize(vsize);
		}
		else
		{
			vsize = face->getTextureVirtualSize();
		}

		mPixelArea = llmax(mPixelArea, face->getPixelArea());		

		if (face->mTextureMatrix != NULL)
		{
			if ((vsize < MIN_TEX_ANIM_SIZE && old_size > MIN_TEX_ANIM_SIZE) ||
				(vsize > MIN_TEX_ANIM_SIZE && old_size < MIN_TEX_ANIM_SIZE))
			{
				gPipeline.markRebuild(mDrawable, LLDrawable::REBUILD_TCOORD, FALSE);
			}
		}
				
		if (gPipeline.hasRenderDebugMask(LLPipeline::RENDER_DEBUG_TEXTURE_AREA))
		{
			if (vsize < min_vsize) min_vsize = vsize;
			if (vsize > max_vsize) max_vsize = vsize;
		}
		else if (gPipeline.hasRenderDebugMask(LLPipeline::RENDER_DEBUG_TEXTURE_PRIORITY))
		{
			LLViewerFetchedTexture* img = LLViewerTextureManager::staticCastToFetchedTexture(imagep) ;
			if(img)
			{
				F32 pri = img->getDecodePriority();
				pri = llmax(pri, 0.0f);
				if (pri < min_vsize) min_vsize = pri;
				if (pri > max_vsize) max_vsize = pri;
			}
		}
		else if (gPipeline.hasRenderDebugMask(LLPipeline::RENDER_DEBUG_FACE_AREA))
		{
			F32 pri = mPixelArea;
			if (pri < min_vsize) min_vsize = pri;
			if (pri > max_vsize) max_vsize = pri;
		}	
	}
	
	if (isSculpted())
	{
		LLSculptParams *sculpt_params = (LLSculptParams *)getParameterEntry(LLNetworkData::PARAMS_SCULPT);
		LLUUID id =  sculpt_params->getSculptTexture();
		
		updateSculptTexture();
		
		

		if (mSculptTexture.notNull())
		{
			mSculptTexture->setBoostLevel(llmax((S32)mSculptTexture->getBoostLevel(),
												(S32)LLViewerTexture::BOOST_SCULPTED));
			mSculptTexture->setForSculpt() ;
			
			if(!mSculptTexture->isCachedRawImageReady())
			{
				S32 lod = llmin(mLOD, 3);
				F32 lodf = ((F32)(lod + 1.0f)/4.f);
				F32 tex_size = lodf * LLViewerTexture::sMaxSculptRez ;
				mSculptTexture->addTextureStats(2.f * tex_size * tex_size, FALSE);
			
				//if the sculpty very close to the view point, load first
				{				
					LLVector3 lookAt = getPositionAgent() - camera->getOrigin();
					F32 dist = lookAt.normVec() ;
					F32 cos_angle_to_view_dir = lookAt * camera->getXAxis() ;				
					mSculptTexture->setAdditionalDecodePriority(0.8f * LLFace::calcImportanceToCamera(cos_angle_to_view_dir, dist)) ;
				}
			}
	
			S32 texture_discard = mSculptTexture->getCachedRawImageLevel(); //try to match the texture
			S32 current_discard = getVolume() ? getVolume()->getSculptLevel() : -2 ;

			if (texture_discard >= 0 && //texture has some data available
				(texture_discard < current_discard || //texture has more data than last rebuild
				current_discard < 0)) //no previous rebuild
			{
				gPipeline.markRebuild(mDrawable, LLDrawable::REBUILD_VOLUME, FALSE);
				mSculptChanged = TRUE;
			}

			if (gPipeline.hasRenderDebugMask(LLPipeline::RENDER_DEBUG_SCULPTED))
			{
				setDebugText(llformat("T%d C%d V%d\n%dx%d",
										  texture_discard, current_discard, getVolume()->getSculptLevel(),
										  mSculptTexture->getHeight(), mSculptTexture->getWidth()));
			}
		}

	}

	if (getLightTextureID().notNull())
	{
		LLLightImageParams* params = (LLLightImageParams*) getParameterEntry(LLNetworkData::PARAMS_LIGHT_IMAGE);
		LLUUID id = params->getLightTexture();
		mLightTexture = LLViewerTextureManager::getFetchedTexture(id);
		if (mLightTexture.notNull())
		{
			F32 rad = getLightRadius();
			mLightTexture->addTextureStats(gPipeline.calcPixelArea(getPositionAgent(), 
																	LLVector3(rad,rad,rad),
																	*camera));
		}	
	}
	
	if (gPipeline.hasRenderDebugMask(LLPipeline::RENDER_DEBUG_TEXTURE_AREA))
	{
		setDebugText(llformat("%.0f:%.0f", (F32) sqrt(min_vsize),(F32) sqrt(max_vsize)));
	}
 	else if (gPipeline.hasRenderDebugMask(LLPipeline::RENDER_DEBUG_TEXTURE_PRIORITY))
 	{
 		setDebugText(llformat("%.0f:%.0f", (F32) sqrt(min_vsize),(F32) sqrt(max_vsize)));
 	}
	else if (gPipeline.hasRenderDebugMask(LLPipeline::RENDER_DEBUG_FACE_AREA))
	{
		setDebugText(llformat("%.0f:%.0f", (F32) sqrt(min_vsize),(F32) sqrt(max_vsize)));
	}

	if (mPixelArea == 0)
	{ //flexi phasing issues make this happen
		mPixelArea = old_area;
	}
}

BOOL LLVOVolume::isActive() const
{
	return !mStatic;
}

BOOL LLVOVolume::setMaterial(const U8 material)
{
	BOOL res = LLViewerObject::setMaterial(material);
	
	return res;
}

void LLVOVolume::setTexture(const S32 face)
{
	llassert(face < getNumTEs());
	gGL.getTexUnit(0)->bind(getTEImage(face));
}

void LLVOVolume::setScale(const LLVector3 &scale, BOOL damped)
{
	if (scale != getScale())
	{
		// store local radius
		LLViewerObject::setScale(scale);

		if (mVolumeImpl)
		{
			mVolumeImpl->onSetScale(scale, damped);
		}
		
		updateRadius();

		//since drawable transforms do not include scale, changing volume scale
		//requires an immediate rebuild of volume verts.
		gPipeline.markRebuild(mDrawable, LLDrawable::REBUILD_POSITION, TRUE);
	}
}

LLFace* LLVOVolume::addFace(S32 f)
{
	const LLTextureEntry* te = getTE(f);
	LLViewerTexture* imagep = getTEImage(f);
	return mDrawable->addFace(te, imagep);
}

LLDrawable *LLVOVolume::createDrawable(LLPipeline *pipeline)
{
	pipeline->allocDrawable(this);
		
	mDrawable->setRenderType(LLPipeline::RENDER_TYPE_VOLUME);

	S32 max_tes_to_set = getNumTEs();
	for (S32 i = 0; i < max_tes_to_set; i++)
	{
		addFace(i);
	}
	mNumFaces = max_tes_to_set;

	if (isAttachment())
	{
		mDrawable->makeActive();
	}

	if (getIsLight())
	{
		// Add it to the pipeline mLightSet
		gPipeline.setLight(mDrawable, TRUE);
	}
	
	updateRadius();
	bool force_update = true; // avoid non-alpha mDistance update being optimized away
	mDrawable->updateDistance(*LLViewerCamera::getInstance(), force_update);

	return mDrawable;
}

BOOL LLVOVolume::setVolume(const LLVolumeParams &params_in, const S32 detail, bool unique_volume)
{
	LLVolumeParams volume_params = params_in;

	S32 last_lod = mVolumep.notNull() ? LLVolumeLODGroup::getVolumeDetailFromScale(mVolumep->getDetail()) : -1;
	S32 lod = mLOD;

	BOOL is404 = FALSE;
	
	if (isSculpted())
	{
		// if it's a mesh
		if ((volume_params.getSculptType() & LL_SCULPT_TYPE_MASK) == LL_SCULPT_TYPE_MESH)
		{ //meshes might not have all LODs, get the force detail to best existing LOD
			LLUUID mesh_id = volume_params.getSculptID();

			lod = gMeshRepo.getActualMeshLOD(volume_params, lod);
			if (lod == -1)
			{
				is404 = TRUE;
				lod = 0;
			}
		}
	}

	// Check if we need to change implementations
	bool is_flexible = (volume_params.getPathParams().getCurveType() == LL_PCODE_PATH_FLEXIBLE);
	if (is_flexible)
	{
		setParameterEntryInUse(LLNetworkData::PARAMS_FLEXIBLE, TRUE, false);
		if (!mVolumeImpl)
		{
			LLFlexibleObjectData* data = (LLFlexibleObjectData*)getParameterEntry(LLNetworkData::PARAMS_FLEXIBLE);
			mVolumeImpl = new LLVolumeImplFlexible(this, data);
		}
	}
	else
	{
		// Mark the parameter not in use
		setParameterEntryInUse(LLNetworkData::PARAMS_FLEXIBLE, FALSE, false);
		if (mVolumeImpl)
		{
			delete mVolumeImpl;
			mVolumeImpl = NULL;
			if (mDrawable.notNull())
			{
				// Undo the damage we did to this matrix
				mDrawable->updateXform(FALSE);
			}
		}
	}
	
	if (is404)
	{
		setIcon(LLViewerTextureManager::getFetchedTextureFromFile("icons/Inv_Mesh.png", TRUE, LLViewerTexture::BOOST_UI));
		//render prim proxy when mesh loading attempts give up
		volume_params.setSculptID(LLUUID::null, LL_SCULPT_TYPE_NONE);

	}

	if ((LLPrimitive::setVolume(volume_params, lod, (mVolumeImpl && mVolumeImpl->isVolumeUnique()))) || mSculptChanged)
	{
		mFaceMappingChanged = TRUE;
		
		if (mVolumeImpl)
		{
			mVolumeImpl->onSetVolume(volume_params, mLOD);
		}
	
		updateSculptTexture();

		if (isSculpted())
		{
			updateSculptTexture();
			// if it's a mesh
			if ((volume_params.getSculptType() & LL_SCULPT_TYPE_MASK) == LL_SCULPT_TYPE_MESH)
			{
				if (!getVolume()->isMeshAssetLoaded())
				{ 
					//load request not yet issued, request pipeline load this mesh
					LLUUID asset_id = volume_params.getSculptID();
					S32 available_lod = gMeshRepo.loadMesh(this, volume_params, lod, last_lod);
					if (available_lod != lod)
					{
						LLPrimitive::setVolume(volume_params, available_lod);
					}
				}
				
			}
			else // otherwise is sculptie
			{
				if (mSculptTexture.notNull())
				{
					sculpt();
				}
			}
		}
		
		static LLCachedControl<bool> use_transform_feedback(gSavedSettings, "RenderUseTransformFeedback");

		bool cache_in_vram = use_transform_feedback && gTransformPositionProgram.mProgramObject &&
			(!mVolumeImpl || !mVolumeImpl->isVolumeUnique());

		if (cache_in_vram)
		{ //this volume might be used as source data for a transform object, put it in vram
			LLVolume* volume = getVolume();
			for (S32 i = 0; i < volume->getNumFaces(); ++i)
			{
				const LLVolumeFace& face = volume->getVolumeFace(i);
				if (face.mVertexBuffer.notNull())
				{ //already cached
					break;
				}
				volume->genBinormals(i);
				//gGLDebugLoggingEnabled = TRUE;
				LLFace::cacheFaceInVRAM(face);
				//gGLDebugLoggingEnabled = FALSE;
			}
		}
		

		return TRUE;
	}



	return FALSE;
}

void LLVOVolume::updateSculptTexture()
{
	LLPointer<LLViewerFetchedTexture> old_sculpt = mSculptTexture;

	if (isSculpted() && !isMesh())
	{
		LLSculptParams *sculpt_params = (LLSculptParams *)getParameterEntry(LLNetworkData::PARAMS_SCULPT);
		LLUUID id =  sculpt_params->getSculptTexture();
		if (id.notNull())
		{
			mSculptTexture = LLViewerTextureManager::getFetchedTexture(id, TRUE, LLViewerTexture::BOOST_NONE, LLViewerTexture::LOD_TEXTURE);
		}
	}
	else
	{
		mSculptTexture = NULL;
	}

	if (mSculptTexture != old_sculpt)
	{
		if (old_sculpt.notNull())
		{
			old_sculpt->removeVolume(this);
		}
		if (mSculptTexture.notNull())
		{
			mSculptTexture->addVolume(this);
		}
	}
	
}

void LLVOVolume::notifyMeshLoaded()
{ 
	mSculptChanged = TRUE;
	gPipeline.markRebuild(mDrawable, LLDrawable::REBUILD_GEOMETRY, TRUE);

	LLVOAvatar* avatar = getAvatar();
	if (avatar)
	{
		avatar->updateVisualComplexity();
	}
}

// sculpt replaces generate() for sculpted surfaces
void LLVOVolume::sculpt()
{	
	if (mSculptTexture.notNull())
	{				
		U16 sculpt_height = 0;
		U16 sculpt_width = 0;
		S8 sculpt_components = 0;
		const U8* sculpt_data = NULL;
	
		S32 discard_level = mSculptTexture->getCachedRawImageLevel() ;
		LLImageRaw* raw_image = mSculptTexture->getCachedRawImage() ;
		
		S32 max_discard = mSculptTexture->getMaxDiscardLevel();
		if (discard_level > max_discard)
		{
			discard_level = max_discard;    // clamp to the best we can do			
		}
		if(discard_level > MAX_DISCARD_LEVEL)
		{
			return; //we think data is not ready yet.
		}

		S32 current_discard = getVolume()->getSculptLevel() ;
		if(current_discard < -2)
		{
			static S32 low_sculpty_discard_warning_count = 100;
			if (++low_sculpty_discard_warning_count >= 100)
			{	// Log first time, then every 100 afterwards otherwise this can flood the logs
				llwarns << "WARNING!!: Current discard for sculpty " << mSculptTexture->getID() 
					<< " at " << current_discard 
					<< " is less than -2." << llendl;
				low_sculpty_discard_warning_count = 0;
			}
			
			// corrupted volume... don't update the sculpty
			return;
		}
		else if (current_discard > MAX_DISCARD_LEVEL)
		{
			static S32 high_sculpty_discard_warning_count = 100;
			if (++high_sculpty_discard_warning_count >= 100)
			{	// Log first time, then every 100 afterwards otherwise this can flood the logs
				llwarns << "WARNING!!: Current discard for sculpty " << mSculptTexture->getID() 
					<< " at " << current_discard 
					<< " is more than than allowed max of " << MAX_DISCARD_LEVEL << llendl;
				high_sculpty_discard_warning_count = 0;
			}

			// corrupted volume... don't update the sculpty			
			return;
		}

		if (current_discard == discard_level)  // no work to do here
			return;
		
		if(!raw_image)
		{
			llassert(discard_level < 0) ;

			sculpt_width = 0;
			sculpt_height = 0;
			sculpt_data = NULL ;

			if(LLViewerTextureManager::sTesterp)
			{
				LLViewerTextureManager::sTesterp->updateGrayTextureBinding();
			}
		}
		else
		{					
			sculpt_height = raw_image->getHeight();
			sculpt_width = raw_image->getWidth();
			sculpt_components = raw_image->getComponents();		
					   
			sculpt_data = raw_image->getData();

			if(LLViewerTextureManager::sTesterp)
			{
				mSculptTexture->updateBindStatsForTester() ;
			}
		}
		getVolume()->sculpt(sculpt_width, sculpt_height, sculpt_components, sculpt_data, discard_level);

		//notify rebuild any other VOVolumes that reference this sculpty volume
		for (S32 i = 0; i < mSculptTexture->getNumVolumes(); ++i)
		{
			LLVOVolume* volume = (*(mSculptTexture->getVolumeList()))[i];
			if (volume != this && volume->getVolume() == getVolume())
			{
				gPipeline.markRebuild(volume->mDrawable, LLDrawable::REBUILD_GEOMETRY, FALSE);
			}
		}
	}
}

S32	LLVOVolume::computeLODDetail(F32 distance, F32 radius)
{
	S32	cur_detail;
	if (LLPipeline::sDynamicLOD)
	{
		// We've got LOD in the profile, and in the twist.  Use radius.
		F32 tan_angle = (LLVOVolume::sLODFactor*radius)/distance;
		cur_detail = LLVolumeLODGroup::getDetailFromTan(llround(tan_angle, 0.01f));
	}
	else
	{
		cur_detail = llclamp((S32) (sqrtf(radius)*LLVOVolume::sLODFactor*4.f), 0, 3);		
	}
	return cur_detail;
}

BOOL LLVOVolume::calcLOD()
{
	if (mDrawable.isNull())
	{
		return FALSE;
	}

	S32 cur_detail = 0;
	
	F32 radius;
	F32 distance;

	if (mDrawable->isState(LLDrawable::RIGGED))
	{
		LLVOAvatar* avatar = getAvatar(); 
		
		// Not sure how this can really happen, but alas it does. Better exit here than crashing.
		if( !avatar || !avatar->mDrawable )
		{
			return FALSE;
		}

		distance = avatar->mDrawable->mDistanceWRTCamera;
		radius = avatar->getBinRadius();
	}
	else
	{
		distance = mDrawable->mDistanceWRTCamera;
		radius = getVolume()->mLODScaleBias.scaledVec(getScale()).length();
	}
	
	//hold onto unmodified distance for debugging
	//F32 debug_distance = distance;
	
	distance *= sDistanceFactor;

	F32 rampDist = LLVOVolume::sLODFactor * 2;
	
	if (distance < rampDist)
	{
		// Boost LOD when you're REALLY close
		distance *= 1.0f/rampDist;
		distance *= distance;
		distance *= rampDist;
	}
	
	// DON'T Compensate for field of view changing on FOV zoom.
	distance *= F_PI/3.f;

	cur_detail = computeLODDetail(llround(distance, 0.01f), 
									llround(radius, 0.01f));


	if (gPipeline.hasRenderDebugMask(LLPipeline::RENDER_DEBUG_LOD_INFO) &&
		mDrawable->getFace(0))
	{
		setDebugText(llformat("%.2f:%.2f, %d", mDrawable->mDistanceWRTCamera, radius, cur_detail));

		//setDebugText(llformat("%d", mDrawable->getFace(0)->getTextureIndex()));
	}

	if (cur_detail != mLOD)
	{
		mAppAngle = llround((F32) atan2( mDrawable->getRadius(), mDrawable->mDistanceWRTCamera) * RAD_TO_DEG, 0.01f);
		mLOD = cur_detail;		
		return TRUE;
	}
	else
	{
		return FALSE;
	}
}

BOOL LLVOVolume::updateLOD()
{
	if (mDrawable.isNull())
	{
		return FALSE;
	}
	
	BOOL lod_changed = calcLOD();

	if (lod_changed)
	{
		gPipeline.markRebuild(mDrawable, LLDrawable::REBUILD_VOLUME, FALSE);
		mLODChanged = TRUE;
	}
	else
	{
		F32 new_radius = getBinRadius();
		F32 old_radius = mDrawable->getBinRadius();
		if (new_radius < old_radius * 0.9f || new_radius > old_radius*1.1f)
		{
			gPipeline.markPartitionMove(mDrawable);
		}
	}

	lod_changed = lod_changed || LLViewerObject::updateLOD();
	
	return lod_changed;
}

BOOL LLVOVolume::setDrawableParent(LLDrawable* parentp)
{
	if (!LLViewerObject::setDrawableParent(parentp))
	{
		// no change in drawable parent
		return FALSE;
	}

	if (!mDrawable->isRoot())
	{
		// rebuild vertices in parent relative space
		gPipeline.markRebuild(mDrawable, LLDrawable::REBUILD_VOLUME, TRUE);

		if (mDrawable->isActive() && !parentp->isActive())
		{
			parentp->makeActive();
		}
		else if (mDrawable->isStatic() && parentp->isActive())
		{
			mDrawable->makeActive();
		}
	}
	
	return TRUE;
}

void LLVOVolume::updateFaceFlags()
{
	// There's no guarantee that getVolume()->getNumFaces() == mDrawable->getNumFaces()
	for (S32 i = 0; i < getVolume()->getNumFaces() && i < mDrawable->getNumFaces(); i++)
	{
		LLFace *face = mDrawable->getFace(i);
		if (face)
		{
			BOOL fullbright = getTE(i)->getFullbright();
			face->clearState(LLFace::FULLBRIGHT | LLFace::HUD_RENDER | LLFace::LIGHT);

			if (fullbright || (mMaterial == LL_MCODE_LIGHT))
			{
				face->setState(LLFace::FULLBRIGHT);
			}
			if (mDrawable->isLight())
			{
				face->setState(LLFace::LIGHT);
			}
			if (isHUDAttachment())
			{
				face->setState(LLFace::HUD_RENDER);
			}
		}
	}
}

BOOL LLVOVolume::setParent(LLViewerObject* parent)
{
	BOOL ret = FALSE ;
	if (parent != getParent())
	{
		ret = LLViewerObject::setParent(parent);
		if (ret && mDrawable)
		{
			gPipeline.markMoved(mDrawable);
			gPipeline.markRebuild(mDrawable, LLDrawable::REBUILD_VOLUME, TRUE);
		}
	}

	return ret ;
}

// NOTE: regenFaces() MUST be followed by genTriangles()!
void LLVOVolume::regenFaces()
{
	// remove existing faces
	BOOL count_changed = mNumFaces != getNumTEs();
	
	if (count_changed)
	{
		deleteFaces();		
		// add new faces
		mNumFaces = getNumTEs();
	}
		
	for (S32 i = 0; i < mNumFaces; i++)
	{
		LLFace* facep = count_changed ? addFace(i) : mDrawable->getFace(i);
		if (!facep) continue;

		facep->setTEOffset(i);
		facep->setTexture(getTEImage(i));
		facep->setViewerObject(this);
		
		// If the face had media on it, this will have broken the link between the LLViewerMediaTexture and the face.
		// Re-establish the link.
		if((int)mMediaImplList.size() > i)
		{
			if(mMediaImplList[i])
			{
				LLViewerMediaTexture* media_tex = LLViewerTextureManager::findMediaTexture(mMediaImplList[i]->getMediaTextureID()) ;
				if(media_tex)
				{
					media_tex->addMediaToFace(facep) ;
				}
			}
		}
	}
	
	if (!count_changed)
	{
		updateFaceFlags();
	}
}

BOOL LLVOVolume::genBBoxes(BOOL force_global)
{
	BOOL res = TRUE;

	LLVector4a min,max;

	min.clear();
	max.clear();

	BOOL rebuild = mDrawable->isState(LLDrawable::REBUILD_VOLUME | LLDrawable::REBUILD_POSITION | LLDrawable::REBUILD_RIGGED);

	//	bool rigged = false;
	LLVolume* volume = mRiggedVolume;
	if (!volume)
	{
		volume = getVolume();
	}

	// There's no guarantee that getVolume()->getNumFaces() == mDrawable->getNumFaces()
	for (S32 i = 0;
		 i < getVolume()->getNumVolumeFaces() && i < mDrawable->getNumFaces() && i < getNumTEs();
		 i++)
	{
		LLFace *face = mDrawable->getFace(i);
		if (!face)
		{
			continue;
		}
		res &= face->genVolumeBBoxes(*volume, i,
										mRelativeXform, mRelativeXformInvTrans,
										(mVolumeImpl && mVolumeImpl->isVolumeGlobal()) || force_global);
		
		if (rebuild)
		{
			if (i == 0)
			{
				min = face->mExtents[0];
				max = face->mExtents[1];
			}
			else
			{
				min.setMin(min, face->mExtents[0]);
				max.setMax(max, face->mExtents[1]);
			}
		}
	}
	
	if (rebuild)
	{
		mDrawable->setSpatialExtents(min,max);
		min.add(max);
		min.mul(0.5f);
		mDrawable->setPositionGroup(min);	
	}

	updateRadius();
	mDrawable->movePartition();
				
	return res;
}

void LLVOVolume::preRebuild()
{
	if (mVolumeImpl != NULL)
	{
		mVolumeImpl->preRebuild();
	}
}

void LLVOVolume::updateRelativeXform(bool force_identity)
{
	if (mVolumeImpl)
	{
		mVolumeImpl->updateRelativeXform(force_identity);
		return;
	}
	
	LLDrawable* drawable = mDrawable;
	
	if (drawable->isState(LLDrawable::RIGGED) && mRiggedVolume.notNull())
	{ //rigged volume (which is in agent space) is used for generating bounding boxes etc
	  //inverse of render matrix should go to partition space
		mRelativeXform = getRenderMatrix();

		F32* dst = (F32*) mRelativeXformInvTrans.mMatrix;
		F32* src = (F32*) mRelativeXform.mMatrix;
		dst[0] = src[0]; dst[1] = src[1]; dst[2] = src[2];
		dst[3] = src[4]; dst[4] = src[5]; dst[5] = src[6];
		dst[6] = src[8]; dst[7] = src[9]; dst[8] = src[10];
		
		mRelativeXform.invert();
		mRelativeXformInvTrans.transpose();
	}
	else if (drawable->isActive() || force_identity)
	{				
		// setup relative transforms
		LLQuaternion delta_rot;
		LLVector3 delta_pos, delta_scale;
		
		//matrix from local space to parent relative/global space
		bool use_identity = force_identity || drawable->isSpatialRoot();
		delta_rot = use_identity ? LLQuaternion() : mDrawable->getRotation();
		delta_pos = use_identity ? LLVector3(0,0,0) : mDrawable->getPosition();
		delta_scale = mDrawable->getScale();

		// Vertex transform (4x4)
		LLVector3 x_axis = LLVector3(delta_scale.mV[VX], 0.f, 0.f) * delta_rot;
		LLVector3 y_axis = LLVector3(0.f, delta_scale.mV[VY], 0.f) * delta_rot;
		LLVector3 z_axis = LLVector3(0.f, 0.f, delta_scale.mV[VZ]) * delta_rot;

		mRelativeXform.initRows(LLVector4(x_axis, 0.f),
								LLVector4(y_axis, 0.f),
								LLVector4(z_axis, 0.f),
								LLVector4(delta_pos, 1.f));

		
		// compute inverse transpose for normals
		// mRelativeXformInvTrans.setRows(x_axis, y_axis, z_axis);
		// mRelativeXformInvTrans.invert(); 
		// mRelativeXformInvTrans.setRows(x_axis, y_axis, z_axis);
		// grumble - invert is NOT a matrix invert, so we do it by hand:

		LLMatrix3 rot_inverse = LLMatrix3(~delta_rot);

		LLMatrix3 scale_inverse;
		scale_inverse.setRows(LLVector3(1.0, 0.0, 0.0) / delta_scale.mV[VX],
							  LLVector3(0.0, 1.0, 0.0) / delta_scale.mV[VY],
							  LLVector3(0.0, 0.0, 1.0) / delta_scale.mV[VZ]);
							   
		
		mRelativeXformInvTrans = rot_inverse * scale_inverse;

		mRelativeXformInvTrans.transpose();
	}
	else
	{
		LLVector3 pos = getPosition();
		LLVector3 scale = getScale();
		LLQuaternion rot = getRotation();
	
		if (mParent)
		{
			pos *= mParent->getRotation();
			pos += mParent->getPosition();
			rot *= mParent->getRotation();
		}
		
		//LLViewerRegion* region = getRegion();
		//pos += region->getOriginAgent();
		
		LLVector3 x_axis = LLVector3(scale.mV[VX], 0.f, 0.f) * rot;
		LLVector3 y_axis = LLVector3(0.f, scale.mV[VY], 0.f) * rot;
		LLVector3 z_axis = LLVector3(0.f, 0.f, scale.mV[VZ]) * rot;

		mRelativeXform.initRows(LLVector4(x_axis, 0.f),
								LLVector4(y_axis, 0.f),
								LLVector4(z_axis, 0.f),
								LLVector4(pos, 1.f));

		// compute inverse transpose for normals
		LLMatrix3 rot_inverse = LLMatrix3(~rot);

		LLMatrix3 scale_inverse;
		scale_inverse.setRows(LLVector3(1.0, 0.0, 0.0) / scale.mV[VX],
							  LLVector3(0.0, 1.0, 0.0) / scale.mV[VY],
							  LLVector3(0.0, 0.0, 1.0) / scale.mV[VZ]);
							   
		
		mRelativeXformInvTrans = rot_inverse * scale_inverse;

		mRelativeXformInvTrans.transpose();
	}
}

static LLFastTimer::DeclareTimer FTM_GEN_FLEX("Generate Flexies");
static LLFastTimer::DeclareTimer FTM_UPDATE_PRIMITIVES("Update Primitives");
static LLFastTimer::DeclareTimer FTM_UPDATE_RIGGED_VOLUME("Update Rigged");

BOOL LLVOVolume::updateGeometry(LLDrawable *drawable)
{
	LLFastTimer t(FTM_UPDATE_PRIMITIVES);
	
	if (mDrawable->isState(LLDrawable::REBUILD_RIGGED))
	{
		{
			LLFastTimer t(FTM_UPDATE_RIGGED_VOLUME);
			updateRiggedVolume();
		}
		genBBoxes(FALSE);
		mDrawable->clearState(LLDrawable::REBUILD_RIGGED);
	}

	if (mVolumeImpl != NULL)
	{
		BOOL res;
		{
			LLFastTimer t(FTM_GEN_FLEX);
			res = mVolumeImpl->doUpdateGeometry(drawable);
		}
		updateFaceFlags();
		return res;
	}
	
	LLSpatialGroup* group = drawable->getSpatialGroup();
	if (group)
	{
		group->dirtyMesh();
	}

	BOOL compiled = FALSE;
			
	updateRelativeXform();
	
	if (mDrawable.isNull()) // Not sure why this is happening, but it is...
	{
		return TRUE; // No update to complete
	}

	if (mVolumeChanged || mFaceMappingChanged )
	{
		dirtySpatialGroup(drawable->isState(LLDrawable::IN_REBUILD_Q1));

		compiled = TRUE;

		if (mVolumeChanged)
		{
			LLFastTimer ftm(FTM_GEN_VOLUME);
			LLVolumeParams volume_params = getVolume()->getParams();
			setVolume(volume_params, 0);
			drawable->setState(LLDrawable::REBUILD_VOLUME);
		}

		{
			LLFastTimer t(FTM_GEN_TRIANGLES);
			regenFaces();
			genBBoxes(FALSE);
		}
	}
	else if ((mLODChanged) || (mSculptChanged))
	{
		dirtySpatialGroup(drawable->isState(LLDrawable::IN_REBUILD_Q1));

		LLVolume *old_volumep, *new_volumep;
		F32 old_lod, new_lod;
		S32 old_num_faces, new_num_faces ;

		old_volumep = getVolume();
		old_lod = old_volumep->getDetail();
		old_num_faces = old_volumep->getNumFaces() ;
		old_volumep = NULL ;

		{
			LLFastTimer ftm(FTM_GEN_VOLUME);
			LLVolumeParams volume_params = getVolume()->getParams();
			setVolume(volume_params, 0);
		}

		new_volumep = getVolume();
		new_lod = new_volumep->getDetail();
		new_num_faces = new_volumep->getNumFaces() ;
		new_volumep = NULL ;

		if ((new_lod != old_lod) || mSculptChanged)
		{
			compiled = TRUE;
			sNumLODChanges += new_num_faces ;
	
			if((S32)getNumTEs() != getVolume()->getNumFaces())
			{
				setNumTEs(getVolume()->getNumFaces()); //mesh loading may change number of faces.
			}

			drawable->setState(LLDrawable::REBUILD_VOLUME); // for face->genVolumeTriangles()

			{
				LLFastTimer t(FTM_GEN_TRIANGLES);
				if (new_num_faces != old_num_faces || mNumFaces != (S32)getNumTEs())
				{
					regenFaces();
				}
				genBBoxes(FALSE);

				if (mSculptChanged)
				{ //changes in sculpt maps can thrash an object bounding box without 
				  //triggering a spatial group bounding box update -- force spatial group
				  //to update bounding boxes
					LLSpatialGroup* group = mDrawable->getSpatialGroup();
					if (group)
					{
						group->unbound();
					}
				}
			}
		}
	}
	// it has its own drawable (it's moved) or it has changed UVs or it has changed xforms from global<->local
	else
	{
		compiled = TRUE;
		// All it did was move or we changed the texture coordinate offset
		LLFastTimer t(FTM_GEN_TRIANGLES);
		genBBoxes(FALSE);
	}

	// Update face flags
	updateFaceFlags();
	
	if(compiled)
	{
		LLPipeline::sCompiles++;
	}
		
	mVolumeChanged = FALSE;
	mLODChanged = FALSE;
	mSculptChanged = FALSE;
	mFaceMappingChanged = FALSE;
	
	return LLViewerObject::updateGeometry(drawable);
}

void LLVOVolume::updateFaceSize(S32 idx)
{
	if( mDrawable->getNumFaces() <= idx )
	{
		return;
	}

	LLFace* facep = mDrawable->getFace(idx);
	if (facep)
	{
		if (idx >= getVolume()->getNumVolumeFaces())
		{
			facep->setSize(0,0, true);
		}
		else
		{
			const LLVolumeFace& vol_face = getVolume()->getVolumeFace(idx);
			facep->setSize(vol_face.mNumVertices, vol_face.mNumIndices, 
							true); // <--- volume faces should be padded for 16-byte alignment
		
		}
	}
}

BOOL LLVOVolume::isRootEdit() const
{
	if (mParent && !((LLViewerObject*)mParent)->isAvatar())
	{
		return FALSE;
	}
	return TRUE;
}

//virtual
void LLVOVolume::setNumTEs(const U8 num_tes)
{
	const U8 old_num_tes = getNumTEs() ;
	
	if(old_num_tes && old_num_tes < num_tes) //new faces added
	{
		LLViewerObject::setNumTEs(num_tes) ;

		if(mMediaImplList.size() >= old_num_tes && mMediaImplList[old_num_tes -1].notNull())//duplicate the last media textures if exists.
		{
			mMediaImplList.resize(num_tes) ;
			const LLTextureEntry* te = getTE(old_num_tes - 1) ;
			for(U8 i = old_num_tes; i < num_tes ; i++)
			{
				setTE(i, *te) ;
				mMediaImplList[i] = mMediaImplList[old_num_tes -1] ;
			}
			mMediaImplList[old_num_tes -1]->setUpdated(TRUE) ;
		}
	}
	else if(old_num_tes > num_tes && mMediaImplList.size() > num_tes) //old faces removed
	{
		U8 end = mMediaImplList.size() ;
		for(U8 i = num_tes; i < end ; i++)
		{
			removeMediaImpl(i) ;				
		}
		mMediaImplList.resize(num_tes) ;

		LLViewerObject::setNumTEs(num_tes) ;
	}
	else
	{
		LLViewerObject::setNumTEs(num_tes) ;
	}

	return ;
}

//virtual     
void LLVOVolume::changeTEImage(S32 index, LLViewerTexture* imagep)
{
	BOOL changed = (mTEImages[index] != imagep);
	LLViewerObject::changeTEImage(index, imagep);
	if (changed)
	{
		gPipeline.markTextured(mDrawable);
		mFaceMappingChanged = TRUE;
	}
}

void LLVOVolume::setTEImage(const U8 te, LLViewerTexture *imagep)
{
	BOOL changed = (mTEImages[te] != imagep);
	LLViewerObject::setTEImage(te, imagep);
	if (changed)
	{
		gPipeline.markTextured(mDrawable);
		mFaceMappingChanged = TRUE;
	}
}

S32 LLVOVolume::setTETexture(const U8 te, const LLUUID &uuid)
{
	S32 res = LLViewerObject::setTETexture(te, uuid);
	if (res)
	{
		gPipeline.markTextured(mDrawable);
		mFaceMappingChanged = TRUE;
	}
	return res;
}

S32 LLVOVolume::setTEColor(const U8 te, const LLColor3& color)
{
	return setTEColor(te, LLColor4(color));
}

S32 LLVOVolume::setTEColor(const U8 te, const LLColor4& color)
{
	S32 retval = 0;
	const LLTextureEntry *tep = getTE(te);
	if (!tep)
	{
		llwarns << "No texture entry for te " << (S32)te << ", object " << mID << llendl;
	}
	else if (color != tep->getColor())
	{
		F32 old_alpha = tep->getColor().mV[3];
		if (color.mV[3] != old_alpha)
		{
			gPipeline.markTextured(mDrawable);
			//treat this alpha change as an LoD update since render batches may need to get rebuilt
			mLODChanged = TRUE;
			gPipeline.markRebuild(mDrawable, LLDrawable::REBUILD_VOLUME, FALSE);
		}
		retval = LLPrimitive::setTEColor(te, color);
		if (mDrawable.notNull() && retval)
		{
			// These should only happen on updates which are not the initial update.
			mDrawable->setState(LLDrawable::REBUILD_COLOR);
			dirtyMesh();
		}
	}

	return  retval;
}

S32 LLVOVolume::setTEBumpmap(const U8 te, const U8 bumpmap)
{
	S32 res = LLViewerObject::setTEBumpmap(te, bumpmap);
	if (res)
	{
		gPipeline.markTextured(mDrawable);
		mFaceMappingChanged = TRUE;
	}
	return  res;
}

S32 LLVOVolume::setTETexGen(const U8 te, const U8 texgen)
{
	S32 res = LLViewerObject::setTETexGen(te, texgen);
	if (res)
	{
		gPipeline.markTextured(mDrawable);
		mFaceMappingChanged = TRUE;
	}
	return  res;
}

S32 LLVOVolume::setTEMediaTexGen(const U8 te, const U8 media)
{
	S32 res = LLViewerObject::setTEMediaTexGen(te, media);
	if (res)
	{
		gPipeline.markTextured(mDrawable);
		mFaceMappingChanged = TRUE;
	}
	return  res;
}

S32 LLVOVolume::setTEShiny(const U8 te, const U8 shiny)
{
	S32 res = LLViewerObject::setTEShiny(te, shiny);
	if (res)
	{
		gPipeline.markTextured(mDrawable);
		mFaceMappingChanged = TRUE;
	}
	return  res;
}

S32 LLVOVolume::setTEFullbright(const U8 te, const U8 fullbright)
{
	S32 res = LLViewerObject::setTEFullbright(te, fullbright);
	if (res)
	{
		gPipeline.markTextured(mDrawable);
		mFaceMappingChanged = TRUE;
	}
	return  res;
}

S32 LLVOVolume::setTEBumpShinyFullbright(const U8 te, const U8 bump)
{
	S32 res = LLViewerObject::setTEBumpShinyFullbright(te, bump);
	if (res)
	{
		gPipeline.markTextured(mDrawable);
		mFaceMappingChanged = TRUE;
	}
	return res;
}

S32 LLVOVolume::setTEMediaFlags(const U8 te, const U8 media_flags)
{
	S32 res = LLViewerObject::setTEMediaFlags(te, media_flags);
	if (res)
	{
		gPipeline.markTextured(mDrawable);
		mFaceMappingChanged = TRUE;
	}
	return  res;
}

S32 LLVOVolume::setTEGlow(const U8 te, const F32 glow)
{
	S32 res = LLViewerObject::setTEGlow(te, glow);
	if (res)
	{
		gPipeline.markTextured(mDrawable);
		mFaceMappingChanged = TRUE;
	}
	return  res;
}

S32 LLVOVolume::setTEScale(const U8 te, const F32 s, const F32 t)
{
	S32 res = LLViewerObject::setTEScale(te, s, t);
	if (res)
	{
		gPipeline.markTextured(mDrawable);
		mFaceMappingChanged = TRUE;
	}
	return res;
}

S32 LLVOVolume::setTEScaleS(const U8 te, const F32 s)
{
	S32 res = LLViewerObject::setTEScaleS(te, s);
	if (res)
	{
		gPipeline.markTextured(mDrawable);
		mFaceMappingChanged = TRUE;
	}
	return res;
}

S32 LLVOVolume::setTEScaleT(const U8 te, const F32 t)
{
	S32 res = LLViewerObject::setTEScaleT(te, t);
	if (res)
	{
		gPipeline.markTextured(mDrawable);
		mFaceMappingChanged = TRUE;
	}
	return res;
}

void LLVOVolume::updateTEData()
{
	/*if (mDrawable.notNull())
	{
		mFaceMappingChanged = TRUE;
		gPipeline.markRebuild(mDrawable, LLDrawable::REBUILD_MATERIAL, TRUE);
	}*/
}

bool LLVOVolume::hasMedia() const
{
	bool result = false;
	const U8 numTEs = getNumTEs();
	for (U8 i = 0; i < numTEs; i++)
	{
		const LLTextureEntry* te = getTE(i);
		if(te->hasMedia())
		{
			result = true;
			break;
		}
	}
	return result;
}

LLVector3 LLVOVolume::getApproximateFaceNormal(U8 face_id)
{
	LLVolume* volume = getVolume();
	LLVector4a result;
	result.clear();

	LLVector3 ret;

	if (volume && face_id < volume->getNumVolumeFaces())
	{
		const LLVolumeFace& face = volume->getVolumeFace(face_id);
		for (S32 i = 0; i < (S32)face.mNumVertices; ++i)
		{
			result.add(face.mNormals[i]);
		}

		LLVector3 ret(result.getF32ptr());
		ret = volumeDirectionToAgent(ret);
		ret.normVec();
	}
	
	return ret;
}

void LLVOVolume::requestMediaDataUpdate(bool isNew)
{
    if (sObjectMediaClient)
		sObjectMediaClient->fetchMedia(new LLMediaDataClientObjectImpl(this, isNew));
}

bool LLVOVolume::isMediaDataBeingFetched() const
{
	// I know what I'm doing by const_casting this away: this is just 
	// a wrapper class that is only going to do a lookup.
	return (sObjectMediaClient) ? sObjectMediaClient->isInQueue(new LLMediaDataClientObjectImpl(const_cast<LLVOVolume*>(this), false)) : false;
}

void LLVOVolume::cleanUpMediaImpls()
{
	// Iterate through our TEs and remove any Impls that are no longer used
	const U8 numTEs = getNumTEs();
	for (U8 i = 0; i < numTEs; i++)
	{
		const LLTextureEntry* te = getTE(i);
		if( ! te->hasMedia())
		{
			// Delete the media IMPL!
			removeMediaImpl(i) ;
		}
	}
}

void LLVOVolume::updateObjectMediaData(const LLSD &media_data_array, const std::string &media_version)
{
	// media_data_array is an array of media entry maps
	// media_version is the version string in the response.
	U32 fetched_version = LLTextureEntry::getVersionFromMediaVersionString(media_version);

	// Only update it if it is newer!
	if ( (S32)fetched_version > mLastFetchedMediaVersion)
	{
		mLastFetchedMediaVersion = fetched_version;
		//llinfos << "updating:" << this->getID() << " " << ll_pretty_print_sd(media_data_array) << llendl;
		
		LLSD::array_const_iterator iter = media_data_array.beginArray();
		LLSD::array_const_iterator end = media_data_array.endArray();
		U8 texture_index = 0;
		for (; iter != end; ++iter, ++texture_index)
		{
			syncMediaData(texture_index, *iter, false/*merge*/, false/*ignore_agent*/);
		}
	}
}

void LLVOVolume::syncMediaData(S32 texture_index, const LLSD &media_data, bool merge, bool ignore_agent)
{
	if(mDead)
	{
		// If the object has been marked dead, don't process media updates.
		return;
	}
	
	LLTextureEntry *te = getTE(texture_index);
	if(!te)
	{
		return ;
	}

	LL_DEBUGS("MediaOnAPrim") << "BEFORE: texture_index = " << texture_index
		<< " hasMedia = " << te->hasMedia() << " : " 
		<< ((NULL == te->getMediaData()) ? "NULL MEDIA DATA" : ll_pretty_print_sd(te->getMediaData()->asLLSD())) << llendl;

	std::string previous_url;
	LLMediaEntry* mep = te->getMediaData();
	if(mep)
	{
		// Save the "current url" from before the update so we can tell if
		// it changes. 
		previous_url = mep->getCurrentURL();
	}

	if (merge)
	{
		te->mergeIntoMediaData(media_data);
	}
	else {
		// XXX Question: what if the media data is undefined LLSD, but the
		// update we got above said that we have media flags??	Here we clobber
		// that, assuming the data from the service is more up-to-date. 
		te->updateMediaData(media_data);
	}

	mep = te->getMediaData();
	if(mep)
	{
		bool update_from_self = false;
		if (!ignore_agent) 
		{
			LLUUID updating_agent = LLTextureEntry::getAgentIDFromMediaVersionString(getMediaURL());
			update_from_self = (updating_agent == gAgent.getID());
		}
		viewer_media_t media_impl = LLViewerMedia::updateMediaImpl(mep, previous_url, update_from_self);
			
		addMediaImpl(media_impl, texture_index) ;
	}
	else
	{
		removeMediaImpl(texture_index);
	}

	LL_DEBUGS("MediaOnAPrim") << "AFTER: texture_index = " << texture_index
		<< " hasMedia = " << te->hasMedia() << " : " 
		<< ((NULL == te->getMediaData()) ? "NULL MEDIA DATA" : ll_pretty_print_sd(te->getMediaData()->asLLSD())) << llendl;
}

void LLVOVolume::mediaNavigateBounceBack(U8 texture_index)
{
	// Find the media entry for this navigate
	const LLMediaEntry* mep = NULL;
	viewer_media_t impl = getMediaImpl(texture_index);
	LLTextureEntry *te = getTE(texture_index);
	if(te)
	{
		mep = te->getMediaData();
	}
	
	if (mep && impl)
	{
        std::string url = mep->getCurrentURL();
		// Look for a ":", if not there, assume "http://"
		if (!url.empty() && std::string::npos == url.find(':')) 
		{
			url = "http://" + url;
		}
		// If the url we're trying to "bounce back" to is either empty or not
		// allowed by the whitelist, try the home url.  If *that* doesn't work,
		// set the media as failed and unload it
        if (url.empty() || !mep->checkCandidateUrl(url))
        {
            url = mep->getHomeURL();
			// Look for a ":", if not there, assume "http://"
			if (!url.empty() && std::string::npos == url.find(':')) 
			{
				url = "http://" + url;
			}
        }
        if (url.empty() || !mep->checkCandidateUrl(url))
		{
			// The url to navigate back to is not good, and we have nowhere else
			// to go.
			LL_WARNS("MediaOnAPrim") << "FAILED to bounce back URL \"" << url << "\" -- unloading impl" << LL_ENDL;
			impl->setMediaFailed(true);
		}
		else {
			// Okay, navigate now
            LL_INFOS("MediaOnAPrim") << "bouncing back to URL: " << url << LL_ENDL;
            impl->navigateTo(url, "", false, true);
        }
    }
}

bool LLVOVolume::hasMediaPermission(const LLMediaEntry* media_entry, MediaPermType perm_type)
{
    // NOTE: This logic ALMOST duplicates the logic in the server (in particular, in llmediaservice.cpp).
    if (NULL == media_entry ) return false; // XXX should we assert here?
    
    // The agent has permissions if:
    // - world permissions are on, or
    // - group permissions are on, and agent_id is in the group, or
    // - agent permissions are on, and agent_id is the owner
    
	// *NOTE: We *used* to check for modify permissions here (i.e. permissions were
	// granted if permModify() was true).  However, this doesn't make sense in the
	// viewer: we don't want to show controls or allow interaction if the author
	// has deemed it so.  See DEV-42115.
	
    U8 media_perms = (perm_type == MEDIA_PERM_INTERACT) ? media_entry->getPermsInteract() : media_entry->getPermsControl();
    
    // World permissions
    if (0 != (media_perms & LLMediaEntry::PERM_ANYONE)) 
    {
        return true;
    }
    
    // Group permissions
    else if (0 != (media_perms & LLMediaEntry::PERM_GROUP))
    {
		LLPermissions* obj_perm = LLSelectMgr::getInstance()->findObjectPermissions(this);
		if (obj_perm && gAgent.isInGroup(obj_perm->getGroup()))
		{
			return true;
		}
    }
    
    // Owner permissions
    else if (0 != (media_perms & LLMediaEntry::PERM_OWNER) && permYouOwner()) 
    {
        return true;
    }
    
    return false;
    
}

void LLVOVolume::mediaNavigated(LLViewerMediaImpl *impl, LLPluginClassMedia* plugin, std::string new_location)
{
	bool block_navigation = false;
	// FIXME: if/when we allow the same media impl to be used by multiple faces, the logic here will need to be fixed
	// to deal with multiple face indices.
	int face_index = getFaceIndexWithMediaImpl(impl, -1);
	
	// Find the media entry for this navigate
	LLMediaEntry* mep = NULL;
	LLTextureEntry *te = getTE(face_index);
	if(te)
	{
		mep = te->getMediaData();
	}
	
	if(mep)
	{
		if(!mep->checkCandidateUrl(new_location))
		{
			block_navigation = true;
		}
		if (!block_navigation && !hasMediaPermission(mep, MEDIA_PERM_INTERACT))
		{
			block_navigation = true;
		}
	}
	else
	{
		LL_WARNS("MediaOnAPrim") << "Couldn't find media entry!" << LL_ENDL;
	}
						
	if(block_navigation)
	{
		LL_INFOS("MediaOnAPrim") << "blocking navigate to URI " << new_location << LL_ENDL;

		// "bounce back" to the current URL from the media entry
		mediaNavigateBounceBack(face_index);
	}
	else if (sObjectMediaNavigateClient)
	{
		
		LL_DEBUGS("MediaOnAPrim") << "broadcasting navigate with URI " << new_location << LL_ENDL;

		sObjectMediaNavigateClient->navigate(new LLMediaDataClientObjectImpl(this, false), face_index, new_location);
	}
}

void LLVOVolume::mediaEvent(LLViewerMediaImpl *impl, LLPluginClassMedia* plugin, LLViewerMediaObserver::EMediaEvent event)
{
	switch(event)
	{
		
		case LLViewerMediaObserver::MEDIA_EVENT_LOCATION_CHANGED:
		{			
			switch(impl->getNavState())
			{
				case LLViewerMediaImpl::MEDIANAVSTATE_FIRST_LOCATION_CHANGED:
				{
					// This is the first location changed event after the start of a non-server-directed nav.  It may need to be broadcast or bounced back.
					mediaNavigated(impl, plugin, plugin->getLocation());
				}
				break;
				
				case LLViewerMediaImpl::MEDIANAVSTATE_FIRST_LOCATION_CHANGED_SPURIOUS:
					// This navigate didn't change the current URL.  
					LL_DEBUGS("MediaOnAPrim") << "	NOT broadcasting navigate (spurious)" << LL_ENDL;
				break;
				
				case LLViewerMediaImpl::MEDIANAVSTATE_SERVER_FIRST_LOCATION_CHANGED:
					// This is the first location changed event after the start of a server-directed nav.  Don't broadcast it.
					LL_INFOS("MediaOnAPrim") << "	NOT broadcasting navigate (server-directed)" << LL_ENDL;
				break;
				
				default:
					// This is a subsequent location-changed due to a redirect.	 Don't broadcast.
					LL_INFOS("MediaOnAPrim") << "	NOT broadcasting navigate (redirect)" << LL_ENDL;
				break;
			}
		}
		break;
		
		case LLViewerMediaObserver::MEDIA_EVENT_NAVIGATE_COMPLETE:
		{
			switch(impl->getNavState())
			{
				case LLViewerMediaImpl::MEDIANAVSTATE_COMPLETE_BEFORE_LOCATION_CHANGED:
				{
					// This is the first location changed event after the start of a non-server-directed nav.  It may need to be broadcast or bounced back.
					mediaNavigated(impl, plugin, plugin->getNavigateURI());
				}
				break;
				
				case LLViewerMediaImpl::MEDIANAVSTATE_COMPLETE_BEFORE_LOCATION_CHANGED_SPURIOUS:
					// This navigate didn't change the current URL.  
					LL_DEBUGS("MediaOnAPrim") << "	NOT broadcasting navigate (spurious)" << LL_ENDL;
				break;

				case LLViewerMediaImpl::MEDIANAVSTATE_SERVER_COMPLETE_BEFORE_LOCATION_CHANGED:
					// This is the the navigate complete event from a server-directed nav.  Don't broadcast it.
					LL_INFOS("MediaOnAPrim") << "	NOT broadcasting navigate (server-directed)" << LL_ENDL;
				break;
				
				default:
					// For all other states, the navigate should have been handled by LOCATION_CHANGED events already.
				break;
			}
		}
		break;
		
		default:
		break;
	}

}

void LLVOVolume::sendMediaDataUpdate()
{
    if (sObjectMediaClient)
		sObjectMediaClient->updateMedia(new LLMediaDataClientObjectImpl(this, false));
}

void LLVOVolume::removeMediaImpl(S32 texture_index)
{
	if(mMediaImplList.size() <= (U32)texture_index || mMediaImplList[texture_index].isNull())
	{
		return ;
	}

	//make the face referencing to mMediaImplList[texture_index] to point back to the old texture.
	if(mDrawable && texture_index < mDrawable->getNumFaces())
	{
		LLFace* facep = mDrawable->getFace(texture_index) ;
		if(facep)
		{
			LLViewerMediaTexture* media_tex = LLViewerTextureManager::findMediaTexture(mMediaImplList[texture_index]->getMediaTextureID()) ;
			if(media_tex)
			{
				media_tex->removeMediaFromFace(facep) ;
			}
		}
	}		
	
	//check if some other face(s) of this object reference(s)to this media impl.
	S32 i ;
	S32 end = (S32)mMediaImplList.size() ;
	for(i = 0; i < end ; i++)
	{
		if( i != texture_index && mMediaImplList[i] == mMediaImplList[texture_index])
		{
			break ;
		}
	}

	if(i == end) //this object does not need this media impl.
	{
		mMediaImplList[texture_index]->removeObject(this) ;
	}

	mMediaImplList[texture_index] = NULL ;
	return ;
}

void LLVOVolume::addMediaImpl(LLViewerMediaImpl* media_impl, S32 texture_index)
{
	if((S32)mMediaImplList.size() < texture_index + 1)
	{
		mMediaImplList.resize(texture_index + 1) ;
	}
	
	if(mMediaImplList[texture_index].notNull())
	{
		if(mMediaImplList[texture_index] == media_impl)
		{
			return ;
		}

		removeMediaImpl(texture_index) ;
	}

	mMediaImplList[texture_index] = media_impl;
	media_impl->addObject(this) ;	

	//add the face to show the media if it is in playing
	if(mDrawable)
	{
		LLFace* facep(NULL);
		if( texture_index < mDrawable->getNumFaces() )
		{
			facep = mDrawable->getFace(texture_index) ;
		}

		if(facep)
		{
			LLViewerMediaTexture* media_tex = LLViewerTextureManager::findMediaTexture(mMediaImplList[texture_index]->getMediaTextureID()) ;
			if(media_tex)
			{
				media_tex->addMediaToFace(facep) ;
			}
		}
		else //the face is not available now, start media on this face later.
		{
			media_impl->setUpdated(TRUE) ;
		}
	}
	return ;
}

viewer_media_t LLVOVolume::getMediaImpl(U8 face_id) const
{
	if(mMediaImplList.size() > face_id)
	{
		return mMediaImplList[face_id];
	}
	return NULL;
}

F64 LLVOVolume::getTotalMediaInterest() const
{
	// If this object is currently focused, this object has "high" interest
	if (LLViewerMediaFocus::getInstance()->getFocusedObjectID() == getID())
		return F64_MAX;
	
	F64 interest = (F64)-1.0;  // means not interested;
    
	// If this object is selected, this object has "high" interest, but since 
	// there can be more than one, we still add in calculated impl interest
	// XXX Sadly, 'contains()' doesn't take a const :(
	if (LLSelectMgr::getInstance()->getSelection()->contains(const_cast<LLVOVolume*>(this)))
		interest = F64_MAX / 2.0;
	
	int i = 0;
	const int end = getNumTEs();
	for ( ; i < end; ++i)
	{
		const viewer_media_t &impl = getMediaImpl(i);
		if (!impl.isNull())
		{
			if (interest == (F64)-1.0) interest = (F64)0.0;
			interest += impl->getInterest();
		}
	}
	return interest;
}

S32 LLVOVolume::getFaceIndexWithMediaImpl(const LLViewerMediaImpl* media_impl, S32 start_face_id)
{
	S32 end = (S32)mMediaImplList.size() ;
	for(S32 face_id = start_face_id + 1; face_id < end; face_id++)
	{
		if(mMediaImplList[face_id] == media_impl)
		{
			return face_id ;
		}
	}
	return -1 ;
}

//----------------------------------------------------------------------------

void LLVOVolume::setLightTextureID(LLUUID id)
{
	if (id.notNull())
	{
		if (!hasLightTexture())
		{
			setParameterEntryInUse(LLNetworkData::PARAMS_LIGHT_IMAGE, TRUE, true);
		}
		LLLightImageParams* param_block = (LLLightImageParams*) getParameterEntry(LLNetworkData::PARAMS_LIGHT_IMAGE);
		if (param_block && param_block->getLightTexture() != id)
		{
			param_block->setLightTexture(id);
			parameterChanged(LLNetworkData::PARAMS_LIGHT_IMAGE, true);
		}
	}
	else
	{
		if (hasLightTexture())
		{
			setParameterEntryInUse(LLNetworkData::PARAMS_LIGHT_IMAGE, FALSE, true);
			mLightTexture = NULL;
		}
	}		
}

void LLVOVolume::setSpotLightParams(LLVector3 params)
{
	LLLightImageParams* param_block = (LLLightImageParams*) getParameterEntry(LLNetworkData::PARAMS_LIGHT_IMAGE);
	if (param_block && param_block->getParams() != params)
	{
		param_block->setParams(params);
		parameterChanged(LLNetworkData::PARAMS_LIGHT_IMAGE, true);
	}
}
		
void LLVOVolume::setIsLight(BOOL is_light)
{
	if (is_light != getIsLight())
	{
		if (is_light)
		{
			setParameterEntryInUse(LLNetworkData::PARAMS_LIGHT, TRUE, true);
		}
		else
		{
			setParameterEntryInUse(LLNetworkData::PARAMS_LIGHT, FALSE, true);
		}

		if (is_light)
		{
			// Add it to the pipeline mLightSet
			gPipeline.setLight(mDrawable, TRUE);
		}
		else
		{
			// Not a light.  Remove it from the pipeline's light set.
			gPipeline.setLight(mDrawable, FALSE);
		}
	}
}

void LLVOVolume::setLightColor(const LLColor3& color)
{
	LLLightParams *param_block = (LLLightParams *)getParameterEntry(LLNetworkData::PARAMS_LIGHT);
	if (param_block)
	{
		if (param_block->getColor() != color)
		{
			param_block->setColor(LLColor4(color, param_block->getColor().mV[3]));
			parameterChanged(LLNetworkData::PARAMS_LIGHT, true);
			gPipeline.markTextured(mDrawable);
			mFaceMappingChanged = TRUE;
		}
	}
}

void LLVOVolume::setLightIntensity(F32 intensity)
{
	LLLightParams *param_block = (LLLightParams *)getParameterEntry(LLNetworkData::PARAMS_LIGHT);
	if (param_block)
	{
		if (param_block->getColor().mV[3] != intensity)
		{
			param_block->setColor(LLColor4(LLColor3(param_block->getColor()), intensity));
			parameterChanged(LLNetworkData::PARAMS_LIGHT, true);
		}
	}
}

void LLVOVolume::setLightRadius(F32 radius)
{
	LLLightParams *param_block = (LLLightParams *)getParameterEntry(LLNetworkData::PARAMS_LIGHT);
	if (param_block)
	{
		if (param_block->getRadius() != radius)
		{
			param_block->setRadius(radius);
			parameterChanged(LLNetworkData::PARAMS_LIGHT, true);
		}
	}
}

void LLVOVolume::setLightFalloff(F32 falloff)
{
	LLLightParams *param_block = (LLLightParams *)getParameterEntry(LLNetworkData::PARAMS_LIGHT);
	if (param_block)
	{
		if (param_block->getFalloff() != falloff)
		{
			param_block->setFalloff(falloff);
			parameterChanged(LLNetworkData::PARAMS_LIGHT, true);
		}
	}
}

void LLVOVolume::setLightCutoff(F32 cutoff)
{
	LLLightParams *param_block = (LLLightParams *)getParameterEntry(LLNetworkData::PARAMS_LIGHT);
	if (param_block)
	{
		if (param_block->getCutoff() != cutoff)
		{
			param_block->setCutoff(cutoff);
			parameterChanged(LLNetworkData::PARAMS_LIGHT, true);
		}
	}
}

//----------------------------------------------------------------------------

BOOL LLVOVolume::getIsLight() const
{
	return getParameterEntryInUse(LLNetworkData::PARAMS_LIGHT);
}

LLColor3 LLVOVolume::getLightBaseColor() const
{
	const LLLightParams *param_block = (const LLLightParams *)getParameterEntry(LLNetworkData::PARAMS_LIGHT);
	if (param_block)
	{
		return LLColor3(param_block->getColor());
	}
	else
	{
		return LLColor3(1,1,1);
	}
}

LLColor3 LLVOVolume::getLightColor() const
{
	const LLLightParams *param_block = (const LLLightParams *)getParameterEntry(LLNetworkData::PARAMS_LIGHT);
	if (param_block)
	{
		return LLColor3(param_block->getColor()) * param_block->getColor().mV[3];
	}
	else
	{
		return LLColor3(1,1,1);
	}
}

LLUUID LLVOVolume::getLightTextureID() const
{
	if (getParameterEntryInUse(LLNetworkData::PARAMS_LIGHT_IMAGE))
	{
		const LLLightImageParams *param_block = (const LLLightImageParams *)getParameterEntry(LLNetworkData::PARAMS_LIGHT_IMAGE);
		if (param_block)
		{
			return param_block->getLightTexture();
		}
	}
	
	return LLUUID::null;
}


LLVector3 LLVOVolume::getSpotLightParams() const
{
	if (getParameterEntryInUse(LLNetworkData::PARAMS_LIGHT_IMAGE))
	{
		const LLLightImageParams *param_block = (const LLLightImageParams *)getParameterEntry(LLNetworkData::PARAMS_LIGHT_IMAGE);
		if (param_block)
		{
			return param_block->getParams();
		}
	}
	
	return LLVector3();
}

F32 LLVOVolume::getSpotLightPriority() const
{
	return mSpotLightPriority;
}

void LLVOVolume::updateSpotLightPriority()
{
	LLVector3 pos = mDrawable->getPositionAgent();
	LLVector3 at(0,0,-1);
	at *= getRenderRotation();

	F32 r = getLightRadius()*0.5f;

	pos += at * r;

	at = LLViewerCamera::getInstance()->getAtAxis();

	pos -= at * r;
	
	mSpotLightPriority = gPipeline.calcPixelArea(pos, LLVector3(r,r,r), *LLViewerCamera::getInstance());

	if (mLightTexture.notNull())
	{
		mLightTexture->addTextureStats(mSpotLightPriority);
		mLightTexture->setBoostLevel(LLViewerTexture::BOOST_CLOUDS);
	}
}


bool LLVOVolume::isLightSpotlight() const
{
	LLLightImageParams* params = (LLLightImageParams*) getParameterEntry(LLNetworkData::PARAMS_LIGHT_IMAGE);
	if (params)
	{
		return params->isLightSpotlight();
	}
	return false;
}


LLViewerTexture* LLVOVolume::getLightTexture()
{
	LLUUID id = getLightTextureID();

	if (id.notNull())
	{
		if (mLightTexture.isNull() || id != mLightTexture->getID())
		{
			mLightTexture = LLViewerTextureManager::getFetchedTexture(id);
		}
	}
	else
	{
		mLightTexture = NULL;
	}

	return mLightTexture;
}

F32 LLVOVolume::getLightIntensity() const
{
	const LLLightParams *param_block = (const LLLightParams *)getParameterEntry(LLNetworkData::PARAMS_LIGHT);
	if (param_block)
	{
		return param_block->getColor().mV[3];
	}
	else
	{
		return 1.f;
	}
}

F32 LLVOVolume::getLightRadius() const
{
	const LLLightParams *param_block = (const LLLightParams *)getParameterEntry(LLNetworkData::PARAMS_LIGHT);
	if (param_block)
	{
		return param_block->getRadius();
	}
	else
	{
		return 0.f;
	}
}

F32 LLVOVolume::getLightFalloff() const
{
	const LLLightParams *param_block = (const LLLightParams *)getParameterEntry(LLNetworkData::PARAMS_LIGHT);
	if (param_block)
	{
		return param_block->getFalloff();
	}
	else
	{
		return 0.f;
	}
}

F32 LLVOVolume::getLightCutoff() const
{
	const LLLightParams *param_block = (const LLLightParams *)getParameterEntry(LLNetworkData::PARAMS_LIGHT);
	if (param_block)
	{
		return param_block->getCutoff();
	}
	else
	{
		return 0.f;
	}
}

U32 LLVOVolume::getVolumeInterfaceID() const
{
	if (mVolumeImpl)
	{
		return mVolumeImpl->getID();
	}

	return 0;
}

BOOL LLVOVolume::isFlexible() const
{
	if (getParameterEntryInUse(LLNetworkData::PARAMS_FLEXIBLE))
	{
		LLVolume* volume = getVolume();
		if (volume && volume->getParams().getPathParams().getCurveType() != LL_PCODE_PATH_FLEXIBLE)
		{
			LLVolumeParams volume_params = getVolume()->getParams();
			U8 profile_and_hole = volume_params.getProfileParams().getCurveType();
			volume_params.setType(profile_and_hole, LL_PCODE_PATH_FLEXIBLE);
		}
		return TRUE;
	}
	else
	{
		return FALSE;
	}
}

BOOL LLVOVolume::isSculpted() const
{
	if (getParameterEntryInUse(LLNetworkData::PARAMS_SCULPT))
	{
		return TRUE;
	}
	
	return FALSE;
}

BOOL LLVOVolume::isMesh() const
{
	if (isSculpted())
	{
		LLSculptParams *sculpt_params = (LLSculptParams *)getParameterEntry(LLNetworkData::PARAMS_SCULPT);
		U8 sculpt_type = sculpt_params->getSculptType();

		if ((sculpt_type & LL_SCULPT_TYPE_MASK) == LL_SCULPT_TYPE_MESH)
			// mesh is a mesh
		{
			return TRUE;	
		}
	}

	return FALSE;
}

BOOL LLVOVolume::hasLightTexture() const
{
	if (getParameterEntryInUse(LLNetworkData::PARAMS_LIGHT_IMAGE))
	{
		return TRUE;
	}

	return FALSE;
}

BOOL LLVOVolume::isVolumeGlobal() const
{
	if (mVolumeImpl)
	{
		return mVolumeImpl->isVolumeGlobal() ? TRUE : FALSE;
	}
	else if (mRiggedVolume.notNull())
	{
		return TRUE;
	}

	return FALSE;
}

BOOL LLVOVolume::canBeFlexible() const
{
	U8 path = getVolume()->getParams().getPathParams().getCurveType();
	return (path == LL_PCODE_PATH_FLEXIBLE || path == LL_PCODE_PATH_LINE);
}

BOOL LLVOVolume::setIsFlexible(BOOL is_flexible)
{
	BOOL res = FALSE;
	BOOL was_flexible = isFlexible();
	LLVolumeParams volume_params;
	if (is_flexible)
	{
		if (!was_flexible)
		{
			volume_params = getVolume()->getParams();
			U8 profile_and_hole = volume_params.getProfileParams().getCurveType();
			volume_params.setType(profile_and_hole, LL_PCODE_PATH_FLEXIBLE);
			res = TRUE;
			setFlags(FLAGS_USE_PHYSICS, FALSE);
			setFlags(FLAGS_PHANTOM, TRUE);
			setParameterEntryInUse(LLNetworkData::PARAMS_FLEXIBLE, TRUE, true);
			if (mDrawable)
			{
				mDrawable->makeActive();
			}
		}
	}
	else
	{
		if (was_flexible)
		{
			volume_params = getVolume()->getParams();
			U8 profile_and_hole = volume_params.getProfileParams().getCurveType();
			volume_params.setType(profile_and_hole, LL_PCODE_PATH_LINE);
			res = TRUE;
			setFlags(FLAGS_PHANTOM, FALSE);
			setParameterEntryInUse(LLNetworkData::PARAMS_FLEXIBLE, FALSE, true);
		}
	}
	if (res)
	{
		res = setVolume(volume_params, 1);
		if (res)
		{
			markForUpdate(TRUE);
		}
	}
	return res;
}

//----------------------------------------------------------------------------

void LLVOVolume::generateSilhouette(LLSelectNode* nodep, const LLVector3& view_point)
{
	LLVolume *volume = getVolume();

	if (volume)
	{
		LLVector3 view_vector;
		view_vector = view_point; 

		//transform view vector into volume space
		view_vector -= getRenderPosition();
<<<<<<< HEAD
		//mDrawable->mDistanceWRTCamera = view_vector.length();
=======
		mDrawable->mDistanceWRTCamera = view_vector.length();
>>>>>>> 85257154
		LLQuaternion worldRot = getRenderRotation();
		view_vector = view_vector * ~worldRot;
		if (!isVolumeGlobal())
		{
			LLVector3 objScale = getScale();
			LLVector3 invObjScale(1.f / objScale.mV[VX], 1.f / objScale.mV[VY], 1.f / objScale.mV[VZ]);
			view_vector.scaleVec(invObjScale);
		}
		
		updateRelativeXform();
		LLMatrix4 trans_mat = mRelativeXform;
		if (mDrawable->isStatic())
		{
			trans_mat.translate(getRegion()->getOriginAgent());
		}

		volume->generateSilhouetteVertices(nodep->mSilhouetteVertices, nodep->mSilhouetteNormals, view_vector, trans_mat, mRelativeXformInvTrans, nodep->getTESelectMask());

		nodep->mSilhouetteExists = TRUE;
	}
}

void LLVOVolume::deleteFaces()
{
	S32 face_count = mNumFaces;
	if (mDrawable.notNull())
	{
		mDrawable->deleteFaces(0, face_count);
	}

	mNumFaces = 0;
}

void LLVOVolume::updateRadius()
{
	if (mDrawable.isNull())
	{
		return;
	}
	
	mVObjRadius = getScale().length();
	mDrawable->setRadius(mVObjRadius);
}


BOOL LLVOVolume::isAttachment() const
{
	return mState != 0 ;
}

BOOL LLVOVolume::isHUDAttachment() const
{
	// *NOTE: we assume hud attachment points are in defined range
	// since this range is constant for backwards compatibility
	// reasons this is probably a reasonable assumption to make
	S32 attachment_id = ATTACHMENT_ID_FROM_STATE(mState);
	return ( attachment_id >= 31 && attachment_id <= 38 );
}


const LLMatrix4 LLVOVolume::getRenderMatrix() const
{
	if (mDrawable->isActive() && !mDrawable->isRoot())
	{
		return mDrawable->getParent()->getWorldMatrix();
	}
	return mDrawable->getWorldMatrix();
}

// Returns a base cost and adds textures to passed in set.
// total cost is returned value + 5 * size of the resulting set.
// Cannot include cost of textures, as they may be re-used in linked
// children, and cost should only be increased for unique textures  -Nyx
U32 LLVOVolume::getRenderCost(texture_cost_t &textures) const
{
	// Get access to params we'll need at various points.  
	// Skip if this is object doesn't have a volume (e.g. is an avatar).
	BOOL has_volume = (getVolume() != NULL);
	LLVolumeParams volume_params;
	LLPathParams path_params;
	LLProfileParams profile_params;

	U32 num_triangles = 0;

	// per-prim costs
	static const U32 ARC_PARTICLE_COST = 1; // determined experimentally
	static const U32 ARC_PARTICLE_MAX = 2048; // default values
	static const U32 ARC_TEXTURE_COST = 16; // multiplier for texture resolution - performance tested
	static const U32 ARC_LIGHT_COST = 500; // static cost for light-producing prims 
	static const U32 ARC_MEDIA_FACE_COST = 1500; // static cost per media-enabled face 


	// per-prim multipliers
	static const F32 ARC_GLOW_MULT = 1.5f; // tested based on performance
	static const F32 ARC_BUMP_MULT = 1.25f; // tested based on performance
	static const F32 ARC_FLEXI_MULT = 5; // tested based on performance
	static const F32 ARC_SHINY_MULT = 1.6f; // tested based on performance
	static const F32 ARC_INVISI_COST = 1.2f; // tested based on performance
	static const F32 ARC_WEIGHTED_MESH = 1.2f; // tested based on performance

	static const F32 ARC_PLANAR_COST = 1.0f; // tested based on performance to have negligible impact
	static const F32 ARC_ANIM_TEX_COST = 4.f; // tested based on performance
	static const F32 ARC_ALPHA_COST = 4.f; // 4x max - based on performance

	F32 shame = 0;

	U32 invisi = 0;
	U32 shiny = 0;
	U32 glow = 0;
	U32 alpha = 0;
	U32 flexi = 0;
	U32 animtex = 0;
	U32 particles = 0;
	U32 bump = 0;
	U32 planar = 0;
	U32 weighted_mesh = 0;
	U32 produces_light = 0;
	U32 media_faces = 0;

	const LLDrawable* drawablep = mDrawable;
	U32 num_faces = drawablep->getNumFaces();

	if (has_volume)
	{
		volume_params = getVolume()->getParams();
		path_params = volume_params.getPathParams();
		profile_params = volume_params.getProfileParams();

		F32 weighted_triangles = -1.0;
		getStreamingCost(NULL, NULL, &weighted_triangles);

		if (weighted_triangles > 0.0)
		{
			num_triangles = (U32)(weighted_triangles); 
		}
	}

	if (num_triangles == 0)
	{
		num_triangles = 4;
	}

	if (isSculpted())
	{
		if (isMesh())
		{
			// base cost is dependent on mesh complexity
			// note that 3 is the highest LOD as of the time of this coding.
			S32 size = gMeshRepo.getMeshSize(volume_params.getSculptID(),3);
			if ( size > 0)
			{
				if (gMeshRepo.getSkinInfo(volume_params.getSculptID(), this))
				{
					// weighted attachment - 1 point for every 3 bytes
					weighted_mesh = 1;
				}

			}
			else
			{
				// something went wrong - user should know their content isn't render-free
				return 0;
			}
		}
		else
		{
			const LLSculptParams *sculpt_params = (LLSculptParams *) getParameterEntry(LLNetworkData::PARAMS_SCULPT);
			LLUUID sculpt_id = sculpt_params->getSculptTexture();
			if (textures.find(sculpt_id) == textures.end())
			{
				LLViewerFetchedTexture *texture = LLViewerTextureManager::getFetchedTexture(sculpt_id);
				if (texture)
				{
					S32 texture_cost = 256 + (S32)(ARC_TEXTURE_COST * (texture->getFullHeight() / 128.f + texture->getFullWidth() / 128.f));
					textures.insert(texture_cost_t::value_type(sculpt_id, texture_cost));
				}
			}
		}
	}

	if (isFlexible())
	{
		flexi = 1;
	}
	if (isParticleSource())
	{
		particles = 1;
	}

	if (getIsLight())
	{
		produces_light = 1;
	}

	for (S32 i = 0; i < num_faces; ++i)
	{
		const LLFace* face = drawablep->getFace(i);
		if (!face) continue;
		const LLTextureEntry* te = face->getTextureEntry();
		const LLViewerTexture* img = face->getTexture();

		if (img)
		{
			if (textures.find(img->getID()) == textures.end())
			{
				S32 texture_cost = 256 + (S32)(ARC_TEXTURE_COST * (img->getFullHeight() / 128.f + img->getFullWidth() / 128.f));
				textures.insert(texture_cost_t::value_type(img->getID(), texture_cost));
			}
		}

		if (face->getPoolType() == LLDrawPool::POOL_ALPHA)
		{
			alpha = 1;
		}
		else if (img && img->getPrimaryFormat() == GL_ALPHA)
		{
			invisi = 1;
		}
		if (face->hasMedia())
		{
			media_faces++;
		}

		if (te)
		{
			if (te->getBumpmap())
			{
				// bump is a multiplier, don't add per-face
				bump = 1;
			}
			if (te->getShiny())
			{
				// shiny is a multiplier, don't add per-face
				shiny = 1;
			}
			if (te->getGlow() > 0.f)
			{
				// glow is a multiplier, don't add per-face
				glow = 1;
			}
			if (face->mTextureMatrix != NULL)
			{
				animtex = 1;
			}
			if (te->getTexGen())
			{
				planar = 1;
			}
		}
	}

	// shame currently has the "base" cost of 1 point per 15 triangles, min 2.
	shame = num_triangles  * 5.f;
	shame = shame < 2.f ? 2.f : shame;

	// multiply by per-face modifiers
	if (planar)
	{
		shame *= planar * ARC_PLANAR_COST;
	}

	if (animtex)
	{
		shame *= animtex * ARC_ANIM_TEX_COST;
	}

	if (alpha)
	{
		shame *= alpha * ARC_ALPHA_COST;
	}

	if(invisi)
	{
		shame *= invisi * ARC_INVISI_COST;
	}

	if (glow)
	{
		shame *= glow * ARC_GLOW_MULT;
	}

	if (bump)
	{
		shame *= bump * ARC_BUMP_MULT;
	}

	if (shiny)
	{
		shame *= shiny * ARC_SHINY_MULT;
	}


	// multiply shame by multipliers
	if (weighted_mesh)
	{
		shame *= weighted_mesh * ARC_WEIGHTED_MESH;
	}

	if (flexi)
	{
		shame *= flexi * ARC_FLEXI_MULT;
	}


	// add additional costs
	if (particles)
	{
		const LLPartSysData *part_sys_data = &(mPartSourcep->mPartSysData);
		const LLPartData *part_data = &(part_sys_data->mPartData);
		U32 num_particles = (U32)(part_sys_data->mBurstPartCount * llceil( part_data->mMaxAge / part_sys_data->mBurstRate));
		num_particles = num_particles > ARC_PARTICLE_MAX ? ARC_PARTICLE_MAX : num_particles;
		F32 part_size = (llmax(part_data->mStartScale[0], part_data->mEndScale[0]) + llmax(part_data->mStartScale[1], part_data->mEndScale[1])) / 2.f;
		shame += num_particles * part_size * ARC_PARTICLE_COST;
	}

	if (produces_light)
	{
		shame += ARC_LIGHT_COST;
	}

	if (media_faces)
	{
		shame += media_faces * ARC_MEDIA_FACE_COST;
	}

	if (shame > mRenderComplexity_current)
	{
		mRenderComplexity_current = (S32)shame;
	}

	return (U32)shame;
}

F32 LLVOVolume::getStreamingCost(S32* bytes, S32* visible_bytes, F32* unscaled_value) const
{
	F32 radius = getScale().length()*0.5f;

	if (isMesh())
	{	
		LLSD& header = gMeshRepo.getMeshHeader(getVolume()->getParams().getSculptID());

		return LLMeshRepository::getStreamingCost(header, radius, bytes, visible_bytes, mLOD, unscaled_value);
	}
	else
	{
		LLVolume* volume = getVolume();
		S32 counts[4];
		LLVolume::getLoDTriangleCounts(volume->getParams(), counts);

		LLSD header;
		header["lowest_lod"]["size"] = counts[0] * 10;
		header["low_lod"]["size"] = counts[1] * 10;
		header["medium_lod"]["size"] = counts[2] * 10;
		header["high_lod"]["size"] = counts[3] * 10;

		return LLMeshRepository::getStreamingCost(header, radius, NULL, NULL, -1, unscaled_value);
	}	
}

//static 
void LLVOVolume::updateRenderComplexity()
{
	mRenderComplexity_last = mRenderComplexity_current;
	mRenderComplexity_current = 0;
}

U32 LLVOVolume::getTriangleCount(S32* vcount) const
{
	U32 count = 0;
	LLVolume* volume = getVolume();
	if (volume)
	{
		count = volume->getNumTriangles(vcount);
	}

	return count;
}

U32 LLVOVolume::getHighLODTriangleCount()
{
	U32 ret = 0;

	LLVolume* volume = getVolume();

	if (!isSculpted())
	{
		LLVolume* ref = LLPrimitive::getVolumeManager()->refVolume(volume->getParams(), 3);
		ret = ref->getNumTriangles();
		LLPrimitive::getVolumeManager()->unrefVolume(ref);
	}
	else if (isMesh())
	{
		LLVolume* ref = LLPrimitive::getVolumeManager()->refVolume(volume->getParams(), 3);
		if (!ref->isMeshAssetLoaded() || ref->getNumVolumeFaces() == 0)
		{
			gMeshRepo.loadMesh(this, volume->getParams(), LLModel::LOD_HIGH);
		}
		ret = ref->getNumTriangles();
		LLPrimitive::getVolumeManager()->unrefVolume(ref);
	}
	else
	{ //default sculpts have a constant number of triangles
		ret = 31*2*31;  //31 rows of 31 columns of quads for a 32x32 vertex patch
	}

	return ret;
}

//static
void LLVOVolume::preUpdateGeom()
{
	sNumLODChanges = 0;
}

void LLVOVolume::parameterChanged(U16 param_type, bool local_origin)
{
	LLViewerObject::parameterChanged(param_type, local_origin);
}

void LLVOVolume::parameterChanged(U16 param_type, LLNetworkData* data, BOOL in_use, bool local_origin)
{
	LLViewerObject::parameterChanged(param_type, data, in_use, local_origin);
	if (mVolumeImpl)
	{
		mVolumeImpl->onParameterChanged(param_type, data, in_use, local_origin);
	}
	if (mDrawable.notNull())
	{
		BOOL is_light = getIsLight();
		if (is_light != mDrawable->isState(LLDrawable::LIGHT))
		{
			gPipeline.setLight(mDrawable, is_light);
		}
	}
}

void LLVOVolume::setSelected(BOOL sel)
{
	LLViewerObject::setSelected(sel);
	if (mDrawable.notNull())
	{
		markForUpdate(TRUE);
	}
}

void LLVOVolume::updateSpatialExtents(LLVector4a& newMin, LLVector4a& newMax)
{		
}

F32 LLVOVolume::getBinRadius()
{
	F32 radius;
	
	F32 scale = 1.f;

	S32 size_factor = llmax(gSavedSettings.getS32("OctreeStaticObjectSizeFactor"), 1);
	S32 attachment_size_factor = llmax(gSavedSettings.getS32("OctreeAttachmentSizeFactor"), 1);
	LLVector3 distance_factor = gSavedSettings.getVector3("OctreeDistanceFactor");
	LLVector3 alpha_distance_factor = gSavedSettings.getVector3("OctreeAlphaDistanceFactor");
	const LLVector4a* ext = mDrawable->getSpatialExtents();
	
	BOOL shrink_wrap = mDrawable->isAnimating();
	BOOL alpha_wrap = FALSE;

	if (!isHUDAttachment())
	{
		for (S32 i = 0; i < mDrawable->getNumFaces(); i++)
		{
			LLFace* face = mDrawable->getFace(i);
			if (!face) continue;
			if (face->getPoolType() == LLDrawPool::POOL_ALPHA &&
			    !face->canRenderAsMask())
			{
				alpha_wrap = TRUE;
				break;
			}
		}
	}
	else
	{
		shrink_wrap = FALSE;
	}

	if (alpha_wrap)
	{
		LLVector3 bounds = getScale();
		radius = llmin(bounds.mV[1], bounds.mV[2]);
		radius = llmin(radius, bounds.mV[0]);
		radius *= 0.5f;
		radius *= 1.f+mDrawable->mDistanceWRTCamera*alpha_distance_factor[1];
		radius += mDrawable->mDistanceWRTCamera*alpha_distance_factor[0];
	}
	else if (shrink_wrap)
	{
		LLVector4a rad;
		rad.setSub(ext[1], ext[0]);
		
		radius = rad.getLength3().getF32()*0.5f;
	}
	else if (mDrawable->isStatic())
	{
		radius = llmax((S32) mDrawable->getRadius(), 1)*size_factor;
		radius *= 1.f + mDrawable->mDistanceWRTCamera * distance_factor[1];
		radius += mDrawable->mDistanceWRTCamera * distance_factor[0];
	}
	else if (mDrawable->getVObj()->isAttachment())
	{
		radius = llmax((S32) mDrawable->getRadius(),1)*attachment_size_factor;
	}
	else
	{
		radius = mDrawable->getRadius();
		radius *= 1.f + mDrawable->mDistanceWRTCamera * distance_factor[1];
		radius += mDrawable->mDistanceWRTCamera * distance_factor[0];
	}

	return llclamp(radius*scale, 0.5f, 256.f);
}

const LLVector3 LLVOVolume::getPivotPositionAgent() const
{
	if (mVolumeImpl)
	{
		return mVolumeImpl->getPivotPosition();
	}
	return LLViewerObject::getPivotPositionAgent();
}

void LLVOVolume::onShift(const LLVector4a &shift_vector)
{
	if (mVolumeImpl)
	{
		mVolumeImpl->onShift(shift_vector);
	}

	updateRelativeXform();
}

const LLMatrix4& LLVOVolume::getWorldMatrix(LLXformMatrix* xform) const
{
	if (mVolumeImpl)
	{
		return mVolumeImpl->getWorldMatrix(xform);
	}
	return xform->getWorldMatrix();
}

LLVector3 LLVOVolume::agentPositionToVolume(const LLVector3& pos) const
{
	LLVector3 ret = pos - getRenderPosition();
	ret = ret * ~getRenderRotation();
	if (!isVolumeGlobal())
	{
		LLVector3 objScale = getScale();
		LLVector3 invObjScale(1.f / objScale.mV[VX], 1.f / objScale.mV[VY], 1.f / objScale.mV[VZ]);
		ret.scaleVec(invObjScale);
	}
	
	return ret;
}

LLVector3 LLVOVolume::agentDirectionToVolume(const LLVector3& dir) const
{
	LLVector3 ret = dir * ~getRenderRotation();
	
	LLVector3 objScale = isVolumeGlobal() ? LLVector3(1,1,1) : getScale();
	ret.scaleVec(objScale);

	return ret;
}

LLVector3 LLVOVolume::volumePositionToAgent(const LLVector3& dir) const
{
	LLVector3 ret = dir;
	if (!isVolumeGlobal())
	{
		LLVector3 objScale = getScale();
		ret.scaleVec(objScale);
	}

	ret = ret * getRenderRotation();
	ret += getRenderPosition();
	
	return ret;
}

LLVector3 LLVOVolume::volumeDirectionToAgent(const LLVector3& dir) const
{
	LLVector3 ret = dir;
	LLVector3 objScale = isVolumeGlobal() ? LLVector3(1,1,1) : getScale();
	LLVector3 invObjScale(1.f / objScale.mV[VX], 1.f / objScale.mV[VY], 1.f / objScale.mV[VZ]);
	ret.scaleVec(invObjScale);
	ret = ret * getRenderRotation();

	return ret;
}


BOOL LLVOVolume::lineSegmentIntersect(const LLVector3& start, const LLVector3& end, S32 face, BOOL pick_transparent, S32 *face_hitp,
									  LLVector3* intersection,LLVector2* tex_coord, LLVector3* normal, LLVector3* bi_normal)
	
{
	if (!mbCanSelect 
		|| mDrawable->isDead() 
		|| !gPipeline.hasRenderType(mDrawable->getRenderType()))
	{
		return FALSE;
	}

	BOOL ret = FALSE;

	LLVolume* volume = getVolume();

	bool transform = true;

	if (mDrawable->isState(LLDrawable::RIGGED))
	{
		if (LLFloater::isVisible(gFloaterTools) && getAvatar()->isSelf())
		{
			updateRiggedVolume();
			volume = mRiggedVolume;
			transform = false;
		}
		else
		{ //cannot pick rigged attachments on other avatars or when not in build mode
			return FALSE;
		}
	}
	
	if (volume)
	{	
		LLVector3 v_start, v_end, v_dir;
	
		if (transform)
		{
			v_start = agentPositionToVolume(start);
			v_end = agentPositionToVolume(end);
		}
		else
		{
			v_start = start;
			v_end = end;
		}
		
		LLVector3 p;
		LLVector3 n;
		LLVector2 tc;
		LLVector3 bn;

		if (intersection != NULL)
		{
			p = *intersection;
		}

		if (tex_coord != NULL)
		{
			tc = *tex_coord;
		}

		if (normal != NULL)
		{
			n = *normal;
		}

		if (bi_normal != NULL)
		{
			bn = *bi_normal;
		}

		S32 face_hit = -1;

		S32 start_face, end_face;
		if (face == -1)
		{
			start_face = 0;
			end_face = volume->getNumVolumeFaces();
		}
		else
		{
			start_face = face;
			end_face = face+1;
		}

		bool special_cursor = specialHoverCursor();
		for (S32 i = start_face; i < end_face; ++i)
		{
			if (!special_cursor && !pick_transparent && getTE(i) && getTE(i)->getColor().mV[3] == 0.f)
			{ //don't attempt to pick completely transparent faces unless
				//pick_transparent is true
				continue;
			}

			face_hit = volume->lineSegmentIntersect(v_start, v_end, i,
													&p, &tc, &n, &bn);
			
			if (face_hit >= 0 && mDrawable->getNumFaces() > face_hit)
			{
				LLFace* face = mDrawable->getFace(face_hit);				

				if (face &&
					(pick_transparent || !face->getTexture() || !face->getTexture()->hasGLTexture() || face->getTexture()->getMask(face->surfaceToTexture(tc, p, n))))
				{
					v_end = p;
					if (face_hitp != NULL)
					{
						*face_hitp = face_hit;
					}
					
					if (intersection != NULL)
					{
						if (transform)
						{
							*intersection = volumePositionToAgent(p);  // must map back to agent space
						}
						else
						{
							*intersection = p;
						}
					}

					if (normal != NULL)
					{
						if (transform)
						{
							*normal = volumeDirectionToAgent(n);
						}
						else
						{
							*normal = n;
						}

						(*normal).normVec();
					}

					if (bi_normal != NULL)
					{
						if (transform)
						{
							*bi_normal = volumeDirectionToAgent(bn);
						}
						else
						{
							*bi_normal = bn;
						}
						(*bi_normal).normVec();
					}

					if (tex_coord != NULL)
					{
						*tex_coord = tc;
					}
					
					ret = TRUE;
				}
			}
		}
	}
		
	return ret;
}

bool LLVOVolume::treatAsRigged()
{
	return LLFloater::isVisible(gFloaterTools) && 
			isAttachment() && 
			getAvatar() &&
			getAvatar()->isSelf() &&
			mDrawable.notNull() &&
			mDrawable->isState(LLDrawable::RIGGED);
}

LLRiggedVolume* LLVOVolume::getRiggedVolume()
{
	return mRiggedVolume;
}

void LLVOVolume::clearRiggedVolume()
{
	if (mRiggedVolume.notNull())
	{
		mRiggedVolume = NULL;
		updateRelativeXform();
	}
}

void LLVOVolume::updateRiggedVolume()
{
	//Update mRiggedVolume to match current animation frame of avatar. 
	//Also update position/size in octree.  

	if (!treatAsRigged())
	{
		clearRiggedVolume();
		
		return;
	}

	LLVolume* volume = getVolume();

	const LLMeshSkinInfo* skin = gMeshRepo.getSkinInfo(volume->getParams().getSculptID(), this);

	if (!skin)
	{
		clearRiggedVolume();
		return;
	}

	LLVOAvatar* avatar = getAvatar();

	if (!avatar)
	{
		clearRiggedVolume();
		return;
	}

	if (!mRiggedVolume)
	{
		LLVolumeParams p;
		mRiggedVolume = new LLRiggedVolume(p);
		updateRelativeXform();
	}

	mRiggedVolume->update(skin, avatar, volume);

}

static LLFastTimer::DeclareTimer FTM_SKIN_RIGGED("Skin");
static LLFastTimer::DeclareTimer FTM_RIGGED_OCTREE("Octree");

void LLRiggedVolume::update(const LLMeshSkinInfo* skin, LLVOAvatar* avatar, const LLVolume* volume)
{
	bool copy = false;
	if (volume->getNumVolumeFaces() != getNumVolumeFaces())
	{ 
		copy = true;
	}

	for (S32 i = 0; i < volume->getNumVolumeFaces() && !copy; ++i)
	{
		const LLVolumeFace& src_face = volume->getVolumeFace(i);
		const LLVolumeFace& dst_face = getVolumeFace(i);

		if (src_face.mNumIndices != dst_face.mNumIndices ||
			src_face.mNumVertices != dst_face.mNumVertices)
		{
			copy = true;
		}
	}

	if (copy)
	{
		copyVolumeFaces(volume);	
	}

	//build matrix palette
	static const size_t kMaxJoints = 64;

	LLMatrix4a mp[kMaxJoints];
	LLMatrix4* mat = (LLMatrix4*) mp;
	
	U32 maxJoints = llmin(skin->mJointNames.size(), kMaxJoints);
	for (U32 j = 0; j < maxJoints; ++j)
	{
		LLJoint* joint = avatar->getJoint(skin->mJointNames[j]);
		if (joint)
		{
			mat[j] = skin->mInvBindMatrix[j];
			mat[j] *= joint->getWorldMatrix();
		}
	}

	for (S32 i = 0; i < volume->getNumVolumeFaces(); ++i)
	{
		const LLVolumeFace& vol_face = volume->getVolumeFace(i);
		
		LLVolumeFace& dst_face = mVolumeFaces[i];
		
		LLVector4a* weight = vol_face.mWeights;

		if ( weight )
		{
			LLMatrix4a bind_shape_matrix;
			bind_shape_matrix.loadu(skin->mBindShapeMatrix);

			LLVector4a* pos = dst_face.mPositions;

			if( pos && weight && dst_face.mExtents )
			{
				LLFastTimer t(FTM_SKIN_RIGGED);

				for (U32 j = 0; j < dst_face.mNumVertices; ++j)
				{
					LLMatrix4a final_mat;
					final_mat.clear();

					S32 idx[4];

					LLVector4 wght;

					F32 scale = 0.f;
					for (U32 k = 0; k < 4; k++)
					{
						F32 w = weight[j][k];

						idx[k] = (S32) floorf(w);
						wght[k] = w - floorf(w);
						scale += wght[k];
					}

					wght *= 1.f/scale;

					for (U32 k = 0; k < 4; k++)
					{
						F32 w = wght[k];

						LLMatrix4a src;
						// Insure ref'd bone is in our clamped array of mats
						llassert(idx[k] < kMaxJoints);
						// clamp k to kMaxJoints to avoid reading garbage off stack in release
						src.setMul(mp[idx[(k < kMaxJoints) ? k : 0]], w);
						final_mat.add(src);
					}

				
					LLVector4a& v = vol_face.mPositions[j];
					LLVector4a t;
					LLVector4a dst;
					bind_shape_matrix.affineTransform(v, t);
					final_mat.affineTransform(t, dst);
					pos[j] = dst;
				}

				//update bounding box
				LLVector4a& min = dst_face.mExtents[0];
				LLVector4a& max = dst_face.mExtents[1];

				min = pos[0];
				max = pos[1];

				for (U32 j = 1; j < dst_face.mNumVertices; ++j)
				{
					min.setMin(min, pos[j]);
					max.setMax(max, pos[j]);
				}

				dst_face.mCenter->setAdd(dst_face.mExtents[0], dst_face.mExtents[1]);
				dst_face.mCenter->mul(0.5f);

			}

			{
				LLFastTimer t(FTM_RIGGED_OCTREE);
				delete dst_face.mOctree;
				dst_face.mOctree = NULL;

				LLVector4a size;
				size.setSub(dst_face.mExtents[1], dst_face.mExtents[0]);
				size.splat(size.getLength3().getF32()*0.5f);
			
				dst_face.createOctree(1.f);
			}
		}
	}
}

U32 LLVOVolume::getPartitionType() const
{
	if (isHUDAttachment())
	{
		return LLViewerRegion::PARTITION_HUD;
	}

	return LLViewerRegion::PARTITION_VOLUME;
}

LLVolumePartition::LLVolumePartition()
: LLSpatialPartition(LLVOVolume::VERTEX_DATA_MASK, TRUE, GL_DYNAMIC_DRAW_ARB)
{
	mLODPeriod = 32;
	mDepthMask = FALSE;
	mDrawableType = LLPipeline::RENDER_TYPE_VOLUME;
	mPartitionType = LLViewerRegion::PARTITION_VOLUME;
	mSlopRatio = 0.25f;
	mBufferUsage = GL_DYNAMIC_DRAW_ARB;
}

LLVolumeBridge::LLVolumeBridge(LLDrawable* drawablep)
: LLSpatialBridge(drawablep, TRUE, LLVOVolume::VERTEX_DATA_MASK)
{
	mDepthMask = FALSE;
	mLODPeriod = 32;
	mDrawableType = LLPipeline::RENDER_TYPE_VOLUME;
	mPartitionType = LLViewerRegion::PARTITION_BRIDGE;
	
	mBufferUsage = GL_DYNAMIC_DRAW_ARB;

	mSlopRatio = 0.25f;
}

bool can_batch_texture(LLFace* facep)
{
	if (facep->getTextureEntry()->getBumpmap())
	{ //bump maps aren't worked into texture batching yet
		return false;
	}

	if (facep->getTexture() && facep->getTexture()->getPrimaryFormat() == GL_ALPHA)
	{ //can't batch invisiprims
		return false;
	}

	if (facep->isState(LLFace::TEXTURE_ANIM) && facep->getVirtualSize() > MIN_TEX_ANIM_SIZE)
	{ //texture animation breaks batches
		return false;
	}
	
	return true;
}

static LLFastTimer::DeclareTimer FTM_REGISTER_FACE("Register Face");

void LLVolumeGeometryManager::registerFace(LLSpatialGroup* group, LLFace* facep, U32 type)
{
	LLFastTimer t(FTM_REGISTER_FACE);

	if (facep->getViewerObject()->isSelected() && LLSelectMgr::getInstance()->mHideSelectedObjects)
	{
		return;
	}

	//add face to drawmap
	LLSpatialGroup::drawmap_elem_t& draw_vec = group->mDrawMap[type];	

	S32 idx = draw_vec.size()-1;

	BOOL fullbright = (type == LLRenderPass::PASS_FULLBRIGHT) ||
		(type == LLRenderPass::PASS_INVISIBLE) ||
		(type == LLRenderPass::PASS_ALPHA && facep->isState(LLFace::FULLBRIGHT));
	
	if (!fullbright && type != LLRenderPass::PASS_GLOW && !facep->getVertexBuffer()->hasDataType(LLVertexBuffer::TYPE_NORMAL))
	{
		llwarns << "Non fullbright face has no normals!" << llendl;
		return;
	}

	const LLMatrix4* tex_mat = NULL;
	if (facep->isState(LLFace::TEXTURE_ANIM) && facep->getVirtualSize() > MIN_TEX_ANIM_SIZE)
	{
		tex_mat = facep->mTextureMatrix;	
	}

	const LLMatrix4* model_mat = NULL;

	LLDrawable* drawable = facep->getDrawable();
	
	if (drawable->isState(LLDrawable::ANIMATED_CHILD))
	{
		model_mat = &drawable->getWorldMatrix();
	}
	else if (drawable->isActive())
	{
		model_mat = &drawable->getRenderMatrix();
	}
	else
	{
		model_mat = &(drawable->getRegion()->mRenderMatrix);
	}

	//drawable->getVObj()->setDebugText(llformat("%d", drawable->isState(LLDrawable::ANIMATED_CHILD)));

	U8 bump = (type == LLRenderPass::PASS_BUMP || type == LLRenderPass::PASS_POST_BUMP) ? facep->getTextureEntry()->getBumpmap() : 0;
	
	LLViewerTexture* tex = facep->getTexture();

	U8 index = facep->getTextureIndex();

	bool batchable = false;

	if (index < 255 && idx >= 0)
	{
		if (index < draw_vec[idx]->mTextureList.size())
		{
			if (draw_vec[idx]->mTextureList[index].isNull())
			{
				batchable = true;
				draw_vec[idx]->mTextureList[index] = tex;
			}
			else if (draw_vec[idx]->mTextureList[index] == tex)
			{ //this face's texture index can be used with this batch
				batchable = true;
			}
		}
		else
		{ //texture list can be expanded to fit this texture index
			batchable = true;
		}
	}
	
	if (idx >= 0 && 
		draw_vec[idx]->mVertexBuffer == facep->getVertexBuffer() &&
		draw_vec[idx]->mEnd == facep->getGeomIndex()-1 &&
		(LLPipeline::sTextureBindTest || draw_vec[idx]->mTexture == tex || batchable) &&
#if LL_DARWIN
		draw_vec[idx]->mEnd - draw_vec[idx]->mStart + facep->getGeomCount() <= (U32) gGLManager.mGLMaxVertexRange &&
		draw_vec[idx]->mCount + facep->getIndicesCount() <= (U32) gGLManager.mGLMaxIndexRange &&
#endif
		draw_vec[idx]->mFullbright == fullbright &&
		draw_vec[idx]->mBump == bump &&
		draw_vec[idx]->mTextureMatrix == tex_mat &&
		draw_vec[idx]->mModelMatrix == model_mat)
	{
		draw_vec[idx]->mCount += facep->getIndicesCount();
		draw_vec[idx]->mEnd += facep->getGeomCount();
		draw_vec[idx]->mVSize = llmax(draw_vec[idx]->mVSize, facep->getVirtualSize());

		if (index >= draw_vec[idx]->mTextureList.size())
		{
			draw_vec[idx]->mTextureList.resize(index+1);
			draw_vec[idx]->mTextureList[index] = tex;
		}
		draw_vec[idx]->validate();
		update_min_max(draw_vec[idx]->mExtents[0], draw_vec[idx]->mExtents[1], facep->mExtents[0]);
		update_min_max(draw_vec[idx]->mExtents[0], draw_vec[idx]->mExtents[1], facep->mExtents[1]);
	}
	else
	{
		U32 start = facep->getGeomIndex();
		U32 end = start + facep->getGeomCount()-1;
		U32 offset = facep->getIndicesStart();
		U32 count = facep->getIndicesCount();
		LLPointer<LLDrawInfo> draw_info = new LLDrawInfo(start,end,count,offset, tex, 
			facep->getVertexBuffer(), fullbright, bump); 
		draw_info->mGroup = group;
		draw_info->mVSize = facep->getVirtualSize();
		draw_vec.push_back(draw_info);
		draw_info->mTextureMatrix = tex_mat;
		draw_info->mModelMatrix = model_mat;
		if (type == LLRenderPass::PASS_ALPHA)
		{ //for alpha sorting
			facep->setDrawInfo(draw_info);
		}
		draw_info->mExtents[0] = facep->mExtents[0];
		draw_info->mExtents[1] = facep->mExtents[1];

		if (LLPipeline::sUseTriStrips)
		{
			draw_info->mDrawMode = LLRender::TRIANGLE_STRIP;
		}

		if (index < 255)
		{ //initialize texture list for texture batching
			draw_info->mTextureList.resize(index+1);
			draw_info->mTextureList[index] = tex;
		}
		draw_info->validate();
	}
}

void LLVolumeGeometryManager::getGeometry(LLSpatialGroup* group)
{

}

static LLFastTimer::DeclareTimer FTM_REBUILD_VOLUME_VB("Volume VB");
static LLFastTimer::DeclareTimer FTM_REBUILD_VOLUME_FACE_LIST("Build Face List");
static LLFastTimer::DeclareTimer FTM_REBUILD_VOLUME_GEN_DRAW_INFO("Gen Draw Info");

static LLDrawPoolAvatar* get_avatar_drawpool(LLViewerObject* vobj)
{
	LLVOAvatar* avatar = vobj->getAvatar();
					
	if (avatar)
	{
		LLDrawable* drawable = avatar->mDrawable;
		if (drawable && drawable->getNumFaces() > 0)
		{
			LLFace* face = drawable->getFace(0);
			if (face)
			{
				LLDrawPool* drawpool = face->getPool();
				if (drawpool)
				{
					if (drawpool->getType() == LLDrawPool::POOL_AVATAR)
					{
						return (LLDrawPoolAvatar*) drawpool;
					}
				}
			}
		}
	}

	return NULL;
}

void LLVolumeGeometryManager::rebuildGeom(LLSpatialGroup* group)
{
	

	if (group->changeLOD())
	{
		group->mLastUpdateDistance = group->mDistance;
	}

	group->mLastUpdateViewAngle = group->mViewAngle;

	if (!group->isState(LLSpatialGroup::GEOM_DIRTY | LLSpatialGroup::ALPHA_DIRTY))
	{
		if (group->isState(LLSpatialGroup::MESH_DIRTY) && !LLPipeline::sDelayVBUpdate)
		{
			rebuildMesh(group);
		}
		return;
	}

	LLFastTimer ftm(FTM_REBUILD_VOLUME_VB);

	group->mBuilt = 1.f;
	
	LLVOAvatar* pAvatarVO = NULL;

	LLSpatialBridge* bridge = group->mSpatialPartition->asBridge();
	if (bridge)
	{
		if (bridge->mAvatar.isNull())
		{
			LLViewerObject* vobj = bridge->mDrawable->getVObj();
			if (vobj)
			{
				bridge->mAvatar = vobj->getAvatar();
			}
		}

		pAvatarVO = bridge->mAvatar;
	}

	if (pAvatarVO)
	{
		pAvatarVO->mAttachmentGeometryBytes -= group->mGeometryBytes;
		pAvatarVO->mAttachmentSurfaceArea -= group->mSurfaceArea;
	}

	group->mGeometryBytes = 0;
	group->mSurfaceArea = 0;
	
	//cache object box size since it might be used for determining visibility
	group->mObjectBoxSize = group->mObjectBounds[1].getLength3().getF32();

	group->clearDrawMap();

	mFaceList.clear();

	const U32 MAX_FACE_COUNT = 4096;
	
	static LLFace** fullbright_faces = (LLFace**) ll_aligned_malloc(MAX_FACE_COUNT*sizeof(LLFace*),64);
	static LLFace** bump_faces = (LLFace**) ll_aligned_malloc(MAX_FACE_COUNT*sizeof(LLFace*),64);
	static LLFace** simple_faces = (LLFace**) ll_aligned_malloc(MAX_FACE_COUNT*sizeof(LLFace*),64);
	static LLFace** alpha_faces = (LLFace**) ll_aligned_malloc(MAX_FACE_COUNT*sizeof(LLFace*),64);
	
	U32 fullbright_count = 0;
	U32 bump_count = 0;
	U32 simple_count = 0;
	U32 alpha_count = 0;


	
	U32 useage = group->mSpatialPartition->mBufferUsage;

	U32 max_vertices = (gSavedSettings.getS32("RenderMaxVBOSize")*1024)/LLVertexBuffer::calcVertexSize(group->mSpatialPartition->mVertexDataMask);
	U32 max_total = (gSavedSettings.getS32("RenderMaxNodeSize")*1024)/LLVertexBuffer::calcVertexSize(group->mSpatialPartition->mVertexDataMask);
	max_vertices = llmin(max_vertices, (U32) 65535);

	U32 cur_total = 0;

	bool emissive = false;

	

	{
		LLFastTimer t(FTM_REBUILD_VOLUME_FACE_LIST);

		//get all the faces into a list
		for (LLSpatialGroup::element_iter drawable_iter = group->getDataBegin(); drawable_iter != group->getDataEnd(); ++drawable_iter)
		{
			LLDrawable* drawablep = *drawable_iter;
		
			if (drawablep->isDead() || drawablep->isState(LLDrawable::FORCE_INVISIBLE) )
			{
				continue;
			}
	
			if (drawablep->isAnimating())
			{ //fall back to stream draw for animating verts
				useage = GL_STREAM_DRAW_ARB;
			}

			LLVOVolume* vobj = drawablep->getVOVolume();

			if (!vobj)
			{
				continue;
			}

			if (vobj->isMesh() &&
				(vobj->getVolume() && !vobj->getVolume()->isMeshAssetLoaded() || !gMeshRepo.meshRezEnabled()))
			{
				continue;
			}

			LLVolume* volume = vobj->getVolume();
			if (volume)
			{
				const LLVector3& scale = vobj->getScale();
				group->mSurfaceArea += volume->getSurfaceArea() * llmax(llmax(scale.mV[0], scale.mV[1]), scale.mV[2]);
			}

			llassert_always(vobj);
			vobj->updateTextureVirtualSize(true);
			vobj->preRebuild();

			drawablep->clearState(LLDrawable::HAS_ALPHA);

			bool rigged = vobj->isAttachment() && 
						vobj->isMesh() && 
						gMeshRepo.getSkinInfo(vobj->getVolume()->getParams().getSculptID(), vobj);

			bool bake_sunlight = LLPipeline::sBakeSunlight && drawablep->isStatic();

			bool is_rigged = false;

			//for each face
			for (S32 i = 0; i < drawablep->getNumFaces(); i++)
			{
				LLFace* facep = drawablep->getFace(i);
				if (!facep)
				{
					continue;
				}

				//ALWAYS null out vertex buffer on rebuild -- if the face lands in a render
				// batch, it will recover its vertex buffer reference from the spatial group
				facep->setVertexBuffer(NULL);
			
				//sum up face verts and indices
				drawablep->updateFaceSize(i);
			
			

				if (rigged) 
				{
					if (!facep->isState(LLFace::RIGGED))
					{ //completely reset vertex buffer
						facep->clearVertexBuffer();
					}
		
					facep->setState(LLFace::RIGGED);
					is_rigged = true;
				
					//get drawpool of avatar with rigged face
					LLDrawPoolAvatar* pool = get_avatar_drawpool(vobj);
				
					//Determine if we've received skininfo that contains an
					//alternate bind matrix - if it does then apply the translational component
					//to the joints of the avatar.
					bool pelvisGotSet = false;

					if ( pAvatarVO )
					{
						LLUUID currentId = vobj->getVolume()->getParams().getSculptID();
						const LLMeshSkinInfo*  pSkinData = gMeshRepo.getSkinInfo( currentId, vobj );
					
						if ( pSkinData )
						{
							const int bindCnt = pSkinData->mAlternateBindMatrix.size();								
							if ( bindCnt > 0 )
							{					
								const int jointCnt = pSkinData->mJointNames.size();
								const F32 pelvisZOffset = pSkinData->mPelvisOffset;
								bool fullRig = (jointCnt>=20) ? true : false;
								if ( fullRig )
								{
									for ( int i=0; i<jointCnt; ++i )
									{
										std::string lookingForJoint = pSkinData->mJointNames[i].c_str();
										//llinfos<<"joint name "<<lookingForJoint.c_str()<<llendl;
										LLJoint* pJoint = pAvatarVO->getJoint( lookingForJoint );
										if ( pJoint && pJoint->getId() != currentId )
										{   									
											pJoint->setId( currentId );
											const LLVector3& jointPos = pSkinData->mAlternateBindMatrix[i].getTranslation();									
											//Set the joint position
											pJoint->storeCurrentXform( jointPos );																																
											//If joint is a pelvis then handle old/new pelvis to foot values
											if ( lookingForJoint == "mPelvis" )
											{	
												pJoint->storeCurrentXform( jointPos );																																
												if ( !pAvatarVO->hasPelvisOffset() )
												{										
													pAvatarVO->setPelvisOffset( true, jointPos, pelvisZOffset );
													//Trigger to rebuild viewer AV
													pelvisGotSet = true;											
												}										
											}										
										}
									}
								}							
							}
						}
					}
					//If we've set the pelvis to a new position we need to also rebuild some information that the
					//viewer does at launch (e.g. body size etc.)
					if ( pelvisGotSet )
					{
						pAvatarVO->postPelvisSetRecalc();
					}

					if (pool)
					{
						const LLTextureEntry* te = facep->getTextureEntry();

						//remove face from old pool if it exists
						LLDrawPool* old_pool = facep->getPool();
						if (old_pool && old_pool->getType() == LLDrawPool::POOL_AVATAR)
						{
							((LLDrawPoolAvatar*) old_pool)->removeRiggedFace(facep);
						}

						//add face to new pool
						LLViewerTexture* tex = facep->getTexture();
						U32 type = gPipeline.getPoolTypeFromTE(te, tex);

						if (type == LLDrawPool::POOL_ALPHA)
						{
							if (te->getColor().mV[3] > 0.f)
							{
								if (te->getFullbright())
								{
									pool->addRiggedFace(facep, LLDrawPoolAvatar::RIGGED_FULLBRIGHT_ALPHA);
								}
								else
								{
									pool->addRiggedFace(facep, LLDrawPoolAvatar::RIGGED_ALPHA);
								}
							}
						}
						else if (te->getShiny())
						{
							if (te->getFullbright())
							{
								pool->addRiggedFace(facep, LLDrawPoolAvatar::RIGGED_FULLBRIGHT_SHINY);
							}
							else
							{
								if (LLPipeline::sRenderDeferred)
								{
									pool->addRiggedFace(facep, LLDrawPoolAvatar::RIGGED_SIMPLE);
								}
								else
								{
									pool->addRiggedFace(facep, LLDrawPoolAvatar::RIGGED_SHINY);
								}
							}
						}
						else
						{
							if (te->getFullbright())
							{
								pool->addRiggedFace(facep, LLDrawPoolAvatar::RIGGED_FULLBRIGHT);
							}
							else
							{
								pool->addRiggedFace(facep, LLDrawPoolAvatar::RIGGED_SIMPLE);
							}
						}

						if (te->getGlow())
						{
							pool->addRiggedFace(facep, LLDrawPoolAvatar::RIGGED_GLOW);
						}

						if (LLPipeline::sRenderDeferred)
						{
							if (type != LLDrawPool::POOL_ALPHA && !te->getFullbright())
							{
								if (te->getBumpmap())
								{
									pool->addRiggedFace(facep, LLDrawPoolAvatar::RIGGED_DEFERRED_BUMP);
								}
								else
								{
									pool->addRiggedFace(facep, LLDrawPoolAvatar::RIGGED_DEFERRED_SIMPLE);
								}
							}
						}
					}

					continue;
				}
				else
				{
					if (facep->isState(LLFace::RIGGED))
					{ //face is not rigged but used to be, remove from rigged face pool
						LLDrawPoolAvatar* pool = (LLDrawPoolAvatar*) facep->getPool();
						if (pool)
						{
							pool->removeRiggedFace(facep);
						}
						facep->clearState(LLFace::RIGGED);
					}
				}


				if (cur_total > max_total || facep->getIndicesCount() <= 0 || facep->getGeomCount() <= 0)
				{
					facep->clearVertexBuffer();
					continue;
				}

				cur_total += facep->getGeomCount();

				if (facep->hasGeometry() && facep->getPixelArea() > FORCE_CULL_AREA)
				{
					const LLTextureEntry* te = facep->getTextureEntry();
					LLViewerTexture* tex = facep->getTexture();

					if (te->getGlow() >= 1.f/255.f)
					{
						emissive = true;
					}

					if (facep->isState(LLFace::TEXTURE_ANIM))
					{
						if (!vobj->mTexAnimMode)
						{
							facep->clearState(LLFace::TEXTURE_ANIM);
						}
					}

					BOOL force_simple = (facep->getPixelArea() < FORCE_SIMPLE_RENDER_AREA);
					U32 type = gPipeline.getPoolTypeFromTE(te, tex);
					if (type != LLDrawPool::POOL_ALPHA && force_simple)
					{
						type = LLDrawPool::POOL_SIMPLE;
					}
					facep->setPoolType(type);

					if (vobj->isHUDAttachment())
					{
						facep->setState(LLFace::FULLBRIGHT);
					}

					if (vobj->mTextureAnimp && vobj->mTexAnimMode)
					{
						if (vobj->mTextureAnimp->mFace <= -1)
						{
							S32 face;
							for (face = 0; face < vobj->getNumTEs(); face++)
							{
								LLFace * facep = drawablep->getFace(face);
								if (facep)
								{
									facep->setState(LLFace::TEXTURE_ANIM);
								}
							}
						}
						else if (vobj->mTextureAnimp->mFace < vobj->getNumTEs())
						{
							LLFace * facep = drawablep->getFace(vobj->mTextureAnimp->mFace);
							if (facep)
							{
								facep->setState(LLFace::TEXTURE_ANIM);
							}
						}
					}

					if (type == LLDrawPool::POOL_ALPHA)
					{
						if (facep->canRenderAsMask())
						{ //can be treated as alpha mask
							if (simple_count < MAX_FACE_COUNT)
							{
								simple_faces[simple_count++] = facep;
							}
						}
						else
						{
							if (te->getColor().mV[3] > 0.f)
							{ //only treat as alpha in the pipeline if < 100% transparent
								drawablep->setState(LLDrawable::HAS_ALPHA);
							}
							if (alpha_count < MAX_FACE_COUNT)
							{
								alpha_faces[alpha_count++] = facep;
							}
						}
					}
					else
					{
						if (drawablep->isState(LLDrawable::REBUILD_VOLUME))
						{
							facep->mLastUpdateTime = gFrameTimeSeconds;
						}

						if (gPipeline.canUseWindLightShadersOnObjects()
							&& LLPipeline::sRenderBump)
						{
							if (te->getBumpmap())
							{ //needs normal + binormal
								if (bump_count < MAX_FACE_COUNT)
								{
									bump_faces[bump_count++] = facep;
								}
							}
							else if (te->getShiny() || !te->getFullbright())
							{ //needs normal
								if (simple_count < MAX_FACE_COUNT)
								{
									simple_faces[simple_count++] = facep;
								}
							}
							else 
							{ //doesn't need normal
								facep->setState(LLFace::FULLBRIGHT);
								if (fullbright_count < MAX_FACE_COUNT)
								{
									fullbright_faces[fullbright_count++] = facep;
								}
							}
						}
						else
						{
							if (te->getBumpmap() && LLPipeline::sRenderBump)
							{ //needs normal + binormal
								if (bump_count < MAX_FACE_COUNT)
								{
									bump_faces[bump_count++] = facep;
								}
							}
							else if ((te->getShiny() && LLPipeline::sRenderBump) ||
								!(te->getFullbright() || bake_sunlight))
							{ //needs normal
								if (simple_count < MAX_FACE_COUNT)
								{
									simple_faces[simple_count++] = facep;
								}
							}
							else 
							{ //doesn't need normal
								facep->setState(LLFace::FULLBRIGHT);
								if (fullbright_count < MAX_FACE_COUNT)
								{
									fullbright_faces[fullbright_count++] = facep;
								}
							}
						}
					}
				}
				else
				{	//face has no renderable geometry
					facep->clearVertexBuffer();
				}		
			}

			if (is_rigged)
			{
				if (!drawablep->isState(LLDrawable::RIGGED))
				{
					drawablep->setState(LLDrawable::RIGGED);

					//first time this is drawable is being marked as rigged,
					// do another LoD update to use avatar bounding box
					vobj->updateLOD();
				}
			}
			else
			{
				drawablep->clearState(LLDrawable::RIGGED);
			}
		}
	}

	group->mBufferUsage = useage;

	//PROCESS NON-ALPHA FACES
	U32 simple_mask = LLVertexBuffer::MAP_TEXCOORD0 | LLVertexBuffer::MAP_NORMAL | LLVertexBuffer::MAP_VERTEX | LLVertexBuffer::MAP_COLOR;
	U32 alpha_mask = simple_mask | 0x80000000; //hack to give alpha verts their own VBO
	U32 bump_mask = LLVertexBuffer::MAP_TEXCOORD0 | LLVertexBuffer::MAP_TEXCOORD1 | LLVertexBuffer::MAP_NORMAL | LLVertexBuffer::MAP_VERTEX | LLVertexBuffer::MAP_COLOR;
	U32 fullbright_mask = LLVertexBuffer::MAP_TEXCOORD0 | LLVertexBuffer::MAP_VERTEX | LLVertexBuffer::MAP_COLOR;

	if (emissive)
	{ //emissive faces are present, include emissive byte to preserve batching
		simple_mask = simple_mask | LLVertexBuffer::MAP_EMISSIVE;
		alpha_mask = alpha_mask | LLVertexBuffer::MAP_EMISSIVE;
		bump_mask = bump_mask | LLVertexBuffer::MAP_EMISSIVE;
		fullbright_mask = fullbright_mask | LLVertexBuffer::MAP_EMISSIVE;
	}

	bool batch_textures = LLViewerShaderMgr::instance()->getVertexShaderLevel(LLViewerShaderMgr::SHADER_OBJECT) > 1;

	if (batch_textures)
	{
		bump_mask |= LLVertexBuffer::MAP_BINORMAL;
		genDrawInfo(group, simple_mask | LLVertexBuffer::MAP_TEXTURE_INDEX, simple_faces, simple_count, FALSE, TRUE);
		genDrawInfo(group, fullbright_mask | LLVertexBuffer::MAP_TEXTURE_INDEX, fullbright_faces, fullbright_count, FALSE, TRUE);
		genDrawInfo(group, bump_mask | LLVertexBuffer::MAP_TEXTURE_INDEX, bump_faces, bump_count, FALSE, FALSE);
		genDrawInfo(group, alpha_mask | LLVertexBuffer::MAP_TEXTURE_INDEX, alpha_faces, alpha_count, TRUE, TRUE);
	}
	else
	{
		genDrawInfo(group, simple_mask, simple_faces, simple_count);
		genDrawInfo(group, fullbright_mask, fullbright_faces, fullbright_count);
		genDrawInfo(group, bump_mask, bump_faces, bump_count,  FALSE, FALSE);
		genDrawInfo(group, alpha_mask, alpha_faces, alpha_count, TRUE);
	}
	

	if (!LLPipeline::sDelayVBUpdate)
	{
		//drawables have been rebuilt, clear rebuild status
		for (LLSpatialGroup::element_iter drawable_iter = group->getDataBegin(); drawable_iter != group->getDataEnd(); ++drawable_iter)
		{
			LLDrawable* drawablep = *drawable_iter;
			drawablep->clearState(LLDrawable::REBUILD_ALL);
		}
	}

	group->mLastUpdateTime = gFrameTimeSeconds;
	group->mBuilt = 1.f;
	group->clearState(LLSpatialGroup::GEOM_DIRTY | LLSpatialGroup::ALPHA_DIRTY);

	if (LLPipeline::sDelayVBUpdate)
	{
		group->setState(LLSpatialGroup::MESH_DIRTY | LLSpatialGroup::NEW_DRAWINFO);
	}

	mFaceList.clear();

	if (pAvatarVO)
	{
		pAvatarVO->mAttachmentGeometryBytes += group->mGeometryBytes;
		pAvatarVO->mAttachmentSurfaceArea += group->mSurfaceArea;
	}
}

static LLFastTimer::DeclareTimer FTM_REBUILD_MESH_FLUSH("Flush Mesh");

void LLVolumeGeometryManager::rebuildMesh(LLSpatialGroup* group)
{
	llassert(group);
	if (group && group->isState(LLSpatialGroup::MESH_DIRTY) && !group->isState(LLSpatialGroup::GEOM_DIRTY))
	{
		LLFastTimer ftm(FTM_REBUILD_VOLUME_VB);
		LLFastTimer t(FTM_REBUILD_VOLUME_GEN_DRAW_INFO); //make sure getgeometryvolume shows up in the right place in timers

		group->mBuilt = 1.f;
		
		S32 num_mapped_vertex_buffer = LLVertexBuffer::sMappedCount ;

		const U32 MAX_BUFFER_COUNT = 4096;
		LLVertexBuffer* locked_buffer[MAX_BUFFER_COUNT];

		U32 buffer_count = 0;

		for (LLSpatialGroup::element_iter drawable_iter = group->getDataBegin(); drawable_iter != group->getDataEnd(); ++drawable_iter)
		{
			LLDrawable* drawablep = *drawable_iter;

			if (!drawablep->isDead() && drawablep->isState(LLDrawable::REBUILD_ALL) && !drawablep->isState(LLDrawable::RIGGED) )
			{
				LLVOVolume* vobj = drawablep->getVOVolume();
				vobj->preRebuild();
				
				if (drawablep->isState(LLDrawable::ANIMATED_CHILD))
				{
					vobj->updateRelativeXform(true);
				}

				LLVolume* volume = vobj->getVolume();
				for (S32 i = 0; i < drawablep->getNumFaces(); ++i)
				{
					LLFace* face = drawablep->getFace(i);
					if (face)
					{
						LLVertexBuffer* buff = face->getVertexBuffer();
						if (buff)
						{
							llassert(!face->isState(LLFace::RIGGED));

							if (!face->getGeometryVolume(*volume, face->getTEOffset(), 
								vobj->getRelativeXform(), vobj->getRelativeXformInvTrans(), face->getGeomIndex()))
							{ //something's gone wrong with the vertex buffer accounting, rebuild this group 
								group->dirtyGeom();
								gPipeline.markRebuild(group, TRUE);
							}


							if (buff->isLocked() && buffer_count < MAX_BUFFER_COUNT)
							{
								locked_buffer[buffer_count++] = buff;
							}
						}
					}
				}

				if (drawablep->isState(LLDrawable::ANIMATED_CHILD))
				{
					vobj->updateRelativeXform();
				}

				
				drawablep->clearState(LLDrawable::REBUILD_ALL);
			}
		}
		
		{
			LLFastTimer t(FTM_REBUILD_MESH_FLUSH);
			for (LLVertexBuffer** iter = locked_buffer, ** end_iter = locked_buffer+buffer_count; iter != end_iter; ++iter)
			{
				(*iter)->flush();
			}
		
			// don't forget alpha
			if(group != NULL && 
			   !group->mVertexBuffer.isNull() && 
			   group->mVertexBuffer->isLocked())
			{
				group->mVertexBuffer->flush();
			}
		}

		//if not all buffers are unmapped
		if(num_mapped_vertex_buffer != LLVertexBuffer::sMappedCount) 
		{
			llwarns << "Not all mapped vertex buffers are unmapped!" << llendl ; 
			for (LLSpatialGroup::element_iter drawable_iter = group->getDataBegin(); drawable_iter != group->getDataEnd(); ++drawable_iter)
			{
				LLDrawable* drawablep = *drawable_iter;
				for (S32 i = 0; i < drawablep->getNumFaces(); ++i)
				{
					LLFace* face = drawablep->getFace(i);
					if (face)
					{
						LLVertexBuffer* buff = face->getVertexBuffer();
						if (buff && buff->isLocked())
						{
							buff->flush();
						}
					}
				}
			} 
		}

		group->clearState(LLSpatialGroup::MESH_DIRTY | LLSpatialGroup::NEW_DRAWINFO);
	}

//	llassert(!group || !group->isState(LLSpatialGroup::NEW_DRAWINFO));
}

struct CompareBatchBreakerModified
{
	bool operator()(const LLFace* const& lhs, const LLFace* const& rhs)
	{
		const LLTextureEntry* lte = lhs->getTextureEntry();
		const LLTextureEntry* rte = rhs->getTextureEntry();

		if (lte->getBumpmap() != rte->getBumpmap())
		{
			return lte->getBumpmap() < rte->getBumpmap();
		}
		else if (lte->getFullbright() != rte->getFullbright())
		{
			return lte->getFullbright() < rte->getFullbright();
		}
		else
		{
			return lhs->getTexture() < rhs->getTexture();
		}
		
	}
};

static LLFastTimer::DeclareTimer FTM_GEN_DRAW_INFO_SORT("Draw Info Face Sort");
static LLFastTimer::DeclareTimer FTM_GEN_DRAW_INFO_FACE_SIZE("Face Sizing");
static LLFastTimer::DeclareTimer FTM_GEN_DRAW_INFO_ALLOCATE("Allocate VB");
static LLFastTimer::DeclareTimer FTM_GEN_DRAW_INFO_FIND_VB("Find VB");
static LLFastTimer::DeclareTimer FTM_GEN_DRAW_INFO_RESIZE_VB("Resize VB");





void LLVolumeGeometryManager::genDrawInfo(LLSpatialGroup* group, U32 mask, LLFace** faces, U32 face_count, BOOL distance_sort, BOOL batch_textures)
{
	LLFastTimer t(FTM_REBUILD_VOLUME_GEN_DRAW_INFO);

	U32 buffer_usage = group->mBufferUsage;
	
	static LLCachedControl<bool> use_transform_feedback(gSavedSettings, "RenderUseTransformFeedback");

	if (use_transform_feedback &&
		gTransformPositionProgram.mProgramObject && //transform shaders are loaded
		buffer_usage == GL_DYNAMIC_DRAW_ARB && //target buffer is in VRAM
		!(mask & LLVertexBuffer::MAP_WEIGHT4)) //TODO: add support for weights
	{
		buffer_usage = GL_DYNAMIC_COPY_ARB;
	}

#if LL_DARWIN
	// HACK from Leslie:
	// Disable VBO usage for alpha on Mac OS X because it kills the framerate
	// due to implicit calls to glTexSubImage that are beyond our control.
	// (this works because the only calls here that sort by distance are alpha)
	if (distance_sort)
	{
		buffer_usage = 0x0;
	}
#endif
	
	//calculate maximum number of vertices to store in a single buffer
	U32 max_vertices = (gSavedSettings.getS32("RenderMaxVBOSize")*1024)/LLVertexBuffer::calcVertexSize(group->mSpatialPartition->mVertexDataMask);
	max_vertices = llmin(max_vertices, (U32) 65535);

	{
		LLFastTimer t(FTM_GEN_DRAW_INFO_SORT);
		if (!distance_sort)
		{
			//sort faces by things that break batches
			std::sort(faces, faces+face_count, CompareBatchBreakerModified());
		}
		else
		{
			//sort faces by distance
			std::sort(faces, faces+face_count, LLFace::CompareDistanceGreater());
		}
	}
				
	bool hud_group = group->isHUDGroup() ;
	LLFace** face_iter = faces;
	LLFace** end_faces = faces+face_count;
	
	LLSpatialGroup::buffer_map_t buffer_map;

	LLViewerTexture* last_tex = NULL;
	S32 buffer_index = 0;

	if (distance_sort)
	{
		buffer_index = -1;
	}

	S32 texture_index_channels = 1;
	
	if (gGLManager.mGLSLVersionMajor > 1 || gGLManager.mGLSLVersionMinor >= 30)
	{
		texture_index_channels = LLGLSLShader::sIndexedTextureChannels-1; //always reserve one for shiny for now just for simplicity;
	}

	if (LLPipeline::sRenderDeferred && distance_sort)
	{
		texture_index_channels = gDeferredAlphaProgram.mFeatures.mIndexedTextureChannels;
	}

	texture_index_channels = llmin(texture_index_channels, (S32) gSavedSettings.getU32("RenderMaxTextureIndex"));
	
	//NEVER use more than 16 texture index channels (workaround for prevalent driver bug)
	texture_index_channels = llmin(texture_index_channels, 16);

	bool flexi = false;

	while (face_iter != end_faces)
	{
		//pull off next face
		LLFace* facep = *face_iter;
		LLViewerTexture* tex = facep->getTexture();

		if (distance_sort)
		{
			tex = NULL;
		}

		if (last_tex == tex)
		{
			buffer_index++;
		}
		else
		{
			last_tex = tex;
			buffer_index = 0;
		}

		bool bake_sunlight = LLPipeline::sBakeSunlight && facep->getDrawable()->isStatic(); 

		U32 index_count = facep->getIndicesCount();
		U32 geom_count = facep->getGeomCount();

		flexi = flexi || facep->getViewerObject()->getVolume()->isUnique();

		//sum up vertices needed for this render batch
		LLFace** i = face_iter;
		++i;
		
		const U32 MAX_TEXTURE_COUNT = 32;
		LLViewerTexture* texture_list[MAX_TEXTURE_COUNT];
		
		U32 texture_count = 0;

		{
			LLFastTimer t(FTM_GEN_DRAW_INFO_FACE_SIZE);
			if (batch_textures)
			{
				U8 cur_tex = 0;
				facep->setTextureIndex(cur_tex);
				if (texture_count < MAX_TEXTURE_COUNT)
				{
					texture_list[texture_count++] = tex;
				}
				
				if (can_batch_texture(facep))
				{ //populate texture_list with any textures that can be batched
				  //move i to the next unbatchable face
					while (i != end_faces)
					{
						facep = *i;
						
						if (!can_batch_texture(facep))
						{ //face is bump mapped or has an animated texture matrix -- can't 
							//batch more than 1 texture at a time
							break;
						}

						if (facep->getTexture() != tex)
						{
							if (distance_sort)
							{ //textures might be out of order, see if texture exists in current batch
								bool found = false;
								for (U32 tex_idx = 0; tex_idx < texture_count; ++tex_idx)
								{
									if (facep->getTexture() == texture_list[tex_idx])
									{
										cur_tex = tex_idx;
										found = true;
										break;
									}
								}

								if (!found)
								{
									cur_tex = texture_count;
								}
							}
							else
							{
								cur_tex++;
							}

							if (cur_tex >= texture_index_channels)
							{ //cut batches when index channels are depleted
								break;
							}

							tex = facep->getTexture();

							if (texture_count < MAX_TEXTURE_COUNT)
							{
								texture_list[texture_count++] = tex;
							}
						}

						if (geom_count + facep->getGeomCount() > max_vertices)
						{ //cut batches on geom count too big
							break;
						}

						++i;

						flexi = flexi || facep->getViewerObject()->getVolume()->isUnique();

						index_count += facep->getIndicesCount();
						geom_count += facep->getGeomCount();

						facep->setTextureIndex(cur_tex);
					}
				}

				tex = texture_list[0];
			}
			else
			{
				while (i != end_faces && 
					(LLPipeline::sTextureBindTest || (distance_sort || (*i)->getTexture() == tex)))
				{
					facep = *i;
			

					//face has no texture index
					facep->mDrawInfo = NULL;
					facep->setTextureIndex(255);

					if (geom_count + facep->getGeomCount() > max_vertices)
					{ //cut batches on geom count too big
						break;
					}

					++i;
					index_count += facep->getIndicesCount();
					geom_count += facep->getGeomCount();

					flexi = flexi || facep->getViewerObject()->getVolume()->isUnique();
				}
				}
			}


		if (flexi && buffer_usage && buffer_usage != GL_STREAM_DRAW_ARB)
		{
			buffer_usage = GL_STREAM_DRAW_ARB;
		}

		//create vertex buffer
		LLVertexBuffer* buffer = NULL;

		{
			LLFastTimer t(FTM_GEN_DRAW_INFO_ALLOCATE);
			buffer = createVertexBuffer(mask, buffer_usage);
			buffer->allocateBuffer(geom_count, index_count, TRUE);
		}

		group->mGeometryBytes += buffer->getSize() + buffer->getIndicesSize();


		buffer_map[mask][*face_iter].push_back(buffer);

		//add face geometry

		U32 indices_index = 0;
		U16 index_offset = 0;

		while (face_iter < i)
		{ //update face indices for new buffer
			facep = *face_iter;
			facep->setIndicesIndex(indices_index);
			facep->setGeomIndex(index_offset);
			facep->setVertexBuffer(buffer);	
			
			if (batch_textures && facep->getTextureIndex() == 255)
			{
				llerrs << "Invalid texture index." << llendl;
			}
			
			{
				//for debugging, set last time face was updated vs moved
				facep->updateRebuildFlags();

				if (!LLPipeline::sDelayVBUpdate)
				{ //copy face geometry into vertex buffer
					LLDrawable* drawablep = facep->getDrawable();
					LLVOVolume* vobj = drawablep->getVOVolume();
					LLVolume* volume = vobj->getVolume();

					if (drawablep->isState(LLDrawable::ANIMATED_CHILD))
					{
						vobj->updateRelativeXform(true);
					}

					U32 te_idx = facep->getTEOffset();

					llassert(!facep->isState(LLFace::RIGGED));

					if (!facep->getGeometryVolume(*volume, te_idx, 
						vobj->getRelativeXform(), vobj->getRelativeXformInvTrans(), index_offset,true))
					{
						llwarns << "Failed to get geometry for face!" << llendl;
					}

					if (drawablep->isState(LLDrawable::ANIMATED_CHILD))
					{
						vobj->updateRelativeXform(false);
					}
				}
			}

			index_offset += facep->getGeomCount();
			indices_index += facep->getIndicesCount();


			//append face to appropriate render batch

			BOOL force_simple = facep->getPixelArea() < FORCE_SIMPLE_RENDER_AREA;
			BOOL fullbright = facep->isState(LLFace::FULLBRIGHT);
			if ((mask & LLVertexBuffer::MAP_NORMAL) == 0)
			{ //paranoia check to make sure GL doesn't try to read non-existant normals
				fullbright = TRUE;
			}

			if (hud_group)
			{ //all hud attachments are fullbright
				fullbright = TRUE;
			}

			const LLTextureEntry* te = facep->getTextureEntry();
			tex = facep->getTexture();

			BOOL is_alpha = (facep->getPoolType() == LLDrawPool::POOL_ALPHA) ? TRUE : FALSE;
		
			if (is_alpha)
			{
				// can we safely treat this as an alpha mask?
				if (facep->getFaceColor().mV[3] <= 0.f)
				{ //100% transparent, don't render unless we're highlighting transparent
					registerFace(group, facep, LLRenderPass::PASS_ALPHA_INVISIBLE);
				}
				else if (facep->canRenderAsMask())
				{
					if (te->getFullbright() || LLPipeline::sNoAlpha)
					{
						registerFace(group, facep, LLRenderPass::PASS_FULLBRIGHT_ALPHA_MASK);
					}
					else
					{
						registerFace(group, facep, LLRenderPass::PASS_ALPHA_MASK);
					}
				}
				else
				{
					registerFace(group, facep, LLRenderPass::PASS_ALPHA);
				}
			}
			else if (gPipeline.canUseVertexShaders()
				&& LLPipeline::sRenderBump 
				&& te->getShiny())
			{ //shiny
				if (tex->getPrimaryFormat() == GL_ALPHA)
				{ //invisiprim+shiny
					registerFace(group, facep, LLRenderPass::PASS_INVISI_SHINY);
					registerFace(group, facep, LLRenderPass::PASS_INVISIBLE);
				}
				else if (LLPipeline::sRenderDeferred && !hud_group)
				{ //deferred rendering
					if (te->getFullbright())
					{ //register in post deferred fullbright shiny pass
						registerFace(group, facep, LLRenderPass::PASS_FULLBRIGHT_SHINY);
						if (te->getBumpmap())
						{ //register in post deferred bump pass
							registerFace(group, facep, LLRenderPass::PASS_POST_BUMP);
						}
					}
					else if (te->getBumpmap())
					{ //register in deferred bump pass
						registerFace(group, facep, LLRenderPass::PASS_BUMP);
					}
					else
					{ //register in deferred simple pass (deferred simple includes shiny)
						llassert(mask & LLVertexBuffer::MAP_NORMAL);
						registerFace(group, facep, LLRenderPass::PASS_SIMPLE);
					}
				}
				else if (fullbright)
				{	//not deferred, register in standard fullbright shiny pass					
					registerFace(group, facep, LLRenderPass::PASS_FULLBRIGHT_SHINY);
				}
				else
				{ //not deferred or fullbright, register in standard shiny pass
					registerFace(group, facep, LLRenderPass::PASS_SHINY);
				}
			}
			else
			{ //not alpha and not shiny
				if (!is_alpha && tex->getPrimaryFormat() == GL_ALPHA)
				{ //invisiprim
					registerFace(group, facep, LLRenderPass::PASS_INVISIBLE);
				}
				else if (fullbright || bake_sunlight)
				{ //fullbright
					registerFace(group, facep, LLRenderPass::PASS_FULLBRIGHT);
					if (LLPipeline::sRenderDeferred && !hud_group && LLPipeline::sRenderBump && te->getBumpmap())
					{ //if this is the deferred render and a bump map is present, register in post deferred bump
						registerFace(group, facep, LLRenderPass::PASS_POST_BUMP);
					}
				}
				else
				{
					if (LLPipeline::sRenderDeferred && LLPipeline::sRenderBump && te->getBumpmap())
					{ //non-shiny or fullbright deferred bump
						registerFace(group, facep, LLRenderPass::PASS_BUMP);
					}
					else
					{ //all around simple
						llassert(mask & LLVertexBuffer::MAP_NORMAL);
						registerFace(group, facep, LLRenderPass::PASS_SIMPLE);
					}
				}
				
				
				if (!gPipeline.canUseVertexShaders() && 
					!is_alpha && 
					te->getShiny() && 
					LLPipeline::sRenderBump)
				{ //shiny as an extra pass when shaders are disabled
					registerFace(group, facep, LLRenderPass::PASS_SHINY);
				}
			}
			
			//not sure why this is here, and looks like it might cause bump mapped objects to get rendered redundantly -- davep 5/11/2010
			if (!is_alpha && (hud_group || !LLPipeline::sRenderDeferred))
			{
				llassert((mask & LLVertexBuffer::MAP_NORMAL) || fullbright);
				facep->setPoolType((fullbright) ? LLDrawPool::POOL_FULLBRIGHT : LLDrawPool::POOL_SIMPLE);
				
				if (!force_simple && te->getBumpmap() && LLPipeline::sRenderBump)
				{
					registerFace(group, facep, LLRenderPass::PASS_BUMP);
				}
			}

			if (!is_alpha && LLPipeline::sRenderGlow && te->getGlow() > 0.f)
			{
				registerFace(group, facep, LLRenderPass::PASS_GLOW);
			}
						
			++face_iter;
		}

		buffer->flush();
	}

	group->mBufferMap[mask].clear();
	for (LLSpatialGroup::buffer_texture_map_t::iterator i = buffer_map[mask].begin(); i != buffer_map[mask].end(); ++i)
	{
		group->mBufferMap[mask][i->first] = i->second;
	}
}

void LLGeometryManager::addGeometryCount(LLSpatialGroup* group, U32 &vertex_count, U32 &index_count)
{	
	//initialize to default usage for this partition
	U32 usage = group->mSpatialPartition->mBufferUsage;
	
	//clear off any old faces
	mFaceList.clear();

	//for each drawable

	for (LLSpatialGroup::element_iter drawable_iter = group->getDataBegin(); drawable_iter != group->getDataEnd(); ++drawable_iter)
	{
		LLDrawable* drawablep = *drawable_iter;
		
		if (drawablep->isDead())
		{
			continue;
		}
	
		if (drawablep->isAnimating())
		{ //fall back to stream draw for animating verts
			usage = GL_STREAM_DRAW_ARB;
		}

		//for each face
		for (S32 i = 0; i < drawablep->getNumFaces(); i++)
		{
			//sum up face verts and indices
			drawablep->updateFaceSize(i);
			LLFace* facep = drawablep->getFace(i);
			if (facep)
			{
				if (facep->hasGeometry() && facep->getPixelArea() > FORCE_CULL_AREA && 
					facep->getGeomCount() + vertex_count <= 65536)
				{
					vertex_count += facep->getGeomCount();
					index_count += facep->getIndicesCount();
				
					//remember face (for sorting)
					mFaceList.push_back(facep);
				}
				else
				{
					facep->clearVertexBuffer();
				}
			}
		}
	}
	
	group->mBufferUsage = usage;
}

LLHUDPartition::LLHUDPartition()
{
	mPartitionType = LLViewerRegion::PARTITION_HUD;
	mDrawableType = LLPipeline::RENDER_TYPE_HUD;
	mSlopRatio = 0.f;
	mLODPeriod = 1;
}

void LLHUDPartition::shift(const LLVector4a &offset)
{
	//HUD objects don't shift with region crossing.  That would be silly.
}

<|MERGE_RESOLUTION|>--- conflicted
+++ resolved
@@ -1271,7 +1271,7 @@
 	else
 	{
 		distance = mDrawable->mDistanceWRTCamera;
-		radius = getVolume()->mLODScaleBias.scaledVec(getScale()).length();
+		radius = getVolume() ? getVolume()->mLODScaleBias.scaledVec(getScale()).length() : getScale().length();
 	}
 	
 	//hold onto unmodified distance for debugging
@@ -1299,7 +1299,7 @@
 	if (gPipeline.hasRenderDebugMask(LLPipeline::RENDER_DEBUG_LOD_INFO) &&
 		mDrawable->getFace(0))
 	{
-		setDebugText(llformat("%.2f:%.2f, %d", mDrawable->mDistanceWRTCamera, radius, cur_detail));
+		//setDebugText(llformat("%.2f:%.2f, %d", debug_distance, radius, cur_detail));
 
 		//setDebugText(llformat("%d", mDrawable->getFace(0)->getTextureIndex()));
 	}
@@ -2993,11 +2993,7 @@
 
 		//transform view vector into volume space
 		view_vector -= getRenderPosition();
-<<<<<<< HEAD
 		//mDrawable->mDistanceWRTCamera = view_vector.length();
-=======
-		mDrawable->mDistanceWRTCamera = view_vector.length();
->>>>>>> 85257154
 		LLQuaternion worldRot = getRenderRotation();
 		view_vector = view_vector * ~worldRot;
 		if (!isVolumeGlobal())
