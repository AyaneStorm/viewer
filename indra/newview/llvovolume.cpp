/** 
 * @file llvovolume.cpp
 * @brief LLVOVolume class implementation
 *
 * $LicenseInfo:firstyear=2001&license=viewerlgpl$
 * Second Life Viewer Source Code
 * Copyright (C) 2010, Linden Research, Inc.
 * 
 * This library is free software; you can redistribute it and/or
 * modify it under the terms of the GNU Lesser General Public
 * License as published by the Free Software Foundation;
 * version 2.1 of the License only.
 * 
 * This library is distributed in the hope that it will be useful,
 * but WITHOUT ANY WARRANTY; without even the implied warranty of
 * MERCHANTABILITY or FITNESS FOR A PARTICULAR PURPOSE.  See the GNU
 * Lesser General Public License for more details.
 * 
 * You should have received a copy of the GNU Lesser General Public
 * License along with this library; if not, write to the Free Software
 * Foundation, Inc., 51 Franklin Street, Fifth Floor, Boston, MA  02110-1301  USA
 * 
 * Linden Research, Inc., 945 Battery Street, San Francisco, CA  94111  USA
 * $/LicenseInfo$
 */

// A "volume" is a box, cylinder, sphere, or other primitive shape.

#include "llviewerprecompiledheaders.h"

#include "llvovolume.h"

#include <sstream>

#include "llviewercontrol.h"
#include "lldir.h"
#include "llflexibleobject.h"
#include "llfloatertools.h"
#include "llmaterialid.h"
#include "llmaterialtable.h"
#include "llprimitive.h"
#include "llvolume.h"
#include "llvolumeoctree.h"
#include "llvolumemgr.h"
#include "llvolumemessage.h"
#include "material_codes.h"
#include "message.h"
#include "llpluginclassmedia.h" // for code in the mediaEvent handler
#include "object_flags.h"
#include "lldrawable.h"
#include "lldrawpoolavatar.h"
#include "lldrawpoolbump.h"
#include "llface.h"
#include "llspatialpartition.h"
#include "llhudmanager.h"
#include "llflexibleobject.h"
#include "llsky.h"
#include "lltexturefetch.h"
#include "llvector4a.h"
#include "llviewercamera.h"
#include "llviewertexturelist.h"
#include "llviewerobjectlist.h"
#include "llviewerregion.h"
#include "llviewertextureanim.h"
#include "llworld.h"
#include "llselectmgr.h"
#include "pipeline.h"
#include "llsdutil.h"
#include "llmatrix4a.h"
#include "llmediaentry.h"
#include "llmediadataclient.h"
#include "llmeshrepository.h"
#include "llagent.h"
#include "llviewermediafocus.h"
#include "lldatapacker.h"
#include "llviewershadermgr.h"
#include "llvoavatar.h"
#include "llvocache.h"
#include "llmaterialmgr.h"

const F32 FORCE_SIMPLE_RENDER_AREA = 512.f;
const F32 FORCE_CULL_AREA = 8.f;
U32 JOINT_COUNT_REQUIRED_FOR_FULLRIG = 20;

BOOL gAnimateTextures = TRUE;
//extern BOOL gHideSelectedObjects;

F32 LLVOVolume::sLODFactor = 1.f;
F32	LLVOVolume::sLODSlopDistanceFactor = 0.5f; //Changing this to zero, effectively disables the LOD transition slop 
F32 LLVOVolume::sDistanceFactor = 1.0f;
S32 LLVOVolume::sNumLODChanges = 0;
S32 LLVOVolume::mRenderComplexity_last = 0;
S32 LLVOVolume::mRenderComplexity_current = 0;
LLPointer<LLObjectMediaDataClient> LLVOVolume::sObjectMediaClient = NULL;
LLPointer<LLObjectMediaNavigateClient> LLVOVolume::sObjectMediaNavigateClient = NULL;

static LLTrace::BlockTimerStatHandle FTM_GEN_TRIANGLES("Generate Triangles");
static LLTrace::BlockTimerStatHandle FTM_GEN_VOLUME("Generate Volumes");
static LLTrace::BlockTimerStatHandle FTM_VOLUME_TEXTURES("Volume Textures");

extern BOOL gGLDebugLoggingEnabled;

// Implementation class of LLMediaDataClientObject.  See llmediadataclient.h
class LLMediaDataClientObjectImpl : public LLMediaDataClientObject
{
public:
	LLMediaDataClientObjectImpl(LLVOVolume *obj, bool isNew) : mObject(obj), mNew(isNew) 
	{
		mObject->addMDCImpl();
	}
	~LLMediaDataClientObjectImpl()
	{
		mObject->removeMDCImpl();
	}
	
	virtual U8 getMediaDataCount() const 
		{ return mObject->getNumTEs(); }

	virtual LLSD getMediaDataLLSD(U8 index) const 
		{
			LLSD result;
			LLTextureEntry *te = mObject->getTE(index); 
			if (NULL != te)
			{
				llassert((te->getMediaData() != NULL) == te->hasMedia());
				if (te->getMediaData() != NULL)
				{
					result = te->getMediaData()->asLLSD();
					// XXX HACK: workaround bug in asLLSD() where whitelist is not set properly
					// See DEV-41949
					if (!result.has(LLMediaEntry::WHITELIST_KEY))
					{
						result[LLMediaEntry::WHITELIST_KEY] = LLSD::emptyArray();
					}
				}
			}
			return result;
		}
	virtual bool isCurrentMediaUrl(U8 index, const std::string &url) const
		{
			LLTextureEntry *te = mObject->getTE(index); 
			if (te)
			{
				if (te->getMediaData())
				{
					return (te->getMediaData()->getCurrentURL() == url);
				}
			}
			return url.empty();
		}

	virtual LLUUID getID() const
		{ return mObject->getID(); }

	virtual void mediaNavigateBounceBack(U8 index)
		{ mObject->mediaNavigateBounceBack(index); }
	
	virtual bool hasMedia() const
		{ return mObject->hasMedia(); }
	
	virtual void updateObjectMediaData(LLSD const &data, const std::string &version_string) 
		{ mObject->updateObjectMediaData(data, version_string); }
	
	virtual F64 getMediaInterest() const 
		{ 
			F64 interest = mObject->getTotalMediaInterest();
			if (interest < (F64)0.0)
			{
				// media interest not valid yet, try pixel area
				interest = mObject->getPixelArea();
				// HACK: force recalculation of pixel area if interest is the "magic default" of 1024.
				if (interest == 1024.f)
				{
					const_cast<LLVOVolume*>(static_cast<LLVOVolume*>(mObject))->setPixelAreaAndAngle(gAgent);
					interest = mObject->getPixelArea();
				}
			}
			return interest; 
		}
	
	virtual bool isInterestingEnough() const
		{
			return LLViewerMedia::isInterestingEnough(mObject, getMediaInterest());
		}

	virtual std::string getCapabilityUrl(const std::string &name) const
		{ return mObject->getRegion()->getCapability(name); }
	
	virtual bool isDead() const
		{ return mObject->isDead(); }
	
	virtual U32 getMediaVersion() const
		{ return LLTextureEntry::getVersionFromMediaVersionString(mObject->getMediaURL()); }
	
	virtual bool isNew() const
		{ return mNew; }

private:
	LLPointer<LLVOVolume> mObject;
	bool mNew;
};


LLVOVolume::LLVOVolume(const LLUUID &id, const LLPCode pcode, LLViewerRegion *regionp)
	: LLViewerObject(id, pcode, regionp),
	  mVolumeImpl(NULL)
{
	mTexAnimMode = 0;
	mRelativeXform.setIdentity();
	mRelativeXformInvTrans.setIdentity();

	mFaceMappingChanged = FALSE;
	mLOD = MIN_LOD;
	mTextureAnimp = NULL;
	mVolumeChanged = FALSE;
	mVObjRadius = LLVector3(1,1,0.5f).length();
	mNumFaces = 0;
	mLODChanged = FALSE;
	mSculptChanged = FALSE;
	mSpotLightPriority = 0.f;

	mMediaImplList.resize(getNumTEs());
	mLastFetchedMediaVersion = -1;
	mIndexInTex = 0;
	mMDCImplCount = 0;
}

LLVOVolume::~LLVOVolume()
{
	delete mTextureAnimp;
	mTextureAnimp = NULL;
	delete mVolumeImpl;
	mVolumeImpl = NULL;

	if(!mMediaImplList.empty())
	{
		for(U32 i = 0 ; i < mMediaImplList.size() ; i++)
		{
			if(mMediaImplList[i].notNull())
			{
				mMediaImplList[i]->removeObject(this) ;
			}
		}
	}
}

void LLVOVolume::markDead()
{
	if (!mDead)
	{
		if(getMDCImplCount() > 0)
		{
			LLMediaDataClientObject::ptr_t obj = new LLMediaDataClientObjectImpl(const_cast<LLVOVolume*>(this), false);
			if (sObjectMediaClient) sObjectMediaClient->removeFromQueue(obj);
			if (sObjectMediaNavigateClient) sObjectMediaNavigateClient->removeFromQueue(obj);
		}
		
		// Detach all media impls from this object
		for(U32 i = 0 ; i < mMediaImplList.size() ; i++)
		{
			removeMediaImpl(i);
		}

		if (mSculptTexture.notNull())
		{
			mSculptTexture->removeVolume(this);
		}
	}
	
	LLViewerObject::markDead();
}


// static
void LLVOVolume::initClass()
{
	// gSavedSettings better be around
	if (gSavedSettings.getBOOL("PrimMediaMasterEnabled"))
	{
		const F32 queue_timer_delay = gSavedSettings.getF32("PrimMediaRequestQueueDelay");
		const F32 retry_timer_delay = gSavedSettings.getF32("PrimMediaRetryTimerDelay");
		const U32 max_retries = gSavedSettings.getU32("PrimMediaMaxRetries");
		const U32 max_sorted_queue_size = gSavedSettings.getU32("PrimMediaMaxSortedQueueSize");
		const U32 max_round_robin_queue_size = gSavedSettings.getU32("PrimMediaMaxRoundRobinQueueSize");
		sObjectMediaClient = new LLObjectMediaDataClient(queue_timer_delay, retry_timer_delay, max_retries, 
														 max_sorted_queue_size, max_round_robin_queue_size);
		sObjectMediaNavigateClient = new LLObjectMediaNavigateClient(queue_timer_delay, retry_timer_delay, 
																	 max_retries, max_sorted_queue_size, max_round_robin_queue_size);
	}
}

// static
void LLVOVolume::cleanupClass()
{
    sObjectMediaClient = NULL;
    sObjectMediaNavigateClient = NULL;
}

U32 LLVOVolume::processUpdateMessage(LLMessageSystem *mesgsys,
										  void **user_data,
										  U32 block_num, EObjectUpdateType update_type,
										  LLDataPacker *dp)
{
	LLColor4U color;
	const S32 teDirtyBits = (TEM_CHANGE_TEXTURE|TEM_CHANGE_COLOR|TEM_CHANGE_MEDIA);

	// Do base class updates...
	U32 retval = LLViewerObject::processUpdateMessage(mesgsys, user_data, block_num, update_type, dp);

	LLUUID sculpt_id;
	U8 sculpt_type = 0;
	if (isSculpted())
	{
		LLSculptParams *sculpt_params = (LLSculptParams *)getParameterEntry(LLNetworkData::PARAMS_SCULPT);
		sculpt_id = sculpt_params->getSculptTexture();
		sculpt_type = sculpt_params->getSculptType();
	}

	if (!dp)
	{
		if (update_type == OUT_FULL)
		{
			////////////////////////////////
			//
			// Unpack texture animation data
			//
			//

			if (mesgsys->getSizeFast(_PREHASH_ObjectData, block_num, _PREHASH_TextureAnim))
			{
				if (!mTextureAnimp)
				{
					mTextureAnimp = new LLViewerTextureAnim(this);
				}
				else
				{
					if (!(mTextureAnimp->mMode & LLTextureAnim::SMOOTH))
					{
						mTextureAnimp->reset();
					}
				}
				mTexAnimMode = 0;
				
				mTextureAnimp->unpackTAMessage(mesgsys, block_num);
			}
			else
			{
				if (mTextureAnimp)
				{
					delete mTextureAnimp;
					mTextureAnimp = NULL;
					gPipeline.markTextured(mDrawable);
					mFaceMappingChanged = TRUE;
					mTexAnimMode = 0;
				}
			}

			// Unpack volume data
			LLVolumeParams volume_params;
			LLVolumeMessage::unpackVolumeParams(&volume_params, mesgsys, _PREHASH_ObjectData, block_num);
			volume_params.setSculptID(sculpt_id, sculpt_type);

			if (setVolume(volume_params, 0))
			{
				markForUpdate(TRUE);
			}
		}

		// Sigh, this needs to be done AFTER the volume is set as well, otherwise bad stuff happens...
		////////////////////////////
		//
		// Unpack texture entry data
		//

		S32 result = unpackTEMessage(mesgsys, _PREHASH_ObjectData, (S32) block_num);
		if (result & teDirtyBits)
		{
			updateTEData();
		}
		if (result & TEM_CHANGE_MEDIA)
		{
			retval |= MEDIA_FLAGS_CHANGED;
		}
	}
	else
	{
		if (update_type != OUT_TERSE_IMPROVED)
		{
			LLVolumeParams volume_params;
			BOOL res = LLVolumeMessage::unpackVolumeParams(&volume_params, *dp);
			if (!res)
			{
				LL_WARNS() << "Bogus volume parameters in object " << getID() << LL_ENDL;
				LL_WARNS() << getRegion()->getOriginGlobal() << LL_ENDL;
			}

			volume_params.setSculptID(sculpt_id, sculpt_type);

			if (setVolume(volume_params, 0))
			{
				markForUpdate(TRUE);
			}
			S32 res2 = unpackTEMessage(*dp);
			if (TEM_INVALID == res2)
			{
				// There's something bogus in the data that we're unpacking.
				dp->dumpBufferToLog();
				LL_WARNS() << "Flushing cache files" << LL_ENDL;

				if(LLVOCache::instanceExists() && getRegion())
				{
					LLVOCache::getInstance()->removeEntry(getRegion()->getHandle()) ;
				}
				
				LL_WARNS() << "Bogus TE data in " << getID() << LL_ENDL;
			}
			else 
			{
				if (res2 & teDirtyBits) 
				{
					updateTEData();
				}
				if (res2 & TEM_CHANGE_MEDIA)
				{
					retval |= MEDIA_FLAGS_CHANGED;
				}
			}

			U32 value = dp->getPassFlags();

			if (value & 0x40)
			{
				if (!mTextureAnimp)
				{
					mTextureAnimp = new LLViewerTextureAnim(this);
				}
				else
				{
					if (!(mTextureAnimp->mMode & LLTextureAnim::SMOOTH))
					{
						mTextureAnimp->reset();
					}
				}
				mTexAnimMode = 0;
				mTextureAnimp->unpackTAMessage(*dp);
			}
			else if (mTextureAnimp)
			{
				delete mTextureAnimp;
				mTextureAnimp = NULL;
				gPipeline.markTextured(mDrawable);
				mFaceMappingChanged = TRUE;
				mTexAnimMode = 0;
			}

			if (value & 0x400)
			{ //particle system (new)
				unpackParticleSource(*dp, mOwnerID, false);
			}
		}
		else
		{
			S32 texture_length = mesgsys->getSizeFast(_PREHASH_ObjectData, block_num, _PREHASH_TextureEntry);
			if (texture_length)
			{
				U8							tdpbuffer[1024];
				LLDataPackerBinaryBuffer	tdp(tdpbuffer, 1024);
				mesgsys->getBinaryDataFast(_PREHASH_ObjectData, _PREHASH_TextureEntry, tdpbuffer, 0, block_num);
				S32 result = unpackTEMessage(tdp);
				if (result & teDirtyBits)
				{
					updateTEData();
				}
				if (result & TEM_CHANGE_MEDIA)
				{
					retval |= MEDIA_FLAGS_CHANGED;
				}
			}
		}
	}
	if (retval & (MEDIA_URL_REMOVED | MEDIA_URL_ADDED | MEDIA_URL_UPDATED | MEDIA_FLAGS_CHANGED)) 
	{
		// If only the media URL changed, and it isn't a media version URL,
		// ignore it
		if ( ! ( retval & (MEDIA_URL_ADDED | MEDIA_URL_UPDATED) &&
				 mMedia && ! mMedia->mMediaURL.empty() &&
				 ! LLTextureEntry::isMediaVersionString(mMedia->mMediaURL) ) )
		{
			// If the media changed at all, request new media data
			LL_DEBUGS("MediaOnAPrim") << "Media update: " << getID() << ": retval=" << retval << " Media URL: " <<
                ((mMedia) ?  mMedia->mMediaURL : std::string("")) << LL_ENDL;
			requestMediaDataUpdate(retval & MEDIA_FLAGS_CHANGED);
		}
        else {
            LL_INFOS("MediaOnAPrim") << "Ignoring media update for: " << getID() << " Media URL: " <<
                ((mMedia) ?  mMedia->mMediaURL : std::string("")) << LL_ENDL;
        }
	}
	// ...and clean up any media impls
	cleanUpMediaImpls();

	return retval;
}


void LLVOVolume::animateTextures()
{
	if (!mDead)
	{
		F32 off_s = 0.f, off_t = 0.f, scale_s = 1.f, scale_t = 1.f, rot = 0.f;
		S32 result = mTextureAnimp->animateTextures(off_s, off_t, scale_s, scale_t, rot);
	
		if (result)
		{
			if (!mTexAnimMode)
			{
				mFaceMappingChanged = TRUE;
				gPipeline.markTextured(mDrawable);
			}
			mTexAnimMode = result | mTextureAnimp->mMode;
				
			S32 start=0, end=mDrawable->getNumFaces()-1;
			if (mTextureAnimp->mFace >= 0 && mTextureAnimp->mFace <= end)
			{
				start = end = mTextureAnimp->mFace;
			}
		
			for (S32 i = start; i <= end; i++)
			{
				LLFace* facep = mDrawable->getFace(i);
				if (!facep) continue;
				if(facep->getVirtualSize() <= MIN_TEX_ANIM_SIZE && facep->mTextureMatrix) continue;

				const LLTextureEntry* te = facep->getTextureEntry();
			
				if (!te)
				{
					continue;
				}
		
				if (!(result & LLViewerTextureAnim::ROTATE))
				{
					te->getRotation(&rot);
				}
				if (!(result & LLViewerTextureAnim::TRANSLATE))
				{
					te->getOffset(&off_s,&off_t);
				}			
				if (!(result & LLViewerTextureAnim::SCALE))
				{
					te->getScale(&scale_s, &scale_t);
				}

				if (!facep->mTextureMatrix)
				{
					facep->mTextureMatrix = new LLMatrix4();
				}

				LLMatrix4& tex_mat = *facep->mTextureMatrix;
				tex_mat.setIdentity();
				LLVector3 trans ;

					trans.set(LLVector3(off_s+0.5f, off_t+0.5f, 0.f));			
					tex_mat.translate(LLVector3(-0.5f, -0.5f, 0.f));

				LLVector3 scale(scale_s, scale_t, 1.f);			
				LLQuaternion quat;
				quat.setQuat(rot, 0, 0, -1.f);
		
				tex_mat.rotate(quat);				

				LLMatrix4 mat;
				mat.initAll(scale, LLQuaternion(), LLVector3());
				tex_mat *= mat;
		
				tex_mat.translate(trans);
			}
		}
		else
		{
			if (mTexAnimMode && mTextureAnimp->mRate == 0)
			{
				U8 start, count;

				if (mTextureAnimp->mFace == -1)
				{
					start = 0;
					count = getNumTEs();
				}
				else
				{
					start = (U8) mTextureAnimp->mFace;
					count = 1;
				}

				for (S32 i = start; i < start + count; i++)
				{
					if (mTexAnimMode & LLViewerTextureAnim::TRANSLATE)
					{
						setTEOffset(i, mTextureAnimp->mOffS, mTextureAnimp->mOffT);				
					}
					if (mTexAnimMode & LLViewerTextureAnim::SCALE)
					{
						setTEScale(i, mTextureAnimp->mScaleS, mTextureAnimp->mScaleT);	
					}
					if (mTexAnimMode & LLViewerTextureAnim::ROTATE)
					{
						setTERotation(i, mTextureAnimp->mRot);
					}
				}

				gPipeline.markTextured(mDrawable);
				mFaceMappingChanged = TRUE;
				mTexAnimMode = 0;
			}
		}
	}
}

void LLVOVolume::updateTextures()
{
	const F32 TEXTURE_AREA_REFRESH_TIME = 5.f; // seconds
	if (mTextureUpdateTimer.getElapsedTimeF32() > TEXTURE_AREA_REFRESH_TIME)
	{
		updateTextureVirtualSize();

		if (mDrawable.notNull() && !isVisible() && !mDrawable->isActive())
		{ //delete vertex buffer to free up some VRAM
			LLSpatialGroup* group  = mDrawable->getSpatialGroup();
			if (group)
			{
				group->destroyGL(true);

				//flag the group as having changed geometry so it gets a rebuild next time
				//it becomes visible
				group->setState(LLSpatialGroup::GEOM_DIRTY | LLSpatialGroup::MESH_DIRTY | LLSpatialGroup::NEW_DRAWINFO);
			}
		}


    }
}

BOOL LLVOVolume::isVisible() const 
{
	if(mDrawable.notNull() && mDrawable->isVisible())
	{
		return TRUE ;
	}

	if(isAttachment())
	{
		LLViewerObject* objp = (LLViewerObject*)getParent() ;
		while(objp && !objp->isAvatar())
		{
			objp = (LLViewerObject*)objp->getParent() ;
		}

		return objp && objp->mDrawable.notNull() && objp->mDrawable->isVisible() ;
	}

	return FALSE ;
}

void LLVOVolume::updateTextureVirtualSize(bool forced)
{
	LL_RECORD_BLOCK_TIME(FTM_VOLUME_TEXTURES);
	// Update the pixel area of all faces

	if(!forced)
	{
		if(!isVisible())
		{ //don't load textures for non-visible faces
			const S32 num_faces = mDrawable->getNumFaces();
			for (S32 i = 0; i < num_faces; i++)
			{
				LLFace* face = mDrawable->getFace(i);
				if (face)
				{
					face->setPixelArea(0.f); 
					face->setVirtualSize(0.f);
				}
			}

			return ;
		}

		if (!gPipeline.hasRenderType(LLPipeline::RENDER_TYPE_SIMPLE))
		{
			return;
		}
	}

	static LLCachedControl<bool> dont_load_textures(gSavedSettings,"TextureDisable", false);
		
	if (dont_load_textures || LLAppViewer::getTextureFetch()->mDebugPause) // || !mDrawable->isVisible())
	{
		return;
	}

	mTextureUpdateTimer.reset();
	
	F32 old_area = mPixelArea;
	mPixelArea = 0.f;

	const S32 num_faces = mDrawable->getNumFaces();
	F32 min_vsize=999999999.f, max_vsize=0.f;
	LLViewerCamera* camera = LLViewerCamera::getInstance();
	for (S32 i = 0; i < num_faces; i++)
	{
		LLFace* face = mDrawable->getFace(i);
		if (!face) continue;
		const LLTextureEntry *te = face->getTextureEntry();
		LLViewerTexture *imagep = face->getTexture();
		if (!imagep || !te ||			
			face->mExtents[0].equals3(face->mExtents[1]))
		{
			continue;
		}
		
		F32 vsize;
		F32 old_size = face->getVirtualSize();

		if (isHUDAttachment())
		{
			F32 area = (F32) camera->getScreenPixelArea();
			vsize = area;
			imagep->setBoostLevel(LLGLTexture::BOOST_HUD);
 			face->setPixelArea(area); // treat as full screen
			face->setVirtualSize(vsize);
		}
		else
		{
			vsize = face->getTextureVirtualSize();
		}

		mPixelArea = llmax(mPixelArea, face->getPixelArea());		

		if (face->mTextureMatrix != NULL)
		{
			if ((vsize < MIN_TEX_ANIM_SIZE && old_size > MIN_TEX_ANIM_SIZE) ||
				(vsize > MIN_TEX_ANIM_SIZE && old_size < MIN_TEX_ANIM_SIZE))
			{
				gPipeline.markRebuild(mDrawable, LLDrawable::REBUILD_TCOORD, FALSE);
			}
		}
				
		if (gPipeline.hasRenderDebugMask(LLPipeline::RENDER_DEBUG_TEXTURE_AREA))
		{
			if (vsize < min_vsize) min_vsize = vsize;
			if (vsize > max_vsize) max_vsize = vsize;
		}
		else if (gPipeline.hasRenderDebugMask(LLPipeline::RENDER_DEBUG_TEXTURE_PRIORITY))
		{
			LLViewerFetchedTexture* img = LLViewerTextureManager::staticCastToFetchedTexture(imagep) ;
			if(img)
			{
				F32 pri = img->getDecodePriority();
				pri = llmax(pri, 0.0f);
				if (pri < min_vsize) min_vsize = pri;
				if (pri > max_vsize) max_vsize = pri;
			}
		}
		else if (gPipeline.hasRenderDebugMask(LLPipeline::RENDER_DEBUG_FACE_AREA))
		{
			F32 pri = mPixelArea;
			if (pri < min_vsize) min_vsize = pri;
			if (pri > max_vsize) max_vsize = pri;
		}	
	}
	
	if (isSculpted())
	{
		LLSculptParams *sculpt_params = (LLSculptParams *)getParameterEntry(LLNetworkData::PARAMS_SCULPT);
		LLUUID id =  sculpt_params->getSculptTexture();
		
		updateSculptTexture();
		
		

		if (mSculptTexture.notNull())
		{
			mSculptTexture->setBoostLevel(llmax((S32)mSculptTexture->getBoostLevel(),
												(S32)LLGLTexture::BOOST_SCULPTED));
			mSculptTexture->setForSculpt() ;
			
			if(!mSculptTexture->isCachedRawImageReady())
			{
				S32 lod = llmin(mLOD, 3);
				F32 lodf = ((F32)(lod + 1.0f)/4.f);
				F32 tex_size = lodf * LLViewerTexture::sMaxSculptRez ;
				mSculptTexture->addTextureStats(2.f * tex_size * tex_size, FALSE);
			
				//if the sculpty very close to the view point, load first
				{				
					LLVector3 lookAt = getPositionAgent() - camera->getOrigin();
					F32 dist = lookAt.normVec() ;
					F32 cos_angle_to_view_dir = lookAt * camera->getXAxis() ;				
					mSculptTexture->setAdditionalDecodePriority(0.8f * LLFace::calcImportanceToCamera(cos_angle_to_view_dir, dist)) ;
				}
			}
	
			S32 texture_discard = mSculptTexture->getCachedRawImageLevel(); //try to match the texture
			S32 current_discard = getVolume() ? getVolume()->getSculptLevel() : -2 ;

			if (texture_discard >= 0 && //texture has some data available
				(texture_discard < current_discard || //texture has more data than last rebuild
				current_discard < 0)) //no previous rebuild
			{
				gPipeline.markRebuild(mDrawable, LLDrawable::REBUILD_VOLUME, FALSE);
				mSculptChanged = TRUE;
			}

			if (gPipeline.hasRenderDebugMask(LLPipeline::RENDER_DEBUG_SCULPTED))
			{
				setDebugText(llformat("T%d C%d V%d\n%dx%d",
										  texture_discard, current_discard, getVolume()->getSculptLevel(),
										  mSculptTexture->getHeight(), mSculptTexture->getWidth()));
			}
		}

	}

	if (getLightTextureID().notNull())
	{
		LLLightImageParams* params = (LLLightImageParams*) getParameterEntry(LLNetworkData::PARAMS_LIGHT_IMAGE);
		LLUUID id = params->getLightTexture();
		mLightTexture = LLViewerTextureManager::getFetchedTexture(id);
		if (mLightTexture.notNull())
		{
			F32 rad = getLightRadius();
			mLightTexture->addTextureStats(gPipeline.calcPixelArea(getPositionAgent(), 
																	LLVector3(rad,rad,rad),
																	*camera));
		}	
	}
	
	if (gPipeline.hasRenderDebugMask(LLPipeline::RENDER_DEBUG_TEXTURE_AREA))
	{
		setDebugText(llformat("%.0f:%.0f", (F32) sqrt(min_vsize),(F32) sqrt(max_vsize)));
	}
 	else if (gPipeline.hasRenderDebugMask(LLPipeline::RENDER_DEBUG_TEXTURE_PRIORITY))
 	{
 		setDebugText(llformat("%.0f:%.0f", (F32) sqrt(min_vsize),(F32) sqrt(max_vsize)));
 	}
	else if (gPipeline.hasRenderDebugMask(LLPipeline::RENDER_DEBUG_FACE_AREA))
	{
		setDebugText(llformat("%.0f:%.0f", (F32) sqrt(min_vsize),(F32) sqrt(max_vsize)));
	}

	if (mPixelArea == 0)
	{ //flexi phasing issues make this happen
		mPixelArea = old_area;
	}
}

BOOL LLVOVolume::isActive() const
{
	return !mStatic;
}

BOOL LLVOVolume::setMaterial(const U8 material)
{
	BOOL res = LLViewerObject::setMaterial(material);
	
	return res;
}

void LLVOVolume::setTexture(const S32 face)
{
	llassert(face < getNumTEs());
	gGL.getTexUnit(0)->bind(getTEImage(face));
}

void LLVOVolume::setScale(const LLVector3 &scale, BOOL damped)
{
	if (scale != getScale())
	{
		// store local radius
		LLViewerObject::setScale(scale);

		if (mVolumeImpl)
		{
			mVolumeImpl->onSetScale(scale, damped);
		}
		
		updateRadius();

		//since drawable transforms do not include scale, changing volume scale
		//requires an immediate rebuild of volume verts.
		gPipeline.markRebuild(mDrawable, LLDrawable::REBUILD_POSITION, TRUE);
	}
}

LLFace* LLVOVolume::addFace(S32 f)
{
	const LLTextureEntry* te = getTE(f);
	LLViewerTexture* imagep = getTEImage(f);
	if (te->getMaterialParams().notNull())
	{
		LLViewerTexture* normalp = getTENormalMap(f);
		LLViewerTexture* specularp = getTESpecularMap(f);
		return mDrawable->addFace(te, imagep, normalp, specularp);
	}
	return mDrawable->addFace(te, imagep);
}

LLDrawable *LLVOVolume::createDrawable(LLPipeline *pipeline)
{
	pipeline->allocDrawable(this);
		
	mDrawable->setRenderType(LLPipeline::RENDER_TYPE_VOLUME);

	S32 max_tes_to_set = getNumTEs();
	for (S32 i = 0; i < max_tes_to_set; i++)
	{
		addFace(i);
	}
	mNumFaces = max_tes_to_set;

	if (isAttachment())
	{
		mDrawable->makeActive();
	}

	if (getIsLight())
	{
		// Add it to the pipeline mLightSet
		gPipeline.setLight(mDrawable, TRUE);
	}
	
	updateRadius();
	bool force_update = true; // avoid non-alpha mDistance update being optimized away
	mDrawable->updateDistance(*LLViewerCamera::getInstance(), force_update);

	return mDrawable;
}

BOOL LLVOVolume::setVolume(const LLVolumeParams &params_in, const S32 detail, bool unique_volume)
{
	LLVolumeParams volume_params = params_in;

	S32 last_lod = mVolumep.notNull() ? LLVolumeLODGroup::getVolumeDetailFromScale(mVolumep->getDetail()) : -1;
	S32 lod = mLOD;

	BOOL is404 = FALSE;
	
	if (isSculpted())
	{
		// if it's a mesh
		if ((volume_params.getSculptType() & LL_SCULPT_TYPE_MASK) == LL_SCULPT_TYPE_MESH)
		{ //meshes might not have all LODs, get the force detail to best existing LOD
			LLUUID mesh_id = volume_params.getSculptID();

			lod = gMeshRepo.getActualMeshLOD(volume_params, lod);
			if (lod == -1)
			{
				is404 = TRUE;
				lod = 0;
			}
		}
	}

	// Check if we need to change implementations
	bool is_flexible = (volume_params.getPathParams().getCurveType() == LL_PCODE_PATH_FLEXIBLE);
	if (is_flexible)
	{
		setParameterEntryInUse(LLNetworkData::PARAMS_FLEXIBLE, TRUE, false);
		if (!mVolumeImpl)
		{
			LLFlexibleObjectData* data = (LLFlexibleObjectData*)getParameterEntry(LLNetworkData::PARAMS_FLEXIBLE);
			mVolumeImpl = new LLVolumeImplFlexible(this, data);
		}
	}
	else
	{
		// Mark the parameter not in use
		setParameterEntryInUse(LLNetworkData::PARAMS_FLEXIBLE, FALSE, false);
		if (mVolumeImpl)
		{
			delete mVolumeImpl;
			mVolumeImpl = NULL;
			if (mDrawable.notNull())
			{
				// Undo the damage we did to this matrix
				mDrawable->updateXform(FALSE);
			}
		}
	}
	
	if (is404)
	{
		setIcon(LLViewerTextureManager::getFetchedTextureFromFile("icons/Inv_Mesh.png", FTT_LOCAL_FILE, TRUE, LLGLTexture::BOOST_UI));
		//render prim proxy when mesh loading attempts give up
		volume_params.setSculptID(LLUUID::null, LL_SCULPT_TYPE_NONE);

	}

	if ((LLPrimitive::setVolume(volume_params, lod, (mVolumeImpl && mVolumeImpl->isVolumeUnique()))) || mSculptChanged)
	{
		mFaceMappingChanged = TRUE;
		
		if (mVolumeImpl)
		{
			mVolumeImpl->onSetVolume(volume_params, mLOD);
		}
	
		updateSculptTexture();

		if (isSculpted())
		{
			updateSculptTexture();
			// if it's a mesh
			if ((volume_params.getSculptType() & LL_SCULPT_TYPE_MASK) == LL_SCULPT_TYPE_MESH)
			{
				if (!getVolume()->isMeshAssetLoaded())
				{ 
					//load request not yet issued, request pipeline load this mesh
					LLUUID asset_id = volume_params.getSculptID();
					S32 available_lod = gMeshRepo.loadMesh(this, volume_params, lod, last_lod);
					if (available_lod != lod)
					{
						LLPrimitive::setVolume(volume_params, available_lod);
					}
				}
				
			}
			else // otherwise is sculptie
			{
				if (mSculptTexture.notNull())
				{
					sculpt();
				}
			}
		}

		static LLCachedControl<bool> use_transform_feedback(gSavedSettings, "RenderUseTransformFeedback", false);

		bool cache_in_vram = use_transform_feedback && gTransformPositionProgram.mProgramObject &&
			(!mVolumeImpl || !mVolumeImpl->isVolumeUnique());

		if (cache_in_vram)
		{ //this volume might be used as source data for a transform object, put it in vram
			LLVolume* volume = getVolume();
			for (S32 i = 0; i < volume->getNumFaces(); ++i)
			{
				const LLVolumeFace& face = volume->getVolumeFace(i);
				if (face.mVertexBuffer.notNull())
				{ //already cached
					break;
				}
				volume->genTangents(i);
				LLFace::cacheFaceInVRAM(face);
			}
		}
		

		return TRUE;
	}



	return FALSE;
}

void LLVOVolume::updateSculptTexture()
{
	LLPointer<LLViewerFetchedTexture> old_sculpt = mSculptTexture;

	if (isSculpted() && !isMesh())
	{
		LLSculptParams *sculpt_params = (LLSculptParams *)getParameterEntry(LLNetworkData::PARAMS_SCULPT);
		LLUUID id =  sculpt_params->getSculptTexture();
		if (id.notNull())
		{
			mSculptTexture = LLViewerTextureManager::getFetchedTexture(id, FTT_DEFAULT, TRUE, LLGLTexture::BOOST_NONE, LLViewerTexture::LOD_TEXTURE);
		}
	}
	else
	{
		mSculptTexture = NULL;
	}

	if (mSculptTexture != old_sculpt)
	{
		if (old_sculpt.notNull())
		{
			old_sculpt->removeVolume(this);
		}
		if (mSculptTexture.notNull())
		{
			mSculptTexture->addVolume(this);
		}
	}
	
}

void LLVOVolume::notifyMeshLoaded()
{ 
	mSculptChanged = TRUE;
	gPipeline.markRebuild(mDrawable, LLDrawable::REBUILD_GEOMETRY, TRUE);

	LLVOAvatar* avatar = getAvatar();
	if (avatar)
	{
		avatar->updateVisualComplexity();
	}
}

// sculpt replaces generate() for sculpted surfaces
void LLVOVolume::sculpt()
{	
	if (mSculptTexture.notNull())
	{				
		U16 sculpt_height = 0;
		U16 sculpt_width = 0;
		S8 sculpt_components = 0;
		const U8* sculpt_data = NULL;
	
		S32 discard_level = mSculptTexture->getCachedRawImageLevel() ;
		LLImageRaw* raw_image = mSculptTexture->getCachedRawImage() ;
		
		S32 max_discard = mSculptTexture->getMaxDiscardLevel();
		if (discard_level > max_discard)
		{
			discard_level = max_discard;    // clamp to the best we can do			
		}
		if(discard_level > MAX_DISCARD_LEVEL)
		{
			return; //we think data is not ready yet.
		}

		S32 current_discard = getVolume()->getSculptLevel() ;
		if(current_discard < -2)
		{
			static S32 low_sculpty_discard_warning_count = 1;
			S32 exponent = llmax(1, llfloor( log10((F64) low_sculpty_discard_warning_count) ));
			S32 interval = pow(10.0, exponent);
			if ( low_sculpty_discard_warning_count < 10 ||
				(low_sculpty_discard_warning_count % interval) == 0)
			{	// Log first 10 time, then decreasing intervals afterwards otherwise this can flood the logs
				LL_WARNS() << "WARNING!!: Current discard for sculpty " << mSculptTexture->getID() 
					<< " at " << current_discard 
					<< " is less than -2." 
					<< " Hit this " << low_sculpty_discard_warning_count << " times"
					<< LL_ENDL;
			}
			low_sculpty_discard_warning_count++;
			
			// corrupted volume... don't update the sculpty
			return;
		}
		else if (current_discard > MAX_DISCARD_LEVEL)
		{
			static S32 high_sculpty_discard_warning_count = 1;
			S32 exponent = llmax(1, llfloor( log10((F64) high_sculpty_discard_warning_count) ));
			S32 interval = pow(10.0, exponent);
			if ( high_sculpty_discard_warning_count < 10 ||
				(high_sculpty_discard_warning_count % interval) == 0)
			{	// Log first 10 time, then decreasing intervals afterwards otherwise this can flood the logs
				LL_WARNS() << "WARNING!!: Current discard for sculpty " << mSculptTexture->getID() 
					<< " at " << current_discard 
					<< " is more than than allowed max of " << MAX_DISCARD_LEVEL
					<< ".  Hit this " << high_sculpty_discard_warning_count << " times"
					<< LL_ENDL;
			}
			high_sculpty_discard_warning_count++;

			// corrupted volume... don't update the sculpty			
			return;
		}

		if (current_discard == discard_level)  // no work to do here
			return;
		
		if(!raw_image)
		{
			llassert(discard_level < 0) ;

			sculpt_width = 0;
			sculpt_height = 0;
			sculpt_data = NULL ;

			if(LLViewerTextureManager::sTesterp)
			{
				LLViewerTextureManager::sTesterp->updateGrayTextureBinding();
			}
		}
		else
		{					
			sculpt_height = raw_image->getHeight();
			sculpt_width = raw_image->getWidth();
			sculpt_components = raw_image->getComponents();		
					   
			sculpt_data = raw_image->getData();

			if(LLViewerTextureManager::sTesterp)
			{
				mSculptTexture->updateBindStatsForTester() ;
			}
		}
		getVolume()->sculpt(sculpt_width, sculpt_height, sculpt_components, sculpt_data, discard_level);

		//notify rebuild any other VOVolumes that reference this sculpty volume
		for (S32 i = 0; i < mSculptTexture->getNumVolumes(); ++i)
		{
			LLVOVolume* volume = (*(mSculptTexture->getVolumeList()))[i];
			if (volume != this && volume->getVolume() == getVolume())
			{
				gPipeline.markRebuild(volume->mDrawable, LLDrawable::REBUILD_GEOMETRY, FALSE);
			}
		}
	}
}

S32	LLVOVolume::computeLODDetail(F32 distance, F32 radius)
{
	S32	cur_detail;
	if (LLPipeline::sDynamicLOD)
	{
		// We've got LOD in the profile, and in the twist.  Use radius.
		F32 tan_angle = (LLVOVolume::sLODFactor*radius)/distance;
		cur_detail = LLVolumeLODGroup::getDetailFromTan(ll_round(tan_angle, 0.01f));
	}
	else
	{
		cur_detail = llclamp((S32) (sqrtf(radius)*LLVOVolume::sLODFactor*4.f), 0, 3);		
	}
	return cur_detail;
}

BOOL LLVOVolume::calcLOD()
{
	if (mDrawable.isNull())
	{
		return FALSE;
	}

	S32 cur_detail = 0;
	
	F32 radius;
	F32 distance;

	if (mDrawable->isState(LLDrawable::RIGGED))
	{
		LLVOAvatar* avatar = getAvatar(); 
		
		// Not sure how this can really happen, but alas it does. Better exit here than crashing.
		if( !avatar || !avatar->mDrawable )
		{
			return FALSE;
		}

		distance = avatar->mDrawable->mDistanceWRTCamera;
		radius = avatar->getBinRadius();
	}
	else
	{
		distance = mDrawable->mDistanceWRTCamera;
		radius = getVolume() ? getVolume()->mLODScaleBias.scaledVec(getScale()).length() : getScale().length();
	}
	
	//hold onto unmodified distance for debugging
	//F32 debug_distance = distance;
	
	distance *= sDistanceFactor;

	F32 rampDist = LLVOVolume::sLODFactor * 2;
	
	if (distance < rampDist)
	{
		// Boost LOD when you're REALLY close
		distance *= 1.0f/rampDist;
		distance *= distance;
		distance *= rampDist;
	}
	
	// DON'T Compensate for field of view changing on FOV zoom.
	distance *= F_PI/3.f;

	cur_detail = computeLODDetail(ll_round(distance, 0.01f), 
									ll_round(radius, 0.01f));


	if (gPipeline.hasRenderDebugMask(LLPipeline::RENDER_DEBUG_LOD_INFO) &&
		mDrawable->getFace(0))
	{
		//setDebugText(llformat("%.2f:%.2f, %d", mDrawable->mDistanceWRTCamera, radius, cur_detail));

		setDebugText(llformat("%d", mDrawable->getFace(0)->getTextureIndex()));
	}

	if (cur_detail != mLOD)
	{
		mAppAngle = ll_round((F32) atan2( mDrawable->getRadius(), mDrawable->mDistanceWRTCamera) * RAD_TO_DEG, 0.01f);
		mLOD = cur_detail;		
		return TRUE;
	}

	return FALSE;
}

BOOL LLVOVolume::updateLOD()
{
	if (mDrawable.isNull())
	{
		return FALSE;
	}
	
	BOOL lod_changed = calcLOD();

	if (lod_changed)
	{
		gPipeline.markRebuild(mDrawable, LLDrawable::REBUILD_VOLUME, FALSE);
		mLODChanged = TRUE;
	}
	else
	{
		F32 new_radius = getBinRadius();
		F32 old_radius = mDrawable->getBinRadius();
		if (new_radius < old_radius * 0.9f || new_radius > old_radius*1.1f)
		{
			gPipeline.markPartitionMove(mDrawable);
		}
	}

	lod_changed = lod_changed || LLViewerObject::updateLOD();
	
	return lod_changed;
}

BOOL LLVOVolume::setDrawableParent(LLDrawable* parentp)
{
	if (!LLViewerObject::setDrawableParent(parentp))
	{
		// no change in drawable parent
		return FALSE;
	}

	if (!mDrawable->isRoot())
	{
		// rebuild vertices in parent relative space
		gPipeline.markRebuild(mDrawable, LLDrawable::REBUILD_VOLUME, TRUE);

		if (mDrawable->isActive() && !parentp->isActive())
		{
			parentp->makeActive();
		}
		else if (mDrawable->isStatic() && parentp->isActive())
		{
			mDrawable->makeActive();
		}
	}
	
	return TRUE;
}

void LLVOVolume::updateFaceFlags()
{
	// There's no guarantee that getVolume()->getNumFaces() == mDrawable->getNumFaces()
	for (S32 i = 0; i < getVolume()->getNumFaces() && i < mDrawable->getNumFaces(); i++)
	{
		LLFace *face = mDrawable->getFace(i);
		if (face)
		{
			BOOL fullbright = getTE(i)->getFullbright();
			face->clearState(LLFace::FULLBRIGHT | LLFace::HUD_RENDER | LLFace::LIGHT);

			if (fullbright || (mMaterial == LL_MCODE_LIGHT))
			{
				face->setState(LLFace::FULLBRIGHT);
			}
			if (mDrawable->isLight())
			{
				face->setState(LLFace::LIGHT);
			}
			if (isHUDAttachment())
			{
				face->setState(LLFace::HUD_RENDER);
			}
		}
	}
}

BOOL LLVOVolume::setParent(LLViewerObject* parent)
{
	BOOL ret = FALSE ;
	if (parent != getParent())
	{
		ret = LLViewerObject::setParent(parent);
		if (ret && mDrawable)
		{
			gPipeline.markMoved(mDrawable);
			gPipeline.markRebuild(mDrawable, LLDrawable::REBUILD_VOLUME, TRUE);
		}
	}

	return ret ;
}

// NOTE: regenFaces() MUST be followed by genTriangles()!
void LLVOVolume::regenFaces()
{
	// remove existing faces
	BOOL count_changed = mNumFaces != getNumTEs();
	
	if (count_changed)
	{
		deleteFaces();		
		// add new faces
		mNumFaces = getNumTEs();
	}
		
	for (S32 i = 0; i < mNumFaces; i++)
	{
		LLFace* facep = count_changed ? addFace(i) : mDrawable->getFace(i);
		if (!facep) continue;

		facep->setTEOffset(i);
		facep->setTexture(getTEImage(i));
		if (facep->getTextureEntry()->getMaterialParams().notNull())
		{
			facep->setNormalMap(getTENormalMap(i));
			facep->setSpecularMap(getTESpecularMap(i));
		}
		facep->setViewerObject(this);
		
		// If the face had media on it, this will have broken the link between the LLViewerMediaTexture and the face.
		// Re-establish the link.
		if((int)mMediaImplList.size() > i)
		{
			if(mMediaImplList[i])
			{
				LLViewerMediaTexture* media_tex = LLViewerTextureManager::findMediaTexture(mMediaImplList[i]->getMediaTextureID()) ;
				if(media_tex)
				{
					media_tex->addMediaToFace(facep) ;
				}
			}
		}
	}
	
	if (!count_changed)
	{
		updateFaceFlags();
	}
}

BOOL LLVOVolume::genBBoxes(BOOL force_global)
{
	BOOL res = TRUE;

	LLVector4a min,max;

	min.clear();
	max.clear();

	BOOL rebuild = mDrawable->isState(LLDrawable::REBUILD_VOLUME | LLDrawable::REBUILD_POSITION | LLDrawable::REBUILD_RIGGED);

	//	bool rigged = false;
	LLVolume* volume = mRiggedVolume;
	if (!volume)
	{
		volume = getVolume();
	}

	// There's no guarantee that getVolume()->getNumFaces() == mDrawable->getNumFaces()
	for (S32 i = 0;
		 i < getVolume()->getNumVolumeFaces() && i < mDrawable->getNumFaces() && i < getNumTEs();
		 i++)
	{
		LLFace *face = mDrawable->getFace(i);
		if (!face)
		{
			continue;
		}
		res &= face->genVolumeBBoxes(*volume, i,
										mRelativeXform, 
										(mVolumeImpl && mVolumeImpl->isVolumeGlobal()) || force_global);
		
		if (rebuild)
		{
			if (i == 0)
			{
				min = face->mExtents[0];
				max = face->mExtents[1];
			}
			else
			{
				min.setMin(min, face->mExtents[0]);
				max.setMax(max, face->mExtents[1]);
			}
		}
	}
	
	if (rebuild)
	{
		mDrawable->setSpatialExtents(min,max);
		min.add(max);
		min.mul(0.5f);
		mDrawable->setPositionGroup(min);	
	}

	updateRadius();
	mDrawable->movePartition();
				
	return res;
}

void LLVOVolume::preRebuild()
{
	if (mVolumeImpl != NULL)
	{
		mVolumeImpl->preRebuild();
	}
}

void LLVOVolume::updateRelativeXform(bool force_identity)
{
	if (mVolumeImpl)
	{
		mVolumeImpl->updateRelativeXform(force_identity);
		return;
	}
	
	LLDrawable* drawable = mDrawable;
	
	if (drawable->isState(LLDrawable::RIGGED) && mRiggedVolume.notNull())
	{ //rigged volume (which is in agent space) is used for generating bounding boxes etc
	  //inverse of render matrix should go to partition space
		mRelativeXform = getRenderMatrix();

		F32* dst = (F32*) mRelativeXformInvTrans.mMatrix;
		F32* src = (F32*) mRelativeXform.mMatrix;
		dst[0] = src[0]; dst[1] = src[1]; dst[2] = src[2];
		dst[3] = src[4]; dst[4] = src[5]; dst[5] = src[6];
		dst[6] = src[8]; dst[7] = src[9]; dst[8] = src[10];
		
		mRelativeXform.invert();
		mRelativeXformInvTrans.transpose();
	}
	else if (drawable->isActive() || force_identity)
	{				
		// setup relative transforms
		LLQuaternion delta_rot;
		LLVector3 delta_pos, delta_scale;
		
		//matrix from local space to parent relative/global space
		bool use_identity = force_identity || drawable->isSpatialRoot();
		delta_rot = use_identity ? LLQuaternion() : mDrawable->getRotation();
		delta_pos = use_identity ? LLVector3(0,0,0) : mDrawable->getPosition();
		delta_scale = mDrawable->getScale();

		// Vertex transform (4x4)
		LLVector3 x_axis = LLVector3(delta_scale.mV[VX], 0.f, 0.f) * delta_rot;
		LLVector3 y_axis = LLVector3(0.f, delta_scale.mV[VY], 0.f) * delta_rot;
		LLVector3 z_axis = LLVector3(0.f, 0.f, delta_scale.mV[VZ]) * delta_rot;

		mRelativeXform.initRows(LLVector4(x_axis, 0.f),
								LLVector4(y_axis, 0.f),
								LLVector4(z_axis, 0.f),
								LLVector4(delta_pos, 1.f));

		
		// compute inverse transpose for normals
		// mRelativeXformInvTrans.setRows(x_axis, y_axis, z_axis);
		// mRelativeXformInvTrans.invert(); 
		// mRelativeXformInvTrans.setRows(x_axis, y_axis, z_axis);
		// grumble - invert is NOT a matrix invert, so we do it by hand:

		LLMatrix3 rot_inverse = LLMatrix3(~delta_rot);

		LLMatrix3 scale_inverse;
		scale_inverse.setRows(LLVector3(1.0, 0.0, 0.0) / delta_scale.mV[VX],
							  LLVector3(0.0, 1.0, 0.0) / delta_scale.mV[VY],
							  LLVector3(0.0, 0.0, 1.0) / delta_scale.mV[VZ]);
							   
		
		mRelativeXformInvTrans = rot_inverse * scale_inverse;

		mRelativeXformInvTrans.transpose();
	}
	else
	{
		LLVector3 pos = getPosition();
		LLVector3 scale = getScale();
		LLQuaternion rot = getRotation();
	
		if (mParent)
		{
			pos *= mParent->getRotation();
			pos += mParent->getPosition();
			rot *= mParent->getRotation();
		}
		
		//LLViewerRegion* region = getRegion();
		//pos += region->getOriginAgent();
		
		LLVector3 x_axis = LLVector3(scale.mV[VX], 0.f, 0.f) * rot;
		LLVector3 y_axis = LLVector3(0.f, scale.mV[VY], 0.f) * rot;
		LLVector3 z_axis = LLVector3(0.f, 0.f, scale.mV[VZ]) * rot;

		mRelativeXform.initRows(LLVector4(x_axis, 0.f),
								LLVector4(y_axis, 0.f),
								LLVector4(z_axis, 0.f),
								LLVector4(pos, 1.f));

		// compute inverse transpose for normals
		LLMatrix3 rot_inverse = LLMatrix3(~rot);

		LLMatrix3 scale_inverse;
		scale_inverse.setRows(LLVector3(1.0, 0.0, 0.0) / scale.mV[VX],
							  LLVector3(0.0, 1.0, 0.0) / scale.mV[VY],
							  LLVector3(0.0, 0.0, 1.0) / scale.mV[VZ]);
							   
		
		mRelativeXformInvTrans = rot_inverse * scale_inverse;

		mRelativeXformInvTrans.transpose();
	}
}

static LLTrace::BlockTimerStatHandle FTM_GEN_FLEX("Generate Flexies");
static LLTrace::BlockTimerStatHandle FTM_UPDATE_PRIMITIVES("Update Primitives");
static LLTrace::BlockTimerStatHandle FTM_UPDATE_RIGGED_VOLUME("Update Rigged");

bool LLVOVolume::lodOrSculptChanged(LLDrawable *drawable, BOOL &compiled)
{
	bool regen_faces = false;

	LLVolume *old_volumep, *new_volumep;
	F32 old_lod, new_lod;
	S32 old_num_faces, new_num_faces;

	old_volumep = getVolume();
	old_lod = old_volumep->getDetail();
	old_num_faces = old_volumep->getNumFaces();
	old_volumep = NULL;

	{
		LL_RECORD_BLOCK_TIME(FTM_GEN_VOLUME);
		const LLVolumeParams &volume_params = getVolume()->getParams();
		setVolume(volume_params, 0);
	}

	new_volumep = getVolume();
	new_lod = new_volumep->getDetail();
	new_num_faces = new_volumep->getNumFaces();
	new_volumep = NULL;

	if ((new_lod != old_lod) || mSculptChanged)
	{
		compiled = TRUE;
		sNumLODChanges += new_num_faces;

		if ((S32)getNumTEs() != getVolume()->getNumFaces())
		{
			setNumTEs(getVolume()->getNumFaces()); //mesh loading may change number of faces.
		}

		drawable->setState(LLDrawable::REBUILD_VOLUME); // for face->genVolumeTriangles()

		{
			LL_RECORD_BLOCK_TIME(FTM_GEN_TRIANGLES);
			regen_faces = new_num_faces != old_num_faces || mNumFaces != (S32)getNumTEs();
			if (regen_faces)
			{
				regenFaces();
			}

			if (mSculptChanged)
			{ //changes in sculpt maps can thrash an object bounding box without 
				//triggering a spatial group bounding box update -- force spatial group
				//to update bounding boxes
				LLSpatialGroup* group = mDrawable->getSpatialGroup();
				if (group)
				{
					group->unbound();
				}
			}
		}
	}

	return regen_faces;
}

BOOL LLVOVolume::updateGeometry(LLDrawable *drawable)
{
	LL_RECORD_BLOCK_TIME(FTM_UPDATE_PRIMITIVES);
	
	if (mDrawable->isState(LLDrawable::REBUILD_RIGGED))
	{
		{
			LL_RECORD_BLOCK_TIME(FTM_UPDATE_RIGGED_VOLUME);
			updateRiggedVolume();
		}
		genBBoxes(FALSE);
		mDrawable->clearState(LLDrawable::REBUILD_RIGGED);
	}

	if (mVolumeImpl != NULL)
	{
		BOOL res;
		{
			LL_RECORD_BLOCK_TIME(FTM_GEN_FLEX);
			res = mVolumeImpl->doUpdateGeometry(drawable);
		}
		updateFaceFlags();
		return res;
	}
	
	LLSpatialGroup* group = drawable->getSpatialGroup();
	if (group)
	{
		group->dirtyMesh();
	}

	BOOL compiled = FALSE;
			
	updateRelativeXform();
	
	if (mDrawable.isNull()) // Not sure why this is happening, but it is...
	{
		return TRUE; // No update to complete
	}

	if (mVolumeChanged || mFaceMappingChanged)
	{
		dirtySpatialGroup(drawable->isState(LLDrawable::IN_REBUILD_Q1));

		bool was_regen_faces = false;

		if (mVolumeChanged)
		{
			was_regen_faces = lodOrSculptChanged(drawable, compiled);
			drawable->setState(LLDrawable::REBUILD_VOLUME);
		}
		else if (mSculptChanged || mLODChanged)
		{
			compiled = TRUE;
			was_regen_faces = lodOrSculptChanged(drawable, compiled);
		}

		if (!was_regen_faces) {
			LL_RECORD_BLOCK_TIME(FTM_GEN_TRIANGLES);
			regenFaces();
		}

		genBBoxes(FALSE);
	}
	else if (mLODChanged || mSculptChanged)
	{
		dirtySpatialGroup(drawable->isState(LLDrawable::IN_REBUILD_Q1));
		compiled = TRUE;
		lodOrSculptChanged(drawable, compiled);
		genBBoxes(FALSE);
	}
	// it has its own drawable (it's moved) or it has changed UVs or it has changed xforms from global<->local
	else
	{
		compiled = TRUE;
		// All it did was move or we changed the texture coordinate offset
		LL_RECORD_BLOCK_TIME(FTM_GEN_TRIANGLES);
		genBBoxes(FALSE);
	}

	// Update face flags
	updateFaceFlags();
	
	if(compiled)
	{
		LLPipeline::sCompiles++;
	}
		
	mVolumeChanged = FALSE;
	mLODChanged = FALSE;
	mSculptChanged = FALSE;
	mFaceMappingChanged = FALSE;
	
	return LLViewerObject::updateGeometry(drawable);
}

void LLVOVolume::updateFaceSize(S32 idx)
{
	if( mDrawable->getNumFaces() <= idx )
	{
		return;
	}

	LLFace* facep = mDrawable->getFace(idx);
	if (facep)
	{
		if (idx >= getVolume()->getNumVolumeFaces())
		{
			facep->setSize(0,0, true);
		}
		else
		{
			const LLVolumeFace& vol_face = getVolume()->getVolumeFace(idx);
			facep->setSize(vol_face.mNumVertices, vol_face.mNumIndices, 
							true); // <--- volume faces should be padded for 16-byte alignment
		
		}
	}
}

BOOL LLVOVolume::isRootEdit() const
{
	if (mParent && !((LLViewerObject*)mParent)->isAvatar())
	{
		return FALSE;
	}
	return TRUE;
}

//virtual
void LLVOVolume::setNumTEs(const U8 num_tes)
{
	const U8 old_num_tes = getNumTEs() ;
	
	if(old_num_tes && old_num_tes < num_tes) //new faces added
	{
		LLViewerObject::setNumTEs(num_tes) ;

		if(mMediaImplList.size() >= old_num_tes && mMediaImplList[old_num_tes -1].notNull())//duplicate the last media textures if exists.
		{
			mMediaImplList.resize(num_tes) ;
			const LLTextureEntry* te = getTE(old_num_tes - 1) ;
			for(U8 i = old_num_tes; i < num_tes ; i++)
			{
				setTE(i, *te) ;
				mMediaImplList[i] = mMediaImplList[old_num_tes -1] ;
			}
			mMediaImplList[old_num_tes -1]->setUpdated(TRUE) ;
		}
	}
	else if(old_num_tes > num_tes && mMediaImplList.size() > num_tes) //old faces removed
	{
		U8 end = mMediaImplList.size() ;
		for(U8 i = num_tes; i < end ; i++)
		{
			removeMediaImpl(i) ;				
		}
		mMediaImplList.resize(num_tes) ;

		LLViewerObject::setNumTEs(num_tes) ;
	}
	else
	{
		LLViewerObject::setNumTEs(num_tes) ;
	}

	return ;
}

//virtual     
void LLVOVolume::changeTEImage(S32 index, LLViewerTexture* imagep)
{
	BOOL changed = (mTEImages[index] != imagep);
	LLViewerObject::changeTEImage(index, imagep);
	if (changed)
	{
		gPipeline.markTextured(mDrawable);
		mFaceMappingChanged = TRUE;
	}
}

void LLVOVolume::setTEImage(const U8 te, LLViewerTexture *imagep)
{
	BOOL changed = (mTEImages[te] != imagep);
	LLViewerObject::setTEImage(te, imagep);
	if (changed)
	{
		gPipeline.markTextured(mDrawable);
		mFaceMappingChanged = TRUE;
	}
}

S32 LLVOVolume::setTETexture(const U8 te, const LLUUID &uuid)
{
	S32 res = LLViewerObject::setTETexture(te, uuid);
	if (res)
	{
		gPipeline.markTextured(mDrawable);
		mFaceMappingChanged = TRUE;
	}
	return res;
}

S32 LLVOVolume::setTEColor(const U8 te, const LLColor3& color)
{
	return setTEColor(te, LLColor4(color));
}

S32 LLVOVolume::setTEColor(const U8 te, const LLColor4& color)
{
	S32 retval = 0;
	const LLTextureEntry *tep = getTE(te);
	if (!tep)
	{
		LL_WARNS("MaterialTEs") << "No texture entry for te " << (S32)te << ", object " << mID << LL_ENDL;
	}
	else if (color != tep->getColor())
	{
		F32 old_alpha = tep->getColor().mV[3];
		if (color.mV[3] != old_alpha)
		{
			gPipeline.markTextured(mDrawable);
			//treat this alpha change as an LoD update since render batches may need to get rebuilt
			mLODChanged = TRUE;
			gPipeline.markRebuild(mDrawable, LLDrawable::REBUILD_VOLUME, FALSE);
		}
		retval = LLPrimitive::setTEColor(te, color);
		if (mDrawable.notNull() && retval)
		{
			// These should only happen on updates which are not the initial update.
			mDrawable->setState(LLDrawable::REBUILD_COLOR);
			dirtyMesh();
		}
	}

	return  retval;
}

S32 LLVOVolume::setTEBumpmap(const U8 te, const U8 bumpmap)
{
	S32 res = LLViewerObject::setTEBumpmap(te, bumpmap);
	if (res)
	{
		gPipeline.markTextured(mDrawable);
		mFaceMappingChanged = TRUE;
	}
	return  res;
}

S32 LLVOVolume::setTETexGen(const U8 te, const U8 texgen)
{
	S32 res = LLViewerObject::setTETexGen(te, texgen);
	if (res)
	{
		gPipeline.markTextured(mDrawable);
		mFaceMappingChanged = TRUE;
	}
	return  res;
}

S32 LLVOVolume::setTEMediaTexGen(const U8 te, const U8 media)
{
	S32 res = LLViewerObject::setTEMediaTexGen(te, media);
	if (res)
	{
		gPipeline.markTextured(mDrawable);
		mFaceMappingChanged = TRUE;
	}
	return  res;
}

S32 LLVOVolume::setTEShiny(const U8 te, const U8 shiny)
{
	S32 res = LLViewerObject::setTEShiny(te, shiny);
	if (res)
	{
		gPipeline.markTextured(mDrawable);
		mFaceMappingChanged = TRUE;
	}
	return  res;
}

S32 LLVOVolume::setTEFullbright(const U8 te, const U8 fullbright)
{
	S32 res = LLViewerObject::setTEFullbright(te, fullbright);
	if (res)
	{
		gPipeline.markTextured(mDrawable);
		mFaceMappingChanged = TRUE;
	}
	return  res;
}

S32 LLVOVolume::setTEBumpShinyFullbright(const U8 te, const U8 bump)
{
	S32 res = LLViewerObject::setTEBumpShinyFullbright(te, bump);
	if (res)
	{
		gPipeline.markTextured(mDrawable);
		mFaceMappingChanged = TRUE;
	}
	return res;
}

S32 LLVOVolume::setTEMediaFlags(const U8 te, const U8 media_flags)
{
	S32 res = LLViewerObject::setTEMediaFlags(te, media_flags);
	if (res)
	{
		gPipeline.markTextured(mDrawable);
		mFaceMappingChanged = TRUE;
	}
	return  res;
}

S32 LLVOVolume::setTEGlow(const U8 te, const F32 glow)
{
	S32 res = LLViewerObject::setTEGlow(te, glow);
	if (res)
	{
		gPipeline.markTextured(mDrawable);
		mFaceMappingChanged = TRUE;
	}
	return  res;
}

void LLVOVolume::setTEMaterialParamsCallbackTE(const LLUUID& objectID, const LLMaterialID &pMaterialID, const LLMaterialPtr pMaterialParams, U32 te)
{
	LLVOVolume* pVol = (LLVOVolume*)gObjectList.findObject(objectID);
	if (pVol)
	{
		LL_DEBUGS("MaterialTEs") << "materialid " << pMaterialID.asString() << " to TE " << te << LL_ENDL;
		if (te >= pVol->getNumTEs())
			return;

		LLTextureEntry* texture_entry = pVol->getTE(te);
		if (texture_entry && (texture_entry->getMaterialID() == pMaterialID))
		{
			pVol->setTEMaterialParams(te, pMaterialParams, FALSE);
		}
	}
}

S32 LLVOVolume::setTEMaterialID(const U8 te, const LLMaterialID& pMaterialID)
{
	S32 res = LLViewerObject::setTEMaterialID(te, pMaterialID);
	LL_DEBUGS("MaterialTEs") << "te "<< (S32)te << " materialid " << pMaterialID.asString() << " res " << res
								<< ( LLSelectMgr::getInstance()->getSelection()->contains(const_cast<LLVOVolume*>(this), te) ? " selected" : " not selected" )
								<< LL_ENDL;
		
	LL_DEBUGS("MaterialTEs") << " " << pMaterialID.asString() << LL_ENDL;
	if (res)
	{
		LLMaterialMgr::instance().getTE(getRegion()->getRegionID(), pMaterialID, te, boost::bind(&LLVOVolume::setTEMaterialParamsCallbackTE, getID(), _1, _2, _3));

		setChanged(ALL_CHANGED);
		if (!mDrawable.isNull())
		{
			gPipeline.markTextured(mDrawable);
			gPipeline.markRebuild(mDrawable,LLDrawable::REBUILD_ALL);
		}
		mFaceMappingChanged = TRUE;
	}
	return res;
}

bool LLVOVolume::notifyAboutCreatingTexture(LLViewerTexture *texture)
{ //Ok, here we have confirmation about texture creation, check our wait-list
  //and make changes, or return false

	std::pair<mmap_UUID_MAP_t::iterator, mmap_UUID_MAP_t::iterator> range = mWaitingTextureInfo.equal_range(texture->getID());

	typedef std::map<U8, LLMaterialPtr> map_te_material;
	map_te_material new_material;

	for(mmap_UUID_MAP_t::iterator range_it = range.first; range_it != range.second; ++range_it)
	{
		LLMaterialPtr cur_material = getTEMaterialParams(range_it->second.te);

		//here we just interesting in DIFFUSE_MAP only!
		if(NULL != cur_material.get() && LLRender::DIFFUSE_MAP == range_it->second.map && GL_RGBA != texture->getPrimaryFormat())
		{ //ok let's check the diffuse mode
			switch(cur_material->getDiffuseAlphaMode())
			{
			case LLMaterial::DIFFUSE_ALPHA_MODE_BLEND:
			case LLMaterial::DIFFUSE_ALPHA_MODE_EMISSIVE:
			case LLMaterial::DIFFUSE_ALPHA_MODE_MASK:
				{ //uups... we have non 32 bit texture with LLMaterial::DIFFUSE_ALPHA_MODE_* => LLMaterial::DIFFUSE_ALPHA_MODE_NONE

					LLMaterialPtr mat = NULL;
					map_te_material::iterator it = new_material.find(range_it->second.te);
					if(new_material.end() == it) {
						mat = new LLMaterial(cur_material->asLLSD());
						new_material.insert(map_te_material::value_type(range_it->second.te, mat));
					} else {
						mat = it->second;
					}

					mat->setDiffuseAlphaMode(LLMaterial::DIFFUSE_ALPHA_MODE_NONE);

				} break;
			} //switch
		} //if
	} //for

	//setup new materials
	for(map_te_material::const_iterator it = new_material.begin(), end = new_material.end(); it != end; ++it)
	{
		LLMaterialMgr::getInstance()->put(getID(), it->first, *it->second);
		LLViewerObject::setTEMaterialParams(it->first, it->second, FALSE);
	}

	//clear wait-list
	mWaitingTextureInfo.erase(range.first, range.second);

	return 0 != new_material.size();
}

bool LLVOVolume::notifyAboutMissingAsset(LLViewerTexture *texture)
{ //Ok, here if we wait information about texture and it's missing
  //then depending from the texture map (diffuse, normal, or specular)
  //make changes in material and confirm it. If not return false.
	std::pair<mmap_UUID_MAP_t::iterator, mmap_UUID_MAP_t::iterator> range = mWaitingTextureInfo.equal_range(texture->getID());
	if(range.first == range.second) return false;

	typedef std::map<U8, LLMaterialPtr> map_te_material;
	map_te_material new_material;
	
	for(mmap_UUID_MAP_t::iterator range_it = range.first; range_it != range.second; ++range_it)
	{
		LLMaterialPtr cur_material = getTEMaterialParams(range_it->second.te);

		switch(range_it->second.map)
		{
		case LLRender::DIFFUSE_MAP:
			{
				if(LLMaterial::DIFFUSE_ALPHA_MODE_NONE != cur_material->getDiffuseAlphaMode())
				{ //missing texture + !LLMaterial::DIFFUSE_ALPHA_MODE_NONE => LLMaterial::DIFFUSE_ALPHA_MODE_NONE
					LLMaterialPtr mat = NULL;
					map_te_material::iterator it = new_material.find(range_it->second.te);
					if(new_material.end() == it) {
						mat = new LLMaterial(cur_material->asLLSD());
						new_material.insert(map_te_material::value_type(range_it->second.te, mat));
					} else {
						mat = it->second;
					}

					mat->setDiffuseAlphaMode(LLMaterial::DIFFUSE_ALPHA_MODE_NONE);
				}
			} break;
		case LLRender::NORMAL_MAP:
			{ //missing texture => reset material texture id
				LLMaterialPtr mat = NULL;
				map_te_material::iterator it = new_material.find(range_it->second.te);
				if(new_material.end() == it) {
					mat = new LLMaterial(cur_material->asLLSD());
					new_material.insert(map_te_material::value_type(range_it->second.te, mat));
				} else {
					mat = it->second;
				}

				mat->setNormalID(LLUUID::null);
			} break;
		case LLRender::SPECULAR_MAP:
			{ //missing texture => reset material texture id
				LLMaterialPtr mat = NULL;
				map_te_material::iterator it = new_material.find(range_it->second.te);
				if(new_material.end() == it) {
					mat = new LLMaterial(cur_material->asLLSD());
					new_material.insert(map_te_material::value_type(range_it->second.te, mat));
				} else {
					mat = it->second;
				}

				mat->setSpecularID(LLUUID::null);
			} break;
		case LLRender::NUM_TEXTURE_CHANNELS:
				//nothing to do, make compiler happy
			break;
		} //switch
	} //for

	//setup new materials
	for(map_te_material::const_iterator it = new_material.begin(), end = new_material.end(); it != end; ++it)
	{
		LLMaterialMgr::getInstance()->put(getID(), it->first, *it->second);
		LLViewerObject::setTEMaterialParams(it->first, it->second, FALSE);
	}

	//clear wait-list
	mWaitingTextureInfo.erase(range.first, range.second);

	return 0 != new_material.size();
}

S32 LLVOVolume::setTEMaterialParams(const U8 te, const LLMaterialPtr pMaterialParams, bool isInitFromServer)
{
	LLMaterialPtr pMaterial = const_cast<LLMaterialPtr&>(pMaterialParams);

	if(pMaterialParams)
	{ //check all of them according to material settings

		LLViewerTexture *img_diffuse = getTEImage(te);
		LLViewerTexture *img_normal = getTENormalMap(te);
		LLViewerTexture *img_specular = getTESpecularMap(te);

		llassert(NULL != img_diffuse);

		LLMaterialPtr new_material = NULL;

		//diffuse
		if(NULL != img_diffuse)
		{ //guard
			if(0 == img_diffuse->getPrimaryFormat() && !img_diffuse->isMissingAsset())
			{ //ok here we don't have information about texture, let's belief and leave material settings
			  //but we remember this case
				mWaitingTextureInfo.insert(mmap_UUID_MAP_t::value_type(img_diffuse->getID(), material_info(LLRender::DIFFUSE_MAP, te)));
			}
			else
			{
				bool bSetDiffuseNone = false;
				if(img_diffuse->isMissingAsset())
				{
					bSetDiffuseNone = true;
				}
				else
				{
					switch(pMaterialParams->getDiffuseAlphaMode())
					{
					case LLMaterial::DIFFUSE_ALPHA_MODE_BLEND:
					case LLMaterial::DIFFUSE_ALPHA_MODE_EMISSIVE:
					case LLMaterial::DIFFUSE_ALPHA_MODE_MASK:
						{ //all of them modes available only for 32 bit textures
							if(GL_RGBA != img_diffuse->getPrimaryFormat())
							{
								bSetDiffuseNone = true;
							}
						} break;
					}
				} //else


				if(bSetDiffuseNone)
				{ //upps... we should substitute this material with LLMaterial::DIFFUSE_ALPHA_MODE_NONE
					new_material = new LLMaterial(pMaterialParams->asLLSD());
					new_material->setDiffuseAlphaMode(LLMaterial::DIFFUSE_ALPHA_MODE_NONE);
				}
			}
		}

		//normal
		if(LLUUID::null != pMaterialParams->getNormalID())
		{
			if(img_normal && img_normal->isMissingAsset() && img_normal->getID() == pMaterialParams->getNormalID())
			{
				if(!new_material) {
					new_material = new LLMaterial(pMaterialParams->asLLSD());
				}
				new_material->setNormalID(LLUUID::null);
			}
			else if(NULL == img_normal || 0 == img_normal->getPrimaryFormat())
			{ //ok here we don't have information about texture, let's belief and leave material settings
				//but we remember this case
				mWaitingTextureInfo.insert(mmap_UUID_MAP_t::value_type(pMaterialParams->getNormalID(), material_info(LLRender::NORMAL_MAP,te)));
			}

		}


		//specular
		if(LLUUID::null != pMaterialParams->getSpecularID())
		{
			if(img_specular && img_specular->isMissingAsset() && img_specular->getID() == pMaterialParams->getSpecularID())
			{
				if(!new_material) {
					new_material = new LLMaterial(pMaterialParams->asLLSD());
				}
				new_material->setSpecularID(LLUUID::null);
			}
			else if(NULL == img_specular || 0 == img_specular->getPrimaryFormat())
			{ //ok here we don't have information about texture, let's belief and leave material settings
				//but we remember this case
				mWaitingTextureInfo.insert(mmap_UUID_MAP_t::value_type(pMaterialParams->getSpecularID(), material_info(LLRender::SPECULAR_MAP, te)));
			}
		}

		if(new_material) {
			pMaterial = new_material;
			LLMaterialMgr::getInstance()->put(getID(),te,*pMaterial);
		}
	}

	S32 res = LLViewerObject::setTEMaterialParams(te, pMaterial, isInitFromServer);

	LL_DEBUGS("MaterialTEs") << "te " << (S32)te << " material " << ((pMaterial) ? pMaterial->asLLSD() : LLSD("null")) << " res " << res
							 << ( LLSelectMgr::getInstance()->getSelection()->contains(const_cast<LLVOVolume*>(this), te) ? " selected" : " not selected" )
							 << LL_ENDL;
	setChanged(ALL_CHANGED);
	if (!mDrawable.isNull())
	{
		gPipeline.markTextured(mDrawable);
		gPipeline.markRebuild(mDrawable,LLDrawable::REBUILD_ALL);
	}
	mFaceMappingChanged = TRUE;
	return TEM_CHANGE_TEXTURE;
}

S32 LLVOVolume::setTEScale(const U8 te, const F32 s, const F32 t)
{
	S32 res = LLViewerObject::setTEScale(te, s, t);
	if (res)
	{
		gPipeline.markTextured(mDrawable);
		mFaceMappingChanged = TRUE;
	}
	return res;
}

S32 LLVOVolume::setTEScaleS(const U8 te, const F32 s)
{
	S32 res = LLViewerObject::setTEScaleS(te, s);
	if (res)
	{
		gPipeline.markTextured(mDrawable);
		mFaceMappingChanged = TRUE;
	}
	return res;
}

S32 LLVOVolume::setTEScaleT(const U8 te, const F32 t)
{
	S32 res = LLViewerObject::setTEScaleT(te, t);
	if (res)
	{
		gPipeline.markTextured(mDrawable);
		mFaceMappingChanged = TRUE;
	}
	return res;
}

void LLVOVolume::updateTEData()
{
	/*if (mDrawable.notNull())
	{
		mFaceMappingChanged = TRUE;
		gPipeline.markRebuild(mDrawable, LLDrawable::REBUILD_MATERIAL, TRUE);
	}*/
}

bool LLVOVolume::hasMedia() const
{
	bool result = false;
	const U8 numTEs = getNumTEs();
	for (U8 i = 0; i < numTEs; i++)
	{
		const LLTextureEntry* te = getTE(i);
		if(te->hasMedia())
		{
			result = true;
			break;
		}
	}
	return result;
}

LLVector3 LLVOVolume::getApproximateFaceNormal(U8 face_id)
{
	LLVolume* volume = getVolume();
	LLVector4a result;
	result.clear();

	LLVector3 ret;

	if (volume && face_id < volume->getNumVolumeFaces())
	{
		const LLVolumeFace& face = volume->getVolumeFace(face_id);
		for (S32 i = 0; i < (S32)face.mNumVertices; ++i)
		{
			result.add(face.mNormals[i]);
		}

		LLVector3 ret(result.getF32ptr());
		ret = volumeDirectionToAgent(ret);
		ret.normVec();
	}
	
	return ret;
}

void LLVOVolume::requestMediaDataUpdate(bool isNew)
{
    if (sObjectMediaClient)
		sObjectMediaClient->fetchMedia(new LLMediaDataClientObjectImpl(this, isNew));
}

bool LLVOVolume::isMediaDataBeingFetched() const
{
	// I know what I'm doing by const_casting this away: this is just 
	// a wrapper class that is only going to do a lookup.
	return (sObjectMediaClient) ? sObjectMediaClient->isInQueue(new LLMediaDataClientObjectImpl(const_cast<LLVOVolume*>(this), false)) : false;
}

void LLVOVolume::cleanUpMediaImpls()
{
	// Iterate through our TEs and remove any Impls that are no longer used
	const U8 numTEs = getNumTEs();
	for (U8 i = 0; i < numTEs; i++)
	{
		const LLTextureEntry* te = getTE(i);
		if( ! te->hasMedia())
		{
			// Delete the media IMPL!
			removeMediaImpl(i) ;
		}
	}
}

void LLVOVolume::updateObjectMediaData(const LLSD &media_data_array, const std::string &media_version)
{
	// media_data_array is an array of media entry maps
	// media_version is the version string in the response.
	U32 fetched_version = LLTextureEntry::getVersionFromMediaVersionString(media_version);

	// Only update it if it is newer!
	if ( (S32)fetched_version > mLastFetchedMediaVersion)
	{
		mLastFetchedMediaVersion = fetched_version;
		//LL_INFOS() << "updating:" << this->getID() << " " << ll_pretty_print_sd(media_data_array) << LL_ENDL;
		
		LLSD::array_const_iterator iter = media_data_array.beginArray();
		LLSD::array_const_iterator end = media_data_array.endArray();
		U8 texture_index = 0;
		for (; iter != end; ++iter, ++texture_index)
		{
			syncMediaData(texture_index, *iter, false/*merge*/, false/*ignore_agent*/);
		}
	}
}

void LLVOVolume::syncMediaData(S32 texture_index, const LLSD &media_data, bool merge, bool ignore_agent)
{
	if(mDead)
	{
		// If the object has been marked dead, don't process media updates.
		return;
	}
	
	LLTextureEntry *te = getTE(texture_index);
	if(!te)
	{
		return ;
	}

	LL_DEBUGS("MediaOnAPrim") << "BEFORE: texture_index = " << texture_index
		<< " hasMedia = " << te->hasMedia() << " : " 
		<< ((NULL == te->getMediaData()) ? "NULL MEDIA DATA" : ll_pretty_print_sd(te->getMediaData()->asLLSD())) << LL_ENDL;

	std::string previous_url;
	LLMediaEntry* mep = te->getMediaData();
	if(mep)
	{
		// Save the "current url" from before the update so we can tell if
		// it changes. 
		previous_url = mep->getCurrentURL();
	}

	if (merge)
	{
		te->mergeIntoMediaData(media_data);
	}
	else {
		// XXX Question: what if the media data is undefined LLSD, but the
		// update we got above said that we have media flags??	Here we clobber
		// that, assuming the data from the service is more up-to-date. 
		te->updateMediaData(media_data);
	}

	mep = te->getMediaData();
	if(mep)
	{
		bool update_from_self = false;
		if (!ignore_agent) 
		{
			LLUUID updating_agent = LLTextureEntry::getAgentIDFromMediaVersionString(getMediaURL());
			update_from_self = (updating_agent == gAgent.getID());
		}
		viewer_media_t media_impl = LLViewerMedia::updateMediaImpl(mep, previous_url, update_from_self);
			
		addMediaImpl(media_impl, texture_index) ;
	}
	else
	{
		removeMediaImpl(texture_index);
	}

	LL_DEBUGS("MediaOnAPrim") << "AFTER: texture_index = " << texture_index
		<< " hasMedia = " << te->hasMedia() << " : " 
		<< ((NULL == te->getMediaData()) ? "NULL MEDIA DATA" : ll_pretty_print_sd(te->getMediaData()->asLLSD())) << LL_ENDL;
}

void LLVOVolume::mediaNavigateBounceBack(U8 texture_index)
{
	// Find the media entry for this navigate
	const LLMediaEntry* mep = NULL;
	viewer_media_t impl = getMediaImpl(texture_index);
	LLTextureEntry *te = getTE(texture_index);
	if(te)
	{
		mep = te->getMediaData();
	}
	
	if (mep && impl)
	{
        std::string url = mep->getCurrentURL();
		// Look for a ":", if not there, assume "http://"
		if (!url.empty() && std::string::npos == url.find(':')) 
		{
			url = "http://" + url;
		}
		// If the url we're trying to "bounce back" to is either empty or not
		// allowed by the whitelist, try the home url.  If *that* doesn't work,
		// set the media as failed and unload it
        if (url.empty() || !mep->checkCandidateUrl(url))
        {
            url = mep->getHomeURL();
			// Look for a ":", if not there, assume "http://"
			if (!url.empty() && std::string::npos == url.find(':')) 
			{
				url = "http://" + url;
			}
        }
        if (url.empty() || !mep->checkCandidateUrl(url))
		{
			// The url to navigate back to is not good, and we have nowhere else
			// to go.
			LL_WARNS("MediaOnAPrim") << "FAILED to bounce back URL \"" << url << "\" -- unloading impl" << LL_ENDL;
			impl->setMediaFailed(true);
		}
		else {
			// Okay, navigate now
            LL_INFOS("MediaOnAPrim") << "bouncing back to URL: " << url << LL_ENDL;
            impl->navigateTo(url, "", false, true);
        }
    }
}

bool LLVOVolume::hasMediaPermission(const LLMediaEntry* media_entry, MediaPermType perm_type)
{
    // NOTE: This logic ALMOST duplicates the logic in the server (in particular, in llmediaservice.cpp).
    if (NULL == media_entry ) return false; // XXX should we assert here?
    
    // The agent has permissions if:
    // - world permissions are on, or
    // - group permissions are on, and agent_id is in the group, or
    // - agent permissions are on, and agent_id is the owner
    
	// *NOTE: We *used* to check for modify permissions here (i.e. permissions were
	// granted if permModify() was true).  However, this doesn't make sense in the
	// viewer: we don't want to show controls or allow interaction if the author
	// has deemed it so.  See DEV-42115.
	
    U8 media_perms = (perm_type == MEDIA_PERM_INTERACT) ? media_entry->getPermsInteract() : media_entry->getPermsControl();
    
    // World permissions
    if (0 != (media_perms & LLMediaEntry::PERM_ANYONE)) 
    {
        return true;
    }
    
    // Group permissions
    else if (0 != (media_perms & LLMediaEntry::PERM_GROUP))
    {
		LLPermissions* obj_perm = LLSelectMgr::getInstance()->findObjectPermissions(this);
		if (obj_perm && gAgent.isInGroup(obj_perm->getGroup()))
		{
			return true;
		}
    }
    
    // Owner permissions
    else if (0 != (media_perms & LLMediaEntry::PERM_OWNER) && permYouOwner()) 
    {
        return true;
    }
    
    return false;
    
}

void LLVOVolume::mediaNavigated(LLViewerMediaImpl *impl, LLPluginClassMedia* plugin, std::string new_location)
{
	bool block_navigation = false;
	// FIXME: if/when we allow the same media impl to be used by multiple faces, the logic here will need to be fixed
	// to deal with multiple face indices.
	int face_index = getFaceIndexWithMediaImpl(impl, -1);
	
	// Find the media entry for this navigate
	LLMediaEntry* mep = NULL;
	LLTextureEntry *te = getTE(face_index);
	if(te)
	{
		mep = te->getMediaData();
	}
	
	if(mep)
	{
		if(!mep->checkCandidateUrl(new_location))
		{
			block_navigation = true;
		}
		if (!block_navigation && !hasMediaPermission(mep, MEDIA_PERM_INTERACT))
		{
			block_navigation = true;
		}
	}
	else
	{
		LL_WARNS("MediaOnAPrim") << "Couldn't find media entry!" << LL_ENDL;
	}
						
	if(block_navigation)
	{
		LL_INFOS("MediaOnAPrim") << "blocking navigate to URI " << new_location << LL_ENDL;

		// "bounce back" to the current URL from the media entry
		mediaNavigateBounceBack(face_index);
	}
	else if (sObjectMediaNavigateClient)
	{
		
		LL_DEBUGS("MediaOnAPrim") << "broadcasting navigate with URI " << new_location << LL_ENDL;

		sObjectMediaNavigateClient->navigate(new LLMediaDataClientObjectImpl(this, false), face_index, new_location);
	}
}

void LLVOVolume::mediaEvent(LLViewerMediaImpl *impl, LLPluginClassMedia* plugin, LLViewerMediaObserver::EMediaEvent event)
{
	switch(event)
	{
		
		case LLViewerMediaObserver::MEDIA_EVENT_LOCATION_CHANGED:
		{			
			switch(impl->getNavState())
			{
				case LLViewerMediaImpl::MEDIANAVSTATE_FIRST_LOCATION_CHANGED:
				{
					// This is the first location changed event after the start of a non-server-directed nav.  It may need to be broadcast or bounced back.
					mediaNavigated(impl, plugin, plugin->getLocation());
				}
				break;
				
				case LLViewerMediaImpl::MEDIANAVSTATE_FIRST_LOCATION_CHANGED_SPURIOUS:
					// This navigate didn't change the current URL.  
					LL_DEBUGS("MediaOnAPrim") << "	NOT broadcasting navigate (spurious)" << LL_ENDL;
				break;
				
				case LLViewerMediaImpl::MEDIANAVSTATE_SERVER_FIRST_LOCATION_CHANGED:
					// This is the first location changed event after the start of a server-directed nav.  Don't broadcast it.
					LL_INFOS("MediaOnAPrim") << "	NOT broadcasting navigate (server-directed)" << LL_ENDL;
				break;
				
				default:
					// This is a subsequent location-changed due to a redirect.	 Don't broadcast.
					LL_INFOS("MediaOnAPrim") << "	NOT broadcasting navigate (redirect)" << LL_ENDL;
				break;
			}
		}
		break;
		
		case LLViewerMediaObserver::MEDIA_EVENT_NAVIGATE_COMPLETE:
		{
			switch(impl->getNavState())
			{
				case LLViewerMediaImpl::MEDIANAVSTATE_COMPLETE_BEFORE_LOCATION_CHANGED:
				{
					// This is the first location changed event after the start of a non-server-directed nav.  It may need to be broadcast or bounced back.
					mediaNavigated(impl, plugin, plugin->getNavigateURI());
				}
				break;
				
				case LLViewerMediaImpl::MEDIANAVSTATE_COMPLETE_BEFORE_LOCATION_CHANGED_SPURIOUS:
					// This navigate didn't change the current URL.  
					LL_DEBUGS("MediaOnAPrim") << "	NOT broadcasting navigate (spurious)" << LL_ENDL;
				break;

				case LLViewerMediaImpl::MEDIANAVSTATE_SERVER_COMPLETE_BEFORE_LOCATION_CHANGED:
					// This is the the navigate complete event from a server-directed nav.  Don't broadcast it.
					LL_INFOS("MediaOnAPrim") << "	NOT broadcasting navigate (server-directed)" << LL_ENDL;
				break;
				
				default:
					// For all other states, the navigate should have been handled by LOCATION_CHANGED events already.
				break;
			}
		}
		break;
		
		default:
		break;
	}

}

void LLVOVolume::sendMediaDataUpdate()
{
    if (sObjectMediaClient)
		sObjectMediaClient->updateMedia(new LLMediaDataClientObjectImpl(this, false));
}

void LLVOVolume::removeMediaImpl(S32 texture_index)
{
	if(mMediaImplList.size() <= (U32)texture_index || mMediaImplList[texture_index].isNull())
	{
		return ;
	}

	//make the face referencing to mMediaImplList[texture_index] to point back to the old texture.
	if(mDrawable && texture_index < mDrawable->getNumFaces())
	{
		LLFace* facep = mDrawable->getFace(texture_index) ;
		if(facep)
		{
			LLViewerMediaTexture* media_tex = LLViewerTextureManager::findMediaTexture(mMediaImplList[texture_index]->getMediaTextureID()) ;
			if(media_tex)
			{
				media_tex->removeMediaFromFace(facep) ;
			}
		}
	}		
	
	//check if some other face(s) of this object reference(s)to this media impl.
	S32 i ;
	S32 end = (S32)mMediaImplList.size() ;
	for(i = 0; i < end ; i++)
	{
		if( i != texture_index && mMediaImplList[i] == mMediaImplList[texture_index])
		{
			break ;
		}
	}

	if(i == end) //this object does not need this media impl.
	{
		mMediaImplList[texture_index]->removeObject(this) ;
	}

	mMediaImplList[texture_index] = NULL ;
	return ;
}

void LLVOVolume::addMediaImpl(LLViewerMediaImpl* media_impl, S32 texture_index)
{
	if((S32)mMediaImplList.size() < texture_index + 1)
	{
		mMediaImplList.resize(texture_index + 1) ;
	}
	
	if(mMediaImplList[texture_index].notNull())
	{
		if(mMediaImplList[texture_index] == media_impl)
		{
			return ;
		}

		removeMediaImpl(texture_index) ;
	}

	mMediaImplList[texture_index] = media_impl;
	media_impl->addObject(this) ;	

	//add the face to show the media if it is in playing
	if(mDrawable)
	{
		LLFace* facep(NULL);
		if( texture_index < mDrawable->getNumFaces() )
		{
			facep = mDrawable->getFace(texture_index) ;
		}

		if(facep)
		{
			LLViewerMediaTexture* media_tex = LLViewerTextureManager::findMediaTexture(mMediaImplList[texture_index]->getMediaTextureID()) ;
			if(media_tex)
			{
				media_tex->addMediaToFace(facep) ;
			}
		}
		else //the face is not available now, start media on this face later.
		{
			media_impl->setUpdated(TRUE) ;
		}
	}
	return ;
}

viewer_media_t LLVOVolume::getMediaImpl(U8 face_id) const
{
	if(mMediaImplList.size() > face_id)
	{
		return mMediaImplList[face_id];
	}
	return NULL;
}

F64 LLVOVolume::getTotalMediaInterest() const
{
	// If this object is currently focused, this object has "high" interest
	if (LLViewerMediaFocus::getInstance()->getFocusedObjectID() == getID())
		return F64_MAX;
	
	F64 interest = (F64)-1.0;  // means not interested;
    
	// If this object is selected, this object has "high" interest, but since 
	// there can be more than one, we still add in calculated impl interest
	// XXX Sadly, 'contains()' doesn't take a const :(
	if (LLSelectMgr::getInstance()->getSelection()->contains(const_cast<LLVOVolume*>(this)))
		interest = F64_MAX / 2.0;
	
	int i = 0;
	const int end = getNumTEs();
	for ( ; i < end; ++i)
	{
		const viewer_media_t &impl = getMediaImpl(i);
		if (!impl.isNull())
		{
			if (interest == (F64)-1.0) interest = (F64)0.0;
			interest += impl->getInterest();
		}
	}
	return interest;
}

S32 LLVOVolume::getFaceIndexWithMediaImpl(const LLViewerMediaImpl* media_impl, S32 start_face_id)
{
	S32 end = (S32)mMediaImplList.size() ;
	for(S32 face_id = start_face_id + 1; face_id < end; face_id++)
	{
		if(mMediaImplList[face_id] == media_impl)
		{
			return face_id ;
		}
	}
	return -1 ;
}

//----------------------------------------------------------------------------

void LLVOVolume::setLightTextureID(LLUUID id)
{
	if (id.notNull())
	{
		if (!hasLightTexture())
		{
			setParameterEntryInUse(LLNetworkData::PARAMS_LIGHT_IMAGE, TRUE, true);
		}
		LLLightImageParams* param_block = (LLLightImageParams*) getParameterEntry(LLNetworkData::PARAMS_LIGHT_IMAGE);
		if (param_block && param_block->getLightTexture() != id)
		{
			param_block->setLightTexture(id);
			parameterChanged(LLNetworkData::PARAMS_LIGHT_IMAGE, true);
		}
	}
	else
	{
		if (hasLightTexture())
		{
			setParameterEntryInUse(LLNetworkData::PARAMS_LIGHT_IMAGE, FALSE, true);
			parameterChanged(LLNetworkData::PARAMS_LIGHT_IMAGE, true);
			mLightTexture = NULL;
		}
	}		
}

void LLVOVolume::setSpotLightParams(LLVector3 params)
{
	LLLightImageParams* param_block = (LLLightImageParams*) getParameterEntry(LLNetworkData::PARAMS_LIGHT_IMAGE);
	if (param_block && param_block->getParams() != params)
	{
		param_block->setParams(params);
		parameterChanged(LLNetworkData::PARAMS_LIGHT_IMAGE, true);
	}
}
		
void LLVOVolume::setIsLight(BOOL is_light)
{
	BOOL was_light = getIsLight();
	if (is_light != was_light)
	{
		if (is_light)
		{
			setParameterEntryInUse(LLNetworkData::PARAMS_LIGHT, TRUE, true);
		}
		else
		{
			setParameterEntryInUse(LLNetworkData::PARAMS_LIGHT, FALSE, true);
		}

		if (is_light)
		{
			// Add it to the pipeline mLightSet
			gPipeline.setLight(mDrawable, TRUE);
		}
		else
		{
			// Not a light.  Remove it from the pipeline's light set.
			gPipeline.setLight(mDrawable, FALSE);
		}
	}
}

void LLVOVolume::setLightColor(const LLColor3& color)
{
	LLLightParams *param_block = (LLLightParams *)getParameterEntry(LLNetworkData::PARAMS_LIGHT);
	if (param_block)
	{
		if (param_block->getColor() != color)
		{
			param_block->setColor(LLColor4(color, param_block->getColor().mV[3]));
			parameterChanged(LLNetworkData::PARAMS_LIGHT, true);
			gPipeline.markTextured(mDrawable);
			mFaceMappingChanged = TRUE;
		}
	}
}

void LLVOVolume::setLightIntensity(F32 intensity)
{
	LLLightParams *param_block = (LLLightParams *)getParameterEntry(LLNetworkData::PARAMS_LIGHT);
	if (param_block)
	{
		if (param_block->getColor().mV[3] != intensity)
		{
			param_block->setColor(LLColor4(LLColor3(param_block->getColor()), intensity));
			parameterChanged(LLNetworkData::PARAMS_LIGHT, true);
		}
	}
}

void LLVOVolume::setLightRadius(F32 radius)
{
	LLLightParams *param_block = (LLLightParams *)getParameterEntry(LLNetworkData::PARAMS_LIGHT);
	if (param_block)
	{
		if (param_block->getRadius() != radius)
		{
			param_block->setRadius(radius);
			parameterChanged(LLNetworkData::PARAMS_LIGHT, true);
		}
	}
}

void LLVOVolume::setLightFalloff(F32 falloff)
{
	LLLightParams *param_block = (LLLightParams *)getParameterEntry(LLNetworkData::PARAMS_LIGHT);
	if (param_block)
	{
		if (param_block->getFalloff() != falloff)
		{
			param_block->setFalloff(falloff);
			parameterChanged(LLNetworkData::PARAMS_LIGHT, true);
		}
	}
}

void LLVOVolume::setLightCutoff(F32 cutoff)
{
	LLLightParams *param_block = (LLLightParams *)getParameterEntry(LLNetworkData::PARAMS_LIGHT);
	if (param_block)
	{
		if (param_block->getCutoff() != cutoff)
		{
			param_block->setCutoff(cutoff);
			parameterChanged(LLNetworkData::PARAMS_LIGHT, true);
		}
	}
}

//----------------------------------------------------------------------------

BOOL LLVOVolume::getIsLight() const
{
	return getParameterEntryInUse(LLNetworkData::PARAMS_LIGHT);
}

LLColor3 LLVOVolume::getLightBaseColor() const
{
	const LLLightParams *param_block = (const LLLightParams *)getParameterEntry(LLNetworkData::PARAMS_LIGHT);
	if (param_block)
	{
		return LLColor3(param_block->getColor());
	}
	else
	{
		return LLColor3(1,1,1);
	}
}

LLColor3 LLVOVolume::getLightColor() const
{
	const LLLightParams *param_block = (const LLLightParams *)getParameterEntry(LLNetworkData::PARAMS_LIGHT);
	if (param_block)
	{
		return LLColor3(param_block->getColor()) * param_block->getColor().mV[3];
	}
	else
	{
		return LLColor3(1,1,1);
	}
}

LLUUID LLVOVolume::getLightTextureID() const
{
	if (getParameterEntryInUse(LLNetworkData::PARAMS_LIGHT_IMAGE))
	{
		const LLLightImageParams *param_block = (const LLLightImageParams *)getParameterEntry(LLNetworkData::PARAMS_LIGHT_IMAGE);
		if (param_block)
		{
			return param_block->getLightTexture();
		}
	}
	
	return LLUUID::null;
}


LLVector3 LLVOVolume::getSpotLightParams() const
{
	if (getParameterEntryInUse(LLNetworkData::PARAMS_LIGHT_IMAGE))
	{
		const LLLightImageParams *param_block = (const LLLightImageParams *)getParameterEntry(LLNetworkData::PARAMS_LIGHT_IMAGE);
		if (param_block)
		{
			return param_block->getParams();
		}
	}
	
	return LLVector3();
}

F32 LLVOVolume::getSpotLightPriority() const
{
	return mSpotLightPriority;
}

void LLVOVolume::updateSpotLightPriority()
{
	LLVector3 pos = mDrawable->getPositionAgent();
	LLVector3 at(0,0,-1);
	at *= getRenderRotation();

	F32 r = getLightRadius()*0.5f;

	pos += at * r;

	at = LLViewerCamera::getInstance()->getAtAxis();

	pos -= at * r;
	
	mSpotLightPriority = gPipeline.calcPixelArea(pos, LLVector3(r,r,r), *LLViewerCamera::getInstance());

	if (mLightTexture.notNull())
	{
		mLightTexture->addTextureStats(mSpotLightPriority);
		mLightTexture->setBoostLevel(LLGLTexture::BOOST_CLOUDS);
	}
}


bool LLVOVolume::isLightSpotlight() const
{
	LLLightImageParams* params = (LLLightImageParams*) getParameterEntry(LLNetworkData::PARAMS_LIGHT_IMAGE);
	if (params && getParameterEntryInUse(LLNetworkData::PARAMS_LIGHT_IMAGE))
	{
		return params->isLightSpotlight();
	}
	return false;
}


LLViewerTexture* LLVOVolume::getLightTexture()
{
	LLUUID id = getLightTextureID();

	if (id.notNull())
	{
		if (mLightTexture.isNull() || id != mLightTexture->getID())
		{
			mLightTexture = LLViewerTextureManager::getFetchedTexture(id);
		}
	}
	else
	{
		mLightTexture = NULL;
	}

	return mLightTexture;
}

F32 LLVOVolume::getLightIntensity() const
{
	const LLLightParams *param_block = (const LLLightParams *)getParameterEntry(LLNetworkData::PARAMS_LIGHT);
	if (param_block)
	{
		return param_block->getColor().mV[3];
	}
	else
	{
		return 1.f;
	}
}

F32 LLVOVolume::getLightRadius() const
{
	const LLLightParams *param_block = (const LLLightParams *)getParameterEntry(LLNetworkData::PARAMS_LIGHT);
	if (param_block)
	{
		return param_block->getRadius();
	}
	else
	{
		return 0.f;
	}
}

F32 LLVOVolume::getLightFalloff() const
{
	const LLLightParams *param_block = (const LLLightParams *)getParameterEntry(LLNetworkData::PARAMS_LIGHT);
	if (param_block)
	{
		return param_block->getFalloff();
	}
	else
	{
		return 0.f;
	}
}

F32 LLVOVolume::getLightCutoff() const
{
	const LLLightParams *param_block = (const LLLightParams *)getParameterEntry(LLNetworkData::PARAMS_LIGHT);
	if (param_block)
	{
		return param_block->getCutoff();
	}
	else
	{
		return 0.f;
	}
}

U32 LLVOVolume::getVolumeInterfaceID() const
{
	if (mVolumeImpl)
	{
		return mVolumeImpl->getID();
	}

	return 0;
}

BOOL LLVOVolume::isFlexible() const
{
	if (getParameterEntryInUse(LLNetworkData::PARAMS_FLEXIBLE))
	{
		LLVolume* volume = getVolume();
		if (volume && volume->getParams().getPathParams().getCurveType() != LL_PCODE_PATH_FLEXIBLE)
		{
			LLVolumeParams volume_params = getVolume()->getParams();
			U8 profile_and_hole = volume_params.getProfileParams().getCurveType();
			volume_params.setType(profile_and_hole, LL_PCODE_PATH_FLEXIBLE);
		}
		return TRUE;
	}
	else
	{
		return FALSE;
	}
}

BOOL LLVOVolume::isSculpted() const
{
	if (getParameterEntryInUse(LLNetworkData::PARAMS_SCULPT))
	{
		return TRUE;
	}
	
	return FALSE;
}

BOOL LLVOVolume::isMesh() const
{
	if (isSculpted())
	{
		LLSculptParams *sculpt_params = (LLSculptParams *)getParameterEntry(LLNetworkData::PARAMS_SCULPT);
		U8 sculpt_type = sculpt_params->getSculptType();

		if ((sculpt_type & LL_SCULPT_TYPE_MASK) == LL_SCULPT_TYPE_MESH)
			// mesh is a mesh
		{
			return TRUE;	
		}
	}

	return FALSE;
}

BOOL LLVOVolume::hasLightTexture() const
{
	if (getParameterEntryInUse(LLNetworkData::PARAMS_LIGHT_IMAGE))
	{
		return TRUE;
	}

	return FALSE;
}

BOOL LLVOVolume::isVolumeGlobal() const
{
	if (mVolumeImpl)
	{
		return mVolumeImpl->isVolumeGlobal() ? TRUE : FALSE;
	}
	else if (mRiggedVolume.notNull())
	{
		return TRUE;
	}

	return FALSE;
}

BOOL LLVOVolume::canBeFlexible() const
{
	U8 path = getVolume()->getParams().getPathParams().getCurveType();
	return (path == LL_PCODE_PATH_FLEXIBLE || path == LL_PCODE_PATH_LINE);
}

BOOL LLVOVolume::setIsFlexible(BOOL is_flexible)
{
	BOOL res = FALSE;
	BOOL was_flexible = isFlexible();
	LLVolumeParams volume_params;
	if (is_flexible)
	{
		if (!was_flexible)
		{
			volume_params = getVolume()->getParams();
			U8 profile_and_hole = volume_params.getProfileParams().getCurveType();
			volume_params.setType(profile_and_hole, LL_PCODE_PATH_FLEXIBLE);
			res = TRUE;
			setFlags(FLAGS_USE_PHYSICS, FALSE);
			setFlags(FLAGS_PHANTOM, TRUE);
			setParameterEntryInUse(LLNetworkData::PARAMS_FLEXIBLE, TRUE, true);
			if (mDrawable)
			{
				mDrawable->makeActive();
			}
		}
	}
	else
	{
		if (was_flexible)
		{
			volume_params = getVolume()->getParams();
			U8 profile_and_hole = volume_params.getProfileParams().getCurveType();
			volume_params.setType(profile_and_hole, LL_PCODE_PATH_LINE);
			res = TRUE;
			setFlags(FLAGS_PHANTOM, FALSE);
			setParameterEntryInUse(LLNetworkData::PARAMS_FLEXIBLE, FALSE, true);
		}
	}
	if (res)
	{
		res = setVolume(volume_params, 1);
		if (res)
		{
			markForUpdate(TRUE);
		}
	}
	return res;
}

//----------------------------------------------------------------------------

void LLVOVolume::generateSilhouette(LLSelectNode* nodep, const LLVector3& view_point)
{
	LLVolume *volume = getVolume();

	if (volume)
	{
		LLVector3 view_vector;
		view_vector = view_point; 

		//transform view vector into volume space
		view_vector -= getRenderPosition();
		//mDrawable->mDistanceWRTCamera = view_vector.length();
		LLQuaternion worldRot = getRenderRotation();
		view_vector = view_vector * ~worldRot;
		if (!isVolumeGlobal())
		{
			LLVector3 objScale = getScale();
			LLVector3 invObjScale(1.f / objScale.mV[VX], 1.f / objScale.mV[VY], 1.f / objScale.mV[VZ]);
			view_vector.scaleVec(invObjScale);
		}
		
		updateRelativeXform();
		LLMatrix4 trans_mat = mRelativeXform;
		if (mDrawable->isStatic())
		{
			trans_mat.translate(getRegion()->getOriginAgent());
		}

		volume->generateSilhouetteVertices(nodep->mSilhouetteVertices, nodep->mSilhouetteNormals, view_vector, trans_mat, mRelativeXformInvTrans, nodep->getTESelectMask());

		nodep->mSilhouetteExists = TRUE;
	}
}

void LLVOVolume::deleteFaces()
{
	S32 face_count = mNumFaces;
	if (mDrawable.notNull())
	{
		mDrawable->deleteFaces(0, face_count);
	}

	mNumFaces = 0;
}

void LLVOVolume::updateRadius()
{
	if (mDrawable.isNull())
	{
		return;
	}
	
	mVObjRadius = getScale().length();
	mDrawable->setRadius(mVObjRadius);
}


BOOL LLVOVolume::isAttachment() const
{
	return mState != 0 ;
}

BOOL LLVOVolume::isHUDAttachment() const
{
	// *NOTE: we assume hud attachment points are in defined range
	// since this range is constant for backwards compatibility
	// reasons this is probably a reasonable assumption to make
	S32 attachment_id = ATTACHMENT_ID_FROM_STATE(mState);
	return ( attachment_id >= 31 && attachment_id <= 38 );
}


const LLMatrix4 LLVOVolume::getRenderMatrix() const
{
	if (mDrawable->isActive() && !mDrawable->isRoot())
	{
		return mDrawable->getParent()->getWorldMatrix();
	}
	return mDrawable->getWorldMatrix();
}

// Returns a base cost and adds textures to passed in set.
// total cost is returned value + 5 * size of the resulting set.
// Cannot include cost of textures, as they may be re-used in linked
// children, and cost should only be increased for unique textures  -Nyx
U32 LLVOVolume::getRenderCost(texture_cost_t &textures) const
{
	// Get access to params we'll need at various points.  
	// Skip if this is object doesn't have a volume (e.g. is an avatar).
	BOOL has_volume = (getVolume() != NULL);
	LLVolumeParams volume_params;
	LLPathParams path_params;
	LLProfileParams profile_params;

	U32 num_triangles = 0;

	// per-prim costs
	static const U32 ARC_PARTICLE_COST = 1; // determined experimentally
	static const U32 ARC_PARTICLE_MAX = 2048; // default values
	static const U32 ARC_TEXTURE_COST = 16; // multiplier for texture resolution - performance tested
	static const U32 ARC_LIGHT_COST = 500; // static cost for light-producing prims 
	static const U32 ARC_MEDIA_FACE_COST = 1500; // static cost per media-enabled face 


	// per-prim multipliers
	static const F32 ARC_GLOW_MULT = 1.5f; // tested based on performance
	static const F32 ARC_BUMP_MULT = 1.25f; // tested based on performance
	static const F32 ARC_FLEXI_MULT = 5; // tested based on performance
	static const F32 ARC_SHINY_MULT = 1.6f; // tested based on performance
	static const F32 ARC_INVISI_COST = 1.2f; // tested based on performance
	static const F32 ARC_WEIGHTED_MESH = 1.2f; // tested based on performance

	static const F32 ARC_PLANAR_COST = 1.0f; // tested based on performance to have negligible impact
	static const F32 ARC_ANIM_TEX_COST = 4.f; // tested based on performance
	static const F32 ARC_ALPHA_COST = 4.f; // 4x max - based on performance

	F32 shame = 0;

	U32 invisi = 0;
	U32 shiny = 0;
	U32 glow = 0;
	U32 alpha = 0;
	U32 flexi = 0;
	U32 animtex = 0;
	U32 particles = 0;
	U32 bump = 0;
	U32 planar = 0;
	U32 weighted_mesh = 0;
	U32 produces_light = 0;
	U32 media_faces = 0;

	const LLDrawable* drawablep = mDrawable;
	U32 num_faces = drawablep->getNumFaces();

	if (has_volume)
	{
		volume_params = getVolume()->getParams();
		path_params = volume_params.getPathParams();
		profile_params = volume_params.getProfileParams();

		F32 weighted_triangles = -1.0;
		getStreamingCost(NULL, NULL, &weighted_triangles);

		if (weighted_triangles > 0.0)
		{
			num_triangles = (U32)(weighted_triangles); 
		}
	}

	if (num_triangles == 0)
	{
		num_triangles = 4;
	}

	if (isSculpted())
	{
		if (isMesh())
		{
			// base cost is dependent on mesh complexity
			// note that 3 is the highest LOD as of the time of this coding.
			S32 size = gMeshRepo.getMeshSize(volume_params.getSculptID(),3);
			if ( size > 0)
			{
				if (gMeshRepo.getSkinInfo(volume_params.getSculptID(), this))
				{
					// weighted attachment - 1 point for every 3 bytes
					weighted_mesh = 1;
				}

			}
			else
			{
				// something went wrong - user should know their content isn't render-free
				return 0;
			}
		}
		else
		{
			const LLSculptParams *sculpt_params = (LLSculptParams *) getParameterEntry(LLNetworkData::PARAMS_SCULPT);
			LLUUID sculpt_id = sculpt_params->getSculptTexture();
			if (textures.find(sculpt_id) == textures.end())
			{
				LLViewerFetchedTexture *texture = LLViewerTextureManager::getFetchedTexture(sculpt_id);
				if (texture)
				{
					S32 texture_cost = 256 + (S32)(ARC_TEXTURE_COST * (texture->getFullHeight() / 128.f + texture->getFullWidth() / 128.f));
					textures.insert(texture_cost_t::value_type(sculpt_id, texture_cost));
				}
			}
		}
	}

	if (isFlexible())
	{
		flexi = 1;
	}
	if (isParticleSource())
	{
		particles = 1;
	}

	if (getIsLight())
	{
		produces_light = 1;
	}

	for (S32 i = 0; i < num_faces; ++i)
	{
		const LLFace* face = drawablep->getFace(i);
		if (!face) continue;
		const LLTextureEntry* te = face->getTextureEntry();
		const LLViewerTexture* img = face->getTexture();

		if (img)
		{
			if (textures.find(img->getID()) == textures.end())
			{
				S32 texture_cost = 256 + (S32)(ARC_TEXTURE_COST * (img->getFullHeight() / 128.f + img->getFullWidth() / 128.f));
				textures.insert(texture_cost_t::value_type(img->getID(), texture_cost));
			}
		}

		if (face->getPoolType() == LLDrawPool::POOL_ALPHA)
		{
			alpha = 1;
		}
		else if (img && img->getPrimaryFormat() == GL_ALPHA)
		{
			invisi = 1;
		}
		if (face->hasMedia())
		{
			media_faces++;
		}

		if (te)
		{
			if (te->getBumpmap())
			{
				// bump is a multiplier, don't add per-face
				bump = 1;
			}
			if (te->getShiny())
			{
				// shiny is a multiplier, don't add per-face
				shiny = 1;
			}
			if (te->getGlow() > 0.f)
			{
				// glow is a multiplier, don't add per-face
				glow = 1;
			}
			if (face->mTextureMatrix != NULL)
			{
				animtex = 1;
			}
			if (te->getTexGen())
			{
				planar = 1;
			}
		}
	}

	// shame currently has the "base" cost of 1 point per 15 triangles, min 2.
	shame = num_triangles  * 5.f;
	shame = shame < 2.f ? 2.f : shame;

	// multiply by per-face modifiers
	if (planar)
	{
		shame *= planar * ARC_PLANAR_COST;
	}

	if (animtex)
	{
		shame *= animtex * ARC_ANIM_TEX_COST;
	}

	if (alpha)
	{
		shame *= alpha * ARC_ALPHA_COST;
	}

	if(invisi)
	{
		shame *= invisi * ARC_INVISI_COST;
	}

	if (glow)
	{
		shame *= glow * ARC_GLOW_MULT;
	}

	if (bump)
	{
		shame *= bump * ARC_BUMP_MULT;
	}

	if (shiny)
	{
		shame *= shiny * ARC_SHINY_MULT;
	}


	// multiply shame by multipliers
	if (weighted_mesh)
	{
		shame *= weighted_mesh * ARC_WEIGHTED_MESH;
	}

	if (flexi)
	{
		shame *= flexi * ARC_FLEXI_MULT;
	}


	// add additional costs
	if (particles)
	{
		const LLPartSysData *part_sys_data = &(mPartSourcep->mPartSysData);
		const LLPartData *part_data = &(part_sys_data->mPartData);
		U32 num_particles = (U32)(part_sys_data->mBurstPartCount * llceil( part_data->mMaxAge / part_sys_data->mBurstRate));
		num_particles = num_particles > ARC_PARTICLE_MAX ? ARC_PARTICLE_MAX : num_particles;
		F32 part_size = (llmax(part_data->mStartScale[0], part_data->mEndScale[0]) + llmax(part_data->mStartScale[1], part_data->mEndScale[1])) / 2.f;
		shame += num_particles * part_size * ARC_PARTICLE_COST;
	}

	if (produces_light)
	{
		shame += ARC_LIGHT_COST;
	}

	if (media_faces)
	{
		shame += media_faces * ARC_MEDIA_FACE_COST;
	}

	if (shame > mRenderComplexity_current)
	{
		mRenderComplexity_current = (S32)shame;
	}

	return (U32)shame;
}

F32 LLVOVolume::getStreamingCost(S32* bytes, S32* visible_bytes, F32* unscaled_value) const
{
	F32 radius = getScale().length()*0.5f;

	if (isMesh())
	{	
		LLSD& header = gMeshRepo.getMeshHeader(getVolume()->getParams().getSculptID());

		return LLMeshRepository::getStreamingCost(header, radius, bytes, visible_bytes, mLOD, unscaled_value);
	}
	else
	{
		LLVolume* volume = getVolume();
		S32 counts[4];
		LLVolume::getLoDTriangleCounts(volume->getParams(), counts);

		LLSD header;
		header["lowest_lod"]["size"] = counts[0] * 10;
		header["low_lod"]["size"] = counts[1] * 10;
		header["medium_lod"]["size"] = counts[2] * 10;
		header["high_lod"]["size"] = counts[3] * 10;

		return LLMeshRepository::getStreamingCost(header, radius, NULL, NULL, -1, unscaled_value);
	}	
}

//static 
void LLVOVolume::updateRenderComplexity()
{
	mRenderComplexity_last = mRenderComplexity_current;
	mRenderComplexity_current = 0;
}

U32 LLVOVolume::getTriangleCount(S32* vcount) const
{
	U32 count = 0;
	LLVolume* volume = getVolume();
	if (volume)
	{
		count = volume->getNumTriangles(vcount);
	}

	return count;
}

U32 LLVOVolume::getHighLODTriangleCount()
{
	U32 ret = 0;

	LLVolume* volume = getVolume();

	if (!isSculpted())
	{
		LLVolume* ref = LLPrimitive::getVolumeManager()->refVolume(volume->getParams(), 3);
		ret = ref->getNumTriangles();
		LLPrimitive::getVolumeManager()->unrefVolume(ref);
	}
	else if (isMesh())
	{
		LLVolume* ref = LLPrimitive::getVolumeManager()->refVolume(volume->getParams(), 3);
		if (!ref->isMeshAssetLoaded() || ref->getNumVolumeFaces() == 0)
		{
			gMeshRepo.loadMesh(this, volume->getParams(), LLModel::LOD_HIGH);
		}
		ret = ref->getNumTriangles();
		LLPrimitive::getVolumeManager()->unrefVolume(ref);
	}
	else
	{ //default sculpts have a constant number of triangles
		ret = 31*2*31;  //31 rows of 31 columns of quads for a 32x32 vertex patch
	}

	return ret;
}

//static
void LLVOVolume::preUpdateGeom()
{
	sNumLODChanges = 0;
}

void LLVOVolume::parameterChanged(U16 param_type, bool local_origin)
{
	LLViewerObject::parameterChanged(param_type, local_origin);
}

void LLVOVolume::parameterChanged(U16 param_type, LLNetworkData* data, BOOL in_use, bool local_origin)
{
	LLViewerObject::parameterChanged(param_type, data, in_use, local_origin);
	if (mVolumeImpl)
	{
		mVolumeImpl->onParameterChanged(param_type, data, in_use, local_origin);
	}
	if (mDrawable.notNull())
	{
		BOOL is_light = getIsLight();
		if (is_light != mDrawable->isState(LLDrawable::LIGHT))
		{
			gPipeline.setLight(mDrawable, is_light);
		}
	}
}

void LLVOVolume::setSelected(BOOL sel)
{
	LLViewerObject::setSelected(sel);
	if (mDrawable.notNull())
	{
		markForUpdate(TRUE);
	}
}

void LLVOVolume::updateSpatialExtents(LLVector4a& newMin, LLVector4a& newMax)
{		
}

F32 LLVOVolume::getBinRadius()
{
	F32 radius;
	
	F32 scale = 1.f;

	S32 size_factor = llmax(gSavedSettings.getS32("OctreeStaticObjectSizeFactor"), 1);
	S32 attachment_size_factor = llmax(gSavedSettings.getS32("OctreeAttachmentSizeFactor"), 1);
	LLVector3 distance_factor = gSavedSettings.getVector3("OctreeDistanceFactor");
	LLVector3 alpha_distance_factor = gSavedSettings.getVector3("OctreeAlphaDistanceFactor");
	const LLVector4a* ext = mDrawable->getSpatialExtents();
	
	BOOL shrink_wrap = mDrawable->isAnimating();
	BOOL alpha_wrap = FALSE;

	if (!isHUDAttachment())
	{
		for (S32 i = 0; i < mDrawable->getNumFaces(); i++)
		{
			LLFace* face = mDrawable->getFace(i);
			if (!face) continue;
			if (face->getPoolType() == LLDrawPool::POOL_ALPHA &&
			    !face->canRenderAsMask())
			{
				alpha_wrap = TRUE;
				break;
			}
		}
	}
	else
	{
		shrink_wrap = FALSE;
	}

	if (alpha_wrap)
	{
		LLVector3 bounds = getScale();
		radius = llmin(bounds.mV[1], bounds.mV[2]);
		radius = llmin(radius, bounds.mV[0]);
		radius *= 0.5f;
		radius *= 1.f+mDrawable->mDistanceWRTCamera*alpha_distance_factor[1];
		radius += mDrawable->mDistanceWRTCamera*alpha_distance_factor[0];
	}
	else if (shrink_wrap)
	{
		LLVector4a rad;
		rad.setSub(ext[1], ext[0]);
		
		radius = rad.getLength3().getF32()*0.5f;
	}
	else if (mDrawable->isStatic())
	{
		F32 szf = size_factor;

		radius = llmax(mDrawable->getRadius(), szf);
		
		radius = powf(radius, 1.f+szf/radius);

		radius *= 1.f + mDrawable->mDistanceWRTCamera * distance_factor[1];
		radius += mDrawable->mDistanceWRTCamera * distance_factor[0];
	}
	else if (mDrawable->getVObj()->isAttachment())
	{
		radius = llmax((S32) mDrawable->getRadius(),1)*attachment_size_factor;
	}
	else
	{
		radius = mDrawable->getRadius();
		radius *= 1.f + mDrawable->mDistanceWRTCamera * distance_factor[1];
		radius += mDrawable->mDistanceWRTCamera * distance_factor[0];
	}

	return llclamp(radius*scale, 0.5f, 256.f);
}

const LLVector3 LLVOVolume::getPivotPositionAgent() const
{
	if (mVolumeImpl)
	{
		return mVolumeImpl->getPivotPosition();
	}
	return LLViewerObject::getPivotPositionAgent();
}

void LLVOVolume::onShift(const LLVector4a &shift_vector)
{
	if (mVolumeImpl)
	{
		mVolumeImpl->onShift(shift_vector);
	}

	updateRelativeXform();
}

const LLMatrix4& LLVOVolume::getWorldMatrix(LLXformMatrix* xform) const
{
	if (mVolumeImpl)
	{
		return mVolumeImpl->getWorldMatrix(xform);
	}
	return xform->getWorldMatrix();
}

LLVector3 LLVOVolume::agentPositionToVolume(const LLVector3& pos) const
{
	LLVector3 ret = pos - getRenderPosition();
	ret = ret * ~getRenderRotation();
	if (!isVolumeGlobal())
	{
		LLVector3 objScale = getScale();
		LLVector3 invObjScale(1.f / objScale.mV[VX], 1.f / objScale.mV[VY], 1.f / objScale.mV[VZ]);
		ret.scaleVec(invObjScale);
	}
	
	return ret;
}

LLVector3 LLVOVolume::agentDirectionToVolume(const LLVector3& dir) const
{
	LLVector3 ret = dir * ~getRenderRotation();
	
	LLVector3 objScale = isVolumeGlobal() ? LLVector3(1,1,1) : getScale();
	ret.scaleVec(objScale);

	return ret;
}

LLVector3 LLVOVolume::volumePositionToAgent(const LLVector3& dir) const
{
	LLVector3 ret = dir;
	if (!isVolumeGlobal())
	{
		LLVector3 objScale = getScale();
		ret.scaleVec(objScale);
	}

	ret = ret * getRenderRotation();
	ret += getRenderPosition();
	
	return ret;
}

LLVector3 LLVOVolume::volumeDirectionToAgent(const LLVector3& dir) const
{
	LLVector3 ret = dir;
	LLVector3 objScale = isVolumeGlobal() ? LLVector3(1,1,1) : getScale();
	LLVector3 invObjScale(1.f / objScale.mV[VX], 1.f / objScale.mV[VY], 1.f / objScale.mV[VZ]);
	ret.scaleVec(invObjScale);
	ret = ret * getRenderRotation();

	return ret;
}


BOOL LLVOVolume::lineSegmentIntersect(const LLVector4a& start, const LLVector4a& end, S32 face, BOOL pick_transparent, S32 *face_hitp,
									  LLVector4a* intersection,LLVector2* tex_coord, LLVector4a* normal, LLVector4a* tangent)
	
{
	if (!mbCanSelect 
		|| mDrawable->isDead() 
		|| !gPipeline.hasRenderType(mDrawable->getRenderType()))
	{
		return FALSE;
	}

	BOOL ret = FALSE;

	LLVolume* volume = getVolume();

	bool transform = true;

	if (mDrawable->isState(LLDrawable::RIGGED))
	{
		if (LLFloater::isVisible(gFloaterTools) && getAvatar()->isSelf())
		{
			updateRiggedVolume();
			volume = mRiggedVolume;
			transform = false;
		}
		else
		{ //cannot pick rigged attachments on other avatars or when not in build mode
			return FALSE;
		}
	}
	
	if (volume)
	{	
		LLVector4a local_start = start;
		LLVector4a local_end = end;
	
		if (transform)
		{
			LLVector3 v_start(start.getF32ptr());
			LLVector3 v_end(end.getF32ptr());
		
			v_start = agentPositionToVolume(v_start);
			v_end = agentPositionToVolume(v_end);

			local_start.load3(v_start.mV);
			local_end.load3(v_end.mV);
		}
		
		LLVector4a p;
		LLVector4a n;
		LLVector2 tc;
		LLVector4a tn;

		if (intersection != NULL)
		{
			p = *intersection;
		}

		if (tex_coord != NULL)
		{
			tc = *tex_coord;
		}

		if (normal != NULL)
		{
			n = *normal;
		}

		if (tangent != NULL)
		{
			tn = *tangent;
		}

		S32 face_hit = -1;

		S32 start_face, end_face;
		if (face == -1)
		{
			start_face = 0;
			end_face = volume->getNumVolumeFaces();
		}
		else
		{
			start_face = face;
			end_face = face+1;
		}

		bool special_cursor = specialHoverCursor();
		for (S32 i = start_face; i < end_face; ++i)
		{
			if (!special_cursor && !pick_transparent && getTE(i) && getTE(i)->getColor().mV[3] == 0.f)
			{ //don't attempt to pick completely transparent faces unless
				//pick_transparent is true
				continue;
			}

			face_hit = volume->lineSegmentIntersect(local_start, local_end, i,
													&p, &tc, &n, &tn);
			
			if (face_hit >= 0 && mDrawable->getNumFaces() > face_hit)
			{
				LLFace* face = mDrawable->getFace(face_hit);				

				bool ignore_alpha = false;

				const LLTextureEntry* te = face->getTextureEntry();
				if (te)
				{
					LLMaterial* mat = te->getMaterialParams();
					if (mat)
					{
						U8 mode = mat->getDiffuseAlphaMode();

						if (mode == LLMaterial::DIFFUSE_ALPHA_MODE_EMISSIVE ||
							mode == LLMaterial::DIFFUSE_ALPHA_MODE_NONE)
						{
							ignore_alpha = true;
						}
					}
				}

				if (face &&
					(ignore_alpha ||
					pick_transparent || 
					!face->getTexture() || 
					!face->getTexture()->hasGLTexture() || 
					face->getTexture()->getMask(face->surfaceToTexture(tc, p, n))))
				{
					local_end = p;
					if (face_hitp != NULL)
					{
						*face_hitp = face_hit;
					}
					
					if (intersection != NULL)
					{
						if (transform)
						{
							LLVector3 v_p(p.getF32ptr());

							intersection->load3(volumePositionToAgent(v_p).mV);  // must map back to agent space
						}
						else
						{
							*intersection = p;
						}
					}

					if (normal != NULL)
					{
						if (transform)
						{
							LLVector3 v_n(n.getF32ptr());
							normal->load3(volumeDirectionToAgent(v_n).mV);
						}
						else
						{
							*normal = n;
						}
						(*normal).normalize3fast();
					}

					if (tangent != NULL)
					{
						if (transform)
						{
							LLVector3 v_tn(tn.getF32ptr());

							LLVector4a trans_tangent;
							trans_tangent.load3(volumeDirectionToAgent(v_tn).mV);

							LLVector4Logical mask;
							mask.clear();
							mask.setElement<3>();

							tangent->setSelectWithMask(mask, tn, trans_tangent);
						}
						else
						{
							*tangent = tn;
						}
						(*tangent).normalize3fast();
					}

					if (tex_coord != NULL)
					{
						*tex_coord = tc;
					}
					
					ret = TRUE;
				}
			}
		}
	}
		
	return ret;
}

bool LLVOVolume::treatAsRigged()
{
	return LLFloater::isVisible(gFloaterTools) && 
			isAttachment() && 
			getAvatar() &&
			getAvatar()->isSelf() &&
			mDrawable.notNull() &&
			mDrawable->isState(LLDrawable::RIGGED);
}

LLRiggedVolume* LLVOVolume::getRiggedVolume()
{
	return mRiggedVolume;
}

void LLVOVolume::clearRiggedVolume()
{
	if (mRiggedVolume.notNull())
	{
		mRiggedVolume = NULL;
		updateRelativeXform();
	}
}

void LLVOVolume::updateRiggedVolume()
{
	//Update mRiggedVolume to match current animation frame of avatar. 
	//Also update position/size in octree.  

	if (!treatAsRigged())
	{
		clearRiggedVolume();
		
		return;
	}

	LLVolume* volume = getVolume();

	const LLMeshSkinInfo* skin = gMeshRepo.getSkinInfo(volume->getParams().getSculptID(), this);

	if (!skin)
	{
		clearRiggedVolume();
		return;
	}

	LLVOAvatar* avatar = getAvatar();

	if (!avatar)
	{
		clearRiggedVolume();
		return;
	}

	if (!mRiggedVolume)
	{
		LLVolumeParams p;
		mRiggedVolume = new LLRiggedVolume(p);
		updateRelativeXform();
	}

	mRiggedVolume->update(skin, avatar, volume);

}

static LLTrace::BlockTimerStatHandle FTM_SKIN_RIGGED("Skin");
static LLTrace::BlockTimerStatHandle FTM_RIGGED_OCTREE("Octree");

void LLRiggedVolume::update(const LLMeshSkinInfo* skin, LLVOAvatar* avatar, const LLVolume* volume)
{
	bool copy = false;
	if (volume->getNumVolumeFaces() != getNumVolumeFaces())
	{ 
		copy = true;
	}

	for (S32 i = 0; i < volume->getNumVolumeFaces() && !copy; ++i)
	{
		const LLVolumeFace& src_face = volume->getVolumeFace(i);
		const LLVolumeFace& dst_face = getVolumeFace(i);

		if (src_face.mNumIndices != dst_face.mNumIndices ||
			src_face.mNumVertices != dst_face.mNumVertices)
		{
			copy = true;
		}
	}

	if (copy)
	{
		copyVolumeFaces(volume);	
	}

	//build matrix palette
<<<<<<< HEAD
	// BENTO JOINT COUNT LIMIT
	static const size_t kMaxJoints = LL_MAX_JOINTS_PER_MESH_OBJECT;

	LLMatrix4a mat[kMaxJoints];
	U32 maxJoints = LLDrawPoolAvatar::getMeshJointCount(skin);
    LLDrawPoolAvatar::initSkinningMatrixPalette((LLMatrix4*)mat, maxJoints, skin, avatar);
=======
	static const size_t kMaxJoints = 52;

	LLMatrix4a mp[kMaxJoints];
	LLMatrix4* mat = (LLMatrix4*) mp;
	
	U32 maxJoints = llmin(skin->mJointNames.size(), kMaxJoints);
	for (U32 j = 0; j < maxJoints; ++j)
	{
		LLJoint* joint = avatar->getJoint(skin->mJointNames[j]);
        if (!joint)
        {
            // Fall back to a point inside the avatar if mesh is
            // rigged to an unknown joint.
            joint = avatar->getJoint("mPelvis");
        }
		if (joint)
		{
			mat[j] = skin->mInvBindMatrix[j];
			mat[j] *= joint->getWorldMatrix();
		}
	}
>>>>>>> 4312629e

	for (S32 i = 0; i < volume->getNumVolumeFaces(); ++i)
	{
		const LLVolumeFace& vol_face = volume->getVolumeFace(i);
		
		LLVolumeFace& dst_face = mVolumeFaces[i];
		
		LLVector4a* weight = vol_face.mWeights;

		if ( weight )
		{
			LLMatrix4a bind_shape_matrix;
			bind_shape_matrix.loadu(skin->mBindShapeMatrix);

			LLVector4a* pos = dst_face.mPositions;

			if( pos && weight && dst_face.mExtents )
			{
				LL_RECORD_BLOCK_TIME(FTM_SKIN_RIGGED);

                U32 max_joints = LLDrawPoolAvatar::getMaxJointCount();
				for (U32 j = 0; j < dst_face.mNumVertices; ++j)
				{
					LLMatrix4a final_mat;
<<<<<<< HEAD
                    LLDrawPoolAvatar::getPerVertexSkinMatrix(weight[j].getF32ptr(), mat, false, final_mat, max_joints);
=======
					final_mat.clear();

					S32 idx[4];

					LLVector4 wght;

					F32 scale = 0.f;
					for (U32 k = 0; k < 4; k++)
					{
						F32 w = weight[j][k];

						idx[k] = (S32) floorf(w);
						wght[k] = w - floorf(w);
						scale += wght[k];
					}
                    // This is enforced  in unpackVolumeFaces()
                    llassert(scale>0.f);
                    wght *= 1.f / scale;

					for (U32 k = 0; k < 4; k++)
					{
						F32 w = wght[k];

						LLMatrix4a src;
						// Insure ref'd bone is in our clamped array of mats
						// clamp idx to maxJoints to avoid reading garbage off stack in release
                        S32 index = llclamp((S32)idx[k],(S32)0,(S32)kMaxJoints-1);
						src.setMul(mp[index], w);
						final_mat.add(src);
					}

>>>>>>> 4312629e
				
					LLVector4a& v = vol_face.mPositions[j];
					LLVector4a t;
					LLVector4a dst;
					bind_shape_matrix.affineTransform(v, t);
					final_mat.affineTransform(t, dst);
					pos[j] = dst;
				}

				//update bounding box
				LLVector4a& min = dst_face.mExtents[0];
				LLVector4a& max = dst_face.mExtents[1];

				min = pos[0];
				max = pos[1];

				for (U32 j = 1; j < dst_face.mNumVertices; ++j)
				{
					min.setMin(min, pos[j]);
					max.setMax(max, pos[j]);
				}

				dst_face.mCenter->setAdd(dst_face.mExtents[0], dst_face.mExtents[1]);
				dst_face.mCenter->mul(0.5f);

			}

			{
				LL_RECORD_BLOCK_TIME(FTM_RIGGED_OCTREE);
				delete dst_face.mOctree;
				dst_face.mOctree = NULL;

				LLVector4a size;
				size.setSub(dst_face.mExtents[1], dst_face.mExtents[0]);
				size.splat(size.getLength3().getF32()*0.5f);
			
				dst_face.createOctree(1.f);
			}
		}
	}
}

U32 LLVOVolume::getPartitionType() const
{
	if (isHUDAttachment())
	{
		return LLViewerRegion::PARTITION_HUD;
	}

	return LLViewerRegion::PARTITION_VOLUME;
}

LLVolumePartition::LLVolumePartition(LLViewerRegion* regionp)
: LLSpatialPartition(LLVOVolume::VERTEX_DATA_MASK, TRUE, GL_DYNAMIC_DRAW_ARB, regionp),
LLVolumeGeometryManager()
{
	mLODPeriod = 32;
	mDepthMask = FALSE;
	mDrawableType = LLPipeline::RENDER_TYPE_VOLUME;
	mPartitionType = LLViewerRegion::PARTITION_VOLUME;
	mSlopRatio = 0.25f;
	mBufferUsage = GL_DYNAMIC_DRAW_ARB;
}

LLVolumeBridge::LLVolumeBridge(LLDrawable* drawablep, LLViewerRegion* regionp)
: LLSpatialBridge(drawablep, TRUE, LLVOVolume::VERTEX_DATA_MASK, regionp),
LLVolumeGeometryManager()
{
	mDepthMask = FALSE;
	mLODPeriod = 32;
	mDrawableType = LLPipeline::RENDER_TYPE_VOLUME;
	mPartitionType = LLViewerRegion::PARTITION_BRIDGE;
	
	mBufferUsage = GL_DYNAMIC_DRAW_ARB;

	mSlopRatio = 0.25f;
}

bool can_batch_texture(LLFace* facep)
{
	if (facep->getTextureEntry()->getBumpmap())
	{ //bump maps aren't worked into texture batching yet
		return false;
	}

	if (facep->getTextureEntry()->getMaterialParams().notNull())
	{ //materials don't work with texture batching yet
		return false;
	}

	if (facep->getTexture() && facep->getTexture()->getPrimaryFormat() == GL_ALPHA)
	{ //can't batch invisiprims
		return false;
	}

	if (facep->isState(LLFace::TEXTURE_ANIM) && facep->getVirtualSize() > MIN_TEX_ANIM_SIZE)
	{ //texture animation breaks batches
		return false;
	}
	
	return true;
}

const static U32 MAX_FACE_COUNT = 4096U;
int32_t LLVolumeGeometryManager::sInstanceCount = 0;
LLFace** LLVolumeGeometryManager::sFullbrightFaces = NULL;
LLFace** LLVolumeGeometryManager::sBumpFaces = NULL;
LLFace** LLVolumeGeometryManager::sSimpleFaces = NULL;
LLFace** LLVolumeGeometryManager::sNormFaces = NULL;
LLFace** LLVolumeGeometryManager::sSpecFaces = NULL;
LLFace** LLVolumeGeometryManager::sNormSpecFaces = NULL;
LLFace** LLVolumeGeometryManager::sAlphaFaces = NULL;

LLVolumeGeometryManager::LLVolumeGeometryManager()
	: LLGeometryManager()
{
	llassert(sInstanceCount >= 0);
	if (sInstanceCount == 0)
	{
		allocateFaces(MAX_FACE_COUNT);
	}

	++sInstanceCount;
}

LLVolumeGeometryManager::~LLVolumeGeometryManager()
{
	llassert(sInstanceCount > 0);
	--sInstanceCount;

	if (sInstanceCount <= 0)
	{
		freeFaces();
		sInstanceCount = 0;
	}
}

void LLVolumeGeometryManager::allocateFaces(U32 pMaxFaceCount)
{
	sFullbrightFaces = static_cast<LLFace**>(ll_aligned_malloc<64>(pMaxFaceCount*sizeof(LLFace*)));
	sBumpFaces = static_cast<LLFace**>(ll_aligned_malloc<64>(pMaxFaceCount*sizeof(LLFace*)));
	sSimpleFaces = static_cast<LLFace**>(ll_aligned_malloc<64>(pMaxFaceCount*sizeof(LLFace*)));
	sNormFaces = static_cast<LLFace**>(ll_aligned_malloc<64>(pMaxFaceCount*sizeof(LLFace*)));
	sSpecFaces = static_cast<LLFace**>(ll_aligned_malloc<64>(pMaxFaceCount*sizeof(LLFace*)));
	sNormSpecFaces = static_cast<LLFace**>(ll_aligned_malloc<64>(pMaxFaceCount*sizeof(LLFace*)));
	sAlphaFaces = static_cast<LLFace**>(ll_aligned_malloc<64>(pMaxFaceCount*sizeof(LLFace*)));
}

void LLVolumeGeometryManager::freeFaces()
{
	ll_aligned_free<64>(sFullbrightFaces);
	ll_aligned_free<64>(sBumpFaces);
	ll_aligned_free<64>(sSimpleFaces);
	ll_aligned_free<64>(sNormFaces);
	ll_aligned_free<64>(sSpecFaces);
	ll_aligned_free<64>(sNormSpecFaces);
	ll_aligned_free<64>(sAlphaFaces);

	sFullbrightFaces = NULL;
	sBumpFaces = NULL;
	sSimpleFaces = NULL;
	sNormFaces = NULL;
	sSpecFaces = NULL;
	sNormSpecFaces = NULL;
	sAlphaFaces = NULL;
}

static LLTrace::BlockTimerStatHandle FTM_REGISTER_FACE("Register Face");

void LLVolumeGeometryManager::registerFace(LLSpatialGroup* group, LLFace* facep, U32 type)
{
	LL_RECORD_BLOCK_TIME(FTM_REGISTER_FACE);
	if (type == LLRenderPass::PASS_ALPHA && facep->getTextureEntry()->getMaterialParams().notNull() && !facep->getVertexBuffer()->hasDataType(LLVertexBuffer::TYPE_TANGENT))
	{
		LL_WARNS("RenderMaterials") << "Oh no! No binormals for this alpha blended face!" << LL_ENDL;
	}

	if (facep->getViewerObject()->isSelected() && LLSelectMgr::getInstance()->mHideSelectedObjects)
	{
		return;
	}

	//add face to drawmap
	LLSpatialGroup::drawmap_elem_t& draw_vec = group->mDrawMap[type];	

	S32 idx = draw_vec.size()-1;

	BOOL fullbright = (type == LLRenderPass::PASS_FULLBRIGHT) ||
		(type == LLRenderPass::PASS_INVISIBLE) ||
		(type == LLRenderPass::PASS_FULLBRIGHT_ALPHA_MASK) ||
		(type == LLRenderPass::PASS_ALPHA && facep->isState(LLFace::FULLBRIGHT)) ||
		(facep->getTextureEntry()->getFullbright());
	
	if (!fullbright && type != LLRenderPass::PASS_GLOW && !facep->getVertexBuffer()->hasDataType(LLVertexBuffer::TYPE_NORMAL))
	{
		LL_WARNS() << "Non fullbright face has no normals!" << LL_ENDL;
		return;
	}

	const LLMatrix4* tex_mat = NULL;
	if (facep->isState(LLFace::TEXTURE_ANIM) && facep->getVirtualSize() > MIN_TEX_ANIM_SIZE)
	{
		tex_mat = facep->mTextureMatrix;	
	}

	const LLMatrix4* model_mat = NULL;

	LLDrawable* drawable = facep->getDrawable();
	
	if (drawable->isState(LLDrawable::ANIMATED_CHILD))
	{
		model_mat = &drawable->getWorldMatrix();
	}
	else if (drawable->isActive())
	{
		model_mat = &drawable->getRenderMatrix();
	}
	else
	{
		model_mat = &(drawable->getRegion()->mRenderMatrix);
	}

	//drawable->getVObj()->setDebugText(llformat("%d", drawable->isState(LLDrawable::ANIMATED_CHILD)));

	U8 bump = (type == LLRenderPass::PASS_BUMP || type == LLRenderPass::PASS_POST_BUMP) ? facep->getTextureEntry()->getBumpmap() : 0;
	U8 shiny = facep->getTextureEntry()->getShiny();
	
	LLViewerTexture* tex = facep->getTexture();

	U8 index = facep->getTextureIndex();

	LLMaterial* mat = facep->getTextureEntry()->getMaterialParams().get(); 
	LLMaterialID mat_id = facep->getTextureEntry()->getMaterialID();

	bool batchable = false;

	U32 shader_mask = 0xFFFFFFFF; //no shader

	if (mat)
	{
		if (type == LLRenderPass::PASS_ALPHA)
		{
			shader_mask = mat->getShaderMask(LLMaterial::DIFFUSE_ALPHA_MODE_BLEND);
		}
		else
		{
			shader_mask = mat->getShaderMask();
		}
	}


	if (index < 255 && idx >= 0)
	{
		if (mat || draw_vec[idx]->mMaterial)
		{ //can't batch textures when materials are present (yet)
			batchable = false;
		}
		else if (index < draw_vec[idx]->mTextureList.size())
		{
			if (draw_vec[idx]->mTextureList[index].isNull())
			{
				batchable = true;
				draw_vec[idx]->mTextureList[index] = tex;
			}
			else if (draw_vec[idx]->mTextureList[index] == tex)
			{ //this face's texture index can be used with this batch
				batchable = true;
			}
		}
		else
		{ //texture list can be expanded to fit this texture index
			batchable = true;
		}
	}
	
	if (idx >= 0 && 
		draw_vec[idx]->mVertexBuffer == facep->getVertexBuffer() &&
		draw_vec[idx]->mEnd == facep->getGeomIndex()-1 &&
		(LLPipeline::sTextureBindTest || draw_vec[idx]->mTexture == tex || batchable) &&
#if LL_DARWIN
		draw_vec[idx]->mEnd - draw_vec[idx]->mStart + facep->getGeomCount() <= (U32) gGLManager.mGLMaxVertexRange &&
		draw_vec[idx]->mCount + facep->getIndicesCount() <= (U32) gGLManager.mGLMaxIndexRange &&
#endif
		draw_vec[idx]->mMaterial == mat &&
		draw_vec[idx]->mMaterialID == mat_id &&
		draw_vec[idx]->mFullbright == fullbright &&
		draw_vec[idx]->mBump == bump &&
		(!mat || (draw_vec[idx]->mShiny == shiny)) && // need to break batches when a material is shared, but legacy settings are different
		draw_vec[idx]->mTextureMatrix == tex_mat &&
		draw_vec[idx]->mModelMatrix == model_mat &&
		draw_vec[idx]->mShaderMask == shader_mask)
	{
		draw_vec[idx]->mCount += facep->getIndicesCount();
		draw_vec[idx]->mEnd += facep->getGeomCount();
		draw_vec[idx]->mVSize = llmax(draw_vec[idx]->mVSize, facep->getVirtualSize());

		if (index < 255 && index >= draw_vec[idx]->mTextureList.size())
		{
			draw_vec[idx]->mTextureList.resize(index+1);
			draw_vec[idx]->mTextureList[index] = tex;
		}
		draw_vec[idx]->validate();
		update_min_max(draw_vec[idx]->mExtents[0], draw_vec[idx]->mExtents[1], facep->mExtents[0]);
		update_min_max(draw_vec[idx]->mExtents[0], draw_vec[idx]->mExtents[1], facep->mExtents[1]);
	}
	else
	{
		U32 start = facep->getGeomIndex();
		U32 end = start + facep->getGeomCount()-1;
		U32 offset = facep->getIndicesStart();
		U32 count = facep->getIndicesCount();
		LLPointer<LLDrawInfo> draw_info = new LLDrawInfo(start,end,count,offset, tex, 
			facep->getVertexBuffer(), fullbright, bump); 
		draw_info->mGroup = group;
		draw_info->mVSize = facep->getVirtualSize();
		draw_vec.push_back(draw_info);
		draw_info->mTextureMatrix = tex_mat;
		draw_info->mModelMatrix = model_mat;
		
		draw_info->mBump  = bump;
		draw_info->mShiny = shiny;

		static const float alpha[4] =
		{
			0.00f,
			0.25f,
			0.5f,
			0.75f
		};
		float spec = alpha[shiny & TEM_SHINY_MASK];
		LLVector4 specColor(spec, spec, spec, spec);
		draw_info->mSpecColor = specColor;
		draw_info->mEnvIntensity = spec;
		draw_info->mSpecularMap = NULL;
		draw_info->mMaterial = mat;
		draw_info->mShaderMask = shader_mask;

		if (mat)
		{
				draw_info->mMaterialID = mat_id;

				// We have a material.  Update our draw info accordingly.
				
				if (!mat->getSpecularID().isNull())
				{
					LLVector4 specColor;
					specColor.mV[0] = mat->getSpecularLightColor().mV[0] * (1.f / 255.f);
					specColor.mV[1] = mat->getSpecularLightColor().mV[1] * (1.f / 255.f);
					specColor.mV[2] = mat->getSpecularLightColor().mV[2] * (1.f / 255.f);
					specColor.mV[3] = mat->getSpecularLightExponent() * (1.f / 255.f);
					draw_info->mSpecColor = specColor;
					draw_info->mEnvIntensity = mat->getEnvironmentIntensity() * (1.f / 255.f);
					draw_info->mSpecularMap = facep->getViewerObject()->getTESpecularMap(facep->getTEOffset());
				}

				draw_info->mAlphaMaskCutoff = mat->getAlphaMaskCutoff() * (1.f / 255.f);
				draw_info->mDiffuseAlphaMode = mat->getDiffuseAlphaMode();
				draw_info->mNormalMap = facep->getViewerObject()->getTENormalMap(facep->getTEOffset());
				
		}
		else 
		{
			if (type == LLRenderPass::PASS_GRASS)
			{
				draw_info->mAlphaMaskCutoff = 0.5f;
			}
			else
			{
				draw_info->mAlphaMaskCutoff = 0.33f;
			}
		}
		
		if (type == LLRenderPass::PASS_ALPHA)
		{ //for alpha sorting
			facep->setDrawInfo(draw_info);
		}
		draw_info->mExtents[0] = facep->mExtents[0];
		draw_info->mExtents[1] = facep->mExtents[1];

		if (LLPipeline::sUseTriStrips)
		{
			draw_info->mDrawMode = LLRender::TRIANGLE_STRIP;
		}

		if (index < 255)
		{ //initialize texture list for texture batching
			draw_info->mTextureList.resize(index+1);
			draw_info->mTextureList[index] = tex;
		}
		draw_info->validate();
	}
}

void LLVolumeGeometryManager::getGeometry(LLSpatialGroup* group)
{

}

static LLTrace::BlockTimerStatHandle FTM_REBUILD_VOLUME_VB("Volume VB");
static LLTrace::BlockTimerStatHandle FTM_REBUILD_VOLUME_FACE_LIST("Build Face List");
static LLTrace::BlockTimerStatHandle FTM_REBUILD_VOLUME_GEN_DRAW_INFO("Gen Draw Info");

static LLDrawPoolAvatar* get_avatar_drawpool(LLViewerObject* vobj)
{
	LLVOAvatar* avatar = vobj->getAvatar();
					
	if (avatar)
	{
		LLDrawable* drawable = avatar->mDrawable;
		if (drawable && drawable->getNumFaces() > 0)
		{
			LLFace* face = drawable->getFace(0);
			if (face)
			{
				LLDrawPool* drawpool = face->getPool();
				if (drawpool)
				{
					if (drawpool->getType() == LLDrawPool::POOL_AVATAR)
					{
						return (LLDrawPoolAvatar*) drawpool;
					}
				}
			}
		}
	}

	return NULL;
}

void LLVolumeGeometryManager::rebuildGeom(LLSpatialGroup* group)
{
	

	if (group->changeLOD())
	{
		group->mLastUpdateDistance = group->mDistance;
	}

	group->mLastUpdateViewAngle = group->mViewAngle;

	if (!group->hasState(LLSpatialGroup::GEOM_DIRTY | LLSpatialGroup::ALPHA_DIRTY))
	{
		if (group->hasState(LLSpatialGroup::MESH_DIRTY) && !LLPipeline::sDelayVBUpdate)
		{
			rebuildMesh(group);
		}
		return;
	}

	LL_RECORD_BLOCK_TIME(FTM_REBUILD_VOLUME_VB);

	group->mBuilt = 1.f;
	
	LLVOAvatar* pAvatarVO = NULL;

	LLSpatialBridge* bridge = group->getSpatialPartition()->asBridge();
	if (bridge)
	{
		if (bridge->mAvatar.isNull())
		{
			LLViewerObject* vobj = bridge->mDrawable->getVObj();
			if (vobj)
			{
				bridge->mAvatar = vobj->getAvatar();
			}
		}

		pAvatarVO = bridge->mAvatar;
	}

	if (pAvatarVO)
	{
		pAvatarVO->mAttachmentGeometryBytes -= group->mGeometryBytes;
		pAvatarVO->mAttachmentGeometryBytes = llmax(pAvatarVO->mAttachmentGeometryBytes, 0);
		pAvatarVO->mAttachmentSurfaceArea -= group->mSurfaceArea;
		pAvatarVO->mAttachmentSurfaceArea = llmax(pAvatarVO->mAttachmentSurfaceArea, 0.f);
	}

	group->mGeometryBytes = 0;
	group->mSurfaceArea = 0;
	
	//cache object box size since it might be used for determining visibility
	const LLVector4a* bounds = group->getObjectBounds();
	group->mObjectBoxSize = bounds[1].getLength3().getF32();

	group->clearDrawMap();

	mFaceList.clear();

	U32 fullbright_count = 0;
	U32 bump_count = 0;
	U32 simple_count = 0;
	U32 alpha_count = 0;
	U32 norm_count = 0;
	U32 spec_count = 0;
	U32 normspec_count = 0;


	U32 useage = group->getSpatialPartition()->mBufferUsage;

	U32 max_vertices = (gSavedSettings.getS32("RenderMaxVBOSize")*1024)/LLVertexBuffer::calcVertexSize(group->getSpatialPartition()->mVertexDataMask);
	U32 max_total = (gSavedSettings.getS32("RenderMaxNodeSize")*1024)/LLVertexBuffer::calcVertexSize(group->getSpatialPartition()->mVertexDataMask);
	max_vertices = llmin(max_vertices, (U32) 65535);

	U32 cur_total = 0;

	bool emissive = false;

	//Determine if we've received skininfo that contains an
	//alternate bind matrix - if it does then apply the translational component
	//to the joints of the avatar.
#if 0
	bool pelvisGotSet = false;
#endif

	{
		LL_RECORD_BLOCK_TIME(FTM_REBUILD_VOLUME_FACE_LIST);

		//get all the faces into a list
		for (LLSpatialGroup::element_iter drawable_iter = group->getDataBegin(); drawable_iter != group->getDataEnd(); ++drawable_iter)
		{
			LLDrawable* drawablep = (LLDrawable*)(*drawable_iter)->getDrawable();
		
			if (!drawablep || drawablep->isDead() || drawablep->isState(LLDrawable::FORCE_INVISIBLE) )
			{
				continue;
			}
	
			if (drawablep->isAnimating())
			{ //fall back to stream draw for animating verts
				useage = GL_STREAM_DRAW_ARB;
			}

			LLVOVolume* vobj = drawablep->getVOVolume();

			if (!vobj)
			{
				continue;
			}

			if (vobj->isMesh() &&
				((vobj->getVolume() && !vobj->getVolume()->isMeshAssetLoaded()) || !gMeshRepo.meshRezEnabled()))
			{
				continue;
			}

			LLVolume* volume = vobj->getVolume();
			if (volume)
			{
				const LLVector3& scale = vobj->getScale();
				group->mSurfaceArea += volume->getSurfaceArea() * llmax(llmax(scale.mV[0], scale.mV[1]), scale.mV[2]);
			}

			llassert_always(vobj);
			vobj->updateTextureVirtualSize(true);
			vobj->preRebuild();

			drawablep->clearState(LLDrawable::HAS_ALPHA);

			bool rigged = vobj->isAttachment() && 
						vobj->isMesh() && 
						gMeshRepo.getSkinInfo(vobj->getVolume()->getParams().getSculptID(), vobj);

			bool bake_sunlight = LLPipeline::sBakeSunlight && drawablep->isStatic();

			bool is_rigged = false;

			//for each face
			for (S32 i = 0; i < drawablep->getNumFaces(); i++)
			{
				LLFace* facep = drawablep->getFace(i);
				if (!facep)
				{
					continue;
				}

				//ALWAYS null out vertex buffer on rebuild -- if the face lands in a render
				// batch, it will recover its vertex buffer reference from the spatial group
				facep->setVertexBuffer(NULL);
			
				//sum up face verts and indices
				drawablep->updateFaceSize(i);
			
			

				if (rigged) 
				{
					if (!facep->isState(LLFace::RIGGED))
					{ //completely reset vertex buffer
						facep->clearVertexBuffer();
					}
		
					facep->setState(LLFace::RIGGED);
					is_rigged = true;
				
					//get drawpool of avatar with rigged face
					LLDrawPoolAvatar* pool = get_avatar_drawpool(vobj);				
					
					// FIXME should this be inside the face loop?
					// doesn't seem to depend on any per-face state.
					if ( pAvatarVO )
					{
						pAvatarVO->addAttachmentPosOverridesForObject(vobj);
					}

					if (pool)
					{
						const LLTextureEntry* te = facep->getTextureEntry();

						//remove face from old pool if it exists
						LLDrawPool* old_pool = facep->getPool();
						if (old_pool && old_pool->getType() == LLDrawPool::POOL_AVATAR)
						{
							((LLDrawPoolAvatar*) old_pool)->removeRiggedFace(facep);
						}

						//add face to new pool
						LLViewerTexture* tex = facep->getTexture();
						U32 type = gPipeline.getPoolTypeFromTE(te, tex);


						if (te->getGlow())
						{
							pool->addRiggedFace(facep, LLDrawPoolAvatar::RIGGED_GLOW);
						}

						LLMaterial* mat = te->getMaterialParams().get();

						if (mat && LLPipeline::sRenderDeferred)
						{
							U8 alpha_mode = mat->getDiffuseAlphaMode();

							bool is_alpha = type == LLDrawPool::POOL_ALPHA &&
								(alpha_mode == LLMaterial::DIFFUSE_ALPHA_MODE_BLEND ||
								te->getColor().mV[3] < 0.999f);

							if (is_alpha)
							{ //this face needs alpha blending, override alpha mode
								alpha_mode = LLMaterial::DIFFUSE_ALPHA_MODE_BLEND;
							}

							if (!is_alpha || te->getColor().mV[3] > 0.f)  // //only add the face if it will actually be visible
							{ 
								U32 mask = mat->getShaderMask(alpha_mode);
								pool->addRiggedFace(facep, mask);
							}
						}
						else if (mat)
						{
							bool fullbright = te->getFullbright();
							bool is_alpha = type == LLDrawPool::POOL_ALPHA;
							U8 mode = mat->getDiffuseAlphaMode();
							bool can_be_shiny = mode == LLMaterial::DIFFUSE_ALPHA_MODE_NONE ||
												mode == LLMaterial::DIFFUSE_ALPHA_MODE_EMISSIVE;
							
							if (mode == LLMaterial::DIFFUSE_ALPHA_MODE_MASK && te->getColor().mV[3] >= 0.999f)
							{
								pool->addRiggedFace(facep, fullbright ? LLDrawPoolAvatar::RIGGED_FULLBRIGHT : LLDrawPoolAvatar::RIGGED_SIMPLE);
							}
							else if (is_alpha || (te->getColor().mV[3] < 0.999f))
							{
								if (te->getColor().mV[3] > 0.f)
								{
									pool->addRiggedFace(facep, fullbright ? LLDrawPoolAvatar::RIGGED_FULLBRIGHT_ALPHA : LLDrawPoolAvatar::RIGGED_ALPHA);
								}
							}
							else if (gPipeline.canUseVertexShaders()
								&& LLPipeline::sRenderBump 
								&& te->getShiny() 
								&& can_be_shiny)
							{
								pool->addRiggedFace(facep, fullbright ? LLDrawPoolAvatar::RIGGED_FULLBRIGHT_SHINY : LLDrawPoolAvatar::RIGGED_SHINY);
							}
							else
							{
								pool->addRiggedFace(facep, fullbright ? LLDrawPoolAvatar::RIGGED_FULLBRIGHT : LLDrawPoolAvatar::RIGGED_SIMPLE);
							}
						}
						else
						{
						if (type == LLDrawPool::POOL_ALPHA)
						{
							if (te->getColor().mV[3] > 0.f)
							{
								if (te->getFullbright())
								{
									pool->addRiggedFace(facep, LLDrawPoolAvatar::RIGGED_FULLBRIGHT_ALPHA);
								}
								else
								{
									pool->addRiggedFace(facep, LLDrawPoolAvatar::RIGGED_ALPHA);
								}
							}
						}
						else if (te->getShiny())
						{
							if (te->getFullbright())
							{
								pool->addRiggedFace(facep, LLDrawPoolAvatar::RIGGED_FULLBRIGHT_SHINY);
							}
							else
							{
								if (LLPipeline::sRenderDeferred)
								{
									pool->addRiggedFace(facep, LLDrawPoolAvatar::RIGGED_SIMPLE);
								}
								else
								{
									pool->addRiggedFace(facep, LLDrawPoolAvatar::RIGGED_SHINY);
								}
							}
						}
						else
						{
							if (te->getFullbright())
							{
								pool->addRiggedFace(facep, LLDrawPoolAvatar::RIGGED_FULLBRIGHT);
							}
							else
							{
								pool->addRiggedFace(facep, LLDrawPoolAvatar::RIGGED_SIMPLE);
							}
						}


						if (LLPipeline::sRenderDeferred)
						{
							if (type != LLDrawPool::POOL_ALPHA && !te->getFullbright())
							{
								if (te->getBumpmap())
								{
									pool->addRiggedFace(facep, LLDrawPoolAvatar::RIGGED_DEFERRED_BUMP);
								}
								else
								{
									pool->addRiggedFace(facep, LLDrawPoolAvatar::RIGGED_DEFERRED_SIMPLE);
								}
							}
						}
					}
					}

					continue;
				}
				else
				{
					if (facep->isState(LLFace::RIGGED))
					{ //face is not rigged but used to be, remove from rigged face pool
						LLDrawPoolAvatar* pool = (LLDrawPoolAvatar*) facep->getPool();
						if (pool)
						{
							pool->removeRiggedFace(facep);
						}
						facep->clearState(LLFace::RIGGED);
					}
				}


				if (cur_total > max_total || facep->getIndicesCount() <= 0 || facep->getGeomCount() <= 0)
				{
					facep->clearVertexBuffer();
					continue;
				}

				cur_total += facep->getGeomCount();

				if (facep->hasGeometry() && facep->getPixelArea() > FORCE_CULL_AREA)
				{
					const LLTextureEntry* te = facep->getTextureEntry();
					LLViewerTexture* tex = facep->getTexture();

					if (te->getGlow() >= 1.f/255.f)
					{
						emissive = true;
					}

					if (facep->isState(LLFace::TEXTURE_ANIM))
					{
						if (!vobj->mTexAnimMode)
						{
							facep->clearState(LLFace::TEXTURE_ANIM);
						}
					}

					BOOL force_simple = (facep->getPixelArea() < FORCE_SIMPLE_RENDER_AREA);
					U32 type = gPipeline.getPoolTypeFromTE(te, tex);
					if (type != LLDrawPool::POOL_ALPHA && force_simple)
					{
						type = LLDrawPool::POOL_SIMPLE;
					}
					facep->setPoolType(type);

					if (vobj->isHUDAttachment())
					{
						facep->setState(LLFace::FULLBRIGHT);
					}

					if (vobj->mTextureAnimp && vobj->mTexAnimMode)
					{
						if (vobj->mTextureAnimp->mFace <= -1)
						{
							S32 face;
							for (face = 0; face < vobj->getNumTEs(); face++)
							{
								LLFace * facep = drawablep->getFace(face);
								if (facep)
								{
									facep->setState(LLFace::TEXTURE_ANIM);
								}
							}
						}
						else if (vobj->mTextureAnimp->mFace < vobj->getNumTEs())
						{
							LLFace * facep = drawablep->getFace(vobj->mTextureAnimp->mFace);
							if (facep)
							{
								facep->setState(LLFace::TEXTURE_ANIM);
							}
						}
					}

					if (type == LLDrawPool::POOL_ALPHA)
					{
						if (facep->canRenderAsMask())
						{ //can be treated as alpha mask
							if (simple_count < MAX_FACE_COUNT)
							{
								sSimpleFaces[simple_count++] = facep;
							}
						}
						else
						{
							if (te->getColor().mV[3] > 0.f)
							{ //only treat as alpha in the pipeline if < 100% transparent
								drawablep->setState(LLDrawable::HAS_ALPHA);
							}
							if (alpha_count < MAX_FACE_COUNT)
							{
								sAlphaFaces[alpha_count++] = facep;
							}
						}
					}
					else
					{
						if (drawablep->isState(LLDrawable::REBUILD_VOLUME))
						{
							facep->mLastUpdateTime = gFrameTimeSeconds;
						}

						if (gPipeline.canUseWindLightShadersOnObjects()
							&& LLPipeline::sRenderBump)
						{
							if (LLPipeline::sRenderDeferred && te->getMaterialParams().notNull()  && !te->getMaterialID().isNull())
							{
								LLMaterial* mat = te->getMaterialParams().get();
								if (mat->getNormalID().notNull())
								{
									if (mat->getSpecularID().notNull())
									{ //has normal and specular maps (needs texcoord1, texcoord2, and tangent)
										if (normspec_count < MAX_FACE_COUNT)
										{
											sNormSpecFaces[normspec_count++] = facep;
										}
									}
									else
									{ //has normal map (needs texcoord1 and tangent)
										if (norm_count < MAX_FACE_COUNT)
										{
											sNormFaces[norm_count++] = facep;
										}
									}
								}
								else if (mat->getSpecularID().notNull())
								{ //has specular map but no normal map, needs texcoord2
									if (spec_count < MAX_FACE_COUNT)
									{
										sSpecFaces[spec_count++] = facep;
									}
								}
								else
								{ //has neither specular map nor normal map, only needs texcoord0
									if (simple_count < MAX_FACE_COUNT)
									{
										sSimpleFaces[simple_count++] = facep;
									}
								}									
							}
							else if (te->getBumpmap())
							{ //needs normal + tangent
								if (bump_count < MAX_FACE_COUNT)
								{
									sBumpFaces[bump_count++] = facep;
								}
							}
							else if (te->getShiny() || !te->getFullbright())
							{ //needs normal
								if (simple_count < MAX_FACE_COUNT)
								{
									sSimpleFaces[simple_count++] = facep;
								}
							}
							else 
							{ //doesn't need normal
								facep->setState(LLFace::FULLBRIGHT);
								if (fullbright_count < MAX_FACE_COUNT)
								{
									sFullbrightFaces[fullbright_count++] = facep;
								}
							}
						}
						else
						{
							if (te->getBumpmap() && LLPipeline::sRenderBump)
							{ //needs normal + tangent
								if (bump_count < MAX_FACE_COUNT)
								{
									sBumpFaces[bump_count++] = facep;
								}
							}
							else if ((te->getShiny() && LLPipeline::sRenderBump) ||
								!(te->getFullbright() || bake_sunlight))
							{ //needs normal
								if (simple_count < MAX_FACE_COUNT)
								{
									sSimpleFaces[simple_count++] = facep;
								}
							}
							else 
							{ //doesn't need normal
								facep->setState(LLFace::FULLBRIGHT);
								if (fullbright_count < MAX_FACE_COUNT)
								{
									sFullbrightFaces[fullbright_count++] = facep;
								}
							}
						}
					}
				}
				else
				{	//face has no renderable geometry
					facep->clearVertexBuffer();
				}		
			}
			
			if (is_rigged)
			{
				if (!drawablep->isState(LLDrawable::RIGGED))
				{
					drawablep->setState(LLDrawable::RIGGED);

					//first time this is drawable is being marked as rigged,
					// do another LoD update to use avatar bounding box
					vobj->updateLOD();
				}
			}
			else
			{
				drawablep->clearState(LLDrawable::RIGGED);
			}
		}
	}

	group->mBufferUsage = useage;

	//PROCESS NON-ALPHA FACES
	U32 simple_mask = LLVertexBuffer::MAP_TEXCOORD0 | LLVertexBuffer::MAP_NORMAL | LLVertexBuffer::MAP_VERTEX | LLVertexBuffer::MAP_COLOR;
	U32 alpha_mask = simple_mask | 0x80000000; //hack to give alpha verts their own VBO
	U32 bump_mask = LLVertexBuffer::MAP_TEXCOORD0 | LLVertexBuffer::MAP_TEXCOORD1 | LLVertexBuffer::MAP_NORMAL | LLVertexBuffer::MAP_VERTEX | LLVertexBuffer::MAP_COLOR;
	U32 fullbright_mask = LLVertexBuffer::MAP_TEXCOORD0 | LLVertexBuffer::MAP_VERTEX | LLVertexBuffer::MAP_COLOR;

	U32 norm_mask = simple_mask | LLVertexBuffer::MAP_TEXCOORD1 | LLVertexBuffer::MAP_TANGENT;
	U32 normspec_mask = norm_mask | LLVertexBuffer::MAP_TEXCOORD2;
	U32 spec_mask = simple_mask | LLVertexBuffer::MAP_TEXCOORD2;

	if (emissive)
	{ //emissive faces are present, include emissive byte to preserve batching
		simple_mask = simple_mask | LLVertexBuffer::MAP_EMISSIVE;
		alpha_mask = alpha_mask | LLVertexBuffer::MAP_EMISSIVE;
		bump_mask = bump_mask | LLVertexBuffer::MAP_EMISSIVE;
		fullbright_mask = fullbright_mask | LLVertexBuffer::MAP_EMISSIVE;
		norm_mask = norm_mask | LLVertexBuffer::MAP_EMISSIVE;
		normspec_mask = normspec_mask | LLVertexBuffer::MAP_EMISSIVE;
		spec_mask = spec_mask | LLVertexBuffer::MAP_EMISSIVE;
	}

	BOOL batch_textures = LLViewerShaderMgr::instance()->getVertexShaderLevel(LLViewerShaderMgr::SHADER_OBJECT) > 1;

	if (batch_textures)
	{
		bump_mask = bump_mask | LLVertexBuffer::MAP_TANGENT;
		simple_mask = simple_mask | LLVertexBuffer::MAP_TEXTURE_INDEX;
		alpha_mask = alpha_mask | LLVertexBuffer::MAP_TEXTURE_INDEX | LLVertexBuffer::MAP_TANGENT | LLVertexBuffer::MAP_TEXCOORD1 | LLVertexBuffer::MAP_TEXCOORD2;
		fullbright_mask = fullbright_mask | LLVertexBuffer::MAP_TEXTURE_INDEX;
	}

	genDrawInfo(group, simple_mask | LLVertexBuffer::MAP_TEXTURE_INDEX, sSimpleFaces, simple_count, FALSE, batch_textures, FALSE);
	genDrawInfo(group, fullbright_mask | LLVertexBuffer::MAP_TEXTURE_INDEX, sFullbrightFaces, fullbright_count, FALSE, batch_textures);
	genDrawInfo(group, alpha_mask | LLVertexBuffer::MAP_TEXTURE_INDEX, sAlphaFaces, alpha_count, TRUE, batch_textures);
	genDrawInfo(group, bump_mask | LLVertexBuffer::MAP_TEXTURE_INDEX, sBumpFaces, bump_count, FALSE, FALSE);
	genDrawInfo(group, norm_mask | LLVertexBuffer::MAP_TEXTURE_INDEX, sNormFaces, norm_count, FALSE, FALSE);
	genDrawInfo(group, spec_mask | LLVertexBuffer::MAP_TEXTURE_INDEX, sSpecFaces, spec_count, FALSE, FALSE);
	genDrawInfo(group, normspec_mask | LLVertexBuffer::MAP_TEXTURE_INDEX, sNormSpecFaces, normspec_count, FALSE, FALSE);

	if (!LLPipeline::sDelayVBUpdate)
	{
		//drawables have been rebuilt, clear rebuild status
		for (LLSpatialGroup::element_iter drawable_iter = group->getDataBegin(); drawable_iter != group->getDataEnd(); ++drawable_iter)
		{
			LLDrawable* drawablep = (LLDrawable*)(*drawable_iter)->getDrawable();
			if(drawablep)
			{
			drawablep->clearState(LLDrawable::REBUILD_ALL);
		}
	}
	}

	group->mLastUpdateTime = gFrameTimeSeconds;
	group->mBuilt = 1.f;
	group->clearState(LLSpatialGroup::GEOM_DIRTY | LLSpatialGroup::ALPHA_DIRTY);

	if (LLPipeline::sDelayVBUpdate)
	{
		group->setState(LLSpatialGroup::MESH_DIRTY | LLSpatialGroup::NEW_DRAWINFO);
	}

	mFaceList.clear();

	if (pAvatarVO)
	{
		if (pAvatarVO->mAttachmentGeometryBytes < 0)
		{	// First time through value is -1
			pAvatarVO->mAttachmentGeometryBytes = group->mGeometryBytes;
		}
		else
		{
		pAvatarVO->mAttachmentGeometryBytes += group->mGeometryBytes;
		}
		if (pAvatarVO->mAttachmentSurfaceArea < 0.f)
		{	// First time through value is -1
			pAvatarVO->mAttachmentSurfaceArea = group->mSurfaceArea;
		}
		else
		{
		pAvatarVO->mAttachmentSurfaceArea += group->mSurfaceArea;
	}
}
}

static LLTrace::BlockTimerStatHandle FTM_REBUILD_MESH_FLUSH("Flush Mesh");

void LLVolumeGeometryManager::rebuildMesh(LLSpatialGroup* group)
{
	llassert(group);
	if (group && group->hasState(LLSpatialGroup::MESH_DIRTY) && !group->hasState(LLSpatialGroup::GEOM_DIRTY))
	{
		LL_RECORD_BLOCK_TIME(FTM_REBUILD_VOLUME_VB);
		LL_RECORD_BLOCK_TIME(FTM_REBUILD_VOLUME_GEN_DRAW_INFO); //make sure getgeometryvolume shows up in the right place in timers

		group->mBuilt = 1.f;
		
		S32 num_mapped_vertex_buffer = LLVertexBuffer::sMappedCount ;

		const U32 MAX_BUFFER_COUNT = 4096;
		LLVertexBuffer* locked_buffer[MAX_BUFFER_COUNT];
		
		U32 buffer_count = 0;

		for (LLSpatialGroup::element_iter drawable_iter = group->getDataBegin(); drawable_iter != group->getDataEnd(); ++drawable_iter)
		{
			LLDrawable* drawablep = (LLDrawable*)(*drawable_iter)->getDrawable();

			if (drawablep && !drawablep->isDead() && drawablep->isState(LLDrawable::REBUILD_ALL) && !drawablep->isState(LLDrawable::RIGGED) )
			{
				LLVOVolume* vobj = drawablep->getVOVolume();
				vobj->preRebuild();

				if (drawablep->isState(LLDrawable::ANIMATED_CHILD))
				{
					vobj->updateRelativeXform(true);
				}

				LLVolume* volume = vobj->getVolume();
				for (S32 i = 0; i < drawablep->getNumFaces(); ++i)
				{
					LLFace* face = drawablep->getFace(i);
					if (face)
					{
						LLVertexBuffer* buff = face->getVertexBuffer();
						if (buff)
						{
							llassert(!face->isState(LLFace::RIGGED));

							if (!face->getGeometryVolume(*volume, face->getTEOffset(), 
								vobj->getRelativeXform(), vobj->getRelativeXformInvTrans(), face->getGeomIndex()))
							{ //something's gone wrong with the vertex buffer accounting, rebuild this group 
								group->dirtyGeom();
								gPipeline.markRebuild(group, TRUE);
							}


							if (buff->isLocked() && buffer_count < MAX_BUFFER_COUNT)
							{
								locked_buffer[buffer_count++] = buff;
							}
						}
					}
				}

				if (drawablep->isState(LLDrawable::ANIMATED_CHILD))
				{
					vobj->updateRelativeXform();
				}

				
				drawablep->clearState(LLDrawable::REBUILD_ALL);
			}
		}
		
		{
			LL_RECORD_BLOCK_TIME(FTM_REBUILD_MESH_FLUSH);
			for (LLVertexBuffer** iter = locked_buffer, ** end_iter = locked_buffer+buffer_count; iter != end_iter; ++iter)
		{
			(*iter)->flush();
		}

		// don't forget alpha
		if(group != NULL && 
		   !group->mVertexBuffer.isNull() && 
		   group->mVertexBuffer->isLocked())
		{
			group->mVertexBuffer->flush();
		}
		}

		//if not all buffers are unmapped
		if(num_mapped_vertex_buffer != LLVertexBuffer::sMappedCount) 
		{
			LL_WARNS() << "Not all mapped vertex buffers are unmapped!" << LL_ENDL ; 
			for (LLSpatialGroup::element_iter drawable_iter = group->getDataBegin(); drawable_iter != group->getDataEnd(); ++drawable_iter)
			{
				LLDrawable* drawablep = (LLDrawable*)(*drawable_iter)->getDrawable();
				if(!drawablep)
				{
					continue;
				}
				for (S32 i = 0; i < drawablep->getNumFaces(); ++i)
				{
					LLFace* face = drawablep->getFace(i);
					if (face)
					{
						LLVertexBuffer* buff = face->getVertexBuffer();
						if (buff && buff->isLocked())
						{
							buff->flush();
						}
					}
				}
			} 
		}

		group->clearState(LLSpatialGroup::MESH_DIRTY | LLSpatialGroup::NEW_DRAWINFO);
	}

//	llassert(!group || !group->isState(LLSpatialGroup::NEW_DRAWINFO));
}

struct CompareBatchBreakerModified
{
	bool operator()(const LLFace* const& lhs, const LLFace* const& rhs)
	{
		const LLTextureEntry* lte = lhs->getTextureEntry();
		const LLTextureEntry* rte = rhs->getTextureEntry();

		if (lte->getBumpmap() != rte->getBumpmap())
		{
			return lte->getBumpmap() < rte->getBumpmap();
		}
		else if (lte->getFullbright() != rte->getFullbright())
		{
			return lte->getFullbright() < rte->getFullbright();
		}
		else if (LLPipeline::sRenderDeferred && lte->getMaterialParams() != rte->getMaterialParams())
		{
			return lte->getMaterialParams() < rte->getMaterialParams();
		}
		else if (LLPipeline::sRenderDeferred && (lte->getMaterialParams() == rte->getMaterialParams()) && (lte->getShiny() != rte->getShiny()))
		{
			return lte->getShiny() < rte->getShiny();
		}
		else
		{
			return lhs->getTexture() < rhs->getTexture();
		}
	}
};

static LLTrace::BlockTimerStatHandle FTM_GEN_DRAW_INFO_SORT("Draw Info Face Sort");
static LLTrace::BlockTimerStatHandle FTM_GEN_DRAW_INFO_FACE_SIZE("Face Sizing");
static LLTrace::BlockTimerStatHandle FTM_GEN_DRAW_INFO_ALLOCATE("Allocate VB");
static LLTrace::BlockTimerStatHandle FTM_GEN_DRAW_INFO_FIND_VB("Find VB");
static LLTrace::BlockTimerStatHandle FTM_GEN_DRAW_INFO_RESIZE_VB("Resize VB");





void LLVolumeGeometryManager::genDrawInfo(LLSpatialGroup* group, U32 mask, LLFace** faces, U32 face_count, BOOL distance_sort, BOOL batch_textures, BOOL no_materials)
{
	LL_RECORD_BLOCK_TIME(FTM_REBUILD_VOLUME_GEN_DRAW_INFO);

	U32 buffer_usage = group->mBufferUsage;
	
	static LLCachedControl<bool> use_transform_feedback(gSavedSettings, "RenderUseTransformFeedback", false);

	if (use_transform_feedback &&
		gTransformPositionProgram.mProgramObject && //transform shaders are loaded
		buffer_usage == GL_DYNAMIC_DRAW_ARB && //target buffer is in VRAM
		!(mask & LLVertexBuffer::MAP_WEIGHT4)) //TODO: add support for weights
	{
		buffer_usage = GL_DYNAMIC_COPY_ARB;
	}

#if LL_DARWIN
	// HACK from Leslie:
	// Disable VBO usage for alpha on Mac OS X because it kills the framerate
	// due to implicit calls to glTexSubImage that are beyond our control.
	// (this works because the only calls here that sort by distance are alpha)
	if (distance_sort)
	{
		buffer_usage = 0x0;
	}
#endif
	
	//calculate maximum number of vertices to store in a single buffer
	U32 max_vertices = (gSavedSettings.getS32("RenderMaxVBOSize")*1024)/LLVertexBuffer::calcVertexSize(group->getSpatialPartition()->mVertexDataMask);
	max_vertices = llmin(max_vertices, (U32) 65535);

	{
		LL_RECORD_BLOCK_TIME(FTM_GEN_DRAW_INFO_SORT);
		if (!distance_sort)
		{
			//sort faces by things that break batches
			std::sort(faces, faces+face_count, CompareBatchBreakerModified());
		}
		else
		{
			//sort faces by distance
			std::sort(faces, faces+face_count, LLFace::CompareDistanceGreater());
		}
	}
				
	bool hud_group = group->isHUDGroup() ;
	LLFace** face_iter = faces;
	LLFace** end_faces = faces+face_count;
	
	LLSpatialGroup::buffer_map_t buffer_map;

	LLViewerTexture* last_tex = NULL;
	S32 buffer_index = 0;

	if (distance_sort)
	{
		buffer_index = -1;
	}

	S32 texture_index_channels = 1;
	
	if (gGLManager.mGLSLVersionMajor > 1 || gGLManager.mGLSLVersionMinor >= 30)
	{
		texture_index_channels = LLGLSLShader::sIndexedTextureChannels-1; //always reserve one for shiny for now just for simplicity;
	}

	if (LLPipeline::sRenderDeferred && distance_sort)
	{
		texture_index_channels = gDeferredAlphaProgram.mFeatures.mIndexedTextureChannels;
	}

	texture_index_channels = llmin(texture_index_channels, (S32) gSavedSettings.getU32("RenderMaxTextureIndex"));
	
	//NEVER use more than 16 texture index channels (workaround for prevalent driver bug)
	texture_index_channels = llmin(texture_index_channels, 16);

	bool flexi = false;

	while (face_iter != end_faces)
	{
		//pull off next face
		LLFace* facep = *face_iter;
		LLViewerTexture* tex = facep->getTexture();
		LLMaterialPtr mat = facep->getTextureEntry()->getMaterialParams();

		if (distance_sort)
		{
			tex = NULL;
		}

		if (last_tex == tex)
		{
			buffer_index++;
		}
		else
		{
			last_tex = tex;
			buffer_index = 0;
		}

		bool bake_sunlight = LLPipeline::sBakeSunlight && facep->getDrawable()->isStatic(); 

		U32 index_count = facep->getIndicesCount();
		U32 geom_count = facep->getGeomCount();

		flexi = flexi || facep->getViewerObject()->getVolume()->isUnique();

		//sum up vertices needed for this render batch
		LLFace** i = face_iter;
		++i;
		
		const U32 MAX_TEXTURE_COUNT = 32;
		LLViewerTexture* texture_list[MAX_TEXTURE_COUNT];
		
		U32 texture_count = 0;

		{
			LL_RECORD_BLOCK_TIME(FTM_GEN_DRAW_INFO_FACE_SIZE);
			if (batch_textures)
			{
				U8 cur_tex = 0;
				facep->setTextureIndex(cur_tex);
				if (texture_count < MAX_TEXTURE_COUNT)
				{
					texture_list[texture_count++] = tex;
				}

				if (can_batch_texture(facep))
				{ //populate texture_list with any textures that can be batched
				  //move i to the next unbatchable face
					while (i != end_faces)
					{
						facep = *i;
						
						if (!can_batch_texture(facep))
						{ //face is bump mapped or has an animated texture matrix -- can't 
							//batch more than 1 texture at a time
							facep->setTextureIndex(0);
							break;
						}

						if (facep->getTexture() != tex)
						{
							if (distance_sort)
							{ //textures might be out of order, see if texture exists in current batch
								bool found = false;
								for (U32 tex_idx = 0; tex_idx < texture_count; ++tex_idx)
								{
									if (facep->getTexture() == texture_list[tex_idx])
									{
										cur_tex = tex_idx;
										found = true;
										break;
									}
								}

								if (!found)
								{
									cur_tex = texture_count;
								}
							}
							else
							{
								cur_tex++;
							}

							if (cur_tex >= texture_index_channels)
							{ //cut batches when index channels are depleted
								break;
							}

							tex = facep->getTexture();

							if (texture_count < MAX_TEXTURE_COUNT)
							{
								texture_list[texture_count++] = tex;
							}
						}

						if (geom_count + facep->getGeomCount() > max_vertices)
						{ //cut batches on geom count too big
							break;
						}

						++i;

						flexi = flexi || facep->getViewerObject()->getVolume()->isUnique();

						index_count += facep->getIndicesCount();
						geom_count += facep->getGeomCount();

						facep->setTextureIndex(cur_tex);
					}
				}
				else
				{
					facep->setTextureIndex(0);
				}

				tex = texture_list[0];
			}
			else
			{
				while (i != end_faces && 
					(LLPipeline::sTextureBindTest || 
						(distance_sort || 
							((*i)->getTexture() == tex &&
							((*i)->getTextureEntry()->getMaterialParams() == mat)))))
				{
					facep = *i;
			

					//face has no texture index
					facep->mDrawInfo = NULL;
					facep->setTextureIndex(255);

					if (geom_count + facep->getGeomCount() > max_vertices)
					{ //cut batches on geom count too big
						break;
					}

					++i;
					index_count += facep->getIndicesCount();
					geom_count += facep->getGeomCount();

					flexi = flexi || facep->getViewerObject()->getVolume()->isUnique();
				}
			}
		}


		if (flexi && buffer_usage && buffer_usage != GL_STREAM_DRAW_ARB)
		{
			buffer_usage = GL_STREAM_DRAW_ARB;
		}

		//create vertex buffer
		LLVertexBuffer* buffer = NULL;

		{
			LL_RECORD_BLOCK_TIME(FTM_GEN_DRAW_INFO_ALLOCATE);
			buffer = createVertexBuffer(mask, buffer_usage);
			buffer->allocateBuffer(geom_count, index_count, TRUE);
		}

		group->mGeometryBytes += buffer->getSize() + buffer->getIndicesSize();


		buffer_map[mask][*face_iter].push_back(buffer);

		//add face geometry

		U32 indices_index = 0;
		U16 index_offset = 0;

		while (face_iter < i)
		{ //update face indices for new buffer
			facep = *face_iter;
			facep->setIndicesIndex(indices_index);
			facep->setGeomIndex(index_offset);
			facep->setVertexBuffer(buffer);	
			
			if (batch_textures && facep->getTextureIndex() == 255)
			{
				LL_ERRS() << "Invalid texture index." << LL_ENDL;
			}
			
			{
				//for debugging, set last time face was updated vs moved
				facep->updateRebuildFlags();

				if (!LLPipeline::sDelayVBUpdate)
				{ //copy face geometry into vertex buffer
					LLDrawable* drawablep = facep->getDrawable();
					LLVOVolume* vobj = drawablep->getVOVolume();
					LLVolume* volume = vobj->getVolume();

					if (drawablep->isState(LLDrawable::ANIMATED_CHILD))
					{
						vobj->updateRelativeXform(true);
					}

					U32 te_idx = facep->getTEOffset();

					llassert(!facep->isState(LLFace::RIGGED));

					if (!facep->getGeometryVolume(*volume, te_idx, 
						vobj->getRelativeXform(), vobj->getRelativeXformInvTrans(), index_offset,true))
					{
						LL_WARNS() << "Failed to get geometry for face!" << LL_ENDL;
					}

					if (drawablep->isState(LLDrawable::ANIMATED_CHILD))
					{
						vobj->updateRelativeXform(false);
					}
				}
			}

			index_offset += facep->getGeomCount();
			indices_index += facep->getIndicesCount();

			//append face to appropriate render batch

			BOOL force_simple = facep->getPixelArea() < FORCE_SIMPLE_RENDER_AREA;
			BOOL fullbright = facep->isState(LLFace::FULLBRIGHT);
			if ((mask & LLVertexBuffer::MAP_NORMAL) == 0)
			{ //paranoia check to make sure GL doesn't try to read non-existant normals
				fullbright = TRUE;
			}

			if (hud_group)
			{ //all hud attachments are fullbright
				fullbright = TRUE;
			}

			const LLTextureEntry* te = facep->getTextureEntry();
			tex = facep->getTexture();

			BOOL is_alpha = (facep->getPoolType() == LLDrawPool::POOL_ALPHA) ? TRUE : FALSE;
		
			LLMaterial* mat = te->getMaterialParams().get();

			bool can_be_shiny = true;
			if (mat)
			{
				U8 mode = mat->getDiffuseAlphaMode();
				can_be_shiny = mode == LLMaterial::DIFFUSE_ALPHA_MODE_NONE ||
								mode == LLMaterial::DIFFUSE_ALPHA_MODE_EMISSIVE;
			}

			bool use_legacy_bump = te->getBumpmap() && (te->getBumpmap() < 18) && (!mat || mat->getNormalID().isNull());
			bool opaque = te->getColor().mV[3] >= 0.999f;

			if (mat && LLPipeline::sRenderDeferred && !hud_group)
			{
				bool material_pass = false;

				// do NOT use 'fullbright' for this logic or you risk sending
				// things without normals down the materials pipeline and will
				// render poorly if not crash NORSPEC-240,314
				//
				if (te->getFullbright())
				{
					if (mat->getDiffuseAlphaMode() == LLMaterial::DIFFUSE_ALPHA_MODE_MASK)
					{
						if (opaque)
						{
							registerFace(group, facep, LLRenderPass::PASS_FULLBRIGHT_ALPHA_MASK);
						}
						else
						{
							registerFace(group, facep, LLRenderPass::PASS_ALPHA);
						}
					}
					else if (is_alpha)
					{
						registerFace(group, facep, LLRenderPass::PASS_ALPHA);
					}
					else
					{
						if (mat->getEnvironmentIntensity() > 0 ||
							te->getShiny() > 0)
						{
							material_pass = true;
						}
						else
						{
							registerFace(group, facep, LLRenderPass::PASS_FULLBRIGHT);
						}
					}
				}
				else if (no_materials)
				{
					registerFace(group, facep, LLRenderPass::PASS_SIMPLE);
				}
				else if (te->getColor().mV[3] < 0.999f)
				{
					registerFace(group, facep, LLRenderPass::PASS_ALPHA);
				}
				else if (use_legacy_bump)
				{
					// we have a material AND legacy bump settings, but no normal map
					registerFace(group, facep, LLRenderPass::PASS_BUMP);
				}
				else
				{
					material_pass = true;
				}

				if (material_pass)
				{
					static const U32 pass[] = 
					{
						LLRenderPass::PASS_MATERIAL,
						LLRenderPass::PASS_ALPHA, //LLRenderPass::PASS_MATERIAL_ALPHA,
						LLRenderPass::PASS_MATERIAL_ALPHA_MASK,
						LLRenderPass::PASS_MATERIAL_ALPHA_EMISSIVE,
						LLRenderPass::PASS_SPECMAP,
						LLRenderPass::PASS_ALPHA, //LLRenderPass::PASS_SPECMAP_BLEND,
						LLRenderPass::PASS_SPECMAP_MASK,
						LLRenderPass::PASS_SPECMAP_EMISSIVE,
						LLRenderPass::PASS_NORMMAP,
						LLRenderPass::PASS_ALPHA, //LLRenderPass::PASS_NORMMAP_BLEND,
						LLRenderPass::PASS_NORMMAP_MASK,
						LLRenderPass::PASS_NORMMAP_EMISSIVE,
						LLRenderPass::PASS_NORMSPEC,
						LLRenderPass::PASS_ALPHA, //LLRenderPass::PASS_NORMSPEC_BLEND,
						LLRenderPass::PASS_NORMSPEC_MASK,
						LLRenderPass::PASS_NORMSPEC_EMISSIVE,
					};

					U32 mask = mat->getShaderMask();

					llassert(mask < sizeof(pass)/sizeof(U32));

					mask = llmin(mask, (U32)(sizeof(pass)/sizeof(U32)-1));

					registerFace(group, facep, pass[mask]);
				}
			}
			else if (mat)
			{
				U8 mode = mat->getDiffuseAlphaMode();
				if (te->getColor().mV[3] < 0.999f)
				{
					mode = LLMaterial::DIFFUSE_ALPHA_MODE_BLEND;
				}

				if (mode == LLMaterial::DIFFUSE_ALPHA_MODE_MASK)
				{
					registerFace(group, facep, fullbright ? LLRenderPass::PASS_FULLBRIGHT_ALPHA_MASK : LLRenderPass::PASS_ALPHA_MASK);
				}
				else if (is_alpha || (te->getColor().mV[3] < 0.999f))
				{
					registerFace(group, facep, LLRenderPass::PASS_ALPHA);
				}
				else if (gPipeline.canUseVertexShaders()
					&& LLPipeline::sRenderBump 
					&& te->getShiny() 
					&& can_be_shiny)
				{
					registerFace(group, facep, fullbright ? LLRenderPass::PASS_FULLBRIGHT_SHINY : LLRenderPass::PASS_SHINY);
				}
				else
				{
					registerFace(group, facep, fullbright ? LLRenderPass::PASS_FULLBRIGHT : LLRenderPass::PASS_SIMPLE);
				}
			}
			else if (is_alpha)
			{
				// can we safely treat this as an alpha mask?
				if (facep->getFaceColor().mV[3] <= 0.f)
				{ //100% transparent, don't render unless we're highlighting transparent
					registerFace(group, facep, LLRenderPass::PASS_ALPHA_INVISIBLE);
				}
				else if (facep->canRenderAsMask())
				{
					if (te->getFullbright() || LLPipeline::sNoAlpha)
					{
						registerFace(group, facep, LLRenderPass::PASS_FULLBRIGHT_ALPHA_MASK);
					}
					else
					{
						registerFace(group, facep, LLRenderPass::PASS_ALPHA_MASK);
					}
				}
				else
				{
					registerFace(group, facep, LLRenderPass::PASS_ALPHA);
				}
			}
			else if (gPipeline.canUseVertexShaders()
				&& LLPipeline::sRenderBump 
				&& te->getShiny() 
				&& can_be_shiny)
			{ //shiny
				if (tex->getPrimaryFormat() == GL_ALPHA)
				{ //invisiprim+shiny
					registerFace(group, facep, LLRenderPass::PASS_INVISI_SHINY);
					registerFace(group, facep, LLRenderPass::PASS_INVISIBLE);
				}
				else if (LLPipeline::sRenderDeferred && !hud_group)
				{ //deferred rendering
					if (te->getFullbright())
					{ //register in post deferred fullbright shiny pass
						registerFace(group, facep, LLRenderPass::PASS_FULLBRIGHT_SHINY);
						if (te->getBumpmap())
						{ //register in post deferred bump pass
							registerFace(group, facep, LLRenderPass::PASS_POST_BUMP);
						}
					}
					else if (use_legacy_bump)
					{ //register in deferred bump pass
						registerFace(group, facep, LLRenderPass::PASS_BUMP);
					}
					else
					{ //register in deferred simple pass (deferred simple includes shiny)
						llassert(mask & LLVertexBuffer::MAP_NORMAL);
						registerFace(group, facep, LLRenderPass::PASS_SIMPLE);
					}
				}
				else if (fullbright)
				{	//not deferred, register in standard fullbright shiny pass					
					registerFace(group, facep, LLRenderPass::PASS_FULLBRIGHT_SHINY);
				}
				else
				{ //not deferred or fullbright, register in standard shiny pass
					registerFace(group, facep, LLRenderPass::PASS_SHINY);
				}
			}
			else
			{ //not alpha and not shiny
				if (!is_alpha && tex->getPrimaryFormat() == GL_ALPHA)
				{ //invisiprim
					registerFace(group, facep, LLRenderPass::PASS_INVISIBLE);
				}
				else if (fullbright || bake_sunlight)
				{ //fullbright
					if (mat && mat->getDiffuseAlphaMode() == LLMaterial::DIFFUSE_ALPHA_MODE_MASK)
					{
						registerFace(group, facep, LLRenderPass::PASS_FULLBRIGHT_ALPHA_MASK);
					}
					else
					{
					registerFace(group, facep, LLRenderPass::PASS_FULLBRIGHT);
					}
					if (LLPipeline::sRenderDeferred && !hud_group && LLPipeline::sRenderBump && use_legacy_bump)
					{ //if this is the deferred render and a bump map is present, register in post deferred bump
						registerFace(group, facep, LLRenderPass::PASS_POST_BUMP);
					}
				}
				else
				{
					if (LLPipeline::sRenderDeferred && LLPipeline::sRenderBump && use_legacy_bump)
					{ //non-shiny or fullbright deferred bump
						registerFace(group, facep, LLRenderPass::PASS_BUMP);
					}
					else
					{ //all around simple
						llassert(mask & LLVertexBuffer::MAP_NORMAL);
						if (mat && mat->getDiffuseAlphaMode() == LLMaterial::DIFFUSE_ALPHA_MODE_MASK)
						{ //material alpha mask can be respected in non-deferred
							registerFace(group, facep, LLRenderPass::PASS_ALPHA_MASK);
						}
						else
						{
						registerFace(group, facep, LLRenderPass::PASS_SIMPLE);
					}
				}
				}
				
				
				if (!gPipeline.canUseVertexShaders() && 
					!is_alpha && 
					te->getShiny() && 
					LLPipeline::sRenderBump)
				{ //shiny as an extra pass when shaders are disabled
					registerFace(group, facep, LLRenderPass::PASS_SHINY);
				}
			}
			
			//not sure why this is here, and looks like it might cause bump mapped objects to get rendered redundantly -- davep 5/11/2010
			if (!is_alpha && (hud_group || !LLPipeline::sRenderDeferred))
			{
				llassert((mask & LLVertexBuffer::MAP_NORMAL) || fullbright);
				facep->setPoolType((fullbright) ? LLDrawPool::POOL_FULLBRIGHT : LLDrawPool::POOL_SIMPLE);
				
				if (!force_simple && LLPipeline::sRenderBump && use_legacy_bump)
				{
					registerFace(group, facep, LLRenderPass::PASS_BUMP);
				}
			}

			if (!is_alpha && LLPipeline::sRenderGlow && te->getGlow() > 0.f)
			{
				registerFace(group, facep, LLRenderPass::PASS_GLOW);
			}
						
			++face_iter;
		}

		buffer->flush();
	}

	group->mBufferMap[mask].clear();
	for (LLSpatialGroup::buffer_texture_map_t::iterator i = buffer_map[mask].begin(); i != buffer_map[mask].end(); ++i)
	{
		group->mBufferMap[mask][i->first] = i->second;
	}
}

void LLGeometryManager::addGeometryCount(LLSpatialGroup* group, U32 &vertex_count, U32 &index_count)
{	
	//initialize to default usage for this partition
	U32 usage = group->getSpatialPartition()->mBufferUsage;
	
	//clear off any old faces
	mFaceList.clear();

	//for each drawable

	for (LLSpatialGroup::element_iter drawable_iter = group->getDataBegin(); drawable_iter != group->getDataEnd(); ++drawable_iter)
	{
		LLDrawable* drawablep = (LLDrawable*)(*drawable_iter)->getDrawable();
		
		if (!drawablep || drawablep->isDead())
		{
			continue;
		}
	
		if (drawablep->isAnimating())
		{ //fall back to stream draw for animating verts
			usage = GL_STREAM_DRAW_ARB;
		}

		//for each face
		for (S32 i = 0; i < drawablep->getNumFaces(); i++)
		{
			//sum up face verts and indices
			drawablep->updateFaceSize(i);
			LLFace* facep = drawablep->getFace(i);
			if (facep)
			{
				if (facep->hasGeometry() && facep->getPixelArea() > FORCE_CULL_AREA && 
					facep->getGeomCount() + vertex_count <= 65536)
				{
					vertex_count += facep->getGeomCount();
					index_count += facep->getIndicesCount();
				
					//remember face (for sorting)
					mFaceList.push_back(facep);
				}
				else
				{
					facep->clearVertexBuffer();
				}
			}
		}
	}
	
	group->mBufferUsage = usage;
}

LLHUDPartition::LLHUDPartition(LLViewerRegion* regionp) : LLBridgePartition(regionp)
{
	mPartitionType = LLViewerRegion::PARTITION_HUD;
	mDrawableType = LLPipeline::RENDER_TYPE_HUD;
	mSlopRatio = 0.f;
	mLODPeriod = 1;
}

void LLHUDPartition::shift(const LLVector4a &offset)
{
	//HUD objects don't shift with region crossing.  That would be silly.
}
<|MERGE_RESOLUTION|>--- conflicted
+++ resolved
@@ -4175,36 +4175,12 @@
 	}
 
 	//build matrix palette
-<<<<<<< HEAD
 	// BENTO JOINT COUNT LIMIT
 	static const size_t kMaxJoints = LL_MAX_JOINTS_PER_MESH_OBJECT;
 
 	LLMatrix4a mat[kMaxJoints];
 	U32 maxJoints = LLDrawPoolAvatar::getMeshJointCount(skin);
     LLDrawPoolAvatar::initSkinningMatrixPalette((LLMatrix4*)mat, maxJoints, skin, avatar);
-=======
-	static const size_t kMaxJoints = 52;
-
-	LLMatrix4a mp[kMaxJoints];
-	LLMatrix4* mat = (LLMatrix4*) mp;
-	
-	U32 maxJoints = llmin(skin->mJointNames.size(), kMaxJoints);
-	for (U32 j = 0; j < maxJoints; ++j)
-	{
-		LLJoint* joint = avatar->getJoint(skin->mJointNames[j]);
-        if (!joint)
-        {
-            // Fall back to a point inside the avatar if mesh is
-            // rigged to an unknown joint.
-            joint = avatar->getJoint("mPelvis");
-        }
-		if (joint)
-		{
-			mat[j] = skin->mInvBindMatrix[j];
-			mat[j] *= joint->getWorldMatrix();
-		}
-	}
->>>>>>> 4312629e
 
 	for (S32 i = 0; i < volume->getNumVolumeFaces(); ++i)
 	{
@@ -4229,41 +4205,7 @@
 				for (U32 j = 0; j < dst_face.mNumVertices; ++j)
 				{
 					LLMatrix4a final_mat;
-<<<<<<< HEAD
                     LLDrawPoolAvatar::getPerVertexSkinMatrix(weight[j].getF32ptr(), mat, false, final_mat, max_joints);
-=======
-					final_mat.clear();
-
-					S32 idx[4];
-
-					LLVector4 wght;
-
-					F32 scale = 0.f;
-					for (U32 k = 0; k < 4; k++)
-					{
-						F32 w = weight[j][k];
-
-						idx[k] = (S32) floorf(w);
-						wght[k] = w - floorf(w);
-						scale += wght[k];
-					}
-                    // This is enforced  in unpackVolumeFaces()
-                    llassert(scale>0.f);
-                    wght *= 1.f / scale;
-
-					for (U32 k = 0; k < 4; k++)
-					{
-						F32 w = wght[k];
-
-						LLMatrix4a src;
-						// Insure ref'd bone is in our clamped array of mats
-						// clamp idx to maxJoints to avoid reading garbage off stack in release
-                        S32 index = llclamp((S32)idx[k],(S32)0,(S32)kMaxJoints-1);
-						src.setMul(mp[index], w);
-						final_mat.add(src);
-					}
-
->>>>>>> 4312629e
 				
 					LLVector4a& v = vol_face.mPositions[j];
 					LLVector4a t;
