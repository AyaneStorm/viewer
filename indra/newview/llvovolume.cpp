/** 
 * @file llvovolume.cpp
 * @brief LLVOVolume class implementation
 *
 * $LicenseInfo:firstyear=2001&license=viewerlgpl$
 * Second Life Viewer Source Code
 * Copyright (C) 2010, Linden Research, Inc.
 * 
 * This library is free software; you can redistribute it and/or
 * modify it under the terms of the GNU Lesser General Public
 * License as published by the Free Software Foundation;
 * version 2.1 of the License only.
 * 
 * This library is distributed in the hope that it will be useful,
 * but WITHOUT ANY WARRANTY; without even the implied warranty of
 * MERCHANTABILITY or FITNESS FOR A PARTICULAR PURPOSE.  See the GNU
 * Lesser General Public License for more details.
 * 
 * You should have received a copy of the GNU Lesser General Public
 * License along with this library; if not, write to the Free Software
 * Foundation, Inc., 51 Franklin Street, Fifth Floor, Boston, MA  02110-1301  USA
 * 
 * Linden Research, Inc., 945 Battery Street, San Francisco, CA  94111  USA
 * $/LicenseInfo$
 */

// A "volume" is a box, cylinder, sphere, or other primitive shape.

#include "llviewerprecompiledheaders.h"

#include "llvovolume.h"

#include <sstream>

#include "llviewercontrol.h"
#include "lldir.h"
#include "llflexibleobject.h"
#include "llfloatertools.h"
#include "llmaterialid.h"
#include "llmaterialtable.h"
#include "llprimitive.h"
#include "llvolume.h"
#include "llvolumeoctree.h"
#include "llvolumemgr.h"
#include "llvolumemessage.h"
#include "material_codes.h"
#include "message.h"
#include "llpluginclassmedia.h" // for code in the mediaEvent handler
#include "object_flags.h"
#include "lldrawable.h"
#include "lldrawpoolavatar.h"
#include "lldrawpoolbump.h"
#include "llface.h"
#include "llspatialpartition.h"
#include "llhudmanager.h"
#include "llflexibleobject.h"
#include "llskinningutil.h"
#include "llsky.h"
#include "lltexturefetch.h"
#include "llvector4a.h"
#include "llviewercamera.h"
#include "llviewertexturelist.h"
#include "llviewerobjectlist.h"
#include "llviewerregion.h"
#include "llviewertextureanim.h"
#include "llworld.h"
#include "llselectmgr.h"
#include "pipeline.h"
#include "llsdutil.h"
#include "llmatrix4a.h"
#include "llmediaentry.h"
#include "llmediadataclient.h"
#include "llmeshrepository.h"
#include "llnotifications.h"
#include "llnotificationsutil.h"
#include "llagent.h"
#include "llviewermediafocus.h"
#include "lldatapacker.h"
#include "llviewershadermgr.h"
#include "llvoavatar.h"
#include "llcontrolavatar.h"
#include "llvoavatarself.h"
#include "llvocache.h"
#include "llmaterialmgr.h"
#include "llanimationstates.h"
#include "llinventorytype.h"
#include "llviewerinventory.h"
#include "llcallstack.h"
#include "llsculptidsize.h"
#include "llavatarappearancedefines.h"
#include "llgltfmateriallist.h"

const F32 FORCE_SIMPLE_RENDER_AREA = 512.f;
const F32 FORCE_CULL_AREA = 8.f;
U32 JOINT_COUNT_REQUIRED_FOR_FULLRIG = 1;

BOOL gAnimateTextures = TRUE;

F32 LLVOVolume::sLODFactor = 1.f;
F32	LLVOVolume::sLODSlopDistanceFactor = 0.5f; //Changing this to zero, effectively disables the LOD transition slop 
F32 LLVOVolume::sDistanceFactor = 1.0f;
S32 LLVOVolume::sNumLODChanges = 0;
S32 LLVOVolume::mRenderComplexity_last = 0;
S32 LLVOVolume::mRenderComplexity_current = 0;
LLPointer<LLObjectMediaDataClient> LLVOVolume::sObjectMediaClient = NULL;
LLPointer<LLObjectMediaNavigateClient> LLVOVolume::sObjectMediaNavigateClient = NULL;

extern BOOL gCubeSnapshot;

// Implementation class of LLMediaDataClientObject.  See llmediadataclient.h
class LLMediaDataClientObjectImpl : public LLMediaDataClientObject
{
public:
	LLMediaDataClientObjectImpl(LLVOVolume *obj, bool isNew) : mObject(obj), mNew(isNew) 
	{
		mObject->addMDCImpl();
	}
	~LLMediaDataClientObjectImpl()
	{
		mObject->removeMDCImpl();
	}
	
	virtual U8 getMediaDataCount() const 
		{ return mObject->getNumTEs(); }

	virtual LLSD getMediaDataLLSD(U8 index) const 
		{
			LLSD result;
			LLTextureEntry *te = mObject->getTE(index); 
			if (NULL != te)
			{
				llassert((te->getMediaData() != NULL) == te->hasMedia());
				if (te->getMediaData() != NULL)
				{
					result = te->getMediaData()->asLLSD();
					// XXX HACK: workaround bug in asLLSD() where whitelist is not set properly
					// See DEV-41949
					if (!result.has(LLMediaEntry::WHITELIST_KEY))
					{
						result[LLMediaEntry::WHITELIST_KEY] = LLSD::emptyArray();
					}
				}
			}
			return result;
		}
	virtual bool isCurrentMediaUrl(U8 index, const std::string &url) const
		{
			LLTextureEntry *te = mObject->getTE(index); 
			if (te)
			{
				if (te->getMediaData())
				{
					return (te->getMediaData()->getCurrentURL() == url);
				}
			}
			return url.empty();
		}

	virtual LLUUID getID() const
		{ return mObject->getID(); }

	virtual void mediaNavigateBounceBack(U8 index)
		{ mObject->mediaNavigateBounceBack(index); }
	
	virtual bool hasMedia() const
		{ return mObject->hasMedia(); }
	
	virtual void updateObjectMediaData(LLSD const &data, const std::string &version_string) 
		{ mObject->updateObjectMediaData(data, version_string); }
	
	virtual F64 getMediaInterest() const 
		{ 
			F64 interest = mObject->getTotalMediaInterest();
			if (interest < (F64)0.0)
			{
				// media interest not valid yet, try pixel area
				interest = mObject->getPixelArea();
				// HACK: force recalculation of pixel area if interest is the "magic default" of 1024.
				if (interest == 1024.f)
				{
					const_cast<LLVOVolume*>(static_cast<LLVOVolume*>(mObject))->setPixelAreaAndAngle(gAgent);
					interest = mObject->getPixelArea();
				}
			}
			return interest; 
		}
	
	virtual bool isInterestingEnough() const
		{
			return LLViewerMedia::getInstance()->isInterestingEnough(mObject, getMediaInterest());
		}

	virtual std::string getCapabilityUrl(const std::string &name) const
		{ return mObject->getRegion()->getCapability(name); }
	
	virtual bool isDead() const
		{ return mObject->isDead(); }
	
	virtual U32 getMediaVersion() const
		{ return LLTextureEntry::getVersionFromMediaVersionString(mObject->getMediaURL()); }
	
	virtual bool isNew() const
		{ return mNew; }

private:
	LLPointer<LLVOVolume> mObject;
	bool mNew;
};


LLVOVolume::LLVOVolume(const LLUUID &id, const LLPCode pcode, LLViewerRegion *regionp)
	: LLViewerObject(id, pcode, regionp),
	  mVolumeImpl(NULL)
{
	mTexAnimMode = 0;
	mRelativeXform.setIdentity();
	mRelativeXformInvTrans.setIdentity();

	mFaceMappingChanged = FALSE;
	mLOD = MIN_LOD;
    mLODDistance = 0.0f;
    mLODAdjustedDistance = 0.0f;
    mLODRadius = 0.0f;
	mTextureAnimp = NULL;
	mVolumeChanged = FALSE;
	mVObjRadius = LLVector3(1,1,0.5f).length();
	mNumFaces = 0;
	mLODChanged = FALSE;
	mSculptChanged = FALSE;
    mColorChanged = FALSE;
	mSpotLightPriority = 0.f;

	mSkinInfoFailed = false;
	mSkinInfo = NULL;

	mMediaImplList.resize(getNumTEs());
	mLastFetchedMediaVersion = -1;
    mServerDrawableUpdateCount = 0;
	memset(&mIndexInTex, 0, sizeof(S32) * LLRender::NUM_VOLUME_TEXTURE_CHANNELS);
	mMDCImplCount = 0;
	mLastRiggingInfoLOD = -1;
	mResetDebugText = false;
}

LLVOVolume::~LLVOVolume()
{
	delete mTextureAnimp;
	mTextureAnimp = NULL;
	delete mVolumeImpl;
	mVolumeImpl = NULL;

	gMeshRepo.unregisterMesh(this);

	if(!mMediaImplList.empty())
	{
		for(U32 i = 0 ; i < mMediaImplList.size() ; i++)
		{
			if(mMediaImplList[i].notNull())
			{
				mMediaImplList[i]->removeObject(this) ;
			}
		}
	}
}

void LLVOVolume::markDead()
{
	if (!mDead)
	{
        if (getVolume())
        {
            LLSculptIDSize::instance().rem(getVolume()->getParams().getSculptID());
        }

		if(getMDCImplCount() > 0)
		{
			LLMediaDataClientObject::ptr_t obj = new LLMediaDataClientObjectImpl(const_cast<LLVOVolume*>(this), false);
			if (sObjectMediaClient) sObjectMediaClient->removeFromQueue(obj);
			if (sObjectMediaNavigateClient) sObjectMediaNavigateClient->removeFromQueue(obj);
		}
		
		// Detach all media impls from this object
		for(U32 i = 0 ; i < mMediaImplList.size() ; i++)
		{
			removeMediaImpl(i);
		}

		if (mSculptTexture.notNull())
		{
			mSculptTexture->removeVolume(LLRender::SCULPT_TEX, this);
		}

		if (mLightTexture.notNull())
		{
			mLightTexture->removeVolume(LLRender::LIGHT_TEX, this);
		}
	}
	
	LLViewerObject::markDead();
}


// static
void LLVOVolume::initClass()
{
	// gSavedSettings better be around
	if (gSavedSettings.getBOOL("PrimMediaMasterEnabled"))
	{
		const F32 queue_timer_delay = gSavedSettings.getF32("PrimMediaRequestQueueDelay");
		const F32 retry_timer_delay = gSavedSettings.getF32("PrimMediaRetryTimerDelay");
		const U32 max_retries = gSavedSettings.getU32("PrimMediaMaxRetries");
		const U32 max_sorted_queue_size = gSavedSettings.getU32("PrimMediaMaxSortedQueueSize");
		const U32 max_round_robin_queue_size = gSavedSettings.getU32("PrimMediaMaxRoundRobinQueueSize");
		sObjectMediaClient = new LLObjectMediaDataClient(queue_timer_delay, retry_timer_delay, max_retries, 
														 max_sorted_queue_size, max_round_robin_queue_size);
		sObjectMediaNavigateClient = new LLObjectMediaNavigateClient(queue_timer_delay, retry_timer_delay, 
																	 max_retries, max_sorted_queue_size, max_round_robin_queue_size);
	}
}

// static
void LLVOVolume::cleanupClass()
{
    sObjectMediaClient = NULL;
    sObjectMediaNavigateClient = NULL;
}

U32 LLVOVolume::processUpdateMessage(LLMessageSystem *mesgsys,
										  void **user_data,
										  U32 block_num, EObjectUpdateType update_type,
										  LLDataPacker *dp)
{
	 	
	LLColor4U color;
	const S32 teDirtyBits = (TEM_CHANGE_TEXTURE|TEM_CHANGE_COLOR|TEM_CHANGE_MEDIA);
    const bool previously_volume_changed = mVolumeChanged;
    const bool previously_face_mapping_changed = mFaceMappingChanged;
    const bool previously_color_changed = mColorChanged;

	// Do base class updates...
	U32 retval = LLViewerObject::processUpdateMessage(mesgsys, user_data, block_num, update_type, dp);

	LLUUID sculpt_id;
	U8 sculpt_type = 0;
	if (isSculpted())
	{
		LLSculptParams *sculpt_params = (LLSculptParams *)getParameterEntry(LLNetworkData::PARAMS_SCULPT);
		sculpt_id = sculpt_params->getSculptTexture();
		sculpt_type = sculpt_params->getSculptType();

        LL_DEBUGS("ObjectUpdate") << "uuid " << mID << " set sculpt_id " << sculpt_id << LL_ENDL;
        dumpStack("ObjectUpdateStack");
	}

	if (!dp)
	{
		if (update_type == OUT_FULL)
		{
			////////////////////////////////
			//
			// Unpack texture animation data
			//
			//

			if (mesgsys->getSizeFast(_PREHASH_ObjectData, block_num, _PREHASH_TextureAnim))
			{
				if (!mTextureAnimp)
				{
					mTextureAnimp = new LLViewerTextureAnim(this);
				}
				else
				{
					if (!(mTextureAnimp->mMode & LLTextureAnim::SMOOTH))
					{
						mTextureAnimp->reset();
					}
				}
				mTexAnimMode = 0;
				
				mTextureAnimp->unpackTAMessage(mesgsys, block_num);
			}
			else
			{
				if (mTextureAnimp)
				{
					delete mTextureAnimp;
					mTextureAnimp = NULL;

                    for (S32 i = 0; i < getNumTEs(); i++)
                    {
                        LLFace* facep = mDrawable->getFace(i);
                        if (facep && facep->mTextureMatrix)
                        {
                            // delete or reset
                            delete facep->mTextureMatrix;
                            facep->mTextureMatrix = NULL;
                        }
                    }

					gPipeline.markTextured(mDrawable);
					mFaceMappingChanged = TRUE;
					mTexAnimMode = 0;
				}
			}

			// Unpack volume data
			LLVolumeParams volume_params;
			LLVolumeMessage::unpackVolumeParams(&volume_params, mesgsys, _PREHASH_ObjectData, block_num);
			volume_params.setSculptID(sculpt_id, sculpt_type);

			if (setVolume(volume_params, 0))
			{
				markForUpdate(TRUE);
			}
		}

		// Sigh, this needs to be done AFTER the volume is set as well, otherwise bad stuff happens...
		////////////////////////////
		//
		// Unpack texture entry data
		//

		S32 result = unpackTEMessage(mesgsys, _PREHASH_ObjectData, (S32) block_num);
		if (result & teDirtyBits)
		{
			updateTEData();
		}
		if (result & TEM_CHANGE_MEDIA)
		{
			retval |= MEDIA_FLAGS_CHANGED;
		}
	}
	else
	{
		if (update_type != OUT_TERSE_IMPROVED)
		{
			LLVolumeParams volume_params;
			BOOL res = LLVolumeMessage::unpackVolumeParams(&volume_params, *dp);
			if (!res)
			{
				LL_WARNS() << "Bogus volume parameters in object " << getID() << LL_ENDL;
				LL_WARNS() << getRegion()->getOriginGlobal() << LL_ENDL;
			}

			volume_params.setSculptID(sculpt_id, sculpt_type);

			if (setVolume(volume_params, 0))
			{
				markForUpdate(TRUE);
			}
			S32 res2 = unpackTEMessage(*dp);
			if (TEM_INVALID == res2)
			{
				// There's something bogus in the data that we're unpacking.
				dp->dumpBufferToLog();
				LL_WARNS() << "Flushing cache files" << LL_ENDL;

				if(LLVOCache::instanceExists() && getRegion())
				{
					LLVOCache::getInstance()->removeEntry(getRegion()->getHandle()) ;
				}
				
				LL_WARNS() << "Bogus TE data in " << getID() << LL_ENDL;
			}
			else 
			{
				if (res2 & teDirtyBits) 
				{
					updateTEData();
				}
				if (res2 & TEM_CHANGE_MEDIA)
				{
					retval |= MEDIA_FLAGS_CHANGED;
				}
			}

			U32 value = dp->getPassFlags();

			if (value & 0x40)
			{
				if (!mTextureAnimp)
				{
					mTextureAnimp = new LLViewerTextureAnim(this);
				}
				else
				{
					if (!(mTextureAnimp->mMode & LLTextureAnim::SMOOTH))
					{
						mTextureAnimp->reset();
					}
				}
				mTexAnimMode = 0;
				mTextureAnimp->unpackTAMessage(*dp);
			}
			else if (mTextureAnimp)
			{
				delete mTextureAnimp;
				mTextureAnimp = NULL;

                for (S32 i = 0; i < getNumTEs(); i++)
                {
                    LLFace* facep = mDrawable->getFace(i);
                    if (facep && facep->mTextureMatrix)
                    {
                        // delete or reset
                        delete facep->mTextureMatrix;
                        facep->mTextureMatrix = NULL;
                    }
                }

				gPipeline.markTextured(mDrawable);
				mFaceMappingChanged = TRUE;
				mTexAnimMode = 0;
			}

			if (value & 0x400)
			{ //particle system (new)
				unpackParticleSource(*dp, mOwnerID, false);
			}
		}
		else
		{
			S32 texture_length = mesgsys->getSizeFast(_PREHASH_ObjectData, block_num, _PREHASH_TextureEntry);
			if (texture_length)
			{
				U8							tdpbuffer[1024];
				LLDataPackerBinaryBuffer	tdp(tdpbuffer, 1024);
				mesgsys->getBinaryDataFast(_PREHASH_ObjectData, _PREHASH_TextureEntry, tdpbuffer, 0, block_num, 1024);
				S32 result = unpackTEMessage(tdp);
				if (result & teDirtyBits)
				{
					updateTEData();
                    if (mDrawable)
                    { //on the fly TE updates break batches, isolate in octree
                        shrinkWrap();
                    }
				}
				if (result & TEM_CHANGE_MEDIA)
				{
					retval |= MEDIA_FLAGS_CHANGED;
				}
			}
		}
	}
	if (retval & (MEDIA_URL_REMOVED | MEDIA_URL_ADDED | MEDIA_URL_UPDATED | MEDIA_FLAGS_CHANGED)) 
	{
		// If only the media URL changed, and it isn't a media version URL,
		// ignore it
		if ( ! ( retval & (MEDIA_URL_ADDED | MEDIA_URL_UPDATED) &&
				 mMedia && ! mMedia->mMediaURL.empty() &&
				 ! LLTextureEntry::isMediaVersionString(mMedia->mMediaURL) ) )
		{
			// If the media changed at all, request new media data
			LL_DEBUGS("MediaOnAPrim") << "Media update: " << getID() << ": retval=" << retval << " Media URL: " <<
                ((mMedia) ?  mMedia->mMediaURL : std::string("")) << LL_ENDL;
			requestMediaDataUpdate(retval & MEDIA_FLAGS_CHANGED);
		}
        else {
            LL_INFOS("MediaOnAPrim") << "Ignoring media update for: " << getID() << " Media URL: " <<
                ((mMedia) ?  mMedia->mMediaURL : std::string("")) << LL_ENDL;
        }
	}
	// ...and clean up any media impls
	cleanUpMediaImpls();

    if ((
            (mVolumeChanged && !previously_volume_changed) ||
            (mFaceMappingChanged && !previously_face_mapping_changed) ||
            (mColorChanged && !previously_color_changed)
        )
        && !mLODChanged) {
        onDrawableUpdateFromServer();
    }

	return retval;
}

// Called when a volume, material, etc is updated by the server, possibly by a
// script. If this occurs too often for this object, mark it as active so that
// it doesn't disrupt the octree/render batches, thereby potentially causing a
// big performance penalty.
void LLVOVolume::onDrawableUpdateFromServer()
{
    constexpr U32 UPDATES_UNTIL_ACTIVE = 8;
    ++mServerDrawableUpdateCount;
    if (mDrawable && !mDrawable->isActive() && mServerDrawableUpdateCount > UPDATES_UNTIL_ACTIVE)
    {
        mDrawable->makeActive();
    }
}

void LLVOVolume::animateTextures()
{
	if (!mDead)
	{
        shrinkWrap();
		F32 off_s = 0.f, off_t = 0.f, scale_s = 1.f, scale_t = 1.f, rot = 0.f;
		S32 result = mTextureAnimp->animateTextures(off_s, off_t, scale_s, scale_t, rot);
	
		if (result)
		{
			if (!mTexAnimMode)
			{
				mFaceMappingChanged = TRUE;
				gPipeline.markTextured(mDrawable);
			}
			mTexAnimMode = result | mTextureAnimp->mMode;
				
			S32 start=0, end=mDrawable->getNumFaces()-1;
			if (mTextureAnimp->mFace >= 0 && mTextureAnimp->mFace <= end)
			{
				start = end = mTextureAnimp->mFace;
			}
		
			for (S32 i = start; i <= end; i++)
			{
				LLFace* facep = mDrawable->getFace(i);
				if (!facep) continue;
				if(facep->getVirtualSize() <= MIN_TEX_ANIM_SIZE && facep->mTextureMatrix) continue;

				const LLTextureEntry* te = facep->getTextureEntry();
			
				if (!te)
				{
					continue;
				}
		
                LLGLTFMaterial *gltf_mat = te->getGLTFRenderMaterial();
                const bool is_pbr = gltf_mat != nullptr;

				if (!facep->mTextureMatrix)
				{
					facep->mTextureMatrix = new LLMatrix4();
				}

				LLMatrix4& tex_mat = *facep->mTextureMatrix;
				tex_mat.setIdentity();

                if (!is_pbr)
                {
                    if (!(result & LLViewerTextureAnim::ROTATE))
                    {
                        te->getRotation(&rot);
                    }
                    if (!(result & LLViewerTextureAnim::TRANSLATE))
                    {
                        te->getOffset(&off_s,&off_t);
                    }
                    if (!(result & LLViewerTextureAnim::SCALE))
                    {
                        te->getScale(&scale_s, &scale_t);
                    }

                    LLVector3 trans ;

                        trans.set(LLVector3(off_s+0.5f, off_t+0.5f, 0.f));			
                        tex_mat.translate(LLVector3(-0.5f, -0.5f, 0.f));

                    LLVector3 scale(scale_s, scale_t, 1.f);			
                    LLQuaternion quat;
                    quat.setQuat(rot, 0, 0, -1.f);
            
                    tex_mat.rotate(quat);				

                    LLMatrix4 mat;
                    mat.initAll(scale, LLQuaternion(), LLVector3());
                    tex_mat *= mat;
            
                    tex_mat.translate(trans);
                }
                else
                {
                    if (!(result & LLViewerTextureAnim::ROTATE))
                    {
                        rot = 0.0f;
                    }
                    if (!(result & LLViewerTextureAnim::TRANSLATE))
                    {
                        off_s = 0.0f;
                        off_t = 0.0f;
                    }
                    if (!(result & LLViewerTextureAnim::SCALE))
                    {
                        scale_s = 1.0f;
                        scale_t = 1.0f;
                    }

                    // For PBR materials, use Blinn-Phong rotation as hint for
                    // translation direction. In a Blinn-Phong material, the
                    // translation direction would be a byproduct the texture
                    // transform.
                    F32 rot_frame;
                    te->getRotation(&rot_frame);

                    tex_mat.translate(LLVector3(-0.5f, -0.5f, 0.f));

                    LLQuaternion quat;
                    quat.setQuat(rot, 0, 0, -1.f);
                    tex_mat.rotate(quat);				

                    LLMatrix4 mat;
                    LLVector3 scale(scale_s, scale_t, 1.f);			
                    mat.initAll(scale, LLQuaternion(), LLVector3());
                    tex_mat *= mat;
            
                    LLVector3 off(off_s, off_t, 0.f);
                    off.rotVec(rot_frame, 0, 0, 1.f);
                    tex_mat.translate(off);

                    tex_mat.translate(LLVector3(0.5f, 0.5f, 0.f));
                }
			}
		}
		else
		{
			if (mTexAnimMode && mTextureAnimp->mRate == 0)
			{
				U8 start, count;

				if (mTextureAnimp->mFace == -1)
				{
					start = 0;
					count = getNumTEs();
				}
				else
				{
					start = (U8) mTextureAnimp->mFace;
					count = 1;
				}

				for (S32 i = start; i < start + count; i++)
				{
					if (mTexAnimMode & LLViewerTextureAnim::TRANSLATE)
					{
						setTEOffset(i, mTextureAnimp->mOffS, mTextureAnimp->mOffT);				
					}
					if (mTexAnimMode & LLViewerTextureAnim::SCALE)
					{
						setTEScale(i, mTextureAnimp->mScaleS, mTextureAnimp->mScaleT);	
					}
					if (mTexAnimMode & LLViewerTextureAnim::ROTATE)
					{
						setTERotation(i, mTextureAnimp->mRot);
					}
				}

				gPipeline.markTextured(mDrawable);
				mFaceMappingChanged = TRUE;
				mTexAnimMode = 0;
			}
		}
	}
}

void LLVOVolume::updateTextures()
{
    LL_PROFILE_ZONE_SCOPED_CATEGORY_TEXTURE;
	//const F32 TEXTURE_AREA_REFRESH_TIME = 1.f; // seconds
	//if (mTextureUpdateTimer.getElapsedTimeF32() > TEXTURE_AREA_REFRESH_TIME)
	{
		updateTextureVirtualSize();

		/*if (mDrawable.notNull() && !isVisible() && !mDrawable->isActive())
		{ //delete vertex buffer to free up some VRAM
			LLSpatialGroup* group  = mDrawable->getSpatialGroup();
			if (group && (group->mVertexBuffer.notNull() || !group->mBufferMap.empty() || !group->mDrawMap.empty()))
			{
				group->destroyGL(true);

				//flag the group as having changed geometry so it gets a rebuild next time
				//it becomes visible
				group->setState(LLSpatialGroup::GEOM_DIRTY | LLSpatialGroup::MESH_DIRTY | LLSpatialGroup::NEW_DRAWINFO);
			}
		}*/
    }
}

BOOL LLVOVolume::isVisible() const 
{
	if(mDrawable.notNull() && mDrawable->isVisible())
	{
		return TRUE ;
	}

	if(isAttachment())
	{
		LLViewerObject* objp = (LLViewerObject*)getParent() ;
		while(objp && !objp->isAvatar())
		{
			objp = (LLViewerObject*)objp->getParent() ;
		}

		return objp && objp->mDrawable.notNull() && objp->mDrawable->isVisible() ;
	}

	return FALSE ;
}

void LLVOVolume::updateTextureVirtualSize(bool forced)
{
    LL_PROFILE_ZONE_SCOPED_CATEGORY_VOLUME;
	// Update the pixel area of all faces

    if (mDrawable.isNull() || gCubeSnapshot)
    {
        return;
    }

	if(!forced)
	{
		if(!isVisible())
		{ //don't load textures for non-visible faces
			const S32 num_faces = mDrawable->getNumFaces();
			for (S32 i = 0; i < num_faces; i++)
			{
				LLFace* face = mDrawable->getFace(i);
				if (face)
				{
					face->setPixelArea(0.f); 
					face->setVirtualSize(0.f);
				}
			}

			return ;
		}

		if (!gPipeline.hasRenderType(LLPipeline::RENDER_TYPE_SIMPLE))
		{
			return;
		}
	}

	static LLCachedControl<bool> dont_load_textures(gSavedSettings,"TextureDisable", false);
		
	if (dont_load_textures || LLAppViewer::getTextureFetch()->mDebugPause) // || !mDrawable->isVisible())
	{
		return;
	}

	mTextureUpdateTimer.reset();
	
	F32 old_area = mPixelArea;
	mPixelArea = 0.f;

	const S32 num_faces = mDrawable->getNumFaces();
	F32 min_vsize=999999999.f, max_vsize=0.f;
	LLViewerCamera* camera = LLViewerCamera::getInstance();
    std::stringstream debug_text;
	for (S32 i = 0; i < num_faces; i++)
	{
		LLFace* face = mDrawable->getFace(i);
		if (!face) continue;
		const LLTextureEntry *te = face->getTextureEntry();
		LLViewerTexture *imagep = face->getTexture();
		if (!imagep || !te ||			
			face->mExtents[0].equals3(face->mExtents[1]))
		{
			continue;
		}

		F32 vsize;
		F32 old_size = face->getVirtualSize();

		if (isHUDAttachment())
		{
			F32 area = (F32) camera->getScreenPixelArea();
			vsize = area;
			imagep->setBoostLevel(LLGLTexture::BOOST_HUD);
 			face->setPixelArea(area); // treat as full screen
			face->setVirtualSize(vsize);
		}
		else
		{
			vsize = face->getTextureVirtualSize();
		}

		mPixelArea = llmax(mPixelArea, face->getPixelArea());

        // if the face has gotten small enough to turn off texture animation and texture
        // animation is running, rebuild the render batch for this face to turn off
        // texture animation
		if (face->mTextureMatrix != NULL)
		{
			if ((vsize < MIN_TEX_ANIM_SIZE && old_size > MIN_TEX_ANIM_SIZE) ||
				(vsize > MIN_TEX_ANIM_SIZE && old_size < MIN_TEX_ANIM_SIZE))
			{
				gPipeline.markRebuild(mDrawable, LLDrawable::REBUILD_TCOORD, FALSE);
			}
		}
				
		if (gPipeline.hasRenderDebugMask(LLPipeline::RENDER_DEBUG_TEXTURE_PRIORITY))
		{
			LLViewerFetchedTexture* img = LLViewerTextureManager::staticCastToFetchedTexture(imagep) ;
			if(img)
			{
                debug_text << img->getDiscardLevel() << ":" << img->getDesiredDiscardLevel() << ":" << img->getWidth() << ":" << (S32) sqrtf(vsize) << ":" << (S32) sqrtf(img->getMaxVirtualSize()) << "\n";
				/*F32 pri = img->getDecodePriority();
				pri = llmax(pri, 0.0f);
				if (pri < min_vsize) min_vsize = pri;
				if (pri > max_vsize) max_vsize = pri;*/
			}
		}
		else if (gPipeline.hasRenderDebugMask(LLPipeline::RENDER_DEBUG_FACE_AREA))
		{
			F32 pri = mPixelArea;
			if (pri < min_vsize) min_vsize = pri;
			if (pri > max_vsize) max_vsize = pri;
		}	
	}
	
	if (isSculpted())
	{
        updateSculptTexture();
		
		

		if (mSculptTexture.notNull())
		{
			mSculptTexture->setBoostLevel(llmax((S32)mSculptTexture->getBoostLevel(),
												(S32)LLGLTexture::BOOST_SCULPTED));
			mSculptTexture->setForSculpt() ;
			
			if(!mSculptTexture->isCachedRawImageReady())
			{
				S32 lod = llmin(mLOD, 3);
				F32 lodf = ((F32)(lod + 1.0f)/4.f);
				F32 tex_size = lodf * LLViewerTexture::sMaxSculptRez ;
				mSculptTexture->addTextureStats(2.f * tex_size * tex_size, FALSE);
			}
	
			S32 texture_discard = mSculptTexture->getCachedRawImageLevel(); //try to match the texture
			S32 current_discard = getVolume() ? getVolume()->getSculptLevel() : -2 ;

			if (texture_discard >= 0 && //texture has some data available
				(texture_discard < current_discard || //texture has more data than last rebuild
				current_discard < 0)) //no previous rebuild
			{
				gPipeline.markRebuild(mDrawable, LLDrawable::REBUILD_VOLUME, FALSE);
				mSculptChanged = TRUE;
			}

			if (gPipeline.hasRenderDebugMask(LLPipeline::RENDER_DEBUG_SCULPTED))
			{
				setDebugText(llformat("T%d C%d V%d\n%dx%d",
										  texture_discard, current_discard, getVolume()->getSculptLevel(),
										  mSculptTexture->getHeight(), mSculptTexture->getWidth()));
			}
		}

	}

	if (getLightTextureID().notNull())
	{
		LLLightImageParams* params = (LLLightImageParams*) getParameterEntry(LLNetworkData::PARAMS_LIGHT_IMAGE);
		LLUUID id = params->getLightTexture();
		mLightTexture = LLViewerTextureManager::getFetchedTexture(id, FTT_DEFAULT, TRUE, LLGLTexture::BOOST_NONE);
		if (mLightTexture.notNull())
		{
			F32 rad = getLightRadius();
			mLightTexture->addTextureStats(gPipeline.calcPixelArea(getPositionAgent(), 
																	LLVector3(rad,rad,rad),
																	*camera));
		}	
	}
	
	if (gPipeline.hasRenderDebugMask(LLPipeline::RENDER_DEBUG_TEXTURE_AREA))
	{
		setDebugText(llformat("%.0f:%.0f", (F32) sqrt(min_vsize),(F32) sqrt(max_vsize)));
	}
 	else if (gPipeline.hasRenderDebugMask(LLPipeline::RENDER_DEBUG_TEXTURE_PRIORITY))
 	{
 		//setDebugText(llformat("%.0f:%.0f", (F32) sqrt(min_vsize),(F32) sqrt(max_vsize)));
        setDebugText(debug_text.str());
 	}
	else if (gPipeline.hasRenderDebugMask(LLPipeline::RENDER_DEBUG_FACE_AREA))
	{
		setDebugText(llformat("%.0f:%.0f", (F32) sqrt(min_vsize),(F32) sqrt(max_vsize)));
	}

	if (mPixelArea == 0)
	{ //flexi phasing issues make this happen
		mPixelArea = old_area;
	}
}

BOOL LLVOVolume::isActive() const
{
	return !mStatic;
}

BOOL LLVOVolume::setMaterial(const U8 material)
{
	BOOL res = LLViewerObject::setMaterial(material);
	
	return res;
}

void LLVOVolume::setTexture(const S32 face)
{
	llassert(face < getNumTEs());
	gGL.getTexUnit(0)->bind(getTEImage(face));
}

void LLVOVolume::setScale(const LLVector3 &scale, BOOL damped)
{
	if (scale != getScale())
	{
		// store local radius
		LLViewerObject::setScale(scale);

		if (mVolumeImpl)
		{
			mVolumeImpl->onSetScale(scale, damped);
		}
		
		updateRadius();

		//since drawable transforms do not include scale, changing volume scale
		//requires an immediate rebuild of volume verts.
		gPipeline.markRebuild(mDrawable, LLDrawable::REBUILD_POSITION, TRUE);

        if (mDrawable)
        {
            shrinkWrap();
        }
	}
}

LLFace* LLVOVolume::addFace(S32 f)
{
	const LLTextureEntry* te = getTE(f);
	LLViewerTexture* imagep = getTEImage(f);
	if (te->getMaterialParams().notNull())
	{
		LLViewerTexture* normalp = getTENormalMap(f);
		LLViewerTexture* specularp = getTESpecularMap(f);
		return mDrawable->addFace(te, imagep, normalp, specularp);
	}
	return mDrawable->addFace(te, imagep);
}

LLDrawable *LLVOVolume::createDrawable(LLPipeline *pipeline)
{
	pipeline->allocDrawable(this);
		
	mDrawable->setRenderType(LLPipeline::RENDER_TYPE_VOLUME);

	S32 max_tes_to_set = getNumTEs();
	for (S32 i = 0; i < max_tes_to_set; i++)
	{
		addFace(i);
	}
	mNumFaces = max_tes_to_set;

	if (isAttachment())
	{
		mDrawable->makeActive();
	}

	if (getIsLight())
	{
		// Add it to the pipeline mLightSet
		gPipeline.setLight(mDrawable, TRUE);
	}

    if (isReflectionProbe())
    {
        updateReflectionProbePtr();
    }

	updateRadius();
	bool force_update = true; // avoid non-alpha mDistance update being optimized away
	mDrawable->updateDistance(*LLViewerCamera::getInstance(), force_update);

	return mDrawable;
}

BOOL LLVOVolume::setVolume(const LLVolumeParams &params_in, const S32 detail, bool unique_volume)
{
    LL_PROFILE_ZONE_SCOPED_CATEGORY_VOLUME;
	LLVolumeParams volume_params = params_in;

	S32 last_lod = mVolumep.notNull() ? LLVolumeLODGroup::getVolumeDetailFromScale(mVolumep->getDetail()) : -1;
	S32 lod = mLOD;

	BOOL is404 = FALSE;
	
	if (isSculpted())
	{
		// if it's a mesh
		if ((volume_params.getSculptType() & LL_SCULPT_TYPE_MASK) == LL_SCULPT_TYPE_MESH)
		{ //meshes might not have all LODs, get the force detail to best existing LOD
			if (NO_LOD != lod)
			{
				lod = gMeshRepo.getActualMeshLOD(volume_params, lod);
				if (lod == -1)
				{
					is404 = TRUE;
					lod = 0;
				}
			}
		}
	}

	// Check if we need to change implementations
	bool is_flexible = (volume_params.getPathParams().getCurveType() == LL_PCODE_PATH_FLEXIBLE);
	if (is_flexible)
	{
		setParameterEntryInUse(LLNetworkData::PARAMS_FLEXIBLE, TRUE, false);
		if (!mVolumeImpl)
		{
			LLFlexibleObjectData* data = (LLFlexibleObjectData*)getParameterEntry(LLNetworkData::PARAMS_FLEXIBLE);
			mVolumeImpl = new LLVolumeImplFlexible(this, data);
		}
	}
	else
	{
		// Mark the parameter not in use
		setParameterEntryInUse(LLNetworkData::PARAMS_FLEXIBLE, FALSE, false);
		if (mVolumeImpl)
		{
			delete mVolumeImpl;
			mVolumeImpl = NULL;
			if (mDrawable.notNull())
			{
				// Undo the damage we did to this matrix
				mDrawable->updateXform(FALSE);
			}
		}
	}
	
	if (is404)
	{
		setIcon(LLViewerTextureManager::getFetchedTextureFromFile("icons/Inv_Mesh.png", FTT_LOCAL_FILE, TRUE, LLGLTexture::BOOST_UI));
		//render prim proxy when mesh loading attempts give up
		volume_params.setSculptID(LLUUID::null, LL_SCULPT_TYPE_NONE);

	}

	if ((LLPrimitive::setVolume(volume_params, lod, (mVolumeImpl && mVolumeImpl->isVolumeUnique()))) || mSculptChanged)
	{
		mFaceMappingChanged = TRUE;
		
		if (mVolumeImpl)
		{
			mVolumeImpl->onSetVolume(volume_params, mLOD);
		}
	
		updateSculptTexture();

		if (isSculpted())
		{
			updateSculptTexture();
			// if it's a mesh
			if ((volume_params.getSculptType() & LL_SCULPT_TYPE_MASK) == LL_SCULPT_TYPE_MESH)
			{
				if (mSkinInfo && mSkinInfo->mMeshID != volume_params.getSculptID())
				{
					mSkinInfo = NULL;
					mSkinInfoFailed = false;
				}

				if (!getVolume()->isMeshAssetLoaded())
				{ 
					//load request not yet issued, request pipeline load this mesh
					S32 available_lod = gMeshRepo.loadMesh(this, volume_params, lod, last_lod);
					if (available_lod != lod)
					{
						LLPrimitive::setVolume(volume_params, available_lod);
					}
				}
				
				if (!mSkinInfo && !mSkinInfoFailed)
				{
					const LLMeshSkinInfo* skin_info = gMeshRepo.getSkinInfo(volume_params.getSculptID(), this);
					if (skin_info)
					{
						notifySkinInfoLoaded(skin_info);
					}
				}
			}
			else // otherwise is sculptie
			{
				if (mSculptTexture.notNull())
				{
					sculpt();
				}
			}
		}

        return TRUE;
	}
	else if (NO_LOD == lod) 
	{
		LLSculptIDSize::instance().resetSizeSum(volume_params.getSculptID());
	}

	return FALSE;
}

void LLVOVolume::updateSculptTexture()
{
	LLPointer<LLViewerFetchedTexture> old_sculpt = mSculptTexture;

	if (isSculpted() && !isMesh())
	{
		LLSculptParams *sculpt_params = (LLSculptParams *)getParameterEntry(LLNetworkData::PARAMS_SCULPT);
		LLUUID id =  sculpt_params->getSculptTexture();
		if (id.notNull())
		{
			mSculptTexture = LLViewerTextureManager::getFetchedTexture(id, FTT_DEFAULT, TRUE, LLGLTexture::BOOST_NONE, LLViewerTexture::LOD_TEXTURE);
		}

		mSkinInfoFailed = false;
		mSkinInfo = NULL;
	}
	else
	{
		mSculptTexture = NULL;
	}

	if (mSculptTexture != old_sculpt)
	{
		if (old_sculpt.notNull())
		{
			old_sculpt->removeVolume(LLRender::SCULPT_TEX, this);
		}
		if (mSculptTexture.notNull())
		{
			mSculptTexture->addVolume(LLRender::SCULPT_TEX, this);
		}
	}
	
}

void LLVOVolume::updateVisualComplexity()
{
    LLVOAvatar* avatar = getAvatarAncestor();
    if (avatar)
    {
        avatar->updateVisualComplexity();
    }
    LLVOAvatar* rigged_avatar = getAvatar();
    if(rigged_avatar && (rigged_avatar != avatar))
    {
        rigged_avatar->updateVisualComplexity();
    }
}

void LLVOVolume::notifyMeshLoaded()
{ 
	mSculptChanged = TRUE;
	gPipeline.markRebuild(mDrawable, LLDrawable::REBUILD_GEOMETRY, TRUE);

    LLVOAvatar *av = getAvatar();
    if (av && !isAnimatedObject())
    {
        av->addAttachmentOverridesForObject(this);
        av->notifyAttachmentMeshLoaded();
    }
    LLControlAvatar *cav = getControlAvatar();
    if (cav && isAnimatedObject())
    {
        cav->addAttachmentOverridesForObject(this);
        cav->notifyAttachmentMeshLoaded();
    }
    updateVisualComplexity();
}

void LLVOVolume::notifySkinInfoLoaded(const LLMeshSkinInfo* skin)
{
	mSkinInfoFailed = false;
	mSkinInfo = skin;

	notifyMeshLoaded();
}

void LLVOVolume::notifySkinInfoUnavailable()
{
	mSkinInfoFailed = true;
	mSkinInfo = nullptr;
}

// sculpt replaces generate() for sculpted surfaces
void LLVOVolume::sculpt()
{	
	if (mSculptTexture.notNull())
	{				
		U16 sculpt_height = 0;
		U16 sculpt_width = 0;
		S8 sculpt_components = 0;
		const U8* sculpt_data = NULL;
	
		S32 discard_level = mSculptTexture->getCachedRawImageLevel() ;
		LLImageRaw* raw_image = mSculptTexture->getCachedRawImage() ;
		
		S32 max_discard = mSculptTexture->getMaxDiscardLevel();
		if (discard_level > max_discard)
		{
			discard_level = max_discard;    // clamp to the best we can do			
		}
		if(discard_level > MAX_DISCARD_LEVEL)
		{
			return; //we think data is not ready yet.
		}

		S32 current_discard = getVolume()->getSculptLevel() ;
		if(current_discard < -2)
		{
			static S32 low_sculpty_discard_warning_count = 1;
			S32 exponent = llmax(1, llfloor( log10((F64) low_sculpty_discard_warning_count) ));
			S32 interval = pow(10.0, exponent);
			if ( low_sculpty_discard_warning_count < 10 ||
				(low_sculpty_discard_warning_count % interval) == 0)
			{	// Log first 10 time, then decreasing intervals afterwards otherwise this can flood the logs
				LL_WARNS() << "WARNING!!: Current discard for sculpty " << mSculptTexture->getID() 
					<< " at " << current_discard 
					<< " is less than -2." 
					<< " Hit this " << low_sculpty_discard_warning_count << " times"
					<< LL_ENDL;
			}
			low_sculpty_discard_warning_count++;
			
			// corrupted volume... don't update the sculpty
			return;
		}
		else if (current_discard > MAX_DISCARD_LEVEL)
		{
			static S32 high_sculpty_discard_warning_count = 1;
			S32 exponent = llmax(1, llfloor( log10((F64) high_sculpty_discard_warning_count) ));
			S32 interval = pow(10.0, exponent);
			if ( high_sculpty_discard_warning_count < 10 ||
				(high_sculpty_discard_warning_count % interval) == 0)
			{	// Log first 10 time, then decreasing intervals afterwards otherwise this can flood the logs
				LL_WARNS() << "WARNING!!: Current discard for sculpty " << mSculptTexture->getID() 
					<< " at " << current_discard 
					<< " is more than than allowed max of " << MAX_DISCARD_LEVEL
					<< ".  Hit this " << high_sculpty_discard_warning_count << " times"
					<< LL_ENDL;
			}
			high_sculpty_discard_warning_count++;

			// corrupted volume... don't update the sculpty			
			return;
		}

		if (current_discard == discard_level)  // no work to do here
			return;
		
		if(!raw_image)
		{
			llassert(discard_level < 0) ;

			sculpt_width = 0;
			sculpt_height = 0;
			sculpt_data = NULL ;

			if(LLViewerTextureManager::sTesterp)
			{
				LLViewerTextureManager::sTesterp->updateGrayTextureBinding();
			}
		}
		else
		{					
			sculpt_height = raw_image->getHeight();
			sculpt_width = raw_image->getWidth();
			sculpt_components = raw_image->getComponents();		
					   
			sculpt_data = raw_image->getData();

			if(LLViewerTextureManager::sTesterp)
			{
				mSculptTexture->updateBindStatsForTester() ;
			}
		}
		getVolume()->sculpt(sculpt_width, sculpt_height, sculpt_components, sculpt_data, discard_level, mSculptTexture->isMissingAsset());

		//notify rebuild any other VOVolumes that reference this sculpty volume
		for (S32 i = 0; i < mSculptTexture->getNumVolumes(LLRender::SCULPT_TEX); ++i)
		{
			LLVOVolume* volume = (*(mSculptTexture->getVolumeList(LLRender::SCULPT_TEX)))[i];
			if (volume != this && volume->getVolume() == getVolume())
			{
				gPipeline.markRebuild(volume->mDrawable, LLDrawable::REBUILD_GEOMETRY, FALSE);
			}
		}
	}
}

S32	LLVOVolume::computeLODDetail(F32 distance, F32 radius, F32 lod_factor)
{
	S32	cur_detail;
	if (LLPipeline::sDynamicLOD)
	{
		// We've got LOD in the profile, and in the twist.  Use radius.
		F32 tan_angle = (lod_factor*radius)/distance;
		cur_detail = LLVolumeLODGroup::getDetailFromTan(ll_round(tan_angle, 0.01f));
	}
	else
	{
		cur_detail = llclamp((S32) (sqrtf(radius)*lod_factor*4.f), 0, 3);
	}
	return cur_detail;
}

std::string get_debug_object_lod_text(LLVOVolume *rootp)
{
    std::string cam_dist_string = "";
    cam_dist_string += LLStringOps::getReadableNumber(rootp->mLODDistance) +  " ";
    std::string lod_string = llformat("%d",rootp->getLOD());
    F32 lod_radius = rootp->mLODRadius;
    S32 cam_dist_count = 0;
    LLViewerObject::const_child_list_t& child_list = rootp->getChildren();
    for (LLViewerObject::const_child_list_t::const_iterator iter = child_list.begin();
         iter != child_list.end(); ++iter)
    {
        LLViewerObject *childp = *iter;
        LLVOVolume *volp = dynamic_cast<LLVOVolume*>(childp);
        if (volp)
        {
            lod_string += llformat("%d",volp->getLOD());
            if (volp->isRiggedMesh())
            {
                // Rigged/animatable mesh. This is computed from the
                // avatar dynamic box, so value from any vol will be
                // the same.
                lod_radius = volp->mLODRadius;
            }
            if (volp->mDrawable)
            {
                if (cam_dist_count < 4)
                {
                    cam_dist_string += LLStringOps::getReadableNumber(volp->mLODDistance) +  " ";
                    cam_dist_count++;
                }
            }
        }
    }
    std::string result = llformat("lod_radius %s dists %s lods %s",
                                  LLStringOps::getReadableNumber(lod_radius).c_str(),
                                  cam_dist_string.c_str(),
                                  lod_string.c_str());
    return result;
}

BOOL LLVOVolume::calcLOD()
{
	if (mDrawable.isNull())
	{
		return FALSE;
	}

	S32 cur_detail = 0;
	
	F32 radius;
	F32 distance;
	F32 lod_factor = LLVOVolume::sLODFactor;

	if (mDrawable->isState(LLDrawable::RIGGED))
	{
		LLVOAvatar* avatar = getAvatar(); 
		
		// Not sure how this can really happen, but alas it does. Better exit here than crashing.
		if( !avatar || !avatar->mDrawable )
		{
			return FALSE;
		}

		distance = avatar->mDrawable->mDistanceWRTCamera;


        if (avatar->isControlAvatar())
        {
            // MAINT-7926 Handle volumes in an animated object as a special case
            const LLVector3* box = avatar->getLastAnimExtents();
            LLVector3 diag = box[1] - box[0];
            radius = diag.magVec() * 0.5f;
            LL_DEBUGS("DynamicBox") << avatar->getFullname() << " diag " << diag << " radius " << radius << LL_ENDL;
        }
        else
        {
            // Volume in a rigged mesh attached to a regular avatar.
            // Note this isn't really a radius, so distance calcs are off by factor of 2
            //radius = avatar->getBinRadius();
            // SL-937: add dynamic box handling for rigged mesh on regular avatars.
            const LLVector3* box = avatar->getLastAnimExtents();
            LLVector3 diag = box[1] - box[0];
            radius = diag.magVec(); // preserve old BinRadius behavior - 2x off
            LL_DEBUGS("DynamicBox") << avatar->getFullname() << " diag " << diag << " radius " << radius << LL_ENDL;
        }
        if (distance <= 0.f || radius <= 0.f)
        {
            LL_DEBUGS("DynamicBox","CalcLOD") << "avatar distance/radius uninitialized, skipping" << LL_ENDL;
            return FALSE;
        }
	}
	else
	{
		distance = mDrawable->mDistanceWRTCamera;
		radius = getVolume() ? getVolume()->mLODScaleBias.scaledVec(getScale()).length() : getScale().length();
        if (distance <= 0.f || radius <= 0.f)
        {
            LL_DEBUGS("DynamicBox","CalcLOD") << "non-avatar distance/radius uninitialized, skipping" << LL_ENDL;
            return FALSE;
        }
	}
	
	//hold onto unmodified distance for debugging
	//F32 debug_distance = distance;

    mLODDistance = distance;
    mLODRadius = radius;

    static LLCachedControl<bool> debug_lods(gSavedSettings, "DebugObjectLODs", false);
    if (debug_lods)
    {
        if (getAvatar() && isRootEdit())
        {
            std::string debug_object_text = get_debug_object_lod_text(this);
            setDebugText(debug_object_text);
            mResetDebugText = true;
        }
    }
    else
    {
        if (mResetDebugText)
        {
            restoreHudText();
            mResetDebugText = false;
        }
    }

    distance *= sDistanceFactor;

	F32 rampDist = LLVOVolume::sLODFactor * 2;
	
	if (distance < rampDist)
	{
		// Boost LOD when you're REALLY close
		distance *= 1.0f/rampDist;
		distance *= distance;
		distance *= rampDist;
	}
	

	distance *= F_PI/3.f;

	static LLCachedControl<bool> ignore_fov_zoom(gSavedSettings,"IgnoreFOVZoomForLODs");
	if(!ignore_fov_zoom)
	{
		lod_factor *= DEFAULT_FIELD_OF_VIEW / LLViewerCamera::getInstance()->getDefaultFOV();
	}

    mLODAdjustedDistance = distance;

    if (isHUDAttachment())
    {
        // HUDs always show at highest detail
        cur_detail = 3;
    }
    else
    {
        cur_detail = computeLODDetail(ll_round(distance, 0.01f), ll_round(radius, 0.01f), lod_factor);
    }

    if (gPipeline.hasRenderDebugMask(LLPipeline::RENDER_DEBUG_TRIANGLE_COUNT) && mDrawable->getFace(0))
    {
        if (isRootEdit())
        {
            S32 total_tris = recursiveGetTriangleCount();
            S32 est_max_tris = recursiveGetEstTrianglesMax();
            setDebugText(llformat("TRIS SHOWN %d EST %d", total_tris, est_max_tris));
        }
    }
	if (gPipeline.hasRenderDebugMask(LLPipeline::RENDER_DEBUG_LOD_INFO) &&
		mDrawable->getFace(0))
	{
        // This is a debug display for LODs. Please don't put the texture index here.
        setDebugText(llformat("%d", cur_detail));
	}

	if (cur_detail != mLOD)
	{
        LL_DEBUGS("DynamicBox","CalcLOD") << "new LOD " << cur_detail << " change from " << mLOD 
                             << " distance " << distance << " radius " << radius << " rampDist " << rampDist
                             << " drawable rigged? " << (mDrawable ? (S32) mDrawable->isState(LLDrawable::RIGGED) : (S32) -1)
							 << " mRiggedVolume " << (void*)getRiggedVolume()
                             << " distanceWRTCamera " << (mDrawable ? mDrawable->mDistanceWRTCamera : -1.f)
                             << LL_ENDL;
        
		mAppAngle = ll_round((F32) atan2( mDrawable->getRadius(), mDrawable->mDistanceWRTCamera) * RAD_TO_DEG, 0.01f);
		mLOD = cur_detail;		

        return TRUE;
	}

	return FALSE;
}

BOOL LLVOVolume::updateLOD()
{
	if (mDrawable.isNull())
	{
		return FALSE;
	}

    LL_PROFILE_ZONE_SCOPED_CATEGORY_VOLUME;

	BOOL lod_changed = FALSE;

	if (!LLSculptIDSize::instance().isUnloaded(getVolume()->getParams().getSculptID())) 
	{
		lod_changed = calcLOD();
	}
	else
	{
		return FALSE;
	}

	if (lod_changed)
	{
<<<<<<< HEAD
		LL_DEBUGS("AnimatedObjectsLinkset");
		if (isAnimatedObject() && isRiggedMesh())
		{
			std::string vobj_name = llformat("Vol%p", this);
			F32 est_tris = getEstTrianglesMax();
			LL_CONT << vobj_name << " updateLOD to " << getLOD() << ", tris " << est_tris;
		}
		LL_ENDL;

=======
>>>>>>> e0947571
		gPipeline.markRebuild(mDrawable, LLDrawable::REBUILD_VOLUME, FALSE);
		mLODChanged = TRUE;
	}
	else
	{
		F32 new_radius = getBinRadius();
		F32 old_radius = mDrawable->getBinRadius();
		if (new_radius < old_radius * 0.9f || new_radius > old_radius*1.1f)
		{
			gPipeline.markPartitionMove(mDrawable);
		}
	}

	lod_changed = lod_changed || LLViewerObject::updateLOD();
	
	return lod_changed;
}

BOOL LLVOVolume::setDrawableParent(LLDrawable* parentp)
{
	if (!LLViewerObject::setDrawableParent(parentp))
	{
		// no change in drawable parent
		return FALSE;
	}

	if (!mDrawable->isRoot())
	{
		// rebuild vertices in parent relative space
		gPipeline.markRebuild(mDrawable, LLDrawable::REBUILD_VOLUME, TRUE);

		if (mDrawable->isActive() && !parentp->isActive())
		{
			parentp->makeActive();
		}
		else if (mDrawable->isStatic() && parentp->isActive())
		{
			mDrawable->makeActive();
		}
	}
	
	return TRUE;
}

void LLVOVolume::updateFaceFlags()
{
	// There's no guarantee that getVolume()->getNumFaces() == mDrawable->getNumFaces()
	for (S32 i = 0; i < getVolume()->getNumFaces() && i < mDrawable->getNumFaces(); i++)
	{
		LLFace *face = mDrawable->getFace(i);
		if (face)
		{
			BOOL fullbright = getTE(i)->getFullbright();
			face->clearState(LLFace::FULLBRIGHT | LLFace::HUD_RENDER | LLFace::LIGHT);

			if (fullbright || (mMaterial == LL_MCODE_LIGHT))
			{
				face->setState(LLFace::FULLBRIGHT);
			}
			if (mDrawable->isLight())
			{
				face->setState(LLFace::LIGHT);
			}
			if (isHUDAttachment())
			{
				face->setState(LLFace::HUD_RENDER);
			}
		}
	}
}

BOOL LLVOVolume::setParent(LLViewerObject* parent)
{
	BOOL ret = FALSE ;
    LLViewerObject *old_parent = (LLViewerObject*) getParent();
	if (parent != old_parent)
	{
		ret = LLViewerObject::setParent(parent);
		if (ret && mDrawable)
		{
			gPipeline.markMoved(mDrawable);
			gPipeline.markRebuild(mDrawable, LLDrawable::REBUILD_VOLUME, TRUE);
		}
        onReparent(old_parent, parent);
	}

	return ret ;
}

// NOTE: regenFaces() MUST be followed by genTriangles()!
void LLVOVolume::regenFaces()
{
    LL_PROFILE_ZONE_SCOPED_CATEGORY_VOLUME;
	// remove existing faces
	BOOL count_changed = mNumFaces != getNumTEs();
	
	if (count_changed)
	{
		deleteFaces();		
		// add new faces
		mNumFaces = getNumTEs();
	}
		
	for (S32 i = 0; i < mNumFaces; i++)
	{
		LLFace* facep = count_changed ? addFace(i) : mDrawable->getFace(i);
		if (!facep) continue;

		facep->setTEOffset(i);
		facep->setTexture(getTEImage(i));
		if (facep->getTextureEntry()->getMaterialParams().notNull())
		{
			facep->setNormalMap(getTENormalMap(i));
			facep->setSpecularMap(getTESpecularMap(i));
		}
		facep->setViewerObject(this);
		
		// If the face had media on it, this will have broken the link between the LLViewerMediaTexture and the face.
		// Re-establish the link.
		if((int)mMediaImplList.size() > i)
		{
			if(mMediaImplList[i])
			{
				LLViewerMediaTexture* media_tex = LLViewerTextureManager::findMediaTexture(mMediaImplList[i]->getMediaTextureID()) ;
				if(media_tex)
				{
					media_tex->addMediaToFace(facep) ;
				}
			}
		}
	}
	
	if (!count_changed)
	{
		updateFaceFlags();
	}
}

BOOL LLVOVolume::genBBoxes(BOOL force_global, BOOL should_update_octree_bounds)
{
    LL_PROFILE_ZONE_SCOPED;
    BOOL res = TRUE;

    LLVector4a min, max;

    min.clear();
    max.clear();

    BOOL rebuild = mDrawable->isState(LLDrawable::REBUILD_VOLUME | LLDrawable::REBUILD_POSITION | LLDrawable::REBUILD_RIGGED);

    if (getRiggedVolume())
    {
        // MAINT-8264 - better to use the existing call in calling
        // func LLVOVolume::updateGeometry() if we can detect when
        // updates needed, set REBUILD_RIGGED accordingly.

        // Without the flag, this will remove unused rigged volumes, which we are not currently very aggressive about.
        updateRiggedVolume(false);
    }

    LLVolume* volume = mRiggedVolume;
    if (!volume)
    {
        volume = getVolume();
    }

    bool any_valid_boxes = false;

    if (getRiggedVolume())
    {
        LL_DEBUGS("RiggedBox") << "rebuilding box, volume face count " << getVolume()->getNumVolumeFaces() << " drawable face count " << mDrawable->getNumFaces() << LL_ENDL;
    }

    // There's no guarantee that getVolume()->getNumFaces() == mDrawable->getNumFaces()
    for (S32 i = 0;
        i < getVolume()->getNumVolumeFaces() && i < mDrawable->getNumFaces() && i < getNumTEs();
        i++)
    {
        LLFace* face = mDrawable->getFace(i);
        if (!face)
        {
            continue;
        }

        BOOL face_res = face->genVolumeBBoxes(*volume, i,
            mRelativeXform,
            (mVolumeImpl && mVolumeImpl->isVolumeGlobal()) || force_global);
        res &= face_res; // note that this result is never used

        // MAINT-8264 - ignore bboxes of ill-formed faces.
        if (!face_res)
        {
            continue;
        }
        if (rebuild)
        {
            if (getRiggedVolume())
            {
                LL_DEBUGS("RiggedBox") << "rebuilding box, face " << i << " extents " << face->mExtents[0] << ", " << face->mExtents[1] << LL_ENDL;
            }
            if (!any_valid_boxes)
            {
                min = face->mExtents[0];
                max = face->mExtents[1];
                any_valid_boxes = true;
            }
            else
            {
                min.setMin(min, face->mExtents[0]);
                max.setMax(max, face->mExtents[1]);
            }
        }
    }

    if (any_valid_boxes)
    {
        if (rebuild && should_update_octree_bounds)
        {
            //get the Avatar associated with this object if it's rigged
            LLVOAvatar* avatar = nullptr;
            if (isRiggedMesh())
            {
                if (!isAnimatedObject())
                {
                    if (isAttachment())
                    {
                        avatar = getAvatar();
                    }
                }
                else
                {
                    LLControlAvatar* controlAvatar = getControlAvatar();
                    if (controlAvatar && controlAvatar->mPlaying)
                    {
                        avatar = controlAvatar;
                    }
                }
            }

            mDrawable->setSpatialExtents(min, max);

            if (avatar)
            {
                // put all rigged drawables in the same octree node for better batching
                mDrawable->setPositionGroup(LLVector4a(0, 0, 0));
            }
            else
            {
                min.add(max);
                min.mul(0.5f);
                mDrawable->setPositionGroup(min);
            }
        }
        
        updateRadius();
        mDrawable->movePartition();
    }
    else
    {
        LL_DEBUGS("RiggedBox") << "genBBoxes failed to find any valid face boxes" << LL_ENDL;
    }

    return res;
}

void LLVOVolume::preRebuild()
{
	if (mVolumeImpl != NULL)
	{
		mVolumeImpl->preRebuild();
	}
}

void LLVOVolume::updateRelativeXform(bool force_identity)
{
	if (mVolumeImpl)
	{
		mVolumeImpl->updateRelativeXform(force_identity);
		return;
	}
	
	LLDrawable* drawable = mDrawable;
	
	if (drawable->isState(LLDrawable::RIGGED) && mRiggedVolume.notNull())
	{ //rigged volume (which is in agent space) is used for generating bounding boxes etc
	  //inverse of render matrix should go to partition space
		mRelativeXform = getRenderMatrix();

		F32* dst = (F32*) mRelativeXformInvTrans.mMatrix;
		F32* src = (F32*) mRelativeXform.mMatrix;
		dst[0] = src[0]; dst[1] = src[1]; dst[2] = src[2];
		dst[3] = src[4]; dst[4] = src[5]; dst[5] = src[6];
		dst[6] = src[8]; dst[7] = src[9]; dst[8] = src[10];
		
		mRelativeXform.invert();
		mRelativeXformInvTrans.transpose();
	}
	else if (drawable->isActive() || force_identity)
	{				
		// setup relative transforms
		LLQuaternion delta_rot;
		LLVector3 delta_pos, delta_scale;
		
		//matrix from local space to parent relative/global space
		bool use_identity = force_identity || drawable->isSpatialRoot();
		delta_rot = use_identity ? LLQuaternion() : mDrawable->getRotation();
		delta_pos = use_identity ? LLVector3(0,0,0) : mDrawable->getPosition();
		delta_scale = mDrawable->getScale();

		// Vertex transform (4x4)
		LLVector3 x_axis = LLVector3(delta_scale.mV[VX], 0.f, 0.f) * delta_rot;
		LLVector3 y_axis = LLVector3(0.f, delta_scale.mV[VY], 0.f) * delta_rot;
		LLVector3 z_axis = LLVector3(0.f, 0.f, delta_scale.mV[VZ]) * delta_rot;

		mRelativeXform.initRows(LLVector4(x_axis, 0.f),
								LLVector4(y_axis, 0.f),
								LLVector4(z_axis, 0.f),
								LLVector4(delta_pos, 1.f));

		
		// compute inverse transpose for normals
		// mRelativeXformInvTrans.setRows(x_axis, y_axis, z_axis);
		// mRelativeXformInvTrans.invert(); 
		// mRelativeXformInvTrans.setRows(x_axis, y_axis, z_axis);
		// grumble - invert is NOT a matrix invert, so we do it by hand:

		LLMatrix3 rot_inverse = LLMatrix3(~delta_rot);

		LLMatrix3 scale_inverse;
		scale_inverse.setRows(LLVector3(1.0, 0.0, 0.0) / delta_scale.mV[VX],
							  LLVector3(0.0, 1.0, 0.0) / delta_scale.mV[VY],
							  LLVector3(0.0, 0.0, 1.0) / delta_scale.mV[VZ]);
							   
		
		mRelativeXformInvTrans = rot_inverse * scale_inverse;

		mRelativeXformInvTrans.transpose();
	}
	else
	{
		LLVector3 pos = getPosition();
		LLVector3 scale = getScale();
		LLQuaternion rot = getRotation();
	
		if (mParent)
		{
			pos *= mParent->getRotation();
			pos += mParent->getPosition();
			rot *= mParent->getRotation();
		}
		
		//LLViewerRegion* region = getRegion();
		//pos += region->getOriginAgent();
		
		LLVector3 x_axis = LLVector3(scale.mV[VX], 0.f, 0.f) * rot;
		LLVector3 y_axis = LLVector3(0.f, scale.mV[VY], 0.f) * rot;
		LLVector3 z_axis = LLVector3(0.f, 0.f, scale.mV[VZ]) * rot;

		mRelativeXform.initRows(LLVector4(x_axis, 0.f),
								LLVector4(y_axis, 0.f),
								LLVector4(z_axis, 0.f),
								LLVector4(pos, 1.f));

		// compute inverse transpose for normals
		LLMatrix3 rot_inverse = LLMatrix3(~rot);

		LLMatrix3 scale_inverse;
		scale_inverse.setRows(LLVector3(1.0, 0.0, 0.0) / scale.mV[VX],
							  LLVector3(0.0, 1.0, 0.0) / scale.mV[VY],
							  LLVector3(0.0, 0.0, 1.0) / scale.mV[VZ]);
							   
		
		mRelativeXformInvTrans = rot_inverse * scale_inverse;

		mRelativeXformInvTrans.transpose();
	}
}

bool LLVOVolume::lodOrSculptChanged(LLDrawable *drawable, BOOL &compiled, BOOL &should_update_octree_bounds)
{
    LL_PROFILE_ZONE_SCOPED_CATEGORY_VOLUME;
	bool regen_faces = false;

	LLVolume *old_volumep, *new_volumep;
	F32 old_lod, new_lod;
	S32 old_num_faces, new_num_faces;

	old_volumep = getVolume();
	old_lod = old_volumep->getDetail();
	old_num_faces = old_volumep->getNumFaces();
	old_volumep = NULL;

	{
		const LLVolumeParams &volume_params = getVolume()->getParams();
		setVolume(volume_params, 0);
	}

	new_volumep = getVolume();
	new_lod = new_volumep->getDetail();
	new_num_faces = new_volumep->getNumFaces();
	new_volumep = NULL;

	if ((new_lod != old_lod) || mSculptChanged)
	{
        if (mDrawable->isState(LLDrawable::RIGGED))
        {
            updateVisualComplexity();
        }

		compiled = TRUE;
        // new_lod > old_lod breaks a feedback loop between LOD updates and
        // bounding box updates.
        should_update_octree_bounds = should_update_octree_bounds || mSculptChanged || new_lod > old_lod;
		sNumLODChanges += new_num_faces;

		if ((S32)getNumTEs() != getVolume()->getNumFaces())
		{
			setNumTEs(getVolume()->getNumFaces()); //mesh loading may change number of faces.
		}

		drawable->setState(LLDrawable::REBUILD_VOLUME); // for face->genVolumeTriangles()

		{
			regen_faces = new_num_faces != old_num_faces || mNumFaces != (S32)getNumTEs();
			if (regen_faces)
			{
				regenFaces();
			}

			if (mSculptChanged)
			{ //changes in sculpt maps can thrash an object bounding box without 
				//triggering a spatial group bounding box update -- force spatial group
				//to update bounding boxes
				LLSpatialGroup* group = mDrawable->getSpatialGroup();
				if (group)
				{
					group->unbound();
				}
			}
		}
	}

	return regen_faces;
}

BOOL LLVOVolume::updateGeometry(LLDrawable *drawable)
{
    LL_PROFILE_ZONE_SCOPED_CATEGORY_VOLUME;
	
	if (mDrawable->isState(LLDrawable::REBUILD_RIGGED))
	{
        updateRiggedVolume(false);
		genBBoxes(FALSE);
		mDrawable->clearState(LLDrawable::REBUILD_RIGGED);
	}

	if (mVolumeImpl != NULL)
	{
		BOOL res;
		{
			res = mVolumeImpl->doUpdateGeometry(drawable);
		}
		updateFaceFlags();
		return res;
	}
	
	LLSpatialGroup* group = drawable->getSpatialGroup();
	if (group)
	{
		group->dirtyMesh();
	}

	updateRelativeXform();
	
	if (mDrawable.isNull()) // Not sure why this is happening, but it is...
	{
		return TRUE; // No update to complete
	}

	BOOL compiled = FALSE;
    // This should be true in most cases, unless we're sure no octree update is
    // needed.
    BOOL should_update_octree_bounds = bool(getRiggedVolume()) || mDrawable->isState(LLDrawable::REBUILD_POSITION) || !mDrawable->getSpatialExtents()->isFinite3();

	if (mVolumeChanged || mFaceMappingChanged)
	{
		dirtySpatialGroup(drawable->isState(LLDrawable::IN_REBUILD_Q1));

		bool was_regen_faces = false;
        should_update_octree_bounds = true;

		if (mVolumeChanged)
		{
            was_regen_faces = lodOrSculptChanged(drawable, compiled, should_update_octree_bounds);
			drawable->setState(LLDrawable::REBUILD_VOLUME);
		}
		else if (mSculptChanged || mLODChanged || mColorChanged)
		{
			compiled = TRUE;
            was_regen_faces = lodOrSculptChanged(drawable, compiled, should_update_octree_bounds);
		}

		if (!was_regen_faces) {
			regenFaces();
		}
	}
	else if (mLODChanged || mSculptChanged || mColorChanged)
	{
		dirtySpatialGroup(drawable->isState(LLDrawable::IN_REBUILD_Q1));
		compiled = TRUE;
        lodOrSculptChanged(drawable, compiled, should_update_octree_bounds);
		
		if(drawable->isState(LLDrawable::REBUILD_RIGGED | LLDrawable::RIGGED)) 
		{
			updateRiggedVolume(false);
		}
	}
	// it has its own drawable (it's moved) or it has changed UVs or it has changed xforms from global<->local
	else
	{
		compiled = TRUE;
		// All it did was move or we changed the texture coordinate offset
	}

    // Generate bounding boxes if needed, and update the object's size in the
    // octree
    genBBoxes(FALSE, should_update_octree_bounds);

	// Update face flags
	updateFaceFlags();
	
	if(compiled)
	{
		LLPipeline::sCompiles++;
	}
		
	mVolumeChanged = FALSE;
	mLODChanged = FALSE;
	mSculptChanged = FALSE;
	mFaceMappingChanged = FALSE;
    mColorChanged = FALSE;
	
	return LLViewerObject::updateGeometry(drawable);
}

void LLVOVolume::updateFaceSize(S32 idx)
{
	if( mDrawable->getNumFaces() <= idx )
	{
		return;
	}

	LLFace* facep = mDrawable->getFace(idx);
	if (facep)
	{
		if (idx >= getVolume()->getNumVolumeFaces())
		{
			facep->setSize(0,0, true);
		}
		else
		{
			const LLVolumeFace& vol_face = getVolume()->getVolumeFace(idx);
			facep->setSize(vol_face.mNumVertices, vol_face.mNumIndices, 
							true); // <--- volume faces should be padded for 16-byte alignment
		
		}
	}
}

BOOL LLVOVolume::isRootEdit() const
{
	if (mParent && !((LLViewerObject*)mParent)->isAvatar())
	{
		return FALSE;
	}
	return TRUE;
}

//virtual
void LLVOVolume::setNumTEs(const U8 num_tes)
{
	const U8 old_num_tes = getNumTEs() ;
	
	if(old_num_tes && old_num_tes < num_tes) //new faces added
	{
		LLViewerObject::setNumTEs(num_tes) ;

		if(mMediaImplList.size() >= old_num_tes && mMediaImplList[old_num_tes -1].notNull())//duplicate the last media textures if exists.
		{
			mMediaImplList.resize(num_tes) ;
			const LLTextureEntry* te = getTE(old_num_tes - 1) ;
			for(U8 i = old_num_tes; i < num_tes ; i++)
			{
				setTE(i, *te) ;
				mMediaImplList[i] = mMediaImplList[old_num_tes -1] ;
			}
			mMediaImplList[old_num_tes -1]->setUpdated(TRUE) ;
		}
	}
	else if(old_num_tes > num_tes && mMediaImplList.size() > num_tes) //old faces removed
	{
		U8 end = (U8)(mMediaImplList.size()) ;
		for(U8 i = num_tes; i < end ; i++)
		{
			removeMediaImpl(i) ;				
		}
		mMediaImplList.resize(num_tes) ;

		LLViewerObject::setNumTEs(num_tes) ;
	}
	else
	{
		LLViewerObject::setNumTEs(num_tes) ;
	}

	return ;
}


//virtual
void LLVOVolume::changeTEImage(S32 index, LLViewerTexture* imagep)
{
	BOOL changed = (mTEImages[index] != imagep);
	LLViewerObject::changeTEImage(index, imagep);
	if (changed)
	{
		gPipeline.markTextured(mDrawable);
		mFaceMappingChanged = TRUE;
	}
}

void LLVOVolume::setTEImage(const U8 te, LLViewerTexture *imagep)
{
	BOOL changed = (mTEImages[te] != imagep);
	LLViewerObject::setTEImage(te, imagep);
	if (changed)
	{
		gPipeline.markTextured(mDrawable);
		mFaceMappingChanged = TRUE;
	}
}

S32 LLVOVolume::setTETexture(const U8 te, const LLUUID &uuid)
{
	S32 res = LLViewerObject::setTETexture(te, uuid);
	if (res)
	{
        if (mDrawable)
        {
            // dynamic texture changes break batches, isolate in octree
            shrinkWrap();
            gPipeline.markTextured(mDrawable);
        }
		mFaceMappingChanged = TRUE;
	}
	return res;
}

S32 LLVOVolume::setTEColor(const U8 te, const LLColor3& color)
{
	return setTEColor(te, LLColor4(color));
}

S32 LLVOVolume::setTEColor(const U8 te, const LLColor4& color)
{
	S32 retval = 0;
	const LLTextureEntry *tep = getTE(te);
	if (!tep)
	{
		LL_WARNS("MaterialTEs") << "No texture entry for te " << (S32)te << ", object " << mID << LL_ENDL;
	}
	else if (color != tep->getColor())
	{
		F32 old_alpha = tep->getColor().mV[3];
		if (color.mV[3] != old_alpha)
		{
			gPipeline.markTextured(mDrawable);
			//treat this alpha change as an LoD update since render batches may need to get rebuilt
			mLODChanged = TRUE;
			gPipeline.markRebuild(mDrawable, LLDrawable::REBUILD_VOLUME, FALSE);
		}
		retval = LLPrimitive::setTEColor(te, color);
		if (mDrawable.notNull() && retval)
		{
			// These should only happen on updates which are not the initial update.
            mColorChanged = TRUE;
			mDrawable->setState(LLDrawable::REBUILD_COLOR);
            shrinkWrap();
			dirtyMesh();
		}
	}

	return  retval;
}

S32 LLVOVolume::setTEBumpmap(const U8 te, const U8 bumpmap)
{
	S32 res = LLViewerObject::setTEBumpmap(te, bumpmap);
	if (res)
	{
		gPipeline.markTextured(mDrawable);
		mFaceMappingChanged = TRUE;
	}
	return  res;
}

S32 LLVOVolume::setTETexGen(const U8 te, const U8 texgen)
{
	S32 res = LLViewerObject::setTETexGen(te, texgen);
	if (res)
	{
		gPipeline.markTextured(mDrawable);
		mFaceMappingChanged = TRUE;
	}
	return  res;
}

S32 LLVOVolume::setTEMediaTexGen(const U8 te, const U8 media)
{
	S32 res = LLViewerObject::setTEMediaTexGen(te, media);
	if (res)
	{
		gPipeline.markTextured(mDrawable);
		mFaceMappingChanged = TRUE;
	}
	return  res;
}

S32 LLVOVolume::setTEShiny(const U8 te, const U8 shiny)
{
	S32 res = LLViewerObject::setTEShiny(te, shiny);
	if (res)
	{
		gPipeline.markTextured(mDrawable);
		mFaceMappingChanged = TRUE;
	}
	return  res;
}

S32 LLVOVolume::setTEFullbright(const U8 te, const U8 fullbright)
{
	S32 res = LLViewerObject::setTEFullbright(te, fullbright);
	if (res)
	{
		gPipeline.markTextured(mDrawable);
		mFaceMappingChanged = TRUE;
	}
	return  res;
}

S32 LLVOVolume::setTEBumpShinyFullbright(const U8 te, const U8 bump)
{
	S32 res = LLViewerObject::setTEBumpShinyFullbright(te, bump);
	if (res)
	{
		gPipeline.markTextured(mDrawable);
		mFaceMappingChanged = TRUE;
	}
	return res;
}

S32 LLVOVolume::setTEMediaFlags(const U8 te, const U8 media_flags)
{
	S32 res = LLViewerObject::setTEMediaFlags(te, media_flags);
	if (res)
	{
		gPipeline.markTextured(mDrawable);
		mFaceMappingChanged = TRUE;
	}
	return  res;
}

S32 LLVOVolume::setTEGlow(const U8 te, const F32 glow)
{
	S32 res = LLViewerObject::setTEGlow(te, glow);
	if (res)
	{
        if (mDrawable)
        {
            gPipeline.markTextured(mDrawable);
            shrinkWrap();
        }
		mFaceMappingChanged = TRUE;
	}
	return  res;
}

void LLVOVolume::setTEMaterialParamsCallbackTE(const LLUUID& objectID, const LLMaterialID &pMaterialID, const LLMaterialPtr pMaterialParams, U32 te)
{
	LLVOVolume* pVol = (LLVOVolume*)gObjectList.findObject(objectID);
	if (pVol)
	{
		LL_DEBUGS("MaterialTEs") << "materialid " << pMaterialID.asString() << " to TE " << te << LL_ENDL;
		if (te >= pVol->getNumTEs())
			return;

		LLTextureEntry* texture_entry = pVol->getTE(te);
		if (texture_entry && (texture_entry->getMaterialID() == pMaterialID))
		{
			pVol->setTEMaterialParams(te, pMaterialParams);
		}
	}
}

S32 LLVOVolume::setTEMaterialID(const U8 te, const LLMaterialID& pMaterialID)
{
	S32 res = LLViewerObject::setTEMaterialID(te, pMaterialID);
	LL_DEBUGS("MaterialTEs") << "te "<< (S32)te << " materialid " << pMaterialID.asString() << " res " << res
								<< ( LLSelectMgr::getInstance()->getSelection()->contains(const_cast<LLVOVolume*>(this), te) ? " selected" : " not selected" )
								<< LL_ENDL;
		
	LL_DEBUGS("MaterialTEs") << " " << pMaterialID.asString() << LL_ENDL;
	if (res)
	{
		LLMaterialMgr::instance().getTE(getRegion()->getRegionID(), pMaterialID, te, boost::bind(&LLVOVolume::setTEMaterialParamsCallbackTE, getID(), _1, _2, _3));

		setChanged(ALL_CHANGED);
		if (!mDrawable.isNull())
		{
			gPipeline.markTextured(mDrawable);
			gPipeline.markRebuild(mDrawable,LLDrawable::REBUILD_ALL);
		}
		mFaceMappingChanged = TRUE;
	}
	return res;
}

S32 LLVOVolume::setTEMaterialParams(const U8 te, const LLMaterialPtr pMaterialParams)
{
	S32 res = LLViewerObject::setTEMaterialParams(te, pMaterialParams);

	LL_DEBUGS("MaterialTEs") << "te " << (S32)te << " material " << ((pMaterialParams) ? pMaterialParams->asLLSD() : LLSD("null")) << " res " << res
							 << ( LLSelectMgr::getInstance()->getSelection()->contains(const_cast<LLVOVolume*>(this), te) ? " selected" : " not selected" )
							 << LL_ENDL;
	setChanged(ALL_CHANGED);
	if (!mDrawable.isNull())
	{
		gPipeline.markTextured(mDrawable);
		gPipeline.markRebuild(mDrawable,LLDrawable::REBUILD_ALL);
	}
	mFaceMappingChanged = TRUE;
	return TEM_CHANGE_TEXTURE;
}

S32 LLVOVolume::setTEGLTFMaterialOverride(U8 te, LLGLTFMaterial* mat)
{
    S32 retval = LLViewerObject::setTEGLTFMaterialOverride(te, mat);

    if (retval == TEM_CHANGE_TEXTURE)
    {
        if (!mDrawable.isNull())
        {
            gPipeline.markTextured(mDrawable);
            gPipeline.markRebuild(mDrawable, LLDrawable::REBUILD_ALL);
        }
        mFaceMappingChanged = TRUE;
    }

    return retval;
}


S32 LLVOVolume::setTEScale(const U8 te, const F32 s, const F32 t)
{
	S32 res = LLViewerObject::setTEScale(te, s, t);
	if (res)
	{
		gPipeline.markTextured(mDrawable);
		mFaceMappingChanged = TRUE;
	}
	return res;
}

S32 LLVOVolume::setTEScaleS(const U8 te, const F32 s)
{
	S32 res = LLViewerObject::setTEScaleS(te, s);
	if (res)
	{
		gPipeline.markTextured(mDrawable);
		mFaceMappingChanged = TRUE;
	}
	return res;
}

S32 LLVOVolume::setTEScaleT(const U8 te, const F32 t)
{
	S32 res = LLViewerObject::setTEScaleT(te, t);
	if (res)
	{
		gPipeline.markTextured(mDrawable);
		mFaceMappingChanged = TRUE;
	}
	return res;
}


void LLVOVolume::updateTEData()
{
	/*if (mDrawable.notNull())
	{
		mFaceMappingChanged = TRUE;
		gPipeline.markRebuild(mDrawable, LLDrawable::REBUILD_MATERIAL, TRUE);
	}*/
}

bool LLVOVolume::hasMedia() const
{
	bool result = false;
	const U8 numTEs = getNumTEs();
	for (U8 i = 0; i < numTEs; i++)
	{
		const LLTextureEntry* te = getTE(i);
		if(te->hasMedia())
		{
			result = true;
			break;
		}
	}
	return result;
}

LLVector3 LLVOVolume::getApproximateFaceNormal(U8 face_id)
{
	LLVolume* volume = getVolume();
	LLVector4a result;
	result.clear();

	LLVector3 ret;

	if (volume && face_id < volume->getNumVolumeFaces())
	{
		const LLVolumeFace& face = volume->getVolumeFace(face_id);
		for (S32 i = 0; i < (S32)face.mNumVertices; ++i)
		{
			result.add(face.mNormals[i]);
		}

		LLVector3 ret(result.getF32ptr());
		ret = volumeDirectionToAgent(ret);
		ret.normVec();
	}
	
	return ret;
}

void LLVOVolume::requestMediaDataUpdate(bool isNew)
{
    if (sObjectMediaClient)
		sObjectMediaClient->fetchMedia(new LLMediaDataClientObjectImpl(this, isNew));
}

bool LLVOVolume::isMediaDataBeingFetched() const
{
	// I know what I'm doing by const_casting this away: this is just 
	// a wrapper class that is only going to do a lookup.
	return (sObjectMediaClient) ? sObjectMediaClient->isInQueue(new LLMediaDataClientObjectImpl(const_cast<LLVOVolume*>(this), false)) : false;
}

void LLVOVolume::cleanUpMediaImpls()
{
	// Iterate through our TEs and remove any Impls that are no longer used
	const U8 numTEs = getNumTEs();
	for (U8 i = 0; i < numTEs; i++)
	{
		const LLTextureEntry* te = getTE(i);
		if( ! te->hasMedia())
		{
			// Delete the media IMPL!
			removeMediaImpl(i) ;
		}
	}
}

void LLVOVolume::updateObjectMediaData(const LLSD &media_data_array, const std::string &media_version)
{
	// media_data_array is an array of media entry maps
	// media_version is the version string in the response.
	U32 fetched_version = LLTextureEntry::getVersionFromMediaVersionString(media_version);

	// Only update it if it is newer!
	if ( (S32)fetched_version > mLastFetchedMediaVersion)
	{
		mLastFetchedMediaVersion = fetched_version;
		//LL_INFOS() << "updating:" << this->getID() << " " << ll_pretty_print_sd(media_data_array) << LL_ENDL;
		
		LLSD::array_const_iterator iter = media_data_array.beginArray();
		LLSD::array_const_iterator end = media_data_array.endArray();
		U8 texture_index = 0;
		for (; iter != end; ++iter, ++texture_index)
		{
			syncMediaData(texture_index, *iter, false/*merge*/, false/*ignore_agent*/);
		}
	}
}

void LLVOVolume::syncMediaData(S32 texture_index, const LLSD &media_data, bool merge, bool ignore_agent)
{
	if(mDead)
	{
		// If the object has been marked dead, don't process media updates.
		return;
	}
	
	LLTextureEntry *te = getTE(texture_index);
	if(!te)
	{
		return ;
	}

	LL_DEBUGS("MediaOnAPrim") << "BEFORE: texture_index = " << texture_index
		<< " hasMedia = " << te->hasMedia() << " : " 
		<< ((NULL == te->getMediaData()) ? "NULL MEDIA DATA" : ll_pretty_print_sd(te->getMediaData()->asLLSD())) << LL_ENDL;

	std::string previous_url;
	LLMediaEntry* mep = te->getMediaData();
	if(mep)
	{
		// Save the "current url" from before the update so we can tell if
		// it changes. 
		previous_url = mep->getCurrentURL();
	}

	if (merge)
	{
		te->mergeIntoMediaData(media_data);
	}
	else {
		// XXX Question: what if the media data is undefined LLSD, but the
		// update we got above said that we have media flags??	Here we clobber
		// that, assuming the data from the service is more up-to-date. 
		te->updateMediaData(media_data);
	}

	mep = te->getMediaData();
	if(mep)
	{
		bool update_from_self = false;
		if (!ignore_agent) 
		{
			LLUUID updating_agent = LLTextureEntry::getAgentIDFromMediaVersionString(getMediaURL());
			update_from_self = (updating_agent == gAgent.getID());
		}
		viewer_media_t media_impl = LLViewerMedia::getInstance()->updateMediaImpl(mep, previous_url, update_from_self);
			
		addMediaImpl(media_impl, texture_index) ;
	}
	else
	{
		removeMediaImpl(texture_index);
	}

	LL_DEBUGS("MediaOnAPrim") << "AFTER: texture_index = " << texture_index
		<< " hasMedia = " << te->hasMedia() << " : " 
		<< ((NULL == te->getMediaData()) ? "NULL MEDIA DATA" : ll_pretty_print_sd(te->getMediaData()->asLLSD())) << LL_ENDL;
}

void LLVOVolume::mediaNavigateBounceBack(U8 texture_index)
{
	// Find the media entry for this navigate
	const LLMediaEntry* mep = NULL;
	viewer_media_t impl = getMediaImpl(texture_index);
	LLTextureEntry *te = getTE(texture_index);
	if(te)
	{
		mep = te->getMediaData();
	}
	
	if (mep && impl)
	{
        std::string url = mep->getCurrentURL();
		// Look for a ":", if not there, assume "http://"
		if (!url.empty() && std::string::npos == url.find(':')) 
		{
			url = "http://" + url;
		}
		// If the url we're trying to "bounce back" to is either empty or not
		// allowed by the whitelist, try the home url.  If *that* doesn't work,
		// set the media as failed and unload it
        if (url.empty() || !mep->checkCandidateUrl(url))
        {
            url = mep->getHomeURL();
			// Look for a ":", if not there, assume "http://"
			if (!url.empty() && std::string::npos == url.find(':')) 
			{
				url = "http://" + url;
			}
        }
        if (url.empty() || !mep->checkCandidateUrl(url))
		{
			// The url to navigate back to is not good, and we have nowhere else
			// to go.
			LL_WARNS("MediaOnAPrim") << "FAILED to bounce back URL \"" << url << "\" -- unloading impl" << LL_ENDL;
			impl->setMediaFailed(true);
		}
		// Make sure we are not bouncing to url we came from
		else if (impl->getCurrentMediaURL() != url) 
		{
			// Okay, navigate now
            LL_INFOS("MediaOnAPrim") << "bouncing back to URL: " << url << LL_ENDL;
            impl->navigateTo(url, "", false, true);
        }
    }
}

bool LLVOVolume::hasMediaPermission(const LLMediaEntry* media_entry, MediaPermType perm_type)
{
    // NOTE: This logic ALMOST duplicates the logic in the server (in particular, in llmediaservice.cpp).
    if (NULL == media_entry ) return false; // XXX should we assert here?
    
    // The agent has permissions if:
    // - world permissions are on, or
    // - group permissions are on, and agent_id is in the group, or
    // - agent permissions are on, and agent_id is the owner
    
	// *NOTE: We *used* to check for modify permissions here (i.e. permissions were
	// granted if permModify() was true).  However, this doesn't make sense in the
	// viewer: we don't want to show controls or allow interaction if the author
	// has deemed it so.  See DEV-42115.
	
    U8 media_perms = (perm_type == MEDIA_PERM_INTERACT) ? media_entry->getPermsInteract() : media_entry->getPermsControl();
    
    // World permissions
    if (0 != (media_perms & LLMediaEntry::PERM_ANYONE)) 
    {
        return true;
    }
    
    // Group permissions
    else if (0 != (media_perms & LLMediaEntry::PERM_GROUP))
    {
		LLPermissions* obj_perm = LLSelectMgr::getInstance()->findObjectPermissions(this);
		if (obj_perm && gAgent.isInGroup(obj_perm->getGroup()))
		{
			return true;
		}
    }
    
    // Owner permissions
    else if (0 != (media_perms & LLMediaEntry::PERM_OWNER) && permYouOwner()) 
    {
        return true;
    }
    
    return false;
    
}

void LLVOVolume::mediaNavigated(LLViewerMediaImpl *impl, LLPluginClassMedia* plugin, std::string new_location)
{
	bool block_navigation = false;
	// FIXME: if/when we allow the same media impl to be used by multiple faces, the logic here will need to be fixed
	// to deal with multiple face indices.
	int face_index = getFaceIndexWithMediaImpl(impl, -1);
	
	// Find the media entry for this navigate
	LLMediaEntry* mep = NULL;
	LLTextureEntry *te = getTE(face_index);
	if(te)
	{
		mep = te->getMediaData();
	}
	
	if(mep)
	{
		if(!mep->checkCandidateUrl(new_location))
		{
			block_navigation = true;
		}
		if (!block_navigation && !hasMediaPermission(mep, MEDIA_PERM_INTERACT))
		{
			block_navigation = true;
		}
	}
	else
	{
		LL_WARNS("MediaOnAPrim") << "Couldn't find media entry!" << LL_ENDL;
	}
						
	if(block_navigation)
	{
		LL_INFOS("MediaOnAPrim") << "blocking navigate to URI " << new_location << LL_ENDL;

		// "bounce back" to the current URL from the media entry
		mediaNavigateBounceBack(face_index);
	}
	else if (sObjectMediaNavigateClient)
	{
		
		LL_DEBUGS("MediaOnAPrim") << "broadcasting navigate with URI " << new_location << LL_ENDL;

		sObjectMediaNavigateClient->navigate(new LLMediaDataClientObjectImpl(this, false), face_index, new_location);
	}
}

void LLVOVolume::mediaEvent(LLViewerMediaImpl *impl, LLPluginClassMedia* plugin, LLViewerMediaObserver::EMediaEvent event)
{
	switch(event)
	{
		
		case LLViewerMediaObserver::MEDIA_EVENT_LOCATION_CHANGED:
		{			
			switch(impl->getNavState())
			{
				case LLViewerMediaImpl::MEDIANAVSTATE_FIRST_LOCATION_CHANGED:
				{
					// This is the first location changed event after the start of a non-server-directed nav.  It may need to be broadcast or bounced back.
					mediaNavigated(impl, plugin, plugin->getLocation());
				}
				break;
				
				case LLViewerMediaImpl::MEDIANAVSTATE_FIRST_LOCATION_CHANGED_SPURIOUS:
					// This navigate didn't change the current URL.  
					LL_DEBUGS("MediaOnAPrim") << "	NOT broadcasting navigate (spurious)" << LL_ENDL;
				break;
				
				case LLViewerMediaImpl::MEDIANAVSTATE_SERVER_FIRST_LOCATION_CHANGED:
					// This is the first location changed event after the start of a server-directed nav.  Don't broadcast it.
					LL_INFOS("MediaOnAPrim") << "	NOT broadcasting navigate (server-directed)" << LL_ENDL;
				break;
				
				default:
					// This is a subsequent location-changed due to a redirect.	 Don't broadcast.
					LL_INFOS("MediaOnAPrim") << "	NOT broadcasting navigate (redirect)" << LL_ENDL;
				break;
			}
		}
		break;
		
		case LLViewerMediaObserver::MEDIA_EVENT_NAVIGATE_COMPLETE:
		{
			switch(impl->getNavState())
			{
				case LLViewerMediaImpl::MEDIANAVSTATE_COMPLETE_BEFORE_LOCATION_CHANGED:
				{
					// This is the first location changed event after the start of a non-server-directed nav.  It may need to be broadcast or bounced back.
					mediaNavigated(impl, plugin, plugin->getNavigateURI());
				}
				break;
				
				case LLViewerMediaImpl::MEDIANAVSTATE_COMPLETE_BEFORE_LOCATION_CHANGED_SPURIOUS:
					// This navigate didn't change the current URL.  
					LL_DEBUGS("MediaOnAPrim") << "	NOT broadcasting navigate (spurious)" << LL_ENDL;
				break;

				case LLViewerMediaImpl::MEDIANAVSTATE_SERVER_COMPLETE_BEFORE_LOCATION_CHANGED:
					// This is the the navigate complete event from a server-directed nav.  Don't broadcast it.
					LL_INFOS("MediaOnAPrim") << "	NOT broadcasting navigate (server-directed)" << LL_ENDL;
				break;
				
				default:
					// For all other states, the navigate should have been handled by LOCATION_CHANGED events already.
				break;
			}
		}
		break;

        case LLViewerMediaObserver::MEDIA_EVENT_FILE_DOWNLOAD:
        {
            // Media might be blocked, waiting for a file,
            // send an empty response to unblock it
            const std::vector<std::string> empty_response;
            plugin->sendPickFileResponse(empty_response);

            LLNotificationsUtil::add("MediaFileDownloadUnsupported");
        }
        break;
		
		default:
		break;
	}

}

void LLVOVolume::sendMediaDataUpdate()
{
    if (sObjectMediaClient)
		sObjectMediaClient->updateMedia(new LLMediaDataClientObjectImpl(this, false));
}

void LLVOVolume::removeMediaImpl(S32 texture_index)
{
	if(mMediaImplList.size() <= (U32)texture_index || mMediaImplList[texture_index].isNull())
	{
		return ;
	}

	//make the face referencing to mMediaImplList[texture_index] to point back to the old texture.
	if(mDrawable && texture_index < mDrawable->getNumFaces())
	{
		LLFace* facep = mDrawable->getFace(texture_index) ;
		if(facep)
		{
			LLViewerMediaTexture* media_tex = LLViewerTextureManager::findMediaTexture(mMediaImplList[texture_index]->getMediaTextureID()) ;
			if(media_tex)
			{
				media_tex->removeMediaFromFace(facep) ;
			}
		}
	}		
	
	//check if some other face(s) of this object reference(s)to this media impl.
	S32 i ;
	S32 end = (S32)mMediaImplList.size() ;
	for(i = 0; i < end ; i++)
	{
		if( i != texture_index && mMediaImplList[i] == mMediaImplList[texture_index])
		{
			break ;
		}
	}

	if(i == end) //this object does not need this media impl.
	{
		mMediaImplList[texture_index]->removeObject(this) ;
	}

	mMediaImplList[texture_index] = NULL ;
	return ;
}

void LLVOVolume::addMediaImpl(LLViewerMediaImpl* media_impl, S32 texture_index)
{
	if((S32)mMediaImplList.size() < texture_index + 1)
	{
		mMediaImplList.resize(texture_index + 1) ;
	}
	
	if(mMediaImplList[texture_index].notNull())
	{
		if(mMediaImplList[texture_index] == media_impl)
		{
			return ;
		}

		removeMediaImpl(texture_index) ;
	}

	mMediaImplList[texture_index] = media_impl;
	media_impl->addObject(this) ;	

	//add the face to show the media if it is in playing
	if(mDrawable)
	{
		LLFace* facep(NULL);
		if( texture_index < mDrawable->getNumFaces() )
		{
			facep = mDrawable->getFace(texture_index) ;
		}

		if(facep)
		{
			LLViewerMediaTexture* media_tex = LLViewerTextureManager::findMediaTexture(mMediaImplList[texture_index]->getMediaTextureID()) ;
			if(media_tex)
			{
				media_tex->addMediaToFace(facep) ;
			}
		}
		else //the face is not available now, start media on this face later.
		{
			media_impl->setUpdated(TRUE) ;
		}
	}
	return ;
}

viewer_media_t LLVOVolume::getMediaImpl(U8 face_id) const
{
	if(mMediaImplList.size() > face_id)
	{
		return mMediaImplList[face_id];
	}
	return NULL;
}

F64 LLVOVolume::getTotalMediaInterest() const
{
	// If this object is currently focused, this object has "high" interest
	if (LLViewerMediaFocus::getInstance()->getFocusedObjectID() == getID())
		return F64_MAX;
	
	F64 interest = (F64)-1.0;  // means not interested;
    
	// If this object is selected, this object has "high" interest, but since 
	// there can be more than one, we still add in calculated impl interest
	// XXX Sadly, 'contains()' doesn't take a const :(
	if (LLSelectMgr::getInstance()->getSelection()->contains(const_cast<LLVOVolume*>(this)))
		interest = F64_MAX / 2.0;
	
	int i = 0;
	const int end = getNumTEs();
	for ( ; i < end; ++i)
	{
		const viewer_media_t &impl = getMediaImpl(i);
		if (!impl.isNull())
		{
			if (interest == (F64)-1.0) interest = (F64)0.0;
			interest += impl->getInterest();
		}
	}
	return interest;
}

S32 LLVOVolume::getFaceIndexWithMediaImpl(const LLViewerMediaImpl* media_impl, S32 start_face_id)
{
	S32 end = (S32)mMediaImplList.size() ;
	for(S32 face_id = start_face_id + 1; face_id < end; face_id++)
	{
		if(mMediaImplList[face_id] == media_impl)
		{
			return face_id ;
		}
	}
	return -1 ;
}

//----------------------------------------------------------------------------

void LLVOVolume::setLightTextureID(LLUUID id)
{
	LLViewerTexture* old_texturep = getLightTexture(); // same as mLightTexture, but inits if nessesary
	if (id.notNull())
	{
		if (!hasLightTexture())
		{
			setParameterEntryInUse(LLNetworkData::PARAMS_LIGHT_IMAGE, TRUE, true);
		}
		else if (old_texturep)
		{	
			old_texturep->removeVolume(LLRender::LIGHT_TEX, this);
		}
		LLLightImageParams* param_block = (LLLightImageParams*) getParameterEntry(LLNetworkData::PARAMS_LIGHT_IMAGE);
		if (param_block && param_block->getLightTexture() != id)
		{
			param_block->setLightTexture(id);
			parameterChanged(LLNetworkData::PARAMS_LIGHT_IMAGE, true);
		}
		LLViewerTexture* tex = getLightTexture();
		if (tex)
		{
			tex->addVolume(LLRender::LIGHT_TEX, this); // new texture
		}
		else
		{
			LL_WARNS() << "Can't get light texture for ID " << id.asString() << LL_ENDL;
		}
	}
	else if (hasLightTexture())
	{
		if (old_texturep)
		{
			old_texturep->removeVolume(LLRender::LIGHT_TEX, this);
		}
		setParameterEntryInUse(LLNetworkData::PARAMS_LIGHT_IMAGE, FALSE, true);
		parameterChanged(LLNetworkData::PARAMS_LIGHT_IMAGE, true);
		mLightTexture = NULL;
	}		
}

void LLVOVolume::setSpotLightParams(LLVector3 params)
{
	LLLightImageParams* param_block = (LLLightImageParams*) getParameterEntry(LLNetworkData::PARAMS_LIGHT_IMAGE);
	if (param_block && param_block->getParams() != params)
	{
		param_block->setParams(params);
		parameterChanged(LLNetworkData::PARAMS_LIGHT_IMAGE, true);
	}
}
		
void LLVOVolume::setIsLight(BOOL is_light)
{
	BOOL was_light = getIsLight();
	if (is_light != was_light)
	{
		if (is_light)
		{
			setParameterEntryInUse(LLNetworkData::PARAMS_LIGHT, TRUE, true);
		}
		else
		{
			setParameterEntryInUse(LLNetworkData::PARAMS_LIGHT, FALSE, true);
		}

		if (is_light)
		{
			// Add it to the pipeline mLightSet
			gPipeline.setLight(mDrawable, TRUE);
		}
		else
		{
			// Not a light.  Remove it from the pipeline's light set.
			gPipeline.setLight(mDrawable, FALSE);
		}
	}
}

void LLVOVolume::setLightSRGBColor(const LLColor3& color)
{
    setLightLinearColor(linearColor3(color));
}

void LLVOVolume::setLightLinearColor(const LLColor3& color)
{
	LLLightParams *param_block = (LLLightParams *)getParameterEntry(LLNetworkData::PARAMS_LIGHT);
	if (param_block)
	{
		if (param_block->getLinearColor() != color)
		{
			param_block->setLinearColor(LLColor4(color, param_block->getLinearColor().mV[3]));
			parameterChanged(LLNetworkData::PARAMS_LIGHT, true);
			gPipeline.markTextured(mDrawable);
			mFaceMappingChanged = TRUE;
		}
	}
}

void LLVOVolume::setLightIntensity(F32 intensity)
{
	LLLightParams *param_block = (LLLightParams *)getParameterEntry(LLNetworkData::PARAMS_LIGHT);
	if (param_block)
	{
		if (param_block->getLinearColor().mV[3] != intensity)
		{
			param_block->setLinearColor(LLColor4(LLColor3(param_block->getLinearColor()), intensity));
			parameterChanged(LLNetworkData::PARAMS_LIGHT, true);
		}
	}
}

void LLVOVolume::setLightRadius(F32 radius)
{
	LLLightParams *param_block = (LLLightParams *)getParameterEntry(LLNetworkData::PARAMS_LIGHT);
	if (param_block)
	{
		if (param_block->getRadius() != radius)
		{
			param_block->setRadius(radius);
			parameterChanged(LLNetworkData::PARAMS_LIGHT, true);
		}
	}
}

void LLVOVolume::setLightFalloff(F32 falloff)
{
	LLLightParams *param_block = (LLLightParams *)getParameterEntry(LLNetworkData::PARAMS_LIGHT);
	if (param_block)
	{
		if (param_block->getFalloff() != falloff)
		{
			param_block->setFalloff(falloff);
			parameterChanged(LLNetworkData::PARAMS_LIGHT, true);
		}
	}
}

void LLVOVolume::setLightCutoff(F32 cutoff)
{
	LLLightParams *param_block = (LLLightParams *)getParameterEntry(LLNetworkData::PARAMS_LIGHT);
	if (param_block)
	{
		if (param_block->getCutoff() != cutoff)
		{
			param_block->setCutoff(cutoff);
			parameterChanged(LLNetworkData::PARAMS_LIGHT, true);
		}
	}
}

//----------------------------------------------------------------------------

BOOL LLVOVolume::getIsLight() const
{
	return getParameterEntryInUse(LLNetworkData::PARAMS_LIGHT);
}

LLColor3 LLVOVolume::getLightSRGBBaseColor() const
{
    return srgbColor3(getLightLinearBaseColor());
}

LLColor3 LLVOVolume::getLightLinearBaseColor() const
{
	const LLLightParams *param_block = (const LLLightParams *)getParameterEntry(LLNetworkData::PARAMS_LIGHT);
	if (param_block)
	{
		return LLColor3(param_block->getLinearColor());
	}
	else
	{
		return LLColor3(1,1,1);
	}
}

LLColor3 LLVOVolume::getLightLinearColor() const
{
    const LLLightParams *param_block = (const LLLightParams *)getParameterEntry(LLNetworkData::PARAMS_LIGHT);
    if (param_block)
    {
        return LLColor3(param_block->getLinearColor()) * param_block->getLinearColor().mV[3];
    }
    else
    {
        return LLColor3(1, 1, 1);
    }
}

LLColor3 LLVOVolume::getLightSRGBColor() const
{
    LLColor3 ret = getLightLinearColor();
    ret = srgbColor3(ret);
    return ret;
}

LLUUID LLVOVolume::getLightTextureID() const
{
	if (getParameterEntryInUse(LLNetworkData::PARAMS_LIGHT_IMAGE))
	{
		const LLLightImageParams *param_block = (const LLLightImageParams *)getParameterEntry(LLNetworkData::PARAMS_LIGHT_IMAGE);
		if (param_block)
		{
			return param_block->getLightTexture();
		}
	}
	
	return LLUUID::null;
}


LLVector3 LLVOVolume::getSpotLightParams() const
{
	if (getParameterEntryInUse(LLNetworkData::PARAMS_LIGHT_IMAGE))
	{
		const LLLightImageParams *param_block = (const LLLightImageParams *)getParameterEntry(LLNetworkData::PARAMS_LIGHT_IMAGE);
		if (param_block)
		{
			return param_block->getParams();
		}
	}
	
	return LLVector3();
}

F32 LLVOVolume::getSpotLightPriority() const
{
	return mSpotLightPriority;
}

void LLVOVolume::updateSpotLightPriority()
{
    if (gCubeSnapshot)
    {
        return;
    }

    F32 r = getLightRadius();
	LLVector3 pos = mDrawable->getPositionAgent();

	LLVector3 at(0,0,-1);
	at *= getRenderRotation();
	pos += at * r;

	at = LLViewerCamera::getInstance()->getAtAxis();
	pos -= at * r;

	mSpotLightPriority = gPipeline.calcPixelArea(pos, LLVector3(r,r,r), *LLViewerCamera::getInstance());

	if (mLightTexture.notNull())
	{
		mLightTexture->addTextureStats(mSpotLightPriority);
	}
}


bool LLVOVolume::isLightSpotlight() const
{
	LLLightImageParams* params = (LLLightImageParams*) getParameterEntry(LLNetworkData::PARAMS_LIGHT_IMAGE);
	if (params && getParameterEntryInUse(LLNetworkData::PARAMS_LIGHT_IMAGE))
	{
		return params->isLightSpotlight();
	}
	return false;
}


LLViewerTexture* LLVOVolume::getLightTexture()
{
	LLUUID id = getLightTextureID();

	if (id.notNull())
	{
		if (mLightTexture.isNull() || id != mLightTexture->getID())
		{
			mLightTexture = LLViewerTextureManager::getFetchedTexture(id, FTT_DEFAULT, TRUE, LLGLTexture::BOOST_NONE);
		}
	}
	else
	{
		mLightTexture = NULL;
	}

	return mLightTexture;
}

F32 LLVOVolume::getLightIntensity() const
{
	const LLLightParams *param_block = (const LLLightParams *)getParameterEntry(LLNetworkData::PARAMS_LIGHT);
	if (param_block)
	{
		return param_block->getLinearColor().mV[3];
	}
	else
	{
		return 1.f;
	}
}

F32 LLVOVolume::getLightRadius() const
{
	const LLLightParams *param_block = (const LLLightParams *)getParameterEntry(LLNetworkData::PARAMS_LIGHT);
	if (param_block)
	{
		return param_block->getRadius();
	}
	else
	{
		return 0.f;
	}
}

F32 LLVOVolume::getLightFalloff(const F32 fudge_factor) const
{
	const LLLightParams *param_block = (const LLLightParams *)getParameterEntry(LLNetworkData::PARAMS_LIGHT);
	if (param_block)
	{
		return param_block->getFalloff() * fudge_factor;
	}
	else
	{
		return 0.f;
	}
}

F32 LLVOVolume::getLightCutoff() const
{
	const LLLightParams *param_block = (const LLLightParams *)getParameterEntry(LLNetworkData::PARAMS_LIGHT);
	if (param_block)
	{
		return param_block->getCutoff();
	}
	else
	{
		return 0.f;
	}
}

BOOL LLVOVolume::isReflectionProbe() const
{
    return getParameterEntryInUse(LLNetworkData::PARAMS_REFLECTION_PROBE);
}

bool LLVOVolume::setIsReflectionProbe(BOOL is_probe)
{
    BOOL was_probe = isReflectionProbe();
    if (is_probe != was_probe)
    {
        if (is_probe)
        {
            setParameterEntryInUse(LLNetworkData::PARAMS_REFLECTION_PROBE, TRUE, true);
        }
        else
        {
            setParameterEntryInUse(LLNetworkData::PARAMS_REFLECTION_PROBE, FALSE, true);
        }
    }

    updateReflectionProbePtr();

    return was_probe != is_probe;
}

bool LLVOVolume::setReflectionProbeAmbiance(F32 ambiance)
{
    LLReflectionProbeParams* param_block = (LLReflectionProbeParams*)getParameterEntry(LLNetworkData::PARAMS_REFLECTION_PROBE);
    if (param_block)
    {
        if (param_block->getAmbiance() != ambiance)
        {
            param_block->setAmbiance(ambiance);
            parameterChanged(LLNetworkData::PARAMS_REFLECTION_PROBE, true);
            return true;
        }
    }

    return false;
}

bool LLVOVolume::setReflectionProbeNearClip(F32 near_clip)
{
    LLReflectionProbeParams* param_block = (LLReflectionProbeParams*)getParameterEntry(LLNetworkData::PARAMS_REFLECTION_PROBE);
    if (param_block)
    {
        if (param_block->getClipDistance() != near_clip)
        {
            param_block->setClipDistance(near_clip);
            parameterChanged(LLNetworkData::PARAMS_REFLECTION_PROBE, true);
            return true;
        }
    }

    return false;
}

bool LLVOVolume::setReflectionProbeIsBox(bool is_box)
{
    LLReflectionProbeParams* param_block = (LLReflectionProbeParams*)getParameterEntry(LLNetworkData::PARAMS_REFLECTION_PROBE);
    if (param_block)
    {
        if (param_block->getIsBox() != is_box)
        {
            param_block->setIsBox(is_box);
            parameterChanged(LLNetworkData::PARAMS_REFLECTION_PROBE, true);
            return true;
        }
    }

    return false;
}

bool LLVOVolume::setReflectionProbeIsDynamic(bool is_dynamic)
{
    LLReflectionProbeParams* param_block = (LLReflectionProbeParams*)getParameterEntry(LLNetworkData::PARAMS_REFLECTION_PROBE);
    if (param_block)
    {
        if (param_block->getIsDynamic() != is_dynamic)
        {
            param_block->setIsDynamic(is_dynamic);
            parameterChanged(LLNetworkData::PARAMS_REFLECTION_PROBE, true);
            return true;
        }
    }

    return false;
}

F32 LLVOVolume::getReflectionProbeAmbiance() const
{
    const LLReflectionProbeParams* param_block = (const LLReflectionProbeParams*)getParameterEntry(LLNetworkData::PARAMS_REFLECTION_PROBE);
    if (param_block)
    {
        return param_block->getAmbiance();
    }
    else
    {
        return 0.f;
    }
}

F32 LLVOVolume::getReflectionProbeNearClip() const
{
    const LLReflectionProbeParams* param_block = (const LLReflectionProbeParams*)getParameterEntry(LLNetworkData::PARAMS_REFLECTION_PROBE);
    if (param_block)
    {
        return param_block->getClipDistance();
    }
    else
    {
        return 0.f;
    }
}

bool LLVOVolume::getReflectionProbeIsBox() const
{
    const LLReflectionProbeParams* param_block = (const LLReflectionProbeParams*)getParameterEntry(LLNetworkData::PARAMS_REFLECTION_PROBE);
    if (param_block)
    {
        return param_block->getIsBox();
    }
    
    return false;
}

bool LLVOVolume::getReflectionProbeIsDynamic() const
{
    const LLReflectionProbeParams* param_block = (const LLReflectionProbeParams*)getParameterEntry(LLNetworkData::PARAMS_REFLECTION_PROBE);
    if (param_block)
    {
        return param_block->getIsDynamic();
    }

    return false;
}

U32 LLVOVolume::getVolumeInterfaceID() const
{
	if (mVolumeImpl)
	{
		return mVolumeImpl->getID();
	}

	return 0;
}

BOOL LLVOVolume::isFlexible() const
{
	if (getParameterEntryInUse(LLNetworkData::PARAMS_FLEXIBLE))
	{
		LLVolume* volume = getVolume();
		if (volume && volume->getParams().getPathParams().getCurveType() != LL_PCODE_PATH_FLEXIBLE)
		{
			LLVolumeParams volume_params = getVolume()->getParams();
			U8 profile_and_hole = volume_params.getProfileParams().getCurveType();
			volume_params.setType(profile_and_hole, LL_PCODE_PATH_FLEXIBLE);
		}
		return TRUE;
	}
	else
	{
		return FALSE;
	}
}

BOOL LLVOVolume::isSculpted() const
{
	if (getParameterEntryInUse(LLNetworkData::PARAMS_SCULPT))
	{
		return TRUE;
	}
	
	return FALSE;
}

BOOL LLVOVolume::isMesh() const
{
	if (isSculpted())
	{
		LLSculptParams *sculpt_params = (LLSculptParams *)getParameterEntry(LLNetworkData::PARAMS_SCULPT);
		U8 sculpt_type = sculpt_params->getSculptType();

		if ((sculpt_type & LL_SCULPT_TYPE_MASK) == LL_SCULPT_TYPE_MESH)
			// mesh is a mesh
		{
			return TRUE;	
		}
	}

	return FALSE;
}

BOOL LLVOVolume::hasLightTexture() const
{
	if (getParameterEntryInUse(LLNetworkData::PARAMS_LIGHT_IMAGE))
	{
		return TRUE;
	}

	return FALSE;
}

BOOL LLVOVolume::isVolumeGlobal() const
{
	if (mVolumeImpl)
	{
		return mVolumeImpl->isVolumeGlobal() ? TRUE : FALSE;
	}
	else if (mRiggedVolume.notNull())
	{
		return TRUE;
	}

	return FALSE;
}

BOOL LLVOVolume::canBeFlexible() const
{
	U8 path = getVolume()->getParams().getPathParams().getCurveType();
	return (path == LL_PCODE_PATH_FLEXIBLE || path == LL_PCODE_PATH_LINE);
}

BOOL LLVOVolume::setIsFlexible(BOOL is_flexible)
{
	BOOL res = FALSE;
	BOOL was_flexible = isFlexible();
	LLVolumeParams volume_params;
	if (is_flexible)
	{
		if (!was_flexible)
		{
			volume_params = getVolume()->getParams();
			U8 profile_and_hole = volume_params.getProfileParams().getCurveType();
			volume_params.setType(profile_and_hole, LL_PCODE_PATH_FLEXIBLE);
			res = TRUE;
			setFlags(FLAGS_USE_PHYSICS, FALSE);
			setFlags(FLAGS_PHANTOM, TRUE);
			setParameterEntryInUse(LLNetworkData::PARAMS_FLEXIBLE, TRUE, true);
			if (mDrawable)
			{
				mDrawable->makeActive();
			}
		}
	}
	else
	{
		if (was_flexible)
		{
			volume_params = getVolume()->getParams();
			U8 profile_and_hole = volume_params.getProfileParams().getCurveType();
			volume_params.setType(profile_and_hole, LL_PCODE_PATH_LINE);
			res = TRUE;
			setFlags(FLAGS_PHANTOM, FALSE);
			setParameterEntryInUse(LLNetworkData::PARAMS_FLEXIBLE, FALSE, true);
		}
	}
	if (res)
	{
		res = setVolume(volume_params, 1);
		if (res)
		{
			markForUpdate(TRUE);
		}
	}
	return res;
}

const LLMeshSkinInfo* LLVOVolume::getSkinInfo() const
{
    if (getVolume())
    {
         return mSkinInfo;
    }
    else
    {
        return NULL;
    }
}

// virtual
BOOL LLVOVolume::isRiggedMesh() const
{
    return isMesh() && getSkinInfo();
}

//----------------------------------------------------------------------------
U32 LLVOVolume::getExtendedMeshFlags() const
{
	const LLExtendedMeshParams *param_block = 
        (const LLExtendedMeshParams *)getParameterEntry(LLNetworkData::PARAMS_EXTENDED_MESH);
	if (param_block)
	{
		return param_block->getFlags();
	}
	else
	{
		return 0;
	}
}

void LLVOVolume::onSetExtendedMeshFlags(U32 flags)
{

    // The isAnySelected() check was needed at one point to prevent
    // graphics problems. These are now believed to be fixed so the
    // check has been disabled.
	if (/*!getRootEdit()->isAnySelected() &&*/ mDrawable.notNull())
    {
        // Need to trigger rebuildGeom(), which is where control avatars get created/removed
        getRootEdit()->recursiveMarkForUpdate(TRUE);
    }
    if (isAttachment() && getAvatarAncestor())
    {
        updateVisualComplexity();
        if (flags & LLExtendedMeshParams::ANIMATED_MESH_ENABLED_FLAG)
        {
            // Making a rigged mesh into an animated object
            getAvatarAncestor()->updateAttachmentOverrides();
        }
        else
        {
            // Making an animated object into a rigged mesh
            getAvatarAncestor()->updateAttachmentOverrides();
        }
    }
}

void LLVOVolume::setExtendedMeshFlags(U32 flags)
{
    U32 curr_flags = getExtendedMeshFlags();
    if (curr_flags != flags)
    {
        bool in_use = true;
        setParameterEntryInUse(LLNetworkData::PARAMS_EXTENDED_MESH, in_use, true);
        LLExtendedMeshParams *param_block = 
            (LLExtendedMeshParams *)getParameterEntry(LLNetworkData::PARAMS_EXTENDED_MESH);
        if (param_block)
        {
            param_block->setFlags(flags);
        }
        parameterChanged(LLNetworkData::PARAMS_EXTENDED_MESH, true);
        LL_DEBUGS("AnimatedObjects") << this
                                     << " new flags " << flags << " curr_flags " << curr_flags
                                     << ", calling onSetExtendedMeshFlags()"
                                     << LL_ENDL;
        onSetExtendedMeshFlags(flags);
    }
}

bool LLVOVolume::canBeAnimatedObject() const
{
    F32 est_tris = recursiveGetEstTrianglesMax();
    if (est_tris < 0 || est_tris > getAnimatedObjectMaxTris())
    {
        return false;
    }
    return true;
}

bool LLVOVolume::isAnimatedObject() const
{
    LLVOVolume *root_vol = (LLVOVolume*)getRootEdit();
    bool root_is_animated_flag = root_vol->getExtendedMeshFlags() & LLExtendedMeshParams::ANIMATED_MESH_ENABLED_FLAG;
    return root_is_animated_flag;
}

// Called any time parenting changes for a volume. Update flags and
// control av accordingly.  This is called after parent has been
// changed to new_parent, but before new_parent's mChildList has changed.

// virtual
void LLVOVolume::onReparent(LLViewerObject *old_parent, LLViewerObject *new_parent)
{
    LLVOVolume *old_volp = dynamic_cast<LLVOVolume*>(old_parent);

    if (new_parent && !new_parent->isAvatar())
    {
        if (mControlAvatar.notNull())
        {
            // Here an animated object is being made the child of some
            // other prim. Should remove the control av from the child.
            LLControlAvatar *av = mControlAvatar;
            mControlAvatar = NULL;
            av->markForDeath();
        }
    }
    if (old_volp && old_volp->isAnimatedObject())
    {
        if (old_volp->getControlAvatar())
        {
            // We have been removed from an animated object, need to do cleanup.
            old_volp->getControlAvatar()->updateAttachmentOverrides();
            old_volp->getControlAvatar()->updateAnimations();
        }
    }
}

// This needs to be called after onReparent(), because mChildList is
// not updated until the end of LLViewerObject::addChild()

// virtual
void LLVOVolume::afterReparent()
{
    {
        LL_DEBUGS("AnimatedObjects") << "new child added for parent " 
            << ((LLViewerObject*)getParent())->getID() << LL_ENDL;
    }
                                                                                             
    if (isAnimatedObject() && getControlAvatar())
    {
        LL_DEBUGS("AnimatedObjects") << "adding attachment overrides, parent is animated object " 
            << ((LLViewerObject*)getParent())->getID() << LL_ENDL;

        // MAINT-8239 - doing a full rebuild whenever parent is set
        // makes the joint overrides load more robustly. In theory,
        // addAttachmentOverrides should be sufficient, but in
        // practice doing a full rebuild helps compensate for
        // notifyMeshLoaded() not being called reliably enough.
        
        // was: getControlAvatar()->addAttachmentOverridesForObject(this);
        //getControlAvatar()->rebuildAttachmentOverrides();
        getControlAvatar()->updateAnimations();
    }
    else
    {
        LL_DEBUGS("AnimatedObjects") << "not adding overrides, parent: " 
                                     << ((LLViewerObject*)getParent())->getID() 
                                     << " isAnimated: "  << isAnimatedObject() << " cav "
                                     << getControlAvatar() << LL_ENDL;
    }
}

//----------------------------------------------------------------------------
void LLVOVolume::updateRiggingInfo()
{
    LL_PROFILE_ZONE_SCOPED_CATEGORY_VOLUME;
    if (isRiggedMesh())
    {
        const LLMeshSkinInfo* skin = getSkinInfo();
        LLVOAvatar *avatar = getAvatar();
        LLVolume *volume = getVolume();
        if (skin && avatar && volume)
        {
            LL_DEBUGS("RigSpammish") << "starting, vovol " << this << " lod " << getLOD() << " last " << mLastRiggingInfoLOD << LL_ENDL;
            if (getLOD()>mLastRiggingInfoLOD || getLOD()==3)
            {
                // Rigging info may need update
                mJointRiggingInfoTab.clear();
                for (S32 f = 0; f < volume->getNumVolumeFaces(); ++f)
                {
                    LLVolumeFace& vol_face = volume->getVolumeFace(f);
                    LLSkinningUtil::updateRiggingInfo(skin, avatar, vol_face);
                    if (vol_face.mJointRiggingInfoTab.size()>0)
                    {
                        mJointRiggingInfoTab.merge(vol_face.mJointRiggingInfoTab);
                    }
                }
                // Keep the highest LOD info available.
                mLastRiggingInfoLOD = getLOD();
                LL_DEBUGS("RigSpammish") << "updated rigging info for LLVOVolume " 
                                         << this << " lod " << mLastRiggingInfoLOD 
                                         << LL_ENDL;
            }
        }
    }
}

//----------------------------------------------------------------------------

void LLVOVolume::generateSilhouette(LLSelectNode* nodep, const LLVector3& view_point)
{
	LLVolume *volume = getVolume();

	if (volume)
	{
		LLVector3 view_vector;
		view_vector = view_point; 

		//transform view vector into volume space
		view_vector -= getRenderPosition();
		//mDrawable->mDistanceWRTCamera = view_vector.length();
		LLQuaternion worldRot = getRenderRotation();
		view_vector = view_vector * ~worldRot;
		if (!isVolumeGlobal())
		{
			LLVector3 objScale = getScale();
			LLVector3 invObjScale(1.f / objScale.mV[VX], 1.f / objScale.mV[VY], 1.f / objScale.mV[VZ]);
			view_vector.scaleVec(invObjScale);
		}
		
		updateRelativeXform();
		LLMatrix4 trans_mat = mRelativeXform;
		if (mDrawable->isStatic())
		{
			trans_mat.translate(getRegion()->getOriginAgent());
		}

		volume->generateSilhouetteVertices(nodep->mSilhouetteVertices, nodep->mSilhouetteNormals, view_vector, trans_mat, mRelativeXformInvTrans, nodep->getTESelectMask());

		nodep->mSilhouetteExists = TRUE;
	}
}

void LLVOVolume::deleteFaces()
{
	S32 face_count = mNumFaces;
	if (mDrawable.notNull())
	{
		mDrawable->deleteFaces(0, face_count);
	}

	mNumFaces = 0;
}

void LLVOVolume::updateRadius()
{
	if (mDrawable.isNull())
	{
		return;
	}
	
	mVObjRadius = getScale().length();
	mDrawable->setRadius(mVObjRadius);
}


BOOL LLVOVolume::isAttachment() const
{
	return mAttachmentState != 0 ;
}

BOOL LLVOVolume::isHUDAttachment() const
{
	// *NOTE: we assume hud attachment points are in defined range
	// since this range is constant for backwards compatibility
	// reasons this is probably a reasonable assumption to make
	S32 attachment_id = ATTACHMENT_ID_FROM_STATE(mAttachmentState);
	return ( attachment_id >= 31 && attachment_id <= 38 );
}


const LLMatrix4 LLVOVolume::getRenderMatrix() const
{
	if (mDrawable->isActive() && !mDrawable->isRoot())
	{
		return mDrawable->getParent()->getWorldMatrix();
	}
	return mDrawable->getWorldMatrix();
}

// Returns a base cost and adds textures to passed in set.
// total cost is returned value + 5 * size of the resulting set.
// Cannot include cost of textures, as they may be re-used in linked
// children, and cost should only be increased for unique textures  -Nyx
U32 LLVOVolume::getRenderCost(texture_cost_t &textures) const
{
    LL_PROFILE_ZONE_SCOPED_CATEGORY_VOLUME;
    /*****************************************************************
     * This calculation should not be modified by third party viewers,
     * since it is used to limit rendering and should be uniform for
     * everyone. If you have suggested improvements, submit them to
     * the official viewer for consideration.
     *****************************************************************/

	// Get access to params we'll need at various points.  
	// Skip if this is object doesn't have a volume (e.g. is an avatar).
	BOOL has_volume = (getVolume() != NULL);
	LLVolumeParams volume_params;
	LLPathParams path_params;
	LLProfileParams profile_params;

	U32 num_triangles = 0;

	// per-prim costs
	static const U32 ARC_PARTICLE_COST = 1; // determined experimentally
	static const U32 ARC_PARTICLE_MAX = 2048; // default values
	static const U32 ARC_TEXTURE_COST = 16; // multiplier for texture resolution - performance tested
	static const U32 ARC_LIGHT_COST = 500; // static cost for light-producing prims 
	static const U32 ARC_MEDIA_FACE_COST = 1500; // static cost per media-enabled face 


	// per-prim multipliers
	static const F32 ARC_GLOW_MULT = 1.5f; // tested based on performance
	static const F32 ARC_BUMP_MULT = 1.25f; // tested based on performance
	static const F32 ARC_FLEXI_MULT = 5; // tested based on performance
	static const F32 ARC_SHINY_MULT = 1.6f; // tested based on performance
	static const F32 ARC_INVISI_COST = 1.2f; // tested based on performance
	static const F32 ARC_WEIGHTED_MESH = 1.2f; // tested based on performance

	static const F32 ARC_PLANAR_COST = 1.0f; // tested based on performance to have negligible impact
	static const F32 ARC_ANIM_TEX_COST = 4.f; // tested based on performance
	static const F32 ARC_ALPHA_COST = 4.f; // 4x max - based on performance

	F32 shame = 0;

	U32 invisi = 0;
	U32 shiny = 0;
	U32 glow = 0;
	U32 alpha = 0;
	U32 flexi = 0;
	U32 animtex = 0;
	U32 particles = 0;
	U32 bump = 0;
	U32 planar = 0;
	U32 weighted_mesh = 0;
	U32 produces_light = 0;
	U32 media_faces = 0;

	const LLDrawable* drawablep = mDrawable;
	U32 num_faces = drawablep->getNumFaces();

	if (has_volume)
	{
		volume_params = getVolume()->getParams();
		path_params = volume_params.getPathParams();
		profile_params = volume_params.getProfileParams();

        LLMeshCostData costs;
		if (getCostData(costs))
		{
            if (isAnimatedObject() && isRiggedMesh())
            {
                // Scaling here is to make animated object vs
                // non-animated object ARC proportional to the
                // corresponding calculations for streaming cost.
                num_triangles = (ANIMATED_OBJECT_COST_PER_KTRI * 0.001 * costs.getEstTrisForStreamingCost())/0.06;
            }
            else
            {
                F32 radius = getScale().length()*0.5f;
                num_triangles = costs.getRadiusWeightedTris(radius);
            }
		}
	}

	if (num_triangles <= 0)
	{
		num_triangles = 4;
	}

	if (isSculpted())
	{
		if (isMesh())
		{
			// base cost is dependent on mesh complexity
			// note that 3 is the highest LOD as of the time of this coding.
			S32 size = gMeshRepo.getMeshSize(volume_params.getSculptID(), getLOD());
			if ( size > 0)
			{
				if (isRiggedMesh())
				{
					// weighted attachment - 1 point for every 3 bytes
					weighted_mesh = 1;
				}
			}
			else
			{
				// something went wrong - user should know their content isn't render-free
				return 0;
			}
		}
		else
		{
			const LLSculptParams *sculpt_params = (LLSculptParams *) getParameterEntry(LLNetworkData::PARAMS_SCULPT);
			LLUUID sculpt_id = sculpt_params->getSculptTexture();
			if (textures.find(sculpt_id) == textures.end())
			{
				LLViewerFetchedTexture *texture = LLViewerTextureManager::getFetchedTexture(sculpt_id);
				if (texture)
				{
					S32 texture_cost = 256 + (S32)(ARC_TEXTURE_COST * (texture->getFullHeight() / 128.f + texture->getFullWidth() / 128.f));
					textures.insert(texture_cost_t::value_type(sculpt_id, texture_cost));
				}
			}
		}
	}

	if (isFlexible())
	{
		flexi = 1;
	}
	if (isParticleSource())
	{
		particles = 1;
	}

	if (getIsLight())
	{
		produces_light = 1;
	}

	for (S32 i = 0; i < num_faces; ++i)
	{
		const LLFace* face = drawablep->getFace(i);
		if (!face) continue;
		const LLTextureEntry* te = face->getTextureEntry();
		const LLViewerTexture* img = face->getTexture();

		if (img)
		{
			if (textures.find(img->getID()) == textures.end())
			{
                S32 texture_cost = 0;
                S8 type = img->getType();
                if (type == LLViewerTexture::FETCHED_TEXTURE || type == LLViewerTexture::LOD_TEXTURE)
                {
                    const LLViewerFetchedTexture* fetched_texturep = static_cast<const LLViewerFetchedTexture*>(img);
                    if (fetched_texturep
                        && fetched_texturep->getFTType() == FTT_LOCAL_FILE
                        && (img->getID() == IMG_ALPHA_GRAD_2D || img->getID() == IMG_ALPHA_GRAD)
                        )
                    {
                        // These two textures appear to switch between each other, but are of different sizes (4x256 and 256x256).
                        // Hardcode cost from larger one to not cause random complexity changes
                        texture_cost = 320;
                    }
                }
                if (texture_cost == 0)
                {
                    texture_cost = 256 + (S32)(ARC_TEXTURE_COST * (img->getFullHeight() / 128.f + img->getFullWidth() / 128.f));
                }
				textures.insert(texture_cost_t::value_type(img->getID(), texture_cost));
			}
		}

		if (face->isInAlphaPool())
		{
			alpha = 1;
		}
		else if (img && img->getPrimaryFormat() == GL_ALPHA)
		{
			invisi = 1;
		}
		if (face->hasMedia())
		{
			media_faces++;
		}

		if (te)
		{
			if (te->getBumpmap())
			{
				// bump is a multiplier, don't add per-face
				bump = 1;
			}
			if (te->getShiny())
			{
				// shiny is a multiplier, don't add per-face
				shiny = 1;
			}
			if (te->getGlow() > 0.f)
			{
				// glow is a multiplier, don't add per-face
				glow = 1;
			}
			if (face->mTextureMatrix != NULL)
			{
				animtex = 1;
			}
			if (te->getTexGen())
			{
				planar = 1;
			}
		}
	}

	// shame currently has the "base" cost of 1 point per 15 triangles, min 2.
	shame = num_triangles  * 5.f;
	shame = shame < 2.f ? 2.f : shame;

	// multiply by per-face modifiers
	if (planar)
	{
		shame *= planar * ARC_PLANAR_COST;
	}

	if (animtex)
	{
		shame *= animtex * ARC_ANIM_TEX_COST;
	}

	if (alpha)
	{
		shame *= alpha * ARC_ALPHA_COST;
	}

	if(invisi)
	{
		shame *= invisi * ARC_INVISI_COST;
	}

	if (glow)
	{
		shame *= glow * ARC_GLOW_MULT;
	}

	if (bump)
	{
		shame *= bump * ARC_BUMP_MULT;
	}

	if (shiny)
	{
		shame *= shiny * ARC_SHINY_MULT;
	}


	// multiply shame by multipliers
	if (weighted_mesh)
	{
		shame *= weighted_mesh * ARC_WEIGHTED_MESH;
	}

	if (flexi)
	{
		shame *= flexi * ARC_FLEXI_MULT;
	}


	// add additional costs
	if (particles)
	{
		const LLPartSysData *part_sys_data = &(mPartSourcep->mPartSysData);
		const LLPartData *part_data = &(part_sys_data->mPartData);
		U32 num_particles = (U32)(part_sys_data->mBurstPartCount * llceil( part_data->mMaxAge / part_sys_data->mBurstRate));
		num_particles = num_particles > ARC_PARTICLE_MAX ? ARC_PARTICLE_MAX : num_particles;
		F32 part_size = (llmax(part_data->mStartScale[0], part_data->mEndScale[0]) + llmax(part_data->mStartScale[1], part_data->mEndScale[1])) / 2.f;
		shame += num_particles * part_size * ARC_PARTICLE_COST;
	}

	if (produces_light)
	{
		shame += ARC_LIGHT_COST;
	}

	if (media_faces)
	{
		shame += media_faces * ARC_MEDIA_FACE_COST;
	}

    // Streaming cost for animated objects includes a fixed cost
    // per linkset. Add a corresponding charge here translated into
    // triangles, but not weighted by any graphics properties.
    if (isAnimatedObject() && isRootEdit())
    {
        shame += (ANIMATED_OBJECT_BASE_COST/0.06) * 5.0f;
    }

	if (shame > mRenderComplexity_current)
	{
		mRenderComplexity_current = (S32)shame;
	}

	return (U32)shame;
}

F32 LLVOVolume::getEstTrianglesMax() const
{
	if (isMesh() && getVolume())
	{
		return gMeshRepo.getEstTrianglesMax(getVolume()->getParams().getSculptID());
	}
    return 0.f;
}

F32 LLVOVolume::getEstTrianglesStreamingCost() const
{
	if (isMesh() && getVolume())
	{
		return gMeshRepo.getEstTrianglesStreamingCost(getVolume()->getParams().getSculptID());
	}
    return 0.f;
}

F32 LLVOVolume::getStreamingCost() const
{
	F32 radius = getScale().length()*0.5f;
    F32 linkset_base_cost = 0.f;

    LLMeshCostData costs;
    if (getCostData(costs))
    {
        if (isAnimatedObject() && isRootEdit())
        {
            // Root object of an animated object has this to account for skeleton overhead.
            linkset_base_cost = ANIMATED_OBJECT_BASE_COST;
        }
        if (isMesh())
        {
            if (isAnimatedObject() && isRiggedMesh())
            {
                return linkset_base_cost + costs.getTriangleBasedStreamingCost();
            }
            else
            {
                return linkset_base_cost + costs.getRadiusBasedStreamingCost(radius);
            }
        }
        else
        {
            return linkset_base_cost + costs.getRadiusBasedStreamingCost(radius);
        }
    }
    else
    {
        return 0.f;
    }
}

// virtual
bool LLVOVolume::getCostData(LLMeshCostData& costs) const
{
    if (isMesh())
    {
        return gMeshRepo.getCostData(getVolume()->getParams().getSculptID(), costs);
    }
    else
    {
		LLVolume* volume = getVolume();
		S32 counts[4];
		LLVolume::getLoDTriangleCounts(volume->getParams(), counts);

		LLSD header;
		header["lowest_lod"]["size"] = counts[0] * 10;
		header["low_lod"]["size"] = counts[1] * 10;
		header["medium_lod"]["size"] = counts[2] * 10;
		header["high_lod"]["size"] = counts[3] * 10;

		return gMeshRepo.getCostData(header, costs);
    }
}

//static 
void LLVOVolume::updateRenderComplexity()
{
	mRenderComplexity_last = mRenderComplexity_current;
	mRenderComplexity_current = 0;
}

U32 LLVOVolume::getTriangleCount(S32* vcount) const
{
	U32 count = 0;
	LLVolume* volume = getVolume();
	if (volume)
	{
		count = volume->getNumTriangles(vcount);
	}

	return count;
}

U32 LLVOVolume::getHighLODTriangleCount()
{
	U32 ret = 0;

	LLVolume* volume = getVolume();

	if (!isSculpted())
	{
		LLVolume* ref = LLPrimitive::getVolumeManager()->refVolume(volume->getParams(), 3);
		ret = ref->getNumTriangles();
		LLPrimitive::getVolumeManager()->unrefVolume(ref);
	}
	else if (isMesh())
	{
		LLVolume* ref = LLPrimitive::getVolumeManager()->refVolume(volume->getParams(), 3);
		if (!ref->isMeshAssetLoaded() || ref->getNumVolumeFaces() == 0)
		{
			gMeshRepo.loadMesh(this, volume->getParams(), LLModel::LOD_HIGH);
		}
		ret = ref->getNumTriangles();
		LLPrimitive::getVolumeManager()->unrefVolume(ref);
	}
	else
	{ //default sculpts have a constant number of triangles
		ret = 31*2*31;  //31 rows of 31 columns of quads for a 32x32 vertex patch
	}

	return ret;
}

//static
void LLVOVolume::preUpdateGeom()
{
	sNumLODChanges = 0;
}

void LLVOVolume::parameterChanged(U16 param_type, bool local_origin)
{
	LLViewerObject::parameterChanged(param_type, local_origin);
}

void LLVOVolume::parameterChanged(U16 param_type, LLNetworkData* data, BOOL in_use, bool local_origin)
{
	LLViewerObject::parameterChanged(param_type, data, in_use, local_origin);
	if (mVolumeImpl)
	{
		mVolumeImpl->onParameterChanged(param_type, data, in_use, local_origin);
	}
    if (!local_origin && param_type == LLNetworkData::PARAMS_EXTENDED_MESH)
    {
        U32 extended_mesh_flags = getExtendedMeshFlags();
        bool enabled =  (extended_mesh_flags & LLExtendedMeshParams::ANIMATED_MESH_ENABLED_FLAG);
        bool was_enabled = (getControlAvatar() != NULL);
        if (enabled != was_enabled)
        {
            LL_DEBUGS("AnimatedObjects") << this
                                         << " calling onSetExtendedMeshFlags, enabled " << (U32) enabled
                                         << " was_enabled " << (U32) was_enabled
                                         << " local_origin " << (U32) local_origin
                                         << LL_ENDL;
            onSetExtendedMeshFlags(extended_mesh_flags);
        }
    }
	if (mDrawable.notNull())
	{
		BOOL is_light = getIsLight();
		if (is_light != mDrawable->isState(LLDrawable::LIGHT))
		{
			gPipeline.setLight(mDrawable, is_light);
		}
	}
   
    updateReflectionProbePtr();
}

void LLVOVolume::updateReflectionProbePtr()
{
    if (isReflectionProbe())
    {
        if (mReflectionProbe.isNull())
        {
            mReflectionProbe = gPipeline.mReflectionMapManager.registerViewerObject(this);
        }
    }
    else if (mReflectionProbe.notNull())
    {
        mReflectionProbe = nullptr;
    }
}

void LLVOVolume::setSelected(BOOL sel)
{
	LLViewerObject::setSelected(sel);
    if (isAnimatedObject())
    {
        getRootEdit()->recursiveMarkForUpdate(TRUE);
    }
    else
    {
        if (mDrawable.notNull())
        {
            markForUpdate(TRUE);
        }
    }
}

void LLVOVolume::updateSpatialExtents(LLVector4a& newMin, LLVector4a& newMax)
{		
}

F32 LLVOVolume::getBinRadius()
{
    LL_PROFILE_ZONE_SCOPED_CATEGORY_VOLUME;
    F32 radius;

    static LLCachedControl<S32> octree_size_factor(gSavedSettings, "OctreeStaticObjectSizeFactor", 3);
    static LLCachedControl<S32> octree_attachment_size_factor(gSavedSettings, "OctreeAttachmentSizeFactor", 4);
    static LLCachedControl<LLVector3> octree_distance_factor(gSavedSettings, "OctreeDistanceFactor", LLVector3(0.01f, 0.f, 0.f));
    static LLCachedControl<LLVector3> octree_alpha_distance_factor(gSavedSettings, "OctreeAlphaDistanceFactor", LLVector3(0.1f, 0.f, 0.f));

    S32 size_factor = llmax((S32)octree_size_factor, 1);
    LLVector3 alpha_distance_factor = octree_alpha_distance_factor;

    //const LLVector4a* ext = mDrawable->getSpatialExtents();

    bool shrink_wrap = mShouldShrinkWrap || mDrawable->isAnimating();
    bool alpha_wrap = FALSE;

    if (!isHUDAttachment() && mDrawable->mDistanceWRTCamera < alpha_distance_factor[2])
    {
        for (S32 i = 0; i < mDrawable->getNumFaces(); i++)
        {
            LLFace* face = mDrawable->getFace(i);
            if (!face) continue;
            if (face->isInAlphaPool() &&
                !face->canRenderAsMask())
            {
                alpha_wrap = TRUE;
                break;
            }
        }
    }
    else
    {
        shrink_wrap = FALSE;
    }

    if (alpha_wrap)
    {
        LLVector3 bounds = getScale();
        radius = llmin(bounds.mV[1], bounds.mV[2]);
        radius = llmin(radius, bounds.mV[0]);
        radius *= 0.5f;
        //radius *= 1.f+mDrawable->mDistanceWRTCamera*alpha_distance_factor[1];
        //radius += mDrawable->mDistanceWRTCamera*alpha_distance_factor[0];
    }
    else if (shrink_wrap)
    {
        radius = mDrawable->getRadius() * 0.25f;
    }
    else
    {
        F32 szf = size_factor;
        radius = llmax(mDrawable->getRadius(), szf);
        //radius = llmax(radius, mDrawable->mDistanceWRTCamera * distance_factor[0]);
    }

    return llclamp(radius, 0.5f, 256.f);
}

const LLVector3 LLVOVolume::getPivotPositionAgent() const
{
	if (mVolumeImpl)
	{
		return mVolumeImpl->getPivotPosition();
	}
	return LLViewerObject::getPivotPositionAgent();
}

void LLVOVolume::onShift(const LLVector4a &shift_vector)
{
	if (mVolumeImpl)
	{
		mVolumeImpl->onShift(shift_vector);
	}

	updateRelativeXform();
}

const LLMatrix4& LLVOVolume::getWorldMatrix(LLXformMatrix* xform) const
{
	if (mVolumeImpl)
	{
		return mVolumeImpl->getWorldMatrix(xform);
	}
	return xform->getWorldMatrix();
}

void LLVOVolume::markForUpdate(BOOL priority)
{ 
<<<<<<< HEAD
    LL_DEBUGS("AnimatedObjectsLinkset");
    if (isAnimatedObject() && isRiggedMesh())
    {
        std::string vobj_name = llformat("Vol%p", this);
        F32 est_tris = getEstTrianglesMax();
        LL_CONT << vobj_name << " markForUpdate, tris " << est_tris;
    }
    LL_ENDL;

=======
>>>>>>> e0947571
    if (mDrawable)
    {
        shrinkWrap();
    }

    LLViewerObject::markForUpdate(priority); 
    mVolumeChanged = TRUE; 
}

LLVector3 LLVOVolume::agentPositionToVolume(const LLVector3& pos) const
{
	LLVector3 ret = pos - getRenderPosition();
	ret = ret * ~getRenderRotation();
	if (!isVolumeGlobal())
	{
		LLVector3 objScale = getScale();
		LLVector3 invObjScale(1.f / objScale.mV[VX], 1.f / objScale.mV[VY], 1.f / objScale.mV[VZ]);
		ret.scaleVec(invObjScale);
	}
	
	return ret;
}

LLVector3 LLVOVolume::agentDirectionToVolume(const LLVector3& dir) const
{
	LLVector3 ret = dir * ~getRenderRotation();
	
	LLVector3 objScale = isVolumeGlobal() ? LLVector3(1,1,1) : getScale();
	ret.scaleVec(objScale);

	return ret;
}

LLVector3 LLVOVolume::volumePositionToAgent(const LLVector3& dir) const
{
	LLVector3 ret = dir;
	if (!isVolumeGlobal())
	{
		LLVector3 objScale = getScale();
		ret.scaleVec(objScale);
	}

	ret = ret * getRenderRotation();
	ret += getRenderPosition();
	
	return ret;
}

LLVector3 LLVOVolume::volumeDirectionToAgent(const LLVector3& dir) const
{
	LLVector3 ret = dir;
	LLVector3 objScale = isVolumeGlobal() ? LLVector3(1,1,1) : getScale();
	LLVector3 invObjScale(1.f / objScale.mV[VX], 1.f / objScale.mV[VY], 1.f / objScale.mV[VZ]);
	ret.scaleVec(invObjScale);
	ret = ret * getRenderRotation();

	return ret;
}


BOOL LLVOVolume::lineSegmentIntersect(const LLVector4a& start, const LLVector4a& end, S32 face, BOOL pick_transparent, BOOL pick_rigged, BOOL pick_unselectable, S32 *face_hitp,
									  LLVector4a* intersection,LLVector2* tex_coord, LLVector4a* normal, LLVector4a* tangent)
	
{
	if (!mbCanSelect 
		|| mDrawable->isDead() 
		|| !gPipeline.hasRenderType(mDrawable->getRenderType()))
	{
		return FALSE;
	}

    if (!pick_unselectable)
    {
        if (!LLSelectMgr::instance().canSelectObject(this))
        {
            return FALSE;
        }
    }

	BOOL ret = FALSE;

	LLVolume* volume = getVolume();

	bool transform = true;

	if (mDrawable->isState(LLDrawable::RIGGED))
	{
		if ((pick_rigged) || (getAvatar() && (getAvatar()->isSelf()) && (LLFloater::isVisible(gFloaterTools))))
		{
            updateRiggedVolume(true, LLRiggedVolume::DO_NOT_UPDATE_FACES);
			volume = mRiggedVolume;
			transform = false;
		}
		else
		{ //cannot pick rigged attachments on other avatars or when not in build mode
			return FALSE;
		}
	}
	
	if (volume)
	{	
		LLVector4a local_start = start;
		LLVector4a local_end = end;
	
		if (transform)
		{
			LLVector3 v_start(start.getF32ptr());
			LLVector3 v_end(end.getF32ptr());
		
			v_start = agentPositionToVolume(v_start);
			v_end = agentPositionToVolume(v_end);

			local_start.load3(v_start.mV);
			local_end.load3(v_end.mV);
		}
		
		LLVector4a p;
		LLVector4a n;
		LLVector2 tc;
		LLVector4a tn;

		if (intersection != NULL)
		{
			p = *intersection;
		}

		if (tex_coord != NULL)
		{
			tc = *tex_coord;
		}

		if (normal != NULL)
		{
			n = *normal;
		}

		if (tangent != NULL)
		{
			tn = *tangent;
		}

		S32 face_hit = -1;

		S32 start_face, end_face;
		if (face == -1)
		{
			start_face = 0;
			end_face = volume->getNumVolumeFaces();
		}
		else
		{
			start_face = face;
			end_face = face+1;
		}
		pick_transparent |= isHiglightedOrBeacon();
		bool special_cursor = specialHoverCursor();
		for (S32 i = start_face; i < end_face; ++i)
		{
			if (!special_cursor && !pick_transparent && getTE(i) && getTE(i)->getColor().mV[3] == 0.f)
			{ //don't attempt to pick completely transparent faces unless
				//pick_transparent is true
				continue;
			}

            // This calculates the bounding box of the skinned mesh from scratch. It's actually quite expensive, but not nearly as expensive as building a full octree.
            // rebuild_face_octrees = false because an octree for this face will be built later only if needed for narrow phase picking.
            updateRiggedVolume(true, i, false);
			face_hit = volume->lineSegmentIntersect(local_start, local_end, i,
													&p, &tc, &n, &tn);
			
			if (face_hit >= 0 && mDrawable->getNumFaces() > face_hit)
			{
				LLFace* face = mDrawable->getFace(face_hit);				

				bool ignore_alpha = false;

				const LLTextureEntry* te = face->getTextureEntry();
				if (te)
				{
					LLMaterial* mat = te->getMaterialParams();
					if (mat)
					{
						U8 mode = mat->getDiffuseAlphaMode();

						if (mode == LLMaterial::DIFFUSE_ALPHA_MODE_EMISSIVE
							|| mode == LLMaterial::DIFFUSE_ALPHA_MODE_NONE
							|| (mode == LLMaterial::DIFFUSE_ALPHA_MODE_MASK && mat->getAlphaMaskCutoff() == 0))
						{
							ignore_alpha = true;
						}
					}
				}

                BOOL no_texture = !face->getTexture() || !face->getTexture()->hasGLTexture();
                BOOL mask       = no_texture ? FALSE : face->getTexture()->getMask(face->surfaceToTexture(tc, p, n));
				if (face &&
					(ignore_alpha || pick_transparent || no_texture || mask))
				{
					local_end = p;
					if (face_hitp != NULL)
					{
						*face_hitp = face_hit;
					}
					
					if (intersection != NULL)
					{
						if (transform)
						{
							LLVector3 v_p(p.getF32ptr());

							intersection->load3(volumePositionToAgent(v_p).mV);  // must map back to agent space
						}
						else
						{
							*intersection = p;
						}
					}

					if (normal != NULL)
					{
						if (transform)
						{
							LLVector3 v_n(n.getF32ptr());
							normal->load3(volumeDirectionToAgent(v_n).mV);
						}
						else
						{
							*normal = n;
						}
						(*normal).normalize3fast();
					}

					if (tangent != NULL)
					{
						if (transform)
						{
							LLVector3 v_tn(tn.getF32ptr());

							LLVector4a trans_tangent;
							trans_tangent.load3(volumeDirectionToAgent(v_tn).mV);

							LLVector4Logical mask;
							mask.clear();
							mask.setElement<3>();

							tangent->setSelectWithMask(mask, tn, trans_tangent);
						}
						else
						{
							*tangent = tn;
						}
						(*tangent).normalize3fast();
					}

					if (tex_coord != NULL)
					{
						*tex_coord = tc;
					}
					
					ret = TRUE;
				}
			}
		}
	}
		
	return ret;
}

bool LLVOVolume::treatAsRigged()
{
	return isSelected() &&
        (isAttachment() || isAnimatedObject()) &&
        mDrawable.notNull() &&
        mDrawable->isState(LLDrawable::RIGGED);
}

LLRiggedVolume* LLVOVolume::getRiggedVolume()
{
	return mRiggedVolume;
}

void LLVOVolume::clearRiggedVolume()
{
	if (mRiggedVolume.notNull())
	{
		mRiggedVolume = NULL;
		updateRelativeXform();
	}
}

void LLVOVolume::updateRiggedVolume(bool force_treat_as_rigged, LLRiggedVolume::FaceIndex face_index, bool rebuild_face_octrees)
{
    LL_PROFILE_ZONE_SCOPED_CATEGORY_VOLUME;
	//Update mRiggedVolume to match current animation frame of avatar. 
	//Also update position/size in octree.  

    if ((!force_treat_as_rigged) && (!treatAsRigged()))
	{
		clearRiggedVolume();
		
		return;
	}

	LLVolume* volume = getVolume();
	const LLMeshSkinInfo* skin = getSkinInfo();
	if (!skin)
	{
		clearRiggedVolume();
		return;
	}

	LLVOAvatar* avatar = getAvatar();
	if (!avatar)
	{
		clearRiggedVolume();
		return;
	}

	if (!mRiggedVolume)
	{
		LLVolumeParams p;
		mRiggedVolume = new LLRiggedVolume(p);
		updateRelativeXform();
	}

    mRiggedVolume->update(skin, avatar, volume, face_index, rebuild_face_octrees);
}

void LLRiggedVolume::update(
    const LLMeshSkinInfo* skin,
    LLVOAvatar* avatar,
    const LLVolume* volume,
    FaceIndex face_index,
    bool rebuild_face_octrees)
{
    LL_PROFILE_ZONE_SCOPED_CATEGORY_VOLUME;
	bool copy = false;
	if (volume->getNumVolumeFaces() != getNumVolumeFaces())
	{ 
		copy = true;
	}

	for (S32 i = 0; i < volume->getNumVolumeFaces() && !copy; ++i)
	{
		const LLVolumeFace& src_face = volume->getVolumeFace(i);
		const LLVolumeFace& dst_face = getVolumeFace(i);

		if (src_face.mNumIndices != dst_face.mNumIndices ||
			src_face.mNumVertices != dst_face.mNumVertices)
		{
			copy = true;
		}
	}

	if (copy)
	{
		copyVolumeFaces(volume);
	}
    else
    {
        bool is_paused = avatar && avatar->areAnimationsPaused();
		if (is_paused)
		{
            S32 frames_paused = LLFrameTimer::getFrameCount() - avatar->getMotionController().getPausedFrame();
            if (frames_paused > 1)
            {
                return;
            }
		}
    }


	//build matrix palette
	static const size_t kMaxJoints = LL_MAX_JOINTS_PER_MESH_OBJECT;

	LLMatrix4a mat[kMaxJoints];
	U32 maxJoints = LLSkinningUtil::getMeshJointCount(skin);
    LLSkinningUtil::initSkinningMatrixPalette(mat, maxJoints, skin, avatar);
    const LLMatrix4a bind_shape_matrix = skin->mBindShapeMatrix;

    S32 rigged_vert_count = 0;
    S32 rigged_face_count = 0;
    LLVector4a box_min, box_max;
    S32 face_begin;
    S32 face_end;
    if (face_index == DO_NOT_UPDATE_FACES)
    {
        face_begin = 0;
        face_end = 0;
    }
    else if (face_index == UPDATE_ALL_FACES)
    {
        face_begin = 0;
        face_end = volume->getNumVolumeFaces();
    }
    else
    {
        face_begin = face_index;
        face_end = face_begin + 1;
    }
    for (S32 i = face_begin; i < face_end; ++i)
	{
		const LLVolumeFace& vol_face = volume->getVolumeFace(i);
		
		LLVolumeFace& dst_face = mVolumeFaces[i];
		
		LLVector4a* weight = vol_face.mWeights;

		if ( weight )
		{
            LLSkinningUtil::checkSkinWeights(weight, dst_face.mNumVertices, skin);

			LLVector4a* pos = dst_face.mPositions;

			if (pos && dst_face.mExtents)
			{
                U32 max_joints = LLSkinningUtil::getMaxJointCount();
                rigged_vert_count += dst_face.mNumVertices;
                rigged_face_count++;

            #if USE_SEPARATE_JOINT_INDICES_AND_WEIGHTS
                if (vol_face.mJointIndices) // fast path with preconditioned joint indices
                {
                    LLMatrix4a src[4];
                    U8* joint_indices_cursor = vol_face.mJointIndices;
                    LLVector4a* just_weights = vol_face.mJustWeights;
                    for (U32 j = 0; j < dst_face.mNumVertices; ++j)
				    {
					    LLMatrix4a final_mat;
                        F32* w = just_weights[j].getF32ptr();
                        LLSkinningUtil::getPerVertexSkinMatrixWithIndices(w, joint_indices_cursor, mat, final_mat, src);
                        joint_indices_cursor += 4;

					    LLVector4a& v = vol_face.mPositions[j];
					    LLVector4a t;
					    LLVector4a dst;
					    bind_shape_matrix.affineTransform(v, t);
					    final_mat.affineTransform(t, dst);
					    pos[j] = dst;
				    }
                }
                else
            #endif
                {
				    for (U32 j = 0; j < dst_face.mNumVertices; ++j)
				    {
					    LLMatrix4a final_mat;
                        LLSkinningUtil::getPerVertexSkinMatrix(weight[j].getF32ptr(), mat, false, final_mat, max_joints);
				
					    LLVector4a& v = vol_face.mPositions[j];
					    LLVector4a t;
					    LLVector4a dst;
					    bind_shape_matrix.affineTransform(v, t);
					    final_mat.affineTransform(t, dst);
					    pos[j] = dst;
				    }
                }

				//update bounding box
				// VFExtents change
				LLVector4a& min = dst_face.mExtents[0];
				LLVector4a& max = dst_face.mExtents[1];

				min = pos[0];
				max = pos[1];
                if (i==0)
                {
                    box_min = min;
                    box_max = max;
                }

				for (U32 j = 1; j < dst_face.mNumVertices; ++j)
				{
					min.setMin(min, pos[j]);
					max.setMax(max, pos[j]);
				}

                box_min.setMin(min,box_min);
                box_max.setMax(max,box_max);

				dst_face.mCenter->setAdd(dst_face.mExtents[0], dst_face.mExtents[1]);
				dst_face.mCenter->mul(0.5f);

			}

            if (rebuild_face_octrees)
			{
                dst_face.destroyOctree();
                dst_face.createOctree();
			}
		}
	}
    mExtraDebugText = llformat("rigged %d/%d - box (%f %f %f) (%f %f %f)",
                               rigged_face_count, rigged_vert_count,
                               box_min[0], box_min[1], box_min[2],
                               box_max[0], box_max[1], box_max[2]);
}

U32 LLVOVolume::getPartitionType() const
{
	if (isHUDAttachment())
	{
		return LLViewerRegion::PARTITION_HUD;
	}
	if (isAnimatedObject() && getControlAvatar())
	{
		return LLViewerRegion::PARTITION_CONTROL_AV;
	}
	if (isAttachment())
	{
		return LLViewerRegion::PARTITION_AVATAR;
	}

	return LLViewerRegion::PARTITION_VOLUME;
}

LLVolumePartition::LLVolumePartition(LLViewerRegion* regionp)
: LLSpatialPartition(LLVOVolume::VERTEX_DATA_MASK, TRUE, regionp),
LLVolumeGeometryManager()
{
	mLODPeriod = 32;
	mDepthMask = FALSE;
	mDrawableType = LLPipeline::RENDER_TYPE_VOLUME;
	mPartitionType = LLViewerRegion::PARTITION_VOLUME;
	mSlopRatio = 0.25f;
}

LLVolumeBridge::LLVolumeBridge(LLDrawable* drawablep, LLViewerRegion* regionp)
: LLSpatialBridge(drawablep, TRUE, LLVOVolume::VERTEX_DATA_MASK, regionp),
LLVolumeGeometryManager()
{
	mDepthMask = FALSE;
	mLODPeriod = 32;
	mDrawableType = LLPipeline::RENDER_TYPE_VOLUME;
	mPartitionType = LLViewerRegion::PARTITION_BRIDGE;
	
	mSlopRatio = 0.25f;
}

LLAvatarBridge::LLAvatarBridge(LLDrawable* drawablep, LLViewerRegion* regionp)
	: LLVolumeBridge(drawablep, regionp)
{
	mDrawableType = LLPipeline::RENDER_TYPE_AVATAR;
	mPartitionType = LLViewerRegion::PARTITION_AVATAR;
}

LLControlAVBridge::LLControlAVBridge(LLDrawable* drawablep, LLViewerRegion* regionp)
	: LLVolumeBridge(drawablep, regionp)
{
	mDrawableType = LLPipeline::RENDER_TYPE_CONTROL_AV;
	mPartitionType = LLViewerRegion::PARTITION_CONTROL_AV;
}

bool can_batch_texture(LLFace* facep)
{
	if (facep->getTextureEntry()->getBumpmap())
	{ //bump maps aren't worked into texture batching yet
		return false;
	}

	if (facep->getTextureEntry()->getMaterialParams().notNull())
	{ //materials don't work with texture batching yet
		return false;
	}

	if (facep->getTexture() && facep->getTexture()->getPrimaryFormat() == GL_ALPHA)
	{ //can't batch invisiprims
		return false;
	}

	if (facep->isState(LLFace::TEXTURE_ANIM) && facep->getVirtualSize() > MIN_TEX_ANIM_SIZE)
	{ //texture animation breaks batches
		return false;
	}
	
    if (facep->getTextureEntry()->getGLTFRenderMaterial() != nullptr)
    { // PBR materials break indexed texture batching
        return false;
    }

	return true;
}

const static U32 MAX_FACE_COUNT = 4096U;
int32_t LLVolumeGeometryManager::sInstanceCount = 0;
LLFace** LLVolumeGeometryManager::sFullbrightFaces[2] = { NULL };
LLFace** LLVolumeGeometryManager::sBumpFaces[2] = { NULL };
LLFace** LLVolumeGeometryManager::sSimpleFaces[2] = { NULL };
LLFace** LLVolumeGeometryManager::sNormFaces[2] = { NULL };
LLFace** LLVolumeGeometryManager::sSpecFaces[2] = { NULL };
LLFace** LLVolumeGeometryManager::sNormSpecFaces[2] = { NULL };
LLFace** LLVolumeGeometryManager::sPbrFaces[2] = { NULL };
LLFace** LLVolumeGeometryManager::sAlphaFaces[2] = { NULL };

LLVolumeGeometryManager::LLVolumeGeometryManager()
	: LLGeometryManager()
{
	llassert(sInstanceCount >= 0);
	if (sInstanceCount == 0)
	{
		allocateFaces(MAX_FACE_COUNT);
	}

	++sInstanceCount;
}

LLVolumeGeometryManager::~LLVolumeGeometryManager()
{
	llassert(sInstanceCount > 0);
	--sInstanceCount;

	if (sInstanceCount <= 0)
	{
		freeFaces();
		sInstanceCount = 0;
	}
}

void LLVolumeGeometryManager::allocateFaces(U32 pMaxFaceCount)
{
    for (int i = 0; i < 2; ++i)
    {
        sFullbrightFaces[i] = static_cast<LLFace**>(ll_aligned_malloc<64>(pMaxFaceCount * sizeof(LLFace*)));
        sBumpFaces[i] = static_cast<LLFace**>(ll_aligned_malloc<64>(pMaxFaceCount * sizeof(LLFace*)));
        sSimpleFaces[i] = static_cast<LLFace**>(ll_aligned_malloc<64>(pMaxFaceCount * sizeof(LLFace*)));
        sNormFaces[i] = static_cast<LLFace**>(ll_aligned_malloc<64>(pMaxFaceCount * sizeof(LLFace*)));
        sSpecFaces[i] = static_cast<LLFace**>(ll_aligned_malloc<64>(pMaxFaceCount * sizeof(LLFace*)));
        sNormSpecFaces[i] = static_cast<LLFace**>(ll_aligned_malloc<64>(pMaxFaceCount * sizeof(LLFace*)));
        sPbrFaces[i] = static_cast<LLFace**>(ll_aligned_malloc<64>(pMaxFaceCount * sizeof(LLFace*)));
        sAlphaFaces[i] = static_cast<LLFace**>(ll_aligned_malloc<64>(pMaxFaceCount * sizeof(LLFace*)));
    }
}

void LLVolumeGeometryManager::freeFaces()
{
    for (int i = 0; i < 2; ++i)
    {
        ll_aligned_free<64>(sFullbrightFaces[i]);
        ll_aligned_free<64>(sBumpFaces[i]);
        ll_aligned_free<64>(sSimpleFaces[i]);
        ll_aligned_free<64>(sNormFaces[i]);
        ll_aligned_free<64>(sSpecFaces[i]);
        ll_aligned_free<64>(sNormSpecFaces[i]);
        ll_aligned_free<64>(sPbrFaces[i]);
        ll_aligned_free<64>(sAlphaFaces[i]);

        sFullbrightFaces[i] = NULL;
        sBumpFaces[i] = NULL;
        sSimpleFaces[i] = NULL;
        sNormFaces[i] = NULL;
        sSpecFaces[i] = NULL;
        sNormSpecFaces[i] = NULL;
        sPbrFaces[i] = NULL;
        sAlphaFaces[i] = NULL;
    }
}

void LLVolumeGeometryManager::registerFace(LLSpatialGroup* group, LLFace* facep, U32 type)
{
    LL_PROFILE_ZONE_SCOPED_CATEGORY_VOLUME;
	if (   type == LLRenderPass::PASS_ALPHA 
		&& facep->getTextureEntry()->getMaterialParams().notNull() 
		&& !facep->getVertexBuffer()->hasDataType(LLVertexBuffer::TYPE_TANGENT)
		&& LLViewerShaderMgr::instance()->getShaderLevel(LLViewerShaderMgr::SHADER_OBJECT) > 1)
	{
		LL_WARNS_ONCE("RenderMaterials") << "Oh no! No binormals for this alpha blended face!" << LL_ENDL;
	}

	bool selected = facep->getViewerObject()->isSelected();

	if (selected && LLSelectMgr::getInstance()->mHideSelectedObjects)
	{
		return;
	}

	LL_LABEL_VERTEX_BUFFER(facep->getVertexBuffer(), LLRenderPass::lookupPassName(type));

    U32 passType = type;

    bool rigged = facep->isState(LLFace::RIGGED);

    if (rigged)
    {
        // hacky, should probably clean up -- if this face is rigged, put it in "type + 1"
        // See LLRenderPass PASS_foo enum
        passType += 1;
    }
	//add face to drawmap
	LLSpatialGroup::drawmap_elem_t& draw_vec = group->mDrawMap[passType];

	S32 idx = draw_vec.size()-1;

	bool fullbright = (type == LLRenderPass::PASS_FULLBRIGHT) ||
		(type == LLRenderPass::PASS_INVISIBLE) ||
		(type == LLRenderPass::PASS_FULLBRIGHT_ALPHA_MASK) ||
		(type == LLRenderPass::PASS_ALPHA && facep->isState(LLFace::FULLBRIGHT)) ||
		(facep->getTextureEntry()->getFullbright());
	
	if (!fullbright && 
        type != LLRenderPass::PASS_GLOW && 
        !facep->getVertexBuffer()->hasDataType(LLVertexBuffer::TYPE_NORMAL))
	{
        llassert(false);
		LL_WARNS() << "Non fullbright face has no normals!" << LL_ENDL;
		return;
	}

	const LLMatrix4* tex_mat = NULL;
	if (facep->isState(LLFace::TEXTURE_ANIM) && facep->getVirtualSize() > MIN_TEX_ANIM_SIZE)
	{
		tex_mat = facep->mTextureMatrix;	
	}

	const LLMatrix4* model_mat = NULL;

	LLDrawable* drawable = facep->getDrawable();
	
    if (rigged)
    {
        // rigged meshes ignore their model matrix
        model_mat = nullptr;
    }
	else if (drawable->isState(LLDrawable::ANIMATED_CHILD))
	{
		model_mat = &drawable->getWorldMatrix();
	}
	else if (drawable->isActive())
	{
		model_mat = &drawable->getRenderMatrix();
	}
	else
	{
		model_mat = &(drawable->getRegion()->mRenderMatrix);
	}

	//drawable->getVObj()->setDebugText(llformat("%d", drawable->isState(LLDrawable::ANIMATED_CHILD)));

	U8 bump = (type == LLRenderPass::PASS_BUMP || type == LLRenderPass::PASS_POST_BUMP) ? facep->getTextureEntry()->getBumpmap() : 0;
	U8 shiny = facep->getTextureEntry()->getShiny();
	
	LLViewerTexture* tex = facep->getTexture();

	U8 index = facep->getTextureIndex();

    LLMaterial* mat = nullptr;
    
    LLUUID mat_id;

    auto* gltf_mat = (LLFetchedGLTFMaterial*) facep->getTextureEntry()->getGLTFRenderMaterial();
    llassert(gltf_mat == nullptr || dynamic_cast<LLFetchedGLTFMaterial*>(facep->getTextureEntry()->getGLTFRenderMaterial()) != nullptr);
    if (gltf_mat != nullptr)
    {
        mat_id = gltf_mat->getHash(); // TODO: cache this hash
        if (!facep->hasMedia())
        { // no media texture, face texture will be unused
            tex = nullptr;
        }
    }
    else
    {
        mat = facep->getTextureEntry()->getMaterialParams().get();
        if (mat)
        {
            mat_id = facep->getTextureEntry()->getMaterialParams()->getHash();
        }
    }

	bool batchable = false;

	U32 shader_mask = 0xFFFFFFFF; //no shader

	if (mat)
	{
		if (type == LLRenderPass::PASS_ALPHA)
		{
			shader_mask = mat->getShaderMask(LLMaterial::DIFFUSE_ALPHA_MODE_BLEND);
		}
		else
		{
			shader_mask = mat->getShaderMask();
		}
	}

	if (index < FACE_DO_NOT_BATCH_TEXTURES && idx >= 0)
	{
		if (mat || gltf_mat || draw_vec[idx]->mMaterial)
		{ //can't batch textures when materials are present (yet)
			batchable = false;
		}
		else if (index < draw_vec[idx]->mTextureList.size())
		{
			if (draw_vec[idx]->mTextureList[index].isNull())
			{
				batchable = true;
				draw_vec[idx]->mTextureList[index] = tex;
			}
			else if (draw_vec[idx]->mTextureList[index] == tex)
			{ //this face's texture index can be used with this batch
				batchable = true;
			}
		}
		else
		{ //texture list can be expanded to fit this texture index
			batchable = true;
		}
	}

    LLDrawInfo* info = idx >= 0 ? draw_vec[idx] : nullptr;

	if (info && 
		info->mVertexBuffer == facep->getVertexBuffer() &&
		info->mEnd == facep->getGeomIndex()-1 &&
		(LLPipeline::sTextureBindTest || draw_vec[idx]->mTexture == tex || batchable) &&
#if LL_DARWIN
		info->mEnd - draw_vec[idx]->mStart + facep->getGeomCount() <= (U32) gGLManager.mGLMaxVertexRange &&
		info->mCount + facep->getIndicesCount() <= (U32) gGLManager.mGLMaxIndexRange &&
#endif
		info->mMaterialID == mat_id &&
		info->mFullbright == fullbright &&
		info->mBump == bump &&
		(!mat || (info->mShiny == shiny)) && // need to break batches when a material is shared, but legacy settings are different
		info->mTextureMatrix == tex_mat &&
		info->mModelMatrix == model_mat &&
		info->mShaderMask == shader_mask &&
        info->mAvatar == facep->mAvatar &&
        info->getSkinHash() == facep->getSkinHash())
	{
		info->mCount += facep->getIndicesCount();
		info->mEnd += facep->getGeomCount();

		if (index < FACE_DO_NOT_BATCH_TEXTURES && index >= info->mTextureList.size())
		{
			info->mTextureList.resize(index+1);
			info->mTextureList[index] = tex;
		}
		info->validate();
	}
	else
	{
		U32 start = facep->getGeomIndex();
		U32 end = start + facep->getGeomCount()-1;
		U32 offset = facep->getIndicesStart();
		U32 count = facep->getIndicesCount();
		LLPointer<LLDrawInfo> draw_info = new LLDrawInfo(start,end,count,offset, tex,
			facep->getVertexBuffer(), fullbright, bump);

        info = draw_info;

		draw_vec.push_back(draw_info);
		draw_info->mTextureMatrix = tex_mat;
		draw_info->mModelMatrix = model_mat;
		
		draw_info->mBump  = bump;
		draw_info->mShiny = shiny;

		static const float alpha[4] =
		{
			0.00f,
			0.25f,
			0.5f,
			0.75f
		};
		float spec = alpha[shiny & TEM_SHINY_MASK];
		LLVector4 specColor(spec, spec, spec, spec);
		draw_info->mSpecColor = specColor;
		draw_info->mEnvIntensity = spec;
		draw_info->mSpecularMap = NULL;
		draw_info->mMaterial = mat;
        draw_info->mGLTFMaterial = gltf_mat;
		draw_info->mShaderMask = shader_mask;
        draw_info->mAvatar = facep->mAvatar;
        draw_info->mSkinInfo = facep->mSkinInfo;

        if (gltf_mat)
        {
            // just remember the material ID, render pools will reference the GLTF material
            draw_info->mMaterialID = mat_id;
        }
        else if (mat)
		{
			draw_info->mMaterialID = mat_id;

			// We have a material.  Update our draw info accordingly.
				
			if (!mat->getSpecularID().isNull())
			{
				LLVector4 specColor;
				specColor.mV[0] = mat->getSpecularLightColor().mV[0] * (1.f / 255.f);
				specColor.mV[1] = mat->getSpecularLightColor().mV[1] * (1.f / 255.f);
				specColor.mV[2] = mat->getSpecularLightColor().mV[2] * (1.f / 255.f);
				specColor.mV[3] = mat->getSpecularLightExponent() * (1.f / 255.f);
				draw_info->mSpecColor = specColor;
				draw_info->mEnvIntensity = mat->getEnvironmentIntensity() * (1.f / 255.f);
				draw_info->mSpecularMap = facep->getViewerObject()->getTESpecularMap(facep->getTEOffset());
			}

			draw_info->mAlphaMaskCutoff = mat->getAlphaMaskCutoff() * (1.f / 255.f);
			draw_info->mDiffuseAlphaMode = mat->getDiffuseAlphaMode();
			draw_info->mNormalMap = facep->getViewerObject()->getTENormalMap(facep->getTEOffset());
		}
		else 
		{
			if (type == LLRenderPass::PASS_GRASS)
			{
				draw_info->mAlphaMaskCutoff = 0.5f;
			}
			else
			{
				draw_info->mAlphaMaskCutoff = 0.33f;
			}
		}
		
		// if (type == LLRenderPass::PASS_ALPHA) // always populate the draw_info ptr
		{ //for alpha sorting
			facep->setDrawInfo(draw_info);
		}

		if (index < FACE_DO_NOT_BATCH_TEXTURES)
		{ //initialize texture list for texture batching
			draw_info->mTextureList.resize(index+1);
			draw_info->mTextureList[index] = tex;
		}
		draw_info->validate();
	}

    llassert(info->mGLTFMaterial == nullptr || (info->mVertexBuffer->getTypeMask() & LLVertexBuffer::MAP_TANGENT) != 0);
    llassert(type != LLPipeline::RENDER_TYPE_PASS_GLTF_PBR || info->mGLTFMaterial != nullptr);
    llassert(type != LLPipeline::RENDER_TYPE_PASS_GLTF_PBR_RIGGED || info->mGLTFMaterial != nullptr);
    llassert(type != LLPipeline::RENDER_TYPE_PASS_GLTF_PBR_ALPHA_MASK || info->mGLTFMaterial != nullptr);
    llassert(type != LLPipeline::RENDER_TYPE_PASS_GLTF_PBR_ALPHA_MASK_RIGGED || info->mGLTFMaterial != nullptr);
    
    llassert(type != LLRenderPass::PASS_BUMP || (info->mVertexBuffer->getTypeMask() & LLVertexBuffer::MAP_TANGENT) != 0);
    llassert(type != LLRenderPass::PASS_NORMSPEC || info->mNormalMap.notNull());
    llassert(type != LLRenderPass::PASS_SPECMAP || (info->mVertexBuffer->getTypeMask() & LLVertexBuffer::MAP_TEXCOORD2) != 0);
}

void LLVolumeGeometryManager::getGeometry(LLSpatialGroup* group)
{

}

void handleRenderAutoMuteByteLimitChanged(const LLSD& new_value)
{
	static LLCachedControl<U32> render_auto_mute_byte_limit(gSavedSettings, "RenderAutoMuteByteLimit", 0U);

	if (0 != render_auto_mute_byte_limit)
	{
		//for unload
		LLSculptIDSize::container_BY_SIZE_view::iterator
			itL = LLSculptIDSize::instance().getSizeInfo().get<LLSculptIDSize::tag_BY_SIZE>().lower_bound(render_auto_mute_byte_limit),
			itU = LLSculptIDSize::instance().getSizeInfo().get<LLSculptIDSize::tag_BY_SIZE>().end();

		for (; itL != itU; ++itL)
		{
			const LLSculptIDSize::Info &nfo = *itL;
			LLVOVolume *pVVol = nfo.getPtrLLDrawable()->getVOVolume();
			if (pVVol
				&& !pVVol->isDead()
				&& pVVol->isAttachment()
				&& !pVVol->getAvatar()->isSelf()
				&& LLVOVolume::NO_LOD != pVVol->getLOD()
				)
			{
				//postponed
				pVVol->markForUnload();
				LLSculptIDSize::instance().addToUnloaded(nfo.getSculptId());
			}
		}

		//for load if it was unload
		itL = LLSculptIDSize::instance().getSizeInfo().get<LLSculptIDSize::tag_BY_SIZE>().begin();
		itU = LLSculptIDSize::instance().getSizeInfo().get<LLSculptIDSize::tag_BY_SIZE>().upper_bound(render_auto_mute_byte_limit);

		for (; itL != itU; ++itL)
		{
			const LLSculptIDSize::Info &nfo = *itL;
			LLVOVolume *pVVol = nfo.getPtrLLDrawable()->getVOVolume();
			if (pVVol
				&& !pVVol->isDead()
				&& pVVol->isAttachment()
				&& !pVVol->getAvatar()->isSelf()
				&& LLVOVolume::NO_LOD == pVVol->getLOD()
				)
			{
				LLSculptIDSize::instance().remFromUnloaded(nfo.getSculptId());
				pVVol->updateLOD();
				pVVol->markForUpdate(TRUE);
			}
		}
	}
	else
	{
		LLSculptIDSize::instance().clearUnloaded();

		LLSculptIDSize::container_BY_SIZE_view::iterator
			itL = LLSculptIDSize::instance().getSizeInfo().get<LLSculptIDSize::tag_BY_SIZE>().begin(),
			itU = LLSculptIDSize::instance().getSizeInfo().get<LLSculptIDSize::tag_BY_SIZE>().end();

		for (; itL != itU; ++itL)
		{
			const LLSculptIDSize::Info &nfo = *itL;
			LLVOVolume *pVVol = nfo.getPtrLLDrawable()->getVOVolume();
			if (pVVol
				&& !pVVol->isDead()
				&& pVVol->isAttachment()
				&& !pVVol->getAvatar()->isSelf()
				&& LLVOVolume::NO_LOD == pVVol->getLOD()
				) 
			{
				pVVol->updateLOD();
				pVVol->markForUpdate(TRUE);
			}
		}
	}
}

// add a face pointer to a list of face pointers without going over MAX_COUNT faces
template<typename T>
static inline void add_face(T*** list, U32* count, T* face)
{
    if (face->isState(LLFace::RIGGED))
    {
        if (count[1] < MAX_FACE_COUNT)
        {
            face->setDrawOrderIndex(count[1]);
            list[1][count[1]++] = face;
        }
    }
    else
    {
        if (count[0] < MAX_FACE_COUNT)
        {
            face->setDrawOrderIndex(count[0]);
            list[0][count[0]++] = face;
        }
    }
}

void LLVolumeGeometryManager::rebuildGeom(LLSpatialGroup* group)
{
    LL_PROFILE_ZONE_SCOPED_CATEGORY_VOLUME;
    llassert(!gCubeSnapshot);

	if (group->changeLOD())
	{
		group->mLastUpdateDistance = group->mDistance;
	}

	group->mLastUpdateViewAngle = group->mViewAngle;

	if (!group->hasState(LLSpatialGroup::GEOM_DIRTY | LLSpatialGroup::ALPHA_DIRTY))
	{
		if (group->hasState(LLSpatialGroup::MESH_DIRTY) && !LLPipeline::sDelayVBUpdate)
		{
			rebuildMesh(group);
		}
		return;
	}

	group->mBuilt = 1.f;
	
	LLSpatialBridge* bridge = group->getSpatialPartition()->asBridge();
    LLViewerObject *vobj = NULL;
    LLVOVolume *vol_obj = NULL;

	if (bridge)
	{
        vobj = bridge->mDrawable->getVObj();
        vol_obj = dynamic_cast<LLVOVolume*>(vobj);
	}
    if (vol_obj)
    {
        vol_obj->updateVisualComplexity();
    }

	group->mGeometryBytes = 0;
	group->mSurfaceArea = 0;
	
	//cache object box size since it might be used for determining visibility
	const LLVector4a* bounds = group->getObjectBounds();
	group->mObjectBoxSize = bounds[1].getLength3().getF32();

	group->clearDrawMap();

    U32 fullbright_count[2] = { 0 };
	U32 bump_count[2] = { 0 };
	U32 simple_count[2] = { 0 };
	U32 alpha_count[2] = { 0 };
	U32 norm_count[2] = { 0 };
	U32 spec_count[2] = { 0 };
	U32 normspec_count[2] = { 0 };
	U32 pbr_count[2] = { 0 };

	static LLCachedControl<S32> max_vbo_size(gSavedSettings, "RenderMaxVBOSize", 512);
	static LLCachedControl<S32> max_node_size(gSavedSettings, "RenderMaxNodeSize", 65536);
	U32 max_vertices = (max_vbo_size * 1024)/LLVertexBuffer::calcVertexSize(group->getSpatialPartition()->mVertexDataMask);
	U32 max_total = (max_node_size * 1024) / LLVertexBuffer::calcVertexSize(group->getSpatialPartition()->mVertexDataMask);
	max_vertices = llmin(max_vertices, (U32) 65535);

	U32 cur_total = 0;

	bool emissive = false;

	//Determine if we've received skininfo that contains an
	//alternate bind matrix - if it does then apply the translational component
	//to the joints of the avatar.
#if 0
	bool pelvisGotSet = false;
#endif

	{
        LL_PROFILE_ZONE_NAMED("rebuildGeom - face list");

		//get all the faces into a list
		for (LLSpatialGroup::element_iter drawable_iter = group->getDataBegin(); 
             drawable_iter != group->getDataEnd(); ++drawable_iter)
		{
			LLDrawable* drawablep = (LLDrawable*)(*drawable_iter)->getDrawable();
		
			if (!drawablep || drawablep->isDead() || drawablep->isState(LLDrawable::FORCE_INVISIBLE) )
			{
				continue;
			}
	
			LLVOVolume* vobj = drawablep->getVOVolume();
            
			if (!vobj)
			{
				continue;
			}

            // HACK -- brute force this check every time a drawable gets rebuilt
            for (S32 i = 0; i < drawablep->getNumFaces(); ++i)
            {
                vobj->updateTEMaterialTextures(i);
            }

            // apply any pending material overrides
            gGLTFMaterialList.applyQueuedOverrides(vobj);

            std::string vobj_name = llformat("Vol%p", vobj);

            bool is_mesh = vobj->isMesh();
			if (is_mesh &&
				((vobj->getVolume() && !vobj->getVolume()->isMeshAssetLoaded()) || !gMeshRepo.meshRezEnabled()))
			{
				continue;
			}

			LLVolume* volume = vobj->getVolume();
			if (volume)
			{
				const LLVector3& scale = vobj->getScale();
				group->mSurfaceArea += volume->getSurfaceArea() * llmax(llmax(scale.mV[0], scale.mV[1]), scale.mV[2]);
			}

            
            F32 est_tris = vobj->getEstTrianglesMax();

            vobj->updateControlAvatar();
            
            LL_DEBUGS("AnimatedObjectsLinkset") << vobj_name << " rebuilding, isAttachment: " << (U32) vobj->isAttachment()
                                                << " is_mesh " << is_mesh
                                                << " est_tris " << est_tris
                                                << " is_animated " << vobj->isAnimatedObject()
                                                << " can_animate " << vobj->canBeAnimatedObject() 
                                                << " cav " << vobj->getControlAvatar() 
                                                << " lod " << vobj->getLOD()
                                                << " drawable rigged " << (drawablep->isState(LLDrawable::RIGGED))
                                                << " drawable state " << drawablep->getState()
                                                << " playing " << (U32) (vobj->getControlAvatar() ? vobj->getControlAvatar()->mPlaying : false)
                                                << " frame " << LLFrameTimer::getFrameCount()
                                                << LL_ENDL;

			llassert_always(vobj);
			vobj->updateTextureVirtualSize(true);
			vobj->preRebuild();

			drawablep->clearState(LLDrawable::HAS_ALPHA);

            LLVOAvatar* avatar = nullptr;
            const LLMeshSkinInfo* skinInfo = nullptr;
            if (is_mesh)
            {
                skinInfo = vobj->getSkinInfo();
            }

            if (skinInfo)
            {
                if (vobj->isAnimatedObject())
                {
                    avatar = vobj->getControlAvatar();
                }
                else
                {
                    avatar = vobj->getAvatar();
                }
            }

            if (avatar != nullptr)
            {
                avatar->addAttachmentOverridesForObject(vobj, NULL, false);
            }

            // Standard rigged mesh attachments: 
			bool rigged = !vobj->isAnimatedObject() && skinInfo && vobj->isAttachment();
            // Animated objects. Have to check for isRiggedMesh() to
            // exclude static objects in animated object linksets.
			rigged = rigged || (vobj->isAnimatedObject() && vobj->isRiggedMesh() &&
                vobj->getControlAvatar() && vobj->getControlAvatar()->mPlaying);

			bool any_rigged_face = false;

			//for each face
			for (S32 i = 0; i < drawablep->getNumFaces(); i++)
			{
				LLFace* facep = drawablep->getFace(i);
				if (!facep)
				{
					continue;
				}
#if 0
#if LL_RELEASE_WITH_DEBUG_INFO
                const LLUUID pbr_id( "49c88210-7238-2a6b-70ac-92d4f35963cf" );
                const LLUUID obj_id( vobj->getID() );
                bool is_pbr = (obj_id == pbr_id);
#else
                bool is_pbr = false;
#endif
#else
                LLGLTFMaterial *gltf_mat = facep->getTextureEntry()->getGLTFRenderMaterial();
                bool is_pbr = gltf_mat != nullptr;
#endif

				//ALWAYS null out vertex buffer on rebuild -- if the face lands in a render
				// batch, it will recover its vertex buffer reference from the spatial group
				facep->setVertexBuffer(NULL);
			
				//sum up face verts and indices
				drawablep->updateFaceSize(i);

                if (rigged)
                {
                    if (!facep->isState(LLFace::RIGGED))
                    { //completely reset vertex buffer
                        facep->clearVertexBuffer();
                    }

                    facep->setState(LLFace::RIGGED);
                    facep->mSkinInfo = (LLMeshSkinInfo*) skinInfo; // TODO -- fix ugly de-consting here
                    facep->mAvatar = avatar;
                    any_rigged_face = true;
                }
                else
                {
                    if (facep->isState(LLFace::RIGGED))
                    { 
                        //face is not rigged but used to be, remove from rigged face pool
                        LLDrawPoolAvatar* pool = (LLDrawPoolAvatar*)facep->getPool();
                        if (pool)
                        {
                            pool->removeFace(facep);
                        }
                        facep->clearState(LLFace::RIGGED);
                        facep->mAvatar = NULL;
                        facep->mSkinInfo = NULL;
                    }
                }

				if (cur_total > max_total || facep->getIndicesCount() <= 0 || facep->getGeomCount() <= 0)
				{
					facep->clearVertexBuffer();
					continue;
				}

				if (facep->hasGeometry() &&
                    (rigged ||  // <-- HACK FIXME -- getPixelArea might be incorrect for rigged objects
                        facep->getPixelArea() > FORCE_CULL_AREA)) // <-- don't render tiny faces
				{
                    cur_total += facep->getGeomCount();

					const LLTextureEntry* te = facep->getTextureEntry();
					LLViewerTexture* tex = facep->getTexture();

					if (te->getGlow() > 0.f)
					{
						emissive = true;
					}

					if (facep->isState(LLFace::TEXTURE_ANIM))
					{
						if (!vobj->mTexAnimMode)
						{
							facep->clearState(LLFace::TEXTURE_ANIM);
						}
					}

					BOOL force_simple = (facep->getPixelArea() < FORCE_SIMPLE_RENDER_AREA);
					U32 type = gPipeline.getPoolTypeFromTE(te, tex);
                    if (is_pbr && gltf_mat && gltf_mat->mAlphaMode != LLGLTFMaterial::ALPHA_MODE_BLEND)
                    {
                        type = LLDrawPool::POOL_GLTF_PBR;
                    }
                    else
					if (type != LLDrawPool::POOL_ALPHA && force_simple)
					{
						type = LLDrawPool::POOL_SIMPLE;
					}
					facep->setPoolType(type);

					if (vobj->isHUDAttachment() && !is_pbr)
					{
						facep->setState(LLFace::FULLBRIGHT);
					}

					if (vobj->mTextureAnimp && vobj->mTexAnimMode)
					{
						if (vobj->mTextureAnimp->mFace <= -1)
						{
							S32 face;
							for (face = 0; face < vobj->getNumTEs(); face++)
							{
								LLFace * facep = drawablep->getFace(face);
								if (facep)
								{
									facep->setState(LLFace::TEXTURE_ANIM);
								}
							}
						}
						else if (vobj->mTextureAnimp->mFace < vobj->getNumTEs())
						{
							LLFace * facep = drawablep->getFace(vobj->mTextureAnimp->mFace);
							if (facep)
							{
								facep->setState(LLFace::TEXTURE_ANIM);
							}
						}
					}

					if (type == LLDrawPool::POOL_ALPHA)
					{
						if (facep->canRenderAsMask())
						{ //can be treated as alpha mask
                            add_face(sSimpleFaces, simple_count, facep);
						}
						else
						{
                            if (te->getColor().mV[3] > 0.f || te->getGlow() > 0.f)
                            { //only treat as alpha in the pipeline if < 100% transparent
                                drawablep->setState(LLDrawable::HAS_ALPHA);
                                add_face(sAlphaFaces, alpha_count, facep);
                            }
                            else if (LLDrawPoolAlpha::sShowDebugAlpha)
                            {
                                add_face(sAlphaFaces, alpha_count, facep);
                            }
						}
					}
					else
					{
						if (drawablep->isState(LLDrawable::REBUILD_VOLUME))
						{
							facep->mLastUpdateTime = gFrameTimeSeconds;
						}

						{
                            LLGLTFMaterial* gltf_mat = te->getGLTFRenderMaterial();

							if (gltf_mat != nullptr || (te->getMaterialParams().notNull()))
							{
                                if (gltf_mat != nullptr)
                                {
                                    add_face(sPbrFaces, pbr_count, facep);
                                }
                                else
                                {
                                    LLMaterial* mat = te->getMaterialParams().get();
                                    if (mat->getNormalID().notNull() || // <-- has a normal map, needs tangents
                                        (te->getBumpmap() && (te->getBumpmap() < 18))) // <-- has an emboss bump map, needs tangents
                                    {
                                        if (mat->getSpecularID().notNull())
                                        { //has normal and specular maps (needs texcoord1, texcoord2, and tangent)
                                            add_face(sNormSpecFaces, normspec_count, facep);
                                        }
                                        else
                                        { //has normal map (needs texcoord1 and tangent)
                                            add_face(sNormFaces, norm_count, facep);
                                        }
                                    }
                                    else if (mat->getSpecularID().notNull())
                                    { //has specular map but no normal map, needs texcoord2
                                        add_face(sSpecFaces, spec_count, facep);
                                    }
                                    else
                                    { //has neither specular map nor normal map, only needs texcoord0
                                        add_face(sSimpleFaces, simple_count, facep);
                                    }
                                }
							}
							else if (te->getBumpmap())
							{ //needs normal + tangent
                                add_face(sBumpFaces, bump_count, facep);
							}
							else if (te->getShiny() || !te->getFullbright())
							{ //needs normal
                                add_face(sSimpleFaces, simple_count, facep);
							}
							else 
							{ //doesn't need normal
								facep->setState(LLFace::FULLBRIGHT);
                                add_face(sFullbrightFaces, fullbright_count, facep);
							}
						}
					}
				}
				else
				{	//face has no renderable geometry
					facep->clearVertexBuffer();
				}		
			}
			
			if (any_rigged_face)
			{
				if (!drawablep->isState(LLDrawable::RIGGED))
				{
					drawablep->setState(LLDrawable::RIGGED);
                    LLDrawable* root = drawablep->getRoot();
                    if (root != drawablep)
                    {
                        root->setState(LLDrawable::RIGGED_CHILD);
                    }

					//first time this is drawable is being marked as rigged,
					// do another LoD update to use avatar bounding box
					vobj->updateLOD();
				}
			}
			else
			{
				drawablep->clearState(LLDrawable::RIGGED);
                vobj->updateRiggedVolume(false);
			}
		}
	}

	//PROCESS NON-ALPHA FACES
	U32 simple_mask = LLVertexBuffer::MAP_TEXCOORD0 | LLVertexBuffer::MAP_NORMAL | LLVertexBuffer::MAP_VERTEX | LLVertexBuffer::MAP_COLOR;
	U32 alpha_mask = simple_mask | 0x80000000; //hack to give alpha verts their own VBO
	U32 bump_mask = LLVertexBuffer::MAP_TEXCOORD0 | LLVertexBuffer::MAP_TEXCOORD1 | LLVertexBuffer::MAP_NORMAL | LLVertexBuffer::MAP_VERTEX | LLVertexBuffer::MAP_COLOR;
	U32 fullbright_mask = LLVertexBuffer::MAP_TEXCOORD0 | LLVertexBuffer::MAP_VERTEX | LLVertexBuffer::MAP_COLOR;

	U32 norm_mask = simple_mask | LLVertexBuffer::MAP_TEXCOORD1 | LLVertexBuffer::MAP_TANGENT;
	U32 normspec_mask = norm_mask | LLVertexBuffer::MAP_TEXCOORD2;
	U32 spec_mask = simple_mask | LLVertexBuffer::MAP_TEXCOORD2;

	U32 pbr_mask = LLVertexBuffer::MAP_TEXCOORD0 | LLVertexBuffer::MAP_NORMAL | LLVertexBuffer::MAP_VERTEX | LLVertexBuffer::MAP_COLOR | LLVertexBuffer::MAP_TANGENT;

	if (emissive)
	{ //emissive faces are present, include emissive byte to preserve batching
		simple_mask = simple_mask | LLVertexBuffer::MAP_EMISSIVE;
		alpha_mask = alpha_mask | LLVertexBuffer::MAP_EMISSIVE;
		bump_mask = bump_mask | LLVertexBuffer::MAP_EMISSIVE;
		fullbright_mask = fullbright_mask | LLVertexBuffer::MAP_EMISSIVE;
		norm_mask = norm_mask | LLVertexBuffer::MAP_EMISSIVE;
		normspec_mask = normspec_mask | LLVertexBuffer::MAP_EMISSIVE;
		spec_mask = spec_mask | LLVertexBuffer::MAP_EMISSIVE;
        pbr_mask = pbr_mask | LLVertexBuffer::MAP_EMISSIVE;
	}

	BOOL batch_textures = LLViewerShaderMgr::instance()->getShaderLevel(LLViewerShaderMgr::SHADER_OBJECT) > 1;

    // add extra vertex data for deferred rendering (not necessarily for batching textures)
	if (batch_textures)
	{
		bump_mask = bump_mask | LLVertexBuffer::MAP_TANGENT;
		simple_mask = simple_mask | LLVertexBuffer::MAP_TEXTURE_INDEX;
		alpha_mask = alpha_mask | LLVertexBuffer::MAP_TEXTURE_INDEX | LLVertexBuffer::MAP_TANGENT | LLVertexBuffer::MAP_TEXCOORD1 | LLVertexBuffer::MAP_TEXCOORD2;
		fullbright_mask = fullbright_mask | LLVertexBuffer::MAP_TEXTURE_INDEX;
	}

	group->mGeometryBytes = 0;

	U32 geometryBytes = 0;

    // generate render batches for static geometry
    U32 extra_mask = LLVertexBuffer::MAP_TEXTURE_INDEX;
    BOOL alpha_sort = TRUE;
    BOOL rigged = FALSE;
    for (int i = 0; i < 2; ++i) //two sets, static and rigged)
    {
        geometryBytes += genDrawInfo(group, simple_mask | extra_mask, sSimpleFaces[i], simple_count[i], FALSE, batch_textures, rigged);
        geometryBytes += genDrawInfo(group, fullbright_mask | extra_mask, sFullbrightFaces[i], fullbright_count[i], FALSE, batch_textures, rigged);
        geometryBytes += genDrawInfo(group, alpha_mask | extra_mask, sAlphaFaces[i], alpha_count[i], alpha_sort, batch_textures, rigged);
        geometryBytes += genDrawInfo(group, bump_mask | extra_mask, sBumpFaces[i], bump_count[i], FALSE, FALSE, rigged);
        geometryBytes += genDrawInfo(group, norm_mask | extra_mask, sNormFaces[i], norm_count[i], FALSE, FALSE, rigged);
        geometryBytes += genDrawInfo(group, spec_mask | extra_mask, sSpecFaces[i], spec_count[i], FALSE, FALSE, rigged);
        geometryBytes += genDrawInfo(group, normspec_mask | extra_mask, sNormSpecFaces[i], normspec_count[i], FALSE, FALSE, rigged);
        geometryBytes += genDrawInfo(group, pbr_mask | extra_mask, sPbrFaces[i], pbr_count[i], FALSE, FALSE, rigged);

        // for rigged set, add weights and disable alpha sorting (rigged items use depth buffer)
        extra_mask |= LLVertexBuffer::MAP_WEIGHT4;
        rigged = TRUE;
    }

	group->mGeometryBytes = geometryBytes;

	if (!LLPipeline::sDelayVBUpdate)
	{
		//drawables have been rebuilt, clear rebuild status
		for (LLSpatialGroup::element_iter drawable_iter = group->getDataBegin(); drawable_iter != group->getDataEnd(); ++drawable_iter)
		{
			LLDrawable* drawablep = (LLDrawable*)(*drawable_iter)->getDrawable();
			if(drawablep)
			{
                drawablep->clearState(LLDrawable::REBUILD_ALL);
            }
        }
	}

	group->mLastUpdateTime = gFrameTimeSeconds;
	group->mBuilt = 1.f;
	group->clearState(LLSpatialGroup::GEOM_DIRTY | LLSpatialGroup::ALPHA_DIRTY);

	if (LLPipeline::sDelayVBUpdate)
	{
		group->setState(LLSpatialGroup::MESH_DIRTY | LLSpatialGroup::NEW_DRAWINFO);
	}

}

void LLVolumeGeometryManager::rebuildMesh(LLSpatialGroup* group)
{
    LL_PROFILE_ZONE_SCOPED_CATEGORY_VOLUME;
	llassert(group);
	if (group && group->hasState(LLSpatialGroup::MESH_DIRTY) && !group->hasState(LLSpatialGroup::GEOM_DIRTY))
	{
		{
            LL_PROFILE_ZONE_NAMED("rebuildMesh - gen draw info");

            group->mBuilt = 1.f;
		
			const U32 MAX_BUFFER_COUNT = 4096;
			LLVertexBuffer* locked_buffer[MAX_BUFFER_COUNT];

			U32 buffer_count = 0;

            for (LLSpatialGroup::element_iter drawable_iter = group->getDataBegin(); drawable_iter != group->getDataEnd(); ++drawable_iter)
			{
				LLDrawable* drawablep = (LLDrawable*)(*drawable_iter)->getDrawable();

				if (drawablep && !drawablep->isDead() && drawablep->isState(LLDrawable::REBUILD_ALL))
				{
					LLVOVolume* vobj = drawablep->getVOVolume();
					
					if (!vobj) continue;

<<<<<<< HEAD
					LL_DEBUGS("AnimatedObjectsLinkset");
					if (vobj->isAnimatedObject() && vobj->isRiggedMesh())
					{
						std::string vobj_name = llformat("Vol%p", vobj);
						F32 est_tris = vobj->getEstTrianglesMax();
						LL_CONT << vobj_name << " rebuildMesh, tris " << est_tris;
					}
					LL_ENDL;
=======
>>>>>>> e0947571
					if (vobj->isNoLOD()) continue;

					vobj->preRebuild();

					if (drawablep->isState(LLDrawable::ANIMATED_CHILD))
					{
						vobj->updateRelativeXform(true);
					}

					LLVolume* volume = vobj->getVolume();
					if (!volume) continue;
					for (S32 i = 0; i < drawablep->getNumFaces(); ++i)
					{
						LLFace* face = drawablep->getFace(i);
						if (face)
						{
							LLVertexBuffer* buff = face->getVertexBuffer();
							if (buff)
							{
								if (!face->getGeometryVolume(*volume, face->getTEOffset(), 
									vobj->getRelativeXform(), vobj->getRelativeXformInvTrans(), face->getGeomIndex()))
								{ //something's gone wrong with the vertex buffer accounting, rebuild this group 
									group->dirtyGeom();
									gPipeline.markRebuild(group, TRUE);
								}

                                buff->unmapBuffer();
							}
						}
					}

					if (drawablep->isState(LLDrawable::ANIMATED_CHILD))
					{
						vobj->updateRelativeXform();
					}

					drawablep->clearState(LLDrawable::REBUILD_ALL);
				}
			}

			{
                LL_PROFILE_ZONE_NAMED("rebuildMesh - flush");
				for (LLVertexBuffer** iter = locked_buffer, ** end_iter = locked_buffer+buffer_count; iter != end_iter; ++iter)
				{
					(*iter)->unmapBuffer();
				}

				// don't forget alpha
				if(group != NULL &&
				   !group->mVertexBuffer.isNull())
				{
					group->mVertexBuffer->unmapBuffer();
				}
			}
			
			group->clearState(LLSpatialGroup::MESH_DIRTY | LLSpatialGroup::NEW_DRAWINFO);
		}
	} 
}

struct CompareBatchBreaker
{
	bool operator()(const LLFace* const& lhs, const LLFace* const& rhs)
	{
		const LLTextureEntry* lte = lhs->getTextureEntry();
		const LLTextureEntry* rte = rhs->getTextureEntry();

        if (lte->getBumpmap() != rte->getBumpmap())
		{
			return lte->getBumpmap() < rte->getBumpmap();
		}
		else if (lte->getFullbright() != rte->getFullbright())
		{
			return lte->getFullbright() < rte->getFullbright();
		}
        else if (lte->getMaterialID() != rte->getMaterialID())
        {
            return lte->getMaterialID() < rte->getMaterialID();
        }
		else if (lte->getShiny() != rte->getShiny())
		{
			return lte->getShiny() < rte->getShiny();
		}
        else if (lhs->getTexture() != rhs->getTexture())
		{
			return lhs->getTexture() < rhs->getTexture();
		}
        else 
        {
            // all else being equal, maintain consistent draw order
            return lhs->getDrawOrderIndex() < rhs->getDrawOrderIndex();
        }
	}
};

struct CompareBatchBreakerRigged
{
    bool operator()(const LLFace* const& lhs, const LLFace* const& rhs)
    {
        if (lhs->mAvatar != rhs->mAvatar)
        {
            return lhs->mAvatar < rhs->mAvatar;
        }
        else if (lhs->mSkinInfo->mHash != rhs->mSkinInfo->mHash)
        {
            return lhs->mSkinInfo->mHash < rhs->mSkinInfo->mHash;
        }
        else
        {
            // "inherit" non-rigged behavior
            CompareBatchBreaker comp;
            return comp(lhs, rhs);
        }
    }
};

U32 LLVolumeGeometryManager::genDrawInfo(LLSpatialGroup* group, U32 mask, LLFace** faces, U32 face_count, BOOL distance_sort, BOOL batch_textures, BOOL rigged)
{
    LL_PROFILE_ZONE_SCOPED_CATEGORY_VOLUME;

	U32 geometryBytes = 0;
	
	//calculate maximum number of vertices to store in a single buffer
	static LLCachedControl<S32> max_vbo_size(gSavedSettings, "RenderMaxVBOSize", 512);
	U32 max_vertices = (max_vbo_size * 1024)/LLVertexBuffer::calcVertexSize(group->getSpatialPartition()->mVertexDataMask);
	max_vertices = llmin(max_vertices, (U32) 65535);

	{
        LL_PROFILE_ZONE_NAMED("genDrawInfo - sort");
        
        if (rigged)
        {
            if (!distance_sort) // <--- alpha "sort" rigged faces by maintaining original draw order
            {
                //sort faces by things that break batches, including avatar and mesh id
                std::sort(faces, faces + face_count, CompareBatchBreakerRigged());
            }
        }
        else if (!distance_sort)
        {
            //sort faces by things that break batches, not including avatar and mesh id
            std::sort(faces, faces + face_count, CompareBatchBreaker());
        }
		else
		{
			//sort faces by distance
			std::sort(faces, faces+face_count, LLFace::CompareDistanceGreater());
		}
	}
				
	bool hud_group = group->isHUDGroup() ;
	LLFace** face_iter = faces;
	LLFace** end_faces = faces+face_count;
	
	LLSpatialGroup::buffer_map_t buffer_map;

	LLViewerTexture* last_tex = NULL;
	S32 buffer_index = 0;

	S32 texture_index_channels = 1;
	
	if (gGLManager.mGLSLVersionMajor > 1 || gGLManager.mGLSLVersionMinor >= 30)
	{
		texture_index_channels = LLGLSLShader::sIndexedTextureChannels-1; //always reserve one for shiny for now just for simplicity;
	}

	if (distance_sort)
	{
		texture_index_channels = gDeferredAlphaProgram.mFeatures.mIndexedTextureChannels;
        buffer_index = -1;
    }

	texture_index_channels = LLGLSLShader::sIndexedTextureChannels;

	bool flexi = false;

	while (face_iter != end_faces)
	{
		//pull off next face
		LLFace* facep = *face_iter;
		LLViewerTexture* tex = facep->getTexture();
        const LLTextureEntry* te = facep->getTextureEntry();
		LLMaterialPtr mat = te->getMaterialParams();
        LLMaterialID matId = te->getMaterialID();

		if (distance_sort)
		{
			tex = NULL;
		}

		if (last_tex == tex)
		{
			buffer_index++;
		}
		else
		{
			last_tex = tex;
			buffer_index = 0;
		}

		bool bake_sunlight = LLPipeline::sBakeSunlight && facep->getDrawable()->isStatic(); 

		U32 index_count = facep->getIndicesCount();
		U32 geom_count = facep->getGeomCount();

		flexi = flexi || facep->getViewerObject()->getVolume()->isUnique();

		//sum up vertices needed for this render batch
		LLFace** i = face_iter;
		++i;
		
		const U32 MAX_TEXTURE_COUNT = 32;
		LLViewerTexture* texture_list[MAX_TEXTURE_COUNT];
		
		U32 texture_count = 0;

		{
            LL_PROFILE_ZONE_NAMED("genDrawInfo - face size");
			if (batch_textures)
			{
				U8 cur_tex = 0;
				facep->setTextureIndex(cur_tex);
				if (texture_count < MAX_TEXTURE_COUNT)
				{
					texture_list[texture_count++] = tex;
				}

				if (can_batch_texture(facep))
				{ //populate texture_list with any textures that can be batched
				  //move i to the next unbatchable face
					while (i != end_faces)
					{
						facep = *i;
						
						if (!can_batch_texture(facep))
						{ //face is bump mapped or has an animated texture matrix -- can't 
							//batch more than 1 texture at a time
							facep->setTextureIndex(0);
							break;
						}

						if (facep->getTexture() != tex)
						{
							if (distance_sort)
							{ //textures might be out of order, see if texture exists in current batch
								bool found = false;
								for (U32 tex_idx = 0; tex_idx < texture_count; ++tex_idx)
								{
									if (facep->getTexture() == texture_list[tex_idx])
									{
										cur_tex = tex_idx;
										found = true;
										break;
									}
								}

								if (!found)
								{
									cur_tex = texture_count;
								}
							}
							else
							{
								cur_tex++;
							}

							if (cur_tex >= texture_index_channels)
							{ //cut batches when index channels are depleted
								break;
							}

							tex = facep->getTexture();

							if (texture_count < MAX_TEXTURE_COUNT)
							{
								texture_list[texture_count++] = tex;
							}
						}

						if (geom_count + facep->getGeomCount() > max_vertices)
						{ //cut batches on geom count too big
							break;
						}

						++i;

						flexi = flexi || facep->getViewerObject()->getVolume()->isUnique();

						index_count += facep->getIndicesCount();
						geom_count += facep->getGeomCount();

						facep->setTextureIndex(cur_tex);
					}
				}
				else
				{
					facep->setTextureIndex(0);
				}

				tex = texture_list[0];
			}
			else
			{
				while (i != end_faces && 
					(LLPipeline::sTextureBindTest || 
						(distance_sort || 
							((*i)->getTexture() == tex))))
				{
					facep = *i;
                    const LLTextureEntry* nextTe = facep->getTextureEntry();
                    if (nextTe->getMaterialID() != matId)
                    {
                        break;
                    }

					//face has no texture index
					facep->mDrawInfo = NULL;
					facep->setTextureIndex(FACE_DO_NOT_BATCH_TEXTURES);

					if (geom_count + facep->getGeomCount() > max_vertices)
					{ //cut batches on geom count too big
						break;
					}

					++i;
					index_count += facep->getIndicesCount();
					geom_count += facep->getGeomCount();

					flexi = flexi || facep->getViewerObject()->getVolume()->isUnique();
				}
			}
		}

		//create vertex buffer
		LLPointer<LLVertexBuffer> buffer;

		{
            LL_PROFILE_ZONE_NAMED("genDrawInfo - allocate");
			buffer = new LLVertexBuffer(mask);
			if(!buffer->allocateBuffer(geom_count, index_count))
			{
				LL_WARNS() << "Failed to allocate group Vertex Buffer to "
					<< geom_count << " vertices and "
					<< index_count << " indices" << LL_ENDL;
				buffer = NULL;
			}
		}

		if (buffer)
		{
			geometryBytes += buffer->getSize() + buffer->getIndicesSize();
			buffer_map[mask][*face_iter].push_back(buffer);
		}

		//add face geometry

		U32 indices_index = 0;
		U16 index_offset = 0;

        while (face_iter < i)
		{
			//update face indices for new buffer
			facep = *face_iter;

			if (buffer.isNull())
			{
				// Bulk allocation failed
				facep->setVertexBuffer(buffer);
				facep->setSize(0, 0); // mark as no geometry
				++face_iter;
				continue;
			}
			facep->setIndicesIndex(indices_index);
			facep->setGeomIndex(index_offset);
			facep->setVertexBuffer(buffer);	
			
			if (batch_textures && facep->getTextureIndex() == FACE_DO_NOT_BATCH_TEXTURES)
			{
				LL_ERRS() << "Invalid texture index." << LL_ENDL;
			}
			
			{
				//for debugging, set last time face was updated vs moved
				facep->updateRebuildFlags();

				if (!LLPipeline::sDelayVBUpdate)
				{ //copy face geometry into vertex buffer
					LLDrawable* drawablep = facep->getDrawable();
					LLVOVolume* vobj = drawablep->getVOVolume();
					LLVolume* volume = vobj->getVolume();

					if (drawablep->isState(LLDrawable::ANIMATED_CHILD))
					{
						vobj->updateRelativeXform(true);
					}

					U32 te_idx = facep->getTEOffset();

					if (!facep->getGeometryVolume(*volume, te_idx, 
						vobj->getRelativeXform(), vobj->getRelativeXformInvTrans(), index_offset,true))
					{
						LL_WARNS() << "Failed to get geometry for face!" << LL_ENDL;
					}

					if (drawablep->isState(LLDrawable::ANIMATED_CHILD))
					{
						vobj->updateRelativeXform(false);
					}
				}
			}

			index_offset += facep->getGeomCount();
			indices_index += facep->getIndicesCount();

			//append face to appropriate render batch

			BOOL force_simple = facep->getPixelArea() < FORCE_SIMPLE_RENDER_AREA;
			BOOL fullbright = facep->isState(LLFace::FULLBRIGHT);
			if ((mask & LLVertexBuffer::MAP_NORMAL) == 0)
			{ //paranoia check to make sure GL doesn't try to read non-existant normals
				fullbright = TRUE;
			}

            const LLTextureEntry* te = facep->getTextureEntry();
            LLGLTFMaterial* gltf_mat = te->getGLTFRenderMaterial();

			if (hud_group && gltf_mat == nullptr)
			{ //all hud attachments are fullbright
				fullbright = TRUE;
			}
			
			tex = facep->getTexture();

			BOOL is_alpha = (facep->getPoolType() == LLDrawPool::POOL_ALPHA) ? TRUE : FALSE;

            LLMaterial* mat = nullptr;
            bool can_be_shiny = false;

            // ignore traditional material if GLTF material is present
            if (gltf_mat == nullptr)
            {
                mat = te->getMaterialParams().get();

                can_be_shiny = true;
                if (mat)
                {
                    U8 mode = mat->getDiffuseAlphaMode();
                    can_be_shiny = mode == LLMaterial::DIFFUSE_ALPHA_MODE_NONE ||
                        mode == LLMaterial::DIFFUSE_ALPHA_MODE_EMISSIVE;
                }
            }

            F32 te_alpha = te->getColor().mV[3]; 
			bool use_legacy_bump = te->getBumpmap() && (te->getBumpmap() < 18) && (!mat || mat->getNormalID().isNull());
			bool opaque = te_alpha >= 0.999f;
            bool transparent = te_alpha < 0.999f;

            is_alpha = (is_alpha || transparent) ? TRUE : FALSE;

			if (gltf_mat || (mat && !hud_group))
			{
				bool material_pass = false;

                if (gltf_mat)
                { // all other parameters ignored if gltf material is present
                    if (gltf_mat->mAlphaMode == LLGLTFMaterial::ALPHA_MODE_BLEND)
                    {
                        registerFace(group, facep, LLRenderPass::PASS_ALPHA);
                    }
                    else if (gltf_mat->mAlphaMode == LLGLTFMaterial::ALPHA_MODE_MASK)
                    {
                        registerFace(group, facep, LLRenderPass::PASS_GLTF_PBR_ALPHA_MASK);
                    }
                    else
                    {
                        registerFace(group, facep, LLRenderPass::PASS_GLTF_PBR);
                    }
                }
                else
				// do NOT use 'fullbright' for this logic or you risk sending
				// things without normals down the materials pipeline and will
				// render poorly if not crash NORSPEC-240,314
				//
				if (te->getFullbright())
				{
					if (mat->getDiffuseAlphaMode() == LLMaterial::DIFFUSE_ALPHA_MODE_MASK)
					{
						if (opaque)
						{
							registerFace(group, facep, LLRenderPass::PASS_FULLBRIGHT_ALPHA_MASK);
						}
						else
						{
							registerFace(group, facep, LLRenderPass::PASS_ALPHA);
						}
					}
					else if (is_alpha)
					{
						registerFace(group, facep, LLRenderPass::PASS_ALPHA);
					}
					else
					{
						if (mat->getEnvironmentIntensity() > 0 || te->getShiny() > 0)
						{
							material_pass = true;
						}
						else
						{
                            if (opaque)
						    {
							    registerFace(group, facep, LLRenderPass::PASS_FULLBRIGHT);
                            }
                            else
                            {
                                registerFace(group, facep, LLRenderPass::PASS_ALPHA);
                            }
						}
					}
				}
				else if (transparent)
				{
					registerFace(group, facep, LLRenderPass::PASS_ALPHA);
				}
				else if (use_legacy_bump)
				{
                    llassert(mask & LLVertexBuffer::MAP_TANGENT);
					// we have a material AND legacy bump settings, but no normal map
					registerFace(group, facep, LLRenderPass::PASS_BUMP);
				}
				else
				{
					material_pass = true;
				}

				if (material_pass)
				{
					static const U32 pass[] = 
					{
						LLRenderPass::PASS_MATERIAL,
						LLRenderPass::PASS_ALPHA, //LLRenderPass::PASS_MATERIAL_ALPHA,
						LLRenderPass::PASS_MATERIAL_ALPHA_MASK,
						LLRenderPass::PASS_MATERIAL_ALPHA_EMISSIVE,
						LLRenderPass::PASS_SPECMAP,
						LLRenderPass::PASS_ALPHA, //LLRenderPass::PASS_SPECMAP_BLEND,
						LLRenderPass::PASS_SPECMAP_MASK,
						LLRenderPass::PASS_SPECMAP_EMISSIVE,
						LLRenderPass::PASS_NORMMAP,
						LLRenderPass::PASS_ALPHA, //LLRenderPass::PASS_NORMMAP_BLEND,
						LLRenderPass::PASS_NORMMAP_MASK,
						LLRenderPass::PASS_NORMMAP_EMISSIVE,
						LLRenderPass::PASS_NORMSPEC,
						LLRenderPass::PASS_ALPHA, //LLRenderPass::PASS_NORMSPEC_BLEND,
						LLRenderPass::PASS_NORMSPEC_MASK,
						LLRenderPass::PASS_NORMSPEC_EMISSIVE,
					};

                    U32 alpha_mode = mat->getDiffuseAlphaMode();
                    if (!distance_sort && alpha_mode == LLMaterial::DIFFUSE_ALPHA_MODE_BLEND)
                    { // HACK - this should never happen, but sometimes we get a material that thinks it has alpha blending when it ought not
                        alpha_mode = LLMaterial::DIFFUSE_ALPHA_MODE_NONE;
                    }
					U32 mask = mat->getShaderMask(alpha_mode);

                    U32 vb_mask = facep->getVertexBuffer()->getTypeMask();

                    // HACK - this should also never happen, but sometimes we get here and the material thinks it has a specmap now 
                    // even though it didn't appear to have a specmap when the face was added to the list of faces
                    if ((mask & 0x4) && !(vb_mask & LLVertexBuffer::MAP_TEXCOORD2))
                    {
                        mask &= ~0x4;
                    }

					llassert(mask < sizeof(pass)/sizeof(U32));

					mask = llmin(mask, (U32)(sizeof(pass)/sizeof(U32)-1));

                    // if this is going into alpha pool, distance sort MUST be true
                    llassert(pass[mask] == LLRenderPass::PASS_ALPHA ? distance_sort : true);
					registerFace(group, facep, pass[mask]);
				}
			}
			else if (mat)
			{
				U8 mode = mat->getDiffuseAlphaMode();

                is_alpha = (is_alpha || (mode == LLMaterial::DIFFUSE_ALPHA_MODE_BLEND));

				if (is_alpha)
				{
					mode = LLMaterial::DIFFUSE_ALPHA_MODE_BLEND;
				}

				if (mode == LLMaterial::DIFFUSE_ALPHA_MODE_MASK)
				{
					registerFace(group, facep, fullbright ? LLRenderPass::PASS_FULLBRIGHT_ALPHA_MASK : LLRenderPass::PASS_ALPHA_MASK);
				}
				else if (is_alpha )
				{
					registerFace(group, facep, LLRenderPass::PASS_ALPHA);
				}
				else if (gPipeline.shadersLoaded()
					&& te->getShiny() 
					&& can_be_shiny)
				{
					registerFace(group, facep, fullbright ? LLRenderPass::PASS_FULLBRIGHT_SHINY : LLRenderPass::PASS_SHINY);
				}
				else
				{
					registerFace(group, facep, fullbright ? LLRenderPass::PASS_FULLBRIGHT : LLRenderPass::PASS_SIMPLE);
				}
			}
			else if (is_alpha)
			{
				// can we safely treat this as an alpha mask?
				if (facep->getFaceColor().mV[3] <= 0.f)
				{ //100% transparent, don't render unless we're highlighting transparent
					registerFace(group, facep, LLRenderPass::PASS_ALPHA_INVISIBLE);
				}
				else if (facep->canRenderAsMask() && !hud_group)
				{
					if (te->getFullbright() || LLPipeline::sNoAlpha)
					{
						registerFace(group, facep, LLRenderPass::PASS_FULLBRIGHT_ALPHA_MASK);
					}
					else
					{
						registerFace(group, facep, LLRenderPass::PASS_ALPHA_MASK);
					}
				}
				else
				{
					registerFace(group, facep, LLRenderPass::PASS_ALPHA);
				}
			}
			else if (gPipeline.shadersLoaded()
				&& te->getShiny() 
				&& can_be_shiny)
			{ //shiny
				if (tex->getPrimaryFormat() == GL_ALPHA)
				{ //invisiprim+shiny
					registerFace(group, facep, LLRenderPass::PASS_INVISI_SHINY);
					registerFace(group, facep, LLRenderPass::PASS_INVISIBLE);
				}
				else if (!hud_group)
				{ //deferred rendering
					if (te->getFullbright())
					{ //register in post deferred fullbright shiny pass
						registerFace(group, facep, LLRenderPass::PASS_FULLBRIGHT_SHINY);
						if (te->getBumpmap())
						{ //register in post deferred bump pass
							registerFace(group, facep, LLRenderPass::PASS_POST_BUMP);
						}
					}
					else if (use_legacy_bump)
					{ //register in deferred bump pass
                        llassert(mask& LLVertexBuffer::MAP_TANGENT);
						registerFace(group, facep, LLRenderPass::PASS_BUMP);
					}
					else
					{ //register in deferred simple pass (deferred simple includes shiny)
						llassert(mask & LLVertexBuffer::MAP_NORMAL);
						registerFace(group, facep, LLRenderPass::PASS_SIMPLE);
					}
				}
				else if (fullbright)
				{	//not deferred, register in standard fullbright shiny pass					
					registerFace(group, facep, LLRenderPass::PASS_FULLBRIGHT_SHINY);
				}
				else
				{ //not deferred or fullbright, register in standard shiny pass
					registerFace(group, facep, LLRenderPass::PASS_SHINY);
				}
			}
			else
			{ //not alpha and not shiny
				if (!is_alpha && tex->getPrimaryFormat() == GL_ALPHA)
				{ //invisiprim
					registerFace(group, facep, LLRenderPass::PASS_INVISIBLE);
				}
				else if (fullbright || bake_sunlight)
				{ //fullbright
					if (mat && mat->getDiffuseAlphaMode() == LLMaterial::DIFFUSE_ALPHA_MODE_MASK)
					{
						registerFace(group, facep, LLRenderPass::PASS_FULLBRIGHT_ALPHA_MASK);
					}
					else
					{
						registerFace(group, facep, LLRenderPass::PASS_FULLBRIGHT);
					}
					if (!hud_group && use_legacy_bump)
					{ //if this is the deferred render and a bump map is present, register in post deferred bump
						registerFace(group, facep, LLRenderPass::PASS_POST_BUMP);
					}
				}
				else
				{
					if (use_legacy_bump)
					{ //non-shiny or fullbright deferred bump
                        llassert(mask& LLVertexBuffer::MAP_TANGENT);
						registerFace(group, facep, LLRenderPass::PASS_BUMP);
					}
					else
					{ //all around simple
						llassert(mask & LLVertexBuffer::MAP_NORMAL);
						if (mat && mat->getDiffuseAlphaMode() == LLMaterial::DIFFUSE_ALPHA_MODE_MASK)
						{ //material alpha mask can be respected in non-deferred
							registerFace(group, facep, LLRenderPass::PASS_ALPHA_MASK);
						}
						else
						{
							registerFace(group, facep, LLRenderPass::PASS_SIMPLE);
						}
				    }
				}
				
				
				if (!gPipeline.shadersLoaded() && 
					!is_alpha && 
					te->getShiny())
				{ //shiny as an extra pass when shaders are disabled
					registerFace(group, facep, LLRenderPass::PASS_SHINY);
				}
			}
			
			//not sure why this is here, and looks like it might cause bump mapped objects to get rendered redundantly -- davep 5/11/2010
			if (!is_alpha && hud_group)
			{
				llassert((mask & LLVertexBuffer::MAP_NORMAL) || fullbright);
				facep->setPoolType((fullbright) ? LLDrawPool::POOL_FULLBRIGHT : LLDrawPool::POOL_SIMPLE);
				
				if (!force_simple && use_legacy_bump)
				{
                    llassert(mask & LLVertexBuffer::MAP_TANGENT);
					registerFace(group, facep, LLRenderPass::PASS_BUMP);
				}
			}

			if (!is_alpha && LLPipeline::sRenderGlow && te->getGlow() > 0.f)
			{
                if (gltf_mat)
                {
                    registerFace(group, facep, LLRenderPass::PASS_GLTF_GLOW);
                }
                else
                {
                    registerFace(group, facep, LLRenderPass::PASS_GLOW);
                }
			}
						
			++face_iter;
		}

		if (buffer)
		{
			buffer->unmapBuffer();
		}
	}

	group->mBufferMap[mask].clear();
	for (LLSpatialGroup::buffer_texture_map_t::iterator i = buffer_map[mask].begin(); i != buffer_map[mask].end(); ++i)
	{
		group->mBufferMap[mask][i->first] = i->second;
	}

	return geometryBytes;
}

void LLVolumeGeometryManager::addGeometryCount(LLSpatialGroup* group, U32& vertex_count, U32& index_count)
{
    //for each drawable
    for (LLSpatialGroup::element_iter drawable_iter = group->getDataBegin(); drawable_iter != group->getDataEnd(); ++drawable_iter)
    {
        LLDrawable* drawablep = (LLDrawable*)(*drawable_iter)->getDrawable();

        if (!drawablep || drawablep->isDead())
        {
            continue;
        }
    }
}

void LLGeometryManager::addGeometryCount(LLSpatialGroup* group, U32 &vertex_count, U32 &index_count)
{	
    LL_PROFILE_ZONE_SCOPED_CATEGORY_VOLUME;

    //clear off any old faces
    mFaceList.clear();

	//for each drawable
	for (LLSpatialGroup::element_iter drawable_iter = group->getDataBegin(); drawable_iter != group->getDataEnd(); ++drawable_iter)
	{
		LLDrawable* drawablep = (LLDrawable*)(*drawable_iter)->getDrawable();
		
		if (!drawablep || drawablep->isDead())
		{
			continue;
		}
	
		//for each face
		for (S32 i = 0; i < drawablep->getNumFaces(); i++)
		{
			//sum up face verts and indices
			drawablep->updateFaceSize(i);
			LLFace* facep = drawablep->getFace(i);
			if (facep)
			{
				if (facep->hasGeometry() && facep->getPixelArea() > FORCE_CULL_AREA && 
					facep->getGeomCount() + vertex_count <= 65536)
				{
					vertex_count += facep->getGeomCount();
					index_count += facep->getIndicesCount();
				
					//remember face (for sorting)
					mFaceList.push_back(facep);
				}
				else
				{
					facep->clearVertexBuffer();
				}
			}
		}
	}
}

LLHUDPartition::LLHUDPartition(LLViewerRegion* regionp) : LLBridgePartition(regionp)
{
	mPartitionType = LLViewerRegion::PARTITION_HUD;
	mDrawableType = LLPipeline::RENDER_TYPE_HUD;
	mSlopRatio = 0.f;
	mLODPeriod = 1;
}

void LLHUDPartition::shift(const LLVector4a &offset)
{
	//HUD objects don't shift with region crossing.  That would be silly.
}<|MERGE_RESOLUTION|>--- conflicted
+++ resolved
@@ -1619,18 +1619,6 @@
 
 	if (lod_changed)
 	{
-<<<<<<< HEAD
-		LL_DEBUGS("AnimatedObjectsLinkset");
-		if (isAnimatedObject() && isRiggedMesh())
-		{
-			std::string vobj_name = llformat("Vol%p", this);
-			F32 est_tris = getEstTrianglesMax();
-			LL_CONT << vobj_name << " updateLOD to " << getLOD() << ", tris " << est_tris;
-		}
-		LL_ENDL;
-
-=======
->>>>>>> e0947571
 		gPipeline.markRebuild(mDrawable, LLDrawable::REBUILD_VOLUME, FALSE);
 		mLODChanged = TRUE;
 	}
@@ -4537,18 +4525,6 @@
 
 void LLVOVolume::markForUpdate(BOOL priority)
 { 
-<<<<<<< HEAD
-    LL_DEBUGS("AnimatedObjectsLinkset");
-    if (isAnimatedObject() && isRiggedMesh())
-    {
-        std::string vobj_name = llformat("Vol%p", this);
-        F32 est_tris = getEstTrianglesMax();
-        LL_CONT << vobj_name << " markForUpdate, tris " << est_tris;
-    }
-    LL_ENDL;
-
-=======
->>>>>>> e0947571
     if (mDrawable)
     {
         shrinkWrap();
@@ -6105,17 +6081,6 @@
 					
 					if (!vobj) continue;
 
-<<<<<<< HEAD
-					LL_DEBUGS("AnimatedObjectsLinkset");
-					if (vobj->isAnimatedObject() && vobj->isRiggedMesh())
-					{
-						std::string vobj_name = llformat("Vol%p", vobj);
-						F32 est_tris = vobj->getEstTrianglesMax();
-						LL_CONT << vobj_name << " rebuildMesh, tris " << est_tris;
-					}
-					LL_ENDL;
-=======
->>>>>>> e0947571
 					if (vobj->isNoLOD()) continue;
 
 					vobj->preRebuild();
