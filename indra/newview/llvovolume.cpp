--- conflicted
+++ resolved
@@ -757,60 +757,49 @@
 	{
 		LLSculptParams *sculpt_params = (LLSculptParams *)getParameterEntry(LLNetworkData::PARAMS_SCULPT);
 		LLUUID id =  sculpt_params->getSculptTexture();
-<<<<<<< HEAD
-		U8 sculpt_type = sculpt_params->getSculptType();
-
-		if ((sculpt_type & LL_SCULPT_TYPE_MASK) != LL_SCULPT_TYPE_MESH)
-=======
 		
 		updateSculptTexture();
 		
 		
 
 		if (mSculptTexture.notNull())
->>>>>>> 6d4b4762
-		{
-			mSculptTexture = LLViewerTextureManager::getFetchedTexture(id, TRUE, LLViewerTexture::BOOST_NONE, LLViewerTexture::LOD_TEXTURE);
-
-			if (mSculptTexture.notNull())
-			{
-				mSculptTexture->setBoostLevel(llmax((S32)mSculptTexture->getBoostLevel(),
+		{
+			mSculptTexture->setBoostLevel(llmax((S32)mSculptTexture->getBoostLevel(),
 												(S32)LLViewerTexture::BOOST_SCULPTED));
-				mSculptTexture->setForSculpt() ;
+			mSculptTexture->setForSculpt() ;
 			
-				if(!mSculptTexture->isCachedRawImageReady())
-				{
-					S32 lod = llmin(mLOD, 3);
-					F32 lodf = ((F32)(lod + 1.0f)/4.f);
-					F32 tex_size = lodf * LLViewerTexture::sMaxSculptRez ;
-					mSculptTexture->addTextureStats(2.f * tex_size * tex_size, FALSE);
-				
-					//if the sculpty very close to the view point, load first
-					{				
+			if(!mSculptTexture->isCachedRawImageReady())
+			{
+				S32 lod = llmin(mLOD, 3);
+				F32 lodf = ((F32)(lod + 1.0f)/4.f);
+				F32 tex_size = lodf * LLViewerTexture::sMaxSculptRez ;
+				mSculptTexture->addTextureStats(2.f * tex_size * tex_size, FALSE);
+			
+				//if the sculpty very close to the view point, load first
+				{				
 					LLVector3 lookAt = getPositionAgent() - camera->getOrigin();
-						F32 dist = lookAt.normVec() ;
+					F32 dist = lookAt.normVec() ;
 					F32 cos_angle_to_view_dir = lookAt * camera->getXAxis() ;				
-						mSculptTexture->setAdditionalDecodePriority(0.8f * LLFace::calcImportanceToCamera(cos_angle_to_view_dir, dist)) ;
-					}
-				}
-	
-				S32 texture_discard = mSculptTexture->getDiscardLevel(); //try to match the texture
-				S32 current_discard = getVolume() ? getVolume()->getSculptLevel() : -2 ;
-
-				if (texture_discard >= 0 && //texture has some data available
-					(texture_discard < current_discard || //texture has more data than last rebuild
-					 current_discard < 0)) //no previous rebuild
-				{
-					gPipeline.markRebuild(mDrawable, LLDrawable::REBUILD_VOLUME, FALSE);
-					mSculptChanged = TRUE;
-				}
-
-				if (gPipeline.hasRenderDebugMask(LLPipeline::RENDER_DEBUG_SCULPTED))
-				{
-					setDebugText(llformat("T%d C%d V%d\n%dx%d",
+					mSculptTexture->setAdditionalDecodePriority(0.8f * LLFace::calcImportanceToCamera(cos_angle_to_view_dir, dist)) ;
+				}
+			}
+	
+			S32 texture_discard = mSculptTexture->getDiscardLevel(); //try to match the texture
+			S32 current_discard = getVolume() ? getVolume()->getSculptLevel() : -2 ;
+
+			if (texture_discard >= 0 && //texture has some data available
+				(texture_discard < current_discard || //texture has more data than last rebuild
+				current_discard < 0)) //no previous rebuild
+			{
+				gPipeline.markRebuild(mDrawable, LLDrawable::REBUILD_VOLUME, FALSE);
+				mSculptChanged = TRUE;
+			}
+
+			if (gPipeline.hasRenderDebugMask(LLPipeline::RENDER_DEBUG_SCULPTED))
+			{
+				setDebugText(llformat("T%d C%d V%d\n%dx%d",
 										  texture_discard, current_discard, getVolume()->getSculptLevel(),
 										  mSculptTexture->getHeight(), mSculptTexture->getWidth()));
-				}
 			}
 		}
 
@@ -988,11 +977,8 @@
 
 		if (isSculpted())
 		{
-<<<<<<< HEAD
-=======
 			updateSculptTexture();
 
->>>>>>> 6d4b4762
 			// if it's a mesh
 			if ((volume_params.getSculptType() & LL_SCULPT_TYPE_MASK) == LL_SCULPT_TYPE_MESH)
 			{
@@ -1009,28 +995,10 @@
 			}
 			else // otherwise is sculptie
 			{
-<<<<<<< HEAD
-				mSculptTexture = LLViewerTextureManager::getFetchedTexture(volume_params.getSculptID(), TRUE, LLViewerTexture::BOOST_NONE, LLViewerTexture::LOD_TEXTURE);
 
 				if (mSculptTexture.notNull())
 				{
-					//ignore sculpt GL usage since bao fixed this in a separate branch
-					if (!gGLActive)
-					{
-						gGLActive = TRUE;
-						sculpt();
-						gGLActive = FALSE;
-					}
-					else
-					{
-						sculpt();
-					}
-=======
-
-				if (mSculptTexture.notNull())
-				{
 				sculpt();
->>>>>>> 6d4b4762
 				}
 			}
 		}
@@ -1040,8 +1008,6 @@
 	return FALSE;
 }
 
-<<<<<<< HEAD
-=======
 void LLVOVolume::updateSculptTexture()
 {
 	LLPointer<LLViewerFetchedTexture> old_sculpt = mSculptTexture;
@@ -1071,7 +1037,6 @@
 	
 }
 
->>>>>>> 6d4b4762
 
 
 void LLVOVolume::notifyMeshLoaded()
