/** 
 * @file llvovolume.cpp
 * @brief LLVOVolume class implementation
 *
 * $LicenseInfo:firstyear=2001&license=viewerlgpl$
 * Second Life Viewer Source Code
 * Copyright (C) 2010, Linden Research, Inc.
 * 
 * This library is free software; you can redistribute it and/or
 * modify it under the terms of the GNU Lesser General Public
 * License as published by the Free Software Foundation;
 * version 2.1 of the License only.
 * 
 * This library is distributed in the hope that it will be useful,
 * but WITHOUT ANY WARRANTY; without even the implied warranty of
 * MERCHANTABILITY or FITNESS FOR A PARTICULAR PURPOSE.  See the GNU
 * Lesser General Public License for more details.
 * 
 * You should have received a copy of the GNU Lesser General Public
 * License along with this library; if not, write to the Free Software
 * Foundation, Inc., 51 Franklin Street, Fifth Floor, Boston, MA  02110-1301  USA
 * 
 * Linden Research, Inc., 945 Battery Street, San Francisco, CA  94111  USA
 * $/LicenseInfo$
 */

// A "volume" is a box, cylinder, sphere, or other primitive shape.

#include "llviewerprecompiledheaders.h"

#include "llvovolume.h"

#include <sstream>

#include "llviewercontrol.h"
#include "lldir.h"
#include "llflexibleobject.h"
#include "llfloatertools.h"
#include "llmaterialid.h"
#include "llmaterialtable.h"
#include "llprimitive.h"
#include "llvolume.h"
#include "llvolumeoctree.h"
#include "llvolumemgr.h"
#include "llvolumemessage.h"
#include "material_codes.h"
#include "message.h"
#include "llpluginclassmedia.h" // for code in the mediaEvent handler
#include "object_flags.h"
#include "lldrawable.h"
#include "lldrawpoolavatar.h"
#include "lldrawpoolbump.h"
#include "llface.h"
#include "llspatialpartition.h"
#include "llhudmanager.h"
#include "llflexibleobject.h"
#include "llskinningutil.h"
#include "llsky.h"
#include "lltexturefetch.h"
#include "llvector4a.h"
#include "llviewercamera.h"
#include "llviewertexturelist.h"
#include "llviewerobjectlist.h"
#include "llviewerregion.h"
#include "llviewertextureanim.h"
#include "llworld.h"
#include "llselectmgr.h"
#include "pipeline.h"
#include "llsdutil.h"
#include "llmatrix4a.h"
#include "llmediaentry.h"
#include "llmediadataclient.h"
#include "llmeshrepository.h"
#include "llnotifications.h"
#include "llnotificationsutil.h"
#include "llagent.h"
#include "llviewermediafocus.h"
#include "lldatapacker.h"
#include "llviewershadermgr.h"
#include "llvoavatar.h"
#include "llcontrolavatar.h"
#include "llvoavatarself.h"
#include "llvocache.h"
#include "llmaterialmgr.h"
#include "llanimationstates.h"
#include "llinventorytype.h"
#include "llviewerinventory.h"
#include "llcallstack.h"
#include "llsculptidsize.h"
#include "llavatarappearancedefines.h"

const F32 FORCE_SIMPLE_RENDER_AREA = 512.f;
const F32 FORCE_CULL_AREA = 8.f;
U32 JOINT_COUNT_REQUIRED_FOR_FULLRIG = 1;

BOOL gAnimateTextures = TRUE;
//extern BOOL gHideSelectedObjects;

F32 LLVOVolume::sLODFactor = 1.f;
F32	LLVOVolume::sLODSlopDistanceFactor = 0.5f; //Changing this to zero, effectively disables the LOD transition slop 
F32 LLVOVolume::sDistanceFactor = 1.0f;
S32 LLVOVolume::sNumLODChanges = 0;
S32 LLVOVolume::mRenderComplexity_last = 0;
S32 LLVOVolume::mRenderComplexity_current = 0;
LLPointer<LLObjectMediaDataClient> LLVOVolume::sObjectMediaClient = NULL;
LLPointer<LLObjectMediaNavigateClient> LLVOVolume::sObjectMediaNavigateClient = NULL;

extern BOOL gCubeSnapshot;

// Implementation class of LLMediaDataClientObject.  See llmediadataclient.h
class LLMediaDataClientObjectImpl : public LLMediaDataClientObject
{
public:
	LLMediaDataClientObjectImpl(LLVOVolume *obj, bool isNew) : mObject(obj), mNew(isNew) 
	{
		mObject->addMDCImpl();
	}
	~LLMediaDataClientObjectImpl()
	{
		mObject->removeMDCImpl();
	}
	
	virtual U8 getMediaDataCount() const 
		{ return mObject->getNumTEs(); }

	virtual LLSD getMediaDataLLSD(U8 index) const 
		{
			LLSD result;
			LLTextureEntry *te = mObject->getTE(index); 
			if (NULL != te)
			{
				llassert((te->getMediaData() != NULL) == te->hasMedia());
				if (te->getMediaData() != NULL)
				{
					result = te->getMediaData()->asLLSD();
					// XXX HACK: workaround bug in asLLSD() where whitelist is not set properly
					// See DEV-41949
					if (!result.has(LLMediaEntry::WHITELIST_KEY))
					{
						result[LLMediaEntry::WHITELIST_KEY] = LLSD::emptyArray();
					}
				}
			}
			return result;
		}
	virtual bool isCurrentMediaUrl(U8 index, const std::string &url) const
		{
			LLTextureEntry *te = mObject->getTE(index); 
			if (te)
			{
				if (te->getMediaData())
				{
					return (te->getMediaData()->getCurrentURL() == url);
				}
			}
			return url.empty();
		}

	virtual LLUUID getID() const
		{ return mObject->getID(); }

	virtual void mediaNavigateBounceBack(U8 index)
		{ mObject->mediaNavigateBounceBack(index); }
	
	virtual bool hasMedia() const
		{ return mObject->hasMedia(); }
	
	virtual void updateObjectMediaData(LLSD const &data, const std::string &version_string) 
		{ mObject->updateObjectMediaData(data, version_string); }
	
	virtual F64 getMediaInterest() const 
		{ 
			F64 interest = mObject->getTotalMediaInterest();
			if (interest < (F64)0.0)
			{
				// media interest not valid yet, try pixel area
				interest = mObject->getPixelArea();
				// HACK: force recalculation of pixel area if interest is the "magic default" of 1024.
				if (interest == 1024.f)
				{
					const_cast<LLVOVolume*>(static_cast<LLVOVolume*>(mObject))->setPixelAreaAndAngle(gAgent);
					interest = mObject->getPixelArea();
				}
			}
			return interest; 
		}
	
	virtual bool isInterestingEnough() const
		{
			return LLViewerMedia::getInstance()->isInterestingEnough(mObject, getMediaInterest());
		}

	virtual std::string getCapabilityUrl(const std::string &name) const
		{ return mObject->getRegion()->getCapability(name); }
	
	virtual bool isDead() const
		{ return mObject->isDead(); }
	
	virtual U32 getMediaVersion() const
		{ return LLTextureEntry::getVersionFromMediaVersionString(mObject->getMediaURL()); }
	
	virtual bool isNew() const
		{ return mNew; }

private:
	LLPointer<LLVOVolume> mObject;
	bool mNew;
};


LLVOVolume::LLVOVolume(const LLUUID &id, const LLPCode pcode, LLViewerRegion *regionp)
	: LLViewerObject(id, pcode, regionp),
	  mVolumeImpl(NULL)
{
	mTexAnimMode = 0;
	mRelativeXform.setIdentity();
	mRelativeXformInvTrans.setIdentity();

	mFaceMappingChanged = FALSE;
	mLOD = MIN_LOD;
    mLODDistance = 0.0f;
    mLODAdjustedDistance = 0.0f;
    mLODRadius = 0.0f;
	mTextureAnimp = NULL;
	mVolumeChanged = FALSE;
	mVObjRadius = LLVector3(1,1,0.5f).length();
	mNumFaces = 0;
	mLODChanged = FALSE;
	mSculptChanged = FALSE;
    mColorChanged = FALSE;
	mSpotLightPriority = 0.f;

	mMediaImplList.resize(getNumTEs());
	mLastFetchedMediaVersion = -1;
    mServerDrawableUpdateCount = 0;
	memset(&mIndexInTex, 0, sizeof(S32) * LLRender::NUM_VOLUME_TEXTURE_CHANNELS);
	mMDCImplCount = 0;
	mLastRiggingInfoLOD = -1;
	mResetDebugText = false;
}

LLVOVolume::~LLVOVolume()
{
	delete mTextureAnimp;
	mTextureAnimp = NULL;
	delete mVolumeImpl;
	mVolumeImpl = NULL;

	if(!mMediaImplList.empty())
	{
		for(U32 i = 0 ; i < mMediaImplList.size() ; i++)
		{
			if(mMediaImplList[i].notNull())
			{
				mMediaImplList[i]->removeObject(this) ;
			}
		}
	}
}

void LLVOVolume::markDead()
{
	if (!mDead)
	{
        if (getVolume())
        {
            LLSculptIDSize::instance().rem(getVolume()->getParams().getSculptID());
        }

		if(getMDCImplCount() > 0)
		{
			LLMediaDataClientObject::ptr_t obj = new LLMediaDataClientObjectImpl(const_cast<LLVOVolume*>(this), false);
			if (sObjectMediaClient) sObjectMediaClient->removeFromQueue(obj);
			if (sObjectMediaNavigateClient) sObjectMediaNavigateClient->removeFromQueue(obj);
		}
		
		// Detach all media impls from this object
		for(U32 i = 0 ; i < mMediaImplList.size() ; i++)
		{
			removeMediaImpl(i);
		}

		if (mSculptTexture.notNull())
		{
			mSculptTexture->removeVolume(LLRender::SCULPT_TEX, this);
		}

		if (mLightTexture.notNull())
		{
			mLightTexture->removeVolume(LLRender::LIGHT_TEX, this);
		}
	}
	
	LLViewerObject::markDead();
}


// static
void LLVOVolume::initClass()
{
	// gSavedSettings better be around
	if (gSavedSettings.getBOOL("PrimMediaMasterEnabled"))
	{
		const F32 queue_timer_delay = gSavedSettings.getF32("PrimMediaRequestQueueDelay");
		const F32 retry_timer_delay = gSavedSettings.getF32("PrimMediaRetryTimerDelay");
		const U32 max_retries = gSavedSettings.getU32("PrimMediaMaxRetries");
		const U32 max_sorted_queue_size = gSavedSettings.getU32("PrimMediaMaxSortedQueueSize");
		const U32 max_round_robin_queue_size = gSavedSettings.getU32("PrimMediaMaxRoundRobinQueueSize");
		sObjectMediaClient = new LLObjectMediaDataClient(queue_timer_delay, retry_timer_delay, max_retries, 
														 max_sorted_queue_size, max_round_robin_queue_size);
		sObjectMediaNavigateClient = new LLObjectMediaNavigateClient(queue_timer_delay, retry_timer_delay, 
																	 max_retries, max_sorted_queue_size, max_round_robin_queue_size);
	}
}

// static
void LLVOVolume::cleanupClass()
{
    sObjectMediaClient = NULL;
    sObjectMediaNavigateClient = NULL;
}

U32 LLVOVolume::processUpdateMessage(LLMessageSystem *mesgsys,
										  void **user_data,
										  U32 block_num, EObjectUpdateType update_type,
										  LLDataPacker *dp)
{
	 	
	LLColor4U color;
	const S32 teDirtyBits = (TEM_CHANGE_TEXTURE|TEM_CHANGE_COLOR|TEM_CHANGE_MEDIA);
    const bool previously_volume_changed = mVolumeChanged;
    const bool previously_face_mapping_changed = mFaceMappingChanged;
    const bool previously_color_changed = mColorChanged;

	// Do base class updates...
	U32 retval = LLViewerObject::processUpdateMessage(mesgsys, user_data, block_num, update_type, dp);

	LLUUID sculpt_id;
	U8 sculpt_type = 0;
	if (isSculpted())
	{
		LLSculptParams *sculpt_params = (LLSculptParams *)getParameterEntry(LLNetworkData::PARAMS_SCULPT);
		sculpt_id = sculpt_params->getSculptTexture();
		sculpt_type = sculpt_params->getSculptType();

        LL_DEBUGS("ObjectUpdate") << "uuid " << mID << " set sculpt_id " << sculpt_id << LL_ENDL;
        dumpStack("ObjectUpdateStack");
	}

	if (!dp)
	{
		if (update_type == OUT_FULL)
		{
			////////////////////////////////
			//
			// Unpack texture animation data
			//
			//

			if (mesgsys->getSizeFast(_PREHASH_ObjectData, block_num, _PREHASH_TextureAnim))
			{
				if (!mTextureAnimp)
				{
					mTextureAnimp = new LLViewerTextureAnim(this);
				}
				else
				{
					if (!(mTextureAnimp->mMode & LLTextureAnim::SMOOTH))
					{
						mTextureAnimp->reset();
					}
				}
				mTexAnimMode = 0;
				
				mTextureAnimp->unpackTAMessage(mesgsys, block_num);
			}
			else
			{
				if (mTextureAnimp)
				{
					delete mTextureAnimp;
					mTextureAnimp = NULL;

                    for (S32 i = 0; i < getNumTEs(); i++)
                    {
                        LLFace* facep = mDrawable->getFace(i);
                        if (facep && facep->mTextureMatrix)
                        {
                            // delete or reset
                            delete facep->mTextureMatrix;
                            facep->mTextureMatrix = NULL;
                        }
                    }

					gPipeline.markTextured(mDrawable);
					mFaceMappingChanged = TRUE;
					mTexAnimMode = 0;
				}
			}

			// Unpack volume data
			LLVolumeParams volume_params;
			LLVolumeMessage::unpackVolumeParams(&volume_params, mesgsys, _PREHASH_ObjectData, block_num);
			volume_params.setSculptID(sculpt_id, sculpt_type);

			if (setVolume(volume_params, 0))
			{
				markForUpdate(TRUE);
			}
		}

		// Sigh, this needs to be done AFTER the volume is set as well, otherwise bad stuff happens...
		////////////////////////////
		//
		// Unpack texture entry data
		//

		S32 result = unpackTEMessage(mesgsys, _PREHASH_ObjectData, (S32) block_num);
		if (result & teDirtyBits)
		{
			updateTEData();
		}
		if (result & TEM_CHANGE_MEDIA)
		{
			retval |= MEDIA_FLAGS_CHANGED;
		}
	}
	else
	{
		if (update_type != OUT_TERSE_IMPROVED)
		{
			LLVolumeParams volume_params;
			BOOL res = LLVolumeMessage::unpackVolumeParams(&volume_params, *dp);
			if (!res)
			{
				LL_WARNS() << "Bogus volume parameters in object " << getID() << LL_ENDL;
				LL_WARNS() << getRegion()->getOriginGlobal() << LL_ENDL;
			}

			volume_params.setSculptID(sculpt_id, sculpt_type);

			if (setVolume(volume_params, 0))
			{
				markForUpdate(TRUE);
			}
			S32 res2 = unpackTEMessage(*dp);
			if (TEM_INVALID == res2)
			{
				// There's something bogus in the data that we're unpacking.
				dp->dumpBufferToLog();
				LL_WARNS() << "Flushing cache files" << LL_ENDL;

				if(LLVOCache::instanceExists() && getRegion())
				{
					LLVOCache::getInstance()->removeEntry(getRegion()->getHandle()) ;
				}
				
				LL_WARNS() << "Bogus TE data in " << getID() << LL_ENDL;
			}
			else 
			{
				if (res2 & teDirtyBits) 
				{
					updateTEData();
				}
				if (res2 & TEM_CHANGE_MEDIA)
				{
					retval |= MEDIA_FLAGS_CHANGED;
				}
			}

			U32 value = dp->getPassFlags();

			if (value & 0x40)
			{
				if (!mTextureAnimp)
				{
					mTextureAnimp = new LLViewerTextureAnim(this);
				}
				else
				{
					if (!(mTextureAnimp->mMode & LLTextureAnim::SMOOTH))
					{
						mTextureAnimp->reset();
					}
				}
				mTexAnimMode = 0;
				mTextureAnimp->unpackTAMessage(*dp);
			}
			else if (mTextureAnimp)
			{
				delete mTextureAnimp;
				mTextureAnimp = NULL;

                for (S32 i = 0; i < getNumTEs(); i++)
                {
                    LLFace* facep = mDrawable->getFace(i);
                    if (facep && facep->mTextureMatrix)
                    {
                        // delete or reset
                        delete facep->mTextureMatrix;
                        facep->mTextureMatrix = NULL;
                    }
                }

				gPipeline.markTextured(mDrawable);
				mFaceMappingChanged = TRUE;
				mTexAnimMode = 0;
			}

			if (value & 0x400)
			{ //particle system (new)
				unpackParticleSource(*dp, mOwnerID, false);
			}
		}
		else
		{
			S32 texture_length = mesgsys->getSizeFast(_PREHASH_ObjectData, block_num, _PREHASH_TextureEntry);
			if (texture_length)
			{
				U8							tdpbuffer[1024];
				LLDataPackerBinaryBuffer	tdp(tdpbuffer, 1024);
				mesgsys->getBinaryDataFast(_PREHASH_ObjectData, _PREHASH_TextureEntry, tdpbuffer, 0, block_num, 1024);
				S32 result = unpackTEMessage(tdp);
				if (result & teDirtyBits)
				{
					updateTEData();
				}
				if (result & TEM_CHANGE_MEDIA)
				{
					retval |= MEDIA_FLAGS_CHANGED;
				}
			}
		}
	}
	if (retval & (MEDIA_URL_REMOVED | MEDIA_URL_ADDED | MEDIA_URL_UPDATED | MEDIA_FLAGS_CHANGED)) 
	{
		// If only the media URL changed, and it isn't a media version URL,
		// ignore it
		if ( ! ( retval & (MEDIA_URL_ADDED | MEDIA_URL_UPDATED) &&
				 mMedia && ! mMedia->mMediaURL.empty() &&
				 ! LLTextureEntry::isMediaVersionString(mMedia->mMediaURL) ) )
		{
			// If the media changed at all, request new media data
			LL_DEBUGS("MediaOnAPrim") << "Media update: " << getID() << ": retval=" << retval << " Media URL: " <<
                ((mMedia) ?  mMedia->mMediaURL : std::string("")) << LL_ENDL;
			requestMediaDataUpdate(retval & MEDIA_FLAGS_CHANGED);
		}
        else {
            LL_INFOS("MediaOnAPrim") << "Ignoring media update for: " << getID() << " Media URL: " <<
                ((mMedia) ?  mMedia->mMediaURL : std::string("")) << LL_ENDL;
        }
	}
	// ...and clean up any media impls
	cleanUpMediaImpls();

    if ((
            (mVolumeChanged && !previously_volume_changed) ||
            (mFaceMappingChanged && !previously_face_mapping_changed) ||
            (mColorChanged && !previously_color_changed)
        )
        && !mLODChanged) {
        onDrawableUpdateFromServer();
    }

	return retval;
}

// Called when a volume, material, etc is updated by the server, possibly by a
// script. If this occurs too often for this object, mark it as active so that
// it doesn't disrupt the octree/render batches, thereby potentially causing a
// big performance penalty.
void LLVOVolume::onDrawableUpdateFromServer()
{
    constexpr U32 UPDATES_UNTIL_ACTIVE = 8;
    ++mServerDrawableUpdateCount;
    if (mDrawable && !mDrawable->isActive() && mServerDrawableUpdateCount > UPDATES_UNTIL_ACTIVE)
    {
        mDrawable->makeActive();
    }
}

void LLVOVolume::animateTextures()
{
	if (!mDead)
	{
		F32 off_s = 0.f, off_t = 0.f, scale_s = 1.f, scale_t = 1.f, rot = 0.f;
		S32 result = mTextureAnimp->animateTextures(off_s, off_t, scale_s, scale_t, rot);
	
		if (result)
		{
			if (!mTexAnimMode)
			{
				mFaceMappingChanged = TRUE;
				gPipeline.markTextured(mDrawable);
			}
			mTexAnimMode = result | mTextureAnimp->mMode;
				
			S32 start=0, end=mDrawable->getNumFaces()-1;
			if (mTextureAnimp->mFace >= 0 && mTextureAnimp->mFace <= end)
			{
				start = end = mTextureAnimp->mFace;
			}
		
			for (S32 i = start; i <= end; i++)
			{
				LLFace* facep = mDrawable->getFace(i);
				if (!facep) continue;
				if(facep->getVirtualSize() <= MIN_TEX_ANIM_SIZE && facep->mTextureMatrix) continue;

				const LLTextureEntry* te = facep->getTextureEntry();
			
				if (!te)
				{
					continue;
				}
		
				if (!(result & LLViewerTextureAnim::ROTATE))
				{
					te->getRotation(&rot);
				}
				if (!(result & LLViewerTextureAnim::TRANSLATE))
				{
					te->getOffset(&off_s,&off_t);
				}			
				if (!(result & LLViewerTextureAnim::SCALE))
				{
					te->getScale(&scale_s, &scale_t);
				}

				if (!facep->mTextureMatrix)
				{
					facep->mTextureMatrix = new LLMatrix4();
				}

				LLMatrix4& tex_mat = *facep->mTextureMatrix;
				tex_mat.setIdentity();
				LLVector3 trans ;

					trans.set(LLVector3(off_s+0.5f, off_t+0.5f, 0.f));			
					tex_mat.translate(LLVector3(-0.5f, -0.5f, 0.f));

				LLVector3 scale(scale_s, scale_t, 1.f);			
				LLQuaternion quat;
				quat.setQuat(rot, 0, 0, -1.f);
		
				tex_mat.rotate(quat);				

				LLMatrix4 mat;
				mat.initAll(scale, LLQuaternion(), LLVector3());
				tex_mat *= mat;
		
				tex_mat.translate(trans);
			}
		}
		else
		{
			if (mTexAnimMode && mTextureAnimp->mRate == 0)
			{
				U8 start, count;

				if (mTextureAnimp->mFace == -1)
				{
					start = 0;
					count = getNumTEs();
				}
				else
				{
					start = (U8) mTextureAnimp->mFace;
					count = 1;
				}

				for (S32 i = start; i < start + count; i++)
				{
					if (mTexAnimMode & LLViewerTextureAnim::TRANSLATE)
					{
						setTEOffset(i, mTextureAnimp->mOffS, mTextureAnimp->mOffT);				
					}
					if (mTexAnimMode & LLViewerTextureAnim::SCALE)
					{
						setTEScale(i, mTextureAnimp->mScaleS, mTextureAnimp->mScaleT);	
					}
					if (mTexAnimMode & LLViewerTextureAnim::ROTATE)
					{
						setTERotation(i, mTextureAnimp->mRot);
					}
				}

				gPipeline.markTextured(mDrawable);
				mFaceMappingChanged = TRUE;
				mTexAnimMode = 0;
			}
		}
	}
}

void LLVOVolume::updateTextures()
{
    LL_PROFILE_ZONE_SCOPED_CATEGORY_TEXTURE;
	//const F32 TEXTURE_AREA_REFRESH_TIME = 1.f; // seconds
	//if (mTextureUpdateTimer.getElapsedTimeF32() > TEXTURE_AREA_REFRESH_TIME)
	{
		updateTextureVirtualSize();

		/*if (mDrawable.notNull() && !isVisible() && !mDrawable->isActive())
		{ //delete vertex buffer to free up some VRAM
			LLSpatialGroup* group  = mDrawable->getSpatialGroup();
			if (group && (group->mVertexBuffer.notNull() || !group->mBufferMap.empty() || !group->mDrawMap.empty()))
			{
				group->destroyGL(true);

				//flag the group as having changed geometry so it gets a rebuild next time
				//it becomes visible
				group->setState(LLSpatialGroup::GEOM_DIRTY | LLSpatialGroup::MESH_DIRTY | LLSpatialGroup::NEW_DRAWINFO);
			}
		}*/
    }
}

BOOL LLVOVolume::isVisible() const 
{
	if(mDrawable.notNull() && mDrawable->isVisible())
	{
		return TRUE ;
	}

	if(isAttachment())
	{
		LLViewerObject* objp = (LLViewerObject*)getParent() ;
		while(objp && !objp->isAvatar())
		{
			objp = (LLViewerObject*)objp->getParent() ;
		}

		return objp && objp->mDrawable.notNull() && objp->mDrawable->isVisible() ;
	}

	return FALSE ;
}

void LLVOVolume::updateTextureVirtualSize(bool forced)
{
    LL_PROFILE_ZONE_SCOPED_CATEGORY_VOLUME;
	// Update the pixel area of all faces

    if (mDrawable.isNull() || gCubeSnapshot)
    {
        return;
    }

	if(!forced)
	{
		if(!isVisible())
		{ //don't load textures for non-visible faces
			const S32 num_faces = mDrawable->getNumFaces();
			for (S32 i = 0; i < num_faces; i++)
			{
				LLFace* face = mDrawable->getFace(i);
				if (face)
				{
					face->setPixelArea(0.f); 
					face->setVirtualSize(0.f);
				}
			}

			return ;
		}

		if (!gPipeline.hasRenderType(LLPipeline::RENDER_TYPE_SIMPLE))
		{
			return;
		}
	}

	static LLCachedControl<bool> dont_load_textures(gSavedSettings,"TextureDisable", false);
		
	if (dont_load_textures || LLAppViewer::getTextureFetch()->mDebugPause) // || !mDrawable->isVisible())
	{
		return;
	}

	mTextureUpdateTimer.reset();
	
	F32 old_area = mPixelArea;
	mPixelArea = 0.f;

	const S32 num_faces = mDrawable->getNumFaces();
	F32 min_vsize=999999999.f, max_vsize=0.f;
	LLViewerCamera* camera = LLViewerCamera::getInstance();
    std::stringstream debug_text;
	for (S32 i = 0; i < num_faces; i++)
	{
		LLFace* face = mDrawable->getFace(i);
		if (!face) continue;
		const LLTextureEntry *te = face->getTextureEntry();
		LLViewerTexture *imagep = face->getTexture();
		if (!imagep || !te ||			
			face->mExtents[0].equals3(face->mExtents[1]))
		{
			continue;
		}
		
		F32 vsize;
		F32 old_size = face->getVirtualSize();

		if (isHUDAttachment())
		{
			F32 area = (F32) camera->getScreenPixelArea();
			vsize = area;
			imagep->setBoostLevel(LLGLTexture::BOOST_HUD);
 			face->setPixelArea(area); // treat as full screen
			face->setVirtualSize(vsize);
		}
		else
		{
			vsize = face->getTextureVirtualSize();
            imagep->addTextureStats(vsize);
		}

		mPixelArea = llmax(mPixelArea, face->getPixelArea());

        // if the face has gotten small enough to turn off texture animation and texture
        // animation is running, rebuild the render batch for this face to turn off
        // texture animation
		if (face->mTextureMatrix != NULL)
		{
			if ((vsize < MIN_TEX_ANIM_SIZE && old_size > MIN_TEX_ANIM_SIZE) ||
				(vsize > MIN_TEX_ANIM_SIZE && old_size < MIN_TEX_ANIM_SIZE))
			{
				gPipeline.markRebuild(mDrawable, LLDrawable::REBUILD_TCOORD, FALSE);
			}
		}
				
		if (gPipeline.hasRenderDebugMask(LLPipeline::RENDER_DEBUG_TEXTURE_AREA))
		{
			if (vsize < min_vsize) min_vsize = vsize;
			if (vsize > max_vsize) max_vsize = vsize;
		}
		else if (gPipeline.hasRenderDebugMask(LLPipeline::RENDER_DEBUG_TEXTURE_PRIORITY))
		{
			LLViewerFetchedTexture* img = LLViewerTextureManager::staticCastToFetchedTexture(imagep) ;
			if(img)
			{
                debug_text << img->getDiscardLevel() << ":" << img->getDesiredDiscardLevel() << ":" << img->getWidth() << ":" << (S32) sqrtf(vsize) << ":" << (S32) sqrtf(img->getMaxVirtualSize()) << "\n";
				/*F32 pri = img->getDecodePriority();
				pri = llmax(pri, 0.0f);
				if (pri < min_vsize) min_vsize = pri;
				if (pri > max_vsize) max_vsize = pri;*/
			}
		}
		else if (gPipeline.hasRenderDebugMask(LLPipeline::RENDER_DEBUG_FACE_AREA))
		{
			F32 pri = mPixelArea;
			if (pri < min_vsize) min_vsize = pri;
			if (pri > max_vsize) max_vsize = pri;
		}	
	}
	
	if (isSculpted())
	{
		LLSculptParams *sculpt_params = (LLSculptParams *)getParameterEntry(LLNetworkData::PARAMS_SCULPT);
		LLUUID id =  sculpt_params->getSculptTexture();
		
		updateSculptTexture();
		
		

		if (mSculptTexture.notNull())
		{
			mSculptTexture->setBoostLevel(llmax((S32)mSculptTexture->getBoostLevel(),
												(S32)LLGLTexture::BOOST_SCULPTED));
			mSculptTexture->setForSculpt() ;
			
			if(!mSculptTexture->isCachedRawImageReady())
			{
				S32 lod = llmin(mLOD, 3);
				F32 lodf = ((F32)(lod + 1.0f)/4.f);
				F32 tex_size = lodf * LLViewerTexture::sMaxSculptRez ;
				mSculptTexture->addTextureStats(2.f * tex_size * tex_size, FALSE);
			}
	
			S32 texture_discard = mSculptTexture->getCachedRawImageLevel(); //try to match the texture
			S32 current_discard = getVolume() ? getVolume()->getSculptLevel() : -2 ;

			if (texture_discard >= 0 && //texture has some data available
				(texture_discard < current_discard || //texture has more data than last rebuild
				current_discard < 0)) //no previous rebuild
			{
				gPipeline.markRebuild(mDrawable, LLDrawable::REBUILD_VOLUME, FALSE);
				mSculptChanged = TRUE;
			}

			if (gPipeline.hasRenderDebugMask(LLPipeline::RENDER_DEBUG_SCULPTED))
			{
				setDebugText(llformat("T%d C%d V%d\n%dx%d",
										  texture_discard, current_discard, getVolume()->getSculptLevel(),
										  mSculptTexture->getHeight(), mSculptTexture->getWidth()));
			}
		}

	}

	if (getLightTextureID().notNull())
	{
		LLLightImageParams* params = (LLLightImageParams*) getParameterEntry(LLNetworkData::PARAMS_LIGHT_IMAGE);
		LLUUID id = params->getLightTexture();
		mLightTexture = LLViewerTextureManager::getFetchedTexture(id, FTT_DEFAULT, TRUE, LLGLTexture::BOOST_ALM);
		if (mLightTexture.notNull())
		{
			F32 rad = getLightRadius();
			mLightTexture->addTextureStats(gPipeline.calcPixelArea(getPositionAgent(), 
																	LLVector3(rad,rad,rad),
																	*camera));
		}	
	}
	
	if (gPipeline.hasRenderDebugMask(LLPipeline::RENDER_DEBUG_TEXTURE_AREA))
	{
		setDebugText(llformat("%.0f:%.0f", (F32) sqrt(min_vsize),(F32) sqrt(max_vsize)));
	}
 	else if (gPipeline.hasRenderDebugMask(LLPipeline::RENDER_DEBUG_TEXTURE_PRIORITY))
 	{
 		//setDebugText(llformat("%.0f:%.0f", (F32) sqrt(min_vsize),(F32) sqrt(max_vsize)));
        setDebugText(debug_text.str());
 	}
	else if (gPipeline.hasRenderDebugMask(LLPipeline::RENDER_DEBUG_FACE_AREA))
	{
		setDebugText(llformat("%.0f:%.0f", (F32) sqrt(min_vsize),(F32) sqrt(max_vsize)));
	}

	if (mPixelArea == 0)
	{ //flexi phasing issues make this happen
		mPixelArea = old_area;
	}
}

BOOL LLVOVolume::isActive() const
{
	return !mStatic;
}

BOOL LLVOVolume::setMaterial(const U8 material)
{
	BOOL res = LLViewerObject::setMaterial(material);
	
	return res;
}

void LLVOVolume::setTexture(const S32 face)
{
	llassert(face < getNumTEs());
	gGL.getTexUnit(0)->bind(getTEImage(face));
}

void LLVOVolume::setScale(const LLVector3 &scale, BOOL damped)
{
	if (scale != getScale())
	{
		// store local radius
		LLViewerObject::setScale(scale);

		if (mVolumeImpl)
		{
			mVolumeImpl->onSetScale(scale, damped);
		}
		
		updateRadius();

		//since drawable transforms do not include scale, changing volume scale
		//requires an immediate rebuild of volume verts.
		gPipeline.markRebuild(mDrawable, LLDrawable::REBUILD_POSITION, TRUE);
	}
}

LLFace* LLVOVolume::addFace(S32 f)
{
	const LLTextureEntry* te = getTE(f);
	LLViewerTexture* imagep = getTEImage(f);
	if (te->getMaterialParams().notNull())
	{
		LLViewerTexture* normalp = getTENormalMap(f);
		LLViewerTexture* specularp = getTESpecularMap(f);
		return mDrawable->addFace(te, imagep, normalp, specularp);
	}
	return mDrawable->addFace(te, imagep);
}

LLDrawable *LLVOVolume::createDrawable(LLPipeline *pipeline)
{
	pipeline->allocDrawable(this);
		
	mDrawable->setRenderType(LLPipeline::RENDER_TYPE_VOLUME);

	S32 max_tes_to_set = getNumTEs();
	for (S32 i = 0; i < max_tes_to_set; i++)
	{
		addFace(i);
	}
	mNumFaces = max_tes_to_set;

	if (isAttachment())
	{
		mDrawable->makeActive();
	}

	if (getIsLight())
	{
		// Add it to the pipeline mLightSet
		gPipeline.setLight(mDrawable, TRUE);
	}

    if (isReflectionProbe())
    {
        updateReflectionProbePtr();
    }

	updateRadius();
	bool force_update = true; // avoid non-alpha mDistance update being optimized away
	mDrawable->updateDistance(*LLViewerCamera::getInstance(), force_update);

	return mDrawable;
}

BOOL LLVOVolume::setVolume(const LLVolumeParams &params_in, const S32 detail, bool unique_volume)
{
    LL_PROFILE_ZONE_SCOPED_CATEGORY_VOLUME;
	LLVolumeParams volume_params = params_in;

	S32 last_lod = mVolumep.notNull() ? LLVolumeLODGroup::getVolumeDetailFromScale(mVolumep->getDetail()) : -1;
	S32 lod = mLOD;

	BOOL is404 = FALSE;
	
	if (isSculpted())
	{
		// if it's a mesh
		if ((volume_params.getSculptType() & LL_SCULPT_TYPE_MASK) == LL_SCULPT_TYPE_MESH)
		{ //meshes might not have all LODs, get the force detail to best existing LOD
			if (NO_LOD != lod)
			{
				lod = gMeshRepo.getActualMeshLOD(volume_params, lod);
				if (lod == -1)
				{
					is404 = TRUE;
					lod = 0;
				}
			}
		}
	}

	// Check if we need to change implementations
	bool is_flexible = (volume_params.getPathParams().getCurveType() == LL_PCODE_PATH_FLEXIBLE);
	if (is_flexible)
	{
		setParameterEntryInUse(LLNetworkData::PARAMS_FLEXIBLE, TRUE, false);
		if (!mVolumeImpl)
		{
			LLFlexibleObjectData* data = (LLFlexibleObjectData*)getParameterEntry(LLNetworkData::PARAMS_FLEXIBLE);
			mVolumeImpl = new LLVolumeImplFlexible(this, data);
		}
	}
	else
	{
		// Mark the parameter not in use
		setParameterEntryInUse(LLNetworkData::PARAMS_FLEXIBLE, FALSE, false);
		if (mVolumeImpl)
		{
			delete mVolumeImpl;
			mVolumeImpl = NULL;
			if (mDrawable.notNull())
			{
				// Undo the damage we did to this matrix
				mDrawable->updateXform(FALSE);
			}
		}
	}
	
	if (is404)
	{
		setIcon(LLViewerTextureManager::getFetchedTextureFromFile("icons/Inv_Mesh.png", FTT_LOCAL_FILE, TRUE, LLGLTexture::BOOST_UI));
		//render prim proxy when mesh loading attempts give up
		volume_params.setSculptID(LLUUID::null, LL_SCULPT_TYPE_NONE);

	}

	if ((LLPrimitive::setVolume(volume_params, lod, (mVolumeImpl && mVolumeImpl->isVolumeUnique()))) || mSculptChanged)
	{
		mFaceMappingChanged = TRUE;
		
		if (mVolumeImpl)
		{
			mVolumeImpl->onSetVolume(volume_params, mLOD);
		}
	
		updateSculptTexture();

		if (isSculpted())
		{
			updateSculptTexture();
			// if it's a mesh
			if ((volume_params.getSculptType() & LL_SCULPT_TYPE_MASK) == LL_SCULPT_TYPE_MESH)
			{
				if (!getVolume()->isMeshAssetLoaded())
				{ 
					//load request not yet issued, request pipeline load this mesh
					LLUUID asset_id = volume_params.getSculptID();
					S32 available_lod = gMeshRepo.loadMesh(this, volume_params, lod, last_lod);
					if (available_lod != lod)
					{
						LLPrimitive::setVolume(volume_params, available_lod);
					}
				}
				
			}
			else // otherwise is sculptie
			{
				if (mSculptTexture.notNull())
				{
					sculpt();
				}
			}
		}

        return TRUE;
	}
	else if (NO_LOD == lod) 
	{
		LLSculptIDSize::instance().resetSizeSum(volume_params.getSculptID());
	}

	return FALSE;
}

void LLVOVolume::updateSculptTexture()
{
	LLPointer<LLViewerFetchedTexture> old_sculpt = mSculptTexture;

	if (isSculpted() && !isMesh())
	{
		LLSculptParams *sculpt_params = (LLSculptParams *)getParameterEntry(LLNetworkData::PARAMS_SCULPT);
		LLUUID id =  sculpt_params->getSculptTexture();
		if (id.notNull())
		{
			mSculptTexture = LLViewerTextureManager::getFetchedTexture(id, FTT_DEFAULT, TRUE, LLGLTexture::BOOST_NONE, LLViewerTexture::LOD_TEXTURE);
		}
	}
	else
	{
		mSculptTexture = NULL;
	}

	if (mSculptTexture != old_sculpt)
	{
		if (old_sculpt.notNull())
		{
			old_sculpt->removeVolume(LLRender::SCULPT_TEX, this);
		}
		if (mSculptTexture.notNull())
		{
			mSculptTexture->addVolume(LLRender::SCULPT_TEX, this);
		}
	}
	
}

void LLVOVolume::updateVisualComplexity()
{
    LLVOAvatar* avatar = getAvatarAncestor();
    if (avatar)
    {
        avatar->updateVisualComplexity();
    }
    LLVOAvatar* rigged_avatar = getAvatar();
    if(rigged_avatar && (rigged_avatar != avatar))
    {
        rigged_avatar->updateVisualComplexity();
    }
}

void LLVOVolume::notifyMeshLoaded()
{ 
	mSculptChanged = TRUE;
	gPipeline.markRebuild(mDrawable, LLDrawable::REBUILD_GEOMETRY, TRUE);

    LLVOAvatar *av = getAvatar();
    if (av && !isAnimatedObject())
    {
        av->addAttachmentOverridesForObject(this);
        av->notifyAttachmentMeshLoaded();
    }
    LLControlAvatar *cav = getControlAvatar();
    if (cav && isAnimatedObject())
    {
        cav->addAttachmentOverridesForObject(this);
        cav->notifyAttachmentMeshLoaded();
    }
    updateVisualComplexity();
}

// sculpt replaces generate() for sculpted surfaces
void LLVOVolume::sculpt()
{	
	if (mSculptTexture.notNull())
	{				
		U16 sculpt_height = 0;
		U16 sculpt_width = 0;
		S8 sculpt_components = 0;
		const U8* sculpt_data = NULL;
	
		S32 discard_level = mSculptTexture->getCachedRawImageLevel() ;
		LLImageRaw* raw_image = mSculptTexture->getCachedRawImage() ;
		
		S32 max_discard = mSculptTexture->getMaxDiscardLevel();
		if (discard_level > max_discard)
		{
			discard_level = max_discard;    // clamp to the best we can do			
		}
		if(discard_level > MAX_DISCARD_LEVEL)
		{
			return; //we think data is not ready yet.
		}

		S32 current_discard = getVolume()->getSculptLevel() ;
		if(current_discard < -2)
		{
			static S32 low_sculpty_discard_warning_count = 1;
			S32 exponent = llmax(1, llfloor( log10((F64) low_sculpty_discard_warning_count) ));
			S32 interval = pow(10.0, exponent);
			if ( low_sculpty_discard_warning_count < 10 ||
				(low_sculpty_discard_warning_count % interval) == 0)
			{	// Log first 10 time, then decreasing intervals afterwards otherwise this can flood the logs
				LL_WARNS() << "WARNING!!: Current discard for sculpty " << mSculptTexture->getID() 
					<< " at " << current_discard 
					<< " is less than -2." 
					<< " Hit this " << low_sculpty_discard_warning_count << " times"
					<< LL_ENDL;
			}
			low_sculpty_discard_warning_count++;
			
			// corrupted volume... don't update the sculpty
			return;
		}
		else if (current_discard > MAX_DISCARD_LEVEL)
		{
			static S32 high_sculpty_discard_warning_count = 1;
			S32 exponent = llmax(1, llfloor( log10((F64) high_sculpty_discard_warning_count) ));
			S32 interval = pow(10.0, exponent);
			if ( high_sculpty_discard_warning_count < 10 ||
				(high_sculpty_discard_warning_count % interval) == 0)
			{	// Log first 10 time, then decreasing intervals afterwards otherwise this can flood the logs
				LL_WARNS() << "WARNING!!: Current discard for sculpty " << mSculptTexture->getID() 
					<< " at " << current_discard 
					<< " is more than than allowed max of " << MAX_DISCARD_LEVEL
					<< ".  Hit this " << high_sculpty_discard_warning_count << " times"
					<< LL_ENDL;
			}
			high_sculpty_discard_warning_count++;

			// corrupted volume... don't update the sculpty			
			return;
		}

		if (current_discard == discard_level)  // no work to do here
			return;
		
		if(!raw_image)
		{
			llassert(discard_level < 0) ;

			sculpt_width = 0;
			sculpt_height = 0;
			sculpt_data = NULL ;

			if(LLViewerTextureManager::sTesterp)
			{
				LLViewerTextureManager::sTesterp->updateGrayTextureBinding();
			}
		}
		else
		{					
			sculpt_height = raw_image->getHeight();
			sculpt_width = raw_image->getWidth();
			sculpt_components = raw_image->getComponents();		
					   
			sculpt_data = raw_image->getData();

			if(LLViewerTextureManager::sTesterp)
			{
				mSculptTexture->updateBindStatsForTester() ;
			}
		}
		getVolume()->sculpt(sculpt_width, sculpt_height, sculpt_components, sculpt_data, discard_level, mSculptTexture->isMissingAsset());

		//notify rebuild any other VOVolumes that reference this sculpty volume
		for (S32 i = 0; i < mSculptTexture->getNumVolumes(LLRender::SCULPT_TEX); ++i)
		{
			LLVOVolume* volume = (*(mSculptTexture->getVolumeList(LLRender::SCULPT_TEX)))[i];
			if (volume != this && volume->getVolume() == getVolume())
			{
				gPipeline.markRebuild(volume->mDrawable, LLDrawable::REBUILD_GEOMETRY, FALSE);
			}
		}
	}
}

S32	LLVOVolume::computeLODDetail(F32 distance, F32 radius, F32 lod_factor)
{
	S32	cur_detail;
	if (LLPipeline::sDynamicLOD)
	{
		// We've got LOD in the profile, and in the twist.  Use radius.
		F32 tan_angle = (lod_factor*radius)/distance;
		cur_detail = LLVolumeLODGroup::getDetailFromTan(ll_round(tan_angle, 0.01f));
	}
	else
	{
		cur_detail = llclamp((S32) (sqrtf(radius)*lod_factor*4.f), 0, 3);
	}
	return cur_detail;
}

std::string get_debug_object_lod_text(LLVOVolume *rootp)
{
    std::string cam_dist_string = "";
    cam_dist_string += LLStringOps::getReadableNumber(rootp->mLODDistance) +  " ";
    std::string lod_string = llformat("%d",rootp->getLOD());
    F32 lod_radius = rootp->mLODRadius;
    S32 cam_dist_count = 0;
    LLViewerObject::const_child_list_t& child_list = rootp->getChildren();
    for (LLViewerObject::const_child_list_t::const_iterator iter = child_list.begin();
         iter != child_list.end(); ++iter)
    {
        LLViewerObject *childp = *iter;
        LLVOVolume *volp = dynamic_cast<LLVOVolume*>(childp);
        if (volp)
        {
            lod_string += llformat("%d",volp->getLOD());
            if (volp->isRiggedMesh())
            {
                // Rigged/animatable mesh. This is computed from the
                // avatar dynamic box, so value from any vol will be
                // the same.
                lod_radius = volp->mLODRadius;
            }
            if (volp->mDrawable)
            {
                if (cam_dist_count < 4)
                {
                    cam_dist_string += LLStringOps::getReadableNumber(volp->mLODDistance) +  " ";
                    cam_dist_count++;
                }
            }
        }
    }
    std::string result = llformat("lod_radius %s dists %s lods %s",
                                  LLStringOps::getReadableNumber(lod_radius).c_str(),
                                  cam_dist_string.c_str(),
                                  lod_string.c_str());
    return result;
}

BOOL LLVOVolume::calcLOD()
{
	if (mDrawable.isNull())
	{
		return FALSE;
	}

	S32 cur_detail = 0;
	
	F32 radius;
	F32 distance;
	F32 lod_factor = LLVOVolume::sLODFactor;

	if (mDrawable->isState(LLDrawable::RIGGED))
	{
		LLVOAvatar* avatar = getAvatar(); 
		
		// Not sure how this can really happen, but alas it does. Better exit here than crashing.
		if( !avatar || !avatar->mDrawable )
		{
			return FALSE;
		}

		distance = avatar->mDrawable->mDistanceWRTCamera;


        if (avatar->isControlAvatar())
        {
            // MAINT-7926 Handle volumes in an animated object as a special case
            const LLVector3* box = avatar->getLastAnimExtents();
            LLVector3 diag = box[1] - box[0];
            radius = diag.magVec() * 0.5f;
            LL_DEBUGS("DynamicBox") << avatar->getFullname() << " diag " << diag << " radius " << radius << LL_ENDL;
        }
        else
        {
            // Volume in a rigged mesh attached to a regular avatar.
            // Note this isn't really a radius, so distance calcs are off by factor of 2
            //radius = avatar->getBinRadius();
            // SL-937: add dynamic box handling for rigged mesh on regular avatars.
            const LLVector3* box = avatar->getLastAnimExtents();
            LLVector3 diag = box[1] - box[0];
            radius = diag.magVec(); // preserve old BinRadius behavior - 2x off
            LL_DEBUGS("DynamicBox") << avatar->getFullname() << " diag " << diag << " radius " << radius << LL_ENDL;
        }
        if (distance <= 0.f || radius <= 0.f)
        {
            LL_DEBUGS("DynamicBox","CalcLOD") << "avatar distance/radius uninitialized, skipping" << LL_ENDL;
            return FALSE;
        }
	}
	else
	{
		distance = mDrawable->mDistanceWRTCamera;
		radius = getVolume() ? getVolume()->mLODScaleBias.scaledVec(getScale()).length() : getScale().length();
        if (distance <= 0.f || radius <= 0.f)
        {
            LL_DEBUGS("DynamicBox","CalcLOD") << "non-avatar distance/radius uninitialized, skipping" << LL_ENDL;
            return FALSE;
        }
	}
	
	//hold onto unmodified distance for debugging
	//F32 debug_distance = distance;

    mLODDistance = distance;
    mLODRadius = radius;

    static LLCachedControl<bool> debug_lods(gSavedSettings, "DebugObjectLODs", false);
    if (debug_lods)
    {
        if (getAvatar() && isRootEdit())
        {
            std::string debug_object_text = get_debug_object_lod_text(this);
            setDebugText(debug_object_text);
            mResetDebugText = true;
        }
    }
    else
    {
        if (mResetDebugText)
        {
            restoreHudText();
            mResetDebugText = false;
        }
    }

    distance *= sDistanceFactor;

	F32 rampDist = LLVOVolume::sLODFactor * 2;
	
	if (distance < rampDist)
	{
		// Boost LOD when you're REALLY close
		distance *= 1.0f/rampDist;
		distance *= distance;
		distance *= rampDist;
	}
	

	distance *= F_PI/3.f;

	static LLCachedControl<bool> ignore_fov_zoom(gSavedSettings,"IgnoreFOVZoomForLODs");
	if(!ignore_fov_zoom)
	{
		lod_factor *= DEFAULT_FIELD_OF_VIEW / LLViewerCamera::getInstance()->getDefaultFOV();
	}

    mLODAdjustedDistance = distance;

    if (isHUDAttachment())
    {
        // HUDs always show at highest detail
        cur_detail = 3;
    }
    else
    {
        cur_detail = computeLODDetail(ll_round(distance, 0.01f), ll_round(radius, 0.01f), lod_factor);
    }

    if (gPipeline.hasRenderDebugMask(LLPipeline::RENDER_DEBUG_TRIANGLE_COUNT) && mDrawable->getFace(0))
    {
        if (isRootEdit())
        {
            S32 total_tris = recursiveGetTriangleCount();
            S32 est_max_tris = recursiveGetEstTrianglesMax();
            setDebugText(llformat("TRIS SHOWN %d EST %d", total_tris, est_max_tris));
        }
    }
	if (gPipeline.hasRenderDebugMask(LLPipeline::RENDER_DEBUG_LOD_INFO) &&
		mDrawable->getFace(0))
	{
        // This is a debug display for LODs. Please don't put the texture index here.
        setDebugText(llformat("%d", cur_detail));
	}

	if (cur_detail != mLOD)
	{
        LL_DEBUGS("DynamicBox","CalcLOD") << "new LOD " << cur_detail << " change from " << mLOD 
                             << " distance " << distance << " radius " << radius << " rampDist " << rampDist
                             << " drawable rigged? " << (mDrawable ? (S32) mDrawable->isState(LLDrawable::RIGGED) : (S32) -1)
							 << " mRiggedVolume " << (void*)getRiggedVolume()
                             << " distanceWRTCamera " << (mDrawable ? mDrawable->mDistanceWRTCamera : -1.f)
                             << LL_ENDL;
        
		mAppAngle = ll_round((F32) atan2( mDrawable->getRadius(), mDrawable->mDistanceWRTCamera) * RAD_TO_DEG, 0.01f);
		mLOD = cur_detail;		

        return TRUE;
	}

	return FALSE;
}

BOOL LLVOVolume::updateLOD()
{
	if (mDrawable.isNull())
	{
		return FALSE;
	}
	
	BOOL lod_changed = FALSE;

	if (!LLSculptIDSize::instance().isUnloaded(getVolume()->getParams().getSculptID())) 
	{
		lod_changed = calcLOD();
	}
	else
	{
		return FALSE;
	}

	if (lod_changed)
	{
        if (debugLoggingEnabled("AnimatedObjectsLinkset"))
        {
            if (isAnimatedObject() && isRiggedMesh())
            {
                std::string vobj_name = llformat("Vol%p", this);
                F32 est_tris = getEstTrianglesMax();
                LL_DEBUGS("AnimatedObjectsLinkset") << vobj_name << " updateLOD to " << getLOD() << ", tris " << est_tris << LL_ENDL; 
            }
        }

		gPipeline.markRebuild(mDrawable, LLDrawable::REBUILD_VOLUME, FALSE);
		mLODChanged = TRUE;
	}
	else
	{
		F32 new_radius = getBinRadius();
		F32 old_radius = mDrawable->getBinRadius();
		if (new_radius < old_radius * 0.9f || new_radius > old_radius*1.1f)
		{
			gPipeline.markPartitionMove(mDrawable);
		}
	}

	lod_changed = lod_changed || LLViewerObject::updateLOD();
	
	return lod_changed;
}

BOOL LLVOVolume::setDrawableParent(LLDrawable* parentp)
{
	if (!LLViewerObject::setDrawableParent(parentp))
	{
		// no change in drawable parent
		return FALSE;
	}

	if (!mDrawable->isRoot())
	{
		// rebuild vertices in parent relative space
		gPipeline.markRebuild(mDrawable, LLDrawable::REBUILD_VOLUME, TRUE);

		if (mDrawable->isActive() && !parentp->isActive())
		{
			parentp->makeActive();
		}
		else if (mDrawable->isStatic() && parentp->isActive())
		{
			mDrawable->makeActive();
		}
	}
	
	return TRUE;
}

void LLVOVolume::updateFaceFlags()
{
	// There's no guarantee that getVolume()->getNumFaces() == mDrawable->getNumFaces()
	for (S32 i = 0; i < getVolume()->getNumFaces() && i < mDrawable->getNumFaces(); i++)
	{
		LLFace *face = mDrawable->getFace(i);
		if (face)
		{
			BOOL fullbright = getTE(i)->getFullbright();
			face->clearState(LLFace::FULLBRIGHT | LLFace::HUD_RENDER | LLFace::LIGHT);

			if (fullbright || (mMaterial == LL_MCODE_LIGHT))
			{
				face->setState(LLFace::FULLBRIGHT);
			}
			if (mDrawable->isLight())
			{
				face->setState(LLFace::LIGHT);
			}
			if (isHUDAttachment())
			{
				face->setState(LLFace::HUD_RENDER);
			}
		}
	}
}

BOOL LLVOVolume::setParent(LLViewerObject* parent)
{
	BOOL ret = FALSE ;
    LLViewerObject *old_parent = (LLViewerObject*) getParent();
	if (parent != old_parent)
	{
		ret = LLViewerObject::setParent(parent);
		if (ret && mDrawable)
		{
			gPipeline.markMoved(mDrawable);
			gPipeline.markRebuild(mDrawable, LLDrawable::REBUILD_VOLUME, TRUE);
		}
        onReparent(old_parent, parent);
	}

	return ret ;
}

// NOTE: regenFaces() MUST be followed by genTriangles()!
void LLVOVolume::regenFaces()
{
    LL_PROFILE_ZONE_SCOPED_CATEGORY_VOLUME;
	// remove existing faces
	BOOL count_changed = mNumFaces != getNumTEs();
	
	if (count_changed)
	{
		deleteFaces();		
		// add new faces
		mNumFaces = getNumTEs();
	}
		
	for (S32 i = 0; i < mNumFaces; i++)
	{
		LLFace* facep = count_changed ? addFace(i) : mDrawable->getFace(i);
		if (!facep) continue;

		facep->setTEOffset(i);
		facep->setTexture(getTEImage(i));
		if (facep->getTextureEntry()->getMaterialParams().notNull())
		{
			facep->setNormalMap(getTENormalMap(i));
			facep->setSpecularMap(getTESpecularMap(i));
		}
		facep->setViewerObject(this);
		
		// If the face had media on it, this will have broken the link between the LLViewerMediaTexture and the face.
		// Re-establish the link.
		if((int)mMediaImplList.size() > i)
		{
			if(mMediaImplList[i])
			{
				LLViewerMediaTexture* media_tex = LLViewerTextureManager::findMediaTexture(mMediaImplList[i]->getMediaTextureID()) ;
				if(media_tex)
				{
					media_tex->addMediaToFace(facep) ;
				}
			}
		}
	}
	
	if (!count_changed)
	{
		updateFaceFlags();
	}
}

BOOL LLVOVolume::genBBoxes(BOOL force_global, BOOL should_update_octree_bounds)
{
    LL_PROFILE_ZONE_SCOPED;
    BOOL res = TRUE;

    LLVector4a min, max;

    min.clear();
    max.clear();

    BOOL rebuild = mDrawable->isState(LLDrawable::REBUILD_VOLUME | LLDrawable::REBUILD_POSITION | LLDrawable::REBUILD_RIGGED);

    if (getRiggedVolume())
    {
        // MAINT-8264 - better to use the existing call in calling
        // func LLVOVolume::updateGeometry() if we can detect when
        // updates needed, set REBUILD_RIGGED accordingly.

        // Without the flag, this will remove unused rigged volumes, which we are not currently very aggressive about.
        updateRiggedVolume(false);
    }

    LLVolume* volume = mRiggedVolume;
    if (!volume)
    {
        volume = getVolume();
    }

    bool any_valid_boxes = false;

    if (getRiggedVolume())
    {
        LL_DEBUGS("RiggedBox") << "rebuilding box, volume face count " << getVolume()->getNumVolumeFaces() << " drawable face count " << mDrawable->getNumFaces() << LL_ENDL;
    }

    // There's no guarantee that getVolume()->getNumFaces() == mDrawable->getNumFaces()
    for (S32 i = 0;
        i < getVolume()->getNumVolumeFaces() && i < mDrawable->getNumFaces() && i < getNumTEs();
        i++)
    {
        LLFace* face = mDrawable->getFace(i);
        if (!face)
        {
            continue;
        }

        BOOL face_res = face->genVolumeBBoxes(*volume, i,
            mRelativeXform,
            (mVolumeImpl && mVolumeImpl->isVolumeGlobal()) || force_global);
        res &= face_res; // note that this result is never used

        // MAINT-8264 - ignore bboxes of ill-formed faces.
        if (!face_res)
        {
            continue;
        }
        if (rebuild)
        {
            if (getRiggedVolume())
            {
                LL_DEBUGS("RiggedBox") << "rebuilding box, face " << i << " extents " << face->mExtents[0] << ", " << face->mExtents[1] << LL_ENDL;
            }
            if (!any_valid_boxes)
            {
                min = face->mExtents[0];
                max = face->mExtents[1];
                any_valid_boxes = true;
            }
            else
            {
                min.setMin(min, face->mExtents[0]);
                max.setMax(max, face->mExtents[1]);
            }
        }
    }

    if (any_valid_boxes)
    {
        if (rebuild && should_update_octree_bounds)
        {
            //get the Avatar associated with this object if it's rigged
            LLVOAvatar* avatar = nullptr;
            if (isRiggedMesh())
            {
                if (!isAnimatedObject())
                {
                    if (isAttachment())
                    {
                        avatar = getAvatar();
                    }
                }
                else
                {
                    LLControlAvatar* controlAvatar = getControlAvatar();
                    if (controlAvatar && controlAvatar->mPlaying)
                    {
                        avatar = controlAvatar;
                    }
                }
            }

            mDrawable->setSpatialExtents(min, max);

            if (avatar)
            {
                // put all rigged drawables in the same octree node for better batching
                mDrawable->setPositionGroup(LLVector4a(0, 0, 0));
            }
            else
            {
                min.add(max);
                min.mul(0.5f);
                mDrawable->setPositionGroup(min);
            }
        }
        
        updateRadius();
        mDrawable->movePartition();
    }
    else
    {
        LL_DEBUGS("RiggedBox") << "genBBoxes failed to find any valid face boxes" << LL_ENDL;
    }

    return res;
}

void LLVOVolume::preRebuild()
{
	if (mVolumeImpl != NULL)
	{
		mVolumeImpl->preRebuild();
	}
}

void LLVOVolume::updateRelativeXform(bool force_identity)
{
	if (mVolumeImpl)
	{
		mVolumeImpl->updateRelativeXform(force_identity);
		return;
	}
	
	LLDrawable* drawable = mDrawable;
	
	if (drawable->isState(LLDrawable::RIGGED) && mRiggedVolume.notNull())
	{ //rigged volume (which is in agent space) is used for generating bounding boxes etc
	  //inverse of render matrix should go to partition space
		mRelativeXform = getRenderMatrix();

		F32* dst = (F32*) mRelativeXformInvTrans.mMatrix;
		F32* src = (F32*) mRelativeXform.mMatrix;
		dst[0] = src[0]; dst[1] = src[1]; dst[2] = src[2];
		dst[3] = src[4]; dst[4] = src[5]; dst[5] = src[6];
		dst[6] = src[8]; dst[7] = src[9]; dst[8] = src[10];
		
		mRelativeXform.invert();
		mRelativeXformInvTrans.transpose();
	}
	else if (drawable->isActive() || force_identity)
	{				
		// setup relative transforms
		LLQuaternion delta_rot;
		LLVector3 delta_pos, delta_scale;
		
		//matrix from local space to parent relative/global space
		bool use_identity = force_identity || drawable->isSpatialRoot();
		delta_rot = use_identity ? LLQuaternion() : mDrawable->getRotation();
		delta_pos = use_identity ? LLVector3(0,0,0) : mDrawable->getPosition();
		delta_scale = mDrawable->getScale();

		// Vertex transform (4x4)
		LLVector3 x_axis = LLVector3(delta_scale.mV[VX], 0.f, 0.f) * delta_rot;
		LLVector3 y_axis = LLVector3(0.f, delta_scale.mV[VY], 0.f) * delta_rot;
		LLVector3 z_axis = LLVector3(0.f, 0.f, delta_scale.mV[VZ]) * delta_rot;

		mRelativeXform.initRows(LLVector4(x_axis, 0.f),
								LLVector4(y_axis, 0.f),
								LLVector4(z_axis, 0.f),
								LLVector4(delta_pos, 1.f));

		
		// compute inverse transpose for normals
		// mRelativeXformInvTrans.setRows(x_axis, y_axis, z_axis);
		// mRelativeXformInvTrans.invert(); 
		// mRelativeXformInvTrans.setRows(x_axis, y_axis, z_axis);
		// grumble - invert is NOT a matrix invert, so we do it by hand:

		LLMatrix3 rot_inverse = LLMatrix3(~delta_rot);

		LLMatrix3 scale_inverse;
		scale_inverse.setRows(LLVector3(1.0, 0.0, 0.0) / delta_scale.mV[VX],
							  LLVector3(0.0, 1.0, 0.0) / delta_scale.mV[VY],
							  LLVector3(0.0, 0.0, 1.0) / delta_scale.mV[VZ]);
							   
		
		mRelativeXformInvTrans = rot_inverse * scale_inverse;

		mRelativeXformInvTrans.transpose();
	}
	else
	{
		LLVector3 pos = getPosition();
		LLVector3 scale = getScale();
		LLQuaternion rot = getRotation();
	
		if (mParent)
		{
			pos *= mParent->getRotation();
			pos += mParent->getPosition();
			rot *= mParent->getRotation();
		}
		
		//LLViewerRegion* region = getRegion();
		//pos += region->getOriginAgent();
		
		LLVector3 x_axis = LLVector3(scale.mV[VX], 0.f, 0.f) * rot;
		LLVector3 y_axis = LLVector3(0.f, scale.mV[VY], 0.f) * rot;
		LLVector3 z_axis = LLVector3(0.f, 0.f, scale.mV[VZ]) * rot;

		mRelativeXform.initRows(LLVector4(x_axis, 0.f),
								LLVector4(y_axis, 0.f),
								LLVector4(z_axis, 0.f),
								LLVector4(pos, 1.f));

		// compute inverse transpose for normals
		LLMatrix3 rot_inverse = LLMatrix3(~rot);

		LLMatrix3 scale_inverse;
		scale_inverse.setRows(LLVector3(1.0, 0.0, 0.0) / scale.mV[VX],
							  LLVector3(0.0, 1.0, 0.0) / scale.mV[VY],
							  LLVector3(0.0, 0.0, 1.0) / scale.mV[VZ]);
							   
		
		mRelativeXformInvTrans = rot_inverse * scale_inverse;

		mRelativeXformInvTrans.transpose();
	}
}

bool LLVOVolume::lodOrSculptChanged(LLDrawable *drawable, BOOL &compiled, BOOL &should_update_octree_bounds)
{
    LL_PROFILE_ZONE_SCOPED_CATEGORY_VOLUME;
	bool regen_faces = false;

	LLVolume *old_volumep, *new_volumep;
	F32 old_lod, new_lod;
	S32 old_num_faces, new_num_faces;

	old_volumep = getVolume();
	old_lod = old_volumep->getDetail();
	old_num_faces = old_volumep->getNumFaces();
	old_volumep = NULL;

	{
		const LLVolumeParams &volume_params = getVolume()->getParams();
		setVolume(volume_params, 0);
	}

	new_volumep = getVolume();
	new_lod = new_volumep->getDetail();
	new_num_faces = new_volumep->getNumFaces();
	new_volumep = NULL;

	if ((new_lod != old_lod) || mSculptChanged)
	{
        if (mDrawable->isState(LLDrawable::RIGGED))
        {
            updateVisualComplexity();
        }

		compiled = TRUE;
        // new_lod > old_lod breaks a feedback loop between LOD updates and
        // bounding box updates.
        should_update_octree_bounds = should_update_octree_bounds || mSculptChanged || new_lod > old_lod;
		sNumLODChanges += new_num_faces;

		if ((S32)getNumTEs() != getVolume()->getNumFaces())
		{
			setNumTEs(getVolume()->getNumFaces()); //mesh loading may change number of faces.
		}

		drawable->setState(LLDrawable::REBUILD_VOLUME); // for face->genVolumeTriangles()

		{
			regen_faces = new_num_faces != old_num_faces || mNumFaces != (S32)getNumTEs();
			if (regen_faces)
			{
				regenFaces();
			}

			if (mSculptChanged)
			{ //changes in sculpt maps can thrash an object bounding box without 
				//triggering a spatial group bounding box update -- force spatial group
				//to update bounding boxes
				LLSpatialGroup* group = mDrawable->getSpatialGroup();
				if (group)
				{
					group->unbound();
				}
			}
		}
	}

	return regen_faces;
}

BOOL LLVOVolume::updateGeometry(LLDrawable *drawable)
{
    LL_PROFILE_ZONE_SCOPED_CATEGORY_VOLUME;
	
	if (mDrawable->isState(LLDrawable::REBUILD_RIGGED))
	{
        updateRiggedVolume(false);
		genBBoxes(FALSE);
		mDrawable->clearState(LLDrawable::REBUILD_RIGGED);
	}

	if (mVolumeImpl != NULL)
	{
		BOOL res;
		{
			res = mVolumeImpl->doUpdateGeometry(drawable);
		}
		updateFaceFlags();
		return res;
	}
	
	LLSpatialGroup* group = drawable->getSpatialGroup();
	if (group)
	{
		group->dirtyMesh();
	}

	updateRelativeXform();
	
	if (mDrawable.isNull()) // Not sure why this is happening, but it is...
	{
		return TRUE; // No update to complete
	}

	BOOL compiled = FALSE;
    // This should be true in most cases, unless we're sure no octree update is
    // needed.
    BOOL should_update_octree_bounds = bool(getRiggedVolume()) || mDrawable->isState(LLDrawable::REBUILD_POSITION) || !mDrawable->getSpatialExtents()->isFinite3();

	if (mVolumeChanged || mFaceMappingChanged)
	{
		dirtySpatialGroup(drawable->isState(LLDrawable::IN_REBUILD_Q1));

		bool was_regen_faces = false;
        should_update_octree_bounds = true;

		if (mVolumeChanged)
		{
            was_regen_faces = lodOrSculptChanged(drawable, compiled, should_update_octree_bounds);
			drawable->setState(LLDrawable::REBUILD_VOLUME);
		}
		else if (mSculptChanged || mLODChanged || mColorChanged)
		{
			compiled = TRUE;
            was_regen_faces = lodOrSculptChanged(drawable, compiled, should_update_octree_bounds);
		}

		if (!was_regen_faces) {
			regenFaces();
		}
	}
	else if (mLODChanged || mSculptChanged || mColorChanged)
	{
		dirtySpatialGroup(drawable->isState(LLDrawable::IN_REBUILD_Q1));
		compiled = TRUE;
        lodOrSculptChanged(drawable, compiled, should_update_octree_bounds);
		
		if(drawable->isState(LLDrawable::REBUILD_RIGGED | LLDrawable::RIGGED)) 
		{
			updateRiggedVolume(false);
		}
	}
	// it has its own drawable (it's moved) or it has changed UVs or it has changed xforms from global<->local
	else
	{
		compiled = TRUE;
		// All it did was move or we changed the texture coordinate offset
	}

    // Generate bounding boxes if needed, and update the object's size in the
    // octree
    genBBoxes(FALSE, should_update_octree_bounds);

	// Update face flags
	updateFaceFlags();
	
	if(compiled)
	{
		LLPipeline::sCompiles++;
	}
		
	mVolumeChanged = FALSE;
	mLODChanged = FALSE;
	mSculptChanged = FALSE;
	mFaceMappingChanged = FALSE;
    mColorChanged = FALSE;
	
	return LLViewerObject::updateGeometry(drawable);
}

void LLVOVolume::updateFaceSize(S32 idx)
{
	if( mDrawable->getNumFaces() <= idx )
	{
		return;
	}

	LLFace* facep = mDrawable->getFace(idx);
	if (facep)
	{
		if (idx >= getVolume()->getNumVolumeFaces())
		{
			facep->setSize(0,0, true);
		}
		else
		{
			const LLVolumeFace& vol_face = getVolume()->getVolumeFace(idx);
			facep->setSize(vol_face.mNumVertices, vol_face.mNumIndices, 
							true); // <--- volume faces should be padded for 16-byte alignment
		
		}
	}
}

BOOL LLVOVolume::isRootEdit() const
{
	if (mParent && !((LLViewerObject*)mParent)->isAvatar())
	{
		return FALSE;
	}
	return TRUE;
}

//virtual
void LLVOVolume::setNumTEs(const U8 num_tes)
{
	const U8 old_num_tes = getNumTEs() ;
	
	if(old_num_tes && old_num_tes < num_tes) //new faces added
	{
		LLViewerObject::setNumTEs(num_tes) ;

		if(mMediaImplList.size() >= old_num_tes && mMediaImplList[old_num_tes -1].notNull())//duplicate the last media textures if exists.
		{
			mMediaImplList.resize(num_tes) ;
			const LLTextureEntry* te = getTE(old_num_tes - 1) ;
			for(U8 i = old_num_tes; i < num_tes ; i++)
			{
				setTE(i, *te) ;
				mMediaImplList[i] = mMediaImplList[old_num_tes -1] ;
			}
			mMediaImplList[old_num_tes -1]->setUpdated(TRUE) ;
		}
	}
	else if(old_num_tes > num_tes && mMediaImplList.size() > num_tes) //old faces removed
	{
		U8 end = (U8)(mMediaImplList.size()) ;
		for(U8 i = num_tes; i < end ; i++)
		{
			removeMediaImpl(i) ;				
		}
		mMediaImplList.resize(num_tes) ;

		LLViewerObject::setNumTEs(num_tes) ;
	}
	else
	{
		LLViewerObject::setNumTEs(num_tes) ;
	}

	return ;
}


//virtual
void LLVOVolume::changeTEImage(S32 index, LLViewerTexture* imagep)
{
	BOOL changed = (mTEImages[index] != imagep);
	LLViewerObject::changeTEImage(index, imagep);
	if (changed)
	{
		gPipeline.markTextured(mDrawable);
		mFaceMappingChanged = TRUE;
	}
}

void LLVOVolume::setTEImage(const U8 te, LLViewerTexture *imagep)
{
	BOOL changed = (mTEImages[te] != imagep);
	LLViewerObject::setTEImage(te, imagep);
	if (changed)
	{
		gPipeline.markTextured(mDrawable);
		mFaceMappingChanged = TRUE;
	}
}

S32 LLVOVolume::setTETexture(const U8 te, const LLUUID &uuid)
{
	S32 res = LLViewerObject::setTETexture(te, uuid);
	if (res)
	{
		gPipeline.markTextured(mDrawable);
		mFaceMappingChanged = TRUE;
	}
	return res;
}

S32 LLVOVolume::setTEColor(const U8 te, const LLColor3& color)
{
	return setTEColor(te, LLColor4(color));
}

S32 LLVOVolume::setTEColor(const U8 te, const LLColor4& color)
{
	S32 retval = 0;
	const LLTextureEntry *tep = getTE(te);
	if (!tep)
	{
		LL_WARNS("MaterialTEs") << "No texture entry for te " << (S32)te << ", object " << mID << LL_ENDL;
	}
	else if (color != tep->getColor())
	{
		F32 old_alpha = tep->getColor().mV[3];
		if (color.mV[3] != old_alpha)
		{
			gPipeline.markTextured(mDrawable);
			//treat this alpha change as an LoD update since render batches may need to get rebuilt
			mLODChanged = TRUE;
			gPipeline.markRebuild(mDrawable, LLDrawable::REBUILD_VOLUME, FALSE);
		}
		retval = LLPrimitive::setTEColor(te, color);
		if (mDrawable.notNull() && retval)
		{
			// These should only happen on updates which are not the initial update.
            mColorChanged = TRUE;
			mDrawable->setState(LLDrawable::REBUILD_COLOR);
			dirtyMesh();
		}
	}

	return  retval;
}

S32 LLVOVolume::setTEBumpmap(const U8 te, const U8 bumpmap)
{
	S32 res = LLViewerObject::setTEBumpmap(te, bumpmap);
	if (res)
	{
		gPipeline.markTextured(mDrawable);
		mFaceMappingChanged = TRUE;
	}
	return  res;
}

S32 LLVOVolume::setTETexGen(const U8 te, const U8 texgen)
{
	S32 res = LLViewerObject::setTETexGen(te, texgen);
	if (res)
	{
		gPipeline.markTextured(mDrawable);
		mFaceMappingChanged = TRUE;
	}
	return  res;
}

S32 LLVOVolume::setTEMediaTexGen(const U8 te, const U8 media)
{
	S32 res = LLViewerObject::setTEMediaTexGen(te, media);
	if (res)
	{
		gPipeline.markTextured(mDrawable);
		mFaceMappingChanged = TRUE;
	}
	return  res;
}

S32 LLVOVolume::setTEShiny(const U8 te, const U8 shiny)
{
	S32 res = LLViewerObject::setTEShiny(te, shiny);
	if (res)
	{
		gPipeline.markTextured(mDrawable);
		mFaceMappingChanged = TRUE;
	}
	return  res;
}

S32 LLVOVolume::setTEFullbright(const U8 te, const U8 fullbright)
{
	S32 res = LLViewerObject::setTEFullbright(te, fullbright);
	if (res)
	{
		gPipeline.markTextured(mDrawable);
		mFaceMappingChanged = TRUE;
	}
	return  res;
}

S32 LLVOVolume::setTEBumpShinyFullbright(const U8 te, const U8 bump)
{
	S32 res = LLViewerObject::setTEBumpShinyFullbright(te, bump);
	if (res)
	{
		gPipeline.markTextured(mDrawable);
		mFaceMappingChanged = TRUE;
	}
	return res;
}

S32 LLVOVolume::setTEMediaFlags(const U8 te, const U8 media_flags)
{
	S32 res = LLViewerObject::setTEMediaFlags(te, media_flags);
	if (res)
	{
		gPipeline.markTextured(mDrawable);
		mFaceMappingChanged = TRUE;
	}
	return  res;
}

S32 LLVOVolume::setTEGlow(const U8 te, const F32 glow)
{
	S32 res = LLViewerObject::setTEGlow(te, glow);
	if (res)
	{
		gPipeline.markTextured(mDrawable);
		mFaceMappingChanged = TRUE;
	}
	return  res;
}

void LLVOVolume::setTEMaterialParamsCallbackTE(const LLUUID& objectID, const LLMaterialID &pMaterialID, const LLMaterialPtr pMaterialParams, U32 te)
{
	LLVOVolume* pVol = (LLVOVolume*)gObjectList.findObject(objectID);
	if (pVol)
	{
		LL_DEBUGS("MaterialTEs") << "materialid " << pMaterialID.asString() << " to TE " << te << LL_ENDL;
		if (te >= pVol->getNumTEs())
			return;

		LLTextureEntry* texture_entry = pVol->getTE(te);
		if (texture_entry && (texture_entry->getMaterialID() == pMaterialID))
		{
			pVol->setTEMaterialParams(te, pMaterialParams);
		}
	}
}

S32 LLVOVolume::setTEMaterialID(const U8 te, const LLMaterialID& pMaterialID)
{
	S32 res = LLViewerObject::setTEMaterialID(te, pMaterialID);
	LL_DEBUGS("MaterialTEs") << "te "<< (S32)te << " materialid " << pMaterialID.asString() << " res " << res
								<< ( LLSelectMgr::getInstance()->getSelection()->contains(const_cast<LLVOVolume*>(this), te) ? " selected" : " not selected" )
								<< LL_ENDL;
		
	LL_DEBUGS("MaterialTEs") << " " << pMaterialID.asString() << LL_ENDL;
	if (res)
	{
		LLMaterialMgr::instance().getTE(getRegion()->getRegionID(), pMaterialID, te, boost::bind(&LLVOVolume::setTEMaterialParamsCallbackTE, getID(), _1, _2, _3));

		setChanged(ALL_CHANGED);
		if (!mDrawable.isNull())
		{
			gPipeline.markTextured(mDrawable);
			gPipeline.markRebuild(mDrawable,LLDrawable::REBUILD_ALL);
		}
		mFaceMappingChanged = TRUE;
	}
	return res;
}

bool LLVOVolume::notifyAboutCreatingTexture(LLViewerTexture *texture)
{ //Ok, here we have confirmation about texture creation, check our wait-list
  //and make changes, or return false

	std::pair<mmap_UUID_MAP_t::iterator, mmap_UUID_MAP_t::iterator> range = mWaitingTextureInfo.equal_range(texture->getID());

	typedef std::map<U8, LLMaterialPtr> map_te_material;
	map_te_material new_material;

	for(mmap_UUID_MAP_t::iterator range_it = range.first; range_it != range.second; ++range_it)
	{
		LLMaterialPtr cur_material = getTEMaterialParams(range_it->second.te);

		//here we just interesting in DIFFUSE_MAP only!
		if(NULL != cur_material.get() && LLRender::DIFFUSE_MAP == range_it->second.map && GL_RGBA != texture->getPrimaryFormat())
		{ //ok let's check the diffuse mode
			switch(cur_material->getDiffuseAlphaMode())
			{
			case LLMaterial::DIFFUSE_ALPHA_MODE_BLEND:
			case LLMaterial::DIFFUSE_ALPHA_MODE_EMISSIVE:
			case LLMaterial::DIFFUSE_ALPHA_MODE_MASK:
				{ //uups... we have non 32 bit texture with LLMaterial::DIFFUSE_ALPHA_MODE_* => LLMaterial::DIFFUSE_ALPHA_MODE_NONE

					LLMaterialPtr mat = NULL;
					map_te_material::iterator it = new_material.find(range_it->second.te);
					if(new_material.end() == it) {
						mat = new LLMaterial(cur_material->asLLSD());
						new_material.insert(map_te_material::value_type(range_it->second.te, mat));
					} else {
						mat = it->second;
					}

					mat->setDiffuseAlphaMode(LLMaterial::DIFFUSE_ALPHA_MODE_NONE);

				} break;
			} //switch
		} //if
	} //for

	//setup new materials
	for(map_te_material::const_iterator it = new_material.begin(), end = new_material.end(); it != end; ++it)
	{
		LLMaterialMgr::getInstance()->put(getID(), it->first, *it->second);
		LLViewerObject::setTEMaterialParams(it->first, it->second);
	}

	//clear wait-list
	mWaitingTextureInfo.erase(range.first, range.second);

	return 0 != new_material.size();
}

bool LLVOVolume::notifyAboutMissingAsset(LLViewerTexture *texture)
{ //Ok, here if we wait information about texture and it's missing
  //then depending from the texture map (diffuse, normal, or specular)
  //make changes in material and confirm it. If not return false.
	std::pair<mmap_UUID_MAP_t::iterator, mmap_UUID_MAP_t::iterator> range = mWaitingTextureInfo.equal_range(texture->getID());
	if(range.first == range.second) return false;

	typedef std::map<U8, LLMaterialPtr> map_te_material;
	map_te_material new_material;
	
	for(mmap_UUID_MAP_t::iterator range_it = range.first; range_it != range.second; ++range_it)
	{
		LLMaterialPtr cur_material = getTEMaterialParams(range_it->second.te);
		if (cur_material.isNull())
			continue;

		switch(range_it->second.map)
		{
		case LLRender::DIFFUSE_MAP:
			{
				if(LLMaterial::DIFFUSE_ALPHA_MODE_NONE != cur_material->getDiffuseAlphaMode())
				{ //missing texture + !LLMaterial::DIFFUSE_ALPHA_MODE_NONE => LLMaterial::DIFFUSE_ALPHA_MODE_NONE
					LLMaterialPtr mat = NULL;
					map_te_material::iterator it = new_material.find(range_it->second.te);
					if(new_material.end() == it) {
						mat = new LLMaterial(cur_material->asLLSD());
						new_material.insert(map_te_material::value_type(range_it->second.te, mat));
					} else {
						mat = it->second;
					}

					mat->setDiffuseAlphaMode(LLMaterial::DIFFUSE_ALPHA_MODE_NONE);
				}
			} break;
		case LLRender::NORMAL_MAP:
			{ //missing texture => reset material texture id
				LLMaterialPtr mat = NULL;
				map_te_material::iterator it = new_material.find(range_it->second.te);
				if(new_material.end() == it) {
					mat = new LLMaterial(cur_material->asLLSD());
					new_material.insert(map_te_material::value_type(range_it->second.te, mat));
				} else {
					mat = it->second;
				}

				mat->setNormalID(LLUUID::null);
			} break;
		case LLRender::SPECULAR_MAP:
			{ //missing texture => reset material texture id
				LLMaterialPtr mat = NULL;
				map_te_material::iterator it = new_material.find(range_it->second.te);
				if(new_material.end() == it) {
					mat = new LLMaterial(cur_material->asLLSD());
					new_material.insert(map_te_material::value_type(range_it->second.te, mat));
				} else {
					mat = it->second;
				}

				mat->setSpecularID(LLUUID::null);
			} break;
		case LLRender::NUM_TEXTURE_CHANNELS:
				//nothing to do, make compiler happy
			break;
		} //switch
	} //for

	//setup new materials
	for(map_te_material::const_iterator it = new_material.begin(), end = new_material.end(); it != end; ++it)
	{
		LLMaterialMgr::getInstance()->setLocalMaterial(getRegion()->getRegionID(), it->second);
		LLViewerObject::setTEMaterialParams(it->first, it->second);
	}

	//clear wait-list
	mWaitingTextureInfo.erase(range.first, range.second);

	return 0 != new_material.size();
}

S32 LLVOVolume::setTEMaterialParams(const U8 te, const LLMaterialPtr pMaterialParams)
{
	LLMaterialPtr pMaterial = const_cast<LLMaterialPtr&>(pMaterialParams);

	if(pMaterialParams)
	{ //check all of them according to material settings

		LLViewerTexture *img_diffuse = getTEImage(te);
		LLViewerTexture *img_normal = getTENormalMap(te);
		LLViewerTexture *img_specular = getTESpecularMap(te);

		llassert(NULL != img_diffuse);

		LLMaterialPtr new_material = NULL;

		//diffuse
		if(NULL != img_diffuse)
		{ //guard
			if(0 == img_diffuse->getPrimaryFormat() && !img_diffuse->isMissingAsset())
			{ //ok here we don't have information about texture, let's belief and leave material settings
			  //but we remember this case
				mWaitingTextureInfo.insert(mmap_UUID_MAP_t::value_type(img_diffuse->getID(), material_info(LLRender::DIFFUSE_MAP, te)));
			}
			else
			{
				bool bSetDiffuseNone = false;
				if(img_diffuse->isMissingAsset())
				{
					bSetDiffuseNone = true;
				}
				else
				{
					switch(pMaterialParams->getDiffuseAlphaMode())
					{
					case LLMaterial::DIFFUSE_ALPHA_MODE_BLEND:
					case LLMaterial::DIFFUSE_ALPHA_MODE_EMISSIVE:
					case LLMaterial::DIFFUSE_ALPHA_MODE_MASK:
						{ //all of them modes available only for 32 bit textures
							LLTextureEntry* tex_entry = getTE(te);
							bool bIsBakedImageId = false;
							if (tex_entry && LLAvatarAppearanceDefines::LLAvatarAppearanceDictionary::isBakedImageId(tex_entry->getID()))
							{
								bIsBakedImageId = true;
							}
							if (GL_RGBA != img_diffuse->getPrimaryFormat() && !bIsBakedImageId)
							{
								bSetDiffuseNone = true;
							}
						} break;
					}
				} //else


				if(bSetDiffuseNone)
				{ //upps... we should substitute this material with LLMaterial::DIFFUSE_ALPHA_MODE_NONE
					new_material = new LLMaterial(pMaterialParams->asLLSD());
					new_material->setDiffuseAlphaMode(LLMaterial::DIFFUSE_ALPHA_MODE_NONE);
				}
			}
		}

		//normal
		if(LLUUID::null != pMaterialParams->getNormalID())
		{
			if(img_normal && img_normal->isMissingAsset() && img_normal->getID() == pMaterialParams->getNormalID())
			{
				if(!new_material) {
					new_material = new LLMaterial(pMaterialParams->asLLSD());
				}
				new_material->setNormalID(LLUUID::null);
			}
			else if(NULL == img_normal || 0 == img_normal->getPrimaryFormat())
			{ //ok here we don't have information about texture, let's belief and leave material settings
				//but we remember this case
				mWaitingTextureInfo.insert(mmap_UUID_MAP_t::value_type(pMaterialParams->getNormalID(), material_info(LLRender::NORMAL_MAP,te)));
			}

		}


		//specular
		if(LLUUID::null != pMaterialParams->getSpecularID())
		{
			if(img_specular && img_specular->isMissingAsset() && img_specular->getID() == pMaterialParams->getSpecularID())
			{
				if(!new_material) {
					new_material = new LLMaterial(pMaterialParams->asLLSD());
				}
				new_material->setSpecularID(LLUUID::null);
			}
			else if(NULL == img_specular || 0 == img_specular->getPrimaryFormat())
			{ //ok here we don't have information about texture, let's belief and leave material settings
				//but we remember this case
				mWaitingTextureInfo.insert(mmap_UUID_MAP_t::value_type(pMaterialParams->getSpecularID(), material_info(LLRender::SPECULAR_MAP, te)));
			}
		}

		if(new_material) {
			pMaterial = new_material;
			LLMaterialMgr::getInstance()->setLocalMaterial(getRegion()->getRegionID(), pMaterial);
		}
	}

	S32 res = LLViewerObject::setTEMaterialParams(te, pMaterial);

	LL_DEBUGS("MaterialTEs") << "te " << (S32)te << " material " << ((pMaterial) ? pMaterial->asLLSD() : LLSD("null")) << " res " << res
							 << ( LLSelectMgr::getInstance()->getSelection()->contains(const_cast<LLVOVolume*>(this), te) ? " selected" : " not selected" )
							 << LL_ENDL;
	setChanged(ALL_CHANGED);
	if (!mDrawable.isNull())
	{
		gPipeline.markTextured(mDrawable);
		gPipeline.markRebuild(mDrawable,LLDrawable::REBUILD_ALL);
	}
	mFaceMappingChanged = TRUE;
	return TEM_CHANGE_TEXTURE;
}

S32 LLVOVolume::setTEGLTFMaterialOverride(U8 te, LLGLTFMaterial* mat)
{
    S32 retval = LLViewerObject::setTEGLTFMaterialOverride(te, mat);

    if (retval == TEM_CHANGE_TEXTURE)
    {
        if (!mDrawable.isNull())
        {
            gPipeline.markTextured(mDrawable);
            gPipeline.markRebuild(mDrawable, LLDrawable::REBUILD_ALL);
        }
        mFaceMappingChanged = TRUE;
    }

    return retval;
}


S32 LLVOVolume::setTEScale(const U8 te, const F32 s, const F32 t)
{
	S32 res = LLViewerObject::setTEScale(te, s, t);
	if (res)
	{
		gPipeline.markTextured(mDrawable);
		mFaceMappingChanged = TRUE;
	}
	return res;
}

S32 LLVOVolume::setTEScaleS(const U8 te, const F32 s)
{
	S32 res = LLViewerObject::setTEScaleS(te, s);
	if (res)
	{
		gPipeline.markTextured(mDrawable);
		mFaceMappingChanged = TRUE;
	}
	return res;
}

S32 LLVOVolume::setTEScaleT(const U8 te, const F32 t)
{
	S32 res = LLViewerObject::setTEScaleT(te, t);
	if (res)
	{
		gPipeline.markTextured(mDrawable);
		mFaceMappingChanged = TRUE;
	}
	return res;
}


void LLVOVolume::updateTEData()
{
	/*if (mDrawable.notNull())
	{
		mFaceMappingChanged = TRUE;
		gPipeline.markRebuild(mDrawable, LLDrawable::REBUILD_MATERIAL, TRUE);
	}*/
}

bool LLVOVolume::hasMedia() const
{
	bool result = false;
	const U8 numTEs = getNumTEs();
	for (U8 i = 0; i < numTEs; i++)
	{
		const LLTextureEntry* te = getTE(i);
		if(te->hasMedia())
		{
			result = true;
			break;
		}
	}
	return result;
}

LLVector3 LLVOVolume::getApproximateFaceNormal(U8 face_id)
{
	LLVolume* volume = getVolume();
	LLVector4a result;
	result.clear();

	LLVector3 ret;

	if (volume && face_id < volume->getNumVolumeFaces())
	{
		const LLVolumeFace& face = volume->getVolumeFace(face_id);
		for (S32 i = 0; i < (S32)face.mNumVertices; ++i)
		{
			result.add(face.mNormals[i]);
		}

		LLVector3 ret(result.getF32ptr());
		ret = volumeDirectionToAgent(ret);
		ret.normVec();
	}
	
	return ret;
}

void LLVOVolume::requestMediaDataUpdate(bool isNew)
{
    if (sObjectMediaClient)
		sObjectMediaClient->fetchMedia(new LLMediaDataClientObjectImpl(this, isNew));
}

bool LLVOVolume::isMediaDataBeingFetched() const
{
	// I know what I'm doing by const_casting this away: this is just 
	// a wrapper class that is only going to do a lookup.
	return (sObjectMediaClient) ? sObjectMediaClient->isInQueue(new LLMediaDataClientObjectImpl(const_cast<LLVOVolume*>(this), false)) : false;
}

void LLVOVolume::cleanUpMediaImpls()
{
	// Iterate through our TEs and remove any Impls that are no longer used
	const U8 numTEs = getNumTEs();
	for (U8 i = 0; i < numTEs; i++)
	{
		const LLTextureEntry* te = getTE(i);
		if( ! te->hasMedia())
		{
			// Delete the media IMPL!
			removeMediaImpl(i) ;
		}
	}
}

void LLVOVolume::updateObjectMediaData(const LLSD &media_data_array, const std::string &media_version)
{
	// media_data_array is an array of media entry maps
	// media_version is the version string in the response.
	U32 fetched_version = LLTextureEntry::getVersionFromMediaVersionString(media_version);

	// Only update it if it is newer!
	if ( (S32)fetched_version > mLastFetchedMediaVersion)
	{
		mLastFetchedMediaVersion = fetched_version;
		//LL_INFOS() << "updating:" << this->getID() << " " << ll_pretty_print_sd(media_data_array) << LL_ENDL;
		
		LLSD::array_const_iterator iter = media_data_array.beginArray();
		LLSD::array_const_iterator end = media_data_array.endArray();
		U8 texture_index = 0;
		for (; iter != end; ++iter, ++texture_index)
		{
			syncMediaData(texture_index, *iter, false/*merge*/, false/*ignore_agent*/);
		}
	}
}

void LLVOVolume::syncMediaData(S32 texture_index, const LLSD &media_data, bool merge, bool ignore_agent)
{
	if(mDead)
	{
		// If the object has been marked dead, don't process media updates.
		return;
	}
	
	LLTextureEntry *te = getTE(texture_index);
	if(!te)
	{
		return ;
	}

	LL_DEBUGS("MediaOnAPrim") << "BEFORE: texture_index = " << texture_index
		<< " hasMedia = " << te->hasMedia() << " : " 
		<< ((NULL == te->getMediaData()) ? "NULL MEDIA DATA" : ll_pretty_print_sd(te->getMediaData()->asLLSD())) << LL_ENDL;

	std::string previous_url;
	LLMediaEntry* mep = te->getMediaData();
	if(mep)
	{
		// Save the "current url" from before the update so we can tell if
		// it changes. 
		previous_url = mep->getCurrentURL();
	}

	if (merge)
	{
		te->mergeIntoMediaData(media_data);
	}
	else {
		// XXX Question: what if the media data is undefined LLSD, but the
		// update we got above said that we have media flags??	Here we clobber
		// that, assuming the data from the service is more up-to-date. 
		te->updateMediaData(media_data);
	}

	mep = te->getMediaData();
	if(mep)
	{
		bool update_from_self = false;
		if (!ignore_agent) 
		{
			LLUUID updating_agent = LLTextureEntry::getAgentIDFromMediaVersionString(getMediaURL());
			update_from_self = (updating_agent == gAgent.getID());
		}
		viewer_media_t media_impl = LLViewerMedia::getInstance()->updateMediaImpl(mep, previous_url, update_from_self);
			
		addMediaImpl(media_impl, texture_index) ;
	}
	else
	{
		removeMediaImpl(texture_index);
	}

	LL_DEBUGS("MediaOnAPrim") << "AFTER: texture_index = " << texture_index
		<< " hasMedia = " << te->hasMedia() << " : " 
		<< ((NULL == te->getMediaData()) ? "NULL MEDIA DATA" : ll_pretty_print_sd(te->getMediaData()->asLLSD())) << LL_ENDL;
}

void LLVOVolume::mediaNavigateBounceBack(U8 texture_index)
{
	// Find the media entry for this navigate
	const LLMediaEntry* mep = NULL;
	viewer_media_t impl = getMediaImpl(texture_index);
	LLTextureEntry *te = getTE(texture_index);
	if(te)
	{
		mep = te->getMediaData();
	}
	
	if (mep && impl)
	{
        std::string url = mep->getCurrentURL();
		// Look for a ":", if not there, assume "http://"
		if (!url.empty() && std::string::npos == url.find(':')) 
		{
			url = "http://" + url;
		}
		// If the url we're trying to "bounce back" to is either empty or not
		// allowed by the whitelist, try the home url.  If *that* doesn't work,
		// set the media as failed and unload it
        if (url.empty() || !mep->checkCandidateUrl(url))
        {
            url = mep->getHomeURL();
			// Look for a ":", if not there, assume "http://"
			if (!url.empty() && std::string::npos == url.find(':')) 
			{
				url = "http://" + url;
			}
        }
        if (url.empty() || !mep->checkCandidateUrl(url))
		{
			// The url to navigate back to is not good, and we have nowhere else
			// to go.
			LL_WARNS("MediaOnAPrim") << "FAILED to bounce back URL \"" << url << "\" -- unloading impl" << LL_ENDL;
			impl->setMediaFailed(true);
		}
		// Make sure we are not bouncing to url we came from
		else if (impl->getCurrentMediaURL() != url) 
		{
			// Okay, navigate now
            LL_INFOS("MediaOnAPrim") << "bouncing back to URL: " << url << LL_ENDL;
            impl->navigateTo(url, "", false, true);
        }
    }
}

bool LLVOVolume::hasMediaPermission(const LLMediaEntry* media_entry, MediaPermType perm_type)
{
    // NOTE: This logic ALMOST duplicates the logic in the server (in particular, in llmediaservice.cpp).
    if (NULL == media_entry ) return false; // XXX should we assert here?
    
    // The agent has permissions if:
    // - world permissions are on, or
    // - group permissions are on, and agent_id is in the group, or
    // - agent permissions are on, and agent_id is the owner
    
	// *NOTE: We *used* to check for modify permissions here (i.e. permissions were
	// granted if permModify() was true).  However, this doesn't make sense in the
	// viewer: we don't want to show controls or allow interaction if the author
	// has deemed it so.  See DEV-42115.
	
    U8 media_perms = (perm_type == MEDIA_PERM_INTERACT) ? media_entry->getPermsInteract() : media_entry->getPermsControl();
    
    // World permissions
    if (0 != (media_perms & LLMediaEntry::PERM_ANYONE)) 
    {
        return true;
    }
    
    // Group permissions
    else if (0 != (media_perms & LLMediaEntry::PERM_GROUP))
    {
		LLPermissions* obj_perm = LLSelectMgr::getInstance()->findObjectPermissions(this);
		if (obj_perm && gAgent.isInGroup(obj_perm->getGroup()))
		{
			return true;
		}
    }
    
    // Owner permissions
    else if (0 != (media_perms & LLMediaEntry::PERM_OWNER) && permYouOwner()) 
    {
        return true;
    }
    
    return false;
    
}

void LLVOVolume::mediaNavigated(LLViewerMediaImpl *impl, LLPluginClassMedia* plugin, std::string new_location)
{
	bool block_navigation = false;
	// FIXME: if/when we allow the same media impl to be used by multiple faces, the logic here will need to be fixed
	// to deal with multiple face indices.
	int face_index = getFaceIndexWithMediaImpl(impl, -1);
	
	// Find the media entry for this navigate
	LLMediaEntry* mep = NULL;
	LLTextureEntry *te = getTE(face_index);
	if(te)
	{
		mep = te->getMediaData();
	}
	
	if(mep)
	{
		if(!mep->checkCandidateUrl(new_location))
		{
			block_navigation = true;
		}
		if (!block_navigation && !hasMediaPermission(mep, MEDIA_PERM_INTERACT))
		{
			block_navigation = true;
		}
	}
	else
	{
		LL_WARNS("MediaOnAPrim") << "Couldn't find media entry!" << LL_ENDL;
	}
						
	if(block_navigation)
	{
		LL_INFOS("MediaOnAPrim") << "blocking navigate to URI " << new_location << LL_ENDL;

		// "bounce back" to the current URL from the media entry
		mediaNavigateBounceBack(face_index);
	}
	else if (sObjectMediaNavigateClient)
	{
		
		LL_DEBUGS("MediaOnAPrim") << "broadcasting navigate with URI " << new_location << LL_ENDL;

		sObjectMediaNavigateClient->navigate(new LLMediaDataClientObjectImpl(this, false), face_index, new_location);
	}
}

void LLVOVolume::mediaEvent(LLViewerMediaImpl *impl, LLPluginClassMedia* plugin, LLViewerMediaObserver::EMediaEvent event)
{
	switch(event)
	{
		
		case LLViewerMediaObserver::MEDIA_EVENT_LOCATION_CHANGED:
		{			
			switch(impl->getNavState())
			{
				case LLViewerMediaImpl::MEDIANAVSTATE_FIRST_LOCATION_CHANGED:
				{
					// This is the first location changed event after the start of a non-server-directed nav.  It may need to be broadcast or bounced back.
					mediaNavigated(impl, plugin, plugin->getLocation());
				}
				break;
				
				case LLViewerMediaImpl::MEDIANAVSTATE_FIRST_LOCATION_CHANGED_SPURIOUS:
					// This navigate didn't change the current URL.  
					LL_DEBUGS("MediaOnAPrim") << "	NOT broadcasting navigate (spurious)" << LL_ENDL;
				break;
				
				case LLViewerMediaImpl::MEDIANAVSTATE_SERVER_FIRST_LOCATION_CHANGED:
					// This is the first location changed event after the start of a server-directed nav.  Don't broadcast it.
					LL_INFOS("MediaOnAPrim") << "	NOT broadcasting navigate (server-directed)" << LL_ENDL;
				break;
				
				default:
					// This is a subsequent location-changed due to a redirect.	 Don't broadcast.
					LL_INFOS("MediaOnAPrim") << "	NOT broadcasting navigate (redirect)" << LL_ENDL;
				break;
			}
		}
		break;
		
		case LLViewerMediaObserver::MEDIA_EVENT_NAVIGATE_COMPLETE:
		{
			switch(impl->getNavState())
			{
				case LLViewerMediaImpl::MEDIANAVSTATE_COMPLETE_BEFORE_LOCATION_CHANGED:
				{
					// This is the first location changed event after the start of a non-server-directed nav.  It may need to be broadcast or bounced back.
					mediaNavigated(impl, plugin, plugin->getNavigateURI());
				}
				break;
				
				case LLViewerMediaImpl::MEDIANAVSTATE_COMPLETE_BEFORE_LOCATION_CHANGED_SPURIOUS:
					// This navigate didn't change the current URL.  
					LL_DEBUGS("MediaOnAPrim") << "	NOT broadcasting navigate (spurious)" << LL_ENDL;
				break;

				case LLViewerMediaImpl::MEDIANAVSTATE_SERVER_COMPLETE_BEFORE_LOCATION_CHANGED:
					// This is the the navigate complete event from a server-directed nav.  Don't broadcast it.
					LL_INFOS("MediaOnAPrim") << "	NOT broadcasting navigate (server-directed)" << LL_ENDL;
				break;
				
				default:
					// For all other states, the navigate should have been handled by LOCATION_CHANGED events already.
				break;
			}
		}
		break;

        case LLViewerMediaObserver::MEDIA_EVENT_FILE_DOWNLOAD:
        {
            // Media might be blocked, waiting for a file,
            // send an empty response to unblock it
            const std::vector<std::string> empty_response;
            plugin->sendPickFileResponse(empty_response);

            LLNotificationsUtil::add("MediaFileDownloadUnsupported");
        }
        break;
		
		default:
		break;
	}

}

void LLVOVolume::sendMediaDataUpdate()
{
    if (sObjectMediaClient)
		sObjectMediaClient->updateMedia(new LLMediaDataClientObjectImpl(this, false));
}

void LLVOVolume::removeMediaImpl(S32 texture_index)
{
	if(mMediaImplList.size() <= (U32)texture_index || mMediaImplList[texture_index].isNull())
	{
		return ;
	}

	//make the face referencing to mMediaImplList[texture_index] to point back to the old texture.
	if(mDrawable && texture_index < mDrawable->getNumFaces())
	{
		LLFace* facep = mDrawable->getFace(texture_index) ;
		if(facep)
		{
			LLViewerMediaTexture* media_tex = LLViewerTextureManager::findMediaTexture(mMediaImplList[texture_index]->getMediaTextureID()) ;
			if(media_tex)
			{
				media_tex->removeMediaFromFace(facep) ;
			}
		}
	}		
	
	//check if some other face(s) of this object reference(s)to this media impl.
	S32 i ;
	S32 end = (S32)mMediaImplList.size() ;
	for(i = 0; i < end ; i++)
	{
		if( i != texture_index && mMediaImplList[i] == mMediaImplList[texture_index])
		{
			break ;
		}
	}

	if(i == end) //this object does not need this media impl.
	{
		mMediaImplList[texture_index]->removeObject(this) ;
	}

	mMediaImplList[texture_index] = NULL ;
	return ;
}

void LLVOVolume::addMediaImpl(LLViewerMediaImpl* media_impl, S32 texture_index)
{
	if((S32)mMediaImplList.size() < texture_index + 1)
	{
		mMediaImplList.resize(texture_index + 1) ;
	}
	
	if(mMediaImplList[texture_index].notNull())
	{
		if(mMediaImplList[texture_index] == media_impl)
		{
			return ;
		}

		removeMediaImpl(texture_index) ;
	}

	mMediaImplList[texture_index] = media_impl;
	media_impl->addObject(this) ;	

	//add the face to show the media if it is in playing
	if(mDrawable)
	{
		LLFace* facep(NULL);
		if( texture_index < mDrawable->getNumFaces() )
		{
			facep = mDrawable->getFace(texture_index) ;
		}

		if(facep)
		{
			LLViewerMediaTexture* media_tex = LLViewerTextureManager::findMediaTexture(mMediaImplList[texture_index]->getMediaTextureID()) ;
			if(media_tex)
			{
				media_tex->addMediaToFace(facep) ;
			}
		}
		else //the face is not available now, start media on this face later.
		{
			media_impl->setUpdated(TRUE) ;
		}
	}
	return ;
}

viewer_media_t LLVOVolume::getMediaImpl(U8 face_id) const
{
	if(mMediaImplList.size() > face_id)
	{
		return mMediaImplList[face_id];
	}
	return NULL;
}

F64 LLVOVolume::getTotalMediaInterest() const
{
	// If this object is currently focused, this object has "high" interest
	if (LLViewerMediaFocus::getInstance()->getFocusedObjectID() == getID())
		return F64_MAX;
	
	F64 interest = (F64)-1.0;  // means not interested;
    
	// If this object is selected, this object has "high" interest, but since 
	// there can be more than one, we still add in calculated impl interest
	// XXX Sadly, 'contains()' doesn't take a const :(
	if (LLSelectMgr::getInstance()->getSelection()->contains(const_cast<LLVOVolume*>(this)))
		interest = F64_MAX / 2.0;
	
	int i = 0;
	const int end = getNumTEs();
	for ( ; i < end; ++i)
	{
		const viewer_media_t &impl = getMediaImpl(i);
		if (!impl.isNull())
		{
			if (interest == (F64)-1.0) interest = (F64)0.0;
			interest += impl->getInterest();
		}
	}
	return interest;
}

S32 LLVOVolume::getFaceIndexWithMediaImpl(const LLViewerMediaImpl* media_impl, S32 start_face_id)
{
	S32 end = (S32)mMediaImplList.size() ;
	for(S32 face_id = start_face_id + 1; face_id < end; face_id++)
	{
		if(mMediaImplList[face_id] == media_impl)
		{
			return face_id ;
		}
	}
	return -1 ;
}

//----------------------------------------------------------------------------

void LLVOVolume::setLightTextureID(LLUUID id)
{
	LLViewerTexture* old_texturep = getLightTexture(); // same as mLightTexture, but inits if nessesary
	if (id.notNull())
	{
		if (!hasLightTexture())
		{
			setParameterEntryInUse(LLNetworkData::PARAMS_LIGHT_IMAGE, TRUE, true);
		}
		else if (old_texturep)
		{	
			old_texturep->removeVolume(LLRender::LIGHT_TEX, this);
		}
		LLLightImageParams* param_block = (LLLightImageParams*) getParameterEntry(LLNetworkData::PARAMS_LIGHT_IMAGE);
		if (param_block && param_block->getLightTexture() != id)
		{
			param_block->setLightTexture(id);
			parameterChanged(LLNetworkData::PARAMS_LIGHT_IMAGE, true);
		}
		LLViewerTexture* tex = getLightTexture();
		if (tex)
		{
			tex->addVolume(LLRender::LIGHT_TEX, this); // new texture
		}
		else
		{
			LL_WARNS() << "Can't get light texture for ID " << id.asString() << LL_ENDL;
		}
	}
	else if (hasLightTexture())
	{
		if (old_texturep)
		{
			old_texturep->removeVolume(LLRender::LIGHT_TEX, this);
		}
		setParameterEntryInUse(LLNetworkData::PARAMS_LIGHT_IMAGE, FALSE, true);
		parameterChanged(LLNetworkData::PARAMS_LIGHT_IMAGE, true);
		mLightTexture = NULL;
	}		
}

void LLVOVolume::setSpotLightParams(LLVector3 params)
{
	LLLightImageParams* param_block = (LLLightImageParams*) getParameterEntry(LLNetworkData::PARAMS_LIGHT_IMAGE);
	if (param_block && param_block->getParams() != params)
	{
		param_block->setParams(params);
		parameterChanged(LLNetworkData::PARAMS_LIGHT_IMAGE, true);
	}
}
		
void LLVOVolume::setIsLight(BOOL is_light)
{
	BOOL was_light = getIsLight();
	if (is_light != was_light)
	{
		if (is_light)
		{
			setParameterEntryInUse(LLNetworkData::PARAMS_LIGHT, TRUE, true);
		}
		else
		{
			setParameterEntryInUse(LLNetworkData::PARAMS_LIGHT, FALSE, true);
		}

		if (is_light)
		{
			// Add it to the pipeline mLightSet
			gPipeline.setLight(mDrawable, TRUE);
		}
		else
		{
			// Not a light.  Remove it from the pipeline's light set.
			gPipeline.setLight(mDrawable, FALSE);
		}
	}
}

void LLVOVolume::setLightSRGBColor(const LLColor3& color)
{
    setLightLinearColor(linearColor3(color));
}

void LLVOVolume::setLightLinearColor(const LLColor3& color)
{
	LLLightParams *param_block = (LLLightParams *)getParameterEntry(LLNetworkData::PARAMS_LIGHT);
	if (param_block)
	{
		if (param_block->getLinearColor() != color)
		{
			param_block->setLinearColor(LLColor4(color, param_block->getLinearColor().mV[3]));
			parameterChanged(LLNetworkData::PARAMS_LIGHT, true);
			gPipeline.markTextured(mDrawable);
			mFaceMappingChanged = TRUE;
		}
	}
}

void LLVOVolume::setLightIntensity(F32 intensity)
{
	LLLightParams *param_block = (LLLightParams *)getParameterEntry(LLNetworkData::PARAMS_LIGHT);
	if (param_block)
	{
		if (param_block->getLinearColor().mV[3] != intensity)
		{
			param_block->setLinearColor(LLColor4(LLColor3(param_block->getLinearColor()), intensity));
			parameterChanged(LLNetworkData::PARAMS_LIGHT, true);
		}
	}
}

void LLVOVolume::setLightRadius(F32 radius)
{
	LLLightParams *param_block = (LLLightParams *)getParameterEntry(LLNetworkData::PARAMS_LIGHT);
	if (param_block)
	{
		if (param_block->getRadius() != radius)
		{
			param_block->setRadius(radius);
			parameterChanged(LLNetworkData::PARAMS_LIGHT, true);
		}
	}
}

void LLVOVolume::setLightFalloff(F32 falloff)
{
	LLLightParams *param_block = (LLLightParams *)getParameterEntry(LLNetworkData::PARAMS_LIGHT);
	if (param_block)
	{
		if (param_block->getFalloff() != falloff)
		{
			param_block->setFalloff(falloff);
			parameterChanged(LLNetworkData::PARAMS_LIGHT, true);
		}
	}
}

void LLVOVolume::setLightCutoff(F32 cutoff)
{
	LLLightParams *param_block = (LLLightParams *)getParameterEntry(LLNetworkData::PARAMS_LIGHT);
	if (param_block)
	{
		if (param_block->getCutoff() != cutoff)
		{
			param_block->setCutoff(cutoff);
			parameterChanged(LLNetworkData::PARAMS_LIGHT, true);
		}
	}
}

//----------------------------------------------------------------------------

BOOL LLVOVolume::getIsLight() const
{
	return getParameterEntryInUse(LLNetworkData::PARAMS_LIGHT);
}

LLColor3 LLVOVolume::getLightSRGBBaseColor() const
{
    return srgbColor3(getLightLinearBaseColor());
}

LLColor3 LLVOVolume::getLightLinearBaseColor() const
{
	const LLLightParams *param_block = (const LLLightParams *)getParameterEntry(LLNetworkData::PARAMS_LIGHT);
	if (param_block)
	{
		return LLColor3(param_block->getLinearColor());
	}
	else
	{
		return LLColor3(1,1,1);
	}
}

LLColor3 LLVOVolume::getLightLinearColor() const
{
    const LLLightParams *param_block = (const LLLightParams *)getParameterEntry(LLNetworkData::PARAMS_LIGHT);
    if (param_block)
    {
        return LLColor3(param_block->getLinearColor()) * param_block->getLinearColor().mV[3];
    }
    else
    {
        return LLColor3(1, 1, 1);
    }
}

LLColor3 LLVOVolume::getLightSRGBColor() const
{
    LLColor3 ret = getLightLinearColor();
    ret = srgbColor3(ret);
    return ret;
}

LLUUID LLVOVolume::getLightTextureID() const
{
	if (getParameterEntryInUse(LLNetworkData::PARAMS_LIGHT_IMAGE))
	{
		const LLLightImageParams *param_block = (const LLLightImageParams *)getParameterEntry(LLNetworkData::PARAMS_LIGHT_IMAGE);
		if (param_block)
		{
			return param_block->getLightTexture();
		}
	}
	
	return LLUUID::null;
}


LLVector3 LLVOVolume::getSpotLightParams() const
{
	if (getParameterEntryInUse(LLNetworkData::PARAMS_LIGHT_IMAGE))
	{
		const LLLightImageParams *param_block = (const LLLightImageParams *)getParameterEntry(LLNetworkData::PARAMS_LIGHT_IMAGE);
		if (param_block)
		{
			return param_block->getParams();
		}
	}
	
	return LLVector3();
}

F32 LLVOVolume::getSpotLightPriority() const
{
	return mSpotLightPriority;
}

void LLVOVolume::updateSpotLightPriority()
{
    if (gCubeSnapshot)
    {
        return;
    }

    F32 r = getLightRadius();
	LLVector3 pos = mDrawable->getPositionAgent();

	LLVector3 at(0,0,-1);
	at *= getRenderRotation();
	pos += at * r;

	at = LLViewerCamera::getInstance()->getAtAxis();
	pos -= at * r;

	mSpotLightPriority = gPipeline.calcPixelArea(pos, LLVector3(r,r,r), *LLViewerCamera::getInstance());

	if (mLightTexture.notNull())
	{
		mLightTexture->addTextureStats(mSpotLightPriority);
		mLightTexture->setBoostLevel(LLGLTexture::BOOST_CLOUDS);
	}
}


bool LLVOVolume::isLightSpotlight() const
{
	LLLightImageParams* params = (LLLightImageParams*) getParameterEntry(LLNetworkData::PARAMS_LIGHT_IMAGE);
	if (params && getParameterEntryInUse(LLNetworkData::PARAMS_LIGHT_IMAGE))
	{
		return params->isLightSpotlight();
	}
	return false;
}


LLViewerTexture* LLVOVolume::getLightTexture()
{
	LLUUID id = getLightTextureID();

	if (id.notNull())
	{
		if (mLightTexture.isNull() || id != mLightTexture->getID())
		{
			mLightTexture = LLViewerTextureManager::getFetchedTexture(id, FTT_DEFAULT, TRUE, LLGLTexture::BOOST_ALM);
		}
	}
	else
	{
		mLightTexture = NULL;
	}

	return mLightTexture;
}

F32 LLVOVolume::getLightIntensity() const
{
	const LLLightParams *param_block = (const LLLightParams *)getParameterEntry(LLNetworkData::PARAMS_LIGHT);
	if (param_block)
	{
		return param_block->getLinearColor().mV[3];
	}
	else
	{
		return 1.f;
	}
}

F32 LLVOVolume::getLightRadius() const
{
	const LLLightParams *param_block = (const LLLightParams *)getParameterEntry(LLNetworkData::PARAMS_LIGHT);
	if (param_block)
	{
		return param_block->getRadius();
	}
	else
	{
		return 0.f;
	}
}

F32 LLVOVolume::getLightFalloff(const F32 fudge_factor) const
{
	const LLLightParams *param_block = (const LLLightParams *)getParameterEntry(LLNetworkData::PARAMS_LIGHT);
	if (param_block)
	{
		return param_block->getFalloff() * fudge_factor;
	}
	else
	{
		return 0.f;
	}
}

F32 LLVOVolume::getLightCutoff() const
{
	const LLLightParams *param_block = (const LLLightParams *)getParameterEntry(LLNetworkData::PARAMS_LIGHT);
	if (param_block)
	{
		return param_block->getCutoff();
	}
	else
	{
		return 0.f;
	}
}

BOOL LLVOVolume::isReflectionProbe() const
{
    return getParameterEntryInUse(LLNetworkData::PARAMS_REFLECTION_PROBE);
}

void LLVOVolume::setIsReflectionProbe(BOOL is_probe)
{
    BOOL was_probe = isReflectionProbe();
    if (is_probe != was_probe)
    {
        if (is_probe)
        {
            setParameterEntryInUse(LLNetworkData::PARAMS_REFLECTION_PROBE, TRUE, true);
        }
        else
        {
            setParameterEntryInUse(LLNetworkData::PARAMS_REFLECTION_PROBE, FALSE, true);
        }
    }

    updateReflectionProbePtr();
}

void LLVOVolume::setReflectionProbeAmbiance(F32 ambiance)
{
    LLReflectionProbeParams* param_block = (LLReflectionProbeParams*)getParameterEntry(LLNetworkData::PARAMS_REFLECTION_PROBE);
    if (param_block)
    {
        if (param_block->getAmbiance() != ambiance)
        {
            param_block->setAmbiance(ambiance);
            parameterChanged(LLNetworkData::PARAMS_REFLECTION_PROBE, true);
        }
    }
}

void LLVOVolume::setReflectionProbeNearClip(F32 near_clip)
{
    LLReflectionProbeParams* param_block = (LLReflectionProbeParams*)getParameterEntry(LLNetworkData::PARAMS_REFLECTION_PROBE);
    if (param_block)
    {
        if (param_block->getClipDistance() != near_clip)
        {
            param_block->setClipDistance(near_clip);
            parameterChanged(LLNetworkData::PARAMS_REFLECTION_PROBE, true);
        }
    }
}

void LLVOVolume::setReflectionProbeIsBox(bool is_box)
{
    LLReflectionProbeParams* param_block = (LLReflectionProbeParams*)getParameterEntry(LLNetworkData::PARAMS_REFLECTION_PROBE);
    if (param_block)
    {
        if (param_block->getIsBox() != is_box)
        {
            param_block->setIsBox(is_box);
            parameterChanged(LLNetworkData::PARAMS_REFLECTION_PROBE, true);
        }
    }
}

void LLVOVolume::setReflectionProbeIsDynamic(bool is_dynamic)
{
    LLReflectionProbeParams* param_block = (LLReflectionProbeParams*)getParameterEntry(LLNetworkData::PARAMS_REFLECTION_PROBE);
    if (param_block)
    {
        if (param_block->getIsDynamic() != is_dynamic)
        {
            param_block->setIsDynamic(is_dynamic);
            parameterChanged(LLNetworkData::PARAMS_REFLECTION_PROBE, true);
        }
    }
}

F32 LLVOVolume::getReflectionProbeAmbiance() const
{
    const LLReflectionProbeParams* param_block = (const LLReflectionProbeParams*)getParameterEntry(LLNetworkData::PARAMS_REFLECTION_PROBE);
    if (param_block)
    {
        return param_block->getAmbiance();
    }
    else
    {
        return 0.f;
    }
}

F32 LLVOVolume::getReflectionProbeNearClip() const
{
    const LLReflectionProbeParams* param_block = (const LLReflectionProbeParams*)getParameterEntry(LLNetworkData::PARAMS_REFLECTION_PROBE);
    if (param_block)
    {
        return param_block->getClipDistance();
    }
    else
    {
        return 0.f;
    }
}

bool LLVOVolume::getReflectionProbeIsBox() const
{
    const LLReflectionProbeParams* param_block = (const LLReflectionProbeParams*)getParameterEntry(LLNetworkData::PARAMS_REFLECTION_PROBE);
    if (param_block)
    {
        return param_block->getIsBox();
    }
    
    return false;
}

bool LLVOVolume::getReflectionProbeIsDynamic() const
{
    const LLReflectionProbeParams* param_block = (const LLReflectionProbeParams*)getParameterEntry(LLNetworkData::PARAMS_REFLECTION_PROBE);
    if (param_block)
    {
        return param_block->getIsDynamic();
    }

    return false;
}

U32 LLVOVolume::getVolumeInterfaceID() const
{
	if (mVolumeImpl)
	{
		return mVolumeImpl->getID();
	}

	return 0;
}

BOOL LLVOVolume::isFlexible() const
{
	if (getParameterEntryInUse(LLNetworkData::PARAMS_FLEXIBLE))
	{
		LLVolume* volume = getVolume();
		if (volume && volume->getParams().getPathParams().getCurveType() != LL_PCODE_PATH_FLEXIBLE)
		{
			LLVolumeParams volume_params = getVolume()->getParams();
			U8 profile_and_hole = volume_params.getProfileParams().getCurveType();
			volume_params.setType(profile_and_hole, LL_PCODE_PATH_FLEXIBLE);
		}
		return TRUE;
	}
	else
	{
		return FALSE;
	}
}

BOOL LLVOVolume::isSculpted() const
{
	if (getParameterEntryInUse(LLNetworkData::PARAMS_SCULPT))
	{
		return TRUE;
	}
	
	return FALSE;
}

BOOL LLVOVolume::isMesh() const
{
	if (isSculpted())
	{
		LLSculptParams *sculpt_params = (LLSculptParams *)getParameterEntry(LLNetworkData::PARAMS_SCULPT);
		U8 sculpt_type = sculpt_params->getSculptType();

		if ((sculpt_type & LL_SCULPT_TYPE_MASK) == LL_SCULPT_TYPE_MESH)
			// mesh is a mesh
		{
			return TRUE;	
		}
	}

	return FALSE;
}

BOOL LLVOVolume::hasLightTexture() const
{
	if (getParameterEntryInUse(LLNetworkData::PARAMS_LIGHT_IMAGE))
	{
		return TRUE;
	}

	return FALSE;
}

BOOL LLVOVolume::isVolumeGlobal() const
{
	if (mVolumeImpl)
	{
		return mVolumeImpl->isVolumeGlobal() ? TRUE : FALSE;
	}
	else if (mRiggedVolume.notNull())
	{
		return TRUE;
	}

	return FALSE;
}

BOOL LLVOVolume::canBeFlexible() const
{
	U8 path = getVolume()->getParams().getPathParams().getCurveType();
	return (path == LL_PCODE_PATH_FLEXIBLE || path == LL_PCODE_PATH_LINE);
}

BOOL LLVOVolume::setIsFlexible(BOOL is_flexible)
{
	BOOL res = FALSE;
	BOOL was_flexible = isFlexible();
	LLVolumeParams volume_params;
	if (is_flexible)
	{
		if (!was_flexible)
		{
			volume_params = getVolume()->getParams();
			U8 profile_and_hole = volume_params.getProfileParams().getCurveType();
			volume_params.setType(profile_and_hole, LL_PCODE_PATH_FLEXIBLE);
			res = TRUE;
			setFlags(FLAGS_USE_PHYSICS, FALSE);
			setFlags(FLAGS_PHANTOM, TRUE);
			setParameterEntryInUse(LLNetworkData::PARAMS_FLEXIBLE, TRUE, true);
			if (mDrawable)
			{
				mDrawable->makeActive();
			}
		}
	}
	else
	{
		if (was_flexible)
		{
			volume_params = getVolume()->getParams();
			U8 profile_and_hole = volume_params.getProfileParams().getCurveType();
			volume_params.setType(profile_and_hole, LL_PCODE_PATH_LINE);
			res = TRUE;
			setFlags(FLAGS_PHANTOM, FALSE);
			setParameterEntryInUse(LLNetworkData::PARAMS_FLEXIBLE, FALSE, true);
		}
	}
	if (res)
	{
		res = setVolume(volume_params, 1);
		if (res)
		{
			markForUpdate(TRUE);
		}
	}
	return res;
}

const LLMeshSkinInfo* LLVOVolume::getSkinInfo() const
{
    if (getVolume())
    {
        return gMeshRepo.getSkinInfo(getMeshID(), this);
    }
    else
    {
        return NULL;
    }
}

// virtual
BOOL LLVOVolume::isRiggedMesh() const
{
    return isMesh() && getSkinInfo();
}

//----------------------------------------------------------------------------
U32 LLVOVolume::getExtendedMeshFlags() const
{
	const LLExtendedMeshParams *param_block = 
        (const LLExtendedMeshParams *)getParameterEntry(LLNetworkData::PARAMS_EXTENDED_MESH);
	if (param_block)
	{
		return param_block->getFlags();
	}
	else
	{
		return 0;
	}
}

void LLVOVolume::onSetExtendedMeshFlags(U32 flags)
{

    // The isAnySelected() check was needed at one point to prevent
    // graphics problems. These are now believed to be fixed so the
    // check has been disabled.
	if (/*!getRootEdit()->isAnySelected() &&*/ mDrawable.notNull())
    {
        // Need to trigger rebuildGeom(), which is where control avatars get created/removed
        getRootEdit()->recursiveMarkForUpdate(TRUE);
    }
    if (isAttachment() && getAvatarAncestor())
    {
        updateVisualComplexity();
        if (flags & LLExtendedMeshParams::ANIMATED_MESH_ENABLED_FLAG)
        {
            // Making a rigged mesh into an animated object
            getAvatarAncestor()->updateAttachmentOverrides();
        }
        else
        {
            // Making an animated object into a rigged mesh
            getAvatarAncestor()->updateAttachmentOverrides();
        }
    }
}

void LLVOVolume::setExtendedMeshFlags(U32 flags)
{
    U32 curr_flags = getExtendedMeshFlags();
    if (curr_flags != flags)
    {
        bool in_use = true;
        setParameterEntryInUse(LLNetworkData::PARAMS_EXTENDED_MESH, in_use, true);
        LLExtendedMeshParams *param_block = 
            (LLExtendedMeshParams *)getParameterEntry(LLNetworkData::PARAMS_EXTENDED_MESH);
        if (param_block)
        {
            param_block->setFlags(flags);
        }
        parameterChanged(LLNetworkData::PARAMS_EXTENDED_MESH, true);
        LL_DEBUGS("AnimatedObjects") << this
                                     << " new flags " << flags << " curr_flags " << curr_flags
                                     << ", calling onSetExtendedMeshFlags()"
                                     << LL_ENDL;
        onSetExtendedMeshFlags(flags);
    }
}

bool LLVOVolume::canBeAnimatedObject() const
{
    F32 est_tris = recursiveGetEstTrianglesMax();
    if (est_tris < 0 || est_tris > getAnimatedObjectMaxTris())
    {
        return false;
    }
    return true;
}

bool LLVOVolume::isAnimatedObject() const
{
    LLVOVolume *root_vol = (LLVOVolume*)getRootEdit();
    bool root_is_animated_flag = root_vol->getExtendedMeshFlags() & LLExtendedMeshParams::ANIMATED_MESH_ENABLED_FLAG;
    return root_is_animated_flag;
}

// Called any time parenting changes for a volume. Update flags and
// control av accordingly.  This is called after parent has been
// changed to new_parent, but before new_parent's mChildList has changed.

// virtual
void LLVOVolume::onReparent(LLViewerObject *old_parent, LLViewerObject *new_parent)
{
    LLVOVolume *old_volp = dynamic_cast<LLVOVolume*>(old_parent);

    if (new_parent && !new_parent->isAvatar())
    {
        if (mControlAvatar.notNull())
        {
            // Here an animated object is being made the child of some
            // other prim. Should remove the control av from the child.
            LLControlAvatar *av = mControlAvatar;
            mControlAvatar = NULL;
            av->markForDeath();
        }
    }
    if (old_volp && old_volp->isAnimatedObject())
    {
        if (old_volp->getControlAvatar())
        {
            // We have been removed from an animated object, need to do cleanup.
            old_volp->getControlAvatar()->updateAttachmentOverrides();
            old_volp->getControlAvatar()->updateAnimations();
        }
    }
}

// This needs to be called after onReparent(), because mChildList is
// not updated until the end of LLViewerObject::addChild()

// virtual
void LLVOVolume::afterReparent()
{
    {
        LL_DEBUGS("AnimatedObjects") << "new child added for parent " 
            << ((LLViewerObject*)getParent())->getID() << LL_ENDL;
    }
                                                                                             
    if (isAnimatedObject() && getControlAvatar())
    {
        LL_DEBUGS("AnimatedObjects") << "adding attachment overrides, parent is animated object " 
            << ((LLViewerObject*)getParent())->getID() << LL_ENDL;

        // MAINT-8239 - doing a full rebuild whenever parent is set
        // makes the joint overrides load more robustly. In theory,
        // addAttachmentOverrides should be sufficient, but in
        // practice doing a full rebuild helps compensate for
        // notifyMeshLoaded() not being called reliably enough.
        
        // was: getControlAvatar()->addAttachmentOverridesForObject(this);
        //getControlAvatar()->rebuildAttachmentOverrides();
        getControlAvatar()->updateAnimations();
    }
    else
    {
        LL_DEBUGS("AnimatedObjects") << "not adding overrides, parent: " 
                                     << ((LLViewerObject*)getParent())->getID() 
                                     << " isAnimated: "  << isAnimatedObject() << " cav "
                                     << getControlAvatar() << LL_ENDL;
    }
}

//----------------------------------------------------------------------------
void LLVOVolume::updateRiggingInfo()
{
    LL_PROFILE_ZONE_SCOPED_CATEGORY_VOLUME;
    if (isRiggedMesh())
    {
        const LLMeshSkinInfo* skin = getSkinInfo();
        LLVOAvatar *avatar = getAvatar();
        LLVolume *volume = getVolume();
        if (skin && avatar && volume)
        {
            LL_DEBUGS("RigSpammish") << "starting, vovol " << this << " lod " << getLOD() << " last " << mLastRiggingInfoLOD << LL_ENDL;
            if (getLOD()>mLastRiggingInfoLOD || getLOD()==3)
            {
                // Rigging info may need update
                mJointRiggingInfoTab.clear();
                for (S32 f = 0; f < volume->getNumVolumeFaces(); ++f)
                {
                    LLVolumeFace& vol_face = volume->getVolumeFace(f);
                    LLSkinningUtil::updateRiggingInfo(skin, avatar, vol_face);
                    if (vol_face.mJointRiggingInfoTab.size()>0)
                    {
                        mJointRiggingInfoTab.merge(vol_face.mJointRiggingInfoTab);
                    }
                }
                // Keep the highest LOD info available.
                mLastRiggingInfoLOD = getLOD();
                LL_DEBUGS("RigSpammish") << "updated rigging info for LLVOVolume " 
                                         << this << " lod " << mLastRiggingInfoLOD 
                                         << LL_ENDL;
            }
        }
    }
}

//----------------------------------------------------------------------------

void LLVOVolume::generateSilhouette(LLSelectNode* nodep, const LLVector3& view_point)
{
	LLVolume *volume = getVolume();

	if (volume)
	{
		LLVector3 view_vector;
		view_vector = view_point; 

		//transform view vector into volume space
		view_vector -= getRenderPosition();
		//mDrawable->mDistanceWRTCamera = view_vector.length();
		LLQuaternion worldRot = getRenderRotation();
		view_vector = view_vector * ~worldRot;
		if (!isVolumeGlobal())
		{
			LLVector3 objScale = getScale();
			LLVector3 invObjScale(1.f / objScale.mV[VX], 1.f / objScale.mV[VY], 1.f / objScale.mV[VZ]);
			view_vector.scaleVec(invObjScale);
		}
		
		updateRelativeXform();
		LLMatrix4 trans_mat = mRelativeXform;
		if (mDrawable->isStatic())
		{
			trans_mat.translate(getRegion()->getOriginAgent());
		}

		volume->generateSilhouetteVertices(nodep->mSilhouetteVertices, nodep->mSilhouetteNormals, view_vector, trans_mat, mRelativeXformInvTrans, nodep->getTESelectMask());

		nodep->mSilhouetteExists = TRUE;
	}
}

void LLVOVolume::deleteFaces()
{
	S32 face_count = mNumFaces;
	if (mDrawable.notNull())
	{
		mDrawable->deleteFaces(0, face_count);
	}

	mNumFaces = 0;
}

void LLVOVolume::updateRadius()
{
	if (mDrawable.isNull())
	{
		return;
	}
	
	mVObjRadius = getScale().length();
	mDrawable->setRadius(mVObjRadius);
}


BOOL LLVOVolume::isAttachment() const
{
	return mAttachmentState != 0 ;
}

BOOL LLVOVolume::isHUDAttachment() const
{
	// *NOTE: we assume hud attachment points are in defined range
	// since this range is constant for backwards compatibility
	// reasons this is probably a reasonable assumption to make
	S32 attachment_id = ATTACHMENT_ID_FROM_STATE(mAttachmentState);
	return ( attachment_id >= 31 && attachment_id <= 38 );
}


const LLMatrix4 LLVOVolume::getRenderMatrix() const
{
	if (mDrawable->isActive() && !mDrawable->isRoot())
	{
		return mDrawable->getParent()->getWorldMatrix();
	}
	return mDrawable->getWorldMatrix();
}

// Returns a base cost and adds textures to passed in set.
// total cost is returned value + 5 * size of the resulting set.
// Cannot include cost of textures, as they may be re-used in linked
// children, and cost should only be increased for unique textures  -Nyx
U32 LLVOVolume::getRenderCost(texture_cost_t &textures) const
{
    /*****************************************************************
     * This calculation should not be modified by third party viewers,
     * since it is used to limit rendering and should be uniform for
     * everyone. If you have suggested improvements, submit them to
     * the official viewer for consideration.
     *****************************************************************/

	// Get access to params we'll need at various points.  
	// Skip if this is object doesn't have a volume (e.g. is an avatar).
	BOOL has_volume = (getVolume() != NULL);
	LLVolumeParams volume_params;
	LLPathParams path_params;
	LLProfileParams profile_params;

	U32 num_triangles = 0;

	// per-prim costs
	static const U32 ARC_PARTICLE_COST = 1; // determined experimentally
	static const U32 ARC_PARTICLE_MAX = 2048; // default values
	static const U32 ARC_TEXTURE_COST = 16; // multiplier for texture resolution - performance tested
	static const U32 ARC_LIGHT_COST = 500; // static cost for light-producing prims 
	static const U32 ARC_MEDIA_FACE_COST = 1500; // static cost per media-enabled face 


	// per-prim multipliers
	static const F32 ARC_GLOW_MULT = 1.5f; // tested based on performance
	static const F32 ARC_BUMP_MULT = 1.25f; // tested based on performance
	static const F32 ARC_FLEXI_MULT = 5; // tested based on performance
	static const F32 ARC_SHINY_MULT = 1.6f; // tested based on performance
	static const F32 ARC_INVISI_COST = 1.2f; // tested based on performance
	static const F32 ARC_WEIGHTED_MESH = 1.2f; // tested based on performance

	static const F32 ARC_PLANAR_COST = 1.0f; // tested based on performance to have negligible impact
	static const F32 ARC_ANIM_TEX_COST = 4.f; // tested based on performance
	static const F32 ARC_ALPHA_COST = 4.f; // 4x max - based on performance

	F32 shame = 0;

	U32 invisi = 0;
	U32 shiny = 0;
	U32 glow = 0;
	U32 alpha = 0;
	U32 flexi = 0;
	U32 animtex = 0;
	U32 particles = 0;
	U32 bump = 0;
	U32 planar = 0;
	U32 weighted_mesh = 0;
	U32 produces_light = 0;
	U32 media_faces = 0;

	const LLDrawable* drawablep = mDrawable;
	U32 num_faces = drawablep->getNumFaces();

	if (has_volume)
	{
		volume_params = getVolume()->getParams();
		path_params = volume_params.getPathParams();
		profile_params = volume_params.getProfileParams();

        LLMeshCostData costs;
		if (getCostData(costs))
		{
            if (isAnimatedObject() && isRiggedMesh())
            {
                // Scaling here is to make animated object vs
                // non-animated object ARC proportional to the
                // corresponding calculations for streaming cost.
                num_triangles = (ANIMATED_OBJECT_COST_PER_KTRI * 0.001 * costs.getEstTrisForStreamingCost())/0.06;
            }
            else
            {
                F32 radius = getScale().length()*0.5f;
                num_triangles = costs.getRadiusWeightedTris(radius);
            }
		}
	}

	if (num_triangles <= 0)
	{
		num_triangles = 4;
	}

	if (isSculpted())
	{
		if (isMesh())
		{
			// base cost is dependent on mesh complexity
			// note that 3 is the highest LOD as of the time of this coding.
			S32 size = gMeshRepo.getMeshSize(volume_params.getSculptID(), getLOD());
			if ( size > 0)
			{
				if (isRiggedMesh())
				{
					// weighted attachment - 1 point for every 3 bytes
					weighted_mesh = 1;
				}
			}
			else
			{
				// something went wrong - user should know their content isn't render-free
				return 0;
			}
		}
		else
		{
			const LLSculptParams *sculpt_params = (LLSculptParams *) getParameterEntry(LLNetworkData::PARAMS_SCULPT);
			LLUUID sculpt_id = sculpt_params->getSculptTexture();
			if (textures.find(sculpt_id) == textures.end())
			{
				LLViewerFetchedTexture *texture = LLViewerTextureManager::getFetchedTexture(sculpt_id);
				if (texture)
				{
					S32 texture_cost = 256 + (S32)(ARC_TEXTURE_COST * (texture->getFullHeight() / 128.f + texture->getFullWidth() / 128.f));
					textures.insert(texture_cost_t::value_type(sculpt_id, texture_cost));
				}
			}
		}
	}

	if (isFlexible())
	{
		flexi = 1;
	}
	if (isParticleSource())
	{
		particles = 1;
	}

	if (getIsLight())
	{
		produces_light = 1;
	}

	for (S32 i = 0; i < num_faces; ++i)
	{
		const LLFace* face = drawablep->getFace(i);
		if (!face) continue;
		const LLTextureEntry* te = face->getTextureEntry();
		const LLViewerTexture* img = face->getTexture();

		if (img)
		{
			if (textures.find(img->getID()) == textures.end())
			{
                S32 texture_cost = 0;
                S8 type = img->getType();
                if (type == LLViewerTexture::FETCHED_TEXTURE || type == LLViewerTexture::LOD_TEXTURE)
                {
                    const LLViewerFetchedTexture* fetched_texturep = static_cast<const LLViewerFetchedTexture*>(img);
                    if (fetched_texturep
                        && fetched_texturep->getFTType() == FTT_LOCAL_FILE
                        && (img->getID() == IMG_ALPHA_GRAD_2D || img->getID() == IMG_ALPHA_GRAD)
                        )
                    {
                        // These two textures appear to switch between each other, but are of different sizes (4x256 and 256x256).
                        // Hardcode cost from larger one to not cause random complexity changes
                        texture_cost = 320;
                    }
                }
                if (texture_cost == 0)
                {
                    texture_cost = 256 + (S32)(ARC_TEXTURE_COST * (img->getFullHeight() / 128.f + img->getFullWidth() / 128.f));
                }
				textures.insert(texture_cost_t::value_type(img->getID(), texture_cost));
			}
		}

		if (face->isInAlphaPool())
		{
			alpha = 1;
		}
		else if (img && img->getPrimaryFormat() == GL_ALPHA)
		{
			invisi = 1;
		}
		if (face->hasMedia())
		{
			media_faces++;
		}

		if (te)
		{
			if (te->getBumpmap())
			{
				// bump is a multiplier, don't add per-face
				bump = 1;
			}
			if (te->getShiny())
			{
				// shiny is a multiplier, don't add per-face
				shiny = 1;
			}
			if (te->getGlow() > 0.f)
			{
				// glow is a multiplier, don't add per-face
				glow = 1;
			}
			if (face->mTextureMatrix != NULL)
			{
				animtex = 1;
			}
			if (te->getTexGen())
			{
				planar = 1;
			}
		}
	}

	// shame currently has the "base" cost of 1 point per 15 triangles, min 2.
	shame = num_triangles  * 5.f;
	shame = shame < 2.f ? 2.f : shame;

	// multiply by per-face modifiers
	if (planar)
	{
		shame *= planar * ARC_PLANAR_COST;
	}

	if (animtex)
	{
		shame *= animtex * ARC_ANIM_TEX_COST;
	}

	if (alpha)
	{
		shame *= alpha * ARC_ALPHA_COST;
	}

	if(invisi)
	{
		shame *= invisi * ARC_INVISI_COST;
	}

	if (glow)
	{
		shame *= glow * ARC_GLOW_MULT;
	}

	if (bump)
	{
		shame *= bump * ARC_BUMP_MULT;
	}

	if (shiny)
	{
		shame *= shiny * ARC_SHINY_MULT;
	}


	// multiply shame by multipliers
	if (weighted_mesh)
	{
		shame *= weighted_mesh * ARC_WEIGHTED_MESH;
	}

	if (flexi)
	{
		shame *= flexi * ARC_FLEXI_MULT;
	}


	// add additional costs
	if (particles)
	{
		const LLPartSysData *part_sys_data = &(mPartSourcep->mPartSysData);
		const LLPartData *part_data = &(part_sys_data->mPartData);
		U32 num_particles = (U32)(part_sys_data->mBurstPartCount * llceil( part_data->mMaxAge / part_sys_data->mBurstRate));
		num_particles = num_particles > ARC_PARTICLE_MAX ? ARC_PARTICLE_MAX : num_particles;
		F32 part_size = (llmax(part_data->mStartScale[0], part_data->mEndScale[0]) + llmax(part_data->mStartScale[1], part_data->mEndScale[1])) / 2.f;
		shame += num_particles * part_size * ARC_PARTICLE_COST;
	}

	if (produces_light)
	{
		shame += ARC_LIGHT_COST;
	}

	if (media_faces)
	{
		shame += media_faces * ARC_MEDIA_FACE_COST;
	}

    // Streaming cost for animated objects includes a fixed cost
    // per linkset. Add a corresponding charge here translated into
    // triangles, but not weighted by any graphics properties.
    if (isAnimatedObject() && isRootEdit())
    {
        shame += (ANIMATED_OBJECT_BASE_COST/0.06) * 5.0f;
    }

	if (shame > mRenderComplexity_current)
	{
		mRenderComplexity_current = (S32)shame;
	}

	return (U32)shame;
}

F32 LLVOVolume::getEstTrianglesMax() const
{
	if (isMesh() && getVolume())
	{
		return gMeshRepo.getEstTrianglesMax(getVolume()->getParams().getSculptID());
	}
    return 0.f;
}

F32 LLVOVolume::getEstTrianglesStreamingCost() const
{
	if (isMesh() && getVolume())
	{
		return gMeshRepo.getEstTrianglesStreamingCost(getVolume()->getParams().getSculptID());
	}
    return 0.f;
}

F32 LLVOVolume::getStreamingCost() const
{
	F32 radius = getScale().length()*0.5f;
    F32 linkset_base_cost = 0.f;

    LLMeshCostData costs;
    if (getCostData(costs))
    {
        if (isAnimatedObject() && isRootEdit())
        {
            // Root object of an animated object has this to account for skeleton overhead.
            linkset_base_cost = ANIMATED_OBJECT_BASE_COST;
        }
        if (isMesh())
        {
            if (isAnimatedObject() && isRiggedMesh())
            {
                return linkset_base_cost + costs.getTriangleBasedStreamingCost();
            }
            else
            {
                return linkset_base_cost + costs.getRadiusBasedStreamingCost(radius);
            }
        }
        else
        {
            return linkset_base_cost + costs.getRadiusBasedStreamingCost(radius);
        }
    }
    else
    {
        return 0.f;
    }
}

// virtual
bool LLVOVolume::getCostData(LLMeshCostData& costs) const
{
    if (isMesh())
    {
        return gMeshRepo.getCostData(getVolume()->getParams().getSculptID(), costs);
    }
    else
    {
		LLVolume* volume = getVolume();
		S32 counts[4];
		LLVolume::getLoDTriangleCounts(volume->getParams(), counts);

		LLSD header;
		header["lowest_lod"]["size"] = counts[0] * 10;
		header["low_lod"]["size"] = counts[1] * 10;
		header["medium_lod"]["size"] = counts[2] * 10;
		header["high_lod"]["size"] = counts[3] * 10;

		return gMeshRepo.getCostData(header, costs);
    }
}

//static 
void LLVOVolume::updateRenderComplexity()
{
	mRenderComplexity_last = mRenderComplexity_current;
	mRenderComplexity_current = 0;
}

U32 LLVOVolume::getTriangleCount(S32* vcount) const
{
	U32 count = 0;
	LLVolume* volume = getVolume();
	if (volume)
	{
		count = volume->getNumTriangles(vcount);
	}

	return count;
}

U32 LLVOVolume::getHighLODTriangleCount()
{
	U32 ret = 0;

	LLVolume* volume = getVolume();

	if (!isSculpted())
	{
		LLVolume* ref = LLPrimitive::getVolumeManager()->refVolume(volume->getParams(), 3);
		ret = ref->getNumTriangles();
		LLPrimitive::getVolumeManager()->unrefVolume(ref);
	}
	else if (isMesh())
	{
		LLVolume* ref = LLPrimitive::getVolumeManager()->refVolume(volume->getParams(), 3);
		if (!ref->isMeshAssetLoaded() || ref->getNumVolumeFaces() == 0)
		{
			gMeshRepo.loadMesh(this, volume->getParams(), LLModel::LOD_HIGH);
		}
		ret = ref->getNumTriangles();
		LLPrimitive::getVolumeManager()->unrefVolume(ref);
	}
	else
	{ //default sculpts have a constant number of triangles
		ret = 31*2*31;  //31 rows of 31 columns of quads for a 32x32 vertex patch
	}

	return ret;
}

//static
void LLVOVolume::preUpdateGeom()
{
	sNumLODChanges = 0;
}

void LLVOVolume::parameterChanged(U16 param_type, bool local_origin)
{
	LLViewerObject::parameterChanged(param_type, local_origin);
}

void LLVOVolume::parameterChanged(U16 param_type, LLNetworkData* data, BOOL in_use, bool local_origin)
{
	LLViewerObject::parameterChanged(param_type, data, in_use, local_origin);
	if (mVolumeImpl)
	{
		mVolumeImpl->onParameterChanged(param_type, data, in_use, local_origin);
	}
    if (!local_origin && param_type == LLNetworkData::PARAMS_EXTENDED_MESH)
    {
        U32 extended_mesh_flags = getExtendedMeshFlags();
        bool enabled =  (extended_mesh_flags & LLExtendedMeshParams::ANIMATED_MESH_ENABLED_FLAG);
        bool was_enabled = (getControlAvatar() != NULL);
        if (enabled != was_enabled)
        {
            LL_DEBUGS("AnimatedObjects") << this
                                         << " calling onSetExtendedMeshFlags, enabled " << (U32) enabled
                                         << " was_enabled " << (U32) was_enabled
                                         << " local_origin " << (U32) local_origin
                                         << LL_ENDL;
            onSetExtendedMeshFlags(extended_mesh_flags);
        }
    }
	if (mDrawable.notNull())
	{
		BOOL is_light = getIsLight();
		if (is_light != mDrawable->isState(LLDrawable::LIGHT))
		{
			gPipeline.setLight(mDrawable, is_light);
		}
	}
   
    updateReflectionProbePtr();
}

void LLVOVolume::updateReflectionProbePtr()
{
    if (isReflectionProbe())
    {
        if (mReflectionProbe.isNull())
        {
            mReflectionProbe = gPipeline.mReflectionMapManager.registerViewerObject(this);
        }
    }
    else if (mReflectionProbe.notNull())
    {
        mReflectionProbe = nullptr;
    }
}

void LLVOVolume::setSelected(BOOL sel)
{
	LLViewerObject::setSelected(sel);
    if (isAnimatedObject())
    {
        getRootEdit()->recursiveMarkForUpdate(TRUE);
    }
    else
    {
        if (mDrawable.notNull())
        {
            markForUpdate(TRUE);
        }
    }
}

void LLVOVolume::updateSpatialExtents(LLVector4a& newMin, LLVector4a& newMax)
{		
}

F32 LLVOVolume::getBinRadius()
{
    LL_PROFILE_ZONE_SCOPED_CATEGORY_VOLUME;
	F32 radius;
	
	F32 scale = 1.f;

	static LLCachedControl<S32> octree_size_factor(gSavedSettings, "OctreeStaticObjectSizeFactor", 3);
	static LLCachedControl<S32> octree_attachment_size_factor(gSavedSettings, "OctreeAttachmentSizeFactor", 4);
	static LLCachedControl<LLVector3> octree_distance_factor(gSavedSettings, "OctreeDistanceFactor", LLVector3(0.01f, 0.f, 0.f));
	static LLCachedControl<LLVector3> octree_alpha_distance_factor(gSavedSettings, "OctreeAlphaDistanceFactor", LLVector3(0.1f, 0.f, 0.f));

	S32 size_factor = llmax((S32)octree_size_factor, 1);
	S32 attachment_size_factor = llmax((S32)octree_attachment_size_factor, 1);
	LLVector3 distance_factor = octree_distance_factor;
	LLVector3 alpha_distance_factor = octree_alpha_distance_factor;

	const LLVector4a* ext = mDrawable->getSpatialExtents();
	
	BOOL shrink_wrap = mDrawable->isAnimating();
	BOOL alpha_wrap = FALSE;

	if (!isHUDAttachment())
	{
		for (S32 i = 0; i < mDrawable->getNumFaces(); i++)
		{
			LLFace* face = mDrawable->getFace(i);
			if (!face) continue;
			if (face->isInAlphaPool() &&
			    !face->canRenderAsMask())
			{
				alpha_wrap = TRUE;
				break;
			}
		}
	}
	else
	{
		shrink_wrap = FALSE;
	}

	if (alpha_wrap)
	{
		LLVector3 bounds = getScale();
		radius = llmin(bounds.mV[1], bounds.mV[2]);
		radius = llmin(radius, bounds.mV[0]);
		radius *= 0.5f;
		radius *= 1.f+mDrawable->mDistanceWRTCamera*alpha_distance_factor[1];
		radius += mDrawable->mDistanceWRTCamera*alpha_distance_factor[0];
	}
	else if (shrink_wrap)
	{
		LLVector4a rad;
		rad.setSub(ext[1], ext[0]);
		
		radius = rad.getLength3().getF32()*0.5f;
	}
	else if (mDrawable->isStatic())
	{
		F32 szf = size_factor;

		radius = llmax(mDrawable->getRadius(), szf);
		
		radius = powf(radius, 1.f+szf/radius);

		radius *= 1.f + mDrawable->mDistanceWRTCamera * distance_factor[1];
		radius += mDrawable->mDistanceWRTCamera * distance_factor[0];
	}
	else if (mDrawable->getVObj()->isAttachment())
	{
		radius = llmax((S32) mDrawable->getRadius(),1)*attachment_size_factor;
	}
	else
	{
		radius = mDrawable->getRadius();
		radius *= 1.f + mDrawable->mDistanceWRTCamera * distance_factor[1];
		radius += mDrawable->mDistanceWRTCamera * distance_factor[0];
	}

	return llclamp(radius*scale, 0.5f, 256.f);
}

const LLVector3 LLVOVolume::getPivotPositionAgent() const
{
	if (mVolumeImpl)
	{
		return mVolumeImpl->getPivotPosition();
	}
	return LLViewerObject::getPivotPositionAgent();
}

void LLVOVolume::onShift(const LLVector4a &shift_vector)
{
	if (mVolumeImpl)
	{
		mVolumeImpl->onShift(shift_vector);
	}

	updateRelativeXform();
}

const LLMatrix4& LLVOVolume::getWorldMatrix(LLXformMatrix* xform) const
{
	if (mVolumeImpl)
	{
		return mVolumeImpl->getWorldMatrix(xform);
	}
	return xform->getWorldMatrix();
}

void LLVOVolume::markForUpdate(BOOL priority)
{ 
    if (debugLoggingEnabled("AnimatedObjectsLinkset"))
    {
        if (isAnimatedObject() && isRiggedMesh())
        {
            std::string vobj_name = llformat("Vol%p", this);
            F32 est_tris = getEstTrianglesMax();
            LL_DEBUGS("AnimatedObjectsLinkset") << vobj_name << " markForUpdate, tris " << est_tris << LL_ENDL; 
        }
    }

    LLViewerObject::markForUpdate(priority); 
    mVolumeChanged = TRUE; 
}

LLVector3 LLVOVolume::agentPositionToVolume(const LLVector3& pos) const
{
	LLVector3 ret = pos - getRenderPosition();
	ret = ret * ~getRenderRotation();
	if (!isVolumeGlobal())
	{
		LLVector3 objScale = getScale();
		LLVector3 invObjScale(1.f / objScale.mV[VX], 1.f / objScale.mV[VY], 1.f / objScale.mV[VZ]);
		ret.scaleVec(invObjScale);
	}
	
	return ret;
}

LLVector3 LLVOVolume::agentDirectionToVolume(const LLVector3& dir) const
{
	LLVector3 ret = dir * ~getRenderRotation();
	
	LLVector3 objScale = isVolumeGlobal() ? LLVector3(1,1,1) : getScale();
	ret.scaleVec(objScale);

	return ret;
}

LLVector3 LLVOVolume::volumePositionToAgent(const LLVector3& dir) const
{
	LLVector3 ret = dir;
	if (!isVolumeGlobal())
	{
		LLVector3 objScale = getScale();
		ret.scaleVec(objScale);
	}

	ret = ret * getRenderRotation();
	ret += getRenderPosition();
	
	return ret;
}

LLVector3 LLVOVolume::volumeDirectionToAgent(const LLVector3& dir) const
{
	LLVector3 ret = dir;
	LLVector3 objScale = isVolumeGlobal() ? LLVector3(1,1,1) : getScale();
	LLVector3 invObjScale(1.f / objScale.mV[VX], 1.f / objScale.mV[VY], 1.f / objScale.mV[VZ]);
	ret.scaleVec(invObjScale);
	ret = ret * getRenderRotation();

	return ret;
}


BOOL LLVOVolume::lineSegmentIntersect(const LLVector4a& start, const LLVector4a& end, S32 face, BOOL pick_transparent, BOOL pick_rigged, BOOL pick_unselectable, S32 *face_hitp,
									  LLVector4a* intersection,LLVector2* tex_coord, LLVector4a* normal, LLVector4a* tangent)
	
{
	if (!mbCanSelect 
		|| mDrawable->isDead() 
		|| !gPipeline.hasRenderType(mDrawable->getRenderType()))
	{
		return FALSE;
	}

    if (!pick_unselectable)
    {
        if (!LLSelectMgr::instance().canSelectObject(this))
        {
            return FALSE;
        }
    }

	BOOL ret = FALSE;

	LLVolume* volume = getVolume();

	bool transform = true;

	if (mDrawable->isState(LLDrawable::RIGGED))
	{
		if ((pick_rigged) || (getAvatar() && (getAvatar()->isSelf()) && (LLFloater::isVisible(gFloaterTools))))
		{
            updateRiggedVolume(true, LLRiggedVolume::DO_NOT_UPDATE_FACES);
			volume = mRiggedVolume;
			transform = false;
		}
		else
		{ //cannot pick rigged attachments on other avatars or when not in build mode
			return FALSE;
		}
	}
	
	if (volume)
	{	
		LLVector4a local_start = start;
		LLVector4a local_end = end;
	
		if (transform)
		{
			LLVector3 v_start(start.getF32ptr());
			LLVector3 v_end(end.getF32ptr());
		
			v_start = agentPositionToVolume(v_start);
			v_end = agentPositionToVolume(v_end);

			local_start.load3(v_start.mV);
			local_end.load3(v_end.mV);
		}
		
		LLVector4a p;
		LLVector4a n;
		LLVector2 tc;
		LLVector4a tn;

		if (intersection != NULL)
		{
			p = *intersection;
		}

		if (tex_coord != NULL)
		{
			tc = *tex_coord;
		}

		if (normal != NULL)
		{
			n = *normal;
		}

		if (tangent != NULL)
		{
			tn = *tangent;
		}

		S32 face_hit = -1;

		S32 start_face, end_face;
		if (face == -1)
		{
			start_face = 0;
			end_face = volume->getNumVolumeFaces();
		}
		else
		{
			start_face = face;
			end_face = face+1;
		}
		pick_transparent |= isHiglightedOrBeacon();
		bool special_cursor = specialHoverCursor();
		for (S32 i = start_face; i < end_face; ++i)
		{
			if (!special_cursor && !pick_transparent && getTE(i) && getTE(i)->getColor().mV[3] == 0.f)
			{ //don't attempt to pick completely transparent faces unless
				//pick_transparent is true
				continue;
			}

            // This calculates the bounding box of the skinned mesh from scratch. It's actually quite expensive, but not nearly as expensive as building a full octree.
            // rebuild_face_octrees = false because an octree for this face will be built later only if needed for narrow phase picking.
            updateRiggedVolume(true, i, false);
			face_hit = volume->lineSegmentIntersect(local_start, local_end, i,
													&p, &tc, &n, &tn);
			
			if (face_hit >= 0 && mDrawable->getNumFaces() > face_hit)
			{
				LLFace* face = mDrawable->getFace(face_hit);				

				bool ignore_alpha = false;

				const LLTextureEntry* te = face->getTextureEntry();
				if (te)
				{
					LLMaterial* mat = te->getMaterialParams();
					if (mat)
					{
						U8 mode = mat->getDiffuseAlphaMode();

						if (mode == LLMaterial::DIFFUSE_ALPHA_MODE_EMISSIVE
							|| mode == LLMaterial::DIFFUSE_ALPHA_MODE_NONE
							|| (mode == LLMaterial::DIFFUSE_ALPHA_MODE_MASK && mat->getAlphaMaskCutoff() == 0))
						{
							ignore_alpha = true;
						}
					}
				}

                BOOL no_texture = !face->getTexture() || !face->getTexture()->hasGLTexture();
                BOOL mask       = no_texture ? FALSE : face->getTexture()->getMask(face->surfaceToTexture(tc, p, n));
				if (face &&
					(ignore_alpha || pick_transparent || no_texture || mask))
				{
					local_end = p;
					if (face_hitp != NULL)
					{
						*face_hitp = face_hit;
					}
					
					if (intersection != NULL)
					{
						if (transform)
						{
							LLVector3 v_p(p.getF32ptr());

							intersection->load3(volumePositionToAgent(v_p).mV);  // must map back to agent space
						}
						else
						{
							*intersection = p;
						}
					}

					if (normal != NULL)
					{
						if (transform)
						{
							LLVector3 v_n(n.getF32ptr());
							normal->load3(volumeDirectionToAgent(v_n).mV);
						}
						else
						{
							*normal = n;
						}
						(*normal).normalize3fast();
					}

					if (tangent != NULL)
					{
						if (transform)
						{
							LLVector3 v_tn(tn.getF32ptr());

							LLVector4a trans_tangent;
							trans_tangent.load3(volumeDirectionToAgent(v_tn).mV);

							LLVector4Logical mask;
							mask.clear();
							mask.setElement<3>();

							tangent->setSelectWithMask(mask, tn, trans_tangent);
						}
						else
						{
							*tangent = tn;
						}
						(*tangent).normalize3fast();
					}

					if (tex_coord != NULL)
					{
						*tex_coord = tc;
					}
					
					ret = TRUE;
				}
			}
		}
	}
		
	return ret;
}

bool LLVOVolume::treatAsRigged()
{
	return isSelected() &&
        (isAttachment() || isAnimatedObject()) &&
        mDrawable.notNull() &&
        mDrawable->isState(LLDrawable::RIGGED);
}

LLRiggedVolume* LLVOVolume::getRiggedVolume()
{
	return mRiggedVolume;
}

void LLVOVolume::clearRiggedVolume()
{
	if (mRiggedVolume.notNull())
	{
		mRiggedVolume = NULL;
		updateRelativeXform();
	}
}

void LLVOVolume::updateRiggedVolume(bool force_treat_as_rigged, LLRiggedVolume::FaceIndex face_index, bool rebuild_face_octrees)
{
    LL_PROFILE_ZONE_SCOPED_CATEGORY_VOLUME;
	//Update mRiggedVolume to match current animation frame of avatar. 
	//Also update position/size in octree.  

    if ((!force_treat_as_rigged) && (!treatAsRigged()))
	{
		clearRiggedVolume();
		
		return;
	}

	LLVolume* volume = getVolume();
	const LLMeshSkinInfo* skin = getSkinInfo();
	if (!skin)
	{
		clearRiggedVolume();
		return;
	}

	LLVOAvatar* avatar = getAvatar();
	if (!avatar)
	{
		clearRiggedVolume();
		return;
	}

	if (!mRiggedVolume)
	{
		LLVolumeParams p;
		mRiggedVolume = new LLRiggedVolume(p);
		updateRelativeXform();
	}

    mRiggedVolume->update(skin, avatar, volume, face_index, rebuild_face_octrees);
}

void LLRiggedVolume::update(const LLMeshSkinInfo* skin, LLVOAvatar* avatar, const LLVolume* volume, FaceIndex face_index, bool rebuild_face_octrees)
{
    LL_PROFILE_ZONE_SCOPED_CATEGORY_VOLUME;
	bool copy = false;
	if (volume->getNumVolumeFaces() != getNumVolumeFaces())
	{ 
		copy = true;
	}

	for (S32 i = 0; i < volume->getNumVolumeFaces() && !copy; ++i)
	{
		const LLVolumeFace& src_face = volume->getVolumeFace(i);
		const LLVolumeFace& dst_face = getVolumeFace(i);

		if (src_face.mNumIndices != dst_face.mNumIndices ||
			src_face.mNumVertices != dst_face.mNumVertices)
		{
			copy = true;
		}
	}

	if (copy)
	{
		copyVolumeFaces(volume);
	}
    else
    {
        bool is_paused = avatar && avatar->areAnimationsPaused();
		if (is_paused)
		{
            S32 frames_paused = LLFrameTimer::getFrameCount() - avatar->getMotionController().getPausedFrame();
            if (frames_paused > 1)
            {
                return;
            }
		}
    }


	//build matrix palette
	static const size_t kMaxJoints = LL_MAX_JOINTS_PER_MESH_OBJECT;

	LLMatrix4a mat[kMaxJoints];
	U32 maxJoints = LLSkinningUtil::getMeshJointCount(skin);
    LLSkinningUtil::initSkinningMatrixPalette(mat, maxJoints, skin, avatar);
    const LLMatrix4a bind_shape_matrix = skin->mBindShapeMatrix;

    S32 rigged_vert_count = 0;
    S32 rigged_face_count = 0;
    LLVector4a box_min, box_max;
    S32 face_begin;
    S32 face_end;
    if (face_index == DO_NOT_UPDATE_FACES)
    {
        face_begin = 0;
        face_end = 0;
    }
    else if (face_index == UPDATE_ALL_FACES)
    {
        face_begin = 0;
        face_end = volume->getNumVolumeFaces();
    }
    else
    {
        face_begin = face_index;
        face_end = face_begin + 1;
    }
    for (S32 i = face_begin; i < face_end; ++i)
	{
		const LLVolumeFace& vol_face = volume->getVolumeFace(i);
		
		LLVolumeFace& dst_face = mVolumeFaces[i];
		
		LLVector4a* weight = vol_face.mWeights;

		if ( weight )
		{
            LLSkinningUtil::checkSkinWeights(weight, dst_face.mNumVertices, skin);

			LLVector4a* pos = dst_face.mPositions;

			if (pos && dst_face.mExtents)
			{
                U32 max_joints = LLSkinningUtil::getMaxJointCount();
                rigged_vert_count += dst_face.mNumVertices;
                rigged_face_count++;

            #if USE_SEPARATE_JOINT_INDICES_AND_WEIGHTS
                if (vol_face.mJointIndices) // fast path with preconditioned joint indices
                {
                    LLMatrix4a src[4];
                    U8* joint_indices_cursor = vol_face.mJointIndices;
                    LLVector4a* just_weights = vol_face.mJustWeights;
                    for (U32 j = 0; j < dst_face.mNumVertices; ++j)
				    {
					    LLMatrix4a final_mat;
                        F32* w = just_weights[j].getF32ptr();
                        LLSkinningUtil::getPerVertexSkinMatrixWithIndices(w, joint_indices_cursor, mat, final_mat, src);
                        joint_indices_cursor += 4;

					    LLVector4a& v = vol_face.mPositions[j];
					    LLVector4a t;
					    LLVector4a dst;
					    bind_shape_matrix.affineTransform(v, t);
					    final_mat.affineTransform(t, dst);
					    pos[j] = dst;
				    }
                }
                else
            #endif
                {
				    for (U32 j = 0; j < dst_face.mNumVertices; ++j)
				    {
					    LLMatrix4a final_mat;
                        LLSkinningUtil::getPerVertexSkinMatrix(weight[j].getF32ptr(), mat, false, final_mat, max_joints);
				
					    LLVector4a& v = vol_face.mPositions[j];
					    LLVector4a t;
					    LLVector4a dst;
					    bind_shape_matrix.affineTransform(v, t);
					    final_mat.affineTransform(t, dst);
					    pos[j] = dst;
				    }
                }

				//update bounding box
				// VFExtents change
				LLVector4a& min = dst_face.mExtents[0];
				LLVector4a& max = dst_face.mExtents[1];

				min = pos[0];
				max = pos[1];
                if (i==0)
                {
                    box_min = min;
                    box_max = max;
                }

				for (U32 j = 1; j < dst_face.mNumVertices; ++j)
				{
					min.setMin(min, pos[j]);
					max.setMax(max, pos[j]);
				}

                box_min.setMin(min,box_min);
                box_max.setMax(max,box_max);

				dst_face.mCenter->setAdd(dst_face.mExtents[0], dst_face.mExtents[1]);
				dst_face.mCenter->mul(0.5f);

			}

            if (rebuild_face_octrees)
			{
                dst_face.destroyOctree();
                dst_face.createOctree();
			}
		}
	}
    mExtraDebugText = llformat("rigged %d/%d - box (%f %f %f) (%f %f %f)",
                               rigged_face_count, rigged_vert_count,
                               box_min[0], box_min[1], box_min[2],
                               box_max[0], box_max[1], box_max[2]);
}

U32 LLVOVolume::getPartitionType() const
{
	if (isHUDAttachment())
	{
		return LLViewerRegion::PARTITION_HUD;
	}
	if (isAnimatedObject() && getControlAvatar())
	{
		return LLViewerRegion::PARTITION_CONTROL_AV;
	}
	if (isAttachment())
	{
		return LLViewerRegion::PARTITION_AVATAR;
	}

	return LLViewerRegion::PARTITION_VOLUME;
}

LLVolumePartition::LLVolumePartition(LLViewerRegion* regionp)
: LLSpatialPartition(LLVOVolume::VERTEX_DATA_MASK, TRUE, GL_DYNAMIC_DRAW, regionp),
LLVolumeGeometryManager()
{
	mLODPeriod = 32;
	mDepthMask = FALSE;
	mDrawableType = LLPipeline::RENDER_TYPE_VOLUME;
	mPartitionType = LLViewerRegion::PARTITION_VOLUME;
	mSlopRatio = 0.25f;
	mBufferUsage = GL_DYNAMIC_DRAW;
}

LLVolumeBridge::LLVolumeBridge(LLDrawable* drawablep, LLViewerRegion* regionp)
: LLSpatialBridge(drawablep, TRUE, LLVOVolume::VERTEX_DATA_MASK, regionp),
LLVolumeGeometryManager()
{
	mDepthMask = FALSE;
	mLODPeriod = 32;
	mDrawableType = LLPipeline::RENDER_TYPE_VOLUME;
	mPartitionType = LLViewerRegion::PARTITION_BRIDGE;
	
	mBufferUsage = GL_DYNAMIC_DRAW;

	mSlopRatio = 0.25f;
}

LLAvatarBridge::LLAvatarBridge(LLDrawable* drawablep, LLViewerRegion* regionp)
	: LLVolumeBridge(drawablep, regionp)
{
	mDrawableType = LLPipeline::RENDER_TYPE_AVATAR;
	mPartitionType = LLViewerRegion::PARTITION_AVATAR;
}

LLControlAVBridge::LLControlAVBridge(LLDrawable* drawablep, LLViewerRegion* regionp)
	: LLVolumeBridge(drawablep, regionp)
{
	mDrawableType = LLPipeline::RENDER_TYPE_CONTROL_AV;
	mPartitionType = LLViewerRegion::PARTITION_CONTROL_AV;
}

bool can_batch_texture(LLFace* facep)
{
	if (facep->getTextureEntry()->getBumpmap())
	{ //bump maps aren't worked into texture batching yet
		return false;
	}

	if (facep->getTextureEntry()->getMaterialParams().notNull())
	{ //materials don't work with texture batching yet
		return false;
	}

	if (facep->getTexture() && facep->getTexture()->getPrimaryFormat() == GL_ALPHA)
	{ //can't batch invisiprims
		return false;
	}

	if (facep->isState(LLFace::TEXTURE_ANIM) && facep->getVirtualSize() > MIN_TEX_ANIM_SIZE)
	{ //texture animation breaks batches
		return false;
	}
	
    if (facep->getTextureEntry()->getGLTFRenderMaterial() != nullptr)
    { // PBR materials break indexed texture batching
        return false;
    }

	return true;
}

const static U32 MAX_FACE_COUNT = 4096U;
int32_t LLVolumeGeometryManager::sInstanceCount = 0;
LLFace** LLVolumeGeometryManager::sFullbrightFaces[2] = { NULL };
LLFace** LLVolumeGeometryManager::sBumpFaces[2] = { NULL };
LLFace** LLVolumeGeometryManager::sSimpleFaces[2] = { NULL };
LLFace** LLVolumeGeometryManager::sNormFaces[2] = { NULL };
LLFace** LLVolumeGeometryManager::sSpecFaces[2] = { NULL };
LLFace** LLVolumeGeometryManager::sNormSpecFaces[2] = { NULL };
LLFace** LLVolumeGeometryManager::sAlphaFaces[2] = { NULL };

LLVolumeGeometryManager::LLVolumeGeometryManager()
	: LLGeometryManager()
{
	llassert(sInstanceCount >= 0);
	if (sInstanceCount == 0)
	{
		allocateFaces(MAX_FACE_COUNT);
	}

	++sInstanceCount;
}

LLVolumeGeometryManager::~LLVolumeGeometryManager()
{
	llassert(sInstanceCount > 0);
	--sInstanceCount;

	if (sInstanceCount <= 0)
	{
		freeFaces();
		sInstanceCount = 0;
	}
}

void LLVolumeGeometryManager::allocateFaces(U32 pMaxFaceCount)
{
    for (int i = 0; i < 2; ++i)
    {
        sFullbrightFaces[i] = static_cast<LLFace**>(ll_aligned_malloc<64>(pMaxFaceCount * sizeof(LLFace*)));
        sBumpFaces[i] = static_cast<LLFace**>(ll_aligned_malloc<64>(pMaxFaceCount * sizeof(LLFace*)));
        sSimpleFaces[i] = static_cast<LLFace**>(ll_aligned_malloc<64>(pMaxFaceCount * sizeof(LLFace*)));
        sNormFaces[i] = static_cast<LLFace**>(ll_aligned_malloc<64>(pMaxFaceCount * sizeof(LLFace*)));
        sSpecFaces[i] = static_cast<LLFace**>(ll_aligned_malloc<64>(pMaxFaceCount * sizeof(LLFace*)));
        sNormSpecFaces[i] = static_cast<LLFace**>(ll_aligned_malloc<64>(pMaxFaceCount * sizeof(LLFace*)));
        sAlphaFaces[i] = static_cast<LLFace**>(ll_aligned_malloc<64>(pMaxFaceCount * sizeof(LLFace*)));
    }
}

void LLVolumeGeometryManager::freeFaces()
{
    for (int i = 0; i < 2; ++i)
    {
        ll_aligned_free<64>(sFullbrightFaces[i]);
        ll_aligned_free<64>(sBumpFaces[i]);
        ll_aligned_free<64>(sSimpleFaces[i]);
        ll_aligned_free<64>(sNormFaces[i]);
        ll_aligned_free<64>(sSpecFaces[i]);
        ll_aligned_free<64>(sNormSpecFaces[i]);
        ll_aligned_free<64>(sAlphaFaces[i]);

        sFullbrightFaces[i] = NULL;
        sBumpFaces[i] = NULL;
        sSimpleFaces[i] = NULL;
        sNormFaces[i] = NULL;
        sSpecFaces[i] = NULL;
        sNormSpecFaces[i] = NULL;
        sAlphaFaces[i] = NULL;
    }
}

void LLVolumeGeometryManager::registerFace(LLSpatialGroup* group, LLFace* facep, U32 type)
{
    LL_PROFILE_ZONE_SCOPED_CATEGORY_VOLUME;
	if (   type == LLRenderPass::PASS_ALPHA 
		&& facep->getTextureEntry()->getMaterialParams().notNull() 
		&& !facep->getVertexBuffer()->hasDataType(LLVertexBuffer::TYPE_TANGENT)
		&& LLViewerShaderMgr::instance()->getShaderLevel(LLViewerShaderMgr::SHADER_OBJECT) > 1)
	{
		LL_WARNS_ONCE("RenderMaterials") << "Oh no! No binormals for this alpha blended face!" << LL_ENDL;
	}

	bool selected = facep->getViewerObject()->isSelected();

	if (selected && LLSelectMgr::getInstance()->mHideSelectedObjects)
	{
		return;
	}

	LL_LABEL_VERTEX_BUFFER(facep->getVertexBuffer(), LLRenderPass::lookupPassName(type));

    U32 passType = type;

    bool rigged = facep->isState(LLFace::RIGGED);

    if (rigged)
    {
        // hacky, should probably clean up -- if this face is rigged, put it in "type + 1"
        // See LLRenderPass PASS_foo enum
        passType += 1;
    }
	//add face to drawmap
	LLSpatialGroup::drawmap_elem_t& draw_vec = group->mDrawMap[passType];

	S32 idx = draw_vec.size()-1;

	BOOL fullbright = (type == LLRenderPass::PASS_FULLBRIGHT) ||
		(type == LLRenderPass::PASS_INVISIBLE) ||
		(type == LLRenderPass::PASS_FULLBRIGHT_ALPHA_MASK) ||
		(type == LLRenderPass::PASS_ALPHA && facep->isState(LLFace::FULLBRIGHT)) ||
		(facep->getTextureEntry()->getFullbright());
	
	if (!fullbright && type != LLRenderPass::PASS_GLOW && !facep->getVertexBuffer()->hasDataType(LLVertexBuffer::TYPE_NORMAL))
	{
		LL_WARNS() << "Non fullbright face has no normals!" << LL_ENDL;
		return;
	}

	const LLMatrix4* tex_mat = NULL;
	if (facep->isState(LLFace::TEXTURE_ANIM) && facep->getVirtualSize() > MIN_TEX_ANIM_SIZE)
	{
		tex_mat = facep->mTextureMatrix;	
	}

	const LLMatrix4* model_mat = NULL;

	LLDrawable* drawable = facep->getDrawable();
	
    if (rigged)
    {
        // rigged meshes ignore their model matrix
        model_mat = nullptr;
    }
	else if (drawable->isState(LLDrawable::ANIMATED_CHILD))
	{
		model_mat = &drawable->getWorldMatrix();
	}
	else if (drawable->isActive())
	{
		model_mat = &drawable->getRenderMatrix();
	}
	else
	{
		model_mat = &(drawable->getRegion()->mRenderMatrix);
	}

	//drawable->getVObj()->setDebugText(llformat("%d", drawable->isState(LLDrawable::ANIMATED_CHILD)));

	U8 bump = (type == LLRenderPass::PASS_BUMP || type == LLRenderPass::PASS_POST_BUMP) ? facep->getTextureEntry()->getBumpmap() : 0;
	U8 shiny = facep->getTextureEntry()->getShiny();
	
	LLViewerTexture* tex = facep->getTexture();

    
	U8 index = facep->getTextureIndex();

    LLMaterial* mat = nullptr;
    
    LLUUID mat_id;

    auto* gltf_mat = (LLFetchedGLTFMaterial*) facep->getTextureEntry()->getGLTFRenderMaterial();
    if (gltf_mat != nullptr)
    {
        mat_id = gltf_mat->getHash(); // TODO: cache this hash
    }
    else
    {
        mat = facep->getTextureEntry()->getMaterialParams().get();
        if (mat)
        {
            mat_id = facep->getTextureEntry()->getMaterialID().asUUID();
        }
    }

	bool batchable = false;

	U32 shader_mask = 0xFFFFFFFF; //no shader

	if (mat)
	{
		if (type == LLRenderPass::PASS_ALPHA)
		{
			shader_mask = mat->getShaderMask(LLMaterial::DIFFUSE_ALPHA_MODE_BLEND);
		}
		else
		{
			shader_mask = mat->getShaderMask();
		}
	}

    F32 vsize = facep->getVirtualSize(); //TODO -- adjust by texture scale?

	if (index < FACE_DO_NOT_BATCH_TEXTURES && idx >= 0)
	{
		if (mat || gltf_mat || draw_vec[idx]->mMaterial)
		{ //can't batch textures when materials are present (yet)
			batchable = false;
		}
		else if (index < draw_vec[idx]->mTextureList.size())
		{
			if (draw_vec[idx]->mTextureList[index].isNull())
			{
				batchable = true;
				draw_vec[idx]->mTextureList[index] = tex;
                draw_vec[idx]->mTextureListVSize[index] = vsize;
			}
			else if (draw_vec[idx]->mTextureList[index] == tex)
			{ //this face's texture index can be used with this batch
				batchable = true;
                draw_vec[idx]->mTextureListVSize[index] = llmax(vsize, draw_vec[idx]->mTextureListVSize[index]);
			}
		}
		else
		{ //texture list can be expanded to fit this texture index
			batchable = true;
		}
	}

	if (idx >= 0 && 
		draw_vec[idx]->mVertexBuffer == facep->getVertexBuffer() &&
		draw_vec[idx]->mEnd == facep->getGeomIndex()-1 &&
		(LLPipeline::sTextureBindTest || draw_vec[idx]->mTexture == tex || batchable) &&
#if LL_DARWIN
		draw_vec[idx]->mEnd - draw_vec[idx]->mStart + facep->getGeomCount() <= (U32) gGLManager.mGLMaxVertexRange &&
		draw_vec[idx]->mCount + facep->getIndicesCount() <= (U32) gGLManager.mGLMaxIndexRange &&
#endif
		draw_vec[idx]->mMaterialID == mat_id &&
		draw_vec[idx]->mFullbright == fullbright &&
		draw_vec[idx]->mBump == bump &&
		(!mat || (draw_vec[idx]->mShiny == shiny)) && // need to break batches when a material is shared, but legacy settings are different
		draw_vec[idx]->mTextureMatrix == tex_mat &&
		draw_vec[idx]->mModelMatrix == model_mat &&
		draw_vec[idx]->mShaderMask == shader_mask &&
		draw_vec[idx]->mSelected == selected &&
        draw_vec[idx]->mAvatar == facep->mAvatar &&
        draw_vec[idx]->getSkinHash() == facep->getSkinHash())
	{
		draw_vec[idx]->mCount += facep->getIndicesCount();
		draw_vec[idx]->mEnd += facep->getGeomCount();
		draw_vec[idx]->mVSize = llmax(draw_vec[idx]->mVSize, vsize);

		if (index < FACE_DO_NOT_BATCH_TEXTURES && index >= draw_vec[idx]->mTextureList.size())
		{
			draw_vec[idx]->mTextureList.resize(index+1);
			draw_vec[idx]->mTextureList[index] = tex;
            draw_vec[idx]->mTextureListVSize.resize(index + 1);
            draw_vec[idx]->mTextureListVSize[index] = vsize;
		}
		draw_vec[idx]->validate();
		update_min_max(draw_vec[idx]->mExtents[0], draw_vec[idx]->mExtents[1], facep->mExtents[0]);
		update_min_max(draw_vec[idx]->mExtents[0], draw_vec[idx]->mExtents[1], facep->mExtents[1]);
	}
	else
	{
		U32 start = facep->getGeomIndex();
		U32 end = start + facep->getGeomCount()-1;
		U32 offset = facep->getIndicesStart();
		U32 count = facep->getIndicesCount();
		LLPointer<LLDrawInfo> draw_info = new LLDrawInfo(start,end,count,offset, tex, 
			facep->getVertexBuffer(), selected, fullbright, bump);
		draw_info->mGroup = group;
		draw_info->mVSize = vsize;
		draw_vec.push_back(draw_info);
		draw_info->mTextureMatrix = tex_mat;
		draw_info->mModelMatrix = model_mat;
		
		draw_info->mBump  = bump;
		draw_info->mShiny = shiny;

		static const float alpha[4] =
		{
			0.00f,
			0.25f,
			0.5f,
			0.75f
		};
		float spec = alpha[shiny & TEM_SHINY_MASK];
		LLVector4 specColor(spec, spec, spec, spec);
		draw_info->mSpecColor = specColor;
		draw_info->mEnvIntensity = spec;
		draw_info->mSpecularMap = NULL;
		draw_info->mMaterial = mat;
        draw_info->mGLTFMaterial = gltf_mat;
		draw_info->mShaderMask = shader_mask;
        draw_info->mAvatar = facep->mAvatar;
        draw_info->mSkinInfo = facep->mSkinInfo;

        if (gltf_mat)
        {
            // nothing to do, render pools will reference the GLTF material
        }
        else if (mat)
		{
			draw_info->mMaterialID = mat_id;

			// We have a material.  Update our draw info accordingly.
				
			if (!mat->getSpecularID().isNull())
			{
				LLVector4 specColor;
				specColor.mV[0] = mat->getSpecularLightColor().mV[0] * (1.f / 255.f);
				specColor.mV[1] = mat->getSpecularLightColor().mV[1] * (1.f / 255.f);
				specColor.mV[2] = mat->getSpecularLightColor().mV[2] * (1.f / 255.f);
				specColor.mV[3] = mat->getSpecularLightExponent() * (1.f / 255.f);
				draw_info->mSpecColor = specColor;
				draw_info->mEnvIntensity = mat->getEnvironmentIntensity() * (1.f / 255.f);
				draw_info->mSpecularMap = facep->getViewerObject()->getTESpecularMap(facep->getTEOffset());
			}

			draw_info->mAlphaMaskCutoff = mat->getAlphaMaskCutoff() * (1.f / 255.f);
			draw_info->mDiffuseAlphaMode = mat->getDiffuseAlphaMode();
			draw_info->mNormalMap = facep->getViewerObject()->getTENormalMap(facep->getTEOffset());
		}
		else 
		{
			if (type == LLRenderPass::PASS_GRASS)
			{
				draw_info->mAlphaMaskCutoff = 0.5f;
			}
			else
			{
				draw_info->mAlphaMaskCutoff = 0.33f;
			}
		}
		
		if (type == LLRenderPass::PASS_ALPHA)
		{ //for alpha sorting
			facep->setDrawInfo(draw_info);
		}
		draw_info->mExtents[0] = facep->mExtents[0];
		draw_info->mExtents[1] = facep->mExtents[1];

		if (LLPipeline::sUseTriStrips)
		{
			draw_info->mDrawMode = LLRender::TRIANGLE_STRIP;
		}

		if (index < FACE_DO_NOT_BATCH_TEXTURES)
		{ //initialize texture list for texture batching
			draw_info->mTextureList.resize(index+1);
			draw_info->mTextureList[index] = tex;
            draw_info->mTextureListVSize.resize(index + 1);
            draw_info->mTextureListVSize[index] = vsize;
		}
		draw_info->validate();
	}
}

void LLVolumeGeometryManager::getGeometry(LLSpatialGroup* group)
{

}

void handleRenderAutoMuteByteLimitChanged(const LLSD& new_value)
{
	static LLCachedControl<U32> render_auto_mute_byte_limit(gSavedSettings, "RenderAutoMuteByteLimit", 0U);

	if (0 != render_auto_mute_byte_limit)
	{
		//for unload
		LLSculptIDSize::container_BY_SIZE_view::iterator
			itL = LLSculptIDSize::instance().getSizeInfo().get<LLSculptIDSize::tag_BY_SIZE>().lower_bound(render_auto_mute_byte_limit),
			itU = LLSculptIDSize::instance().getSizeInfo().get<LLSculptIDSize::tag_BY_SIZE>().end();

		for (; itL != itU; ++itL)
		{
			const LLSculptIDSize::Info &nfo = *itL;
			LLVOVolume *pVVol = nfo.getPtrLLDrawable()->getVOVolume();
			if (pVVol
				&& !pVVol->isDead()
				&& pVVol->isAttachment()
				&& !pVVol->getAvatar()->isSelf()
				&& LLVOVolume::NO_LOD != pVVol->getLOD()
				)
			{
				//postponed
				pVVol->markForUnload();
				LLSculptIDSize::instance().addToUnloaded(nfo.getSculptId());
			}
		}

		//for load if it was unload
		itL = LLSculptIDSize::instance().getSizeInfo().get<LLSculptIDSize::tag_BY_SIZE>().begin();
		itU = LLSculptIDSize::instance().getSizeInfo().get<LLSculptIDSize::tag_BY_SIZE>().upper_bound(render_auto_mute_byte_limit);

		for (; itL != itU; ++itL)
		{
			const LLSculptIDSize::Info &nfo = *itL;
			LLVOVolume *pVVol = nfo.getPtrLLDrawable()->getVOVolume();
			if (pVVol
				&& !pVVol->isDead()
				&& pVVol->isAttachment()
				&& !pVVol->getAvatar()->isSelf()
				&& LLVOVolume::NO_LOD == pVVol->getLOD()
				)
			{
				LLSculptIDSize::instance().remFromUnloaded(nfo.getSculptId());
				pVVol->updateLOD();
				pVVol->markForUpdate(TRUE);
			}
		}
	}
	else
	{
		LLSculptIDSize::instance().clearUnloaded();

		LLSculptIDSize::container_BY_SIZE_view::iterator
			itL = LLSculptIDSize::instance().getSizeInfo().get<LLSculptIDSize::tag_BY_SIZE>().begin(),
			itU = LLSculptIDSize::instance().getSizeInfo().get<LLSculptIDSize::tag_BY_SIZE>().end();

		for (; itL != itU; ++itL)
		{
			const LLSculptIDSize::Info &nfo = *itL;
			LLVOVolume *pVVol = nfo.getPtrLLDrawable()->getVOVolume();
			if (pVVol
				&& !pVVol->isDead()
				&& pVVol->isAttachment()
				&& !pVVol->getAvatar()->isSelf()
				&& LLVOVolume::NO_LOD == pVVol->getLOD()
				) 
			{
				pVVol->updateLOD();
				pVVol->markForUpdate(TRUE);
			}
		}
	}
}

// add a face pointer to a list of face pointers without going over MAX_COUNT faces
template<typename T>
static inline void add_face(T*** list, U32* count, T* face)
{
    if (face->isState(LLFace::RIGGED))
    {
        if (count[1] < MAX_FACE_COUNT)
        {
            //face->setDrawOrderIndex(count[1]);
            list[1][count[1]++] = face;
        }
    }
    else
    {
        if (count[0] < MAX_FACE_COUNT)
        {
            //face->setDrawOrderIndex(count[0]);
            list[0][count[0]++] = face;
        }
    }
}

// return index into linkset for given object (0 for root prim)
U32 get_linkset_index(LLVOVolume* vobj)
{
    LL_PROFILE_ZONE_SCOPED_CATEGORY_DRAWABLE;
    if (vobj->isRootEdit())
    {
        return 0;
    }

    LLViewerObject* root = vobj->getRootEdit();
    U32 idx = 1;
    for (const auto& child : root->getChildren())
    {
        if (child == vobj)
        {
            return idx;
        }
        ++idx;
    }

    llassert(false);
    return idx; //should never get here
}

void LLVolumeGeometryManager::rebuildGeom(LLSpatialGroup* group)
{
    LL_PROFILE_ZONE_SCOPED_CATEGORY_VOLUME;
<<<<<<< HEAD
    llassert(!gCubeSnapshot);
=======
>>>>>>> e45b6159

	if (group->changeLOD())
	{
		group->mLastUpdateDistance = group->mDistance;
	}

	group->mLastUpdateViewAngle = group->mViewAngle;

	if (!group->hasState(LLSpatialGroup::GEOM_DIRTY | LLSpatialGroup::ALPHA_DIRTY))
	{
		if (group->hasState(LLSpatialGroup::MESH_DIRTY) && !LLPipeline::sDelayVBUpdate)
		{
			rebuildMesh(group);
		}
		return;
	}

	group->mBuilt = 1.f;
	
	LLSpatialBridge* bridge = group->getSpatialPartition()->asBridge();
    LLViewerObject *vobj = NULL;
    LLVOVolume *vol_obj = NULL;

	if (bridge)
	{
        vobj = bridge->mDrawable->getVObj();
        vol_obj = dynamic_cast<LLVOVolume*>(vobj);
	}
    if (vol_obj)
    {
        vol_obj->updateVisualComplexity();
    }

	group->mGeometryBytes = 0;
	group->mSurfaceArea = 0;
	
	//cache object box size since it might be used for determining visibility
	const LLVector4a* bounds = group->getObjectBounds();
	group->mObjectBoxSize = bounds[1].getLength3().getF32();

	group->clearDrawMap();

    U32 fullbright_count[2] = { 0 };
	U32 bump_count[2] = { 0 };
	U32 simple_count[2] = { 0 };
	U32 alpha_count[2] = { 0 };
	U32 norm_count[2] = { 0 };
	U32 spec_count[2] = { 0 };
	U32 normspec_count[2] = { 0 };

	U32 useage = group->getSpatialPartition()->mBufferUsage;

	static LLCachedControl<S32> max_vbo_size(gSavedSettings, "RenderMaxVBOSize", 512);
	static LLCachedControl<S32> max_node_size(gSavedSettings, "RenderMaxNodeSize", 65536);
	U32 max_vertices = (max_vbo_size * 1024)/LLVertexBuffer::calcVertexSize(group->getSpatialPartition()->mVertexDataMask);
	U32 max_total = (max_node_size * 1024) / LLVertexBuffer::calcVertexSize(group->getSpatialPartition()->mVertexDataMask);
	max_vertices = llmin(max_vertices, (U32) 65535);

	U32 cur_total = 0;

	bool emissive = false;

	//Determine if we've received skininfo that contains an
	//alternate bind matrix - if it does then apply the translational component
	//to the joints of the avatar.
#if 0
	bool pelvisGotSet = false;
#endif

	{
        LL_PROFILE_ZONE_NAMED("rebuildGeom - face list");

		//get all the faces into a list
		for (LLSpatialGroup::element_iter drawable_iter = group->getDataBegin(); 
             drawable_iter != group->getDataEnd(); ++drawable_iter)
		{
			LLDrawable* drawablep = (LLDrawable*)(*drawable_iter)->getDrawable();
		
			if (!drawablep || drawablep->isDead() || drawablep->isState(LLDrawable::FORCE_INVISIBLE) )
			{
				continue;
			}
	
			if (drawablep->isAnimating())
			{ //fall back to stream draw for animating verts
				useage = GL_STREAM_DRAW;
			}

			LLVOVolume* vobj = drawablep->getVOVolume();
            
			if (!vobj)
			{
				continue;
			}

            std::string vobj_name = llformat("Vol%p", vobj);

            bool is_mesh = vobj->isMesh();
			if (is_mesh &&
				((vobj->getVolume() && !vobj->getVolume()->isMeshAssetLoaded()) || !gMeshRepo.meshRezEnabled()))
			{
				continue;
			}

			LLVolume* volume = vobj->getVolume();
			if (volume)
			{
				const LLVector3& scale = vobj->getScale();
				group->mSurfaceArea += volume->getSurfaceArea() * llmax(llmax(scale.mV[0], scale.mV[1]), scale.mV[2]);
			}

            
            F32 est_tris = vobj->getEstTrianglesMax();

            vobj->updateControlAvatar();
            
            LL_DEBUGS("AnimatedObjectsLinkset") << vobj_name << " rebuilding, isAttachment: " << (U32) vobj->isAttachment()
                                                << " is_mesh " << is_mesh
                                                << " est_tris " << est_tris
                                                << " is_animated " << vobj->isAnimatedObject()
                                                << " can_animate " << vobj->canBeAnimatedObject() 
                                                << " cav " << vobj->getControlAvatar() 
                                                << " lod " << vobj->getLOD()
                                                << " drawable rigged " << (drawablep->isState(LLDrawable::RIGGED))
                                                << " drawable state " << drawablep->getState()
                                                << " playing " << (U32) (vobj->getControlAvatar() ? vobj->getControlAvatar()->mPlaying : false)
                                                << " frame " << LLFrameTimer::getFrameCount()
                                                << LL_ENDL;

			llassert_always(vobj);
			vobj->updateTextureVirtualSize(true);
			vobj->preRebuild();

			drawablep->clearState(LLDrawable::HAS_ALPHA);

            LLVOAvatar* avatar = nullptr;
            const LLMeshSkinInfo* skinInfo = nullptr;
            if (is_mesh)
            {
                skinInfo = vobj->getSkinInfo();
            }

            if (skinInfo)
            {
                if (vobj->isAnimatedObject())
                {
                    avatar = vobj->getControlAvatar();
                }
                else
                {
                    avatar = vobj->getAvatar();
                }
            }

            if (avatar != nullptr)
            {
                avatar->addAttachmentOverridesForObject(vobj, NULL, false);
            }
            
            U32 linkset_index = get_linkset_index(vobj);

            // Standard rigged mesh attachments: 
			bool rigged = !vobj->isAnimatedObject() && skinInfo && vobj->isAttachment();
            // Animated objects. Have to check for isRiggedMesh() to
            // exclude static objects in animated object linksets.
			rigged = rigged || (vobj->isAnimatedObject() && vobj->isRiggedMesh() &&
                vobj->getControlAvatar() && vobj->getControlAvatar()->mPlaying);

			bool bake_sunlight = LLPipeline::sBakeSunlight && drawablep->isStatic();
			bool any_rigged_face = false;

			//for each face
			for (S32 i = 0; i < drawablep->getNumFaces(); i++)
			{
				LLFace* facep = drawablep->getFace(i);
				if (!facep)
				{
					continue;
				}

<<<<<<< HEAD
                // HACK -- brute force this check every time a drawable gets rebuilt
                vobj->updateTEMaterialTextures(i);
#if 0
#if LL_RELEASE_WITH_DEBUG_INFO
                const LLUUID pbr_id( "49c88210-7238-2a6b-70ac-92d4f35963cf" );
                const LLUUID obj_id( vobj->getID() );
                bool is_pbr = (obj_id == pbr_id);
#else
                bool is_pbr = false;
#endif
#else
                LLGLTFMaterial *gltf_mat = facep->getTextureEntry()->getGLTFRenderMaterial();
                bool is_pbr = gltf_mat != nullptr;
#endif
=======
                // order by linkset index first and face index second
                facep->setDrawOrderIndex(linkset_index * 100 + i);
>>>>>>> e45b6159

				//ALWAYS null out vertex buffer on rebuild -- if the face lands in a render
				// batch, it will recover its vertex buffer reference from the spatial group
				facep->setVertexBuffer(NULL);
			
				//sum up face verts and indices
				drawablep->updateFaceSize(i);

                if (rigged)
                {
                    if (!facep->isState(LLFace::RIGGED))
                    { //completely reset vertex buffer
                        facep->clearVertexBuffer();
                    }

                    facep->setState(LLFace::RIGGED);
                    facep->mSkinInfo = (LLMeshSkinInfo*) skinInfo; // TODO -- fix ugly de-consting here
                    facep->mAvatar = avatar;
                    any_rigged_face = true;
                }
                else
                {
                    if (facep->isState(LLFace::RIGGED))
                    { 
                        //face is not rigged but used to be, remove from rigged face pool
                        facep->clearState(LLFace::RIGGED);
                        facep->mAvatar = NULL;
                        facep->mSkinInfo = NULL;
                    }
                }

				if (cur_total > max_total || facep->getIndicesCount() <= 0 || facep->getGeomCount() <= 0)
				{
					facep->clearVertexBuffer();
					continue;
				}

				if (facep->hasGeometry() &&
                    (rigged ||  // <-- HACK FIXME -- getPixelArea might be incorrect for rigged objects
                        facep->getPixelArea() > FORCE_CULL_AREA)) // <-- don't render tiny faces
				{
                    cur_total += facep->getGeomCount();

					const LLTextureEntry* te = facep->getTextureEntry();
					LLViewerTexture* tex = facep->getTexture();

					if (te->getGlow() >= 1.f/255.f)
					{
						emissive = true;
					}

					if (facep->isState(LLFace::TEXTURE_ANIM))
					{
						if (!vobj->mTexAnimMode)
						{
							facep->clearState(LLFace::TEXTURE_ANIM);
						}
					}

					BOOL force_simple = (facep->getPixelArea() < FORCE_SIMPLE_RENDER_AREA);
					U32 type = gPipeline.getPoolTypeFromTE(te, tex);
                    if (is_pbr && gltf_mat && gltf_mat->mAlphaMode != LLGLTFMaterial::ALPHA_MODE_BLEND)
                    {
                        type = LLDrawPool::POOL_PBR_OPAQUE;
                    }
                    else
					if (type != LLDrawPool::POOL_ALPHA && force_simple)
					{
						type = LLDrawPool::POOL_SIMPLE;
					}
					facep->setPoolType(type);

					if (vobj->isHUDAttachment())
					{
						facep->setState(LLFace::FULLBRIGHT);
					}

					if (vobj->mTextureAnimp && vobj->mTexAnimMode)
					{
						if (vobj->mTextureAnimp->mFace <= -1)
						{
							S32 face;
							for (face = 0; face < vobj->getNumTEs(); face++)
							{
								LLFace * facep = drawablep->getFace(face);
								if (facep)
								{
									facep->setState(LLFace::TEXTURE_ANIM);
								}
							}
						}
						else if (vobj->mTextureAnimp->mFace < vobj->getNumTEs())
						{
							LLFace * facep = drawablep->getFace(vobj->mTextureAnimp->mFace);
							if (facep)
							{
								facep->setState(LLFace::TEXTURE_ANIM);
							}
						}
					}

					if (type == LLDrawPool::POOL_ALPHA)
					{
						if (facep->canRenderAsMask())
						{ //can be treated as alpha mask
                            add_face(sSimpleFaces, simple_count, facep);
						}
						else
						{
                            if (te->getColor().mV[3] > 0.f || te->getGlow() > 0.f)
                            { //only treat as alpha in the pipeline if < 100% transparent
                                drawablep->setState(LLDrawable::HAS_ALPHA);
                                add_face(sAlphaFaces, alpha_count, facep);
                            }
                            else if (LLDrawPoolAlpha::sShowDebugAlpha)
                            {
                                add_face(sAlphaFaces, alpha_count, facep);
                            }
						}
					}
					else
					{
						if (drawablep->isState(LLDrawable::REBUILD_VOLUME))
						{
							facep->mLastUpdateTime = gFrameTimeSeconds;
						}

						if (gPipeline.canUseWindLightShadersOnObjects()
							&& LLPipeline::sRenderBump)
						{
                            LLGLTFMaterial* gltf_mat = te->getGLTFRenderMaterial();

							if (LLPipeline::sRenderDeferred && 
                                (gltf_mat != nullptr || (te->getMaterialParams().notNull()  && !te->getMaterialID().isNull())))
							{
                                if (gltf_mat != nullptr)
                                {
                                    // all gltf materials have all vertex attributes for now
                                    add_face(sNormSpecFaces, normspec_count, facep);
                                }
                                else
                                {
                                    LLMaterial* mat = te->getMaterialParams().get();
                                    if (mat->getNormalID().notNull())
                                    {
                                        if (mat->getSpecularID().notNull())
                                        { //has normal and specular maps (needs texcoord1, texcoord2, and tangent)
                                            add_face(sNormSpecFaces, normspec_count, facep);
                                        }
                                        else
                                        { //has normal map (needs texcoord1 and tangent)
                                            add_face(sNormFaces, norm_count, facep);
                                        }
                                    }
                                    else if (mat->getSpecularID().notNull())
                                    { //has specular map but no normal map, needs texcoord2
                                        add_face(sSpecFaces, spec_count, facep);
                                    }
                                    else
                                    { //has neither specular map nor normal map, only needs texcoord0
                                        add_face(sSimpleFaces, simple_count, facep);
                                    }
                                }
							}
							else if (te->getBumpmap())
							{ //needs normal + tangent
                                add_face(sBumpFaces, bump_count, facep);
							}
							else if (te->getShiny() || !te->getFullbright())
							{ //needs normal
                                add_face(sSimpleFaces, simple_count, facep);
							}
							else 
							{ //doesn't need normal
								facep->setState(LLFace::FULLBRIGHT);
                                add_face(sFullbrightFaces, fullbright_count, facep);
							}
						}
						else
						{
							if (te->getBumpmap() && LLPipeline::sRenderBump)
							{ //needs normal + tangent
                                add_face(sBumpFaces, bump_count, facep);
							}
							else if ((te->getShiny() && LLPipeline::sRenderBump) ||
								!(te->getFullbright() || bake_sunlight))
							{ //needs normal
                                add_face(sSimpleFaces, simple_count, facep);
							}
							else 
							{ //doesn't need normal
								facep->setState(LLFace::FULLBRIGHT);
                                add_face(sFullbrightFaces, fullbright_count, facep);
							}
						}
					}
				}
				else
				{	//face has no renderable geometry
					facep->clearVertexBuffer();
				}		
			}
			
			if (any_rigged_face)
			{
				if (!drawablep->isState(LLDrawable::RIGGED))
				{
					drawablep->setState(LLDrawable::RIGGED);
                    LLDrawable* root = drawablep->getRoot();
                    if (root != drawablep)
                    {
                        root->setState(LLDrawable::RIGGED_CHILD);
                    }

					//first time this is drawable is being marked as rigged,
					// do another LoD update to use avatar bounding box
					vobj->updateLOD();
				}
			}
			else
			{
				drawablep->clearState(LLDrawable::RIGGED);
                vobj->updateRiggedVolume(false);
			}
		}
	}

	group->mBufferUsage = useage;

	//PROCESS NON-ALPHA FACES
	U32 simple_mask = LLVertexBuffer::MAP_TEXCOORD0 | LLVertexBuffer::MAP_NORMAL | LLVertexBuffer::MAP_VERTEX | LLVertexBuffer::MAP_COLOR;
	U32 alpha_mask = simple_mask | 0x80000000; //hack to give alpha verts their own VBO
	U32 bump_mask = LLVertexBuffer::MAP_TEXCOORD0 | LLVertexBuffer::MAP_TEXCOORD1 | LLVertexBuffer::MAP_NORMAL | LLVertexBuffer::MAP_VERTEX | LLVertexBuffer::MAP_COLOR;
	U32 fullbright_mask = LLVertexBuffer::MAP_TEXCOORD0 | LLVertexBuffer::MAP_VERTEX | LLVertexBuffer::MAP_COLOR;

	U32 norm_mask = simple_mask | LLVertexBuffer::MAP_TEXCOORD1 | LLVertexBuffer::MAP_TANGENT;
	U32 normspec_mask = norm_mask | LLVertexBuffer::MAP_TEXCOORD2;
	U32 spec_mask = simple_mask | LLVertexBuffer::MAP_TEXCOORD2;

	if (emissive)
	{ //emissive faces are present, include emissive byte to preserve batching
		simple_mask = simple_mask | LLVertexBuffer::MAP_EMISSIVE;
		alpha_mask = alpha_mask | LLVertexBuffer::MAP_EMISSIVE;
		bump_mask = bump_mask | LLVertexBuffer::MAP_EMISSIVE;
		fullbright_mask = fullbright_mask | LLVertexBuffer::MAP_EMISSIVE;
		norm_mask = norm_mask | LLVertexBuffer::MAP_EMISSIVE;
		normspec_mask = normspec_mask | LLVertexBuffer::MAP_EMISSIVE;
		spec_mask = spec_mask | LLVertexBuffer::MAP_EMISSIVE;
	}

	BOOL batch_textures = LLViewerShaderMgr::instance()->getShaderLevel(LLViewerShaderMgr::SHADER_OBJECT) > 1;

    // add extra vertex data for deferred rendering (not necessarily for batching textures)
	if (batch_textures)
	{
		bump_mask = bump_mask | LLVertexBuffer::MAP_TANGENT;
		simple_mask = simple_mask | LLVertexBuffer::MAP_TEXTURE_INDEX;
		alpha_mask = alpha_mask | LLVertexBuffer::MAP_TEXTURE_INDEX | LLVertexBuffer::MAP_TANGENT | LLVertexBuffer::MAP_TEXCOORD1 | LLVertexBuffer::MAP_TEXCOORD2;
		fullbright_mask = fullbright_mask | LLVertexBuffer::MAP_TEXTURE_INDEX;
	}

	group->mGeometryBytes = 0;

	U32 geometryBytes = 0;

    // generate render batches for static geometry
    U32 extra_mask = LLVertexBuffer::MAP_TEXTURE_INDEX;
    BOOL alpha_sort = TRUE;
    BOOL rigged = FALSE;
    for (int i = 0; i < 2; ++i) //two sets, static and rigged)
    {
        geometryBytes += genDrawInfo(group, simple_mask | extra_mask, sSimpleFaces[i], simple_count[i], FALSE, batch_textures, rigged);
        geometryBytes += genDrawInfo(group, fullbright_mask | extra_mask, sFullbrightFaces[i], fullbright_count[i], FALSE, batch_textures, rigged);
        geometryBytes += genDrawInfo(group, alpha_mask | extra_mask, sAlphaFaces[i], alpha_count[i], alpha_sort, batch_textures, rigged);
        geometryBytes += genDrawInfo(group, bump_mask | extra_mask, sBumpFaces[i], bump_count[i], FALSE, FALSE, rigged);
        geometryBytes += genDrawInfo(group, norm_mask | extra_mask, sNormFaces[i], norm_count[i], FALSE, FALSE, rigged);
        geometryBytes += genDrawInfo(group, spec_mask | extra_mask, sSpecFaces[i], spec_count[i], FALSE, FALSE, rigged);
        geometryBytes += genDrawInfo(group, normspec_mask | extra_mask, sNormSpecFaces[i], normspec_count[i], FALSE, FALSE, rigged);

        // for rigged set, add weights and disable alpha sorting (rigged items use depth buffer)
        extra_mask |= LLVertexBuffer::MAP_WEIGHT4;
        rigged = TRUE;
    }

	group->mGeometryBytes = geometryBytes;

	if (!LLPipeline::sDelayVBUpdate)
	{
		//drawables have been rebuilt, clear rebuild status
		for (LLSpatialGroup::element_iter drawable_iter = group->getDataBegin(); drawable_iter != group->getDataEnd(); ++drawable_iter)
		{
			LLDrawable* drawablep = (LLDrawable*)(*drawable_iter)->getDrawable();
			if(drawablep)
			{
                drawablep->clearState(LLDrawable::REBUILD_ALL);
            }
        }
	}

	group->mLastUpdateTime = gFrameTimeSeconds;
	group->mBuilt = 1.f;
	group->clearState(LLSpatialGroup::GEOM_DIRTY | LLSpatialGroup::ALPHA_DIRTY);

	if (LLPipeline::sDelayVBUpdate)
	{
		group->setState(LLSpatialGroup::MESH_DIRTY | LLSpatialGroup::NEW_DRAWINFO);
	}

}

void LLVolumeGeometryManager::rebuildMesh(LLSpatialGroup* group)
{
    LL_PROFILE_ZONE_SCOPED_CATEGORY_VOLUME;
	llassert(group);
	if (group && group->hasState(LLSpatialGroup::MESH_DIRTY) && !group->hasState(LLSpatialGroup::GEOM_DIRTY))
	{
		{
            LL_PROFILE_ZONE_NAMED("rebuildMesh - gen draw info");

            group->mBuilt = 1.f;
		
			S32 num_mapped_vertex_buffer = LLVertexBuffer::sMappedCount ;

			const U32 MAX_BUFFER_COUNT = 4096;
			LLVertexBuffer* locked_buffer[MAX_BUFFER_COUNT];

			U32 buffer_count = 0;

			for (LLSpatialGroup::element_iter drawable_iter = group->getDataBegin(); drawable_iter != group->getDataEnd(); ++drawable_iter)
			{
				LLDrawable* drawablep = (LLDrawable*)(*drawable_iter)->getDrawable();

				if (drawablep && !drawablep->isDead() && drawablep->isState(LLDrawable::REBUILD_ALL))
				{
					LLVOVolume* vobj = drawablep->getVOVolume();
					
					if (!vobj) continue;
					
					if (debugLoggingEnabled("AnimatedObjectsLinkset"))
					{
						if (vobj->isAnimatedObject() && vobj->isRiggedMesh())
						{
							std::string vobj_name = llformat("Vol%p", vobj);
							F32 est_tris = vobj->getEstTrianglesMax();
							LL_DEBUGS("AnimatedObjectsLinkset") << vobj_name << " rebuildMesh, tris " << est_tris << LL_ENDL;
						}
					}
					if (vobj->isNoLOD()) continue;

					vobj->preRebuild();

					if (drawablep->isState(LLDrawable::ANIMATED_CHILD))
					{
						vobj->updateRelativeXform(true);
					}

					LLVolume* volume = vobj->getVolume();
					if (!volume) continue;
					for (S32 i = 0; i < drawablep->getNumFaces(); ++i)
					{
						LLFace* face = drawablep->getFace(i);
						if (face)
						{
							LLVertexBuffer* buff = face->getVertexBuffer();
							if (buff)
							{
								if (!face->getGeometryVolume(*volume, face->getTEOffset(), 
									vobj->getRelativeXform(), vobj->getRelativeXformInvTrans(), face->getGeomIndex()))
								{ //something's gone wrong with the vertex buffer accounting, rebuild this group 
									group->dirtyGeom();
									gPipeline.markRebuild(group, TRUE);
								}


								if (buff->isLocked() && buffer_count < MAX_BUFFER_COUNT)
								{
									locked_buffer[buffer_count++] = buff;
								}
							}
						}
					}

					if (drawablep->isState(LLDrawable::ANIMATED_CHILD))
					{
						vobj->updateRelativeXform();
					}

					drawablep->clearState(LLDrawable::REBUILD_ALL);
				}
			}

			{
                LL_PROFILE_ZONE_NAMED("rebuildMesh - flush");
				for (LLVertexBuffer** iter = locked_buffer, ** end_iter = locked_buffer+buffer_count; iter != end_iter; ++iter)
				{
					(*iter)->flush();
				}

				// don't forget alpha
				if(group != NULL &&
				   !group->mVertexBuffer.isNull() &&
				   group->mVertexBuffer->isLocked())
				{
					group->mVertexBuffer->flush();
				}
			}

			//if not all buffers are unmapped
			if(num_mapped_vertex_buffer != LLVertexBuffer::sMappedCount)
			{
				LL_WARNS() << "Not all mapped vertex buffers are unmapped!" << LL_ENDL ;
				for (LLSpatialGroup::element_iter drawable_iter = group->getDataBegin(); drawable_iter != group->getDataEnd(); ++drawable_iter)
				{
					LLDrawable* drawablep = (LLDrawable*)(*drawable_iter)->getDrawable();
					if(!drawablep)
					{
						continue;
					}
					for (S32 i = 0; i < drawablep->getNumFaces(); ++i)
					{
						LLFace* face = drawablep->getFace(i);
						if (face)
						{
							LLVertexBuffer* buff = face->getVertexBuffer();
							if (buff && buff->isLocked())
							{
								buff->flush();
							}
						}
					}
				}
			}

			group->clearState(LLSpatialGroup::MESH_DIRTY | LLSpatialGroup::NEW_DRAWINFO);
		}
	} 
}

struct CompareBatchBreaker
{
	bool operator()(const LLFace* const& lhs, const LLFace* const& rhs)
	{
		const LLTextureEntry* lte = lhs->getTextureEntry();
		const LLTextureEntry* rte = rhs->getTextureEntry();

        if (lte->getBumpmap() != rte->getBumpmap())
		{
			return lte->getBumpmap() < rte->getBumpmap();
		}
		else if (lte->getFullbright() != rte->getFullbright())
		{
			return lte->getFullbright() < rte->getFullbright();
		}
        else if (LLPipeline::sRenderDeferred && lte->getMaterialID() != rte->getMaterialID())
        {
            return lte->getMaterialID() < rte->getMaterialID();
        }
		else if (lte->getShiny() != rte->getShiny())
		{
			return lte->getShiny() < rte->getShiny();
		}
        else if (lhs->getTexture() != rhs->getTexture())
		{
			return lhs->getTexture() < rhs->getTexture();
		}
        else 
        {
            // all else being equal, maintain consistent draw order
            return lhs->getDrawOrderIndex() < rhs->getDrawOrderIndex();
        }
	}
};

struct CompareBatchBreakerRigged
{
    bool operator()(const LLFace* const& lhs, const LLFace* const& rhs)
    {
        if (lhs->mAvatar != rhs->mAvatar)
        {
            return lhs->mAvatar < rhs->mAvatar;
        }
        else if (lhs->mSkinInfo->mHash != rhs->mSkinInfo->mHash)
        {
            return lhs->mSkinInfo->mHash < rhs->mSkinInfo->mHash;
        }
        else
        {
            // "inherit" non-rigged behavior
            CompareBatchBreaker comp;
            return comp(lhs, rhs);
        }
    }
};

struct CompareDrawOrder
{
    bool operator()(const LLFace* const& lhs, const LLFace* const& rhs)
    {
        return lhs->getDrawOrderIndex() < rhs->getDrawOrderIndex();
    }
};

U32 LLVolumeGeometryManager::genDrawInfo(LLSpatialGroup* group, U32 mask, LLFace** faces, U32 face_count, BOOL distance_sort, BOOL batch_textures, BOOL rigged)
{
    LL_PROFILE_ZONE_SCOPED_CATEGORY_VOLUME;

	U32 geometryBytes = 0;
	U32 buffer_usage = group->mBufferUsage;
	
#if LL_DARWIN
	// HACK from Leslie:
	// Disable VBO usage for alpha on Mac OS X because it kills the framerate
	// due to implicit calls to glTexSubImage that are beyond our control.
	// (this works because the only calls here that sort by distance are alpha)
	if (distance_sort)
	{
		buffer_usage = 0x0;
	}
#endif
	
	//calculate maximum number of vertices to store in a single buffer
	static LLCachedControl<S32> max_vbo_size(gSavedSettings, "RenderMaxVBOSize", 512);
	U32 max_vertices = (max_vbo_size * 1024)/LLVertexBuffer::calcVertexSize(group->getSpatialPartition()->mVertexDataMask);
	max_vertices = llmin(max_vertices, (U32) 65535);

	{
        LL_PROFILE_ZONE_NAMED("genDrawInfo - sort");
        
        if (rigged)
        {
            if (!distance_sort) // <--- alpha "sort" rigged faces by maintaining original draw order
            {
                //sort faces by things that break batches, including avatar and mesh id
                std::sort(faces, faces + face_count, CompareBatchBreakerRigged());
            }
            else
            {
                // preserve legacy draw order for rigged faces
                std::sort(faces, faces + face_count, CompareDrawOrder());
            }
        }
        else if (!distance_sort)
        {
            //sort faces by things that break batches, not including avatar and mesh id
            std::sort(faces, faces + face_count, CompareBatchBreaker());
        }
		else
		{
			//sort faces by distance
			std::sort(faces, faces+face_count, LLFace::CompareDistanceGreater());
		}
	}
				
	bool hud_group = group->isHUDGroup() ;
	LLFace** face_iter = faces;
	LLFace** end_faces = faces+face_count;
	
	LLSpatialGroup::buffer_map_t buffer_map;

	LLViewerTexture* last_tex = NULL;
	S32 buffer_index = 0;

	S32 texture_index_channels = 1;
	
	if (gGLManager.mGLSLVersionMajor > 1 || gGLManager.mGLSLVersionMinor >= 30)
	{
		texture_index_channels = LLGLSLShader::sIndexedTextureChannels-1; //always reserve one for shiny for now just for simplicity;
	}

	if (LLPipeline::sRenderDeferred && distance_sort)
	{
		texture_index_channels = gDeferredAlphaProgram.mFeatures.mIndexedTextureChannels;
	}
    
    if (distance_sort)
    {
        buffer_index = -1;
    }

	texture_index_channels = LLGLSLShader::sIndexedTextureChannels;

	bool flexi = false;

	while (face_iter != end_faces)
	{
		//pull off next face
		LLFace* facep = *face_iter;
		LLViewerTexture* tex = facep->getTexture();
        const LLTextureEntry* te = facep->getTextureEntry();
		LLMaterialPtr mat = te->getMaterialParams();
        LLMaterialID matId = te->getMaterialID();

		if (distance_sort)
		{
			tex = NULL;
		}

		if (last_tex == tex)
		{
			buffer_index++;
		}
		else
		{
			last_tex = tex;
			buffer_index = 0;
		}

		bool bake_sunlight = LLPipeline::sBakeSunlight && facep->getDrawable()->isStatic(); 

		U32 index_count = facep->getIndicesCount();
		U32 geom_count = facep->getGeomCount();

		flexi = flexi || facep->getViewerObject()->getVolume()->isUnique();

		//sum up vertices needed for this render batch
		LLFace** i = face_iter;
		++i;
		
		const U32 MAX_TEXTURE_COUNT = 32;
		LLViewerTexture* texture_list[MAX_TEXTURE_COUNT];
		
		U32 texture_count = 0;

		{
            LL_PROFILE_ZONE_NAMED("genDrawInfo - face size");
			if (batch_textures)
			{
				U8 cur_tex = 0;
				facep->setTextureIndex(cur_tex);
				if (texture_count < MAX_TEXTURE_COUNT)
				{
					texture_list[texture_count++] = tex;
				}

				if (can_batch_texture(facep))
				{ //populate texture_list with any textures that can be batched
				  //move i to the next unbatchable face
					while (i != end_faces)
					{
						facep = *i;
						
						if (!can_batch_texture(facep))
						{ //face is bump mapped or has an animated texture matrix -- can't 
							//batch more than 1 texture at a time
							facep->setTextureIndex(0);
							break;
						}

						if (facep->getTexture() != tex)
						{
							if (distance_sort)
							{ //textures might be out of order, see if texture exists in current batch
								bool found = false;
								for (U32 tex_idx = 0; tex_idx < texture_count; ++tex_idx)
								{
									if (facep->getTexture() == texture_list[tex_idx])
									{
										cur_tex = tex_idx;
										found = true;
										break;
									}
								}

								if (!found)
								{
									cur_tex = texture_count;
								}
							}
							else
							{
								cur_tex++;
							}

							if (cur_tex >= texture_index_channels)
							{ //cut batches when index channels are depleted
								break;
							}

							tex = facep->getTexture();

							if (texture_count < MAX_TEXTURE_COUNT)
							{
								texture_list[texture_count++] = tex;
							}
						}

						if (geom_count + facep->getGeomCount() > max_vertices)
						{ //cut batches on geom count too big
							break;
						}

						++i;

						flexi = flexi || facep->getViewerObject()->getVolume()->isUnique();

						index_count += facep->getIndicesCount();
						geom_count += facep->getGeomCount();

						facep->setTextureIndex(cur_tex);
					}
				}
				else
				{
					facep->setTextureIndex(0);
				}

				tex = texture_list[0];
			}
			else
			{
				while (i != end_faces && 
					(LLPipeline::sTextureBindTest || 
						(distance_sort || 
							((*i)->getTexture() == tex))))
				{
					facep = *i;
                    const LLTextureEntry* nextTe = facep->getTextureEntry();
                    if (nextTe->getMaterialID() != matId)
                    {
                        break;
                    }

					//face has no texture index
					facep->mDrawInfo = NULL;
					facep->setTextureIndex(FACE_DO_NOT_BATCH_TEXTURES);

					if (geom_count + facep->getGeomCount() > max_vertices)
					{ //cut batches on geom count too big
						break;
					}

					++i;
					index_count += facep->getIndicesCount();
					geom_count += facep->getGeomCount();

					flexi = flexi || facep->getViewerObject()->getVolume()->isUnique();
				}
			}
		}


		if (flexi && buffer_usage && buffer_usage != GL_STREAM_DRAW)
		{
			buffer_usage = GL_STREAM_DRAW;
		}

		//create vertex buffer
		LLPointer<LLVertexBuffer> buffer;

		{
            LL_PROFILE_ZONE_NAMED("genDrawInfo - allocate");
			buffer = createVertexBuffer(mask, buffer_usage);
			if(!buffer->allocateBuffer(geom_count, index_count, TRUE))
			{
				LL_WARNS() << "Failed to allocate group Vertex Buffer to "
					<< geom_count << " vertices and "
					<< index_count << " indices" << LL_ENDL;
				buffer = NULL;
			}
		}

		if (buffer)
		{
			geometryBytes += buffer->getSize() + buffer->getIndicesSize();
			buffer_map[mask][*face_iter].push_back(buffer);
		}

		//add face geometry

		U32 indices_index = 0;
		U16 index_offset = 0;

		while (face_iter < i)
		{
			//update face indices for new buffer
			facep = *face_iter;
			if (buffer.isNull())
			{
				// Bulk allocation failed
				facep->setVertexBuffer(buffer);
				facep->setSize(0, 0); // mark as no geometry
				++face_iter;
				continue;
			}
			facep->setIndicesIndex(indices_index);
			facep->setGeomIndex(index_offset);
			facep->setVertexBuffer(buffer);	
			
			if (batch_textures && facep->getTextureIndex() == FACE_DO_NOT_BATCH_TEXTURES)
			{
				LL_ERRS() << "Invalid texture index." << LL_ENDL;
			}
			
			{
				//for debugging, set last time face was updated vs moved
				facep->updateRebuildFlags();

				if (!LLPipeline::sDelayVBUpdate)
				{ //copy face geometry into vertex buffer
					LLDrawable* drawablep = facep->getDrawable();
					LLVOVolume* vobj = drawablep->getVOVolume();
					LLVolume* volume = vobj->getVolume();

					if (drawablep->isState(LLDrawable::ANIMATED_CHILD))
					{
						vobj->updateRelativeXform(true);
					}

					U32 te_idx = facep->getTEOffset();

					if (!facep->getGeometryVolume(*volume, te_idx, 
						vobj->getRelativeXform(), vobj->getRelativeXformInvTrans(), index_offset,true))
					{
						LL_WARNS() << "Failed to get geometry for face!" << LL_ENDL;
					}

					if (drawablep->isState(LLDrawable::ANIMATED_CHILD))
					{
						vobj->updateRelativeXform(false);
					}
				}
			}

			index_offset += facep->getGeomCount();
			indices_index += facep->getIndicesCount();

			//append face to appropriate render batch

			BOOL force_simple = facep->getPixelArea() < FORCE_SIMPLE_RENDER_AREA;
			BOOL fullbright = facep->isState(LLFace::FULLBRIGHT);
			if ((mask & LLVertexBuffer::MAP_NORMAL) == 0)
			{ //paranoia check to make sure GL doesn't try to read non-existant normals
				fullbright = TRUE;
			}

			if (hud_group)
			{ //all hud attachments are fullbright
				fullbright = TRUE;
			}

			const LLTextureEntry* te = facep->getTextureEntry();
			tex = facep->getTexture();

			BOOL is_alpha = (facep->getPoolType() == LLDrawPool::POOL_ALPHA) ? TRUE : FALSE;
		
            LLGLTFMaterial* gltf_mat = te->getGLTFRenderMaterial();

            LLMaterial* mat = nullptr;
            bool can_be_shiny = false;

            // ignore traditional material if GLTF material is present
            if (gltf_mat == nullptr)
            {
                mat = te->getMaterialParams().get();

                can_be_shiny = true;
                if (mat)
                {
                    U8 mode = mat->getDiffuseAlphaMode();
                    can_be_shiny = mode == LLMaterial::DIFFUSE_ALPHA_MODE_NONE ||
                        mode == LLMaterial::DIFFUSE_ALPHA_MODE_EMISSIVE;
                }
            }

            F32 te_alpha = te->getColor().mV[3]; 
			bool use_legacy_bump = te->getBumpmap() && (te->getBumpmap() < 18) && (!mat || mat->getNormalID().isNull());
			bool opaque = te_alpha >= 0.999f;
            bool transparent = te_alpha < 0.999f;

            is_alpha = (is_alpha || transparent) ? TRUE : FALSE;

			if ((gltf_mat || mat) && LLPipeline::sRenderDeferred && !hud_group)
			{
				bool material_pass = false;

                if (gltf_mat)
                { // all other parameters ignored if gltf material is present
                    if (gltf_mat->mAlphaMode == LLGLTFMaterial::ALPHA_MODE_BLEND)
                        registerFace(group, facep, LLRenderPass::PASS_ALPHA);
                    else
                        registerFace(group, facep, LLRenderPass::PASS_PBR_OPAQUE);
                }
                else
				// do NOT use 'fullbright' for this logic or you risk sending
				// things without normals down the materials pipeline and will
				// render poorly if not crash NORSPEC-240,314
				//
				if (te->getFullbright())
				{
					if (mat->getDiffuseAlphaMode() == LLMaterial::DIFFUSE_ALPHA_MODE_MASK)
					{
						if (opaque)
						{
							registerFace(group, facep, LLRenderPass::PASS_FULLBRIGHT_ALPHA_MASK);
						}
						else
						{
							registerFace(group, facep, LLRenderPass::PASS_ALPHA);
						}
					}
					else if (is_alpha)
					{
						registerFace(group, facep, LLRenderPass::PASS_ALPHA);
					}
					else
					{
						if (mat->getEnvironmentIntensity() > 0 || te->getShiny() > 0)
						{
							material_pass = true;
						}
						else
						{
                            if (opaque)
						    {
							    registerFace(group, facep, LLRenderPass::PASS_FULLBRIGHT);
                            }
                            else
                            {
                                registerFace(group, facep, LLRenderPass::PASS_ALPHA);
                            }
						}
					}
				}
				else if (transparent)
				{
					registerFace(group, facep, LLRenderPass::PASS_ALPHA);
				}
				else if (use_legacy_bump)
				{
					// we have a material AND legacy bump settings, but no normal map
					registerFace(group, facep, LLRenderPass::PASS_BUMP);
				}
				else
				{
					material_pass = true;
				}

				if (material_pass)
				{
					static const U32 pass[] = 
					{
						LLRenderPass::PASS_MATERIAL,
						LLRenderPass::PASS_ALPHA, //LLRenderPass::PASS_MATERIAL_ALPHA,
						LLRenderPass::PASS_MATERIAL_ALPHA_MASK,
						LLRenderPass::PASS_MATERIAL_ALPHA_EMISSIVE,
						LLRenderPass::PASS_SPECMAP,
						LLRenderPass::PASS_ALPHA, //LLRenderPass::PASS_SPECMAP_BLEND,
						LLRenderPass::PASS_SPECMAP_MASK,
						LLRenderPass::PASS_SPECMAP_EMISSIVE,
						LLRenderPass::PASS_NORMMAP,
						LLRenderPass::PASS_ALPHA, //LLRenderPass::PASS_NORMMAP_BLEND,
						LLRenderPass::PASS_NORMMAP_MASK,
						LLRenderPass::PASS_NORMMAP_EMISSIVE,
						LLRenderPass::PASS_NORMSPEC,
						LLRenderPass::PASS_ALPHA, //LLRenderPass::PASS_NORMSPEC_BLEND,
						LLRenderPass::PASS_NORMSPEC_MASK,
						LLRenderPass::PASS_NORMSPEC_EMISSIVE,
					};

					U32 mask = mat->getShaderMask();

					llassert(mask < sizeof(pass)/sizeof(U32));

					mask = llmin(mask, (U32)(sizeof(pass)/sizeof(U32)-1));

					registerFace(group, facep, pass[mask]);
				}
			}
			else if (mat)
			{
				U8 mode = mat->getDiffuseAlphaMode();

                is_alpha = (is_alpha || (mode == LLMaterial::DIFFUSE_ALPHA_MODE_BLEND));

				if (is_alpha)
				{
					mode = LLMaterial::DIFFUSE_ALPHA_MODE_BLEND;
				}

				if (mode == LLMaterial::DIFFUSE_ALPHA_MODE_MASK)
				{
					registerFace(group, facep, fullbright ? LLRenderPass::PASS_FULLBRIGHT_ALPHA_MASK : LLRenderPass::PASS_ALPHA_MASK);
				}
				else if (is_alpha )
				{
					registerFace(group, facep, LLRenderPass::PASS_ALPHA);
				}
				else if (gPipeline.shadersLoaded()
					&& LLPipeline::sRenderBump 
					&& te->getShiny() 
					&& can_be_shiny)
				{
					registerFace(group, facep, fullbright ? LLRenderPass::PASS_FULLBRIGHT_SHINY : LLRenderPass::PASS_SHINY);
				}
				else
				{
					registerFace(group, facep, fullbright ? LLRenderPass::PASS_FULLBRIGHT : LLRenderPass::PASS_SIMPLE);
				}
			}
			else if (is_alpha)
			{
				// can we safely treat this as an alpha mask?
				if (facep->getFaceColor().mV[3] <= 0.f)
				{ //100% transparent, don't render unless we're highlighting transparent
					registerFace(group, facep, LLRenderPass::PASS_ALPHA_INVISIBLE);
				}
				else if (facep->canRenderAsMask())
				{
					if (te->getFullbright() || LLPipeline::sNoAlpha)
					{
						registerFace(group, facep, LLRenderPass::PASS_FULLBRIGHT_ALPHA_MASK);
					}
					else
					{
						registerFace(group, facep, LLRenderPass::PASS_ALPHA_MASK);
					}
				}
				else
				{
					registerFace(group, facep, LLRenderPass::PASS_ALPHA);
				}
			}
			else if (gPipeline.shadersLoaded()
				&& LLPipeline::sRenderBump 
				&& te->getShiny() 
				&& can_be_shiny)
			{ //shiny
				if (tex->getPrimaryFormat() == GL_ALPHA)
				{ //invisiprim+shiny
					registerFace(group, facep, LLRenderPass::PASS_INVISI_SHINY);
					registerFace(group, facep, LLRenderPass::PASS_INVISIBLE);
				}
				else if (LLPipeline::sRenderDeferred && !hud_group)
				{ //deferred rendering
					if (te->getFullbright())
					{ //register in post deferred fullbright shiny pass
						registerFace(group, facep, LLRenderPass::PASS_FULLBRIGHT_SHINY);
						if (te->getBumpmap())
						{ //register in post deferred bump pass
							registerFace(group, facep, LLRenderPass::PASS_POST_BUMP);
						}
					}
					else if (use_legacy_bump)
					{ //register in deferred bump pass
						registerFace(group, facep, LLRenderPass::PASS_BUMP);
					}
					else
					{ //register in deferred simple pass (deferred simple includes shiny)
						llassert(mask & LLVertexBuffer::MAP_NORMAL);
						registerFace(group, facep, LLRenderPass::PASS_SIMPLE);
					}
				}
				else if (fullbright)
				{	//not deferred, register in standard fullbright shiny pass					
					registerFace(group, facep, LLRenderPass::PASS_FULLBRIGHT_SHINY);
				}
				else
				{ //not deferred or fullbright, register in standard shiny pass
					registerFace(group, facep, LLRenderPass::PASS_SHINY);
				}
			}
			else
			{ //not alpha and not shiny
				if (!is_alpha && tex->getPrimaryFormat() == GL_ALPHA)
				{ //invisiprim
					registerFace(group, facep, LLRenderPass::PASS_INVISIBLE);
				}
				else if (fullbright || bake_sunlight)
				{ //fullbright
					if (mat && mat->getDiffuseAlphaMode() == LLMaterial::DIFFUSE_ALPHA_MODE_MASK)
					{
						registerFace(group, facep, LLRenderPass::PASS_FULLBRIGHT_ALPHA_MASK);
					}
					else
					{
						registerFace(group, facep, LLRenderPass::PASS_FULLBRIGHT);
					}
					if (LLPipeline::sRenderDeferred && !hud_group && LLPipeline::sRenderBump && use_legacy_bump)
					{ //if this is the deferred render and a bump map is present, register in post deferred bump
						registerFace(group, facep, LLRenderPass::PASS_POST_BUMP);
					}
				}
				else
				{
					if (LLPipeline::sRenderDeferred && LLPipeline::sRenderBump && use_legacy_bump)
					{ //non-shiny or fullbright deferred bump
						registerFace(group, facep, LLRenderPass::PASS_BUMP);
					}
					else
					{ //all around simple
						llassert(mask & LLVertexBuffer::MAP_NORMAL);
						if (mat && mat->getDiffuseAlphaMode() == LLMaterial::DIFFUSE_ALPHA_MODE_MASK)
						{ //material alpha mask can be respected in non-deferred
							registerFace(group, facep, LLRenderPass::PASS_ALPHA_MASK);
						}
						else
						{
							registerFace(group, facep, LLRenderPass::PASS_SIMPLE);
						}
				    }
				}
				
				
				if (!gPipeline.shadersLoaded() && 
					!is_alpha && 
					te->getShiny() && 
					LLPipeline::sRenderBump)
				{ //shiny as an extra pass when shaders are disabled
					registerFace(group, facep, LLRenderPass::PASS_SHINY);
				}
			}
			
			//not sure why this is here, and looks like it might cause bump mapped objects to get rendered redundantly -- davep 5/11/2010
			if (!is_alpha && (hud_group || !LLPipeline::sRenderDeferred))
			{
				llassert((mask & LLVertexBuffer::MAP_NORMAL) || fullbright);
				facep->setPoolType((fullbright) ? LLDrawPool::POOL_FULLBRIGHT : LLDrawPool::POOL_SIMPLE);
				
				if (!force_simple && LLPipeline::sRenderBump && use_legacy_bump)
				{
					registerFace(group, facep, LLRenderPass::PASS_BUMP);
				}
			}

			if (!is_alpha && LLPipeline::sRenderGlow && te->getGlow() > 0.f)
			{
				registerFace(group, facep, LLRenderPass::PASS_GLOW);
			}
						
			++face_iter;
		}

		if (buffer)
		{
			buffer->flush();
		}
	}

	group->mBufferMap[mask].clear();
	for (LLSpatialGroup::buffer_texture_map_t::iterator i = buffer_map[mask].begin(); i != buffer_map[mask].end(); ++i)
	{
		group->mBufferMap[mask][i->first] = i->second;
	}

	return geometryBytes;
}

void LLVolumeGeometryManager::addGeometryCount(LLSpatialGroup* group, U32& vertex_count, U32& index_count)
{
    //initialize to default usage for this partition
    U32 usage = group->getSpatialPartition()->mBufferUsage;

    //for each drawable
    for (LLSpatialGroup::element_iter drawable_iter = group->getDataBegin(); drawable_iter != group->getDataEnd(); ++drawable_iter)
    {
        LLDrawable* drawablep = (LLDrawable*)(*drawable_iter)->getDrawable();

        if (!drawablep || drawablep->isDead())
        {
            continue;
        }

        if (drawablep->isAnimating())
        { //fall back to stream draw for animating verts
            usage = GL_STREAM_DRAW;
        }
    }

    group->mBufferUsage = usage;
}

void LLGeometryManager::addGeometryCount(LLSpatialGroup* group, U32 &vertex_count, U32 &index_count)
{	
    LL_PROFILE_ZONE_SCOPED_CATEGORY_VOLUME;

	//initialize to default usage for this partition
	U32 usage = group->getSpatialPartition()->mBufferUsage;
	
    //clear off any old faces
    mFaceList.clear();

	//for each drawable
	for (LLSpatialGroup::element_iter drawable_iter = group->getDataBegin(); drawable_iter != group->getDataEnd(); ++drawable_iter)
	{
		LLDrawable* drawablep = (LLDrawable*)(*drawable_iter)->getDrawable();
		
		if (!drawablep || drawablep->isDead())
		{
			continue;
		}
	
		if (drawablep->isAnimating())
		{ //fall back to stream draw for animating verts
			usage = GL_STREAM_DRAW;
		}

		//for each face
		for (S32 i = 0; i < drawablep->getNumFaces(); i++)
		{
			//sum up face verts and indices
			drawablep->updateFaceSize(i);
			LLFace* facep = drawablep->getFace(i);
			if (facep)
			{
				if (facep->hasGeometry() && facep->getPixelArea() > FORCE_CULL_AREA && 
					facep->getGeomCount() + vertex_count <= 65536)
				{
					vertex_count += facep->getGeomCount();
					index_count += facep->getIndicesCount();
				
					//remember face (for sorting)
					mFaceList.push_back(facep);
				}
				else
				{
					facep->clearVertexBuffer();
				}
			}
		}
	}
	
	group->mBufferUsage = usage;
}

LLHUDPartition::LLHUDPartition(LLViewerRegion* regionp) : LLBridgePartition(regionp)
{
	mPartitionType = LLViewerRegion::PARTITION_HUD;
	mDrawableType = LLPipeline::RENDER_TYPE_HUD;
	mSlopRatio = 0.f;
	mLODPeriod = 1;
}

void LLHUDPartition::shift(const LLVector4a &offset)
{
	//HUD objects don't shift with region crossing.  That would be silly.
}<|MERGE_RESOLUTION|>--- conflicted
+++ resolved
@@ -1994,7 +1994,7 @@
 	
 	if (mDrawable->isState(LLDrawable::REBUILD_RIGGED))
 	{
-        updateRiggedVolume(false);
+		updateRiggedVolume(false);
 		genBBoxes(FALSE);
 		mDrawable->clearState(LLDrawable::REBUILD_RIGGED);
 	}
@@ -4773,7 +4773,7 @@
 	{
 		if ((pick_rigged) || (getAvatar() && (getAvatar()->isSelf()) && (LLFloater::isVisible(gFloaterTools))))
 		{
-            updateRiggedVolume(true, LLRiggedVolume::DO_NOT_UPDATE_FACES);
+			updateRiggedVolume(true);
 			volume = mRiggedVolume;
 			transform = false;
 		}
@@ -4848,9 +4848,6 @@
 				continue;
 			}
 
-            // This calculates the bounding box of the skinned mesh from scratch. It's actually quite expensive, but not nearly as expensive as building a full octree.
-            // rebuild_face_octrees = false because an octree for this face will be built later only if needed for narrow phase picking.
-            updateRiggedVolume(true, i, false);
 			face_hit = volume->lineSegmentIntersect(local_start, local_end, i,
 													&p, &tc, &n, &tn);
 			
@@ -4974,13 +4971,13 @@
 	}
 }
 
-void LLVOVolume::updateRiggedVolume(bool force_treat_as_rigged, LLRiggedVolume::FaceIndex face_index, bool rebuild_face_octrees)
+void LLVOVolume::updateRiggedVolume(bool force_update)
 {
     LL_PROFILE_ZONE_SCOPED_CATEGORY_VOLUME;
 	//Update mRiggedVolume to match current animation frame of avatar. 
 	//Also update position/size in octree.  
 
-    if ((!force_treat_as_rigged) && (!treatAsRigged()))
+	if ((!force_update) && (!treatAsRigged()))
 	{
 		clearRiggedVolume();
 		
@@ -5009,10 +5006,10 @@
 		updateRelativeXform();
 	}
 
-    mRiggedVolume->update(skin, avatar, volume, face_index, rebuild_face_octrees);
-}
-
-void LLRiggedVolume::update(const LLMeshSkinInfo* skin, LLVOAvatar* avatar, const LLVolume* volume, FaceIndex face_index, bool rebuild_face_octrees)
+	mRiggedVolume->update(skin, avatar, volume);
+}
+
+void LLRiggedVolume::update(const LLMeshSkinInfo* skin, LLVOAvatar* avatar, const LLVolume* volume)
 {
     LL_PROFILE_ZONE_SCOPED_CATEGORY_VOLUME;
 	bool copy = false;
@@ -5043,7 +5040,7 @@
 		if (is_paused)
 		{
             S32 frames_paused = LLFrameTimer::getFrameCount() - avatar->getMotionController().getPausedFrame();
-            if (frames_paused > 1)
+            if (frames_paused > 2)
             {
                 return;
             }
@@ -5062,24 +5059,7 @@
     S32 rigged_vert_count = 0;
     S32 rigged_face_count = 0;
     LLVector4a box_min, box_max;
-    S32 face_begin;
-    S32 face_end;
-    if (face_index == DO_NOT_UPDATE_FACES)
-    {
-        face_begin = 0;
-        face_end = 0;
-    }
-    else if (face_index == UPDATE_ALL_FACES)
-    {
-        face_begin = 0;
-        face_end = volume->getNumVolumeFaces();
-    }
-    else
-    {
-        face_begin = face_index;
-        face_end = face_begin + 1;
-    }
-    for (S32 i = face_begin; i < face_end; ++i)
+	for (S32 i = 0; i < volume->getNumVolumeFaces(); ++i)
 	{
 		const LLVolumeFace& vol_face = volume->getVolumeFace(i);
 		
@@ -5164,10 +5144,14 @@
 
 			}
 
-            if (rebuild_face_octrees)
 			{
                 dst_face.destroyOctree();
-                dst_face.createOctree();
+
+				LLVector4a size;
+				size.setSub(dst_face.mExtents[1], dst_face.mExtents[0]);
+				size.splat(size.getLength3().getF32()*0.5f);
+			
+				dst_face.createOctree(1.f);
 			}
 		}
 	}
@@ -5700,7 +5684,7 @@
     {
         if (count[1] < MAX_FACE_COUNT)
         {
-            //face->setDrawOrderIndex(count[1]);
+            face->setDrawOrderIndex(count[1]);
             list[1][count[1]++] = face;
         }
     }
@@ -5708,43 +5692,16 @@
     {
         if (count[0] < MAX_FACE_COUNT)
         {
-            //face->setDrawOrderIndex(count[0]);
+            face->setDrawOrderIndex(count[0]);
             list[0][count[0]++] = face;
         }
     }
 }
 
-// return index into linkset for given object (0 for root prim)
-U32 get_linkset_index(LLVOVolume* vobj)
-{
-    LL_PROFILE_ZONE_SCOPED_CATEGORY_DRAWABLE;
-    if (vobj->isRootEdit())
-    {
-        return 0;
-    }
-
-    LLViewerObject* root = vobj->getRootEdit();
-    U32 idx = 1;
-    for (const auto& child : root->getChildren())
-    {
-        if (child == vobj)
-        {
-            return idx;
-        }
-        ++idx;
-    }
-
-    llassert(false);
-    return idx; //should never get here
-}
-
 void LLVolumeGeometryManager::rebuildGeom(LLSpatialGroup* group)
 {
     LL_PROFILE_ZONE_SCOPED_CATEGORY_VOLUME;
-<<<<<<< HEAD
     llassert(!gCubeSnapshot);
-=======
->>>>>>> e45b6159
 
 	if (group->changeLOD())
 	{
@@ -5904,8 +5861,6 @@
                 avatar->addAttachmentOverridesForObject(vobj, NULL, false);
             }
             
-            U32 linkset_index = get_linkset_index(vobj);
-
             // Standard rigged mesh attachments: 
 			bool rigged = !vobj->isAnimatedObject() && skinInfo && vobj->isAttachment();
             // Animated objects. Have to check for isRiggedMesh() to
@@ -5925,7 +5880,6 @@
 					continue;
 				}
 
-<<<<<<< HEAD
                 // HACK -- brute force this check every time a drawable gets rebuilt
                 vobj->updateTEMaterialTextures(i);
 #if 0
@@ -5940,10 +5894,6 @@
                 LLGLTFMaterial *gltf_mat = facep->getTextureEntry()->getGLTFRenderMaterial();
                 bool is_pbr = gltf_mat != nullptr;
 #endif
-=======
-                // order by linkset index first and face index second
-                facep->setDrawOrderIndex(linkset_index * 100 + i);
->>>>>>> e45b6159
 
 				//ALWAYS null out vertex buffer on rebuild -- if the face lands in a render
 				// batch, it will recover its vertex buffer reference from the spatial group
@@ -5969,6 +5919,11 @@
                     if (facep->isState(LLFace::RIGGED))
                     { 
                         //face is not rigged but used to be, remove from rigged face pool
+                        LLDrawPoolAvatar* pool = (LLDrawPoolAvatar*) facep->getPool();
+                        if (pool)
+                        {
+                            pool->removeFace(facep);
+                        }
                         facep->clearState(LLFace::RIGGED);
                         facep->mAvatar = NULL;
                         facep->mSkinInfo = NULL;
@@ -6276,7 +6231,7 @@
 			{
 				LLDrawable* drawablep = (LLDrawable*)(*drawable_iter)->getDrawable();
 
-				if (drawablep && !drawablep->isDead() && drawablep->isState(LLDrawable::REBUILD_ALL))
+				if (drawablep && !drawablep->isDead() && drawablep->isState(LLDrawable::REBUILD_ALL) && !drawablep->isState(LLDrawable::RIGGED) )
 				{
 					LLVOVolume* vobj = drawablep->getVOVolume();
 					
@@ -6310,6 +6265,8 @@
 							LLVertexBuffer* buff = face->getVertexBuffer();
 							if (buff)
 							{
+								llassert(!face->isState(LLFace::RIGGED));
+
 								if (!face->getGeometryVolume(*volume, face->getTEOffset(), 
 									vobj->getRelativeXform(), vobj->getRelativeXformInvTrans(), face->getGeomIndex()))
 								{ //something's gone wrong with the vertex buffer accounting, rebuild this group 
@@ -6438,13 +6395,6 @@
     }
 };
 
-struct CompareDrawOrder
-{
-    bool operator()(const LLFace* const& lhs, const LLFace* const& rhs)
-    {
-        return lhs->getDrawOrderIndex() < rhs->getDrawOrderIndex();
-    }
-};
 
 U32 LLVolumeGeometryManager::genDrawInfo(LLSpatialGroup* group, U32 mask, LLFace** faces, U32 face_count, BOOL distance_sort, BOOL batch_textures, BOOL rigged)
 {
@@ -6478,11 +6428,6 @@
             {
                 //sort faces by things that break batches, including avatar and mesh id
                 std::sort(faces, faces + face_count, CompareBatchBreakerRigged());
-            }
-            else
-            {
-                // preserve legacy draw order for rigged faces
-                std::sort(faces, faces + face_count, CompareDrawOrder());
             }
         }
         else if (!distance_sort)
