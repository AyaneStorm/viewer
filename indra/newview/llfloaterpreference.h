/**
 * @file llfloaterpreference.h
 * @brief LLPreferenceCore class definition
 *
 * $LicenseInfo:firstyear=2002&license=viewerlgpl$
 * Second Life Viewer Source Code
 * Copyright (C) 2010, Linden Research, Inc.
 *
 * This library is free software; you can redistribute it and/or
 * modify it under the terms of the GNU Lesser General Public
 * License as published by the Free Software Foundation;
 * version 2.1 of the License only.
 *
 * This library is distributed in the hope that it will be useful,
 * but WITHOUT ANY WARRANTY; without even the implied warranty of
 * MERCHANTABILITY or FITNESS FOR A PARTICULAR PURPOSE.  See the GNU
 * Lesser General Public License for more details.
 *
 * You should have received a copy of the GNU Lesser General Public
 * License along with this library; if not, write to the Free Software
 * Foundation, Inc., 51 Franklin Street, Fifth Floor, Boston, MA  02110-1301  USA
 *
 * Linden Research, Inc., 945 Battery Street, San Francisco, CA  94111  USA
 * $/LicenseInfo$
 */

/*
 * App-wide preferences.  Note that these are not per-user,
 * because we need to load many preferences before we have
 * a login name.
 */

#ifndef LL_LLFLOATERPREFERENCE_H
#define LL_LLFLOATERPREFERENCE_H

#include "llfloater.h"
#include "llavatarpropertiesprocessor.h"
#include "llconversationlog.h"
#include "llsearcheditor.h"
#include "llsetkeybinddialog.h"
#include "llkeyconflict.h"

class LLConversationLogObserver;
class LLPanelPreference;
class LLPanelLCD;
class LLPanelDebug;
class LLMessageSystem;
class LLComboBox;
class LLScrollListCtrl;
class LLScrollListCell;
class LLSliderCtrl;
class LLSD;
class LLTextBox;

namespace ll
{
    namespace prefs
    {
        struct SearchData;
    }
}

typedef std::map<std::string, std::string> notifications_map;

typedef enum
    {
        GS_LOW_GRAPHICS,
        GS_MID_GRAPHICS,
        GS_HIGH_GRAPHICS,
        GS_ULTRA_GRAPHICS

    } EGraphicsSettings;

// Floater to control preferences (display, audio, bandwidth, general.
class LLFloaterPreference : public LLFloater, public LLAvatarPropertiesObserver, public LLConversationLogObserver
{
public:
    LLFloaterPreference(const LLSD& key);
    ~LLFloaterPreference();

    void apply();
    void cancel();
    /*virtual*/ void draw();
    /*virtual*/ BOOL postBuild();
    /*virtual*/ void onOpen(const LLSD& key);
    /*virtual*/ void onClose(bool app_quitting);
    /*virtual*/ void changed();
    /*virtual*/ void changed(const LLUUID& session_id, U32 mask) {};

    // static data update, called from message handler
    static void updateUserInfo(const std::string& visibility);

    // refresh all the graphics preferences menus
    static void refreshEnabledGraphics();

    // translate user's do not disturb response message according to current locale if message is default, otherwise do nothing
    static void initDoNotDisturbResponse();

    // update Show Favorites checkbox
    static void updateShowFavoritesCheckbox(bool val);

    void processProperties( void* pData, EAvatarProcessorType type );
    void saveAvatarProperties( void );
    static void saveAvatarPropertiesCoro(const std::string url, bool allow_publish);
    void selectPrivacyPanel();
    void selectChatPanel();
    void getControlNames(std::vector<std::string>& names);
    // updates click/double-click action controls depending on values from settings.xml
    void updateClickActionViews();
    void updateSearchableItems();

    void        onBtnOK(const LLSD& userdata);
    void        onBtnCancel(const LLSD& userdata);

protected:

    void        onClickClearCache();            // Clear viewer texture cache, file cache on next startup
    void        onClickBrowserClearCache();     // Clear web history and caches as well as viewer caches above
    void        onLanguageChange();
    void        onNotificationsChange(const std::string& OptionName);
    void        onNameTagOpacityChange(const LLSD& newvalue);

    // set value of "DoNotDisturbResponseChanged" in account settings depending on whether do not disturb response
    // string differs from default after user changes.
    void onDoNotDisturbResponseChanged();
    // if the custom settings box is clicked
    void onChangeCustom();
    void updateMeterText(LLUICtrl* ctrl);
    // callback for defaults
    void setHardwareDefaults();
    void setRecommended();
    // callback for when client modifies a render option
    void onRenderOptionEnable();
    // callback for when client turns on impostors
    void onAvatarImpostorsEnable();

    // callback for commit in the "Single click on land" and "Double click on land" comboboxes.
    void onClickActionChange();
    // updates click/double-click action keybindngs depending on view values
    void updateClickActionControls();

    void onAtmosShaderChange();

public:
    // This function squirrels away the current values of the controls so that
    // cancel() can restore them.
    void saveSettings();

    void saveIgnoredNotifications();
    void restoreIgnoredNotifications();

    void setCacheLocation(const LLStringExplicit& location);

    void onClickSetCache();
    void changeCachePath(const std::vector<std::string>& filenames, std::string proposed_name);
    void onClickResetCache();
    void onClickSkin(LLUICtrl* ctrl,const LLSD& userdata);
    void onSelectSkin();
    void onClickSetSounds();
    void onClickEnablePopup();
    void onClickDisablePopup();
    void resetAllIgnored();
    void setAllIgnored();
    void onClickLogPath();
    void changeLogPath(const std::vector<std::string>& filenames, std::string proposed_name);
    bool moveTranscriptsAndLog();
    void enableHistory();
    void setPersonalInfo(const std::string& visibility);
    void refreshEnabledState();
    void onCommitWindowedMode();
    void refresh(); // Refresh enable/disable
    // if the quality radio buttons are changed
    void onChangeQuality(const LLSD& data);

    void refreshUI();

    void onCommitMediaEnabled();
    void onCommitMusicEnabled();
    void applyResolution();
    void onChangeMaturity();
    void onChangeModelFolder();
    void onChangePBRFolder();
    void onChangeTextureFolder();
    void onChangeSoundFolder();
    void onChangeAnimationFolder();
    void onClickBlockList();
    void onClickProxySettings();
    void onClickTranslationSettings();
    void onClickPermsDefault();
    void onClickRememberedUsernames();
    void onClickAutoReplace();
    void onClickSpellChecker();
    void onClickRenderExceptions();
    void onClickAutoAdjustments();
    void onClickAdvanced();
    void applyUIColor(LLUICtrl* ctrl, const LLSD& param);
    void getUIColor(LLUICtrl* ctrl, const LLSD& param);
    void onLogChatHistorySaved();
    void buildPopupLists();
    static void refreshSkin(void* data);
    void selectPanel(const LLSD& name);
    void saveCameraPreset(std::string& preset);
    void saveGraphicsPreset(std::string& preset);

    void setRecommendedSettings();
    void resetAutotuneSettings();

private:

<<<<<<< HEAD
	void onDeleteTranscripts();
	void onDeleteTranscriptsResponse(const LLSD& notification, const LLSD& response);
	void updateDeleteTranscriptsButton();
    void updateMaxNonImpostors();
    void updateIndirectMaxNonImpostors(const LLSD& newvalue);
    void setMaxNonImpostorsText(U32 value, LLTextBox* text_box);
	void updateMaxComplexity();
    void updateComplexityText();
	static bool loadFromFilename(const std::string& filename, std::map<std::string, std::string> &label_map);

	static std::string sSkin;
	notifications_map mNotificationOptions;
	bool mGotPersonalInfo;
	bool mLanguageChanged;
	bool mAvatarDataInitialized;
	std::string mPriorInstantMessageLogPath;
	
	bool mOriginalHideOnlineStatus;
	std::string mDirectoryVisibility;
	
	bool mAllowPublish; // Allow showing agent in search
	std::string mSavedCameraPreset;
	std::string mSavedGraphicsPreset;
	LOG_CLASS(LLFloaterPreference);

	LLSearchEditor *mFilterEdit;
	std::unique_ptr< ll::prefs::SearchData > mSearchData;
	bool mSearchDataDirty;

    boost::signals2::connection	mImpostorsChangedSignal;
    boost::signals2::connection	mComplexityChangedSignal;

	void onUpdateFilterTerm( bool force = false );
	void collectSearchableItems();
=======
    void onDeleteTranscripts();
    void onDeleteTranscriptsResponse(const LLSD& notification, const LLSD& response);
    void updateDeleteTranscriptsButton();
    void updateMaxComplexity();
    void updateComplexityText();
    static bool loadFromFilename(const std::string& filename, std::map<std::string, std::string> &label_map);

    static std::string sSkin;
    notifications_map mNotificationOptions;
    bool mGotPersonalInfo;
    bool mLanguageChanged;
    bool mAvatarDataInitialized;
    std::string mPriorInstantMessageLogPath;

    bool mOriginalHideOnlineStatus;
    std::string mDirectoryVisibility;

    bool mAllowPublish; // Allow showing agent in search
    std::string mSavedCameraPreset;
    std::string mSavedGraphicsPreset;
    LOG_CLASS(LLFloaterPreference);

    LLSearchEditor *mFilterEdit;
    std::unique_ptr< ll::prefs::SearchData > mSearchData;
    bool mSearchDataDirty;

    boost::signals2::connection mComplexityChangedSignal;

    void onUpdateFilterTerm( bool force = false );
    void collectSearchableItems();
>>>>>>> bb3c36f5
    void filterIgnorableNotifications();

    std::map<std::string, bool> mIgnorableNotifs;
};

class LLPanelPreference : public LLPanel
{
public:
    LLPanelPreference();
    /*virtual*/ BOOL postBuild();

    virtual ~LLPanelPreference();

    virtual void apply();
    virtual void cancel();
    void setControlFalse(const LLSD& user_data);
    virtual void setHardwareDefaults();

    // Disables "Allow Media to auto play" check box only when both
    // "Streaming Music" and "Media" are unchecked. Otherwise enables it.
    void updateMediaAutoPlayCheckbox(LLUICtrl* ctrl);

    // This function squirrels away the current values of the controls so that
    // cancel() can restore them.
    virtual void saveSettings();

    void deletePreset(const LLSD& user_data);
    void savePreset(const LLSD& user_data);
    void loadPreset(const LLSD& user_data);

    class Updater;

protected:
    typedef std::map<LLControlVariable*, LLSD> control_values_map_t;
    control_values_map_t mSavedValues;

private:
    //for "Only friends and groups can call or IM me"
    static void showFriendsOnlyWarning(LLUICtrl*, const LLSD&);
    //for  "Allow Multiple Viewers"
    static void showMultipleViewersWarning(LLUICtrl*, const LLSD&);
    //for "Show my Favorite Landmarks at Login"
    static void handleFavoritesOnLoginChanged(LLUICtrl* checkbox, const LLSD& value);

    static void toggleMuteWhenMinimized();
    typedef std::map<std::string, LLColor4> string_color_map_t;
    string_color_map_t mSavedColors;

    Updater* mBandWidthUpdater;
    LOG_CLASS(LLPanelPreference);
};

class LLPanelPreferenceGraphics : public LLPanelPreference
{
public:
    BOOL postBuild();
    void draw();
    void cancel();
    void saveSettings();
    void resetDirtyChilds();
    void setHardwareDefaults();
    void setPresetText();

    static const std::string getPresetsPath();

protected:
    bool hasDirtyChilds();

private:
    void onPresetsListChange();
    LOG_CLASS(LLPanelPreferenceGraphics);
};

class LLPanelPreferenceControls : public LLPanelPreference, public LLKeyBindResponderInterface
{
    LOG_CLASS(LLPanelPreferenceControls);
public:
    LLPanelPreferenceControls();
    virtual ~LLPanelPreferenceControls();

    BOOL postBuild();

    void apply();
    void cancel();
    void saveSettings();
    void resetDirtyChilds();

    void onListCommit();
    void onModeCommit();
    void onRestoreDefaultsBtn();
    void onRestoreDefaultsResponse(const LLSD& notification, const LLSD& response);

    // Bypass to let Move & view read values without need to create own key binding handler
    // Todo: consider a better way to share access to keybindings
    bool canKeyBindHandle(const std::string &control, EMouseClickType click, KEY key, MASK mask);
    // Bypasses to let Move & view modify values without need to create own key binding handler
    void setKeyBind(const std::string &control, EMouseClickType click, KEY key, MASK mask, bool set /*set or reset*/ );
    void updateAndApply();

    // from interface
    /*virtual*/ bool onSetKeyBind(EMouseClickType click, KEY key, MASK mask, bool all_modes);
    /*virtual*/ void onDefaultKeyBind(bool all_modes);
    /*virtual*/ void onCancelKeyBind();

private:
    // reloads settings, discards current changes, updates table
    void regenerateControls();

    // These fuctions do not clean previous content
    bool addControlTableColumns(const std::string &filename);
    bool addControlTableRows(const std::string &filename);
    void addControlTableSeparator();

    // Cleans content and then adds content from xml files according to current mEditingMode
    void populateControlTable();

    // Updates keybindings from storage to table
    void updateTable();

    LLScrollListCtrl* pControlsTable;
    LLComboBox *pKeyModeBox;
    LLKeyConflictHandler mConflictHandler[LLKeyConflictHandler::MODE_COUNT];
    std::string mEditingControl;
    S32 mEditingColumn;
    S32 mEditingMode;
};

class LLAvatarComplexityControls
{
  public:
    static void updateMax(LLSliderCtrl* slider, LLTextBox* value_label, bool short_val = false);
    static void setText(U32 value, LLTextBox* text_box, bool short_val = false);
    static void updateMaxRenderTime(LLSliderCtrl* slider, LLTextBox* value_label, bool short_val = false);
    static void setRenderTimeText(F32 value, LLTextBox* text_box, bool short_val = false);
    static void setIndirectControls();
    static void setIndirectMaxNonImpostors();
    static void setIndirectMaxArc();
    LOG_CLASS(LLAvatarComplexityControls);
};

class LLFloaterPreferenceProxy : public LLFloater
{
public:
    LLFloaterPreferenceProxy(const LLSD& key);
    ~LLFloaterPreferenceProxy();

    /// show off our menu
    static void show();
    void cancel();

protected:
    BOOL postBuild();
    void onOpen(const LLSD& key);
    void onClose(bool app_quitting);
    void saveSettings();
    void onBtnOk();
    void onBtnCancel();
    void onClickCloseBtn(bool app_quitting = false);

    void onChangeSocksSettings();

private:

    bool mSocksSettingsDirty;
    typedef std::map<LLControlVariable*, LLSD> control_values_map_t;
    control_values_map_t mSavedValues;
    LOG_CLASS(LLFloaterPreferenceProxy);
};


#endif  // LL_LLPREFERENCEFLOATER_H<|MERGE_RESOLUTION|>--- conflicted
+++ resolved
@@ -207,45 +207,12 @@
 
 private:
 
-<<<<<<< HEAD
-	void onDeleteTranscripts();
-	void onDeleteTranscriptsResponse(const LLSD& notification, const LLSD& response);
-	void updateDeleteTranscriptsButton();
+    void onDeleteTranscripts();
+    void onDeleteTranscriptsResponse(const LLSD& notification, const LLSD& response);
+    void updateDeleteTranscriptsButton();
     void updateMaxNonImpostors();
     void updateIndirectMaxNonImpostors(const LLSD& newvalue);
     void setMaxNonImpostorsText(U32 value, LLTextBox* text_box);
-	void updateMaxComplexity();
-    void updateComplexityText();
-	static bool loadFromFilename(const std::string& filename, std::map<std::string, std::string> &label_map);
-
-	static std::string sSkin;
-	notifications_map mNotificationOptions;
-	bool mGotPersonalInfo;
-	bool mLanguageChanged;
-	bool mAvatarDataInitialized;
-	std::string mPriorInstantMessageLogPath;
-	
-	bool mOriginalHideOnlineStatus;
-	std::string mDirectoryVisibility;
-	
-	bool mAllowPublish; // Allow showing agent in search
-	std::string mSavedCameraPreset;
-	std::string mSavedGraphicsPreset;
-	LOG_CLASS(LLFloaterPreference);
-
-	LLSearchEditor *mFilterEdit;
-	std::unique_ptr< ll::prefs::SearchData > mSearchData;
-	bool mSearchDataDirty;
-
-    boost::signals2::connection	mImpostorsChangedSignal;
-    boost::signals2::connection	mComplexityChangedSignal;
-
-	void onUpdateFilterTerm( bool force = false );
-	void collectSearchableItems();
-=======
-    void onDeleteTranscripts();
-    void onDeleteTranscriptsResponse(const LLSD& notification, const LLSD& response);
-    void updateDeleteTranscriptsButton();
     void updateMaxComplexity();
     void updateComplexityText();
     static bool loadFromFilename(const std::string& filename, std::map<std::string, std::string> &label_map);
@@ -269,11 +236,11 @@
     std::unique_ptr< ll::prefs::SearchData > mSearchData;
     bool mSearchDataDirty;
 
+    boost::signals2::connection mImpostorsChangedSignal;
     boost::signals2::connection mComplexityChangedSignal;
 
     void onUpdateFilterTerm( bool force = false );
     void collectSearchableItems();
->>>>>>> bb3c36f5
     void filterIgnorableNotifications();
 
     std::map<std::string, bool> mIgnorableNotifs;
