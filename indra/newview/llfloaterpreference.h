--- conflicted
+++ resolved
@@ -113,10 +113,10 @@
 	// callback for defaults
 	void setHardwareDefaults();
 	void setRecommended();
+	// callback for when client turns on shaders
+	void onVertexShaderEnable();
 	// callback for when client turns on impostors
 	void onAvatarImpostorsEnable();
-		// callback for when client turns on shaders
-	void onVertexShaderEnable();
 
 	// callback for commit in the "Single click on land" and "Double click on land" comboboxes.
 	void onClickActionChange();
@@ -156,18 +156,6 @@
 	// if the quality radio buttons are changed
 	void onChangeQuality(const LLSD& data);
 	
-<<<<<<< HEAD
-=======
-	void updateSliderText(LLSliderCtrl* ctrl, LLTextBox* text_box);
-	void updateMaximumNonImpostors();
-	void setMaximumNonImpostorsText(U32 value, LLTextBox* text_box);
-	void updateMaxComplexity();
-	void setMaxComplexityText(U32 value, LLTextBox* text_box);
-	static void setIndirectControls();
-	static void setIndirectMaxNonImpostors();
-	static void setIndirectMaxArc();
-	
->>>>>>> 3cf8a1ce
 	void refreshUI();
 
 	void onCommitParcelMediaAutoPlayEnable();
@@ -287,11 +275,17 @@
 	void refreshEnabledGraphics();
 	void refreshEnabledState();
 	void updateSliderText(LLSliderCtrl* ctrl, LLTextBox* text_box);
-	void updateImpostorsText(LLSliderCtrl* ctrl, LLTextBox* text_box);
-	void updateMaximumArcText(LLSliderCtrl* ctrl, LLTextBox* text_box);
+	void updateMaxNonImpostors();
+	void setMaxNonImpostorsText(U32 value, LLTextBox* text_box);
+	void updateMaxComplexity();
+	void setMaxComplexityText(U32 value, LLTextBox* text_box);
+	static void setIndirectControls();
+	static void setIndirectMaxNonImpostors();
+	static void setIndirectMaxArc();
 	void refresh();
 	// callback for when client turns on shaders
 	void onVertexShaderEnable();
+	LOG_CLASS(LLFloaterPreferenceGraphicsAdvanced);
 };
 
 class LLFloaterPreferenceProxy : public LLFloater
