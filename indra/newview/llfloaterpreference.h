--- conflicted
+++ resolved
@@ -1,540 +1,404 @@
-/**
- * @file llfloaterpreference.h
- * @brief LLPreferenceCore class definition
- *
- * $LicenseInfo:firstyear=2002&license=viewerlgpl$
- * Second Life Viewer Source Code
- * Copyright (C) 2010, Linden Research, Inc.
- *
- * This library is free software; you can redistribute it and/or
- * modify it under the terms of the GNU Lesser General Public
- * License as published by the Free Software Foundation;
- * version 2.1 of the License only.
- *
- * This library is distributed in the hope that it will be useful,
- * but WITHOUT ANY WARRANTY; without even the implied warranty of
- * MERCHANTABILITY or FITNESS FOR A PARTICULAR PURPOSE.  See the GNU
- * Lesser General Public License for more details.
- *
- * You should have received a copy of the GNU Lesser General Public
- * License along with this library; if not, write to the Free Software
- * Foundation, Inc., 51 Franklin Street, Fifth Floor, Boston, MA  02110-1301  USA
- *
- * Linden Research, Inc., 945 Battery Street, San Francisco, CA  94111  USA
- * $/LicenseInfo$
- */
-
-/*
- * App-wide preferences.  Note that these are not per-user,
- * because we need to load many preferences before we have
- * a login name.
- */
-
-#ifndef LL_LLFLOATERPREFERENCE_H
-#define LL_LLFLOATERPREFERENCE_H
-
-#include "llfloater.h"
-#include "llavatarpropertiesprocessor.h"
-#include "llconversationlog.h"
-#include "llsearcheditor.h"
-#include "llsetkeybinddialog.h"
-#include "llkeyconflict.h"
-
-class LLConversationLogObserver;
-class LLPanelPreference;
-class LLPanelLCD;
-class LLPanelDebug;
-class LLMessageSystem;
-class LLComboBox;
-class LLScrollListCtrl;
-class LLScrollListCell;
-class LLSliderCtrl;
-class LLSD;
-class LLTextBox;
-
-namespace ll
-{
-    namespace prefs
-    {
-        struct SearchData;
-    }
-}
-
-typedef std::map<std::string, std::string> notifications_map;
-
-typedef enum
-    {
-        GS_LOW_GRAPHICS,
-        GS_MID_GRAPHICS,
-        GS_HIGH_GRAPHICS,
-        GS_ULTRA_GRAPHICS
-
-    } EGraphicsSettings;
-
-// Floater to control preferences (display, audio, bandwidth, general.
-class LLFloaterPreference : public LLFloater, public LLAvatarPropertiesObserver, public LLConversationLogObserver
-{
-<<<<<<< HEAD
-public: 
-	LLFloaterPreference(const LLSD& key);
-	~LLFloaterPreference();
-
-	void apply();
-	void cancel(const std::vector<std::string> settings_to_skip = {});
-	/*virtual*/ void draw();
-	/*virtual*/ bool postBuild();
-	/*virtual*/ void onOpen(const LLSD& key);
-	/*virtual*/	void onClose(bool app_quitting);
-	/*virtual*/ void changed();
-	/*virtual*/ void changed(const LLUUID& session_id, U32 mask) {};
-
-	// static data update, called from message handler
-	static void updateUserInfo(const std::string& visibility);
-
-	// refresh all the graphics preferences menus
-	static void refreshEnabledGraphics();
-	
-	// translate user's do not disturb response message according to current locale if message is default, otherwise do nothing
-	static void initDoNotDisturbResponse();
-
-	// update Show Favorites checkbox
-	static void updateShowFavoritesCheckbox(bool val);
-
-	void processProperties( void* pData, EAvatarProcessorType type );
-	void saveAvatarProperties( void );
-=======
-public:
-    LLFloaterPreference(const LLSD& key);
-    ~LLFloaterPreference();
-
-    void apply();
-    void cancel();
-    /*virtual*/ void draw();
-    /*virtual*/ BOOL postBuild();
-    /*virtual*/ void onOpen(const LLSD& key);
-    /*virtual*/ void onClose(bool app_quitting);
-    /*virtual*/ void changed();
-    /*virtual*/ void changed(const LLUUID& session_id, U32 mask) {};
-
-    // static data update, called from message handler
-    static void updateUserInfo(const std::string& visibility);
-
-    // refresh all the graphics preferences menus
-    static void refreshEnabledGraphics();
-
-    // translate user's do not disturb response message according to current locale if message is default, otherwise do nothing
-    static void initDoNotDisturbResponse();
-
-    // update Show Favorites checkbox
-    static void updateShowFavoritesCheckbox(bool val);
-
-    void processProperties( void* pData, EAvatarProcessorType type );
-    void saveAvatarProperties( void );
->>>>>>> e1623bb2
-    static void saveAvatarPropertiesCoro(const std::string url, bool allow_publish);
-    void selectPrivacyPanel();
-    void selectChatPanel();
-    void getControlNames(std::vector<std::string>& names);
-    // updates click/double-click action controls depending on values from settings.xml
-    void updateClickActionViews();
-    void updateSearchableItems();
-
-    void        onBtnOK(const LLSD& userdata);
-    void        onBtnCancel(const LLSD& userdata);
-
-protected:
-
-    void        onClickClearCache();            // Clear viewer texture cache, file cache on next startup
-    void        onClickBrowserClearCache();     // Clear web history and caches as well as viewer caches above
-    void        onLanguageChange();
-    void        onNotificationsChange(const std::string& OptionName);
-    void        onNameTagOpacityChange(const LLSD& newvalue);
-
-    // set value of "DoNotDisturbResponseChanged" in account settings depending on whether do not disturb response
-    // string differs from default after user changes.
-    void onDoNotDisturbResponseChanged();
-    // if the custom settings box is clicked
-    void onChangeCustom();
-    void updateMeterText(LLUICtrl* ctrl);
-    // callback for defaults
-    void setHardwareDefaults();
-    void setRecommended();
-    // callback for when client modifies a render option
-    void onRenderOptionEnable();
-    // callback for when client turns on impostors
-    void onAvatarImpostorsEnable();
-
-    // callback for commit in the "Single click on land" and "Double click on land" comboboxes.
-    void onClickActionChange();
-    // updates click/double-click action keybindngs depending on view values
-    void updateClickActionControls();
-
-    void onAtmosShaderChange();
-
-public:
-<<<<<<< HEAD
-	// This function squirrels away the current values of the controls so that
-	// cancel() can restore them.	
-	void saveSettings();
-
-	void saveIgnoredNotifications();
-	void restoreIgnoredNotifications();
-
-	void setCacheLocation(const LLStringExplicit& location);
-
-	void onClickSetCache();
-	void changeCachePath(const std::vector<std::string>& filenames, std::string proposed_name);
-	void onClickResetCache();
-	void onClickSkin(LLUICtrl* ctrl,const LLSD& userdata);
-	void onSelectSkin();
-	void onClickSetSounds();
-	void onClickEnablePopup();
-	void onClickDisablePopup();	
-	void resetAllIgnored();
-	void setAllIgnored();
-	void onClickLogPath();
-	void changeLogPath(const std::vector<std::string>& filenames, std::string proposed_name);
-	bool moveTranscriptsAndLog();
-	void setPersonalInfo(const std::string& visibility);
-	void refreshEnabledState();
-	void onCommitWindowedMode();
-	void refresh();	// Refresh enable/disable
-	// if the quality radio buttons are changed
-	void onChangeQuality(const LLSD& data);
-	
-	void refreshUI();
-
-	void onChangeMaturity();
-    void onChangeComplexityMode(const LLSD& newvalue);
-	void onChangeModelFolder();
-    void onChangePBRFolder();
-	void onChangeTextureFolder();
-	void onChangeSoundFolder();
-	void onChangeAnimationFolder();
-	void onClickBlockList();
-	void onClickProxySettings();
-	void onClickTranslationSettings();
-	void onClickPermsDefault();
-	void onClickRememberedUsernames();
-	void onClickAutoReplace();
-	void onClickSpellChecker();
-	void onClickRenderExceptions();
-	void onClickAutoAdjustments();
-	void onClickAdvanced();
-	void applyUIColor(LLUICtrl* ctrl, const LLSD& param);
-	void getUIColor(LLUICtrl* ctrl, const LLSD& param);
-	void onLogChatHistorySaved();	
-	void buildPopupLists();
-	static void refreshSkin(void* data);
-	void selectPanel(const LLSD& name);
-	void saveGraphicsPreset(std::string& preset);
-=======
-    // This function squirrels away the current values of the controls so that
-    // cancel() can restore them.
-    void saveSettings();
-
-    void saveIgnoredNotifications();
-    void restoreIgnoredNotifications();
-
-    void setCacheLocation(const LLStringExplicit& location);
-
-    void onClickSetCache();
-    void changeCachePath(const std::vector<std::string>& filenames, std::string proposed_name);
-    void onClickResetCache();
-    void onClickSkin(LLUICtrl* ctrl,const LLSD& userdata);
-    void onSelectSkin();
-    void onClickSetSounds();
-    void onClickEnablePopup();
-    void onClickDisablePopup();
-    void resetAllIgnored();
-    void setAllIgnored();
-    void onClickLogPath();
-    void changeLogPath(const std::vector<std::string>& filenames, std::string proposed_name);
-    bool moveTranscriptsAndLog();
-    void enableHistory();
-    void setPersonalInfo(const std::string& visibility);
-    void refreshEnabledState();
-    void onCommitWindowedMode();
-    void refresh(); // Refresh enable/disable
-    // if the quality radio buttons are changed
-    void onChangeQuality(const LLSD& data);
-
-    void refreshUI();
-
-    void onCommitMediaEnabled();
-    void onCommitMusicEnabled();
-    void applyResolution();
-    void onChangeMaturity();
-    void onChangeModelFolder();
-    void onChangePBRFolder();
-    void onChangeTextureFolder();
-    void onChangeSoundFolder();
-    void onChangeAnimationFolder();
-    void onClickBlockList();
-    void onClickProxySettings();
-    void onClickTranslationSettings();
-    void onClickPermsDefault();
-    void onClickRememberedUsernames();
-    void onClickAutoReplace();
-    void onClickSpellChecker();
-    void onClickRenderExceptions();
-    void onClickAutoAdjustments();
-    void onClickAdvanced();
-    void applyUIColor(LLUICtrl* ctrl, const LLSD& param);
-    void getUIColor(LLUICtrl* ctrl, const LLSD& param);
-    void onLogChatHistorySaved();
-    void buildPopupLists();
-    static void refreshSkin(void* data);
-    void selectPanel(const LLSD& name);
-    void saveCameraPreset(std::string& preset);
-    void saveGraphicsPreset(std::string& preset);
->>>>>>> e1623bb2
-
-    void setRecommendedSettings();
-    void resetAutotuneSettings();
-
-private:
-
-    void onDeleteTranscripts();
-    void onDeleteTranscriptsResponse(const LLSD& notification, const LLSD& response);
-    void updateDeleteTranscriptsButton();
-    void updateMaxComplexity();
-    void updateComplexityText();
-    static bool loadFromFilename(const std::string& filename, std::map<std::string, std::string> &label_map);
-
-    static std::string sSkin;
-    notifications_map mNotificationOptions;
-    bool mGotPersonalInfo;
-    bool mLanguageChanged;
-    bool mAvatarDataInitialized;
-    std::string mPriorInstantMessageLogPath;
-
-    bool mOriginalHideOnlineStatus;
-    std::string mDirectoryVisibility;
-
-    bool mAllowPublish; // Allow showing agent in search
-    std::string mSavedCameraPreset;
-    std::string mSavedGraphicsPreset;
-    LOG_CLASS(LLFloaterPreference);
-
-    LLSearchEditor *mFilterEdit;
-    std::unique_ptr< ll::prefs::SearchData > mSearchData;
-    bool mSearchDataDirty;
-
-    boost::signals2::connection mComplexityChangedSignal;
-
-    void onUpdateFilterTerm( bool force = false );
-    void collectSearchableItems();
-    void filterIgnorableNotifications();
-
-    std::map<std::string, bool> mIgnorableNotifs;
-};
-
-class LLPanelPreference : public LLPanel
-{
-public:
-<<<<<<< HEAD
-	LLPanelPreference();
-	/*virtual*/ bool postBuild();
-	
-	virtual ~LLPanelPreference();
-
-	virtual void apply();
-    virtual void cancel(const std::vector<std::string> settings_to_skip = {});
-	void setControlFalse(const LLSD& user_data);
-	virtual void setHardwareDefaults();
-=======
-    LLPanelPreference();
-    /*virtual*/ BOOL postBuild();
-
-    virtual ~LLPanelPreference();
-
-    virtual void apply();
-    virtual void cancel();
-    void setControlFalse(const LLSD& user_data);
-    virtual void setHardwareDefaults();
->>>>>>> e1623bb2
-
-    // Disables "Allow Media to auto play" check box only when both
-    // "Streaming Music" and "Media" are unchecked. Otherwise enables it.
-    void updateMediaAutoPlayCheckbox(LLUICtrl* ctrl);
-
-    // This function squirrels away the current values of the controls so that
-    // cancel() can restore them.
-    virtual void saveSettings();
-
-    void deletePreset(const LLSD& user_data);
-    void savePreset(const LLSD& user_data);
-    void loadPreset(const LLSD& user_data);
-
-    class Updater;
-
-protected:
-    typedef std::map<LLControlVariable*, LLSD> control_values_map_t;
-    control_values_map_t mSavedValues;
-
-private:
-    //for "Only friends and groups can call or IM me"
-    static void showFriendsOnlyWarning(LLUICtrl*, const LLSD&);
-    //for  "Allow Multiple Viewers"
-    static void showMultipleViewersWarning(LLUICtrl*, const LLSD&);
-    //for "Show my Favorite Landmarks at Login"
-    static void handleFavoritesOnLoginChanged(LLUICtrl* checkbox, const LLSD& value);
-
-    static void toggleMuteWhenMinimized();
-    typedef std::map<std::string, LLColor4> string_color_map_t;
-    string_color_map_t mSavedColors;
-
-    Updater* mBandWidthUpdater;
-    LOG_CLASS(LLPanelPreference);
-};
-
-class LLPanelPreferenceGraphics : public LLPanelPreference
-{
-public:
-<<<<<<< HEAD
-	bool postBuild();
-	void draw();
-    void cancel(const std::vector<std::string> settings_to_skip = {});
-	void saveSettings();
-	void resetDirtyChilds();
-	void setHardwareDefaults();
-	void setPresetText();
-
-=======
-    BOOL postBuild();
-    void draw();
-    void cancel();
-    void saveSettings();
-    void resetDirtyChilds();
-    void setHardwareDefaults();
-    void setPresetText();
-
-    static const std::string getPresetsPath();
-
->>>>>>> e1623bb2
-protected:
-    bool hasDirtyChilds();
-
-private:
-    void onPresetsListChange();
-    LOG_CLASS(LLPanelPreferenceGraphics);
-};
-
-class LLPanelPreferenceControls : public LLPanelPreference, public LLKeyBindResponderInterface
-{
-    LOG_CLASS(LLPanelPreferenceControls);
-public:
-    LLPanelPreferenceControls();
-    virtual ~LLPanelPreferenceControls();
-
-<<<<<<< HEAD
-	bool postBuild();
-
-	void apply();
-    void cancel(const std::vector<std::string> settings_to_skip = {});
-	void saveSettings();
-	void resetDirtyChilds();
-=======
-    BOOL postBuild();
-
-    void apply();
-    void cancel();
-    void saveSettings();
-    void resetDirtyChilds();
->>>>>>> e1623bb2
-
-    void onListCommit();
-    void onModeCommit();
-    void onRestoreDefaultsBtn();
-    void onRestoreDefaultsResponse(const LLSD& notification, const LLSD& response);
-
-    // Bypass to let Move & view read values without need to create own key binding handler
-    // Todo: consider a better way to share access to keybindings
-    bool canKeyBindHandle(const std::string &control, EMouseClickType click, KEY key, MASK mask);
-    // Bypasses to let Move & view modify values without need to create own key binding handler
-    void setKeyBind(const std::string &control, EMouseClickType click, KEY key, MASK mask, bool set /*set or reset*/ );
-    void updateAndApply();
-
-    // from interface
-    /*virtual*/ bool onSetKeyBind(EMouseClickType click, KEY key, MASK mask, bool all_modes);
-    /*virtual*/ void onDefaultKeyBind(bool all_modes);
-    /*virtual*/ void onCancelKeyBind();
-
-private:
-    // reloads settings, discards current changes, updates table
-    void regenerateControls();
-
-    // These fuctions do not clean previous content
-    bool addControlTableColumns(const std::string &filename);
-    bool addControlTableRows(const std::string &filename);
-    void addControlTableSeparator();
-
-    // Cleans content and then adds content from xml files according to current mEditingMode
-    void populateControlTable();
-
-    // Updates keybindings from storage to table
-    void updateTable();
-
-    LLScrollListCtrl* pControlsTable;
-    LLComboBox *pKeyModeBox;
-    LLKeyConflictHandler mConflictHandler[LLKeyConflictHandler::MODE_COUNT];
-    std::string mEditingControl;
-    S32 mEditingColumn;
-    S32 mEditingMode;
-};
-
-class LLAvatarComplexityControls
-{
-  public:
-    static void updateMax(LLSliderCtrl* slider, LLTextBox* value_label, bool short_val = false);
-    static void setText(U32 value, LLTextBox* text_box, bool short_val = false);
-    static void updateMaxRenderTime(LLSliderCtrl* slider, LLTextBox* value_label, bool short_val = false);
-    static void setRenderTimeText(F32 value, LLTextBox* text_box, bool short_val = false);
-    static void setIndirectControls();
-    static void setIndirectMaxNonImpostors();
-    static void setIndirectMaxArc();
-    LOG_CLASS(LLAvatarComplexityControls);
-};
-
-class LLFloaterPreferenceProxy : public LLFloater
-{
-public:
-    LLFloaterPreferenceProxy(const LLSD& key);
-    ~LLFloaterPreferenceProxy();
-
-    /// show off our menu
-    static void show();
-    void cancel();
-
-protected:
-<<<<<<< HEAD
-	bool postBuild();
-	void onOpen(const LLSD& key);
-	void onClose(bool app_quitting);
-	void saveSettings();
-	void onBtnOk();
-	void onBtnCancel();
-	void onClickCloseBtn(bool app_quitting = false);
-=======
-    BOOL postBuild();
-    void onOpen(const LLSD& key);
-    void onClose(bool app_quitting);
-    void saveSettings();
-    void onBtnOk();
-    void onBtnCancel();
-    void onClickCloseBtn(bool app_quitting = false);
->>>>>>> e1623bb2
-
-    void onChangeSocksSettings();
-
-private:
-
-    bool mSocksSettingsDirty;
-    typedef std::map<LLControlVariable*, LLSD> control_values_map_t;
-    control_values_map_t mSavedValues;
-    LOG_CLASS(LLFloaterPreferenceProxy);
-};
-
-
-#endif  // LL_LLPREFERENCEFLOATER_H+/**
+ * @file llfloaterpreference.h
+ * @brief LLPreferenceCore class definition
+ *
+ * $LicenseInfo:firstyear=2002&license=viewerlgpl$
+ * Second Life Viewer Source Code
+ * Copyright (C) 2010, Linden Research, Inc.
+ *
+ * This library is free software; you can redistribute it and/or
+ * modify it under the terms of the GNU Lesser General Public
+ * License as published by the Free Software Foundation;
+ * version 2.1 of the License only.
+ *
+ * This library is distributed in the hope that it will be useful,
+ * but WITHOUT ANY WARRANTY; without even the implied warranty of
+ * MERCHANTABILITY or FITNESS FOR A PARTICULAR PURPOSE.  See the GNU
+ * Lesser General Public License for more details.
+ *
+ * You should have received a copy of the GNU Lesser General Public
+ * License along with this library; if not, write to the Free Software
+ * Foundation, Inc., 51 Franklin Street, Fifth Floor, Boston, MA  02110-1301  USA
+ *
+ * Linden Research, Inc., 945 Battery Street, San Francisco, CA  94111  USA
+ * $/LicenseInfo$
+ */
+
+/*
+ * App-wide preferences.  Note that these are not per-user,
+ * because we need to load many preferences before we have
+ * a login name.
+ */
+
+#ifndef LL_LLFLOATERPREFERENCE_H
+#define LL_LLFLOATERPREFERENCE_H
+
+#include "llfloater.h"
+#include "llavatarpropertiesprocessor.h"
+#include "llconversationlog.h"
+#include "llsearcheditor.h"
+#include "llsetkeybinddialog.h"
+#include "llkeyconflict.h"
+
+class LLConversationLogObserver;
+class LLPanelPreference;
+class LLPanelLCD;
+class LLPanelDebug;
+class LLMessageSystem;
+class LLComboBox;
+class LLScrollListCtrl;
+class LLScrollListCell;
+class LLSliderCtrl;
+class LLSD;
+class LLTextBox;
+
+namespace ll
+{
+    namespace prefs
+    {
+        struct SearchData;
+    }
+}
+
+typedef std::map<std::string, std::string> notifications_map;
+
+typedef enum
+    {
+        GS_LOW_GRAPHICS,
+        GS_MID_GRAPHICS,
+        GS_HIGH_GRAPHICS,
+        GS_ULTRA_GRAPHICS
+
+    } EGraphicsSettings;
+
+// Floater to control preferences (display, audio, bandwidth, general.
+class LLFloaterPreference : public LLFloater, public LLAvatarPropertiesObserver, public LLConversationLogObserver
+{
+public:
+    LLFloaterPreference(const LLSD& key);
+    ~LLFloaterPreference();
+
+    void apply();
+    void cancel(const std::vector<std::string> settings_to_skip = {});
+    /*virtual*/ void draw();
+    /*virtual*/ bool postBuild();
+    /*virtual*/ void onOpen(const LLSD& key);
+    /*virtual*/ void onClose(bool app_quitting);
+    /*virtual*/ void changed();
+    /*virtual*/ void changed(const LLUUID& session_id, U32 mask) {};
+
+    // static data update, called from message handler
+    static void updateUserInfo(const std::string& visibility);
+
+    // refresh all the graphics preferences menus
+    static void refreshEnabledGraphics();
+
+    // translate user's do not disturb response message according to current locale if message is default, otherwise do nothing
+    static void initDoNotDisturbResponse();
+
+    // update Show Favorites checkbox
+    static void updateShowFavoritesCheckbox(bool val);
+
+    void processProperties( void* pData, EAvatarProcessorType type );
+    void saveAvatarProperties( void );
+    static void saveAvatarPropertiesCoro(const std::string url, bool allow_publish);
+    void selectPrivacyPanel();
+    void selectChatPanel();
+    void getControlNames(std::vector<std::string>& names);
+    // updates click/double-click action controls depending on values from settings.xml
+    void updateClickActionViews();
+    void updateSearchableItems();
+
+    void        onBtnOK(const LLSD& userdata);
+    void        onBtnCancel(const LLSD& userdata);
+
+protected:
+
+    void        onClickClearCache();            // Clear viewer texture cache, file cache on next startup
+    void        onClickBrowserClearCache();     // Clear web history and caches as well as viewer caches above
+    void        onLanguageChange();
+    void        onNotificationsChange(const std::string& OptionName);
+    void        onNameTagOpacityChange(const LLSD& newvalue);
+
+    // set value of "DoNotDisturbResponseChanged" in account settings depending on whether do not disturb response
+    // string differs from default after user changes.
+    void onDoNotDisturbResponseChanged();
+    // if the custom settings box is clicked
+    void onChangeCustom();
+    void updateMeterText(LLUICtrl* ctrl);
+    // callback for defaults
+    void setHardwareDefaults();
+    void setRecommended();
+    // callback for when client modifies a render option
+    void onRenderOptionEnable();
+    // callback for when client turns on impostors
+    void onAvatarImpostorsEnable();
+
+    // callback for commit in the "Single click on land" and "Double click on land" comboboxes.
+    void onClickActionChange();
+    // updates click/double-click action keybindngs depending on view values
+    void updateClickActionControls();
+
+    void onAtmosShaderChange();
+
+public:
+    // This function squirrels away the current values of the controls so that
+    // cancel() can restore them.
+    void saveSettings();
+
+    void saveIgnoredNotifications();
+    void restoreIgnoredNotifications();
+
+    void setCacheLocation(const LLStringExplicit& location);
+
+    void onClickSetCache();
+    void changeCachePath(const std::vector<std::string>& filenames, std::string proposed_name);
+    void onClickResetCache();
+    void onClickSkin(LLUICtrl* ctrl,const LLSD& userdata);
+    void onSelectSkin();
+    void onClickSetSounds();
+    void onClickEnablePopup();
+    void onClickDisablePopup();
+    void resetAllIgnored();
+    void setAllIgnored();
+    void onClickLogPath();
+    void changeLogPath(const std::vector<std::string>& filenames, std::string proposed_name);
+    bool moveTranscriptsAndLog();
+    void setPersonalInfo(const std::string& visibility);
+    void refreshEnabledState();
+    void onCommitWindowedMode();
+    void refresh(); // Refresh enable/disable
+    // if the quality radio buttons are changed
+    void onChangeQuality(const LLSD& data);
+
+    void refreshUI();
+
+    void onChangeMaturity();
+    void onChangeComplexityMode(const LLSD& newvalue);
+    void onChangeModelFolder();
+    void onChangePBRFolder();
+    void onChangeTextureFolder();
+    void onChangeSoundFolder();
+    void onChangeAnimationFolder();
+    void onClickBlockList();
+    void onClickProxySettings();
+    void onClickTranslationSettings();
+    void onClickPermsDefault();
+    void onClickRememberedUsernames();
+    void onClickAutoReplace();
+    void onClickSpellChecker();
+    void onClickRenderExceptions();
+    void onClickAutoAdjustments();
+    void onClickAdvanced();
+    void applyUIColor(LLUICtrl* ctrl, const LLSD& param);
+    void getUIColor(LLUICtrl* ctrl, const LLSD& param);
+    void onLogChatHistorySaved();
+    void buildPopupLists();
+    static void refreshSkin(void* data);
+    void selectPanel(const LLSD& name);
+    void saveGraphicsPreset(std::string& preset);
+
+    void setRecommendedSettings();
+    void resetAutotuneSettings();
+
+private:
+
+    void onDeleteTranscripts();
+    void onDeleteTranscriptsResponse(const LLSD& notification, const LLSD& response);
+    void updateDeleteTranscriptsButton();
+    void updateMaxComplexity();
+    void updateComplexityText();
+    static bool loadFromFilename(const std::string& filename, std::map<std::string, std::string> &label_map);
+
+    static std::string sSkin;
+    notifications_map mNotificationOptions;
+    bool mGotPersonalInfo;
+    bool mLanguageChanged;
+    bool mAvatarDataInitialized;
+    std::string mPriorInstantMessageLogPath;
+
+    bool mOriginalHideOnlineStatus;
+    std::string mDirectoryVisibility;
+
+    bool mAllowPublish; // Allow showing agent in search
+    std::string mSavedCameraPreset;
+    std::string mSavedGraphicsPreset;
+    LOG_CLASS(LLFloaterPreference);
+
+    LLSearchEditor *mFilterEdit;
+    std::unique_ptr< ll::prefs::SearchData > mSearchData;
+    bool mSearchDataDirty;
+
+    boost::signals2::connection mComplexityChangedSignal;
+
+    void onUpdateFilterTerm( bool force = false );
+    void collectSearchableItems();
+    void filterIgnorableNotifications();
+
+    std::map<std::string, bool> mIgnorableNotifs;
+};
+
+class LLPanelPreference : public LLPanel
+{
+public:
+    LLPanelPreference();
+    /*virtual*/ bool postBuild();
+
+    virtual ~LLPanelPreference();
+
+    virtual void apply();
+    virtual void cancel(const std::vector<std::string> settings_to_skip = {});
+    void setControlFalse(const LLSD& user_data);
+    virtual void setHardwareDefaults();
+
+    // Disables "Allow Media to auto play" check box only when both
+    // "Streaming Music" and "Media" are unchecked. Otherwise enables it.
+    void updateMediaAutoPlayCheckbox(LLUICtrl* ctrl);
+
+    // This function squirrels away the current values of the controls so that
+    // cancel() can restore them.
+    virtual void saveSettings();
+
+    void deletePreset(const LLSD& user_data);
+    void savePreset(const LLSD& user_data);
+    void loadPreset(const LLSD& user_data);
+
+    class Updater;
+
+protected:
+    typedef std::map<LLControlVariable*, LLSD> control_values_map_t;
+    control_values_map_t mSavedValues;
+
+private:
+    //for "Only friends and groups can call or IM me"
+    static void showFriendsOnlyWarning(LLUICtrl*, const LLSD&);
+    //for  "Allow Multiple Viewers"
+    static void showMultipleViewersWarning(LLUICtrl*, const LLSD&);
+    //for "Show my Favorite Landmarks at Login"
+    static void handleFavoritesOnLoginChanged(LLUICtrl* checkbox, const LLSD& value);
+
+    static void toggleMuteWhenMinimized();
+    typedef std::map<std::string, LLColor4> string_color_map_t;
+    string_color_map_t mSavedColors;
+
+    Updater* mBandWidthUpdater;
+    LOG_CLASS(LLPanelPreference);
+};
+
+class LLPanelPreferenceGraphics : public LLPanelPreference
+{
+public:
+    bool postBuild();
+    void draw();
+    void cancel(const std::vector<std::string> settings_to_skip = {});
+    void saveSettings();
+    void resetDirtyChilds();
+    void setHardwareDefaults();
+    void setPresetText();
+
+protected:
+    bool hasDirtyChilds();
+
+private:
+    void onPresetsListChange();
+    LOG_CLASS(LLPanelPreferenceGraphics);
+};
+
+class LLPanelPreferenceControls : public LLPanelPreference, public LLKeyBindResponderInterface
+{
+    LOG_CLASS(LLPanelPreferenceControls);
+public:
+    LLPanelPreferenceControls();
+    virtual ~LLPanelPreferenceControls();
+
+    bool postBuild();
+
+    void apply();
+    void cancel(const std::vector<std::string> settings_to_skip = {});
+    void saveSettings();
+    void resetDirtyChilds();
+
+    void onListCommit();
+    void onModeCommit();
+    void onRestoreDefaultsBtn();
+    void onRestoreDefaultsResponse(const LLSD& notification, const LLSD& response);
+
+    // Bypass to let Move & view read values without need to create own key binding handler
+    // Todo: consider a better way to share access to keybindings
+    bool canKeyBindHandle(const std::string &control, EMouseClickType click, KEY key, MASK mask);
+    // Bypasses to let Move & view modify values without need to create own key binding handler
+    void setKeyBind(const std::string &control, EMouseClickType click, KEY key, MASK mask, bool set /*set or reset*/ );
+    void updateAndApply();
+
+    // from interface
+    /*virtual*/ bool onSetKeyBind(EMouseClickType click, KEY key, MASK mask, bool all_modes);
+    /*virtual*/ void onDefaultKeyBind(bool all_modes);
+    /*virtual*/ void onCancelKeyBind();
+
+private:
+    // reloads settings, discards current changes, updates table
+    void regenerateControls();
+
+    // These fuctions do not clean previous content
+    bool addControlTableColumns(const std::string &filename);
+    bool addControlTableRows(const std::string &filename);
+    void addControlTableSeparator();
+
+    // Cleans content and then adds content from xml files according to current mEditingMode
+    void populateControlTable();
+
+    // Updates keybindings from storage to table
+    void updateTable();
+
+    LLScrollListCtrl* pControlsTable;
+    LLComboBox *pKeyModeBox;
+    LLKeyConflictHandler mConflictHandler[LLKeyConflictHandler::MODE_COUNT];
+    std::string mEditingControl;
+    S32 mEditingColumn;
+    S32 mEditingMode;
+};
+
+class LLAvatarComplexityControls
+{
+  public:
+    static void updateMax(LLSliderCtrl* slider, LLTextBox* value_label, bool short_val = false);
+    static void setText(U32 value, LLTextBox* text_box, bool short_val = false);
+    static void updateMaxRenderTime(LLSliderCtrl* slider, LLTextBox* value_label, bool short_val = false);
+    static void setRenderTimeText(F32 value, LLTextBox* text_box, bool short_val = false);
+    static void setIndirectControls();
+    static void setIndirectMaxNonImpostors();
+    static void setIndirectMaxArc();
+    LOG_CLASS(LLAvatarComplexityControls);
+};
+
+class LLFloaterPreferenceProxy : public LLFloater
+{
+public:
+    LLFloaterPreferenceProxy(const LLSD& key);
+    ~LLFloaterPreferenceProxy();
+
+    /// show off our menu
+    static void show();
+    void cancel();
+
+protected:
+    bool postBuild();
+    void onOpen(const LLSD& key);
+    void onClose(bool app_quitting);
+    void saveSettings();
+    void onBtnOk();
+    void onBtnCancel();
+    void onClickCloseBtn(bool app_quitting = false);
+
+    void onChangeSocksSettings();
+
+private:
+
+    bool mSocksSettingsDirty;
+    typedef std::map<LLControlVariable*, LLSD> control_values_map_t;
+    control_values_map_t mSavedValues;
+    LOG_CLASS(LLFloaterPreferenceProxy);
+};
+
+
+#endif  // LL_LLPREFERENCEFLOATER_H