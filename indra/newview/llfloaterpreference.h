--- conflicted
+++ resolved
@@ -164,12 +164,9 @@
 	void onClickBlockList();
 	void onClickProxySettings();
 	void onClickTranslationSettings();
-<<<<<<< HEAD
 	void onClickPermsDefault();
-=======
 	void onClickAutoReplace();
 	void onClickSpellChecker();
->>>>>>> ebc9bcbf
 	void applyUIColor(LLUICtrl* ctrl, const LLSD& param);
 	void getUIColor(LLUICtrl* ctrl, const LLSD& param);
 	void onLogChatHistorySaved();	
