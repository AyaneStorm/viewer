--- conflicted
+++ resolved
@@ -77,7 +77,6 @@
 #include "llmediaentry.h"
 #include "llurldispatcher.h"
 #include "raytrace.h"
-#include "llstat.h"
 
 // newview includes
 #include "llagent.h"
@@ -619,7 +618,7 @@
 				addText(xpos, ypos, llformat("%d/%d Mesh HTTP Requests/Retries", LLMeshRepository::sHTTPRequestCount,
 					LLMeshRepository::sHTTPRetryCount));
 				ypos += y_inc;
-
+				
 				addText(xpos, ypos, llformat("%d/%d Mesh LOD Pending/Processing", LLMeshRepository::sLODPending, LLMeshRepository::sLODProcessing));
 				ypos += y_inc;
 
@@ -1547,8 +1546,7 @@
 	mResDirty(false),
 	mStatesDirty(false),
 	mCurrResolutionIndex(0),
-	mProgressView(NULL),
-	mMouseVelocityStat(new LLStat("Mouse Velocity"))
+	mProgressView(NULL)
 {
 	// gKeyboard is still NULL, so it doesn't do LLWindowListener any good to
 	// pass its value right now. Instead, pass it a nullary function that
@@ -1937,14 +1935,9 @@
 	panel_ssf_container->addChild(panel_stand_stop_flying);
 
 	panel_ssf_container->setVisible(TRUE);
-<<<<<<< HEAD
-
+	
 	LLMenuOptionPathfindingRebakeNavmesh::getInstance()->initialize();
-=======
->>>>>>> 368dd542
-
-	LLMenuOptionPathfindingRebakeNavmesh::getInstance()->initialize();
-	
+
 	// Load and make the toolbars visible
 	// Note: we need to load the toolbars only *after* the user is logged in and IW
 	if (gToolBarView)
@@ -1990,12 +1983,12 @@
 		gMorphView->setVisible(FALSE);
 	}
 	llinfos << "Global views cleaned." << llendl ;
-	
+
 	// DEV-40930: Clear sModalStack. Otherwise, any LLModalDialog left open
 	// will crump with LL_ERRS.
 	LLModalDialog::shutdownModals();
 	llinfos << "LLModalDialog shut down." << llendl; 
-
+	
 	// destroy the nav bar, not currently part of gViewerWindow
 	// *TODO: Make LLNavigationBar part of gViewerWindow
 	if (LLNavigationBar::instanceExists())
@@ -2003,17 +1996,17 @@
 		delete LLNavigationBar::getInstance();
 	}
 	llinfos << "LLNavigationBar destroyed." << llendl ;
-	
+
 	// destroy menus after instantiating navbar above, as it needs
 	// access to gMenuHolder
 	cleanup_menus();
 	llinfos << "menus destroyed." << llendl ;
-	
+
 	// Delete all child views.
 	delete mRootView;
 	mRootView = NULL;
 	llinfos << "RootView deleted." << llendl ;
-	
+
 	LLMenuOptionPathfindingRebakeNavmesh::getInstance()->quit();
 
 	// Automatically deleted as children of mRootView.  Fix the globals.
@@ -2083,8 +2076,6 @@
 
 	delete mDebugText;
 	mDebugText = NULL;
-
-	delete mMouseVelocityStat;
 }
 
 
@@ -3259,11 +3250,7 @@
 		mouse_vel.setVec((F32) dx, (F32) dy);
 	}
     
-<<<<<<< HEAD
-	mMouseVelocityStat->addValue(mouse_vel.magVec());
-=======
 	sample(sMouseVelocityStat, mouse_vel.magVec());
->>>>>>> 368dd542
 }
 
 void LLViewerWindow::updateKeyboardFocus()
@@ -4288,12 +4275,12 @@
 
 		if (!reset_deferred)
 		{
-		// if image cropping or need to enlarge the scene, compute a scale_factor
-		F32 ratio = llmin( (F32)window_width / image_width , (F32)window_height / image_height) ;
-		snapshot_width  = (S32)(ratio * image_width) ;
-		snapshot_height = (S32)(ratio * image_height) ;
-		scale_factor = llmax(1.0f, 1.0f / ratio) ;
-	}
+			// if image cropping or need to enlarge the scene, compute a scale_factor
+			F32 ratio = llmin( (F32)window_width / image_width , (F32)window_height / image_height) ;
+			snapshot_width  = (S32)(ratio * image_width) ;
+			snapshot_height = (S32)(ratio * image_height) ;
+			scale_factor = llmax(1.0f, 1.0f / ratio) ;
+		}
 	}
 	
 	if (show_ui && scale_factor > 1.f)
@@ -4495,7 +4482,7 @@
 	{
 		send_agent_resume();
 	}
-
+	
 	return ret;
 }
 
@@ -4787,7 +4774,7 @@
 		LLViewerDynamicTexture::restoreGL();
 		LLVOAvatar::restoreGL();
 		LLVOPartGroup::restoreGL();
-		
+
 		gResizeScreenTexture = TRUE;
 		gWindowResized = TRUE;
 
@@ -5274,8 +5261,8 @@
 				LLFace* facep = objectp->mDrawable->getFace(mObjectFace);
 				if (facep)
 				{
-				mUVCoords = facep->surfaceToTexture(mSTCoords, mIntersection, mNormal);
-			}
+					mUVCoords = facep->surfaceToTexture(mSTCoords, mIntersection, mNormal);
+				}
 			}
 
 			// and XY coords:
