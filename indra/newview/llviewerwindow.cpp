--- conflicted
+++ resolved
@@ -246,11 +246,8 @@
 LLVector4a       gDebugRaycastNormal;
 LLVector4a       gDebugRaycastTangent;
 S32             gDebugRaycastFaceHit;
-<<<<<<< HEAD
 S32             gDebugRaycastGLTFNodeHit;
 S32             gDebugRaycastGLTFPrimitiveHit;
-=======
->>>>>>> bb3c36f5
 LLVector4a       gDebugRaycastStart;
 LLVector4a       gDebugRaycastEnd;
 
@@ -2101,22 +2098,15 @@
     gFloaterView->setFloaterSnapView(main_view->getChild<LLView>("floater_snap_region")->getHandle());
     gSnapshotFloaterView = main_view->getChild<LLSnapshotFloaterView>("Snapshot Floater View");
 
-<<<<<<< HEAD
-=======
     const F32 CHAT_PERSIST_TIME = 20.f;
 
->>>>>>> bb3c36f5
     // Console
     llassert( !gConsole );
     LLConsole::Params cp;
     cp.name("console");
     cp.max_lines(gSavedSettings.getS32("ConsoleBufferSize"));
     cp.rect(getChatConsoleRect());
-<<<<<<< HEAD
-    cp.persist_time(gSavedSettings.getF32("ChatPersistTime"));
-=======
     cp.persist_time(CHAT_PERSIST_TIME);
->>>>>>> bb3c36f5
     cp.font_size_index(gSavedSettings.getS32("ChatFontSize"));
     cp.follows.flags(FOLLOWS_LEFT | FOLLOWS_RIGHT | FOLLOWS_BOTTOM);
     gConsole = LLUICtrlFactory::create<LLConsole>(cp);
@@ -2828,8 +2818,6 @@
         }
     }
 
-<<<<<<< HEAD
-=======
     // Try for a new-format gesture
     if (LLGestureMgr::instance().triggerGestureRelease(key, mask))
     {
@@ -2839,7 +2827,6 @@
     }
     //Old format gestures do not support this, so no need to implement it.
 
->>>>>>> bb3c36f5
     // don't pass keys on to world when something in ui has focus
     return gFocusMgr.childHasKeyboardFocus(mRootView)
         || LLMenuGL::getKeyboardMode()
@@ -3346,13 +3333,6 @@
 
     if (gLoggedInTime.getStarted())
     {
-<<<<<<< HEAD
-        if (gLoggedInTime.getElapsedTimeF32() > gSavedSettings.getF32("DestinationGuideHintTimeout"))
-        {
-            LLFirstUse::notUsingDestinationGuide();
-        }
-        if (gLoggedInTime.getElapsedTimeF32() > gSavedSettings.getF32("SidePanelHintTimeout"))
-=======
         const F32 DESTINATION_GUIDE_HINT_TIMEOUT = 1200.f;
         const F32 SIDE_PANEL_HINT_TIMEOUT = 300.f;
         if (gLoggedInTime.getElapsedTimeF32() > DESTINATION_GUIDE_HINT_TIMEOUT)
@@ -3360,7 +3340,6 @@
             LLFirstUse::notUsingDestinationGuide();
         }
         if (gLoggedInTime.getElapsedTimeF32() > SIDE_PANEL_HINT_TIMEOUT)
->>>>>>> bb3c36f5
         {
             LLFirstUse::notUsingSidePanel();
         }
@@ -3384,17 +3363,11 @@
 
     if (gPipeline.hasRenderDebugMask(LLPipeline::RENDER_DEBUG_RAYCAST))
     {
-<<<<<<< HEAD
         gDebugRaycastFaceHit = gDebugRaycastGLTFNodeHit = gDebugRaycastGLTFPrimitiveHit = -1;
         gDebugRaycastObject = cursorIntersect(-1, -1, 512.f, NULL, -1, FALSE, FALSE, TRUE, FALSE,
                                               &gDebugRaycastFaceHit,
                                               &gDebugRaycastGLTFNodeHit,
                                               &gDebugRaycastGLTFPrimitiveHit,
-=======
-        gDebugRaycastFaceHit = -1;
-        gDebugRaycastObject = cursorIntersect(-1, -1, 512.f, NULL, -1, FALSE, FALSE, TRUE, FALSE,
-                                              &gDebugRaycastFaceHit,
->>>>>>> bb3c36f5
                                               &gDebugRaycastIntersection,
                                               &gDebugRaycastTexCoord,
                                               &gDebugRaycastNormal,
@@ -3422,7 +3395,6 @@
 
     // constraint mouse enter events to children of mouse captor
     LLView* root_view = captor_view;
-<<<<<<< HEAD
 
     // if mouse captor doesn't exist or isn't a LLView
     // then allow mouse enter events on entire UI hierarchy
@@ -4241,826 +4213,6 @@
     // transform mouse vector back to world coords
     new_pos += gAgentCamera.getCameraPositionGlobal();
 
-=======
-
-    // if mouse captor doesn't exist or isn't a LLView
-    // then allow mouse enter events on entire UI hierarchy
-    if (!root_view)
-    {
-        root_view = mRootView;
-    }
-
-    static LLCachedControl<bool> dump_menu_holder(gSavedSettings, "DumpMenuHolderSize", false);
-    if (dump_menu_holder)
-    {
-        static bool init = false;
-        static LLFrameTimer child_count_timer;
-        static std::vector <std::string> child_vec;
-        if (!init)
-        {
-            child_count_timer.resetWithExpiry(5.f);
-            init = true;
-        }
-        if (child_count_timer.hasExpired())
-        {
-            LL_INFOS() << "gMenuHolder child count: " << gMenuHolder->getChildCount() << LL_ENDL;
-            std::vector<std::string> local_child_vec;
-            LLView::child_list_t child_list = *gMenuHolder->getChildList();
-            for (auto child : child_list)
-            {
-                local_child_vec.emplace_back(child->getName());
-            }
-            if (!local_child_vec.empty() && local_child_vec != child_vec)
-            {
-                std::vector<std::string> out_vec;
-                std::sort(local_child_vec.begin(), local_child_vec.end());
-                std::sort(child_vec.begin(), child_vec.end());
-                std::set_difference(child_vec.begin(), child_vec.end(), local_child_vec.begin(), local_child_vec.end(), std::inserter(out_vec, out_vec.begin()));
-                if (!out_vec.empty())
-                {
-                    LL_INFOS() << "gMenuHolder removal diff size: '"<<out_vec.size() <<"' begin_child_diff";
-                    for (auto str : out_vec)
-                    {
-                        LL_CONT << " : " << str;
-                    }
-                    LL_CONT << " : end_child_diff" << LL_ENDL;
-                }
-
-                out_vec.clear();
-                std::set_difference(local_child_vec.begin(), local_child_vec.end(), child_vec.begin(), child_vec.end(), std::inserter(out_vec, out_vec.begin()));
-                if (!out_vec.empty())
-                {
-                    LL_INFOS() << "gMenuHolder addition diff size: '" << out_vec.size() << "' begin_child_diff";
-                    for (auto str : out_vec)
-                    {
-                        LL_CONT << " : " << str;
-                    }
-                    LL_CONT << " : end_child_diff" << LL_ENDL;
-                }
-                child_vec.swap(local_child_vec);
-            }
-            child_count_timer.resetWithExpiry(5.f);
-        }
-    }
-
-    // only update mouse hover set when UI is visible (since we shouldn't send hover events to invisible UI
-    if (gPipeline.hasRenderDebugFeatureMask(LLPipeline::RENDER_DEBUG_FEATURE_UI))
-    {
-        // include all ancestors of captor_view as automatically having mouse
-        if (captor_view)
-        {
-            LLView* captor_parent_view = captor_view->getParent();
-            while(captor_parent_view)
-            {
-                mouse_hover_set.insert(captor_parent_view->getHandle());
-                captor_parent_view = captor_parent_view->getParent();
-            }
-        }
-
-        // aggregate visible views that contain mouse cursor in display order
-        LLPopupView::popup_list_t popups = mPopupView->getCurrentPopups();
-
-        for(LLPopupView::popup_list_t::iterator popup_it = popups.begin(); popup_it != popups.end(); ++popup_it)
-        {
-            LLView* popup = popup_it->get();
-            if (popup && popup->calcScreenBoundingRect().pointInRect(x, y))
-            {
-                // iterator over contents of top_ctrl, and throw into mouse_hover_set
-                for (LLView::tree_iterator_t it = popup->beginTreeDFS();
-                    it != popup->endTreeDFS();
-                    ++it)
-                {
-                    LLView* viewp = *it;
-                    if (viewp->getVisible()
-                        && viewp->calcScreenBoundingRect().pointInRect(x, y))
-                    {
-                        // we have a view that contains the mouse, add it to the set
-                        mouse_hover_set.insert(viewp->getHandle());
-                    }
-                    else
-                    {
-                        // skip this view and all of its children
-                        it.skipDescendants();
-                    }
-                }
-            }
-        }
-
-        // while the top_ctrl contains the mouse cursor, only it and its descendants will receive onMouseEnter events
-        if (top_ctrl && top_ctrl->calcScreenBoundingRect().pointInRect(x, y))
-        {
-            // iterator over contents of top_ctrl, and throw into mouse_hover_set
-            for (LLView::tree_iterator_t it = top_ctrl->beginTreeDFS();
-                it != top_ctrl->endTreeDFS();
-                ++it)
-            {
-                LLView* viewp = *it;
-                if (viewp->getVisible()
-                    && viewp->calcScreenBoundingRect().pointInRect(x, y))
-                {
-                    // we have a view that contains the mouse, add it to the set
-                    mouse_hover_set.insert(viewp->getHandle());
-                }
-                else
-                {
-                    // skip this view and all of its children
-                    it.skipDescendants();
-                }
-            }
-        }
-        else
-        {
-            // walk UI tree in depth-first order
-            for (LLView::tree_iterator_t it = root_view->beginTreeDFS();
-                it != root_view->endTreeDFS();
-                ++it)
-            {
-                LLView* viewp = *it;
-                // calculating the screen rect involves traversing the parent, so this is less than optimal
-                if (viewp->getVisible()
-                    && viewp->calcScreenBoundingRect().pointInRect(x, y))
-                {
-
-                    // if this view is mouse opaque, nothing behind it should be in mouse_hover_set
-                    if (viewp->getMouseOpaque())
-                    {
-                        // constrain further iteration to children of this widget
-                        it = viewp->beginTreeDFS();
-                    }
-
-                    // we have a view that contains the mouse, add it to the set
-                    mouse_hover_set.insert(viewp->getHandle());
-                }
-                else
-                {
-                    // skip this view and all of its children
-                    it.skipDescendants();
-                }
-            }
-        }
-    }
-
-    typedef std::vector<LLHandle<LLView> > view_handle_list_t;
-
-    // call onMouseEnter() on all views which contain the mouse cursor but did not before
-    view_handle_list_t mouse_enter_views;
-    std::set_difference(mouse_hover_set.begin(), mouse_hover_set.end(),
-                        mMouseHoverViews.begin(), mMouseHoverViews.end(),
-                        std::back_inserter(mouse_enter_views));
-    for (view_handle_list_t::iterator it = mouse_enter_views.begin();
-        it != mouse_enter_views.end();
-        ++it)
-    {
-        LLView* viewp = it->get();
-        if (viewp)
-        {
-            LLRect view_screen_rect = viewp->calcScreenRect();
-            viewp->onMouseEnter(x - view_screen_rect.mLeft, y - view_screen_rect.mBottom, mask);
-        }
-    }
-
-    // call onMouseLeave() on all views which no longer contain the mouse cursor
-    view_handle_list_t mouse_leave_views;
-    std::set_difference(mMouseHoverViews.begin(), mMouseHoverViews.end(),
-                        mouse_hover_set.begin(), mouse_hover_set.end(),
-                        std::back_inserter(mouse_leave_views));
-    for (view_handle_list_t::iterator it = mouse_leave_views.begin();
-        it != mouse_leave_views.end();
-        ++it)
-    {
-        LLView* viewp = it->get();
-        if (viewp)
-        {
-            LLRect view_screen_rect = viewp->calcScreenRect();
-            viewp->onMouseLeave(x - view_screen_rect.mLeft, y - view_screen_rect.mBottom, mask);
-        }
-    }
-
-    // store resulting hover set for next frame
-    swap(mMouseHoverViews, mouse_hover_set);
-
-    // only handle hover events when UI is enabled
-    if (gPipeline.hasRenderDebugFeatureMask(LLPipeline::RENDER_DEBUG_FEATURE_UI))
-    {
-
-        if( mouse_captor )
-        {
-            // Pass hover events to object capturing mouse events.
-            S32 local_x;
-            S32 local_y;
-            mouse_captor->screenPointToLocal( x, y, &local_x, &local_y );
-            handled = mouse_captor->handleHover(local_x, local_y, mask);
-            if (LLView::sDebugMouseHandling)
-            {
-                LL_INFOS() << "Hover handled by captor " << mouse_captor->getName() << LL_ENDL;
-            }
-
-            if( !handled )
-            {
-                LL_DEBUGS("UserInput") << "hover not handled by mouse captor" << LL_ENDL;
-            }
-        }
-        else
-        {
-            if (top_ctrl)
-            {
-                S32 local_x, local_y;
-                top_ctrl->screenPointToLocal( x, y, &local_x, &local_y );
-                handled = top_ctrl->pointInView(local_x, local_y) && top_ctrl->handleHover(local_x, local_y, mask);
-            }
-
-            if ( !handled )
-            {
-                // x and y are from last time mouse was in window
-                // mMouseInWindow tracks *actual* mouse location
-                if (mMouseInWindow && mRootView->handleHover(x, y, mask) )
-                {
-                    if (LLView::sDebugMouseHandling && LLView::sMouseHandlerMessage != last_handle_msg)
-                    {
-                        last_handle_msg = LLView::sMouseHandlerMessage;
-                        LL_INFOS() << "Hover" << LLView::sMouseHandlerMessage << LL_ENDL;
-                    }
-                    handled = TRUE;
-                }
-                else if (LLView::sDebugMouseHandling)
-                {
-                    if (last_handle_msg != LLStringUtil::null)
-                    {
-                        last_handle_msg.clear();
-                        LL_INFOS() << "Hover not handled by view" << LL_ENDL;
-                    }
-                }
-            }
-
-            if (!handled)
-            {
-                LLTool *tool = LLToolMgr::getInstance()->getCurrentTool();
-
-                if(mMouseInWindow && tool)
-                {
-                    handled = tool->handleHover(x, y, mask);
-                }
-            }
-        }
-
-        // Show a new tool tip (or update one that is already shown)
-        BOOL tool_tip_handled = FALSE;
-        std::string tool_tip_msg;
-        if( handled
-            && !mWindow->isCursorHidden())
-        {
-            LLRect screen_sticky_rect = mRootView->getLocalRect();
-            S32 local_x, local_y;
-
-            static LLCachedControl<bool> debug_show_xui_names(gSavedSettings, "DebugShowXUINames", 0);
-            if (debug_show_xui_names)
-            {
-                LLToolTip::Params params;
-
-                LLView* tooltip_view = mRootView;
-                LLView::tree_iterator_t end_it = mRootView->endTreeDFS();
-                for (LLView::tree_iterator_t it = mRootView->beginTreeDFS(); it != end_it; ++it)
-                {
-                    LLView* viewp = *it;
-                    LLRect screen_rect;
-                    viewp->localRectToScreen(viewp->getLocalRect(), &screen_rect);
-                    if (!(viewp->getVisible()
-                         && screen_rect.pointInRect(x, y)))
-                    {
-                        it.skipDescendants();
-                    }
-                    // only report xui names for LLUICtrls,
-                    // and blacklist the various containers we don't care about
-                    else if (dynamic_cast<LLUICtrl*>(viewp)
-                            && viewp != gMenuHolder
-                            && viewp != gFloaterView
-                            && viewp != gConsole)
-                    {
-                        if (dynamic_cast<LLFloater*>(viewp))
-                        {
-                            // constrain search to descendants of this (frontmost) floater
-                            // by resetting iterator
-                            it = viewp->beginTreeDFS();
-                        }
-
-                        // if we are in a new part of the tree (not a descendent of current tooltip_view)
-                        // then push the results for tooltip_view and start with a new potential view
-                        // NOTE: this emulates visiting only the leaf nodes that meet our criteria
-                        if (!viewp->hasAncestor(tooltip_view))
-                        {
-                            append_xui_tooltip(tooltip_view, params);
-                            screen_sticky_rect.intersectWith(tooltip_view->calcScreenRect());
-                        }
-                        tooltip_view = viewp;
-                    }
-                }
-
-                append_xui_tooltip(tooltip_view, params);
-                params.styled_message.add().text("\n");
-
-                screen_sticky_rect.intersectWith(tooltip_view->calcScreenRect());
-
-                params.sticky_rect = screen_sticky_rect;
-                params.max_width = 400;
-
-                LLToolTipMgr::instance().show(params);
-            }
-            // if there is a mouse captor, nothing else gets a tooltip
-            else if (mouse_captor)
-            {
-                mouse_captor->screenPointToLocal(x, y, &local_x, &local_y);
-                tool_tip_handled = mouse_captor->handleToolTip(local_x, local_y, mask);
-            }
-            else
-            {
-                // next is top_ctrl
-                if (!tool_tip_handled && top_ctrl)
-                {
-                    top_ctrl->screenPointToLocal(x, y, &local_x, &local_y);
-                    tool_tip_handled = top_ctrl->handleToolTip(local_x, local_y, mask );
-                }
-
-                if (!tool_tip_handled)
-                {
-                    local_x = x; local_y = y;
-                    tool_tip_handled = mRootView->handleToolTip(local_x, local_y, mask );
-                }
-
-                LLTool* current_tool = LLToolMgr::getInstance()->getCurrentTool();
-                if (!tool_tip_handled && current_tool)
-                {
-                    current_tool->screenPointToLocal(x, y, &local_x, &local_y);
-                    tool_tip_handled = current_tool->handleToolTip(local_x, local_y, mask );
-                }
-            }
-        }
-    }
-    else
-    {   // just have tools handle hover when UI is turned off
-        LLTool *tool = LLToolMgr::getInstance()->getCurrentTool();
-
-        if(mMouseInWindow && tool)
-        {
-            handled = tool->handleHover(x, y, mask);
-        }
-    }
-
-    updateLayout();
-
-    mLastMousePoint = mCurrentMousePoint;
-
-    // cleanup unused selections when no modal dialogs are open
-    if (LLModalDialog::activeCount() == 0)
-    {
-        LLViewerParcelMgr::getInstance()->deselectUnused();
-    }
-
-    if (LLModalDialog::activeCount() == 0)
-    {
-        LLSelectMgr::getInstance()->deselectUnused();
-    }
-}
-
-
-void LLViewerWindow::updateLayout()
-{
-    LLTool* tool = LLToolMgr::getInstance()->getCurrentTool();
-    if (gFloaterTools != NULL
-        && tool != NULL
-        && tool != gToolNull
-        && tool != LLToolCompInspect::getInstance()
-        && tool != LLToolDragAndDrop::getInstance()
-        && !gSavedSettings.getBOOL("FreezeTime"))
-    {
-        // Suppress the toolbox view if our source tool was the pie tool,
-        // and we've overridden to something else.
-        bool suppress_toolbox =
-            (LLToolMgr::getInstance()->getBaseTool() == LLToolPie::getInstance()) &&
-            (LLToolMgr::getInstance()->getCurrentTool() != LLToolPie::getInstance());
-
-        LLMouseHandler *captor = gFocusMgr.getMouseCapture();
-        // With the null, inspect, or drag and drop tool, don't muck
-        // with visibility.
-
-        if (gFloaterTools->isMinimized()
-            ||  (tool != LLToolPie::getInstance()                       // not default tool
-                && tool != LLToolCompGun::getInstance()                 // not coming out of mouselook
-                && !suppress_toolbox                                    // not override in third person
-                && LLToolMgr::getInstance()->getCurrentToolset()->isShowFloaterTools()
-                && (!captor || dynamic_cast<LLView*>(captor) != NULL)))                     // not dragging
-        {
-            // Force floater tools to be visible (unless minimized)
-            if (!gFloaterTools->getVisible())
-            {
-                gFloaterTools->openFloater();
-            }
-            // Update the location of the blue box tool popup
-            LLCoordGL select_center_screen;
-            MASK    mask = gKeyboard->currentMask(TRUE);
-            gFloaterTools->updatePopup( select_center_screen, mask );
-        }
-        else
-        {
-            gFloaterTools->setVisible(FALSE);
-        }
-        //gMenuBarView->setItemVisible("BuildTools", gFloaterTools->getVisible());
-    }
-
-    // Always update console
-    if(gConsole)
-    {
-        LLRect console_rect = getChatConsoleRect();
-        gConsole->reshape(console_rect.getWidth(), console_rect.getHeight());
-        gConsole->setRect(console_rect);
-    }
-}
-
-void LLViewerWindow::updateMouseDelta()
-{
-#if LL_WINDOWS
-    LLCoordCommon delta;
-    mWindow->getCursorDelta(&delta);
-    S32 dx = delta.mX;
-    S32 dy = delta.mY;
-#else
-    S32 dx = lltrunc((F32) (mCurrentMousePoint.mX - mLastMousePoint.mX) * LLUI::getScaleFactor().mV[VX]);
-    S32 dy = lltrunc((F32) (mCurrentMousePoint.mY - mLastMousePoint.mY) * LLUI::getScaleFactor().mV[VY]);
-#endif
-
-    //RN: fix for asynchronous notification of mouse leaving window not working
-    LLCoordWindow mouse_pos;
-    mWindow->getCursorPosition(&mouse_pos);
-    if (mouse_pos.mX < 0 ||
-        mouse_pos.mY < 0 ||
-        mouse_pos.mX > mWindowRectRaw.getWidth() ||
-        mouse_pos.mY > mWindowRectRaw.getHeight())
-    {
-        mMouseInWindow = FALSE;
-    }
-    else
-    {
-        mMouseInWindow = TRUE;
-    }
-
-    LLVector2 mouse_vel;
-
-    if (gSavedSettings.getBOOL("MouseSmooth"))
-    {
-        static F32 fdx = 0.f;
-        static F32 fdy = 0.f;
-
-        F32 amount = 16.f;
-        fdx = fdx + ((F32) dx - fdx) * llmin(gFrameIntervalSeconds.value()*amount,1.f);
-        fdy = fdy + ((F32) dy - fdy) * llmin(gFrameIntervalSeconds.value()*amount,1.f);
-
-        mCurrentMouseDelta.set(ll_round(fdx), ll_round(fdy));
-        mouse_vel.setVec(fdx,fdy);
-    }
-    else
-    {
-        mCurrentMouseDelta.set(dx, dy);
-        mouse_vel.setVec((F32) dx, (F32) dy);
-    }
-
-    sample(sMouseVelocityStat, mouse_vel.magVec());
-}
-
-void LLViewerWindow::updateKeyboardFocus()
-{
-    if (!gPipeline.hasRenderDebugFeatureMask(LLPipeline::RENDER_DEBUG_FEATURE_UI))
-    {
-        gFocusMgr.setKeyboardFocus(NULL);
-    }
-
-    // clean up current focus
-    LLUICtrl* cur_focus = dynamic_cast<LLUICtrl*>(gFocusMgr.getKeyboardFocus());
-    if (cur_focus)
-    {
-        if (!cur_focus->isInVisibleChain() || !cur_focus->isInEnabledChain())
-        {
-            // don't release focus, just reassign so that if being given
-            // to a sibling won't call onFocusLost on all the ancestors
-            // gFocusMgr.releaseFocusIfNeeded(cur_focus);
-
-            LLUICtrl* parent = cur_focus->getParentUICtrl();
-            const LLUICtrl* focus_root = cur_focus->findRootMostFocusRoot();
-            bool new_focus_found = false;
-            while(parent)
-            {
-                if (parent->isCtrl()
-                    && (parent->hasTabStop() || parent == focus_root)
-                    && !parent->getIsChrome()
-                    && parent->isInVisibleChain()
-                    && parent->isInEnabledChain())
-                {
-                    if (!parent->focusFirstItem())
-                    {
-                        parent->setFocus(TRUE);
-                    }
-                    new_focus_found = true;
-                    break;
-                }
-                parent = parent->getParentUICtrl();
-            }
-
-            // if we didn't find a better place to put focus, just release it
-            // hasFocus() will return true if and only if we didn't touch focus since we
-            // are only moving focus higher in the hierarchy
-            if (!new_focus_found)
-            {
-                cur_focus->setFocus(FALSE);
-            }
-        }
-        else if (cur_focus->isFocusRoot())
-        {
-            // focus roots keep trying to delegate focus to their first valid descendant
-            // this assumes that focus roots are not valid focus holders on their own
-            cur_focus->focusFirstItem();
-        }
-    }
-
-    // last ditch force of edit menu to selection manager
-    if (LLEditMenuHandler::gEditMenuHandler == NULL && LLSelectMgr::getInstance()->getSelection()->getObjectCount())
-    {
-        LLEditMenuHandler::gEditMenuHandler = LLSelectMgr::getInstance();
-    }
-
-    if (gFloaterView->getCycleMode())
-    {
-        // sync all floaters with their focus state
-        gFloaterView->highlightFocusedFloater();
-        gSnapshotFloaterView->highlightFocusedFloater();
-        MASK    mask = gKeyboard->currentMask(TRUE);
-        if ((mask & MASK_CONTROL) == 0)
-        {
-            // control key no longer held down, finish cycle mode
-            gFloaterView->setCycleMode(FALSE);
-
-            gFloaterView->syncFloaterTabOrder();
-        }
-        else
-        {
-            // user holding down CTRL, don't update tab order of floaters
-        }
-    }
-    else
-    {
-        // update focused floater
-        gFloaterView->highlightFocusedFloater();
-        gSnapshotFloaterView->highlightFocusedFloater();
-        // make sure floater visible order is in sync with tab order
-        gFloaterView->syncFloaterTabOrder();
-    }
-}
-
-static LLTrace::BlockTimerStatHandle FTM_UPDATE_WORLD_VIEW("Update World View");
-void LLViewerWindow::updateWorldViewRect(bool use_full_window)
-{
-    LL_RECORD_BLOCK_TIME(FTM_UPDATE_WORLD_VIEW);
-
-    // start off using whole window to render world
-    LLRect new_world_rect = mWindowRectRaw;
-
-    if (use_full_window == false && mWorldViewPlaceholder.get())
-    {
-        new_world_rect = mWorldViewPlaceholder.get()->calcScreenRect();
-        // clamp to at least a 1x1 rect so we don't try to allocate zero width gl buffers
-        new_world_rect.mTop = llmax(new_world_rect.mTop, new_world_rect.mBottom + 1);
-        new_world_rect.mRight = llmax(new_world_rect.mRight, new_world_rect.mLeft + 1);
-
-        new_world_rect.mLeft = ll_round((F32)new_world_rect.mLeft * mDisplayScale.mV[VX]);
-        new_world_rect.mRight = ll_round((F32)new_world_rect.mRight * mDisplayScale.mV[VX]);
-        new_world_rect.mBottom = ll_round((F32)new_world_rect.mBottom * mDisplayScale.mV[VY]);
-        new_world_rect.mTop = ll_round((F32)new_world_rect.mTop * mDisplayScale.mV[VY]);
-    }
-
-    if (mWorldViewRectRaw != new_world_rect)
-    {
-        mWorldViewRectRaw = new_world_rect;
-        gResizeScreenTexture = TRUE;
-        LLViewerCamera::getInstance()->setViewHeightInPixels( mWorldViewRectRaw.getHeight() );
-        LLViewerCamera::getInstance()->setAspect( getWorldViewAspectRatio() );
-
-        LLRect old_world_rect_scaled = mWorldViewRectScaled;
-        mWorldViewRectScaled = calcScaledRect(mWorldViewRectRaw, mDisplayScale);
-
-        // sending a signal with a new WorldView rect
-        mOnWorldViewRectUpdated(old_world_rect_scaled, mWorldViewRectScaled);
-    }
-}
-
-void LLViewerWindow::saveLastMouse(const LLCoordGL &point)
-{
-    // Store last mouse location.
-    // If mouse leaves window, pretend last point was on edge of window
-
-    if (point.mX < 0)
-    {
-        mCurrentMousePoint.mX = 0;
-    }
-    else if (point.mX > getWindowWidthScaled())
-    {
-        mCurrentMousePoint.mX = getWindowWidthScaled();
-    }
-    else
-    {
-        mCurrentMousePoint.mX = point.mX;
-    }
-
-    if (point.mY < 0)
-    {
-        mCurrentMousePoint.mY = 0;
-    }
-    else if (point.mY > getWindowHeightScaled() )
-    {
-        mCurrentMousePoint.mY = getWindowHeightScaled();
-    }
-    else
-    {
-        mCurrentMousePoint.mY = point.mY;
-    }
-}
-
-
-// Draws the selection outlines for the currently selected objects
-// Must be called after displayObjects is called, which sets the mGLName parameter
-// NOTE: This function gets called 3 times:
-//  render_ui_3d:           FALSE, FALSE, TRUE
-//  render_hud_elements:    FALSE, FALSE, FALSE
-void LLViewerWindow::renderSelections( BOOL for_gl_pick, BOOL pick_parcel_walls, BOOL for_hud )
-{
-    LLObjectSelectionHandle selection = LLSelectMgr::getInstance()->getSelection();
-
-    if (!for_hud && !for_gl_pick)
-    {
-        // Call this once and only once
-        LLSelectMgr::getInstance()->updateSilhouettes();
-    }
-
-    // Draw fence around land selections
-    if (for_gl_pick)
-    {
-        if (pick_parcel_walls)
-        {
-            LLViewerParcelMgr::getInstance()->renderParcelCollision();
-        }
-    }
-    else if (( for_hud && selection->getSelectType() == SELECT_TYPE_HUD) ||
-             (!for_hud && selection->getSelectType() != SELECT_TYPE_HUD))
-    {
-        LLSelectMgr::getInstance()->renderSilhouettes(for_hud);
-
-        stop_glerror();
-
-        // setup HUD render
-        if (selection->getSelectType() == SELECT_TYPE_HUD && LLSelectMgr::getInstance()->getSelection()->getObjectCount())
-        {
-            LLBBox hud_bbox = gAgentAvatarp->getHUDBBox();
-
-            // set up transform to encompass bounding box of HUD
-            gGL.matrixMode(LLRender::MM_PROJECTION);
-            gGL.pushMatrix();
-            gGL.loadIdentity();
-            F32 depth = llmax(1.f, hud_bbox.getExtentLocal().mV[VX] * 1.1f);
-            gGL.ortho(-0.5f * LLViewerCamera::getInstance()->getAspect(), 0.5f * LLViewerCamera::getInstance()->getAspect(), -0.5f, 0.5f, 0.f, depth);
-
-            gGL.matrixMode(LLRender::MM_MODELVIEW);
-            gGL.pushMatrix();
-            gGL.loadIdentity();
-            gGL.loadMatrix(OGL_TO_CFR_ROTATION);        // Load Cory's favorite reference frame
-            gGL.translatef(-hud_bbox.getCenterLocal().mV[VX] + (depth *0.5f), 0.f, 0.f);
-        }
-
-        // Render light for editing
-        if (LLSelectMgr::sRenderLightRadius && LLToolMgr::getInstance()->inEdit())
-        {
-            gGL.getTexUnit(0)->unbind(LLTexUnit::TT_TEXTURE);
-            LLGLEnable gls_blend(GL_BLEND);
-            LLGLEnable gls_cull(GL_CULL_FACE);
-            LLGLDepthTest gls_depth(GL_TRUE, GL_FALSE);
-            gGL.matrixMode(LLRender::MM_MODELVIEW);
-            gGL.pushMatrix();
-            if (selection->getSelectType() == SELECT_TYPE_HUD)
-            {
-                F32 zoom = gAgentCamera.mHUDCurZoom;
-                gGL.scalef(zoom, zoom, zoom);
-            }
-
-            struct f : public LLSelectedObjectFunctor
-            {
-                virtual bool apply(LLViewerObject* object)
-                {
-                    LLDrawable* drawable = object->mDrawable;
-                    if (drawable && drawable->isLight())
-                    {
-                        LLVOVolume* vovolume = drawable->getVOVolume();
-                        gGL.pushMatrix();
-
-                        LLVector3 center = drawable->getPositionAgent();
-                        gGL.translatef(center[0], center[1], center[2]);
-                        F32 scale = vovolume->getLightRadius();
-                        gGL.scalef(scale, scale, scale);
-
-                        LLColor4 color(vovolume->getLightSRGBColor(), .5f);
-                        gGL.color4fv(color.mV);
-
-                        //F32 pixel_area = 100000.f;
-                        // Render Outside
-                        gSphere.render();
-
-                        // Render Inside
-                        glCullFace(GL_FRONT);
-                        gSphere.render();
-                        glCullFace(GL_BACK);
-
-                        gGL.popMatrix();
-                    }
-                    return true;
-                }
-            } func;
-            LLSelectMgr::getInstance()->getSelection()->applyToObjects(&func);
-
-            gGL.popMatrix();
-        }
-
-        // NOTE: The average position for the axis arrows of the selected objects should
-        // not be recalculated at this time.  If they are, then group rotations will break.
-
-        // Draw arrows at average center of all selected objects
-        LLTool* tool = LLToolMgr::getInstance()->getCurrentTool();
-        if (tool)
-        {
-            if(tool->isAlwaysRendered())
-            {
-                tool->render();
-            }
-            else
-            {
-                if( !LLSelectMgr::getInstance()->getSelection()->isEmpty() )
-                {
-                    bool all_selected_objects_move;
-                    bool all_selected_objects_modify;
-                    // Note: This might be costly to do on each frame and when a lot of objects are selected
-                    // we might be better off with some kind of memory for selection and/or states, consider
-                    // optimizing, perhaps even some kind of selection generation at level of LLSelectMgr to
-                    // make whole viewer benefit.
-                    LLSelectMgr::getInstance()->selectGetEditMoveLinksetPermissions(all_selected_objects_move, all_selected_objects_modify);
-
-                    BOOL draw_handles = TRUE;
-
-                    if (tool == LLToolCompTranslate::getInstance() && !all_selected_objects_move && !LLSelectMgr::getInstance()->isMovableAvatarSelected())
-                    {
-                        draw_handles = FALSE;
-                    }
-
-                    if (tool == LLToolCompRotate::getInstance() && !all_selected_objects_move && !LLSelectMgr::getInstance()->isMovableAvatarSelected())
-                    {
-                        draw_handles = FALSE;
-                    }
-
-                    if ( !all_selected_objects_modify && tool == LLToolCompScale::getInstance() )
-                    {
-                        draw_handles = FALSE;
-                    }
-
-                    if( draw_handles )
-                    {
-                        tool->render();
-                    }
-                }
-            }
-            if (selection->getSelectType() == SELECT_TYPE_HUD && selection->getObjectCount())
-            {
-                gGL.matrixMode(LLRender::MM_PROJECTION);
-                gGL.popMatrix();
-
-                gGL.matrixMode(LLRender::MM_MODELVIEW);
-                gGL.popMatrix();
-                stop_glerror();
-            }
-        }
-    }
-}
-
-// Return a point near the clicked object representative of the place the object was clicked.
-LLVector3d LLViewerWindow::clickPointInWorldGlobal(S32 x, S32 y_from_bot, LLViewerObject* clicked_object) const
-{
-    // create a normalized vector pointing from the camera center into the
-    // world at the location of the mouse click
-    LLVector3 mouse_direction_global = mouseDirectionGlobal( x, y_from_bot );
-
-    LLVector3d relative_object = clicked_object->getPositionGlobal() - gAgentCamera.getCameraPositionGlobal();
-
-    // make mouse vector as long as object vector, so it touchs a point near
-    // where the user clicked on the object
-    mouse_direction_global *= (F32) relative_object.magVec();
-
-    LLVector3d new_pos;
-    new_pos.setVec(mouse_direction_global);
-    // transform mouse vector back to world coords
-    new_pos += gAgentCamera.getCameraPositionGlobal();
-
->>>>>>> bb3c36f5
     return new_pos;
 }
 
@@ -5165,21 +4317,12 @@
         // "Show Debug Alpha" means no object actually transparent
         pick_transparent = TRUE;
     }
-<<<<<<< HEAD
 
     // shortcut queueing in mPicks and just update mLastPick in place
     MASK    key_mask = gKeyboard->currentMask(TRUE);
     mLastPick = LLPickInfo(LLCoordGL(x, y_from_bot), key_mask, pick_transparent, pick_rigged, pick_particle, pick_reflection_probe, TRUE, FALSE, NULL);
     mLastPick.fetchResults();
 
-=======
-
-    // shortcut queueing in mPicks and just update mLastPick in place
-    MASK    key_mask = gKeyboard->currentMask(TRUE);
-    mLastPick = LLPickInfo(LLCoordGL(x, y_from_bot), key_mask, pick_transparent, pick_rigged, pick_particle, pick_reflection_probe, TRUE, FALSE, NULL);
-    mLastPick.fetchResults();
-
->>>>>>> bb3c36f5
     return mLastPick;
 }
 
@@ -5217,11 +4360,8 @@
                                                 BOOL pick_unselectable,
                                                 BOOL pick_reflection_probe,
                                                 S32* face_hit,
-<<<<<<< HEAD
                                                 S32* gltf_node_hit,
                                                 S32* gltf_primitive_hit,
-=======
->>>>>>> bb3c36f5
                                                 LLVector4a *intersection,
                                                 LLVector2 *uv,
                                                 LLVector4a *normal,
@@ -5315,11 +4455,7 @@
         if (!found) // if not found in HUD, look in world:
         {
             found = gPipeline.lineSegmentIntersectInWorld(mw_start, mw_end, pick_transparent, pick_rigged, pick_unselectable, pick_reflection_probe,
-<<<<<<< HEAD
                                                           face_hit, gltf_node_hit, gltf_primitive_hit, intersection, uv, normal, tangent);
-=======
-                                                          face_hit, intersection, uv, normal, tangent);
->>>>>>> bb3c36f5
             if (found && !pick_transparent)
             {
                 gDebugRaycastIntersection = *intersection;
@@ -5750,7 +4886,6 @@
     }
     gAgent.sendAnimationRequest(ANIM_AGENT_SNAPSHOT, ANIM_REQUEST_START);
     send_sound_trigger(LLUUID(gSavedSettings.getString("UISndSnapshot")), 1.0f);
-<<<<<<< HEAD
 }
 
 BOOL LLViewerWindow::isSnapshotLocSet() const
@@ -6059,316 +5194,6 @@
 
     setCursor(UI_CURSOR_ARROW);
 
-=======
-}
-
-BOOL LLViewerWindow::isSnapshotLocSet() const
-{
-    std::string snapshot_dir = sSnapshotDir;
-    return !snapshot_dir.empty();
-}
-
-void LLViewerWindow::resetSnapshotLoc() const
-{
-    gSavedPerAccountSettings.setString("SnapshotBaseDir", std::string());
-}
-
-BOOL LLViewerWindow::thumbnailSnapshot(LLImageRaw *raw, S32 preview_width, S32 preview_height, BOOL show_ui, BOOL show_hud, BOOL do_rebuild, BOOL no_post, LLSnapshotModel::ESnapshotLayerType type)
-{
-    return rawSnapshot(raw, preview_width, preview_height, FALSE, FALSE, show_ui, show_hud, do_rebuild, no_post, type);
-}
-
-// Saves the image from the screen to a raw image
-// Since the required size might be bigger than the available screen, this method rerenders the scene in parts (called subimages) and copy
-// the results over to the final raw image.
-BOOL LLViewerWindow::rawSnapshot(LLImageRaw *raw, S32 image_width, S32 image_height,
-    BOOL keep_window_aspect, BOOL is_texture, BOOL show_ui, BOOL show_hud, BOOL do_rebuild, BOOL no_post, LLSnapshotModel::ESnapshotLayerType type, S32 max_size)
-{
-    if (!raw)
-    {
-        return FALSE;
-    }
-    //check if there is enough memory for the snapshot image
-    if(image_width * image_height > (1 << 22)) //if snapshot image is larger than 2K by 2K
-    {
-        if(!LLMemory::tryToAlloc(NULL, image_width * image_height * 3))
-        {
-            LL_WARNS() << "No enough memory to take the snapshot with size (w : h): " << image_width << " : " << image_height << LL_ENDL ;
-            return FALSE ; //there is no enough memory for taking this snapshot.
-        }
-    }
-
-    // PRE SNAPSHOT
-    gSnapshotNoPost = no_post;
-    gDisplaySwapBuffers = FALSE;
-
-    glClear(GL_DEPTH_BUFFER_BIT | GL_COLOR_BUFFER_BIT); // stencil buffer is deprecated | GL_STENCIL_BUFFER_BIT);
-    setCursor(UI_CURSOR_WAIT);
-
-    // Hide all the UI widgets first and draw a frame
-    BOOL prev_draw_ui = gPipeline.hasRenderDebugFeatureMask(LLPipeline::RENDER_DEBUG_FEATURE_UI) ? TRUE : FALSE;
-
-    if ( prev_draw_ui != show_ui)
-    {
-        LLPipeline::toggleRenderDebugFeature(LLPipeline::RENDER_DEBUG_FEATURE_UI);
-    }
-
-    BOOL hide_hud = !show_hud && LLPipeline::sShowHUDAttachments;
-    if (hide_hud)
-    {
-        LLPipeline::sShowHUDAttachments = FALSE;
-    }
-
-    // if not showing ui, use full window to render world view
-    updateWorldViewRect(!show_ui);
-
-    // Copy screen to a buffer
-    // crop sides or top and bottom, if taking a snapshot of different aspect ratio
-    // from window
-    LLRect window_rect = show_ui ? getWindowRectRaw() : getWorldViewRectRaw();
-
-    S32 snapshot_width  = window_rect.getWidth();
-    S32 snapshot_height = window_rect.getHeight();
-    // SNAPSHOT
-    S32 window_width  = snapshot_width;
-    S32 window_height = snapshot_height;
-
-    // Note: Scaling of the UI is currently *not* supported so we limit the output size if UI is requested
-    if (show_ui)
-    {
-        // If the user wants the UI, limit the output size to the available screen size
-        image_width  = llmin(image_width, window_width);
-        image_height = llmin(image_height, window_height);
-    }
-
-    S32 original_width = 0;
-    S32 original_height = 0;
-    bool reset_deferred = false;
-
-    LLRenderTarget scratch_space;
-
-    F32 scale_factor = 1.0f ;
-    if (!keep_window_aspect || (image_width > window_width) || (image_height > window_height))
-    {
-        if ((image_width <= gGLManager.mGLMaxTextureSize && image_height <= gGLManager.mGLMaxTextureSize) &&
-            (image_width > window_width || image_height > window_height) && LLPipeline::sRenderDeferred && !show_ui)
-        {
-            U32 color_fmt = type == LLSnapshotModel::SNAPSHOT_TYPE_DEPTH ? GL_DEPTH_COMPONENT : GL_RGBA;
-            if (scratch_space.allocate(image_width, image_height, color_fmt, true))
-            {
-                original_width = gPipeline.mRT->deferredScreen.getWidth();
-                original_height = gPipeline.mRT->deferredScreen.getHeight();
-
-                if (gPipeline.allocateScreenBuffer(image_width, image_height))
-                {
-                    window_width = image_width;
-                    window_height = image_height;
-                    snapshot_width = image_width;
-                    snapshot_height = image_height;
-                    reset_deferred = true;
-                    mWorldViewRectRaw.set(0, image_height, image_width, 0);
-                    LLViewerCamera::getInstance()->setViewHeightInPixels( mWorldViewRectRaw.getHeight() );
-                    LLViewerCamera::getInstance()->setAspect( getWorldViewAspectRatio() );
-                    scratch_space.bindTarget();
-                }
-                else
-                {
-                    scratch_space.release();
-                    gPipeline.allocateScreenBuffer(original_width, original_height);
-                }
-            }
-        }
-
-        if (!reset_deferred)
-        {
-            // if image cropping or need to enlarge the scene, compute a scale_factor
-            F32 ratio = llmin( (F32)window_width / image_width , (F32)window_height / image_height) ;
-            snapshot_width  = (S32)(ratio * image_width) ;
-            snapshot_height = (S32)(ratio * image_height) ;
-            scale_factor = llmax(1.0f, 1.0f / ratio) ;
-        }
-    }
-
-    if (show_ui && scale_factor > 1.f)
-    {
-        // Note: we should never get there...
-        LL_WARNS() << "over scaling UI not supported." << LL_ENDL;
-    }
-
-    S32 buffer_x_offset = llfloor(((window_width  - snapshot_width)  * scale_factor) / 2.f);
-    S32 buffer_y_offset = llfloor(((window_height - snapshot_height) * scale_factor) / 2.f);
-
-    S32 image_buffer_x = llfloor(snapshot_width  * scale_factor) ;
-    S32 image_buffer_y = llfloor(snapshot_height * scale_factor) ;
-
-    if ((image_buffer_x > max_size) || (image_buffer_y > max_size)) // boundary check to avoid memory overflow
-    {
-        scale_factor *= llmin((F32)max_size / image_buffer_x, (F32)max_size / image_buffer_y) ;
-        image_buffer_x = llfloor(snapshot_width  * scale_factor) ;
-        image_buffer_y = llfloor(snapshot_height * scale_factor) ;
-    }
-    if ((image_buffer_x > 0) && (image_buffer_y > 0))
-    {
-        raw->resize(image_buffer_x, image_buffer_y, 3);
-    }
-    else
-    {
-        return FALSE ;
-    }
-    if (raw->isBufferInvalid())
-    {
-        return FALSE ;
-    }
-
-    BOOL high_res = scale_factor >= 2.f; // Font scaling is slow, only do so if rez is much higher
-    if (high_res && show_ui)
-    {
-        // Note: we should never get there...
-        LL_WARNS() << "High res UI snapshot not supported. " << LL_ENDL;
-        /*send_agent_pause();
-        //rescale fonts
-        initFonts(scale_factor);
-        LLHUDObject::reshapeAll();*/
-    }
-
-    S32 output_buffer_offset_y = 0;
-
-    F32 depth_conversion_factor_1 = (LLViewerCamera::getInstance()->getFar() + LLViewerCamera::getInstance()->getNear()) / (2.f * LLViewerCamera::getInstance()->getFar() * LLViewerCamera::getInstance()->getNear());
-    F32 depth_conversion_factor_2 = (LLViewerCamera::getInstance()->getFar() - LLViewerCamera::getInstance()->getNear()) / (2.f * LLViewerCamera::getInstance()->getFar() * LLViewerCamera::getInstance()->getNear());
-
-    // Subimages are in fact partial rendering of the final view. This happens when the final view is bigger than the screen.
-    // In most common cases, scale_factor is 1 and there's no more than 1 iteration on x and y
-    for (int subimage_y = 0; subimage_y < scale_factor; ++subimage_y)
-    {
-        S32 subimage_y_offset = llclamp(buffer_y_offset - (subimage_y * window_height), 0, window_height);;
-        // handle fractional columns
-        U32 read_height = llmax(0, (window_height - subimage_y_offset) -
-            llmax(0, (window_height * (subimage_y + 1)) - (buffer_y_offset + raw->getHeight())));
-
-        S32 output_buffer_offset_x = 0;
-        for (int subimage_x = 0; subimage_x < scale_factor; ++subimage_x)
-        {
-            gDisplaySwapBuffers = FALSE;
-            gDepthDirty = TRUE;
-
-            S32 subimage_x_offset = llclamp(buffer_x_offset - (subimage_x * window_width), 0, window_width);
-            // handle fractional rows
-            U32 read_width = llmax(0, (window_width - subimage_x_offset) -
-                                    llmax(0, (window_width * (subimage_x + 1)) - (buffer_x_offset + raw->getWidth())));
-
-            // Skip rendering and sampling altogether if either width or height is degenerated to 0 (common in cropping cases)
-            if (read_width && read_height)
-            {
-                const U32 subfield = subimage_x+(subimage_y*llceil(scale_factor));
-                display(do_rebuild, scale_factor, subfield, TRUE);
-
-                if (!LLPipeline::sRenderDeferred)
-                {
-                    // Required for showing the GUI in snapshots and performing bloom composite overlay
-                    // Call even if show_ui is FALSE
-                    render_ui(scale_factor, subfield);
-                    swap();
-                }
-
-                for (U32 out_y = 0; out_y < read_height ; out_y++)
-                {
-                    S32 output_buffer_offset = (
-                                                (out_y * (raw->getWidth())) // ...plus iterated y...
-                                                + (window_width * subimage_x) // ...plus subimage start in x...
-                                                + (raw->getWidth() * window_height * subimage_y) // ...plus subimage start in y...
-                                                - output_buffer_offset_x // ...minus buffer padding x...
-                                                - (output_buffer_offset_y * (raw->getWidth()))  // ...minus buffer padding y...
-                                                ) * raw->getComponents();
-
-                    // Ping the watchdog thread every 100 lines to keep us alive (arbitrary number, feel free to change)
-                    if (out_y % 100 == 0)
-                    {
-                        LLAppViewer::instance()->pingMainloopTimeout("LLViewerWindow::rawSnapshot");
-                    }
-                    // disable use of glReadPixels when doing nVidia nSight graphics debugging
-                    if (!LLRender::sNsightDebugSupport)
-                    {
-                        if (type == LLSnapshotModel::SNAPSHOT_TYPE_COLOR)
-                        {
-                            glReadPixels(
-                                     subimage_x_offset, out_y + subimage_y_offset,
-                                     read_width, 1,
-                                     GL_RGB, GL_UNSIGNED_BYTE,
-                                     raw->getData() + output_buffer_offset
-                                     );
-                        }
-                        else // LLSnapshotModel::SNAPSHOT_TYPE_DEPTH
-                        {
-                            LLPointer<LLImageRaw> depth_line_buffer = new LLImageRaw(read_width, 1, sizeof(GL_FLOAT)); // need to store floating point values
-                            glReadPixels(
-                                         subimage_x_offset, out_y + subimage_y_offset,
-                                         read_width, 1,
-                                         GL_DEPTH_COMPONENT, GL_FLOAT,
-                                         depth_line_buffer->getData()// current output pixel is beginning of buffer...
-                                         );
-
-                            for (S32 i = 0; i < (S32)read_width; i++)
-                            {
-                                F32 depth_float = *(F32*)(depth_line_buffer->getData() + (i * sizeof(F32)));
-
-                                F32 linear_depth_float = 1.f / (depth_conversion_factor_1 - (depth_float * depth_conversion_factor_2));
-                                U8 depth_byte = F32_to_U8(linear_depth_float, LLViewerCamera::getInstance()->getNear(), LLViewerCamera::getInstance()->getFar());
-                                // write converted scanline out to result image
-                                for (S32 j = 0; j < raw->getComponents(); j++)
-                                {
-                                    *(raw->getData() + output_buffer_offset + (i * raw->getComponents()) + j) = depth_byte;
-                                }
-                            }
-                        }
-                    }
-                }
-            }
-            output_buffer_offset_x += subimage_x_offset;
-            stop_glerror();
-        }
-        output_buffer_offset_y += subimage_y_offset;
-    }
-
-    gDisplaySwapBuffers = FALSE;
-    gSnapshotNoPost = FALSE;
-    gDepthDirty = TRUE;
-
-    // POST SNAPSHOT
-    if (!gPipeline.hasRenderDebugFeatureMask(LLPipeline::RENDER_DEBUG_FEATURE_UI))
-    {
-        LLPipeline::toggleRenderDebugFeature(LLPipeline::RENDER_DEBUG_FEATURE_UI);
-    }
-
-    if (hide_hud)
-    {
-        LLPipeline::sShowHUDAttachments = TRUE;
-    }
-
-    /*if (high_res)
-    {
-        initFonts(1.f);
-        LLHUDObject::reshapeAll();
-    }*/
-
-    // Pre-pad image to number of pixels such that the line length is a multiple of 4 bytes (for BMP encoding)
-    // Note: this formula depends on the number of components being 3.  Not obvious, but it's correct.
-    image_width += (image_width * 3) % 4;
-
-    BOOL ret = TRUE ;
-    // Resize image
-    if(llabs(image_width - image_buffer_x) > 4 || llabs(image_height - image_buffer_y) > 4)
-    {
-        ret = raw->scale( image_width, image_height );
-    }
-    else if(image_width != image_buffer_x || image_height != image_buffer_y)
-    {
-        ret = raw->scale( image_width, image_height, FALSE );
-    }
-
-
-    setCursor(UI_CURSOR_ARROW);
-
->>>>>>> bb3c36f5
     if (do_rebuild)
     {
         // If we had to do a rebuild, that means that the lists of drawables to be rendered
@@ -6651,14 +5476,11 @@
     gPipeline.resetDrawOrders();
     mWorldViewRectRaw = window_rect;
 
-<<<<<<< HEAD
     if (useCustomClipPlane)
     {
         camera->setUserClipPlane(previousClipPlane);
     }
 
-=======
->>>>>>> bb3c36f5
     // restore original view/camera/avatar settings settings
     *camera = saved_camera;
     set_current_modelview(saved_mod);
@@ -7383,54 +6205,6 @@
     LLViewerObject* objectp = hit_object;
 
 
-<<<<<<< HEAD
-=======
-    S32 face_hit = -1;
-    LLVector4a intersection, normal;
-    LLVector4a tangent;
-
-    LLVector2 uv;
-
-    LLHUDIcon* hit_icon = gViewerWindow->cursorIntersectIcon(mMousePt.mX, mMousePt.mY, 512.f, &intersection);
-
-    LLVector4a origin;
-    origin.load3(LLViewerCamera::getInstance()->getOrigin().mV);
-    F32 icon_dist = 0.f;
-    LLVector4a start;
-    LLVector4a end;
-    LLVector4a particle_end;
-
-    if (hit_icon)
-    {
-        LLVector4a delta;
-        delta.setSub(intersection, origin);
-        icon_dist = delta.getLength3().getF32();
-    }
-
-    LLViewerObject* hit_object = gViewerWindow->cursorIntersect(mMousePt.mX, mMousePt.mY, 512.f,
-                                    NULL, -1, mPickTransparent, mPickRigged, mPickUnselectable, mPickReflectionProbe, &face_hit,
-                                    &intersection, &uv, &normal, &tangent, &start, &end);
-
-    mPickPt = mMousePt;
-
-    U32 te_offset = face_hit > -1 ? face_hit : 0;
-
-    if (mPickParticle)
-    { //get the end point of line segement to use for particle raycast
-        if (hit_object)
-        {
-            particle_end = intersection;
-        }
-        else
-        {
-            particle_end = end;
-        }
-    }
-
-    LLViewerObject* objectp = hit_object;
-
-
->>>>>>> bb3c36f5
     LLVector4a delta;
     delta.setSub(origin, intersection);
 
@@ -7556,11 +6330,8 @@
         if (gViewerWindow->cursorIntersect(ll_round((F32)mMousePt.mX), ll_round((F32)mMousePt.mY), 1024.f,
                                            objectp, -1, mPickTransparent, mPickRigged, mPickUnselectable, mPickReflectionProbe,
                                            &mObjectFace,
-<<<<<<< HEAD
                                            &mGLTFNodeIndex,
                                            &mGLTFPrimitiveIndex,
-=======
->>>>>>> bb3c36f5
                                            &intersection,
                                            &mSTCoords,
                                            &normal,
