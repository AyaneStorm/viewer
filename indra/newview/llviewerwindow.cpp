--- conflicted
+++ resolved
@@ -229,25 +229,15 @@
 BOOL			gShowOverlayTitle = FALSE;
 
 LLViewerObject*  gDebugRaycastObject = NULL;
-<<<<<<< HEAD
+LLVOPartGroup* gDebugRaycastParticle = NULL;
 LLVector4a       gDebugRaycastIntersection;
+LLVector3		gDebugRaycastParticleIntersection;
 LLVector2        gDebugRaycastTexCoord;
 LLVector4a       gDebugRaycastNormal;
 LLVector4a       gDebugRaycastTangent;
 S32				 gDebugRaycastFaceHit;
 LLVector4a		 gDebugRaycastStart;
 LLVector4a		 gDebugRaycastEnd;
-=======
-LLVOPartGroup* gDebugRaycastParticle = NULL;
-LLVector3		gDebugRaycastParticleIntersection;
-LLVector3       gDebugRaycastIntersection;
-LLVector2       gDebugRaycastTexCoord;
-LLVector3       gDebugRaycastNormal;
-LLVector3       gDebugRaycastBinormal;
-S32				gDebugRaycastFaceHit;
-LLVector3		gDebugRaycastStart;
-LLVector3		gDebugRaycastEnd;
->>>>>>> f62d04d4
 
 // HUD display lines in lower right
 BOOL				gDisplayWindInfo = FALSE;
@@ -5203,11 +5193,7 @@
 
 	LLViewerObject* hit_object = gViewerWindow->cursorIntersect(mMousePt.mX, mMousePt.mY, 512.f,
 									NULL, -1, mPickTransparent, &face_hit,
-<<<<<<< HEAD
-									&intersection, &uv, &normal, &tangent);
-=======
-									&intersection, &uv, &normal, &binormal, &start, &end);
->>>>>>> f62d04d4
+									&intersection, &uv, &normal, &tangent, &start, &end);
 	
 	mPickPt = mMousePt;
 
