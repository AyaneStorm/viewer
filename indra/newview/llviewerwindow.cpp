/**
 * @file llviewerwindow.cpp
 * @brief Implementation of the LLViewerWindow class.
 *
 * $LicenseInfo:firstyear=2001&license=viewerlgpl$
 * Second Life Viewer Source Code
 * Copyright (C) 2010, Linden Research, Inc.
 *
 * This library is free software; you can redistribute it and/or
 * modify it under the terms of the GNU Lesser General Public
 * License as published by the Free Software Foundation;
 * version 2.1 of the License only.
 *
 * This library is distributed in the hope that it will be useful,
 * but WITHOUT ANY WARRANTY; without even the implied warranty of
 * MERCHANTABILITY or FITNESS FOR A PARTICULAR PURPOSE.  See the GNU
 * Lesser General Public License for more details.
 *
 * You should have received a copy of the GNU Lesser General Public
 * License along with this library; if not, write to the Free Software
 * Foundation, Inc., 51 Franklin Street, Fifth Floor, Boston, MA  02110-1301  USA
 *
 * Linden Research, Inc., 945 Battery Street, San Francisco, CA  94111  USA
 * $/LicenseInfo$
 */

#include "llviewerprecompiledheaders.h"
#include "llviewerwindow.h"


// system library includes
#include <stdio.h>
#include <iostream>
#include <fstream>
#include <algorithm>
#include <boost/filesystem.hpp>
#include <boost/lambda/core.hpp>
#include <boost/regex.hpp>

#include "llagent.h"
#include "llagentcamera.h"
#include "llcommandhandler.h"
#include "llcommunicationchannel.h"
#include "llfloaterreg.h"
#include "llhudicon.h"
#include "llmeshrepository.h"
#include "llnotificationhandler.h"
#include "llpanellogin.h"
#include "llsetkeybinddialog.h"
#include "llviewerinput.h"
#include "llviewermenu.h"

#include "llviewquery.h"
#include "llxmltree.h"
#include "llslurl.h"
#include "llrender.h"

#include "stringize.h"

//
// TODO: Many of these includes are unnecessary.  Remove them.
//

// linden library includes
#include "llaudioengine.h"      // mute on minimize
#include "llchatentry.h"
#include "indra_constants.h"
#include "llassetstorage.h"
#include "llerrorcontrol.h"
#include "llfontgl.h"
#include "llmousehandler.h"
#include "llrect.h"
#include "llsky.h"
#include "llstring.h"
#include "llui.h"
#include "lluuid.h"
#include "llview.h"
#include "llxfermanager.h"
#include "message.h"
#include "object_flags.h"
#include "lltimer.h"
#include "llviewermenu.h"
#include "lltooltip.h"
#include "llmediaentry.h"
#include "llurldispatcher.h"
#include "raytrace.h"

// newview includes
#include "llagent.h"
#include "llbox.h"
#include "llchicletbar.h"
#include "llconsole.h"
#include "llviewercontrol.h"
#include "llcylinder.h"
#include "lldebugview.h"
#include "lldir.h"
#include "lldrawable.h"
#include "lldrawpoolalpha.h"
#include "lldrawpoolbump.h"
#include "lldrawpoolwater.h"
#include "llmaniptranslate.h"
#include "llface.h"
#include "llfeaturemanager.h"
#include "llfilepicker.h"
#include "llfirstuse.h"
#include "llfloater.h"
#include "llfloaterbuyland.h"
#include "llfloatercamera.h"
#include "llfloaterland.h"
#include "llfloaterinspect.h"
#include "llfloatermap.h"
#include "llfloaternamedesc.h"
#include "llfloaterpreference.h"
#include "llfloatersnapshot.h"
#include "llfloatertools.h"
#include "llfloaterworldmap.h"
#include "llfocusmgr.h"
#include "llfontfreetype.h"
#include "llgesturemgr.h"
#include "llglheaders.h"
#include "lltooltip.h"
#include "llhudmanager.h"
#include "llhudobject.h"
#include "llhudview.h"
#include "llimage.h"
#include "llimagej2c.h"
#include "llimageworker.h"
#include "llkeyboard.h"
#include "lllineeditor.h"
#include "llmenugl.h"
#include "llmenuoptionpathfindingrebakenavmesh.h"
#include "llmodaldialog.h"
#include "llmorphview.h"
#include "llmoveview.h"
#include "llnavigationbar.h"
#include "llnotificationhandler.h"
#include "llpaneltopinfobar.h"
#include "llpopupview.h"
#include "llpreviewtexture.h"
#include "llprogressview.h"
#include "llresmgr.h"
#include "llselectmgr.h"
#include "llrootview.h"
#include "llrendersphere.h"
#include "llstartup.h"
#include "llstatusbar.h"
#include "llstatview.h"
#include "llsurface.h"
#include "llsurfacepatch.h"
#include "lltexlayer.h"
#include "lltextbox.h"
#include "lltexturecache.h"
#include "lltexturefetch.h"
#include "lltextureview.h"
#include "lltoast.h"
#include "lltool.h"
#include "lltoolbarview.h"
#include "lltoolcomp.h"
#include "lltooldraganddrop.h"
#include "lltoolface.h"
#include "lltoolfocus.h"
#include "lltoolgrab.h"
#include "lltoolmgr.h"
#include "lltoolmorph.h"
#include "lltoolpie.h"
#include "lltoolselectland.h"
#include "lltrans.h"
#include "lluictrlfactory.h"
#include "llurldispatcher.h"        // SLURL from other app instance
#include "llversioninfo.h"
#include "llvieweraudio.h"
#include "llviewercamera.h"
#include "llviewergesture.h"
#include "llviewertexturelist.h"
#include "llviewerinventory.h"
#include "llviewerinput.h"
#include "llviewermedia.h"
#include "llviewermediafocus.h"
#include "llviewermenu.h"
#include "llviewermessage.h"
#include "llviewerobjectlist.h"
#include "llviewerparcelmgr.h"
#include "llviewerregion.h"
#include "llviewershadermgr.h"
#include "llviewerstats.h"
#include "llvoavatarself.h"
#include "llvopartgroup.h"
#include "llvovolume.h"
#include "llworld.h"
#include "llworldmapview.h"
#include "pipeline.h"
#include "llappviewer.h"
#include "llviewerdisplay.h"
#include "llspatialpartition.h"
#include "llviewerjoystick.h"
#include "llviewermenufile.h" // LLFilePickerReplyThread
#include "llviewernetwork.h"
#include "llpostprocess.h"
#include "llfloaterimnearbychat.h"
#include "llagentui.h"
#include "llwearablelist.h"

#include "llviewereventrecorder.h"

#include "llnotifications.h"
#include "llnotificationsutil.h"
#include "llnotificationmanager.h"

#include "llfloaternotificationsconsole.h"

#include "llwindowlistener.h"
#include "llviewerwindowlistener.h"
#include "llpaneltopinfobar.h"
#include "llcleanup.h"

#if LL_WINDOWS
#include <tchar.h> // For Unicode conversion methods
#include "llwindowwin32.h" // For AltGr handling
#endif

//
// Globals
//
void render_ui(F32 zoom_factor = 1.f, int subfield = 0);
void swap();

extern bool gDebugClicks;
extern bool gDisplaySwapBuffers;
extern bool gDepthDirty;
extern bool gResizeScreenTexture;
extern bool gCubeSnapshot;
extern bool gSnapshotNoPost;

LLViewerWindow  *gViewerWindow = NULL;

LLFrameTimer    gAwayTimer;
LLFrameTimer    gAwayTriggerTimer;

<<<<<<< HEAD
bool			gShowOverlayTitle = false;
=======
BOOL            gShowOverlayTitle = FALSE;
>>>>>>> e1623bb2

LLViewerObject*  gDebugRaycastObject = NULL;
LLVOPartGroup* gDebugRaycastParticle = NULL;
LLVector4a       gDebugRaycastIntersection;
LLVector4a      gDebugRaycastParticleIntersection;
LLVector2        gDebugRaycastTexCoord;
LLVector4a       gDebugRaycastNormal;
LLVector4a       gDebugRaycastTangent;
S32             gDebugRaycastFaceHit;
LLVector4a       gDebugRaycastStart;
LLVector4a       gDebugRaycastEnd;

// HUD display lines in lower right
<<<<<<< HEAD
bool				gDisplayWindInfo = false;
bool				gDisplayCameraPos = false;
bool				gDisplayFOV = false;
bool				gDisplayBadge = false;
=======
BOOL                gDisplayWindInfo = FALSE;
BOOL                gDisplayCameraPos = FALSE;
BOOL                gDisplayFOV = FALSE;
BOOL                gDisplayBadge = FALSE;
>>>>>>> e1623bb2

static const U8 NO_FACE = 255;
bool gQuietSnapshot = false;

// Minimum value for UIScaleFactor, also defined in preferences, ui_scale_slider
static const F32 MIN_UI_SCALE = 0.75f;
// 4.0 in preferences, but win10 supports larger scaling and value is used more as
// sanity check, so leaving space for larger values from DPI updates.
static const F32 MAX_UI_SCALE = 7.0f;
static const F32 MIN_DISPLAY_SCALE = 0.75f;

static const char KEY_MOUSELOOK = 'M';

static LLCachedControl<std::string> sSnapshotBaseName(LLCachedControl<std::string>(gSavedPerAccountSettings, "SnapshotBaseName", "Snapshot"));
static LLCachedControl<std::string> sSnapshotDir(LLCachedControl<std::string>(gSavedPerAccountSettings, "SnapshotBaseDir", ""));

LLTrace::SampleStatHandle<> LLViewerWindow::sMouseVelocityStat("Mouse Velocity");


class RecordToChatConsoleRecorder : public LLError::Recorder
{
public:
<<<<<<< HEAD
	virtual void recordMessage(LLError::ELevel level,
								const std::string& message)
	{
		//FIXME: this is NOT thread safe, and will do bad things when a warning is issued from a non-UI thread

		// only log warnings to chat console
		//if (level == LLError::LEVEL_WARN)
		//{
			//LLFloaterChat* chat_floater = LLFloaterReg::findTypedInstance<LLFloaterChat>("chat");
			//if (chat_floater && gSavedSettings.getBOOL("WarningsAsChat"))
			//{
			//	LLChat chat;
			//	chat.mText = message;
			//	chat.mSourceType = CHAT_SOURCE_SYSTEM;

			//	chat_floater->addChat(chat, false, false);
			//}
		//}
	}
=======
    virtual void recordMessage(LLError::ELevel level,
                                const std::string& message)
    {
        //FIXME: this is NOT thread safe, and will do bad things when a warning is issued from a non-UI thread

        // only log warnings to chat console
        //if (level == LLError::LEVEL_WARN)
        //{
            //LLFloaterChat* chat_floater = LLFloaterReg::findTypedInstance<LLFloaterChat>("chat");
            //if (chat_floater && gSavedSettings.getBOOL("WarningsAsChat"))
            //{
            //  LLChat chat;
            //  chat.mText = message;
            //  chat.mSourceType = CHAT_SOURCE_SYSTEM;

            //  chat_floater->addChat(chat, FALSE, FALSE);
            //}
        //}
    }
>>>>>>> e1623bb2
};

class RecordToChatConsole : public LLSingleton<RecordToChatConsole>
{
    LLSINGLETON(RecordToChatConsole);
public:
    void startRecorder() { LLError::addRecorder(mRecorder); }
    void stopRecorder() { LLError::removeRecorder(mRecorder); }

private:
    LLError::RecorderPtr mRecorder;
};

RecordToChatConsole::RecordToChatConsole():
    mRecorder(new RecordToChatConsoleRecorder())
{
    mRecorder->showTags(false);
    mRecorder->showLocation(false);
    mRecorder->showMultiline(true);
}

////////////////////////////////////////////////////////////////////////////
//
// Print Utility
//

// Convert a normalized float (-1.0 <= x <= +1.0) to a fixed 1.4 format string:
//
//    s#.####
//
// Where:
//    s  sign character; space if x is positiv, minus if negative
//    #  decimal digits
//
// This is similar to printf("%+.4f") except positive numbers are NOT cluttered with a leading '+' sign.
// NOTE: This does NOT null terminate the output
void normalized_float_to_string(const float x, char *out_str)
{
    static const unsigned char DECIMAL_BCD2[] =
    {
        0x00, 0x01, 0x02, 0x03, 0x04, 0x05, 0x06, 0x07, 0x08, 0x09,
        0x10, 0x11, 0x12, 0x13, 0x14, 0x15, 0x16, 0x17, 0x18, 0x19,
        0x20, 0x21, 0x22, 0x23, 0x24, 0x25, 0x26, 0x27, 0x28, 0x29,
        0x30, 0x31, 0x32, 0x33, 0x34, 0x35, 0x36, 0x37, 0x38, 0x39,
        0x40, 0x41, 0x42, 0x43, 0x44, 0x45, 0x46, 0x47, 0x48, 0x49,
        0x50, 0x51, 0x52, 0x53, 0x54, 0x55, 0x56, 0x57, 0x58, 0x59,
        0x60, 0x61, 0x62, 0x63, 0x64, 0x65, 0x66, 0x67, 0x68, 0x69,
        0x70, 0x71, 0x72, 0x73, 0x74, 0x75, 0x76, 0x77, 0x78, 0x79,
        0x80, 0x81, 0x82, 0x83, 0x84, 0x85, 0x86, 0x87, 0x88, 0x89,
        0x90, 0x91, 0x92, 0x93, 0x94, 0x95, 0x96, 0x97, 0x98, 0x99
    };

    int neg = (x < 0);
    int rem = neg
            ? (int)(x * -10000.)
            : (int)(x *  10000.);

    int d10 = rem % 100; rem /= 100;
    int d32 = rem % 100; rem /= 100;

    out_str[6] = '0' + ((DECIMAL_BCD2[ d10 ] >> 0) & 0xF);
    out_str[5] = '0' + ((DECIMAL_BCD2[ d10 ] >> 4) & 0xF);
    out_str[4] = '0' + ((DECIMAL_BCD2[ d32 ] >> 0) & 0xF);
    out_str[3] = '0' + ((DECIMAL_BCD2[ d32 ] >> 4) & 0xF);
    out_str[2] = '.';
    out_str[1] = '0' + (rem & 1);
    out_str[0] = " -"[neg]; // Could always show '+' for positive but this clutters up the common case
}

// normalized float
//    printf("%-.4f    %-.4f    %-.4f")
// Params:
//   float  &matrix_row[4]
//   int    matrix_cell_index
//   string out_buffer (size 32)
// Note: The buffer is assumed to be pre-filled with spaces
#define MATRIX_ROW_N32_TO_STR(matrix_row, i, out_buffer)          \
    normalized_float_to_string(matrix_row[i+0], out_buffer +  0); \
    normalized_float_to_string(matrix_row[i+1], out_buffer + 11); \
    normalized_float_to_string(matrix_row[i+2], out_buffer + 22); \
    out_buffer[31] = 0;


// regular float
//    sprintf(buffer, "%-8.2f  %-8.2f  %-8.2f", matrix_row[i+0], matrix_row[i+1], matrix_row[i+2]);
// Params:
//   float  &matrix_row[4]
//   int    matrix_cell_index
//   char   out_buffer[32]
// Note: The buffer is assumed to be pre-filled with spaces
#define MATRIX_ROW_F32_TO_STR(matrix_row, i, out_buffer) {                       \
    static const char *format[3] = {                                             \
        "%-8.2f"  ,  /* 0 */                                                     \
        ">  99K  ",  /* 1 */                                                     \
        "< -99K  "   /* 2 */                                                     \
    };                                                                           \
                                                                                 \
    F32 temp_0 = matrix_row[i+0];                                                \
    F32 temp_1 = matrix_row[i+1];                                                \
    F32 temp_2 = matrix_row[i+2];                                                \
                                                                                 \
    U8 flag_0 = (((U8)(temp_0 < -99999.99)) << 1) | ((U8)(temp_0 > 99999.99));   \
    U8 flag_1 = (((U8)(temp_1 < -99999.99)) << 1) | ((U8)(temp_1 > 99999.99));   \
    U8 flag_2 = (((U8)(temp_2 < -99999.99)) << 1) | ((U8)(temp_2 > 99999.99));   \
                                                                                 \
    if (temp_0 < 0.f) out_buffer[ 0] = '-';                                      \
    if (temp_1 < 0.f) out_buffer[11] = '-';                                      \
    if (temp_2 < 0.f) out_buffer[22] = '-';                                      \
                                                                                 \
    sprintf(out_buffer+ 1,format[flag_0],fabsf(temp_0)); out_buffer[ 1+8] = ' '; \
    sprintf(out_buffer+12,format[flag_1],fabsf(temp_1)); out_buffer[12+8] = ' '; \
    sprintf(out_buffer+23,format[flag_2],fabsf(temp_2)); out_buffer[23+8] =  0 ; \
}

////////////////////////////////////////////////////////////////////////////
//
// LLDebugText
//

static LLTrace::BlockTimerStatHandle FTM_DISPLAY_DEBUG_TEXT("Display Debug Text");

class LLDebugText
{
private:
    struct Line
    {
        Line(const std::string& in_text, S32 in_x, S32 in_y) : text(in_text), x(in_x), y(in_y) {}
        std::string text;
        S32 x,y;
    };

    LLViewerWindow *mWindow;

    typedef std::vector<Line> line_list_t;
    line_list_t mLineList;
    LLColor4 mTextColor;

    LLColor4 mBackColor;
    LLRect mBackRectCamera1;
    LLRect mBackRectCamera2;

    void addText(S32 x, S32 y, const std::string &text)
    {
        mLineList.push_back(Line(text, x, y));
    }

    void clearText() { mLineList.clear(); }

public:
    LLDebugText(LLViewerWindow* window) : mWindow(window) {}

    void update()
    {
        if (!gPipeline.hasRenderDebugFeatureMask(LLPipeline::RENDER_DEBUG_FEATURE_UI))
        {
            clearText();
            return;
        }

        static LLCachedControl<bool> log_texture_traffic(gSavedSettings,"LogTextureNetworkTraffic", false) ;

        std::string wind_vel_text;
        std::string wind_vector_text;
        std::string rwind_vel_text;
        std::string rwind_vector_text;
        std::string audio_text;

        static const std::string beacon_particle = LLTrans::getString("BeaconParticle");
        static const std::string beacon_physical = LLTrans::getString("BeaconPhysical");
        static const std::string beacon_scripted = LLTrans::getString("BeaconScripted");
        static const std::string beacon_scripted_touch = LLTrans::getString("BeaconScriptedTouch");
        static const std::string beacon_sound = LLTrans::getString("BeaconSound");
        static const std::string beacon_media = LLTrans::getString("BeaconMedia");
        static const std::string beacon_sun = LLTrans::getString("BeaconSun");
        static const std::string beacon_moon = LLTrans::getString("BeaconMoon");
        static const std::string particle_hiding = LLTrans::getString("ParticleHiding");

        // Draw the statistics in a light gray
        // and in a thin font
        mTextColor = LLColor4( 0.86f, 0.86f, 0.86f, 1.f );

        // Draw stuff growing up from right lower corner of screen
        S32 x_right = mWindow->getWorldViewWidthScaled();
        S32 xpos = x_right - 400;
        xpos = llmax(xpos, 0);
        S32 ypos = 64;
        const S32 y_inc = 20;

        // Camera matrix text is hard to see again a white background
        // Add a dark background underneath the matrices for readability (contrast)
        mBackRectCamera1.mLeft   = xpos;
        mBackRectCamera1.mRight  = x_right;
        mBackRectCamera1.mTop    = -1;
        mBackRectCamera1.mBottom = -1;
        mBackRectCamera2 = mBackRectCamera1;

        mBackColor = LLUIColorTable::instance().getColor( "MenuDefaultBgColor" );

        clearText();

        if (gSavedSettings.getBOOL("DebugShowTime"))
        {
            F32 time = gFrameTimeSeconds;
            S32 hours = (S32)(time / (60*60));
            S32 mins = (S32)((time - hours*(60*60)) / 60);
            S32 secs = (S32)((time - hours*(60*60) - mins*60));
            addText(xpos, ypos, llformat("Time: %d:%02d:%02d", hours,mins,secs)); ypos += y_inc;
        }

        if (gSavedSettings.getBOOL("DebugShowMemory"))
        {
            addText(xpos, ypos,
                    STRINGIZE("Memory: " << (LLMemory::getCurrentRSS() / 1024) << " (KB)"));
            ypos += y_inc;
        }

        if (gDisplayCameraPos)
        {
            std::string camera_view_text;
            std::string camera_center_text;
            std::string agent_view_text;
            std::string agent_left_text;
            std::string agent_center_text;
            std::string agent_root_center_text;

            LLVector3d tvector; // Temporary vector to hold data for printing.

            // Update camera center, camera view, wind info every other frame
            tvector = gAgent.getPositionGlobal();
            agent_center_text = llformat("AgentCenter  %f %f %f",
                                         (F32)(tvector.mdV[VX]), (F32)(tvector.mdV[VY]), (F32)(tvector.mdV[VZ]));

            if (isAgentAvatarValid())
            {
                tvector = gAgent.getPosGlobalFromAgent(gAgentAvatarp->mRoot->getWorldPosition());
                agent_root_center_text = llformat("AgentRootCenter %f %f %f",
                                                  (F32)(tvector.mdV[VX]), (F32)(tvector.mdV[VY]), (F32)(tvector.mdV[VZ]));
            }
            else
            {
                agent_root_center_text = "---";
            }


            tvector = LLVector4(gAgent.getFrameAgent().getAtAxis());
            agent_view_text = llformat("AgentAtAxis  %f %f %f",
                                       (F32)(tvector.mdV[VX]), (F32)(tvector.mdV[VY]), (F32)(tvector.mdV[VZ]));

            tvector = LLVector4(gAgent.getFrameAgent().getLeftAxis());
            agent_left_text = llformat("AgentLeftAxis  %f %f %f",
                                       (F32)(tvector.mdV[VX]), (F32)(tvector.mdV[VY]), (F32)(tvector.mdV[VZ]));

            tvector = gAgentCamera.getCameraPositionGlobal();
            camera_center_text = llformat("CameraCenter %f %f %f",
                                          (F32)(tvector.mdV[VX]), (F32)(tvector.mdV[VY]), (F32)(tvector.mdV[VZ]));

            tvector = LLVector4(LLViewerCamera::getInstance()->getAtAxis());
            camera_view_text = llformat("CameraAtAxis    %f %f %f",
                                        (F32)(tvector.mdV[VX]), (F32)(tvector.mdV[VY]), (F32)(tvector.mdV[VZ]));

            addText(xpos, ypos, agent_center_text);  ypos += y_inc;
            addText(xpos, ypos, agent_root_center_text);  ypos += y_inc;
            addText(xpos, ypos, agent_view_text);  ypos += y_inc;
            addText(xpos, ypos, agent_left_text);  ypos += y_inc;
            addText(xpos, ypos, camera_center_text);  ypos += y_inc;
            addText(xpos, ypos, camera_view_text);  ypos += y_inc;
        }

        if (gDisplayWindInfo)
        {
            wind_vel_text = llformat("Wind velocity %.2f m/s", gWindVec.magVec());
            wind_vector_text = llformat("Wind vector   %.2f %.2f %.2f", gWindVec.mV[0], gWindVec.mV[1], gWindVec.mV[2]);
            rwind_vel_text = llformat("RWind vel %.2f m/s", gRelativeWindVec.magVec());
            rwind_vector_text = llformat("RWind vec   %.2f %.2f %.2f", gRelativeWindVec.mV[0], gRelativeWindVec.mV[1], gRelativeWindVec.mV[2]);

            addText(xpos, ypos, wind_vel_text);  ypos += y_inc;
            addText(xpos, ypos, wind_vector_text);  ypos += y_inc;
            addText(xpos, ypos, rwind_vel_text);  ypos += y_inc;
            addText(xpos, ypos, rwind_vector_text);  ypos += y_inc;
        }
        if (gDisplayWindInfo)
        {
            audio_text = llformat("Audio for wind: %d", gAudiop ? gAudiop->isWindEnabled() : -1);
            addText(xpos, ypos, audio_text);  ypos += y_inc;
        }
        if (gDisplayFOV)
        {
            addText(xpos, ypos, llformat("FOV: %2.1f deg", RAD_TO_DEG * LLViewerCamera::getInstance()->getView()));
            ypos += y_inc;
        }
        if (gDisplayBadge)
        {
            addText(xpos, ypos+(y_inc/2), llformat("Hippos!", RAD_TO_DEG * LLViewerCamera::getInstance()->getView()));
            ypos += y_inc * 2;
        }

        /*if (LLViewerJoystick::getInstance()->getOverrideCamera())
        {
            addText(xpos + 200, ypos, llformat("Flycam"));
            ypos += y_inc;
        }*/

        if (gSavedSettings.getBOOL("DebugShowRenderInfo"))
        {
            LLTrace::Recording& last_frame_recording = LLTrace::get_frame_recording().getLastRecording();

            //show streaming cost/triangle count of known prims in current region OR selection
            {
                F32 cost = 0.f;
                S32 count = 0;
                S32 vcount = 0;
                S32 object_count = 0;
                S32 total_bytes = 0;
                S32 visible_bytes = 0;

                const char* label = "Region";
                if (LLSelectMgr::getInstance()->getSelection()->getObjectCount() == 0)
                { //region
                    LLViewerRegion* region = gAgent.getRegion();
                    if (region)
                    {
                        for (U32 i = 0; i < gObjectList.getNumObjects(); ++i)
                        {
                            LLViewerObject* object = gObjectList.getObject(i);
                            if (object &&
                                object->getRegion() == region &&
                                object->getVolume())
                            {
                                object_count++;
                                S32 bytes = 0;
                                S32 visible = 0;
                                cost += object->getStreamingCost();
                                LLMeshCostData costs;
                                if (object->getCostData(costs))
                                {
                                    bytes = costs.getSizeTotal();
                                    visible = costs.getSizeByLOD(object->getLOD());
                                }

                                S32 vt = 0;
                                count += object->getTriangleCount(&vt);
                                vcount += vt;
                                total_bytes += bytes;
                                visible_bytes += visible;
                            }
                        }
                    }
                }
                else
                {
                    label = "Selection";
                    cost = LLSelectMgr::getInstance()->getSelection()->getSelectedObjectStreamingCost(&total_bytes, &visible_bytes);
                    count = LLSelectMgr::getInstance()->getSelection()->getSelectedObjectTriangleCount(&vcount);
                    object_count = LLSelectMgr::getInstance()->getSelection()->getObjectCount();
                }

                addText(xpos,ypos, llformat("%s streaming cost: %.1f", label, cost));
                ypos += y_inc;

                addText(xpos, ypos, llformat("    %.3f KTris, %.3f KVerts, %.1f/%.1f KB, %d objects",
                                        count/1000.f, vcount/1000.f, visible_bytes/1024.f, total_bytes/1024.f, object_count));
                ypos += y_inc;

            }

            addText(xpos, ypos, llformat("%d Texture Binds", LLImageGL::sBindCount));
            ypos += y_inc;

            addText(xpos, ypos, llformat("%d Unique Textures", LLImageGL::sUniqueCount));
            ypos += y_inc;

            addText(xpos, ypos, llformat("%d Render Calls", (U32)last_frame_recording.getSampleCount(LLPipeline::sStatBatchSize)));
            ypos += y_inc;

            addText(xpos, ypos, llformat("%d/%d Objects Active", gObjectList.getNumActiveObjects(), gObjectList.getNumObjects()));
            ypos += y_inc;

            addText(xpos, ypos, llformat("%d Matrix Ops", gPipeline.mMatrixOpCount));
            ypos += y_inc;

            addText(xpos, ypos, llformat("%d Texture Matrix Ops", gPipeline.mTextureMatrixOps));
            ypos += y_inc;

            gPipeline.mTextureMatrixOps = 0;
            gPipeline.mMatrixOpCount = 0;

            if (last_frame_recording.getSampleCount(LLPipeline::sStatBatchSize) > 0)
            {
                addText(xpos, ypos, llformat("Batch min/max/mean: %d/%d/%d", (U32)last_frame_recording.getMin(LLPipeline::sStatBatchSize), (U32)last_frame_recording.getMax(LLPipeline::sStatBatchSize), (U32)last_frame_recording.getMean(LLPipeline::sStatBatchSize)));
            }
            ypos += y_inc;

            addText(xpos, ypos, llformat("UI Verts/Calls: %d/%d", LLRender::sUIVerts, LLRender::sUICalls));
            LLRender::sUICalls = LLRender::sUIVerts = 0;
            ypos += y_inc;

            addText(xpos,ypos, llformat("%d/%d Nodes visible", gPipeline.mNumVisibleNodes, LLSpatialGroup::sNodeCount));

            ypos += y_inc;

            if (!LLOcclusionCullingGroup::sPendingQueries.empty())
            {
                addText(xpos,ypos, llformat("%d Queries pending", LLOcclusionCullingGroup::sPendingQueries.size()));
                ypos += y_inc;
            }


            addText(xpos,ypos, llformat("%d Avatars visible", LLVOAvatar::sNumVisibleAvatars));

            ypos += y_inc;

            addText(xpos,ypos, llformat("%d Lights visible", LLPipeline::sVisibleLightCount));

            ypos += y_inc;

            if (gMeshRepo.meshRezEnabled())
            {
                addText(xpos, ypos, llformat("%.3f MB Mesh Data Received", LLMeshRepository::sBytesReceived/(1024.f*1024.f)));

                ypos += y_inc;

                addText(xpos, ypos, llformat("%d/%d Mesh HTTP Requests/Retries", LLMeshRepository::sHTTPRequestCount,
                    LLMeshRepository::sHTTPRetryCount));
                ypos += y_inc;

                addText(xpos, ypos, llformat("%d/%d Mesh LOD Pending/Processing", LLMeshRepository::sLODPending, LLMeshRepository::sLODProcessing));
                ypos += y_inc;

                addText(xpos, ypos, llformat("%.3f/%.3f MB Mesh Cache Read/Write ", LLMeshRepository::sCacheBytesRead/(1024.f*1024.f), LLMeshRepository::sCacheBytesWritten/(1024.f*1024.f)));
                ypos += y_inc;

                addText(xpos, ypos, llformat("%.3f/%.3f MB Mesh Skins/Decompositions Memory", LLMeshRepository::sCacheBytesSkins / (1024.f*1024.f), LLMeshRepository::sCacheBytesDecomps / (1024.f*1024.f)));
                ypos += y_inc;

                addText(xpos, ypos, llformat("%.3f MB Mesh Headers Memory", LLMeshRepository::sCacheBytesHeaders / (1024.f*1024.f)));

                ypos += y_inc;
            }

            gPipeline.mNumVisibleNodes = LLPipeline::sVisibleLightCount = 0;
        }
        if (gSavedSettings.getBOOL("DebugShowAvatarRenderInfo"))
        {
            std::map<std::string, LLVOAvatar*> sorted_avs;

            std::vector<LLCharacter*>::iterator sort_iter = LLCharacter::sInstances.begin();
            while (sort_iter != LLCharacter::sInstances.end())
            {
                LLVOAvatar* avatar = dynamic_cast<LLVOAvatar*>(*sort_iter);
                if (avatar &&
                    !avatar->isDead())                      // Not dead yet
                {
                    // Stuff into a sorted map so the display is ordered
                    sorted_avs[avatar->getFullname()] = avatar;
                }
                sort_iter++;
            }

            std::string trunc_name;
            std::map<std::string, LLVOAvatar*>::reverse_iterator av_iter = sorted_avs.rbegin();     // Put "A" at the top
            while (av_iter != sorted_avs.rend())
            {
                LLVOAvatar* avatar = av_iter->second;

                avatar->calculateUpdateRenderComplexity(); // Make sure the numbers are up-to-date

                trunc_name = utf8str_truncate(avatar->getFullname(), 16);
                addText(xpos, ypos, llformat("%s : %s, complexity %d, area %.2f",
                    trunc_name.c_str(),
                    LLVOAvatar::rezStatusToString(avatar->getRezzedStatus()).c_str(),
                    avatar->getVisualComplexity(),
                    avatar->getAttachmentSurfaceArea()));
                ypos += y_inc;
                av_iter++;
            }
        }
        if (gSavedSettings.getBOOL("DebugShowRenderMatrices"))
        {
            char camera_lines[8][32];
            memset(camera_lines, ' ', sizeof(camera_lines));

            // Projection last column is always <0,0,-1.0001,0>
            // Projection last row is always <0,0,-0.2>
            mBackRectCamera1.mBottom = ypos - y_inc + 2;
            MATRIX_ROW_N32_TO_STR(gGLProjection, 12,camera_lines[7]); addText(xpos, ypos, std::string(camera_lines[7])); ypos += y_inc;
            MATRIX_ROW_N32_TO_STR(gGLProjection,  8,camera_lines[6]); addText(xpos, ypos, std::string(camera_lines[6])); ypos += y_inc;
            MATRIX_ROW_N32_TO_STR(gGLProjection,  4,camera_lines[5]); addText(xpos, ypos, std::string(camera_lines[5])); ypos += y_inc; mBackRectCamera1.mTop    = ypos + 2;
            MATRIX_ROW_N32_TO_STR(gGLProjection,  0,camera_lines[4]); addText(xpos, ypos, std::string(camera_lines[4])); ypos += y_inc; mBackRectCamera2.mBottom = ypos + 2;

            addText(xpos, ypos, "Projection Matrix");
            ypos += y_inc;

            // View last column is always <0,0,0,1>
            MATRIX_ROW_F32_TO_STR(gGLModelView, 12,camera_lines[3]); addText(xpos, ypos, std::string(camera_lines[3])); ypos += y_inc;
            MATRIX_ROW_N32_TO_STR(gGLModelView,  8,camera_lines[2]); addText(xpos, ypos, std::string(camera_lines[2])); ypos += y_inc;
            MATRIX_ROW_N32_TO_STR(gGLModelView,  4,camera_lines[1]); addText(xpos, ypos, std::string(camera_lines[1])); ypos += y_inc; mBackRectCamera2.mTop = ypos + 2;
            MATRIX_ROW_N32_TO_STR(gGLModelView,  0,camera_lines[0]); addText(xpos, ypos, std::string(camera_lines[0])); ypos += y_inc;

            addText(xpos, ypos, "View Matrix");
            ypos += y_inc;
        }
        // disable use of glReadPixels which messes up nVidia nSight graphics debugging
        if (gSavedSettings.getBOOL("DebugShowColor") && !LLRender::sNsightDebugSupport)
        {
            U8 color[4];
            LLCoordGL coord = gViewerWindow->getCurrentMouse();

            // Convert x,y to raw pixel coords
            S32 x_raw = llround(coord.mX * gViewerWindow->getWindowWidthRaw() / (F32) gViewerWindow->getWindowWidthScaled());
            S32 y_raw = llround(coord.mY * gViewerWindow->getWindowHeightRaw() / (F32) gViewerWindow->getWindowHeightScaled());

            glReadPixels(x_raw, y_raw, 1, 1, GL_RGBA, GL_UNSIGNED_BYTE, color);
            addText(xpos, ypos, llformat("Pixel <%1d, %1d> R:%1d G:%1d B:%1d A:%1d", x_raw, y_raw, color[0], color[1], color[2], color[3]));
            ypos += y_inc;
        }

        // only display these messages if we are actually rendering beacons at this moment
        if (LLPipeline::getRenderBeacons() && LLFloaterReg::instanceVisible("beacons"))
        {
            if (LLPipeline::getRenderMOAPBeacons())
            {
                addText(xpos, ypos, "Viewing media beacons (white)");
                ypos += y_inc;
            }

            if (LLPipeline::toggleRenderTypeControlNegated(LLPipeline::RENDER_TYPE_PARTICLES))
            {
                addText(xpos, ypos, particle_hiding);
                ypos += y_inc;
            }

            if (LLPipeline::getRenderParticleBeacons())
            {
                addText(xpos, ypos, "Viewing particle beacons (blue)");
                ypos += y_inc;
            }

            if (LLPipeline::getRenderSoundBeacons())
            {
                addText(xpos, ypos, "Viewing sound beacons (yellow)");
                ypos += y_inc;
            }

            if (LLPipeline::getRenderScriptedBeacons())
            {
                addText(xpos, ypos, beacon_scripted);
                ypos += y_inc;
            }
            else
                if (LLPipeline::getRenderScriptedTouchBeacons())
                {
                    addText(xpos, ypos, beacon_scripted_touch);
                    ypos += y_inc;
                }

            if (LLPipeline::getRenderPhysicalBeacons())
            {
                addText(xpos, ypos, "Viewing physical object beacons (green)");
                ypos += y_inc;
            }
        }

        static LLUICachedControl<bool> show_sun_beacon("sunbeacon", false);
        static LLUICachedControl<bool> show_moon_beacon("moonbeacon", false);

        if (show_sun_beacon)
        {
            addText(xpos, ypos, beacon_sun);
            ypos += y_inc;
        }
        if (show_moon_beacon)
        {
            addText(xpos, ypos, beacon_moon);
            ypos += y_inc;
        }

        if(log_texture_traffic)
        {
            U32 old_y = ypos ;
            for(S32 i = LLViewerTexture::BOOST_NONE; i < LLViewerTexture::MAX_GL_IMAGE_CATEGORY; i++)
            {
                if(gTotalTextureBytesPerBoostLevel[i] > (S32Bytes)0)
                {
                    addText(xpos, ypos, llformat("Boost_Level %d:  %.3f MB", i, F32Megabytes(gTotalTextureBytesPerBoostLevel[i]).value()));
                    ypos += y_inc;
                }
            }
            if(ypos != old_y)
            {
                addText(xpos, ypos, "Network traffic for textures:");
                ypos += y_inc;
            }
        }

        if (gSavedSettings.getBOOL("DebugShowTextureInfo"))
        {
            LLViewerObject* objectp = NULL ;

            LLSelectNode* nodep = LLSelectMgr::instance().getHoverNode();
            if (nodep)
            {
                objectp = nodep->getObject();
            }

            if (objectp && !objectp->isDead())
            {
                S32 num_faces = objectp->mDrawable->getNumFaces() ;
                std::set<LLViewerFetchedTexture*> tex_list;

                for(S32 i = 0 ; i < num_faces; i++)
                {
                    LLFace* facep = objectp->mDrawable->getFace(i) ;
                    if(facep)
                    {
                        LLViewerFetchedTexture* tex = dynamic_cast<LLViewerFetchedTexture*>(facep->getTexture()) ;
                        if(tex)
                        {
                            if(tex_list.find(tex) != tex_list.end())
                            {
                                continue ; //already displayed.
                            }
                            tex_list.insert(tex);

                            std::string uuid_str;
                            tex->getID().toString(uuid_str);
                            uuid_str = uuid_str.substr(0,7);

                            addText(xpos, ypos, llformat("ID: %s v_size: %.3f", uuid_str.c_str(), tex->getMaxVirtualSize()));
                            ypos += y_inc;

                            addText(xpos, ypos, llformat("discard level: %d desired level: %d Missing: %s", tex->getDiscardLevel(),
                                tex->getDesiredDiscardLevel(), tex->isMissingAsset() ? "Y" : "N"));
                            ypos += y_inc;
                        }
                    }
                }
            }
        }
    }

    void draw()
    {
        LL_RECORD_BLOCK_TIME(FTM_DISPLAY_DEBUG_TEXT);

        // Camera matrix text is hard to see again a white background
        // Add a dark background underneath the matrices for readability (contrast)
        if (mBackRectCamera1.mTop >= 0)
        {
            mBackColor.setAlpha( 0.75f );
            gl_rect_2d(mBackRectCamera1, mBackColor, true);

            mBackColor.setAlpha( 0.66f );
            gl_rect_2d(mBackRectCamera2, mBackColor, true);
        }

        for (line_list_t::iterator iter = mLineList.begin();
             iter != mLineList.end(); ++iter)
        {
            const Line& line = *iter;
            LLFontGL::getFontMonospace()->renderUTF8(line.text, 0, (F32)line.x, (F32)line.y, mTextColor,
                    LLFontGL::LEFT, LLFontGL::TOP, LLFontGL::NORMAL, LLFontGL::NO_SHADOW);
        }
    }

};

void LLViewerWindow::updateDebugText()
{
    mDebugText->update();
}

////////////////////////////////////////////////////////////////////////////
//
// LLViewerWindow
//

LLViewerWindow::Params::Params()
:   title("title"),
    name("name"),
    x("x"),
    y("y"),
    width("width"),
    height("height"),
    min_width("min_width"),
    min_height("min_height"),
    fullscreen("fullscreen", false),
    ignore_pixel_depth("ignore_pixel_depth", false)
{}


void LLViewerWindow::handlePieMenu(S32 x, S32 y, MASK mask)
{
    if (CAMERA_MODE_CUSTOMIZE_AVATAR != gAgentCamera.getCameraMode() && LLToolMgr::getInstance()->getCurrentTool() != LLToolPie::getInstance() && gAgent.isInitialized())
    {
        // If the current tool didn't process the click, we should show
        // the pie menu.  This can be done by passing the event to the pie
        // menu tool.
        LLToolPie::getInstance()->handleRightMouseDown(x, y, mask);
    }
}

bool LLViewerWindow::handleAnyMouseClick(LLWindow *window, LLCoordGL pos, MASK mask, EMouseClickType clicktype, bool down, bool& is_toolmgr_action)
{
    const char* buttonname = "";
    const char* buttonstatestr = "";
    S32 x = pos.mX;
    S32 y = pos.mY;
    x = ll_round((F32)x / mDisplayScale.mV[VX]);
    y = ll_round((F32)y / mDisplayScale.mV[VY]);

    // Handle non-consuming global keybindings, like voice
    gViewerInput.handleGlobalBindsMouse(clicktype, mask, down);

<<<<<<< HEAD
	// only send mouse clicks to UI if UI is visible
	if(gPipeline.hasRenderDebugFeatureMask(LLPipeline::RENDER_DEBUG_FEATURE_UI))
	{	

		if (down)
		{
			buttonstatestr = "down" ;
		}
		else
		{
			buttonstatestr = "up" ;
		}
		
		switch (clicktype)
		{
		case CLICK_LEFT:
			mLeftMouseDown = down;
			buttonname = "Left";
			break;
		case CLICK_RIGHT:
			mRightMouseDown = down;
			buttonname = "Right";
			break;
		case CLICK_MIDDLE:
			mMiddleMouseDown = down;
			buttonname = "Middle";
			break;
		case CLICK_DOUBLELEFT:
			mLeftMouseDown = down;
			buttonname = "Left Double Click";
			break;
		case CLICK_BUTTON4:
			buttonname = "Button 4";
			break;
		case CLICK_BUTTON5:
			buttonname = "Button 5";
			break;
		default:
			break; // COUNT and NONE
		}
		
		LLView::sMouseHandlerMessage.clear();

		if (gMenuBarView)
		{
			// stop ALT-key access to menu
			gMenuBarView->resetMenuTrigger();
		}

		if (gDebugClicks)
		{	
			LL_INFOS() << "ViewerWindow " << buttonname << " mouse " << buttonstatestr << " at " << x << "," << y << LL_ENDL;
		}

		// Make sure we get a corresponding mouseup event, even if the mouse leaves the window
		if (down)
			mWindow->captureMouse();
		else
			mWindow->releaseMouse();

		// Indicate mouse was active
		LLUI::getInstance()->resetMouseIdleTimer();

		// Don't let the user move the mouse out of the window until mouse up.
		if( LLToolMgr::getInstance()->getCurrentTool()->clipMouseWhenDown() )
		{
			mWindow->setMouseClipping(down);
		}

		LLMouseHandler* mouse_captor = gFocusMgr.getMouseCapture();
		if( mouse_captor )
		{
			S32 local_x;
			S32 local_y;
			mouse_captor->screenPointToLocal( x, y, &local_x, &local_y );
			if (LLView::sDebugMouseHandling)
			{
				LL_INFOS() << buttonname << " Mouse " << buttonstatestr << " handled by captor " << mouse_captor->getName() << LL_ENDL;
			}

			bool r = mouse_captor->handleAnyMouseClick(local_x, local_y, mask, clicktype, down); 
			if (r) {

				LL_DEBUGS() << "LLViewerWindow::handleAnyMouseClick viewer with mousecaptor calling updatemouseeventinfo - local_x|global x  "<< local_x << " " << x  << "local/global y " << local_y << " " << y << LL_ENDL;

				LLViewerEventRecorder::instance().setMouseGlobalCoords(x,y);
				LLViewerEventRecorder::instance().logMouseEvent(std::string(buttonstatestr),std::string(buttonname)); 

			}
			else if (down && clicktype == CLICK_RIGHT)
			{
				handlePieMenu(x, y, mask);
				r = true;
			}
			return r;
		}

		// Mark the click as handled and return if we aren't within the root view to avoid spurious bugs
		if( !mRootView->pointInView(x, y) )
		{
			return true;
		}
		// Give the UI views a chance to process the click

		bool r= mRootView->handleAnyMouseClick(x, y, mask, clicktype, down) ;
		if (r) 
		{

			LL_DEBUGS() << "LLViewerWindow::handleAnyMouseClick calling updatemouseeventinfo - global x  "<< " " << x	<< "global y " << y	 << "buttonstate: " << buttonstatestr << " buttonname " << buttonname << LL_ENDL;

			LLViewerEventRecorder::instance().setMouseGlobalCoords(x,y);

			// Clear local coords - this was a click on root window so these are not needed
			// By not including them, this allows the test skeleton generation tool to be smarter when generating code
			// the code generator can be smarter because when local coords are present it can try the xui path with local coords
			// and fallback to global coordinates only if needed. 
			// The drawback to this approach is sometimes a valid xui path will appear to work fine, but NOT interact with the UI element
			// (VITA support not implemented yet or not visible to VITA due to widget further up xui path not being visible to VITA)
			// For this reason it's best to provide hints where possible here by leaving out local coordinates
			LLViewerEventRecorder::instance().setMouseLocalCoords(-1,-1);
			LLViewerEventRecorder::instance().logMouseEvent(buttonstatestr,buttonname); 

			if (LLView::sDebugMouseHandling)
			{
				LL_INFOS() << buttonname << " Mouse " << buttonstatestr << " " << LLViewerEventRecorder::instance().get_xui()	<< LL_ENDL;
			} 
			return true;
		} else if (LLView::sDebugMouseHandling)
			{
				LL_INFOS() << buttonname << " Mouse " << buttonstatestr << " not handled by view" << LL_ENDL;
			}
	}

	// Do not allow tool manager to handle mouseclicks if we have disconnected	
	if(!gDisconnected && LLToolMgr::getInstance()->getCurrentTool()->handleAnyMouseClick( x, y, mask, clicktype, down ) )
	{
		LLViewerEventRecorder::instance().clear_xui(); 
        is_toolmgr_action = true;
		return true;
	}

	if (down && clicktype == CLICK_RIGHT)
	{
		handlePieMenu(x, y, mask);
		return true;
	}

	// If we got this far on a down-click, it wasn't handled.
	// Up-clicks, though, are always handled as far as the OS is concerned.
	bool default_rtn = !down;
	return default_rtn;
=======
    // only send mouse clicks to UI if UI is visible
    if(gPipeline.hasRenderDebugFeatureMask(LLPipeline::RENDER_DEBUG_FEATURE_UI))
    {

        if (down)
        {
            buttonstatestr = "down" ;
        }
        else
        {
            buttonstatestr = "up" ;
        }

        switch (clicktype)
        {
        case CLICK_LEFT:
            mLeftMouseDown = down;
            buttonname = "Left";
            break;
        case CLICK_RIGHT:
            mRightMouseDown = down;
            buttonname = "Right";
            break;
        case CLICK_MIDDLE:
            mMiddleMouseDown = down;
            buttonname = "Middle";
            break;
        case CLICK_DOUBLELEFT:
            mLeftMouseDown = down;
            buttonname = "Left Double Click";
            break;
        case CLICK_BUTTON4:
            buttonname = "Button 4";
            break;
        case CLICK_BUTTON5:
            buttonname = "Button 5";
            break;
        default:
            break; // COUNT and NONE
        }

        LLView::sMouseHandlerMessage.clear();

        if (gMenuBarView)
        {
            // stop ALT-key access to menu
            gMenuBarView->resetMenuTrigger();
        }

        if (gDebugClicks)
        {
            LL_INFOS() << "ViewerWindow " << buttonname << " mouse " << buttonstatestr << " at " << x << "," << y << LL_ENDL;
        }

        // Make sure we get a corresponding mouseup event, even if the mouse leaves the window
        if (down)
            mWindow->captureMouse();
        else
            mWindow->releaseMouse();

        // Indicate mouse was active
        LLUI::getInstance()->resetMouseIdleTimer();

        // Don't let the user move the mouse out of the window until mouse up.
        if( LLToolMgr::getInstance()->getCurrentTool()->clipMouseWhenDown() )
        {
            mWindow->setMouseClipping(down);
        }

        LLMouseHandler* mouse_captor = gFocusMgr.getMouseCapture();
        if( mouse_captor )
        {
            S32 local_x;
            S32 local_y;
            mouse_captor->screenPointToLocal( x, y, &local_x, &local_y );
            if (LLView::sDebugMouseHandling)
            {
                LL_INFOS() << buttonname << " Mouse " << buttonstatestr << " handled by captor " << mouse_captor->getName() << LL_ENDL;
            }

            BOOL r = mouse_captor->handleAnyMouseClick(local_x, local_y, mask, clicktype, down);
            if (r) {

                LL_DEBUGS() << "LLViewerWindow::handleAnyMouseClick viewer with mousecaptor calling updatemouseeventinfo - local_x|global x  "<< local_x << " " << x  << "local/global y " << local_y << " " << y << LL_ENDL;

                LLViewerEventRecorder::instance().setMouseGlobalCoords(x,y);
                LLViewerEventRecorder::instance().logMouseEvent(std::string(buttonstatestr),std::string(buttonname));

            }
            else if (down && clicktype == CLICK_RIGHT)
            {
                handlePieMenu(x, y, mask);
                r = TRUE;
            }
            return r;
        }

        // Mark the click as handled and return if we aren't within the root view to avoid spurious bugs
        if( !mRootView->pointInView(x, y) )
        {
            return TRUE;
        }
        // Give the UI views a chance to process the click

        BOOL r= mRootView->handleAnyMouseClick(x, y, mask, clicktype, down) ;
        if (r)
        {

            LL_DEBUGS() << "LLViewerWindow::handleAnyMouseClick calling updatemouseeventinfo - global x  "<< " " << x   << "global y " << y  << "buttonstate: " << buttonstatestr << " buttonname " << buttonname << LL_ENDL;

            LLViewerEventRecorder::instance().setMouseGlobalCoords(x,y);

            // Clear local coords - this was a click on root window so these are not needed
            // By not including them, this allows the test skeleton generation tool to be smarter when generating code
            // the code generator can be smarter because when local coords are present it can try the xui path with local coords
            // and fallback to global coordinates only if needed.
            // The drawback to this approach is sometimes a valid xui path will appear to work fine, but NOT interact with the UI element
            // (VITA support not implemented yet or not visible to VITA due to widget further up xui path not being visible to VITA)
            // For this reason it's best to provide hints where possible here by leaving out local coordinates
            LLViewerEventRecorder::instance().setMouseLocalCoords(-1,-1);
            LLViewerEventRecorder::instance().logMouseEvent(buttonstatestr,buttonname);

            if (LLView::sDebugMouseHandling)
            {
                LL_INFOS() << buttonname << " Mouse " << buttonstatestr << " " << LLViewerEventRecorder::instance().get_xui()   << LL_ENDL;
            }
            return TRUE;
        } else if (LLView::sDebugMouseHandling)
            {
                LL_INFOS() << buttonname << " Mouse " << buttonstatestr << " not handled by view" << LL_ENDL;
            }
    }

    // Do not allow tool manager to handle mouseclicks if we have disconnected
    if(!gDisconnected && LLToolMgr::getInstance()->getCurrentTool()->handleAnyMouseClick( x, y, mask, clicktype, down ) )
    {
        LLViewerEventRecorder::instance().clear_xui();
        is_toolmgr_action = true;
        return TRUE;
    }

    if (down && clicktype == CLICK_RIGHT)
    {
        handlePieMenu(x, y, mask);
        return TRUE;
    }

    // If we got this far on a down-click, it wasn't handled.
    // Up-clicks, though, are always handled as far as the OS is concerned.
    BOOL default_rtn = !down;
    return default_rtn;
>>>>>>> e1623bb2
}

bool LLViewerWindow::handleMouseDown(LLWindow *window,  LLCoordGL pos, MASK mask)
{
    mAllowMouseDragging = false;
    if (!mMouseDownTimer.getStarted())
    {
        mMouseDownTimer.start();
    }
    else
    {
        mMouseDownTimer.reset();
<<<<<<< HEAD
    }    
    bool down = true;
=======
    }
    BOOL down = TRUE;
>>>>>>> e1623bb2
    //handleMouse() loops back to LLViewerWindow::handleAnyMouseClick
    return gViewerInput.handleMouse(window, pos, mask, CLICK_LEFT, down);
}

bool LLViewerWindow::handleDoubleClick(LLWindow *window,  LLCoordGL pos, MASK mask)
{
<<<<<<< HEAD
	// try handling as a double-click first, then a single-click if that
	// wasn't handled.
	bool down = true;
	if (gViewerInput.handleMouse(window, pos, mask, CLICK_DOUBLELEFT, down))
	{
		return true;
	}
	return handleMouseDown(window, pos, mask);
=======
    // try handling as a double-click first, then a single-click if that
    // wasn't handled.
    BOOL down = TRUE;
    if (gViewerInput.handleMouse(window, pos, mask, CLICK_DOUBLELEFT, down))
    {
        return TRUE;
    }
    return handleMouseDown(window, pos, mask);
>>>>>>> e1623bb2
}

bool LLViewerWindow::handleMouseUp(LLWindow *window,  LLCoordGL pos, MASK mask)
{
    if (mMouseDownTimer.getStarted())
    {
        mMouseDownTimer.stop();
    }
    bool down = false;
    return gViewerInput.handleMouse(window, pos, mask, CLICK_LEFT, down);
}
bool LLViewerWindow::handleRightMouseDown(LLWindow *window,  LLCoordGL pos, MASK mask)
{
<<<<<<< HEAD
	bool down = true;
	return gViewerInput.handleMouse(window, pos, mask, CLICK_RIGHT, down);
=======
    BOOL down = TRUE;
    return gViewerInput.handleMouse(window, pos, mask, CLICK_RIGHT, down);
>>>>>>> e1623bb2
}

bool LLViewerWindow::handleRightMouseUp(LLWindow *window,  LLCoordGL pos, MASK mask)
{
<<<<<<< HEAD
	bool down = false;
 	return gViewerInput.handleMouse(window, pos, mask, CLICK_RIGHT, down);
=======
    BOOL down = FALSE;
    return gViewerInput.handleMouse(window, pos, mask, CLICK_RIGHT, down);
>>>>>>> e1623bb2
}

bool LLViewerWindow::handleMiddleMouseDown(LLWindow *window,  LLCoordGL pos, MASK mask)
{
<<<<<<< HEAD
	bool down = true;
 	gViewerInput.handleMouse(window, pos, mask, CLICK_MIDDLE, down);
  
  	// Always handled as far as the OS is concerned.
	return true;
=======
    BOOL down = TRUE;
    gViewerInput.handleMouse(window, pos, mask, CLICK_MIDDLE, down);

    // Always handled as far as the OS is concerned.
    return TRUE;
>>>>>>> e1623bb2
}

LLWindowCallbacks::DragNDropResult LLViewerWindow::handleDragNDrop( LLWindow *window, LLCoordGL pos, MASK mask, LLWindowCallbacks::DragNDropAction action, std::string data)
{
<<<<<<< HEAD
	LLWindowCallbacks::DragNDropResult result = LLWindowCallbacks::DND_NONE;

	const bool prim_media_dnd_enabled = gSavedSettings.getBOOL("PrimMediaDragNDrop");
	const bool slurl_dnd_enabled = gSavedSettings.getBOOL("SLURLDragNDrop");
	
	if ( prim_media_dnd_enabled || slurl_dnd_enabled )
	{
		switch(action)
		{
			// Much of the handling for these two cases is the same.
			case LLWindowCallbacks::DNDA_TRACK:
			case LLWindowCallbacks::DNDA_DROPPED:
			case LLWindowCallbacks::DNDA_START_TRACKING:
			{
				bool drop = (LLWindowCallbacks::DNDA_DROPPED == action);
					
				if (slurl_dnd_enabled)
				{
					LLSLURL dropped_slurl(data);
					if(dropped_slurl.isSpatial())
					{
						if (drop)
						{
							LLURLDispatcher::dispatch( dropped_slurl.getSLURLString(), LLCommandHandler::NAV_TYPE_CLICKED, NULL, true );
							return LLWindowCallbacks::DND_MOVE;
						}
						return LLWindowCallbacks::DND_COPY;
					}
				}

				if (prim_media_dnd_enabled)
				{
					LLPickInfo pick_info = pickImmediate( pos.mX, pos.mY,
                                                          true /* pick_transparent */, 
                                                          false /* pick_rigged */);
=======
    LLWindowCallbacks::DragNDropResult result = LLWindowCallbacks::DND_NONE;

    const bool prim_media_dnd_enabled = gSavedSettings.getBOOL("PrimMediaDragNDrop");
    const bool slurl_dnd_enabled = gSavedSettings.getBOOL("SLURLDragNDrop");

    if ( prim_media_dnd_enabled || slurl_dnd_enabled )
    {
        switch(action)
        {
            // Much of the handling for these two cases is the same.
            case LLWindowCallbacks::DNDA_TRACK:
            case LLWindowCallbacks::DNDA_DROPPED:
            case LLWindowCallbacks::DNDA_START_TRACKING:
            {
                bool drop = (LLWindowCallbacks::DNDA_DROPPED == action);

                if (slurl_dnd_enabled)
                {
                    LLSLURL dropped_slurl(data);
                    if(dropped_slurl.isSpatial())
                    {
                        if (drop)
                        {
                            LLURLDispatcher::dispatch( dropped_slurl.getSLURLString(), LLCommandHandler::NAV_TYPE_CLICKED, NULL, true );
                            return LLWindowCallbacks::DND_MOVE;
                        }
                        return LLWindowCallbacks::DND_COPY;
                    }
                }

                if (prim_media_dnd_enabled)
                {
                    LLPickInfo pick_info = pickImmediate( pos.mX, pos.mY,
                                                          TRUE /* pick_transparent */,
                                                          FALSE /* pick_rigged */);
>>>>>>> e1623bb2

                    S32 object_face = pick_info.mObjectFace;
                    std::string url = data;

                    LL_DEBUGS() << "Object: picked at " << pos.mX << ", " << pos.mY << " - face = " << object_face << " - URL = " << url << LL_ENDL;

                    LLVOVolume *obj = dynamic_cast<LLVOVolume*>(static_cast<LLViewerObject*>(pick_info.getObject()));

                    if (obj && !obj->getRegion()->getCapability("ObjectMedia").empty())
                    {
                        LLTextureEntry *te = obj->getTE(object_face);

                        // can modify URL if we can modify the object or we have navigate permissions
                        bool allow_modify_url = obj->permModify() || obj->hasMediaPermission( te->getMediaData(), LLVOVolume::MEDIA_PERM_INTERACT );

                        if (te && allow_modify_url )
                        {
                            if (drop)
                            {
                                // object does NOT have media already
                                if ( ! te->hasMedia() )
                                {
                                    // we are allowed to modify the object
                                    if ( obj->permModify() )
                                    {
                                        // Create new media entry
                                        LLSD media_data;
                                        // XXX Should we really do Home URL too?
                                        media_data[LLMediaEntry::HOME_URL_KEY] = url;
                                        media_data[LLMediaEntry::CURRENT_URL_KEY] = url;
                                        media_data[LLMediaEntry::AUTO_PLAY_KEY] = true;
                                        obj->syncMediaData(object_face, media_data, true, true);
                                        // XXX This shouldn't be necessary, should it ?!?
                                        if (obj->getMediaImpl(object_face))
                                            obj->getMediaImpl(object_face)->navigateReload();
                                        obj->sendMediaDataUpdate();

                                        result = LLWindowCallbacks::DND_COPY;
                                    }
                                }
                                else
                                // object HAS media already
                                {
                                    // URL passes the whitelist
                                    if (te->getMediaData()->checkCandidateUrl( url ) )
                                    {
                                        // just navigate to the URL
                                        if (obj->getMediaImpl(object_face))
                                        {
                                            obj->getMediaImpl(object_face)->navigateTo(url);
                                        }
                                        else
                                        {
                                            // This is very strange.  Navigation should
                                            // happen via the Impl, but we don't have one.
                                            // This sends it to the server, which /should/
                                            // trigger us getting it.  Hopefully.
                                            LLSD media_data;
                                            media_data[LLMediaEntry::CURRENT_URL_KEY] = url;
                                            obj->syncMediaData(object_face, media_data, true, true);
                                            obj->sendMediaDataUpdate();
                                        }
                                        result = LLWindowCallbacks::DND_LINK;

                                    }
                                }
                                LLSelectMgr::getInstance()->unhighlightObjectOnly(mDragHoveredObject);
                                mDragHoveredObject = NULL;

                            }
                            else
                            {
                                // Check the whitelist, if there's media (otherwise just show it)
                                if (te->getMediaData() == NULL || te->getMediaData()->checkCandidateUrl(url))
                                {
                                    if ( obj != mDragHoveredObject)
                                    {
                                        // Highlight the dragged object
                                        LLSelectMgr::getInstance()->unhighlightObjectOnly(mDragHoveredObject);
                                        mDragHoveredObject = obj;
                                        LLSelectMgr::getInstance()->highlightObjectOnly(mDragHoveredObject);
                                    }
                                    result = (! te->hasMedia()) ? LLWindowCallbacks::DND_COPY : LLWindowCallbacks::DND_LINK;

                                }
                            }
                        }
                    }
                }
            }
            break;

            case LLWindowCallbacks::DNDA_STOP_TRACKING:
                // The cleanup case below will make sure things are unhilighted if necessary.
            break;
        }

        if (prim_media_dnd_enabled &&
            result == LLWindowCallbacks::DND_NONE && !mDragHoveredObject.isNull())
        {
            LLSelectMgr::getInstance()->unhighlightObjectOnly(mDragHoveredObject);
            mDragHoveredObject = NULL;
        }
    }

    return result;
}

bool LLViewerWindow::handleMiddleMouseUp(LLWindow *window,  LLCoordGL pos, MASK mask)
{
<<<<<<< HEAD
	bool down = false;
 	gViewerInput.handleMouse(window, pos, mask, CLICK_MIDDLE, down);
  
  	// Always handled as far as the OS is concerned.
	return true;
=======
    BOOL down = FALSE;
    gViewerInput.handleMouse(window, pos, mask, CLICK_MIDDLE, down);

    // Always handled as far as the OS is concerned.
    return TRUE;
>>>>>>> e1623bb2
}

bool LLViewerWindow::handleOtherMouse(LLWindow *window, LLCoordGL pos, MASK mask, S32 button, bool down)
{
    switch (button)
    {
    case 4:
        gViewerInput.handleMouse(window, pos, mask, CLICK_BUTTON4, down);
        break;
    case 5:
        gViewerInput.handleMouse(window, pos, mask, CLICK_BUTTON5, down);
        break;
    default:
        break;
    }

    // Always handled as far as the OS is concerned.
    return true;
}

bool LLViewerWindow::handleOtherMouseDown(LLWindow *window, LLCoordGL pos, MASK mask, S32 button)
{
    return handleOtherMouse(window, pos, mask, button, true);
}

bool LLViewerWindow::handleOtherMouseUp(LLWindow *window, LLCoordGL pos, MASK mask, S32 button)
{
    return handleOtherMouse(window, pos, mask, button, false);
}

// WARNING: this is potentially called multiple times per frame
void LLViewerWindow::handleMouseMove(LLWindow *window,  LLCoordGL pos, MASK mask)
{
    S32 x = pos.mX;
    S32 y = pos.mY;

    x = ll_round((F32)x / mDisplayScale.mV[VX]);
    y = ll_round((F32)y / mDisplayScale.mV[VY]);

<<<<<<< HEAD
	mMouseInWindow = true;
=======
    mMouseInWindow = TRUE;
>>>>>>> e1623bb2

    // Save mouse point for access during idle() and display()

    LLCoordGL mouse_point(x, y);

    if (mouse_point != mCurrentMousePoint)
    {
        LLUI::getInstance()->resetMouseIdleTimer();
    }

    saveLastMouse(mouse_point);

    mWindow->showCursorFromMouseMove();

    if (gAwayTimer.getElapsedTimeF32() > LLAgent::MIN_AFK_TIME
        && !gDisconnected)
    {
        gAgent.clearAFK();
    }
}

void LLViewerWindow::handleMouseDragged(LLWindow *window,  LLCoordGL pos, MASK mask)
{
    if (mMouseDownTimer.getStarted())
    {
        if (mMouseDownTimer.getElapsedTimeF32() > 0.1)
        {
            mAllowMouseDragging = true;
            mMouseDownTimer.stop();
        }
    }
    if(mAllowMouseDragging || !LLToolCamera::getInstance()->hasMouseCapture())
    {
        handleMouseMove(window, pos, mask);
    }
}

void LLViewerWindow::handleMouseLeave(LLWindow *window)
{
<<<<<<< HEAD
	// Note: we won't get this if we have captured the mouse.
	llassert( gFocusMgr.getMouseCapture() == NULL );
	mMouseInWindow = false;
	LLToolTipMgr::instance().blockToolTips();
=======
    // Note: we won't get this if we have captured the mouse.
    llassert( gFocusMgr.getMouseCapture() == NULL );
    mMouseInWindow = FALSE;
    LLToolTipMgr::instance().blockToolTips();
>>>>>>> e1623bb2
}

bool LLViewerWindow::handleCloseRequest(LLWindow *window)
{
<<<<<<< HEAD
	// User has indicated they want to close, but we may need to ask
	// about modified documents.
	LLAppViewer::instance()->userQuit();
	// Don't quit immediately
	return false;
=======
    // User has indicated they want to close, but we may need to ask
    // about modified documents.
    LLAppViewer::instance()->userQuit();
    // Don't quit immediately
    return FALSE;
>>>>>>> e1623bb2
}

void LLViewerWindow::handleQuit(LLWindow *window)
{
    if (gNonInteractive)
    {
        LLAppViewer::instance()->requestQuit();
    }
    else
    {
        LL_INFOS() << "Window forced quit" << LL_ENDL;
        LLAppViewer::instance()->forceQuit();
    }
}

void LLViewerWindow::handleResize(LLWindow *window,  S32 width,  S32 height)
{
    reshape(width, height);
    mResDirty = true;
}

// The top-level window has gained focus (e.g. via ALT-TAB)
void LLViewerWindow::handleFocus(LLWindow *window)
{
<<<<<<< HEAD
	gFocusMgr.setAppHasFocus(true);
	LLModalDialog::onAppFocusGained();
=======
    gFocusMgr.setAppHasFocus(TRUE);
    LLModalDialog::onAppFocusGained();
>>>>>>> e1623bb2

    gAgent.onAppFocusGained();
    LLToolMgr::getInstance()->onAppFocusGained();

    // See if we're coming in with modifier keys held down
    if (gKeyboard)
    {
        gKeyboard->resetMaskKeys();
    }

    // resume foreground running timer
    // since we artifically limit framerate when not frontmost
    gForegroundTime.unpause();
}

// The top-level window has lost focus (e.g. via ALT-TAB)
void LLViewerWindow::handleFocusLost(LLWindow *window)
{
<<<<<<< HEAD
	gFocusMgr.setAppHasFocus(false);
	//LLModalDialog::onAppFocusLost();
	LLToolMgr::getInstance()->onAppFocusLost();
	gFocusMgr.setMouseCapture( NULL );
=======
    gFocusMgr.setAppHasFocus(FALSE);
    //LLModalDialog::onAppFocusLost();
    LLToolMgr::getInstance()->onAppFocusLost();
    gFocusMgr.setMouseCapture( NULL );
>>>>>>> e1623bb2

    if (gMenuBarView)
    {
        // stop ALT-key access to menu
        gMenuBarView->resetMenuTrigger();
    }

<<<<<<< HEAD
	// restore mouse cursor
	showCursor();
	getWindow()->setMouseClipping(false);
=======
    // restore mouse cursor
    showCursor();
    getWindow()->setMouseClipping(FALSE);
>>>>>>> e1623bb2

    // If losing focus while keys are down, handle them as
    // an 'up' to correctly release states, then reset states
    if (gKeyboard)
    {
        gKeyboard->resetKeyDownAndHandle();
        gKeyboard->resetKeys();
    }

    // pause timer that tracks total foreground running time
    gForegroundTime.pause();
}


bool LLViewerWindow::handleTranslatedKeyDown(KEY key,  MASK mask, bool repeated)
{
    // Handle non-consuming global keybindings, like voice
    // Never affects event processing.
    gViewerInput.handleGlobalBindsKeyDown(key, mask);

    if (gAwayTimer.getElapsedTimeF32() > LLAgent::MIN_AFK_TIME)
    {
        gAgent.clearAFK();
    }

    // *NOTE: We want to interpret KEY_RETURN later when it arrives as
    // a Unicode char, not as a keydown.  Otherwise when client frame
    // rate is really low, hitting return sends your chat text before
    // it's all entered/processed.
    if (key == KEY_RETURN && mask == MASK_NONE)
    {
        // RIDER: although, at times some of the controlls (in particular the CEF viewer
        // would like to know about the KEYDOWN for an enter key... so ask and pass it along.
        LLFocusableElement* keyboard_focus = gFocusMgr.getKeyboardFocus();
        if (keyboard_focus && !keyboard_focus->wantsReturnKey())
<<<<<<< HEAD
    		return false;
	}
=======
            return FALSE;
    }
>>>>>>> e1623bb2

    // remaps, handles ignored cases and returns back to viewer window.
    return gViewerInput.handleKey(key, mask, repeated);
}

bool LLViewerWindow::handleTranslatedKeyUp(KEY key,  MASK mask)
{
    // Handle non-consuming global keybindings, like voice
    // Never affects event processing.
    gViewerInput.handleGlobalBindsKeyUp(key, mask);

    // Let the inspect tool code check for ALT key to set LLToolSelectRect active instead LLToolCamera
    LLToolCompInspect * tool_inspectp = LLToolCompInspect::getInstance();
    if (LLToolMgr::getInstance()->getCurrentTool() == tool_inspectp)
    {
        tool_inspectp->keyUp(key, mask);
    }

    return gViewerInput.handleKeyUp(key, mask);
}

void LLViewerWindow::handleScanKey(KEY key, bool key_down, bool key_up, bool key_level)
{
    LLViewerJoystick::getInstance()->setCameraNeedsUpdate(true);
    gViewerInput.scanKey(key, key_down, key_up, key_level);
    return; // Be clear this function returns nothing
}




bool LLViewerWindow::handleActivate(LLWindow *window, bool activated)
{
<<<<<<< HEAD
	if (activated)
	{
		mActive = true;
		send_agent_resume();
		gAgent.clearAFK();
		
		// Unmute audio
		audio_update_volume();
	}
	else
	{
		mActive = false;
				
		// if the user has chosen to go Away automatically after some time, then go Away when minimizing
		if (gSavedSettings.getS32("AFKTimeout"))
		{
			gAgent.setAFK();
		}
		
		// SL-53351: Make sure we're not in mouselook when minimised, to prevent control issues
		if (gAgentCamera.getCameraMode() == CAMERA_MODE_MOUSELOOK)
		{
			gAgentCamera.changeCameraToDefault();
		}
		
		send_agent_pause();
	
		// Mute audio
		audio_update_volume();
	}
	return true;
=======
    if (activated)
    {
        mActive = true;
        send_agent_resume();
        gAgent.clearAFK();

        // Unmute audio
        audio_update_volume();
    }
    else
    {
        mActive = false;

        // if the user has chosen to go Away automatically after some time, then go Away when minimizing
        if (gSavedSettings.getS32("AFKTimeout"))
        {
            gAgent.setAFK();
        }

        // SL-53351: Make sure we're not in mouselook when minimised, to prevent control issues
        if (gAgentCamera.getCameraMode() == CAMERA_MODE_MOUSELOOK)
        {
            gAgentCamera.changeCameraToDefault();
        }

        send_agent_pause();

        // Mute audio
        audio_update_volume();
    }
    return TRUE;
>>>>>>> e1623bb2
}

bool LLViewerWindow::handleActivateApp(LLWindow *window, bool activating)
{
    //if (!activating) gAgentCamera.changeCameraToDefault();

<<<<<<< HEAD
	LLViewerJoystick::getInstance()->setNeedsReset(true);
	return false;
=======
    LLViewerJoystick::getInstance()->setNeedsReset(true);
    return FALSE;
>>>>>>> e1623bb2
}


void LLViewerWindow::handleMenuSelect(LLWindow *window,  S32 menu_item)
{
}


bool LLViewerWindow::handlePaint(LLWindow *window,  S32 x,  S32 y, S32 width,  S32 height)
{
    // *TODO: Enable similar information output for other platforms?  DK 2011-02-18
#if LL_WINDOWS
<<<<<<< HEAD
	if (gHeadlessClient)
	{
		HWND window_handle = (HWND)window->getPlatformWindow();
		PAINTSTRUCT ps; 
		HDC hdc; 
 
		RECT wnd_rect;
		wnd_rect.left = 0;
		wnd_rect.top = 0;
		wnd_rect.bottom = 200;
		wnd_rect.right = 500;

		hdc = BeginPaint(window_handle, &ps); 
		//SetBKColor(hdc, RGB(255, 255, 255));
		FillRect(hdc, &wnd_rect, CreateSolidBrush(RGB(255, 255, 255)));

		std::string temp_str;
		LLTrace::Recording& recording = LLViewerStats::instance().getRecording();
		temp_str = llformat( "FPS %3.1f Phy FPS %2.1f Time Dil %1.3f",		/* Flawfinder: ignore */
				recording.getPerSec(LLStatViewer::FPS), //mFPSStat.getMeanPerSec(),
				recording.getLastValue(LLStatViewer::SIM_PHYSICS_FPS), 
				recording.getLastValue(LLStatViewer::SIM_TIME_DILATION));
		S32 len = temp_str.length();
		TextOutA(hdc, 0, 0, temp_str.c_str(), len); 


		LLVector3d pos_global = gAgent.getPositionGlobal();
		temp_str = llformat( "Avatar pos %6.1lf %6.1lf %6.1lf", pos_global.mdV[0], pos_global.mdV[1], pos_global.mdV[2]);
		len = temp_str.length();
		TextOutA(hdc, 0, 25, temp_str.c_str(), len); 

		TextOutA(hdc, 0, 50, "Set \"HeadlessClient FALSE\" in settings.ini file to reenable", 61);
		EndPaint(window_handle, &ps); 
		return true;
	}
#endif
	return false;
=======
    if (gHeadlessClient)
    {
        HWND window_handle = (HWND)window->getPlatformWindow();
        PAINTSTRUCT ps;
        HDC hdc;

        RECT wnd_rect;
        wnd_rect.left = 0;
        wnd_rect.top = 0;
        wnd_rect.bottom = 200;
        wnd_rect.right = 500;

        hdc = BeginPaint(window_handle, &ps);
        //SetBKColor(hdc, RGB(255, 255, 255));
        FillRect(hdc, &wnd_rect, CreateSolidBrush(RGB(255, 255, 255)));

        std::string temp_str;
        LLTrace::Recording& recording = LLViewerStats::instance().getRecording();
        temp_str = llformat( "FPS %3.1f Phy FPS %2.1f Time Dil %1.3f",      /* Flawfinder: ignore */
                recording.getPerSec(LLStatViewer::FPS), //mFPSStat.getMeanPerSec(),
                recording.getLastValue(LLStatViewer::SIM_PHYSICS_FPS),
                recording.getLastValue(LLStatViewer::SIM_TIME_DILATION));
        S32 len = temp_str.length();
        TextOutA(hdc, 0, 0, temp_str.c_str(), len);


        LLVector3d pos_global = gAgent.getPositionGlobal();
        temp_str = llformat( "Avatar pos %6.1lf %6.1lf %6.1lf", pos_global.mdV[0], pos_global.mdV[1], pos_global.mdV[2]);
        len = temp_str.length();
        TextOutA(hdc, 0, 25, temp_str.c_str(), len);

        TextOutA(hdc, 0, 50, "Set \"HeadlessClient FALSE\" in settings.ini file to reenable", 61);
        EndPaint(window_handle, &ps);
        return TRUE;
    }
#endif
    return FALSE;
>>>>>>> e1623bb2
}


void LLViewerWindow::handleScrollWheel(LLWindow *window,  S32 clicks)
{
    handleScrollWheel( clicks );
}

void LLViewerWindow::handleScrollHWheel(LLWindow *window,  S32 clicks)
{
    handleScrollHWheel(clicks);
}

void LLViewerWindow::handleWindowBlock(LLWindow *window)
{
    send_agent_pause();
}

void LLViewerWindow::handleWindowUnblock(LLWindow *window)
{
    send_agent_resume();
}

void LLViewerWindow::handleDataCopy(LLWindow *window, S32 data_type, void *data)
{
    const S32 SLURL_MESSAGE_TYPE = 0;
    switch (data_type)
    {
    case SLURL_MESSAGE_TYPE:
        // received URL
        std::string url = (const char*)data;
        LLMediaCtrl* web = NULL;
        const bool trusted_browser = false;
        // don't treat slapps coming from external browsers as "clicks" as this would bypass throttling
        if (LLURLDispatcher::dispatch(url, LLCommandHandler::NAV_TYPE_EXTERNAL, web, trusted_browser))
        {
            // bring window to foreground, as it has just been "launched" from a URL
            mWindow->bringToFront();
        }
        break;
    }
}

bool LLViewerWindow::handleTimerEvent(LLWindow *window)
{
    //TODO: just call this every frame from gatherInput instead of using a convoluted 30fps timer callback
<<<<<<< HEAD
	if (LLViewerJoystick::getInstance()->getOverrideCamera())
	{
		LLViewerJoystick::getInstance()->updateStatus();
		return true;
	}
	return false;
=======
    if (LLViewerJoystick::getInstance()->getOverrideCamera())
    {
        LLViewerJoystick::getInstance()->updateStatus();
        return TRUE;
    }
    return FALSE;
>>>>>>> e1623bb2
}

bool LLViewerWindow::handleDeviceChange(LLWindow *window)
{
<<<<<<< HEAD
	// give a chance to use a joystick after startup (hot-plugging)
	if (!LLViewerJoystick::getInstance()->isJoystickInitialized() )
	{
		LLViewerJoystick::getInstance()->init(true);
		return true;
	}
	return false;
=======
    // give a chance to use a joystick after startup (hot-plugging)
    if (!LLViewerJoystick::getInstance()->isJoystickInitialized() )
    {
        LLViewerJoystick::getInstance()->init(true);
        return TRUE;
    }
    return FALSE;
>>>>>>> e1623bb2
}

bool LLViewerWindow::handleDPIChanged(LLWindow *window, F32 ui_scale_factor, S32 window_width, S32 window_height)
{
    if (ui_scale_factor >= MIN_UI_SCALE && ui_scale_factor <= MAX_UI_SCALE)
    {
        LLViewerWindow::reshape(window_width, window_height);
        mResDirty = true;
        return true;
    }
    else
    {
        LL_WARNS() << "DPI change caused UI scale to go out of bounds: " << ui_scale_factor << LL_ENDL;
        return false;
    }
}

bool LLViewerWindow::handleWindowDidChangeScreen(LLWindow *window)
{
<<<<<<< HEAD
	LLCoordScreen window_rect;
	mWindow->getSize(&window_rect);
	reshape(window_rect.mX, window_rect.mY);
	return true;
=======
    LLCoordScreen window_rect;
    mWindow->getSize(&window_rect);
    reshape(window_rect.mX, window_rect.mY);
    return TRUE;
>>>>>>> e1623bb2
}

void LLViewerWindow::handlePingWatchdog(LLWindow *window, const char * msg)
{
    LLAppViewer::instance()->pingMainloopTimeout(msg);
}


void LLViewerWindow::handleResumeWatchdog(LLWindow *window)
{
    LLAppViewer::instance()->resumeMainloopTimeout();
}

void LLViewerWindow::handlePauseWatchdog(LLWindow *window)
{
    LLAppViewer::instance()->pauseMainloopTimeout();
}

//virtual
std::string LLViewerWindow::translateString(const char* tag)
{
    return LLTrans::getString( std::string(tag) );
}

//virtual
std::string LLViewerWindow::translateString(const char* tag,
        const std::map<std::string, std::string>& args)
{
    // LLTrans uses a special subclass of std::string for format maps,
    // but we must use std::map<> in these callbacks, otherwise we create
    // a dependency between LLWindow and LLFormatMapString.  So copy the data.
    LLStringUtil::format_map_t args_copy;
    std::map<std::string,std::string>::const_iterator it = args.begin();
    for ( ; it != args.end(); ++it)
    {
        args_copy[it->first] = it->second;
    }
    return LLTrans::getString( std::string(tag), args_copy);
}

//
// Classes
//
LLViewerWindow::LLViewerWindow(const Params& p)
<<<<<<< HEAD
:	mWindow(NULL),
	mActive(true),
	mUIVisible(true),
	mWindowRectRaw(0, p.height, p.width, 0),
	mWindowRectScaled(0, p.height, p.width, 0),
	mWorldViewRectRaw(0, p.height, p.width, 0),
	mLeftMouseDown(false),
	mMiddleMouseDown(false),
	mRightMouseDown(false),
	mMouseInWindow( false ),
    mAllowMouseDragging(true),
    mMouseDownTimer(),
	mLastMask( MASK_NONE ),
	mToolStored( NULL ),
	mHideCursorPermanent( false ),
	mCursorHidden(false),
	mIgnoreActivate( false ),
	mResDirty(false),
	mStatesDirty(false),
	mCurrResolutionIndex(0),
	mProgressView(NULL)
{
	// gKeyboard is still NULL, so it doesn't do LLWindowListener any good to
	// pass its value right now. Instead, pass it a nullary function that
	// will, when we later need it, return the value of gKeyboard.
	// boost::lambda::var() constructs such a functor on the fly.
	mWindowListener.reset(new LLWindowListener(this, boost::lambda::var(gKeyboard)));
	mViewerWindowListener.reset(new LLViewerWindowListener(this));

	mSystemChannel.reset(new LLNotificationChannel("System", "Visible", LLNotificationFilters::includeEverything));
	mCommunicationChannel.reset(new LLCommunicationChannel("Communication", "Visible"));
	mAlertsChannel.reset(new LLNotificationsUI::LLViewerAlertHandler("VW_alerts", "alert"));
	mModalAlertsChannel.reset(new LLNotificationsUI::LLViewerAlertHandler("VW_alertmodal", "alertmodal"));

	bool ignore = gSavedSettings.getBOOL("IgnoreAllNotifications");
	LLNotifications::instance().setIgnoreAllNotifications(ignore);
	if (ignore)
	{
	LL_INFOS() << "NOTE: ALL NOTIFICATIONS THAT OCCUR WILL GET ADDED TO IGNORE LIST FOR LATER RUNS." << LL_ENDL;
	}


	/*
	LLWindowCallbacks* callbacks,
	const std::string& title, const std::string& name, S32 x, S32 y, S32 width, S32 height, U32 flags,
	bool fullscreen, 
	bool clearBg,
	bool disable_vsync,
	bool ignore_pixel_depth,
	U32 fsaa_samples)
	*/
	// create window
=======
:   mWindow(NULL),
    mActive(true),
    mUIVisible(true),
    mWindowRectRaw(0, p.height, p.width, 0),
    mWindowRectScaled(0, p.height, p.width, 0),
    mWorldViewRectRaw(0, p.height, p.width, 0),
    mLeftMouseDown(FALSE),
    mMiddleMouseDown(FALSE),
    mRightMouseDown(FALSE),
    mMouseInWindow( FALSE ),
    mAllowMouseDragging(TRUE),
    mMouseDownTimer(),
    mLastMask( MASK_NONE ),
    mToolStored( NULL ),
    mHideCursorPermanent( FALSE ),
    mCursorHidden(FALSE),
    mIgnoreActivate( FALSE ),
    mResDirty(false),
    mStatesDirty(false),
    mCurrResolutionIndex(0),
    mProgressView(NULL)
{
    // gKeyboard is still NULL, so it doesn't do LLWindowListener any good to
    // pass its value right now. Instead, pass it a nullary function that
    // will, when we later need it, return the value of gKeyboard.
    // boost::lambda::var() constructs such a functor on the fly.
    mWindowListener.reset(new LLWindowListener(this, boost::lambda::var(gKeyboard)));
    mViewerWindowListener.reset(new LLViewerWindowListener(this));

    mSystemChannel.reset(new LLNotificationChannel("System", "Visible", LLNotificationFilters::includeEverything));
    mCommunicationChannel.reset(new LLCommunicationChannel("Communication", "Visible"));
    mAlertsChannel.reset(new LLNotificationsUI::LLViewerAlertHandler("VW_alerts", "alert"));
    mModalAlertsChannel.reset(new LLNotificationsUI::LLViewerAlertHandler("VW_alertmodal", "alertmodal"));

    bool ignore = gSavedSettings.getBOOL("IgnoreAllNotifications");
    LLNotifications::instance().setIgnoreAllNotifications(ignore);
    if (ignore)
    {
    LL_INFOS() << "NOTE: ALL NOTIFICATIONS THAT OCCUR WILL GET ADDED TO IGNORE LIST FOR LATER RUNS." << LL_ENDL;
    }


    /*
    LLWindowCallbacks* callbacks,
    const std::string& title, const std::string& name, S32 x, S32 y, S32 width, S32 height, U32 flags,
    BOOL fullscreen,
    BOOL clearBg,
    BOOL disable_vsync,
    BOOL ignore_pixel_depth,
    U32 fsaa_samples)
    */
    // create window
>>>>>>> e1623bb2

    U32 max_core_count = gSavedSettings.getU32("EmulateCoreCount");
    F32 max_gl_version = gSavedSettings.getF32("RenderMaxOpenGLVersion");

<<<<<<< HEAD
    LLControlVariable* vram_control = gSavedSettings.getControl("RenderMaxVRAMBudget");
    U32 max_vram = vram_control->getValue().asInteger();
    mMaxVRAMControlConnection = vram_control->getSignal()->connect(
        [this](LLControlVariable* control, const LLSD& new_val, const LLSD& old_val)
        {
            if (mWindow) mWindow->setMaxVRAMMegabytes(new_val.asInteger());
        });

    
	mWindow = LLWindowManager::createWindow(this,
		p.title, p.name, p.x, p.y, p.width, p.height, 0,
		p.fullscreen, 
		gHeadlessClient,
		gSavedSettings.getBOOL("RenderVSyncEnable"),
		!gHeadlessClient,
		p.ignore_pixel_depth,
		0,
=======
    mWindow = LLWindowManager::createWindow(this,
        p.title, p.name, p.x, p.y, p.width, p.height, 0,
        p.fullscreen,
        gHeadlessClient,
        gSavedSettings.getBOOL("RenderVSyncEnable"),
        !gHeadlessClient,
        p.ignore_pixel_depth,
        0,
>>>>>>> e1623bb2
        max_core_count,
        max_vram,
        max_gl_version); //don't use window level anti-aliasing

    if (NULL == mWindow)
    {
        LLSplashScreen::update(LLTrans::getString("StartupRequireDriverUpdate"));

        LL_WARNS("Window") << "Failed to create window, to be shutting Down, be sure your graphics driver is updated." << LL_ENDL ;

        ms_sleep(5000) ; //wait for 5 seconds.

        LLSplashScreen::update(LLTrans::getString("ShuttingDown"));
#if LL_LINUX
        LL_WARNS() << "Unable to create window, be sure screen is set at 32-bit color and your graphics driver is configured correctly.  See README-linux.txt for further information."
                << LL_ENDL;
#else
        LL_WARNS("Window") << "Unable to create window, be sure screen is set at 32-bit color in Control Panels->Display->Settings"
                << LL_ENDL;
#endif
        LLAppViewer::instance()->fastQuit(1);
    }
    else if (!LLViewerShaderMgr::sInitialized)
    {
        //immediately initialize shaders
        LLViewerShaderMgr::sInitialized = true;
        LLViewerShaderMgr::instance()->setShaders();
    }

    if (!LLAppViewer::instance()->restoreErrorTrap())
    {
        // this always happens, so downgrading it to INFO
        LL_INFOS("Window") << " Someone took over my signal/exception handler (post createWindow; normal)" << LL_ENDL;
    }

    const bool do_not_enforce = false;
    mWindow->setMinSize(p.min_width, p.min_height, do_not_enforce);  // root view not set
    LLCoordScreen scr;
    mWindow->getSize(&scr);

    // Reset UI scale factor on first run if OS's display scaling is not 100%
    if (gSavedSettings.getBOOL("ResetUIScaleOnFirstRun"))
    {
        if (mWindow->getSystemUISize() != 1.f)
        {
            gSavedSettings.setF32("UIScaleFactor", 1.f);
        }
        gSavedSettings.setBOOL("ResetUIScaleOnFirstRun", false);
    }

    // Get the real window rect the window was created with (since there are various OS-dependent reasons why
    // the size of a window or fullscreen context may have been adjusted slightly...)
    F32 ui_scale_factor = llclamp(gSavedSettings.getF32("UIScaleFactor") * mWindow->getSystemUISize(), MIN_UI_SCALE, MAX_UI_SCALE);

    mDisplayScale.setVec(llmax(1.f / mWindow->getPixelAspectRatio(), 1.f), llmax(mWindow->getPixelAspectRatio(), 1.f));
    mDisplayScale *= ui_scale_factor;
    LLUI::setScaleFactor(mDisplayScale);

    {
        LLCoordWindow size;
        mWindow->getSize(&size);
        mWindowRectRaw.set(0, size.mY, size.mX, 0);
        mWindowRectScaled.set(0, ll_round((F32)size.mY / mDisplayScale.mV[VY]), ll_round((F32)size.mX / mDisplayScale.mV[VX]), 0);
    }

    LLFontManager::initClass();
    // Init font system, load default fonts and generate basic glyphs
    // currently it takes aprox. 0.5 sec and we would load these fonts anyway
    // before login screen.
    LLFontGL::initClass( gSavedSettings.getF32("FontScreenDPI"),
        mDisplayScale.mV[VX],
        mDisplayScale.mV[VY],
        gDirUtilp->getAppRODataDir());

    //
    // We want to set this stuff up BEFORE we initialize the pipeline, so we can turn off
    // stuff like AGP if we think that it'll crash the viewer.
    //
    LL_DEBUGS("Window") << "Loading feature tables." << LL_ENDL;

    // Initialize OpenGL Renderer
    LLVertexBuffer::initClass(mWindow);
    LL_INFOS("RenderInit") << "LLVertexBuffer initialization done." << LL_ENDL ;
    if (!gGL.init(true))
    {
        LLError::LLUserWarningMsg::show(LLTrans::getString("MBVideoDrvErr"));
        LL_ERRS() << "gGL not initialized" << LL_ENDL;
    }

<<<<<<< HEAD
	if (LLFeatureManager::getInstance()->isSafe()
		|| (gSavedSettings.getS32("LastFeatureVersion") != LLFeatureManager::getInstance()->getVersion())
		|| (gSavedSettings.getString("LastGPUString") != LLFeatureManager::getInstance()->getGPUString())
		|| (gSavedSettings.getBOOL("ProbeHardwareOnStartup")))
	{
		LLFeatureManager::getInstance()->applyRecommendedSettings();
		gSavedSettings.setBOOL("ProbeHardwareOnStartup", false);
	}

	// If we crashed while initializng GL stuff last time, disable certain features
	if (gSavedSettings.getBOOL("RenderInitError"))
	{
		mInitAlert = "DisplaySettingsNoShaders";
		LLFeatureManager::getInstance()->setGraphicsLevel(0, false);
		gSavedSettings.setU32("RenderQualityPerformance", 0);		
	}
		
	// Init the image list.  Must happen after GL is initialized and before the images that
	// LLViewerWindow needs are requested, as well as before LLViewerMedia starts updating images.
=======
    if (LLFeatureManager::getInstance()->isSafe()
        || (gSavedSettings.getS32("LastFeatureVersion") != LLFeatureManager::getInstance()->getVersion())
        || (gSavedSettings.getString("LastGPUString") != LLFeatureManager::getInstance()->getGPUString())
        || (gSavedSettings.getBOOL("ProbeHardwareOnStartup")))
    {
        LLFeatureManager::getInstance()->applyRecommendedSettings();
        gSavedSettings.setBOOL("ProbeHardwareOnStartup", FALSE);
    }

    // If we crashed while initializng GL stuff last time, disable certain features
    if (gSavedSettings.getBOOL("RenderInitError"))
    {
        mInitAlert = "DisplaySettingsNoShaders";
        LLFeatureManager::getInstance()->setGraphicsLevel(0, false);
        gSavedSettings.setU32("RenderQualityPerformance", 0);
    }

    // Init the image list.  Must happen after GL is initialized and before the images that
    // LLViewerWindow needs are requested, as well as before LLViewerMedia starts updating images.
>>>>>>> e1623bb2
    LLImageGL::initClass(mWindow, LLViewerTexture::MAX_GL_IMAGE_CATEGORY, false, gSavedSettings.getBOOL("RenderGLMultiThreadedTextures"), gSavedSettings.getBOOL("RenderGLMultiThreadedMedia"));
    gTextureList.init();
    LLViewerTextureManager::init() ;
    gBumpImageList.init();

    // Create container for all sub-views
    LLView::Params rvp;
    rvp.name("root");
    rvp.rect(mWindowRectScaled);
    rvp.mouse_opaque(false);
    rvp.follows.flags(FOLLOWS_NONE);
    mRootView = LLUICtrlFactory::create<LLRootView>(rvp);
    LLUI::getInstance()->setRootView(mRootView);

    // Make avatar head look forward at start
    mCurrentMousePoint.mX = getWindowWidthScaled() / 2;
    mCurrentMousePoint.mY = getWindowHeightScaled() / 2;

    gShowOverlayTitle = gSavedSettings.getBOOL("ShowOverlayTitle");
    mOverlayTitle = gSavedSettings.getString("OverlayTitle");
    // Can't have spaces in settings.ini strings, so use underscores instead and convert them.
    LLStringUtil::replaceChar(mOverlayTitle, '_', ' ');

    mDebugText = new LLDebugText(this);

    mWorldViewRectScaled = calcScaledRect(mWorldViewRectRaw, mDisplayScale);
}

std::string LLViewerWindow::getLastSnapshotDir()
{
    return sSnapshotDir;
}

void LLViewerWindow::initGLDefaults()
{
    // RN: Need this for translation and stretch manip.
    gBox.prerender();
}

struct MainPanel : public LLPanel
{
};

void LLViewerWindow::initBase()
{
    S32 height = getWindowHeightScaled();
    S32 width = getWindowWidthScaled();

    LLRect full_window(0, height, width, 0);

    ////////////////////
    //
    // Set the gamma
    //

    F32 gamma = gSavedSettings.getF32("RenderGamma");
    if (gamma != 0.0f)
    {
        getWindow()->setGamma(gamma);
    }

    // Create global views

    // Login screen and main_view.xml need edit menus for preferences and browser
    LL_DEBUGS("AppInit") << "initializing edit menu" << LL_ENDL;
    initialize_edit_menu();

    LLFontGL::loadCommonFonts();

<<<<<<< HEAD
	// Create the floater view at the start so that other views can add children to it. 
	// (But wait to add it as a child of the root view so that it will be in front of the 
	// other views.)
	MainPanel* main_view = new MainPanel();
	if (!main_view->buildFromFile("main_view.xml"))
	{
		LL_ERRS() << "Failed to initialize viewer: Viewer couldn't process file main_view.xml, "
				<< "if this problem happens again, please validate your installation." << LL_ENDL;
	}
	main_view->setShape(full_window);
	getRootView()->addChild(main_view);

	// placeholder widget that controls where "world" is rendered
	mWorldViewPlaceholder = main_view->getChildView("world_view_rect")->getHandle();
	mPopupView = main_view->getChild<LLPopupView>("popup_holder");
	mHintHolder = main_view->getChild<LLView>("hint_holder")->getHandle();
	mLoginPanelHolder = main_view->getChild<LLView>("login_panel_holder")->getHandle();

	// Create the toolbar view
	// Get a pointer to the toolbar view holder
	LLPanel* panel_holder = main_view->getChild<LLPanel>("toolbar_view_holder");
	// Load the toolbar view from file 
	gToolBarView = LLUICtrlFactory::getInstance()->createFromFile<LLToolBarView>("panel_toolbar_view.xml", panel_holder, LLDefaultChildRegistry::instance());
	if (!gToolBarView)
	{
		LL_ERRS() << "Failed to initialize viewer: Viewer couldn't process file panel_toolbar_view.xml, "
				<< "if this problem happens again, please validate your installation." << LL_ENDL;
	}
	gToolBarView->setShape(panel_holder->getLocalRect());
	// Hide the toolbars for the moment: we'll make them visible after logging in world (see LLViewerWindow::initWorldUI())
	gToolBarView->setVisible(false);

	// Constrain floaters to inside the menu and status bar regions.
	gFloaterView = main_view->getChild<LLFloaterView>("Floater View");
	for (S32 i = 0; i < LLToolBarEnums::TOOLBAR_COUNT; ++i)
	{
		LLToolBar * toolbarp = gToolBarView->getToolbar((LLToolBarEnums::EToolBarLocation)i);
		if (toolbarp)
		{
			toolbarp->getCenterLayoutPanel()->setReshapeCallback(boost::bind(&LLFloaterView::setToolbarRect, gFloaterView, _1, _2));
		}
	}
	gFloaterView->setFloaterSnapView(main_view->getChild<LLView>("floater_snap_region")->getHandle());
	gSnapshotFloaterView = main_view->getChild<LLSnapshotFloaterView>("Snapshot Floater View");

	// Console
	llassert( !gConsole );
	LLConsole::Params cp;
	cp.name("console");
	cp.max_lines(gSavedSettings.getS32("ConsoleBufferSize"));
	cp.rect(getChatConsoleRect());
	cp.persist_time(gSavedSettings.getF32("ChatPersistTime"));
	cp.font_size_index(gSavedSettings.getS32("ChatFontSize"));
	cp.follows.flags(FOLLOWS_LEFT | FOLLOWS_RIGHT | FOLLOWS_BOTTOM);
	gConsole = LLUICtrlFactory::create<LLConsole>(cp);
	getRootView()->addChild(gConsole);

	// optionally forward warnings to chat console/chat floater
	// for qa runs and dev builds
=======
    // Create the floater view at the start so that other views can add children to it.
    // (But wait to add it as a child of the root view so that it will be in front of the
    // other views.)
    MainPanel* main_view = new MainPanel();
    if (!main_view->buildFromFile("main_view.xml"))
    {
        LL_ERRS() << "Failed to initialize viewer: Viewer couldn't process file main_view.xml, "
                << "if this problem happens again, please validate your installation." << LL_ENDL;
    }
    main_view->setShape(full_window);
    getRootView()->addChild(main_view);

    // placeholder widget that controls where "world" is rendered
    mWorldViewPlaceholder = main_view->getChildView("world_view_rect")->getHandle();
    mPopupView = main_view->getChild<LLPopupView>("popup_holder");
    mHintHolder = main_view->getChild<LLView>("hint_holder")->getHandle();
    mLoginPanelHolder = main_view->getChild<LLView>("login_panel_holder")->getHandle();

    // Create the toolbar view
    // Get a pointer to the toolbar view holder
    LLPanel* panel_holder = main_view->getChild<LLPanel>("toolbar_view_holder");
    // Load the toolbar view from file
    gToolBarView = LLUICtrlFactory::getInstance()->createFromFile<LLToolBarView>("panel_toolbar_view.xml", panel_holder, LLDefaultChildRegistry::instance());
    if (!gToolBarView)
    {
        LL_ERRS() << "Failed to initialize viewer: Viewer couldn't process file panel_toolbar_view.xml, "
                << "if this problem happens again, please validate your installation." << LL_ENDL;
    }
    gToolBarView->setShape(panel_holder->getLocalRect());
    // Hide the toolbars for the moment: we'll make them visible after logging in world (see LLViewerWindow::initWorldUI())
    gToolBarView->setVisible(FALSE);

    // Constrain floaters to inside the menu and status bar regions.
    gFloaterView = main_view->getChild<LLFloaterView>("Floater View");
    for (S32 i = 0; i < LLToolBarEnums::TOOLBAR_COUNT; ++i)
    {
        LLToolBar * toolbarp = gToolBarView->getToolbar((LLToolBarEnums::EToolBarLocation)i);
        if (toolbarp)
        {
            toolbarp->getCenterLayoutPanel()->setReshapeCallback(boost::bind(&LLFloaterView::setToolbarRect, gFloaterView, _1, _2));
        }
    }
    gFloaterView->setFloaterSnapView(main_view->getChild<LLView>("floater_snap_region")->getHandle());
    gSnapshotFloaterView = main_view->getChild<LLSnapshotFloaterView>("Snapshot Floater View");

    const F32 CHAT_PERSIST_TIME = 20.f;

    // Console
    llassert( !gConsole );
    LLConsole::Params cp;
    cp.name("console");
    cp.max_lines(gSavedSettings.getS32("ConsoleBufferSize"));
    cp.rect(getChatConsoleRect());
    cp.persist_time(CHAT_PERSIST_TIME);
    cp.font_size_index(gSavedSettings.getS32("ChatFontSize"));
    cp.follows.flags(FOLLOWS_LEFT | FOLLOWS_RIGHT | FOLLOWS_BOTTOM);
    gConsole = LLUICtrlFactory::create<LLConsole>(cp);
    getRootView()->addChild(gConsole);

    // optionally forward warnings to chat console/chat floater
    // for qa runs and dev builds
>>>>>>> e1623bb2
#if  !LL_RELEASE_FOR_DOWNLOAD
    RecordToChatConsole::getInstance()->startRecorder();
#else
    if(gSavedSettings.getBOOL("QAMode"))
    {
        RecordToChatConsole::getInstance()->startRecorder();
    }
#endif

    gDebugView = getRootView()->getChild<LLDebugView>("DebugView");
    gDebugView->init();
    gToolTipView = getRootView()->getChild<LLToolTipView>("tooltip view");

    // Initialize do not disturb response message when logged in
    LLAppViewer::instance()->setOnLoginCompletedCallback(boost::bind(&LLFloaterPreference::initDoNotDisturbResponse));

<<<<<<< HEAD
	// Add the progress bar view (startup view), which overrides everything
	mProgressView = getRootView()->findChild<LLProgressView>("progress_view");
	setShowProgress(false);
	setProgressCancelButtonVisible(false);
=======
    // Add the progress bar view (startup view), which overrides everything
    mProgressView = getRootView()->findChild<LLProgressView>("progress_view");
    setShowProgress(FALSE);
    setProgressCancelButtonVisible(FALSE);
>>>>>>> e1623bb2

    gMenuHolder = getRootView()->getChild<LLViewerMenuHolderGL>("Menu Holder");
    LLMenuGL::sMenuContainer = gMenuHolder;
}

void LLViewerWindow::initWorldUI()
{
<<<<<<< HEAD
	if (gNonInteractive)
	{
		gIMMgr = LLIMMgr::getInstance();
		LLNavigationBar::getInstance();
		gFloaterView->pushVisibleAll(false);
		return;
	}
	
	S32 height = mRootView->getRect().getHeight();
	S32 width = mRootView->getRect().getWidth();
	LLRect full_window(0, height, width, 0);


	gIMMgr = LLIMMgr::getInstance();

	//getRootView()->sendChildToFront(gFloaterView);
	//getRootView()->sendChildToFront(gSnapshotFloaterView);

	if (!gNonInteractive)
	{
		LLPanel* chiclet_container = getRootView()->getChild<LLPanel>("chiclet_container");
		LLChicletBar* chiclet_bar = LLChicletBar::getInstance();
		chiclet_bar->setShape(chiclet_container->getLocalRect());
		chiclet_bar->setFollowsAll();
		chiclet_container->addChild(chiclet_bar);
		chiclet_container->setVisible(true);
	}

	LLRect morph_view_rect = full_window;
	morph_view_rect.stretch( -STATUS_BAR_HEIGHT );
	morph_view_rect.mTop = full_window.mTop - 32;
	LLMorphView::Params mvp;
	mvp.name("MorphView");
	mvp.rect(morph_view_rect);
	mvp.visible(false);
	gMorphView = LLUICtrlFactory::create<LLMorphView>(mvp);
	getRootView()->addChild(gMorphView);

	LLWorldMapView::initClass();
	
	// Force gFloaterWorldMap to initialize
	LLFloaterReg::getInstance("world_map");

	// Force gFloaterTools to initialize
	LLFloaterReg::getInstance("build");

    LLNavigationBar* navbar = LLNavigationBar::getInstance();
    if (!gStatusBar)
    {
        // Status bar
        LLPanel* status_bar_container = getRootView()->getChild<LLPanel>("status_bar_container");
        gStatusBar = new LLStatusBar(status_bar_container->getLocalRect());
        gStatusBar->setFollows(FOLLOWS_LEFT | FOLLOWS_TOP | FOLLOWS_RIGHT);
        gStatusBar->setShape(status_bar_container->getLocalRect());
        // sync bg color with menu bar
        gStatusBar->setBackgroundColor(gMenuBarView->getBackgroundColor().get());
        // add InBack so that gStatusBar won't be drawn over menu
        status_bar_container->addChildInBack(gStatusBar, 2/*tab order, after menu*/);
        status_bar_container->setVisible(true);

        // Navigation bar
        LLView* nav_bar_container = getRootView()->getChild<LLView>("nav_bar_container");

        navbar->setShape(nav_bar_container->getLocalRect());
        navbar->setBackgroundColor(gMenuBarView->getBackgroundColor().get());
        nav_bar_container->addChild(navbar);
        nav_bar_container->setVisible(true);
    }
    else
    {
        LLPanel* status_bar_container = getRootView()->getChild<LLPanel>("status_bar_container");
        LLView* nav_bar_container = getRootView()->getChild<LLView>("nav_bar_container");
        status_bar_container->setVisible(true);
        nav_bar_container->setVisible(true);
    }

    if (!gSavedSettings.getBOOL("ShowNavbarNavigationPanel"))
    {
        navbar->setVisible(false);
=======
    if (gNonInteractive)
    {
        gIMMgr = LLIMMgr::getInstance();
        LLNavigationBar::getInstance();
        gFloaterView->pushVisibleAll(FALSE);
        return;
    }

    S32 height = mRootView->getRect().getHeight();
    S32 width = mRootView->getRect().getWidth();
    LLRect full_window(0, height, width, 0);


    gIMMgr = LLIMMgr::getInstance();

    //getRootView()->sendChildToFront(gFloaterView);
    //getRootView()->sendChildToFront(gSnapshotFloaterView);

    if (!gNonInteractive)
    {
        LLPanel* chiclet_container = getRootView()->getChild<LLPanel>("chiclet_container");
        LLChicletBar* chiclet_bar = LLChicletBar::getInstance();
        chiclet_bar->setShape(chiclet_container->getLocalRect());
        chiclet_bar->setFollowsAll();
        chiclet_container->addChild(chiclet_bar);
        chiclet_container->setVisible(TRUE);
    }

    LLRect morph_view_rect = full_window;
    morph_view_rect.stretch( -STATUS_BAR_HEIGHT );
    morph_view_rect.mTop = full_window.mTop - 32;
    LLMorphView::Params mvp;
    mvp.name("MorphView");
    mvp.rect(morph_view_rect);
    mvp.visible(false);
    gMorphView = LLUICtrlFactory::create<LLMorphView>(mvp);
    getRootView()->addChild(gMorphView);

    LLWorldMapView::initClass();

    // Force gFloaterWorldMap to initialize
    LLFloaterReg::getInstance("world_map");

    // Force gFloaterTools to initialize
    LLFloaterReg::getInstance("build");

    // Status bar
    LLPanel* status_bar_container = getRootView()->getChild<LLPanel>("status_bar_container");
    gStatusBar = new LLStatusBar(status_bar_container->getLocalRect());
    gStatusBar->setFollows(FOLLOWS_LEFT | FOLLOWS_TOP | FOLLOWS_RIGHT);
    gStatusBar->setShape(status_bar_container->getLocalRect());
    // sync bg color with menu bar
    gStatusBar->setBackgroundColor( gMenuBarView->getBackgroundColor().get() );
    // add InBack so that gStatusBar won't be drawn over menu
    status_bar_container->addChildInBack(gStatusBar, 2/*tab order, after menu*/);
    status_bar_container->setVisible(TRUE);

    // Navigation bar
    LLView* nav_bar_container = getRootView()->getChild<LLView>("nav_bar_container");

    LLNavigationBar* navbar = LLNavigationBar::getInstance();
    navbar->setShape(nav_bar_container->getLocalRect());
    navbar->setBackgroundColor(gMenuBarView->getBackgroundColor().get());
    nav_bar_container->addChild(navbar);
    nav_bar_container->setVisible(TRUE);


    if (!gSavedSettings.getBOOL("ShowNavbarNavigationPanel"))
    {
        navbar->setVisible(FALSE);
>>>>>>> e1623bb2
    }
    else
    {
        reshapeStatusBarContainer();
    }


<<<<<<< HEAD
	// Top Info bar
	LLPanel* topinfo_bar_container = getRootView()->getChild<LLPanel>("topinfo_bar_container");
	LLPanelTopInfoBar* topinfo_bar = LLPanelTopInfoBar::getInstance();

	topinfo_bar->setShape(topinfo_bar_container->getLocalRect());

	topinfo_bar_container->addChild(topinfo_bar);
	topinfo_bar_container->setVisible(true);

	if (!gSavedSettings.getBOOL("ShowMiniLocationPanel"))
	{
		topinfo_bar->setVisible(false);
	}

	if ( gHUDView == NULL )
	{
		LLRect hud_rect = full_window;
		hud_rect.mBottom += 50;
		if (gMenuBarView && gMenuBarView->isInVisibleChain())
		{
			hud_rect.mTop -= gMenuBarView->getRect().getHeight();
		}
		gHUDView = new LLHUDView(hud_rect);
		getRootView()->addChild(gHUDView);
		getRootView()->sendChildToBack(gHUDView);
	}

	LLPanel* panel_ssf_container = getRootView()->getChild<LLPanel>("state_management_buttons_container");

	LLPanelStandStopFlying* panel_stand_stop_flying	= LLPanelStandStopFlying::getInstance();
	panel_ssf_container->addChild(panel_stand_stop_flying);

	LLPanelHideBeacon* panel_hide_beacon = LLPanelHideBeacon::getInstance();
	panel_ssf_container->addChild(panel_hide_beacon);

	panel_ssf_container->setVisible(true);

	LLMenuOptionPathfindingRebakeNavmesh::getInstance()->initialize();

	// Load and make the toolbars visible
	// Note: we need to load the toolbars only *after* the user is logged in and IW
	if (gToolBarView)
	{
		gToolBarView->loadToolbars();
		gToolBarView->setVisible(true);
	}

	if (!gNonInteractive)
	{
		LLMediaCtrl* destinations = LLFloaterReg::getInstance("destinations")->getChild<LLMediaCtrl>("destination_guide_contents");
		if (destinations)
		{
			destinations->setErrorPageURL(gSavedSettings.getString("GenericErrorPageURL"));
			std::string url = gSavedSettings.getString("DestinationGuideURL");
			url = LLWeb::expandURLSubstitutions(url, LLSD());
			destinations->navigateTo(url, HTTP_CONTENT_TEXT_HTML);
		}
		LLMediaCtrl* avatar_picker = LLFloaterReg::getInstance("avatar")->findChild<LLMediaCtrl>("avatar_picker_contents");
		if (avatar_picker)
		{
			avatar_picker->setErrorPageURL(gSavedSettings.getString("GenericErrorPageURL"));
			std::string url = gSavedSettings.getString("AvatarPickerURL");
			url = LLWeb::expandURLSubstitutions(url, LLSD());
			avatar_picker->navigateTo(url, HTTP_CONTENT_TEXT_HTML);
		}
	}
=======
    // Top Info bar
    LLPanel* topinfo_bar_container = getRootView()->getChild<LLPanel>("topinfo_bar_container");
    LLPanelTopInfoBar* topinfo_bar = LLPanelTopInfoBar::getInstance();

    topinfo_bar->setShape(topinfo_bar_container->getLocalRect());

    topinfo_bar_container->addChild(topinfo_bar);
    topinfo_bar_container->setVisible(TRUE);

    if (!gSavedSettings.getBOOL("ShowMiniLocationPanel"))
    {
        topinfo_bar->setVisible(FALSE);
    }

    if ( gHUDView == NULL )
    {
        LLRect hud_rect = full_window;
        hud_rect.mBottom += 50;
        if (gMenuBarView && gMenuBarView->isInVisibleChain())
        {
            hud_rect.mTop -= gMenuBarView->getRect().getHeight();
        }
        gHUDView = new LLHUDView(hud_rect);
        getRootView()->addChild(gHUDView);
        getRootView()->sendChildToBack(gHUDView);
    }

    LLPanel* panel_ssf_container = getRootView()->getChild<LLPanel>("state_management_buttons_container");

    LLPanelStandStopFlying* panel_stand_stop_flying = LLPanelStandStopFlying::getInstance();
    panel_ssf_container->addChild(panel_stand_stop_flying);

    LLPanelHideBeacon* panel_hide_beacon = LLPanelHideBeacon::getInstance();
    panel_ssf_container->addChild(panel_hide_beacon);

    panel_ssf_container->setVisible(TRUE);

    LLMenuOptionPathfindingRebakeNavmesh::getInstance()->initialize();

    // Load and make the toolbars visible
    // Note: we need to load the toolbars only *after* the user is logged in and IW
    if (gToolBarView)
    {
        gToolBarView->loadToolbars();
        gToolBarView->setVisible(TRUE);
    }

    if (!gNonInteractive)
    {
        LLMediaCtrl* destinations = LLFloaterReg::getInstance("destinations")->getChild<LLMediaCtrl>("destination_guide_contents");
        if (destinations)
        {
            destinations->setErrorPageURL(gSavedSettings.getString("GenericErrorPageURL"));
            std::string url = gSavedSettings.getString("DestinationGuideURL");
            url = LLWeb::expandURLSubstitutions(url, LLSD());
            destinations->navigateTo(url, HTTP_CONTENT_TEXT_HTML);
        }
        LLMediaCtrl* avatar_picker = LLFloaterReg::getInstance("avatar")->findChild<LLMediaCtrl>("avatar_picker_contents");
        if (avatar_picker)
        {
            avatar_picker->setErrorPageURL(gSavedSettings.getString("GenericErrorPageURL"));
            std::string url = gSavedSettings.getString("AvatarPickerURL");
            url = LLWeb::expandURLSubstitutions(url, LLSD());
            avatar_picker->navigateTo(url, HTTP_CONTENT_TEXT_HTML);
        }
    }
>>>>>>> e1623bb2
}

// Destroy the UI
void LLViewerWindow::shutdownViews()
{
<<<<<<< HEAD
	// clean up warning logger
	RecordToChatConsole::getInstance()->stopRecorder();
	LL_INFOS() << "Warning logger is cleaned." << LL_ENDL ;

	gFocusMgr.unlockFocus();
	gFocusMgr.setMouseCapture(NULL);
	gFocusMgr.setKeyboardFocus(NULL);
	gFocusMgr.setTopCtrl(NULL);
	if (mWindow)
	{
		mWindow->allowLanguageTextInput(NULL, false);
	}

	delete mDebugText;
	mDebugText = NULL;
	
	LL_INFOS() << "DebugText deleted." << LL_ENDL ;

	// Cleanup global views
	if (gMorphView)
	{
		gMorphView->setVisible(false);
	}
	LL_INFOS() << "Global views cleaned." << LL_ENDL ;
	
	LLNotificationsUI::LLToast::cleanupToasts();
	LL_INFOS() << "Leftover toast cleaned up." << LL_ENDL;

	// DEV-40930: Clear sModalStack. Otherwise, any LLModalDialog left open
	// will crump with LL_ERRS.
	LLModalDialog::shutdownModals();
	LL_INFOS() << "LLModalDialog shut down." << LL_ENDL; 

	// destroy the nav bar, not currently part of gViewerWindow
	// *TODO: Make LLNavigationBar part of gViewerWindow
	LLNavigationBar::deleteSingleton();
	LL_INFOS() << "LLNavigationBar destroyed." << LL_ENDL ;
	
	// destroy menus after instantiating navbar above, as it needs
	// access to gMenuHolder
	cleanup_menus();
	LL_INFOS() << "menus destroyed." << LL_ENDL ;

	view_listener_t::cleanup();
	LL_INFOS() << "view listeners destroyed." << LL_ENDL ;

	// Clean up pointers that are going to be invalid. (todo: check sMenuContainer)
	mProgressView = NULL;
	mPopupView = NULL;

	// Delete all child views.
	delete mRootView;
	mRootView = NULL;
	LL_INFOS() << "RootView deleted." << LL_ENDL ;
	
	LLMenuOptionPathfindingRebakeNavmesh::getInstance()->quit();

	// Automatically deleted as children of mRootView.  Fix the globals.
	gStatusBar = NULL;
	gIMMgr = NULL;
	gToolTipView = NULL;

	gToolBarView = NULL;
	gFloaterView = NULL;
	gMorphView = NULL;

	gHUDView = NULL;
=======
    // clean up warning logger
    RecordToChatConsole::getInstance()->stopRecorder();
    LL_INFOS() << "Warning logger is cleaned." << LL_ENDL ;

    gFocusMgr.unlockFocus();
    gFocusMgr.setMouseCapture(NULL);
    gFocusMgr.setKeyboardFocus(NULL);
    gFocusMgr.setTopCtrl(NULL);
    if (mWindow)
    {
        mWindow->allowLanguageTextInput(NULL, FALSE);
    }

    delete mDebugText;
    mDebugText = NULL;

    LL_INFOS() << "DebugText deleted." << LL_ENDL ;

    // Cleanup global views
    if (gMorphView)
    {
        gMorphView->setVisible(FALSE);
    }
    LL_INFOS() << "Global views cleaned." << LL_ENDL ;

    LLNotificationsUI::LLToast::cleanupToasts();
    LL_INFOS() << "Leftover toast cleaned up." << LL_ENDL;

    // DEV-40930: Clear sModalStack. Otherwise, any LLModalDialog left open
    // will crump with LL_ERRS.
    LLModalDialog::shutdownModals();
    LL_INFOS() << "LLModalDialog shut down." << LL_ENDL;

    // destroy the nav bar, not currently part of gViewerWindow
    // *TODO: Make LLNavigationBar part of gViewerWindow
    LLNavigationBar::deleteSingleton();
    LL_INFOS() << "LLNavigationBar destroyed." << LL_ENDL ;

    // destroy menus after instantiating navbar above, as it needs
    // access to gMenuHolder
    cleanup_menus();
    LL_INFOS() << "menus destroyed." << LL_ENDL ;

    view_listener_t::cleanup();
    LL_INFOS() << "view listeners destroyed." << LL_ENDL ;

    // Clean up pointers that are going to be invalid. (todo: check sMenuContainer)
    mProgressView = NULL;
    mPopupView = NULL;

    // Delete all child views.
    delete mRootView;
    mRootView = NULL;
    LL_INFOS() << "RootView deleted." << LL_ENDL ;

    LLMenuOptionPathfindingRebakeNavmesh::getInstance()->quit();

    // Automatically deleted as children of mRootView.  Fix the globals.
    gStatusBar = NULL;
    gIMMgr = NULL;
    gToolTipView = NULL;

    gToolBarView = NULL;
    gFloaterView = NULL;
    gMorphView = NULL;

    gHUDView = NULL;
>>>>>>> e1623bb2
}

void LLViewerWindow::shutdownGL()
{
    //--------------------------------------------------------
    // Shutdown GL cleanly.  Order is very important here.
    //--------------------------------------------------------
    LLFontGL::destroyDefaultFonts();
    SUBSYSTEM_CLEANUP(LLFontManager);
    stop_glerror();

    gSky.cleanup();
    stop_glerror();

    LL_INFOS() << "Cleaning up pipeline" << LL_ENDL;
    gPipeline.cleanup();
    stop_glerror();

    //MUST clean up pipeline before cleaning up wearables
    LL_INFOS() << "Cleaning up wearables" << LL_ENDL;
    LLWearableList::instance().cleanup() ;

    gTextureList.shutdown();
    stop_glerror();

    gBumpImageList.shutdown();
    stop_glerror();

    LLWorldMapView::cleanupTextures();

    LLViewerTextureManager::cleanup() ;
    SUBSYSTEM_CLEANUP(LLImageGL) ;

    LL_INFOS() << "All textures and llimagegl images are destroyed!" << LL_ENDL ;

    LL_INFOS() << "Cleaning up select manager" << LL_ENDL;
    LLSelectMgr::getInstance()->cleanup();

<<<<<<< HEAD
	LL_INFOS() << "Stopping GL during shutdown" << LL_ENDL;
	stopGL(false);
	stop_glerror();
=======
    LL_INFOS() << "Stopping GL during shutdown" << LL_ENDL;
    stopGL(FALSE);
    stop_glerror();
>>>>>>> e1623bb2

    gGL.shutdown();

    SUBSYSTEM_CLEANUP(LLVertexBuffer);

    LL_INFOS() << "LLVertexBuffer cleaned." << LL_ENDL ;
}

// shutdownViews() and shutdownGL() need to be called first
LLViewerWindow::~LLViewerWindow()
{
    LL_INFOS() << "Destroying Window" << LL_ENDL;
    destroyWindow();

    delete mDebugText;
    mDebugText = NULL;

<<<<<<< HEAD
	if (LLViewerShaderMgr::sInitialized)
	{
		LLViewerShaderMgr::releaseInstance();
		LLViewerShaderMgr::sInitialized = false;
	}

    mMaxVRAMControlConnection.disconnect();
=======
    if (LLViewerShaderMgr::sInitialized)
    {
        LLViewerShaderMgr::releaseInstance();
        LLViewerShaderMgr::sInitialized = FALSE;
    }
>>>>>>> e1623bb2
}


void LLViewerWindow::setCursor( ECursorType c )
{
    mWindow->setCursor( c );
}

void LLViewerWindow::showCursor()
{
<<<<<<< HEAD
	mWindow->showCursor();
	
	mCursorHidden = false;
=======
    mWindow->showCursor();

    mCursorHidden = FALSE;
>>>>>>> e1623bb2
}

void LLViewerWindow::hideCursor()
{
    // And hide the cursor
    mWindow->hideCursor();

<<<<<<< HEAD
	mCursorHidden = true;
=======
    mCursorHidden = TRUE;
>>>>>>> e1623bb2
}

void LLViewerWindow::sendShapeToSim()
{
    LLMessageSystem* msg = gMessageSystem;
    if(!msg) return;
    msg->newMessageFast(_PREHASH_AgentHeightWidth);
    msg->nextBlockFast(_PREHASH_AgentData);
    msg->addUUIDFast(_PREHASH_AgentID, gAgent.getID());
    msg->addUUIDFast(_PREHASH_SessionID, gAgent.getSessionID());
    msg->addU32Fast(_PREHASH_CircuitCode, gMessageSystem->mOurCircuitCode);
    msg->nextBlockFast(_PREHASH_HeightWidthBlock);
    msg->addU32Fast(_PREHASH_GenCounter, 0);
    U16 height16 = (U16) mWorldViewRectRaw.getHeight();
    U16 width16 = (U16) mWorldViewRectRaw.getWidth();
    msg->addU16Fast(_PREHASH_Height, height16);
    msg->addU16Fast(_PREHASH_Width, width16);
    gAgent.sendReliableMessage();
}

// Must be called after window is created to set up agent
// camera variables and UI variables.
void LLViewerWindow::reshape(S32 width, S32 height)
{
<<<<<<< HEAD
	// Destroying the window at quit time generates spurious
	// reshape messages.  We don't care about these, and we
	// don't want to send messages because the message system
	// may have been destructed.
	if (!LLApp::isExiting())
	{
		gWindowResized = true;
=======
    // Destroying the window at quit time generates spurious
    // reshape messages.  We don't care about these, and we
    // don't want to send messages because the message system
    // may have been destructed.
    if (!LLApp::isExiting())
    {
        gWindowResized = TRUE;
>>>>>>> e1623bb2

        // update our window rectangle
        mWindowRectRaw.mRight = mWindowRectRaw.mLeft + width;
        mWindowRectRaw.mTop = mWindowRectRaw.mBottom + height;

        //glViewport(0, 0, width, height );

        LLViewerCamera * camera = LLViewerCamera::getInstance(); // simpleton, might not exist
        if (height > 0 && camera)
        {
            camera->setViewHeightInPixels( mWorldViewRectRaw.getHeight() );
            camera->setAspect( getWorldViewAspectRatio() );
        }

<<<<<<< HEAD
		calcDisplayScale();
	
		bool display_scale_changed = mDisplayScale != LLUI::getScaleFactor();
		LLUI::setScaleFactor(mDisplayScale);
=======
        calcDisplayScale();
>>>>>>> e1623bb2

        BOOL display_scale_changed = mDisplayScale != LLUI::getScaleFactor();
        LLUI::setScaleFactor(mDisplayScale);

        // update our window rectangle
        mWindowRectScaled.mRight = mWindowRectScaled.mLeft + ll_round((F32)width / mDisplayScale.mV[VX]);
        mWindowRectScaled.mTop = mWindowRectScaled.mBottom + ll_round((F32)height / mDisplayScale.mV[VY]);

        setup2DViewport();

        // Inform lower views of the change
        // round up when converting coordinates to make sure there are no gaps at edge of window
        LLView::sForceReshape = display_scale_changed;
        mRootView->reshape(llceil((F32)width / mDisplayScale.mV[VX]), llceil((F32)height / mDisplayScale.mV[VY]));
        if (display_scale_changed)
        {
            // Needs only a 'scale change' update, everything else gets handled by LLLayoutStack::updateClass()
            LLPanelLogin::reshapePanel();
        }
<<<<<<< HEAD
		LLView::sForceReshape = false;
=======
        LLView::sForceReshape = FALSE;
>>>>>>> e1623bb2

        // clear font width caches
        if (display_scale_changed)
        {
            LLHUDObject::reshapeAll();
        }

        sendShapeToSim();

<<<<<<< HEAD
		// store new settings for the mode we are in, regardless
		bool maximized = mWindow->getMaximized();
		gSavedSettings.setBOOL("WindowMaximized", maximized);
=======
        // store new settings for the mode we are in, regardless
        BOOL maximized = mWindow->getMaximized();
        gSavedSettings.setBOOL("WindowMaximized", maximized);
>>>>>>> e1623bb2

        if (!maximized)
        {
            U32 min_window_width=gSavedSettings.getU32("MinWindowWidth");
            U32 min_window_height=gSavedSettings.getU32("MinWindowHeight");
            // tell the OS specific window code about min window size
            mWindow->setMinSize(min_window_width, min_window_height);

            LLCoordScreen window_rect;
            if (!gNonInteractive && mWindow->getSize(&window_rect))
            {
            // Only save size if not maximized
                gSavedSettings.setU32("WindowWidth", window_rect.mX);
                gSavedSettings.setU32("WindowHeight", window_rect.mY);
            }
        }

        sample(LLStatViewer::WINDOW_WIDTH, width);
        sample(LLStatViewer::WINDOW_HEIGHT, height);

        LLLayoutStack::updateClass();
    }
}


// Hide normal UI when a logon fails
void LLViewerWindow::setNormalControlsVisible( bool visible )
{
    if(LLChicletBar::instanceExists())
    {
        LLChicletBar::getInstance()->setVisible(visible);
        LLChicletBar::getInstance()->setEnabled(visible);
    }

    if ( gMenuBarView )
    {
        gMenuBarView->setVisible( visible );
        gMenuBarView->setEnabled( visible );

        // ...and set the menu color appropriately.
        setMenuBackgroundColor(gAgent.getGodLevel() > GOD_NOT,
            LLGridManager::getInstance()->isInProductionGrid());
    }

    if ( gStatusBar )
    {
        gStatusBar->setVisible( visible );
        gStatusBar->setEnabled( visible );
    }

    LLNavigationBar* navbarp = LLUI::getInstance()->getRootView()->findChild<LLNavigationBar>("navigation_bar");
    if (navbarp)
    {
        // when it's time to show navigation bar we need to ensure that the user wants to see it
        // i.e. ShowNavbarNavigationPanel option is true
        navbarp->setVisible( visible && gSavedSettings.getBOOL("ShowNavbarNavigationPanel") );
    }
}

void LLViewerWindow::setMenuBackgroundColor(bool god_mode, bool dev_grid)
{
    LLSD args;
    LLColor4 new_bg_color;

    // god more important than project, proj more important than grid
    if ( god_mode )
    {
        if ( LLGridManager::getInstance()->isInProductionGrid() )
        {
            new_bg_color = LLUIColorTable::instance().getColor( "MenuBarGodBgColor" );
        }
        else
        {
            new_bg_color = LLUIColorTable::instance().getColor( "MenuNonProductionGodBgColor" );
        }
    }
    else
    {
        switch (LLVersionInfo::instance().getViewerMaturity())
        {
        case LLVersionInfo::TEST_VIEWER:
            new_bg_color = LLUIColorTable::instance().getColor( "MenuBarTestBgColor" );
            break;

        case LLVersionInfo::PROJECT_VIEWER:
            new_bg_color = LLUIColorTable::instance().getColor( "MenuBarProjectBgColor" );
            break;

        case LLVersionInfo::BETA_VIEWER:
            new_bg_color = LLUIColorTable::instance().getColor( "MenuBarBetaBgColor" );
            break;

        case LLVersionInfo::RELEASE_VIEWER:
            if(!LLGridManager::getInstance()->isInProductionGrid())
            {
                new_bg_color = LLUIColorTable::instance().getColor( "MenuNonProductionBgColor" );
            }
            else
            {
                new_bg_color = LLUIColorTable::instance().getColor( "MenuBarBgColor" );
            }
            break;
        }
    }

    if(gMenuBarView)
    {
        gMenuBarView->setBackgroundColor( new_bg_color );
    }

    if(gStatusBar)
    {
        gStatusBar->setBackgroundColor( new_bg_color );
    }
}

void LLViewerWindow::drawDebugText()
{
    gUIProgram.bind();
    gGL.color4f(1,1,1,1);
    gGL.pushMatrix();
    gGL.pushUIMatrix();
    {
        // scale view by UI global scale factor and aspect ratio correction factor
        gGL.scaleUI(mDisplayScale.mV[VX], mDisplayScale.mV[VY], 1.f);
        mDebugText->draw();
    }
    gGL.popUIMatrix();
    gGL.popMatrix();

    gGL.flush();
    gUIProgram.unbind();
}

void LLViewerWindow::draw()
{

//#if LL_DEBUG
<<<<<<< HEAD
	LLView::sIsDrawing = true;
=======
    LLView::sIsDrawing = TRUE;
>>>>>>> e1623bb2
//#endif
    stop_glerror();

<<<<<<< HEAD
	gGL.pushMatrix();
	LLUI::pushMatrix();
	{
		
		// scale view by UI global scale factor and aspect ratio correction factor
		gGL.scaleUI(mDisplayScale.mV[VX], mDisplayScale.mV[VY], 1.f);

		LLVector2 old_scale_factor = LLUI::getScaleFactor();
		// apply camera zoom transform (for high res screenshots)
		F32 zoom_factor = LLViewerCamera::getInstance()->getZoomFactor();
		S16 sub_region = LLViewerCamera::getInstance()->getZoomSubRegion();
		if (zoom_factor > 1.f)
		{
			//decompose subregion number to x and y values
			int pos_y = sub_region / llceil(zoom_factor);
			int pos_x = sub_region - (pos_y*llceil(zoom_factor));
			// offset for this tile
			gGL.translatef((F32)getWindowWidthScaled() * -(F32)pos_x, 
						(F32)getWindowHeightScaled() * -(F32)pos_y, 
						0.f);
			gGL.scalef(zoom_factor, zoom_factor, 1.f);
			LLUI::getScaleFactor() *= zoom_factor;
		}

		// Draw tool specific overlay on world
		LLToolMgr::getInstance()->getCurrentTool()->draw();

		if( gAgentCamera.cameraMouselook() || LLFloaterCamera::inFreeCameraMode() )
		{
			drawMouselookInstructions();
			stop_glerror();
		}

		// Draw all nested UI views.
		// No translation needed, this view is glued to 0,0
		mRootView->draw();

		if (LLView::sDebugRects)
		{
			gToolTipView->drawStickyRect();
		}

		// Draw optional on-top-of-everyone view
		LLUICtrl* top_ctrl = gFocusMgr.getTopCtrl();
		if (top_ctrl && top_ctrl->getVisible())
		{
			S32 screen_x, screen_y;
			top_ctrl->localPointToScreen(0, 0, &screen_x, &screen_y);

			gGL.matrixMode(LLRender::MM_MODELVIEW);
			LLUI::pushMatrix();
			LLUI::translate( (F32) screen_x, (F32) screen_y);
			top_ctrl->draw();	
			LLUI::popMatrix();
		}


		if( gShowOverlayTitle && !mOverlayTitle.empty() )
		{
			// Used for special titles such as "Second Life - Special E3 2003 Beta"
			const S32 DIST_FROM_TOP = 20;
			LLFontGL::getFontSansSerifBig()->renderUTF8(
				mOverlayTitle, 0,
				ll_round( getWindowWidthScaled() * 0.5f),
				getWindowHeightScaled() - DIST_FROM_TOP,
				LLColor4(1, 1, 1, 0.4f),
				LLFontGL::HCENTER, LLFontGL::TOP);
		}

		LLUI::setScaleFactor(old_scale_factor);
	}
	LLUI::popMatrix();
	gGL.popMatrix();

	gUIProgram.unbind();

	LLView::sIsDrawing = false;
}

// Takes a single keyup event, usually when UI is visible
bool LLViewerWindow::handleKeyUp(KEY key, MASK mask)
{
    if (LLSetKeyBindDialog::recordKey(key, mask, false))
=======
    LLUI::setLineWidth(1.f);

    LLUI::setLineWidth(1.f);
    // Reset any left-over transforms
    gGL.matrixMode(LLRender::MM_MODELVIEW);

    gGL.loadIdentity();

    //S32 screen_x, screen_y;

    if (!gSavedSettings.getBOOL("RenderUIBuffer"))
    {
        LLView::sDirtyRect = getWindowRectScaled();
    }

    // HACK for timecode debugging
    if (gSavedSettings.getBOOL("DisplayTimecode"))
    {
        // draw timecode block
        std::string text;

        gGL.loadIdentity();

        microsecondsToTimecodeString(gFrameTime,text);
        const LLFontGL* font = LLFontGL::getFontSansSerif();
        font->renderUTF8(text, 0,
                        ll_round((getWindowWidthScaled()/2)-100.f),
                        ll_round((getWindowHeightScaled()-60.f)),
            LLColor4( 1.f, 1.f, 1.f, 1.f ),
            LLFontGL::LEFT, LLFontGL::TOP);
    }

    // Draw all nested UI views.
    // No translation needed, this view is glued to 0,0

    gUIProgram.bind();
    gGL.color4f(1, 1, 1, 1);

    gGL.pushMatrix();
    LLUI::pushMatrix();
    {

        // scale view by UI global scale factor and aspect ratio correction factor
        gGL.scaleUI(mDisplayScale.mV[VX], mDisplayScale.mV[VY], 1.f);

        LLVector2 old_scale_factor = LLUI::getScaleFactor();
        // apply camera zoom transform (for high res screenshots)
        F32 zoom_factor = LLViewerCamera::getInstance()->getZoomFactor();
        S16 sub_region = LLViewerCamera::getInstance()->getZoomSubRegion();
        if (zoom_factor > 1.f)
        {
            //decompose subregion number to x and y values
            int pos_y = sub_region / llceil(zoom_factor);
            int pos_x = sub_region - (pos_y*llceil(zoom_factor));
            // offset for this tile
            gGL.translatef((F32)getWindowWidthScaled() * -(F32)pos_x,
                        (F32)getWindowHeightScaled() * -(F32)pos_y,
                        0.f);
            gGL.scalef(zoom_factor, zoom_factor, 1.f);
            LLUI::getScaleFactor() *= zoom_factor;
        }

        // Draw tool specific overlay on world
        LLToolMgr::getInstance()->getCurrentTool()->draw();

        if( gAgentCamera.cameraMouselook() || LLFloaterCamera::inFreeCameraMode() )
        {
            drawMouselookInstructions();
            stop_glerror();
        }

        // Draw all nested UI views.
        // No translation needed, this view is glued to 0,0
        mRootView->draw();

        if (LLView::sDebugRects)
        {
            gToolTipView->drawStickyRect();
        }

        // Draw optional on-top-of-everyone view
        LLUICtrl* top_ctrl = gFocusMgr.getTopCtrl();
        if (top_ctrl && top_ctrl->getVisible())
        {
            S32 screen_x, screen_y;
            top_ctrl->localPointToScreen(0, 0, &screen_x, &screen_y);

            gGL.matrixMode(LLRender::MM_MODELVIEW);
            LLUI::pushMatrix();
            LLUI::translate( (F32) screen_x, (F32) screen_y);
            top_ctrl->draw();
            LLUI::popMatrix();
        }


        if( gShowOverlayTitle && !mOverlayTitle.empty() )
        {
            // Used for special titles such as "Second Life - Special E3 2003 Beta"
            const S32 DIST_FROM_TOP = 20;
            LLFontGL::getFontSansSerifBig()->renderUTF8(
                mOverlayTitle, 0,
                ll_round( getWindowWidthScaled() * 0.5f),
                getWindowHeightScaled() - DIST_FROM_TOP,
                LLColor4(1, 1, 1, 0.4f),
                LLFontGL::HCENTER, LLFontGL::TOP);
        }

        LLUI::setScaleFactor(old_scale_factor);
    }
    LLUI::popMatrix();
    gGL.popMatrix();

    gUIProgram.unbind();

    LLView::sIsDrawing = FALSE;
}

// Takes a single keyup event, usually when UI is visible
BOOL LLViewerWindow::handleKeyUp(KEY key, MASK mask)
{
    if (LLSetKeyBindDialog::recordKey(key, mask, FALSE))
>>>>>>> e1623bb2
    {
        LL_DEBUGS() << "KeyUp handled by LLSetKeyBindDialog" << LL_ENDL;
        LLViewerEventRecorder::instance().logKeyEvent(key, mask);
        return true;
    }

    LLFocusableElement* keyboard_focus = gFocusMgr.getKeyboardFocus();

    if (keyboard_focus
        && !(mask & (MASK_CONTROL | MASK_ALT))
        && !gFocusMgr.getKeystrokesOnly())
    {
        // We have keyboard focus, and it's not an accelerator
        if (keyboard_focus && keyboard_focus->wantsKeyUpKeyDown())
        {
            return keyboard_focus->handleKeyUp(key, mask, false);
        }
        else if (key < 0x80)
<<<<<<< HEAD
		{
			// Not a special key, so likely (we hope) to generate a character.  Let it fall through to character handler first.
			return (gFocusMgr.getKeyboardFocus() != NULL);
		}
	}

	if (keyboard_focus)
	{
		if (keyboard_focus->handleKeyUp(key, mask, false))
		{
			LL_DEBUGS() << "LLviewerWindow::handleKeyUp - in 'traverse up' - no loops seen... just called keyboard_focus->handleKeyUp an it returned true" << LL_ENDL;
			LLViewerEventRecorder::instance().logKeyEvent(key, mask);
			return true;
		}
		else {
			LL_DEBUGS() << "LLviewerWindow::handleKeyUp - in 'traverse up' - no loops seen... just called keyboard_focus->handleKeyUp an it returned false" << LL_ENDL;
		}
	}

	// don't pass keys on to world when something in ui has focus
	return gFocusMgr.childHasKeyboardFocus(mRootView)
		|| LLMenuGL::getKeyboardMode()
		|| (gMenuBarView && gMenuBarView->getHighlightedItem() && gMenuBarView->getHighlightedItem()->isActive());
=======
        {
            // Not a special key, so likely (we hope) to generate a character.  Let it fall through to character handler first.
            return (gFocusMgr.getKeyboardFocus() != NULL);
        }
    }

    if (keyboard_focus)
    {
        if (keyboard_focus->handleKeyUp(key, mask, FALSE))
        {
            LL_DEBUGS() << "LLviewerWindow::handleKeyUp - in 'traverse up' - no loops seen... just called keyboard_focus->handleKeyUp an it returned true" << LL_ENDL;
            LLViewerEventRecorder::instance().logKeyEvent(key, mask);
            return TRUE;
        }
        else {
            LL_DEBUGS() << "LLviewerWindow::handleKeyUp - in 'traverse up' - no loops seen... just called keyboard_focus->handleKeyUp an it returned FALSE" << LL_ENDL;
        }
    }

    // Try for a new-format gesture
    if (LLGestureMgr::instance().triggerGestureRelease(key, mask))
    {
        LL_DEBUGS() << "LLviewerWindow::handleKey new gesture release feature" << LL_ENDL;
        LLViewerEventRecorder::instance().logKeyEvent(key,mask);
        return TRUE;
    }
    //Old format gestures do not support this, so no need to implement it.

    // don't pass keys on to world when something in ui has focus
    return gFocusMgr.childHasKeyboardFocus(mRootView)
        || LLMenuGL::getKeyboardMode()
        || (gMenuBarView && gMenuBarView->getHighlightedItem() && gMenuBarView->getHighlightedItem()->isActive());
>>>>>>> e1623bb2
}

// Takes a single keydown event, usually when UI is visible
bool LLViewerWindow::handleKey(KEY key, MASK mask)
{
    // hide tooltips on keypress
    LLToolTipMgr::instance().blockToolTips();

    // Menus get handled on key down instead of key up
    // so keybindings have to be recorded before that
    if (LLSetKeyBindDialog::recordKey(key, mask, true))
    {
        LL_DEBUGS() << "Key handled by LLSetKeyBindDialog" << LL_ENDL;
        LLViewerEventRecorder::instance().logKeyEvent(key,mask);
        return true;
    }

    LLFocusableElement* keyboard_focus = gFocusMgr.getKeyboardFocus();

    if (keyboard_focus
        && !gFocusMgr.getKeystrokesOnly())
    {
        //Most things should fall through, but mouselook is an exception,
        //don't switch to mouselook if any floater has focus
        if ((key == KEY_MOUSELOOK) && !(mask & (MASK_CONTROL | MASK_ALT)))
        {
            return true;
        }

        LLUICtrl* cur_focus = dynamic_cast<LLUICtrl*>(keyboard_focus);
        if (cur_focus && cur_focus->acceptsTextInput())
        {
#ifdef LL_WINDOWS
            // On windows Alt Gr key generates additional Ctrl event, as result handling situations
            // like 'AltGr + D' will result in 'Alt+Ctrl+D'. If it results in WM_CHAR, don't let it
            // pass into menu or it will trigger 'develop' menu assigned to this combination on top
            // of character handling.
            // Alt Gr can be additionally modified by Shift
            const MASK alt_gr = MASK_CONTROL | MASK_ALT;
            LLWindowWin32 *window = static_cast<LLWindowWin32*>(mWindow);
            U32 raw_key = window->getRawWParam();
            if ((mask & alt_gr) != 0
                && ((raw_key >= 0x30 && raw_key <= 0x5A) //0-9, plus normal chartacters
                    || (raw_key >= 0xBA && raw_key <= 0xE4)) // Misc/OEM characters that can be covered by AltGr, ex: -, =, ~
                && (GetKeyState(VK_RMENU) & 0x8000) != 0
                && (GetKeyState(VK_RCONTROL) & 0x8000) == 0) // ensure right control is not pressed, only left one
            {
                // Alt Gr key is represented as right alt and left control.
                // Any alt+ctrl combination is treated as Alt Gr by TranslateMessage() and
                // will generate a WM_CHAR message, but here we only treat virtual Alt Graph
                // key by checking if this specific combination has unicode char.
                //
                // I decided to handle only virtual RAlt+LCtrl==AltGr combination to minimize
                // impact on menu, but the right way might be to handle all Alt+Ctrl calls.

                BYTE keyboard_state[256];
                if (GetKeyboardState(keyboard_state))
                {
                    const int char_count = 6;
                    wchar_t chars[char_count];
                    HKL layout = GetKeyboardLayout(0);
                    // ToUnicodeEx changes buffer state on OS below Win10, which is undesirable,
                    // but since we already did a TranslateMessage() in gatherInput(), this
                    // should have no negative effect
                    // ToUnicodeEx works with virtual key codes
                    int res = ToUnicodeEx(raw_key, 0, keyboard_state, chars, char_count, 1 << 2 /*do not modify buffer flag*/, layout);
                    if (res == 1 && chars[0] >= 0x20)
                    {
                        // Let it fall through to character handler and get a WM_CHAR.
                        return true;
                    }
                }
            }
#endif

            if (!(mask & (MASK_CONTROL | MASK_ALT)))
            {
                // We have keyboard focus, and it's not an accelerator
                if (keyboard_focus && keyboard_focus->wantsKeyUpKeyDown())
                {
                    return keyboard_focus->handleKey(key, mask, false);
                }
                else if (key < 0x80)
                {
                    // Not a special key, so likely (we hope) to generate a character.  Let it fall through to character handler first.
                    return true;
                }
            }
        }
    }

<<<<<<< HEAD
	// let menus handle navigation keys for navigation
	if ((gMenuBarView && gMenuBarView->handleKey(key, mask, true))
		||(gLoginMenuBarView && gLoginMenuBarView->handleKey(key, mask, true))
		||(gMenuHolder && gMenuHolder->handleKey(key, mask, true)))
	{
		LL_DEBUGS() << "LLviewerWindow::handleKey handle nav keys for nav" << LL_ENDL;
		LLViewerEventRecorder::instance().logKeyEvent(key,mask);
		return true;
	}


	// give menus a chance to handle modified (Ctrl, Alt) shortcut keys before current focus 
	// as long as focus isn't locked
	if (mask & (MASK_CONTROL | MASK_ALT) && !gFocusMgr.focusLocked())
	{
		// Check the current floater's menu first, if it has one.
		if (gFocusMgr.keyboardFocusHasAccelerators()
			&& keyboard_focus 
			&& keyboard_focus->handleKey(key,mask,false))
		{
			LLViewerEventRecorder::instance().logKeyEvent(key,mask);
			return true;
		}

		if (gAgent.isInitialized()
			&& (gAgent.getTeleportState() == LLAgent::TELEPORT_NONE || gAgent.getTeleportState() == LLAgent::TELEPORT_LOCAL)
			&& gMenuBarView
			&& gMenuBarView->handleAcceleratorKey(key, mask))
		{
			LLViewerEventRecorder::instance().logKeyEvent(key, mask);
			return true;
		}

		if (gLoginMenuBarView && gLoginMenuBarView->handleAcceleratorKey(key, mask))
		{
			LLViewerEventRecorder::instance().logKeyEvent(key,mask);
			return true;
		}
	}

	// give floaters first chance to handle TAB key
	// so frontmost floater gets focus
	// if nothing has focus, go to first or last UI element as appropriate
    if (key == KEY_TAB && (mask & MASK_CONTROL || keyboard_focus == NULL))
	{
		LL_WARNS() << "LLviewerWindow::handleKey give floaters first chance at tab key " << LL_ENDL;
		if (gMenuHolder) gMenuHolder->hideMenus();

		// if CTRL-tabbing (and not just TAB with no focus), go into window cycle mode
		gFloaterView->setCycleMode((mask & MASK_CONTROL) != 0);

		// do CTRL-TAB and CTRL-SHIFT-TAB logic
		if (mask & MASK_SHIFT)
		{
			mRootView->focusPrevRoot();
		}
		else
		{
			mRootView->focusNextRoot();
		}
		LLViewerEventRecorder::instance().logKeyEvent(key,mask);
		return true;
	}
	// hidden edit menu for cut/copy/paste
	if (gEditMenu && gEditMenu->handleAcceleratorKey(key, mask))
	{
		LLViewerEventRecorder::instance().logKeyEvent(key,mask);
		return true;
	}

	LLFloater* focused_floaterp = gFloaterView->getFocusedFloater();
	std::string focusedFloaterName = (focused_floaterp ? focused_floaterp->getInstanceName() : "");

	if( keyboard_focus )
	{
		if ((focusedFloaterName == "nearby_chat") || (focusedFloaterName == "im_container") || (focusedFloaterName == "impanel"))
		{
			if (gSavedSettings.getBOOL("ArrowKeysAlwaysMove"))
			{
				// let Control-Up and Control-Down through for chat line history,
				if (!(key == KEY_UP && mask == MASK_CONTROL)
					&& !(key == KEY_DOWN && mask == MASK_CONTROL)
					&& !(key == KEY_UP && mask == MASK_ALT)
					&& !(key == KEY_DOWN && mask == MASK_ALT))
				{
					switch(key)
					{
					case KEY_LEFT:
					case KEY_RIGHT:
					case KEY_UP:
					case KEY_DOWN:
					case KEY_PAGE_UP:
					case KEY_PAGE_DOWN:
					case KEY_HOME:
					case KEY_END:
						// when chatbar is empty or ArrowKeysAlwaysMove set,
						// pass arrow keys on to avatar...
						return false;
					default:
						break;
					}
				}
		}
		}

		if (keyboard_focus->handleKey(key, mask, false))
		{

			LL_DEBUGS() << "LLviewerWindow::handleKey - in 'traverse up' - no loops seen... just called keyboard_focus->handleKey an it returned true" << LL_ENDL;
			LLViewerEventRecorder::instance().logKeyEvent(key,mask); 
			return true;
		} else {
			LL_DEBUGS() << "LLviewerWindow::handleKey - in 'traverse up' - no loops seen... just called keyboard_focus->handleKey an it returned false" << LL_ENDL;
		}
	}

	if( LLToolMgr::getInstance()->getCurrentTool()->handleKey(key, mask) )
	{
		LL_DEBUGS() << "LLviewerWindow::handleKey toolbar handling?" << LL_ENDL;
		LLViewerEventRecorder::instance().logKeyEvent(key,mask);
		return true;
	}

	// Try for a new-format gesture
	if (LLGestureMgr::instance().triggerGesture(key, mask))
	{
		LL_DEBUGS() << "LLviewerWindow::handleKey new gesture feature" << LL_ENDL;
		LLViewerEventRecorder::instance().logKeyEvent(key,mask);
		return true;
	}

	// See if this is a gesture trigger.  If so, eat the key and
	// don't pass it down to the menus.
	if (gGestureList.trigger(key, mask))
	{
		LL_DEBUGS() << "LLviewerWindow::handleKey check gesture trigger" << LL_ENDL;
		LLViewerEventRecorder::instance().logKeyEvent(key,mask);
		return true;
	}

	// If "Pressing letter keys starts local chat" option is selected, we are not in mouselook, 
	// no view has keyboard focus, this is a printable character key (and no modifier key is 
	// pressed except shift), then give focus to nearby chat (STORM-560)
	if ( LLStartUp::getStartupState() >= STATE_STARTED && 
		gSavedSettings.getS32("LetterKeysFocusChatBar") && !gAgentCamera.cameraMouselook() && 
		!keyboard_focus && key < 0x80 && (mask == MASK_NONE || mask == MASK_SHIFT) )
	{
		// Initialize nearby chat if it's missing
		LLFloaterIMNearbyChat* nearby_chat = LLFloaterReg::findTypedInstance<LLFloaterIMNearbyChat>("nearby_chat");
		if (!nearby_chat)
		{	
			LLSD name("im_container");
			LLFloaterReg::toggleInstanceOrBringToFront(name);
		}

		LLChatEntry* chat_editor = LLFloaterReg::findTypedInstance<LLFloaterIMNearbyChat>("nearby_chat")->getChatBox();
		if (chat_editor)
		{
			// passing NULL here, character will be added later when it is handled by character handler.
			nearby_chat->startChat(NULL);
			return true;
		}
	}

	// give menus a chance to handle unmodified accelerator keys
	if (gAgent.isInitialized()
		&& (gAgent.getTeleportState() == LLAgent::TELEPORT_NONE || gAgent.getTeleportState() == LLAgent::TELEPORT_LOCAL)
		&& gMenuBarView
		&& gMenuBarView->handleAcceleratorKey(key, mask))
	{
		LLViewerEventRecorder::instance().logKeyEvent(key, mask);
		return true;
	}

	if (gLoginMenuBarView && gLoginMenuBarView->handleAcceleratorKey(key, mask))
	{
		return true;
	}

	// don't pass keys on to world when something in ui has focus
	return gFocusMgr.childHasKeyboardFocus(mRootView) 
		|| LLMenuGL::getKeyboardMode() 
		|| (gMenuBarView && gMenuBarView->getHighlightedItem() && gMenuBarView->getHighlightedItem()->isActive());
=======
    // let menus handle navigation keys for navigation
    if ((gMenuBarView && gMenuBarView->handleKey(key, mask, TRUE))
        ||(gLoginMenuBarView && gLoginMenuBarView->handleKey(key, mask, TRUE))
        ||(gMenuHolder && gMenuHolder->handleKey(key, mask, TRUE)))
    {
        LL_DEBUGS() << "LLviewerWindow::handleKey handle nav keys for nav" << LL_ENDL;
        LLViewerEventRecorder::instance().logKeyEvent(key,mask);
        return TRUE;
    }


    // give menus a chance to handle modified (Ctrl, Alt) shortcut keys before current focus
    // as long as focus isn't locked
    if (mask & (MASK_CONTROL | MASK_ALT) && !gFocusMgr.focusLocked())
    {
        // Check the current floater's menu first, if it has one.
        if (gFocusMgr.keyboardFocusHasAccelerators()
            && keyboard_focus
            && keyboard_focus->handleKey(key,mask,FALSE))
        {
            LLViewerEventRecorder::instance().logKeyEvent(key,mask);
            return TRUE;
        }

        if (gAgent.isInitialized()
            && (gAgent.getTeleportState() == LLAgent::TELEPORT_NONE || gAgent.getTeleportState() == LLAgent::TELEPORT_LOCAL)
            && gMenuBarView
            && gMenuBarView->handleAcceleratorKey(key, mask))
        {
            LLViewerEventRecorder::instance().logKeyEvent(key, mask);
            return TRUE;
        }

        if (gLoginMenuBarView && gLoginMenuBarView->handleAcceleratorKey(key, mask))
        {
            LLViewerEventRecorder::instance().logKeyEvent(key,mask);
            return TRUE;
        }
    }

    // give floaters first chance to handle TAB key
    // so frontmost floater gets focus
    // if nothing has focus, go to first or last UI element as appropriate
    if (key == KEY_TAB && (mask & MASK_CONTROL || keyboard_focus == NULL))
    {
        LL_WARNS() << "LLviewerWindow::handleKey give floaters first chance at tab key " << LL_ENDL;
        if (gMenuHolder) gMenuHolder->hideMenus();

        // if CTRL-tabbing (and not just TAB with no focus), go into window cycle mode
        gFloaterView->setCycleMode((mask & MASK_CONTROL) != 0);

        // do CTRL-TAB and CTRL-SHIFT-TAB logic
        if (mask & MASK_SHIFT)
        {
            mRootView->focusPrevRoot();
        }
        else
        {
            mRootView->focusNextRoot();
        }
        LLViewerEventRecorder::instance().logKeyEvent(key,mask);
        return TRUE;
    }
    // hidden edit menu for cut/copy/paste
    if (gEditMenu && gEditMenu->handleAcceleratorKey(key, mask))
    {
        LLViewerEventRecorder::instance().logKeyEvent(key,mask);
        return TRUE;
    }

    LLFloater* focused_floaterp = gFloaterView->getFocusedFloater();
    std::string focusedFloaterName = (focused_floaterp ? focused_floaterp->getInstanceName() : "");

    if( keyboard_focus )
    {
        if ((focusedFloaterName == "nearby_chat") || (focusedFloaterName == "im_container") || (focusedFloaterName == "impanel"))
        {
            if (gSavedSettings.getBOOL("ArrowKeysAlwaysMove"))
            {
                // let Control-Up and Control-Down through for chat line history,
                if (!(key == KEY_UP && mask == MASK_CONTROL)
                    && !(key == KEY_DOWN && mask == MASK_CONTROL)
                    && !(key == KEY_UP && mask == MASK_ALT)
                    && !(key == KEY_DOWN && mask == MASK_ALT))
                {
                    switch(key)
                    {
                    case KEY_LEFT:
                    case KEY_RIGHT:
                    case KEY_UP:
                    case KEY_DOWN:
                    case KEY_PAGE_UP:
                    case KEY_PAGE_DOWN:
                    case KEY_HOME:
                    case KEY_END:
                        // when chatbar is empty or ArrowKeysAlwaysMove set,
                        // pass arrow keys on to avatar...
                        return FALSE;
                    default:
                        break;
                    }
                }
        }
        }

        if (keyboard_focus->handleKey(key, mask, FALSE))
        {

            LL_DEBUGS() << "LLviewerWindow::handleKey - in 'traverse up' - no loops seen... just called keyboard_focus->handleKey an it returned true" << LL_ENDL;
            LLViewerEventRecorder::instance().logKeyEvent(key,mask);
            return TRUE;
        } else {
            LL_DEBUGS() << "LLviewerWindow::handleKey - in 'traverse up' - no loops seen... just called keyboard_focus->handleKey an it returned FALSE" << LL_ENDL;
        }
    }

    if( LLToolMgr::getInstance()->getCurrentTool()->handleKey(key, mask) )
    {
        LL_DEBUGS() << "LLviewerWindow::handleKey toolbar handling?" << LL_ENDL;
        LLViewerEventRecorder::instance().logKeyEvent(key,mask);
        return TRUE;
    }

    // Try for a new-format gesture
    if (LLGestureMgr::instance().triggerGesture(key, mask))
    {
        LL_DEBUGS() << "LLviewerWindow::handleKey new gesture feature" << LL_ENDL;
        LLViewerEventRecorder::instance().logKeyEvent(key,mask);
        return TRUE;
    }

    // See if this is a gesture trigger.  If so, eat the key and
    // don't pass it down to the menus.
    if (gGestureList.trigger(key, mask))
    {
        LL_DEBUGS() << "LLviewerWindow::handleKey check gesture trigger" << LL_ENDL;
        LLViewerEventRecorder::instance().logKeyEvent(key,mask);
        return TRUE;
    }

    // If "Pressing letter keys starts local chat" option is selected, we are not in mouselook,
    // no view has keyboard focus, this is a printable character key (and no modifier key is
    // pressed except shift), then give focus to nearby chat (STORM-560)
    if ( LLStartUp::getStartupState() >= STATE_STARTED &&
        gSavedSettings.getS32("LetterKeysFocusChatBar") && !gAgentCamera.cameraMouselook() &&
        !keyboard_focus && key < 0x80 && (mask == MASK_NONE || mask == MASK_SHIFT) )
    {
        // Initialize nearby chat if it's missing
        LLFloaterIMNearbyChat* nearby_chat = LLFloaterReg::findTypedInstance<LLFloaterIMNearbyChat>("nearby_chat");
        if (!nearby_chat)
        {
            LLSD name("im_container");
            LLFloaterReg::toggleInstanceOrBringToFront(name);
        }

        LLChatEntry* chat_editor = LLFloaterReg::findTypedInstance<LLFloaterIMNearbyChat>("nearby_chat")->getChatBox();
        if (chat_editor)
        {
            // passing NULL here, character will be added later when it is handled by character handler.
            nearby_chat->startChat(NULL);
            return TRUE;
        }
    }

    // give menus a chance to handle unmodified accelerator keys
    if (gAgent.isInitialized()
        && (gAgent.getTeleportState() == LLAgent::TELEPORT_NONE || gAgent.getTeleportState() == LLAgent::TELEPORT_LOCAL)
        && gMenuBarView
        && gMenuBarView->handleAcceleratorKey(key, mask))
    {
        LLViewerEventRecorder::instance().logKeyEvent(key, mask);
        return TRUE;
    }

    if (gLoginMenuBarView && gLoginMenuBarView->handleAcceleratorKey(key, mask))
    {
        return TRUE;
    }

    // don't pass keys on to world when something in ui has focus
    return gFocusMgr.childHasKeyboardFocus(mRootView)
        || LLMenuGL::getKeyboardMode()
        || (gMenuBarView && gMenuBarView->getHighlightedItem() && gMenuBarView->getHighlightedItem()->isActive());
>>>>>>> e1623bb2
}


bool LLViewerWindow::handleUnicodeChar(llwchar uni_char, MASK mask)
{
<<<<<<< HEAD
	// HACK:  We delay processing of return keys until they arrive as a Unicode char,
	// so that if you're typing chat text at low frame rate, we don't send the chat
	// until all keystrokes have been entered. JC
	// HACK: Numeric keypad <enter> on Mac is Unicode 3
	// HACK: Control-M on Windows is Unicode 13
	if ((uni_char == 13 && mask != MASK_CONTROL)
	    || (uni_char == 3 && mask == MASK_NONE) )
	{
		if (mask != MASK_ALT)
		{
			// remaps, handles ignored cases and returns back to viewer window.
			return gViewerInput.handleKey(KEY_RETURN, mask, gKeyboard->getKeyRepeated(KEY_RETURN));
		}
	}

	// let menus handle navigation (jump) keys
	if (gMenuBarView && gMenuBarView->handleUnicodeChar(uni_char, true))
	{
		return true;
	}

	// Traverses up the hierarchy
	LLFocusableElement* keyboard_focus = gFocusMgr.getKeyboardFocus();
	if( keyboard_focus )
	{
		if (keyboard_focus->handleUnicodeChar(uni_char, false))
		{
			return true;
		}

        return true;
	}

	return false;
=======
    // HACK:  We delay processing of return keys until they arrive as a Unicode char,
    // so that if you're typing chat text at low frame rate, we don't send the chat
    // until all keystrokes have been entered. JC
    // HACK: Numeric keypad <enter> on Mac is Unicode 3
    // HACK: Control-M on Windows is Unicode 13
    if ((uni_char == 13 && mask != MASK_CONTROL)
        || (uni_char == 3 && mask == MASK_NONE) )
    {
        if (mask != MASK_ALT)
        {
            // remaps, handles ignored cases and returns back to viewer window.
            return gViewerInput.handleKey(KEY_RETURN, mask, gKeyboard->getKeyRepeated(KEY_RETURN));
        }
    }

    // let menus handle navigation (jump) keys
    if (gMenuBarView && gMenuBarView->handleUnicodeChar(uni_char, TRUE))
    {
        return TRUE;
    }

    // Traverses up the hierarchy
    LLFocusableElement* keyboard_focus = gFocusMgr.getKeyboardFocus();
    if( keyboard_focus )
    {
        if (keyboard_focus->handleUnicodeChar(uni_char, FALSE))
        {
            return TRUE;
        }

        return TRUE;
    }

    return FALSE;
>>>>>>> e1623bb2
}


void LLViewerWindow::handleScrollWheel(S32 clicks)
{
    LLUI::getInstance()->resetMouseIdleTimer();

    LLMouseHandler* mouse_captor = gFocusMgr.getMouseCapture();
    if( mouse_captor )
    {
        S32 local_x;
        S32 local_y;
        mouse_captor->screenPointToLocal( mCurrentMousePoint.mX, mCurrentMousePoint.mY, &local_x, &local_y );
        mouse_captor->handleScrollWheel(local_x, local_y, clicks);
        if (LLView::sDebugMouseHandling)
        {
            LL_INFOS() << "Scroll Wheel handled by captor " << mouse_captor->getName() << LL_ENDL;
        }
        return;
    }

    LLUICtrl* top_ctrl = gFocusMgr.getTopCtrl();
    if (top_ctrl)
    {
        S32 local_x;
        S32 local_y;
        top_ctrl->screenPointToLocal( mCurrentMousePoint.mX, mCurrentMousePoint.mY, &local_x, &local_y );
        if (top_ctrl->handleScrollWheel(local_x, local_y, clicks)) return;
    }

    if (mRootView->handleScrollWheel(mCurrentMousePoint.mX, mCurrentMousePoint.mY, clicks) )
    {
        if (LLView::sDebugMouseHandling)
        {
            LL_INFOS() << "Scroll Wheel" << LLView::sMouseHandlerMessage << LL_ENDL;
        }
        return;
    }
    else if (LLView::sDebugMouseHandling)
    {
        LL_INFOS() << "Scroll Wheel not handled by view" << LL_ENDL;
    }

    // Zoom the camera in and out behavior

    if(top_ctrl == 0
        && getWorldViewRectScaled().pointInRect(mCurrentMousePoint.mX, mCurrentMousePoint.mY)
        && gAgentCamera.isInitialized())
        gAgentCamera.handleScrollWheel(clicks);

    return;
}

void LLViewerWindow::handleScrollHWheel(S32 clicks)
{
    if (LLAppViewer::instance()->quitRequested())
    {
        return;
    }

    LLUI::getInstance()->resetMouseIdleTimer();

    LLMouseHandler* mouse_captor = gFocusMgr.getMouseCapture();
    if (mouse_captor)
    {
        S32 local_x;
        S32 local_y;
        mouse_captor->screenPointToLocal(mCurrentMousePoint.mX, mCurrentMousePoint.mY, &local_x, &local_y);
        mouse_captor->handleScrollHWheel(local_x, local_y, clicks);
        if (LLView::sDebugMouseHandling)
        {
            LL_INFOS() << "Scroll Horizontal Wheel handled by captor " << mouse_captor->getName() << LL_ENDL;
        }
        return;
    }

    LLUICtrl* top_ctrl = gFocusMgr.getTopCtrl();
    if (top_ctrl)
    {
        S32 local_x;
        S32 local_y;
        top_ctrl->screenPointToLocal(mCurrentMousePoint.mX, mCurrentMousePoint.mY, &local_x, &local_y);
        if (top_ctrl->handleScrollHWheel(local_x, local_y, clicks)) return;
    }

    if (mRootView->handleScrollHWheel(mCurrentMousePoint.mX, mCurrentMousePoint.mY, clicks))
    {
        if (LLView::sDebugMouseHandling)
        {
            LL_INFOS() << "Scroll Horizontal Wheel" << LLView::sMouseHandlerMessage << LL_ENDL;
        }
        return;
    }
    else if (LLView::sDebugMouseHandling)
    {
        LL_INFOS() << "Scroll Horizontal Wheel not handled by view" << LL_ENDL;
    }

    return;
}

void LLViewerWindow::addPopup(LLView* popup)
{
    if (mPopupView)
    {
        mPopupView->addPopup(popup);
    }
}

void LLViewerWindow::removePopup(LLView* popup)
{
    if (mPopupView)
    {
        mPopupView->removePopup(popup);
    }
}

void LLViewerWindow::clearPopups()
{
    if (mPopupView)
    {
        mPopupView->clearPopups();
    }
}

void LLViewerWindow::moveCursorToCenter()
{
    if (! gSavedSettings.getBOOL("DisableMouseWarp"))
    {
        S32 x = getWorldViewWidthScaled() / 2;
        S32 y = getWorldViewHeightScaled() / 2;

        LLUI::getInstance()->setMousePositionScreen(x, y);

        //on a forced move, all deltas get zeroed out to prevent jumping
        mCurrentMousePoint.set(x,y);
        mLastMousePoint.set(x,y);
        mCurrentMouseDelta.set(0,0);
    }
}


//////////////////////////////////////////////////////////////////////
//
// Hover handlers
//

void append_xui_tooltip(LLView* viewp, LLToolTip::Params& params)
{
    if (viewp)
    {
        if (!params.styled_message.empty())
        {
            params.styled_message.add().text("\n---------\n");
        }
        LLView::root_to_view_iterator_t end_tooltip_it = viewp->endRootToView();
        // NOTE: we skip "root" since it is assumed
        for (LLView::root_to_view_iterator_t tooltip_it = ++viewp->beginRootToView();
            tooltip_it != end_tooltip_it;
            ++tooltip_it)
        {
            LLView* viewp = *tooltip_it;

            params.styled_message.add().text(viewp->getName());

            LLPanel* panelp = dynamic_cast<LLPanel*>(viewp);
            if (panelp && !panelp->getXMLFilename().empty())
            {
                params.styled_message.add()
                    .text("(" + panelp->getXMLFilename() + ")")
                    .style.color(LLColor4(0.7f, 0.7f, 1.f, 1.f));
            }
            params.styled_message.add().text("/");
        }
    }
}

static LLTrace::BlockTimerStatHandle ftm("Update UI");

// Update UI based on stored mouse position from mouse-move
// event processing.
void LLViewerWindow::updateUI()
{
<<<<<<< HEAD
	LL_PROFILE_ZONE_SCOPED_CATEGORY_UI; //LL_RECORD_BLOCK_TIME(ftm);

	static std::string last_handle_msg;

	if (gLoggedInTime.getStarted())
	{
		if (gLoggedInTime.getElapsedTimeF32() > gSavedSettings.getF32("DestinationGuideHintTimeout"))
		{
			LLFirstUse::notUsingDestinationGuide();
		}
		if (gLoggedInTime.getElapsedTimeF32() > gSavedSettings.getF32("SidePanelHintTimeout"))
		{
			LLFirstUse::notUsingSidePanel();
		}
	}

	LLConsole::updateClass();

	// animate layout stacks so we have up to date rect for world view
	LLLayoutStack::updateClass();

	// use full window for world view when not rendering UI
	bool world_view_uses_full_window = gAgentCamera.cameraMouselook() || !gPipeline.hasRenderDebugFeatureMask(LLPipeline::RENDER_DEBUG_FEATURE_UI);
	updateWorldViewRect(world_view_uses_full_window);

	LLView::sMouseHandlerMessage.clear();

	S32 x = mCurrentMousePoint.mX;
	S32 y = mCurrentMousePoint.mY;

	MASK	mask = gKeyboard->currentMask(true);

	if (gPipeline.hasRenderDebugMask(LLPipeline::RENDER_DEBUG_RAYCAST))
	{
		gDebugRaycastFaceHit = -1;
		gDebugRaycastObject = cursorIntersect(-1, -1, 512.f, NULL, -1, false, false, true, false,
											  &gDebugRaycastFaceHit,
											  &gDebugRaycastIntersection,
											  &gDebugRaycastTexCoord,
											  &gDebugRaycastNormal,
											  &gDebugRaycastTangent,
											  &gDebugRaycastStart,
											  &gDebugRaycastEnd);

		gDebugRaycastParticle = gPipeline.lineSegmentIntersectParticle(gDebugRaycastStart, gDebugRaycastEnd, &gDebugRaycastParticleIntersection, NULL);
	}

	updateMouseDelta();
	updateKeyboardFocus();

	bool handled = false;

	LLUICtrl* top_ctrl = gFocusMgr.getTopCtrl();
	LLMouseHandler* mouse_captor = gFocusMgr.getMouseCapture();
	LLView* captor_view = dynamic_cast<LLView*>(mouse_captor);

	//FIXME: only include captor and captor's ancestors if mouse is truly over them --RN

	//build set of views containing mouse cursor by traversing UI hierarchy and testing 
	//screen rect against mouse cursor
	view_handle_set_t mouse_hover_set;

	// constraint mouse enter events to children of mouse captor
	LLView* root_view = captor_view;

	// if mouse captor doesn't exist or isn't a LLView
	// then allow mouse enter events on entire UI hierarchy
	if (!root_view)
	{
		root_view = mRootView;
	}

	static LLCachedControl<bool> dump_menu_holder(gSavedSettings, "DumpMenuHolderSize", false);
	if (dump_menu_holder)
	{
		static bool init = false;
		static LLFrameTimer child_count_timer;
		static std::vector <std::string> child_vec;
		if (!init)
		{
			child_count_timer.resetWithExpiry(5.f);
			init = true;
		}
		if (child_count_timer.hasExpired())
		{
			LL_INFOS() << "gMenuHolder child count: " << gMenuHolder->getChildCount() << LL_ENDL;
			std::vector<std::string> local_child_vec;
			LLView::child_list_t child_list = *gMenuHolder->getChildList();
			for (auto child : child_list)
			{
				local_child_vec.emplace_back(child->getName());
			}
			if (!local_child_vec.empty() && local_child_vec != child_vec)
			{
				std::vector<std::string> out_vec;
				std::sort(local_child_vec.begin(), local_child_vec.end());
				std::sort(child_vec.begin(), child_vec.end());
				std::set_difference(child_vec.begin(), child_vec.end(), local_child_vec.begin(), local_child_vec.end(), std::inserter(out_vec, out_vec.begin()));
				if (!out_vec.empty())
				{
					LL_INFOS() << "gMenuHolder removal diff size: '"<<out_vec.size() <<"' begin_child_diff";
					for (auto str : out_vec)
					{
						LL_CONT << " : " << str;
					}
					LL_CONT << " : end_child_diff" << LL_ENDL;
				}

				out_vec.clear();
				std::set_difference(local_child_vec.begin(), local_child_vec.end(), child_vec.begin(), child_vec.end(), std::inserter(out_vec, out_vec.begin()));
				if (!out_vec.empty())
				{
					LL_INFOS() << "gMenuHolder addition diff size: '" << out_vec.size() << "' begin_child_diff";
					for (auto str : out_vec)
					{
						LL_CONT << " : " << str;
					}
					LL_CONT << " : end_child_diff" << LL_ENDL;
				}
				child_vec.swap(local_child_vec);
			}
			child_count_timer.resetWithExpiry(5.f);
		}
	}

	// only update mouse hover set when UI is visible (since we shouldn't send hover events to invisible UI
	if (gPipeline.hasRenderDebugFeatureMask(LLPipeline::RENDER_DEBUG_FEATURE_UI))
	{
		// include all ancestors of captor_view as automatically having mouse
		if (captor_view)
		{
			LLView* captor_parent_view = captor_view->getParent();
			while(captor_parent_view)
			{
				mouse_hover_set.insert(captor_parent_view->getHandle());
				captor_parent_view = captor_parent_view->getParent();
			}
		}

		// aggregate visible views that contain mouse cursor in display order
		LLPopupView::popup_list_t popups = mPopupView->getCurrentPopups();

		for(LLPopupView::popup_list_t::iterator popup_it = popups.begin(); popup_it != popups.end(); ++popup_it)
		{
			LLView* popup = popup_it->get();
			if (popup && popup->calcScreenBoundingRect().pointInRect(x, y))
			{
				// iterator over contents of top_ctrl, and throw into mouse_hover_set
				for (LLView::tree_iterator_t it = popup->beginTreeDFS();
					it != popup->endTreeDFS();
					++it)
				{
					LLView* viewp = *it;
					if (viewp->getVisible()
						&& viewp->calcScreenBoundingRect().pointInRect(x, y))
					{
						// we have a view that contains the mouse, add it to the set
						mouse_hover_set.insert(viewp->getHandle());
					}
					else
					{
						// skip this view and all of its children
						it.skipDescendants();
					}
				}
			}
		}

		// while the top_ctrl contains the mouse cursor, only it and its descendants will receive onMouseEnter events
		if (top_ctrl && top_ctrl->calcScreenBoundingRect().pointInRect(x, y))
		{
			// iterator over contents of top_ctrl, and throw into mouse_hover_set
			for (LLView::tree_iterator_t it = top_ctrl->beginTreeDFS();
				it != top_ctrl->endTreeDFS();
				++it)
			{
				LLView* viewp = *it;
				if (viewp->getVisible()
					&& viewp->calcScreenBoundingRect().pointInRect(x, y))
				{
					// we have a view that contains the mouse, add it to the set
					mouse_hover_set.insert(viewp->getHandle());
				}
				else
				{
					// skip this view and all of its children
					it.skipDescendants();
				}
			}
		}
		else
		{
			// walk UI tree in depth-first order
			for (LLView::tree_iterator_t it = root_view->beginTreeDFS();
				it != root_view->endTreeDFS();
				++it)
			{
				LLView* viewp = *it;
				// calculating the screen rect involves traversing the parent, so this is less than optimal
				if (viewp->getVisible()
					&& viewp->calcScreenBoundingRect().pointInRect(x, y))
				{

					// if this view is mouse opaque, nothing behind it should be in mouse_hover_set
					if (viewp->getMouseOpaque())
					{
						// constrain further iteration to children of this widget
						it = viewp->beginTreeDFS();
					}
		
					// we have a view that contains the mouse, add it to the set
					mouse_hover_set.insert(viewp->getHandle());
				}
				else
				{
					// skip this view and all of its children
					it.skipDescendants();
				}
			}
		}
	}

	typedef std::vector<LLHandle<LLView> > view_handle_list_t;

	// call onMouseEnter() on all views which contain the mouse cursor but did not before
	view_handle_list_t mouse_enter_views;
	std::set_difference(mouse_hover_set.begin(), mouse_hover_set.end(),
						mMouseHoverViews.begin(), mMouseHoverViews.end(),
						std::back_inserter(mouse_enter_views));
	for (view_handle_list_t::iterator it = mouse_enter_views.begin();
		it != mouse_enter_views.end();
		++it)
	{
		LLView* viewp = it->get();
		if (viewp)
		{
			LLRect view_screen_rect = viewp->calcScreenRect();
			viewp->onMouseEnter(x - view_screen_rect.mLeft, y - view_screen_rect.mBottom, mask);
		}
	}

	// call onMouseLeave() on all views which no longer contain the mouse cursor
	view_handle_list_t mouse_leave_views;
	std::set_difference(mMouseHoverViews.begin(), mMouseHoverViews.end(),
						mouse_hover_set.begin(), mouse_hover_set.end(),
						std::back_inserter(mouse_leave_views));
	for (view_handle_list_t::iterator it = mouse_leave_views.begin();
		it != mouse_leave_views.end();
		++it)
	{
		LLView* viewp = it->get();
		if (viewp)
		{
			LLRect view_screen_rect = viewp->calcScreenRect();
			viewp->onMouseLeave(x - view_screen_rect.mLeft, y - view_screen_rect.mBottom, mask);
		}
	}

	// store resulting hover set for next frame
	swap(mMouseHoverViews, mouse_hover_set);

	// only handle hover events when UI is enabled
	if (gPipeline.hasRenderDebugFeatureMask(LLPipeline::RENDER_DEBUG_FEATURE_UI))
	{	

		if( mouse_captor )
		{
			// Pass hover events to object capturing mouse events.
			S32 local_x;
			S32 local_y; 
			mouse_captor->screenPointToLocal( x, y, &local_x, &local_y );
			handled = mouse_captor->handleHover(local_x, local_y, mask);
			if (LLView::sDebugMouseHandling)
			{
				LL_INFOS() << "Hover handled by captor " << mouse_captor->getName() << LL_ENDL;
			}

			if( !handled )
			{
				LL_DEBUGS("UserInput") << "hover not handled by mouse captor" << LL_ENDL;
			}
		}
		else
		{
			if (top_ctrl)
			{
				S32 local_x, local_y;
				top_ctrl->screenPointToLocal( x, y, &local_x, &local_y );
				handled = top_ctrl->pointInView(local_x, local_y) && top_ctrl->handleHover(local_x, local_y, mask);
			}

			if ( !handled )
			{
				// x and y are from last time mouse was in window
				// mMouseInWindow tracks *actual* mouse location
				if (mMouseInWindow && mRootView->handleHover(x, y, mask) )
				{
					if (LLView::sDebugMouseHandling && LLView::sMouseHandlerMessage != last_handle_msg)
					{
						last_handle_msg = LLView::sMouseHandlerMessage;
						LL_INFOS() << "Hover" << LLView::sMouseHandlerMessage << LL_ENDL;
					}
					handled = true;
				}
				else if (LLView::sDebugMouseHandling)
				{
					if (last_handle_msg != LLStringUtil::null)
					{
						last_handle_msg.clear();
						LL_INFOS() << "Hover not handled by view" << LL_ENDL;
					}
				}
			}
		
			if (!handled)
			{
				LLTool *tool = LLToolMgr::getInstance()->getCurrentTool();

				if(mMouseInWindow && tool)
				{
					handled = tool->handleHover(x, y, mask);
				}
			}
		}

		// Show a new tool tip (or update one that is already shown)
		bool tool_tip_handled = false;
		std::string tool_tip_msg;
		if( handled 
			&& !mWindow->isCursorHidden())
		{
			LLRect screen_sticky_rect = mRootView->getLocalRect();
			S32 local_x, local_y;

			static LLCachedControl<bool> debug_show_xui_names(gSavedSettings, "DebugShowXUINames", 0);
			if (debug_show_xui_names)
			{
				LLToolTip::Params params;

				LLView* tooltip_view = mRootView;
				LLView::tree_iterator_t end_it = mRootView->endTreeDFS();
				for (LLView::tree_iterator_t it = mRootView->beginTreeDFS(); it != end_it; ++it)
				{
					LLView* viewp = *it;
					LLRect screen_rect;
					viewp->localRectToScreen(viewp->getLocalRect(), &screen_rect);
					if (!(viewp->getVisible()
						 && screen_rect.pointInRect(x, y)))
					{
						it.skipDescendants();
					}
					// only report xui names for LLUICtrls, 
					// and blacklist the various containers we don't care about
					else if (dynamic_cast<LLUICtrl*>(viewp) 
							&& viewp != gMenuHolder
							&& viewp != gFloaterView
							&& viewp != gConsole) 
					{
						if (dynamic_cast<LLFloater*>(viewp))
						{
							// constrain search to descendants of this (frontmost) floater
							// by resetting iterator
							it = viewp->beginTreeDFS();
						}

						// if we are in a new part of the tree (not a descendent of current tooltip_view)
						// then push the results for tooltip_view and start with a new potential view
						// NOTE: this emulates visiting only the leaf nodes that meet our criteria
						if (!viewp->hasAncestor(tooltip_view))
						{
							append_xui_tooltip(tooltip_view, params);
							screen_sticky_rect.intersectWith(tooltip_view->calcScreenRect());
						}
						tooltip_view = viewp;
					}
				}

				append_xui_tooltip(tooltip_view, params);
				params.styled_message.add().text("\n");

				screen_sticky_rect.intersectWith(tooltip_view->calcScreenRect());
				
				params.sticky_rect = screen_sticky_rect;
				params.max_width = 400;

				LLToolTipMgr::instance().show(params);
			}
			// if there is a mouse captor, nothing else gets a tooltip
			else if (mouse_captor)
			{
				mouse_captor->screenPointToLocal(x, y, &local_x, &local_y);
				tool_tip_handled = mouse_captor->handleToolTip(local_x, local_y, mask);
			}
			else 
			{
				// next is top_ctrl
				if (!tool_tip_handled && top_ctrl)
				{
					top_ctrl->screenPointToLocal(x, y, &local_x, &local_y);
					tool_tip_handled = top_ctrl->handleToolTip(local_x, local_y, mask );
				}
				
				if (!tool_tip_handled)
				{
					local_x = x; local_y = y;
					tool_tip_handled = mRootView->handleToolTip(local_x, local_y, mask );
				}

				LLTool* current_tool = LLToolMgr::getInstance()->getCurrentTool();
				if (!tool_tip_handled && current_tool)
				{
					current_tool->screenPointToLocal(x, y, &local_x, &local_y);
					tool_tip_handled = current_tool->handleToolTip(local_x, local_y, mask );
				}
			}
		}		
	}
	else
	{	// just have tools handle hover when UI is turned off
		LLTool *tool = LLToolMgr::getInstance()->getCurrentTool();

		if(mMouseInWindow && tool)
		{
			handled = tool->handleHover(x, y, mask);
		}
	}

	updateLayout();

	mLastMousePoint = mCurrentMousePoint;

	// cleanup unused selections when no modal dialogs are open
	if (LLModalDialog::activeCount() == 0)
	{
		LLViewerParcelMgr::getInstance()->deselectUnused();
	}

	if (LLModalDialog::activeCount() == 0)
	{
		LLSelectMgr::getInstance()->deselectUnused();
	}
}
=======
    LL_PROFILE_ZONE_SCOPED_CATEGORY_UI; //LL_RECORD_BLOCK_TIME(ftm);
>>>>>>> e1623bb2

    static std::string last_handle_msg;

<<<<<<< HEAD
void LLViewerWindow::updateLayout()
{
	LLTool* tool = LLToolMgr::getInstance()->getCurrentTool();
	if (gFloaterTools != NULL
		&& tool != NULL
		&& tool != gToolNull  
		&& tool != LLToolCompInspect::getInstance() 
		&& tool != LLToolDragAndDrop::getInstance() 
		&& !gSavedSettings.getBOOL("FreezeTime"))
	{ 
		// Suppress the toolbox view if our source tool was the pie tool,
		// and we've overridden to something else.
		bool suppress_toolbox = 
			(LLToolMgr::getInstance()->getBaseTool() == LLToolPie::getInstance()) &&
			(LLToolMgr::getInstance()->getCurrentTool() != LLToolPie::getInstance());

		LLMouseHandler *captor = gFocusMgr.getMouseCapture();
		// With the null, inspect, or drag and drop tool, don't muck
		// with visibility.

		if (gFloaterTools->isMinimized()
			||	(tool != LLToolPie::getInstance()						// not default tool
				&& tool != LLToolCompGun::getInstance()					// not coming out of mouselook
				&& !suppress_toolbox									// not override in third person
				&& LLToolMgr::getInstance()->getCurrentToolset()->isShowFloaterTools()
				&& (!captor || dynamic_cast<LLView*>(captor) != NULL)))						// not dragging
		{
			// Force floater tools to be visible (unless minimized)
			if (!gFloaterTools->getVisible())
			{
				gFloaterTools->openFloater();
			}
			// Update the location of the blue box tool popup
			LLCoordGL select_center_screen;
			MASK	mask = gKeyboard->currentMask(true);
			gFloaterTools->updatePopup( select_center_screen, mask );
		}
		else
		{
			gFloaterTools->setVisible(false);
		}
		//gMenuBarView->setItemVisible("BuildTools", gFloaterTools->getVisible());
	}

	// Always update console
	if(gConsole)
	{
		LLRect console_rect = getChatConsoleRect();
		gConsole->reshape(console_rect.getWidth(), console_rect.getHeight());
		gConsole->setRect(console_rect);
	}
}
=======
    if (gLoggedInTime.getStarted())
    {
        const F32 DESTINATION_GUIDE_HINT_TIMEOUT = 1200.f;
        const F32 SIDE_PANEL_HINT_TIMEOUT = 300.f;
        if (gLoggedInTime.getElapsedTimeF32() > DESTINATION_GUIDE_HINT_TIMEOUT)
        {
            LLFirstUse::notUsingDestinationGuide();
        }
        if (gLoggedInTime.getElapsedTimeF32() > SIDE_PANEL_HINT_TIMEOUT)
        {
            LLFirstUse::notUsingSidePanel();
        }
    }
>>>>>>> e1623bb2

    LLConsole::updateClass();

<<<<<<< HEAD
	//RN: fix for asynchronous notification of mouse leaving window not working
	LLCoordWindow mouse_pos;
	mWindow->getCursorPosition(&mouse_pos);
	if (mouse_pos.mX < 0 || 
		mouse_pos.mY < 0 ||
		mouse_pos.mX > mWindowRectRaw.getWidth() ||
		mouse_pos.mY > mWindowRectRaw.getHeight())
	{
		mMouseInWindow = false;
	}
	else
	{
		mMouseInWindow = true;
	}

	LLVector2 mouse_vel; 

	if (gSavedSettings.getBOOL("MouseSmooth"))
	{
		static F32 fdx = 0.f;
		static F32 fdy = 0.f;

		F32 amount = 16.f;
		fdx = fdx + ((F32) dx - fdx) * llmin(gFrameIntervalSeconds.value()*amount,1.f);
		fdy = fdy + ((F32) dy - fdy) * llmin(gFrameIntervalSeconds.value()*amount,1.f);

		mCurrentMouseDelta.set(ll_round(fdx), ll_round(fdy));
		mouse_vel.setVec(fdx,fdy);
	}
	else
	{
		mCurrentMouseDelta.set(dx, dy);
		mouse_vel.setVec((F32) dx, (F32) dy);
	}
    
	sample(sMouseVelocityStat, mouse_vel.magVec());
}

void LLViewerWindow::updateKeyboardFocus()
{
	if (!gPipeline.hasRenderDebugFeatureMask(LLPipeline::RENDER_DEBUG_FEATURE_UI))
	{
		gFocusMgr.setKeyboardFocus(NULL);
	}

	// clean up current focus
	LLUICtrl* cur_focus = dynamic_cast<LLUICtrl*>(gFocusMgr.getKeyboardFocus());
	if (cur_focus)
	{
		if (!cur_focus->isInVisibleChain() || !cur_focus->isInEnabledChain())
		{
            // don't release focus, just reassign so that if being given
            // to a sibling won't call onFocusLost on all the ancestors
			// gFocusMgr.releaseFocusIfNeeded(cur_focus);

			LLUICtrl* parent = cur_focus->getParentUICtrl();
			const LLUICtrl* focus_root = cur_focus->findRootMostFocusRoot();
			bool new_focus_found = false;
			while(parent)
			{
				if (parent->isCtrl() 
					&& (parent->hasTabStop() || parent == focus_root) 
					&& !parent->getIsChrome() 
					&& parent->isInVisibleChain() 
					&& parent->isInEnabledChain())
				{
					if (!parent->focusFirstItem())
					{
						parent->setFocus(true);
					}
					new_focus_found = true;
					break;
				}
				parent = parent->getParentUICtrl();
			}

			// if we didn't find a better place to put focus, just release it
			// hasFocus() will return true if and only if we didn't touch focus since we
			// are only moving focus higher in the hierarchy
			if (!new_focus_found)
			{
				cur_focus->setFocus(false);
			}
		}
		else if (cur_focus->isFocusRoot())
		{
			// focus roots keep trying to delegate focus to their first valid descendant
			// this assumes that focus roots are not valid focus holders on their own
			cur_focus->focusFirstItem();
		}
	}

	// last ditch force of edit menu to selection manager
	if (LLEditMenuHandler::gEditMenuHandler == NULL && LLSelectMgr::getInstance()->getSelection()->getObjectCount())
	{
		LLEditMenuHandler::gEditMenuHandler = LLSelectMgr::getInstance();
	}

	if (gFloaterView->getCycleMode())
	{
		// sync all floaters with their focus state
		gFloaterView->highlightFocusedFloater();
		gSnapshotFloaterView->highlightFocusedFloater();
		MASK	mask = gKeyboard->currentMask(true);
		if ((mask & MASK_CONTROL) == 0)
		{
			// control key no longer held down, finish cycle mode
			gFloaterView->setCycleMode(false);

			gFloaterView->syncFloaterTabOrder();
		}
		else
		{
			// user holding down CTRL, don't update tab order of floaters
		}
	}
	else
	{
		// update focused floater
		gFloaterView->highlightFocusedFloater();
		gSnapshotFloaterView->highlightFocusedFloater();
		// make sure floater visible order is in sync with tab order
		gFloaterView->syncFloaterTabOrder();
	}
}
=======
    // animate layout stacks so we have up to date rect for world view
    LLLayoutStack::updateClass();

    // use full window for world view when not rendering UI
    bool world_view_uses_full_window = gAgentCamera.cameraMouselook() || !gPipeline.hasRenderDebugFeatureMask(LLPipeline::RENDER_DEBUG_FEATURE_UI);
    updateWorldViewRect(world_view_uses_full_window);
>>>>>>> e1623bb2

    LLView::sMouseHandlerMessage.clear();

    S32 x = mCurrentMousePoint.mX;
    S32 y = mCurrentMousePoint.mY;

<<<<<<< HEAD
	if (!use_full_window && mWorldViewPlaceholder.get())
	{
		new_world_rect = mWorldViewPlaceholder.get()->calcScreenRect();
		// clamp to at least a 1x1 rect so we don't try to allocate zero width gl buffers
		new_world_rect.mTop = llmax(new_world_rect.mTop, new_world_rect.mBottom + 1);
		new_world_rect.mRight = llmax(new_world_rect.mRight, new_world_rect.mLeft + 1);
=======
    MASK    mask = gKeyboard->currentMask(TRUE);
>>>>>>> e1623bb2

    if (gPipeline.hasRenderDebugMask(LLPipeline::RENDER_DEBUG_RAYCAST))
    {
        gDebugRaycastFaceHit = -1;
        gDebugRaycastObject = cursorIntersect(-1, -1, 512.f, NULL, -1, FALSE, FALSE, TRUE, FALSE,
                                              &gDebugRaycastFaceHit,
                                              &gDebugRaycastIntersection,
                                              &gDebugRaycastTexCoord,
                                              &gDebugRaycastNormal,
                                              &gDebugRaycastTangent,
                                              &gDebugRaycastStart,
                                              &gDebugRaycastEnd);

        gDebugRaycastParticle = gPipeline.lineSegmentIntersectParticle(gDebugRaycastStart, gDebugRaycastEnd, &gDebugRaycastParticleIntersection, NULL);
    }

<<<<<<< HEAD
	if (mWorldViewRectRaw != new_world_rect)
	{
		mWorldViewRectRaw = new_world_rect;
		gResizeScreenTexture = true;
		LLViewerCamera::getInstance()->setViewHeightInPixels( mWorldViewRectRaw.getHeight() );
		LLViewerCamera::getInstance()->setAspect( getWorldViewAspectRatio() );
=======
    updateMouseDelta();
    updateKeyboardFocus();
>>>>>>> e1623bb2

    BOOL handled = FALSE;

    LLUICtrl* top_ctrl = gFocusMgr.getTopCtrl();
    LLMouseHandler* mouse_captor = gFocusMgr.getMouseCapture();
    LLView* captor_view = dynamic_cast<LLView*>(mouse_captor);

    //FIXME: only include captor and captor's ancestors if mouse is truly over them --RN

    //build set of views containing mouse cursor by traversing UI hierarchy and testing
    //screen rect against mouse cursor
    view_handle_set_t mouse_hover_set;

<<<<<<< HEAD
// Draws the selection outlines for the currently selected objects
// Must be called after displayObjects is called, which sets the mGLName parameter
// NOTE: This function gets called 3 times:
//  render_ui_3d: 			false, false, true
//  render_hud_elements:	false, false, false
void LLViewerWindow::renderSelections( bool for_gl_pick, bool pick_parcel_walls, bool for_hud )
{
	LLObjectSelectionHandle selection = LLSelectMgr::getInstance()->getSelection();

	if (!for_hud && !for_gl_pick)
	{
		// Call this once and only once
		LLSelectMgr::getInstance()->updateSilhouettes();
	}
	
	// Draw fence around land selections
	if (for_gl_pick)
	{
		if (pick_parcel_walls)
		{
			LLViewerParcelMgr::getInstance()->renderParcelCollision();
		}
	}
	else if (( for_hud && selection->getSelectType() == SELECT_TYPE_HUD) ||
			 (!for_hud && selection->getSelectType() != SELECT_TYPE_HUD))
	{		
		LLSelectMgr::getInstance()->renderSilhouettes(for_hud);
		
		stop_glerror();

		// setup HUD render
		if (selection->getSelectType() == SELECT_TYPE_HUD && LLSelectMgr::getInstance()->getSelection()->getObjectCount())
		{
			LLBBox hud_bbox = gAgentAvatarp->getHUDBBox();

			// set up transform to encompass bounding box of HUD
			gGL.matrixMode(LLRender::MM_PROJECTION);
			gGL.pushMatrix();
			gGL.loadIdentity();
			F32 depth = llmax(1.f, hud_bbox.getExtentLocal().mV[VX] * 1.1f);
			gGL.ortho(-0.5f * LLViewerCamera::getInstance()->getAspect(), 0.5f * LLViewerCamera::getInstance()->getAspect(), -0.5f, 0.5f, 0.f, depth);
			
			gGL.matrixMode(LLRender::MM_MODELVIEW);
			gGL.pushMatrix();
			gGL.loadIdentity();
			gGL.loadMatrix(OGL_TO_CFR_ROTATION);		// Load Cory's favorite reference frame
			gGL.translatef(-hud_bbox.getCenterLocal().mV[VX] + (depth *0.5f), 0.f, 0.f);
		}

		// Render light for editing
		if (LLSelectMgr::sRenderLightRadius && LLToolMgr::getInstance()->inEdit())
		{
			gGL.getTexUnit(0)->unbind(LLTexUnit::TT_TEXTURE);
			LLGLEnable gls_blend(GL_BLEND);
			LLGLEnable gls_cull(GL_CULL_FACE);
			LLGLDepthTest gls_depth(GL_TRUE, GL_FALSE);
			gGL.matrixMode(LLRender::MM_MODELVIEW);
			gGL.pushMatrix();
			if (selection->getSelectType() == SELECT_TYPE_HUD)
			{
				F32 zoom = gAgentCamera.mHUDCurZoom;
				gGL.scalef(zoom, zoom, zoom);
			}

			struct f : public LLSelectedObjectFunctor
			{
				virtual bool apply(LLViewerObject* object)
				{
					LLDrawable* drawable = object->mDrawable;
					if (drawable && drawable->isLight())
					{
						LLVOVolume* vovolume = drawable->getVOVolume();
						gGL.pushMatrix();

						LLVector3 center = drawable->getPositionAgent();
						gGL.translatef(center[0], center[1], center[2]);
						F32 scale = vovolume->getLightRadius();
						gGL.scalef(scale, scale, scale);

						LLColor4 color(vovolume->getLightSRGBColor(), .5f);
						gGL.color4fv(color.mV);
					
						//F32 pixel_area = 100000.f;
						// Render Outside
						gSphere.render();

						// Render Inside
						glCullFace(GL_FRONT);
						gSphere.render();
						glCullFace(GL_BACK);
					
						gGL.popMatrix();
					}
					return true;
				}
			} func;
			LLSelectMgr::getInstance()->getSelection()->applyToObjects(&func);
			
			gGL.popMatrix();
		}				
		
		// NOTE: The average position for the axis arrows of the selected objects should
		// not be recalculated at this time.  If they are, then group rotations will break.

		// Draw arrows at average center of all selected objects
		LLTool* tool = LLToolMgr::getInstance()->getCurrentTool();
		if (tool)
		{
			if(tool->isAlwaysRendered())
			{
				tool->render();
			}
			else
			{
				if( !LLSelectMgr::getInstance()->getSelection()->isEmpty() )
				{
					bool all_selected_objects_move;
					bool all_selected_objects_modify;
					// Note: This might be costly to do on each frame and when a lot of objects are selected
					// we might be better off with some kind of memory for selection and/or states, consider
					// optimizing, perhaps even some kind of selection generation at level of LLSelectMgr to
					// make whole viewer benefit.
					LLSelectMgr::getInstance()->selectGetEditMoveLinksetPermissions(all_selected_objects_move, all_selected_objects_modify);

					bool draw_handles = true;

					if (tool == LLToolCompTranslate::getInstance() && !all_selected_objects_move && !LLSelectMgr::getInstance()->isMovableAvatarSelected())
					{
						draw_handles = false;
					}

					if (tool == LLToolCompRotate::getInstance() && !all_selected_objects_move && !LLSelectMgr::getInstance()->isMovableAvatarSelected())
					{
						draw_handles = false;
					}

					if ( !all_selected_objects_modify && tool == LLToolCompScale::getInstance() )
					{
						draw_handles = false;
					}
				
					if( draw_handles )
					{
						tool->render();
					}
				}
			}
			if (selection->getSelectType() == SELECT_TYPE_HUD && selection->getObjectCount())
			{
				gGL.matrixMode(LLRender::MM_PROJECTION);
				gGL.popMatrix();

				gGL.matrixMode(LLRender::MM_MODELVIEW);
				gGL.popMatrix();
				stop_glerror();
			}
		}
	}
=======
    // constraint mouse enter events to children of mouse captor
    LLView* root_view = captor_view;

    // if mouse captor doesn't exist or isn't a LLView
    // then allow mouse enter events on entire UI hierarchy
    if (!root_view)
    {
        root_view = mRootView;
    }

    static LLCachedControl<bool> dump_menu_holder(gSavedSettings, "DumpMenuHolderSize", false);
    if (dump_menu_holder)
    {
        static bool init = false;
        static LLFrameTimer child_count_timer;
        static std::vector <std::string> child_vec;
        if (!init)
        {
            child_count_timer.resetWithExpiry(5.f);
            init = true;
        }
        if (child_count_timer.hasExpired())
        {
            LL_INFOS() << "gMenuHolder child count: " << gMenuHolder->getChildCount() << LL_ENDL;
            std::vector<std::string> local_child_vec;
            LLView::child_list_t child_list = *gMenuHolder->getChildList();
            for (auto child : child_list)
            {
                local_child_vec.emplace_back(child->getName());
            }
            if (!local_child_vec.empty() && local_child_vec != child_vec)
            {
                std::vector<std::string> out_vec;
                std::sort(local_child_vec.begin(), local_child_vec.end());
                std::sort(child_vec.begin(), child_vec.end());
                std::set_difference(child_vec.begin(), child_vec.end(), local_child_vec.begin(), local_child_vec.end(), std::inserter(out_vec, out_vec.begin()));
                if (!out_vec.empty())
                {
                    LL_INFOS() << "gMenuHolder removal diff size: '"<<out_vec.size() <<"' begin_child_diff";
                    for (auto str : out_vec)
                    {
                        LL_CONT << " : " << str;
                    }
                    LL_CONT << " : end_child_diff" << LL_ENDL;
                }

                out_vec.clear();
                std::set_difference(local_child_vec.begin(), local_child_vec.end(), child_vec.begin(), child_vec.end(), std::inserter(out_vec, out_vec.begin()));
                if (!out_vec.empty())
                {
                    LL_INFOS() << "gMenuHolder addition diff size: '" << out_vec.size() << "' begin_child_diff";
                    for (auto str : out_vec)
                    {
                        LL_CONT << " : " << str;
                    }
                    LL_CONT << " : end_child_diff" << LL_ENDL;
                }
                child_vec.swap(local_child_vec);
            }
            child_count_timer.resetWithExpiry(5.f);
        }
    }

    // only update mouse hover set when UI is visible (since we shouldn't send hover events to invisible UI
    if (gPipeline.hasRenderDebugFeatureMask(LLPipeline::RENDER_DEBUG_FEATURE_UI))
    {
        // include all ancestors of captor_view as automatically having mouse
        if (captor_view)
        {
            LLView* captor_parent_view = captor_view->getParent();
            while(captor_parent_view)
            {
                mouse_hover_set.insert(captor_parent_view->getHandle());
                captor_parent_view = captor_parent_view->getParent();
            }
        }

        // aggregate visible views that contain mouse cursor in display order
        LLPopupView::popup_list_t popups = mPopupView->getCurrentPopups();

        for(LLPopupView::popup_list_t::iterator popup_it = popups.begin(); popup_it != popups.end(); ++popup_it)
        {
            LLView* popup = popup_it->get();
            if (popup && popup->calcScreenBoundingRect().pointInRect(x, y))
            {
                // iterator over contents of top_ctrl, and throw into mouse_hover_set
                for (LLView::tree_iterator_t it = popup->beginTreeDFS();
                    it != popup->endTreeDFS();
                    ++it)
                {
                    LLView* viewp = *it;
                    if (viewp->getVisible()
                        && viewp->calcScreenBoundingRect().pointInRect(x, y))
                    {
                        // we have a view that contains the mouse, add it to the set
                        mouse_hover_set.insert(viewp->getHandle());
                    }
                    else
                    {
                        // skip this view and all of its children
                        it.skipDescendants();
                    }
                }
            }
        }

        // while the top_ctrl contains the mouse cursor, only it and its descendants will receive onMouseEnter events
        if (top_ctrl && top_ctrl->calcScreenBoundingRect().pointInRect(x, y))
        {
            // iterator over contents of top_ctrl, and throw into mouse_hover_set
            for (LLView::tree_iterator_t it = top_ctrl->beginTreeDFS();
                it != top_ctrl->endTreeDFS();
                ++it)
            {
                LLView* viewp = *it;
                if (viewp->getVisible()
                    && viewp->calcScreenBoundingRect().pointInRect(x, y))
                {
                    // we have a view that contains the mouse, add it to the set
                    mouse_hover_set.insert(viewp->getHandle());
                }
                else
                {
                    // skip this view and all of its children
                    it.skipDescendants();
                }
            }
        }
        else
        {
            // walk UI tree in depth-first order
            for (LLView::tree_iterator_t it = root_view->beginTreeDFS();
                it != root_view->endTreeDFS();
                ++it)
            {
                LLView* viewp = *it;
                // calculating the screen rect involves traversing the parent, so this is less than optimal
                if (viewp->getVisible()
                    && viewp->calcScreenBoundingRect().pointInRect(x, y))
                {

                    // if this view is mouse opaque, nothing behind it should be in mouse_hover_set
                    if (viewp->getMouseOpaque())
                    {
                        // constrain further iteration to children of this widget
                        it = viewp->beginTreeDFS();
                    }

                    // we have a view that contains the mouse, add it to the set
                    mouse_hover_set.insert(viewp->getHandle());
                }
                else
                {
                    // skip this view and all of its children
                    it.skipDescendants();
                }
            }
        }
    }

    typedef std::vector<LLHandle<LLView> > view_handle_list_t;

    // call onMouseEnter() on all views which contain the mouse cursor but did not before
    view_handle_list_t mouse_enter_views;
    std::set_difference(mouse_hover_set.begin(), mouse_hover_set.end(),
                        mMouseHoverViews.begin(), mMouseHoverViews.end(),
                        std::back_inserter(mouse_enter_views));
    for (view_handle_list_t::iterator it = mouse_enter_views.begin();
        it != mouse_enter_views.end();
        ++it)
    {
        LLView* viewp = it->get();
        if (viewp)
        {
            LLRect view_screen_rect = viewp->calcScreenRect();
            viewp->onMouseEnter(x - view_screen_rect.mLeft, y - view_screen_rect.mBottom, mask);
        }
    }

    // call onMouseLeave() on all views which no longer contain the mouse cursor
    view_handle_list_t mouse_leave_views;
    std::set_difference(mMouseHoverViews.begin(), mMouseHoverViews.end(),
                        mouse_hover_set.begin(), mouse_hover_set.end(),
                        std::back_inserter(mouse_leave_views));
    for (view_handle_list_t::iterator it = mouse_leave_views.begin();
        it != mouse_leave_views.end();
        ++it)
    {
        LLView* viewp = it->get();
        if (viewp)
        {
            LLRect view_screen_rect = viewp->calcScreenRect();
            viewp->onMouseLeave(x - view_screen_rect.mLeft, y - view_screen_rect.mBottom, mask);
        }
    }

    // store resulting hover set for next frame
    swap(mMouseHoverViews, mouse_hover_set);

    // only handle hover events when UI is enabled
    if (gPipeline.hasRenderDebugFeatureMask(LLPipeline::RENDER_DEBUG_FEATURE_UI))
    {

        if( mouse_captor )
        {
            // Pass hover events to object capturing mouse events.
            S32 local_x;
            S32 local_y;
            mouse_captor->screenPointToLocal( x, y, &local_x, &local_y );
            handled = mouse_captor->handleHover(local_x, local_y, mask);
            if (LLView::sDebugMouseHandling)
            {
                LL_INFOS() << "Hover handled by captor " << mouse_captor->getName() << LL_ENDL;
            }

            if( !handled )
            {
                LL_DEBUGS("UserInput") << "hover not handled by mouse captor" << LL_ENDL;
            }
        }
        else
        {
            if (top_ctrl)
            {
                S32 local_x, local_y;
                top_ctrl->screenPointToLocal( x, y, &local_x, &local_y );
                handled = top_ctrl->pointInView(local_x, local_y) && top_ctrl->handleHover(local_x, local_y, mask);
            }

            if ( !handled )
            {
                // x and y are from last time mouse was in window
                // mMouseInWindow tracks *actual* mouse location
                if (mMouseInWindow && mRootView->handleHover(x, y, mask) )
                {
                    if (LLView::sDebugMouseHandling && LLView::sMouseHandlerMessage != last_handle_msg)
                    {
                        last_handle_msg = LLView::sMouseHandlerMessage;
                        LL_INFOS() << "Hover" << LLView::sMouseHandlerMessage << LL_ENDL;
                    }
                    handled = TRUE;
                }
                else if (LLView::sDebugMouseHandling)
                {
                    if (last_handle_msg != LLStringUtil::null)
                    {
                        last_handle_msg.clear();
                        LL_INFOS() << "Hover not handled by view" << LL_ENDL;
                    }
                }
            }

            if (!handled)
            {
                LLTool *tool = LLToolMgr::getInstance()->getCurrentTool();

                if(mMouseInWindow && tool)
                {
                    handled = tool->handleHover(x, y, mask);
                }
            }
        }

        // Show a new tool tip (or update one that is already shown)
        BOOL tool_tip_handled = FALSE;
        std::string tool_tip_msg;
        if( handled
            && !mWindow->isCursorHidden())
        {
            LLRect screen_sticky_rect = mRootView->getLocalRect();
            S32 local_x, local_y;

            static LLCachedControl<bool> debug_show_xui_names(gSavedSettings, "DebugShowXUINames", 0);
            if (debug_show_xui_names)
            {
                LLToolTip::Params params;

                LLView* tooltip_view = mRootView;
                LLView::tree_iterator_t end_it = mRootView->endTreeDFS();
                for (LLView::tree_iterator_t it = mRootView->beginTreeDFS(); it != end_it; ++it)
                {
                    LLView* viewp = *it;
                    LLRect screen_rect;
                    viewp->localRectToScreen(viewp->getLocalRect(), &screen_rect);
                    if (!(viewp->getVisible()
                         && screen_rect.pointInRect(x, y)))
                    {
                        it.skipDescendants();
                    }
                    // only report xui names for LLUICtrls,
                    // and blacklist the various containers we don't care about
                    else if (dynamic_cast<LLUICtrl*>(viewp)
                            && viewp != gMenuHolder
                            && viewp != gFloaterView
                            && viewp != gConsole)
                    {
                        if (dynamic_cast<LLFloater*>(viewp))
                        {
                            // constrain search to descendants of this (frontmost) floater
                            // by resetting iterator
                            it = viewp->beginTreeDFS();
                        }

                        // if we are in a new part of the tree (not a descendent of current tooltip_view)
                        // then push the results for tooltip_view and start with a new potential view
                        // NOTE: this emulates visiting only the leaf nodes that meet our criteria
                        if (!viewp->hasAncestor(tooltip_view))
                        {
                            append_xui_tooltip(tooltip_view, params);
                            screen_sticky_rect.intersectWith(tooltip_view->calcScreenRect());
                        }
                        tooltip_view = viewp;
                    }
                }

                append_xui_tooltip(tooltip_view, params);
                params.styled_message.add().text("\n");

                screen_sticky_rect.intersectWith(tooltip_view->calcScreenRect());

                params.sticky_rect = screen_sticky_rect;
                params.max_width = 400;

                LLToolTipMgr::instance().show(params);
            }
            // if there is a mouse captor, nothing else gets a tooltip
            else if (mouse_captor)
            {
                mouse_captor->screenPointToLocal(x, y, &local_x, &local_y);
                tool_tip_handled = mouse_captor->handleToolTip(local_x, local_y, mask);
            }
            else
            {
                // next is top_ctrl
                if (!tool_tip_handled && top_ctrl)
                {
                    top_ctrl->screenPointToLocal(x, y, &local_x, &local_y);
                    tool_tip_handled = top_ctrl->handleToolTip(local_x, local_y, mask );
                }

                if (!tool_tip_handled)
                {
                    local_x = x; local_y = y;
                    tool_tip_handled = mRootView->handleToolTip(local_x, local_y, mask );
                }

                LLTool* current_tool = LLToolMgr::getInstance()->getCurrentTool();
                if (!tool_tip_handled && current_tool)
                {
                    current_tool->screenPointToLocal(x, y, &local_x, &local_y);
                    tool_tip_handled = current_tool->handleToolTip(local_x, local_y, mask );
                }
            }
        }
    }
    else
    {   // just have tools handle hover when UI is turned off
        LLTool *tool = LLToolMgr::getInstance()->getCurrentTool();

        if(mMouseInWindow && tool)
        {
            handled = tool->handleHover(x, y, mask);
        }
    }

    updateLayout();

    mLastMousePoint = mCurrentMousePoint;

    // cleanup unused selections when no modal dialogs are open
    if (LLModalDialog::activeCount() == 0)
    {
        LLViewerParcelMgr::getInstance()->deselectUnused();
    }

    if (LLModalDialog::activeCount() == 0)
    {
        LLSelectMgr::getInstance()->deselectUnused();
    }
}


void LLViewerWindow::updateLayout()
{
    LLTool* tool = LLToolMgr::getInstance()->getCurrentTool();
    if (gFloaterTools != NULL
        && tool != NULL
        && tool != gToolNull
        && tool != LLToolCompInspect::getInstance()
        && tool != LLToolDragAndDrop::getInstance()
        && !gSavedSettings.getBOOL("FreezeTime"))
    {
        // Suppress the toolbox view if our source tool was the pie tool,
        // and we've overridden to something else.
        bool suppress_toolbox =
            (LLToolMgr::getInstance()->getBaseTool() == LLToolPie::getInstance()) &&
            (LLToolMgr::getInstance()->getCurrentTool() != LLToolPie::getInstance());

        LLMouseHandler *captor = gFocusMgr.getMouseCapture();
        // With the null, inspect, or drag and drop tool, don't muck
        // with visibility.

        if (gFloaterTools->isMinimized()
            ||  (tool != LLToolPie::getInstance()                       // not default tool
                && tool != LLToolCompGun::getInstance()                 // not coming out of mouselook
                && !suppress_toolbox                                    // not override in third person
                && LLToolMgr::getInstance()->getCurrentToolset()->isShowFloaterTools()
                && (!captor || dynamic_cast<LLView*>(captor) != NULL)))                     // not dragging
        {
            // Force floater tools to be visible (unless minimized)
            if (!gFloaterTools->getVisible())
            {
                gFloaterTools->openFloater();
            }
            // Update the location of the blue box tool popup
            LLCoordGL select_center_screen;
            MASK    mask = gKeyboard->currentMask(TRUE);
            gFloaterTools->updatePopup( select_center_screen, mask );
        }
        else
        {
            gFloaterTools->setVisible(FALSE);
        }
        //gMenuBarView->setItemVisible("BuildTools", gFloaterTools->getVisible());
    }

    // Always update console
    if(gConsole)
    {
        LLRect console_rect = getChatConsoleRect();
        gConsole->reshape(console_rect.getWidth(), console_rect.getHeight());
        gConsole->setRect(console_rect);
    }
}

void LLViewerWindow::updateMouseDelta()
{
#if LL_WINDOWS
    LLCoordCommon delta;
    mWindow->getCursorDelta(&delta);
    S32 dx = delta.mX;
    S32 dy = delta.mY;
#else
    S32 dx = lltrunc((F32) (mCurrentMousePoint.mX - mLastMousePoint.mX) * LLUI::getScaleFactor().mV[VX]);
    S32 dy = lltrunc((F32) (mCurrentMousePoint.mY - mLastMousePoint.mY) * LLUI::getScaleFactor().mV[VY]);
#endif

    //RN: fix for asynchronous notification of mouse leaving window not working
    LLCoordWindow mouse_pos;
    mWindow->getCursorPosition(&mouse_pos);
    if (mouse_pos.mX < 0 ||
        mouse_pos.mY < 0 ||
        mouse_pos.mX > mWindowRectRaw.getWidth() ||
        mouse_pos.mY > mWindowRectRaw.getHeight())
    {
        mMouseInWindow = FALSE;
    }
    else
    {
        mMouseInWindow = TRUE;
    }

    LLVector2 mouse_vel;

    if (gSavedSettings.getBOOL("MouseSmooth"))
    {
        static F32 fdx = 0.f;
        static F32 fdy = 0.f;

        F32 amount = 16.f;
        fdx = fdx + ((F32) dx - fdx) * llmin(gFrameIntervalSeconds.value()*amount,1.f);
        fdy = fdy + ((F32) dy - fdy) * llmin(gFrameIntervalSeconds.value()*amount,1.f);

        mCurrentMouseDelta.set(ll_round(fdx), ll_round(fdy));
        mouse_vel.setVec(fdx,fdy);
    }
    else
    {
        mCurrentMouseDelta.set(dx, dy);
        mouse_vel.setVec((F32) dx, (F32) dy);
    }

    sample(sMouseVelocityStat, mouse_vel.magVec());
}

void LLViewerWindow::updateKeyboardFocus()
{
    if (!gPipeline.hasRenderDebugFeatureMask(LLPipeline::RENDER_DEBUG_FEATURE_UI))
    {
        gFocusMgr.setKeyboardFocus(NULL);
    }

    // clean up current focus
    LLUICtrl* cur_focus = dynamic_cast<LLUICtrl*>(gFocusMgr.getKeyboardFocus());
    if (cur_focus)
    {
        if (!cur_focus->isInVisibleChain() || !cur_focus->isInEnabledChain())
        {
            // don't release focus, just reassign so that if being given
            // to a sibling won't call onFocusLost on all the ancestors
            // gFocusMgr.releaseFocusIfNeeded(cur_focus);

            LLUICtrl* parent = cur_focus->getParentUICtrl();
            const LLUICtrl* focus_root = cur_focus->findRootMostFocusRoot();
            bool new_focus_found = false;
            while(parent)
            {
                if (parent->isCtrl()
                    && (parent->hasTabStop() || parent == focus_root)
                    && !parent->getIsChrome()
                    && parent->isInVisibleChain()
                    && parent->isInEnabledChain())
                {
                    if (!parent->focusFirstItem())
                    {
                        parent->setFocus(TRUE);
                    }
                    new_focus_found = true;
                    break;
                }
                parent = parent->getParentUICtrl();
            }

            // if we didn't find a better place to put focus, just release it
            // hasFocus() will return true if and only if we didn't touch focus since we
            // are only moving focus higher in the hierarchy
            if (!new_focus_found)
            {
                cur_focus->setFocus(FALSE);
            }
        }
        else if (cur_focus->isFocusRoot())
        {
            // focus roots keep trying to delegate focus to their first valid descendant
            // this assumes that focus roots are not valid focus holders on their own
            cur_focus->focusFirstItem();
        }
    }

    // last ditch force of edit menu to selection manager
    if (LLEditMenuHandler::gEditMenuHandler == NULL && LLSelectMgr::getInstance()->getSelection()->getObjectCount())
    {
        LLEditMenuHandler::gEditMenuHandler = LLSelectMgr::getInstance();
    }

    if (gFloaterView->getCycleMode())
    {
        // sync all floaters with their focus state
        gFloaterView->highlightFocusedFloater();
        gSnapshotFloaterView->highlightFocusedFloater();
        MASK    mask = gKeyboard->currentMask(TRUE);
        if ((mask & MASK_CONTROL) == 0)
        {
            // control key no longer held down, finish cycle mode
            gFloaterView->setCycleMode(FALSE);

            gFloaterView->syncFloaterTabOrder();
        }
        else
        {
            // user holding down CTRL, don't update tab order of floaters
        }
    }
    else
    {
        // update focused floater
        gFloaterView->highlightFocusedFloater();
        gSnapshotFloaterView->highlightFocusedFloater();
        // make sure floater visible order is in sync with tab order
        gFloaterView->syncFloaterTabOrder();
    }
}

static LLTrace::BlockTimerStatHandle FTM_UPDATE_WORLD_VIEW("Update World View");
void LLViewerWindow::updateWorldViewRect(bool use_full_window)
{
    LL_RECORD_BLOCK_TIME(FTM_UPDATE_WORLD_VIEW);

    // start off using whole window to render world
    LLRect new_world_rect = mWindowRectRaw;

    if (use_full_window == false && mWorldViewPlaceholder.get())
    {
        new_world_rect = mWorldViewPlaceholder.get()->calcScreenRect();
        // clamp to at least a 1x1 rect so we don't try to allocate zero width gl buffers
        new_world_rect.mTop = llmax(new_world_rect.mTop, new_world_rect.mBottom + 1);
        new_world_rect.mRight = llmax(new_world_rect.mRight, new_world_rect.mLeft + 1);

        new_world_rect.mLeft = ll_round((F32)new_world_rect.mLeft * mDisplayScale.mV[VX]);
        new_world_rect.mRight = ll_round((F32)new_world_rect.mRight * mDisplayScale.mV[VX]);
        new_world_rect.mBottom = ll_round((F32)new_world_rect.mBottom * mDisplayScale.mV[VY]);
        new_world_rect.mTop = ll_round((F32)new_world_rect.mTop * mDisplayScale.mV[VY]);
    }

    if (mWorldViewRectRaw != new_world_rect)
    {
        mWorldViewRectRaw = new_world_rect;
        gResizeScreenTexture = TRUE;
        LLViewerCamera::getInstance()->setViewHeightInPixels( mWorldViewRectRaw.getHeight() );
        LLViewerCamera::getInstance()->setAspect( getWorldViewAspectRatio() );

        LLRect old_world_rect_scaled = mWorldViewRectScaled;
        mWorldViewRectScaled = calcScaledRect(mWorldViewRectRaw, mDisplayScale);

        // sending a signal with a new WorldView rect
        mOnWorldViewRectUpdated(old_world_rect_scaled, mWorldViewRectScaled);
    }
}

void LLViewerWindow::saveLastMouse(const LLCoordGL &point)
{
    // Store last mouse location.
    // If mouse leaves window, pretend last point was on edge of window

    if (point.mX < 0)
    {
        mCurrentMousePoint.mX = 0;
    }
    else if (point.mX > getWindowWidthScaled())
    {
        mCurrentMousePoint.mX = getWindowWidthScaled();
    }
    else
    {
        mCurrentMousePoint.mX = point.mX;
    }

    if (point.mY < 0)
    {
        mCurrentMousePoint.mY = 0;
    }
    else if (point.mY > getWindowHeightScaled() )
    {
        mCurrentMousePoint.mY = getWindowHeightScaled();
    }
    else
    {
        mCurrentMousePoint.mY = point.mY;
    }
}


// Draws the selection outlines for the currently selected objects
// Must be called after displayObjects is called, which sets the mGLName parameter
// NOTE: This function gets called 3 times:
//  render_ui_3d:           FALSE, FALSE, TRUE
//  render_hud_elements:    FALSE, FALSE, FALSE
void LLViewerWindow::renderSelections( BOOL for_gl_pick, BOOL pick_parcel_walls, BOOL for_hud )
{
    LLObjectSelectionHandle selection = LLSelectMgr::getInstance()->getSelection();

    if (!for_hud && !for_gl_pick)
    {
        // Call this once and only once
        LLSelectMgr::getInstance()->updateSilhouettes();
    }

    // Draw fence around land selections
    if (for_gl_pick)
    {
        if (pick_parcel_walls)
        {
            LLViewerParcelMgr::getInstance()->renderParcelCollision();
        }
    }
    else if (( for_hud && selection->getSelectType() == SELECT_TYPE_HUD) ||
             (!for_hud && selection->getSelectType() != SELECT_TYPE_HUD))
    {
        LLSelectMgr::getInstance()->renderSilhouettes(for_hud);

        stop_glerror();

        // setup HUD render
        if (selection->getSelectType() == SELECT_TYPE_HUD && LLSelectMgr::getInstance()->getSelection()->getObjectCount())
        {
            LLBBox hud_bbox = gAgentAvatarp->getHUDBBox();

            // set up transform to encompass bounding box of HUD
            gGL.matrixMode(LLRender::MM_PROJECTION);
            gGL.pushMatrix();
            gGL.loadIdentity();
            F32 depth = llmax(1.f, hud_bbox.getExtentLocal().mV[VX] * 1.1f);
            gGL.ortho(-0.5f * LLViewerCamera::getInstance()->getAspect(), 0.5f * LLViewerCamera::getInstance()->getAspect(), -0.5f, 0.5f, 0.f, depth);

            gGL.matrixMode(LLRender::MM_MODELVIEW);
            gGL.pushMatrix();
            gGL.loadIdentity();
            gGL.loadMatrix(OGL_TO_CFR_ROTATION);        // Load Cory's favorite reference frame
            gGL.translatef(-hud_bbox.getCenterLocal().mV[VX] + (depth *0.5f), 0.f, 0.f);
        }

        // Render light for editing
        if (LLSelectMgr::sRenderLightRadius && LLToolMgr::getInstance()->inEdit())
        {
            gGL.getTexUnit(0)->unbind(LLTexUnit::TT_TEXTURE);
            LLGLEnable gls_blend(GL_BLEND);
            LLGLEnable gls_cull(GL_CULL_FACE);
            LLGLDepthTest gls_depth(GL_TRUE, GL_FALSE);
            gGL.matrixMode(LLRender::MM_MODELVIEW);
            gGL.pushMatrix();
            if (selection->getSelectType() == SELECT_TYPE_HUD)
            {
                F32 zoom = gAgentCamera.mHUDCurZoom;
                gGL.scalef(zoom, zoom, zoom);
            }

            struct f : public LLSelectedObjectFunctor
            {
                virtual bool apply(LLViewerObject* object)
                {
                    LLDrawable* drawable = object->mDrawable;
                    if (drawable && drawable->isLight())
                    {
                        LLVOVolume* vovolume = drawable->getVOVolume();
                        gGL.pushMatrix();

                        LLVector3 center = drawable->getPositionAgent();
                        gGL.translatef(center[0], center[1], center[2]);
                        F32 scale = vovolume->getLightRadius();
                        gGL.scalef(scale, scale, scale);

                        LLColor4 color(vovolume->getLightSRGBColor(), .5f);
                        gGL.color4fv(color.mV);

                        //F32 pixel_area = 100000.f;
                        // Render Outside
                        gSphere.render();

                        // Render Inside
                        glCullFace(GL_FRONT);
                        gSphere.render();
                        glCullFace(GL_BACK);

                        gGL.popMatrix();
                    }
                    return true;
                }
            } func;
            LLSelectMgr::getInstance()->getSelection()->applyToObjects(&func);

            gGL.popMatrix();
        }

        // NOTE: The average position for the axis arrows of the selected objects should
        // not be recalculated at this time.  If they are, then group rotations will break.

        // Draw arrows at average center of all selected objects
        LLTool* tool = LLToolMgr::getInstance()->getCurrentTool();
        if (tool)
        {
            if(tool->isAlwaysRendered())
            {
                tool->render();
            }
            else
            {
                if( !LLSelectMgr::getInstance()->getSelection()->isEmpty() )
                {
                    bool all_selected_objects_move;
                    bool all_selected_objects_modify;
                    // Note: This might be costly to do on each frame and when a lot of objects are selected
                    // we might be better off with some kind of memory for selection and/or states, consider
                    // optimizing, perhaps even some kind of selection generation at level of LLSelectMgr to
                    // make whole viewer benefit.
                    LLSelectMgr::getInstance()->selectGetEditMoveLinksetPermissions(all_selected_objects_move, all_selected_objects_modify);

                    BOOL draw_handles = TRUE;

                    if (tool == LLToolCompTranslate::getInstance() && !all_selected_objects_move && !LLSelectMgr::getInstance()->isMovableAvatarSelected())
                    {
                        draw_handles = FALSE;
                    }

                    if (tool == LLToolCompRotate::getInstance() && !all_selected_objects_move && !LLSelectMgr::getInstance()->isMovableAvatarSelected())
                    {
                        draw_handles = FALSE;
                    }

                    if ( !all_selected_objects_modify && tool == LLToolCompScale::getInstance() )
                    {
                        draw_handles = FALSE;
                    }

                    if( draw_handles )
                    {
                        tool->render();
                    }
                }
            }
            if (selection->getSelectType() == SELECT_TYPE_HUD && selection->getObjectCount())
            {
                gGL.matrixMode(LLRender::MM_PROJECTION);
                gGL.popMatrix();

                gGL.matrixMode(LLRender::MM_MODELVIEW);
                gGL.popMatrix();
                stop_glerror();
            }
        }
    }
>>>>>>> e1623bb2
}

// Return a point near the clicked object representative of the place the object was clicked.
LLVector3d LLViewerWindow::clickPointInWorldGlobal(S32 x, S32 y_from_bot, LLViewerObject* clicked_object) const
{
    // create a normalized vector pointing from the camera center into the
    // world at the location of the mouse click
    LLVector3 mouse_direction_global = mouseDirectionGlobal( x, y_from_bot );

    LLVector3d relative_object = clicked_object->getPositionGlobal() - gAgentCamera.getCameraPositionGlobal();

    // make mouse vector as long as object vector, so it touchs a point near
    // where the user clicked on the object
    mouse_direction_global *= (F32) relative_object.magVec();

    LLVector3d new_pos;
    new_pos.setVec(mouse_direction_global);
    // transform mouse vector back to world coords
    new_pos += gAgentCamera.getCameraPositionGlobal();

    return new_pos;
}


bool LLViewerWindow::clickPointOnSurfaceGlobal(const S32 x, const S32 y, LLViewerObject *objectp, LLVector3d &point_global) const
{
<<<<<<< HEAD
	bool intersect = false;
=======
    BOOL intersect = FALSE;
>>>>>>> e1623bb2

//  U8 shape = objectp->mPrimitiveCode & LL_PCODE_BASE_MASK;
    if (!intersect)
    {
        point_global = clickPointInWorldGlobal(x, y, objectp);
        LL_INFOS() << "approx intersection at " <<  (objectp->getPositionGlobal() - point_global) << LL_ENDL;
    }
    else
    {
        LL_INFOS() << "good intersection at " <<  (objectp->getPositionGlobal() - point_global) << LL_ENDL;
    }

    return intersect;
}

void LLViewerWindow::pickAsync( S32 x,
<<<<<<< HEAD
								S32 y_from_bot,
								MASK mask,
								void (*callback)(const LLPickInfo& info),
								bool pick_transparent,
								bool pick_rigged,
								bool pick_unselectable,
                                bool pick_reflection_probes)
{
	// "Show Debug Alpha" means no object actually transparent
    bool in_build_mode = LLFloaterReg::instanceVisible("build");
=======
                                S32 y_from_bot,
                                MASK mask,
                                void (*callback)(const LLPickInfo& info),
                                BOOL pick_transparent,
                                BOOL pick_rigged,
                                BOOL pick_unselectable,
                                BOOL pick_reflection_probes)
{
    // "Show Debug Alpha" means no object actually transparent
    BOOL in_build_mode = LLFloaterReg::instanceVisible("build");
>>>>>>> e1623bb2
    if (LLDrawPoolAlpha::sShowDebugAlpha
        || (in_build_mode && gSavedSettings.getBOOL("SelectInvisibleObjects")))
    {
        pick_transparent = true;
    }

<<<<<<< HEAD
	LLPickInfo pick_info(LLCoordGL(x, y_from_bot), mask, pick_transparent, pick_rigged, false, pick_reflection_probes, pick_unselectable, true, callback);
	schedulePick(pick_info);
=======
    LLPickInfo pick_info(LLCoordGL(x, y_from_bot), mask, pick_transparent, pick_rigged, FALSE, pick_reflection_probes, pick_unselectable, TRUE, callback);
    schedulePick(pick_info);
>>>>>>> e1623bb2
}

void LLViewerWindow::schedulePick(LLPickInfo& pick_info)
{
    if (mPicks.size() >= 1024 || mWindow->getMinimized())
    { //something went wrong, picks are being scheduled but not processed

        if (pick_info.mPickCallback)
        {
            pick_info.mPickCallback(pick_info);
        }

        return;
    }
    mPicks.push_back(pick_info);

    // delay further event processing until we receive results of pick
    // only do this for async picks so that handleMouseUp won't be called
    // until the pick triggered in handleMouseDown has been processed, for example
    mWindow->delayInputProcessing();
}


void LLViewerWindow::performPick()
{
    if (!mPicks.empty())
    {
        std::vector<LLPickInfo>::iterator pick_it;
        for (pick_it = mPicks.begin(); pick_it != mPicks.end(); ++pick_it)
        {
            pick_it->fetchResults();
        }

        mLastPick = mPicks.back();
        mPicks.clear();
    }
}

void LLViewerWindow::returnEmptyPicks()
{
    std::vector<LLPickInfo>::iterator pick_it;
    for (pick_it = mPicks.begin(); pick_it != mPicks.end(); ++pick_it)
    {
        mLastPick = *pick_it;
        // just trigger callback with empty results
        if (pick_it->mPickCallback)
        {
            pick_it->mPickCallback(*pick_it);
        }
    }
    mPicks.clear();
}

// Performs the GL object/land pick.
LLPickInfo LLViewerWindow::pickImmediate(S32 x, S32 y_from_bot, bool pick_transparent, bool pick_rigged, bool pick_particle, bool pick_unselectable, bool pick_reflection_probe)
{
<<<<<<< HEAD
	bool in_build_mode = LLFloaterReg::instanceVisible("build");
	if ((in_build_mode && gSavedSettings.getBOOL("SelectInvisibleObjects")) || LLDrawPoolAlpha::sShowDebugAlpha)
	{
		// build mode allows interaction with all transparent objects
		// "Show Debug Alpha" means no object actually transparent
		pick_transparent = true;
	}
	
	// shortcut queueing in mPicks and just update mLastPick in place
	MASK	key_mask = gKeyboard->currentMask(true);
	mLastPick = LLPickInfo(LLCoordGL(x, y_from_bot), key_mask, pick_transparent, pick_rigged, pick_particle, pick_reflection_probe, true, false, NULL);
	mLastPick.fetchResults();
=======
    BOOL in_build_mode = LLFloaterReg::instanceVisible("build");
    if ((in_build_mode && gSavedSettings.getBOOL("SelectInvisibleObjects")) || LLDrawPoolAlpha::sShowDebugAlpha)
    {
        // build mode allows interaction with all transparent objects
        // "Show Debug Alpha" means no object actually transparent
        pick_transparent = TRUE;
    }

    // shortcut queueing in mPicks and just update mLastPick in place
    MASK    key_mask = gKeyboard->currentMask(TRUE);
    mLastPick = LLPickInfo(LLCoordGL(x, y_from_bot), key_mask, pick_transparent, pick_rigged, pick_particle, pick_reflection_probe, TRUE, FALSE, NULL);
    mLastPick.fetchResults();
>>>>>>> e1623bb2

    return mLastPick;
}

LLHUDIcon* LLViewerWindow::cursorIntersectIcon(S32 mouse_x, S32 mouse_y, F32 depth,
                                           LLVector4a* intersection)
{
    S32 x = mouse_x;
    S32 y = mouse_y;

    if ((mouse_x == -1) && (mouse_y == -1)) // use current mouse position
    {
        x = getCurrentMouseX();
        y = getCurrentMouseY();
    }

    // world coordinates of mouse
    // VECTORIZE THIS
    LLVector3 mouse_direction_global = mouseDirectionGlobal(x,y);
    LLVector3 mouse_point_global = LLViewerCamera::getInstance()->getOrigin();
    LLVector3 mouse_world_start = mouse_point_global;
    LLVector3 mouse_world_end   = mouse_point_global + mouse_direction_global * depth;

    LLVector4a start, end;
    start.load3(mouse_world_start.mV);
    end.load3(mouse_world_end.mV);

    return LLHUDIcon::lineSegmentIntersectAll(start, end, intersection);
}

LLViewerObject* LLViewerWindow::cursorIntersect(S32 mouse_x, S32 mouse_y, F32 depth,
<<<<<<< HEAD
												LLViewerObject *this_object,
												S32 this_face,
												bool pick_transparent,
												bool pick_rigged,
                                                bool pick_unselectable,
                                                bool pick_reflection_probe,
												S32* face_hit,
												LLVector4a *intersection,
												LLVector2 *uv,
												LLVector4a *normal,
												LLVector4a *tangent,
												LLVector4a* start,
												LLVector4a* end)
{
	S32 x = mouse_x;
	S32 y = mouse_y;

	if ((mouse_x == -1) && (mouse_y == -1)) // use current mouse position
	{
		x = getCurrentMouseX();
		y = getCurrentMouseY();
	}

	// HUD coordinates of mouse
	LLVector3 mouse_point_hud = mousePointHUD(x, y);
	LLVector3 mouse_hud_start = mouse_point_hud - LLVector3(depth, 0, 0);
	LLVector3 mouse_hud_end   = mouse_point_hud + LLVector3(depth, 0, 0);
	
	// world coordinates of mouse
	LLVector3 mouse_direction_global = mouseDirectionGlobal(x,y);
	LLVector3 mouse_point_global = LLViewerCamera::getInstance()->getOrigin();
	
	//get near clip plane
	LLVector3 n = LLViewerCamera::getInstance()->getAtAxis();
	LLVector3 p = mouse_point_global + n * LLViewerCamera::getInstance()->getNear();

	//project mouse point onto plane
	LLVector3 pos;
	line_plane(mouse_point_global, mouse_direction_global, p, n, pos);
	mouse_point_global = pos;

	LLVector3 mouse_world_start = mouse_point_global;
	LLVector3 mouse_world_end   = mouse_point_global + mouse_direction_global * depth;

	if (!LLViewerJoystick::getInstance()->getOverrideCamera())
	{ //always set raycast intersection to mouse_world_end unless
		//flycam is on (for DoF effect)
		gDebugRaycastIntersection.load3(mouse_world_end.mV);
	}

	LLVector4a mw_start;
	mw_start.load3(mouse_world_start.mV);
	LLVector4a mw_end;
	mw_end.load3(mouse_world_end.mV);

	LLVector4a mh_start;
	mh_start.load3(mouse_hud_start.mV);
	LLVector4a mh_end;
	mh_end.load3(mouse_hud_end.mV);

	if (start)
	{
		*start = mw_start;
	}

	if (end)
	{
		*end = mw_end;
	}

	LLViewerObject* found = NULL;

	if (this_object)  // check only this object
	{
		if (this_object->isHUDAttachment()) // is a HUD object?
		{
			if (this_object->lineSegmentIntersect(mh_start, mh_end, this_face, pick_transparent, pick_rigged, pick_unselectable,
												  face_hit, intersection, uv, normal, tangent))
			{
				found = this_object;
			}
		}
		else // is a world object
		{
=======
                                                LLViewerObject *this_object,
                                                S32 this_face,
                                                BOOL pick_transparent,
                                                BOOL pick_rigged,
                                                BOOL pick_unselectable,
                                                BOOL pick_reflection_probe,
                                                S32* face_hit,
                                                LLVector4a *intersection,
                                                LLVector2 *uv,
                                                LLVector4a *normal,
                                                LLVector4a *tangent,
                                                LLVector4a* start,
                                                LLVector4a* end)
{
    S32 x = mouse_x;
    S32 y = mouse_y;

    if ((mouse_x == -1) && (mouse_y == -1)) // use current mouse position
    {
        x = getCurrentMouseX();
        y = getCurrentMouseY();
    }

    // HUD coordinates of mouse
    LLVector3 mouse_point_hud = mousePointHUD(x, y);
    LLVector3 mouse_hud_start = mouse_point_hud - LLVector3(depth, 0, 0);
    LLVector3 mouse_hud_end   = mouse_point_hud + LLVector3(depth, 0, 0);

    // world coordinates of mouse
    LLVector3 mouse_direction_global = mouseDirectionGlobal(x,y);
    LLVector3 mouse_point_global = LLViewerCamera::getInstance()->getOrigin();

    //get near clip plane
    LLVector3 n = LLViewerCamera::getInstance()->getAtAxis();
    LLVector3 p = mouse_point_global + n * LLViewerCamera::getInstance()->getNear();

    //project mouse point onto plane
    LLVector3 pos;
    line_plane(mouse_point_global, mouse_direction_global, p, n, pos);
    mouse_point_global = pos;

    LLVector3 mouse_world_start = mouse_point_global;
    LLVector3 mouse_world_end   = mouse_point_global + mouse_direction_global * depth;

    if (!LLViewerJoystick::getInstance()->getOverrideCamera())
    { //always set raycast intersection to mouse_world_end unless
        //flycam is on (for DoF effect)
        gDebugRaycastIntersection.load3(mouse_world_end.mV);
    }

    LLVector4a mw_start;
    mw_start.load3(mouse_world_start.mV);
    LLVector4a mw_end;
    mw_end.load3(mouse_world_end.mV);

    LLVector4a mh_start;
    mh_start.load3(mouse_hud_start.mV);
    LLVector4a mh_end;
    mh_end.load3(mouse_hud_end.mV);

    if (start)
    {
        *start = mw_start;
    }

    if (end)
    {
        *end = mw_end;
    }

    LLViewerObject* found = NULL;

    if (this_object)  // check only this object
    {
        if (this_object->isHUDAttachment()) // is a HUD object?
        {
            if (this_object->lineSegmentIntersect(mh_start, mh_end, this_face, pick_transparent, pick_rigged, pick_unselectable,
                                                  face_hit, intersection, uv, normal, tangent))
            {
                found = this_object;
            }
        }
        else // is a world object
        {
>>>>>>> e1623bb2
            if ((pick_reflection_probe || !this_object->isReflectionProbe())
                && this_object->lineSegmentIntersect(mw_start, mw_end, this_face, pick_transparent, pick_rigged, pick_unselectable,
                                                  face_hit, intersection, uv, normal, tangent))
            {
                found = this_object;
            }
        }
    }
    else // check ALL objects
    {
        found = gPipeline.lineSegmentIntersectInHUD(mh_start, mh_end, pick_transparent,
                                                    face_hit, intersection, uv, normal, tangent);

        if (!found) // if not found in HUD, look in world:
        {
            found = gPipeline.lineSegmentIntersectInWorld(mw_start, mw_end, pick_transparent, pick_rigged, pick_unselectable, pick_reflection_probe,
                                                          face_hit, intersection, uv, normal, tangent);
            if (found && !pick_transparent)
            {
                gDebugRaycastIntersection = *intersection;
            }
        }
    }

    return found;
}

// Returns unit vector relative to camera
// indicating direction of point on screen x,y
LLVector3 LLViewerWindow::mouseDirectionGlobal(const S32 x, const S32 y) const
{
    // find vertical field of view
    F32         fov = LLViewerCamera::getInstance()->getView();

    // find world view center in scaled ui coordinates
    F32         center_x = getWorldViewRectScaled().getCenterX();
    F32         center_y = getWorldViewRectScaled().getCenterY();

    // calculate pixel distance to screen
    F32         distance = ((F32)getWorldViewHeightScaled() * 0.5f) / (tan(fov / 2.f));

    // calculate click point relative to middle of screen
    F32         click_x = x - center_x;
    F32         click_y = y - center_y;

    // compute mouse vector
    LLVector3   mouse_vector =  distance * LLViewerCamera::getInstance()->getAtAxis()
                                - click_x * LLViewerCamera::getInstance()->getLeftAxis()
                                + click_y * LLViewerCamera::getInstance()->getUpAxis();

    mouse_vector.normVec();

    return mouse_vector;
}

LLVector3 LLViewerWindow::mousePointHUD(const S32 x, const S32 y) const
{
    // find screen resolution
    S32         height = getWorldViewHeightScaled();

    // find world view center
    F32         center_x = getWorldViewRectScaled().getCenterX();
    F32         center_y = getWorldViewRectScaled().getCenterY();

    // remap with uniform scale (1/height) so that top is -0.5, bottom is +0.5
    F32 hud_x = -((F32)x - center_x)  / height;
    F32 hud_y = ((F32)y - center_y) / height;

    return LLVector3(0.f, hud_x/gAgentCamera.mHUDCurZoom, hud_y/gAgentCamera.mHUDCurZoom);
}

// Returns unit vector relative to camera in camera space
// indicating direction of point on screen x,y
LLVector3 LLViewerWindow::mouseDirectionCamera(const S32 x, const S32 y) const
{
    // find vertical field of view
    F32         fov_height = LLViewerCamera::getInstance()->getView();
    F32         fov_width = fov_height * LLViewerCamera::getInstance()->getAspect();

    // find screen resolution
    S32         height = getWorldViewHeightScaled();
    S32         width = getWorldViewWidthScaled();

    // find world view center
    F32         center_x = getWorldViewRectScaled().getCenterX();
    F32         center_y = getWorldViewRectScaled().getCenterY();

    // calculate click point relative to middle of screen
    F32         click_x = (((F32)x - center_x) / (F32)width) * fov_width * -1.f;
    F32         click_y = (((F32)y - center_y) / (F32)height) * fov_height;

    // compute mouse vector
    LLVector3   mouse_vector =  LLVector3(0.f, 0.f, -1.f);
    LLQuaternion mouse_rotate;
    mouse_rotate.setQuat(click_y, click_x, 0.f);

    mouse_vector = mouse_vector * mouse_rotate;
    // project to z = -1 plane;
    mouse_vector = mouse_vector * (-1.f / mouse_vector.mV[VZ]);

    return mouse_vector;
}



<<<<<<< HEAD
bool LLViewerWindow::mousePointOnPlaneGlobal(LLVector3d& point, const S32 x, const S32 y, 
										const LLVector3d &plane_point_global, 
										const LLVector3 &plane_normal_global)
=======
BOOL LLViewerWindow::mousePointOnPlaneGlobal(LLVector3d& point, const S32 x, const S32 y,
                                        const LLVector3d &plane_point_global,
                                        const LLVector3 &plane_normal_global)
>>>>>>> e1623bb2
{
    LLVector3d  mouse_direction_global_d;

    mouse_direction_global_d.setVec(mouseDirectionGlobal(x,y));
    LLVector3d  plane_normal_global_d;
    plane_normal_global_d.setVec(plane_normal_global);
    F64 plane_mouse_dot = (plane_normal_global_d * mouse_direction_global_d);
    LLVector3d plane_origin_camera_rel = plane_point_global - gAgentCamera.getCameraPositionGlobal();
    F64 mouse_look_at_scale = (plane_normal_global_d * plane_origin_camera_rel)
                                / plane_mouse_dot;
    if (llabs(plane_mouse_dot) < 0.00001)
    {
        // if mouse is parallel to plane, return closest point on line through plane origin
        // that is parallel to camera plane by scaling mouse direction vector
        // by distance to plane origin, modulated by deviation of mouse direction from plane origin
        LLVector3d plane_origin_dir = plane_origin_camera_rel;
        plane_origin_dir.normVec();

        mouse_look_at_scale = plane_origin_camera_rel.magVec() / (plane_origin_dir * mouse_direction_global_d);
    }

    point = gAgentCamera.getCameraPositionGlobal() + mouse_look_at_scale * mouse_direction_global_d;

    return mouse_look_at_scale > 0.0;
}


// Returns global position
bool LLViewerWindow::mousePointOnLandGlobal(const S32 x, const S32 y, LLVector3d *land_position_global, bool ignore_distance)
{
<<<<<<< HEAD
	LLVector3		mouse_direction_global = mouseDirectionGlobal(x,y);
	F32				mouse_dir_scale;
	bool			hit_land = false;
	LLViewerRegion	*regionp;
	F32			land_z;
	const F32	FIRST_PASS_STEP = 1.0f;		// meters
	const F32	SECOND_PASS_STEP = 0.1f;	// meters
	const F32	draw_distance = ignore_distance ? MAX_FAR_CLIP : gAgentCamera.mDrawDistance;
	LLVector3d	camera_pos_global;

	camera_pos_global = gAgentCamera.getCameraPositionGlobal();
	LLVector3d		probe_point_global;
	LLVector3		probe_point_region;

	// walk forwards to find the point
	for (mouse_dir_scale = FIRST_PASS_STEP; mouse_dir_scale < draw_distance; mouse_dir_scale += FIRST_PASS_STEP)
	{
		LLVector3d mouse_direction_global_d;
		mouse_direction_global_d.setVec(mouse_direction_global * mouse_dir_scale);
		probe_point_global = camera_pos_global + mouse_direction_global_d;

		regionp = LLWorld::getInstance()->resolveRegionGlobal(probe_point_region, probe_point_global);

		if (!regionp)
		{
			// ...we're outside the world somehow
			continue;
		}

		S32 i = (S32) (probe_point_region.mV[VX]/regionp->getLand().getMetersPerGrid());
		S32 j = (S32) (probe_point_region.mV[VY]/regionp->getLand().getMetersPerGrid());
		S32 grids_per_edge = (S32) regionp->getLand().mGridsPerEdge;
		if ((i >= grids_per_edge) || (j >= grids_per_edge))
		{
			//LL_INFOS() << "LLViewerWindow::mousePointOnLand probe_point is out of region" << LL_ENDL;
			continue;
		}

		land_z = regionp->getLand().resolveHeightRegion(probe_point_region);

		//LL_INFOS() << "mousePointOnLand initial z " << land_z << LL_ENDL;

		if (probe_point_region.mV[VZ] < land_z)
		{
			// ...just went under land

			// cout << "under land at " << probe_point << " scale " << mouse_vec_scale << endl;

			hit_land = true;
			break;
		}
	}


	if (hit_land)
	{
		// Don't go more than one step beyond where we stopped above.
		// This can't just be "mouse_vec_scale" because floating point error
		// will stop the loop before the last increment.... X - 1.0 + 0.1 + 0.1 + ... + 0.1 != X
		F32 stop_mouse_dir_scale = mouse_dir_scale + FIRST_PASS_STEP;

		// take a step backwards, then walk forwards again to refine position
		for ( mouse_dir_scale -= FIRST_PASS_STEP; mouse_dir_scale <= stop_mouse_dir_scale; mouse_dir_scale += SECOND_PASS_STEP)
		{
			LLVector3d mouse_direction_global_d;
			mouse_direction_global_d.setVec(mouse_direction_global * mouse_dir_scale);
			probe_point_global = camera_pos_global + mouse_direction_global_d;

			regionp = LLWorld::getInstance()->resolveRegionGlobal(probe_point_region, probe_point_global);

			if (!regionp)
			{
				// ...we're outside the world somehow
				continue;
			}

			/*
			i = (S32) (local_probe_point.mV[VX]/regionp->getLand().getMetersPerGrid());
			j = (S32) (local_probe_point.mV[VY]/regionp->getLand().getMetersPerGrid());
			if ((i >= regionp->getLand().mGridsPerEdge) || (j >= regionp->getLand().mGridsPerEdge))
			{
				// LL_INFOS() << "LLViewerWindow::mousePointOnLand probe_point is out of region" << LL_ENDL;
				continue;
			}
			land_z = regionp->getLand().mSurfaceZ[ i + j * (regionp->getLand().mGridsPerEdge) ];
			*/

			land_z = regionp->getLand().resolveHeightRegion(probe_point_region);

			//LL_INFOS() << "mousePointOnLand refine z " << land_z << LL_ENDL;

			if (probe_point_region.mV[VZ] < land_z)
			{
				// ...just went under land again

				*land_position_global = probe_point_global;
				return true;
			}
		}
	}

	return false;
=======
    LLVector3       mouse_direction_global = mouseDirectionGlobal(x,y);
    F32             mouse_dir_scale;
    BOOL            hit_land = FALSE;
    LLViewerRegion  *regionp;
    F32         land_z;
    const F32   FIRST_PASS_STEP = 1.0f;     // meters
    const F32   SECOND_PASS_STEP = 0.1f;    // meters
    const F32   draw_distance = ignore_distance ? MAX_FAR_CLIP : gAgentCamera.mDrawDistance;
    LLVector3d  camera_pos_global;

    camera_pos_global = gAgentCamera.getCameraPositionGlobal();
    LLVector3d      probe_point_global;
    LLVector3       probe_point_region;

    // walk forwards to find the point
    for (mouse_dir_scale = FIRST_PASS_STEP; mouse_dir_scale < draw_distance; mouse_dir_scale += FIRST_PASS_STEP)
    {
        LLVector3d mouse_direction_global_d;
        mouse_direction_global_d.setVec(mouse_direction_global * mouse_dir_scale);
        probe_point_global = camera_pos_global + mouse_direction_global_d;

        regionp = LLWorld::getInstance()->resolveRegionGlobal(probe_point_region, probe_point_global);

        if (!regionp)
        {
            // ...we're outside the world somehow
            continue;
        }

        S32 i = (S32) (probe_point_region.mV[VX]/regionp->getLand().getMetersPerGrid());
        S32 j = (S32) (probe_point_region.mV[VY]/regionp->getLand().getMetersPerGrid());
        S32 grids_per_edge = (S32) regionp->getLand().mGridsPerEdge;
        if ((i >= grids_per_edge) || (j >= grids_per_edge))
        {
            //LL_INFOS() << "LLViewerWindow::mousePointOnLand probe_point is out of region" << LL_ENDL;
            continue;
        }

        land_z = regionp->getLand().resolveHeightRegion(probe_point_region);

        //LL_INFOS() << "mousePointOnLand initial z " << land_z << LL_ENDL;

        if (probe_point_region.mV[VZ] < land_z)
        {
            // ...just went under land

            // cout << "under land at " << probe_point << " scale " << mouse_vec_scale << endl;

            hit_land = TRUE;
            break;
        }
    }


    if (hit_land)
    {
        // Don't go more than one step beyond where we stopped above.
        // This can't just be "mouse_vec_scale" because floating point error
        // will stop the loop before the last increment.... X - 1.0 + 0.1 + 0.1 + ... + 0.1 != X
        F32 stop_mouse_dir_scale = mouse_dir_scale + FIRST_PASS_STEP;

        // take a step backwards, then walk forwards again to refine position
        for ( mouse_dir_scale -= FIRST_PASS_STEP; mouse_dir_scale <= stop_mouse_dir_scale; mouse_dir_scale += SECOND_PASS_STEP)
        {
            LLVector3d mouse_direction_global_d;
            mouse_direction_global_d.setVec(mouse_direction_global * mouse_dir_scale);
            probe_point_global = camera_pos_global + mouse_direction_global_d;

            regionp = LLWorld::getInstance()->resolveRegionGlobal(probe_point_region, probe_point_global);

            if (!regionp)
            {
                // ...we're outside the world somehow
                continue;
            }

            /*
            i = (S32) (local_probe_point.mV[VX]/regionp->getLand().getMetersPerGrid());
            j = (S32) (local_probe_point.mV[VY]/regionp->getLand().getMetersPerGrid());
            if ((i >= regionp->getLand().mGridsPerEdge) || (j >= regionp->getLand().mGridsPerEdge))
            {
                // LL_INFOS() << "LLViewerWindow::mousePointOnLand probe_point is out of region" << LL_ENDL;
                continue;
            }
            land_z = regionp->getLand().mSurfaceZ[ i + j * (regionp->getLand().mGridsPerEdge) ];
            */

            land_z = regionp->getLand().resolveHeightRegion(probe_point_region);

            //LL_INFOS() << "mousePointOnLand refine z " << land_z << LL_ENDL;

            if (probe_point_region.mV[VZ] < land_z)
            {
                // ...just went under land again

                *land_position_global = probe_point_global;
                return TRUE;
            }
        }
    }

    return FALSE;
>>>>>>> e1623bb2
}

// Saves an image to the harddrive as "SnapshotX" where X >= 1.
void LLViewerWindow::saveImageNumbered(LLImageFormatted *image, bool force_picker, const snapshot_saved_signal_t::slot_type& success_cb, const snapshot_saved_signal_t::slot_type& failure_cb)
{
    if (!image)
    {
        LL_WARNS() << "No image to save" << LL_ENDL;
        return;
    }
    std::string extension("." + image->getExtension());
    LLImageFormatted* formatted_image = image;
    // Get a base file location if needed.
    if (force_picker || !isSnapshotLocSet())
    {
        std::string proposed_name(sSnapshotBaseName);

        // getSaveFile will append an appropriate extension to the proposed name, based on the ESaveFilter constant passed in.
        LLFilePicker::ESaveFilter pick_type;

        if (extension == ".j2c")
            pick_type = LLFilePicker::FFSAVE_J2C;
        else if (extension == ".bmp")
            pick_type = LLFilePicker::FFSAVE_BMP;
        else if (extension == ".jpg")
            pick_type = LLFilePicker::FFSAVE_JPEG;
        else if (extension == ".png")
            pick_type = LLFilePicker::FFSAVE_PNG;
        else if (extension == ".tga")
            pick_type = LLFilePicker::FFSAVE_TGA;
        else
            pick_type = LLFilePicker::FFSAVE_ALL;

        LLFilePickerReplyThread::startPicker(boost::bind(&LLViewerWindow::onDirectorySelected, this, _1, formatted_image, success_cb, failure_cb), pick_type, proposed_name,
                                        boost::bind(&LLViewerWindow::onSelectionFailure, this, failure_cb));
    }
    else
    {
        saveImageLocal(formatted_image, success_cb, failure_cb);
    }
}

void LLViewerWindow::onDirectorySelected(const std::vector<std::string>& filenames, LLImageFormatted *image, const snapshot_saved_signal_t::slot_type& success_cb, const snapshot_saved_signal_t::slot_type& failure_cb)
{
    // Copy the directory + file name
    std::string filepath = filenames[0];

    gSavedPerAccountSettings.setString("SnapshotBaseName", gDirUtilp->getBaseFileName(filepath, true));
    gSavedPerAccountSettings.setString("SnapshotBaseDir", gDirUtilp->getDirName(filepath));
    saveImageLocal(image, success_cb, failure_cb);
}

void LLViewerWindow::onSelectionFailure(const snapshot_saved_signal_t::slot_type& failure_cb)
{
    failure_cb();
}


void LLViewerWindow::saveImageLocal(LLImageFormatted *image, const snapshot_saved_signal_t::slot_type& success_cb, const snapshot_saved_signal_t::slot_type& failure_cb)
{
    std::string lastSnapshotDir = LLViewerWindow::getLastSnapshotDir();
    if (lastSnapshotDir.empty())
    {
        failure_cb();
        return;
    }

// Check if there is enough free space to save snapshot
#ifdef LL_WINDOWS
    boost::filesystem::path b_path(utf8str_to_utf16str(lastSnapshotDir));
#else
    boost::filesystem::path b_path(lastSnapshotDir);
#endif
<<<<<<< HEAD
	if (!boost::filesystem::is_directory(b_path))
	{
		LLSD args;
		args["PATH"] = lastSnapshotDir;
		LLNotificationsUtil::add("SnapshotToLocalDirNotExist", args);
		resetSnapshotLoc();
		failure_cb();
		return;
	}
	boost::filesystem::space_info b_space = boost::filesystem::space(b_path);
	if (b_space.free < image->getDataSize())
	{
		LLSD args;
		args["PATH"] = lastSnapshotDir;

		std::string needM_bytes_string;
		LLResMgr::getInstance()->getIntegerString(needM_bytes_string, (image->getDataSize()) >> 10);
		args["NEED_MEMORY"] = needM_bytes_string;

		std::string freeM_bytes_string;
		LLResMgr::getInstance()->getIntegerString(freeM_bytes_string, (b_space.free) >> 10);
		args["FREE_MEMORY"] = freeM_bytes_string;

		LLNotificationsUtil::add("SnapshotToComputerFailed", args);

		failure_cb();
	}
	
	// Look for an unused file name
	bool is_snapshot_name_loc_set = isSnapshotLocSet();
	std::string filepath;
	S32 i = 1;
	S32 err = 0;
	std::string extension("." + image->getExtension());
	do
	{
		filepath = sSnapshotDir;
		filepath += gDirUtilp->getDirDelimiter();
		filepath += sSnapshotBaseName;

		if (is_snapshot_name_loc_set)
		{
			filepath += llformat("_%.3d",i);
		}		

		filepath += extension;

		llstat stat_info;
		err = LLFile::stat( filepath, &stat_info );
		i++;
	}
	while( -1 != err  // Search until the file is not found (i.e., stat() gives an error).
			&& is_snapshot_name_loc_set); // Or stop if we are rewriting.

	LL_INFOS() << "Saving snapshot to " << filepath << LL_ENDL;
	if (image->save(filepath))
	{
		playSnapshotAnimAndSound();
		success_cb();
	}
	else
	{
		failure_cb();
	}
=======
    if (!boost::filesystem::is_directory(b_path))
    {
        LLSD args;
        args["PATH"] = lastSnapshotDir;
        LLNotificationsUtil::add("SnapshotToLocalDirNotExist", args);
        resetSnapshotLoc();
        failure_cb();
        return;
    }
    boost::filesystem::space_info b_space = boost::filesystem::space(b_path);
    if (b_space.free < image->getDataSize())
    {
        LLSD args;
        args["PATH"] = lastSnapshotDir;

        std::string needM_bytes_string;
        LLResMgr::getInstance()->getIntegerString(needM_bytes_string, (image->getDataSize()) >> 10);
        args["NEED_MEMORY"] = needM_bytes_string;

        std::string freeM_bytes_string;
        LLResMgr::getInstance()->getIntegerString(freeM_bytes_string, (b_space.free) >> 10);
        args["FREE_MEMORY"] = freeM_bytes_string;

        LLNotificationsUtil::add("SnapshotToComputerFailed", args);

        failure_cb();
    }

    // Look for an unused file name
    BOOL is_snapshot_name_loc_set = isSnapshotLocSet();
    std::string filepath;
    S32 i = 1;
    S32 err = 0;
    std::string extension("." + image->getExtension());
    do
    {
        filepath = sSnapshotDir;
        filepath += gDirUtilp->getDirDelimiter();
        filepath += sSnapshotBaseName;

        if (is_snapshot_name_loc_set)
        {
            filepath += llformat("_%.3d",i);
        }

        filepath += extension;

        llstat stat_info;
        err = LLFile::stat( filepath, &stat_info );
        i++;
    }
    while( -1 != err  // Search until the file is not found (i.e., stat() gives an error).
            && is_snapshot_name_loc_set); // Or stop if we are rewriting.

    LL_INFOS() << "Saving snapshot to " << filepath << LL_ENDL;
    if (image->save(filepath))
    {
        playSnapshotAnimAndSound();
        success_cb();
    }
    else
    {
        failure_cb();
    }
>>>>>>> e1623bb2
}

void LLViewerWindow::resetSnapshotLoc()
{
    gSavedPerAccountSettings.setString("SnapshotBaseDir", std::string());
}

// static
void LLViewerWindow::movieSize(S32 new_width, S32 new_height)
{
    LLCoordWindow size;
    LLCoordWindow new_size(new_width, new_height);
    gViewerWindow->getWindow()->getSize(&size);
    if ( size != new_size )
    {
        gViewerWindow->getWindow()->setSize(new_size);
    }
}

bool LLViewerWindow::saveSnapshot(const std::string& filepath, S32 image_width, S32 image_height, bool show_ui, bool show_hud, bool do_rebuild, LLSnapshotModel::ESnapshotLayerType type, LLSnapshotModel::ESnapshotFormat format)
{
    LL_INFOS() << "Saving snapshot to: " << filepath << LL_ENDL;

    LLPointer<LLImageRaw> raw = new LLImageRaw;
    bool success = rawSnapshot(raw, image_width, image_height, true, false, show_ui, show_hud, do_rebuild);

    if (success)
    {
        U8 image_codec = IMG_CODEC_BMP;
        switch (format)
        {
        case LLSnapshotModel::SNAPSHOT_FORMAT_PNG:
            image_codec = IMG_CODEC_PNG;
            break;
        case LLSnapshotModel::SNAPSHOT_FORMAT_JPEG:
            image_codec = IMG_CODEC_JPEG;
            break;
        default:
            image_codec = IMG_CODEC_BMP;
            break;
        }

        LLPointer<LLImageFormatted> formated_image = LLImageFormatted::createFromType(image_codec);
        success = formated_image->encode(raw, 0.0f);
        if (success)
        {
            success = formated_image->save(filepath);
        }
        else
        {
            LL_WARNS() << "Unable to encode snapshot of format " << format << LL_ENDL;
        }
    }
    else
    {
        LL_WARNS() << "Unable to capture raw snapshot" << LL_ENDL;
    }

    return success;
}


void LLViewerWindow::playSnapshotAnimAndSound()
{
    if (gSavedSettings.getBOOL("QuietSnapshotsToDisk"))
    {
        return;
    }
    gAgent.sendAnimationRequest(ANIM_AGENT_SNAPSHOT, ANIM_REQUEST_START);
    send_sound_trigger(LLUUID(gSavedSettings.getString("UISndSnapshot")), 1.0f);
}

BOOL LLViewerWindow::isSnapshotLocSet() const
{
    std::string snapshot_dir = sSnapshotDir;
    return !snapshot_dir.empty();
}

void LLViewerWindow::resetSnapshotLoc() const
{
    gSavedPerAccountSettings.setString("SnapshotBaseDir", std::string());
}

BOOL LLViewerWindow::thumbnailSnapshot(LLImageRaw *raw, S32 preview_width, S32 preview_height, BOOL show_ui, BOOL show_hud, BOOL do_rebuild, BOOL no_post, LLSnapshotModel::ESnapshotLayerType type)
{
    return rawSnapshot(raw, preview_width, preview_height, FALSE, FALSE, show_ui, show_hud, do_rebuild, no_post, type);
}

<<<<<<< HEAD
bool LLViewerWindow::isSnapshotLocSet() const
{
	std::string snapshot_dir = sSnapshotDir;
	return !snapshot_dir.empty();
}
=======
// Saves the image from the screen to a raw image
// Since the required size might be bigger than the available screen, this method rerenders the scene in parts (called subimages) and copy
// the results over to the final raw image.
BOOL LLViewerWindow::rawSnapshot(LLImageRaw *raw, S32 image_width, S32 image_height,
    BOOL keep_window_aspect, BOOL is_texture, BOOL show_ui, BOOL show_hud, BOOL do_rebuild, BOOL no_post, LLSnapshotModel::ESnapshotLayerType type, S32 max_size)
{
    if (!raw)
    {
        return FALSE;
    }
    //check if there is enough memory for the snapshot image
    if(image_width * image_height > (1 << 22)) //if snapshot image is larger than 2K by 2K
    {
        if(!LLMemory::tryToAlloc(NULL, image_width * image_height * 3))
        {
            LL_WARNS() << "No enough memory to take the snapshot with size (w : h): " << image_width << " : " << image_height << LL_ENDL ;
            return FALSE ; //there is no enough memory for taking this snapshot.
        }
    }

    // PRE SNAPSHOT
    gSnapshotNoPost = no_post;
    gDisplaySwapBuffers = FALSE;

    glClear(GL_DEPTH_BUFFER_BIT | GL_COLOR_BUFFER_BIT); // stencil buffer is deprecated | GL_STENCIL_BUFFER_BIT);
    setCursor(UI_CURSOR_WAIT);

    // Hide all the UI widgets first and draw a frame
    BOOL prev_draw_ui = gPipeline.hasRenderDebugFeatureMask(LLPipeline::RENDER_DEBUG_FEATURE_UI) ? TRUE : FALSE;

    if ( prev_draw_ui != show_ui)
    {
        LLPipeline::toggleRenderDebugFeature(LLPipeline::RENDER_DEBUG_FEATURE_UI);
    }

    BOOL hide_hud = !show_hud && LLPipeline::sShowHUDAttachments;
    if (hide_hud)
    {
        LLPipeline::sShowHUDAttachments = FALSE;
    }

    // if not showing ui, use full window to render world view
    updateWorldViewRect(!show_ui);

    // Copy screen to a buffer
    // crop sides or top and bottom, if taking a snapshot of different aspect ratio
    // from window
    LLRect window_rect = show_ui ? getWindowRectRaw() : getWorldViewRectRaw();

    S32 snapshot_width  = window_rect.getWidth();
    S32 snapshot_height = window_rect.getHeight();
    // SNAPSHOT
    S32 window_width  = snapshot_width;
    S32 window_height = snapshot_height;

    // Note: Scaling of the UI is currently *not* supported so we limit the output size if UI is requested
    if (show_ui)
    {
        // If the user wants the UI, limit the output size to the available screen size
        image_width  = llmin(image_width, window_width);
        image_height = llmin(image_height, window_height);
    }

    S32 original_width = 0;
    S32 original_height = 0;
    bool reset_deferred = false;

    LLRenderTarget scratch_space;

    F32 scale_factor = 1.0f ;
    if (!keep_window_aspect || (image_width > window_width) || (image_height > window_height))
    {
        if ((image_width <= gGLManager.mGLMaxTextureSize && image_height <= gGLManager.mGLMaxTextureSize) &&
            (image_width > window_width || image_height > window_height) && LLPipeline::sRenderDeferred && !show_ui)
        {
            U32 color_fmt = type == LLSnapshotModel::SNAPSHOT_TYPE_DEPTH ? GL_DEPTH_COMPONENT : GL_RGBA;
            if (scratch_space.allocate(image_width, image_height, color_fmt, true))
            {
                original_width = gPipeline.mRT->deferredScreen.getWidth();
                original_height = gPipeline.mRT->deferredScreen.getHeight();

                if (gPipeline.allocateScreenBuffer(image_width, image_height))
                {
                    window_width = image_width;
                    window_height = image_height;
                    snapshot_width = image_width;
                    snapshot_height = image_height;
                    reset_deferred = true;
                    mWorldViewRectRaw.set(0, image_height, image_width, 0);
                    LLViewerCamera::getInstance()->setViewHeightInPixels( mWorldViewRectRaw.getHeight() );
                    LLViewerCamera::getInstance()->setAspect( getWorldViewAspectRatio() );
                    scratch_space.bindTarget();
                }
                else
                {
                    scratch_space.release();
                    gPipeline.allocateScreenBuffer(original_width, original_height);
                }
            }
        }

        if (!reset_deferred)
        {
            // if image cropping or need to enlarge the scene, compute a scale_factor
            F32 ratio = llmin( (F32)window_width / image_width , (F32)window_height / image_height) ;
            snapshot_width  = (S32)(ratio * image_width) ;
            snapshot_height = (S32)(ratio * image_height) ;
            scale_factor = llmax(1.0f, 1.0f / ratio) ;
        }
    }

    if (show_ui && scale_factor > 1.f)
    {
        // Note: we should never get there...
        LL_WARNS() << "over scaling UI not supported." << LL_ENDL;
    }

    S32 buffer_x_offset = llfloor(((window_width  - snapshot_width)  * scale_factor) / 2.f);
    S32 buffer_y_offset = llfloor(((window_height - snapshot_height) * scale_factor) / 2.f);

    S32 image_buffer_x = llfloor(snapshot_width  * scale_factor) ;
    S32 image_buffer_y = llfloor(snapshot_height * scale_factor) ;

    if ((image_buffer_x > max_size) || (image_buffer_y > max_size)) // boundary check to avoid memory overflow
    {
        scale_factor *= llmin((F32)max_size / image_buffer_x, (F32)max_size / image_buffer_y) ;
        image_buffer_x = llfloor(snapshot_width  * scale_factor) ;
        image_buffer_y = llfloor(snapshot_height * scale_factor) ;
    }
    if ((image_buffer_x > 0) && (image_buffer_y > 0))
    {
        raw->resize(image_buffer_x, image_buffer_y, 3);
    }
    else
    {
        return FALSE ;
    }
    if (raw->isBufferInvalid())
    {
        return FALSE ;
    }

    BOOL high_res = scale_factor >= 2.f; // Font scaling is slow, only do so if rez is much higher
    if (high_res && show_ui)
    {
        // Note: we should never get there...
        LL_WARNS() << "High res UI snapshot not supported. " << LL_ENDL;
        /*send_agent_pause();
        //rescale fonts
        initFonts(scale_factor);
        LLHUDObject::reshapeAll();*/
    }

    S32 output_buffer_offset_y = 0;

    F32 depth_conversion_factor_1 = (LLViewerCamera::getInstance()->getFar() + LLViewerCamera::getInstance()->getNear()) / (2.f * LLViewerCamera::getInstance()->getFar() * LLViewerCamera::getInstance()->getNear());
    F32 depth_conversion_factor_2 = (LLViewerCamera::getInstance()->getFar() - LLViewerCamera::getInstance()->getNear()) / (2.f * LLViewerCamera::getInstance()->getFar() * LLViewerCamera::getInstance()->getNear());

    // Subimages are in fact partial rendering of the final view. This happens when the final view is bigger than the screen.
    // In most common cases, scale_factor is 1 and there's no more than 1 iteration on x and y
    for (int subimage_y = 0; subimage_y < scale_factor; ++subimage_y)
    {
        S32 subimage_y_offset = llclamp(buffer_y_offset - (subimage_y * window_height), 0, window_height);;
        // handle fractional columns
        U32 read_height = llmax(0, (window_height - subimage_y_offset) -
            llmax(0, (window_height * (subimage_y + 1)) - (buffer_y_offset + raw->getHeight())));

        S32 output_buffer_offset_x = 0;
        for (int subimage_x = 0; subimage_x < scale_factor; ++subimage_x)
        {
            gDisplaySwapBuffers = FALSE;
            gDepthDirty = TRUE;

            S32 subimage_x_offset = llclamp(buffer_x_offset - (subimage_x * window_width), 0, window_width);
            // handle fractional rows
            U32 read_width = llmax(0, (window_width - subimage_x_offset) -
                                    llmax(0, (window_width * (subimage_x + 1)) - (buffer_x_offset + raw->getWidth())));

            // Skip rendering and sampling altogether if either width or height is degenerated to 0 (common in cropping cases)
            if (read_width && read_height)
            {
                const U32 subfield = subimage_x+(subimage_y*llceil(scale_factor));
                display(do_rebuild, scale_factor, subfield, TRUE);

                if (!LLPipeline::sRenderDeferred)
                {
                    // Required for showing the GUI in snapshots and performing bloom composite overlay
                    // Call even if show_ui is FALSE
                    render_ui(scale_factor, subfield);
                    swap();
                }

                for (U32 out_y = 0; out_y < read_height ; out_y++)
                {
                    S32 output_buffer_offset = (
                                                (out_y * (raw->getWidth())) // ...plus iterated y...
                                                + (window_width * subimage_x) // ...plus subimage start in x...
                                                + (raw->getWidth() * window_height * subimage_y) // ...plus subimage start in y...
                                                - output_buffer_offset_x // ...minus buffer padding x...
                                                - (output_buffer_offset_y * (raw->getWidth()))  // ...minus buffer padding y...
                                                ) * raw->getComponents();

                    // Ping the watchdog thread every 100 lines to keep us alive (arbitrary number, feel free to change)
                    if (out_y % 100 == 0)
                    {
                        LLAppViewer::instance()->pingMainloopTimeout("LLViewerWindow::rawSnapshot");
                    }
                    // disable use of glReadPixels when doing nVidia nSight graphics debugging
                    if (!LLRender::sNsightDebugSupport)
                    {
                        if (type == LLSnapshotModel::SNAPSHOT_TYPE_COLOR)
                        {
                            glReadPixels(
                                     subimage_x_offset, out_y + subimage_y_offset,
                                     read_width, 1,
                                     GL_RGB, GL_UNSIGNED_BYTE,
                                     raw->getData() + output_buffer_offset
                                     );
                        }
                        else // LLSnapshotModel::SNAPSHOT_TYPE_DEPTH
                        {
                            LLPointer<LLImageRaw> depth_line_buffer = new LLImageRaw(read_width, 1, sizeof(GL_FLOAT)); // need to store floating point values
                            glReadPixels(
                                         subimage_x_offset, out_y + subimage_y_offset,
                                         read_width, 1,
                                         GL_DEPTH_COMPONENT, GL_FLOAT,
                                         depth_line_buffer->getData()// current output pixel is beginning of buffer...
                                         );

                            for (S32 i = 0; i < (S32)read_width; i++)
                            {
                                F32 depth_float = *(F32*)(depth_line_buffer->getData() + (i * sizeof(F32)));

                                F32 linear_depth_float = 1.f / (depth_conversion_factor_1 - (depth_float * depth_conversion_factor_2));
                                U8 depth_byte = F32_to_U8(linear_depth_float, LLViewerCamera::getInstance()->getNear(), LLViewerCamera::getInstance()->getFar());
                                // write converted scanline out to result image
                                for (S32 j = 0; j < raw->getComponents(); j++)
                                {
                                    *(raw->getData() + output_buffer_offset + (i * raw->getComponents()) + j) = depth_byte;
                                }
                            }
                        }
                    }
                }
            }
            output_buffer_offset_x += subimage_x_offset;
            stop_glerror();
        }
        output_buffer_offset_y += subimage_y_offset;
    }

    gDisplaySwapBuffers = FALSE;
    gSnapshotNoPost = FALSE;
    gDepthDirty = TRUE;

    // POST SNAPSHOT
    if (!gPipeline.hasRenderDebugFeatureMask(LLPipeline::RENDER_DEBUG_FEATURE_UI))
    {
        LLPipeline::toggleRenderDebugFeature(LLPipeline::RENDER_DEBUG_FEATURE_UI);
    }

    if (hide_hud)
    {
        LLPipeline::sShowHUDAttachments = TRUE;
    }

    /*if (high_res)
    {
        initFonts(1.f);
        LLHUDObject::reshapeAll();
    }*/

    // Pre-pad image to number of pixels such that the line length is a multiple of 4 bytes (for BMP encoding)
    // Note: this formula depends on the number of components being 3.  Not obvious, but it's correct.
    image_width += (image_width * 3) % 4;

    BOOL ret = TRUE ;
    // Resize image
    if(llabs(image_width - image_buffer_x) > 4 || llabs(image_height - image_buffer_y) > 4)
    {
        ret = raw->scale( image_width, image_height );
    }
    else if(image_width != image_buffer_x || image_height != image_buffer_y)
    {
        ret = raw->scale( image_width, image_height, FALSE );
    }

>>>>>>> e1623bb2

    setCursor(UI_CURSOR_ARROW);

<<<<<<< HEAD
bool LLViewerWindow::thumbnailSnapshot(LLImageRaw *raw, S32 preview_width, S32 preview_height, bool show_ui, bool show_hud, bool do_rebuild, bool no_post, LLSnapshotModel::ESnapshotLayerType type)
{
	return rawSnapshot(raw, preview_width, preview_height, false, false, show_ui, show_hud, do_rebuild, no_post, type);
}

// Saves the image from the screen to a raw image
// Since the required size might be bigger than the available screen, this method rerenders the scene in parts (called subimages) and copy
// the results over to the final raw image.
bool LLViewerWindow::rawSnapshot(LLImageRaw *raw, S32 image_width, S32 image_height, 
    bool keep_window_aspect, bool is_texture, bool show_ui, bool show_hud, bool do_rebuild, bool no_post, LLSnapshotModel::ESnapshotLayerType type, S32 max_size)
{
	if (!raw)
	{
		return false;
	}

	//check if there is enough memory for the snapshot image
	if(image_width * image_height > (1 << 22)) //if snapshot image is larger than 2K by 2K
	{
		if(!LLMemory::tryToAlloc(NULL, image_width * image_height * 3))
		{
			LL_WARNS() << "No enough memory to take the snapshot with size (w : h): " << image_width << " : " << image_height << LL_ENDL ;
			return false ; //there is no enough memory for taking this snapshot.
		}
	}

	// PRE SNAPSHOT
	gSnapshotNoPost = no_post;
	gDisplaySwapBuffers = false;
	
    glClear(GL_DEPTH_BUFFER_BIT | GL_COLOR_BUFFER_BIT); // stencil buffer is deprecated | GL_STENCIL_BUFFER_BIT);
	setCursor(UI_CURSOR_WAIT);

	// Hide all the UI widgets first and draw a frame
	bool prev_draw_ui = gPipeline.hasRenderDebugFeatureMask(LLPipeline::RENDER_DEBUG_FEATURE_UI);
=======
    if (do_rebuild)
    {
        // If we had to do a rebuild, that means that the lists of drawables to be rendered
        // was empty before we started.
        // Need to reset these, otherwise we call state sort on it again when render gets called the next time
        // and we stand a good chance of crashing on rebuild because the render drawable arrays have multiple copies of
        // objects on them.
        gPipeline.resetDrawOrders();
    }

    if (reset_deferred)
    {
        mWorldViewRectRaw = window_rect;
        LLViewerCamera::getInstance()->setViewHeightInPixels( mWorldViewRectRaw.getHeight() );
        LLViewerCamera::getInstance()->setAspect( getWorldViewAspectRatio() );
        scratch_space.flush();
        scratch_space.release();
        gPipeline.allocateScreenBuffer(original_width, original_height);

    }
>>>>>>> e1623bb2

    if (high_res)
    {
        send_agent_resume();
    }

<<<<<<< HEAD
    bool hide_hud = !show_hud && LLPipeline::sShowHUDAttachments;
	if (hide_hud)
	{
		LLPipeline::sShowHUDAttachments = false;
	}

	// if not showing ui, use full window to render world view
	updateWorldViewRect(!show_ui);

	// Copy screen to a buffer
	// crop sides or top and bottom, if taking a snapshot of different aspect ratio
	// from window
	LLRect window_rect = show_ui ? getWindowRectRaw() : getWorldViewRectRaw(); 

	S32 snapshot_width  = window_rect.getWidth();
	S32 snapshot_height = window_rect.getHeight();
	// SNAPSHOT
	S32 window_width  = snapshot_width;
	S32 window_height = snapshot_height;

	// Note: Scaling of the UI is currently *not* supported so we limit the output size if UI is requested
	if (show_ui)
	{
		// If the user wants the UI, limit the output size to the available screen size
		image_width  = llmin(image_width, window_width);
		image_height = llmin(image_height, window_height);
	}

	S32 original_width = 0;
	S32 original_height = 0;
	bool reset_deferred = false;

	LLRenderTarget scratch_space;

	F32 scale_factor = 1.0f ;
	if (!keep_window_aspect || (image_width > window_width) || (image_height > window_height))
	{	
		if ((image_width <= gGLManager.mGLMaxTextureSize && image_height <= gGLManager.mGLMaxTextureSize) && 
			(image_width > window_width || image_height > window_height) && LLPipeline::sRenderDeferred && !show_ui)
		{
			U32 color_fmt = type == LLSnapshotModel::SNAPSHOT_TYPE_DEPTH ? GL_DEPTH_COMPONENT : GL_RGBA;
			if (scratch_space.allocate(image_width, image_height, color_fmt, true))
			{
				original_width = gPipeline.mRT->deferredScreen.getWidth();
				original_height = gPipeline.mRT->deferredScreen.getHeight();

				if (gPipeline.allocateScreenBuffer(image_width, image_height))
				{
					window_width = image_width;
					window_height = image_height;
					snapshot_width = image_width;
					snapshot_height = image_height;
					reset_deferred = true;
					mWorldViewRectRaw.set(0, image_height, image_width, 0);
					LLViewerCamera::getInstance()->setViewHeightInPixels( mWorldViewRectRaw.getHeight() );
					LLViewerCamera::getInstance()->setAspect( getWorldViewAspectRatio() );
					scratch_space.bindTarget();
				}
				else
				{
					scratch_space.release();
					gPipeline.allocateScreenBuffer(original_width, original_height);
				}
			}
		}

		if (!reset_deferred)
		{
			// if image cropping or need to enlarge the scene, compute a scale_factor
			F32 ratio = llmin( (F32)window_width / image_width , (F32)window_height / image_height) ;
			snapshot_width  = (S32)(ratio * image_width) ;
			snapshot_height = (S32)(ratio * image_height) ;
			scale_factor = llmax(1.0f, 1.0f / ratio) ;
		}
	}

	if (show_ui && scale_factor > 1.f)
	{
		// Note: we should never get there...
		LL_WARNS() << "over scaling UI not supported." << LL_ENDL;
	}

	S32 buffer_x_offset = llfloor(((window_width  - snapshot_width)  * scale_factor) / 2.f);
	S32 buffer_y_offset = llfloor(((window_height - snapshot_height) * scale_factor) / 2.f);

	S32 image_buffer_x = llfloor(snapshot_width  * scale_factor) ;
	S32 image_buffer_y = llfloor(snapshot_height * scale_factor) ;

	if ((image_buffer_x > max_size) || (image_buffer_y > max_size)) // boundary check to avoid memory overflow
	{
		scale_factor *= llmin((F32)max_size / image_buffer_x, (F32)max_size / image_buffer_y) ;
		image_buffer_x = llfloor(snapshot_width  * scale_factor) ;
		image_buffer_y = llfloor(snapshot_height * scale_factor) ;
	}

	LLImageDataLock lock(raw);

	if ((image_buffer_x > 0) && (image_buffer_y > 0))
	{
		raw->resize(image_buffer_x, image_buffer_y, 3);
	}
	else
	{
		return false;
	}

	if (raw->isBufferInvalid())
	{
		return false;
	}

	bool high_res = scale_factor >= 2.f; // Font scaling is slow, only do so if rez is much higher
	if (high_res && show_ui)
	{
		// Note: we should never get there...
		LL_WARNS() << "High res UI snapshot not supported. " << LL_ENDL;
		/*send_agent_pause();
		//rescale fonts
		initFonts(scale_factor);
		LLHUDObject::reshapeAll();*/
	}

	S32 output_buffer_offset_y = 0;

	F32 depth_conversion_factor_1 = (LLViewerCamera::getInstance()->getFar() + LLViewerCamera::getInstance()->getNear()) / (2.f * LLViewerCamera::getInstance()->getFar() * LLViewerCamera::getInstance()->getNear());
	F32 depth_conversion_factor_2 = (LLViewerCamera::getInstance()->getFar() - LLViewerCamera::getInstance()->getNear()) / (2.f * LLViewerCamera::getInstance()->getFar() * LLViewerCamera::getInstance()->getNear());

	// Subimages are in fact partial rendering of the final view. This happens when the final view is bigger than the screen.
	// In most common cases, scale_factor is 1 and there's no more than 1 iteration on x and y
	for (int subimage_y = 0; subimage_y < scale_factor; ++subimage_y)
	{
		S32 subimage_y_offset = llclamp(buffer_y_offset - (subimage_y * window_height), 0, window_height);;
		// handle fractional columns
		U32 read_height = llmax(0, (window_height - subimage_y_offset) -
			llmax(0, (window_height * (subimage_y + 1)) - (buffer_y_offset + raw->getHeight())));

		S32 output_buffer_offset_x = 0;
		for (int subimage_x = 0; subimage_x < scale_factor; ++subimage_x)
		{
			gDisplaySwapBuffers = false;
			gDepthDirty = true;

			S32 subimage_x_offset = llclamp(buffer_x_offset - (subimage_x * window_width), 0, window_width);
			// handle fractional rows
			U32 read_width = llmax(0, (window_width - subimage_x_offset) -
									llmax(0, (window_width * (subimage_x + 1)) - (buffer_x_offset + raw->getWidth())));
			
			// Skip rendering and sampling altogether if either width or height is degenerated to 0 (common in cropping cases)
			if (read_width && read_height)
			{
				const U32 subfield = subimage_x+(subimage_y*llceil(scale_factor));
				display(do_rebuild, scale_factor, subfield, true);
				
				if (!LLPipeline::sRenderDeferred)
				{
					// Required for showing the GUI in snapshots and performing bloom composite overlay
					// Call even if show_ui is false
					render_ui(scale_factor, subfield);
					swap();
				}
				
				for (U32 out_y = 0; out_y < read_height ; out_y++)
				{
					S32 output_buffer_offset = ( 
												(out_y * (raw->getWidth())) // ...plus iterated y...
												+ (window_width * subimage_x) // ...plus subimage start in x...
												+ (raw->getWidth() * window_height * subimage_y) // ...plus subimage start in y...
												- output_buffer_offset_x // ...minus buffer padding x...
												- (output_buffer_offset_y * (raw->getWidth()))  // ...minus buffer padding y...
												) * raw->getComponents();
				
					// Ping the watchdog thread every 100 lines to keep us alive (arbitrary number, feel free to change)
					if (out_y % 100 == 0)
					{
						LLAppViewer::instance()->pingMainloopTimeout("LLViewerWindow::rawSnapshot");
					}
					// disable use of glReadPixels when doing nVidia nSight graphics debugging
					if (!LLRender::sNsightDebugSupport)
					{
						if (type == LLSnapshotModel::SNAPSHOT_TYPE_COLOR)
						{
							glReadPixels(
									 subimage_x_offset, out_y + subimage_y_offset,
									 read_width, 1,
									 GL_RGB, GL_UNSIGNED_BYTE,
									 raw->getData() + output_buffer_offset
									 );
						}
						else // LLSnapshotModel::SNAPSHOT_TYPE_DEPTH
						{
							LLPointer<LLImageRaw> depth_line_buffer = new LLImageRaw(read_width, 1, sizeof(GL_FLOAT)); // need to store floating point values
							glReadPixels(
										 subimage_x_offset, out_y + subimage_y_offset,
										 read_width, 1,
										 GL_DEPTH_COMPONENT, GL_FLOAT,
										 depth_line_buffer->getData()// current output pixel is beginning of buffer...
										 );

							for (S32 i = 0; i < (S32)read_width; i++)
							{
								F32 depth_float = *(F32*)(depth_line_buffer->getData() + (i * sizeof(F32)));
					
								F32 linear_depth_float = 1.f / (depth_conversion_factor_1 - (depth_float * depth_conversion_factor_2));
								U8 depth_byte = F32_to_U8(linear_depth_float, LLViewerCamera::getInstance()->getNear(), LLViewerCamera::getInstance()->getFar());
								// write converted scanline out to result image
								for (S32 j = 0; j < raw->getComponents(); j++)
								{
									*(raw->getData() + output_buffer_offset + (i * raw->getComponents()) + j) = depth_byte;
								}
							}
						}
					}
				}
			}
			output_buffer_offset_x += subimage_x_offset;
			stop_glerror();
		}
		output_buffer_offset_y += subimage_y_offset;
	}

	gDisplaySwapBuffers = false;
	gSnapshotNoPost = false;
	gDepthDirty = true;

	// POST SNAPSHOT
	if (!gPipeline.hasRenderDebugFeatureMask(LLPipeline::RENDER_DEBUG_FEATURE_UI))
	{
		LLPipeline::toggleRenderDebugFeature(LLPipeline::RENDER_DEBUG_FEATURE_UI);
	}

	if (hide_hud)
	{
		LLPipeline::sShowHUDAttachments = true;
	}

	/*if (high_res)
	{
		initFonts(1.f);
		LLHUDObject::reshapeAll();
	}*/

	// Pre-pad image to number of pixels such that the line length is a multiple of 4 bytes (for BMP encoding)
	// Note: this formula depends on the number of components being 3.  Not obvious, but it's correct.	
	image_width += (image_width * 3) % 4;

	bool ret = true ;
	// Resize image
	if(llabs(image_width - image_buffer_x) > 4 || llabs(image_height - image_buffer_y) > 4)
	{
		ret = raw->scale( image_width, image_height );  
	}
	else if(image_width != image_buffer_x || image_height != image_buffer_y)
	{
		ret = raw->scale( image_width, image_height, false );  
	}

	setCursor(UI_CURSOR_ARROW);

	if (do_rebuild)
	{
		// If we had to do a rebuild, that means that the lists of drawables to be rendered
		// was empty before we started.
		// Need to reset these, otherwise we call state sort on it again when render gets called the next time
		// and we stand a good chance of crashing on rebuild because the render drawable arrays have multiple copies of
		// objects on them.
		gPipeline.resetDrawOrders();
	}

	if (reset_deferred)
	{
		mWorldViewRectRaw = window_rect;
		LLViewerCamera::getInstance()->setViewHeightInPixels( mWorldViewRectRaw.getHeight() );
		LLViewerCamera::getInstance()->setAspect( getWorldViewAspectRatio() );
		scratch_space.flush();
		scratch_space.release();
		gPipeline.allocateScreenBuffer(original_width, original_height);
		
	}

	if (high_res)
	{
		send_agent_resume();
	}
	
	return ret;
=======
    return ret;
>>>>>>> e1623bb2
}

bool LLViewerWindow::simpleSnapshot(LLImageRaw* raw, S32 image_width, S32 image_height, const int num_render_passes)
{
    LL_PROFILE_ZONE_SCOPED_CATEGORY_APP;
    gDisplaySwapBuffers = false;

    glClear(GL_DEPTH_BUFFER_BIT | GL_COLOR_BUFFER_BIT); // stencil buffer is deprecated | GL_STENCIL_BUFFER_BIT);
    setCursor(UI_CURSOR_WAIT);

    bool prev_draw_ui = gPipeline.hasRenderDebugFeatureMask(LLPipeline::RENDER_DEBUG_FEATURE_UI);
    if (prev_draw_ui)
    {
        LLPipeline::toggleRenderDebugFeature(LLPipeline::RENDER_DEBUG_FEATURE_UI);
    }

<<<<<<< HEAD
    bool hide_hud = LLPipeline::sShowHUDAttachments;
	if (hide_hud)
	{
		LLPipeline::sShowHUDAttachments = false;
	}
=======
    BOOL hide_hud = LLPipeline::sShowHUDAttachments;
    if (hide_hud)
    {
        LLPipeline::sShowHUDAttachments = FALSE;
    }
>>>>>>> e1623bb2

    LLRect window_rect = getWorldViewRectRaw();

    S32 original_width = LLPipeline::sRenderDeferred ? gPipeline.mRT->deferredScreen.getWidth() : gViewerWindow->getWorldViewWidthRaw();
    S32 original_height = LLPipeline::sRenderDeferred ? gPipeline.mRT->deferredScreen.getHeight() : gViewerWindow->getWorldViewHeightRaw();

    LLRenderTarget scratch_space;
    U32 color_fmt = GL_RGBA;
    if (scratch_space.allocate(image_width, image_height, color_fmt, true))
    {
        if (gPipeline.allocateScreenBuffer(image_width, image_height))
        {
            mWorldViewRectRaw.set(0, image_height, image_width, 0);

            scratch_space.bindTarget();
        }
        else
        {
            scratch_space.release();
            gPipeline.allocateScreenBuffer(original_width, original_height);
        }
    }

    // we render the scene more than once since this helps
    // greatly with the objects not being drawn in the
    // snapshot when they are drawn in the scene. This is
    // evident when you set this value via the debug setting
    // called 360CaptureNumRenderPasses to 1. The theory is
    // that the missing objects are caused by the sUseOcclusion
    // property in pipeline but that the use in pipeline.cpp
    // lags by a frame or two so rendering more than once
    // appears to help a lot.
    for (int i = 0; i < num_render_passes; ++i)
    {
        // turning this flag off here prohibits the screen swap
        // to present the new page to the viewer - this stops
        // the black flash in between captures when the number
        // of render passes is more than 1. We need to also
        // set it here because code in LLViewerDisplay resets
        // it to true each time.
        gDisplaySwapBuffers = false;

        // actually render the scene
        const U32 subfield = 0;
        const bool do_rebuild = true;
        const F32 zoom = 1.0;
        const bool for_snapshot = true;
        display(do_rebuild, zoom, subfield, for_snapshot);
    }

    LLImageDataSharedLock lock(raw);

    glReadPixels(
        0, 0,
        image_width,
        image_height,
        GL_RGB, GL_UNSIGNED_BYTE,
        raw->getData()
    );
    stop_glerror();

    gDisplaySwapBuffers = false;
    gDepthDirty = true;

    if (!gPipeline.hasRenderDebugFeatureMask(LLPipeline::RENDER_DEBUG_FEATURE_UI))
    {
        if (prev_draw_ui)
        {
            LLPipeline::toggleRenderDebugFeature(LLPipeline::RENDER_DEBUG_FEATURE_UI);
        }
    }

<<<<<<< HEAD
	if (hide_hud)
	{
		LLPipeline::sShowHUDAttachments = true;
	}
=======
    if (hide_hud)
    {
        LLPipeline::sShowHUDAttachments = TRUE;
    }
>>>>>>> e1623bb2

    setCursor(UI_CURSOR_ARROW);

    gPipeline.resetDrawOrders();
    mWorldViewRectRaw = window_rect;
    scratch_space.flush();
    scratch_space.release();
    gPipeline.allocateScreenBuffer(original_width, original_height);

    return true;
}

void display_cube_face();

bool LLViewerWindow::cubeSnapshot(const LLVector3& origin, LLCubeMapArray* cubearray, S32 cubeIndex, S32 face, F32 near_clip, bool dynamic_render)
{
    // NOTE: implementation derived from LLFloater360Capture::capture360Images() and simpleSnapshot
    LL_PROFILE_ZONE_SCOPED_CATEGORY_APP;
    LL_PROFILE_GPU_ZONE("cubeSnapshot");
    llassert(LLPipeline::sRenderDeferred);
    llassert(!gCubeSnapshot); //assert a snapshot isn't already in progress

    U32 res = gPipeline.mRT->deferredScreen.getWidth();

    //llassert(res <= gPipeline.mRT->deferredScreen.getWidth());
    //llassert(res <= gPipeline.mRT->deferredScreen.getHeight());

    // save current view/camera settings so we can restore them afterwards
    S32 old_occlusion = LLPipeline::sUseOcclusion;

    // set new parameters specific to the 360 requirements
    LLPipeline::sUseOcclusion = 0;
    LLViewerCamera* camera = LLViewerCamera::getInstance();

    LLViewerCamera saved_camera = LLViewerCamera::instance();
    glh::matrix4f saved_proj = get_current_projection();
    glh::matrix4f saved_mod = get_current_modelview();

    // camera constants for the square, cube map capture image
    camera->setAspect(1.0); // must set aspect ratio first to avoid undesirable clamping of vertical FoV
    camera->setViewNoBroadcast(F_PI_BY_TWO);
    camera->yaw(0.0);
    camera->setOrigin(origin);
    camera->setNear(near_clip);

    glClear(GL_DEPTH_BUFFER_BIT | GL_COLOR_BUFFER_BIT); // stencil buffer is deprecated | GL_STENCIL_BUFFER_BIT);

    U32 dynamic_render_types[] = {
        LLPipeline::RENDER_TYPE_AVATAR,
        LLPipeline::RENDER_TYPE_CONTROL_AV,
        LLPipeline::RENDER_TYPE_PARTICLES
    };
    constexpr U32 dynamic_render_type_count = sizeof(dynamic_render_types) / sizeof(U32);
    bool prev_dynamic_render_type[dynamic_render_type_count];


    if (!dynamic_render)
    {
        for (int i = 0; i < dynamic_render_type_count; ++i)
        {
            prev_dynamic_render_type[i] = gPipeline.hasRenderType(dynamic_render_types[i]);
            if (prev_dynamic_render_type[i])
            {
                gPipeline.toggleRenderType(dynamic_render_types[i]);
            }
        }
    }

    bool prev_draw_ui = gPipeline.hasRenderDebugFeatureMask(LLPipeline::RENDER_DEBUG_FEATURE_UI);
    if (prev_draw_ui)
    {
        LLPipeline::toggleRenderDebugFeature(LLPipeline::RENDER_DEBUG_FEATURE_UI);
    }

<<<<<<< HEAD
    bool hide_hud = LLPipeline::sShowHUDAttachments;
	if (hide_hud)
	{
		LLPipeline::sShowHUDAttachments = false;
	}
=======
    BOOL hide_hud = LLPipeline::sShowHUDAttachments;
    if (hide_hud)
    {
        LLPipeline::sShowHUDAttachments = FALSE;
    }
>>>>>>> e1623bb2
    LLRect window_rect = getWorldViewRectRaw();

    mWorldViewRectRaw.set(0, res, res, 0);

    // these are the 6 directions we will point the camera, see LLCubeMapArray::sTargets
    LLVector3 look_dirs[6] = {
        LLVector3(1, 0, 0),
        LLVector3(-1, 0, 0),
        LLVector3(0, 1, 0),
        LLVector3(0, -1, 0),
        LLVector3(0, 0, 1),
        LLVector3(0, 0, -1)
    };

    LLVector3 look_upvecs[6] = {
        LLVector3(0, -1, 0),
        LLVector3(0, -1, 0),
        LLVector3(0, 0, 1),
        LLVector3(0, 0, -1),
        LLVector3(0, -1, 0),
        LLVector3(0, -1, 0)
    };

    // for each of six sides of cubemap
    //for (int i = 0; i < 6; ++i)
    int i = face;
    {
        // set up camera to look in each direction
        camera->lookDir(look_dirs[i], look_upvecs[i]);

        // turning this flag off here prohibits the screen swap
        // to present the new page to the viewer - this stops
        // the black flash in between captures when the number
        // of render passes is more than 1. We need to also
        // set it here because code in LLViewerDisplay resets
        // it to true each time.
        gDisplaySwapBuffers = false;

        // actually render the scene
        gCubeSnapshot = true;
        display_cube_face();
        gCubeSnapshot = false;
    }

    gDisplaySwapBuffers = true;

    if (!gPipeline.hasRenderDebugFeatureMask(LLPipeline::RENDER_DEBUG_FEATURE_UI))
    {
        if (prev_draw_ui)
        {
            LLPipeline::toggleRenderDebugFeature(LLPipeline::RENDER_DEBUG_FEATURE_UI);
        }
    }

    if (!dynamic_render)
    {
        for (int i = 0; i < dynamic_render_type_count; ++i)
        {
            if (prev_dynamic_render_type[i])
            {
                gPipeline.toggleRenderType(dynamic_render_types[i]);
            }
        }
    }

<<<<<<< HEAD
	if (hide_hud)
	{
		LLPipeline::sShowHUDAttachments = true;
	}
=======
    if (hide_hud)
    {
        LLPipeline::sShowHUDAttachments = TRUE;
    }
>>>>>>> e1623bb2

    gPipeline.resetDrawOrders();
    mWorldViewRectRaw = window_rect;

    // restore original view/camera/avatar settings settings
    *camera = saved_camera;
    set_current_modelview(saved_mod);
    set_current_projection(saved_proj);
    setup3DViewport();
    LLPipeline::sUseOcclusion = old_occlusion;

    // ====================================================
    return true;
}

void LLViewerWindow::destroyWindow()
{
    if (mWindow)
    {
        LLWindowManager::destroyWindow(mWindow);
    }
    mWindow = NULL;
}


void LLViewerWindow::drawMouselookInstructions()
{
    // Draw instructions for mouselook ("Press ESC to return to World View" partially transparent at the bottom of the screen.)
    const std::string instructions = LLTrans::getString("LeaveMouselook");
    const LLFontGL* font = LLFontGL::getFont(LLFontDescriptor("SansSerif", "Large", LLFontGL::BOLD));

    //to be on top of Bottom bar when it is opened
    const S32 INSTRUCTIONS_PAD = 50;

    font->renderUTF8(
        instructions, 0,
        getWorldViewRectScaled().getCenterX(),
        getWorldViewRectScaled().mBottom + INSTRUCTIONS_PAD,
        LLColor4( 1.0f, 1.0f, 1.0f, 0.5f ),
        LLFontGL::HCENTER, LLFontGL::TOP,
        LLFontGL::NORMAL,LLFontGL::DROP_SHADOW);
}

void* LLViewerWindow::getPlatformWindow() const
{
    return mWindow->getPlatformWindow();
}

void* LLViewerWindow::getMediaWindow()  const
{
    return mWindow->getMediaWindow();
}

void LLViewerWindow::focusClient()      const
{
    return mWindow->focusClient();
}

LLRootView* LLViewerWindow::getRootView() const
{
    return mRootView;
}

LLRect LLViewerWindow::getWorldViewRectScaled() const
{
    return mWorldViewRectScaled;
}

S32 LLViewerWindow::getWorldViewHeightScaled() const
{
    return mWorldViewRectScaled.getHeight();
}

S32 LLViewerWindow::getWorldViewWidthScaled() const
{
    return mWorldViewRectScaled.getWidth();
}


S32 LLViewerWindow::getWorldViewHeightRaw() const
{
    return mWorldViewRectRaw.getHeight();
}

S32 LLViewerWindow::getWorldViewWidthRaw() const
{
    return mWorldViewRectRaw.getWidth();
}

S32 LLViewerWindow::getWindowHeightScaled() const
{
    return mWindowRectScaled.getHeight();
}

S32 LLViewerWindow::getWindowWidthScaled() const
{
    return mWindowRectScaled.getWidth();
}

S32 LLViewerWindow::getWindowHeightRaw()    const
{
    return mWindowRectRaw.getHeight();
}

S32 LLViewerWindow::getWindowWidthRaw() const
{
    return mWindowRectRaw.getWidth();
}

void LLViewerWindow::setup2DRender()
{
    // setup ortho camera
    gl_state_for_2d(mWindowRectRaw.getWidth(), mWindowRectRaw.getHeight());
    setup2DViewport();
}

void LLViewerWindow::setup2DViewport(S32 x_offset, S32 y_offset)
{
    gGLViewport[0] = mWindowRectRaw.mLeft + x_offset;
    gGLViewport[1] = mWindowRectRaw.mBottom + y_offset;
    gGLViewport[2] = mWindowRectRaw.getWidth();
    gGLViewport[3] = mWindowRectRaw.getHeight();
    glViewport(gGLViewport[0], gGLViewport[1], gGLViewport[2], gGLViewport[3]);
}


void LLViewerWindow::setup3DRender()
{
<<<<<<< HEAD
	// setup perspective camera
	LLViewerCamera::getInstance()->setPerspective(NOT_FOR_SELECTION, mWorldViewRectRaw.mLeft, mWorldViewRectRaw.mBottom,  mWorldViewRectRaw.getWidth(), mWorldViewRectRaw.getHeight(), false, LLViewerCamera::getInstance()->getNear(), MAX_FAR_CLIP*2.f);
	setup3DViewport();
=======
    // setup perspective camera
    LLViewerCamera::getInstance()->setPerspective(NOT_FOR_SELECTION, mWorldViewRectRaw.mLeft, mWorldViewRectRaw.mBottom,  mWorldViewRectRaw.getWidth(), mWorldViewRectRaw.getHeight(), FALSE, LLViewerCamera::getInstance()->getNear(), MAX_FAR_CLIP*2.f);
    setup3DViewport();
>>>>>>> e1623bb2
}

void LLViewerWindow::setup3DViewport(S32 x_offset, S32 y_offset)
{
    LL_PROFILE_ZONE_SCOPED_CATEGORY_UI
    gGLViewport[0] = mWorldViewRectRaw.mLeft + x_offset;
    gGLViewport[1] = mWorldViewRectRaw.mBottom + y_offset;
    gGLViewport[2] = mWorldViewRectRaw.getWidth();
    gGLViewport[3] = mWorldViewRectRaw.getHeight();
    glViewport(gGLViewport[0], gGLViewport[1], gGLViewport[2], gGLViewport[3]);
}

void LLViewerWindow::revealIntroPanel()
{
    if (mProgressView)
    {
        mProgressView->revealIntroPanel();
    }
}

void LLViewerWindow::initTextures(S32 location_id)
{
    if (mProgressView)
    {
        mProgressView->initTextures(location_id, LLGridManager::getInstance()->isInProductionGrid());
    }
}

void LLViewerWindow::setShowProgress(const bool show)
{
    if (mProgressView)
    {
        mProgressView->setVisible(show);
    }
}

void LLViewerWindow::setStartupComplete()
{
    if (mProgressView)
    {
        mProgressView->setStartupComplete();
    }
}

bool LLViewerWindow::getShowProgress() const
{
    return (mProgressView && mProgressView->getVisible());
}

void LLViewerWindow::setProgressString(const std::string& string)
{
    if (mProgressView)
    {
        mProgressView->setText(string);
    }
}

void LLViewerWindow::setProgressMessage(const std::string& msg)
{
    if(mProgressView)
    {
        mProgressView->setMessage(msg);
    }
}

void LLViewerWindow::setProgressPercent(const F32 percent)
{
    if (mProgressView)
    {
        mProgressView->setPercent(percent);
    }
}

void LLViewerWindow::setProgressCancelButtonVisible( bool b, const std::string& label )
{
    if (mProgressView)
    {
        mProgressView->setCancelButtonVisible( b, label );
    }
}

LLProgressView *LLViewerWindow::getProgressView() const
{
    return mProgressView;
}

void LLViewerWindow::dumpState()
{
    LL_INFOS() << "LLViewerWindow Active " << S32(mActive) << LL_ENDL;
    LL_INFOS() << "mWindow visible " << S32(mWindow->getVisible())
        << " minimized " << S32(mWindow->getMinimized())
        << LL_ENDL;
}

void LLViewerWindow::stopGL(bool save_state)
{
<<<<<<< HEAD
	//Note: --bao
	//if not necessary, do not change the order of the function calls in this function.
	//if change something, make sure it will not break anything.
	//especially be careful to put anything behind gTextureList.destroyGL(save_state);
	if (!gGLManager.mIsDisabled)
	{
		LL_INFOS() << "Shutting down GL..." << LL_ENDL;

		// Pause texture decode threads (will get unpaused during main loop)
		LLAppViewer::getTextureCache()->pause();
		LLAppViewer::getTextureFetch()->pause();
				
		gSky.destroyGL();
		stop_glerror();		

		LLManipTranslate::destroyGL() ;
		stop_glerror();		

		gBumpImageList.destroyGL();
		stop_glerror();

		LLFontGL::destroyAllGL();
		stop_glerror();

		LLVOAvatar::destroyGL();
		stop_glerror();

		LLVOPartGroup::destroyGL();

		LLViewerDynamicTexture::destroyGL();
		stop_glerror();

		if (gPipeline.isInit())
		{
			gPipeline.destroyGL();
		}
		
		gBox.cleanupGL();
		
		if(gPostProcess)
		{
			gPostProcess->invalidate();
		}

		gTextureList.destroyGL(save_state);
		stop_glerror();
		
		gGLManager.mIsDisabled = true;
		stop_glerror();

		//unload shader's
		while (LLGLSLShader::sInstances.size())
		{
			LLGLSLShader* shader = *(LLGLSLShader::sInstances.begin());
			shader->unload();
		}
	}
=======
    //Note: --bao
    //if not necessary, do not change the order of the function calls in this function.
    //if change something, make sure it will not break anything.
    //especially be careful to put anything behind gTextureList.destroyGL(save_state);
    if (!gGLManager.mIsDisabled)
    {
        LL_INFOS() << "Shutting down GL..." << LL_ENDL;

        // Pause texture decode threads (will get unpaused during main loop)
        LLAppViewer::getTextureCache()->pause();
        LLAppViewer::getTextureFetch()->pause();

        gSky.destroyGL();
        stop_glerror();

        LLManipTranslate::destroyGL() ;
        stop_glerror();

        gBumpImageList.destroyGL();
        stop_glerror();

        LLFontGL::destroyAllGL();
        stop_glerror();

        LLVOAvatar::destroyGL();
        stop_glerror();

        LLVOPartGroup::destroyGL();

        LLViewerDynamicTexture::destroyGL();
        stop_glerror();

        if (gPipeline.isInit())
        {
            gPipeline.destroyGL();
        }

        gBox.cleanupGL();

        if(gPostProcess)
        {
            gPostProcess->invalidate();
        }

        gTextureList.destroyGL(save_state);
        stop_glerror();

        gGLManager.mIsDisabled = TRUE;
        stop_glerror();

        //unload shader's
        while (LLGLSLShader::sInstances.size())
        {
            LLGLSLShader* shader = *(LLGLSLShader::sInstances.begin());
            shader->unload();
        }
    }
>>>>>>> e1623bb2
}

void LLViewerWindow::restoreGL(const std::string& progress_message)
{
<<<<<<< HEAD
	//Note: --bao
	//if not necessary, do not change the order of the function calls in this function.
	//if change something, make sure it will not break anything. 
	//especially, be careful to put something before gTextureList.restoreGL();
	if (gGLManager.mIsDisabled)
	{
		LL_INFOS() << "Restoring GL..." << LL_ENDL;
		gGLManager.mIsDisabled = false;
		
		initGLDefaults();
		LLGLState::restoreGL();
		
		gTextureList.restoreGL();
		
		// for future support of non-square pixels, and fonts that are properly stretched
		//LLFontGL::destroyDefaultFonts();
		initFonts();
				
		gSky.restoreGL();
		gPipeline.restoreGL();
		LLManipTranslate::restoreGL();
		
		gBumpImageList.restoreGL();
		LLViewerDynamicTexture::restoreGL();
		LLVOAvatar::restoreGL();
		LLVOPartGroup::restoreGL();
		
		gResizeScreenTexture = true;
		gWindowResized = true;

		if (isAgentAvatarValid() && gAgentAvatarp->isEditingAppearance())
		{
			LLVisualParamHint::requestHintUpdates();
		}

		if (!progress_message.empty())
		{
			gRestoreGLTimer.reset();
			gRestoreGL = true;
			setShowProgress(true);
			setProgressString(progress_message);
		}
		LL_INFOS() << "...Restoring GL done" << LL_ENDL;
		if(!LLAppViewer::instance()->restoreErrorTrap())
		{
			LL_WARNS() << " Someone took over my signal/exception handler (post restoreGL)!" << LL_ENDL;
		}

	}
=======
    //Note: --bao
    //if not necessary, do not change the order of the function calls in this function.
    //if change something, make sure it will not break anything.
    //especially, be careful to put something before gTextureList.restoreGL();
    if (gGLManager.mIsDisabled)
    {
        LL_INFOS() << "Restoring GL..." << LL_ENDL;
        gGLManager.mIsDisabled = FALSE;

        initGLDefaults();
        LLGLState::restoreGL();

        gTextureList.restoreGL();

        // for future support of non-square pixels, and fonts that are properly stretched
        //LLFontGL::destroyDefaultFonts();
        initFonts();

        gSky.restoreGL();
        gPipeline.restoreGL();
        LLManipTranslate::restoreGL();

        gBumpImageList.restoreGL();
        LLViewerDynamicTexture::restoreGL();
        LLVOAvatar::restoreGL();
        LLVOPartGroup::restoreGL();

        gResizeScreenTexture = TRUE;
        gWindowResized = TRUE;

        if (isAgentAvatarValid() && gAgentAvatarp->isEditingAppearance())
        {
            LLVisualParamHint::requestHintUpdates();
        }

        if (!progress_message.empty())
        {
            gRestoreGLTimer.reset();
            gRestoreGL = TRUE;
            setShowProgress(TRUE);
            setProgressString(progress_message);
        }
        LL_INFOS() << "...Restoring GL done" << LL_ENDL;
        if(!LLAppViewer::instance()->restoreErrorTrap())
        {
            LL_WARNS() << " Someone took over my signal/exception handler (post restoreGL)!" << LL_ENDL;
        }

    }
>>>>>>> e1623bb2
}

void LLViewerWindow::initFonts(F32 zoom_factor)
{
    LLFontGL::destroyAllGL();
    // Initialize with possibly different zoom factor

    LLFontManager::initClass();

    LLFontGL::initClass( gSavedSettings.getF32("FontScreenDPI"),
                                mDisplayScale.mV[VX] * zoom_factor,
                                mDisplayScale.mV[VY] * zoom_factor,
                                gDirUtilp->getAppRODataDir());
}

void LLViewerWindow::requestResolutionUpdate()
{
    mResDirty = true;
}

static LLTrace::BlockTimerStatHandle FTM_WINDOW_CHECK_SETTINGS("Window Settings");

void LLViewerWindow::checkSettings()
{
    LL_RECORD_BLOCK_TIME(FTM_WINDOW_CHECK_SETTINGS);
    if (mStatesDirty)
    {
        gGL.refreshState();
        LLViewerShaderMgr::instance()->setShaders();
        mStatesDirty = false;
    }

    // We want to update the resolution AFTER the states getting refreshed not before.
    if (mResDirty)
    {
        reshape(getWindowWidthRaw(), getWindowHeightRaw());
        mResDirty = false;
    }
}

void LLViewerWindow::restartDisplay(bool show_progress_bar)
{
    LL_INFOS() << "Restaring GL" << LL_ENDL;
    stopGL();
    if (show_progress_bar)
    {
        restoreGL(LLTrans::getString("ProgressChangingResolution"));
    }
    else
    {
        restoreGL();
    }
}

bool LLViewerWindow::changeDisplaySettings(LLCoordScreen size, bool enable_vsync, bool show_progress_bar)
{
<<<<<<< HEAD
	//bool was_maximized = gSavedSettings.getBOOL("WindowMaximized");

	//gResizeScreenTexture = true;
=======
    //BOOL was_maximized = gSavedSettings.getBOOL("WindowMaximized");

    //gResizeScreenTexture = TRUE;
>>>>>>> e1623bb2


    //U32 fsaa = gSavedSettings.getU32("RenderFSAASamples");
    //U32 old_fsaa = mWindow->getFSAASamples();

    // if not maximized, use the request size
    if (!mWindow->getMaximized())
    {
        mWindow->setSize(size);
    }

<<<<<<< HEAD
	//if (fsaa == old_fsaa)
	{
		return true;
	}

/*

	// Close floaters that don't handle settings change
	LLFloaterReg::hideInstance("snapshot");
	
	bool result_first_try = false;
	bool result_second_try = false;

	LLFocusableElement* keyboard_focus = gFocusMgr.getKeyboardFocus();
	send_agent_pause();
	LL_INFOS() << "Stopping GL during changeDisplaySettings" << LL_ENDL;
	stopGL();
	mIgnoreActivate = true;
	LLCoordScreen old_size;
	LLCoordScreen old_pos;
	mWindow->getSize(&old_size);

	//mWindow->setFSAASamples(fsaa);

	result_first_try = mWindow->switchContext(false, size, disable_vsync);
	if (!result_first_try)
	{
		// try to switch back
		//mWindow->setFSAASamples(old_fsaa);
		result_second_try = mWindow->switchContext(false, old_size, disable_vsync);

		if (!result_second_try)
		{
			// we are stuck...try once again with a minimal resolution?
			send_agent_resume();
			mIgnoreActivate = false;
			return false;
		}
	}
	send_agent_resume();

	LL_INFOS() << "Restoring GL during resolution change" << LL_ENDL;
	if (show_progress_bar)
	{
		restoreGL(LLTrans::getString("ProgressChangingResolution"));
	}
	else
	{
		restoreGL();
	}

	if (!result_first_try)
	{
		LLSD args;
		args["RESX"] = llformat("%d",size.mX);
		args["RESY"] = llformat("%d",size.mY);
		LLNotificationsUtil::add("ResolutionSwitchFail", args);
		size = old_size; // for reshape below
	}

	bool success = result_first_try || result_second_try;

	if (success)
	{
		// maximize window if was maximized, else reposition
		if (was_maximized)
		{
			mWindow->maximize();
		}
		else
		{
			S32 windowX = gSavedSettings.getS32("WindowX");
			S32 windowY = gSavedSettings.getS32("WindowY");

			mWindow->setPosition(LLCoordScreen ( windowX, windowY ) );
		}
	}

	mIgnoreActivate = false;
	gFocusMgr.setKeyboardFocus(keyboard_focus);
	
	return success;

	*/
}

F32	LLViewerWindow::getWorldViewAspectRatio() const
{
	F32 world_aspect = (F32)mWorldViewRectRaw.getWidth() / (F32)mWorldViewRectRaw.getHeight();
	return world_aspect;
=======
    //if (fsaa == old_fsaa)
    {
        return TRUE;
    }

/*

    // Close floaters that don't handle settings change
    LLFloaterReg::hideInstance("snapshot");

    BOOL result_first_try = FALSE;
    BOOL result_second_try = FALSE;

    LLFocusableElement* keyboard_focus = gFocusMgr.getKeyboardFocus();
    send_agent_pause();
    LL_INFOS() << "Stopping GL during changeDisplaySettings" << LL_ENDL;
    stopGL();
    mIgnoreActivate = TRUE;
    LLCoordScreen old_size;
    LLCoordScreen old_pos;
    mWindow->getSize(&old_size);

    //mWindow->setFSAASamples(fsaa);

    result_first_try = mWindow->switchContext(false, size, disable_vsync);
    if (!result_first_try)
    {
        // try to switch back
        //mWindow->setFSAASamples(old_fsaa);
        result_second_try = mWindow->switchContext(false, old_size, disable_vsync);

        if (!result_second_try)
        {
            // we are stuck...try once again with a minimal resolution?
            send_agent_resume();
            mIgnoreActivate = FALSE;
            return FALSE;
        }
    }
    send_agent_resume();

    LL_INFOS() << "Restoring GL during resolution change" << LL_ENDL;
    if (show_progress_bar)
    {
        restoreGL(LLTrans::getString("ProgressChangingResolution"));
    }
    else
    {
        restoreGL();
    }

    if (!result_first_try)
    {
        LLSD args;
        args["RESX"] = llformat("%d",size.mX);
        args["RESY"] = llformat("%d",size.mY);
        LLNotificationsUtil::add("ResolutionSwitchFail", args);
        size = old_size; // for reshape below
    }

    BOOL success = result_first_try || result_second_try;

    if (success)
    {
        // maximize window if was maximized, else reposition
        if (was_maximized)
        {
            mWindow->maximize();
        }
        else
        {
            S32 windowX = gSavedSettings.getS32("WindowX");
            S32 windowY = gSavedSettings.getS32("WindowY");

            mWindow->setPosition(LLCoordScreen ( windowX, windowY ) );
        }
    }

    mIgnoreActivate = FALSE;
    gFocusMgr.setKeyboardFocus(keyboard_focus);

    return success;

    */
}

F32 LLViewerWindow::getWorldViewAspectRatio() const
{
    F32 world_aspect = (F32)mWorldViewRectRaw.getWidth() / (F32)mWorldViewRectRaw.getHeight();
    return world_aspect;
>>>>>>> e1623bb2
}

void LLViewerWindow::calcDisplayScale()
{
    F32 ui_scale_factor = llclamp(gSavedSettings.getF32("UIScaleFactor") * mWindow->getSystemUISize(), MIN_UI_SCALE, MAX_UI_SCALE);
    LLVector2 display_scale;
    display_scale.setVec(llmax(1.f / mWindow->getPixelAspectRatio(), 1.f), llmax(mWindow->getPixelAspectRatio(), 1.f));
    display_scale *= ui_scale_factor;

    // limit minimum display scale
    if (display_scale.mV[VX] < MIN_DISPLAY_SCALE || display_scale.mV[VY] < MIN_DISPLAY_SCALE)
    {
        display_scale *= MIN_DISPLAY_SCALE / llmin(display_scale.mV[VX], display_scale.mV[VY]);
    }

    if (display_scale != mDisplayScale)
    {
        LL_INFOS() << "Setting display scale to " << display_scale << " for ui scale: " << ui_scale_factor << LL_ENDL;

        mDisplayScale = display_scale;
        // Init default fonts
        initFonts();
    }
}

//static
LLRect  LLViewerWindow::calcScaledRect(const LLRect & rect, const LLVector2& display_scale)
{
    LLRect res = rect;
    res.mLeft = ll_round((F32)res.mLeft / display_scale.mV[VX]);
    res.mRight = ll_round((F32)res.mRight / display_scale.mV[VX]);
    res.mBottom = ll_round((F32)res.mBottom / display_scale.mV[VY]);
    res.mTop = ll_round((F32)res.mTop / display_scale.mV[VY]);

    return res;
}

S32 LLViewerWindow::getChatConsoleBottomPad()
{
    S32 offset = 0;

    if(gToolBarView)
        offset += gToolBarView->getBottomToolbar()->getRect().getHeight();

    return offset;
}

LLRect LLViewerWindow::getChatConsoleRect()
{
    LLRect full_window(0, getWindowHeightScaled(), getWindowWidthScaled(), 0);
    LLRect console_rect = full_window;

    const S32 CONSOLE_PADDING_TOP = 24;
    const S32 CONSOLE_PADDING_LEFT = 24;
    const S32 CONSOLE_PADDING_RIGHT = 10;

    console_rect.mTop    -= CONSOLE_PADDING_TOP;
    console_rect.mBottom += getChatConsoleBottomPad();

    console_rect.mLeft   += CONSOLE_PADDING_LEFT;

<<<<<<< HEAD
	static const bool CHAT_FULL_WIDTH = gSavedSettings.getBOOL("ChatFullWidth");
=======
    static const BOOL CHAT_FULL_WIDTH = gSavedSettings.getBOOL("ChatFullWidth");
>>>>>>> e1623bb2

    if (CHAT_FULL_WIDTH)
    {
        console_rect.mRight -= CONSOLE_PADDING_RIGHT;
    }
    else
    {
        // Make console rect somewhat narrow so having inventory open is
        // less of a problem.
        console_rect.mRight  = console_rect.mLeft + 2 * getWindowWidthScaled() / 3;
    }

    return console_rect;
}

void LLViewerWindow::reshapeStatusBarContainer()
{
    LLPanel* status_bar_container = getRootView()->getChild<LLPanel>("status_bar_container");
    LLView* nav_bar_container = getRootView()->getChild<LLView>("nav_bar_container");

    S32 new_height = status_bar_container->getRect().getHeight();
    S32 new_width = status_bar_container->getRect().getWidth();

    if (gSavedSettings.getBOOL("ShowNavbarNavigationPanel"))
    {
        // Navigation bar is outside visible area, expand status_bar_container to show it
        new_height += nav_bar_container->getRect().getHeight();
    }
    else
    {
        // collapse status_bar_container
        new_height -= nav_bar_container->getRect().getHeight();
    }
    status_bar_container->reshape(new_width, new_height, true);
}

void LLViewerWindow::resetStatusBarContainer()
{
    LLNavigationBar* navbar = LLNavigationBar::getInstance();
    if (gSavedSettings.getBOOL("ShowNavbarNavigationPanel") || navbar->getVisible())
    {
        // was previously showing navigation bar
        LLView* nav_bar_container = getRootView()->getChild<LLView>("nav_bar_container");
        LLPanel* status_bar_container = getRootView()->getChild<LLPanel>("status_bar_container");
        S32 new_height = status_bar_container->getRect().getHeight();
        S32 new_width = status_bar_container->getRect().getWidth();
        new_height -= nav_bar_container->getRect().getHeight();
        status_bar_container->reshape(new_width, new_height, true);
    }
}
//----------------------------------------------------------------------------


void LLViewerWindow::setUIVisibility(bool visible)
{
    mUIVisible = visible;

<<<<<<< HEAD
	if (!visible)
	{
		gAgentCamera.changeCameraToThirdPerson(false);
		gFloaterView->hideAllFloaters();
	}
	else
	{
		gFloaterView->showHiddenFloaters();
	}
=======
    if (!visible)
    {
        gAgentCamera.changeCameraToThirdPerson(FALSE);
        gFloaterView->hideAllFloaters();
    }
    else
    {
        gFloaterView->showHiddenFloaters();
    }
>>>>>>> e1623bb2

    if (gToolBarView)
    {
        gToolBarView->setToolBarsVisible(visible);
    }

<<<<<<< HEAD
	LLNavigationBar::getInstance()->setVisible(visible ? gSavedSettings.getBOOL("ShowNavbarNavigationPanel") : false);
	LLPanelTopInfoBar::getInstance()->setVisible(visible? gSavedSettings.getBOOL("ShowMiniLocationPanel") : false);
	mRootView->getChildView("status_bar_container")->setVisible(visible);
=======
    LLNavigationBar::getInstance()->setVisible(visible ? gSavedSettings.getBOOL("ShowNavbarNavigationPanel") : FALSE);
    LLPanelTopInfoBar::getInstance()->setVisible(visible? gSavedSettings.getBOOL("ShowMiniLocationPanel") : FALSE);
    mRootView->getChildView("status_bar_container")->setVisible(visible);
>>>>>>> e1623bb2
}

bool LLViewerWindow::getUIVisibility()
{
    return mUIVisible;
}

////////////////////////////////////////////////////////////////////////////
//
// LLPickInfo
//
LLPickInfo::LLPickInfo()
<<<<<<< HEAD
	: mKeyMask(MASK_NONE),
	  mPickCallback(NULL),
	  mPickType(PICK_INVALID),
	  mWantSurfaceInfo(false),
	  mObjectFace(-1),
	  mUVCoords(-1.f, -1.f),
	  mSTCoords(-1.f, -1.f),
	  mXYCoords(-1, -1),
	  mIntersection(),
	  mNormal(),
	  mTangent(),
	  mBinormal(),
	  mHUDIcon(NULL),
	  mPickTransparent(false),
	  mPickRigged(false),
	  mPickParticle(false)
=======
    : mKeyMask(MASK_NONE),
      mPickCallback(NULL),
      mPickType(PICK_INVALID),
      mWantSurfaceInfo(FALSE),
      mObjectFace(-1),
      mUVCoords(-1.f, -1.f),
      mSTCoords(-1.f, -1.f),
      mXYCoords(-1, -1),
      mIntersection(),
      mNormal(),
      mTangent(),
      mBinormal(),
      mHUDIcon(NULL),
      mPickTransparent(FALSE),
      mPickRigged(FALSE),
      mPickParticle(FALSE)
>>>>>>> e1623bb2
{
}

LLPickInfo::LLPickInfo(const LLCoordGL& mouse_pos,
    MASK keyboard_mask,
    bool pick_transparent,
    bool pick_rigged,
    bool pick_particle,
    bool pick_reflection_probe,
    bool pick_uv_coords,
    bool pick_unselectable,
    void (*pick_callback)(const LLPickInfo& pick_info))
    : mMousePt(mouse_pos),
    mKeyMask(keyboard_mask),
    mPickCallback(pick_callback),
    mPickType(PICK_INVALID),
    mWantSurfaceInfo(pick_uv_coords),
    mObjectFace(-1),
    mUVCoords(-1.f, -1.f),
    mSTCoords(-1.f, -1.f),
    mXYCoords(-1, -1),
    mNormal(),
    mTangent(),
    mBinormal(),
    mHUDIcon(NULL),
    mPickTransparent(pick_transparent),
    mPickRigged(pick_rigged),
    mPickParticle(pick_particle),
    mPickReflectionProbe(pick_reflection_probe),
      mPickUnselectable(pick_unselectable)
{
}

void LLPickInfo::fetchResults()
{

    S32 face_hit = -1;
    LLVector4a intersection, normal;
    LLVector4a tangent;

    LLVector2 uv;

    LLHUDIcon* hit_icon = gViewerWindow->cursorIntersectIcon(mMousePt.mX, mMousePt.mY, 512.f, &intersection);

    LLVector4a origin;
    origin.load3(LLViewerCamera::getInstance()->getOrigin().mV);
    F32 icon_dist = 0.f;
    LLVector4a start;
    LLVector4a end;
    LLVector4a particle_end;

    if (hit_icon)
    {
        LLVector4a delta;
        delta.setSub(intersection, origin);
        icon_dist = delta.getLength3().getF32();
    }

    LLViewerObject* hit_object = gViewerWindow->cursorIntersect(mMousePt.mX, mMousePt.mY, 512.f,
                                    NULL, -1, mPickTransparent, mPickRigged, mPickUnselectable, mPickReflectionProbe, &face_hit,
                                    &intersection, &uv, &normal, &tangent, &start, &end);

    mPickPt = mMousePt;

    U32 te_offset = face_hit > -1 ? face_hit : 0;

    if (mPickParticle)
    { //get the end point of line segement to use for particle raycast
        if (hit_object)
        {
            particle_end = intersection;
        }
        else
        {
            particle_end = end;
        }
    }

    LLViewerObject* objectp = hit_object;


    LLVector4a delta;
    delta.setSub(origin, intersection);

    if (hit_icon &&
        (!objectp ||
        icon_dist < delta.getLength3().getF32()))
    {
        // was this name referring to a hud icon?
        mHUDIcon = hit_icon;
        mPickType = PICK_ICON;
        mPosGlobal = mHUDIcon->getPositionGlobal();

    }
    else if (objectp)
    {
        if( objectp->getPCode() == LLViewerObject::LL_VO_SURFACE_PATCH )
        {
            // Hit land
            mPickType = PICK_LAND;
            mObjectID.setNull(); // land has no id

            // put global position into land_pos
            LLVector3d land_pos;
            if (!gViewerWindow->mousePointOnLandGlobal(mPickPt.mX, mPickPt.mY, &land_pos, mPickUnselectable))
            {
                // The selected point is beyond the draw distance or is otherwise
                // not selectable. Return before calling mPickCallback().
                return;
            }

            // Fudge the land focus a little bit above ground.
            mPosGlobal = land_pos + LLVector3d::z_axis * 0.1f;
        }
        else
        {
            if(isFlora(objectp))
            {
                mPickType = PICK_FLORA;
            }
            else
            {
                mPickType = PICK_OBJECT;
            }

            LLVector3 v_intersection(intersection.getF32ptr());

            mObjectOffset = gAgentCamera.calcFocusOffset(objectp, v_intersection, mPickPt.mX, mPickPt.mY);
            mObjectID = objectp->mID;
            mObjectFace = (te_offset == NO_FACE) ? -1 : (S32)te_offset;



            mPosGlobal = gAgent.getPosGlobalFromAgent(v_intersection);

            if (mWantSurfaceInfo)
            {
                getSurfaceInfo();
            }
        }
    }

    if (mPickParticle)
    { //search for closest particle to click origin out to intersection point
        S32 part_face = -1;

        LLVOPartGroup* group = gPipeline.lineSegmentIntersectParticle(start, particle_end, NULL, &part_face);
        if (group)
        {
            mParticleOwnerID = group->getPartOwner(part_face);
            mParticleSourceID = group->getPartSource(part_face);
        }
    }

    if (mPickCallback)
    {
        mPickCallback(*this);
    }
}

LLPointer<LLViewerObject> LLPickInfo::getObject() const
{
    return gObjectList.findObject( mObjectID );
}

void LLPickInfo::updateXYCoords()
{
    if (mObjectFace > -1)
    {
        const LLTextureEntry* tep = getObject()->getTE(mObjectFace);
        LLPointer<LLViewerTexture> imagep = LLViewerTextureManager::getFetchedTexture(tep->getID());
        if(mUVCoords.mV[VX] >= 0.f && mUVCoords.mV[VY] >= 0.f && imagep.notNull())
        {
            mXYCoords.mX = ll_round(mUVCoords.mV[VX] * (F32)imagep->getWidth());
            mXYCoords.mY = ll_round((1.f - mUVCoords.mV[VY]) * (F32)imagep->getHeight());
        }
    }
}

void LLPickInfo::getSurfaceInfo()
{
    // set values to uninitialized - this is what we return if no intersection is found
    mObjectFace   = -1;
    mUVCoords     = LLVector2(-1, -1);
    mSTCoords     = LLVector2(-1, -1);
    mXYCoords     = LLCoordScreen(-1, -1);
    mIntersection = LLVector3(0,0,0);
    mNormal       = LLVector3(0,0,0);
    mBinormal     = LLVector3(0,0,0);
    mTangent      = LLVector4(0,0,0,0);

    LLVector4a tangent;
    LLVector4a intersection;
    LLVector4a normal;

    tangent.clear();
    normal.clear();
    intersection.clear();

    LLViewerObject* objectp = getObject();

    if (objectp)
    {
        if (gViewerWindow->cursorIntersect(ll_round((F32)mMousePt.mX), ll_round((F32)mMousePt.mY), 1024.f,
                                           objectp, -1, mPickTransparent, mPickRigged, mPickUnselectable, mPickReflectionProbe,
                                           &mObjectFace,
                                           &intersection,
                                           &mSTCoords,
                                           &normal,
                                           &tangent))
        {
            // if we succeeded with the intersect above, compute the texture coordinates:

            if (objectp->mDrawable.notNull() && mObjectFace > -1)
            {
                LLFace* facep = objectp->mDrawable->getFace(mObjectFace);
                if (facep)
                {
                    mUVCoords = facep->surfaceToTexture(mSTCoords, intersection, normal);
            }
            }

            mIntersection.set(intersection.getF32ptr());
            mNormal.set(normal.getF32ptr());
            mTangent.set(tangent.getF32ptr());

            //extrapoloate binormal from normal and tangent

            LLVector4a binormal;
            binormal.setCross3(normal, tangent);
            binormal.mul(tangent.getF32ptr()[3]);

            mBinormal.set(binormal.getF32ptr());

            mBinormal.normalize();
            mNormal.normalize();
            mTangent.normalize();

            // and XY coords:
            updateXYCoords();

        }
    }
}

//static
bool LLPickInfo::isFlora(LLViewerObject* object)
{
    if (!object) return false;

    LLPCode pcode = object->getPCode();

    if( (LL_PCODE_LEGACY_GRASS == pcode)
        || (LL_PCODE_LEGACY_TREE == pcode)
        || (LL_PCODE_TREE_NEW == pcode))
    {
        return true;
    }
    return false;
}<|MERGE_RESOLUTION|>--- conflicted
+++ resolved
@@ -1,9307 +1,6407 @@
-/**
- * @file llviewerwindow.cpp
- * @brief Implementation of the LLViewerWindow class.
- *
- * $LicenseInfo:firstyear=2001&license=viewerlgpl$
- * Second Life Viewer Source Code
- * Copyright (C) 2010, Linden Research, Inc.
- *
- * This library is free software; you can redistribute it and/or
- * modify it under the terms of the GNU Lesser General Public
- * License as published by the Free Software Foundation;
- * version 2.1 of the License only.
- *
- * This library is distributed in the hope that it will be useful,
- * but WITHOUT ANY WARRANTY; without even the implied warranty of
- * MERCHANTABILITY or FITNESS FOR A PARTICULAR PURPOSE.  See the GNU
- * Lesser General Public License for more details.
- *
- * You should have received a copy of the GNU Lesser General Public
- * License along with this library; if not, write to the Free Software
- * Foundation, Inc., 51 Franklin Street, Fifth Floor, Boston, MA  02110-1301  USA
- *
- * Linden Research, Inc., 945 Battery Street, San Francisco, CA  94111  USA
- * $/LicenseInfo$
- */
-
-#include "llviewerprecompiledheaders.h"
-#include "llviewerwindow.h"
-
-
-// system library includes
-#include <stdio.h>
-#include <iostream>
-#include <fstream>
-#include <algorithm>
-#include <boost/filesystem.hpp>
-#include <boost/lambda/core.hpp>
-#include <boost/regex.hpp>
-
-#include "llagent.h"
-#include "llagentcamera.h"
-#include "llcommandhandler.h"
-#include "llcommunicationchannel.h"
-#include "llfloaterreg.h"
-#include "llhudicon.h"
-#include "llmeshrepository.h"
-#include "llnotificationhandler.h"
-#include "llpanellogin.h"
-#include "llsetkeybinddialog.h"
-#include "llviewerinput.h"
-#include "llviewermenu.h"
-
-#include "llviewquery.h"
-#include "llxmltree.h"
-#include "llslurl.h"
-#include "llrender.h"
-
-#include "stringize.h"
-
-//
-// TODO: Many of these includes are unnecessary.  Remove them.
-//
-
-// linden library includes
-#include "llaudioengine.h"      // mute on minimize
-#include "llchatentry.h"
-#include "indra_constants.h"
-#include "llassetstorage.h"
-#include "llerrorcontrol.h"
-#include "llfontgl.h"
-#include "llmousehandler.h"
-#include "llrect.h"
-#include "llsky.h"
-#include "llstring.h"
-#include "llui.h"
-#include "lluuid.h"
-#include "llview.h"
-#include "llxfermanager.h"
-#include "message.h"
-#include "object_flags.h"
-#include "lltimer.h"
-#include "llviewermenu.h"
-#include "lltooltip.h"
-#include "llmediaentry.h"
-#include "llurldispatcher.h"
-#include "raytrace.h"
-
-// newview includes
-#include "llagent.h"
-#include "llbox.h"
-#include "llchicletbar.h"
-#include "llconsole.h"
-#include "llviewercontrol.h"
-#include "llcylinder.h"
-#include "lldebugview.h"
-#include "lldir.h"
-#include "lldrawable.h"
-#include "lldrawpoolalpha.h"
-#include "lldrawpoolbump.h"
-#include "lldrawpoolwater.h"
-#include "llmaniptranslate.h"
-#include "llface.h"
-#include "llfeaturemanager.h"
-#include "llfilepicker.h"
-#include "llfirstuse.h"
-#include "llfloater.h"
-#include "llfloaterbuyland.h"
-#include "llfloatercamera.h"
-#include "llfloaterland.h"
-#include "llfloaterinspect.h"
-#include "llfloatermap.h"
-#include "llfloaternamedesc.h"
-#include "llfloaterpreference.h"
-#include "llfloatersnapshot.h"
-#include "llfloatertools.h"
-#include "llfloaterworldmap.h"
-#include "llfocusmgr.h"
-#include "llfontfreetype.h"
-#include "llgesturemgr.h"
-#include "llglheaders.h"
-#include "lltooltip.h"
-#include "llhudmanager.h"
-#include "llhudobject.h"
-#include "llhudview.h"
-#include "llimage.h"
-#include "llimagej2c.h"
-#include "llimageworker.h"
-#include "llkeyboard.h"
-#include "lllineeditor.h"
-#include "llmenugl.h"
-#include "llmenuoptionpathfindingrebakenavmesh.h"
-#include "llmodaldialog.h"
-#include "llmorphview.h"
-#include "llmoveview.h"
-#include "llnavigationbar.h"
-#include "llnotificationhandler.h"
-#include "llpaneltopinfobar.h"
-#include "llpopupview.h"
-#include "llpreviewtexture.h"
-#include "llprogressview.h"
-#include "llresmgr.h"
-#include "llselectmgr.h"
-#include "llrootview.h"
-#include "llrendersphere.h"
-#include "llstartup.h"
-#include "llstatusbar.h"
-#include "llstatview.h"
-#include "llsurface.h"
-#include "llsurfacepatch.h"
-#include "lltexlayer.h"
-#include "lltextbox.h"
-#include "lltexturecache.h"
-#include "lltexturefetch.h"
-#include "lltextureview.h"
-#include "lltoast.h"
-#include "lltool.h"
-#include "lltoolbarview.h"
-#include "lltoolcomp.h"
-#include "lltooldraganddrop.h"
-#include "lltoolface.h"
-#include "lltoolfocus.h"
-#include "lltoolgrab.h"
-#include "lltoolmgr.h"
-#include "lltoolmorph.h"
-#include "lltoolpie.h"
-#include "lltoolselectland.h"
-#include "lltrans.h"
-#include "lluictrlfactory.h"
-#include "llurldispatcher.h"        // SLURL from other app instance
-#include "llversioninfo.h"
-#include "llvieweraudio.h"
-#include "llviewercamera.h"
-#include "llviewergesture.h"
-#include "llviewertexturelist.h"
-#include "llviewerinventory.h"
-#include "llviewerinput.h"
-#include "llviewermedia.h"
-#include "llviewermediafocus.h"
-#include "llviewermenu.h"
-#include "llviewermessage.h"
-#include "llviewerobjectlist.h"
-#include "llviewerparcelmgr.h"
-#include "llviewerregion.h"
-#include "llviewershadermgr.h"
-#include "llviewerstats.h"
-#include "llvoavatarself.h"
-#include "llvopartgroup.h"
-#include "llvovolume.h"
-#include "llworld.h"
-#include "llworldmapview.h"
-#include "pipeline.h"
-#include "llappviewer.h"
-#include "llviewerdisplay.h"
-#include "llspatialpartition.h"
-#include "llviewerjoystick.h"
-#include "llviewermenufile.h" // LLFilePickerReplyThread
-#include "llviewernetwork.h"
-#include "llpostprocess.h"
-#include "llfloaterimnearbychat.h"
-#include "llagentui.h"
-#include "llwearablelist.h"
-
-#include "llviewereventrecorder.h"
-
-#include "llnotifications.h"
-#include "llnotificationsutil.h"
-#include "llnotificationmanager.h"
-
-#include "llfloaternotificationsconsole.h"
-
-#include "llwindowlistener.h"
-#include "llviewerwindowlistener.h"
-#include "llpaneltopinfobar.h"
-#include "llcleanup.h"
-
-#if LL_WINDOWS
-#include <tchar.h> // For Unicode conversion methods
-#include "llwindowwin32.h" // For AltGr handling
-#endif
-
-//
-// Globals
-//
-void render_ui(F32 zoom_factor = 1.f, int subfield = 0);
-void swap();
-
-extern bool gDebugClicks;
-extern bool gDisplaySwapBuffers;
-extern bool gDepthDirty;
-extern bool gResizeScreenTexture;
-extern bool gCubeSnapshot;
-extern bool gSnapshotNoPost;
-
-LLViewerWindow  *gViewerWindow = NULL;
-
-LLFrameTimer    gAwayTimer;
-LLFrameTimer    gAwayTriggerTimer;
-
-<<<<<<< HEAD
-bool			gShowOverlayTitle = false;
-=======
-BOOL            gShowOverlayTitle = FALSE;
->>>>>>> e1623bb2
-
-LLViewerObject*  gDebugRaycastObject = NULL;
-LLVOPartGroup* gDebugRaycastParticle = NULL;
-LLVector4a       gDebugRaycastIntersection;
-LLVector4a      gDebugRaycastParticleIntersection;
-LLVector2        gDebugRaycastTexCoord;
-LLVector4a       gDebugRaycastNormal;
-LLVector4a       gDebugRaycastTangent;
-S32             gDebugRaycastFaceHit;
-LLVector4a       gDebugRaycastStart;
-LLVector4a       gDebugRaycastEnd;
-
-// HUD display lines in lower right
-<<<<<<< HEAD
-bool				gDisplayWindInfo = false;
-bool				gDisplayCameraPos = false;
-bool				gDisplayFOV = false;
-bool				gDisplayBadge = false;
-=======
-BOOL                gDisplayWindInfo = FALSE;
-BOOL                gDisplayCameraPos = FALSE;
-BOOL                gDisplayFOV = FALSE;
-BOOL                gDisplayBadge = FALSE;
->>>>>>> e1623bb2
-
-static const U8 NO_FACE = 255;
-bool gQuietSnapshot = false;
-
-// Minimum value for UIScaleFactor, also defined in preferences, ui_scale_slider
-static const F32 MIN_UI_SCALE = 0.75f;
-// 4.0 in preferences, but win10 supports larger scaling and value is used more as
-// sanity check, so leaving space for larger values from DPI updates.
-static const F32 MAX_UI_SCALE = 7.0f;
-static const F32 MIN_DISPLAY_SCALE = 0.75f;
-
-static const char KEY_MOUSELOOK = 'M';
-
-static LLCachedControl<std::string> sSnapshotBaseName(LLCachedControl<std::string>(gSavedPerAccountSettings, "SnapshotBaseName", "Snapshot"));
-static LLCachedControl<std::string> sSnapshotDir(LLCachedControl<std::string>(gSavedPerAccountSettings, "SnapshotBaseDir", ""));
-
-LLTrace::SampleStatHandle<> LLViewerWindow::sMouseVelocityStat("Mouse Velocity");
-
-
-class RecordToChatConsoleRecorder : public LLError::Recorder
-{
-public:
-<<<<<<< HEAD
-	virtual void recordMessage(LLError::ELevel level,
-								const std::string& message)
-	{
-		//FIXME: this is NOT thread safe, and will do bad things when a warning is issued from a non-UI thread
-
-		// only log warnings to chat console
-		//if (level == LLError::LEVEL_WARN)
-		//{
-			//LLFloaterChat* chat_floater = LLFloaterReg::findTypedInstance<LLFloaterChat>("chat");
-			//if (chat_floater && gSavedSettings.getBOOL("WarningsAsChat"))
-			//{
-			//	LLChat chat;
-			//	chat.mText = message;
-			//	chat.mSourceType = CHAT_SOURCE_SYSTEM;
-
-			//	chat_floater->addChat(chat, false, false);
-			//}
-		//}
-	}
-=======
-    virtual void recordMessage(LLError::ELevel level,
-                                const std::string& message)
-    {
-        //FIXME: this is NOT thread safe, and will do bad things when a warning is issued from a non-UI thread
-
-        // only log warnings to chat console
-        //if (level == LLError::LEVEL_WARN)
-        //{
-            //LLFloaterChat* chat_floater = LLFloaterReg::findTypedInstance<LLFloaterChat>("chat");
-            //if (chat_floater && gSavedSettings.getBOOL("WarningsAsChat"))
-            //{
-            //  LLChat chat;
-            //  chat.mText = message;
-            //  chat.mSourceType = CHAT_SOURCE_SYSTEM;
-
-            //  chat_floater->addChat(chat, FALSE, FALSE);
-            //}
-        //}
-    }
->>>>>>> e1623bb2
-};
-
-class RecordToChatConsole : public LLSingleton<RecordToChatConsole>
-{
-    LLSINGLETON(RecordToChatConsole);
-public:
-    void startRecorder() { LLError::addRecorder(mRecorder); }
-    void stopRecorder() { LLError::removeRecorder(mRecorder); }
-
-private:
-    LLError::RecorderPtr mRecorder;
-};
-
-RecordToChatConsole::RecordToChatConsole():
-    mRecorder(new RecordToChatConsoleRecorder())
-{
-    mRecorder->showTags(false);
-    mRecorder->showLocation(false);
-    mRecorder->showMultiline(true);
-}
-
-////////////////////////////////////////////////////////////////////////////
-//
-// Print Utility
-//
-
-// Convert a normalized float (-1.0 <= x <= +1.0) to a fixed 1.4 format string:
-//
-//    s#.####
-//
-// Where:
-//    s  sign character; space if x is positiv, minus if negative
-//    #  decimal digits
-//
-// This is similar to printf("%+.4f") except positive numbers are NOT cluttered with a leading '+' sign.
-// NOTE: This does NOT null terminate the output
-void normalized_float_to_string(const float x, char *out_str)
-{
-    static const unsigned char DECIMAL_BCD2[] =
-    {
-        0x00, 0x01, 0x02, 0x03, 0x04, 0x05, 0x06, 0x07, 0x08, 0x09,
-        0x10, 0x11, 0x12, 0x13, 0x14, 0x15, 0x16, 0x17, 0x18, 0x19,
-        0x20, 0x21, 0x22, 0x23, 0x24, 0x25, 0x26, 0x27, 0x28, 0x29,
-        0x30, 0x31, 0x32, 0x33, 0x34, 0x35, 0x36, 0x37, 0x38, 0x39,
-        0x40, 0x41, 0x42, 0x43, 0x44, 0x45, 0x46, 0x47, 0x48, 0x49,
-        0x50, 0x51, 0x52, 0x53, 0x54, 0x55, 0x56, 0x57, 0x58, 0x59,
-        0x60, 0x61, 0x62, 0x63, 0x64, 0x65, 0x66, 0x67, 0x68, 0x69,
-        0x70, 0x71, 0x72, 0x73, 0x74, 0x75, 0x76, 0x77, 0x78, 0x79,
-        0x80, 0x81, 0x82, 0x83, 0x84, 0x85, 0x86, 0x87, 0x88, 0x89,
-        0x90, 0x91, 0x92, 0x93, 0x94, 0x95, 0x96, 0x97, 0x98, 0x99
-    };
-
-    int neg = (x < 0);
-    int rem = neg
-            ? (int)(x * -10000.)
-            : (int)(x *  10000.);
-
-    int d10 = rem % 100; rem /= 100;
-    int d32 = rem % 100; rem /= 100;
-
-    out_str[6] = '0' + ((DECIMAL_BCD2[ d10 ] >> 0) & 0xF);
-    out_str[5] = '0' + ((DECIMAL_BCD2[ d10 ] >> 4) & 0xF);
-    out_str[4] = '0' + ((DECIMAL_BCD2[ d32 ] >> 0) & 0xF);
-    out_str[3] = '0' + ((DECIMAL_BCD2[ d32 ] >> 4) & 0xF);
-    out_str[2] = '.';
-    out_str[1] = '0' + (rem & 1);
-    out_str[0] = " -"[neg]; // Could always show '+' for positive but this clutters up the common case
-}
-
-// normalized float
-//    printf("%-.4f    %-.4f    %-.4f")
-// Params:
-//   float  &matrix_row[4]
-//   int    matrix_cell_index
-//   string out_buffer (size 32)
-// Note: The buffer is assumed to be pre-filled with spaces
-#define MATRIX_ROW_N32_TO_STR(matrix_row, i, out_buffer)          \
-    normalized_float_to_string(matrix_row[i+0], out_buffer +  0); \
-    normalized_float_to_string(matrix_row[i+1], out_buffer + 11); \
-    normalized_float_to_string(matrix_row[i+2], out_buffer + 22); \
-    out_buffer[31] = 0;
-
-
-// regular float
-//    sprintf(buffer, "%-8.2f  %-8.2f  %-8.2f", matrix_row[i+0], matrix_row[i+1], matrix_row[i+2]);
-// Params:
-//   float  &matrix_row[4]
-//   int    matrix_cell_index
-//   char   out_buffer[32]
-// Note: The buffer is assumed to be pre-filled with spaces
-#define MATRIX_ROW_F32_TO_STR(matrix_row, i, out_buffer) {                       \
-    static const char *format[3] = {                                             \
-        "%-8.2f"  ,  /* 0 */                                                     \
-        ">  99K  ",  /* 1 */                                                     \
-        "< -99K  "   /* 2 */                                                     \
-    };                                                                           \
-                                                                                 \
-    F32 temp_0 = matrix_row[i+0];                                                \
-    F32 temp_1 = matrix_row[i+1];                                                \
-    F32 temp_2 = matrix_row[i+2];                                                \
-                                                                                 \
-    U8 flag_0 = (((U8)(temp_0 < -99999.99)) << 1) | ((U8)(temp_0 > 99999.99));   \
-    U8 flag_1 = (((U8)(temp_1 < -99999.99)) << 1) | ((U8)(temp_1 > 99999.99));   \
-    U8 flag_2 = (((U8)(temp_2 < -99999.99)) << 1) | ((U8)(temp_2 > 99999.99));   \
-                                                                                 \
-    if (temp_0 < 0.f) out_buffer[ 0] = '-';                                      \
-    if (temp_1 < 0.f) out_buffer[11] = '-';                                      \
-    if (temp_2 < 0.f) out_buffer[22] = '-';                                      \
-                                                                                 \
-    sprintf(out_buffer+ 1,format[flag_0],fabsf(temp_0)); out_buffer[ 1+8] = ' '; \
-    sprintf(out_buffer+12,format[flag_1],fabsf(temp_1)); out_buffer[12+8] = ' '; \
-    sprintf(out_buffer+23,format[flag_2],fabsf(temp_2)); out_buffer[23+8] =  0 ; \
-}
-
-////////////////////////////////////////////////////////////////////////////
-//
-// LLDebugText
-//
-
-static LLTrace::BlockTimerStatHandle FTM_DISPLAY_DEBUG_TEXT("Display Debug Text");
-
-class LLDebugText
-{
-private:
-    struct Line
-    {
-        Line(const std::string& in_text, S32 in_x, S32 in_y) : text(in_text), x(in_x), y(in_y) {}
-        std::string text;
-        S32 x,y;
-    };
-
-    LLViewerWindow *mWindow;
-
-    typedef std::vector<Line> line_list_t;
-    line_list_t mLineList;
-    LLColor4 mTextColor;
-
-    LLColor4 mBackColor;
-    LLRect mBackRectCamera1;
-    LLRect mBackRectCamera2;
-
-    void addText(S32 x, S32 y, const std::string &text)
-    {
-        mLineList.push_back(Line(text, x, y));
-    }
-
-    void clearText() { mLineList.clear(); }
-
-public:
-    LLDebugText(LLViewerWindow* window) : mWindow(window) {}
-
-    void update()
-    {
-        if (!gPipeline.hasRenderDebugFeatureMask(LLPipeline::RENDER_DEBUG_FEATURE_UI))
-        {
-            clearText();
-            return;
-        }
-
-        static LLCachedControl<bool> log_texture_traffic(gSavedSettings,"LogTextureNetworkTraffic", false) ;
-
-        std::string wind_vel_text;
-        std::string wind_vector_text;
-        std::string rwind_vel_text;
-        std::string rwind_vector_text;
-        std::string audio_text;
-
-        static const std::string beacon_particle = LLTrans::getString("BeaconParticle");
-        static const std::string beacon_physical = LLTrans::getString("BeaconPhysical");
-        static const std::string beacon_scripted = LLTrans::getString("BeaconScripted");
-        static const std::string beacon_scripted_touch = LLTrans::getString("BeaconScriptedTouch");
-        static const std::string beacon_sound = LLTrans::getString("BeaconSound");
-        static const std::string beacon_media = LLTrans::getString("BeaconMedia");
-        static const std::string beacon_sun = LLTrans::getString("BeaconSun");
-        static const std::string beacon_moon = LLTrans::getString("BeaconMoon");
-        static const std::string particle_hiding = LLTrans::getString("ParticleHiding");
-
-        // Draw the statistics in a light gray
-        // and in a thin font
-        mTextColor = LLColor4( 0.86f, 0.86f, 0.86f, 1.f );
-
-        // Draw stuff growing up from right lower corner of screen
-        S32 x_right = mWindow->getWorldViewWidthScaled();
-        S32 xpos = x_right - 400;
-        xpos = llmax(xpos, 0);
-        S32 ypos = 64;
-        const S32 y_inc = 20;
-
-        // Camera matrix text is hard to see again a white background
-        // Add a dark background underneath the matrices for readability (contrast)
-        mBackRectCamera1.mLeft   = xpos;
-        mBackRectCamera1.mRight  = x_right;
-        mBackRectCamera1.mTop    = -1;
-        mBackRectCamera1.mBottom = -1;
-        mBackRectCamera2 = mBackRectCamera1;
-
-        mBackColor = LLUIColorTable::instance().getColor( "MenuDefaultBgColor" );
-
-        clearText();
-
-        if (gSavedSettings.getBOOL("DebugShowTime"))
-        {
-            F32 time = gFrameTimeSeconds;
-            S32 hours = (S32)(time / (60*60));
-            S32 mins = (S32)((time - hours*(60*60)) / 60);
-            S32 secs = (S32)((time - hours*(60*60) - mins*60));
-            addText(xpos, ypos, llformat("Time: %d:%02d:%02d", hours,mins,secs)); ypos += y_inc;
-        }
-
-        if (gSavedSettings.getBOOL("DebugShowMemory"))
-        {
-            addText(xpos, ypos,
-                    STRINGIZE("Memory: " << (LLMemory::getCurrentRSS() / 1024) << " (KB)"));
-            ypos += y_inc;
-        }
-
-        if (gDisplayCameraPos)
-        {
-            std::string camera_view_text;
-            std::string camera_center_text;
-            std::string agent_view_text;
-            std::string agent_left_text;
-            std::string agent_center_text;
-            std::string agent_root_center_text;
-
-            LLVector3d tvector; // Temporary vector to hold data for printing.
-
-            // Update camera center, camera view, wind info every other frame
-            tvector = gAgent.getPositionGlobal();
-            agent_center_text = llformat("AgentCenter  %f %f %f",
-                                         (F32)(tvector.mdV[VX]), (F32)(tvector.mdV[VY]), (F32)(tvector.mdV[VZ]));
-
-            if (isAgentAvatarValid())
-            {
-                tvector = gAgent.getPosGlobalFromAgent(gAgentAvatarp->mRoot->getWorldPosition());
-                agent_root_center_text = llformat("AgentRootCenter %f %f %f",
-                                                  (F32)(tvector.mdV[VX]), (F32)(tvector.mdV[VY]), (F32)(tvector.mdV[VZ]));
-            }
-            else
-            {
-                agent_root_center_text = "---";
-            }
-
-
-            tvector = LLVector4(gAgent.getFrameAgent().getAtAxis());
-            agent_view_text = llformat("AgentAtAxis  %f %f %f",
-                                       (F32)(tvector.mdV[VX]), (F32)(tvector.mdV[VY]), (F32)(tvector.mdV[VZ]));
-
-            tvector = LLVector4(gAgent.getFrameAgent().getLeftAxis());
-            agent_left_text = llformat("AgentLeftAxis  %f %f %f",
-                                       (F32)(tvector.mdV[VX]), (F32)(tvector.mdV[VY]), (F32)(tvector.mdV[VZ]));
-
-            tvector = gAgentCamera.getCameraPositionGlobal();
-            camera_center_text = llformat("CameraCenter %f %f %f",
-                                          (F32)(tvector.mdV[VX]), (F32)(tvector.mdV[VY]), (F32)(tvector.mdV[VZ]));
-
-            tvector = LLVector4(LLViewerCamera::getInstance()->getAtAxis());
-            camera_view_text = llformat("CameraAtAxis    %f %f %f",
-                                        (F32)(tvector.mdV[VX]), (F32)(tvector.mdV[VY]), (F32)(tvector.mdV[VZ]));
-
-            addText(xpos, ypos, agent_center_text);  ypos += y_inc;
-            addText(xpos, ypos, agent_root_center_text);  ypos += y_inc;
-            addText(xpos, ypos, agent_view_text);  ypos += y_inc;
-            addText(xpos, ypos, agent_left_text);  ypos += y_inc;
-            addText(xpos, ypos, camera_center_text);  ypos += y_inc;
-            addText(xpos, ypos, camera_view_text);  ypos += y_inc;
-        }
-
-        if (gDisplayWindInfo)
-        {
-            wind_vel_text = llformat("Wind velocity %.2f m/s", gWindVec.magVec());
-            wind_vector_text = llformat("Wind vector   %.2f %.2f %.2f", gWindVec.mV[0], gWindVec.mV[1], gWindVec.mV[2]);
-            rwind_vel_text = llformat("RWind vel %.2f m/s", gRelativeWindVec.magVec());
-            rwind_vector_text = llformat("RWind vec   %.2f %.2f %.2f", gRelativeWindVec.mV[0], gRelativeWindVec.mV[1], gRelativeWindVec.mV[2]);
-
-            addText(xpos, ypos, wind_vel_text);  ypos += y_inc;
-            addText(xpos, ypos, wind_vector_text);  ypos += y_inc;
-            addText(xpos, ypos, rwind_vel_text);  ypos += y_inc;
-            addText(xpos, ypos, rwind_vector_text);  ypos += y_inc;
-        }
-        if (gDisplayWindInfo)
-        {
-            audio_text = llformat("Audio for wind: %d", gAudiop ? gAudiop->isWindEnabled() : -1);
-            addText(xpos, ypos, audio_text);  ypos += y_inc;
-        }
-        if (gDisplayFOV)
-        {
-            addText(xpos, ypos, llformat("FOV: %2.1f deg", RAD_TO_DEG * LLViewerCamera::getInstance()->getView()));
-            ypos += y_inc;
-        }
-        if (gDisplayBadge)
-        {
-            addText(xpos, ypos+(y_inc/2), llformat("Hippos!", RAD_TO_DEG * LLViewerCamera::getInstance()->getView()));
-            ypos += y_inc * 2;
-        }
-
-        /*if (LLViewerJoystick::getInstance()->getOverrideCamera())
-        {
-            addText(xpos + 200, ypos, llformat("Flycam"));
-            ypos += y_inc;
-        }*/
-
-        if (gSavedSettings.getBOOL("DebugShowRenderInfo"))
-        {
-            LLTrace::Recording& last_frame_recording = LLTrace::get_frame_recording().getLastRecording();
-
-            //show streaming cost/triangle count of known prims in current region OR selection
-            {
-                F32 cost = 0.f;
-                S32 count = 0;
-                S32 vcount = 0;
-                S32 object_count = 0;
-                S32 total_bytes = 0;
-                S32 visible_bytes = 0;
-
-                const char* label = "Region";
-                if (LLSelectMgr::getInstance()->getSelection()->getObjectCount() == 0)
-                { //region
-                    LLViewerRegion* region = gAgent.getRegion();
-                    if (region)
-                    {
-                        for (U32 i = 0; i < gObjectList.getNumObjects(); ++i)
-                        {
-                            LLViewerObject* object = gObjectList.getObject(i);
-                            if (object &&
-                                object->getRegion() == region &&
-                                object->getVolume())
-                            {
-                                object_count++;
-                                S32 bytes = 0;
-                                S32 visible = 0;
-                                cost += object->getStreamingCost();
-                                LLMeshCostData costs;
-                                if (object->getCostData(costs))
-                                {
-                                    bytes = costs.getSizeTotal();
-                                    visible = costs.getSizeByLOD(object->getLOD());
-                                }
-
-                                S32 vt = 0;
-                                count += object->getTriangleCount(&vt);
-                                vcount += vt;
-                                total_bytes += bytes;
-                                visible_bytes += visible;
-                            }
-                        }
-                    }
-                }
-                else
-                {
-                    label = "Selection";
-                    cost = LLSelectMgr::getInstance()->getSelection()->getSelectedObjectStreamingCost(&total_bytes, &visible_bytes);
-                    count = LLSelectMgr::getInstance()->getSelection()->getSelectedObjectTriangleCount(&vcount);
-                    object_count = LLSelectMgr::getInstance()->getSelection()->getObjectCount();
-                }
-
-                addText(xpos,ypos, llformat("%s streaming cost: %.1f", label, cost));
-                ypos += y_inc;
-
-                addText(xpos, ypos, llformat("    %.3f KTris, %.3f KVerts, %.1f/%.1f KB, %d objects",
-                                        count/1000.f, vcount/1000.f, visible_bytes/1024.f, total_bytes/1024.f, object_count));
-                ypos += y_inc;
-
-            }
-
-            addText(xpos, ypos, llformat("%d Texture Binds", LLImageGL::sBindCount));
-            ypos += y_inc;
-
-            addText(xpos, ypos, llformat("%d Unique Textures", LLImageGL::sUniqueCount));
-            ypos += y_inc;
-
-            addText(xpos, ypos, llformat("%d Render Calls", (U32)last_frame_recording.getSampleCount(LLPipeline::sStatBatchSize)));
-            ypos += y_inc;
-
-            addText(xpos, ypos, llformat("%d/%d Objects Active", gObjectList.getNumActiveObjects(), gObjectList.getNumObjects()));
-            ypos += y_inc;
-
-            addText(xpos, ypos, llformat("%d Matrix Ops", gPipeline.mMatrixOpCount));
-            ypos += y_inc;
-
-            addText(xpos, ypos, llformat("%d Texture Matrix Ops", gPipeline.mTextureMatrixOps));
-            ypos += y_inc;
-
-            gPipeline.mTextureMatrixOps = 0;
-            gPipeline.mMatrixOpCount = 0;
-
-            if (last_frame_recording.getSampleCount(LLPipeline::sStatBatchSize) > 0)
-            {
-                addText(xpos, ypos, llformat("Batch min/max/mean: %d/%d/%d", (U32)last_frame_recording.getMin(LLPipeline::sStatBatchSize), (U32)last_frame_recording.getMax(LLPipeline::sStatBatchSize), (U32)last_frame_recording.getMean(LLPipeline::sStatBatchSize)));
-            }
-            ypos += y_inc;
-
-            addText(xpos, ypos, llformat("UI Verts/Calls: %d/%d", LLRender::sUIVerts, LLRender::sUICalls));
-            LLRender::sUICalls = LLRender::sUIVerts = 0;
-            ypos += y_inc;
-
-            addText(xpos,ypos, llformat("%d/%d Nodes visible", gPipeline.mNumVisibleNodes, LLSpatialGroup::sNodeCount));
-
-            ypos += y_inc;
-
-            if (!LLOcclusionCullingGroup::sPendingQueries.empty())
-            {
-                addText(xpos,ypos, llformat("%d Queries pending", LLOcclusionCullingGroup::sPendingQueries.size()));
-                ypos += y_inc;
-            }
-
-
-            addText(xpos,ypos, llformat("%d Avatars visible", LLVOAvatar::sNumVisibleAvatars));
-
-            ypos += y_inc;
-
-            addText(xpos,ypos, llformat("%d Lights visible", LLPipeline::sVisibleLightCount));
-
-            ypos += y_inc;
-
-            if (gMeshRepo.meshRezEnabled())
-            {
-                addText(xpos, ypos, llformat("%.3f MB Mesh Data Received", LLMeshRepository::sBytesReceived/(1024.f*1024.f)));
-
-                ypos += y_inc;
-
-                addText(xpos, ypos, llformat("%d/%d Mesh HTTP Requests/Retries", LLMeshRepository::sHTTPRequestCount,
-                    LLMeshRepository::sHTTPRetryCount));
-                ypos += y_inc;
-
-                addText(xpos, ypos, llformat("%d/%d Mesh LOD Pending/Processing", LLMeshRepository::sLODPending, LLMeshRepository::sLODProcessing));
-                ypos += y_inc;
-
-                addText(xpos, ypos, llformat("%.3f/%.3f MB Mesh Cache Read/Write ", LLMeshRepository::sCacheBytesRead/(1024.f*1024.f), LLMeshRepository::sCacheBytesWritten/(1024.f*1024.f)));
-                ypos += y_inc;
-
-                addText(xpos, ypos, llformat("%.3f/%.3f MB Mesh Skins/Decompositions Memory", LLMeshRepository::sCacheBytesSkins / (1024.f*1024.f), LLMeshRepository::sCacheBytesDecomps / (1024.f*1024.f)));
-                ypos += y_inc;
-
-                addText(xpos, ypos, llformat("%.3f MB Mesh Headers Memory", LLMeshRepository::sCacheBytesHeaders / (1024.f*1024.f)));
-
-                ypos += y_inc;
-            }
-
-            gPipeline.mNumVisibleNodes = LLPipeline::sVisibleLightCount = 0;
-        }
-        if (gSavedSettings.getBOOL("DebugShowAvatarRenderInfo"))
-        {
-            std::map<std::string, LLVOAvatar*> sorted_avs;
-
-            std::vector<LLCharacter*>::iterator sort_iter = LLCharacter::sInstances.begin();
-            while (sort_iter != LLCharacter::sInstances.end())
-            {
-                LLVOAvatar* avatar = dynamic_cast<LLVOAvatar*>(*sort_iter);
-                if (avatar &&
-                    !avatar->isDead())                      // Not dead yet
-                {
-                    // Stuff into a sorted map so the display is ordered
-                    sorted_avs[avatar->getFullname()] = avatar;
-                }
-                sort_iter++;
-            }
-
-            std::string trunc_name;
-            std::map<std::string, LLVOAvatar*>::reverse_iterator av_iter = sorted_avs.rbegin();     // Put "A" at the top
-            while (av_iter != sorted_avs.rend())
-            {
-                LLVOAvatar* avatar = av_iter->second;
-
-                avatar->calculateUpdateRenderComplexity(); // Make sure the numbers are up-to-date
-
-                trunc_name = utf8str_truncate(avatar->getFullname(), 16);
-                addText(xpos, ypos, llformat("%s : %s, complexity %d, area %.2f",
-                    trunc_name.c_str(),
-                    LLVOAvatar::rezStatusToString(avatar->getRezzedStatus()).c_str(),
-                    avatar->getVisualComplexity(),
-                    avatar->getAttachmentSurfaceArea()));
-                ypos += y_inc;
-                av_iter++;
-            }
-        }
-        if (gSavedSettings.getBOOL("DebugShowRenderMatrices"))
-        {
-            char camera_lines[8][32];
-            memset(camera_lines, ' ', sizeof(camera_lines));
-
-            // Projection last column is always <0,0,-1.0001,0>
-            // Projection last row is always <0,0,-0.2>
-            mBackRectCamera1.mBottom = ypos - y_inc + 2;
-            MATRIX_ROW_N32_TO_STR(gGLProjection, 12,camera_lines[7]); addText(xpos, ypos, std::string(camera_lines[7])); ypos += y_inc;
-            MATRIX_ROW_N32_TO_STR(gGLProjection,  8,camera_lines[6]); addText(xpos, ypos, std::string(camera_lines[6])); ypos += y_inc;
-            MATRIX_ROW_N32_TO_STR(gGLProjection,  4,camera_lines[5]); addText(xpos, ypos, std::string(camera_lines[5])); ypos += y_inc; mBackRectCamera1.mTop    = ypos + 2;
-            MATRIX_ROW_N32_TO_STR(gGLProjection,  0,camera_lines[4]); addText(xpos, ypos, std::string(camera_lines[4])); ypos += y_inc; mBackRectCamera2.mBottom = ypos + 2;
-
-            addText(xpos, ypos, "Projection Matrix");
-            ypos += y_inc;
-
-            // View last column is always <0,0,0,1>
-            MATRIX_ROW_F32_TO_STR(gGLModelView, 12,camera_lines[3]); addText(xpos, ypos, std::string(camera_lines[3])); ypos += y_inc;
-            MATRIX_ROW_N32_TO_STR(gGLModelView,  8,camera_lines[2]); addText(xpos, ypos, std::string(camera_lines[2])); ypos += y_inc;
-            MATRIX_ROW_N32_TO_STR(gGLModelView,  4,camera_lines[1]); addText(xpos, ypos, std::string(camera_lines[1])); ypos += y_inc; mBackRectCamera2.mTop = ypos + 2;
-            MATRIX_ROW_N32_TO_STR(gGLModelView,  0,camera_lines[0]); addText(xpos, ypos, std::string(camera_lines[0])); ypos += y_inc;
-
-            addText(xpos, ypos, "View Matrix");
-            ypos += y_inc;
-        }
-        // disable use of glReadPixels which messes up nVidia nSight graphics debugging
-        if (gSavedSettings.getBOOL("DebugShowColor") && !LLRender::sNsightDebugSupport)
-        {
-            U8 color[4];
-            LLCoordGL coord = gViewerWindow->getCurrentMouse();
-
-            // Convert x,y to raw pixel coords
-            S32 x_raw = llround(coord.mX * gViewerWindow->getWindowWidthRaw() / (F32) gViewerWindow->getWindowWidthScaled());
-            S32 y_raw = llround(coord.mY * gViewerWindow->getWindowHeightRaw() / (F32) gViewerWindow->getWindowHeightScaled());
-
-            glReadPixels(x_raw, y_raw, 1, 1, GL_RGBA, GL_UNSIGNED_BYTE, color);
-            addText(xpos, ypos, llformat("Pixel <%1d, %1d> R:%1d G:%1d B:%1d A:%1d", x_raw, y_raw, color[0], color[1], color[2], color[3]));
-            ypos += y_inc;
-        }
-
-        // only display these messages if we are actually rendering beacons at this moment
-        if (LLPipeline::getRenderBeacons() && LLFloaterReg::instanceVisible("beacons"))
-        {
-            if (LLPipeline::getRenderMOAPBeacons())
-            {
-                addText(xpos, ypos, "Viewing media beacons (white)");
-                ypos += y_inc;
-            }
-
-            if (LLPipeline::toggleRenderTypeControlNegated(LLPipeline::RENDER_TYPE_PARTICLES))
-            {
-                addText(xpos, ypos, particle_hiding);
-                ypos += y_inc;
-            }
-
-            if (LLPipeline::getRenderParticleBeacons())
-            {
-                addText(xpos, ypos, "Viewing particle beacons (blue)");
-                ypos += y_inc;
-            }
-
-            if (LLPipeline::getRenderSoundBeacons())
-            {
-                addText(xpos, ypos, "Viewing sound beacons (yellow)");
-                ypos += y_inc;
-            }
-
-            if (LLPipeline::getRenderScriptedBeacons())
-            {
-                addText(xpos, ypos, beacon_scripted);
-                ypos += y_inc;
-            }
-            else
-                if (LLPipeline::getRenderScriptedTouchBeacons())
-                {
-                    addText(xpos, ypos, beacon_scripted_touch);
-                    ypos += y_inc;
-                }
-
-            if (LLPipeline::getRenderPhysicalBeacons())
-            {
-                addText(xpos, ypos, "Viewing physical object beacons (green)");
-                ypos += y_inc;
-            }
-        }
-
-        static LLUICachedControl<bool> show_sun_beacon("sunbeacon", false);
-        static LLUICachedControl<bool> show_moon_beacon("moonbeacon", false);
-
-        if (show_sun_beacon)
-        {
-            addText(xpos, ypos, beacon_sun);
-            ypos += y_inc;
-        }
-        if (show_moon_beacon)
-        {
-            addText(xpos, ypos, beacon_moon);
-            ypos += y_inc;
-        }
-
-        if(log_texture_traffic)
-        {
-            U32 old_y = ypos ;
-            for(S32 i = LLViewerTexture::BOOST_NONE; i < LLViewerTexture::MAX_GL_IMAGE_CATEGORY; i++)
-            {
-                if(gTotalTextureBytesPerBoostLevel[i] > (S32Bytes)0)
-                {
-                    addText(xpos, ypos, llformat("Boost_Level %d:  %.3f MB", i, F32Megabytes(gTotalTextureBytesPerBoostLevel[i]).value()));
-                    ypos += y_inc;
-                }
-            }
-            if(ypos != old_y)
-            {
-                addText(xpos, ypos, "Network traffic for textures:");
-                ypos += y_inc;
-            }
-        }
-
-        if (gSavedSettings.getBOOL("DebugShowTextureInfo"))
-        {
-            LLViewerObject* objectp = NULL ;
-
-            LLSelectNode* nodep = LLSelectMgr::instance().getHoverNode();
-            if (nodep)
-            {
-                objectp = nodep->getObject();
-            }
-
-            if (objectp && !objectp->isDead())
-            {
-                S32 num_faces = objectp->mDrawable->getNumFaces() ;
-                std::set<LLViewerFetchedTexture*> tex_list;
-
-                for(S32 i = 0 ; i < num_faces; i++)
-                {
-                    LLFace* facep = objectp->mDrawable->getFace(i) ;
-                    if(facep)
-                    {
-                        LLViewerFetchedTexture* tex = dynamic_cast<LLViewerFetchedTexture*>(facep->getTexture()) ;
-                        if(tex)
-                        {
-                            if(tex_list.find(tex) != tex_list.end())
-                            {
-                                continue ; //already displayed.
-                            }
-                            tex_list.insert(tex);
-
-                            std::string uuid_str;
-                            tex->getID().toString(uuid_str);
-                            uuid_str = uuid_str.substr(0,7);
-
-                            addText(xpos, ypos, llformat("ID: %s v_size: %.3f", uuid_str.c_str(), tex->getMaxVirtualSize()));
-                            ypos += y_inc;
-
-                            addText(xpos, ypos, llformat("discard level: %d desired level: %d Missing: %s", tex->getDiscardLevel(),
-                                tex->getDesiredDiscardLevel(), tex->isMissingAsset() ? "Y" : "N"));
-                            ypos += y_inc;
-                        }
-                    }
-                }
-            }
-        }
-    }
-
-    void draw()
-    {
-        LL_RECORD_BLOCK_TIME(FTM_DISPLAY_DEBUG_TEXT);
-
-        // Camera matrix text is hard to see again a white background
-        // Add a dark background underneath the matrices for readability (contrast)
-        if (mBackRectCamera1.mTop >= 0)
-        {
-            mBackColor.setAlpha( 0.75f );
-            gl_rect_2d(mBackRectCamera1, mBackColor, true);
-
-            mBackColor.setAlpha( 0.66f );
-            gl_rect_2d(mBackRectCamera2, mBackColor, true);
-        }
-
-        for (line_list_t::iterator iter = mLineList.begin();
-             iter != mLineList.end(); ++iter)
-        {
-            const Line& line = *iter;
-            LLFontGL::getFontMonospace()->renderUTF8(line.text, 0, (F32)line.x, (F32)line.y, mTextColor,
-                    LLFontGL::LEFT, LLFontGL::TOP, LLFontGL::NORMAL, LLFontGL::NO_SHADOW);
-        }
-    }
-
-};
-
-void LLViewerWindow::updateDebugText()
-{
-    mDebugText->update();
-}
-
-////////////////////////////////////////////////////////////////////////////
-//
-// LLViewerWindow
-//
-
-LLViewerWindow::Params::Params()
-:   title("title"),
-    name("name"),
-    x("x"),
-    y("y"),
-    width("width"),
-    height("height"),
-    min_width("min_width"),
-    min_height("min_height"),
-    fullscreen("fullscreen", false),
-    ignore_pixel_depth("ignore_pixel_depth", false)
-{}
-
-
-void LLViewerWindow::handlePieMenu(S32 x, S32 y, MASK mask)
-{
-    if (CAMERA_MODE_CUSTOMIZE_AVATAR != gAgentCamera.getCameraMode() && LLToolMgr::getInstance()->getCurrentTool() != LLToolPie::getInstance() && gAgent.isInitialized())
-    {
-        // If the current tool didn't process the click, we should show
-        // the pie menu.  This can be done by passing the event to the pie
-        // menu tool.
-        LLToolPie::getInstance()->handleRightMouseDown(x, y, mask);
-    }
-}
-
-bool LLViewerWindow::handleAnyMouseClick(LLWindow *window, LLCoordGL pos, MASK mask, EMouseClickType clicktype, bool down, bool& is_toolmgr_action)
-{
-    const char* buttonname = "";
-    const char* buttonstatestr = "";
-    S32 x = pos.mX;
-    S32 y = pos.mY;
-    x = ll_round((F32)x / mDisplayScale.mV[VX]);
-    y = ll_round((F32)y / mDisplayScale.mV[VY]);
-
-    // Handle non-consuming global keybindings, like voice
-    gViewerInput.handleGlobalBindsMouse(clicktype, mask, down);
-
-<<<<<<< HEAD
-	// only send mouse clicks to UI if UI is visible
-	if(gPipeline.hasRenderDebugFeatureMask(LLPipeline::RENDER_DEBUG_FEATURE_UI))
-	{	
-
-		if (down)
-		{
-			buttonstatestr = "down" ;
-		}
-		else
-		{
-			buttonstatestr = "up" ;
-		}
-		
-		switch (clicktype)
-		{
-		case CLICK_LEFT:
-			mLeftMouseDown = down;
-			buttonname = "Left";
-			break;
-		case CLICK_RIGHT:
-			mRightMouseDown = down;
-			buttonname = "Right";
-			break;
-		case CLICK_MIDDLE:
-			mMiddleMouseDown = down;
-			buttonname = "Middle";
-			break;
-		case CLICK_DOUBLELEFT:
-			mLeftMouseDown = down;
-			buttonname = "Left Double Click";
-			break;
-		case CLICK_BUTTON4:
-			buttonname = "Button 4";
-			break;
-		case CLICK_BUTTON5:
-			buttonname = "Button 5";
-			break;
-		default:
-			break; // COUNT and NONE
-		}
-		
-		LLView::sMouseHandlerMessage.clear();
-
-		if (gMenuBarView)
-		{
-			// stop ALT-key access to menu
-			gMenuBarView->resetMenuTrigger();
-		}
-
-		if (gDebugClicks)
-		{	
-			LL_INFOS() << "ViewerWindow " << buttonname << " mouse " << buttonstatestr << " at " << x << "," << y << LL_ENDL;
-		}
-
-		// Make sure we get a corresponding mouseup event, even if the mouse leaves the window
-		if (down)
-			mWindow->captureMouse();
-		else
-			mWindow->releaseMouse();
-
-		// Indicate mouse was active
-		LLUI::getInstance()->resetMouseIdleTimer();
-
-		// Don't let the user move the mouse out of the window until mouse up.
-		if( LLToolMgr::getInstance()->getCurrentTool()->clipMouseWhenDown() )
-		{
-			mWindow->setMouseClipping(down);
-		}
-
-		LLMouseHandler* mouse_captor = gFocusMgr.getMouseCapture();
-		if( mouse_captor )
-		{
-			S32 local_x;
-			S32 local_y;
-			mouse_captor->screenPointToLocal( x, y, &local_x, &local_y );
-			if (LLView::sDebugMouseHandling)
-			{
-				LL_INFOS() << buttonname << " Mouse " << buttonstatestr << " handled by captor " << mouse_captor->getName() << LL_ENDL;
-			}
-
-			bool r = mouse_captor->handleAnyMouseClick(local_x, local_y, mask, clicktype, down); 
-			if (r) {
-
-				LL_DEBUGS() << "LLViewerWindow::handleAnyMouseClick viewer with mousecaptor calling updatemouseeventinfo - local_x|global x  "<< local_x << " " << x  << "local/global y " << local_y << " " << y << LL_ENDL;
-
-				LLViewerEventRecorder::instance().setMouseGlobalCoords(x,y);
-				LLViewerEventRecorder::instance().logMouseEvent(std::string(buttonstatestr),std::string(buttonname)); 
-
-			}
-			else if (down && clicktype == CLICK_RIGHT)
-			{
-				handlePieMenu(x, y, mask);
-				r = true;
-			}
-			return r;
-		}
-
-		// Mark the click as handled and return if we aren't within the root view to avoid spurious bugs
-		if( !mRootView->pointInView(x, y) )
-		{
-			return true;
-		}
-		// Give the UI views a chance to process the click
-
-		bool r= mRootView->handleAnyMouseClick(x, y, mask, clicktype, down) ;
-		if (r) 
-		{
-
-			LL_DEBUGS() << "LLViewerWindow::handleAnyMouseClick calling updatemouseeventinfo - global x  "<< " " << x	<< "global y " << y	 << "buttonstate: " << buttonstatestr << " buttonname " << buttonname << LL_ENDL;
-
-			LLViewerEventRecorder::instance().setMouseGlobalCoords(x,y);
-
-			// Clear local coords - this was a click on root window so these are not needed
-			// By not including them, this allows the test skeleton generation tool to be smarter when generating code
-			// the code generator can be smarter because when local coords are present it can try the xui path with local coords
-			// and fallback to global coordinates only if needed. 
-			// The drawback to this approach is sometimes a valid xui path will appear to work fine, but NOT interact with the UI element
-			// (VITA support not implemented yet or not visible to VITA due to widget further up xui path not being visible to VITA)
-			// For this reason it's best to provide hints where possible here by leaving out local coordinates
-			LLViewerEventRecorder::instance().setMouseLocalCoords(-1,-1);
-			LLViewerEventRecorder::instance().logMouseEvent(buttonstatestr,buttonname); 
-
-			if (LLView::sDebugMouseHandling)
-			{
-				LL_INFOS() << buttonname << " Mouse " << buttonstatestr << " " << LLViewerEventRecorder::instance().get_xui()	<< LL_ENDL;
-			} 
-			return true;
-		} else if (LLView::sDebugMouseHandling)
-			{
-				LL_INFOS() << buttonname << " Mouse " << buttonstatestr << " not handled by view" << LL_ENDL;
-			}
-	}
-
-	// Do not allow tool manager to handle mouseclicks if we have disconnected	
-	if(!gDisconnected && LLToolMgr::getInstance()->getCurrentTool()->handleAnyMouseClick( x, y, mask, clicktype, down ) )
-	{
-		LLViewerEventRecorder::instance().clear_xui(); 
-        is_toolmgr_action = true;
-		return true;
-	}
-
-	if (down && clicktype == CLICK_RIGHT)
-	{
-		handlePieMenu(x, y, mask);
-		return true;
-	}
-
-	// If we got this far on a down-click, it wasn't handled.
-	// Up-clicks, though, are always handled as far as the OS is concerned.
-	bool default_rtn = !down;
-	return default_rtn;
-=======
-    // only send mouse clicks to UI if UI is visible
-    if(gPipeline.hasRenderDebugFeatureMask(LLPipeline::RENDER_DEBUG_FEATURE_UI))
-    {
-
-        if (down)
-        {
-            buttonstatestr = "down" ;
-        }
-        else
-        {
-            buttonstatestr = "up" ;
-        }
-
-        switch (clicktype)
-        {
-        case CLICK_LEFT:
-            mLeftMouseDown = down;
-            buttonname = "Left";
-            break;
-        case CLICK_RIGHT:
-            mRightMouseDown = down;
-            buttonname = "Right";
-            break;
-        case CLICK_MIDDLE:
-            mMiddleMouseDown = down;
-            buttonname = "Middle";
-            break;
-        case CLICK_DOUBLELEFT:
-            mLeftMouseDown = down;
-            buttonname = "Left Double Click";
-            break;
-        case CLICK_BUTTON4:
-            buttonname = "Button 4";
-            break;
-        case CLICK_BUTTON5:
-            buttonname = "Button 5";
-            break;
-        default:
-            break; // COUNT and NONE
-        }
-
-        LLView::sMouseHandlerMessage.clear();
-
-        if (gMenuBarView)
-        {
-            // stop ALT-key access to menu
-            gMenuBarView->resetMenuTrigger();
-        }
-
-        if (gDebugClicks)
-        {
-            LL_INFOS() << "ViewerWindow " << buttonname << " mouse " << buttonstatestr << " at " << x << "," << y << LL_ENDL;
-        }
-
-        // Make sure we get a corresponding mouseup event, even if the mouse leaves the window
-        if (down)
-            mWindow->captureMouse();
-        else
-            mWindow->releaseMouse();
-
-        // Indicate mouse was active
-        LLUI::getInstance()->resetMouseIdleTimer();
-
-        // Don't let the user move the mouse out of the window until mouse up.
-        if( LLToolMgr::getInstance()->getCurrentTool()->clipMouseWhenDown() )
-        {
-            mWindow->setMouseClipping(down);
-        }
-
-        LLMouseHandler* mouse_captor = gFocusMgr.getMouseCapture();
-        if( mouse_captor )
-        {
-            S32 local_x;
-            S32 local_y;
-            mouse_captor->screenPointToLocal( x, y, &local_x, &local_y );
-            if (LLView::sDebugMouseHandling)
-            {
-                LL_INFOS() << buttonname << " Mouse " << buttonstatestr << " handled by captor " << mouse_captor->getName() << LL_ENDL;
-            }
-
-            BOOL r = mouse_captor->handleAnyMouseClick(local_x, local_y, mask, clicktype, down);
-            if (r) {
-
-                LL_DEBUGS() << "LLViewerWindow::handleAnyMouseClick viewer with mousecaptor calling updatemouseeventinfo - local_x|global x  "<< local_x << " " << x  << "local/global y " << local_y << " " << y << LL_ENDL;
-
-                LLViewerEventRecorder::instance().setMouseGlobalCoords(x,y);
-                LLViewerEventRecorder::instance().logMouseEvent(std::string(buttonstatestr),std::string(buttonname));
-
-            }
-            else if (down && clicktype == CLICK_RIGHT)
-            {
-                handlePieMenu(x, y, mask);
-                r = TRUE;
-            }
-            return r;
-        }
-
-        // Mark the click as handled and return if we aren't within the root view to avoid spurious bugs
-        if( !mRootView->pointInView(x, y) )
-        {
-            return TRUE;
-        }
-        // Give the UI views a chance to process the click
-
-        BOOL r= mRootView->handleAnyMouseClick(x, y, mask, clicktype, down) ;
-        if (r)
-        {
-
-            LL_DEBUGS() << "LLViewerWindow::handleAnyMouseClick calling updatemouseeventinfo - global x  "<< " " << x   << "global y " << y  << "buttonstate: " << buttonstatestr << " buttonname " << buttonname << LL_ENDL;
-
-            LLViewerEventRecorder::instance().setMouseGlobalCoords(x,y);
-
-            // Clear local coords - this was a click on root window so these are not needed
-            // By not including them, this allows the test skeleton generation tool to be smarter when generating code
-            // the code generator can be smarter because when local coords are present it can try the xui path with local coords
-            // and fallback to global coordinates only if needed.
-            // The drawback to this approach is sometimes a valid xui path will appear to work fine, but NOT interact with the UI element
-            // (VITA support not implemented yet or not visible to VITA due to widget further up xui path not being visible to VITA)
-            // For this reason it's best to provide hints where possible here by leaving out local coordinates
-            LLViewerEventRecorder::instance().setMouseLocalCoords(-1,-1);
-            LLViewerEventRecorder::instance().logMouseEvent(buttonstatestr,buttonname);
-
-            if (LLView::sDebugMouseHandling)
-            {
-                LL_INFOS() << buttonname << " Mouse " << buttonstatestr << " " << LLViewerEventRecorder::instance().get_xui()   << LL_ENDL;
-            }
-            return TRUE;
-        } else if (LLView::sDebugMouseHandling)
-            {
-                LL_INFOS() << buttonname << " Mouse " << buttonstatestr << " not handled by view" << LL_ENDL;
-            }
-    }
-
-    // Do not allow tool manager to handle mouseclicks if we have disconnected
-    if(!gDisconnected && LLToolMgr::getInstance()->getCurrentTool()->handleAnyMouseClick( x, y, mask, clicktype, down ) )
-    {
-        LLViewerEventRecorder::instance().clear_xui();
-        is_toolmgr_action = true;
-        return TRUE;
-    }
-
-    if (down && clicktype == CLICK_RIGHT)
-    {
-        handlePieMenu(x, y, mask);
-        return TRUE;
-    }
-
-    // If we got this far on a down-click, it wasn't handled.
-    // Up-clicks, though, are always handled as far as the OS is concerned.
-    BOOL default_rtn = !down;
-    return default_rtn;
->>>>>>> e1623bb2
-}
-
-bool LLViewerWindow::handleMouseDown(LLWindow *window,  LLCoordGL pos, MASK mask)
-{
-    mAllowMouseDragging = false;
-    if (!mMouseDownTimer.getStarted())
-    {
-        mMouseDownTimer.start();
-    }
-    else
-    {
-        mMouseDownTimer.reset();
-<<<<<<< HEAD
-    }    
-    bool down = true;
-=======
-    }
-    BOOL down = TRUE;
->>>>>>> e1623bb2
-    //handleMouse() loops back to LLViewerWindow::handleAnyMouseClick
-    return gViewerInput.handleMouse(window, pos, mask, CLICK_LEFT, down);
-}
-
-bool LLViewerWindow::handleDoubleClick(LLWindow *window,  LLCoordGL pos, MASK mask)
-{
-<<<<<<< HEAD
-	// try handling as a double-click first, then a single-click if that
-	// wasn't handled.
-	bool down = true;
-	if (gViewerInput.handleMouse(window, pos, mask, CLICK_DOUBLELEFT, down))
-	{
-		return true;
-	}
-	return handleMouseDown(window, pos, mask);
-=======
-    // try handling as a double-click first, then a single-click if that
-    // wasn't handled.
-    BOOL down = TRUE;
-    if (gViewerInput.handleMouse(window, pos, mask, CLICK_DOUBLELEFT, down))
-    {
-        return TRUE;
-    }
-    return handleMouseDown(window, pos, mask);
->>>>>>> e1623bb2
-}
-
-bool LLViewerWindow::handleMouseUp(LLWindow *window,  LLCoordGL pos, MASK mask)
-{
-    if (mMouseDownTimer.getStarted())
-    {
-        mMouseDownTimer.stop();
-    }
-    bool down = false;
-    return gViewerInput.handleMouse(window, pos, mask, CLICK_LEFT, down);
-}
-bool LLViewerWindow::handleRightMouseDown(LLWindow *window,  LLCoordGL pos, MASK mask)
-{
-<<<<<<< HEAD
-	bool down = true;
-	return gViewerInput.handleMouse(window, pos, mask, CLICK_RIGHT, down);
-=======
-    BOOL down = TRUE;
-    return gViewerInput.handleMouse(window, pos, mask, CLICK_RIGHT, down);
->>>>>>> e1623bb2
-}
-
-bool LLViewerWindow::handleRightMouseUp(LLWindow *window,  LLCoordGL pos, MASK mask)
-{
-<<<<<<< HEAD
-	bool down = false;
- 	return gViewerInput.handleMouse(window, pos, mask, CLICK_RIGHT, down);
-=======
-    BOOL down = FALSE;
-    return gViewerInput.handleMouse(window, pos, mask, CLICK_RIGHT, down);
->>>>>>> e1623bb2
-}
-
-bool LLViewerWindow::handleMiddleMouseDown(LLWindow *window,  LLCoordGL pos, MASK mask)
-{
-<<<<<<< HEAD
-	bool down = true;
- 	gViewerInput.handleMouse(window, pos, mask, CLICK_MIDDLE, down);
-  
-  	// Always handled as far as the OS is concerned.
-	return true;
-=======
-    BOOL down = TRUE;
-    gViewerInput.handleMouse(window, pos, mask, CLICK_MIDDLE, down);
-
-    // Always handled as far as the OS is concerned.
-    return TRUE;
->>>>>>> e1623bb2
-}
-
-LLWindowCallbacks::DragNDropResult LLViewerWindow::handleDragNDrop( LLWindow *window, LLCoordGL pos, MASK mask, LLWindowCallbacks::DragNDropAction action, std::string data)
-{
-<<<<<<< HEAD
-	LLWindowCallbacks::DragNDropResult result = LLWindowCallbacks::DND_NONE;
-
-	const bool prim_media_dnd_enabled = gSavedSettings.getBOOL("PrimMediaDragNDrop");
-	const bool slurl_dnd_enabled = gSavedSettings.getBOOL("SLURLDragNDrop");
-	
-	if ( prim_media_dnd_enabled || slurl_dnd_enabled )
-	{
-		switch(action)
-		{
-			// Much of the handling for these two cases is the same.
-			case LLWindowCallbacks::DNDA_TRACK:
-			case LLWindowCallbacks::DNDA_DROPPED:
-			case LLWindowCallbacks::DNDA_START_TRACKING:
-			{
-				bool drop = (LLWindowCallbacks::DNDA_DROPPED == action);
-					
-				if (slurl_dnd_enabled)
-				{
-					LLSLURL dropped_slurl(data);
-					if(dropped_slurl.isSpatial())
-					{
-						if (drop)
-						{
-							LLURLDispatcher::dispatch( dropped_slurl.getSLURLString(), LLCommandHandler::NAV_TYPE_CLICKED, NULL, true );
-							return LLWindowCallbacks::DND_MOVE;
-						}
-						return LLWindowCallbacks::DND_COPY;
-					}
-				}
-
-				if (prim_media_dnd_enabled)
-				{
-					LLPickInfo pick_info = pickImmediate( pos.mX, pos.mY,
-                                                          true /* pick_transparent */, 
-                                                          false /* pick_rigged */);
-=======
-    LLWindowCallbacks::DragNDropResult result = LLWindowCallbacks::DND_NONE;
-
-    const bool prim_media_dnd_enabled = gSavedSettings.getBOOL("PrimMediaDragNDrop");
-    const bool slurl_dnd_enabled = gSavedSettings.getBOOL("SLURLDragNDrop");
-
-    if ( prim_media_dnd_enabled || slurl_dnd_enabled )
-    {
-        switch(action)
-        {
-            // Much of the handling for these two cases is the same.
-            case LLWindowCallbacks::DNDA_TRACK:
-            case LLWindowCallbacks::DNDA_DROPPED:
-            case LLWindowCallbacks::DNDA_START_TRACKING:
-            {
-                bool drop = (LLWindowCallbacks::DNDA_DROPPED == action);
-
-                if (slurl_dnd_enabled)
-                {
-                    LLSLURL dropped_slurl(data);
-                    if(dropped_slurl.isSpatial())
-                    {
-                        if (drop)
-                        {
-                            LLURLDispatcher::dispatch( dropped_slurl.getSLURLString(), LLCommandHandler::NAV_TYPE_CLICKED, NULL, true );
-                            return LLWindowCallbacks::DND_MOVE;
-                        }
-                        return LLWindowCallbacks::DND_COPY;
-                    }
-                }
-
-                if (prim_media_dnd_enabled)
-                {
-                    LLPickInfo pick_info = pickImmediate( pos.mX, pos.mY,
-                                                          TRUE /* pick_transparent */,
-                                                          FALSE /* pick_rigged */);
->>>>>>> e1623bb2
-
-                    S32 object_face = pick_info.mObjectFace;
-                    std::string url = data;
-
-                    LL_DEBUGS() << "Object: picked at " << pos.mX << ", " << pos.mY << " - face = " << object_face << " - URL = " << url << LL_ENDL;
-
-                    LLVOVolume *obj = dynamic_cast<LLVOVolume*>(static_cast<LLViewerObject*>(pick_info.getObject()));
-
-                    if (obj && !obj->getRegion()->getCapability("ObjectMedia").empty())
-                    {
-                        LLTextureEntry *te = obj->getTE(object_face);
-
-                        // can modify URL if we can modify the object or we have navigate permissions
-                        bool allow_modify_url = obj->permModify() || obj->hasMediaPermission( te->getMediaData(), LLVOVolume::MEDIA_PERM_INTERACT );
-
-                        if (te && allow_modify_url )
-                        {
-                            if (drop)
-                            {
-                                // object does NOT have media already
-                                if ( ! te->hasMedia() )
-                                {
-                                    // we are allowed to modify the object
-                                    if ( obj->permModify() )
-                                    {
-                                        // Create new media entry
-                                        LLSD media_data;
-                                        // XXX Should we really do Home URL too?
-                                        media_data[LLMediaEntry::HOME_URL_KEY] = url;
-                                        media_data[LLMediaEntry::CURRENT_URL_KEY] = url;
-                                        media_data[LLMediaEntry::AUTO_PLAY_KEY] = true;
-                                        obj->syncMediaData(object_face, media_data, true, true);
-                                        // XXX This shouldn't be necessary, should it ?!?
-                                        if (obj->getMediaImpl(object_face))
-                                            obj->getMediaImpl(object_face)->navigateReload();
-                                        obj->sendMediaDataUpdate();
-
-                                        result = LLWindowCallbacks::DND_COPY;
-                                    }
-                                }
-                                else
-                                // object HAS media already
-                                {
-                                    // URL passes the whitelist
-                                    if (te->getMediaData()->checkCandidateUrl( url ) )
-                                    {
-                                        // just navigate to the URL
-                                        if (obj->getMediaImpl(object_face))
-                                        {
-                                            obj->getMediaImpl(object_face)->navigateTo(url);
-                                        }
-                                        else
-                                        {
-                                            // This is very strange.  Navigation should
-                                            // happen via the Impl, but we don't have one.
-                                            // This sends it to the server, which /should/
-                                            // trigger us getting it.  Hopefully.
-                                            LLSD media_data;
-                                            media_data[LLMediaEntry::CURRENT_URL_KEY] = url;
-                                            obj->syncMediaData(object_face, media_data, true, true);
-                                            obj->sendMediaDataUpdate();
-                                        }
-                                        result = LLWindowCallbacks::DND_LINK;
-
-                                    }
-                                }
-                                LLSelectMgr::getInstance()->unhighlightObjectOnly(mDragHoveredObject);
-                                mDragHoveredObject = NULL;
-
-                            }
-                            else
-                            {
-                                // Check the whitelist, if there's media (otherwise just show it)
-                                if (te->getMediaData() == NULL || te->getMediaData()->checkCandidateUrl(url))
-                                {
-                                    if ( obj != mDragHoveredObject)
-                                    {
-                                        // Highlight the dragged object
-                                        LLSelectMgr::getInstance()->unhighlightObjectOnly(mDragHoveredObject);
-                                        mDragHoveredObject = obj;
-                                        LLSelectMgr::getInstance()->highlightObjectOnly(mDragHoveredObject);
-                                    }
-                                    result = (! te->hasMedia()) ? LLWindowCallbacks::DND_COPY : LLWindowCallbacks::DND_LINK;
-
-                                }
-                            }
-                        }
-                    }
-                }
-            }
-            break;
-
-            case LLWindowCallbacks::DNDA_STOP_TRACKING:
-                // The cleanup case below will make sure things are unhilighted if necessary.
-            break;
-        }
-
-        if (prim_media_dnd_enabled &&
-            result == LLWindowCallbacks::DND_NONE && !mDragHoveredObject.isNull())
-        {
-            LLSelectMgr::getInstance()->unhighlightObjectOnly(mDragHoveredObject);
-            mDragHoveredObject = NULL;
-        }
-    }
-
-    return result;
-}
-
-bool LLViewerWindow::handleMiddleMouseUp(LLWindow *window,  LLCoordGL pos, MASK mask)
-{
-<<<<<<< HEAD
-	bool down = false;
- 	gViewerInput.handleMouse(window, pos, mask, CLICK_MIDDLE, down);
-  
-  	// Always handled as far as the OS is concerned.
-	return true;
-=======
-    BOOL down = FALSE;
-    gViewerInput.handleMouse(window, pos, mask, CLICK_MIDDLE, down);
-
-    // Always handled as far as the OS is concerned.
-    return TRUE;
->>>>>>> e1623bb2
-}
-
-bool LLViewerWindow::handleOtherMouse(LLWindow *window, LLCoordGL pos, MASK mask, S32 button, bool down)
-{
-    switch (button)
-    {
-    case 4:
-        gViewerInput.handleMouse(window, pos, mask, CLICK_BUTTON4, down);
-        break;
-    case 5:
-        gViewerInput.handleMouse(window, pos, mask, CLICK_BUTTON5, down);
-        break;
-    default:
-        break;
-    }
-
-    // Always handled as far as the OS is concerned.
-    return true;
-}
-
-bool LLViewerWindow::handleOtherMouseDown(LLWindow *window, LLCoordGL pos, MASK mask, S32 button)
-{
-    return handleOtherMouse(window, pos, mask, button, true);
-}
-
-bool LLViewerWindow::handleOtherMouseUp(LLWindow *window, LLCoordGL pos, MASK mask, S32 button)
-{
-    return handleOtherMouse(window, pos, mask, button, false);
-}
-
-// WARNING: this is potentially called multiple times per frame
-void LLViewerWindow::handleMouseMove(LLWindow *window,  LLCoordGL pos, MASK mask)
-{
-    S32 x = pos.mX;
-    S32 y = pos.mY;
-
-    x = ll_round((F32)x / mDisplayScale.mV[VX]);
-    y = ll_round((F32)y / mDisplayScale.mV[VY]);
-
-<<<<<<< HEAD
-	mMouseInWindow = true;
-=======
-    mMouseInWindow = TRUE;
->>>>>>> e1623bb2
-
-    // Save mouse point for access during idle() and display()
-
-    LLCoordGL mouse_point(x, y);
-
-    if (mouse_point != mCurrentMousePoint)
-    {
-        LLUI::getInstance()->resetMouseIdleTimer();
-    }
-
-    saveLastMouse(mouse_point);
-
-    mWindow->showCursorFromMouseMove();
-
-    if (gAwayTimer.getElapsedTimeF32() > LLAgent::MIN_AFK_TIME
-        && !gDisconnected)
-    {
-        gAgent.clearAFK();
-    }
-}
-
-void LLViewerWindow::handleMouseDragged(LLWindow *window,  LLCoordGL pos, MASK mask)
-{
-    if (mMouseDownTimer.getStarted())
-    {
-        if (mMouseDownTimer.getElapsedTimeF32() > 0.1)
-        {
-            mAllowMouseDragging = true;
-            mMouseDownTimer.stop();
-        }
-    }
-    if(mAllowMouseDragging || !LLToolCamera::getInstance()->hasMouseCapture())
-    {
-        handleMouseMove(window, pos, mask);
-    }
-}
-
-void LLViewerWindow::handleMouseLeave(LLWindow *window)
-{
-<<<<<<< HEAD
-	// Note: we won't get this if we have captured the mouse.
-	llassert( gFocusMgr.getMouseCapture() == NULL );
-	mMouseInWindow = false;
-	LLToolTipMgr::instance().blockToolTips();
-=======
-    // Note: we won't get this if we have captured the mouse.
-    llassert( gFocusMgr.getMouseCapture() == NULL );
-    mMouseInWindow = FALSE;
-    LLToolTipMgr::instance().blockToolTips();
->>>>>>> e1623bb2
-}
-
-bool LLViewerWindow::handleCloseRequest(LLWindow *window)
-{
-<<<<<<< HEAD
-	// User has indicated they want to close, but we may need to ask
-	// about modified documents.
-	LLAppViewer::instance()->userQuit();
-	// Don't quit immediately
-	return false;
-=======
-    // User has indicated they want to close, but we may need to ask
-    // about modified documents.
-    LLAppViewer::instance()->userQuit();
-    // Don't quit immediately
-    return FALSE;
->>>>>>> e1623bb2
-}
-
-void LLViewerWindow::handleQuit(LLWindow *window)
-{
-    if (gNonInteractive)
-    {
-        LLAppViewer::instance()->requestQuit();
-    }
-    else
-    {
-        LL_INFOS() << "Window forced quit" << LL_ENDL;
-        LLAppViewer::instance()->forceQuit();
-    }
-}
-
-void LLViewerWindow::handleResize(LLWindow *window,  S32 width,  S32 height)
-{
-    reshape(width, height);
-    mResDirty = true;
-}
-
-// The top-level window has gained focus (e.g. via ALT-TAB)
-void LLViewerWindow::handleFocus(LLWindow *window)
-{
-<<<<<<< HEAD
-	gFocusMgr.setAppHasFocus(true);
-	LLModalDialog::onAppFocusGained();
-=======
-    gFocusMgr.setAppHasFocus(TRUE);
-    LLModalDialog::onAppFocusGained();
->>>>>>> e1623bb2
-
-    gAgent.onAppFocusGained();
-    LLToolMgr::getInstance()->onAppFocusGained();
-
-    // See if we're coming in with modifier keys held down
-    if (gKeyboard)
-    {
-        gKeyboard->resetMaskKeys();
-    }
-
-    // resume foreground running timer
-    // since we artifically limit framerate when not frontmost
-    gForegroundTime.unpause();
-}
-
-// The top-level window has lost focus (e.g. via ALT-TAB)
-void LLViewerWindow::handleFocusLost(LLWindow *window)
-{
-<<<<<<< HEAD
-	gFocusMgr.setAppHasFocus(false);
-	//LLModalDialog::onAppFocusLost();
-	LLToolMgr::getInstance()->onAppFocusLost();
-	gFocusMgr.setMouseCapture( NULL );
-=======
-    gFocusMgr.setAppHasFocus(FALSE);
-    //LLModalDialog::onAppFocusLost();
-    LLToolMgr::getInstance()->onAppFocusLost();
-    gFocusMgr.setMouseCapture( NULL );
->>>>>>> e1623bb2
-
-    if (gMenuBarView)
-    {
-        // stop ALT-key access to menu
-        gMenuBarView->resetMenuTrigger();
-    }
-
-<<<<<<< HEAD
-	// restore mouse cursor
-	showCursor();
-	getWindow()->setMouseClipping(false);
-=======
-    // restore mouse cursor
-    showCursor();
-    getWindow()->setMouseClipping(FALSE);
->>>>>>> e1623bb2
-
-    // If losing focus while keys are down, handle them as
-    // an 'up' to correctly release states, then reset states
-    if (gKeyboard)
-    {
-        gKeyboard->resetKeyDownAndHandle();
-        gKeyboard->resetKeys();
-    }
-
-    // pause timer that tracks total foreground running time
-    gForegroundTime.pause();
-}
-
-
-bool LLViewerWindow::handleTranslatedKeyDown(KEY key,  MASK mask, bool repeated)
-{
-    // Handle non-consuming global keybindings, like voice
-    // Never affects event processing.
-    gViewerInput.handleGlobalBindsKeyDown(key, mask);
-
-    if (gAwayTimer.getElapsedTimeF32() > LLAgent::MIN_AFK_TIME)
-    {
-        gAgent.clearAFK();
-    }
-
-    // *NOTE: We want to interpret KEY_RETURN later when it arrives as
-    // a Unicode char, not as a keydown.  Otherwise when client frame
-    // rate is really low, hitting return sends your chat text before
-    // it's all entered/processed.
-    if (key == KEY_RETURN && mask == MASK_NONE)
-    {
-        // RIDER: although, at times some of the controlls (in particular the CEF viewer
-        // would like to know about the KEYDOWN for an enter key... so ask and pass it along.
-        LLFocusableElement* keyboard_focus = gFocusMgr.getKeyboardFocus();
-        if (keyboard_focus && !keyboard_focus->wantsReturnKey())
-<<<<<<< HEAD
-    		return false;
-	}
-=======
-            return FALSE;
-    }
->>>>>>> e1623bb2
-
-    // remaps, handles ignored cases and returns back to viewer window.
-    return gViewerInput.handleKey(key, mask, repeated);
-}
-
-bool LLViewerWindow::handleTranslatedKeyUp(KEY key,  MASK mask)
-{
-    // Handle non-consuming global keybindings, like voice
-    // Never affects event processing.
-    gViewerInput.handleGlobalBindsKeyUp(key, mask);
-
-    // Let the inspect tool code check for ALT key to set LLToolSelectRect active instead LLToolCamera
-    LLToolCompInspect * tool_inspectp = LLToolCompInspect::getInstance();
-    if (LLToolMgr::getInstance()->getCurrentTool() == tool_inspectp)
-    {
-        tool_inspectp->keyUp(key, mask);
-    }
-
-    return gViewerInput.handleKeyUp(key, mask);
-}
-
-void LLViewerWindow::handleScanKey(KEY key, bool key_down, bool key_up, bool key_level)
-{
-    LLViewerJoystick::getInstance()->setCameraNeedsUpdate(true);
-    gViewerInput.scanKey(key, key_down, key_up, key_level);
-    return; // Be clear this function returns nothing
-}
-
-
-
-
-bool LLViewerWindow::handleActivate(LLWindow *window, bool activated)
-{
-<<<<<<< HEAD
-	if (activated)
-	{
-		mActive = true;
-		send_agent_resume();
-		gAgent.clearAFK();
-		
-		// Unmute audio
-		audio_update_volume();
-	}
-	else
-	{
-		mActive = false;
-				
-		// if the user has chosen to go Away automatically after some time, then go Away when minimizing
-		if (gSavedSettings.getS32("AFKTimeout"))
-		{
-			gAgent.setAFK();
-		}
-		
-		// SL-53351: Make sure we're not in mouselook when minimised, to prevent control issues
-		if (gAgentCamera.getCameraMode() == CAMERA_MODE_MOUSELOOK)
-		{
-			gAgentCamera.changeCameraToDefault();
-		}
-		
-		send_agent_pause();
-	
-		// Mute audio
-		audio_update_volume();
-	}
-	return true;
-=======
-    if (activated)
-    {
-        mActive = true;
-        send_agent_resume();
-        gAgent.clearAFK();
-
-        // Unmute audio
-        audio_update_volume();
-    }
-    else
-    {
-        mActive = false;
-
-        // if the user has chosen to go Away automatically after some time, then go Away when minimizing
-        if (gSavedSettings.getS32("AFKTimeout"))
-        {
-            gAgent.setAFK();
-        }
-
-        // SL-53351: Make sure we're not in mouselook when minimised, to prevent control issues
-        if (gAgentCamera.getCameraMode() == CAMERA_MODE_MOUSELOOK)
-        {
-            gAgentCamera.changeCameraToDefault();
-        }
-
-        send_agent_pause();
-
-        // Mute audio
-        audio_update_volume();
-    }
-    return TRUE;
->>>>>>> e1623bb2
-}
-
-bool LLViewerWindow::handleActivateApp(LLWindow *window, bool activating)
-{
-    //if (!activating) gAgentCamera.changeCameraToDefault();
-
-<<<<<<< HEAD
-	LLViewerJoystick::getInstance()->setNeedsReset(true);
-	return false;
-=======
-    LLViewerJoystick::getInstance()->setNeedsReset(true);
-    return FALSE;
->>>>>>> e1623bb2
-}
-
-
-void LLViewerWindow::handleMenuSelect(LLWindow *window,  S32 menu_item)
-{
-}
-
-
-bool LLViewerWindow::handlePaint(LLWindow *window,  S32 x,  S32 y, S32 width,  S32 height)
-{
-    // *TODO: Enable similar information output for other platforms?  DK 2011-02-18
-#if LL_WINDOWS
-<<<<<<< HEAD
-	if (gHeadlessClient)
-	{
-		HWND window_handle = (HWND)window->getPlatformWindow();
-		PAINTSTRUCT ps; 
-		HDC hdc; 
- 
-		RECT wnd_rect;
-		wnd_rect.left = 0;
-		wnd_rect.top = 0;
-		wnd_rect.bottom = 200;
-		wnd_rect.right = 500;
-
-		hdc = BeginPaint(window_handle, &ps); 
-		//SetBKColor(hdc, RGB(255, 255, 255));
-		FillRect(hdc, &wnd_rect, CreateSolidBrush(RGB(255, 255, 255)));
-
-		std::string temp_str;
-		LLTrace::Recording& recording = LLViewerStats::instance().getRecording();
-		temp_str = llformat( "FPS %3.1f Phy FPS %2.1f Time Dil %1.3f",		/* Flawfinder: ignore */
-				recording.getPerSec(LLStatViewer::FPS), //mFPSStat.getMeanPerSec(),
-				recording.getLastValue(LLStatViewer::SIM_PHYSICS_FPS), 
-				recording.getLastValue(LLStatViewer::SIM_TIME_DILATION));
-		S32 len = temp_str.length();
-		TextOutA(hdc, 0, 0, temp_str.c_str(), len); 
-
-
-		LLVector3d pos_global = gAgent.getPositionGlobal();
-		temp_str = llformat( "Avatar pos %6.1lf %6.1lf %6.1lf", pos_global.mdV[0], pos_global.mdV[1], pos_global.mdV[2]);
-		len = temp_str.length();
-		TextOutA(hdc, 0, 25, temp_str.c_str(), len); 
-
-		TextOutA(hdc, 0, 50, "Set \"HeadlessClient FALSE\" in settings.ini file to reenable", 61);
-		EndPaint(window_handle, &ps); 
-		return true;
-	}
-#endif
-	return false;
-=======
-    if (gHeadlessClient)
-    {
-        HWND window_handle = (HWND)window->getPlatformWindow();
-        PAINTSTRUCT ps;
-        HDC hdc;
-
-        RECT wnd_rect;
-        wnd_rect.left = 0;
-        wnd_rect.top = 0;
-        wnd_rect.bottom = 200;
-        wnd_rect.right = 500;
-
-        hdc = BeginPaint(window_handle, &ps);
-        //SetBKColor(hdc, RGB(255, 255, 255));
-        FillRect(hdc, &wnd_rect, CreateSolidBrush(RGB(255, 255, 255)));
-
-        std::string temp_str;
-        LLTrace::Recording& recording = LLViewerStats::instance().getRecording();
-        temp_str = llformat( "FPS %3.1f Phy FPS %2.1f Time Dil %1.3f",      /* Flawfinder: ignore */
-                recording.getPerSec(LLStatViewer::FPS), //mFPSStat.getMeanPerSec(),
-                recording.getLastValue(LLStatViewer::SIM_PHYSICS_FPS),
-                recording.getLastValue(LLStatViewer::SIM_TIME_DILATION));
-        S32 len = temp_str.length();
-        TextOutA(hdc, 0, 0, temp_str.c_str(), len);
-
-
-        LLVector3d pos_global = gAgent.getPositionGlobal();
-        temp_str = llformat( "Avatar pos %6.1lf %6.1lf %6.1lf", pos_global.mdV[0], pos_global.mdV[1], pos_global.mdV[2]);
-        len = temp_str.length();
-        TextOutA(hdc, 0, 25, temp_str.c_str(), len);
-
-        TextOutA(hdc, 0, 50, "Set \"HeadlessClient FALSE\" in settings.ini file to reenable", 61);
-        EndPaint(window_handle, &ps);
-        return TRUE;
-    }
-#endif
-    return FALSE;
->>>>>>> e1623bb2
-}
-
-
-void LLViewerWindow::handleScrollWheel(LLWindow *window,  S32 clicks)
-{
-    handleScrollWheel( clicks );
-}
-
-void LLViewerWindow::handleScrollHWheel(LLWindow *window,  S32 clicks)
-{
-    handleScrollHWheel(clicks);
-}
-
-void LLViewerWindow::handleWindowBlock(LLWindow *window)
-{
-    send_agent_pause();
-}
-
-void LLViewerWindow::handleWindowUnblock(LLWindow *window)
-{
-    send_agent_resume();
-}
-
-void LLViewerWindow::handleDataCopy(LLWindow *window, S32 data_type, void *data)
-{
-    const S32 SLURL_MESSAGE_TYPE = 0;
-    switch (data_type)
-    {
-    case SLURL_MESSAGE_TYPE:
-        // received URL
-        std::string url = (const char*)data;
-        LLMediaCtrl* web = NULL;
-        const bool trusted_browser = false;
-        // don't treat slapps coming from external browsers as "clicks" as this would bypass throttling
-        if (LLURLDispatcher::dispatch(url, LLCommandHandler::NAV_TYPE_EXTERNAL, web, trusted_browser))
-        {
-            // bring window to foreground, as it has just been "launched" from a URL
-            mWindow->bringToFront();
-        }
-        break;
-    }
-}
-
-bool LLViewerWindow::handleTimerEvent(LLWindow *window)
-{
-    //TODO: just call this every frame from gatherInput instead of using a convoluted 30fps timer callback
-<<<<<<< HEAD
-	if (LLViewerJoystick::getInstance()->getOverrideCamera())
-	{
-		LLViewerJoystick::getInstance()->updateStatus();
-		return true;
-	}
-	return false;
-=======
-    if (LLViewerJoystick::getInstance()->getOverrideCamera())
-    {
-        LLViewerJoystick::getInstance()->updateStatus();
-        return TRUE;
-    }
-    return FALSE;
->>>>>>> e1623bb2
-}
-
-bool LLViewerWindow::handleDeviceChange(LLWindow *window)
-{
-<<<<<<< HEAD
-	// give a chance to use a joystick after startup (hot-plugging)
-	if (!LLViewerJoystick::getInstance()->isJoystickInitialized() )
-	{
-		LLViewerJoystick::getInstance()->init(true);
-		return true;
-	}
-	return false;
-=======
-    // give a chance to use a joystick after startup (hot-plugging)
-    if (!LLViewerJoystick::getInstance()->isJoystickInitialized() )
-    {
-        LLViewerJoystick::getInstance()->init(true);
-        return TRUE;
-    }
-    return FALSE;
->>>>>>> e1623bb2
-}
-
-bool LLViewerWindow::handleDPIChanged(LLWindow *window, F32 ui_scale_factor, S32 window_width, S32 window_height)
-{
-    if (ui_scale_factor >= MIN_UI_SCALE && ui_scale_factor <= MAX_UI_SCALE)
-    {
-        LLViewerWindow::reshape(window_width, window_height);
-        mResDirty = true;
-        return true;
-    }
-    else
-    {
-        LL_WARNS() << "DPI change caused UI scale to go out of bounds: " << ui_scale_factor << LL_ENDL;
-        return false;
-    }
-}
-
-bool LLViewerWindow::handleWindowDidChangeScreen(LLWindow *window)
-{
-<<<<<<< HEAD
-	LLCoordScreen window_rect;
-	mWindow->getSize(&window_rect);
-	reshape(window_rect.mX, window_rect.mY);
-	return true;
-=======
-    LLCoordScreen window_rect;
-    mWindow->getSize(&window_rect);
-    reshape(window_rect.mX, window_rect.mY);
-    return TRUE;
->>>>>>> e1623bb2
-}
-
-void LLViewerWindow::handlePingWatchdog(LLWindow *window, const char * msg)
-{
-    LLAppViewer::instance()->pingMainloopTimeout(msg);
-}
-
-
-void LLViewerWindow::handleResumeWatchdog(LLWindow *window)
-{
-    LLAppViewer::instance()->resumeMainloopTimeout();
-}
-
-void LLViewerWindow::handlePauseWatchdog(LLWindow *window)
-{
-    LLAppViewer::instance()->pauseMainloopTimeout();
-}
-
-//virtual
-std::string LLViewerWindow::translateString(const char* tag)
-{
-    return LLTrans::getString( std::string(tag) );
-}
-
-//virtual
-std::string LLViewerWindow::translateString(const char* tag,
-        const std::map<std::string, std::string>& args)
-{
-    // LLTrans uses a special subclass of std::string for format maps,
-    // but we must use std::map<> in these callbacks, otherwise we create
-    // a dependency between LLWindow and LLFormatMapString.  So copy the data.
-    LLStringUtil::format_map_t args_copy;
-    std::map<std::string,std::string>::const_iterator it = args.begin();
-    for ( ; it != args.end(); ++it)
-    {
-        args_copy[it->first] = it->second;
-    }
-    return LLTrans::getString( std::string(tag), args_copy);
-}
-
-//
-// Classes
-//
-LLViewerWindow::LLViewerWindow(const Params& p)
-<<<<<<< HEAD
-:	mWindow(NULL),
-	mActive(true),
-	mUIVisible(true),
-	mWindowRectRaw(0, p.height, p.width, 0),
-	mWindowRectScaled(0, p.height, p.width, 0),
-	mWorldViewRectRaw(0, p.height, p.width, 0),
-	mLeftMouseDown(false),
-	mMiddleMouseDown(false),
-	mRightMouseDown(false),
-	mMouseInWindow( false ),
-    mAllowMouseDragging(true),
-    mMouseDownTimer(),
-	mLastMask( MASK_NONE ),
-	mToolStored( NULL ),
-	mHideCursorPermanent( false ),
-	mCursorHidden(false),
-	mIgnoreActivate( false ),
-	mResDirty(false),
-	mStatesDirty(false),
-	mCurrResolutionIndex(0),
-	mProgressView(NULL)
-{
-	// gKeyboard is still NULL, so it doesn't do LLWindowListener any good to
-	// pass its value right now. Instead, pass it a nullary function that
-	// will, when we later need it, return the value of gKeyboard.
-	// boost::lambda::var() constructs such a functor on the fly.
-	mWindowListener.reset(new LLWindowListener(this, boost::lambda::var(gKeyboard)));
-	mViewerWindowListener.reset(new LLViewerWindowListener(this));
-
-	mSystemChannel.reset(new LLNotificationChannel("System", "Visible", LLNotificationFilters::includeEverything));
-	mCommunicationChannel.reset(new LLCommunicationChannel("Communication", "Visible"));
-	mAlertsChannel.reset(new LLNotificationsUI::LLViewerAlertHandler("VW_alerts", "alert"));
-	mModalAlertsChannel.reset(new LLNotificationsUI::LLViewerAlertHandler("VW_alertmodal", "alertmodal"));
-
-	bool ignore = gSavedSettings.getBOOL("IgnoreAllNotifications");
-	LLNotifications::instance().setIgnoreAllNotifications(ignore);
-	if (ignore)
-	{
-	LL_INFOS() << "NOTE: ALL NOTIFICATIONS THAT OCCUR WILL GET ADDED TO IGNORE LIST FOR LATER RUNS." << LL_ENDL;
-	}
-
-
-	/*
-	LLWindowCallbacks* callbacks,
-	const std::string& title, const std::string& name, S32 x, S32 y, S32 width, S32 height, U32 flags,
-	bool fullscreen, 
-	bool clearBg,
-	bool disable_vsync,
-	bool ignore_pixel_depth,
-	U32 fsaa_samples)
-	*/
-	// create window
-=======
-:   mWindow(NULL),
-    mActive(true),
-    mUIVisible(true),
-    mWindowRectRaw(0, p.height, p.width, 0),
-    mWindowRectScaled(0, p.height, p.width, 0),
-    mWorldViewRectRaw(0, p.height, p.width, 0),
-    mLeftMouseDown(FALSE),
-    mMiddleMouseDown(FALSE),
-    mRightMouseDown(FALSE),
-    mMouseInWindow( FALSE ),
-    mAllowMouseDragging(TRUE),
-    mMouseDownTimer(),
-    mLastMask( MASK_NONE ),
-    mToolStored( NULL ),
-    mHideCursorPermanent( FALSE ),
-    mCursorHidden(FALSE),
-    mIgnoreActivate( FALSE ),
-    mResDirty(false),
-    mStatesDirty(false),
-    mCurrResolutionIndex(0),
-    mProgressView(NULL)
-{
-    // gKeyboard is still NULL, so it doesn't do LLWindowListener any good to
-    // pass its value right now. Instead, pass it a nullary function that
-    // will, when we later need it, return the value of gKeyboard.
-    // boost::lambda::var() constructs such a functor on the fly.
-    mWindowListener.reset(new LLWindowListener(this, boost::lambda::var(gKeyboard)));
-    mViewerWindowListener.reset(new LLViewerWindowListener(this));
-
-    mSystemChannel.reset(new LLNotificationChannel("System", "Visible", LLNotificationFilters::includeEverything));
-    mCommunicationChannel.reset(new LLCommunicationChannel("Communication", "Visible"));
-    mAlertsChannel.reset(new LLNotificationsUI::LLViewerAlertHandler("VW_alerts", "alert"));
-    mModalAlertsChannel.reset(new LLNotificationsUI::LLViewerAlertHandler("VW_alertmodal", "alertmodal"));
-
-    bool ignore = gSavedSettings.getBOOL("IgnoreAllNotifications");
-    LLNotifications::instance().setIgnoreAllNotifications(ignore);
-    if (ignore)
-    {
-    LL_INFOS() << "NOTE: ALL NOTIFICATIONS THAT OCCUR WILL GET ADDED TO IGNORE LIST FOR LATER RUNS." << LL_ENDL;
-    }
-
-
-    /*
-    LLWindowCallbacks* callbacks,
-    const std::string& title, const std::string& name, S32 x, S32 y, S32 width, S32 height, U32 flags,
-    BOOL fullscreen,
-    BOOL clearBg,
-    BOOL disable_vsync,
-    BOOL ignore_pixel_depth,
-    U32 fsaa_samples)
-    */
-    // create window
->>>>>>> e1623bb2
-
-    U32 max_core_count = gSavedSettings.getU32("EmulateCoreCount");
-    F32 max_gl_version = gSavedSettings.getF32("RenderMaxOpenGLVersion");
-
-<<<<<<< HEAD
-    LLControlVariable* vram_control = gSavedSettings.getControl("RenderMaxVRAMBudget");
-    U32 max_vram = vram_control->getValue().asInteger();
-    mMaxVRAMControlConnection = vram_control->getSignal()->connect(
-        [this](LLControlVariable* control, const LLSD& new_val, const LLSD& old_val)
-        {
-            if (mWindow) mWindow->setMaxVRAMMegabytes(new_val.asInteger());
-        });
-
-    
-	mWindow = LLWindowManager::createWindow(this,
-		p.title, p.name, p.x, p.y, p.width, p.height, 0,
-		p.fullscreen, 
-		gHeadlessClient,
-		gSavedSettings.getBOOL("RenderVSyncEnable"),
-		!gHeadlessClient,
-		p.ignore_pixel_depth,
-		0,
-=======
-    mWindow = LLWindowManager::createWindow(this,
-        p.title, p.name, p.x, p.y, p.width, p.height, 0,
-        p.fullscreen,
-        gHeadlessClient,
-        gSavedSettings.getBOOL("RenderVSyncEnable"),
-        !gHeadlessClient,
-        p.ignore_pixel_depth,
-        0,
->>>>>>> e1623bb2
-        max_core_count,
-        max_vram,
-        max_gl_version); //don't use window level anti-aliasing
-
-    if (NULL == mWindow)
-    {
-        LLSplashScreen::update(LLTrans::getString("StartupRequireDriverUpdate"));
-
-        LL_WARNS("Window") << "Failed to create window, to be shutting Down, be sure your graphics driver is updated." << LL_ENDL ;
-
-        ms_sleep(5000) ; //wait for 5 seconds.
-
-        LLSplashScreen::update(LLTrans::getString("ShuttingDown"));
-#if LL_LINUX
-        LL_WARNS() << "Unable to create window, be sure screen is set at 32-bit color and your graphics driver is configured correctly.  See README-linux.txt for further information."
-                << LL_ENDL;
-#else
-        LL_WARNS("Window") << "Unable to create window, be sure screen is set at 32-bit color in Control Panels->Display->Settings"
-                << LL_ENDL;
-#endif
-        LLAppViewer::instance()->fastQuit(1);
-    }
-    else if (!LLViewerShaderMgr::sInitialized)
-    {
-        //immediately initialize shaders
-        LLViewerShaderMgr::sInitialized = true;
-        LLViewerShaderMgr::instance()->setShaders();
-    }
-
-    if (!LLAppViewer::instance()->restoreErrorTrap())
-    {
-        // this always happens, so downgrading it to INFO
-        LL_INFOS("Window") << " Someone took over my signal/exception handler (post createWindow; normal)" << LL_ENDL;
-    }
-
-    const bool do_not_enforce = false;
-    mWindow->setMinSize(p.min_width, p.min_height, do_not_enforce);  // root view not set
-    LLCoordScreen scr;
-    mWindow->getSize(&scr);
-
-    // Reset UI scale factor on first run if OS's display scaling is not 100%
-    if (gSavedSettings.getBOOL("ResetUIScaleOnFirstRun"))
-    {
-        if (mWindow->getSystemUISize() != 1.f)
-        {
-            gSavedSettings.setF32("UIScaleFactor", 1.f);
-        }
-        gSavedSettings.setBOOL("ResetUIScaleOnFirstRun", false);
-    }
-
-    // Get the real window rect the window was created with (since there are various OS-dependent reasons why
-    // the size of a window or fullscreen context may have been adjusted slightly...)
-    F32 ui_scale_factor = llclamp(gSavedSettings.getF32("UIScaleFactor") * mWindow->getSystemUISize(), MIN_UI_SCALE, MAX_UI_SCALE);
-
-    mDisplayScale.setVec(llmax(1.f / mWindow->getPixelAspectRatio(), 1.f), llmax(mWindow->getPixelAspectRatio(), 1.f));
-    mDisplayScale *= ui_scale_factor;
-    LLUI::setScaleFactor(mDisplayScale);
-
-    {
-        LLCoordWindow size;
-        mWindow->getSize(&size);
-        mWindowRectRaw.set(0, size.mY, size.mX, 0);
-        mWindowRectScaled.set(0, ll_round((F32)size.mY / mDisplayScale.mV[VY]), ll_round((F32)size.mX / mDisplayScale.mV[VX]), 0);
-    }
-
-    LLFontManager::initClass();
-    // Init font system, load default fonts and generate basic glyphs
-    // currently it takes aprox. 0.5 sec and we would load these fonts anyway
-    // before login screen.
-    LLFontGL::initClass( gSavedSettings.getF32("FontScreenDPI"),
-        mDisplayScale.mV[VX],
-        mDisplayScale.mV[VY],
-        gDirUtilp->getAppRODataDir());
-
-    //
-    // We want to set this stuff up BEFORE we initialize the pipeline, so we can turn off
-    // stuff like AGP if we think that it'll crash the viewer.
-    //
-    LL_DEBUGS("Window") << "Loading feature tables." << LL_ENDL;
-
-    // Initialize OpenGL Renderer
-    LLVertexBuffer::initClass(mWindow);
-    LL_INFOS("RenderInit") << "LLVertexBuffer initialization done." << LL_ENDL ;
-    if (!gGL.init(true))
-    {
-        LLError::LLUserWarningMsg::show(LLTrans::getString("MBVideoDrvErr"));
-        LL_ERRS() << "gGL not initialized" << LL_ENDL;
-    }
-
-<<<<<<< HEAD
-	if (LLFeatureManager::getInstance()->isSafe()
-		|| (gSavedSettings.getS32("LastFeatureVersion") != LLFeatureManager::getInstance()->getVersion())
-		|| (gSavedSettings.getString("LastGPUString") != LLFeatureManager::getInstance()->getGPUString())
-		|| (gSavedSettings.getBOOL("ProbeHardwareOnStartup")))
-	{
-		LLFeatureManager::getInstance()->applyRecommendedSettings();
-		gSavedSettings.setBOOL("ProbeHardwareOnStartup", false);
-	}
-
-	// If we crashed while initializng GL stuff last time, disable certain features
-	if (gSavedSettings.getBOOL("RenderInitError"))
-	{
-		mInitAlert = "DisplaySettingsNoShaders";
-		LLFeatureManager::getInstance()->setGraphicsLevel(0, false);
-		gSavedSettings.setU32("RenderQualityPerformance", 0);		
-	}
-		
-	// Init the image list.  Must happen after GL is initialized and before the images that
-	// LLViewerWindow needs are requested, as well as before LLViewerMedia starts updating images.
-=======
-    if (LLFeatureManager::getInstance()->isSafe()
-        || (gSavedSettings.getS32("LastFeatureVersion") != LLFeatureManager::getInstance()->getVersion())
-        || (gSavedSettings.getString("LastGPUString") != LLFeatureManager::getInstance()->getGPUString())
-        || (gSavedSettings.getBOOL("ProbeHardwareOnStartup")))
-    {
-        LLFeatureManager::getInstance()->applyRecommendedSettings();
-        gSavedSettings.setBOOL("ProbeHardwareOnStartup", FALSE);
-    }
-
-    // If we crashed while initializng GL stuff last time, disable certain features
-    if (gSavedSettings.getBOOL("RenderInitError"))
-    {
-        mInitAlert = "DisplaySettingsNoShaders";
-        LLFeatureManager::getInstance()->setGraphicsLevel(0, false);
-        gSavedSettings.setU32("RenderQualityPerformance", 0);
-    }
-
-    // Init the image list.  Must happen after GL is initialized and before the images that
-    // LLViewerWindow needs are requested, as well as before LLViewerMedia starts updating images.
->>>>>>> e1623bb2
-    LLImageGL::initClass(mWindow, LLViewerTexture::MAX_GL_IMAGE_CATEGORY, false, gSavedSettings.getBOOL("RenderGLMultiThreadedTextures"), gSavedSettings.getBOOL("RenderGLMultiThreadedMedia"));
-    gTextureList.init();
-    LLViewerTextureManager::init() ;
-    gBumpImageList.init();
-
-    // Create container for all sub-views
-    LLView::Params rvp;
-    rvp.name("root");
-    rvp.rect(mWindowRectScaled);
-    rvp.mouse_opaque(false);
-    rvp.follows.flags(FOLLOWS_NONE);
-    mRootView = LLUICtrlFactory::create<LLRootView>(rvp);
-    LLUI::getInstance()->setRootView(mRootView);
-
-    // Make avatar head look forward at start
-    mCurrentMousePoint.mX = getWindowWidthScaled() / 2;
-    mCurrentMousePoint.mY = getWindowHeightScaled() / 2;
-
-    gShowOverlayTitle = gSavedSettings.getBOOL("ShowOverlayTitle");
-    mOverlayTitle = gSavedSettings.getString("OverlayTitle");
-    // Can't have spaces in settings.ini strings, so use underscores instead and convert them.
-    LLStringUtil::replaceChar(mOverlayTitle, '_', ' ');
-
-    mDebugText = new LLDebugText(this);
-
-    mWorldViewRectScaled = calcScaledRect(mWorldViewRectRaw, mDisplayScale);
-}
-
-std::string LLViewerWindow::getLastSnapshotDir()
-{
-    return sSnapshotDir;
-}
-
-void LLViewerWindow::initGLDefaults()
-{
-    // RN: Need this for translation and stretch manip.
-    gBox.prerender();
-}
-
-struct MainPanel : public LLPanel
-{
-};
-
-void LLViewerWindow::initBase()
-{
-    S32 height = getWindowHeightScaled();
-    S32 width = getWindowWidthScaled();
-
-    LLRect full_window(0, height, width, 0);
-
-    ////////////////////
-    //
-    // Set the gamma
-    //
-
-    F32 gamma = gSavedSettings.getF32("RenderGamma");
-    if (gamma != 0.0f)
-    {
-        getWindow()->setGamma(gamma);
-    }
-
-    // Create global views
-
-    // Login screen and main_view.xml need edit menus for preferences and browser
-    LL_DEBUGS("AppInit") << "initializing edit menu" << LL_ENDL;
-    initialize_edit_menu();
-
-    LLFontGL::loadCommonFonts();
-
-<<<<<<< HEAD
-	// Create the floater view at the start so that other views can add children to it. 
-	// (But wait to add it as a child of the root view so that it will be in front of the 
-	// other views.)
-	MainPanel* main_view = new MainPanel();
-	if (!main_view->buildFromFile("main_view.xml"))
-	{
-		LL_ERRS() << "Failed to initialize viewer: Viewer couldn't process file main_view.xml, "
-				<< "if this problem happens again, please validate your installation." << LL_ENDL;
-	}
-	main_view->setShape(full_window);
-	getRootView()->addChild(main_view);
-
-	// placeholder widget that controls where "world" is rendered
-	mWorldViewPlaceholder = main_view->getChildView("world_view_rect")->getHandle();
-	mPopupView = main_view->getChild<LLPopupView>("popup_holder");
-	mHintHolder = main_view->getChild<LLView>("hint_holder")->getHandle();
-	mLoginPanelHolder = main_view->getChild<LLView>("login_panel_holder")->getHandle();
-
-	// Create the toolbar view
-	// Get a pointer to the toolbar view holder
-	LLPanel* panel_holder = main_view->getChild<LLPanel>("toolbar_view_holder");
-	// Load the toolbar view from file 
-	gToolBarView = LLUICtrlFactory::getInstance()->createFromFile<LLToolBarView>("panel_toolbar_view.xml", panel_holder, LLDefaultChildRegistry::instance());
-	if (!gToolBarView)
-	{
-		LL_ERRS() << "Failed to initialize viewer: Viewer couldn't process file panel_toolbar_view.xml, "
-				<< "if this problem happens again, please validate your installation." << LL_ENDL;
-	}
-	gToolBarView->setShape(panel_holder->getLocalRect());
-	// Hide the toolbars for the moment: we'll make them visible after logging in world (see LLViewerWindow::initWorldUI())
-	gToolBarView->setVisible(false);
-
-	// Constrain floaters to inside the menu and status bar regions.
-	gFloaterView = main_view->getChild<LLFloaterView>("Floater View");
-	for (S32 i = 0; i < LLToolBarEnums::TOOLBAR_COUNT; ++i)
-	{
-		LLToolBar * toolbarp = gToolBarView->getToolbar((LLToolBarEnums::EToolBarLocation)i);
-		if (toolbarp)
-		{
-			toolbarp->getCenterLayoutPanel()->setReshapeCallback(boost::bind(&LLFloaterView::setToolbarRect, gFloaterView, _1, _2));
-		}
-	}
-	gFloaterView->setFloaterSnapView(main_view->getChild<LLView>("floater_snap_region")->getHandle());
-	gSnapshotFloaterView = main_view->getChild<LLSnapshotFloaterView>("Snapshot Floater View");
-
-	// Console
-	llassert( !gConsole );
-	LLConsole::Params cp;
-	cp.name("console");
-	cp.max_lines(gSavedSettings.getS32("ConsoleBufferSize"));
-	cp.rect(getChatConsoleRect());
-	cp.persist_time(gSavedSettings.getF32("ChatPersistTime"));
-	cp.font_size_index(gSavedSettings.getS32("ChatFontSize"));
-	cp.follows.flags(FOLLOWS_LEFT | FOLLOWS_RIGHT | FOLLOWS_BOTTOM);
-	gConsole = LLUICtrlFactory::create<LLConsole>(cp);
-	getRootView()->addChild(gConsole);
-
-	// optionally forward warnings to chat console/chat floater
-	// for qa runs and dev builds
-=======
-    // Create the floater view at the start so that other views can add children to it.
-    // (But wait to add it as a child of the root view so that it will be in front of the
-    // other views.)
-    MainPanel* main_view = new MainPanel();
-    if (!main_view->buildFromFile("main_view.xml"))
-    {
-        LL_ERRS() << "Failed to initialize viewer: Viewer couldn't process file main_view.xml, "
-                << "if this problem happens again, please validate your installation." << LL_ENDL;
-    }
-    main_view->setShape(full_window);
-    getRootView()->addChild(main_view);
-
-    // placeholder widget that controls where "world" is rendered
-    mWorldViewPlaceholder = main_view->getChildView("world_view_rect")->getHandle();
-    mPopupView = main_view->getChild<LLPopupView>("popup_holder");
-    mHintHolder = main_view->getChild<LLView>("hint_holder")->getHandle();
-    mLoginPanelHolder = main_view->getChild<LLView>("login_panel_holder")->getHandle();
-
-    // Create the toolbar view
-    // Get a pointer to the toolbar view holder
-    LLPanel* panel_holder = main_view->getChild<LLPanel>("toolbar_view_holder");
-    // Load the toolbar view from file
-    gToolBarView = LLUICtrlFactory::getInstance()->createFromFile<LLToolBarView>("panel_toolbar_view.xml", panel_holder, LLDefaultChildRegistry::instance());
-    if (!gToolBarView)
-    {
-        LL_ERRS() << "Failed to initialize viewer: Viewer couldn't process file panel_toolbar_view.xml, "
-                << "if this problem happens again, please validate your installation." << LL_ENDL;
-    }
-    gToolBarView->setShape(panel_holder->getLocalRect());
-    // Hide the toolbars for the moment: we'll make them visible after logging in world (see LLViewerWindow::initWorldUI())
-    gToolBarView->setVisible(FALSE);
-
-    // Constrain floaters to inside the menu and status bar regions.
-    gFloaterView = main_view->getChild<LLFloaterView>("Floater View");
-    for (S32 i = 0; i < LLToolBarEnums::TOOLBAR_COUNT; ++i)
-    {
-        LLToolBar * toolbarp = gToolBarView->getToolbar((LLToolBarEnums::EToolBarLocation)i);
-        if (toolbarp)
-        {
-            toolbarp->getCenterLayoutPanel()->setReshapeCallback(boost::bind(&LLFloaterView::setToolbarRect, gFloaterView, _1, _2));
-        }
-    }
-    gFloaterView->setFloaterSnapView(main_view->getChild<LLView>("floater_snap_region")->getHandle());
-    gSnapshotFloaterView = main_view->getChild<LLSnapshotFloaterView>("Snapshot Floater View");
-
-    const F32 CHAT_PERSIST_TIME = 20.f;
-
-    // Console
-    llassert( !gConsole );
-    LLConsole::Params cp;
-    cp.name("console");
-    cp.max_lines(gSavedSettings.getS32("ConsoleBufferSize"));
-    cp.rect(getChatConsoleRect());
-    cp.persist_time(CHAT_PERSIST_TIME);
-    cp.font_size_index(gSavedSettings.getS32("ChatFontSize"));
-    cp.follows.flags(FOLLOWS_LEFT | FOLLOWS_RIGHT | FOLLOWS_BOTTOM);
-    gConsole = LLUICtrlFactory::create<LLConsole>(cp);
-    getRootView()->addChild(gConsole);
-
-    // optionally forward warnings to chat console/chat floater
-    // for qa runs and dev builds
->>>>>>> e1623bb2
-#if  !LL_RELEASE_FOR_DOWNLOAD
-    RecordToChatConsole::getInstance()->startRecorder();
-#else
-    if(gSavedSettings.getBOOL("QAMode"))
-    {
-        RecordToChatConsole::getInstance()->startRecorder();
-    }
-#endif
-
-    gDebugView = getRootView()->getChild<LLDebugView>("DebugView");
-    gDebugView->init();
-    gToolTipView = getRootView()->getChild<LLToolTipView>("tooltip view");
-
-    // Initialize do not disturb response message when logged in
-    LLAppViewer::instance()->setOnLoginCompletedCallback(boost::bind(&LLFloaterPreference::initDoNotDisturbResponse));
-
-<<<<<<< HEAD
-	// Add the progress bar view (startup view), which overrides everything
-	mProgressView = getRootView()->findChild<LLProgressView>("progress_view");
-	setShowProgress(false);
-	setProgressCancelButtonVisible(false);
-=======
-    // Add the progress bar view (startup view), which overrides everything
-    mProgressView = getRootView()->findChild<LLProgressView>("progress_view");
-    setShowProgress(FALSE);
-    setProgressCancelButtonVisible(FALSE);
->>>>>>> e1623bb2
-
-    gMenuHolder = getRootView()->getChild<LLViewerMenuHolderGL>("Menu Holder");
-    LLMenuGL::sMenuContainer = gMenuHolder;
-}
-
-void LLViewerWindow::initWorldUI()
-{
-<<<<<<< HEAD
-	if (gNonInteractive)
-	{
-		gIMMgr = LLIMMgr::getInstance();
-		LLNavigationBar::getInstance();
-		gFloaterView->pushVisibleAll(false);
-		return;
-	}
-	
-	S32 height = mRootView->getRect().getHeight();
-	S32 width = mRootView->getRect().getWidth();
-	LLRect full_window(0, height, width, 0);
-
-
-	gIMMgr = LLIMMgr::getInstance();
-
-	//getRootView()->sendChildToFront(gFloaterView);
-	//getRootView()->sendChildToFront(gSnapshotFloaterView);
-
-	if (!gNonInteractive)
-	{
-		LLPanel* chiclet_container = getRootView()->getChild<LLPanel>("chiclet_container");
-		LLChicletBar* chiclet_bar = LLChicletBar::getInstance();
-		chiclet_bar->setShape(chiclet_container->getLocalRect());
-		chiclet_bar->setFollowsAll();
-		chiclet_container->addChild(chiclet_bar);
-		chiclet_container->setVisible(true);
-	}
-
-	LLRect morph_view_rect = full_window;
-	morph_view_rect.stretch( -STATUS_BAR_HEIGHT );
-	morph_view_rect.mTop = full_window.mTop - 32;
-	LLMorphView::Params mvp;
-	mvp.name("MorphView");
-	mvp.rect(morph_view_rect);
-	mvp.visible(false);
-	gMorphView = LLUICtrlFactory::create<LLMorphView>(mvp);
-	getRootView()->addChild(gMorphView);
-
-	LLWorldMapView::initClass();
-	
-	// Force gFloaterWorldMap to initialize
-	LLFloaterReg::getInstance("world_map");
-
-	// Force gFloaterTools to initialize
-	LLFloaterReg::getInstance("build");
-
-    LLNavigationBar* navbar = LLNavigationBar::getInstance();
-    if (!gStatusBar)
-    {
-        // Status bar
-        LLPanel* status_bar_container = getRootView()->getChild<LLPanel>("status_bar_container");
-        gStatusBar = new LLStatusBar(status_bar_container->getLocalRect());
-        gStatusBar->setFollows(FOLLOWS_LEFT | FOLLOWS_TOP | FOLLOWS_RIGHT);
-        gStatusBar->setShape(status_bar_container->getLocalRect());
-        // sync bg color with menu bar
-        gStatusBar->setBackgroundColor(gMenuBarView->getBackgroundColor().get());
-        // add InBack so that gStatusBar won't be drawn over menu
-        status_bar_container->addChildInBack(gStatusBar, 2/*tab order, after menu*/);
-        status_bar_container->setVisible(true);
-
-        // Navigation bar
-        LLView* nav_bar_container = getRootView()->getChild<LLView>("nav_bar_container");
-
-        navbar->setShape(nav_bar_container->getLocalRect());
-        navbar->setBackgroundColor(gMenuBarView->getBackgroundColor().get());
-        nav_bar_container->addChild(navbar);
-        nav_bar_container->setVisible(true);
-    }
-    else
-    {
-        LLPanel* status_bar_container = getRootView()->getChild<LLPanel>("status_bar_container");
-        LLView* nav_bar_container = getRootView()->getChild<LLView>("nav_bar_container");
-        status_bar_container->setVisible(true);
-        nav_bar_container->setVisible(true);
-    }
-
-    if (!gSavedSettings.getBOOL("ShowNavbarNavigationPanel"))
-    {
-        navbar->setVisible(false);
-=======
-    if (gNonInteractive)
-    {
-        gIMMgr = LLIMMgr::getInstance();
-        LLNavigationBar::getInstance();
-        gFloaterView->pushVisibleAll(FALSE);
-        return;
-    }
-
-    S32 height = mRootView->getRect().getHeight();
-    S32 width = mRootView->getRect().getWidth();
-    LLRect full_window(0, height, width, 0);
-
-
-    gIMMgr = LLIMMgr::getInstance();
-
-    //getRootView()->sendChildToFront(gFloaterView);
-    //getRootView()->sendChildToFront(gSnapshotFloaterView);
-
-    if (!gNonInteractive)
-    {
-        LLPanel* chiclet_container = getRootView()->getChild<LLPanel>("chiclet_container");
-        LLChicletBar* chiclet_bar = LLChicletBar::getInstance();
-        chiclet_bar->setShape(chiclet_container->getLocalRect());
-        chiclet_bar->setFollowsAll();
-        chiclet_container->addChild(chiclet_bar);
-        chiclet_container->setVisible(TRUE);
-    }
-
-    LLRect morph_view_rect = full_window;
-    morph_view_rect.stretch( -STATUS_BAR_HEIGHT );
-    morph_view_rect.mTop = full_window.mTop - 32;
-    LLMorphView::Params mvp;
-    mvp.name("MorphView");
-    mvp.rect(morph_view_rect);
-    mvp.visible(false);
-    gMorphView = LLUICtrlFactory::create<LLMorphView>(mvp);
-    getRootView()->addChild(gMorphView);
-
-    LLWorldMapView::initClass();
-
-    // Force gFloaterWorldMap to initialize
-    LLFloaterReg::getInstance("world_map");
-
-    // Force gFloaterTools to initialize
-    LLFloaterReg::getInstance("build");
-
-    // Status bar
-    LLPanel* status_bar_container = getRootView()->getChild<LLPanel>("status_bar_container");
-    gStatusBar = new LLStatusBar(status_bar_container->getLocalRect());
-    gStatusBar->setFollows(FOLLOWS_LEFT | FOLLOWS_TOP | FOLLOWS_RIGHT);
-    gStatusBar->setShape(status_bar_container->getLocalRect());
-    // sync bg color with menu bar
-    gStatusBar->setBackgroundColor( gMenuBarView->getBackgroundColor().get() );
-    // add InBack so that gStatusBar won't be drawn over menu
-    status_bar_container->addChildInBack(gStatusBar, 2/*tab order, after menu*/);
-    status_bar_container->setVisible(TRUE);
-
-    // Navigation bar
-    LLView* nav_bar_container = getRootView()->getChild<LLView>("nav_bar_container");
-
-    LLNavigationBar* navbar = LLNavigationBar::getInstance();
-    navbar->setShape(nav_bar_container->getLocalRect());
-    navbar->setBackgroundColor(gMenuBarView->getBackgroundColor().get());
-    nav_bar_container->addChild(navbar);
-    nav_bar_container->setVisible(TRUE);
-
-
-    if (!gSavedSettings.getBOOL("ShowNavbarNavigationPanel"))
-    {
-        navbar->setVisible(FALSE);
->>>>>>> e1623bb2
-    }
-    else
-    {
-        reshapeStatusBarContainer();
-    }
-
-
-<<<<<<< HEAD
-	// Top Info bar
-	LLPanel* topinfo_bar_container = getRootView()->getChild<LLPanel>("topinfo_bar_container");
-	LLPanelTopInfoBar* topinfo_bar = LLPanelTopInfoBar::getInstance();
-
-	topinfo_bar->setShape(topinfo_bar_container->getLocalRect());
-
-	topinfo_bar_container->addChild(topinfo_bar);
-	topinfo_bar_container->setVisible(true);
-
-	if (!gSavedSettings.getBOOL("ShowMiniLocationPanel"))
-	{
-		topinfo_bar->setVisible(false);
-	}
-
-	if ( gHUDView == NULL )
-	{
-		LLRect hud_rect = full_window;
-		hud_rect.mBottom += 50;
-		if (gMenuBarView && gMenuBarView->isInVisibleChain())
-		{
-			hud_rect.mTop -= gMenuBarView->getRect().getHeight();
-		}
-		gHUDView = new LLHUDView(hud_rect);
-		getRootView()->addChild(gHUDView);
-		getRootView()->sendChildToBack(gHUDView);
-	}
-
-	LLPanel* panel_ssf_container = getRootView()->getChild<LLPanel>("state_management_buttons_container");
-
-	LLPanelStandStopFlying* panel_stand_stop_flying	= LLPanelStandStopFlying::getInstance();
-	panel_ssf_container->addChild(panel_stand_stop_flying);
-
-	LLPanelHideBeacon* panel_hide_beacon = LLPanelHideBeacon::getInstance();
-	panel_ssf_container->addChild(panel_hide_beacon);
-
-	panel_ssf_container->setVisible(true);
-
-	LLMenuOptionPathfindingRebakeNavmesh::getInstance()->initialize();
-
-	// Load and make the toolbars visible
-	// Note: we need to load the toolbars only *after* the user is logged in and IW
-	if (gToolBarView)
-	{
-		gToolBarView->loadToolbars();
-		gToolBarView->setVisible(true);
-	}
-
-	if (!gNonInteractive)
-	{
-		LLMediaCtrl* destinations = LLFloaterReg::getInstance("destinations")->getChild<LLMediaCtrl>("destination_guide_contents");
-		if (destinations)
-		{
-			destinations->setErrorPageURL(gSavedSettings.getString("GenericErrorPageURL"));
-			std::string url = gSavedSettings.getString("DestinationGuideURL");
-			url = LLWeb::expandURLSubstitutions(url, LLSD());
-			destinations->navigateTo(url, HTTP_CONTENT_TEXT_HTML);
-		}
-		LLMediaCtrl* avatar_picker = LLFloaterReg::getInstance("avatar")->findChild<LLMediaCtrl>("avatar_picker_contents");
-		if (avatar_picker)
-		{
-			avatar_picker->setErrorPageURL(gSavedSettings.getString("GenericErrorPageURL"));
-			std::string url = gSavedSettings.getString("AvatarPickerURL");
-			url = LLWeb::expandURLSubstitutions(url, LLSD());
-			avatar_picker->navigateTo(url, HTTP_CONTENT_TEXT_HTML);
-		}
-	}
-=======
-    // Top Info bar
-    LLPanel* topinfo_bar_container = getRootView()->getChild<LLPanel>("topinfo_bar_container");
-    LLPanelTopInfoBar* topinfo_bar = LLPanelTopInfoBar::getInstance();
-
-    topinfo_bar->setShape(topinfo_bar_container->getLocalRect());
-
-    topinfo_bar_container->addChild(topinfo_bar);
-    topinfo_bar_container->setVisible(TRUE);
-
-    if (!gSavedSettings.getBOOL("ShowMiniLocationPanel"))
-    {
-        topinfo_bar->setVisible(FALSE);
-    }
-
-    if ( gHUDView == NULL )
-    {
-        LLRect hud_rect = full_window;
-        hud_rect.mBottom += 50;
-        if (gMenuBarView && gMenuBarView->isInVisibleChain())
-        {
-            hud_rect.mTop -= gMenuBarView->getRect().getHeight();
-        }
-        gHUDView = new LLHUDView(hud_rect);
-        getRootView()->addChild(gHUDView);
-        getRootView()->sendChildToBack(gHUDView);
-    }
-
-    LLPanel* panel_ssf_container = getRootView()->getChild<LLPanel>("state_management_buttons_container");
-
-    LLPanelStandStopFlying* panel_stand_stop_flying = LLPanelStandStopFlying::getInstance();
-    panel_ssf_container->addChild(panel_stand_stop_flying);
-
-    LLPanelHideBeacon* panel_hide_beacon = LLPanelHideBeacon::getInstance();
-    panel_ssf_container->addChild(panel_hide_beacon);
-
-    panel_ssf_container->setVisible(TRUE);
-
-    LLMenuOptionPathfindingRebakeNavmesh::getInstance()->initialize();
-
-    // Load and make the toolbars visible
-    // Note: we need to load the toolbars only *after* the user is logged in and IW
-    if (gToolBarView)
-    {
-        gToolBarView->loadToolbars();
-        gToolBarView->setVisible(TRUE);
-    }
-
-    if (!gNonInteractive)
-    {
-        LLMediaCtrl* destinations = LLFloaterReg::getInstance("destinations")->getChild<LLMediaCtrl>("destination_guide_contents");
-        if (destinations)
-        {
-            destinations->setErrorPageURL(gSavedSettings.getString("GenericErrorPageURL"));
-            std::string url = gSavedSettings.getString("DestinationGuideURL");
-            url = LLWeb::expandURLSubstitutions(url, LLSD());
-            destinations->navigateTo(url, HTTP_CONTENT_TEXT_HTML);
-        }
-        LLMediaCtrl* avatar_picker = LLFloaterReg::getInstance("avatar")->findChild<LLMediaCtrl>("avatar_picker_contents");
-        if (avatar_picker)
-        {
-            avatar_picker->setErrorPageURL(gSavedSettings.getString("GenericErrorPageURL"));
-            std::string url = gSavedSettings.getString("AvatarPickerURL");
-            url = LLWeb::expandURLSubstitutions(url, LLSD());
-            avatar_picker->navigateTo(url, HTTP_CONTENT_TEXT_HTML);
-        }
-    }
->>>>>>> e1623bb2
-}
-
-// Destroy the UI
-void LLViewerWindow::shutdownViews()
-{
-<<<<<<< HEAD
-	// clean up warning logger
-	RecordToChatConsole::getInstance()->stopRecorder();
-	LL_INFOS() << "Warning logger is cleaned." << LL_ENDL ;
-
-	gFocusMgr.unlockFocus();
-	gFocusMgr.setMouseCapture(NULL);
-	gFocusMgr.setKeyboardFocus(NULL);
-	gFocusMgr.setTopCtrl(NULL);
-	if (mWindow)
-	{
-		mWindow->allowLanguageTextInput(NULL, false);
-	}
-
-	delete mDebugText;
-	mDebugText = NULL;
-	
-	LL_INFOS() << "DebugText deleted." << LL_ENDL ;
-
-	// Cleanup global views
-	if (gMorphView)
-	{
-		gMorphView->setVisible(false);
-	}
-	LL_INFOS() << "Global views cleaned." << LL_ENDL ;
-	
-	LLNotificationsUI::LLToast::cleanupToasts();
-	LL_INFOS() << "Leftover toast cleaned up." << LL_ENDL;
-
-	// DEV-40930: Clear sModalStack. Otherwise, any LLModalDialog left open
-	// will crump with LL_ERRS.
-	LLModalDialog::shutdownModals();
-	LL_INFOS() << "LLModalDialog shut down." << LL_ENDL; 
-
-	// destroy the nav bar, not currently part of gViewerWindow
-	// *TODO: Make LLNavigationBar part of gViewerWindow
-	LLNavigationBar::deleteSingleton();
-	LL_INFOS() << "LLNavigationBar destroyed." << LL_ENDL ;
-	
-	// destroy menus after instantiating navbar above, as it needs
-	// access to gMenuHolder
-	cleanup_menus();
-	LL_INFOS() << "menus destroyed." << LL_ENDL ;
-
-	view_listener_t::cleanup();
-	LL_INFOS() << "view listeners destroyed." << LL_ENDL ;
-
-	// Clean up pointers that are going to be invalid. (todo: check sMenuContainer)
-	mProgressView = NULL;
-	mPopupView = NULL;
-
-	// Delete all child views.
-	delete mRootView;
-	mRootView = NULL;
-	LL_INFOS() << "RootView deleted." << LL_ENDL ;
-	
-	LLMenuOptionPathfindingRebakeNavmesh::getInstance()->quit();
-
-	// Automatically deleted as children of mRootView.  Fix the globals.
-	gStatusBar = NULL;
-	gIMMgr = NULL;
-	gToolTipView = NULL;
-
-	gToolBarView = NULL;
-	gFloaterView = NULL;
-	gMorphView = NULL;
-
-	gHUDView = NULL;
-=======
-    // clean up warning logger
-    RecordToChatConsole::getInstance()->stopRecorder();
-    LL_INFOS() << "Warning logger is cleaned." << LL_ENDL ;
-
-    gFocusMgr.unlockFocus();
-    gFocusMgr.setMouseCapture(NULL);
-    gFocusMgr.setKeyboardFocus(NULL);
-    gFocusMgr.setTopCtrl(NULL);
-    if (mWindow)
-    {
-        mWindow->allowLanguageTextInput(NULL, FALSE);
-    }
-
-    delete mDebugText;
-    mDebugText = NULL;
-
-    LL_INFOS() << "DebugText deleted." << LL_ENDL ;
-
-    // Cleanup global views
-    if (gMorphView)
-    {
-        gMorphView->setVisible(FALSE);
-    }
-    LL_INFOS() << "Global views cleaned." << LL_ENDL ;
-
-    LLNotificationsUI::LLToast::cleanupToasts();
-    LL_INFOS() << "Leftover toast cleaned up." << LL_ENDL;
-
-    // DEV-40930: Clear sModalStack. Otherwise, any LLModalDialog left open
-    // will crump with LL_ERRS.
-    LLModalDialog::shutdownModals();
-    LL_INFOS() << "LLModalDialog shut down." << LL_ENDL;
-
-    // destroy the nav bar, not currently part of gViewerWindow
-    // *TODO: Make LLNavigationBar part of gViewerWindow
-    LLNavigationBar::deleteSingleton();
-    LL_INFOS() << "LLNavigationBar destroyed." << LL_ENDL ;
-
-    // destroy menus after instantiating navbar above, as it needs
-    // access to gMenuHolder
-    cleanup_menus();
-    LL_INFOS() << "menus destroyed." << LL_ENDL ;
-
-    view_listener_t::cleanup();
-    LL_INFOS() << "view listeners destroyed." << LL_ENDL ;
-
-    // Clean up pointers that are going to be invalid. (todo: check sMenuContainer)
-    mProgressView = NULL;
-    mPopupView = NULL;
-
-    // Delete all child views.
-    delete mRootView;
-    mRootView = NULL;
-    LL_INFOS() << "RootView deleted." << LL_ENDL ;
-
-    LLMenuOptionPathfindingRebakeNavmesh::getInstance()->quit();
-
-    // Automatically deleted as children of mRootView.  Fix the globals.
-    gStatusBar = NULL;
-    gIMMgr = NULL;
-    gToolTipView = NULL;
-
-    gToolBarView = NULL;
-    gFloaterView = NULL;
-    gMorphView = NULL;
-
-    gHUDView = NULL;
->>>>>>> e1623bb2
-}
-
-void LLViewerWindow::shutdownGL()
-{
-    //--------------------------------------------------------
-    // Shutdown GL cleanly.  Order is very important here.
-    //--------------------------------------------------------
-    LLFontGL::destroyDefaultFonts();
-    SUBSYSTEM_CLEANUP(LLFontManager);
-    stop_glerror();
-
-    gSky.cleanup();
-    stop_glerror();
-
-    LL_INFOS() << "Cleaning up pipeline" << LL_ENDL;
-    gPipeline.cleanup();
-    stop_glerror();
-
-    //MUST clean up pipeline before cleaning up wearables
-    LL_INFOS() << "Cleaning up wearables" << LL_ENDL;
-    LLWearableList::instance().cleanup() ;
-
-    gTextureList.shutdown();
-    stop_glerror();
-
-    gBumpImageList.shutdown();
-    stop_glerror();
-
-    LLWorldMapView::cleanupTextures();
-
-    LLViewerTextureManager::cleanup() ;
-    SUBSYSTEM_CLEANUP(LLImageGL) ;
-
-    LL_INFOS() << "All textures and llimagegl images are destroyed!" << LL_ENDL ;
-
-    LL_INFOS() << "Cleaning up select manager" << LL_ENDL;
-    LLSelectMgr::getInstance()->cleanup();
-
-<<<<<<< HEAD
-	LL_INFOS() << "Stopping GL during shutdown" << LL_ENDL;
-	stopGL(false);
-	stop_glerror();
-=======
-    LL_INFOS() << "Stopping GL during shutdown" << LL_ENDL;
-    stopGL(FALSE);
-    stop_glerror();
->>>>>>> e1623bb2
-
-    gGL.shutdown();
-
-    SUBSYSTEM_CLEANUP(LLVertexBuffer);
-
-    LL_INFOS() << "LLVertexBuffer cleaned." << LL_ENDL ;
-}
-
-// shutdownViews() and shutdownGL() need to be called first
-LLViewerWindow::~LLViewerWindow()
-{
-    LL_INFOS() << "Destroying Window" << LL_ENDL;
-    destroyWindow();
-
-    delete mDebugText;
-    mDebugText = NULL;
-
-<<<<<<< HEAD
-	if (LLViewerShaderMgr::sInitialized)
-	{
-		LLViewerShaderMgr::releaseInstance();
-		LLViewerShaderMgr::sInitialized = false;
-	}
-
-    mMaxVRAMControlConnection.disconnect();
-=======
-    if (LLViewerShaderMgr::sInitialized)
-    {
-        LLViewerShaderMgr::releaseInstance();
-        LLViewerShaderMgr::sInitialized = FALSE;
-    }
->>>>>>> e1623bb2
-}
-
-
-void LLViewerWindow::setCursor( ECursorType c )
-{
-    mWindow->setCursor( c );
-}
-
-void LLViewerWindow::showCursor()
-{
-<<<<<<< HEAD
-	mWindow->showCursor();
-	
-	mCursorHidden = false;
-=======
-    mWindow->showCursor();
-
-    mCursorHidden = FALSE;
->>>>>>> e1623bb2
-}
-
-void LLViewerWindow::hideCursor()
-{
-    // And hide the cursor
-    mWindow->hideCursor();
-
-<<<<<<< HEAD
-	mCursorHidden = true;
-=======
-    mCursorHidden = TRUE;
->>>>>>> e1623bb2
-}
-
-void LLViewerWindow::sendShapeToSim()
-{
-    LLMessageSystem* msg = gMessageSystem;
-    if(!msg) return;
-    msg->newMessageFast(_PREHASH_AgentHeightWidth);
-    msg->nextBlockFast(_PREHASH_AgentData);
-    msg->addUUIDFast(_PREHASH_AgentID, gAgent.getID());
-    msg->addUUIDFast(_PREHASH_SessionID, gAgent.getSessionID());
-    msg->addU32Fast(_PREHASH_CircuitCode, gMessageSystem->mOurCircuitCode);
-    msg->nextBlockFast(_PREHASH_HeightWidthBlock);
-    msg->addU32Fast(_PREHASH_GenCounter, 0);
-    U16 height16 = (U16) mWorldViewRectRaw.getHeight();
-    U16 width16 = (U16) mWorldViewRectRaw.getWidth();
-    msg->addU16Fast(_PREHASH_Height, height16);
-    msg->addU16Fast(_PREHASH_Width, width16);
-    gAgent.sendReliableMessage();
-}
-
-// Must be called after window is created to set up agent
-// camera variables and UI variables.
-void LLViewerWindow::reshape(S32 width, S32 height)
-{
-<<<<<<< HEAD
-	// Destroying the window at quit time generates spurious
-	// reshape messages.  We don't care about these, and we
-	// don't want to send messages because the message system
-	// may have been destructed.
-	if (!LLApp::isExiting())
-	{
-		gWindowResized = true;
-=======
-    // Destroying the window at quit time generates spurious
-    // reshape messages.  We don't care about these, and we
-    // don't want to send messages because the message system
-    // may have been destructed.
-    if (!LLApp::isExiting())
-    {
-        gWindowResized = TRUE;
->>>>>>> e1623bb2
-
-        // update our window rectangle
-        mWindowRectRaw.mRight = mWindowRectRaw.mLeft + width;
-        mWindowRectRaw.mTop = mWindowRectRaw.mBottom + height;
-
-        //glViewport(0, 0, width, height );
-
-        LLViewerCamera * camera = LLViewerCamera::getInstance(); // simpleton, might not exist
-        if (height > 0 && camera)
-        {
-            camera->setViewHeightInPixels( mWorldViewRectRaw.getHeight() );
-            camera->setAspect( getWorldViewAspectRatio() );
-        }
-
-<<<<<<< HEAD
-		calcDisplayScale();
-	
-		bool display_scale_changed = mDisplayScale != LLUI::getScaleFactor();
-		LLUI::setScaleFactor(mDisplayScale);
-=======
-        calcDisplayScale();
->>>>>>> e1623bb2
-
-        BOOL display_scale_changed = mDisplayScale != LLUI::getScaleFactor();
-        LLUI::setScaleFactor(mDisplayScale);
-
-        // update our window rectangle
-        mWindowRectScaled.mRight = mWindowRectScaled.mLeft + ll_round((F32)width / mDisplayScale.mV[VX]);
-        mWindowRectScaled.mTop = mWindowRectScaled.mBottom + ll_round((F32)height / mDisplayScale.mV[VY]);
-
-        setup2DViewport();
-
-        // Inform lower views of the change
-        // round up when converting coordinates to make sure there are no gaps at edge of window
-        LLView::sForceReshape = display_scale_changed;
-        mRootView->reshape(llceil((F32)width / mDisplayScale.mV[VX]), llceil((F32)height / mDisplayScale.mV[VY]));
-        if (display_scale_changed)
-        {
-            // Needs only a 'scale change' update, everything else gets handled by LLLayoutStack::updateClass()
-            LLPanelLogin::reshapePanel();
-        }
-<<<<<<< HEAD
-		LLView::sForceReshape = false;
-=======
-        LLView::sForceReshape = FALSE;
->>>>>>> e1623bb2
-
-        // clear font width caches
-        if (display_scale_changed)
-        {
-            LLHUDObject::reshapeAll();
-        }
-
-        sendShapeToSim();
-
-<<<<<<< HEAD
-		// store new settings for the mode we are in, regardless
-		bool maximized = mWindow->getMaximized();
-		gSavedSettings.setBOOL("WindowMaximized", maximized);
-=======
-        // store new settings for the mode we are in, regardless
-        BOOL maximized = mWindow->getMaximized();
-        gSavedSettings.setBOOL("WindowMaximized", maximized);
->>>>>>> e1623bb2
-
-        if (!maximized)
-        {
-            U32 min_window_width=gSavedSettings.getU32("MinWindowWidth");
-            U32 min_window_height=gSavedSettings.getU32("MinWindowHeight");
-            // tell the OS specific window code about min window size
-            mWindow->setMinSize(min_window_width, min_window_height);
-
-            LLCoordScreen window_rect;
-            if (!gNonInteractive && mWindow->getSize(&window_rect))
-            {
-            // Only save size if not maximized
-                gSavedSettings.setU32("WindowWidth", window_rect.mX);
-                gSavedSettings.setU32("WindowHeight", window_rect.mY);
-            }
-        }
-
-        sample(LLStatViewer::WINDOW_WIDTH, width);
-        sample(LLStatViewer::WINDOW_HEIGHT, height);
-
-        LLLayoutStack::updateClass();
-    }
-}
-
-
-// Hide normal UI when a logon fails
-void LLViewerWindow::setNormalControlsVisible( bool visible )
-{
-    if(LLChicletBar::instanceExists())
-    {
-        LLChicletBar::getInstance()->setVisible(visible);
-        LLChicletBar::getInstance()->setEnabled(visible);
-    }
-
-    if ( gMenuBarView )
-    {
-        gMenuBarView->setVisible( visible );
-        gMenuBarView->setEnabled( visible );
-
-        // ...and set the menu color appropriately.
-        setMenuBackgroundColor(gAgent.getGodLevel() > GOD_NOT,
-            LLGridManager::getInstance()->isInProductionGrid());
-    }
-
-    if ( gStatusBar )
-    {
-        gStatusBar->setVisible( visible );
-        gStatusBar->setEnabled( visible );
-    }
-
-    LLNavigationBar* navbarp = LLUI::getInstance()->getRootView()->findChild<LLNavigationBar>("navigation_bar");
-    if (navbarp)
-    {
-        // when it's time to show navigation bar we need to ensure that the user wants to see it
-        // i.e. ShowNavbarNavigationPanel option is true
-        navbarp->setVisible( visible && gSavedSettings.getBOOL("ShowNavbarNavigationPanel") );
-    }
-}
-
-void LLViewerWindow::setMenuBackgroundColor(bool god_mode, bool dev_grid)
-{
-    LLSD args;
-    LLColor4 new_bg_color;
-
-    // god more important than project, proj more important than grid
-    if ( god_mode )
-    {
-        if ( LLGridManager::getInstance()->isInProductionGrid() )
-        {
-            new_bg_color = LLUIColorTable::instance().getColor( "MenuBarGodBgColor" );
-        }
-        else
-        {
-            new_bg_color = LLUIColorTable::instance().getColor( "MenuNonProductionGodBgColor" );
-        }
-    }
-    else
-    {
-        switch (LLVersionInfo::instance().getViewerMaturity())
-        {
-        case LLVersionInfo::TEST_VIEWER:
-            new_bg_color = LLUIColorTable::instance().getColor( "MenuBarTestBgColor" );
-            break;
-
-        case LLVersionInfo::PROJECT_VIEWER:
-            new_bg_color = LLUIColorTable::instance().getColor( "MenuBarProjectBgColor" );
-            break;
-
-        case LLVersionInfo::BETA_VIEWER:
-            new_bg_color = LLUIColorTable::instance().getColor( "MenuBarBetaBgColor" );
-            break;
-
-        case LLVersionInfo::RELEASE_VIEWER:
-            if(!LLGridManager::getInstance()->isInProductionGrid())
-            {
-                new_bg_color = LLUIColorTable::instance().getColor( "MenuNonProductionBgColor" );
-            }
-            else
-            {
-                new_bg_color = LLUIColorTable::instance().getColor( "MenuBarBgColor" );
-            }
-            break;
-        }
-    }
-
-    if(gMenuBarView)
-    {
-        gMenuBarView->setBackgroundColor( new_bg_color );
-    }
-
-    if(gStatusBar)
-    {
-        gStatusBar->setBackgroundColor( new_bg_color );
-    }
-}
-
-void LLViewerWindow::drawDebugText()
-{
-    gUIProgram.bind();
-    gGL.color4f(1,1,1,1);
-    gGL.pushMatrix();
-    gGL.pushUIMatrix();
-    {
-        // scale view by UI global scale factor and aspect ratio correction factor
-        gGL.scaleUI(mDisplayScale.mV[VX], mDisplayScale.mV[VY], 1.f);
-        mDebugText->draw();
-    }
-    gGL.popUIMatrix();
-    gGL.popMatrix();
-
-    gGL.flush();
-    gUIProgram.unbind();
-}
-
-void LLViewerWindow::draw()
-{
-
-//#if LL_DEBUG
-<<<<<<< HEAD
-	LLView::sIsDrawing = true;
-=======
-    LLView::sIsDrawing = TRUE;
->>>>>>> e1623bb2
-//#endif
-    stop_glerror();
-
-<<<<<<< HEAD
-	gGL.pushMatrix();
-	LLUI::pushMatrix();
-	{
-		
-		// scale view by UI global scale factor and aspect ratio correction factor
-		gGL.scaleUI(mDisplayScale.mV[VX], mDisplayScale.mV[VY], 1.f);
-
-		LLVector2 old_scale_factor = LLUI::getScaleFactor();
-		// apply camera zoom transform (for high res screenshots)
-		F32 zoom_factor = LLViewerCamera::getInstance()->getZoomFactor();
-		S16 sub_region = LLViewerCamera::getInstance()->getZoomSubRegion();
-		if (zoom_factor > 1.f)
-		{
-			//decompose subregion number to x and y values
-			int pos_y = sub_region / llceil(zoom_factor);
-			int pos_x = sub_region - (pos_y*llceil(zoom_factor));
-			// offset for this tile
-			gGL.translatef((F32)getWindowWidthScaled() * -(F32)pos_x, 
-						(F32)getWindowHeightScaled() * -(F32)pos_y, 
-						0.f);
-			gGL.scalef(zoom_factor, zoom_factor, 1.f);
-			LLUI::getScaleFactor() *= zoom_factor;
-		}
-
-		// Draw tool specific overlay on world
-		LLToolMgr::getInstance()->getCurrentTool()->draw();
-
-		if( gAgentCamera.cameraMouselook() || LLFloaterCamera::inFreeCameraMode() )
-		{
-			drawMouselookInstructions();
-			stop_glerror();
-		}
-
-		// Draw all nested UI views.
-		// No translation needed, this view is glued to 0,0
-		mRootView->draw();
-
-		if (LLView::sDebugRects)
-		{
-			gToolTipView->drawStickyRect();
-		}
-
-		// Draw optional on-top-of-everyone view
-		LLUICtrl* top_ctrl = gFocusMgr.getTopCtrl();
-		if (top_ctrl && top_ctrl->getVisible())
-		{
-			S32 screen_x, screen_y;
-			top_ctrl->localPointToScreen(0, 0, &screen_x, &screen_y);
-
-			gGL.matrixMode(LLRender::MM_MODELVIEW);
-			LLUI::pushMatrix();
-			LLUI::translate( (F32) screen_x, (F32) screen_y);
-			top_ctrl->draw();	
-			LLUI::popMatrix();
-		}
-
-
-		if( gShowOverlayTitle && !mOverlayTitle.empty() )
-		{
-			// Used for special titles such as "Second Life - Special E3 2003 Beta"
-			const S32 DIST_FROM_TOP = 20;
-			LLFontGL::getFontSansSerifBig()->renderUTF8(
-				mOverlayTitle, 0,
-				ll_round( getWindowWidthScaled() * 0.5f),
-				getWindowHeightScaled() - DIST_FROM_TOP,
-				LLColor4(1, 1, 1, 0.4f),
-				LLFontGL::HCENTER, LLFontGL::TOP);
-		}
-
-		LLUI::setScaleFactor(old_scale_factor);
-	}
-	LLUI::popMatrix();
-	gGL.popMatrix();
-
-	gUIProgram.unbind();
-
-	LLView::sIsDrawing = false;
-}
-
-// Takes a single keyup event, usually when UI is visible
-bool LLViewerWindow::handleKeyUp(KEY key, MASK mask)
-{
-    if (LLSetKeyBindDialog::recordKey(key, mask, false))
-=======
-    LLUI::setLineWidth(1.f);
-
-    LLUI::setLineWidth(1.f);
-    // Reset any left-over transforms
-    gGL.matrixMode(LLRender::MM_MODELVIEW);
-
-    gGL.loadIdentity();
-
-    //S32 screen_x, screen_y;
-
-    if (!gSavedSettings.getBOOL("RenderUIBuffer"))
-    {
-        LLView::sDirtyRect = getWindowRectScaled();
-    }
-
-    // HACK for timecode debugging
-    if (gSavedSettings.getBOOL("DisplayTimecode"))
-    {
-        // draw timecode block
-        std::string text;
-
-        gGL.loadIdentity();
-
-        microsecondsToTimecodeString(gFrameTime,text);
-        const LLFontGL* font = LLFontGL::getFontSansSerif();
-        font->renderUTF8(text, 0,
-                        ll_round((getWindowWidthScaled()/2)-100.f),
-                        ll_round((getWindowHeightScaled()-60.f)),
-            LLColor4( 1.f, 1.f, 1.f, 1.f ),
-            LLFontGL::LEFT, LLFontGL::TOP);
-    }
-
-    // Draw all nested UI views.
-    // No translation needed, this view is glued to 0,0
-
-    gUIProgram.bind();
-    gGL.color4f(1, 1, 1, 1);
-
-    gGL.pushMatrix();
-    LLUI::pushMatrix();
-    {
-
-        // scale view by UI global scale factor and aspect ratio correction factor
-        gGL.scaleUI(mDisplayScale.mV[VX], mDisplayScale.mV[VY], 1.f);
-
-        LLVector2 old_scale_factor = LLUI::getScaleFactor();
-        // apply camera zoom transform (for high res screenshots)
-        F32 zoom_factor = LLViewerCamera::getInstance()->getZoomFactor();
-        S16 sub_region = LLViewerCamera::getInstance()->getZoomSubRegion();
-        if (zoom_factor > 1.f)
-        {
-            //decompose subregion number to x and y values
-            int pos_y = sub_region / llceil(zoom_factor);
-            int pos_x = sub_region - (pos_y*llceil(zoom_factor));
-            // offset for this tile
-            gGL.translatef((F32)getWindowWidthScaled() * -(F32)pos_x,
-                        (F32)getWindowHeightScaled() * -(F32)pos_y,
-                        0.f);
-            gGL.scalef(zoom_factor, zoom_factor, 1.f);
-            LLUI::getScaleFactor() *= zoom_factor;
-        }
-
-        // Draw tool specific overlay on world
-        LLToolMgr::getInstance()->getCurrentTool()->draw();
-
-        if( gAgentCamera.cameraMouselook() || LLFloaterCamera::inFreeCameraMode() )
-        {
-            drawMouselookInstructions();
-            stop_glerror();
-        }
-
-        // Draw all nested UI views.
-        // No translation needed, this view is glued to 0,0
-        mRootView->draw();
-
-        if (LLView::sDebugRects)
-        {
-            gToolTipView->drawStickyRect();
-        }
-
-        // Draw optional on-top-of-everyone view
-        LLUICtrl* top_ctrl = gFocusMgr.getTopCtrl();
-        if (top_ctrl && top_ctrl->getVisible())
-        {
-            S32 screen_x, screen_y;
-            top_ctrl->localPointToScreen(0, 0, &screen_x, &screen_y);
-
-            gGL.matrixMode(LLRender::MM_MODELVIEW);
-            LLUI::pushMatrix();
-            LLUI::translate( (F32) screen_x, (F32) screen_y);
-            top_ctrl->draw();
-            LLUI::popMatrix();
-        }
-
-
-        if( gShowOverlayTitle && !mOverlayTitle.empty() )
-        {
-            // Used for special titles such as "Second Life - Special E3 2003 Beta"
-            const S32 DIST_FROM_TOP = 20;
-            LLFontGL::getFontSansSerifBig()->renderUTF8(
-                mOverlayTitle, 0,
-                ll_round( getWindowWidthScaled() * 0.5f),
-                getWindowHeightScaled() - DIST_FROM_TOP,
-                LLColor4(1, 1, 1, 0.4f),
-                LLFontGL::HCENTER, LLFontGL::TOP);
-        }
-
-        LLUI::setScaleFactor(old_scale_factor);
-    }
-    LLUI::popMatrix();
-    gGL.popMatrix();
-
-    gUIProgram.unbind();
-
-    LLView::sIsDrawing = FALSE;
-}
-
-// Takes a single keyup event, usually when UI is visible
-BOOL LLViewerWindow::handleKeyUp(KEY key, MASK mask)
-{
-    if (LLSetKeyBindDialog::recordKey(key, mask, FALSE))
->>>>>>> e1623bb2
-    {
-        LL_DEBUGS() << "KeyUp handled by LLSetKeyBindDialog" << LL_ENDL;
-        LLViewerEventRecorder::instance().logKeyEvent(key, mask);
-        return true;
-    }
-
-    LLFocusableElement* keyboard_focus = gFocusMgr.getKeyboardFocus();
-
-    if (keyboard_focus
-        && !(mask & (MASK_CONTROL | MASK_ALT))
-        && !gFocusMgr.getKeystrokesOnly())
-    {
-        // We have keyboard focus, and it's not an accelerator
-        if (keyboard_focus && keyboard_focus->wantsKeyUpKeyDown())
-        {
-            return keyboard_focus->handleKeyUp(key, mask, false);
-        }
-        else if (key < 0x80)
-<<<<<<< HEAD
-		{
-			// Not a special key, so likely (we hope) to generate a character.  Let it fall through to character handler first.
-			return (gFocusMgr.getKeyboardFocus() != NULL);
-		}
-	}
-
-	if (keyboard_focus)
-	{
-		if (keyboard_focus->handleKeyUp(key, mask, false))
-		{
-			LL_DEBUGS() << "LLviewerWindow::handleKeyUp - in 'traverse up' - no loops seen... just called keyboard_focus->handleKeyUp an it returned true" << LL_ENDL;
-			LLViewerEventRecorder::instance().logKeyEvent(key, mask);
-			return true;
-		}
-		else {
-			LL_DEBUGS() << "LLviewerWindow::handleKeyUp - in 'traverse up' - no loops seen... just called keyboard_focus->handleKeyUp an it returned false" << LL_ENDL;
-		}
-	}
-
-	// don't pass keys on to world when something in ui has focus
-	return gFocusMgr.childHasKeyboardFocus(mRootView)
-		|| LLMenuGL::getKeyboardMode()
-		|| (gMenuBarView && gMenuBarView->getHighlightedItem() && gMenuBarView->getHighlightedItem()->isActive());
-=======
-        {
-            // Not a special key, so likely (we hope) to generate a character.  Let it fall through to character handler first.
-            return (gFocusMgr.getKeyboardFocus() != NULL);
-        }
-    }
-
-    if (keyboard_focus)
-    {
-        if (keyboard_focus->handleKeyUp(key, mask, FALSE))
-        {
-            LL_DEBUGS() << "LLviewerWindow::handleKeyUp - in 'traverse up' - no loops seen... just called keyboard_focus->handleKeyUp an it returned true" << LL_ENDL;
-            LLViewerEventRecorder::instance().logKeyEvent(key, mask);
-            return TRUE;
-        }
-        else {
-            LL_DEBUGS() << "LLviewerWindow::handleKeyUp - in 'traverse up' - no loops seen... just called keyboard_focus->handleKeyUp an it returned FALSE" << LL_ENDL;
-        }
-    }
-
-    // Try for a new-format gesture
-    if (LLGestureMgr::instance().triggerGestureRelease(key, mask))
-    {
-        LL_DEBUGS() << "LLviewerWindow::handleKey new gesture release feature" << LL_ENDL;
-        LLViewerEventRecorder::instance().logKeyEvent(key,mask);
-        return TRUE;
-    }
-    //Old format gestures do not support this, so no need to implement it.
-
-    // don't pass keys on to world when something in ui has focus
-    return gFocusMgr.childHasKeyboardFocus(mRootView)
-        || LLMenuGL::getKeyboardMode()
-        || (gMenuBarView && gMenuBarView->getHighlightedItem() && gMenuBarView->getHighlightedItem()->isActive());
->>>>>>> e1623bb2
-}
-
-// Takes a single keydown event, usually when UI is visible
-bool LLViewerWindow::handleKey(KEY key, MASK mask)
-{
-    // hide tooltips on keypress
-    LLToolTipMgr::instance().blockToolTips();
-
-    // Menus get handled on key down instead of key up
-    // so keybindings have to be recorded before that
-    if (LLSetKeyBindDialog::recordKey(key, mask, true))
-    {
-        LL_DEBUGS() << "Key handled by LLSetKeyBindDialog" << LL_ENDL;
-        LLViewerEventRecorder::instance().logKeyEvent(key,mask);
-        return true;
-    }
-
-    LLFocusableElement* keyboard_focus = gFocusMgr.getKeyboardFocus();
-
-    if (keyboard_focus
-        && !gFocusMgr.getKeystrokesOnly())
-    {
-        //Most things should fall through, but mouselook is an exception,
-        //don't switch to mouselook if any floater has focus
-        if ((key == KEY_MOUSELOOK) && !(mask & (MASK_CONTROL | MASK_ALT)))
-        {
-            return true;
-        }
-
-        LLUICtrl* cur_focus = dynamic_cast<LLUICtrl*>(keyboard_focus);
-        if (cur_focus && cur_focus->acceptsTextInput())
-        {
-#ifdef LL_WINDOWS
-            // On windows Alt Gr key generates additional Ctrl event, as result handling situations
-            // like 'AltGr + D' will result in 'Alt+Ctrl+D'. If it results in WM_CHAR, don't let it
-            // pass into menu or it will trigger 'develop' menu assigned to this combination on top
-            // of character handling.
-            // Alt Gr can be additionally modified by Shift
-            const MASK alt_gr = MASK_CONTROL | MASK_ALT;
-            LLWindowWin32 *window = static_cast<LLWindowWin32*>(mWindow);
-            U32 raw_key = window->getRawWParam();
-            if ((mask & alt_gr) != 0
-                && ((raw_key >= 0x30 && raw_key <= 0x5A) //0-9, plus normal chartacters
-                    || (raw_key >= 0xBA && raw_key <= 0xE4)) // Misc/OEM characters that can be covered by AltGr, ex: -, =, ~
-                && (GetKeyState(VK_RMENU) & 0x8000) != 0
-                && (GetKeyState(VK_RCONTROL) & 0x8000) == 0) // ensure right control is not pressed, only left one
-            {
-                // Alt Gr key is represented as right alt and left control.
-                // Any alt+ctrl combination is treated as Alt Gr by TranslateMessage() and
-                // will generate a WM_CHAR message, but here we only treat virtual Alt Graph
-                // key by checking if this specific combination has unicode char.
-                //
-                // I decided to handle only virtual RAlt+LCtrl==AltGr combination to minimize
-                // impact on menu, but the right way might be to handle all Alt+Ctrl calls.
-
-                BYTE keyboard_state[256];
-                if (GetKeyboardState(keyboard_state))
-                {
-                    const int char_count = 6;
-                    wchar_t chars[char_count];
-                    HKL layout = GetKeyboardLayout(0);
-                    // ToUnicodeEx changes buffer state on OS below Win10, which is undesirable,
-                    // but since we already did a TranslateMessage() in gatherInput(), this
-                    // should have no negative effect
-                    // ToUnicodeEx works with virtual key codes
-                    int res = ToUnicodeEx(raw_key, 0, keyboard_state, chars, char_count, 1 << 2 /*do not modify buffer flag*/, layout);
-                    if (res == 1 && chars[0] >= 0x20)
-                    {
-                        // Let it fall through to character handler and get a WM_CHAR.
-                        return true;
-                    }
-                }
-            }
-#endif
-
-            if (!(mask & (MASK_CONTROL | MASK_ALT)))
-            {
-                // We have keyboard focus, and it's not an accelerator
-                if (keyboard_focus && keyboard_focus->wantsKeyUpKeyDown())
-                {
-                    return keyboard_focus->handleKey(key, mask, false);
-                }
-                else if (key < 0x80)
-                {
-                    // Not a special key, so likely (we hope) to generate a character.  Let it fall through to character handler first.
-                    return true;
-                }
-            }
-        }
-    }
-
-<<<<<<< HEAD
-	// let menus handle navigation keys for navigation
-	if ((gMenuBarView && gMenuBarView->handleKey(key, mask, true))
-		||(gLoginMenuBarView && gLoginMenuBarView->handleKey(key, mask, true))
-		||(gMenuHolder && gMenuHolder->handleKey(key, mask, true)))
-	{
-		LL_DEBUGS() << "LLviewerWindow::handleKey handle nav keys for nav" << LL_ENDL;
-		LLViewerEventRecorder::instance().logKeyEvent(key,mask);
-		return true;
-	}
-
-
-	// give menus a chance to handle modified (Ctrl, Alt) shortcut keys before current focus 
-	// as long as focus isn't locked
-	if (mask & (MASK_CONTROL | MASK_ALT) && !gFocusMgr.focusLocked())
-	{
-		// Check the current floater's menu first, if it has one.
-		if (gFocusMgr.keyboardFocusHasAccelerators()
-			&& keyboard_focus 
-			&& keyboard_focus->handleKey(key,mask,false))
-		{
-			LLViewerEventRecorder::instance().logKeyEvent(key,mask);
-			return true;
-		}
-
-		if (gAgent.isInitialized()
-			&& (gAgent.getTeleportState() == LLAgent::TELEPORT_NONE || gAgent.getTeleportState() == LLAgent::TELEPORT_LOCAL)
-			&& gMenuBarView
-			&& gMenuBarView->handleAcceleratorKey(key, mask))
-		{
-			LLViewerEventRecorder::instance().logKeyEvent(key, mask);
-			return true;
-		}
-
-		if (gLoginMenuBarView && gLoginMenuBarView->handleAcceleratorKey(key, mask))
-		{
-			LLViewerEventRecorder::instance().logKeyEvent(key,mask);
-			return true;
-		}
-	}
-
-	// give floaters first chance to handle TAB key
-	// so frontmost floater gets focus
-	// if nothing has focus, go to first or last UI element as appropriate
-    if (key == KEY_TAB && (mask & MASK_CONTROL || keyboard_focus == NULL))
-	{
-		LL_WARNS() << "LLviewerWindow::handleKey give floaters first chance at tab key " << LL_ENDL;
-		if (gMenuHolder) gMenuHolder->hideMenus();
-
-		// if CTRL-tabbing (and not just TAB with no focus), go into window cycle mode
-		gFloaterView->setCycleMode((mask & MASK_CONTROL) != 0);
-
-		// do CTRL-TAB and CTRL-SHIFT-TAB logic
-		if (mask & MASK_SHIFT)
-		{
-			mRootView->focusPrevRoot();
-		}
-		else
-		{
-			mRootView->focusNextRoot();
-		}
-		LLViewerEventRecorder::instance().logKeyEvent(key,mask);
-		return true;
-	}
-	// hidden edit menu for cut/copy/paste
-	if (gEditMenu && gEditMenu->handleAcceleratorKey(key, mask))
-	{
-		LLViewerEventRecorder::instance().logKeyEvent(key,mask);
-		return true;
-	}
-
-	LLFloater* focused_floaterp = gFloaterView->getFocusedFloater();
-	std::string focusedFloaterName = (focused_floaterp ? focused_floaterp->getInstanceName() : "");
-
-	if( keyboard_focus )
-	{
-		if ((focusedFloaterName == "nearby_chat") || (focusedFloaterName == "im_container") || (focusedFloaterName == "impanel"))
-		{
-			if (gSavedSettings.getBOOL("ArrowKeysAlwaysMove"))
-			{
-				// let Control-Up and Control-Down through for chat line history,
-				if (!(key == KEY_UP && mask == MASK_CONTROL)
-					&& !(key == KEY_DOWN && mask == MASK_CONTROL)
-					&& !(key == KEY_UP && mask == MASK_ALT)
-					&& !(key == KEY_DOWN && mask == MASK_ALT))
-				{
-					switch(key)
-					{
-					case KEY_LEFT:
-					case KEY_RIGHT:
-					case KEY_UP:
-					case KEY_DOWN:
-					case KEY_PAGE_UP:
-					case KEY_PAGE_DOWN:
-					case KEY_HOME:
-					case KEY_END:
-						// when chatbar is empty or ArrowKeysAlwaysMove set,
-						// pass arrow keys on to avatar...
-						return false;
-					default:
-						break;
-					}
-				}
-		}
-		}
-
-		if (keyboard_focus->handleKey(key, mask, false))
-		{
-
-			LL_DEBUGS() << "LLviewerWindow::handleKey - in 'traverse up' - no loops seen... just called keyboard_focus->handleKey an it returned true" << LL_ENDL;
-			LLViewerEventRecorder::instance().logKeyEvent(key,mask); 
-			return true;
-		} else {
-			LL_DEBUGS() << "LLviewerWindow::handleKey - in 'traverse up' - no loops seen... just called keyboard_focus->handleKey an it returned false" << LL_ENDL;
-		}
-	}
-
-	if( LLToolMgr::getInstance()->getCurrentTool()->handleKey(key, mask) )
-	{
-		LL_DEBUGS() << "LLviewerWindow::handleKey toolbar handling?" << LL_ENDL;
-		LLViewerEventRecorder::instance().logKeyEvent(key,mask);
-		return true;
-	}
-
-	// Try for a new-format gesture
-	if (LLGestureMgr::instance().triggerGesture(key, mask))
-	{
-		LL_DEBUGS() << "LLviewerWindow::handleKey new gesture feature" << LL_ENDL;
-		LLViewerEventRecorder::instance().logKeyEvent(key,mask);
-		return true;
-	}
-
-	// See if this is a gesture trigger.  If so, eat the key and
-	// don't pass it down to the menus.
-	if (gGestureList.trigger(key, mask))
-	{
-		LL_DEBUGS() << "LLviewerWindow::handleKey check gesture trigger" << LL_ENDL;
-		LLViewerEventRecorder::instance().logKeyEvent(key,mask);
-		return true;
-	}
-
-	// If "Pressing letter keys starts local chat" option is selected, we are not in mouselook, 
-	// no view has keyboard focus, this is a printable character key (and no modifier key is 
-	// pressed except shift), then give focus to nearby chat (STORM-560)
-	if ( LLStartUp::getStartupState() >= STATE_STARTED && 
-		gSavedSettings.getS32("LetterKeysFocusChatBar") && !gAgentCamera.cameraMouselook() && 
-		!keyboard_focus && key < 0x80 && (mask == MASK_NONE || mask == MASK_SHIFT) )
-	{
-		// Initialize nearby chat if it's missing
-		LLFloaterIMNearbyChat* nearby_chat = LLFloaterReg::findTypedInstance<LLFloaterIMNearbyChat>("nearby_chat");
-		if (!nearby_chat)
-		{	
-			LLSD name("im_container");
-			LLFloaterReg::toggleInstanceOrBringToFront(name);
-		}
-
-		LLChatEntry* chat_editor = LLFloaterReg::findTypedInstance<LLFloaterIMNearbyChat>("nearby_chat")->getChatBox();
-		if (chat_editor)
-		{
-			// passing NULL here, character will be added later when it is handled by character handler.
-			nearby_chat->startChat(NULL);
-			return true;
-		}
-	}
-
-	// give menus a chance to handle unmodified accelerator keys
-	if (gAgent.isInitialized()
-		&& (gAgent.getTeleportState() == LLAgent::TELEPORT_NONE || gAgent.getTeleportState() == LLAgent::TELEPORT_LOCAL)
-		&& gMenuBarView
-		&& gMenuBarView->handleAcceleratorKey(key, mask))
-	{
-		LLViewerEventRecorder::instance().logKeyEvent(key, mask);
-		return true;
-	}
-
-	if (gLoginMenuBarView && gLoginMenuBarView->handleAcceleratorKey(key, mask))
-	{
-		return true;
-	}
-
-	// don't pass keys on to world when something in ui has focus
-	return gFocusMgr.childHasKeyboardFocus(mRootView) 
-		|| LLMenuGL::getKeyboardMode() 
-		|| (gMenuBarView && gMenuBarView->getHighlightedItem() && gMenuBarView->getHighlightedItem()->isActive());
-=======
-    // let menus handle navigation keys for navigation
-    if ((gMenuBarView && gMenuBarView->handleKey(key, mask, TRUE))
-        ||(gLoginMenuBarView && gLoginMenuBarView->handleKey(key, mask, TRUE))
-        ||(gMenuHolder && gMenuHolder->handleKey(key, mask, TRUE)))
-    {
-        LL_DEBUGS() << "LLviewerWindow::handleKey handle nav keys for nav" << LL_ENDL;
-        LLViewerEventRecorder::instance().logKeyEvent(key,mask);
-        return TRUE;
-    }
-
-
-    // give menus a chance to handle modified (Ctrl, Alt) shortcut keys before current focus
-    // as long as focus isn't locked
-    if (mask & (MASK_CONTROL | MASK_ALT) && !gFocusMgr.focusLocked())
-    {
-        // Check the current floater's menu first, if it has one.
-        if (gFocusMgr.keyboardFocusHasAccelerators()
-            && keyboard_focus
-            && keyboard_focus->handleKey(key,mask,FALSE))
-        {
-            LLViewerEventRecorder::instance().logKeyEvent(key,mask);
-            return TRUE;
-        }
-
-        if (gAgent.isInitialized()
-            && (gAgent.getTeleportState() == LLAgent::TELEPORT_NONE || gAgent.getTeleportState() == LLAgent::TELEPORT_LOCAL)
-            && gMenuBarView
-            && gMenuBarView->handleAcceleratorKey(key, mask))
-        {
-            LLViewerEventRecorder::instance().logKeyEvent(key, mask);
-            return TRUE;
-        }
-
-        if (gLoginMenuBarView && gLoginMenuBarView->handleAcceleratorKey(key, mask))
-        {
-            LLViewerEventRecorder::instance().logKeyEvent(key,mask);
-            return TRUE;
-        }
-    }
-
-    // give floaters first chance to handle TAB key
-    // so frontmost floater gets focus
-    // if nothing has focus, go to first or last UI element as appropriate
-    if (key == KEY_TAB && (mask & MASK_CONTROL || keyboard_focus == NULL))
-    {
-        LL_WARNS() << "LLviewerWindow::handleKey give floaters first chance at tab key " << LL_ENDL;
-        if (gMenuHolder) gMenuHolder->hideMenus();
-
-        // if CTRL-tabbing (and not just TAB with no focus), go into window cycle mode
-        gFloaterView->setCycleMode((mask & MASK_CONTROL) != 0);
-
-        // do CTRL-TAB and CTRL-SHIFT-TAB logic
-        if (mask & MASK_SHIFT)
-        {
-            mRootView->focusPrevRoot();
-        }
-        else
-        {
-            mRootView->focusNextRoot();
-        }
-        LLViewerEventRecorder::instance().logKeyEvent(key,mask);
-        return TRUE;
-    }
-    // hidden edit menu for cut/copy/paste
-    if (gEditMenu && gEditMenu->handleAcceleratorKey(key, mask))
-    {
-        LLViewerEventRecorder::instance().logKeyEvent(key,mask);
-        return TRUE;
-    }
-
-    LLFloater* focused_floaterp = gFloaterView->getFocusedFloater();
-    std::string focusedFloaterName = (focused_floaterp ? focused_floaterp->getInstanceName() : "");
-
-    if( keyboard_focus )
-    {
-        if ((focusedFloaterName == "nearby_chat") || (focusedFloaterName == "im_container") || (focusedFloaterName == "impanel"))
-        {
-            if (gSavedSettings.getBOOL("ArrowKeysAlwaysMove"))
-            {
-                // let Control-Up and Control-Down through for chat line history,
-                if (!(key == KEY_UP && mask == MASK_CONTROL)
-                    && !(key == KEY_DOWN && mask == MASK_CONTROL)
-                    && !(key == KEY_UP && mask == MASK_ALT)
-                    && !(key == KEY_DOWN && mask == MASK_ALT))
-                {
-                    switch(key)
-                    {
-                    case KEY_LEFT:
-                    case KEY_RIGHT:
-                    case KEY_UP:
-                    case KEY_DOWN:
-                    case KEY_PAGE_UP:
-                    case KEY_PAGE_DOWN:
-                    case KEY_HOME:
-                    case KEY_END:
-                        // when chatbar is empty or ArrowKeysAlwaysMove set,
-                        // pass arrow keys on to avatar...
-                        return FALSE;
-                    default:
-                        break;
-                    }
-                }
-        }
-        }
-
-        if (keyboard_focus->handleKey(key, mask, FALSE))
-        {
-
-            LL_DEBUGS() << "LLviewerWindow::handleKey - in 'traverse up' - no loops seen... just called keyboard_focus->handleKey an it returned true" << LL_ENDL;
-            LLViewerEventRecorder::instance().logKeyEvent(key,mask);
-            return TRUE;
-        } else {
-            LL_DEBUGS() << "LLviewerWindow::handleKey - in 'traverse up' - no loops seen... just called keyboard_focus->handleKey an it returned FALSE" << LL_ENDL;
-        }
-    }
-
-    if( LLToolMgr::getInstance()->getCurrentTool()->handleKey(key, mask) )
-    {
-        LL_DEBUGS() << "LLviewerWindow::handleKey toolbar handling?" << LL_ENDL;
-        LLViewerEventRecorder::instance().logKeyEvent(key,mask);
-        return TRUE;
-    }
-
-    // Try for a new-format gesture
-    if (LLGestureMgr::instance().triggerGesture(key, mask))
-    {
-        LL_DEBUGS() << "LLviewerWindow::handleKey new gesture feature" << LL_ENDL;
-        LLViewerEventRecorder::instance().logKeyEvent(key,mask);
-        return TRUE;
-    }
-
-    // See if this is a gesture trigger.  If so, eat the key and
-    // don't pass it down to the menus.
-    if (gGestureList.trigger(key, mask))
-    {
-        LL_DEBUGS() << "LLviewerWindow::handleKey check gesture trigger" << LL_ENDL;
-        LLViewerEventRecorder::instance().logKeyEvent(key,mask);
-        return TRUE;
-    }
-
-    // If "Pressing letter keys starts local chat" option is selected, we are not in mouselook,
-    // no view has keyboard focus, this is a printable character key (and no modifier key is
-    // pressed except shift), then give focus to nearby chat (STORM-560)
-    if ( LLStartUp::getStartupState() >= STATE_STARTED &&
-        gSavedSettings.getS32("LetterKeysFocusChatBar") && !gAgentCamera.cameraMouselook() &&
-        !keyboard_focus && key < 0x80 && (mask == MASK_NONE || mask == MASK_SHIFT) )
-    {
-        // Initialize nearby chat if it's missing
-        LLFloaterIMNearbyChat* nearby_chat = LLFloaterReg::findTypedInstance<LLFloaterIMNearbyChat>("nearby_chat");
-        if (!nearby_chat)
-        {
-            LLSD name("im_container");
-            LLFloaterReg::toggleInstanceOrBringToFront(name);
-        }
-
-        LLChatEntry* chat_editor = LLFloaterReg::findTypedInstance<LLFloaterIMNearbyChat>("nearby_chat")->getChatBox();
-        if (chat_editor)
-        {
-            // passing NULL here, character will be added later when it is handled by character handler.
-            nearby_chat->startChat(NULL);
-            return TRUE;
-        }
-    }
-
-    // give menus a chance to handle unmodified accelerator keys
-    if (gAgent.isInitialized()
-        && (gAgent.getTeleportState() == LLAgent::TELEPORT_NONE || gAgent.getTeleportState() == LLAgent::TELEPORT_LOCAL)
-        && gMenuBarView
-        && gMenuBarView->handleAcceleratorKey(key, mask))
-    {
-        LLViewerEventRecorder::instance().logKeyEvent(key, mask);
-        return TRUE;
-    }
-
-    if (gLoginMenuBarView && gLoginMenuBarView->handleAcceleratorKey(key, mask))
-    {
-        return TRUE;
-    }
-
-    // don't pass keys on to world when something in ui has focus
-    return gFocusMgr.childHasKeyboardFocus(mRootView)
-        || LLMenuGL::getKeyboardMode()
-        || (gMenuBarView && gMenuBarView->getHighlightedItem() && gMenuBarView->getHighlightedItem()->isActive());
->>>>>>> e1623bb2
-}
-
-
-bool LLViewerWindow::handleUnicodeChar(llwchar uni_char, MASK mask)
-{
-<<<<<<< HEAD
-	// HACK:  We delay processing of return keys until they arrive as a Unicode char,
-	// so that if you're typing chat text at low frame rate, we don't send the chat
-	// until all keystrokes have been entered. JC
-	// HACK: Numeric keypad <enter> on Mac is Unicode 3
-	// HACK: Control-M on Windows is Unicode 13
-	if ((uni_char == 13 && mask != MASK_CONTROL)
-	    || (uni_char == 3 && mask == MASK_NONE) )
-	{
-		if (mask != MASK_ALT)
-		{
-			// remaps, handles ignored cases and returns back to viewer window.
-			return gViewerInput.handleKey(KEY_RETURN, mask, gKeyboard->getKeyRepeated(KEY_RETURN));
-		}
-	}
-
-	// let menus handle navigation (jump) keys
-	if (gMenuBarView && gMenuBarView->handleUnicodeChar(uni_char, true))
-	{
-		return true;
-	}
-
-	// Traverses up the hierarchy
-	LLFocusableElement* keyboard_focus = gFocusMgr.getKeyboardFocus();
-	if( keyboard_focus )
-	{
-		if (keyboard_focus->handleUnicodeChar(uni_char, false))
-		{
-			return true;
-		}
-
-        return true;
-	}
-
-	return false;
-=======
-    // HACK:  We delay processing of return keys until they arrive as a Unicode char,
-    // so that if you're typing chat text at low frame rate, we don't send the chat
-    // until all keystrokes have been entered. JC
-    // HACK: Numeric keypad <enter> on Mac is Unicode 3
-    // HACK: Control-M on Windows is Unicode 13
-    if ((uni_char == 13 && mask != MASK_CONTROL)
-        || (uni_char == 3 && mask == MASK_NONE) )
-    {
-        if (mask != MASK_ALT)
-        {
-            // remaps, handles ignored cases and returns back to viewer window.
-            return gViewerInput.handleKey(KEY_RETURN, mask, gKeyboard->getKeyRepeated(KEY_RETURN));
-        }
-    }
-
-    // let menus handle navigation (jump) keys
-    if (gMenuBarView && gMenuBarView->handleUnicodeChar(uni_char, TRUE))
-    {
-        return TRUE;
-    }
-
-    // Traverses up the hierarchy
-    LLFocusableElement* keyboard_focus = gFocusMgr.getKeyboardFocus();
-    if( keyboard_focus )
-    {
-        if (keyboard_focus->handleUnicodeChar(uni_char, FALSE))
-        {
-            return TRUE;
-        }
-
-        return TRUE;
-    }
-
-    return FALSE;
->>>>>>> e1623bb2
-}
-
-
-void LLViewerWindow::handleScrollWheel(S32 clicks)
-{
-    LLUI::getInstance()->resetMouseIdleTimer();
-
-    LLMouseHandler* mouse_captor = gFocusMgr.getMouseCapture();
-    if( mouse_captor )
-    {
-        S32 local_x;
-        S32 local_y;
-        mouse_captor->screenPointToLocal( mCurrentMousePoint.mX, mCurrentMousePoint.mY, &local_x, &local_y );
-        mouse_captor->handleScrollWheel(local_x, local_y, clicks);
-        if (LLView::sDebugMouseHandling)
-        {
-            LL_INFOS() << "Scroll Wheel handled by captor " << mouse_captor->getName() << LL_ENDL;
-        }
-        return;
-    }
-
-    LLUICtrl* top_ctrl = gFocusMgr.getTopCtrl();
-    if (top_ctrl)
-    {
-        S32 local_x;
-        S32 local_y;
-        top_ctrl->screenPointToLocal( mCurrentMousePoint.mX, mCurrentMousePoint.mY, &local_x, &local_y );
-        if (top_ctrl->handleScrollWheel(local_x, local_y, clicks)) return;
-    }
-
-    if (mRootView->handleScrollWheel(mCurrentMousePoint.mX, mCurrentMousePoint.mY, clicks) )
-    {
-        if (LLView::sDebugMouseHandling)
-        {
-            LL_INFOS() << "Scroll Wheel" << LLView::sMouseHandlerMessage << LL_ENDL;
-        }
-        return;
-    }
-    else if (LLView::sDebugMouseHandling)
-    {
-        LL_INFOS() << "Scroll Wheel not handled by view" << LL_ENDL;
-    }
-
-    // Zoom the camera in and out behavior
-
-    if(top_ctrl == 0
-        && getWorldViewRectScaled().pointInRect(mCurrentMousePoint.mX, mCurrentMousePoint.mY)
-        && gAgentCamera.isInitialized())
-        gAgentCamera.handleScrollWheel(clicks);
-
-    return;
-}
-
-void LLViewerWindow::handleScrollHWheel(S32 clicks)
-{
-    if (LLAppViewer::instance()->quitRequested())
-    {
-        return;
-    }
-
-    LLUI::getInstance()->resetMouseIdleTimer();
-
-    LLMouseHandler* mouse_captor = gFocusMgr.getMouseCapture();
-    if (mouse_captor)
-    {
-        S32 local_x;
-        S32 local_y;
-        mouse_captor->screenPointToLocal(mCurrentMousePoint.mX, mCurrentMousePoint.mY, &local_x, &local_y);
-        mouse_captor->handleScrollHWheel(local_x, local_y, clicks);
-        if (LLView::sDebugMouseHandling)
-        {
-            LL_INFOS() << "Scroll Horizontal Wheel handled by captor " << mouse_captor->getName() << LL_ENDL;
-        }
-        return;
-    }
-
-    LLUICtrl* top_ctrl = gFocusMgr.getTopCtrl();
-    if (top_ctrl)
-    {
-        S32 local_x;
-        S32 local_y;
-        top_ctrl->screenPointToLocal(mCurrentMousePoint.mX, mCurrentMousePoint.mY, &local_x, &local_y);
-        if (top_ctrl->handleScrollHWheel(local_x, local_y, clicks)) return;
-    }
-
-    if (mRootView->handleScrollHWheel(mCurrentMousePoint.mX, mCurrentMousePoint.mY, clicks))
-    {
-        if (LLView::sDebugMouseHandling)
-        {
-            LL_INFOS() << "Scroll Horizontal Wheel" << LLView::sMouseHandlerMessage << LL_ENDL;
-        }
-        return;
-    }
-    else if (LLView::sDebugMouseHandling)
-    {
-        LL_INFOS() << "Scroll Horizontal Wheel not handled by view" << LL_ENDL;
-    }
-
-    return;
-}
-
-void LLViewerWindow::addPopup(LLView* popup)
-{
-    if (mPopupView)
-    {
-        mPopupView->addPopup(popup);
-    }
-}
-
-void LLViewerWindow::removePopup(LLView* popup)
-{
-    if (mPopupView)
-    {
-        mPopupView->removePopup(popup);
-    }
-}
-
-void LLViewerWindow::clearPopups()
-{
-    if (mPopupView)
-    {
-        mPopupView->clearPopups();
-    }
-}
-
-void LLViewerWindow::moveCursorToCenter()
-{
-    if (! gSavedSettings.getBOOL("DisableMouseWarp"))
-    {
-        S32 x = getWorldViewWidthScaled() / 2;
-        S32 y = getWorldViewHeightScaled() / 2;
-
-        LLUI::getInstance()->setMousePositionScreen(x, y);
-
-        //on a forced move, all deltas get zeroed out to prevent jumping
-        mCurrentMousePoint.set(x,y);
-        mLastMousePoint.set(x,y);
-        mCurrentMouseDelta.set(0,0);
-    }
-}
-
-
-//////////////////////////////////////////////////////////////////////
-//
-// Hover handlers
-//
-
-void append_xui_tooltip(LLView* viewp, LLToolTip::Params& params)
-{
-    if (viewp)
-    {
-        if (!params.styled_message.empty())
-        {
-            params.styled_message.add().text("\n---------\n");
-        }
-        LLView::root_to_view_iterator_t end_tooltip_it = viewp->endRootToView();
-        // NOTE: we skip "root" since it is assumed
-        for (LLView::root_to_view_iterator_t tooltip_it = ++viewp->beginRootToView();
-            tooltip_it != end_tooltip_it;
-            ++tooltip_it)
-        {
-            LLView* viewp = *tooltip_it;
-
-            params.styled_message.add().text(viewp->getName());
-
-            LLPanel* panelp = dynamic_cast<LLPanel*>(viewp);
-            if (panelp && !panelp->getXMLFilename().empty())
-            {
-                params.styled_message.add()
-                    .text("(" + panelp->getXMLFilename() + ")")
-                    .style.color(LLColor4(0.7f, 0.7f, 1.f, 1.f));
-            }
-            params.styled_message.add().text("/");
-        }
-    }
-}
-
-static LLTrace::BlockTimerStatHandle ftm("Update UI");
-
-// Update UI based on stored mouse position from mouse-move
-// event processing.
-void LLViewerWindow::updateUI()
-{
-<<<<<<< HEAD
-	LL_PROFILE_ZONE_SCOPED_CATEGORY_UI; //LL_RECORD_BLOCK_TIME(ftm);
-
-	static std::string last_handle_msg;
-
-	if (gLoggedInTime.getStarted())
-	{
-		if (gLoggedInTime.getElapsedTimeF32() > gSavedSettings.getF32("DestinationGuideHintTimeout"))
-		{
-			LLFirstUse::notUsingDestinationGuide();
-		}
-		if (gLoggedInTime.getElapsedTimeF32() > gSavedSettings.getF32("SidePanelHintTimeout"))
-		{
-			LLFirstUse::notUsingSidePanel();
-		}
-	}
-
-	LLConsole::updateClass();
-
-	// animate layout stacks so we have up to date rect for world view
-	LLLayoutStack::updateClass();
-
-	// use full window for world view when not rendering UI
-	bool world_view_uses_full_window = gAgentCamera.cameraMouselook() || !gPipeline.hasRenderDebugFeatureMask(LLPipeline::RENDER_DEBUG_FEATURE_UI);
-	updateWorldViewRect(world_view_uses_full_window);
-
-	LLView::sMouseHandlerMessage.clear();
-
-	S32 x = mCurrentMousePoint.mX;
-	S32 y = mCurrentMousePoint.mY;
-
-	MASK	mask = gKeyboard->currentMask(true);
-
-	if (gPipeline.hasRenderDebugMask(LLPipeline::RENDER_DEBUG_RAYCAST))
-	{
-		gDebugRaycastFaceHit = -1;
-		gDebugRaycastObject = cursorIntersect(-1, -1, 512.f, NULL, -1, false, false, true, false,
-											  &gDebugRaycastFaceHit,
-											  &gDebugRaycastIntersection,
-											  &gDebugRaycastTexCoord,
-											  &gDebugRaycastNormal,
-											  &gDebugRaycastTangent,
-											  &gDebugRaycastStart,
-											  &gDebugRaycastEnd);
-
-		gDebugRaycastParticle = gPipeline.lineSegmentIntersectParticle(gDebugRaycastStart, gDebugRaycastEnd, &gDebugRaycastParticleIntersection, NULL);
-	}
-
-	updateMouseDelta();
-	updateKeyboardFocus();
-
-	bool handled = false;
-
-	LLUICtrl* top_ctrl = gFocusMgr.getTopCtrl();
-	LLMouseHandler* mouse_captor = gFocusMgr.getMouseCapture();
-	LLView* captor_view = dynamic_cast<LLView*>(mouse_captor);
-
-	//FIXME: only include captor and captor's ancestors if mouse is truly over them --RN
-
-	//build set of views containing mouse cursor by traversing UI hierarchy and testing 
-	//screen rect against mouse cursor
-	view_handle_set_t mouse_hover_set;
-
-	// constraint mouse enter events to children of mouse captor
-	LLView* root_view = captor_view;
-
-	// if mouse captor doesn't exist or isn't a LLView
-	// then allow mouse enter events on entire UI hierarchy
-	if (!root_view)
-	{
-		root_view = mRootView;
-	}
-
-	static LLCachedControl<bool> dump_menu_holder(gSavedSettings, "DumpMenuHolderSize", false);
-	if (dump_menu_holder)
-	{
-		static bool init = false;
-		static LLFrameTimer child_count_timer;
-		static std::vector <std::string> child_vec;
-		if (!init)
-		{
-			child_count_timer.resetWithExpiry(5.f);
-			init = true;
-		}
-		if (child_count_timer.hasExpired())
-		{
-			LL_INFOS() << "gMenuHolder child count: " << gMenuHolder->getChildCount() << LL_ENDL;
-			std::vector<std::string> local_child_vec;
-			LLView::child_list_t child_list = *gMenuHolder->getChildList();
-			for (auto child : child_list)
-			{
-				local_child_vec.emplace_back(child->getName());
-			}
-			if (!local_child_vec.empty() && local_child_vec != child_vec)
-			{
-				std::vector<std::string> out_vec;
-				std::sort(local_child_vec.begin(), local_child_vec.end());
-				std::sort(child_vec.begin(), child_vec.end());
-				std::set_difference(child_vec.begin(), child_vec.end(), local_child_vec.begin(), local_child_vec.end(), std::inserter(out_vec, out_vec.begin()));
-				if (!out_vec.empty())
-				{
-					LL_INFOS() << "gMenuHolder removal diff size: '"<<out_vec.size() <<"' begin_child_diff";
-					for (auto str : out_vec)
-					{
-						LL_CONT << " : " << str;
-					}
-					LL_CONT << " : end_child_diff" << LL_ENDL;
-				}
-
-				out_vec.clear();
-				std::set_difference(local_child_vec.begin(), local_child_vec.end(), child_vec.begin(), child_vec.end(), std::inserter(out_vec, out_vec.begin()));
-				if (!out_vec.empty())
-				{
-					LL_INFOS() << "gMenuHolder addition diff size: '" << out_vec.size() << "' begin_child_diff";
-					for (auto str : out_vec)
-					{
-						LL_CONT << " : " << str;
-					}
-					LL_CONT << " : end_child_diff" << LL_ENDL;
-				}
-				child_vec.swap(local_child_vec);
-			}
-			child_count_timer.resetWithExpiry(5.f);
-		}
-	}
-
-	// only update mouse hover set when UI is visible (since we shouldn't send hover events to invisible UI
-	if (gPipeline.hasRenderDebugFeatureMask(LLPipeline::RENDER_DEBUG_FEATURE_UI))
-	{
-		// include all ancestors of captor_view as automatically having mouse
-		if (captor_view)
-		{
-			LLView* captor_parent_view = captor_view->getParent();
-			while(captor_parent_view)
-			{
-				mouse_hover_set.insert(captor_parent_view->getHandle());
-				captor_parent_view = captor_parent_view->getParent();
-			}
-		}
-
-		// aggregate visible views that contain mouse cursor in display order
-		LLPopupView::popup_list_t popups = mPopupView->getCurrentPopups();
-
-		for(LLPopupView::popup_list_t::iterator popup_it = popups.begin(); popup_it != popups.end(); ++popup_it)
-		{
-			LLView* popup = popup_it->get();
-			if (popup && popup->calcScreenBoundingRect().pointInRect(x, y))
-			{
-				// iterator over contents of top_ctrl, and throw into mouse_hover_set
-				for (LLView::tree_iterator_t it = popup->beginTreeDFS();
-					it != popup->endTreeDFS();
-					++it)
-				{
-					LLView* viewp = *it;
-					if (viewp->getVisible()
-						&& viewp->calcScreenBoundingRect().pointInRect(x, y))
-					{
-						// we have a view that contains the mouse, add it to the set
-						mouse_hover_set.insert(viewp->getHandle());
-					}
-					else
-					{
-						// skip this view and all of its children
-						it.skipDescendants();
-					}
-				}
-			}
-		}
-
-		// while the top_ctrl contains the mouse cursor, only it and its descendants will receive onMouseEnter events
-		if (top_ctrl && top_ctrl->calcScreenBoundingRect().pointInRect(x, y))
-		{
-			// iterator over contents of top_ctrl, and throw into mouse_hover_set
-			for (LLView::tree_iterator_t it = top_ctrl->beginTreeDFS();
-				it != top_ctrl->endTreeDFS();
-				++it)
-			{
-				LLView* viewp = *it;
-				if (viewp->getVisible()
-					&& viewp->calcScreenBoundingRect().pointInRect(x, y))
-				{
-					// we have a view that contains the mouse, add it to the set
-					mouse_hover_set.insert(viewp->getHandle());
-				}
-				else
-				{
-					// skip this view and all of its children
-					it.skipDescendants();
-				}
-			}
-		}
-		else
-		{
-			// walk UI tree in depth-first order
-			for (LLView::tree_iterator_t it = root_view->beginTreeDFS();
-				it != root_view->endTreeDFS();
-				++it)
-			{
-				LLView* viewp = *it;
-				// calculating the screen rect involves traversing the parent, so this is less than optimal
-				if (viewp->getVisible()
-					&& viewp->calcScreenBoundingRect().pointInRect(x, y))
-				{
-
-					// if this view is mouse opaque, nothing behind it should be in mouse_hover_set
-					if (viewp->getMouseOpaque())
-					{
-						// constrain further iteration to children of this widget
-						it = viewp->beginTreeDFS();
-					}
-		
-					// we have a view that contains the mouse, add it to the set
-					mouse_hover_set.insert(viewp->getHandle());
-				}
-				else
-				{
-					// skip this view and all of its children
-					it.skipDescendants();
-				}
-			}
-		}
-	}
-
-	typedef std::vector<LLHandle<LLView> > view_handle_list_t;
-
-	// call onMouseEnter() on all views which contain the mouse cursor but did not before
-	view_handle_list_t mouse_enter_views;
-	std::set_difference(mouse_hover_set.begin(), mouse_hover_set.end(),
-						mMouseHoverViews.begin(), mMouseHoverViews.end(),
-						std::back_inserter(mouse_enter_views));
-	for (view_handle_list_t::iterator it = mouse_enter_views.begin();
-		it != mouse_enter_views.end();
-		++it)
-	{
-		LLView* viewp = it->get();
-		if (viewp)
-		{
-			LLRect view_screen_rect = viewp->calcScreenRect();
-			viewp->onMouseEnter(x - view_screen_rect.mLeft, y - view_screen_rect.mBottom, mask);
-		}
-	}
-
-	// call onMouseLeave() on all views which no longer contain the mouse cursor
-	view_handle_list_t mouse_leave_views;
-	std::set_difference(mMouseHoverViews.begin(), mMouseHoverViews.end(),
-						mouse_hover_set.begin(), mouse_hover_set.end(),
-						std::back_inserter(mouse_leave_views));
-	for (view_handle_list_t::iterator it = mouse_leave_views.begin();
-		it != mouse_leave_views.end();
-		++it)
-	{
-		LLView* viewp = it->get();
-		if (viewp)
-		{
-			LLRect view_screen_rect = viewp->calcScreenRect();
-			viewp->onMouseLeave(x - view_screen_rect.mLeft, y - view_screen_rect.mBottom, mask);
-		}
-	}
-
-	// store resulting hover set for next frame
-	swap(mMouseHoverViews, mouse_hover_set);
-
-	// only handle hover events when UI is enabled
-	if (gPipeline.hasRenderDebugFeatureMask(LLPipeline::RENDER_DEBUG_FEATURE_UI))
-	{	
-
-		if( mouse_captor )
-		{
-			// Pass hover events to object capturing mouse events.
-			S32 local_x;
-			S32 local_y; 
-			mouse_captor->screenPointToLocal( x, y, &local_x, &local_y );
-			handled = mouse_captor->handleHover(local_x, local_y, mask);
-			if (LLView::sDebugMouseHandling)
-			{
-				LL_INFOS() << "Hover handled by captor " << mouse_captor->getName() << LL_ENDL;
-			}
-
-			if( !handled )
-			{
-				LL_DEBUGS("UserInput") << "hover not handled by mouse captor" << LL_ENDL;
-			}
-		}
-		else
-		{
-			if (top_ctrl)
-			{
-				S32 local_x, local_y;
-				top_ctrl->screenPointToLocal( x, y, &local_x, &local_y );
-				handled = top_ctrl->pointInView(local_x, local_y) && top_ctrl->handleHover(local_x, local_y, mask);
-			}
-
-			if ( !handled )
-			{
-				// x and y are from last time mouse was in window
-				// mMouseInWindow tracks *actual* mouse location
-				if (mMouseInWindow && mRootView->handleHover(x, y, mask) )
-				{
-					if (LLView::sDebugMouseHandling && LLView::sMouseHandlerMessage != last_handle_msg)
-					{
-						last_handle_msg = LLView::sMouseHandlerMessage;
-						LL_INFOS() << "Hover" << LLView::sMouseHandlerMessage << LL_ENDL;
-					}
-					handled = true;
-				}
-				else if (LLView::sDebugMouseHandling)
-				{
-					if (last_handle_msg != LLStringUtil::null)
-					{
-						last_handle_msg.clear();
-						LL_INFOS() << "Hover not handled by view" << LL_ENDL;
-					}
-				}
-			}
-		
-			if (!handled)
-			{
-				LLTool *tool = LLToolMgr::getInstance()->getCurrentTool();
-
-				if(mMouseInWindow && tool)
-				{
-					handled = tool->handleHover(x, y, mask);
-				}
-			}
-		}
-
-		// Show a new tool tip (or update one that is already shown)
-		bool tool_tip_handled = false;
-		std::string tool_tip_msg;
-		if( handled 
-			&& !mWindow->isCursorHidden())
-		{
-			LLRect screen_sticky_rect = mRootView->getLocalRect();
-			S32 local_x, local_y;
-
-			static LLCachedControl<bool> debug_show_xui_names(gSavedSettings, "DebugShowXUINames", 0);
-			if (debug_show_xui_names)
-			{
-				LLToolTip::Params params;
-
-				LLView* tooltip_view = mRootView;
-				LLView::tree_iterator_t end_it = mRootView->endTreeDFS();
-				for (LLView::tree_iterator_t it = mRootView->beginTreeDFS(); it != end_it; ++it)
-				{
-					LLView* viewp = *it;
-					LLRect screen_rect;
-					viewp->localRectToScreen(viewp->getLocalRect(), &screen_rect);
-					if (!(viewp->getVisible()
-						 && screen_rect.pointInRect(x, y)))
-					{
-						it.skipDescendants();
-					}
-					// only report xui names for LLUICtrls, 
-					// and blacklist the various containers we don't care about
-					else if (dynamic_cast<LLUICtrl*>(viewp) 
-							&& viewp != gMenuHolder
-							&& viewp != gFloaterView
-							&& viewp != gConsole) 
-					{
-						if (dynamic_cast<LLFloater*>(viewp))
-						{
-							// constrain search to descendants of this (frontmost) floater
-							// by resetting iterator
-							it = viewp->beginTreeDFS();
-						}
-
-						// if we are in a new part of the tree (not a descendent of current tooltip_view)
-						// then push the results for tooltip_view and start with a new potential view
-						// NOTE: this emulates visiting only the leaf nodes that meet our criteria
-						if (!viewp->hasAncestor(tooltip_view))
-						{
-							append_xui_tooltip(tooltip_view, params);
-							screen_sticky_rect.intersectWith(tooltip_view->calcScreenRect());
-						}
-						tooltip_view = viewp;
-					}
-				}
-
-				append_xui_tooltip(tooltip_view, params);
-				params.styled_message.add().text("\n");
-
-				screen_sticky_rect.intersectWith(tooltip_view->calcScreenRect());
-				
-				params.sticky_rect = screen_sticky_rect;
-				params.max_width = 400;
-
-				LLToolTipMgr::instance().show(params);
-			}
-			// if there is a mouse captor, nothing else gets a tooltip
-			else if (mouse_captor)
-			{
-				mouse_captor->screenPointToLocal(x, y, &local_x, &local_y);
-				tool_tip_handled = mouse_captor->handleToolTip(local_x, local_y, mask);
-			}
-			else 
-			{
-				// next is top_ctrl
-				if (!tool_tip_handled && top_ctrl)
-				{
-					top_ctrl->screenPointToLocal(x, y, &local_x, &local_y);
-					tool_tip_handled = top_ctrl->handleToolTip(local_x, local_y, mask );
-				}
-				
-				if (!tool_tip_handled)
-				{
-					local_x = x; local_y = y;
-					tool_tip_handled = mRootView->handleToolTip(local_x, local_y, mask );
-				}
-
-				LLTool* current_tool = LLToolMgr::getInstance()->getCurrentTool();
-				if (!tool_tip_handled && current_tool)
-				{
-					current_tool->screenPointToLocal(x, y, &local_x, &local_y);
-					tool_tip_handled = current_tool->handleToolTip(local_x, local_y, mask );
-				}
-			}
-		}		
-	}
-	else
-	{	// just have tools handle hover when UI is turned off
-		LLTool *tool = LLToolMgr::getInstance()->getCurrentTool();
-
-		if(mMouseInWindow && tool)
-		{
-			handled = tool->handleHover(x, y, mask);
-		}
-	}
-
-	updateLayout();
-
-	mLastMousePoint = mCurrentMousePoint;
-
-	// cleanup unused selections when no modal dialogs are open
-	if (LLModalDialog::activeCount() == 0)
-	{
-		LLViewerParcelMgr::getInstance()->deselectUnused();
-	}
-
-	if (LLModalDialog::activeCount() == 0)
-	{
-		LLSelectMgr::getInstance()->deselectUnused();
-	}
-}
-=======
-    LL_PROFILE_ZONE_SCOPED_CATEGORY_UI; //LL_RECORD_BLOCK_TIME(ftm);
->>>>>>> e1623bb2
-
-    static std::string last_handle_msg;
-
-<<<<<<< HEAD
-void LLViewerWindow::updateLayout()
-{
-	LLTool* tool = LLToolMgr::getInstance()->getCurrentTool();
-	if (gFloaterTools != NULL
-		&& tool != NULL
-		&& tool != gToolNull  
-		&& tool != LLToolCompInspect::getInstance() 
-		&& tool != LLToolDragAndDrop::getInstance() 
-		&& !gSavedSettings.getBOOL("FreezeTime"))
-	{ 
-		// Suppress the toolbox view if our source tool was the pie tool,
-		// and we've overridden to something else.
-		bool suppress_toolbox = 
-			(LLToolMgr::getInstance()->getBaseTool() == LLToolPie::getInstance()) &&
-			(LLToolMgr::getInstance()->getCurrentTool() != LLToolPie::getInstance());
-
-		LLMouseHandler *captor = gFocusMgr.getMouseCapture();
-		// With the null, inspect, or drag and drop tool, don't muck
-		// with visibility.
-
-		if (gFloaterTools->isMinimized()
-			||	(tool != LLToolPie::getInstance()						// not default tool
-				&& tool != LLToolCompGun::getInstance()					// not coming out of mouselook
-				&& !suppress_toolbox									// not override in third person
-				&& LLToolMgr::getInstance()->getCurrentToolset()->isShowFloaterTools()
-				&& (!captor || dynamic_cast<LLView*>(captor) != NULL)))						// not dragging
-		{
-			// Force floater tools to be visible (unless minimized)
-			if (!gFloaterTools->getVisible())
-			{
-				gFloaterTools->openFloater();
-			}
-			// Update the location of the blue box tool popup
-			LLCoordGL select_center_screen;
-			MASK	mask = gKeyboard->currentMask(true);
-			gFloaterTools->updatePopup( select_center_screen, mask );
-		}
-		else
-		{
-			gFloaterTools->setVisible(false);
-		}
-		//gMenuBarView->setItemVisible("BuildTools", gFloaterTools->getVisible());
-	}
-
-	// Always update console
-	if(gConsole)
-	{
-		LLRect console_rect = getChatConsoleRect();
-		gConsole->reshape(console_rect.getWidth(), console_rect.getHeight());
-		gConsole->setRect(console_rect);
-	}
-}
-=======
-    if (gLoggedInTime.getStarted())
-    {
-        const F32 DESTINATION_GUIDE_HINT_TIMEOUT = 1200.f;
-        const F32 SIDE_PANEL_HINT_TIMEOUT = 300.f;
-        if (gLoggedInTime.getElapsedTimeF32() > DESTINATION_GUIDE_HINT_TIMEOUT)
-        {
-            LLFirstUse::notUsingDestinationGuide();
-        }
-        if (gLoggedInTime.getElapsedTimeF32() > SIDE_PANEL_HINT_TIMEOUT)
-        {
-            LLFirstUse::notUsingSidePanel();
-        }
-    }
->>>>>>> e1623bb2
-
-    LLConsole::updateClass();
-
-<<<<<<< HEAD
-	//RN: fix for asynchronous notification of mouse leaving window not working
-	LLCoordWindow mouse_pos;
-	mWindow->getCursorPosition(&mouse_pos);
-	if (mouse_pos.mX < 0 || 
-		mouse_pos.mY < 0 ||
-		mouse_pos.mX > mWindowRectRaw.getWidth() ||
-		mouse_pos.mY > mWindowRectRaw.getHeight())
-	{
-		mMouseInWindow = false;
-	}
-	else
-	{
-		mMouseInWindow = true;
-	}
-
-	LLVector2 mouse_vel; 
-
-	if (gSavedSettings.getBOOL("MouseSmooth"))
-	{
-		static F32 fdx = 0.f;
-		static F32 fdy = 0.f;
-
-		F32 amount = 16.f;
-		fdx = fdx + ((F32) dx - fdx) * llmin(gFrameIntervalSeconds.value()*amount,1.f);
-		fdy = fdy + ((F32) dy - fdy) * llmin(gFrameIntervalSeconds.value()*amount,1.f);
-
-		mCurrentMouseDelta.set(ll_round(fdx), ll_round(fdy));
-		mouse_vel.setVec(fdx,fdy);
-	}
-	else
-	{
-		mCurrentMouseDelta.set(dx, dy);
-		mouse_vel.setVec((F32) dx, (F32) dy);
-	}
-    
-	sample(sMouseVelocityStat, mouse_vel.magVec());
-}
-
-void LLViewerWindow::updateKeyboardFocus()
-{
-	if (!gPipeline.hasRenderDebugFeatureMask(LLPipeline::RENDER_DEBUG_FEATURE_UI))
-	{
-		gFocusMgr.setKeyboardFocus(NULL);
-	}
-
-	// clean up current focus
-	LLUICtrl* cur_focus = dynamic_cast<LLUICtrl*>(gFocusMgr.getKeyboardFocus());
-	if (cur_focus)
-	{
-		if (!cur_focus->isInVisibleChain() || !cur_focus->isInEnabledChain())
-		{
-            // don't release focus, just reassign so that if being given
-            // to a sibling won't call onFocusLost on all the ancestors
-			// gFocusMgr.releaseFocusIfNeeded(cur_focus);
-
-			LLUICtrl* parent = cur_focus->getParentUICtrl();
-			const LLUICtrl* focus_root = cur_focus->findRootMostFocusRoot();
-			bool new_focus_found = false;
-			while(parent)
-			{
-				if (parent->isCtrl() 
-					&& (parent->hasTabStop() || parent == focus_root) 
-					&& !parent->getIsChrome() 
-					&& parent->isInVisibleChain() 
-					&& parent->isInEnabledChain())
-				{
-					if (!parent->focusFirstItem())
-					{
-						parent->setFocus(true);
-					}
-					new_focus_found = true;
-					break;
-				}
-				parent = parent->getParentUICtrl();
-			}
-
-			// if we didn't find a better place to put focus, just release it
-			// hasFocus() will return true if and only if we didn't touch focus since we
-			// are only moving focus higher in the hierarchy
-			if (!new_focus_found)
-			{
-				cur_focus->setFocus(false);
-			}
-		}
-		else if (cur_focus->isFocusRoot())
-		{
-			// focus roots keep trying to delegate focus to their first valid descendant
-			// this assumes that focus roots are not valid focus holders on their own
-			cur_focus->focusFirstItem();
-		}
-	}
-
-	// last ditch force of edit menu to selection manager
-	if (LLEditMenuHandler::gEditMenuHandler == NULL && LLSelectMgr::getInstance()->getSelection()->getObjectCount())
-	{
-		LLEditMenuHandler::gEditMenuHandler = LLSelectMgr::getInstance();
-	}
-
-	if (gFloaterView->getCycleMode())
-	{
-		// sync all floaters with their focus state
-		gFloaterView->highlightFocusedFloater();
-		gSnapshotFloaterView->highlightFocusedFloater();
-		MASK	mask = gKeyboard->currentMask(true);
-		if ((mask & MASK_CONTROL) == 0)
-		{
-			// control key no longer held down, finish cycle mode
-			gFloaterView->setCycleMode(false);
-
-			gFloaterView->syncFloaterTabOrder();
-		}
-		else
-		{
-			// user holding down CTRL, don't update tab order of floaters
-		}
-	}
-	else
-	{
-		// update focused floater
-		gFloaterView->highlightFocusedFloater();
-		gSnapshotFloaterView->highlightFocusedFloater();
-		// make sure floater visible order is in sync with tab order
-		gFloaterView->syncFloaterTabOrder();
-	}
-}
-=======
-    // animate layout stacks so we have up to date rect for world view
-    LLLayoutStack::updateClass();
-
-    // use full window for world view when not rendering UI
-    bool world_view_uses_full_window = gAgentCamera.cameraMouselook() || !gPipeline.hasRenderDebugFeatureMask(LLPipeline::RENDER_DEBUG_FEATURE_UI);
-    updateWorldViewRect(world_view_uses_full_window);
->>>>>>> e1623bb2
-
-    LLView::sMouseHandlerMessage.clear();
-
-    S32 x = mCurrentMousePoint.mX;
-    S32 y = mCurrentMousePoint.mY;
-
-<<<<<<< HEAD
-	if (!use_full_window && mWorldViewPlaceholder.get())
-	{
-		new_world_rect = mWorldViewPlaceholder.get()->calcScreenRect();
-		// clamp to at least a 1x1 rect so we don't try to allocate zero width gl buffers
-		new_world_rect.mTop = llmax(new_world_rect.mTop, new_world_rect.mBottom + 1);
-		new_world_rect.mRight = llmax(new_world_rect.mRight, new_world_rect.mLeft + 1);
-=======
-    MASK    mask = gKeyboard->currentMask(TRUE);
->>>>>>> e1623bb2
-
-    if (gPipeline.hasRenderDebugMask(LLPipeline::RENDER_DEBUG_RAYCAST))
-    {
-        gDebugRaycastFaceHit = -1;
-        gDebugRaycastObject = cursorIntersect(-1, -1, 512.f, NULL, -1, FALSE, FALSE, TRUE, FALSE,
-                                              &gDebugRaycastFaceHit,
-                                              &gDebugRaycastIntersection,
-                                              &gDebugRaycastTexCoord,
-                                              &gDebugRaycastNormal,
-                                              &gDebugRaycastTangent,
-                                              &gDebugRaycastStart,
-                                              &gDebugRaycastEnd);
-
-        gDebugRaycastParticle = gPipeline.lineSegmentIntersectParticle(gDebugRaycastStart, gDebugRaycastEnd, &gDebugRaycastParticleIntersection, NULL);
-    }
-
-<<<<<<< HEAD
-	if (mWorldViewRectRaw != new_world_rect)
-	{
-		mWorldViewRectRaw = new_world_rect;
-		gResizeScreenTexture = true;
-		LLViewerCamera::getInstance()->setViewHeightInPixels( mWorldViewRectRaw.getHeight() );
-		LLViewerCamera::getInstance()->setAspect( getWorldViewAspectRatio() );
-=======
-    updateMouseDelta();
-    updateKeyboardFocus();
->>>>>>> e1623bb2
-
-    BOOL handled = FALSE;
-
-    LLUICtrl* top_ctrl = gFocusMgr.getTopCtrl();
-    LLMouseHandler* mouse_captor = gFocusMgr.getMouseCapture();
-    LLView* captor_view = dynamic_cast<LLView*>(mouse_captor);
-
-    //FIXME: only include captor and captor's ancestors if mouse is truly over them --RN
-
-    //build set of views containing mouse cursor by traversing UI hierarchy and testing
-    //screen rect against mouse cursor
-    view_handle_set_t mouse_hover_set;
-
-<<<<<<< HEAD
-// Draws the selection outlines for the currently selected objects
-// Must be called after displayObjects is called, which sets the mGLName parameter
-// NOTE: This function gets called 3 times:
-//  render_ui_3d: 			false, false, true
-//  render_hud_elements:	false, false, false
-void LLViewerWindow::renderSelections( bool for_gl_pick, bool pick_parcel_walls, bool for_hud )
-{
-	LLObjectSelectionHandle selection = LLSelectMgr::getInstance()->getSelection();
-
-	if (!for_hud && !for_gl_pick)
-	{
-		// Call this once and only once
-		LLSelectMgr::getInstance()->updateSilhouettes();
-	}
-	
-	// Draw fence around land selections
-	if (for_gl_pick)
-	{
-		if (pick_parcel_walls)
-		{
-			LLViewerParcelMgr::getInstance()->renderParcelCollision();
-		}
-	}
-	else if (( for_hud && selection->getSelectType() == SELECT_TYPE_HUD) ||
-			 (!for_hud && selection->getSelectType() != SELECT_TYPE_HUD))
-	{		
-		LLSelectMgr::getInstance()->renderSilhouettes(for_hud);
-		
-		stop_glerror();
-
-		// setup HUD render
-		if (selection->getSelectType() == SELECT_TYPE_HUD && LLSelectMgr::getInstance()->getSelection()->getObjectCount())
-		{
-			LLBBox hud_bbox = gAgentAvatarp->getHUDBBox();
-
-			// set up transform to encompass bounding box of HUD
-			gGL.matrixMode(LLRender::MM_PROJECTION);
-			gGL.pushMatrix();
-			gGL.loadIdentity();
-			F32 depth = llmax(1.f, hud_bbox.getExtentLocal().mV[VX] * 1.1f);
-			gGL.ortho(-0.5f * LLViewerCamera::getInstance()->getAspect(), 0.5f * LLViewerCamera::getInstance()->getAspect(), -0.5f, 0.5f, 0.f, depth);
-			
-			gGL.matrixMode(LLRender::MM_MODELVIEW);
-			gGL.pushMatrix();
-			gGL.loadIdentity();
-			gGL.loadMatrix(OGL_TO_CFR_ROTATION);		// Load Cory's favorite reference frame
-			gGL.translatef(-hud_bbox.getCenterLocal().mV[VX] + (depth *0.5f), 0.f, 0.f);
-		}
-
-		// Render light for editing
-		if (LLSelectMgr::sRenderLightRadius && LLToolMgr::getInstance()->inEdit())
-		{
-			gGL.getTexUnit(0)->unbind(LLTexUnit::TT_TEXTURE);
-			LLGLEnable gls_blend(GL_BLEND);
-			LLGLEnable gls_cull(GL_CULL_FACE);
-			LLGLDepthTest gls_depth(GL_TRUE, GL_FALSE);
-			gGL.matrixMode(LLRender::MM_MODELVIEW);
-			gGL.pushMatrix();
-			if (selection->getSelectType() == SELECT_TYPE_HUD)
-			{
-				F32 zoom = gAgentCamera.mHUDCurZoom;
-				gGL.scalef(zoom, zoom, zoom);
-			}
-
-			struct f : public LLSelectedObjectFunctor
-			{
-				virtual bool apply(LLViewerObject* object)
-				{
-					LLDrawable* drawable = object->mDrawable;
-					if (drawable && drawable->isLight())
-					{
-						LLVOVolume* vovolume = drawable->getVOVolume();
-						gGL.pushMatrix();
-
-						LLVector3 center = drawable->getPositionAgent();
-						gGL.translatef(center[0], center[1], center[2]);
-						F32 scale = vovolume->getLightRadius();
-						gGL.scalef(scale, scale, scale);
-
-						LLColor4 color(vovolume->getLightSRGBColor(), .5f);
-						gGL.color4fv(color.mV);
-					
-						//F32 pixel_area = 100000.f;
-						// Render Outside
-						gSphere.render();
-
-						// Render Inside
-						glCullFace(GL_FRONT);
-						gSphere.render();
-						glCullFace(GL_BACK);
-					
-						gGL.popMatrix();
-					}
-					return true;
-				}
-			} func;
-			LLSelectMgr::getInstance()->getSelection()->applyToObjects(&func);
-			
-			gGL.popMatrix();
-		}				
-		
-		// NOTE: The average position for the axis arrows of the selected objects should
-		// not be recalculated at this time.  If they are, then group rotations will break.
-
-		// Draw arrows at average center of all selected objects
-		LLTool* tool = LLToolMgr::getInstance()->getCurrentTool();
-		if (tool)
-		{
-			if(tool->isAlwaysRendered())
-			{
-				tool->render();
-			}
-			else
-			{
-				if( !LLSelectMgr::getInstance()->getSelection()->isEmpty() )
-				{
-					bool all_selected_objects_move;
-					bool all_selected_objects_modify;
-					// Note: This might be costly to do on each frame and when a lot of objects are selected
-					// we might be better off with some kind of memory for selection and/or states, consider
-					// optimizing, perhaps even some kind of selection generation at level of LLSelectMgr to
-					// make whole viewer benefit.
-					LLSelectMgr::getInstance()->selectGetEditMoveLinksetPermissions(all_selected_objects_move, all_selected_objects_modify);
-
-					bool draw_handles = true;
-
-					if (tool == LLToolCompTranslate::getInstance() && !all_selected_objects_move && !LLSelectMgr::getInstance()->isMovableAvatarSelected())
-					{
-						draw_handles = false;
-					}
-
-					if (tool == LLToolCompRotate::getInstance() && !all_selected_objects_move && !LLSelectMgr::getInstance()->isMovableAvatarSelected())
-					{
-						draw_handles = false;
-					}
-
-					if ( !all_selected_objects_modify && tool == LLToolCompScale::getInstance() )
-					{
-						draw_handles = false;
-					}
-				
-					if( draw_handles )
-					{
-						tool->render();
-					}
-				}
-			}
-			if (selection->getSelectType() == SELECT_TYPE_HUD && selection->getObjectCount())
-			{
-				gGL.matrixMode(LLRender::MM_PROJECTION);
-				gGL.popMatrix();
-
-				gGL.matrixMode(LLRender::MM_MODELVIEW);
-				gGL.popMatrix();
-				stop_glerror();
-			}
-		}
-	}
-=======
-    // constraint mouse enter events to children of mouse captor
-    LLView* root_view = captor_view;
-
-    // if mouse captor doesn't exist or isn't a LLView
-    // then allow mouse enter events on entire UI hierarchy
-    if (!root_view)
-    {
-        root_view = mRootView;
-    }
-
-    static LLCachedControl<bool> dump_menu_holder(gSavedSettings, "DumpMenuHolderSize", false);
-    if (dump_menu_holder)
-    {
-        static bool init = false;
-        static LLFrameTimer child_count_timer;
-        static std::vector <std::string> child_vec;
-        if (!init)
-        {
-            child_count_timer.resetWithExpiry(5.f);
-            init = true;
-        }
-        if (child_count_timer.hasExpired())
-        {
-            LL_INFOS() << "gMenuHolder child count: " << gMenuHolder->getChildCount() << LL_ENDL;
-            std::vector<std::string> local_child_vec;
-            LLView::child_list_t child_list = *gMenuHolder->getChildList();
-            for (auto child : child_list)
-            {
-                local_child_vec.emplace_back(child->getName());
-            }
-            if (!local_child_vec.empty() && local_child_vec != child_vec)
-            {
-                std::vector<std::string> out_vec;
-                std::sort(local_child_vec.begin(), local_child_vec.end());
-                std::sort(child_vec.begin(), child_vec.end());
-                std::set_difference(child_vec.begin(), child_vec.end(), local_child_vec.begin(), local_child_vec.end(), std::inserter(out_vec, out_vec.begin()));
-                if (!out_vec.empty())
-                {
-                    LL_INFOS() << "gMenuHolder removal diff size: '"<<out_vec.size() <<"' begin_child_diff";
-                    for (auto str : out_vec)
-                    {
-                        LL_CONT << " : " << str;
-                    }
-                    LL_CONT << " : end_child_diff" << LL_ENDL;
-                }
-
-                out_vec.clear();
-                std::set_difference(local_child_vec.begin(), local_child_vec.end(), child_vec.begin(), child_vec.end(), std::inserter(out_vec, out_vec.begin()));
-                if (!out_vec.empty())
-                {
-                    LL_INFOS() << "gMenuHolder addition diff size: '" << out_vec.size() << "' begin_child_diff";
-                    for (auto str : out_vec)
-                    {
-                        LL_CONT << " : " << str;
-                    }
-                    LL_CONT << " : end_child_diff" << LL_ENDL;
-                }
-                child_vec.swap(local_child_vec);
-            }
-            child_count_timer.resetWithExpiry(5.f);
-        }
-    }
-
-    // only update mouse hover set when UI is visible (since we shouldn't send hover events to invisible UI
-    if (gPipeline.hasRenderDebugFeatureMask(LLPipeline::RENDER_DEBUG_FEATURE_UI))
-    {
-        // include all ancestors of captor_view as automatically having mouse
-        if (captor_view)
-        {
-            LLView* captor_parent_view = captor_view->getParent();
-            while(captor_parent_view)
-            {
-                mouse_hover_set.insert(captor_parent_view->getHandle());
-                captor_parent_view = captor_parent_view->getParent();
-            }
-        }
-
-        // aggregate visible views that contain mouse cursor in display order
-        LLPopupView::popup_list_t popups = mPopupView->getCurrentPopups();
-
-        for(LLPopupView::popup_list_t::iterator popup_it = popups.begin(); popup_it != popups.end(); ++popup_it)
-        {
-            LLView* popup = popup_it->get();
-            if (popup && popup->calcScreenBoundingRect().pointInRect(x, y))
-            {
-                // iterator over contents of top_ctrl, and throw into mouse_hover_set
-                for (LLView::tree_iterator_t it = popup->beginTreeDFS();
-                    it != popup->endTreeDFS();
-                    ++it)
-                {
-                    LLView* viewp = *it;
-                    if (viewp->getVisible()
-                        && viewp->calcScreenBoundingRect().pointInRect(x, y))
-                    {
-                        // we have a view that contains the mouse, add it to the set
-                        mouse_hover_set.insert(viewp->getHandle());
-                    }
-                    else
-                    {
-                        // skip this view and all of its children
-                        it.skipDescendants();
-                    }
-                }
-            }
-        }
-
-        // while the top_ctrl contains the mouse cursor, only it and its descendants will receive onMouseEnter events
-        if (top_ctrl && top_ctrl->calcScreenBoundingRect().pointInRect(x, y))
-        {
-            // iterator over contents of top_ctrl, and throw into mouse_hover_set
-            for (LLView::tree_iterator_t it = top_ctrl->beginTreeDFS();
-                it != top_ctrl->endTreeDFS();
-                ++it)
-            {
-                LLView* viewp = *it;
-                if (viewp->getVisible()
-                    && viewp->calcScreenBoundingRect().pointInRect(x, y))
-                {
-                    // we have a view that contains the mouse, add it to the set
-                    mouse_hover_set.insert(viewp->getHandle());
-                }
-                else
-                {
-                    // skip this view and all of its children
-                    it.skipDescendants();
-                }
-            }
-        }
-        else
-        {
-            // walk UI tree in depth-first order
-            for (LLView::tree_iterator_t it = root_view->beginTreeDFS();
-                it != root_view->endTreeDFS();
-                ++it)
-            {
-                LLView* viewp = *it;
-                // calculating the screen rect involves traversing the parent, so this is less than optimal
-                if (viewp->getVisible()
-                    && viewp->calcScreenBoundingRect().pointInRect(x, y))
-                {
-
-                    // if this view is mouse opaque, nothing behind it should be in mouse_hover_set
-                    if (viewp->getMouseOpaque())
-                    {
-                        // constrain further iteration to children of this widget
-                        it = viewp->beginTreeDFS();
-                    }
-
-                    // we have a view that contains the mouse, add it to the set
-                    mouse_hover_set.insert(viewp->getHandle());
-                }
-                else
-                {
-                    // skip this view and all of its children
-                    it.skipDescendants();
-                }
-            }
-        }
-    }
-
-    typedef std::vector<LLHandle<LLView> > view_handle_list_t;
-
-    // call onMouseEnter() on all views which contain the mouse cursor but did not before
-    view_handle_list_t mouse_enter_views;
-    std::set_difference(mouse_hover_set.begin(), mouse_hover_set.end(),
-                        mMouseHoverViews.begin(), mMouseHoverViews.end(),
-                        std::back_inserter(mouse_enter_views));
-    for (view_handle_list_t::iterator it = mouse_enter_views.begin();
-        it != mouse_enter_views.end();
-        ++it)
-    {
-        LLView* viewp = it->get();
-        if (viewp)
-        {
-            LLRect view_screen_rect = viewp->calcScreenRect();
-            viewp->onMouseEnter(x - view_screen_rect.mLeft, y - view_screen_rect.mBottom, mask);
-        }
-    }
-
-    // call onMouseLeave() on all views which no longer contain the mouse cursor
-    view_handle_list_t mouse_leave_views;
-    std::set_difference(mMouseHoverViews.begin(), mMouseHoverViews.end(),
-                        mouse_hover_set.begin(), mouse_hover_set.end(),
-                        std::back_inserter(mouse_leave_views));
-    for (view_handle_list_t::iterator it = mouse_leave_views.begin();
-        it != mouse_leave_views.end();
-        ++it)
-    {
-        LLView* viewp = it->get();
-        if (viewp)
-        {
-            LLRect view_screen_rect = viewp->calcScreenRect();
-            viewp->onMouseLeave(x - view_screen_rect.mLeft, y - view_screen_rect.mBottom, mask);
-        }
-    }
-
-    // store resulting hover set for next frame
-    swap(mMouseHoverViews, mouse_hover_set);
-
-    // only handle hover events when UI is enabled
-    if (gPipeline.hasRenderDebugFeatureMask(LLPipeline::RENDER_DEBUG_FEATURE_UI))
-    {
-
-        if( mouse_captor )
-        {
-            // Pass hover events to object capturing mouse events.
-            S32 local_x;
-            S32 local_y;
-            mouse_captor->screenPointToLocal( x, y, &local_x, &local_y );
-            handled = mouse_captor->handleHover(local_x, local_y, mask);
-            if (LLView::sDebugMouseHandling)
-            {
-                LL_INFOS() << "Hover handled by captor " << mouse_captor->getName() << LL_ENDL;
-            }
-
-            if( !handled )
-            {
-                LL_DEBUGS("UserInput") << "hover not handled by mouse captor" << LL_ENDL;
-            }
-        }
-        else
-        {
-            if (top_ctrl)
-            {
-                S32 local_x, local_y;
-                top_ctrl->screenPointToLocal( x, y, &local_x, &local_y );
-                handled = top_ctrl->pointInView(local_x, local_y) && top_ctrl->handleHover(local_x, local_y, mask);
-            }
-
-            if ( !handled )
-            {
-                // x and y are from last time mouse was in window
-                // mMouseInWindow tracks *actual* mouse location
-                if (mMouseInWindow && mRootView->handleHover(x, y, mask) )
-                {
-                    if (LLView::sDebugMouseHandling && LLView::sMouseHandlerMessage != last_handle_msg)
-                    {
-                        last_handle_msg = LLView::sMouseHandlerMessage;
-                        LL_INFOS() << "Hover" << LLView::sMouseHandlerMessage << LL_ENDL;
-                    }
-                    handled = TRUE;
-                }
-                else if (LLView::sDebugMouseHandling)
-                {
-                    if (last_handle_msg != LLStringUtil::null)
-                    {
-                        last_handle_msg.clear();
-                        LL_INFOS() << "Hover not handled by view" << LL_ENDL;
-                    }
-                }
-            }
-
-            if (!handled)
-            {
-                LLTool *tool = LLToolMgr::getInstance()->getCurrentTool();
-
-                if(mMouseInWindow && tool)
-                {
-                    handled = tool->handleHover(x, y, mask);
-                }
-            }
-        }
-
-        // Show a new tool tip (or update one that is already shown)
-        BOOL tool_tip_handled = FALSE;
-        std::string tool_tip_msg;
-        if( handled
-            && !mWindow->isCursorHidden())
-        {
-            LLRect screen_sticky_rect = mRootView->getLocalRect();
-            S32 local_x, local_y;
-
-            static LLCachedControl<bool> debug_show_xui_names(gSavedSettings, "DebugShowXUINames", 0);
-            if (debug_show_xui_names)
-            {
-                LLToolTip::Params params;
-
-                LLView* tooltip_view = mRootView;
-                LLView::tree_iterator_t end_it = mRootView->endTreeDFS();
-                for (LLView::tree_iterator_t it = mRootView->beginTreeDFS(); it != end_it; ++it)
-                {
-                    LLView* viewp = *it;
-                    LLRect screen_rect;
-                    viewp->localRectToScreen(viewp->getLocalRect(), &screen_rect);
-                    if (!(viewp->getVisible()
-                         && screen_rect.pointInRect(x, y)))
-                    {
-                        it.skipDescendants();
-                    }
-                    // only report xui names for LLUICtrls,
-                    // and blacklist the various containers we don't care about
-                    else if (dynamic_cast<LLUICtrl*>(viewp)
-                            && viewp != gMenuHolder
-                            && viewp != gFloaterView
-                            && viewp != gConsole)
-                    {
-                        if (dynamic_cast<LLFloater*>(viewp))
-                        {
-                            // constrain search to descendants of this (frontmost) floater
-                            // by resetting iterator
-                            it = viewp->beginTreeDFS();
-                        }
-
-                        // if we are in a new part of the tree (not a descendent of current tooltip_view)
-                        // then push the results for tooltip_view and start with a new potential view
-                        // NOTE: this emulates visiting only the leaf nodes that meet our criteria
-                        if (!viewp->hasAncestor(tooltip_view))
-                        {
-                            append_xui_tooltip(tooltip_view, params);
-                            screen_sticky_rect.intersectWith(tooltip_view->calcScreenRect());
-                        }
-                        tooltip_view = viewp;
-                    }
-                }
-
-                append_xui_tooltip(tooltip_view, params);
-                params.styled_message.add().text("\n");
-
-                screen_sticky_rect.intersectWith(tooltip_view->calcScreenRect());
-
-                params.sticky_rect = screen_sticky_rect;
-                params.max_width = 400;
-
-                LLToolTipMgr::instance().show(params);
-            }
-            // if there is a mouse captor, nothing else gets a tooltip
-            else if (mouse_captor)
-            {
-                mouse_captor->screenPointToLocal(x, y, &local_x, &local_y);
-                tool_tip_handled = mouse_captor->handleToolTip(local_x, local_y, mask);
-            }
-            else
-            {
-                // next is top_ctrl
-                if (!tool_tip_handled && top_ctrl)
-                {
-                    top_ctrl->screenPointToLocal(x, y, &local_x, &local_y);
-                    tool_tip_handled = top_ctrl->handleToolTip(local_x, local_y, mask );
-                }
-
-                if (!tool_tip_handled)
-                {
-                    local_x = x; local_y = y;
-                    tool_tip_handled = mRootView->handleToolTip(local_x, local_y, mask );
-                }
-
-                LLTool* current_tool = LLToolMgr::getInstance()->getCurrentTool();
-                if (!tool_tip_handled && current_tool)
-                {
-                    current_tool->screenPointToLocal(x, y, &local_x, &local_y);
-                    tool_tip_handled = current_tool->handleToolTip(local_x, local_y, mask );
-                }
-            }
-        }
-    }
-    else
-    {   // just have tools handle hover when UI is turned off
-        LLTool *tool = LLToolMgr::getInstance()->getCurrentTool();
-
-        if(mMouseInWindow && tool)
-        {
-            handled = tool->handleHover(x, y, mask);
-        }
-    }
-
-    updateLayout();
-
-    mLastMousePoint = mCurrentMousePoint;
-
-    // cleanup unused selections when no modal dialogs are open
-    if (LLModalDialog::activeCount() == 0)
-    {
-        LLViewerParcelMgr::getInstance()->deselectUnused();
-    }
-
-    if (LLModalDialog::activeCount() == 0)
-    {
-        LLSelectMgr::getInstance()->deselectUnused();
-    }
-}
-
-
-void LLViewerWindow::updateLayout()
-{
-    LLTool* tool = LLToolMgr::getInstance()->getCurrentTool();
-    if (gFloaterTools != NULL
-        && tool != NULL
-        && tool != gToolNull
-        && tool != LLToolCompInspect::getInstance()
-        && tool != LLToolDragAndDrop::getInstance()
-        && !gSavedSettings.getBOOL("FreezeTime"))
-    {
-        // Suppress the toolbox view if our source tool was the pie tool,
-        // and we've overridden to something else.
-        bool suppress_toolbox =
-            (LLToolMgr::getInstance()->getBaseTool() == LLToolPie::getInstance()) &&
-            (LLToolMgr::getInstance()->getCurrentTool() != LLToolPie::getInstance());
-
-        LLMouseHandler *captor = gFocusMgr.getMouseCapture();
-        // With the null, inspect, or drag and drop tool, don't muck
-        // with visibility.
-
-        if (gFloaterTools->isMinimized()
-            ||  (tool != LLToolPie::getInstance()                       // not default tool
-                && tool != LLToolCompGun::getInstance()                 // not coming out of mouselook
-                && !suppress_toolbox                                    // not override in third person
-                && LLToolMgr::getInstance()->getCurrentToolset()->isShowFloaterTools()
-                && (!captor || dynamic_cast<LLView*>(captor) != NULL)))                     // not dragging
-        {
-            // Force floater tools to be visible (unless minimized)
-            if (!gFloaterTools->getVisible())
-            {
-                gFloaterTools->openFloater();
-            }
-            // Update the location of the blue box tool popup
-            LLCoordGL select_center_screen;
-            MASK    mask = gKeyboard->currentMask(TRUE);
-            gFloaterTools->updatePopup( select_center_screen, mask );
-        }
-        else
-        {
-            gFloaterTools->setVisible(FALSE);
-        }
-        //gMenuBarView->setItemVisible("BuildTools", gFloaterTools->getVisible());
-    }
-
-    // Always update console
-    if(gConsole)
-    {
-        LLRect console_rect = getChatConsoleRect();
-        gConsole->reshape(console_rect.getWidth(), console_rect.getHeight());
-        gConsole->setRect(console_rect);
-    }
-}
-
-void LLViewerWindow::updateMouseDelta()
-{
-#if LL_WINDOWS
-    LLCoordCommon delta;
-    mWindow->getCursorDelta(&delta);
-    S32 dx = delta.mX;
-    S32 dy = delta.mY;
-#else
-    S32 dx = lltrunc((F32) (mCurrentMousePoint.mX - mLastMousePoint.mX) * LLUI::getScaleFactor().mV[VX]);
-    S32 dy = lltrunc((F32) (mCurrentMousePoint.mY - mLastMousePoint.mY) * LLUI::getScaleFactor().mV[VY]);
-#endif
-
-    //RN: fix for asynchronous notification of mouse leaving window not working
-    LLCoordWindow mouse_pos;
-    mWindow->getCursorPosition(&mouse_pos);
-    if (mouse_pos.mX < 0 ||
-        mouse_pos.mY < 0 ||
-        mouse_pos.mX > mWindowRectRaw.getWidth() ||
-        mouse_pos.mY > mWindowRectRaw.getHeight())
-    {
-        mMouseInWindow = FALSE;
-    }
-    else
-    {
-        mMouseInWindow = TRUE;
-    }
-
-    LLVector2 mouse_vel;
-
-    if (gSavedSettings.getBOOL("MouseSmooth"))
-    {
-        static F32 fdx = 0.f;
-        static F32 fdy = 0.f;
-
-        F32 amount = 16.f;
-        fdx = fdx + ((F32) dx - fdx) * llmin(gFrameIntervalSeconds.value()*amount,1.f);
-        fdy = fdy + ((F32) dy - fdy) * llmin(gFrameIntervalSeconds.value()*amount,1.f);
-
-        mCurrentMouseDelta.set(ll_round(fdx), ll_round(fdy));
-        mouse_vel.setVec(fdx,fdy);
-    }
-    else
-    {
-        mCurrentMouseDelta.set(dx, dy);
-        mouse_vel.setVec((F32) dx, (F32) dy);
-    }
-
-    sample(sMouseVelocityStat, mouse_vel.magVec());
-}
-
-void LLViewerWindow::updateKeyboardFocus()
-{
-    if (!gPipeline.hasRenderDebugFeatureMask(LLPipeline::RENDER_DEBUG_FEATURE_UI))
-    {
-        gFocusMgr.setKeyboardFocus(NULL);
-    }
-
-    // clean up current focus
-    LLUICtrl* cur_focus = dynamic_cast<LLUICtrl*>(gFocusMgr.getKeyboardFocus());
-    if (cur_focus)
-    {
-        if (!cur_focus->isInVisibleChain() || !cur_focus->isInEnabledChain())
-        {
-            // don't release focus, just reassign so that if being given
-            // to a sibling won't call onFocusLost on all the ancestors
-            // gFocusMgr.releaseFocusIfNeeded(cur_focus);
-
-            LLUICtrl* parent = cur_focus->getParentUICtrl();
-            const LLUICtrl* focus_root = cur_focus->findRootMostFocusRoot();
-            bool new_focus_found = false;
-            while(parent)
-            {
-                if (parent->isCtrl()
-                    && (parent->hasTabStop() || parent == focus_root)
-                    && !parent->getIsChrome()
-                    && parent->isInVisibleChain()
-                    && parent->isInEnabledChain())
-                {
-                    if (!parent->focusFirstItem())
-                    {
-                        parent->setFocus(TRUE);
-                    }
-                    new_focus_found = true;
-                    break;
-                }
-                parent = parent->getParentUICtrl();
-            }
-
-            // if we didn't find a better place to put focus, just release it
-            // hasFocus() will return true if and only if we didn't touch focus since we
-            // are only moving focus higher in the hierarchy
-            if (!new_focus_found)
-            {
-                cur_focus->setFocus(FALSE);
-            }
-        }
-        else if (cur_focus->isFocusRoot())
-        {
-            // focus roots keep trying to delegate focus to their first valid descendant
-            // this assumes that focus roots are not valid focus holders on their own
-            cur_focus->focusFirstItem();
-        }
-    }
-
-    // last ditch force of edit menu to selection manager
-    if (LLEditMenuHandler::gEditMenuHandler == NULL && LLSelectMgr::getInstance()->getSelection()->getObjectCount())
-    {
-        LLEditMenuHandler::gEditMenuHandler = LLSelectMgr::getInstance();
-    }
-
-    if (gFloaterView->getCycleMode())
-    {
-        // sync all floaters with their focus state
-        gFloaterView->highlightFocusedFloater();
-        gSnapshotFloaterView->highlightFocusedFloater();
-        MASK    mask = gKeyboard->currentMask(TRUE);
-        if ((mask & MASK_CONTROL) == 0)
-        {
-            // control key no longer held down, finish cycle mode
-            gFloaterView->setCycleMode(FALSE);
-
-            gFloaterView->syncFloaterTabOrder();
-        }
-        else
-        {
-            // user holding down CTRL, don't update tab order of floaters
-        }
-    }
-    else
-    {
-        // update focused floater
-        gFloaterView->highlightFocusedFloater();
-        gSnapshotFloaterView->highlightFocusedFloater();
-        // make sure floater visible order is in sync with tab order
-        gFloaterView->syncFloaterTabOrder();
-    }
-}
-
-static LLTrace::BlockTimerStatHandle FTM_UPDATE_WORLD_VIEW("Update World View");
-void LLViewerWindow::updateWorldViewRect(bool use_full_window)
-{
-    LL_RECORD_BLOCK_TIME(FTM_UPDATE_WORLD_VIEW);
-
-    // start off using whole window to render world
-    LLRect new_world_rect = mWindowRectRaw;
-
-    if (use_full_window == false && mWorldViewPlaceholder.get())
-    {
-        new_world_rect = mWorldViewPlaceholder.get()->calcScreenRect();
-        // clamp to at least a 1x1 rect so we don't try to allocate zero width gl buffers
-        new_world_rect.mTop = llmax(new_world_rect.mTop, new_world_rect.mBottom + 1);
-        new_world_rect.mRight = llmax(new_world_rect.mRight, new_world_rect.mLeft + 1);
-
-        new_world_rect.mLeft = ll_round((F32)new_world_rect.mLeft * mDisplayScale.mV[VX]);
-        new_world_rect.mRight = ll_round((F32)new_world_rect.mRight * mDisplayScale.mV[VX]);
-        new_world_rect.mBottom = ll_round((F32)new_world_rect.mBottom * mDisplayScale.mV[VY]);
-        new_world_rect.mTop = ll_round((F32)new_world_rect.mTop * mDisplayScale.mV[VY]);
-    }
-
-    if (mWorldViewRectRaw != new_world_rect)
-    {
-        mWorldViewRectRaw = new_world_rect;
-        gResizeScreenTexture = TRUE;
-        LLViewerCamera::getInstance()->setViewHeightInPixels( mWorldViewRectRaw.getHeight() );
-        LLViewerCamera::getInstance()->setAspect( getWorldViewAspectRatio() );
-
-        LLRect old_world_rect_scaled = mWorldViewRectScaled;
-        mWorldViewRectScaled = calcScaledRect(mWorldViewRectRaw, mDisplayScale);
-
-        // sending a signal with a new WorldView rect
-        mOnWorldViewRectUpdated(old_world_rect_scaled, mWorldViewRectScaled);
-    }
-}
-
-void LLViewerWindow::saveLastMouse(const LLCoordGL &point)
-{
-    // Store last mouse location.
-    // If mouse leaves window, pretend last point was on edge of window
-
-    if (point.mX < 0)
-    {
-        mCurrentMousePoint.mX = 0;
-    }
-    else if (point.mX > getWindowWidthScaled())
-    {
-        mCurrentMousePoint.mX = getWindowWidthScaled();
-    }
-    else
-    {
-        mCurrentMousePoint.mX = point.mX;
-    }
-
-    if (point.mY < 0)
-    {
-        mCurrentMousePoint.mY = 0;
-    }
-    else if (point.mY > getWindowHeightScaled() )
-    {
-        mCurrentMousePoint.mY = getWindowHeightScaled();
-    }
-    else
-    {
-        mCurrentMousePoint.mY = point.mY;
-    }
-}
-
-
-// Draws the selection outlines for the currently selected objects
-// Must be called after displayObjects is called, which sets the mGLName parameter
-// NOTE: This function gets called 3 times:
-//  render_ui_3d:           FALSE, FALSE, TRUE
-//  render_hud_elements:    FALSE, FALSE, FALSE
-void LLViewerWindow::renderSelections( BOOL for_gl_pick, BOOL pick_parcel_walls, BOOL for_hud )
-{
-    LLObjectSelectionHandle selection = LLSelectMgr::getInstance()->getSelection();
-
-    if (!for_hud && !for_gl_pick)
-    {
-        // Call this once and only once
-        LLSelectMgr::getInstance()->updateSilhouettes();
-    }
-
-    // Draw fence around land selections
-    if (for_gl_pick)
-    {
-        if (pick_parcel_walls)
-        {
-            LLViewerParcelMgr::getInstance()->renderParcelCollision();
-        }
-    }
-    else if (( for_hud && selection->getSelectType() == SELECT_TYPE_HUD) ||
-             (!for_hud && selection->getSelectType() != SELECT_TYPE_HUD))
-    {
-        LLSelectMgr::getInstance()->renderSilhouettes(for_hud);
-
-        stop_glerror();
-
-        // setup HUD render
-        if (selection->getSelectType() == SELECT_TYPE_HUD && LLSelectMgr::getInstance()->getSelection()->getObjectCount())
-        {
-            LLBBox hud_bbox = gAgentAvatarp->getHUDBBox();
-
-            // set up transform to encompass bounding box of HUD
-            gGL.matrixMode(LLRender::MM_PROJECTION);
-            gGL.pushMatrix();
-            gGL.loadIdentity();
-            F32 depth = llmax(1.f, hud_bbox.getExtentLocal().mV[VX] * 1.1f);
-            gGL.ortho(-0.5f * LLViewerCamera::getInstance()->getAspect(), 0.5f * LLViewerCamera::getInstance()->getAspect(), -0.5f, 0.5f, 0.f, depth);
-
-            gGL.matrixMode(LLRender::MM_MODELVIEW);
-            gGL.pushMatrix();
-            gGL.loadIdentity();
-            gGL.loadMatrix(OGL_TO_CFR_ROTATION);        // Load Cory's favorite reference frame
-            gGL.translatef(-hud_bbox.getCenterLocal().mV[VX] + (depth *0.5f), 0.f, 0.f);
-        }
-
-        // Render light for editing
-        if (LLSelectMgr::sRenderLightRadius && LLToolMgr::getInstance()->inEdit())
-        {
-            gGL.getTexUnit(0)->unbind(LLTexUnit::TT_TEXTURE);
-            LLGLEnable gls_blend(GL_BLEND);
-            LLGLEnable gls_cull(GL_CULL_FACE);
-            LLGLDepthTest gls_depth(GL_TRUE, GL_FALSE);
-            gGL.matrixMode(LLRender::MM_MODELVIEW);
-            gGL.pushMatrix();
-            if (selection->getSelectType() == SELECT_TYPE_HUD)
-            {
-                F32 zoom = gAgentCamera.mHUDCurZoom;
-                gGL.scalef(zoom, zoom, zoom);
-            }
-
-            struct f : public LLSelectedObjectFunctor
-            {
-                virtual bool apply(LLViewerObject* object)
-                {
-                    LLDrawable* drawable = object->mDrawable;
-                    if (drawable && drawable->isLight())
-                    {
-                        LLVOVolume* vovolume = drawable->getVOVolume();
-                        gGL.pushMatrix();
-
-                        LLVector3 center = drawable->getPositionAgent();
-                        gGL.translatef(center[0], center[1], center[2]);
-                        F32 scale = vovolume->getLightRadius();
-                        gGL.scalef(scale, scale, scale);
-
-                        LLColor4 color(vovolume->getLightSRGBColor(), .5f);
-                        gGL.color4fv(color.mV);
-
-                        //F32 pixel_area = 100000.f;
-                        // Render Outside
-                        gSphere.render();
-
-                        // Render Inside
-                        glCullFace(GL_FRONT);
-                        gSphere.render();
-                        glCullFace(GL_BACK);
-
-                        gGL.popMatrix();
-                    }
-                    return true;
-                }
-            } func;
-            LLSelectMgr::getInstance()->getSelection()->applyToObjects(&func);
-
-            gGL.popMatrix();
-        }
-
-        // NOTE: The average position for the axis arrows of the selected objects should
-        // not be recalculated at this time.  If they are, then group rotations will break.
-
-        // Draw arrows at average center of all selected objects
-        LLTool* tool = LLToolMgr::getInstance()->getCurrentTool();
-        if (tool)
-        {
-            if(tool->isAlwaysRendered())
-            {
-                tool->render();
-            }
-            else
-            {
-                if( !LLSelectMgr::getInstance()->getSelection()->isEmpty() )
-                {
-                    bool all_selected_objects_move;
-                    bool all_selected_objects_modify;
-                    // Note: This might be costly to do on each frame and when a lot of objects are selected
-                    // we might be better off with some kind of memory for selection and/or states, consider
-                    // optimizing, perhaps even some kind of selection generation at level of LLSelectMgr to
-                    // make whole viewer benefit.
-                    LLSelectMgr::getInstance()->selectGetEditMoveLinksetPermissions(all_selected_objects_move, all_selected_objects_modify);
-
-                    BOOL draw_handles = TRUE;
-
-                    if (tool == LLToolCompTranslate::getInstance() && !all_selected_objects_move && !LLSelectMgr::getInstance()->isMovableAvatarSelected())
-                    {
-                        draw_handles = FALSE;
-                    }
-
-                    if (tool == LLToolCompRotate::getInstance() && !all_selected_objects_move && !LLSelectMgr::getInstance()->isMovableAvatarSelected())
-                    {
-                        draw_handles = FALSE;
-                    }
-
-                    if ( !all_selected_objects_modify && tool == LLToolCompScale::getInstance() )
-                    {
-                        draw_handles = FALSE;
-                    }
-
-                    if( draw_handles )
-                    {
-                        tool->render();
-                    }
-                }
-            }
-            if (selection->getSelectType() == SELECT_TYPE_HUD && selection->getObjectCount())
-            {
-                gGL.matrixMode(LLRender::MM_PROJECTION);
-                gGL.popMatrix();
-
-                gGL.matrixMode(LLRender::MM_MODELVIEW);
-                gGL.popMatrix();
-                stop_glerror();
-            }
-        }
-    }
->>>>>>> e1623bb2
-}
-
-// Return a point near the clicked object representative of the place the object was clicked.
-LLVector3d LLViewerWindow::clickPointInWorldGlobal(S32 x, S32 y_from_bot, LLViewerObject* clicked_object) const
-{
-    // create a normalized vector pointing from the camera center into the
-    // world at the location of the mouse click
-    LLVector3 mouse_direction_global = mouseDirectionGlobal( x, y_from_bot );
-
-    LLVector3d relative_object = clicked_object->getPositionGlobal() - gAgentCamera.getCameraPositionGlobal();
-
-    // make mouse vector as long as object vector, so it touchs a point near
-    // where the user clicked on the object
-    mouse_direction_global *= (F32) relative_object.magVec();
-
-    LLVector3d new_pos;
-    new_pos.setVec(mouse_direction_global);
-    // transform mouse vector back to world coords
-    new_pos += gAgentCamera.getCameraPositionGlobal();
-
-    return new_pos;
-}
-
-
-bool LLViewerWindow::clickPointOnSurfaceGlobal(const S32 x, const S32 y, LLViewerObject *objectp, LLVector3d &point_global) const
-{
-<<<<<<< HEAD
-	bool intersect = false;
-=======
-    BOOL intersect = FALSE;
->>>>>>> e1623bb2
-
-//  U8 shape = objectp->mPrimitiveCode & LL_PCODE_BASE_MASK;
-    if (!intersect)
-    {
-        point_global = clickPointInWorldGlobal(x, y, objectp);
-        LL_INFOS() << "approx intersection at " <<  (objectp->getPositionGlobal() - point_global) << LL_ENDL;
-    }
-    else
-    {
-        LL_INFOS() << "good intersection at " <<  (objectp->getPositionGlobal() - point_global) << LL_ENDL;
-    }
-
-    return intersect;
-}
-
-void LLViewerWindow::pickAsync( S32 x,
-<<<<<<< HEAD
-								S32 y_from_bot,
-								MASK mask,
-								void (*callback)(const LLPickInfo& info),
-								bool pick_transparent,
-								bool pick_rigged,
-								bool pick_unselectable,
-                                bool pick_reflection_probes)
-{
-	// "Show Debug Alpha" means no object actually transparent
-    bool in_build_mode = LLFloaterReg::instanceVisible("build");
-=======
-                                S32 y_from_bot,
-                                MASK mask,
-                                void (*callback)(const LLPickInfo& info),
-                                BOOL pick_transparent,
-                                BOOL pick_rigged,
-                                BOOL pick_unselectable,
-                                BOOL pick_reflection_probes)
-{
-    // "Show Debug Alpha" means no object actually transparent
-    BOOL in_build_mode = LLFloaterReg::instanceVisible("build");
->>>>>>> e1623bb2
-    if (LLDrawPoolAlpha::sShowDebugAlpha
-        || (in_build_mode && gSavedSettings.getBOOL("SelectInvisibleObjects")))
-    {
-        pick_transparent = true;
-    }
-
-<<<<<<< HEAD
-	LLPickInfo pick_info(LLCoordGL(x, y_from_bot), mask, pick_transparent, pick_rigged, false, pick_reflection_probes, pick_unselectable, true, callback);
-	schedulePick(pick_info);
-=======
-    LLPickInfo pick_info(LLCoordGL(x, y_from_bot), mask, pick_transparent, pick_rigged, FALSE, pick_reflection_probes, pick_unselectable, TRUE, callback);
-    schedulePick(pick_info);
->>>>>>> e1623bb2
-}
-
-void LLViewerWindow::schedulePick(LLPickInfo& pick_info)
-{
-    if (mPicks.size() >= 1024 || mWindow->getMinimized())
-    { //something went wrong, picks are being scheduled but not processed
-
-        if (pick_info.mPickCallback)
-        {
-            pick_info.mPickCallback(pick_info);
-        }
-
-        return;
-    }
-    mPicks.push_back(pick_info);
-
-    // delay further event processing until we receive results of pick
-    // only do this for async picks so that handleMouseUp won't be called
-    // until the pick triggered in handleMouseDown has been processed, for example
-    mWindow->delayInputProcessing();
-}
-
-
-void LLViewerWindow::performPick()
-{
-    if (!mPicks.empty())
-    {
-        std::vector<LLPickInfo>::iterator pick_it;
-        for (pick_it = mPicks.begin(); pick_it != mPicks.end(); ++pick_it)
-        {
-            pick_it->fetchResults();
-        }
-
-        mLastPick = mPicks.back();
-        mPicks.clear();
-    }
-}
-
-void LLViewerWindow::returnEmptyPicks()
-{
-    std::vector<LLPickInfo>::iterator pick_it;
-    for (pick_it = mPicks.begin(); pick_it != mPicks.end(); ++pick_it)
-    {
-        mLastPick = *pick_it;
-        // just trigger callback with empty results
-        if (pick_it->mPickCallback)
-        {
-            pick_it->mPickCallback(*pick_it);
-        }
-    }
-    mPicks.clear();
-}
-
-// Performs the GL object/land pick.
-LLPickInfo LLViewerWindow::pickImmediate(S32 x, S32 y_from_bot, bool pick_transparent, bool pick_rigged, bool pick_particle, bool pick_unselectable, bool pick_reflection_probe)
-{
-<<<<<<< HEAD
-	bool in_build_mode = LLFloaterReg::instanceVisible("build");
-	if ((in_build_mode && gSavedSettings.getBOOL("SelectInvisibleObjects")) || LLDrawPoolAlpha::sShowDebugAlpha)
-	{
-		// build mode allows interaction with all transparent objects
-		// "Show Debug Alpha" means no object actually transparent
-		pick_transparent = true;
-	}
-	
-	// shortcut queueing in mPicks and just update mLastPick in place
-	MASK	key_mask = gKeyboard->currentMask(true);
-	mLastPick = LLPickInfo(LLCoordGL(x, y_from_bot), key_mask, pick_transparent, pick_rigged, pick_particle, pick_reflection_probe, true, false, NULL);
-	mLastPick.fetchResults();
-=======
-    BOOL in_build_mode = LLFloaterReg::instanceVisible("build");
-    if ((in_build_mode && gSavedSettings.getBOOL("SelectInvisibleObjects")) || LLDrawPoolAlpha::sShowDebugAlpha)
-    {
-        // build mode allows interaction with all transparent objects
-        // "Show Debug Alpha" means no object actually transparent
-        pick_transparent = TRUE;
-    }
-
-    // shortcut queueing in mPicks and just update mLastPick in place
-    MASK    key_mask = gKeyboard->currentMask(TRUE);
-    mLastPick = LLPickInfo(LLCoordGL(x, y_from_bot), key_mask, pick_transparent, pick_rigged, pick_particle, pick_reflection_probe, TRUE, FALSE, NULL);
-    mLastPick.fetchResults();
->>>>>>> e1623bb2
-
-    return mLastPick;
-}
-
-LLHUDIcon* LLViewerWindow::cursorIntersectIcon(S32 mouse_x, S32 mouse_y, F32 depth,
-                                           LLVector4a* intersection)
-{
-    S32 x = mouse_x;
-    S32 y = mouse_y;
-
-    if ((mouse_x == -1) && (mouse_y == -1)) // use current mouse position
-    {
-        x = getCurrentMouseX();
-        y = getCurrentMouseY();
-    }
-
-    // world coordinates of mouse
-    // VECTORIZE THIS
-    LLVector3 mouse_direction_global = mouseDirectionGlobal(x,y);
-    LLVector3 mouse_point_global = LLViewerCamera::getInstance()->getOrigin();
-    LLVector3 mouse_world_start = mouse_point_global;
-    LLVector3 mouse_world_end   = mouse_point_global + mouse_direction_global * depth;
-
-    LLVector4a start, end;
-    start.load3(mouse_world_start.mV);
-    end.load3(mouse_world_end.mV);
-
-    return LLHUDIcon::lineSegmentIntersectAll(start, end, intersection);
-}
-
-LLViewerObject* LLViewerWindow::cursorIntersect(S32 mouse_x, S32 mouse_y, F32 depth,
-<<<<<<< HEAD
-												LLViewerObject *this_object,
-												S32 this_face,
-												bool pick_transparent,
-												bool pick_rigged,
-                                                bool pick_unselectable,
-                                                bool pick_reflection_probe,
-												S32* face_hit,
-												LLVector4a *intersection,
-												LLVector2 *uv,
-												LLVector4a *normal,
-												LLVector4a *tangent,
-												LLVector4a* start,
-												LLVector4a* end)
-{
-	S32 x = mouse_x;
-	S32 y = mouse_y;
-
-	if ((mouse_x == -1) && (mouse_y == -1)) // use current mouse position
-	{
-		x = getCurrentMouseX();
-		y = getCurrentMouseY();
-	}
-
-	// HUD coordinates of mouse
-	LLVector3 mouse_point_hud = mousePointHUD(x, y);
-	LLVector3 mouse_hud_start = mouse_point_hud - LLVector3(depth, 0, 0);
-	LLVector3 mouse_hud_end   = mouse_point_hud + LLVector3(depth, 0, 0);
-	
-	// world coordinates of mouse
-	LLVector3 mouse_direction_global = mouseDirectionGlobal(x,y);
-	LLVector3 mouse_point_global = LLViewerCamera::getInstance()->getOrigin();
-	
-	//get near clip plane
-	LLVector3 n = LLViewerCamera::getInstance()->getAtAxis();
-	LLVector3 p = mouse_point_global + n * LLViewerCamera::getInstance()->getNear();
-
-	//project mouse point onto plane
-	LLVector3 pos;
-	line_plane(mouse_point_global, mouse_direction_global, p, n, pos);
-	mouse_point_global = pos;
-
-	LLVector3 mouse_world_start = mouse_point_global;
-	LLVector3 mouse_world_end   = mouse_point_global + mouse_direction_global * depth;
-
-	if (!LLViewerJoystick::getInstance()->getOverrideCamera())
-	{ //always set raycast intersection to mouse_world_end unless
-		//flycam is on (for DoF effect)
-		gDebugRaycastIntersection.load3(mouse_world_end.mV);
-	}
-
-	LLVector4a mw_start;
-	mw_start.load3(mouse_world_start.mV);
-	LLVector4a mw_end;
-	mw_end.load3(mouse_world_end.mV);
-
-	LLVector4a mh_start;
-	mh_start.load3(mouse_hud_start.mV);
-	LLVector4a mh_end;
-	mh_end.load3(mouse_hud_end.mV);
-
-	if (start)
-	{
-		*start = mw_start;
-	}
-
-	if (end)
-	{
-		*end = mw_end;
-	}
-
-	LLViewerObject* found = NULL;
-
-	if (this_object)  // check only this object
-	{
-		if (this_object->isHUDAttachment()) // is a HUD object?
-		{
-			if (this_object->lineSegmentIntersect(mh_start, mh_end, this_face, pick_transparent, pick_rigged, pick_unselectable,
-												  face_hit, intersection, uv, normal, tangent))
-			{
-				found = this_object;
-			}
-		}
-		else // is a world object
-		{
-=======
-                                                LLViewerObject *this_object,
-                                                S32 this_face,
-                                                BOOL pick_transparent,
-                                                BOOL pick_rigged,
-                                                BOOL pick_unselectable,
-                                                BOOL pick_reflection_probe,
-                                                S32* face_hit,
-                                                LLVector4a *intersection,
-                                                LLVector2 *uv,
-                                                LLVector4a *normal,
-                                                LLVector4a *tangent,
-                                                LLVector4a* start,
-                                                LLVector4a* end)
-{
-    S32 x = mouse_x;
-    S32 y = mouse_y;
-
-    if ((mouse_x == -1) && (mouse_y == -1)) // use current mouse position
-    {
-        x = getCurrentMouseX();
-        y = getCurrentMouseY();
-    }
-
-    // HUD coordinates of mouse
-    LLVector3 mouse_point_hud = mousePointHUD(x, y);
-    LLVector3 mouse_hud_start = mouse_point_hud - LLVector3(depth, 0, 0);
-    LLVector3 mouse_hud_end   = mouse_point_hud + LLVector3(depth, 0, 0);
-
-    // world coordinates of mouse
-    LLVector3 mouse_direction_global = mouseDirectionGlobal(x,y);
-    LLVector3 mouse_point_global = LLViewerCamera::getInstance()->getOrigin();
-
-    //get near clip plane
-    LLVector3 n = LLViewerCamera::getInstance()->getAtAxis();
-    LLVector3 p = mouse_point_global + n * LLViewerCamera::getInstance()->getNear();
-
-    //project mouse point onto plane
-    LLVector3 pos;
-    line_plane(mouse_point_global, mouse_direction_global, p, n, pos);
-    mouse_point_global = pos;
-
-    LLVector3 mouse_world_start = mouse_point_global;
-    LLVector3 mouse_world_end   = mouse_point_global + mouse_direction_global * depth;
-
-    if (!LLViewerJoystick::getInstance()->getOverrideCamera())
-    { //always set raycast intersection to mouse_world_end unless
-        //flycam is on (for DoF effect)
-        gDebugRaycastIntersection.load3(mouse_world_end.mV);
-    }
-
-    LLVector4a mw_start;
-    mw_start.load3(mouse_world_start.mV);
-    LLVector4a mw_end;
-    mw_end.load3(mouse_world_end.mV);
-
-    LLVector4a mh_start;
-    mh_start.load3(mouse_hud_start.mV);
-    LLVector4a mh_end;
-    mh_end.load3(mouse_hud_end.mV);
-
-    if (start)
-    {
-        *start = mw_start;
-    }
-
-    if (end)
-    {
-        *end = mw_end;
-    }
-
-    LLViewerObject* found = NULL;
-
-    if (this_object)  // check only this object
-    {
-        if (this_object->isHUDAttachment()) // is a HUD object?
-        {
-            if (this_object->lineSegmentIntersect(mh_start, mh_end, this_face, pick_transparent, pick_rigged, pick_unselectable,
-                                                  face_hit, intersection, uv, normal, tangent))
-            {
-                found = this_object;
-            }
-        }
-        else // is a world object
-        {
->>>>>>> e1623bb2
-            if ((pick_reflection_probe || !this_object->isReflectionProbe())
-                && this_object->lineSegmentIntersect(mw_start, mw_end, this_face, pick_transparent, pick_rigged, pick_unselectable,
-                                                  face_hit, intersection, uv, normal, tangent))
-            {
-                found = this_object;
-            }
-        }
-    }
-    else // check ALL objects
-    {
-        found = gPipeline.lineSegmentIntersectInHUD(mh_start, mh_end, pick_transparent,
-                                                    face_hit, intersection, uv, normal, tangent);
-
-        if (!found) // if not found in HUD, look in world:
-        {
-            found = gPipeline.lineSegmentIntersectInWorld(mw_start, mw_end, pick_transparent, pick_rigged, pick_unselectable, pick_reflection_probe,
-                                                          face_hit, intersection, uv, normal, tangent);
-            if (found && !pick_transparent)
-            {
-                gDebugRaycastIntersection = *intersection;
-            }
-        }
-    }
-
-    return found;
-}
-
-// Returns unit vector relative to camera
-// indicating direction of point on screen x,y
-LLVector3 LLViewerWindow::mouseDirectionGlobal(const S32 x, const S32 y) const
-{
-    // find vertical field of view
-    F32         fov = LLViewerCamera::getInstance()->getView();
-
-    // find world view center in scaled ui coordinates
-    F32         center_x = getWorldViewRectScaled().getCenterX();
-    F32         center_y = getWorldViewRectScaled().getCenterY();
-
-    // calculate pixel distance to screen
-    F32         distance = ((F32)getWorldViewHeightScaled() * 0.5f) / (tan(fov / 2.f));
-
-    // calculate click point relative to middle of screen
-    F32         click_x = x - center_x;
-    F32         click_y = y - center_y;
-
-    // compute mouse vector
-    LLVector3   mouse_vector =  distance * LLViewerCamera::getInstance()->getAtAxis()
-                                - click_x * LLViewerCamera::getInstance()->getLeftAxis()
-                                + click_y * LLViewerCamera::getInstance()->getUpAxis();
-
-    mouse_vector.normVec();
-
-    return mouse_vector;
-}
-
-LLVector3 LLViewerWindow::mousePointHUD(const S32 x, const S32 y) const
-{
-    // find screen resolution
-    S32         height = getWorldViewHeightScaled();
-
-    // find world view center
-    F32         center_x = getWorldViewRectScaled().getCenterX();
-    F32         center_y = getWorldViewRectScaled().getCenterY();
-
-    // remap with uniform scale (1/height) so that top is -0.5, bottom is +0.5
-    F32 hud_x = -((F32)x - center_x)  / height;
-    F32 hud_y = ((F32)y - center_y) / height;
-
-    return LLVector3(0.f, hud_x/gAgentCamera.mHUDCurZoom, hud_y/gAgentCamera.mHUDCurZoom);
-}
-
-// Returns unit vector relative to camera in camera space
-// indicating direction of point on screen x,y
-LLVector3 LLViewerWindow::mouseDirectionCamera(const S32 x, const S32 y) const
-{
-    // find vertical field of view
-    F32         fov_height = LLViewerCamera::getInstance()->getView();
-    F32         fov_width = fov_height * LLViewerCamera::getInstance()->getAspect();
-
-    // find screen resolution
-    S32         height = getWorldViewHeightScaled();
-    S32         width = getWorldViewWidthScaled();
-
-    // find world view center
-    F32         center_x = getWorldViewRectScaled().getCenterX();
-    F32         center_y = getWorldViewRectScaled().getCenterY();
-
-    // calculate click point relative to middle of screen
-    F32         click_x = (((F32)x - center_x) / (F32)width) * fov_width * -1.f;
-    F32         click_y = (((F32)y - center_y) / (F32)height) * fov_height;
-
-    // compute mouse vector
-    LLVector3   mouse_vector =  LLVector3(0.f, 0.f, -1.f);
-    LLQuaternion mouse_rotate;
-    mouse_rotate.setQuat(click_y, click_x, 0.f);
-
-    mouse_vector = mouse_vector * mouse_rotate;
-    // project to z = -1 plane;
-    mouse_vector = mouse_vector * (-1.f / mouse_vector.mV[VZ]);
-
-    return mouse_vector;
-}
-
-
-
-<<<<<<< HEAD
-bool LLViewerWindow::mousePointOnPlaneGlobal(LLVector3d& point, const S32 x, const S32 y, 
-										const LLVector3d &plane_point_global, 
-										const LLVector3 &plane_normal_global)
-=======
-BOOL LLViewerWindow::mousePointOnPlaneGlobal(LLVector3d& point, const S32 x, const S32 y,
-                                        const LLVector3d &plane_point_global,
-                                        const LLVector3 &plane_normal_global)
->>>>>>> e1623bb2
-{
-    LLVector3d  mouse_direction_global_d;
-
-    mouse_direction_global_d.setVec(mouseDirectionGlobal(x,y));
-    LLVector3d  plane_normal_global_d;
-    plane_normal_global_d.setVec(plane_normal_global);
-    F64 plane_mouse_dot = (plane_normal_global_d * mouse_direction_global_d);
-    LLVector3d plane_origin_camera_rel = plane_point_global - gAgentCamera.getCameraPositionGlobal();
-    F64 mouse_look_at_scale = (plane_normal_global_d * plane_origin_camera_rel)
-                                / plane_mouse_dot;
-    if (llabs(plane_mouse_dot) < 0.00001)
-    {
-        // if mouse is parallel to plane, return closest point on line through plane origin
-        // that is parallel to camera plane by scaling mouse direction vector
-        // by distance to plane origin, modulated by deviation of mouse direction from plane origin
-        LLVector3d plane_origin_dir = plane_origin_camera_rel;
-        plane_origin_dir.normVec();
-
-        mouse_look_at_scale = plane_origin_camera_rel.magVec() / (plane_origin_dir * mouse_direction_global_d);
-    }
-
-    point = gAgentCamera.getCameraPositionGlobal() + mouse_look_at_scale * mouse_direction_global_d;
-
-    return mouse_look_at_scale > 0.0;
-}
-
-
-// Returns global position
-bool LLViewerWindow::mousePointOnLandGlobal(const S32 x, const S32 y, LLVector3d *land_position_global, bool ignore_distance)
-{
-<<<<<<< HEAD
-	LLVector3		mouse_direction_global = mouseDirectionGlobal(x,y);
-	F32				mouse_dir_scale;
-	bool			hit_land = false;
-	LLViewerRegion	*regionp;
-	F32			land_z;
-	const F32	FIRST_PASS_STEP = 1.0f;		// meters
-	const F32	SECOND_PASS_STEP = 0.1f;	// meters
-	const F32	draw_distance = ignore_distance ? MAX_FAR_CLIP : gAgentCamera.mDrawDistance;
-	LLVector3d	camera_pos_global;
-
-	camera_pos_global = gAgentCamera.getCameraPositionGlobal();
-	LLVector3d		probe_point_global;
-	LLVector3		probe_point_region;
-
-	// walk forwards to find the point
-	for (mouse_dir_scale = FIRST_PASS_STEP; mouse_dir_scale < draw_distance; mouse_dir_scale += FIRST_PASS_STEP)
-	{
-		LLVector3d mouse_direction_global_d;
-		mouse_direction_global_d.setVec(mouse_direction_global * mouse_dir_scale);
-		probe_point_global = camera_pos_global + mouse_direction_global_d;
-
-		regionp = LLWorld::getInstance()->resolveRegionGlobal(probe_point_region, probe_point_global);
-
-		if (!regionp)
-		{
-			// ...we're outside the world somehow
-			continue;
-		}
-
-		S32 i = (S32) (probe_point_region.mV[VX]/regionp->getLand().getMetersPerGrid());
-		S32 j = (S32) (probe_point_region.mV[VY]/regionp->getLand().getMetersPerGrid());
-		S32 grids_per_edge = (S32) regionp->getLand().mGridsPerEdge;
-		if ((i >= grids_per_edge) || (j >= grids_per_edge))
-		{
-			//LL_INFOS() << "LLViewerWindow::mousePointOnLand probe_point is out of region" << LL_ENDL;
-			continue;
-		}
-
-		land_z = regionp->getLand().resolveHeightRegion(probe_point_region);
-
-		//LL_INFOS() << "mousePointOnLand initial z " << land_z << LL_ENDL;
-
-		if (probe_point_region.mV[VZ] < land_z)
-		{
-			// ...just went under land
-
-			// cout << "under land at " << probe_point << " scale " << mouse_vec_scale << endl;
-
-			hit_land = true;
-			break;
-		}
-	}
-
-
-	if (hit_land)
-	{
-		// Don't go more than one step beyond where we stopped above.
-		// This can't just be "mouse_vec_scale" because floating point error
-		// will stop the loop before the last increment.... X - 1.0 + 0.1 + 0.1 + ... + 0.1 != X
-		F32 stop_mouse_dir_scale = mouse_dir_scale + FIRST_PASS_STEP;
-
-		// take a step backwards, then walk forwards again to refine position
-		for ( mouse_dir_scale -= FIRST_PASS_STEP; mouse_dir_scale <= stop_mouse_dir_scale; mouse_dir_scale += SECOND_PASS_STEP)
-		{
-			LLVector3d mouse_direction_global_d;
-			mouse_direction_global_d.setVec(mouse_direction_global * mouse_dir_scale);
-			probe_point_global = camera_pos_global + mouse_direction_global_d;
-
-			regionp = LLWorld::getInstance()->resolveRegionGlobal(probe_point_region, probe_point_global);
-
-			if (!regionp)
-			{
-				// ...we're outside the world somehow
-				continue;
-			}
-
-			/*
-			i = (S32) (local_probe_point.mV[VX]/regionp->getLand().getMetersPerGrid());
-			j = (S32) (local_probe_point.mV[VY]/regionp->getLand().getMetersPerGrid());
-			if ((i >= regionp->getLand().mGridsPerEdge) || (j >= regionp->getLand().mGridsPerEdge))
-			{
-				// LL_INFOS() << "LLViewerWindow::mousePointOnLand probe_point is out of region" << LL_ENDL;
-				continue;
-			}
-			land_z = regionp->getLand().mSurfaceZ[ i + j * (regionp->getLand().mGridsPerEdge) ];
-			*/
-
-			land_z = regionp->getLand().resolveHeightRegion(probe_point_region);
-
-			//LL_INFOS() << "mousePointOnLand refine z " << land_z << LL_ENDL;
-
-			if (probe_point_region.mV[VZ] < land_z)
-			{
-				// ...just went under land again
-
-				*land_position_global = probe_point_global;
-				return true;
-			}
-		}
-	}
-
-	return false;
-=======
-    LLVector3       mouse_direction_global = mouseDirectionGlobal(x,y);
-    F32             mouse_dir_scale;
-    BOOL            hit_land = FALSE;
-    LLViewerRegion  *regionp;
-    F32         land_z;
-    const F32   FIRST_PASS_STEP = 1.0f;     // meters
-    const F32   SECOND_PASS_STEP = 0.1f;    // meters
-    const F32   draw_distance = ignore_distance ? MAX_FAR_CLIP : gAgentCamera.mDrawDistance;
-    LLVector3d  camera_pos_global;
-
-    camera_pos_global = gAgentCamera.getCameraPositionGlobal();
-    LLVector3d      probe_point_global;
-    LLVector3       probe_point_region;
-
-    // walk forwards to find the point
-    for (mouse_dir_scale = FIRST_PASS_STEP; mouse_dir_scale < draw_distance; mouse_dir_scale += FIRST_PASS_STEP)
-    {
-        LLVector3d mouse_direction_global_d;
-        mouse_direction_global_d.setVec(mouse_direction_global * mouse_dir_scale);
-        probe_point_global = camera_pos_global + mouse_direction_global_d;
-
-        regionp = LLWorld::getInstance()->resolveRegionGlobal(probe_point_region, probe_point_global);
-
-        if (!regionp)
-        {
-            // ...we're outside the world somehow
-            continue;
-        }
-
-        S32 i = (S32) (probe_point_region.mV[VX]/regionp->getLand().getMetersPerGrid());
-        S32 j = (S32) (probe_point_region.mV[VY]/regionp->getLand().getMetersPerGrid());
-        S32 grids_per_edge = (S32) regionp->getLand().mGridsPerEdge;
-        if ((i >= grids_per_edge) || (j >= grids_per_edge))
-        {
-            //LL_INFOS() << "LLViewerWindow::mousePointOnLand probe_point is out of region" << LL_ENDL;
-            continue;
-        }
-
-        land_z = regionp->getLand().resolveHeightRegion(probe_point_region);
-
-        //LL_INFOS() << "mousePointOnLand initial z " << land_z << LL_ENDL;
-
-        if (probe_point_region.mV[VZ] < land_z)
-        {
-            // ...just went under land
-
-            // cout << "under land at " << probe_point << " scale " << mouse_vec_scale << endl;
-
-            hit_land = TRUE;
-            break;
-        }
-    }
-
-
-    if (hit_land)
-    {
-        // Don't go more than one step beyond where we stopped above.
-        // This can't just be "mouse_vec_scale" because floating point error
-        // will stop the loop before the last increment.... X - 1.0 + 0.1 + 0.1 + ... + 0.1 != X
-        F32 stop_mouse_dir_scale = mouse_dir_scale + FIRST_PASS_STEP;
-
-        // take a step backwards, then walk forwards again to refine position
-        for ( mouse_dir_scale -= FIRST_PASS_STEP; mouse_dir_scale <= stop_mouse_dir_scale; mouse_dir_scale += SECOND_PASS_STEP)
-        {
-            LLVector3d mouse_direction_global_d;
-            mouse_direction_global_d.setVec(mouse_direction_global * mouse_dir_scale);
-            probe_point_global = camera_pos_global + mouse_direction_global_d;
-
-            regionp = LLWorld::getInstance()->resolveRegionGlobal(probe_point_region, probe_point_global);
-
-            if (!regionp)
-            {
-                // ...we're outside the world somehow
-                continue;
-            }
-
-            /*
-            i = (S32) (local_probe_point.mV[VX]/regionp->getLand().getMetersPerGrid());
-            j = (S32) (local_probe_point.mV[VY]/regionp->getLand().getMetersPerGrid());
-            if ((i >= regionp->getLand().mGridsPerEdge) || (j >= regionp->getLand().mGridsPerEdge))
-            {
-                // LL_INFOS() << "LLViewerWindow::mousePointOnLand probe_point is out of region" << LL_ENDL;
-                continue;
-            }
-            land_z = regionp->getLand().mSurfaceZ[ i + j * (regionp->getLand().mGridsPerEdge) ];
-            */
-
-            land_z = regionp->getLand().resolveHeightRegion(probe_point_region);
-
-            //LL_INFOS() << "mousePointOnLand refine z " << land_z << LL_ENDL;
-
-            if (probe_point_region.mV[VZ] < land_z)
-            {
-                // ...just went under land again
-
-                *land_position_global = probe_point_global;
-                return TRUE;
-            }
-        }
-    }
-
-    return FALSE;
->>>>>>> e1623bb2
-}
-
-// Saves an image to the harddrive as "SnapshotX" where X >= 1.
-void LLViewerWindow::saveImageNumbered(LLImageFormatted *image, bool force_picker, const snapshot_saved_signal_t::slot_type& success_cb, const snapshot_saved_signal_t::slot_type& failure_cb)
-{
-    if (!image)
-    {
-        LL_WARNS() << "No image to save" << LL_ENDL;
-        return;
-    }
-    std::string extension("." + image->getExtension());
-    LLImageFormatted* formatted_image = image;
-    // Get a base file location if needed.
-    if (force_picker || !isSnapshotLocSet())
-    {
-        std::string proposed_name(sSnapshotBaseName);
-
-        // getSaveFile will append an appropriate extension to the proposed name, based on the ESaveFilter constant passed in.
-        LLFilePicker::ESaveFilter pick_type;
-
-        if (extension == ".j2c")
-            pick_type = LLFilePicker::FFSAVE_J2C;
-        else if (extension == ".bmp")
-            pick_type = LLFilePicker::FFSAVE_BMP;
-        else if (extension == ".jpg")
-            pick_type = LLFilePicker::FFSAVE_JPEG;
-        else if (extension == ".png")
-            pick_type = LLFilePicker::FFSAVE_PNG;
-        else if (extension == ".tga")
-            pick_type = LLFilePicker::FFSAVE_TGA;
-        else
-            pick_type = LLFilePicker::FFSAVE_ALL;
-
-        LLFilePickerReplyThread::startPicker(boost::bind(&LLViewerWindow::onDirectorySelected, this, _1, formatted_image, success_cb, failure_cb), pick_type, proposed_name,
-                                        boost::bind(&LLViewerWindow::onSelectionFailure, this, failure_cb));
-    }
-    else
-    {
-        saveImageLocal(formatted_image, success_cb, failure_cb);
-    }
-}
-
-void LLViewerWindow::onDirectorySelected(const std::vector<std::string>& filenames, LLImageFormatted *image, const snapshot_saved_signal_t::slot_type& success_cb, const snapshot_saved_signal_t::slot_type& failure_cb)
-{
-    // Copy the directory + file name
-    std::string filepath = filenames[0];
-
-    gSavedPerAccountSettings.setString("SnapshotBaseName", gDirUtilp->getBaseFileName(filepath, true));
-    gSavedPerAccountSettings.setString("SnapshotBaseDir", gDirUtilp->getDirName(filepath));
-    saveImageLocal(image, success_cb, failure_cb);
-}
-
-void LLViewerWindow::onSelectionFailure(const snapshot_saved_signal_t::slot_type& failure_cb)
-{
-    failure_cb();
-}
-
-
-void LLViewerWindow::saveImageLocal(LLImageFormatted *image, const snapshot_saved_signal_t::slot_type& success_cb, const snapshot_saved_signal_t::slot_type& failure_cb)
-{
-    std::string lastSnapshotDir = LLViewerWindow::getLastSnapshotDir();
-    if (lastSnapshotDir.empty())
-    {
-        failure_cb();
-        return;
-    }
-
-// Check if there is enough free space to save snapshot
-#ifdef LL_WINDOWS
-    boost::filesystem::path b_path(utf8str_to_utf16str(lastSnapshotDir));
-#else
-    boost::filesystem::path b_path(lastSnapshotDir);
-#endif
-<<<<<<< HEAD
-	if (!boost::filesystem::is_directory(b_path))
-	{
-		LLSD args;
-		args["PATH"] = lastSnapshotDir;
-		LLNotificationsUtil::add("SnapshotToLocalDirNotExist", args);
-		resetSnapshotLoc();
-		failure_cb();
-		return;
-	}
-	boost::filesystem::space_info b_space = boost::filesystem::space(b_path);
-	if (b_space.free < image->getDataSize())
-	{
-		LLSD args;
-		args["PATH"] = lastSnapshotDir;
-
-		std::string needM_bytes_string;
-		LLResMgr::getInstance()->getIntegerString(needM_bytes_string, (image->getDataSize()) >> 10);
-		args["NEED_MEMORY"] = needM_bytes_string;
-
-		std::string freeM_bytes_string;
-		LLResMgr::getInstance()->getIntegerString(freeM_bytes_string, (b_space.free) >> 10);
-		args["FREE_MEMORY"] = freeM_bytes_string;
-
-		LLNotificationsUtil::add("SnapshotToComputerFailed", args);
-
-		failure_cb();
-	}
-	
-	// Look for an unused file name
-	bool is_snapshot_name_loc_set = isSnapshotLocSet();
-	std::string filepath;
-	S32 i = 1;
-	S32 err = 0;
-	std::string extension("." + image->getExtension());
-	do
-	{
-		filepath = sSnapshotDir;
-		filepath += gDirUtilp->getDirDelimiter();
-		filepath += sSnapshotBaseName;
-
-		if (is_snapshot_name_loc_set)
-		{
-			filepath += llformat("_%.3d",i);
-		}		
-
-		filepath += extension;
-
-		llstat stat_info;
-		err = LLFile::stat( filepath, &stat_info );
-		i++;
-	}
-	while( -1 != err  // Search until the file is not found (i.e., stat() gives an error).
-			&& is_snapshot_name_loc_set); // Or stop if we are rewriting.
-
-	LL_INFOS() << "Saving snapshot to " << filepath << LL_ENDL;
-	if (image->save(filepath))
-	{
-		playSnapshotAnimAndSound();
-		success_cb();
-	}
-	else
-	{
-		failure_cb();
-	}
-=======
-    if (!boost::filesystem::is_directory(b_path))
-    {
-        LLSD args;
-        args["PATH"] = lastSnapshotDir;
-        LLNotificationsUtil::add("SnapshotToLocalDirNotExist", args);
-        resetSnapshotLoc();
-        failure_cb();
-        return;
-    }
-    boost::filesystem::space_info b_space = boost::filesystem::space(b_path);
-    if (b_space.free < image->getDataSize())
-    {
-        LLSD args;
-        args["PATH"] = lastSnapshotDir;
-
-        std::string needM_bytes_string;
-        LLResMgr::getInstance()->getIntegerString(needM_bytes_string, (image->getDataSize()) >> 10);
-        args["NEED_MEMORY"] = needM_bytes_string;
-
-        std::string freeM_bytes_string;
-        LLResMgr::getInstance()->getIntegerString(freeM_bytes_string, (b_space.free) >> 10);
-        args["FREE_MEMORY"] = freeM_bytes_string;
-
-        LLNotificationsUtil::add("SnapshotToComputerFailed", args);
-
-        failure_cb();
-    }
-
-    // Look for an unused file name
-    BOOL is_snapshot_name_loc_set = isSnapshotLocSet();
-    std::string filepath;
-    S32 i = 1;
-    S32 err = 0;
-    std::string extension("." + image->getExtension());
-    do
-    {
-        filepath = sSnapshotDir;
-        filepath += gDirUtilp->getDirDelimiter();
-        filepath += sSnapshotBaseName;
-
-        if (is_snapshot_name_loc_set)
-        {
-            filepath += llformat("_%.3d",i);
-        }
-
-        filepath += extension;
-
-        llstat stat_info;
-        err = LLFile::stat( filepath, &stat_info );
-        i++;
-    }
-    while( -1 != err  // Search until the file is not found (i.e., stat() gives an error).
-            && is_snapshot_name_loc_set); // Or stop if we are rewriting.
-
-    LL_INFOS() << "Saving snapshot to " << filepath << LL_ENDL;
-    if (image->save(filepath))
-    {
-        playSnapshotAnimAndSound();
-        success_cb();
-    }
-    else
-    {
-        failure_cb();
-    }
->>>>>>> e1623bb2
-}
-
-void LLViewerWindow::resetSnapshotLoc()
-{
-    gSavedPerAccountSettings.setString("SnapshotBaseDir", std::string());
-}
-
-// static
-void LLViewerWindow::movieSize(S32 new_width, S32 new_height)
-{
-    LLCoordWindow size;
-    LLCoordWindow new_size(new_width, new_height);
-    gViewerWindow->getWindow()->getSize(&size);
-    if ( size != new_size )
-    {
-        gViewerWindow->getWindow()->setSize(new_size);
-    }
-}
-
-bool LLViewerWindow::saveSnapshot(const std::string& filepath, S32 image_width, S32 image_height, bool show_ui, bool show_hud, bool do_rebuild, LLSnapshotModel::ESnapshotLayerType type, LLSnapshotModel::ESnapshotFormat format)
-{
-    LL_INFOS() << "Saving snapshot to: " << filepath << LL_ENDL;
-
-    LLPointer<LLImageRaw> raw = new LLImageRaw;
-    bool success = rawSnapshot(raw, image_width, image_height, true, false, show_ui, show_hud, do_rebuild);
-
-    if (success)
-    {
-        U8 image_codec = IMG_CODEC_BMP;
-        switch (format)
-        {
-        case LLSnapshotModel::SNAPSHOT_FORMAT_PNG:
-            image_codec = IMG_CODEC_PNG;
-            break;
-        case LLSnapshotModel::SNAPSHOT_FORMAT_JPEG:
-            image_codec = IMG_CODEC_JPEG;
-            break;
-        default:
-            image_codec = IMG_CODEC_BMP;
-            break;
-        }
-
-        LLPointer<LLImageFormatted> formated_image = LLImageFormatted::createFromType(image_codec);
-        success = formated_image->encode(raw, 0.0f);
-        if (success)
-        {
-            success = formated_image->save(filepath);
-        }
-        else
-        {
-            LL_WARNS() << "Unable to encode snapshot of format " << format << LL_ENDL;
-        }
-    }
-    else
-    {
-        LL_WARNS() << "Unable to capture raw snapshot" << LL_ENDL;
-    }
-
-    return success;
-}
-
-
-void LLViewerWindow::playSnapshotAnimAndSound()
-{
-    if (gSavedSettings.getBOOL("QuietSnapshotsToDisk"))
-    {
-        return;
-    }
-    gAgent.sendAnimationRequest(ANIM_AGENT_SNAPSHOT, ANIM_REQUEST_START);
-    send_sound_trigger(LLUUID(gSavedSettings.getString("UISndSnapshot")), 1.0f);
-}
-
-BOOL LLViewerWindow::isSnapshotLocSet() const
-{
-    std::string snapshot_dir = sSnapshotDir;
-    return !snapshot_dir.empty();
-}
-
-void LLViewerWindow::resetSnapshotLoc() const
-{
-    gSavedPerAccountSettings.setString("SnapshotBaseDir", std::string());
-}
-
-BOOL LLViewerWindow::thumbnailSnapshot(LLImageRaw *raw, S32 preview_width, S32 preview_height, BOOL show_ui, BOOL show_hud, BOOL do_rebuild, BOOL no_post, LLSnapshotModel::ESnapshotLayerType type)
-{
-    return rawSnapshot(raw, preview_width, preview_height, FALSE, FALSE, show_ui, show_hud, do_rebuild, no_post, type);
-}
-
-<<<<<<< HEAD
-bool LLViewerWindow::isSnapshotLocSet() const
-{
-	std::string snapshot_dir = sSnapshotDir;
-	return !snapshot_dir.empty();
-}
-=======
-// Saves the image from the screen to a raw image
-// Since the required size might be bigger than the available screen, this method rerenders the scene in parts (called subimages) and copy
-// the results over to the final raw image.
-BOOL LLViewerWindow::rawSnapshot(LLImageRaw *raw, S32 image_width, S32 image_height,
-    BOOL keep_window_aspect, BOOL is_texture, BOOL show_ui, BOOL show_hud, BOOL do_rebuild, BOOL no_post, LLSnapshotModel::ESnapshotLayerType type, S32 max_size)
-{
-    if (!raw)
-    {
-        return FALSE;
-    }
-    //check if there is enough memory for the snapshot image
-    if(image_width * image_height > (1 << 22)) //if snapshot image is larger than 2K by 2K
-    {
-        if(!LLMemory::tryToAlloc(NULL, image_width * image_height * 3))
-        {
-            LL_WARNS() << "No enough memory to take the snapshot with size (w : h): " << image_width << " : " << image_height << LL_ENDL ;
-            return FALSE ; //there is no enough memory for taking this snapshot.
-        }
-    }
-
-    // PRE SNAPSHOT
-    gSnapshotNoPost = no_post;
-    gDisplaySwapBuffers = FALSE;
-
-    glClear(GL_DEPTH_BUFFER_BIT | GL_COLOR_BUFFER_BIT); // stencil buffer is deprecated | GL_STENCIL_BUFFER_BIT);
-    setCursor(UI_CURSOR_WAIT);
-
-    // Hide all the UI widgets first and draw a frame
-    BOOL prev_draw_ui = gPipeline.hasRenderDebugFeatureMask(LLPipeline::RENDER_DEBUG_FEATURE_UI) ? TRUE : FALSE;
-
-    if ( prev_draw_ui != show_ui)
-    {
-        LLPipeline::toggleRenderDebugFeature(LLPipeline::RENDER_DEBUG_FEATURE_UI);
-    }
-
-    BOOL hide_hud = !show_hud && LLPipeline::sShowHUDAttachments;
-    if (hide_hud)
-    {
-        LLPipeline::sShowHUDAttachments = FALSE;
-    }
-
-    // if not showing ui, use full window to render world view
-    updateWorldViewRect(!show_ui);
-
-    // Copy screen to a buffer
-    // crop sides or top and bottom, if taking a snapshot of different aspect ratio
-    // from window
-    LLRect window_rect = show_ui ? getWindowRectRaw() : getWorldViewRectRaw();
-
-    S32 snapshot_width  = window_rect.getWidth();
-    S32 snapshot_height = window_rect.getHeight();
-    // SNAPSHOT
-    S32 window_width  = snapshot_width;
-    S32 window_height = snapshot_height;
-
-    // Note: Scaling of the UI is currently *not* supported so we limit the output size if UI is requested
-    if (show_ui)
-    {
-        // If the user wants the UI, limit the output size to the available screen size
-        image_width  = llmin(image_width, window_width);
-        image_height = llmin(image_height, window_height);
-    }
-
-    S32 original_width = 0;
-    S32 original_height = 0;
-    bool reset_deferred = false;
-
-    LLRenderTarget scratch_space;
-
-    F32 scale_factor = 1.0f ;
-    if (!keep_window_aspect || (image_width > window_width) || (image_height > window_height))
-    {
-        if ((image_width <= gGLManager.mGLMaxTextureSize && image_height <= gGLManager.mGLMaxTextureSize) &&
-            (image_width > window_width || image_height > window_height) && LLPipeline::sRenderDeferred && !show_ui)
-        {
-            U32 color_fmt = type == LLSnapshotModel::SNAPSHOT_TYPE_DEPTH ? GL_DEPTH_COMPONENT : GL_RGBA;
-            if (scratch_space.allocate(image_width, image_height, color_fmt, true))
-            {
-                original_width = gPipeline.mRT->deferredScreen.getWidth();
-                original_height = gPipeline.mRT->deferredScreen.getHeight();
-
-                if (gPipeline.allocateScreenBuffer(image_width, image_height))
-                {
-                    window_width = image_width;
-                    window_height = image_height;
-                    snapshot_width = image_width;
-                    snapshot_height = image_height;
-                    reset_deferred = true;
-                    mWorldViewRectRaw.set(0, image_height, image_width, 0);
-                    LLViewerCamera::getInstance()->setViewHeightInPixels( mWorldViewRectRaw.getHeight() );
-                    LLViewerCamera::getInstance()->setAspect( getWorldViewAspectRatio() );
-                    scratch_space.bindTarget();
-                }
-                else
-                {
-                    scratch_space.release();
-                    gPipeline.allocateScreenBuffer(original_width, original_height);
-                }
-            }
-        }
-
-        if (!reset_deferred)
-        {
-            // if image cropping or need to enlarge the scene, compute a scale_factor
-            F32 ratio = llmin( (F32)window_width / image_width , (F32)window_height / image_height) ;
-            snapshot_width  = (S32)(ratio * image_width) ;
-            snapshot_height = (S32)(ratio * image_height) ;
-            scale_factor = llmax(1.0f, 1.0f / ratio) ;
-        }
-    }
-
-    if (show_ui && scale_factor > 1.f)
-    {
-        // Note: we should never get there...
-        LL_WARNS() << "over scaling UI not supported." << LL_ENDL;
-    }
-
-    S32 buffer_x_offset = llfloor(((window_width  - snapshot_width)  * scale_factor) / 2.f);
-    S32 buffer_y_offset = llfloor(((window_height - snapshot_height) * scale_factor) / 2.f);
-
-    S32 image_buffer_x = llfloor(snapshot_width  * scale_factor) ;
-    S32 image_buffer_y = llfloor(snapshot_height * scale_factor) ;
-
-    if ((image_buffer_x > max_size) || (image_buffer_y > max_size)) // boundary check to avoid memory overflow
-    {
-        scale_factor *= llmin((F32)max_size / image_buffer_x, (F32)max_size / image_buffer_y) ;
-        image_buffer_x = llfloor(snapshot_width  * scale_factor) ;
-        image_buffer_y = llfloor(snapshot_height * scale_factor) ;
-    }
-    if ((image_buffer_x > 0) && (image_buffer_y > 0))
-    {
-        raw->resize(image_buffer_x, image_buffer_y, 3);
-    }
-    else
-    {
-        return FALSE ;
-    }
-    if (raw->isBufferInvalid())
-    {
-        return FALSE ;
-    }
-
-    BOOL high_res = scale_factor >= 2.f; // Font scaling is slow, only do so if rez is much higher
-    if (high_res && show_ui)
-    {
-        // Note: we should never get there...
-        LL_WARNS() << "High res UI snapshot not supported. " << LL_ENDL;
-        /*send_agent_pause();
-        //rescale fonts
-        initFonts(scale_factor);
-        LLHUDObject::reshapeAll();*/
-    }
-
-    S32 output_buffer_offset_y = 0;
-
-    F32 depth_conversion_factor_1 = (LLViewerCamera::getInstance()->getFar() + LLViewerCamera::getInstance()->getNear()) / (2.f * LLViewerCamera::getInstance()->getFar() * LLViewerCamera::getInstance()->getNear());
-    F32 depth_conversion_factor_2 = (LLViewerCamera::getInstance()->getFar() - LLViewerCamera::getInstance()->getNear()) / (2.f * LLViewerCamera::getInstance()->getFar() * LLViewerCamera::getInstance()->getNear());
-
-    // Subimages are in fact partial rendering of the final view. This happens when the final view is bigger than the screen.
-    // In most common cases, scale_factor is 1 and there's no more than 1 iteration on x and y
-    for (int subimage_y = 0; subimage_y < scale_factor; ++subimage_y)
-    {
-        S32 subimage_y_offset = llclamp(buffer_y_offset - (subimage_y * window_height), 0, window_height);;
-        // handle fractional columns
-        U32 read_height = llmax(0, (window_height - subimage_y_offset) -
-            llmax(0, (window_height * (subimage_y + 1)) - (buffer_y_offset + raw->getHeight())));
-
-        S32 output_buffer_offset_x = 0;
-        for (int subimage_x = 0; subimage_x < scale_factor; ++subimage_x)
-        {
-            gDisplaySwapBuffers = FALSE;
-            gDepthDirty = TRUE;
-
-            S32 subimage_x_offset = llclamp(buffer_x_offset - (subimage_x * window_width), 0, window_width);
-            // handle fractional rows
-            U32 read_width = llmax(0, (window_width - subimage_x_offset) -
-                                    llmax(0, (window_width * (subimage_x + 1)) - (buffer_x_offset + raw->getWidth())));
-
-            // Skip rendering and sampling altogether if either width or height is degenerated to 0 (common in cropping cases)
-            if (read_width && read_height)
-            {
-                const U32 subfield = subimage_x+(subimage_y*llceil(scale_factor));
-                display(do_rebuild, scale_factor, subfield, TRUE);
-
-                if (!LLPipeline::sRenderDeferred)
-                {
-                    // Required for showing the GUI in snapshots and performing bloom composite overlay
-                    // Call even if show_ui is FALSE
-                    render_ui(scale_factor, subfield);
-                    swap();
-                }
-
-                for (U32 out_y = 0; out_y < read_height ; out_y++)
-                {
-                    S32 output_buffer_offset = (
-                                                (out_y * (raw->getWidth())) // ...plus iterated y...
-                                                + (window_width * subimage_x) // ...plus subimage start in x...
-                                                + (raw->getWidth() * window_height * subimage_y) // ...plus subimage start in y...
-                                                - output_buffer_offset_x // ...minus buffer padding x...
-                                                - (output_buffer_offset_y * (raw->getWidth()))  // ...minus buffer padding y...
-                                                ) * raw->getComponents();
-
-                    // Ping the watchdog thread every 100 lines to keep us alive (arbitrary number, feel free to change)
-                    if (out_y % 100 == 0)
-                    {
-                        LLAppViewer::instance()->pingMainloopTimeout("LLViewerWindow::rawSnapshot");
-                    }
-                    // disable use of glReadPixels when doing nVidia nSight graphics debugging
-                    if (!LLRender::sNsightDebugSupport)
-                    {
-                        if (type == LLSnapshotModel::SNAPSHOT_TYPE_COLOR)
-                        {
-                            glReadPixels(
-                                     subimage_x_offset, out_y + subimage_y_offset,
-                                     read_width, 1,
-                                     GL_RGB, GL_UNSIGNED_BYTE,
-                                     raw->getData() + output_buffer_offset
-                                     );
-                        }
-                        else // LLSnapshotModel::SNAPSHOT_TYPE_DEPTH
-                        {
-                            LLPointer<LLImageRaw> depth_line_buffer = new LLImageRaw(read_width, 1, sizeof(GL_FLOAT)); // need to store floating point values
-                            glReadPixels(
-                                         subimage_x_offset, out_y + subimage_y_offset,
-                                         read_width, 1,
-                                         GL_DEPTH_COMPONENT, GL_FLOAT,
-                                         depth_line_buffer->getData()// current output pixel is beginning of buffer...
-                                         );
-
-                            for (S32 i = 0; i < (S32)read_width; i++)
-                            {
-                                F32 depth_float = *(F32*)(depth_line_buffer->getData() + (i * sizeof(F32)));
-
-                                F32 linear_depth_float = 1.f / (depth_conversion_factor_1 - (depth_float * depth_conversion_factor_2));
-                                U8 depth_byte = F32_to_U8(linear_depth_float, LLViewerCamera::getInstance()->getNear(), LLViewerCamera::getInstance()->getFar());
-                                // write converted scanline out to result image
-                                for (S32 j = 0; j < raw->getComponents(); j++)
-                                {
-                                    *(raw->getData() + output_buffer_offset + (i * raw->getComponents()) + j) = depth_byte;
-                                }
-                            }
-                        }
-                    }
-                }
-            }
-            output_buffer_offset_x += subimage_x_offset;
-            stop_glerror();
-        }
-        output_buffer_offset_y += subimage_y_offset;
-    }
-
-    gDisplaySwapBuffers = FALSE;
-    gSnapshotNoPost = FALSE;
-    gDepthDirty = TRUE;
-
-    // POST SNAPSHOT
-    if (!gPipeline.hasRenderDebugFeatureMask(LLPipeline::RENDER_DEBUG_FEATURE_UI))
-    {
-        LLPipeline::toggleRenderDebugFeature(LLPipeline::RENDER_DEBUG_FEATURE_UI);
-    }
-
-    if (hide_hud)
-    {
-        LLPipeline::sShowHUDAttachments = TRUE;
-    }
-
-    /*if (high_res)
-    {
-        initFonts(1.f);
-        LLHUDObject::reshapeAll();
-    }*/
-
-    // Pre-pad image to number of pixels such that the line length is a multiple of 4 bytes (for BMP encoding)
-    // Note: this formula depends on the number of components being 3.  Not obvious, but it's correct.
-    image_width += (image_width * 3) % 4;
-
-    BOOL ret = TRUE ;
-    // Resize image
-    if(llabs(image_width - image_buffer_x) > 4 || llabs(image_height - image_buffer_y) > 4)
-    {
-        ret = raw->scale( image_width, image_height );
-    }
-    else if(image_width != image_buffer_x || image_height != image_buffer_y)
-    {
-        ret = raw->scale( image_width, image_height, FALSE );
-    }
-
->>>>>>> e1623bb2
-
-    setCursor(UI_CURSOR_ARROW);
-
-<<<<<<< HEAD
-bool LLViewerWindow::thumbnailSnapshot(LLImageRaw *raw, S32 preview_width, S32 preview_height, bool show_ui, bool show_hud, bool do_rebuild, bool no_post, LLSnapshotModel::ESnapshotLayerType type)
-{
-	return rawSnapshot(raw, preview_width, preview_height, false, false, show_ui, show_hud, do_rebuild, no_post, type);
-}
-
-// Saves the image from the screen to a raw image
-// Since the required size might be bigger than the available screen, this method rerenders the scene in parts (called subimages) and copy
-// the results over to the final raw image.
-bool LLViewerWindow::rawSnapshot(LLImageRaw *raw, S32 image_width, S32 image_height, 
-    bool keep_window_aspect, bool is_texture, bool show_ui, bool show_hud, bool do_rebuild, bool no_post, LLSnapshotModel::ESnapshotLayerType type, S32 max_size)
-{
-	if (!raw)
-	{
-		return false;
-	}
-
-	//check if there is enough memory for the snapshot image
-	if(image_width * image_height > (1 << 22)) //if snapshot image is larger than 2K by 2K
-	{
-		if(!LLMemory::tryToAlloc(NULL, image_width * image_height * 3))
-		{
-			LL_WARNS() << "No enough memory to take the snapshot with size (w : h): " << image_width << " : " << image_height << LL_ENDL ;
-			return false ; //there is no enough memory for taking this snapshot.
-		}
-	}
-
-	// PRE SNAPSHOT
-	gSnapshotNoPost = no_post;
-	gDisplaySwapBuffers = false;
-	
-    glClear(GL_DEPTH_BUFFER_BIT | GL_COLOR_BUFFER_BIT); // stencil buffer is deprecated | GL_STENCIL_BUFFER_BIT);
-	setCursor(UI_CURSOR_WAIT);
-
-	// Hide all the UI widgets first and draw a frame
-	bool prev_draw_ui = gPipeline.hasRenderDebugFeatureMask(LLPipeline::RENDER_DEBUG_FEATURE_UI);
-=======
-    if (do_rebuild)
-    {
-        // If we had to do a rebuild, that means that the lists of drawables to be rendered
-        // was empty before we started.
-        // Need to reset these, otherwise we call state sort on it again when render gets called the next time
-        // and we stand a good chance of crashing on rebuild because the render drawable arrays have multiple copies of
-        // objects on them.
-        gPipeline.resetDrawOrders();
-    }
-
-    if (reset_deferred)
-    {
-        mWorldViewRectRaw = window_rect;
-        LLViewerCamera::getInstance()->setViewHeightInPixels( mWorldViewRectRaw.getHeight() );
-        LLViewerCamera::getInstance()->setAspect( getWorldViewAspectRatio() );
-        scratch_space.flush();
-        scratch_space.release();
-        gPipeline.allocateScreenBuffer(original_width, original_height);
-
-    }
->>>>>>> e1623bb2
-
-    if (high_res)
-    {
-        send_agent_resume();
-    }
-
-<<<<<<< HEAD
-    bool hide_hud = !show_hud && LLPipeline::sShowHUDAttachments;
-	if (hide_hud)
-	{
-		LLPipeline::sShowHUDAttachments = false;
-	}
-
-	// if not showing ui, use full window to render world view
-	updateWorldViewRect(!show_ui);
-
-	// Copy screen to a buffer
-	// crop sides or top and bottom, if taking a snapshot of different aspect ratio
-	// from window
-	LLRect window_rect = show_ui ? getWindowRectRaw() : getWorldViewRectRaw(); 
-
-	S32 snapshot_width  = window_rect.getWidth();
-	S32 snapshot_height = window_rect.getHeight();
-	// SNAPSHOT
-	S32 window_width  = snapshot_width;
-	S32 window_height = snapshot_height;
-
-	// Note: Scaling of the UI is currently *not* supported so we limit the output size if UI is requested
-	if (show_ui)
-	{
-		// If the user wants the UI, limit the output size to the available screen size
-		image_width  = llmin(image_width, window_width);
-		image_height = llmin(image_height, window_height);
-	}
-
-	S32 original_width = 0;
-	S32 original_height = 0;
-	bool reset_deferred = false;
-
-	LLRenderTarget scratch_space;
-
-	F32 scale_factor = 1.0f ;
-	if (!keep_window_aspect || (image_width > window_width) || (image_height > window_height))
-	{	
-		if ((image_width <= gGLManager.mGLMaxTextureSize && image_height <= gGLManager.mGLMaxTextureSize) && 
-			(image_width > window_width || image_height > window_height) && LLPipeline::sRenderDeferred && !show_ui)
-		{
-			U32 color_fmt = type == LLSnapshotModel::SNAPSHOT_TYPE_DEPTH ? GL_DEPTH_COMPONENT : GL_RGBA;
-			if (scratch_space.allocate(image_width, image_height, color_fmt, true))
-			{
-				original_width = gPipeline.mRT->deferredScreen.getWidth();
-				original_height = gPipeline.mRT->deferredScreen.getHeight();
-
-				if (gPipeline.allocateScreenBuffer(image_width, image_height))
-				{
-					window_width = image_width;
-					window_height = image_height;
-					snapshot_width = image_width;
-					snapshot_height = image_height;
-					reset_deferred = true;
-					mWorldViewRectRaw.set(0, image_height, image_width, 0);
-					LLViewerCamera::getInstance()->setViewHeightInPixels( mWorldViewRectRaw.getHeight() );
-					LLViewerCamera::getInstance()->setAspect( getWorldViewAspectRatio() );
-					scratch_space.bindTarget();
-				}
-				else
-				{
-					scratch_space.release();
-					gPipeline.allocateScreenBuffer(original_width, original_height);
-				}
-			}
-		}
-
-		if (!reset_deferred)
-		{
-			// if image cropping or need to enlarge the scene, compute a scale_factor
-			F32 ratio = llmin( (F32)window_width / image_width , (F32)window_height / image_height) ;
-			snapshot_width  = (S32)(ratio * image_width) ;
-			snapshot_height = (S32)(ratio * image_height) ;
-			scale_factor = llmax(1.0f, 1.0f / ratio) ;
-		}
-	}
-
-	if (show_ui && scale_factor > 1.f)
-	{
-		// Note: we should never get there...
-		LL_WARNS() << "over scaling UI not supported." << LL_ENDL;
-	}
-
-	S32 buffer_x_offset = llfloor(((window_width  - snapshot_width)  * scale_factor) / 2.f);
-	S32 buffer_y_offset = llfloor(((window_height - snapshot_height) * scale_factor) / 2.f);
-
-	S32 image_buffer_x = llfloor(snapshot_width  * scale_factor) ;
-	S32 image_buffer_y = llfloor(snapshot_height * scale_factor) ;
-
-	if ((image_buffer_x > max_size) || (image_buffer_y > max_size)) // boundary check to avoid memory overflow
-	{
-		scale_factor *= llmin((F32)max_size / image_buffer_x, (F32)max_size / image_buffer_y) ;
-		image_buffer_x = llfloor(snapshot_width  * scale_factor) ;
-		image_buffer_y = llfloor(snapshot_height * scale_factor) ;
-	}
-
-	LLImageDataLock lock(raw);
-
-	if ((image_buffer_x > 0) && (image_buffer_y > 0))
-	{
-		raw->resize(image_buffer_x, image_buffer_y, 3);
-	}
-	else
-	{
-		return false;
-	}
-
-	if (raw->isBufferInvalid())
-	{
-		return false;
-	}
-
-	bool high_res = scale_factor >= 2.f; // Font scaling is slow, only do so if rez is much higher
-	if (high_res && show_ui)
-	{
-		// Note: we should never get there...
-		LL_WARNS() << "High res UI snapshot not supported. " << LL_ENDL;
-		/*send_agent_pause();
-		//rescale fonts
-		initFonts(scale_factor);
-		LLHUDObject::reshapeAll();*/
-	}
-
-	S32 output_buffer_offset_y = 0;
-
-	F32 depth_conversion_factor_1 = (LLViewerCamera::getInstance()->getFar() + LLViewerCamera::getInstance()->getNear()) / (2.f * LLViewerCamera::getInstance()->getFar() * LLViewerCamera::getInstance()->getNear());
-	F32 depth_conversion_factor_2 = (LLViewerCamera::getInstance()->getFar() - LLViewerCamera::getInstance()->getNear()) / (2.f * LLViewerCamera::getInstance()->getFar() * LLViewerCamera::getInstance()->getNear());
-
-	// Subimages are in fact partial rendering of the final view. This happens when the final view is bigger than the screen.
-	// In most common cases, scale_factor is 1 and there's no more than 1 iteration on x and y
-	for (int subimage_y = 0; subimage_y < scale_factor; ++subimage_y)
-	{
-		S32 subimage_y_offset = llclamp(buffer_y_offset - (subimage_y * window_height), 0, window_height);;
-		// handle fractional columns
-		U32 read_height = llmax(0, (window_height - subimage_y_offset) -
-			llmax(0, (window_height * (subimage_y + 1)) - (buffer_y_offset + raw->getHeight())));
-
-		S32 output_buffer_offset_x = 0;
-		for (int subimage_x = 0; subimage_x < scale_factor; ++subimage_x)
-		{
-			gDisplaySwapBuffers = false;
-			gDepthDirty = true;
-
-			S32 subimage_x_offset = llclamp(buffer_x_offset - (subimage_x * window_width), 0, window_width);
-			// handle fractional rows
-			U32 read_width = llmax(0, (window_width - subimage_x_offset) -
-									llmax(0, (window_width * (subimage_x + 1)) - (buffer_x_offset + raw->getWidth())));
-			
-			// Skip rendering and sampling altogether if either width or height is degenerated to 0 (common in cropping cases)
-			if (read_width && read_height)
-			{
-				const U32 subfield = subimage_x+(subimage_y*llceil(scale_factor));
-				display(do_rebuild, scale_factor, subfield, true);
-				
-				if (!LLPipeline::sRenderDeferred)
-				{
-					// Required for showing the GUI in snapshots and performing bloom composite overlay
-					// Call even if show_ui is false
-					render_ui(scale_factor, subfield);
-					swap();
-				}
-				
-				for (U32 out_y = 0; out_y < read_height ; out_y++)
-				{
-					S32 output_buffer_offset = ( 
-												(out_y * (raw->getWidth())) // ...plus iterated y...
-												+ (window_width * subimage_x) // ...plus subimage start in x...
-												+ (raw->getWidth() * window_height * subimage_y) // ...plus subimage start in y...
-												- output_buffer_offset_x // ...minus buffer padding x...
-												- (output_buffer_offset_y * (raw->getWidth()))  // ...minus buffer padding y...
-												) * raw->getComponents();
-				
-					// Ping the watchdog thread every 100 lines to keep us alive (arbitrary number, feel free to change)
-					if (out_y % 100 == 0)
-					{
-						LLAppViewer::instance()->pingMainloopTimeout("LLViewerWindow::rawSnapshot");
-					}
-					// disable use of glReadPixels when doing nVidia nSight graphics debugging
-					if (!LLRender::sNsightDebugSupport)
-					{
-						if (type == LLSnapshotModel::SNAPSHOT_TYPE_COLOR)
-						{
-							glReadPixels(
-									 subimage_x_offset, out_y + subimage_y_offset,
-									 read_width, 1,
-									 GL_RGB, GL_UNSIGNED_BYTE,
-									 raw->getData() + output_buffer_offset
-									 );
-						}
-						else // LLSnapshotModel::SNAPSHOT_TYPE_DEPTH
-						{
-							LLPointer<LLImageRaw> depth_line_buffer = new LLImageRaw(read_width, 1, sizeof(GL_FLOAT)); // need to store floating point values
-							glReadPixels(
-										 subimage_x_offset, out_y + subimage_y_offset,
-										 read_width, 1,
-										 GL_DEPTH_COMPONENT, GL_FLOAT,
-										 depth_line_buffer->getData()// current output pixel is beginning of buffer...
-										 );
-
-							for (S32 i = 0; i < (S32)read_width; i++)
-							{
-								F32 depth_float = *(F32*)(depth_line_buffer->getData() + (i * sizeof(F32)));
-					
-								F32 linear_depth_float = 1.f / (depth_conversion_factor_1 - (depth_float * depth_conversion_factor_2));
-								U8 depth_byte = F32_to_U8(linear_depth_float, LLViewerCamera::getInstance()->getNear(), LLViewerCamera::getInstance()->getFar());
-								// write converted scanline out to result image
-								for (S32 j = 0; j < raw->getComponents(); j++)
-								{
-									*(raw->getData() + output_buffer_offset + (i * raw->getComponents()) + j) = depth_byte;
-								}
-							}
-						}
-					}
-				}
-			}
-			output_buffer_offset_x += subimage_x_offset;
-			stop_glerror();
-		}
-		output_buffer_offset_y += subimage_y_offset;
-	}
-
-	gDisplaySwapBuffers = false;
-	gSnapshotNoPost = false;
-	gDepthDirty = true;
-
-	// POST SNAPSHOT
-	if (!gPipeline.hasRenderDebugFeatureMask(LLPipeline::RENDER_DEBUG_FEATURE_UI))
-	{
-		LLPipeline::toggleRenderDebugFeature(LLPipeline::RENDER_DEBUG_FEATURE_UI);
-	}
-
-	if (hide_hud)
-	{
-		LLPipeline::sShowHUDAttachments = true;
-	}
-
-	/*if (high_res)
-	{
-		initFonts(1.f);
-		LLHUDObject::reshapeAll();
-	}*/
-
-	// Pre-pad image to number of pixels such that the line length is a multiple of 4 bytes (for BMP encoding)
-	// Note: this formula depends on the number of components being 3.  Not obvious, but it's correct.	
-	image_width += (image_width * 3) % 4;
-
-	bool ret = true ;
-	// Resize image
-	if(llabs(image_width - image_buffer_x) > 4 || llabs(image_height - image_buffer_y) > 4)
-	{
-		ret = raw->scale( image_width, image_height );  
-	}
-	else if(image_width != image_buffer_x || image_height != image_buffer_y)
-	{
-		ret = raw->scale( image_width, image_height, false );  
-	}
-
-	setCursor(UI_CURSOR_ARROW);
-
-	if (do_rebuild)
-	{
-		// If we had to do a rebuild, that means that the lists of drawables to be rendered
-		// was empty before we started.
-		// Need to reset these, otherwise we call state sort on it again when render gets called the next time
-		// and we stand a good chance of crashing on rebuild because the render drawable arrays have multiple copies of
-		// objects on them.
-		gPipeline.resetDrawOrders();
-	}
-
-	if (reset_deferred)
-	{
-		mWorldViewRectRaw = window_rect;
-		LLViewerCamera::getInstance()->setViewHeightInPixels( mWorldViewRectRaw.getHeight() );
-		LLViewerCamera::getInstance()->setAspect( getWorldViewAspectRatio() );
-		scratch_space.flush();
-		scratch_space.release();
-		gPipeline.allocateScreenBuffer(original_width, original_height);
-		
-	}
-
-	if (high_res)
-	{
-		send_agent_resume();
-	}
-	
-	return ret;
-=======
-    return ret;
->>>>>>> e1623bb2
-}
-
-bool LLViewerWindow::simpleSnapshot(LLImageRaw* raw, S32 image_width, S32 image_height, const int num_render_passes)
-{
-    LL_PROFILE_ZONE_SCOPED_CATEGORY_APP;
-    gDisplaySwapBuffers = false;
-
-    glClear(GL_DEPTH_BUFFER_BIT | GL_COLOR_BUFFER_BIT); // stencil buffer is deprecated | GL_STENCIL_BUFFER_BIT);
-    setCursor(UI_CURSOR_WAIT);
-
-    bool prev_draw_ui = gPipeline.hasRenderDebugFeatureMask(LLPipeline::RENDER_DEBUG_FEATURE_UI);
-    if (prev_draw_ui)
-    {
-        LLPipeline::toggleRenderDebugFeature(LLPipeline::RENDER_DEBUG_FEATURE_UI);
-    }
-
-<<<<<<< HEAD
-    bool hide_hud = LLPipeline::sShowHUDAttachments;
-	if (hide_hud)
-	{
-		LLPipeline::sShowHUDAttachments = false;
-	}
-=======
-    BOOL hide_hud = LLPipeline::sShowHUDAttachments;
-    if (hide_hud)
-    {
-        LLPipeline::sShowHUDAttachments = FALSE;
-    }
->>>>>>> e1623bb2
-
-    LLRect window_rect = getWorldViewRectRaw();
-
-    S32 original_width = LLPipeline::sRenderDeferred ? gPipeline.mRT->deferredScreen.getWidth() : gViewerWindow->getWorldViewWidthRaw();
-    S32 original_height = LLPipeline::sRenderDeferred ? gPipeline.mRT->deferredScreen.getHeight() : gViewerWindow->getWorldViewHeightRaw();
-
-    LLRenderTarget scratch_space;
-    U32 color_fmt = GL_RGBA;
-    if (scratch_space.allocate(image_width, image_height, color_fmt, true))
-    {
-        if (gPipeline.allocateScreenBuffer(image_width, image_height))
-        {
-            mWorldViewRectRaw.set(0, image_height, image_width, 0);
-
-            scratch_space.bindTarget();
-        }
-        else
-        {
-            scratch_space.release();
-            gPipeline.allocateScreenBuffer(original_width, original_height);
-        }
-    }
-
-    // we render the scene more than once since this helps
-    // greatly with the objects not being drawn in the
-    // snapshot when they are drawn in the scene. This is
-    // evident when you set this value via the debug setting
-    // called 360CaptureNumRenderPasses to 1. The theory is
-    // that the missing objects are caused by the sUseOcclusion
-    // property in pipeline but that the use in pipeline.cpp
-    // lags by a frame or two so rendering more than once
-    // appears to help a lot.
-    for (int i = 0; i < num_render_passes; ++i)
-    {
-        // turning this flag off here prohibits the screen swap
-        // to present the new page to the viewer - this stops
-        // the black flash in between captures when the number
-        // of render passes is more than 1. We need to also
-        // set it here because code in LLViewerDisplay resets
-        // it to true each time.
-        gDisplaySwapBuffers = false;
-
-        // actually render the scene
-        const U32 subfield = 0;
-        const bool do_rebuild = true;
-        const F32 zoom = 1.0;
-        const bool for_snapshot = true;
-        display(do_rebuild, zoom, subfield, for_snapshot);
-    }
-
-    LLImageDataSharedLock lock(raw);
-
-    glReadPixels(
-        0, 0,
-        image_width,
-        image_height,
-        GL_RGB, GL_UNSIGNED_BYTE,
-        raw->getData()
-    );
-    stop_glerror();
-
-    gDisplaySwapBuffers = false;
-    gDepthDirty = true;
-
-    if (!gPipeline.hasRenderDebugFeatureMask(LLPipeline::RENDER_DEBUG_FEATURE_UI))
-    {
-        if (prev_draw_ui)
-        {
-            LLPipeline::toggleRenderDebugFeature(LLPipeline::RENDER_DEBUG_FEATURE_UI);
-        }
-    }
-
-<<<<<<< HEAD
-	if (hide_hud)
-	{
-		LLPipeline::sShowHUDAttachments = true;
-	}
-=======
-    if (hide_hud)
-    {
-        LLPipeline::sShowHUDAttachments = TRUE;
-    }
->>>>>>> e1623bb2
-
-    setCursor(UI_CURSOR_ARROW);
-
-    gPipeline.resetDrawOrders();
-    mWorldViewRectRaw = window_rect;
-    scratch_space.flush();
-    scratch_space.release();
-    gPipeline.allocateScreenBuffer(original_width, original_height);
-
-    return true;
-}
-
-void display_cube_face();
-
-bool LLViewerWindow::cubeSnapshot(const LLVector3& origin, LLCubeMapArray* cubearray, S32 cubeIndex, S32 face, F32 near_clip, bool dynamic_render)
-{
-    // NOTE: implementation derived from LLFloater360Capture::capture360Images() and simpleSnapshot
-    LL_PROFILE_ZONE_SCOPED_CATEGORY_APP;
-    LL_PROFILE_GPU_ZONE("cubeSnapshot");
-    llassert(LLPipeline::sRenderDeferred);
-    llassert(!gCubeSnapshot); //assert a snapshot isn't already in progress
-
-    U32 res = gPipeline.mRT->deferredScreen.getWidth();
-
-    //llassert(res <= gPipeline.mRT->deferredScreen.getWidth());
-    //llassert(res <= gPipeline.mRT->deferredScreen.getHeight());
-
-    // save current view/camera settings so we can restore them afterwards
-    S32 old_occlusion = LLPipeline::sUseOcclusion;
-
-    // set new parameters specific to the 360 requirements
-    LLPipeline::sUseOcclusion = 0;
-    LLViewerCamera* camera = LLViewerCamera::getInstance();
-
-    LLViewerCamera saved_camera = LLViewerCamera::instance();
-    glh::matrix4f saved_proj = get_current_projection();
-    glh::matrix4f saved_mod = get_current_modelview();
-
-    // camera constants for the square, cube map capture image
-    camera->setAspect(1.0); // must set aspect ratio first to avoid undesirable clamping of vertical FoV
-    camera->setViewNoBroadcast(F_PI_BY_TWO);
-    camera->yaw(0.0);
-    camera->setOrigin(origin);
-    camera->setNear(near_clip);
-
-    glClear(GL_DEPTH_BUFFER_BIT | GL_COLOR_BUFFER_BIT); // stencil buffer is deprecated | GL_STENCIL_BUFFER_BIT);
-
-    U32 dynamic_render_types[] = {
-        LLPipeline::RENDER_TYPE_AVATAR,
-        LLPipeline::RENDER_TYPE_CONTROL_AV,
-        LLPipeline::RENDER_TYPE_PARTICLES
-    };
-    constexpr U32 dynamic_render_type_count = sizeof(dynamic_render_types) / sizeof(U32);
-    bool prev_dynamic_render_type[dynamic_render_type_count];
-
-
-    if (!dynamic_render)
-    {
-        for (int i = 0; i < dynamic_render_type_count; ++i)
-        {
-            prev_dynamic_render_type[i] = gPipeline.hasRenderType(dynamic_render_types[i]);
-            if (prev_dynamic_render_type[i])
-            {
-                gPipeline.toggleRenderType(dynamic_render_types[i]);
-            }
-        }
-    }
-
-    bool prev_draw_ui = gPipeline.hasRenderDebugFeatureMask(LLPipeline::RENDER_DEBUG_FEATURE_UI);
-    if (prev_draw_ui)
-    {
-        LLPipeline::toggleRenderDebugFeature(LLPipeline::RENDER_DEBUG_FEATURE_UI);
-    }
-
-<<<<<<< HEAD
-    bool hide_hud = LLPipeline::sShowHUDAttachments;
-	if (hide_hud)
-	{
-		LLPipeline::sShowHUDAttachments = false;
-	}
-=======
-    BOOL hide_hud = LLPipeline::sShowHUDAttachments;
-    if (hide_hud)
-    {
-        LLPipeline::sShowHUDAttachments = FALSE;
-    }
->>>>>>> e1623bb2
-    LLRect window_rect = getWorldViewRectRaw();
-
-    mWorldViewRectRaw.set(0, res, res, 0);
-
-    // these are the 6 directions we will point the camera, see LLCubeMapArray::sTargets
-    LLVector3 look_dirs[6] = {
-        LLVector3(1, 0, 0),
-        LLVector3(-1, 0, 0),
-        LLVector3(0, 1, 0),
-        LLVector3(0, -1, 0),
-        LLVector3(0, 0, 1),
-        LLVector3(0, 0, -1)
-    };
-
-    LLVector3 look_upvecs[6] = {
-        LLVector3(0, -1, 0),
-        LLVector3(0, -1, 0),
-        LLVector3(0, 0, 1),
-        LLVector3(0, 0, -1),
-        LLVector3(0, -1, 0),
-        LLVector3(0, -1, 0)
-    };
-
-    // for each of six sides of cubemap
-    //for (int i = 0; i < 6; ++i)
-    int i = face;
-    {
-        // set up camera to look in each direction
-        camera->lookDir(look_dirs[i], look_upvecs[i]);
-
-        // turning this flag off here prohibits the screen swap
-        // to present the new page to the viewer - this stops
-        // the black flash in between captures when the number
-        // of render passes is more than 1. We need to also
-        // set it here because code in LLViewerDisplay resets
-        // it to true each time.
-        gDisplaySwapBuffers = false;
-
-        // actually render the scene
-        gCubeSnapshot = true;
-        display_cube_face();
-        gCubeSnapshot = false;
-    }
-
-    gDisplaySwapBuffers = true;
-
-    if (!gPipeline.hasRenderDebugFeatureMask(LLPipeline::RENDER_DEBUG_FEATURE_UI))
-    {
-        if (prev_draw_ui)
-        {
-            LLPipeline::toggleRenderDebugFeature(LLPipeline::RENDER_DEBUG_FEATURE_UI);
-        }
-    }
-
-    if (!dynamic_render)
-    {
-        for (int i = 0; i < dynamic_render_type_count; ++i)
-        {
-            if (prev_dynamic_render_type[i])
-            {
-                gPipeline.toggleRenderType(dynamic_render_types[i]);
-            }
-        }
-    }
-
-<<<<<<< HEAD
-	if (hide_hud)
-	{
-		LLPipeline::sShowHUDAttachments = true;
-	}
-=======
-    if (hide_hud)
-    {
-        LLPipeline::sShowHUDAttachments = TRUE;
-    }
->>>>>>> e1623bb2
-
-    gPipeline.resetDrawOrders();
-    mWorldViewRectRaw = window_rect;
-
-    // restore original view/camera/avatar settings settings
-    *camera = saved_camera;
-    set_current_modelview(saved_mod);
-    set_current_projection(saved_proj);
-    setup3DViewport();
-    LLPipeline::sUseOcclusion = old_occlusion;
-
-    // ====================================================
-    return true;
-}
-
-void LLViewerWindow::destroyWindow()
-{
-    if (mWindow)
-    {
-        LLWindowManager::destroyWindow(mWindow);
-    }
-    mWindow = NULL;
-}
-
-
-void LLViewerWindow::drawMouselookInstructions()
-{
-    // Draw instructions for mouselook ("Press ESC to return to World View" partially transparent at the bottom of the screen.)
-    const std::string instructions = LLTrans::getString("LeaveMouselook");
-    const LLFontGL* font = LLFontGL::getFont(LLFontDescriptor("SansSerif", "Large", LLFontGL::BOLD));
-
-    //to be on top of Bottom bar when it is opened
-    const S32 INSTRUCTIONS_PAD = 50;
-
-    font->renderUTF8(
-        instructions, 0,
-        getWorldViewRectScaled().getCenterX(),
-        getWorldViewRectScaled().mBottom + INSTRUCTIONS_PAD,
-        LLColor4( 1.0f, 1.0f, 1.0f, 0.5f ),
-        LLFontGL::HCENTER, LLFontGL::TOP,
-        LLFontGL::NORMAL,LLFontGL::DROP_SHADOW);
-}
-
-void* LLViewerWindow::getPlatformWindow() const
-{
-    return mWindow->getPlatformWindow();
-}
-
-void* LLViewerWindow::getMediaWindow()  const
-{
-    return mWindow->getMediaWindow();
-}
-
-void LLViewerWindow::focusClient()      const
-{
-    return mWindow->focusClient();
-}
-
-LLRootView* LLViewerWindow::getRootView() const
-{
-    return mRootView;
-}
-
-LLRect LLViewerWindow::getWorldViewRectScaled() const
-{
-    return mWorldViewRectScaled;
-}
-
-S32 LLViewerWindow::getWorldViewHeightScaled() const
-{
-    return mWorldViewRectScaled.getHeight();
-}
-
-S32 LLViewerWindow::getWorldViewWidthScaled() const
-{
-    return mWorldViewRectScaled.getWidth();
-}
-
-
-S32 LLViewerWindow::getWorldViewHeightRaw() const
-{
-    return mWorldViewRectRaw.getHeight();
-}
-
-S32 LLViewerWindow::getWorldViewWidthRaw() const
-{
-    return mWorldViewRectRaw.getWidth();
-}
-
-S32 LLViewerWindow::getWindowHeightScaled() const
-{
-    return mWindowRectScaled.getHeight();
-}
-
-S32 LLViewerWindow::getWindowWidthScaled() const
-{
-    return mWindowRectScaled.getWidth();
-}
-
-S32 LLViewerWindow::getWindowHeightRaw()    const
-{
-    return mWindowRectRaw.getHeight();
-}
-
-S32 LLViewerWindow::getWindowWidthRaw() const
-{
-    return mWindowRectRaw.getWidth();
-}
-
-void LLViewerWindow::setup2DRender()
-{
-    // setup ortho camera
-    gl_state_for_2d(mWindowRectRaw.getWidth(), mWindowRectRaw.getHeight());
-    setup2DViewport();
-}
-
-void LLViewerWindow::setup2DViewport(S32 x_offset, S32 y_offset)
-{
-    gGLViewport[0] = mWindowRectRaw.mLeft + x_offset;
-    gGLViewport[1] = mWindowRectRaw.mBottom + y_offset;
-    gGLViewport[2] = mWindowRectRaw.getWidth();
-    gGLViewport[3] = mWindowRectRaw.getHeight();
-    glViewport(gGLViewport[0], gGLViewport[1], gGLViewport[2], gGLViewport[3]);
-}
-
-
-void LLViewerWindow::setup3DRender()
-{
-<<<<<<< HEAD
-	// setup perspective camera
-	LLViewerCamera::getInstance()->setPerspective(NOT_FOR_SELECTION, mWorldViewRectRaw.mLeft, mWorldViewRectRaw.mBottom,  mWorldViewRectRaw.getWidth(), mWorldViewRectRaw.getHeight(), false, LLViewerCamera::getInstance()->getNear(), MAX_FAR_CLIP*2.f);
-	setup3DViewport();
-=======
-    // setup perspective camera
-    LLViewerCamera::getInstance()->setPerspective(NOT_FOR_SELECTION, mWorldViewRectRaw.mLeft, mWorldViewRectRaw.mBottom,  mWorldViewRectRaw.getWidth(), mWorldViewRectRaw.getHeight(), FALSE, LLViewerCamera::getInstance()->getNear(), MAX_FAR_CLIP*2.f);
-    setup3DViewport();
->>>>>>> e1623bb2
-}
-
-void LLViewerWindow::setup3DViewport(S32 x_offset, S32 y_offset)
-{
-    LL_PROFILE_ZONE_SCOPED_CATEGORY_UI
-    gGLViewport[0] = mWorldViewRectRaw.mLeft + x_offset;
-    gGLViewport[1] = mWorldViewRectRaw.mBottom + y_offset;
-    gGLViewport[2] = mWorldViewRectRaw.getWidth();
-    gGLViewport[3] = mWorldViewRectRaw.getHeight();
-    glViewport(gGLViewport[0], gGLViewport[1], gGLViewport[2], gGLViewport[3]);
-}
-
-void LLViewerWindow::revealIntroPanel()
-{
-    if (mProgressView)
-    {
-        mProgressView->revealIntroPanel();
-    }
-}
-
-void LLViewerWindow::initTextures(S32 location_id)
-{
-    if (mProgressView)
-    {
-        mProgressView->initTextures(location_id, LLGridManager::getInstance()->isInProductionGrid());
-    }
-}
-
-void LLViewerWindow::setShowProgress(const bool show)
-{
-    if (mProgressView)
-    {
-        mProgressView->setVisible(show);
-    }
-}
-
-void LLViewerWindow::setStartupComplete()
-{
-    if (mProgressView)
-    {
-        mProgressView->setStartupComplete();
-    }
-}
-
-bool LLViewerWindow::getShowProgress() const
-{
-    return (mProgressView && mProgressView->getVisible());
-}
-
-void LLViewerWindow::setProgressString(const std::string& string)
-{
-    if (mProgressView)
-    {
-        mProgressView->setText(string);
-    }
-}
-
-void LLViewerWindow::setProgressMessage(const std::string& msg)
-{
-    if(mProgressView)
-    {
-        mProgressView->setMessage(msg);
-    }
-}
-
-void LLViewerWindow::setProgressPercent(const F32 percent)
-{
-    if (mProgressView)
-    {
-        mProgressView->setPercent(percent);
-    }
-}
-
-void LLViewerWindow::setProgressCancelButtonVisible( bool b, const std::string& label )
-{
-    if (mProgressView)
-    {
-        mProgressView->setCancelButtonVisible( b, label );
-    }
-}
-
-LLProgressView *LLViewerWindow::getProgressView() const
-{
-    return mProgressView;
-}
-
-void LLViewerWindow::dumpState()
-{
-    LL_INFOS() << "LLViewerWindow Active " << S32(mActive) << LL_ENDL;
-    LL_INFOS() << "mWindow visible " << S32(mWindow->getVisible())
-        << " minimized " << S32(mWindow->getMinimized())
-        << LL_ENDL;
-}
-
-void LLViewerWindow::stopGL(bool save_state)
-{
-<<<<<<< HEAD
-	//Note: --bao
-	//if not necessary, do not change the order of the function calls in this function.
-	//if change something, make sure it will not break anything.
-	//especially be careful to put anything behind gTextureList.destroyGL(save_state);
-	if (!gGLManager.mIsDisabled)
-	{
-		LL_INFOS() << "Shutting down GL..." << LL_ENDL;
-
-		// Pause texture decode threads (will get unpaused during main loop)
-		LLAppViewer::getTextureCache()->pause();
-		LLAppViewer::getTextureFetch()->pause();
-				
-		gSky.destroyGL();
-		stop_glerror();		
-
-		LLManipTranslate::destroyGL() ;
-		stop_glerror();		
-
-		gBumpImageList.destroyGL();
-		stop_glerror();
-
-		LLFontGL::destroyAllGL();
-		stop_glerror();
-
-		LLVOAvatar::destroyGL();
-		stop_glerror();
-
-		LLVOPartGroup::destroyGL();
-
-		LLViewerDynamicTexture::destroyGL();
-		stop_glerror();
-
-		if (gPipeline.isInit())
-		{
-			gPipeline.destroyGL();
-		}
-		
-		gBox.cleanupGL();
-		
-		if(gPostProcess)
-		{
-			gPostProcess->invalidate();
-		}
-
-		gTextureList.destroyGL(save_state);
-		stop_glerror();
-		
-		gGLManager.mIsDisabled = true;
-		stop_glerror();
-
-		//unload shader's
-		while (LLGLSLShader::sInstances.size())
-		{
-			LLGLSLShader* shader = *(LLGLSLShader::sInstances.begin());
-			shader->unload();
-		}
-	}
-=======
-    //Note: --bao
-    //if not necessary, do not change the order of the function calls in this function.
-    //if change something, make sure it will not break anything.
-    //especially be careful to put anything behind gTextureList.destroyGL(save_state);
-    if (!gGLManager.mIsDisabled)
-    {
-        LL_INFOS() << "Shutting down GL..." << LL_ENDL;
-
-        // Pause texture decode threads (will get unpaused during main loop)
-        LLAppViewer::getTextureCache()->pause();
-        LLAppViewer::getTextureFetch()->pause();
-
-        gSky.destroyGL();
-        stop_glerror();
-
-        LLManipTranslate::destroyGL() ;
-        stop_glerror();
-
-        gBumpImageList.destroyGL();
-        stop_glerror();
-
-        LLFontGL::destroyAllGL();
-        stop_glerror();
-
-        LLVOAvatar::destroyGL();
-        stop_glerror();
-
-        LLVOPartGroup::destroyGL();
-
-        LLViewerDynamicTexture::destroyGL();
-        stop_glerror();
-
-        if (gPipeline.isInit())
-        {
-            gPipeline.destroyGL();
-        }
-
-        gBox.cleanupGL();
-
-        if(gPostProcess)
-        {
-            gPostProcess->invalidate();
-        }
-
-        gTextureList.destroyGL(save_state);
-        stop_glerror();
-
-        gGLManager.mIsDisabled = TRUE;
-        stop_glerror();
-
-        //unload shader's
-        while (LLGLSLShader::sInstances.size())
-        {
-            LLGLSLShader* shader = *(LLGLSLShader::sInstances.begin());
-            shader->unload();
-        }
-    }
->>>>>>> e1623bb2
-}
-
-void LLViewerWindow::restoreGL(const std::string& progress_message)
-{
-<<<<<<< HEAD
-	//Note: --bao
-	//if not necessary, do not change the order of the function calls in this function.
-	//if change something, make sure it will not break anything. 
-	//especially, be careful to put something before gTextureList.restoreGL();
-	if (gGLManager.mIsDisabled)
-	{
-		LL_INFOS() << "Restoring GL..." << LL_ENDL;
-		gGLManager.mIsDisabled = false;
-		
-		initGLDefaults();
-		LLGLState::restoreGL();
-		
-		gTextureList.restoreGL();
-		
-		// for future support of non-square pixels, and fonts that are properly stretched
-		//LLFontGL::destroyDefaultFonts();
-		initFonts();
-				
-		gSky.restoreGL();
-		gPipeline.restoreGL();
-		LLManipTranslate::restoreGL();
-		
-		gBumpImageList.restoreGL();
-		LLViewerDynamicTexture::restoreGL();
-		LLVOAvatar::restoreGL();
-		LLVOPartGroup::restoreGL();
-		
-		gResizeScreenTexture = true;
-		gWindowResized = true;
-
-		if (isAgentAvatarValid() && gAgentAvatarp->isEditingAppearance())
-		{
-			LLVisualParamHint::requestHintUpdates();
-		}
-
-		if (!progress_message.empty())
-		{
-			gRestoreGLTimer.reset();
-			gRestoreGL = true;
-			setShowProgress(true);
-			setProgressString(progress_message);
-		}
-		LL_INFOS() << "...Restoring GL done" << LL_ENDL;
-		if(!LLAppViewer::instance()->restoreErrorTrap())
-		{
-			LL_WARNS() << " Someone took over my signal/exception handler (post restoreGL)!" << LL_ENDL;
-		}
-
-	}
-=======
-    //Note: --bao
-    //if not necessary, do not change the order of the function calls in this function.
-    //if change something, make sure it will not break anything.
-    //especially, be careful to put something before gTextureList.restoreGL();
-    if (gGLManager.mIsDisabled)
-    {
-        LL_INFOS() << "Restoring GL..." << LL_ENDL;
-        gGLManager.mIsDisabled = FALSE;
-
-        initGLDefaults();
-        LLGLState::restoreGL();
-
-        gTextureList.restoreGL();
-
-        // for future support of non-square pixels, and fonts that are properly stretched
-        //LLFontGL::destroyDefaultFonts();
-        initFonts();
-
-        gSky.restoreGL();
-        gPipeline.restoreGL();
-        LLManipTranslate::restoreGL();
-
-        gBumpImageList.restoreGL();
-        LLViewerDynamicTexture::restoreGL();
-        LLVOAvatar::restoreGL();
-        LLVOPartGroup::restoreGL();
-
-        gResizeScreenTexture = TRUE;
-        gWindowResized = TRUE;
-
-        if (isAgentAvatarValid() && gAgentAvatarp->isEditingAppearance())
-        {
-            LLVisualParamHint::requestHintUpdates();
-        }
-
-        if (!progress_message.empty())
-        {
-            gRestoreGLTimer.reset();
-            gRestoreGL = TRUE;
-            setShowProgress(TRUE);
-            setProgressString(progress_message);
-        }
-        LL_INFOS() << "...Restoring GL done" << LL_ENDL;
-        if(!LLAppViewer::instance()->restoreErrorTrap())
-        {
-            LL_WARNS() << " Someone took over my signal/exception handler (post restoreGL)!" << LL_ENDL;
-        }
-
-    }
->>>>>>> e1623bb2
-}
-
-void LLViewerWindow::initFonts(F32 zoom_factor)
-{
-    LLFontGL::destroyAllGL();
-    // Initialize with possibly different zoom factor
-
-    LLFontManager::initClass();
-
-    LLFontGL::initClass( gSavedSettings.getF32("FontScreenDPI"),
-                                mDisplayScale.mV[VX] * zoom_factor,
-                                mDisplayScale.mV[VY] * zoom_factor,
-                                gDirUtilp->getAppRODataDir());
-}
-
-void LLViewerWindow::requestResolutionUpdate()
-{
-    mResDirty = true;
-}
-
-static LLTrace::BlockTimerStatHandle FTM_WINDOW_CHECK_SETTINGS("Window Settings");
-
-void LLViewerWindow::checkSettings()
-{
-    LL_RECORD_BLOCK_TIME(FTM_WINDOW_CHECK_SETTINGS);
-    if (mStatesDirty)
-    {
-        gGL.refreshState();
-        LLViewerShaderMgr::instance()->setShaders();
-        mStatesDirty = false;
-    }
-
-    // We want to update the resolution AFTER the states getting refreshed not before.
-    if (mResDirty)
-    {
-        reshape(getWindowWidthRaw(), getWindowHeightRaw());
-        mResDirty = false;
-    }
-}
-
-void LLViewerWindow::restartDisplay(bool show_progress_bar)
-{
-    LL_INFOS() << "Restaring GL" << LL_ENDL;
-    stopGL();
-    if (show_progress_bar)
-    {
-        restoreGL(LLTrans::getString("ProgressChangingResolution"));
-    }
-    else
-    {
-        restoreGL();
-    }
-}
-
-bool LLViewerWindow::changeDisplaySettings(LLCoordScreen size, bool enable_vsync, bool show_progress_bar)
-{
-<<<<<<< HEAD
-	//bool was_maximized = gSavedSettings.getBOOL("WindowMaximized");
-
-	//gResizeScreenTexture = true;
-=======
-    //BOOL was_maximized = gSavedSettings.getBOOL("WindowMaximized");
-
-    //gResizeScreenTexture = TRUE;
->>>>>>> e1623bb2
-
-
-    //U32 fsaa = gSavedSettings.getU32("RenderFSAASamples");
-    //U32 old_fsaa = mWindow->getFSAASamples();
-
-    // if not maximized, use the request size
-    if (!mWindow->getMaximized())
-    {
-        mWindow->setSize(size);
-    }
-
-<<<<<<< HEAD
-	//if (fsaa == old_fsaa)
-	{
-		return true;
-	}
-
-/*
-
-	// Close floaters that don't handle settings change
-	LLFloaterReg::hideInstance("snapshot");
-	
-	bool result_first_try = false;
-	bool result_second_try = false;
-
-	LLFocusableElement* keyboard_focus = gFocusMgr.getKeyboardFocus();
-	send_agent_pause();
-	LL_INFOS() << "Stopping GL during changeDisplaySettings" << LL_ENDL;
-	stopGL();
-	mIgnoreActivate = true;
-	LLCoordScreen old_size;
-	LLCoordScreen old_pos;
-	mWindow->getSize(&old_size);
-
-	//mWindow->setFSAASamples(fsaa);
-
-	result_first_try = mWindow->switchContext(false, size, disable_vsync);
-	if (!result_first_try)
-	{
-		// try to switch back
-		//mWindow->setFSAASamples(old_fsaa);
-		result_second_try = mWindow->switchContext(false, old_size, disable_vsync);
-
-		if (!result_second_try)
-		{
-			// we are stuck...try once again with a minimal resolution?
-			send_agent_resume();
-			mIgnoreActivate = false;
-			return false;
-		}
-	}
-	send_agent_resume();
-
-	LL_INFOS() << "Restoring GL during resolution change" << LL_ENDL;
-	if (show_progress_bar)
-	{
-		restoreGL(LLTrans::getString("ProgressChangingResolution"));
-	}
-	else
-	{
-		restoreGL();
-	}
-
-	if (!result_first_try)
-	{
-		LLSD args;
-		args["RESX"] = llformat("%d",size.mX);
-		args["RESY"] = llformat("%d",size.mY);
-		LLNotificationsUtil::add("ResolutionSwitchFail", args);
-		size = old_size; // for reshape below
-	}
-
-	bool success = result_first_try || result_second_try;
-
-	if (success)
-	{
-		// maximize window if was maximized, else reposition
-		if (was_maximized)
-		{
-			mWindow->maximize();
-		}
-		else
-		{
-			S32 windowX = gSavedSettings.getS32("WindowX");
-			S32 windowY = gSavedSettings.getS32("WindowY");
-
-			mWindow->setPosition(LLCoordScreen ( windowX, windowY ) );
-		}
-	}
-
-	mIgnoreActivate = false;
-	gFocusMgr.setKeyboardFocus(keyboard_focus);
-	
-	return success;
-
-	*/
-}
-
-F32	LLViewerWindow::getWorldViewAspectRatio() const
-{
-	F32 world_aspect = (F32)mWorldViewRectRaw.getWidth() / (F32)mWorldViewRectRaw.getHeight();
-	return world_aspect;
-=======
-    //if (fsaa == old_fsaa)
-    {
-        return TRUE;
-    }
-
-/*
-
-    // Close floaters that don't handle settings change
-    LLFloaterReg::hideInstance("snapshot");
-
-    BOOL result_first_try = FALSE;
-    BOOL result_second_try = FALSE;
-
-    LLFocusableElement* keyboard_focus = gFocusMgr.getKeyboardFocus();
-    send_agent_pause();
-    LL_INFOS() << "Stopping GL during changeDisplaySettings" << LL_ENDL;
-    stopGL();
-    mIgnoreActivate = TRUE;
-    LLCoordScreen old_size;
-    LLCoordScreen old_pos;
-    mWindow->getSize(&old_size);
-
-    //mWindow->setFSAASamples(fsaa);
-
-    result_first_try = mWindow->switchContext(false, size, disable_vsync);
-    if (!result_first_try)
-    {
-        // try to switch back
-        //mWindow->setFSAASamples(old_fsaa);
-        result_second_try = mWindow->switchContext(false, old_size, disable_vsync);
-
-        if (!result_second_try)
-        {
-            // we are stuck...try once again with a minimal resolution?
-            send_agent_resume();
-            mIgnoreActivate = FALSE;
-            return FALSE;
-        }
-    }
-    send_agent_resume();
-
-    LL_INFOS() << "Restoring GL during resolution change" << LL_ENDL;
-    if (show_progress_bar)
-    {
-        restoreGL(LLTrans::getString("ProgressChangingResolution"));
-    }
-    else
-    {
-        restoreGL();
-    }
-
-    if (!result_first_try)
-    {
-        LLSD args;
-        args["RESX"] = llformat("%d",size.mX);
-        args["RESY"] = llformat("%d",size.mY);
-        LLNotificationsUtil::add("ResolutionSwitchFail", args);
-        size = old_size; // for reshape below
-    }
-
-    BOOL success = result_first_try || result_second_try;
-
-    if (success)
-    {
-        // maximize window if was maximized, else reposition
-        if (was_maximized)
-        {
-            mWindow->maximize();
-        }
-        else
-        {
-            S32 windowX = gSavedSettings.getS32("WindowX");
-            S32 windowY = gSavedSettings.getS32("WindowY");
-
-            mWindow->setPosition(LLCoordScreen ( windowX, windowY ) );
-        }
-    }
-
-    mIgnoreActivate = FALSE;
-    gFocusMgr.setKeyboardFocus(keyboard_focus);
-
-    return success;
-
-    */
-}
-
-F32 LLViewerWindow::getWorldViewAspectRatio() const
-{
-    F32 world_aspect = (F32)mWorldViewRectRaw.getWidth() / (F32)mWorldViewRectRaw.getHeight();
-    return world_aspect;
->>>>>>> e1623bb2
-}
-
-void LLViewerWindow::calcDisplayScale()
-{
-    F32 ui_scale_factor = llclamp(gSavedSettings.getF32("UIScaleFactor") * mWindow->getSystemUISize(), MIN_UI_SCALE, MAX_UI_SCALE);
-    LLVector2 display_scale;
-    display_scale.setVec(llmax(1.f / mWindow->getPixelAspectRatio(), 1.f), llmax(mWindow->getPixelAspectRatio(), 1.f));
-    display_scale *= ui_scale_factor;
-
-    // limit minimum display scale
-    if (display_scale.mV[VX] < MIN_DISPLAY_SCALE || display_scale.mV[VY] < MIN_DISPLAY_SCALE)
-    {
-        display_scale *= MIN_DISPLAY_SCALE / llmin(display_scale.mV[VX], display_scale.mV[VY]);
-    }
-
-    if (display_scale != mDisplayScale)
-    {
-        LL_INFOS() << "Setting display scale to " << display_scale << " for ui scale: " << ui_scale_factor << LL_ENDL;
-
-        mDisplayScale = display_scale;
-        // Init default fonts
-        initFonts();
-    }
-}
-
-//static
-LLRect  LLViewerWindow::calcScaledRect(const LLRect & rect, const LLVector2& display_scale)
-{
-    LLRect res = rect;
-    res.mLeft = ll_round((F32)res.mLeft / display_scale.mV[VX]);
-    res.mRight = ll_round((F32)res.mRight / display_scale.mV[VX]);
-    res.mBottom = ll_round((F32)res.mBottom / display_scale.mV[VY]);
-    res.mTop = ll_round((F32)res.mTop / display_scale.mV[VY]);
-
-    return res;
-}
-
-S32 LLViewerWindow::getChatConsoleBottomPad()
-{
-    S32 offset = 0;
-
-    if(gToolBarView)
-        offset += gToolBarView->getBottomToolbar()->getRect().getHeight();
-
-    return offset;
-}
-
-LLRect LLViewerWindow::getChatConsoleRect()
-{
-    LLRect full_window(0, getWindowHeightScaled(), getWindowWidthScaled(), 0);
-    LLRect console_rect = full_window;
-
-    const S32 CONSOLE_PADDING_TOP = 24;
-    const S32 CONSOLE_PADDING_LEFT = 24;
-    const S32 CONSOLE_PADDING_RIGHT = 10;
-
-    console_rect.mTop    -= CONSOLE_PADDING_TOP;
-    console_rect.mBottom += getChatConsoleBottomPad();
-
-    console_rect.mLeft   += CONSOLE_PADDING_LEFT;
-
-<<<<<<< HEAD
-	static const bool CHAT_FULL_WIDTH = gSavedSettings.getBOOL("ChatFullWidth");
-=======
-    static const BOOL CHAT_FULL_WIDTH = gSavedSettings.getBOOL("ChatFullWidth");
->>>>>>> e1623bb2
-
-    if (CHAT_FULL_WIDTH)
-    {
-        console_rect.mRight -= CONSOLE_PADDING_RIGHT;
-    }
-    else
-    {
-        // Make console rect somewhat narrow so having inventory open is
-        // less of a problem.
-        console_rect.mRight  = console_rect.mLeft + 2 * getWindowWidthScaled() / 3;
-    }
-
-    return console_rect;
-}
-
-void LLViewerWindow::reshapeStatusBarContainer()
-{
-    LLPanel* status_bar_container = getRootView()->getChild<LLPanel>("status_bar_container");
-    LLView* nav_bar_container = getRootView()->getChild<LLView>("nav_bar_container");
-
-    S32 new_height = status_bar_container->getRect().getHeight();
-    S32 new_width = status_bar_container->getRect().getWidth();
-
-    if (gSavedSettings.getBOOL("ShowNavbarNavigationPanel"))
-    {
-        // Navigation bar is outside visible area, expand status_bar_container to show it
-        new_height += nav_bar_container->getRect().getHeight();
-    }
-    else
-    {
-        // collapse status_bar_container
-        new_height -= nav_bar_container->getRect().getHeight();
-    }
-    status_bar_container->reshape(new_width, new_height, true);
-}
-
-void LLViewerWindow::resetStatusBarContainer()
-{
-    LLNavigationBar* navbar = LLNavigationBar::getInstance();
-    if (gSavedSettings.getBOOL("ShowNavbarNavigationPanel") || navbar->getVisible())
-    {
-        // was previously showing navigation bar
-        LLView* nav_bar_container = getRootView()->getChild<LLView>("nav_bar_container");
-        LLPanel* status_bar_container = getRootView()->getChild<LLPanel>("status_bar_container");
-        S32 new_height = status_bar_container->getRect().getHeight();
-        S32 new_width = status_bar_container->getRect().getWidth();
-        new_height -= nav_bar_container->getRect().getHeight();
-        status_bar_container->reshape(new_width, new_height, true);
-    }
-}
-//----------------------------------------------------------------------------
-
-
-void LLViewerWindow::setUIVisibility(bool visible)
-{
-    mUIVisible = visible;
-
-<<<<<<< HEAD
-	if (!visible)
-	{
-		gAgentCamera.changeCameraToThirdPerson(false);
-		gFloaterView->hideAllFloaters();
-	}
-	else
-	{
-		gFloaterView->showHiddenFloaters();
-	}
-=======
-    if (!visible)
-    {
-        gAgentCamera.changeCameraToThirdPerson(FALSE);
-        gFloaterView->hideAllFloaters();
-    }
-    else
-    {
-        gFloaterView->showHiddenFloaters();
-    }
->>>>>>> e1623bb2
-
-    if (gToolBarView)
-    {
-        gToolBarView->setToolBarsVisible(visible);
-    }
-
-<<<<<<< HEAD
-	LLNavigationBar::getInstance()->setVisible(visible ? gSavedSettings.getBOOL("ShowNavbarNavigationPanel") : false);
-	LLPanelTopInfoBar::getInstance()->setVisible(visible? gSavedSettings.getBOOL("ShowMiniLocationPanel") : false);
-	mRootView->getChildView("status_bar_container")->setVisible(visible);
-=======
-    LLNavigationBar::getInstance()->setVisible(visible ? gSavedSettings.getBOOL("ShowNavbarNavigationPanel") : FALSE);
-    LLPanelTopInfoBar::getInstance()->setVisible(visible? gSavedSettings.getBOOL("ShowMiniLocationPanel") : FALSE);
-    mRootView->getChildView("status_bar_container")->setVisible(visible);
->>>>>>> e1623bb2
-}
-
-bool LLViewerWindow::getUIVisibility()
-{
-    return mUIVisible;
-}
-
-////////////////////////////////////////////////////////////////////////////
-//
-// LLPickInfo
-//
-LLPickInfo::LLPickInfo()
-<<<<<<< HEAD
-	: mKeyMask(MASK_NONE),
-	  mPickCallback(NULL),
-	  mPickType(PICK_INVALID),
-	  mWantSurfaceInfo(false),
-	  mObjectFace(-1),
-	  mUVCoords(-1.f, -1.f),
-	  mSTCoords(-1.f, -1.f),
-	  mXYCoords(-1, -1),
-	  mIntersection(),
-	  mNormal(),
-	  mTangent(),
-	  mBinormal(),
-	  mHUDIcon(NULL),
-	  mPickTransparent(false),
-	  mPickRigged(false),
-	  mPickParticle(false)
-=======
-    : mKeyMask(MASK_NONE),
-      mPickCallback(NULL),
-      mPickType(PICK_INVALID),
-      mWantSurfaceInfo(FALSE),
-      mObjectFace(-1),
-      mUVCoords(-1.f, -1.f),
-      mSTCoords(-1.f, -1.f),
-      mXYCoords(-1, -1),
-      mIntersection(),
-      mNormal(),
-      mTangent(),
-      mBinormal(),
-      mHUDIcon(NULL),
-      mPickTransparent(FALSE),
-      mPickRigged(FALSE),
-      mPickParticle(FALSE)
->>>>>>> e1623bb2
-{
-}
-
-LLPickInfo::LLPickInfo(const LLCoordGL& mouse_pos,
-    MASK keyboard_mask,
-    bool pick_transparent,
-    bool pick_rigged,
-    bool pick_particle,
-    bool pick_reflection_probe,
-    bool pick_uv_coords,
-    bool pick_unselectable,
-    void (*pick_callback)(const LLPickInfo& pick_info))
-    : mMousePt(mouse_pos),
-    mKeyMask(keyboard_mask),
-    mPickCallback(pick_callback),
-    mPickType(PICK_INVALID),
-    mWantSurfaceInfo(pick_uv_coords),
-    mObjectFace(-1),
-    mUVCoords(-1.f, -1.f),
-    mSTCoords(-1.f, -1.f),
-    mXYCoords(-1, -1),
-    mNormal(),
-    mTangent(),
-    mBinormal(),
-    mHUDIcon(NULL),
-    mPickTransparent(pick_transparent),
-    mPickRigged(pick_rigged),
-    mPickParticle(pick_particle),
-    mPickReflectionProbe(pick_reflection_probe),
-      mPickUnselectable(pick_unselectable)
-{
-}
-
-void LLPickInfo::fetchResults()
-{
-
-    S32 face_hit = -1;
-    LLVector4a intersection, normal;
-    LLVector4a tangent;
-
-    LLVector2 uv;
-
-    LLHUDIcon* hit_icon = gViewerWindow->cursorIntersectIcon(mMousePt.mX, mMousePt.mY, 512.f, &intersection);
-
-    LLVector4a origin;
-    origin.load3(LLViewerCamera::getInstance()->getOrigin().mV);
-    F32 icon_dist = 0.f;
-    LLVector4a start;
-    LLVector4a end;
-    LLVector4a particle_end;
-
-    if (hit_icon)
-    {
-        LLVector4a delta;
-        delta.setSub(intersection, origin);
-        icon_dist = delta.getLength3().getF32();
-    }
-
-    LLViewerObject* hit_object = gViewerWindow->cursorIntersect(mMousePt.mX, mMousePt.mY, 512.f,
-                                    NULL, -1, mPickTransparent, mPickRigged, mPickUnselectable, mPickReflectionProbe, &face_hit,
-                                    &intersection, &uv, &normal, &tangent, &start, &end);
-
-    mPickPt = mMousePt;
-
-    U32 te_offset = face_hit > -1 ? face_hit : 0;
-
-    if (mPickParticle)
-    { //get the end point of line segement to use for particle raycast
-        if (hit_object)
-        {
-            particle_end = intersection;
-        }
-        else
-        {
-            particle_end = end;
-        }
-    }
-
-    LLViewerObject* objectp = hit_object;
-
-
-    LLVector4a delta;
-    delta.setSub(origin, intersection);
-
-    if (hit_icon &&
-        (!objectp ||
-        icon_dist < delta.getLength3().getF32()))
-    {
-        // was this name referring to a hud icon?
-        mHUDIcon = hit_icon;
-        mPickType = PICK_ICON;
-        mPosGlobal = mHUDIcon->getPositionGlobal();
-
-    }
-    else if (objectp)
-    {
-        if( objectp->getPCode() == LLViewerObject::LL_VO_SURFACE_PATCH )
-        {
-            // Hit land
-            mPickType = PICK_LAND;
-            mObjectID.setNull(); // land has no id
-
-            // put global position into land_pos
-            LLVector3d land_pos;
-            if (!gViewerWindow->mousePointOnLandGlobal(mPickPt.mX, mPickPt.mY, &land_pos, mPickUnselectable))
-            {
-                // The selected point is beyond the draw distance or is otherwise
-                // not selectable. Return before calling mPickCallback().
-                return;
-            }
-
-            // Fudge the land focus a little bit above ground.
-            mPosGlobal = land_pos + LLVector3d::z_axis * 0.1f;
-        }
-        else
-        {
-            if(isFlora(objectp))
-            {
-                mPickType = PICK_FLORA;
-            }
-            else
-            {
-                mPickType = PICK_OBJECT;
-            }
-
-            LLVector3 v_intersection(intersection.getF32ptr());
-
-            mObjectOffset = gAgentCamera.calcFocusOffset(objectp, v_intersection, mPickPt.mX, mPickPt.mY);
-            mObjectID = objectp->mID;
-            mObjectFace = (te_offset == NO_FACE) ? -1 : (S32)te_offset;
-
-
-
-            mPosGlobal = gAgent.getPosGlobalFromAgent(v_intersection);
-
-            if (mWantSurfaceInfo)
-            {
-                getSurfaceInfo();
-            }
-        }
-    }
-
-    if (mPickParticle)
-    { //search for closest particle to click origin out to intersection point
-        S32 part_face = -1;
-
-        LLVOPartGroup* group = gPipeline.lineSegmentIntersectParticle(start, particle_end, NULL, &part_face);
-        if (group)
-        {
-            mParticleOwnerID = group->getPartOwner(part_face);
-            mParticleSourceID = group->getPartSource(part_face);
-        }
-    }
-
-    if (mPickCallback)
-    {
-        mPickCallback(*this);
-    }
-}
-
-LLPointer<LLViewerObject> LLPickInfo::getObject() const
-{
-    return gObjectList.findObject( mObjectID );
-}
-
-void LLPickInfo::updateXYCoords()
-{
-    if (mObjectFace > -1)
-    {
-        const LLTextureEntry* tep = getObject()->getTE(mObjectFace);
-        LLPointer<LLViewerTexture> imagep = LLViewerTextureManager::getFetchedTexture(tep->getID());
-        if(mUVCoords.mV[VX] >= 0.f && mUVCoords.mV[VY] >= 0.f && imagep.notNull())
-        {
-            mXYCoords.mX = ll_round(mUVCoords.mV[VX] * (F32)imagep->getWidth());
-            mXYCoords.mY = ll_round((1.f - mUVCoords.mV[VY]) * (F32)imagep->getHeight());
-        }
-    }
-}
-
-void LLPickInfo::getSurfaceInfo()
-{
-    // set values to uninitialized - this is what we return if no intersection is found
-    mObjectFace   = -1;
-    mUVCoords     = LLVector2(-1, -1);
-    mSTCoords     = LLVector2(-1, -1);
-    mXYCoords     = LLCoordScreen(-1, -1);
-    mIntersection = LLVector3(0,0,0);
-    mNormal       = LLVector3(0,0,0);
-    mBinormal     = LLVector3(0,0,0);
-    mTangent      = LLVector4(0,0,0,0);
-
-    LLVector4a tangent;
-    LLVector4a intersection;
-    LLVector4a normal;
-
-    tangent.clear();
-    normal.clear();
-    intersection.clear();
-
-    LLViewerObject* objectp = getObject();
-
-    if (objectp)
-    {
-        if (gViewerWindow->cursorIntersect(ll_round((F32)mMousePt.mX), ll_round((F32)mMousePt.mY), 1024.f,
-                                           objectp, -1, mPickTransparent, mPickRigged, mPickUnselectable, mPickReflectionProbe,
-                                           &mObjectFace,
-                                           &intersection,
-                                           &mSTCoords,
-                                           &normal,
-                                           &tangent))
-        {
-            // if we succeeded with the intersect above, compute the texture coordinates:
-
-            if (objectp->mDrawable.notNull() && mObjectFace > -1)
-            {
-                LLFace* facep = objectp->mDrawable->getFace(mObjectFace);
-                if (facep)
-                {
-                    mUVCoords = facep->surfaceToTexture(mSTCoords, intersection, normal);
-            }
-            }
-
-            mIntersection.set(intersection.getF32ptr());
-            mNormal.set(normal.getF32ptr());
-            mTangent.set(tangent.getF32ptr());
-
-            //extrapoloate binormal from normal and tangent
-
-            LLVector4a binormal;
-            binormal.setCross3(normal, tangent);
-            binormal.mul(tangent.getF32ptr()[3]);
-
-            mBinormal.set(binormal.getF32ptr());
-
-            mBinormal.normalize();
-            mNormal.normalize();
-            mTangent.normalize();
-
-            // and XY coords:
-            updateXYCoords();
-
-        }
-    }
-}
-
-//static
-bool LLPickInfo::isFlora(LLViewerObject* object)
-{
-    if (!object) return false;
-
-    LLPCode pcode = object->getPCode();
-
-    if( (LL_PCODE_LEGACY_GRASS == pcode)
-        || (LL_PCODE_LEGACY_TREE == pcode)
-        || (LL_PCODE_TREE_NEW == pcode))
-    {
-        return true;
-    }
-    return false;
-}+/**
+ * @file llviewerwindow.cpp
+ * @brief Implementation of the LLViewerWindow class.
+ *
+ * $LicenseInfo:firstyear=2001&license=viewerlgpl$
+ * Second Life Viewer Source Code
+ * Copyright (C) 2010, Linden Research, Inc.
+ *
+ * This library is free software; you can redistribute it and/or
+ * modify it under the terms of the GNU Lesser General Public
+ * License as published by the Free Software Foundation;
+ * version 2.1 of the License only.
+ *
+ * This library is distributed in the hope that it will be useful,
+ * but WITHOUT ANY WARRANTY; without even the implied warranty of
+ * MERCHANTABILITY or FITNESS FOR A PARTICULAR PURPOSE.  See the GNU
+ * Lesser General Public License for more details.
+ *
+ * You should have received a copy of the GNU Lesser General Public
+ * License along with this library; if not, write to the Free Software
+ * Foundation, Inc., 51 Franklin Street, Fifth Floor, Boston, MA  02110-1301  USA
+ *
+ * Linden Research, Inc., 945 Battery Street, San Francisco, CA  94111  USA
+ * $/LicenseInfo$
+ */
+
+#include "llviewerprecompiledheaders.h"
+#include "llviewerwindow.h"
+
+
+// system library includes
+#include <stdio.h>
+#include <iostream>
+#include <fstream>
+#include <algorithm>
+#include <boost/filesystem.hpp>
+#include <boost/lambda/core.hpp>
+#include <boost/regex.hpp>
+
+#include "llagent.h"
+#include "llagentcamera.h"
+#include "llcommandhandler.h"
+#include "llcommunicationchannel.h"
+#include "llfloaterreg.h"
+#include "llhudicon.h"
+#include "llmeshrepository.h"
+#include "llnotificationhandler.h"
+#include "llpanellogin.h"
+#include "llsetkeybinddialog.h"
+#include "llviewerinput.h"
+#include "llviewermenu.h"
+
+#include "llviewquery.h"
+#include "llxmltree.h"
+#include "llslurl.h"
+#include "llrender.h"
+
+#include "stringize.h"
+
+//
+// TODO: Many of these includes are unnecessary.  Remove them.
+//
+
+// linden library includes
+#include "llaudioengine.h"      // mute on minimize
+#include "llchatentry.h"
+#include "indra_constants.h"
+#include "llassetstorage.h"
+#include "llerrorcontrol.h"
+#include "llfontgl.h"
+#include "llmousehandler.h"
+#include "llrect.h"
+#include "llsky.h"
+#include "llstring.h"
+#include "llui.h"
+#include "lluuid.h"
+#include "llview.h"
+#include "llxfermanager.h"
+#include "message.h"
+#include "object_flags.h"
+#include "lltimer.h"
+#include "llviewermenu.h"
+#include "lltooltip.h"
+#include "llmediaentry.h"
+#include "llurldispatcher.h"
+#include "raytrace.h"
+
+// newview includes
+#include "llagent.h"
+#include "llbox.h"
+#include "llchicletbar.h"
+#include "llconsole.h"
+#include "llviewercontrol.h"
+#include "llcylinder.h"
+#include "lldebugview.h"
+#include "lldir.h"
+#include "lldrawable.h"
+#include "lldrawpoolalpha.h"
+#include "lldrawpoolbump.h"
+#include "lldrawpoolwater.h"
+#include "llmaniptranslate.h"
+#include "llface.h"
+#include "llfeaturemanager.h"
+#include "llfilepicker.h"
+#include "llfirstuse.h"
+#include "llfloater.h"
+#include "llfloaterbuyland.h"
+#include "llfloatercamera.h"
+#include "llfloaterland.h"
+#include "llfloaterinspect.h"
+#include "llfloatermap.h"
+#include "llfloaternamedesc.h"
+#include "llfloaterpreference.h"
+#include "llfloatersnapshot.h"
+#include "llfloatertools.h"
+#include "llfloaterworldmap.h"
+#include "llfocusmgr.h"
+#include "llfontfreetype.h"
+#include "llgesturemgr.h"
+#include "llglheaders.h"
+#include "lltooltip.h"
+#include "llhudmanager.h"
+#include "llhudobject.h"
+#include "llhudview.h"
+#include "llimage.h"
+#include "llimagej2c.h"
+#include "llimageworker.h"
+#include "llkeyboard.h"
+#include "lllineeditor.h"
+#include "llmenugl.h"
+#include "llmenuoptionpathfindingrebakenavmesh.h"
+#include "llmodaldialog.h"
+#include "llmorphview.h"
+#include "llmoveview.h"
+#include "llnavigationbar.h"
+#include "llnotificationhandler.h"
+#include "llpaneltopinfobar.h"
+#include "llpopupview.h"
+#include "llpreviewtexture.h"
+#include "llprogressview.h"
+#include "llresmgr.h"
+#include "llselectmgr.h"
+#include "llrootview.h"
+#include "llrendersphere.h"
+#include "llstartup.h"
+#include "llstatusbar.h"
+#include "llstatview.h"
+#include "llsurface.h"
+#include "llsurfacepatch.h"
+#include "lltexlayer.h"
+#include "lltextbox.h"
+#include "lltexturecache.h"
+#include "lltexturefetch.h"
+#include "lltextureview.h"
+#include "lltoast.h"
+#include "lltool.h"
+#include "lltoolbarview.h"
+#include "lltoolcomp.h"
+#include "lltooldraganddrop.h"
+#include "lltoolface.h"
+#include "lltoolfocus.h"
+#include "lltoolgrab.h"
+#include "lltoolmgr.h"
+#include "lltoolmorph.h"
+#include "lltoolpie.h"
+#include "lltoolselectland.h"
+#include "lltrans.h"
+#include "lluictrlfactory.h"
+#include "llurldispatcher.h"        // SLURL from other app instance
+#include "llversioninfo.h"
+#include "llvieweraudio.h"
+#include "llviewercamera.h"
+#include "llviewergesture.h"
+#include "llviewertexturelist.h"
+#include "llviewerinventory.h"
+#include "llviewerinput.h"
+#include "llviewermedia.h"
+#include "llviewermediafocus.h"
+#include "llviewermenu.h"
+#include "llviewermessage.h"
+#include "llviewerobjectlist.h"
+#include "llviewerparcelmgr.h"
+#include "llviewerregion.h"
+#include "llviewershadermgr.h"
+#include "llviewerstats.h"
+#include "llvoavatarself.h"
+#include "llvopartgroup.h"
+#include "llvovolume.h"
+#include "llworld.h"
+#include "llworldmapview.h"
+#include "pipeline.h"
+#include "llappviewer.h"
+#include "llviewerdisplay.h"
+#include "llspatialpartition.h"
+#include "llviewerjoystick.h"
+#include "llviewermenufile.h" // LLFilePickerReplyThread
+#include "llviewernetwork.h"
+#include "llpostprocess.h"
+#include "llfloaterimnearbychat.h"
+#include "llagentui.h"
+#include "llwearablelist.h"
+
+#include "llviewereventrecorder.h"
+
+#include "llnotifications.h"
+#include "llnotificationsutil.h"
+#include "llnotificationmanager.h"
+
+#include "llfloaternotificationsconsole.h"
+
+#include "llwindowlistener.h"
+#include "llviewerwindowlistener.h"
+#include "llpaneltopinfobar.h"
+#include "llcleanup.h"
+
+#if LL_WINDOWS
+#include <tchar.h> // For Unicode conversion methods
+#include "llwindowwin32.h" // For AltGr handling
+#endif
+
+//
+// Globals
+//
+void render_ui(F32 zoom_factor = 1.f, int subfield = 0);
+void swap();
+
+extern bool gDebugClicks;
+extern bool gDisplaySwapBuffers;
+extern bool gDepthDirty;
+extern bool gResizeScreenTexture;
+extern bool gCubeSnapshot;
+extern bool gSnapshotNoPost;
+
+LLViewerWindow  *gViewerWindow = NULL;
+
+LLFrameTimer    gAwayTimer;
+LLFrameTimer    gAwayTriggerTimer;
+
+bool            gShowOverlayTitle = false;
+
+LLViewerObject*  gDebugRaycastObject = NULL;
+LLVOPartGroup* gDebugRaycastParticle = NULL;
+LLVector4a       gDebugRaycastIntersection;
+LLVector4a      gDebugRaycastParticleIntersection;
+LLVector2        gDebugRaycastTexCoord;
+LLVector4a       gDebugRaycastNormal;
+LLVector4a       gDebugRaycastTangent;
+S32             gDebugRaycastFaceHit;
+LLVector4a       gDebugRaycastStart;
+LLVector4a       gDebugRaycastEnd;
+
+// HUD display lines in lower right
+bool                gDisplayWindInfo = false;
+bool                gDisplayCameraPos = false;
+bool                gDisplayFOV = false;
+bool                gDisplayBadge = false;
+
+static const U8 NO_FACE = 255;
+bool gQuietSnapshot = false;
+
+// Minimum value for UIScaleFactor, also defined in preferences, ui_scale_slider
+static const F32 MIN_UI_SCALE = 0.75f;
+// 4.0 in preferences, but win10 supports larger scaling and value is used more as
+// sanity check, so leaving space for larger values from DPI updates.
+static const F32 MAX_UI_SCALE = 7.0f;
+static const F32 MIN_DISPLAY_SCALE = 0.75f;
+
+static const char KEY_MOUSELOOK = 'M';
+
+static LLCachedControl<std::string> sSnapshotBaseName(LLCachedControl<std::string>(gSavedPerAccountSettings, "SnapshotBaseName", "Snapshot"));
+static LLCachedControl<std::string> sSnapshotDir(LLCachedControl<std::string>(gSavedPerAccountSettings, "SnapshotBaseDir", ""));
+
+LLTrace::SampleStatHandle<> LLViewerWindow::sMouseVelocityStat("Mouse Velocity");
+
+
+class RecordToChatConsoleRecorder : public LLError::Recorder
+{
+public:
+    virtual void recordMessage(LLError::ELevel level,
+                                const std::string& message)
+    {
+        //FIXME: this is NOT thread safe, and will do bad things when a warning is issued from a non-UI thread
+
+        // only log warnings to chat console
+        //if (level == LLError::LEVEL_WARN)
+        //{
+            //LLFloaterChat* chat_floater = LLFloaterReg::findTypedInstance<LLFloaterChat>("chat");
+            //if (chat_floater && gSavedSettings.getBOOL("WarningsAsChat"))
+            //{
+            //  LLChat chat;
+            //  chat.mText = message;
+            //  chat.mSourceType = CHAT_SOURCE_SYSTEM;
+
+            //  chat_floater->addChat(chat, false, false);
+            //}
+        //}
+    }
+};
+
+class RecordToChatConsole : public LLSingleton<RecordToChatConsole>
+{
+    LLSINGLETON(RecordToChatConsole);
+public:
+    void startRecorder() { LLError::addRecorder(mRecorder); }
+    void stopRecorder() { LLError::removeRecorder(mRecorder); }
+
+private:
+    LLError::RecorderPtr mRecorder;
+};
+
+RecordToChatConsole::RecordToChatConsole():
+    mRecorder(new RecordToChatConsoleRecorder())
+{
+    mRecorder->showTags(false);
+    mRecorder->showLocation(false);
+    mRecorder->showMultiline(true);
+}
+
+////////////////////////////////////////////////////////////////////////////
+//
+// Print Utility
+//
+
+// Convert a normalized float (-1.0 <= x <= +1.0) to a fixed 1.4 format string:
+//
+//    s#.####
+//
+// Where:
+//    s  sign character; space if x is positiv, minus if negative
+//    #  decimal digits
+//
+// This is similar to printf("%+.4f") except positive numbers are NOT cluttered with a leading '+' sign.
+// NOTE: This does NOT null terminate the output
+void normalized_float_to_string(const float x, char *out_str)
+{
+    static const unsigned char DECIMAL_BCD2[] =
+    {
+        0x00, 0x01, 0x02, 0x03, 0x04, 0x05, 0x06, 0x07, 0x08, 0x09,
+        0x10, 0x11, 0x12, 0x13, 0x14, 0x15, 0x16, 0x17, 0x18, 0x19,
+        0x20, 0x21, 0x22, 0x23, 0x24, 0x25, 0x26, 0x27, 0x28, 0x29,
+        0x30, 0x31, 0x32, 0x33, 0x34, 0x35, 0x36, 0x37, 0x38, 0x39,
+        0x40, 0x41, 0x42, 0x43, 0x44, 0x45, 0x46, 0x47, 0x48, 0x49,
+        0x50, 0x51, 0x52, 0x53, 0x54, 0x55, 0x56, 0x57, 0x58, 0x59,
+        0x60, 0x61, 0x62, 0x63, 0x64, 0x65, 0x66, 0x67, 0x68, 0x69,
+        0x70, 0x71, 0x72, 0x73, 0x74, 0x75, 0x76, 0x77, 0x78, 0x79,
+        0x80, 0x81, 0x82, 0x83, 0x84, 0x85, 0x86, 0x87, 0x88, 0x89,
+        0x90, 0x91, 0x92, 0x93, 0x94, 0x95, 0x96, 0x97, 0x98, 0x99
+    };
+
+    int neg = (x < 0);
+    int rem = neg
+            ? (int)(x * -10000.)
+            : (int)(x *  10000.);
+
+    int d10 = rem % 100; rem /= 100;
+    int d32 = rem % 100; rem /= 100;
+
+    out_str[6] = '0' + ((DECIMAL_BCD2[ d10 ] >> 0) & 0xF);
+    out_str[5] = '0' + ((DECIMAL_BCD2[ d10 ] >> 4) & 0xF);
+    out_str[4] = '0' + ((DECIMAL_BCD2[ d32 ] >> 0) & 0xF);
+    out_str[3] = '0' + ((DECIMAL_BCD2[ d32 ] >> 4) & 0xF);
+    out_str[2] = '.';
+    out_str[1] = '0' + (rem & 1);
+    out_str[0] = " -"[neg]; // Could always show '+' for positive but this clutters up the common case
+}
+
+// normalized float
+//    printf("%-.4f    %-.4f    %-.4f")
+// Params:
+//   float  &matrix_row[4]
+//   int    matrix_cell_index
+//   string out_buffer (size 32)
+// Note: The buffer is assumed to be pre-filled with spaces
+#define MATRIX_ROW_N32_TO_STR(matrix_row, i, out_buffer)          \
+    normalized_float_to_string(matrix_row[i+0], out_buffer +  0); \
+    normalized_float_to_string(matrix_row[i+1], out_buffer + 11); \
+    normalized_float_to_string(matrix_row[i+2], out_buffer + 22); \
+    out_buffer[31] = 0;
+
+
+// regular float
+//    sprintf(buffer, "%-8.2f  %-8.2f  %-8.2f", matrix_row[i+0], matrix_row[i+1], matrix_row[i+2]);
+// Params:
+//   float  &matrix_row[4]
+//   int    matrix_cell_index
+//   char   out_buffer[32]
+// Note: The buffer is assumed to be pre-filled with spaces
+#define MATRIX_ROW_F32_TO_STR(matrix_row, i, out_buffer) {                       \
+    static const char *format[3] = {                                             \
+        "%-8.2f"  ,  /* 0 */                                                     \
+        ">  99K  ",  /* 1 */                                                     \
+        "< -99K  "   /* 2 */                                                     \
+    };                                                                           \
+                                                                                 \
+    F32 temp_0 = matrix_row[i+0];                                                \
+    F32 temp_1 = matrix_row[i+1];                                                \
+    F32 temp_2 = matrix_row[i+2];                                                \
+                                                                                 \
+    U8 flag_0 = (((U8)(temp_0 < -99999.99)) << 1) | ((U8)(temp_0 > 99999.99));   \
+    U8 flag_1 = (((U8)(temp_1 < -99999.99)) << 1) | ((U8)(temp_1 > 99999.99));   \
+    U8 flag_2 = (((U8)(temp_2 < -99999.99)) << 1) | ((U8)(temp_2 > 99999.99));   \
+                                                                                 \
+    if (temp_0 < 0.f) out_buffer[ 0] = '-';                                      \
+    if (temp_1 < 0.f) out_buffer[11] = '-';                                      \
+    if (temp_2 < 0.f) out_buffer[22] = '-';                                      \
+                                                                                 \
+    sprintf(out_buffer+ 1,format[flag_0],fabsf(temp_0)); out_buffer[ 1+8] = ' '; \
+    sprintf(out_buffer+12,format[flag_1],fabsf(temp_1)); out_buffer[12+8] = ' '; \
+    sprintf(out_buffer+23,format[flag_2],fabsf(temp_2)); out_buffer[23+8] =  0 ; \
+}
+
+////////////////////////////////////////////////////////////////////////////
+//
+// LLDebugText
+//
+
+static LLTrace::BlockTimerStatHandle FTM_DISPLAY_DEBUG_TEXT("Display Debug Text");
+
+class LLDebugText
+{
+private:
+    struct Line
+    {
+        Line(const std::string& in_text, S32 in_x, S32 in_y) : text(in_text), x(in_x), y(in_y) {}
+        std::string text;
+        S32 x,y;
+    };
+
+    LLViewerWindow *mWindow;
+
+    typedef std::vector<Line> line_list_t;
+    line_list_t mLineList;
+    LLColor4 mTextColor;
+
+    LLColor4 mBackColor;
+    LLRect mBackRectCamera1;
+    LLRect mBackRectCamera2;
+
+    void addText(S32 x, S32 y, const std::string &text)
+    {
+        mLineList.push_back(Line(text, x, y));
+    }
+
+    void clearText() { mLineList.clear(); }
+
+public:
+    LLDebugText(LLViewerWindow* window) : mWindow(window) {}
+
+    void update()
+    {
+        if (!gPipeline.hasRenderDebugFeatureMask(LLPipeline::RENDER_DEBUG_FEATURE_UI))
+        {
+            clearText();
+            return;
+        }
+
+        static LLCachedControl<bool> log_texture_traffic(gSavedSettings,"LogTextureNetworkTraffic", false) ;
+
+        std::string wind_vel_text;
+        std::string wind_vector_text;
+        std::string rwind_vel_text;
+        std::string rwind_vector_text;
+        std::string audio_text;
+
+        static const std::string beacon_particle = LLTrans::getString("BeaconParticle");
+        static const std::string beacon_physical = LLTrans::getString("BeaconPhysical");
+        static const std::string beacon_scripted = LLTrans::getString("BeaconScripted");
+        static const std::string beacon_scripted_touch = LLTrans::getString("BeaconScriptedTouch");
+        static const std::string beacon_sound = LLTrans::getString("BeaconSound");
+        static const std::string beacon_media = LLTrans::getString("BeaconMedia");
+        static const std::string beacon_sun = LLTrans::getString("BeaconSun");
+        static const std::string beacon_moon = LLTrans::getString("BeaconMoon");
+        static const std::string particle_hiding = LLTrans::getString("ParticleHiding");
+
+        // Draw the statistics in a light gray
+        // and in a thin font
+        mTextColor = LLColor4( 0.86f, 0.86f, 0.86f, 1.f );
+
+        // Draw stuff growing up from right lower corner of screen
+        S32 x_right = mWindow->getWorldViewWidthScaled();
+        S32 xpos = x_right - 400;
+        xpos = llmax(xpos, 0);
+        S32 ypos = 64;
+        const S32 y_inc = 20;
+
+        // Camera matrix text is hard to see again a white background
+        // Add a dark background underneath the matrices for readability (contrast)
+        mBackRectCamera1.mLeft   = xpos;
+        mBackRectCamera1.mRight  = x_right;
+        mBackRectCamera1.mTop    = -1;
+        mBackRectCamera1.mBottom = -1;
+        mBackRectCamera2 = mBackRectCamera1;
+
+        mBackColor = LLUIColorTable::instance().getColor( "MenuDefaultBgColor" );
+
+        clearText();
+
+        if (gSavedSettings.getBOOL("DebugShowTime"))
+        {
+            F32 time = gFrameTimeSeconds;
+            S32 hours = (S32)(time / (60*60));
+            S32 mins = (S32)((time - hours*(60*60)) / 60);
+            S32 secs = (S32)((time - hours*(60*60) - mins*60));
+            addText(xpos, ypos, llformat("Time: %d:%02d:%02d", hours,mins,secs)); ypos += y_inc;
+        }
+
+        if (gSavedSettings.getBOOL("DebugShowMemory"))
+        {
+            addText(xpos, ypos,
+                    STRINGIZE("Memory: " << (LLMemory::getCurrentRSS() / 1024) << " (KB)"));
+            ypos += y_inc;
+        }
+
+        if (gDisplayCameraPos)
+        {
+            std::string camera_view_text;
+            std::string camera_center_text;
+            std::string agent_view_text;
+            std::string agent_left_text;
+            std::string agent_center_text;
+            std::string agent_root_center_text;
+
+            LLVector3d tvector; // Temporary vector to hold data for printing.
+
+            // Update camera center, camera view, wind info every other frame
+            tvector = gAgent.getPositionGlobal();
+            agent_center_text = llformat("AgentCenter  %f %f %f",
+                                         (F32)(tvector.mdV[VX]), (F32)(tvector.mdV[VY]), (F32)(tvector.mdV[VZ]));
+
+            if (isAgentAvatarValid())
+            {
+                tvector = gAgent.getPosGlobalFromAgent(gAgentAvatarp->mRoot->getWorldPosition());
+                agent_root_center_text = llformat("AgentRootCenter %f %f %f",
+                                                  (F32)(tvector.mdV[VX]), (F32)(tvector.mdV[VY]), (F32)(tvector.mdV[VZ]));
+            }
+            else
+            {
+                agent_root_center_text = "---";
+            }
+
+
+            tvector = LLVector4(gAgent.getFrameAgent().getAtAxis());
+            agent_view_text = llformat("AgentAtAxis  %f %f %f",
+                                       (F32)(tvector.mdV[VX]), (F32)(tvector.mdV[VY]), (F32)(tvector.mdV[VZ]));
+
+            tvector = LLVector4(gAgent.getFrameAgent().getLeftAxis());
+            agent_left_text = llformat("AgentLeftAxis  %f %f %f",
+                                       (F32)(tvector.mdV[VX]), (F32)(tvector.mdV[VY]), (F32)(tvector.mdV[VZ]));
+
+            tvector = gAgentCamera.getCameraPositionGlobal();
+            camera_center_text = llformat("CameraCenter %f %f %f",
+                                          (F32)(tvector.mdV[VX]), (F32)(tvector.mdV[VY]), (F32)(tvector.mdV[VZ]));
+
+            tvector = LLVector4(LLViewerCamera::getInstance()->getAtAxis());
+            camera_view_text = llformat("CameraAtAxis    %f %f %f",
+                                        (F32)(tvector.mdV[VX]), (F32)(tvector.mdV[VY]), (F32)(tvector.mdV[VZ]));
+
+            addText(xpos, ypos, agent_center_text);  ypos += y_inc;
+            addText(xpos, ypos, agent_root_center_text);  ypos += y_inc;
+            addText(xpos, ypos, agent_view_text);  ypos += y_inc;
+            addText(xpos, ypos, agent_left_text);  ypos += y_inc;
+            addText(xpos, ypos, camera_center_text);  ypos += y_inc;
+            addText(xpos, ypos, camera_view_text);  ypos += y_inc;
+        }
+
+        if (gDisplayWindInfo)
+        {
+            wind_vel_text = llformat("Wind velocity %.2f m/s", gWindVec.magVec());
+            wind_vector_text = llformat("Wind vector   %.2f %.2f %.2f", gWindVec.mV[0], gWindVec.mV[1], gWindVec.mV[2]);
+            rwind_vel_text = llformat("RWind vel %.2f m/s", gRelativeWindVec.magVec());
+            rwind_vector_text = llformat("RWind vec   %.2f %.2f %.2f", gRelativeWindVec.mV[0], gRelativeWindVec.mV[1], gRelativeWindVec.mV[2]);
+
+            addText(xpos, ypos, wind_vel_text);  ypos += y_inc;
+            addText(xpos, ypos, wind_vector_text);  ypos += y_inc;
+            addText(xpos, ypos, rwind_vel_text);  ypos += y_inc;
+            addText(xpos, ypos, rwind_vector_text);  ypos += y_inc;
+        }
+        if (gDisplayWindInfo)
+        {
+            audio_text = llformat("Audio for wind: %d", gAudiop ? gAudiop->isWindEnabled() : -1);
+            addText(xpos, ypos, audio_text);  ypos += y_inc;
+        }
+        if (gDisplayFOV)
+        {
+            addText(xpos, ypos, llformat("FOV: %2.1f deg", RAD_TO_DEG * LLViewerCamera::getInstance()->getView()));
+            ypos += y_inc;
+        }
+        if (gDisplayBadge)
+        {
+            addText(xpos, ypos+(y_inc/2), llformat("Hippos!", RAD_TO_DEG * LLViewerCamera::getInstance()->getView()));
+            ypos += y_inc * 2;
+        }
+
+        /*if (LLViewerJoystick::getInstance()->getOverrideCamera())
+        {
+            addText(xpos + 200, ypos, llformat("Flycam"));
+            ypos += y_inc;
+        }*/
+
+        if (gSavedSettings.getBOOL("DebugShowRenderInfo"))
+        {
+            LLTrace::Recording& last_frame_recording = LLTrace::get_frame_recording().getLastRecording();
+
+            //show streaming cost/triangle count of known prims in current region OR selection
+            {
+                F32 cost = 0.f;
+                S32 count = 0;
+                S32 vcount = 0;
+                S32 object_count = 0;
+                S32 total_bytes = 0;
+                S32 visible_bytes = 0;
+
+                const char* label = "Region";
+                if (LLSelectMgr::getInstance()->getSelection()->getObjectCount() == 0)
+                { //region
+                    LLViewerRegion* region = gAgent.getRegion();
+                    if (region)
+                    {
+                        for (U32 i = 0; i < gObjectList.getNumObjects(); ++i)
+                        {
+                            LLViewerObject* object = gObjectList.getObject(i);
+                            if (object &&
+                                object->getRegion() == region &&
+                                object->getVolume())
+                            {
+                                object_count++;
+                                S32 bytes = 0;
+                                S32 visible = 0;
+                                cost += object->getStreamingCost();
+                                LLMeshCostData costs;
+                                if (object->getCostData(costs))
+                                {
+                                    bytes = costs.getSizeTotal();
+                                    visible = costs.getSizeByLOD(object->getLOD());
+                                }
+
+                                S32 vt = 0;
+                                count += object->getTriangleCount(&vt);
+                                vcount += vt;
+                                total_bytes += bytes;
+                                visible_bytes += visible;
+                            }
+                        }
+                    }
+                }
+                else
+                {
+                    label = "Selection";
+                    cost = LLSelectMgr::getInstance()->getSelection()->getSelectedObjectStreamingCost(&total_bytes, &visible_bytes);
+                    count = LLSelectMgr::getInstance()->getSelection()->getSelectedObjectTriangleCount(&vcount);
+                    object_count = LLSelectMgr::getInstance()->getSelection()->getObjectCount();
+                }
+
+                addText(xpos,ypos, llformat("%s streaming cost: %.1f", label, cost));
+                ypos += y_inc;
+
+                addText(xpos, ypos, llformat("    %.3f KTris, %.3f KVerts, %.1f/%.1f KB, %d objects",
+                                        count/1000.f, vcount/1000.f, visible_bytes/1024.f, total_bytes/1024.f, object_count));
+                ypos += y_inc;
+
+            }
+
+            addText(xpos, ypos, llformat("%d Texture Binds", LLImageGL::sBindCount));
+            ypos += y_inc;
+
+            addText(xpos, ypos, llformat("%d Unique Textures", LLImageGL::sUniqueCount));
+            ypos += y_inc;
+
+            addText(xpos, ypos, llformat("%d Render Calls", (U32)last_frame_recording.getSampleCount(LLPipeline::sStatBatchSize)));
+            ypos += y_inc;
+
+            addText(xpos, ypos, llformat("%d/%d Objects Active", gObjectList.getNumActiveObjects(), gObjectList.getNumObjects()));
+            ypos += y_inc;
+
+            addText(xpos, ypos, llformat("%d Matrix Ops", gPipeline.mMatrixOpCount));
+            ypos += y_inc;
+
+            addText(xpos, ypos, llformat("%d Texture Matrix Ops", gPipeline.mTextureMatrixOps));
+            ypos += y_inc;
+
+            gPipeline.mTextureMatrixOps = 0;
+            gPipeline.mMatrixOpCount = 0;
+
+            if (last_frame_recording.getSampleCount(LLPipeline::sStatBatchSize) > 0)
+            {
+                addText(xpos, ypos, llformat("Batch min/max/mean: %d/%d/%d", (U32)last_frame_recording.getMin(LLPipeline::sStatBatchSize), (U32)last_frame_recording.getMax(LLPipeline::sStatBatchSize), (U32)last_frame_recording.getMean(LLPipeline::sStatBatchSize)));
+            }
+            ypos += y_inc;
+
+            addText(xpos, ypos, llformat("UI Verts/Calls: %d/%d", LLRender::sUIVerts, LLRender::sUICalls));
+            LLRender::sUICalls = LLRender::sUIVerts = 0;
+            ypos += y_inc;
+
+            addText(xpos,ypos, llformat("%d/%d Nodes visible", gPipeline.mNumVisibleNodes, LLSpatialGroup::sNodeCount));
+
+            ypos += y_inc;
+
+            if (!LLOcclusionCullingGroup::sPendingQueries.empty())
+            {
+                addText(xpos,ypos, llformat("%d Queries pending", LLOcclusionCullingGroup::sPendingQueries.size()));
+                ypos += y_inc;
+            }
+
+
+            addText(xpos,ypos, llformat("%d Avatars visible", LLVOAvatar::sNumVisibleAvatars));
+
+            ypos += y_inc;
+
+            addText(xpos,ypos, llformat("%d Lights visible", LLPipeline::sVisibleLightCount));
+
+            ypos += y_inc;
+
+            if (gMeshRepo.meshRezEnabled())
+            {
+                addText(xpos, ypos, llformat("%.3f MB Mesh Data Received", LLMeshRepository::sBytesReceived/(1024.f*1024.f)));
+
+                ypos += y_inc;
+
+                addText(xpos, ypos, llformat("%d/%d Mesh HTTP Requests/Retries", LLMeshRepository::sHTTPRequestCount,
+                    LLMeshRepository::sHTTPRetryCount));
+                ypos += y_inc;
+
+                addText(xpos, ypos, llformat("%d/%d Mesh LOD Pending/Processing", LLMeshRepository::sLODPending, LLMeshRepository::sLODProcessing));
+                ypos += y_inc;
+
+                addText(xpos, ypos, llformat("%.3f/%.3f MB Mesh Cache Read/Write ", LLMeshRepository::sCacheBytesRead/(1024.f*1024.f), LLMeshRepository::sCacheBytesWritten/(1024.f*1024.f)));
+                ypos += y_inc;
+
+                addText(xpos, ypos, llformat("%.3f/%.3f MB Mesh Skins/Decompositions Memory", LLMeshRepository::sCacheBytesSkins / (1024.f*1024.f), LLMeshRepository::sCacheBytesDecomps / (1024.f*1024.f)));
+                ypos += y_inc;
+
+                addText(xpos, ypos, llformat("%.3f MB Mesh Headers Memory", LLMeshRepository::sCacheBytesHeaders / (1024.f*1024.f)));
+
+                ypos += y_inc;
+            }
+
+            gPipeline.mNumVisibleNodes = LLPipeline::sVisibleLightCount = 0;
+        }
+        if (gSavedSettings.getBOOL("DebugShowAvatarRenderInfo"))
+        {
+            std::map<std::string, LLVOAvatar*> sorted_avs;
+
+            std::vector<LLCharacter*>::iterator sort_iter = LLCharacter::sInstances.begin();
+            while (sort_iter != LLCharacter::sInstances.end())
+            {
+                LLVOAvatar* avatar = dynamic_cast<LLVOAvatar*>(*sort_iter);
+                if (avatar &&
+                    !avatar->isDead())                      // Not dead yet
+                {
+                    // Stuff into a sorted map so the display is ordered
+                    sorted_avs[avatar->getFullname()] = avatar;
+                }
+                sort_iter++;
+            }
+
+            std::string trunc_name;
+            std::map<std::string, LLVOAvatar*>::reverse_iterator av_iter = sorted_avs.rbegin();     // Put "A" at the top
+            while (av_iter != sorted_avs.rend())
+            {
+                LLVOAvatar* avatar = av_iter->second;
+
+                avatar->calculateUpdateRenderComplexity(); // Make sure the numbers are up-to-date
+
+                trunc_name = utf8str_truncate(avatar->getFullname(), 16);
+                addText(xpos, ypos, llformat("%s : %s, complexity %d, area %.2f",
+                    trunc_name.c_str(),
+                    LLVOAvatar::rezStatusToString(avatar->getRezzedStatus()).c_str(),
+                    avatar->getVisualComplexity(),
+                    avatar->getAttachmentSurfaceArea()));
+                ypos += y_inc;
+                av_iter++;
+            }
+        }
+        if (gSavedSettings.getBOOL("DebugShowRenderMatrices"))
+        {
+            char camera_lines[8][32];
+            memset(camera_lines, ' ', sizeof(camera_lines));
+
+            // Projection last column is always <0,0,-1.0001,0>
+            // Projection last row is always <0,0,-0.2>
+            mBackRectCamera1.mBottom = ypos - y_inc + 2;
+            MATRIX_ROW_N32_TO_STR(gGLProjection, 12,camera_lines[7]); addText(xpos, ypos, std::string(camera_lines[7])); ypos += y_inc;
+            MATRIX_ROW_N32_TO_STR(gGLProjection,  8,camera_lines[6]); addText(xpos, ypos, std::string(camera_lines[6])); ypos += y_inc;
+            MATRIX_ROW_N32_TO_STR(gGLProjection,  4,camera_lines[5]); addText(xpos, ypos, std::string(camera_lines[5])); ypos += y_inc; mBackRectCamera1.mTop    = ypos + 2;
+            MATRIX_ROW_N32_TO_STR(gGLProjection,  0,camera_lines[4]); addText(xpos, ypos, std::string(camera_lines[4])); ypos += y_inc; mBackRectCamera2.mBottom = ypos + 2;
+
+            addText(xpos, ypos, "Projection Matrix");
+            ypos += y_inc;
+
+            // View last column is always <0,0,0,1>
+            MATRIX_ROW_F32_TO_STR(gGLModelView, 12,camera_lines[3]); addText(xpos, ypos, std::string(camera_lines[3])); ypos += y_inc;
+            MATRIX_ROW_N32_TO_STR(gGLModelView,  8,camera_lines[2]); addText(xpos, ypos, std::string(camera_lines[2])); ypos += y_inc;
+            MATRIX_ROW_N32_TO_STR(gGLModelView,  4,camera_lines[1]); addText(xpos, ypos, std::string(camera_lines[1])); ypos += y_inc; mBackRectCamera2.mTop = ypos + 2;
+            MATRIX_ROW_N32_TO_STR(gGLModelView,  0,camera_lines[0]); addText(xpos, ypos, std::string(camera_lines[0])); ypos += y_inc;
+
+            addText(xpos, ypos, "View Matrix");
+            ypos += y_inc;
+        }
+        // disable use of glReadPixels which messes up nVidia nSight graphics debugging
+        if (gSavedSettings.getBOOL("DebugShowColor") && !LLRender::sNsightDebugSupport)
+        {
+            U8 color[4];
+            LLCoordGL coord = gViewerWindow->getCurrentMouse();
+
+            // Convert x,y to raw pixel coords
+            S32 x_raw = llround(coord.mX * gViewerWindow->getWindowWidthRaw() / (F32) gViewerWindow->getWindowWidthScaled());
+            S32 y_raw = llround(coord.mY * gViewerWindow->getWindowHeightRaw() / (F32) gViewerWindow->getWindowHeightScaled());
+
+            glReadPixels(x_raw, y_raw, 1, 1, GL_RGBA, GL_UNSIGNED_BYTE, color);
+            addText(xpos, ypos, llformat("Pixel <%1d, %1d> R:%1d G:%1d B:%1d A:%1d", x_raw, y_raw, color[0], color[1], color[2], color[3]));
+            ypos += y_inc;
+        }
+
+        // only display these messages if we are actually rendering beacons at this moment
+        if (LLPipeline::getRenderBeacons() && LLFloaterReg::instanceVisible("beacons"))
+        {
+            if (LLPipeline::getRenderMOAPBeacons())
+            {
+                addText(xpos, ypos, "Viewing media beacons (white)");
+                ypos += y_inc;
+            }
+
+            if (LLPipeline::toggleRenderTypeControlNegated(LLPipeline::RENDER_TYPE_PARTICLES))
+            {
+                addText(xpos, ypos, particle_hiding);
+                ypos += y_inc;
+            }
+
+            if (LLPipeline::getRenderParticleBeacons())
+            {
+                addText(xpos, ypos, "Viewing particle beacons (blue)");
+                ypos += y_inc;
+            }
+
+            if (LLPipeline::getRenderSoundBeacons())
+            {
+                addText(xpos, ypos, "Viewing sound beacons (yellow)");
+                ypos += y_inc;
+            }
+
+            if (LLPipeline::getRenderScriptedBeacons())
+            {
+                addText(xpos, ypos, beacon_scripted);
+                ypos += y_inc;
+            }
+            else
+                if (LLPipeline::getRenderScriptedTouchBeacons())
+                {
+                    addText(xpos, ypos, beacon_scripted_touch);
+                    ypos += y_inc;
+                }
+
+            if (LLPipeline::getRenderPhysicalBeacons())
+            {
+                addText(xpos, ypos, "Viewing physical object beacons (green)");
+                ypos += y_inc;
+            }
+        }
+
+        static LLUICachedControl<bool> show_sun_beacon("sunbeacon", false);
+        static LLUICachedControl<bool> show_moon_beacon("moonbeacon", false);
+
+        if (show_sun_beacon)
+        {
+            addText(xpos, ypos, beacon_sun);
+            ypos += y_inc;
+        }
+        if (show_moon_beacon)
+        {
+            addText(xpos, ypos, beacon_moon);
+            ypos += y_inc;
+        }
+
+        if(log_texture_traffic)
+        {
+            U32 old_y = ypos ;
+            for(S32 i = LLViewerTexture::BOOST_NONE; i < LLViewerTexture::MAX_GL_IMAGE_CATEGORY; i++)
+            {
+                if(gTotalTextureBytesPerBoostLevel[i] > (S32Bytes)0)
+                {
+                    addText(xpos, ypos, llformat("Boost_Level %d:  %.3f MB", i, F32Megabytes(gTotalTextureBytesPerBoostLevel[i]).value()));
+                    ypos += y_inc;
+                }
+            }
+            if(ypos != old_y)
+            {
+                addText(xpos, ypos, "Network traffic for textures:");
+                ypos += y_inc;
+            }
+        }
+
+        if (gSavedSettings.getBOOL("DebugShowTextureInfo"))
+        {
+            LLViewerObject* objectp = NULL ;
+
+            LLSelectNode* nodep = LLSelectMgr::instance().getHoverNode();
+            if (nodep)
+            {
+                objectp = nodep->getObject();
+            }
+
+            if (objectp && !objectp->isDead())
+            {
+                S32 num_faces = objectp->mDrawable->getNumFaces() ;
+                std::set<LLViewerFetchedTexture*> tex_list;
+
+                for(S32 i = 0 ; i < num_faces; i++)
+                {
+                    LLFace* facep = objectp->mDrawable->getFace(i) ;
+                    if(facep)
+                    {
+                        LLViewerFetchedTexture* tex = dynamic_cast<LLViewerFetchedTexture*>(facep->getTexture()) ;
+                        if(tex)
+                        {
+                            if(tex_list.find(tex) != tex_list.end())
+                            {
+                                continue ; //already displayed.
+                            }
+                            tex_list.insert(tex);
+
+                            std::string uuid_str;
+                            tex->getID().toString(uuid_str);
+                            uuid_str = uuid_str.substr(0,7);
+
+                            addText(xpos, ypos, llformat("ID: %s v_size: %.3f", uuid_str.c_str(), tex->getMaxVirtualSize()));
+                            ypos += y_inc;
+
+                            addText(xpos, ypos, llformat("discard level: %d desired level: %d Missing: %s", tex->getDiscardLevel(),
+                                tex->getDesiredDiscardLevel(), tex->isMissingAsset() ? "Y" : "N"));
+                            ypos += y_inc;
+                        }
+                    }
+                }
+            }
+        }
+    }
+
+    void draw()
+    {
+        LL_RECORD_BLOCK_TIME(FTM_DISPLAY_DEBUG_TEXT);
+
+        // Camera matrix text is hard to see again a white background
+        // Add a dark background underneath the matrices for readability (contrast)
+        if (mBackRectCamera1.mTop >= 0)
+        {
+            mBackColor.setAlpha( 0.75f );
+            gl_rect_2d(mBackRectCamera1, mBackColor, true);
+
+            mBackColor.setAlpha( 0.66f );
+            gl_rect_2d(mBackRectCamera2, mBackColor, true);
+        }
+
+        for (line_list_t::iterator iter = mLineList.begin();
+             iter != mLineList.end(); ++iter)
+        {
+            const Line& line = *iter;
+            LLFontGL::getFontMonospace()->renderUTF8(line.text, 0, (F32)line.x, (F32)line.y, mTextColor,
+                    LLFontGL::LEFT, LLFontGL::TOP, LLFontGL::NORMAL, LLFontGL::NO_SHADOW);
+        }
+    }
+
+};
+
+void LLViewerWindow::updateDebugText()
+{
+    mDebugText->update();
+}
+
+////////////////////////////////////////////////////////////////////////////
+//
+// LLViewerWindow
+//
+
+LLViewerWindow::Params::Params()
+:   title("title"),
+    name("name"),
+    x("x"),
+    y("y"),
+    width("width"),
+    height("height"),
+    min_width("min_width"),
+    min_height("min_height"),
+    fullscreen("fullscreen", false),
+    ignore_pixel_depth("ignore_pixel_depth", false)
+{}
+
+
+void LLViewerWindow::handlePieMenu(S32 x, S32 y, MASK mask)
+{
+    if (CAMERA_MODE_CUSTOMIZE_AVATAR != gAgentCamera.getCameraMode() && LLToolMgr::getInstance()->getCurrentTool() != LLToolPie::getInstance() && gAgent.isInitialized())
+    {
+        // If the current tool didn't process the click, we should show
+        // the pie menu.  This can be done by passing the event to the pie
+        // menu tool.
+        LLToolPie::getInstance()->handleRightMouseDown(x, y, mask);
+    }
+}
+
+bool LLViewerWindow::handleAnyMouseClick(LLWindow *window, LLCoordGL pos, MASK mask, EMouseClickType clicktype, bool down, bool& is_toolmgr_action)
+{
+    const char* buttonname = "";
+    const char* buttonstatestr = "";
+    S32 x = pos.mX;
+    S32 y = pos.mY;
+    x = ll_round((F32)x / mDisplayScale.mV[VX]);
+    y = ll_round((F32)y / mDisplayScale.mV[VY]);
+
+    // Handle non-consuming global keybindings, like voice
+    gViewerInput.handleGlobalBindsMouse(clicktype, mask, down);
+
+    // only send mouse clicks to UI if UI is visible
+    if(gPipeline.hasRenderDebugFeatureMask(LLPipeline::RENDER_DEBUG_FEATURE_UI))
+    {
+
+        if (down)
+        {
+            buttonstatestr = "down" ;
+        }
+        else
+        {
+            buttonstatestr = "up" ;
+        }
+
+        switch (clicktype)
+        {
+        case CLICK_LEFT:
+            mLeftMouseDown = down;
+            buttonname = "Left";
+            break;
+        case CLICK_RIGHT:
+            mRightMouseDown = down;
+            buttonname = "Right";
+            break;
+        case CLICK_MIDDLE:
+            mMiddleMouseDown = down;
+            buttonname = "Middle";
+            break;
+        case CLICK_DOUBLELEFT:
+            mLeftMouseDown = down;
+            buttonname = "Left Double Click";
+            break;
+        case CLICK_BUTTON4:
+            buttonname = "Button 4";
+            break;
+        case CLICK_BUTTON5:
+            buttonname = "Button 5";
+            break;
+        default:
+            break; // COUNT and NONE
+        }
+
+        LLView::sMouseHandlerMessage.clear();
+
+        if (gMenuBarView)
+        {
+            // stop ALT-key access to menu
+            gMenuBarView->resetMenuTrigger();
+        }
+
+        if (gDebugClicks)
+        {
+            LL_INFOS() << "ViewerWindow " << buttonname << " mouse " << buttonstatestr << " at " << x << "," << y << LL_ENDL;
+        }
+
+        // Make sure we get a corresponding mouseup event, even if the mouse leaves the window
+        if (down)
+            mWindow->captureMouse();
+        else
+            mWindow->releaseMouse();
+
+        // Indicate mouse was active
+        LLUI::getInstance()->resetMouseIdleTimer();
+
+        // Don't let the user move the mouse out of the window until mouse up.
+        if( LLToolMgr::getInstance()->getCurrentTool()->clipMouseWhenDown() )
+        {
+            mWindow->setMouseClipping(down);
+        }
+
+        LLMouseHandler* mouse_captor = gFocusMgr.getMouseCapture();
+        if( mouse_captor )
+        {
+            S32 local_x;
+            S32 local_y;
+            mouse_captor->screenPointToLocal( x, y, &local_x, &local_y );
+            if (LLView::sDebugMouseHandling)
+            {
+                LL_INFOS() << buttonname << " Mouse " << buttonstatestr << " handled by captor " << mouse_captor->getName() << LL_ENDL;
+            }
+
+            bool r = mouse_captor->handleAnyMouseClick(local_x, local_y, mask, clicktype, down);
+            if (r) {
+
+                LL_DEBUGS() << "LLViewerWindow::handleAnyMouseClick viewer with mousecaptor calling updatemouseeventinfo - local_x|global x  "<< local_x << " " << x  << "local/global y " << local_y << " " << y << LL_ENDL;
+
+                LLViewerEventRecorder::instance().setMouseGlobalCoords(x,y);
+                LLViewerEventRecorder::instance().logMouseEvent(std::string(buttonstatestr),std::string(buttonname));
+
+            }
+            else if (down && clicktype == CLICK_RIGHT)
+            {
+                handlePieMenu(x, y, mask);
+                r = true;
+            }
+            return r;
+        }
+
+        // Mark the click as handled and return if we aren't within the root view to avoid spurious bugs
+        if( !mRootView->pointInView(x, y) )
+        {
+            return true;
+        }
+        // Give the UI views a chance to process the click
+
+        bool r= mRootView->handleAnyMouseClick(x, y, mask, clicktype, down) ;
+        if (r)
+        {
+
+            LL_DEBUGS() << "LLViewerWindow::handleAnyMouseClick calling updatemouseeventinfo - global x  "<< " " << x   << "global y " << y  << "buttonstate: " << buttonstatestr << " buttonname " << buttonname << LL_ENDL;
+
+            LLViewerEventRecorder::instance().setMouseGlobalCoords(x,y);
+
+            // Clear local coords - this was a click on root window so these are not needed
+            // By not including them, this allows the test skeleton generation tool to be smarter when generating code
+            // the code generator can be smarter because when local coords are present it can try the xui path with local coords
+            // and fallback to global coordinates only if needed.
+            // The drawback to this approach is sometimes a valid xui path will appear to work fine, but NOT interact with the UI element
+            // (VITA support not implemented yet or not visible to VITA due to widget further up xui path not being visible to VITA)
+            // For this reason it's best to provide hints where possible here by leaving out local coordinates
+            LLViewerEventRecorder::instance().setMouseLocalCoords(-1,-1);
+            LLViewerEventRecorder::instance().logMouseEvent(buttonstatestr,buttonname);
+
+            if (LLView::sDebugMouseHandling)
+            {
+                LL_INFOS() << buttonname << " Mouse " << buttonstatestr << " " << LLViewerEventRecorder::instance().get_xui()   << LL_ENDL;
+            }
+            return true;
+        } else if (LLView::sDebugMouseHandling)
+            {
+                LL_INFOS() << buttonname << " Mouse " << buttonstatestr << " not handled by view" << LL_ENDL;
+            }
+    }
+
+    // Do not allow tool manager to handle mouseclicks if we have disconnected
+    if(!gDisconnected && LLToolMgr::getInstance()->getCurrentTool()->handleAnyMouseClick( x, y, mask, clicktype, down ) )
+    {
+        LLViewerEventRecorder::instance().clear_xui();
+        is_toolmgr_action = true;
+        return true;
+    }
+
+    if (down && clicktype == CLICK_RIGHT)
+    {
+        handlePieMenu(x, y, mask);
+        return true;
+    }
+
+    // If we got this far on a down-click, it wasn't handled.
+    // Up-clicks, though, are always handled as far as the OS is concerned.
+    bool default_rtn = !down;
+    return default_rtn;
+}
+
+bool LLViewerWindow::handleMouseDown(LLWindow *window,  LLCoordGL pos, MASK mask)
+{
+    mAllowMouseDragging = false;
+    if (!mMouseDownTimer.getStarted())
+    {
+        mMouseDownTimer.start();
+    }
+    else
+    {
+        mMouseDownTimer.reset();
+    }
+    bool down = true;
+    //handleMouse() loops back to LLViewerWindow::handleAnyMouseClick
+    return gViewerInput.handleMouse(window, pos, mask, CLICK_LEFT, down);
+}
+
+bool LLViewerWindow::handleDoubleClick(LLWindow *window,  LLCoordGL pos, MASK mask)
+{
+    // try handling as a double-click first, then a single-click if that
+    // wasn't handled.
+    bool down = true;
+    if (gViewerInput.handleMouse(window, pos, mask, CLICK_DOUBLELEFT, down))
+    {
+        return true;
+    }
+    return handleMouseDown(window, pos, mask);
+}
+
+bool LLViewerWindow::handleMouseUp(LLWindow *window,  LLCoordGL pos, MASK mask)
+{
+    if (mMouseDownTimer.getStarted())
+    {
+        mMouseDownTimer.stop();
+    }
+    bool down = false;
+    return gViewerInput.handleMouse(window, pos, mask, CLICK_LEFT, down);
+}
+bool LLViewerWindow::handleRightMouseDown(LLWindow *window,  LLCoordGL pos, MASK mask)
+{
+    bool down = true;
+    return gViewerInput.handleMouse(window, pos, mask, CLICK_RIGHT, down);
+}
+
+bool LLViewerWindow::handleRightMouseUp(LLWindow *window,  LLCoordGL pos, MASK mask)
+{
+    bool down = false;
+    return gViewerInput.handleMouse(window, pos, mask, CLICK_RIGHT, down);
+}
+
+bool LLViewerWindow::handleMiddleMouseDown(LLWindow *window,  LLCoordGL pos, MASK mask)
+{
+    bool down = true;
+    gViewerInput.handleMouse(window, pos, mask, CLICK_MIDDLE, down);
+
+    // Always handled as far as the OS is concerned.
+    return true;
+}
+
+LLWindowCallbacks::DragNDropResult LLViewerWindow::handleDragNDrop( LLWindow *window, LLCoordGL pos, MASK mask, LLWindowCallbacks::DragNDropAction action, std::string data)
+{
+    LLWindowCallbacks::DragNDropResult result = LLWindowCallbacks::DND_NONE;
+
+    const bool prim_media_dnd_enabled = gSavedSettings.getBOOL("PrimMediaDragNDrop");
+    const bool slurl_dnd_enabled = gSavedSettings.getBOOL("SLURLDragNDrop");
+
+    if ( prim_media_dnd_enabled || slurl_dnd_enabled )
+    {
+        switch(action)
+        {
+            // Much of the handling for these two cases is the same.
+            case LLWindowCallbacks::DNDA_TRACK:
+            case LLWindowCallbacks::DNDA_DROPPED:
+            case LLWindowCallbacks::DNDA_START_TRACKING:
+            {
+                bool drop = (LLWindowCallbacks::DNDA_DROPPED == action);
+
+                if (slurl_dnd_enabled)
+                {
+                    LLSLURL dropped_slurl(data);
+                    if(dropped_slurl.isSpatial())
+                    {
+                        if (drop)
+                        {
+                            LLURLDispatcher::dispatch( dropped_slurl.getSLURLString(), LLCommandHandler::NAV_TYPE_CLICKED, NULL, true );
+                            return LLWindowCallbacks::DND_MOVE;
+                        }
+                        return LLWindowCallbacks::DND_COPY;
+                    }
+                }
+
+                if (prim_media_dnd_enabled)
+                {
+                    LLPickInfo pick_info = pickImmediate( pos.mX, pos.mY,
+                                                          true /* pick_transparent */,
+                                                          false /* pick_rigged */);
+
+                    S32 object_face = pick_info.mObjectFace;
+                    std::string url = data;
+
+                    LL_DEBUGS() << "Object: picked at " << pos.mX << ", " << pos.mY << " - face = " << object_face << " - URL = " << url << LL_ENDL;
+
+                    LLVOVolume *obj = dynamic_cast<LLVOVolume*>(static_cast<LLViewerObject*>(pick_info.getObject()));
+
+                    if (obj && !obj->getRegion()->getCapability("ObjectMedia").empty())
+                    {
+                        LLTextureEntry *te = obj->getTE(object_face);
+
+                        // can modify URL if we can modify the object or we have navigate permissions
+                        bool allow_modify_url = obj->permModify() || obj->hasMediaPermission( te->getMediaData(), LLVOVolume::MEDIA_PERM_INTERACT );
+
+                        if (te && allow_modify_url )
+                        {
+                            if (drop)
+                            {
+                                // object does NOT have media already
+                                if ( ! te->hasMedia() )
+                                {
+                                    // we are allowed to modify the object
+                                    if ( obj->permModify() )
+                                    {
+                                        // Create new media entry
+                                        LLSD media_data;
+                                        // XXX Should we really do Home URL too?
+                                        media_data[LLMediaEntry::HOME_URL_KEY] = url;
+                                        media_data[LLMediaEntry::CURRENT_URL_KEY] = url;
+                                        media_data[LLMediaEntry::AUTO_PLAY_KEY] = true;
+                                        obj->syncMediaData(object_face, media_data, true, true);
+                                        // XXX This shouldn't be necessary, should it ?!?
+                                        if (obj->getMediaImpl(object_face))
+                                            obj->getMediaImpl(object_face)->navigateReload();
+                                        obj->sendMediaDataUpdate();
+
+                                        result = LLWindowCallbacks::DND_COPY;
+                                    }
+                                }
+                                else
+                                // object HAS media already
+                                {
+                                    // URL passes the whitelist
+                                    if (te->getMediaData()->checkCandidateUrl( url ) )
+                                    {
+                                        // just navigate to the URL
+                                        if (obj->getMediaImpl(object_face))
+                                        {
+                                            obj->getMediaImpl(object_face)->navigateTo(url);
+                                        }
+                                        else
+                                        {
+                                            // This is very strange.  Navigation should
+                                            // happen via the Impl, but we don't have one.
+                                            // This sends it to the server, which /should/
+                                            // trigger us getting it.  Hopefully.
+                                            LLSD media_data;
+                                            media_data[LLMediaEntry::CURRENT_URL_KEY] = url;
+                                            obj->syncMediaData(object_face, media_data, true, true);
+                                            obj->sendMediaDataUpdate();
+                                        }
+                                        result = LLWindowCallbacks::DND_LINK;
+
+                                    }
+                                }
+                                LLSelectMgr::getInstance()->unhighlightObjectOnly(mDragHoveredObject);
+                                mDragHoveredObject = NULL;
+
+                            }
+                            else
+                            {
+                                // Check the whitelist, if there's media (otherwise just show it)
+                                if (te->getMediaData() == NULL || te->getMediaData()->checkCandidateUrl(url))
+                                {
+                                    if ( obj != mDragHoveredObject)
+                                    {
+                                        // Highlight the dragged object
+                                        LLSelectMgr::getInstance()->unhighlightObjectOnly(mDragHoveredObject);
+                                        mDragHoveredObject = obj;
+                                        LLSelectMgr::getInstance()->highlightObjectOnly(mDragHoveredObject);
+                                    }
+                                    result = (! te->hasMedia()) ? LLWindowCallbacks::DND_COPY : LLWindowCallbacks::DND_LINK;
+
+                                }
+                            }
+                        }
+                    }
+                }
+            }
+            break;
+
+            case LLWindowCallbacks::DNDA_STOP_TRACKING:
+                // The cleanup case below will make sure things are unhilighted if necessary.
+            break;
+        }
+
+        if (prim_media_dnd_enabled &&
+            result == LLWindowCallbacks::DND_NONE && !mDragHoveredObject.isNull())
+        {
+            LLSelectMgr::getInstance()->unhighlightObjectOnly(mDragHoveredObject);
+            mDragHoveredObject = NULL;
+        }
+    }
+
+    return result;
+}
+
+bool LLViewerWindow::handleMiddleMouseUp(LLWindow *window,  LLCoordGL pos, MASK mask)
+{
+    bool down = false;
+    gViewerInput.handleMouse(window, pos, mask, CLICK_MIDDLE, down);
+
+    // Always handled as far as the OS is concerned.
+    return true;
+}
+
+bool LLViewerWindow::handleOtherMouse(LLWindow *window, LLCoordGL pos, MASK mask, S32 button, bool down)
+{
+    switch (button)
+    {
+    case 4:
+        gViewerInput.handleMouse(window, pos, mask, CLICK_BUTTON4, down);
+        break;
+    case 5:
+        gViewerInput.handleMouse(window, pos, mask, CLICK_BUTTON5, down);
+        break;
+    default:
+        break;
+    }
+
+    // Always handled as far as the OS is concerned.
+    return true;
+}
+
+bool LLViewerWindow::handleOtherMouseDown(LLWindow *window, LLCoordGL pos, MASK mask, S32 button)
+{
+    return handleOtherMouse(window, pos, mask, button, true);
+}
+
+bool LLViewerWindow::handleOtherMouseUp(LLWindow *window, LLCoordGL pos, MASK mask, S32 button)
+{
+    return handleOtherMouse(window, pos, mask, button, false);
+}
+
+// WARNING: this is potentially called multiple times per frame
+void LLViewerWindow::handleMouseMove(LLWindow *window,  LLCoordGL pos, MASK mask)
+{
+    S32 x = pos.mX;
+    S32 y = pos.mY;
+
+    x = ll_round((F32)x / mDisplayScale.mV[VX]);
+    y = ll_round((F32)y / mDisplayScale.mV[VY]);
+
+    mMouseInWindow = true;
+
+    // Save mouse point for access during idle() and display()
+
+    LLCoordGL mouse_point(x, y);
+
+    if (mouse_point != mCurrentMousePoint)
+    {
+        LLUI::getInstance()->resetMouseIdleTimer();
+    }
+
+    saveLastMouse(mouse_point);
+
+    mWindow->showCursorFromMouseMove();
+
+    if (gAwayTimer.getElapsedTimeF32() > LLAgent::MIN_AFK_TIME
+        && !gDisconnected)
+    {
+        gAgent.clearAFK();
+    }
+}
+
+void LLViewerWindow::handleMouseDragged(LLWindow *window,  LLCoordGL pos, MASK mask)
+{
+    if (mMouseDownTimer.getStarted())
+    {
+        if (mMouseDownTimer.getElapsedTimeF32() > 0.1)
+        {
+            mAllowMouseDragging = true;
+            mMouseDownTimer.stop();
+        }
+    }
+    if(mAllowMouseDragging || !LLToolCamera::getInstance()->hasMouseCapture())
+    {
+        handleMouseMove(window, pos, mask);
+    }
+}
+
+void LLViewerWindow::handleMouseLeave(LLWindow *window)
+{
+    // Note: we won't get this if we have captured the mouse.
+    llassert( gFocusMgr.getMouseCapture() == NULL );
+    mMouseInWindow = false;
+    LLToolTipMgr::instance().blockToolTips();
+}
+
+bool LLViewerWindow::handleCloseRequest(LLWindow *window)
+{
+    // User has indicated they want to close, but we may need to ask
+    // about modified documents.
+    LLAppViewer::instance()->userQuit();
+    // Don't quit immediately
+    return false;
+}
+
+void LLViewerWindow::handleQuit(LLWindow *window)
+{
+    if (gNonInteractive)
+    {
+        LLAppViewer::instance()->requestQuit();
+    }
+    else
+    {
+        LL_INFOS() << "Window forced quit" << LL_ENDL;
+        LLAppViewer::instance()->forceQuit();
+    }
+}
+
+void LLViewerWindow::handleResize(LLWindow *window,  S32 width,  S32 height)
+{
+    reshape(width, height);
+    mResDirty = true;
+}
+
+// The top-level window has gained focus (e.g. via ALT-TAB)
+void LLViewerWindow::handleFocus(LLWindow *window)
+{
+    gFocusMgr.setAppHasFocus(true);
+    LLModalDialog::onAppFocusGained();
+
+    gAgent.onAppFocusGained();
+    LLToolMgr::getInstance()->onAppFocusGained();
+
+    // See if we're coming in with modifier keys held down
+    if (gKeyboard)
+    {
+        gKeyboard->resetMaskKeys();
+    }
+
+    // resume foreground running timer
+    // since we artifically limit framerate when not frontmost
+    gForegroundTime.unpause();
+}
+
+// The top-level window has lost focus (e.g. via ALT-TAB)
+void LLViewerWindow::handleFocusLost(LLWindow *window)
+{
+    gFocusMgr.setAppHasFocus(false);
+    //LLModalDialog::onAppFocusLost();
+    LLToolMgr::getInstance()->onAppFocusLost();
+    gFocusMgr.setMouseCapture( NULL );
+
+    if (gMenuBarView)
+    {
+        // stop ALT-key access to menu
+        gMenuBarView->resetMenuTrigger();
+    }
+
+    // restore mouse cursor
+    showCursor();
+    getWindow()->setMouseClipping(false);
+
+    // If losing focus while keys are down, handle them as
+    // an 'up' to correctly release states, then reset states
+    if (gKeyboard)
+    {
+        gKeyboard->resetKeyDownAndHandle();
+        gKeyboard->resetKeys();
+    }
+
+    // pause timer that tracks total foreground running time
+    gForegroundTime.pause();
+}
+
+
+bool LLViewerWindow::handleTranslatedKeyDown(KEY key,  MASK mask, bool repeated)
+{
+    // Handle non-consuming global keybindings, like voice
+    // Never affects event processing.
+    gViewerInput.handleGlobalBindsKeyDown(key, mask);
+
+    if (gAwayTimer.getElapsedTimeF32() > LLAgent::MIN_AFK_TIME)
+    {
+        gAgent.clearAFK();
+    }
+
+    // *NOTE: We want to interpret KEY_RETURN later when it arrives as
+    // a Unicode char, not as a keydown.  Otherwise when client frame
+    // rate is really low, hitting return sends your chat text before
+    // it's all entered/processed.
+    if (key == KEY_RETURN && mask == MASK_NONE)
+    {
+        // RIDER: although, at times some of the controlls (in particular the CEF viewer
+        // would like to know about the KEYDOWN for an enter key... so ask and pass it along.
+        LLFocusableElement* keyboard_focus = gFocusMgr.getKeyboardFocus();
+        if (keyboard_focus && !keyboard_focus->wantsReturnKey())
+            return false;
+    }
+
+    // remaps, handles ignored cases and returns back to viewer window.
+    return gViewerInput.handleKey(key, mask, repeated);
+}
+
+bool LLViewerWindow::handleTranslatedKeyUp(KEY key,  MASK mask)
+{
+    // Handle non-consuming global keybindings, like voice
+    // Never affects event processing.
+    gViewerInput.handleGlobalBindsKeyUp(key, mask);
+
+    // Let the inspect tool code check for ALT key to set LLToolSelectRect active instead LLToolCamera
+    LLToolCompInspect * tool_inspectp = LLToolCompInspect::getInstance();
+    if (LLToolMgr::getInstance()->getCurrentTool() == tool_inspectp)
+    {
+        tool_inspectp->keyUp(key, mask);
+    }
+
+    return gViewerInput.handleKeyUp(key, mask);
+}
+
+void LLViewerWindow::handleScanKey(KEY key, bool key_down, bool key_up, bool key_level)
+{
+    LLViewerJoystick::getInstance()->setCameraNeedsUpdate(true);
+    gViewerInput.scanKey(key, key_down, key_up, key_level);
+    return; // Be clear this function returns nothing
+}
+
+
+
+
+bool LLViewerWindow::handleActivate(LLWindow *window, bool activated)
+{
+    if (activated)
+    {
+        mActive = true;
+        send_agent_resume();
+        gAgent.clearAFK();
+
+        // Unmute audio
+        audio_update_volume();
+    }
+    else
+    {
+        mActive = false;
+
+        // if the user has chosen to go Away automatically after some time, then go Away when minimizing
+        if (gSavedSettings.getS32("AFKTimeout"))
+        {
+            gAgent.setAFK();
+        }
+
+        // SL-53351: Make sure we're not in mouselook when minimised, to prevent control issues
+        if (gAgentCamera.getCameraMode() == CAMERA_MODE_MOUSELOOK)
+        {
+            gAgentCamera.changeCameraToDefault();
+        }
+
+        send_agent_pause();
+
+        // Mute audio
+        audio_update_volume();
+    }
+    return true;
+}
+
+bool LLViewerWindow::handleActivateApp(LLWindow *window, bool activating)
+{
+    //if (!activating) gAgentCamera.changeCameraToDefault();
+
+    LLViewerJoystick::getInstance()->setNeedsReset(true);
+    return false;
+}
+
+
+void LLViewerWindow::handleMenuSelect(LLWindow *window,  S32 menu_item)
+{
+}
+
+
+bool LLViewerWindow::handlePaint(LLWindow *window,  S32 x,  S32 y, S32 width,  S32 height)
+{
+    // *TODO: Enable similar information output for other platforms?  DK 2011-02-18
+#if LL_WINDOWS
+    if (gHeadlessClient)
+    {
+        HWND window_handle = (HWND)window->getPlatformWindow();
+        PAINTSTRUCT ps;
+        HDC hdc;
+
+        RECT wnd_rect;
+        wnd_rect.left = 0;
+        wnd_rect.top = 0;
+        wnd_rect.bottom = 200;
+        wnd_rect.right = 500;
+
+        hdc = BeginPaint(window_handle, &ps);
+        //SetBKColor(hdc, RGB(255, 255, 255));
+        FillRect(hdc, &wnd_rect, CreateSolidBrush(RGB(255, 255, 255)));
+
+        std::string temp_str;
+        LLTrace::Recording& recording = LLViewerStats::instance().getRecording();
+        temp_str = llformat( "FPS %3.1f Phy FPS %2.1f Time Dil %1.3f",      /* Flawfinder: ignore */
+                recording.getPerSec(LLStatViewer::FPS), //mFPSStat.getMeanPerSec(),
+                recording.getLastValue(LLStatViewer::SIM_PHYSICS_FPS),
+                recording.getLastValue(LLStatViewer::SIM_TIME_DILATION));
+        S32 len = temp_str.length();
+        TextOutA(hdc, 0, 0, temp_str.c_str(), len);
+
+
+        LLVector3d pos_global = gAgent.getPositionGlobal();
+        temp_str = llformat( "Avatar pos %6.1lf %6.1lf %6.1lf", pos_global.mdV[0], pos_global.mdV[1], pos_global.mdV[2]);
+        len = temp_str.length();
+        TextOutA(hdc, 0, 25, temp_str.c_str(), len);
+
+        TextOutA(hdc, 0, 50, "Set \"HeadlessClient FALSE\" in settings.ini file to reenable", 61);
+        EndPaint(window_handle, &ps);
+        return true;
+    }
+#endif
+    return false;
+}
+
+
+void LLViewerWindow::handleScrollWheel(LLWindow *window,  S32 clicks)
+{
+    handleScrollWheel( clicks );
+}
+
+void LLViewerWindow::handleScrollHWheel(LLWindow *window,  S32 clicks)
+{
+    handleScrollHWheel(clicks);
+}
+
+void LLViewerWindow::handleWindowBlock(LLWindow *window)
+{
+    send_agent_pause();
+}
+
+void LLViewerWindow::handleWindowUnblock(LLWindow *window)
+{
+    send_agent_resume();
+}
+
+void LLViewerWindow::handleDataCopy(LLWindow *window, S32 data_type, void *data)
+{
+    const S32 SLURL_MESSAGE_TYPE = 0;
+    switch (data_type)
+    {
+    case SLURL_MESSAGE_TYPE:
+        // received URL
+        std::string url = (const char*)data;
+        LLMediaCtrl* web = NULL;
+        const bool trusted_browser = false;
+        // don't treat slapps coming from external browsers as "clicks" as this would bypass throttling
+        if (LLURLDispatcher::dispatch(url, LLCommandHandler::NAV_TYPE_EXTERNAL, web, trusted_browser))
+        {
+            // bring window to foreground, as it has just been "launched" from a URL
+            mWindow->bringToFront();
+        }
+        break;
+    }
+}
+
+bool LLViewerWindow::handleTimerEvent(LLWindow *window)
+{
+    //TODO: just call this every frame from gatherInput instead of using a convoluted 30fps timer callback
+    if (LLViewerJoystick::getInstance()->getOverrideCamera())
+    {
+        LLViewerJoystick::getInstance()->updateStatus();
+        return true;
+    }
+    return false;
+}
+
+bool LLViewerWindow::handleDeviceChange(LLWindow *window)
+{
+    // give a chance to use a joystick after startup (hot-plugging)
+    if (!LLViewerJoystick::getInstance()->isJoystickInitialized() )
+    {
+        LLViewerJoystick::getInstance()->init(true);
+        return true;
+    }
+    return false;
+}
+
+bool LLViewerWindow::handleDPIChanged(LLWindow *window, F32 ui_scale_factor, S32 window_width, S32 window_height)
+{
+    if (ui_scale_factor >= MIN_UI_SCALE && ui_scale_factor <= MAX_UI_SCALE)
+    {
+        LLViewerWindow::reshape(window_width, window_height);
+        mResDirty = true;
+        return true;
+    }
+    else
+    {
+        LL_WARNS() << "DPI change caused UI scale to go out of bounds: " << ui_scale_factor << LL_ENDL;
+        return false;
+    }
+}
+
+bool LLViewerWindow::handleWindowDidChangeScreen(LLWindow *window)
+{
+    LLCoordScreen window_rect;
+    mWindow->getSize(&window_rect);
+    reshape(window_rect.mX, window_rect.mY);
+    return true;
+}
+
+void LLViewerWindow::handlePingWatchdog(LLWindow *window, const char * msg)
+{
+    LLAppViewer::instance()->pingMainloopTimeout(msg);
+}
+
+
+void LLViewerWindow::handleResumeWatchdog(LLWindow *window)
+{
+    LLAppViewer::instance()->resumeMainloopTimeout();
+}
+
+void LLViewerWindow::handlePauseWatchdog(LLWindow *window)
+{
+    LLAppViewer::instance()->pauseMainloopTimeout();
+}
+
+//virtual
+std::string LLViewerWindow::translateString(const char* tag)
+{
+    return LLTrans::getString( std::string(tag) );
+}
+
+//virtual
+std::string LLViewerWindow::translateString(const char* tag,
+        const std::map<std::string, std::string>& args)
+{
+    // LLTrans uses a special subclass of std::string for format maps,
+    // but we must use std::map<> in these callbacks, otherwise we create
+    // a dependency between LLWindow and LLFormatMapString.  So copy the data.
+    LLStringUtil::format_map_t args_copy;
+    std::map<std::string,std::string>::const_iterator it = args.begin();
+    for ( ; it != args.end(); ++it)
+    {
+        args_copy[it->first] = it->second;
+    }
+    return LLTrans::getString( std::string(tag), args_copy);
+}
+
+//
+// Classes
+//
+LLViewerWindow::LLViewerWindow(const Params& p)
+:   mWindow(NULL),
+    mActive(true),
+    mUIVisible(true),
+    mWindowRectRaw(0, p.height, p.width, 0),
+    mWindowRectScaled(0, p.height, p.width, 0),
+    mWorldViewRectRaw(0, p.height, p.width, 0),
+    mLeftMouseDown(false),
+    mMiddleMouseDown(false),
+    mRightMouseDown(false),
+    mMouseInWindow( false ),
+    mAllowMouseDragging(true),
+    mMouseDownTimer(),
+    mLastMask( MASK_NONE ),
+    mToolStored( NULL ),
+    mHideCursorPermanent( false ),
+    mCursorHidden(false),
+    mIgnoreActivate( false ),
+    mResDirty(false),
+    mStatesDirty(false),
+    mCurrResolutionIndex(0),
+    mProgressView(NULL)
+{
+    // gKeyboard is still NULL, so it doesn't do LLWindowListener any good to
+    // pass its value right now. Instead, pass it a nullary function that
+    // will, when we later need it, return the value of gKeyboard.
+    // boost::lambda::var() constructs such a functor on the fly.
+    mWindowListener.reset(new LLWindowListener(this, boost::lambda::var(gKeyboard)));
+    mViewerWindowListener.reset(new LLViewerWindowListener(this));
+
+    mSystemChannel.reset(new LLNotificationChannel("System", "Visible", LLNotificationFilters::includeEverything));
+    mCommunicationChannel.reset(new LLCommunicationChannel("Communication", "Visible"));
+    mAlertsChannel.reset(new LLNotificationsUI::LLViewerAlertHandler("VW_alerts", "alert"));
+    mModalAlertsChannel.reset(new LLNotificationsUI::LLViewerAlertHandler("VW_alertmodal", "alertmodal"));
+
+    bool ignore = gSavedSettings.getBOOL("IgnoreAllNotifications");
+    LLNotifications::instance().setIgnoreAllNotifications(ignore);
+    if (ignore)
+    {
+    LL_INFOS() << "NOTE: ALL NOTIFICATIONS THAT OCCUR WILL GET ADDED TO IGNORE LIST FOR LATER RUNS." << LL_ENDL;
+    }
+
+
+    /*
+    LLWindowCallbacks* callbacks,
+    const std::string& title, const std::string& name, S32 x, S32 y, S32 width, S32 height, U32 flags,
+    bool fullscreen,
+    bool clearBg,
+    bool disable_vsync,
+    bool ignore_pixel_depth,
+    U32 fsaa_samples)
+    */
+    // create window
+
+    U32 max_core_count = gSavedSettings.getU32("EmulateCoreCount");
+    F32 max_gl_version = gSavedSettings.getF32("RenderMaxOpenGLVersion");
+
+    LLControlVariable* vram_control = gSavedSettings.getControl("RenderMaxVRAMBudget");
+    U32 max_vram = vram_control->getValue().asInteger();
+    mMaxVRAMControlConnection = vram_control->getSignal()->connect(
+        [this](LLControlVariable* control, const LLSD& new_val, const LLSD& old_val)
+        {
+            if (mWindow) mWindow->setMaxVRAMMegabytes(new_val.asInteger());
+        });
+
+
+    mWindow = LLWindowManager::createWindow(this,
+        p.title, p.name, p.x, p.y, p.width, p.height, 0,
+        p.fullscreen,
+        gHeadlessClient,
+        gSavedSettings.getBOOL("RenderVSyncEnable"),
+        !gHeadlessClient,
+        p.ignore_pixel_depth,
+        0,
+        max_core_count,
+        max_vram,
+        max_gl_version); //don't use window level anti-aliasing
+
+    if (NULL == mWindow)
+    {
+        LLSplashScreen::update(LLTrans::getString("StartupRequireDriverUpdate"));
+
+        LL_WARNS("Window") << "Failed to create window, to be shutting Down, be sure your graphics driver is updated." << LL_ENDL ;
+
+        ms_sleep(5000) ; //wait for 5 seconds.
+
+        LLSplashScreen::update(LLTrans::getString("ShuttingDown"));
+#if LL_LINUX
+        LL_WARNS() << "Unable to create window, be sure screen is set at 32-bit color and your graphics driver is configured correctly.  See README-linux.txt for further information."
+                << LL_ENDL;
+#else
+        LL_WARNS("Window") << "Unable to create window, be sure screen is set at 32-bit color in Control Panels->Display->Settings"
+                << LL_ENDL;
+#endif
+        LLAppViewer::instance()->fastQuit(1);
+    }
+    else if (!LLViewerShaderMgr::sInitialized)
+    {
+        //immediately initialize shaders
+        LLViewerShaderMgr::sInitialized = true;
+        LLViewerShaderMgr::instance()->setShaders();
+    }
+
+    if (!LLAppViewer::instance()->restoreErrorTrap())
+    {
+        // this always happens, so downgrading it to INFO
+        LL_INFOS("Window") << " Someone took over my signal/exception handler (post createWindow; normal)" << LL_ENDL;
+    }
+
+    const bool do_not_enforce = false;
+    mWindow->setMinSize(p.min_width, p.min_height, do_not_enforce);  // root view not set
+    LLCoordScreen scr;
+    mWindow->getSize(&scr);
+
+    // Reset UI scale factor on first run if OS's display scaling is not 100%
+    if (gSavedSettings.getBOOL("ResetUIScaleOnFirstRun"))
+    {
+        if (mWindow->getSystemUISize() != 1.f)
+        {
+            gSavedSettings.setF32("UIScaleFactor", 1.f);
+        }
+        gSavedSettings.setBOOL("ResetUIScaleOnFirstRun", false);
+    }
+
+    // Get the real window rect the window was created with (since there are various OS-dependent reasons why
+    // the size of a window or fullscreen context may have been adjusted slightly...)
+    F32 ui_scale_factor = llclamp(gSavedSettings.getF32("UIScaleFactor") * mWindow->getSystemUISize(), MIN_UI_SCALE, MAX_UI_SCALE);
+
+    mDisplayScale.setVec(llmax(1.f / mWindow->getPixelAspectRatio(), 1.f), llmax(mWindow->getPixelAspectRatio(), 1.f));
+    mDisplayScale *= ui_scale_factor;
+    LLUI::setScaleFactor(mDisplayScale);
+
+    {
+        LLCoordWindow size;
+        mWindow->getSize(&size);
+        mWindowRectRaw.set(0, size.mY, size.mX, 0);
+        mWindowRectScaled.set(0, ll_round((F32)size.mY / mDisplayScale.mV[VY]), ll_round((F32)size.mX / mDisplayScale.mV[VX]), 0);
+    }
+
+    LLFontManager::initClass();
+    // Init font system, load default fonts and generate basic glyphs
+    // currently it takes aprox. 0.5 sec and we would load these fonts anyway
+    // before login screen.
+    LLFontGL::initClass( gSavedSettings.getF32("FontScreenDPI"),
+        mDisplayScale.mV[VX],
+        mDisplayScale.mV[VY],
+        gDirUtilp->getAppRODataDir());
+
+    //
+    // We want to set this stuff up BEFORE we initialize the pipeline, so we can turn off
+    // stuff like AGP if we think that it'll crash the viewer.
+    //
+    LL_DEBUGS("Window") << "Loading feature tables." << LL_ENDL;
+
+    // Initialize OpenGL Renderer
+    LLVertexBuffer::initClass(mWindow);
+    LL_INFOS("RenderInit") << "LLVertexBuffer initialization done." << LL_ENDL ;
+    if (!gGL.init(true))
+    {
+        LLError::LLUserWarningMsg::show(LLTrans::getString("MBVideoDrvErr"));
+        LL_ERRS() << "gGL not initialized" << LL_ENDL;
+    }
+
+    if (LLFeatureManager::getInstance()->isSafe()
+        || (gSavedSettings.getS32("LastFeatureVersion") != LLFeatureManager::getInstance()->getVersion())
+        || (gSavedSettings.getString("LastGPUString") != LLFeatureManager::getInstance()->getGPUString())
+        || (gSavedSettings.getBOOL("ProbeHardwareOnStartup")))
+    {
+        LLFeatureManager::getInstance()->applyRecommendedSettings();
+        gSavedSettings.setBOOL("ProbeHardwareOnStartup", false);
+    }
+
+    // If we crashed while initializng GL stuff last time, disable certain features
+    if (gSavedSettings.getBOOL("RenderInitError"))
+    {
+        mInitAlert = "DisplaySettingsNoShaders";
+        LLFeatureManager::getInstance()->setGraphicsLevel(0, false);
+        gSavedSettings.setU32("RenderQualityPerformance", 0);
+    }
+
+    // Init the image list.  Must happen after GL is initialized and before the images that
+    // LLViewerWindow needs are requested, as well as before LLViewerMedia starts updating images.
+    LLImageGL::initClass(mWindow, LLViewerTexture::MAX_GL_IMAGE_CATEGORY, false, gSavedSettings.getBOOL("RenderGLMultiThreadedTextures"), gSavedSettings.getBOOL("RenderGLMultiThreadedMedia"));
+    gTextureList.init();
+    LLViewerTextureManager::init() ;
+    gBumpImageList.init();
+
+    // Create container for all sub-views
+    LLView::Params rvp;
+    rvp.name("root");
+    rvp.rect(mWindowRectScaled);
+    rvp.mouse_opaque(false);
+    rvp.follows.flags(FOLLOWS_NONE);
+    mRootView = LLUICtrlFactory::create<LLRootView>(rvp);
+    LLUI::getInstance()->setRootView(mRootView);
+
+    // Make avatar head look forward at start
+    mCurrentMousePoint.mX = getWindowWidthScaled() / 2;
+    mCurrentMousePoint.mY = getWindowHeightScaled() / 2;
+
+    gShowOverlayTitle = gSavedSettings.getBOOL("ShowOverlayTitle");
+    mOverlayTitle = gSavedSettings.getString("OverlayTitle");
+    // Can't have spaces in settings.ini strings, so use underscores instead and convert them.
+    LLStringUtil::replaceChar(mOverlayTitle, '_', ' ');
+
+    mDebugText = new LLDebugText(this);
+
+    mWorldViewRectScaled = calcScaledRect(mWorldViewRectRaw, mDisplayScale);
+}
+
+std::string LLViewerWindow::getLastSnapshotDir()
+{
+    return sSnapshotDir;
+}
+
+void LLViewerWindow::initGLDefaults()
+{
+    // RN: Need this for translation and stretch manip.
+    gBox.prerender();
+}
+
+struct MainPanel : public LLPanel
+{
+};
+
+void LLViewerWindow::initBase()
+{
+    S32 height = getWindowHeightScaled();
+    S32 width = getWindowWidthScaled();
+
+    LLRect full_window(0, height, width, 0);
+
+    ////////////////////
+    //
+    // Set the gamma
+    //
+
+    F32 gamma = gSavedSettings.getF32("RenderGamma");
+    if (gamma != 0.0f)
+    {
+        getWindow()->setGamma(gamma);
+    }
+
+    // Create global views
+
+    // Login screen and main_view.xml need edit menus for preferences and browser
+    LL_DEBUGS("AppInit") << "initializing edit menu" << LL_ENDL;
+    initialize_edit_menu();
+
+    LLFontGL::loadCommonFonts();
+
+    // Create the floater view at the start so that other views can add children to it.
+    // (But wait to add it as a child of the root view so that it will be in front of the
+    // other views.)
+    MainPanel* main_view = new MainPanel();
+    if (!main_view->buildFromFile("main_view.xml"))
+    {
+        LL_ERRS() << "Failed to initialize viewer: Viewer couldn't process file main_view.xml, "
+                << "if this problem happens again, please validate your installation." << LL_ENDL;
+    }
+    main_view->setShape(full_window);
+    getRootView()->addChild(main_view);
+
+    // placeholder widget that controls where "world" is rendered
+    mWorldViewPlaceholder = main_view->getChildView("world_view_rect")->getHandle();
+    mPopupView = main_view->getChild<LLPopupView>("popup_holder");
+    mHintHolder = main_view->getChild<LLView>("hint_holder")->getHandle();
+    mLoginPanelHolder = main_view->getChild<LLView>("login_panel_holder")->getHandle();
+
+    // Create the toolbar view
+    // Get a pointer to the toolbar view holder
+    LLPanel* panel_holder = main_view->getChild<LLPanel>("toolbar_view_holder");
+    // Load the toolbar view from file
+    gToolBarView = LLUICtrlFactory::getInstance()->createFromFile<LLToolBarView>("panel_toolbar_view.xml", panel_holder, LLDefaultChildRegistry::instance());
+    if (!gToolBarView)
+    {
+        LL_ERRS() << "Failed to initialize viewer: Viewer couldn't process file panel_toolbar_view.xml, "
+                << "if this problem happens again, please validate your installation." << LL_ENDL;
+    }
+    gToolBarView->setShape(panel_holder->getLocalRect());
+    // Hide the toolbars for the moment: we'll make them visible after logging in world (see LLViewerWindow::initWorldUI())
+    gToolBarView->setVisible(false);
+
+    // Constrain floaters to inside the menu and status bar regions.
+    gFloaterView = main_view->getChild<LLFloaterView>("Floater View");
+    for (S32 i = 0; i < LLToolBarEnums::TOOLBAR_COUNT; ++i)
+    {
+        LLToolBar * toolbarp = gToolBarView->getToolbar((LLToolBarEnums::EToolBarLocation)i);
+        if (toolbarp)
+        {
+            toolbarp->getCenterLayoutPanel()->setReshapeCallback(boost::bind(&LLFloaterView::setToolbarRect, gFloaterView, _1, _2));
+        }
+    }
+    gFloaterView->setFloaterSnapView(main_view->getChild<LLView>("floater_snap_region")->getHandle());
+    gSnapshotFloaterView = main_view->getChild<LLSnapshotFloaterView>("Snapshot Floater View");
+
+    const F32 CHAT_PERSIST_TIME = 20.f;
+
+    // Console
+    llassert( !gConsole );
+    LLConsole::Params cp;
+    cp.name("console");
+    cp.max_lines(gSavedSettings.getS32("ConsoleBufferSize"));
+    cp.rect(getChatConsoleRect());
+    cp.persist_time(CHAT_PERSIST_TIME);
+    cp.font_size_index(gSavedSettings.getS32("ChatFontSize"));
+    cp.follows.flags(FOLLOWS_LEFT | FOLLOWS_RIGHT | FOLLOWS_BOTTOM);
+    gConsole = LLUICtrlFactory::create<LLConsole>(cp);
+    getRootView()->addChild(gConsole);
+
+    // optionally forward warnings to chat console/chat floater
+    // for qa runs and dev builds
+#if  !LL_RELEASE_FOR_DOWNLOAD
+    RecordToChatConsole::getInstance()->startRecorder();
+#else
+    if(gSavedSettings.getBOOL("QAMode"))
+    {
+        RecordToChatConsole::getInstance()->startRecorder();
+    }
+#endif
+
+    gDebugView = getRootView()->getChild<LLDebugView>("DebugView");
+    gDebugView->init();
+    gToolTipView = getRootView()->getChild<LLToolTipView>("tooltip view");
+
+    // Initialize do not disturb response message when logged in
+    LLAppViewer::instance()->setOnLoginCompletedCallback(boost::bind(&LLFloaterPreference::initDoNotDisturbResponse));
+
+    // Add the progress bar view (startup view), which overrides everything
+    mProgressView = getRootView()->findChild<LLProgressView>("progress_view");
+    setShowProgress(false);
+    setProgressCancelButtonVisible(false);
+
+    gMenuHolder = getRootView()->getChild<LLViewerMenuHolderGL>("Menu Holder");
+    LLMenuGL::sMenuContainer = gMenuHolder;
+}
+
+void LLViewerWindow::initWorldUI()
+{
+    if (gNonInteractive)
+    {
+        gIMMgr = LLIMMgr::getInstance();
+        LLNavigationBar::getInstance();
+        gFloaterView->pushVisibleAll(false);
+        return;
+    }
+
+    S32 height = mRootView->getRect().getHeight();
+    S32 width = mRootView->getRect().getWidth();
+    LLRect full_window(0, height, width, 0);
+
+
+    gIMMgr = LLIMMgr::getInstance();
+
+    //getRootView()->sendChildToFront(gFloaterView);
+    //getRootView()->sendChildToFront(gSnapshotFloaterView);
+
+    if (!gNonInteractive)
+    {
+        LLPanel* chiclet_container = getRootView()->getChild<LLPanel>("chiclet_container");
+        LLChicletBar* chiclet_bar = LLChicletBar::getInstance();
+        chiclet_bar->setShape(chiclet_container->getLocalRect());
+        chiclet_bar->setFollowsAll();
+        chiclet_container->addChild(chiclet_bar);
+        chiclet_container->setVisible(true);
+    }
+
+    LLRect morph_view_rect = full_window;
+    morph_view_rect.stretch( -STATUS_BAR_HEIGHT );
+    morph_view_rect.mTop = full_window.mTop - 32;
+    LLMorphView::Params mvp;
+    mvp.name("MorphView");
+    mvp.rect(morph_view_rect);
+    mvp.visible(false);
+    gMorphView = LLUICtrlFactory::create<LLMorphView>(mvp);
+    getRootView()->addChild(gMorphView);
+
+    LLWorldMapView::initClass();
+
+    // Force gFloaterWorldMap to initialize
+    LLFloaterReg::getInstance("world_map");
+
+    // Force gFloaterTools to initialize
+    LLFloaterReg::getInstance("build");
+
+    LLNavigationBar* navbar = LLNavigationBar::getInstance();
+    if (!gStatusBar)
+    {
+        // Status bar
+        LLPanel* status_bar_container = getRootView()->getChild<LLPanel>("status_bar_container");
+        gStatusBar = new LLStatusBar(status_bar_container->getLocalRect());
+        gStatusBar->setFollows(FOLLOWS_LEFT | FOLLOWS_TOP | FOLLOWS_RIGHT);
+        gStatusBar->setShape(status_bar_container->getLocalRect());
+        // sync bg color with menu bar
+        gStatusBar->setBackgroundColor(gMenuBarView->getBackgroundColor().get());
+        // add InBack so that gStatusBar won't be drawn over menu
+        status_bar_container->addChildInBack(gStatusBar, 2/*tab order, after menu*/);
+        status_bar_container->setVisible(true);
+
+        // Navigation bar
+        LLView* nav_bar_container = getRootView()->getChild<LLView>("nav_bar_container");
+
+        navbar->setShape(nav_bar_container->getLocalRect());
+        navbar->setBackgroundColor(gMenuBarView->getBackgroundColor().get());
+        nav_bar_container->addChild(navbar);
+        nav_bar_container->setVisible(true);
+    }
+    else
+    {
+        LLPanel* status_bar_container = getRootView()->getChild<LLPanel>("status_bar_container");
+        LLView* nav_bar_container = getRootView()->getChild<LLView>("nav_bar_container");
+        status_bar_container->setVisible(true);
+        nav_bar_container->setVisible(true);
+    }
+
+    if (!gSavedSettings.getBOOL("ShowNavbarNavigationPanel"))
+    {
+        navbar->setVisible(false);
+    }
+    else
+    {
+        reshapeStatusBarContainer();
+    }
+
+
+    // Top Info bar
+    LLPanel* topinfo_bar_container = getRootView()->getChild<LLPanel>("topinfo_bar_container");
+    LLPanelTopInfoBar* topinfo_bar = LLPanelTopInfoBar::getInstance();
+
+    topinfo_bar->setShape(topinfo_bar_container->getLocalRect());
+
+    topinfo_bar_container->addChild(topinfo_bar);
+    topinfo_bar_container->setVisible(true);
+
+    if (!gSavedSettings.getBOOL("ShowMiniLocationPanel"))
+    {
+        topinfo_bar->setVisible(false);
+    }
+
+    if ( gHUDView == NULL )
+    {
+        LLRect hud_rect = full_window;
+        hud_rect.mBottom += 50;
+        if (gMenuBarView && gMenuBarView->isInVisibleChain())
+        {
+            hud_rect.mTop -= gMenuBarView->getRect().getHeight();
+        }
+        gHUDView = new LLHUDView(hud_rect);
+        getRootView()->addChild(gHUDView);
+        getRootView()->sendChildToBack(gHUDView);
+    }
+
+    LLPanel* panel_ssf_container = getRootView()->getChild<LLPanel>("state_management_buttons_container");
+
+    LLPanelStandStopFlying* panel_stand_stop_flying = LLPanelStandStopFlying::getInstance();
+    panel_ssf_container->addChild(panel_stand_stop_flying);
+
+    LLPanelHideBeacon* panel_hide_beacon = LLPanelHideBeacon::getInstance();
+    panel_ssf_container->addChild(panel_hide_beacon);
+
+    panel_ssf_container->setVisible(true);
+
+    LLMenuOptionPathfindingRebakeNavmesh::getInstance()->initialize();
+
+    // Load and make the toolbars visible
+    // Note: we need to load the toolbars only *after* the user is logged in and IW
+    if (gToolBarView)
+    {
+        gToolBarView->loadToolbars();
+        gToolBarView->setVisible(true);
+    }
+
+    if (!gNonInteractive)
+    {
+        LLMediaCtrl* destinations = LLFloaterReg::getInstance("destinations")->getChild<LLMediaCtrl>("destination_guide_contents");
+        if (destinations)
+        {
+            destinations->setErrorPageURL(gSavedSettings.getString("GenericErrorPageURL"));
+            std::string url = gSavedSettings.getString("DestinationGuideURL");
+            url = LLWeb::expandURLSubstitutions(url, LLSD());
+            destinations->navigateTo(url, HTTP_CONTENT_TEXT_HTML);
+        }
+        LLMediaCtrl* avatar_picker = LLFloaterReg::getInstance("avatar")->findChild<LLMediaCtrl>("avatar_picker_contents");
+        if (avatar_picker)
+        {
+            avatar_picker->setErrorPageURL(gSavedSettings.getString("GenericErrorPageURL"));
+            std::string url = gSavedSettings.getString("AvatarPickerURL");
+            url = LLWeb::expandURLSubstitutions(url, LLSD());
+            avatar_picker->navigateTo(url, HTTP_CONTENT_TEXT_HTML);
+        }
+    }
+}
+
+// Destroy the UI
+void LLViewerWindow::shutdownViews()
+{
+    // clean up warning logger
+    RecordToChatConsole::getInstance()->stopRecorder();
+    LL_INFOS() << "Warning logger is cleaned." << LL_ENDL ;
+
+    gFocusMgr.unlockFocus();
+    gFocusMgr.setMouseCapture(NULL);
+    gFocusMgr.setKeyboardFocus(NULL);
+    gFocusMgr.setTopCtrl(NULL);
+    if (mWindow)
+    {
+        mWindow->allowLanguageTextInput(NULL, false);
+    }
+
+    delete mDebugText;
+    mDebugText = NULL;
+
+    LL_INFOS() << "DebugText deleted." << LL_ENDL ;
+
+    // Cleanup global views
+    if (gMorphView)
+    {
+        gMorphView->setVisible(false);
+    }
+    LL_INFOS() << "Global views cleaned." << LL_ENDL ;
+
+    LLNotificationsUI::LLToast::cleanupToasts();
+    LL_INFOS() << "Leftover toast cleaned up." << LL_ENDL;
+
+    // DEV-40930: Clear sModalStack. Otherwise, any LLModalDialog left open
+    // will crump with LL_ERRS.
+    LLModalDialog::shutdownModals();
+    LL_INFOS() << "LLModalDialog shut down." << LL_ENDL;
+
+    // destroy the nav bar, not currently part of gViewerWindow
+    // *TODO: Make LLNavigationBar part of gViewerWindow
+    LLNavigationBar::deleteSingleton();
+    LL_INFOS() << "LLNavigationBar destroyed." << LL_ENDL ;
+
+    // destroy menus after instantiating navbar above, as it needs
+    // access to gMenuHolder
+    cleanup_menus();
+    LL_INFOS() << "menus destroyed." << LL_ENDL ;
+
+    view_listener_t::cleanup();
+    LL_INFOS() << "view listeners destroyed." << LL_ENDL ;
+
+    // Clean up pointers that are going to be invalid. (todo: check sMenuContainer)
+    mProgressView = NULL;
+    mPopupView = NULL;
+
+    // Delete all child views.
+    delete mRootView;
+    mRootView = NULL;
+    LL_INFOS() << "RootView deleted." << LL_ENDL ;
+
+    LLMenuOptionPathfindingRebakeNavmesh::getInstance()->quit();
+
+    // Automatically deleted as children of mRootView.  Fix the globals.
+    gStatusBar = NULL;
+    gIMMgr = NULL;
+    gToolTipView = NULL;
+
+    gToolBarView = NULL;
+    gFloaterView = NULL;
+    gMorphView = NULL;
+
+    gHUDView = NULL;
+}
+
+void LLViewerWindow::shutdownGL()
+{
+    //--------------------------------------------------------
+    // Shutdown GL cleanly.  Order is very important here.
+    //--------------------------------------------------------
+    LLFontGL::destroyDefaultFonts();
+    SUBSYSTEM_CLEANUP(LLFontManager);
+    stop_glerror();
+
+    gSky.cleanup();
+    stop_glerror();
+
+    LL_INFOS() << "Cleaning up pipeline" << LL_ENDL;
+    gPipeline.cleanup();
+    stop_glerror();
+
+    //MUST clean up pipeline before cleaning up wearables
+    LL_INFOS() << "Cleaning up wearables" << LL_ENDL;
+    LLWearableList::instance().cleanup() ;
+
+    gTextureList.shutdown();
+    stop_glerror();
+
+    gBumpImageList.shutdown();
+    stop_glerror();
+
+    LLWorldMapView::cleanupTextures();
+
+    LLViewerTextureManager::cleanup() ;
+    SUBSYSTEM_CLEANUP(LLImageGL) ;
+
+    LL_INFOS() << "All textures and llimagegl images are destroyed!" << LL_ENDL ;
+
+    LL_INFOS() << "Cleaning up select manager" << LL_ENDL;
+    LLSelectMgr::getInstance()->cleanup();
+
+    LL_INFOS() << "Stopping GL during shutdown" << LL_ENDL;
+    stopGL(false);
+    stop_glerror();
+
+    gGL.shutdown();
+
+    SUBSYSTEM_CLEANUP(LLVertexBuffer);
+
+    LL_INFOS() << "LLVertexBuffer cleaned." << LL_ENDL ;
+}
+
+// shutdownViews() and shutdownGL() need to be called first
+LLViewerWindow::~LLViewerWindow()
+{
+    LL_INFOS() << "Destroying Window" << LL_ENDL;
+    destroyWindow();
+
+    delete mDebugText;
+    mDebugText = NULL;
+
+    if (LLViewerShaderMgr::sInitialized)
+    {
+        LLViewerShaderMgr::releaseInstance();
+        LLViewerShaderMgr::sInitialized = false;
+    }
+
+    mMaxVRAMControlConnection.disconnect();
+}
+
+
+void LLViewerWindow::setCursor( ECursorType c )
+{
+    mWindow->setCursor( c );
+}
+
+void LLViewerWindow::showCursor()
+{
+    mWindow->showCursor();
+
+    mCursorHidden = false;
+}
+
+void LLViewerWindow::hideCursor()
+{
+    // And hide the cursor
+    mWindow->hideCursor();
+
+    mCursorHidden = true;
+}
+
+void LLViewerWindow::sendShapeToSim()
+{
+    LLMessageSystem* msg = gMessageSystem;
+    if(!msg) return;
+    msg->newMessageFast(_PREHASH_AgentHeightWidth);
+    msg->nextBlockFast(_PREHASH_AgentData);
+    msg->addUUIDFast(_PREHASH_AgentID, gAgent.getID());
+    msg->addUUIDFast(_PREHASH_SessionID, gAgent.getSessionID());
+    msg->addU32Fast(_PREHASH_CircuitCode, gMessageSystem->mOurCircuitCode);
+    msg->nextBlockFast(_PREHASH_HeightWidthBlock);
+    msg->addU32Fast(_PREHASH_GenCounter, 0);
+    U16 height16 = (U16) mWorldViewRectRaw.getHeight();
+    U16 width16 = (U16) mWorldViewRectRaw.getWidth();
+    msg->addU16Fast(_PREHASH_Height, height16);
+    msg->addU16Fast(_PREHASH_Width, width16);
+    gAgent.sendReliableMessage();
+}
+
+// Must be called after window is created to set up agent
+// camera variables and UI variables.
+void LLViewerWindow::reshape(S32 width, S32 height)
+{
+    // Destroying the window at quit time generates spurious
+    // reshape messages.  We don't care about these, and we
+    // don't want to send messages because the message system
+    // may have been destructed.
+    if (!LLApp::isExiting())
+    {
+        gWindowResized = true;
+
+        // update our window rectangle
+        mWindowRectRaw.mRight = mWindowRectRaw.mLeft + width;
+        mWindowRectRaw.mTop = mWindowRectRaw.mBottom + height;
+
+        //glViewport(0, 0, width, height );
+
+        LLViewerCamera * camera = LLViewerCamera::getInstance(); // simpleton, might not exist
+        if (height > 0 && camera)
+        {
+            camera->setViewHeightInPixels( mWorldViewRectRaw.getHeight() );
+            camera->setAspect( getWorldViewAspectRatio() );
+        }
+
+        calcDisplayScale();
+
+        bool display_scale_changed = mDisplayScale != LLUI::getScaleFactor();
+        LLUI::setScaleFactor(mDisplayScale);
+
+        // update our window rectangle
+        mWindowRectScaled.mRight = mWindowRectScaled.mLeft + ll_round((F32)width / mDisplayScale.mV[VX]);
+        mWindowRectScaled.mTop = mWindowRectScaled.mBottom + ll_round((F32)height / mDisplayScale.mV[VY]);
+
+        setup2DViewport();
+
+        // Inform lower views of the change
+        // round up when converting coordinates to make sure there are no gaps at edge of window
+        LLView::sForceReshape = display_scale_changed;
+        mRootView->reshape(llceil((F32)width / mDisplayScale.mV[VX]), llceil((F32)height / mDisplayScale.mV[VY]));
+        if (display_scale_changed)
+        {
+            // Needs only a 'scale change' update, everything else gets handled by LLLayoutStack::updateClass()
+            LLPanelLogin::reshapePanel();
+        }
+        LLView::sForceReshape = false;
+
+        // clear font width caches
+        if (display_scale_changed)
+        {
+            LLHUDObject::reshapeAll();
+        }
+
+        sendShapeToSim();
+
+        // store new settings for the mode we are in, regardless
+        bool maximized = mWindow->getMaximized();
+        gSavedSettings.setBOOL("WindowMaximized", maximized);
+
+        if (!maximized)
+        {
+            U32 min_window_width=gSavedSettings.getU32("MinWindowWidth");
+            U32 min_window_height=gSavedSettings.getU32("MinWindowHeight");
+            // tell the OS specific window code about min window size
+            mWindow->setMinSize(min_window_width, min_window_height);
+
+            LLCoordScreen window_rect;
+            if (!gNonInteractive && mWindow->getSize(&window_rect))
+            {
+            // Only save size if not maximized
+                gSavedSettings.setU32("WindowWidth", window_rect.mX);
+                gSavedSettings.setU32("WindowHeight", window_rect.mY);
+            }
+        }
+
+        sample(LLStatViewer::WINDOW_WIDTH, width);
+        sample(LLStatViewer::WINDOW_HEIGHT, height);
+
+        LLLayoutStack::updateClass();
+    }
+}
+
+
+// Hide normal UI when a logon fails
+void LLViewerWindow::setNormalControlsVisible( bool visible )
+{
+    if(LLChicletBar::instanceExists())
+    {
+        LLChicletBar::getInstance()->setVisible(visible);
+        LLChicletBar::getInstance()->setEnabled(visible);
+    }
+
+    if ( gMenuBarView )
+    {
+        gMenuBarView->setVisible( visible );
+        gMenuBarView->setEnabled( visible );
+
+        // ...and set the menu color appropriately.
+        setMenuBackgroundColor(gAgent.getGodLevel() > GOD_NOT,
+            LLGridManager::getInstance()->isInProductionGrid());
+    }
+
+    if ( gStatusBar )
+    {
+        gStatusBar->setVisible( visible );
+        gStatusBar->setEnabled( visible );
+    }
+
+    LLNavigationBar* navbarp = LLUI::getInstance()->getRootView()->findChild<LLNavigationBar>("navigation_bar");
+    if (navbarp)
+    {
+        // when it's time to show navigation bar we need to ensure that the user wants to see it
+        // i.e. ShowNavbarNavigationPanel option is true
+        navbarp->setVisible( visible && gSavedSettings.getBOOL("ShowNavbarNavigationPanel") );
+    }
+}
+
+void LLViewerWindow::setMenuBackgroundColor(bool god_mode, bool dev_grid)
+{
+    LLSD args;
+    LLColor4 new_bg_color;
+
+    // god more important than project, proj more important than grid
+    if ( god_mode )
+    {
+        if ( LLGridManager::getInstance()->isInProductionGrid() )
+        {
+            new_bg_color = LLUIColorTable::instance().getColor( "MenuBarGodBgColor" );
+        }
+        else
+        {
+            new_bg_color = LLUIColorTable::instance().getColor( "MenuNonProductionGodBgColor" );
+        }
+    }
+    else
+    {
+        switch (LLVersionInfo::instance().getViewerMaturity())
+        {
+        case LLVersionInfo::TEST_VIEWER:
+            new_bg_color = LLUIColorTable::instance().getColor( "MenuBarTestBgColor" );
+            break;
+
+        case LLVersionInfo::PROJECT_VIEWER:
+            new_bg_color = LLUIColorTable::instance().getColor( "MenuBarProjectBgColor" );
+            break;
+
+        case LLVersionInfo::BETA_VIEWER:
+            new_bg_color = LLUIColorTable::instance().getColor( "MenuBarBetaBgColor" );
+            break;
+
+        case LLVersionInfo::RELEASE_VIEWER:
+            if(!LLGridManager::getInstance()->isInProductionGrid())
+            {
+                new_bg_color = LLUIColorTable::instance().getColor( "MenuNonProductionBgColor" );
+            }
+            else
+            {
+                new_bg_color = LLUIColorTable::instance().getColor( "MenuBarBgColor" );
+            }
+            break;
+        }
+    }
+
+    if(gMenuBarView)
+    {
+        gMenuBarView->setBackgroundColor( new_bg_color );
+    }
+
+    if(gStatusBar)
+    {
+        gStatusBar->setBackgroundColor( new_bg_color );
+    }
+}
+
+void LLViewerWindow::drawDebugText()
+{
+    gUIProgram.bind();
+    gGL.color4f(1,1,1,1);
+    gGL.pushMatrix();
+    gGL.pushUIMatrix();
+    {
+        // scale view by UI global scale factor and aspect ratio correction factor
+        gGL.scaleUI(mDisplayScale.mV[VX], mDisplayScale.mV[VY], 1.f);
+        mDebugText->draw();
+    }
+    gGL.popUIMatrix();
+    gGL.popMatrix();
+
+    gGL.flush();
+    gUIProgram.unbind();
+}
+
+void LLViewerWindow::draw()
+{
+
+//#if LL_DEBUG
+    LLView::sIsDrawing = true;
+//#endif
+    stop_glerror();
+
+    LLUI::setLineWidth(1.f);
+
+    LLUI::setLineWidth(1.f);
+    // Reset any left-over transforms
+    gGL.matrixMode(LLRender::MM_MODELVIEW);
+
+    gGL.loadIdentity();
+
+    //S32 screen_x, screen_y;
+
+    if (!gSavedSettings.getBOOL("RenderUIBuffer"))
+    {
+        LLView::sDirtyRect = getWindowRectScaled();
+    }
+
+    // HACK for timecode debugging
+    if (gSavedSettings.getBOOL("DisplayTimecode"))
+    {
+        // draw timecode block
+        std::string text;
+
+        gGL.loadIdentity();
+
+        microsecondsToTimecodeString(gFrameTime,text);
+        const LLFontGL* font = LLFontGL::getFontSansSerif();
+        font->renderUTF8(text, 0,
+                        ll_round((getWindowWidthScaled()/2)-100.f),
+                        ll_round((getWindowHeightScaled()-60.f)),
+            LLColor4( 1.f, 1.f, 1.f, 1.f ),
+            LLFontGL::LEFT, LLFontGL::TOP);
+    }
+
+    // Draw all nested UI views.
+    // No translation needed, this view is glued to 0,0
+
+    gUIProgram.bind();
+    gGL.color4f(1, 1, 1, 1);
+
+    gGL.pushMatrix();
+    LLUI::pushMatrix();
+    {
+
+        // scale view by UI global scale factor and aspect ratio correction factor
+        gGL.scaleUI(mDisplayScale.mV[VX], mDisplayScale.mV[VY], 1.f);
+
+        LLVector2 old_scale_factor = LLUI::getScaleFactor();
+        // apply camera zoom transform (for high res screenshots)
+        F32 zoom_factor = LLViewerCamera::getInstance()->getZoomFactor();
+        S16 sub_region = LLViewerCamera::getInstance()->getZoomSubRegion();
+        if (zoom_factor > 1.f)
+        {
+            //decompose subregion number to x and y values
+            int pos_y = sub_region / llceil(zoom_factor);
+            int pos_x = sub_region - (pos_y*llceil(zoom_factor));
+            // offset for this tile
+            gGL.translatef((F32)getWindowWidthScaled() * -(F32)pos_x,
+                        (F32)getWindowHeightScaled() * -(F32)pos_y,
+                        0.f);
+            gGL.scalef(zoom_factor, zoom_factor, 1.f);
+            LLUI::getScaleFactor() *= zoom_factor;
+        }
+
+        // Draw tool specific overlay on world
+        LLToolMgr::getInstance()->getCurrentTool()->draw();
+
+        if( gAgentCamera.cameraMouselook() || LLFloaterCamera::inFreeCameraMode() )
+        {
+            drawMouselookInstructions();
+            stop_glerror();
+        }
+
+        // Draw all nested UI views.
+        // No translation needed, this view is glued to 0,0
+        mRootView->draw();
+
+        if (LLView::sDebugRects)
+        {
+            gToolTipView->drawStickyRect();
+        }
+
+        // Draw optional on-top-of-everyone view
+        LLUICtrl* top_ctrl = gFocusMgr.getTopCtrl();
+        if (top_ctrl && top_ctrl->getVisible())
+        {
+            S32 screen_x, screen_y;
+            top_ctrl->localPointToScreen(0, 0, &screen_x, &screen_y);
+
+            gGL.matrixMode(LLRender::MM_MODELVIEW);
+            LLUI::pushMatrix();
+            LLUI::translate( (F32) screen_x, (F32) screen_y);
+            top_ctrl->draw();
+            LLUI::popMatrix();
+        }
+
+
+        if( gShowOverlayTitle && !mOverlayTitle.empty() )
+        {
+            // Used for special titles such as "Second Life - Special E3 2003 Beta"
+            const S32 DIST_FROM_TOP = 20;
+            LLFontGL::getFontSansSerifBig()->renderUTF8(
+                mOverlayTitle, 0,
+                ll_round( getWindowWidthScaled() * 0.5f),
+                getWindowHeightScaled() - DIST_FROM_TOP,
+                LLColor4(1, 1, 1, 0.4f),
+                LLFontGL::HCENTER, LLFontGL::TOP);
+        }
+
+        LLUI::setScaleFactor(old_scale_factor);
+    }
+    LLUI::popMatrix();
+    gGL.popMatrix();
+
+    gUIProgram.unbind();
+
+    LLView::sIsDrawing = false;
+}
+
+// Takes a single keyup event, usually when UI is visible
+bool LLViewerWindow::handleKeyUp(KEY key, MASK mask)
+{
+    if (LLSetKeyBindDialog::recordKey(key, mask, false))
+    {
+        LL_DEBUGS() << "KeyUp handled by LLSetKeyBindDialog" << LL_ENDL;
+        LLViewerEventRecorder::instance().logKeyEvent(key, mask);
+        return true;
+    }
+
+    LLFocusableElement* keyboard_focus = gFocusMgr.getKeyboardFocus();
+
+    if (keyboard_focus
+        && !(mask & (MASK_CONTROL | MASK_ALT))
+        && !gFocusMgr.getKeystrokesOnly())
+    {
+        // We have keyboard focus, and it's not an accelerator
+        if (keyboard_focus && keyboard_focus->wantsKeyUpKeyDown())
+        {
+            return keyboard_focus->handleKeyUp(key, mask, false);
+        }
+        else if (key < 0x80)
+        {
+            // Not a special key, so likely (we hope) to generate a character.  Let it fall through to character handler first.
+            return (gFocusMgr.getKeyboardFocus() != NULL);
+        }
+    }
+
+    if (keyboard_focus)
+    {
+        if (keyboard_focus->handleKeyUp(key, mask, false))
+        {
+            LL_DEBUGS() << "LLviewerWindow::handleKeyUp - in 'traverse up' - no loops seen... just called keyboard_focus->handleKeyUp an it returned true" << LL_ENDL;
+            LLViewerEventRecorder::instance().logKeyEvent(key, mask);
+            return true;
+        }
+        else {
+            LL_DEBUGS() << "LLviewerWindow::handleKeyUp - in 'traverse up' - no loops seen... just called keyboard_focus->handleKeyUp an it returned false" << LL_ENDL;
+        }
+    }
+
+    // Try for a new-format gesture
+    if (LLGestureMgr::instance().triggerGestureRelease(key, mask))
+    {
+        LL_DEBUGS() << "LLviewerWindow::handleKey new gesture release feature" << LL_ENDL;
+        LLViewerEventRecorder::instance().logKeyEvent(key,mask);
+        return true;
+    }
+    //Old format gestures do not support this, so no need to implement it.
+
+    // don't pass keys on to world when something in ui has focus
+    return gFocusMgr.childHasKeyboardFocus(mRootView)
+        || LLMenuGL::getKeyboardMode()
+        || (gMenuBarView && gMenuBarView->getHighlightedItem() && gMenuBarView->getHighlightedItem()->isActive());
+}
+
+// Takes a single keydown event, usually when UI is visible
+bool LLViewerWindow::handleKey(KEY key, MASK mask)
+{
+    // hide tooltips on keypress
+    LLToolTipMgr::instance().blockToolTips();
+
+    // Menus get handled on key down instead of key up
+    // so keybindings have to be recorded before that
+    if (LLSetKeyBindDialog::recordKey(key, mask, true))
+    {
+        LL_DEBUGS() << "Key handled by LLSetKeyBindDialog" << LL_ENDL;
+        LLViewerEventRecorder::instance().logKeyEvent(key,mask);
+        return true;
+    }
+
+    LLFocusableElement* keyboard_focus = gFocusMgr.getKeyboardFocus();
+
+    if (keyboard_focus
+        && !gFocusMgr.getKeystrokesOnly())
+    {
+        //Most things should fall through, but mouselook is an exception,
+        //don't switch to mouselook if any floater has focus
+        if ((key == KEY_MOUSELOOK) && !(mask & (MASK_CONTROL | MASK_ALT)))
+        {
+            return true;
+        }
+
+        LLUICtrl* cur_focus = dynamic_cast<LLUICtrl*>(keyboard_focus);
+        if (cur_focus && cur_focus->acceptsTextInput())
+        {
+#ifdef LL_WINDOWS
+            // On windows Alt Gr key generates additional Ctrl event, as result handling situations
+            // like 'AltGr + D' will result in 'Alt+Ctrl+D'. If it results in WM_CHAR, don't let it
+            // pass into menu or it will trigger 'develop' menu assigned to this combination on top
+            // of character handling.
+            // Alt Gr can be additionally modified by Shift
+            const MASK alt_gr = MASK_CONTROL | MASK_ALT;
+            LLWindowWin32 *window = static_cast<LLWindowWin32*>(mWindow);
+            U32 raw_key = window->getRawWParam();
+            if ((mask & alt_gr) != 0
+                && ((raw_key >= 0x30 && raw_key <= 0x5A) //0-9, plus normal chartacters
+                    || (raw_key >= 0xBA && raw_key <= 0xE4)) // Misc/OEM characters that can be covered by AltGr, ex: -, =, ~
+                && (GetKeyState(VK_RMENU) & 0x8000) != 0
+                && (GetKeyState(VK_RCONTROL) & 0x8000) == 0) // ensure right control is not pressed, only left one
+            {
+                // Alt Gr key is represented as right alt and left control.
+                // Any alt+ctrl combination is treated as Alt Gr by TranslateMessage() and
+                // will generate a WM_CHAR message, but here we only treat virtual Alt Graph
+                // key by checking if this specific combination has unicode char.
+                //
+                // I decided to handle only virtual RAlt+LCtrl==AltGr combination to minimize
+                // impact on menu, but the right way might be to handle all Alt+Ctrl calls.
+
+                BYTE keyboard_state[256];
+                if (GetKeyboardState(keyboard_state))
+                {
+                    const int char_count = 6;
+                    wchar_t chars[char_count];
+                    HKL layout = GetKeyboardLayout(0);
+                    // ToUnicodeEx changes buffer state on OS below Win10, which is undesirable,
+                    // but since we already did a TranslateMessage() in gatherInput(), this
+                    // should have no negative effect
+                    // ToUnicodeEx works with virtual key codes
+                    int res = ToUnicodeEx(raw_key, 0, keyboard_state, chars, char_count, 1 << 2 /*do not modify buffer flag*/, layout);
+                    if (res == 1 && chars[0] >= 0x20)
+                    {
+                        // Let it fall through to character handler and get a WM_CHAR.
+                        return true;
+                    }
+                }
+            }
+#endif
+
+            if (!(mask & (MASK_CONTROL | MASK_ALT)))
+            {
+                // We have keyboard focus, and it's not an accelerator
+                if (keyboard_focus && keyboard_focus->wantsKeyUpKeyDown())
+                {
+                    return keyboard_focus->handleKey(key, mask, false);
+                }
+                else if (key < 0x80)
+                {
+                    // Not a special key, so likely (we hope) to generate a character.  Let it fall through to character handler first.
+                    return true;
+                }
+            }
+        }
+    }
+
+    // let menus handle navigation keys for navigation
+    if ((gMenuBarView && gMenuBarView->handleKey(key, mask, true))
+        ||(gLoginMenuBarView && gLoginMenuBarView->handleKey(key, mask, true))
+        ||(gMenuHolder && gMenuHolder->handleKey(key, mask, true)))
+    {
+        LL_DEBUGS() << "LLviewerWindow::handleKey handle nav keys for nav" << LL_ENDL;
+        LLViewerEventRecorder::instance().logKeyEvent(key,mask);
+        return true;
+    }
+
+
+    // give menus a chance to handle modified (Ctrl, Alt) shortcut keys before current focus
+    // as long as focus isn't locked
+    if (mask & (MASK_CONTROL | MASK_ALT) && !gFocusMgr.focusLocked())
+    {
+        // Check the current floater's menu first, if it has one.
+        if (gFocusMgr.keyboardFocusHasAccelerators()
+            && keyboard_focus
+            && keyboard_focus->handleKey(key,mask,false))
+        {
+            LLViewerEventRecorder::instance().logKeyEvent(key,mask);
+            return true;
+        }
+
+        if (gAgent.isInitialized()
+            && (gAgent.getTeleportState() == LLAgent::TELEPORT_NONE || gAgent.getTeleportState() == LLAgent::TELEPORT_LOCAL)
+            && gMenuBarView
+            && gMenuBarView->handleAcceleratorKey(key, mask))
+        {
+            LLViewerEventRecorder::instance().logKeyEvent(key, mask);
+            return true;
+        }
+
+        if (gLoginMenuBarView && gLoginMenuBarView->handleAcceleratorKey(key, mask))
+        {
+            LLViewerEventRecorder::instance().logKeyEvent(key,mask);
+            return true;
+        }
+    }
+
+    // give floaters first chance to handle TAB key
+    // so frontmost floater gets focus
+    // if nothing has focus, go to first or last UI element as appropriate
+    if (key == KEY_TAB && (mask & MASK_CONTROL || keyboard_focus == NULL))
+    {
+        LL_WARNS() << "LLviewerWindow::handleKey give floaters first chance at tab key " << LL_ENDL;
+        if (gMenuHolder) gMenuHolder->hideMenus();
+
+        // if CTRL-tabbing (and not just TAB with no focus), go into window cycle mode
+        gFloaterView->setCycleMode((mask & MASK_CONTROL) != 0);
+
+        // do CTRL-TAB and CTRL-SHIFT-TAB logic
+        if (mask & MASK_SHIFT)
+        {
+            mRootView->focusPrevRoot();
+        }
+        else
+        {
+            mRootView->focusNextRoot();
+        }
+        LLViewerEventRecorder::instance().logKeyEvent(key,mask);
+        return true;
+    }
+    // hidden edit menu for cut/copy/paste
+    if (gEditMenu && gEditMenu->handleAcceleratorKey(key, mask))
+    {
+        LLViewerEventRecorder::instance().logKeyEvent(key,mask);
+        return true;
+    }
+
+    LLFloater* focused_floaterp = gFloaterView->getFocusedFloater();
+    std::string focusedFloaterName = (focused_floaterp ? focused_floaterp->getInstanceName() : "");
+
+    if( keyboard_focus )
+    {
+        if ((focusedFloaterName == "nearby_chat") || (focusedFloaterName == "im_container") || (focusedFloaterName == "impanel"))
+        {
+            if (gSavedSettings.getBOOL("ArrowKeysAlwaysMove"))
+            {
+                // let Control-Up and Control-Down through for chat line history,
+                if (!(key == KEY_UP && mask == MASK_CONTROL)
+                    && !(key == KEY_DOWN && mask == MASK_CONTROL)
+                    && !(key == KEY_UP && mask == MASK_ALT)
+                    && !(key == KEY_DOWN && mask == MASK_ALT))
+                {
+                    switch(key)
+                    {
+                    case KEY_LEFT:
+                    case KEY_RIGHT:
+                    case KEY_UP:
+                    case KEY_DOWN:
+                    case KEY_PAGE_UP:
+                    case KEY_PAGE_DOWN:
+                    case KEY_HOME:
+                    case KEY_END:
+                        // when chatbar is empty or ArrowKeysAlwaysMove set,
+                        // pass arrow keys on to avatar...
+                        return false;
+                    default:
+                        break;
+                    }
+                }
+        }
+        }
+
+        if (keyboard_focus->handleKey(key, mask, false))
+        {
+
+            LL_DEBUGS() << "LLviewerWindow::handleKey - in 'traverse up' - no loops seen... just called keyboard_focus->handleKey an it returned true" << LL_ENDL;
+            LLViewerEventRecorder::instance().logKeyEvent(key,mask);
+            return true;
+        } else {
+            LL_DEBUGS() << "LLviewerWindow::handleKey - in 'traverse up' - no loops seen... just called keyboard_focus->handleKey an it returned false" << LL_ENDL;
+        }
+    }
+
+    if( LLToolMgr::getInstance()->getCurrentTool()->handleKey(key, mask) )
+    {
+        LL_DEBUGS() << "LLviewerWindow::handleKey toolbar handling?" << LL_ENDL;
+        LLViewerEventRecorder::instance().logKeyEvent(key,mask);
+        return true;
+    }
+
+    // Try for a new-format gesture
+    if (LLGestureMgr::instance().triggerGesture(key, mask))
+    {
+        LL_DEBUGS() << "LLviewerWindow::handleKey new gesture feature" << LL_ENDL;
+        LLViewerEventRecorder::instance().logKeyEvent(key,mask);
+        return true;
+    }
+
+    // See if this is a gesture trigger.  If so, eat the key and
+    // don't pass it down to the menus.
+    if (gGestureList.trigger(key, mask))
+    {
+        LL_DEBUGS() << "LLviewerWindow::handleKey check gesture trigger" << LL_ENDL;
+        LLViewerEventRecorder::instance().logKeyEvent(key,mask);
+        return true;
+    }
+
+    // If "Pressing letter keys starts local chat" option is selected, we are not in mouselook,
+    // no view has keyboard focus, this is a printable character key (and no modifier key is
+    // pressed except shift), then give focus to nearby chat (STORM-560)
+    if ( LLStartUp::getStartupState() >= STATE_STARTED &&
+        gSavedSettings.getS32("LetterKeysFocusChatBar") && !gAgentCamera.cameraMouselook() &&
+        !keyboard_focus && key < 0x80 && (mask == MASK_NONE || mask == MASK_SHIFT) )
+    {
+        // Initialize nearby chat if it's missing
+        LLFloaterIMNearbyChat* nearby_chat = LLFloaterReg::findTypedInstance<LLFloaterIMNearbyChat>("nearby_chat");
+        if (!nearby_chat)
+        {
+            LLSD name("im_container");
+            LLFloaterReg::toggleInstanceOrBringToFront(name);
+        }
+
+        LLChatEntry* chat_editor = LLFloaterReg::findTypedInstance<LLFloaterIMNearbyChat>("nearby_chat")->getChatBox();
+        if (chat_editor)
+        {
+            // passing NULL here, character will be added later when it is handled by character handler.
+            nearby_chat->startChat(NULL);
+            return true;
+        }
+    }
+
+    // give menus a chance to handle unmodified accelerator keys
+    if (gAgent.isInitialized()
+        && (gAgent.getTeleportState() == LLAgent::TELEPORT_NONE || gAgent.getTeleportState() == LLAgent::TELEPORT_LOCAL)
+        && gMenuBarView
+        && gMenuBarView->handleAcceleratorKey(key, mask))
+    {
+        LLViewerEventRecorder::instance().logKeyEvent(key, mask);
+        return true;
+    }
+
+    if (gLoginMenuBarView && gLoginMenuBarView->handleAcceleratorKey(key, mask))
+    {
+        return true;
+    }
+
+    // don't pass keys on to world when something in ui has focus
+    return gFocusMgr.childHasKeyboardFocus(mRootView)
+        || LLMenuGL::getKeyboardMode()
+        || (gMenuBarView && gMenuBarView->getHighlightedItem() && gMenuBarView->getHighlightedItem()->isActive());
+}
+
+
+bool LLViewerWindow::handleUnicodeChar(llwchar uni_char, MASK mask)
+{
+    // HACK:  We delay processing of return keys until they arrive as a Unicode char,
+    // so that if you're typing chat text at low frame rate, we don't send the chat
+    // until all keystrokes have been entered. JC
+    // HACK: Numeric keypad <enter> on Mac is Unicode 3
+    // HACK: Control-M on Windows is Unicode 13
+    if ((uni_char == 13 && mask != MASK_CONTROL)
+        || (uni_char == 3 && mask == MASK_NONE) )
+    {
+        if (mask != MASK_ALT)
+        {
+            // remaps, handles ignored cases and returns back to viewer window.
+            return gViewerInput.handleKey(KEY_RETURN, mask, gKeyboard->getKeyRepeated(KEY_RETURN));
+        }
+    }
+
+    // let menus handle navigation (jump) keys
+    if (gMenuBarView && gMenuBarView->handleUnicodeChar(uni_char, true))
+    {
+        return true;
+    }
+
+    // Traverses up the hierarchy
+    LLFocusableElement* keyboard_focus = gFocusMgr.getKeyboardFocus();
+    if( keyboard_focus )
+    {
+        if (keyboard_focus->handleUnicodeChar(uni_char, false))
+        {
+            return true;
+        }
+
+        return true;
+    }
+
+    return false;
+}
+
+
+void LLViewerWindow::handleScrollWheel(S32 clicks)
+{
+    LLUI::getInstance()->resetMouseIdleTimer();
+
+    LLMouseHandler* mouse_captor = gFocusMgr.getMouseCapture();
+    if( mouse_captor )
+    {
+        S32 local_x;
+        S32 local_y;
+        mouse_captor->screenPointToLocal( mCurrentMousePoint.mX, mCurrentMousePoint.mY, &local_x, &local_y );
+        mouse_captor->handleScrollWheel(local_x, local_y, clicks);
+        if (LLView::sDebugMouseHandling)
+        {
+            LL_INFOS() << "Scroll Wheel handled by captor " << mouse_captor->getName() << LL_ENDL;
+        }
+        return;
+    }
+
+    LLUICtrl* top_ctrl = gFocusMgr.getTopCtrl();
+    if (top_ctrl)
+    {
+        S32 local_x;
+        S32 local_y;
+        top_ctrl->screenPointToLocal( mCurrentMousePoint.mX, mCurrentMousePoint.mY, &local_x, &local_y );
+        if (top_ctrl->handleScrollWheel(local_x, local_y, clicks)) return;
+    }
+
+    if (mRootView->handleScrollWheel(mCurrentMousePoint.mX, mCurrentMousePoint.mY, clicks) )
+    {
+        if (LLView::sDebugMouseHandling)
+        {
+            LL_INFOS() << "Scroll Wheel" << LLView::sMouseHandlerMessage << LL_ENDL;
+        }
+        return;
+    }
+    else if (LLView::sDebugMouseHandling)
+    {
+        LL_INFOS() << "Scroll Wheel not handled by view" << LL_ENDL;
+    }
+
+    // Zoom the camera in and out behavior
+
+    if(top_ctrl == 0
+        && getWorldViewRectScaled().pointInRect(mCurrentMousePoint.mX, mCurrentMousePoint.mY)
+        && gAgentCamera.isInitialized())
+        gAgentCamera.handleScrollWheel(clicks);
+
+    return;
+}
+
+void LLViewerWindow::handleScrollHWheel(S32 clicks)
+{
+    if (LLAppViewer::instance()->quitRequested())
+    {
+        return;
+    }
+
+    LLUI::getInstance()->resetMouseIdleTimer();
+
+    LLMouseHandler* mouse_captor = gFocusMgr.getMouseCapture();
+    if (mouse_captor)
+    {
+        S32 local_x;
+        S32 local_y;
+        mouse_captor->screenPointToLocal(mCurrentMousePoint.mX, mCurrentMousePoint.mY, &local_x, &local_y);
+        mouse_captor->handleScrollHWheel(local_x, local_y, clicks);
+        if (LLView::sDebugMouseHandling)
+        {
+            LL_INFOS() << "Scroll Horizontal Wheel handled by captor " << mouse_captor->getName() << LL_ENDL;
+        }
+        return;
+    }
+
+    LLUICtrl* top_ctrl = gFocusMgr.getTopCtrl();
+    if (top_ctrl)
+    {
+        S32 local_x;
+        S32 local_y;
+        top_ctrl->screenPointToLocal(mCurrentMousePoint.mX, mCurrentMousePoint.mY, &local_x, &local_y);
+        if (top_ctrl->handleScrollHWheel(local_x, local_y, clicks)) return;
+    }
+
+    if (mRootView->handleScrollHWheel(mCurrentMousePoint.mX, mCurrentMousePoint.mY, clicks))
+    {
+        if (LLView::sDebugMouseHandling)
+        {
+            LL_INFOS() << "Scroll Horizontal Wheel" << LLView::sMouseHandlerMessage << LL_ENDL;
+        }
+        return;
+    }
+    else if (LLView::sDebugMouseHandling)
+    {
+        LL_INFOS() << "Scroll Horizontal Wheel not handled by view" << LL_ENDL;
+    }
+
+    return;
+}
+
+void LLViewerWindow::addPopup(LLView* popup)
+{
+    if (mPopupView)
+    {
+        mPopupView->addPopup(popup);
+    }
+}
+
+void LLViewerWindow::removePopup(LLView* popup)
+{
+    if (mPopupView)
+    {
+        mPopupView->removePopup(popup);
+    }
+}
+
+void LLViewerWindow::clearPopups()
+{
+    if (mPopupView)
+    {
+        mPopupView->clearPopups();
+    }
+}
+
+void LLViewerWindow::moveCursorToCenter()
+{
+    if (! gSavedSettings.getBOOL("DisableMouseWarp"))
+    {
+        S32 x = getWorldViewWidthScaled() / 2;
+        S32 y = getWorldViewHeightScaled() / 2;
+
+        LLUI::getInstance()->setMousePositionScreen(x, y);
+
+        //on a forced move, all deltas get zeroed out to prevent jumping
+        mCurrentMousePoint.set(x,y);
+        mLastMousePoint.set(x,y);
+        mCurrentMouseDelta.set(0,0);
+    }
+}
+
+
+//////////////////////////////////////////////////////////////////////
+//
+// Hover handlers
+//
+
+void append_xui_tooltip(LLView* viewp, LLToolTip::Params& params)
+{
+    if (viewp)
+    {
+        if (!params.styled_message.empty())
+        {
+            params.styled_message.add().text("\n---------\n");
+        }
+        LLView::root_to_view_iterator_t end_tooltip_it = viewp->endRootToView();
+        // NOTE: we skip "root" since it is assumed
+        for (LLView::root_to_view_iterator_t tooltip_it = ++viewp->beginRootToView();
+            tooltip_it != end_tooltip_it;
+            ++tooltip_it)
+        {
+            LLView* viewp = *tooltip_it;
+
+            params.styled_message.add().text(viewp->getName());
+
+            LLPanel* panelp = dynamic_cast<LLPanel*>(viewp);
+            if (panelp && !panelp->getXMLFilename().empty())
+            {
+                params.styled_message.add()
+                    .text("(" + panelp->getXMLFilename() + ")")
+                    .style.color(LLColor4(0.7f, 0.7f, 1.f, 1.f));
+            }
+            params.styled_message.add().text("/");
+        }
+    }
+}
+
+static LLTrace::BlockTimerStatHandle ftm("Update UI");
+
+// Update UI based on stored mouse position from mouse-move
+// event processing.
+void LLViewerWindow::updateUI()
+{
+    LL_PROFILE_ZONE_SCOPED_CATEGORY_UI; //LL_RECORD_BLOCK_TIME(ftm);
+
+    static std::string last_handle_msg;
+
+    if (gLoggedInTime.getStarted())
+    {
+        const F32 DESTINATION_GUIDE_HINT_TIMEOUT = 1200.f;
+        const F32 SIDE_PANEL_HINT_TIMEOUT = 300.f;
+        if (gLoggedInTime.getElapsedTimeF32() > DESTINATION_GUIDE_HINT_TIMEOUT)
+        {
+            LLFirstUse::notUsingDestinationGuide();
+        }
+        if (gLoggedInTime.getElapsedTimeF32() > SIDE_PANEL_HINT_TIMEOUT)
+        {
+            LLFirstUse::notUsingSidePanel();
+        }
+    }
+
+    LLConsole::updateClass();
+
+    // animate layout stacks so we have up to date rect for world view
+    LLLayoutStack::updateClass();
+
+    // use full window for world view when not rendering UI
+    bool world_view_uses_full_window = gAgentCamera.cameraMouselook() || !gPipeline.hasRenderDebugFeatureMask(LLPipeline::RENDER_DEBUG_FEATURE_UI);
+    updateWorldViewRect(world_view_uses_full_window);
+
+    LLView::sMouseHandlerMessage.clear();
+
+    S32 x = mCurrentMousePoint.mX;
+    S32 y = mCurrentMousePoint.mY;
+
+    MASK    mask = gKeyboard->currentMask(true);
+
+    if (gPipeline.hasRenderDebugMask(LLPipeline::RENDER_DEBUG_RAYCAST))
+    {
+        gDebugRaycastFaceHit = -1;
+        gDebugRaycastObject = cursorIntersect(-1, -1, 512.f, NULL, -1, false, false, true, false,
+                                              &gDebugRaycastFaceHit,
+                                              &gDebugRaycastIntersection,
+                                              &gDebugRaycastTexCoord,
+                                              &gDebugRaycastNormal,
+                                              &gDebugRaycastTangent,
+                                              &gDebugRaycastStart,
+                                              &gDebugRaycastEnd);
+
+        gDebugRaycastParticle = gPipeline.lineSegmentIntersectParticle(gDebugRaycastStart, gDebugRaycastEnd, &gDebugRaycastParticleIntersection, NULL);
+    }
+
+    updateMouseDelta();
+    updateKeyboardFocus();
+
+    bool handled = false;
+
+    LLUICtrl* top_ctrl = gFocusMgr.getTopCtrl();
+    LLMouseHandler* mouse_captor = gFocusMgr.getMouseCapture();
+    LLView* captor_view = dynamic_cast<LLView*>(mouse_captor);
+
+    //FIXME: only include captor and captor's ancestors if mouse is truly over them --RN
+
+    //build set of views containing mouse cursor by traversing UI hierarchy and testing
+    //screen rect against mouse cursor
+    view_handle_set_t mouse_hover_set;
+
+    // constraint mouse enter events to children of mouse captor
+    LLView* root_view = captor_view;
+
+    // if mouse captor doesn't exist or isn't a LLView
+    // then allow mouse enter events on entire UI hierarchy
+    if (!root_view)
+    {
+        root_view = mRootView;
+    }
+
+    static LLCachedControl<bool> dump_menu_holder(gSavedSettings, "DumpMenuHolderSize", false);
+    if (dump_menu_holder)
+    {
+        static bool init = false;
+        static LLFrameTimer child_count_timer;
+        static std::vector <std::string> child_vec;
+        if (!init)
+        {
+            child_count_timer.resetWithExpiry(5.f);
+            init = true;
+        }
+        if (child_count_timer.hasExpired())
+        {
+            LL_INFOS() << "gMenuHolder child count: " << gMenuHolder->getChildCount() << LL_ENDL;
+            std::vector<std::string> local_child_vec;
+            LLView::child_list_t child_list = *gMenuHolder->getChildList();
+            for (auto child : child_list)
+            {
+                local_child_vec.emplace_back(child->getName());
+            }
+            if (!local_child_vec.empty() && local_child_vec != child_vec)
+            {
+                std::vector<std::string> out_vec;
+                std::sort(local_child_vec.begin(), local_child_vec.end());
+                std::sort(child_vec.begin(), child_vec.end());
+                std::set_difference(child_vec.begin(), child_vec.end(), local_child_vec.begin(), local_child_vec.end(), std::inserter(out_vec, out_vec.begin()));
+                if (!out_vec.empty())
+                {
+                    LL_INFOS() << "gMenuHolder removal diff size: '"<<out_vec.size() <<"' begin_child_diff";
+                    for (auto str : out_vec)
+                    {
+                        LL_CONT << " : " << str;
+                    }
+                    LL_CONT << " : end_child_diff" << LL_ENDL;
+                }
+
+                out_vec.clear();
+                std::set_difference(local_child_vec.begin(), local_child_vec.end(), child_vec.begin(), child_vec.end(), std::inserter(out_vec, out_vec.begin()));
+                if (!out_vec.empty())
+                {
+                    LL_INFOS() << "gMenuHolder addition diff size: '" << out_vec.size() << "' begin_child_diff";
+                    for (auto str : out_vec)
+                    {
+                        LL_CONT << " : " << str;
+                    }
+                    LL_CONT << " : end_child_diff" << LL_ENDL;
+                }
+                child_vec.swap(local_child_vec);
+            }
+            child_count_timer.resetWithExpiry(5.f);
+        }
+    }
+
+    // only update mouse hover set when UI is visible (since we shouldn't send hover events to invisible UI
+    if (gPipeline.hasRenderDebugFeatureMask(LLPipeline::RENDER_DEBUG_FEATURE_UI))
+    {
+        // include all ancestors of captor_view as automatically having mouse
+        if (captor_view)
+        {
+            LLView* captor_parent_view = captor_view->getParent();
+            while(captor_parent_view)
+            {
+                mouse_hover_set.insert(captor_parent_view->getHandle());
+                captor_parent_view = captor_parent_view->getParent();
+            }
+        }
+
+        // aggregate visible views that contain mouse cursor in display order
+        LLPopupView::popup_list_t popups = mPopupView->getCurrentPopups();
+
+        for(LLPopupView::popup_list_t::iterator popup_it = popups.begin(); popup_it != popups.end(); ++popup_it)
+        {
+            LLView* popup = popup_it->get();
+            if (popup && popup->calcScreenBoundingRect().pointInRect(x, y))
+            {
+                // iterator over contents of top_ctrl, and throw into mouse_hover_set
+                for (LLView::tree_iterator_t it = popup->beginTreeDFS();
+                    it != popup->endTreeDFS();
+                    ++it)
+                {
+                    LLView* viewp = *it;
+                    if (viewp->getVisible()
+                        && viewp->calcScreenBoundingRect().pointInRect(x, y))
+                    {
+                        // we have a view that contains the mouse, add it to the set
+                        mouse_hover_set.insert(viewp->getHandle());
+                    }
+                    else
+                    {
+                        // skip this view and all of its children
+                        it.skipDescendants();
+                    }
+                }
+            }
+        }
+
+        // while the top_ctrl contains the mouse cursor, only it and its descendants will receive onMouseEnter events
+        if (top_ctrl && top_ctrl->calcScreenBoundingRect().pointInRect(x, y))
+        {
+            // iterator over contents of top_ctrl, and throw into mouse_hover_set
+            for (LLView::tree_iterator_t it = top_ctrl->beginTreeDFS();
+                it != top_ctrl->endTreeDFS();
+                ++it)
+            {
+                LLView* viewp = *it;
+                if (viewp->getVisible()
+                    && viewp->calcScreenBoundingRect().pointInRect(x, y))
+                {
+                    // we have a view that contains the mouse, add it to the set
+                    mouse_hover_set.insert(viewp->getHandle());
+                }
+                else
+                {
+                    // skip this view and all of its children
+                    it.skipDescendants();
+                }
+            }
+        }
+        else
+        {
+            // walk UI tree in depth-first order
+            for (LLView::tree_iterator_t it = root_view->beginTreeDFS();
+                it != root_view->endTreeDFS();
+                ++it)
+            {
+                LLView* viewp = *it;
+                // calculating the screen rect involves traversing the parent, so this is less than optimal
+                if (viewp->getVisible()
+                    && viewp->calcScreenBoundingRect().pointInRect(x, y))
+                {
+
+                    // if this view is mouse opaque, nothing behind it should be in mouse_hover_set
+                    if (viewp->getMouseOpaque())
+                    {
+                        // constrain further iteration to children of this widget
+                        it = viewp->beginTreeDFS();
+                    }
+
+                    // we have a view that contains the mouse, add it to the set
+                    mouse_hover_set.insert(viewp->getHandle());
+                }
+                else
+                {
+                    // skip this view and all of its children
+                    it.skipDescendants();
+                }
+            }
+        }
+    }
+
+    typedef std::vector<LLHandle<LLView> > view_handle_list_t;
+
+    // call onMouseEnter() on all views which contain the mouse cursor but did not before
+    view_handle_list_t mouse_enter_views;
+    std::set_difference(mouse_hover_set.begin(), mouse_hover_set.end(),
+                        mMouseHoverViews.begin(), mMouseHoverViews.end(),
+                        std::back_inserter(mouse_enter_views));
+    for (view_handle_list_t::iterator it = mouse_enter_views.begin();
+        it != mouse_enter_views.end();
+        ++it)
+    {
+        LLView* viewp = it->get();
+        if (viewp)
+        {
+            LLRect view_screen_rect = viewp->calcScreenRect();
+            viewp->onMouseEnter(x - view_screen_rect.mLeft, y - view_screen_rect.mBottom, mask);
+        }
+    }
+
+    // call onMouseLeave() on all views which no longer contain the mouse cursor
+    view_handle_list_t mouse_leave_views;
+    std::set_difference(mMouseHoverViews.begin(), mMouseHoverViews.end(),
+                        mouse_hover_set.begin(), mouse_hover_set.end(),
+                        std::back_inserter(mouse_leave_views));
+    for (view_handle_list_t::iterator it = mouse_leave_views.begin();
+        it != mouse_leave_views.end();
+        ++it)
+    {
+        LLView* viewp = it->get();
+        if (viewp)
+        {
+            LLRect view_screen_rect = viewp->calcScreenRect();
+            viewp->onMouseLeave(x - view_screen_rect.mLeft, y - view_screen_rect.mBottom, mask);
+        }
+    }
+
+    // store resulting hover set for next frame
+    swap(mMouseHoverViews, mouse_hover_set);
+
+    // only handle hover events when UI is enabled
+    if (gPipeline.hasRenderDebugFeatureMask(LLPipeline::RENDER_DEBUG_FEATURE_UI))
+    {
+
+        if( mouse_captor )
+        {
+            // Pass hover events to object capturing mouse events.
+            S32 local_x;
+            S32 local_y;
+            mouse_captor->screenPointToLocal( x, y, &local_x, &local_y );
+            handled = mouse_captor->handleHover(local_x, local_y, mask);
+            if (LLView::sDebugMouseHandling)
+            {
+                LL_INFOS() << "Hover handled by captor " << mouse_captor->getName() << LL_ENDL;
+            }
+
+            if( !handled )
+            {
+                LL_DEBUGS("UserInput") << "hover not handled by mouse captor" << LL_ENDL;
+            }
+        }
+        else
+        {
+            if (top_ctrl)
+            {
+                S32 local_x, local_y;
+                top_ctrl->screenPointToLocal( x, y, &local_x, &local_y );
+                handled = top_ctrl->pointInView(local_x, local_y) && top_ctrl->handleHover(local_x, local_y, mask);
+            }
+
+            if ( !handled )
+            {
+                // x and y are from last time mouse was in window
+                // mMouseInWindow tracks *actual* mouse location
+                if (mMouseInWindow && mRootView->handleHover(x, y, mask) )
+                {
+                    if (LLView::sDebugMouseHandling && LLView::sMouseHandlerMessage != last_handle_msg)
+                    {
+                        last_handle_msg = LLView::sMouseHandlerMessage;
+                        LL_INFOS() << "Hover" << LLView::sMouseHandlerMessage << LL_ENDL;
+                    }
+                    handled = true;
+                }
+                else if (LLView::sDebugMouseHandling)
+                {
+                    if (last_handle_msg != LLStringUtil::null)
+                    {
+                        last_handle_msg.clear();
+                        LL_INFOS() << "Hover not handled by view" << LL_ENDL;
+                    }
+                }
+            }
+
+            if (!handled)
+            {
+                LLTool *tool = LLToolMgr::getInstance()->getCurrentTool();
+
+                if(mMouseInWindow && tool)
+                {
+                    handled = tool->handleHover(x, y, mask);
+                }
+            }
+        }
+
+        // Show a new tool tip (or update one that is already shown)
+        bool tool_tip_handled = false;
+        std::string tool_tip_msg;
+        if( handled
+            && !mWindow->isCursorHidden())
+        {
+            LLRect screen_sticky_rect = mRootView->getLocalRect();
+            S32 local_x, local_y;
+
+            static LLCachedControl<bool> debug_show_xui_names(gSavedSettings, "DebugShowXUINames", 0);
+            if (debug_show_xui_names)
+            {
+                LLToolTip::Params params;
+
+                LLView* tooltip_view = mRootView;
+                LLView::tree_iterator_t end_it = mRootView->endTreeDFS();
+                for (LLView::tree_iterator_t it = mRootView->beginTreeDFS(); it != end_it; ++it)
+                {
+                    LLView* viewp = *it;
+                    LLRect screen_rect;
+                    viewp->localRectToScreen(viewp->getLocalRect(), &screen_rect);
+                    if (!(viewp->getVisible()
+                         && screen_rect.pointInRect(x, y)))
+                    {
+                        it.skipDescendants();
+                    }
+                    // only report xui names for LLUICtrls,
+                    // and blacklist the various containers we don't care about
+                    else if (dynamic_cast<LLUICtrl*>(viewp)
+                            && viewp != gMenuHolder
+                            && viewp != gFloaterView
+                            && viewp != gConsole)
+                    {
+                        if (dynamic_cast<LLFloater*>(viewp))
+                        {
+                            // constrain search to descendants of this (frontmost) floater
+                            // by resetting iterator
+                            it = viewp->beginTreeDFS();
+                        }
+
+                        // if we are in a new part of the tree (not a descendent of current tooltip_view)
+                        // then push the results for tooltip_view and start with a new potential view
+                        // NOTE: this emulates visiting only the leaf nodes that meet our criteria
+                        if (!viewp->hasAncestor(tooltip_view))
+                        {
+                            append_xui_tooltip(tooltip_view, params);
+                            screen_sticky_rect.intersectWith(tooltip_view->calcScreenRect());
+                        }
+                        tooltip_view = viewp;
+                    }
+                }
+
+                append_xui_tooltip(tooltip_view, params);
+                params.styled_message.add().text("\n");
+
+                screen_sticky_rect.intersectWith(tooltip_view->calcScreenRect());
+
+                params.sticky_rect = screen_sticky_rect;
+                params.max_width = 400;
+
+                LLToolTipMgr::instance().show(params);
+            }
+            // if there is a mouse captor, nothing else gets a tooltip
+            else if (mouse_captor)
+            {
+                mouse_captor->screenPointToLocal(x, y, &local_x, &local_y);
+                tool_tip_handled = mouse_captor->handleToolTip(local_x, local_y, mask);
+            }
+            else
+            {
+                // next is top_ctrl
+                if (!tool_tip_handled && top_ctrl)
+                {
+                    top_ctrl->screenPointToLocal(x, y, &local_x, &local_y);
+                    tool_tip_handled = top_ctrl->handleToolTip(local_x, local_y, mask );
+                }
+
+                if (!tool_tip_handled)
+                {
+                    local_x = x; local_y = y;
+                    tool_tip_handled = mRootView->handleToolTip(local_x, local_y, mask );
+                }
+
+                LLTool* current_tool = LLToolMgr::getInstance()->getCurrentTool();
+                if (!tool_tip_handled && current_tool)
+                {
+                    current_tool->screenPointToLocal(x, y, &local_x, &local_y);
+                    tool_tip_handled = current_tool->handleToolTip(local_x, local_y, mask );
+                }
+            }
+        }
+    }
+    else
+    {   // just have tools handle hover when UI is turned off
+        LLTool *tool = LLToolMgr::getInstance()->getCurrentTool();
+
+        if(mMouseInWindow && tool)
+        {
+            handled = tool->handleHover(x, y, mask);
+        }
+    }
+
+    updateLayout();
+
+    mLastMousePoint = mCurrentMousePoint;
+
+    // cleanup unused selections when no modal dialogs are open
+    if (LLModalDialog::activeCount() == 0)
+    {
+        LLViewerParcelMgr::getInstance()->deselectUnused();
+    }
+
+    if (LLModalDialog::activeCount() == 0)
+    {
+        LLSelectMgr::getInstance()->deselectUnused();
+    }
+}
+
+
+void LLViewerWindow::updateLayout()
+{
+    LLTool* tool = LLToolMgr::getInstance()->getCurrentTool();
+    if (gFloaterTools != NULL
+        && tool != NULL
+        && tool != gToolNull
+        && tool != LLToolCompInspect::getInstance()
+        && tool != LLToolDragAndDrop::getInstance()
+        && !gSavedSettings.getBOOL("FreezeTime"))
+    {
+        // Suppress the toolbox view if our source tool was the pie tool,
+        // and we've overridden to something else.
+        bool suppress_toolbox =
+            (LLToolMgr::getInstance()->getBaseTool() == LLToolPie::getInstance()) &&
+            (LLToolMgr::getInstance()->getCurrentTool() != LLToolPie::getInstance());
+
+        LLMouseHandler *captor = gFocusMgr.getMouseCapture();
+        // With the null, inspect, or drag and drop tool, don't muck
+        // with visibility.
+
+        if (gFloaterTools->isMinimized()
+            ||  (tool != LLToolPie::getInstance()                       // not default tool
+                && tool != LLToolCompGun::getInstance()                 // not coming out of mouselook
+                && !suppress_toolbox                                    // not override in third person
+                && LLToolMgr::getInstance()->getCurrentToolset()->isShowFloaterTools()
+                && (!captor || dynamic_cast<LLView*>(captor) != NULL)))                     // not dragging
+        {
+            // Force floater tools to be visible (unless minimized)
+            if (!gFloaterTools->getVisible())
+            {
+                gFloaterTools->openFloater();
+            }
+            // Update the location of the blue box tool popup
+            LLCoordGL select_center_screen;
+            MASK    mask = gKeyboard->currentMask(true);
+            gFloaterTools->updatePopup( select_center_screen, mask );
+        }
+        else
+        {
+            gFloaterTools->setVisible(false);
+        }
+        //gMenuBarView->setItemVisible("BuildTools", gFloaterTools->getVisible());
+    }
+
+    // Always update console
+    if(gConsole)
+    {
+        LLRect console_rect = getChatConsoleRect();
+        gConsole->reshape(console_rect.getWidth(), console_rect.getHeight());
+        gConsole->setRect(console_rect);
+    }
+}
+
+void LLViewerWindow::updateMouseDelta()
+{
+#if LL_WINDOWS
+    LLCoordCommon delta;
+    mWindow->getCursorDelta(&delta);
+    S32 dx = delta.mX;
+    S32 dy = delta.mY;
+#else
+    S32 dx = lltrunc((F32) (mCurrentMousePoint.mX - mLastMousePoint.mX) * LLUI::getScaleFactor().mV[VX]);
+    S32 dy = lltrunc((F32) (mCurrentMousePoint.mY - mLastMousePoint.mY) * LLUI::getScaleFactor().mV[VY]);
+#endif
+
+    //RN: fix for asynchronous notification of mouse leaving window not working
+    LLCoordWindow mouse_pos;
+    mWindow->getCursorPosition(&mouse_pos);
+    if (mouse_pos.mX < 0 ||
+        mouse_pos.mY < 0 ||
+        mouse_pos.mX > mWindowRectRaw.getWidth() ||
+        mouse_pos.mY > mWindowRectRaw.getHeight())
+    {
+        mMouseInWindow = false;
+    }
+    else
+    {
+        mMouseInWindow = true;
+    }
+
+    LLVector2 mouse_vel;
+
+    if (gSavedSettings.getBOOL("MouseSmooth"))
+    {
+        static F32 fdx = 0.f;
+        static F32 fdy = 0.f;
+
+        F32 amount = 16.f;
+        fdx = fdx + ((F32) dx - fdx) * llmin(gFrameIntervalSeconds.value()*amount,1.f);
+        fdy = fdy + ((F32) dy - fdy) * llmin(gFrameIntervalSeconds.value()*amount,1.f);
+
+        mCurrentMouseDelta.set(ll_round(fdx), ll_round(fdy));
+        mouse_vel.setVec(fdx,fdy);
+    }
+    else
+    {
+        mCurrentMouseDelta.set(dx, dy);
+        mouse_vel.setVec((F32) dx, (F32) dy);
+    }
+
+    sample(sMouseVelocityStat, mouse_vel.magVec());
+}
+
+void LLViewerWindow::updateKeyboardFocus()
+{
+    if (!gPipeline.hasRenderDebugFeatureMask(LLPipeline::RENDER_DEBUG_FEATURE_UI))
+    {
+        gFocusMgr.setKeyboardFocus(NULL);
+    }
+
+    // clean up current focus
+    LLUICtrl* cur_focus = dynamic_cast<LLUICtrl*>(gFocusMgr.getKeyboardFocus());
+    if (cur_focus)
+    {
+        if (!cur_focus->isInVisibleChain() || !cur_focus->isInEnabledChain())
+        {
+            // don't release focus, just reassign so that if being given
+            // to a sibling won't call onFocusLost on all the ancestors
+            // gFocusMgr.releaseFocusIfNeeded(cur_focus);
+
+            LLUICtrl* parent = cur_focus->getParentUICtrl();
+            const LLUICtrl* focus_root = cur_focus->findRootMostFocusRoot();
+            bool new_focus_found = false;
+            while(parent)
+            {
+                if (parent->isCtrl()
+                    && (parent->hasTabStop() || parent == focus_root)
+                    && !parent->getIsChrome()
+                    && parent->isInVisibleChain()
+                    && parent->isInEnabledChain())
+                {
+                    if (!parent->focusFirstItem())
+                    {
+                        parent->setFocus(true);
+                    }
+                    new_focus_found = true;
+                    break;
+                }
+                parent = parent->getParentUICtrl();
+            }
+
+            // if we didn't find a better place to put focus, just release it
+            // hasFocus() will return true if and only if we didn't touch focus since we
+            // are only moving focus higher in the hierarchy
+            if (!new_focus_found)
+            {
+                cur_focus->setFocus(false);
+            }
+        }
+        else if (cur_focus->isFocusRoot())
+        {
+            // focus roots keep trying to delegate focus to their first valid descendant
+            // this assumes that focus roots are not valid focus holders on their own
+            cur_focus->focusFirstItem();
+        }
+    }
+
+    // last ditch force of edit menu to selection manager
+    if (LLEditMenuHandler::gEditMenuHandler == NULL && LLSelectMgr::getInstance()->getSelection()->getObjectCount())
+    {
+        LLEditMenuHandler::gEditMenuHandler = LLSelectMgr::getInstance();
+    }
+
+    if (gFloaterView->getCycleMode())
+    {
+        // sync all floaters with their focus state
+        gFloaterView->highlightFocusedFloater();
+        gSnapshotFloaterView->highlightFocusedFloater();
+        MASK    mask = gKeyboard->currentMask(true);
+        if ((mask & MASK_CONTROL) == 0)
+        {
+            // control key no longer held down, finish cycle mode
+            gFloaterView->setCycleMode(false);
+
+            gFloaterView->syncFloaterTabOrder();
+        }
+        else
+        {
+            // user holding down CTRL, don't update tab order of floaters
+        }
+    }
+    else
+    {
+        // update focused floater
+        gFloaterView->highlightFocusedFloater();
+        gSnapshotFloaterView->highlightFocusedFloater();
+        // make sure floater visible order is in sync with tab order
+        gFloaterView->syncFloaterTabOrder();
+    }
+}
+
+static LLTrace::BlockTimerStatHandle FTM_UPDATE_WORLD_VIEW("Update World View");
+void LLViewerWindow::updateWorldViewRect(bool use_full_window)
+{
+    LL_RECORD_BLOCK_TIME(FTM_UPDATE_WORLD_VIEW);
+
+    // start off using whole window to render world
+    LLRect new_world_rect = mWindowRectRaw;
+
+    if (!use_full_window && mWorldViewPlaceholder.get())
+    {
+        new_world_rect = mWorldViewPlaceholder.get()->calcScreenRect();
+        // clamp to at least a 1x1 rect so we don't try to allocate zero width gl buffers
+        new_world_rect.mTop = llmax(new_world_rect.mTop, new_world_rect.mBottom + 1);
+        new_world_rect.mRight = llmax(new_world_rect.mRight, new_world_rect.mLeft + 1);
+
+        new_world_rect.mLeft = ll_round((F32)new_world_rect.mLeft * mDisplayScale.mV[VX]);
+        new_world_rect.mRight = ll_round((F32)new_world_rect.mRight * mDisplayScale.mV[VX]);
+        new_world_rect.mBottom = ll_round((F32)new_world_rect.mBottom * mDisplayScale.mV[VY]);
+        new_world_rect.mTop = ll_round((F32)new_world_rect.mTop * mDisplayScale.mV[VY]);
+    }
+
+    if (mWorldViewRectRaw != new_world_rect)
+    {
+        mWorldViewRectRaw = new_world_rect;
+        gResizeScreenTexture = true;
+        LLViewerCamera::getInstance()->setViewHeightInPixels( mWorldViewRectRaw.getHeight() );
+        LLViewerCamera::getInstance()->setAspect( getWorldViewAspectRatio() );
+
+        LLRect old_world_rect_scaled = mWorldViewRectScaled;
+        mWorldViewRectScaled = calcScaledRect(mWorldViewRectRaw, mDisplayScale);
+
+        // sending a signal with a new WorldView rect
+        mOnWorldViewRectUpdated(old_world_rect_scaled, mWorldViewRectScaled);
+    }
+}
+
+void LLViewerWindow::saveLastMouse(const LLCoordGL &point)
+{
+    // Store last mouse location.
+    // If mouse leaves window, pretend last point was on edge of window
+
+    if (point.mX < 0)
+    {
+        mCurrentMousePoint.mX = 0;
+    }
+    else if (point.mX > getWindowWidthScaled())
+    {
+        mCurrentMousePoint.mX = getWindowWidthScaled();
+    }
+    else
+    {
+        mCurrentMousePoint.mX = point.mX;
+    }
+
+    if (point.mY < 0)
+    {
+        mCurrentMousePoint.mY = 0;
+    }
+    else if (point.mY > getWindowHeightScaled() )
+    {
+        mCurrentMousePoint.mY = getWindowHeightScaled();
+    }
+    else
+    {
+        mCurrentMousePoint.mY = point.mY;
+    }
+}
+
+
+// Draws the selection outlines for the currently selected objects
+// Must be called after displayObjects is called, which sets the mGLName parameter
+// NOTE: This function gets called 3 times:
+//  render_ui_3d:           false, false, true
+//  render_hud_elements:    false, false, false
+void LLViewerWindow::renderSelections( bool for_gl_pick, bool pick_parcel_walls, bool for_hud )
+{
+    LLObjectSelectionHandle selection = LLSelectMgr::getInstance()->getSelection();
+
+    if (!for_hud && !for_gl_pick)
+    {
+        // Call this once and only once
+        LLSelectMgr::getInstance()->updateSilhouettes();
+    }
+
+    // Draw fence around land selections
+    if (for_gl_pick)
+    {
+        if (pick_parcel_walls)
+        {
+            LLViewerParcelMgr::getInstance()->renderParcelCollision();
+        }
+    }
+    else if (( for_hud && selection->getSelectType() == SELECT_TYPE_HUD) ||
+             (!for_hud && selection->getSelectType() != SELECT_TYPE_HUD))
+    {
+        LLSelectMgr::getInstance()->renderSilhouettes(for_hud);
+
+        stop_glerror();
+
+        // setup HUD render
+        if (selection->getSelectType() == SELECT_TYPE_HUD && LLSelectMgr::getInstance()->getSelection()->getObjectCount())
+        {
+            LLBBox hud_bbox = gAgentAvatarp->getHUDBBox();
+
+            // set up transform to encompass bounding box of HUD
+            gGL.matrixMode(LLRender::MM_PROJECTION);
+            gGL.pushMatrix();
+            gGL.loadIdentity();
+            F32 depth = llmax(1.f, hud_bbox.getExtentLocal().mV[VX] * 1.1f);
+            gGL.ortho(-0.5f * LLViewerCamera::getInstance()->getAspect(), 0.5f * LLViewerCamera::getInstance()->getAspect(), -0.5f, 0.5f, 0.f, depth);
+
+            gGL.matrixMode(LLRender::MM_MODELVIEW);
+            gGL.pushMatrix();
+            gGL.loadIdentity();
+            gGL.loadMatrix(OGL_TO_CFR_ROTATION);        // Load Cory's favorite reference frame
+            gGL.translatef(-hud_bbox.getCenterLocal().mV[VX] + (depth *0.5f), 0.f, 0.f);
+        }
+
+        // Render light for editing
+        if (LLSelectMgr::sRenderLightRadius && LLToolMgr::getInstance()->inEdit())
+        {
+            gGL.getTexUnit(0)->unbind(LLTexUnit::TT_TEXTURE);
+            LLGLEnable gls_blend(GL_BLEND);
+            LLGLEnable gls_cull(GL_CULL_FACE);
+            LLGLDepthTest gls_depth(GL_TRUE, GL_FALSE);
+            gGL.matrixMode(LLRender::MM_MODELVIEW);
+            gGL.pushMatrix();
+            if (selection->getSelectType() == SELECT_TYPE_HUD)
+            {
+                F32 zoom = gAgentCamera.mHUDCurZoom;
+                gGL.scalef(zoom, zoom, zoom);
+            }
+
+            struct f : public LLSelectedObjectFunctor
+            {
+                virtual bool apply(LLViewerObject* object)
+                {
+                    LLDrawable* drawable = object->mDrawable;
+                    if (drawable && drawable->isLight())
+                    {
+                        LLVOVolume* vovolume = drawable->getVOVolume();
+                        gGL.pushMatrix();
+
+                        LLVector3 center = drawable->getPositionAgent();
+                        gGL.translatef(center[0], center[1], center[2]);
+                        F32 scale = vovolume->getLightRadius();
+                        gGL.scalef(scale, scale, scale);
+
+                        LLColor4 color(vovolume->getLightSRGBColor(), .5f);
+                        gGL.color4fv(color.mV);
+
+                        //F32 pixel_area = 100000.f;
+                        // Render Outside
+                        gSphere.render();
+
+                        // Render Inside
+                        glCullFace(GL_FRONT);
+                        gSphere.render();
+                        glCullFace(GL_BACK);
+
+                        gGL.popMatrix();
+                    }
+                    return true;
+                }
+            } func;
+            LLSelectMgr::getInstance()->getSelection()->applyToObjects(&func);
+
+            gGL.popMatrix();
+        }
+
+        // NOTE: The average position for the axis arrows of the selected objects should
+        // not be recalculated at this time.  If they are, then group rotations will break.
+
+        // Draw arrows at average center of all selected objects
+        LLTool* tool = LLToolMgr::getInstance()->getCurrentTool();
+        if (tool)
+        {
+            if(tool->isAlwaysRendered())
+            {
+                tool->render();
+            }
+            else
+            {
+                if( !LLSelectMgr::getInstance()->getSelection()->isEmpty() )
+                {
+                    bool all_selected_objects_move;
+                    bool all_selected_objects_modify;
+                    // Note: This might be costly to do on each frame and when a lot of objects are selected
+                    // we might be better off with some kind of memory for selection and/or states, consider
+                    // optimizing, perhaps even some kind of selection generation at level of LLSelectMgr to
+                    // make whole viewer benefit.
+                    LLSelectMgr::getInstance()->selectGetEditMoveLinksetPermissions(all_selected_objects_move, all_selected_objects_modify);
+
+                    bool draw_handles = true;
+
+                    if (tool == LLToolCompTranslate::getInstance() && !all_selected_objects_move && !LLSelectMgr::getInstance()->isMovableAvatarSelected())
+                    {
+                        draw_handles = false;
+                    }
+
+                    if (tool == LLToolCompRotate::getInstance() && !all_selected_objects_move && !LLSelectMgr::getInstance()->isMovableAvatarSelected())
+                    {
+                        draw_handles = false;
+                    }
+
+                    if ( !all_selected_objects_modify && tool == LLToolCompScale::getInstance() )
+                    {
+                        draw_handles = false;
+                    }
+
+                    if( draw_handles )
+                    {
+                        tool->render();
+                    }
+                }
+            }
+            if (selection->getSelectType() == SELECT_TYPE_HUD && selection->getObjectCount())
+            {
+                gGL.matrixMode(LLRender::MM_PROJECTION);
+                gGL.popMatrix();
+
+                gGL.matrixMode(LLRender::MM_MODELVIEW);
+                gGL.popMatrix();
+                stop_glerror();
+            }
+        }
+    }
+}
+
+// Return a point near the clicked object representative of the place the object was clicked.
+LLVector3d LLViewerWindow::clickPointInWorldGlobal(S32 x, S32 y_from_bot, LLViewerObject* clicked_object) const
+{
+    // create a normalized vector pointing from the camera center into the
+    // world at the location of the mouse click
+    LLVector3 mouse_direction_global = mouseDirectionGlobal( x, y_from_bot );
+
+    LLVector3d relative_object = clicked_object->getPositionGlobal() - gAgentCamera.getCameraPositionGlobal();
+
+    // make mouse vector as long as object vector, so it touchs a point near
+    // where the user clicked on the object
+    mouse_direction_global *= (F32) relative_object.magVec();
+
+    LLVector3d new_pos;
+    new_pos.setVec(mouse_direction_global);
+    // transform mouse vector back to world coords
+    new_pos += gAgentCamera.getCameraPositionGlobal();
+
+    return new_pos;
+}
+
+
+bool LLViewerWindow::clickPointOnSurfaceGlobal(const S32 x, const S32 y, LLViewerObject *objectp, LLVector3d &point_global) const
+{
+    bool intersect = false;
+
+//  U8 shape = objectp->mPrimitiveCode & LL_PCODE_BASE_MASK;
+    if (!intersect)
+    {
+        point_global = clickPointInWorldGlobal(x, y, objectp);
+        LL_INFOS() << "approx intersection at " <<  (objectp->getPositionGlobal() - point_global) << LL_ENDL;
+    }
+    else
+    {
+        LL_INFOS() << "good intersection at " <<  (objectp->getPositionGlobal() - point_global) << LL_ENDL;
+    }
+
+    return intersect;
+}
+
+void LLViewerWindow::pickAsync( S32 x,
+                                S32 y_from_bot,
+                                MASK mask,
+                                void (*callback)(const LLPickInfo& info),
+                                bool pick_transparent,
+                                bool pick_rigged,
+                                bool pick_unselectable,
+                                bool pick_reflection_probes)
+{
+    // "Show Debug Alpha" means no object actually transparent
+    bool in_build_mode = LLFloaterReg::instanceVisible("build");
+    if (LLDrawPoolAlpha::sShowDebugAlpha
+        || (in_build_mode && gSavedSettings.getBOOL("SelectInvisibleObjects")))
+    {
+        pick_transparent = true;
+    }
+
+    LLPickInfo pick_info(LLCoordGL(x, y_from_bot), mask, pick_transparent, pick_rigged, false, pick_reflection_probes, pick_unselectable, true, callback);
+    schedulePick(pick_info);
+}
+
+void LLViewerWindow::schedulePick(LLPickInfo& pick_info)
+{
+    if (mPicks.size() >= 1024 || mWindow->getMinimized())
+    { //something went wrong, picks are being scheduled but not processed
+
+        if (pick_info.mPickCallback)
+        {
+            pick_info.mPickCallback(pick_info);
+        }
+
+        return;
+    }
+    mPicks.push_back(pick_info);
+
+    // delay further event processing until we receive results of pick
+    // only do this for async picks so that handleMouseUp won't be called
+    // until the pick triggered in handleMouseDown has been processed, for example
+    mWindow->delayInputProcessing();
+}
+
+
+void LLViewerWindow::performPick()
+{
+    if (!mPicks.empty())
+    {
+        std::vector<LLPickInfo>::iterator pick_it;
+        for (pick_it = mPicks.begin(); pick_it != mPicks.end(); ++pick_it)
+        {
+            pick_it->fetchResults();
+        }
+
+        mLastPick = mPicks.back();
+        mPicks.clear();
+    }
+}
+
+void LLViewerWindow::returnEmptyPicks()
+{
+    std::vector<LLPickInfo>::iterator pick_it;
+    for (pick_it = mPicks.begin(); pick_it != mPicks.end(); ++pick_it)
+    {
+        mLastPick = *pick_it;
+        // just trigger callback with empty results
+        if (pick_it->mPickCallback)
+        {
+            pick_it->mPickCallback(*pick_it);
+        }
+    }
+    mPicks.clear();
+}
+
+// Performs the GL object/land pick.
+LLPickInfo LLViewerWindow::pickImmediate(S32 x, S32 y_from_bot, bool pick_transparent, bool pick_rigged, bool pick_particle, bool pick_unselectable, bool pick_reflection_probe)
+{
+    bool in_build_mode = LLFloaterReg::instanceVisible("build");
+    if ((in_build_mode && gSavedSettings.getBOOL("SelectInvisibleObjects")) || LLDrawPoolAlpha::sShowDebugAlpha)
+    {
+        // build mode allows interaction with all transparent objects
+        // "Show Debug Alpha" means no object actually transparent
+        pick_transparent = true;
+    }
+
+    // shortcut queueing in mPicks and just update mLastPick in place
+    MASK    key_mask = gKeyboard->currentMask(true);
+    mLastPick = LLPickInfo(LLCoordGL(x, y_from_bot), key_mask, pick_transparent, pick_rigged, pick_particle, pick_reflection_probe, true, false, NULL);
+    mLastPick.fetchResults();
+
+    return mLastPick;
+}
+
+LLHUDIcon* LLViewerWindow::cursorIntersectIcon(S32 mouse_x, S32 mouse_y, F32 depth,
+                                           LLVector4a* intersection)
+{
+    S32 x = mouse_x;
+    S32 y = mouse_y;
+
+    if ((mouse_x == -1) && (mouse_y == -1)) // use current mouse position
+    {
+        x = getCurrentMouseX();
+        y = getCurrentMouseY();
+    }
+
+    // world coordinates of mouse
+    // VECTORIZE THIS
+    LLVector3 mouse_direction_global = mouseDirectionGlobal(x,y);
+    LLVector3 mouse_point_global = LLViewerCamera::getInstance()->getOrigin();
+    LLVector3 mouse_world_start = mouse_point_global;
+    LLVector3 mouse_world_end   = mouse_point_global + mouse_direction_global * depth;
+
+    LLVector4a start, end;
+    start.load3(mouse_world_start.mV);
+    end.load3(mouse_world_end.mV);
+
+    return LLHUDIcon::lineSegmentIntersectAll(start, end, intersection);
+}
+
+LLViewerObject* LLViewerWindow::cursorIntersect(S32 mouse_x, S32 mouse_y, F32 depth,
+                                                LLViewerObject *this_object,
+                                                S32 this_face,
+                                                bool pick_transparent,
+                                                bool pick_rigged,
+                                                bool pick_unselectable,
+                                                bool pick_reflection_probe,
+                                                S32* face_hit,
+                                                LLVector4a *intersection,
+                                                LLVector2 *uv,
+                                                LLVector4a *normal,
+                                                LLVector4a *tangent,
+                                                LLVector4a* start,
+                                                LLVector4a* end)
+{
+    S32 x = mouse_x;
+    S32 y = mouse_y;
+
+    if ((mouse_x == -1) && (mouse_y == -1)) // use current mouse position
+    {
+        x = getCurrentMouseX();
+        y = getCurrentMouseY();
+    }
+
+    // HUD coordinates of mouse
+    LLVector3 mouse_point_hud = mousePointHUD(x, y);
+    LLVector3 mouse_hud_start = mouse_point_hud - LLVector3(depth, 0, 0);
+    LLVector3 mouse_hud_end   = mouse_point_hud + LLVector3(depth, 0, 0);
+
+    // world coordinates of mouse
+    LLVector3 mouse_direction_global = mouseDirectionGlobal(x,y);
+    LLVector3 mouse_point_global = LLViewerCamera::getInstance()->getOrigin();
+
+    //get near clip plane
+    LLVector3 n = LLViewerCamera::getInstance()->getAtAxis();
+    LLVector3 p = mouse_point_global + n * LLViewerCamera::getInstance()->getNear();
+
+    //project mouse point onto plane
+    LLVector3 pos;
+    line_plane(mouse_point_global, mouse_direction_global, p, n, pos);
+    mouse_point_global = pos;
+
+    LLVector3 mouse_world_start = mouse_point_global;
+    LLVector3 mouse_world_end   = mouse_point_global + mouse_direction_global * depth;
+
+    if (!LLViewerJoystick::getInstance()->getOverrideCamera())
+    { //always set raycast intersection to mouse_world_end unless
+        //flycam is on (for DoF effect)
+        gDebugRaycastIntersection.load3(mouse_world_end.mV);
+    }
+
+    LLVector4a mw_start;
+    mw_start.load3(mouse_world_start.mV);
+    LLVector4a mw_end;
+    mw_end.load3(mouse_world_end.mV);
+
+    LLVector4a mh_start;
+    mh_start.load3(mouse_hud_start.mV);
+    LLVector4a mh_end;
+    mh_end.load3(mouse_hud_end.mV);
+
+    if (start)
+    {
+        *start = mw_start;
+    }
+
+    if (end)
+    {
+        *end = mw_end;
+    }
+
+    LLViewerObject* found = NULL;
+
+    if (this_object)  // check only this object
+    {
+        if (this_object->isHUDAttachment()) // is a HUD object?
+        {
+            if (this_object->lineSegmentIntersect(mh_start, mh_end, this_face, pick_transparent, pick_rigged, pick_unselectable,
+                                                  face_hit, intersection, uv, normal, tangent))
+            {
+                found = this_object;
+            }
+        }
+        else // is a world object
+        {
+            if ((pick_reflection_probe || !this_object->isReflectionProbe())
+                && this_object->lineSegmentIntersect(mw_start, mw_end, this_face, pick_transparent, pick_rigged, pick_unselectable,
+                                                  face_hit, intersection, uv, normal, tangent))
+            {
+                found = this_object;
+            }
+        }
+    }
+    else // check ALL objects
+    {
+        found = gPipeline.lineSegmentIntersectInHUD(mh_start, mh_end, pick_transparent,
+                                                    face_hit, intersection, uv, normal, tangent);
+
+        if (!found) // if not found in HUD, look in world:
+        {
+            found = gPipeline.lineSegmentIntersectInWorld(mw_start, mw_end, pick_transparent, pick_rigged, pick_unselectable, pick_reflection_probe,
+                                                          face_hit, intersection, uv, normal, tangent);
+            if (found && !pick_transparent)
+            {
+                gDebugRaycastIntersection = *intersection;
+            }
+        }
+    }
+
+    return found;
+}
+
+// Returns unit vector relative to camera
+// indicating direction of point on screen x,y
+LLVector3 LLViewerWindow::mouseDirectionGlobal(const S32 x, const S32 y) const
+{
+    // find vertical field of view
+    F32         fov = LLViewerCamera::getInstance()->getView();
+
+    // find world view center in scaled ui coordinates
+    F32         center_x = getWorldViewRectScaled().getCenterX();
+    F32         center_y = getWorldViewRectScaled().getCenterY();
+
+    // calculate pixel distance to screen
+    F32         distance = ((F32)getWorldViewHeightScaled() * 0.5f) / (tan(fov / 2.f));
+
+    // calculate click point relative to middle of screen
+    F32         click_x = x - center_x;
+    F32         click_y = y - center_y;
+
+    // compute mouse vector
+    LLVector3   mouse_vector =  distance * LLViewerCamera::getInstance()->getAtAxis()
+                                - click_x * LLViewerCamera::getInstance()->getLeftAxis()
+                                + click_y * LLViewerCamera::getInstance()->getUpAxis();
+
+    mouse_vector.normVec();
+
+    return mouse_vector;
+}
+
+LLVector3 LLViewerWindow::mousePointHUD(const S32 x, const S32 y) const
+{
+    // find screen resolution
+    S32         height = getWorldViewHeightScaled();
+
+    // find world view center
+    F32         center_x = getWorldViewRectScaled().getCenterX();
+    F32         center_y = getWorldViewRectScaled().getCenterY();
+
+    // remap with uniform scale (1/height) so that top is -0.5, bottom is +0.5
+    F32 hud_x = -((F32)x - center_x)  / height;
+    F32 hud_y = ((F32)y - center_y) / height;
+
+    return LLVector3(0.f, hud_x/gAgentCamera.mHUDCurZoom, hud_y/gAgentCamera.mHUDCurZoom);
+}
+
+// Returns unit vector relative to camera in camera space
+// indicating direction of point on screen x,y
+LLVector3 LLViewerWindow::mouseDirectionCamera(const S32 x, const S32 y) const
+{
+    // find vertical field of view
+    F32         fov_height = LLViewerCamera::getInstance()->getView();
+    F32         fov_width = fov_height * LLViewerCamera::getInstance()->getAspect();
+
+    // find screen resolution
+    S32         height = getWorldViewHeightScaled();
+    S32         width = getWorldViewWidthScaled();
+
+    // find world view center
+    F32         center_x = getWorldViewRectScaled().getCenterX();
+    F32         center_y = getWorldViewRectScaled().getCenterY();
+
+    // calculate click point relative to middle of screen
+    F32         click_x = (((F32)x - center_x) / (F32)width) * fov_width * -1.f;
+    F32         click_y = (((F32)y - center_y) / (F32)height) * fov_height;
+
+    // compute mouse vector
+    LLVector3   mouse_vector =  LLVector3(0.f, 0.f, -1.f);
+    LLQuaternion mouse_rotate;
+    mouse_rotate.setQuat(click_y, click_x, 0.f);
+
+    mouse_vector = mouse_vector * mouse_rotate;
+    // project to z = -1 plane;
+    mouse_vector = mouse_vector * (-1.f / mouse_vector.mV[VZ]);
+
+    return mouse_vector;
+}
+
+
+
+bool LLViewerWindow::mousePointOnPlaneGlobal(LLVector3d& point, const S32 x, const S32 y,
+                                        const LLVector3d &plane_point_global,
+                                        const LLVector3 &plane_normal_global)
+{
+    LLVector3d  mouse_direction_global_d;
+
+    mouse_direction_global_d.setVec(mouseDirectionGlobal(x,y));
+    LLVector3d  plane_normal_global_d;
+    plane_normal_global_d.setVec(plane_normal_global);
+    F64 plane_mouse_dot = (plane_normal_global_d * mouse_direction_global_d);
+    LLVector3d plane_origin_camera_rel = plane_point_global - gAgentCamera.getCameraPositionGlobal();
+    F64 mouse_look_at_scale = (plane_normal_global_d * plane_origin_camera_rel)
+                                / plane_mouse_dot;
+    if (llabs(plane_mouse_dot) < 0.00001)
+    {
+        // if mouse is parallel to plane, return closest point on line through plane origin
+        // that is parallel to camera plane by scaling mouse direction vector
+        // by distance to plane origin, modulated by deviation of mouse direction from plane origin
+        LLVector3d plane_origin_dir = plane_origin_camera_rel;
+        plane_origin_dir.normVec();
+
+        mouse_look_at_scale = plane_origin_camera_rel.magVec() / (plane_origin_dir * mouse_direction_global_d);
+    }
+
+    point = gAgentCamera.getCameraPositionGlobal() + mouse_look_at_scale * mouse_direction_global_d;
+
+    return mouse_look_at_scale > 0.0;
+}
+
+
+// Returns global position
+bool LLViewerWindow::mousePointOnLandGlobal(const S32 x, const S32 y, LLVector3d *land_position_global, bool ignore_distance)
+{
+    LLVector3       mouse_direction_global = mouseDirectionGlobal(x,y);
+    F32             mouse_dir_scale;
+    bool            hit_land = false;
+    LLViewerRegion  *regionp;
+    F32         land_z;
+    const F32   FIRST_PASS_STEP = 1.0f;     // meters
+    const F32   SECOND_PASS_STEP = 0.1f;    // meters
+    const F32   draw_distance = ignore_distance ? MAX_FAR_CLIP : gAgentCamera.mDrawDistance;
+    LLVector3d  camera_pos_global;
+
+    camera_pos_global = gAgentCamera.getCameraPositionGlobal();
+    LLVector3d      probe_point_global;
+    LLVector3       probe_point_region;
+
+    // walk forwards to find the point
+    for (mouse_dir_scale = FIRST_PASS_STEP; mouse_dir_scale < draw_distance; mouse_dir_scale += FIRST_PASS_STEP)
+    {
+        LLVector3d mouse_direction_global_d;
+        mouse_direction_global_d.setVec(mouse_direction_global * mouse_dir_scale);
+        probe_point_global = camera_pos_global + mouse_direction_global_d;
+
+        regionp = LLWorld::getInstance()->resolveRegionGlobal(probe_point_region, probe_point_global);
+
+        if (!regionp)
+        {
+            // ...we're outside the world somehow
+            continue;
+        }
+
+        S32 i = (S32) (probe_point_region.mV[VX]/regionp->getLand().getMetersPerGrid());
+        S32 j = (S32) (probe_point_region.mV[VY]/regionp->getLand().getMetersPerGrid());
+        S32 grids_per_edge = (S32) regionp->getLand().mGridsPerEdge;
+        if ((i >= grids_per_edge) || (j >= grids_per_edge))
+        {
+            //LL_INFOS() << "LLViewerWindow::mousePointOnLand probe_point is out of region" << LL_ENDL;
+            continue;
+        }
+
+        land_z = regionp->getLand().resolveHeightRegion(probe_point_region);
+
+        //LL_INFOS() << "mousePointOnLand initial z " << land_z << LL_ENDL;
+
+        if (probe_point_region.mV[VZ] < land_z)
+        {
+            // ...just went under land
+
+            // cout << "under land at " << probe_point << " scale " << mouse_vec_scale << endl;
+
+            hit_land = true;
+            break;
+        }
+    }
+
+
+    if (hit_land)
+    {
+        // Don't go more than one step beyond where we stopped above.
+        // This can't just be "mouse_vec_scale" because floating point error
+        // will stop the loop before the last increment.... X - 1.0 + 0.1 + 0.1 + ... + 0.1 != X
+        F32 stop_mouse_dir_scale = mouse_dir_scale + FIRST_PASS_STEP;
+
+        // take a step backwards, then walk forwards again to refine position
+        for ( mouse_dir_scale -= FIRST_PASS_STEP; mouse_dir_scale <= stop_mouse_dir_scale; mouse_dir_scale += SECOND_PASS_STEP)
+        {
+            LLVector3d mouse_direction_global_d;
+            mouse_direction_global_d.setVec(mouse_direction_global * mouse_dir_scale);
+            probe_point_global = camera_pos_global + mouse_direction_global_d;
+
+            regionp = LLWorld::getInstance()->resolveRegionGlobal(probe_point_region, probe_point_global);
+
+            if (!regionp)
+            {
+                // ...we're outside the world somehow
+                continue;
+            }
+
+            /*
+            i = (S32) (local_probe_point.mV[VX]/regionp->getLand().getMetersPerGrid());
+            j = (S32) (local_probe_point.mV[VY]/regionp->getLand().getMetersPerGrid());
+            if ((i >= regionp->getLand().mGridsPerEdge) || (j >= regionp->getLand().mGridsPerEdge))
+            {
+                // LL_INFOS() << "LLViewerWindow::mousePointOnLand probe_point is out of region" << LL_ENDL;
+                continue;
+            }
+            land_z = regionp->getLand().mSurfaceZ[ i + j * (regionp->getLand().mGridsPerEdge) ];
+            */
+
+            land_z = regionp->getLand().resolveHeightRegion(probe_point_region);
+
+            //LL_INFOS() << "mousePointOnLand refine z " << land_z << LL_ENDL;
+
+            if (probe_point_region.mV[VZ] < land_z)
+            {
+                // ...just went under land again
+
+                *land_position_global = probe_point_global;
+                return true;
+            }
+        }
+    }
+
+    return false;
+}
+
+// Saves an image to the harddrive as "SnapshotX" where X >= 1.
+void LLViewerWindow::saveImageNumbered(LLImageFormatted *image, bool force_picker, const snapshot_saved_signal_t::slot_type& success_cb, const snapshot_saved_signal_t::slot_type& failure_cb)
+{
+    if (!image)
+    {
+        LL_WARNS() << "No image to save" << LL_ENDL;
+        return;
+    }
+    std::string extension("." + image->getExtension());
+    LLImageFormatted* formatted_image = image;
+    // Get a base file location if needed.
+    if (force_picker || !isSnapshotLocSet())
+    {
+        std::string proposed_name(sSnapshotBaseName);
+
+        // getSaveFile will append an appropriate extension to the proposed name, based on the ESaveFilter constant passed in.
+        LLFilePicker::ESaveFilter pick_type;
+
+        if (extension == ".j2c")
+            pick_type = LLFilePicker::FFSAVE_J2C;
+        else if (extension == ".bmp")
+            pick_type = LLFilePicker::FFSAVE_BMP;
+        else if (extension == ".jpg")
+            pick_type = LLFilePicker::FFSAVE_JPEG;
+        else if (extension == ".png")
+            pick_type = LLFilePicker::FFSAVE_PNG;
+        else if (extension == ".tga")
+            pick_type = LLFilePicker::FFSAVE_TGA;
+        else
+            pick_type = LLFilePicker::FFSAVE_ALL;
+
+        LLFilePickerReplyThread::startPicker(boost::bind(&LLViewerWindow::onDirectorySelected, this, _1, formatted_image, success_cb, failure_cb), pick_type, proposed_name,
+                                        boost::bind(&LLViewerWindow::onSelectionFailure, this, failure_cb));
+    }
+    else
+    {
+        saveImageLocal(formatted_image, success_cb, failure_cb);
+    }
+}
+
+void LLViewerWindow::onDirectorySelected(const std::vector<std::string>& filenames, LLImageFormatted *image, const snapshot_saved_signal_t::slot_type& success_cb, const snapshot_saved_signal_t::slot_type& failure_cb)
+{
+    // Copy the directory + file name
+    std::string filepath = filenames[0];
+
+    gSavedPerAccountSettings.setString("SnapshotBaseName", gDirUtilp->getBaseFileName(filepath, true));
+    gSavedPerAccountSettings.setString("SnapshotBaseDir", gDirUtilp->getDirName(filepath));
+    saveImageLocal(image, success_cb, failure_cb);
+}
+
+void LLViewerWindow::onSelectionFailure(const snapshot_saved_signal_t::slot_type& failure_cb)
+{
+    failure_cb();
+}
+
+
+void LLViewerWindow::saveImageLocal(LLImageFormatted *image, const snapshot_saved_signal_t::slot_type& success_cb, const snapshot_saved_signal_t::slot_type& failure_cb)
+{
+    std::string lastSnapshotDir = LLViewerWindow::getLastSnapshotDir();
+    if (lastSnapshotDir.empty())
+    {
+        failure_cb();
+        return;
+    }
+
+// Check if there is enough free space to save snapshot
+#ifdef LL_WINDOWS
+    boost::filesystem::path b_path(utf8str_to_utf16str(lastSnapshotDir));
+#else
+    boost::filesystem::path b_path(lastSnapshotDir);
+#endif
+    if (!boost::filesystem::is_directory(b_path))
+    {
+        LLSD args;
+        args["PATH"] = lastSnapshotDir;
+        LLNotificationsUtil::add("SnapshotToLocalDirNotExist", args);
+        resetSnapshotLoc();
+        failure_cb();
+        return;
+    }
+    boost::filesystem::space_info b_space = boost::filesystem::space(b_path);
+    if (b_space.free < image->getDataSize())
+    {
+        LLSD args;
+        args["PATH"] = lastSnapshotDir;
+
+        std::string needM_bytes_string;
+        LLResMgr::getInstance()->getIntegerString(needM_bytes_string, (image->getDataSize()) >> 10);
+        args["NEED_MEMORY"] = needM_bytes_string;
+
+        std::string freeM_bytes_string;
+        LLResMgr::getInstance()->getIntegerString(freeM_bytes_string, (b_space.free) >> 10);
+        args["FREE_MEMORY"] = freeM_bytes_string;
+
+        LLNotificationsUtil::add("SnapshotToComputerFailed", args);
+
+        failure_cb();
+    }
+
+    // Look for an unused file name
+    bool is_snapshot_name_loc_set = isSnapshotLocSet();
+    std::string filepath;
+    S32 i = 1;
+    S32 err = 0;
+    std::string extension("." + image->getExtension());
+    do
+    {
+        filepath = sSnapshotDir;
+        filepath += gDirUtilp->getDirDelimiter();
+        filepath += sSnapshotBaseName;
+
+        if (is_snapshot_name_loc_set)
+        {
+            filepath += llformat("_%.3d",i);
+        }
+
+        filepath += extension;
+
+        llstat stat_info;
+        err = LLFile::stat( filepath, &stat_info );
+        i++;
+    }
+    while( -1 != err  // Search until the file is not found (i.e., stat() gives an error).
+            && is_snapshot_name_loc_set); // Or stop if we are rewriting.
+
+    LL_INFOS() << "Saving snapshot to " << filepath << LL_ENDL;
+    if (image->save(filepath))
+    {
+        playSnapshotAnimAndSound();
+        success_cb();
+    }
+    else
+    {
+        failure_cb();
+    }
+}
+
+void LLViewerWindow::resetSnapshotLoc()
+{
+    gSavedPerAccountSettings.setString("SnapshotBaseDir", std::string());
+}
+
+// static
+void LLViewerWindow::movieSize(S32 new_width, S32 new_height)
+{
+    LLCoordWindow size;
+    LLCoordWindow new_size(new_width, new_height);
+    gViewerWindow->getWindow()->getSize(&size);
+    if ( size != new_size )
+    {
+        gViewerWindow->getWindow()->setSize(new_size);
+    }
+}
+
+bool LLViewerWindow::saveSnapshot(const std::string& filepath, S32 image_width, S32 image_height, bool show_ui, bool show_hud, bool do_rebuild, LLSnapshotModel::ESnapshotLayerType type, LLSnapshotModel::ESnapshotFormat format)
+{
+    LL_INFOS() << "Saving snapshot to: " << filepath << LL_ENDL;
+
+    LLPointer<LLImageRaw> raw = new LLImageRaw;
+    bool success = rawSnapshot(raw, image_width, image_height, true, false, show_ui, show_hud, do_rebuild);
+
+    if (success)
+    {
+        U8 image_codec = IMG_CODEC_BMP;
+        switch (format)
+        {
+        case LLSnapshotModel::SNAPSHOT_FORMAT_PNG:
+            image_codec = IMG_CODEC_PNG;
+            break;
+        case LLSnapshotModel::SNAPSHOT_FORMAT_JPEG:
+            image_codec = IMG_CODEC_JPEG;
+            break;
+        default:
+            image_codec = IMG_CODEC_BMP;
+            break;
+        }
+
+        LLPointer<LLImageFormatted> formated_image = LLImageFormatted::createFromType(image_codec);
+        success = formated_image->encode(raw, 0.0f);
+        if (success)
+        {
+            success = formated_image->save(filepath);
+        }
+        else
+        {
+            LL_WARNS() << "Unable to encode snapshot of format " << format << LL_ENDL;
+        }
+    }
+    else
+    {
+        LL_WARNS() << "Unable to capture raw snapshot" << LL_ENDL;
+    }
+
+    return success;
+}
+
+
+void LLViewerWindow::playSnapshotAnimAndSound()
+{
+    if (gSavedSettings.getBOOL("QuietSnapshotsToDisk"))
+    {
+        return;
+    }
+    gAgent.sendAnimationRequest(ANIM_AGENT_SNAPSHOT, ANIM_REQUEST_START);
+    send_sound_trigger(LLUUID(gSavedSettings.getString("UISndSnapshot")), 1.0f);
+}
+
+bool LLViewerWindow::isSnapshotLocSet() const
+{
+    std::string snapshot_dir = sSnapshotDir;
+    return !snapshot_dir.empty();
+}
+
+void LLViewerWindow::resetSnapshotLoc() const
+{
+    gSavedPerAccountSettings.setString("SnapshotBaseDir", std::string());
+}
+
+bool LLViewerWindow::thumbnailSnapshot(LLImageRaw *raw, S32 preview_width, S32 preview_height, bool show_ui, bool show_hud, bool do_rebuild, bool no_post, LLSnapshotModel::ESnapshotLayerType type)
+{
+    return rawSnapshot(raw, preview_width, preview_height, false, false, show_ui, show_hud, do_rebuild, no_post, type);
+}
+
+// Saves the image from the screen to a raw image
+// Since the required size might be bigger than the available screen, this method rerenders the scene in parts (called subimages) and copy
+// the results over to the final raw image.
+bool LLViewerWindow::rawSnapshot(LLImageRaw *raw, S32 image_width, S32 image_height,
+    bool keep_window_aspect, bool is_texture, bool show_ui, bool show_hud, bool do_rebuild, bool no_post, LLSnapshotModel::ESnapshotLayerType type, S32 max_size)
+{
+    if (!raw)
+    {
+        return false;
+    }
+
+    //check if there is enough memory for the snapshot image
+    if(image_width * image_height > (1 << 22)) //if snapshot image is larger than 2K by 2K
+    {
+        if(!LLMemory::tryToAlloc(NULL, image_width * image_height * 3))
+        {
+            LL_WARNS() << "No enough memory to take the snapshot with size (w : h): " << image_width << " : " << image_height << LL_ENDL ;
+            return false ; //there is no enough memory for taking this snapshot.
+        }
+    }
+
+    // PRE SNAPSHOT
+    gSnapshotNoPost = no_post;
+    gDisplaySwapBuffers = false;
+
+    glClear(GL_DEPTH_BUFFER_BIT | GL_COLOR_BUFFER_BIT); // stencil buffer is deprecated | GL_STENCIL_BUFFER_BIT);
+    setCursor(UI_CURSOR_WAIT);
+
+    // Hide all the UI widgets first and draw a frame
+    bool prev_draw_ui = gPipeline.hasRenderDebugFeatureMask(LLPipeline::RENDER_DEBUG_FEATURE_UI);
+
+    if ( prev_draw_ui != show_ui)
+    {
+        LLPipeline::toggleRenderDebugFeature(LLPipeline::RENDER_DEBUG_FEATURE_UI);
+    }
+
+    bool hide_hud = !show_hud && LLPipeline::sShowHUDAttachments;
+    if (hide_hud)
+    {
+        LLPipeline::sShowHUDAttachments = false;
+    }
+
+    // if not showing ui, use full window to render world view
+    updateWorldViewRect(!show_ui);
+
+    // Copy screen to a buffer
+    // crop sides or top and bottom, if taking a snapshot of different aspect ratio
+    // from window
+    LLRect window_rect = show_ui ? getWindowRectRaw() : getWorldViewRectRaw();
+
+    S32 snapshot_width  = window_rect.getWidth();
+    S32 snapshot_height = window_rect.getHeight();
+    // SNAPSHOT
+    S32 window_width  = snapshot_width;
+    S32 window_height = snapshot_height;
+
+    // Note: Scaling of the UI is currently *not* supported so we limit the output size if UI is requested
+    if (show_ui)
+    {
+        // If the user wants the UI, limit the output size to the available screen size
+        image_width  = llmin(image_width, window_width);
+        image_height = llmin(image_height, window_height);
+    }
+
+    S32 original_width = 0;
+    S32 original_height = 0;
+    bool reset_deferred = false;
+
+    LLRenderTarget scratch_space;
+
+    F32 scale_factor = 1.0f ;
+    if (!keep_window_aspect || (image_width > window_width) || (image_height > window_height))
+    {
+        if ((image_width <= gGLManager.mGLMaxTextureSize && image_height <= gGLManager.mGLMaxTextureSize) &&
+            (image_width > window_width || image_height > window_height) && LLPipeline::sRenderDeferred && !show_ui)
+        {
+            U32 color_fmt = type == LLSnapshotModel::SNAPSHOT_TYPE_DEPTH ? GL_DEPTH_COMPONENT : GL_RGBA;
+            if (scratch_space.allocate(image_width, image_height, color_fmt, true))
+            {
+                original_width = gPipeline.mRT->deferredScreen.getWidth();
+                original_height = gPipeline.mRT->deferredScreen.getHeight();
+
+                if (gPipeline.allocateScreenBuffer(image_width, image_height))
+                {
+                    window_width = image_width;
+                    window_height = image_height;
+                    snapshot_width = image_width;
+                    snapshot_height = image_height;
+                    reset_deferred = true;
+                    mWorldViewRectRaw.set(0, image_height, image_width, 0);
+                    LLViewerCamera::getInstance()->setViewHeightInPixels( mWorldViewRectRaw.getHeight() );
+                    LLViewerCamera::getInstance()->setAspect( getWorldViewAspectRatio() );
+                    scratch_space.bindTarget();
+                }
+                else
+                {
+                    scratch_space.release();
+                    gPipeline.allocateScreenBuffer(original_width, original_height);
+                }
+            }
+        }
+
+        if (!reset_deferred)
+        {
+            // if image cropping or need to enlarge the scene, compute a scale_factor
+            F32 ratio = llmin( (F32)window_width / image_width , (F32)window_height / image_height) ;
+            snapshot_width  = (S32)(ratio * image_width) ;
+            snapshot_height = (S32)(ratio * image_height) ;
+            scale_factor = llmax(1.0f, 1.0f / ratio) ;
+        }
+    }
+
+    if (show_ui && scale_factor > 1.f)
+    {
+        // Note: we should never get there...
+        LL_WARNS() << "over scaling UI not supported." << LL_ENDL;
+    }
+
+    S32 buffer_x_offset = llfloor(((window_width  - snapshot_width)  * scale_factor) / 2.f);
+    S32 buffer_y_offset = llfloor(((window_height - snapshot_height) * scale_factor) / 2.f);
+
+    S32 image_buffer_x = llfloor(snapshot_width  * scale_factor) ;
+    S32 image_buffer_y = llfloor(snapshot_height * scale_factor) ;
+
+    if ((image_buffer_x > max_size) || (image_buffer_y > max_size)) // boundary check to avoid memory overflow
+    {
+        scale_factor *= llmin((F32)max_size / image_buffer_x, (F32)max_size / image_buffer_y) ;
+        image_buffer_x = llfloor(snapshot_width  * scale_factor) ;
+        image_buffer_y = llfloor(snapshot_height * scale_factor) ;
+    }
+
+    LLImageDataLock lock(raw);
+
+    if ((image_buffer_x > 0) && (image_buffer_y > 0))
+    {
+        raw->resize(image_buffer_x, image_buffer_y, 3);
+    }
+    else
+    {
+        return false;
+    }
+
+    if (raw->isBufferInvalid())
+    {
+        return false;
+    }
+
+    bool high_res = scale_factor >= 2.f; // Font scaling is slow, only do so if rez is much higher
+    if (high_res && show_ui)
+    {
+        // Note: we should never get there...
+        LL_WARNS() << "High res UI snapshot not supported. " << LL_ENDL;
+        /*send_agent_pause();
+        //rescale fonts
+        initFonts(scale_factor);
+        LLHUDObject::reshapeAll();*/
+    }
+
+    S32 output_buffer_offset_y = 0;
+
+    F32 depth_conversion_factor_1 = (LLViewerCamera::getInstance()->getFar() + LLViewerCamera::getInstance()->getNear()) / (2.f * LLViewerCamera::getInstance()->getFar() * LLViewerCamera::getInstance()->getNear());
+    F32 depth_conversion_factor_2 = (LLViewerCamera::getInstance()->getFar() - LLViewerCamera::getInstance()->getNear()) / (2.f * LLViewerCamera::getInstance()->getFar() * LLViewerCamera::getInstance()->getNear());
+
+    // Subimages are in fact partial rendering of the final view. This happens when the final view is bigger than the screen.
+    // In most common cases, scale_factor is 1 and there's no more than 1 iteration on x and y
+    for (int subimage_y = 0; subimage_y < scale_factor; ++subimage_y)
+    {
+        S32 subimage_y_offset = llclamp(buffer_y_offset - (subimage_y * window_height), 0, window_height);;
+        // handle fractional columns
+        U32 read_height = llmax(0, (window_height - subimage_y_offset) -
+            llmax(0, (window_height * (subimage_y + 1)) - (buffer_y_offset + raw->getHeight())));
+
+        S32 output_buffer_offset_x = 0;
+        for (int subimage_x = 0; subimage_x < scale_factor; ++subimage_x)
+        {
+            gDisplaySwapBuffers = false;
+            gDepthDirty = true;
+
+            S32 subimage_x_offset = llclamp(buffer_x_offset - (subimage_x * window_width), 0, window_width);
+            // handle fractional rows
+            U32 read_width = llmax(0, (window_width - subimage_x_offset) -
+                                    llmax(0, (window_width * (subimage_x + 1)) - (buffer_x_offset + raw->getWidth())));
+
+            // Skip rendering and sampling altogether if either width or height is degenerated to 0 (common in cropping cases)
+            if (read_width && read_height)
+            {
+                const U32 subfield = subimage_x+(subimage_y*llceil(scale_factor));
+                display(do_rebuild, scale_factor, subfield, true);
+
+                if (!LLPipeline::sRenderDeferred)
+                {
+                    // Required for showing the GUI in snapshots and performing bloom composite overlay
+                    // Call even if show_ui is false
+                    render_ui(scale_factor, subfield);
+                    swap();
+                }
+
+                for (U32 out_y = 0; out_y < read_height ; out_y++)
+                {
+                    S32 output_buffer_offset = (
+                                                (out_y * (raw->getWidth())) // ...plus iterated y...
+                                                + (window_width * subimage_x) // ...plus subimage start in x...
+                                                + (raw->getWidth() * window_height * subimage_y) // ...plus subimage start in y...
+                                                - output_buffer_offset_x // ...minus buffer padding x...
+                                                - (output_buffer_offset_y * (raw->getWidth()))  // ...minus buffer padding y...
+                                                ) * raw->getComponents();
+
+                    // Ping the watchdog thread every 100 lines to keep us alive (arbitrary number, feel free to change)
+                    if (out_y % 100 == 0)
+                    {
+                        LLAppViewer::instance()->pingMainloopTimeout("LLViewerWindow::rawSnapshot");
+                    }
+                    // disable use of glReadPixels when doing nVidia nSight graphics debugging
+                    if (!LLRender::sNsightDebugSupport)
+                    {
+                        if (type == LLSnapshotModel::SNAPSHOT_TYPE_COLOR)
+                        {
+                            glReadPixels(
+                                     subimage_x_offset, out_y + subimage_y_offset,
+                                     read_width, 1,
+                                     GL_RGB, GL_UNSIGNED_BYTE,
+                                     raw->getData() + output_buffer_offset
+                                     );
+                        }
+                        else // LLSnapshotModel::SNAPSHOT_TYPE_DEPTH
+                        {
+                            LLPointer<LLImageRaw> depth_line_buffer = new LLImageRaw(read_width, 1, sizeof(GL_FLOAT)); // need to store floating point values
+                            glReadPixels(
+                                         subimage_x_offset, out_y + subimage_y_offset,
+                                         read_width, 1,
+                                         GL_DEPTH_COMPONENT, GL_FLOAT,
+                                         depth_line_buffer->getData()// current output pixel is beginning of buffer...
+                                         );
+
+                            for (S32 i = 0; i < (S32)read_width; i++)
+                            {
+                                F32 depth_float = *(F32*)(depth_line_buffer->getData() + (i * sizeof(F32)));
+
+                                F32 linear_depth_float = 1.f / (depth_conversion_factor_1 - (depth_float * depth_conversion_factor_2));
+                                U8 depth_byte = F32_to_U8(linear_depth_float, LLViewerCamera::getInstance()->getNear(), LLViewerCamera::getInstance()->getFar());
+                                // write converted scanline out to result image
+                                for (S32 j = 0; j < raw->getComponents(); j++)
+                                {
+                                    *(raw->getData() + output_buffer_offset + (i * raw->getComponents()) + j) = depth_byte;
+                                }
+                            }
+                        }
+                    }
+                }
+            }
+            output_buffer_offset_x += subimage_x_offset;
+            stop_glerror();
+        }
+        output_buffer_offset_y += subimage_y_offset;
+    }
+
+    gDisplaySwapBuffers = false;
+    gSnapshotNoPost = false;
+    gDepthDirty = true;
+
+    // POST SNAPSHOT
+    if (!gPipeline.hasRenderDebugFeatureMask(LLPipeline::RENDER_DEBUG_FEATURE_UI))
+    {
+        LLPipeline::toggleRenderDebugFeature(LLPipeline::RENDER_DEBUG_FEATURE_UI);
+    }
+
+    if (hide_hud)
+    {
+        LLPipeline::sShowHUDAttachments = true;
+    }
+
+    /*if (high_res)
+    {
+        initFonts(1.f);
+        LLHUDObject::reshapeAll();
+    }*/
+
+    // Pre-pad image to number of pixels such that the line length is a multiple of 4 bytes (for BMP encoding)
+    // Note: this formula depends on the number of components being 3.  Not obvious, but it's correct.
+    image_width += (image_width * 3) % 4;
+
+    bool ret = true ;
+    // Resize image
+    if(llabs(image_width - image_buffer_x) > 4 || llabs(image_height - image_buffer_y) > 4)
+    {
+        ret = raw->scale( image_width, image_height );
+    }
+    else if(image_width != image_buffer_x || image_height != image_buffer_y)
+    {
+        ret = raw->scale( image_width, image_height, false );
+    }
+
+    setCursor(UI_CURSOR_ARROW);
+
+    if (do_rebuild)
+    {
+        // If we had to do a rebuild, that means that the lists of drawables to be rendered
+        // was empty before we started.
+        // Need to reset these, otherwise we call state sort on it again when render gets called the next time
+        // and we stand a good chance of crashing on rebuild because the render drawable arrays have multiple copies of
+        // objects on them.
+        gPipeline.resetDrawOrders();
+    }
+
+    if (reset_deferred)
+    {
+        mWorldViewRectRaw = window_rect;
+        LLViewerCamera::getInstance()->setViewHeightInPixels( mWorldViewRectRaw.getHeight() );
+        LLViewerCamera::getInstance()->setAspect( getWorldViewAspectRatio() );
+        scratch_space.flush();
+        scratch_space.release();
+        gPipeline.allocateScreenBuffer(original_width, original_height);
+
+    }
+
+    if (high_res)
+    {
+        send_agent_resume();
+    }
+
+    return ret;
+}
+
+bool LLViewerWindow::simpleSnapshot(LLImageRaw* raw, S32 image_width, S32 image_height, const int num_render_passes)
+{
+    LL_PROFILE_ZONE_SCOPED_CATEGORY_APP;
+    gDisplaySwapBuffers = false;
+
+    glClear(GL_DEPTH_BUFFER_BIT | GL_COLOR_BUFFER_BIT); // stencil buffer is deprecated | GL_STENCIL_BUFFER_BIT);
+    setCursor(UI_CURSOR_WAIT);
+
+    bool prev_draw_ui = gPipeline.hasRenderDebugFeatureMask(LLPipeline::RENDER_DEBUG_FEATURE_UI);
+    if (prev_draw_ui)
+    {
+        LLPipeline::toggleRenderDebugFeature(LLPipeline::RENDER_DEBUG_FEATURE_UI);
+    }
+
+    bool hide_hud = LLPipeline::sShowHUDAttachments;
+    if (hide_hud)
+    {
+        LLPipeline::sShowHUDAttachments = false;
+    }
+
+    LLRect window_rect = getWorldViewRectRaw();
+
+    S32 original_width = LLPipeline::sRenderDeferred ? gPipeline.mRT->deferredScreen.getWidth() : gViewerWindow->getWorldViewWidthRaw();
+    S32 original_height = LLPipeline::sRenderDeferred ? gPipeline.mRT->deferredScreen.getHeight() : gViewerWindow->getWorldViewHeightRaw();
+
+    LLRenderTarget scratch_space;
+    U32 color_fmt = GL_RGBA;
+    if (scratch_space.allocate(image_width, image_height, color_fmt, true))
+    {
+        if (gPipeline.allocateScreenBuffer(image_width, image_height))
+        {
+            mWorldViewRectRaw.set(0, image_height, image_width, 0);
+
+            scratch_space.bindTarget();
+        }
+        else
+        {
+            scratch_space.release();
+            gPipeline.allocateScreenBuffer(original_width, original_height);
+        }
+    }
+
+    // we render the scene more than once since this helps
+    // greatly with the objects not being drawn in the
+    // snapshot when they are drawn in the scene. This is
+    // evident when you set this value via the debug setting
+    // called 360CaptureNumRenderPasses to 1. The theory is
+    // that the missing objects are caused by the sUseOcclusion
+    // property in pipeline but that the use in pipeline.cpp
+    // lags by a frame or two so rendering more than once
+    // appears to help a lot.
+    for (int i = 0; i < num_render_passes; ++i)
+    {
+        // turning this flag off here prohibits the screen swap
+        // to present the new page to the viewer - this stops
+        // the black flash in between captures when the number
+        // of render passes is more than 1. We need to also
+        // set it here because code in LLViewerDisplay resets
+        // it to true each time.
+        gDisplaySwapBuffers = false;
+
+        // actually render the scene
+        const U32 subfield = 0;
+        const bool do_rebuild = true;
+        const F32 zoom = 1.0;
+        const bool for_snapshot = true;
+        display(do_rebuild, zoom, subfield, for_snapshot);
+    }
+
+    LLImageDataSharedLock lock(raw);
+
+    glReadPixels(
+        0, 0,
+        image_width,
+        image_height,
+        GL_RGB, GL_UNSIGNED_BYTE,
+        raw->getData()
+    );
+    stop_glerror();
+
+    gDisplaySwapBuffers = false;
+    gDepthDirty = true;
+
+    if (!gPipeline.hasRenderDebugFeatureMask(LLPipeline::RENDER_DEBUG_FEATURE_UI))
+    {
+        if (prev_draw_ui)
+        {
+            LLPipeline::toggleRenderDebugFeature(LLPipeline::RENDER_DEBUG_FEATURE_UI);
+        }
+    }
+
+    if (hide_hud)
+    {
+        LLPipeline::sShowHUDAttachments = true;
+    }
+
+    setCursor(UI_CURSOR_ARROW);
+
+    gPipeline.resetDrawOrders();
+    mWorldViewRectRaw = window_rect;
+    scratch_space.flush();
+    scratch_space.release();
+    gPipeline.allocateScreenBuffer(original_width, original_height);
+
+    return true;
+}
+
+void display_cube_face();
+
+bool LLViewerWindow::cubeSnapshot(const LLVector3& origin, LLCubeMapArray* cubearray, S32 cubeIndex, S32 face, F32 near_clip, bool dynamic_render)
+{
+    // NOTE: implementation derived from LLFloater360Capture::capture360Images() and simpleSnapshot
+    LL_PROFILE_ZONE_SCOPED_CATEGORY_APP;
+    LL_PROFILE_GPU_ZONE("cubeSnapshot");
+    llassert(LLPipeline::sRenderDeferred);
+    llassert(!gCubeSnapshot); //assert a snapshot isn't already in progress
+
+    U32 res = gPipeline.mRT->deferredScreen.getWidth();
+
+    //llassert(res <= gPipeline.mRT->deferredScreen.getWidth());
+    //llassert(res <= gPipeline.mRT->deferredScreen.getHeight());
+
+    // save current view/camera settings so we can restore them afterwards
+    S32 old_occlusion = LLPipeline::sUseOcclusion;
+
+    // set new parameters specific to the 360 requirements
+    LLPipeline::sUseOcclusion = 0;
+    LLViewerCamera* camera = LLViewerCamera::getInstance();
+
+    LLViewerCamera saved_camera = LLViewerCamera::instance();
+    glh::matrix4f saved_proj = get_current_projection();
+    glh::matrix4f saved_mod = get_current_modelview();
+
+    // camera constants for the square, cube map capture image
+    camera->setAspect(1.0); // must set aspect ratio first to avoid undesirable clamping of vertical FoV
+    camera->setViewNoBroadcast(F_PI_BY_TWO);
+    camera->yaw(0.0);
+    camera->setOrigin(origin);
+    camera->setNear(near_clip);
+
+    glClear(GL_DEPTH_BUFFER_BIT | GL_COLOR_BUFFER_BIT); // stencil buffer is deprecated | GL_STENCIL_BUFFER_BIT);
+
+    U32 dynamic_render_types[] = {
+        LLPipeline::RENDER_TYPE_AVATAR,
+        LLPipeline::RENDER_TYPE_CONTROL_AV,
+        LLPipeline::RENDER_TYPE_PARTICLES
+    };
+    constexpr U32 dynamic_render_type_count = sizeof(dynamic_render_types) / sizeof(U32);
+    bool prev_dynamic_render_type[dynamic_render_type_count];
+
+
+    if (!dynamic_render)
+    {
+        for (int i = 0; i < dynamic_render_type_count; ++i)
+        {
+            prev_dynamic_render_type[i] = gPipeline.hasRenderType(dynamic_render_types[i]);
+            if (prev_dynamic_render_type[i])
+            {
+                gPipeline.toggleRenderType(dynamic_render_types[i]);
+            }
+        }
+    }
+
+    bool prev_draw_ui = gPipeline.hasRenderDebugFeatureMask(LLPipeline::RENDER_DEBUG_FEATURE_UI);
+    if (prev_draw_ui)
+    {
+        LLPipeline::toggleRenderDebugFeature(LLPipeline::RENDER_DEBUG_FEATURE_UI);
+    }
+
+    bool hide_hud = LLPipeline::sShowHUDAttachments;
+    if (hide_hud)
+    {
+        LLPipeline::sShowHUDAttachments = false;
+    }
+    LLRect window_rect = getWorldViewRectRaw();
+
+    mWorldViewRectRaw.set(0, res, res, 0);
+
+    // these are the 6 directions we will point the camera, see LLCubeMapArray::sTargets
+    LLVector3 look_dirs[6] = {
+        LLVector3(1, 0, 0),
+        LLVector3(-1, 0, 0),
+        LLVector3(0, 1, 0),
+        LLVector3(0, -1, 0),
+        LLVector3(0, 0, 1),
+        LLVector3(0, 0, -1)
+    };
+
+    LLVector3 look_upvecs[6] = {
+        LLVector3(0, -1, 0),
+        LLVector3(0, -1, 0),
+        LLVector3(0, 0, 1),
+        LLVector3(0, 0, -1),
+        LLVector3(0, -1, 0),
+        LLVector3(0, -1, 0)
+    };
+
+    // for each of six sides of cubemap
+    //for (int i = 0; i < 6; ++i)
+    int i = face;
+    {
+        // set up camera to look in each direction
+        camera->lookDir(look_dirs[i], look_upvecs[i]);
+
+        // turning this flag off here prohibits the screen swap
+        // to present the new page to the viewer - this stops
+        // the black flash in between captures when the number
+        // of render passes is more than 1. We need to also
+        // set it here because code in LLViewerDisplay resets
+        // it to true each time.
+        gDisplaySwapBuffers = false;
+
+        // actually render the scene
+        gCubeSnapshot = true;
+        display_cube_face();
+        gCubeSnapshot = false;
+    }
+
+    gDisplaySwapBuffers = true;
+
+    if (!gPipeline.hasRenderDebugFeatureMask(LLPipeline::RENDER_DEBUG_FEATURE_UI))
+    {
+        if (prev_draw_ui)
+        {
+            LLPipeline::toggleRenderDebugFeature(LLPipeline::RENDER_DEBUG_FEATURE_UI);
+        }
+    }
+
+    if (!dynamic_render)
+    {
+        for (int i = 0; i < dynamic_render_type_count; ++i)
+        {
+            if (prev_dynamic_render_type[i])
+            {
+                gPipeline.toggleRenderType(dynamic_render_types[i]);
+            }
+        }
+    }
+
+    if (hide_hud)
+    {
+        LLPipeline::sShowHUDAttachments = true;
+    }
+
+    gPipeline.resetDrawOrders();
+    mWorldViewRectRaw = window_rect;
+
+    // restore original view/camera/avatar settings settings
+    *camera = saved_camera;
+    set_current_modelview(saved_mod);
+    set_current_projection(saved_proj);
+    setup3DViewport();
+    LLPipeline::sUseOcclusion = old_occlusion;
+
+    // ====================================================
+    return true;
+}
+
+void LLViewerWindow::destroyWindow()
+{
+    if (mWindow)
+    {
+        LLWindowManager::destroyWindow(mWindow);
+    }
+    mWindow = NULL;
+}
+
+
+void LLViewerWindow::drawMouselookInstructions()
+{
+    // Draw instructions for mouselook ("Press ESC to return to World View" partially transparent at the bottom of the screen.)
+    const std::string instructions = LLTrans::getString("LeaveMouselook");
+    const LLFontGL* font = LLFontGL::getFont(LLFontDescriptor("SansSerif", "Large", LLFontGL::BOLD));
+
+    //to be on top of Bottom bar when it is opened
+    const S32 INSTRUCTIONS_PAD = 50;
+
+    font->renderUTF8(
+        instructions, 0,
+        getWorldViewRectScaled().getCenterX(),
+        getWorldViewRectScaled().mBottom + INSTRUCTIONS_PAD,
+        LLColor4( 1.0f, 1.0f, 1.0f, 0.5f ),
+        LLFontGL::HCENTER, LLFontGL::TOP,
+        LLFontGL::NORMAL,LLFontGL::DROP_SHADOW);
+}
+
+void* LLViewerWindow::getPlatformWindow() const
+{
+    return mWindow->getPlatformWindow();
+}
+
+void* LLViewerWindow::getMediaWindow()  const
+{
+    return mWindow->getMediaWindow();
+}
+
+void LLViewerWindow::focusClient()      const
+{
+    return mWindow->focusClient();
+}
+
+LLRootView* LLViewerWindow::getRootView() const
+{
+    return mRootView;
+}
+
+LLRect LLViewerWindow::getWorldViewRectScaled() const
+{
+    return mWorldViewRectScaled;
+}
+
+S32 LLViewerWindow::getWorldViewHeightScaled() const
+{
+    return mWorldViewRectScaled.getHeight();
+}
+
+S32 LLViewerWindow::getWorldViewWidthScaled() const
+{
+    return mWorldViewRectScaled.getWidth();
+}
+
+
+S32 LLViewerWindow::getWorldViewHeightRaw() const
+{
+    return mWorldViewRectRaw.getHeight();
+}
+
+S32 LLViewerWindow::getWorldViewWidthRaw() const
+{
+    return mWorldViewRectRaw.getWidth();
+}
+
+S32 LLViewerWindow::getWindowHeightScaled() const
+{
+    return mWindowRectScaled.getHeight();
+}
+
+S32 LLViewerWindow::getWindowWidthScaled() const
+{
+    return mWindowRectScaled.getWidth();
+}
+
+S32 LLViewerWindow::getWindowHeightRaw()    const
+{
+    return mWindowRectRaw.getHeight();
+}
+
+S32 LLViewerWindow::getWindowWidthRaw() const
+{
+    return mWindowRectRaw.getWidth();
+}
+
+void LLViewerWindow::setup2DRender()
+{
+    // setup ortho camera
+    gl_state_for_2d(mWindowRectRaw.getWidth(), mWindowRectRaw.getHeight());
+    setup2DViewport();
+}
+
+void LLViewerWindow::setup2DViewport(S32 x_offset, S32 y_offset)
+{
+    gGLViewport[0] = mWindowRectRaw.mLeft + x_offset;
+    gGLViewport[1] = mWindowRectRaw.mBottom + y_offset;
+    gGLViewport[2] = mWindowRectRaw.getWidth();
+    gGLViewport[3] = mWindowRectRaw.getHeight();
+    glViewport(gGLViewport[0], gGLViewport[1], gGLViewport[2], gGLViewport[3]);
+}
+
+
+void LLViewerWindow::setup3DRender()
+{
+    // setup perspective camera
+    LLViewerCamera::getInstance()->setPerspective(NOT_FOR_SELECTION, mWorldViewRectRaw.mLeft, mWorldViewRectRaw.mBottom,  mWorldViewRectRaw.getWidth(), mWorldViewRectRaw.getHeight(), false, LLViewerCamera::getInstance()->getNear(), MAX_FAR_CLIP*2.f);
+    setup3DViewport();
+}
+
+void LLViewerWindow::setup3DViewport(S32 x_offset, S32 y_offset)
+{
+    LL_PROFILE_ZONE_SCOPED_CATEGORY_UI
+    gGLViewport[0] = mWorldViewRectRaw.mLeft + x_offset;
+    gGLViewport[1] = mWorldViewRectRaw.mBottom + y_offset;
+    gGLViewport[2] = mWorldViewRectRaw.getWidth();
+    gGLViewport[3] = mWorldViewRectRaw.getHeight();
+    glViewport(gGLViewport[0], gGLViewport[1], gGLViewport[2], gGLViewport[3]);
+}
+
+void LLViewerWindow::revealIntroPanel()
+{
+    if (mProgressView)
+    {
+        mProgressView->revealIntroPanel();
+    }
+}
+
+void LLViewerWindow::initTextures(S32 location_id)
+{
+    if (mProgressView)
+    {
+        mProgressView->initTextures(location_id, LLGridManager::getInstance()->isInProductionGrid());
+    }
+}
+
+void LLViewerWindow::setShowProgress(const bool show)
+{
+    if (mProgressView)
+    {
+        mProgressView->setVisible(show);
+    }
+}
+
+void LLViewerWindow::setStartupComplete()
+{
+    if (mProgressView)
+    {
+        mProgressView->setStartupComplete();
+    }
+}
+
+bool LLViewerWindow::getShowProgress() const
+{
+    return (mProgressView && mProgressView->getVisible());
+}
+
+void LLViewerWindow::setProgressString(const std::string& string)
+{
+    if (mProgressView)
+    {
+        mProgressView->setText(string);
+    }
+}
+
+void LLViewerWindow::setProgressMessage(const std::string& msg)
+{
+    if(mProgressView)
+    {
+        mProgressView->setMessage(msg);
+    }
+}
+
+void LLViewerWindow::setProgressPercent(const F32 percent)
+{
+    if (mProgressView)
+    {
+        mProgressView->setPercent(percent);
+    }
+}
+
+void LLViewerWindow::setProgressCancelButtonVisible( bool b, const std::string& label )
+{
+    if (mProgressView)
+    {
+        mProgressView->setCancelButtonVisible( b, label );
+    }
+}
+
+LLProgressView *LLViewerWindow::getProgressView() const
+{
+    return mProgressView;
+}
+
+void LLViewerWindow::dumpState()
+{
+    LL_INFOS() << "LLViewerWindow Active " << S32(mActive) << LL_ENDL;
+    LL_INFOS() << "mWindow visible " << S32(mWindow->getVisible())
+        << " minimized " << S32(mWindow->getMinimized())
+        << LL_ENDL;
+}
+
+void LLViewerWindow::stopGL(bool save_state)
+{
+    //Note: --bao
+    //if not necessary, do not change the order of the function calls in this function.
+    //if change something, make sure it will not break anything.
+    //especially be careful to put anything behind gTextureList.destroyGL(save_state);
+    if (!gGLManager.mIsDisabled)
+    {
+        LL_INFOS() << "Shutting down GL..." << LL_ENDL;
+
+        // Pause texture decode threads (will get unpaused during main loop)
+        LLAppViewer::getTextureCache()->pause();
+        LLAppViewer::getTextureFetch()->pause();
+
+        gSky.destroyGL();
+        stop_glerror();
+
+        LLManipTranslate::destroyGL() ;
+        stop_glerror();
+
+        gBumpImageList.destroyGL();
+        stop_glerror();
+
+        LLFontGL::destroyAllGL();
+        stop_glerror();
+
+        LLVOAvatar::destroyGL();
+        stop_glerror();
+
+        LLVOPartGroup::destroyGL();
+
+        LLViewerDynamicTexture::destroyGL();
+        stop_glerror();
+
+        if (gPipeline.isInit())
+        {
+            gPipeline.destroyGL();
+        }
+
+        gBox.cleanupGL();
+
+        if(gPostProcess)
+        {
+            gPostProcess->invalidate();
+        }
+
+        gTextureList.destroyGL(save_state);
+        stop_glerror();
+
+        gGLManager.mIsDisabled = true;
+        stop_glerror();
+
+        //unload shader's
+        while (LLGLSLShader::sInstances.size())
+        {
+            LLGLSLShader* shader = *(LLGLSLShader::sInstances.begin());
+            shader->unload();
+        }
+    }
+}
+
+void LLViewerWindow::restoreGL(const std::string& progress_message)
+{
+    //Note: --bao
+    //if not necessary, do not change the order of the function calls in this function.
+    //if change something, make sure it will not break anything.
+    //especially, be careful to put something before gTextureList.restoreGL();
+    if (gGLManager.mIsDisabled)
+    {
+        LL_INFOS() << "Restoring GL..." << LL_ENDL;
+        gGLManager.mIsDisabled = false;
+
+        initGLDefaults();
+        LLGLState::restoreGL();
+
+        gTextureList.restoreGL();
+
+        // for future support of non-square pixels, and fonts that are properly stretched
+        //LLFontGL::destroyDefaultFonts();
+        initFonts();
+
+        gSky.restoreGL();
+        gPipeline.restoreGL();
+        LLManipTranslate::restoreGL();
+
+        gBumpImageList.restoreGL();
+        LLViewerDynamicTexture::restoreGL();
+        LLVOAvatar::restoreGL();
+        LLVOPartGroup::restoreGL();
+
+        gResizeScreenTexture = true;
+        gWindowResized = true;
+
+        if (isAgentAvatarValid() && gAgentAvatarp->isEditingAppearance())
+        {
+            LLVisualParamHint::requestHintUpdates();
+        }
+
+        if (!progress_message.empty())
+        {
+            gRestoreGLTimer.reset();
+            gRestoreGL = true;
+            setShowProgress(true);
+            setProgressString(progress_message);
+        }
+        LL_INFOS() << "...Restoring GL done" << LL_ENDL;
+        if(!LLAppViewer::instance()->restoreErrorTrap())
+        {
+            LL_WARNS() << " Someone took over my signal/exception handler (post restoreGL)!" << LL_ENDL;
+        }
+
+    }
+}
+
+void LLViewerWindow::initFonts(F32 zoom_factor)
+{
+    LLFontGL::destroyAllGL();
+    // Initialize with possibly different zoom factor
+
+    LLFontManager::initClass();
+
+    LLFontGL::initClass( gSavedSettings.getF32("FontScreenDPI"),
+                                mDisplayScale.mV[VX] * zoom_factor,
+                                mDisplayScale.mV[VY] * zoom_factor,
+                                gDirUtilp->getAppRODataDir());
+}
+
+void LLViewerWindow::requestResolutionUpdate()
+{
+    mResDirty = true;
+}
+
+static LLTrace::BlockTimerStatHandle FTM_WINDOW_CHECK_SETTINGS("Window Settings");
+
+void LLViewerWindow::checkSettings()
+{
+    LL_RECORD_BLOCK_TIME(FTM_WINDOW_CHECK_SETTINGS);
+    if (mStatesDirty)
+    {
+        gGL.refreshState();
+        LLViewerShaderMgr::instance()->setShaders();
+        mStatesDirty = false;
+    }
+
+    // We want to update the resolution AFTER the states getting refreshed not before.
+    if (mResDirty)
+    {
+        reshape(getWindowWidthRaw(), getWindowHeightRaw());
+        mResDirty = false;
+    }
+}
+
+void LLViewerWindow::restartDisplay(bool show_progress_bar)
+{
+    LL_INFOS() << "Restaring GL" << LL_ENDL;
+    stopGL();
+    if (show_progress_bar)
+    {
+        restoreGL(LLTrans::getString("ProgressChangingResolution"));
+    }
+    else
+    {
+        restoreGL();
+    }
+}
+
+bool LLViewerWindow::changeDisplaySettings(LLCoordScreen size, bool enable_vsync, bool show_progress_bar)
+{
+    //bool was_maximized = gSavedSettings.getBOOL("WindowMaximized");
+
+    //gResizeScreenTexture = true;
+
+
+    //U32 fsaa = gSavedSettings.getU32("RenderFSAASamples");
+    //U32 old_fsaa = mWindow->getFSAASamples();
+
+    // if not maximized, use the request size
+    if (!mWindow->getMaximized())
+    {
+        mWindow->setSize(size);
+    }
+
+    //if (fsaa == old_fsaa)
+    {
+        return true;
+    }
+
+/*
+
+    // Close floaters that don't handle settings change
+    LLFloaterReg::hideInstance("snapshot");
+
+    bool result_first_try = false;
+    bool result_second_try = false;
+
+    LLFocusableElement* keyboard_focus = gFocusMgr.getKeyboardFocus();
+    send_agent_pause();
+    LL_INFOS() << "Stopping GL during changeDisplaySettings" << LL_ENDL;
+    stopGL();
+    mIgnoreActivate = true;
+    LLCoordScreen old_size;
+    LLCoordScreen old_pos;
+    mWindow->getSize(&old_size);
+
+    //mWindow->setFSAASamples(fsaa);
+
+    result_first_try = mWindow->switchContext(false, size, disable_vsync);
+    if (!result_first_try)
+    {
+        // try to switch back
+        //mWindow->setFSAASamples(old_fsaa);
+        result_second_try = mWindow->switchContext(false, old_size, disable_vsync);
+
+        if (!result_second_try)
+        {
+            // we are stuck...try once again with a minimal resolution?
+            send_agent_resume();
+            mIgnoreActivate = false;
+            return false;
+        }
+    }
+    send_agent_resume();
+
+    LL_INFOS() << "Restoring GL during resolution change" << LL_ENDL;
+    if (show_progress_bar)
+    {
+        restoreGL(LLTrans::getString("ProgressChangingResolution"));
+    }
+    else
+    {
+        restoreGL();
+    }
+
+    if (!result_first_try)
+    {
+        LLSD args;
+        args["RESX"] = llformat("%d",size.mX);
+        args["RESY"] = llformat("%d",size.mY);
+        LLNotificationsUtil::add("ResolutionSwitchFail", args);
+        size = old_size; // for reshape below
+    }
+
+    bool success = result_first_try || result_second_try;
+
+    if (success)
+    {
+        // maximize window if was maximized, else reposition
+        if (was_maximized)
+        {
+            mWindow->maximize();
+        }
+        else
+        {
+            S32 windowX = gSavedSettings.getS32("WindowX");
+            S32 windowY = gSavedSettings.getS32("WindowY");
+
+            mWindow->setPosition(LLCoordScreen ( windowX, windowY ) );
+        }
+    }
+
+    mIgnoreActivate = false;
+    gFocusMgr.setKeyboardFocus(keyboard_focus);
+
+    return success;
+
+    */
+}
+
+F32 LLViewerWindow::getWorldViewAspectRatio() const
+{
+    F32 world_aspect = (F32)mWorldViewRectRaw.getWidth() / (F32)mWorldViewRectRaw.getHeight();
+    return world_aspect;
+}
+
+void LLViewerWindow::calcDisplayScale()
+{
+    F32 ui_scale_factor = llclamp(gSavedSettings.getF32("UIScaleFactor") * mWindow->getSystemUISize(), MIN_UI_SCALE, MAX_UI_SCALE);
+    LLVector2 display_scale;
+    display_scale.setVec(llmax(1.f / mWindow->getPixelAspectRatio(), 1.f), llmax(mWindow->getPixelAspectRatio(), 1.f));
+    display_scale *= ui_scale_factor;
+
+    // limit minimum display scale
+    if (display_scale.mV[VX] < MIN_DISPLAY_SCALE || display_scale.mV[VY] < MIN_DISPLAY_SCALE)
+    {
+        display_scale *= MIN_DISPLAY_SCALE / llmin(display_scale.mV[VX], display_scale.mV[VY]);
+    }
+
+    if (display_scale != mDisplayScale)
+    {
+        LL_INFOS() << "Setting display scale to " << display_scale << " for ui scale: " << ui_scale_factor << LL_ENDL;
+
+        mDisplayScale = display_scale;
+        // Init default fonts
+        initFonts();
+    }
+}
+
+//static
+LLRect  LLViewerWindow::calcScaledRect(const LLRect & rect, const LLVector2& display_scale)
+{
+    LLRect res = rect;
+    res.mLeft = ll_round((F32)res.mLeft / display_scale.mV[VX]);
+    res.mRight = ll_round((F32)res.mRight / display_scale.mV[VX]);
+    res.mBottom = ll_round((F32)res.mBottom / display_scale.mV[VY]);
+    res.mTop = ll_round((F32)res.mTop / display_scale.mV[VY]);
+
+    return res;
+}
+
+S32 LLViewerWindow::getChatConsoleBottomPad()
+{
+    S32 offset = 0;
+
+    if(gToolBarView)
+        offset += gToolBarView->getBottomToolbar()->getRect().getHeight();
+
+    return offset;
+}
+
+LLRect LLViewerWindow::getChatConsoleRect()
+{
+    LLRect full_window(0, getWindowHeightScaled(), getWindowWidthScaled(), 0);
+    LLRect console_rect = full_window;
+
+    const S32 CONSOLE_PADDING_TOP = 24;
+    const S32 CONSOLE_PADDING_LEFT = 24;
+    const S32 CONSOLE_PADDING_RIGHT = 10;
+
+    console_rect.mTop    -= CONSOLE_PADDING_TOP;
+    console_rect.mBottom += getChatConsoleBottomPad();
+
+    console_rect.mLeft   += CONSOLE_PADDING_LEFT;
+
+    static const bool CHAT_FULL_WIDTH = gSavedSettings.getBOOL("ChatFullWidth");
+
+    if (CHAT_FULL_WIDTH)
+    {
+        console_rect.mRight -= CONSOLE_PADDING_RIGHT;
+    }
+    else
+    {
+        // Make console rect somewhat narrow so having inventory open is
+        // less of a problem.
+        console_rect.mRight  = console_rect.mLeft + 2 * getWindowWidthScaled() / 3;
+    }
+
+    return console_rect;
+}
+
+void LLViewerWindow::reshapeStatusBarContainer()
+{
+    LLPanel* status_bar_container = getRootView()->getChild<LLPanel>("status_bar_container");
+    LLView* nav_bar_container = getRootView()->getChild<LLView>("nav_bar_container");
+
+    S32 new_height = status_bar_container->getRect().getHeight();
+    S32 new_width = status_bar_container->getRect().getWidth();
+
+    if (gSavedSettings.getBOOL("ShowNavbarNavigationPanel"))
+    {
+        // Navigation bar is outside visible area, expand status_bar_container to show it
+        new_height += nav_bar_container->getRect().getHeight();
+    }
+    else
+    {
+        // collapse status_bar_container
+        new_height -= nav_bar_container->getRect().getHeight();
+    }
+    status_bar_container->reshape(new_width, new_height, true);
+}
+
+void LLViewerWindow::resetStatusBarContainer()
+{
+    LLNavigationBar* navbar = LLNavigationBar::getInstance();
+    if (gSavedSettings.getBOOL("ShowNavbarNavigationPanel") || navbar->getVisible())
+    {
+        // was previously showing navigation bar
+        LLView* nav_bar_container = getRootView()->getChild<LLView>("nav_bar_container");
+        LLPanel* status_bar_container = getRootView()->getChild<LLPanel>("status_bar_container");
+        S32 new_height = status_bar_container->getRect().getHeight();
+        S32 new_width = status_bar_container->getRect().getWidth();
+        new_height -= nav_bar_container->getRect().getHeight();
+        status_bar_container->reshape(new_width, new_height, true);
+    }
+}
+//----------------------------------------------------------------------------
+
+
+void LLViewerWindow::setUIVisibility(bool visible)
+{
+    mUIVisible = visible;
+
+    if (!visible)
+    {
+        gAgentCamera.changeCameraToThirdPerson(false);
+        gFloaterView->hideAllFloaters();
+    }
+    else
+    {
+        gFloaterView->showHiddenFloaters();
+    }
+
+    if (gToolBarView)
+    {
+        gToolBarView->setToolBarsVisible(visible);
+    }
+
+    LLNavigationBar::getInstance()->setVisible(visible ? gSavedSettings.getBOOL("ShowNavbarNavigationPanel") : false);
+    LLPanelTopInfoBar::getInstance()->setVisible(visible? gSavedSettings.getBOOL("ShowMiniLocationPanel") : false);
+    mRootView->getChildView("status_bar_container")->setVisible(visible);
+}
+
+bool LLViewerWindow::getUIVisibility()
+{
+    return mUIVisible;
+}
+
+////////////////////////////////////////////////////////////////////////////
+//
+// LLPickInfo
+//
+LLPickInfo::LLPickInfo()
+    : mKeyMask(MASK_NONE),
+      mPickCallback(NULL),
+      mPickType(PICK_INVALID),
+      mWantSurfaceInfo(false),
+      mObjectFace(-1),
+      mUVCoords(-1.f, -1.f),
+      mSTCoords(-1.f, -1.f),
+      mXYCoords(-1, -1),
+      mIntersection(),
+      mNormal(),
+      mTangent(),
+      mBinormal(),
+      mHUDIcon(NULL),
+      mPickTransparent(false),
+      mPickRigged(false),
+      mPickParticle(false)
+{
+}
+
+LLPickInfo::LLPickInfo(const LLCoordGL& mouse_pos,
+    MASK keyboard_mask,
+    bool pick_transparent,
+    bool pick_rigged,
+    bool pick_particle,
+    bool pick_reflection_probe,
+    bool pick_uv_coords,
+    bool pick_unselectable,
+    void (*pick_callback)(const LLPickInfo& pick_info))
+    : mMousePt(mouse_pos),
+    mKeyMask(keyboard_mask),
+    mPickCallback(pick_callback),
+    mPickType(PICK_INVALID),
+    mWantSurfaceInfo(pick_uv_coords),
+    mObjectFace(-1),
+    mUVCoords(-1.f, -1.f),
+    mSTCoords(-1.f, -1.f),
+    mXYCoords(-1, -1),
+    mNormal(),
+    mTangent(),
+    mBinormal(),
+    mHUDIcon(NULL),
+    mPickTransparent(pick_transparent),
+    mPickRigged(pick_rigged),
+    mPickParticle(pick_particle),
+    mPickReflectionProbe(pick_reflection_probe),
+      mPickUnselectable(pick_unselectable)
+{
+}
+
+void LLPickInfo::fetchResults()
+{
+
+    S32 face_hit = -1;
+    LLVector4a intersection, normal;
+    LLVector4a tangent;
+
+    LLVector2 uv;
+
+    LLHUDIcon* hit_icon = gViewerWindow->cursorIntersectIcon(mMousePt.mX, mMousePt.mY, 512.f, &intersection);
+
+    LLVector4a origin;
+    origin.load3(LLViewerCamera::getInstance()->getOrigin().mV);
+    F32 icon_dist = 0.f;
+    LLVector4a start;
+    LLVector4a end;
+    LLVector4a particle_end;
+
+    if (hit_icon)
+    {
+        LLVector4a delta;
+        delta.setSub(intersection, origin);
+        icon_dist = delta.getLength3().getF32();
+    }
+
+    LLViewerObject* hit_object = gViewerWindow->cursorIntersect(mMousePt.mX, mMousePt.mY, 512.f,
+                                    NULL, -1, mPickTransparent, mPickRigged, mPickUnselectable, mPickReflectionProbe, &face_hit,
+                                    &intersection, &uv, &normal, &tangent, &start, &end);
+
+    mPickPt = mMousePt;
+
+    U32 te_offset = face_hit > -1 ? face_hit : 0;
+
+    if (mPickParticle)
+    { //get the end point of line segement to use for particle raycast
+        if (hit_object)
+        {
+            particle_end = intersection;
+        }
+        else
+        {
+            particle_end = end;
+        }
+    }
+
+    LLViewerObject* objectp = hit_object;
+
+
+    LLVector4a delta;
+    delta.setSub(origin, intersection);
+
+    if (hit_icon &&
+        (!objectp ||
+        icon_dist < delta.getLength3().getF32()))
+    {
+        // was this name referring to a hud icon?
+        mHUDIcon = hit_icon;
+        mPickType = PICK_ICON;
+        mPosGlobal = mHUDIcon->getPositionGlobal();
+
+    }
+    else if (objectp)
+    {
+        if( objectp->getPCode() == LLViewerObject::LL_VO_SURFACE_PATCH )
+        {
+            // Hit land
+            mPickType = PICK_LAND;
+            mObjectID.setNull(); // land has no id
+
+            // put global position into land_pos
+            LLVector3d land_pos;
+            if (!gViewerWindow->mousePointOnLandGlobal(mPickPt.mX, mPickPt.mY, &land_pos, mPickUnselectable))
+            {
+                // The selected point is beyond the draw distance or is otherwise
+                // not selectable. Return before calling mPickCallback().
+                return;
+            }
+
+            // Fudge the land focus a little bit above ground.
+            mPosGlobal = land_pos + LLVector3d::z_axis * 0.1f;
+        }
+        else
+        {
+            if(isFlora(objectp))
+            {
+                mPickType = PICK_FLORA;
+            }
+            else
+            {
+                mPickType = PICK_OBJECT;
+            }
+
+            LLVector3 v_intersection(intersection.getF32ptr());
+
+            mObjectOffset = gAgentCamera.calcFocusOffset(objectp, v_intersection, mPickPt.mX, mPickPt.mY);
+            mObjectID = objectp->mID;
+            mObjectFace = (te_offset == NO_FACE) ? -1 : (S32)te_offset;
+
+
+
+            mPosGlobal = gAgent.getPosGlobalFromAgent(v_intersection);
+
+            if (mWantSurfaceInfo)
+            {
+                getSurfaceInfo();
+            }
+        }
+    }
+
+    if (mPickParticle)
+    { //search for closest particle to click origin out to intersection point
+        S32 part_face = -1;
+
+        LLVOPartGroup* group = gPipeline.lineSegmentIntersectParticle(start, particle_end, NULL, &part_face);
+        if (group)
+        {
+            mParticleOwnerID = group->getPartOwner(part_face);
+            mParticleSourceID = group->getPartSource(part_face);
+        }
+    }
+
+    if (mPickCallback)
+    {
+        mPickCallback(*this);
+    }
+}
+
+LLPointer<LLViewerObject> LLPickInfo::getObject() const
+{
+    return gObjectList.findObject( mObjectID );
+}
+
+void LLPickInfo::updateXYCoords()
+{
+    if (mObjectFace > -1)
+    {
+        const LLTextureEntry* tep = getObject()->getTE(mObjectFace);
+        LLPointer<LLViewerTexture> imagep = LLViewerTextureManager::getFetchedTexture(tep->getID());
+        if(mUVCoords.mV[VX] >= 0.f && mUVCoords.mV[VY] >= 0.f && imagep.notNull())
+        {
+            mXYCoords.mX = ll_round(mUVCoords.mV[VX] * (F32)imagep->getWidth());
+            mXYCoords.mY = ll_round((1.f - mUVCoords.mV[VY]) * (F32)imagep->getHeight());
+        }
+    }
+}
+
+void LLPickInfo::getSurfaceInfo()
+{
+    // set values to uninitialized - this is what we return if no intersection is found
+    mObjectFace   = -1;
+    mUVCoords     = LLVector2(-1, -1);
+    mSTCoords     = LLVector2(-1, -1);
+    mXYCoords     = LLCoordScreen(-1, -1);
+    mIntersection = LLVector3(0,0,0);
+    mNormal       = LLVector3(0,0,0);
+    mBinormal     = LLVector3(0,0,0);
+    mTangent      = LLVector4(0,0,0,0);
+
+    LLVector4a tangent;
+    LLVector4a intersection;
+    LLVector4a normal;
+
+    tangent.clear();
+    normal.clear();
+    intersection.clear();
+
+    LLViewerObject* objectp = getObject();
+
+    if (objectp)
+    {
+        if (gViewerWindow->cursorIntersect(ll_round((F32)mMousePt.mX), ll_round((F32)mMousePt.mY), 1024.f,
+                                           objectp, -1, mPickTransparent, mPickRigged, mPickUnselectable, mPickReflectionProbe,
+                                           &mObjectFace,
+                                           &intersection,
+                                           &mSTCoords,
+                                           &normal,
+                                           &tangent))
+        {
+            // if we succeeded with the intersect above, compute the texture coordinates:
+
+            if (objectp->mDrawable.notNull() && mObjectFace > -1)
+            {
+                LLFace* facep = objectp->mDrawable->getFace(mObjectFace);
+                if (facep)
+                {
+                    mUVCoords = facep->surfaceToTexture(mSTCoords, intersection, normal);
+            }
+            }
+
+            mIntersection.set(intersection.getF32ptr());
+            mNormal.set(normal.getF32ptr());
+            mTangent.set(tangent.getF32ptr());
+
+            //extrapoloate binormal from normal and tangent
+
+            LLVector4a binormal;
+            binormal.setCross3(normal, tangent);
+            binormal.mul(tangent.getF32ptr()[3]);
+
+            mBinormal.set(binormal.getF32ptr());
+
+            mBinormal.normalize();
+            mNormal.normalize();
+            mTangent.normalize();
+
+            // and XY coords:
+            updateXYCoords();
+
+        }
+    }
+}
+
+//static
+bool LLPickInfo::isFlora(LLViewerObject* object)
+{
+    if (!object) return false;
+
+    LLPCode pcode = object->getPCode();
+
+    if( (LL_PCODE_LEGACY_GRASS == pcode)
+        || (LL_PCODE_LEGACY_TREE == pcode)
+        || (LL_PCODE_TREE_NEW == pcode))
+    {
+        return true;
+    }
+    return false;
+}