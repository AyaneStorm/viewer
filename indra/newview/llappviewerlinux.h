/**
 * @file llappviewerlinux.h
 * @brief The LLAppViewerLinux class declaration
 *
 * $LicenseInfo:firstyear=2007&license=viewerlgpl$
 * Second Life Viewer Source Code
 * Copyright (C) 2010, Linden Research, Inc.
 *
 * This library is free software; you can redistribute it and/or
 * modify it under the terms of the GNU Lesser General Public
 * License as published by the Free Software Foundation;
 * version 2.1 of the License only.
 *
 * This library is distributed in the hope that it will be useful,
 * but WITHOUT ANY WARRANTY; without even the implied warranty of
 * MERCHANTABILITY or FITNESS FOR A PARTICULAR PURPOSE.  See the GNU
 * Lesser General Public License for more details.
 *
 * You should have received a copy of the GNU Lesser General Public
 * License along with this library; if not, write to the Free Software
 * Foundation, Inc., 51 Franklin Street, Fifth Floor, Boston, MA  02110-1301  USA
 *
 * Linden Research, Inc., 945 Battery Street, San Francisco, CA  94111  USA
 * $/LicenseInfo$
 */

#ifndef LL_LLAPPVIEWERLINUX_H
#define LL_LLAPPVIEWERLINUX_H

#ifndef LL_LLAPPVIEWER_H
#include "llappviewer.h"
#endif

class LLCommandLineParser;

class LLAppViewerLinux : public LLAppViewer
{
public:
    LLAppViewerLinux();
    virtual ~LLAppViewerLinux();

    //
    // Main application logic
    //
    virtual bool init();            // Override to do application initialization
    std::string generateSerialNumber();
    bool setupSLURLHandler();

protected:
    virtual bool beingDebugged();

    virtual bool restoreErrorTrap();
    virtual void initCrashReporting(bool reportFreeze);

<<<<<<< HEAD
	virtual bool initSLURLHandler();
	virtual bool sendURLToOtherInstance(const std::string& url);
=======
    virtual void initLoggingAndGetLastDuration();
    virtual bool initParseCommandLine(LLCommandLineParser& clp);

    virtual bool initSLURLHandler();
    virtual bool sendURLToOtherInstance(const std::string& url);
>>>>>>> b31789c1
};

#endif // LL_LLAPPVIEWERLINUX_H<|MERGE_RESOLUTION|>--- conflicted
+++ resolved
@@ -52,16 +52,11 @@
     virtual bool restoreErrorTrap();
     virtual void initCrashReporting(bool reportFreeze);
 
-<<<<<<< HEAD
-	virtual bool initSLURLHandler();
-	virtual bool sendURLToOtherInstance(const std::string& url);
-=======
     virtual void initLoggingAndGetLastDuration();
     virtual bool initParseCommandLine(LLCommandLineParser& clp);
 
     virtual bool initSLURLHandler();
     virtual bool sendURLToOtherInstance(const std::string& url);
->>>>>>> b31789c1
 };
 
 #endif // LL_LLAPPVIEWERLINUX_H