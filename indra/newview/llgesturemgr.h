/**
 * @file llgesturemgr.h
 * @brief Manager for playing gestures on the viewer
 *
 * $LicenseInfo:firstyear=2004&license=viewerlgpl$
 * Second Life Viewer Source Code
 * Copyright (C) 2010, Linden Research, Inc.
 *
 * This library is free software; you can redistribute it and/or
 * modify it under the terms of the GNU Lesser General Public
 * License as published by the Free Software Foundation;
 * version 2.1 of the License only.
 *
 * This library is distributed in the hope that it will be useful,
 * but WITHOUT ANY WARRANTY; without even the implied warranty of
 * MERCHANTABILITY or FITNESS FOR A PARTICULAR PURPOSE.  See the GNU
 * Lesser General Public License for more details.
 *
 * You should have received a copy of the GNU Lesser General Public
 * License along with this library; if not, write to the Free Software
 * Foundation, Inc., 51 Franklin Street, Fifth Floor, Boston, MA  02110-1301  USA
 *
 * Linden Research, Inc., 945 Battery Street, San Francisco, CA  94111  USA
 * $/LicenseInfo$
 */

#ifndef LL_LLGESTUREMGR_H
#define LL_LLGESTUREMGR_H

#include <map>
#include <string>
#include <vector>

#include "llassetstorage.h" // LLAssetType
#include "llinventoryobserver.h"
#include "llsingleton.h"
#include "llviewerinventory.h"

class LLMultiGesture;
class LLGestureListener;
class LLGestureStep;
class LLUUID;

class LLGestureManagerObserver
{
public:
    virtual ~LLGestureManagerObserver() { };
    virtual void changed() = 0;
};

class LLGestureMgr : public LLSingleton<LLGestureMgr>, public LLInventoryFetchItemsObserver
{
    LLSINGLETON(LLGestureMgr);
    ~LLGestureMgr();
public:

    typedef boost::function<void (LLMultiGesture* loaded_gesture)> gesture_loaded_callback_t;
    // Maps inventory item_id to gesture
    typedef std::map<LLUUID, LLMultiGesture*> item_map_t;
    typedef std::map<LLUUID, gesture_loaded_callback_t> callback_map_t;


    void init();

    // Call once per frame to manage gestures
    void update();

    // Loads a gesture out of inventory into the in-memory active form
    // Note that the inventory item must exist, so we can look up the
    // asset id.
    void activateGesture(const LLUUID& item_id);

    // Activate a list of gestures
    void activateGestures(LLViewerInventoryItem::item_array_t& items);

    // If you change a gesture, you need to build a new multigesture
    // and call this method.
    void replaceGesture(const LLUUID& item_id, LLMultiGesture* new_gesture, const LLUUID& asset_id);
    void replaceGesture(const LLUUID& item_id, const LLUUID& asset_id);

<<<<<<< HEAD
	// Load gesture into in-memory active form.
	// Can be called even if the inventory item isn't loaded yet.
	// inform_server true will send message upstream to update database
	// user_gesture_active table, which isn't necessary on login.
	// deactivate_similar will cause other gestures with the same trigger phrase
	// or keybinding to be deactivated.
	void activateGestureWithAsset(const LLUUID& item_id, const LLUUID& asset_id, bool inform_server, bool deactivate_similar);
=======
    // Load gesture into in-memory active form.
    // Can be called even if the inventory item isn't loaded yet.
    // inform_server TRUE will send message upstream to update database
    // user_gesture_active table, which isn't necessary on login.
    // deactivate_similar will cause other gestures with the same trigger phrase
    // or keybinding to be deactivated.
    void activateGestureWithAsset(const LLUUID& item_id, const LLUUID& asset_id, BOOL inform_server, BOOL deactivate_similar);
>>>>>>> e7eced3c

    // Takes gesture out of active list and deletes it.
    void deactivateGesture(const LLUUID& item_id);

    // Deactivates all gestures that match either this trigger phrase,
    // or this hot key.
    void deactivateSimilarGestures(LLMultiGesture* gesture, const LLUUID& in_item_id);

<<<<<<< HEAD
	bool isGestureActive(const LLUUID& item_id);

	bool isGesturePlaying(const LLUUID& item_id);

	bool isGesturePlaying(LLMultiGesture* gesture);
=======
    BOOL isGestureActive(const LLUUID& item_id);

    BOOL isGesturePlaying(const LLUUID& item_id);

    BOOL isGesturePlaying(LLMultiGesture* gesture);
>>>>>>> e7eced3c

    const item_map_t& getActiveGestures() const { return mActive; }
    // Force a gesture to be played, for example, if it is being
    // previewed.
    void playGesture(LLMultiGesture* gesture);
    void playGesture(const LLUUID& item_id);

<<<<<<< HEAD
	// Stop all requested or playing anims for this gesture
	// Also remove from playing list
	void stopGesture(LLMultiGesture* gesture);
	void stopGesture(const LLUUID& item_id);
	/**
	 * Add cb into callbackMap.
	 * Note:
	 * Manager will call cb after gesture will be loaded and will remove cb automatically. 
	 */
	void setGestureLoadedCallback(LLUUID inv_item_id, gesture_loaded_callback_t cb)
	{
		mCallbackMap[inv_item_id] = cb;
	}
	// Trigger the first gesture that matches this key.
	// Returns true if it finds a gesture bound to that key.
	bool triggerGesture(KEY key, MASK mask);

	// Trigger all gestures referenced as substrings in this string
	bool triggerAndReviseString(const std::string &str, std::string *revised_string = NULL);

	// Does some gesture have this key bound?
	bool isKeyBound(KEY key, MASK mask);
=======
    // Stop all requested or playing anims for this gesture
    // Also remove from playing list
    void stopGesture(LLMultiGesture* gesture);
    void stopGesture(const LLUUID& item_id);
    /**
     * Add cb into callbackMap.
     * Note:
     * Manager will call cb after gesture will be loaded and will remove cb automatically.
     */
    void setGestureLoadedCallback(LLUUID inv_item_id, gesture_loaded_callback_t cb)
    {
        mCallbackMap[inv_item_id] = cb;
    }
    // Trigger the first gesture that matches this key.
    // Returns TRUE if it finds a gesture bound to that key.
    BOOL triggerGesture(KEY key, MASK mask);

    // Trigger all gestures referenced as substrings in this string
    BOOL triggerAndReviseString(const std::string &str, std::string *revised_string = NULL);

    // Does some gesture have this key bound?
    BOOL isKeyBound(KEY key, MASK mask);
>>>>>>> e7eced3c

    S32 getPlayingCount() const;

    void addObserver(LLGestureManagerObserver* observer);
    void removeObserver(LLGestureManagerObserver* observer);
    void notifyObservers();

    // Overriding so we can update active gesture names and notify observers
    void changed(U32 mask) override;

<<<<<<< HEAD
	bool matchPrefix(const std::string& in_str, std::string* out_str);
=======
    BOOL matchPrefix(const std::string& in_str, std::string* out_str);
>>>>>>> e7eced3c

    // Copy item ids into the vector
    void getItemIDs(uuid_vec_t* ids);

protected:
    // Handle the processing of a single gesture
    void stepGesture(LLMultiGesture* gesture);

    // Do a single step in a gesture
    void runStep(LLMultiGesture* gesture, LLGestureStep* step);

    // LLInventoryCompletionObserver trigger
    void done() override;

    // Used by loadGesture
    static void onLoadComplete(const LLUUID& asset_uuid,
                               LLAssetType::EType type,
                               void* user_data, S32 status, LLExtStat ext_status);

    // Used by playGesture to load an asset file
    // required to play a gesture step
    static void onAssetLoadComplete(const LLUUID& asset_uuid,
                                    LLAssetType::EType type,
                                    void* user_data, S32 status, LLExtStat ext_status);

    // Checks whether all animation and sound assets
    // needed to play a gesture are loaded.
    static bool hasLoadingAssets(LLMultiGesture* gesture);

private:
<<<<<<< HEAD
	// Active gestures.
	// NOTE: The gesture pointer CAN BE NULL.  This means that
	// there is a gesture with that item_id, but the asset data
	// is still on its way down from the server.
	item_map_t mActive;

	S32 mLoadingCount;
	std::string mDeactivateSimilarNames;
	
	std::vector<LLGestureManagerObserver*> mObservers;
	callback_map_t mCallbackMap;
	std::vector<LLMultiGesture*> mPlaying;	
	bool mValid;

	std::set<LLUUID> mLoadingAssets;

	// LLEventHost interface
	std::shared_ptr<LLGestureListener> mListener;
=======
    // Active gestures.
    // NOTE: The gesture pointer CAN BE NULL.  This means that
    // there is a gesture with that item_id, but the asset data
    // is still on its way down from the server.
    item_map_t mActive;

    S32 mLoadingCount;
    std::string mDeactivateSimilarNames;

    std::vector<LLGestureManagerObserver*> mObservers;
    callback_map_t mCallbackMap;
    std::vector<LLMultiGesture*> mPlaying;
    BOOL mValid;

    std::set<LLUUID> mLoadingAssets;

    // LLEventHost interface
    std::shared_ptr<LLGestureListener> mListener;
>>>>>>> e7eced3c
};

#endif<|MERGE_RESOLUTION|>--- conflicted
+++ resolved
@@ -78,23 +78,13 @@
     void replaceGesture(const LLUUID& item_id, LLMultiGesture* new_gesture, const LLUUID& asset_id);
     void replaceGesture(const LLUUID& item_id, const LLUUID& asset_id);
 
-<<<<<<< HEAD
-	// Load gesture into in-memory active form.
-	// Can be called even if the inventory item isn't loaded yet.
-	// inform_server true will send message upstream to update database
-	// user_gesture_active table, which isn't necessary on login.
-	// deactivate_similar will cause other gestures with the same trigger phrase
-	// or keybinding to be deactivated.
-	void activateGestureWithAsset(const LLUUID& item_id, const LLUUID& asset_id, bool inform_server, bool deactivate_similar);
-=======
     // Load gesture into in-memory active form.
     // Can be called even if the inventory item isn't loaded yet.
-    // inform_server TRUE will send message upstream to update database
+    // inform_server true will send message upstream to update database
     // user_gesture_active table, which isn't necessary on login.
     // deactivate_similar will cause other gestures with the same trigger phrase
     // or keybinding to be deactivated.
-    void activateGestureWithAsset(const LLUUID& item_id, const LLUUID& asset_id, BOOL inform_server, BOOL deactivate_similar);
->>>>>>> e7eced3c
+    void activateGestureWithAsset(const LLUUID& item_id, const LLUUID& asset_id, bool inform_server, bool deactivate_similar);
 
     // Takes gesture out of active list and deletes it.
     void deactivateGesture(const LLUUID& item_id);
@@ -103,19 +93,11 @@
     // or this hot key.
     void deactivateSimilarGestures(LLMultiGesture* gesture, const LLUUID& in_item_id);
 
-<<<<<<< HEAD
-	bool isGestureActive(const LLUUID& item_id);
+    bool isGestureActive(const LLUUID& item_id);
 
-	bool isGesturePlaying(const LLUUID& item_id);
+    bool isGesturePlaying(const LLUUID& item_id);
 
-	bool isGesturePlaying(LLMultiGesture* gesture);
-=======
-    BOOL isGestureActive(const LLUUID& item_id);
-
-    BOOL isGesturePlaying(const LLUUID& item_id);
-
-    BOOL isGesturePlaying(LLMultiGesture* gesture);
->>>>>>> e7eced3c
+    bool isGesturePlaying(LLMultiGesture* gesture);
 
     const item_map_t& getActiveGestures() const { return mActive; }
     // Force a gesture to be played, for example, if it is being
@@ -123,30 +105,6 @@
     void playGesture(LLMultiGesture* gesture);
     void playGesture(const LLUUID& item_id);
 
-<<<<<<< HEAD
-	// Stop all requested or playing anims for this gesture
-	// Also remove from playing list
-	void stopGesture(LLMultiGesture* gesture);
-	void stopGesture(const LLUUID& item_id);
-	/**
-	 * Add cb into callbackMap.
-	 * Note:
-	 * Manager will call cb after gesture will be loaded and will remove cb automatically. 
-	 */
-	void setGestureLoadedCallback(LLUUID inv_item_id, gesture_loaded_callback_t cb)
-	{
-		mCallbackMap[inv_item_id] = cb;
-	}
-	// Trigger the first gesture that matches this key.
-	// Returns true if it finds a gesture bound to that key.
-	bool triggerGesture(KEY key, MASK mask);
-
-	// Trigger all gestures referenced as substrings in this string
-	bool triggerAndReviseString(const std::string &str, std::string *revised_string = NULL);
-
-	// Does some gesture have this key bound?
-	bool isKeyBound(KEY key, MASK mask);
-=======
     // Stop all requested or playing anims for this gesture
     // Also remove from playing list
     void stopGesture(LLMultiGesture* gesture);
@@ -161,15 +119,14 @@
         mCallbackMap[inv_item_id] = cb;
     }
     // Trigger the first gesture that matches this key.
-    // Returns TRUE if it finds a gesture bound to that key.
-    BOOL triggerGesture(KEY key, MASK mask);
+    // Returns true if it finds a gesture bound to that key.
+    bool triggerGesture(KEY key, MASK mask);
 
     // Trigger all gestures referenced as substrings in this string
-    BOOL triggerAndReviseString(const std::string &str, std::string *revised_string = NULL);
+    bool triggerAndReviseString(const std::string &str, std::string *revised_string = NULL);
 
     // Does some gesture have this key bound?
-    BOOL isKeyBound(KEY key, MASK mask);
->>>>>>> e7eced3c
+    bool isKeyBound(KEY key, MASK mask);
 
     S32 getPlayingCount() const;
 
@@ -180,11 +137,7 @@
     // Overriding so we can update active gesture names and notify observers
     void changed(U32 mask) override;
 
-<<<<<<< HEAD
-	bool matchPrefix(const std::string& in_str, std::string* out_str);
-=======
-    BOOL matchPrefix(const std::string& in_str, std::string* out_str);
->>>>>>> e7eced3c
+    bool matchPrefix(const std::string& in_str, std::string* out_str);
 
     // Copy item ids into the vector
     void getItemIDs(uuid_vec_t* ids);
@@ -215,26 +168,6 @@
     static bool hasLoadingAssets(LLMultiGesture* gesture);
 
 private:
-<<<<<<< HEAD
-	// Active gestures.
-	// NOTE: The gesture pointer CAN BE NULL.  This means that
-	// there is a gesture with that item_id, but the asset data
-	// is still on its way down from the server.
-	item_map_t mActive;
-
-	S32 mLoadingCount;
-	std::string mDeactivateSimilarNames;
-	
-	std::vector<LLGestureManagerObserver*> mObservers;
-	callback_map_t mCallbackMap;
-	std::vector<LLMultiGesture*> mPlaying;	
-	bool mValid;
-
-	std::set<LLUUID> mLoadingAssets;
-
-	// LLEventHost interface
-	std::shared_ptr<LLGestureListener> mListener;
-=======
     // Active gestures.
     // NOTE: The gesture pointer CAN BE NULL.  This means that
     // there is a gesture with that item_id, but the asset data
@@ -247,13 +180,12 @@
     std::vector<LLGestureManagerObserver*> mObservers;
     callback_map_t mCallbackMap;
     std::vector<LLMultiGesture*> mPlaying;
-    BOOL mValid;
+    bool mValid;
 
     std::set<LLUUID> mLoadingAssets;
 
     // LLEventHost interface
     std::shared_ptr<LLGestureListener> mListener;
->>>>>>> e7eced3c
 };
 
 #endif