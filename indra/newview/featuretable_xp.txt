<<<<<<< HEAD
version 24
=======
version 25
>>>>>>> 1a53efe2

// NOTE: This is mostly identical to featuretable_mac.txt with a few differences
// Should be combined into one table

//
// Generates lists of feature mask that can be applied on top of each other.
//
//		//		Begin comments
//		list <name>
//		Starts a feature list named <name>
//		<name> <available> <recommended>
//		<name> is the name of a feature
//		<available> is 0 or 1, whether the feature is available
//		<recommended> is an F32 which is the recommended value
//
// For now, the first list read sets up all of the default values
//


//
// All contains everything at their default settings for high end machines
// NOTE: All settings are set to the MIN of applied values, including 'all'!
//
list all
RenderAnisotropic			1	1
RenderAvatarCloth			1	1
RenderAvatarLODFactor		1	1.0
RenderAvatarMaxVisible      1   12
RenderAvatarVP				1	1
RenderCubeMap				1	1
RenderDelayVBUpdate			1	0
RenderFarClip				1	256
RenderFlexTimeFactor		1	1.0
RenderFogRatio				1	4.0
RenderGamma					1	0
RenderGlowResolutionPow		1	9
RenderGround				1	1
RenderMaxPartCount			1	8192
RenderNightBrightness		1	1.0
RenderObjectBump			1	1
RenderReflectionDetail		1	4
RenderTerrainDetail			1	1
RenderTerrainLODFactor		1	2.0
RenderTreeLODFactor			1	1.0
RenderUseImpostors			1	1
RenderVBOEnable				1	1
RenderVolumeLODFactor		1	2.0
UseStartScreen				1	1
UseOcclusion				1	1
VertexShaderEnable			1	1
WindLightUseAtmosShaders	1	1
WLSkyDetail					1	128
Disregard128DefaultDrawDistance	1	1
Disregard96DefaultDrawDistance	1	1
RenderTextureMemoryMultiple		1	1.0
RenderShaderLightingMaxLevel	1	3
SkyUseClassicClouds			1	1
RenderDeferred				1	0
RenderDeferredSSAO			1	0
RenderShadowDetail			1	0
RenderUseFBO				1	1
WatchdogDisabled				1	1
RenderUseStreamVBO			1	1

//
// Low Graphics Settings
//
list Low
RenderAnisotropic			1	0
RenderAvatarCloth			1	0
RenderAvatarLODFactor		1	0
RenderAvatarMaxVisible      1   3
RenderAvatarVP				1	0
RenderFarClip				1	64
RenderFlexTimeFactor		1	0
RenderGlowResolutionPow		1	8
RenderMaxPartCount			1	0
RenderObjectBump			1	0
RenderReflectionDetail		1	0
RenderTerrainDetail			1	0
RenderTerrainLODFactor		1	1
RenderTreeLODFactor			1	0
RenderUseImpostors			1	1
RenderVolumeLODFactor		1	0.5
VertexShaderEnable			1	0
WindLightUseAtmosShaders	1	0
WLSkyDetail					1	48
SkyUseClassicClouds			1	0
RenderDeferred				1	0
RenderDeferredSSAO			1	0
RenderShadowDetail			1	0
RenderUseFBO				1	0

//
// Mid Graphics Settings
//
list Mid
RenderAnisotropic			1	0
RenderAvatarCloth			1	0
RenderAvatarLODFactor		1	0.5
RenderAvatarVP				1	1
RenderFarClip				1	96
RenderFlexTimeFactor		1	1.0
RenderGlowResolutionPow		1	8
RenderMaxPartCount			1	2048
RenderObjectBump			1	1
RenderReflectionDetail		1	0
RenderTerrainDetail			1	1
RenderTerrainLODFactor		1	1.0
RenderTreeLODFactor			1	0.5
RenderUseImpostors			1	1
RenderVolumeLODFactor		1	1.125
VertexShaderEnable			1	1
WindLightUseAtmosShaders	1	0
WLSkyDetail					1	48
RenderDeferred				1	0
RenderDeferredSSAO			1	0
RenderShadowDetail			1	0
RenderUseFBO				1	0

//
// High Graphics Settings (purty)
//
list High
RenderAnisotropic			1	1
RenderAvatarCloth			1	0
RenderAvatarLODFactor		1	1.0
RenderAvatarVP				1	1
RenderFarClip				1	128
RenderFlexTimeFactor		1	1.0
RenderGlowResolutionPow		1	9
RenderMaxPartCount			1	4096
RenderObjectBump			1	1
RenderReflectionDetail		1	2
RenderTerrainDetail			1	1
RenderTerrainLODFactor		1	2.0
RenderTreeLODFactor			1	0.5
RenderUseImpostors			1	1
RenderVolumeLODFactor		1	1.125
VertexShaderEnable			1	1
WindLightUseAtmosShaders	1	1
WLSkyDetail					1	48
RenderDeferred				1	0
RenderDeferredSSAO			1	0
RenderShadowDetail			1	0
RenderUseFBO				1	0

//
// Ultra graphics (REALLY PURTY!)
//
list Ultra
RenderAnisotropic			1	1
RenderAvatarCloth			1	1
RenderAvatarLODFactor		1	1.0
RenderAvatarVP				1	1
RenderFarClip				1	256
RenderFlexTimeFactor		1	1.0
RenderGlowResolutionPow		1	9
RenderMaxPartCount			1	8192
RenderObjectBump			1	1
RenderReflectionDetail		1	4
RenderTerrainDetail			1	1
RenderTerrainLODFactor		1	2.0
RenderTreeLODFactor			1	1.0
RenderUseImpostors			1	1
RenderVolumeLODFactor		1	2.0
VertexShaderEnable			1	1
WindLightUseAtmosShaders	1	1
WLSkyDetail					1	128
RenderDeferred				1	0
RenderDeferredSSAO			1	0
RenderShadowDetail			1	0
RenderUseFBO				1	0

//
// Class Unknown Hardware (unknown)
//
list Unknown
RenderVBOEnable				1	0

//
// Class 0 Hardware (just old)
//
list Class0
RenderVBOEnable				1	1

//
// Class 1 Hardware
//
list Class1
RenderVBOEnable				1	1

//
// Class 2 Hardware (make it purty)
//
list Class2
RenderVBOEnable				1	1

//
// Class 3 Hardware (make it purty)
//
list Class3
RenderVBOEnable				1	1

//
// No Pixel Shaders available
//
list NoPixelShaders
RenderAvatarVP				0	0
RenderAvatarCloth			0	0
RenderReflectionDetail		0	0
VertexShaderEnable			0	0
WindLightUseAtmosShaders	0	0
RenderDeferred				0	0
RenderDeferredSSAO			0	0
RenderShadowDetail			0	0

//
// No Vertex Shaders available
//
list NoVertexShaders
RenderAvatarVP				0	0
RenderAvatarCloth			0	0
RenderReflectionDetail		0	0
VertexShaderEnable			0	0
WindLightUseAtmosShaders	0	0
RenderDeferred				0	0
RenderDeferredSSAO			0	0
RenderShadowDetail			0	0

//
// "Default" setups for safe, low, medium, high
//
list safe
RenderAnisotropic			1	0
RenderAvatarCloth			0	0
RenderAvatarVP				0	0
RenderObjectBump			0	0
RenderMaxPartCount			1	1024
RenderTerrainDetail 		1	0
RenderUseImpostors			0	0
RenderVBOEnable				1	0
RenderReflectionDetail		0	0
WindLightUseAtmosShaders	0	0
RenderDeferred				0	0
RenderDeferredSSAO			0	0
RenderShadowDetail			0	0
RenderUseFBO				1	0

//
// CPU based feature masks
//

// 1Ghz or less (equiv)
list CPUSlow
RenderMaxPartCount			1	1024

//
// RAM based feature masks
//
list RAM256MB
RenderObjectBump			0	0

//
// Graphics card based feature masks
//
list OpenGLPre15
RenderVBOEnable				1	0

list Intel
RenderAnisotropic			1	0

list GeForce2
RenderAnisotropic			1	0
RenderMaxPartCount			1	2048
RenderTerrainDetail			1	0
RenderVBOEnable				1	1

list SiS
UseOcclusion				0	0


list Intel_830M
RenderTerrainDetail			1	0
RenderVBOEnable				1	0
RenderUseImpostors			0	0

list Intel_845G					
RenderTerrainDetail			1	0
RenderVBOEnable				1	0
RenderUseImpostors			0	0

list Intel_855GM				
RenderTerrainDetail			1	0
RenderVBOEnable				1	0
RenderUseImpostors			0	0

list Intel_865G			
RenderTerrainDetail			1	0
RenderVBOEnable				1	0
RenderUseImpostors			0	0

list Intel_900		
RenderTerrainDetail			1	0
RenderVBOEnable				1	0
RenderUseImpostors			0	0

list Intel_915GM	
RenderTerrainDetail			1	0
RenderVBOEnable				1	0
RenderUseImpostors			0	0

list Intel_915G					
RenderTerrainDetail			1	0
RenderVBOEnable				1	0
RenderUseImpostors			0	0

list Intel_945GM			
RenderTerrainDetail			1	0
RenderVBOEnable				1	0

list Intel_945G
RenderTerrainDetail			1	0
RenderVBOEnable				1	0

list Intel_950
RenderTerrainDetail			1	0
RenderVBOEnable				1	0

list Intel_965
RenderTerrainDetail			1	0
RenderVBOEnable				1	0
RenderUseImpostors			1	0
UseOcclusion				0	0

list Intel_G33
RenderTerrainDetail			1	0
RenderVBOEnable				1	0

list Intel_G45
WindLightUseAtmosShaders		0	0

list Intel_Bear_Lake	
RenderTerrainDetail			1	0
RenderVBOEnable				1	0

list Intel_Broadwater 
RenderTerrainDetail			1	0
RenderVBOEnable				1	0

list Intel_Brookdale	
RenderTerrainDetail			1	0
RenderVBOEnable				1	0

list Intel_Eaglelake
WindLightUseAtmosShaders	0	0

list Intel_Montara
RenderTerrainDetail			1	0
RenderVBOEnable				1	0

list Intel_Springdale
RenderTerrainDetail			1	0
RenderVBOEnable				1	0


list ATI_FireGL_5200
RenderVBOEnable				1	0
WindLightUseAtmosShaders	0	0


list ATI_Mobility_Radeon_7xxx
RenderVBOEnable				0	0

list ATI_Radeon_7xxx
RenderVBOEnable				0	0

list ATI_All-in-Wonder_Radeon
RenderVBOEnable				0	0

list ATI_All-in-Wonder_7500
RenderVBOEnable				0	0

list ATI_Mobility_Radeon_9600
Disregard96DefaultDrawDistance	1	0


/// tweaked ATI to 96 Draw distance

list ATI_Radeon_9000
Disregard96DefaultDrawDistance	1	0
list ATI_Radeon_9200
Disregard96DefaultDrawDistance	1	0
list ATI_Radeon_9500
Disregard96DefaultDrawDistance	1	0
list ATI_Radeon_9600
Disregard96DefaultDrawDistance	1	0

/// tweaked ATI to 128 draw distance

list ATI_Radeon_X300 
Disregard128DefaultDrawDistance	1	0
RenderVBOEnable				1	0
list ATI_Radeon_X400 
Disregard128DefaultDrawDistance	1	0
RenderVBOEnable				1	0
list ATI_Radeon_X500 
Disregard128DefaultDrawDistance	1	0
RenderVBOEnable				1	0
list ATI_Radeon_X600 
Disregard128DefaultDrawDistance	1	0
RenderVBOEnable				1	0
list ATI_Radeon_X700 
Disregard128DefaultDrawDistance	1	0
RenderVBOEnable				1	0
list ATI_Radeon_X1300 
Disregard128DefaultDrawDistance	1	0
RenderVBOEnable				1	0
UseStartScreen					0	0
list ATI_Radeon_X1400 
Disregard128DefaultDrawDistance	1	0
RenderVBOEnable				1	0
list ATI_Radeon_X1500 
Disregard128DefaultDrawDistance	1	0
RenderVBOEnable				1	0
UseStartScreen					0	0
list ATI_Radeon_X1600 
Disregard128DefaultDrawDistance	1	0
RenderVBOEnable				1	0
list ATI_Radeon_X1700 
Disregard128DefaultDrawDistance	1	0
RenderVBOEnable				1	0
list ATI_Mobility_Radeon_X1xxx
Disregard128DefaultDrawDistance	1	0
RenderVBOEnable				1	0

list ATI_Radeon_HD_2300
Disregard128DefaultDrawDistance	1	0
list ATI_Radeon_HD_2400
Disregard128DefaultDrawDistance	1	0
list ATI_ASUS_AH24xx
Disregard128DefaultDrawDistance	1	0


// Avatar hardware skinning causes invisible avatars
// on various ATI chipsets on drivers before 8.2

list ATIOldDriver
RenderAvatarVP				0	0
RenderAvatarCloth			0	0

// ATI cards generally perform better when not using VBOs for streaming data

list ATI
RenderUseStreamVBO			1	0
RenderAvatarVP				1	0

/// Tweaked NVIDIA

list NVIDIA_GeForce_FX_5100
Disregard96DefaultDrawDistance	1	0
list NVIDIA_GeForce_FX_5200
Disregard96DefaultDrawDistance	1	0
list NVIDIA_GeForce_FX_5500
Disregard96DefaultDrawDistance	1	0
list NVIDIA_GeForce_FX_5600
Disregard96DefaultDrawDistance	1	0

list NVIDIA_GeForce_FX_Go5100
Disregard96DefaultDrawDistance	1	0
list NVIDIA_GeForce_FX_Go5200
Disregard96DefaultDrawDistance	1	0
list NVIDIA_GeForce_FX_Go5300
Disregard96DefaultDrawDistance	1	0
list NVIDIA_GeForce_FX_Go5500
Disregard96DefaultDrawDistance	1	0
list NVIDIA_GeForce_FX_Go5600
Disregard96DefaultDrawDistance	1	0

list NVIDIA_GeForce_6100
Disregard128DefaultDrawDistance	1	0
list NVIDIA_GeForce_6200
Disregard128DefaultDrawDistance	1	0
list NVIDIA_GeForce_6500
Disregard128DefaultDrawDistance	1	0
list NVIDIA_GeForce_6600
Disregard128DefaultDrawDistance	1	0

list NVIDIA_G73
Disregard128DefaultDrawDistance	1	0

list NVIDIA_GeForce_Go_6100
RenderVBOEnable				1	0
Disregard128DefaultDrawDistance	1	0
list NVIDIA_GeForce_Go_6200
RenderVBOEnable				1	0
Disregard128DefaultDrawDistance	1	0
list NVIDIA_GeForce_Go_6500
RenderVBOEnable				1	0
Disregard128DefaultDrawDistance	1	0
list NVIDIA_GeForce_Go_6600
RenderVBOEnable				1	0
Disregard128DefaultDrawDistance	1	0
list NVIDIA_GeForce_Go_6700
RenderVBOEnable				1	0
Disregard128DefaultDrawDistance	1	0
list NVIDIA_GeForce_Go_6800
RenderVBOEnable				1	0
Disregard128DefaultDrawDistance	1	0
list NVIDIA_GeForce_Go_6
RenderVBOEnable				1	0
Disregard128DefaultDrawDistance	1	0

list NVIDIA_GeForce_7000
RenderShaderLightingMaxLevel	1	2
list NVIDIA_GeForce_7100
RenderShaderLightingMaxLevel	1	2
list NVIDIA_GeForce_7200
Disregard128DefaultDrawDistance	1	0
RenderShaderLightingMaxLevel	1	2
list NVIDIA_GeForce_7300
Disregard128DefaultDrawDistance	1	0
RenderShaderLightingMaxLevel	1	2
list NVIDIA_GeForce_7400
Disregard128DefaultDrawDistance	1	0
RenderShaderLightingMaxLevel	1	2
list NVIDIA_GeForce_7500
RenderShaderLightingMaxLevel	1	2
list NVIDIA_GeForce_7600
RenderShaderLightingMaxLevel	1	2
list NVIDIA_GeForce_7700
RenderShaderLightingMaxLevel	1	2
list NVIDIA_GeForce_7800
RenderShaderLightingMaxLevel	1	2
list NVIDIA_GeForce_7900
RenderShaderLightingMaxLevel	1	2

list NVIDIA_GeForce_Go_7200
Disregard128DefaultDrawDistance	1	0
RenderShaderLightingMaxLevel	1	2
list NVIDIA_GeForce_Go_7300
Disregard128DefaultDrawDistance	1	0
RenderShaderLightingMaxLevel	1	2
list NVIDIA_GeForce_Go_7300_LE
RenderShaderLightingMaxLevel	1	2
list NVIDIA_GeForce_Go_7400
Disregard128DefaultDrawDistance	1	0
RenderShaderLightingMaxLevel	1	2
list NVIDIA_GeForce_Go_7600
RenderShaderLightingMaxLevel	1	2
list NVIDIA_GeForce_Go_7700
RenderShaderLightingMaxLevel	1	2
list NVIDIA_GeForce_Go_7800
RenderShaderLightingMaxLevel	1	2
list NVIDIA_GeForce_Go_7900
RenderShaderLightingMaxLevel	1	2
<|MERGE_RESOLUTION|>--- conflicted
+++ resolved
@@ -1,8 +1,4 @@
-<<<<<<< HEAD
-version 24
-=======
 version 25
->>>>>>> 1a53efe2
 
 // NOTE: This is mostly identical to featuretable_mac.txt with a few differences
 // Should be combined into one table
