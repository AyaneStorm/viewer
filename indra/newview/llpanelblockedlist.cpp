--- conflicted
+++ resolved
@@ -76,13 +76,8 @@
 
 bool LLPanelBlockedList::postBuild()
 {
-<<<<<<< HEAD
-	mBlockedList = getChild<LLBlockList>("blocked");
-	mBlockedList->setCommitOnSelectionChange(true);
-=======
     mBlockedList = getChild<LLBlockList>("blocked");
-    mBlockedList->setCommitOnSelectionChange(TRUE);
->>>>>>> e7eced3c
+    mBlockedList->setCommitOnSelectionChange(true);
     this->setVisibleCallback(boost::bind(&LLPanelBlockedList::removePicker, this));
 
     switch (gSavedSettings.getU32("BlockPeopleSortOrder"))
@@ -205,25 +200,14 @@
 
 void LLPanelBlockedList::blockResidentByName()
 {
-<<<<<<< HEAD
-	const bool allow_multiple = false;
-	const bool close_on_select = true;
-    
+    const bool allow_multiple = false;
+    const bool close_on_select = true;
+
     LLView * button = findChild<LLButton>("plus_btn", true);
     LLFloater* root_floater = gFloaterView->getParentFloater(this);
-	LLFloaterAvatarPicker * picker = LLFloaterAvatarPicker::show(boost::bind(&LLPanelBlockedList::callbackBlockPicked, this, _1, _2), 
+    LLFloaterAvatarPicker * picker = LLFloaterAvatarPicker::show(boost::bind(&LLPanelBlockedList::callbackBlockPicked, this, _1, _2),
                                                                                     allow_multiple, close_on_select, false, root_floater->getName(), button);
-    
-=======
-    const BOOL allow_multiple = FALSE;
-    const BOOL close_on_select = TRUE;
-
-    LLView * button = findChild<LLButton>("plus_btn", TRUE);
-    LLFloater* root_floater = gFloaterView->getParentFloater(this);
-    LLFloaterAvatarPicker * picker = LLFloaterAvatarPicker::show(boost::bind(&LLPanelBlockedList::callbackBlockPicked, this, _1, _2),
-                                                                                    allow_multiple, close_on_select, FALSE, root_floater->getName(), button);
-
->>>>>>> e7eced3c
+
     if (root_floater)
     {
         root_floater->addDependentFloater(picker);
@@ -256,25 +240,14 @@
 //static
 void LLPanelBlockedList::callbackBlockByName(const std::string& text)
 {
-<<<<<<< HEAD
-	if (text.empty()) return;
-
-	LLMute mute(LLUUID::null, text, LLMute::BY_NAME);
-	bool success = LLMuteList::getInstance()->add(mute);
-	if (!success)
-	{
-		LLNotificationsUtil::add("MuteByNameFailed");
-	}
-=======
     if (text.empty()) return;
 
     LLMute mute(LLUUID::null, text, LLMute::BY_NAME);
-    BOOL success = LLMuteList::getInstance()->add(mute);
+    bool success = LLMuteList::getInstance()->add(mute);
     if (!success)
     {
         LLNotificationsUtil::add("MuteByNameFailed");
     }
->>>>>>> e7eced3c
 }
 
 //////////////////////////////////////////////////////////////////////////
@@ -305,33 +278,18 @@
 
 bool LLFloaterGetBlockedObjectName::handleKeyHere(KEY key, MASK mask)
 {
-<<<<<<< HEAD
-	if (key == KEY_RETURN && mask == MASK_NONE)
-	{
-		applyBlocking();
-		return true;
-	}
-	else if (key == KEY_ESCAPE && mask == MASK_NONE)
-	{
-		cancelBlocking();
-		return true;
-	}
-
-	return LLFloater::handleKeyHere(key, mask);
-=======
     if (key == KEY_RETURN && mask == MASK_NONE)
     {
         applyBlocking();
-        return TRUE;
+        return true;
     }
     else if (key == KEY_ESCAPE && mask == MASK_NONE)
     {
         cancelBlocking();
-        return TRUE;
+        return true;
     }
 
     return LLFloater::handleKeyHere(key, mask);
->>>>>>> e7eced3c
 }
 
 // static
