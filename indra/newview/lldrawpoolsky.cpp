--- conflicted
+++ resolved
@@ -128,21 +128,6 @@
 		return;
 	}
 
-<<<<<<< HEAD
-	llassert(mSkyTex);
-	mSkyTex[side].bindTexture(TRUE);
-	
-	face.renderIndexed(LLRenderPass::POOL_SKY);
-
-	if (LLSkyTex::doInterpolate())
-	{
-		
-		LLGLEnable blend(GL_BLEND);
-		mSkyTex[side].bindTexture(FALSE);
-		gGL.diffuseColor4f(1, 1, 1, LLSkyTex::getInterpVal()); // lighting is disabled
-		face.renderIndexed(LLRenderPass::POOL_SKY);
-	}
-=======
     F32 interp_val = gSky.mVOSkyp ? gSky.mVOSkyp->getInterpVal() : 0.0f;
 
     if (index < 6) // sky tex...interp
@@ -172,7 +157,6 @@
             face->renderIndexed();
         }
     }
->>>>>>> d7f1c88c
 }
 
 void LLDrawPoolSky::endRenderPass( S32 pass )
