/**
 * @file lloutfitslist.cpp
 * @brief List of agent's outfits for My Appearance side panel.
 *
 * $LicenseInfo:firstyear=2010&license=viewerlgpl$
 * Second Life Viewer Source Code
 * Copyright (C) 2010, Linden Research, Inc.
 * 
 * This library is free software; you can redistribute it and/or
 * modify it under the terms of the GNU Lesser General Public
 * License as published by the Free Software Foundation;
 * version 2.1 of the License only.
 * 
 * This library is distributed in the hope that it will be useful,
 * but WITHOUT ANY WARRANTY; without even the implied warranty of
 * MERCHANTABILITY or FITNESS FOR A PARTICULAR PURPOSE.  See the GNU
 * Lesser General Public License for more details.
 * 
 * You should have received a copy of the GNU Lesser General Public
 * License along with this library; if not, write to the Free Software
 * Foundation, Inc., 51 Franklin Street, Fifth Floor, Boston, MA  02110-1301  USA
 * 
 * Linden Research, Inc., 945 Battery Street, San Francisco, CA  94111  USA
 * $/LicenseInfo$
 */

#include "llviewerprecompiledheaders.h"

#include "lloutfitslist.h"

// llcommon
#include "llcommonutils.h"

#include "llaccordionctrl.h"
#include "llaccordionctrltab.h"
#include "llagentwearables.h"
#include "llappearancemgr.h"
#include "llfloaterreg.h"
#include "llfloatersidepanelcontainer.h"
#include "llinspecttexture.h"
#include "llinventoryfunctions.h"
#include "llinventorymodel.h"
#include "llmenubutton.h"
#include "llnotificationsutil.h"
#include "lloutfitobserver.h"
#include "lltoggleablemenu.h"
#include "lltransutil.h"
#include "llviewermenu.h"
#include "llvoavatar.h"
#include "llvoavatarself.h"
#include "llwearableitemslist.h"

static bool is_tab_header_clicked(LLAccordionCtrlTab* tab, S32 y);

static const LLOutfitTabNameComparator OUTFIT_TAB_NAME_COMPARATOR;

/*virtual*/
bool LLOutfitTabNameComparator::compare(const LLAccordionCtrlTab* tab1, const LLAccordionCtrlTab* tab2) const
{
	std::string name1 = tab1->getTitle();
	std::string name2 = tab2->getTitle();

    return (LLStringUtil::compareDict(name1, name2) < 0);
}

struct outfit_accordion_tab_params : public LLInitParam::Block<outfit_accordion_tab_params, LLOutfitAccordionCtrlTab::Params>
{
	Mandatory<LLWearableItemsList::Params> wearable_list;

	outfit_accordion_tab_params()
	:	wearable_list("wearable_items_list")
	{}
};

const outfit_accordion_tab_params& get_accordion_tab_params()
{
	static outfit_accordion_tab_params tab_params;
	static bool initialized = false;
	if (!initialized)
	{
		initialized = true;

		LLXMLNodePtr xmlNode;
		if (LLUICtrlFactory::getLayeredXMLNode("outfit_accordion_tab.xml", xmlNode))
		{
			LLXUIParser parser;
			parser.readXUI(xmlNode, tab_params, "outfit_accordion_tab.xml");
		}
		else
		{
			LL_WARNS() << "Failed to read xml of Outfit's Accordion Tab from outfit_accordion_tab.xml" << LL_ENDL;
		}
	}

	return tab_params;
}


static LLPanelInjector<LLOutfitsList> t_outfits_list("outfits_list");

LLOutfitsList::LLOutfitsList()
    :   LLOutfitListBase()
    ,   mAccordion(NULL)
	,	mListCommands(NULL)
	,	mItemSelected(false)
{
}

LLOutfitsList::~LLOutfitsList()
{
}

bool LLOutfitsList::postBuild()
{
	mAccordion = getChild<LLAccordionCtrl>("outfits_accordion");
	mAccordion->setComparator(&OUTFIT_TAB_NAME_COMPARATOR);

    return LLOutfitListBase::postBuild();
}

//virtual
void LLOutfitsList::onOpen(const LLSD& info)
{
    if (!mIsInitialized)
    {
        // Start observing changes in Current Outfit category.
        LLOutfitObserver::instance().addCOFChangedCallback(boost::bind(&LLOutfitsList::onCOFChanged, this));
    }

    LLOutfitListBase::onOpen(info);

	LLAccordionCtrlTab* selected_tab = mAccordion->getSelectedTab();
	if (!selected_tab) return;

	// Pass focus to the selected outfit tab.
	selected_tab->showAndFocusHeader();
}


void LLOutfitsList::updateAddedCategory(LLUUID cat_id)
{
    LLViewerInventoryCategory *cat = gInventory.getCategory(cat_id);
    if (!cat) return;

    std::string name = cat->getName();

    outfit_accordion_tab_params tab_params(get_accordion_tab_params());
    tab_params.cat_id = cat_id;
    LLOutfitAccordionCtrlTab *tab = LLUICtrlFactory::create<LLOutfitAccordionCtrlTab>(tab_params);
    if (!tab) return;
    LLWearableItemsList* wearable_list = LLUICtrlFactory::create<LLWearableItemsList>(tab_params.wearable_list);
    wearable_list->setShape(tab->getLocalRect());
    tab->addChild(wearable_list);

    tab->setName(name);
    tab->setTitle(name);

    // *TODO: LLUICtrlFactory::defaultBuilder does not use "display_children" from xml. Should be investigated.
    tab->setDisplayChildren(false);
    mAccordion->addCollapsibleCtrl(tab);

    // Start observing the new outfit category.
    LLWearableItemsList* list = tab->getChild<LLWearableItemsList>("wearable_items_list");
    if (!mCategoriesObserver->addCategory(cat_id, boost::bind(&LLWearableItemsList::updateList, list, cat_id)))
    {
        // Remove accordion tab if category could not be added to observer.
        mAccordion->removeCollapsibleCtrl(tab);

        // kill removed tab
        tab->die();
        return;
    }

    // Map the new tab with outfit category UUID.
    mOutfitsMap.insert(LLOutfitsList::outfits_map_value_t(cat_id, tab));

    tab->setRightMouseDownCallback(boost::bind(&LLOutfitListBase::outfitRightClickCallBack, this,
        _1, _2, _3, cat_id));

    // Setting tab focus callback to monitor currently selected outfit.
    tab->setFocusReceivedCallback(boost::bind(&LLOutfitListBase::ChangeOutfitSelection, this, list, cat_id));

    // Setting callback to reset items selection inside outfit on accordion collapsing and expanding (EXT-7875)
    tab->setDropDownStateChangedCallback(boost::bind(&LLOutfitsList::resetItemSelection, this, list, cat_id));

    // force showing list items that don't match current filter(EXT-7158)
    list->setForceShowingUnmatchedItems(true);

    // Setting list commit callback to monitor currently selected wearable item.
    list->setCommitCallback(boost::bind(&LLOutfitsList::onListSelectionChange, this, _1));

    // Setting list refresh callback to apply filter on list change.
    list->setRefreshCompleteCallback(boost::bind(&LLOutfitsList::onRefreshComplete, this, _1));

    list->setRightMouseDownCallback(boost::bind(&LLOutfitsList::onWearableItemsListRightClick, this, _1, _2, _3));

    // Fetch the new outfit contents.
    cat->fetch();

    // Refresh the list of outfit items after fetch().
    // Further list updates will be triggered by the category observer.
    list->updateList(cat_id);

    // If filter is currently applied we store the initial tab state.
    if (!getFilterSubString().empty())
    {
        tab->notifyChildren(LLSD().with("action", "store_state"));

        // Setting mForceRefresh flag will make the list refresh its contents
        // even if it is not currently visible. This is required to apply the
        // filter to the newly added list.
        list->setForceRefresh(true);

        list->setFilterSubString(getFilterSubString(), false);
    }
}

void LLOutfitsList::updateRemovedCategory(LLUUID cat_id)
{
    outfits_map_t::iterator outfits_iter = mOutfitsMap.find(cat_id);
    if (outfits_iter != mOutfitsMap.end())
    {
    	const LLUUID& outfit_id = outfits_iter->first;
    	LLAccordionCtrlTab* tab = outfits_iter->second;

    	// An outfit is removed from the list. Do the following:
    	// 1. Remove outfit category from observer to stop monitoring its changes.
    	mCategoriesObserver->removeCategory(outfit_id);

    	// 2. Remove the outfit from selection.
    	deselectOutfit(outfit_id);

    	// 3. Remove category UUID to accordion tab mapping.
    	mOutfitsMap.erase(outfits_iter);

    	// 4. Remove outfit tab from accordion.
    	mAccordion->removeCollapsibleCtrl(tab);

    	// kill removed tab
    	if (tab != NULL)
    	{
    		tab->die();
    	}
    }
}

//virtual
void LLOutfitsList::onHighlightBaseOutfit(LLUUID base_id, LLUUID prev_id)
{
    if (mOutfitsMap[prev_id])
    {
        mOutfitsMap[prev_id]->setTitleFontStyle("NORMAL");
        mOutfitsMap[prev_id]->setTitleColor(LLUIColorTable::instance().getColor("AccordionHeaderTextColor"));
    }
    if (mOutfitsMap[base_id])
	{
		mOutfitsMap[base_id]->setTitleFontStyle("BOLD");
		mOutfitsMap[base_id]->setTitleColor(LLUIColorTable::instance().getColor("SelectedOutfitTextColor"));
	}
}

void LLOutfitsList::onListSelectionChange(LLUICtrl* ctrl)
{
	LLWearableItemsList* list = dynamic_cast<LLWearableItemsList*>(ctrl);
	if (!list) return;

	LLViewerInventoryItem *item = gInventory.getItem(list->getSelectedUUID());
	if (!item) return;

	ChangeOutfitSelection(list, item->getParentUUID());
}

void LLOutfitListBase::performAction(std::string action)
{
	if (mSelectedOutfitUUID.isNull()) return;

	LLViewerInventoryCategory* cat = gInventory.getCategory(mSelectedOutfitUUID);
	if (!cat) return;

	if ("replaceoutfit" == action)
	{
		LLAppearanceMgr::instance().wearInventoryCategory( cat, false, false );
	}
	else if ("addtooutfit" == action)
	{
		LLAppearanceMgr::instance().wearInventoryCategory( cat, false, true );
	}
	else if ("rename_outfit" == action)
	{
		LLAppearanceMgr::instance().renameOutfit(mSelectedOutfitUUID);
	}
}

void LLOutfitsList::onSetSelectedOutfitByUUID(const LLUUID& outfit_uuid)
{
	for (outfits_map_t::iterator iter = mOutfitsMap.begin();
			iter != mOutfitsMap.end();
			++iter)
	{
		if (outfit_uuid == iter->first)
		{
			LLAccordionCtrlTab* tab = iter->second;
			if (!tab) continue;

			LLWearableItemsList* list = dynamic_cast<LLWearableItemsList*>(tab->getAccordionView());
			if (!list) continue;

			tab->setFocus(true);
			ChangeOutfitSelection(list, outfit_uuid);

			tab->changeOpenClose(false);
		}
	}
}

// virtual
bool LLOutfitListBase::isActionEnabled(const LLSD& userdata)
{
	if (mSelectedOutfitUUID.isNull()) return false;

	const std::string command_name = userdata.asString();
	if (command_name == "delete")
	{
        return !hasItemSelected() && LLAppearanceMgr::instance().getCanRemoveOutfit(mSelectedOutfitUUID);
	}
	if (command_name == "rename")
	{
		return get_is_category_renameable(&gInventory, mSelectedOutfitUUID);
	}
	if (command_name == "save_outfit")
	{
		bool outfit_locked = LLAppearanceMgr::getInstance()->isOutfitLocked();
		bool outfit_dirty = LLAppearanceMgr::getInstance()->isOutfitDirty();
		// allow save only if outfit isn't locked and is dirty
		return !outfit_locked && outfit_dirty;
	}
	if (command_name == "wear")
	{
		if (gAgentWearables.isCOFChangeInProgress())
		{
			return false;
		}

		if (hasItemSelected())
		{
			return canWearSelected();
		}

		// outfit selected
		return LLAppearanceMgr::instance().getCanReplaceCOF(mSelectedOutfitUUID);
	}
	if (command_name == "take_off")
	{
		// Enable "Take Off" if any of selected items can be taken off
		// or the selected outfit contains items that can be taken off.
		return ( hasItemSelected() && canTakeOffSelected() )
				|| ( !hasItemSelected() && LLAppearanceMgr::getCanRemoveFromCOF(mSelectedOutfitUUID) );
	}

	if (command_name == "wear_add")
	{
		// *TODO: do we ever get here?
		return LLAppearanceMgr::getCanAddToCOF(mSelectedOutfitUUID);
	}

	return false;
}

void LLOutfitsList::getSelectedItemsUUIDs(uuid_vec_t& selected_uuids) const
{
	// Collect selected items from all selected lists.
	for (wearables_lists_map_t::const_iterator iter = mSelectedListsMap.begin();
			iter != mSelectedListsMap.end();
			++iter)
	{
		uuid_vec_t uuids;
		(*iter).second->getSelectedUUIDs(uuids);

		S32 prev_size = selected_uuids.size();
		selected_uuids.resize(prev_size + uuids.size());
		std::copy(uuids.begin(), uuids.end(), selected_uuids.begin() + prev_size);
	}
}

void LLOutfitsList::onCollapseAllFolders()
{
	for (outfits_map_t::iterator iter = mOutfitsMap.begin();
			iter != mOutfitsMap.end();
			++iter)
	{
		LLAccordionCtrlTab*	tab = iter->second;
		if(tab && tab->isExpanded())
		{
			tab->changeOpenClose(true);
		}
	}
}

void LLOutfitsList::onExpandAllFolders()
{
	for (outfits_map_t::iterator iter = mOutfitsMap.begin();
			iter != mOutfitsMap.end();
			++iter)
	{
		LLAccordionCtrlTab*	tab = iter->second;
		if(tab && !tab->isExpanded())
		{
			tab->changeOpenClose(false);
		}
	}
}

bool LLOutfitsList::hasItemSelected()
{
	return mItemSelected;
}

//////////////////////////////////////////////////////////////////////////
// Private methods
//////////////////////////////////////////////////////////////////////////

void LLOutfitsList::updateChangedCategoryName(LLViewerInventoryCategory *cat, std::string name)
{
    outfits_map_t::iterator outfits_iter = mOutfitsMap.find(cat->getUUID());
	if (outfits_iter != mOutfitsMap.end())
	{
		// Update tab name with the new category name.
		LLAccordionCtrlTab* tab = outfits_iter->second;
		if (tab)
		{
			tab->setName(name);
			tab->setTitle(name);
		}
	}
}

void LLOutfitsList::resetItemSelection(LLWearableItemsList* list, const LLUUID& category_id)
{
	list->resetSelection();
	mItemSelected = false;
	signalSelectionOutfitUUID(category_id);
}

void LLOutfitsList::onChangeOutfitSelection(LLWearableItemsList* list, const LLUUID& category_id)
{
	MASK mask = gKeyboard->currentMask(true);

	// Reset selection in all previously selected tabs except for the current
	// if new selection is started.
	if (list && !(mask & MASK_CONTROL))
	{
		for (wearables_lists_map_t::iterator iter = mSelectedListsMap.begin();
				iter != mSelectedListsMap.end();
				++iter)
		{
			LLWearableItemsList* selected_list = (*iter).second;
			if (selected_list != list)
			{
				selected_list->resetSelection();
			}
		}

		// Clear current selection.
		mSelectedListsMap.clear();
	}

	mItemSelected = list && (list->getSelectedItem() != NULL);

	mSelectedListsMap.insert(wearables_lists_map_value_t(category_id, list));
}

void LLOutfitsList::deselectOutfit(const LLUUID& category_id)
{
	// Remove selected lists map entry.
	mSelectedListsMap.erase(category_id);
    
    LLOutfitListBase::deselectOutfit(category_id);
}

void LLOutfitsList::restoreOutfitSelection(LLAccordionCtrlTab* tab, const LLUUID& category_id)
{
	// Try restoring outfit selection after filtering.
	if (mAccordion->getSelectedTab() == tab)
	{
		signalSelectionOutfitUUID(category_id);
	}
}

void LLOutfitsList::onRefreshComplete(LLUICtrl* ctrl)
{
	if (!ctrl || getFilterSubString().empty())
		return;

	for (outfits_map_t::iterator
			 iter = mOutfitsMap.begin(),
			 iter_end = mOutfitsMap.end();
		 iter != iter_end; ++iter)
	{
		LLAccordionCtrlTab* tab = iter->second;
		if (!tab) continue;

		LLWearableItemsList* list = dynamic_cast<LLWearableItemsList*>(tab->getAccordionView());
		if (list != ctrl) continue;

		applyFilterToTab(iter->first, tab, getFilterSubString());
	}
}

// virtual
void LLOutfitsList::onFilterSubStringChanged(const std::string& new_string, const std::string& old_string)
{
	mAccordion->setFilterSubString(new_string);

	outfits_map_t::iterator iter = mOutfitsMap.begin(), iter_end = mOutfitsMap.end();
	while (iter != iter_end)
	{
		const LLUUID& category_id = iter->first;
		LLAccordionCtrlTab* tab = iter++->second;
		if (!tab) continue;

		LLWearableItemsList* list = dynamic_cast<LLWearableItemsList*>(tab->getAccordionView());
		if (list)
		{
			list->setFilterSubString(new_string, tab->getDisplayChildren());
		}

		if (old_string.empty())
		{
			// Store accordion tab state when filter is not empty
			tab->notifyChildren(LLSD().with("action", "store_state"));
		}

		if (!new_string.empty())
		{
			applyFilterToTab(category_id, tab, new_string);
		}
		else
		{
			tab->setVisible(true);

			// Restore tab title when filter is empty
			tab->setTitle(tab->getTitle());

			// Restore accordion state after all those accodrion tab manipulations
			tab->notifyChildren(LLSD().with("action", "restore_state"));

			// Try restoring the tab selection.
			restoreOutfitSelection(tab, category_id);
		}
	}

	mAccordion->arrange();
}

void LLOutfitsList::applyFilterToTab(
	const LLUUID&		category_id,
	LLAccordionCtrlTab*	tab,
	const std::string&	filter_substring)
{
	if (!tab) return;
	LLWearableItemsList* list = dynamic_cast<LLWearableItemsList*>(tab->getAccordionView());
	if (!list) return;

	std::string title = tab->getTitle();
	LLStringUtil::toUpper(title);

	std::string cur_filter = filter_substring;
	LLStringUtil::toUpper(cur_filter);

	tab->setTitle(tab->getTitle(), cur_filter);

	if (std::string::npos == title.find(cur_filter))
	{
		// Hide tab if its title doesn't pass filter
		// and it has no matched items
		tab->setVisible(list->hasMatchedItems());

		// Remove title highlighting because it might
		// have been previously highlighted by less restrictive filter
		tab->setTitle(tab->getTitle());

		// Remove the tab from selection.
		deselectOutfit(category_id);
	}
	else
	{
		// Try restoring the tab selection.
		restoreOutfitSelection(tab, category_id);
	}
}

bool LLOutfitsList::canWearSelected()
{
	if (!isAgentAvatarValid())
	{
		return false;
	}

	uuid_vec_t selected_items;
	getSelectedItemsUUIDs(selected_items);
	S32 nonreplacable_objects = 0;

	for (uuid_vec_t::const_iterator it = selected_items.begin(); it != selected_items.end(); ++it)
	{
		const LLUUID& id = *it;

		// Check whether the item is worn.
		if (!get_can_item_be_worn(id))
		{
			return false;
		}

		const LLViewerInventoryItem* item = gInventory.getItem(id);
		if (!item)
		{
			return false;
		}

		if (item->getType() == LLAssetType::AT_OBJECT)
		{
			nonreplacable_objects++;
		}
	}

	// All selected items can be worn. But do we have enough space for them?
	return nonreplacable_objects == 0 || gAgentAvatarp->canAttachMoreObjects(nonreplacable_objects);
}

void LLOutfitsList::wearSelectedItems()
{
	uuid_vec_t selected_uuids;
	getSelectedItemsUUIDs(selected_uuids);

	if(selected_uuids.empty())
	{
		return;
	}

	wear_multiple(selected_uuids, false);
}

void LLOutfitsList::onWearableItemsListRightClick(LLUICtrl* ctrl, S32 x, S32 y)
{
	LLWearableItemsList* list = dynamic_cast<LLWearableItemsList*>(ctrl);
	if (!list) return;

	uuid_vec_t selected_uuids;

	getSelectedItemsUUIDs(selected_uuids);

	LLWearableItemsList::ContextMenu::instance().show(list, selected_uuids, x, y);
}

void LLOutfitsList::onCOFChanged()
{
	LLInventoryModel::cat_array_t cat_array;
	LLInventoryModel::item_array_t item_array;

	// Collect current COF items
	gInventory.collectDescendents(
		LLAppearanceMgr::instance().getCOF(),
		cat_array,
		item_array,
		LLInventoryModel::EXCLUDE_TRASH);

	uuid_vec_t vnew;
	uuid_vec_t vadded;
	uuid_vec_t vremoved;

	// From gInventory we get the UUIDs of links that are currently in COF.
	// These links UUIDs are not the same UUIDs that we have in each wearable items list.
	// So we collect base items' UUIDs to find them or links that point to them in wearable
	// items lists and update their worn state there.
	LLInventoryModel::item_array_t::const_iterator array_iter = item_array.begin(), array_end = item_array.end();
	while (array_iter < array_end)
	{
		vnew.push_back((*(array_iter++))->getLinkedUUID());
	}

	// We need to update only items that were added or removed from COF.
	LLCommonUtils::computeDifference(vnew, mCOFLinkedItems, vadded, vremoved);

	// Store the ids of items currently linked from COF.
	mCOFLinkedItems = vnew;

	// Append removed ids to added ids because we should update all of them.
	vadded.reserve(vadded.size() + vremoved.size());
	vadded.insert(vadded.end(), vremoved.begin(), vremoved.end());
	vremoved.clear();

	outfits_map_t::iterator map_iter = mOutfitsMap.begin(), map_end = mOutfitsMap.end();
	while (map_iter != map_end)
	{
		LLAccordionCtrlTab* tab = (map_iter++)->second;
		if (!tab) continue;

		LLWearableItemsList* list = dynamic_cast<LLWearableItemsList*>(tab->getAccordionView());
		if (!list) continue;

		// Every list updates the labels of changed items  or
		// the links that point to these items.
		list->updateChangedItems(vadded);
	}
}

void LLOutfitsList::getCurrentCategories(uuid_vec_t& vcur)
{
    // Creating a vector of currently displayed sub-categories UUIDs.
    for (outfits_map_t::const_iterator iter = mOutfitsMap.begin();
        iter != mOutfitsMap.end();
        iter++)
    {
        vcur.push_back((*iter).first);
    }
}


void LLOutfitsList::sortOutfits()
{
    mAccordion->sort();
}

void LLOutfitsList::onOutfitRightClick(LLUICtrl* ctrl, S32 x, S32 y, const LLUUID& cat_id)
{
    LLAccordionCtrlTab* tab = dynamic_cast<LLAccordionCtrlTab*>(ctrl);
    if (mOutfitMenu && is_tab_header_clicked(tab, y) && cat_id.notNull())
    {
        // Focus tab header to trigger tab selection change.
        LLUICtrl* header = tab->findChild<LLUICtrl>("dd_header");
        if (header)
        {
            header->setFocus(true);
        }

        uuid_vec_t selected_uuids;
        selected_uuids.push_back(cat_id);
        mOutfitMenu->show(ctrl, selected_uuids, x, y);
    }
}

LLOutfitListGearMenuBase* LLOutfitsList::createGearMenu()
{
    return new LLOutfitListGearMenu(this);
}


bool is_tab_header_clicked(LLAccordionCtrlTab* tab, S32 y)
{
	if(!tab || !tab->getHeaderVisible()) return false;

	S32 header_bottom = tab->getLocalRect().getHeight() - tab->getHeaderHeight();
	return y >= header_bottom;
}

LLOutfitListBase::LLOutfitListBase()
    :   LLPanelAppearanceTab()
    ,   mIsInitialized(false)
{
    mCategoriesObserver = new LLInventoryCategoriesObserver();
    mOutfitMenu = new LLOutfitContextMenu(this);
    //mGearMenu = createGearMenu();
}

LLOutfitListBase::~LLOutfitListBase()
{
    delete mOutfitMenu;
    delete mGearMenu;

    if (gInventory.containsObserver(mCategoriesObserver))
    {
        gInventory.removeObserver(mCategoriesObserver);
    }
    delete mCategoriesObserver;
}

void LLOutfitListBase::onOpen(const LLSD& info)
{
    if (!mIsInitialized)
    {
        // *TODO: I'm not sure is this check necessary but it never match while developing.
        if (!gInventory.isInventoryUsable())
            return;

        const LLUUID outfits = gInventory.findCategoryUUIDForType(LLFolderType::FT_MY_OUTFITS);

        // *TODO: I'm not sure is this check necessary but it never match while developing.
        LLViewerInventoryCategory* category = gInventory.getCategory(outfits);
        if (!category)
            return;

        gInventory.addObserver(mCategoriesObserver);

        // Start observing changes in "My Outfits" category.
        mCategoriesObserver->addCategory(outfits,
            boost::bind(&LLOutfitListBase::refreshList, this, outfits));

        //const LLUUID cof = gInventory.findCategoryUUIDForType(LLFolderType::FT_CURRENT_OUTFIT);
        // Start observing changes in Current Outfit category.
        //mCategoriesObserver->addCategory(cof, boost::bind(&LLOutfitsList::onCOFChanged, this));

        LLOutfitObserver::instance().addBOFChangedCallback(boost::bind(&LLOutfitListBase::highlightBaseOutfit, this));
        LLOutfitObserver::instance().addBOFReplacedCallback(boost::bind(&LLOutfitListBase::highlightBaseOutfit, this));

        // Fetch "My Outfits" contents and refresh the list to display
        // initially fetched items. If not all items are fetched now
        // the observer will refresh the list as soon as the new items
        // arrive.
        category->fetch();
        refreshList(outfits);

        mIsInitialized = true;
    }
}

void LLOutfitListBase::refreshList(const LLUUID& category_id)
{
    bool wasNull = mRefreshListState.CategoryUUID.isNull();
    mRefreshListState.CategoryUUID.setNull();

    LLInventoryModel::cat_array_t cat_array;
    LLInventoryModel::item_array_t item_array;

    // Collect all sub-categories of a given category.
    LLIsType is_category(LLAssetType::AT_CATEGORY);
    gInventory.collectDescendentsIf(
        category_id,
        cat_array,
        item_array,
        LLInventoryModel::EXCLUDE_TRASH,
        is_category);

    // Memorize item names for each UUID
    std::map<LLUUID, std::string> names;
    for (const LLPointer<LLViewerInventoryCategory>& cat : cat_array)
    {
        names.emplace(std::make_pair(cat->getUUID(), cat->getName()));
    }

    // Fill added and removed items vectors.
    mRefreshListState.Added.clear();
    mRefreshListState.Removed.clear();
    computeDifference(cat_array, mRefreshListState.Added, mRefreshListState.Removed);
    // Sort added items vector by item name.
    std::sort(mRefreshListState.Added.begin(), mRefreshListState.Added.end(),
        [names](const LLUUID& a, const LLUUID& b)
        {
            return LLStringUtil::compareDict(names.at(a), names.at(b)) < 0;
        });
    // Initialize iterators for added and removed items vectors.
    mRefreshListState.AddedIterator = mRefreshListState.Added.begin();
    mRefreshListState.RemovedIterator = mRefreshListState.Removed.begin();

    LL_INFOS() << "added: " << mRefreshListState.Added.size() <<
        ", removed: " << mRefreshListState.Removed.size() <<
        ", changed: " << gInventory.getChangedIDs().size() <<
        LL_ENDL;

    mRefreshListState.CategoryUUID = category_id;
    if (wasNull)
    {
        gIdleCallbacks.addFunction(onIdle, this);
    }
}

// static
void LLOutfitListBase::onIdle(void* userdata)
{
    LLOutfitListBase* self = (LLOutfitListBase*)userdata;

    self->onIdleRefreshList();
}

void LLOutfitListBase::onIdleRefreshList()
{
    if (mRefreshListState.CategoryUUID.isNull())
        return;

    const F64 MAX_TIME = 0.05f;
    F64 curent_time = LLTimer::getTotalSeconds();
    const F64 end_time = curent_time + MAX_TIME;

    // Handle added tabs.
    while (mRefreshListState.AddedIterator < mRefreshListState.Added.end())
    {
        const LLUUID cat_id = (*mRefreshListState.AddedIterator++);
        updateAddedCategory(cat_id);

        curent_time = LLTimer::getTotalSeconds();
        if (curent_time >= end_time)
            return;
    }
    mRefreshListState.Added.clear();
    mRefreshListState.AddedIterator = mRefreshListState.Added.end();

    // Handle removed tabs.
    while (mRefreshListState.RemovedIterator < mRefreshListState.Removed.end())
    {
        const LLUUID cat_id = (*mRefreshListState.RemovedIterator++);
        updateRemovedCategory(cat_id);

        curent_time = LLTimer::getTotalSeconds();
        if (curent_time >= end_time)
            return;
    }
    mRefreshListState.Removed.clear();
    mRefreshListState.RemovedIterator = mRefreshListState.Removed.end();

    // Get changed items from inventory model and update outfit tabs
    // which might have been renamed.
    const LLInventoryModel::changed_items_t& changed_items = gInventory.getChangedIDs();
    for (LLInventoryModel::changed_items_t::const_iterator items_iter = changed_items.begin();
        items_iter != changed_items.end();
        ++items_iter)
    {
        LLViewerInventoryCategory *cat = gInventory.getCategory(*items_iter);
        if (!cat)
        {
            LLInventoryObject* obj = gInventory.getObject(*items_iter);
            if (!obj || (obj->getType() != LLAssetType::AT_CATEGORY))
            {
                break;
            }
            cat = (LLViewerInventoryCategory*)obj;
        }
        std::string name = cat->getName();

        updateChangedCategoryName(cat, name);
    }

    sortOutfits();
    highlightBaseOutfit();

    gIdleCallbacks.deleteFunction(onIdle, this);
    mRefreshListState.CategoryUUID.setNull();

    LL_INFOS() << "done" << LL_ENDL;
}

void LLOutfitListBase::computeDifference(
    const LLInventoryModel::cat_array_t& vcats,
    uuid_vec_t& vadded,
    uuid_vec_t& vremoved)
{
    uuid_vec_t vnew;
    // Creating a vector of newly collected sub-categories UUIDs.
    for (LLInventoryModel::cat_array_t::const_iterator iter = vcats.begin();
        iter != vcats.end();
        iter++)
    {
        vnew.push_back((*iter)->getUUID());
    }

    uuid_vec_t vcur;
    getCurrentCategories(vcur);

    LLCommonUtils::computeDifference(vnew, vcur, vadded, vremoved);
}

void LLOutfitListBase::sortOutfits()
{
}

void LLOutfitListBase::highlightBaseOutfit()
{
    // id of base outfit
    LLUUID base_id = LLAppearanceMgr::getInstance()->getBaseOutfitUUID();
    if (base_id != mHighlightedOutfitUUID)
    {
        LLUUID prev_id = mHighlightedOutfitUUID;
        mHighlightedOutfitUUID = base_id;
        onHighlightBaseOutfit(base_id, prev_id);
    }
}

void LLOutfitListBase::removeSelected()
{
    LLNotificationsUtil::add("DeleteOutfits", LLSD(), LLSD(), boost::bind(&LLOutfitListBase::onOutfitsRemovalConfirmation, this, _1, _2));
}

void LLOutfitListBase::onOutfitsRemovalConfirmation(const LLSD& notification, const LLSD& response)
{
    S32 option = LLNotificationsUtil::getSelectedOption(notification, response);
    if (option != 0) return; // canceled

    if (mSelectedOutfitUUID.notNull())
    {
        gInventory.removeCategory(mSelectedOutfitUUID);
    }
}

void LLOutfitListBase::setSelectedOutfitByUUID(const LLUUID& outfit_uuid)
{
    onSetSelectedOutfitByUUID(outfit_uuid);
}

boost::signals2::connection LLOutfitListBase::setSelectionChangeCallback(selection_change_callback_t cb)
{
    return mSelectionChangeSignal.connect(cb);
}

void LLOutfitListBase::signalSelectionOutfitUUID(const LLUUID& category_id)
{
    mSelectionChangeSignal(category_id);
}

void LLOutfitListBase::outfitRightClickCallBack(LLUICtrl* ctrl, S32 x, S32 y, const LLUUID& cat_id)
{
    onOutfitRightClick(ctrl, x, y, cat_id);
}

void LLOutfitListBase::ChangeOutfitSelection(LLWearableItemsList* list, const LLUUID& category_id)
{
    onChangeOutfitSelection(list, category_id);
    mSelectedOutfitUUID = category_id;
    signalSelectionOutfitUUID(category_id);
}

bool LLOutfitListBase::postBuild()
{
    mGearMenu = createGearMenu();

    LLMenuButton* menu_gear_btn = getChild<LLMenuButton>("options_gear_btn");

    menu_gear_btn->setMouseDownCallback(boost::bind(&LLOutfitListGearMenuBase::updateItemsVisibility, mGearMenu));
    menu_gear_btn->setMenu(mGearMenu->getMenu());
    return true;
}

void LLOutfitListBase::collapseAllFolders()
{
    onCollapseAllFolders();
}

void LLOutfitListBase::expandAllFolders()
{
    onExpandAllFolders();
}

void LLOutfitListBase::deselectOutfit(const LLUUID& category_id)
{
    // Reset selection if the outfit is selected.
    if (category_id == mSelectedOutfitUUID)
    {
        mSelectedOutfitUUID = LLUUID::null;
        signalSelectionOutfitUUID(mSelectedOutfitUUID);
    }
}

LLContextMenu* LLOutfitContextMenu::createMenu()
{
    LLUICtrl::CommitCallbackRegistry::ScopedRegistrar registrar;
    LLUICtrl::EnableCallbackRegistry::ScopedRegistrar enable_registrar;
    LLUUID selected_id = mUUIDs.front();

    registrar.add("Outfit.WearReplace",
        boost::bind(&LLAppearanceMgr::replaceCurrentOutfit, &LLAppearanceMgr::instance(), selected_id));
    registrar.add("Outfit.WearAdd",
        boost::bind(&LLAppearanceMgr::addCategoryToCurrentOutfit, &LLAppearanceMgr::instance(), selected_id));
    registrar.add("Outfit.TakeOff",
        boost::bind(&LLAppearanceMgr::takeOffOutfit, &LLAppearanceMgr::instance(), selected_id));
    registrar.add("Outfit.Edit", boost::bind(editOutfit));
    registrar.add("Outfit.Rename", boost::bind(renameOutfit, selected_id));
    registrar.add("Outfit.Delete", boost::bind(&LLOutfitListBase::removeSelected, mOutfitList));
    registrar.add("Outfit.Thumbnail", boost::bind(&LLOutfitContextMenu::onThumbnail, this, selected_id));
    registrar.add("Outfit.Save", boost::bind(&LLOutfitContextMenu::onSave, this, selected_id));

    enable_registrar.add("Outfit.OnEnable", boost::bind(&LLOutfitContextMenu::onEnable, this, _2));
    enable_registrar.add("Outfit.OnVisible", boost::bind(&LLOutfitContextMenu::onVisible, this, _2));

    return createFromFile("menu_outfit_tab.xml");

}

bool LLOutfitContextMenu::onEnable(LLSD::String param)
{
    LLUUID outfit_cat_id = mUUIDs.back();

    if ("rename" == param)
    {
        return get_is_category_renameable(&gInventory, outfit_cat_id);
    }
    else if ("wear_replace" == param)
    {
        return LLAppearanceMgr::instance().getCanReplaceCOF(outfit_cat_id);
    }
    else if ("wear_add" == param)
    {
        return LLAppearanceMgr::getCanAddToCOF(outfit_cat_id);
    }
    else if ("take_off" == param)
    {
        return LLAppearanceMgr::getCanRemoveFromCOF(outfit_cat_id);
    }

    return true;
}

bool LLOutfitContextMenu::onVisible(LLSD::String param)
{
    LLUUID outfit_cat_id = mUUIDs.back();

    if ("edit" == param)
    {
        bool is_worn = LLAppearanceMgr::instance().getBaseOutfitUUID() == outfit_cat_id;
        return is_worn;
    }
    else if ("wear_replace" == param)
    {
        return true;
    }
    else if ("delete" == param)
    {
        return LLAppearanceMgr::instance().getCanRemoveOutfit(outfit_cat_id);
    }

    return true;
}

//static
void LLOutfitContextMenu::editOutfit()
{
    LLFloaterSidePanelContainer::showPanel("appearance", LLSD().with("type", "edit_outfit"));
}

void LLOutfitContextMenu::renameOutfit(const LLUUID& outfit_cat_id)
{
    LLAppearanceMgr::instance().renameOutfit(outfit_cat_id);
}

void LLOutfitContextMenu::onThumbnail(const LLUUID &outfit_cat_id)
{
    if (outfit_cat_id.notNull())
    {
        LLSD data(outfit_cat_id);
        LLFloaterReg::showInstance("change_item_thumbnail", data);
    }
}

void LLOutfitContextMenu::onSave(const LLUUID &outfit_cat_id)
{
    if (outfit_cat_id.notNull())
    {
        LLNotificationsUtil::add("ConfirmOverwriteOutfit", LLSD(), LLSD(),
            [outfit_cat_id](const LLSD &notif, const LLSD &resp)
        {
            S32 opt = LLNotificationsUtil::getSelectedOption(notif, resp);
            if (opt == 0)
            {
                LLAppearanceMgr::getInstance()->onOutfitFolderCreated(outfit_cat_id, true);
            }
        });
    }
}

LLOutfitListGearMenuBase::LLOutfitListGearMenuBase(LLOutfitListBase* olist)
    :   mOutfitList(olist),
        mMenu(NULL)
{
    llassert_always(mOutfitList);

    LLUICtrl::CommitCallbackRegistry::ScopedRegistrar registrar;
    LLUICtrl::EnableCallbackRegistry::ScopedRegistrar enable_registrar;

    registrar.add("Gear.Wear", boost::bind(&LLOutfitListGearMenuBase::onWear, this));
    registrar.add("Gear.TakeOff", boost::bind(&LLOutfitListGearMenuBase::onTakeOff, this));
    registrar.add("Gear.Rename", boost::bind(&LLOutfitListGearMenuBase::onRename, this));
    registrar.add("Gear.Delete", boost::bind(&LLOutfitListBase::removeSelected, mOutfitList));
    registrar.add("Gear.Create", boost::bind(&LLOutfitListGearMenuBase::onCreate, this, _2));
    registrar.add("Gear.Collapse", boost::bind(&LLOutfitListBase::onCollapseAllFolders, mOutfitList));
    registrar.add("Gear.Expand", boost::bind(&LLOutfitListBase::onExpandAllFolders, mOutfitList));

    registrar.add("Gear.WearAdd", boost::bind(&LLOutfitListGearMenuBase::onAdd, this));
    registrar.add("Gear.Save", boost::bind(&LLOutfitListGearMenuBase::onSave, this));

    registrar.add("Gear.Thumbnail", boost::bind(&LLOutfitListGearMenuBase::onThumbnail, this));
    registrar.add("Gear.SortByName", boost::bind(&LLOutfitListGearMenuBase::onChangeSortOrder, this));

    enable_registrar.add("Gear.OnEnable", boost::bind(&LLOutfitListGearMenuBase::onEnable, this, _2));
    enable_registrar.add("Gear.OnVisible", boost::bind(&LLOutfitListGearMenuBase::onVisible, this, _2));

    mMenu = LLUICtrlFactory::getInstance()->createFromFile<LLToggleableMenu>(
        "menu_outfit_gear.xml", gMenuHolder, LLViewerMenuHolderGL::child_registry_t::instance());
    llassert(mMenu);
}

LLOutfitListGearMenuBase::~LLOutfitListGearMenuBase()
{}

void LLOutfitListGearMenuBase::updateItemsVisibility()
{
    onUpdateItemsVisibility();
}

void LLOutfitListGearMenuBase::onUpdateItemsVisibility()
{
    if (!mMenu) return;

    bool have_selection = getSelectedOutfitID().notNull();
    mMenu->setItemVisible("wear_separator", have_selection);
    mMenu->arrangeAndClear(); // update menu height
}

LLToggleableMenu* LLOutfitListGearMenuBase::getMenu()
{
    return mMenu;
}
const LLUUID& LLOutfitListGearMenuBase::getSelectedOutfitID()
{
    return mOutfitList->getSelectedOutfitUUID();
}

LLViewerInventoryCategory* LLOutfitListGearMenuBase::getSelectedOutfit()
{
    const LLUUID& selected_outfit_id = getSelectedOutfitID();
    if (selected_outfit_id.isNull())
    {
        return NULL;
    }

    LLViewerInventoryCategory* cat = gInventory.getCategory(selected_outfit_id);
    return cat;
}

void LLOutfitListGearMenuBase::onWear()
{
    LLViewerInventoryCategory* selected_outfit = getSelectedOutfit();
    if (selected_outfit)
    {
        LLAppearanceMgr::instance().wearInventoryCategory(
            selected_outfit, /*copy=*/ false, /*append=*/ false);
    }
}

void LLOutfitListGearMenuBase::onAdd()
{
    const LLUUID& selected_id = getSelectedOutfitID();

    if (selected_id.notNull())
    {
        LLAppearanceMgr::getInstance()->addCategoryToCurrentOutfit(selected_id);
    }
}

void LLOutfitListGearMenuBase::onSave()
{
    const LLUUID &selected_id = getSelectedOutfitID();
    LLNotificationsUtil::add("ConfirmOverwriteOutfit", LLSD(), LLSD(),
        [selected_id](const LLSD &notif, const LLSD &resp)
    {
        S32 opt = LLNotificationsUtil::getSelectedOption(notif, resp);
        if (opt == 0)
        {
            LLAppearanceMgr::getInstance()->onOutfitFolderCreated(selected_id, true);
        }
    });
}

void LLOutfitListGearMenuBase::onTakeOff()
{
    // Take off selected outfit.
    const LLUUID& selected_outfit_id = getSelectedOutfitID();
    if (selected_outfit_id.notNull())
    {
        LLAppearanceMgr::instance().takeOffOutfit(selected_outfit_id);
    }
}

void LLOutfitListGearMenuBase::onRename()
{
    const LLUUID& selected_outfit_id = getSelectedOutfitID();
    if (selected_outfit_id.notNull())
    {
        LLAppearanceMgr::instance().renameOutfit(selected_outfit_id);
    }
}

void LLOutfitListGearMenuBase::onCreate(const LLSD& data)
{
    LLWearableType::EType type = LLWearableType::getInstance()->typeNameToType(data.asString());
    if (type == LLWearableType::WT_NONE)
    {
        LL_WARNS() << "Invalid wearable type" << LL_ENDL;
        return;
    }

    LLAgentWearables::createWearable(type, true);
}

bool LLOutfitListGearMenuBase::onEnable(LLSD::String param)
{
    // Handle the "Wear - Replace Current Outfit" menu option specially
    // because LLOutfitList::isActionEnabled() checks whether it's allowed
    // to wear selected outfit OR selected items, while we're only
    // interested in the outfit (STORM-183).
    if ("wear" == param)
    {
        return LLAppearanceMgr::instance().getCanReplaceCOF(mOutfitList->getSelectedOutfitUUID());
    }

    return mOutfitList->isActionEnabled(param);
}

bool LLOutfitListGearMenuBase::onVisible(LLSD::String param)
{
    const LLUUID& selected_outfit_id = getSelectedOutfitID();
    if (selected_outfit_id.isNull()) // no selection or invalid outfit selected
    {
        return false;
    }

    return true;
}

void LLOutfitListGearMenuBase::onThumbnail()
{
    const LLUUID& selected_outfit_id = getSelectedOutfitID();
    LLSD data(selected_outfit_id);
    LLFloaterReg::showInstance("change_item_thumbnail", data);
}

void LLOutfitListGearMenuBase::onChangeSortOrder()
{

}

LLOutfitListGearMenu::LLOutfitListGearMenu(LLOutfitListBase* olist)
    : LLOutfitListGearMenuBase(olist)
{}

LLOutfitListGearMenu::~LLOutfitListGearMenu()
{}

void LLOutfitListGearMenu::onUpdateItemsVisibility()
{
    if (!mMenu) return;
<<<<<<< HEAD
    mMenu->setItemVisible("expand", true);
    mMenu->setItemVisible("collapse", true);
    mMenu->setItemVisible("thumbnail", false); // Never visible?
    mMenu->setItemVisible("sepatator3", false);
    mMenu->setItemVisible("sort_folders_by_name", false);
=======
    mMenu->setItemVisible("expand", TRUE);
    mMenu->setItemVisible("collapse", TRUE);
    mMenu->setItemVisible("thumbnail", getSelectedOutfitID().notNull());
    mMenu->setItemVisible("sort_folders_by_name", FALSE);
>>>>>>> d98fc504
    LLOutfitListGearMenuBase::onUpdateItemsVisibility();
}

BOOL LLOutfitAccordionCtrlTab::handleToolTip(S32 x, S32 y, MASK mask)
{
    if (y >= getLocalRect().getHeight() - getHeaderHeight()) 
    {
        LLSD params;
        params["inv_type"] = LLInventoryType::IT_CATEGORY;
        params["thumbnail_id"] = gInventory.getCategory(mFolderID)->getThumbnailUUID();
        params["item_id"] = mFolderID;

        LLToolTipMgr::instance().show(LLToolTip::Params()
                                    .message(getToolTip())
                                    .sticky_rect(calcScreenRect())
                                    .delay_time(LLView::getTooltipTimeout())
                                    .create_callback(boost::bind(&LLInspectTextureUtil::createInventoryToolTip, _1))
                                    .create_params(params));
        return TRUE;
    }

    return LLAccordionCtrlTab::handleToolTip(x, y, mask);
}
// EOF<|MERGE_RESOLUTION|>--- conflicted
+++ resolved
@@ -1333,22 +1333,15 @@
 void LLOutfitListGearMenu::onUpdateItemsVisibility()
 {
     if (!mMenu) return;
-<<<<<<< HEAD
     mMenu->setItemVisible("expand", true);
     mMenu->setItemVisible("collapse", true);
-    mMenu->setItemVisible("thumbnail", false); // Never visible?
+    mMenu->setItemVisible("thumbnail", getSelectedOutfitID().notNull());
     mMenu->setItemVisible("sepatator3", false);
     mMenu->setItemVisible("sort_folders_by_name", false);
-=======
-    mMenu->setItemVisible("expand", TRUE);
-    mMenu->setItemVisible("collapse", TRUE);
-    mMenu->setItemVisible("thumbnail", getSelectedOutfitID().notNull());
-    mMenu->setItemVisible("sort_folders_by_name", FALSE);
->>>>>>> d98fc504
     LLOutfitListGearMenuBase::onUpdateItemsVisibility();
 }
 
-BOOL LLOutfitAccordionCtrlTab::handleToolTip(S32 x, S32 y, MASK mask)
+bool LLOutfitAccordionCtrlTab::handleToolTip(S32 x, S32 y, MASK mask)
 {
     if (y >= getLocalRect().getHeight() - getHeaderHeight()) 
     {
