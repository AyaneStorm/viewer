/**
 * @file lloutfitslist.cpp
 * @brief List of agent's outfits for My Appearance side panel.
 *
 * $LicenseInfo:firstyear=2010&license=viewerlgpl$
 * Second Life Viewer Source Code
 * Copyright (C) 2010, Linden Research, Inc.
 *
 * This library is free software; you can redistribute it and/or
 * modify it under the terms of the GNU Lesser General Public
 * License as published by the Free Software Foundation;
 * version 2.1 of the License only.
 *
 * This library is distributed in the hope that it will be useful,
 * but WITHOUT ANY WARRANTY; without even the implied warranty of
 * MERCHANTABILITY or FITNESS FOR A PARTICULAR PURPOSE.  See the GNU
 * Lesser General Public License for more details.
 *
 * You should have received a copy of the GNU Lesser General Public
 * License along with this library; if not, write to the Free Software
 * Foundation, Inc., 51 Franklin Street, Fifth Floor, Boston, MA  02110-1301  USA
 *
 * Linden Research, Inc., 945 Battery Street, San Francisco, CA  94111  USA
 * $/LicenseInfo$
 */

#include "llviewerprecompiledheaders.h"

#include "lloutfitslist.h"

// llcommon
#include "llcommonutils.h"

#include "llaccordionctrl.h"
#include "llaccordionctrltab.h"
#include "llagentwearables.h"
#include "llappearancemgr.h"
#include "llfloaterreg.h"
#include "llfloatersidepanelcontainer.h"
#include "llinspecttexture.h"
#include "llinventoryfunctions.h"
#include "llinventorymodel.h"
#include "llmenubutton.h"
#include "llnotificationsutil.h"
#include "lloutfitobserver.h"
#include "lltoggleablemenu.h"
#include "lltransutil.h"
#include "llviewermenu.h"
#include "llvoavatar.h"
#include "llvoavatarself.h"
#include "llwearableitemslist.h"

static bool is_tab_header_clicked(LLAccordionCtrlTab* tab, S32 y);

static const LLOutfitTabNameComparator OUTFIT_TAB_NAME_COMPARATOR;

/*virtual*/
bool LLOutfitTabNameComparator::compare(const LLAccordionCtrlTab* tab1, const LLAccordionCtrlTab* tab2) const
{
    std::string name1 = tab1->getTitle();
    std::string name2 = tab2->getTitle();

    return (LLStringUtil::compareDict(name1, name2) < 0);
}

struct outfit_accordion_tab_params : public LLInitParam::Block<outfit_accordion_tab_params, LLOutfitAccordionCtrlTab::Params>
{
    Mandatory<LLWearableItemsList::Params> wearable_list;

    outfit_accordion_tab_params()
    :   wearable_list("wearable_items_list")
    {}
};

const outfit_accordion_tab_params& get_accordion_tab_params()
{
    static outfit_accordion_tab_params tab_params;
    static bool initialized = false;
    if (!initialized)
    {
        initialized = true;

        LLXMLNodePtr xmlNode;
        if (LLUICtrlFactory::getLayeredXMLNode("outfit_accordion_tab.xml", xmlNode))
        {
            LLXUIParser parser;
            parser.readXUI(xmlNode, tab_params, "outfit_accordion_tab.xml");
        }
        else
        {
            LL_WARNS() << "Failed to read xml of Outfit's Accordion Tab from outfit_accordion_tab.xml" << LL_ENDL;
        }
    }

    return tab_params;
}


static LLPanelInjector<LLOutfitsList> t_outfits_list("outfits_list");

LLOutfitsList::LLOutfitsList()
    :   LLOutfitListBase()
    ,   mAccordion(NULL)
    ,   mListCommands(NULL)
    ,   mItemSelected(false)
{
}

LLOutfitsList::~LLOutfitsList()
{
}

bool LLOutfitsList::postBuild()
{
    mAccordion = getChild<LLAccordionCtrl>("outfits_accordion");
    mAccordion->setComparator(&OUTFIT_TAB_NAME_COMPARATOR);

    return LLOutfitListBase::postBuild();
}

//virtual
void LLOutfitsList::onOpen(const LLSD& info)
{
    if (!mIsInitialized)
    {
        // Start observing changes in Current Outfit category.
        LLOutfitObserver::instance().addCOFChangedCallback(boost::bind(&LLOutfitsList::onCOFChanged, this));
    }

    LLOutfitListBase::onOpen(info);

    LLAccordionCtrlTab* selected_tab = mAccordion->getSelectedTab();
    if (!selected_tab) return;

    // Pass focus to the selected outfit tab.
    selected_tab->showAndFocusHeader();
}


void LLOutfitsList::updateAddedCategory(LLUUID cat_id)
{
    LLViewerInventoryCategory *cat = gInventory.getCategory(cat_id);
    if (!cat) return;

    std::string name = cat->getName();

    outfit_accordion_tab_params tab_params(get_accordion_tab_params());
    tab_params.cat_id = cat_id;
    LLOutfitAccordionCtrlTab *tab = LLUICtrlFactory::create<LLOutfitAccordionCtrlTab>(tab_params);
    if (!tab) return;
    LLWearableItemsList* wearable_list = LLUICtrlFactory::create<LLWearableItemsList>(tab_params.wearable_list);
    wearable_list->setShape(tab->getLocalRect());
    tab->addChild(wearable_list);

    tab->setName(name);
    tab->setTitle(name);

    // *TODO: LLUICtrlFactory::defaultBuilder does not use "display_children" from xml. Should be investigated.
    tab->setDisplayChildren(false);
    mAccordion->addCollapsibleCtrl(tab);

    // Start observing the new outfit category.
    LLWearableItemsList* list = tab->getChild<LLWearableItemsList>("wearable_items_list");
    if (!mCategoriesObserver->addCategory(cat_id, boost::bind(&LLWearableItemsList::updateList, list, cat_id)))
    {
        // Remove accordion tab if category could not be added to observer.
        mAccordion->removeCollapsibleCtrl(tab);

        // kill removed tab
        tab->die();
        return;
    }

    // Map the new tab with outfit category UUID.
    mOutfitsMap.insert(LLOutfitsList::outfits_map_value_t(cat_id, tab));

    tab->setRightMouseDownCallback(boost::bind(&LLOutfitListBase::outfitRightClickCallBack, this,
        _1, _2, _3, cat_id));

    // Setting tab focus callback to monitor currently selected outfit.
    tab->setFocusReceivedCallback(boost::bind(&LLOutfitListBase::ChangeOutfitSelection, this, list, cat_id));

    // Setting callback to reset items selection inside outfit on accordion collapsing and expanding (EXT-7875)
    tab->setDropDownStateChangedCallback(boost::bind(&LLOutfitsList::resetItemSelection, this, list, cat_id));

    // force showing list items that don't match current filter(EXT-7158)
    list->setForceShowingUnmatchedItems(true);

    // Setting list commit callback to monitor currently selected wearable item.
    list->setCommitCallback(boost::bind(&LLOutfitsList::onListSelectionChange, this, _1));

    // Setting list refresh callback to apply filter on list change.
    list->setRefreshCompleteCallback(boost::bind(&LLOutfitsList::onRefreshComplete, this, _1));

    list->setRightMouseDownCallback(boost::bind(&LLOutfitsList::onWearableItemsListRightClick, this, _1, _2, _3));

    // Fetch the new outfit contents.
    cat->fetch();

    // Refresh the list of outfit items after fetch().
    // Further list updates will be triggered by the category observer.
    list->updateList(cat_id);

    // If filter is currently applied we store the initial tab state.
    if (!getFilterSubString().empty())
    {
        tab->notifyChildren(LLSD().with("action", "store_state"));

        // Setting mForceRefresh flag will make the list refresh its contents
        // even if it is not currently visible. This is required to apply the
        // filter to the newly added list.
        list->setForceRefresh(true);

        list->setFilterSubString(getFilterSubString(), false);
    }
}

void LLOutfitsList::updateRemovedCategory(LLUUID cat_id)
{
    outfits_map_t::iterator outfits_iter = mOutfitsMap.find(cat_id);
    if (outfits_iter != mOutfitsMap.end())
    {
        const LLUUID& outfit_id = outfits_iter->first;
        LLAccordionCtrlTab* tab = outfits_iter->second;

        // An outfit is removed from the list. Do the following:
        // 1. Remove outfit category from observer to stop monitoring its changes.
        mCategoriesObserver->removeCategory(outfit_id);

        // 2. Remove the outfit from selection.
        deselectOutfit(outfit_id);

        // 3. Remove category UUID to accordion tab mapping.
        mOutfitsMap.erase(outfits_iter);

        // 4. Remove outfit tab from accordion.
        mAccordion->removeCollapsibleCtrl(tab);

        // kill removed tab
        if (tab != NULL)
        {
            tab->die();
        }
    }
}

//virtual
void LLOutfitsList::onHighlightBaseOutfit(LLUUID base_id, LLUUID prev_id)
{
    if (mOutfitsMap[prev_id])
    {
        mOutfitsMap[prev_id]->setTitleFontStyle("NORMAL");
        mOutfitsMap[prev_id]->setTitleColor(LLUIColorTable::instance().getColor("AccordionHeaderTextColor"));
    }
    if (mOutfitsMap[base_id])
    {
        mOutfitsMap[base_id]->setTitleFontStyle("BOLD");
        mOutfitsMap[base_id]->setTitleColor(LLUIColorTable::instance().getColor("SelectedOutfitTextColor"));
    }
}

void LLOutfitsList::onListSelectionChange(LLUICtrl* ctrl)
{
    LLWearableItemsList* list = dynamic_cast<LLWearableItemsList*>(ctrl);
    if (!list) return;

    LLViewerInventoryItem *item = gInventory.getItem(list->getSelectedUUID());
    if (!item) return;

    ChangeOutfitSelection(list, item->getParentUUID());
}

void LLOutfitListBase::performAction(std::string action)
{
    if (mSelectedOutfitUUID.isNull()) return;

    LLViewerInventoryCategory* cat = gInventory.getCategory(mSelectedOutfitUUID);
    if (!cat) return;

<<<<<<< HEAD
	if ("replaceoutfit" == action)
	{
		LLAppearanceMgr::instance().wearInventoryCategory( cat, false, false );
	}
	else if ("addtooutfit" == action)
	{
		LLAppearanceMgr::instance().wearInventoryCategory( cat, false, true );
	}
	else if ("rename_outfit" == action)
	{
		LLAppearanceMgr::instance().renameOutfit(mSelectedOutfitUUID);
	}
=======
    if ("replaceoutfit" == action)
    {
        LLAppearanceMgr::instance().wearInventoryCategory( cat, FALSE, FALSE );
    }
    else if ("addtooutfit" == action)
    {
        LLAppearanceMgr::instance().wearInventoryCategory( cat, FALSE, TRUE );
    }
    else if ("rename_outfit" == action)
    {
        LLAppearanceMgr::instance().renameOutfit(mSelectedOutfitUUID);
    }
>>>>>>> e7eced3c
}

void LLOutfitsList::onSetSelectedOutfitByUUID(const LLUUID& outfit_uuid)
{
    for (outfits_map_t::iterator iter = mOutfitsMap.begin();
            iter != mOutfitsMap.end();
            ++iter)
    {
        if (outfit_uuid == iter->first)
        {
            LLAccordionCtrlTab* tab = iter->second;
            if (!tab) continue;

            LLWearableItemsList* list = dynamic_cast<LLWearableItemsList*>(tab->getAccordionView());
            if (!list) continue;

<<<<<<< HEAD
			tab->setFocus(true);
			ChangeOutfitSelection(list, outfit_uuid);
=======
            tab->setFocus(TRUE);
            ChangeOutfitSelection(list, outfit_uuid);
>>>>>>> e7eced3c

            tab->changeOpenClose(false);
        }
    }
}

// virtual
bool LLOutfitListBase::isActionEnabled(const LLSD& userdata)
{
    if (mSelectedOutfitUUID.isNull()) return false;

    const std::string command_name = userdata.asString();
    if (command_name == "delete")
    {
        return !hasItemSelected() && LLAppearanceMgr::instance().getCanRemoveOutfit(mSelectedOutfitUUID);
    }
    if (command_name == "rename")
    {
        return get_is_category_renameable(&gInventory, mSelectedOutfitUUID);
    }
    if (command_name == "save_outfit")
    {
        bool outfit_locked = LLAppearanceMgr::getInstance()->isOutfitLocked();
        bool outfit_dirty = LLAppearanceMgr::getInstance()->isOutfitDirty();
        // allow save only if outfit isn't locked and is dirty
        return !outfit_locked && outfit_dirty;
    }
    if (command_name == "wear")
    {
        if (gAgentWearables.isCOFChangeInProgress())
        {
            return false;
        }

        if (hasItemSelected())
        {
            return canWearSelected();
        }

        // outfit selected
        return LLAppearanceMgr::instance().getCanReplaceCOF(mSelectedOutfitUUID);
    }
    if (command_name == "take_off")
    {
        // Enable "Take Off" if any of selected items can be taken off
        // or the selected outfit contains items that can be taken off.
        return ( hasItemSelected() && canTakeOffSelected() )
                || ( !hasItemSelected() && LLAppearanceMgr::getCanRemoveFromCOF(mSelectedOutfitUUID) );
    }

    if (command_name == "wear_add")
    {
        // *TODO: do we ever get here?
        return LLAppearanceMgr::getCanAddToCOF(mSelectedOutfitUUID);
    }

    return false;
}

void LLOutfitsList::getSelectedItemsUUIDs(uuid_vec_t& selected_uuids) const
{
    // Collect selected items from all selected lists.
    for (wearables_lists_map_t::const_iterator iter = mSelectedListsMap.begin();
            iter != mSelectedListsMap.end();
            ++iter)
    {
        uuid_vec_t uuids;
        (*iter).second->getSelectedUUIDs(uuids);

        S32 prev_size = selected_uuids.size();
        selected_uuids.resize(prev_size + uuids.size());
        std::copy(uuids.begin(), uuids.end(), selected_uuids.begin() + prev_size);
    }
}

void LLOutfitsList::onCollapseAllFolders()
{
    for (outfits_map_t::iterator iter = mOutfitsMap.begin();
            iter != mOutfitsMap.end();
            ++iter)
    {
        LLAccordionCtrlTab* tab = iter->second;
        if(tab && tab->isExpanded())
        {
            tab->changeOpenClose(true);
        }
    }
}

void LLOutfitsList::onExpandAllFolders()
{
    for (outfits_map_t::iterator iter = mOutfitsMap.begin();
            iter != mOutfitsMap.end();
            ++iter)
    {
        LLAccordionCtrlTab* tab = iter->second;
        if(tab && !tab->isExpanded())
        {
            tab->changeOpenClose(false);
        }
    }
}

bool LLOutfitsList::hasItemSelected()
{
    return mItemSelected;
}

//////////////////////////////////////////////////////////////////////////
// Private methods
//////////////////////////////////////////////////////////////////////////

void LLOutfitsList::updateChangedCategoryName(LLViewerInventoryCategory *cat, std::string name)
{
    outfits_map_t::iterator outfits_iter = mOutfitsMap.find(cat->getUUID());
    if (outfits_iter != mOutfitsMap.end())
    {
        // Update tab name with the new category name.
        LLAccordionCtrlTab* tab = outfits_iter->second;
        if (tab)
        {
            tab->setName(name);
            tab->setTitle(name);
        }
    }
}

void LLOutfitsList::resetItemSelection(LLWearableItemsList* list, const LLUUID& category_id)
{
    list->resetSelection();
    mItemSelected = false;
    signalSelectionOutfitUUID(category_id);
}

void LLOutfitsList::onChangeOutfitSelection(LLWearableItemsList* list, const LLUUID& category_id)
{
<<<<<<< HEAD
	MASK mask = gKeyboard->currentMask(true);
=======
    MASK mask = gKeyboard->currentMask(TRUE);
>>>>>>> e7eced3c

    // Reset selection in all previously selected tabs except for the current
    // if new selection is started.
    if (list && !(mask & MASK_CONTROL))
    {
        for (wearables_lists_map_t::iterator iter = mSelectedListsMap.begin();
                iter != mSelectedListsMap.end();
                ++iter)
        {
            LLWearableItemsList* selected_list = (*iter).second;
            if (selected_list != list)
            {
                selected_list->resetSelection();
            }
        }

        // Clear current selection.
        mSelectedListsMap.clear();
    }

    mItemSelected = list && (list->getSelectedItem() != NULL);

    mSelectedListsMap.insert(wearables_lists_map_value_t(category_id, list));
}

void LLOutfitsList::deselectOutfit(const LLUUID& category_id)
{
    // Remove selected lists map entry.
    mSelectedListsMap.erase(category_id);

    LLOutfitListBase::deselectOutfit(category_id);
}

void LLOutfitsList::restoreOutfitSelection(LLAccordionCtrlTab* tab, const LLUUID& category_id)
{
    // Try restoring outfit selection after filtering.
    if (mAccordion->getSelectedTab() == tab)
    {
        signalSelectionOutfitUUID(category_id);
    }
}

void LLOutfitsList::onRefreshComplete(LLUICtrl* ctrl)
{
    if (!ctrl || getFilterSubString().empty())
        return;

    for (outfits_map_t::iterator
             iter = mOutfitsMap.begin(),
             iter_end = mOutfitsMap.end();
         iter != iter_end; ++iter)
    {
        LLAccordionCtrlTab* tab = iter->second;
        if (!tab) continue;

        LLWearableItemsList* list = dynamic_cast<LLWearableItemsList*>(tab->getAccordionView());
        if (list != ctrl) continue;

        applyFilterToTab(iter->first, tab, getFilterSubString());
    }
}

// virtual
void LLOutfitsList::onFilterSubStringChanged(const std::string& new_string, const std::string& old_string)
{
    mAccordion->setFilterSubString(new_string);

    outfits_map_t::iterator iter = mOutfitsMap.begin(), iter_end = mOutfitsMap.end();
    while (iter != iter_end)
    {
        const LLUUID& category_id = iter->first;
        LLAccordionCtrlTab* tab = iter++->second;
        if (!tab) continue;

        LLWearableItemsList* list = dynamic_cast<LLWearableItemsList*>(tab->getAccordionView());
        if (list)
        {
            list->setFilterSubString(new_string, tab->getDisplayChildren());
        }

        if (old_string.empty())
        {
            // Store accordion tab state when filter is not empty
            tab->notifyChildren(LLSD().with("action", "store_state"));
        }

<<<<<<< HEAD
		if (!new_string.empty())
		{
			applyFilterToTab(category_id, tab, new_string);
		}
		else
		{
			tab->setVisible(true);
=======
        if (!new_string.empty())
        {
            applyFilterToTab(category_id, tab, new_string);
        }
        else
        {
            tab->setVisible(TRUE);
>>>>>>> e7eced3c

            // Restore tab title when filter is empty
            tab->setTitle(tab->getTitle());

            // Restore accordion state after all those accodrion tab manipulations
            tab->notifyChildren(LLSD().with("action", "restore_state"));

            // Try restoring the tab selection.
            restoreOutfitSelection(tab, category_id);
        }
    }

    mAccordion->arrange();
}

void LLOutfitsList::applyFilterToTab(
    const LLUUID&       category_id,
    LLAccordionCtrlTab* tab,
    const std::string&  filter_substring)
{
    if (!tab) return;
    LLWearableItemsList* list = dynamic_cast<LLWearableItemsList*>(tab->getAccordionView());
    if (!list) return;

    std::string title = tab->getTitle();
    LLStringUtil::toUpper(title);

    std::string cur_filter = filter_substring;
    LLStringUtil::toUpper(cur_filter);

    tab->setTitle(tab->getTitle(), cur_filter);

    if (std::string::npos == title.find(cur_filter))
    {
        // Hide tab if its title doesn't pass filter
        // and it has no matched items
        tab->setVisible(list->hasMatchedItems());

        // Remove title highlighting because it might
        // have been previously highlighted by less restrictive filter
        tab->setTitle(tab->getTitle());

        // Remove the tab from selection.
        deselectOutfit(category_id);
    }
    else
    {
        // Try restoring the tab selection.
        restoreOutfitSelection(tab, category_id);
    }
}

bool LLOutfitsList::canWearSelected()
{
    if (!isAgentAvatarValid())
    {
        return false;
    }

    uuid_vec_t selected_items;
    getSelectedItemsUUIDs(selected_items);
    S32 nonreplacable_objects = 0;

    for (uuid_vec_t::const_iterator it = selected_items.begin(); it != selected_items.end(); ++it)
    {
        const LLUUID& id = *it;

        // Check whether the item is worn.
        if (!get_can_item_be_worn(id))
        {
            return false;
        }

        const LLViewerInventoryItem* item = gInventory.getItem(id);
        if (!item)
        {
            return false;
        }

        if (item->getType() == LLAssetType::AT_OBJECT)
        {
            nonreplacable_objects++;
        }
    }

    // All selected items can be worn. But do we have enough space for them?
    return nonreplacable_objects == 0 || gAgentAvatarp->canAttachMoreObjects(nonreplacable_objects);
}

void LLOutfitsList::wearSelectedItems()
{
    uuid_vec_t selected_uuids;
    getSelectedItemsUUIDs(selected_uuids);

    if(selected_uuids.empty())
    {
        return;
    }

    wear_multiple(selected_uuids, false);
}

void LLOutfitsList::onWearableItemsListRightClick(LLUICtrl* ctrl, S32 x, S32 y)
{
    LLWearableItemsList* list = dynamic_cast<LLWearableItemsList*>(ctrl);
    if (!list) return;

    uuid_vec_t selected_uuids;

    getSelectedItemsUUIDs(selected_uuids);

    LLWearableItemsList::ContextMenu::instance().show(list, selected_uuids, x, y);
}

void LLOutfitsList::onCOFChanged()
{
    LLInventoryModel::cat_array_t cat_array;
    LLInventoryModel::item_array_t item_array;

    // Collect current COF items
    gInventory.collectDescendents(
        LLAppearanceMgr::instance().getCOF(),
        cat_array,
        item_array,
        LLInventoryModel::EXCLUDE_TRASH);

    uuid_vec_t vnew;
    uuid_vec_t vadded;
    uuid_vec_t vremoved;

    // From gInventory we get the UUIDs of links that are currently in COF.
    // These links UUIDs are not the same UUIDs that we have in each wearable items list.
    // So we collect base items' UUIDs to find them or links that point to them in wearable
    // items lists and update their worn state there.
    LLInventoryModel::item_array_t::const_iterator array_iter = item_array.begin(), array_end = item_array.end();
    while (array_iter < array_end)
    {
        vnew.push_back((*(array_iter++))->getLinkedUUID());
    }

    // We need to update only items that were added or removed from COF.
    LLCommonUtils::computeDifference(vnew, mCOFLinkedItems, vadded, vremoved);

    // Store the ids of items currently linked from COF.
    mCOFLinkedItems = vnew;

    // Append removed ids to added ids because we should update all of them.
    vadded.reserve(vadded.size() + vremoved.size());
    vadded.insert(vadded.end(), vremoved.begin(), vremoved.end());
    vremoved.clear();

    outfits_map_t::iterator map_iter = mOutfitsMap.begin(), map_end = mOutfitsMap.end();
    while (map_iter != map_end)
    {
        LLAccordionCtrlTab* tab = (map_iter++)->second;
        if (!tab) continue;

        LLWearableItemsList* list = dynamic_cast<LLWearableItemsList*>(tab->getAccordionView());
        if (!list) continue;

        // Every list updates the labels of changed items  or
        // the links that point to these items.
        list->updateChangedItems(vadded);
    }
}

void LLOutfitsList::getCurrentCategories(uuid_vec_t& vcur)
{
    // Creating a vector of currently displayed sub-categories UUIDs.
    for (outfits_map_t::const_iterator iter = mOutfitsMap.begin();
        iter != mOutfitsMap.end();
        iter++)
    {
        vcur.push_back((*iter).first);
    }
}


void LLOutfitsList::sortOutfits()
{
    mAccordion->sort();
}

void LLOutfitsList::onOutfitRightClick(LLUICtrl* ctrl, S32 x, S32 y, const LLUUID& cat_id)
{
    LLAccordionCtrlTab* tab = dynamic_cast<LLAccordionCtrlTab*>(ctrl);
    if (mOutfitMenu && is_tab_header_clicked(tab, y) && cat_id.notNull())
    {
        // Focus tab header to trigger tab selection change.
        LLUICtrl* header = tab->findChild<LLUICtrl>("dd_header");
        if (header)
        {
            header->setFocus(true);
        }

        uuid_vec_t selected_uuids;
        selected_uuids.push_back(cat_id);
        mOutfitMenu->show(ctrl, selected_uuids, x, y);
    }
}

LLOutfitListGearMenuBase* LLOutfitsList::createGearMenu()
{
    return new LLOutfitListGearMenu(this);
}


bool is_tab_header_clicked(LLAccordionCtrlTab* tab, S32 y)
{
    if(!tab || !tab->getHeaderVisible()) return false;

    S32 header_bottom = tab->getLocalRect().getHeight() - tab->getHeaderHeight();
    return y >= header_bottom;
}

LLOutfitListBase::LLOutfitListBase()
    :   LLPanelAppearanceTab()
    ,   mIsInitialized(false)
{
    mCategoriesObserver = new LLInventoryCategoriesObserver();
    mOutfitMenu = new LLOutfitContextMenu(this);
    //mGearMenu = createGearMenu();
}

LLOutfitListBase::~LLOutfitListBase()
{
    delete mOutfitMenu;
    delete mGearMenu;

    if (gInventory.containsObserver(mCategoriesObserver))
    {
        gInventory.removeObserver(mCategoriesObserver);
    }
    delete mCategoriesObserver;
}

void LLOutfitListBase::onOpen(const LLSD& info)
{
    if (!mIsInitialized)
    {
        // *TODO: I'm not sure is this check necessary but it never match while developing.
        if (!gInventory.isInventoryUsable())
            return;

        const LLUUID outfits = gInventory.findCategoryUUIDForType(LLFolderType::FT_MY_OUTFITS);

        // *TODO: I'm not sure is this check necessary but it never match while developing.
        LLViewerInventoryCategory* category = gInventory.getCategory(outfits);
        if (!category)
            return;

        gInventory.addObserver(mCategoriesObserver);

        // Start observing changes in "My Outfits" category.
        mCategoriesObserver->addCategory(outfits,
            boost::bind(&LLOutfitListBase::refreshList, this, outfits));

        //const LLUUID cof = gInventory.findCategoryUUIDForType(LLFolderType::FT_CURRENT_OUTFIT);
        // Start observing changes in Current Outfit category.
        //mCategoriesObserver->addCategory(cof, boost::bind(&LLOutfitsList::onCOFChanged, this));

        LLOutfitObserver::instance().addBOFChangedCallback(boost::bind(&LLOutfitListBase::highlightBaseOutfit, this));
        LLOutfitObserver::instance().addBOFReplacedCallback(boost::bind(&LLOutfitListBase::highlightBaseOutfit, this));

        // Fetch "My Outfits" contents and refresh the list to display
        // initially fetched items. If not all items are fetched now
        // the observer will refresh the list as soon as the new items
        // arrive.
        category->fetch();
        refreshList(outfits);

        mIsInitialized = true;
    }
}

void LLOutfitListBase::refreshList(const LLUUID& category_id)
{
    bool wasNull = mRefreshListState.CategoryUUID.isNull();
    mRefreshListState.CategoryUUID.setNull();

    LLInventoryModel::cat_array_t cat_array;
    LLInventoryModel::item_array_t item_array;

    // Collect all sub-categories of a given category.
    LLIsType is_category(LLAssetType::AT_CATEGORY);
    gInventory.collectDescendentsIf(
        category_id,
        cat_array,
        item_array,
        LLInventoryModel::EXCLUDE_TRASH,
        is_category);

    // Memorize item names for each UUID
    std::map<LLUUID, std::string> names;
    for (const LLPointer<LLViewerInventoryCategory>& cat : cat_array)
    {
        names.emplace(std::make_pair(cat->getUUID(), cat->getName()));
    }

    // Fill added and removed items vectors.
    mRefreshListState.Added.clear();
    mRefreshListState.Removed.clear();
    computeDifference(cat_array, mRefreshListState.Added, mRefreshListState.Removed);
    // Sort added items vector by item name.
    std::sort(mRefreshListState.Added.begin(), mRefreshListState.Added.end(),
        [names](const LLUUID& a, const LLUUID& b)
        {
            return LLStringUtil::compareDict(names.at(a), names.at(b)) < 0;
        });
    // Initialize iterators for added and removed items vectors.
    mRefreshListState.AddedIterator = mRefreshListState.Added.begin();
    mRefreshListState.RemovedIterator = mRefreshListState.Removed.begin();

    LL_INFOS() << "added: " << mRefreshListState.Added.size() <<
        ", removed: " << mRefreshListState.Removed.size() <<
        ", changed: " << gInventory.getChangedIDs().size() <<
        LL_ENDL;

    mRefreshListState.CategoryUUID = category_id;
    if (wasNull)
    {
        gIdleCallbacks.addFunction(onIdle, this);
    }
}

// static
void LLOutfitListBase::onIdle(void* userdata)
{
    LLOutfitListBase* self = (LLOutfitListBase*)userdata;

    self->onIdleRefreshList();
}

void LLOutfitListBase::onIdleRefreshList()
{
    if (mRefreshListState.CategoryUUID.isNull())
        return;

    const F64 MAX_TIME = 0.05f;
    F64 curent_time = LLTimer::getTotalSeconds();
    const F64 end_time = curent_time + MAX_TIME;

    // Handle added tabs.
    while (mRefreshListState.AddedIterator < mRefreshListState.Added.end())
    {
        const LLUUID cat_id = (*mRefreshListState.AddedIterator++);
        updateAddedCategory(cat_id);

        curent_time = LLTimer::getTotalSeconds();
        if (curent_time >= end_time)
            return;
    }
    mRefreshListState.Added.clear();
    mRefreshListState.AddedIterator = mRefreshListState.Added.end();

    // Handle removed tabs.
    while (mRefreshListState.RemovedIterator < mRefreshListState.Removed.end())
    {
        const LLUUID cat_id = (*mRefreshListState.RemovedIterator++);
        updateRemovedCategory(cat_id);

        curent_time = LLTimer::getTotalSeconds();
        if (curent_time >= end_time)
            return;
    }
    mRefreshListState.Removed.clear();
    mRefreshListState.RemovedIterator = mRefreshListState.Removed.end();

    // Get changed items from inventory model and update outfit tabs
    // which might have been renamed.
    const LLInventoryModel::changed_items_t& changed_items = gInventory.getChangedIDs();
    for (LLInventoryModel::changed_items_t::const_iterator items_iter = changed_items.begin();
        items_iter != changed_items.end();
        ++items_iter)
    {
        LLViewerInventoryCategory *cat = gInventory.getCategory(*items_iter);
        if (!cat)
        {
            LLInventoryObject* obj = gInventory.getObject(*items_iter);
            if (!obj || (obj->getType() != LLAssetType::AT_CATEGORY))
            {
                break;
            }
            cat = (LLViewerInventoryCategory*)obj;
        }
        std::string name = cat->getName();

        updateChangedCategoryName(cat, name);
    }

    sortOutfits();
    highlightBaseOutfit();

    gIdleCallbacks.deleteFunction(onIdle, this);
    mRefreshListState.CategoryUUID.setNull();

    LL_INFOS() << "done" << LL_ENDL;
}

void LLOutfitListBase::computeDifference(
    const LLInventoryModel::cat_array_t& vcats,
    uuid_vec_t& vadded,
    uuid_vec_t& vremoved)
{
    uuid_vec_t vnew;
    // Creating a vector of newly collected sub-categories UUIDs.
    for (LLInventoryModel::cat_array_t::const_iterator iter = vcats.begin();
        iter != vcats.end();
        iter++)
    {
        vnew.push_back((*iter)->getUUID());
    }

    uuid_vec_t vcur;
    getCurrentCategories(vcur);

    LLCommonUtils::computeDifference(vnew, vcur, vadded, vremoved);
}

void LLOutfitListBase::sortOutfits()
{
}

void LLOutfitListBase::highlightBaseOutfit()
{
    // id of base outfit
    LLUUID base_id = LLAppearanceMgr::getInstance()->getBaseOutfitUUID();
    if (base_id != mHighlightedOutfitUUID)
    {
        LLUUID prev_id = mHighlightedOutfitUUID;
        mHighlightedOutfitUUID = base_id;
        onHighlightBaseOutfit(base_id, prev_id);
    }
}

void LLOutfitListBase::removeSelected()
{
    LLNotificationsUtil::add("DeleteOutfits", LLSD(), LLSD(), boost::bind(&LLOutfitListBase::onOutfitsRemovalConfirmation, this, _1, _2));
}

void LLOutfitListBase::onOutfitsRemovalConfirmation(const LLSD& notification, const LLSD& response)
{
    S32 option = LLNotificationsUtil::getSelectedOption(notification, response);
    if (option != 0) return; // canceled

    if (mSelectedOutfitUUID.notNull())
    {
        gInventory.removeCategory(mSelectedOutfitUUID);
    }
}

void LLOutfitListBase::setSelectedOutfitByUUID(const LLUUID& outfit_uuid)
{
    onSetSelectedOutfitByUUID(outfit_uuid);
}

boost::signals2::connection LLOutfitListBase::setSelectionChangeCallback(selection_change_callback_t cb)
{
    return mSelectionChangeSignal.connect(cb);
}

void LLOutfitListBase::signalSelectionOutfitUUID(const LLUUID& category_id)
{
    mSelectionChangeSignal(category_id);
}

void LLOutfitListBase::outfitRightClickCallBack(LLUICtrl* ctrl, S32 x, S32 y, const LLUUID& cat_id)
{
    onOutfitRightClick(ctrl, x, y, cat_id);
}

void LLOutfitListBase::ChangeOutfitSelection(LLWearableItemsList* list, const LLUUID& category_id)
{
    onChangeOutfitSelection(list, category_id);
    mSelectedOutfitUUID = category_id;
    signalSelectionOutfitUUID(category_id);
}

bool LLOutfitListBase::postBuild()
{
    mGearMenu = createGearMenu();

    LLMenuButton* menu_gear_btn = getChild<LLMenuButton>("options_gear_btn");

    menu_gear_btn->setMouseDownCallback(boost::bind(&LLOutfitListGearMenuBase::updateItemsVisibility, mGearMenu));
    menu_gear_btn->setMenu(mGearMenu->getMenu());
    return true;
}

void LLOutfitListBase::collapseAllFolders()
{
    onCollapseAllFolders();
}

void LLOutfitListBase::expandAllFolders()
{
    onExpandAllFolders();
}

void LLOutfitListBase::deselectOutfit(const LLUUID& category_id)
{
    // Reset selection if the outfit is selected.
    if (category_id == mSelectedOutfitUUID)
    {
        mSelectedOutfitUUID = LLUUID::null;
        signalSelectionOutfitUUID(mSelectedOutfitUUID);
    }
}

LLContextMenu* LLOutfitContextMenu::createMenu()
{
    LLUICtrl::CommitCallbackRegistry::ScopedRegistrar registrar;
    LLUICtrl::EnableCallbackRegistry::ScopedRegistrar enable_registrar;
    LLUUID selected_id = mUUIDs.front();

    registrar.add("Outfit.WearReplace",
        boost::bind(&LLAppearanceMgr::replaceCurrentOutfit, &LLAppearanceMgr::instance(), selected_id));
    registrar.add("Outfit.WearAdd",
        boost::bind(&LLAppearanceMgr::addCategoryToCurrentOutfit, &LLAppearanceMgr::instance(), selected_id));
    registrar.add("Outfit.TakeOff",
        boost::bind(&LLAppearanceMgr::takeOffOutfit, &LLAppearanceMgr::instance(), selected_id));
    registrar.add("Outfit.Edit", boost::bind(editOutfit));
    registrar.add("Outfit.Rename", boost::bind(renameOutfit, selected_id));
    registrar.add("Outfit.Delete", boost::bind(&LLOutfitListBase::removeSelected, mOutfitList));
    registrar.add("Outfit.Thumbnail", boost::bind(&LLOutfitContextMenu::onThumbnail, this, selected_id));
    registrar.add("Outfit.Save", boost::bind(&LLOutfitContextMenu::onSave, this, selected_id));

    enable_registrar.add("Outfit.OnEnable", boost::bind(&LLOutfitContextMenu::onEnable, this, _2));
    enable_registrar.add("Outfit.OnVisible", boost::bind(&LLOutfitContextMenu::onVisible, this, _2));

    return createFromFile("menu_outfit_tab.xml");

}

bool LLOutfitContextMenu::onEnable(LLSD::String param)
{
    LLUUID outfit_cat_id = mUUIDs.back();

    if ("rename" == param)
    {
        return get_is_category_renameable(&gInventory, outfit_cat_id);
    }
    else if ("wear_replace" == param)
    {
        return LLAppearanceMgr::instance().getCanReplaceCOF(outfit_cat_id);
    }
    else if ("wear_add" == param)
    {
        return LLAppearanceMgr::getCanAddToCOF(outfit_cat_id);
    }
    else if ("take_off" == param)
    {
        return LLAppearanceMgr::getCanRemoveFromCOF(outfit_cat_id);
    }

    return true;
}

bool LLOutfitContextMenu::onVisible(LLSD::String param)
{
    LLUUID outfit_cat_id = mUUIDs.back();

    if ("edit" == param)
    {
        bool is_worn = LLAppearanceMgr::instance().getBaseOutfitUUID() == outfit_cat_id;
        return is_worn;
    }
    else if ("wear_replace" == param)
    {
        return true;
    }
    else if ("delete" == param)
    {
        return LLAppearanceMgr::instance().getCanRemoveOutfit(outfit_cat_id);
    }

    return true;
}

//static
void LLOutfitContextMenu::editOutfit()
{
    LLFloaterSidePanelContainer::showPanel("appearance", LLSD().with("type", "edit_outfit"));
}

void LLOutfitContextMenu::renameOutfit(const LLUUID& outfit_cat_id)
{
    LLAppearanceMgr::instance().renameOutfit(outfit_cat_id);
}

void LLOutfitContextMenu::onThumbnail(const LLUUID &outfit_cat_id)
{
    if (outfit_cat_id.notNull())
    {
        LLSD data(outfit_cat_id);
        LLFloaterReg::showInstance("change_item_thumbnail", data);
    }
}

void LLOutfitContextMenu::onSave(const LLUUID &outfit_cat_id)
{
    if (outfit_cat_id.notNull())
    {
        LLNotificationsUtil::add("ConfirmOverwriteOutfit", LLSD(), LLSD(),
            [outfit_cat_id](const LLSD &notif, const LLSD &resp)
        {
            S32 opt = LLNotificationsUtil::getSelectedOption(notif, resp);
            if (opt == 0)
            {
                LLAppearanceMgr::getInstance()->onOutfitFolderCreated(outfit_cat_id, true);
            }
        });
    }
}

LLOutfitListGearMenuBase::LLOutfitListGearMenuBase(LLOutfitListBase* olist)
    :   mOutfitList(olist),
        mMenu(NULL)
{
    llassert_always(mOutfitList);

    LLUICtrl::CommitCallbackRegistry::ScopedRegistrar registrar;
    LLUICtrl::EnableCallbackRegistry::ScopedRegistrar enable_registrar;

    registrar.add("Gear.Wear", boost::bind(&LLOutfitListGearMenuBase::onWear, this));
    registrar.add("Gear.TakeOff", boost::bind(&LLOutfitListGearMenuBase::onTakeOff, this));
    registrar.add("Gear.Rename", boost::bind(&LLOutfitListGearMenuBase::onRename, this));
    registrar.add("Gear.Delete", boost::bind(&LLOutfitListBase::removeSelected, mOutfitList));
    registrar.add("Gear.Create", boost::bind(&LLOutfitListGearMenuBase::onCreate, this, _2));
    registrar.add("Gear.Collapse", boost::bind(&LLOutfitListBase::onCollapseAllFolders, mOutfitList));
    registrar.add("Gear.Expand", boost::bind(&LLOutfitListBase::onExpandAllFolders, mOutfitList));

    registrar.add("Gear.WearAdd", boost::bind(&LLOutfitListGearMenuBase::onAdd, this));
    registrar.add("Gear.Save", boost::bind(&LLOutfitListGearMenuBase::onSave, this));

    registrar.add("Gear.Thumbnail", boost::bind(&LLOutfitListGearMenuBase::onThumbnail, this));
    registrar.add("Gear.SortByName", boost::bind(&LLOutfitListGearMenuBase::onChangeSortOrder, this));

    enable_registrar.add("Gear.OnEnable", boost::bind(&LLOutfitListGearMenuBase::onEnable, this, _2));
    enable_registrar.add("Gear.OnVisible", boost::bind(&LLOutfitListGearMenuBase::onVisible, this, _2));

    mMenu = LLUICtrlFactory::getInstance()->createFromFile<LLToggleableMenu>(
        "menu_outfit_gear.xml", gMenuHolder, LLViewerMenuHolderGL::child_registry_t::instance());
    llassert(mMenu);
}

LLOutfitListGearMenuBase::~LLOutfitListGearMenuBase()
{}

void LLOutfitListGearMenuBase::updateItemsVisibility()
{
    onUpdateItemsVisibility();
}

void LLOutfitListGearMenuBase::onUpdateItemsVisibility()
{
    if (!mMenu) return;

    bool have_selection = getSelectedOutfitID().notNull();
    mMenu->setItemVisible("wear_separator", have_selection);
    mMenu->arrangeAndClear(); // update menu height
}

LLToggleableMenu* LLOutfitListGearMenuBase::getMenu()
{
    return mMenu;
}
const LLUUID& LLOutfitListGearMenuBase::getSelectedOutfitID()
{
    return mOutfitList->getSelectedOutfitUUID();
}

LLViewerInventoryCategory* LLOutfitListGearMenuBase::getSelectedOutfit()
{
    const LLUUID& selected_outfit_id = getSelectedOutfitID();
    if (selected_outfit_id.isNull())
    {
        return NULL;
    }

    LLViewerInventoryCategory* cat = gInventory.getCategory(selected_outfit_id);
    return cat;
}

void LLOutfitListGearMenuBase::onWear()
{
    LLViewerInventoryCategory* selected_outfit = getSelectedOutfit();
    if (selected_outfit)
    {
        LLAppearanceMgr::instance().wearInventoryCategory(
            selected_outfit, /*copy=*/ false, /*append=*/ false);
    }
}

void LLOutfitListGearMenuBase::onAdd()
{
    const LLUUID& selected_id = getSelectedOutfitID();

    if (selected_id.notNull())
    {
        LLAppearanceMgr::getInstance()->addCategoryToCurrentOutfit(selected_id);
    }
}

void LLOutfitListGearMenuBase::onSave()
{
    const LLUUID &selected_id = getSelectedOutfitID();
    LLNotificationsUtil::add("ConfirmOverwriteOutfit", LLSD(), LLSD(),
        [selected_id](const LLSD &notif, const LLSD &resp)
    {
        S32 opt = LLNotificationsUtil::getSelectedOption(notif, resp);
        if (opt == 0)
        {
            LLAppearanceMgr::getInstance()->onOutfitFolderCreated(selected_id, true);
        }
    });
}

void LLOutfitListGearMenuBase::onTakeOff()
{
    // Take off selected outfit.
    const LLUUID& selected_outfit_id = getSelectedOutfitID();
    if (selected_outfit_id.notNull())
    {
        LLAppearanceMgr::instance().takeOffOutfit(selected_outfit_id);
    }
}

void LLOutfitListGearMenuBase::onRename()
{
    const LLUUID& selected_outfit_id = getSelectedOutfitID();
    if (selected_outfit_id.notNull())
    {
        LLAppearanceMgr::instance().renameOutfit(selected_outfit_id);
    }
}

void LLOutfitListGearMenuBase::onCreate(const LLSD& data)
{
    LLWearableType::EType type = LLWearableType::getInstance()->typeNameToType(data.asString());
    if (type == LLWearableType::WT_NONE)
    {
        LL_WARNS() << "Invalid wearable type" << LL_ENDL;
        return;
    }

    LLAgentWearables::createWearable(type, true);
}

bool LLOutfitListGearMenuBase::onEnable(LLSD::String param)
{
    // Handle the "Wear - Replace Current Outfit" menu option specially
    // because LLOutfitList::isActionEnabled() checks whether it's allowed
    // to wear selected outfit OR selected items, while we're only
    // interested in the outfit (STORM-183).
    if ("wear" == param)
    {
        return LLAppearanceMgr::instance().getCanReplaceCOF(mOutfitList->getSelectedOutfitUUID());
    }

    return mOutfitList->isActionEnabled(param);
}

bool LLOutfitListGearMenuBase::onVisible(LLSD::String param)
{
    const LLUUID& selected_outfit_id = getSelectedOutfitID();
    if (selected_outfit_id.isNull()) // no selection or invalid outfit selected
    {
        return false;
    }

    return true;
}

void LLOutfitListGearMenuBase::onThumbnail()
{
    const LLUUID& selected_outfit_id = getSelectedOutfitID();
    LLSD data(selected_outfit_id);
    LLFloaterReg::showInstance("change_item_thumbnail", data);
}

void LLOutfitListGearMenuBase::onChangeSortOrder()
{

}

LLOutfitListGearMenu::LLOutfitListGearMenu(LLOutfitListBase* olist)
    : LLOutfitListGearMenuBase(olist)
{}

LLOutfitListGearMenu::~LLOutfitListGearMenu()
{}

void LLOutfitListGearMenu::onUpdateItemsVisibility()
{
    if (!mMenu) return;
    mMenu->setItemVisible("expand", true);
    mMenu->setItemVisible("collapse", true);
    mMenu->setItemVisible("thumbnail", getSelectedOutfitID().notNull());
    mMenu->setItemVisible("sepatator3", false);
    mMenu->setItemVisible("sort_folders_by_name", false);
    LLOutfitListGearMenuBase::onUpdateItemsVisibility();
}

bool LLOutfitAccordionCtrlTab::handleToolTip(S32 x, S32 y, MASK mask)
{
    if (y >= getLocalRect().getHeight() - getHeaderHeight())
    {
        LLSD params;
        params["inv_type"] = LLInventoryType::IT_CATEGORY;
        params["thumbnail_id"] = gInventory.getCategory(mFolderID)->getThumbnailUUID();
        params["item_id"] = mFolderID;

        LLToolTipMgr::instance().show(LLToolTip::Params()
                                    .message(getToolTip())
                                    .sticky_rect(calcScreenRect())
                                    .delay_time(LLView::getTooltipTimeout())
                                    .create_callback(boost::bind(&LLInspectTextureUtil::createInventoryToolTip, _1))
                                    .create_params(params));
        return true;
    }

    return LLAccordionCtrlTab::handleToolTip(x, y, mask);
}
// EOF<|MERGE_RESOLUTION|>--- conflicted
+++ resolved
@@ -277,33 +277,18 @@
     LLViewerInventoryCategory* cat = gInventory.getCategory(mSelectedOutfitUUID);
     if (!cat) return;
 
-<<<<<<< HEAD
-	if ("replaceoutfit" == action)
-	{
-		LLAppearanceMgr::instance().wearInventoryCategory( cat, false, false );
-	}
-	else if ("addtooutfit" == action)
-	{
-		LLAppearanceMgr::instance().wearInventoryCategory( cat, false, true );
-	}
-	else if ("rename_outfit" == action)
-	{
-		LLAppearanceMgr::instance().renameOutfit(mSelectedOutfitUUID);
-	}
-=======
     if ("replaceoutfit" == action)
     {
-        LLAppearanceMgr::instance().wearInventoryCategory( cat, FALSE, FALSE );
+        LLAppearanceMgr::instance().wearInventoryCategory( cat, false, false );
     }
     else if ("addtooutfit" == action)
     {
-        LLAppearanceMgr::instance().wearInventoryCategory( cat, FALSE, TRUE );
+        LLAppearanceMgr::instance().wearInventoryCategory( cat, false, true );
     }
     else if ("rename_outfit" == action)
     {
         LLAppearanceMgr::instance().renameOutfit(mSelectedOutfitUUID);
     }
->>>>>>> e7eced3c
 }
 
 void LLOutfitsList::onSetSelectedOutfitByUUID(const LLUUID& outfit_uuid)
@@ -320,13 +305,8 @@
             LLWearableItemsList* list = dynamic_cast<LLWearableItemsList*>(tab->getAccordionView());
             if (!list) continue;
 
-<<<<<<< HEAD
-			tab->setFocus(true);
-			ChangeOutfitSelection(list, outfit_uuid);
-=======
-            tab->setFocus(TRUE);
+            tab->setFocus(true);
             ChangeOutfitSelection(list, outfit_uuid);
->>>>>>> e7eced3c
 
             tab->changeOpenClose(false);
         }
@@ -463,11 +443,7 @@
 
 void LLOutfitsList::onChangeOutfitSelection(LLWearableItemsList* list, const LLUUID& category_id)
 {
-<<<<<<< HEAD
-	MASK mask = gKeyboard->currentMask(true);
-=======
-    MASK mask = gKeyboard->currentMask(TRUE);
->>>>>>> e7eced3c
+    MASK mask = gKeyboard->currentMask(true);
 
     // Reset selection in all previously selected tabs except for the current
     // if new selection is started.
@@ -554,23 +530,13 @@
             tab->notifyChildren(LLSD().with("action", "store_state"));
         }
 
-<<<<<<< HEAD
-		if (!new_string.empty())
-		{
-			applyFilterToTab(category_id, tab, new_string);
-		}
-		else
-		{
-			tab->setVisible(true);
-=======
         if (!new_string.empty())
         {
             applyFilterToTab(category_id, tab, new_string);
         }
         else
         {
-            tab->setVisible(TRUE);
->>>>>>> e7eced3c
+            tab->setVisible(true);
 
             // Restore tab title when filter is empty
             tab->setTitle(tab->getTitle());
