--- conflicted
+++ resolved
@@ -924,17 +924,12 @@
         if (cat)
         {
             std::string name = cat->getName();
-<<<<<<< HEAD
-        updateChangedCategoryName(cat, name);
-    }
-=======
             updateChangedCategoryName(cat, name);
->>>>>>> a65bc46b
+        }
 
         curent_time = LLTimer::getTotalSeconds();
         if (curent_time >= end_time)
             return;
-    }
     }
 
     sortOutfits();
