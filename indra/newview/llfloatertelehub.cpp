/**
 * @file llfloatertelehub.cpp
 * @author James Cook
 * @brief LLFloaterTelehub class implementation
 *
 * $LicenseInfo:firstyear=2005&license=viewerlgpl$
 * Second Life Viewer Source Code
 * Copyright (C) 2010, Linden Research, Inc.
 *
 * This library is free software; you can redistribute it and/or
 * modify it under the terms of the GNU Lesser General Public
 * License as published by the Free Software Foundation;
 * version 2.1 of the License only.
 *
 * This library is distributed in the hope that it will be useful,
 * but WITHOUT ANY WARRANTY; without even the implied warranty of
 * MERCHANTABILITY or FITNESS FOR A PARTICULAR PURPOSE.  See the GNU
 * Lesser General Public License for more details.
 *
 * You should have received a copy of the GNU Lesser General Public
 * License along with this library; if not, write to the Free Software
 * Foundation, Inc., 51 Franklin Street, Fifth Floor, Boston, MA  02110-1301  USA
 *
 * Linden Research, Inc., 945 Battery Street, San Francisco, CA  94111  USA
 * $/LicenseInfo$
 */

#include "llviewerprecompiledheaders.h"

#include "llfloatertelehub.h"

#include "message.h"
#include "llfontgl.h"

#include "llagent.h"
#include "llfloaterreg.h"
#include "llfloatertools.h"
#include "llscrolllistctrl.h"
#include "llselectmgr.h"
#include "lltoolcomp.h"
#include "lltoolmgr.h"
#include "llviewerobject.h"
#include "llviewerobjectlist.h"
#include "lluictrlfactory.h"

LLFloaterTelehub::LLFloaterTelehub(const LLSD& key)
:   LLFloater(key),
    mTelehubObjectID(),
    mTelehubObjectName(),
    mTelehubPos(),
    mTelehubRot(),
    mNumSpawn(0)
{
}

bool LLFloaterTelehub::postBuild()
{
    gMessageSystem->setHandlerFunc("TelehubInfo", processTelehubInfo);

    getChild<LLUICtrl>("connect_btn")->setCommitCallback(boost::bind(&LLFloaterTelehub::onClickConnect, this));
    getChild<LLUICtrl>("disconnect_btn")->setCommitCallback(boost::bind(&LLFloaterTelehub::onClickDisconnect, this));
    getChild<LLUICtrl>("add_spawn_point_btn")->setCommitCallback(boost::bind(&LLFloaterTelehub::onClickAddSpawnPoint, this));
    getChild<LLUICtrl>("remove_spawn_point_btn")->setCommitCallback(boost::bind(&LLFloaterTelehub::onClickRemoveSpawnPoint, this));

<<<<<<< HEAD
	LLScrollListCtrl* list = getChild<LLScrollListCtrl>("spawn_points_list");
	if (list)
	{
		// otherwise you can't walk with arrow keys while floater is up
		list->setAllowKeyboardMovement(false);
	}

	return true;
=======
    LLScrollListCtrl* list = getChild<LLScrollListCtrl>("spawn_points_list");
    if (list)
    {
        // otherwise you can't walk with arrow keys while floater is up
        list->setAllowKeyboardMovement(FALSE);
    }

    return TRUE;
>>>>>>> e1623bb2
}
void LLFloaterTelehub::onOpen(const LLSD& key)
{
    // Show tools floater by selecting translate (select) tool
    LLToolMgr::getInstance()->setCurrentToolset(gBasicToolset);
    LLToolMgr::getInstance()->getCurrentToolset()->selectTool( LLToolCompTranslate::getInstance() );

    sendTelehubInfoRequest();

    mObjectSelection = LLSelectMgr::getInstance()->getEditSelection();
}

LLFloaterTelehub::~LLFloaterTelehub()
{
    // no longer interested in this message
    gMessageSystem->setHandlerFunc("TelehubInfo", NULL);
}

void LLFloaterTelehub::draw()
{
    if (!isMinimized())
    {
        refresh();
    }
    LLFloater::draw();
}

// Per-frame updates, because we don't have a selection manager observer.
void LLFloaterTelehub::refresh()
{
<<<<<<< HEAD
	constexpr bool children_ok = true;
	LLViewerObject* object = mObjectSelection->getFirstRootObject(children_ok);
	
	bool have_selection = (object != NULL);
	bool all_volume = LLSelectMgr::getInstance()->selectionAllPCode( LL_PCODE_VOLUME );
	getChildView("connect_btn")->setEnabled(have_selection && all_volume);

	bool have_telehub = mTelehubObjectID.notNull();
	getChildView("disconnect_btn")->setEnabled(have_telehub);

	bool space_avail = (mNumSpawn < MAX_SPAWNPOINTS_PER_TELEHUB);
	getChildView("add_spawn_point_btn")->setEnabled(have_selection && all_volume && space_avail);

	LLScrollListCtrl* list = getChild<LLScrollListCtrl>("spawn_points_list");
	if (list)
	{
		bool enable_remove = (list->getFirstSelected() != NULL);
		getChildView("remove_spawn_point_btn")->setEnabled(enable_remove);
	}
=======
    const BOOL children_ok = TRUE;
    LLViewerObject* object = mObjectSelection->getFirstRootObject(children_ok);

    BOOL have_selection = (object != NULL);
    BOOL all_volume = LLSelectMgr::getInstance()->selectionAllPCode( LL_PCODE_VOLUME );
    getChildView("connect_btn")->setEnabled(have_selection && all_volume);

    BOOL have_telehub = mTelehubObjectID.notNull();
    getChildView("disconnect_btn")->setEnabled(have_telehub);

    BOOL space_avail = (mNumSpawn < MAX_SPAWNPOINTS_PER_TELEHUB);
    getChildView("add_spawn_point_btn")->setEnabled(have_selection && all_volume && space_avail);

    LLScrollListCtrl* list = getChild<LLScrollListCtrl>("spawn_points_list");
    if (list)
    {
        BOOL enable_remove = (list->getFirstSelected() != NULL);
        getChildView("remove_spawn_point_btn")->setEnabled(enable_remove);
    }
>>>>>>> e1623bb2
}

// static
bool LLFloaterTelehub::renderBeacons()
{
    // only render if we've got a telehub
    LLFloaterTelehub* floater = LLFloaterReg::findTypedInstance<LLFloaterTelehub>("telehubs");
    return floater && floater->mTelehubObjectID.notNull();
}

// static
void LLFloaterTelehub::addBeacons()
{
    LLFloaterTelehub* floater = LLFloaterReg::findTypedInstance<LLFloaterTelehub>("telehubs");
    if (!floater)
        return;

    // Find the telehub position, either our cached old position, or
    // an updated one based on the actual object position.
    LLVector3 hub_pos_region = floater->mTelehubPos;
    LLQuaternion hub_rot = floater->mTelehubRot;
    LLViewerObject* obj = gObjectList.findObject(floater->mTelehubObjectID);
    if (obj)
    {
        hub_pos_region = obj->getPositionRegion();
        hub_rot = obj->getRotationRegion();
    }
    // Draw nice thick 3-pixel lines.
    gObjectList.addDebugBeacon(hub_pos_region, "", LLColor4::yellow, LLColor4::white, 4);

    LLScrollListCtrl* list = floater->getChild<LLScrollListCtrl>("spawn_points_list");
    if (list)
    {
        S32 spawn_index = list->getFirstSelectedIndex();
        if (spawn_index >= 0)
        {
            LLVector3 spawn_pos = hub_pos_region  + (floater->mSpawnPointPos[spawn_index] * hub_rot);
            gObjectList.addDebugBeacon(spawn_pos, "", LLColor4::orange, LLColor4::white, 4);
        }
    }
}

void LLFloaterTelehub::sendTelehubInfoRequest()
{
    LLSelectMgr::getInstance()->sendGodlikeRequest("telehub", "info ui");
}

void LLFloaterTelehub::onClickConnect()
{
    LLSelectMgr::getInstance()->sendGodlikeRequest("telehub", "connect");
}

void LLFloaterTelehub::onClickDisconnect()
{
    LLSelectMgr::getInstance()->sendGodlikeRequest("telehub", "delete");
}

void LLFloaterTelehub::onClickAddSpawnPoint()
{
    LLSelectMgr::getInstance()->sendGodlikeRequest("telehub", "spawnpoint add");
    LLSelectMgr::getInstance()->deselectAll();
}

void LLFloaterTelehub::onClickRemoveSpawnPoint()
{
    LLScrollListCtrl* list = getChild<LLScrollListCtrl>("spawn_points_list");
    if (!list)
        return;

    S32 spawn_index = list->getFirstSelectedIndex();
    if (spawn_index < 0) return;  // nothing selected

    LLMessageSystem* msg = gMessageSystem;

    // Could be god or estate owner.  If neither, server will reject message.
    if (gAgent.isGodlike())
    {
        msg->newMessage("GodlikeMessage");
    }
    else
    {
        msg->newMessage("EstateOwnerMessage");
    }
    msg->nextBlock("AgentData");
    msg->addUUID("AgentID", gAgent.getID());
    msg->addUUID("SessionID", gAgent.getSessionID());
    msg->addUUIDFast(_PREHASH_TransactionID, LLUUID::null); //not used
    msg->nextBlock("MethodData");
    msg->addString("Method", "telehub");
    msg->addUUID("Invoice", LLUUID::null);

    msg->nextBlock("ParamList");
    msg->addString("Parameter", "spawnpoint remove");

    std::string buffer;
    buffer = llformat("%d", spawn_index);
    msg->nextBlock("ParamList");
    msg->addString("Parameter", buffer);

    gAgent.sendReliableMessage();
}

// static
void LLFloaterTelehub::processTelehubInfo(LLMessageSystem* msg, void**)
{
    LLFloaterTelehub* floater = LLFloaterReg::findTypedInstance<LLFloaterTelehub>("telehubs");
    if (floater)
    {
        floater->unpackTelehubInfo(msg);
    }
}

void LLFloaterTelehub::unpackTelehubInfo(LLMessageSystem* msg)
{
    msg->getUUID("TelehubBlock", "ObjectID", mTelehubObjectID);
    msg->getString("TelehubBlock", "ObjectName", mTelehubObjectName);
    msg->getVector3("TelehubBlock", "TelehubPos", mTelehubPos);
    msg->getQuat("TelehubBlock", "TelehubRot", mTelehubRot);

    mNumSpawn = msg->getNumberOfBlocks("SpawnPointBlock");
    for (S32 i = 0; i < mNumSpawn; i++)
    {
        msg->getVector3("SpawnPointBlock", "SpawnPointPos", mSpawnPointPos[i], i);
    }

    // Update parts of the UI that change only when message received.

    if (mTelehubObjectID.isNull())
    {
        getChildView("status_text_connected")->setVisible( false);
        getChildView("status_text_not_connected")->setVisible( true);
        getChildView("help_text_connected")->setVisible( false);
        getChildView("help_text_not_connected")->setVisible( true);
    }
    else
    {
        getChild<LLUICtrl>("status_text_connected")->setTextArg("[OBJECT]", mTelehubObjectName);
        getChildView("status_text_connected")->setVisible( true);
        getChildView("status_text_not_connected")->setVisible( false);
        getChildView("help_text_connected")->setVisible( true);
        getChildView("help_text_not_connected")->setVisible( false);
    }

    LLScrollListCtrl* list = getChild<LLScrollListCtrl>("spawn_points_list");
    if (list)
    {
        list->deleteAllItems();
        for (S32 i = 0; i < mNumSpawn; i++)
        {
            std::string pos = llformat("%.1f, %.1f, %.1f",
                                    mSpawnPointPos[i].mV[VX],
                                    mSpawnPointPos[i].mV[VY],
                                    mSpawnPointPos[i].mV[VZ]);
            list->addSimpleElement(pos);
        }
        list->selectNthItem(mNumSpawn - 1);
    }
}<|MERGE_RESOLUTION|>--- conflicted
+++ resolved
@@ -1,312 +1,279 @@
-/**
- * @file llfloatertelehub.cpp
- * @author James Cook
- * @brief LLFloaterTelehub class implementation
- *
- * $LicenseInfo:firstyear=2005&license=viewerlgpl$
- * Second Life Viewer Source Code
- * Copyright (C) 2010, Linden Research, Inc.
- *
- * This library is free software; you can redistribute it and/or
- * modify it under the terms of the GNU Lesser General Public
- * License as published by the Free Software Foundation;
- * version 2.1 of the License only.
- *
- * This library is distributed in the hope that it will be useful,
- * but WITHOUT ANY WARRANTY; without even the implied warranty of
- * MERCHANTABILITY or FITNESS FOR A PARTICULAR PURPOSE.  See the GNU
- * Lesser General Public License for more details.
- *
- * You should have received a copy of the GNU Lesser General Public
- * License along with this library; if not, write to the Free Software
- * Foundation, Inc., 51 Franklin Street, Fifth Floor, Boston, MA  02110-1301  USA
- *
- * Linden Research, Inc., 945 Battery Street, San Francisco, CA  94111  USA
- * $/LicenseInfo$
- */
-
-#include "llviewerprecompiledheaders.h"
-
-#include "llfloatertelehub.h"
-
-#include "message.h"
-#include "llfontgl.h"
-
-#include "llagent.h"
-#include "llfloaterreg.h"
-#include "llfloatertools.h"
-#include "llscrolllistctrl.h"
-#include "llselectmgr.h"
-#include "lltoolcomp.h"
-#include "lltoolmgr.h"
-#include "llviewerobject.h"
-#include "llviewerobjectlist.h"
-#include "lluictrlfactory.h"
-
-LLFloaterTelehub::LLFloaterTelehub(const LLSD& key)
-:   LLFloater(key),
-    mTelehubObjectID(),
-    mTelehubObjectName(),
-    mTelehubPos(),
-    mTelehubRot(),
-    mNumSpawn(0)
-{
-}
-
-bool LLFloaterTelehub::postBuild()
-{
-    gMessageSystem->setHandlerFunc("TelehubInfo", processTelehubInfo);
-
-    getChild<LLUICtrl>("connect_btn")->setCommitCallback(boost::bind(&LLFloaterTelehub::onClickConnect, this));
-    getChild<LLUICtrl>("disconnect_btn")->setCommitCallback(boost::bind(&LLFloaterTelehub::onClickDisconnect, this));
-    getChild<LLUICtrl>("add_spawn_point_btn")->setCommitCallback(boost::bind(&LLFloaterTelehub::onClickAddSpawnPoint, this));
-    getChild<LLUICtrl>("remove_spawn_point_btn")->setCommitCallback(boost::bind(&LLFloaterTelehub::onClickRemoveSpawnPoint, this));
-
-<<<<<<< HEAD
-	LLScrollListCtrl* list = getChild<LLScrollListCtrl>("spawn_points_list");
-	if (list)
-	{
-		// otherwise you can't walk with arrow keys while floater is up
-		list->setAllowKeyboardMovement(false);
-	}
-
-	return true;
-=======
-    LLScrollListCtrl* list = getChild<LLScrollListCtrl>("spawn_points_list");
-    if (list)
-    {
-        // otherwise you can't walk with arrow keys while floater is up
-        list->setAllowKeyboardMovement(FALSE);
-    }
-
-    return TRUE;
->>>>>>> e1623bb2
-}
-void LLFloaterTelehub::onOpen(const LLSD& key)
-{
-    // Show tools floater by selecting translate (select) tool
-    LLToolMgr::getInstance()->setCurrentToolset(gBasicToolset);
-    LLToolMgr::getInstance()->getCurrentToolset()->selectTool( LLToolCompTranslate::getInstance() );
-
-    sendTelehubInfoRequest();
-
-    mObjectSelection = LLSelectMgr::getInstance()->getEditSelection();
-}
-
-LLFloaterTelehub::~LLFloaterTelehub()
-{
-    // no longer interested in this message
-    gMessageSystem->setHandlerFunc("TelehubInfo", NULL);
-}
-
-void LLFloaterTelehub::draw()
-{
-    if (!isMinimized())
-    {
-        refresh();
-    }
-    LLFloater::draw();
-}
-
-// Per-frame updates, because we don't have a selection manager observer.
-void LLFloaterTelehub::refresh()
-{
-<<<<<<< HEAD
-	constexpr bool children_ok = true;
-	LLViewerObject* object = mObjectSelection->getFirstRootObject(children_ok);
-	
-	bool have_selection = (object != NULL);
-	bool all_volume = LLSelectMgr::getInstance()->selectionAllPCode( LL_PCODE_VOLUME );
-	getChildView("connect_btn")->setEnabled(have_selection && all_volume);
-
-	bool have_telehub = mTelehubObjectID.notNull();
-	getChildView("disconnect_btn")->setEnabled(have_telehub);
-
-	bool space_avail = (mNumSpawn < MAX_SPAWNPOINTS_PER_TELEHUB);
-	getChildView("add_spawn_point_btn")->setEnabled(have_selection && all_volume && space_avail);
-
-	LLScrollListCtrl* list = getChild<LLScrollListCtrl>("spawn_points_list");
-	if (list)
-	{
-		bool enable_remove = (list->getFirstSelected() != NULL);
-		getChildView("remove_spawn_point_btn")->setEnabled(enable_remove);
-	}
-=======
-    const BOOL children_ok = TRUE;
-    LLViewerObject* object = mObjectSelection->getFirstRootObject(children_ok);
-
-    BOOL have_selection = (object != NULL);
-    BOOL all_volume = LLSelectMgr::getInstance()->selectionAllPCode( LL_PCODE_VOLUME );
-    getChildView("connect_btn")->setEnabled(have_selection && all_volume);
-
-    BOOL have_telehub = mTelehubObjectID.notNull();
-    getChildView("disconnect_btn")->setEnabled(have_telehub);
-
-    BOOL space_avail = (mNumSpawn < MAX_SPAWNPOINTS_PER_TELEHUB);
-    getChildView("add_spawn_point_btn")->setEnabled(have_selection && all_volume && space_avail);
-
-    LLScrollListCtrl* list = getChild<LLScrollListCtrl>("spawn_points_list");
-    if (list)
-    {
-        BOOL enable_remove = (list->getFirstSelected() != NULL);
-        getChildView("remove_spawn_point_btn")->setEnabled(enable_remove);
-    }
->>>>>>> e1623bb2
-}
-
-// static
-bool LLFloaterTelehub::renderBeacons()
-{
-    // only render if we've got a telehub
-    LLFloaterTelehub* floater = LLFloaterReg::findTypedInstance<LLFloaterTelehub>("telehubs");
-    return floater && floater->mTelehubObjectID.notNull();
-}
-
-// static
-void LLFloaterTelehub::addBeacons()
-{
-    LLFloaterTelehub* floater = LLFloaterReg::findTypedInstance<LLFloaterTelehub>("telehubs");
-    if (!floater)
-        return;
-
-    // Find the telehub position, either our cached old position, or
-    // an updated one based on the actual object position.
-    LLVector3 hub_pos_region = floater->mTelehubPos;
-    LLQuaternion hub_rot = floater->mTelehubRot;
-    LLViewerObject* obj = gObjectList.findObject(floater->mTelehubObjectID);
-    if (obj)
-    {
-        hub_pos_region = obj->getPositionRegion();
-        hub_rot = obj->getRotationRegion();
-    }
-    // Draw nice thick 3-pixel lines.
-    gObjectList.addDebugBeacon(hub_pos_region, "", LLColor4::yellow, LLColor4::white, 4);
-
-    LLScrollListCtrl* list = floater->getChild<LLScrollListCtrl>("spawn_points_list");
-    if (list)
-    {
-        S32 spawn_index = list->getFirstSelectedIndex();
-        if (spawn_index >= 0)
-        {
-            LLVector3 spawn_pos = hub_pos_region  + (floater->mSpawnPointPos[spawn_index] * hub_rot);
-            gObjectList.addDebugBeacon(spawn_pos, "", LLColor4::orange, LLColor4::white, 4);
-        }
-    }
-}
-
-void LLFloaterTelehub::sendTelehubInfoRequest()
-{
-    LLSelectMgr::getInstance()->sendGodlikeRequest("telehub", "info ui");
-}
-
-void LLFloaterTelehub::onClickConnect()
-{
-    LLSelectMgr::getInstance()->sendGodlikeRequest("telehub", "connect");
-}
-
-void LLFloaterTelehub::onClickDisconnect()
-{
-    LLSelectMgr::getInstance()->sendGodlikeRequest("telehub", "delete");
-}
-
-void LLFloaterTelehub::onClickAddSpawnPoint()
-{
-    LLSelectMgr::getInstance()->sendGodlikeRequest("telehub", "spawnpoint add");
-    LLSelectMgr::getInstance()->deselectAll();
-}
-
-void LLFloaterTelehub::onClickRemoveSpawnPoint()
-{
-    LLScrollListCtrl* list = getChild<LLScrollListCtrl>("spawn_points_list");
-    if (!list)
-        return;
-
-    S32 spawn_index = list->getFirstSelectedIndex();
-    if (spawn_index < 0) return;  // nothing selected
-
-    LLMessageSystem* msg = gMessageSystem;
-
-    // Could be god or estate owner.  If neither, server will reject message.
-    if (gAgent.isGodlike())
-    {
-        msg->newMessage("GodlikeMessage");
-    }
-    else
-    {
-        msg->newMessage("EstateOwnerMessage");
-    }
-    msg->nextBlock("AgentData");
-    msg->addUUID("AgentID", gAgent.getID());
-    msg->addUUID("SessionID", gAgent.getSessionID());
-    msg->addUUIDFast(_PREHASH_TransactionID, LLUUID::null); //not used
-    msg->nextBlock("MethodData");
-    msg->addString("Method", "telehub");
-    msg->addUUID("Invoice", LLUUID::null);
-
-    msg->nextBlock("ParamList");
-    msg->addString("Parameter", "spawnpoint remove");
-
-    std::string buffer;
-    buffer = llformat("%d", spawn_index);
-    msg->nextBlock("ParamList");
-    msg->addString("Parameter", buffer);
-
-    gAgent.sendReliableMessage();
-}
-
-// static
-void LLFloaterTelehub::processTelehubInfo(LLMessageSystem* msg, void**)
-{
-    LLFloaterTelehub* floater = LLFloaterReg::findTypedInstance<LLFloaterTelehub>("telehubs");
-    if (floater)
-    {
-        floater->unpackTelehubInfo(msg);
-    }
-}
-
-void LLFloaterTelehub::unpackTelehubInfo(LLMessageSystem* msg)
-{
-    msg->getUUID("TelehubBlock", "ObjectID", mTelehubObjectID);
-    msg->getString("TelehubBlock", "ObjectName", mTelehubObjectName);
-    msg->getVector3("TelehubBlock", "TelehubPos", mTelehubPos);
-    msg->getQuat("TelehubBlock", "TelehubRot", mTelehubRot);
-
-    mNumSpawn = msg->getNumberOfBlocks("SpawnPointBlock");
-    for (S32 i = 0; i < mNumSpawn; i++)
-    {
-        msg->getVector3("SpawnPointBlock", "SpawnPointPos", mSpawnPointPos[i], i);
-    }
-
-    // Update parts of the UI that change only when message received.
-
-    if (mTelehubObjectID.isNull())
-    {
-        getChildView("status_text_connected")->setVisible( false);
-        getChildView("status_text_not_connected")->setVisible( true);
-        getChildView("help_text_connected")->setVisible( false);
-        getChildView("help_text_not_connected")->setVisible( true);
-    }
-    else
-    {
-        getChild<LLUICtrl>("status_text_connected")->setTextArg("[OBJECT]", mTelehubObjectName);
-        getChildView("status_text_connected")->setVisible( true);
-        getChildView("status_text_not_connected")->setVisible( false);
-        getChildView("help_text_connected")->setVisible( true);
-        getChildView("help_text_not_connected")->setVisible( false);
-    }
-
-    LLScrollListCtrl* list = getChild<LLScrollListCtrl>("spawn_points_list");
-    if (list)
-    {
-        list->deleteAllItems();
-        for (S32 i = 0; i < mNumSpawn; i++)
-        {
-            std::string pos = llformat("%.1f, %.1f, %.1f",
-                                    mSpawnPointPos[i].mV[VX],
-                                    mSpawnPointPos[i].mV[VY],
-                                    mSpawnPointPos[i].mV[VZ]);
-            list->addSimpleElement(pos);
-        }
-        list->selectNthItem(mNumSpawn - 1);
-    }
-}+/**
+ * @file llfloatertelehub.cpp
+ * @author James Cook
+ * @brief LLFloaterTelehub class implementation
+ *
+ * $LicenseInfo:firstyear=2005&license=viewerlgpl$
+ * Second Life Viewer Source Code
+ * Copyright (C) 2010, Linden Research, Inc.
+ *
+ * This library is free software; you can redistribute it and/or
+ * modify it under the terms of the GNU Lesser General Public
+ * License as published by the Free Software Foundation;
+ * version 2.1 of the License only.
+ *
+ * This library is distributed in the hope that it will be useful,
+ * but WITHOUT ANY WARRANTY; without even the implied warranty of
+ * MERCHANTABILITY or FITNESS FOR A PARTICULAR PURPOSE.  See the GNU
+ * Lesser General Public License for more details.
+ *
+ * You should have received a copy of the GNU Lesser General Public
+ * License along with this library; if not, write to the Free Software
+ * Foundation, Inc., 51 Franklin Street, Fifth Floor, Boston, MA  02110-1301  USA
+ *
+ * Linden Research, Inc., 945 Battery Street, San Francisco, CA  94111  USA
+ * $/LicenseInfo$
+ */
+
+#include "llviewerprecompiledheaders.h"
+
+#include "llfloatertelehub.h"
+
+#include "message.h"
+#include "llfontgl.h"
+
+#include "llagent.h"
+#include "llfloaterreg.h"
+#include "llfloatertools.h"
+#include "llscrolllistctrl.h"
+#include "llselectmgr.h"
+#include "lltoolcomp.h"
+#include "lltoolmgr.h"
+#include "llviewerobject.h"
+#include "llviewerobjectlist.h"
+#include "lluictrlfactory.h"
+
+LLFloaterTelehub::LLFloaterTelehub(const LLSD& key)
+:   LLFloater(key),
+    mTelehubObjectID(),
+    mTelehubObjectName(),
+    mTelehubPos(),
+    mTelehubRot(),
+    mNumSpawn(0)
+{
+}
+
+bool LLFloaterTelehub::postBuild()
+{
+    gMessageSystem->setHandlerFunc("TelehubInfo", processTelehubInfo);
+
+    getChild<LLUICtrl>("connect_btn")->setCommitCallback(boost::bind(&LLFloaterTelehub::onClickConnect, this));
+    getChild<LLUICtrl>("disconnect_btn")->setCommitCallback(boost::bind(&LLFloaterTelehub::onClickDisconnect, this));
+    getChild<LLUICtrl>("add_spawn_point_btn")->setCommitCallback(boost::bind(&LLFloaterTelehub::onClickAddSpawnPoint, this));
+    getChild<LLUICtrl>("remove_spawn_point_btn")->setCommitCallback(boost::bind(&LLFloaterTelehub::onClickRemoveSpawnPoint, this));
+
+    LLScrollListCtrl* list = getChild<LLScrollListCtrl>("spawn_points_list");
+    if (list)
+    {
+        // otherwise you can't walk with arrow keys while floater is up
+        list->setAllowKeyboardMovement(false);
+    }
+
+    return true;
+}
+void LLFloaterTelehub::onOpen(const LLSD& key)
+{
+    // Show tools floater by selecting translate (select) tool
+    LLToolMgr::getInstance()->setCurrentToolset(gBasicToolset);
+    LLToolMgr::getInstance()->getCurrentToolset()->selectTool( LLToolCompTranslate::getInstance() );
+
+    sendTelehubInfoRequest();
+
+    mObjectSelection = LLSelectMgr::getInstance()->getEditSelection();
+}
+
+LLFloaterTelehub::~LLFloaterTelehub()
+{
+    // no longer interested in this message
+    gMessageSystem->setHandlerFunc("TelehubInfo", NULL);
+}
+
+void LLFloaterTelehub::draw()
+{
+    if (!isMinimized())
+    {
+        refresh();
+    }
+    LLFloater::draw();
+}
+
+// Per-frame updates, because we don't have a selection manager observer.
+void LLFloaterTelehub::refresh()
+{
+    constexpr bool children_ok = true;
+    LLViewerObject* object = mObjectSelection->getFirstRootObject(children_ok);
+
+    bool have_selection = (object != NULL);
+    bool all_volume = LLSelectMgr::getInstance()->selectionAllPCode( LL_PCODE_VOLUME );
+    getChildView("connect_btn")->setEnabled(have_selection && all_volume);
+
+    bool have_telehub = mTelehubObjectID.notNull();
+    getChildView("disconnect_btn")->setEnabled(have_telehub);
+
+    bool space_avail = (mNumSpawn < MAX_SPAWNPOINTS_PER_TELEHUB);
+    getChildView("add_spawn_point_btn")->setEnabled(have_selection && all_volume && space_avail);
+
+    LLScrollListCtrl* list = getChild<LLScrollListCtrl>("spawn_points_list");
+    if (list)
+    {
+        bool enable_remove = (list->getFirstSelected() != NULL);
+        getChildView("remove_spawn_point_btn")->setEnabled(enable_remove);
+    }
+}
+
+// static
+bool LLFloaterTelehub::renderBeacons()
+{
+    // only render if we've got a telehub
+    LLFloaterTelehub* floater = LLFloaterReg::findTypedInstance<LLFloaterTelehub>("telehubs");
+    return floater && floater->mTelehubObjectID.notNull();
+}
+
+// static
+void LLFloaterTelehub::addBeacons()
+{
+    LLFloaterTelehub* floater = LLFloaterReg::findTypedInstance<LLFloaterTelehub>("telehubs");
+    if (!floater)
+        return;
+
+    // Find the telehub position, either our cached old position, or
+    // an updated one based on the actual object position.
+    LLVector3 hub_pos_region = floater->mTelehubPos;
+    LLQuaternion hub_rot = floater->mTelehubRot;
+    LLViewerObject* obj = gObjectList.findObject(floater->mTelehubObjectID);
+    if (obj)
+    {
+        hub_pos_region = obj->getPositionRegion();
+        hub_rot = obj->getRotationRegion();
+    }
+    // Draw nice thick 3-pixel lines.
+    gObjectList.addDebugBeacon(hub_pos_region, "", LLColor4::yellow, LLColor4::white, 4);
+
+    LLScrollListCtrl* list = floater->getChild<LLScrollListCtrl>("spawn_points_list");
+    if (list)
+    {
+        S32 spawn_index = list->getFirstSelectedIndex();
+        if (spawn_index >= 0)
+        {
+            LLVector3 spawn_pos = hub_pos_region  + (floater->mSpawnPointPos[spawn_index] * hub_rot);
+            gObjectList.addDebugBeacon(spawn_pos, "", LLColor4::orange, LLColor4::white, 4);
+        }
+    }
+}
+
+void LLFloaterTelehub::sendTelehubInfoRequest()
+{
+    LLSelectMgr::getInstance()->sendGodlikeRequest("telehub", "info ui");
+}
+
+void LLFloaterTelehub::onClickConnect()
+{
+    LLSelectMgr::getInstance()->sendGodlikeRequest("telehub", "connect");
+}
+
+void LLFloaterTelehub::onClickDisconnect()
+{
+    LLSelectMgr::getInstance()->sendGodlikeRequest("telehub", "delete");
+}
+
+void LLFloaterTelehub::onClickAddSpawnPoint()
+{
+    LLSelectMgr::getInstance()->sendGodlikeRequest("telehub", "spawnpoint add");
+    LLSelectMgr::getInstance()->deselectAll();
+}
+
+void LLFloaterTelehub::onClickRemoveSpawnPoint()
+{
+    LLScrollListCtrl* list = getChild<LLScrollListCtrl>("spawn_points_list");
+    if (!list)
+        return;
+
+    S32 spawn_index = list->getFirstSelectedIndex();
+    if (spawn_index < 0) return;  // nothing selected
+
+    LLMessageSystem* msg = gMessageSystem;
+
+    // Could be god or estate owner.  If neither, server will reject message.
+    if (gAgent.isGodlike())
+    {
+        msg->newMessage("GodlikeMessage");
+    }
+    else
+    {
+        msg->newMessage("EstateOwnerMessage");
+    }
+    msg->nextBlock("AgentData");
+    msg->addUUID("AgentID", gAgent.getID());
+    msg->addUUID("SessionID", gAgent.getSessionID());
+    msg->addUUIDFast(_PREHASH_TransactionID, LLUUID::null); //not used
+    msg->nextBlock("MethodData");
+    msg->addString("Method", "telehub");
+    msg->addUUID("Invoice", LLUUID::null);
+
+    msg->nextBlock("ParamList");
+    msg->addString("Parameter", "spawnpoint remove");
+
+    std::string buffer;
+    buffer = llformat("%d", spawn_index);
+    msg->nextBlock("ParamList");
+    msg->addString("Parameter", buffer);
+
+    gAgent.sendReliableMessage();
+}
+
+// static
+void LLFloaterTelehub::processTelehubInfo(LLMessageSystem* msg, void**)
+{
+    LLFloaterTelehub* floater = LLFloaterReg::findTypedInstance<LLFloaterTelehub>("telehubs");
+    if (floater)
+    {
+        floater->unpackTelehubInfo(msg);
+    }
+}
+
+void LLFloaterTelehub::unpackTelehubInfo(LLMessageSystem* msg)
+{
+    msg->getUUID("TelehubBlock", "ObjectID", mTelehubObjectID);
+    msg->getString("TelehubBlock", "ObjectName", mTelehubObjectName);
+    msg->getVector3("TelehubBlock", "TelehubPos", mTelehubPos);
+    msg->getQuat("TelehubBlock", "TelehubRot", mTelehubRot);
+
+    mNumSpawn = msg->getNumberOfBlocks("SpawnPointBlock");
+    for (S32 i = 0; i < mNumSpawn; i++)
+    {
+        msg->getVector3("SpawnPointBlock", "SpawnPointPos", mSpawnPointPos[i], i);
+    }
+
+    // Update parts of the UI that change only when message received.
+
+    if (mTelehubObjectID.isNull())
+    {
+        getChildView("status_text_connected")->setVisible( false);
+        getChildView("status_text_not_connected")->setVisible( true);
+        getChildView("help_text_connected")->setVisible( false);
+        getChildView("help_text_not_connected")->setVisible( true);
+    }
+    else
+    {
+        getChild<LLUICtrl>("status_text_connected")->setTextArg("[OBJECT]", mTelehubObjectName);
+        getChildView("status_text_connected")->setVisible( true);
+        getChildView("status_text_not_connected")->setVisible( false);
+        getChildView("help_text_connected")->setVisible( true);
+        getChildView("help_text_not_connected")->setVisible( false);
+    }
+
+    LLScrollListCtrl* list = getChild<LLScrollListCtrl>("spawn_points_list");
+    if (list)
+    {
+        list->deleteAllItems();
+        for (S32 i = 0; i < mNumSpawn; i++)
+        {
+            std::string pos = llformat("%.1f, %.1f, %.1f",
+                                    mSpawnPointPos[i].mV[VX],
+                                    mSpawnPointPos[i].mV[VY],
+                                    mSpawnPointPos[i].mV[VZ]);
+            list->addSimpleElement(pos);
+        }
+        list->selectNthItem(mNumSpawn - 1);
+    }
+}