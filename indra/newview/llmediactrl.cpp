--- conflicted
+++ resolved
@@ -937,7 +937,7 @@
 		}
 	}
 
-
+	
 	LLPanel::draw();
 
 	// Restore the previous values
@@ -1041,26 +1041,16 @@
 			std::string url = self->getClickURL();
 			std::string target = self->getClickTarget();
 			std::string uuid = self->getClickUUID();
-			
+
 			if(gSavedSettings.getBOOL("MediaEnablePopups"))
 			{
-<<<<<<< HEAD
-				LLNotificationsUtil::add("PopupAttempt", 
+
+				LLNotificationPtr popup_notify = LLNotificationsUtil::add("PopupAttempt", 
 					LLSD(), 
 					LLSD().with("source", mMediaID).with("target", target).with("url", url).with("uuid", uuid),
 					boost::bind(&LLMediaCtrl::onPopup, this, _1, _2));
-=======
-			case LLPluginClassMedia::TARGET_NONE:
-				// ignore this click and let media plugin handle it
-				break;
-			default:
-				LLNotificationPtr popup_notify = LLNotifications::instance().add("PopupAttempt", 
-					LLSD(), 
-					LLSD().with("target", target).with("url", url),
-					boost::bind(&LLMediaCtrl::onPopup, this, _1, _2));
 				showNotification(popup_notify);
 				break;
->>>>>>> 7b7d8ffc
 			}
 		};
 
@@ -1124,14 +1114,12 @@
 	{
 		LLWeb::loadURL(notification["payload"]["url"], notification["payload"]["target"], notification["payload"]["uuid"]);
 	}
-<<<<<<< HEAD
 	else
 	{
 		// Make sure the opening instance knows its window open request was denied, so it can clean things up.
 		LLViewerMedia::proxyWindowClosed(notification["payload"]["uuid"]);
 	}
 
-=======
 }
 
 void LLMediaCtrl::onCloseNotification()
@@ -1229,5 +1217,4 @@
 	panel.setVisible(FALSE);
 
 	mCurNotification.reset();
->>>>>>> 7b7d8ffc
 }