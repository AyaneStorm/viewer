/**
 * @file llsearchcombobox.h
 * @brief LLSearchComboBox class definition
 *
 * $LicenseInfo:firstyear=2009&license=viewerlgpl$
 * Second Life Viewer Source Code
 * Copyright (C) 2010, Linden Research, Inc.
 *
 * This library is free software; you can redistribute it and/or
 * modify it under the terms of the GNU Lesser General Public
 * License as published by the Free Software Foundation;
 * version 2.1 of the License only.
 *
 * This library is distributed in the hope that it will be useful,
 * but WITHOUT ANY WARRANTY; without even the implied warranty of
 * MERCHANTABILITY or FITNESS FOR A PARTICULAR PURPOSE.  See the GNU
 * Lesser General Public License for more details.
 *
 * You should have received a copy of the GNU Lesser General Public
 * License along with this library; if not, write to the Free Software
 * Foundation, Inc., 51 Franklin Street, Fifth Floor, Boston, MA  02110-1301  USA
 *
 * Linden Research, Inc., 945 Battery Street, San Francisco, CA  94111  USA
 * $/LicenseInfo$
 */

#ifndef LL_LLSEARCHCOMBOBOX_H
#define LL_LLSEARCHCOMBOBOX_H

#include "llcombobox.h"
#include "llsearchhistory.h"

/**
 * Search control with text box for search queries and a drop down list
 * with recent queries. Supports text auto-complete and filtering of drop down list
 * according to typed text.
 */
class LLSearchComboBox : public LLComboBox
{
public:

    struct Params : public LLInitParam::Block<Params, LLComboBox::Params>
    {
        Optional<LLButton::Params> search_button;
        Optional<bool> dropdown_button_visible;

        Params();
    };

<<<<<<< HEAD
	/**
	 * Removes an entry from combo box, case insensitive
	 */
	bool remove(const std::string& name);
=======
    /**
     * Removes an entry from combo box, case insensitive
     */
    BOOL remove(const std::string& name);
>>>>>>> e7eced3c

    /**
     * Clears search history
     */
    void clearHistory();

<<<<<<< HEAD
	/*virtual*/ bool handleKeyHere(KEY key, MASK mask);
=======
    /*virtual*/ BOOL handleKeyHere(KEY key, MASK mask);
>>>>>>> e7eced3c

    ~LLSearchComboBox();

protected:

    LLSearchComboBox(const Params&p);
    friend class LLUICtrlFactory;

    /**
     * Handles typing in text box
     */
    void onTextEntry(LLLineEditor* line_editor);

    /**
     * Hides drop down list and focuses text box
     */
    void hideList();

    /**
     * Rebuilds search history, case insensitive
     * If filter is an empty string - whole history will be added to combo box
     * if filter is valid string - only matching entries will be added
     */
    virtual void rebuildSearchHistory(const std::string& filter);

    /**
     * Callback for prearrange event
     */
    void onSearchPrearrange(const LLSD& data);

    /**
     * Callback for text box or combo box commit
     */
    void onSelectionCommit();

    /**
     * Sets focus to text box
     */
    void focusTextEntry();

    LLButton* mSearchButton;
};

#endif //LL_LLSEARCHCOMBOBOX_H<|MERGE_RESOLUTION|>--- conflicted
+++ resolved
@@ -47,28 +47,17 @@
         Params();
     };
 
-<<<<<<< HEAD
-	/**
-	 * Removes an entry from combo box, case insensitive
-	 */
-	bool remove(const std::string& name);
-=======
     /**
      * Removes an entry from combo box, case insensitive
      */
-    BOOL remove(const std::string& name);
->>>>>>> e7eced3c
+    bool remove(const std::string& name);
 
     /**
      * Clears search history
      */
     void clearHistory();
 
-<<<<<<< HEAD
-	/*virtual*/ bool handleKeyHere(KEY key, MASK mask);
-=======
-    /*virtual*/ BOOL handleKeyHere(KEY key, MASK mask);
->>>>>>> e7eced3c
+    /*virtual*/ bool handleKeyHere(KEY key, MASK mask);
 
     ~LLSearchComboBox();
 
