/** 
 * @file softenLightF.glsl
 *
 * Copyright (c) 2007-$CurrentYear$, Linden Research, Inc.
 * $License$
 */

#extension GL_ARB_texture_rectangle : enable

uniform sampler2DRect diffuseRect;
uniform sampler2DRect specularRect;
uniform sampler2DRect normalMap;
uniform sampler2DRect lightMap;
uniform sampler2DRect depthMap;
uniform sampler2D	  noiseMap;
uniform samplerCube environmentMap;
uniform sampler2D	  lightFunc;
uniform vec3 gi_quad;

uniform float blur_size;
uniform float blur_fidelity;

// Inputs
uniform vec4 morphFactor;
uniform vec3 camPosLocal;
//uniform vec4 camPosWorld;
uniform vec4 gamma;
uniform vec4 lightnorm;
uniform vec4 sunlight_color;
uniform vec4 ambient;
uniform vec4 blue_horizon;
uniform vec4 blue_density;
uniform vec4 haze_horizon;
uniform vec4 haze_density;
uniform vec4 cloud_shadow;
uniform vec4 density_multiplier;
uniform vec4 distance_multiplier;
uniform vec4 max_y;
uniform vec4 glow;
uniform float scene_light_strength;
uniform vec3 env_mat[3];
uniform vec4 shadow_clip;
uniform mat3 ssao_effect_mat;

uniform mat4 inv_proj;
uniform vec2 screen_res;

varying vec4 vary_light;
varying vec2 vary_fragcoord;

vec3 vary_PositionEye;

vec3 vary_SunlitColor;
vec3 vary_AmblitColor;
vec3 vary_AdditiveColor;
vec3 vary_AtmosAttenuation;

vec4 getPosition_d(vec2 pos_screen, float depth)
{
	vec2 sc = pos_screen.xy*2.0;
	sc /= screen_res;
	sc -= vec2(1.0,1.0);
	vec4 ndc = vec4(sc.x, sc.y, 2.0*depth-1.0, 1.0);
	vec4 pos = inv_proj * ndc;
	pos /= pos.w;
	pos.w = 1.0;
	return pos;
}

vec4 getPosition(vec2 pos_screen)
{ //get position in screen space (world units) given window coordinate and depth map
	float depth = texture2DRect(depthMap, pos_screen.xy).a;
	return getPosition_d(pos_screen, depth);
}

vec3 getPositionEye()
{
	return vary_PositionEye;
}
vec3 getSunlitColor()
{
	return vary_SunlitColor;
}
vec3 getAmblitColor()
{
	return vary_AmblitColor;
}
vec3 getAdditiveColor()
{
	return vary_AdditiveColor;
}
vec3 getAtmosAttenuation()
{
	return vary_AtmosAttenuation;
}


void setPositionEye(vec3 v)
{
	vary_PositionEye = v;
}

void setSunlitColor(vec3 v)
{
	vary_SunlitColor = v;
}

void setAmblitColor(vec3 v)
{
	vary_AmblitColor = v;
}

void setAdditiveColor(vec3 v)
{
	vary_AdditiveColor = v;
}

void setAtmosAttenuation(vec3 v)
{
	vary_AtmosAttenuation = v;
}

void calcAtmospherics(vec3 inPositionEye, float ambFactor) {

	vec3 P = inPositionEye;
	setPositionEye(P);
	
	//(TERRAIN) limit altitude
	if (P.y > max_y.x) P *= (max_y.x / P.y);
	if (P.y < -max_y.x) P *= (-max_y.x / P.y);

	vec3 tmpLightnorm = lightnorm.xyz;

	vec3 Pn = normalize(P);
	float Plen = length(P);

	vec4 temp1 = vec4(0);
	vec3 temp2 = vec3(0);
	vec4 blue_weight;
	vec4 haze_weight;
	vec4 sunlight = sunlight_color;
	vec4 light_atten;

	//sunlight attenuation effect (hue and brightness) due to atmosphere
	//this is used later for sunlight modulation at various altitudes
	light_atten = (blue_density * 1.0 + vec4(haze_density.r) * 0.25) * (density_multiplier.x * max_y.x);
		//I had thought blue_density and haze_density should have equal weighting,
		//but attenuation due to haze_density tends to seem too strong

	temp1 = blue_density + vec4(haze_density.r);
	blue_weight = blue_density / temp1;
	haze_weight = vec4(haze_density.r) / temp1;

	//(TERRAIN) compute sunlight from lightnorm only (for short rays like terrain)
	temp2.y = max(0.0, tmpLightnorm.y);
	temp2.y = 1. / temp2.y;
	sunlight *= exp( - light_atten * temp2.y);

	// main atmospheric scattering line integral
	temp2.z = Plen * density_multiplier.x;

	// Transparency (-> temp1)
	// ATI Bugfix -- can't store temp1*temp2.z*distance_multiplier.x in a variable because the ati
	// compiler gets confused.
	temp1 = exp(-temp1 * temp2.z * distance_multiplier.x);

	//final atmosphere attenuation factor
	setAtmosAttenuation(temp1.rgb);
	
	//compute haze glow
	//(can use temp2.x as temp because we haven't used it yet)
	temp2.x = dot(Pn, tmpLightnorm.xyz);
	temp2.x = 1. - temp2.x;
		//temp2.x is 0 at the sun and increases away from sun
	temp2.x = max(temp2.x, .03);	//was glow.y
		//set a minimum "angle" (smaller glow.y allows tighter, brighter hotspot)
	temp2.x *= glow.x;
		//higher glow.x gives dimmer glow (because next step is 1 / "angle")
	temp2.x = pow(temp2.x, glow.z);
		//glow.z should be negative, so we're doing a sort of (1 / "angle") function

	//add "minimum anti-solar illumination"
	temp2.x += .25;
	
	//increase ambient when there are more clouds
	vec4 tmpAmbient = ambient + (vec4(1.) - ambient) * cloud_shadow.x * 0.5;
	
	/*  decrease value and saturation (that in HSV, not HSL) for occluded areas
	 * // for HSV color/geometry used here, see http://gimp-savvy.com/BOOK/index.html?node52.html
	 * // The following line of code performs the equivalent of:
	 * float ambAlpha = tmpAmbient.a;
	 * float ambValue = dot(vec3(tmpAmbient), vec3(0.577)); // projection onto <1/rt(3), 1/rt(3), 1/rt(3)>, the neutral white-black axis
	 * vec3 ambHueSat = vec3(tmpAmbient) - vec3(ambValue);
	 * tmpAmbient = vec4(RenderSSAOEffect.valueFactor * vec3(ambValue) + RenderSSAOEffect.saturationFactor *(1.0 - ambFactor) * ambHueSat, ambAlpha);
	 */
	tmpAmbient = vec4(mix(ssao_effect_mat * tmpAmbient.rgb, tmpAmbient.rgb, ambFactor), tmpAmbient.a);

	//haze color
	setAdditiveColor(
		vec3(blue_horizon * blue_weight * (sunlight*(1.-cloud_shadow.x) + tmpAmbient)
	  + (haze_horizon.r * haze_weight) * (sunlight*(1.-cloud_shadow.x) * temp2.x
		  + tmpAmbient)));

	//brightness of surface both sunlight and ambient
	setSunlitColor(vec3(sunlight * .5));
	setAmblitColor(vec3(tmpAmbient * .25));
	setAdditiveColor(getAdditiveColor() * vec3(1.0 - temp1));
}

vec3 atmosLighting(vec3 light)
{
	light *= getAtmosAttenuation().r;
	light += getAdditiveColor();
	return (2.0 * light);
}

vec3 atmosTransport(vec3 light) {
	light *= getAtmosAttenuation().r;
	light += getAdditiveColor() * 2.0;
	return light;
}
vec3 atmosGetDiffuseSunlightColor()
{
	return getSunlitColor();
}

vec3 scaleDownLight(vec3 light)
{
	return (light / scene_light_strength );
}

vec3 scaleUpLight(vec3 light)
{
	return (light * scene_light_strength);
}

vec3 atmosAmbient(vec3 light)
{
	return getAmblitColor() + light / 2.0;
}

vec3 atmosAffectDirectionalLight(float lightIntensity)
{
	return getSunlitColor() * lightIntensity;
}

vec3 scaleSoftClip(vec3 light)
{
	//soft clip effect:
	light = 1. - clamp(light, vec3(0.), vec3(1.));
	light = 1. - pow(light, gamma.xxx);

	return light;
}

void main() 
{
	vec2 tc = vary_fragcoord.xy;
	float depth = texture2DRect(depthMap, tc.xy).a;
	vec3 pos = getPosition_d(tc, depth).xyz;
	vec3 norm = texture2DRect(normalMap, tc).xyz*2.0-1.0;
	//vec3 nz = texture2D(noiseMap, vary_fragcoord.xy/128.0).xyz;
	
	float da = max(dot(norm.xyz, vary_light.xyz), 0.0);
	
	vec4 diffuse = texture2DRect(diffuseRect, tc);
	vec4 spec = texture2DRect(specularRect, vary_fragcoord.xy);
	
	vec2 scol_ambocc = texture2DRect(lightMap, vary_fragcoord.xy).rg;
	float scol = max(scol_ambocc.r, diffuse.a); 
	float ambocc = scol_ambocc.g;
	
	calcAtmospherics(pos.xyz, ambocc);
	
	vec3 col = atmosAmbient(vec3(0));
	col += atmosAffectDirectionalLight(max(min(da, scol), diffuse.a));
	
	col *= diffuse.rgb;
	
	if (spec.a > 0.0) // specular reflection
	{
		// the old infinite-sky shiny reflection
		//
		vec3 refnormpersp = normalize(reflect(pos.xyz, norm.xyz));
		float sa = dot(refnormpersp, vary_light.xyz);
		vec3 dumbshiny = vary_SunlitColor*scol_ambocc.r*texture2D(lightFunc, vec2(sa, spec.a)).a;

<<<<<<< HEAD
=======
		/*
>>>>>>> 5f7654cf
		// screen-space cheap fakey reflection map
		//
		vec3 refnorm = normalize(reflect(vec3(0,0,-1), norm.xyz));
		depth -= 0.5; // unbias depth
		// first figure out where we'll make our 2D guess from
		vec2 ref2d = (0.25 * screen_res.y) * (refnorm.xy) * abs(refnorm.z) / depth;
		// Offset the guess source a little according to a trivial
		// checkerboard dither function and spec.a.
		// This is meant to be similar to sampling a blurred version
		// of the diffuse map.  LOD would be better in that regard.
		// The goal of the blur is to soften reflections in surfaces
		// with low shinyness, and also to disguise our lameness.
		float checkerboard = floor(mod(tc.x+tc.y, 2.0)); // 0.0, 1.0
		float checkoffset = (3.0 + (7.0*(1.0-spec.a)))*(checkerboard-0.5);
		ref2d += vec2(checkoffset, checkoffset);
		ref2d += tc.xy; // use as offset from destination
		// Get attributes from the 2D guess point.
		// We average two samples of diffuse (not of anything else) per
		// pixel to try to reduce aliasing some more.
		vec3 refcol = 0.5 * (texture2DRect(diffuseRect, ref2d + vec2(0.0, -checkoffset)).rgb +
				     texture2DRect(diffuseRect, ref2d + vec2(-checkoffset, 0.0)).rgb);
		float refdepth = texture2DRect(depthMap, ref2d).a;
		vec3 refpos = getPosition_d(ref2d, refdepth).xyz;
		float refshad = texture2DRect(lightMap, ref2d).r;
		vec3 refn = normalize(texture2DRect(normalMap, ref2d).rgb * 2.0 - 1.0);
		// figure out how appropriate our guess actually was
		float refapprop = max(0.0, dot(-refnorm, normalize(pos - refpos)));
		// darken reflections from points which face away from the reflected ray - our guess was a back-face
		//refapprop *= step(dot(refnorm, refn), 0.0);
		refapprop = min(refapprop, max(0.0, -dot(refnorm, refn))); // more conservative variant
		// get appropriate light strength for guess-point
		// reflect light direction to increase the illusion that
		// these are reflections.
		vec3 reflight = reflect(lightnorm.xyz, norm.xyz);
		float reflit = min(max(dot(refn, reflight.xyz), 0.0), refshad);
		// apply sun color to guess-point, dampen according to inappropriateness of guess
		float refmod = min(refapprop, reflit);
		vec3 refprod = vary_SunlitColor * refcol.rgb * refmod;
		vec3 ssshiny = (refprod * spec.a);
		ssshiny *= 0.3; // dampen it even more
<<<<<<< HEAD
=======
		*/
		vec3 ssshiny = vec3(0,0,0);
>>>>>>> 5f7654cf

		// add the two types of shiny together
		col += (ssshiny + dumbshiny) * spec.rgb;
	}
	
	col = atmosLighting(col);
	col = scaleSoftClip(col);
		
	gl_FragColor.rgb = col;
	gl_FragColor.a = 0.0;
}<|MERGE_RESOLUTION|>--- conflicted
+++ resolved
@@ -285,10 +285,7 @@
 		float sa = dot(refnormpersp, vary_light.xyz);
 		vec3 dumbshiny = vary_SunlitColor*scol_ambocc.r*texture2D(lightFunc, vec2(sa, spec.a)).a;
 
-<<<<<<< HEAD
-=======
 		/*
->>>>>>> 5f7654cf
 		// screen-space cheap fakey reflection map
 		//
 		vec3 refnorm = normalize(reflect(vec3(0,0,-1), norm.xyz));
@@ -329,11 +326,8 @@
 		vec3 refprod = vary_SunlitColor * refcol.rgb * refmod;
 		vec3 ssshiny = (refprod * spec.a);
 		ssshiny *= 0.3; // dampen it even more
-<<<<<<< HEAD
-=======
 		*/
 		vec3 ssshiny = vec3(0,0,0);
->>>>>>> 5f7654cf
 
 		// add the two types of shiny together
 		col += (ssshiny + dumbshiny) * spec.rgb;
