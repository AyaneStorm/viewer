--- conflicted
+++ resolved
@@ -51,30 +51,18 @@
     //transform vertex
 #ifdef HAS_SKIN
     mat4 mat = getObjectSkinnedTransform();
-<<<<<<< HEAD
-	mat = modelview_matrix * mat;
-	vec3 pos = (mat*vec4(position.xyz, 1.0)).xyz;
-    vary_position = pos;
-	gl_Position = projection_matrix*vec4(pos, 1.0);
-=======
     mat = modelview_matrix * mat;
     vec3 pos = (mat*vec4(position.xyz, 1.0)).xyz;
+    vary_position = pos;
     gl_Position = projection_matrix*vec4(pos, 1.0);
->>>>>>> 6377610f
 
     vec3 n = normalize((mat * vec4(normal.xyz+position.xyz, 1.0)).xyz-pos.xyz);
     vec3 t = normalize((mat * vec4(tangent.xyz+position.xyz, 1.0)).xyz-pos.xyz);
 #else
-<<<<<<< HEAD
     vary_position = (modelview_matrix*vec4(position.xyz, 1.0)).xyz;
-	gl_Position = modelview_projection_matrix * vec4(position.xyz, 1.0); 
-	vec3 n = normalize(normal_matrix * normal);
-	vec3 t = normalize(normal_matrix * tangent.xyz);
-=======
     gl_Position = modelview_projection_matrix * vec4(position.xyz, 1.0);
     vec3 n = normalize(normal_matrix * normal);
     vec3 t = normalize(normal_matrix * tangent.xyz);
->>>>>>> 6377610f
 #endif
 
     vec3 b = cross(n, t) * tangent.w;
