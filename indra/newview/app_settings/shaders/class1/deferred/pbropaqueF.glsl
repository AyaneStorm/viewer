/** 
 * @file pbropaqueF.glsl
 *
 * $LicenseInfo:firstyear=2022&license=viewerlgpl$
 * Second Life Viewer Source Code
 * Copyright (C) 2022, Linden Research, Inc.
 * 
 * This library is free software; you can redistribute it and/or
 * modify it under the terms of the GNU Lesser General Public
 * License as published by the Free Software Foundation;
 * version 2.1 of the License only.
 * 
 * This library is distributed in the hope that it will be useful,
 * but WITHOUT ANY WARRANTY; without even the implied warranty of
 * MERCHANTABILITY or FITNESS FOR A PARTICULAR PURPOSE.  See the GNU
 * Lesser General Public License for more details.
 * 
 * You should have received a copy of the GNU Lesser General Public
 * License along with this library; if not, write to the Free Software
 * Foundation, Inc., 51 Franklin Street, Fifth Floor, Boston, MA  02110-1301  USA
 * 
 * Linden Research, Inc., 945 Battery Street, San Francisco, CA  94111  USA
 * $/LicenseInfo$
 */

/*[EXTRA_CODE_HERE]*/

#define DEBUG_BASIC         0
#define DEBUG_VERTEX        0
#define DEBUG_NORMAL        0
#define DEBUG_POSITION      0
<<<<<<< HEAD

// 
uniform sampler2D diffuseMap;  //always in sRGB space

#ifdef HAS_NORMAL_MAP
    uniform sampler2D bumpMap;
#endif
=======
#define DEBUG_REFLECT_VEC   0
#define DEBUG_REFLECT_COLOR 0
#define DEBUG_REFLECT_MAP   0
>>>>>>> f2c7f58c

#ifdef HAS_NORMAL_MAP
uniform sampler2D bumpMap;
#endif
#ifdef HAS_SPECULAR_MAP
    uniform sampler2D specularMap; // Packed: Occlusion, Metal, Roughness
#endif

uniform samplerCube environmentMap;
uniform mat3        env_mat;
uniform samplerCube reflectionMap;

#ifdef DEFINE_GL_FRAGCOLOR
out vec4 frag_data[4];
#else
#define frag_data gl_FragData
#endif

VARYING vec3 vary_position;
VARYING vec4 vertex_color;
VARYING vec2 vary_texcoord0;
#ifdef HAS_NORMAL_MAP
<<<<<<< HEAD
    VARYING vec3 vary_normal;
    VARYING vec2 vary_texcoord1;
#endif

=======
VARYING vec2 vary_texcoord1;
#endif
>>>>>>> f2c7f58c
#ifdef HAS_SPECULAR_MAP
    VARYING vec2 vary_texcoord2;
#endif

vec2 encode_normal(vec3 n);
vec3 linear_to_srgb(vec3 c);

const float M_PI = 3.141592653589793;

void main()
{
// IF .mFeatures.mIndexedTextureChannels = LLGLSLShader::sIndexedTextureChannels;
//    vec3 col = vertex_color.rgb * diffuseLookup(vary_texcoord0.xy).rgb;
// else
    vec3 col = vertex_color.rgb * texture2D(diffuseMap, vary_texcoord0.xy).rgb;

<<<<<<< HEAD
    vec3 emissive = vec3(0);
=======
#ifdef HAS_NORMAL_MAP
    vec4 norm = texture2D(bumpMap, vary_texcoord1.xy)
    vec3 tnorm = norm.xyz * 2 - 1;
#endif

//#ifdef HAS_SPECULAR_MAP
//#else
    vec4 norm  = vec4(0,0,0,1.0);
    vec3 tnorm = vary_normal;
//#endif
    norm.xyz = normalize(tnorm.xyz);
>>>>>>> f2c7f58c

#ifdef HAS_NORMAL_MAP
    vec4 norm = texture2D(bumpMap, vary_texcoord1.xy);
    vec3 tnorm = norm.xyz * 2 - 1;
#else
    vec4 norm = vec4(0,0,0,1.0);
//    vec3 tnorm = vary_normal;
    vec3 tnorm = vec3(0,0,1);
#endif

    // RGB = Occlusion, Roughness, Metal
    // default values
    //   occlusion ?
    //   roughness 1.0
    //   metal     1.0
#ifdef HAS_SPECULAR_MAP
    vec3 spec = texture2D(specularMap, vary_texcoord0.xy).rgb; // TODO: FIXME: vary_texcoord2
#else
    vec3 spec = vec3(0,1,1);
#endif
    norm.xyz = normalize(tnorm.xyz);

#if DEBUG_BASIC
    col.rgb = vec3( 1, 0, 1 );
#endif
#if DEBUG_VERTEX
    col.rgb = vertex_color.rgb;
#endif
#if DEBUG_NORMAL
    col.rgb = vary_normal;
#endif
#if DEBUG_POSITION
    col.rgb = vary_position.xyz;
#endif
<<<<<<< HEAD
=======
#if DEBUG_REFLECT_VEC
    col.rgb = refnormpersp;
#endif
#if DEBUG_REFLECT_COLOR
    col.rgb = reflected_color;
#endif
#if DEBUG_REFLECT_MAP
    col.rgb = textureCube(reflectionMap, env_vec).rgb;
#endif
>>>>>>> f2c7f58c

    frag_data[0] = vec4(col, 0.0);
    frag_data[1] = vec4(spec.rgb, vertex_color.a);                                      // Occlusion, Roughness, Metal
    frag_data[2] = vec4(encode_normal(norm.xyz), vertex_color.a, GBUFFER_FLAG_HAS_PBR); //
    frag_data[3] = vec4(emissive,0);                                                    // Emissive
}<|MERGE_RESOLUTION|>--- conflicted
+++ resolved
@@ -29,19 +29,12 @@
 #define DEBUG_VERTEX        0
 #define DEBUG_NORMAL        0
 #define DEBUG_POSITION      0
-<<<<<<< HEAD
 
-// 
 uniform sampler2D diffuseMap;  //always in sRGB space
 
 #ifdef HAS_NORMAL_MAP
     uniform sampler2D bumpMap;
 #endif
-=======
-#define DEBUG_REFLECT_VEC   0
-#define DEBUG_REFLECT_COLOR 0
-#define DEBUG_REFLECT_MAP   0
->>>>>>> f2c7f58c
 
 #ifdef HAS_NORMAL_MAP
 uniform sampler2D bumpMap;
@@ -49,10 +42,6 @@
 #ifdef HAS_SPECULAR_MAP
     uniform sampler2D specularMap; // Packed: Occlusion, Metal, Roughness
 #endif
-
-uniform samplerCube environmentMap;
-uniform mat3        env_mat;
-uniform samplerCube reflectionMap;
 
 #ifdef DEFINE_GL_FRAGCOLOR
 out vec4 frag_data[4];
@@ -64,15 +53,10 @@
 VARYING vec4 vertex_color;
 VARYING vec2 vary_texcoord0;
 #ifdef HAS_NORMAL_MAP
-<<<<<<< HEAD
     VARYING vec3 vary_normal;
     VARYING vec2 vary_texcoord1;
 #endif
 
-=======
-VARYING vec2 vary_texcoord1;
-#endif
->>>>>>> f2c7f58c
 #ifdef HAS_SPECULAR_MAP
     VARYING vec2 vary_texcoord2;
 #endif
@@ -84,26 +68,9 @@
 
 void main()
 {
-// IF .mFeatures.mIndexedTextureChannels = LLGLSLShader::sIndexedTextureChannels;
-//    vec3 col = vertex_color.rgb * diffuseLookup(vary_texcoord0.xy).rgb;
-// else
     vec3 col = vertex_color.rgb * texture2D(diffuseMap, vary_texcoord0.xy).rgb;
 
-<<<<<<< HEAD
-    vec3 emissive = vec3(0);
-=======
-#ifdef HAS_NORMAL_MAP
-    vec4 norm = texture2D(bumpMap, vary_texcoord1.xy)
-    vec3 tnorm = norm.xyz * 2 - 1;
-#endif
-
-//#ifdef HAS_SPECULAR_MAP
-//#else
-    vec4 norm  = vec4(0,0,0,1.0);
-    vec3 tnorm = vary_normal;
-//#endif
-    norm.xyz = normalize(tnorm.xyz);
->>>>>>> f2c7f58c
+    vec3 emissive = vec3(0); // TODO: Need RGB emissive map
 
 #ifdef HAS_NORMAL_MAP
     vec4 norm = texture2D(bumpMap, vary_texcoord1.xy);
@@ -138,18 +105,6 @@
 #if DEBUG_POSITION
     col.rgb = vary_position.xyz;
 #endif
-<<<<<<< HEAD
-=======
-#if DEBUG_REFLECT_VEC
-    col.rgb = refnormpersp;
-#endif
-#if DEBUG_REFLECT_COLOR
-    col.rgb = reflected_color;
-#endif
-#if DEBUG_REFLECT_MAP
-    col.rgb = textureCube(reflectionMap, env_vec).rgb;
-#endif
->>>>>>> f2c7f58c
 
     frag_data[0] = vec4(col, 0.0);
     frag_data[1] = vec4(spec.rgb, vertex_color.a);                                      // Occlusion, Roughness, Metal
