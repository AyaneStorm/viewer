/** 
 * @file alphaF.glsl
 *
 * $LicenseInfo:firstyear=2007&license=viewerlgpl$
 * Second Life Viewer Source Code
 * Copyright (C) 2007, Linden Research, Inc.
 * 
 * This library is free software; you can redistribute it and/or
 * modify it under the terms of the GNU Lesser General Public
 * License as published by the Free Software Foundation;
 * version 2.1 of the License only.
 * 
 * This library is distributed in the hope that it will be useful,
 * but WITHOUT ANY WARRANTY; without even the implied warranty of
 * MERCHANTABILITY or FITNESS FOR A PARTICULAR PURPOSE.  See the GNU
 * Lesser General Public License for more details.
 * 
 * You should have received a copy of the GNU Lesser General Public
 * License along with this library; if not, write to the Free Software
 * Foundation, Inc., 51 Franklin Street, Fifth Floor, Boston, MA  02110-1301  USA
 * 
 * Linden Research, Inc., 945 Battery Street, San Francisco, CA  94111  USA
 * $/LicenseInfo$
 */
 
#extension GL_ARB_texture_rectangle : enable

#ifdef DEFINE_GL_FRAGCOLOR
out vec4 frag_color;
#else
#define frag_color gl_FragColor
#endif

<<<<<<< HEAD
uniform sampler2DRect depthMap;

#ifndef INDEX_MODE
#ifndef INDEX_MODE_USE_COLOR
=======
#if INDEX_MODE != INDEXED
>>>>>>> f9ff68b5
uniform sampler2D diffuseMap;
#endif
#endif

<<<<<<< HEAD
#ifdef INDEX_MODE
vec4 diffuseLookup(vec2 texcoord);
#endif

=======
>>>>>>> f9ff68b5
uniform vec2 screen_res;

vec3 atmosLighting(vec3 light);
vec3 scaleSoftClip(vec3 light);

VARYING vec3 vary_ambient;
VARYING vec3 vary_directional;
VARYING vec3 vary_fragcoord;
VARYING vec3 vary_position;
VARYING vec3 vary_pointlight_col;
VARYING vec2 vary_texcoord0;
VARYING vec3 vary_norm;

#ifdef INDEX_MODE_USE_COLOR
VARYING vec4 vertex_color;
#endif

uniform vec4 light_position[8];
uniform vec3 light_direction[8];
uniform vec3 light_attenuation[8]; 
uniform vec3 light_diffuse[8];

vec3 calcDirectionalLight(vec3 n, vec3 l)
{
	float a = max(dot(n,l),0.0);
	return vec3(a,a,a);
}

vec3 calcPointLightOrSpotLight(vec3 v, vec3 n, vec4 lp, vec3 ln, float la, float fa, float is_pointlight)
{
	//get light vector
	vec3 lv = lp.xyz-v;
	
	//get distance
	float d = dot(lv,lv);
	
	float da = 0.0;

	if (d > 0.0 && la > 0.0 && fa > 0.0)
	{
		//normalize light vector
		lv = normalize(lv);
	
		//distance attenuation
		float dist2 = d/la;
		da = clamp(1.0-(dist2-1.0*(1.0-fa))/fa, 0.0, 1.0);

		// spotlight coefficient.
		float spot = max(dot(-ln, lv), is_pointlight);
		da *= spot*spot; // GL_SPOT_EXPONENT=2

		//angular attenuation
		da *= max(dot(n, lv), 0.0);		
	}

	return vec3(da,da,da);	
}

void main() 
{
	vec2 frag = vary_fragcoord.xy/vary_fragcoord.z*0.5+0.5;
	frag *= screen_res;
	
	vec4 pos = vec4(vary_position, 1.0);
	
<<<<<<< HEAD
#ifdef INDEX_MODE
	vec4 diff= diffuseLookup(vary_texcoord0.xy);
#else
	vec4 diff = texture2D(diffuseMap,vary_texcoord0.xy);
#endif

#ifdef INDEX_MODE_USE_COLOR
=======
#if INDEX_MODE == INDEXED
	vec4 diff = diffuseLookup(vary_texcoord0.xy);
#else
	vec4 diff = texture2D(diffuseMap,vary_texcoord0.xy);
#endif
	diff.rgb = pow(diff.rgb, vec3(2.2));
#if INDEX_MODE == NON_INDEXED_NO_COLOR
	float vertex_color_alpha = 1.0;
#else
>>>>>>> f9ff68b5
	float vertex_color_alpha = vertex_color.a;
#else
	float vertex_color_alpha = 1.0;
#endif
	
	vec3 normal = vary_norm; 
	
	vec3 l = light_position[0].xyz;
	vec3 dlight = calcDirectionalLight(normal, l);
	dlight = dlight * vary_directional.rgb * vary_pointlight_col;

	vec4 col = vec4(vary_ambient + dlight, vertex_color_alpha);
	vec4 color = diff * col;
	
	color.rgb = atmosLighting(color.rgb);

	color.rgb = scaleSoftClip(color.rgb);
	col = vec4(0,0,0,0);

   #define LIGHT_LOOP(i) \
	col.rgb += light_diffuse[i].rgb * calcPointLightOrSpotLight(pos.xyz, normal, light_position[i], light_direction[i].xyz, light_attenuation[i].x, light_attenuation[i].y, light_attenuation[i].z);

	LIGHT_LOOP(1)
	LIGHT_LOOP(2)
	LIGHT_LOOP(3)
	LIGHT_LOOP(4)
	LIGHT_LOOP(5)
	LIGHT_LOOP(6)
	LIGHT_LOOP(7)

	color.rgb += diff.rgb * vary_pointlight_col * col.rgb;

	frag_color = color;
}
<|MERGE_RESOLUTION|>--- conflicted
+++ resolved
@@ -25,31 +25,20 @@
  
 #extension GL_ARB_texture_rectangle : enable
 
+#define INDEXED 1
+#define NON_INDEXED 2
+#define NON_INDEXED_NO_COLOR 3
+
 #ifdef DEFINE_GL_FRAGCOLOR
 out vec4 frag_color;
 #else
 #define frag_color gl_FragColor
 #endif
 
-<<<<<<< HEAD
-uniform sampler2DRect depthMap;
-
-#ifndef INDEX_MODE
-#ifndef INDEX_MODE_USE_COLOR
-=======
 #if INDEX_MODE != INDEXED
->>>>>>> f9ff68b5
 uniform sampler2D diffuseMap;
 #endif
-#endif
 
-<<<<<<< HEAD
-#ifdef INDEX_MODE
-vec4 diffuseLookup(vec2 texcoord);
-#endif
-
-=======
->>>>>>> f9ff68b5
 uniform vec2 screen_res;
 
 vec3 atmosLighting(vec3 light);
@@ -63,7 +52,7 @@
 VARYING vec2 vary_texcoord0;
 VARYING vec3 vary_norm;
 
-#ifdef INDEX_MODE_USE_COLOR
+#if INDEX_MODE != NON_INDEXED_NO_COLOR
 VARYING vec4 vertex_color;
 #endif
 
@@ -115,17 +104,8 @@
 	
 	vec4 pos = vec4(vary_position, 1.0);
 	
-<<<<<<< HEAD
-#ifdef INDEX_MODE
+#if INDEX_MODE == INDEXED
 	vec4 diff= diffuseLookup(vary_texcoord0.xy);
-#else
-	vec4 diff = texture2D(diffuseMap,vary_texcoord0.xy);
-#endif
-
-#ifdef INDEX_MODE_USE_COLOR
-=======
-#if INDEX_MODE == INDEXED
-	vec4 diff = diffuseLookup(vary_texcoord0.xy);
 #else
 	vec4 diff = texture2D(diffuseMap,vary_texcoord0.xy);
 #endif
@@ -133,14 +113,11 @@
 #if INDEX_MODE == NON_INDEXED_NO_COLOR
 	float vertex_color_alpha = 1.0;
 #else
->>>>>>> f9ff68b5
 	float vertex_color_alpha = vertex_color.a;
-#else
-	float vertex_color_alpha = 1.0;
 #endif
 	
 	vec3 normal = vary_norm; 
-	
+
 	vec3 l = light_position[0].xyz;
 	vec3 dlight = calcDirectionalLight(normal, l);
 	dlight = dlight * vary_directional.rgb * vary_pointlight_col;
