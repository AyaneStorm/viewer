/** 
 * @file alphaF.glsl
 *
 * $LicenseInfo:firstyear=2007&license=viewerlgpl$
 * Second Life Viewer Source Code
 * Copyright (C) 2007, Linden Research, Inc.
 * 
 * This library is free software; you can redistribute it and/or
 * modify it under the terms of the GNU Lesser General Public
 * License as published by the Free Software Foundation;
 * version 2.1 of the License only.
 * 
 * This library is distributed in the hope that it will be useful,
 * but WITHOUT ANY WARRANTY; without even the implied warranty of
 * MERCHANTABILITY or FITNESS FOR A PARTICULAR PURPOSE.  See the GNU
 * Lesser General Public License for more details.
 * 
 * You should have received a copy of the GNU Lesser General Public
 * License along with this library; if not, write to the Free Software
 * Foundation, Inc., 51 Franklin Street, Fifth Floor, Boston, MA  02110-1301  USA
 * 
 * Linden Research, Inc., 945 Battery Street, San Francisco, CA  94111  USA
 * $/LicenseInfo$
 */
 
#extension GL_ARB_texture_rectangle : enable

#define INDEXED 1
#define NON_INDEXED 2
#define NON_INDEXED_NO_COLOR 3

#ifdef DEFINE_GL_FRAGCOLOR
out vec4 frag_color;
#else
#define frag_color gl_FragColor
#endif

uniform sampler2DRect depthMap;

#if INDEX_MODE != INDEXED
uniform sampler2D diffuseMap;
#endif

#if INDEX_MODE == INDEXED
vec4 diffuseLookup(vec2 texcoord);
#endif

uniform vec2 screen_res;

vec3 atmosLighting(vec3 light);
vec3 scaleSoftClip(vec3 light);

VARYING vec3 vary_ambient;
VARYING vec3 vary_directional;
VARYING vec3 vary_fragcoord;
VARYING vec3 vary_position;
VARYING vec3 vary_pointlight_col;
VARYING vec2 vary_texcoord0;
VARYING vec2 vary_texcoord1;
VARYING vec2 vary_texcoord2;
VARYING vec3 vary_norm;
VARYING mat3 vary_rotation;

#if INDEX_MODE != NON_INDEXED_NO_COLOR
VARYING vec4 vertex_color;
#endif

uniform mat4 inv_proj;

uniform vec4 light_position[8];
uniform vec3 light_direction[8];
uniform vec3 light_attenuation[8]; 
uniform vec3 light_diffuse[8];

uniform sampler2D bumpMap;
uniform samplerCube environmentMap;
uniform mat3 env_mat;

uniform vec4 specular_color;


uniform float shadow_offset;

vec2 calcDirectionalLight(vec3 n, vec3 l)
{
	vec3 refl = normalize(reflect(vary_position.xyz, n.xyz));
	float a = pow(max(dot(n,l),0.0), 0.7);
	refl.x = pow(pow(max(dot(refl, l), 0.0), specular_color.w * 128), 0.6);
	return vec2(a, refl.x);
}

float calcPointLightOrSpotLight(vec3 v, vec3 n, vec4 lp, vec3 ln, float la, float fa, float is_pointlight)
{
	//get light vector
	vec3 lv = lp.xyz-v;
	
	//get distance
	float d = dot(lv,lv);
	
	float da = 0.0;

	if (d > 0.0 && la > 0.0 && fa > 0.0)
	{
		//normalize light vector
		lv = normalize(lv);
	
		//distance attenuation
		float dist2 = d/la;
		da = clamp(1.0-(dist2-1.0*(1.0-fa))/fa, 0.0, 1.0);

		// spotlight coefficient.
		float spot = max(dot(-ln, lv), is_pointlight);
		da *= spot*spot; // GL_SPOT_EXPONENT=2

		//angular attenuation
		da *= max(pow(dot(n, lv), 0.7), 0.0);		
	}

	return da;	
}

void main() 
{
	vec2 frag = vary_fragcoord.xy/vary_fragcoord.z*0.5+0.5;
	frag *= screen_res;
	
	vec4 pos = vec4(vary_position, 1.0);
	
#if INDEX_MODE == INDEXED
	vec4 diff = diffuseLookup(vary_texcoord0.xy);
#else
	vec4 diff = texture2D(diffuseMap,vary_texcoord0.xy);
#endif

<<<<<<< HEAD
#if INDEX_MODE == NON_INDEXED_NO_COLOR
	float vertex_color_alpha = 1.0;
#else
	float vertex_color_alpha = vertex_color.a;
#endif
	
	vec3 normal = vary_norm;
	normal = texture2D(bumpMap, vary_texcoord1.xy).xyz * 2 - 1;
	normal = vec3(dot(normal.xyz, vary_rotation[0]),
				dot(normal.xyz, vary_rotation[1]),
				dot(normal.xyz, vary_rotation[2]));
	
	vec2 slight = calcDirectionalLight(normal, light_position[0].xyz);
	vec3 dlight = slight.x * vary_directional.rgb * vary_pointlight_col;
=======
	vec3 n = vary_norm;
	vec3 l = light_position[0].xyz;
	vec3 dlight = calcDirectionalLight(n, l);
	dlight = dlight * vary_directional.rgb * vary_pointlight_col;
>>>>>>> fafa2131

	vec4 col = vec4(vary_ambient + dlight, vertex_color_alpha);
	vec4 color = diff * col;
	
	color.rgb = atmosLighting(color.rgb);

	color.rgb = scaleSoftClip(color.rgb);
	vec3 light_col = vec3(0,0,0);

#if MAC_GEFORCE_HACK
   #define LIGHT_LOOP(i) \
	light_col += light_diffuse[i].rgb * calcPointLightOrSpotLight(pos.xyz, vary_norm, light_position[i], light_direction[i], light_attenuation[i].x, light_attenuation[i].y, light_attenuation[i].z);

	LIGHT_LOOP(1)
	LIGHT_LOOP(2)
	LIGHT_LOOP(3)
	LIGHT_LOOP(4)
	LIGHT_LOOP(5)
	LIGHT_LOOP(6)
	LIGHT_LOOP(7)
#else
	for (int i = 2; i < 8; i++)
	{
		light_col += light_diffuse[i].rgb * calcPointLightOrSpotLight(pos.xyz, normal, light_position[i], light_direction[i], light_attenuation[i].x, light_attenuation[i].y, light_attenuation[i].z);
	}
<<<<<<< HEAD

	vec3 n = normalize(reflect(vary_position.xyz, normal.xyz));
	n = vec3(dot(n, light_position[0].xyz));
=======
#endif
>>>>>>> fafa2131
	color.rgb += diff.rgb * vary_pointlight_col * light_col;

	frag_color = color;
}
<|MERGE_RESOLUTION|>--- conflicted
+++ resolved
@@ -81,12 +81,10 @@
 
 uniform float shadow_offset;
 
-vec2 calcDirectionalLight(vec3 n, vec3 l)
+vec3 calcDirectionalLight(vec3 n, vec3 l)
 {
-	vec3 refl = normalize(reflect(vary_position.xyz, n.xyz));
 	float a = pow(max(dot(n,l),0.0), 0.7);
-	refl.x = pow(pow(max(dot(refl, l), 0.0), specular_color.w * 128), 0.6);
-	return vec2(a, refl.x);
+	return vec3(a,a,a);
 }
 
 float calcPointLightOrSpotLight(vec3 v, vec3 n, vec4 lp, vec3 ln, float la, float fa, float is_pointlight)
@@ -132,7 +130,6 @@
 	vec4 diff = texture2D(diffuseMap,vary_texcoord0.xy);
 #endif
 
-<<<<<<< HEAD
 #if INDEX_MODE == NON_INDEXED_NO_COLOR
 	float vertex_color_alpha = 1.0;
 #else
@@ -145,14 +142,9 @@
 				dot(normal.xyz, vary_rotation[1]),
 				dot(normal.xyz, vary_rotation[2]));
 	
-	vec2 slight = calcDirectionalLight(normal, light_position[0].xyz);
-	vec3 dlight = slight.x * vary_directional.rgb * vary_pointlight_col;
-=======
-	vec3 n = vary_norm;
 	vec3 l = light_position[0].xyz;
-	vec3 dlight = calcDirectionalLight(n, l);
-	dlight = dlight * vary_directional.rgb * vary_pointlight_col;
->>>>>>> fafa2131
+	vec3 dlight = calcDirectionalLight(normal, l);
+	     dlight = dlight * vary_directional.rgb * vary_pointlight_col;
 
 	vec4 col = vec4(vary_ambient + dlight, vertex_color_alpha);
 	vec4 color = diff * col;
@@ -162,10 +154,10 @@
 	color.rgb = scaleSoftClip(color.rgb);
 	vec3 light_col = vec3(0,0,0);
 
-#if MAC_GEFORCE_HACK
-   #define LIGHT_LOOP(i) \
-	light_col += light_diffuse[i].rgb * calcPointLightOrSpotLight(pos.xyz, vary_norm, light_position[i], light_direction[i], light_attenuation[i].x, light_attenuation[i].y, light_attenuation[i].z);
-
+#ifdef MAC_GEFORCE_HACK
+  #define LIGHT_LOOP(i) \
+		light_col += light_diffuse[i].rgb * calcPointLightOrSpotLight(pos.xyz, normal, light_position[i], light_direction[i], light_attenuation[i].x, light_attenuation[i].y, light_attenuation[i].z);
+		
 	LIGHT_LOOP(1)
 	LIGHT_LOOP(2)
 	LIGHT_LOOP(3)
@@ -178,13 +170,8 @@
 	{
 		light_col += light_diffuse[i].rgb * calcPointLightOrSpotLight(pos.xyz, normal, light_position[i], light_direction[i], light_attenuation[i].x, light_attenuation[i].y, light_attenuation[i].z);
 	}
-<<<<<<< HEAD
+#endif
 
-	vec3 n = normalize(reflect(vary_position.xyz, normal.xyz));
-	n = vec3(dot(n, light_position[0].xyz));
-=======
-#endif
->>>>>>> fafa2131
 	color.rgb += diff.rgb * vary_pointlight_col * light_col;
 
 	frag_color = color;
