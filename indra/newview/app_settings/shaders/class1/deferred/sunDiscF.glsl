--- conflicted
+++ resolved
@@ -52,10 +52,7 @@
     c.rgb = fullbrightAtmosTransport(c.rgb);
     c.rgb = fullbrightScaleSoftClip(c.rgb);
 
-<<<<<<< HEAD
-=======
     // SL-9806 stars poke through
->>>>>>> b6d08e48
     //c.a *= sun_fade;
 
     frag_data[0] = c;
