--- conflicted
+++ resolved
@@ -78,13 +78,8 @@
 
     // get a corresponding channel
     initChannel();
-<<<<<<< HEAD
     bool rv = LLTransientDockableFloater::postBuild();
-    
-=======
-    BOOL rv = LLTransientDockableFloater::postBuild();
-
->>>>>>> e7eced3c
+
     setTitle(getString("title_notification_tabbed_window"));
     return rv;
 }
