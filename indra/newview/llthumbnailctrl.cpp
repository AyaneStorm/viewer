--- conflicted
+++ resolved
@@ -94,13 +94,8 @@
     if (mBorderVisible)
     {
         mBorder->setKeyboardFocusHighlight(hasFocus());
-<<<<<<< HEAD
-        
+
         gl_rect_2d( draw_rect, mBorderColor.get(), false );
-=======
-
-        gl_rect_2d( draw_rect, mBorderColor.get(), FALSE );
->>>>>>> e7eced3c
         draw_rect.stretch( -1 );
     }
 
