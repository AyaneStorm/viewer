/**
 * @file lloutfitslist.h
 * @brief List of agent's outfits for My Appearance side panel.
 *
 * $LicenseInfo:firstyear=2010&license=viewerlgpl$
 * Second Life Viewer Source Code
 * Copyright (C) 2010, Linden Research, Inc.
 *
 * This library is free software; you can redistribute it and/or
 * modify it under the terms of the GNU Lesser General Public
 * License as published by the Free Software Foundation;
 * version 2.1 of the License only.
 *
 * This library is distributed in the hope that it will be useful,
 * but WITHOUT ANY WARRANTY; without even the implied warranty of
 * MERCHANTABILITY or FITNESS FOR A PARTICULAR PURPOSE.  See the GNU
 * Lesser General Public License for more details.
 *
 * You should have received a copy of the GNU Lesser General Public
 * License along with this library; if not, write to the Free Software
 * Foundation, Inc., 51 Franklin Street, Fifth Floor, Boston, MA  02110-1301  USA
 *
 * Linden Research, Inc., 945 Battery Street, San Francisco, CA  94111  USA
 * $/LicenseInfo$
 */

#ifndef LL_LLOUTFITSLIST_H
#define LL_LLOUTFITSLIST_H

#include "llaccordionctrl.h"
#include "llpanel.h"

// newview
#include "llaccordionctrltab.h"
#include "llinventorymodel.h"
#include "lllistcontextmenu.h"
#include "llpanelappearancetab.h"
#include "lltoggleablemenu.h"
#include "llviewermenu.h"

class LLAccordionCtrlTab;
class LLInventoryCategoriesObserver;
class LLOutfitListGearMenuBase;
class LLOutfitListSortMenuBase;
class LLWearableItemsList;
class LLListContextMenu;


/**
 * @class LLOutfitTabNameComparator
 *
 * Comparator of outfit tabs.
 */
class LLOutfitTabNameComparator : public LLAccordionCtrl::LLTabComparator
{
    LOG_CLASS(LLOutfitTabNameComparator);

public:
    LLOutfitTabNameComparator() {};
    virtual ~LLOutfitTabNameComparator() {};

    /*virtual*/ bool compare(const LLAccordionCtrlTab* tab1, const LLAccordionCtrlTab* tab2) const;
};

class LLOutfitTabFavComparator : public LLAccordionCtrl::LLTabComparator
{
    LOG_CLASS(LLOutfitTabFavComparator);

public:
    LLOutfitTabFavComparator() {};
    virtual ~LLOutfitTabFavComparator() {};

    /*virtual*/ bool compare(const LLAccordionCtrlTab* tab1, const LLAccordionCtrlTab* tab2) const;
};

class LLOutfitListBase : public LLPanelAppearanceTab
{
public:
    typedef boost::function<void(const LLUUID&)> selection_change_callback_t;
    typedef boost::signals2::signal<void(const LLUUID&)> selection_change_signal_t;

    LLOutfitListBase();
    virtual ~LLOutfitListBase();

    /*virtual*/ BOOL postBuild();
    /*virtual*/ void onOpen(const LLSD& info);

    void refreshList(const LLUUID& category_id);
    void computeDifference(const LLInventoryModel::cat_array_t& vcats, uuid_vec_t& vadded, uuid_vec_t& vremoved);
    // highlights currently worn outfit in list and unhighlights previously worn
    void highlightBaseOutfit();
    void ChangeOutfitSelection(LLWearableItemsList* list, const LLUUID& category_id);


    virtual void getCurrentCategories(uuid_vec_t& vcur) = 0;
    virtual void updateAddedCategory(LLUUID cat_id) = 0;
    virtual void updateRemovedCategory(LLUUID cat_id) = 0;
    virtual void updateChangedCategoryName(LLViewerInventoryCategory *cat, std::string name) = 0;
    virtual void sortOutfits();

    void removeSelected();
    void setSelectedOutfitByUUID(const LLUUID& outfit_uuid);
    const LLUUID& getSelectedOutfitUUID() const { return mSelectedOutfitUUID; }
    boost::signals2::connection setSelectionChangeCallback(selection_change_callback_t cb);
    void outfitRightClickCallBack(LLUICtrl* ctrl, S32 x, S32 y, const LLUUID& cat_id);

    void onAction(const LLSD& userdata);
    virtual bool isActionEnabled(const LLSD& userdata);
    virtual void performAction(std::string action);
    virtual bool hasItemSelected() = 0;
    virtual bool canWearSelected() = 0;

    virtual void deselectOutfit(const LLUUID& category_id);

    void signalSelectionOutfitUUID(const LLUUID& category_id);

    void collapseAllFolders();
    virtual void onCollapseAllFolders() = 0;

    void expandAllFolders();
    virtual void onExpandAllFolders() = 0;

    virtual bool getHasExpandableFolders() = 0;

    virtual void onChangeSortOrder(const LLSD& userdata) = 0;

    virtual void updateMenuItemsVisibility();
    virtual LLToggleableMenu* getGearMenu();
    virtual bool getTrashMenuVisible() { return true; };

protected:
    void observerCallback(const LLUUID& category_id);
    virtual LLOutfitListGearMenuBase* createGearMenu() = 0;
    virtual void onHighlightBaseOutfit(LLUUID base_id, LLUUID prev_id) = 0;
    virtual void onSetSelectedOutfitByUUID(const LLUUID& outfit_uuid) = 0;
    virtual void onOutfitRightClick(LLUICtrl* ctrl, S32 x, S32 y, const LLUUID& cat_id) = 0;
    void onOutfitsRemovalConfirmation(const LLSD& notification, const LLSD& response);
    virtual void onChangeOutfitSelection(LLWearableItemsList* list, const LLUUID& category_id) = 0;

    static void onIdle(void* userdata);
    void onIdleRefreshList();

    struct
    {
        LLUUID                      CategoryUUID;
        uuid_vec_t                  Added;
        uuid_vec_t                  Removed;
        uuid_vec_t::const_iterator  AddedIterator;
        uuid_vec_t::const_iterator  RemovedIterator;
    } mRefreshListState;
    std::set<LLUUID>                mChangedItems;

    bool                            mIsInitialized;
    LLInventoryCategoriesObserver*  mCategoriesObserver;
    LLUUID                          mSelectedOutfitUUID;
    // id of currently highlited outfit
<<<<<<< HEAD
    LLUUID							mHighlightedOutfitUUID;
    selection_change_signal_t		mSelectionChangeSignal;
    LLListContextMenu*				mOutfitMenu;
    LLOutfitListGearMenuBase*		mGearMenu;
    boost::signals2::connection     mGearMenuConnection;
=======
    LLUUID                          mHighlightedOutfitUUID;
    selection_change_signal_t       mSelectionChangeSignal;
    LLListContextMenu*              mOutfitMenu;
    LLOutfitListGearMenuBase*       mGearMenu;
>>>>>>> d317454c
};

//////////////////////////////////////////////////////////////////////////

class LLOutfitContextMenu : public LLListContextMenu
{
public:

    LLOutfitContextMenu(LLOutfitListBase* outfit_list)
        : LLListContextMenu(),
        mOutfitList(outfit_list)
    {}
protected:
    /* virtual */ LLContextMenu* createMenu();

    bool onEnable(LLSD::String param);
    bool onVisible(LLSD::String param);

    static void editOutfit();

    static void renameOutfit(const LLUUID& outfit_cat_id);

    void onThumbnail(const LLUUID &outfit_cat_id);
    void onFavorite(const LLUUID& outfit_cat_id);
    void onSave(const LLUUID &outfit_cat_id);

private:
    LLOutfitListBase*   mOutfitList;
};

class LLOutfitListGearMenuBase
{
public:
    LLOutfitListGearMenuBase(LLOutfitListBase* olist);
    virtual ~LLOutfitListGearMenuBase();

    void updateItemsVisibility();

    LLToggleableMenu* getMenu();

protected:
    virtual void onUpdateItemsVisibility();
    virtual void onThumbnail();
    virtual void onFavorite();
    virtual void onChangeSortOrder();

    const LLUUID& getSelectedOutfitID();

    LLOutfitListBase*       mOutfitList;
    LLToggleableMenu*       mMenu;
private:

    LLViewerInventoryCategory* getSelectedOutfit();

    void onWear();
    void onAdd();
    void onTakeOff();
    void onRename();
    void onSave();
    void onCreate(const LLSD& data);
    bool onEnable(LLSD::String param);
    bool onVisible(LLSD::String param);
};

class LLOutfitListSortMenu
{
public:
    LLOutfitListSortMenu(LLOutfitListBase* parent_panel);

    LLToggleableMenu* getMenu();
    void updateItemsVisibility();

private:
    void onUpdateItemsVisibility();
    bool onEnable(LLSD::String param);

    LLToggleableMenu* mMenu;
    LLHandle<LLPanel> mPanelHandle;
};


class LLOutfitListGearMenu : public LLOutfitListGearMenuBase
{
public:
    LLOutfitListGearMenu(LLOutfitListBase* olist);
    virtual ~LLOutfitListGearMenu();

protected:
    /*virtual*/ void onUpdateItemsVisibility();
};

class LLOutfitAccordionCtrlTab : public LLAccordionCtrlTab
{
public:
    struct Params : public LLInitParam::Block<Params, LLAccordionCtrlTab::Params>
    {
        Optional<LLUUID> cat_id;
        Params() : cat_id("cat_id") {}
    };

    virtual void draw();
    virtual BOOL handleToolTip(S32 x, S32 y, MASK mask);

    void setFavorite(bool is_favorite);
    bool getFavorite() const { return mIsFavorite; }
    void setOutfitSelected(bool val);

    static LLUIImage* sFavoriteIcon;
    static LLUIColor sFgColor;

 protected:
    LLOutfitAccordionCtrlTab(const LLOutfitAccordionCtrlTab::Params &p)
        : LLAccordionCtrlTab(p),
          mFolderID(p.cat_id)
    {}
    friend class LLUICtrlFactory;

    void drawFavoriteIcon();

    LLUUID mFolderID;
    bool mIsFavorite = false;
    bool mIsSelected = false;
};
  /**
 * @class LLOutfitsList
 *
 * A list of agents's outfits from "My Outfits" inventory category
 * which displays each outfit in an accordion tab with a flat list
 * of items inside it.
 *
 * Starts fetching necessary inventory content on first opening.
 */
class LLOutfitsList : public LLOutfitListBase
{
public:

    LLOutfitsList();
    virtual ~LLOutfitsList();

<<<<<<< HEAD
	/*virtual*/ BOOL postBuild();
    void initComparator();
=======
    /*virtual*/ BOOL postBuild();
>>>>>>> d317454c

    /*virtual*/ void onOpen(const LLSD& info);


    //virtual void refreshList(const LLUUID& category_id);

    /*virtual*/ void updateAddedCategory(LLUUID cat_id);
    /*virtual*/ void updateRemovedCategory(LLUUID cat_id);

    // highlits currently worn outfit tab text and unhighlights previously worn
    /*virtual*/ void onHighlightBaseOutfit(LLUUID base_id, LLUUID prev_id);

    //void performAction(std::string action);


    /*virtual*/ void onFilterSubStringChanged(const std::string& new_string, const std::string& old_string);

    /*virtual*/ void getSelectedItemsUUIDs(uuid_vec_t& selected_uuids) const;

    // Collects selected items from all selected lists and wears them(if possible- adds, else replaces)
    void wearSelectedItems();

    /**
     * Returns true if there is a selection inside currently selected outfit
     */
    /*virtual*/ bool hasItemSelected();

    /**
    Collapses all outfit accordions.
    */
    /*virtual*/ void onCollapseAllFolders();
    /**
    Expands all outfit accordions.
    */
    void onExpandAllFolders();

    /*virtual*/ bool getHasExpandableFolders() { return TRUE; }

    /*virtual*/ void onChangeSortOrder(const LLSD& userdata);
    virtual LLToggleableMenu* getSortMenu();
    void updateMenuItemsVisibility();

protected:
    LLOutfitListGearMenuBase* createGearMenu();

private:

    /**
     * Wrapper for LLCommonUtils::computeDifference. @see LLCommonUtils::computeDifference
     */
    //void computeDifference(const LLInventoryModel::cat_array_t& vcats, uuid_vec_t& vadded, uuid_vec_t& vremoved);

    void getCurrentCategories(uuid_vec_t& vcur);

    /**
     * Updates tab displaying outfit identified by category_id.
     */
    /*virtual*/ void updateChangedCategoryName(LLViewerInventoryCategory *cat, std::string name);

    /*virtual*/ void sortOutfits();

    /*virtual*/ void onSetSelectedOutfitByUUID(const LLUUID& outfit_uuid);

    /**
     * Resets previous selection and stores newly selected list and outfit id.
     */
    /*virtual*/ void onChangeOutfitSelection(LLWearableItemsList* list, const LLUUID& category_id);

    /**
     *Resets items selection inside outfit
     */
    void resetItemSelection(LLWearableItemsList* list, const LLUUID& category_id);

    /**
     * Removes the outfit from selection.
     */
    /*virtual*/ void deselectOutfit(const LLUUID& category_id);

    /**
     * Try restoring selection for a temporary hidden tab.
     *
     * A tab may be hidden if it doesn't match current filter.
     */
    void restoreOutfitSelection(LLAccordionCtrlTab* tab, const LLUUID& category_id);

    /**
     * Called upon list refresh event to update tab visibility depending on
     * the results of applying filter to the title and list items of the tab.
     */
    void onRefreshComplete(LLUICtrl* ctrl);

    /**
     * Applies filter to the given tab
     *
     * @see applyFilter()
     */
    void applyFilterToTab(const LLUUID& category_id, LLAccordionCtrlTab* tab, const std::string& filter_substring);

    /**
     * Returns true if all selected items can be worn.
     */
    bool canWearSelected();

    void onWearableItemsListRightClick(LLUICtrl* ctrl, S32 x, S32 y);
    void onCOFChanged();

    void onListSelectionChange(LLUICtrl* ctrl);

    /*virtual*/ void onOutfitRightClick(LLUICtrl* ctrl, S32 x, S32 y, const LLUUID& cat_id);

    static void onOutfitRename(const LLSD& notification, const LLSD& response);

<<<<<<< HEAD
    void handleInvFavColorChange();

	//LLInventoryCategoriesObserver* 	mCategoriesObserver;
=======
    //LLInventoryCategoriesObserver*    mCategoriesObserver;
>>>>>>> d317454c

    LLAccordionCtrl*                mAccordion;
    LLPanel*                        mListCommands;

    typedef std::map<LLUUID, LLWearableItemsList*>      wearables_lists_map_t;
    typedef wearables_lists_map_t::value_type           wearables_lists_map_value_t;
    wearables_lists_map_t           mSelectedListsMap;

    typedef std::map<LLUUID, LLAccordionCtrlTab*>       outfits_map_t;
    typedef outfits_map_t::value_type                   outfits_map_value_t;
    outfits_map_t                   mOutfitsMap;

    // IDs of original items which are worn and linked in COF.
    // Used to monitor COF changes for updating items worn state. See EXT-8636.
    uuid_vec_t                      mCOFLinkedItems;

<<<<<<< HEAD
	LLOutfitListSortMenu*			mSortMenu;

	//bool							mIsInitialized;
	/**
	 * True if there is a selection inside currently selected outfit
	 */
	bool							mItemSelected;

    boost::signals2::connection                   mSavedSettingInvFavColor;
=======
    //LLOutfitListGearMenu*         mGearMenu;

    //bool                          mIsInitialized;
    /**
     * True if there is a selection inside currently selected outfit
     */
    bool                            mItemSelected;
>>>>>>> d317454c
};

#endif //LL_LLOUTFITSLIST_H<|MERGE_RESOLUTION|>--- conflicted
+++ resolved
@@ -154,18 +154,11 @@
     LLInventoryCategoriesObserver*  mCategoriesObserver;
     LLUUID                          mSelectedOutfitUUID;
     // id of currently highlited outfit
-<<<<<<< HEAD
-    LLUUID							mHighlightedOutfitUUID;
-    selection_change_signal_t		mSelectionChangeSignal;
-    LLListContextMenu*				mOutfitMenu;
-    LLOutfitListGearMenuBase*		mGearMenu;
-    boost::signals2::connection     mGearMenuConnection;
-=======
     LLUUID                          mHighlightedOutfitUUID;
     selection_change_signal_t       mSelectionChangeSignal;
     LLListContextMenu*              mOutfitMenu;
     LLOutfitListGearMenuBase*       mGearMenu;
->>>>>>> d317454c
+    boost::signals2::connection     mGearMenuConnection;
 };
 
 //////////////////////////////////////////////////////////////////////////
@@ -305,12 +298,8 @@
     LLOutfitsList();
     virtual ~LLOutfitsList();
 
-<<<<<<< HEAD
-	/*virtual*/ BOOL postBuild();
+    /*virtual*/ BOOL postBuild();
     void initComparator();
-=======
-    /*virtual*/ BOOL postBuild();
->>>>>>> d317454c
 
     /*virtual*/ void onOpen(const LLSD& info);
 
@@ -423,13 +412,9 @@
 
     static void onOutfitRename(const LLSD& notification, const LLSD& response);
 
-<<<<<<< HEAD
     void handleInvFavColorChange();
 
-	//LLInventoryCategoriesObserver* 	mCategoriesObserver;
-=======
     //LLInventoryCategoriesObserver*    mCategoriesObserver;
->>>>>>> d317454c
 
     LLAccordionCtrl*                mAccordion;
     LLPanel*                        mListCommands;
@@ -446,25 +431,15 @@
     // Used to monitor COF changes for updating items worn state. See EXT-8636.
     uuid_vec_t                      mCOFLinkedItems;
 
-<<<<<<< HEAD
-	LLOutfitListSortMenu*			mSortMenu;
-
-	//bool							mIsInitialized;
-	/**
-	 * True if there is a selection inside currently selected outfit
-	 */
-	bool							mItemSelected;
+    LLOutfitListSortMenu*           mSortMenu;
+
+    //bool                          mIsInitialized;
+    /**
+     * True if there is a selection inside currently selected outfit
+     */
+    bool                            mItemSelected;
 
     boost::signals2::connection                   mSavedSettingInvFavColor;
-=======
-    //LLOutfitListGearMenu*         mGearMenu;
-
-    //bool                          mIsInitialized;
-    /**
-     * True if there is a selection inside currently selected outfit
-     */
-    bool                            mItemSelected;
->>>>>>> d317454c
 };
 
 #endif //LL_LLOUTFITSLIST_H