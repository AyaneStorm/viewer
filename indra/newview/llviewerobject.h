--- conflicted
+++ resolved
@@ -702,15 +702,10 @@
     // Replace textures with web pages on this object while drawing
     BOOL mRenderMedia;
 
-<<<<<<< HEAD
+    bool mRiggedAttachedWarned;
+
     // In bits
     S32             mBestUpdatePrecision;
-=======
-    bool mRiggedAttachedWarned;
-
-	// In bits
-	S32				mBestUpdatePrecision;
->>>>>>> a0c3d69c
 
     // TODO: Make all this stuff private.  JC
     LLPointer<LLHUDText> mText;
