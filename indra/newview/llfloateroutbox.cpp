--- conflicted
+++ resolved
@@ -235,7 +235,7 @@
 	if (outbox_id.isNull())
 	{
 		// We should never get there unless the inventory fails badly
-		llerrs << "Inventory problem: failure to create the outbox for a merchant!" << llendl;
+		LL_ERRS() << "Inventory problem: failure to create the outbox for a merchant!" << LL_ENDL;
 		return;
 	}
     
@@ -245,7 +245,7 @@
     
     if (outbox_id == mOutboxId)
     {
-        llwarns << "Inventory warning: Merchant outbox already set" << llendl;
+        LL_WARNS() << "Inventory warning: Merchant outbox already set" << LL_ENDL;
         return;
     }
     mOutboxId = outbox_id;
@@ -317,29 +317,18 @@
 
 void LLFloaterOutbox::updateFolderCount()
 {
-<<<<<<< HEAD
-	U32 item_count = 0;
-
-	if (mOutboxId.notNull())
-=======
 	if (mOutboxInventoryPanel.get() && mOutboxId.notNull())
->>>>>>> c71e459b
-	{
-        S32 item_count = 0;
-
-<<<<<<< HEAD
-		item_count = cats->size() + items->size();
-	}
-=======
+	{
+        U32 item_count = 0;
+
         if (mOutboxId.notNull())
         {
             LLInventoryModel::cat_array_t * cats;
             LLInventoryModel::item_array_t * items;
             gInventory.getDirectDescendentsOf(mOutboxId, cats, items);
 
-            item_count = cats->count() + items->count();
+            item_count = cats->size() + items->size();
         }
->>>>>>> c71e459b
 	
         mOutboxItemCount = item_count;
     }
