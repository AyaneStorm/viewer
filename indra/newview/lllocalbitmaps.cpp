/** 
 * @file lllocalbitmaps.cpp
 * @author Vaalith Jinn
 * @brief Local Bitmaps source
 *
 * $LicenseInfo:firstyear=2011&license=viewerlgpl$
 * Second Life Viewer Source Code
 * Copyright (C) 2011, Linden Research, Inc.
 * 
 * This library is free software; you can redistribute it and/or
 * modify it under the terms of the GNU Lesser General Public
 * License as published by the Free Software Foundation;
 * version 2.1 of the License only.
 * 
 * This library is distributed in the hope that it will be useful,
 * but WITHOUT ANY WARRANTY; without even the implied warranty of
 * MERCHANTABILITY or FITNESS FOR A PARTICULAR PURPOSE.  See the GNU
 * Lesser General Public License for more details.
 * 
 * You should have received a copy of the GNU Lesser General Public
 * License along with this library; if not, write to the Free Software
 * Foundation, Inc., 51 Franklin Street, Fifth Floor, Boston, MA  02110-1301  USA
 * 
 * Linden Research, Inc., 945 Battery Street, San Francisco, CA  94111  USA
 * $/LicenseInfo$
 */

/* precompiled headers */
#include "llviewerprecompiledheaders.h"

/* own header */
#include "lllocalbitmaps.h"

/* boost: will not compile unless equivalent is undef'd, beware. */
#include "fix_macros.h"
#include <boost/filesystem.hpp>

/* image compression headers. */
#include "llimagebmp.h"
#include "llimagetga.h"
#include "llimagejpeg.h"
#include "llimagepng.h"

/* time headers */
#include <time.h>
#include <ctime>

/* misc headers */
#include "llscrolllistctrl.h"
#include "llfilepicker.h"
#include "lllocaltextureobject.h"
#include "llviewertexturelist.h"
#include "llviewerobjectlist.h"
#include "llviewerobject.h"
#include "llface.h"
#include "llvoavatarself.h"
#include "llviewerwearable.h"
#include "llagentwearables.h"
#include "lltexlayerparams.h"
#include "llvovolume.h"
#include "llnotificationsutil.h"
#include "pipeline.h"
#include "llmaterialmgr.h"
#include "llimagedimensionsinfo.h"
#include "llviewercontrol.h"
#include "lltrans.h"
#include "llviewerdisplay.h"

/*=======================================*/
/*  Formal declarations, constants, etc. */
/*=======================================*/ 

static const F32 LL_LOCAL_TIMER_HEARTBEAT   = 3.0;
static const BOOL LL_LOCAL_USE_MIPMAPS      = true;
static const S32 LL_LOCAL_DISCARD_LEVEL     = 0;
static const bool LL_LOCAL_SLAM_FOR_DEBUG   = true;
static const bool LL_LOCAL_REPLACE_ON_DEL   = true;
static const S32 LL_LOCAL_UPDATE_RETRIES    = 5;

/*=======================================*/
/*  LLLocalBitmap: unit class            */
/*=======================================*/ 
LLLocalBitmap::LLLocalBitmap(std::string filename)
	: mFilename(filename)
	, mShortName(gDirUtilp->getBaseFileName(filename, true))
	, mValid(false)
	, mLastModified()
	, mLinkStatus(LS_ON)
	, mUpdateRetries(LL_LOCAL_UPDATE_RETRIES)
{
	mTrackingID.generate();

	/* extension */
	std::string temp_exten = gDirUtilp->getExtension(mFilename);

	if (temp_exten == "bmp")
	{ 
		mExtension = ET_IMG_BMP;
	}
	else if (temp_exten == "tga")
	{
		mExtension = ET_IMG_TGA;
	}
	else if (temp_exten == "jpg" || temp_exten == "jpeg")
	{
		mExtension = ET_IMG_JPG;
	}
	else if (temp_exten == "png")
	{
		mExtension = ET_IMG_PNG;
	}
	else
	{
		LL_WARNS() << "File of no valid extension given, local bitmap creation aborted." << "\n"
			    << "Filename: " << mFilename << LL_ENDL;
		return; // no valid extension.
	}

	/* next phase of unit creation is nearly the same as an update cycle.
	   we're running updateSelf as a special case with the optional UT_FIRSTUSE
	   which omits the parts associated with removing the outdated texture */
	mValid = updateSelf(UT_FIRSTUSE);
}

LLLocalBitmap::~LLLocalBitmap()
{
	// replace IDs with defaults, if set to do so.
	if(LL_LOCAL_REPLACE_ON_DEL && mValid && gAgentAvatarp) // fix for STORM-1837
	{
		replaceIDs(mWorldID, IMG_DEFAULT);
		LLLocalBitmapMgr::getInstance()->doRebake();
	}

	// delete self from gimagelist
	LLViewerFetchedTexture* image = gTextureList.findImage(mWorldID, TEX_LIST_STANDARD);
	gTextureList.deleteImage(image);

	if (image)
	{
		image->unref();
	}
}

/* accessors */
std::string LLLocalBitmap::getFilename()
{
	return mFilename;
}

std::string LLLocalBitmap::getShortName()
{
	return mShortName;
}

LLUUID LLLocalBitmap::getTrackingID()
{
	return mTrackingID;
}

LLUUID LLLocalBitmap::getWorldID()
{
	return mWorldID;
}

bool LLLocalBitmap::getValid()
{
	return mValid;
}

/* update functions */
bool LLLocalBitmap::updateSelf(EUpdateType optional_firstupdate)
{
	bool updated = false;
	
	if (mLinkStatus == LS_ON)
	{
		// verifying that the file exists
		if (gDirUtilp->fileExists(mFilename))
		{
			// verifying that the file has indeed been modified

#ifndef LL_WINDOWS
			const std::time_t temp_time = boost::filesystem::last_write_time(boost::filesystem::path(mFilename));
#else
			const std::time_t temp_time = boost::filesystem::last_write_time(boost::filesystem::path(utf8str_to_utf16str(mFilename)));
#endif
			LLSD new_last_modified = asctime(localtime(&temp_time));

			if (mLastModified.asString() != new_last_modified.asString())
			{
				/* loading the image file and decoding it, here is a critical point which,
				   if fails, invalidates the whole update (or unit creation) process. */
				LLPointer<LLImageRaw> raw_image = new LLImageRaw();
				if (decodeBitmap(raw_image))
				{
					// decode is successful, we can safely proceed.
					LLUUID old_id = LLUUID::null;
					if ((optional_firstupdate != UT_FIRSTUSE) && !mWorldID.isNull())
					{
						old_id = mWorldID;
					}
					mWorldID.generate();
					mLastModified = new_last_modified;

					LLPointer<LLViewerFetchedTexture> texture = new LLViewerFetchedTexture
						("file://"+mFilename, FTT_LOCAL_FILE, mWorldID, LL_LOCAL_USE_MIPMAPS);

					texture->createGLTexture(LL_LOCAL_DISCARD_LEVEL, raw_image);
					texture->setCachedRawImage(LL_LOCAL_DISCARD_LEVEL, raw_image);
					texture->ref(); 

					gTextureList.addImage(texture, TEX_LIST_STANDARD);
			
					if (optional_firstupdate != UT_FIRSTUSE)
					{
						// seek out everything old_id uses and replace it with mWorldID
						replaceIDs(old_id, mWorldID);

						// remove old_id from gimagelist
						LLViewerFetchedTexture* image = gTextureList.findImage(old_id, TEX_LIST_STANDARD);
						if (image != NULL)
						{
							gTextureList.deleteImage(image);
							image->unref();
						}
					}

					mUpdateRetries = LL_LOCAL_UPDATE_RETRIES;
					updated = true;
				}

				// if decoding failed, we get here and it will attempt to decode it in the next cycles
				// until mUpdateRetries runs out. this is done because some software lock the bitmap while writing to it
				else
				{
					if (mUpdateRetries)
					{
						mUpdateRetries--;
					}
					else
					{
						LL_WARNS() << "During the update process the following file was found" << "\n"
							    << "but could not be opened or decoded for " << LL_LOCAL_UPDATE_RETRIES << " attempts." << "\n"
								<< "Filename: " << mFilename << "\n"
								<< "Disabling further update attempts for this file." << LL_ENDL;

						LLSD notif_args;
						notif_args["FNAME"] = mFilename;
						notif_args["NRETRIES"] = LL_LOCAL_UPDATE_RETRIES;
						LLNotificationsUtil::add("LocalBitmapsUpdateFailedFinal", notif_args);

						mLinkStatus = LS_BROKEN;
					}
				}		
			}
			
		} // end if file exists

		else
		{
			LL_WARNS() << "During the update process, the following file was not found." << "\n" 
			        << "Filename: " << mFilename << "\n"
				    << "Disabling further update attempts for this file." << LL_ENDL;

			LLSD notif_args;
			notif_args["FNAME"] = mFilename;
			LLNotificationsUtil::add("LocalBitmapsUpdateFileNotFound", notif_args);

			mLinkStatus = LS_BROKEN;
		}
	}

	return updated;
}

bool LLLocalBitmap::decodeBitmap(LLPointer<LLImageRaw> rawimg)
{
	bool decode_successful = false;

	switch (mExtension)
	{
		case ET_IMG_BMP:
		{
			LLPointer<LLImageBMP> bmp_image = new LLImageBMP;
			if (bmp_image->load(mFilename) && bmp_image->decode(rawimg, 0.0f))
			{
				rawimg->biasedScaleToPowerOfTwo(LLViewerFetchedTexture::MAX_IMAGE_SIZE_DEFAULT);
				decode_successful = true;
			}
			break;
		}

		case ET_IMG_TGA:
		{
			LLPointer<LLImageTGA> tga_image = new LLImageTGA;
			if ((tga_image->load(mFilename) && tga_image->decode(rawimg))
			&& ((tga_image->getComponents() == 3) || (tga_image->getComponents() == 4)))
			{
				rawimg->biasedScaleToPowerOfTwo(LLViewerFetchedTexture::MAX_IMAGE_SIZE_DEFAULT);
				decode_successful = true;
			}
			break;
		}

		case ET_IMG_JPG:
		{
			LLPointer<LLImageJPEG> jpeg_image = new LLImageJPEG;
			if (jpeg_image->load(mFilename) && jpeg_image->decode(rawimg, 0.0f))
			{
				rawimg->biasedScaleToPowerOfTwo(LLViewerFetchedTexture::MAX_IMAGE_SIZE_DEFAULT);
				decode_successful = true;
			}
			break;
		}

		case ET_IMG_PNG:
		{
			LLPointer<LLImagePNG> png_image = new LLImagePNG;
			if (png_image->load(mFilename) && png_image->decode(rawimg, 0.0f))
			{
				rawimg->biasedScaleToPowerOfTwo(LLViewerFetchedTexture::MAX_IMAGE_SIZE_DEFAULT);
				decode_successful = true;
			}
			break;
		}

		default:
		{
			// separating this into -several- LL_WARNS() calls because in the extremely unlikely case that this happens
			// accessing mFilename and any other object properties might very well crash the viewer.
			// getting here should be impossible, or there's been a pretty serious bug.

			LL_WARNS() << "During a decode attempt, the following local bitmap had no properly assigned extension." << LL_ENDL;
			LL_WARNS() << "Filename: " << mFilename << LL_ENDL;
		    LL_WARNS() << "Disabling further update attempts for this file." << LL_ENDL;
			mLinkStatus = LS_BROKEN;
		}
	}

	return decode_successful;
}

void LLLocalBitmap::replaceIDs(LLUUID old_id, LLUUID new_id)
{
	// checking for misuse.
	if (old_id == new_id)
	{
		LL_INFOS() << "An attempt was made to replace a texture with itself. (matching UUIDs)" << "\n"
			    << "Texture UUID: " << old_id.asString() << LL_ENDL;
		return;
	}

	// processing updates per channel; makes the process scalable.
	// the only actual difference is in SetTE* call i.e. SetTETexture, SetTENormal, etc.
	updateUserPrims(old_id, new_id, LLRender::DIFFUSE_MAP);
	updateUserPrims(old_id, new_id, LLRender::NORMAL_MAP);
	updateUserPrims(old_id, new_id, LLRender::SPECULAR_MAP);

	updateUserVolumes(old_id, new_id, LLRender::LIGHT_TEX);	
	updateUserVolumes(old_id, new_id, LLRender::SCULPT_TEX); // isn't there supposed to be an IMG_DEFAULT_SCULPT or something?
	
	// default safeguard image for layers
	if( new_id == IMG_DEFAULT )
	{
		new_id = IMG_DEFAULT_AVATAR;
	}

	/* It doesn't actually update all of those, it merely checks if any of them
		contain the referenced ID and if so, updates. */
	updateUserLayers(old_id, new_id, LLWearableType::WT_ALPHA);
	updateUserLayers(old_id, new_id, LLWearableType::WT_EYES);
	updateUserLayers(old_id, new_id, LLWearableType::WT_GLOVES);
	updateUserLayers(old_id, new_id, LLWearableType::WT_JACKET);
	updateUserLayers(old_id, new_id, LLWearableType::WT_PANTS);
	updateUserLayers(old_id, new_id, LLWearableType::WT_SHIRT);
	updateUserLayers(old_id, new_id, LLWearableType::WT_SHOES);
	updateUserLayers(old_id, new_id, LLWearableType::WT_SKIN);
	updateUserLayers(old_id, new_id, LLWearableType::WT_SKIRT);
	updateUserLayers(old_id, new_id, LLWearableType::WT_SOCKS);
	updateUserLayers(old_id, new_id, LLWearableType::WT_TATTOO);
	updateUserLayers(old_id, new_id, LLWearableType::WT_UNIVERSAL);
	updateUserLayers(old_id, new_id, LLWearableType::WT_UNDERPANTS);
	updateUserLayers(old_id, new_id, LLWearableType::WT_UNDERSHIRT);
}

// this function sorts the faces from a getFaceList[getNumFaces] into a list of objects
// in order to prevent multiple sendTEUpdate calls per object during updateUserPrims
std::vector<LLViewerObject*> LLLocalBitmap::prepUpdateObjects(LLUUID old_id, U32 channel)
{
	std::vector<LLViewerObject*> obj_list;
	LLViewerFetchedTexture* old_texture = gTextureList.findImage(old_id, TEX_LIST_STANDARD);

	for(U32 face_iterator = 0; face_iterator < old_texture->getNumFaces(channel); face_iterator++)
	{
		// getting an object from a face
		LLFace* face_to_object = (*old_texture->getFaceList(channel))[face_iterator];

		if(face_to_object)
		{
			LLViewerObject* affected_object = face_to_object->getViewerObject();

			if(affected_object)
			{

				// we have an object, we'll take it's UUID and compare it to
				// whatever we already have in the returnable object list.
				// if there is a match - we do not add (to prevent duplicates)
				LLUUID mainlist_obj_id = affected_object->getID();
				bool add_object = true;

				// begin looking for duplicates
				std::vector<LLViewerObject*>::iterator objlist_iter = obj_list.begin();
				for(; (objlist_iter != obj_list.end()) && add_object; objlist_iter++)
				{
					LLViewerObject* obj = *objlist_iter;
					if (obj->getID() == mainlist_obj_id)
					{
						add_object = false; // duplicate found.
					}
				}
				// end looking for duplicates

				if(add_object)
				{
					obj_list.push_back(affected_object);
				}

			}

		}
		
	} // end of face-iterating for()

	return obj_list;
}

void LLLocalBitmap::updateUserPrims(LLUUID old_id, LLUUID new_id, U32 channel)
{
	std::vector<LLViewerObject*> objectlist = prepUpdateObjects(old_id, channel);

	for(std::vector<LLViewerObject*>::iterator object_iterator = objectlist.begin();
		object_iterator != objectlist.end(); object_iterator++)
	{
		LLViewerObject* object = *object_iterator;

		if(object)
		{
			bool update_tex = false;
			bool update_mat = false;
			S32 num_faces = object->getNumFaces();

			for (U8 face_iter = 0; face_iter < num_faces; face_iter++)
			{
				if (object->mDrawable)
				{
					LLFace* face = object->mDrawable->getFace(face_iter);
					if (face && face->getTexture(channel) && face->getTexture(channel)->getID() == old_id)
					{
						// these things differ per channel, unless there already is a universal
						// texture setting function to setTE that takes channel as a param?
						// p.s.: switch for now, might become if - if an extra test is needed to verify before touching normalmap/specmap
						switch(channel)
						{
							case LLRender::DIFFUSE_MAP:
					{
                                object->setTETexture(face_iter, new_id);
                                update_tex = true;
								break;
							}

							case LLRender::NORMAL_MAP:
							{
								object->setTENormalMap(face_iter, new_id);
								update_mat = true;
								update_tex = true;
                                break;
							}

							case LLRender::SPECULAR_MAP:
							{
								object->setTESpecularMap(face_iter, new_id);
                                update_mat = true;
								update_tex = true;
                                break;
							}
						}
						// end switch

					}
				}
			}
			
			if (update_tex)
			{
				object->sendTEUpdate();
			}

			if (update_mat)
			{
                object->mDrawable->getVOVolume()->faceMappingChanged();
			}
		}
	}
}

void LLLocalBitmap::updateUserVolumes(LLUUID old_id, LLUUID new_id, U32 channel)
{
	LLViewerFetchedTexture* old_texture = gTextureList.findImage(old_id, TEX_LIST_STANDARD);
	for (U32 volume_iter = 0; volume_iter < old_texture->getNumVolumes(channel); volume_iter++)
	{
		LLVOVolume* volobjp = (*old_texture->getVolumeList(channel))[volume_iter];
		switch (channel)
	{
			case LLRender::LIGHT_TEX:
			{
				if (volobjp->getLightTextureID() == old_id)
				{
					volobjp->setLightTextureID(new_id);
				}
				break;
			}
			case LLRender::SCULPT_TEX:
			{
				LLViewerObject* object = (LLViewerObject*)volobjp;

				if (object)
		{
			if (object->isSculpted() && object->getVolume() &&
				object->getVolume()->getParams().getSculptID() == old_id)
			{
				LLSculptParams* old_params = (LLSculptParams*)object->getParameterEntry(LLNetworkData::PARAMS_SCULPT);
				LLSculptParams new_params(*old_params);
				new_params.setSculptTexture(new_id, (*old_params).getSculptType());
				object->setParameterEntry(LLNetworkData::PARAMS_SCULPT, new_params, TRUE);
			}
		}
	}
		}
	}
}

void LLLocalBitmap::updateUserLayers(LLUUID old_id, LLUUID new_id, LLWearableType::EType type)
{
	U32 count = gAgentWearables.getWearableCount(type);
	for(U32 wearable_iter = 0; wearable_iter < count; wearable_iter++)
	{
		LLViewerWearable* wearable = gAgentWearables.getViewerWearable(type, wearable_iter);
		if (wearable)
		{
			std::vector<LLLocalTextureObject*> texture_list = wearable->getLocalTextureListSeq();
			for(std::vector<LLLocalTextureObject*>::iterator texture_iter = texture_list.begin();
				texture_iter != texture_list.end(); texture_iter++)
			{
				LLLocalTextureObject* lto = *texture_iter;

				if (lto && lto->getID() == old_id)
				{
					U32 local_texlayer_index = 0; /* can't keep that as static const, gives errors, so i'm leaving this var here */
					LLAvatarAppearanceDefines::EBakedTextureIndex baked_texind =
						lto->getTexLayer(local_texlayer_index)->getTexLayerSet()->getBakedTexIndex();
				
					LLAvatarAppearanceDefines::ETextureIndex reg_texind = getTexIndex(type, baked_texind);
					if (reg_texind != LLAvatarAppearanceDefines::TEX_NUM_INDICES)
					{
						U32 index;
						if (gAgentWearables.getWearableIndex(wearable,index))
						{
							gAgentAvatarp->setLocalTexture(reg_texind, gTextureList.getImage(new_id), FALSE, index);
							gAgentAvatarp->wearableUpdated(type);
							/* telling the manager to rebake once update cycle is fully done */
							LLLocalBitmapMgr::getInstance()->setNeedsRebake();
						}
					}

				}
			}
		}
	}
}

LLAvatarAppearanceDefines::ETextureIndex LLLocalBitmap::getTexIndex(
	LLWearableType::EType type, LLAvatarAppearanceDefines::EBakedTextureIndex baked_texind)
{
	LLAvatarAppearanceDefines::ETextureIndex result = LLAvatarAppearanceDefines::TEX_NUM_INDICES; // using as a default/fail return.

	switch(type)
	{
		case LLWearableType::WT_ALPHA:
		{
			switch(baked_texind)
			{
				case LLAvatarAppearanceDefines::BAKED_EYES:
				{
					result = LLAvatarAppearanceDefines::TEX_EYES_ALPHA;
					break;
				}

				case LLAvatarAppearanceDefines::BAKED_HAIR:
				{
					result = LLAvatarAppearanceDefines::TEX_HAIR_ALPHA;
					break;
				}

				case LLAvatarAppearanceDefines::BAKED_HEAD:
				{
					result = LLAvatarAppearanceDefines::TEX_HEAD_ALPHA;
					break;
				}

				case LLAvatarAppearanceDefines::BAKED_LOWER:
				{
					result = LLAvatarAppearanceDefines::TEX_LOWER_ALPHA;
					break;
				}
				case LLAvatarAppearanceDefines::BAKED_UPPER:
				{
					result = LLAvatarAppearanceDefines::TEX_UPPER_ALPHA;
					break;
				}

				default:
				{
					break;
				}

			}
			break;

		}

		case LLWearableType::WT_EYES:
		{
			if (baked_texind == LLAvatarAppearanceDefines::BAKED_EYES)
			{
				result = LLAvatarAppearanceDefines::TEX_EYES_IRIS;
			}

			break;
		}

		case LLWearableType::WT_GLOVES:
		{
			if (baked_texind == LLAvatarAppearanceDefines::BAKED_UPPER)
			{
				result = LLAvatarAppearanceDefines::TEX_UPPER_GLOVES;
			}

			break;
		}

		case LLWearableType::WT_JACKET:
		{
			if (baked_texind == LLAvatarAppearanceDefines::BAKED_LOWER)
			{
				result = LLAvatarAppearanceDefines::TEX_LOWER_JACKET;
			}
			else if (baked_texind == LLAvatarAppearanceDefines::BAKED_UPPER)
			{
				result = LLAvatarAppearanceDefines::TEX_UPPER_JACKET;
			}

			break;
		}

		case LLWearableType::WT_PANTS:
		{
			if (baked_texind == LLAvatarAppearanceDefines::BAKED_LOWER)
			{
				result = LLAvatarAppearanceDefines::TEX_LOWER_PANTS;
			}

			break;
		}

		case LLWearableType::WT_SHIRT:
		{
			if (baked_texind == LLAvatarAppearanceDefines::BAKED_UPPER)
			{
				result = LLAvatarAppearanceDefines::TEX_UPPER_SHIRT;
			}

			break;
		}

		case LLWearableType::WT_SHOES:
		{
			if (baked_texind == LLAvatarAppearanceDefines::BAKED_LOWER)
			{
				result = LLAvatarAppearanceDefines::TEX_LOWER_SHOES;
			}

			break;
		}

		case LLWearableType::WT_SKIN:
		{
			switch(baked_texind)
			{
				case LLAvatarAppearanceDefines::BAKED_HEAD:
				{
					result = LLAvatarAppearanceDefines::TEX_HEAD_BODYPAINT;
					break;
				}

				case LLAvatarAppearanceDefines::BAKED_LOWER:
				{
					result = LLAvatarAppearanceDefines::TEX_LOWER_BODYPAINT;
					break;
				}
				case LLAvatarAppearanceDefines::BAKED_UPPER:
				{
					result = LLAvatarAppearanceDefines::TEX_UPPER_BODYPAINT;
					break;
				}

				default:
				{
					break;
				}

			}
			break;
		}

		case LLWearableType::WT_SKIRT:
		{
			if (baked_texind == LLAvatarAppearanceDefines::BAKED_SKIRT)
			{
				result = LLAvatarAppearanceDefines::TEX_SKIRT;
			}

			break;
		}

		case LLWearableType::WT_SOCKS:
		{
			if (baked_texind == LLAvatarAppearanceDefines::BAKED_LOWER)
			{
				result = LLAvatarAppearanceDefines::TEX_LOWER_SOCKS;
			}

			break;
		}

		case LLWearableType::WT_TATTOO:
		{
			switch (baked_texind)
			{
				case LLAvatarAppearanceDefines::BAKED_HEAD:
				{
					result = LLAvatarAppearanceDefines::TEX_HEAD_TATTOO;
					break;
				}

				case LLAvatarAppearanceDefines::BAKED_LOWER:
				{
					result = LLAvatarAppearanceDefines::TEX_LOWER_TATTOO;
					break;
				}
				case LLAvatarAppearanceDefines::BAKED_UPPER:
				{
					result = LLAvatarAppearanceDefines::TEX_UPPER_TATTOO;
					break;
				}
				default:
				{
					break;
				}
			}
			break;
			
		}
		case LLWearableType::WT_UNIVERSAL:
		{
			switch (baked_texind)
			{
				
				case LLAvatarAppearanceDefines::BAKED_SKIRT:
				{
					result = LLAvatarAppearanceDefines::TEX_SKIRT_TATTOO;
					break;
				}
				case LLAvatarAppearanceDefines::BAKED_EYES:
				{
					result = LLAvatarAppearanceDefines::TEX_EYES_TATTOO;
					break;
				}
				case LLAvatarAppearanceDefines::BAKED_HAIR:
				{
					result = LLAvatarAppearanceDefines::TEX_HAIR_TATTOO;
					break;
				}
				case LLAvatarAppearanceDefines::BAKED_LEFT_ARM:
				{
					result = LLAvatarAppearanceDefines::TEX_LEFT_ARM_TATTOO;
					break;
				}
				case LLAvatarAppearanceDefines::BAKED_LEFT_LEG:
				{
					result = LLAvatarAppearanceDefines::TEX_LEFT_LEG_TATTOO;
					break;
				}
				case LLAvatarAppearanceDefines::BAKED_AUX1:
				{
					result = LLAvatarAppearanceDefines::TEX_AUX1_TATTOO;
					break;
				}
				case LLAvatarAppearanceDefines::BAKED_AUX2:
				{
					result = LLAvatarAppearanceDefines::TEX_AUX2_TATTOO;
					break;
				}
				case LLAvatarAppearanceDefines::BAKED_AUX3:
				{
					result = LLAvatarAppearanceDefines::TEX_AUX3_TATTOO;
					break;
				}
				case LLAvatarAppearanceDefines::BAKED_UPPER:
				{
					result = LLAvatarAppearanceDefines::TEX_UPPER_UNIVERSAL_TATTOO;
					break;
				}
				case LLAvatarAppearanceDefines::BAKED_LOWER:
				{
					result = LLAvatarAppearanceDefines::TEX_LOWER_UNIVERSAL_TATTOO;
					break;
				}
				case LLAvatarAppearanceDefines::BAKED_HEAD:
				{
					result = LLAvatarAppearanceDefines::TEX_HEAD_UNIVERSAL_TATTOO;
					break;
				}


				default:
				{
					break;
				}

			}
			break;
		}

		case LLWearableType::WT_UNDERPANTS:
		{
			if (baked_texind == LLAvatarAppearanceDefines::BAKED_LOWER)
			{
				result = LLAvatarAppearanceDefines::TEX_LOWER_UNDERPANTS;
			}

			break;
		}

		case LLWearableType::WT_UNDERSHIRT:
		{
			if (baked_texind == LLAvatarAppearanceDefines::BAKED_UPPER)
			{
				result = LLAvatarAppearanceDefines::TEX_UPPER_UNDERSHIRT;
			}

			break;
		}

		default:
		{
			LL_WARNS() << "Unknown wearable type: " << (int)type << "\n"
				    << "Baked Texture Index: " << (int)baked_texind << "\n"
					<< "Filename: " << mFilename << "\n"
					<< "TrackingID: " << mTrackingID << "\n"
					<< "InworldID: " << mWorldID << LL_ENDL;
		}

	}
	return result;
}

/*=======================================*/
/*  LLLocalBitmapTimer: timer class      */
/*=======================================*/ 
LLLocalBitmapTimer::LLLocalBitmapTimer() : LLEventTimer(LL_LOCAL_TIMER_HEARTBEAT)
{
}

LLLocalBitmapTimer::~LLLocalBitmapTimer()
{
}

void LLLocalBitmapTimer::startTimer()
{
	mEventTimer.start();
}

void LLLocalBitmapTimer::stopTimer()
{
	mEventTimer.stop();
}

bool LLLocalBitmapTimer::isRunning()
{
	return mEventTimer.getStarted();
}

BOOL LLLocalBitmapTimer::tick()
{
	LLLocalBitmapMgr::getInstance()->doUpdates();
	return FALSE;
}

/*=======================================*/
/*  LLLocalBitmapMgr: manager class      */
/*=======================================*/ 
LLLocalBitmapMgr::LLLocalBitmapMgr()
{
}

LLLocalBitmapMgr::~LLLocalBitmapMgr()
{
    std::for_each(mBitmapList.begin(), mBitmapList.end(), DeletePointer());
    mBitmapList.clear();
}

bool LLLocalBitmapMgr::addUnit()
{
	bool add_successful = false;

	LLFilePicker& picker = LLFilePicker::instance();
	if (picker.getMultipleOpenFiles(LLFilePicker::FFLOAD_IMAGE))
	{
		mTimer.stopTimer();

		std::string filename = picker.getFirstFile();
		while(!filename.empty())
		{
			if(!checkTextureDimensions(filename))
			{
				filename = picker.getNextFile();
				continue;
			}

			LLLocalBitmap* unit = new LLLocalBitmap(filename);

			if (unit->getValid())
			{
				mBitmapList.push_back(unit);
				add_successful = true;
			}
			else
			{
				LL_WARNS() << "Attempted to add invalid or unreadable image file, attempt cancelled.\n"
					    << "Filename: " << filename << LL_ENDL;

				LLSD notif_args;
				notif_args["FNAME"] = filename;
				LLNotificationsUtil::add("LocalBitmapsVerifyFail", notif_args);

				delete unit;
				unit = NULL;
			}

			filename = picker.getNextFile();
		}
		
		mTimer.startTimer();
	}

	return add_successful;
}

bool LLLocalBitmapMgr::checkTextureDimensions(std::string filename)
{
	std::string exten = gDirUtilp->getExtension(filename);
	U32 codec = LLImageBase::getCodecFromExtension(exten);
	std::string mImageLoadError;
	LLImageDimensionsInfo image_info;
	if (!image_info.load(filename,codec))
	{
		return false;
	}

	S32 max_width = gSavedSettings.getS32("max_texture_dimension_X");
	S32 max_height = gSavedSettings.getS32("max_texture_dimension_Y");

	if ((image_info.getWidth() > max_width) || (image_info.getHeight() > max_height))
	{
		LLStringUtil::format_map_t args;
		args["WIDTH"] = llformat("%d", max_width);
		args["HEIGHT"] = llformat("%d", max_height);
		mImageLoadError = LLTrans::getString("texture_load_dimensions_error", args);

		LLSD notif_args;
		notif_args["REASON"] = mImageLoadError;
		LLNotificationsUtil::add("CannotUploadTexture", notif_args);

		return false;
	}

	return true;
}

void LLLocalBitmapMgr::delUnit(LLUUID tracking_id)
{
	if (!mBitmapList.empty())
	{	
		std::vector<LLLocalBitmap*> to_delete;
		for (local_list_iter iter = mBitmapList.begin(); iter != mBitmapList.end(); iter++)
		{   /* finding which ones we want deleted and making a separate list */
			LLLocalBitmap* unit = *iter;
			if (unit->getTrackingID() == tracking_id)
			{
				to_delete.push_back(unit);
			}
		}

		for(std::vector<LLLocalBitmap*>::iterator del_iter = to_delete.begin();
			del_iter != to_delete.end(); del_iter++)
		{   /* iterating over a temporary list, hence preserving the iterator validity while deleting. */
			LLLocalBitmap* unit = *del_iter;
			mBitmapList.remove(unit);
			delete unit;
			unit = NULL;
		}
	}
}

LLUUID LLLocalBitmapMgr::getWorldID(LLUUID tracking_id)
{
	LLUUID world_id = LLUUID::null;

	for (local_list_iter iter = mBitmapList.begin(); iter != mBitmapList.end(); iter++)
	{
		LLLocalBitmap* unit = *iter;
		if (unit->getTrackingID() == tracking_id)
		{
			world_id = unit->getWorldID();
		}
	}

	return world_id;
}

<<<<<<< HEAD
bool LLLocalBitmapMgr::isLocalBitmap(LLUUID texture_id)
=======
bool LLLocalBitmapMgr::isLocal(const LLUUID world_id)
>>>>>>> d7f1c88c
{
    for (local_list_iter iter = mBitmapList.begin(); iter != mBitmapList.end(); iter++)
    {
        LLLocalBitmap* unit = *iter;
<<<<<<< HEAD
        if (unit->getWorldID() == texture_id)
=======
        if (unit->getWorldID() == world_id)
>>>>>>> d7f1c88c
        {
            return true;
        }
    }
<<<<<<< HEAD

=======
>>>>>>> d7f1c88c
    return false;
}

std::string LLLocalBitmapMgr::getFilename(LLUUID tracking_id)
{
	std::string filename = "";

	for (local_list_iter iter = mBitmapList.begin(); iter != mBitmapList.end(); iter++)
	{
		LLLocalBitmap* unit = *iter;
		if (unit->getTrackingID() == tracking_id)
		{
			filename = unit->getFilename();
		}
	}

	return filename;
}

void LLLocalBitmapMgr::feedScrollList(LLScrollListCtrl* ctrl)
{
	if (ctrl)
	{
		ctrl->clearRows();

		if (!mBitmapList.empty())
		{
			for (local_list_iter iter = mBitmapList.begin();
				 iter != mBitmapList.end(); iter++)
			{
				LLSD element;
				element["columns"][0]["column"] = "unit_name";
				element["columns"][0]["type"]   = "text";
				element["columns"][0]["value"]  = (*iter)->getShortName();

				element["columns"][1]["column"] = "unit_id_HIDDEN";
				element["columns"][1]["type"]   = "text";
				element["columns"][1]["value"]  = (*iter)->getTrackingID();

				ctrl->addElement(element);
			}
		}
	}

}

void LLLocalBitmapMgr::doUpdates()
{
	// preventing theoretical overlap in cases with huge number of loaded images.
	mTimer.stopTimer();
	mNeedsRebake = false;

	for (local_list_iter iter = mBitmapList.begin(); iter != mBitmapList.end(); iter++)
	{
		(*iter)->updateSelf();
	}

	doRebake();
	mTimer.startTimer();
}

void LLLocalBitmapMgr::setNeedsRebake()
{
	mNeedsRebake = true;
}

void LLLocalBitmapMgr::doRebake()
{ /* separated that from doUpdates to insure a rebake can be called separately during deletion */
	if (mNeedsRebake)
	{
		gAgentAvatarp->forceBakeAllTextures(LL_LOCAL_SLAM_FOR_DEBUG);
		mNeedsRebake = false;
	}
}
<|MERGE_RESOLUTION|>--- conflicted
+++ resolved
@@ -1038,28 +1038,16 @@
 	return world_id;
 }
 
-<<<<<<< HEAD
-bool LLLocalBitmapMgr::isLocalBitmap(LLUUID texture_id)
-=======
 bool LLLocalBitmapMgr::isLocal(const LLUUID world_id)
->>>>>>> d7f1c88c
 {
     for (local_list_iter iter = mBitmapList.begin(); iter != mBitmapList.end(); iter++)
     {
         LLLocalBitmap* unit = *iter;
-<<<<<<< HEAD
-        if (unit->getWorldID() == texture_id)
-=======
         if (unit->getWorldID() == world_id)
->>>>>>> d7f1c88c
         {
             return true;
         }
     }
-<<<<<<< HEAD
-
-=======
->>>>>>> d7f1c88c
     return false;
 }
 
