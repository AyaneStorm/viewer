/**
 * @file llsidepanelinventorysubpanel.h
 * @brief A panel which shows an inventory item's properties.
 *
 * $LicenseInfo:firstyear=2002&license=viewerlgpl$
 * Second Life Viewer Source Code
 * Copyright (C) 2010, Linden Research, Inc.
 *
 * This library is free software; you can redistribute it and/or
 * modify it under the terms of the GNU Lesser General Public
 * License as published by the Free Software Foundation;
 * version 2.1 of the License only.
 *
 * This library is distributed in the hope that it will be useful,
 * but WITHOUT ANY WARRANTY; without even the implied warranty of
 * MERCHANTABILITY or FITNESS FOR A PARTICULAR PURPOSE.  See the GNU
 * Lesser General Public License for more details.
 *
 * You should have received a copy of the GNU Lesser General Public
 * License along with this library; if not, write to the Free Software
 * Foundation, Inc., 51 Franklin Street, Fifth Floor, Boston, MA  02110-1301  USA
 *
 * Linden Research, Inc., 945 Battery Street, San Francisco, CA  94111  USA
 * $/LicenseInfo$
 */

#ifndef LL_LLSIDEPANELINVENTORYSUBPANEL_H
#define LL_LLSIDEPANELINVENTORYSUBPANEL_H

#include "llpanel.h"

//~~~~~~~~~~~~~~~~~~~~~~~~~~~~~~~~~~~~~~~~~~~~~~~~~~~~~~~~~~~~~~~~~~~~~~~~~~~~~
// Class LLSidepanelInventorySubpanel
// Base class for inventory sidepanel panels (e.g. item info, task info).
//~~~~~~~~~~~~~~~~~~~~~~~~~~~~~~~~~~~~~~~~~~~~~~~~~~~~~~~~~~~~~~~~~~~~~~~~~~~~~

class LLButton;
class LLInventoryItem;

class LLSidepanelInventorySubpanel : public LLPanel
{
public:
    LLSidepanelInventorySubpanel(const LLPanel::Params& p = getDefaultParams());
    virtual ~LLSidepanelInventorySubpanel();

<<<<<<< HEAD
	/*virtual*/ void setVisible(bool visible);
	virtual bool postBuild();
	virtual void draw();
	virtual void reset();

	void dirty();
	void setIsEditing(bool edit);
protected:
	virtual void refresh() = 0;
	virtual void save() = 0;
	virtual void updateVerbs();
	
	bool getIsEditing() const;
	
	//
	// UI Elements
	// 
=======
    /*virtual*/ void setVisible(BOOL visible);
    virtual BOOL postBuild();
    virtual void draw();
    virtual void reset();

    void dirty();
    void setIsEditing(BOOL edit);
protected:
    virtual void refresh() = 0;
    virtual void save() = 0;
    virtual void updateVerbs();

    BOOL getIsEditing() const;

    //
    // UI Elements
    //
>>>>>>> e1623bb2
protected:
    void                        onEditButtonClicked();
    void                        onCancelButtonClicked();
    LLButton*                   mCancelBtn;

private:
<<<<<<< HEAD
	bool mIsDirty; 		// item properties need to be updated
	bool mIsEditing; 	// if we're in edit mode
=======
    BOOL mIsDirty;      // item properties need to be updated
    BOOL mIsEditing;    // if we're in edit mode
>>>>>>> e1623bb2
};

#endif // LL_LLSIDEPANELINVENTORYSUBPANEL_H<|MERGE_RESOLUTION|>--- conflicted
+++ resolved
@@ -1,98 +1,73 @@
-/**
- * @file llsidepanelinventorysubpanel.h
- * @brief A panel which shows an inventory item's properties.
- *
- * $LicenseInfo:firstyear=2002&license=viewerlgpl$
- * Second Life Viewer Source Code
- * Copyright (C) 2010, Linden Research, Inc.
- *
- * This library is free software; you can redistribute it and/or
- * modify it under the terms of the GNU Lesser General Public
- * License as published by the Free Software Foundation;
- * version 2.1 of the License only.
- *
- * This library is distributed in the hope that it will be useful,
- * but WITHOUT ANY WARRANTY; without even the implied warranty of
- * MERCHANTABILITY or FITNESS FOR A PARTICULAR PURPOSE.  See the GNU
- * Lesser General Public License for more details.
- *
- * You should have received a copy of the GNU Lesser General Public
- * License along with this library; if not, write to the Free Software
- * Foundation, Inc., 51 Franklin Street, Fifth Floor, Boston, MA  02110-1301  USA
- *
- * Linden Research, Inc., 945 Battery Street, San Francisco, CA  94111  USA
- * $/LicenseInfo$
- */
-
-#ifndef LL_LLSIDEPANELINVENTORYSUBPANEL_H
-#define LL_LLSIDEPANELINVENTORYSUBPANEL_H
-
-#include "llpanel.h"
-
-//~~~~~~~~~~~~~~~~~~~~~~~~~~~~~~~~~~~~~~~~~~~~~~~~~~~~~~~~~~~~~~~~~~~~~~~~~~~~~
-// Class LLSidepanelInventorySubpanel
-// Base class for inventory sidepanel panels (e.g. item info, task info).
-//~~~~~~~~~~~~~~~~~~~~~~~~~~~~~~~~~~~~~~~~~~~~~~~~~~~~~~~~~~~~~~~~~~~~~~~~~~~~~
-
-class LLButton;
-class LLInventoryItem;
-
-class LLSidepanelInventorySubpanel : public LLPanel
-{
-public:
-    LLSidepanelInventorySubpanel(const LLPanel::Params& p = getDefaultParams());
-    virtual ~LLSidepanelInventorySubpanel();
-
-<<<<<<< HEAD
-	/*virtual*/ void setVisible(bool visible);
-	virtual bool postBuild();
-	virtual void draw();
-	virtual void reset();
-
-	void dirty();
-	void setIsEditing(bool edit);
-protected:
-	virtual void refresh() = 0;
-	virtual void save() = 0;
-	virtual void updateVerbs();
-	
-	bool getIsEditing() const;
-	
-	//
-	// UI Elements
-	// 
-=======
-    /*virtual*/ void setVisible(BOOL visible);
-    virtual BOOL postBuild();
-    virtual void draw();
-    virtual void reset();
-
-    void dirty();
-    void setIsEditing(BOOL edit);
-protected:
-    virtual void refresh() = 0;
-    virtual void save() = 0;
-    virtual void updateVerbs();
-
-    BOOL getIsEditing() const;
-
-    //
-    // UI Elements
-    //
->>>>>>> e1623bb2
-protected:
-    void                        onEditButtonClicked();
-    void                        onCancelButtonClicked();
-    LLButton*                   mCancelBtn;
-
-private:
-<<<<<<< HEAD
-	bool mIsDirty; 		// item properties need to be updated
-	bool mIsEditing; 	// if we're in edit mode
-=======
-    BOOL mIsDirty;      // item properties need to be updated
-    BOOL mIsEditing;    // if we're in edit mode
->>>>>>> e1623bb2
-};
-
-#endif // LL_LLSIDEPANELINVENTORYSUBPANEL_H+/**
+ * @file llsidepanelinventorysubpanel.h
+ * @brief A panel which shows an inventory item's properties.
+ *
+ * $LicenseInfo:firstyear=2002&license=viewerlgpl$
+ * Second Life Viewer Source Code
+ * Copyright (C) 2010, Linden Research, Inc.
+ *
+ * This library is free software; you can redistribute it and/or
+ * modify it under the terms of the GNU Lesser General Public
+ * License as published by the Free Software Foundation;
+ * version 2.1 of the License only.
+ *
+ * This library is distributed in the hope that it will be useful,
+ * but WITHOUT ANY WARRANTY; without even the implied warranty of
+ * MERCHANTABILITY or FITNESS FOR A PARTICULAR PURPOSE.  See the GNU
+ * Lesser General Public License for more details.
+ *
+ * You should have received a copy of the GNU Lesser General Public
+ * License along with this library; if not, write to the Free Software
+ * Foundation, Inc., 51 Franklin Street, Fifth Floor, Boston, MA  02110-1301  USA
+ *
+ * Linden Research, Inc., 945 Battery Street, San Francisco, CA  94111  USA
+ * $/LicenseInfo$
+ */
+
+#ifndef LL_LLSIDEPANELINVENTORYSUBPANEL_H
+#define LL_LLSIDEPANELINVENTORYSUBPANEL_H
+
+#include "llpanel.h"
+
+//~~~~~~~~~~~~~~~~~~~~~~~~~~~~~~~~~~~~~~~~~~~~~~~~~~~~~~~~~~~~~~~~~~~~~~~~~~~~~
+// Class LLSidepanelInventorySubpanel
+// Base class for inventory sidepanel panels (e.g. item info, task info).
+//~~~~~~~~~~~~~~~~~~~~~~~~~~~~~~~~~~~~~~~~~~~~~~~~~~~~~~~~~~~~~~~~~~~~~~~~~~~~~
+
+class LLButton;
+class LLInventoryItem;
+
+class LLSidepanelInventorySubpanel : public LLPanel
+{
+public:
+    LLSidepanelInventorySubpanel(const LLPanel::Params& p = getDefaultParams());
+    virtual ~LLSidepanelInventorySubpanel();
+
+    /*virtual*/ void setVisible(bool visible);
+    virtual bool postBuild();
+    virtual void draw();
+    virtual void reset();
+
+    void dirty();
+    void setIsEditing(bool edit);
+protected:
+    virtual void refresh() = 0;
+    virtual void save() = 0;
+    virtual void updateVerbs();
+
+    bool getIsEditing() const;
+
+    //
+    // UI Elements
+    //
+protected:
+    void                        onEditButtonClicked();
+    void                        onCancelButtonClicked();
+    LLButton*                   mCancelBtn;
+
+private:
+    bool mIsDirty;      // item properties need to be updated
+    bool mIsEditing;    // if we're in edit mode
+};
+
+#endif // LL_LLSIDEPANELINVENTORYSUBPANEL_H