/**
 * @file llsidepanelinventorysubpanel.h
 * @brief A panel which shows an inventory item's properties.
 *
 * $LicenseInfo:firstyear=2002&license=viewerlgpl$
 * Second Life Viewer Source Code
 * Copyright (C) 2010, Linden Research, Inc.
 *
 * This library is free software; you can redistribute it and/or
 * modify it under the terms of the GNU Lesser General Public
 * License as published by the Free Software Foundation;
 * version 2.1 of the License only.
 *
 * This library is distributed in the hope that it will be useful,
 * but WITHOUT ANY WARRANTY; without even the implied warranty of
 * MERCHANTABILITY or FITNESS FOR A PARTICULAR PURPOSE.  See the GNU
 * Lesser General Public License for more details.
 *
 * You should have received a copy of the GNU Lesser General Public
 * License along with this library; if not, write to the Free Software
 * Foundation, Inc., 51 Franklin Street, Fifth Floor, Boston, MA  02110-1301  USA
 *
 * Linden Research, Inc., 945 Battery Street, San Francisco, CA  94111  USA
 * $/LicenseInfo$
 */

#ifndef LL_LLSIDEPANELINVENTORYSUBPANEL_H
#define LL_LLSIDEPANELINVENTORYSUBPANEL_H

#include "llpanel.h"

//~~~~~~~~~~~~~~~~~~~~~~~~~~~~~~~~~~~~~~~~~~~~~~~~~~~~~~~~~~~~~~~~~~~~~~~~~~~~~
// Class LLSidepanelInventorySubpanel
// Base class for inventory sidepanel panels (e.g. item info, task info).
//~~~~~~~~~~~~~~~~~~~~~~~~~~~~~~~~~~~~~~~~~~~~~~~~~~~~~~~~~~~~~~~~~~~~~~~~~~~~~

class LLButton;
class LLInventoryItem;

class LLSidepanelInventorySubpanel : public LLPanel
{
public:
    LLSidepanelInventorySubpanel(const LLPanel::Params& p = getDefaultParams());
    virtual ~LLSidepanelInventorySubpanel();

<<<<<<< HEAD
	/*virtual*/ void setVisible(bool visible);
	virtual bool postBuild();
	virtual void draw();
	virtual void reset();

	void dirty();
	void setIsEditing(bool edit);
protected:
	virtual void refresh() = 0;
	virtual void save() = 0;
	virtual void updateVerbs();
	
	bool getIsEditing() const;
	
	//
	// UI Elements
	// 
=======
    /*virtual*/ void setVisible(BOOL visible);
    virtual BOOL postBuild();
    virtual void draw();
    virtual void reset();

    void dirty();
    void setIsEditing(BOOL edit);
protected:
    virtual void refresh() = 0;
    virtual void save() = 0;
    virtual void updateVerbs();

    BOOL getIsEditing() const;

    //
    // UI Elements
    //
>>>>>>> e7eced3c
protected:
    void                        onEditButtonClicked();
    void                        onCancelButtonClicked();
    LLButton*                   mCancelBtn;

private:
<<<<<<< HEAD
	bool mIsDirty; 		// item properties need to be updated
	bool mIsEditing; 	// if we're in edit mode
=======
    BOOL mIsDirty;      // item properties need to be updated
    BOOL mIsEditing;    // if we're in edit mode
>>>>>>> e7eced3c
};

#endif // LL_LLSIDEPANELINVENTORYSUBPANEL_H<|MERGE_RESOLUTION|>--- conflicted
+++ resolved
@@ -43,56 +43,31 @@
     LLSidepanelInventorySubpanel(const LLPanel::Params& p = getDefaultParams());
     virtual ~LLSidepanelInventorySubpanel();
 
-<<<<<<< HEAD
-	/*virtual*/ void setVisible(bool visible);
-	virtual bool postBuild();
-	virtual void draw();
-	virtual void reset();
-
-	void dirty();
-	void setIsEditing(bool edit);
-protected:
-	virtual void refresh() = 0;
-	virtual void save() = 0;
-	virtual void updateVerbs();
-	
-	bool getIsEditing() const;
-	
-	//
-	// UI Elements
-	// 
-=======
-    /*virtual*/ void setVisible(BOOL visible);
-    virtual BOOL postBuild();
+    /*virtual*/ void setVisible(bool visible);
+    virtual bool postBuild();
     virtual void draw();
     virtual void reset();
 
     void dirty();
-    void setIsEditing(BOOL edit);
+    void setIsEditing(bool edit);
 protected:
     virtual void refresh() = 0;
     virtual void save() = 0;
     virtual void updateVerbs();
 
-    BOOL getIsEditing() const;
+    bool getIsEditing() const;
 
     //
     // UI Elements
     //
->>>>>>> e7eced3c
 protected:
     void                        onEditButtonClicked();
     void                        onCancelButtonClicked();
     LLButton*                   mCancelBtn;
 
 private:
-<<<<<<< HEAD
-	bool mIsDirty; 		// item properties need to be updated
-	bool mIsEditing; 	// if we're in edit mode
-=======
-    BOOL mIsDirty;      // item properties need to be updated
-    BOOL mIsEditing;    // if we're in edit mode
->>>>>>> e7eced3c
+    bool mIsDirty;      // item properties need to be updated
+    bool mIsEditing;    // if we're in edit mode
 };
 
 #endif // LL_LLSIDEPANELINVENTORYSUBPANEL_H