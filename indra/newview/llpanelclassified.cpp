--- conflicted
+++ resolved
@@ -104,14 +104,11 @@
 LLPanelClassifiedInfo::~LLPanelClassifiedInfo()
 {
     sAllPanels.remove(this);
-<<<<<<< HEAD
-=======
 
     if (getAvatarId().notNull())
     {
         LLAvatarPropertiesProcessor::getInstance()->removeObserver(getAvatarId(), this);
     }
->>>>>>> b1098308
 }
 
 BOOL LLPanelClassifiedInfo::postBuild()
