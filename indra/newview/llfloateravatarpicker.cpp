/**
 * @file llfloateravatarpicker.cpp
 *
 * $LicenseInfo:firstyear=2003&license=viewerlgpl$
 * Second Life Viewer Source Code
 * Copyright (C) 2010, Linden Research, Inc.
 *
 * This library is free software; you can redistribute it and/or
 * modify it under the terms of the GNU Lesser General Public
 * License as published by the Free Software Foundation;
 * version 2.1 of the License only.
 *
 * This library is distributed in the hope that it will be useful,
 * but WITHOUT ANY WARRANTY; without even the implied warranty of
 * MERCHANTABILITY or FITNESS FOR A PARTICULAR PURPOSE.  See the GNU
 * Lesser General Public License for more details.
 *
 * You should have received a copy of the GNU Lesser General Public
 * License along with this library; if not, write to the Free Software
 * Foundation, Inc., 51 Franklin Street, Fifth Floor, Boston, MA  02110-1301  USA
 *
 * Linden Research, Inc., 945 Battery Street, San Francisco, CA  94111  USA
 * $/LicenseInfo$
 */

#include "llviewerprecompiledheaders.h"

#include "llfloateravatarpicker.h"

// Viewer includes
#include "llagent.h"
#include "llcallingcard.h"
#include "llfocusmgr.h"
#include "llfloaterreg.h"
#include "llimview.h"           // for gIMMgr
#include "lltooldraganddrop.h"  // for LLToolDragAndDrop
#include "llviewercontrol.h"
#include "llviewerregion.h"     // getCapability()
#include "llworld.h"

// Linden libraries
#include "llavatarnamecache.h"  // IDEVO
#include "llbutton.h"
#include "llcachename.h"
#include "lllineeditor.h"
#include "llscrolllistctrl.h"
#include "llscrolllistitem.h"
#include "llscrolllistcell.h"
#include "lltabcontainer.h"
#include "lluictrlfactory.h"
#include "llfocusmgr.h"
#include "lldraghandle.h"
#include "message.h"
#include "llcorehttputil.h"

//#include "llsdserialize.h"

static const U32 AVATAR_PICKER_SEARCH_TIMEOUT = 180U;

//put it back as a member once the legacy path is out?
static std::map<LLUUID, LLAvatarName> sAvatarNameMap;

LLFloaterAvatarPicker* LLFloaterAvatarPicker::show(select_callback_t callback,
                                                   BOOL allow_multiple,
                                                   BOOL closeOnSelect,
                                                   BOOL skip_agent,
                                                   const std::string& name,
                                                   LLView * frustumOrigin)
{
    // *TODO: Use a key to allow this not to be an effective singleton
    LLFloaterAvatarPicker* floater =
        LLFloaterReg::showTypedInstance<LLFloaterAvatarPicker>("avatar_picker", LLSD(name));
    if (!floater)
    {
        LL_WARNS() << "Cannot instantiate avatar picker" << LL_ENDL;
        return NULL;
    }

    floater->mSelectionCallback = callback;
    floater->setAllowMultiple(allow_multiple);
    floater->mNearMeListComplete = FALSE;
    floater->mCloseOnSelect = closeOnSelect;
    floater->mExcludeAgentFromSearchResults = skip_agent;

    if (!closeOnSelect)
    {
        // Use Select/Close
        std::string select_string = floater->getString("Select");
        std::string close_string = floater->getString("Close");
        floater->getChild<LLButton>("ok_btn")->setLabel(select_string);
        floater->getChild<LLButton>("cancel_btn")->setLabel(close_string);
    }

    if(frustumOrigin)
    {
        floater->mFrustumOrigin = frustumOrigin->getHandle();
    }

    return floater;
}

// Default constructor
LLFloaterAvatarPicker::LLFloaterAvatarPicker(const LLSD& key)
  : LLFloater(key),
    mNumResultsReturned(0),
    mNearMeListComplete(FALSE),
    mCloseOnSelect(FALSE),
    mExcludeAgentFromSearchResults(FALSE),
    mContextConeOpacity (0.f),
<<<<<<< HEAD
    mContextConeInAlpha(0.f),
    mContextConeOutAlpha(0.f),
    mContextConeFadeTime(0.f)
{
    mCommitCallbackRegistrar.add("Refresh.FriendList", boost::bind(&LLFloaterAvatarPicker::populateFriend, this));

    mContextConeInAlpha = gSavedSettings.getF32("ContextConeInAlpha");
    mContextConeOutAlpha = gSavedSettings.getF32("ContextConeOutAlpha");
    mContextConeFadeTime = gSavedSettings.getF32("ContextConeFadeTime");
=======
    mContextConeInAlpha(CONTEXT_CONE_IN_ALPHA),
    mContextConeOutAlpha(CONTEXT_CONE_OUT_ALPHA),
    mContextConeFadeTime(CONTEXT_CONE_FADE_TIME)
{
    mCommitCallbackRegistrar.add("Refresh.FriendList", boost::bind(&LLFloaterAvatarPicker::populateFriend, this));
>>>>>>> 33ad8db7
}

BOOL LLFloaterAvatarPicker::postBuild()
{
    getChild<LLLineEditor>("Edit")->setKeystrokeCallback( boost::bind(&LLFloaterAvatarPicker::editKeystroke, this, _1, _2),NULL);

    childSetAction("Find", boost::bind(&LLFloaterAvatarPicker::onBtnFind, this));
    getChildView("Find")->setEnabled(FALSE);
    childSetAction("Refresh", boost::bind(&LLFloaterAvatarPicker::onBtnRefresh, this));
    getChild<LLUICtrl>("near_me_range")->setCommitCallback(boost::bind(&LLFloaterAvatarPicker::onRangeAdjust, this));

    LLScrollListCtrl* searchresults = getChild<LLScrollListCtrl>("SearchResults");
    searchresults->setDoubleClickCallback( boost::bind(&LLFloaterAvatarPicker::onBtnSelect, this));
    searchresults->setCommitCallback(boost::bind(&LLFloaterAvatarPicker::onList, this));
    getChildView("SearchResults")->setEnabled(FALSE);

    LLScrollListCtrl* nearme = getChild<LLScrollListCtrl>("NearMe");
    nearme->setDoubleClickCallback(boost::bind(&LLFloaterAvatarPicker::onBtnSelect, this));
    nearme->setCommitCallback(boost::bind(&LLFloaterAvatarPicker::onList, this));

    LLScrollListCtrl* friends = getChild<LLScrollListCtrl>("Friends");
    friends->setDoubleClickCallback(boost::bind(&LLFloaterAvatarPicker::onBtnSelect, this));
    getChild<LLUICtrl>("Friends")->setCommitCallback(boost::bind(&LLFloaterAvatarPicker::onList, this));

    childSetAction("ok_btn", boost::bind(&LLFloaterAvatarPicker::onBtnSelect, this));
    getChildView("ok_btn")->setEnabled(FALSE);
    childSetAction("cancel_btn", boost::bind(&LLFloaterAvatarPicker::onBtnClose, this));

    getChild<LLUICtrl>("Edit")->setFocus(TRUE);

    LLPanel* search_panel = getChild<LLPanel>("SearchPanel");
    if (search_panel)
    {
        // Start searching when Return is pressed in the line editor.
        search_panel->setDefaultBtn("Find");
    }

    getChild<LLScrollListCtrl>("SearchResults")->setCommentText(getString("no_results"));

    getChild<LLTabContainer>("ResidentChooserTabs")->setCommitCallback(
        boost::bind(&LLFloaterAvatarPicker::onTabChanged, this));

    setAllowMultiple(FALSE);

    center();

    populateFriend();

    return TRUE;
}

void LLFloaterAvatarPicker::setOkBtnEnableCb(validate_callback_t cb)
{
    mOkButtonValidateSignal.connect(cb);
}

void LLFloaterAvatarPicker::onTabChanged()
{
    getChildView("ok_btn")->setEnabled(isSelectBtnEnabled());
}

// Destroys the object
LLFloaterAvatarPicker::~LLFloaterAvatarPicker()
{
    gFocusMgr.releaseFocusIfNeeded( this );
}

void LLFloaterAvatarPicker::onBtnFind()
{
    find();
}

static void getSelectedAvatarData(const LLScrollListCtrl* from, uuid_vec_t& avatar_ids, std::vector<LLAvatarName>& avatar_names)
{
    std::vector<LLScrollListItem*> items = from->getAllSelected();
    for (std::vector<LLScrollListItem*>::iterator iter = items.begin(); iter != items.end(); ++iter)
    {
        LLScrollListItem* item = *iter;
        if (item->getUUID().notNull())
        {
            avatar_ids.push_back(item->getUUID());

            std::map<LLUUID, LLAvatarName>::iterator iter = sAvatarNameMap.find(item->getUUID());
            if (iter != sAvatarNameMap.end())
            {
                avatar_names.push_back(iter->second);
            }
            else
            {
                // the only case where it isn't in the name map is friends
                // but it should be in the name cache
                LLAvatarName av_name;
                LLAvatarNameCache::get(item->getUUID(), &av_name);
                avatar_names.push_back(av_name);
            }
        }
    }
}

void LLFloaterAvatarPicker::onBtnSelect()
{

    // If select btn not enabled then do not callback
    if (!isSelectBtnEnabled())
        return;

    if(mSelectionCallback)
    {
        std::string acvtive_panel_name;
        LLScrollListCtrl* list =  NULL;
        LLPanel* active_panel = getChild<LLTabContainer>("ResidentChooserTabs")->getCurrentPanel();
        if(active_panel)
        {
            acvtive_panel_name = active_panel->getName();
        }
        if(acvtive_panel_name == "SearchPanel")
        {
            list = getChild<LLScrollListCtrl>("SearchResults");
        }
        else if(acvtive_panel_name == "NearMePanel")
        {
            list = getChild<LLScrollListCtrl>("NearMe");
        }
        else if (acvtive_panel_name == "FriendsPanel")
        {
            list = getChild<LLScrollListCtrl>("Friends");
        }

        if(list)
        {
            uuid_vec_t          avatar_ids;
            std::vector<LLAvatarName>   avatar_names;
            getSelectedAvatarData(list, avatar_ids, avatar_names);
            mSelectionCallback(avatar_ids, avatar_names);
        }
    }
    getChild<LLScrollListCtrl>("SearchResults")->deselectAllItems(TRUE);
    getChild<LLScrollListCtrl>("NearMe")->deselectAllItems(TRUE);
    getChild<LLScrollListCtrl>("Friends")->deselectAllItems(TRUE);
    if(mCloseOnSelect)
    {
        mCloseOnSelect = FALSE;
        closeFloater();
    }
}

void LLFloaterAvatarPicker::onBtnRefresh()
{
    getChild<LLScrollListCtrl>("NearMe")->deleteAllItems();
    getChild<LLScrollListCtrl>("NearMe")->setCommentText(getString("searching"));
    mNearMeListComplete = FALSE;
}

void LLFloaterAvatarPicker::onBtnClose()
{
    closeFloater();
}

void LLFloaterAvatarPicker::onRangeAdjust()
{
    onBtnRefresh();
}

void LLFloaterAvatarPicker::onList()
{
    getChildView("ok_btn")->setEnabled(isSelectBtnEnabled());
}

void LLFloaterAvatarPicker::populateNearMe()
{
    BOOL all_loaded = TRUE;
    BOOL empty = TRUE;
    LLScrollListCtrl* near_me_scroller = getChild<LLScrollListCtrl>("NearMe");
    near_me_scroller->deleteAllItems();

    uuid_vec_t avatar_ids;
    LLWorld::getInstance()->getAvatars(&avatar_ids, NULL, gAgent.getPositionGlobal(), gSavedSettings.getF32("NearMeRange"));
    for(U32 i=0; i<avatar_ids.size(); i++)
    {
        LLUUID& av = avatar_ids[i];
        if(mExcludeAgentFromSearchResults && (av == gAgent.getID())) continue;
        LLSD element;
        element["id"] = av; // value
        LLAvatarName av_name;

        if (!LLAvatarNameCache::get(av, &av_name))
        {
            element["columns"][0]["column"] = "name";
            element["columns"][0]["value"] = LLCacheName::getDefaultName();
            all_loaded = FALSE;
        }
        else
        {
            element["columns"][0]["column"] = "name";
            element["columns"][0]["value"] = av_name.getDisplayName();
            element["columns"][1]["column"] = "username";
            element["columns"][1]["value"] = av_name.getUserName();

            sAvatarNameMap[av] = av_name;
        }
        near_me_scroller->addElement(element);
        empty = FALSE;
    }

    if (empty)
    {
        getChildView("NearMe")->setEnabled(FALSE);
        getChildView("ok_btn")->setEnabled(FALSE);
        near_me_scroller->setCommentText(getString("no_one_near"));
    }
    else
    {
        getChildView("NearMe")->setEnabled(TRUE);
        getChildView("ok_btn")->setEnabled(TRUE);
        near_me_scroller->selectFirstItem();
        onList();
        near_me_scroller->setFocus(TRUE);
    }

    if (all_loaded)
    {
        mNearMeListComplete = TRUE;
    }
}

void LLFloaterAvatarPicker::populateFriend()
{
    LLScrollListCtrl* friends_scroller = getChild<LLScrollListCtrl>("Friends");
    friends_scroller->deleteAllItems();
    LLCollectAllBuddies collector;
    LLAvatarTracker::instance().applyFunctor(collector);
    LLCollectAllBuddies::buddy_map_t::iterator it;

    for(it = collector.mOnline.begin(); it!=collector.mOnline.end(); it++)
    {
        friends_scroller->addStringUUIDItem(it->second, it->first);
    }
    for(it = collector.mOffline.begin(); it!=collector.mOffline.end(); it++)
    {
        friends_scroller->addStringUUIDItem(it->second, it->first);
    }
    friends_scroller->sortByColumnIndex(0, TRUE);
}

void LLFloaterAvatarPicker::drawFrustum()
{
    static LLCachedControl<F32> max_opacity(gSavedSettings, "PickerContextOpacity", 0.4f);
    drawConeToOwner(mContextConeOpacity, max_opacity, mFrustumOrigin.get(), mContextConeFadeTime, mContextConeInAlpha, mContextConeOutAlpha);
}

void LLFloaterAvatarPicker::draw()
{
    drawFrustum();

    // sometimes it is hard to determine when Select/Ok button should be disabled (see LLAvatarActions::shareWithAvatars).
    // lets check this via mOkButtonValidateSignal callback periodically.
    static LLFrameTimer timer;
    if (timer.hasExpired())
    {
        timer.setTimerExpirySec(0.33f); // three times per second should be enough.

        // simulate list changes.
        onList();
        timer.start();
    }

    LLFloater::draw();
    if (!mNearMeListComplete && getChild<LLTabContainer>("ResidentChooserTabs")->getCurrentPanel() == getChild<LLPanel>("NearMePanel"))
    {
        populateNearMe();
    }
}

BOOL LLFloaterAvatarPicker::visibleItemsSelected() const
{
    LLPanel* active_panel = getChild<LLTabContainer>("ResidentChooserTabs")->getCurrentPanel();

    if(active_panel == getChild<LLPanel>("SearchPanel"))
    {
        return getChild<LLScrollListCtrl>("SearchResults")->getFirstSelectedIndex() >= 0;
    }
    else if(active_panel == getChild<LLPanel>("NearMePanel"))
    {
        return getChild<LLScrollListCtrl>("NearMe")->getFirstSelectedIndex() >= 0;
    }
    else if(active_panel == getChild<LLPanel>("FriendsPanel"))
    {
        return getChild<LLScrollListCtrl>("Friends")->getFirstSelectedIndex() >= 0;
    }
    return FALSE;
}

/*static*/
void LLFloaterAvatarPicker::findCoro(std::string url, LLUUID queryID, std::string name)
{
    LLCore::HttpRequest::policy_t httpPolicy(LLCore::HttpRequest::DEFAULT_POLICY_ID);
    LLCoreHttpUtil::HttpCoroutineAdapter::ptr_t
        httpAdapter(new LLCoreHttpUtil::HttpCoroutineAdapter("genericPostCoro", httpPolicy));
    LLCore::HttpRequest::ptr_t httpRequest(new LLCore::HttpRequest);
    LLCore::HttpOptions::ptr_t httpOpts(new LLCore::HttpOptions);

    LL_INFOS("HttpCoroutineAdapter", "genericPostCoro") << "Generic POST for " << url << LL_ENDL;

    httpOpts->setTimeout(AVATAR_PICKER_SEARCH_TIMEOUT);

    LLSD result = httpAdapter->getAndSuspend(httpRequest, url, httpOpts);

    LLSD httpResults = result[LLCoreHttpUtil::HttpCoroutineAdapter::HTTP_RESULTS];
    LLCore::HttpStatus status = LLCoreHttpUtil::HttpCoroutineAdapter::getStatusFromLLSD(httpResults);

    if (status || (status == LLCore::HttpStatus(HTTP_BAD_REQUEST)))
    {
        result.erase(LLCoreHttpUtil::HttpCoroutineAdapter::HTTP_RESULTS);
    }
    else
    {
        result["failure_reason"] = status.toString();
    }

    LLFloaterAvatarPicker* floater =
        LLFloaterReg::findTypedInstance<LLFloaterAvatarPicker>("avatar_picker", name);
    if (floater)
    {
        floater->processResponse(queryID, result);
    }
}


void LLFloaterAvatarPicker::find()
{
    //clear our stored LLAvatarNames
    sAvatarNameMap.clear();

    std::string text = getChild<LLUICtrl>("Edit")->getValue().asString();

    size_t separator_index = text.find_first_of(" ._");
    if (separator_index != text.npos)
    {
        std::string first = text.substr(0, separator_index);
        std::string last = text.substr(separator_index+1, text.npos);
        LLStringUtil::trim(last);
        if("Resident" == last)
        {
            text = first;
        }
    }

    mQueryID.generate();

    std::string url;
    url.reserve(128); // avoid a memory allocation or two

    LLViewerRegion* region = gAgent.getRegion();
    if(region)
    {
        url = region->getCapability("AvatarPickerSearch");
        // Prefer use of capabilities to search on both SLID and display name
        if (!url.empty())
        {
            // capability urls don't end in '/', but we need one to parse
            // query parameters correctly
            if (url.size() > 0 && url[url.size()-1] != '/')
            {
                url += "/";
            }
            url += "?page_size=100&names=";
            std::replace(text.begin(), text.end(), '.', ' ');
            url += LLURI::escape(text);
            LL_INFOS() << "avatar picker " << url << LL_ENDL;

            LLCoros::instance().launch("LLFloaterAvatarPicker::findCoro",
                boost::bind(&LLFloaterAvatarPicker::findCoro, url, mQueryID, getKey().asString()));
        }
        else
        {
            LLMessageSystem* msg = gMessageSystem;
            msg->newMessage("AvatarPickerRequest");
            msg->nextBlock("AgentData");
            msg->addUUID("AgentID", gAgent.getID());
            msg->addUUID("SessionID", gAgent.getSessionID());
            msg->addUUID("QueryID", mQueryID);  // not used right now
            msg->nextBlock("Data");
            msg->addString("Name", text);
            gAgent.sendReliableMessage();
        }
    }
    getChild<LLScrollListCtrl>("SearchResults")->deleteAllItems();
    getChild<LLScrollListCtrl>("SearchResults")->setCommentText(getString("searching"));

    getChildView("ok_btn")->setEnabled(FALSE);
    mNumResultsReturned = 0;
}

void LLFloaterAvatarPicker::setAllowMultiple(BOOL allow_multiple)
{
    getChild<LLScrollListCtrl>("SearchResults")->setAllowMultipleSelection(allow_multiple);
    getChild<LLScrollListCtrl>("NearMe")->setAllowMultipleSelection(allow_multiple);
    getChild<LLScrollListCtrl>("Friends")->setAllowMultipleSelection(allow_multiple);
}

LLScrollListCtrl* LLFloaterAvatarPicker::getActiveList()
{
    std::string acvtive_panel_name;
    LLScrollListCtrl* list = NULL;
    LLPanel* active_panel = getChild<LLTabContainer>("ResidentChooserTabs")->getCurrentPanel();
    if(active_panel)
    {
        acvtive_panel_name = active_panel->getName();
    }
    if(acvtive_panel_name == "SearchPanel")
    {
        list = getChild<LLScrollListCtrl>("SearchResults");
    }
    else if(acvtive_panel_name == "NearMePanel")
    {
        list = getChild<LLScrollListCtrl>("NearMe");
    }
    else if (acvtive_panel_name == "FriendsPanel")
    {
        list = getChild<LLScrollListCtrl>("Friends");
    }
    return list;
}

BOOL LLFloaterAvatarPicker::handleDragAndDrop(S32 x, S32 y, MASK mask,
                                              BOOL drop, EDragAndDropType cargo_type,
                                              void *cargo_data, EAcceptance *accept,
                                              std::string& tooltip_msg)
{
    LLScrollListCtrl* list = getActiveList();
    if(list)
    {
        LLRect rc_list;
        LLRect rc_point(x,y,x,y);
        if (localRectToOtherView(rc_point, &rc_list, list))
        {
            // Keep selected only one item
            list->deselectAllItems(TRUE);
            list->selectItemAt(rc_list.mLeft, rc_list.mBottom, mask);
            LLScrollListItem* selection = list->getFirstSelected();
            if (selection)
            {
                LLUUID session_id = LLUUID::null;
                LLUUID dest_agent_id = selection->getUUID();
                std::string avatar_name = selection->getColumn(0)->getValue().asString();
                if (dest_agent_id.notNull() && dest_agent_id != gAgentID)
                {
                    if (drop)
                    {
                        // Start up IM before give the item
                        session_id = gIMMgr->addSession(avatar_name, IM_NOTHING_SPECIAL, dest_agent_id);
                    }
                    return LLToolDragAndDrop::handleGiveDragAndDrop(dest_agent_id, session_id, drop,
                                                                    cargo_type, cargo_data, accept, getName());
                }
            }
        }
    }
    *accept = ACCEPT_NO;
    return TRUE;
}


void LLFloaterAvatarPicker::openFriendsTab()
{
    LLTabContainer* tab_container = getChild<LLTabContainer>("ResidentChooserTabs");
    if (tab_container == NULL)
    {
        llassert(tab_container != NULL);
        return;
    }

    tab_container->selectTabByName("FriendsPanel");
}

// static
void LLFloaterAvatarPicker::processAvatarPickerReply(LLMessageSystem* msg, void**)
{
    LLUUID  agent_id;
    LLUUID  query_id;
    LLUUID  avatar_id;
    std::string first_name;
    std::string last_name;

    msg->getUUID("AgentData", "AgentID", agent_id);
    msg->getUUID("AgentData", "QueryID", query_id);

    // Not for us
    if (agent_id != gAgent.getID()) return;

    LLFloaterAvatarPicker* floater = LLFloaterReg::findTypedInstance<LLFloaterAvatarPicker>("avatar_picker");

    // floater is closed or these are not results from our last request
    if (NULL == floater || query_id != floater->mQueryID)
    {
        return;
    }

    LLScrollListCtrl* search_results = floater->getChild<LLScrollListCtrl>("SearchResults");

    // clear "Searching" label on first results
    if (floater->mNumResultsReturned++ == 0)
    {
        search_results->deleteAllItems();
    }

    BOOL found_one = FALSE;
    S32 num_new_rows = msg->getNumberOfBlocks("Data");
    for (S32 i = 0; i < num_new_rows; i++)
    {
        msg->getUUIDFast(  _PREHASH_Data,_PREHASH_AvatarID, avatar_id, i);
        msg->getStringFast(_PREHASH_Data,_PREHASH_FirstName, first_name, i);
        msg->getStringFast(_PREHASH_Data,_PREHASH_LastName, last_name, i);

        if (avatar_id != agent_id || !floater->isExcludeAgentFromSearchResults()) // exclude agent from search results?
        {
            std::string avatar_name;
            if (avatar_id.isNull())
            {
                LLStringUtil::format_map_t map;
                map["[TEXT]"] = floater->getChild<LLUICtrl>("Edit")->getValue().asString();
                avatar_name = floater->getString("not_found", map);
                search_results->setEnabled(FALSE);
                floater->getChildView("ok_btn")->setEnabled(FALSE);
            }
            else
            {
                avatar_name = LLCacheName::buildFullName(first_name, last_name);
                search_results->setEnabled(TRUE);
                found_one = TRUE;

                LLAvatarName av_name;
                av_name.fromString(avatar_name);
                const LLUUID& agent_id = avatar_id;
                sAvatarNameMap[agent_id] = av_name;

            }
            LLSD element;
            element["id"] = avatar_id; // value
            element["columns"][0]["column"] = "name";
            element["columns"][0]["value"] = avatar_name;
            search_results->addElement(element);
        }
    }

    if (found_one)
    {
        floater->getChildView("ok_btn")->setEnabled(TRUE);
        search_results->selectFirstItem();
        floater->onList();
        search_results->setFocus(TRUE);
    }
}

void LLFloaterAvatarPicker::processResponse(const LLUUID& query_id, const LLSD& content)
{
    // Check for out-of-date query
    if (query_id == mQueryID)
    {
        LLScrollListCtrl* search_results = getChild<LLScrollListCtrl>("SearchResults");

        // clear "Searching" label on first results
        search_results->deleteAllItems();

        if (content.has("failure_reason"))
        {
            getChild<LLScrollListCtrl>("SearchResults")->setCommentText(content["failure_reason"].asString());
            getChildView("ok_btn")->setEnabled(false);
        }
        else
        {
            LLSD agents = content["agents"];

            LLSD item;
            LLSD::array_const_iterator it = agents.beginArray();
            for (; it != agents.endArray(); ++it)
            {
                const LLSD& row = *it;
                if (row["id"].asUUID() != gAgent.getID() || !mExcludeAgentFromSearchResults)
                {
                    item["id"] = row["id"];
                    LLSD& columns = item["columns"];
                    columns[0]["column"] = "name";
                    columns[0]["value"] = row["display_name"];
                    columns[1]["column"] = "username";
                    columns[1]["value"] = row["username"];
                    search_results->addElement(item);

                    // add the avatar name to our list
                    LLAvatarName avatar_name;
                    avatar_name.fromLLSD(row);
                    sAvatarNameMap[row["id"].asUUID()] = avatar_name;
                }
            }

            if (search_results->isEmpty())
            {
                std::string name = "'" + getChild<LLUICtrl>("Edit")->getValue().asString() + "'";
                LLSD item;
                item["id"] = LLUUID::null;
                item["columns"][0]["column"] = "name";
                item["columns"][0]["value"] = name;
                item["columns"][1]["column"] = "username";
                item["columns"][1]["value"] = getString("not_found_text");
                search_results->addElement(item);
                search_results->setEnabled(false);
                getChildView("ok_btn")->setEnabled(false);
            }
            else
            {
                getChildView("ok_btn")->setEnabled(true);
                search_results->setEnabled(true);
                search_results->sortByColumnIndex(1, TRUE);
                std::string text = getChild<LLUICtrl>("Edit")->getValue().asString();
                if (!search_results->selectItemByLabel(text, TRUE, 1))
                {
                    search_results->selectFirstItem();
                }
                onList();
                search_results->setFocus(TRUE);
            }
        }
    }
}

void LLFloaterAvatarPicker::editKeystroke(LLLineEditor* caller, void* user_data)
{
    getChildView("Find")->setEnabled(caller->getText().size() > 0);
}

// virtual
BOOL LLFloaterAvatarPicker::handleKeyHere(KEY key, MASK mask)
{
    if (key == KEY_RETURN && mask == MASK_NONE)
    {
        if (getChild<LLUICtrl>("Edit")->hasFocus())
        {
            onBtnFind();
        }
        else
        {
            onBtnSelect();
        }
        return TRUE;
    }
    else if (key == KEY_ESCAPE && mask == MASK_NONE)
    {
        closeFloater();
        return TRUE;
    }

    return LLFloater::handleKeyHere(key, mask);
}

bool LLFloaterAvatarPicker::isSelectBtnEnabled()
{
    bool ret_val = visibleItemsSelected();

    if ( ret_val && !isMinimized())
    {
        std::string acvtive_panel_name;
        LLScrollListCtrl* list =  NULL;
        LLPanel* active_panel = getChild<LLTabContainer>("ResidentChooserTabs")->getCurrentPanel();

        if(active_panel)
        {
            acvtive_panel_name = active_panel->getName();
        }

        if(acvtive_panel_name == "SearchPanel")
        {
            list = getChild<LLScrollListCtrl>("SearchResults");
        }
        else if(acvtive_panel_name == "NearMePanel")
        {
            list = getChild<LLScrollListCtrl>("NearMe");
        }
        else if (acvtive_panel_name == "FriendsPanel")
        {
            list = getChild<LLScrollListCtrl>("Friends");
        }

        if(list)
        {
            uuid_vec_t avatar_ids;
            std::vector<LLAvatarName> avatar_names;
            getSelectedAvatarData(list, avatar_ids, avatar_names);
            if (avatar_ids.size() >= 1)
            {
                ret_val = mOkButtonValidateSignal.num_slots()?mOkButtonValidateSignal(avatar_ids):true;
            }
            else
            {
                ret_val = false;
            }
        }
    }

    return ret_val;
}<|MERGE_RESOLUTION|>--- conflicted
+++ resolved
@@ -107,23 +107,11 @@
     mCloseOnSelect(FALSE),
     mExcludeAgentFromSearchResults(FALSE),
     mContextConeOpacity (0.f),
-<<<<<<< HEAD
-    mContextConeInAlpha(0.f),
-    mContextConeOutAlpha(0.f),
-    mContextConeFadeTime(0.f)
-{
-    mCommitCallbackRegistrar.add("Refresh.FriendList", boost::bind(&LLFloaterAvatarPicker::populateFriend, this));
-
-    mContextConeInAlpha = gSavedSettings.getF32("ContextConeInAlpha");
-    mContextConeOutAlpha = gSavedSettings.getF32("ContextConeOutAlpha");
-    mContextConeFadeTime = gSavedSettings.getF32("ContextConeFadeTime");
-=======
     mContextConeInAlpha(CONTEXT_CONE_IN_ALPHA),
     mContextConeOutAlpha(CONTEXT_CONE_OUT_ALPHA),
     mContextConeFadeTime(CONTEXT_CONE_FADE_TIME)
 {
     mCommitCallbackRegistrar.add("Refresh.FriendList", boost::bind(&LLFloaterAvatarPicker::populateFriend, this));
->>>>>>> 33ad8db7
 }
 
 BOOL LLFloaterAvatarPicker::postBuild()
