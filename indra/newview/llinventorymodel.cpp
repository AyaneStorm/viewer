--- conflicted
+++ resolved
@@ -1744,7 +1744,7 @@
             << " from " << make_inventory_info(item->getParentUUID())
             << " to " << make_inventory_info(new_parent_id) << LL_ENDL;
 
-        LLInventoryModel::LLCategoryUpdate old_folder(item->getParentUUID(), -1);
+        LLInventoryModel::LLCategoryUpdate old_folder(item->getParentUUID(),-1);
         accountForUpdate(old_folder);
         LLInventoryModel::LLCategoryUpdate new_folder(new_parent_id, 1, false);
         accountForUpdate(new_folder);
@@ -2540,7 +2540,7 @@
                 cat->setDescendentCount(descendents_actual);
                 if (update.mChangeVersion)
                 {
-                    cat->setVersion(++version);
+                cat->setVersion(++version);
                 }
                 LL_DEBUGS(LOG_INV) << "accounted: '" << cat->getName() << "' "
                                    << version << " with " << descendents_actual
@@ -2778,169 +2778,7 @@
                     // At the moment download does not provide a thumbnail
                     // uuid or favorite, use values from cache
                     tcat->setThumbnailUUID(cat->getThumbnailUUID());
-<<<<<<< HEAD
                     tcat->setFavorite(cat->getIsFavorite());
-				}
-			}
-
-			// go ahead and add the cats returned during the download
-			std::set<LLUUID>::const_iterator not_cached_id = cached_ids.end();
-			cached_category_count = cached_ids.size();
-			for(cat_set_t::iterator it = temp_cats.begin(); it != temp_cats.end(); ++it)
-			{
-				if(cached_ids.find((*it)->getUUID()) == not_cached_id)
-				{
-					// this check is performed so that we do not
-					// mark new folders in the skeleton (and not in cache)
-					// as being cached.
-					LLViewerInventoryCategory *llvic = (*it);
-					llvic->setVersion(NO_VERSION);
-				}
-				addCategory(*it);
-				++child_counts[(*it)->getParentUUID()];
-			}
-
-			// Add all the items loaded which are parented to a
-			// category with a correctly cached parent
-			S32 bad_link_count = 0;
-			S32 good_link_count = 0;
-			S32 recovered_link_count = 0;
-			cat_map_t::iterator unparented = mCategoryMap.end();
-			for(item_array_t::const_iterator item_iter = items.begin();
-				item_iter != items.end();
-				++item_iter)
-			{
-				LLViewerInventoryItem *item = (*item_iter).get();
-				const cat_map_t::iterator cit = mCategoryMap.find(item->getParentUUID());
-				
-				if(cit != unparented)
-				{
-					const LLViewerInventoryCategory* cat = cit->second.get();
-					if(cat->getVersion() != NO_VERSION)
-					{
-						// This can happen if the linked object's baseobj is removed from the cache but the linked object is still in the cache.
-						if (item->getIsBrokenLink())
-						{
-							//bad_link_count++;
-							LL_DEBUGS(LOG_INV) << "Attempted to add cached link item without baseobj present ( name: "
-											   << item->getName() << " itemID: " << item->getUUID()
-											   << " assetID: " << item->getAssetUUID()
-											   << " ).  Ignoring and invalidating " << cat->getName() << " . " << LL_ENDL;
-							possible_broken_links.push_back(item);
-							continue;
-						}
-						else if (item->getIsLinkType())
-						{
-							good_link_count++;
-						}
-						addItem(item);
-						cached_item_count += 1;
-						++child_counts[cat->getUUID()];
-					}
-				}
-			}
-			if (possible_broken_links.size() > 0)
-			{
-				for(item_array_t::const_iterator item_iter = possible_broken_links.begin();
-				    item_iter != possible_broken_links.end();
-				    ++item_iter)
-				{
-					LLViewerInventoryItem *item = (*item_iter).get();
-					const cat_map_t::iterator cit = mCategoryMap.find(item->getParentUUID());
-					const LLViewerInventoryCategory* cat = cit->second.get();
-					if (item->getIsBrokenLink())
-					{
-						bad_link_count++;
-						invalid_categories.insert(cit->second);
-						//LL_INFOS(LOG_INV) << "link still broken: " << item->getName() << " in folder " << cat->getName() << LL_ENDL;
-					}
-					else
-					{
-						// was marked as broken because of loading order, its actually fine to load
-						addItem(item);
-						cached_item_count += 1;
-						++child_counts[cat->getUUID()];
-						recovered_link_count++;
-					}
-				}
-
- 				LL_DEBUGS(LOG_INV) << "Attempted to add " << bad_link_count
-								   << " cached link items without baseobj present. "
-								   << good_link_count << " link items were successfully added. "
-								   << recovered_link_count << " links added in recovery. "
-								   << "The corresponding categories were invalidated." << LL_ENDL;
-			}
-
-		}
-		else
-		{
-			// go ahead and add everything after stripping the version
-			// information.
-			for(cat_set_t::iterator it = temp_cats.begin(); it != temp_cats.end(); ++it)
-			{
-				LLViewerInventoryCategory *llvic = (*it);
-				llvic->setVersion(NO_VERSION);
-				addCategory(*it);
-			}
-		}
-
-		// Invalidate all categories that failed fetching descendents for whatever
-		// reason (e.g. one of the descendents was a broken link).
-		for (cat_set_t::iterator invalid_cat_it = invalid_categories.begin();
-			 invalid_cat_it != invalid_categories.end();
-			 invalid_cat_it++)
-		{
-			LLViewerInventoryCategory* cat = (*invalid_cat_it).get();
-			cat->setVersion(NO_VERSION);
-			LL_DEBUGS(LOG_INV) << "Invalidating category name: " << cat->getName() << " UUID: " << cat->getUUID() << " due to invalid descendents cache" << LL_ENDL;
-		}
-		if (invalid_categories.size() > 0)
-		{
-			LL_DEBUGS(LOG_INV) << "Invalidated " << invalid_categories.size() << " categories due to invalid descendents cache" << LL_ENDL;
-		}
-
-		// At this point, we need to set the known descendents for each
-		// category which successfully cached so that we do not
-		// needlessly fetch descendents for categories which we have.
-		update_map_t::const_iterator no_child_counts = child_counts.end();
-		for(cat_set_t::iterator it = temp_cats.begin(); it != temp_cats.end(); ++it)
-		{
-			LLViewerInventoryCategory* cat = (*it).get();
-			if(cat->getVersion() != NO_VERSION)
-			{
-				update_map_t::const_iterator the_count = child_counts.find(cat->getUUID());
-				if(the_count != no_child_counts)
-				{
-					const S32 num_descendents = (*the_count).second.mValue;
-					cat->setDescendentCount(num_descendents);
-				}
-				else
-				{
-					cat->setDescendentCount(0);
-				}
-			}
-		}
-
-		if(remove_inventory_file)
-		{
-			// clean up the gunzipped file.
-			LLFile::remove(inventory_filename);
-		}
-		if(is_cache_obsolete)
-		{
-			// If out of date, remove the gzipped file too.
-			LL_WARNS(LOG_INV) << "Inv cache out of date, removing" << LL_ENDL;
-			LLFile::remove(gzip_filename);
-		}
-		categories.clear(); // will unref and delete entries
-	}
-
-	LL_INFOS(LOG_INV) << "Successfully loaded " << cached_category_count
-					  << " categories and " << cached_item_count << " items from cache."
-					  << LL_ENDL;
-
-	return rv;
-=======
                 }
             }
 
@@ -3101,7 +2939,6 @@
                       << LL_ENDL;
 
     return rv;
->>>>>>> d317454c
 }
 
 // This is a brute force method to rebuild the entire parent-child
