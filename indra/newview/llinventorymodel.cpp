--- conflicted
+++ resolved
@@ -1820,12 +1820,6 @@
 
 		if (LLAssetType::lookup(item->getType()) == LLAssetType::badLookup())
 		{
-<<<<<<< HEAD
-            LL_WARNS_ONCE(LOG_INV) << "got unknown asset type " << item->getType() << LL_ENDL;
-			LL_DEBUGS(LOG_INV) << "Got unknown asset type for item [ name: " << item->getName()
-				<< " type: " << item->getType()
-				<< " inv-type: " << item->getInventoryType() << " ]." << LL_ENDL;
-=======
 			if (item->getType() >= LLAssetType::AT_COUNT)
 			{
 				// Not yet supported.
@@ -1839,7 +1833,6 @@
 					<< " type: " << item->getType()
 					<< " inv-type: " << item->getInventoryType() << " ]." << LL_ENDL;
 			}
->>>>>>> 34322f8f
 		}
 
 		// This condition means that we tried to add a link without the baseobj being in memory.
