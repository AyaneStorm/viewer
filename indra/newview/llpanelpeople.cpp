/**
 * @file llpanelpeople.cpp
 * @brief Side tray "People" panel
 *
 * $LicenseInfo:firstyear=2009&license=viewerlgpl$
 * Second Life Viewer Source Code
 * Copyright (C) 2010, Linden Research, Inc.
 *
 * This library is free software; you can redistribute it and/or
 * modify it under the terms of the GNU Lesser General Public
 * License as published by the Free Software Foundation;
 * version 2.1 of the License only.
 *
 * This library is distributed in the hope that it will be useful,
 * but WITHOUT ANY WARRANTY; without even the implied warranty of
 * MERCHANTABILITY or FITNESS FOR A PARTICULAR PURPOSE.  See the GNU
 * Lesser General Public License for more details.
 *
 * You should have received a copy of the GNU Lesser General Public
 * License along with this library; if not, write to the Free Software
 * Foundation, Inc., 51 Franklin Street, Fifth Floor, Boston, MA  02110-1301  USA
 *
 * Linden Research, Inc., 945 Battery Street, San Francisco, CA  94111  USA
 * $/LicenseInfo$
 */

#include "llviewerprecompiledheaders.h"

// libs
#include "llavatarname.h"
#include "llconversationview.h"
#include "llfloaterimcontainer.h"
#include "llfloaterreg.h"
#include "llfloatersidepanelcontainer.h"
#include "llmenubutton.h"
#include "llmenugl.h"
#include "llnotificationsutil.h"
#include "lleventtimer.h"
#include "llfiltereditor.h"
#include "lltabcontainer.h"
#include "lltoggleablemenu.h"
#include "lluictrlfactory.h"

#include "llpanelpeople.h"

// newview
#include "llaccordionctrl.h"
#include "llaccordionctrltab.h"
#include "llagent.h"
#include "llagentbenefits.h"
#include "llavataractions.h"
#include "llavatarlist.h"
#include "llavatarlistitem.h"
#include "llavatarnamecache.h"
#include "llcallingcard.h"          // for LLAvatarTracker
#include "llcallbacklist.h"
#include "llerror.h"
#include "llfloateravatarpicker.h"
#include "llfriendcard.h"
#include "llgroupactions.h"
#include "llgrouplist.h"
#include "llinventoryobserver.h"
#include "llnetmap.h"
#include "llpanelpeoplemenus.h"
#include "llparticipantlist.h"
#include "llsidetraypanelcontainer.h"
#include "llrecentpeople.h"
#include "llviewercontrol.h"        // for gSavedSettings
#include "llviewermenu.h"           // for gMenuHolder
#include "llviewerregion.h"
#include "llvoiceclient.h"
#include "llworld.h"
#include "llspeakers.h"
#include "llfloaterwebcontent.h"

#include "llagentui.h"
#include "llslurl.h"

#define FRIEND_LIST_UPDATE_TIMEOUT  0.5
#define NEARBY_LIST_UPDATE_INTERVAL 1

static const std::string NEARBY_TAB_NAME    = "nearby_panel";
static const std::string FRIENDS_TAB_NAME   = "friends_panel";
static const std::string GROUP_TAB_NAME     = "groups_panel";
static const std::string RECENT_TAB_NAME    = "recent_panel";
static const std::string BLOCKED_TAB_NAME   = "blocked_panel"; // blocked avatars
static const std::string COLLAPSED_BY_USER  = "collapsed_by_user";

/** Comparator for comparing avatar items by last interaction date */
class LLAvatarItemRecentComparator : public LLAvatarItemComparator
{
public:
    LLAvatarItemRecentComparator() {};
    virtual ~LLAvatarItemRecentComparator() {};

protected:
    virtual bool doCompare(const LLAvatarListItem* avatar_item1, const LLAvatarListItem* avatar_item2) const
    {
        LLRecentPeople& people = LLRecentPeople::instance();
        const LLDate& date1 = people.getDate(avatar_item1->getAvatarId());
        const LLDate& date2 = people.getDate(avatar_item2->getAvatarId());

        //older comes first
        return date1 > date2;
    }
};

/** Compares avatar items by online status, then by name */
class LLAvatarItemStatusComparator : public LLAvatarItemComparator
{
public:
    LLAvatarItemStatusComparator() {};

protected:
    /**
     * @return true if item1 < item2, false otherwise
     */
    virtual bool doCompare(const LLAvatarListItem* item1, const LLAvatarListItem* item2) const
    {
        LLAvatarTracker& at = LLAvatarTracker::instance();
        bool online1 = at.isBuddyOnline(item1->getAvatarId());
        bool online2 = at.isBuddyOnline(item2->getAvatarId());

        if (online1 == online2)
        {
            std::string name1 = item1->getAvatarName();
            std::string name2 = item2->getAvatarName();

            LLStringUtil::toUpper(name1);
            LLStringUtil::toUpper(name2);

            return name1 < name2;
        }

        return online1 > online2;
    }
};

/** Compares avatar items by distance between you and them */
class LLAvatarItemDistanceComparator : public LLAvatarItemComparator
{
public:
    typedef std::map < LLUUID, LLVector3d > id_to_pos_map_t;
    LLAvatarItemDistanceComparator() {};

    void updateAvatarsPositions(std::vector<LLVector3d>& positions, uuid_vec_t& uuids)
    {
        std::vector<LLVector3d>::const_iterator
            pos_it = positions.begin(),
            pos_end = positions.end();

        uuid_vec_t::const_iterator
            id_it = uuids.begin(),
            id_end = uuids.end();

        LLAvatarItemDistanceComparator::id_to_pos_map_t pos_map;

        mAvatarsPositions.clear();

        for (;pos_it != pos_end && id_it != id_end; ++pos_it, ++id_it )
        {
            mAvatarsPositions[*id_it] = *pos_it;
        }
    };

protected:
    virtual bool doCompare(const LLAvatarListItem* item1, const LLAvatarListItem* item2) const
    {
        const LLVector3d& me_pos = gAgent.getPositionGlobal();
        const LLVector3d& item1_pos = mAvatarsPositions.find(item1->getAvatarId())->second;
        const LLVector3d& item2_pos = mAvatarsPositions.find(item2->getAvatarId())->second;

        return dist_vec_squared(item1_pos, me_pos) < dist_vec_squared(item2_pos, me_pos);
    }
private:
    id_to_pos_map_t mAvatarsPositions;
};

/** Comparator for comparing nearby avatar items by last spoken time */
class LLAvatarItemRecentSpeakerComparator : public  LLAvatarItemNameComparator
{
public:
    LLAvatarItemRecentSpeakerComparator() {};
    virtual ~LLAvatarItemRecentSpeakerComparator() {};

protected:
    virtual bool doCompare(const LLAvatarListItem* item1, const LLAvatarListItem* item2) const
    {
        LLPointer<LLSpeaker> lhs = LLActiveSpeakerMgr::instance().findSpeaker(item1->getAvatarId());
        LLPointer<LLSpeaker> rhs = LLActiveSpeakerMgr::instance().findSpeaker(item2->getAvatarId());
        if ( lhs.notNull() && rhs.notNull() )
        {
            // Compare by last speaking time
            if( lhs->mLastSpokeTime != rhs->mLastSpokeTime )
                return ( lhs->mLastSpokeTime > rhs->mLastSpokeTime );
        }
        else if ( lhs.notNull() )
        {
            // True if only item1 speaker info available
            return true;
        }
        else if ( rhs.notNull() )
        {
            // False if only item2 speaker info available
            return false;
        }
        // By default compare by name.
        return LLAvatarItemNameComparator::doCompare(item1, item2);
    }
};

class LLAvatarItemRecentArrivalComparator : public  LLAvatarItemNameComparator
{
public:
    LLAvatarItemRecentArrivalComparator() {};
    virtual ~LLAvatarItemRecentArrivalComparator() {};

protected:
    virtual bool doCompare(const LLAvatarListItem* item1, const LLAvatarListItem* item2) const
    {

        F32 arr_time1 = LLRecentPeople::instance().getArrivalTimeByID(item1->getAvatarId());
        F32 arr_time2 = LLRecentPeople::instance().getArrivalTimeByID(item2->getAvatarId());

        if (arr_time1 == arr_time2)
        {
            std::string name1 = item1->getAvatarName();
            std::string name2 = item2->getAvatarName();

            LLStringUtil::toUpper(name1);
            LLStringUtil::toUpper(name2);

            return name1 < name2;
        }

        return arr_time1 > arr_time2;
    }
};

static const LLAvatarItemRecentComparator RECENT_COMPARATOR;
static const LLAvatarItemStatusComparator STATUS_COMPARATOR;
static LLAvatarItemDistanceComparator DISTANCE_COMPARATOR;
static const LLAvatarItemRecentSpeakerComparator RECENT_SPEAKER_COMPARATOR;
static LLAvatarItemRecentArrivalComparator RECENT_ARRIVAL_COMPARATOR;

static LLPanelInjector<LLPanelPeople> t_people("panel_people");

//=============================================================================

/**
 * Updates given list either on regular basis or on external events (up to implementation).
 */
class LLPanelPeople::Updater
{
public:
    typedef boost::function<void()> callback_t;
    Updater(callback_t cb)
    : mCallback(cb)
    {
    }

    virtual ~Updater()
    {
    }

    /**
     * Activate/deactivate updater.
     *
     * This may start/stop regular updates.
     */
    virtual void setActive(bool) {}

protected:
    void update()
    {
        mCallback();
    }

    callback_t      mCallback;
};

/**
 * Update buttons on changes in our friend relations (STORM-557).
 */
class LLButtonsUpdater : public LLPanelPeople::Updater, public LLFriendObserver
{
public:
    LLButtonsUpdater(callback_t cb)
    :   LLPanelPeople::Updater(cb)
    {
        LLAvatarTracker::instance().addObserver(this);
    }

    ~LLButtonsUpdater()
    {
        LLAvatarTracker::instance().removeObserver(this);
    }

    /*virtual*/ void changed(U32 mask)
    {
        (void) mask;
        update();
    }
};

class LLAvatarListUpdater : public LLPanelPeople::Updater, public LLEventTimer
{
public:
    LLAvatarListUpdater(callback_t cb, F32 period)
    :   LLEventTimer(period),
        LLPanelPeople::Updater(cb)
    {
        mEventTimer.stop();
    }

    virtual bool tick() // from LLEventTimer
    {
        return false;
    }
};

/**
 * Updates the friends list.
 *
 * Updates the list on external events which trigger the changed() method.
 */
class LLFriendListUpdater : public LLAvatarListUpdater, public LLFriendObserver
{
    LOG_CLASS(LLFriendListUpdater);
    class LLInventoryFriendCardObserver;

public:
    friend class LLInventoryFriendCardObserver;
    LLFriendListUpdater(callback_t cb)
    :   LLAvatarListUpdater(cb, FRIEND_LIST_UPDATE_TIMEOUT)
    ,   mIsActive(false)
    {
        LLAvatarTracker::instance().addObserver(this);

        // For notification when SIP online status changes.
        LLVoiceClient::addObserver(this);
        mInvObserver = new LLInventoryFriendCardObserver(this);
    }

    ~LLFriendListUpdater()
    {
        // will be deleted by ~LLInventoryModel
        //delete mInvObserver;
        LLVoiceClient::removeObserver(this);
        LLAvatarTracker::instance().removeObserver(this);
    }

    /*virtual*/ void changed(U32 mask)
    {
        if (mIsActive)
        {
            // events can arrive quickly in bulk - we need not process EVERY one of them -
            // so we wait a short while to let others pile-in, and process them in aggregate.
            mEventTimer.start();
        }

        // save-up all the mask-bits which have come-in
        mMask |= mask;
    }


    /*virtual*/ bool tick()
    {
        if (!mIsActive) return false;

        if (mMask & (LLFriendObserver::ADD | LLFriendObserver::REMOVE | LLFriendObserver::ONLINE))
        {
            update();
        }

        // Stop updates.
        mEventTimer.stop();
        mMask = 0;

        return false;
    }

    // virtual
    void setActive(bool active)
    {
        mIsActive = active;
        if (active)
        {
            tick();
        }
    }

private:
    U32 mMask;
    LLInventoryFriendCardObserver* mInvObserver;
    bool mIsActive;

    /**
     *  This class is intended for updating Friend List when Inventory Friend Card is added/removed.
     *
     *  The main usage is when Inventory Friends/All content is added while synchronizing with
     *      friends list on startup is performed. In this case Friend Panel should be updated when
     *      missing Inventory Friend Card is created.
     *  *NOTE: updating is fired when Inventory item is added into CallingCards/Friends subfolder.
     *      Otherwise LLFriendObserver functionality is enough to keep Friends Panel synchronized.
     */
    class LLInventoryFriendCardObserver : public LLInventoryObserver
    {
        LOG_CLASS(LLFriendListUpdater::LLInventoryFriendCardObserver);

        friend class LLFriendListUpdater;

    private:
        LLInventoryFriendCardObserver(LLFriendListUpdater* updater) : mUpdater(updater)
        {
            gInventory.addObserver(this);
        }
        ~LLInventoryFriendCardObserver()
        {
            gInventory.removeObserver(this);
        }
        /*virtual*/ void changed(U32 mask)
        {
            LL_DEBUGS() << "Inventory changed: " << mask << LL_ENDL;

            static bool synchronize_friends_folders = true;
            if (synchronize_friends_folders)
            {
                // Checks whether "Friends" and "Friends/All" folders exist in "Calling Cards" folder,
                // fetches their contents if needed and synchronizes it with buddies list.
                // If the folders are not found they are created.
                LLFriendCardsManager::instance().syncFriendCardsFolders();
                synchronize_friends_folders = false;
            }

            // *NOTE: deleting of InventoryItem is performed via moving to Trash.
            // That means LLInventoryObserver::STRUCTURE is present in MASK instead of LLInventoryObserver::REMOVE
            if ((CALLINGCARD_ADDED & mask) == CALLINGCARD_ADDED)
            {
                LL_DEBUGS() << "Calling card added: count: " << gInventory.getChangedIDs().size()
                    << ", first Inventory ID: "<< (*gInventory.getChangedIDs().begin())
                    << LL_ENDL;

                bool friendFound = false;
                std::set<LLUUID> changedIDs = gInventory.getChangedIDs();
                for (std::set<LLUUID>::const_iterator it = changedIDs.begin(); it != changedIDs.end(); ++it)
                {
                    if (isDescendentOfInventoryFriends(*it))
                    {
                        friendFound = true;
                        break;
                    }
                }

                if (friendFound)
                {
                    LL_DEBUGS() << "friend found, panel should be updated" << LL_ENDL;
                    mUpdater->changed(LLFriendObserver::ADD);
                }
            }
        }

        bool isDescendentOfInventoryFriends(const LLUUID& invItemID)
        {
            LLViewerInventoryItem * item = gInventory.getItem(invItemID);
            if (NULL == item)
                return false;

            return LLFriendCardsManager::instance().isItemInAnyFriendsList(item);
        }
        LLFriendListUpdater* mUpdater;

        static const U32 CALLINGCARD_ADDED = LLInventoryObserver::ADD | LLInventoryObserver::CALLING_CARD;
    };
};

/**
 * Periodically updates the nearby people list while the Nearby tab is active.
 *
 * The period is defined by NEARBY_LIST_UPDATE_INTERVAL constant.
 */
class LLNearbyListUpdater : public LLAvatarListUpdater
{
    LOG_CLASS(LLNearbyListUpdater);

public:
    LLNearbyListUpdater(callback_t cb)
    :   LLAvatarListUpdater(cb, NEARBY_LIST_UPDATE_INTERVAL)
    {
        setActive(false);
    }

    /*virtual*/ void setActive(bool val)
    {
        if (val)
        {
            // update immediately and start regular updates
            update();
            mEventTimer.start();
        }
        else
        {
            // stop regular updates
            mEventTimer.stop();
        }
    }

    /*virtual*/ bool tick()
    {
        update();
        return false;
    }
private:
};

/**
 * Updates the recent people list (those the agent has recently interacted with).
 */
class LLRecentListUpdater : public LLAvatarListUpdater, public boost::signals2::trackable
{
    LOG_CLASS(LLRecentListUpdater);

public:
    LLRecentListUpdater(callback_t cb)
    :   LLAvatarListUpdater(cb, 0)
    {
        LLRecentPeople::instance().setChangedCallback(boost::bind(&LLRecentListUpdater::update, this));
    }
};

//=============================================================================

LLPanelPeople::LLPanelPeople()
    :   LLPanel(),
        mTabContainer(NULL),
        mOnlineFriendList(NULL),
        mAllFriendList(NULL),
        mNearbyList(NULL),
        mRecentList(NULL),
        mGroupList(NULL),
        mMiniMap(NULL)
{
    mFriendListUpdater = new LLFriendListUpdater(boost::bind(&LLPanelPeople::updateFriendList,  this));
    mNearbyListUpdater = new LLNearbyListUpdater(boost::bind(&LLPanelPeople::updateNearbyList,  this));
    mRecentListUpdater = new LLRecentListUpdater(boost::bind(&LLPanelPeople::updateRecentList,  this));
    mButtonsUpdater = new LLButtonsUpdater(boost::bind(&LLPanelPeople::updateButtons, this));

    mCommitCallbackRegistrar.add("People.AddFriend", boost::bind(&LLPanelPeople::onAddFriendButtonClicked, this));
    mCommitCallbackRegistrar.add("People.AddFriendWizard",  boost::bind(&LLPanelPeople::onAddFriendWizButtonClicked,    this));
    mCommitCallbackRegistrar.add("People.DelFriend",        boost::bind(&LLPanelPeople::onDeleteFriendButtonClicked,    this));
    mCommitCallbackRegistrar.add("People.Group.Minus",      boost::bind(&LLPanelPeople::onGroupMinusButtonClicked,  this));
    mCommitCallbackRegistrar.add("People.Chat",         boost::bind(&LLPanelPeople::onChatButtonClicked,        this));
    mCommitCallbackRegistrar.add("People.Gear",         boost::bind(&LLPanelPeople::onGearButtonClicked,        this, _1));

    mCommitCallbackRegistrar.add("People.Group.Plus.Action",  boost::bind(&LLPanelPeople::onGroupPlusMenuItemClicked,  this, _2));
    mCommitCallbackRegistrar.add("People.Friends.ViewSort.Action",  boost::bind(&LLPanelPeople::onFriendsViewSortMenuItemClicked,  this, _2));
    mCommitCallbackRegistrar.add("People.Nearby.ViewSort.Action",  boost::bind(&LLPanelPeople::onNearbyViewSortMenuItemClicked,  this, _2));
    mCommitCallbackRegistrar.add("People.Groups.ViewSort.Action",  boost::bind(&LLPanelPeople::onGroupsViewSortMenuItemClicked,  this, _2));
    mCommitCallbackRegistrar.add("People.Recent.ViewSort.Action",  boost::bind(&LLPanelPeople::onRecentViewSortMenuItemClicked,  this, _2));

    mEnableCallbackRegistrar.add("People.Friends.ViewSort.CheckItem",   boost::bind(&LLPanelPeople::onFriendsViewSortMenuItemCheck, this, _2));
    mEnableCallbackRegistrar.add("People.Recent.ViewSort.CheckItem",    boost::bind(&LLPanelPeople::onRecentViewSortMenuItemCheck,  this, _2));
    mEnableCallbackRegistrar.add("People.Nearby.ViewSort.CheckItem",    boost::bind(&LLPanelPeople::onNearbyViewSortMenuItemCheck,  this, _2));

    mEnableCallbackRegistrar.add("People.Group.Plus.Validate",  boost::bind(&LLPanelPeople::onGroupPlusButtonValidate,  this));

    doPeriodically(boost::bind(&LLPanelPeople::updateNearbyArrivalTime, this), 2.0);
}

LLPanelPeople::~LLPanelPeople()
{
    delete mButtonsUpdater;
    delete mNearbyListUpdater;
    delete mFriendListUpdater;
    delete mRecentListUpdater;

<<<<<<< HEAD
    mNearbyFilterCommitConnection.disconnect();
    mFriedsFilterCommitConnection.disconnect();
    mGroupsFilterCommitConnection.disconnect();
    mRecentFilterCommitConnection.disconnect();

    if(LLVoiceClient::instanceExists())
    {
        LLVoiceClient::getInstance()->removeObserver(this);
    }
=======
    LLVoiceClient::removeObserver(this);
>>>>>>> 3ca4bb6b
}

void LLPanelPeople::onFriendsAccordionExpandedCollapsed(LLUICtrl* ctrl, const LLSD& param, LLAvatarList* avatar_list)
{
    if(!avatar_list)
    {
        LL_ERRS() << "Bad parameter" << LL_ENDL;
        return;
    }

    bool expanded = param.asBoolean();

    setAccordionCollapsedByUser(ctrl, !expanded);
    if(!expanded)
    {
        avatar_list->resetSelection();
    }
}


void LLPanelPeople::removePicker()
{
    if(mPicker.get())
    {
        mPicker.get()->closeFloater();
    }
}

bool LLPanelPeople::postBuild()
{
    S32 max_premium = LLAgentBenefitsMgr::get("Premium").getGroupMembershipLimit();

    mNearbyFilterCommitConnection = getChild<LLFilterEditor>("nearby_filter_input")->setCommitCallback(boost::bind(&LLPanelPeople::onFilterEdit, this, _2));
    mFriedsFilterCommitConnection = getChild<LLFilterEditor>("friends_filter_input")->setCommitCallback(boost::bind(&LLPanelPeople::onFilterEdit, this, _2));
    mGroupsFilterCommitConnection = getChild<LLFilterEditor>("groups_filter_input")->setCommitCallback(boost::bind(&LLPanelPeople::onFilterEdit, this, _2));
    mRecentFilterCommitConnection = getChild<LLFilterEditor>("recent_filter_input")->setCommitCallback(boost::bind(&LLPanelPeople::onFilterEdit, this, _2));

    if(LLAgentBenefitsMgr::current().getGroupMembershipLimit() < max_premium)
    {
        getChild<LLTextBox>("groupcount")->setText(getString("GroupCountWithInfo"));
        getChild<LLTextBox>("groupcount")->setURLClickedCallback(boost::bind(&LLPanelPeople::onGroupLimitInfo, this));
    }

    mTabContainer = getChild<LLTabContainer>("tabs");
    mTabContainer->setCommitCallback(boost::bind(&LLPanelPeople::onTabSelected, this, _2));
    mSavedFilters.resize(mTabContainer->getTabCount());
    mSavedOriginalFilters.resize(mTabContainer->getTabCount());

    LLPanel* friends_tab = getChild<LLPanel>(FRIENDS_TAB_NAME);
    // updater is active only if panel is visible to user.
    friends_tab->setVisibleCallback(boost::bind(&Updater::setActive, mFriendListUpdater, _2));
    friends_tab->setVisibleCallback(boost::bind(&LLPanelPeople::removePicker, this));

    mOnlineFriendList = friends_tab->getChild<LLAvatarList>("avatars_online");
    mAllFriendList = friends_tab->getChild<LLAvatarList>("avatars_all");
    mOnlineFriendList->setNoItemsCommentText(getString("no_friends_online"));
    mOnlineFriendList->setShowIcons("FriendsListShowIcons");
    mOnlineFriendList->showPermissions("FriendsListShowPermissions");
    mOnlineFriendList->setShowCompleteName(!gSavedSettings.getBOOL("FriendsListHideUsernames"));
    mAllFriendList->setNoItemsCommentText(getString("no_friends"));
    mAllFriendList->setShowIcons("FriendsListShowIcons");
    mAllFriendList->showPermissions("FriendsListShowPermissions");
    mAllFriendList->setShowCompleteName(!gSavedSettings.getBOOL("FriendsListHideUsernames"));

    LLPanel* nearby_tab = getChild<LLPanel>(NEARBY_TAB_NAME);
    nearby_tab->setVisibleCallback(boost::bind(&Updater::setActive, mNearbyListUpdater, _2));
    mNearbyList = nearby_tab->getChild<LLAvatarList>("avatar_list");
    mNearbyList->setNoItemsCommentText(getString("no_one_near"));
    mNearbyList->setNoItemsMsg(getString("no_one_near"));
    mNearbyList->setNoFilteredItemsMsg(getString("no_one_filtered_near"));
    mNearbyList->setShowIcons("NearbyListShowIcons");
    mNearbyList->setShowCompleteName(!gSavedSettings.getBOOL("NearbyListHideUsernames"));
    mMiniMap = (LLNetMap*)getChildView("Net Map",true);
    mMiniMap->setToolTipMsg(gSavedSettings.getBOOL("DoubleClickTeleport") ?
        getString("AltMiniMapToolTipMsg") : getString("MiniMapToolTipMsg"));

    mRecentList = getChild<LLPanel>(RECENT_TAB_NAME)->getChild<LLAvatarList>("avatar_list");
    mRecentList->setNoItemsCommentText(getString("no_recent_people"));
    mRecentList->setNoItemsMsg(getString("no_recent_people"));
    mRecentList->setNoFilteredItemsMsg(getString("no_filtered_recent_people"));
    mRecentList->setShowIcons("RecentListShowIcons");

    mGroupList = getChild<LLGroupList>("group_list");
    mGroupList->setNoItemsCommentText(getString("no_groups_msg"));
    mGroupList->setNoItemsMsg(getString("no_groups_msg"));
    mGroupList->setNoFilteredItemsMsg(getString("no_filtered_groups_msg"));

    mNearbyList->setContextMenu(&LLPanelPeopleMenus::gNearbyPeopleContextMenu);
    mRecentList->setContextMenu(&LLPanelPeopleMenus::gPeopleContextMenu);
    mAllFriendList->setContextMenu(&LLPanelPeopleMenus::gPeopleContextMenu);
    mOnlineFriendList->setContextMenu(&LLPanelPeopleMenus::gPeopleContextMenu);

    setSortOrder(mRecentList,       (ESortOrder)gSavedSettings.getU32("RecentPeopleSortOrder"), false);
    setSortOrder(mAllFriendList,    (ESortOrder)gSavedSettings.getU32("FriendsSortOrder"),      false);
    setSortOrder(mNearbyList,       (ESortOrder)gSavedSettings.getU32("NearbyPeopleSortOrder"), false);

    mOnlineFriendList->setItemDoubleClickCallback(boost::bind(&LLPanelPeople::onAvatarListDoubleClicked, this, _1));
    mAllFriendList->setItemDoubleClickCallback(boost::bind(&LLPanelPeople::onAvatarListDoubleClicked, this, _1));
    mNearbyList->setItemDoubleClickCallback(boost::bind(&LLPanelPeople::onAvatarListDoubleClicked, this, _1));
    mRecentList->setItemDoubleClickCallback(boost::bind(&LLPanelPeople::onAvatarListDoubleClicked, this, _1));

    mOnlineFriendList->setCommitCallback(boost::bind(&LLPanelPeople::onAvatarListCommitted, this, mOnlineFriendList));
    mAllFriendList->setCommitCallback(boost::bind(&LLPanelPeople::onAvatarListCommitted, this, mAllFriendList));
    mNearbyList->setCommitCallback(boost::bind(&LLPanelPeople::onAvatarListCommitted, this, mNearbyList));
    mRecentList->setCommitCallback(boost::bind(&LLPanelPeople::onAvatarListCommitted, this, mRecentList));

    // Set openning IM as default on return action for avatar lists
    mOnlineFriendList->setReturnCallback(boost::bind(&LLPanelPeople::onImButtonClicked, this));
    mAllFriendList->setReturnCallback(boost::bind(&LLPanelPeople::onImButtonClicked, this));
    mNearbyList->setReturnCallback(boost::bind(&LLPanelPeople::onImButtonClicked, this));
    mRecentList->setReturnCallback(boost::bind(&LLPanelPeople::onImButtonClicked, this));

    mGroupList->setDoubleClickCallback(boost::bind(&LLPanelPeople::onChatButtonClicked, this));
    mGroupList->setCommitCallback(boost::bind(&LLPanelPeople::updateButtons, this));
    mGroupList->setReturnCallback(boost::bind(&LLPanelPeople::onChatButtonClicked, this));

    LLMenuButton* groups_gear_btn = getChild<LLMenuButton>("groups_gear_btn");

    // Use the context menu of the Groups list for the Groups tab gear menu.
    LLToggleableMenu* groups_gear_menu = mGroupList->getContextMenu();
    if (groups_gear_menu)
    {
        groups_gear_btn->setMenu(groups_gear_menu, LLMenuButton::MP_BOTTOM_LEFT);
    }
    else
    {
        LL_WARNS() << "People->Groups list menu not found" << LL_ENDL;
    }

    LLAccordionCtrlTab* accordion_tab = getChild<LLAccordionCtrlTab>("tab_all");
    accordion_tab->setDropDownStateChangedCallback(
        boost::bind(&LLPanelPeople::onFriendsAccordionExpandedCollapsed, this, _1, _2, mAllFriendList));

    accordion_tab = getChild<LLAccordionCtrlTab>("tab_online");
    accordion_tab->setDropDownStateChangedCallback(
        boost::bind(&LLPanelPeople::onFriendsAccordionExpandedCollapsed, this, _1, _2, mOnlineFriendList));

    // Must go after setting commit callback and initializing all pointers to children.
    mTabContainer->selectTabByName(NEARBY_TAB_NAME);

    LLVoiceClient::addObserver(this);

    // call this method in case some list is empty and buttons can be in inconsistent state
    updateButtons();

    mOnlineFriendList->setRefreshCompleteCallback(boost::bind(&LLPanelPeople::onFriendListRefreshComplete, this, _1, _2));
    mAllFriendList->setRefreshCompleteCallback(boost::bind(&LLPanelPeople::onFriendListRefreshComplete, this, _1, _2));

    return true;
}

// virtual
void LLPanelPeople::onChange(EStatusType status, const LLSD& channelInfo, bool proximal)
{
    if(status == STATUS_JOINING || status == STATUS_LEFT_CHANNEL)
    {
        return;
    }

    updateButtons();
}

void LLPanelPeople::updateFriendListHelpText()
{
    // show special help text for just created account to help finding friends. EXT-4836
    static LLTextBox* no_friends_text = getChild<LLTextBox>("no_friends_help_text");

    // Seems sometimes all_friends can be empty because of issue with Inventory loading (clear cache, slow connection...)
    // So, lets check all lists to avoid overlapping the text with online list. See EXT-6448.
    bool any_friend_exists = mAllFriendList->filterHasMatches() || mOnlineFriendList->filterHasMatches();
    no_friends_text->setVisible(!any_friend_exists);
    if (no_friends_text->getVisible())
    {
        //update help text for empty lists
        const std::string& filter = mSavedOriginalFilters[mTabContainer->getCurrentPanelIndex()];

        std::string message_name = filter.empty() ? "no_friends_msg" : "no_filtered_friends_msg";
        LLStringUtil::format_map_t args;
        args["[SEARCH_TERM]"] = LLURI::escape(filter);
        no_friends_text->setText(getString(message_name, args));
    }
}

void LLPanelPeople::updateFriendList()
{
    if (!mOnlineFriendList || !mAllFriendList)
        return;

    // get all buddies we know about
    const LLAvatarTracker& av_tracker = LLAvatarTracker::instance();
    LLAvatarTracker::buddy_map_t all_buddies;
    av_tracker.copyBuddyList(all_buddies);

    // save them to the online and all friends vectors
    uuid_vec_t& online_friendsp = mOnlineFriendList->getIDs();
    uuid_vec_t& all_friendsp = mAllFriendList->getIDs();

    all_friendsp.clear();
    online_friendsp.clear();

    uuid_vec_t buddies_uuids;
    LLAvatarTracker::buddy_map_t::const_iterator buddies_iter;

    // Fill the avatar list with friends UUIDs
    for (buddies_iter = all_buddies.begin(); buddies_iter != all_buddies.end(); ++buddies_iter)
    {
        buddies_uuids.push_back(buddies_iter->first);
    }

    if (buddies_uuids.size() > 0)
    {
        LL_DEBUGS() << "Friends added to the list: " << buddies_uuids.size() << LL_ENDL;
        all_friendsp = buddies_uuids;
    }
    else
    {
        LL_DEBUGS() << "No friends found" << LL_ENDL;
    }

    LLAvatarTracker::buddy_map_t::const_iterator buddy_it = all_buddies.begin();
    for (; buddy_it != all_buddies.end(); ++buddy_it)
    {
        LLUUID buddy_id = buddy_it->first;
        if (av_tracker.isBuddyOnline(buddy_id))
            online_friendsp.push_back(buddy_id);
    }

    /*
     * Avatarlists  will be hidden by showFriendsAccordionsIfNeeded(), if they do not have items.
     * But avatarlist can be updated only if it is visible @see LLAvatarList::draw();
     * So we need to do force update of lists to avoid inconsistency of data and view of avatarlist.
     */
    mOnlineFriendList->setDirty(true, !mOnlineFriendList->filterHasMatches());// do force update if list do NOT have items
    mAllFriendList->setDirty(true, !mAllFriendList->filterHasMatches());
    //update trash and other buttons according to a selected item
    updateButtons();
    showFriendsAccordionsIfNeeded();
}

void LLPanelPeople::updateNearbyList()
{
    if (!mNearbyList)
        return;

    std::vector<LLVector3d> positions;

    LLWorld::getInstance()->getAvatars(&mNearbyList->getIDs(), &positions, gAgent.getPositionGlobal(), gSavedSettings.getF32("NearMeRange"));
    mNearbyList->setDirty();

    DISTANCE_COMPARATOR.updateAvatarsPositions(positions, mNearbyList->getIDs());
    LLActiveSpeakerMgr::instance().update(true);
}

void LLPanelPeople::updateRecentList()
{
    if (!mRecentList)
        return;

    LLRecentPeople::instance().get(mRecentList->getIDs());
    mRecentList->setDirty();
}

void LLPanelPeople::updateButtons()
{
    std::string cur_tab     = getActiveTabName();
    bool friends_tab_active = (cur_tab == FRIENDS_TAB_NAME);
    bool group_tab_active   = (cur_tab == GROUP_TAB_NAME);
    //bool recent_tab_active    = (cur_tab == RECENT_TAB_NAME);
    LLUUID selected_id;

    uuid_vec_t selected_uuids;
    getCurrentItemIDs(selected_uuids);
    bool item_selected = (selected_uuids.size() == 1);
    bool multiple_selected = (selected_uuids.size() >= 1);

    if (group_tab_active)
    {
        if (item_selected)
        {
            selected_id = mGroupList->getSelectedUUID();
        }

        LLPanel* groups_panel = mTabContainer->getCurrentPanel();
        groups_panel->getChildView("minus_btn")->setEnabled(item_selected && selected_id.notNull()); // a real group selected

        U32 groups_count = static_cast<U32>(gAgent.mGroups.size());
        U32 max_groups = LLAgentBenefitsMgr::current().getGroupMembershipLimit();
        U32 groups_remaining = max_groups > groups_count ? max_groups - groups_count : 0;
        groups_panel->getChild<LLUICtrl>("groupcount")->setTextArg("[COUNT]", llformat("%d", groups_count));
        groups_panel->getChild<LLUICtrl>("groupcount")->setTextArg("[REMAINING]", llformat("%d", groups_remaining));
    }
    else
    {
        bool is_friend = true;
        bool is_self = false;
        // Check whether selected avatar is our friend.
        if (item_selected)
        {
            selected_id = selected_uuids.front();
            is_friend = LLAvatarTracker::instance().getBuddyInfo(selected_id) != NULL;
            is_self = gAgent.getID() == selected_id;
        }

        LLPanel* cur_panel = mTabContainer->getCurrentPanel();
        if (cur_panel)
        {
            if (cur_panel->hasChild("add_friend_btn", true))
                cur_panel->getChildView("add_friend_btn")->setEnabled(item_selected && !is_friend && !is_self);

            if (friends_tab_active)
            {
                cur_panel->getChildView("friends_del_btn")->setEnabled(multiple_selected);
            }

            if (!group_tab_active)
            {
                cur_panel->getChildView("gear_btn")->setEnabled(multiple_selected);
            }
        }
    }
}

std::string LLPanelPeople::getActiveTabName() const
{
    return mTabContainer->getCurrentPanel()->getName();
}

LLUUID LLPanelPeople::getCurrentItemID() const
{
    std::string cur_tab = getActiveTabName();

    if (cur_tab == FRIENDS_TAB_NAME) // this tab has two lists
    {
        LLUUID cur_online_friend;

        if ((cur_online_friend = mOnlineFriendList->getSelectedUUID()).notNull())
            return cur_online_friend;

        return mAllFriendList->getSelectedUUID();
    }

    if (cur_tab == NEARBY_TAB_NAME)
        return mNearbyList->getSelectedUUID();

    if (cur_tab == RECENT_TAB_NAME)
        return mRecentList->getSelectedUUID();

    if (cur_tab == GROUP_TAB_NAME)
        return mGroupList->getSelectedUUID();

    if (cur_tab == BLOCKED_TAB_NAME)
        return LLUUID::null; // FIXME?

    llassert(0 && "unknown tab selected");
    return LLUUID::null;
}

void LLPanelPeople::getCurrentItemIDs(uuid_vec_t& selected_uuids) const
{
    std::string cur_tab = getActiveTabName();

    if (cur_tab == FRIENDS_TAB_NAME)
    {
        // friends tab has two lists
        mOnlineFriendList->getSelectedUUIDs(selected_uuids);
        mAllFriendList->getSelectedUUIDs(selected_uuids);
    }
    else if (cur_tab == NEARBY_TAB_NAME)
        mNearbyList->getSelectedUUIDs(selected_uuids);
    else if (cur_tab == RECENT_TAB_NAME)
        mRecentList->getSelectedUUIDs(selected_uuids);
    else if (cur_tab == GROUP_TAB_NAME)
        mGroupList->getSelectedUUIDs(selected_uuids);
    else if (cur_tab == BLOCKED_TAB_NAME)
        selected_uuids.clear(); // FIXME?
    else
        llassert(0 && "unknown tab selected");

}

void LLPanelPeople::setSortOrder(LLAvatarList* list, ESortOrder order, bool save)
{
    switch (order)
    {
    case E_SORT_BY_NAME:
        list->sortByName();
        break;
    case E_SORT_BY_STATUS:
        list->setComparator(&STATUS_COMPARATOR);
        list->sort();
        break;
    case E_SORT_BY_MOST_RECENT:
        list->setComparator(&RECENT_COMPARATOR);
        list->sort();
        break;
    case E_SORT_BY_RECENT_SPEAKERS:
        list->setComparator(&RECENT_SPEAKER_COMPARATOR);
        list->sort();
        break;
    case E_SORT_BY_DISTANCE:
        list->setComparator(&DISTANCE_COMPARATOR);
        list->sort();
        break;
    case E_SORT_BY_RECENT_ARRIVAL:
        list->setComparator(&RECENT_ARRIVAL_COMPARATOR);
        list->sort();
        break;
    default:
        LL_WARNS() << "Unrecognized people sort order for " << list->getName() << LL_ENDL;
        return;
    }

    if (save)
    {
        std::string setting;

        if (list == mAllFriendList || list == mOnlineFriendList)
            setting = "FriendsSortOrder";
        else if (list == mRecentList)
            setting = "RecentPeopleSortOrder";
        else if (list == mNearbyList)
            setting = "NearbyPeopleSortOrder";

        if (!setting.empty())
            gSavedSettings.setU32(setting, order);
    }
}

void LLPanelPeople::onFilterEdit(const std::string& search_string)
{
    const S32 cur_tab_idx = mTabContainer->getCurrentPanelIndex();
    std::string& filter = mSavedOriginalFilters[cur_tab_idx];
    std::string& saved_filter = mSavedFilters[cur_tab_idx];

    filter = search_string;
    LLStringUtil::trimHead(filter);

    // Searches are case-insensitive
    std::string search_upper = filter;
    LLStringUtil::toUpper(search_upper);

    if (saved_filter == search_upper)
        return;

    saved_filter = search_upper;

    // Apply new filter to the current tab.
    const std::string cur_tab = getActiveTabName();
    if (cur_tab == NEARBY_TAB_NAME)
    {
        mNearbyList->setNameFilter(filter);
    }
    else if (cur_tab == FRIENDS_TAB_NAME)
    {
        // store accordion tabs opened/closed state before any manipulation with accordion tabs
        if (!saved_filter.empty())
        {
            notifyChildren(LLSD().with("action","store_state"));
        }

        mOnlineFriendList->setNameFilter(filter);
        mAllFriendList->setNameFilter(filter);

        setAccordionCollapsedByUser("tab_online", false);
        setAccordionCollapsedByUser("tab_all", false);
        showFriendsAccordionsIfNeeded();

        // restore accordion tabs state _after_ all manipulations
        if(saved_filter.empty())
        {
            notifyChildren(LLSD().with("action","restore_state"));
        }
    }
    else if (cur_tab == GROUP_TAB_NAME)
    {
        mGroupList->setNameFilter(filter);
    }
    else if (cur_tab == RECENT_TAB_NAME)
    {
        mRecentList->setNameFilter(filter);
    }
}

void LLPanelPeople::onGroupLimitInfo()
{
    LLSD args;

    S32 max_basic = LLAgentBenefitsMgr::get("Base").getGroupMembershipLimit();
    S32 max_premium = LLAgentBenefitsMgr::get("Premium").getGroupMembershipLimit();

    args["MAX_BASIC"] = max_basic;
    args["MAX_PREMIUM"] = max_premium;

    if (LLAgentBenefitsMgr::has("Premium_Plus"))
    {
        S32 max_premium_plus = LLAgentBenefitsMgr::get("Premium_Plus").getGroupMembershipLimit();
        args["MAX_PREMIUM_PLUS"] = max_premium_plus;
        LLNotificationsUtil::add("GroupLimitInfoPlus", args);
    }
    else
    {
        LLNotificationsUtil::add("GroupLimitInfo", args);
    }
}

void LLPanelPeople::onTabSelected(const LLSD& param)
{
    std::string tab_name = getChild<LLPanel>(param.asString())->getName();
    updateButtons();

    showFriendsAccordionsIfNeeded();
}

void LLPanelPeople::onAvatarListDoubleClicked(LLUICtrl* ctrl)
{
    LLAvatarListItem* item = dynamic_cast<LLAvatarListItem*>(ctrl);
    if(!item)
    {
        return;
    }

    LLUUID clicked_id = item->getAvatarId();
    if(gAgent.getID() == clicked_id)
    {
        return;
    }

#if 0 // SJB: Useful for testing, but not currently functional or to spec
    LLAvatarActions::showProfile(clicked_id);
#else // spec says open IM window
    LLAvatarActions::startIM(clicked_id);
#endif
}

void LLPanelPeople::onAvatarListCommitted(LLAvatarList* list)
{
    if (getActiveTabName() == NEARBY_TAB_NAME)
    {
        uuid_vec_t selected_uuids;
        getCurrentItemIDs(selected_uuids);
        mMiniMap->setSelected(selected_uuids);
    } else
    // Make sure only one of the friends lists (online/all) has selection.
    if (getActiveTabName() == FRIENDS_TAB_NAME)
    {
        if (list == mOnlineFriendList)
            mAllFriendList->resetSelection(true);
        else if (list == mAllFriendList)
            mOnlineFriendList->resetSelection(true);
        else
            llassert(0 && "commit on unknown friends list");
    }

    updateButtons();
}

void LLPanelPeople::onAddFriendButtonClicked()
{
    LLUUID id = getCurrentItemID();
    if (id.notNull())
    {
        LLAvatarActions::requestFriendshipDialog(id);
    }
}

bool LLPanelPeople::isItemsFreeOfFriends(const uuid_vec_t& uuids)
{
    const LLAvatarTracker& av_tracker = LLAvatarTracker::instance();
    for ( uuid_vec_t::const_iterator
              id = uuids.begin(),
              id_end = uuids.end();
          id != id_end; ++id )
    {
        if (av_tracker.isBuddy (*id))
        {
            return false;
        }
    }
    return true;
}

void LLPanelPeople::onAddFriendWizButtonClicked()
{
    LLPanel* cur_panel = mTabContainer->getCurrentPanel();
    LLView * button = cur_panel->findChild<LLButton>("friends_add_btn", true);

    // Show add friend wizard.
    LLFloater* root_floater = gFloaterView->getParentFloater(this);
    LLFloaterAvatarPicker* picker = LLFloaterAvatarPicker::show(boost::bind(&LLPanelPeople::onAvatarPicked, _1, _2), false, true, false, root_floater->getName(), button);
    if (!picker)
    {
        return;
    }

    // Need to disable 'ok' button when friend occurs in selection
    picker->setOkBtnEnableCb(boost::bind(&LLPanelPeople::isItemsFreeOfFriends, this, _1));

    if (root_floater)
    {
        root_floater->addDependentFloater(picker);
    }

    mPicker = picker->getHandle();
}

void LLPanelPeople::onDeleteFriendButtonClicked()
{
    uuid_vec_t selected_uuids;
    getCurrentItemIDs(selected_uuids);

    if (selected_uuids.size() == 1)
    {
        LLAvatarActions::removeFriendDialog( selected_uuids.front() );
    }
    else if (selected_uuids.size() > 1)
    {
        LLAvatarActions::removeFriendsDialog( selected_uuids );
    }
}

void LLPanelPeople::onChatButtonClicked()
{
    LLUUID group_id = getCurrentItemID();
    if (group_id.notNull())
        LLGroupActions::startIM(group_id);
}

void LLPanelPeople::onGearButtonClicked(LLUICtrl* btn)
{
    uuid_vec_t selected_uuids;
    getCurrentItemIDs(selected_uuids);
    // Spawn at bottom left corner of the button.
    if (getActiveTabName() == NEARBY_TAB_NAME)
        LLPanelPeopleMenus::gNearbyPeopleContextMenu.show(btn, selected_uuids, 0, 0);
    else
        LLPanelPeopleMenus::gPeopleContextMenu.show(btn, selected_uuids, 0, 0);
}

void LLPanelPeople::onImButtonClicked()
{
    uuid_vec_t selected_uuids;
    getCurrentItemIDs(selected_uuids);
    if ( selected_uuids.size() == 1 )
    {
        // if selected only one person then start up IM
        LLAvatarActions::startIM(selected_uuids.at(0));
    }
    else if ( selected_uuids.size() > 1 )
    {
        // for multiple selection start up friends conference
        LLAvatarActions::startConference(selected_uuids);
    }
}

// static
void LLPanelPeople::onAvatarPicked(const uuid_vec_t& ids, const std::vector<LLAvatarName> names)
{
    if (!names.empty() && !ids.empty())
        LLAvatarActions::requestFriendshipDialog(ids[0], names[0].getCompleteName());
}

bool LLPanelPeople::onGroupPlusButtonValidate()
{
    if (!gAgent.canJoinGroups())
    {
        LLNotificationsUtil::add("JoinedTooManyGroups");
        return false;
    }

    return true;
}

void LLPanelPeople::onGroupMinusButtonClicked()
{
    LLUUID group_id = getCurrentItemID();
    if (group_id.notNull())
        LLGroupActions::leave(group_id);
}

void LLPanelPeople::onGroupPlusMenuItemClicked(const LLSD& userdata)
{
    std::string chosen_item = userdata.asString();

    if (chosen_item == "join_group")
        LLGroupActions::search();
    else if (chosen_item == "new_group")
        LLGroupActions::createGroup();
}

void LLPanelPeople::onFriendsViewSortMenuItemClicked(const LLSD& userdata)
{
    std::string chosen_item = userdata.asString();

    if (chosen_item == "sort_name")
    {
        setSortOrder(mAllFriendList, E_SORT_BY_NAME);
    }
    else if (chosen_item == "sort_status")
    {
        setSortOrder(mAllFriendList, E_SORT_BY_STATUS);
    }
    else if (chosen_item == "view_icons")
    {
        mAllFriendList->toggleIcons();
        mOnlineFriendList->toggleIcons();
    }
    else if (chosen_item == "view_permissions")
    {
        bool show_permissions = !gSavedSettings.getBOOL("FriendsListShowPermissions");
        gSavedSettings.setBOOL("FriendsListShowPermissions", show_permissions);

        mAllFriendList->showPermissions(show_permissions);
        mOnlineFriendList->showPermissions(show_permissions);
    }
    else if (chosen_item == "view_usernames")
    {
        bool hide_usernames = !gSavedSettings.getBOOL("FriendsListHideUsernames");
        gSavedSettings.setBOOL("FriendsListHideUsernames", hide_usernames);

        mAllFriendList->setShowCompleteName(!hide_usernames);
        mAllFriendList->handleDisplayNamesOptionChanged();
        mOnlineFriendList->setShowCompleteName(!hide_usernames);
        mOnlineFriendList->handleDisplayNamesOptionChanged();
    }
    }

void LLPanelPeople::onGroupsViewSortMenuItemClicked(const LLSD& userdata)
{
    std::string chosen_item = userdata.asString();

    if (chosen_item == "show_icons")
    {
        mGroupList->toggleIcons();
    }
}

void LLPanelPeople::onNearbyViewSortMenuItemClicked(const LLSD& userdata)
{
    std::string chosen_item = userdata.asString();

    if (chosen_item == "sort_by_recent_speakers")
    {
        setSortOrder(mNearbyList, E_SORT_BY_RECENT_SPEAKERS);
    }
    else if (chosen_item == "sort_name")
    {
        setSortOrder(mNearbyList, E_SORT_BY_NAME);
    }
    else if (chosen_item == "view_icons")
    {
        mNearbyList->toggleIcons();
    }
    else if (chosen_item == "sort_distance")
    {
        setSortOrder(mNearbyList, E_SORT_BY_DISTANCE);
    }
    else if (chosen_item == "sort_arrival")
    {
        setSortOrder(mNearbyList, E_SORT_BY_RECENT_ARRIVAL);
    }
    else if (chosen_item == "view_usernames")
    {
        bool hide_usernames = !gSavedSettings.getBOOL("NearbyListHideUsernames");
        gSavedSettings.setBOOL("NearbyListHideUsernames", hide_usernames);

        mNearbyList->setShowCompleteName(!hide_usernames);
        mNearbyList->handleDisplayNamesOptionChanged();
    }
}

bool LLPanelPeople::onNearbyViewSortMenuItemCheck(const LLSD& userdata)
{
    std::string item = userdata.asString();
    U32 sort_order = gSavedSettings.getU32("NearbyPeopleSortOrder");

    if (item == "sort_by_recent_speakers")
        return sort_order == E_SORT_BY_RECENT_SPEAKERS;
    if (item == "sort_name")
        return sort_order == E_SORT_BY_NAME;
    if (item == "sort_distance")
        return sort_order == E_SORT_BY_DISTANCE;
    if (item == "sort_arrival")
        return sort_order == E_SORT_BY_RECENT_ARRIVAL;

    return false;
}

void LLPanelPeople::onRecentViewSortMenuItemClicked(const LLSD& userdata)
{
    std::string chosen_item = userdata.asString();

    if (chosen_item == "sort_recent")
    {
        setSortOrder(mRecentList, E_SORT_BY_MOST_RECENT);
    }
    else if (chosen_item == "sort_name")
    {
        setSortOrder(mRecentList, E_SORT_BY_NAME);
    }
    else if (chosen_item == "view_icons")
    {
        mRecentList->toggleIcons();
    }
}

bool LLPanelPeople::onFriendsViewSortMenuItemCheck(const LLSD& userdata)
{
    std::string item = userdata.asString();
    U32 sort_order = gSavedSettings.getU32("FriendsSortOrder");

    if (item == "sort_name")
        return sort_order == E_SORT_BY_NAME;
    if (item == "sort_status")
        return sort_order == E_SORT_BY_STATUS;

    return false;
}

bool LLPanelPeople::onRecentViewSortMenuItemCheck(const LLSD& userdata)
{
    std::string item = userdata.asString();
    U32 sort_order = gSavedSettings.getU32("RecentPeopleSortOrder");

    if (item == "sort_recent")
        return sort_order == E_SORT_BY_MOST_RECENT;
    if (item == "sort_name")
        return sort_order == E_SORT_BY_NAME;

    return false;
}

void LLPanelPeople::onMoreButtonClicked()
{
    // *TODO: not implemented yet
}

void    LLPanelPeople::onOpen(const LLSD& key)
{
    std::string tab_name = key["people_panel_tab_name"];
    if (!tab_name.empty())
    {
        mTabContainer->selectTabByName(tab_name);
        if(tab_name == BLOCKED_TAB_NAME)
        {
            LLPanel* blocked_tab = mTabContainer->getCurrentPanel()->findChild<LLPanel>("panel_block_list_sidetray");
            if(blocked_tab)
            {
                blocked_tab->onOpen(key);
            }
        }
    }
}

bool LLPanelPeople::notifyChildren(const LLSD& info)
{
    if (info.has("task-panel-action") && info["task-panel-action"].asString() == "handle-tri-state")
    {
        LLSideTrayPanelContainer* container = dynamic_cast<LLSideTrayPanelContainer*>(getParent());
        if (!container)
        {
            LL_WARNS() << "Cannot find People panel container" << LL_ENDL;
            return true;
        }

        if (container->getCurrentPanelIndex() > 0)
        {
            // if not on the default panel, switch to it
            container->onOpen(LLSD().with(LLSideTrayPanelContainer::PARAM_SUB_PANEL_NAME, getName()));
        }
        else
            LLFloaterReg::hideInstance("people");

        return true; // this notification is only supposed to be handled by task panels
    }

    return LLPanel::notifyChildren(info);
}

void LLPanelPeople::showAccordion(const std::string name, bool show)
{
    if(name.empty())
    {
        LL_WARNS() << "No name provided" << LL_ENDL;
        return;
    }

    LLAccordionCtrlTab* tab = getChild<LLAccordionCtrlTab>(name);
    tab->setVisible(show);
    if(show)
    {
        // don't expand accordion if it was collapsed by user
        if(!isAccordionCollapsedByUser(tab))
        {
            // expand accordion
            tab->changeOpenClose(false);
        }
    }
}

void LLPanelPeople::showFriendsAccordionsIfNeeded()
{
    if(FRIENDS_TAB_NAME == getActiveTabName())
    {
        // Expand and show accordions if needed, else - hide them
        showAccordion("tab_online", mOnlineFriendList->filterHasMatches());
        showAccordion("tab_all", mAllFriendList->filterHasMatches());

        // Rearrange accordions
        LLAccordionCtrl* accordion = getChild<LLAccordionCtrl>("friends_accordion");
        accordion->arrange();

        // *TODO: new no_matched_tabs_text attribute was implemented in accordion (EXT-7368).
        // this code should be refactored to use it
        // keep help text in a synchronization with accordions visibility.
        updateFriendListHelpText();
    }
}

void LLPanelPeople::onFriendListRefreshComplete(LLUICtrl*ctrl, const LLSD& param)
{
    if(ctrl == mOnlineFriendList)
    {
        showAccordion("tab_online", param.asInteger());
    }
    else if(ctrl == mAllFriendList)
    {
        showAccordion("tab_all", param.asInteger());
    }
}

void LLPanelPeople::setAccordionCollapsedByUser(LLUICtrl* acc_tab, bool collapsed)
{
    if(!acc_tab)
    {
        LL_WARNS() << "Invalid parameter" << LL_ENDL;
        return;
    }

    LLSD param = acc_tab->getValue();
    param[COLLAPSED_BY_USER] = collapsed;
    acc_tab->setValue(param);
}

void LLPanelPeople::setAccordionCollapsedByUser(const std::string& name, bool collapsed)
{
    setAccordionCollapsedByUser(getChild<LLUICtrl>(name), collapsed);
}

bool LLPanelPeople::isAccordionCollapsedByUser(LLUICtrl* acc_tab)
{
    if(!acc_tab)
    {
        LL_WARNS() << "Invalid parameter" << LL_ENDL;
        return false;
    }

    LLSD param = acc_tab->getValue();
    if(!param.has(COLLAPSED_BY_USER))
    {
        return false;
    }
    return param[COLLAPSED_BY_USER].asBoolean();
}

bool LLPanelPeople::isAccordionCollapsedByUser(const std::string& name)
{
    return isAccordionCollapsedByUser(getChild<LLUICtrl>(name));
}

bool LLPanelPeople::updateNearbyArrivalTime()
{
    std::vector<LLVector3d> positions;
    std::vector<LLUUID> uuids;
    static LLCachedControl<F32> range(gSavedSettings, "NearMeRange");
    LLWorld::getInstance()->getAvatars(&uuids, &positions, gAgent.getPositionGlobal(), range);
    LLRecentPeople::instance().updateAvatarsArrivalTime(uuids);
    return LLApp::isExiting();
}


// EOF<|MERGE_RESOLUTION|>--- conflicted
+++ resolved
@@ -574,19 +574,13 @@
     delete mFriendListUpdater;
     delete mRecentListUpdater;
 
-<<<<<<< HEAD
+    LLVoiceClient::removeObserver(this);
+
     mNearbyFilterCommitConnection.disconnect();
     mFriedsFilterCommitConnection.disconnect();
     mGroupsFilterCommitConnection.disconnect();
     mRecentFilterCommitConnection.disconnect();
 
-    if(LLVoiceClient::instanceExists())
-    {
-        LLVoiceClient::getInstance()->removeObserver(this);
-    }
-=======
-    LLVoiceClient::removeObserver(this);
->>>>>>> 3ca4bb6b
 }
 
 void LLPanelPeople::onFriendsAccordionExpandedCollapsed(LLUICtrl* ctrl, const LLSD& param, LLAvatarList* avatar_list)
