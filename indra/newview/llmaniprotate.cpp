/**
 * @file llmaniprotate.cpp
 * @brief LLManipRotate class implementation
 *
 * $LicenseInfo:firstyear=2002&license=viewerlgpl$
 * Second Life Viewer Source Code
 * Copyright (C) 2010, Linden Research, Inc.
 *
 * This library is free software; you can redistribute it and/or
 * modify it under the terms of the GNU Lesser General Public
 * License as published by the Free Software Foundation;
 * version 2.1 of the License only.
 *
 * This library is distributed in the hope that it will be useful,
 * but WITHOUT ANY WARRANTY; without even the implied warranty of
 * MERCHANTABILITY or FITNESS FOR A PARTICULAR PURPOSE.  See the GNU
 * Lesser General Public License for more details.
 *
 * You should have received a copy of the GNU Lesser General Public
 * License along with this library; if not, write to the Free Software
 * Foundation, Inc., 51 Franklin Street, Fifth Floor, Boston, MA  02110-1301  USA
 *
 * Linden Research, Inc., 945 Battery Street, San Francisco, CA  94111  USA
 * $/LicenseInfo$
 */

#include "llviewerprecompiledheaders.h"

#include "llmaniprotate.h"

// library includes
#include "llmath.h"
#include "llgl.h"
#include "llrender.h"
#include "v4color.h"
#include "llprimitive.h"
#include "llview.h"
#include "llfontgl.h"

// viewer includes
#include "llagent.h"
#include "llagentcamera.h"
#include "llbox.h"
#include "llbutton.h"
#include "llviewercontrol.h"
#include "llcriticaldamp.h"
#include "lltooltip.h"
#include "llfloatertools.h"
#include "llselectmgr.h"
#include "llstatusbar.h"
#include "llui.h"
#include "llvoavatar.h"
#include "llviewercamera.h"
#include "llviewerobject.h"
#include "llviewerobject.h"
#include "llviewershadermgr.h"
#include "llviewerwindow.h"
#include "llworld.h"
#include "pipeline.h"
#include "lldrawable.h"
#include "llglheaders.h"
#include "lltrans.h"
#include "llvoavatarself.h"
#include "llhudrender.h"

const F32 RADIUS_PIXELS = 100.f;        // size in screen space
const F32 SQ_RADIUS = RADIUS_PIXELS * RADIUS_PIXELS;
const F32 WIDTH_PIXELS = 8;
const S32 CIRCLE_STEPS = 100;
const F32 MAX_MANIP_SELECT_DISTANCE = 100.f;
const F32 SNAP_ANGLE_INCREMENT = 5.625f;
const F32 SNAP_ANGLE_DETENTE = SNAP_ANGLE_INCREMENT;
const F32 SNAP_GUIDE_RADIUS_1 = 2.8f;
const F32 SNAP_GUIDE_RADIUS_2 = 2.4f;
const F32 SNAP_GUIDE_RADIUS_3 = 2.2f;
const F32 SNAP_GUIDE_RADIUS_4 = 2.1f;
const F32 SNAP_GUIDE_RADIUS_5 = 2.05f;
const F32 SNAP_GUIDE_INNER_RADIUS = 2.f;
const F32 AXIS_ONTO_CAM_TOLERANCE = cos( 80.f * DEG_TO_RAD );
const F32 SELECTED_MANIPULATOR_SCALE = 1.05f;
const F32 MANIPULATOR_SCALE_HALF_LIFE = 0.07f;

extern void handle_reset_rotation(void*);  // in LLViewerWindow

LLManipRotate::LLManipRotate( LLToolComposite* composite )
<<<<<<< HEAD
: 	LLManip( std::string("Rotate"), composite ),
	mRotationCenter(),
	mCenterScreen(),
	mRotation(),
	mMouseDown(),
	mMouseCur(),
	mRadiusMeters(0.f),
	mCenterToCam(),
	mCenterToCamNorm(),
	mCenterToCamMag(0.f),
	mCenterToProfilePlane(),
	mCenterToProfilePlaneMag(0.f),
	mSendUpdateOnMouseUp( false ),
	mSmoothRotate( false ),
	mCamEdgeOn(false),
	mManipulatorScales(1.f, 1.f, 1.f, 1.f)
=======
:   LLManip( std::string("Rotate"), composite ),
    mRotationCenter(),
    mCenterScreen(),
    mRotation(),
    mMouseDown(),
    mMouseCur(),
    mRadiusMeters(0.f),
    mCenterToCam(),
    mCenterToCamNorm(),
    mCenterToCamMag(0.f),
    mCenterToProfilePlane(),
    mCenterToProfilePlaneMag(0.f),
    mSendUpdateOnMouseUp( FALSE ),
    mSmoothRotate( FALSE ),
    mCamEdgeOn(FALSE),
    mManipulatorScales(1.f, 1.f, 1.f, 1.f)
>>>>>>> e1623bb2
{ }

void LLManipRotate::handleSelect()
{
    // *FIX: put this in mouseDown?
    LLSelectMgr::getInstance()->saveSelectedObjectTransform(SELECT_ACTION_TYPE_PICK);
    if (gFloaterTools)
    {
        gFloaterTools->setStatusText("rotate");
    }
    LLManip::handleSelect();
}

void LLManipRotate::render()
{
<<<<<<< HEAD
	LLGLSUIDefault gls_ui;
	gGL.getTexUnit(0)->bind(LLViewerFetchedTexture::sWhiteImagep);
	LLGLDepthTest gls_depth(GL_TRUE);
	LLGLEnable gl_blend(GL_BLEND);
	
	// You can rotate if you can move
	LLViewerObject* first_object = mObjectSelection->getFirstMoveableObject(true);
	if( !first_object )
	{
		return;
	}

	if( !updateVisiblity() )
	{
		return;
	}

	gGL.matrixMode(LLRender::MM_MODELVIEW);
	gGL.pushMatrix();
	if (mObjectSelection->getSelectType() == SELECT_TYPE_HUD)
	{
		F32 zoom = gAgentCamera.mHUDCurZoom;
		gGL.scalef(zoom, zoom, zoom);
	}


	LLVector3 center = gAgent.getPosAgentFromGlobal( mRotationCenter );

	LLColor4 highlight_outside( 1.f, 1.f, 0.f, 1.f );
	LLColor4 highlight_inside( 0.7f, 0.7f, 0.f, 0.5f );
	F32 width_meters = WIDTH_PIXELS * mRadiusMeters / RADIUS_PIXELS;

	gGL.pushMatrix();
	{
		
		// are we in the middle of a constrained drag?
		if (mManipPart >= LL_ROT_X && mManipPart <= LL_ROT_Z)
		{
			renderSnapGuides();
		}
		else
		{
			gDebugProgram.bind();

			LLGLEnable cull_face(GL_CULL_FACE);
			LLGLDepthTest gls_depth(GL_FALSE);
			gGL.pushMatrix();
			{
				// Draw "sphere" (intersection of sphere with tangent cone that has apex at camera)
				gGL.translatef( mCenterToProfilePlane.mV[VX], mCenterToProfilePlane.mV[VY], mCenterToProfilePlane.mV[VZ] );
				gGL.translatef( center.mV[VX], center.mV[VY], center.mV[VZ] );

				// Inverse change of basis vectors
				LLVector3 forward = mCenterToCamNorm;
				LLVector3 left = gAgent.getUpAxis() % forward;
				left.normVec();
				LLVector3 up = forward % left;

				LLVector4 a(-forward);
				a.mV[3] = 0;
				LLVector4 b(up);
				b.mV[3] = 0;
				LLVector4 c(left);
				c.mV[3] = 0;
				LLMatrix4 mat;
				mat.initRows(a, b, c, LLVector4(0.f, 0.f, 0.f, 1.f));

				gGL.multMatrix( &mat.mMatrix[0][0] );

				gGL.rotatef( -90, 0.f, 1.f, 0.f);
				LLColor4 color;
				if (mManipPart == LL_ROT_ROLL || mHighlightedPart == LL_ROT_ROLL)
				{
					color.setVec(0.8f, 0.8f, 0.8f, 0.8f);
					gGL.scalef(mManipulatorScales.mV[VW], mManipulatorScales.mV[VW], mManipulatorScales.mV[VW]);
				}
				else
				{
					color.setVec( 0.7f, 0.7f, 0.7f, 0.6f );
				}
				gGL.diffuseColor4fv(color.mV);
				gl_washer_2d(mRadiusMeters + width_meters, mRadiusMeters, CIRCLE_STEPS, color, color);


				if (mManipPart == LL_NO_PART)
				{
					gGL.color4f( 0.7f, 0.7f, 0.7f, 0.3f );
					gGL.diffuseColor4f(0.7f, 0.7f, 0.7f, 0.3f);
					gl_circle_2d( 0, 0,  mRadiusMeters, CIRCLE_STEPS, true );
				}
				
				gGL.flush();
			}
			gGL.popMatrix();

			gUIProgram.bind();
		}
		
		gGL.translatef( center.mV[VX], center.mV[VY], center.mV[VZ] );

		LLQuaternion rot;
		F32 angle_radians, x, y, z;

		LLVector3 grid_origin;
		LLVector3 grid_scale;
		LLQuaternion grid_rotation;

		LLSelectMgr::getInstance()->getGrid(grid_origin, grid_rotation, grid_scale);

		grid_rotation.getAngleAxis(&angle_radians, &x, &y, &z);
		gGL.rotatef(angle_radians * RAD_TO_DEG, x, y, z);


		gDebugProgram.bind();

		if (mManipPart == LL_ROT_Z)
		{
			mManipulatorScales = lerp(mManipulatorScales, LLVector4(1.f, 1.f, SELECTED_MANIPULATOR_SCALE, 1.f), LLSmoothInterpolation::getInterpolant(MANIPULATOR_SCALE_HALF_LIFE));
			gGL.pushMatrix();
			{
				// selected part
				gGL.scalef(mManipulatorScales.mV[VZ], mManipulatorScales.mV[VZ], mManipulatorScales.mV[VZ]);
				renderActiveRing( mRadiusMeters, width_meters, LLColor4( 0.f, 0.f, 1.f, 1.f) , LLColor4( 0.f, 0.f, 1.f, 0.3f ));
			}
			gGL.popMatrix();
		}
		else if (mManipPart == LL_ROT_Y)
		{
			mManipulatorScales = lerp(mManipulatorScales, LLVector4(1.f, SELECTED_MANIPULATOR_SCALE, 1.f, 1.f), LLSmoothInterpolation::getInterpolant(MANIPULATOR_SCALE_HALF_LIFE));
			gGL.pushMatrix();
			{
				gGL.rotatef( 90.f, 1.f, 0.f, 0.f );
				gGL.scalef(mManipulatorScales.mV[VY], mManipulatorScales.mV[VY], mManipulatorScales.mV[VY]);
				renderActiveRing( mRadiusMeters, width_meters, LLColor4( 0.f, 1.f, 0.f, 1.f), LLColor4( 0.f, 1.f, 0.f, 0.3f));
			}
			gGL.popMatrix();
		}
		else if (mManipPart == LL_ROT_X)
		{
			mManipulatorScales = lerp(mManipulatorScales, LLVector4(SELECTED_MANIPULATOR_SCALE, 1.f, 1.f, 1.f), LLSmoothInterpolation::getInterpolant(MANIPULATOR_SCALE_HALF_LIFE));
			gGL.pushMatrix();
			{
				gGL.rotatef( 90.f, 0.f, 1.f, 0.f );
				gGL.scalef(mManipulatorScales.mV[VX], mManipulatorScales.mV[VX], mManipulatorScales.mV[VX]);
				renderActiveRing( mRadiusMeters, width_meters, LLColor4( 1.f, 0.f, 0.f, 1.f), LLColor4( 1.f, 0.f, 0.f, 0.3f));
			}
			gGL.popMatrix();
		}
		else if (mManipPart == LL_ROT_ROLL)
		{
			mManipulatorScales = lerp(mManipulatorScales, LLVector4(1.f, 1.f, 1.f, SELECTED_MANIPULATOR_SCALE), LLSmoothInterpolation::getInterpolant(MANIPULATOR_SCALE_HALF_LIFE));
		}
		else if (mManipPart == LL_NO_PART)
		{
			if (mHighlightedPart == LL_NO_PART)
			{
				mManipulatorScales = lerp(mManipulatorScales, LLVector4(1.f, 1.f, 1.f, 1.f), LLSmoothInterpolation::getInterpolant(MANIPULATOR_SCALE_HALF_LIFE));
			}

			LLGLEnable cull_face(GL_CULL_FACE);
			LLGLEnable clip_plane0(GL_CLIP_PLANE0);
			LLGLDepthTest gls_depth(GL_FALSE);
			//LLGLDisable gls_stencil(GL_STENCIL_TEST);

			// First pass: centers. Second pass: sides.
			for( S32 i=0; i<2; i++ )
			{
				
				gGL.pushMatrix();
				{
					if (mHighlightedPart == LL_ROT_Z)
					{
						mManipulatorScales = lerp(mManipulatorScales, LLVector4(1.f, 1.f, SELECTED_MANIPULATOR_SCALE, 1.f), LLSmoothInterpolation::getInterpolant(MANIPULATOR_SCALE_HALF_LIFE));
						gGL.scalef(mManipulatorScales.mV[VZ], mManipulatorScales.mV[VZ], mManipulatorScales.mV[VZ]);
						// hovering over part
						gl_ring( mRadiusMeters, width_meters, LLColor4( 0.f, 0.f, 1.f, 1.f ), LLColor4( 0.f, 0.f, 1.f, 0.5f ), CIRCLE_STEPS, i);
					}
					else
					{
						// default
						gl_ring( mRadiusMeters, width_meters, LLColor4( 0.f, 0.f, 0.8f, 0.8f ), LLColor4( 0.f, 0.f, 0.8f, 0.4f ), CIRCLE_STEPS, i);
					}
				}
				gGL.popMatrix();
				
				gGL.pushMatrix();
				{
					gGL.rotatef( 90.f, 1.f, 0.f, 0.f );
					if (mHighlightedPart == LL_ROT_Y)
					{
						mManipulatorScales = lerp(mManipulatorScales, LLVector4(1.f, SELECTED_MANIPULATOR_SCALE, 1.f, 1.f), LLSmoothInterpolation::getInterpolant(MANIPULATOR_SCALE_HALF_LIFE));
						gGL.scalef(mManipulatorScales.mV[VY], mManipulatorScales.mV[VY], mManipulatorScales.mV[VY]);
						// hovering over part
						gl_ring( mRadiusMeters, width_meters, LLColor4( 0.f, 1.f, 0.f, 1.f ), LLColor4( 0.f, 1.f, 0.f, 0.5f ), CIRCLE_STEPS, i);
					}
					else
					{
						// default
						gl_ring( mRadiusMeters, width_meters, LLColor4( 0.f, 0.8f, 0.f, 0.8f ), LLColor4( 0.f, 0.8f, 0.f, 0.4f ), CIRCLE_STEPS, i);
					}						
				}
				gGL.popMatrix();

				gGL.pushMatrix();
				{
					gGL.rotatef( 90.f, 0.f, 1.f, 0.f );
					if (mHighlightedPart == LL_ROT_X)
					{
						mManipulatorScales = lerp(mManipulatorScales, LLVector4(SELECTED_MANIPULATOR_SCALE, 1.f, 1.f, 1.f), LLSmoothInterpolation::getInterpolant(MANIPULATOR_SCALE_HALF_LIFE));
						gGL.scalef(mManipulatorScales.mV[VX], mManipulatorScales.mV[VX], mManipulatorScales.mV[VX]);
	
						// hovering over part
						gl_ring( mRadiusMeters, width_meters, LLColor4( 1.f, 0.f, 0.f, 1.f ), LLColor4( 1.f, 0.f, 0.f, 0.5f ), CIRCLE_STEPS, i);
					}
					else
					{
						// default
						gl_ring( mRadiusMeters, width_meters, LLColor4( 0.8f, 0.f, 0.f, 0.8f ), LLColor4( 0.8f, 0.f, 0.f, 0.4f ), CIRCLE_STEPS, i);
					}
				}
				gGL.popMatrix();

				if (mHighlightedPart == LL_ROT_ROLL)
				{
					mManipulatorScales = lerp(mManipulatorScales, LLVector4(1.f, 1.f, 1.f, SELECTED_MANIPULATOR_SCALE), LLSmoothInterpolation::getInterpolant(MANIPULATOR_SCALE_HALF_LIFE));
				}
				
			}
			
		}

		gUIProgram.bind();
	}
	gGL.popMatrix();
	gGL.popMatrix();
	

	LLVector3 euler_angles;
	LLQuaternion object_rot = first_object->getRotationEdit();
	object_rot.getEulerAngles(&(euler_angles.mV[VX]), &(euler_angles.mV[VY]), &(euler_angles.mV[VZ]));
	euler_angles *= RAD_TO_DEG;
	euler_angles.mV[VX] = ll_round(fmodf(euler_angles.mV[VX] + 360.f, 360.f), 0.05f);
	euler_angles.mV[VY] = ll_round(fmodf(euler_angles.mV[VY] + 360.f, 360.f), 0.05f);
	euler_angles.mV[VZ] = ll_round(fmodf(euler_angles.mV[VZ] + 360.f, 360.f), 0.05f);

	renderXYZ(euler_angles);
=======
    LLGLSUIDefault gls_ui;
    gGL.getTexUnit(0)->bind(LLViewerFetchedTexture::sWhiteImagep);
    LLGLDepthTest gls_depth(GL_TRUE);
    LLGLEnable gl_blend(GL_BLEND);

    // You can rotate if you can move
    LLViewerObject* first_object = mObjectSelection->getFirstMoveableObject(TRUE);
    if( !first_object )
    {
        return;
    }

    if( !updateVisiblity() )
    {
        return;
    }

    gGL.matrixMode(LLRender::MM_MODELVIEW);
    gGL.pushMatrix();
    if (mObjectSelection->getSelectType() == SELECT_TYPE_HUD)
    {
        F32 zoom = gAgentCamera.mHUDCurZoom;
        gGL.scalef(zoom, zoom, zoom);
    }


    LLVector3 center = gAgent.getPosAgentFromGlobal( mRotationCenter );

    LLColor4 highlight_outside( 1.f, 1.f, 0.f, 1.f );
    LLColor4 highlight_inside( 0.7f, 0.7f, 0.f, 0.5f );
    F32 width_meters = WIDTH_PIXELS * mRadiusMeters / RADIUS_PIXELS;

    gGL.pushMatrix();
    {

        // are we in the middle of a constrained drag?
        if (mManipPart >= LL_ROT_X && mManipPart <= LL_ROT_Z)
        {
            renderSnapGuides();
        }
        else
        {
            gDebugProgram.bind();

            LLGLEnable cull_face(GL_CULL_FACE);
            LLGLDepthTest gls_depth(GL_FALSE);
            gGL.pushMatrix();
            {
                // Draw "sphere" (intersection of sphere with tangent cone that has apex at camera)
                gGL.translatef( mCenterToProfilePlane.mV[VX], mCenterToProfilePlane.mV[VY], mCenterToProfilePlane.mV[VZ] );
                gGL.translatef( center.mV[VX], center.mV[VY], center.mV[VZ] );

                // Inverse change of basis vectors
                LLVector3 forward = mCenterToCamNorm;
                LLVector3 left = gAgent.getUpAxis() % forward;
                left.normVec();
                LLVector3 up = forward % left;

                LLVector4 a(-forward);
                a.mV[3] = 0;
                LLVector4 b(up);
                b.mV[3] = 0;
                LLVector4 c(left);
                c.mV[3] = 0;
                LLMatrix4 mat;
                mat.initRows(a, b, c, LLVector4(0.f, 0.f, 0.f, 1.f));

                gGL.multMatrix( &mat.mMatrix[0][0] );

                gGL.rotatef( -90, 0.f, 1.f, 0.f);
                LLColor4 color;
                if (mManipPart == LL_ROT_ROLL || mHighlightedPart == LL_ROT_ROLL)
                {
                    color.setVec(0.8f, 0.8f, 0.8f, 0.8f);
                    gGL.scalef(mManipulatorScales.mV[VW], mManipulatorScales.mV[VW], mManipulatorScales.mV[VW]);
                }
                else
                {
                    color.setVec( 0.7f, 0.7f, 0.7f, 0.6f );
                }
                gGL.diffuseColor4fv(color.mV);
                gl_washer_2d(mRadiusMeters + width_meters, mRadiusMeters, CIRCLE_STEPS, color, color);


                if (mManipPart == LL_NO_PART)
                {
                    gGL.color4f( 0.7f, 0.7f, 0.7f, 0.3f );
                    gGL.diffuseColor4f(0.7f, 0.7f, 0.7f, 0.3f);
                    gl_circle_2d( 0, 0,  mRadiusMeters, CIRCLE_STEPS, TRUE );
                }

                gGL.flush();
            }
            gGL.popMatrix();

            gUIProgram.bind();
        }

        gGL.translatef( center.mV[VX], center.mV[VY], center.mV[VZ] );

        LLQuaternion rot;
        F32 angle_radians, x, y, z;

        LLVector3 grid_origin;
        LLVector3 grid_scale;
        LLQuaternion grid_rotation;

        LLSelectMgr::getInstance()->getGrid(grid_origin, grid_rotation, grid_scale);

        grid_rotation.getAngleAxis(&angle_radians, &x, &y, &z);
        gGL.rotatef(angle_radians * RAD_TO_DEG, x, y, z);


        gDebugProgram.bind();

        if (mManipPart == LL_ROT_Z)
        {
            mManipulatorScales = lerp(mManipulatorScales, LLVector4(1.f, 1.f, SELECTED_MANIPULATOR_SCALE, 1.f), LLSmoothInterpolation::getInterpolant(MANIPULATOR_SCALE_HALF_LIFE));
            gGL.pushMatrix();
            {
                // selected part
                gGL.scalef(mManipulatorScales.mV[VZ], mManipulatorScales.mV[VZ], mManipulatorScales.mV[VZ]);
                renderActiveRing( mRadiusMeters, width_meters, LLColor4( 0.f, 0.f, 1.f, 1.f) , LLColor4( 0.f, 0.f, 1.f, 0.3f ));
            }
            gGL.popMatrix();
        }
        else if (mManipPart == LL_ROT_Y)
        {
            mManipulatorScales = lerp(mManipulatorScales, LLVector4(1.f, SELECTED_MANIPULATOR_SCALE, 1.f, 1.f), LLSmoothInterpolation::getInterpolant(MANIPULATOR_SCALE_HALF_LIFE));
            gGL.pushMatrix();
            {
                gGL.rotatef( 90.f, 1.f, 0.f, 0.f );
                gGL.scalef(mManipulatorScales.mV[VY], mManipulatorScales.mV[VY], mManipulatorScales.mV[VY]);
                renderActiveRing( mRadiusMeters, width_meters, LLColor4( 0.f, 1.f, 0.f, 1.f), LLColor4( 0.f, 1.f, 0.f, 0.3f));
            }
            gGL.popMatrix();
        }
        else if (mManipPart == LL_ROT_X)
        {
            mManipulatorScales = lerp(mManipulatorScales, LLVector4(SELECTED_MANIPULATOR_SCALE, 1.f, 1.f, 1.f), LLSmoothInterpolation::getInterpolant(MANIPULATOR_SCALE_HALF_LIFE));
            gGL.pushMatrix();
            {
                gGL.rotatef( 90.f, 0.f, 1.f, 0.f );
                gGL.scalef(mManipulatorScales.mV[VX], mManipulatorScales.mV[VX], mManipulatorScales.mV[VX]);
                renderActiveRing( mRadiusMeters, width_meters, LLColor4( 1.f, 0.f, 0.f, 1.f), LLColor4( 1.f, 0.f, 0.f, 0.3f));
            }
            gGL.popMatrix();
        }
        else if (mManipPart == LL_ROT_ROLL)
        {
            mManipulatorScales = lerp(mManipulatorScales, LLVector4(1.f, 1.f, 1.f, SELECTED_MANIPULATOR_SCALE), LLSmoothInterpolation::getInterpolant(MANIPULATOR_SCALE_HALF_LIFE));
        }
        else if (mManipPart == LL_NO_PART)
        {
            if (mHighlightedPart == LL_NO_PART)
            {
                mManipulatorScales = lerp(mManipulatorScales, LLVector4(1.f, 1.f, 1.f, 1.f), LLSmoothInterpolation::getInterpolant(MANIPULATOR_SCALE_HALF_LIFE));
            }

            LLGLEnable cull_face(GL_CULL_FACE);
            LLGLEnable clip_plane0(GL_CLIP_PLANE0);
            LLGLDepthTest gls_depth(GL_FALSE);
            //LLGLDisable gls_stencil(GL_STENCIL_TEST);

            // First pass: centers. Second pass: sides.
            for( S32 i=0; i<2; i++ )
            {

                gGL.pushMatrix();
                {
                    if (mHighlightedPart == LL_ROT_Z)
                    {
                        mManipulatorScales = lerp(mManipulatorScales, LLVector4(1.f, 1.f, SELECTED_MANIPULATOR_SCALE, 1.f), LLSmoothInterpolation::getInterpolant(MANIPULATOR_SCALE_HALF_LIFE));
                        gGL.scalef(mManipulatorScales.mV[VZ], mManipulatorScales.mV[VZ], mManipulatorScales.mV[VZ]);
                        // hovering over part
                        gl_ring( mRadiusMeters, width_meters, LLColor4( 0.f, 0.f, 1.f, 1.f ), LLColor4( 0.f, 0.f, 1.f, 0.5f ), CIRCLE_STEPS, i);
                    }
                    else
                    {
                        // default
                        gl_ring( mRadiusMeters, width_meters, LLColor4( 0.f, 0.f, 0.8f, 0.8f ), LLColor4( 0.f, 0.f, 0.8f, 0.4f ), CIRCLE_STEPS, i);
                    }
                }
                gGL.popMatrix();

                gGL.pushMatrix();
                {
                    gGL.rotatef( 90.f, 1.f, 0.f, 0.f );
                    if (mHighlightedPart == LL_ROT_Y)
                    {
                        mManipulatorScales = lerp(mManipulatorScales, LLVector4(1.f, SELECTED_MANIPULATOR_SCALE, 1.f, 1.f), LLSmoothInterpolation::getInterpolant(MANIPULATOR_SCALE_HALF_LIFE));
                        gGL.scalef(mManipulatorScales.mV[VY], mManipulatorScales.mV[VY], mManipulatorScales.mV[VY]);
                        // hovering over part
                        gl_ring( mRadiusMeters, width_meters, LLColor4( 0.f, 1.f, 0.f, 1.f ), LLColor4( 0.f, 1.f, 0.f, 0.5f ), CIRCLE_STEPS, i);
                    }
                    else
                    {
                        // default
                        gl_ring( mRadiusMeters, width_meters, LLColor4( 0.f, 0.8f, 0.f, 0.8f ), LLColor4( 0.f, 0.8f, 0.f, 0.4f ), CIRCLE_STEPS, i);
                    }
                }
                gGL.popMatrix();

                gGL.pushMatrix();
                {
                    gGL.rotatef( 90.f, 0.f, 1.f, 0.f );
                    if (mHighlightedPart == LL_ROT_X)
                    {
                        mManipulatorScales = lerp(mManipulatorScales, LLVector4(SELECTED_MANIPULATOR_SCALE, 1.f, 1.f, 1.f), LLSmoothInterpolation::getInterpolant(MANIPULATOR_SCALE_HALF_LIFE));
                        gGL.scalef(mManipulatorScales.mV[VX], mManipulatorScales.mV[VX], mManipulatorScales.mV[VX]);

                        // hovering over part
                        gl_ring( mRadiusMeters, width_meters, LLColor4( 1.f, 0.f, 0.f, 1.f ), LLColor4( 1.f, 0.f, 0.f, 0.5f ), CIRCLE_STEPS, i);
                    }
                    else
                    {
                        // default
                        gl_ring( mRadiusMeters, width_meters, LLColor4( 0.8f, 0.f, 0.f, 0.8f ), LLColor4( 0.8f, 0.f, 0.f, 0.4f ), CIRCLE_STEPS, i);
                    }
                }
                gGL.popMatrix();

                if (mHighlightedPart == LL_ROT_ROLL)
                {
                    mManipulatorScales = lerp(mManipulatorScales, LLVector4(1.f, 1.f, 1.f, SELECTED_MANIPULATOR_SCALE), LLSmoothInterpolation::getInterpolant(MANIPULATOR_SCALE_HALF_LIFE));
                }

            }

        }

        gUIProgram.bind();
    }
    gGL.popMatrix();
    gGL.popMatrix();


    LLVector3 euler_angles;
    LLQuaternion object_rot = first_object->getRotationEdit();
    object_rot.getEulerAngles(&(euler_angles.mV[VX]), &(euler_angles.mV[VY]), &(euler_angles.mV[VZ]));
    euler_angles *= RAD_TO_DEG;
    euler_angles.mV[VX] = ll_round(fmodf(euler_angles.mV[VX] + 360.f, 360.f), 0.05f);
    euler_angles.mV[VY] = ll_round(fmodf(euler_angles.mV[VY] + 360.f, 360.f), 0.05f);
    euler_angles.mV[VZ] = ll_round(fmodf(euler_angles.mV[VZ] + 360.f, 360.f), 0.05f);

    renderXYZ(euler_angles);
>>>>>>> e1623bb2
}

bool LLManipRotate::handleMouseDown(S32 x, S32 y, MASK mask)
{
<<<<<<< HEAD
	bool	handled = false;

	LLViewerObject* first_object = mObjectSelection->getFirstMoveableObject(true);
	if( first_object )
	{
		if( mHighlightedPart != LL_NO_PART )
		{
			handled = handleMouseDownOnPart( x, y, mask );
		}
	}

	return handled;
=======
    BOOL    handled = FALSE;

    LLViewerObject* first_object = mObjectSelection->getFirstMoveableObject(TRUE);
    if( first_object )
    {
        if( mHighlightedPart != LL_NO_PART )
        {
            handled = handleMouseDownOnPart( x, y, mask );
        }
    }

    return handled;
>>>>>>> e1623bb2
}

// Assumes that one of the parts of the manipulator was hit.
bool LLManipRotate::handleMouseDownOnPart( S32 x, S32 y, MASK mask )
{
<<<<<<< HEAD
	bool can_rotate = canAffectSelection();
	if (!can_rotate)
	{
		return false;
	}

	highlightManipulators(x, y);
	S32 hit_part = mHighlightedPart;
	// we just started a drag, so save initial object positions
	LLSelectMgr::getInstance()->saveSelectedObjectTransform(SELECT_ACTION_TYPE_ROTATE);

	// save selection center
	mRotationCenter = gAgent.getPosGlobalFromAgent( getPivotPoint() ); //LLSelectMgr::getInstance()->getSelectionCenterGlobal();

	mManipPart = (EManipPart)hit_part;
	LLVector3 center = gAgent.getPosAgentFromGlobal( mRotationCenter );

	if( mManipPart == LL_ROT_GENERAL)
	{
		mMouseDown = intersectMouseWithSphere( x, y, center, mRadiusMeters);
	}
	else
	{
		// Project onto the plane of the ring
		LLVector3 axis = getConstraintAxis();

		F32 axis_onto_cam = llabs( axis * mCenterToCamNorm );
		const F32 AXIS_ONTO_CAM_TOL = cos( 85.f * DEG_TO_RAD );
		if( axis_onto_cam < AXIS_ONTO_CAM_TOL )
		{
			LLVector3 up_from_axis = mCenterToCamNorm % axis;
			up_from_axis.normVec();
			LLVector3 cur_intersection;
			getMousePointOnPlaneAgent(cur_intersection, x, y, center, mCenterToCam);
			cur_intersection -= center;
			mMouseDown = projected_vec(cur_intersection, up_from_axis);
			F32 mouse_depth = SNAP_GUIDE_INNER_RADIUS * mRadiusMeters;
			F32 mouse_dist_sqrd = mMouseDown.magVecSquared();
			if (mouse_dist_sqrd > 0.0001f)
			{
				mouse_depth = sqrtf((SNAP_GUIDE_INNER_RADIUS * mRadiusMeters) * (SNAP_GUIDE_INNER_RADIUS * mRadiusMeters) - 
									mouse_dist_sqrd);
			}
			LLVector3 projected_center_to_cam = mCenterToCamNorm - projected_vec(mCenterToCamNorm, axis);
			mMouseDown += mouse_depth * projected_center_to_cam;

		}
		else
		{
			mMouseDown = findNearestPointOnRing( x, y, center, axis ) - center;
			mMouseDown.normVec();
		}
	}

	mMouseCur = mMouseDown;
	mAgentSelfAtAxis = gAgent.getAtAxis(); // no point checking if avatar was selected, just save the value

	// Route future Mouse messages here preemptively.  (Release on mouse up.)
	setMouseCapture( true );
	LLSelectMgr::getInstance()->enableSilhouette(false);

	mHelpTextTimer.reset();
	sNumTimesHelpTextShown++;
	return true;
=======
    BOOL can_rotate = canAffectSelection();
    if (!can_rotate)
    {
        return FALSE;
    }

    highlightManipulators(x, y);
    S32 hit_part = mHighlightedPart;
    // we just started a drag, so save initial object positions
    LLSelectMgr::getInstance()->saveSelectedObjectTransform(SELECT_ACTION_TYPE_ROTATE);

    // save selection center
    mRotationCenter = gAgent.getPosGlobalFromAgent( getPivotPoint() ); //LLSelectMgr::getInstance()->getSelectionCenterGlobal();

    mManipPart = (EManipPart)hit_part;
    LLVector3 center = gAgent.getPosAgentFromGlobal( mRotationCenter );

    if( mManipPart == LL_ROT_GENERAL)
    {
        mMouseDown = intersectMouseWithSphere( x, y, center, mRadiusMeters);
    }
    else
    {
        // Project onto the plane of the ring
        LLVector3 axis = getConstraintAxis();

        F32 axis_onto_cam = llabs( axis * mCenterToCamNorm );
        const F32 AXIS_ONTO_CAM_TOL = cos( 85.f * DEG_TO_RAD );
        if( axis_onto_cam < AXIS_ONTO_CAM_TOL )
        {
            LLVector3 up_from_axis = mCenterToCamNorm % axis;
            up_from_axis.normVec();
            LLVector3 cur_intersection;
            getMousePointOnPlaneAgent(cur_intersection, x, y, center, mCenterToCam);
            cur_intersection -= center;
            mMouseDown = projected_vec(cur_intersection, up_from_axis);
            F32 mouse_depth = SNAP_GUIDE_INNER_RADIUS * mRadiusMeters;
            F32 mouse_dist_sqrd = mMouseDown.magVecSquared();
            if (mouse_dist_sqrd > 0.0001f)
            {
                mouse_depth = sqrtf((SNAP_GUIDE_INNER_RADIUS * mRadiusMeters) * (SNAP_GUIDE_INNER_RADIUS * mRadiusMeters) -
                                    mouse_dist_sqrd);
            }
            LLVector3 projected_center_to_cam = mCenterToCamNorm - projected_vec(mCenterToCamNorm, axis);
            mMouseDown += mouse_depth * projected_center_to_cam;

        }
        else
        {
            mMouseDown = findNearestPointOnRing( x, y, center, axis ) - center;
            mMouseDown.normVec();
        }
    }

    mMouseCur = mMouseDown;
    mAgentSelfAtAxis = gAgent.getAtAxis(); // no point checking if avatar was selected, just save the value

    // Route future Mouse messages here preemptively.  (Release on mouse up.)
    setMouseCapture( TRUE );
    LLSelectMgr::getInstance()->enableSilhouette(FALSE);

    mHelpTextTimer.reset();
    sNumTimesHelpTextShown++;
    return TRUE;
>>>>>>> e1623bb2
}


LLVector3 LLManipRotate::findNearestPointOnRing( S32 x, S32 y, const LLVector3& center, const LLVector3& axis )
{
    // Project the delta onto the ring and rescale it by the radius so that it's _on_ the ring.
    LLVector3 proj_onto_ring;
    getMousePointOnPlaneAgent(proj_onto_ring, x, y, center, axis);
    proj_onto_ring -= center;
    proj_onto_ring.normVec();

    return center + proj_onto_ring * mRadiusMeters;
}

bool LLManipRotate::handleMouseUp(S32 x, S32 y, MASK mask)
{
<<<<<<< HEAD
	// first, perform normal processing in case this was a quick-click
	handleHover(x, y, mask);

	if( hasMouseCapture() )
	{
		for (LLObjectSelection::iterator iter = mObjectSelection->begin();
		 iter != mObjectSelection->end(); iter++)
		{
			LLSelectNode* selectNode = *iter;
			LLViewerObject* object = selectNode->getObject();
			LLViewerObject* root_object = (object == NULL) ? NULL : object->getRootEdit();

			// have permission to move and object is root of selection or individually selected
			if (object->permMove() && !object->isPermanentEnforced() &&
				((root_object == NULL) || !root_object->isPermanentEnforced()) &&
				(object->isRootEdit() || selectNode->mIndividualSelection))
			{
				object->mUnselectedChildrenPositions.clear() ;
			}
		}

		mManipPart = LL_NO_PART;

		// Might have missed last update due to timing.
		LLSelectMgr::getInstance()->sendMultipleUpdate( UPD_ROTATION | UPD_POSITION );
		LLSelectMgr::getInstance()->enableSilhouette(true);
		//gAgent.setObjectTracking(gSavedSettings.getBOOL("TrackFocusObject"));

		LLSelectMgr::getInstance()->updateSelectionCenter();
		LLSelectMgr::getInstance()->saveSelectedObjectTransform(SELECT_ACTION_TYPE_PICK);
	}

	return LLManip::handleMouseUp(x, y, mask);
=======
    // first, perform normal processing in case this was a quick-click
    handleHover(x, y, mask);

    if( hasMouseCapture() )
    {
        for (LLObjectSelection::iterator iter = mObjectSelection->begin();
         iter != mObjectSelection->end(); iter++)
        {
            LLSelectNode* selectNode = *iter;
            LLViewerObject* object = selectNode->getObject();
            LLViewerObject* root_object = (object == NULL) ? NULL : object->getRootEdit();

            // have permission to move and object is root of selection or individually selected
            if (object->permMove() && !object->isPermanentEnforced() &&
                ((root_object == NULL) || !root_object->isPermanentEnforced()) &&
                (object->isRootEdit() || selectNode->mIndividualSelection))
            {
                object->mUnselectedChildrenPositions.clear() ;
            }
        }

        mManipPart = LL_NO_PART;

        // Might have missed last update due to timing.
        LLSelectMgr::getInstance()->sendMultipleUpdate( UPD_ROTATION | UPD_POSITION );
        LLSelectMgr::getInstance()->enableSilhouette(TRUE);
        //gAgent.setObjectTracking(gSavedSettings.getBOOL("TrackFocusObject"));

        LLSelectMgr::getInstance()->updateSelectionCenter();
        LLSelectMgr::getInstance()->saveSelectedObjectTransform(SELECT_ACTION_TYPE_PICK);
    }

    return LLManip::handleMouseUp(x, y, mask);
>>>>>>> e1623bb2
}


bool LLManipRotate::handleHover(S32 x, S32 y, MASK mask)
{
<<<<<<< HEAD
	if( hasMouseCapture() )
	{
		if( mObjectSelection->isEmpty() )
		{
			// Somehow the object got deselected while we were dragging it.
			setMouseCapture( false );
		}
		else
		{
			drag(x, y);
		}

		LL_DEBUGS("UserInput") << "hover handled by LLManipRotate (active)" << LL_ENDL;		
	}
	else
	{
		highlightManipulators(x, y);
		LL_DEBUGS("UserInput") << "hover handled by LLManipRotate (inactive)" << LL_ENDL;		
	}

	gViewerWindow->setCursor(UI_CURSOR_TOOLROTATE);
	return true;
}


LLVector3 LLManipRotate::projectToSphere( F32 x, F32 y, bool* on_sphere ) 
=======
    if( hasMouseCapture() )
    {
        if( mObjectSelection->isEmpty() )
        {
            // Somehow the object got deselected while we were dragging it.
            setMouseCapture( FALSE );
        }
        else
        {
            drag(x, y);
        }

        LL_DEBUGS("UserInput") << "hover handled by LLManipRotate (active)" << LL_ENDL;
    }
    else
    {
        highlightManipulators(x, y);
        LL_DEBUGS("UserInput") << "hover handled by LLManipRotate (inactive)" << LL_ENDL;
    }

    gViewerWindow->setCursor(UI_CURSOR_TOOLROTATE);
    return TRUE;
}


LLVector3 LLManipRotate::projectToSphere( F32 x, F32 y, BOOL* on_sphere )
>>>>>>> e1623bb2
{
    F32 z = 0.f;
    F32 dist_squared = x*x + y*y;

    *on_sphere = dist_squared <= SQ_RADIUS;
    if( *on_sphere )
    {
        z = sqrt(SQ_RADIUS - dist_squared);
    }
    return LLVector3( x, y, z );
}

// Freeform rotation
void LLManipRotate::drag( S32 x, S32 y )
{
<<<<<<< HEAD
	if( !updateVisiblity() )
	{
		return;
	}

	if( mManipPart == LL_ROT_GENERAL )
	{
		mRotation = dragUnconstrained(x, y);
	}
	else
	{
		mRotation = dragConstrained(x, y);
	}

	bool damped = mSmoothRotate;
	mSmoothRotate = false;

	for (LLObjectSelection::iterator iter = mObjectSelection->begin();
		 iter != mObjectSelection->end(); iter++)
	{
		LLSelectNode* selectNode = *iter;
		LLViewerObject* object = selectNode->getObject();
		LLViewerObject* root_object = (object == NULL) ? NULL : object->getRootEdit();

		// have permission to move and object is root of selection or individually selected
		if (object->permMove() && !object->isPermanentEnforced() &&
			((root_object == NULL) || !root_object->isPermanentEnforced()) &&
			(object->isRootEdit() || selectNode->mIndividualSelection))
		{
			if (!object->isRootEdit())
			{
				// child objects should not update if parent is selected
				LLViewerObject* editable_root = (LLViewerObject*)object->getParent();
				if (editable_root->isSelected())
				{
					// we will be moved properly by our parent, so skip
					continue;
				}
			}

			LLQuaternion new_rot = selectNode->mSavedRotation * mRotation;
			std::vector<LLVector3>& child_positions = object->mUnselectedChildrenPositions ;
			std::vector<LLQuaternion> child_rotations;
			if (object->isRootEdit() && selectNode->mIndividualSelection)
			{
				object->saveUnselectedChildrenRotation(child_rotations) ;
				object->saveUnselectedChildrenPosition(child_positions) ;			
			}

			if (object->getParent() && object->mDrawable.notNull())
			{
				LLQuaternion invParentRotation = object->mDrawable->mXform.getParent()->getWorldRotation();
				invParentRotation.transQuat();

				object->setRotation(new_rot * invParentRotation, damped);
				rebuild(object);
			}
			else
			{
				object->setRotation(new_rot, damped);
=======
    if( !updateVisiblity() )
    {
        return;
    }

    if( mManipPart == LL_ROT_GENERAL )
    {
        mRotation = dragUnconstrained(x, y);
    }
    else
    {
        mRotation = dragConstrained(x, y);
    }

    BOOL damped = mSmoothRotate;
    mSmoothRotate = FALSE;

    for (LLObjectSelection::iterator iter = mObjectSelection->begin();
         iter != mObjectSelection->end(); iter++)
    {
        LLSelectNode* selectNode = *iter;
        LLViewerObject* object = selectNode->getObject();
        LLViewerObject* root_object = (object == NULL) ? NULL : object->getRootEdit();

        // have permission to move and object is root of selection or individually selected
        if (object->permMove() && !object->isPermanentEnforced() &&
            ((root_object == NULL) || !root_object->isPermanentEnforced()) &&
            (object->isRootEdit() || selectNode->mIndividualSelection))
        {
            if (!object->isRootEdit())
            {
                // child objects should not update if parent is selected
                LLViewerObject* editable_root = (LLViewerObject*)object->getParent();
                if (editable_root->isSelected())
                {
                    // we will be moved properly by our parent, so skip
                    continue;
                }
            }

            LLQuaternion new_rot = selectNode->mSavedRotation * mRotation;
            std::vector<LLVector3>& child_positions = object->mUnselectedChildrenPositions ;
            std::vector<LLQuaternion> child_rotations;
            if (object->isRootEdit() && selectNode->mIndividualSelection)
            {
                object->saveUnselectedChildrenRotation(child_rotations) ;
                object->saveUnselectedChildrenPosition(child_positions) ;
            }

            if (object->getParent() && object->mDrawable.notNull())
            {
                LLQuaternion invParentRotation = object->mDrawable->mXform.getParent()->getWorldRotation();
                invParentRotation.transQuat();

                object->setRotation(new_rot * invParentRotation, damped);
                rebuild(object);
            }
            else
            {
                object->setRotation(new_rot, damped);
>>>>>>> e1623bb2
                LLVOAvatar* avatar = object->asAvatar();
                if (avatar && avatar->isSelf()
                    && LLSelectMgr::getInstance()->mAllowSelectAvatar
                    && !object->getParent())
                {
                    // Normal avatars use object's orienttion, but self uses
                    // separate LLCoordFrame
                    // See LVOAvatar::updateOrientation()
                    if (gAgentCamera.getFocusOnAvatar())
                    {
                        //Don't rotate camera with avatar
                        gAgentCamera.setFocusOnAvatar(false, false, false);
                    }

                    LLVector3 at_axis = mAgentSelfAtAxis;
                    at_axis *= mRotation;
                    at_axis.mV[VZ] = 0.f;
                    at_axis.normalize();
                    gAgent.resetAxes(at_axis);
                }
                rebuild(object);
            }

            // for individually selected roots, we need to counterrotate all the children
            if (object->isRootEdit() && selectNode->mIndividualSelection)
            {
                //RN: must do non-damped updates on these objects so relative rotation appears constant
                // instead of having two competing slerps making the child objects appear to "wobble"
                object->resetChildrenRotationAndPosition(child_rotations, child_positions) ;
            }
        }
    }

    // update positions
    for (LLObjectSelection::iterator iter = mObjectSelection->begin();
         iter != mObjectSelection->end(); iter++)
    {
        LLSelectNode* selectNode = *iter;
        LLViewerObject* object = selectNode->getObject();
        LLViewerObject* root_object = (object == NULL) ? NULL : object->getRootEdit();

        // to avoid cumulative position changes we calculate the objects new position using its saved position
        if (object && object->permMove() && !object->isPermanentEnforced() &&
            ((root_object == NULL) || !root_object->isPermanentEnforced()))
        {
            LLVector3 center   = gAgent.getPosAgentFromGlobal( mRotationCenter );

            LLVector3 old_position;
            LLVector3 new_position;

            if (object->isAttachment() && object->mDrawable.notNull())
            {
                // need to work in drawable space to handle selected items from multiple attachments
                // (which have no shared frame of reference other than their render positions)
                LLXform* parent_xform = object->mDrawable->getXform()->getParent();
                new_position = (selectNode->mSavedPositionLocal * parent_xform->getWorldRotation()) + parent_xform->getWorldPosition();
                old_position = (object->getPosition() * parent_xform->getWorldRotation()) + parent_xform->getWorldPosition();//object->getRenderPosition();
            }
            else
            {
                new_position = gAgent.getPosAgentFromGlobal( selectNode->mSavedPositionGlobal );
                old_position = object->getPositionAgent();
            }

            new_position = (new_position - center) * mRotation;     // new relative rotated position
            new_position += center;

            if (object->isRootEdit() && !object->isAttachment())
            {
                LLVector3d new_pos_global = gAgent.getPosGlobalFromAgent(new_position);
                new_pos_global = LLWorld::getInstance()->clipToVisibleRegions(selectNode->mSavedPositionGlobal, new_pos_global);
                new_position = gAgent.getPosAgentFromGlobal(new_pos_global);
            }

            // for individually selected child objects
            if (!object->isRootEdit() && selectNode->mIndividualSelection)
            {
                LLViewerObject* parentp = (LLViewerObject*)object->getParent();
                if (!parentp->isSelected())
                {
                    if (object->isAttachment() && object->mDrawable.notNull())
                    {
                        // find position relative to render position of parent
                        object->setPosition((new_position - parentp->getRenderPosition()) * ~parentp->getRenderRotation());
                        rebuild(object);
                    }
                    else
                    {
                        object->setPositionParent((new_position - parentp->getPositionAgent()) * ~parentp->getRotationRegion());
                        rebuild(object);
                    }
                }
            }
            else if (object->isRootEdit())
            {
                if (object->isAttachment() && object->mDrawable.notNull())
                {
                    LLXform* parent_xform = object->mDrawable->getXform()->getParent();
                    object->setPosition((new_position - parent_xform->getWorldPosition()) * ~parent_xform->getWorldRotation());
                    rebuild(object);
                }
                else
                {
                    object->setPositionAgent(new_position);
                    rebuild(object);
                }
            }

            // for individually selected roots, we need to counter-translate all unselected children
            if (object->isRootEdit() && selectNode->mIndividualSelection)
            {
                // only offset by parent's translation as we've already countered parent's rotation
                rebuild(object);
                object->resetChildrenPosition(old_position - new_position) ;
            }
        }
    }

    // store changes to override updates
    for (LLObjectSelection::iterator iter = LLSelectMgr::getInstance()->getSelection()->begin();
         iter != LLSelectMgr::getInstance()->getSelection()->end(); iter++)
    {
        LLSelectNode* selectNode = *iter;
        LLViewerObject*cur = selectNode->getObject();
        LLViewerObject *root_object = (cur == NULL) ? NULL : cur->getRootEdit();
        if( cur->permModify() && cur->permMove() && !cur->isPermanentEnforced() &&
            ((root_object == NULL) || !root_object->isPermanentEnforced()) &&
            (!cur->isAvatar() || LLSelectMgr::getInstance()->mAllowSelectAvatar))
        {
            selectNode->mLastRotation = cur->getRotation();
            selectNode->mLastPositionLocal = cur->getPosition();
        }
    }

    LLSelectMgr::getInstance()->updateSelectionCenter();

    // RN: just clear focus so camera doesn't follow spurious object updates
    gAgentCamera.clearFocusObject();
    dialog_refresh_all();
}

void LLManipRotate::renderActiveRing( F32 radius, F32 width, const LLColor4& front_color, const LLColor4& back_color)
{
<<<<<<< HEAD
	LLGLEnable cull_face(GL_CULL_FACE);
	{
		gl_ring(radius, width, back_color, back_color * 0.5f, CIRCLE_STEPS, false);
		gl_ring(radius, width, back_color, back_color * 0.5f, CIRCLE_STEPS, true);
	}
	{
		LLGLDepthTest gls_depth(GL_FALSE);
		gl_ring(radius, width, front_color, front_color * 0.5f, CIRCLE_STEPS, false);
		gl_ring(radius, width, front_color, front_color * 0.5f, CIRCLE_STEPS, true);
	}
=======
    LLGLEnable cull_face(GL_CULL_FACE);
    {
        gl_ring(radius, width, back_color, back_color * 0.5f, CIRCLE_STEPS, FALSE);
        gl_ring(radius, width, back_color, back_color * 0.5f, CIRCLE_STEPS, TRUE);
    }
    {
        LLGLDepthTest gls_depth(GL_FALSE);
        gl_ring(radius, width, front_color, front_color * 0.5f, CIRCLE_STEPS, FALSE);
        gl_ring(radius, width, front_color, front_color * 0.5f, CIRCLE_STEPS, TRUE);
    }
>>>>>>> e1623bb2
}

void LLManipRotate::renderSnapGuides()
{
<<<<<<< HEAD
	static LLCachedControl<bool> snap_enabled(gSavedSettings, "SnapEnabled", true);
	if (!snap_enabled)
	{
		return;
	}

	LLVector3 grid_origin;
	LLVector3 grid_scale;
	LLQuaternion grid_rotation;

	LLSelectMgr::getInstance()->getGrid(grid_origin, grid_rotation, grid_scale, true);

	LLVector3 constraint_axis = getConstraintAxis();

	LLVector3 center = gAgent.getPosAgentFromGlobal( mRotationCenter );
	LLVector3 cam_at_axis;
	if (mObjectSelection->getSelectType() == SELECT_TYPE_HUD)
	{
		cam_at_axis.setVec(1.f, 0.f, 0.f);
	}
	else
	{
		cam_at_axis = center - gAgentCamera.getCameraPositionAgent();
		cam_at_axis.normVec();
	}

	LLVector3 world_snap_axis;
	LLVector3 test_axis = constraint_axis;

	bool constrain_to_ref_object = false;
	if (mObjectSelection->getSelectType() == SELECT_TYPE_ATTACHMENT && isAgentAvatarValid())
	{
		test_axis = test_axis * ~grid_rotation;
	}
	else if (LLSelectMgr::getInstance()->getGridMode() == GRID_MODE_REF_OBJECT)
	{
		test_axis = test_axis * ~grid_rotation;
		constrain_to_ref_object = true;
	}

	test_axis.abs();

	// find closest global/reference axis to local constraint axis;
	if (test_axis.mV[VX] > test_axis.mV[VY] && test_axis.mV[VX] > test_axis.mV[VZ])
	{
		world_snap_axis = LLVector3::y_axis;
	}
	else if (test_axis.mV[VY] > test_axis.mV[VZ])
	{
		world_snap_axis = LLVector3::z_axis;
	}
	else
	{
		world_snap_axis = LLVector3::x_axis;
	}

	LLVector3 projected_snap_axis = world_snap_axis;
	if (mObjectSelection->getSelectType() == SELECT_TYPE_ATTACHMENT && isAgentAvatarValid())
	{
		projected_snap_axis = projected_snap_axis * grid_rotation;
	}
	else if (constrain_to_ref_object)
	{
		projected_snap_axis = projected_snap_axis * grid_rotation;
	}

	// project world snap axis onto constraint plane
	projected_snap_axis -= projected_vec(projected_snap_axis, constraint_axis);
	projected_snap_axis.normVec();

	S32 num_rings = mCamEdgeOn ? 2 : 1;
	for (S32 ring_num = 0; ring_num < num_rings; ring_num++)
	{
		LLVector3 center = gAgent.getPosAgentFromGlobal( mRotationCenter );

		if (mCamEdgeOn)
		{
			// draw two opposing rings
			if (ring_num == 0)
			{
				center += constraint_axis * mRadiusMeters * 0.5f;
			}
			else
			{
				center -= constraint_axis * mRadiusMeters * 0.5f;
			}
		}

		LLGLDepthTest gls_depth(GL_FALSE);
		for (S32 pass = 0; pass < 3; pass++)
		{
			// render snap guide ring
			gGL.pushMatrix();
			
			LLQuaternion snap_guide_rot;
			F32 angle_radians, x, y, z;
			snap_guide_rot.shortestArc(LLVector3::z_axis, getConstraintAxis());
			snap_guide_rot.getAngleAxis(&angle_radians, &x, &y, &z);
			gGL.translatef(center.mV[VX], center.mV[VY], center.mV[VZ]);
			gGL.rotatef(angle_radians * RAD_TO_DEG, x, y, z);

			LLColor4 line_color = setupSnapGuideRenderPass(pass);

			gGL.color4fv(line_color.mV);

			if (mCamEdgeOn)
			{
				// render an arc
				LLVector3 edge_normal = cam_at_axis % constraint_axis;
				edge_normal.normVec();
				LLVector3 x_axis_snap = LLVector3::x_axis * snap_guide_rot;
				LLVector3 y_axis_snap = LLVector3::y_axis * snap_guide_rot;

				F32 end_angle = atan2(y_axis_snap * edge_normal, x_axis_snap * edge_normal);
				//F32 start_angle = angle_between((-1.f * LLVector3::x_axis) * snap_guide_rot, edge_normal);
				F32 start_angle = end_angle - F_PI;
				gl_arc_2d(0.f, 0.f, mRadiusMeters * SNAP_GUIDE_INNER_RADIUS, CIRCLE_STEPS, false, start_angle, end_angle);
			}
			else
			{
				gl_circle_2d(0.f, 0.f, mRadiusMeters * SNAP_GUIDE_INNER_RADIUS, CIRCLE_STEPS, false);
			}
			gGL.popMatrix();

			for (S32 i = 0; i < 64; i++)
			{
				bool render_text = true;
				F32 deg = 5.625f * (F32)i;
				LLVector3 inner_point;
				LLVector3 outer_point;
				LLVector3 text_point;
				LLQuaternion rot(deg * DEG_TO_RAD, constraint_axis);
				gGL.begin(LLRender::LINES);
				{
					inner_point = (projected_snap_axis * mRadiusMeters * SNAP_GUIDE_INNER_RADIUS * rot) + center;
					F32 tick_length = 0.f;
					if (i % 16 == 0)
					{
						tick_length = mRadiusMeters * (SNAP_GUIDE_RADIUS_1 - SNAP_GUIDE_INNER_RADIUS);
					}
					else if (i % 8 == 0)
					{
						tick_length = mRadiusMeters * (SNAP_GUIDE_RADIUS_2 - SNAP_GUIDE_INNER_RADIUS);
					}
					else if (i % 4 == 0)
					{
						tick_length = mRadiusMeters * (SNAP_GUIDE_RADIUS_3 - SNAP_GUIDE_INNER_RADIUS);
					}
					else if (i % 2 == 0)
					{
						tick_length = mRadiusMeters * (SNAP_GUIDE_RADIUS_4 - SNAP_GUIDE_INNER_RADIUS);
					}
					else
					{
						tick_length = mRadiusMeters * (SNAP_GUIDE_RADIUS_5 - SNAP_GUIDE_INNER_RADIUS);
					}
					
					if (mCamEdgeOn)
					{
						// don't draw ticks that are on back side of circle
						F32 dot = cam_at_axis * (projected_snap_axis * rot);
						if (dot > 0.f)
						{
							outer_point = inner_point;
							render_text = false;
						}
						else
						{
							if (ring_num == 0)
							{
								outer_point = inner_point + (constraint_axis * tick_length) * rot;
							}
							else
							{
								outer_point = inner_point - (constraint_axis * tick_length) * rot;
							}
						}
					}
					else
					{
						outer_point = inner_point + (projected_snap_axis * tick_length) * rot;
					}

					text_point = outer_point + (projected_snap_axis * mRadiusMeters * 0.1f) * rot;

					gGL.vertex3fv(inner_point.mV);
					gGL.vertex3fv(outer_point.mV);
				}
				gGL.end();

				//RN: text rendering does own shadow pass, so only render once
				if (pass == 1 && render_text && i % 16 == 0)
				{
					if (world_snap_axis.mV[VX])
					{
						if (i == 0)
						{
							renderTickText(text_point, mObjectSelection->isAttachment() ? LLTrans::getString("Direction_Forward") : LLTrans::getString("Direction_East"), LLColor4::white);
						}
						else if (i == 16)
						{
							if (constraint_axis.mV[VZ] > 0.f)
							{
								renderTickText(text_point, mObjectSelection->isAttachment() ? LLTrans::getString("Direction_Left") : LLTrans::getString("Direction_North"), LLColor4::white);
							}
							else
							{
								renderTickText(text_point, mObjectSelection->isAttachment() ? LLTrans::getString("Direction_Right") : LLTrans::getString("Direction_South"), LLColor4::white);
							}
						}
						else if (i == 32)
						{
							renderTickText(text_point, mObjectSelection->isAttachment() ? LLTrans::getString("Direction_Back") : LLTrans::getString("Direction_West"), LLColor4::white);
						}
						else
						{
							if (constraint_axis.mV[VZ] > 0.f)
							{
								renderTickText(text_point, mObjectSelection->isAttachment() ? LLTrans::getString("Direction_Right") : LLTrans::getString("Direction_South"), LLColor4::white);
							}
							else
							{
								renderTickText(text_point, mObjectSelection->isAttachment() ? LLTrans::getString("Direction_Left") : LLTrans::getString("Direction_North"), LLColor4::white);
							}
						}
					}
					else if (world_snap_axis.mV[VY])
					{
						if (i == 0)
						{
							renderTickText(text_point, mObjectSelection->isAttachment() ? LLTrans::getString("Direction_Left") : LLTrans::getString("Direction_North"), LLColor4::white);
						}
						else if (i == 16)
						{
							if (constraint_axis.mV[VX] > 0.f)
							{
								renderTickText(text_point, LLTrans::getString("Direction_Up"), LLColor4::white);
							}
							else
							{
								renderTickText(text_point, LLTrans::getString("Direction_Down"), LLColor4::white);
							}
						}
						else if (i == 32)
						{
							renderTickText(text_point, mObjectSelection->isAttachment() ? LLTrans::getString("Direction_Right") : LLTrans::getString("Direction_South"), LLColor4::white);
						}
						else
						{
							if (constraint_axis.mV[VX] > 0.f)
							{
								renderTickText(text_point, LLTrans::getString("Direction_Down"), LLColor4::white);
							}
							else
							{
								renderTickText(text_point, LLTrans::getString("Direction_Up"), LLColor4::white);
							}
						}
					}
					else if (world_snap_axis.mV[VZ])
					{
						if (i == 0)
						{
							renderTickText(text_point, LLTrans::getString("Direction_Up"), LLColor4::white);
						}
						else if (i == 16)
						{
							if (constraint_axis.mV[VY] > 0.f)
							{
								renderTickText(text_point, mObjectSelection->isAttachment() ? LLTrans::getString("Direction_Forward") : LLTrans::getString("Direction_East"), LLColor4::white);
							}
							else
							{
								renderTickText(text_point, mObjectSelection->isAttachment() ? LLTrans::getString("Direction_Back") : LLTrans::getString("Direction_West"), LLColor4::white);
							}
						}
						else if (i == 32)
						{
							renderTickText(text_point, LLTrans::getString("Direction_Down"), LLColor4::white);
						}
						else
						{
							if (constraint_axis.mV[VY] > 0.f)
							{
								renderTickText(text_point, mObjectSelection->isAttachment() ? LLTrans::getString("Direction_Back") : LLTrans::getString("Direction_West"), LLColor4::white);
							}
							else
							{
								renderTickText(text_point, mObjectSelection->isAttachment() ? LLTrans::getString("Direction_Forward") : LLTrans::getString("Direction_East"), LLColor4::white);
							}
						}
					}
				}
				gGL.color4fv(line_color.mV);
			}

			// now render projected object axis
			if (mInSnapRegime)
			{
				LLVector3 object_axis;
				getObjectAxisClosestToMouse(object_axis);

				// project onto constraint plane
				LLSelectNode* first_node = mObjectSelection->getFirstMoveableNode(true);
				object_axis = object_axis * first_node->getObject()->getRenderRotation();
				object_axis = object_axis - (object_axis * getConstraintAxis()) * getConstraintAxis();
				object_axis.normVec();
				object_axis = object_axis * SNAP_GUIDE_INNER_RADIUS * mRadiusMeters + center;
				LLVector3 line_start = center;

				gGL.begin(LLRender::LINES);
				{
					gGL.vertex3fv(line_start.mV);
					gGL.vertex3fv(object_axis.mV);
				}
				gGL.end();

				// draw snap guide arrow
				gGL.begin(LLRender::TRIANGLES);
				{
					LLVector3 arrow_dir;
					LLVector3 arrow_span = (object_axis - line_start) % getConstraintAxis();
					arrow_span.normVec();

					arrow_dir = mCamEdgeOn ? getConstraintAxis() : object_axis - line_start;
					arrow_dir.normVec();
					if (ring_num == 1)
					{
						arrow_dir *= -1.f;
					}
					gGL.vertex3fv((object_axis + arrow_dir * mRadiusMeters * 0.1f).mV);
					gGL.vertex3fv((object_axis + arrow_span * mRadiusMeters * 0.1f).mV);
					gGL.vertex3fv((object_axis - arrow_span * mRadiusMeters * 0.1f).mV);
				}
				gGL.end();

				{
					LLGLDepthTest gls_depth(GL_TRUE);
					gGL.begin(LLRender::LINES);
					{
						gGL.vertex3fv(line_start.mV);
						gGL.vertex3fv(object_axis.mV);
					}
					gGL.end();

					// draw snap guide arrow
					gGL.begin(LLRender::TRIANGLES);
					{
						LLVector3 arrow_dir;
						LLVector3 arrow_span = (object_axis - line_start) % getConstraintAxis();
						arrow_span.normVec();

						arrow_dir = mCamEdgeOn ? getConstraintAxis() : object_axis - line_start;
						arrow_dir.normVec();
						if (ring_num == 1)
						{
							arrow_dir *= -1.f;
						}

						gGL.vertex3fv((object_axis + arrow_dir * mRadiusMeters * 0.1f).mV);
						gGL.vertex3fv((object_axis + arrow_span * mRadiusMeters * 0.1f).mV);
						gGL.vertex3fv((object_axis - arrow_span * mRadiusMeters * 0.1f).mV);
					}
					gGL.end();
				}
			}
		}
	}


	// render help text
	if (mObjectSelection->getSelectType() != SELECT_TYPE_HUD)
	{
		if (mHelpTextTimer.getElapsedTimeF32() < sHelpTextVisibleTime + sHelpTextFadeTime && sNumTimesHelpTextShown < sMaxTimesShowHelpText)
		{
			LLVector3 selection_center_start = LLSelectMgr::getInstance()->getSavedBBoxOfSelection().getCenterAgent();

			LLVector3 offset_dir = LLViewerCamera::getInstance()->getUpAxis();

			F32 line_alpha = gSavedSettings.getF32("GridOpacity");

			LLVector3 help_text_pos = selection_center_start + (mRadiusMeters * 3.f * offset_dir);
			const LLFontGL* big_fontp = LLFontGL::getFontSansSerif();

			std::string help_text =  LLTrans::getString("manip_hint1");
			LLColor4 help_text_color = LLColor4::white;
			help_text_color.mV[VALPHA] = clamp_rescale(mHelpTextTimer.getElapsedTimeF32(), sHelpTextVisibleTime, sHelpTextVisibleTime + sHelpTextFadeTime, line_alpha, 0.f);
			hud_render_utf8text(help_text, help_text_pos, *big_fontp, LLFontGL::NORMAL, LLFontGL::NO_SHADOW, -0.5f * big_fontp->getWidthF32(help_text), 3.f, help_text_color, false);
			help_text =  LLTrans::getString("manip_hint2");
			help_text_pos -= offset_dir * mRadiusMeters * 0.4f;
			hud_render_utf8text(help_text, help_text_pos, *big_fontp, LLFontGL::NORMAL, LLFontGL::NO_SHADOW, -0.5f * big_fontp->getWidthF32(help_text), 3.f, help_text_color, false);
		}
	}
=======
    static LLCachedControl<bool> snap_enabled(gSavedSettings, "SnapEnabled", true);
    if (!snap_enabled)
    {
        return;
    }

    LLVector3 grid_origin;
    LLVector3 grid_scale;
    LLQuaternion grid_rotation;

    LLSelectMgr::getInstance()->getGrid(grid_origin, grid_rotation, grid_scale, true);

    LLVector3 constraint_axis = getConstraintAxis();

    LLVector3 center = gAgent.getPosAgentFromGlobal( mRotationCenter );
    LLVector3 cam_at_axis;
    if (mObjectSelection->getSelectType() == SELECT_TYPE_HUD)
    {
        cam_at_axis.setVec(1.f, 0.f, 0.f);
    }
    else
    {
        cam_at_axis = center - gAgentCamera.getCameraPositionAgent();
        cam_at_axis.normVec();
    }

    LLVector3 world_snap_axis;
    LLVector3 test_axis = constraint_axis;

    BOOL constrain_to_ref_object = FALSE;
    if (mObjectSelection->getSelectType() == SELECT_TYPE_ATTACHMENT && isAgentAvatarValid())
    {
        test_axis = test_axis * ~grid_rotation;
    }
    else if (LLSelectMgr::getInstance()->getGridMode() == GRID_MODE_REF_OBJECT)
    {
        test_axis = test_axis * ~grid_rotation;
        constrain_to_ref_object = TRUE;
    }

    test_axis.abs();

    // find closest global/reference axis to local constraint axis;
    if (test_axis.mV[VX] > test_axis.mV[VY] && test_axis.mV[VX] > test_axis.mV[VZ])
    {
        world_snap_axis = LLVector3::y_axis;
    }
    else if (test_axis.mV[VY] > test_axis.mV[VZ])
    {
        world_snap_axis = LLVector3::z_axis;
    }
    else
    {
        world_snap_axis = LLVector3::x_axis;
    }

    LLVector3 projected_snap_axis = world_snap_axis;
    if (mObjectSelection->getSelectType() == SELECT_TYPE_ATTACHMENT && isAgentAvatarValid())
    {
        projected_snap_axis = projected_snap_axis * grid_rotation;
    }
    else if (constrain_to_ref_object)
    {
        projected_snap_axis = projected_snap_axis * grid_rotation;
    }

    // project world snap axis onto constraint plane
    projected_snap_axis -= projected_vec(projected_snap_axis, constraint_axis);
    projected_snap_axis.normVec();

    S32 num_rings = mCamEdgeOn ? 2 : 1;
    for (S32 ring_num = 0; ring_num < num_rings; ring_num++)
    {
        LLVector3 center = gAgent.getPosAgentFromGlobal( mRotationCenter );

        if (mCamEdgeOn)
        {
            // draw two opposing rings
            if (ring_num == 0)
            {
                center += constraint_axis * mRadiusMeters * 0.5f;
            }
            else
            {
                center -= constraint_axis * mRadiusMeters * 0.5f;
            }
        }

        LLGLDepthTest gls_depth(GL_FALSE);
        for (S32 pass = 0; pass < 3; pass++)
        {
            // render snap guide ring
            gGL.pushMatrix();

            LLQuaternion snap_guide_rot;
            F32 angle_radians, x, y, z;
            snap_guide_rot.shortestArc(LLVector3::z_axis, getConstraintAxis());
            snap_guide_rot.getAngleAxis(&angle_radians, &x, &y, &z);
            gGL.translatef(center.mV[VX], center.mV[VY], center.mV[VZ]);
            gGL.rotatef(angle_radians * RAD_TO_DEG, x, y, z);

            LLColor4 line_color = setupSnapGuideRenderPass(pass);

            gGL.color4fv(line_color.mV);

            if (mCamEdgeOn)
            {
                // render an arc
                LLVector3 edge_normal = cam_at_axis % constraint_axis;
                edge_normal.normVec();
                LLVector3 x_axis_snap = LLVector3::x_axis * snap_guide_rot;
                LLVector3 y_axis_snap = LLVector3::y_axis * snap_guide_rot;

                F32 end_angle = atan2(y_axis_snap * edge_normal, x_axis_snap * edge_normal);
                //F32 start_angle = angle_between((-1.f * LLVector3::x_axis) * snap_guide_rot, edge_normal);
                F32 start_angle = end_angle - F_PI;
                gl_arc_2d(0.f, 0.f, mRadiusMeters * SNAP_GUIDE_INNER_RADIUS, CIRCLE_STEPS, FALSE, start_angle, end_angle);
            }
            else
            {
                gl_circle_2d(0.f, 0.f, mRadiusMeters * SNAP_GUIDE_INNER_RADIUS, CIRCLE_STEPS, FALSE);
            }
            gGL.popMatrix();

            for (S32 i = 0; i < 64; i++)
            {
                BOOL render_text = TRUE;
                F32 deg = 5.625f * (F32)i;
                LLVector3 inner_point;
                LLVector3 outer_point;
                LLVector3 text_point;
                LLQuaternion rot(deg * DEG_TO_RAD, constraint_axis);
                gGL.begin(LLRender::LINES);
                {
                    inner_point = (projected_snap_axis * mRadiusMeters * SNAP_GUIDE_INNER_RADIUS * rot) + center;
                    F32 tick_length = 0.f;
                    if (i % 16 == 0)
                    {
                        tick_length = mRadiusMeters * (SNAP_GUIDE_RADIUS_1 - SNAP_GUIDE_INNER_RADIUS);
                    }
                    else if (i % 8 == 0)
                    {
                        tick_length = mRadiusMeters * (SNAP_GUIDE_RADIUS_2 - SNAP_GUIDE_INNER_RADIUS);
                    }
                    else if (i % 4 == 0)
                    {
                        tick_length = mRadiusMeters * (SNAP_GUIDE_RADIUS_3 - SNAP_GUIDE_INNER_RADIUS);
                    }
                    else if (i % 2 == 0)
                    {
                        tick_length = mRadiusMeters * (SNAP_GUIDE_RADIUS_4 - SNAP_GUIDE_INNER_RADIUS);
                    }
                    else
                    {
                        tick_length = mRadiusMeters * (SNAP_GUIDE_RADIUS_5 - SNAP_GUIDE_INNER_RADIUS);
                    }

                    if (mCamEdgeOn)
                    {
                        // don't draw ticks that are on back side of circle
                        F32 dot = cam_at_axis * (projected_snap_axis * rot);
                        if (dot > 0.f)
                        {
                            outer_point = inner_point;
                            render_text = FALSE;
                        }
                        else
                        {
                            if (ring_num == 0)
                            {
                                outer_point = inner_point + (constraint_axis * tick_length) * rot;
                            }
                            else
                            {
                                outer_point = inner_point - (constraint_axis * tick_length) * rot;
                            }
                        }
                    }
                    else
                    {
                        outer_point = inner_point + (projected_snap_axis * tick_length) * rot;
                    }

                    text_point = outer_point + (projected_snap_axis * mRadiusMeters * 0.1f) * rot;

                    gGL.vertex3fv(inner_point.mV);
                    gGL.vertex3fv(outer_point.mV);
                }
                gGL.end();

                //RN: text rendering does own shadow pass, so only render once
                if (pass == 1 && render_text && i % 16 == 0)
                {
                    if (world_snap_axis.mV[VX])
                    {
                        if (i == 0)
                        {
                            renderTickText(text_point, mObjectSelection->isAttachment() ? LLTrans::getString("Direction_Forward") : LLTrans::getString("Direction_East"), LLColor4::white);
                        }
                        else if (i == 16)
                        {
                            if (constraint_axis.mV[VZ] > 0.f)
                            {
                                renderTickText(text_point, mObjectSelection->isAttachment() ? LLTrans::getString("Direction_Left") : LLTrans::getString("Direction_North"), LLColor4::white);
                            }
                            else
                            {
                                renderTickText(text_point, mObjectSelection->isAttachment() ? LLTrans::getString("Direction_Right") : LLTrans::getString("Direction_South"), LLColor4::white);
                            }
                        }
                        else if (i == 32)
                        {
                            renderTickText(text_point, mObjectSelection->isAttachment() ? LLTrans::getString("Direction_Back") : LLTrans::getString("Direction_West"), LLColor4::white);
                        }
                        else
                        {
                            if (constraint_axis.mV[VZ] > 0.f)
                            {
                                renderTickText(text_point, mObjectSelection->isAttachment() ? LLTrans::getString("Direction_Right") : LLTrans::getString("Direction_South"), LLColor4::white);
                            }
                            else
                            {
                                renderTickText(text_point, mObjectSelection->isAttachment() ? LLTrans::getString("Direction_Left") : LLTrans::getString("Direction_North"), LLColor4::white);
                            }
                        }
                    }
                    else if (world_snap_axis.mV[VY])
                    {
                        if (i == 0)
                        {
                            renderTickText(text_point, mObjectSelection->isAttachment() ? LLTrans::getString("Direction_Left") : LLTrans::getString("Direction_North"), LLColor4::white);
                        }
                        else if (i == 16)
                        {
                            if (constraint_axis.mV[VX] > 0.f)
                            {
                                renderTickText(text_point, LLTrans::getString("Direction_Up"), LLColor4::white);
                            }
                            else
                            {
                                renderTickText(text_point, LLTrans::getString("Direction_Down"), LLColor4::white);
                            }
                        }
                        else if (i == 32)
                        {
                            renderTickText(text_point, mObjectSelection->isAttachment() ? LLTrans::getString("Direction_Right") : LLTrans::getString("Direction_South"), LLColor4::white);
                        }
                        else
                        {
                            if (constraint_axis.mV[VX] > 0.f)
                            {
                                renderTickText(text_point, LLTrans::getString("Direction_Down"), LLColor4::white);
                            }
                            else
                            {
                                renderTickText(text_point, LLTrans::getString("Direction_Up"), LLColor4::white);
                            }
                        }
                    }
                    else if (world_snap_axis.mV[VZ])
                    {
                        if (i == 0)
                        {
                            renderTickText(text_point, LLTrans::getString("Direction_Up"), LLColor4::white);
                        }
                        else if (i == 16)
                        {
                            if (constraint_axis.mV[VY] > 0.f)
                            {
                                renderTickText(text_point, mObjectSelection->isAttachment() ? LLTrans::getString("Direction_Forward") : LLTrans::getString("Direction_East"), LLColor4::white);
                            }
                            else
                            {
                                renderTickText(text_point, mObjectSelection->isAttachment() ? LLTrans::getString("Direction_Back") : LLTrans::getString("Direction_West"), LLColor4::white);
                            }
                        }
                        else if (i == 32)
                        {
                            renderTickText(text_point, LLTrans::getString("Direction_Down"), LLColor4::white);
                        }
                        else
                        {
                            if (constraint_axis.mV[VY] > 0.f)
                            {
                                renderTickText(text_point, mObjectSelection->isAttachment() ? LLTrans::getString("Direction_Back") : LLTrans::getString("Direction_West"), LLColor4::white);
                            }
                            else
                            {
                                renderTickText(text_point, mObjectSelection->isAttachment() ? LLTrans::getString("Direction_Forward") : LLTrans::getString("Direction_East"), LLColor4::white);
                            }
                        }
                    }
                }
                gGL.color4fv(line_color.mV);
            }

            // now render projected object axis
            if (mInSnapRegime)
            {
                LLVector3 object_axis;
                getObjectAxisClosestToMouse(object_axis);

                // project onto constraint plane
                LLSelectNode* first_node = mObjectSelection->getFirstMoveableNode(TRUE);
                object_axis = object_axis * first_node->getObject()->getRenderRotation();
                object_axis = object_axis - (object_axis * getConstraintAxis()) * getConstraintAxis();
                object_axis.normVec();
                object_axis = object_axis * SNAP_GUIDE_INNER_RADIUS * mRadiusMeters + center;
                LLVector3 line_start = center;

                gGL.begin(LLRender::LINES);
                {
                    gGL.vertex3fv(line_start.mV);
                    gGL.vertex3fv(object_axis.mV);
                }
                gGL.end();

                // draw snap guide arrow
                gGL.begin(LLRender::TRIANGLES);
                {
                    LLVector3 arrow_dir;
                    LLVector3 arrow_span = (object_axis - line_start) % getConstraintAxis();
                    arrow_span.normVec();

                    arrow_dir = mCamEdgeOn ? getConstraintAxis() : object_axis - line_start;
                    arrow_dir.normVec();
                    if (ring_num == 1)
                    {
                        arrow_dir *= -1.f;
                    }
                    gGL.vertex3fv((object_axis + arrow_dir * mRadiusMeters * 0.1f).mV);
                    gGL.vertex3fv((object_axis + arrow_span * mRadiusMeters * 0.1f).mV);
                    gGL.vertex3fv((object_axis - arrow_span * mRadiusMeters * 0.1f).mV);
                }
                gGL.end();

                {
                    LLGLDepthTest gls_depth(GL_TRUE);
                    gGL.begin(LLRender::LINES);
                    {
                        gGL.vertex3fv(line_start.mV);
                        gGL.vertex3fv(object_axis.mV);
                    }
                    gGL.end();

                    // draw snap guide arrow
                    gGL.begin(LLRender::TRIANGLES);
                    {
                        LLVector3 arrow_dir;
                        LLVector3 arrow_span = (object_axis - line_start) % getConstraintAxis();
                        arrow_span.normVec();

                        arrow_dir = mCamEdgeOn ? getConstraintAxis() : object_axis - line_start;
                        arrow_dir.normVec();
                        if (ring_num == 1)
                        {
                            arrow_dir *= -1.f;
                        }

                        gGL.vertex3fv((object_axis + arrow_dir * mRadiusMeters * 0.1f).mV);
                        gGL.vertex3fv((object_axis + arrow_span * mRadiusMeters * 0.1f).mV);
                        gGL.vertex3fv((object_axis - arrow_span * mRadiusMeters * 0.1f).mV);
                    }
                    gGL.end();
                }
            }
        }
    }


    // render help text
    if (mObjectSelection->getSelectType() != SELECT_TYPE_HUD)
    {
        if (mHelpTextTimer.getElapsedTimeF32() < sHelpTextVisibleTime + sHelpTextFadeTime && sNumTimesHelpTextShown < sMaxTimesShowHelpText)
        {
            LLVector3 selection_center_start = LLSelectMgr::getInstance()->getSavedBBoxOfSelection().getCenterAgent();

            LLVector3 offset_dir = LLViewerCamera::getInstance()->getUpAxis();

            F32 line_alpha = gSavedSettings.getF32("GridOpacity");

            LLVector3 help_text_pos = selection_center_start + (mRadiusMeters * 3.f * offset_dir);
            const LLFontGL* big_fontp = LLFontGL::getFontSansSerif();

            std::string help_text =  LLTrans::getString("manip_hint1");
            LLColor4 help_text_color = LLColor4::white;
            help_text_color.mV[VALPHA] = clamp_rescale(mHelpTextTimer.getElapsedTimeF32(), sHelpTextVisibleTime, sHelpTextVisibleTime + sHelpTextFadeTime, line_alpha, 0.f);
            hud_render_utf8text(help_text, help_text_pos, *big_fontp, LLFontGL::NORMAL, LLFontGL::NO_SHADOW, -0.5f * big_fontp->getWidthF32(help_text), 3.f, help_text_color, false);
            help_text =  LLTrans::getString("manip_hint2");
            help_text_pos -= offset_dir * mRadiusMeters * 0.4f;
            hud_render_utf8text(help_text, help_text_pos, *big_fontp, LLFontGL::NORMAL, LLFontGL::NO_SHADOW, -0.5f * big_fontp->getWidthF32(help_text), 3.f, help_text_color, false);
        }
    }
>>>>>>> e1623bb2
}

// Returns true if center of sphere is visible.  Also sets a bunch of member variables that are used later (e.g. mCenterToCam)
bool LLManipRotate::updateVisiblity()
{
<<<<<<< HEAD
	// Don't want to recalculate the center of the selection during a drag.
	// Due to packet delays, sometimes half the objects in the selection have their
	// new position and half have their old one.  This creates subtle errors in the
	// computed center position for that frame.  Unfortunately, these errors
	// accumulate.  The result is objects seem to "fly apart" during rotations.
	// JC - 03.26.2002
	if (!hasMouseCapture())
	{
		mRotationCenter = gAgent.getPosGlobalFromAgent( getPivotPoint() );//LLSelectMgr::getInstance()->getSelectionCenterGlobal();
	}

	bool visible = false;

	//Assume that UI scale factor is equivalent for X and Y axis
	F32 ui_scale_factor = LLUI::getScaleFactor().mV[VX];

	LLVector3 center = gAgent.getPosAgentFromGlobal( mRotationCenter );
	if (mObjectSelection->getSelectType() == SELECT_TYPE_HUD)
	{
		mCenterToCam = LLVector3(-1.f / gAgentCamera.mHUDCurZoom, 0.f, 0.f);
		mCenterToCamNorm = mCenterToCam;
		mCenterToCamMag = mCenterToCamNorm.normVec();

		mRadiusMeters = RADIUS_PIXELS / (F32) LLViewerCamera::getInstance()->getViewHeightInPixels();
		mRadiusMeters /= gAgentCamera.mHUDCurZoom;
		mRadiusMeters *= ui_scale_factor;

		mCenterToProfilePlaneMag = mRadiusMeters * mRadiusMeters / mCenterToCamMag;
		mCenterToProfilePlane = -mCenterToProfilePlaneMag * mCenterToCamNorm;

		// x axis range is (-aspect * 0.5f, +aspect * 0.5)
		// y axis range is (-0.5, 0.5)
		// so use getWorldViewHeightRaw as scale factor when converting to pixel coordinates
		mCenterScreen.set((S32)((0.5f - center.mV[VY]) / gAgentCamera.mHUDCurZoom * gViewerWindow->getWorldViewHeightScaled()),
							(S32)((center.mV[VZ] + 0.5f) / gAgentCamera.mHUDCurZoom * gViewerWindow->getWorldViewHeightScaled()));
		visible = true;
	}
	else
	{
		visible = LLViewerCamera::getInstance()->projectPosAgentToScreen(center, mCenterScreen );
		if( visible )
		{
			mCenterToCam = gAgentCamera.getCameraPositionAgent() - center;
			mCenterToCamNorm = mCenterToCam;
			mCenterToCamMag = mCenterToCamNorm.normVec();
			LLVector3 cameraAtAxis = LLViewerCamera::getInstance()->getAtAxis();
			cameraAtAxis.normVec();

			F32 z_dist = -1.f * (mCenterToCam * cameraAtAxis);

			// Don't drag manip if object too far away
			if (gSavedSettings.getBOOL("LimitSelectDistance"))
			{
				F32 max_select_distance = gSavedSettings.getF32("MaxSelectDistance");
				if (dist_vec_squared(gAgent.getPositionAgent(), center) > (max_select_distance * max_select_distance))
				{
					visible = false;
				}
			}
			
			if (mCenterToCamMag > 0.001f)
			{
				F32 fraction_of_fov = RADIUS_PIXELS / (F32) LLViewerCamera::getInstance()->getViewHeightInPixels();
				F32 apparent_angle = fraction_of_fov * LLViewerCamera::getInstance()->getView();  // radians
				mRadiusMeters = z_dist * tan(apparent_angle);
				mRadiusMeters *= ui_scale_factor;

				mCenterToProfilePlaneMag = mRadiusMeters * mRadiusMeters / mCenterToCamMag;
				mCenterToProfilePlane = -mCenterToProfilePlaneMag * mCenterToCamNorm;
			}
			else
			{
				visible = false;
			}
		}
	}

	mCamEdgeOn = false;
	F32 axis_onto_cam = mManipPart >= LL_ROT_X ? llabs( getConstraintAxis() * mCenterToCamNorm ) : 0.f;
	if( axis_onto_cam < AXIS_ONTO_CAM_TOLERANCE )
	{
		mCamEdgeOn = true;
	}

	return visible;
=======
    // Don't want to recalculate the center of the selection during a drag.
    // Due to packet delays, sometimes half the objects in the selection have their
    // new position and half have their old one.  This creates subtle errors in the
    // computed center position for that frame.  Unfortunately, these errors
    // accumulate.  The result is objects seem to "fly apart" during rotations.
    // JC - 03.26.2002
    if (!hasMouseCapture())
    {
        mRotationCenter = gAgent.getPosGlobalFromAgent( getPivotPoint() );//LLSelectMgr::getInstance()->getSelectionCenterGlobal();
    }

    BOOL visible = FALSE;

    //Assume that UI scale factor is equivalent for X and Y axis
    F32 ui_scale_factor = LLUI::getScaleFactor().mV[VX];

    LLVector3 center = gAgent.getPosAgentFromGlobal( mRotationCenter );
    if (mObjectSelection->getSelectType() == SELECT_TYPE_HUD)
    {
        mCenterToCam = LLVector3(-1.f / gAgentCamera.mHUDCurZoom, 0.f, 0.f);
        mCenterToCamNorm = mCenterToCam;
        mCenterToCamMag = mCenterToCamNorm.normVec();

        mRadiusMeters = RADIUS_PIXELS / (F32) LLViewerCamera::getInstance()->getViewHeightInPixels();
        mRadiusMeters /= gAgentCamera.mHUDCurZoom;
        mRadiusMeters *= ui_scale_factor;

        mCenterToProfilePlaneMag = mRadiusMeters * mRadiusMeters / mCenterToCamMag;
        mCenterToProfilePlane = -mCenterToProfilePlaneMag * mCenterToCamNorm;

        // x axis range is (-aspect * 0.5f, +aspect * 0.5)
        // y axis range is (-0.5, 0.5)
        // so use getWorldViewHeightRaw as scale factor when converting to pixel coordinates
        mCenterScreen.set((S32)((0.5f - center.mV[VY]) / gAgentCamera.mHUDCurZoom * gViewerWindow->getWorldViewHeightScaled()),
                            (S32)((center.mV[VZ] + 0.5f) / gAgentCamera.mHUDCurZoom * gViewerWindow->getWorldViewHeightScaled()));
        visible = TRUE;
    }
    else
    {
        visible = LLViewerCamera::getInstance()->projectPosAgentToScreen(center, mCenterScreen );
        if( visible )
        {
            mCenterToCam = gAgentCamera.getCameraPositionAgent() - center;
            mCenterToCamNorm = mCenterToCam;
            mCenterToCamMag = mCenterToCamNorm.normVec();
            LLVector3 cameraAtAxis = LLViewerCamera::getInstance()->getAtAxis();
            cameraAtAxis.normVec();

            F32 z_dist = -1.f * (mCenterToCam * cameraAtAxis);

            // Don't drag manip if object too far away
            if (gSavedSettings.getBOOL("LimitSelectDistance"))
            {
                F32 max_select_distance = gSavedSettings.getF32("MaxSelectDistance");
                if (dist_vec_squared(gAgent.getPositionAgent(), center) > (max_select_distance * max_select_distance))
                {
                    visible = FALSE;
                }
            }

            if (mCenterToCamMag > 0.001f)
            {
                F32 fraction_of_fov = RADIUS_PIXELS / (F32) LLViewerCamera::getInstance()->getViewHeightInPixels();
                F32 apparent_angle = fraction_of_fov * LLViewerCamera::getInstance()->getView();  // radians
                mRadiusMeters = z_dist * tan(apparent_angle);
                mRadiusMeters *= ui_scale_factor;

                mCenterToProfilePlaneMag = mRadiusMeters * mRadiusMeters / mCenterToCamMag;
                mCenterToProfilePlane = -mCenterToProfilePlaneMag * mCenterToCamNorm;
            }
            else
            {
                visible = FALSE;
            }
        }
    }

    mCamEdgeOn = FALSE;
    F32 axis_onto_cam = mManipPart >= LL_ROT_X ? llabs( getConstraintAxis() * mCenterToCamNorm ) : 0.f;
    if( axis_onto_cam < AXIS_ONTO_CAM_TOLERANCE )
    {
        mCamEdgeOn = TRUE;
    }

    return visible;
>>>>>>> e1623bb2
}

LLQuaternion LLManipRotate::dragUnconstrained( S32 x, S32 y )
{
    LLVector3 cam = gAgentCamera.getCameraPositionAgent();
    LLVector3 center =  gAgent.getPosAgentFromGlobal( mRotationCenter );

    mMouseCur = intersectMouseWithSphere( x, y, center, mRadiusMeters);

    F32 delta_x = (F32)(mCenterScreen.mX - x);
    F32 delta_y = (F32)(mCenterScreen.mY - y);

    F32 dist_from_sphere_center = sqrt(delta_x * delta_x + delta_y * delta_y);

    LLVector3 axis = mMouseDown % mMouseCur;
    F32 angle = atan2(sqrtf(axis * axis), mMouseDown * mMouseCur);
    axis.normVec();
    LLQuaternion sphere_rot( angle, axis );

    if (is_approx_zero(1.f - mMouseDown * mMouseCur))
    {
        return LLQuaternion::DEFAULT;
    }
    else if (dist_from_sphere_center < RADIUS_PIXELS)
    {
        return sphere_rot;
    }
    else
    {
        LLVector3 intersection;
        getMousePointOnPlaneAgent( intersection, x, y, center + mCenterToProfilePlane, mCenterToCamNorm );

        // amount dragging in sphere from center to periphery would rotate object
        F32 in_sphere_angle = F_PI_BY_TWO;
        F32 dist_to_tangent_point = mRadiusMeters;
        if( !is_approx_zero( mCenterToProfilePlaneMag ) )
        {
            dist_to_tangent_point = sqrt( mRadiusMeters * mRadiusMeters - mCenterToProfilePlaneMag * mCenterToProfilePlaneMag );
            in_sphere_angle = atan2( dist_to_tangent_point, mCenterToProfilePlaneMag );
        }

        LLVector3 profile_center_to_intersection = intersection - (center + mCenterToProfilePlane);
        F32 dist_to_intersection = profile_center_to_intersection.normVec();
        F32 angle = (-1.f + dist_to_intersection / dist_to_tangent_point) * in_sphere_angle;

        LLVector3 axis;
        if (mObjectSelection->getSelectType() == SELECT_TYPE_HUD)
        {
            axis = LLVector3(-1.f, 0.f, 0.f) % profile_center_to_intersection;
        }
        else
        {
            axis = (cam - center) % profile_center_to_intersection;
            axis.normVec();
        }
        return sphere_rot * LLQuaternion( angle, axis );
    }
}

LLVector3 LLManipRotate::getConstraintAxis()
{
    LLVector3 axis;
    if( LL_ROT_ROLL == mManipPart )
    {
        axis = mCenterToCamNorm;
    }
    else
    {
        S32 axis_dir = mManipPart - LL_ROT_X;
        if ((axis_dir >= LL_NO_PART) && (axis_dir < LL_Z_ARROW))
        {
            axis.mV[axis_dir] = 1.f;
        }
        else
        {
#ifndef LL_RELEASE_FOR_DOWNLOAD
            LL_ERRS() << "Got bogus hit part in LLManipRotate::getConstraintAxis():" << mManipPart << LL_ENDL;
#else
            LL_WARNS() << "Got bogus hit part in LLManipRotate::getConstraintAxis():" << mManipPart << LL_ENDL;
#endif
<<<<<<< HEAD
			axis.mV[0] = 1.f;
		}

		LLVector3 grid_origin;
		LLVector3 grid_scale;
		LLQuaternion grid_rotation;

		LLSelectMgr::getInstance()->getGrid(grid_origin, grid_rotation, grid_scale);

		LLSelectNode* first_node = mObjectSelection->getFirstMoveableNode(true);
		if (first_node)
		{
			// *FIX: get agent local attachment grid working
			// Put rotation into frame of first selected root object
			axis = axis * grid_rotation;
		}
	}
=======
            axis.mV[0] = 1.f;
        }

        LLVector3 grid_origin;
        LLVector3 grid_scale;
        LLQuaternion grid_rotation;

        LLSelectMgr::getInstance()->getGrid(grid_origin, grid_rotation, grid_scale);

        LLSelectNode* first_node = mObjectSelection->getFirstMoveableNode(TRUE);
        if (first_node)
        {
            // *FIX: get agent local attachment grid working
            // Put rotation into frame of first selected root object
            axis = axis * grid_rotation;
        }
    }
>>>>>>> e1623bb2

    return axis;
}

LLQuaternion LLManipRotate::dragConstrained( S32 x, S32 y )
{
<<<<<<< HEAD
	LLSelectNode* first_object_node = mObjectSelection->getFirstMoveableNode(true);
	LLVector3 constraint_axis = getConstraintAxis();
	LLVector3 center = gAgent.getPosAgentFromGlobal( mRotationCenter );

	F32 angle = 0.f;

	// build snap axes
	LLVector3 grid_origin;
	LLVector3 grid_scale;
	LLQuaternion grid_rotation;

	LLSelectMgr::getInstance()->getGrid(grid_origin, grid_rotation, grid_scale);

	LLVector3 axis1;
	LLVector3 axis2;

	LLVector3 test_axis = constraint_axis;
	if (mObjectSelection->getSelectType() == SELECT_TYPE_ATTACHMENT && isAgentAvatarValid())
	{
		test_axis = test_axis * ~grid_rotation;
	}
	else if (LLSelectMgr::getInstance()->getGridMode() == GRID_MODE_REF_OBJECT)
	{
		test_axis = test_axis * ~grid_rotation;
	}
	test_axis.abs();

	// find closest global axis to constraint axis;
	if (test_axis.mV[VX] > test_axis.mV[VY] && test_axis.mV[VX] > test_axis.mV[VZ])
	{
		axis1 = LLVector3::y_axis;
	}
	else if (test_axis.mV[VY] > test_axis.mV[VZ])
	{
		axis1 = LLVector3::z_axis;
	}
	else
	{
		axis1 = LLVector3::x_axis;
	}

	if (mObjectSelection->getSelectType() == SELECT_TYPE_ATTACHMENT && isAgentAvatarValid())
	{
		axis1 = axis1 * grid_rotation;
	}
	else if (LLSelectMgr::getInstance()->getGridMode() == GRID_MODE_REF_OBJECT)
	{
		axis1 = axis1 * grid_rotation;
	}

	//project axis onto constraint plane
	axis1 -= (axis1 * constraint_axis) * constraint_axis;
	axis1.normVec();

	// calculate third and final axis
	axis2 = constraint_axis % axis1;

	//F32 axis_onto_cam = llabs( constraint_axis * mCenterToCamNorm );
	if( mCamEdgeOn )
	{
		// We're looking at the ring edge-on.
		LLVector3 snap_plane_center = (center + (constraint_axis * mRadiusMeters * 0.5f));
		LLVector3 cam_to_snap_plane;
		if (mObjectSelection->getSelectType() == SELECT_TYPE_HUD)
		{
			cam_to_snap_plane.setVec(1.f, 0.f, 0.f);
		}
		else
		{
			cam_to_snap_plane = snap_plane_center - gAgentCamera.getCameraPositionAgent();
			cam_to_snap_plane.normVec();
		}

		LLVector3 projected_mouse;
		bool hit = getMousePointOnPlaneAgent(projected_mouse, x, y, snap_plane_center, constraint_axis);
		projected_mouse -= snap_plane_center;

		if (gSavedSettings.getBOOL("SnapEnabled")) {
			S32 snap_plane = 0;
	
			F32 dot = cam_to_snap_plane * constraint_axis;
			if (llabs(dot) < 0.01f)
			{
				// looking at ring edge on, project onto view plane and check if mouse is past ring
				getMousePointOnPlaneAgent(projected_mouse, x, y, snap_plane_center, cam_to_snap_plane);
				projected_mouse -= snap_plane_center;
				dot = projected_mouse * constraint_axis;
				if (projected_mouse * constraint_axis > 0)
				{
					snap_plane = 1;
				}
				projected_mouse -= dot * constraint_axis;
			}
			else if (dot > 0.f)
			{
				// look for mouse position outside and in front of snap circle
				if (hit && projected_mouse.magVec() > SNAP_GUIDE_INNER_RADIUS * mRadiusMeters && projected_mouse * cam_to_snap_plane < 0.f)
				{
					snap_plane = 1;
				}
			}
			else
			{
				// look for mouse position inside or in back of snap circle
				if (projected_mouse.magVec() < SNAP_GUIDE_INNER_RADIUS * mRadiusMeters || projected_mouse * cam_to_snap_plane > 0.f || !hit)
				{
					snap_plane = 1;
				}
			}
	
			if (snap_plane == 0)
			{
				// try other plane
				snap_plane_center = (center - (constraint_axis * mRadiusMeters * 0.5f));
				if (mObjectSelection->getSelectType() == SELECT_TYPE_HUD)
				{
					cam_to_snap_plane.setVec(1.f, 0.f, 0.f);
				}
				else
				{
					cam_to_snap_plane = snap_plane_center - gAgentCamera.getCameraPositionAgent();
					cam_to_snap_plane.normVec();
				}
	
				hit = getMousePointOnPlaneAgent(projected_mouse, x, y, snap_plane_center, constraint_axis);
				projected_mouse -= snap_plane_center;
	
				dot = cam_to_snap_plane * constraint_axis;
				if (llabs(dot) < 0.01f)
				{
					// looking at ring edge on, project onto view plane and check if mouse is past ring
					getMousePointOnPlaneAgent(projected_mouse, x, y, snap_plane_center, cam_to_snap_plane);
					projected_mouse -= snap_plane_center;
					dot = projected_mouse * constraint_axis;
					if (projected_mouse * constraint_axis < 0)
					{
						snap_plane = 2;
					}
					projected_mouse -= dot * constraint_axis;
				}
				else if (dot < 0.f)
				{
					// look for mouse position outside and in front of snap circle
					if (hit && projected_mouse.magVec() > SNAP_GUIDE_INNER_RADIUS * mRadiusMeters && projected_mouse * cam_to_snap_plane < 0.f)
					{
						snap_plane = 2;
					}
				}
				else
				{
					// look for mouse position inside or in back of snap circle
					if (projected_mouse.magVec() < SNAP_GUIDE_INNER_RADIUS * mRadiusMeters || projected_mouse * cam_to_snap_plane > 0.f || !hit)
					{
						snap_plane = 2;
					}
				}
			}
			
			if (snap_plane > 0)
			{
				LLVector3 cam_at_axis;
				if (mObjectSelection->getSelectType() == SELECT_TYPE_HUD)
				{
					cam_at_axis.setVec(1.f, 0.f, 0.f);
				}
				else
				{
					cam_at_axis = snap_plane_center - gAgentCamera.getCameraPositionAgent();
					cam_at_axis.normVec();
				}
	
				// first, project mouse onto screen plane at point tangent to rotation radius. 
				getMousePointOnPlaneAgent(projected_mouse, x, y, snap_plane_center, cam_at_axis);
				// project that point onto rotation plane
				projected_mouse -= snap_plane_center;
				projected_mouse -= projected_vec(projected_mouse, constraint_axis);
	
				F32 mouse_lateral_dist = llmin(SNAP_GUIDE_INNER_RADIUS * mRadiusMeters, projected_mouse.magVec());
				F32 mouse_depth = SNAP_GUIDE_INNER_RADIUS * mRadiusMeters;
				if (llabs(mouse_lateral_dist) > 0.01f)
				{
					mouse_depth = sqrtf((SNAP_GUIDE_INNER_RADIUS * mRadiusMeters) * (SNAP_GUIDE_INNER_RADIUS * mRadiusMeters) - 
										(mouse_lateral_dist * mouse_lateral_dist));
				}
				LLVector3 projected_camera_at = cam_at_axis - projected_vec(cam_at_axis, constraint_axis);
				projected_mouse -= mouse_depth * projected_camera_at;
	
				if (!mInSnapRegime)
				{
					mSmoothRotate = true;
				}
				mInSnapRegime = true;
				// 0 to 360 deg
				F32 mouse_angle = fmodf(atan2(projected_mouse * axis1, projected_mouse * axis2) * RAD_TO_DEG + 360.f, 360.f);
				
				F32 relative_mouse_angle = fmodf(mouse_angle + (SNAP_ANGLE_DETENTE / 2), SNAP_ANGLE_INCREMENT);
	
				LLVector3 object_axis;
				getObjectAxisClosestToMouse(object_axis);
=======
    LLSelectNode* first_object_node = mObjectSelection->getFirstMoveableNode(TRUE);
    LLVector3 constraint_axis = getConstraintAxis();
    LLVector3 center = gAgent.getPosAgentFromGlobal( mRotationCenter );

    F32 angle = 0.f;

    // build snap axes
    LLVector3 grid_origin;
    LLVector3 grid_scale;
    LLQuaternion grid_rotation;

    LLSelectMgr::getInstance()->getGrid(grid_origin, grid_rotation, grid_scale);

    LLVector3 axis1;
    LLVector3 axis2;

    LLVector3 test_axis = constraint_axis;
    if (mObjectSelection->getSelectType() == SELECT_TYPE_ATTACHMENT && isAgentAvatarValid())
    {
        test_axis = test_axis * ~grid_rotation;
    }
    else if (LLSelectMgr::getInstance()->getGridMode() == GRID_MODE_REF_OBJECT)
    {
        test_axis = test_axis * ~grid_rotation;
    }
    test_axis.abs();

    // find closest global axis to constraint axis;
    if (test_axis.mV[VX] > test_axis.mV[VY] && test_axis.mV[VX] > test_axis.mV[VZ])
    {
        axis1 = LLVector3::y_axis;
    }
    else if (test_axis.mV[VY] > test_axis.mV[VZ])
    {
        axis1 = LLVector3::z_axis;
    }
    else
    {
        axis1 = LLVector3::x_axis;
    }

    if (mObjectSelection->getSelectType() == SELECT_TYPE_ATTACHMENT && isAgentAvatarValid())
    {
        axis1 = axis1 * grid_rotation;
    }
    else if (LLSelectMgr::getInstance()->getGridMode() == GRID_MODE_REF_OBJECT)
    {
        axis1 = axis1 * grid_rotation;
    }

    //project axis onto constraint plane
    axis1 -= (axis1 * constraint_axis) * constraint_axis;
    axis1.normVec();

    // calculate third and final axis
    axis2 = constraint_axis % axis1;

    //F32 axis_onto_cam = llabs( constraint_axis * mCenterToCamNorm );
    if( mCamEdgeOn )
    {
        // We're looking at the ring edge-on.
        LLVector3 snap_plane_center = (center + (constraint_axis * mRadiusMeters * 0.5f));
        LLVector3 cam_to_snap_plane;
        if (mObjectSelection->getSelectType() == SELECT_TYPE_HUD)
        {
            cam_to_snap_plane.setVec(1.f, 0.f, 0.f);
        }
        else
        {
            cam_to_snap_plane = snap_plane_center - gAgentCamera.getCameraPositionAgent();
            cam_to_snap_plane.normVec();
        }

        LLVector3 projected_mouse;
        BOOL hit = getMousePointOnPlaneAgent(projected_mouse, x, y, snap_plane_center, constraint_axis);
        projected_mouse -= snap_plane_center;

        if (gSavedSettings.getBOOL("SnapEnabled")) {
            S32 snap_plane = 0;

            F32 dot = cam_to_snap_plane * constraint_axis;
            if (llabs(dot) < 0.01f)
            {
                // looking at ring edge on, project onto view plane and check if mouse is past ring
                getMousePointOnPlaneAgent(projected_mouse, x, y, snap_plane_center, cam_to_snap_plane);
                projected_mouse -= snap_plane_center;
                dot = projected_mouse * constraint_axis;
                if (projected_mouse * constraint_axis > 0)
                {
                    snap_plane = 1;
                }
                projected_mouse -= dot * constraint_axis;
            }
            else if (dot > 0.f)
            {
                // look for mouse position outside and in front of snap circle
                if (hit && projected_mouse.magVec() > SNAP_GUIDE_INNER_RADIUS * mRadiusMeters && projected_mouse * cam_to_snap_plane < 0.f)
                {
                    snap_plane = 1;
                }
            }
            else
            {
                // look for mouse position inside or in back of snap circle
                if (projected_mouse.magVec() < SNAP_GUIDE_INNER_RADIUS * mRadiusMeters || projected_mouse * cam_to_snap_plane > 0.f || !hit)
                {
                    snap_plane = 1;
                }
            }

            if (snap_plane == 0)
            {
                // try other plane
                snap_plane_center = (center - (constraint_axis * mRadiusMeters * 0.5f));
                if (mObjectSelection->getSelectType() == SELECT_TYPE_HUD)
                {
                    cam_to_snap_plane.setVec(1.f, 0.f, 0.f);
                }
                else
                {
                    cam_to_snap_plane = snap_plane_center - gAgentCamera.getCameraPositionAgent();
                    cam_to_snap_plane.normVec();
                }

                hit = getMousePointOnPlaneAgent(projected_mouse, x, y, snap_plane_center, constraint_axis);
                projected_mouse -= snap_plane_center;

                dot = cam_to_snap_plane * constraint_axis;
                if (llabs(dot) < 0.01f)
                {
                    // looking at ring edge on, project onto view plane and check if mouse is past ring
                    getMousePointOnPlaneAgent(projected_mouse, x, y, snap_plane_center, cam_to_snap_plane);
                    projected_mouse -= snap_plane_center;
                    dot = projected_mouse * constraint_axis;
                    if (projected_mouse * constraint_axis < 0)
                    {
                        snap_plane = 2;
                    }
                    projected_mouse -= dot * constraint_axis;
                }
                else if (dot < 0.f)
                {
                    // look for mouse position outside and in front of snap circle
                    if (hit && projected_mouse.magVec() > SNAP_GUIDE_INNER_RADIUS * mRadiusMeters && projected_mouse * cam_to_snap_plane < 0.f)
                    {
                        snap_plane = 2;
                    }
                }
                else
                {
                    // look for mouse position inside or in back of snap circle
                    if (projected_mouse.magVec() < SNAP_GUIDE_INNER_RADIUS * mRadiusMeters || projected_mouse * cam_to_snap_plane > 0.f || !hit)
                    {
                        snap_plane = 2;
                    }
                }
            }

            if (snap_plane > 0)
            {
                LLVector3 cam_at_axis;
                if (mObjectSelection->getSelectType() == SELECT_TYPE_HUD)
                {
                    cam_at_axis.setVec(1.f, 0.f, 0.f);
                }
                else
                {
                    cam_at_axis = snap_plane_center - gAgentCamera.getCameraPositionAgent();
                    cam_at_axis.normVec();
                }

                // first, project mouse onto screen plane at point tangent to rotation radius.
                getMousePointOnPlaneAgent(projected_mouse, x, y, snap_plane_center, cam_at_axis);
                // project that point onto rotation plane
                projected_mouse -= snap_plane_center;
                projected_mouse -= projected_vec(projected_mouse, constraint_axis);

                F32 mouse_lateral_dist = llmin(SNAP_GUIDE_INNER_RADIUS * mRadiusMeters, projected_mouse.magVec());
                F32 mouse_depth = SNAP_GUIDE_INNER_RADIUS * mRadiusMeters;
                if (llabs(mouse_lateral_dist) > 0.01f)
                {
                    mouse_depth = sqrtf((SNAP_GUIDE_INNER_RADIUS * mRadiusMeters) * (SNAP_GUIDE_INNER_RADIUS * mRadiusMeters) -
                                        (mouse_lateral_dist * mouse_lateral_dist));
                }
                LLVector3 projected_camera_at = cam_at_axis - projected_vec(cam_at_axis, constraint_axis);
                projected_mouse -= mouse_depth * projected_camera_at;

                if (!mInSnapRegime)
                {
                    mSmoothRotate = TRUE;
                }
                mInSnapRegime = TRUE;
                // 0 to 360 deg
                F32 mouse_angle = fmodf(atan2(projected_mouse * axis1, projected_mouse * axis2) * RAD_TO_DEG + 360.f, 360.f);

                F32 relative_mouse_angle = fmodf(mouse_angle + (SNAP_ANGLE_DETENTE / 2), SNAP_ANGLE_INCREMENT);

                LLVector3 object_axis;
                getObjectAxisClosestToMouse(object_axis);
>>>>>>> e1623bb2
                if (first_object_node)
                {
                    object_axis = object_axis * first_object_node->mSavedRotation;
                }
<<<<<<< HEAD
	
				// project onto constraint plane
				object_axis = object_axis - (object_axis * getConstraintAxis()) * getConstraintAxis();
				object_axis.normVec();
	
				if (relative_mouse_angle < SNAP_ANGLE_DETENTE)
				{
					F32 quantized_mouse_angle = mouse_angle - (relative_mouse_angle - (SNAP_ANGLE_DETENTE * 0.5f));
					angle = (quantized_mouse_angle * DEG_TO_RAD) - atan2(object_axis * axis1, object_axis * axis2);
				}
				else
				{
					angle = (mouse_angle * DEG_TO_RAD) - atan2(object_axis * axis1, object_axis * axis2);
				}
				return LLQuaternion( -angle, constraint_axis );
			}
			else
			{
				if (mInSnapRegime)
				{
					mSmoothRotate = true;
				}
				mInSnapRegime = false;
			}
		}
		else {
			if (mInSnapRegime)
			{
				mSmoothRotate = true;
			}
			mInSnapRegime = false;
		}
		
		if (!mInSnapRegime)
		{
			LLVector3 up_from_axis = mCenterToCamNorm % constraint_axis;
			up_from_axis.normVec();
			LLVector3 cur_intersection;
			getMousePointOnPlaneAgent(cur_intersection, x, y, center, mCenterToCam);
			cur_intersection -= center;
			mMouseCur = projected_vec(cur_intersection, up_from_axis);
			F32 mouse_depth = SNAP_GUIDE_INNER_RADIUS * mRadiusMeters;
			F32 mouse_dist_sqrd = mMouseCur.magVecSquared();
			if (mouse_dist_sqrd > 0.0001f)
			{
				mouse_depth = sqrtf((SNAP_GUIDE_INNER_RADIUS * mRadiusMeters) * (SNAP_GUIDE_INNER_RADIUS * mRadiusMeters) - 
									mouse_dist_sqrd);
			}
			LLVector3 projected_center_to_cam = mCenterToCamNorm - projected_vec(mCenterToCamNorm, constraint_axis);
			mMouseCur += mouse_depth * projected_center_to_cam;

			F32 dist = (cur_intersection * up_from_axis) - (mMouseDown * up_from_axis);
			angle = dist / (SNAP_GUIDE_INNER_RADIUS * mRadiusMeters) * -F_PI_BY_TWO;
		}
	}
	else
	{
		LLVector3 projected_mouse;
		getMousePointOnPlaneAgent(projected_mouse, x, y, center, constraint_axis);
		projected_mouse -= center;
		mMouseCur = projected_mouse;
		mMouseCur.normVec();

		if (!first_object_node)
		{
			return LLQuaternion::DEFAULT;
		}

		if (gSavedSettings.getBOOL("SnapEnabled") && projected_mouse.magVec() > SNAP_GUIDE_INNER_RADIUS * mRadiusMeters)
		{
			if (!mInSnapRegime)
			{
				mSmoothRotate = true;
			}
			mInSnapRegime = true;
			// 0 to 360 deg
			F32 mouse_angle = fmodf(atan2(projected_mouse * axis1, projected_mouse * axis2) * RAD_TO_DEG + 360.f, 360.f);
			
			F32 relative_mouse_angle = fmodf(mouse_angle + (SNAP_ANGLE_DETENTE / 2), SNAP_ANGLE_INCREMENT);

			LLVector3 object_axis;
			getObjectAxisClosestToMouse(object_axis);
			object_axis = object_axis * first_object_node->mSavedRotation;

			// project onto constraint plane
			object_axis = object_axis - (object_axis * getConstraintAxis()) * getConstraintAxis();
			object_axis.normVec();

			if (relative_mouse_angle < SNAP_ANGLE_DETENTE)
			{
				F32 quantized_mouse_angle = mouse_angle - (relative_mouse_angle - (SNAP_ANGLE_DETENTE * 0.5f));
				angle = (quantized_mouse_angle * DEG_TO_RAD) - atan2(object_axis * axis1, object_axis * axis2);
			}
			else
			{
				angle = (mouse_angle * DEG_TO_RAD) - atan2(object_axis * axis1, object_axis * axis2);
			}
			return LLQuaternion( -angle, constraint_axis );
		}
		else
		{
			if (mInSnapRegime)
			{
				mSmoothRotate = true;
			}
			mInSnapRegime = false;
		}

		LLVector3 cross_product = mMouseDown % mMouseCur;
		angle = atan2(sqrtf(cross_product * cross_product), mMouseCur * mMouseDown);
		F32 dir = cross_product * constraint_axis;  // cross product
		if( dir < 0.f )
		{
			angle *= -1.f;
		}
	}

	F32 rot_step = gSavedSettings.getF32("RotationStep");
	F32 step_size = DEG_TO_RAD * rot_step;
	angle -= fmod(angle, step_size);
		
	return LLQuaternion( angle, constraint_axis );
=======

                // project onto constraint plane
                object_axis = object_axis - (object_axis * getConstraintAxis()) * getConstraintAxis();
                object_axis.normVec();

                if (relative_mouse_angle < SNAP_ANGLE_DETENTE)
                {
                    F32 quantized_mouse_angle = mouse_angle - (relative_mouse_angle - (SNAP_ANGLE_DETENTE * 0.5f));
                    angle = (quantized_mouse_angle * DEG_TO_RAD) - atan2(object_axis * axis1, object_axis * axis2);
                }
                else
                {
                    angle = (mouse_angle * DEG_TO_RAD) - atan2(object_axis * axis1, object_axis * axis2);
                }
                return LLQuaternion( -angle, constraint_axis );
            }
            else
            {
                if (mInSnapRegime)
                {
                    mSmoothRotate = TRUE;
                }
                mInSnapRegime = FALSE;
            }
        }
        else {
            if (mInSnapRegime)
            {
                mSmoothRotate = TRUE;
            }
            mInSnapRegime = FALSE;
        }

        if (!mInSnapRegime)
        {
            LLVector3 up_from_axis = mCenterToCamNorm % constraint_axis;
            up_from_axis.normVec();
            LLVector3 cur_intersection;
            getMousePointOnPlaneAgent(cur_intersection, x, y, center, mCenterToCam);
            cur_intersection -= center;
            mMouseCur = projected_vec(cur_intersection, up_from_axis);
            F32 mouse_depth = SNAP_GUIDE_INNER_RADIUS * mRadiusMeters;
            F32 mouse_dist_sqrd = mMouseCur.magVecSquared();
            if (mouse_dist_sqrd > 0.0001f)
            {
                mouse_depth = sqrtf((SNAP_GUIDE_INNER_RADIUS * mRadiusMeters) * (SNAP_GUIDE_INNER_RADIUS * mRadiusMeters) -
                                    mouse_dist_sqrd);
            }
            LLVector3 projected_center_to_cam = mCenterToCamNorm - projected_vec(mCenterToCamNorm, constraint_axis);
            mMouseCur += mouse_depth * projected_center_to_cam;

            F32 dist = (cur_intersection * up_from_axis) - (mMouseDown * up_from_axis);
            angle = dist / (SNAP_GUIDE_INNER_RADIUS * mRadiusMeters) * -F_PI_BY_TWO;
        }
    }
    else
    {
        LLVector3 projected_mouse;
        getMousePointOnPlaneAgent(projected_mouse, x, y, center, constraint_axis);
        projected_mouse -= center;
        mMouseCur = projected_mouse;
        mMouseCur.normVec();

        if (!first_object_node)
        {
            return LLQuaternion::DEFAULT;
        }

        if (gSavedSettings.getBOOL("SnapEnabled") && projected_mouse.magVec() > SNAP_GUIDE_INNER_RADIUS * mRadiusMeters)
        {
            if (!mInSnapRegime)
            {
                mSmoothRotate = TRUE;
            }
            mInSnapRegime = TRUE;
            // 0 to 360 deg
            F32 mouse_angle = fmodf(atan2(projected_mouse * axis1, projected_mouse * axis2) * RAD_TO_DEG + 360.f, 360.f);

            F32 relative_mouse_angle = fmodf(mouse_angle + (SNAP_ANGLE_DETENTE / 2), SNAP_ANGLE_INCREMENT);

            LLVector3 object_axis;
            getObjectAxisClosestToMouse(object_axis);
            object_axis = object_axis * first_object_node->mSavedRotation;

            // project onto constraint plane
            object_axis = object_axis - (object_axis * getConstraintAxis()) * getConstraintAxis();
            object_axis.normVec();

            if (relative_mouse_angle < SNAP_ANGLE_DETENTE)
            {
                F32 quantized_mouse_angle = mouse_angle - (relative_mouse_angle - (SNAP_ANGLE_DETENTE * 0.5f));
                angle = (quantized_mouse_angle * DEG_TO_RAD) - atan2(object_axis * axis1, object_axis * axis2);
            }
            else
            {
                angle = (mouse_angle * DEG_TO_RAD) - atan2(object_axis * axis1, object_axis * axis2);
            }
            return LLQuaternion( -angle, constraint_axis );
        }
        else
        {
            if (mInSnapRegime)
            {
                mSmoothRotate = TRUE;
            }
            mInSnapRegime = FALSE;
        }

        LLVector3 cross_product = mMouseDown % mMouseCur;
        angle = atan2(sqrtf(cross_product * cross_product), mMouseCur * mMouseDown);
        F32 dir = cross_product * constraint_axis;  // cross product
        if( dir < 0.f )
        {
            angle *= -1.f;
        }
    }

    F32 rot_step = gSavedSettings.getF32("RotationStep");
    F32 step_size = DEG_TO_RAD * rot_step;
    angle -= fmod(angle, step_size);

    return LLQuaternion( angle, constraint_axis );
>>>>>>> e1623bb2
}



LLVector3 LLManipRotate::intersectMouseWithSphere( S32 x, S32 y, const LLVector3& sphere_center, F32 sphere_radius)
{
    LLVector3 ray_pt;
    LLVector3 ray_dir;
    mouseToRay( x, y, &ray_pt, &ray_dir);
    return intersectRayWithSphere( ray_pt, ray_dir, sphere_center, sphere_radius );
}

LLVector3 LLManipRotate::intersectRayWithSphere( const LLVector3& ray_pt, const LLVector3& ray_dir, const LLVector3& sphere_center, F32 sphere_radius)
{
    LLVector3 ray_pt_to_center = sphere_center - ray_pt;
    F32 center_distance = ray_pt_to_center.normVec();

    F32 dot = ray_dir * ray_pt_to_center;

    if (dot == 0.f)
    {
        return LLVector3::zero;
    }

    // point which ray hits plane centered on sphere origin, facing ray origin
    LLVector3 intersection_sphere_plane = ray_pt + (ray_dir * center_distance / dot);
    // vector from sphere origin to the point, normalized to sphere radius
    LLVector3 sphere_center_to_intersection = (intersection_sphere_plane - sphere_center) / sphere_radius;

    F32 dist_squared = sphere_center_to_intersection.magVecSquared();
    LLVector3 result;

    if (dist_squared > 1.f)
    {
        result = sphere_center_to_intersection;
        result.normVec();
    }
    else
    {
        result = sphere_center_to_intersection - ray_dir * sqrt(1.f - dist_squared);
    }

    return result;
}

// Utility function.  Should probably be moved to another class.
// x,y - mouse position in scaled window coordinates (NOT GL viewport coordinates)
//static
void LLManipRotate::mouseToRay( S32 x, S32 y, LLVector3* ray_pt, LLVector3* ray_dir )
{
    if (LLSelectMgr::getInstance()->getSelection()->getSelectType() == SELECT_TYPE_HUD)
    {
        F32 mouse_x = (((F32)x / gViewerWindow->getWorldViewRectScaled().getWidth()) - 0.5f) / gAgentCamera.mHUDCurZoom;
        F32 mouse_y = ((((F32)y) / gViewerWindow->getWorldViewRectScaled().getHeight()) - 0.5f) / gAgentCamera.mHUDCurZoom;

        *ray_pt = LLVector3(-1.f, -mouse_x, mouse_y);
        *ray_dir = LLVector3(1.f, 0.f, 0.f);
    }
    else
    {
        *ray_pt = gAgentCamera.getCameraPositionAgent();
        *ray_dir = gViewerWindow->mouseDirectionGlobal(x, y);
    }
}

void LLManipRotate::highlightManipulators( S32 x, S32 y )
{
<<<<<<< HEAD
	mHighlightedPart = LL_NO_PART;

	//LLBBox bbox = LLSelectMgr::getInstance()->getBBoxOfSelection();
	LLViewerObject *first_object = mObjectSelection->getFirstMoveableObject(true);
	
	if (!first_object)
	{
		return;
	}
	
	LLVector3 rotation_center = gAgent.getPosAgentFromGlobal(mRotationCenter);
	LLVector3 mouse_dir_x;
	LLVector3 mouse_dir_y;
	LLVector3 mouse_dir_z;
	LLVector3 intersection_roll;

	LLVector3 grid_origin;
	LLVector3 grid_scale;
	LLQuaternion grid_rotation;

	LLSelectMgr::getInstance()->getGrid(grid_origin, grid_rotation, grid_scale);

	LLVector3 rot_x_axis = LLVector3::x_axis * grid_rotation;
	LLVector3 rot_y_axis = LLVector3::y_axis * grid_rotation;
	LLVector3 rot_z_axis = LLVector3::z_axis * grid_rotation;

	F32 proj_rot_x_axis = llabs(rot_x_axis * mCenterToCamNorm);
	F32 proj_rot_y_axis = llabs(rot_y_axis * mCenterToCamNorm);
	F32 proj_rot_z_axis = llabs(rot_z_axis * mCenterToCamNorm);

	F32 min_select_distance = 0.f;
	F32 cur_select_distance = 0.f;

	// test x
	getMousePointOnPlaneAgent(mouse_dir_x, x, y, rotation_center, rot_x_axis);
	mouse_dir_x -= rotation_center;
	// push intersection point out when working at obtuse angle to make ring easier to hit
	mouse_dir_x *= 1.f + (1.f - llabs(rot_x_axis * mCenterToCamNorm)) * 0.1f;

	// test y
	getMousePointOnPlaneAgent(mouse_dir_y, x, y, rotation_center, rot_y_axis);
	mouse_dir_y -= rotation_center;
	mouse_dir_y *= 1.f + (1.f - llabs(rot_y_axis * mCenterToCamNorm)) * 0.1f;

	// test z
	getMousePointOnPlaneAgent(mouse_dir_z, x, y, rotation_center, rot_z_axis);
	mouse_dir_z -= rotation_center;
	mouse_dir_z *= 1.f + (1.f - llabs(rot_z_axis * mCenterToCamNorm)) * 0.1f;

	// test roll
	getMousePointOnPlaneAgent(intersection_roll, x, y, rotation_center, mCenterToCamNorm);
	intersection_roll -= rotation_center;

	F32 dist_x = mouse_dir_x.normVec();
	F32 dist_y = mouse_dir_y.normVec();
	F32 dist_z = mouse_dir_z.normVec();

	F32 distance_threshold = (MAX_MANIP_SELECT_DISTANCE * mRadiusMeters) / gViewerWindow->getWorldViewHeightScaled();

	if (llabs(dist_x - mRadiusMeters) * llmax(0.05f, proj_rot_x_axis) < distance_threshold)
	{
		// selected x
		cur_select_distance = dist_x * mouse_dir_x * mCenterToCamNorm;
		if (cur_select_distance >= -0.05f && (min_select_distance == 0.f || cur_select_distance > min_select_distance))
		{
			min_select_distance = cur_select_distance;
			mHighlightedPart = LL_ROT_X;
		}
	}
	if (llabs(dist_y - mRadiusMeters) * llmax(0.05f, proj_rot_y_axis) < distance_threshold)
	{
		// selected y
		cur_select_distance = dist_y * mouse_dir_y * mCenterToCamNorm;
		if (cur_select_distance >= -0.05f && (min_select_distance == 0.f || cur_select_distance > min_select_distance))
		{
			min_select_distance = cur_select_distance;
			mHighlightedPart = LL_ROT_Y;
		}
	}
	if (llabs(dist_z - mRadiusMeters) * llmax(0.05f, proj_rot_z_axis) < distance_threshold)
	{
		// selected z
		cur_select_distance = dist_z * mouse_dir_z * mCenterToCamNorm;
		if (cur_select_distance >= -0.05f && (min_select_distance == 0.f || cur_select_distance > min_select_distance))
		{
			min_select_distance = cur_select_distance;
			mHighlightedPart = LL_ROT_Z;
		}
	}

	// test for edge-on intersections
	if (proj_rot_x_axis < 0.05f)
	{
		if ((proj_rot_y_axis > 0.05f && (dist_y * llabs(mouse_dir_y * rot_x_axis) < distance_threshold) && dist_y < mRadiusMeters) ||
			(proj_rot_z_axis > 0.05f && (dist_z * llabs(mouse_dir_z * rot_x_axis) < distance_threshold) && dist_z < mRadiusMeters))
		{
			mHighlightedPart = LL_ROT_X;
		}
	}

	if (proj_rot_y_axis < 0.05f)
	{
		if ((proj_rot_x_axis > 0.05f && (dist_x * llabs(mouse_dir_x * rot_y_axis) < distance_threshold) && dist_x < mRadiusMeters) ||
			(proj_rot_z_axis > 0.05f && (dist_z * llabs(mouse_dir_z * rot_y_axis) < distance_threshold) && dist_z < mRadiusMeters))
		{
			mHighlightedPart = LL_ROT_Y;
		}
	}

	if (proj_rot_z_axis < 0.05f)
	{
		if ((proj_rot_x_axis > 0.05f && (dist_x * llabs(mouse_dir_x * rot_z_axis) < distance_threshold) && dist_x < mRadiusMeters) ||
			(proj_rot_y_axis > 0.05f && (dist_y * llabs(mouse_dir_y * rot_z_axis) < distance_threshold) && dist_y < mRadiusMeters))
		{
			mHighlightedPart = LL_ROT_Z;
		}
	}

	// test for roll
	if (mHighlightedPart == LL_NO_PART)
	{
		F32 roll_distance = intersection_roll.magVec();
		F32 width_meters = WIDTH_PIXELS * mRadiusMeters / RADIUS_PIXELS;

		// use larger distance threshold for roll as it is checked only if something else wasn't highlighted
		if (llabs(roll_distance - (mRadiusMeters + (width_meters * 2.f))) < distance_threshold * 2.f)
		{
			mHighlightedPart = LL_ROT_ROLL;
		}
		else if (roll_distance < mRadiusMeters)
		{
			mHighlightedPart = LL_ROT_GENERAL;
		}
	}
=======
    mHighlightedPart = LL_NO_PART;

    //LLBBox bbox = LLSelectMgr::getInstance()->getBBoxOfSelection();
    LLViewerObject *first_object = mObjectSelection->getFirstMoveableObject(TRUE);

    if (!first_object)
    {
        return;
    }

    LLVector3 rotation_center = gAgent.getPosAgentFromGlobal(mRotationCenter);
    LLVector3 mouse_dir_x;
    LLVector3 mouse_dir_y;
    LLVector3 mouse_dir_z;
    LLVector3 intersection_roll;

    LLVector3 grid_origin;
    LLVector3 grid_scale;
    LLQuaternion grid_rotation;

    LLSelectMgr::getInstance()->getGrid(grid_origin, grid_rotation, grid_scale);

    LLVector3 rot_x_axis = LLVector3::x_axis * grid_rotation;
    LLVector3 rot_y_axis = LLVector3::y_axis * grid_rotation;
    LLVector3 rot_z_axis = LLVector3::z_axis * grid_rotation;

    F32 proj_rot_x_axis = llabs(rot_x_axis * mCenterToCamNorm);
    F32 proj_rot_y_axis = llabs(rot_y_axis * mCenterToCamNorm);
    F32 proj_rot_z_axis = llabs(rot_z_axis * mCenterToCamNorm);

    F32 min_select_distance = 0.f;
    F32 cur_select_distance = 0.f;

    // test x
    getMousePointOnPlaneAgent(mouse_dir_x, x, y, rotation_center, rot_x_axis);
    mouse_dir_x -= rotation_center;
    // push intersection point out when working at obtuse angle to make ring easier to hit
    mouse_dir_x *= 1.f + (1.f - llabs(rot_x_axis * mCenterToCamNorm)) * 0.1f;

    // test y
    getMousePointOnPlaneAgent(mouse_dir_y, x, y, rotation_center, rot_y_axis);
    mouse_dir_y -= rotation_center;
    mouse_dir_y *= 1.f + (1.f - llabs(rot_y_axis * mCenterToCamNorm)) * 0.1f;

    // test z
    getMousePointOnPlaneAgent(mouse_dir_z, x, y, rotation_center, rot_z_axis);
    mouse_dir_z -= rotation_center;
    mouse_dir_z *= 1.f + (1.f - llabs(rot_z_axis * mCenterToCamNorm)) * 0.1f;

    // test roll
    getMousePointOnPlaneAgent(intersection_roll, x, y, rotation_center, mCenterToCamNorm);
    intersection_roll -= rotation_center;

    F32 dist_x = mouse_dir_x.normVec();
    F32 dist_y = mouse_dir_y.normVec();
    F32 dist_z = mouse_dir_z.normVec();

    F32 distance_threshold = (MAX_MANIP_SELECT_DISTANCE * mRadiusMeters) / gViewerWindow->getWorldViewHeightScaled();

    if (llabs(dist_x - mRadiusMeters) * llmax(0.05f, proj_rot_x_axis) < distance_threshold)
    {
        // selected x
        cur_select_distance = dist_x * mouse_dir_x * mCenterToCamNorm;
        if (cur_select_distance >= -0.05f && (min_select_distance == 0.f || cur_select_distance > min_select_distance))
        {
            min_select_distance = cur_select_distance;
            mHighlightedPart = LL_ROT_X;
        }
    }
    if (llabs(dist_y - mRadiusMeters) * llmax(0.05f, proj_rot_y_axis) < distance_threshold)
    {
        // selected y
        cur_select_distance = dist_y * mouse_dir_y * mCenterToCamNorm;
        if (cur_select_distance >= -0.05f && (min_select_distance == 0.f || cur_select_distance > min_select_distance))
        {
            min_select_distance = cur_select_distance;
            mHighlightedPart = LL_ROT_Y;
        }
    }
    if (llabs(dist_z - mRadiusMeters) * llmax(0.05f, proj_rot_z_axis) < distance_threshold)
    {
        // selected z
        cur_select_distance = dist_z * mouse_dir_z * mCenterToCamNorm;
        if (cur_select_distance >= -0.05f && (min_select_distance == 0.f || cur_select_distance > min_select_distance))
        {
            min_select_distance = cur_select_distance;
            mHighlightedPart = LL_ROT_Z;
        }
    }

    // test for edge-on intersections
    if (proj_rot_x_axis < 0.05f)
    {
        if ((proj_rot_y_axis > 0.05f && (dist_y * llabs(mouse_dir_y * rot_x_axis) < distance_threshold) && dist_y < mRadiusMeters) ||
            (proj_rot_z_axis > 0.05f && (dist_z * llabs(mouse_dir_z * rot_x_axis) < distance_threshold) && dist_z < mRadiusMeters))
        {
            mHighlightedPart = LL_ROT_X;
        }
    }

    if (proj_rot_y_axis < 0.05f)
    {
        if ((proj_rot_x_axis > 0.05f && (dist_x * llabs(mouse_dir_x * rot_y_axis) < distance_threshold) && dist_x < mRadiusMeters) ||
            (proj_rot_z_axis > 0.05f && (dist_z * llabs(mouse_dir_z * rot_y_axis) < distance_threshold) && dist_z < mRadiusMeters))
        {
            mHighlightedPart = LL_ROT_Y;
        }
    }

    if (proj_rot_z_axis < 0.05f)
    {
        if ((proj_rot_x_axis > 0.05f && (dist_x * llabs(mouse_dir_x * rot_z_axis) < distance_threshold) && dist_x < mRadiusMeters) ||
            (proj_rot_y_axis > 0.05f && (dist_y * llabs(mouse_dir_y * rot_z_axis) < distance_threshold) && dist_y < mRadiusMeters))
        {
            mHighlightedPart = LL_ROT_Z;
        }
    }

    // test for roll
    if (mHighlightedPart == LL_NO_PART)
    {
        F32 roll_distance = intersection_roll.magVec();
        F32 width_meters = WIDTH_PIXELS * mRadiusMeters / RADIUS_PIXELS;

        // use larger distance threshold for roll as it is checked only if something else wasn't highlighted
        if (llabs(roll_distance - (mRadiusMeters + (width_meters * 2.f))) < distance_threshold * 2.f)
        {
            mHighlightedPart = LL_ROT_ROLL;
        }
        else if (roll_distance < mRadiusMeters)
        {
            mHighlightedPart = LL_ROT_GENERAL;
        }
    }
>>>>>>> e1623bb2
}

S32 LLManipRotate::getObjectAxisClosestToMouse(LLVector3& object_axis)
{
<<<<<<< HEAD
	LLSelectNode* first_object_node = mObjectSelection->getFirstMoveableNode(true);

	if (!first_object_node)
	{
		object_axis.clearVec();
		return -1;
	}

	LLQuaternion obj_rotation = first_object_node->mSavedRotation;
	LLVector3 mouse_down_object = mMouseDown * ~obj_rotation;
	LLVector3 mouse_down_abs = mouse_down_object;
	mouse_down_abs.abs();

	S32 axis_index = 0;
	if (mouse_down_abs.mV[VX] > mouse_down_abs.mV[VY] && mouse_down_abs.mV[VX] > mouse_down_abs.mV[VZ])
	{
		if (mouse_down_object.mV[VX] > 0.f)
		{
			object_axis = LLVector3::x_axis;
		}
		else
		{
			object_axis = LLVector3::x_axis_neg;
		}
		axis_index = VX;
	}
	else if (mouse_down_abs.mV[VY] > mouse_down_abs.mV[VZ])
	{
		if (mouse_down_object.mV[VY] > 0.f)
		{
			object_axis = LLVector3::y_axis;
		}
		else
		{
			object_axis = LLVector3::y_axis_neg;
		}
		axis_index = VY;
	}
	else
	{
		if (mouse_down_object.mV[VZ] > 0.f)
		{
			object_axis = LLVector3::z_axis;
		}
		else
		{
			object_axis = LLVector3::z_axis_neg;
		}
		axis_index = VZ;
	}

	return axis_index;
=======
    LLSelectNode* first_object_node = mObjectSelection->getFirstMoveableNode(TRUE);

    if (!first_object_node)
    {
        object_axis.clearVec();
        return -1;
    }

    LLQuaternion obj_rotation = first_object_node->mSavedRotation;
    LLVector3 mouse_down_object = mMouseDown * ~obj_rotation;
    LLVector3 mouse_down_abs = mouse_down_object;
    mouse_down_abs.abs();

    S32 axis_index = 0;
    if (mouse_down_abs.mV[VX] > mouse_down_abs.mV[VY] && mouse_down_abs.mV[VX] > mouse_down_abs.mV[VZ])
    {
        if (mouse_down_object.mV[VX] > 0.f)
        {
            object_axis = LLVector3::x_axis;
        }
        else
        {
            object_axis = LLVector3::x_axis_neg;
        }
        axis_index = VX;
    }
    else if (mouse_down_abs.mV[VY] > mouse_down_abs.mV[VZ])
    {
        if (mouse_down_object.mV[VY] > 0.f)
        {
            object_axis = LLVector3::y_axis;
        }
        else
        {
            object_axis = LLVector3::y_axis_neg;
        }
        axis_index = VY;
    }
    else
    {
        if (mouse_down_object.mV[VZ] > 0.f)
        {
            object_axis = LLVector3::z_axis;
        }
        else
        {
            object_axis = LLVector3::z_axis_neg;
        }
        axis_index = VZ;
    }

    return axis_index;
>>>>>>> e1623bb2
}

//virtual
bool LLManipRotate::canAffectSelection()
{
<<<<<<< HEAD
	bool can_rotate = mObjectSelection->getObjectCount() != 0;
	if (can_rotate)
	{
		struct f : public LLSelectedObjectFunctor
		{
			virtual bool apply(LLViewerObject* objectp)
			{
				LLViewerObject *root_object = (objectp == NULL) ? NULL : objectp->getRootEdit();
				return objectp->permMove() && !objectp->isPermanentEnforced() &&
					((root_object == NULL) || !root_object->isPermanentEnforced()) &&
					(objectp->permModify() || !gSavedSettings.getBOOL("EditLinkedParts"));
			}
		} func;
		can_rotate = mObjectSelection->applyToObjects(&func);
	}
	return can_rotate;
=======
    BOOL can_rotate = mObjectSelection->getObjectCount() != 0;
    if (can_rotate)
    {
        struct f : public LLSelectedObjectFunctor
        {
            virtual bool apply(LLViewerObject* objectp)
            {
                LLViewerObject *root_object = (objectp == NULL) ? NULL : objectp->getRootEdit();
                return objectp->permMove() && !objectp->isPermanentEnforced() &&
                    ((root_object == NULL) || !root_object->isPermanentEnforced()) &&
                    (objectp->permModify() || !gSavedSettings.getBOOL("EditLinkedParts"));
            }
        } func;
        can_rotate = mObjectSelection->applyToObjects(&func);
    }
    return can_rotate;
>>>>>>> e1623bb2
}
<|MERGE_RESOLUTION|>--- conflicted
+++ resolved
@@ -1,3482 +1,1950 @@
-/**
- * @file llmaniprotate.cpp
- * @brief LLManipRotate class implementation
- *
- * $LicenseInfo:firstyear=2002&license=viewerlgpl$
- * Second Life Viewer Source Code
- * Copyright (C) 2010, Linden Research, Inc.
- *
- * This library is free software; you can redistribute it and/or
- * modify it under the terms of the GNU Lesser General Public
- * License as published by the Free Software Foundation;
- * version 2.1 of the License only.
- *
- * This library is distributed in the hope that it will be useful,
- * but WITHOUT ANY WARRANTY; without even the implied warranty of
- * MERCHANTABILITY or FITNESS FOR A PARTICULAR PURPOSE.  See the GNU
- * Lesser General Public License for more details.
- *
- * You should have received a copy of the GNU Lesser General Public
- * License along with this library; if not, write to the Free Software
- * Foundation, Inc., 51 Franklin Street, Fifth Floor, Boston, MA  02110-1301  USA
- *
- * Linden Research, Inc., 945 Battery Street, San Francisco, CA  94111  USA
- * $/LicenseInfo$
- */
-
-#include "llviewerprecompiledheaders.h"
-
-#include "llmaniprotate.h"
-
-// library includes
-#include "llmath.h"
-#include "llgl.h"
-#include "llrender.h"
-#include "v4color.h"
-#include "llprimitive.h"
-#include "llview.h"
-#include "llfontgl.h"
-
-// viewer includes
-#include "llagent.h"
-#include "llagentcamera.h"
-#include "llbox.h"
-#include "llbutton.h"
-#include "llviewercontrol.h"
-#include "llcriticaldamp.h"
-#include "lltooltip.h"
-#include "llfloatertools.h"
-#include "llselectmgr.h"
-#include "llstatusbar.h"
-#include "llui.h"
-#include "llvoavatar.h"
-#include "llviewercamera.h"
-#include "llviewerobject.h"
-#include "llviewerobject.h"
-#include "llviewershadermgr.h"
-#include "llviewerwindow.h"
-#include "llworld.h"
-#include "pipeline.h"
-#include "lldrawable.h"
-#include "llglheaders.h"
-#include "lltrans.h"
-#include "llvoavatarself.h"
-#include "llhudrender.h"
-
-const F32 RADIUS_PIXELS = 100.f;        // size in screen space
-const F32 SQ_RADIUS = RADIUS_PIXELS * RADIUS_PIXELS;
-const F32 WIDTH_PIXELS = 8;
-const S32 CIRCLE_STEPS = 100;
-const F32 MAX_MANIP_SELECT_DISTANCE = 100.f;
-const F32 SNAP_ANGLE_INCREMENT = 5.625f;
-const F32 SNAP_ANGLE_DETENTE = SNAP_ANGLE_INCREMENT;
-const F32 SNAP_GUIDE_RADIUS_1 = 2.8f;
-const F32 SNAP_GUIDE_RADIUS_2 = 2.4f;
-const F32 SNAP_GUIDE_RADIUS_3 = 2.2f;
-const F32 SNAP_GUIDE_RADIUS_4 = 2.1f;
-const F32 SNAP_GUIDE_RADIUS_5 = 2.05f;
-const F32 SNAP_GUIDE_INNER_RADIUS = 2.f;
-const F32 AXIS_ONTO_CAM_TOLERANCE = cos( 80.f * DEG_TO_RAD );
-const F32 SELECTED_MANIPULATOR_SCALE = 1.05f;
-const F32 MANIPULATOR_SCALE_HALF_LIFE = 0.07f;
-
-extern void handle_reset_rotation(void*);  // in LLViewerWindow
-
-LLManipRotate::LLManipRotate( LLToolComposite* composite )
-<<<<<<< HEAD
-: 	LLManip( std::string("Rotate"), composite ),
-	mRotationCenter(),
-	mCenterScreen(),
-	mRotation(),
-	mMouseDown(),
-	mMouseCur(),
-	mRadiusMeters(0.f),
-	mCenterToCam(),
-	mCenterToCamNorm(),
-	mCenterToCamMag(0.f),
-	mCenterToProfilePlane(),
-	mCenterToProfilePlaneMag(0.f),
-	mSendUpdateOnMouseUp( false ),
-	mSmoothRotate( false ),
-	mCamEdgeOn(false),
-	mManipulatorScales(1.f, 1.f, 1.f, 1.f)
-=======
-:   LLManip( std::string("Rotate"), composite ),
-    mRotationCenter(),
-    mCenterScreen(),
-    mRotation(),
-    mMouseDown(),
-    mMouseCur(),
-    mRadiusMeters(0.f),
-    mCenterToCam(),
-    mCenterToCamNorm(),
-    mCenterToCamMag(0.f),
-    mCenterToProfilePlane(),
-    mCenterToProfilePlaneMag(0.f),
-    mSendUpdateOnMouseUp( FALSE ),
-    mSmoothRotate( FALSE ),
-    mCamEdgeOn(FALSE),
-    mManipulatorScales(1.f, 1.f, 1.f, 1.f)
->>>>>>> e1623bb2
-{ }
-
-void LLManipRotate::handleSelect()
-{
-    // *FIX: put this in mouseDown?
-    LLSelectMgr::getInstance()->saveSelectedObjectTransform(SELECT_ACTION_TYPE_PICK);
-    if (gFloaterTools)
-    {
-        gFloaterTools->setStatusText("rotate");
-    }
-    LLManip::handleSelect();
-}
-
-void LLManipRotate::render()
-{
-<<<<<<< HEAD
-	LLGLSUIDefault gls_ui;
-	gGL.getTexUnit(0)->bind(LLViewerFetchedTexture::sWhiteImagep);
-	LLGLDepthTest gls_depth(GL_TRUE);
-	LLGLEnable gl_blend(GL_BLEND);
-	
-	// You can rotate if you can move
-	LLViewerObject* first_object = mObjectSelection->getFirstMoveableObject(true);
-	if( !first_object )
-	{
-		return;
-	}
-
-	if( !updateVisiblity() )
-	{
-		return;
-	}
-
-	gGL.matrixMode(LLRender::MM_MODELVIEW);
-	gGL.pushMatrix();
-	if (mObjectSelection->getSelectType() == SELECT_TYPE_HUD)
-	{
-		F32 zoom = gAgentCamera.mHUDCurZoom;
-		gGL.scalef(zoom, zoom, zoom);
-	}
-
-
-	LLVector3 center = gAgent.getPosAgentFromGlobal( mRotationCenter );
-
-	LLColor4 highlight_outside( 1.f, 1.f, 0.f, 1.f );
-	LLColor4 highlight_inside( 0.7f, 0.7f, 0.f, 0.5f );
-	F32 width_meters = WIDTH_PIXELS * mRadiusMeters / RADIUS_PIXELS;
-
-	gGL.pushMatrix();
-	{
-		
-		// are we in the middle of a constrained drag?
-		if (mManipPart >= LL_ROT_X && mManipPart <= LL_ROT_Z)
-		{
-			renderSnapGuides();
-		}
-		else
-		{
-			gDebugProgram.bind();
-
-			LLGLEnable cull_face(GL_CULL_FACE);
-			LLGLDepthTest gls_depth(GL_FALSE);
-			gGL.pushMatrix();
-			{
-				// Draw "sphere" (intersection of sphere with tangent cone that has apex at camera)
-				gGL.translatef( mCenterToProfilePlane.mV[VX], mCenterToProfilePlane.mV[VY], mCenterToProfilePlane.mV[VZ] );
-				gGL.translatef( center.mV[VX], center.mV[VY], center.mV[VZ] );
-
-				// Inverse change of basis vectors
-				LLVector3 forward = mCenterToCamNorm;
-				LLVector3 left = gAgent.getUpAxis() % forward;
-				left.normVec();
-				LLVector3 up = forward % left;
-
-				LLVector4 a(-forward);
-				a.mV[3] = 0;
-				LLVector4 b(up);
-				b.mV[3] = 0;
-				LLVector4 c(left);
-				c.mV[3] = 0;
-				LLMatrix4 mat;
-				mat.initRows(a, b, c, LLVector4(0.f, 0.f, 0.f, 1.f));
-
-				gGL.multMatrix( &mat.mMatrix[0][0] );
-
-				gGL.rotatef( -90, 0.f, 1.f, 0.f);
-				LLColor4 color;
-				if (mManipPart == LL_ROT_ROLL || mHighlightedPart == LL_ROT_ROLL)
-				{
-					color.setVec(0.8f, 0.8f, 0.8f, 0.8f);
-					gGL.scalef(mManipulatorScales.mV[VW], mManipulatorScales.mV[VW], mManipulatorScales.mV[VW]);
-				}
-				else
-				{
-					color.setVec( 0.7f, 0.7f, 0.7f, 0.6f );
-				}
-				gGL.diffuseColor4fv(color.mV);
-				gl_washer_2d(mRadiusMeters + width_meters, mRadiusMeters, CIRCLE_STEPS, color, color);
-
-
-				if (mManipPart == LL_NO_PART)
-				{
-					gGL.color4f( 0.7f, 0.7f, 0.7f, 0.3f );
-					gGL.diffuseColor4f(0.7f, 0.7f, 0.7f, 0.3f);
-					gl_circle_2d( 0, 0,  mRadiusMeters, CIRCLE_STEPS, true );
-				}
-				
-				gGL.flush();
-			}
-			gGL.popMatrix();
-
-			gUIProgram.bind();
-		}
-		
-		gGL.translatef( center.mV[VX], center.mV[VY], center.mV[VZ] );
-
-		LLQuaternion rot;
-		F32 angle_radians, x, y, z;
-
-		LLVector3 grid_origin;
-		LLVector3 grid_scale;
-		LLQuaternion grid_rotation;
-
-		LLSelectMgr::getInstance()->getGrid(grid_origin, grid_rotation, grid_scale);
-
-		grid_rotation.getAngleAxis(&angle_radians, &x, &y, &z);
-		gGL.rotatef(angle_radians * RAD_TO_DEG, x, y, z);
-
-
-		gDebugProgram.bind();
-
-		if (mManipPart == LL_ROT_Z)
-		{
-			mManipulatorScales = lerp(mManipulatorScales, LLVector4(1.f, 1.f, SELECTED_MANIPULATOR_SCALE, 1.f), LLSmoothInterpolation::getInterpolant(MANIPULATOR_SCALE_HALF_LIFE));
-			gGL.pushMatrix();
-			{
-				// selected part
-				gGL.scalef(mManipulatorScales.mV[VZ], mManipulatorScales.mV[VZ], mManipulatorScales.mV[VZ]);
-				renderActiveRing( mRadiusMeters, width_meters, LLColor4( 0.f, 0.f, 1.f, 1.f) , LLColor4( 0.f, 0.f, 1.f, 0.3f ));
-			}
-			gGL.popMatrix();
-		}
-		else if (mManipPart == LL_ROT_Y)
-		{
-			mManipulatorScales = lerp(mManipulatorScales, LLVector4(1.f, SELECTED_MANIPULATOR_SCALE, 1.f, 1.f), LLSmoothInterpolation::getInterpolant(MANIPULATOR_SCALE_HALF_LIFE));
-			gGL.pushMatrix();
-			{
-				gGL.rotatef( 90.f, 1.f, 0.f, 0.f );
-				gGL.scalef(mManipulatorScales.mV[VY], mManipulatorScales.mV[VY], mManipulatorScales.mV[VY]);
-				renderActiveRing( mRadiusMeters, width_meters, LLColor4( 0.f, 1.f, 0.f, 1.f), LLColor4( 0.f, 1.f, 0.f, 0.3f));
-			}
-			gGL.popMatrix();
-		}
-		else if (mManipPart == LL_ROT_X)
-		{
-			mManipulatorScales = lerp(mManipulatorScales, LLVector4(SELECTED_MANIPULATOR_SCALE, 1.f, 1.f, 1.f), LLSmoothInterpolation::getInterpolant(MANIPULATOR_SCALE_HALF_LIFE));
-			gGL.pushMatrix();
-			{
-				gGL.rotatef( 90.f, 0.f, 1.f, 0.f );
-				gGL.scalef(mManipulatorScales.mV[VX], mManipulatorScales.mV[VX], mManipulatorScales.mV[VX]);
-				renderActiveRing( mRadiusMeters, width_meters, LLColor4( 1.f, 0.f, 0.f, 1.f), LLColor4( 1.f, 0.f, 0.f, 0.3f));
-			}
-			gGL.popMatrix();
-		}
-		else if (mManipPart == LL_ROT_ROLL)
-		{
-			mManipulatorScales = lerp(mManipulatorScales, LLVector4(1.f, 1.f, 1.f, SELECTED_MANIPULATOR_SCALE), LLSmoothInterpolation::getInterpolant(MANIPULATOR_SCALE_HALF_LIFE));
-		}
-		else if (mManipPart == LL_NO_PART)
-		{
-			if (mHighlightedPart == LL_NO_PART)
-			{
-				mManipulatorScales = lerp(mManipulatorScales, LLVector4(1.f, 1.f, 1.f, 1.f), LLSmoothInterpolation::getInterpolant(MANIPULATOR_SCALE_HALF_LIFE));
-			}
-
-			LLGLEnable cull_face(GL_CULL_FACE);
-			LLGLEnable clip_plane0(GL_CLIP_PLANE0);
-			LLGLDepthTest gls_depth(GL_FALSE);
-			//LLGLDisable gls_stencil(GL_STENCIL_TEST);
-
-			// First pass: centers. Second pass: sides.
-			for( S32 i=0; i<2; i++ )
-			{
-				
-				gGL.pushMatrix();
-				{
-					if (mHighlightedPart == LL_ROT_Z)
-					{
-						mManipulatorScales = lerp(mManipulatorScales, LLVector4(1.f, 1.f, SELECTED_MANIPULATOR_SCALE, 1.f), LLSmoothInterpolation::getInterpolant(MANIPULATOR_SCALE_HALF_LIFE));
-						gGL.scalef(mManipulatorScales.mV[VZ], mManipulatorScales.mV[VZ], mManipulatorScales.mV[VZ]);
-						// hovering over part
-						gl_ring( mRadiusMeters, width_meters, LLColor4( 0.f, 0.f, 1.f, 1.f ), LLColor4( 0.f, 0.f, 1.f, 0.5f ), CIRCLE_STEPS, i);
-					}
-					else
-					{
-						// default
-						gl_ring( mRadiusMeters, width_meters, LLColor4( 0.f, 0.f, 0.8f, 0.8f ), LLColor4( 0.f, 0.f, 0.8f, 0.4f ), CIRCLE_STEPS, i);
-					}
-				}
-				gGL.popMatrix();
-				
-				gGL.pushMatrix();
-				{
-					gGL.rotatef( 90.f, 1.f, 0.f, 0.f );
-					if (mHighlightedPart == LL_ROT_Y)
-					{
-						mManipulatorScales = lerp(mManipulatorScales, LLVector4(1.f, SELECTED_MANIPULATOR_SCALE, 1.f, 1.f), LLSmoothInterpolation::getInterpolant(MANIPULATOR_SCALE_HALF_LIFE));
-						gGL.scalef(mManipulatorScales.mV[VY], mManipulatorScales.mV[VY], mManipulatorScales.mV[VY]);
-						// hovering over part
-						gl_ring( mRadiusMeters, width_meters, LLColor4( 0.f, 1.f, 0.f, 1.f ), LLColor4( 0.f, 1.f, 0.f, 0.5f ), CIRCLE_STEPS, i);
-					}
-					else
-					{
-						// default
-						gl_ring( mRadiusMeters, width_meters, LLColor4( 0.f, 0.8f, 0.f, 0.8f ), LLColor4( 0.f, 0.8f, 0.f, 0.4f ), CIRCLE_STEPS, i);
-					}						
-				}
-				gGL.popMatrix();
-
-				gGL.pushMatrix();
-				{
-					gGL.rotatef( 90.f, 0.f, 1.f, 0.f );
-					if (mHighlightedPart == LL_ROT_X)
-					{
-						mManipulatorScales = lerp(mManipulatorScales, LLVector4(SELECTED_MANIPULATOR_SCALE, 1.f, 1.f, 1.f), LLSmoothInterpolation::getInterpolant(MANIPULATOR_SCALE_HALF_LIFE));
-						gGL.scalef(mManipulatorScales.mV[VX], mManipulatorScales.mV[VX], mManipulatorScales.mV[VX]);
-	
-						// hovering over part
-						gl_ring( mRadiusMeters, width_meters, LLColor4( 1.f, 0.f, 0.f, 1.f ), LLColor4( 1.f, 0.f, 0.f, 0.5f ), CIRCLE_STEPS, i);
-					}
-					else
-					{
-						// default
-						gl_ring( mRadiusMeters, width_meters, LLColor4( 0.8f, 0.f, 0.f, 0.8f ), LLColor4( 0.8f, 0.f, 0.f, 0.4f ), CIRCLE_STEPS, i);
-					}
-				}
-				gGL.popMatrix();
-
-				if (mHighlightedPart == LL_ROT_ROLL)
-				{
-					mManipulatorScales = lerp(mManipulatorScales, LLVector4(1.f, 1.f, 1.f, SELECTED_MANIPULATOR_SCALE), LLSmoothInterpolation::getInterpolant(MANIPULATOR_SCALE_HALF_LIFE));
-				}
-				
-			}
-			
-		}
-
-		gUIProgram.bind();
-	}
-	gGL.popMatrix();
-	gGL.popMatrix();
-	
-
-	LLVector3 euler_angles;
-	LLQuaternion object_rot = first_object->getRotationEdit();
-	object_rot.getEulerAngles(&(euler_angles.mV[VX]), &(euler_angles.mV[VY]), &(euler_angles.mV[VZ]));
-	euler_angles *= RAD_TO_DEG;
-	euler_angles.mV[VX] = ll_round(fmodf(euler_angles.mV[VX] + 360.f, 360.f), 0.05f);
-	euler_angles.mV[VY] = ll_round(fmodf(euler_angles.mV[VY] + 360.f, 360.f), 0.05f);
-	euler_angles.mV[VZ] = ll_round(fmodf(euler_angles.mV[VZ] + 360.f, 360.f), 0.05f);
-
-	renderXYZ(euler_angles);
-=======
-    LLGLSUIDefault gls_ui;
-    gGL.getTexUnit(0)->bind(LLViewerFetchedTexture::sWhiteImagep);
-    LLGLDepthTest gls_depth(GL_TRUE);
-    LLGLEnable gl_blend(GL_BLEND);
-
-    // You can rotate if you can move
-    LLViewerObject* first_object = mObjectSelection->getFirstMoveableObject(TRUE);
-    if( !first_object )
-    {
-        return;
-    }
-
-    if( !updateVisiblity() )
-    {
-        return;
-    }
-
-    gGL.matrixMode(LLRender::MM_MODELVIEW);
-    gGL.pushMatrix();
-    if (mObjectSelection->getSelectType() == SELECT_TYPE_HUD)
-    {
-        F32 zoom = gAgentCamera.mHUDCurZoom;
-        gGL.scalef(zoom, zoom, zoom);
-    }
-
-
-    LLVector3 center = gAgent.getPosAgentFromGlobal( mRotationCenter );
-
-    LLColor4 highlight_outside( 1.f, 1.f, 0.f, 1.f );
-    LLColor4 highlight_inside( 0.7f, 0.7f, 0.f, 0.5f );
-    F32 width_meters = WIDTH_PIXELS * mRadiusMeters / RADIUS_PIXELS;
-
-    gGL.pushMatrix();
-    {
-
-        // are we in the middle of a constrained drag?
-        if (mManipPart >= LL_ROT_X && mManipPart <= LL_ROT_Z)
-        {
-            renderSnapGuides();
-        }
-        else
-        {
-            gDebugProgram.bind();
-
-            LLGLEnable cull_face(GL_CULL_FACE);
-            LLGLDepthTest gls_depth(GL_FALSE);
-            gGL.pushMatrix();
-            {
-                // Draw "sphere" (intersection of sphere with tangent cone that has apex at camera)
-                gGL.translatef( mCenterToProfilePlane.mV[VX], mCenterToProfilePlane.mV[VY], mCenterToProfilePlane.mV[VZ] );
-                gGL.translatef( center.mV[VX], center.mV[VY], center.mV[VZ] );
-
-                // Inverse change of basis vectors
-                LLVector3 forward = mCenterToCamNorm;
-                LLVector3 left = gAgent.getUpAxis() % forward;
-                left.normVec();
-                LLVector3 up = forward % left;
-
-                LLVector4 a(-forward);
-                a.mV[3] = 0;
-                LLVector4 b(up);
-                b.mV[3] = 0;
-                LLVector4 c(left);
-                c.mV[3] = 0;
-                LLMatrix4 mat;
-                mat.initRows(a, b, c, LLVector4(0.f, 0.f, 0.f, 1.f));
-
-                gGL.multMatrix( &mat.mMatrix[0][0] );
-
-                gGL.rotatef( -90, 0.f, 1.f, 0.f);
-                LLColor4 color;
-                if (mManipPart == LL_ROT_ROLL || mHighlightedPart == LL_ROT_ROLL)
-                {
-                    color.setVec(0.8f, 0.8f, 0.8f, 0.8f);
-                    gGL.scalef(mManipulatorScales.mV[VW], mManipulatorScales.mV[VW], mManipulatorScales.mV[VW]);
-                }
-                else
-                {
-                    color.setVec( 0.7f, 0.7f, 0.7f, 0.6f );
-                }
-                gGL.diffuseColor4fv(color.mV);
-                gl_washer_2d(mRadiusMeters + width_meters, mRadiusMeters, CIRCLE_STEPS, color, color);
-
-
-                if (mManipPart == LL_NO_PART)
-                {
-                    gGL.color4f( 0.7f, 0.7f, 0.7f, 0.3f );
-                    gGL.diffuseColor4f(0.7f, 0.7f, 0.7f, 0.3f);
-                    gl_circle_2d( 0, 0,  mRadiusMeters, CIRCLE_STEPS, TRUE );
-                }
-
-                gGL.flush();
-            }
-            gGL.popMatrix();
-
-            gUIProgram.bind();
-        }
-
-        gGL.translatef( center.mV[VX], center.mV[VY], center.mV[VZ] );
-
-        LLQuaternion rot;
-        F32 angle_radians, x, y, z;
-
-        LLVector3 grid_origin;
-        LLVector3 grid_scale;
-        LLQuaternion grid_rotation;
-
-        LLSelectMgr::getInstance()->getGrid(grid_origin, grid_rotation, grid_scale);
-
-        grid_rotation.getAngleAxis(&angle_radians, &x, &y, &z);
-        gGL.rotatef(angle_radians * RAD_TO_DEG, x, y, z);
-
-
-        gDebugProgram.bind();
-
-        if (mManipPart == LL_ROT_Z)
-        {
-            mManipulatorScales = lerp(mManipulatorScales, LLVector4(1.f, 1.f, SELECTED_MANIPULATOR_SCALE, 1.f), LLSmoothInterpolation::getInterpolant(MANIPULATOR_SCALE_HALF_LIFE));
-            gGL.pushMatrix();
-            {
-                // selected part
-                gGL.scalef(mManipulatorScales.mV[VZ], mManipulatorScales.mV[VZ], mManipulatorScales.mV[VZ]);
-                renderActiveRing( mRadiusMeters, width_meters, LLColor4( 0.f, 0.f, 1.f, 1.f) , LLColor4( 0.f, 0.f, 1.f, 0.3f ));
-            }
-            gGL.popMatrix();
-        }
-        else if (mManipPart == LL_ROT_Y)
-        {
-            mManipulatorScales = lerp(mManipulatorScales, LLVector4(1.f, SELECTED_MANIPULATOR_SCALE, 1.f, 1.f), LLSmoothInterpolation::getInterpolant(MANIPULATOR_SCALE_HALF_LIFE));
-            gGL.pushMatrix();
-            {
-                gGL.rotatef( 90.f, 1.f, 0.f, 0.f );
-                gGL.scalef(mManipulatorScales.mV[VY], mManipulatorScales.mV[VY], mManipulatorScales.mV[VY]);
-                renderActiveRing( mRadiusMeters, width_meters, LLColor4( 0.f, 1.f, 0.f, 1.f), LLColor4( 0.f, 1.f, 0.f, 0.3f));
-            }
-            gGL.popMatrix();
-        }
-        else if (mManipPart == LL_ROT_X)
-        {
-            mManipulatorScales = lerp(mManipulatorScales, LLVector4(SELECTED_MANIPULATOR_SCALE, 1.f, 1.f, 1.f), LLSmoothInterpolation::getInterpolant(MANIPULATOR_SCALE_HALF_LIFE));
-            gGL.pushMatrix();
-            {
-                gGL.rotatef( 90.f, 0.f, 1.f, 0.f );
-                gGL.scalef(mManipulatorScales.mV[VX], mManipulatorScales.mV[VX], mManipulatorScales.mV[VX]);
-                renderActiveRing( mRadiusMeters, width_meters, LLColor4( 1.f, 0.f, 0.f, 1.f), LLColor4( 1.f, 0.f, 0.f, 0.3f));
-            }
-            gGL.popMatrix();
-        }
-        else if (mManipPart == LL_ROT_ROLL)
-        {
-            mManipulatorScales = lerp(mManipulatorScales, LLVector4(1.f, 1.f, 1.f, SELECTED_MANIPULATOR_SCALE), LLSmoothInterpolation::getInterpolant(MANIPULATOR_SCALE_HALF_LIFE));
-        }
-        else if (mManipPart == LL_NO_PART)
-        {
-            if (mHighlightedPart == LL_NO_PART)
-            {
-                mManipulatorScales = lerp(mManipulatorScales, LLVector4(1.f, 1.f, 1.f, 1.f), LLSmoothInterpolation::getInterpolant(MANIPULATOR_SCALE_HALF_LIFE));
-            }
-
-            LLGLEnable cull_face(GL_CULL_FACE);
-            LLGLEnable clip_plane0(GL_CLIP_PLANE0);
-            LLGLDepthTest gls_depth(GL_FALSE);
-            //LLGLDisable gls_stencil(GL_STENCIL_TEST);
-
-            // First pass: centers. Second pass: sides.
-            for( S32 i=0; i<2; i++ )
-            {
-
-                gGL.pushMatrix();
-                {
-                    if (mHighlightedPart == LL_ROT_Z)
-                    {
-                        mManipulatorScales = lerp(mManipulatorScales, LLVector4(1.f, 1.f, SELECTED_MANIPULATOR_SCALE, 1.f), LLSmoothInterpolation::getInterpolant(MANIPULATOR_SCALE_HALF_LIFE));
-                        gGL.scalef(mManipulatorScales.mV[VZ], mManipulatorScales.mV[VZ], mManipulatorScales.mV[VZ]);
-                        // hovering over part
-                        gl_ring( mRadiusMeters, width_meters, LLColor4( 0.f, 0.f, 1.f, 1.f ), LLColor4( 0.f, 0.f, 1.f, 0.5f ), CIRCLE_STEPS, i);
-                    }
-                    else
-                    {
-                        // default
-                        gl_ring( mRadiusMeters, width_meters, LLColor4( 0.f, 0.f, 0.8f, 0.8f ), LLColor4( 0.f, 0.f, 0.8f, 0.4f ), CIRCLE_STEPS, i);
-                    }
-                }
-                gGL.popMatrix();
-
-                gGL.pushMatrix();
-                {
-                    gGL.rotatef( 90.f, 1.f, 0.f, 0.f );
-                    if (mHighlightedPart == LL_ROT_Y)
-                    {
-                        mManipulatorScales = lerp(mManipulatorScales, LLVector4(1.f, SELECTED_MANIPULATOR_SCALE, 1.f, 1.f), LLSmoothInterpolation::getInterpolant(MANIPULATOR_SCALE_HALF_LIFE));
-                        gGL.scalef(mManipulatorScales.mV[VY], mManipulatorScales.mV[VY], mManipulatorScales.mV[VY]);
-                        // hovering over part
-                        gl_ring( mRadiusMeters, width_meters, LLColor4( 0.f, 1.f, 0.f, 1.f ), LLColor4( 0.f, 1.f, 0.f, 0.5f ), CIRCLE_STEPS, i);
-                    }
-                    else
-                    {
-                        // default
-                        gl_ring( mRadiusMeters, width_meters, LLColor4( 0.f, 0.8f, 0.f, 0.8f ), LLColor4( 0.f, 0.8f, 0.f, 0.4f ), CIRCLE_STEPS, i);
-                    }
-                }
-                gGL.popMatrix();
-
-                gGL.pushMatrix();
-                {
-                    gGL.rotatef( 90.f, 0.f, 1.f, 0.f );
-                    if (mHighlightedPart == LL_ROT_X)
-                    {
-                        mManipulatorScales = lerp(mManipulatorScales, LLVector4(SELECTED_MANIPULATOR_SCALE, 1.f, 1.f, 1.f), LLSmoothInterpolation::getInterpolant(MANIPULATOR_SCALE_HALF_LIFE));
-                        gGL.scalef(mManipulatorScales.mV[VX], mManipulatorScales.mV[VX], mManipulatorScales.mV[VX]);
-
-                        // hovering over part
-                        gl_ring( mRadiusMeters, width_meters, LLColor4( 1.f, 0.f, 0.f, 1.f ), LLColor4( 1.f, 0.f, 0.f, 0.5f ), CIRCLE_STEPS, i);
-                    }
-                    else
-                    {
-                        // default
-                        gl_ring( mRadiusMeters, width_meters, LLColor4( 0.8f, 0.f, 0.f, 0.8f ), LLColor4( 0.8f, 0.f, 0.f, 0.4f ), CIRCLE_STEPS, i);
-                    }
-                }
-                gGL.popMatrix();
-
-                if (mHighlightedPart == LL_ROT_ROLL)
-                {
-                    mManipulatorScales = lerp(mManipulatorScales, LLVector4(1.f, 1.f, 1.f, SELECTED_MANIPULATOR_SCALE), LLSmoothInterpolation::getInterpolant(MANIPULATOR_SCALE_HALF_LIFE));
-                }
-
-            }
-
-        }
-
-        gUIProgram.bind();
-    }
-    gGL.popMatrix();
-    gGL.popMatrix();
-
-
-    LLVector3 euler_angles;
-    LLQuaternion object_rot = first_object->getRotationEdit();
-    object_rot.getEulerAngles(&(euler_angles.mV[VX]), &(euler_angles.mV[VY]), &(euler_angles.mV[VZ]));
-    euler_angles *= RAD_TO_DEG;
-    euler_angles.mV[VX] = ll_round(fmodf(euler_angles.mV[VX] + 360.f, 360.f), 0.05f);
-    euler_angles.mV[VY] = ll_round(fmodf(euler_angles.mV[VY] + 360.f, 360.f), 0.05f);
-    euler_angles.mV[VZ] = ll_round(fmodf(euler_angles.mV[VZ] + 360.f, 360.f), 0.05f);
-
-    renderXYZ(euler_angles);
->>>>>>> e1623bb2
-}
-
-bool LLManipRotate::handleMouseDown(S32 x, S32 y, MASK mask)
-{
-<<<<<<< HEAD
-	bool	handled = false;
-
-	LLViewerObject* first_object = mObjectSelection->getFirstMoveableObject(true);
-	if( first_object )
-	{
-		if( mHighlightedPart != LL_NO_PART )
-		{
-			handled = handleMouseDownOnPart( x, y, mask );
-		}
-	}
-
-	return handled;
-=======
-    BOOL    handled = FALSE;
-
-    LLViewerObject* first_object = mObjectSelection->getFirstMoveableObject(TRUE);
-    if( first_object )
-    {
-        if( mHighlightedPart != LL_NO_PART )
-        {
-            handled = handleMouseDownOnPart( x, y, mask );
-        }
-    }
-
-    return handled;
->>>>>>> e1623bb2
-}
-
-// Assumes that one of the parts of the manipulator was hit.
-bool LLManipRotate::handleMouseDownOnPart( S32 x, S32 y, MASK mask )
-{
-<<<<<<< HEAD
-	bool can_rotate = canAffectSelection();
-	if (!can_rotate)
-	{
-		return false;
-	}
-
-	highlightManipulators(x, y);
-	S32 hit_part = mHighlightedPart;
-	// we just started a drag, so save initial object positions
-	LLSelectMgr::getInstance()->saveSelectedObjectTransform(SELECT_ACTION_TYPE_ROTATE);
-
-	// save selection center
-	mRotationCenter = gAgent.getPosGlobalFromAgent( getPivotPoint() ); //LLSelectMgr::getInstance()->getSelectionCenterGlobal();
-
-	mManipPart = (EManipPart)hit_part;
-	LLVector3 center = gAgent.getPosAgentFromGlobal( mRotationCenter );
-
-	if( mManipPart == LL_ROT_GENERAL)
-	{
-		mMouseDown = intersectMouseWithSphere( x, y, center, mRadiusMeters);
-	}
-	else
-	{
-		// Project onto the plane of the ring
-		LLVector3 axis = getConstraintAxis();
-
-		F32 axis_onto_cam = llabs( axis * mCenterToCamNorm );
-		const F32 AXIS_ONTO_CAM_TOL = cos( 85.f * DEG_TO_RAD );
-		if( axis_onto_cam < AXIS_ONTO_CAM_TOL )
-		{
-			LLVector3 up_from_axis = mCenterToCamNorm % axis;
-			up_from_axis.normVec();
-			LLVector3 cur_intersection;
-			getMousePointOnPlaneAgent(cur_intersection, x, y, center, mCenterToCam);
-			cur_intersection -= center;
-			mMouseDown = projected_vec(cur_intersection, up_from_axis);
-			F32 mouse_depth = SNAP_GUIDE_INNER_RADIUS * mRadiusMeters;
-			F32 mouse_dist_sqrd = mMouseDown.magVecSquared();
-			if (mouse_dist_sqrd > 0.0001f)
-			{
-				mouse_depth = sqrtf((SNAP_GUIDE_INNER_RADIUS * mRadiusMeters) * (SNAP_GUIDE_INNER_RADIUS * mRadiusMeters) - 
-									mouse_dist_sqrd);
-			}
-			LLVector3 projected_center_to_cam = mCenterToCamNorm - projected_vec(mCenterToCamNorm, axis);
-			mMouseDown += mouse_depth * projected_center_to_cam;
-
-		}
-		else
-		{
-			mMouseDown = findNearestPointOnRing( x, y, center, axis ) - center;
-			mMouseDown.normVec();
-		}
-	}
-
-	mMouseCur = mMouseDown;
-	mAgentSelfAtAxis = gAgent.getAtAxis(); // no point checking if avatar was selected, just save the value
-
-	// Route future Mouse messages here preemptively.  (Release on mouse up.)
-	setMouseCapture( true );
-	LLSelectMgr::getInstance()->enableSilhouette(false);
-
-	mHelpTextTimer.reset();
-	sNumTimesHelpTextShown++;
-	return true;
-=======
-    BOOL can_rotate = canAffectSelection();
-    if (!can_rotate)
-    {
-        return FALSE;
-    }
-
-    highlightManipulators(x, y);
-    S32 hit_part = mHighlightedPart;
-    // we just started a drag, so save initial object positions
-    LLSelectMgr::getInstance()->saveSelectedObjectTransform(SELECT_ACTION_TYPE_ROTATE);
-
-    // save selection center
-    mRotationCenter = gAgent.getPosGlobalFromAgent( getPivotPoint() ); //LLSelectMgr::getInstance()->getSelectionCenterGlobal();
-
-    mManipPart = (EManipPart)hit_part;
-    LLVector3 center = gAgent.getPosAgentFromGlobal( mRotationCenter );
-
-    if( mManipPart == LL_ROT_GENERAL)
-    {
-        mMouseDown = intersectMouseWithSphere( x, y, center, mRadiusMeters);
-    }
-    else
-    {
-        // Project onto the plane of the ring
-        LLVector3 axis = getConstraintAxis();
-
-        F32 axis_onto_cam = llabs( axis * mCenterToCamNorm );
-        const F32 AXIS_ONTO_CAM_TOL = cos( 85.f * DEG_TO_RAD );
-        if( axis_onto_cam < AXIS_ONTO_CAM_TOL )
-        {
-            LLVector3 up_from_axis = mCenterToCamNorm % axis;
-            up_from_axis.normVec();
-            LLVector3 cur_intersection;
-            getMousePointOnPlaneAgent(cur_intersection, x, y, center, mCenterToCam);
-            cur_intersection -= center;
-            mMouseDown = projected_vec(cur_intersection, up_from_axis);
-            F32 mouse_depth = SNAP_GUIDE_INNER_RADIUS * mRadiusMeters;
-            F32 mouse_dist_sqrd = mMouseDown.magVecSquared();
-            if (mouse_dist_sqrd > 0.0001f)
-            {
-                mouse_depth = sqrtf((SNAP_GUIDE_INNER_RADIUS * mRadiusMeters) * (SNAP_GUIDE_INNER_RADIUS * mRadiusMeters) -
-                                    mouse_dist_sqrd);
-            }
-            LLVector3 projected_center_to_cam = mCenterToCamNorm - projected_vec(mCenterToCamNorm, axis);
-            mMouseDown += mouse_depth * projected_center_to_cam;
-
-        }
-        else
-        {
-            mMouseDown = findNearestPointOnRing( x, y, center, axis ) - center;
-            mMouseDown.normVec();
-        }
-    }
-
-    mMouseCur = mMouseDown;
-    mAgentSelfAtAxis = gAgent.getAtAxis(); // no point checking if avatar was selected, just save the value
-
-    // Route future Mouse messages here preemptively.  (Release on mouse up.)
-    setMouseCapture( TRUE );
-    LLSelectMgr::getInstance()->enableSilhouette(FALSE);
-
-    mHelpTextTimer.reset();
-    sNumTimesHelpTextShown++;
-    return TRUE;
->>>>>>> e1623bb2
-}
-
-
-LLVector3 LLManipRotate::findNearestPointOnRing( S32 x, S32 y, const LLVector3& center, const LLVector3& axis )
-{
-    // Project the delta onto the ring and rescale it by the radius so that it's _on_ the ring.
-    LLVector3 proj_onto_ring;
-    getMousePointOnPlaneAgent(proj_onto_ring, x, y, center, axis);
-    proj_onto_ring -= center;
-    proj_onto_ring.normVec();
-
-    return center + proj_onto_ring * mRadiusMeters;
-}
-
-bool LLManipRotate::handleMouseUp(S32 x, S32 y, MASK mask)
-{
-<<<<<<< HEAD
-	// first, perform normal processing in case this was a quick-click
-	handleHover(x, y, mask);
-
-	if( hasMouseCapture() )
-	{
-		for (LLObjectSelection::iterator iter = mObjectSelection->begin();
-		 iter != mObjectSelection->end(); iter++)
-		{
-			LLSelectNode* selectNode = *iter;
-			LLViewerObject* object = selectNode->getObject();
-			LLViewerObject* root_object = (object == NULL) ? NULL : object->getRootEdit();
-
-			// have permission to move and object is root of selection or individually selected
-			if (object->permMove() && !object->isPermanentEnforced() &&
-				((root_object == NULL) || !root_object->isPermanentEnforced()) &&
-				(object->isRootEdit() || selectNode->mIndividualSelection))
-			{
-				object->mUnselectedChildrenPositions.clear() ;
-			}
-		}
-
-		mManipPart = LL_NO_PART;
-
-		// Might have missed last update due to timing.
-		LLSelectMgr::getInstance()->sendMultipleUpdate( UPD_ROTATION | UPD_POSITION );
-		LLSelectMgr::getInstance()->enableSilhouette(true);
-		//gAgent.setObjectTracking(gSavedSettings.getBOOL("TrackFocusObject"));
-
-		LLSelectMgr::getInstance()->updateSelectionCenter();
-		LLSelectMgr::getInstance()->saveSelectedObjectTransform(SELECT_ACTION_TYPE_PICK);
-	}
-
-	return LLManip::handleMouseUp(x, y, mask);
-=======
-    // first, perform normal processing in case this was a quick-click
-    handleHover(x, y, mask);
-
-    if( hasMouseCapture() )
-    {
-        for (LLObjectSelection::iterator iter = mObjectSelection->begin();
-         iter != mObjectSelection->end(); iter++)
-        {
-            LLSelectNode* selectNode = *iter;
-            LLViewerObject* object = selectNode->getObject();
-            LLViewerObject* root_object = (object == NULL) ? NULL : object->getRootEdit();
-
-            // have permission to move and object is root of selection or individually selected
-            if (object->permMove() && !object->isPermanentEnforced() &&
-                ((root_object == NULL) || !root_object->isPermanentEnforced()) &&
-                (object->isRootEdit() || selectNode->mIndividualSelection))
-            {
-                object->mUnselectedChildrenPositions.clear() ;
-            }
-        }
-
-        mManipPart = LL_NO_PART;
-
-        // Might have missed last update due to timing.
-        LLSelectMgr::getInstance()->sendMultipleUpdate( UPD_ROTATION | UPD_POSITION );
-        LLSelectMgr::getInstance()->enableSilhouette(TRUE);
-        //gAgent.setObjectTracking(gSavedSettings.getBOOL("TrackFocusObject"));
-
-        LLSelectMgr::getInstance()->updateSelectionCenter();
-        LLSelectMgr::getInstance()->saveSelectedObjectTransform(SELECT_ACTION_TYPE_PICK);
-    }
-
-    return LLManip::handleMouseUp(x, y, mask);
->>>>>>> e1623bb2
-}
-
-
-bool LLManipRotate::handleHover(S32 x, S32 y, MASK mask)
-{
-<<<<<<< HEAD
-	if( hasMouseCapture() )
-	{
-		if( mObjectSelection->isEmpty() )
-		{
-			// Somehow the object got deselected while we were dragging it.
-			setMouseCapture( false );
-		}
-		else
-		{
-			drag(x, y);
-		}
-
-		LL_DEBUGS("UserInput") << "hover handled by LLManipRotate (active)" << LL_ENDL;		
-	}
-	else
-	{
-		highlightManipulators(x, y);
-		LL_DEBUGS("UserInput") << "hover handled by LLManipRotate (inactive)" << LL_ENDL;		
-	}
-
-	gViewerWindow->setCursor(UI_CURSOR_TOOLROTATE);
-	return true;
-}
-
-
-LLVector3 LLManipRotate::projectToSphere( F32 x, F32 y, bool* on_sphere ) 
-=======
-    if( hasMouseCapture() )
-    {
-        if( mObjectSelection->isEmpty() )
-        {
-            // Somehow the object got deselected while we were dragging it.
-            setMouseCapture( FALSE );
-        }
-        else
-        {
-            drag(x, y);
-        }
-
-        LL_DEBUGS("UserInput") << "hover handled by LLManipRotate (active)" << LL_ENDL;
-    }
-    else
-    {
-        highlightManipulators(x, y);
-        LL_DEBUGS("UserInput") << "hover handled by LLManipRotate (inactive)" << LL_ENDL;
-    }
-
-    gViewerWindow->setCursor(UI_CURSOR_TOOLROTATE);
-    return TRUE;
-}
-
-
-LLVector3 LLManipRotate::projectToSphere( F32 x, F32 y, BOOL* on_sphere )
->>>>>>> e1623bb2
-{
-    F32 z = 0.f;
-    F32 dist_squared = x*x + y*y;
-
-    *on_sphere = dist_squared <= SQ_RADIUS;
-    if( *on_sphere )
-    {
-        z = sqrt(SQ_RADIUS - dist_squared);
-    }
-    return LLVector3( x, y, z );
-}
-
-// Freeform rotation
-void LLManipRotate::drag( S32 x, S32 y )
-{
-<<<<<<< HEAD
-	if( !updateVisiblity() )
-	{
-		return;
-	}
-
-	if( mManipPart == LL_ROT_GENERAL )
-	{
-		mRotation = dragUnconstrained(x, y);
-	}
-	else
-	{
-		mRotation = dragConstrained(x, y);
-	}
-
-	bool damped = mSmoothRotate;
-	mSmoothRotate = false;
-
-	for (LLObjectSelection::iterator iter = mObjectSelection->begin();
-		 iter != mObjectSelection->end(); iter++)
-	{
-		LLSelectNode* selectNode = *iter;
-		LLViewerObject* object = selectNode->getObject();
-		LLViewerObject* root_object = (object == NULL) ? NULL : object->getRootEdit();
-
-		// have permission to move and object is root of selection or individually selected
-		if (object->permMove() && !object->isPermanentEnforced() &&
-			((root_object == NULL) || !root_object->isPermanentEnforced()) &&
-			(object->isRootEdit() || selectNode->mIndividualSelection))
-		{
-			if (!object->isRootEdit())
-			{
-				// child objects should not update if parent is selected
-				LLViewerObject* editable_root = (LLViewerObject*)object->getParent();
-				if (editable_root->isSelected())
-				{
-					// we will be moved properly by our parent, so skip
-					continue;
-				}
-			}
-
-			LLQuaternion new_rot = selectNode->mSavedRotation * mRotation;
-			std::vector<LLVector3>& child_positions = object->mUnselectedChildrenPositions ;
-			std::vector<LLQuaternion> child_rotations;
-			if (object->isRootEdit() && selectNode->mIndividualSelection)
-			{
-				object->saveUnselectedChildrenRotation(child_rotations) ;
-				object->saveUnselectedChildrenPosition(child_positions) ;			
-			}
-
-			if (object->getParent() && object->mDrawable.notNull())
-			{
-				LLQuaternion invParentRotation = object->mDrawable->mXform.getParent()->getWorldRotation();
-				invParentRotation.transQuat();
-
-				object->setRotation(new_rot * invParentRotation, damped);
-				rebuild(object);
-			}
-			else
-			{
-				object->setRotation(new_rot, damped);
-=======
-    if( !updateVisiblity() )
-    {
-        return;
-    }
-
-    if( mManipPart == LL_ROT_GENERAL )
-    {
-        mRotation = dragUnconstrained(x, y);
-    }
-    else
-    {
-        mRotation = dragConstrained(x, y);
-    }
-
-    BOOL damped = mSmoothRotate;
-    mSmoothRotate = FALSE;
-
-    for (LLObjectSelection::iterator iter = mObjectSelection->begin();
-         iter != mObjectSelection->end(); iter++)
-    {
-        LLSelectNode* selectNode = *iter;
-        LLViewerObject* object = selectNode->getObject();
-        LLViewerObject* root_object = (object == NULL) ? NULL : object->getRootEdit();
-
-        // have permission to move and object is root of selection or individually selected
-        if (object->permMove() && !object->isPermanentEnforced() &&
-            ((root_object == NULL) || !root_object->isPermanentEnforced()) &&
-            (object->isRootEdit() || selectNode->mIndividualSelection))
-        {
-            if (!object->isRootEdit())
-            {
-                // child objects should not update if parent is selected
-                LLViewerObject* editable_root = (LLViewerObject*)object->getParent();
-                if (editable_root->isSelected())
-                {
-                    // we will be moved properly by our parent, so skip
-                    continue;
-                }
-            }
-
-            LLQuaternion new_rot = selectNode->mSavedRotation * mRotation;
-            std::vector<LLVector3>& child_positions = object->mUnselectedChildrenPositions ;
-            std::vector<LLQuaternion> child_rotations;
-            if (object->isRootEdit() && selectNode->mIndividualSelection)
-            {
-                object->saveUnselectedChildrenRotation(child_rotations) ;
-                object->saveUnselectedChildrenPosition(child_positions) ;
-            }
-
-            if (object->getParent() && object->mDrawable.notNull())
-            {
-                LLQuaternion invParentRotation = object->mDrawable->mXform.getParent()->getWorldRotation();
-                invParentRotation.transQuat();
-
-                object->setRotation(new_rot * invParentRotation, damped);
-                rebuild(object);
-            }
-            else
-            {
-                object->setRotation(new_rot, damped);
->>>>>>> e1623bb2
-                LLVOAvatar* avatar = object->asAvatar();
-                if (avatar && avatar->isSelf()
-                    && LLSelectMgr::getInstance()->mAllowSelectAvatar
-                    && !object->getParent())
-                {
-                    // Normal avatars use object's orienttion, but self uses
-                    // separate LLCoordFrame
-                    // See LVOAvatar::updateOrientation()
-                    if (gAgentCamera.getFocusOnAvatar())
-                    {
-                        //Don't rotate camera with avatar
-                        gAgentCamera.setFocusOnAvatar(false, false, false);
-                    }
-
-                    LLVector3 at_axis = mAgentSelfAtAxis;
-                    at_axis *= mRotation;
-                    at_axis.mV[VZ] = 0.f;
-                    at_axis.normalize();
-                    gAgent.resetAxes(at_axis);
-                }
-                rebuild(object);
-            }
-
-            // for individually selected roots, we need to counterrotate all the children
-            if (object->isRootEdit() && selectNode->mIndividualSelection)
-            {
-                //RN: must do non-damped updates on these objects so relative rotation appears constant
-                // instead of having two competing slerps making the child objects appear to "wobble"
-                object->resetChildrenRotationAndPosition(child_rotations, child_positions) ;
-            }
-        }
-    }
-
-    // update positions
-    for (LLObjectSelection::iterator iter = mObjectSelection->begin();
-         iter != mObjectSelection->end(); iter++)
-    {
-        LLSelectNode* selectNode = *iter;
-        LLViewerObject* object = selectNode->getObject();
-        LLViewerObject* root_object = (object == NULL) ? NULL : object->getRootEdit();
-
-        // to avoid cumulative position changes we calculate the objects new position using its saved position
-        if (object && object->permMove() && !object->isPermanentEnforced() &&
-            ((root_object == NULL) || !root_object->isPermanentEnforced()))
-        {
-            LLVector3 center   = gAgent.getPosAgentFromGlobal( mRotationCenter );
-
-            LLVector3 old_position;
-            LLVector3 new_position;
-
-            if (object->isAttachment() && object->mDrawable.notNull())
-            {
-                // need to work in drawable space to handle selected items from multiple attachments
-                // (which have no shared frame of reference other than their render positions)
-                LLXform* parent_xform = object->mDrawable->getXform()->getParent();
-                new_position = (selectNode->mSavedPositionLocal * parent_xform->getWorldRotation()) + parent_xform->getWorldPosition();
-                old_position = (object->getPosition() * parent_xform->getWorldRotation()) + parent_xform->getWorldPosition();//object->getRenderPosition();
-            }
-            else
-            {
-                new_position = gAgent.getPosAgentFromGlobal( selectNode->mSavedPositionGlobal );
-                old_position = object->getPositionAgent();
-            }
-
-            new_position = (new_position - center) * mRotation;     // new relative rotated position
-            new_position += center;
-
-            if (object->isRootEdit() && !object->isAttachment())
-            {
-                LLVector3d new_pos_global = gAgent.getPosGlobalFromAgent(new_position);
-                new_pos_global = LLWorld::getInstance()->clipToVisibleRegions(selectNode->mSavedPositionGlobal, new_pos_global);
-                new_position = gAgent.getPosAgentFromGlobal(new_pos_global);
-            }
-
-            // for individually selected child objects
-            if (!object->isRootEdit() && selectNode->mIndividualSelection)
-            {
-                LLViewerObject* parentp = (LLViewerObject*)object->getParent();
-                if (!parentp->isSelected())
-                {
-                    if (object->isAttachment() && object->mDrawable.notNull())
-                    {
-                        // find position relative to render position of parent
-                        object->setPosition((new_position - parentp->getRenderPosition()) * ~parentp->getRenderRotation());
-                        rebuild(object);
-                    }
-                    else
-                    {
-                        object->setPositionParent((new_position - parentp->getPositionAgent()) * ~parentp->getRotationRegion());
-                        rebuild(object);
-                    }
-                }
-            }
-            else if (object->isRootEdit())
-            {
-                if (object->isAttachment() && object->mDrawable.notNull())
-                {
-                    LLXform* parent_xform = object->mDrawable->getXform()->getParent();
-                    object->setPosition((new_position - parent_xform->getWorldPosition()) * ~parent_xform->getWorldRotation());
-                    rebuild(object);
-                }
-                else
-                {
-                    object->setPositionAgent(new_position);
-                    rebuild(object);
-                }
-            }
-
-            // for individually selected roots, we need to counter-translate all unselected children
-            if (object->isRootEdit() && selectNode->mIndividualSelection)
-            {
-                // only offset by parent's translation as we've already countered parent's rotation
-                rebuild(object);
-                object->resetChildrenPosition(old_position - new_position) ;
-            }
-        }
-    }
-
-    // store changes to override updates
-    for (LLObjectSelection::iterator iter = LLSelectMgr::getInstance()->getSelection()->begin();
-         iter != LLSelectMgr::getInstance()->getSelection()->end(); iter++)
-    {
-        LLSelectNode* selectNode = *iter;
-        LLViewerObject*cur = selectNode->getObject();
-        LLViewerObject *root_object = (cur == NULL) ? NULL : cur->getRootEdit();
-        if( cur->permModify() && cur->permMove() && !cur->isPermanentEnforced() &&
-            ((root_object == NULL) || !root_object->isPermanentEnforced()) &&
-            (!cur->isAvatar() || LLSelectMgr::getInstance()->mAllowSelectAvatar))
-        {
-            selectNode->mLastRotation = cur->getRotation();
-            selectNode->mLastPositionLocal = cur->getPosition();
-        }
-    }
-
-    LLSelectMgr::getInstance()->updateSelectionCenter();
-
-    // RN: just clear focus so camera doesn't follow spurious object updates
-    gAgentCamera.clearFocusObject();
-    dialog_refresh_all();
-}
-
-void LLManipRotate::renderActiveRing( F32 radius, F32 width, const LLColor4& front_color, const LLColor4& back_color)
-{
-<<<<<<< HEAD
-	LLGLEnable cull_face(GL_CULL_FACE);
-	{
-		gl_ring(radius, width, back_color, back_color * 0.5f, CIRCLE_STEPS, false);
-		gl_ring(radius, width, back_color, back_color * 0.5f, CIRCLE_STEPS, true);
-	}
-	{
-		LLGLDepthTest gls_depth(GL_FALSE);
-		gl_ring(radius, width, front_color, front_color * 0.5f, CIRCLE_STEPS, false);
-		gl_ring(radius, width, front_color, front_color * 0.5f, CIRCLE_STEPS, true);
-	}
-=======
-    LLGLEnable cull_face(GL_CULL_FACE);
-    {
-        gl_ring(radius, width, back_color, back_color * 0.5f, CIRCLE_STEPS, FALSE);
-        gl_ring(radius, width, back_color, back_color * 0.5f, CIRCLE_STEPS, TRUE);
-    }
-    {
-        LLGLDepthTest gls_depth(GL_FALSE);
-        gl_ring(radius, width, front_color, front_color * 0.5f, CIRCLE_STEPS, FALSE);
-        gl_ring(radius, width, front_color, front_color * 0.5f, CIRCLE_STEPS, TRUE);
-    }
->>>>>>> e1623bb2
-}
-
-void LLManipRotate::renderSnapGuides()
-{
-<<<<<<< HEAD
-	static LLCachedControl<bool> snap_enabled(gSavedSettings, "SnapEnabled", true);
-	if (!snap_enabled)
-	{
-		return;
-	}
-
-	LLVector3 grid_origin;
-	LLVector3 grid_scale;
-	LLQuaternion grid_rotation;
-
-	LLSelectMgr::getInstance()->getGrid(grid_origin, grid_rotation, grid_scale, true);
-
-	LLVector3 constraint_axis = getConstraintAxis();
-
-	LLVector3 center = gAgent.getPosAgentFromGlobal( mRotationCenter );
-	LLVector3 cam_at_axis;
-	if (mObjectSelection->getSelectType() == SELECT_TYPE_HUD)
-	{
-		cam_at_axis.setVec(1.f, 0.f, 0.f);
-	}
-	else
-	{
-		cam_at_axis = center - gAgentCamera.getCameraPositionAgent();
-		cam_at_axis.normVec();
-	}
-
-	LLVector3 world_snap_axis;
-	LLVector3 test_axis = constraint_axis;
-
-	bool constrain_to_ref_object = false;
-	if (mObjectSelection->getSelectType() == SELECT_TYPE_ATTACHMENT && isAgentAvatarValid())
-	{
-		test_axis = test_axis * ~grid_rotation;
-	}
-	else if (LLSelectMgr::getInstance()->getGridMode() == GRID_MODE_REF_OBJECT)
-	{
-		test_axis = test_axis * ~grid_rotation;
-		constrain_to_ref_object = true;
-	}
-
-	test_axis.abs();
-
-	// find closest global/reference axis to local constraint axis;
-	if (test_axis.mV[VX] > test_axis.mV[VY] && test_axis.mV[VX] > test_axis.mV[VZ])
-	{
-		world_snap_axis = LLVector3::y_axis;
-	}
-	else if (test_axis.mV[VY] > test_axis.mV[VZ])
-	{
-		world_snap_axis = LLVector3::z_axis;
-	}
-	else
-	{
-		world_snap_axis = LLVector3::x_axis;
-	}
-
-	LLVector3 projected_snap_axis = world_snap_axis;
-	if (mObjectSelection->getSelectType() == SELECT_TYPE_ATTACHMENT && isAgentAvatarValid())
-	{
-		projected_snap_axis = projected_snap_axis * grid_rotation;
-	}
-	else if (constrain_to_ref_object)
-	{
-		projected_snap_axis = projected_snap_axis * grid_rotation;
-	}
-
-	// project world snap axis onto constraint plane
-	projected_snap_axis -= projected_vec(projected_snap_axis, constraint_axis);
-	projected_snap_axis.normVec();
-
-	S32 num_rings = mCamEdgeOn ? 2 : 1;
-	for (S32 ring_num = 0; ring_num < num_rings; ring_num++)
-	{
-		LLVector3 center = gAgent.getPosAgentFromGlobal( mRotationCenter );
-
-		if (mCamEdgeOn)
-		{
-			// draw two opposing rings
-			if (ring_num == 0)
-			{
-				center += constraint_axis * mRadiusMeters * 0.5f;
-			}
-			else
-			{
-				center -= constraint_axis * mRadiusMeters * 0.5f;
-			}
-		}
-
-		LLGLDepthTest gls_depth(GL_FALSE);
-		for (S32 pass = 0; pass < 3; pass++)
-		{
-			// render snap guide ring
-			gGL.pushMatrix();
-			
-			LLQuaternion snap_guide_rot;
-			F32 angle_radians, x, y, z;
-			snap_guide_rot.shortestArc(LLVector3::z_axis, getConstraintAxis());
-			snap_guide_rot.getAngleAxis(&angle_radians, &x, &y, &z);
-			gGL.translatef(center.mV[VX], center.mV[VY], center.mV[VZ]);
-			gGL.rotatef(angle_radians * RAD_TO_DEG, x, y, z);
-
-			LLColor4 line_color = setupSnapGuideRenderPass(pass);
-
-			gGL.color4fv(line_color.mV);
-
-			if (mCamEdgeOn)
-			{
-				// render an arc
-				LLVector3 edge_normal = cam_at_axis % constraint_axis;
-				edge_normal.normVec();
-				LLVector3 x_axis_snap = LLVector3::x_axis * snap_guide_rot;
-				LLVector3 y_axis_snap = LLVector3::y_axis * snap_guide_rot;
-
-				F32 end_angle = atan2(y_axis_snap * edge_normal, x_axis_snap * edge_normal);
-				//F32 start_angle = angle_between((-1.f * LLVector3::x_axis) * snap_guide_rot, edge_normal);
-				F32 start_angle = end_angle - F_PI;
-				gl_arc_2d(0.f, 0.f, mRadiusMeters * SNAP_GUIDE_INNER_RADIUS, CIRCLE_STEPS, false, start_angle, end_angle);
-			}
-			else
-			{
-				gl_circle_2d(0.f, 0.f, mRadiusMeters * SNAP_GUIDE_INNER_RADIUS, CIRCLE_STEPS, false);
-			}
-			gGL.popMatrix();
-
-			for (S32 i = 0; i < 64; i++)
-			{
-				bool render_text = true;
-				F32 deg = 5.625f * (F32)i;
-				LLVector3 inner_point;
-				LLVector3 outer_point;
-				LLVector3 text_point;
-				LLQuaternion rot(deg * DEG_TO_RAD, constraint_axis);
-				gGL.begin(LLRender::LINES);
-				{
-					inner_point = (projected_snap_axis * mRadiusMeters * SNAP_GUIDE_INNER_RADIUS * rot) + center;
-					F32 tick_length = 0.f;
-					if (i % 16 == 0)
-					{
-						tick_length = mRadiusMeters * (SNAP_GUIDE_RADIUS_1 - SNAP_GUIDE_INNER_RADIUS);
-					}
-					else if (i % 8 == 0)
-					{
-						tick_length = mRadiusMeters * (SNAP_GUIDE_RADIUS_2 - SNAP_GUIDE_INNER_RADIUS);
-					}
-					else if (i % 4 == 0)
-					{
-						tick_length = mRadiusMeters * (SNAP_GUIDE_RADIUS_3 - SNAP_GUIDE_INNER_RADIUS);
-					}
-					else if (i % 2 == 0)
-					{
-						tick_length = mRadiusMeters * (SNAP_GUIDE_RADIUS_4 - SNAP_GUIDE_INNER_RADIUS);
-					}
-					else
-					{
-						tick_length = mRadiusMeters * (SNAP_GUIDE_RADIUS_5 - SNAP_GUIDE_INNER_RADIUS);
-					}
-					
-					if (mCamEdgeOn)
-					{
-						// don't draw ticks that are on back side of circle
-						F32 dot = cam_at_axis * (projected_snap_axis * rot);
-						if (dot > 0.f)
-						{
-							outer_point = inner_point;
-							render_text = false;
-						}
-						else
-						{
-							if (ring_num == 0)
-							{
-								outer_point = inner_point + (constraint_axis * tick_length) * rot;
-							}
-							else
-							{
-								outer_point = inner_point - (constraint_axis * tick_length) * rot;
-							}
-						}
-					}
-					else
-					{
-						outer_point = inner_point + (projected_snap_axis * tick_length) * rot;
-					}
-
-					text_point = outer_point + (projected_snap_axis * mRadiusMeters * 0.1f) * rot;
-
-					gGL.vertex3fv(inner_point.mV);
-					gGL.vertex3fv(outer_point.mV);
-				}
-				gGL.end();
-
-				//RN: text rendering does own shadow pass, so only render once
-				if (pass == 1 && render_text && i % 16 == 0)
-				{
-					if (world_snap_axis.mV[VX])
-					{
-						if (i == 0)
-						{
-							renderTickText(text_point, mObjectSelection->isAttachment() ? LLTrans::getString("Direction_Forward") : LLTrans::getString("Direction_East"), LLColor4::white);
-						}
-						else if (i == 16)
-						{
-							if (constraint_axis.mV[VZ] > 0.f)
-							{
-								renderTickText(text_point, mObjectSelection->isAttachment() ? LLTrans::getString("Direction_Left") : LLTrans::getString("Direction_North"), LLColor4::white);
-							}
-							else
-							{
-								renderTickText(text_point, mObjectSelection->isAttachment() ? LLTrans::getString("Direction_Right") : LLTrans::getString("Direction_South"), LLColor4::white);
-							}
-						}
-						else if (i == 32)
-						{
-							renderTickText(text_point, mObjectSelection->isAttachment() ? LLTrans::getString("Direction_Back") : LLTrans::getString("Direction_West"), LLColor4::white);
-						}
-						else
-						{
-							if (constraint_axis.mV[VZ] > 0.f)
-							{
-								renderTickText(text_point, mObjectSelection->isAttachment() ? LLTrans::getString("Direction_Right") : LLTrans::getString("Direction_South"), LLColor4::white);
-							}
-							else
-							{
-								renderTickText(text_point, mObjectSelection->isAttachment() ? LLTrans::getString("Direction_Left") : LLTrans::getString("Direction_North"), LLColor4::white);
-							}
-						}
-					}
-					else if (world_snap_axis.mV[VY])
-					{
-						if (i == 0)
-						{
-							renderTickText(text_point, mObjectSelection->isAttachment() ? LLTrans::getString("Direction_Left") : LLTrans::getString("Direction_North"), LLColor4::white);
-						}
-						else if (i == 16)
-						{
-							if (constraint_axis.mV[VX] > 0.f)
-							{
-								renderTickText(text_point, LLTrans::getString("Direction_Up"), LLColor4::white);
-							}
-							else
-							{
-								renderTickText(text_point, LLTrans::getString("Direction_Down"), LLColor4::white);
-							}
-						}
-						else if (i == 32)
-						{
-							renderTickText(text_point, mObjectSelection->isAttachment() ? LLTrans::getString("Direction_Right") : LLTrans::getString("Direction_South"), LLColor4::white);
-						}
-						else
-						{
-							if (constraint_axis.mV[VX] > 0.f)
-							{
-								renderTickText(text_point, LLTrans::getString("Direction_Down"), LLColor4::white);
-							}
-							else
-							{
-								renderTickText(text_point, LLTrans::getString("Direction_Up"), LLColor4::white);
-							}
-						}
-					}
-					else if (world_snap_axis.mV[VZ])
-					{
-						if (i == 0)
-						{
-							renderTickText(text_point, LLTrans::getString("Direction_Up"), LLColor4::white);
-						}
-						else if (i == 16)
-						{
-							if (constraint_axis.mV[VY] > 0.f)
-							{
-								renderTickText(text_point, mObjectSelection->isAttachment() ? LLTrans::getString("Direction_Forward") : LLTrans::getString("Direction_East"), LLColor4::white);
-							}
-							else
-							{
-								renderTickText(text_point, mObjectSelection->isAttachment() ? LLTrans::getString("Direction_Back") : LLTrans::getString("Direction_West"), LLColor4::white);
-							}
-						}
-						else if (i == 32)
-						{
-							renderTickText(text_point, LLTrans::getString("Direction_Down"), LLColor4::white);
-						}
-						else
-						{
-							if (constraint_axis.mV[VY] > 0.f)
-							{
-								renderTickText(text_point, mObjectSelection->isAttachment() ? LLTrans::getString("Direction_Back") : LLTrans::getString("Direction_West"), LLColor4::white);
-							}
-							else
-							{
-								renderTickText(text_point, mObjectSelection->isAttachment() ? LLTrans::getString("Direction_Forward") : LLTrans::getString("Direction_East"), LLColor4::white);
-							}
-						}
-					}
-				}
-				gGL.color4fv(line_color.mV);
-			}
-
-			// now render projected object axis
-			if (mInSnapRegime)
-			{
-				LLVector3 object_axis;
-				getObjectAxisClosestToMouse(object_axis);
-
-				// project onto constraint plane
-				LLSelectNode* first_node = mObjectSelection->getFirstMoveableNode(true);
-				object_axis = object_axis * first_node->getObject()->getRenderRotation();
-				object_axis = object_axis - (object_axis * getConstraintAxis()) * getConstraintAxis();
-				object_axis.normVec();
-				object_axis = object_axis * SNAP_GUIDE_INNER_RADIUS * mRadiusMeters + center;
-				LLVector3 line_start = center;
-
-				gGL.begin(LLRender::LINES);
-				{
-					gGL.vertex3fv(line_start.mV);
-					gGL.vertex3fv(object_axis.mV);
-				}
-				gGL.end();
-
-				// draw snap guide arrow
-				gGL.begin(LLRender::TRIANGLES);
-				{
-					LLVector3 arrow_dir;
-					LLVector3 arrow_span = (object_axis - line_start) % getConstraintAxis();
-					arrow_span.normVec();
-
-					arrow_dir = mCamEdgeOn ? getConstraintAxis() : object_axis - line_start;
-					arrow_dir.normVec();
-					if (ring_num == 1)
-					{
-						arrow_dir *= -1.f;
-					}
-					gGL.vertex3fv((object_axis + arrow_dir * mRadiusMeters * 0.1f).mV);
-					gGL.vertex3fv((object_axis + arrow_span * mRadiusMeters * 0.1f).mV);
-					gGL.vertex3fv((object_axis - arrow_span * mRadiusMeters * 0.1f).mV);
-				}
-				gGL.end();
-
-				{
-					LLGLDepthTest gls_depth(GL_TRUE);
-					gGL.begin(LLRender::LINES);
-					{
-						gGL.vertex3fv(line_start.mV);
-						gGL.vertex3fv(object_axis.mV);
-					}
-					gGL.end();
-
-					// draw snap guide arrow
-					gGL.begin(LLRender::TRIANGLES);
-					{
-						LLVector3 arrow_dir;
-						LLVector3 arrow_span = (object_axis - line_start) % getConstraintAxis();
-						arrow_span.normVec();
-
-						arrow_dir = mCamEdgeOn ? getConstraintAxis() : object_axis - line_start;
-						arrow_dir.normVec();
-						if (ring_num == 1)
-						{
-							arrow_dir *= -1.f;
-						}
-
-						gGL.vertex3fv((object_axis + arrow_dir * mRadiusMeters * 0.1f).mV);
-						gGL.vertex3fv((object_axis + arrow_span * mRadiusMeters * 0.1f).mV);
-						gGL.vertex3fv((object_axis - arrow_span * mRadiusMeters * 0.1f).mV);
-					}
-					gGL.end();
-				}
-			}
-		}
-	}
-
-
-	// render help text
-	if (mObjectSelection->getSelectType() != SELECT_TYPE_HUD)
-	{
-		if (mHelpTextTimer.getElapsedTimeF32() < sHelpTextVisibleTime + sHelpTextFadeTime && sNumTimesHelpTextShown < sMaxTimesShowHelpText)
-		{
-			LLVector3 selection_center_start = LLSelectMgr::getInstance()->getSavedBBoxOfSelection().getCenterAgent();
-
-			LLVector3 offset_dir = LLViewerCamera::getInstance()->getUpAxis();
-
-			F32 line_alpha = gSavedSettings.getF32("GridOpacity");
-
-			LLVector3 help_text_pos = selection_center_start + (mRadiusMeters * 3.f * offset_dir);
-			const LLFontGL* big_fontp = LLFontGL::getFontSansSerif();
-
-			std::string help_text =  LLTrans::getString("manip_hint1");
-			LLColor4 help_text_color = LLColor4::white;
-			help_text_color.mV[VALPHA] = clamp_rescale(mHelpTextTimer.getElapsedTimeF32(), sHelpTextVisibleTime, sHelpTextVisibleTime + sHelpTextFadeTime, line_alpha, 0.f);
-			hud_render_utf8text(help_text, help_text_pos, *big_fontp, LLFontGL::NORMAL, LLFontGL::NO_SHADOW, -0.5f * big_fontp->getWidthF32(help_text), 3.f, help_text_color, false);
-			help_text =  LLTrans::getString("manip_hint2");
-			help_text_pos -= offset_dir * mRadiusMeters * 0.4f;
-			hud_render_utf8text(help_text, help_text_pos, *big_fontp, LLFontGL::NORMAL, LLFontGL::NO_SHADOW, -0.5f * big_fontp->getWidthF32(help_text), 3.f, help_text_color, false);
-		}
-	}
-=======
-    static LLCachedControl<bool> snap_enabled(gSavedSettings, "SnapEnabled", true);
-    if (!snap_enabled)
-    {
-        return;
-    }
-
-    LLVector3 grid_origin;
-    LLVector3 grid_scale;
-    LLQuaternion grid_rotation;
-
-    LLSelectMgr::getInstance()->getGrid(grid_origin, grid_rotation, grid_scale, true);
-
-    LLVector3 constraint_axis = getConstraintAxis();
-
-    LLVector3 center = gAgent.getPosAgentFromGlobal( mRotationCenter );
-    LLVector3 cam_at_axis;
-    if (mObjectSelection->getSelectType() == SELECT_TYPE_HUD)
-    {
-        cam_at_axis.setVec(1.f, 0.f, 0.f);
-    }
-    else
-    {
-        cam_at_axis = center - gAgentCamera.getCameraPositionAgent();
-        cam_at_axis.normVec();
-    }
-
-    LLVector3 world_snap_axis;
-    LLVector3 test_axis = constraint_axis;
-
-    BOOL constrain_to_ref_object = FALSE;
-    if (mObjectSelection->getSelectType() == SELECT_TYPE_ATTACHMENT && isAgentAvatarValid())
-    {
-        test_axis = test_axis * ~grid_rotation;
-    }
-    else if (LLSelectMgr::getInstance()->getGridMode() == GRID_MODE_REF_OBJECT)
-    {
-        test_axis = test_axis * ~grid_rotation;
-        constrain_to_ref_object = TRUE;
-    }
-
-    test_axis.abs();
-
-    // find closest global/reference axis to local constraint axis;
-    if (test_axis.mV[VX] > test_axis.mV[VY] && test_axis.mV[VX] > test_axis.mV[VZ])
-    {
-        world_snap_axis = LLVector3::y_axis;
-    }
-    else if (test_axis.mV[VY] > test_axis.mV[VZ])
-    {
-        world_snap_axis = LLVector3::z_axis;
-    }
-    else
-    {
-        world_snap_axis = LLVector3::x_axis;
-    }
-
-    LLVector3 projected_snap_axis = world_snap_axis;
-    if (mObjectSelection->getSelectType() == SELECT_TYPE_ATTACHMENT && isAgentAvatarValid())
-    {
-        projected_snap_axis = projected_snap_axis * grid_rotation;
-    }
-    else if (constrain_to_ref_object)
-    {
-        projected_snap_axis = projected_snap_axis * grid_rotation;
-    }
-
-    // project world snap axis onto constraint plane
-    projected_snap_axis -= projected_vec(projected_snap_axis, constraint_axis);
-    projected_snap_axis.normVec();
-
-    S32 num_rings = mCamEdgeOn ? 2 : 1;
-    for (S32 ring_num = 0; ring_num < num_rings; ring_num++)
-    {
-        LLVector3 center = gAgent.getPosAgentFromGlobal( mRotationCenter );
-
-        if (mCamEdgeOn)
-        {
-            // draw two opposing rings
-            if (ring_num == 0)
-            {
-                center += constraint_axis * mRadiusMeters * 0.5f;
-            }
-            else
-            {
-                center -= constraint_axis * mRadiusMeters * 0.5f;
-            }
-        }
-
-        LLGLDepthTest gls_depth(GL_FALSE);
-        for (S32 pass = 0; pass < 3; pass++)
-        {
-            // render snap guide ring
-            gGL.pushMatrix();
-
-            LLQuaternion snap_guide_rot;
-            F32 angle_radians, x, y, z;
-            snap_guide_rot.shortestArc(LLVector3::z_axis, getConstraintAxis());
-            snap_guide_rot.getAngleAxis(&angle_radians, &x, &y, &z);
-            gGL.translatef(center.mV[VX], center.mV[VY], center.mV[VZ]);
-            gGL.rotatef(angle_radians * RAD_TO_DEG, x, y, z);
-
-            LLColor4 line_color = setupSnapGuideRenderPass(pass);
-
-            gGL.color4fv(line_color.mV);
-
-            if (mCamEdgeOn)
-            {
-                // render an arc
-                LLVector3 edge_normal = cam_at_axis % constraint_axis;
-                edge_normal.normVec();
-                LLVector3 x_axis_snap = LLVector3::x_axis * snap_guide_rot;
-                LLVector3 y_axis_snap = LLVector3::y_axis * snap_guide_rot;
-
-                F32 end_angle = atan2(y_axis_snap * edge_normal, x_axis_snap * edge_normal);
-                //F32 start_angle = angle_between((-1.f * LLVector3::x_axis) * snap_guide_rot, edge_normal);
-                F32 start_angle = end_angle - F_PI;
-                gl_arc_2d(0.f, 0.f, mRadiusMeters * SNAP_GUIDE_INNER_RADIUS, CIRCLE_STEPS, FALSE, start_angle, end_angle);
-            }
-            else
-            {
-                gl_circle_2d(0.f, 0.f, mRadiusMeters * SNAP_GUIDE_INNER_RADIUS, CIRCLE_STEPS, FALSE);
-            }
-            gGL.popMatrix();
-
-            for (S32 i = 0; i < 64; i++)
-            {
-                BOOL render_text = TRUE;
-                F32 deg = 5.625f * (F32)i;
-                LLVector3 inner_point;
-                LLVector3 outer_point;
-                LLVector3 text_point;
-                LLQuaternion rot(deg * DEG_TO_RAD, constraint_axis);
-                gGL.begin(LLRender::LINES);
-                {
-                    inner_point = (projected_snap_axis * mRadiusMeters * SNAP_GUIDE_INNER_RADIUS * rot) + center;
-                    F32 tick_length = 0.f;
-                    if (i % 16 == 0)
-                    {
-                        tick_length = mRadiusMeters * (SNAP_GUIDE_RADIUS_1 - SNAP_GUIDE_INNER_RADIUS);
-                    }
-                    else if (i % 8 == 0)
-                    {
-                        tick_length = mRadiusMeters * (SNAP_GUIDE_RADIUS_2 - SNAP_GUIDE_INNER_RADIUS);
-                    }
-                    else if (i % 4 == 0)
-                    {
-                        tick_length = mRadiusMeters * (SNAP_GUIDE_RADIUS_3 - SNAP_GUIDE_INNER_RADIUS);
-                    }
-                    else if (i % 2 == 0)
-                    {
-                        tick_length = mRadiusMeters * (SNAP_GUIDE_RADIUS_4 - SNAP_GUIDE_INNER_RADIUS);
-                    }
-                    else
-                    {
-                        tick_length = mRadiusMeters * (SNAP_GUIDE_RADIUS_5 - SNAP_GUIDE_INNER_RADIUS);
-                    }
-
-                    if (mCamEdgeOn)
-                    {
-                        // don't draw ticks that are on back side of circle
-                        F32 dot = cam_at_axis * (projected_snap_axis * rot);
-                        if (dot > 0.f)
-                        {
-                            outer_point = inner_point;
-                            render_text = FALSE;
-                        }
-                        else
-                        {
-                            if (ring_num == 0)
-                            {
-                                outer_point = inner_point + (constraint_axis * tick_length) * rot;
-                            }
-                            else
-                            {
-                                outer_point = inner_point - (constraint_axis * tick_length) * rot;
-                            }
-                        }
-                    }
-                    else
-                    {
-                        outer_point = inner_point + (projected_snap_axis * tick_length) * rot;
-                    }
-
-                    text_point = outer_point + (projected_snap_axis * mRadiusMeters * 0.1f) * rot;
-
-                    gGL.vertex3fv(inner_point.mV);
-                    gGL.vertex3fv(outer_point.mV);
-                }
-                gGL.end();
-
-                //RN: text rendering does own shadow pass, so only render once
-                if (pass == 1 && render_text && i % 16 == 0)
-                {
-                    if (world_snap_axis.mV[VX])
-                    {
-                        if (i == 0)
-                        {
-                            renderTickText(text_point, mObjectSelection->isAttachment() ? LLTrans::getString("Direction_Forward") : LLTrans::getString("Direction_East"), LLColor4::white);
-                        }
-                        else if (i == 16)
-                        {
-                            if (constraint_axis.mV[VZ] > 0.f)
-                            {
-                                renderTickText(text_point, mObjectSelection->isAttachment() ? LLTrans::getString("Direction_Left") : LLTrans::getString("Direction_North"), LLColor4::white);
-                            }
-                            else
-                            {
-                                renderTickText(text_point, mObjectSelection->isAttachment() ? LLTrans::getString("Direction_Right") : LLTrans::getString("Direction_South"), LLColor4::white);
-                            }
-                        }
-                        else if (i == 32)
-                        {
-                            renderTickText(text_point, mObjectSelection->isAttachment() ? LLTrans::getString("Direction_Back") : LLTrans::getString("Direction_West"), LLColor4::white);
-                        }
-                        else
-                        {
-                            if (constraint_axis.mV[VZ] > 0.f)
-                            {
-                                renderTickText(text_point, mObjectSelection->isAttachment() ? LLTrans::getString("Direction_Right") : LLTrans::getString("Direction_South"), LLColor4::white);
-                            }
-                            else
-                            {
-                                renderTickText(text_point, mObjectSelection->isAttachment() ? LLTrans::getString("Direction_Left") : LLTrans::getString("Direction_North"), LLColor4::white);
-                            }
-                        }
-                    }
-                    else if (world_snap_axis.mV[VY])
-                    {
-                        if (i == 0)
-                        {
-                            renderTickText(text_point, mObjectSelection->isAttachment() ? LLTrans::getString("Direction_Left") : LLTrans::getString("Direction_North"), LLColor4::white);
-                        }
-                        else if (i == 16)
-                        {
-                            if (constraint_axis.mV[VX] > 0.f)
-                            {
-                                renderTickText(text_point, LLTrans::getString("Direction_Up"), LLColor4::white);
-                            }
-                            else
-                            {
-                                renderTickText(text_point, LLTrans::getString("Direction_Down"), LLColor4::white);
-                            }
-                        }
-                        else if (i == 32)
-                        {
-                            renderTickText(text_point, mObjectSelection->isAttachment() ? LLTrans::getString("Direction_Right") : LLTrans::getString("Direction_South"), LLColor4::white);
-                        }
-                        else
-                        {
-                            if (constraint_axis.mV[VX] > 0.f)
-                            {
-                                renderTickText(text_point, LLTrans::getString("Direction_Down"), LLColor4::white);
-                            }
-                            else
-                            {
-                                renderTickText(text_point, LLTrans::getString("Direction_Up"), LLColor4::white);
-                            }
-                        }
-                    }
-                    else if (world_snap_axis.mV[VZ])
-                    {
-                        if (i == 0)
-                        {
-                            renderTickText(text_point, LLTrans::getString("Direction_Up"), LLColor4::white);
-                        }
-                        else if (i == 16)
-                        {
-                            if (constraint_axis.mV[VY] > 0.f)
-                            {
-                                renderTickText(text_point, mObjectSelection->isAttachment() ? LLTrans::getString("Direction_Forward") : LLTrans::getString("Direction_East"), LLColor4::white);
-                            }
-                            else
-                            {
-                                renderTickText(text_point, mObjectSelection->isAttachment() ? LLTrans::getString("Direction_Back") : LLTrans::getString("Direction_West"), LLColor4::white);
-                            }
-                        }
-                        else if (i == 32)
-                        {
-                            renderTickText(text_point, LLTrans::getString("Direction_Down"), LLColor4::white);
-                        }
-                        else
-                        {
-                            if (constraint_axis.mV[VY] > 0.f)
-                            {
-                                renderTickText(text_point, mObjectSelection->isAttachment() ? LLTrans::getString("Direction_Back") : LLTrans::getString("Direction_West"), LLColor4::white);
-                            }
-                            else
-                            {
-                                renderTickText(text_point, mObjectSelection->isAttachment() ? LLTrans::getString("Direction_Forward") : LLTrans::getString("Direction_East"), LLColor4::white);
-                            }
-                        }
-                    }
-                }
-                gGL.color4fv(line_color.mV);
-            }
-
-            // now render projected object axis
-            if (mInSnapRegime)
-            {
-                LLVector3 object_axis;
-                getObjectAxisClosestToMouse(object_axis);
-
-                // project onto constraint plane
-                LLSelectNode* first_node = mObjectSelection->getFirstMoveableNode(TRUE);
-                object_axis = object_axis * first_node->getObject()->getRenderRotation();
-                object_axis = object_axis - (object_axis * getConstraintAxis()) * getConstraintAxis();
-                object_axis.normVec();
-                object_axis = object_axis * SNAP_GUIDE_INNER_RADIUS * mRadiusMeters + center;
-                LLVector3 line_start = center;
-
-                gGL.begin(LLRender::LINES);
-                {
-                    gGL.vertex3fv(line_start.mV);
-                    gGL.vertex3fv(object_axis.mV);
-                }
-                gGL.end();
-
-                // draw snap guide arrow
-                gGL.begin(LLRender::TRIANGLES);
-                {
-                    LLVector3 arrow_dir;
-                    LLVector3 arrow_span = (object_axis - line_start) % getConstraintAxis();
-                    arrow_span.normVec();
-
-                    arrow_dir = mCamEdgeOn ? getConstraintAxis() : object_axis - line_start;
-                    arrow_dir.normVec();
-                    if (ring_num == 1)
-                    {
-                        arrow_dir *= -1.f;
-                    }
-                    gGL.vertex3fv((object_axis + arrow_dir * mRadiusMeters * 0.1f).mV);
-                    gGL.vertex3fv((object_axis + arrow_span * mRadiusMeters * 0.1f).mV);
-                    gGL.vertex3fv((object_axis - arrow_span * mRadiusMeters * 0.1f).mV);
-                }
-                gGL.end();
-
-                {
-                    LLGLDepthTest gls_depth(GL_TRUE);
-                    gGL.begin(LLRender::LINES);
-                    {
-                        gGL.vertex3fv(line_start.mV);
-                        gGL.vertex3fv(object_axis.mV);
-                    }
-                    gGL.end();
-
-                    // draw snap guide arrow
-                    gGL.begin(LLRender::TRIANGLES);
-                    {
-                        LLVector3 arrow_dir;
-                        LLVector3 arrow_span = (object_axis - line_start) % getConstraintAxis();
-                        arrow_span.normVec();
-
-                        arrow_dir = mCamEdgeOn ? getConstraintAxis() : object_axis - line_start;
-                        arrow_dir.normVec();
-                        if (ring_num == 1)
-                        {
-                            arrow_dir *= -1.f;
-                        }
-
-                        gGL.vertex3fv((object_axis + arrow_dir * mRadiusMeters * 0.1f).mV);
-                        gGL.vertex3fv((object_axis + arrow_span * mRadiusMeters * 0.1f).mV);
-                        gGL.vertex3fv((object_axis - arrow_span * mRadiusMeters * 0.1f).mV);
-                    }
-                    gGL.end();
-                }
-            }
-        }
-    }
-
-
-    // render help text
-    if (mObjectSelection->getSelectType() != SELECT_TYPE_HUD)
-    {
-        if (mHelpTextTimer.getElapsedTimeF32() < sHelpTextVisibleTime + sHelpTextFadeTime && sNumTimesHelpTextShown < sMaxTimesShowHelpText)
-        {
-            LLVector3 selection_center_start = LLSelectMgr::getInstance()->getSavedBBoxOfSelection().getCenterAgent();
-
-            LLVector3 offset_dir = LLViewerCamera::getInstance()->getUpAxis();
-
-            F32 line_alpha = gSavedSettings.getF32("GridOpacity");
-
-            LLVector3 help_text_pos = selection_center_start + (mRadiusMeters * 3.f * offset_dir);
-            const LLFontGL* big_fontp = LLFontGL::getFontSansSerif();
-
-            std::string help_text =  LLTrans::getString("manip_hint1");
-            LLColor4 help_text_color = LLColor4::white;
-            help_text_color.mV[VALPHA] = clamp_rescale(mHelpTextTimer.getElapsedTimeF32(), sHelpTextVisibleTime, sHelpTextVisibleTime + sHelpTextFadeTime, line_alpha, 0.f);
-            hud_render_utf8text(help_text, help_text_pos, *big_fontp, LLFontGL::NORMAL, LLFontGL::NO_SHADOW, -0.5f * big_fontp->getWidthF32(help_text), 3.f, help_text_color, false);
-            help_text =  LLTrans::getString("manip_hint2");
-            help_text_pos -= offset_dir * mRadiusMeters * 0.4f;
-            hud_render_utf8text(help_text, help_text_pos, *big_fontp, LLFontGL::NORMAL, LLFontGL::NO_SHADOW, -0.5f * big_fontp->getWidthF32(help_text), 3.f, help_text_color, false);
-        }
-    }
->>>>>>> e1623bb2
-}
-
-// Returns true if center of sphere is visible.  Also sets a bunch of member variables that are used later (e.g. mCenterToCam)
-bool LLManipRotate::updateVisiblity()
-{
-<<<<<<< HEAD
-	// Don't want to recalculate the center of the selection during a drag.
-	// Due to packet delays, sometimes half the objects in the selection have their
-	// new position and half have their old one.  This creates subtle errors in the
-	// computed center position for that frame.  Unfortunately, these errors
-	// accumulate.  The result is objects seem to "fly apart" during rotations.
-	// JC - 03.26.2002
-	if (!hasMouseCapture())
-	{
-		mRotationCenter = gAgent.getPosGlobalFromAgent( getPivotPoint() );//LLSelectMgr::getInstance()->getSelectionCenterGlobal();
-	}
-
-	bool visible = false;
-
-	//Assume that UI scale factor is equivalent for X and Y axis
-	F32 ui_scale_factor = LLUI::getScaleFactor().mV[VX];
-
-	LLVector3 center = gAgent.getPosAgentFromGlobal( mRotationCenter );
-	if (mObjectSelection->getSelectType() == SELECT_TYPE_HUD)
-	{
-		mCenterToCam = LLVector3(-1.f / gAgentCamera.mHUDCurZoom, 0.f, 0.f);
-		mCenterToCamNorm = mCenterToCam;
-		mCenterToCamMag = mCenterToCamNorm.normVec();
-
-		mRadiusMeters = RADIUS_PIXELS / (F32) LLViewerCamera::getInstance()->getViewHeightInPixels();
-		mRadiusMeters /= gAgentCamera.mHUDCurZoom;
-		mRadiusMeters *= ui_scale_factor;
-
-		mCenterToProfilePlaneMag = mRadiusMeters * mRadiusMeters / mCenterToCamMag;
-		mCenterToProfilePlane = -mCenterToProfilePlaneMag * mCenterToCamNorm;
-
-		// x axis range is (-aspect * 0.5f, +aspect * 0.5)
-		// y axis range is (-0.5, 0.5)
-		// so use getWorldViewHeightRaw as scale factor when converting to pixel coordinates
-		mCenterScreen.set((S32)((0.5f - center.mV[VY]) / gAgentCamera.mHUDCurZoom * gViewerWindow->getWorldViewHeightScaled()),
-							(S32)((center.mV[VZ] + 0.5f) / gAgentCamera.mHUDCurZoom * gViewerWindow->getWorldViewHeightScaled()));
-		visible = true;
-	}
-	else
-	{
-		visible = LLViewerCamera::getInstance()->projectPosAgentToScreen(center, mCenterScreen );
-		if( visible )
-		{
-			mCenterToCam = gAgentCamera.getCameraPositionAgent() - center;
-			mCenterToCamNorm = mCenterToCam;
-			mCenterToCamMag = mCenterToCamNorm.normVec();
-			LLVector3 cameraAtAxis = LLViewerCamera::getInstance()->getAtAxis();
-			cameraAtAxis.normVec();
-
-			F32 z_dist = -1.f * (mCenterToCam * cameraAtAxis);
-
-			// Don't drag manip if object too far away
-			if (gSavedSettings.getBOOL("LimitSelectDistance"))
-			{
-				F32 max_select_distance = gSavedSettings.getF32("MaxSelectDistance");
-				if (dist_vec_squared(gAgent.getPositionAgent(), center) > (max_select_distance * max_select_distance))
-				{
-					visible = false;
-				}
-			}
-			
-			if (mCenterToCamMag > 0.001f)
-			{
-				F32 fraction_of_fov = RADIUS_PIXELS / (F32) LLViewerCamera::getInstance()->getViewHeightInPixels();
-				F32 apparent_angle = fraction_of_fov * LLViewerCamera::getInstance()->getView();  // radians
-				mRadiusMeters = z_dist * tan(apparent_angle);
-				mRadiusMeters *= ui_scale_factor;
-
-				mCenterToProfilePlaneMag = mRadiusMeters * mRadiusMeters / mCenterToCamMag;
-				mCenterToProfilePlane = -mCenterToProfilePlaneMag * mCenterToCamNorm;
-			}
-			else
-			{
-				visible = false;
-			}
-		}
-	}
-
-	mCamEdgeOn = false;
-	F32 axis_onto_cam = mManipPart >= LL_ROT_X ? llabs( getConstraintAxis() * mCenterToCamNorm ) : 0.f;
-	if( axis_onto_cam < AXIS_ONTO_CAM_TOLERANCE )
-	{
-		mCamEdgeOn = true;
-	}
-
-	return visible;
-=======
-    // Don't want to recalculate the center of the selection during a drag.
-    // Due to packet delays, sometimes half the objects in the selection have their
-    // new position and half have their old one.  This creates subtle errors in the
-    // computed center position for that frame.  Unfortunately, these errors
-    // accumulate.  The result is objects seem to "fly apart" during rotations.
-    // JC - 03.26.2002
-    if (!hasMouseCapture())
-    {
-        mRotationCenter = gAgent.getPosGlobalFromAgent( getPivotPoint() );//LLSelectMgr::getInstance()->getSelectionCenterGlobal();
-    }
-
-    BOOL visible = FALSE;
-
-    //Assume that UI scale factor is equivalent for X and Y axis
-    F32 ui_scale_factor = LLUI::getScaleFactor().mV[VX];
-
-    LLVector3 center = gAgent.getPosAgentFromGlobal( mRotationCenter );
-    if (mObjectSelection->getSelectType() == SELECT_TYPE_HUD)
-    {
-        mCenterToCam = LLVector3(-1.f / gAgentCamera.mHUDCurZoom, 0.f, 0.f);
-        mCenterToCamNorm = mCenterToCam;
-        mCenterToCamMag = mCenterToCamNorm.normVec();
-
-        mRadiusMeters = RADIUS_PIXELS / (F32) LLViewerCamera::getInstance()->getViewHeightInPixels();
-        mRadiusMeters /= gAgentCamera.mHUDCurZoom;
-        mRadiusMeters *= ui_scale_factor;
-
-        mCenterToProfilePlaneMag = mRadiusMeters * mRadiusMeters / mCenterToCamMag;
-        mCenterToProfilePlane = -mCenterToProfilePlaneMag * mCenterToCamNorm;
-
-        // x axis range is (-aspect * 0.5f, +aspect * 0.5)
-        // y axis range is (-0.5, 0.5)
-        // so use getWorldViewHeightRaw as scale factor when converting to pixel coordinates
-        mCenterScreen.set((S32)((0.5f - center.mV[VY]) / gAgentCamera.mHUDCurZoom * gViewerWindow->getWorldViewHeightScaled()),
-                            (S32)((center.mV[VZ] + 0.5f) / gAgentCamera.mHUDCurZoom * gViewerWindow->getWorldViewHeightScaled()));
-        visible = TRUE;
-    }
-    else
-    {
-        visible = LLViewerCamera::getInstance()->projectPosAgentToScreen(center, mCenterScreen );
-        if( visible )
-        {
-            mCenterToCam = gAgentCamera.getCameraPositionAgent() - center;
-            mCenterToCamNorm = mCenterToCam;
-            mCenterToCamMag = mCenterToCamNorm.normVec();
-            LLVector3 cameraAtAxis = LLViewerCamera::getInstance()->getAtAxis();
-            cameraAtAxis.normVec();
-
-            F32 z_dist = -1.f * (mCenterToCam * cameraAtAxis);
-
-            // Don't drag manip if object too far away
-            if (gSavedSettings.getBOOL("LimitSelectDistance"))
-            {
-                F32 max_select_distance = gSavedSettings.getF32("MaxSelectDistance");
-                if (dist_vec_squared(gAgent.getPositionAgent(), center) > (max_select_distance * max_select_distance))
-                {
-                    visible = FALSE;
-                }
-            }
-
-            if (mCenterToCamMag > 0.001f)
-            {
-                F32 fraction_of_fov = RADIUS_PIXELS / (F32) LLViewerCamera::getInstance()->getViewHeightInPixels();
-                F32 apparent_angle = fraction_of_fov * LLViewerCamera::getInstance()->getView();  // radians
-                mRadiusMeters = z_dist * tan(apparent_angle);
-                mRadiusMeters *= ui_scale_factor;
-
-                mCenterToProfilePlaneMag = mRadiusMeters * mRadiusMeters / mCenterToCamMag;
-                mCenterToProfilePlane = -mCenterToProfilePlaneMag * mCenterToCamNorm;
-            }
-            else
-            {
-                visible = FALSE;
-            }
-        }
-    }
-
-    mCamEdgeOn = FALSE;
-    F32 axis_onto_cam = mManipPart >= LL_ROT_X ? llabs( getConstraintAxis() * mCenterToCamNorm ) : 0.f;
-    if( axis_onto_cam < AXIS_ONTO_CAM_TOLERANCE )
-    {
-        mCamEdgeOn = TRUE;
-    }
-
-    return visible;
->>>>>>> e1623bb2
-}
-
-LLQuaternion LLManipRotate::dragUnconstrained( S32 x, S32 y )
-{
-    LLVector3 cam = gAgentCamera.getCameraPositionAgent();
-    LLVector3 center =  gAgent.getPosAgentFromGlobal( mRotationCenter );
-
-    mMouseCur = intersectMouseWithSphere( x, y, center, mRadiusMeters);
-
-    F32 delta_x = (F32)(mCenterScreen.mX - x);
-    F32 delta_y = (F32)(mCenterScreen.mY - y);
-
-    F32 dist_from_sphere_center = sqrt(delta_x * delta_x + delta_y * delta_y);
-
-    LLVector3 axis = mMouseDown % mMouseCur;
-    F32 angle = atan2(sqrtf(axis * axis), mMouseDown * mMouseCur);
-    axis.normVec();
-    LLQuaternion sphere_rot( angle, axis );
-
-    if (is_approx_zero(1.f - mMouseDown * mMouseCur))
-    {
-        return LLQuaternion::DEFAULT;
-    }
-    else if (dist_from_sphere_center < RADIUS_PIXELS)
-    {
-        return sphere_rot;
-    }
-    else
-    {
-        LLVector3 intersection;
-        getMousePointOnPlaneAgent( intersection, x, y, center + mCenterToProfilePlane, mCenterToCamNorm );
-
-        // amount dragging in sphere from center to periphery would rotate object
-        F32 in_sphere_angle = F_PI_BY_TWO;
-        F32 dist_to_tangent_point = mRadiusMeters;
-        if( !is_approx_zero( mCenterToProfilePlaneMag ) )
-        {
-            dist_to_tangent_point = sqrt( mRadiusMeters * mRadiusMeters - mCenterToProfilePlaneMag * mCenterToProfilePlaneMag );
-            in_sphere_angle = atan2( dist_to_tangent_point, mCenterToProfilePlaneMag );
-        }
-
-        LLVector3 profile_center_to_intersection = intersection - (center + mCenterToProfilePlane);
-        F32 dist_to_intersection = profile_center_to_intersection.normVec();
-        F32 angle = (-1.f + dist_to_intersection / dist_to_tangent_point) * in_sphere_angle;
-
-        LLVector3 axis;
-        if (mObjectSelection->getSelectType() == SELECT_TYPE_HUD)
-        {
-            axis = LLVector3(-1.f, 0.f, 0.f) % profile_center_to_intersection;
-        }
-        else
-        {
-            axis = (cam - center) % profile_center_to_intersection;
-            axis.normVec();
-        }
-        return sphere_rot * LLQuaternion( angle, axis );
-    }
-}
-
-LLVector3 LLManipRotate::getConstraintAxis()
-{
-    LLVector3 axis;
-    if( LL_ROT_ROLL == mManipPart )
-    {
-        axis = mCenterToCamNorm;
-    }
-    else
-    {
-        S32 axis_dir = mManipPart - LL_ROT_X;
-        if ((axis_dir >= LL_NO_PART) && (axis_dir < LL_Z_ARROW))
-        {
-            axis.mV[axis_dir] = 1.f;
-        }
-        else
-        {
-#ifndef LL_RELEASE_FOR_DOWNLOAD
-            LL_ERRS() << "Got bogus hit part in LLManipRotate::getConstraintAxis():" << mManipPart << LL_ENDL;
-#else
-            LL_WARNS() << "Got bogus hit part in LLManipRotate::getConstraintAxis():" << mManipPart << LL_ENDL;
-#endif
-<<<<<<< HEAD
-			axis.mV[0] = 1.f;
-		}
-
-		LLVector3 grid_origin;
-		LLVector3 grid_scale;
-		LLQuaternion grid_rotation;
-
-		LLSelectMgr::getInstance()->getGrid(grid_origin, grid_rotation, grid_scale);
-
-		LLSelectNode* first_node = mObjectSelection->getFirstMoveableNode(true);
-		if (first_node)
-		{
-			// *FIX: get agent local attachment grid working
-			// Put rotation into frame of first selected root object
-			axis = axis * grid_rotation;
-		}
-	}
-=======
-            axis.mV[0] = 1.f;
-        }
-
-        LLVector3 grid_origin;
-        LLVector3 grid_scale;
-        LLQuaternion grid_rotation;
-
-        LLSelectMgr::getInstance()->getGrid(grid_origin, grid_rotation, grid_scale);
-
-        LLSelectNode* first_node = mObjectSelection->getFirstMoveableNode(TRUE);
-        if (first_node)
-        {
-            // *FIX: get agent local attachment grid working
-            // Put rotation into frame of first selected root object
-            axis = axis * grid_rotation;
-        }
-    }
->>>>>>> e1623bb2
-
-    return axis;
-}
-
-LLQuaternion LLManipRotate::dragConstrained( S32 x, S32 y )
-{
-<<<<<<< HEAD
-	LLSelectNode* first_object_node = mObjectSelection->getFirstMoveableNode(true);
-	LLVector3 constraint_axis = getConstraintAxis();
-	LLVector3 center = gAgent.getPosAgentFromGlobal( mRotationCenter );
-
-	F32 angle = 0.f;
-
-	// build snap axes
-	LLVector3 grid_origin;
-	LLVector3 grid_scale;
-	LLQuaternion grid_rotation;
-
-	LLSelectMgr::getInstance()->getGrid(grid_origin, grid_rotation, grid_scale);
-
-	LLVector3 axis1;
-	LLVector3 axis2;
-
-	LLVector3 test_axis = constraint_axis;
-	if (mObjectSelection->getSelectType() == SELECT_TYPE_ATTACHMENT && isAgentAvatarValid())
-	{
-		test_axis = test_axis * ~grid_rotation;
-	}
-	else if (LLSelectMgr::getInstance()->getGridMode() == GRID_MODE_REF_OBJECT)
-	{
-		test_axis = test_axis * ~grid_rotation;
-	}
-	test_axis.abs();
-
-	// find closest global axis to constraint axis;
-	if (test_axis.mV[VX] > test_axis.mV[VY] && test_axis.mV[VX] > test_axis.mV[VZ])
-	{
-		axis1 = LLVector3::y_axis;
-	}
-	else if (test_axis.mV[VY] > test_axis.mV[VZ])
-	{
-		axis1 = LLVector3::z_axis;
-	}
-	else
-	{
-		axis1 = LLVector3::x_axis;
-	}
-
-	if (mObjectSelection->getSelectType() == SELECT_TYPE_ATTACHMENT && isAgentAvatarValid())
-	{
-		axis1 = axis1 * grid_rotation;
-	}
-	else if (LLSelectMgr::getInstance()->getGridMode() == GRID_MODE_REF_OBJECT)
-	{
-		axis1 = axis1 * grid_rotation;
-	}
-
-	//project axis onto constraint plane
-	axis1 -= (axis1 * constraint_axis) * constraint_axis;
-	axis1.normVec();
-
-	// calculate third and final axis
-	axis2 = constraint_axis % axis1;
-
-	//F32 axis_onto_cam = llabs( constraint_axis * mCenterToCamNorm );
-	if( mCamEdgeOn )
-	{
-		// We're looking at the ring edge-on.
-		LLVector3 snap_plane_center = (center + (constraint_axis * mRadiusMeters * 0.5f));
-		LLVector3 cam_to_snap_plane;
-		if (mObjectSelection->getSelectType() == SELECT_TYPE_HUD)
-		{
-			cam_to_snap_plane.setVec(1.f, 0.f, 0.f);
-		}
-		else
-		{
-			cam_to_snap_plane = snap_plane_center - gAgentCamera.getCameraPositionAgent();
-			cam_to_snap_plane.normVec();
-		}
-
-		LLVector3 projected_mouse;
-		bool hit = getMousePointOnPlaneAgent(projected_mouse, x, y, snap_plane_center, constraint_axis);
-		projected_mouse -= snap_plane_center;
-
-		if (gSavedSettings.getBOOL("SnapEnabled")) {
-			S32 snap_plane = 0;
-	
-			F32 dot = cam_to_snap_plane * constraint_axis;
-			if (llabs(dot) < 0.01f)
-			{
-				// looking at ring edge on, project onto view plane and check if mouse is past ring
-				getMousePointOnPlaneAgent(projected_mouse, x, y, snap_plane_center, cam_to_snap_plane);
-				projected_mouse -= snap_plane_center;
-				dot = projected_mouse * constraint_axis;
-				if (projected_mouse * constraint_axis > 0)
-				{
-					snap_plane = 1;
-				}
-				projected_mouse -= dot * constraint_axis;
-			}
-			else if (dot > 0.f)
-			{
-				// look for mouse position outside and in front of snap circle
-				if (hit && projected_mouse.magVec() > SNAP_GUIDE_INNER_RADIUS * mRadiusMeters && projected_mouse * cam_to_snap_plane < 0.f)
-				{
-					snap_plane = 1;
-				}
-			}
-			else
-			{
-				// look for mouse position inside or in back of snap circle
-				if (projected_mouse.magVec() < SNAP_GUIDE_INNER_RADIUS * mRadiusMeters || projected_mouse * cam_to_snap_plane > 0.f || !hit)
-				{
-					snap_plane = 1;
-				}
-			}
-	
-			if (snap_plane == 0)
-			{
-				// try other plane
-				snap_plane_center = (center - (constraint_axis * mRadiusMeters * 0.5f));
-				if (mObjectSelection->getSelectType() == SELECT_TYPE_HUD)
-				{
-					cam_to_snap_plane.setVec(1.f, 0.f, 0.f);
-				}
-				else
-				{
-					cam_to_snap_plane = snap_plane_center - gAgentCamera.getCameraPositionAgent();
-					cam_to_snap_plane.normVec();
-				}
-	
-				hit = getMousePointOnPlaneAgent(projected_mouse, x, y, snap_plane_center, constraint_axis);
-				projected_mouse -= snap_plane_center;
-	
-				dot = cam_to_snap_plane * constraint_axis;
-				if (llabs(dot) < 0.01f)
-				{
-					// looking at ring edge on, project onto view plane and check if mouse is past ring
-					getMousePointOnPlaneAgent(projected_mouse, x, y, snap_plane_center, cam_to_snap_plane);
-					projected_mouse -= snap_plane_center;
-					dot = projected_mouse * constraint_axis;
-					if (projected_mouse * constraint_axis < 0)
-					{
-						snap_plane = 2;
-					}
-					projected_mouse -= dot * constraint_axis;
-				}
-				else if (dot < 0.f)
-				{
-					// look for mouse position outside and in front of snap circle
-					if (hit && projected_mouse.magVec() > SNAP_GUIDE_INNER_RADIUS * mRadiusMeters && projected_mouse * cam_to_snap_plane < 0.f)
-					{
-						snap_plane = 2;
-					}
-				}
-				else
-				{
-					// look for mouse position inside or in back of snap circle
-					if (projected_mouse.magVec() < SNAP_GUIDE_INNER_RADIUS * mRadiusMeters || projected_mouse * cam_to_snap_plane > 0.f || !hit)
-					{
-						snap_plane = 2;
-					}
-				}
-			}
-			
-			if (snap_plane > 0)
-			{
-				LLVector3 cam_at_axis;
-				if (mObjectSelection->getSelectType() == SELECT_TYPE_HUD)
-				{
-					cam_at_axis.setVec(1.f, 0.f, 0.f);
-				}
-				else
-				{
-					cam_at_axis = snap_plane_center - gAgentCamera.getCameraPositionAgent();
-					cam_at_axis.normVec();
-				}
-	
-				// first, project mouse onto screen plane at point tangent to rotation radius. 
-				getMousePointOnPlaneAgent(projected_mouse, x, y, snap_plane_center, cam_at_axis);
-				// project that point onto rotation plane
-				projected_mouse -= snap_plane_center;
-				projected_mouse -= projected_vec(projected_mouse, constraint_axis);
-	
-				F32 mouse_lateral_dist = llmin(SNAP_GUIDE_INNER_RADIUS * mRadiusMeters, projected_mouse.magVec());
-				F32 mouse_depth = SNAP_GUIDE_INNER_RADIUS * mRadiusMeters;
-				if (llabs(mouse_lateral_dist) > 0.01f)
-				{
-					mouse_depth = sqrtf((SNAP_GUIDE_INNER_RADIUS * mRadiusMeters) * (SNAP_GUIDE_INNER_RADIUS * mRadiusMeters) - 
-										(mouse_lateral_dist * mouse_lateral_dist));
-				}
-				LLVector3 projected_camera_at = cam_at_axis - projected_vec(cam_at_axis, constraint_axis);
-				projected_mouse -= mouse_depth * projected_camera_at;
-	
-				if (!mInSnapRegime)
-				{
-					mSmoothRotate = true;
-				}
-				mInSnapRegime = true;
-				// 0 to 360 deg
-				F32 mouse_angle = fmodf(atan2(projected_mouse * axis1, projected_mouse * axis2) * RAD_TO_DEG + 360.f, 360.f);
-				
-				F32 relative_mouse_angle = fmodf(mouse_angle + (SNAP_ANGLE_DETENTE / 2), SNAP_ANGLE_INCREMENT);
-	
-				LLVector3 object_axis;
-				getObjectAxisClosestToMouse(object_axis);
-=======
-    LLSelectNode* first_object_node = mObjectSelection->getFirstMoveableNode(TRUE);
-    LLVector3 constraint_axis = getConstraintAxis();
-    LLVector3 center = gAgent.getPosAgentFromGlobal( mRotationCenter );
-
-    F32 angle = 0.f;
-
-    // build snap axes
-    LLVector3 grid_origin;
-    LLVector3 grid_scale;
-    LLQuaternion grid_rotation;
-
-    LLSelectMgr::getInstance()->getGrid(grid_origin, grid_rotation, grid_scale);
-
-    LLVector3 axis1;
-    LLVector3 axis2;
-
-    LLVector3 test_axis = constraint_axis;
-    if (mObjectSelection->getSelectType() == SELECT_TYPE_ATTACHMENT && isAgentAvatarValid())
-    {
-        test_axis = test_axis * ~grid_rotation;
-    }
-    else if (LLSelectMgr::getInstance()->getGridMode() == GRID_MODE_REF_OBJECT)
-    {
-        test_axis = test_axis * ~grid_rotation;
-    }
-    test_axis.abs();
-
-    // find closest global axis to constraint axis;
-    if (test_axis.mV[VX] > test_axis.mV[VY] && test_axis.mV[VX] > test_axis.mV[VZ])
-    {
-        axis1 = LLVector3::y_axis;
-    }
-    else if (test_axis.mV[VY] > test_axis.mV[VZ])
-    {
-        axis1 = LLVector3::z_axis;
-    }
-    else
-    {
-        axis1 = LLVector3::x_axis;
-    }
-
-    if (mObjectSelection->getSelectType() == SELECT_TYPE_ATTACHMENT && isAgentAvatarValid())
-    {
-        axis1 = axis1 * grid_rotation;
-    }
-    else if (LLSelectMgr::getInstance()->getGridMode() == GRID_MODE_REF_OBJECT)
-    {
-        axis1 = axis1 * grid_rotation;
-    }
-
-    //project axis onto constraint plane
-    axis1 -= (axis1 * constraint_axis) * constraint_axis;
-    axis1.normVec();
-
-    // calculate third and final axis
-    axis2 = constraint_axis % axis1;
-
-    //F32 axis_onto_cam = llabs( constraint_axis * mCenterToCamNorm );
-    if( mCamEdgeOn )
-    {
-        // We're looking at the ring edge-on.
-        LLVector3 snap_plane_center = (center + (constraint_axis * mRadiusMeters * 0.5f));
-        LLVector3 cam_to_snap_plane;
-        if (mObjectSelection->getSelectType() == SELECT_TYPE_HUD)
-        {
-            cam_to_snap_plane.setVec(1.f, 0.f, 0.f);
-        }
-        else
-        {
-            cam_to_snap_plane = snap_plane_center - gAgentCamera.getCameraPositionAgent();
-            cam_to_snap_plane.normVec();
-        }
-
-        LLVector3 projected_mouse;
-        BOOL hit = getMousePointOnPlaneAgent(projected_mouse, x, y, snap_plane_center, constraint_axis);
-        projected_mouse -= snap_plane_center;
-
-        if (gSavedSettings.getBOOL("SnapEnabled")) {
-            S32 snap_plane = 0;
-
-            F32 dot = cam_to_snap_plane * constraint_axis;
-            if (llabs(dot) < 0.01f)
-            {
-                // looking at ring edge on, project onto view plane and check if mouse is past ring
-                getMousePointOnPlaneAgent(projected_mouse, x, y, snap_plane_center, cam_to_snap_plane);
-                projected_mouse -= snap_plane_center;
-                dot = projected_mouse * constraint_axis;
-                if (projected_mouse * constraint_axis > 0)
-                {
-                    snap_plane = 1;
-                }
-                projected_mouse -= dot * constraint_axis;
-            }
-            else if (dot > 0.f)
-            {
-                // look for mouse position outside and in front of snap circle
-                if (hit && projected_mouse.magVec() > SNAP_GUIDE_INNER_RADIUS * mRadiusMeters && projected_mouse * cam_to_snap_plane < 0.f)
-                {
-                    snap_plane = 1;
-                }
-            }
-            else
-            {
-                // look for mouse position inside or in back of snap circle
-                if (projected_mouse.magVec() < SNAP_GUIDE_INNER_RADIUS * mRadiusMeters || projected_mouse * cam_to_snap_plane > 0.f || !hit)
-                {
-                    snap_plane = 1;
-                }
-            }
-
-            if (snap_plane == 0)
-            {
-                // try other plane
-                snap_plane_center = (center - (constraint_axis * mRadiusMeters * 0.5f));
-                if (mObjectSelection->getSelectType() == SELECT_TYPE_HUD)
-                {
-                    cam_to_snap_plane.setVec(1.f, 0.f, 0.f);
-                }
-                else
-                {
-                    cam_to_snap_plane = snap_plane_center - gAgentCamera.getCameraPositionAgent();
-                    cam_to_snap_plane.normVec();
-                }
-
-                hit = getMousePointOnPlaneAgent(projected_mouse, x, y, snap_plane_center, constraint_axis);
-                projected_mouse -= snap_plane_center;
-
-                dot = cam_to_snap_plane * constraint_axis;
-                if (llabs(dot) < 0.01f)
-                {
-                    // looking at ring edge on, project onto view plane and check if mouse is past ring
-                    getMousePointOnPlaneAgent(projected_mouse, x, y, snap_plane_center, cam_to_snap_plane);
-                    projected_mouse -= snap_plane_center;
-                    dot = projected_mouse * constraint_axis;
-                    if (projected_mouse * constraint_axis < 0)
-                    {
-                        snap_plane = 2;
-                    }
-                    projected_mouse -= dot * constraint_axis;
-                }
-                else if (dot < 0.f)
-                {
-                    // look for mouse position outside and in front of snap circle
-                    if (hit && projected_mouse.magVec() > SNAP_GUIDE_INNER_RADIUS * mRadiusMeters && projected_mouse * cam_to_snap_plane < 0.f)
-                    {
-                        snap_plane = 2;
-                    }
-                }
-                else
-                {
-                    // look for mouse position inside or in back of snap circle
-                    if (projected_mouse.magVec() < SNAP_GUIDE_INNER_RADIUS * mRadiusMeters || projected_mouse * cam_to_snap_plane > 0.f || !hit)
-                    {
-                        snap_plane = 2;
-                    }
-                }
-            }
-
-            if (snap_plane > 0)
-            {
-                LLVector3 cam_at_axis;
-                if (mObjectSelection->getSelectType() == SELECT_TYPE_HUD)
-                {
-                    cam_at_axis.setVec(1.f, 0.f, 0.f);
-                }
-                else
-                {
-                    cam_at_axis = snap_plane_center - gAgentCamera.getCameraPositionAgent();
-                    cam_at_axis.normVec();
-                }
-
-                // first, project mouse onto screen plane at point tangent to rotation radius.
-                getMousePointOnPlaneAgent(projected_mouse, x, y, snap_plane_center, cam_at_axis);
-                // project that point onto rotation plane
-                projected_mouse -= snap_plane_center;
-                projected_mouse -= projected_vec(projected_mouse, constraint_axis);
-
-                F32 mouse_lateral_dist = llmin(SNAP_GUIDE_INNER_RADIUS * mRadiusMeters, projected_mouse.magVec());
-                F32 mouse_depth = SNAP_GUIDE_INNER_RADIUS * mRadiusMeters;
-                if (llabs(mouse_lateral_dist) > 0.01f)
-                {
-                    mouse_depth = sqrtf((SNAP_GUIDE_INNER_RADIUS * mRadiusMeters) * (SNAP_GUIDE_INNER_RADIUS * mRadiusMeters) -
-                                        (mouse_lateral_dist * mouse_lateral_dist));
-                }
-                LLVector3 projected_camera_at = cam_at_axis - projected_vec(cam_at_axis, constraint_axis);
-                projected_mouse -= mouse_depth * projected_camera_at;
-
-                if (!mInSnapRegime)
-                {
-                    mSmoothRotate = TRUE;
-                }
-                mInSnapRegime = TRUE;
-                // 0 to 360 deg
-                F32 mouse_angle = fmodf(atan2(projected_mouse * axis1, projected_mouse * axis2) * RAD_TO_DEG + 360.f, 360.f);
-
-                F32 relative_mouse_angle = fmodf(mouse_angle + (SNAP_ANGLE_DETENTE / 2), SNAP_ANGLE_INCREMENT);
-
-                LLVector3 object_axis;
-                getObjectAxisClosestToMouse(object_axis);
->>>>>>> e1623bb2
-                if (first_object_node)
-                {
-                    object_axis = object_axis * first_object_node->mSavedRotation;
-                }
-<<<<<<< HEAD
-	
-				// project onto constraint plane
-				object_axis = object_axis - (object_axis * getConstraintAxis()) * getConstraintAxis();
-				object_axis.normVec();
-	
-				if (relative_mouse_angle < SNAP_ANGLE_DETENTE)
-				{
-					F32 quantized_mouse_angle = mouse_angle - (relative_mouse_angle - (SNAP_ANGLE_DETENTE * 0.5f));
-					angle = (quantized_mouse_angle * DEG_TO_RAD) - atan2(object_axis * axis1, object_axis * axis2);
-				}
-				else
-				{
-					angle = (mouse_angle * DEG_TO_RAD) - atan2(object_axis * axis1, object_axis * axis2);
-				}
-				return LLQuaternion( -angle, constraint_axis );
-			}
-			else
-			{
-				if (mInSnapRegime)
-				{
-					mSmoothRotate = true;
-				}
-				mInSnapRegime = false;
-			}
-		}
-		else {
-			if (mInSnapRegime)
-			{
-				mSmoothRotate = true;
-			}
-			mInSnapRegime = false;
-		}
-		
-		if (!mInSnapRegime)
-		{
-			LLVector3 up_from_axis = mCenterToCamNorm % constraint_axis;
-			up_from_axis.normVec();
-			LLVector3 cur_intersection;
-			getMousePointOnPlaneAgent(cur_intersection, x, y, center, mCenterToCam);
-			cur_intersection -= center;
-			mMouseCur = projected_vec(cur_intersection, up_from_axis);
-			F32 mouse_depth = SNAP_GUIDE_INNER_RADIUS * mRadiusMeters;
-			F32 mouse_dist_sqrd = mMouseCur.magVecSquared();
-			if (mouse_dist_sqrd > 0.0001f)
-			{
-				mouse_depth = sqrtf((SNAP_GUIDE_INNER_RADIUS * mRadiusMeters) * (SNAP_GUIDE_INNER_RADIUS * mRadiusMeters) - 
-									mouse_dist_sqrd);
-			}
-			LLVector3 projected_center_to_cam = mCenterToCamNorm - projected_vec(mCenterToCamNorm, constraint_axis);
-			mMouseCur += mouse_depth * projected_center_to_cam;
-
-			F32 dist = (cur_intersection * up_from_axis) - (mMouseDown * up_from_axis);
-			angle = dist / (SNAP_GUIDE_INNER_RADIUS * mRadiusMeters) * -F_PI_BY_TWO;
-		}
-	}
-	else
-	{
-		LLVector3 projected_mouse;
-		getMousePointOnPlaneAgent(projected_mouse, x, y, center, constraint_axis);
-		projected_mouse -= center;
-		mMouseCur = projected_mouse;
-		mMouseCur.normVec();
-
-		if (!first_object_node)
-		{
-			return LLQuaternion::DEFAULT;
-		}
-
-		if (gSavedSettings.getBOOL("SnapEnabled") && projected_mouse.magVec() > SNAP_GUIDE_INNER_RADIUS * mRadiusMeters)
-		{
-			if (!mInSnapRegime)
-			{
-				mSmoothRotate = true;
-			}
-			mInSnapRegime = true;
-			// 0 to 360 deg
-			F32 mouse_angle = fmodf(atan2(projected_mouse * axis1, projected_mouse * axis2) * RAD_TO_DEG + 360.f, 360.f);
-			
-			F32 relative_mouse_angle = fmodf(mouse_angle + (SNAP_ANGLE_DETENTE / 2), SNAP_ANGLE_INCREMENT);
-
-			LLVector3 object_axis;
-			getObjectAxisClosestToMouse(object_axis);
-			object_axis = object_axis * first_object_node->mSavedRotation;
-
-			// project onto constraint plane
-			object_axis = object_axis - (object_axis * getConstraintAxis()) * getConstraintAxis();
-			object_axis.normVec();
-
-			if (relative_mouse_angle < SNAP_ANGLE_DETENTE)
-			{
-				F32 quantized_mouse_angle = mouse_angle - (relative_mouse_angle - (SNAP_ANGLE_DETENTE * 0.5f));
-				angle = (quantized_mouse_angle * DEG_TO_RAD) - atan2(object_axis * axis1, object_axis * axis2);
-			}
-			else
-			{
-				angle = (mouse_angle * DEG_TO_RAD) - atan2(object_axis * axis1, object_axis * axis2);
-			}
-			return LLQuaternion( -angle, constraint_axis );
-		}
-		else
-		{
-			if (mInSnapRegime)
-			{
-				mSmoothRotate = true;
-			}
-			mInSnapRegime = false;
-		}
-
-		LLVector3 cross_product = mMouseDown % mMouseCur;
-		angle = atan2(sqrtf(cross_product * cross_product), mMouseCur * mMouseDown);
-		F32 dir = cross_product * constraint_axis;  // cross product
-		if( dir < 0.f )
-		{
-			angle *= -1.f;
-		}
-	}
-
-	F32 rot_step = gSavedSettings.getF32("RotationStep");
-	F32 step_size = DEG_TO_RAD * rot_step;
-	angle -= fmod(angle, step_size);
-		
-	return LLQuaternion( angle, constraint_axis );
-=======
-
-                // project onto constraint plane
-                object_axis = object_axis - (object_axis * getConstraintAxis()) * getConstraintAxis();
-                object_axis.normVec();
-
-                if (relative_mouse_angle < SNAP_ANGLE_DETENTE)
-                {
-                    F32 quantized_mouse_angle = mouse_angle - (relative_mouse_angle - (SNAP_ANGLE_DETENTE * 0.5f));
-                    angle = (quantized_mouse_angle * DEG_TO_RAD) - atan2(object_axis * axis1, object_axis * axis2);
-                }
-                else
-                {
-                    angle = (mouse_angle * DEG_TO_RAD) - atan2(object_axis * axis1, object_axis * axis2);
-                }
-                return LLQuaternion( -angle, constraint_axis );
-            }
-            else
-            {
-                if (mInSnapRegime)
-                {
-                    mSmoothRotate = TRUE;
-                }
-                mInSnapRegime = FALSE;
-            }
-        }
-        else {
-            if (mInSnapRegime)
-            {
-                mSmoothRotate = TRUE;
-            }
-            mInSnapRegime = FALSE;
-        }
-
-        if (!mInSnapRegime)
-        {
-            LLVector3 up_from_axis = mCenterToCamNorm % constraint_axis;
-            up_from_axis.normVec();
-            LLVector3 cur_intersection;
-            getMousePointOnPlaneAgent(cur_intersection, x, y, center, mCenterToCam);
-            cur_intersection -= center;
-            mMouseCur = projected_vec(cur_intersection, up_from_axis);
-            F32 mouse_depth = SNAP_GUIDE_INNER_RADIUS * mRadiusMeters;
-            F32 mouse_dist_sqrd = mMouseCur.magVecSquared();
-            if (mouse_dist_sqrd > 0.0001f)
-            {
-                mouse_depth = sqrtf((SNAP_GUIDE_INNER_RADIUS * mRadiusMeters) * (SNAP_GUIDE_INNER_RADIUS * mRadiusMeters) -
-                                    mouse_dist_sqrd);
-            }
-            LLVector3 projected_center_to_cam = mCenterToCamNorm - projected_vec(mCenterToCamNorm, constraint_axis);
-            mMouseCur += mouse_depth * projected_center_to_cam;
-
-            F32 dist = (cur_intersection * up_from_axis) - (mMouseDown * up_from_axis);
-            angle = dist / (SNAP_GUIDE_INNER_RADIUS * mRadiusMeters) * -F_PI_BY_TWO;
-        }
-    }
-    else
-    {
-        LLVector3 projected_mouse;
-        getMousePointOnPlaneAgent(projected_mouse, x, y, center, constraint_axis);
-        projected_mouse -= center;
-        mMouseCur = projected_mouse;
-        mMouseCur.normVec();
-
-        if (!first_object_node)
-        {
-            return LLQuaternion::DEFAULT;
-        }
-
-        if (gSavedSettings.getBOOL("SnapEnabled") && projected_mouse.magVec() > SNAP_GUIDE_INNER_RADIUS * mRadiusMeters)
-        {
-            if (!mInSnapRegime)
-            {
-                mSmoothRotate = TRUE;
-            }
-            mInSnapRegime = TRUE;
-            // 0 to 360 deg
-            F32 mouse_angle = fmodf(atan2(projected_mouse * axis1, projected_mouse * axis2) * RAD_TO_DEG + 360.f, 360.f);
-
-            F32 relative_mouse_angle = fmodf(mouse_angle + (SNAP_ANGLE_DETENTE / 2), SNAP_ANGLE_INCREMENT);
-
-            LLVector3 object_axis;
-            getObjectAxisClosestToMouse(object_axis);
-            object_axis = object_axis * first_object_node->mSavedRotation;
-
-            // project onto constraint plane
-            object_axis = object_axis - (object_axis * getConstraintAxis()) * getConstraintAxis();
-            object_axis.normVec();
-
-            if (relative_mouse_angle < SNAP_ANGLE_DETENTE)
-            {
-                F32 quantized_mouse_angle = mouse_angle - (relative_mouse_angle - (SNAP_ANGLE_DETENTE * 0.5f));
-                angle = (quantized_mouse_angle * DEG_TO_RAD) - atan2(object_axis * axis1, object_axis * axis2);
-            }
-            else
-            {
-                angle = (mouse_angle * DEG_TO_RAD) - atan2(object_axis * axis1, object_axis * axis2);
-            }
-            return LLQuaternion( -angle, constraint_axis );
-        }
-        else
-        {
-            if (mInSnapRegime)
-            {
-                mSmoothRotate = TRUE;
-            }
-            mInSnapRegime = FALSE;
-        }
-
-        LLVector3 cross_product = mMouseDown % mMouseCur;
-        angle = atan2(sqrtf(cross_product * cross_product), mMouseCur * mMouseDown);
-        F32 dir = cross_product * constraint_axis;  // cross product
-        if( dir < 0.f )
-        {
-            angle *= -1.f;
-        }
-    }
-
-    F32 rot_step = gSavedSettings.getF32("RotationStep");
-    F32 step_size = DEG_TO_RAD * rot_step;
-    angle -= fmod(angle, step_size);
-
-    return LLQuaternion( angle, constraint_axis );
->>>>>>> e1623bb2
-}
-
-
-
-LLVector3 LLManipRotate::intersectMouseWithSphere( S32 x, S32 y, const LLVector3& sphere_center, F32 sphere_radius)
-{
-    LLVector3 ray_pt;
-    LLVector3 ray_dir;
-    mouseToRay( x, y, &ray_pt, &ray_dir);
-    return intersectRayWithSphere( ray_pt, ray_dir, sphere_center, sphere_radius );
-}
-
-LLVector3 LLManipRotate::intersectRayWithSphere( const LLVector3& ray_pt, const LLVector3& ray_dir, const LLVector3& sphere_center, F32 sphere_radius)
-{
-    LLVector3 ray_pt_to_center = sphere_center - ray_pt;
-    F32 center_distance = ray_pt_to_center.normVec();
-
-    F32 dot = ray_dir * ray_pt_to_center;
-
-    if (dot == 0.f)
-    {
-        return LLVector3::zero;
-    }
-
-    // point which ray hits plane centered on sphere origin, facing ray origin
-    LLVector3 intersection_sphere_plane = ray_pt + (ray_dir * center_distance / dot);
-    // vector from sphere origin to the point, normalized to sphere radius
-    LLVector3 sphere_center_to_intersection = (intersection_sphere_plane - sphere_center) / sphere_radius;
-
-    F32 dist_squared = sphere_center_to_intersection.magVecSquared();
-    LLVector3 result;
-
-    if (dist_squared > 1.f)
-    {
-        result = sphere_center_to_intersection;
-        result.normVec();
-    }
-    else
-    {
-        result = sphere_center_to_intersection - ray_dir * sqrt(1.f - dist_squared);
-    }
-
-    return result;
-}
-
-// Utility function.  Should probably be moved to another class.
-// x,y - mouse position in scaled window coordinates (NOT GL viewport coordinates)
-//static
-void LLManipRotate::mouseToRay( S32 x, S32 y, LLVector3* ray_pt, LLVector3* ray_dir )
-{
-    if (LLSelectMgr::getInstance()->getSelection()->getSelectType() == SELECT_TYPE_HUD)
-    {
-        F32 mouse_x = (((F32)x / gViewerWindow->getWorldViewRectScaled().getWidth()) - 0.5f) / gAgentCamera.mHUDCurZoom;
-        F32 mouse_y = ((((F32)y) / gViewerWindow->getWorldViewRectScaled().getHeight()) - 0.5f) / gAgentCamera.mHUDCurZoom;
-
-        *ray_pt = LLVector3(-1.f, -mouse_x, mouse_y);
-        *ray_dir = LLVector3(1.f, 0.f, 0.f);
-    }
-    else
-    {
-        *ray_pt = gAgentCamera.getCameraPositionAgent();
-        *ray_dir = gViewerWindow->mouseDirectionGlobal(x, y);
-    }
-}
-
-void LLManipRotate::highlightManipulators( S32 x, S32 y )
-{
-<<<<<<< HEAD
-	mHighlightedPart = LL_NO_PART;
-
-	//LLBBox bbox = LLSelectMgr::getInstance()->getBBoxOfSelection();
-	LLViewerObject *first_object = mObjectSelection->getFirstMoveableObject(true);
-	
-	if (!first_object)
-	{
-		return;
-	}
-	
-	LLVector3 rotation_center = gAgent.getPosAgentFromGlobal(mRotationCenter);
-	LLVector3 mouse_dir_x;
-	LLVector3 mouse_dir_y;
-	LLVector3 mouse_dir_z;
-	LLVector3 intersection_roll;
-
-	LLVector3 grid_origin;
-	LLVector3 grid_scale;
-	LLQuaternion grid_rotation;
-
-	LLSelectMgr::getInstance()->getGrid(grid_origin, grid_rotation, grid_scale);
-
-	LLVector3 rot_x_axis = LLVector3::x_axis * grid_rotation;
-	LLVector3 rot_y_axis = LLVector3::y_axis * grid_rotation;
-	LLVector3 rot_z_axis = LLVector3::z_axis * grid_rotation;
-
-	F32 proj_rot_x_axis = llabs(rot_x_axis * mCenterToCamNorm);
-	F32 proj_rot_y_axis = llabs(rot_y_axis * mCenterToCamNorm);
-	F32 proj_rot_z_axis = llabs(rot_z_axis * mCenterToCamNorm);
-
-	F32 min_select_distance = 0.f;
-	F32 cur_select_distance = 0.f;
-
-	// test x
-	getMousePointOnPlaneAgent(mouse_dir_x, x, y, rotation_center, rot_x_axis);
-	mouse_dir_x -= rotation_center;
-	// push intersection point out when working at obtuse angle to make ring easier to hit
-	mouse_dir_x *= 1.f + (1.f - llabs(rot_x_axis * mCenterToCamNorm)) * 0.1f;
-
-	// test y
-	getMousePointOnPlaneAgent(mouse_dir_y, x, y, rotation_center, rot_y_axis);
-	mouse_dir_y -= rotation_center;
-	mouse_dir_y *= 1.f + (1.f - llabs(rot_y_axis * mCenterToCamNorm)) * 0.1f;
-
-	// test z
-	getMousePointOnPlaneAgent(mouse_dir_z, x, y, rotation_center, rot_z_axis);
-	mouse_dir_z -= rotation_center;
-	mouse_dir_z *= 1.f + (1.f - llabs(rot_z_axis * mCenterToCamNorm)) * 0.1f;
-
-	// test roll
-	getMousePointOnPlaneAgent(intersection_roll, x, y, rotation_center, mCenterToCamNorm);
-	intersection_roll -= rotation_center;
-
-	F32 dist_x = mouse_dir_x.normVec();
-	F32 dist_y = mouse_dir_y.normVec();
-	F32 dist_z = mouse_dir_z.normVec();
-
-	F32 distance_threshold = (MAX_MANIP_SELECT_DISTANCE * mRadiusMeters) / gViewerWindow->getWorldViewHeightScaled();
-
-	if (llabs(dist_x - mRadiusMeters) * llmax(0.05f, proj_rot_x_axis) < distance_threshold)
-	{
-		// selected x
-		cur_select_distance = dist_x * mouse_dir_x * mCenterToCamNorm;
-		if (cur_select_distance >= -0.05f && (min_select_distance == 0.f || cur_select_distance > min_select_distance))
-		{
-			min_select_distance = cur_select_distance;
-			mHighlightedPart = LL_ROT_X;
-		}
-	}
-	if (llabs(dist_y - mRadiusMeters) * llmax(0.05f, proj_rot_y_axis) < distance_threshold)
-	{
-		// selected y
-		cur_select_distance = dist_y * mouse_dir_y * mCenterToCamNorm;
-		if (cur_select_distance >= -0.05f && (min_select_distance == 0.f || cur_select_distance > min_select_distance))
-		{
-			min_select_distance = cur_select_distance;
-			mHighlightedPart = LL_ROT_Y;
-		}
-	}
-	if (llabs(dist_z - mRadiusMeters) * llmax(0.05f, proj_rot_z_axis) < distance_threshold)
-	{
-		// selected z
-		cur_select_distance = dist_z * mouse_dir_z * mCenterToCamNorm;
-		if (cur_select_distance >= -0.05f && (min_select_distance == 0.f || cur_select_distance > min_select_distance))
-		{
-			min_select_distance = cur_select_distance;
-			mHighlightedPart = LL_ROT_Z;
-		}
-	}
-
-	// test for edge-on intersections
-	if (proj_rot_x_axis < 0.05f)
-	{
-		if ((proj_rot_y_axis > 0.05f && (dist_y * llabs(mouse_dir_y * rot_x_axis) < distance_threshold) && dist_y < mRadiusMeters) ||
-			(proj_rot_z_axis > 0.05f && (dist_z * llabs(mouse_dir_z * rot_x_axis) < distance_threshold) && dist_z < mRadiusMeters))
-		{
-			mHighlightedPart = LL_ROT_X;
-		}
-	}
-
-	if (proj_rot_y_axis < 0.05f)
-	{
-		if ((proj_rot_x_axis > 0.05f && (dist_x * llabs(mouse_dir_x * rot_y_axis) < distance_threshold) && dist_x < mRadiusMeters) ||
-			(proj_rot_z_axis > 0.05f && (dist_z * llabs(mouse_dir_z * rot_y_axis) < distance_threshold) && dist_z < mRadiusMeters))
-		{
-			mHighlightedPart = LL_ROT_Y;
-		}
-	}
-
-	if (proj_rot_z_axis < 0.05f)
-	{
-		if ((proj_rot_x_axis > 0.05f && (dist_x * llabs(mouse_dir_x * rot_z_axis) < distance_threshold) && dist_x < mRadiusMeters) ||
-			(proj_rot_y_axis > 0.05f && (dist_y * llabs(mouse_dir_y * rot_z_axis) < distance_threshold) && dist_y < mRadiusMeters))
-		{
-			mHighlightedPart = LL_ROT_Z;
-		}
-	}
-
-	// test for roll
-	if (mHighlightedPart == LL_NO_PART)
-	{
-		F32 roll_distance = intersection_roll.magVec();
-		F32 width_meters = WIDTH_PIXELS * mRadiusMeters / RADIUS_PIXELS;
-
-		// use larger distance threshold for roll as it is checked only if something else wasn't highlighted
-		if (llabs(roll_distance - (mRadiusMeters + (width_meters * 2.f))) < distance_threshold * 2.f)
-		{
-			mHighlightedPart = LL_ROT_ROLL;
-		}
-		else if (roll_distance < mRadiusMeters)
-		{
-			mHighlightedPart = LL_ROT_GENERAL;
-		}
-	}
-=======
-    mHighlightedPart = LL_NO_PART;
-
-    //LLBBox bbox = LLSelectMgr::getInstance()->getBBoxOfSelection();
-    LLViewerObject *first_object = mObjectSelection->getFirstMoveableObject(TRUE);
-
-    if (!first_object)
-    {
-        return;
-    }
-
-    LLVector3 rotation_center = gAgent.getPosAgentFromGlobal(mRotationCenter);
-    LLVector3 mouse_dir_x;
-    LLVector3 mouse_dir_y;
-    LLVector3 mouse_dir_z;
-    LLVector3 intersection_roll;
-
-    LLVector3 grid_origin;
-    LLVector3 grid_scale;
-    LLQuaternion grid_rotation;
-
-    LLSelectMgr::getInstance()->getGrid(grid_origin, grid_rotation, grid_scale);
-
-    LLVector3 rot_x_axis = LLVector3::x_axis * grid_rotation;
-    LLVector3 rot_y_axis = LLVector3::y_axis * grid_rotation;
-    LLVector3 rot_z_axis = LLVector3::z_axis * grid_rotation;
-
-    F32 proj_rot_x_axis = llabs(rot_x_axis * mCenterToCamNorm);
-    F32 proj_rot_y_axis = llabs(rot_y_axis * mCenterToCamNorm);
-    F32 proj_rot_z_axis = llabs(rot_z_axis * mCenterToCamNorm);
-
-    F32 min_select_distance = 0.f;
-    F32 cur_select_distance = 0.f;
-
-    // test x
-    getMousePointOnPlaneAgent(mouse_dir_x, x, y, rotation_center, rot_x_axis);
-    mouse_dir_x -= rotation_center;
-    // push intersection point out when working at obtuse angle to make ring easier to hit
-    mouse_dir_x *= 1.f + (1.f - llabs(rot_x_axis * mCenterToCamNorm)) * 0.1f;
-
-    // test y
-    getMousePointOnPlaneAgent(mouse_dir_y, x, y, rotation_center, rot_y_axis);
-    mouse_dir_y -= rotation_center;
-    mouse_dir_y *= 1.f + (1.f - llabs(rot_y_axis * mCenterToCamNorm)) * 0.1f;
-
-    // test z
-    getMousePointOnPlaneAgent(mouse_dir_z, x, y, rotation_center, rot_z_axis);
-    mouse_dir_z -= rotation_center;
-    mouse_dir_z *= 1.f + (1.f - llabs(rot_z_axis * mCenterToCamNorm)) * 0.1f;
-
-    // test roll
-    getMousePointOnPlaneAgent(intersection_roll, x, y, rotation_center, mCenterToCamNorm);
-    intersection_roll -= rotation_center;
-
-    F32 dist_x = mouse_dir_x.normVec();
-    F32 dist_y = mouse_dir_y.normVec();
-    F32 dist_z = mouse_dir_z.normVec();
-
-    F32 distance_threshold = (MAX_MANIP_SELECT_DISTANCE * mRadiusMeters) / gViewerWindow->getWorldViewHeightScaled();
-
-    if (llabs(dist_x - mRadiusMeters) * llmax(0.05f, proj_rot_x_axis) < distance_threshold)
-    {
-        // selected x
-        cur_select_distance = dist_x * mouse_dir_x * mCenterToCamNorm;
-        if (cur_select_distance >= -0.05f && (min_select_distance == 0.f || cur_select_distance > min_select_distance))
-        {
-            min_select_distance = cur_select_distance;
-            mHighlightedPart = LL_ROT_X;
-        }
-    }
-    if (llabs(dist_y - mRadiusMeters) * llmax(0.05f, proj_rot_y_axis) < distance_threshold)
-    {
-        // selected y
-        cur_select_distance = dist_y * mouse_dir_y * mCenterToCamNorm;
-        if (cur_select_distance >= -0.05f && (min_select_distance == 0.f || cur_select_distance > min_select_distance))
-        {
-            min_select_distance = cur_select_distance;
-            mHighlightedPart = LL_ROT_Y;
-        }
-    }
-    if (llabs(dist_z - mRadiusMeters) * llmax(0.05f, proj_rot_z_axis) < distance_threshold)
-    {
-        // selected z
-        cur_select_distance = dist_z * mouse_dir_z * mCenterToCamNorm;
-        if (cur_select_distance >= -0.05f && (min_select_distance == 0.f || cur_select_distance > min_select_distance))
-        {
-            min_select_distance = cur_select_distance;
-            mHighlightedPart = LL_ROT_Z;
-        }
-    }
-
-    // test for edge-on intersections
-    if (proj_rot_x_axis < 0.05f)
-    {
-        if ((proj_rot_y_axis > 0.05f && (dist_y * llabs(mouse_dir_y * rot_x_axis) < distance_threshold) && dist_y < mRadiusMeters) ||
-            (proj_rot_z_axis > 0.05f && (dist_z * llabs(mouse_dir_z * rot_x_axis) < distance_threshold) && dist_z < mRadiusMeters))
-        {
-            mHighlightedPart = LL_ROT_X;
-        }
-    }
-
-    if (proj_rot_y_axis < 0.05f)
-    {
-        if ((proj_rot_x_axis > 0.05f && (dist_x * llabs(mouse_dir_x * rot_y_axis) < distance_threshold) && dist_x < mRadiusMeters) ||
-            (proj_rot_z_axis > 0.05f && (dist_z * llabs(mouse_dir_z * rot_y_axis) < distance_threshold) && dist_z < mRadiusMeters))
-        {
-            mHighlightedPart = LL_ROT_Y;
-        }
-    }
-
-    if (proj_rot_z_axis < 0.05f)
-    {
-        if ((proj_rot_x_axis > 0.05f && (dist_x * llabs(mouse_dir_x * rot_z_axis) < distance_threshold) && dist_x < mRadiusMeters) ||
-            (proj_rot_y_axis > 0.05f && (dist_y * llabs(mouse_dir_y * rot_z_axis) < distance_threshold) && dist_y < mRadiusMeters))
-        {
-            mHighlightedPart = LL_ROT_Z;
-        }
-    }
-
-    // test for roll
-    if (mHighlightedPart == LL_NO_PART)
-    {
-        F32 roll_distance = intersection_roll.magVec();
-        F32 width_meters = WIDTH_PIXELS * mRadiusMeters / RADIUS_PIXELS;
-
-        // use larger distance threshold for roll as it is checked only if something else wasn't highlighted
-        if (llabs(roll_distance - (mRadiusMeters + (width_meters * 2.f))) < distance_threshold * 2.f)
-        {
-            mHighlightedPart = LL_ROT_ROLL;
-        }
-        else if (roll_distance < mRadiusMeters)
-        {
-            mHighlightedPart = LL_ROT_GENERAL;
-        }
-    }
->>>>>>> e1623bb2
-}
-
-S32 LLManipRotate::getObjectAxisClosestToMouse(LLVector3& object_axis)
-{
-<<<<<<< HEAD
-	LLSelectNode* first_object_node = mObjectSelection->getFirstMoveableNode(true);
-
-	if (!first_object_node)
-	{
-		object_axis.clearVec();
-		return -1;
-	}
-
-	LLQuaternion obj_rotation = first_object_node->mSavedRotation;
-	LLVector3 mouse_down_object = mMouseDown * ~obj_rotation;
-	LLVector3 mouse_down_abs = mouse_down_object;
-	mouse_down_abs.abs();
-
-	S32 axis_index = 0;
-	if (mouse_down_abs.mV[VX] > mouse_down_abs.mV[VY] && mouse_down_abs.mV[VX] > mouse_down_abs.mV[VZ])
-	{
-		if (mouse_down_object.mV[VX] > 0.f)
-		{
-			object_axis = LLVector3::x_axis;
-		}
-		else
-		{
-			object_axis = LLVector3::x_axis_neg;
-		}
-		axis_index = VX;
-	}
-	else if (mouse_down_abs.mV[VY] > mouse_down_abs.mV[VZ])
-	{
-		if (mouse_down_object.mV[VY] > 0.f)
-		{
-			object_axis = LLVector3::y_axis;
-		}
-		else
-		{
-			object_axis = LLVector3::y_axis_neg;
-		}
-		axis_index = VY;
-	}
-	else
-	{
-		if (mouse_down_object.mV[VZ] > 0.f)
-		{
-			object_axis = LLVector3::z_axis;
-		}
-		else
-		{
-			object_axis = LLVector3::z_axis_neg;
-		}
-		axis_index = VZ;
-	}
-
-	return axis_index;
-=======
-    LLSelectNode* first_object_node = mObjectSelection->getFirstMoveableNode(TRUE);
-
-    if (!first_object_node)
-    {
-        object_axis.clearVec();
-        return -1;
-    }
-
-    LLQuaternion obj_rotation = first_object_node->mSavedRotation;
-    LLVector3 mouse_down_object = mMouseDown * ~obj_rotation;
-    LLVector3 mouse_down_abs = mouse_down_object;
-    mouse_down_abs.abs();
-
-    S32 axis_index = 0;
-    if (mouse_down_abs.mV[VX] > mouse_down_abs.mV[VY] && mouse_down_abs.mV[VX] > mouse_down_abs.mV[VZ])
-    {
-        if (mouse_down_object.mV[VX] > 0.f)
-        {
-            object_axis = LLVector3::x_axis;
-        }
-        else
-        {
-            object_axis = LLVector3::x_axis_neg;
-        }
-        axis_index = VX;
-    }
-    else if (mouse_down_abs.mV[VY] > mouse_down_abs.mV[VZ])
-    {
-        if (mouse_down_object.mV[VY] > 0.f)
-        {
-            object_axis = LLVector3::y_axis;
-        }
-        else
-        {
-            object_axis = LLVector3::y_axis_neg;
-        }
-        axis_index = VY;
-    }
-    else
-    {
-        if (mouse_down_object.mV[VZ] > 0.f)
-        {
-            object_axis = LLVector3::z_axis;
-        }
-        else
-        {
-            object_axis = LLVector3::z_axis_neg;
-        }
-        axis_index = VZ;
-    }
-
-    return axis_index;
->>>>>>> e1623bb2
-}
-
-//virtual
-bool LLManipRotate::canAffectSelection()
-{
-<<<<<<< HEAD
-	bool can_rotate = mObjectSelection->getObjectCount() != 0;
-	if (can_rotate)
-	{
-		struct f : public LLSelectedObjectFunctor
-		{
-			virtual bool apply(LLViewerObject* objectp)
-			{
-				LLViewerObject *root_object = (objectp == NULL) ? NULL : objectp->getRootEdit();
-				return objectp->permMove() && !objectp->isPermanentEnforced() &&
-					((root_object == NULL) || !root_object->isPermanentEnforced()) &&
-					(objectp->permModify() || !gSavedSettings.getBOOL("EditLinkedParts"));
-			}
-		} func;
-		can_rotate = mObjectSelection->applyToObjects(&func);
-	}
-	return can_rotate;
-=======
-    BOOL can_rotate = mObjectSelection->getObjectCount() != 0;
-    if (can_rotate)
-    {
-        struct f : public LLSelectedObjectFunctor
-        {
-            virtual bool apply(LLViewerObject* objectp)
-            {
-                LLViewerObject *root_object = (objectp == NULL) ? NULL : objectp->getRootEdit();
-                return objectp->permMove() && !objectp->isPermanentEnforced() &&
-                    ((root_object == NULL) || !root_object->isPermanentEnforced()) &&
-                    (objectp->permModify() || !gSavedSettings.getBOOL("EditLinkedParts"));
-            }
-        } func;
-        can_rotate = mObjectSelection->applyToObjects(&func);
-    }
-    return can_rotate;
->>>>>>> e1623bb2
-}
+/**
+ * @file llmaniprotate.cpp
+ * @brief LLManipRotate class implementation
+ *
+ * $LicenseInfo:firstyear=2002&license=viewerlgpl$
+ * Second Life Viewer Source Code
+ * Copyright (C) 2010, Linden Research, Inc.
+ *
+ * This library is free software; you can redistribute it and/or
+ * modify it under the terms of the GNU Lesser General Public
+ * License as published by the Free Software Foundation;
+ * version 2.1 of the License only.
+ *
+ * This library is distributed in the hope that it will be useful,
+ * but WITHOUT ANY WARRANTY; without even the implied warranty of
+ * MERCHANTABILITY or FITNESS FOR A PARTICULAR PURPOSE.  See the GNU
+ * Lesser General Public License for more details.
+ *
+ * You should have received a copy of the GNU Lesser General Public
+ * License along with this library; if not, write to the Free Software
+ * Foundation, Inc., 51 Franklin Street, Fifth Floor, Boston, MA  02110-1301  USA
+ *
+ * Linden Research, Inc., 945 Battery Street, San Francisco, CA  94111  USA
+ * $/LicenseInfo$
+ */
+
+#include "llviewerprecompiledheaders.h"
+
+#include "llmaniprotate.h"
+
+// library includes
+#include "llmath.h"
+#include "llgl.h"
+#include "llrender.h"
+#include "v4color.h"
+#include "llprimitive.h"
+#include "llview.h"
+#include "llfontgl.h"
+
+// viewer includes
+#include "llagent.h"
+#include "llagentcamera.h"
+#include "llbox.h"
+#include "llbutton.h"
+#include "llviewercontrol.h"
+#include "llcriticaldamp.h"
+#include "lltooltip.h"
+#include "llfloatertools.h"
+#include "llselectmgr.h"
+#include "llstatusbar.h"
+#include "llui.h"
+#include "llvoavatar.h"
+#include "llviewercamera.h"
+#include "llviewerobject.h"
+#include "llviewerobject.h"
+#include "llviewershadermgr.h"
+#include "llviewerwindow.h"
+#include "llworld.h"
+#include "pipeline.h"
+#include "lldrawable.h"
+#include "llglheaders.h"
+#include "lltrans.h"
+#include "llvoavatarself.h"
+#include "llhudrender.h"
+
+const F32 RADIUS_PIXELS = 100.f;        // size in screen space
+const F32 SQ_RADIUS = RADIUS_PIXELS * RADIUS_PIXELS;
+const F32 WIDTH_PIXELS = 8;
+const S32 CIRCLE_STEPS = 100;
+const F32 MAX_MANIP_SELECT_DISTANCE = 100.f;
+const F32 SNAP_ANGLE_INCREMENT = 5.625f;
+const F32 SNAP_ANGLE_DETENTE = SNAP_ANGLE_INCREMENT;
+const F32 SNAP_GUIDE_RADIUS_1 = 2.8f;
+const F32 SNAP_GUIDE_RADIUS_2 = 2.4f;
+const F32 SNAP_GUIDE_RADIUS_3 = 2.2f;
+const F32 SNAP_GUIDE_RADIUS_4 = 2.1f;
+const F32 SNAP_GUIDE_RADIUS_5 = 2.05f;
+const F32 SNAP_GUIDE_INNER_RADIUS = 2.f;
+const F32 AXIS_ONTO_CAM_TOLERANCE = cos( 80.f * DEG_TO_RAD );
+const F32 SELECTED_MANIPULATOR_SCALE = 1.05f;
+const F32 MANIPULATOR_SCALE_HALF_LIFE = 0.07f;
+
+extern void handle_reset_rotation(void*);  // in LLViewerWindow
+
+LLManipRotate::LLManipRotate( LLToolComposite* composite )
+:   LLManip( std::string("Rotate"), composite ),
+    mRotationCenter(),
+    mCenterScreen(),
+    mRotation(),
+    mMouseDown(),
+    mMouseCur(),
+    mRadiusMeters(0.f),
+    mCenterToCam(),
+    mCenterToCamNorm(),
+    mCenterToCamMag(0.f),
+    mCenterToProfilePlane(),
+    mCenterToProfilePlaneMag(0.f),
+    mSendUpdateOnMouseUp( false ),
+    mSmoothRotate( false ),
+    mCamEdgeOn(false),
+    mManipulatorScales(1.f, 1.f, 1.f, 1.f)
+{ }
+
+void LLManipRotate::handleSelect()
+{
+    // *FIX: put this in mouseDown?
+    LLSelectMgr::getInstance()->saveSelectedObjectTransform(SELECT_ACTION_TYPE_PICK);
+    if (gFloaterTools)
+    {
+        gFloaterTools->setStatusText("rotate");
+    }
+    LLManip::handleSelect();
+}
+
+void LLManipRotate::render()
+{
+    LLGLSUIDefault gls_ui;
+    gGL.getTexUnit(0)->bind(LLViewerFetchedTexture::sWhiteImagep);
+    LLGLDepthTest gls_depth(GL_TRUE);
+    LLGLEnable gl_blend(GL_BLEND);
+
+    // You can rotate if you can move
+    LLViewerObject* first_object = mObjectSelection->getFirstMoveableObject(true);
+    if( !first_object )
+    {
+        return;
+    }
+
+    if( !updateVisiblity() )
+    {
+        return;
+    }
+
+    gGL.matrixMode(LLRender::MM_MODELVIEW);
+    gGL.pushMatrix();
+    if (mObjectSelection->getSelectType() == SELECT_TYPE_HUD)
+    {
+        F32 zoom = gAgentCamera.mHUDCurZoom;
+        gGL.scalef(zoom, zoom, zoom);
+    }
+
+
+    LLVector3 center = gAgent.getPosAgentFromGlobal( mRotationCenter );
+
+    LLColor4 highlight_outside( 1.f, 1.f, 0.f, 1.f );
+    LLColor4 highlight_inside( 0.7f, 0.7f, 0.f, 0.5f );
+    F32 width_meters = WIDTH_PIXELS * mRadiusMeters / RADIUS_PIXELS;
+
+    gGL.pushMatrix();
+    {
+
+        // are we in the middle of a constrained drag?
+        if (mManipPart >= LL_ROT_X && mManipPart <= LL_ROT_Z)
+        {
+            renderSnapGuides();
+        }
+        else
+        {
+            gDebugProgram.bind();
+
+            LLGLEnable cull_face(GL_CULL_FACE);
+            LLGLDepthTest gls_depth(GL_FALSE);
+            gGL.pushMatrix();
+            {
+                // Draw "sphere" (intersection of sphere with tangent cone that has apex at camera)
+                gGL.translatef( mCenterToProfilePlane.mV[VX], mCenterToProfilePlane.mV[VY], mCenterToProfilePlane.mV[VZ] );
+                gGL.translatef( center.mV[VX], center.mV[VY], center.mV[VZ] );
+
+                // Inverse change of basis vectors
+                LLVector3 forward = mCenterToCamNorm;
+                LLVector3 left = gAgent.getUpAxis() % forward;
+                left.normVec();
+                LLVector3 up = forward % left;
+
+                LLVector4 a(-forward);
+                a.mV[3] = 0;
+                LLVector4 b(up);
+                b.mV[3] = 0;
+                LLVector4 c(left);
+                c.mV[3] = 0;
+                LLMatrix4 mat;
+                mat.initRows(a, b, c, LLVector4(0.f, 0.f, 0.f, 1.f));
+
+                gGL.multMatrix( &mat.mMatrix[0][0] );
+
+                gGL.rotatef( -90, 0.f, 1.f, 0.f);
+                LLColor4 color;
+                if (mManipPart == LL_ROT_ROLL || mHighlightedPart == LL_ROT_ROLL)
+                {
+                    color.setVec(0.8f, 0.8f, 0.8f, 0.8f);
+                    gGL.scalef(mManipulatorScales.mV[VW], mManipulatorScales.mV[VW], mManipulatorScales.mV[VW]);
+                }
+                else
+                {
+                    color.setVec( 0.7f, 0.7f, 0.7f, 0.6f );
+                }
+                gGL.diffuseColor4fv(color.mV);
+                gl_washer_2d(mRadiusMeters + width_meters, mRadiusMeters, CIRCLE_STEPS, color, color);
+
+
+                if (mManipPart == LL_NO_PART)
+                {
+                    gGL.color4f( 0.7f, 0.7f, 0.7f, 0.3f );
+                    gGL.diffuseColor4f(0.7f, 0.7f, 0.7f, 0.3f);
+                    gl_circle_2d( 0, 0,  mRadiusMeters, CIRCLE_STEPS, true );
+                }
+
+                gGL.flush();
+            }
+            gGL.popMatrix();
+
+            gUIProgram.bind();
+        }
+
+        gGL.translatef( center.mV[VX], center.mV[VY], center.mV[VZ] );
+
+        LLQuaternion rot;
+        F32 angle_radians, x, y, z;
+
+        LLVector3 grid_origin;
+        LLVector3 grid_scale;
+        LLQuaternion grid_rotation;
+
+        LLSelectMgr::getInstance()->getGrid(grid_origin, grid_rotation, grid_scale);
+
+        grid_rotation.getAngleAxis(&angle_radians, &x, &y, &z);
+        gGL.rotatef(angle_radians * RAD_TO_DEG, x, y, z);
+
+
+        gDebugProgram.bind();
+
+        if (mManipPart == LL_ROT_Z)
+        {
+            mManipulatorScales = lerp(mManipulatorScales, LLVector4(1.f, 1.f, SELECTED_MANIPULATOR_SCALE, 1.f), LLSmoothInterpolation::getInterpolant(MANIPULATOR_SCALE_HALF_LIFE));
+            gGL.pushMatrix();
+            {
+                // selected part
+                gGL.scalef(mManipulatorScales.mV[VZ], mManipulatorScales.mV[VZ], mManipulatorScales.mV[VZ]);
+                renderActiveRing( mRadiusMeters, width_meters, LLColor4( 0.f, 0.f, 1.f, 1.f) , LLColor4( 0.f, 0.f, 1.f, 0.3f ));
+            }
+            gGL.popMatrix();
+        }
+        else if (mManipPart == LL_ROT_Y)
+        {
+            mManipulatorScales = lerp(mManipulatorScales, LLVector4(1.f, SELECTED_MANIPULATOR_SCALE, 1.f, 1.f), LLSmoothInterpolation::getInterpolant(MANIPULATOR_SCALE_HALF_LIFE));
+            gGL.pushMatrix();
+            {
+                gGL.rotatef( 90.f, 1.f, 0.f, 0.f );
+                gGL.scalef(mManipulatorScales.mV[VY], mManipulatorScales.mV[VY], mManipulatorScales.mV[VY]);
+                renderActiveRing( mRadiusMeters, width_meters, LLColor4( 0.f, 1.f, 0.f, 1.f), LLColor4( 0.f, 1.f, 0.f, 0.3f));
+            }
+            gGL.popMatrix();
+        }
+        else if (mManipPart == LL_ROT_X)
+        {
+            mManipulatorScales = lerp(mManipulatorScales, LLVector4(SELECTED_MANIPULATOR_SCALE, 1.f, 1.f, 1.f), LLSmoothInterpolation::getInterpolant(MANIPULATOR_SCALE_HALF_LIFE));
+            gGL.pushMatrix();
+            {
+                gGL.rotatef( 90.f, 0.f, 1.f, 0.f );
+                gGL.scalef(mManipulatorScales.mV[VX], mManipulatorScales.mV[VX], mManipulatorScales.mV[VX]);
+                renderActiveRing( mRadiusMeters, width_meters, LLColor4( 1.f, 0.f, 0.f, 1.f), LLColor4( 1.f, 0.f, 0.f, 0.3f));
+            }
+            gGL.popMatrix();
+        }
+        else if (mManipPart == LL_ROT_ROLL)
+        {
+            mManipulatorScales = lerp(mManipulatorScales, LLVector4(1.f, 1.f, 1.f, SELECTED_MANIPULATOR_SCALE), LLSmoothInterpolation::getInterpolant(MANIPULATOR_SCALE_HALF_LIFE));
+        }
+        else if (mManipPart == LL_NO_PART)
+        {
+            if (mHighlightedPart == LL_NO_PART)
+            {
+                mManipulatorScales = lerp(mManipulatorScales, LLVector4(1.f, 1.f, 1.f, 1.f), LLSmoothInterpolation::getInterpolant(MANIPULATOR_SCALE_HALF_LIFE));
+            }
+
+            LLGLEnable cull_face(GL_CULL_FACE);
+            LLGLEnable clip_plane0(GL_CLIP_PLANE0);
+            LLGLDepthTest gls_depth(GL_FALSE);
+            //LLGLDisable gls_stencil(GL_STENCIL_TEST);
+
+            // First pass: centers. Second pass: sides.
+            for( S32 i=0; i<2; i++ )
+            {
+
+                gGL.pushMatrix();
+                {
+                    if (mHighlightedPart == LL_ROT_Z)
+                    {
+                        mManipulatorScales = lerp(mManipulatorScales, LLVector4(1.f, 1.f, SELECTED_MANIPULATOR_SCALE, 1.f), LLSmoothInterpolation::getInterpolant(MANIPULATOR_SCALE_HALF_LIFE));
+                        gGL.scalef(mManipulatorScales.mV[VZ], mManipulatorScales.mV[VZ], mManipulatorScales.mV[VZ]);
+                        // hovering over part
+                        gl_ring( mRadiusMeters, width_meters, LLColor4( 0.f, 0.f, 1.f, 1.f ), LLColor4( 0.f, 0.f, 1.f, 0.5f ), CIRCLE_STEPS, i);
+                    }
+                    else
+                    {
+                        // default
+                        gl_ring( mRadiusMeters, width_meters, LLColor4( 0.f, 0.f, 0.8f, 0.8f ), LLColor4( 0.f, 0.f, 0.8f, 0.4f ), CIRCLE_STEPS, i);
+                    }
+                }
+                gGL.popMatrix();
+
+                gGL.pushMatrix();
+                {
+                    gGL.rotatef( 90.f, 1.f, 0.f, 0.f );
+                    if (mHighlightedPart == LL_ROT_Y)
+                    {
+                        mManipulatorScales = lerp(mManipulatorScales, LLVector4(1.f, SELECTED_MANIPULATOR_SCALE, 1.f, 1.f), LLSmoothInterpolation::getInterpolant(MANIPULATOR_SCALE_HALF_LIFE));
+                        gGL.scalef(mManipulatorScales.mV[VY], mManipulatorScales.mV[VY], mManipulatorScales.mV[VY]);
+                        // hovering over part
+                        gl_ring( mRadiusMeters, width_meters, LLColor4( 0.f, 1.f, 0.f, 1.f ), LLColor4( 0.f, 1.f, 0.f, 0.5f ), CIRCLE_STEPS, i);
+                    }
+                    else
+                    {
+                        // default
+                        gl_ring( mRadiusMeters, width_meters, LLColor4( 0.f, 0.8f, 0.f, 0.8f ), LLColor4( 0.f, 0.8f, 0.f, 0.4f ), CIRCLE_STEPS, i);
+                    }
+                }
+                gGL.popMatrix();
+
+                gGL.pushMatrix();
+                {
+                    gGL.rotatef( 90.f, 0.f, 1.f, 0.f );
+                    if (mHighlightedPart == LL_ROT_X)
+                    {
+                        mManipulatorScales = lerp(mManipulatorScales, LLVector4(SELECTED_MANIPULATOR_SCALE, 1.f, 1.f, 1.f), LLSmoothInterpolation::getInterpolant(MANIPULATOR_SCALE_HALF_LIFE));
+                        gGL.scalef(mManipulatorScales.mV[VX], mManipulatorScales.mV[VX], mManipulatorScales.mV[VX]);
+
+                        // hovering over part
+                        gl_ring( mRadiusMeters, width_meters, LLColor4( 1.f, 0.f, 0.f, 1.f ), LLColor4( 1.f, 0.f, 0.f, 0.5f ), CIRCLE_STEPS, i);
+                    }
+                    else
+                    {
+                        // default
+                        gl_ring( mRadiusMeters, width_meters, LLColor4( 0.8f, 0.f, 0.f, 0.8f ), LLColor4( 0.8f, 0.f, 0.f, 0.4f ), CIRCLE_STEPS, i);
+                    }
+                }
+                gGL.popMatrix();
+
+                if (mHighlightedPart == LL_ROT_ROLL)
+                {
+                    mManipulatorScales = lerp(mManipulatorScales, LLVector4(1.f, 1.f, 1.f, SELECTED_MANIPULATOR_SCALE), LLSmoothInterpolation::getInterpolant(MANIPULATOR_SCALE_HALF_LIFE));
+                }
+
+            }
+
+        }
+
+        gUIProgram.bind();
+    }
+    gGL.popMatrix();
+    gGL.popMatrix();
+
+
+    LLVector3 euler_angles;
+    LLQuaternion object_rot = first_object->getRotationEdit();
+    object_rot.getEulerAngles(&(euler_angles.mV[VX]), &(euler_angles.mV[VY]), &(euler_angles.mV[VZ]));
+    euler_angles *= RAD_TO_DEG;
+    euler_angles.mV[VX] = ll_round(fmodf(euler_angles.mV[VX] + 360.f, 360.f), 0.05f);
+    euler_angles.mV[VY] = ll_round(fmodf(euler_angles.mV[VY] + 360.f, 360.f), 0.05f);
+    euler_angles.mV[VZ] = ll_round(fmodf(euler_angles.mV[VZ] + 360.f, 360.f), 0.05f);
+
+    renderXYZ(euler_angles);
+}
+
+bool LLManipRotate::handleMouseDown(S32 x, S32 y, MASK mask)
+{
+    bool    handled = false;
+
+    LLViewerObject* first_object = mObjectSelection->getFirstMoveableObject(true);
+    if( first_object )
+    {
+        if( mHighlightedPart != LL_NO_PART )
+        {
+            handled = handleMouseDownOnPart( x, y, mask );
+        }
+    }
+
+    return handled;
+}
+
+// Assumes that one of the parts of the manipulator was hit.
+bool LLManipRotate::handleMouseDownOnPart( S32 x, S32 y, MASK mask )
+{
+    bool can_rotate = canAffectSelection();
+    if (!can_rotate)
+    {
+        return false;
+    }
+
+    highlightManipulators(x, y);
+    S32 hit_part = mHighlightedPart;
+    // we just started a drag, so save initial object positions
+    LLSelectMgr::getInstance()->saveSelectedObjectTransform(SELECT_ACTION_TYPE_ROTATE);
+
+    // save selection center
+    mRotationCenter = gAgent.getPosGlobalFromAgent( getPivotPoint() ); //LLSelectMgr::getInstance()->getSelectionCenterGlobal();
+
+    mManipPart = (EManipPart)hit_part;
+    LLVector3 center = gAgent.getPosAgentFromGlobal( mRotationCenter );
+
+    if( mManipPart == LL_ROT_GENERAL)
+    {
+        mMouseDown = intersectMouseWithSphere( x, y, center, mRadiusMeters);
+    }
+    else
+    {
+        // Project onto the plane of the ring
+        LLVector3 axis = getConstraintAxis();
+
+        F32 axis_onto_cam = llabs( axis * mCenterToCamNorm );
+        const F32 AXIS_ONTO_CAM_TOL = cos( 85.f * DEG_TO_RAD );
+        if( axis_onto_cam < AXIS_ONTO_CAM_TOL )
+        {
+            LLVector3 up_from_axis = mCenterToCamNorm % axis;
+            up_from_axis.normVec();
+            LLVector3 cur_intersection;
+            getMousePointOnPlaneAgent(cur_intersection, x, y, center, mCenterToCam);
+            cur_intersection -= center;
+            mMouseDown = projected_vec(cur_intersection, up_from_axis);
+            F32 mouse_depth = SNAP_GUIDE_INNER_RADIUS * mRadiusMeters;
+            F32 mouse_dist_sqrd = mMouseDown.magVecSquared();
+            if (mouse_dist_sqrd > 0.0001f)
+            {
+                mouse_depth = sqrtf((SNAP_GUIDE_INNER_RADIUS * mRadiusMeters) * (SNAP_GUIDE_INNER_RADIUS * mRadiusMeters) -
+                                    mouse_dist_sqrd);
+            }
+            LLVector3 projected_center_to_cam = mCenterToCamNorm - projected_vec(mCenterToCamNorm, axis);
+            mMouseDown += mouse_depth * projected_center_to_cam;
+
+        }
+        else
+        {
+            mMouseDown = findNearestPointOnRing( x, y, center, axis ) - center;
+            mMouseDown.normVec();
+        }
+    }
+
+    mMouseCur = mMouseDown;
+    mAgentSelfAtAxis = gAgent.getAtAxis(); // no point checking if avatar was selected, just save the value
+
+    // Route future Mouse messages here preemptively.  (Release on mouse up.)
+    setMouseCapture( true );
+    LLSelectMgr::getInstance()->enableSilhouette(false);
+
+    mHelpTextTimer.reset();
+    sNumTimesHelpTextShown++;
+    return true;
+}
+
+
+LLVector3 LLManipRotate::findNearestPointOnRing( S32 x, S32 y, const LLVector3& center, const LLVector3& axis )
+{
+    // Project the delta onto the ring and rescale it by the radius so that it's _on_ the ring.
+    LLVector3 proj_onto_ring;
+    getMousePointOnPlaneAgent(proj_onto_ring, x, y, center, axis);
+    proj_onto_ring -= center;
+    proj_onto_ring.normVec();
+
+    return center + proj_onto_ring * mRadiusMeters;
+}
+
+bool LLManipRotate::handleMouseUp(S32 x, S32 y, MASK mask)
+{
+    // first, perform normal processing in case this was a quick-click
+    handleHover(x, y, mask);
+
+    if( hasMouseCapture() )
+    {
+        for (LLObjectSelection::iterator iter = mObjectSelection->begin();
+         iter != mObjectSelection->end(); iter++)
+        {
+            LLSelectNode* selectNode = *iter;
+            LLViewerObject* object = selectNode->getObject();
+            LLViewerObject* root_object = (object == NULL) ? NULL : object->getRootEdit();
+
+            // have permission to move and object is root of selection or individually selected
+            if (object->permMove() && !object->isPermanentEnforced() &&
+                ((root_object == NULL) || !root_object->isPermanentEnforced()) &&
+                (object->isRootEdit() || selectNode->mIndividualSelection))
+            {
+                object->mUnselectedChildrenPositions.clear() ;
+            }
+        }
+
+        mManipPart = LL_NO_PART;
+
+        // Might have missed last update due to timing.
+        LLSelectMgr::getInstance()->sendMultipleUpdate( UPD_ROTATION | UPD_POSITION );
+        LLSelectMgr::getInstance()->enableSilhouette(true);
+        //gAgent.setObjectTracking(gSavedSettings.getBOOL("TrackFocusObject"));
+
+        LLSelectMgr::getInstance()->updateSelectionCenter();
+        LLSelectMgr::getInstance()->saveSelectedObjectTransform(SELECT_ACTION_TYPE_PICK);
+    }
+
+    return LLManip::handleMouseUp(x, y, mask);
+}
+
+
+bool LLManipRotate::handleHover(S32 x, S32 y, MASK mask)
+{
+    if( hasMouseCapture() )
+    {
+        if( mObjectSelection->isEmpty() )
+        {
+            // Somehow the object got deselected while we were dragging it.
+            setMouseCapture( false );
+        }
+        else
+        {
+            drag(x, y);
+        }
+
+        LL_DEBUGS("UserInput") << "hover handled by LLManipRotate (active)" << LL_ENDL;
+    }
+    else
+    {
+        highlightManipulators(x, y);
+        LL_DEBUGS("UserInput") << "hover handled by LLManipRotate (inactive)" << LL_ENDL;
+    }
+
+    gViewerWindow->setCursor(UI_CURSOR_TOOLROTATE);
+    return true;
+}
+
+
+LLVector3 LLManipRotate::projectToSphere( F32 x, F32 y, bool* on_sphere )
+{
+    F32 z = 0.f;
+    F32 dist_squared = x*x + y*y;
+
+    *on_sphere = dist_squared <= SQ_RADIUS;
+    if( *on_sphere )
+    {
+        z = sqrt(SQ_RADIUS - dist_squared);
+    }
+    return LLVector3( x, y, z );
+}
+
+// Freeform rotation
+void LLManipRotate::drag( S32 x, S32 y )
+{
+    if( !updateVisiblity() )
+    {
+        return;
+    }
+
+    if( mManipPart == LL_ROT_GENERAL )
+    {
+        mRotation = dragUnconstrained(x, y);
+    }
+    else
+    {
+        mRotation = dragConstrained(x, y);
+    }
+
+    bool damped = mSmoothRotate;
+    mSmoothRotate = false;
+
+    for (LLObjectSelection::iterator iter = mObjectSelection->begin();
+         iter != mObjectSelection->end(); iter++)
+    {
+        LLSelectNode* selectNode = *iter;
+        LLViewerObject* object = selectNode->getObject();
+        LLViewerObject* root_object = (object == NULL) ? NULL : object->getRootEdit();
+
+        // have permission to move and object is root of selection or individually selected
+        if (object->permMove() && !object->isPermanentEnforced() &&
+            ((root_object == NULL) || !root_object->isPermanentEnforced()) &&
+            (object->isRootEdit() || selectNode->mIndividualSelection))
+        {
+            if (!object->isRootEdit())
+            {
+                // child objects should not update if parent is selected
+                LLViewerObject* editable_root = (LLViewerObject*)object->getParent();
+                if (editable_root->isSelected())
+                {
+                    // we will be moved properly by our parent, so skip
+                    continue;
+                }
+            }
+
+            LLQuaternion new_rot = selectNode->mSavedRotation * mRotation;
+            std::vector<LLVector3>& child_positions = object->mUnselectedChildrenPositions ;
+            std::vector<LLQuaternion> child_rotations;
+            if (object->isRootEdit() && selectNode->mIndividualSelection)
+            {
+                object->saveUnselectedChildrenRotation(child_rotations) ;
+                object->saveUnselectedChildrenPosition(child_positions) ;
+            }
+
+            if (object->getParent() && object->mDrawable.notNull())
+            {
+                LLQuaternion invParentRotation = object->mDrawable->mXform.getParent()->getWorldRotation();
+                invParentRotation.transQuat();
+
+                object->setRotation(new_rot * invParentRotation, damped);
+                rebuild(object);
+            }
+            else
+            {
+                object->setRotation(new_rot, damped);
+                LLVOAvatar* avatar = object->asAvatar();
+                if (avatar && avatar->isSelf()
+                    && LLSelectMgr::getInstance()->mAllowSelectAvatar
+                    && !object->getParent())
+                {
+                    // Normal avatars use object's orienttion, but self uses
+                    // separate LLCoordFrame
+                    // See LVOAvatar::updateOrientation()
+                    if (gAgentCamera.getFocusOnAvatar())
+                    {
+                        //Don't rotate camera with avatar
+                        gAgentCamera.setFocusOnAvatar(false, false, false);
+                    }
+
+                    LLVector3 at_axis = mAgentSelfAtAxis;
+                    at_axis *= mRotation;
+                    at_axis.mV[VZ] = 0.f;
+                    at_axis.normalize();
+                    gAgent.resetAxes(at_axis);
+                }
+                rebuild(object);
+            }
+
+            // for individually selected roots, we need to counterrotate all the children
+            if (object->isRootEdit() && selectNode->mIndividualSelection)
+            {
+                //RN: must do non-damped updates on these objects so relative rotation appears constant
+                // instead of having two competing slerps making the child objects appear to "wobble"
+                object->resetChildrenRotationAndPosition(child_rotations, child_positions) ;
+            }
+        }
+    }
+
+    // update positions
+    for (LLObjectSelection::iterator iter = mObjectSelection->begin();
+         iter != mObjectSelection->end(); iter++)
+    {
+        LLSelectNode* selectNode = *iter;
+        LLViewerObject* object = selectNode->getObject();
+        LLViewerObject* root_object = (object == NULL) ? NULL : object->getRootEdit();
+
+        // to avoid cumulative position changes we calculate the objects new position using its saved position
+        if (object && object->permMove() && !object->isPermanentEnforced() &&
+            ((root_object == NULL) || !root_object->isPermanentEnforced()))
+        {
+            LLVector3 center   = gAgent.getPosAgentFromGlobal( mRotationCenter );
+
+            LLVector3 old_position;
+            LLVector3 new_position;
+
+            if (object->isAttachment() && object->mDrawable.notNull())
+            {
+                // need to work in drawable space to handle selected items from multiple attachments
+                // (which have no shared frame of reference other than their render positions)
+                LLXform* parent_xform = object->mDrawable->getXform()->getParent();
+                new_position = (selectNode->mSavedPositionLocal * parent_xform->getWorldRotation()) + parent_xform->getWorldPosition();
+                old_position = (object->getPosition() * parent_xform->getWorldRotation()) + parent_xform->getWorldPosition();//object->getRenderPosition();
+            }
+            else
+            {
+                new_position = gAgent.getPosAgentFromGlobal( selectNode->mSavedPositionGlobal );
+                old_position = object->getPositionAgent();
+            }
+
+            new_position = (new_position - center) * mRotation;     // new relative rotated position
+            new_position += center;
+
+            if (object->isRootEdit() && !object->isAttachment())
+            {
+                LLVector3d new_pos_global = gAgent.getPosGlobalFromAgent(new_position);
+                new_pos_global = LLWorld::getInstance()->clipToVisibleRegions(selectNode->mSavedPositionGlobal, new_pos_global);
+                new_position = gAgent.getPosAgentFromGlobal(new_pos_global);
+            }
+
+            // for individually selected child objects
+            if (!object->isRootEdit() && selectNode->mIndividualSelection)
+            {
+                LLViewerObject* parentp = (LLViewerObject*)object->getParent();
+                if (!parentp->isSelected())
+                {
+                    if (object->isAttachment() && object->mDrawable.notNull())
+                    {
+                        // find position relative to render position of parent
+                        object->setPosition((new_position - parentp->getRenderPosition()) * ~parentp->getRenderRotation());
+                        rebuild(object);
+                    }
+                    else
+                    {
+                        object->setPositionParent((new_position - parentp->getPositionAgent()) * ~parentp->getRotationRegion());
+                        rebuild(object);
+                    }
+                }
+            }
+            else if (object->isRootEdit())
+            {
+                if (object->isAttachment() && object->mDrawable.notNull())
+                {
+                    LLXform* parent_xform = object->mDrawable->getXform()->getParent();
+                    object->setPosition((new_position - parent_xform->getWorldPosition()) * ~parent_xform->getWorldRotation());
+                    rebuild(object);
+                }
+                else
+                {
+                    object->setPositionAgent(new_position);
+                    rebuild(object);
+                }
+            }
+
+            // for individually selected roots, we need to counter-translate all unselected children
+            if (object->isRootEdit() && selectNode->mIndividualSelection)
+            {
+                // only offset by parent's translation as we've already countered parent's rotation
+                rebuild(object);
+                object->resetChildrenPosition(old_position - new_position) ;
+            }
+        }
+    }
+
+    // store changes to override updates
+    for (LLObjectSelection::iterator iter = LLSelectMgr::getInstance()->getSelection()->begin();
+         iter != LLSelectMgr::getInstance()->getSelection()->end(); iter++)
+    {
+        LLSelectNode* selectNode = *iter;
+        LLViewerObject*cur = selectNode->getObject();
+        LLViewerObject *root_object = (cur == NULL) ? NULL : cur->getRootEdit();
+        if( cur->permModify() && cur->permMove() && !cur->isPermanentEnforced() &&
+            ((root_object == NULL) || !root_object->isPermanentEnforced()) &&
+            (!cur->isAvatar() || LLSelectMgr::getInstance()->mAllowSelectAvatar))
+        {
+            selectNode->mLastRotation = cur->getRotation();
+            selectNode->mLastPositionLocal = cur->getPosition();
+        }
+    }
+
+    LLSelectMgr::getInstance()->updateSelectionCenter();
+
+    // RN: just clear focus so camera doesn't follow spurious object updates
+    gAgentCamera.clearFocusObject();
+    dialog_refresh_all();
+}
+
+void LLManipRotate::renderActiveRing( F32 radius, F32 width, const LLColor4& front_color, const LLColor4& back_color)
+{
+    LLGLEnable cull_face(GL_CULL_FACE);
+    {
+        gl_ring(radius, width, back_color, back_color * 0.5f, CIRCLE_STEPS, false);
+        gl_ring(radius, width, back_color, back_color * 0.5f, CIRCLE_STEPS, true);
+    }
+    {
+        LLGLDepthTest gls_depth(GL_FALSE);
+        gl_ring(radius, width, front_color, front_color * 0.5f, CIRCLE_STEPS, false);
+        gl_ring(radius, width, front_color, front_color * 0.5f, CIRCLE_STEPS, true);
+    }
+}
+
+void LLManipRotate::renderSnapGuides()
+{
+    static LLCachedControl<bool> snap_enabled(gSavedSettings, "SnapEnabled", true);
+    if (!snap_enabled)
+    {
+        return;
+    }
+
+    LLVector3 grid_origin;
+    LLVector3 grid_scale;
+    LLQuaternion grid_rotation;
+
+    LLSelectMgr::getInstance()->getGrid(grid_origin, grid_rotation, grid_scale, true);
+
+    LLVector3 constraint_axis = getConstraintAxis();
+
+    LLVector3 center = gAgent.getPosAgentFromGlobal( mRotationCenter );
+    LLVector3 cam_at_axis;
+    if (mObjectSelection->getSelectType() == SELECT_TYPE_HUD)
+    {
+        cam_at_axis.setVec(1.f, 0.f, 0.f);
+    }
+    else
+    {
+        cam_at_axis = center - gAgentCamera.getCameraPositionAgent();
+        cam_at_axis.normVec();
+    }
+
+    LLVector3 world_snap_axis;
+    LLVector3 test_axis = constraint_axis;
+
+    bool constrain_to_ref_object = false;
+    if (mObjectSelection->getSelectType() == SELECT_TYPE_ATTACHMENT && isAgentAvatarValid())
+    {
+        test_axis = test_axis * ~grid_rotation;
+    }
+    else if (LLSelectMgr::getInstance()->getGridMode() == GRID_MODE_REF_OBJECT)
+    {
+        test_axis = test_axis * ~grid_rotation;
+        constrain_to_ref_object = true;
+    }
+
+    test_axis.abs();
+
+    // find closest global/reference axis to local constraint axis;
+    if (test_axis.mV[VX] > test_axis.mV[VY] && test_axis.mV[VX] > test_axis.mV[VZ])
+    {
+        world_snap_axis = LLVector3::y_axis;
+    }
+    else if (test_axis.mV[VY] > test_axis.mV[VZ])
+    {
+        world_snap_axis = LLVector3::z_axis;
+    }
+    else
+    {
+        world_snap_axis = LLVector3::x_axis;
+    }
+
+    LLVector3 projected_snap_axis = world_snap_axis;
+    if (mObjectSelection->getSelectType() == SELECT_TYPE_ATTACHMENT && isAgentAvatarValid())
+    {
+        projected_snap_axis = projected_snap_axis * grid_rotation;
+    }
+    else if (constrain_to_ref_object)
+    {
+        projected_snap_axis = projected_snap_axis * grid_rotation;
+    }
+
+    // project world snap axis onto constraint plane
+    projected_snap_axis -= projected_vec(projected_snap_axis, constraint_axis);
+    projected_snap_axis.normVec();
+
+    S32 num_rings = mCamEdgeOn ? 2 : 1;
+    for (S32 ring_num = 0; ring_num < num_rings; ring_num++)
+    {
+        LLVector3 center = gAgent.getPosAgentFromGlobal( mRotationCenter );
+
+        if (mCamEdgeOn)
+        {
+            // draw two opposing rings
+            if (ring_num == 0)
+            {
+                center += constraint_axis * mRadiusMeters * 0.5f;
+            }
+            else
+            {
+                center -= constraint_axis * mRadiusMeters * 0.5f;
+            }
+        }
+
+        LLGLDepthTest gls_depth(GL_FALSE);
+        for (S32 pass = 0; pass < 3; pass++)
+        {
+            // render snap guide ring
+            gGL.pushMatrix();
+
+            LLQuaternion snap_guide_rot;
+            F32 angle_radians, x, y, z;
+            snap_guide_rot.shortestArc(LLVector3::z_axis, getConstraintAxis());
+            snap_guide_rot.getAngleAxis(&angle_radians, &x, &y, &z);
+            gGL.translatef(center.mV[VX], center.mV[VY], center.mV[VZ]);
+            gGL.rotatef(angle_radians * RAD_TO_DEG, x, y, z);
+
+            LLColor4 line_color = setupSnapGuideRenderPass(pass);
+
+            gGL.color4fv(line_color.mV);
+
+            if (mCamEdgeOn)
+            {
+                // render an arc
+                LLVector3 edge_normal = cam_at_axis % constraint_axis;
+                edge_normal.normVec();
+                LLVector3 x_axis_snap = LLVector3::x_axis * snap_guide_rot;
+                LLVector3 y_axis_snap = LLVector3::y_axis * snap_guide_rot;
+
+                F32 end_angle = atan2(y_axis_snap * edge_normal, x_axis_snap * edge_normal);
+                //F32 start_angle = angle_between((-1.f * LLVector3::x_axis) * snap_guide_rot, edge_normal);
+                F32 start_angle = end_angle - F_PI;
+                gl_arc_2d(0.f, 0.f, mRadiusMeters * SNAP_GUIDE_INNER_RADIUS, CIRCLE_STEPS, false, start_angle, end_angle);
+            }
+            else
+            {
+                gl_circle_2d(0.f, 0.f, mRadiusMeters * SNAP_GUIDE_INNER_RADIUS, CIRCLE_STEPS, false);
+            }
+            gGL.popMatrix();
+
+            for (S32 i = 0; i < 64; i++)
+            {
+                bool render_text = true;
+                F32 deg = 5.625f * (F32)i;
+                LLVector3 inner_point;
+                LLVector3 outer_point;
+                LLVector3 text_point;
+                LLQuaternion rot(deg * DEG_TO_RAD, constraint_axis);
+                gGL.begin(LLRender::LINES);
+                {
+                    inner_point = (projected_snap_axis * mRadiusMeters * SNAP_GUIDE_INNER_RADIUS * rot) + center;
+                    F32 tick_length = 0.f;
+                    if (i % 16 == 0)
+                    {
+                        tick_length = mRadiusMeters * (SNAP_GUIDE_RADIUS_1 - SNAP_GUIDE_INNER_RADIUS);
+                    }
+                    else if (i % 8 == 0)
+                    {
+                        tick_length = mRadiusMeters * (SNAP_GUIDE_RADIUS_2 - SNAP_GUIDE_INNER_RADIUS);
+                    }
+                    else if (i % 4 == 0)
+                    {
+                        tick_length = mRadiusMeters * (SNAP_GUIDE_RADIUS_3 - SNAP_GUIDE_INNER_RADIUS);
+                    }
+                    else if (i % 2 == 0)
+                    {
+                        tick_length = mRadiusMeters * (SNAP_GUIDE_RADIUS_4 - SNAP_GUIDE_INNER_RADIUS);
+                    }
+                    else
+                    {
+                        tick_length = mRadiusMeters * (SNAP_GUIDE_RADIUS_5 - SNAP_GUIDE_INNER_RADIUS);
+                    }
+
+                    if (mCamEdgeOn)
+                    {
+                        // don't draw ticks that are on back side of circle
+                        F32 dot = cam_at_axis * (projected_snap_axis * rot);
+                        if (dot > 0.f)
+                        {
+                            outer_point = inner_point;
+                            render_text = false;
+                        }
+                        else
+                        {
+                            if (ring_num == 0)
+                            {
+                                outer_point = inner_point + (constraint_axis * tick_length) * rot;
+                            }
+                            else
+                            {
+                                outer_point = inner_point - (constraint_axis * tick_length) * rot;
+                            }
+                        }
+                    }
+                    else
+                    {
+                        outer_point = inner_point + (projected_snap_axis * tick_length) * rot;
+                    }
+
+                    text_point = outer_point + (projected_snap_axis * mRadiusMeters * 0.1f) * rot;
+
+                    gGL.vertex3fv(inner_point.mV);
+                    gGL.vertex3fv(outer_point.mV);
+                }
+                gGL.end();
+
+                //RN: text rendering does own shadow pass, so only render once
+                if (pass == 1 && render_text && i % 16 == 0)
+                {
+                    if (world_snap_axis.mV[VX])
+                    {
+                        if (i == 0)
+                        {
+                            renderTickText(text_point, mObjectSelection->isAttachment() ? LLTrans::getString("Direction_Forward") : LLTrans::getString("Direction_East"), LLColor4::white);
+                        }
+                        else if (i == 16)
+                        {
+                            if (constraint_axis.mV[VZ] > 0.f)
+                            {
+                                renderTickText(text_point, mObjectSelection->isAttachment() ? LLTrans::getString("Direction_Left") : LLTrans::getString("Direction_North"), LLColor4::white);
+                            }
+                            else
+                            {
+                                renderTickText(text_point, mObjectSelection->isAttachment() ? LLTrans::getString("Direction_Right") : LLTrans::getString("Direction_South"), LLColor4::white);
+                            }
+                        }
+                        else if (i == 32)
+                        {
+                            renderTickText(text_point, mObjectSelection->isAttachment() ? LLTrans::getString("Direction_Back") : LLTrans::getString("Direction_West"), LLColor4::white);
+                        }
+                        else
+                        {
+                            if (constraint_axis.mV[VZ] > 0.f)
+                            {
+                                renderTickText(text_point, mObjectSelection->isAttachment() ? LLTrans::getString("Direction_Right") : LLTrans::getString("Direction_South"), LLColor4::white);
+                            }
+                            else
+                            {
+                                renderTickText(text_point, mObjectSelection->isAttachment() ? LLTrans::getString("Direction_Left") : LLTrans::getString("Direction_North"), LLColor4::white);
+                            }
+                        }
+                    }
+                    else if (world_snap_axis.mV[VY])
+                    {
+                        if (i == 0)
+                        {
+                            renderTickText(text_point, mObjectSelection->isAttachment() ? LLTrans::getString("Direction_Left") : LLTrans::getString("Direction_North"), LLColor4::white);
+                        }
+                        else if (i == 16)
+                        {
+                            if (constraint_axis.mV[VX] > 0.f)
+                            {
+                                renderTickText(text_point, LLTrans::getString("Direction_Up"), LLColor4::white);
+                            }
+                            else
+                            {
+                                renderTickText(text_point, LLTrans::getString("Direction_Down"), LLColor4::white);
+                            }
+                        }
+                        else if (i == 32)
+                        {
+                            renderTickText(text_point, mObjectSelection->isAttachment() ? LLTrans::getString("Direction_Right") : LLTrans::getString("Direction_South"), LLColor4::white);
+                        }
+                        else
+                        {
+                            if (constraint_axis.mV[VX] > 0.f)
+                            {
+                                renderTickText(text_point, LLTrans::getString("Direction_Down"), LLColor4::white);
+                            }
+                            else
+                            {
+                                renderTickText(text_point, LLTrans::getString("Direction_Up"), LLColor4::white);
+                            }
+                        }
+                    }
+                    else if (world_snap_axis.mV[VZ])
+                    {
+                        if (i == 0)
+                        {
+                            renderTickText(text_point, LLTrans::getString("Direction_Up"), LLColor4::white);
+                        }
+                        else if (i == 16)
+                        {
+                            if (constraint_axis.mV[VY] > 0.f)
+                            {
+                                renderTickText(text_point, mObjectSelection->isAttachment() ? LLTrans::getString("Direction_Forward") : LLTrans::getString("Direction_East"), LLColor4::white);
+                            }
+                            else
+                            {
+                                renderTickText(text_point, mObjectSelection->isAttachment() ? LLTrans::getString("Direction_Back") : LLTrans::getString("Direction_West"), LLColor4::white);
+                            }
+                        }
+                        else if (i == 32)
+                        {
+                            renderTickText(text_point, LLTrans::getString("Direction_Down"), LLColor4::white);
+                        }
+                        else
+                        {
+                            if (constraint_axis.mV[VY] > 0.f)
+                            {
+                                renderTickText(text_point, mObjectSelection->isAttachment() ? LLTrans::getString("Direction_Back") : LLTrans::getString("Direction_West"), LLColor4::white);
+                            }
+                            else
+                            {
+                                renderTickText(text_point, mObjectSelection->isAttachment() ? LLTrans::getString("Direction_Forward") : LLTrans::getString("Direction_East"), LLColor4::white);
+                            }
+                        }
+                    }
+                }
+                gGL.color4fv(line_color.mV);
+            }
+
+            // now render projected object axis
+            if (mInSnapRegime)
+            {
+                LLVector3 object_axis;
+                getObjectAxisClosestToMouse(object_axis);
+
+                // project onto constraint plane
+                LLSelectNode* first_node = mObjectSelection->getFirstMoveableNode(true);
+                object_axis = object_axis * first_node->getObject()->getRenderRotation();
+                object_axis = object_axis - (object_axis * getConstraintAxis()) * getConstraintAxis();
+                object_axis.normVec();
+                object_axis = object_axis * SNAP_GUIDE_INNER_RADIUS * mRadiusMeters + center;
+                LLVector3 line_start = center;
+
+                gGL.begin(LLRender::LINES);
+                {
+                    gGL.vertex3fv(line_start.mV);
+                    gGL.vertex3fv(object_axis.mV);
+                }
+                gGL.end();
+
+                // draw snap guide arrow
+                gGL.begin(LLRender::TRIANGLES);
+                {
+                    LLVector3 arrow_dir;
+                    LLVector3 arrow_span = (object_axis - line_start) % getConstraintAxis();
+                    arrow_span.normVec();
+
+                    arrow_dir = mCamEdgeOn ? getConstraintAxis() : object_axis - line_start;
+                    arrow_dir.normVec();
+                    if (ring_num == 1)
+                    {
+                        arrow_dir *= -1.f;
+                    }
+                    gGL.vertex3fv((object_axis + arrow_dir * mRadiusMeters * 0.1f).mV);
+                    gGL.vertex3fv((object_axis + arrow_span * mRadiusMeters * 0.1f).mV);
+                    gGL.vertex3fv((object_axis - arrow_span * mRadiusMeters * 0.1f).mV);
+                }
+                gGL.end();
+
+                {
+                    LLGLDepthTest gls_depth(GL_TRUE);
+                    gGL.begin(LLRender::LINES);
+                    {
+                        gGL.vertex3fv(line_start.mV);
+                        gGL.vertex3fv(object_axis.mV);
+                    }
+                    gGL.end();
+
+                    // draw snap guide arrow
+                    gGL.begin(LLRender::TRIANGLES);
+                    {
+                        LLVector3 arrow_dir;
+                        LLVector3 arrow_span = (object_axis - line_start) % getConstraintAxis();
+                        arrow_span.normVec();
+
+                        arrow_dir = mCamEdgeOn ? getConstraintAxis() : object_axis - line_start;
+                        arrow_dir.normVec();
+                        if (ring_num == 1)
+                        {
+                            arrow_dir *= -1.f;
+                        }
+
+                        gGL.vertex3fv((object_axis + arrow_dir * mRadiusMeters * 0.1f).mV);
+                        gGL.vertex3fv((object_axis + arrow_span * mRadiusMeters * 0.1f).mV);
+                        gGL.vertex3fv((object_axis - arrow_span * mRadiusMeters * 0.1f).mV);
+                    }
+                    gGL.end();
+                }
+            }
+        }
+    }
+
+
+    // render help text
+    if (mObjectSelection->getSelectType() != SELECT_TYPE_HUD)
+    {
+        if (mHelpTextTimer.getElapsedTimeF32() < sHelpTextVisibleTime + sHelpTextFadeTime && sNumTimesHelpTextShown < sMaxTimesShowHelpText)
+        {
+            LLVector3 selection_center_start = LLSelectMgr::getInstance()->getSavedBBoxOfSelection().getCenterAgent();
+
+            LLVector3 offset_dir = LLViewerCamera::getInstance()->getUpAxis();
+
+            F32 line_alpha = gSavedSettings.getF32("GridOpacity");
+
+            LLVector3 help_text_pos = selection_center_start + (mRadiusMeters * 3.f * offset_dir);
+            const LLFontGL* big_fontp = LLFontGL::getFontSansSerif();
+
+            std::string help_text =  LLTrans::getString("manip_hint1");
+            LLColor4 help_text_color = LLColor4::white;
+            help_text_color.mV[VALPHA] = clamp_rescale(mHelpTextTimer.getElapsedTimeF32(), sHelpTextVisibleTime, sHelpTextVisibleTime + sHelpTextFadeTime, line_alpha, 0.f);
+            hud_render_utf8text(help_text, help_text_pos, *big_fontp, LLFontGL::NORMAL, LLFontGL::NO_SHADOW, -0.5f * big_fontp->getWidthF32(help_text), 3.f, help_text_color, false);
+            help_text =  LLTrans::getString("manip_hint2");
+            help_text_pos -= offset_dir * mRadiusMeters * 0.4f;
+            hud_render_utf8text(help_text, help_text_pos, *big_fontp, LLFontGL::NORMAL, LLFontGL::NO_SHADOW, -0.5f * big_fontp->getWidthF32(help_text), 3.f, help_text_color, false);
+        }
+    }
+}
+
+// Returns true if center of sphere is visible.  Also sets a bunch of member variables that are used later (e.g. mCenterToCam)
+bool LLManipRotate::updateVisiblity()
+{
+    // Don't want to recalculate the center of the selection during a drag.
+    // Due to packet delays, sometimes half the objects in the selection have their
+    // new position and half have their old one.  This creates subtle errors in the
+    // computed center position for that frame.  Unfortunately, these errors
+    // accumulate.  The result is objects seem to "fly apart" during rotations.
+    // JC - 03.26.2002
+    if (!hasMouseCapture())
+    {
+        mRotationCenter = gAgent.getPosGlobalFromAgent( getPivotPoint() );//LLSelectMgr::getInstance()->getSelectionCenterGlobal();
+    }
+
+    bool visible = false;
+
+    //Assume that UI scale factor is equivalent for X and Y axis
+    F32 ui_scale_factor = LLUI::getScaleFactor().mV[VX];
+
+    LLVector3 center = gAgent.getPosAgentFromGlobal( mRotationCenter );
+    if (mObjectSelection->getSelectType() == SELECT_TYPE_HUD)
+    {
+        mCenterToCam = LLVector3(-1.f / gAgentCamera.mHUDCurZoom, 0.f, 0.f);
+        mCenterToCamNorm = mCenterToCam;
+        mCenterToCamMag = mCenterToCamNorm.normVec();
+
+        mRadiusMeters = RADIUS_PIXELS / (F32) LLViewerCamera::getInstance()->getViewHeightInPixels();
+        mRadiusMeters /= gAgentCamera.mHUDCurZoom;
+        mRadiusMeters *= ui_scale_factor;
+
+        mCenterToProfilePlaneMag = mRadiusMeters * mRadiusMeters / mCenterToCamMag;
+        mCenterToProfilePlane = -mCenterToProfilePlaneMag * mCenterToCamNorm;
+
+        // x axis range is (-aspect * 0.5f, +aspect * 0.5)
+        // y axis range is (-0.5, 0.5)
+        // so use getWorldViewHeightRaw as scale factor when converting to pixel coordinates
+        mCenterScreen.set((S32)((0.5f - center.mV[VY]) / gAgentCamera.mHUDCurZoom * gViewerWindow->getWorldViewHeightScaled()),
+                            (S32)((center.mV[VZ] + 0.5f) / gAgentCamera.mHUDCurZoom * gViewerWindow->getWorldViewHeightScaled()));
+        visible = true;
+    }
+    else
+    {
+        visible = LLViewerCamera::getInstance()->projectPosAgentToScreen(center, mCenterScreen );
+        if( visible )
+        {
+            mCenterToCam = gAgentCamera.getCameraPositionAgent() - center;
+            mCenterToCamNorm = mCenterToCam;
+            mCenterToCamMag = mCenterToCamNorm.normVec();
+            LLVector3 cameraAtAxis = LLViewerCamera::getInstance()->getAtAxis();
+            cameraAtAxis.normVec();
+
+            F32 z_dist = -1.f * (mCenterToCam * cameraAtAxis);
+
+            // Don't drag manip if object too far away
+            if (gSavedSettings.getBOOL("LimitSelectDistance"))
+            {
+                F32 max_select_distance = gSavedSettings.getF32("MaxSelectDistance");
+                if (dist_vec_squared(gAgent.getPositionAgent(), center) > (max_select_distance * max_select_distance))
+                {
+                    visible = false;
+                }
+            }
+
+            if (mCenterToCamMag > 0.001f)
+            {
+                F32 fraction_of_fov = RADIUS_PIXELS / (F32) LLViewerCamera::getInstance()->getViewHeightInPixels();
+                F32 apparent_angle = fraction_of_fov * LLViewerCamera::getInstance()->getView();  // radians
+                mRadiusMeters = z_dist * tan(apparent_angle);
+                mRadiusMeters *= ui_scale_factor;
+
+                mCenterToProfilePlaneMag = mRadiusMeters * mRadiusMeters / mCenterToCamMag;
+                mCenterToProfilePlane = -mCenterToProfilePlaneMag * mCenterToCamNorm;
+            }
+            else
+            {
+                visible = false;
+            }
+        }
+    }
+
+    mCamEdgeOn = false;
+    F32 axis_onto_cam = mManipPart >= LL_ROT_X ? llabs( getConstraintAxis() * mCenterToCamNorm ) : 0.f;
+    if( axis_onto_cam < AXIS_ONTO_CAM_TOLERANCE )
+    {
+        mCamEdgeOn = true;
+    }
+
+    return visible;
+}
+
+LLQuaternion LLManipRotate::dragUnconstrained( S32 x, S32 y )
+{
+    LLVector3 cam = gAgentCamera.getCameraPositionAgent();
+    LLVector3 center =  gAgent.getPosAgentFromGlobal( mRotationCenter );
+
+    mMouseCur = intersectMouseWithSphere( x, y, center, mRadiusMeters);
+
+    F32 delta_x = (F32)(mCenterScreen.mX - x);
+    F32 delta_y = (F32)(mCenterScreen.mY - y);
+
+    F32 dist_from_sphere_center = sqrt(delta_x * delta_x + delta_y * delta_y);
+
+    LLVector3 axis = mMouseDown % mMouseCur;
+    F32 angle = atan2(sqrtf(axis * axis), mMouseDown * mMouseCur);
+    axis.normVec();
+    LLQuaternion sphere_rot( angle, axis );
+
+    if (is_approx_zero(1.f - mMouseDown * mMouseCur))
+    {
+        return LLQuaternion::DEFAULT;
+    }
+    else if (dist_from_sphere_center < RADIUS_PIXELS)
+    {
+        return sphere_rot;
+    }
+    else
+    {
+        LLVector3 intersection;
+        getMousePointOnPlaneAgent( intersection, x, y, center + mCenterToProfilePlane, mCenterToCamNorm );
+
+        // amount dragging in sphere from center to periphery would rotate object
+        F32 in_sphere_angle = F_PI_BY_TWO;
+        F32 dist_to_tangent_point = mRadiusMeters;
+        if( !is_approx_zero( mCenterToProfilePlaneMag ) )
+        {
+            dist_to_tangent_point = sqrt( mRadiusMeters * mRadiusMeters - mCenterToProfilePlaneMag * mCenterToProfilePlaneMag );
+            in_sphere_angle = atan2( dist_to_tangent_point, mCenterToProfilePlaneMag );
+        }
+
+        LLVector3 profile_center_to_intersection = intersection - (center + mCenterToProfilePlane);
+        F32 dist_to_intersection = profile_center_to_intersection.normVec();
+        F32 angle = (-1.f + dist_to_intersection / dist_to_tangent_point) * in_sphere_angle;
+
+        LLVector3 axis;
+        if (mObjectSelection->getSelectType() == SELECT_TYPE_HUD)
+        {
+            axis = LLVector3(-1.f, 0.f, 0.f) % profile_center_to_intersection;
+        }
+        else
+        {
+            axis = (cam - center) % profile_center_to_intersection;
+            axis.normVec();
+        }
+        return sphere_rot * LLQuaternion( angle, axis );
+    }
+}
+
+LLVector3 LLManipRotate::getConstraintAxis()
+{
+    LLVector3 axis;
+    if( LL_ROT_ROLL == mManipPart )
+    {
+        axis = mCenterToCamNorm;
+    }
+    else
+    {
+        S32 axis_dir = mManipPart - LL_ROT_X;
+        if ((axis_dir >= LL_NO_PART) && (axis_dir < LL_Z_ARROW))
+        {
+            axis.mV[axis_dir] = 1.f;
+        }
+        else
+        {
+#ifndef LL_RELEASE_FOR_DOWNLOAD
+            LL_ERRS() << "Got bogus hit part in LLManipRotate::getConstraintAxis():" << mManipPart << LL_ENDL;
+#else
+            LL_WARNS() << "Got bogus hit part in LLManipRotate::getConstraintAxis():" << mManipPart << LL_ENDL;
+#endif
+            axis.mV[0] = 1.f;
+        }
+
+        LLVector3 grid_origin;
+        LLVector3 grid_scale;
+        LLQuaternion grid_rotation;
+
+        LLSelectMgr::getInstance()->getGrid(grid_origin, grid_rotation, grid_scale);
+
+        LLSelectNode* first_node = mObjectSelection->getFirstMoveableNode(true);
+        if (first_node)
+        {
+            // *FIX: get agent local attachment grid working
+            // Put rotation into frame of first selected root object
+            axis = axis * grid_rotation;
+        }
+    }
+
+    return axis;
+}
+
+LLQuaternion LLManipRotate::dragConstrained( S32 x, S32 y )
+{
+    LLSelectNode* first_object_node = mObjectSelection->getFirstMoveableNode(true);
+    LLVector3 constraint_axis = getConstraintAxis();
+    LLVector3 center = gAgent.getPosAgentFromGlobal( mRotationCenter );
+
+    F32 angle = 0.f;
+
+    // build snap axes
+    LLVector3 grid_origin;
+    LLVector3 grid_scale;
+    LLQuaternion grid_rotation;
+
+    LLSelectMgr::getInstance()->getGrid(grid_origin, grid_rotation, grid_scale);
+
+    LLVector3 axis1;
+    LLVector3 axis2;
+
+    LLVector3 test_axis = constraint_axis;
+    if (mObjectSelection->getSelectType() == SELECT_TYPE_ATTACHMENT && isAgentAvatarValid())
+    {
+        test_axis = test_axis * ~grid_rotation;
+    }
+    else if (LLSelectMgr::getInstance()->getGridMode() == GRID_MODE_REF_OBJECT)
+    {
+        test_axis = test_axis * ~grid_rotation;
+    }
+    test_axis.abs();
+
+    // find closest global axis to constraint axis;
+    if (test_axis.mV[VX] > test_axis.mV[VY] && test_axis.mV[VX] > test_axis.mV[VZ])
+    {
+        axis1 = LLVector3::y_axis;
+    }
+    else if (test_axis.mV[VY] > test_axis.mV[VZ])
+    {
+        axis1 = LLVector3::z_axis;
+    }
+    else
+    {
+        axis1 = LLVector3::x_axis;
+    }
+
+    if (mObjectSelection->getSelectType() == SELECT_TYPE_ATTACHMENT && isAgentAvatarValid())
+    {
+        axis1 = axis1 * grid_rotation;
+    }
+    else if (LLSelectMgr::getInstance()->getGridMode() == GRID_MODE_REF_OBJECT)
+    {
+        axis1 = axis1 * grid_rotation;
+    }
+
+    //project axis onto constraint plane
+    axis1 -= (axis1 * constraint_axis) * constraint_axis;
+    axis1.normVec();
+
+    // calculate third and final axis
+    axis2 = constraint_axis % axis1;
+
+    //F32 axis_onto_cam = llabs( constraint_axis * mCenterToCamNorm );
+    if( mCamEdgeOn )
+    {
+        // We're looking at the ring edge-on.
+        LLVector3 snap_plane_center = (center + (constraint_axis * mRadiusMeters * 0.5f));
+        LLVector3 cam_to_snap_plane;
+        if (mObjectSelection->getSelectType() == SELECT_TYPE_HUD)
+        {
+            cam_to_snap_plane.setVec(1.f, 0.f, 0.f);
+        }
+        else
+        {
+            cam_to_snap_plane = snap_plane_center - gAgentCamera.getCameraPositionAgent();
+            cam_to_snap_plane.normVec();
+        }
+
+        LLVector3 projected_mouse;
+        bool hit = getMousePointOnPlaneAgent(projected_mouse, x, y, snap_plane_center, constraint_axis);
+        projected_mouse -= snap_plane_center;
+
+        if (gSavedSettings.getBOOL("SnapEnabled")) {
+            S32 snap_plane = 0;
+
+            F32 dot = cam_to_snap_plane * constraint_axis;
+            if (llabs(dot) < 0.01f)
+            {
+                // looking at ring edge on, project onto view plane and check if mouse is past ring
+                getMousePointOnPlaneAgent(projected_mouse, x, y, snap_plane_center, cam_to_snap_plane);
+                projected_mouse -= snap_plane_center;
+                dot = projected_mouse * constraint_axis;
+                if (projected_mouse * constraint_axis > 0)
+                {
+                    snap_plane = 1;
+                }
+                projected_mouse -= dot * constraint_axis;
+            }
+            else if (dot > 0.f)
+            {
+                // look for mouse position outside and in front of snap circle
+                if (hit && projected_mouse.magVec() > SNAP_GUIDE_INNER_RADIUS * mRadiusMeters && projected_mouse * cam_to_snap_plane < 0.f)
+                {
+                    snap_plane = 1;
+                }
+            }
+            else
+            {
+                // look for mouse position inside or in back of snap circle
+                if (projected_mouse.magVec() < SNAP_GUIDE_INNER_RADIUS * mRadiusMeters || projected_mouse * cam_to_snap_plane > 0.f || !hit)
+                {
+                    snap_plane = 1;
+                }
+            }
+
+            if (snap_plane == 0)
+            {
+                // try other plane
+                snap_plane_center = (center - (constraint_axis * mRadiusMeters * 0.5f));
+                if (mObjectSelection->getSelectType() == SELECT_TYPE_HUD)
+                {
+                    cam_to_snap_plane.setVec(1.f, 0.f, 0.f);
+                }
+                else
+                {
+                    cam_to_snap_plane = snap_plane_center - gAgentCamera.getCameraPositionAgent();
+                    cam_to_snap_plane.normVec();
+                }
+
+                hit = getMousePointOnPlaneAgent(projected_mouse, x, y, snap_plane_center, constraint_axis);
+                projected_mouse -= snap_plane_center;
+
+                dot = cam_to_snap_plane * constraint_axis;
+                if (llabs(dot) < 0.01f)
+                {
+                    // looking at ring edge on, project onto view plane and check if mouse is past ring
+                    getMousePointOnPlaneAgent(projected_mouse, x, y, snap_plane_center, cam_to_snap_plane);
+                    projected_mouse -= snap_plane_center;
+                    dot = projected_mouse * constraint_axis;
+                    if (projected_mouse * constraint_axis < 0)
+                    {
+                        snap_plane = 2;
+                    }
+                    projected_mouse -= dot * constraint_axis;
+                }
+                else if (dot < 0.f)
+                {
+                    // look for mouse position outside and in front of snap circle
+                    if (hit && projected_mouse.magVec() > SNAP_GUIDE_INNER_RADIUS * mRadiusMeters && projected_mouse * cam_to_snap_plane < 0.f)
+                    {
+                        snap_plane = 2;
+                    }
+                }
+                else
+                {
+                    // look for mouse position inside or in back of snap circle
+                    if (projected_mouse.magVec() < SNAP_GUIDE_INNER_RADIUS * mRadiusMeters || projected_mouse * cam_to_snap_plane > 0.f || !hit)
+                    {
+                        snap_plane = 2;
+                    }
+                }
+            }
+
+            if (snap_plane > 0)
+            {
+                LLVector3 cam_at_axis;
+                if (mObjectSelection->getSelectType() == SELECT_TYPE_HUD)
+                {
+                    cam_at_axis.setVec(1.f, 0.f, 0.f);
+                }
+                else
+                {
+                    cam_at_axis = snap_plane_center - gAgentCamera.getCameraPositionAgent();
+                    cam_at_axis.normVec();
+                }
+
+                // first, project mouse onto screen plane at point tangent to rotation radius.
+                getMousePointOnPlaneAgent(projected_mouse, x, y, snap_plane_center, cam_at_axis);
+                // project that point onto rotation plane
+                projected_mouse -= snap_plane_center;
+                projected_mouse -= projected_vec(projected_mouse, constraint_axis);
+
+                F32 mouse_lateral_dist = llmin(SNAP_GUIDE_INNER_RADIUS * mRadiusMeters, projected_mouse.magVec());
+                F32 mouse_depth = SNAP_GUIDE_INNER_RADIUS * mRadiusMeters;
+                if (llabs(mouse_lateral_dist) > 0.01f)
+                {
+                    mouse_depth = sqrtf((SNAP_GUIDE_INNER_RADIUS * mRadiusMeters) * (SNAP_GUIDE_INNER_RADIUS * mRadiusMeters) -
+                                        (mouse_lateral_dist * mouse_lateral_dist));
+                }
+                LLVector3 projected_camera_at = cam_at_axis - projected_vec(cam_at_axis, constraint_axis);
+                projected_mouse -= mouse_depth * projected_camera_at;
+
+                if (!mInSnapRegime)
+                {
+                    mSmoothRotate = true;
+                }
+                mInSnapRegime = true;
+                // 0 to 360 deg
+                F32 mouse_angle = fmodf(atan2(projected_mouse * axis1, projected_mouse * axis2) * RAD_TO_DEG + 360.f, 360.f);
+
+                F32 relative_mouse_angle = fmodf(mouse_angle + (SNAP_ANGLE_DETENTE / 2), SNAP_ANGLE_INCREMENT);
+
+                LLVector3 object_axis;
+                getObjectAxisClosestToMouse(object_axis);
+                if (first_object_node)
+                {
+                    object_axis = object_axis * first_object_node->mSavedRotation;
+                }
+
+                // project onto constraint plane
+                object_axis = object_axis - (object_axis * getConstraintAxis()) * getConstraintAxis();
+                object_axis.normVec();
+
+                if (relative_mouse_angle < SNAP_ANGLE_DETENTE)
+                {
+                    F32 quantized_mouse_angle = mouse_angle - (relative_mouse_angle - (SNAP_ANGLE_DETENTE * 0.5f));
+                    angle = (quantized_mouse_angle * DEG_TO_RAD) - atan2(object_axis * axis1, object_axis * axis2);
+                }
+                else
+                {
+                    angle = (mouse_angle * DEG_TO_RAD) - atan2(object_axis * axis1, object_axis * axis2);
+                }
+                return LLQuaternion( -angle, constraint_axis );
+            }
+            else
+            {
+                if (mInSnapRegime)
+                {
+                    mSmoothRotate = true;
+                }
+                mInSnapRegime = false;
+            }
+        }
+        else {
+            if (mInSnapRegime)
+            {
+                mSmoothRotate = true;
+            }
+            mInSnapRegime = false;
+        }
+
+        if (!mInSnapRegime)
+        {
+            LLVector3 up_from_axis = mCenterToCamNorm % constraint_axis;
+            up_from_axis.normVec();
+            LLVector3 cur_intersection;
+            getMousePointOnPlaneAgent(cur_intersection, x, y, center, mCenterToCam);
+            cur_intersection -= center;
+            mMouseCur = projected_vec(cur_intersection, up_from_axis);
+            F32 mouse_depth = SNAP_GUIDE_INNER_RADIUS * mRadiusMeters;
+            F32 mouse_dist_sqrd = mMouseCur.magVecSquared();
+            if (mouse_dist_sqrd > 0.0001f)
+            {
+                mouse_depth = sqrtf((SNAP_GUIDE_INNER_RADIUS * mRadiusMeters) * (SNAP_GUIDE_INNER_RADIUS * mRadiusMeters) -
+                                    mouse_dist_sqrd);
+            }
+            LLVector3 projected_center_to_cam = mCenterToCamNorm - projected_vec(mCenterToCamNorm, constraint_axis);
+            mMouseCur += mouse_depth * projected_center_to_cam;
+
+            F32 dist = (cur_intersection * up_from_axis) - (mMouseDown * up_from_axis);
+            angle = dist / (SNAP_GUIDE_INNER_RADIUS * mRadiusMeters) * -F_PI_BY_TWO;
+        }
+    }
+    else
+    {
+        LLVector3 projected_mouse;
+        getMousePointOnPlaneAgent(projected_mouse, x, y, center, constraint_axis);
+        projected_mouse -= center;
+        mMouseCur = projected_mouse;
+        mMouseCur.normVec();
+
+        if (!first_object_node)
+        {
+            return LLQuaternion::DEFAULT;
+        }
+
+        if (gSavedSettings.getBOOL("SnapEnabled") && projected_mouse.magVec() > SNAP_GUIDE_INNER_RADIUS * mRadiusMeters)
+        {
+            if (!mInSnapRegime)
+            {
+                mSmoothRotate = true;
+            }
+            mInSnapRegime = true;
+            // 0 to 360 deg
+            F32 mouse_angle = fmodf(atan2(projected_mouse * axis1, projected_mouse * axis2) * RAD_TO_DEG + 360.f, 360.f);
+
+            F32 relative_mouse_angle = fmodf(mouse_angle + (SNAP_ANGLE_DETENTE / 2), SNAP_ANGLE_INCREMENT);
+
+            LLVector3 object_axis;
+            getObjectAxisClosestToMouse(object_axis);
+            object_axis = object_axis * first_object_node->mSavedRotation;
+
+            // project onto constraint plane
+            object_axis = object_axis - (object_axis * getConstraintAxis()) * getConstraintAxis();
+            object_axis.normVec();
+
+            if (relative_mouse_angle < SNAP_ANGLE_DETENTE)
+            {
+                F32 quantized_mouse_angle = mouse_angle - (relative_mouse_angle - (SNAP_ANGLE_DETENTE * 0.5f));
+                angle = (quantized_mouse_angle * DEG_TO_RAD) - atan2(object_axis * axis1, object_axis * axis2);
+            }
+            else
+            {
+                angle = (mouse_angle * DEG_TO_RAD) - atan2(object_axis * axis1, object_axis * axis2);
+            }
+            return LLQuaternion( -angle, constraint_axis );
+        }
+        else
+        {
+            if (mInSnapRegime)
+            {
+                mSmoothRotate = true;
+            }
+            mInSnapRegime = false;
+        }
+
+        LLVector3 cross_product = mMouseDown % mMouseCur;
+        angle = atan2(sqrtf(cross_product * cross_product), mMouseCur * mMouseDown);
+        F32 dir = cross_product * constraint_axis;  // cross product
+        if( dir < 0.f )
+        {
+            angle *= -1.f;
+        }
+    }
+
+    F32 rot_step = gSavedSettings.getF32("RotationStep");
+    F32 step_size = DEG_TO_RAD * rot_step;
+    angle -= fmod(angle, step_size);
+
+    return LLQuaternion( angle, constraint_axis );
+}
+
+
+
+LLVector3 LLManipRotate::intersectMouseWithSphere( S32 x, S32 y, const LLVector3& sphere_center, F32 sphere_radius)
+{
+    LLVector3 ray_pt;
+    LLVector3 ray_dir;
+    mouseToRay( x, y, &ray_pt, &ray_dir);
+    return intersectRayWithSphere( ray_pt, ray_dir, sphere_center, sphere_radius );
+}
+
+LLVector3 LLManipRotate::intersectRayWithSphere( const LLVector3& ray_pt, const LLVector3& ray_dir, const LLVector3& sphere_center, F32 sphere_radius)
+{
+    LLVector3 ray_pt_to_center = sphere_center - ray_pt;
+    F32 center_distance = ray_pt_to_center.normVec();
+
+    F32 dot = ray_dir * ray_pt_to_center;
+
+    if (dot == 0.f)
+    {
+        return LLVector3::zero;
+    }
+
+    // point which ray hits plane centered on sphere origin, facing ray origin
+    LLVector3 intersection_sphere_plane = ray_pt + (ray_dir * center_distance / dot);
+    // vector from sphere origin to the point, normalized to sphere radius
+    LLVector3 sphere_center_to_intersection = (intersection_sphere_plane - sphere_center) / sphere_radius;
+
+    F32 dist_squared = sphere_center_to_intersection.magVecSquared();
+    LLVector3 result;
+
+    if (dist_squared > 1.f)
+    {
+        result = sphere_center_to_intersection;
+        result.normVec();
+    }
+    else
+    {
+        result = sphere_center_to_intersection - ray_dir * sqrt(1.f - dist_squared);
+    }
+
+    return result;
+}
+
+// Utility function.  Should probably be moved to another class.
+// x,y - mouse position in scaled window coordinates (NOT GL viewport coordinates)
+//static
+void LLManipRotate::mouseToRay( S32 x, S32 y, LLVector3* ray_pt, LLVector3* ray_dir )
+{
+    if (LLSelectMgr::getInstance()->getSelection()->getSelectType() == SELECT_TYPE_HUD)
+    {
+        F32 mouse_x = (((F32)x / gViewerWindow->getWorldViewRectScaled().getWidth()) - 0.5f) / gAgentCamera.mHUDCurZoom;
+        F32 mouse_y = ((((F32)y) / gViewerWindow->getWorldViewRectScaled().getHeight()) - 0.5f) / gAgentCamera.mHUDCurZoom;
+
+        *ray_pt = LLVector3(-1.f, -mouse_x, mouse_y);
+        *ray_dir = LLVector3(1.f, 0.f, 0.f);
+    }
+    else
+    {
+        *ray_pt = gAgentCamera.getCameraPositionAgent();
+        *ray_dir = gViewerWindow->mouseDirectionGlobal(x, y);
+    }
+}
+
+void LLManipRotate::highlightManipulators( S32 x, S32 y )
+{
+    mHighlightedPart = LL_NO_PART;
+
+    //LLBBox bbox = LLSelectMgr::getInstance()->getBBoxOfSelection();
+    LLViewerObject *first_object = mObjectSelection->getFirstMoveableObject(true);
+
+    if (!first_object)
+    {
+        return;
+    }
+
+    LLVector3 rotation_center = gAgent.getPosAgentFromGlobal(mRotationCenter);
+    LLVector3 mouse_dir_x;
+    LLVector3 mouse_dir_y;
+    LLVector3 mouse_dir_z;
+    LLVector3 intersection_roll;
+
+    LLVector3 grid_origin;
+    LLVector3 grid_scale;
+    LLQuaternion grid_rotation;
+
+    LLSelectMgr::getInstance()->getGrid(grid_origin, grid_rotation, grid_scale);
+
+    LLVector3 rot_x_axis = LLVector3::x_axis * grid_rotation;
+    LLVector3 rot_y_axis = LLVector3::y_axis * grid_rotation;
+    LLVector3 rot_z_axis = LLVector3::z_axis * grid_rotation;
+
+    F32 proj_rot_x_axis = llabs(rot_x_axis * mCenterToCamNorm);
+    F32 proj_rot_y_axis = llabs(rot_y_axis * mCenterToCamNorm);
+    F32 proj_rot_z_axis = llabs(rot_z_axis * mCenterToCamNorm);
+
+    F32 min_select_distance = 0.f;
+    F32 cur_select_distance = 0.f;
+
+    // test x
+    getMousePointOnPlaneAgent(mouse_dir_x, x, y, rotation_center, rot_x_axis);
+    mouse_dir_x -= rotation_center;
+    // push intersection point out when working at obtuse angle to make ring easier to hit
+    mouse_dir_x *= 1.f + (1.f - llabs(rot_x_axis * mCenterToCamNorm)) * 0.1f;
+
+    // test y
+    getMousePointOnPlaneAgent(mouse_dir_y, x, y, rotation_center, rot_y_axis);
+    mouse_dir_y -= rotation_center;
+    mouse_dir_y *= 1.f + (1.f - llabs(rot_y_axis * mCenterToCamNorm)) * 0.1f;
+
+    // test z
+    getMousePointOnPlaneAgent(mouse_dir_z, x, y, rotation_center, rot_z_axis);
+    mouse_dir_z -= rotation_center;
+    mouse_dir_z *= 1.f + (1.f - llabs(rot_z_axis * mCenterToCamNorm)) * 0.1f;
+
+    // test roll
+    getMousePointOnPlaneAgent(intersection_roll, x, y, rotation_center, mCenterToCamNorm);
+    intersection_roll -= rotation_center;
+
+    F32 dist_x = mouse_dir_x.normVec();
+    F32 dist_y = mouse_dir_y.normVec();
+    F32 dist_z = mouse_dir_z.normVec();
+
+    F32 distance_threshold = (MAX_MANIP_SELECT_DISTANCE * mRadiusMeters) / gViewerWindow->getWorldViewHeightScaled();
+
+    if (llabs(dist_x - mRadiusMeters) * llmax(0.05f, proj_rot_x_axis) < distance_threshold)
+    {
+        // selected x
+        cur_select_distance = dist_x * mouse_dir_x * mCenterToCamNorm;
+        if (cur_select_distance >= -0.05f && (min_select_distance == 0.f || cur_select_distance > min_select_distance))
+        {
+            min_select_distance = cur_select_distance;
+            mHighlightedPart = LL_ROT_X;
+        }
+    }
+    if (llabs(dist_y - mRadiusMeters) * llmax(0.05f, proj_rot_y_axis) < distance_threshold)
+    {
+        // selected y
+        cur_select_distance = dist_y * mouse_dir_y * mCenterToCamNorm;
+        if (cur_select_distance >= -0.05f && (min_select_distance == 0.f || cur_select_distance > min_select_distance))
+        {
+            min_select_distance = cur_select_distance;
+            mHighlightedPart = LL_ROT_Y;
+        }
+    }
+    if (llabs(dist_z - mRadiusMeters) * llmax(0.05f, proj_rot_z_axis) < distance_threshold)
+    {
+        // selected z
+        cur_select_distance = dist_z * mouse_dir_z * mCenterToCamNorm;
+        if (cur_select_distance >= -0.05f && (min_select_distance == 0.f || cur_select_distance > min_select_distance))
+        {
+            min_select_distance = cur_select_distance;
+            mHighlightedPart = LL_ROT_Z;
+        }
+    }
+
+    // test for edge-on intersections
+    if (proj_rot_x_axis < 0.05f)
+    {
+        if ((proj_rot_y_axis > 0.05f && (dist_y * llabs(mouse_dir_y * rot_x_axis) < distance_threshold) && dist_y < mRadiusMeters) ||
+            (proj_rot_z_axis > 0.05f && (dist_z * llabs(mouse_dir_z * rot_x_axis) < distance_threshold) && dist_z < mRadiusMeters))
+        {
+            mHighlightedPart = LL_ROT_X;
+        }
+    }
+
+    if (proj_rot_y_axis < 0.05f)
+    {
+        if ((proj_rot_x_axis > 0.05f && (dist_x * llabs(mouse_dir_x * rot_y_axis) < distance_threshold) && dist_x < mRadiusMeters) ||
+            (proj_rot_z_axis > 0.05f && (dist_z * llabs(mouse_dir_z * rot_y_axis) < distance_threshold) && dist_z < mRadiusMeters))
+        {
+            mHighlightedPart = LL_ROT_Y;
+        }
+    }
+
+    if (proj_rot_z_axis < 0.05f)
+    {
+        if ((proj_rot_x_axis > 0.05f && (dist_x * llabs(mouse_dir_x * rot_z_axis) < distance_threshold) && dist_x < mRadiusMeters) ||
+            (proj_rot_y_axis > 0.05f && (dist_y * llabs(mouse_dir_y * rot_z_axis) < distance_threshold) && dist_y < mRadiusMeters))
+        {
+            mHighlightedPart = LL_ROT_Z;
+        }
+    }
+
+    // test for roll
+    if (mHighlightedPart == LL_NO_PART)
+    {
+        F32 roll_distance = intersection_roll.magVec();
+        F32 width_meters = WIDTH_PIXELS * mRadiusMeters / RADIUS_PIXELS;
+
+        // use larger distance threshold for roll as it is checked only if something else wasn't highlighted
+        if (llabs(roll_distance - (mRadiusMeters + (width_meters * 2.f))) < distance_threshold * 2.f)
+        {
+            mHighlightedPart = LL_ROT_ROLL;
+        }
+        else if (roll_distance < mRadiusMeters)
+        {
+            mHighlightedPart = LL_ROT_GENERAL;
+        }
+    }
+}
+
+S32 LLManipRotate::getObjectAxisClosestToMouse(LLVector3& object_axis)
+{
+    LLSelectNode* first_object_node = mObjectSelection->getFirstMoveableNode(true);
+
+    if (!first_object_node)
+    {
+        object_axis.clearVec();
+        return -1;
+    }
+
+    LLQuaternion obj_rotation = first_object_node->mSavedRotation;
+    LLVector3 mouse_down_object = mMouseDown * ~obj_rotation;
+    LLVector3 mouse_down_abs = mouse_down_object;
+    mouse_down_abs.abs();
+
+    S32 axis_index = 0;
+    if (mouse_down_abs.mV[VX] > mouse_down_abs.mV[VY] && mouse_down_abs.mV[VX] > mouse_down_abs.mV[VZ])
+    {
+        if (mouse_down_object.mV[VX] > 0.f)
+        {
+            object_axis = LLVector3::x_axis;
+        }
+        else
+        {
+            object_axis = LLVector3::x_axis_neg;
+        }
+        axis_index = VX;
+    }
+    else if (mouse_down_abs.mV[VY] > mouse_down_abs.mV[VZ])
+    {
+        if (mouse_down_object.mV[VY] > 0.f)
+        {
+            object_axis = LLVector3::y_axis;
+        }
+        else
+        {
+            object_axis = LLVector3::y_axis_neg;
+        }
+        axis_index = VY;
+    }
+    else
+    {
+        if (mouse_down_object.mV[VZ] > 0.f)
+        {
+            object_axis = LLVector3::z_axis;
+        }
+        else
+        {
+            object_axis = LLVector3::z_axis_neg;
+        }
+        axis_index = VZ;
+    }
+
+    return axis_index;
+}
+
+//virtual
+bool LLManipRotate::canAffectSelection()
+{
+    bool can_rotate = mObjectSelection->getObjectCount() != 0;
+    if (can_rotate)
+    {
+        struct f : public LLSelectedObjectFunctor
+        {
+            virtual bool apply(LLViewerObject* objectp)
+            {
+                LLViewerObject *root_object = (objectp == NULL) ? NULL : objectp->getRootEdit();
+                return objectp->permMove() && !objectp->isPermanentEnforced() &&
+                    ((root_object == NULL) || !root_object->isPermanentEnforced()) &&
+                    (objectp->permModify() || !gSavedSettings.getBOOL("EditLinkedParts"));
+            }
+        } func;
+        can_rotate = mObjectSelection->applyToObjects(&func);
+    }
+    return can_rotate;
+}
+