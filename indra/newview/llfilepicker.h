--- conflicted
+++ resolved
@@ -89,32 +89,7 @@
         FFLOAD_EXE = 14,          // Note: EXE will be treated as ALL on Windows and Linux but not on Darwin
         FFLOAD_MATERIAL = 15,
         FFLOAD_MATERIAL_TEXTURE = 16,
-<<<<<<< HEAD
         FFLOAD_HDRI = 17,
-	};
-
-	enum ESaveFilter
-	{
-		FFSAVE_ALL = 1,
-		FFSAVE_WAV = 3,
-		FFSAVE_TGA = 4,
-		FFSAVE_BMP = 5,
-		FFSAVE_AVI = 6,
-		FFSAVE_ANIM = 7,
-		FFSAVE_GLTF = 8,
-		FFSAVE_XML = 9,
-		FFSAVE_COLLADA = 10,
-		FFSAVE_RAW = 11,
-		FFSAVE_J2C = 12,
-		FFSAVE_PNG = 13,
-		FFSAVE_JPEG = 14,
-		FFSAVE_SCRIPT = 15,
-		FFSAVE_TGAPNG = 16
-	};
-
-	// open the dialog. This is a modal operation
-	BOOL getSaveFile( ESaveFilter filter = FFSAVE_ALL, const std::string& filename = LLStringUtil::null, bool blocking = true);
-=======
     };
 
     enum ESaveFilter
@@ -138,7 +113,6 @@
 
     // open the dialog. This is a modal operation
     BOOL getSaveFile( ESaveFilter filter = FFSAVE_ALL, const std::string& filename = LLStringUtil::null, bool blocking = true);
->>>>>>> 33ad8db7
     BOOL getSaveFileModeless(ESaveFilter filter,
                              const std::string& filename,
                              void (*callback)(bool, std::string&, void*),
