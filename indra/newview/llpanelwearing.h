/**
 * @file llpanelwearing.h
 * @brief List of agent's worn items.
 *
 * $LicenseInfo:firstyear=2010&license=viewerlgpl$
 * Second Life Viewer Source Code
 * Copyright (C) 2010, Linden Research, Inc.
 *
 * This library is free software; you can redistribute it and/or
 * modify it under the terms of the GNU Lesser General Public
 * License as published by the Free Software Foundation;
 * version 2.1 of the License only.
 *
 * This library is distributed in the hope that it will be useful,
 * but WITHOUT ANY WARRANTY; without even the implied warranty of
 * MERCHANTABILITY or FITNESS FOR A PARTICULAR PURPOSE.  See the GNU
 * Lesser General Public License for more details.
 *
 * You should have received a copy of the GNU Lesser General Public
 * License along with this library; if not, write to the Free Software
 * Foundation, Inc., 51 Franklin Street, Fifth Floor, Boston, MA  02110-1301  USA
 *
 * Linden Research, Inc., 945 Battery Street, San Francisco, CA  94111  USA
 * $/LicenseInfo$
 */

#ifndef LL_LLPANELWEARING_H
#define LL_LLPANELWEARING_H

#include "llpanel.h"

// newview
#include "llpanelappearancetab.h"
#include "llselectmgr.h"
#include "lltimer.h"

class LLAccordionCtrl;
class LLAccordionCtrlTab;
class LLInventoryCategoriesObserver;
class LLListContextMenu;
class LLScrollListCtrl;
class LLWearableItemsList;
class LLWearingGearMenu;

/**
 * @class LLPanelWearing
 *
 * A list of agents's currently worn items represented by
 * a flat list view.
 * Starts fetching necessary inventory content on first opening.
 */
class LLPanelWearing : public LLPanelAppearanceTab
{
public:
    LLPanelWearing();
    virtual ~LLPanelWearing();

<<<<<<< HEAD
	/*virtual*/ bool postBuild();
=======
    /*virtual*/ BOOL postBuild();
>>>>>>> e7eced3c

    /*virtual*/ void draw();

    /*virtual*/ void onOpen(const LLSD& info);

    /*virtual*/ void onFilterSubStringChanged(const std::string& new_string, const std::string& old_string);

    /*virtual*/ bool isActionEnabled(const LLSD& userdata);

    /*virtual*/ void getSelectedItemsUUIDs(uuid_vec_t& selected_uuids) const;

    /*virtual*/ void copyToClipboard();

    void startUpdateTimer();
    void updateAttachmentsList();

    boost::signals2::connection setSelectionChangeCallback(commit_callback_t cb);

    bool hasItemSelected();

    bool populateAttachmentsList(bool update = false);
    void onAccordionTabStateChanged();
    void setAttachmentDetails(LLSD content);
    void requestAttachmentDetails();
    void onRemoveItem();
    void onEditAttachment();
    void onRemoveAttachment();

private:
    void onWearableItemsListRightClick(LLUICtrl* ctrl, S32 x, S32 y);
    void onTempAttachmentsListRightClick(LLUICtrl* ctrl, S32 x, S32 y);

    void getAttachmentLimitsCoro(std::string url);

    LLWearableItemsList*            mCOFItemsList;
    LLScrollListCtrl*               mTempItemsList;
    LLWearingGearMenu*              mGearMenu;
    LLListContextMenu*              mContextMenu;
    LLListContextMenu*              mAttachmentsMenu;

    LLAccordionCtrlTab*             mWearablesTab;
    LLAccordionCtrlTab*             mAttachmentsTab;
    LLAccordionCtrl*                mAccordionCtrl;

    std::map<LLUUID, LLViewerObject*> mAttachmentsMap;

    std::map<LLUUID, std::string>   mObjectNames;

    boost::signals2::connection     mAttachmentsChangedConnection;
    LLFrameTimer                    mUpdateTimer;

    bool                            mIsInitialized;
};

#endif //LL_LLPANELWEARING_H<|MERGE_RESOLUTION|>--- conflicted
+++ resolved
@@ -55,11 +55,7 @@
     LLPanelWearing();
     virtual ~LLPanelWearing();
 
-<<<<<<< HEAD
-	/*virtual*/ bool postBuild();
-=======
-    /*virtual*/ BOOL postBuild();
->>>>>>> e7eced3c
+    /*virtual*/ bool postBuild();
 
     /*virtual*/ void draw();
 
