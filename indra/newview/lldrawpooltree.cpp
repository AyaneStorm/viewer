/**
 * @file lldrawpooltree.cpp
 * @brief LLDrawPoolTree class implementation
 *
 * $LicenseInfo:firstyear=2002&license=viewerlgpl$
 * Second Life Viewer Source Code
 * Copyright (C) 2010, Linden Research, Inc.
 *
 * This library is free software; you can redistribute it and/or
 * modify it under the terms of the GNU Lesser General Public
 * License as published by the Free Software Foundation;
 * version 2.1 of the License only.
 *
 * This library is distributed in the hope that it will be useful,
 * but WITHOUT ANY WARRANTY; without even the implied warranty of
 * MERCHANTABILITY or FITNESS FOR A PARTICULAR PURPOSE.  See the GNU
 * Lesser General Public License for more details.
 *
 * You should have received a copy of the GNU Lesser General Public
 * License along with this library; if not, write to the Free Software
 * Foundation, Inc., 51 Franklin Street, Fifth Floor, Boston, MA  02110-1301  USA
 *
 * Linden Research, Inc., 945 Battery Street, San Francisco, CA  94111  USA
 * $/LicenseInfo$
 */

#include "llviewerprecompiledheaders.h"

#include "lldrawpooltree.h"

#include "lldrawable.h"
#include "llface.h"
#include "llsky.h"
#include "llvotree.h"
#include "pipeline.h"
#include "llviewercamera.h"
#include "llviewershadermgr.h"
#include "llrender.h"
#include "llviewercontrol.h"
#include "llviewerregion.h"
#include "llenvironment.h"

S32 LLDrawPoolTree::sDiffTex = 0;
static LLGLSLShader* shader = NULL;

LLDrawPoolTree::LLDrawPoolTree(LLViewerTexture *texturep) :
    LLFacePool(POOL_TREE),
    mTexturep(texturep)
{
    mTexturep->setAddressMode(LLTexUnit::TAM_WRAP);
}

//============================================
// deferred implementation
//============================================
void LLDrawPoolTree::beginDeferredPass(S32 pass)
{
    LL_RECORD_BLOCK_TIME(FTM_RENDER_TREES);

    shader = &gDeferredTreeProgram;
    shader->bind();
    shader->setMinimumAlpha(0.5f);
}

void LLDrawPoolTree::renderDeferred(S32 pass)
{
    LL_PROFILE_ZONE_SCOPED;

    if (mDrawFace.empty())
    {
        return;
    }


    gGL.getTexUnit(sDiffTex)->bindFast(mTexturep);
    mTexturep->addTextureStats(1024.f * 1024.f); // <=== keep Linden tree textures at full res

    for (std::vector<LLFace*>::iterator iter = mDrawFace.begin();
        iter != mDrawFace.end(); iter++)
    {
        LLFace* face = *iter;
        LLVertexBuffer* buff = face->getVertexBuffer();

        if (buff)
        {
            LLMatrix4* model_matrix = &(face->getDrawable()->getRegion()->mRenderMatrix);

            llassert(gGL.getMatrixMode() == LLRender::MM_MODELVIEW);
            LLRenderPass::applyModelMatrix(model_matrix);

            buff->setBuffer();
            buff->drawRange(LLRender::TRIANGLES, 0, buff->getNumVerts() - 1, buff->getNumIndices(), 0);
        }
    }
}

void LLDrawPoolTree::endDeferredPass(S32 pass)
{
    LL_RECORD_BLOCK_TIME(FTM_RENDER_TREES);

    shader->unbind();
}

//============================================
// shadow implementation
//============================================
void LLDrawPoolTree::beginShadowPass(S32 pass)
{
    LL_PROFILE_ZONE_SCOPED;

    glPolygonOffset(gSavedSettings.getF32("RenderDeferredTreeShadowOffset"),
                    gSavedSettings.getF32("RenderDeferredTreeShadowBias"));

    LLEnvironment& environment = LLEnvironment::instance();

    gDeferredTreeShadowProgram.bind();
    gDeferredTreeShadowProgram.uniform1i(LLShaderMgr::SUN_UP_FACTOR, environment.getIsSunUp() ? 1 : 0);
    gDeferredTreeShadowProgram.setMinimumAlpha(0.5f);
}

void LLDrawPoolTree::renderShadow(S32 pass)
{
    renderDeferred(pass);
}

void LLDrawPoolTree::endShadowPass(S32 pass)
{
    LL_PROFILE_ZONE_SCOPED;

    glPolygonOffset(gSavedSettings.getF32("RenderDeferredSpotShadowOffset"),
                        gSavedSettings.getF32("RenderDeferredSpotShadowBias"));
    gDeferredTreeShadowProgram.unbind();
}

bool LLDrawPoolTree::verify() const
{
<<<<<<< HEAD
	return true;
=======
    return TRUE;
>>>>>>> e7eced3c
}

LLViewerTexture *LLDrawPoolTree::getTexture()
{
    return mTexturep;
}

LLViewerTexture *LLDrawPoolTree::getDebugTexture()
{
    return mTexturep;
}


LLColor3 LLDrawPoolTree::getDebugColor() const
{
    return LLColor3(1.f, 0.f, 1.f);
}
<|MERGE_RESOLUTION|>--- conflicted
+++ resolved
@@ -134,11 +134,7 @@
 
 bool LLDrawPoolTree::verify() const
 {
-<<<<<<< HEAD
-	return true;
-=======
-    return TRUE;
->>>>>>> e7eced3c
+    return true;
 }
 
 LLViewerTexture *LLDrawPoolTree::getTexture()
