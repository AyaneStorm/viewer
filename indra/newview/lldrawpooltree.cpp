/**
 * @file lldrawpooltree.cpp
 * @brief LLDrawPoolTree class implementation
 *
 * $LicenseInfo:firstyear=2002&license=viewerlgpl$
 * Second Life Viewer Source Code
 * Copyright (C) 2010, Linden Research, Inc.
 *
 * This library is free software; you can redistribute it and/or
 * modify it under the terms of the GNU Lesser General Public
 * License as published by the Free Software Foundation;
 * version 2.1 of the License only.
 *
 * This library is distributed in the hope that it will be useful,
 * but WITHOUT ANY WARRANTY; without even the implied warranty of
 * MERCHANTABILITY or FITNESS FOR A PARTICULAR PURPOSE.  See the GNU
 * Lesser General Public License for more details.
 *
 * You should have received a copy of the GNU Lesser General Public
 * License along with this library; if not, write to the Free Software
 * Foundation, Inc., 51 Franklin Street, Fifth Floor, Boston, MA  02110-1301  USA
 *
 * Linden Research, Inc., 945 Battery Street, San Francisco, CA  94111  USA
 * $/LicenseInfo$
 */

#include "llviewerprecompiledheaders.h"

#include "lldrawpooltree.h"

#include "lldrawable.h"
#include "llface.h"
#include "llsky.h"
#include "llvotree.h"
#include "pipeline.h"
#include "llviewercamera.h"
#include "llviewershadermgr.h"
#include "llrender.h"
#include "llviewercontrol.h"
#include "llviewerregion.h"
#include "llenvironment.h"

S32 LLDrawPoolTree::sDiffTex = 0;
static LLGLSLShader* shader = NULL;

LLDrawPoolTree::LLDrawPoolTree(LLViewerTexture *texturep) :
    LLFacePool(POOL_TREE),
    mTexturep(texturep)
{
    mTexturep->setAddressMode(LLTexUnit::TAM_WRAP);
}

//============================================
// deferred implementation
//============================================
void LLDrawPoolTree::beginDeferredPass(S32 pass)
{
    LL_RECORD_BLOCK_TIME(FTM_RENDER_TREES);

    shader = &gDeferredTreeProgram;
    shader->bind();
    shader->setMinimumAlpha(0.5f);
}

void LLDrawPoolTree::renderDeferred(S32 pass)
{
    LL_PROFILE_ZONE_SCOPED;

    if (mDrawFace.empty())
    {
        return;
    }


    gGL.getTexUnit(sDiffTex)->bindFast(mTexturep);
    mTexturep->addTextureStats(1024.f * 1024.f); // <=== keep Linden tree textures at full res

    for (std::vector<LLFace*>::iterator iter = mDrawFace.begin();
        iter != mDrawFace.end(); iter++)
    {
        LLFace* face = *iter;
        LLVertexBuffer* buff = face->getVertexBuffer();

        if (buff)
        {
            LLMatrix4* model_matrix = &(face->getDrawable()->getRegion()->mRenderMatrix);

            if (model_matrix != gGLLastMatrix)
            {
                gGLLastMatrix = model_matrix;
                gGL.loadMatrix(gGLModelView);
                if (model_matrix)
                {
                    llassert(gGL.getMatrixMode() == LLRender::MM_MODELVIEW);
                    gGL.multMatrix((GLfloat*)model_matrix->mMatrix);
                }
                gPipeline.mMatrixOpCount++;
            }

            buff->setBuffer();
            buff->drawRange(LLRender::TRIANGLES, 0, buff->getNumVerts() - 1, buff->getNumIndices(), 0);
        }
    }
}

void LLDrawPoolTree::endDeferredPass(S32 pass)
{
    LL_RECORD_BLOCK_TIME(FTM_RENDER_TREES);

    shader->unbind();
}

//============================================
// shadow implementation
//============================================
void LLDrawPoolTree::beginShadowPass(S32 pass)
{
    LL_PROFILE_ZONE_SCOPED;

    glPolygonOffset(gSavedSettings.getF32("RenderDeferredTreeShadowOffset"),
                    gSavedSettings.getF32("RenderDeferredTreeShadowBias"));

    LLEnvironment& environment = LLEnvironment::instance();

    gDeferredTreeShadowProgram.bind();
    gDeferredTreeShadowProgram.uniform1i(LLShaderMgr::SUN_UP_FACTOR, environment.getIsSunUp() ? 1 : 0);
    gDeferredTreeShadowProgram.setMinimumAlpha(0.5f);
}

void LLDrawPoolTree::renderShadow(S32 pass)
{
    renderDeferred(pass);
}

void LLDrawPoolTree::endShadowPass(S32 pass)
{
    LL_PROFILE_ZONE_SCOPED;

    glPolygonOffset(gSavedSettings.getF32("RenderDeferredSpotShadowOffset"),
                        gSavedSettings.getF32("RenderDeferredSpotShadowBias"));
    gDeferredTreeShadowProgram.unbind();
}

bool LLDrawPoolTree::verify() const
{
<<<<<<< HEAD
	return true;
=======
    return TRUE;
>>>>>>> e1623bb2
}

LLViewerTexture *LLDrawPoolTree::getTexture()
{
    return mTexturep;
}

LLViewerTexture *LLDrawPoolTree::getDebugTexture()
{
    return mTexturep;
}


LLColor3 LLDrawPoolTree::getDebugColor() const
{
    return LLColor3(1.f, 0.f, 1.f);
}
<|MERGE_RESOLUTION|>--- conflicted
+++ resolved
@@ -1,167 +1,164 @@
-/**
- * @file lldrawpooltree.cpp
- * @brief LLDrawPoolTree class implementation
- *
- * $LicenseInfo:firstyear=2002&license=viewerlgpl$
- * Second Life Viewer Source Code
- * Copyright (C) 2010, Linden Research, Inc.
- *
- * This library is free software; you can redistribute it and/or
- * modify it under the terms of the GNU Lesser General Public
- * License as published by the Free Software Foundation;
- * version 2.1 of the License only.
- *
- * This library is distributed in the hope that it will be useful,
- * but WITHOUT ANY WARRANTY; without even the implied warranty of
- * MERCHANTABILITY or FITNESS FOR A PARTICULAR PURPOSE.  See the GNU
- * Lesser General Public License for more details.
- *
- * You should have received a copy of the GNU Lesser General Public
- * License along with this library; if not, write to the Free Software
- * Foundation, Inc., 51 Franklin Street, Fifth Floor, Boston, MA  02110-1301  USA
- *
- * Linden Research, Inc., 945 Battery Street, San Francisco, CA  94111  USA
- * $/LicenseInfo$
- */
-
-#include "llviewerprecompiledheaders.h"
-
-#include "lldrawpooltree.h"
-
-#include "lldrawable.h"
-#include "llface.h"
-#include "llsky.h"
-#include "llvotree.h"
-#include "pipeline.h"
-#include "llviewercamera.h"
-#include "llviewershadermgr.h"
-#include "llrender.h"
-#include "llviewercontrol.h"
-#include "llviewerregion.h"
-#include "llenvironment.h"
-
-S32 LLDrawPoolTree::sDiffTex = 0;
-static LLGLSLShader* shader = NULL;
-
-LLDrawPoolTree::LLDrawPoolTree(LLViewerTexture *texturep) :
-    LLFacePool(POOL_TREE),
-    mTexturep(texturep)
-{
-    mTexturep->setAddressMode(LLTexUnit::TAM_WRAP);
-}
-
-//============================================
-// deferred implementation
-//============================================
-void LLDrawPoolTree::beginDeferredPass(S32 pass)
-{
-    LL_RECORD_BLOCK_TIME(FTM_RENDER_TREES);
-
-    shader = &gDeferredTreeProgram;
-    shader->bind();
-    shader->setMinimumAlpha(0.5f);
-}
-
-void LLDrawPoolTree::renderDeferred(S32 pass)
-{
-    LL_PROFILE_ZONE_SCOPED;
-
-    if (mDrawFace.empty())
-    {
-        return;
-    }
-
-
-    gGL.getTexUnit(sDiffTex)->bindFast(mTexturep);
-    mTexturep->addTextureStats(1024.f * 1024.f); // <=== keep Linden tree textures at full res
-
-    for (std::vector<LLFace*>::iterator iter = mDrawFace.begin();
-        iter != mDrawFace.end(); iter++)
-    {
-        LLFace* face = *iter;
-        LLVertexBuffer* buff = face->getVertexBuffer();
-
-        if (buff)
-        {
-            LLMatrix4* model_matrix = &(face->getDrawable()->getRegion()->mRenderMatrix);
-
-            if (model_matrix != gGLLastMatrix)
-            {
-                gGLLastMatrix = model_matrix;
-                gGL.loadMatrix(gGLModelView);
-                if (model_matrix)
-                {
-                    llassert(gGL.getMatrixMode() == LLRender::MM_MODELVIEW);
-                    gGL.multMatrix((GLfloat*)model_matrix->mMatrix);
-                }
-                gPipeline.mMatrixOpCount++;
-            }
-
-            buff->setBuffer();
-            buff->drawRange(LLRender::TRIANGLES, 0, buff->getNumVerts() - 1, buff->getNumIndices(), 0);
-        }
-    }
-}
-
-void LLDrawPoolTree::endDeferredPass(S32 pass)
-{
-    LL_RECORD_BLOCK_TIME(FTM_RENDER_TREES);
-
-    shader->unbind();
-}
-
-//============================================
-// shadow implementation
-//============================================
-void LLDrawPoolTree::beginShadowPass(S32 pass)
-{
-    LL_PROFILE_ZONE_SCOPED;
-
-    glPolygonOffset(gSavedSettings.getF32("RenderDeferredTreeShadowOffset"),
-                    gSavedSettings.getF32("RenderDeferredTreeShadowBias"));
-
-    LLEnvironment& environment = LLEnvironment::instance();
-
-    gDeferredTreeShadowProgram.bind();
-    gDeferredTreeShadowProgram.uniform1i(LLShaderMgr::SUN_UP_FACTOR, environment.getIsSunUp() ? 1 : 0);
-    gDeferredTreeShadowProgram.setMinimumAlpha(0.5f);
-}
-
-void LLDrawPoolTree::renderShadow(S32 pass)
-{
-    renderDeferred(pass);
-}
-
-void LLDrawPoolTree::endShadowPass(S32 pass)
-{
-    LL_PROFILE_ZONE_SCOPED;
-
-    glPolygonOffset(gSavedSettings.getF32("RenderDeferredSpotShadowOffset"),
-                        gSavedSettings.getF32("RenderDeferredSpotShadowBias"));
-    gDeferredTreeShadowProgram.unbind();
-}
-
-bool LLDrawPoolTree::verify() const
-{
-<<<<<<< HEAD
-	return true;
-=======
-    return TRUE;
->>>>>>> e1623bb2
-}
-
-LLViewerTexture *LLDrawPoolTree::getTexture()
-{
-    return mTexturep;
-}
-
-LLViewerTexture *LLDrawPoolTree::getDebugTexture()
-{
-    return mTexturep;
-}
-
-
-LLColor3 LLDrawPoolTree::getDebugColor() const
-{
-    return LLColor3(1.f, 0.f, 1.f);
-}
+/**
+ * @file lldrawpooltree.cpp
+ * @brief LLDrawPoolTree class implementation
+ *
+ * $LicenseInfo:firstyear=2002&license=viewerlgpl$
+ * Second Life Viewer Source Code
+ * Copyright (C) 2010, Linden Research, Inc.
+ *
+ * This library is free software; you can redistribute it and/or
+ * modify it under the terms of the GNU Lesser General Public
+ * License as published by the Free Software Foundation;
+ * version 2.1 of the License only.
+ *
+ * This library is distributed in the hope that it will be useful,
+ * but WITHOUT ANY WARRANTY; without even the implied warranty of
+ * MERCHANTABILITY or FITNESS FOR A PARTICULAR PURPOSE.  See the GNU
+ * Lesser General Public License for more details.
+ *
+ * You should have received a copy of the GNU Lesser General Public
+ * License along with this library; if not, write to the Free Software
+ * Foundation, Inc., 51 Franklin Street, Fifth Floor, Boston, MA  02110-1301  USA
+ *
+ * Linden Research, Inc., 945 Battery Street, San Francisco, CA  94111  USA
+ * $/LicenseInfo$
+ */
+
+#include "llviewerprecompiledheaders.h"
+
+#include "lldrawpooltree.h"
+
+#include "lldrawable.h"
+#include "llface.h"
+#include "llsky.h"
+#include "llvotree.h"
+#include "pipeline.h"
+#include "llviewercamera.h"
+#include "llviewershadermgr.h"
+#include "llrender.h"
+#include "llviewercontrol.h"
+#include "llviewerregion.h"
+#include "llenvironment.h"
+
+S32 LLDrawPoolTree::sDiffTex = 0;
+static LLGLSLShader* shader = NULL;
+
+LLDrawPoolTree::LLDrawPoolTree(LLViewerTexture *texturep) :
+    LLFacePool(POOL_TREE),
+    mTexturep(texturep)
+{
+    mTexturep->setAddressMode(LLTexUnit::TAM_WRAP);
+}
+
+//============================================
+// deferred implementation
+//============================================
+void LLDrawPoolTree::beginDeferredPass(S32 pass)
+{
+    LL_RECORD_BLOCK_TIME(FTM_RENDER_TREES);
+
+    shader = &gDeferredTreeProgram;
+    shader->bind();
+    shader->setMinimumAlpha(0.5f);
+}
+
+void LLDrawPoolTree::renderDeferred(S32 pass)
+{
+    LL_PROFILE_ZONE_SCOPED;
+
+    if (mDrawFace.empty())
+    {
+        return;
+    }
+
+
+    gGL.getTexUnit(sDiffTex)->bindFast(mTexturep);
+    mTexturep->addTextureStats(1024.f * 1024.f); // <=== keep Linden tree textures at full res
+
+    for (std::vector<LLFace*>::iterator iter = mDrawFace.begin();
+        iter != mDrawFace.end(); iter++)
+    {
+        LLFace* face = *iter;
+        LLVertexBuffer* buff = face->getVertexBuffer();
+
+        if (buff)
+        {
+            LLMatrix4* model_matrix = &(face->getDrawable()->getRegion()->mRenderMatrix);
+
+            if (model_matrix != gGLLastMatrix)
+            {
+                gGLLastMatrix = model_matrix;
+                gGL.loadMatrix(gGLModelView);
+                if (model_matrix)
+                {
+                    llassert(gGL.getMatrixMode() == LLRender::MM_MODELVIEW);
+                    gGL.multMatrix((GLfloat*)model_matrix->mMatrix);
+                }
+                gPipeline.mMatrixOpCount++;
+            }
+
+            buff->setBuffer();
+            buff->drawRange(LLRender::TRIANGLES, 0, buff->getNumVerts() - 1, buff->getNumIndices(), 0);
+        }
+    }
+}
+
+void LLDrawPoolTree::endDeferredPass(S32 pass)
+{
+    LL_RECORD_BLOCK_TIME(FTM_RENDER_TREES);
+
+    shader->unbind();
+}
+
+//============================================
+// shadow implementation
+//============================================
+void LLDrawPoolTree::beginShadowPass(S32 pass)
+{
+    LL_PROFILE_ZONE_SCOPED;
+
+    glPolygonOffset(gSavedSettings.getF32("RenderDeferredTreeShadowOffset"),
+                    gSavedSettings.getF32("RenderDeferredTreeShadowBias"));
+
+    LLEnvironment& environment = LLEnvironment::instance();
+
+    gDeferredTreeShadowProgram.bind();
+    gDeferredTreeShadowProgram.uniform1i(LLShaderMgr::SUN_UP_FACTOR, environment.getIsSunUp() ? 1 : 0);
+    gDeferredTreeShadowProgram.setMinimumAlpha(0.5f);
+}
+
+void LLDrawPoolTree::renderShadow(S32 pass)
+{
+    renderDeferred(pass);
+}
+
+void LLDrawPoolTree::endShadowPass(S32 pass)
+{
+    LL_PROFILE_ZONE_SCOPED;
+
+    glPolygonOffset(gSavedSettings.getF32("RenderDeferredSpotShadowOffset"),
+                        gSavedSettings.getF32("RenderDeferredSpotShadowBias"));
+    gDeferredTreeShadowProgram.unbind();
+}
+
+bool LLDrawPoolTree::verify() const
+{
+    return true;
+}
+
+LLViewerTexture *LLDrawPoolTree::getTexture()
+{
+    return mTexturep;
+}
+
+LLViewerTexture *LLDrawPoolTree::getDebugTexture()
+{
+    return mTexturep;
+}
+
+
+LLColor3 LLDrawPoolTree::getDebugColor() const
+{
+    return LLColor3(1.f, 0.f, 1.f);
+}
+