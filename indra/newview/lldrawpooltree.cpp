/** 
 * @file lldrawpooltree.cpp
 * @brief LLDrawPoolTree class implementation
 *
 * $LicenseInfo:firstyear=2002&license=viewerlgpl$
 * Second Life Viewer Source Code
 * Copyright (C) 2010, Linden Research, Inc.
 * 
 * This library is free software; you can redistribute it and/or
 * modify it under the terms of the GNU Lesser General Public
 * License as published by the Free Software Foundation;
 * version 2.1 of the License only.
 * 
 * This library is distributed in the hope that it will be useful,
 * but WITHOUT ANY WARRANTY; without even the implied warranty of
 * MERCHANTABILITY or FITNESS FOR A PARTICULAR PURPOSE.  See the GNU
 * Lesser General Public License for more details.
 * 
 * You should have received a copy of the GNU Lesser General Public
 * License along with this library; if not, write to the Free Software
 * Foundation, Inc., 51 Franklin Street, Fifth Floor, Boston, MA  02110-1301  USA
 * 
 * Linden Research, Inc., 945 Battery Street, San Francisco, CA  94111  USA
 * $/LicenseInfo$
 */

#include "llviewerprecompiledheaders.h"

#include "lldrawpooltree.h"

#include "lldrawable.h"
#include "llface.h"
#include "llsky.h"
#include "llvotree.h"
#include "pipeline.h"
#include "llviewercamera.h"
#include "llviewershadermgr.h"
#include "llrender.h"
#include "llviewercontrol.h"
#include "llviewerregion.h"

S32 LLDrawPoolTree::sDiffTex = 0;
static LLGLSLShader* shader = NULL;
static LLFastTimer::DeclareTimer FTM_SHADOW_TREE("Tree Shadow");

LLDrawPoolTree::LLDrawPoolTree(LLViewerTexture *texturep) :
	LLFacePool(POOL_TREE),
	mTexturep(texturep)
{
	mTexturep->setAddressMode(LLTexUnit::TAM_WRAP);
}

LLDrawPool *LLDrawPoolTree::instancePool()
{
	return new LLDrawPoolTree(mTexturep);
}

void LLDrawPoolTree::prerender()
{
	mVertexShaderLevel = LLViewerShaderMgr::instance()->getVertexShaderLevel(LLViewerShaderMgr::SHADER_OBJECT);
}

void LLDrawPoolTree::beginRenderPass(S32 pass)
{
	LLFastTimer t(FTM_RENDER_TREES);
		
	if (LLPipeline::sUnderWaterRender)
	{
		shader = &gTreeWaterProgram;
	}
	else
	{
		shader = &gTreeProgram;
	}

	if (gPipeline.canUseVertexShaders())
	{
		shader->bind();
		shader->setMinimumAlpha(0.5f);
		gGL.diffuseColor4f(1,1,1,1);
	}
	else
	{
		gPipeline.enableLightsDynamic();
		gGL.setAlphaRejectSettings(LLRender::CF_GREATER, 0.5f);
	}
}

void LLDrawPoolTree::render(S32 pass)
{
	LLFastTimer t(LLPipeline::sShadowRender ? FTM_SHADOW_TREE : FTM_RENDER_TREES);

	if (mDrawFace.empty())
	{
		return;
	}

	LLGLState test(GL_ALPHA_TEST, LLGLSLShader::sNoFixedFunction ? 0 : 1);
	LLOverrideFaceColor color(this, 1.f, 1.f, 1.f, 1.f);

	gGL.getTexUnit(sDiffTex)->bind(mTexturep);
				
	for (std::vector<LLFace*>::iterator iter = mDrawFace.begin();
		 iter != mDrawFace.end(); iter++)
	{
		LLFace *face = *iter;
		LLVertexBuffer* buff = face->getVertexBuffer();

		if(buff)
		{
			LLMatrix4* model_matrix = &(face->getDrawable()->getRegion()->mRenderMatrix);

			if (model_matrix != gGLLastMatrix)
			{
				gGLLastMatrix = model_matrix;
				gGL.loadMatrix(gGLModelView);
				if (model_matrix)
				{
<<<<<<< HEAD
=======
					llassert(gGL.getMatrixMode() == LLRender::MM_MODELVIEW);
>>>>>>> 7204593e
					gGL.multMatrix((GLfloat*) model_matrix->mMatrix);
				}
				gPipeline.mMatrixOpCount++;
			}

			buff->setBuffer(LLDrawPoolTree::VERTEX_DATA_MASK);
			buff->drawRange(LLRender::TRIANGLES, 0, buff->getNumVerts()-1, buff->getNumIndices(), 0); 
			gPipeline.addTrianglesDrawn(buff->getNumIndices());
		}
	}
}

void LLDrawPoolTree::endRenderPass(S32 pass)
{
	LLFastTimer t(FTM_RENDER_TREES);
		
	if (gPipeline.canUseWindLightShadersOnObjects())
	{
		shader->unbind();
	}
	
	if (mVertexShaderLevel <= 0)
	{
		gGL.setAlphaRejectSettings(LLRender::CF_DEFAULT);
	}
}

//============================================
// deferred implementation
//============================================
void LLDrawPoolTree::beginDeferredPass(S32 pass)
{
	LLFastTimer t(FTM_RENDER_TREES);
		
	shader = &gDeferredTreeProgram;
	shader->bind();
	shader->setMinimumAlpha(0.5f);
}

void LLDrawPoolTree::renderDeferred(S32 pass)
{
	render(pass);
}

void LLDrawPoolTree::endDeferredPass(S32 pass)
{
	LLFastTimer t(FTM_RENDER_TREES);
		
	shader->unbind();
}

//============================================
// shadow implementation
//============================================
void LLDrawPoolTree::beginShadowPass(S32 pass)
{
	LLFastTimer t(FTM_SHADOW_TREE);
	
	glPolygonOffset(gSavedSettings.getF32("RenderDeferredTreeShadowOffset"),
					gSavedSettings.getF32("RenderDeferredTreeShadowBias"));

	gDeferredTreeShadowProgram.bind();
	gDeferredTreeShadowProgram.setMinimumAlpha(0.5f);
}

void LLDrawPoolTree::renderShadow(S32 pass)
{
	render(pass);
}

void LLDrawPoolTree::endShadowPass(S32 pass)
{
	LLFastTimer t(FTM_SHADOW_TREE);
	
	glPolygonOffset(gSavedSettings.getF32("RenderDeferredSpotShadowOffset"),
						gSavedSettings.getF32("RenderDeferredSpotShadowBias"));
	gDeferredTreeShadowProgram.unbind();
}

BOOL LLDrawPoolTree::verify() const
{
/*	BOOL ok = TRUE;

	if (!ok)
	{
		printDebugInfo();
	}
	return ok;*/

	return TRUE;
}

LLViewerTexture *LLDrawPoolTree::getTexture()
{
	return mTexturep;
}

LLViewerTexture *LLDrawPoolTree::getDebugTexture()
{
	return mTexturep;
}


LLColor3 LLDrawPoolTree::getDebugColor() const
{
	return LLColor3(1.f, 0.f, 1.f);
}
<|MERGE_RESOLUTION|>--- conflicted
+++ resolved
@@ -116,10 +116,7 @@
 				gGL.loadMatrix(gGLModelView);
 				if (model_matrix)
 				{
-<<<<<<< HEAD
-=======
 					llassert(gGL.getMatrixMode() == LLRender::MM_MODELVIEW);
->>>>>>> 7204593e
 					gGL.multMatrix((GLfloat*) model_matrix->mMatrix);
 				}
 				gPipeline.mMatrixOpCount++;
