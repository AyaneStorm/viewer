/**
 * @file llface.cpp
 * @brief LLFace class implementation
 *
 * $LicenseInfo:firstyear=2001&license=viewerlgpl$
 * Second Life Viewer Source Code
 * Copyright (C) 2010, Linden Research, Inc.
 *
 * This library is free software; you can redistribute it and/or
 * modify it under the terms of the GNU Lesser General Public
 * License as published by the Free Software Foundation;
 * version 2.1 of the License only.
 *
 * This library is distributed in the hope that it will be useful,
 * but WITHOUT ANY WARRANTY; without even the implied warranty of
 * MERCHANTABILITY or FITNESS FOR A PARTICULAR PURPOSE.  See the GNU
 * Lesser General Public License for more details.
 *
 * You should have received a copy of the GNU Lesser General Public
 * License along with this library; if not, write to the Free Software
 * Foundation, Inc., 51 Franklin Street, Fifth Floor, Boston, MA  02110-1301  USA
 *
 * Linden Research, Inc., 945 Battery Street, San Francisco, CA  94111  USA
 * $/LicenseInfo$
 */

#include "llviewerprecompiledheaders.h"

#include "lldrawable.h" // lldrawable needs to be included before llface
#include "llface.h"
#include "llviewertextureanim.h"

#include "llviewercontrol.h"
#include "llvolume.h"
#include "m3math.h"
#include "llmatrix4a.h"
#include "v3color.h"

#include "lldefs.h"

#include "lldrawpoolavatar.h"
#include "lldrawpoolbump.h"
#include "llgl.h"
#include "llrender.h"
#include "lllightconstants.h"
#include "llsky.h"
#include "llviewercamera.h"
#include "llviewertexturelist.h"
#include "llvopartgroup.h"
#include "llvovolume.h"
#include "pipeline.h"
#include "llviewerregion.h"
#include "llviewerwindow.h"
#include "llviewershadermgr.h"
#include "llviewertexture.h"
#include "llvoavatar.h"
#include "llsculptidsize.h"
#include "llmeshrepository.h"

#if LL_LINUX
// Work-around spurious used before init warning on Vector4a
//
#pragma GCC diagnostic ignored "-Wuninitialized"
#endif

#define LL_MAX_INDICES_COUNT 1000000

static LLStaticHashedString sTextureIndexIn("texture_index_in");
static LLStaticHashedString sColorIn("color_in");

bool LLFace::sSafeRenderSelect = true; // false


#define DOTVEC(a,b) (a.mV[0]*b.mV[0] + a.mV[1]*b.mV[1] + a.mV[2]*b.mV[2])

/*
For each vertex, given:
    B - binormal
    T - tangent
    N - normal
    P - position

The resulting texture coordinate <u,v> is:

    u = 2(B dot P)
    v = 2(T dot P)
*/
void planarProjection(LLVector2 &tc, const LLVector4a& normal,
                      const LLVector4a &center, const LLVector4a& vec)
{
    LLVector4a binormal;
    F32 d = normal[0];

    if (d >= 0.5f || d <= -0.5f)
    {
        if (d < 0)
        {
            binormal.set(0,-1,0);
        }
        else
        {
            binormal.set(0, 1, 0);
        }
    }
    else
    {
        if (normal[1] > 0)
        {
            binormal.set(-1,0,0);
        }
        else
        {
            binormal.set(1,0,0);
        }
    }
    LLVector4a tangent;
    tangent.setCross3(binormal,normal);

    tc.mV[1] = -((tangent.dot3(vec).getF32())*2 - 0.5f);
    tc.mV[0] = 1.0f+((binormal.dot3(vec).getF32())*2 - 0.5f);
}

////////////////////
//
// LLFace implementation
//

void LLFace::init(LLDrawable* drawablep, LLViewerObject* objp)
{
    LL_PROFILE_ZONE_SCOPED_CATEGORY_FACE;
    mLastUpdateTime = gFrameTimeSeconds;
    mLastMoveTime = 0.f;
    mLastSkinTime = gFrameTimeSeconds;
    mVSize = 0.f;
    mPixelArea = 16.f;
    mState      = GLOBAL;
    mDrawPoolp  = NULL;
    mPoolType = 0;
    mCenterLocal = objp->getPosition();
    mCenterAgent = drawablep->getPositionAgent();
    mDistance   = 0.f;

    mGeomCount      = 0;
    mGeomIndex      = 0;
    mIndicesCount   = 0;

    //special value to indicate uninitialized position
    mIndicesIndex   = 0xFFFFFFFF;

    for (U32 i = 0; i < LLRender::NUM_TEXTURE_CHANNELS; ++i)
    {
        mIndexInTex[i] = 0;
        mTexture[i] = NULL;
    }

    mTEOffset       = -1;
    mTextureIndex = FACE_DO_NOT_BATCH_TEXTURES;

    setDrawable(drawablep);
    mVObjp = objp;

    mReferenceIndex = -1;

    mTextureMatrix = NULL;
    mDrawInfo = NULL;

    mFaceColor = LLColor4(1,0,0,1);

    mImportanceToCamera = 0.f ;
    mBoundingSphereRadius = 0.0f ;

    mHasMedia = false ;
    mIsMediaAllowed = true;
}

void LLFace::destroy()
{
    if (gDebugGL)
    {
        gPipeline.checkReferences(this);
    }

    for (U32 i = 0; i < LLRender::NUM_TEXTURE_CHANNELS; ++i)
    {
        if(mTexture[i].notNull())
        {
            mTexture[i]->removeFace(i, this) ;
            mTexture[i] = NULL;
        }
    }

    if (isState(LLFace::PARTICLE))
    {
        clearState(LLFace::PARTICLE);
    }

    if (mDrawPoolp)
    {
        mDrawPoolp->removeFace(this);
        mDrawPoolp = NULL;
    }

    if (mTextureMatrix)
    {
        delete mTextureMatrix;
        mTextureMatrix = NULL;

        if (mDrawablep)
        {
            LLSpatialGroup* group = mDrawablep->getSpatialGroup();
            if (group)
            {
                group->dirtyGeom();
                gPipeline.markRebuild(group);
            }
        }
    }

    setDrawInfo(NULL);

    mDrawablep = NULL;
    mVObjp = NULL;
}

void LLFace::setWorldMatrix(const LLMatrix4 &mat)
{
    LL_ERRS() << "Faces on this drawable are not independently modifiable\n" << LL_ENDL;
}

void LLFace::setPool(LLFacePool* pool)
{
    mDrawPoolp = pool;
}

void LLFace::setPool(LLFacePool* new_pool, LLViewerTexture *texturep)
{
    LL_PROFILE_ZONE_SCOPED_CATEGORY_FACE

    if (!new_pool)
    {
        LL_ERRS() << "Setting pool to null!" << LL_ENDL;
    }

    if (new_pool != mDrawPoolp)
    {
        // Remove from old pool
        if (mDrawPoolp)
        {
            mDrawPoolp->removeFace(this);

            if (mDrawablep)
            {
                gPipeline.markRebuild(mDrawablep, LLDrawable::REBUILD_ALL);
            }
        }
        mGeomIndex = 0;

        // Add to new pool
        if (new_pool)
        {
            new_pool->addFace(this);
        }
        mDrawPoolp = new_pool;
    }

    setTexture(texturep) ;
}

void LLFace::setTexture(U32 ch, LLViewerTexture* tex)
{
    llassert(ch < LLRender::NUM_TEXTURE_CHANNELS);

    if(mTexture[ch] == tex)
    {
        return ;
    }

    if(mTexture[ch].notNull())
    {
        mTexture[ch]->removeFace(ch, this) ;
    }

    if(tex)
    {
        tex->addFace(ch, this) ;
    }

    mTexture[ch] = tex ;
}

void LLFace::setTexture(LLViewerTexture* tex)
{
    setDiffuseMap(tex);
}

void LLFace::setDiffuseMap(LLViewerTexture* tex)
{
    setTexture(LLRender::DIFFUSE_MAP, tex);
}

void LLFace::setAlternateDiffuseMap(LLViewerTexture* tex)
{
    setTexture(LLRender::ALTERNATE_DIFFUSE_MAP, tex);
}

void LLFace::setNormalMap(LLViewerTexture* tex)
{
    setTexture(LLRender::NORMAL_MAP, tex);
}

void LLFace::setSpecularMap(LLViewerTexture* tex)
{
    setTexture(LLRender::SPECULAR_MAP, tex);
}

void LLFace::dirtyTexture()
{
    LL_PROFILE_ZONE_SCOPED_CATEGORY_FACE

    LLDrawable* drawablep = getDrawable();

    if (mVObjp.notNull() && mVObjp->getVolume())
    {
        for (U32 ch = 0; ch < LLRender::NUM_TEXTURE_CHANNELS; ++ch)
        {
            if (mTexture[ch].notNull() && mTexture[ch]->getComponents() == 4)
            { //dirty texture on an alpha object should be treated as an LoD update
                LLVOVolume* vobj = drawablep->getVOVolume();
                if (vobj)
                {
                    vobj->mLODChanged = true;

                    vobj->updateVisualComplexity();
                }
                gPipeline.markRebuild(drawablep, LLDrawable::REBUILD_VOLUME);
            }
        }
    }

    gPipeline.markTextured(drawablep);
}

void LLFace::switchTexture(U32 ch, LLViewerTexture* new_texture)
{
    llassert(ch < LLRender::NUM_TEXTURE_CHANNELS);

    if(mTexture[ch] == new_texture)
    {
        return ;
    }

    if(!new_texture)
    {
        LL_ERRS() << "Can not switch to a null texture." << LL_ENDL;
        return;
    }

    llassert(mTexture[ch].notNull());

    if (ch == LLRender::DIFFUSE_MAP)
    {
        getViewerObject()->changeTEImage(mTEOffset, new_texture) ;
    }

    setTexture(ch, new_texture) ;
    dirtyTexture();
}

void LLFace::setTEOffset(const S32 te_offset)
{
    mTEOffset = te_offset;
}


void LLFace::setFaceColor(const LLColor4& color)
{
    mFaceColor = color;
    setState(USE_FACE_COLOR);
}

void LLFace::unsetFaceColor()
{
    clearState(USE_FACE_COLOR);
}

void LLFace::setDrawable(LLDrawable *drawable)
{
    mDrawablep  = drawable;
    mXform      = &drawable->mXform;
}

void LLFace::setSize(S32 num_vertices, S32 num_indices, bool align)
{
    if (align)
    {
        //allocate vertices in blocks of 4 for alignment
        num_vertices = (num_vertices + 0x3) & ~0x3;
    }

    if (mGeomCount != num_vertices ||
        mIndicesCount != num_indices)
    {
        mGeomCount    = num_vertices;
        mIndicesCount = num_indices;
        mVertexBuffer = NULL;
    }

    llassert(verify());
}

void LLFace::setGeomIndex(U16 idx)
{
    if (mGeomIndex != idx)
    {
        mGeomIndex = idx;
        mVertexBuffer = NULL;
    }
}

void LLFace::setTextureIndex(U8 index)
{
    if (index != mTextureIndex)
    {
        mTextureIndex = index;

        if (mTextureIndex != FACE_DO_NOT_BATCH_TEXTURES)
        {
            mDrawablep->setState(LLDrawable::REBUILD_POSITION);
        }
        else
        {
            if (mDrawInfo && !mDrawInfo->mTextureList.empty())
            {
                LL_ERRS() << "Face with no texture index references indexed texture draw info." << LL_ENDL;
            }
        }
    }
}

void LLFace::setIndicesIndex(S32 idx)
{
    if (mIndicesIndex != idx)
    {
        mIndicesIndex = idx;
        mVertexBuffer = NULL;
    }
}

//============================================================================

U16 LLFace::getGeometryAvatar(
                        LLStrider<LLVector3> &vertices,
                        LLStrider<LLVector3> &normals,
                        LLStrider<LLVector2> &tex_coords,
                        LLStrider<F32>       &vertex_weights,
                        LLStrider<LLVector4> &clothing_weights)
{
    if (mVertexBuffer.notNull())
    {
        mVertexBuffer->getVertexStrider      (vertices, mGeomIndex, mGeomCount);
        mVertexBuffer->getNormalStrider      (normals, mGeomIndex, mGeomCount);
        mVertexBuffer->getTexCoord0Strider    (tex_coords, mGeomIndex, mGeomCount);
        mVertexBuffer->getWeightStrider(vertex_weights, mGeomIndex, mGeomCount);
        mVertexBuffer->getClothWeightStrider(clothing_weights, mGeomIndex, mGeomCount);
    }

    return mGeomIndex;
}

U16 LLFace::getGeometry(LLStrider<LLVector3> &vertices, LLStrider<LLVector3> &normals,
                        LLStrider<LLVector2> &tex_coords, LLStrider<U16> &indicesp)
{
    if (mVertexBuffer.notNull())
    {
        mVertexBuffer->getVertexStrider(vertices,   mGeomIndex, mGeomCount);
        if (mVertexBuffer->hasDataType(LLVertexBuffer::TYPE_NORMAL))
        {
            mVertexBuffer->getNormalStrider(normals,    mGeomIndex, mGeomCount);
        }
        if (mVertexBuffer->hasDataType(LLVertexBuffer::TYPE_TEXCOORD0))
        {
            mVertexBuffer->getTexCoord0Strider(tex_coords, mGeomIndex, mGeomCount);
        }

        mVertexBuffer->getIndexStrider(indicesp, mIndicesIndex, mIndicesCount);
    }

    return mGeomIndex;
}

void LLFace::updateCenterAgent()
{
    if (mDrawablep->isActive())
    {
        mCenterAgent = mCenterLocal * getRenderMatrix();
    }
    else
    {
        mCenterAgent = mCenterLocal;
    }
}

void LLFace::renderSelected(LLViewerTexture *imagep, const LLColor4& color)
{
    LL_PROFILE_ZONE_SCOPED_CATEGORY_FACE

    if (mDrawablep == NULL || mDrawablep->getSpatialGroup() == NULL)
    {
        return;
    }

    mDrawablep->getSpatialGroup()->rebuildGeom();
    mDrawablep->getSpatialGroup()->rebuildMesh();

    if(mVertexBuffer.isNull())
    {
        return;
    }

    if (mGeomCount > 0 && mIndicesCount > 0)
    {
        gGL.getTexUnit(0)->bind(imagep);

        gGL.pushMatrix();
        if (mDrawablep->isActive())
        {
            gGL.multMatrix((GLfloat*)mDrawablep->getRenderMatrix().mMatrix);
        }
        else
        {
            gGL.multMatrix((GLfloat*)mDrawablep->getRegion()->mRenderMatrix.mMatrix);
        }

        gGL.diffuseColor4fv(color.mV);

        if (mDrawablep->isState(LLDrawable::RIGGED))
        {
#if 0 // TODO --  there is no way this won't destroy our GL machine as implemented, rewrite it to not rely on software skinning
            LLVOVolume* volume = mDrawablep->getVOVolume();
            if (volume)
            {
                LLRiggedVolume* rigged = volume->getRiggedVolume();
                if (rigged)
                {
                    // called when selecting a face during edit of a mesh object
                    LLGLEnable offset(GL_POLYGON_OFFSET_FILL);
                    glPolygonOffset(-1.f, -1.f);
                    gGL.multMatrix((F32*) volume->getRelativeXform().mMatrix);
                    const LLVolumeFace& vol_face = rigged->getVolumeFace(getTEOffset());
                    LLVertexBuffer::unbind();
                    glVertexPointer(3, GL_FLOAT, 16, vol_face.mPositions);
                    if (vol_face.mTexCoords)
                    {
                        glEnableClientState(GL_TEXTURE_COORD_ARRAY);
                        glTexCoordPointer(2, GL_FLOAT, 8, vol_face.mTexCoords);
                    }
                    gGL.syncMatrices();
                    glDrawElements(GL_TRIANGLES, vol_face.mNumIndices, GL_UNSIGNED_SHORT, vol_face.mIndices);
                    glDisableClientState(GL_TEXTURE_COORD_ARRAY);
                }
            }
#endif
        }
        else
        {
            // cheaters sometimes prosper...
            //
            mVertexBuffer->setBuffer();
            mVertexBuffer->draw(LLRender::TRIANGLES, mIndicesCount, mIndicesIndex);
        }

        gGL.popMatrix();
    }
}


void renderFace(LLDrawable* drawable, LLFace *face)
{
    LL_PROFILE_ZONE_SCOPED_CATEGORY_FACE

    LLVOVolume* vobj = drawable->getVOVolume();
    if (vobj)
    {
        LLVolume* volume = NULL;

        if (drawable->isState(LLDrawable::RIGGED))
        {
            volume = vobj->getRiggedVolume();
        }
        else
        {
            volume = vobj->getVolume();
        }

        if (volume)
        {
            const LLVolumeFace& vol_face = volume->getVolumeFace(face->getTEOffset());
            LLVertexBuffer::drawElements(LLRender::TRIANGLES, vol_face.mPositions, NULL, vol_face.mNumIndices, vol_face.mIndices);
        }
    }
}

void LLFace::renderOneWireframe(const LLColor4 &color, F32 fogCfx, bool wireframe_selection, bool bRenderHiddenSelections, bool shader)
{
    if (bRenderHiddenSelections)
    {
        gGL.blendFunc(LLRender::BF_SOURCE_COLOR, LLRender::BF_ONE);
        LLGLDepthTest gls_depth(GL_TRUE, GL_FALSE, GL_GEQUAL);
        if (shader)
        {
            gGL.diffuseColor4f(color.mV[VRED], color.mV[VGREEN], color.mV[VBLUE], 0.4f);
            renderFace(mDrawablep, this);
        }
        else
        {
            gGL.flush();
            {
                gGL.diffuseColor4f(color.mV[VRED], color.mV[VGREEN], color.mV[VBLUE], 0.4f);
                renderFace(mDrawablep, this);
            }
        }
    }

    gGL.flush();
    gGL.setSceneBlendType(LLRender::BT_ALPHA);

    gGL.diffuseColor4f(color.mV[VRED] * 2, color.mV[VGREEN] * 2, color.mV[VBLUE] * 2, color.mV[VALPHA]);

    {
        LLGLDisable depth(wireframe_selection ? 0 : GL_BLEND);
        //LLGLEnable stencil(wireframe_selection ? 0 : GL_STENCIL_TEST);

        if (!wireframe_selection)
        { //modify wireframe into outline selection mode
            glStencilFunc(GL_NOTEQUAL, 2, 0xffff);
            glStencilOp(GL_KEEP, GL_KEEP, GL_KEEP);
        }

        LLGLEnable offset(GL_POLYGON_OFFSET_LINE);
        glPolygonOffset(3.f, 3.f);
        glLineWidth(5.f);
        glPolygonMode(GL_FRONT_AND_BACK, GL_LINE);
        renderFace(mDrawablep, this);
    }
}

void LLFace::setDrawInfo(LLDrawInfo* draw_info)
{
    mDrawInfo = draw_info;
}

void LLFace::printDebugInfo() const
{
    LLFacePool *poolp = getPool();
    LL_INFOS() << "Object: " << getViewerObject()->mID << LL_ENDL;
    if (getDrawable())
    {
        LL_INFOS() << "Type: " << LLPrimitive::pCodeToString(getDrawable()->getVObj()->getPCode()) << LL_ENDL;
    }
    if (getTexture())
    {
        LL_INFOS() << "Texture: " << getTexture() << " Comps: " << (U32)getTexture()->getComponents() << LL_ENDL;
    }
    else
    {
        LL_INFOS() << "No texture: " << LL_ENDL;
    }

    LL_INFOS() << "Face: " << this << LL_ENDL;
    LL_INFOS() << "State: " << getState() << LL_ENDL;
    LL_INFOS() << "Geom Index Data:" << LL_ENDL;
    LL_INFOS() << "--------------------" << LL_ENDL;
    LL_INFOS() << "GI: " << mGeomIndex << " Count:" << mGeomCount << LL_ENDL;
    LL_INFOS() << "Face Index Data:" << LL_ENDL;
    LL_INFOS() << "--------------------" << LL_ENDL;
    LL_INFOS() << "II: " << mIndicesIndex << " Count:" << mIndicesCount << LL_ENDL;
    LL_INFOS() << LL_ENDL;

    if (poolp)
    {
        poolp->printDebugInfo();

        S32 pool_references = 0;
        for (std::vector<LLFace*>::iterator iter = poolp->mReferences.begin();
             iter != poolp->mReferences.end(); iter++)
        {
            LLFace *facep = *iter;
            if (facep == this)
            {
                LL_INFOS() << "Pool reference: " << pool_references << LL_ENDL;
                pool_references++;
            }
        }

        if (pool_references != 1)
        {
            LL_INFOS() << "Incorrect number of pool references!" << LL_ENDL;
        }
    }

#if 0
    LL_INFOS() << "Indices:" << LL_ENDL;
    LL_INFOS() << "--------------------" << LL_ENDL;

    const U32 *indicesp = getRawIndices();
    S32 indices_count = getIndicesCount();
    S32 geom_start = getGeomStart();

    for (S32 i = 0; i < indices_count; i++)
    {
        LL_INFOS() << i << ":" << indicesp[i] << ":" << (S32)(indicesp[i] - geom_start) << LL_ENDL;
    }
    LL_INFOS() << LL_ENDL;

    LL_INFOS() << "Vertices:" << LL_ENDL;
    LL_INFOS() << "--------------------" << LL_ENDL;
    for (S32 i = 0; i < mGeomCount; i++)
    {
        LL_INFOS() << mGeomIndex + i << ":" << poolp->getVertex(mGeomIndex + i) << LL_ENDL;
    }
    LL_INFOS() << LL_ENDL;
#endif
}

// Transform the texture coordinates for this face.
static void xform(LLVector2 &tex_coord, F32 cosAng, F32 sinAng, F32 offS, F32 offT, F32 magS, F32 magT)
{
    // New, good way
    F32 s = tex_coord.mV[0];
    F32 t = tex_coord.mV[1];

    // Texture transforms are done about the center of the face.
    s -= 0.5;
    t -= 0.5;

    // Handle rotation
    F32 temp = s;
    s  = s     * cosAng + t * sinAng;
    t  = -temp * sinAng + t * cosAng;

    // Then scale
    s *= magS;
    t *= magT;

    // Then offset
    s += offS + 0.5f;
    t += offT + 0.5f;

    tex_coord.mV[0] = s;
    tex_coord.mV[1] = t;
}

// Transform the texture coordinates for this face.
static void xform4a(LLVector4a &tex_coord, const LLVector4a& trans, const LLVector4Logical& mask, const LLVector4a& rot0, const LLVector4a& rot1, const LLVector4a& offset, const LLVector4a& scale)
{
    //tex coord is two coords, <s0, t0, s1, t1>
    LLVector4a st;

    // Texture transforms are done about the center of the face.
    st.setAdd(tex_coord, trans);

    // Handle rotation
    LLVector4a rot_st;

    // <s0 * cosAng, s0*-sinAng, s1*cosAng, s1*-sinAng>
    LLVector4a s0;
    s0.splat(st, 0);
    LLVector4a s1;
    s1.splat(st, 2);
    LLVector4a ss;
    ss.setSelectWithMask(mask, s1, s0);

    LLVector4a a;
    a.setMul(rot0, ss);

    // <t0*sinAng, t0*cosAng, t1*sinAng, t1*cosAng>
    LLVector4a t0;
    t0.splat(st, 1);
    LLVector4a t1;
    t1.splat(st, 3);
    LLVector4a tt;
    tt.setSelectWithMask(mask, t1, t0);

    LLVector4a b;
    b.setMul(rot1, tt);

    st.setAdd(a,b);

    // Then scale
    st.mul(scale);

    // Then offset
    tex_coord.setAdd(st, offset);
}


bool less_than_max_mag(const LLVector4a& vec)
{
    LLVector4a MAX_MAG;
    MAX_MAG.splat(1024.f*1024.f);

    LLVector4a val;
    val.setAbs(vec);

    S32 lt = val.lessThan(MAX_MAG).getGatheredBits() & 0x7;

    return lt == 0x7;
}

bool LLFace::genVolumeBBoxes(const LLVolume &volume, S32 f,
                             const LLMatrix4& mat_vert_in, bool global_volume)
{
    LL_PROFILE_ZONE_SCOPED_CATEGORY_FACE

    //get bounding box
    if (mDrawablep->isState(LLDrawable::REBUILD_VOLUME | LLDrawable::REBUILD_POSITION | LLDrawable::REBUILD_RIGGED))
    {
        if (f >= volume.getNumVolumeFaces())
        {
            LL_WARNS() << "Generating bounding box for invalid face index!" << LL_ENDL;
            f = 0;
        }

        const LLVolumeFace &face = volume.getVolumeFace(f);

        LL_DEBUGS("RiggedBox") << "updating extents for face " << f
                               << " starting extents " << mExtents[0] << ", " << mExtents[1]
                               << " starting vf extents " << face.mExtents[0] << ", " << face.mExtents[1]
                               << " num verts " << face.mNumVertices << LL_ENDL;

        // MAINT-8264 - stray vertices, especially in low LODs, cause bounding box errors.
        if (face.mNumVertices < 3)
        {
            LL_DEBUGS("RiggedBox") << "skipping face " << f << ", bad num vertices "
                                   << face.mNumVertices << " " << face.mNumIndices << " " << face.mWeights << LL_ENDL;
            return false;
        }

        //VECTORIZE THIS
        LLMatrix4a mat_vert;
        mat_vert.loadu(mat_vert_in);
        LLVector4a new_extents[2];

        llassert(less_than_max_mag(face.mExtents[0]));
        llassert(less_than_max_mag(face.mExtents[1]));

        matMulBoundBox(mat_vert, face.mExtents, mExtents);

        LL_DEBUGS("RiggedBox") << "updated extents for face " << f
                               << " bbox gave extents " << mExtents[0] << ", " << mExtents[1] << LL_ENDL;

        if (!mDrawablep->isActive())
        {   // Shift position for region
            LLVector4a offset;
            offset.load3(mDrawablep->getRegion()->getOriginAgent().mV);
            mExtents[0].add(offset);
            mExtents[1].add(offset);
            LL_DEBUGS("RiggedBox") << "updating extents for face " << f
                                   << " not active, added offset " << offset << LL_ENDL;
        }

        LL_DEBUGS("RiggedBox") << "updated extents for face " << f
                               << " to " << mExtents[0] << ", " << mExtents[1] << LL_ENDL;
        LLVector4a t;
        t.setAdd(mExtents[0],mExtents[1]);
        t.mul(0.5f);

        mCenterLocal.set(t.getF32ptr());

        t.setSub(mExtents[1],mExtents[0]);
        mBoundingSphereRadius = t.getLength3().getF32()*0.5f;

        updateCenterAgent();
    }

    return true;
}



// convert surface coordinates to texture coordinates, based on
// the values in the texture entry.  probably should be
// integrated with getGeometryVolume() for its texture coordinate
// generation - but i'll leave that to someone more familiar
// with the implications.
LLVector2 LLFace::surfaceToTexture(LLVector2 surface_coord, const LLVector4a& position, const LLVector4a& normal)
{
    LLVector2 tc = surface_coord;

    const LLTextureEntry *tep = getTextureEntry();

    if (tep == NULL)
    {
        // can't do much without the texture entry
        return surface_coord;
    }

    //VECTORIZE THIS
    // see if we have a non-default mapping
    U8 texgen = getTextureEntry()->getTexGen();
    if (texgen != LLTextureEntry::TEX_GEN_DEFAULT)
    {
        LLVector4a& center = *(mDrawablep->getVOVolume()->getVolume()->getVolumeFace(mTEOffset).mCenter);

        LLVector4a volume_position;
        LLVector3 v_position(position.getF32ptr());

        volume_position.load3(mDrawablep->getVOVolume()->agentPositionToVolume(v_position).mV);

        if (!mDrawablep->getVOVolume()->isVolumeGlobal())
        {
            LLVector4a scale;
            scale.load3(mVObjp->getScale().mV);
            volume_position.mul(scale);
        }

        LLVector4a volume_normal;
        LLVector3 v_normal(normal.getF32ptr());
        volume_normal.load3(mDrawablep->getVOVolume()->agentDirectionToVolume(v_normal).mV);
        volume_normal.normalize3fast();

        if (texgen == LLTextureEntry::TEX_GEN_PLANAR)
        {
            planarProjection(tc, volume_normal, center, volume_position);
        }
    }

    if (mTextureMatrix) // if we have a texture matrix, use it
    {
        LLVector3 tc3(tc);
        tc3 = tc3 * *mTextureMatrix;
        tc = LLVector2(tc3);
    }

    else // otherwise use the texture entry parameters
    {
        xform(tc, cos(tep->getRotation()), sin(tep->getRotation()),
              tep->mOffsetS, tep->mOffsetT, tep->mScaleS, tep->mScaleT);
    }


    return tc;
}

// Returns scale compared to default texgen, and face orientation as calculated
// by planarProjection(). This is needed to match planar texgen parameters.
void LLFace::getPlanarProjectedParams(LLQuaternion* face_rot, LLVector3* face_pos, F32* scale) const
{
    const LLMatrix4& vol_mat = getWorldMatrix();
    const LLVolumeFace& vf = getViewerObject()->getVolume()->getVolumeFace(mTEOffset);
    if (! (vf.mNormals && vf.mTangents))
    {
        return;
    }
    const LLVector4a& normal4a = *vf.mNormals;
    const LLVector4a& tangent  = *vf.mTangents;

    LLVector4a binormal4a;
    binormal4a.setCross3(normal4a, tangent);
    binormal4a.mul(tangent.getF32ptr()[3]);

    LLVector2 projected_binormal;
    planarProjection(projected_binormal, normal4a, *vf.mCenter, binormal4a);
    projected_binormal -= LLVector2(0.5f, 0.5f); // this normally happens in xform()
    *scale = projected_binormal.length();
    // rotate binormal to match what planarProjection() thinks it is,
    // then find rotation from that:
    projected_binormal.normalize();
    F32 ang = acos(projected_binormal.mV[VY]);
    ang = (projected_binormal.mV[VX] < 0.f) ? -ang : ang;

    //VECTORIZE THIS
    LLVector3 binormal(binormal4a.getF32ptr());
    LLVector3 normal(normal4a.getF32ptr());
    binormal.rotVec(ang, normal);
    LLQuaternion local_rot( binormal % normal, binormal, normal );
    *face_rot = local_rot * vol_mat.quaternion();
    *face_pos = vol_mat.getTranslation();
}

// Returns the necessary texture transform to align this face's TE to align_to's TE
bool LLFace::calcAlignedPlanarTE(const LLFace* align_to,  LLVector2* res_st_offset,
                                 LLVector2* res_st_scale, F32* res_st_rot, LLRender::eTexIndex map) const
{
    if (!align_to)
    {
        return false;
    }
    const LLTextureEntry *orig_tep = align_to->getTextureEntry();
    if ((orig_tep->getTexGen() != LLTextureEntry::TEX_GEN_PLANAR) ||
        (getTextureEntry()->getTexGen() != LLTextureEntry::TEX_GEN_PLANAR))
    {
        return false;
    }

    F32 map_rot = 0.f, map_scaleS = 0.f, map_scaleT = 0.f, map_offsS = 0.f, map_offsT = 0.f;

    LLMaterial* mat = orig_tep->getMaterialParams();
    if (!mat && map != LLRender::DIFFUSE_MAP)
    {
        LL_WARNS_ONCE("llface") << "Face is set to use specular or normal map but has no material, defaulting to diffuse" << LL_ENDL;
        map = LLRender::DIFFUSE_MAP;
    }

    switch (map)
    {
    case LLRender::DIFFUSE_MAP:
        map_rot = orig_tep->getRotation();
        map_scaleS = orig_tep->mScaleS;
        map_scaleT = orig_tep->mScaleT;
        map_offsS = orig_tep->mOffsetS;
        map_offsT = orig_tep->mOffsetT;
        break;
    case LLRender::NORMAL_MAP:
        if (mat->getNormalID().isNull())
        {
            return false;
        }
        map_rot = mat->getNormalRotation();
        map_scaleS = mat->getNormalRepeatX();
        map_scaleT = mat->getNormalRepeatY();
        map_offsS = mat->getNormalOffsetX();
        map_offsT = mat->getNormalOffsetY();
        break;
    case LLRender::SPECULAR_MAP:
        if (mat->getSpecularID().isNull())
        {
            return false;
        }
        map_rot = mat->getSpecularRotation();
        map_scaleS = mat->getSpecularRepeatX();
        map_scaleT = mat->getSpecularRepeatY();
        map_offsS = mat->getSpecularOffsetX();
        map_offsT = mat->getSpecularOffsetY();
        break;
    default: /*make compiler happy*/
        break;
    }

    LLVector3 orig_pos, this_pos;
    LLQuaternion orig_face_rot, this_face_rot;
    F32 orig_proj_scale, this_proj_scale;
    align_to->getPlanarProjectedParams(&orig_face_rot, &orig_pos, &orig_proj_scale);
    getPlanarProjectedParams(&this_face_rot, &this_pos, &this_proj_scale);

    // The rotation of "this face's" texture:
    LLQuaternion orig_st_rot = LLQuaternion(map_rot, LLVector3::z_axis) * orig_face_rot;
    LLQuaternion this_st_rot = orig_st_rot * ~this_face_rot;
    F32 x_ang, y_ang, z_ang;
    this_st_rot.getEulerAngles(&x_ang, &y_ang, &z_ang);
    *res_st_rot = z_ang;

    // Offset and scale of "this face's" texture:
    LLVector3 centers_dist = (this_pos - orig_pos) * ~orig_st_rot;
    LLVector3 st_scale(map_scaleS, map_scaleT, 1.f);
    st_scale *= orig_proj_scale;
    centers_dist.scaleVec(st_scale);
    LLVector2 orig_st_offset(map_offsS, map_offsT);

    *res_st_offset = orig_st_offset + (LLVector2)centers_dist;
    res_st_offset->mV[VX] -= (S32)res_st_offset->mV[VX];
    res_st_offset->mV[VY] -= (S32)res_st_offset->mV[VY];

    st_scale /= this_proj_scale;
    *res_st_scale = (LLVector2)st_scale;
    return true;
}

void LLFace::updateRebuildFlags()
{
    if (mDrawablep->isState(LLDrawable::REBUILD_VOLUME))
    { //this rebuild is zero overhead (direct consequence of some change that affects this face)
        mLastUpdateTime = gFrameTimeSeconds;
    }
    else
    { //this rebuild is overhead (side effect of some change that does not affect this face)
        mLastMoveTime = gFrameTimeSeconds;
    }
}


bool LLFace::canRenderAsMask()
{
    const LLTextureEntry* te = getTextureEntry();
    if( !te || !getViewerObject() || !getTexture() )
    {
        return false;
    }

    if (te->getGLTFRenderMaterial())
    {
        return false;
    }

    if (LLPipeline::sNoAlpha)
    {
        return true;
    }

    if (isState(LLFace::RIGGED))
    { // never auto alpha-mask rigged faces
        return false;
    }


    LLMaterial* mat = te->getMaterialParams();
    if (mat && mat->getDiffuseAlphaMode() == LLMaterial::DIFFUSE_ALPHA_MODE_BLEND)
    {
        return false;
    }

    if ((te->getColor().mV[3] == 1.0f) && // can't treat as mask if we have face alpha
        (te->getGlow() == 0.f) && // glowing masks are hard to implement - don't mask
        getTexture()->getIsAlphaMask()) // texture actually qualifies for masking (lazily recalculated but expensive)
    {
        if (getViewerObject()->isHUDAttachment() || te->getFullbright())
        { //hud attachments and fullbright objects are NOT subject to the deferred rendering pipe
            return LLPipeline::sAutoMaskAlphaNonDeferred;
        }
        else
        {
            return LLPipeline::sAutoMaskAlphaDeferred;
        }
    }

    return false;
}

//helper function for pushing primitives for transform shaders and cleaning up
//uninitialized data on the tail, plus tracking number of expected primitives
void push_for_transform(LLVertexBuffer* buff, U32 source_count, U32 dest_count)
{
    if (source_count > 0 && dest_count >= source_count) //protect against possible U32 wrapping
    {
        //push source primitives
        buff->drawArrays(LLRender::POINTS, 0, source_count);
        U32 tail = dest_count-source_count;
        for (U32 i = 0; i < tail; ++i)
        { //copy last source primitive into each element in tail
            buff->drawArrays(LLRender::POINTS, source_count-1, 1);
        }
        gPipeline.mTransformFeedbackPrimitives += dest_count;
    }
}

bool LLFace::getGeometryVolume(const LLVolume& volume,
                                S32 face_index,
                                const LLMatrix4& mat_vert_in,
                                const LLMatrix3& mat_norm_in,
                                U16 index_offset,
                                bool force_rebuild,
                                bool no_debug_assert)
{
    LL_PROFILE_ZONE_SCOPED_CATEGORY_FACE;
    llassert(verify());

    if (face_index < 0 || face_index >= volume.getNumVolumeFaces())
    {
        if (gDebugGL)
        {
            LL_WARNS() << "Face index is out of bounds!" << LL_ENDL;
            LL_WARNS() << "Attempt get volume face out of range!"
                " Total Faces: " << volume.getNumVolumeFaces() <<
                " Attempt get access to: " << face_index << LL_ENDL;
            llassert(no_debug_assert);
        }
        return false;
    }

    bool rigged = isState(RIGGED);

    const LLVolumeFace &vf = volume.getVolumeFace(face_index);
    S32 num_vertices = (S32)vf.mNumVertices;
    S32 num_indices = (S32) vf.mNumIndices;

    if (gPipeline.hasRenderDebugMask(LLPipeline::RENDER_DEBUG_OCTREE))
    {
        updateRebuildFlags();
    }

    if (mVertexBuffer.notNull())
    {
        if (num_indices + (S32) mIndicesIndex > mVertexBuffer->getNumIndices())
        {
            if (gDebugGL)
            {
                LL_WARNS() << "Index buffer overflow!" << LL_ENDL;
                LL_WARNS() << "Indices Count: " << mIndicesCount
                        << " VF Num Indices: " << num_indices
                        << " Indices Index: " << mIndicesIndex
                        << " VB Num Indices: " << mVertexBuffer->getNumIndices() << LL_ENDL;
                LL_WARNS()  << " Face Index: " << face_index
                        << " Pool Type: " << mPoolType << LL_ENDL;
                llassert(no_debug_assert);
            }
            return false;
        }

        if (num_vertices + mGeomIndex > mVertexBuffer->getNumVerts())
        {
            if (gDebugGL)
            {
                LL_WARNS() << "Vertex buffer overflow!" << LL_ENDL;
                llassert(no_debug_assert);
            }
            return false;
        }
    }

    LLStrider<LLVector3> vert;
    LLStrider<LLVector2> tex_coords0;
    LLStrider<LLVector2> tex_coords1;
    LLStrider<LLVector2> tex_coords2;
    LLStrider<LLVector3> norm;
    LLStrider<LLColor4U> colors;
    LLStrider<LLVector3> tangent;
    LLStrider<U16> indicesp;
    LLStrider<LLVector4> wght;

    bool full_rebuild = force_rebuild || mDrawablep->isState(LLDrawable::REBUILD_VOLUME);

    bool global_volume = mDrawablep->getVOVolume()->isVolumeGlobal();
    LLVector3 scale;
    if (global_volume)
    {
        scale.setVec(1,1,1);
    }
    else
    {
        scale = mVObjp->getScale();
    }

    bool rebuild_pos = full_rebuild || mDrawablep->isState(LLDrawable::REBUILD_POSITION);
    bool rebuild_color = full_rebuild || mDrawablep->isState(LLDrawable::REBUILD_COLOR);
    bool rebuild_emissive = rebuild_color && mVertexBuffer->hasDataType(LLVertexBuffer::TYPE_EMISSIVE);
    bool rebuild_tcoord = full_rebuild || mDrawablep->isState(LLDrawable::REBUILD_TCOORD);
    bool rebuild_normal = rebuild_pos && mVertexBuffer->hasDataType(LLVertexBuffer::TYPE_NORMAL);
    bool rebuild_tangent = rebuild_pos && mVertexBuffer->hasDataType(LLVertexBuffer::TYPE_TANGENT);
    bool rebuild_weights = rebuild_pos && mVertexBuffer->hasDataType(LLVertexBuffer::TYPE_WEIGHT4);

    const LLTextureEntry *tep = mVObjp->getTE(face_index);
    const U8 bump_code = tep ? tep->getBumpmap() : 0;

    bool is_static = mDrawablep->isStatic();
    bool is_global = is_static;

    LLVector3 center_sum(0.f, 0.f, 0.f);

    if (is_global)
    {
        setState(GLOBAL);
    }
    else
    {
        clearState(GLOBAL);
    }

    LLColor4U color = tep->getColor();

    if (tep->getGLTFRenderMaterial())
    {
        color = tep->getGLTFRenderMaterial()->mBaseColor;
    }
<<<<<<< HEAD
    
    if (rebuild_color)
	{ //decide if shiny goes in alpha channel of color
		if (tep && 
			!isInAlphaPool() && tep->getGLTFRenderMaterial() == nullptr)  // <--- alpha channel MUST contain transparency, not shiny
	{
			LLMaterial* mat = tep->getMaterialParams().get();
						
			bool shiny_in_alpha = false;
			
			//store shiny in alpha if we don't have a specular map
			if  (!mat || mat->getSpecularID().isNull())
			{
				shiny_in_alpha = true;
			}

			if (shiny_in_alpha)
			{
				static const GLfloat SHININESS_TO_ALPHA[4] =
				{
					0.0000f,
					0.25f,
					0.5f,
					0.75f
				};
			
				llassert(tep->getShiny() <= 3);
				color.mV[3] = U8 (SHININESS_TO_ALPHA[tep->getShiny()] * 255);
			}
		}
	}

	// INDICES
	if (full_rebuild)
	{
=======

    if (rebuild_color)
    { //decide if shiny goes in alpha channel of color
        if (tep &&
            !isInAlphaPool())  // <--- alpha channel MUST contain transparency, not shiny
    {
            LLMaterial* mat = tep->getMaterialParams().get();

            bool shiny_in_alpha = false;

            //store shiny in alpha if we don't have a specular map
            if  (!mat || mat->getSpecularID().isNull())
            {
                shiny_in_alpha = true;
            }

            if (shiny_in_alpha)
            {
                static const GLfloat SHININESS_TO_ALPHA[4] =
                {
                    0.0000f,
                    0.25f,
                    0.5f,
                    0.75f
                };

                llassert(tep->getShiny() <= 3);
                color.mV[3] = U8 (SHININESS_TO_ALPHA[tep->getShiny()] * 255);
            }
        }
    }

    // INDICES
    if (full_rebuild)
    {
>>>>>>> 6377610f
        LL_PROFILE_ZONE_NAMED_CATEGORY_FACE("getGeometryVolume - indices");
        mVertexBuffer->getIndexStrider(indicesp, mIndicesIndex, mIndicesCount);

        volatile __m128i* dst = (__m128i*) indicesp.get();
        __m128i* src = (__m128i*) vf.mIndices;
        __m128i offset = _mm_set1_epi16(index_offset);

        S32 end = num_indices/8;

        for (S32 i = 0; i < end; i++)
        {
            __m128i res = _mm_add_epi16(src[i], offset);
            _mm_storeu_si128((__m128i*) dst++, res);
        }

        {
            LL_PROFILE_ZONE_NAMED_CATEGORY_FACE("getGeometryVolume - indices tail");
            U16* idx = (U16*) dst;

            for (S32 i = end*8; i < num_indices; ++i)
            {
                *idx++ = vf.mIndices[i]+index_offset;
            }
        }
    }


    LLMaterial* mat = tep->getMaterialParams().get();
    LLGLTFMaterial* gltf_mat = tep->getGLTFRenderMaterial();

    F32 r = 0, os = 0, ot = 0, ms = 0, mt = 0, cos_ang = 0, sin_ang = 0;

    constexpr S32 XFORM_NONE = 0;
    constexpr S32 XFORM_BLINNPHONG_COLOR = 1;
    constexpr S32 XFORM_BLINNPHONG_NORMAL = 1 << 1;
    constexpr S32 XFORM_BLINNPHONG_SPECULAR = 1 << 2;

    S32 xforms = XFORM_NONE;
    // For GLTF, transforms will be applied later
    if (rebuild_tcoord && tep && !gltf_mat)
    {
        r  = tep->getRotation();
        os = tep->mOffsetS;
        ot = tep->mOffsetT;
        ms = tep->mScaleS;
        mt = tep->mScaleT;
        cos_ang = cos(r);
        sin_ang = sin(r);

        if (cos_ang != 1.f ||
            sin_ang != 0.f ||
            os != 0.f ||
            ot != 0.f ||
            ms != 1.f ||
            mt != 1.f)
        {
            xforms |= XFORM_BLINNPHONG_COLOR;
        }
        if (mat)
        {
            F32 r_norm = 0, os_norm = 0, ot_norm = 0, ms_norm = 0, mt_norm = 0, cos_ang_norm = 0, sin_ang_norm = 0;
            mat->getNormalOffset(os_norm, ot_norm);
            mat->getNormalRepeat(ms_norm, mt_norm);
            r_norm = mat->getNormalRotation();
            cos_ang_norm = cos(r_norm);
            sin_ang_norm = sin(r_norm);
            if (cos_ang_norm != 1.f ||
                sin_ang_norm != 0.f ||
                os_norm != 0.f ||
                ot_norm != 0.f ||
                ms_norm != 1.f ||
                mt_norm != 1.f)
            {
                xforms |= XFORM_BLINNPHONG_NORMAL;
            }
        }
        if (mat)
        {
            F32 r_spec = 0, os_spec = 0, ot_spec = 0, ms_spec = 0, mt_spec = 0, cos_ang_spec = 0, sin_ang_spec = 0;
            mat->getSpecularOffset(os_spec, ot_spec);
            mat->getSpecularRepeat(ms_spec, mt_spec);
            r_spec = mat->getSpecularRotation();
            cos_ang_spec = cos(r_spec);
            sin_ang_spec = sin(r_spec);
            if (cos_ang_spec != 1.f ||
                sin_ang_spec != 0.f ||
                os_spec != 0.f ||
                ot_spec != 0.f ||
                ms_spec != 1.f ||
                mt_spec != 1.f)
            {
                xforms |= XFORM_BLINNPHONG_SPECULAR;
            }
        }
    }

    const LLMeshSkinInfo* skin = nullptr;
    LLMatrix4a mat_vert;
    LLMatrix4a mat_normal;

    // prepare mat_vert
    if (rebuild_pos)
    {
        if (rigged)
        { //override with bind shape matrix if rigged
            skin = mSkinInfo;
            mat_vert = skin->mBindShapeMatrix;
        }
        else
        {
            mat_vert.loadu(mat_vert_in);
        }
    }

    if (rebuild_normal || rebuild_tangent)
    { //override mat_normal with inverse of skin->mBindShapeMatrix
        LL_PROFILE_ZONE_NAMED_CATEGORY_FACE("getGeometryVolume - norm mat override");
        if (rigged)
        {
            if (skin == nullptr)
            {
                skin = mSkinInfo;
            }

            //TODO -- cache this (check profile marker above)?
            glh::matrix4f m((F32*) skin->mBindShapeMatrix.getF32ptr());
            m = m.inverse().transpose();
            mat_normal.loadu(m.m);
        }
        else
        {
            mat_normal.loadu(mat_norm_in);
        }
    }

    {
        //if it's not fullbright and has no normals, bake sunlight based on face normal
        //bool bake_sunlight = !getTextureEntry()->getFullbright() &&
        //  !mVertexBuffer->hasDataType(LLVertexBuffer::TYPE_NORMAL);

        if (rebuild_tcoord)
        {
            LL_PROFILE_ZONE_NAMED_CATEGORY_FACE("getGeometryVolume - tcoord");

            //bump setup
            LLVector4a binormal_dir( -sin_ang, cos_ang, 0.f );
            LLVector4a bump_s_primary_light_ray(0.f, 0.f, 0.f);
            LLVector4a bump_t_primary_light_ray(0.f, 0.f, 0.f);

            LLQuaternion bump_quat;
            if (mDrawablep->isActive())
            {
                bump_quat = LLQuaternion(mDrawablep->getRenderMatrix());
            }

            if (bump_code)
            {
                mVObjp->getVolume()->genTangents(face_index);
                F32 offset_multiple;
                switch( bump_code )
                {
                    case BE_NO_BUMP:
                    offset_multiple = 0.f;
                    break;
                    case BE_BRIGHTNESS:
                    case BE_DARKNESS:
                    if( mTexture[LLRender::DIFFUSE_MAP].notNull() && mTexture[LLRender::DIFFUSE_MAP]->hasGLTexture())
                    {
                        // Offset by approximately one texel
                        S32 cur_discard = mTexture[LLRender::DIFFUSE_MAP]->getDiscardLevel();
                        S32 max_size = llmax( mTexture[LLRender::DIFFUSE_MAP]->getWidth(), mTexture[LLRender::DIFFUSE_MAP]->getHeight() );
                        max_size <<= cur_discard;
                        const F32 ARTIFICIAL_OFFSET = 2.f;
                        offset_multiple = ARTIFICIAL_OFFSET / (F32)max_size;
                    }
                    else
                    {
                        offset_multiple = 1.f/256;
                    }
                    break;

                    default:  // Standard bumpmap textures.  Assumed to be 256x256
                    offset_multiple = 1.f / 256;
                    break;
                }

                F32 s_scale = 1.f;
                F32 t_scale = 1.f;
                if( tep )
                {
                    tep->getScale( &s_scale, &t_scale );
                }
                // Use the nudged south when coming from above sun angle, such
                // that emboss mapping always shows up on the upward faces of cubes when
                // it's noon (since a lot of builders build with the sun forced to noon).
                LLVector3   sun_ray  = gSky.mVOSkyp->mBumpSunDir;
                LLVector3   moon_ray = gSky.mVOSkyp->getMoon().getDirection();
                LLVector3& primary_light_ray = (sun_ray.mV[VZ] > 0) ? sun_ray : moon_ray;

                bump_s_primary_light_ray.load3((offset_multiple * s_scale * primary_light_ray).mV);
                bump_t_primary_light_ray.load3((offset_multiple * t_scale * primary_light_ray).mV);
            }

            U8 texgen = getTextureEntry()->getTexGen();
            if (rebuild_tcoord && texgen != LLTextureEntry::TEX_GEN_DEFAULT)
            { //planar texgen needs binormals
                mVObjp->getVolume()->genTangents(face_index);
            }

            U8 tex_mode = 0;

            bool tex_anim = false;

                LLVOVolume* vobj = (LLVOVolume*) (LLViewerObject*) mVObjp;
                tex_mode = vobj->mTexAnimMode;

            if (vobj->mTextureAnimp)
            { //texture animation is in play, override specular and normal map tex coords with diffuse texcoords
                tex_anim = true;
            }

            if (isState(TEXTURE_ANIM))
            {
                if (!tex_mode)
                {
                    clearState(TEXTURE_ANIM);
                }
                else
                {
                    os = ot = 0.f;
                    r = 0.f;
                    cos_ang = 1.f;
                    sin_ang = 0.f;
                    ms = mt = 1.f;

                    xforms = XFORM_NONE;
                }

                if (getVirtualSize() >= MIN_TEX_ANIM_SIZE) // || isState(LLFace::RIGGED))
                { //don't override texture transform during tc bake
                    tex_mode = 0;
                }
            }

            LLVector4a scalea;
            scalea.load3(scale.mV);

            bool do_bump = bump_code && mVertexBuffer->hasDataType(LLVertexBuffer::TYPE_TEXCOORD1);

            if ((mat || gltf_mat) && !do_bump)
            {
                do_bump  = mVertexBuffer->hasDataType(LLVertexBuffer::TYPE_TEXCOORD1)
                         || mVertexBuffer->hasDataType(LLVertexBuffer::TYPE_TEXCOORD2);
            }

            // For GLTF materials: Transforms will be applied later
            bool do_tex_mat = tex_mode && mTextureMatrix && !gltf_mat;

            if (!do_bump)
            { //not bump mapped, might be able to do a cheap update
                mVertexBuffer->getTexCoord0Strider(tex_coords0, mGeomIndex, mGeomCount);

                if (texgen != LLTextureEntry::TEX_GEN_PLANAR)
                {
                    LL_PROFILE_ZONE_NAMED_CATEGORY_FACE("getGeometryVolume - texgen");
                    if (!do_tex_mat)
                    {
                        if (xforms == XFORM_NONE)
                        {
                            LL_PROFILE_ZONE_NAMED_CATEGORY_FACE("ggv - texgen 1");
                            S32 tc_size = (num_vertices*2*sizeof(F32)+0xF) & ~0xF;
                            LLVector4a::memcpyNonAliased16((F32*) tex_coords0.get(), (F32*) vf.mTexCoords, tc_size);
                        }
                        else
                        {
                            LL_PROFILE_ZONE_NAMED_CATEGORY_FACE("ggv - texgen 2");
                            F32* dst = (F32*) tex_coords0.get();
                            LLVector4a* src = (LLVector4a*) vf.mTexCoords;

                            LLVector4a trans;
                            trans.splat(-0.5f);

                            LLVector4a rot0;
                            rot0.set(cos_ang, -sin_ang, cos_ang, -sin_ang);

                            LLVector4a rot1;
                            rot1.set(sin_ang, cos_ang, sin_ang, cos_ang);

                            LLVector4a scale;
                            scale.set(ms, mt, ms, mt);

                            LLVector4a offset;
                            offset.set(os+0.5f, ot+0.5f, os+0.5f, ot+0.5f);

                            LLVector4Logical mask;
                            mask.clear();
                            mask.setElement<2>();
                            mask.setElement<3>();

                            U32 count = num_vertices/2 + num_vertices%2;

                            for (S32 i = 0; i < count; i++)
                            {
                                LLVector4a res = *src++;
                                xform4a(res, trans, mask, rot0, rot1, offset, scale);
                                res.store4a(dst);
                                dst += 4;
                            }
                        }
                    }
                    else
                    { //do tex mat, no texgen, no bump
                        for (S32 i = 0; i < num_vertices; i++)
                        {
                            LLVector2 tc(vf.mTexCoords[i]);

                            LLVector3 tmp(tc.mV[0], tc.mV[1], 0.f);
                            tmp = tmp * *mTextureMatrix;
                            tc.mV[0] = tmp.mV[0];
                            tc.mV[1] = tmp.mV[1];
                            *tex_coords0++ = tc;
                        }
                    }
                }
                else
                { //no bump, tex gen planar
                    LL_PROFILE_ZONE_NAMED_CATEGORY_FACE("getGeometryVolume - texgen planar");
                    if (do_tex_mat)
                    {
                        for (S32 i = 0; i < num_vertices; i++)
                        {
                            LLVector2 tc(vf.mTexCoords[i]);
                            LLVector4a& norm = vf.mNormals[i];
                            LLVector4a& center = *(vf.mCenter);
                            LLVector4a vec = vf.mPositions[i];
                            vec.mul(scalea);
                            planarProjection(tc, norm, center, vec);

                            LLVector3 tmp(tc.mV[0], tc.mV[1], 0.f);
                            tmp = tmp * *mTextureMatrix;
                            tc.mV[0] = tmp.mV[0];
                            tc.mV[1] = tmp.mV[1];

                            *tex_coords0++ = tc;
                        }
                    }
                    else if (xforms != XFORM_NONE)
                    {
                        for (S32 i = 0; i < num_vertices; i++)
                        {
                            LLVector2 tc(vf.mTexCoords[i]);
                            LLVector4a& norm = vf.mNormals[i];
                            LLVector4a& center = *(vf.mCenter);
                            LLVector4a vec = vf.mPositions[i];
                            vec.mul(scalea);
                            planarProjection(tc, norm, center, vec);

                            xform(tc, cos_ang, sin_ang, os, ot, ms, mt);

                            *tex_coords0++ = tc;
                        }
                    }
                    else
                    {
                        for (S32 i = 0; i < num_vertices; i++)
                        {
                            LLVector2 tc(vf.mTexCoords[i]);
                            LLVector4a& norm = vf.mNormals[i];
                            LLVector4a& center = *(vf.mCenter);
                            LLVector4a vec = vf.mPositions[i];
                            vec.mul(scalea);
                            planarProjection(tc, norm, center, vec);

                            *tex_coords0++ = tc;
                        }
                    }
                }
            }
            else
            { //bump mapped or has material, just do the whole expensive loop
                LL_PROFILE_ZONE_NAMED_CATEGORY_FACE("getGeometryVolume - texgen default");

                std::vector<LLVector2> bump_tc;

                if (mat && !mat->getNormalID().isNull())
                { //writing out normal and specular texture coordinates, not bump offsets
                    do_bump = false;
                }

                LLStrider<LLVector2> dst;

                for (U32 ch = 0; ch < 3; ++ch)
                {
                    S32 xform_channel = XFORM_NONE;
                    switch (ch)
                    {
                        case 0:
                            xform_channel = XFORM_BLINNPHONG_COLOR;
                            mVertexBuffer->getTexCoord0Strider(dst, mGeomIndex, mGeomCount);
                            break;
                        case 1:
                            xform_channel = XFORM_BLINNPHONG_NORMAL;
                            if (mVertexBuffer->hasDataType(LLVertexBuffer::TYPE_TEXCOORD1))
                            {
                                mVertexBuffer->getTexCoord1Strider(dst, mGeomIndex, mGeomCount);
                                if (mat && !tex_anim)
                                {
                                    r  = mat->getNormalRotation();
                                    mat->getNormalOffset(os, ot);
                                    mat->getNormalRepeat(ms, mt);

                                    cos_ang = cos(r);
                                    sin_ang = sin(r);

                                }
                            }
                            else
                            {
                                continue;
                            }
                            break;
                        case 2:
                            xform_channel = XFORM_BLINNPHONG_SPECULAR;
                            if (mVertexBuffer->hasDataType(LLVertexBuffer::TYPE_TEXCOORD2))
                            {
                                mVertexBuffer->getTexCoord2Strider(dst, mGeomIndex, mGeomCount);
                                if (mat && !tex_anim)
                                {
                                    r  = mat->getSpecularRotation();
                                    mat->getSpecularOffset(os, ot);
                                    mat->getSpecularRepeat(ms, mt);

                                    cos_ang = cos(r);
                                    sin_ang = sin(r);
                                }
                            }
                            else
                            {
                                continue;
                            }
                            break;
                    }
                    const bool do_xform = (xforms & xform_channel) != XFORM_NONE;


                    for (S32 i = 0; i < num_vertices; i++)
                    {
                        LLVector2 tc(vf.mTexCoords[i]);

                        LLVector4a& norm = vf.mNormals[i];

                        LLVector4a& center = *(vf.mCenter);

                        if (texgen != LLTextureEntry::TEX_GEN_DEFAULT)
                        {
                            LLVector4a vec = vf.mPositions[i];

                            vec.mul(scalea);

                            if (texgen == LLTextureEntry::TEX_GEN_PLANAR)
                            {
                                planarProjection(tc, norm, center, vec);
                            }
                        }

                        if (tex_mode && mTextureMatrix)
                        {
                            LLVector3 tmp(tc.mV[0], tc.mV[1], 0.f);
                            tmp = tmp * *mTextureMatrix;
                            tc.mV[0] = tmp.mV[0];
                            tc.mV[1] = tmp.mV[1];
                        }
                        else if (do_xform)
                        {
                            xform(tc, cos_ang, sin_ang, os, ot, ms, mt);
                        }

                        *dst++ = tc;
                        if (do_bump)
                        {
                            bump_tc.push_back(tc);
                        }
                    }
                }

                if ((!mat && !gltf_mat) && do_bump)
                {
                    mVertexBuffer->getTexCoord1Strider(tex_coords1, mGeomIndex, mGeomCount);

                    mVObjp->getVolume()->genTangents(face_index);

<<<<<<< HEAD
					for (S32 i = 0; i < num_vertices; i++)
					{
						LLVector4a tangent = vf.mTangents[i];

						LLVector4a binorm;
						binorm.setCross3(vf.mNormals[i], tangent);
						binorm.mul(tangent.getF32ptr()[3]);

						LLMatrix4a tangent_to_object;
						tangent_to_object.setRows(tangent, binorm, vf.mNormals[i]);
						LLVector4a t;
						tangent_to_object.rotate(binormal_dir, t);
						LLVector4a binormal;
						mat_normal.rotate(t, binormal);
						
						//VECTORIZE THIS
						if (mDrawablep->isActive())
						{
							LLVector3 t;
							t.set(binormal.getF32ptr());
							t *= bump_quat;
							binormal.load3(t.mV);
						}

						binormal.normalize3fast();

						LLVector2 tc = bump_tc[i];
						tc += LLVector2( bump_s_primary_light_ray.dot3(tangent).getF32(), bump_t_primary_light_ray.dot3(binormal).getF32() );
					
						*tex_coords1++ = tc;
					}
				}
			}
		}

		if (rebuild_pos)
		{
			LLVector4a* src = vf.mPositions;
			
			//_mm_prefetch((char*)src, _MM_HINT_T0);

			LLVector4a* end = src+num_vertices;
			//LLVector4a* end_64 = end-4;

			llassert(num_vertices > 0);
		
			mVertexBuffer->getVertexStrider(vert, mGeomIndex, mGeomCount);
			
			
			F32* dst = (F32*) vert.get();
			F32* end_f32 = dst+mGeomCount*4;

			//_mm_prefetch((char*)dst, _MM_HINT_NTA);
			//_mm_prefetch((char*)src, _MM_HINT_NTA);
				
			//_mm_prefetch((char*)dst, _MM_HINT_NTA);


			LLVector4a res0; //,res1,res2,res3;

			LLVector4a texIdx;

			S32 index = mTextureIndex < FACE_DO_NOT_BATCH_TEXTURES ? mTextureIndex : 0;

			F32 val = 0.f;
			S32* vp = (S32*) &val;
			*vp = index;
			
			llassert(index < LLGLSLShader::sIndexedTextureChannels);

			LLVector4Logical mask;
			mask.clear();
			mask.setElement<3>();
		
			texIdx.set(0,0,0,val);

			LLVector4a tmp;

			
			while (src < end)
			{	
				mat_vert.affineTransform(*src++, res0);
				tmp.setSelectWithMask(mask, texIdx, res0);
				tmp.store4a((F32*) dst);
				dst += 4;
			}
			
			while (dst < end_f32)
			{
				res0.store4a((F32*) dst);
				dst += 4;
			}
		}

		if (rebuild_normal)
		{
            LL_PROFILE_ZONE_NAMED_CATEGORY_FACE("getGeometryVolume - normal");

			mVertexBuffer->getNormalStrider(norm, mGeomIndex, mGeomCount);
			F32* normals = (F32*) norm.get();
			LLVector4a* src = vf.mNormals;
			LLVector4a* end = src+num_vertices;

			while (src < end)
			{	
				LLVector4a normal;
				mat_normal.rotate(*src++, normal);
				normal.store4a(normals);
				normals += 4;
			}
		}
		
		if (rebuild_tangent)
		{
=======
                    for (S32 i = 0; i < num_vertices; i++)
                    {
                        LLVector4a tangent = vf.mTangents[i];

                        LLVector4a binorm;
                        binorm.setCross3(vf.mNormals[i], tangent);
                        binorm.mul(tangent.getF32ptr()[3]);

                        LLMatrix4a tangent_to_object;
                        tangent_to_object.setRows(tangent, binorm, vf.mNormals[i]);
                        LLVector4a t;
                        tangent_to_object.rotate(binormal_dir, t);
                        LLVector4a binormal;
                        mat_normal.rotate(t, binormal);

                        //VECTORIZE THIS
                        if (mDrawablep->isActive())
                        {
                            LLVector3 t;
                            t.set(binormal.getF32ptr());
                            t *= bump_quat;
                            binormal.load3(t.mV);
                        }

                        binormal.normalize3fast();

                        LLVector2 tc = bump_tc[i];
                        tc += LLVector2( bump_s_primary_light_ray.dot3(tangent).getF32(), bump_t_primary_light_ray.dot3(binormal).getF32() );

                        *tex_coords1++ = tc;
                    }
                }
            }
        }

        if (rebuild_pos)
        {
            LLVector4a* src = vf.mPositions;

            //_mm_prefetch((char*)src, _MM_HINT_T0);

            LLVector4a* end = src+num_vertices;
            //LLVector4a* end_64 = end-4;

            llassert(num_vertices > 0);

            mVertexBuffer->getVertexStrider(vert, mGeomIndex, mGeomCount);


            F32* dst = (F32*) vert.get();
            F32* end_f32 = dst+mGeomCount*4;

            //_mm_prefetch((char*)dst, _MM_HINT_NTA);
            //_mm_prefetch((char*)src, _MM_HINT_NTA);

            //_mm_prefetch((char*)dst, _MM_HINT_NTA);


            LLVector4a res0; //,res1,res2,res3;

            LLVector4a texIdx;

            S32 index = mTextureIndex < FACE_DO_NOT_BATCH_TEXTURES ? mTextureIndex : 0;

            F32 val = 0.f;
            S32* vp = (S32*) &val;
            *vp = index;

            llassert(index <= LLGLSLShader::sIndexedTextureChannels-1);

            LLVector4Logical mask;
            mask.clear();
            mask.setElement<3>();

            texIdx.set(0,0,0,val);

            LLVector4a tmp;


            while (src < end)
            {
                mat_vert.affineTransform(*src++, res0);
                tmp.setSelectWithMask(mask, texIdx, res0);
                tmp.store4a((F32*) dst);
                dst += 4;
            }

            while (dst < end_f32)
            {
                res0.store4a((F32*) dst);
                dst += 4;
            }
        }

        if (rebuild_normal)
        {
            LL_PROFILE_ZONE_NAMED_CATEGORY_FACE("getGeometryVolume - normal");

            mVertexBuffer->getNormalStrider(norm, mGeomIndex, mGeomCount);
            F32* normals = (F32*) norm.get();
            LLVector4a* src = vf.mNormals;
            LLVector4a* end = src+num_vertices;

            while (src < end)
            {
                LLVector4a normal;
                mat_normal.rotate(*src++, normal);
                normal.store4a(normals);
                normals += 4;
            }
        }

        if (rebuild_tangent)
        {
>>>>>>> 6377610f
            LL_PROFILE_ZONE_NAMED_CATEGORY_FACE("getGeometryVolume - tangent");
            mVertexBuffer->getTangentStrider(tangent, mGeomIndex, mGeomCount);
            F32* tangents = (F32*) tangent.get();

            mVObjp->getVolume()->genTangents(face_index);

            LLVector4Logical mask;
            mask.clear();
            mask.setElement<3>();

            LLVector4a* src = vf.mTangents;
            LLVector4a* end = vf.mTangents +num_vertices;

            while (src < end)
            {
                LLVector4a tangent_out;
                mat_normal.rotate(*src, tangent_out);
                tangent_out.setSelectWithMask(mask, *src, tangent_out);
                tangent_out.store4a(tangents);

                src++;
                tangents += 4;
            }
        }

        if (rebuild_weights && vf.mWeights)
        {
            LL_PROFILE_ZONE_NAMED_CATEGORY_FACE("getGeometryVolume - weight");
            mVertexBuffer->getWeight4Strider(wght, mGeomIndex, mGeomCount);
            F32* weights = (F32*) wght.get();
            LLVector4a::memcpyNonAliased16(weights, (F32*) vf.mWeights, num_vertices*4*sizeof(F32));
        }

        if (rebuild_color && mVertexBuffer->hasDataType(LLVertexBuffer::TYPE_COLOR) )
        {
            LL_PROFILE_ZONE_NAMED_CATEGORY_FACE("getGeometryVolume - color");
            mVertexBuffer->getColorStrider(colors, mGeomIndex, mGeomCount);

            LLVector4a src;

            U32 vec[4];
            vec[0] = vec[1] = vec[2] = vec[3] = color.asRGBA();

            src.loadua((F32*) vec);

            F32* dst = (F32*) colors.get();
            S32 num_vecs = num_vertices/4;
            if (num_vertices%4 > 0)
            {
                ++num_vecs;
            }

            for (S32 i = 0; i < num_vecs; i++)
            {
                src.store4a(dst);
                dst += 4;
            }
        }

        if (rebuild_emissive)
        {
            LL_PROFILE_ZONE_NAMED_CATEGORY_FACE("getGeometryVolume - emissive");
            LLStrider<LLColor4U> emissive;
            mVertexBuffer->getEmissiveStrider(emissive, mGeomIndex, mGeomCount);

            U8 glow = (U8) llclamp((S32) (getTextureEntry()->getGlow()*255), 0, 255);

            LLVector4a src;


            LLColor4U glow4u = LLColor4U(0,0,0,glow);

            U32 glow32 = glow4u.asRGBA();

            U32 vec[4];
            vec[0] = vec[1] = vec[2] = vec[3] = glow32;

            src.loadua((F32*) vec);

            F32* dst = (F32*) emissive.get();
            S32 num_vecs = num_vertices/4;
            if (num_vertices%4 > 0)
            {
                ++num_vecs;
            }

            for (S32 i = 0; i < num_vecs; i++)
            {
                src.store4a(dst);
                dst += 4;
            }
        }
    }

    if (rebuild_tcoord)
    {
        mTexExtents[0].setVec(0,0);
        mTexExtents[1].setVec(1,1);
        xform(mTexExtents[0], cos_ang, sin_ang, os, ot, ms, mt);
        xform(mTexExtents[1], cos_ang, sin_ang, os, ot, ms, mt);

        F32 es = vf.mTexCoordExtents[1].mV[0] - vf.mTexCoordExtents[0].mV[0] ;
        F32 et = vf.mTexCoordExtents[1].mV[1] - vf.mTexCoordExtents[0].mV[1] ;
        mTexExtents[0][0] *= es ;
        mTexExtents[1][0] *= es ;
        mTexExtents[0][1] *= et ;
        mTexExtents[1][1] *= et ;
    }


    return true;
}

void LLFace::renderIndexed()
{
    if (mVertexBuffer.notNull())
    {
        mVertexBuffer->setBuffer();
        mVertexBuffer->drawRange(LLRender::TRIANGLES, getGeomIndex(), getGeomIndex() + getGeomCount()-1, getIndicesCount(), getIndicesStart());
    }
}

//check if the face has a media
bool LLFace::hasMedia() const
{
    if(mHasMedia)
    {
        return true ;
    }
    if(mTexture[LLRender::DIFFUSE_MAP].notNull())
    {
        return mTexture[LLRender::DIFFUSE_MAP]->hasParcelMedia() ;  //if has a parcel media
    }

    return false ; //no media.
}

const F32 LEAST_IMPORTANCE = 0.05f ;
const F32 LEAST_IMPORTANCE_FOR_LARGE_IMAGE = 0.3f ;

void LLFace::resetVirtualSize()
{
    setVirtualSize(0.f);
    mImportanceToCamera = 0.f;
}

F32 LLFace::getTextureVirtualSize()
{
    LL_PROFILE_ZONE_SCOPED_CATEGORY_TEXTURE;
    F32 radius;
    F32 cos_angle_to_view_dir;
    bool in_frustum = calcPixelArea(cos_angle_to_view_dir, radius);

    if (mPixelArea < F_ALMOST_ZERO || !in_frustum)
    {
        setVirtualSize(0.f) ;
        return 0.f;
    }

    //get area of circle in texture space
    LLVector2 tdim = mTexExtents[1] - mTexExtents[0];
    F32 texel_area = (tdim * 0.5f).lengthSquared()*3.14159f;
    if (texel_area <= 0)
    {
        // Probably animated, use default
        texel_area = 1.f;
    }

    F32 face_area;
    if (mVObjp->isSculpted() && texel_area > 1.f)
    {
        //sculpts can break assumptions about texel area
        face_area = mPixelArea;
    }
    else
    {
        //apply texel area to face area to get accurate ratio
        //face_area /= llclamp(texel_area, 1.f/64.f, 16.f);
        face_area =  mPixelArea / llclamp(texel_area, 0.015625f, 128.f);
    }

    face_area = LLFace::adjustPixelArea(mImportanceToCamera, face_area) ;
    if(face_area > LLViewerTexture::sMinLargeImageSize) //if is large image, shrink face_area by considering the partial overlapping.
    {
        if(mImportanceToCamera > LEAST_IMPORTANCE_FOR_LARGE_IMAGE && mTexture[LLRender::DIFFUSE_MAP].notNull() && mTexture[LLRender::DIFFUSE_MAP]->isLargeImage())
        {
            face_area *= adjustPartialOverlapPixelArea(cos_angle_to_view_dir, radius );
        }
    }

    setVirtualSize(face_area) ;

    return face_area;
}

bool LLFace::calcPixelArea(F32& cos_angle_to_view_dir, F32& radius)
{
    LL_PROFILE_ZONE_SCOPED_CATEGORY_FACE;

    //VECTORIZE THIS
    //get area of circle around face

    LLVector4a center;
    LLVector4a size;


    if (isState(LLFace::RIGGED))
    {
        //override with avatar bounding box
        LLVOAvatar* avatar = mVObjp->getAvatar();
        if (avatar && avatar->mDrawable)
        {
            center.load3(avatar->getPositionAgent().mV);
            const LLVector4a* exts = avatar->mDrawable->getSpatialExtents();
            size.setSub(exts[1], exts[0]);
        }
        else
        {
            return false;
        }
    }
    else
    {
        center.load3(getPositionAgent().mV);
        size.setSub(mExtents[1], mExtents[0]);
    }
    size.mul(0.5f);

    LLViewerCamera* camera = LLViewerCamera::getInstance();

    F32 size_squared = size.dot3(size).getF32();
    LLVector4a lookAt;
    LLVector4a t;
    t.load3(camera->getOrigin().mV);
    lookAt.setSub(center, t);

    F32 dist = lookAt.getLength3().getF32();
    dist = llmax(dist-size.getLength3().getF32(), 0.001f);
    //ramp down distance for nearby objects
    if (dist < 16.f)
    {
        dist /= 16.f;
        dist *= dist;
        dist *= 16.f;
    }

    lookAt.normalize3fast() ;

    //get area of circle around node
    F32 app_angle = atanf((F32) sqrt(size_squared) / dist);
    radius = app_angle*LLDrawable::sCurPixelAngle;
    mPixelArea = radius*radius * 3.14159f;
    LLVector4a x_axis;
    x_axis.load3(camera->getXAxis().mV);
    cos_angle_to_view_dir = lookAt.dot3(x_axis).getF32();

    //if has media, check if the face is out of the view frustum.
    if(hasMedia())
    {
        if(!camera->AABBInFrustum(center, size))
        {
            mImportanceToCamera = 0.f ;
            return false ;
        }
        if(cos_angle_to_view_dir > camera->getCosHalfFov()) //the center is within the view frustum
        {
            cos_angle_to_view_dir = 1.0f ;
        }
        else
        {
            LLVector4a d;
            d.setSub(lookAt, x_axis);

            if(dist * dist * d.dot3(d) < size_squared)
            {
                cos_angle_to_view_dir = 1.0f ;
            }
        }
    }

    if(dist < mBoundingSphereRadius) //camera is very close
    {
        cos_angle_to_view_dir = 1.0f ;
        mImportanceToCamera = 1.0f ;
    }
    else
    {
        mImportanceToCamera = LLFace::calcImportanceToCamera(cos_angle_to_view_dir, dist) ;
    }

    return true ;
}

//the projection of the face partially overlaps with the screen
F32 LLFace::adjustPartialOverlapPixelArea(F32 cos_angle_to_view_dir, F32 radius )
{
    F32 screen_radius = (F32)llmax(gViewerWindow->getWindowWidthRaw(), gViewerWindow->getWindowHeightRaw()) ;
    F32 center_angle = acosf(cos_angle_to_view_dir) ;
    F32 d = center_angle * LLDrawable::sCurPixelAngle ;

    if(d + radius > screen_radius + 5.f)
    {
        //----------------------------------------------
        //calculate the intersection area of two circles
        //F32 radius_square = radius * radius ;
        //F32 d_square = d * d ;
        //F32 screen_radius_square = screen_radius * screen_radius ;
        //face_area =
        //  radius_square * acosf((d_square + radius_square - screen_radius_square)/(2 * d * radius)) +
        //  screen_radius_square * acosf((d_square + screen_radius_square - radius_square)/(2 * d * screen_radius)) -
        //  0.5f * sqrtf((-d + radius + screen_radius) * (d + radius - screen_radius) * (d - radius + screen_radius) * (d + radius + screen_radius)) ;
        //----------------------------------------------

        //the above calculation is too expensive
        //the below is a good estimation: bounding box of the bounding sphere:
        F32 alpha = 0.5f * (radius + screen_radius - d) / radius ;
        alpha = llclamp(alpha, 0.f, 1.f) ;
        return alpha * alpha ;
    }
    return 1.0f ;
}

const S8 FACE_IMPORTANCE_LEVEL = 4 ;
const F32 FACE_IMPORTANCE_TO_CAMERA_OVER_DISTANCE[FACE_IMPORTANCE_LEVEL][2] = //{distance, importance_weight}
    {{16.1f, 1.0f}, {32.1f, 0.5f}, {48.1f, 0.2f}, {96.1f, 0.05f} } ;
const F32 FACE_IMPORTANCE_TO_CAMERA_OVER_ANGLE[FACE_IMPORTANCE_LEVEL][2] =    //{cos(angle), importance_weight}
    {{0.985f /*cos(10 degrees)*/, 1.0f}, {0.94f /*cos(20 degrees)*/, 0.8f}, {0.866f /*cos(30 degrees)*/, 0.64f}, {0.0f, 0.36f}} ;

//static
F32 LLFace::calcImportanceToCamera(F32 cos_angle_to_view_dir, F32 dist)
{
    F32 importance = 0.f ;

    if(cos_angle_to_view_dir > LLViewerCamera::getInstance()->getCosHalfFov() &&
        dist < FACE_IMPORTANCE_TO_CAMERA_OVER_DISTANCE[FACE_IMPORTANCE_LEVEL - 1][0])
    {
        LLViewerCamera* camera = LLViewerCamera::getInstance();
        F32 camera_moving_speed = camera->getAverageSpeed() ;
        F32 camera_angular_speed = camera->getAverageAngularSpeed();

        if(camera_moving_speed > 10.0f || camera_angular_speed > 1.0f)
        {
            //if camera moves or rotates too fast, ignore the importance factor
            return 0.f ;
        }

        S32 i = 0 ;
        for(i = 0; i < FACE_IMPORTANCE_LEVEL && dist > FACE_IMPORTANCE_TO_CAMERA_OVER_DISTANCE[i][0]; ++i);
        i = llmin(i, FACE_IMPORTANCE_LEVEL - 1) ;
        F32 dist_factor = FACE_IMPORTANCE_TO_CAMERA_OVER_DISTANCE[i][1] ;

        for(i = 0; i < FACE_IMPORTANCE_LEVEL && cos_angle_to_view_dir < FACE_IMPORTANCE_TO_CAMERA_OVER_ANGLE[i][0] ; ++i) ;
        i = llmin(i, FACE_IMPORTANCE_LEVEL - 1) ;
        importance = dist_factor * FACE_IMPORTANCE_TO_CAMERA_OVER_ANGLE[i][1] ;
    }

    return importance ;
}

//static
F32 LLFace::adjustPixelArea(F32 importance, F32 pixel_area)
{
    if(pixel_area > LLViewerTexture::sMaxSmallImageSize)
    {
        if(importance < LEAST_IMPORTANCE) //if the face is not important, do not load hi-res.
        {
            static const F32 MAX_LEAST_IMPORTANCE_IMAGE_SIZE = 128.0f * 128.0f ;
            pixel_area = llmin(pixel_area * 0.5f, MAX_LEAST_IMPORTANCE_IMAGE_SIZE) ;
        }
        else if(pixel_area > LLViewerTexture::sMinLargeImageSize) //if is large image, shrink face_area by considering the partial overlapping.
        {
            if(importance < LEAST_IMPORTANCE_FOR_LARGE_IMAGE)//if the face is not important, do not load hi-res.
            {
                pixel_area = LLViewerTexture::sMinLargeImageSize ;
            }
        }
    }

    return pixel_area ;
}

bool LLFace::verify(const U32* indices_array) const
{
    bool ok = true;

    if( mVertexBuffer.isNull() )
    { //no vertex buffer, face is implicitly valid
        return true;
    }

    // First, check whether the face data fits within the pool's range.
    if ((mGeomIndex + mGeomCount) > mVertexBuffer->getNumVerts())
    {
        ok = false;
        LL_INFOS() << "Face references invalid vertices!" << LL_ENDL;
    }

    S32 indices_count = (S32)getIndicesCount();

    if (!indices_count)
    {
        return true;
    }

    if (indices_count > LL_MAX_INDICES_COUNT)
    {
        ok = false;
        LL_INFOS() << "Face has bogus indices count" << LL_ENDL;
    }

    if (mIndicesIndex + mIndicesCount > mVertexBuffer->getNumIndices())
    {
        ok = false;
        LL_INFOS() << "Face references invalid indices!" << LL_ENDL;
    }

#if 0
    S32 geom_start = getGeomStart();
    S32 geom_count = mGeomCount;

    const U32 *indicesp = indices_array ? indices_array + mIndicesIndex : getRawIndices();

    for (S32 i = 0; i < indices_count; i++)
    {
        S32 delta = indicesp[i] - geom_start;
        if (0 > delta)
        {
            LL_WARNS() << "Face index too low!" << LL_ENDL;
            LL_INFOS() << "i:" << i << " Index:" << indicesp[i] << " GStart: " << geom_start << LL_ENDL;
            ok = false;
        }
        else if (delta >= geom_count)
        {
            LL_WARNS() << "Face index too high!" << LL_ENDL;
            LL_INFOS() << "i:" << i << " Index:" << indicesp[i] << " GEnd: " << geom_start + geom_count << LL_ENDL;
            ok = false;
        }
    }
#endif

    if (!ok)
    {
        printDebugInfo();
    }
    return ok;
}


void LLFace::setViewerObject(LLViewerObject* objp)
{
    mVObjp = objp;
}


const LLMatrix4& LLFace::getRenderMatrix() const
{
    return mDrawablep->getRenderMatrix();
}

//============================================================================
// From llface.inl

S32 LLFace::getColors(LLStrider<LLColor4U> &colors)
{
    if (!mGeomCount)
    {
        return -1;
    }

    // llassert(mGeomIndex >= 0);
    mVertexBuffer->getColorStrider(colors, mGeomIndex, mGeomCount);
    return mGeomIndex;
}

S32 LLFace::getIndices(LLStrider<U16> &indicesp)
{
    mVertexBuffer->getIndexStrider(indicesp, mIndicesIndex, mIndicesCount);
    llassert(indicesp[0] != indicesp[1]);
    return mIndicesIndex;
}

LLVector3 LLFace::getPositionAgent() const
{
    if (mDrawablep->isStatic())
    {
        return mCenterAgent;
    }
    else
    {
        return mCenterLocal * getRenderMatrix();
    }
}

LLViewerTexture* LLFace::getTexture(U32 ch) const
{
    llassert(ch < LLRender::NUM_TEXTURE_CHANNELS);

    return mTexture[ch] ;
}

void LLFace::setVertexBuffer(LLVertexBuffer* buffer)
{
    if (buffer)
    {
        LLSculptIDSize::instance().inc(mDrawablep, buffer->getSize() + buffer->getIndicesSize());
    }

    if (mVertexBuffer)
    {
        LLSculptIDSize::instance().dec(mDrawablep);
    }

    mVertexBuffer = buffer;
    llassert(verify());
}

void LLFace::clearVertexBuffer()
{
    if (mVertexBuffer)
    {
        LLSculptIDSize::instance().dec(mDrawablep);
    }

    mVertexBuffer = NULL;
}

S32 LLFace::getRiggedIndex(U32 type) const
{
    if (mRiggedIndex.empty())
    {
        return -1;
    }

    llassert(type < mRiggedIndex.size());

    return mRiggedIndex[type];
}

U64 LLFace::getSkinHash()
{
    return mSkinInfo ? mSkinInfo->mHash : 0;
}

bool LLFace::isInAlphaPool() const
{
    return  getPoolType() == LLDrawPool::POOL_ALPHA ||
        getPoolType() == LLDrawPool::POOL_ALPHA_PRE_WATER ||
        getPoolType() == LLDrawPool::POOL_ALPHA_POST_WATER;
}<|MERGE_RESOLUTION|>--- conflicted
+++ resolved
@@ -1261,48 +1261,11 @@
     {
         color = tep->getGLTFRenderMaterial()->mBaseColor;
     }
-<<<<<<< HEAD
-    
-    if (rebuild_color)
-	{ //decide if shiny goes in alpha channel of color
-		if (tep && 
-			!isInAlphaPool() && tep->getGLTFRenderMaterial() == nullptr)  // <--- alpha channel MUST contain transparency, not shiny
-	{
-			LLMaterial* mat = tep->getMaterialParams().get();
-						
-			bool shiny_in_alpha = false;
-			
-			//store shiny in alpha if we don't have a specular map
-			if  (!mat || mat->getSpecularID().isNull())
-			{
-				shiny_in_alpha = true;
-			}
-
-			if (shiny_in_alpha)
-			{
-				static const GLfloat SHININESS_TO_ALPHA[4] =
-				{
-					0.0000f,
-					0.25f,
-					0.5f,
-					0.75f
-				};
-			
-				llassert(tep->getShiny() <= 3);
-				color.mV[3] = U8 (SHININESS_TO_ALPHA[tep->getShiny()] * 255);
-			}
-		}
-	}
-
-	// INDICES
-	if (full_rebuild)
-	{
-=======
 
     if (rebuild_color)
     { //decide if shiny goes in alpha channel of color
         if (tep &&
-            !isInAlphaPool())  // <--- alpha channel MUST contain transparency, not shiny
+            !isInAlphaPool() && tep->getGLTFRenderMaterial() == nullptr)  // <--- alpha channel MUST contain transparency, not shiny
     {
             LLMaterial* mat = tep->getMaterialParams().get();
 
@@ -1333,7 +1296,6 @@
     // INDICES
     if (full_rebuild)
     {
->>>>>>> 6377610f
         LL_PROFILE_ZONE_NAMED_CATEGORY_FACE("getGeometryVolume - indices");
         mVertexBuffer->getIndexStrider(indicesp, mIndicesIndex, mIndicesCount);
 
@@ -1825,122 +1787,6 @@
 
                     mVObjp->getVolume()->genTangents(face_index);
 
-<<<<<<< HEAD
-					for (S32 i = 0; i < num_vertices; i++)
-					{
-						LLVector4a tangent = vf.mTangents[i];
-
-						LLVector4a binorm;
-						binorm.setCross3(vf.mNormals[i], tangent);
-						binorm.mul(tangent.getF32ptr()[3]);
-
-						LLMatrix4a tangent_to_object;
-						tangent_to_object.setRows(tangent, binorm, vf.mNormals[i]);
-						LLVector4a t;
-						tangent_to_object.rotate(binormal_dir, t);
-						LLVector4a binormal;
-						mat_normal.rotate(t, binormal);
-						
-						//VECTORIZE THIS
-						if (mDrawablep->isActive())
-						{
-							LLVector3 t;
-							t.set(binormal.getF32ptr());
-							t *= bump_quat;
-							binormal.load3(t.mV);
-						}
-
-						binormal.normalize3fast();
-
-						LLVector2 tc = bump_tc[i];
-						tc += LLVector2( bump_s_primary_light_ray.dot3(tangent).getF32(), bump_t_primary_light_ray.dot3(binormal).getF32() );
-					
-						*tex_coords1++ = tc;
-					}
-				}
-			}
-		}
-
-		if (rebuild_pos)
-		{
-			LLVector4a* src = vf.mPositions;
-			
-			//_mm_prefetch((char*)src, _MM_HINT_T0);
-
-			LLVector4a* end = src+num_vertices;
-			//LLVector4a* end_64 = end-4;
-
-			llassert(num_vertices > 0);
-		
-			mVertexBuffer->getVertexStrider(vert, mGeomIndex, mGeomCount);
-			
-			
-			F32* dst = (F32*) vert.get();
-			F32* end_f32 = dst+mGeomCount*4;
-
-			//_mm_prefetch((char*)dst, _MM_HINT_NTA);
-			//_mm_prefetch((char*)src, _MM_HINT_NTA);
-				
-			//_mm_prefetch((char*)dst, _MM_HINT_NTA);
-
-
-			LLVector4a res0; //,res1,res2,res3;
-
-			LLVector4a texIdx;
-
-			S32 index = mTextureIndex < FACE_DO_NOT_BATCH_TEXTURES ? mTextureIndex : 0;
-
-			F32 val = 0.f;
-			S32* vp = (S32*) &val;
-			*vp = index;
-			
-			llassert(index < LLGLSLShader::sIndexedTextureChannels);
-
-			LLVector4Logical mask;
-			mask.clear();
-			mask.setElement<3>();
-		
-			texIdx.set(0,0,0,val);
-
-			LLVector4a tmp;
-
-			
-			while (src < end)
-			{	
-				mat_vert.affineTransform(*src++, res0);
-				tmp.setSelectWithMask(mask, texIdx, res0);
-				tmp.store4a((F32*) dst);
-				dst += 4;
-			}
-			
-			while (dst < end_f32)
-			{
-				res0.store4a((F32*) dst);
-				dst += 4;
-			}
-		}
-
-		if (rebuild_normal)
-		{
-            LL_PROFILE_ZONE_NAMED_CATEGORY_FACE("getGeometryVolume - normal");
-
-			mVertexBuffer->getNormalStrider(norm, mGeomIndex, mGeomCount);
-			F32* normals = (F32*) norm.get();
-			LLVector4a* src = vf.mNormals;
-			LLVector4a* end = src+num_vertices;
-
-			while (src < end)
-			{	
-				LLVector4a normal;
-				mat_normal.rotate(*src++, normal);
-				normal.store4a(normals);
-				normals += 4;
-			}
-		}
-		
-		if (rebuild_tangent)
-		{
-=======
                     for (S32 i = 0; i < num_vertices; i++)
                     {
                         LLVector4a tangent = vf.mTangents[i];
@@ -2009,7 +1855,7 @@
             S32* vp = (S32*) &val;
             *vp = index;
 
-            llassert(index <= LLGLSLShader::sIndexedTextureChannels-1);
+            llassert(index < LLGLSLShader::sIndexedTextureChannels);
 
             LLVector4Logical mask;
             mask.clear();
@@ -2055,7 +1901,6 @@
 
         if (rebuild_tangent)
         {
->>>>>>> 6377610f
             LL_PROFILE_ZONE_NAMED_CATEGORY_FACE("getGeometryVolume - tangent");
             mVertexBuffer->getTangentStrider(tangent, mGeomIndex, mGeomCount);
             F32* tangents = (F32*) tangent.get();
