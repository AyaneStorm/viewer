/**
 * @file llface.cpp
 * @brief LLFace class implementation
 *
 * $LicenseInfo:firstyear=2001&license=viewerlgpl$
 * Second Life Viewer Source Code
 * Copyright (C) 2010, Linden Research, Inc.
 *
 * This library is free software; you can redistribute it and/or
 * modify it under the terms of the GNU Lesser General Public
 * License as published by the Free Software Foundation;
 * version 2.1 of the License only.
 *
 * This library is distributed in the hope that it will be useful,
 * but WITHOUT ANY WARRANTY; without even the implied warranty of
 * MERCHANTABILITY or FITNESS FOR A PARTICULAR PURPOSE.  See the GNU
 * Lesser General Public License for more details.
 *
 * You should have received a copy of the GNU Lesser General Public
 * License along with this library; if not, write to the Free Software
 * Foundation, Inc., 51 Franklin Street, Fifth Floor, Boston, MA  02110-1301  USA
 *
 * Linden Research, Inc., 945 Battery Street, San Francisco, CA  94111  USA
 * $/LicenseInfo$
 */

#include "llviewerprecompiledheaders.h"

#include "lldrawable.h" // lldrawable needs to be included before llface
#include "llface.h"
#include "llviewertextureanim.h"

#include "llviewercontrol.h"
#include "llvolume.h"
#include "m3math.h"
#include "llmatrix4a.h"
#include "v3color.h"

#include "lldefs.h"

#include "lldrawpoolavatar.h"
#include "lldrawpoolbump.h"
#include "llgl.h"
#include "llrender.h"
#include "lllightconstants.h"
#include "llsky.h"
#include "llviewercamera.h"
#include "llviewertexturelist.h"
#include "llvopartgroup.h"
#include "llvovolume.h"
#include "pipeline.h"
#include "llviewerregion.h"
#include "llviewerwindow.h"
#include "llviewershadermgr.h"
#include "llviewertexture.h"
#include "llvoavatar.h"
#include "llsculptidsize.h"
#include "llmeshrepository.h"

#if LL_LINUX
// Work-around spurious used before init warning on Vector4a
//
#pragma GCC diagnostic ignored "-Wuninitialized"
#endif

#define LL_MAX_INDICES_COUNT 1000000

static LLStaticHashedString sTextureIndexIn("texture_index_in");
static LLStaticHashedString sColorIn("color_in");

BOOL LLFace::sSafeRenderSelect = TRUE; // FALSE


#define DOTVEC(a,b) (a.mV[0]*b.mV[0] + a.mV[1]*b.mV[1] + a.mV[2]*b.mV[2])

/*
For each vertex, given:
    B - binormal
    T - tangent
    N - normal
    P - position

The resulting texture coordinate <u,v> is:

    u = 2(B dot P)
    v = 2(T dot P)
*/
void planarProjection(LLVector2 &tc, const LLVector4a& normal,
                      const LLVector4a &center, const LLVector4a& vec)
{
    LLVector4a binormal;
    F32 d = normal[0];

    if (d >= 0.5f || d <= -0.5f)
    {
        if (d < 0)
        {
            binormal.set(0,-1,0);
        }
        else
        {
            binormal.set(0, 1, 0);
        }
    }
    else
    {
        if (normal[1] > 0)
        {
            binormal.set(-1,0,0);
        }
        else
        {
            binormal.set(1,0,0);
        }
    }
    LLVector4a tangent;
    tangent.setCross3(binormal,normal);

    tc.mV[1] = -((tangent.dot3(vec).getF32())*2 - 0.5f);
    tc.mV[0] = 1.0f+((binormal.dot3(vec).getF32())*2 - 0.5f);
}

////////////////////
//
// LLFace implementation
//

void LLFace::init(LLDrawable* drawablep, LLViewerObject* objp)
{
    LL_PROFILE_ZONE_SCOPED_CATEGORY_FACE;
    mLastUpdateTime = gFrameTimeSeconds;
    mLastMoveTime = 0.f;
    mLastSkinTime = gFrameTimeSeconds;
    mVSize = 0.f;
    mPixelArea = 16.f;
    mState      = GLOBAL;
    mDrawPoolp  = NULL;
    mPoolType = 0;
    mCenterLocal = objp->getPosition();
    mCenterAgent = drawablep->getPositionAgent();
    mDistance   = 0.f;

    mGeomCount      = 0;
    mGeomIndex      = 0;
    mIndicesCount   = 0;

    //special value to indicate uninitialized position
    mIndicesIndex   = 0xFFFFFFFF;

    for (U32 i = 0; i < LLRender::NUM_TEXTURE_CHANNELS; ++i)
    {
        mIndexInTex[i] = 0;
        mTexture[i] = NULL;
    }

    mTEOffset       = -1;
    mTextureIndex = FACE_DO_NOT_BATCH_TEXTURES;

    setDrawable(drawablep);
    mVObjp = objp;

    mReferenceIndex = -1;

    mTextureMatrix = NULL;
    mDrawInfo = NULL;

    mFaceColor = LLColor4(1,0,0,1);

    mImportanceToCamera = 0.f ;
    mBoundingSphereRadius = 0.0f ;

    mHasMedia = false ;
    mIsMediaAllowed = true;
}

void LLFace::destroy()
{
    if (gDebugGL)
    {
        gPipeline.checkReferences(this);
    }

    for (U32 i = 0; i < LLRender::NUM_TEXTURE_CHANNELS; ++i)
    {
        if(mTexture[i].notNull())
        {
            mTexture[i]->removeFace(i, this) ;
            mTexture[i] = NULL;
        }
    }

    if (isState(LLFace::PARTICLE))
    {
        clearState(LLFace::PARTICLE);
    }

    if (mDrawPoolp)
    {
        mDrawPoolp->removeFace(this);
        mDrawPoolp = NULL;
    }

    if (mTextureMatrix)
    {
        delete mTextureMatrix;
        mTextureMatrix = NULL;

        if (mDrawablep)
        {
            LLSpatialGroup* group = mDrawablep->getSpatialGroup();
            if (group)
            {
                group->dirtyGeom();
                gPipeline.markRebuild(group);
            }
        }
    }

    setDrawInfo(NULL);

    mDrawablep = NULL;
    mVObjp = NULL;
}

void LLFace::setWorldMatrix(const LLMatrix4 &mat)
{
    LL_ERRS() << "Faces on this drawable are not independently modifiable\n" << LL_ENDL;
}

void LLFace::setPool(LLFacePool* pool)
{
    mDrawPoolp = pool;
}

void LLFace::setPool(LLFacePool* new_pool, LLViewerTexture *texturep)
{
    LL_PROFILE_ZONE_SCOPED_CATEGORY_FACE

    if (!new_pool)
    {
        LL_ERRS() << "Setting pool to null!" << LL_ENDL;
    }

    if (new_pool != mDrawPoolp)
    {
        // Remove from old pool
        if (mDrawPoolp)
        {
            mDrawPoolp->removeFace(this);

            if (mDrawablep)
            {
                gPipeline.markRebuild(mDrawablep, LLDrawable::REBUILD_ALL);
            }
        }
        mGeomIndex = 0;

        // Add to new pool
        if (new_pool)
        {
            new_pool->addFace(this);
        }
        mDrawPoolp = new_pool;
    }

    setTexture(texturep) ;
}

void LLFace::setTexture(U32 ch, LLViewerTexture* tex)
{
    llassert(ch < LLRender::NUM_TEXTURE_CHANNELS);

    if(mTexture[ch] == tex)
    {
        return ;
    }

    if(mTexture[ch].notNull())
    {
        mTexture[ch]->removeFace(ch, this) ;
    }

    if(tex)
    {
        tex->addFace(ch, this) ;
    }

    mTexture[ch] = tex ;
}

void LLFace::setTexture(LLViewerTexture* tex)
{
    setDiffuseMap(tex);
}

void LLFace::setDiffuseMap(LLViewerTexture* tex)
{
    setTexture(LLRender::DIFFUSE_MAP, tex);
}

void LLFace::setAlternateDiffuseMap(LLViewerTexture* tex)
{
    setTexture(LLRender::ALTERNATE_DIFFUSE_MAP, tex);
}

void LLFace::setNormalMap(LLViewerTexture* tex)
{
    setTexture(LLRender::NORMAL_MAP, tex);
}

void LLFace::setSpecularMap(LLViewerTexture* tex)
{
    setTexture(LLRender::SPECULAR_MAP, tex);
}

void LLFace::dirtyTexture()
{
    LL_PROFILE_ZONE_SCOPED_CATEGORY_FACE

    LLDrawable* drawablep = getDrawable();

    if (mVObjp.notNull() && mVObjp->getVolume())
    {
        for (U32 ch = 0; ch < LLRender::NUM_TEXTURE_CHANNELS; ++ch)
        {
            if (mTexture[ch].notNull() && mTexture[ch]->getComponents() == 4)
            { //dirty texture on an alpha object should be treated as an LoD update
                LLVOVolume* vobj = drawablep->getVOVolume();
                if (vobj)
                {
                    vobj->mLODChanged = TRUE;

                    vobj->updateVisualComplexity();
                }
                gPipeline.markRebuild(drawablep, LLDrawable::REBUILD_VOLUME);
            }
        }
    }

    gPipeline.markTextured(drawablep);
}

void LLFace::switchTexture(U32 ch, LLViewerTexture* new_texture)
{
    llassert(ch < LLRender::NUM_TEXTURE_CHANNELS);

    if(mTexture[ch] == new_texture)
    {
        return ;
    }

    if(!new_texture)
    {
        LL_ERRS() << "Can not switch to a null texture." << LL_ENDL;
        return;
    }

    llassert(mTexture[ch].notNull());

    if (ch == LLRender::DIFFUSE_MAP)
    {
        getViewerObject()->changeTEImage(mTEOffset, new_texture) ;
    }

    setTexture(ch, new_texture) ;
    dirtyTexture();
}

void LLFace::setTEOffset(const S32 te_offset)
{
    mTEOffset = te_offset;
}


void LLFace::setFaceColor(const LLColor4& color)
{
    mFaceColor = color;
    setState(USE_FACE_COLOR);
}

void LLFace::unsetFaceColor()
{
    clearState(USE_FACE_COLOR);
}

void LLFace::setDrawable(LLDrawable *drawable)
{
    mDrawablep  = drawable;
    mXform      = &drawable->mXform;
}

void LLFace::setSize(S32 num_vertices, S32 num_indices, bool align)
{
    if (align)
    {
        //allocate vertices in blocks of 4 for alignment
        num_vertices = (num_vertices + 0x3) & ~0x3;
    }

    if (mGeomCount != num_vertices ||
        mIndicesCount != num_indices)
    {
        mGeomCount    = num_vertices;
        mIndicesCount = num_indices;
        mVertexBuffer = NULL;
    }

    llassert(verify());
}

void LLFace::setGeomIndex(U16 idx)
{
    if (mGeomIndex != idx)
    {
        mGeomIndex = idx;
        mVertexBuffer = NULL;
    }
}

void LLFace::setTextureIndex(U8 index)
{
    if (index != mTextureIndex)
    {
        mTextureIndex = index;

        if (mTextureIndex != FACE_DO_NOT_BATCH_TEXTURES)
        {
            mDrawablep->setState(LLDrawable::REBUILD_POSITION);
        }
        else
        {
            if (mDrawInfo && !mDrawInfo->mTextureList.empty())
            {
                LL_ERRS() << "Face with no texture index references indexed texture draw info." << LL_ENDL;
            }
        }
    }
}

void LLFace::setIndicesIndex(S32 idx)
{
    if (mIndicesIndex != idx)
    {
        mIndicesIndex = idx;
        mVertexBuffer = NULL;
    }
}

//============================================================================

U16 LLFace::getGeometryAvatar(
                        LLStrider<LLVector3> &vertices,
                        LLStrider<LLVector3> &normals,
                        LLStrider<LLVector2> &tex_coords,
                        LLStrider<F32>       &vertex_weights,
                        LLStrider<LLVector4> &clothing_weights)
{
    if (mVertexBuffer.notNull())
    {
        mVertexBuffer->getVertexStrider      (vertices, mGeomIndex, mGeomCount);
        mVertexBuffer->getNormalStrider      (normals, mGeomIndex, mGeomCount);
        mVertexBuffer->getTexCoord0Strider    (tex_coords, mGeomIndex, mGeomCount);
        mVertexBuffer->getWeightStrider(vertex_weights, mGeomIndex, mGeomCount);
        mVertexBuffer->getClothWeightStrider(clothing_weights, mGeomIndex, mGeomCount);
    }

    return mGeomIndex;
}

U16 LLFace::getGeometry(LLStrider<LLVector3> &vertices, LLStrider<LLVector3> &normals,
                        LLStrider<LLVector2> &tex_coords, LLStrider<U16> &indicesp)
{
    if (mVertexBuffer.notNull())
    {
        mVertexBuffer->getVertexStrider(vertices,   mGeomIndex, mGeomCount);
        if (mVertexBuffer->hasDataType(LLVertexBuffer::TYPE_NORMAL))
        {
            mVertexBuffer->getNormalStrider(normals,    mGeomIndex, mGeomCount);
        }
        if (mVertexBuffer->hasDataType(LLVertexBuffer::TYPE_TEXCOORD0))
        {
            mVertexBuffer->getTexCoord0Strider(tex_coords, mGeomIndex, mGeomCount);
        }

        mVertexBuffer->getIndexStrider(indicesp, mIndicesIndex, mIndicesCount);
    }

    return mGeomIndex;
}

void LLFace::updateCenterAgent()
{
    if (mDrawablep->isActive())
    {
        mCenterAgent = mCenterLocal * getRenderMatrix();
    }
    else
    {
        mCenterAgent = mCenterLocal;
    }
}

void LLFace::renderSelected(LLViewerTexture *imagep, const LLColor4& color)
{
    LL_PROFILE_ZONE_SCOPED_CATEGORY_FACE

    if (mDrawablep == NULL || mDrawablep->getSpatialGroup() == NULL)
    {
        return;
    }

    mDrawablep->getSpatialGroup()->rebuildGeom();
    mDrawablep->getSpatialGroup()->rebuildMesh();

    if(mVertexBuffer.isNull())
    {
        return;
    }

    if (mGeomCount > 0 && mIndicesCount > 0)
    {
        gGL.getTexUnit(0)->bind(imagep);

        gGL.pushMatrix();
        if (mDrawablep->isActive())
        {
            gGL.multMatrix((GLfloat*)mDrawablep->getRenderMatrix().mMatrix);
        }
        else
        {
            gGL.multMatrix((GLfloat*)mDrawablep->getRegion()->mRenderMatrix.mMatrix);
        }

        gGL.diffuseColor4fv(color.mV);

        if (mDrawablep->isState(LLDrawable::RIGGED))
        {
#if 0 // TODO --  there is no way this won't destroy our GL machine as implemented, rewrite it to not rely on software skinning
            LLVOVolume* volume = mDrawablep->getVOVolume();
            if (volume)
            {
                LLRiggedVolume* rigged = volume->getRiggedVolume();
                if (rigged)
                {
                    // called when selecting a face during edit of a mesh object
                    LLGLEnable offset(GL_POLYGON_OFFSET_FILL);
                    glPolygonOffset(-1.f, -1.f);
                    gGL.multMatrix((F32*) volume->getRelativeXform().mMatrix);
                    const LLVolumeFace& vol_face = rigged->getVolumeFace(getTEOffset());
                    LLVertexBuffer::unbind();
                    glVertexPointer(3, GL_FLOAT, 16, vol_face.mPositions);
                    if (vol_face.mTexCoords)
                    {
                        glEnableClientState(GL_TEXTURE_COORD_ARRAY);
                        glTexCoordPointer(2, GL_FLOAT, 8, vol_face.mTexCoords);
                    }
                    gGL.syncMatrices();
                    glDrawElements(GL_TRIANGLES, vol_face.mNumIndices, GL_UNSIGNED_SHORT, vol_face.mIndices);
                    glDisableClientState(GL_TEXTURE_COORD_ARRAY);
                }
            }
#endif
        }
        else
        {
            // cheaters sometimes prosper...
            //
            mVertexBuffer->setBuffer();
            mVertexBuffer->draw(LLRender::TRIANGLES, mIndicesCount, mIndicesIndex);
        }

        gGL.popMatrix();
    }
}


void renderFace(LLDrawable* drawable, LLFace *face)
{
    LL_PROFILE_ZONE_SCOPED_CATEGORY_FACE

    LLVOVolume* vobj = drawable->getVOVolume();
    if (vobj)
    {
        LLVolume* volume = NULL;

        if (drawable->isState(LLDrawable::RIGGED))
        {
            volume = vobj->getRiggedVolume();
        }
        else
        {
            volume = vobj->getVolume();
        }

        if (volume)
        {
            const LLVolumeFace& vol_face = volume->getVolumeFace(face->getTEOffset());
            LLVertexBuffer::drawElements(LLRender::TRIANGLES, vol_face.mPositions, NULL, vol_face.mNumIndices, vol_face.mIndices);
        }
    }
}

void LLFace::renderOneWireframe(const LLColor4 &color, F32 fogCfx, bool wireframe_selection, bool bRenderHiddenSelections, bool shader)
{
    if (bRenderHiddenSelections)
    {
        gGL.blendFunc(LLRender::BF_SOURCE_COLOR, LLRender::BF_ONE);
        LLGLDepthTest gls_depth(GL_TRUE, GL_FALSE, GL_GEQUAL);
        if (shader)
        {
            gGL.diffuseColor4f(color.mV[VRED], color.mV[VGREEN], color.mV[VBLUE], 0.4f);
            renderFace(mDrawablep, this);
        }
        else
        {
            gGL.flush();
            {
                gGL.diffuseColor4f(color.mV[VRED], color.mV[VGREEN], color.mV[VBLUE], 0.4f);
                renderFace(mDrawablep, this);
            }
        }
    }

    gGL.flush();
    gGL.setSceneBlendType(LLRender::BT_ALPHA);

    gGL.diffuseColor4f(color.mV[VRED] * 2, color.mV[VGREEN] * 2, color.mV[VBLUE] * 2, color.mV[VALPHA]);

    {
        LLGLDisable depth(wireframe_selection ? 0 : GL_BLEND);
        //LLGLEnable stencil(wireframe_selection ? 0 : GL_STENCIL_TEST);

        if (!wireframe_selection)
        { //modify wireframe into outline selection mode
            glStencilFunc(GL_NOTEQUAL, 2, 0xffff);
            glStencilOp(GL_KEEP, GL_KEEP, GL_KEEP);
        }

        LLGLEnable offset(GL_POLYGON_OFFSET_LINE);
        glPolygonOffset(3.f, 3.f);
        glLineWidth(5.f);
        glPolygonMode(GL_FRONT_AND_BACK, GL_LINE);
        renderFace(mDrawablep, this);
    }
}

void LLFace::setDrawInfo(LLDrawInfo* draw_info)
{
    mDrawInfo = draw_info;
}

void LLFace::printDebugInfo() const
{
    LLFacePool *poolp = getPool();
    LL_INFOS() << "Object: " << getViewerObject()->mID << LL_ENDL;
    if (getDrawable())
    {
        LL_INFOS() << "Type: " << LLPrimitive::pCodeToString(getDrawable()->getVObj()->getPCode()) << LL_ENDL;
    }
    if (getTexture())
    {
        LL_INFOS() << "Texture: " << getTexture() << " Comps: " << (U32)getTexture()->getComponents() << LL_ENDL;
    }
    else
    {
        LL_INFOS() << "No texture: " << LL_ENDL;
    }

    LL_INFOS() << "Face: " << this << LL_ENDL;
    LL_INFOS() << "State: " << getState() << LL_ENDL;
    LL_INFOS() << "Geom Index Data:" << LL_ENDL;
    LL_INFOS() << "--------------------" << LL_ENDL;
    LL_INFOS() << "GI: " << mGeomIndex << " Count:" << mGeomCount << LL_ENDL;
    LL_INFOS() << "Face Index Data:" << LL_ENDL;
    LL_INFOS() << "--------------------" << LL_ENDL;
    LL_INFOS() << "II: " << mIndicesIndex << " Count:" << mIndicesCount << LL_ENDL;
    LL_INFOS() << LL_ENDL;

    if (poolp)
    {
        poolp->printDebugInfo();

        S32 pool_references = 0;
        for (std::vector<LLFace*>::iterator iter = poolp->mReferences.begin();
             iter != poolp->mReferences.end(); iter++)
        {
            LLFace *facep = *iter;
            if (facep == this)
            {
                LL_INFOS() << "Pool reference: " << pool_references << LL_ENDL;
                pool_references++;
            }
        }

        if (pool_references != 1)
        {
            LL_INFOS() << "Incorrect number of pool references!" << LL_ENDL;
        }
    }

#if 0
    LL_INFOS() << "Indices:" << LL_ENDL;
    LL_INFOS() << "--------------------" << LL_ENDL;

    const U32 *indicesp = getRawIndices();
    S32 indices_count = getIndicesCount();
    S32 geom_start = getGeomStart();

    for (S32 i = 0; i < indices_count; i++)
    {
        LL_INFOS() << i << ":" << indicesp[i] << ":" << (S32)(indicesp[i] - geom_start) << LL_ENDL;
    }
    LL_INFOS() << LL_ENDL;

    LL_INFOS() << "Vertices:" << LL_ENDL;
    LL_INFOS() << "--------------------" << LL_ENDL;
    for (S32 i = 0; i < mGeomCount; i++)
    {
        LL_INFOS() << mGeomIndex + i << ":" << poolp->getVertex(mGeomIndex + i) << LL_ENDL;
    }
    LL_INFOS() << LL_ENDL;
#endif
}

// Transform the texture coordinates for this face.
static void xform(LLVector2 &tex_coord, F32 cosAng, F32 sinAng, F32 offS, F32 offT, F32 magS, F32 magT)
{
    // New, good way
    F32 s = tex_coord.mV[0];
    F32 t = tex_coord.mV[1];

    // Texture transforms are done about the center of the face.
    s -= 0.5;
    t -= 0.5;

    // Handle rotation
    F32 temp = s;
    s  = s     * cosAng + t * sinAng;
    t  = -temp * sinAng + t * cosAng;

    // Then scale
    s *= magS;
    t *= magT;

    // Then offset
    s += offS + 0.5f;
    t += offT + 0.5f;

    tex_coord.mV[0] = s;
    tex_coord.mV[1] = t;
}

// Transform the texture coordinates for this face.
static void xform4a(LLVector4a &tex_coord, const LLVector4a& trans, const LLVector4Logical& mask, const LLVector4a& rot0, const LLVector4a& rot1, const LLVector4a& offset, const LLVector4a& scale)
{
    //tex coord is two coords, <s0, t0, s1, t1>
    LLVector4a st;

    // Texture transforms are done about the center of the face.
    st.setAdd(tex_coord, trans);

    // Handle rotation
    LLVector4a rot_st;

    // <s0 * cosAng, s0*-sinAng, s1*cosAng, s1*-sinAng>
    LLVector4a s0;
    s0.splat(st, 0);
    LLVector4a s1;
    s1.splat(st, 2);
    LLVector4a ss;
    ss.setSelectWithMask(mask, s1, s0);

    LLVector4a a;
    a.setMul(rot0, ss);

    // <t0*sinAng, t0*cosAng, t1*sinAng, t1*cosAng>
    LLVector4a t0;
    t0.splat(st, 1);
    LLVector4a t1;
    t1.splat(st, 3);
    LLVector4a tt;
    tt.setSelectWithMask(mask, t1, t0);

    LLVector4a b;
    b.setMul(rot1, tt);

    st.setAdd(a,b);

    // Then scale
    st.mul(scale);

    // Then offset
    tex_coord.setAdd(st, offset);
}


bool less_than_max_mag(const LLVector4a& vec)
{
    LLVector4a MAX_MAG;
    MAX_MAG.splat(1024.f*1024.f);

    LLVector4a val;
    val.setAbs(vec);

    S32 lt = val.lessThan(MAX_MAG).getGatheredBits() & 0x7;

    return lt == 0x7;
}

BOOL LLFace::genVolumeBBoxes(const LLVolume &volume, S32 f,
                             const LLMatrix4& mat_vert_in, BOOL global_volume)
{
    LL_PROFILE_ZONE_SCOPED_CATEGORY_FACE

    //get bounding box
    if (mDrawablep->isState(LLDrawable::REBUILD_VOLUME | LLDrawable::REBUILD_POSITION | LLDrawable::REBUILD_RIGGED))
    {
        if (f >= volume.getNumVolumeFaces())
        {
            LL_WARNS() << "Generating bounding box for invalid face index!" << LL_ENDL;
            f = 0;
        }

        const LLVolumeFace &face = volume.getVolumeFace(f);

        LL_DEBUGS("RiggedBox") << "updating extents for face " << f
                               << " starting extents " << mExtents[0] << ", " << mExtents[1]
                               << " starting vf extents " << face.mExtents[0] << ", " << face.mExtents[1]
                               << " num verts " << face.mNumVertices << LL_ENDL;

        // MAINT-8264 - stray vertices, especially in low LODs, cause bounding box errors.
        if (face.mNumVertices < 3)
        {
            LL_DEBUGS("RiggedBox") << "skipping face " << f << ", bad num vertices "
                                   << face.mNumVertices << " " << face.mNumIndices << " " << face.mWeights << LL_ENDL;
            return FALSE;
        }

        //VECTORIZE THIS
        LLMatrix4a mat_vert;
        mat_vert.loadu(mat_vert_in);
        LLVector4a new_extents[2];

        llassert(less_than_max_mag(face.mExtents[0]));
        llassert(less_than_max_mag(face.mExtents[1]));

        matMulBoundBox(mat_vert, face.mExtents, mExtents);

        LL_DEBUGS("RiggedBox") << "updated extents for face " << f
                               << " bbox gave extents " << mExtents[0] << ", " << mExtents[1] << LL_ENDL;

        if (!mDrawablep->isActive())
        {   // Shift position for region
            LLVector4a offset;
            offset.load3(mDrawablep->getRegion()->getOriginAgent().mV);
            mExtents[0].add(offset);
            mExtents[1].add(offset);
            LL_DEBUGS("RiggedBox") << "updating extents for face " << f
                                   << " not active, added offset " << offset << LL_ENDL;
        }

        LL_DEBUGS("RiggedBox") << "updated extents for face " << f
                               << " to " << mExtents[0] << ", " << mExtents[1] << LL_ENDL;
        LLVector4a t;
        t.setAdd(mExtents[0],mExtents[1]);
        t.mul(0.5f);

        mCenterLocal.set(t.getF32ptr());

        t.setSub(mExtents[1],mExtents[0]);
        mBoundingSphereRadius = t.getLength3().getF32()*0.5f;

        updateCenterAgent();
    }

    return TRUE;
}



// convert surface coordinates to texture coordinates, based on
// the values in the texture entry.  probably should be
// integrated with getGeometryVolume() for its texture coordinate
// generation - but i'll leave that to someone more familiar
// with the implications.
LLVector2 LLFace::surfaceToTexture(LLVector2 surface_coord, const LLVector4a& position, const LLVector4a& normal)
{
    LLVector2 tc = surface_coord;

    const LLTextureEntry *tep = getTextureEntry();

    if (tep == NULL)
    {
        // can't do much without the texture entry
        return surface_coord;
    }

    //VECTORIZE THIS
    // see if we have a non-default mapping
    U8 texgen = getTextureEntry()->getTexGen();
    if (texgen != LLTextureEntry::TEX_GEN_DEFAULT)
    {
        LLVector4a& center = *(mDrawablep->getVOVolume()->getVolume()->getVolumeFace(mTEOffset).mCenter);

        LLVector4a volume_position;
        LLVector3 v_position(position.getF32ptr());

        volume_position.load3(mDrawablep->getVOVolume()->agentPositionToVolume(v_position).mV);

        if (!mDrawablep->getVOVolume()->isVolumeGlobal())
        {
            LLVector4a scale;
            scale.load3(mVObjp->getScale().mV);
            volume_position.mul(scale);
        }

        LLVector4a volume_normal;
        LLVector3 v_normal(normal.getF32ptr());
        volume_normal.load3(mDrawablep->getVOVolume()->agentDirectionToVolume(v_normal).mV);
        volume_normal.normalize3fast();

        if (texgen == LLTextureEntry::TEX_GEN_PLANAR)
        {
            planarProjection(tc, volume_normal, center, volume_position);
        }
    }

    if (mTextureMatrix) // if we have a texture matrix, use it
    {
        LLVector3 tc3(tc);
        tc3 = tc3 * *mTextureMatrix;
        tc = LLVector2(tc3);
    }

    else // otherwise use the texture entry parameters
    {
        xform(tc, cos(tep->getRotation()), sin(tep->getRotation()),
              tep->mOffsetS, tep->mOffsetT, tep->mScaleS, tep->mScaleT);
    }


    return tc;
}

// Returns scale compared to default texgen, and face orientation as calculated
// by planarProjection(). This is needed to match planar texgen parameters.
void LLFace::getPlanarProjectedParams(LLQuaternion* face_rot, LLVector3* face_pos, F32* scale) const
{
    const LLMatrix4& vol_mat = getWorldMatrix();
    const LLVolumeFace& vf = getViewerObject()->getVolume()->getVolumeFace(mTEOffset);
    if (! (vf.mNormals && vf.mTangents))
    {
        return;
    }
    const LLVector4a& normal4a = *vf.mNormals;
    const LLVector4a& tangent  = *vf.mTangents;

    LLVector4a binormal4a;
    binormal4a.setCross3(normal4a, tangent);
    binormal4a.mul(tangent.getF32ptr()[3]);

    LLVector2 projected_binormal;
    planarProjection(projected_binormal, normal4a, *vf.mCenter, binormal4a);
    projected_binormal -= LLVector2(0.5f, 0.5f); // this normally happens in xform()
    *scale = projected_binormal.length();
    // rotate binormal to match what planarProjection() thinks it is,
    // then find rotation from that:
    projected_binormal.normalize();
    F32 ang = acos(projected_binormal.mV[VY]);
    ang = (projected_binormal.mV[VX] < 0.f) ? -ang : ang;

    //VECTORIZE THIS
    LLVector3 binormal(binormal4a.getF32ptr());
    LLVector3 normal(normal4a.getF32ptr());
    binormal.rotVec(ang, normal);
    LLQuaternion local_rot( binormal % normal, binormal, normal );
    *face_rot = local_rot * vol_mat.quaternion();
    *face_pos = vol_mat.getTranslation();
}

// Returns the necessary texture transform to align this face's TE to align_to's TE
bool LLFace::calcAlignedPlanarTE(const LLFace* align_to,  LLVector2* res_st_offset,
                                 LLVector2* res_st_scale, F32* res_st_rot, LLRender::eTexIndex map) const
{
    if (!align_to)
    {
        return false;
    }
    const LLTextureEntry *orig_tep = align_to->getTextureEntry();
    if ((orig_tep->getTexGen() != LLTextureEntry::TEX_GEN_PLANAR) ||
        (getTextureEntry()->getTexGen() != LLTextureEntry::TEX_GEN_PLANAR))
    {
        return false;
    }

    F32 map_rot = 0.f, map_scaleS = 0.f, map_scaleT = 0.f, map_offsS = 0.f, map_offsT = 0.f;

    LLMaterial* mat = orig_tep->getMaterialParams();
    if (!mat && map != LLRender::DIFFUSE_MAP)
    {
        LL_WARNS_ONCE("llface") << "Face is set to use specular or normal map but has no material, defaulting to diffuse" << LL_ENDL;
        map = LLRender::DIFFUSE_MAP;
    }

    switch (map)
    {
    case LLRender::DIFFUSE_MAP:
        map_rot = orig_tep->getRotation();
        map_scaleS = orig_tep->mScaleS;
        map_scaleT = orig_tep->mScaleT;
        map_offsS = orig_tep->mOffsetS;
        map_offsT = orig_tep->mOffsetT;
        break;
    case LLRender::NORMAL_MAP:
        if (mat->getNormalID().isNull())
        {
            return false;
        }
        map_rot = mat->getNormalRotation();
        map_scaleS = mat->getNormalRepeatX();
        map_scaleT = mat->getNormalRepeatY();
        map_offsS = mat->getNormalOffsetX();
        map_offsT = mat->getNormalOffsetY();
        break;
    case LLRender::SPECULAR_MAP:
        if (mat->getSpecularID().isNull())
        {
            return false;
        }
        map_rot = mat->getSpecularRotation();
        map_scaleS = mat->getSpecularRepeatX();
        map_scaleT = mat->getSpecularRepeatY();
        map_offsS = mat->getSpecularOffsetX();
        map_offsT = mat->getSpecularOffsetY();
        break;
    default: /*make compiler happy*/
        break;
    }

    LLVector3 orig_pos, this_pos;
    LLQuaternion orig_face_rot, this_face_rot;
    F32 orig_proj_scale, this_proj_scale;
    align_to->getPlanarProjectedParams(&orig_face_rot, &orig_pos, &orig_proj_scale);
    getPlanarProjectedParams(&this_face_rot, &this_pos, &this_proj_scale);

    // The rotation of "this face's" texture:
    LLQuaternion orig_st_rot = LLQuaternion(map_rot, LLVector3::z_axis) * orig_face_rot;
    LLQuaternion this_st_rot = orig_st_rot * ~this_face_rot;
    F32 x_ang, y_ang, z_ang;
    this_st_rot.getEulerAngles(&x_ang, &y_ang, &z_ang);
    *res_st_rot = z_ang;

    // Offset and scale of "this face's" texture:
    LLVector3 centers_dist = (this_pos - orig_pos) * ~orig_st_rot;
    LLVector3 st_scale(map_scaleS, map_scaleT, 1.f);
    st_scale *= orig_proj_scale;
    centers_dist.scaleVec(st_scale);
    LLVector2 orig_st_offset(map_offsS, map_offsT);

    *res_st_offset = orig_st_offset + (LLVector2)centers_dist;
    res_st_offset->mV[VX] -= (S32)res_st_offset->mV[VX];
    res_st_offset->mV[VY] -= (S32)res_st_offset->mV[VY];

    st_scale /= this_proj_scale;
    *res_st_scale = (LLVector2)st_scale;
    return true;
}

void LLFace::updateRebuildFlags()
{
    if (mDrawablep->isState(LLDrawable::REBUILD_VOLUME))
    { //this rebuild is zero overhead (direct consequence of some change that affects this face)
        mLastUpdateTime = gFrameTimeSeconds;
    }
    else
    { //this rebuild is overhead (side effect of some change that does not affect this face)
        mLastMoveTime = gFrameTimeSeconds;
    }
}


bool LLFace::canRenderAsMask()
{
    const LLTextureEntry* te = getTextureEntry();
    if( !te || !getViewerObject() || !getTexture() )
    {
        return false;
    }

    if (te->getGLTFRenderMaterial())
    {
        return false;
    }

    if (LLPipeline::sNoAlpha)
    {
        return true;
    }

    if (isState(LLFace::RIGGED))
    { // never auto alpha-mask rigged faces
        return false;
    }


    LLMaterial* mat = te->getMaterialParams();
    if (mat && mat->getDiffuseAlphaMode() == LLMaterial::DIFFUSE_ALPHA_MODE_BLEND)
    {
        return false;
    }

    if ((te->getColor().mV[3] == 1.0f) && // can't treat as mask if we have face alpha
        (te->getGlow() == 0.f) && // glowing masks are hard to implement - don't mask
        getTexture()->getIsAlphaMask()) // texture actually qualifies for masking (lazily recalculated but expensive)
    {
        if (getViewerObject()->isHUDAttachment() || te->getFullbright())
        { //hud attachments and fullbright objects are NOT subject to the deferred rendering pipe
            return LLPipeline::sAutoMaskAlphaNonDeferred;
        }
        else
        {
            return LLPipeline::sAutoMaskAlphaDeferred;
        }
    }

    return false;
}

//helper function for pushing primitives for transform shaders and cleaning up
//uninitialized data on the tail, plus tracking number of expected primitives
void push_for_transform(LLVertexBuffer* buff, U32 source_count, U32 dest_count)
{
    if (source_count > 0 && dest_count >= source_count) //protect against possible U32 wrapping
    {
        //push source primitives
        buff->drawArrays(LLRender::POINTS, 0, source_count);
        U32 tail = dest_count-source_count;
        for (U32 i = 0; i < tail; ++i)
        { //copy last source primitive into each element in tail
            buff->drawArrays(LLRender::POINTS, source_count-1, 1);
        }
        gPipeline.mTransformFeedbackPrimitives += dest_count;
    }
}

BOOL LLFace::getGeometryVolume(const LLVolume& volume,
                                S32 face_index,
                                const LLMatrix4& mat_vert_in,
                                const LLMatrix3& mat_norm_in,
                                U16 index_offset,
                                bool force_rebuild,
                                bool no_debug_assert)
{
    LL_PROFILE_ZONE_SCOPED_CATEGORY_FACE;
    llassert(verify());

    if (face_index < 0 || face_index >= volume.getNumVolumeFaces())
    {
        if (gDebugGL)
        {
            LL_WARNS() << "Face index is out of bounds!" << LL_ENDL;
            LL_WARNS() << "Attempt get volume face out of range!"
                " Total Faces: " << volume.getNumVolumeFaces() <<
                " Attempt get access to: " << face_index << LL_ENDL;
            llassert(no_debug_assert);
        }
        return FALSE;
    }

    bool rigged = isState(RIGGED);

    const LLVolumeFace &vf = volume.getVolumeFace(face_index);
    S32 num_vertices = (S32)vf.mNumVertices;
    S32 num_indices = (S32) vf.mNumIndices;

    if (gPipeline.hasRenderDebugMask(LLPipeline::RENDER_DEBUG_OCTREE))
    {
        updateRebuildFlags();
    }

    if (mVertexBuffer.notNull())
    {
        if (num_indices + (S32) mIndicesIndex > mVertexBuffer->getNumIndices())
        {
            if (gDebugGL)
            {
                LL_WARNS() << "Index buffer overflow!" << LL_ENDL;
                LL_WARNS() << "Indices Count: " << mIndicesCount
                        << " VF Num Indices: " << num_indices
                        << " Indices Index: " << mIndicesIndex
                        << " VB Num Indices: " << mVertexBuffer->getNumIndices() << LL_ENDL;
                LL_WARNS()  << " Face Index: " << face_index
                        << " Pool Type: " << mPoolType << LL_ENDL;
                llassert(no_debug_assert);
            }
            return FALSE;
        }

        if (num_vertices + mGeomIndex > mVertexBuffer->getNumVerts())
        {
            if (gDebugGL)
            {
                LL_WARNS() << "Vertex buffer overflow!" << LL_ENDL;
                llassert(no_debug_assert);
            }
            return FALSE;
        }
    }

    LLStrider<LLVector3> vert;
    LLStrider<LLVector2> tex_coords0;
    LLStrider<LLVector2> tex_coords1;
    LLStrider<LLVector2> tex_coords2;
    LLStrider<LLVector3> norm;
    LLStrider<LLColor4U> colors;
    LLStrider<LLVector3> tangent;
    LLStrider<U16> indicesp;
    LLStrider<LLVector4> wght;

    BOOL full_rebuild = force_rebuild || mDrawablep->isState(LLDrawable::REBUILD_VOLUME);

    BOOL global_volume = mDrawablep->getVOVolume()->isVolumeGlobal();
    LLVector3 scale;
    if (global_volume)
    {
        scale.setVec(1,1,1);
    }
    else
    {
        scale = mVObjp->getScale();
    }

    bool rebuild_pos = full_rebuild || mDrawablep->isState(LLDrawable::REBUILD_POSITION);
    bool rebuild_color = full_rebuild || mDrawablep->isState(LLDrawable::REBUILD_COLOR);
    bool rebuild_emissive = rebuild_color && mVertexBuffer->hasDataType(LLVertexBuffer::TYPE_EMISSIVE);
    bool rebuild_tcoord = full_rebuild || mDrawablep->isState(LLDrawable::REBUILD_TCOORD);
    bool rebuild_normal = rebuild_pos && mVertexBuffer->hasDataType(LLVertexBuffer::TYPE_NORMAL);
    bool rebuild_tangent = rebuild_pos && mVertexBuffer->hasDataType(LLVertexBuffer::TYPE_TANGENT);
    bool rebuild_weights = rebuild_pos && mVertexBuffer->hasDataType(LLVertexBuffer::TYPE_WEIGHT4);

    const LLTextureEntry *tep = mVObjp->getTE(face_index);
    const U8 bump_code = tep ? tep->getBumpmap() : 0;

    BOOL is_static = mDrawablep->isStatic();
    BOOL is_global = is_static;

    LLVector3 center_sum(0.f, 0.f, 0.f);

    if (is_global)
    {
        setState(GLOBAL);
    }
    else
    {
        clearState(GLOBAL);
    }

    LLColor4U color = tep->getColor();

    if (tep->getGLTFRenderMaterial())
    {
        color = tep->getGLTFRenderMaterial()->mBaseColor;
    }
<<<<<<< HEAD

    if (rebuild_color)
    { //decide if shiny goes in alpha channel of color
        if (tep &&
            !isInAlphaPool())  // <--- alpha channel MUST contain transparency, not shiny
    {
            LLMaterial* mat = tep->getMaterialParams().get();

            bool shiny_in_alpha = false;

            //store shiny in alpha if we don't have a specular map
            if  (!mat || mat->getSpecularID().isNull())
            {
                shiny_in_alpha = true;
            }

            if (shiny_in_alpha)
            {
                static const GLfloat SHININESS_TO_ALPHA[4] =
                {
                    0.0000f,
                    0.25f,
                    0.5f,
                    0.75f
                };

                llassert(tep->getShiny() <= 3);
                color.mV[3] = U8 (SHININESS_TO_ALPHA[tep->getShiny()] * 255);
            }
        }
    }

    // INDICES
    if (full_rebuild)
    {
=======
    
    if (rebuild_color)
	{ //decide if shiny goes in alpha channel of color
		if (tep && 
			!isInAlphaPool() && tep->getGLTFRenderMaterial() == nullptr)  // <--- alpha channel MUST contain transparency, not shiny
	{
			LLMaterial* mat = tep->getMaterialParams().get();
						
			bool shiny_in_alpha = false;
			
			//store shiny in alpha if we don't have a specular map
			if  (!mat || mat->getSpecularID().isNull())
			{
				shiny_in_alpha = true;
			}

			if (shiny_in_alpha)
			{
				static const GLfloat SHININESS_TO_ALPHA[4] =
				{
					0.0000f,
					0.25f,
					0.5f,
					0.75f
				};
			
				llassert(tep->getShiny() <= 3);
				color.mV[3] = U8 (SHININESS_TO_ALPHA[tep->getShiny()] * 255);
			}
		}
	}

	// INDICES
	if (full_rebuild)
	{
>>>>>>> 29be88d6
        LL_PROFILE_ZONE_NAMED_CATEGORY_FACE("getGeometryVolume - indices");
        mVertexBuffer->getIndexStrider(indicesp, mIndicesIndex, mIndicesCount);

        volatile __m128i* dst = (__m128i*) indicesp.get();
        __m128i* src = (__m128i*) vf.mIndices;
        __m128i offset = _mm_set1_epi16(index_offset);

        S32 end = num_indices/8;

        for (S32 i = 0; i < end; i++)
        {
            __m128i res = _mm_add_epi16(src[i], offset);
            _mm_storeu_si128((__m128i*) dst++, res);
        }

        {
            LL_PROFILE_ZONE_NAMED_CATEGORY_FACE("getGeometryVolume - indices tail");
            U16* idx = (U16*) dst;

            for (S32 i = end*8; i < num_indices; ++i)
            {
                *idx++ = vf.mIndices[i]+index_offset;
            }
        }
    }


    LLMaterial* mat = tep->getMaterialParams().get();
    LLGLTFMaterial* gltf_mat = tep->getGLTFRenderMaterial();

    F32 r = 0, os = 0, ot = 0, ms = 0, mt = 0, cos_ang = 0, sin_ang = 0;

    constexpr S32 XFORM_NONE = 0;
    constexpr S32 XFORM_BLINNPHONG_COLOR = 1;
    constexpr S32 XFORM_BLINNPHONG_NORMAL = 1 << 1;
    constexpr S32 XFORM_BLINNPHONG_SPECULAR = 1 << 2;

    S32 xforms = XFORM_NONE;
    // For GLTF, transforms will be applied later
    if (rebuild_tcoord && tep && !gltf_mat)
    {
        r  = tep->getRotation();
        os = tep->mOffsetS;
        ot = tep->mOffsetT;
        ms = tep->mScaleS;
        mt = tep->mScaleT;
        cos_ang = cos(r);
        sin_ang = sin(r);

        if (cos_ang != 1.f ||
            sin_ang != 0.f ||
            os != 0.f ||
            ot != 0.f ||
            ms != 1.f ||
            mt != 1.f)
        {
            xforms |= XFORM_BLINNPHONG_COLOR;
        }
        if (mat)
        {
            F32 r_norm = 0, os_norm = 0, ot_norm = 0, ms_norm = 0, mt_norm = 0, cos_ang_norm = 0, sin_ang_norm = 0;
            mat->getNormalOffset(os_norm, ot_norm);
            mat->getNormalRepeat(ms_norm, mt_norm);
            r_norm = mat->getNormalRotation();
            cos_ang_norm = cos(r_norm);
            sin_ang_norm = sin(r_norm);
            if (cos_ang_norm != 1.f ||
                sin_ang_norm != 0.f ||
                os_norm != 0.f ||
                ot_norm != 0.f ||
                ms_norm != 1.f ||
                mt_norm != 1.f)
            {
                xforms |= XFORM_BLINNPHONG_NORMAL;
            }
        }
        if (mat)
        {
            F32 r_spec = 0, os_spec = 0, ot_spec = 0, ms_spec = 0, mt_spec = 0, cos_ang_spec = 0, sin_ang_spec = 0;
            mat->getSpecularOffset(os_spec, ot_spec);
            mat->getSpecularRepeat(ms_spec, mt_spec);
            r_spec = mat->getSpecularRotation();
            cos_ang_spec = cos(r_spec);
            sin_ang_spec = sin(r_spec);
            if (cos_ang_spec != 1.f ||
                sin_ang_spec != 0.f ||
                os_spec != 0.f ||
                ot_spec != 0.f ||
                ms_spec != 1.f ||
                mt_spec != 1.f)
            {
                xforms |= XFORM_BLINNPHONG_SPECULAR;
            }
        }
    }

    const LLMeshSkinInfo* skin = nullptr;
    LLMatrix4a mat_vert;
    LLMatrix4a mat_normal;

    // prepare mat_vert
    if (rebuild_pos)
    {
        if (rigged)
        { //override with bind shape matrix if rigged
            skin = mSkinInfo;
            mat_vert = skin->mBindShapeMatrix;
        }
        else
        {
            mat_vert.loadu(mat_vert_in);
        }
    }

    if (rebuild_normal || rebuild_tangent)
    { //override mat_normal with inverse of skin->mBindShapeMatrix
        LL_PROFILE_ZONE_NAMED_CATEGORY_FACE("getGeometryVolume - norm mat override");
        if (rigged)
        {
            if (skin == nullptr)
            {
                skin = mSkinInfo;
            }

            //TODO -- cache this (check profile marker above)?
            glh::matrix4f m((F32*) skin->mBindShapeMatrix.getF32ptr());
            m = m.inverse().transpose();
            mat_normal.loadu(m.m);
        }
        else
        {
            mat_normal.loadu(mat_norm_in);
        }
    }

    {
        //if it's not fullbright and has no normals, bake sunlight based on face normal
        //bool bake_sunlight = !getTextureEntry()->getFullbright() &&
        //  !mVertexBuffer->hasDataType(LLVertexBuffer::TYPE_NORMAL);

        if (rebuild_tcoord)
        {
            LL_PROFILE_ZONE_NAMED_CATEGORY_FACE("getGeometryVolume - tcoord");

            //bump setup
            LLVector4a binormal_dir( -sin_ang, cos_ang, 0.f );
            LLVector4a bump_s_primary_light_ray(0.f, 0.f, 0.f);
            LLVector4a bump_t_primary_light_ray(0.f, 0.f, 0.f);

            LLQuaternion bump_quat;
            if (mDrawablep->isActive())
            {
                bump_quat = LLQuaternion(mDrawablep->getRenderMatrix());
            }

            if (bump_code)
            {
                mVObjp->getVolume()->genTangents(face_index);
                F32 offset_multiple;
                switch( bump_code )
                {
                    case BE_NO_BUMP:
                    offset_multiple = 0.f;
                    break;
                    case BE_BRIGHTNESS:
                    case BE_DARKNESS:
                    if( mTexture[LLRender::DIFFUSE_MAP].notNull() && mTexture[LLRender::DIFFUSE_MAP]->hasGLTexture())
                    {
                        // Offset by approximately one texel
                        S32 cur_discard = mTexture[LLRender::DIFFUSE_MAP]->getDiscardLevel();
                        S32 max_size = llmax( mTexture[LLRender::DIFFUSE_MAP]->getWidth(), mTexture[LLRender::DIFFUSE_MAP]->getHeight() );
                        max_size <<= cur_discard;
                        const F32 ARTIFICIAL_OFFSET = 2.f;
                        offset_multiple = ARTIFICIAL_OFFSET / (F32)max_size;
                    }
                    else
                    {
                        offset_multiple = 1.f/256;
                    }
                    break;

                    default:  // Standard bumpmap textures.  Assumed to be 256x256
                    offset_multiple = 1.f / 256;
                    break;
                }

                F32 s_scale = 1.f;
                F32 t_scale = 1.f;
                if( tep )
                {
                    tep->getScale( &s_scale, &t_scale );
                }
                // Use the nudged south when coming from above sun angle, such
                // that emboss mapping always shows up on the upward faces of cubes when
                // it's noon (since a lot of builders build with the sun forced to noon).
                LLVector3   sun_ray  = gSky.mVOSkyp->mBumpSunDir;
                LLVector3   moon_ray = gSky.mVOSkyp->getMoon().getDirection();
                LLVector3& primary_light_ray = (sun_ray.mV[VZ] > 0) ? sun_ray : moon_ray;

                bump_s_primary_light_ray.load3((offset_multiple * s_scale * primary_light_ray).mV);
                bump_t_primary_light_ray.load3((offset_multiple * t_scale * primary_light_ray).mV);
            }

            U8 texgen = getTextureEntry()->getTexGen();
            if (rebuild_tcoord && texgen != LLTextureEntry::TEX_GEN_DEFAULT)
            { //planar texgen needs binormals
                mVObjp->getVolume()->genTangents(face_index);
            }

            U8 tex_mode = 0;

            bool tex_anim = false;

                LLVOVolume* vobj = (LLVOVolume*) (LLViewerObject*) mVObjp;
                tex_mode = vobj->mTexAnimMode;

            if (vobj->mTextureAnimp)
            { //texture animation is in play, override specular and normal map tex coords with diffuse texcoords
                tex_anim = true;
            }

            if (isState(TEXTURE_ANIM))
            {
                if (!tex_mode)
                {
                    clearState(TEXTURE_ANIM);
                }
                else
                {
                    os = ot = 0.f;
                    r = 0.f;
                    cos_ang = 1.f;
                    sin_ang = 0.f;
                    ms = mt = 1.f;

                    xforms = XFORM_NONE;
                }

                if (getVirtualSize() >= MIN_TEX_ANIM_SIZE) // || isState(LLFace::RIGGED))
                { //don't override texture transform during tc bake
                    tex_mode = 0;
                }
            }

            LLVector4a scalea;
            scalea.load3(scale.mV);

            bool do_bump = bump_code && mVertexBuffer->hasDataType(LLVertexBuffer::TYPE_TEXCOORD1);

            if ((mat || gltf_mat) && !do_bump)
            {
                do_bump  = mVertexBuffer->hasDataType(LLVertexBuffer::TYPE_TEXCOORD1)
                         || mVertexBuffer->hasDataType(LLVertexBuffer::TYPE_TEXCOORD2);
            }

            // For GLTF materials: Transforms will be applied later
            bool do_tex_mat = tex_mode && mTextureMatrix && !gltf_mat;

            if (!do_bump)
            { //not bump mapped, might be able to do a cheap update
                mVertexBuffer->getTexCoord0Strider(tex_coords0, mGeomIndex, mGeomCount);

                if (texgen != LLTextureEntry::TEX_GEN_PLANAR)
                {
                    LL_PROFILE_ZONE_NAMED_CATEGORY_FACE("getGeometryVolume - texgen");
                    if (!do_tex_mat)
                    {
                        if (xforms == XFORM_NONE)
                        {
                            LL_PROFILE_ZONE_NAMED_CATEGORY_FACE("ggv - texgen 1");
                            S32 tc_size = (num_vertices*2*sizeof(F32)+0xF) & ~0xF;
                            LLVector4a::memcpyNonAliased16((F32*) tex_coords0.get(), (F32*) vf.mTexCoords, tc_size);
                        }
                        else
                        {
                            LL_PROFILE_ZONE_NAMED_CATEGORY_FACE("ggv - texgen 2");
                            F32* dst = (F32*) tex_coords0.get();
                            LLVector4a* src = (LLVector4a*) vf.mTexCoords;

                            LLVector4a trans;
                            trans.splat(-0.5f);

                            LLVector4a rot0;
                            rot0.set(cos_ang, -sin_ang, cos_ang, -sin_ang);

                            LLVector4a rot1;
                            rot1.set(sin_ang, cos_ang, sin_ang, cos_ang);

                            LLVector4a scale;
                            scale.set(ms, mt, ms, mt);

                            LLVector4a offset;
                            offset.set(os+0.5f, ot+0.5f, os+0.5f, ot+0.5f);

                            LLVector4Logical mask;
                            mask.clear();
                            mask.setElement<2>();
                            mask.setElement<3>();

                            U32 count = num_vertices/2 + num_vertices%2;

                            for (S32 i = 0; i < count; i++)
                            {
                                LLVector4a res = *src++;
                                xform4a(res, trans, mask, rot0, rot1, offset, scale);
                                res.store4a(dst);
                                dst += 4;
                            }
                        }
                    }
                    else
                    { //do tex mat, no texgen, no bump
                        for (S32 i = 0; i < num_vertices; i++)
                        {
                            LLVector2 tc(vf.mTexCoords[i]);

                            LLVector3 tmp(tc.mV[0], tc.mV[1], 0.f);
                            tmp = tmp * *mTextureMatrix;
                            tc.mV[0] = tmp.mV[0];
                            tc.mV[1] = tmp.mV[1];
                            *tex_coords0++ = tc;
                        }
                    }
                }
                else
                { //no bump, tex gen planar
                    LL_PROFILE_ZONE_NAMED_CATEGORY_FACE("getGeometryVolume - texgen planar");
                    if (do_tex_mat)
                    {
                        for (S32 i = 0; i < num_vertices; i++)
                        {
                            LLVector2 tc(vf.mTexCoords[i]);
                            LLVector4a& norm = vf.mNormals[i];
                            LLVector4a& center = *(vf.mCenter);
                            LLVector4a vec = vf.mPositions[i];
                            vec.mul(scalea);
                            planarProjection(tc, norm, center, vec);

                            LLVector3 tmp(tc.mV[0], tc.mV[1], 0.f);
                            tmp = tmp * *mTextureMatrix;
                            tc.mV[0] = tmp.mV[0];
                            tc.mV[1] = tmp.mV[1];

                            *tex_coords0++ = tc;
                        }
                    }
                    else if (xforms != XFORM_NONE)
                    {
                        for (S32 i = 0; i < num_vertices; i++)
                        {
                            LLVector2 tc(vf.mTexCoords[i]);
                            LLVector4a& norm = vf.mNormals[i];
                            LLVector4a& center = *(vf.mCenter);
                            LLVector4a vec = vf.mPositions[i];
                            vec.mul(scalea);
                            planarProjection(tc, norm, center, vec);

                            xform(tc, cos_ang, sin_ang, os, ot, ms, mt);

                            *tex_coords0++ = tc;
                        }
                    }
                    else
                    {
                        for (S32 i = 0; i < num_vertices; i++)
                        {
                            LLVector2 tc(vf.mTexCoords[i]);
                            LLVector4a& norm = vf.mNormals[i];
                            LLVector4a& center = *(vf.mCenter);
                            LLVector4a vec = vf.mPositions[i];
                            vec.mul(scalea);
                            planarProjection(tc, norm, center, vec);

                            *tex_coords0++ = tc;
                        }
                    }
                }
            }
            else
            { //bump mapped or has material, just do the whole expensive loop
                LL_PROFILE_ZONE_NAMED_CATEGORY_FACE("getGeometryVolume - texgen default");

                std::vector<LLVector2> bump_tc;

                if (mat && !mat->getNormalID().isNull())
                { //writing out normal and specular texture coordinates, not bump offsets
                    do_bump = false;
                }

                LLStrider<LLVector2> dst;

                for (U32 ch = 0; ch < 3; ++ch)
                {
                    S32 xform_channel = XFORM_NONE;
                    switch (ch)
                    {
                        case 0:
                            xform_channel = XFORM_BLINNPHONG_COLOR;
                            mVertexBuffer->getTexCoord0Strider(dst, mGeomIndex, mGeomCount);
                            break;
                        case 1:
                            xform_channel = XFORM_BLINNPHONG_NORMAL;
                            if (mVertexBuffer->hasDataType(LLVertexBuffer::TYPE_TEXCOORD1))
                            {
                                mVertexBuffer->getTexCoord1Strider(dst, mGeomIndex, mGeomCount);
                                if (mat && !tex_anim)
                                {
                                    r  = mat->getNormalRotation();
                                    mat->getNormalOffset(os, ot);
                                    mat->getNormalRepeat(ms, mt);

                                    cos_ang = cos(r);
                                    sin_ang = sin(r);

                                }
                            }
                            else
                            {
                                continue;
                            }
                            break;
                        case 2:
                            xform_channel = XFORM_BLINNPHONG_SPECULAR;
                            if (mVertexBuffer->hasDataType(LLVertexBuffer::TYPE_TEXCOORD2))
                            {
                                mVertexBuffer->getTexCoord2Strider(dst, mGeomIndex, mGeomCount);
                                if (mat && !tex_anim)
                                {
                                    r  = mat->getSpecularRotation();
                                    mat->getSpecularOffset(os, ot);
                                    mat->getSpecularRepeat(ms, mt);

                                    cos_ang = cos(r);
                                    sin_ang = sin(r);
                                }
                            }
                            else
                            {
                                continue;
                            }
                            break;
                    }
                    const bool do_xform = (xforms & xform_channel) != XFORM_NONE;


                    for (S32 i = 0; i < num_vertices; i++)
                    {
                        LLVector2 tc(vf.mTexCoords[i]);

                        LLVector4a& norm = vf.mNormals[i];

                        LLVector4a& center = *(vf.mCenter);

                        if (texgen != LLTextureEntry::TEX_GEN_DEFAULT)
                        {
                            LLVector4a vec = vf.mPositions[i];

                            vec.mul(scalea);

                            if (texgen == LLTextureEntry::TEX_GEN_PLANAR)
                            {
                                planarProjection(tc, norm, center, vec);
                            }
                        }

                        if (tex_mode && mTextureMatrix)
                        {
                            LLVector3 tmp(tc.mV[0], tc.mV[1], 0.f);
                            tmp = tmp * *mTextureMatrix;
                            tc.mV[0] = tmp.mV[0];
                            tc.mV[1] = tmp.mV[1];
                        }
                        else if (do_xform)
                        {
                            xform(tc, cos_ang, sin_ang, os, ot, ms, mt);
                        }

                        *dst++ = tc;
                        if (do_bump)
                        {
                            bump_tc.push_back(tc);
                        }
                    }
                }

                if ((!mat && !gltf_mat) && do_bump)
                {
                    mVertexBuffer->getTexCoord1Strider(tex_coords1, mGeomIndex, mGeomCount);

                    mVObjp->getVolume()->genTangents(face_index);

                    for (S32 i = 0; i < num_vertices; i++)
                    {
                        LLVector4a tangent = vf.mTangents[i];

                        LLVector4a binorm;
                        binorm.setCross3(vf.mNormals[i], tangent);
                        binorm.mul(tangent.getF32ptr()[3]);

                        LLMatrix4a tangent_to_object;
                        tangent_to_object.setRows(tangent, binorm, vf.mNormals[i]);
                        LLVector4a t;
                        tangent_to_object.rotate(binormal_dir, t);
                        LLVector4a binormal;
                        mat_normal.rotate(t, binormal);

                        //VECTORIZE THIS
                        if (mDrawablep->isActive())
                        {
                            LLVector3 t;
                            t.set(binormal.getF32ptr());
                            t *= bump_quat;
                            binormal.load3(t.mV);
                        }

                        binormal.normalize3fast();

                        LLVector2 tc = bump_tc[i];
                        tc += LLVector2( bump_s_primary_light_ray.dot3(tangent).getF32(), bump_t_primary_light_ray.dot3(binormal).getF32() );

                        *tex_coords1++ = tc;
                    }
                }
            }
        }

        if (rebuild_pos)
        {
            LLVector4a* src = vf.mPositions;

            //_mm_prefetch((char*)src, _MM_HINT_T0);

            LLVector4a* end = src+num_vertices;
            //LLVector4a* end_64 = end-4;

            llassert(num_vertices > 0);

            mVertexBuffer->getVertexStrider(vert, mGeomIndex, mGeomCount);


            F32* dst = (F32*) vert.get();
            F32* end_f32 = dst+mGeomCount*4;

            //_mm_prefetch((char*)dst, _MM_HINT_NTA);
            //_mm_prefetch((char*)src, _MM_HINT_NTA);

            //_mm_prefetch((char*)dst, _MM_HINT_NTA);


            LLVector4a res0; //,res1,res2,res3;

            LLVector4a texIdx;

            S32 index = mTextureIndex < FACE_DO_NOT_BATCH_TEXTURES ? mTextureIndex : 0;

            F32 val = 0.f;
            S32* vp = (S32*) &val;
            *vp = index;

            llassert(index < LLGLSLShader::sIndexedTextureChannels);

            LLVector4Logical mask;
            mask.clear();
            mask.setElement<3>();

            texIdx.set(0,0,0,val);

            LLVector4a tmp;


            while (src < end)
            {
                mat_vert.affineTransform(*src++, res0);
                tmp.setSelectWithMask(mask, texIdx, res0);
                tmp.store4a((F32*) dst);
                dst += 4;
            }

            while (dst < end_f32)
            {
                res0.store4a((F32*) dst);
                dst += 4;
            }
        }

        if (rebuild_normal)
        {
            LL_PROFILE_ZONE_NAMED_CATEGORY_FACE("getGeometryVolume - normal");

            mVertexBuffer->getNormalStrider(norm, mGeomIndex, mGeomCount);
            F32* normals = (F32*) norm.get();
            LLVector4a* src = vf.mNormals;
            LLVector4a* end = src+num_vertices;

            while (src < end)
            {
                LLVector4a normal;
                mat_normal.rotate(*src++, normal);
                normal.store4a(normals);
                normals += 4;
            }
        }

        if (rebuild_tangent)
        {
            LL_PROFILE_ZONE_NAMED_CATEGORY_FACE("getGeometryVolume - tangent");
            mVertexBuffer->getTangentStrider(tangent, mGeomIndex, mGeomCount);
            F32* tangents = (F32*) tangent.get();

            mVObjp->getVolume()->genTangents(face_index);

            LLVector4Logical mask;
            mask.clear();
            mask.setElement<3>();

            LLVector4a* src = vf.mTangents;
            LLVector4a* end = vf.mTangents +num_vertices;

            while (src < end)
            {
                LLVector4a tangent_out;
                mat_normal.rotate(*src, tangent_out);
                tangent_out.setSelectWithMask(mask, *src, tangent_out);
                tangent_out.store4a(tangents);

                src++;
                tangents += 4;
            }
        }

        if (rebuild_weights && vf.mWeights)
        {
            LL_PROFILE_ZONE_NAMED_CATEGORY_FACE("getGeometryVolume - weight");
            mVertexBuffer->getWeight4Strider(wght, mGeomIndex, mGeomCount);
            F32* weights = (F32*) wght.get();
            LLVector4a::memcpyNonAliased16(weights, (F32*) vf.mWeights, num_vertices*4*sizeof(F32));
        }

        if (rebuild_color && mVertexBuffer->hasDataType(LLVertexBuffer::TYPE_COLOR) )
        {
            LL_PROFILE_ZONE_NAMED_CATEGORY_FACE("getGeometryVolume - color");
            mVertexBuffer->getColorStrider(colors, mGeomIndex, mGeomCount);

            LLVector4a src;

            U32 vec[4];
            vec[0] = vec[1] = vec[2] = vec[3] = color.asRGBA();

            src.loadua((F32*) vec);

            F32* dst = (F32*) colors.get();
            S32 num_vecs = num_vertices/4;
            if (num_vertices%4 > 0)
            {
                ++num_vecs;
            }

            for (S32 i = 0; i < num_vecs; i++)
            {
                src.store4a(dst);
                dst += 4;
            }
        }

        if (rebuild_emissive)
        {
            LL_PROFILE_ZONE_NAMED_CATEGORY_FACE("getGeometryVolume - emissive");
            LLStrider<LLColor4U> emissive;
            mVertexBuffer->getEmissiveStrider(emissive, mGeomIndex, mGeomCount);

            U8 glow = (U8) llclamp((S32) (getTextureEntry()->getGlow()*255), 0, 255);

            LLVector4a src;


            LLColor4U glow4u = LLColor4U(0,0,0,glow);

            U32 glow32 = glow4u.asRGBA();

            U32 vec[4];
            vec[0] = vec[1] = vec[2] = vec[3] = glow32;

            src.loadua((F32*) vec);

            F32* dst = (F32*) emissive.get();
            S32 num_vecs = num_vertices/4;
            if (num_vertices%4 > 0)
            {
                ++num_vecs;
            }

            for (S32 i = 0; i < num_vecs; i++)
            {
                src.store4a(dst);
                dst += 4;
            }
        }
    }

    if (rebuild_tcoord)
    {
        mTexExtents[0].setVec(0,0);
        mTexExtents[1].setVec(1,1);
        xform(mTexExtents[0], cos_ang, sin_ang, os, ot, ms, mt);
        xform(mTexExtents[1], cos_ang, sin_ang, os, ot, ms, mt);

        F32 es = vf.mTexCoordExtents[1].mV[0] - vf.mTexCoordExtents[0].mV[0] ;
        F32 et = vf.mTexCoordExtents[1].mV[1] - vf.mTexCoordExtents[0].mV[1] ;
        mTexExtents[0][0] *= es ;
        mTexExtents[1][0] *= es ;
        mTexExtents[0][1] *= et ;
        mTexExtents[1][1] *= et ;
    }


    return TRUE;
}

void LLFace::renderIndexed()
{
    if (mVertexBuffer.notNull())
    {
        mVertexBuffer->setBuffer();
        mVertexBuffer->drawRange(LLRender::TRIANGLES, getGeomIndex(), getGeomIndex() + getGeomCount()-1, getIndicesCount(), getIndicesStart());
    }
}

//check if the face has a media
BOOL LLFace::hasMedia() const
{
    if(mHasMedia)
    {
        return TRUE ;
    }
    if(mTexture[LLRender::DIFFUSE_MAP].notNull())
    {
        return mTexture[LLRender::DIFFUSE_MAP]->hasParcelMedia() ;  //if has a parcel media
    }

    return FALSE ; //no media.
}

const F32 LEAST_IMPORTANCE = 0.05f ;
const F32 LEAST_IMPORTANCE_FOR_LARGE_IMAGE = 0.3f ;

void LLFace::resetVirtualSize()
{
    setVirtualSize(0.f);
    mImportanceToCamera = 0.f;
}

F32 LLFace::getTextureVirtualSize()
{
    LL_PROFILE_ZONE_SCOPED_CATEGORY_TEXTURE;
    F32 radius;
    F32 cos_angle_to_view_dir;
    BOOL in_frustum = calcPixelArea(cos_angle_to_view_dir, radius);

    if (mPixelArea < F_ALMOST_ZERO || !in_frustum)
    {
        setVirtualSize(0.f) ;
        return 0.f;
    }

    //get area of circle in texture space
    LLVector2 tdim = mTexExtents[1] - mTexExtents[0];
    F32 texel_area = (tdim * 0.5f).lengthSquared()*3.14159f;
    if (texel_area <= 0)
    {
        // Probably animated, use default
        texel_area = 1.f;
    }

    F32 face_area;
    if (mVObjp->isSculpted() && texel_area > 1.f)
    {
        //sculpts can break assumptions about texel area
        face_area = mPixelArea;
    }
    else
    {
        //apply texel area to face area to get accurate ratio
        //face_area /= llclamp(texel_area, 1.f/64.f, 16.f);
        face_area =  mPixelArea / llclamp(texel_area, 0.015625f, 128.f);
    }

    face_area = LLFace::adjustPixelArea(mImportanceToCamera, face_area) ;
    if(face_area > LLViewerTexture::sMinLargeImageSize) //if is large image, shrink face_area by considering the partial overlapping.
    {
        if(mImportanceToCamera > LEAST_IMPORTANCE_FOR_LARGE_IMAGE && mTexture[LLRender::DIFFUSE_MAP].notNull() && mTexture[LLRender::DIFFUSE_MAP]->isLargeImage())
        {
            face_area *= adjustPartialOverlapPixelArea(cos_angle_to_view_dir, radius );
        }
    }

    setVirtualSize(face_area) ;

    return face_area;
}

BOOL LLFace::calcPixelArea(F32& cos_angle_to_view_dir, F32& radius)
{
    LL_PROFILE_ZONE_SCOPED_CATEGORY_FACE;

    //VECTORIZE THIS
    //get area of circle around face

    LLVector4a center;
    LLVector4a size;


    if (isState(LLFace::RIGGED))
    {
        //override with avatar bounding box
        LLVOAvatar* avatar = mVObjp->getAvatar();
        if (avatar && avatar->mDrawable)
        {
            center.load3(avatar->getPositionAgent().mV);
            const LLVector4a* exts = avatar->mDrawable->getSpatialExtents();
            size.setSub(exts[1], exts[0]);
        }
        else
        {
            return false;
        }
    }
    else
    {
        center.load3(getPositionAgent().mV);
        size.setSub(mExtents[1], mExtents[0]);
    }
    size.mul(0.5f);

    LLViewerCamera* camera = LLViewerCamera::getInstance();

    F32 size_squared = size.dot3(size).getF32();
    LLVector4a lookAt;
    LLVector4a t;
    t.load3(camera->getOrigin().mV);
    lookAt.setSub(center, t);

    F32 dist = lookAt.getLength3().getF32();
    dist = llmax(dist-size.getLength3().getF32(), 0.001f);
    //ramp down distance for nearby objects
    if (dist < 16.f)
    {
        dist /= 16.f;
        dist *= dist;
        dist *= 16.f;
    }

    lookAt.normalize3fast() ;

    //get area of circle around node
    F32 app_angle = atanf((F32) sqrt(size_squared) / dist);
    radius = app_angle*LLDrawable::sCurPixelAngle;
    mPixelArea = radius*radius * 3.14159f;
    LLVector4a x_axis;
    x_axis.load3(camera->getXAxis().mV);
    cos_angle_to_view_dir = lookAt.dot3(x_axis).getF32();

    //if has media, check if the face is out of the view frustum.
    if(hasMedia())
    {
        if(!camera->AABBInFrustum(center, size))
        {
            mImportanceToCamera = 0.f ;
            return false ;
        }
        if(cos_angle_to_view_dir > camera->getCosHalfFov()) //the center is within the view frustum
        {
            cos_angle_to_view_dir = 1.0f ;
        }
        else
        {
            LLVector4a d;
            d.setSub(lookAt, x_axis);

            if(dist * dist * d.dot3(d) < size_squared)
            {
                cos_angle_to_view_dir = 1.0f ;
            }
        }
    }

    if(dist < mBoundingSphereRadius) //camera is very close
    {
        cos_angle_to_view_dir = 1.0f ;
        mImportanceToCamera = 1.0f ;
    }
    else
    {
        mImportanceToCamera = LLFace::calcImportanceToCamera(cos_angle_to_view_dir, dist) ;
    }

    return true ;
}

//the projection of the face partially overlaps with the screen
F32 LLFace::adjustPartialOverlapPixelArea(F32 cos_angle_to_view_dir, F32 radius )
{
    F32 screen_radius = (F32)llmax(gViewerWindow->getWindowWidthRaw(), gViewerWindow->getWindowHeightRaw()) ;
    F32 center_angle = acosf(cos_angle_to_view_dir) ;
    F32 d = center_angle * LLDrawable::sCurPixelAngle ;

    if(d + radius > screen_radius + 5.f)
    {
        //----------------------------------------------
        //calculate the intersection area of two circles
        //F32 radius_square = radius * radius ;
        //F32 d_square = d * d ;
        //F32 screen_radius_square = screen_radius * screen_radius ;
        //face_area =
        //  radius_square * acosf((d_square + radius_square - screen_radius_square)/(2 * d * radius)) +
        //  screen_radius_square * acosf((d_square + screen_radius_square - radius_square)/(2 * d * screen_radius)) -
        //  0.5f * sqrtf((-d + radius + screen_radius) * (d + radius - screen_radius) * (d - radius + screen_radius) * (d + radius + screen_radius)) ;
        //----------------------------------------------

        //the above calculation is too expensive
        //the below is a good estimation: bounding box of the bounding sphere:
        F32 alpha = 0.5f * (radius + screen_radius - d) / radius ;
        alpha = llclamp(alpha, 0.f, 1.f) ;
        return alpha * alpha ;
    }
    return 1.0f ;
}

const S8 FACE_IMPORTANCE_LEVEL = 4 ;
const F32 FACE_IMPORTANCE_TO_CAMERA_OVER_DISTANCE[FACE_IMPORTANCE_LEVEL][2] = //{distance, importance_weight}
    {{16.1f, 1.0f}, {32.1f, 0.5f}, {48.1f, 0.2f}, {96.1f, 0.05f} } ;
const F32 FACE_IMPORTANCE_TO_CAMERA_OVER_ANGLE[FACE_IMPORTANCE_LEVEL][2] =    //{cos(angle), importance_weight}
    {{0.985f /*cos(10 degrees)*/, 1.0f}, {0.94f /*cos(20 degrees)*/, 0.8f}, {0.866f /*cos(30 degrees)*/, 0.64f}, {0.0f, 0.36f}} ;

//static
F32 LLFace::calcImportanceToCamera(F32 cos_angle_to_view_dir, F32 dist)
{
    F32 importance = 0.f ;

    if(cos_angle_to_view_dir > LLViewerCamera::getInstance()->getCosHalfFov() &&
        dist < FACE_IMPORTANCE_TO_CAMERA_OVER_DISTANCE[FACE_IMPORTANCE_LEVEL - 1][0])
    {
        LLViewerCamera* camera = LLViewerCamera::getInstance();
        F32 camera_moving_speed = camera->getAverageSpeed() ;
        F32 camera_angular_speed = camera->getAverageAngularSpeed();

        if(camera_moving_speed > 10.0f || camera_angular_speed > 1.0f)
        {
            //if camera moves or rotates too fast, ignore the importance factor
            return 0.f ;
        }

        S32 i = 0 ;
        for(i = 0; i < FACE_IMPORTANCE_LEVEL && dist > FACE_IMPORTANCE_TO_CAMERA_OVER_DISTANCE[i][0]; ++i);
        i = llmin(i, FACE_IMPORTANCE_LEVEL - 1) ;
        F32 dist_factor = FACE_IMPORTANCE_TO_CAMERA_OVER_DISTANCE[i][1] ;

        for(i = 0; i < FACE_IMPORTANCE_LEVEL && cos_angle_to_view_dir < FACE_IMPORTANCE_TO_CAMERA_OVER_ANGLE[i][0] ; ++i) ;
        i = llmin(i, FACE_IMPORTANCE_LEVEL - 1) ;
        importance = dist_factor * FACE_IMPORTANCE_TO_CAMERA_OVER_ANGLE[i][1] ;
    }

    return importance ;
}

//static
F32 LLFace::adjustPixelArea(F32 importance, F32 pixel_area)
{
    if(pixel_area > LLViewerTexture::sMaxSmallImageSize)
    {
        if(importance < LEAST_IMPORTANCE) //if the face is not important, do not load hi-res.
        {
            static const F32 MAX_LEAST_IMPORTANCE_IMAGE_SIZE = 128.0f * 128.0f ;
            pixel_area = llmin(pixel_area * 0.5f, MAX_LEAST_IMPORTANCE_IMAGE_SIZE) ;
        }
        else if(pixel_area > LLViewerTexture::sMinLargeImageSize) //if is large image, shrink face_area by considering the partial overlapping.
        {
            if(importance < LEAST_IMPORTANCE_FOR_LARGE_IMAGE)//if the face is not important, do not load hi-res.
            {
                pixel_area = LLViewerTexture::sMinLargeImageSize ;
            }
        }
    }

    return pixel_area ;
}

BOOL LLFace::verify(const U32* indices_array) const
{
    BOOL ok = TRUE;

    if( mVertexBuffer.isNull() )
    { //no vertex buffer, face is implicitly valid
        return TRUE;
    }

    // First, check whether the face data fits within the pool's range.
    if ((mGeomIndex + mGeomCount) > mVertexBuffer->getNumVerts())
    {
        ok = FALSE;
        LL_INFOS() << "Face references invalid vertices!" << LL_ENDL;
    }

    S32 indices_count = (S32)getIndicesCount();

    if (!indices_count)
    {
        return TRUE;
    }

    if (indices_count > LL_MAX_INDICES_COUNT)
    {
        ok = FALSE;
        LL_INFOS() << "Face has bogus indices count" << LL_ENDL;
    }

    if (mIndicesIndex + mIndicesCount > mVertexBuffer->getNumIndices())
    {
        ok = FALSE;
        LL_INFOS() << "Face references invalid indices!" << LL_ENDL;
    }

#if 0
    S32 geom_start = getGeomStart();
    S32 geom_count = mGeomCount;

    const U32 *indicesp = indices_array ? indices_array + mIndicesIndex : getRawIndices();

    for (S32 i = 0; i < indices_count; i++)
    {
        S32 delta = indicesp[i] - geom_start;
        if (0 > delta)
        {
            LL_WARNS() << "Face index too low!" << LL_ENDL;
            LL_INFOS() << "i:" << i << " Index:" << indicesp[i] << " GStart: " << geom_start << LL_ENDL;
            ok = FALSE;
        }
        else if (delta >= geom_count)
        {
            LL_WARNS() << "Face index too high!" << LL_ENDL;
            LL_INFOS() << "i:" << i << " Index:" << indicesp[i] << " GEnd: " << geom_start + geom_count << LL_ENDL;
            ok = FALSE;
        }
    }
#endif

    if (!ok)
    {
        printDebugInfo();
    }
    return ok;
}


void LLFace::setViewerObject(LLViewerObject* objp)
{
    mVObjp = objp;
}


const LLMatrix4& LLFace::getRenderMatrix() const
{
    return mDrawablep->getRenderMatrix();
}

//============================================================================
// From llface.inl

S32 LLFace::getColors(LLStrider<LLColor4U> &colors)
{
    if (!mGeomCount)
    {
        return -1;
    }

    // llassert(mGeomIndex >= 0);
    mVertexBuffer->getColorStrider(colors, mGeomIndex, mGeomCount);
    return mGeomIndex;
}

S32 LLFace::getIndices(LLStrider<U16> &indicesp)
{
    mVertexBuffer->getIndexStrider(indicesp, mIndicesIndex, mIndicesCount);
    llassert(indicesp[0] != indicesp[1]);
    return mIndicesIndex;
}

LLVector3 LLFace::getPositionAgent() const
{
    if (mDrawablep->isStatic())
    {
        return mCenterAgent;
    }
    else
    {
        return mCenterLocal * getRenderMatrix();
    }
}

LLViewerTexture* LLFace::getTexture(U32 ch) const
{
    llassert(ch < LLRender::NUM_TEXTURE_CHANNELS);

    return mTexture[ch] ;
}

void LLFace::setVertexBuffer(LLVertexBuffer* buffer)
{
    if (buffer)
    {
        LLSculptIDSize::instance().inc(mDrawablep, buffer->getSize() + buffer->getIndicesSize());
    }

    if (mVertexBuffer)
    {
        LLSculptIDSize::instance().dec(mDrawablep);
    }

    mVertexBuffer = buffer;
    llassert(verify());
}

void LLFace::clearVertexBuffer()
{
    if (mVertexBuffer)
    {
        LLSculptIDSize::instance().dec(mDrawablep);
    }

    mVertexBuffer = NULL;
}

S32 LLFace::getRiggedIndex(U32 type) const
{
    if (mRiggedIndex.empty())
    {
        return -1;
    }

    llassert(type < mRiggedIndex.size());

    return mRiggedIndex[type];
}

U64 LLFace::getSkinHash()
{
    return mSkinInfo ? mSkinInfo->mHash : 0;
}

bool LLFace::isInAlphaPool() const
{
    return  getPoolType() == LLDrawPool::POOL_ALPHA ||
        getPoolType() == LLDrawPool::POOL_ALPHA_PRE_WATER ||
        getPoolType() == LLDrawPool::POOL_ALPHA_POST_WATER;
}<|MERGE_RESOLUTION|>--- conflicted
+++ resolved
@@ -1261,12 +1261,11 @@
     {
         color = tep->getGLTFRenderMaterial()->mBaseColor;
     }
-<<<<<<< HEAD
 
     if (rebuild_color)
     { //decide if shiny goes in alpha channel of color
         if (tep &&
-            !isInAlphaPool())  // <--- alpha channel MUST contain transparency, not shiny
+            !isInAlphaPool() && tep->getGLTFRenderMaterial() == nullptr)  // <--- alpha channel MUST contain transparency, not shiny
     {
             LLMaterial* mat = tep->getMaterialParams().get();
 
@@ -1297,43 +1296,6 @@
     // INDICES
     if (full_rebuild)
     {
-=======
-    
-    if (rebuild_color)
-	{ //decide if shiny goes in alpha channel of color
-		if (tep && 
-			!isInAlphaPool() && tep->getGLTFRenderMaterial() == nullptr)  // <--- alpha channel MUST contain transparency, not shiny
-	{
-			LLMaterial* mat = tep->getMaterialParams().get();
-						
-			bool shiny_in_alpha = false;
-			
-			//store shiny in alpha if we don't have a specular map
-			if  (!mat || mat->getSpecularID().isNull())
-			{
-				shiny_in_alpha = true;
-			}
-
-			if (shiny_in_alpha)
-			{
-				static const GLfloat SHININESS_TO_ALPHA[4] =
-				{
-					0.0000f,
-					0.25f,
-					0.5f,
-					0.75f
-				};
-			
-				llassert(tep->getShiny() <= 3);
-				color.mV[3] = U8 (SHININESS_TO_ALPHA[tep->getShiny()] * 255);
-			}
-		}
-	}
-
-	// INDICES
-	if (full_rebuild)
-	{
->>>>>>> 29be88d6
         LL_PROFILE_ZONE_NAMED_CATEGORY_FACE("getGeometryVolume - indices");
         mVertexBuffer->getIndexStrider(indicesp, mIndicesIndex, mIndicesCount);
 
