/**
 * @file llface.cpp
 * @brief LLFace class implementation
 *
 * $LicenseInfo:firstyear=2001&license=viewerlgpl$
 * Second Life Viewer Source Code
 * Copyright (C) 2010, Linden Research, Inc.
 *
 * This library is free software; you can redistribute it and/or
 * modify it under the terms of the GNU Lesser General Public
 * License as published by the Free Software Foundation;
 * version 2.1 of the License only.
 *
 * This library is distributed in the hope that it will be useful,
 * but WITHOUT ANY WARRANTY; without even the implied warranty of
 * MERCHANTABILITY or FITNESS FOR A PARTICULAR PURPOSE.  See the GNU
 * Lesser General Public License for more details.
 *
 * You should have received a copy of the GNU Lesser General Public
 * License along with this library; if not, write to the Free Software
 * Foundation, Inc., 51 Franklin Street, Fifth Floor, Boston, MA  02110-1301  USA
 *
 * Linden Research, Inc., 945 Battery Street, San Francisco, CA  94111  USA
 * $/LicenseInfo$
 */

#include "llviewerprecompiledheaders.h"

#include "lldrawable.h" // lldrawable needs to be included before llface
#include "llface.h"
#include "llviewertextureanim.h"

#include "llviewercontrol.h"
#include "llvolume.h"
#include "m3math.h"
#include "llmatrix4a.h"
#include "v3color.h"

#include "lldefs.h"

#include "lldrawpoolavatar.h"
#include "lldrawpoolbump.h"
#include "llgl.h"
#include "llrender.h"
#include "lllightconstants.h"
#include "llsky.h"
#include "llviewercamera.h"
#include "llviewertexturelist.h"
#include "llvopartgroup.h"
#include "llvovolume.h"
#include "pipeline.h"
#include "llviewerregion.h"
#include "llviewerwindow.h"
#include "llviewershadermgr.h"
#include "llviewertexture.h"
#include "llvoavatar.h"
#include "llsculptidsize.h"
#include "llmeshrepository.h"

#if LL_LINUX
// Work-around spurious used before init warning on Vector4a
//
#pragma GCC diagnostic ignored "-Wuninitialized"
#endif

#define LL_MAX_INDICES_COUNT 1000000

static LLStaticHashedString sTextureIndexIn("texture_index_in");
static LLStaticHashedString sColorIn("color_in");

bool LLFace::sSafeRenderSelect = true; // false


#define DOTVEC(a,b) (a.mV[0]*b.mV[0] + a.mV[1]*b.mV[1] + a.mV[2]*b.mV[2])

/*
For each vertex, given:
    B - binormal
    T - tangent
    N - normal
    P - position

The resulting texture coordinate <u,v> is:

    u = 2(B dot P)
    v = 2(T dot P)
*/
void planarProjection(LLVector2 &tc, const LLVector4a& normal,
                      const LLVector4a &center, const LLVector4a& vec)
{
    LLVector4a binormal;
    F32 d = normal[0];

    if (d >= 0.5f || d <= -0.5f)
    {
        if (d < 0)
        {
            binormal.set(0,-1,0);
        }
        else
        {
            binormal.set(0, 1, 0);
        }
    }
    else
    {
        if (normal[1] > 0)
        {
            binormal.set(-1,0,0);
        }
        else
        {
            binormal.set(1,0,0);
        }
    }
    LLVector4a tangent;
    tangent.setCross3(binormal,normal);

    tc.mV[1] = -((tangent.dot3(vec).getF32())*2 - 0.5f);
    tc.mV[0] = 1.0f+((binormal.dot3(vec).getF32())*2 - 0.5f);
}

////////////////////
//
// LLFace implementation
//

void LLFace::init(LLDrawable* drawablep, LLViewerObject* objp)
{
    LL_PROFILE_ZONE_SCOPED_CATEGORY_FACE;
    mLastUpdateTime = gFrameTimeSeconds;
    mLastMoveTime = 0.f;
    mLastSkinTime = gFrameTimeSeconds;
    mVSize = 0.f;
    mPixelArea = 16.f;
    mState      = GLOBAL;
    mDrawPoolp  = NULL;
    mPoolType = 0;
    mCenterLocal = objp->getPosition();
    mCenterAgent = drawablep->getPositionAgent();
    mDistance   = 0.f;

    mGeomCount      = 0;
    mGeomIndex      = 0;
    mIndicesCount   = 0;

    //special value to indicate uninitialized position
    mIndicesIndex   = 0xFFFFFFFF;

    for (U32 i = 0; i < LLRender::NUM_TEXTURE_CHANNELS; ++i)
    {
        mIndexInTex[i] = 0;
        mTexture[i] = NULL;
    }

    mTEOffset       = -1;
    mTextureIndex = FACE_DO_NOT_BATCH_TEXTURES;

    setDrawable(drawablep);
    mVObjp = objp;

    mReferenceIndex = -1;

    mTextureMatrix = NULL;
    mDrawInfo = NULL;

    mFaceColor = LLColor4(1,0,0,1);

    mImportanceToCamera = 0.f ;
    mBoundingSphereRadius = 0.0f ;

    mHasMedia = false ;
    mIsMediaAllowed = true;
}

void LLFace::destroy()
{
    if (gDebugGL)
    {
        gPipeline.checkReferences(this);
    }

    for (U32 i = 0; i < LLRender::NUM_TEXTURE_CHANNELS; ++i)
    {
        if(mTexture[i].notNull())
        {
            mTexture[i]->removeFace(i, this) ;
            mTexture[i] = NULL;
        }
    }

    if (isState(LLFace::PARTICLE))
    {
        clearState(LLFace::PARTICLE);
    }

    if (mDrawPoolp)
    {
        mDrawPoolp->removeFace(this);
        mDrawPoolp = NULL;
    }

    if (mTextureMatrix)
    {
        delete mTextureMatrix;
        mTextureMatrix = NULL;

        if (mDrawablep)
        {
            LLSpatialGroup* group = mDrawablep->getSpatialGroup();
            if (group)
            {
                group->dirtyGeom();
                gPipeline.markRebuild(group);
            }
        }
    }

    setDrawInfo(NULL);

    mDrawablep = NULL;
    mVObjp = NULL;
}

void LLFace::setWorldMatrix(const LLMatrix4 &mat)
{
    LL_ERRS() << "Faces on this drawable are not independently modifiable\n" << LL_ENDL;
}

void LLFace::setPool(LLFacePool* pool)
{
    mDrawPoolp = pool;
}

void LLFace::setPool(LLFacePool* new_pool, LLViewerTexture *texturep)
{
    LL_PROFILE_ZONE_SCOPED_CATEGORY_FACE

    if (!new_pool)
    {
        LL_ERRS() << "Setting pool to null!" << LL_ENDL;
    }

    if (new_pool != mDrawPoolp)
    {
        // Remove from old pool
        if (mDrawPoolp)
        {
            mDrawPoolp->removeFace(this);

            if (mDrawablep)
            {
                gPipeline.markRebuild(mDrawablep, LLDrawable::REBUILD_ALL);
            }
        }
        mGeomIndex = 0;

        // Add to new pool
        if (new_pool)
        {
            new_pool->addFace(this);
        }
        mDrawPoolp = new_pool;
    }

    setTexture(texturep) ;
}

void LLFace::setTexture(U32 ch, LLViewerTexture* tex)
{
    llassert(ch < LLRender::NUM_TEXTURE_CHANNELS);

    if(mTexture[ch] == tex)
    {
        return ;
    }

    if(mTexture[ch].notNull())
    {
        mTexture[ch]->removeFace(ch, this) ;
    }

    if(tex)
    {
        tex->addFace(ch, this) ;
    }

    mTexture[ch] = tex ;
}

void LLFace::setTexture(LLViewerTexture* tex)
{
    setDiffuseMap(tex);
}

void LLFace::setDiffuseMap(LLViewerTexture* tex)
{
    setTexture(LLRender::DIFFUSE_MAP, tex);
}

void LLFace::setAlternateDiffuseMap(LLViewerTexture* tex)
{
    setTexture(LLRender::ALTERNATE_DIFFUSE_MAP, tex);
}

void LLFace::setNormalMap(LLViewerTexture* tex)
{
    setTexture(LLRender::NORMAL_MAP, tex);
}

void LLFace::setSpecularMap(LLViewerTexture* tex)
{
    setTexture(LLRender::SPECULAR_MAP, tex);
}

void LLFace::dirtyTexture()
{
    LL_PROFILE_ZONE_SCOPED_CATEGORY_FACE

    LLDrawable* drawablep = getDrawable();

<<<<<<< HEAD
	if (mVObjp.notNull() && mVObjp->getVolume())
	{
		for (U32 ch = 0; ch < LLRender::NUM_TEXTURE_CHANNELS; ++ch)
		{
			if (mTexture[ch].notNull() && mTexture[ch]->getComponents() == 4)
			{ //dirty texture on an alpha object should be treated as an LoD update
				LLVOVolume* vobj = drawablep->getVOVolume();
				if (vobj)
				{
					vobj->mLODChanged = true;
=======
    if (mVObjp.notNull() && mVObjp->getVolume())
    {
        for (U32 ch = 0; ch < LLRender::NUM_TEXTURE_CHANNELS; ++ch)
        {
            if (mTexture[ch].notNull() && mTexture[ch]->getComponents() == 4)
            { //dirty texture on an alpha object should be treated as an LoD update
                LLVOVolume* vobj = drawablep->getVOVolume();
                if (vobj)
                {
                    vobj->mLODChanged = TRUE;
>>>>>>> e7eced3c

                    vobj->updateVisualComplexity();
                }
                gPipeline.markRebuild(drawablep, LLDrawable::REBUILD_VOLUME);
            }
        }
    }

    gPipeline.markTextured(drawablep);
}

void LLFace::switchTexture(U32 ch, LLViewerTexture* new_texture)
{
    llassert(ch < LLRender::NUM_TEXTURE_CHANNELS);

    if(mTexture[ch] == new_texture)
    {
        return ;
    }

    if(!new_texture)
    {
        LL_ERRS() << "Can not switch to a null texture." << LL_ENDL;
        return;
    }

    llassert(mTexture[ch].notNull());

    if (ch == LLRender::DIFFUSE_MAP)
    {
        getViewerObject()->changeTEImage(mTEOffset, new_texture) ;
    }

    setTexture(ch, new_texture) ;
    dirtyTexture();
}

void LLFace::setTEOffset(const S32 te_offset)
{
    mTEOffset = te_offset;
}


void LLFace::setFaceColor(const LLColor4& color)
{
    mFaceColor = color;
    setState(USE_FACE_COLOR);
}

void LLFace::unsetFaceColor()
{
    clearState(USE_FACE_COLOR);
}

void LLFace::setDrawable(LLDrawable *drawable)
{
    mDrawablep  = drawable;
    mXform      = &drawable->mXform;
}

void LLFace::setSize(S32 num_vertices, S32 num_indices, bool align)
{
    if (align)
    {
        //allocate vertices in blocks of 4 for alignment
        num_vertices = (num_vertices + 0x3) & ~0x3;
    }

    if (mGeomCount != num_vertices ||
        mIndicesCount != num_indices)
    {
        mGeomCount    = num_vertices;
        mIndicesCount = num_indices;
        mVertexBuffer = NULL;
    }

    llassert(verify());
}

void LLFace::setGeomIndex(U16 idx)
{
    if (mGeomIndex != idx)
    {
        mGeomIndex = idx;
        mVertexBuffer = NULL;
    }
}

void LLFace::setTextureIndex(U8 index)
{
    if (index != mTextureIndex)
    {
        mTextureIndex = index;

        if (mTextureIndex != FACE_DO_NOT_BATCH_TEXTURES)
        {
            mDrawablep->setState(LLDrawable::REBUILD_POSITION);
        }
        else
        {
            if (mDrawInfo && !mDrawInfo->mTextureList.empty())
            {
                LL_ERRS() << "Face with no texture index references indexed texture draw info." << LL_ENDL;
            }
        }
    }
}

void LLFace::setIndicesIndex(S32 idx)
{
    if (mIndicesIndex != idx)
    {
        mIndicesIndex = idx;
        mVertexBuffer = NULL;
    }
}

//============================================================================

U16 LLFace::getGeometryAvatar(
                        LLStrider<LLVector3> &vertices,
                        LLStrider<LLVector3> &normals,
                        LLStrider<LLVector2> &tex_coords,
                        LLStrider<F32>       &vertex_weights,
                        LLStrider<LLVector4> &clothing_weights)
{
    if (mVertexBuffer.notNull())
    {
        mVertexBuffer->getVertexStrider      (vertices, mGeomIndex, mGeomCount);
        mVertexBuffer->getNormalStrider      (normals, mGeomIndex, mGeomCount);
        mVertexBuffer->getTexCoord0Strider    (tex_coords, mGeomIndex, mGeomCount);
        mVertexBuffer->getWeightStrider(vertex_weights, mGeomIndex, mGeomCount);
        mVertexBuffer->getClothWeightStrider(clothing_weights, mGeomIndex, mGeomCount);
    }

    return mGeomIndex;
}

U16 LLFace::getGeometry(LLStrider<LLVector3> &vertices, LLStrider<LLVector3> &normals,
                        LLStrider<LLVector2> &tex_coords, LLStrider<U16> &indicesp)
{
    if (mVertexBuffer.notNull())
    {
        mVertexBuffer->getVertexStrider(vertices,   mGeomIndex, mGeomCount);
        if (mVertexBuffer->hasDataType(LLVertexBuffer::TYPE_NORMAL))
        {
            mVertexBuffer->getNormalStrider(normals,    mGeomIndex, mGeomCount);
        }
        if (mVertexBuffer->hasDataType(LLVertexBuffer::TYPE_TEXCOORD0))
        {
            mVertexBuffer->getTexCoord0Strider(tex_coords, mGeomIndex, mGeomCount);
        }

        mVertexBuffer->getIndexStrider(indicesp, mIndicesIndex, mIndicesCount);
    }

    return mGeomIndex;
}

void LLFace::updateCenterAgent()
{
    if (mDrawablep->isActive())
    {
        mCenterAgent = mCenterLocal * getRenderMatrix();
    }
    else
    {
        mCenterAgent = mCenterLocal;
    }
}

void LLFace::renderSelected(LLViewerTexture *imagep, const LLColor4& color)
{
    LL_PROFILE_ZONE_SCOPED_CATEGORY_FACE

    if (mDrawablep == NULL || mDrawablep->getSpatialGroup() == NULL)
    {
        return;
    }

    mDrawablep->getSpatialGroup()->rebuildGeom();
    mDrawablep->getSpatialGroup()->rebuildMesh();

    if(mVertexBuffer.isNull())
    {
        return;
    }

    if (mGeomCount > 0 && mIndicesCount > 0)
    {
        gGL.getTexUnit(0)->bind(imagep);

        gGL.pushMatrix();
        if (mDrawablep->isActive())
        {
            gGL.multMatrix((GLfloat*)mDrawablep->getRenderMatrix().mMatrix);
        }
        else
        {
            gGL.multMatrix((GLfloat*)mDrawablep->getRegion()->mRenderMatrix.mMatrix);
        }

        gGL.diffuseColor4fv(color.mV);

        if (mDrawablep->isState(LLDrawable::RIGGED))
        {
#if 0 // TODO --  there is no way this won't destroy our GL machine as implemented, rewrite it to not rely on software skinning
            LLVOVolume* volume = mDrawablep->getVOVolume();
            if (volume)
            {
                LLRiggedVolume* rigged = volume->getRiggedVolume();
                if (rigged)
                {
                    // called when selecting a face during edit of a mesh object
                    LLGLEnable offset(GL_POLYGON_OFFSET_FILL);
                    glPolygonOffset(-1.f, -1.f);
                    gGL.multMatrix((F32*) volume->getRelativeXform().mMatrix);
                    const LLVolumeFace& vol_face = rigged->getVolumeFace(getTEOffset());
                    LLVertexBuffer::unbind();
                    glVertexPointer(3, GL_FLOAT, 16, vol_face.mPositions);
                    if (vol_face.mTexCoords)
                    {
                        glEnableClientState(GL_TEXTURE_COORD_ARRAY);
                        glTexCoordPointer(2, GL_FLOAT, 8, vol_face.mTexCoords);
                    }
                    gGL.syncMatrices();
                    glDrawElements(GL_TRIANGLES, vol_face.mNumIndices, GL_UNSIGNED_SHORT, vol_face.mIndices);
                    glDisableClientState(GL_TEXTURE_COORD_ARRAY);
                }
            }
#endif
        }
        else
        {
            // cheaters sometimes prosper...
            //
            mVertexBuffer->setBuffer();
            mVertexBuffer->draw(LLRender::TRIANGLES, mIndicesCount, mIndicesIndex);
        }

        gGL.popMatrix();
    }
}


void renderFace(LLDrawable* drawable, LLFace *face)
{
    LL_PROFILE_ZONE_SCOPED_CATEGORY_FACE

    LLVOVolume* vobj = drawable->getVOVolume();
    if (vobj)
    {
        LLVolume* volume = NULL;

        if (drawable->isState(LLDrawable::RIGGED))
        {
            volume = vobj->getRiggedVolume();
        }
        else
        {
            volume = vobj->getVolume();
        }

        if (volume)
        {
            const LLVolumeFace& vol_face = volume->getVolumeFace(face->getTEOffset());
            LLVertexBuffer::drawElements(LLRender::TRIANGLES, vol_face.mPositions, NULL, vol_face.mNumIndices, vol_face.mIndices);
        }
    }
}

void LLFace::renderOneWireframe(const LLColor4 &color, F32 fogCfx, bool wireframe_selection, bool bRenderHiddenSelections, bool shader)
{
    if (bRenderHiddenSelections)
    {
        gGL.blendFunc(LLRender::BF_SOURCE_COLOR, LLRender::BF_ONE);
        LLGLDepthTest gls_depth(GL_TRUE, GL_FALSE, GL_GEQUAL);
        if (shader)
        {
            gGL.diffuseColor4f(color.mV[VRED], color.mV[VGREEN], color.mV[VBLUE], 0.4f);
            renderFace(mDrawablep, this);
        }
        else
        {
            gGL.flush();
            {
                gGL.diffuseColor4f(color.mV[VRED], color.mV[VGREEN], color.mV[VBLUE], 0.4f);
                renderFace(mDrawablep, this);
            }
        }
    }

    gGL.flush();
    gGL.setSceneBlendType(LLRender::BT_ALPHA);

    gGL.diffuseColor4f(color.mV[VRED] * 2, color.mV[VGREEN] * 2, color.mV[VBLUE] * 2, color.mV[VALPHA]);

    {
        LLGLDisable depth(wireframe_selection ? 0 : GL_BLEND);
        //LLGLEnable stencil(wireframe_selection ? 0 : GL_STENCIL_TEST);

        if (!wireframe_selection)
        { //modify wireframe into outline selection mode
            glStencilFunc(GL_NOTEQUAL, 2, 0xffff);
            glStencilOp(GL_KEEP, GL_KEEP, GL_KEEP);
        }

        LLGLEnable offset(GL_POLYGON_OFFSET_LINE);
        glPolygonOffset(3.f, 3.f);
        glLineWidth(5.f);
        glPolygonMode(GL_FRONT_AND_BACK, GL_LINE);
        renderFace(mDrawablep, this);
    }
}

void LLFace::setDrawInfo(LLDrawInfo* draw_info)
{
    mDrawInfo = draw_info;
}

void LLFace::printDebugInfo() const
{
    LLFacePool *poolp = getPool();
    LL_INFOS() << "Object: " << getViewerObject()->mID << LL_ENDL;
    if (getDrawable())
    {
        LL_INFOS() << "Type: " << LLPrimitive::pCodeToString(getDrawable()->getVObj()->getPCode()) << LL_ENDL;
    }
    if (getTexture())
    {
        LL_INFOS() << "Texture: " << getTexture() << " Comps: " << (U32)getTexture()->getComponents() << LL_ENDL;
    }
    else
    {
        LL_INFOS() << "No texture: " << LL_ENDL;
    }

    LL_INFOS() << "Face: " << this << LL_ENDL;
    LL_INFOS() << "State: " << getState() << LL_ENDL;
    LL_INFOS() << "Geom Index Data:" << LL_ENDL;
    LL_INFOS() << "--------------------" << LL_ENDL;
    LL_INFOS() << "GI: " << mGeomIndex << " Count:" << mGeomCount << LL_ENDL;
    LL_INFOS() << "Face Index Data:" << LL_ENDL;
    LL_INFOS() << "--------------------" << LL_ENDL;
    LL_INFOS() << "II: " << mIndicesIndex << " Count:" << mIndicesCount << LL_ENDL;
    LL_INFOS() << LL_ENDL;

    if (poolp)
    {
        poolp->printDebugInfo();

        S32 pool_references = 0;
        for (std::vector<LLFace*>::iterator iter = poolp->mReferences.begin();
             iter != poolp->mReferences.end(); iter++)
        {
            LLFace *facep = *iter;
            if (facep == this)
            {
                LL_INFOS() << "Pool reference: " << pool_references << LL_ENDL;
                pool_references++;
            }
        }

        if (pool_references != 1)
        {
            LL_INFOS() << "Incorrect number of pool references!" << LL_ENDL;
        }
    }

#if 0
    LL_INFOS() << "Indices:" << LL_ENDL;
    LL_INFOS() << "--------------------" << LL_ENDL;

    const U32 *indicesp = getRawIndices();
    S32 indices_count = getIndicesCount();
    S32 geom_start = getGeomStart();

    for (S32 i = 0; i < indices_count; i++)
    {
        LL_INFOS() << i << ":" << indicesp[i] << ":" << (S32)(indicesp[i] - geom_start) << LL_ENDL;
    }
    LL_INFOS() << LL_ENDL;

    LL_INFOS() << "Vertices:" << LL_ENDL;
    LL_INFOS() << "--------------------" << LL_ENDL;
    for (S32 i = 0; i < mGeomCount; i++)
    {
        LL_INFOS() << mGeomIndex + i << ":" << poolp->getVertex(mGeomIndex + i) << LL_ENDL;
    }
    LL_INFOS() << LL_ENDL;
#endif
}

// Transform the texture coordinates for this face.
static void xform(LLVector2 &tex_coord, F32 cosAng, F32 sinAng, F32 offS, F32 offT, F32 magS, F32 magT)
{
    // New, good way
    F32 s = tex_coord.mV[0];
    F32 t = tex_coord.mV[1];

    // Texture transforms are done about the center of the face.
    s -= 0.5;
    t -= 0.5;

    // Handle rotation
    F32 temp = s;
    s  = s     * cosAng + t * sinAng;
    t  = -temp * sinAng + t * cosAng;

    // Then scale
    s *= magS;
    t *= magT;

    // Then offset
    s += offS + 0.5f;
    t += offT + 0.5f;

    tex_coord.mV[0] = s;
    tex_coord.mV[1] = t;
}

// Transform the texture coordinates for this face.
static void xform4a(LLVector4a &tex_coord, const LLVector4a& trans, const LLVector4Logical& mask, const LLVector4a& rot0, const LLVector4a& rot1, const LLVector4a& offset, const LLVector4a& scale)
{
    //tex coord is two coords, <s0, t0, s1, t1>
    LLVector4a st;

    // Texture transforms are done about the center of the face.
    st.setAdd(tex_coord, trans);

    // Handle rotation
    LLVector4a rot_st;

    // <s0 * cosAng, s0*-sinAng, s1*cosAng, s1*-sinAng>
    LLVector4a s0;
    s0.splat(st, 0);
    LLVector4a s1;
    s1.splat(st, 2);
    LLVector4a ss;
    ss.setSelectWithMask(mask, s1, s0);

    LLVector4a a;
    a.setMul(rot0, ss);

    // <t0*sinAng, t0*cosAng, t1*sinAng, t1*cosAng>
    LLVector4a t0;
    t0.splat(st, 1);
    LLVector4a t1;
    t1.splat(st, 3);
    LLVector4a tt;
    tt.setSelectWithMask(mask, t1, t0);

    LLVector4a b;
    b.setMul(rot1, tt);

    st.setAdd(a,b);

    // Then scale
    st.mul(scale);

    // Then offset
    tex_coord.setAdd(st, offset);
}


bool less_than_max_mag(const LLVector4a& vec)
{
    LLVector4a MAX_MAG;
    MAX_MAG.splat(1024.f*1024.f);

    LLVector4a val;
    val.setAbs(vec);

    S32 lt = val.lessThan(MAX_MAG).getGatheredBits() & 0x7;

    return lt == 0x7;
}

bool LLFace::genVolumeBBoxes(const LLVolume &volume, S32 f,
                             const LLMatrix4& mat_vert_in, bool global_volume)
{
    LL_PROFILE_ZONE_SCOPED_CATEGORY_FACE

    //get bounding box
    if (mDrawablep->isState(LLDrawable::REBUILD_VOLUME | LLDrawable::REBUILD_POSITION | LLDrawable::REBUILD_RIGGED))
    {
        if (f >= volume.getNumVolumeFaces())
        {
            LL_WARNS() << "Generating bounding box for invalid face index!" << LL_ENDL;
            f = 0;
        }

        const LLVolumeFace &face = volume.getVolumeFace(f);

        LL_DEBUGS("RiggedBox") << "updating extents for face " << f
                               << " starting extents " << mExtents[0] << ", " << mExtents[1]
                               << " starting vf extents " << face.mExtents[0] << ", " << face.mExtents[1]
                               << " num verts " << face.mNumVertices << LL_ENDL;

        // MAINT-8264 - stray vertices, especially in low LODs, cause bounding box errors.
        if (face.mNumVertices < 3)
        {
            LL_DEBUGS("RiggedBox") << "skipping face " << f << ", bad num vertices "
                                   << face.mNumVertices << " " << face.mNumIndices << " " << face.mWeights << LL_ENDL;
            return false;
        }

        //VECTORIZE THIS
        LLMatrix4a mat_vert;
        mat_vert.loadu(mat_vert_in);
        LLVector4a new_extents[2];

        llassert(less_than_max_mag(face.mExtents[0]));
        llassert(less_than_max_mag(face.mExtents[1]));

        matMulBoundBox(mat_vert, face.mExtents, mExtents);

        LL_DEBUGS("RiggedBox") << "updated extents for face " << f
                               << " bbox gave extents " << mExtents[0] << ", " << mExtents[1] << LL_ENDL;

        if (!mDrawablep->isActive())
        {   // Shift position for region
            LLVector4a offset;
            offset.load3(mDrawablep->getRegion()->getOriginAgent().mV);
            mExtents[0].add(offset);
            mExtents[1].add(offset);
            LL_DEBUGS("RiggedBox") << "updating extents for face " << f
                                   << " not active, added offset " << offset << LL_ENDL;
        }

        LL_DEBUGS("RiggedBox") << "updated extents for face " << f
                               << " to " << mExtents[0] << ", " << mExtents[1] << LL_ENDL;
        LLVector4a t;
        t.setAdd(mExtents[0],mExtents[1]);
        t.mul(0.5f);

        mCenterLocal.set(t.getF32ptr());

        t.setSub(mExtents[1],mExtents[0]);
        mBoundingSphereRadius = t.getLength3().getF32()*0.5f;

        updateCenterAgent();
    }

<<<<<<< HEAD
	return true;
=======
    return TRUE;
>>>>>>> e7eced3c
}



// convert surface coordinates to texture coordinates, based on
// the values in the texture entry.  probably should be
// integrated with getGeometryVolume() for its texture coordinate
// generation - but i'll leave that to someone more familiar
// with the implications.
LLVector2 LLFace::surfaceToTexture(LLVector2 surface_coord, const LLVector4a& position, const LLVector4a& normal)
{
    LLVector2 tc = surface_coord;

    const LLTextureEntry *tep = getTextureEntry();

    if (tep == NULL)
    {
        // can't do much without the texture entry
        return surface_coord;
    }

    //VECTORIZE THIS
    // see if we have a non-default mapping
    U8 texgen = getTextureEntry()->getTexGen();
    if (texgen != LLTextureEntry::TEX_GEN_DEFAULT)
    {
        LLVector4a& center = *(mDrawablep->getVOVolume()->getVolume()->getVolumeFace(mTEOffset).mCenter);

        LLVector4a volume_position;
        LLVector3 v_position(position.getF32ptr());

        volume_position.load3(mDrawablep->getVOVolume()->agentPositionToVolume(v_position).mV);

        if (!mDrawablep->getVOVolume()->isVolumeGlobal())
        {
            LLVector4a scale;
            scale.load3(mVObjp->getScale().mV);
            volume_position.mul(scale);
        }

        LLVector4a volume_normal;
        LLVector3 v_normal(normal.getF32ptr());
        volume_normal.load3(mDrawablep->getVOVolume()->agentDirectionToVolume(v_normal).mV);
        volume_normal.normalize3fast();

        if (texgen == LLTextureEntry::TEX_GEN_PLANAR)
        {
            planarProjection(tc, volume_normal, center, volume_position);
        }
    }

    if (mTextureMatrix) // if we have a texture matrix, use it
    {
        LLVector3 tc3(tc);
        tc3 = tc3 * *mTextureMatrix;
        tc = LLVector2(tc3);
    }

    else // otherwise use the texture entry parameters
    {
        xform(tc, cos(tep->getRotation()), sin(tep->getRotation()),
              tep->mOffsetS, tep->mOffsetT, tep->mScaleS, tep->mScaleT);
    }


    return tc;
}

// Returns scale compared to default texgen, and face orientation as calculated
// by planarProjection(). This is needed to match planar texgen parameters.
void LLFace::getPlanarProjectedParams(LLQuaternion* face_rot, LLVector3* face_pos, F32* scale) const
{
    const LLMatrix4& vol_mat = getWorldMatrix();
    const LLVolumeFace& vf = getViewerObject()->getVolume()->getVolumeFace(mTEOffset);
    if (! (vf.mNormals && vf.mTangents))
    {
        return;
    }
    const LLVector4a& normal4a = *vf.mNormals;
    const LLVector4a& tangent  = *vf.mTangents;

    LLVector4a binormal4a;
    binormal4a.setCross3(normal4a, tangent);
    binormal4a.mul(tangent.getF32ptr()[3]);

    LLVector2 projected_binormal;
    planarProjection(projected_binormal, normal4a, *vf.mCenter, binormal4a);
    projected_binormal -= LLVector2(0.5f, 0.5f); // this normally happens in xform()
    *scale = projected_binormal.length();
    // rotate binormal to match what planarProjection() thinks it is,
    // then find rotation from that:
    projected_binormal.normalize();
    F32 ang = acos(projected_binormal.mV[VY]);
    ang = (projected_binormal.mV[VX] < 0.f) ? -ang : ang;

    //VECTORIZE THIS
    LLVector3 binormal(binormal4a.getF32ptr());
    LLVector3 normal(normal4a.getF32ptr());
    binormal.rotVec(ang, normal);
    LLQuaternion local_rot( binormal % normal, binormal, normal );
    *face_rot = local_rot * vol_mat.quaternion();
    *face_pos = vol_mat.getTranslation();
}

// Returns the necessary texture transform to align this face's TE to align_to's TE
bool LLFace::calcAlignedPlanarTE(const LLFace* align_to,  LLVector2* res_st_offset,
                                 LLVector2* res_st_scale, F32* res_st_rot, LLRender::eTexIndex map) const
{
    if (!align_to)
    {
        return false;
    }
    const LLTextureEntry *orig_tep = align_to->getTextureEntry();
    if ((orig_tep->getTexGen() != LLTextureEntry::TEX_GEN_PLANAR) ||
        (getTextureEntry()->getTexGen() != LLTextureEntry::TEX_GEN_PLANAR))
    {
        return false;
    }

    F32 map_rot = 0.f, map_scaleS = 0.f, map_scaleT = 0.f, map_offsS = 0.f, map_offsT = 0.f;

    LLMaterial* mat = orig_tep->getMaterialParams();
    if (!mat && map != LLRender::DIFFUSE_MAP)
    {
        LL_WARNS_ONCE("llface") << "Face is set to use specular or normal map but has no material, defaulting to diffuse" << LL_ENDL;
        map = LLRender::DIFFUSE_MAP;
    }

    switch (map)
    {
    case LLRender::DIFFUSE_MAP:
        map_rot = orig_tep->getRotation();
        map_scaleS = orig_tep->mScaleS;
        map_scaleT = orig_tep->mScaleT;
        map_offsS = orig_tep->mOffsetS;
        map_offsT = orig_tep->mOffsetT;
        break;
    case LLRender::NORMAL_MAP:
        if (mat->getNormalID().isNull())
        {
            return false;
        }
        map_rot = mat->getNormalRotation();
        map_scaleS = mat->getNormalRepeatX();
        map_scaleT = mat->getNormalRepeatY();
        map_offsS = mat->getNormalOffsetX();
        map_offsT = mat->getNormalOffsetY();
        break;
    case LLRender::SPECULAR_MAP:
        if (mat->getSpecularID().isNull())
        {
            return false;
        }
        map_rot = mat->getSpecularRotation();
        map_scaleS = mat->getSpecularRepeatX();
        map_scaleT = mat->getSpecularRepeatY();
        map_offsS = mat->getSpecularOffsetX();
        map_offsT = mat->getSpecularOffsetY();
        break;
    default: /*make compiler happy*/
        break;
    }

    LLVector3 orig_pos, this_pos;
    LLQuaternion orig_face_rot, this_face_rot;
    F32 orig_proj_scale, this_proj_scale;
    align_to->getPlanarProjectedParams(&orig_face_rot, &orig_pos, &orig_proj_scale);
    getPlanarProjectedParams(&this_face_rot, &this_pos, &this_proj_scale);

    // The rotation of "this face's" texture:
    LLQuaternion orig_st_rot = LLQuaternion(map_rot, LLVector3::z_axis) * orig_face_rot;
    LLQuaternion this_st_rot = orig_st_rot * ~this_face_rot;
    F32 x_ang, y_ang, z_ang;
    this_st_rot.getEulerAngles(&x_ang, &y_ang, &z_ang);
    *res_st_rot = z_ang;

    // Offset and scale of "this face's" texture:
    LLVector3 centers_dist = (this_pos - orig_pos) * ~orig_st_rot;
    LLVector3 st_scale(map_scaleS, map_scaleT, 1.f);
    st_scale *= orig_proj_scale;
    centers_dist.scaleVec(st_scale);
    LLVector2 orig_st_offset(map_offsS, map_offsT);

    *res_st_offset = orig_st_offset + (LLVector2)centers_dist;
    res_st_offset->mV[VX] -= (S32)res_st_offset->mV[VX];
    res_st_offset->mV[VY] -= (S32)res_st_offset->mV[VY];

    st_scale /= this_proj_scale;
    *res_st_scale = (LLVector2)st_scale;
    return true;
}

void LLFace::updateRebuildFlags()
{
    if (mDrawablep->isState(LLDrawable::REBUILD_VOLUME))
    { //this rebuild is zero overhead (direct consequence of some change that affects this face)
        mLastUpdateTime = gFrameTimeSeconds;
    }
    else
    { //this rebuild is overhead (side effect of some change that does not affect this face)
        mLastMoveTime = gFrameTimeSeconds;
    }
}


bool LLFace::canRenderAsMask()
{
    const LLTextureEntry* te = getTextureEntry();
    if( !te || !getViewerObject() || !getTexture() )
    {
        return false;
    }

    if (te->getGLTFRenderMaterial())
    {
        return false;
    }

    if (LLPipeline::sNoAlpha)
    {
        return true;
    }

    if (isState(LLFace::RIGGED))
    { // never auto alpha-mask rigged faces
        return false;
    }


    LLMaterial* mat = te->getMaterialParams();
    if (mat && mat->getDiffuseAlphaMode() == LLMaterial::DIFFUSE_ALPHA_MODE_BLEND)
    {
        return false;
    }

    if ((te->getColor().mV[3] == 1.0f) && // can't treat as mask if we have face alpha
        (te->getGlow() == 0.f) && // glowing masks are hard to implement - don't mask
        getTexture()->getIsAlphaMask()) // texture actually qualifies for masking (lazily recalculated but expensive)
    {
        if (getViewerObject()->isHUDAttachment() || te->getFullbright())
        { //hud attachments and fullbright objects are NOT subject to the deferred rendering pipe
            return LLPipeline::sAutoMaskAlphaNonDeferred;
        }
        else
        {
            return LLPipeline::sAutoMaskAlphaDeferred;
        }
    }

    return false;
}

//helper function for pushing primitives for transform shaders and cleaning up
//uninitialized data on the tail, plus tracking number of expected primitives
void push_for_transform(LLVertexBuffer* buff, U32 source_count, U32 dest_count)
{
    if (source_count > 0 && dest_count >= source_count) //protect against possible U32 wrapping
    {
        //push source primitives
        buff->drawArrays(LLRender::POINTS, 0, source_count);
        U32 tail = dest_count-source_count;
        for (U32 i = 0; i < tail; ++i)
        { //copy last source primitive into each element in tail
            buff->drawArrays(LLRender::POINTS, source_count-1, 1);
        }
        gPipeline.mTransformFeedbackPrimitives += dest_count;
    }
}

bool LLFace::getGeometryVolume(const LLVolume& volume,
                                S32 face_index,
                                const LLMatrix4& mat_vert_in,
                                const LLMatrix3& mat_norm_in,
                                U16 index_offset,
                                bool force_rebuild,
                                bool no_debug_assert)
{
    LL_PROFILE_ZONE_SCOPED_CATEGORY_FACE;
    llassert(verify());

    if (face_index < 0 || face_index >= volume.getNumVolumeFaces())
    {
        if (gDebugGL)
        {
            LL_WARNS() << "Face index is out of bounds!" << LL_ENDL;
            LL_WARNS() << "Attempt get volume face out of range!"
                " Total Faces: " << volume.getNumVolumeFaces() <<
                " Attempt get access to: " << face_index << LL_ENDL;
            llassert(no_debug_assert);
        }
        return false;
    }

    bool rigged = isState(RIGGED);

    const LLVolumeFace &vf = volume.getVolumeFace(face_index);
<<<<<<< HEAD
	S32 num_vertices = (S32)vf.mNumVertices;
	S32 num_indices = (S32) vf.mNumIndices;
	
	if (gPipeline.hasRenderDebugMask(LLPipeline::RENDER_DEBUG_OCTREE))
	{
		updateRebuildFlags();
	}

	if (mVertexBuffer.notNull())
	{
		if (num_indices + (S32) mIndicesIndex > mVertexBuffer->getNumIndices())
		{
			if (gDebugGL)
			{
				LL_WARNS() << "Index buffer overflow!" << LL_ENDL;
				LL_WARNS() << "Indices Count: " << mIndicesCount
						<< " VF Num Indices: " << num_indices
						<< " Indices Index: " << mIndicesIndex
						<< " VB Num Indices: " << mVertexBuffer->getNumIndices() << LL_ENDL;
				LL_WARNS()	<< " Face Index: " << face_index
						<< " Pool Type: " << mPoolType << LL_ENDL;
				llassert(no_debug_assert);
			}
			return false;
		}

		if (num_vertices + mGeomIndex > mVertexBuffer->getNumVerts())
		{
			if (gDebugGL)
			{
				LL_WARNS() << "Vertex buffer overflow!" << LL_ENDL;
				llassert(no_debug_assert);
			}
			return false;
		}
	}

	LLStrider<LLVector3> vert;
	LLStrider<LLVector2> tex_coords0;
	LLStrider<LLVector2> tex_coords1;
	LLStrider<LLVector2> tex_coords2;
	LLStrider<LLVector3> norm;
	LLStrider<LLColor4U> colors;
	LLStrider<LLVector3> tangent;
	LLStrider<U16> indicesp;
	LLStrider<LLVector4> wght;

	bool full_rebuild = force_rebuild || mDrawablep->isState(LLDrawable::REBUILD_VOLUME);
	
	bool global_volume = mDrawablep->getVOVolume()->isVolumeGlobal();
	LLVector3 scale;
	if (global_volume)
	{
		scale.setVec(1,1,1);
	}
	else
	{
		scale = mVObjp->getScale();
	}
	
	bool rebuild_pos = full_rebuild || mDrawablep->isState(LLDrawable::REBUILD_POSITION);
	bool rebuild_color = full_rebuild || mDrawablep->isState(LLDrawable::REBUILD_COLOR);
	bool rebuild_emissive = rebuild_color && mVertexBuffer->hasDataType(LLVertexBuffer::TYPE_EMISSIVE);
	bool rebuild_tcoord = full_rebuild || mDrawablep->isState(LLDrawable::REBUILD_TCOORD);
	bool rebuild_normal = rebuild_pos && mVertexBuffer->hasDataType(LLVertexBuffer::TYPE_NORMAL);
	bool rebuild_tangent = rebuild_pos && mVertexBuffer->hasDataType(LLVertexBuffer::TYPE_TANGENT);
	bool rebuild_weights = rebuild_pos && mVertexBuffer->hasDataType(LLVertexBuffer::TYPE_WEIGHT4);

	const LLTextureEntry *tep = mVObjp->getTE(face_index);
	const U8 bump_code = tep ? tep->getBumpmap() : 0;

	bool is_static = mDrawablep->isStatic();
	bool is_global = is_static;

	LLVector3 center_sum(0.f, 0.f, 0.f);
	
	if (is_global)
	{
		setState(GLOBAL);
	}
	else
	{
		clearState(GLOBAL);
	}

	LLColor4U color = tep->getColor();
=======
    S32 num_vertices = (S32)vf.mNumVertices;
    S32 num_indices = (S32) vf.mNumIndices;
>>>>>>> e7eced3c

    if (gPipeline.hasRenderDebugMask(LLPipeline::RENDER_DEBUG_OCTREE))
    {
        updateRebuildFlags();
    }

    if (mVertexBuffer.notNull())
    {
        if (num_indices + (S32) mIndicesIndex > mVertexBuffer->getNumIndices())
        {
            if (gDebugGL)
            {
                LL_WARNS() << "Index buffer overflow!" << LL_ENDL;
                LL_WARNS() << "Indices Count: " << mIndicesCount
                        << " VF Num Indices: " << num_indices
                        << " Indices Index: " << mIndicesIndex
                        << " VB Num Indices: " << mVertexBuffer->getNumIndices() << LL_ENDL;
                LL_WARNS()  << " Face Index: " << face_index
                        << " Pool Type: " << mPoolType << LL_ENDL;
                llassert(no_debug_assert);
            }
            return FALSE;
        }

        if (num_vertices + mGeomIndex > mVertexBuffer->getNumVerts())
        {
            if (gDebugGL)
            {
                LL_WARNS() << "Vertex buffer overflow!" << LL_ENDL;
                llassert(no_debug_assert);
            }
            return FALSE;
        }
    }

    LLStrider<LLVector3> vert;
    LLStrider<LLVector2> tex_coords0;
    LLStrider<LLVector2> tex_coords1;
    LLStrider<LLVector2> tex_coords2;
    LLStrider<LLVector3> norm;
    LLStrider<LLColor4U> colors;
    LLStrider<LLVector3> tangent;
    LLStrider<U16> indicesp;
    LLStrider<LLVector4> wght;

    BOOL full_rebuild = force_rebuild || mDrawablep->isState(LLDrawable::REBUILD_VOLUME);

    BOOL global_volume = mDrawablep->getVOVolume()->isVolumeGlobal();
    LLVector3 scale;
    if (global_volume)
    {
        scale.setVec(1,1,1);
    }
    else
    {
        scale = mVObjp->getScale();
    }

    bool rebuild_pos = full_rebuild || mDrawablep->isState(LLDrawable::REBUILD_POSITION);
    bool rebuild_color = full_rebuild || mDrawablep->isState(LLDrawable::REBUILD_COLOR);
    bool rebuild_emissive = rebuild_color && mVertexBuffer->hasDataType(LLVertexBuffer::TYPE_EMISSIVE);
    bool rebuild_tcoord = full_rebuild || mDrawablep->isState(LLDrawable::REBUILD_TCOORD);
    bool rebuild_normal = rebuild_pos && mVertexBuffer->hasDataType(LLVertexBuffer::TYPE_NORMAL);
    bool rebuild_tangent = rebuild_pos && mVertexBuffer->hasDataType(LLVertexBuffer::TYPE_TANGENT);
    bool rebuild_weights = rebuild_pos && mVertexBuffer->hasDataType(LLVertexBuffer::TYPE_WEIGHT4);

    const LLTextureEntry *tep = mVObjp->getTE(face_index);
    const U8 bump_code = tep ? tep->getBumpmap() : 0;

    BOOL is_static = mDrawablep->isStatic();
    BOOL is_global = is_static;

    LLVector3 center_sum(0.f, 0.f, 0.f);

    if (is_global)
    {
        setState(GLOBAL);
    }
    else
    {
        clearState(GLOBAL);
    }

    LLColor4U color = tep->getColor();

    if (tep->getGLTFRenderMaterial())
    {
        color = tep->getGLTFRenderMaterial()->mBaseColor;
    }
<<<<<<< HEAD
    
    if (rebuild_color)
	{ //decide if shiny goes in alpha channel of color
		if (tep && 
			!isInAlphaPool() && tep->getGLTFRenderMaterial() == nullptr)  // <--- alpha channel MUST contain transparency, not shiny
	{
			LLMaterial* mat = tep->getMaterialParams().get();
						
			bool shiny_in_alpha = false;
			
			//store shiny in alpha if we don't have a specular map
			if  (!mat || mat->getSpecularID().isNull())
			{
				shiny_in_alpha = true;
			}

			if (shiny_in_alpha)
			{
				static const GLfloat SHININESS_TO_ALPHA[4] =
				{
					0.0000f,
					0.25f,
					0.5f,
					0.75f
				};
			
				llassert(tep->getShiny() <= 3);
				color.mV[3] = U8 (SHININESS_TO_ALPHA[tep->getShiny()] * 255);
			}
		}
	}

	// INDICES
	if (full_rebuild)
	{
=======

    if (rebuild_color)
    { //decide if shiny goes in alpha channel of color
        if (tep &&
            !isInAlphaPool())  // <--- alpha channel MUST contain transparency, not shiny
    {
            LLMaterial* mat = tep->getMaterialParams().get();

            bool shiny_in_alpha = false;

            //store shiny in alpha if we don't have a specular map
            if  (!mat || mat->getSpecularID().isNull())
            {
                shiny_in_alpha = true;
            }

            if (shiny_in_alpha)
            {
                static const GLfloat SHININESS_TO_ALPHA[4] =
                {
                    0.0000f,
                    0.25f,
                    0.5f,
                    0.75f
                };

                llassert(tep->getShiny() <= 3);
                color.mV[3] = U8 (SHININESS_TO_ALPHA[tep->getShiny()] * 255);
            }
        }
    }

    // INDICES
    if (full_rebuild)
    {
>>>>>>> e7eced3c
        LL_PROFILE_ZONE_NAMED_CATEGORY_FACE("getGeometryVolume - indices");
        mVertexBuffer->getIndexStrider(indicesp, mIndicesIndex, mIndicesCount);

        volatile __m128i* dst = (__m128i*) indicesp.get();
        __m128i* src = (__m128i*) vf.mIndices;
        __m128i offset = _mm_set1_epi16(index_offset);

        S32 end = num_indices/8;

        for (S32 i = 0; i < end; i++)
        {
            __m128i res = _mm_add_epi16(src[i], offset);
            _mm_storeu_si128((__m128i*) dst++, res);
        }

        {
            LL_PROFILE_ZONE_NAMED_CATEGORY_FACE("getGeometryVolume - indices tail");
            U16* idx = (U16*) dst;

            for (S32 i = end*8; i < num_indices; ++i)
            {
                *idx++ = vf.mIndices[i]+index_offset;
            }
        }
    }


    LLMaterial* mat = tep->getMaterialParams().get();
    LLGLTFMaterial* gltf_mat = tep->getGLTFRenderMaterial();

    F32 r = 0, os = 0, ot = 0, ms = 0, mt = 0, cos_ang = 0, sin_ang = 0;

    constexpr S32 XFORM_NONE = 0;
    constexpr S32 XFORM_BLINNPHONG_COLOR = 1;
    constexpr S32 XFORM_BLINNPHONG_NORMAL = 1 << 1;
    constexpr S32 XFORM_BLINNPHONG_SPECULAR = 1 << 2;

    S32 xforms = XFORM_NONE;
    // For GLTF, transforms will be applied later
    if (rebuild_tcoord && tep && !gltf_mat)
    {
        r  = tep->getRotation();
        os = tep->mOffsetS;
        ot = tep->mOffsetT;
        ms = tep->mScaleS;
        mt = tep->mScaleT;
        cos_ang = cos(r);
        sin_ang = sin(r);

        if (cos_ang != 1.f ||
            sin_ang != 0.f ||
            os != 0.f ||
            ot != 0.f ||
            ms != 1.f ||
            mt != 1.f)
        {
            xforms |= XFORM_BLINNPHONG_COLOR;
        }
        if (mat)
        {
            F32 r_norm = 0, os_norm = 0, ot_norm = 0, ms_norm = 0, mt_norm = 0, cos_ang_norm = 0, sin_ang_norm = 0;
            mat->getNormalOffset(os_norm, ot_norm);
            mat->getNormalRepeat(ms_norm, mt_norm);
            r_norm = mat->getNormalRotation();
            cos_ang_norm = cos(r_norm);
            sin_ang_norm = sin(r_norm);
            if (cos_ang_norm != 1.f ||
                sin_ang_norm != 0.f ||
                os_norm != 0.f ||
                ot_norm != 0.f ||
                ms_norm != 1.f ||
                mt_norm != 1.f)
            {
                xforms |= XFORM_BLINNPHONG_NORMAL;
            }
        }
        if (mat)
        {
            F32 r_spec = 0, os_spec = 0, ot_spec = 0, ms_spec = 0, mt_spec = 0, cos_ang_spec = 0, sin_ang_spec = 0;
            mat->getSpecularOffset(os_spec, ot_spec);
            mat->getSpecularRepeat(ms_spec, mt_spec);
            r_spec = mat->getSpecularRotation();
            cos_ang_spec = cos(r_spec);
            sin_ang_spec = sin(r_spec);
            if (cos_ang_spec != 1.f ||
                sin_ang_spec != 0.f ||
                os_spec != 0.f ||
                ot_spec != 0.f ||
                ms_spec != 1.f ||
                mt_spec != 1.f)
            {
                xforms |= XFORM_BLINNPHONG_SPECULAR;
            }
        }
    }

    const LLMeshSkinInfo* skin = nullptr;
    LLMatrix4a mat_vert;
    LLMatrix4a mat_normal;

    // prepare mat_vert
    if (rebuild_pos)
    {
        if (rigged)
        { //override with bind shape matrix if rigged
            skin = mSkinInfo;
            mat_vert = skin->mBindShapeMatrix;
        }
        else
        {
            mat_vert.loadu(mat_vert_in);
        }
    }

    if (rebuild_normal || rebuild_tangent)
    { //override mat_normal with inverse of skin->mBindShapeMatrix
        LL_PROFILE_ZONE_NAMED_CATEGORY_FACE("getGeometryVolume - norm mat override");
        if (rigged)
        {
            if (skin == nullptr)
            {
                skin = mSkinInfo;
            }

            //TODO -- cache this (check profile marker above)?
            glh::matrix4f m((F32*) skin->mBindShapeMatrix.getF32ptr());
            m = m.inverse().transpose();
            mat_normal.loadu(m.m);
        }
        else
        {
            mat_normal.loadu(mat_norm_in);
        }
    }

    {
        //if it's not fullbright and has no normals, bake sunlight based on face normal
        //bool bake_sunlight = !getTextureEntry()->getFullbright() &&
        //  !mVertexBuffer->hasDataType(LLVertexBuffer::TYPE_NORMAL);

        if (rebuild_tcoord)
        {
            LL_PROFILE_ZONE_NAMED_CATEGORY_FACE("getGeometryVolume - tcoord");

            //bump setup
            LLVector4a binormal_dir( -sin_ang, cos_ang, 0.f );
            LLVector4a bump_s_primary_light_ray(0.f, 0.f, 0.f);
            LLVector4a bump_t_primary_light_ray(0.f, 0.f, 0.f);

            LLQuaternion bump_quat;
            if (mDrawablep->isActive())
            {
                bump_quat = LLQuaternion(mDrawablep->getRenderMatrix());
            }

            if (bump_code)
            {
                mVObjp->getVolume()->genTangents(face_index);
                F32 offset_multiple;
                switch( bump_code )
                {
                    case BE_NO_BUMP:
                    offset_multiple = 0.f;
                    break;
                    case BE_BRIGHTNESS:
                    case BE_DARKNESS:
                    if( mTexture[LLRender::DIFFUSE_MAP].notNull() && mTexture[LLRender::DIFFUSE_MAP]->hasGLTexture())
                    {
                        // Offset by approximately one texel
                        S32 cur_discard = mTexture[LLRender::DIFFUSE_MAP]->getDiscardLevel();
                        S32 max_size = llmax( mTexture[LLRender::DIFFUSE_MAP]->getWidth(), mTexture[LLRender::DIFFUSE_MAP]->getHeight() );
                        max_size <<= cur_discard;
                        const F32 ARTIFICIAL_OFFSET = 2.f;
                        offset_multiple = ARTIFICIAL_OFFSET / (F32)max_size;
                    }
                    else
                    {
                        offset_multiple = 1.f/256;
                    }
                    break;

                    default:  // Standard bumpmap textures.  Assumed to be 256x256
                    offset_multiple = 1.f / 256;
                    break;
                }

                F32 s_scale = 1.f;
                F32 t_scale = 1.f;
                if( tep )
                {
                    tep->getScale( &s_scale, &t_scale );
                }
                // Use the nudged south when coming from above sun angle, such
                // that emboss mapping always shows up on the upward faces of cubes when
                // it's noon (since a lot of builders build with the sun forced to noon).
                LLVector3   sun_ray  = gSky.mVOSkyp->mBumpSunDir;
                LLVector3   moon_ray = gSky.mVOSkyp->getMoon().getDirection();
                LLVector3& primary_light_ray = (sun_ray.mV[VZ] > 0) ? sun_ray : moon_ray;

                bump_s_primary_light_ray.load3((offset_multiple * s_scale * primary_light_ray).mV);
                bump_t_primary_light_ray.load3((offset_multiple * t_scale * primary_light_ray).mV);
            }

            U8 texgen = getTextureEntry()->getTexGen();
            if (rebuild_tcoord && texgen != LLTextureEntry::TEX_GEN_DEFAULT)
            { //planar texgen needs binormals
                mVObjp->getVolume()->genTangents(face_index);
            }

            U8 tex_mode = 0;

            bool tex_anim = false;

                LLVOVolume* vobj = (LLVOVolume*) (LLViewerObject*) mVObjp;
                tex_mode = vobj->mTexAnimMode;

            if (vobj->mTextureAnimp)
            { //texture animation is in play, override specular and normal map tex coords with diffuse texcoords
                tex_anim = true;
            }

            if (isState(TEXTURE_ANIM))
            {
                if (!tex_mode)
                {
                    clearState(TEXTURE_ANIM);
                }
                else
                {
                    os = ot = 0.f;
                    r = 0.f;
                    cos_ang = 1.f;
                    sin_ang = 0.f;
                    ms = mt = 1.f;

                    xforms = XFORM_NONE;
                }

                if (getVirtualSize() >= MIN_TEX_ANIM_SIZE) // || isState(LLFace::RIGGED))
                { //don't override texture transform during tc bake
                    tex_mode = 0;
                }
            }

            LLVector4a scalea;
            scalea.load3(scale.mV);

            bool do_bump = bump_code && mVertexBuffer->hasDataType(LLVertexBuffer::TYPE_TEXCOORD1);

            if ((mat || gltf_mat) && !do_bump)
            {
                do_bump  = mVertexBuffer->hasDataType(LLVertexBuffer::TYPE_TEXCOORD1)
                         || mVertexBuffer->hasDataType(LLVertexBuffer::TYPE_TEXCOORD2);
            }

            // For GLTF materials: Transforms will be applied later
            bool do_tex_mat = tex_mode && mTextureMatrix && !gltf_mat;

            if (!do_bump)
            { //not bump mapped, might be able to do a cheap update
                mVertexBuffer->getTexCoord0Strider(tex_coords0, mGeomIndex, mGeomCount);

                if (texgen != LLTextureEntry::TEX_GEN_PLANAR)
                {
                    LL_PROFILE_ZONE_NAMED_CATEGORY_FACE("getGeometryVolume - texgen");
                    if (!do_tex_mat)
                    {
                        if (xforms == XFORM_NONE)
                        {
                            LL_PROFILE_ZONE_NAMED_CATEGORY_FACE("ggv - texgen 1");
                            S32 tc_size = (num_vertices*2*sizeof(F32)+0xF) & ~0xF;
                            LLVector4a::memcpyNonAliased16((F32*) tex_coords0.get(), (F32*) vf.mTexCoords, tc_size);
                        }
                        else
                        {
                            LL_PROFILE_ZONE_NAMED_CATEGORY_FACE("ggv - texgen 2");
                            F32* dst = (F32*) tex_coords0.get();
                            LLVector4a* src = (LLVector4a*) vf.mTexCoords;

                            LLVector4a trans;
                            trans.splat(-0.5f);

                            LLVector4a rot0;
                            rot0.set(cos_ang, -sin_ang, cos_ang, -sin_ang);

                            LLVector4a rot1;
                            rot1.set(sin_ang, cos_ang, sin_ang, cos_ang);

                            LLVector4a scale;
                            scale.set(ms, mt, ms, mt);

                            LLVector4a offset;
                            offset.set(os+0.5f, ot+0.5f, os+0.5f, ot+0.5f);

                            LLVector4Logical mask;
                            mask.clear();
                            mask.setElement<2>();
                            mask.setElement<3>();

                            U32 count = num_vertices/2 + num_vertices%2;

                            for (S32 i = 0; i < count; i++)
                            {
                                LLVector4a res = *src++;
                                xform4a(res, trans, mask, rot0, rot1, offset, scale);
                                res.store4a(dst);
                                dst += 4;
                            }
                        }
                    }
                    else
                    { //do tex mat, no texgen, no bump
                        for (S32 i = 0; i < num_vertices; i++)
                        {
                            LLVector2 tc(vf.mTexCoords[i]);

                            LLVector3 tmp(tc.mV[0], tc.mV[1], 0.f);
                            tmp = tmp * *mTextureMatrix;
                            tc.mV[0] = tmp.mV[0];
                            tc.mV[1] = tmp.mV[1];
                            *tex_coords0++ = tc;
                        }
                    }
                }
                else
                { //no bump, tex gen planar
                    LL_PROFILE_ZONE_NAMED_CATEGORY_FACE("getGeometryVolume - texgen planar");
                    if (do_tex_mat)
                    {
                        for (S32 i = 0; i < num_vertices; i++)
                        {
                            LLVector2 tc(vf.mTexCoords[i]);
                            LLVector4a& norm = vf.mNormals[i];
                            LLVector4a& center = *(vf.mCenter);
                            LLVector4a vec = vf.mPositions[i];
                            vec.mul(scalea);
                            planarProjection(tc, norm, center, vec);

                            LLVector3 tmp(tc.mV[0], tc.mV[1], 0.f);
                            tmp = tmp * *mTextureMatrix;
                            tc.mV[0] = tmp.mV[0];
                            tc.mV[1] = tmp.mV[1];

                            *tex_coords0++ = tc;
                        }
                    }
                    else if (xforms != XFORM_NONE)
                    {
                        for (S32 i = 0; i < num_vertices; i++)
                        {
                            LLVector2 tc(vf.mTexCoords[i]);
                            LLVector4a& norm = vf.mNormals[i];
                            LLVector4a& center = *(vf.mCenter);
                            LLVector4a vec = vf.mPositions[i];
                            vec.mul(scalea);
                            planarProjection(tc, norm, center, vec);

                            xform(tc, cos_ang, sin_ang, os, ot, ms, mt);

                            *tex_coords0++ = tc;
                        }
                    }
                    else
                    {
                        for (S32 i = 0; i < num_vertices; i++)
                        {
                            LLVector2 tc(vf.mTexCoords[i]);
                            LLVector4a& norm = vf.mNormals[i];
                            LLVector4a& center = *(vf.mCenter);
                            LLVector4a vec = vf.mPositions[i];
                            vec.mul(scalea);
                            planarProjection(tc, norm, center, vec);

                            *tex_coords0++ = tc;
                        }
                    }
                }
            }
            else
            { //bump mapped or has material, just do the whole expensive loop
                LL_PROFILE_ZONE_NAMED_CATEGORY_FACE("getGeometryVolume - texgen default");

                std::vector<LLVector2> bump_tc;

                if (mat && !mat->getNormalID().isNull())
                { //writing out normal and specular texture coordinates, not bump offsets
                    do_bump = false;
                }

                LLStrider<LLVector2> dst;

                for (U32 ch = 0; ch < 3; ++ch)
                {
                    S32 xform_channel = XFORM_NONE;
                    switch (ch)
                    {
                        case 0:
                            xform_channel = XFORM_BLINNPHONG_COLOR;
                            mVertexBuffer->getTexCoord0Strider(dst, mGeomIndex, mGeomCount);
                            break;
                        case 1:
                            xform_channel = XFORM_BLINNPHONG_NORMAL;
                            if (mVertexBuffer->hasDataType(LLVertexBuffer::TYPE_TEXCOORD1))
                            {
                                mVertexBuffer->getTexCoord1Strider(dst, mGeomIndex, mGeomCount);
                                if (mat && !tex_anim)
                                {
                                    r  = mat->getNormalRotation();
                                    mat->getNormalOffset(os, ot);
                                    mat->getNormalRepeat(ms, mt);

                                    cos_ang = cos(r);
                                    sin_ang = sin(r);

                                }
                            }
                            else
                            {
                                continue;
                            }
                            break;
                        case 2:
                            xform_channel = XFORM_BLINNPHONG_SPECULAR;
                            if (mVertexBuffer->hasDataType(LLVertexBuffer::TYPE_TEXCOORD2))
                            {
                                mVertexBuffer->getTexCoord2Strider(dst, mGeomIndex, mGeomCount);
                                if (mat && !tex_anim)
                                {
                                    r  = mat->getSpecularRotation();
                                    mat->getSpecularOffset(os, ot);
                                    mat->getSpecularRepeat(ms, mt);

                                    cos_ang = cos(r);
                                    sin_ang = sin(r);
                                }
                            }
                            else
                            {
                                continue;
                            }
                            break;
                    }
                    const bool do_xform = (xforms & xform_channel) != XFORM_NONE;


                    for (S32 i = 0; i < num_vertices; i++)
                    {
                        LLVector2 tc(vf.mTexCoords[i]);

                        LLVector4a& norm = vf.mNormals[i];

                        LLVector4a& center = *(vf.mCenter);

                        if (texgen != LLTextureEntry::TEX_GEN_DEFAULT)
                        {
                            LLVector4a vec = vf.mPositions[i];

                            vec.mul(scalea);

                            if (texgen == LLTextureEntry::TEX_GEN_PLANAR)
                            {
                                planarProjection(tc, norm, center, vec);
                            }
                        }

                        if (tex_mode && mTextureMatrix)
                        {
                            LLVector3 tmp(tc.mV[0], tc.mV[1], 0.f);
                            tmp = tmp * *mTextureMatrix;
                            tc.mV[0] = tmp.mV[0];
                            tc.mV[1] = tmp.mV[1];
                        }
                        else if (do_xform)
                        {
                            xform(tc, cos_ang, sin_ang, os, ot, ms, mt);
                        }

                        *dst++ = tc;
                        if (do_bump)
                        {
                            bump_tc.push_back(tc);
                        }
                    }
                }

                if ((!mat && !gltf_mat) && do_bump)
                {
                    mVertexBuffer->getTexCoord1Strider(tex_coords1, mGeomIndex, mGeomCount);

                    mVObjp->getVolume()->genTangents(face_index);

<<<<<<< HEAD
					for (S32 i = 0; i < num_vertices; i++)
					{
						LLVector4a tangent = vf.mTangents[i];

						LLVector4a binorm;
						binorm.setCross3(vf.mNormals[i], tangent);
						binorm.mul(tangent.getF32ptr()[3]);

						LLMatrix4a tangent_to_object;
						tangent_to_object.setRows(tangent, binorm, vf.mNormals[i]);
						LLVector4a t;
						tangent_to_object.rotate(binormal_dir, t);
						LLVector4a binormal;
						mat_normal.rotate(t, binormal);
						
						//VECTORIZE THIS
						if (mDrawablep->isActive())
						{
							LLVector3 t;
							t.set(binormal.getF32ptr());
							t *= bump_quat;
							binormal.load3(t.mV);
						}

						binormal.normalize3fast();

						LLVector2 tc = bump_tc[i];
						tc += LLVector2( bump_s_primary_light_ray.dot3(tangent).getF32(), bump_t_primary_light_ray.dot3(binormal).getF32() );
					
						*tex_coords1++ = tc;
					}
				}
			}
		}

		if (rebuild_pos)
		{
			LLVector4a* src = vf.mPositions;
			
			//_mm_prefetch((char*)src, _MM_HINT_T0);

			LLVector4a* end = src+num_vertices;
			//LLVector4a* end_64 = end-4;

			llassert(num_vertices > 0);
		
			mVertexBuffer->getVertexStrider(vert, mGeomIndex, mGeomCount);
			
			
			F32* dst = (F32*) vert.get();
			F32* end_f32 = dst+mGeomCount*4;

			//_mm_prefetch((char*)dst, _MM_HINT_NTA);
			//_mm_prefetch((char*)src, _MM_HINT_NTA);
				
			//_mm_prefetch((char*)dst, _MM_HINT_NTA);


			LLVector4a res0; //,res1,res2,res3;

			LLVector4a texIdx;

			S32 index = mTextureIndex < FACE_DO_NOT_BATCH_TEXTURES ? mTextureIndex : 0;

			F32 val = 0.f;
			S32* vp = (S32*) &val;
			*vp = index;
			
			llassert(index < LLGLSLShader::sIndexedTextureChannels);

			LLVector4Logical mask;
			mask.clear();
			mask.setElement<3>();
		
			texIdx.set(0,0,0,val);

			LLVector4a tmp;

			
			while (src < end)
			{	
				mat_vert.affineTransform(*src++, res0);
				tmp.setSelectWithMask(mask, texIdx, res0);
				tmp.store4a((F32*) dst);
				dst += 4;
			}
			
			while (dst < end_f32)
			{
				res0.store4a((F32*) dst);
				dst += 4;
			}
		}

		if (rebuild_normal)
		{
            LL_PROFILE_ZONE_NAMED_CATEGORY_FACE("getGeometryVolume - normal");

			mVertexBuffer->getNormalStrider(norm, mGeomIndex, mGeomCount);
			F32* normals = (F32*) norm.get();
			LLVector4a* src = vf.mNormals;
			LLVector4a* end = src+num_vertices;

			while (src < end)
			{	
				LLVector4a normal;
				mat_normal.rotate(*src++, normal);
				normal.store4a(normals);
				normals += 4;
			}
		}
		
		if (rebuild_tangent)
		{
=======
                    for (S32 i = 0; i < num_vertices; i++)
                    {
                        LLVector4a tangent = vf.mTangents[i];

                        LLVector4a binorm;
                        binorm.setCross3(vf.mNormals[i], tangent);
                        binorm.mul(tangent.getF32ptr()[3]);

                        LLMatrix4a tangent_to_object;
                        tangent_to_object.setRows(tangent, binorm, vf.mNormals[i]);
                        LLVector4a t;
                        tangent_to_object.rotate(binormal_dir, t);
                        LLVector4a binormal;
                        mat_normal.rotate(t, binormal);

                        //VECTORIZE THIS
                        if (mDrawablep->isActive())
                        {
                            LLVector3 t;
                            t.set(binormal.getF32ptr());
                            t *= bump_quat;
                            binormal.load3(t.mV);
                        }

                        binormal.normalize3fast();

                        LLVector2 tc = bump_tc[i];
                        tc += LLVector2( bump_s_primary_light_ray.dot3(tangent).getF32(), bump_t_primary_light_ray.dot3(binormal).getF32() );

                        *tex_coords1++ = tc;
                    }
                }
            }
        }

        if (rebuild_pos)
        {
            LLVector4a* src = vf.mPositions;

            //_mm_prefetch((char*)src, _MM_HINT_T0);

            LLVector4a* end = src+num_vertices;
            //LLVector4a* end_64 = end-4;

            llassert(num_vertices > 0);

            mVertexBuffer->getVertexStrider(vert, mGeomIndex, mGeomCount);


            F32* dst = (F32*) vert.get();
            F32* end_f32 = dst+mGeomCount*4;

            //_mm_prefetch((char*)dst, _MM_HINT_NTA);
            //_mm_prefetch((char*)src, _MM_HINT_NTA);

            //_mm_prefetch((char*)dst, _MM_HINT_NTA);


            LLVector4a res0; //,res1,res2,res3;

            LLVector4a texIdx;

            S32 index = mTextureIndex < FACE_DO_NOT_BATCH_TEXTURES ? mTextureIndex : 0;

            F32 val = 0.f;
            S32* vp = (S32*) &val;
            *vp = index;

            llassert(index <= LLGLSLShader::sIndexedTextureChannels-1);

            LLVector4Logical mask;
            mask.clear();
            mask.setElement<3>();

            texIdx.set(0,0,0,val);

            LLVector4a tmp;


            while (src < end)
            {
                mat_vert.affineTransform(*src++, res0);
                tmp.setSelectWithMask(mask, texIdx, res0);
                tmp.store4a((F32*) dst);
                dst += 4;
            }

            while (dst < end_f32)
            {
                res0.store4a((F32*) dst);
                dst += 4;
            }
        }

        if (rebuild_normal)
        {
            LL_PROFILE_ZONE_NAMED_CATEGORY_FACE("getGeometryVolume - normal");

            mVertexBuffer->getNormalStrider(norm, mGeomIndex, mGeomCount);
            F32* normals = (F32*) norm.get();
            LLVector4a* src = vf.mNormals;
            LLVector4a* end = src+num_vertices;

            while (src < end)
            {
                LLVector4a normal;
                mat_normal.rotate(*src++, normal);
                normal.store4a(normals);
                normals += 4;
            }
        }

        if (rebuild_tangent)
        {
>>>>>>> e7eced3c
            LL_PROFILE_ZONE_NAMED_CATEGORY_FACE("getGeometryVolume - tangent");
            mVertexBuffer->getTangentStrider(tangent, mGeomIndex, mGeomCount);
            F32* tangents = (F32*) tangent.get();

            mVObjp->getVolume()->genTangents(face_index);

            LLVector4Logical mask;
            mask.clear();
            mask.setElement<3>();

            LLVector4a* src = vf.mTangents;
            LLVector4a* end = vf.mTangents +num_vertices;

            while (src < end)
            {
                LLVector4a tangent_out;
                mat_normal.rotate(*src, tangent_out);
                tangent_out.setSelectWithMask(mask, *src, tangent_out);
                tangent_out.store4a(tangents);

                src++;
                tangents += 4;
            }
        }

        if (rebuild_weights && vf.mWeights)
        {
            LL_PROFILE_ZONE_NAMED_CATEGORY_FACE("getGeometryVolume - weight");
            mVertexBuffer->getWeight4Strider(wght, mGeomIndex, mGeomCount);
            F32* weights = (F32*) wght.get();
            LLVector4a::memcpyNonAliased16(weights, (F32*) vf.mWeights, num_vertices*4*sizeof(F32));
        }

        if (rebuild_color && mVertexBuffer->hasDataType(LLVertexBuffer::TYPE_COLOR) )
        {
            LL_PROFILE_ZONE_NAMED_CATEGORY_FACE("getGeometryVolume - color");
            mVertexBuffer->getColorStrider(colors, mGeomIndex, mGeomCount);

            LLVector4a src;

            U32 vec[4];
            vec[0] = vec[1] = vec[2] = vec[3] = color.asRGBA();

            src.loadua((F32*) vec);

            F32* dst = (F32*) colors.get();
            S32 num_vecs = num_vertices/4;
            if (num_vertices%4 > 0)
            {
                ++num_vecs;
            }

            for (S32 i = 0; i < num_vecs; i++)
            {
                src.store4a(dst);
                dst += 4;
            }
        }

        if (rebuild_emissive)
        {
            LL_PROFILE_ZONE_NAMED_CATEGORY_FACE("getGeometryVolume - emissive");
<<<<<<< HEAD
			LLStrider<LLColor4U> emissive;
			mVertexBuffer->getEmissiveStrider(emissive, mGeomIndex, mGeomCount);

			U8 glow = (U8) llclamp((S32) (getTextureEntry()->getGlow()*255), 0, 255);

			LLVector4a src;

		
			LLColor4U glow4u = LLColor4U(0,0,0,glow);

			U32 glow32 = glow4u.asRGBA();

			U32 vec[4];
			vec[0] = vec[1] = vec[2] = vec[3] = glow32;
		
			src.loadua((F32*) vec);

			F32* dst = (F32*) emissive.get();
			S32 num_vecs = num_vertices/4;
			if (num_vertices%4 > 0)
			{
				++num_vecs;
			}

			for (S32 i = 0; i < num_vecs; i++)
			{	
				src.store4a(dst);
				dst += 4;
			}
		}
	}

	if (rebuild_tcoord)
	{
		mTexExtents[0].setVec(0,0);
		mTexExtents[1].setVec(1,1);
		xform(mTexExtents[0], cos_ang, sin_ang, os, ot, ms, mt);
		xform(mTexExtents[1], cos_ang, sin_ang, os, ot, ms, mt);
		
		F32 es = vf.mTexCoordExtents[1].mV[0] - vf.mTexCoordExtents[0].mV[0] ;
		F32 et = vf.mTexCoordExtents[1].mV[1] - vf.mTexCoordExtents[0].mV[1] ;
		mTexExtents[0][0] *= es ;
		mTexExtents[1][0] *= es ;
		mTexExtents[0][1] *= et ;
		mTexExtents[1][1] *= et ;
	}


	return true;
=======
            LLStrider<LLColor4U> emissive;
            mVertexBuffer->getEmissiveStrider(emissive, mGeomIndex, mGeomCount);

            U8 glow = (U8) llclamp((S32) (getTextureEntry()->getGlow()*255), 0, 255);

            LLVector4a src;


            LLColor4U glow4u = LLColor4U(0,0,0,glow);

            U32 glow32 = glow4u.asRGBA();

            U32 vec[4];
            vec[0] = vec[1] = vec[2] = vec[3] = glow32;

            src.loadua((F32*) vec);

            F32* dst = (F32*) emissive.get();
            S32 num_vecs = num_vertices/4;
            if (num_vertices%4 > 0)
            {
                ++num_vecs;
            }

            for (S32 i = 0; i < num_vecs; i++)
            {
                src.store4a(dst);
                dst += 4;
            }
        }
    }

    if (rebuild_tcoord)
    {
        mTexExtents[0].setVec(0,0);
        mTexExtents[1].setVec(1,1);
        xform(mTexExtents[0], cos_ang, sin_ang, os, ot, ms, mt);
        xform(mTexExtents[1], cos_ang, sin_ang, os, ot, ms, mt);

        F32 es = vf.mTexCoordExtents[1].mV[0] - vf.mTexCoordExtents[0].mV[0] ;
        F32 et = vf.mTexCoordExtents[1].mV[1] - vf.mTexCoordExtents[0].mV[1] ;
        mTexExtents[0][0] *= es ;
        mTexExtents[1][0] *= es ;
        mTexExtents[0][1] *= et ;
        mTexExtents[1][1] *= et ;
    }


    return TRUE;
>>>>>>> e7eced3c
}

void LLFace::renderIndexed()
{
    if (mVertexBuffer.notNull())
    {
        mVertexBuffer->setBuffer();
        mVertexBuffer->drawRange(LLRender::TRIANGLES, getGeomIndex(), getGeomIndex() + getGeomCount()-1, getIndicesCount(), getIndicesStart());
    }
}

//check if the face has a media
<<<<<<< HEAD
bool LLFace::hasMedia() const 
{
	if(mHasMedia)
	{
		return true ;
	}
	if(mTexture[LLRender::DIFFUSE_MAP].notNull()) 
	{
		return mTexture[LLRender::DIFFUSE_MAP]->hasParcelMedia() ;  //if has a parcel media
	}

	return false ; //no media.
=======
BOOL LLFace::hasMedia() const
{
    if(mHasMedia)
    {
        return TRUE ;
    }
    if(mTexture[LLRender::DIFFUSE_MAP].notNull())
    {
        return mTexture[LLRender::DIFFUSE_MAP]->hasParcelMedia() ;  //if has a parcel media
    }

    return FALSE ; //no media.
>>>>>>> e7eced3c
}

const F32 LEAST_IMPORTANCE = 0.05f ;
const F32 LEAST_IMPORTANCE_FOR_LARGE_IMAGE = 0.3f ;

void LLFace::resetVirtualSize()
{
    setVirtualSize(0.f);
    mImportanceToCamera = 0.f;
}

F32 LLFace::getTextureVirtualSize()
{
    LL_PROFILE_ZONE_SCOPED_CATEGORY_TEXTURE;
<<<<<<< HEAD
	F32 radius;
	F32 cos_angle_to_view_dir;	
	bool in_frustum = calcPixelArea(cos_angle_to_view_dir, radius);

	if (mPixelArea < F_ALMOST_ZERO || !in_frustum)
	{
		setVirtualSize(0.f) ;
		return 0.f;
	}

	//get area of circle in texture space
	LLVector2 tdim = mTexExtents[1] - mTexExtents[0];
	F32 texel_area = (tdim * 0.5f).lengthSquared()*3.14159f;
	if (texel_area <= 0)
	{
		// Probably animated, use default
		texel_area = 1.f;
	}

	F32 face_area;
	if (mVObjp->isSculpted() && texel_area > 1.f)
	{
		//sculpts can break assumptions about texel area
		face_area = mPixelArea;
	}
	else
	{
		//apply texel area to face area to get accurate ratio
		//face_area /= llclamp(texel_area, 1.f/64.f, 16.f);
		face_area =  mPixelArea / llclamp(texel_area, 0.015625f, 128.f);
	}

	face_area = LLFace::adjustPixelArea(mImportanceToCamera, face_area) ;
	if(face_area > LLViewerTexture::sMinLargeImageSize) //if is large image, shrink face_area by considering the partial overlapping.
	{
		if(mImportanceToCamera > LEAST_IMPORTANCE_FOR_LARGE_IMAGE && mTexture[LLRender::DIFFUSE_MAP].notNull() && mTexture[LLRender::DIFFUSE_MAP]->isLargeImage())
		{		
			face_area *= adjustPartialOverlapPixelArea(cos_angle_to_view_dir, radius );
		}	
	}

	setVirtualSize(face_area) ;

	return face_area;
=======
    F32 radius;
    F32 cos_angle_to_view_dir;
    BOOL in_frustum = calcPixelArea(cos_angle_to_view_dir, radius);

    if (mPixelArea < F_ALMOST_ZERO || !in_frustum)
    {
        setVirtualSize(0.f) ;
        return 0.f;
    }

    //get area of circle in texture space
    LLVector2 tdim = mTexExtents[1] - mTexExtents[0];
    F32 texel_area = (tdim * 0.5f).lengthSquared()*3.14159f;
    if (texel_area <= 0)
    {
        // Probably animated, use default
        texel_area = 1.f;
    }

    F32 face_area;
    if (mVObjp->isSculpted() && texel_area > 1.f)
    {
        //sculpts can break assumptions about texel area
        face_area = mPixelArea;
    }
    else
    {
        //apply texel area to face area to get accurate ratio
        //face_area /= llclamp(texel_area, 1.f/64.f, 16.f);
        face_area =  mPixelArea / llclamp(texel_area, 0.015625f, 128.f);
    }

    face_area = LLFace::adjustPixelArea(mImportanceToCamera, face_area) ;
    if(face_area > LLViewerTexture::sMinLargeImageSize) //if is large image, shrink face_area by considering the partial overlapping.
    {
        if(mImportanceToCamera > LEAST_IMPORTANCE_FOR_LARGE_IMAGE && mTexture[LLRender::DIFFUSE_MAP].notNull() && mTexture[LLRender::DIFFUSE_MAP]->isLargeImage())
        {
            face_area *= adjustPartialOverlapPixelArea(cos_angle_to_view_dir, radius );
        }
    }

    setVirtualSize(face_area) ;

    return face_area;
>>>>>>> e7eced3c
}

bool LLFace::calcPixelArea(F32& cos_angle_to_view_dir, F32& radius)
{
    LL_PROFILE_ZONE_SCOPED_CATEGORY_FACE;

    //VECTORIZE THIS
    //get area of circle around face

    LLVector4a center;
    LLVector4a size;


    if (isState(LLFace::RIGGED))
    {
        //override with avatar bounding box
        LLVOAvatar* avatar = mVObjp->getAvatar();
        if (avatar && avatar->mDrawable)
        {
            center.load3(avatar->getPositionAgent().mV);
            const LLVector4a* exts = avatar->mDrawable->getSpatialExtents();
            size.setSub(exts[1], exts[0]);
        }
        else
        {
            return false;
        }
    }
    else
    {
        center.load3(getPositionAgent().mV);
        size.setSub(mExtents[1], mExtents[0]);
    }
    size.mul(0.5f);

    LLViewerCamera* camera = LLViewerCamera::getInstance();

    F32 size_squared = size.dot3(size).getF32();
    LLVector4a lookAt;
    LLVector4a t;
    t.load3(camera->getOrigin().mV);
    lookAt.setSub(center, t);

    F32 dist = lookAt.getLength3().getF32();
    dist = llmax(dist-size.getLength3().getF32(), 0.001f);
    //ramp down distance for nearby objects
    if (dist < 16.f)
    {
        dist /= 16.f;
        dist *= dist;
        dist *= 16.f;
    }

    lookAt.normalize3fast() ;

    //get area of circle around node
    F32 app_angle = atanf((F32) sqrt(size_squared) / dist);
    radius = app_angle*LLDrawable::sCurPixelAngle;
    mPixelArea = radius*radius * 3.14159f;
    LLVector4a x_axis;
    x_axis.load3(camera->getXAxis().mV);
    cos_angle_to_view_dir = lookAt.dot3(x_axis).getF32();

    //if has media, check if the face is out of the view frustum.
    if(hasMedia())
    {
        if(!camera->AABBInFrustum(center, size))
        {
            mImportanceToCamera = 0.f ;
            return false ;
        }
        if(cos_angle_to_view_dir > camera->getCosHalfFov()) //the center is within the view frustum
        {
            cos_angle_to_view_dir = 1.0f ;
        }
        else
        {
            LLVector4a d;
            d.setSub(lookAt, x_axis);

            if(dist * dist * d.dot3(d) < size_squared)
            {
                cos_angle_to_view_dir = 1.0f ;
            }
        }
    }

    if(dist < mBoundingSphereRadius) //camera is very close
    {
        cos_angle_to_view_dir = 1.0f ;
        mImportanceToCamera = 1.0f ;
    }
    else
    {
        mImportanceToCamera = LLFace::calcImportanceToCamera(cos_angle_to_view_dir, dist) ;
    }

    return true ;
}

//the projection of the face partially overlaps with the screen
F32 LLFace::adjustPartialOverlapPixelArea(F32 cos_angle_to_view_dir, F32 radius )
{
    F32 screen_radius = (F32)llmax(gViewerWindow->getWindowWidthRaw(), gViewerWindow->getWindowHeightRaw()) ;
    F32 center_angle = acosf(cos_angle_to_view_dir) ;
    F32 d = center_angle * LLDrawable::sCurPixelAngle ;

    if(d + radius > screen_radius + 5.f)
    {
        //----------------------------------------------
        //calculate the intersection area of two circles
        //F32 radius_square = radius * radius ;
        //F32 d_square = d * d ;
        //F32 screen_radius_square = screen_radius * screen_radius ;
        //face_area =
        //  radius_square * acosf((d_square + radius_square - screen_radius_square)/(2 * d * radius)) +
        //  screen_radius_square * acosf((d_square + screen_radius_square - radius_square)/(2 * d * screen_radius)) -
        //  0.5f * sqrtf((-d + radius + screen_radius) * (d + radius - screen_radius) * (d - radius + screen_radius) * (d + radius + screen_radius)) ;
        //----------------------------------------------

        //the above calculation is too expensive
        //the below is a good estimation: bounding box of the bounding sphere:
        F32 alpha = 0.5f * (radius + screen_radius - d) / radius ;
        alpha = llclamp(alpha, 0.f, 1.f) ;
        return alpha * alpha ;
    }
    return 1.0f ;
}

const S8 FACE_IMPORTANCE_LEVEL = 4 ;
const F32 FACE_IMPORTANCE_TO_CAMERA_OVER_DISTANCE[FACE_IMPORTANCE_LEVEL][2] = //{distance, importance_weight}
    {{16.1f, 1.0f}, {32.1f, 0.5f}, {48.1f, 0.2f}, {96.1f, 0.05f} } ;
const F32 FACE_IMPORTANCE_TO_CAMERA_OVER_ANGLE[FACE_IMPORTANCE_LEVEL][2] =    //{cos(angle), importance_weight}
    {{0.985f /*cos(10 degrees)*/, 1.0f}, {0.94f /*cos(20 degrees)*/, 0.8f}, {0.866f /*cos(30 degrees)*/, 0.64f}, {0.0f, 0.36f}} ;

//static
F32 LLFace::calcImportanceToCamera(F32 cos_angle_to_view_dir, F32 dist)
{
    F32 importance = 0.f ;

    if(cos_angle_to_view_dir > LLViewerCamera::getInstance()->getCosHalfFov() &&
        dist < FACE_IMPORTANCE_TO_CAMERA_OVER_DISTANCE[FACE_IMPORTANCE_LEVEL - 1][0])
    {
        LLViewerCamera* camera = LLViewerCamera::getInstance();
        F32 camera_moving_speed = camera->getAverageSpeed() ;
        F32 camera_angular_speed = camera->getAverageAngularSpeed();

        if(camera_moving_speed > 10.0f || camera_angular_speed > 1.0f)
        {
            //if camera moves or rotates too fast, ignore the importance factor
            return 0.f ;
        }

        S32 i = 0 ;
        for(i = 0; i < FACE_IMPORTANCE_LEVEL && dist > FACE_IMPORTANCE_TO_CAMERA_OVER_DISTANCE[i][0]; ++i);
        i = llmin(i, FACE_IMPORTANCE_LEVEL - 1) ;
        F32 dist_factor = FACE_IMPORTANCE_TO_CAMERA_OVER_DISTANCE[i][1] ;

        for(i = 0; i < FACE_IMPORTANCE_LEVEL && cos_angle_to_view_dir < FACE_IMPORTANCE_TO_CAMERA_OVER_ANGLE[i][0] ; ++i) ;
        i = llmin(i, FACE_IMPORTANCE_LEVEL - 1) ;
        importance = dist_factor * FACE_IMPORTANCE_TO_CAMERA_OVER_ANGLE[i][1] ;
    }

    return importance ;
}

//static
F32 LLFace::adjustPixelArea(F32 importance, F32 pixel_area)
{
    if(pixel_area > LLViewerTexture::sMaxSmallImageSize)
    {
        if(importance < LEAST_IMPORTANCE) //if the face is not important, do not load hi-res.
        {
            static const F32 MAX_LEAST_IMPORTANCE_IMAGE_SIZE = 128.0f * 128.0f ;
            pixel_area = llmin(pixel_area * 0.5f, MAX_LEAST_IMPORTANCE_IMAGE_SIZE) ;
        }
        else if(pixel_area > LLViewerTexture::sMinLargeImageSize) //if is large image, shrink face_area by considering the partial overlapping.
        {
            if(importance < LEAST_IMPORTANCE_FOR_LARGE_IMAGE)//if the face is not important, do not load hi-res.
            {
                pixel_area = LLViewerTexture::sMinLargeImageSize ;
            }
        }
    }

    return pixel_area ;
}

bool LLFace::verify(const U32* indices_array) const
{
<<<<<<< HEAD
	bool ok = true;

	if( mVertexBuffer.isNull() )
	{ //no vertex buffer, face is implicitly valid
		return true;
	}
	
	// First, check whether the face data fits within the pool's range.
	if ((mGeomIndex + mGeomCount) > mVertexBuffer->getNumVerts())
	{
		ok = false;
		LL_INFOS() << "Face references invalid vertices!" << LL_ENDL;
	}

	S32 indices_count = (S32)getIndicesCount();
	
	if (!indices_count)
	{
		return true;
	}
	
	if (indices_count > LL_MAX_INDICES_COUNT)
	{
		ok = false;
		LL_INFOS() << "Face has bogus indices count" << LL_ENDL;
	}
	
	if (mIndicesIndex + mIndicesCount > mVertexBuffer->getNumIndices())
	{
		ok = false;
		LL_INFOS() << "Face references invalid indices!" << LL_ENDL;
	}

#if 0
	S32 geom_start = getGeomStart();
	S32 geom_count = mGeomCount;

	const U32 *indicesp = indices_array ? indices_array + mIndicesIndex : getRawIndices();

	for (S32 i = 0; i < indices_count; i++)
	{
		S32 delta = indicesp[i] - geom_start;
		if (0 > delta)
		{
			LL_WARNS() << "Face index too low!" << LL_ENDL;
			LL_INFOS() << "i:" << i << " Index:" << indicesp[i] << " GStart: " << geom_start << LL_ENDL;
			ok = false;
		}
		else if (delta >= geom_count)
		{
			LL_WARNS() << "Face index too high!" << LL_ENDL;
			LL_INFOS() << "i:" << i << " Index:" << indicesp[i] << " GEnd: " << geom_start + geom_count << LL_ENDL;
			ok = false;
		}
	}
=======
    BOOL ok = TRUE;

    if( mVertexBuffer.isNull() )
    { //no vertex buffer, face is implicitly valid
        return TRUE;
    }

    // First, check whether the face data fits within the pool's range.
    if ((mGeomIndex + mGeomCount) > mVertexBuffer->getNumVerts())
    {
        ok = FALSE;
        LL_INFOS() << "Face references invalid vertices!" << LL_ENDL;
    }

    S32 indices_count = (S32)getIndicesCount();

    if (!indices_count)
    {
        return TRUE;
    }

    if (indices_count > LL_MAX_INDICES_COUNT)
    {
        ok = FALSE;
        LL_INFOS() << "Face has bogus indices count" << LL_ENDL;
    }

    if (mIndicesIndex + mIndicesCount > mVertexBuffer->getNumIndices())
    {
        ok = FALSE;
        LL_INFOS() << "Face references invalid indices!" << LL_ENDL;
    }

#if 0
    S32 geom_start = getGeomStart();
    S32 geom_count = mGeomCount;

    const U32 *indicesp = indices_array ? indices_array + mIndicesIndex : getRawIndices();

    for (S32 i = 0; i < indices_count; i++)
    {
        S32 delta = indicesp[i] - geom_start;
        if (0 > delta)
        {
            LL_WARNS() << "Face index too low!" << LL_ENDL;
            LL_INFOS() << "i:" << i << " Index:" << indicesp[i] << " GStart: " << geom_start << LL_ENDL;
            ok = FALSE;
        }
        else if (delta >= geom_count)
        {
            LL_WARNS() << "Face index too high!" << LL_ENDL;
            LL_INFOS() << "i:" << i << " Index:" << indicesp[i] << " GEnd: " << geom_start + geom_count << LL_ENDL;
            ok = FALSE;
        }
    }
>>>>>>> e7eced3c
#endif

    if (!ok)
    {
        printDebugInfo();
    }
    return ok;
}


void LLFace::setViewerObject(LLViewerObject* objp)
{
    mVObjp = objp;
}


const LLMatrix4& LLFace::getRenderMatrix() const
{
    return mDrawablep->getRenderMatrix();
}

//============================================================================
// From llface.inl

S32 LLFace::getColors(LLStrider<LLColor4U> &colors)
{
    if (!mGeomCount)
    {
        return -1;
    }

    // llassert(mGeomIndex >= 0);
    mVertexBuffer->getColorStrider(colors, mGeomIndex, mGeomCount);
    return mGeomIndex;
}

S32 LLFace::getIndices(LLStrider<U16> &indicesp)
{
    mVertexBuffer->getIndexStrider(indicesp, mIndicesIndex, mIndicesCount);
    llassert(indicesp[0] != indicesp[1]);
    return mIndicesIndex;
}

LLVector3 LLFace::getPositionAgent() const
{
    if (mDrawablep->isStatic())
    {
        return mCenterAgent;
    }
    else
    {
        return mCenterLocal * getRenderMatrix();
    }
}

LLViewerTexture* LLFace::getTexture(U32 ch) const
{
    llassert(ch < LLRender::NUM_TEXTURE_CHANNELS);

    return mTexture[ch] ;
}

void LLFace::setVertexBuffer(LLVertexBuffer* buffer)
{
    if (buffer)
    {
        LLSculptIDSize::instance().inc(mDrawablep, buffer->getSize() + buffer->getIndicesSize());
    }

    if (mVertexBuffer)
    {
        LLSculptIDSize::instance().dec(mDrawablep);
    }

    mVertexBuffer = buffer;
    llassert(verify());
}

void LLFace::clearVertexBuffer()
{
    if (mVertexBuffer)
    {
        LLSculptIDSize::instance().dec(mDrawablep);
    }

    mVertexBuffer = NULL;
}

S32 LLFace::getRiggedIndex(U32 type) const
{
    if (mRiggedIndex.empty())
    {
        return -1;
    }

    llassert(type < mRiggedIndex.size());

    return mRiggedIndex[type];
}

U64 LLFace::getSkinHash()
{
    return mSkinInfo ? mSkinInfo->mHash : 0;
}

bool LLFace::isInAlphaPool() const
{
    return  getPoolType() == LLDrawPool::POOL_ALPHA ||
        getPoolType() == LLDrawPool::POOL_ALPHA_PRE_WATER ||
        getPoolType() == LLDrawPool::POOL_ALPHA_POST_WATER;
}<|MERGE_RESOLUTION|>--- conflicted
+++ resolved
@@ -319,18 +319,6 @@
 
     LLDrawable* drawablep = getDrawable();
 
-<<<<<<< HEAD
-	if (mVObjp.notNull() && mVObjp->getVolume())
-	{
-		for (U32 ch = 0; ch < LLRender::NUM_TEXTURE_CHANNELS; ++ch)
-		{
-			if (mTexture[ch].notNull() && mTexture[ch]->getComponents() == 4)
-			{ //dirty texture on an alpha object should be treated as an LoD update
-				LLVOVolume* vobj = drawablep->getVOVolume();
-				if (vobj)
-				{
-					vobj->mLODChanged = true;
-=======
     if (mVObjp.notNull() && mVObjp->getVolume())
     {
         for (U32 ch = 0; ch < LLRender::NUM_TEXTURE_CHANNELS; ++ch)
@@ -340,8 +328,7 @@
                 LLVOVolume* vobj = drawablep->getVOVolume();
                 if (vobj)
                 {
-                    vobj->mLODChanged = TRUE;
->>>>>>> e7eced3c
+                    vobj->mLODChanged = true;
 
                     vobj->updateVisualComplexity();
                 }
@@ -886,11 +873,7 @@
         updateCenterAgent();
     }
 
-<<<<<<< HEAD
-	return true;
-=======
-    return TRUE;
->>>>>>> e7eced3c
+    return true;
 }
 
 
@@ -1187,97 +1170,8 @@
     bool rigged = isState(RIGGED);
 
     const LLVolumeFace &vf = volume.getVolumeFace(face_index);
-<<<<<<< HEAD
-	S32 num_vertices = (S32)vf.mNumVertices;
-	S32 num_indices = (S32) vf.mNumIndices;
-	
-	if (gPipeline.hasRenderDebugMask(LLPipeline::RENDER_DEBUG_OCTREE))
-	{
-		updateRebuildFlags();
-	}
-
-	if (mVertexBuffer.notNull())
-	{
-		if (num_indices + (S32) mIndicesIndex > mVertexBuffer->getNumIndices())
-		{
-			if (gDebugGL)
-			{
-				LL_WARNS() << "Index buffer overflow!" << LL_ENDL;
-				LL_WARNS() << "Indices Count: " << mIndicesCount
-						<< " VF Num Indices: " << num_indices
-						<< " Indices Index: " << mIndicesIndex
-						<< " VB Num Indices: " << mVertexBuffer->getNumIndices() << LL_ENDL;
-				LL_WARNS()	<< " Face Index: " << face_index
-						<< " Pool Type: " << mPoolType << LL_ENDL;
-				llassert(no_debug_assert);
-			}
-			return false;
-		}
-
-		if (num_vertices + mGeomIndex > mVertexBuffer->getNumVerts())
-		{
-			if (gDebugGL)
-			{
-				LL_WARNS() << "Vertex buffer overflow!" << LL_ENDL;
-				llassert(no_debug_assert);
-			}
-			return false;
-		}
-	}
-
-	LLStrider<LLVector3> vert;
-	LLStrider<LLVector2> tex_coords0;
-	LLStrider<LLVector2> tex_coords1;
-	LLStrider<LLVector2> tex_coords2;
-	LLStrider<LLVector3> norm;
-	LLStrider<LLColor4U> colors;
-	LLStrider<LLVector3> tangent;
-	LLStrider<U16> indicesp;
-	LLStrider<LLVector4> wght;
-
-	bool full_rebuild = force_rebuild || mDrawablep->isState(LLDrawable::REBUILD_VOLUME);
-	
-	bool global_volume = mDrawablep->getVOVolume()->isVolumeGlobal();
-	LLVector3 scale;
-	if (global_volume)
-	{
-		scale.setVec(1,1,1);
-	}
-	else
-	{
-		scale = mVObjp->getScale();
-	}
-	
-	bool rebuild_pos = full_rebuild || mDrawablep->isState(LLDrawable::REBUILD_POSITION);
-	bool rebuild_color = full_rebuild || mDrawablep->isState(LLDrawable::REBUILD_COLOR);
-	bool rebuild_emissive = rebuild_color && mVertexBuffer->hasDataType(LLVertexBuffer::TYPE_EMISSIVE);
-	bool rebuild_tcoord = full_rebuild || mDrawablep->isState(LLDrawable::REBUILD_TCOORD);
-	bool rebuild_normal = rebuild_pos && mVertexBuffer->hasDataType(LLVertexBuffer::TYPE_NORMAL);
-	bool rebuild_tangent = rebuild_pos && mVertexBuffer->hasDataType(LLVertexBuffer::TYPE_TANGENT);
-	bool rebuild_weights = rebuild_pos && mVertexBuffer->hasDataType(LLVertexBuffer::TYPE_WEIGHT4);
-
-	const LLTextureEntry *tep = mVObjp->getTE(face_index);
-	const U8 bump_code = tep ? tep->getBumpmap() : 0;
-
-	bool is_static = mDrawablep->isStatic();
-	bool is_global = is_static;
-
-	LLVector3 center_sum(0.f, 0.f, 0.f);
-	
-	if (is_global)
-	{
-		setState(GLOBAL);
-	}
-	else
-	{
-		clearState(GLOBAL);
-	}
-
-	LLColor4U color = tep->getColor();
-=======
     S32 num_vertices = (S32)vf.mNumVertices;
     S32 num_indices = (S32) vf.mNumIndices;
->>>>>>> e7eced3c
 
     if (gPipeline.hasRenderDebugMask(LLPipeline::RENDER_DEBUG_OCTREE))
     {
@@ -1299,7 +1193,7 @@
                         << " Pool Type: " << mPoolType << LL_ENDL;
                 llassert(no_debug_assert);
             }
-            return FALSE;
+            return false;
         }
 
         if (num_vertices + mGeomIndex > mVertexBuffer->getNumVerts())
@@ -1309,7 +1203,7 @@
                 LL_WARNS() << "Vertex buffer overflow!" << LL_ENDL;
                 llassert(no_debug_assert);
             }
-            return FALSE;
+            return false;
         }
     }
 
@@ -1323,9 +1217,9 @@
     LLStrider<U16> indicesp;
     LLStrider<LLVector4> wght;
 
-    BOOL full_rebuild = force_rebuild || mDrawablep->isState(LLDrawable::REBUILD_VOLUME);
-
-    BOOL global_volume = mDrawablep->getVOVolume()->isVolumeGlobal();
+    bool full_rebuild = force_rebuild || mDrawablep->isState(LLDrawable::REBUILD_VOLUME);
+
+    bool global_volume = mDrawablep->getVOVolume()->isVolumeGlobal();
     LLVector3 scale;
     if (global_volume)
     {
@@ -1347,8 +1241,8 @@
     const LLTextureEntry *tep = mVObjp->getTE(face_index);
     const U8 bump_code = tep ? tep->getBumpmap() : 0;
 
-    BOOL is_static = mDrawablep->isStatic();
-    BOOL is_global = is_static;
+    bool is_static = mDrawablep->isStatic();
+    bool is_global = is_static;
 
     LLVector3 center_sum(0.f, 0.f, 0.f);
 
@@ -1367,48 +1261,11 @@
     {
         color = tep->getGLTFRenderMaterial()->mBaseColor;
     }
-<<<<<<< HEAD
-    
-    if (rebuild_color)
-	{ //decide if shiny goes in alpha channel of color
-		if (tep && 
-			!isInAlphaPool() && tep->getGLTFRenderMaterial() == nullptr)  // <--- alpha channel MUST contain transparency, not shiny
-	{
-			LLMaterial* mat = tep->getMaterialParams().get();
-						
-			bool shiny_in_alpha = false;
-			
-			//store shiny in alpha if we don't have a specular map
-			if  (!mat || mat->getSpecularID().isNull())
-			{
-				shiny_in_alpha = true;
-			}
-
-			if (shiny_in_alpha)
-			{
-				static const GLfloat SHININESS_TO_ALPHA[4] =
-				{
-					0.0000f,
-					0.25f,
-					0.5f,
-					0.75f
-				};
-			
-				llassert(tep->getShiny() <= 3);
-				color.mV[3] = U8 (SHININESS_TO_ALPHA[tep->getShiny()] * 255);
-			}
-		}
-	}
-
-	// INDICES
-	if (full_rebuild)
-	{
-=======
 
     if (rebuild_color)
     { //decide if shiny goes in alpha channel of color
         if (tep &&
-            !isInAlphaPool())  // <--- alpha channel MUST contain transparency, not shiny
+            !isInAlphaPool() && tep->getGLTFRenderMaterial() == nullptr)  // <--- alpha channel MUST contain transparency, not shiny
     {
             LLMaterial* mat = tep->getMaterialParams().get();
 
@@ -1439,7 +1296,6 @@
     // INDICES
     if (full_rebuild)
     {
->>>>>>> e7eced3c
         LL_PROFILE_ZONE_NAMED_CATEGORY_FACE("getGeometryVolume - indices");
         mVertexBuffer->getIndexStrider(indicesp, mIndicesIndex, mIndicesCount);
 
@@ -1931,122 +1787,6 @@
 
                     mVObjp->getVolume()->genTangents(face_index);
 
-<<<<<<< HEAD
-					for (S32 i = 0; i < num_vertices; i++)
-					{
-						LLVector4a tangent = vf.mTangents[i];
-
-						LLVector4a binorm;
-						binorm.setCross3(vf.mNormals[i], tangent);
-						binorm.mul(tangent.getF32ptr()[3]);
-
-						LLMatrix4a tangent_to_object;
-						tangent_to_object.setRows(tangent, binorm, vf.mNormals[i]);
-						LLVector4a t;
-						tangent_to_object.rotate(binormal_dir, t);
-						LLVector4a binormal;
-						mat_normal.rotate(t, binormal);
-						
-						//VECTORIZE THIS
-						if (mDrawablep->isActive())
-						{
-							LLVector3 t;
-							t.set(binormal.getF32ptr());
-							t *= bump_quat;
-							binormal.load3(t.mV);
-						}
-
-						binormal.normalize3fast();
-
-						LLVector2 tc = bump_tc[i];
-						tc += LLVector2( bump_s_primary_light_ray.dot3(tangent).getF32(), bump_t_primary_light_ray.dot3(binormal).getF32() );
-					
-						*tex_coords1++ = tc;
-					}
-				}
-			}
-		}
-
-		if (rebuild_pos)
-		{
-			LLVector4a* src = vf.mPositions;
-			
-			//_mm_prefetch((char*)src, _MM_HINT_T0);
-
-			LLVector4a* end = src+num_vertices;
-			//LLVector4a* end_64 = end-4;
-
-			llassert(num_vertices > 0);
-		
-			mVertexBuffer->getVertexStrider(vert, mGeomIndex, mGeomCount);
-			
-			
-			F32* dst = (F32*) vert.get();
-			F32* end_f32 = dst+mGeomCount*4;
-
-			//_mm_prefetch((char*)dst, _MM_HINT_NTA);
-			//_mm_prefetch((char*)src, _MM_HINT_NTA);
-				
-			//_mm_prefetch((char*)dst, _MM_HINT_NTA);
-
-
-			LLVector4a res0; //,res1,res2,res3;
-
-			LLVector4a texIdx;
-
-			S32 index = mTextureIndex < FACE_DO_NOT_BATCH_TEXTURES ? mTextureIndex : 0;
-
-			F32 val = 0.f;
-			S32* vp = (S32*) &val;
-			*vp = index;
-			
-			llassert(index < LLGLSLShader::sIndexedTextureChannels);
-
-			LLVector4Logical mask;
-			mask.clear();
-			mask.setElement<3>();
-		
-			texIdx.set(0,0,0,val);
-
-			LLVector4a tmp;
-
-			
-			while (src < end)
-			{	
-				mat_vert.affineTransform(*src++, res0);
-				tmp.setSelectWithMask(mask, texIdx, res0);
-				tmp.store4a((F32*) dst);
-				dst += 4;
-			}
-			
-			while (dst < end_f32)
-			{
-				res0.store4a((F32*) dst);
-				dst += 4;
-			}
-		}
-
-		if (rebuild_normal)
-		{
-            LL_PROFILE_ZONE_NAMED_CATEGORY_FACE("getGeometryVolume - normal");
-
-			mVertexBuffer->getNormalStrider(norm, mGeomIndex, mGeomCount);
-			F32* normals = (F32*) norm.get();
-			LLVector4a* src = vf.mNormals;
-			LLVector4a* end = src+num_vertices;
-
-			while (src < end)
-			{	
-				LLVector4a normal;
-				mat_normal.rotate(*src++, normal);
-				normal.store4a(normals);
-				normals += 4;
-			}
-		}
-		
-		if (rebuild_tangent)
-		{
-=======
                     for (S32 i = 0; i < num_vertices; i++)
                     {
                         LLVector4a tangent = vf.mTangents[i];
@@ -2115,7 +1855,7 @@
             S32* vp = (S32*) &val;
             *vp = index;
 
-            llassert(index <= LLGLSLShader::sIndexedTextureChannels-1);
+            llassert(index < LLGLSLShader::sIndexedTextureChannels);
 
             LLVector4Logical mask;
             mask.clear();
@@ -2161,7 +1901,6 @@
 
         if (rebuild_tangent)
         {
->>>>>>> e7eced3c
             LL_PROFILE_ZONE_NAMED_CATEGORY_FACE("getGeometryVolume - tangent");
             mVertexBuffer->getTangentStrider(tangent, mGeomIndex, mGeomCount);
             F32* tangents = (F32*) tangent.get();
@@ -2224,57 +1963,6 @@
         if (rebuild_emissive)
         {
             LL_PROFILE_ZONE_NAMED_CATEGORY_FACE("getGeometryVolume - emissive");
-<<<<<<< HEAD
-			LLStrider<LLColor4U> emissive;
-			mVertexBuffer->getEmissiveStrider(emissive, mGeomIndex, mGeomCount);
-
-			U8 glow = (U8) llclamp((S32) (getTextureEntry()->getGlow()*255), 0, 255);
-
-			LLVector4a src;
-
-		
-			LLColor4U glow4u = LLColor4U(0,0,0,glow);
-
-			U32 glow32 = glow4u.asRGBA();
-
-			U32 vec[4];
-			vec[0] = vec[1] = vec[2] = vec[3] = glow32;
-		
-			src.loadua((F32*) vec);
-
-			F32* dst = (F32*) emissive.get();
-			S32 num_vecs = num_vertices/4;
-			if (num_vertices%4 > 0)
-			{
-				++num_vecs;
-			}
-
-			for (S32 i = 0; i < num_vecs; i++)
-			{	
-				src.store4a(dst);
-				dst += 4;
-			}
-		}
-	}
-
-	if (rebuild_tcoord)
-	{
-		mTexExtents[0].setVec(0,0);
-		mTexExtents[1].setVec(1,1);
-		xform(mTexExtents[0], cos_ang, sin_ang, os, ot, ms, mt);
-		xform(mTexExtents[1], cos_ang, sin_ang, os, ot, ms, mt);
-		
-		F32 es = vf.mTexCoordExtents[1].mV[0] - vf.mTexCoordExtents[0].mV[0] ;
-		F32 et = vf.mTexCoordExtents[1].mV[1] - vf.mTexCoordExtents[0].mV[1] ;
-		mTexExtents[0][0] *= es ;
-		mTexExtents[1][0] *= es ;
-		mTexExtents[0][1] *= et ;
-		mTexExtents[1][1] *= et ;
-	}
-
-
-	return true;
-=======
             LLStrider<LLColor4U> emissive;
             mVertexBuffer->getEmissiveStrider(emissive, mGeomIndex, mGeomCount);
 
@@ -2323,8 +2011,7 @@
     }
 
 
-    return TRUE;
->>>>>>> e7eced3c
+    return true;
 }
 
 void LLFace::renderIndexed()
@@ -2337,33 +2024,18 @@
 }
 
 //check if the face has a media
-<<<<<<< HEAD
-bool LLFace::hasMedia() const 
-{
-	if(mHasMedia)
-	{
-		return true ;
-	}
-	if(mTexture[LLRender::DIFFUSE_MAP].notNull()) 
-	{
-		return mTexture[LLRender::DIFFUSE_MAP]->hasParcelMedia() ;  //if has a parcel media
-	}
-
-	return false ; //no media.
-=======
-BOOL LLFace::hasMedia() const
+bool LLFace::hasMedia() const
 {
     if(mHasMedia)
     {
-        return TRUE ;
+        return true ;
     }
     if(mTexture[LLRender::DIFFUSE_MAP].notNull())
     {
         return mTexture[LLRender::DIFFUSE_MAP]->hasParcelMedia() ;  //if has a parcel media
     }
 
-    return FALSE ; //no media.
->>>>>>> e7eced3c
+    return false ; //no media.
 }
 
 const F32 LEAST_IMPORTANCE = 0.05f ;
@@ -2378,55 +2050,9 @@
 F32 LLFace::getTextureVirtualSize()
 {
     LL_PROFILE_ZONE_SCOPED_CATEGORY_TEXTURE;
-<<<<<<< HEAD
-	F32 radius;
-	F32 cos_angle_to_view_dir;	
-	bool in_frustum = calcPixelArea(cos_angle_to_view_dir, radius);
-
-	if (mPixelArea < F_ALMOST_ZERO || !in_frustum)
-	{
-		setVirtualSize(0.f) ;
-		return 0.f;
-	}
-
-	//get area of circle in texture space
-	LLVector2 tdim = mTexExtents[1] - mTexExtents[0];
-	F32 texel_area = (tdim * 0.5f).lengthSquared()*3.14159f;
-	if (texel_area <= 0)
-	{
-		// Probably animated, use default
-		texel_area = 1.f;
-	}
-
-	F32 face_area;
-	if (mVObjp->isSculpted() && texel_area > 1.f)
-	{
-		//sculpts can break assumptions about texel area
-		face_area = mPixelArea;
-	}
-	else
-	{
-		//apply texel area to face area to get accurate ratio
-		//face_area /= llclamp(texel_area, 1.f/64.f, 16.f);
-		face_area =  mPixelArea / llclamp(texel_area, 0.015625f, 128.f);
-	}
-
-	face_area = LLFace::adjustPixelArea(mImportanceToCamera, face_area) ;
-	if(face_area > LLViewerTexture::sMinLargeImageSize) //if is large image, shrink face_area by considering the partial overlapping.
-	{
-		if(mImportanceToCamera > LEAST_IMPORTANCE_FOR_LARGE_IMAGE && mTexture[LLRender::DIFFUSE_MAP].notNull() && mTexture[LLRender::DIFFUSE_MAP]->isLargeImage())
-		{		
-			face_area *= adjustPartialOverlapPixelArea(cos_angle_to_view_dir, radius );
-		}	
-	}
-
-	setVirtualSize(face_area) ;
-
-	return face_area;
-=======
     F32 radius;
     F32 cos_angle_to_view_dir;
-    BOOL in_frustum = calcPixelArea(cos_angle_to_view_dir, radius);
+    bool in_frustum = calcPixelArea(cos_angle_to_view_dir, radius);
 
     if (mPixelArea < F_ALMOST_ZERO || !in_frustum)
     {
@@ -2468,7 +2094,6 @@
     setVirtualSize(face_area) ;
 
     return face_area;
->>>>>>> e7eced3c
 }
 
 bool LLFace::calcPixelArea(F32& cos_angle_to_view_dir, F32& radius)
@@ -2659,74 +2284,17 @@
 
 bool LLFace::verify(const U32* indices_array) const
 {
-<<<<<<< HEAD
-	bool ok = true;
-
-	if( mVertexBuffer.isNull() )
-	{ //no vertex buffer, face is implicitly valid
-		return true;
-	}
-	
-	// First, check whether the face data fits within the pool's range.
-	if ((mGeomIndex + mGeomCount) > mVertexBuffer->getNumVerts())
-	{
-		ok = false;
-		LL_INFOS() << "Face references invalid vertices!" << LL_ENDL;
-	}
-
-	S32 indices_count = (S32)getIndicesCount();
-	
-	if (!indices_count)
-	{
-		return true;
-	}
-	
-	if (indices_count > LL_MAX_INDICES_COUNT)
-	{
-		ok = false;
-		LL_INFOS() << "Face has bogus indices count" << LL_ENDL;
-	}
-	
-	if (mIndicesIndex + mIndicesCount > mVertexBuffer->getNumIndices())
-	{
-		ok = false;
-		LL_INFOS() << "Face references invalid indices!" << LL_ENDL;
-	}
-
-#if 0
-	S32 geom_start = getGeomStart();
-	S32 geom_count = mGeomCount;
-
-	const U32 *indicesp = indices_array ? indices_array + mIndicesIndex : getRawIndices();
-
-	for (S32 i = 0; i < indices_count; i++)
-	{
-		S32 delta = indicesp[i] - geom_start;
-		if (0 > delta)
-		{
-			LL_WARNS() << "Face index too low!" << LL_ENDL;
-			LL_INFOS() << "i:" << i << " Index:" << indicesp[i] << " GStart: " << geom_start << LL_ENDL;
-			ok = false;
-		}
-		else if (delta >= geom_count)
-		{
-			LL_WARNS() << "Face index too high!" << LL_ENDL;
-			LL_INFOS() << "i:" << i << " Index:" << indicesp[i] << " GEnd: " << geom_start + geom_count << LL_ENDL;
-			ok = false;
-		}
-	}
-=======
-    BOOL ok = TRUE;
+    bool ok = true;
 
     if( mVertexBuffer.isNull() )
     { //no vertex buffer, face is implicitly valid
-        return TRUE;
+        return true;
     }
 
     // First, check whether the face data fits within the pool's range.
     if ((mGeomIndex + mGeomCount) > mVertexBuffer->getNumVerts())
     {
-        ok = FALSE;
+        ok = false;
         LL_INFOS() << "Face references invalid vertices!" << LL_ENDL;
     }
 
@@ -2734,18 +2302,18 @@
 
     if (!indices_count)
     {
-        return TRUE;
+        return true;
     }
 
     if (indices_count > LL_MAX_INDICES_COUNT)
     {
-        ok = FALSE;
+        ok = false;
         LL_INFOS() << "Face has bogus indices count" << LL_ENDL;
     }
 
     if (mIndicesIndex + mIndicesCount > mVertexBuffer->getNumIndices())
     {
-        ok = FALSE;
+        ok = false;
         LL_INFOS() << "Face references invalid indices!" << LL_ENDL;
     }
 
@@ -2762,16 +2330,15 @@
         {
             LL_WARNS() << "Face index too low!" << LL_ENDL;
             LL_INFOS() << "i:" << i << " Index:" << indicesp[i] << " GStart: " << geom_start << LL_ENDL;
-            ok = FALSE;
+            ok = false;
         }
         else if (delta >= geom_count)
         {
             LL_WARNS() << "Face index too high!" << LL_ENDL;
             LL_INFOS() << "i:" << i << " Index:" << indicesp[i] << " GEnd: " << geom_start + geom_count << LL_ENDL;
-            ok = FALSE;
-        }
-    }
->>>>>>> e7eced3c
+            ok = false;
+        }
+    }
 #endif
 
     if (!ok)
