--- conflicted
+++ resolved
@@ -43,18 +43,12 @@
 class LLPanelContents : public LLPanel
 {
 public:
-<<<<<<< HEAD
-	virtual	bool postBuild();
-	LLPanelContents();
-	virtual ~LLPanelContents();
-=======
-    virtual BOOL postBuild();
+    virtual bool postBuild();
     LLPanelContents();
     virtual ~LLPanelContents();
 
     void            refresh();
     void            clearContents();
->>>>>>> e7eced3c
 
 
     static void     onClickNewScript(void*);
