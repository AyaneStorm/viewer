/**
 * @file llfloatergodtools.cpp
 * @brief The on-screen rectangle with tool options.
 *
 * $LicenseInfo:firstyear=2002&license=viewerlgpl$
 * Second Life Viewer Source Code
 * Copyright (C) 2010, Linden Research, Inc.
 *
 * This library is free software; you can redistribute it and/or
 * modify it under the terms of the GNU Lesser General Public
 * License as published by the Free Software Foundation;
 * version 2.1 of the License only.
 *
 * This library is distributed in the hope that it will be useful,
 * but WITHOUT ANY WARRANTY; without even the implied warranty of
 * MERCHANTABILITY or FITNESS FOR A PARTICULAR PURPOSE.  See the GNU
 * Lesser General Public License for more details.
 *
 * You should have received a copy of the GNU Lesser General Public
 * License along with this library; if not, write to the Free Software
 * Foundation, Inc., 51 Franklin Street, Fifth Floor, Boston, MA  02110-1301  USA
 *
 * Linden Research, Inc., 945 Battery Street, San Francisco, CA  94111  USA
 * $/LicenseInfo$
 */

#include "llviewerprecompiledheaders.h"

#include "llfloatergodtools.h"

#include "llavatarnamecache.h"
#include "llcoord.h"
#include "llfontgl.h"
#include "llframetimer.h"
#include "llgl.h"
#include "llhost.h"
#include "llnotificationsutil.h"
#include "llregionflags.h"
#include "llstring.h"
#include "message.h"

#include "llagent.h"
#include "llbutton.h"
#include "llcheckboxctrl.h"
#include "llcombobox.h"
#include "lldraghandle.h"
#include "llfloater.h"
#include "llfloaterreg.h"
#include "llfocusmgr.h"
#include "llfloatertopobjects.h"
#include "lllineeditor.h"
#include "llmenugl.h"
#include "llresmgr.h"
#include "llselectmgr.h"
#include "llsky.h"
#include "llspinctrl.h"
#include "llstatusbar.h"
#include "lltabcontainer.h"
#include "lltextbox.h"
#include "lluictrl.h"
#include "llviewerparcelmgr.h"
#include "llviewerregion.h"
#include "llviewerwindow.h"
#include "llworld.h"
#include "llfloateravatarpicker.h"
#include "llxfermanager.h"
#include "llvlcomposition.h"
#include "llsurface.h"
#include "llviewercontrol.h"
#include "lluictrlfactory.h"
#include "lltrans.h"

#include "lltransfertargetfile.h"
#include "lltransfersourcefile.h"

const F32 SECONDS_BETWEEN_UPDATE_REQUESTS = 5.0f;

//*****************************************************************************
// LLFloaterGodTools
//*****************************************************************************

void LLFloaterGodTools::onOpen(const LLSD& key)
{
<<<<<<< HEAD
	center();
	setFocus(true);
// 	LLPanel *panel = getChild<LLTabContainer>("GodTools Tabs")->getCurrentPanel();
// 	if (panel)
// 		panel->setFocus(true);
	if (mPanelObjectTools)
		mPanelObjectTools->setTargetAvatar(LLUUID::null);
=======
    center();
    setFocus(TRUE);
//  LLPanel *panel = getChild<LLTabContainer>("GodTools Tabs")->getCurrentPanel();
//  if (panel)
//      panel->setFocus(TRUE);
    if (mPanelObjectTools)
        mPanelObjectTools->setTargetAvatar(LLUUID::null);
>>>>>>> e1623bb2

    if (gAgent.getRegionHost() != mCurrentHost)
    {
        // we're in a new region
        sendRegionInfoRequest();
    }
}


// static
void LLFloaterGodTools::refreshAll()
{
    LLFloaterGodTools* god_tools = LLFloaterReg::getTypedInstance<LLFloaterGodTools>("god_tools");
    if (god_tools)
    {
        if (gAgent.getRegionHost() != god_tools->mCurrentHost)
        {
            // we're in a new region
            god_tools->sendRegionInfoRequest();
        }
    }
}



LLFloaterGodTools::LLFloaterGodTools(const LLSD& key)
:   LLFloater(key),
    mCurrentHost(LLHost()),
    mUpdateTimer()
{
    mFactoryMap["grid"] = LLCallbackMap(createPanelGrid, this);
    mFactoryMap["region"] = LLCallbackMap(createPanelRegion, this);
    mFactoryMap["objects"] = LLCallbackMap(createPanelObjects, this);
    mFactoryMap["request"] = LLCallbackMap(createPanelRequest, this);
}

bool LLFloaterGodTools::postBuild()
{
<<<<<<< HEAD
	sendRegionInfoRequest();
	getChild<LLTabContainer>("GodTools Tabs")->selectTabByName("region");
	return true;
=======
    sendRegionInfoRequest();
    getChild<LLTabContainer>("GodTools Tabs")->selectTabByName("region");
    return TRUE;
>>>>>>> e1623bb2
}
// static
void* LLFloaterGodTools::createPanelGrid(void *userdata)
{
    return new LLPanelGridTools();
}

// static
void* LLFloaterGodTools::createPanelRegion(void *userdata)
{
    LLFloaterGodTools* self = (LLFloaterGodTools*)userdata;
    self->mPanelRegionTools = new LLPanelRegionTools();
    return self->mPanelRegionTools;
}

// static
void* LLFloaterGodTools::createPanelObjects(void *userdata)
{
    LLFloaterGodTools* self = (LLFloaterGodTools*)userdata;
    self->mPanelObjectTools = new LLPanelObjectTools();
    return self->mPanelObjectTools;
}

// static
void* LLFloaterGodTools::createPanelRequest(void *userdata)
{
    return new LLPanelRequestTools();
}

LLFloaterGodTools::~LLFloaterGodTools()
{
    // children automatically deleted
}


U64 LLFloaterGodTools::computeRegionFlags() const
{
    U64 flags = gAgent.getRegion()->getRegionFlags();
    if (mPanelRegionTools) flags = mPanelRegionTools->computeRegionFlags(flags);
    if (mPanelObjectTools) flags = mPanelObjectTools->computeRegionFlags(flags);
    return flags;
}


void LLFloaterGodTools::updatePopup(LLCoordGL center, MASK mask)
{
}

// virtual
void LLFloaterGodTools::draw()
{
    if (mCurrentHost == LLHost())
    {
        if (mUpdateTimer.getElapsedTimeF32() > SECONDS_BETWEEN_UPDATE_REQUESTS)
        {
            sendRegionInfoRequest();
        }
    }
    else if (gAgent.getRegionHost() != mCurrentHost)
    {
        sendRegionInfoRequest();
    }
    LLFloater::draw();
}

void LLFloaterGodTools::showPanel(const std::string& panel_name)
{
<<<<<<< HEAD
	getChild<LLTabContainer>("GodTools Tabs")->selectTabByName(panel_name);
	openFloater();
	LLPanel *panel = getChild<LLTabContainer>("GodTools Tabs")->getCurrentPanel();
	if (panel)
		panel->setFocus(true);
=======
    getChild<LLTabContainer>("GodTools Tabs")->selectTabByName(panel_name);
    openFloater();
    LLPanel *panel = getChild<LLTabContainer>("GodTools Tabs")->getCurrentPanel();
    if (panel)
        panel->setFocus(TRUE);
>>>>>>> e1623bb2
}

// static
void LLFloaterGodTools::processRegionInfo(LLMessageSystem* msg)
{
    llassert(msg);
    if (!msg) return;

    //const S32 SIM_NAME_BUF = 256;
    U64 region_flags;
    U8 sim_access;
    U8 agent_limit;
    std::string sim_name;
    U32 estate_id;
    U32 parent_estate_id;
    F32 water_height;
    F32 billable_factor;
    F32 object_bonus_factor;
    F32 terrain_raise_limit;
    F32 terrain_lower_limit;
    S32 price_per_meter;
    S32 redirect_grid_x;
    S32 redirect_grid_y;
    LLUUID cache_id;

    LLHost host = msg->getSender();

    msg->getStringFast(_PREHASH_RegionInfo, _PREHASH_SimName, sim_name);
    msg->getU32Fast(_PREHASH_RegionInfo, _PREHASH_EstateID, estate_id);
    msg->getU32Fast(_PREHASH_RegionInfo, _PREHASH_ParentEstateID, parent_estate_id);
    msg->getU8Fast(_PREHASH_RegionInfo, _PREHASH_SimAccess, sim_access);
    msg->getU8Fast(_PREHASH_RegionInfo, _PREHASH_MaxAgents, agent_limit);
    msg->getF32Fast(_PREHASH_RegionInfo, _PREHASH_ObjectBonusFactor, object_bonus_factor);
    msg->getF32Fast(_PREHASH_RegionInfo, _PREHASH_BillableFactor, billable_factor);
    msg->getF32Fast(_PREHASH_RegionInfo, _PREHASH_WaterHeight, water_height);

    if (msg->has(_PREHASH_RegionInfo3))
    {
        msg->getU64Fast(_PREHASH_RegionInfo3, _PREHASH_RegionFlagsExtended, region_flags);
    }
    else
    {
        U32 flags = 0;
        msg->getU32Fast(_PREHASH_RegionInfo, _PREHASH_RegionFlags, flags);
        region_flags = flags;
    }

    if (msg->has(_PREHASH_RegionInfo5))
    {
        F32 chat_whisper_range;
        F32 chat_normal_range;
        F32 chat_shout_range;
        F32 chat_whisper_offset;
        F32 chat_normal_offset;
        F32 chat_shout_offset;
        U32 chat_flags;

        msg->getF32Fast(_PREHASH_RegionInfo5, _PREHASH_ChatWhisperRange, chat_whisper_range);
        msg->getF32Fast(_PREHASH_RegionInfo5, _PREHASH_ChatNormalRange, chat_normal_range);
        msg->getF32Fast(_PREHASH_RegionInfo5, _PREHASH_ChatShoutRange, chat_shout_range);
        msg->getF32Fast(_PREHASH_RegionInfo5, _PREHASH_ChatWhisperOffset, chat_whisper_offset);
        msg->getF32Fast(_PREHASH_RegionInfo5, _PREHASH_ChatNormalOffset, chat_normal_offset);
        msg->getF32Fast(_PREHASH_RegionInfo5, _PREHASH_ChatShoutOffset, chat_shout_offset);
        msg->getU32Fast(_PREHASH_RegionInfo5, _PREHASH_ChatFlags, chat_flags);

        LL_INFOS() << "Whisper range: " << chat_whisper_range << " normal range: " << chat_normal_range << " shout range: " << chat_shout_range
            << " whisper offset: " << chat_whisper_offset << " normal offset: " << chat_normal_offset << " shout offset: " << chat_shout_offset
            << " chat flags: " << chat_flags << LL_ENDL;
    }

    if (host != gAgent.getRegionHost())
    {
        // Update is for a different region than the one we're in.
        // Just check for a waterheight change.
        LLWorld::getInstance()->waterHeightRegionInfo(sim_name, water_height);
        return;
    }

    msg->getF32Fast(_PREHASH_RegionInfo, _PREHASH_TerrainRaiseLimit, terrain_raise_limit);
    msg->getF32Fast(_PREHASH_RegionInfo, _PREHASH_TerrainLowerLimit, terrain_lower_limit);
    msg->getS32Fast(_PREHASH_RegionInfo, _PREHASH_PricePerMeter, price_per_meter);
    msg->getS32Fast(_PREHASH_RegionInfo, _PREHASH_RedirectGridX, redirect_grid_x);
    msg->getS32Fast(_PREHASH_RegionInfo, _PREHASH_RedirectGridY, redirect_grid_y);

    // push values to the current LLViewerRegion
    LLViewerRegion *regionp = gAgent.getRegion();
    if (regionp)
    {
        regionp->setRegionNameAndZone(sim_name);
        regionp->setRegionFlags(region_flags);
        regionp->setSimAccess(sim_access);
        regionp->setWaterHeight(water_height);
        regionp->setBillableFactor(billable_factor);
    }

    LLFloaterGodTools* god_tools = LLFloaterReg::getTypedInstance<LLFloaterGodTools>("god_tools");
    if (!god_tools) return;

    // push values to god tools, if available
    if ( gAgent.isGodlike()
        && LLFloaterReg::instanceVisible("god_tools")
        && god_tools->mPanelRegionTools
        && god_tools->mPanelObjectTools)
    {
        LLPanelRegionTools* rtool = god_tools->mPanelRegionTools;
        god_tools->mCurrentHost = host;

        // store locally
        rtool->setSimName(sim_name);
        rtool->setEstateID(estate_id);
        rtool->setParentEstateID(parent_estate_id);
        rtool->setCheckFlags(region_flags);
        rtool->setBillableFactor(billable_factor);
        rtool->setPricePerMeter(price_per_meter);
        rtool->setRedirectGridX(redirect_grid_x);
        rtool->setRedirectGridY(redirect_grid_y);
        rtool->enableAllWidgets();

        LLPanelObjectTools *otool = god_tools->mPanelObjectTools;
        otool->setCheckFlags(region_flags);
        otool->enableAllWidgets();

        LLViewerRegion *regionp = gAgent.getRegion();
        if ( !regionp )
        {
            // -1 implies non-existent
            rtool->setGridPosX(-1);
            rtool->setGridPosY(-1);
        }
        else
        {
            //compute the grid position of the region
            LLVector3d global_pos = regionp->getPosGlobalFromRegion(LLVector3::zero);
            S32 grid_pos_x = (S32) (global_pos.mdV[VX] / 256.0f);
            S32 grid_pos_y = (S32) (global_pos.mdV[VY] / 256.0f);

            rtool->setGridPosX(grid_pos_x);
            rtool->setGridPosY(grid_pos_y);
        }
    }
}


void LLFloaterGodTools::sendRegionInfoRequest()
{
    if (mPanelRegionTools) mPanelRegionTools->clearAllWidgets();
    if (mPanelObjectTools) mPanelObjectTools->clearAllWidgets();
    mCurrentHost = LLHost();
    mUpdateTimer.reset();

    LLMessageSystem* msg = gMessageSystem;
    msg->newMessage("RequestRegionInfo");
    msg->nextBlock("AgentData");
    msg->addUUID("AgentID", gAgent.getID());
    msg->addUUID("SessionID", gAgent.getSessionID());
    gAgent.sendReliableMessage();
}


void LLFloaterGodTools::sendGodUpdateRegionInfo()
{
    LLFloaterGodTools* god_tools = LLFloaterReg::getTypedInstance<LLFloaterGodTools>("god_tools");
    if (!god_tools) return;

    LLViewerRegion *regionp = gAgent.getRegion();
    if (gAgent.isGodlike()
        && god_tools->mPanelRegionTools
        && regionp
        && gAgent.getRegionHost() == mCurrentHost)
    {
        LLMessageSystem *msg = gMessageSystem;
        LLPanelRegionTools *rtool = god_tools->mPanelRegionTools;

        U64 region_flags = computeRegionFlags();
        msg->newMessage("GodUpdateRegionInfo");
        msg->nextBlockFast(_PREHASH_AgentData);
        msg->addUUIDFast(_PREHASH_AgentID, gAgent.getID());
        msg->addUUIDFast(_PREHASH_SessionID, gAgent.getSessionID());
        msg->nextBlockFast(_PREHASH_RegionInfo);
        msg->addStringFast(_PREHASH_SimName, rtool->getSimName());
        msg->addU32Fast(_PREHASH_EstateID, rtool->getEstateID());
        msg->addU32Fast(_PREHASH_ParentEstateID, rtool->getParentEstateID());
        // Legacy flags
        msg->addU32Fast(_PREHASH_RegionFlags, U32(region_flags));
        msg->addF32Fast(_PREHASH_BillableFactor, rtool->getBillableFactor());
        msg->addS32Fast(_PREHASH_PricePerMeter, rtool->getPricePerMeter());
        msg->addS32Fast(_PREHASH_RedirectGridX, rtool->getRedirectGridX());
        msg->addS32Fast(_PREHASH_RedirectGridY, rtool->getRedirectGridY());
        msg->nextBlockFast(_PREHASH_RegionInfo2);
        msg->addU64Fast(_PREHASH_RegionFlagsExtended, region_flags);

        gAgent.sendReliableMessage();
    }
}

//*****************************************************************************
// LLPanelRegionTools
//*****************************************************************************


//   || Region |______________________________________
//   |                                                |
//   |  Sim Name: [________________________________]  |
//   |  ^         ^                                   |
//   |  LEFT      R1         Estate id:   [----]      |
//   |                       Parent id:   [----]      |
//   |  [X] Prelude          Grid Pos:     [--] [--]  |
//   |  [X] Visible          Redirect Pos: [--] [--]  |
//   |  [X] Damage           Bill Factor  [8_______]  |
//   |  [X] Block Terraform  PricePerMeter[8_______]  |
//   |                                    [Apply]     |
//   |                                                |
//   |  [Bake Terrain]            [Select Region]     |
//   |  [Revert Terrain]          [Autosave Now]      |
//   |  [Swap Terrain]                                |
//   |                                                |
//   |________________________________________________|
//      ^                    ^                     ^
//      LEFT                 R2                   RIGHT


// Floats because spinners only support floats. JC
const F32 BILLABLE_FACTOR_DEFAULT = 1;

// floats because spinners only understand floats. JC
const F32 PRICE_PER_METER_DEFAULT = 1.f;

LLPanelRegionTools::LLPanelRegionTools()
:   LLPanel()
{
    mCommitCallbackRegistrar.add("RegionTools.ChangeAnything",  boost::bind(&LLPanelRegionTools::onChangeAnything, this));
    mCommitCallbackRegistrar.add("RegionTools.ChangePrelude",   boost::bind(&LLPanelRegionTools::onChangePrelude, this));
    mCommitCallbackRegistrar.add("RegionTools.BakeTerrain",     boost::bind(&LLPanelRegionTools::onBakeTerrain, this));
    mCommitCallbackRegistrar.add("RegionTools.RevertTerrain",   boost::bind(&LLPanelRegionTools::onRevertTerrain, this));
    mCommitCallbackRegistrar.add("RegionTools.SwapTerrain",     boost::bind(&LLPanelRegionTools::onSwapTerrain, this));
    mCommitCallbackRegistrar.add("RegionTools.Refresh",         boost::bind(&LLPanelRegionTools::onRefresh, this));
    mCommitCallbackRegistrar.add("RegionTools.ApplyChanges",    boost::bind(&LLPanelRegionTools::onApplyChanges, this));
    mCommitCallbackRegistrar.add("RegionTools.SelectRegion",    boost::bind(&LLPanelRegionTools::onSelectRegion, this));
    mCommitCallbackRegistrar.add("RegionTools.SaveState",       boost::bind(&LLPanelRegionTools::onSaveState, this));
}

bool LLPanelRegionTools::postBuild()
{
<<<<<<< HEAD
	getChild<LLLineEditor>("region name")->setKeystrokeCallback(onChangeSimName, this);
	getChild<LLLineEditor>("region name")->setPrevalidate(&LLTextValidate::validateASCIIPrintableNoPipe);
	getChild<LLLineEditor>("estate")->setPrevalidate(&LLTextValidate::validatePositiveS32);
	getChild<LLLineEditor>("parentestate")->setPrevalidate(&LLTextValidate::validatePositiveS32);
	getChildView("parentestate")->setEnabled(false);
	getChild<LLLineEditor>("gridposx")->setPrevalidate(&LLTextValidate::validatePositiveS32);
	getChildView("gridposx")->setEnabled(false);
	getChild<LLLineEditor>("gridposy")->setPrevalidate(&LLTextValidate::validatePositiveS32);
	getChildView("gridposy")->setEnabled(false);
	
	getChild<LLLineEditor>("redirectx")->setPrevalidate(&LLTextValidate::validatePositiveS32);
	getChild<LLLineEditor>("redirecty")->setPrevalidate(&LLTextValidate::validatePositiveS32);
			 
	return true;
=======
    getChild<LLLineEditor>("region name")->setKeystrokeCallback(onChangeSimName, this);
    getChild<LLLineEditor>("region name")->setPrevalidate(&LLTextValidate::validateASCIIPrintableNoPipe);
    getChild<LLLineEditor>("estate")->setPrevalidate(&LLTextValidate::validatePositiveS32);
    getChild<LLLineEditor>("parentestate")->setPrevalidate(&LLTextValidate::validatePositiveS32);
    getChildView("parentestate")->setEnabled(FALSE);
    getChild<LLLineEditor>("gridposx")->setPrevalidate(&LLTextValidate::validatePositiveS32);
    getChildView("gridposx")->setEnabled(FALSE);
    getChild<LLLineEditor>("gridposy")->setPrevalidate(&LLTextValidate::validatePositiveS32);
    getChildView("gridposy")->setEnabled(FALSE);

    getChild<LLLineEditor>("redirectx")->setPrevalidate(&LLTextValidate::validatePositiveS32);
    getChild<LLLineEditor>("redirecty")->setPrevalidate(&LLTextValidate::validatePositiveS32);

    return TRUE;
>>>>>>> e1623bb2
}

// Destroys the object
LLPanelRegionTools::~LLPanelRegionTools()
{
    // base class will take care of everything
}

U64 LLPanelRegionTools::computeRegionFlags(U64 flags) const
{
    flags &= getRegionFlagsMask();
    flags |= getRegionFlags();
    return flags;
}


void LLPanelRegionTools::refresh()
{
}


void LLPanelRegionTools::clearAllWidgets()
{
<<<<<<< HEAD
	// clear all widgets
	getChild<LLUICtrl>("region name")->setValue("unknown");
	getChild<LLUICtrl>("region name")->setFocus( false);

	getChild<LLUICtrl>("check prelude")->setValue(false);
	getChildView("check prelude")->setEnabled(false);

	getChild<LLUICtrl>("check fixed sun")->setValue(false);
	getChildView("check fixed sun")->setEnabled(false);

	getChild<LLUICtrl>("check reset home")->setValue(false);
	getChildView("check reset home")->setEnabled(false);

	getChild<LLUICtrl>("check damage")->setValue(false);
	getChildView("check damage")->setEnabled(false);

	getChild<LLUICtrl>("check visible")->setValue(false);
	getChildView("check visible")->setEnabled(false);

	getChild<LLUICtrl>("block terraform")->setValue(false);
	getChildView("block terraform")->setEnabled(false);

	getChild<LLUICtrl>("block dwell")->setValue(false);
	getChildView("block dwell")->setEnabled(false);

	getChild<LLUICtrl>("is sandbox")->setValue(false);
	getChildView("is sandbox")->setEnabled(false);

	getChild<LLUICtrl>("billable factor")->setValue(BILLABLE_FACTOR_DEFAULT);
	getChildView("billable factor")->setEnabled(false);

	getChild<LLUICtrl>("land cost")->setValue(PRICE_PER_METER_DEFAULT);
	getChildView("land cost")->setEnabled(false);

	getChildView("Apply")->setEnabled(false);
	getChildView("Bake Terrain")->setEnabled(false);
	getChildView("Autosave now")->setEnabled(false);
=======
    // clear all widgets
    getChild<LLUICtrl>("region name")->setValue("unknown");
    getChild<LLUICtrl>("region name")->setFocus( FALSE);

    getChild<LLUICtrl>("check prelude")->setValue(FALSE);
    getChildView("check prelude")->setEnabled(FALSE);

    getChild<LLUICtrl>("check fixed sun")->setValue(FALSE);
    getChildView("check fixed sun")->setEnabled(FALSE);

    getChild<LLUICtrl>("check reset home")->setValue(FALSE);
    getChildView("check reset home")->setEnabled(FALSE);

    getChild<LLUICtrl>("check damage")->setValue(FALSE);
    getChildView("check damage")->setEnabled(FALSE);

    getChild<LLUICtrl>("check visible")->setValue(FALSE);
    getChildView("check visible")->setEnabled(FALSE);

    getChild<LLUICtrl>("block terraform")->setValue(FALSE);
    getChildView("block terraform")->setEnabled(FALSE);

    getChild<LLUICtrl>("block dwell")->setValue(FALSE);
    getChildView("block dwell")->setEnabled(FALSE);

    getChild<LLUICtrl>("is sandbox")->setValue(FALSE);
    getChildView("is sandbox")->setEnabled(FALSE);

    getChild<LLUICtrl>("billable factor")->setValue(BILLABLE_FACTOR_DEFAULT);
    getChildView("billable factor")->setEnabled(FALSE);

    getChild<LLUICtrl>("land cost")->setValue(PRICE_PER_METER_DEFAULT);
    getChildView("land cost")->setEnabled(FALSE);

    getChildView("Apply")->setEnabled(FALSE);
    getChildView("Bake Terrain")->setEnabled(FALSE);
    getChildView("Autosave now")->setEnabled(FALSE);
>>>>>>> e1623bb2
}


void LLPanelRegionTools::enableAllWidgets()
{
<<<<<<< HEAD
	// enable all of the widgets
	
	getChildView("check prelude")->setEnabled(true);
	getChildView("check fixed sun")->setEnabled(true);
	getChildView("check reset home")->setEnabled(true);
	getChildView("check damage")->setEnabled(true);
	getChildView("check visible")->setEnabled(false); // use estates to update...
	getChildView("block terraform")->setEnabled(true);
	getChildView("block dwell")->setEnabled(true);
	getChildView("is sandbox")->setEnabled(true);
	
	getChildView("billable factor")->setEnabled(true);
	getChildView("land cost")->setEnabled(true);

	getChildView("Apply")->setEnabled(false);	// don't enable this one
	getChildView("Bake Terrain")->setEnabled(true);
	getChildView("Autosave now")->setEnabled(true);
=======
    // enable all of the widgets

    getChildView("check prelude")->setEnabled(TRUE);
    getChildView("check fixed sun")->setEnabled(TRUE);
    getChildView("check reset home")->setEnabled(TRUE);
    getChildView("check damage")->setEnabled(TRUE);
    getChildView("check visible")->setEnabled(FALSE); // use estates to update...
    getChildView("block terraform")->setEnabled(TRUE);
    getChildView("block dwell")->setEnabled(TRUE);
    getChildView("is sandbox")->setEnabled(TRUE);

    getChildView("billable factor")->setEnabled(TRUE);
    getChildView("land cost")->setEnabled(TRUE);

    getChildView("Apply")->setEnabled(FALSE);   // don't enable this one
    getChildView("Bake Terrain")->setEnabled(TRUE);
    getChildView("Autosave now")->setEnabled(TRUE);
>>>>>>> e1623bb2
}

void LLPanelRegionTools::onSaveState(void* userdata)
{
    if (gAgent.isGodlike())
    {
        // Send message to save world state
        gMessageSystem->newMessageFast(_PREHASH_StateSave);
        gMessageSystem->nextBlockFast(_PREHASH_AgentData);
        gMessageSystem->addUUIDFast(_PREHASH_AgentID, gAgent.getID());
        gMessageSystem->addUUIDFast(_PREHASH_SessionID, gAgent.getSessionID());
        gMessageSystem->nextBlockFast(_PREHASH_DataBlock);
        gMessageSystem->addStringFast(_PREHASH_Filename, NULL);
        gAgent.sendReliableMessage();
    }
}

const std::string LLPanelRegionTools::getSimName() const
{
    return getChild<LLUICtrl>("region name")->getValue();
}

U32 LLPanelRegionTools::getEstateID() const
{
    U32 id = (U32)getChild<LLUICtrl>("estate")->getValue().asInteger();
    return id;
}

U32 LLPanelRegionTools::getParentEstateID() const
{
    U32 id = (U32)getChild<LLUICtrl>("parentestate")->getValue().asInteger();
    return id;
}

S32 LLPanelRegionTools::getRedirectGridX() const
{
    return getChild<LLUICtrl>("redirectx")->getValue().asInteger();
}

S32 LLPanelRegionTools::getRedirectGridY() const
{
    return getChild<LLUICtrl>("redirecty")->getValue().asInteger();
}

S32 LLPanelRegionTools::getGridPosX() const
{
    return getChild<LLUICtrl>("gridposx")->getValue().asInteger();
}

S32 LLPanelRegionTools::getGridPosY() const
{
    return getChild<LLUICtrl>("gridposy")->getValue().asInteger();
}

U64 LLPanelRegionTools::getRegionFlags() const
{
    U64 flags = 0x0;
    flags = getChild<LLUICtrl>("check prelude")->getValue().asBoolean()
                    ? set_prelude_flags(flags)
                    : unset_prelude_flags(flags);

    // override prelude
    if (getChild<LLUICtrl>("check fixed sun")->getValue().asBoolean())
    {
        flags |= REGION_FLAGS_SUN_FIXED;
    }
    if (getChild<LLUICtrl>("check reset home")->getValue().asBoolean())
    {
        flags |= REGION_FLAGS_RESET_HOME_ON_TELEPORT;
    }
    if (getChild<LLUICtrl>("check visible")->getValue().asBoolean())
    {
        flags |= REGION_FLAGS_EXTERNALLY_VISIBLE;
    }
    if (getChild<LLUICtrl>("check damage")->getValue().asBoolean())
    {
        flags |= REGION_FLAGS_ALLOW_DAMAGE;
    }
    if (getChild<LLUICtrl>("block terraform")->getValue().asBoolean())
    {
        flags |= REGION_FLAGS_BLOCK_TERRAFORM;
    }
    if (getChild<LLUICtrl>("block dwell")->getValue().asBoolean())
    {
        flags |= REGION_FLAGS_BLOCK_DWELL;
    }
    if (getChild<LLUICtrl>("is sandbox")->getValue().asBoolean())
    {
        flags |= REGION_FLAGS_SANDBOX;
    }
    return flags;
}

U64 LLPanelRegionTools::getRegionFlagsMask() const
{
    U64 flags = 0xFFFFFFFFFFFFFFFFULL;
    flags = getChild<LLUICtrl>("check prelude")->getValue().asBoolean()
                ? set_prelude_flags(flags)
                : unset_prelude_flags(flags);

    if (!getChild<LLUICtrl>("check fixed sun")->getValue().asBoolean())
    {
        flags &= ~REGION_FLAGS_SUN_FIXED;
    }
    if (!getChild<LLUICtrl>("check reset home")->getValue().asBoolean())
    {
        flags &= ~REGION_FLAGS_RESET_HOME_ON_TELEPORT;
    }
    if (!getChild<LLUICtrl>("check visible")->getValue().asBoolean())
    {
        flags &= ~REGION_FLAGS_EXTERNALLY_VISIBLE;
    }
    if (!getChild<LLUICtrl>("check damage")->getValue().asBoolean())
    {
        flags &= ~REGION_FLAGS_ALLOW_DAMAGE;
    }
    if (!getChild<LLUICtrl>("block terraform")->getValue().asBoolean())
    {
        flags &= ~REGION_FLAGS_BLOCK_TERRAFORM;
    }
    if (!getChild<LLUICtrl>("block dwell")->getValue().asBoolean())
    {
        flags &= ~REGION_FLAGS_BLOCK_DWELL;
    }
    if (!getChild<LLUICtrl>("is sandbox")->getValue().asBoolean())
    {
        flags &= ~REGION_FLAGS_SANDBOX;
    }
    return flags;
}

F32 LLPanelRegionTools::getBillableFactor() const
{
    return (F32)getChild<LLUICtrl>("billable factor")->getValue().asReal();
}

S32 LLPanelRegionTools::getPricePerMeter() const
{
    return getChild<LLUICtrl>("land cost")->getValue();
}

void LLPanelRegionTools::setSimName(const std::string& name)
{
    getChild<LLUICtrl>("region name")->setValue(name);
}

void LLPanelRegionTools::setEstateID(U32 id)
{
    getChild<LLUICtrl>("estate")->setValue((S32)id);
}

void LLPanelRegionTools::setGridPosX(S32 pos)
{
    getChild<LLUICtrl>("gridposx")->setValue(pos);
}

void LLPanelRegionTools::setGridPosY(S32 pos)
{
    getChild<LLUICtrl>("gridposy")->setValue(pos);
}

void LLPanelRegionTools::setRedirectGridX(S32 pos)
{
    getChild<LLUICtrl>("redirectx")->setValue(pos);
}

void LLPanelRegionTools::setRedirectGridY(S32 pos)
{
    getChild<LLUICtrl>("redirecty")->setValue(pos);
}

void LLPanelRegionTools::setParentEstateID(U32 id)
{
    getChild<LLUICtrl>("parentestate")->setValue((S32)id);
}

void LLPanelRegionTools::setCheckFlags(U64 flags)
{
<<<<<<< HEAD
	getChild<LLUICtrl>("check prelude")->setValue(is_prelude(flags));
	getChild<LLUICtrl>("check fixed sun")->setValue(is_flag_set(flags, REGION_FLAGS_SUN_FIXED));
	getChild<LLUICtrl>("check reset home")->setValue(is_flag_set(flags, REGION_FLAGS_RESET_HOME_ON_TELEPORT));
	getChild<LLUICtrl>("check damage")->setValue(is_flag_set(flags, REGION_FLAGS_ALLOW_DAMAGE));
	getChild<LLUICtrl>("check visible")->setValue(is_flag_set(flags, REGION_FLAGS_EXTERNALLY_VISIBLE));
	getChild<LLUICtrl>("block terraform")->setValue(is_flag_set(flags, REGION_FLAGS_BLOCK_TERRAFORM));
	getChild<LLUICtrl>("block dwell")->setValue(is_flag_set(flags, REGION_FLAGS_BLOCK_DWELL));
	getChild<LLUICtrl>("is sandbox")->setValue(is_flag_set(flags, REGION_FLAGS_SANDBOX));
=======
    getChild<LLUICtrl>("check prelude")->setValue(is_prelude(flags) ? TRUE : FALSE);
    getChild<LLUICtrl>("check fixed sun")->setValue(flags & REGION_FLAGS_SUN_FIXED ? TRUE : FALSE);
    getChild<LLUICtrl>("check reset home")->setValue(flags & REGION_FLAGS_RESET_HOME_ON_TELEPORT ? TRUE : FALSE);
    getChild<LLUICtrl>("check damage")->setValue(flags & REGION_FLAGS_ALLOW_DAMAGE ? TRUE : FALSE);
    getChild<LLUICtrl>("check visible")->setValue(flags & REGION_FLAGS_EXTERNALLY_VISIBLE ? TRUE : FALSE);
    getChild<LLUICtrl>("block terraform")->setValue(flags & REGION_FLAGS_BLOCK_TERRAFORM ? TRUE : FALSE);
    getChild<LLUICtrl>("block dwell")->setValue(flags & REGION_FLAGS_BLOCK_DWELL ? TRUE : FALSE);
    getChild<LLUICtrl>("is sandbox")->setValue(flags & REGION_FLAGS_SANDBOX ? TRUE : FALSE );
>>>>>>> e1623bb2
}

void LLPanelRegionTools::setBillableFactor(F32 billable_factor)
{
    getChild<LLUICtrl>("billable factor")->setValue(billable_factor);
}

void LLPanelRegionTools::setPricePerMeter(S32 price)
{
    getChild<LLUICtrl>("land cost")->setValue(price);
}

void LLPanelRegionTools::onChangeAnything()
{
<<<<<<< HEAD
	if (gAgent.isGodlike())
	{
		getChildView("Apply")->setEnabled(true);
	}
=======
    if (gAgent.isGodlike())
    {
        getChildView("Apply")->setEnabled(TRUE);
    }
>>>>>>> e1623bb2
}

void LLPanelRegionTools::onChangePrelude()
{
<<<<<<< HEAD
	// checking prelude auto-checks fixed sun
	if (getChild<LLUICtrl>("check prelude")->getValue().asBoolean())
	{
		getChild<LLUICtrl>("check fixed sun")->setValue(true);
		getChild<LLUICtrl>("check reset home")->setValue(true);
		onChangeAnything();
	}
	// pass on to default onChange handler
=======
    // checking prelude auto-checks fixed sun
    if (getChild<LLUICtrl>("check prelude")->getValue().asBoolean())
    {
        getChild<LLUICtrl>("check fixed sun")->setValue(TRUE);
        getChild<LLUICtrl>("check reset home")->setValue(TRUE);
        onChangeAnything();
    }
    // pass on to default onChange handler
>>>>>>> e1623bb2

}

// static
void LLPanelRegionTools::onChangeSimName(LLLineEditor* caller, void* userdata )
{
<<<<<<< HEAD
	if (userdata && gAgent.isGodlike())
	{
		LLPanelRegionTools* region_tools = (LLPanelRegionTools*) userdata;
		region_tools->getChildView("Apply")->setEnabled(true);
	}
=======
    if (userdata && gAgent.isGodlike())
    {
        LLPanelRegionTools* region_tools = (LLPanelRegionTools*) userdata;
        region_tools->getChildView("Apply")->setEnabled(TRUE);
    }
>>>>>>> e1623bb2
}


void LLPanelRegionTools::onRefresh()
{
    LLFloaterGodTools* god_tools = LLFloaterReg::getTypedInstance<LLFloaterGodTools>("god_tools");
    if(!god_tools) return;
    LLViewerRegion *region = gAgent.getRegion();
    if (region && gAgent.isGodlike())
    {
        god_tools->sendRegionInfoRequest();
        //LLFloaterGodTools::getInstance()->sendRegionInfoRequest();
        //LLFloaterReg::getTypedInstance<LLFloaterGodTools>("god_tools")->sendRegionInfoRequest();
    }
}

void LLPanelRegionTools::onApplyChanges()
{
<<<<<<< HEAD
	LLFloaterGodTools* god_tools = LLFloaterReg::getTypedInstance<LLFloaterGodTools>("god_tools");
	if(!god_tools) return;
	LLViewerRegion *region = gAgent.getRegion();
	if (region && gAgent.isGodlike())
	{
		getChildView("Apply")->setEnabled(false);
		god_tools->sendGodUpdateRegionInfo();
		//LLFloaterReg::getTypedInstance<LLFloaterGodTools>("god_tools")->sendGodUpdateRegionInfo();
	}
=======
    LLFloaterGodTools* god_tools = LLFloaterReg::getTypedInstance<LLFloaterGodTools>("god_tools");
    if(!god_tools) return;
    LLViewerRegion *region = gAgent.getRegion();
    if (region && gAgent.isGodlike())
    {
        getChildView("Apply")->setEnabled(FALSE);
        god_tools->sendGodUpdateRegionInfo();
        //LLFloaterReg::getTypedInstance<LLFloaterGodTools>("god_tools")->sendGodUpdateRegionInfo();
    }
>>>>>>> e1623bb2
}

void LLPanelRegionTools::onBakeTerrain()
{
    LLPanelRequestTools::sendRequest("terrain", "bake", gAgent.getRegionHost());
}

void LLPanelRegionTools::onRevertTerrain()
{
    LLPanelRequestTools::sendRequest("terrain", "revert", gAgent.getRegionHost());
}


void LLPanelRegionTools::onSwapTerrain()
{
    LLPanelRequestTools::sendRequest("terrain", "swap", gAgent.getRegionHost());
}

void LLPanelRegionTools::onSelectRegion()
{
    LL_INFOS() << "LLPanelRegionTools::onSelectRegion" << LL_ENDL;

    LLViewerRegion *regionp = LLWorld::getInstance()->getRegionFromPosGlobal(gAgent.getPositionGlobal());
    if (!regionp)
    {
        return;
    }

    LLVector3d north_east(REGION_WIDTH_METERS, REGION_WIDTH_METERS, 0);
    LLViewerParcelMgr::getInstance()->selectLand(regionp->getOriginGlobal(),
                           regionp->getOriginGlobal() + north_east, FALSE);

<<<<<<< HEAD
	LLVector3d north_east(REGION_WIDTH_METERS, REGION_WIDTH_METERS, 0);
	LLViewerParcelMgr::getInstance()->selectLand(regionp->getOriginGlobal(), 
						   regionp->getOriginGlobal() + north_east, false);
	
=======
>>>>>>> e1623bb2
}


//*****************************************************************************
// Class LLPanelGridTools
//*****************************************************************************

//   || Grid   |_____________________________________
//   |                                               |
//   |                                               |
//   |  Sun Phase: >--------[]---------< [________]  |
//   |                                               |
//   |  ^         ^                                  |
//   |  LEFT      R1                                 |
//   |                                               |
//   |  [Kick all users]                             |
//   |                                               |
//   |                                               |
//   |                                               |
//   |                                               |
//   |                                               |
//   |_______________________________________________|
//      ^                                ^        ^
//      LEFT                             R2       RIGHT

LLPanelGridTools::LLPanelGridTools() :
    LLPanel()
{
    mCommitCallbackRegistrar.add("GridTools.FlushMapVisibilityCaches",      boost::bind(&LLPanelGridTools::onClickFlushMapVisibilityCaches, this));
}

// Destroys the object
LLPanelGridTools::~LLPanelGridTools()
{
}

bool LLPanelGridTools::postBuild()
{
<<<<<<< HEAD
	return true;
=======
    return TRUE;
>>>>>>> e1623bb2
}

void LLPanelGridTools::refresh()
{
}

void LLPanelGridTools::onClickFlushMapVisibilityCaches()
{
    LLNotificationsUtil::add("FlushMapVisibilityCaches", LLSD(), LLSD(), flushMapVisibilityCachesConfirm);
}

// static
bool LLPanelGridTools::flushMapVisibilityCachesConfirm(const LLSD& notification, const LLSD& response)
{
    S32 option = LLNotificationsUtil::getSelectedOption(notification, response);
    if (option != 0) return false;

    // HACK: Send this as an EstateOwnerRequest so it gets routed
    // correctly by the spaceserver. JC
    LLMessageSystem* msg = gMessageSystem;
    msg->newMessage("EstateOwnerMessage");
    msg->nextBlockFast(_PREHASH_AgentData);
    msg->addUUIDFast(_PREHASH_AgentID, gAgent.getID());
    msg->addUUIDFast(_PREHASH_SessionID, gAgent.getSessionID());
    msg->addUUIDFast(_PREHASH_TransactionID, LLUUID::null); //not used
    msg->nextBlock("MethodData");
    msg->addString("Method", "refreshmapvisibility");
    msg->addUUID("Invoice", LLUUID::null);
    msg->nextBlock("ParamList");
    msg->addString("Parameter", gAgent.getID().asString());
    gAgent.sendReliableMessage();
    return false;
}


//*****************************************************************************
// LLPanelObjectTools
//*****************************************************************************


//   || Object |_______________________________________________________
//   |                                                                 |
//   |  Sim Name: Foo                                                  |
//   |  ^         ^                                                    |
//   |  LEFT      R1                                                   |
//   |                                                                 |
//   |  [X] Disable Scripts [X] Disable Collisions [X] Disable Physics |
//   |                                                  [ Apply  ]     |
//   |                                                                 |
//   |  [Set Target Avatar] Avatar Name                                |
//   |  [Delete Target's Objects on Public Land    ]                   |
//   |  [Delete All Target's Objects               ]                   |
//   |  [Delete All Scripted Objects on Public Land]                   |
//   |  [Get Top Colliders ]                                           |
//   |  [Get Top Scripts   ]                                           |
//   |_________________________________________________________________|
//      ^                                         ^
//      LEFT                                      RIGHT

// Default constructor
LLPanelObjectTools::LLPanelObjectTools()
    :   LLPanel(),
        mTargetAvatar()
{
    mCommitCallbackRegistrar.add("ObjectTools.ChangeAnything",      boost::bind(&LLPanelObjectTools::onChangeAnything, this));
    mCommitCallbackRegistrar.add("ObjectTools.DeletePublicOwnedBy", boost::bind(&LLPanelObjectTools::onClickDeletePublicOwnedBy, this));
    mCommitCallbackRegistrar.add("ObjectTools.DeleteAllScriptedOwnedBy",        boost::bind(&LLPanelObjectTools::onClickDeleteAllScriptedOwnedBy, this));
    mCommitCallbackRegistrar.add("ObjectTools.DeleteAllOwnedBy",        boost::bind(&LLPanelObjectTools::onClickDeleteAllOwnedBy, this));
    mCommitCallbackRegistrar.add("ObjectTools.ApplyChanges",        boost::bind(&LLPanelObjectTools::onApplyChanges, this));
    mCommitCallbackRegistrar.add("ObjectTools.Set",     boost::bind(&LLPanelObjectTools::onClickSet, this));
    mCommitCallbackRegistrar.add("ObjectTools.GetTopColliders",     boost::bind(&LLPanelObjectTools::onGetTopColliders, this));
    mCommitCallbackRegistrar.add("ObjectTools.GetTopScripts",       boost::bind(&LLPanelObjectTools::onGetTopScripts, this));
    mCommitCallbackRegistrar.add("ObjectTools.GetScriptDigest",     boost::bind(&LLPanelObjectTools::onGetScriptDigest, this));
}

// Destroys the object
LLPanelObjectTools::~LLPanelObjectTools()
{
    // base class will take care of everything
}

bool LLPanelObjectTools::postBuild()
{
<<<<<<< HEAD
	refresh();
	return true;
=======
    refresh();
    return TRUE;
>>>>>>> e1623bb2
}

void LLPanelObjectTools::setTargetAvatar(const LLUUID &target_id)
{
    mTargetAvatar = target_id;
    if (target_id.isNull())
    {
        getChild<LLUICtrl>("target_avatar_name")->setValue(getString("no_target"));
    }
}


void LLPanelObjectTools::refresh()
{
    LLViewerRegion *regionp = gAgent.getRegion();
    if (regionp)
    {
        getChild<LLUICtrl>("region name")->setValue(regionp->getName());
    }
}


U64 LLPanelObjectTools::computeRegionFlags(U64 flags) const
{
    if (getChild<LLUICtrl>("disable scripts")->getValue().asBoolean())
    {
        flags |= REGION_FLAGS_SKIP_SCRIPTS;
    }
    else
    {
        flags &= ~REGION_FLAGS_SKIP_SCRIPTS;
    }
    if (getChild<LLUICtrl>("disable collisions")->getValue().asBoolean())
    {
        flags |= REGION_FLAGS_SKIP_COLLISIONS;
    }
    else
    {
        flags &= ~REGION_FLAGS_SKIP_COLLISIONS;
    }
    if (getChild<LLUICtrl>("disable physics")->getValue().asBoolean())
    {
        flags |= REGION_FLAGS_SKIP_PHYSICS;
    }
    else
    {
        flags &= ~REGION_FLAGS_SKIP_PHYSICS;
    }
    return flags;
}


void LLPanelObjectTools::setCheckFlags(U64 flags)
{
<<<<<<< HEAD
	getChild<LLUICtrl>("disable scripts")->setValue(is_flag_set(flags, REGION_FLAGS_SKIP_SCRIPTS));
	getChild<LLUICtrl>("disable collisions")->setValue(is_flag_set(flags, REGION_FLAGS_SKIP_COLLISIONS));
	getChild<LLUICtrl>("disable physics")->setValue(is_flag_set(flags, REGION_FLAGS_SKIP_PHYSICS));
=======
    getChild<LLUICtrl>("disable scripts")->setValue(flags & REGION_FLAGS_SKIP_SCRIPTS ? TRUE : FALSE);
    getChild<LLUICtrl>("disable collisions")->setValue(flags & REGION_FLAGS_SKIP_COLLISIONS ? TRUE : FALSE);
    getChild<LLUICtrl>("disable physics")->setValue(flags & REGION_FLAGS_SKIP_PHYSICS ? TRUE : FALSE);
>>>>>>> e1623bb2
}


void LLPanelObjectTools::clearAllWidgets()
{
<<<<<<< HEAD
	getChild<LLUICtrl>("disable scripts")->setValue(false);
	getChildView("disable scripts")->setEnabled(false);

	getChildView("Apply")->setEnabled(false);
	getChildView("Set Target")->setEnabled(false);
	getChildView("Delete Target's Scripted Objects On Others Land")->setEnabled(false);
	getChildView("Delete Target's Scripted Objects On *Any* Land")->setEnabled(false);
	getChildView("Delete *ALL* Of Target's Objects")->setEnabled(false);
=======
    getChild<LLUICtrl>("disable scripts")->setValue(FALSE);
    getChildView("disable scripts")->setEnabled(FALSE);

    getChildView("Apply")->setEnabled(FALSE);
    getChildView("Set Target")->setEnabled(FALSE);
    getChildView("Delete Target's Scripted Objects On Others Land")->setEnabled(FALSE);
    getChildView("Delete Target's Scripted Objects On *Any* Land")->setEnabled(FALSE);
    getChildView("Delete *ALL* Of Target's Objects")->setEnabled(FALSE);
>>>>>>> e1623bb2
}


void LLPanelObjectTools::enableAllWidgets()
{
<<<<<<< HEAD
	getChildView("disable scripts")->setEnabled(true);

	getChildView("Apply")->setEnabled(false);	// don't enable this one
	getChildView("Set Target")->setEnabled(true);
	getChildView("Delete Target's Scripted Objects On Others Land")->setEnabled(true);
	getChildView("Delete Target's Scripted Objects On *Any* Land")->setEnabled(true);
	getChildView("Delete *ALL* Of Target's Objects")->setEnabled(true);
	getChildView("Get Top Colliders")->setEnabled(true);
	getChildView("Get Top Scripts")->setEnabled(true);
=======
    getChildView("disable scripts")->setEnabled(TRUE);

    getChildView("Apply")->setEnabled(FALSE);   // don't enable this one
    getChildView("Set Target")->setEnabled(TRUE);
    getChildView("Delete Target's Scripted Objects On Others Land")->setEnabled(TRUE);
    getChildView("Delete Target's Scripted Objects On *Any* Land")->setEnabled(TRUE);
    getChildView("Delete *ALL* Of Target's Objects")->setEnabled(TRUE);
    getChildView("Get Top Colliders")->setEnabled(TRUE);
    getChildView("Get Top Scripts")->setEnabled(TRUE);
>>>>>>> e1623bb2
}


void LLPanelObjectTools::onGetTopColliders()
{
    LLFloaterTopObjects* instance = LLFloaterReg::getTypedInstance<LLFloaterTopObjects>("top_objects");
    if(!instance) return;

    if (gAgent.isGodlike())
    {
        LLFloaterReg::showInstance("top_objects");
        LLFloaterTopObjects::setMode(STAT_REPORT_TOP_COLLIDERS);
        instance->onRefresh();
    }
}

void LLPanelObjectTools::onGetTopScripts()
{
    LLFloaterTopObjects* instance = LLFloaterReg::getTypedInstance<LLFloaterTopObjects>("top_objects");
    if(!instance) return;

    if (gAgent.isGodlike())
    {
        LLFloaterReg::showInstance("top_objects");
        LLFloaterTopObjects::setMode(STAT_REPORT_TOP_SCRIPTS);
        instance->onRefresh();
    }
}

void LLPanelObjectTools::onGetScriptDigest()
{
    if (gAgent.isGodlike())
    {
        // get the list of scripts and number of occurences of each
        // (useful for finding self-replicating objects)
        LLPanelRequestTools::sendRequest("scriptdigest","0",gAgent.getRegionHost());
    }
}

void LLPanelObjectTools::onClickDeletePublicOwnedBy()
{
    // Bring up view-modal dialog

    if (!mTargetAvatar.isNull())
    {
        mSimWideDeletesFlags =
            SWD_SCRIPTED_ONLY | SWD_OTHERS_LAND_ONLY;

        LLSD args;
        args["AVATAR_NAME"] = getChild<LLUICtrl>("target_avatar_name")->getValue().asString();
        LLSD payload;
        payload["avatar_id"] = mTargetAvatar;
        payload["flags"] = (S32)mSimWideDeletesFlags;

        LLNotificationsUtil::add( "GodDeleteAllScriptedPublicObjectsByUser",
                                args,
                                payload,
                                callbackSimWideDeletes);
    }
}

void LLPanelObjectTools::onClickDeleteAllScriptedOwnedBy()
{
    // Bring up view-modal dialog
    if (!mTargetAvatar.isNull())
    {
        mSimWideDeletesFlags = SWD_SCRIPTED_ONLY;

        LLSD args;
        args["AVATAR_NAME"] = getChild<LLUICtrl>("target_avatar_name")->getValue().asString();
        LLSD payload;
        payload["avatar_id"] = mTargetAvatar;
        payload["flags"] = (S32)mSimWideDeletesFlags;

        LLNotificationsUtil::add( "GodDeleteAllScriptedObjectsByUser",
                                args,
                                payload,
                                callbackSimWideDeletes);
    }
}

void LLPanelObjectTools::onClickDeleteAllOwnedBy()
{
    // Bring up view-modal dialog
    if (!mTargetAvatar.isNull())
    {
        mSimWideDeletesFlags = 0;

        LLSD args;
        args["AVATAR_NAME"] = getChild<LLUICtrl>("target_avatar_name")->getValue().asString();
        LLSD payload;
        payload["avatar_id"] = mTargetAvatar;
        payload["flags"] = (S32)mSimWideDeletesFlags;

        LLNotificationsUtil::add( "GodDeleteAllObjectsByUser",
                                args,
                                payload,
                                callbackSimWideDeletes);
    }
}

// static
bool LLPanelObjectTools::callbackSimWideDeletes( const LLSD& notification, const LLSD& response )
{
    S32 option = LLNotificationsUtil::getSelectedOption(notification, response);
    if (option == 0)
    {
        if (!notification["payload"]["avatar_id"].asUUID().isNull())
        {
            send_sim_wide_deletes(notification["payload"]["avatar_id"].asUUID(),
                                  notification["payload"]["flags"].asInteger());
        }
    }
    return false;
}

void LLPanelObjectTools::onClickSet()
{
    LLView * button = findChild<LLButton>("Set Target");
    LLFloater * root_floater = gFloaterView->getParentFloater(this);
<<<<<<< HEAD
	LLFloaterAvatarPicker* picker = LLFloaterAvatarPicker::show(boost::bind(&LLPanelObjectTools::callbackAvatarID, this, _1,_2), false, false, false, root_floater->getName(), button);
	// grandparent is a floater, which can have a dependent
	if (picker)
	{
		root_floater->addDependentFloater(picker);
	}
=======
    LLFloaterAvatarPicker* picker = LLFloaterAvatarPicker::show(boost::bind(&LLPanelObjectTools::callbackAvatarID, this, _1,_2), FALSE, FALSE, FALSE, root_floater->getName(), button);
    // grandparent is a floater, which can have a dependent
    if (picker)
    {
        root_floater->addDependentFloater(picker);
    }
>>>>>>> e1623bb2
}

void LLPanelObjectTools::onClickSetBySelection(void* data)
{
    LLPanelObjectTools* panelp = (LLPanelObjectTools*) data;
    if (!panelp) return;

<<<<<<< HEAD
	const bool non_root_ok = true; 
	LLSelectNode* node = LLSelectMgr::getInstance()->getSelection()->getFirstRootNode(NULL, non_root_ok);
	if (!node) return;
=======
    const BOOL non_root_ok = TRUE;
    LLSelectNode* node = LLSelectMgr::getInstance()->getSelection()->getFirstRootNode(NULL, non_root_ok);
    if (!node) return;
>>>>>>> e1623bb2

    std::string owner_name;
    LLUUID owner_id;
    LLSelectMgr::getInstance()->selectGetOwner(owner_id, owner_name);

    panelp->mTargetAvatar = owner_id;
    LLStringUtil::format_map_t args;
    args["[OBJECT]"] = node->mName;
    args["[OWNER]"] = owner_name;
    std::string name = LLTrans::getString("GodToolsObjectOwnedBy", args);
    panelp->getChild<LLUICtrl>("target_avatar_name")->setValue(name);
}

void LLPanelObjectTools::callbackAvatarID(const uuid_vec_t& ids, const std::vector<LLAvatarName> names)
{
    if (ids.empty() || names.empty()) return;
    mTargetAvatar = ids[0];
    getChild<LLUICtrl>("target_avatar_name")->setValue(names[0].getCompleteName());
    refresh();
}

void LLPanelObjectTools::onChangeAnything()
{
<<<<<<< HEAD
	if (gAgent.isGodlike())
	{
		getChildView("Apply")->setEnabled(true);
	}
=======
    if (gAgent.isGodlike())
    {
        getChildView("Apply")->setEnabled(TRUE);
    }
>>>>>>> e1623bb2
}

void LLPanelObjectTools::onApplyChanges()
{
<<<<<<< HEAD
	LLFloaterGodTools* god_tools = LLFloaterReg::getTypedInstance<LLFloaterGodTools>("god_tools");
	if(!god_tools) return;
	LLViewerRegion *region = gAgent.getRegion();
	if (region && gAgent.isGodlike())
	{
		// TODO -- implement this
		getChildView("Apply")->setEnabled(false);
		god_tools->sendGodUpdateRegionInfo();
		//LLFloaterReg::getTypedInstance<LLFloaterGodTools>("god_tools")->sendGodUpdateRegionInfo();
	}
=======
    LLFloaterGodTools* god_tools = LLFloaterReg::getTypedInstance<LLFloaterGodTools>("god_tools");
    if(!god_tools) return;
    LLViewerRegion *region = gAgent.getRegion();
    if (region && gAgent.isGodlike())
    {
        // TODO -- implement this
        getChildView("Apply")->setEnabled(FALSE);
        god_tools->sendGodUpdateRegionInfo();
        //LLFloaterReg::getTypedInstance<LLFloaterGodTools>("god_tools")->sendGodUpdateRegionInfo();
    }
>>>>>>> e1623bb2
}


// --------------------
// LLPanelRequestTools
// --------------------

const std::string SELECTION = "Selection";
const std::string AGENT_REGION = "Agent Region";

LLPanelRequestTools::LLPanelRequestTools():
    LLPanel()
{
    mCommitCallbackRegistrar.add("GodTools.Request",        boost::bind(&LLPanelRequestTools::onClickRequest, this));
}

LLPanelRequestTools::~LLPanelRequestTools()
{
}

bool LLPanelRequestTools::postBuild()
{
    refresh();

<<<<<<< HEAD
	return true;
=======
    return TRUE;
>>>>>>> e1623bb2
}

void LLPanelRequestTools::refresh()
{
    std::string buffer = getChild<LLUICtrl>("destination")->getValue();
    LLCtrlListInterface *list = childGetListInterface("destination");
    if (!list) return;

    S32 last_item = list->getItemCount();

    if (last_item >=3)
    {
    list->selectItemRange(2,last_item);
    list->operateOnSelection(LLCtrlListInterface::OP_DELETE);
    }
    for (LLWorld::region_list_t::const_iterator iter = LLWorld::getInstance()->getRegionList().begin();
         iter != LLWorld::getInstance()->getRegionList().end(); ++iter)
    {
        LLViewerRegion* regionp = *iter;
        std::string name = regionp->getName();
        if (!name.empty())
        {
            list->addSimpleElement(name);
        }
    }
    if(!buffer.empty())
    {
        list->selectByValue(buffer);
    }
    else
    {
        list->operateOnSelection(LLCtrlListInterface::OP_DESELECT);
    }
}


// static
void LLPanelRequestTools::sendRequest(const std::string& request,
                                      const std::string& parameter,
                                      const LLHost& host)
{
    LL_INFOS() << "Sending request '" << request << "', '"
            << parameter << "' to " << host << LL_ENDL;
    LLMessageSystem* msg = gMessageSystem;
    msg->newMessage("GodlikeMessage");
    msg->nextBlockFast(_PREHASH_AgentData);
    msg->addUUIDFast(_PREHASH_AgentID, gAgent.getID());
    msg->addUUIDFast(_PREHASH_SessionID, gAgent.getSessionID());
    msg->addUUIDFast(_PREHASH_TransactionID, LLUUID::null); //not used
    msg->nextBlock("MethodData");
    msg->addString("Method", request);
    msg->addUUID("Invoice", LLUUID::null);
    msg->nextBlock("ParamList");
    msg->addString("Parameter", parameter);
    msg->sendReliable(host);
}

void LLPanelRequestTools::onClickRequest()
{
    const std::string dest = getChild<LLUICtrl>("destination")->getValue().asString();
    if(dest == SELECTION)
    {
        std::string req =getChild<LLUICtrl>("request")->getValue();
        req = req.substr(0, req.find_first_of(" "));
        std::string param = getChild<LLUICtrl>("parameter")->getValue();
        LLSelectMgr::getInstance()->sendGodlikeRequest(req, param);
    }
    else if(dest == AGENT_REGION)
    {
        sendRequest(gAgent.getRegionHost());
    }
    else
    {
        // find region by name
        for (LLWorld::region_list_t::const_iterator iter = LLWorld::getInstance()->getRegionList().begin();
             iter != LLWorld::getInstance()->getRegionList().end(); ++iter)
        {
            LLViewerRegion* regionp = *iter;
            if(dest == regionp->getName())
            {
                // found it
                sendRequest(regionp->getHost());
            }
        }
    }
}

void terrain_download_done(void** data, S32 status, LLExtStat ext_status)
{
    LLNotificationsUtil::add("TerrainDownloaded");
}


void test_callback(const LLTSCode status)
{
    LL_INFOS() << "Test transfer callback returned!" << LL_ENDL;
}


void LLPanelRequestTools::sendRequest(const LLHost& host)
{

<<<<<<< HEAD
	// intercept viewer local actions here
	std::string req = getChild<LLUICtrl>("request")->getValue();
	if (req == "terrain download")
	{
		gXferManager->requestFile(std::string("terrain.raw"), std::string("terrain.raw"), LL_PATH_NONE,
								  host,
								  false,
								  terrain_download_done,
								  NULL);
	}
	else
	{
		req = req.substr(0, req.find_first_of(" "));
		sendRequest(req, getChild<LLUICtrl>("parameter")->getValue().asString(), host);
	}
=======
    // intercept viewer local actions here
    std::string req = getChild<LLUICtrl>("request")->getValue();
    if (req == "terrain download")
    {
        gXferManager->requestFile(std::string("terrain.raw"), std::string("terrain.raw"), LL_PATH_NONE,
                                  host,
                                  FALSE,
                                  terrain_download_done,
                                  NULL);
    }
    else
    {
        req = req.substr(0, req.find_first_of(" "));
        sendRequest(req, getChild<LLUICtrl>("parameter")->getValue().asString(), host);
    }
>>>>>>> e1623bb2
}

// Flags are SWD_ flags.
void send_sim_wide_deletes(const LLUUID& owner_id, U32 flags)
{
    LLMessageSystem* msg = gMessageSystem;
    msg->newMessageFast(_PREHASH_SimWideDeletes);
    msg->nextBlockFast(_PREHASH_AgentData);
    msg->addUUIDFast(_PREHASH_AgentID, gAgent.getID());
    msg->addUUIDFast(_PREHASH_SessionID, gAgent.getSessionID());
    msg->nextBlockFast(_PREHASH_DataBlock);
    msg->addUUIDFast(_PREHASH_TargetID, owner_id);
    msg->addU32Fast(_PREHASH_Flags, flags);
    gAgent.sendReliableMessage();
}<|MERGE_RESOLUTION|>--- conflicted
+++ resolved
@@ -1,1622 +1,1370 @@
-/**
- * @file llfloatergodtools.cpp
- * @brief The on-screen rectangle with tool options.
- *
- * $LicenseInfo:firstyear=2002&license=viewerlgpl$
- * Second Life Viewer Source Code
- * Copyright (C) 2010, Linden Research, Inc.
- *
- * This library is free software; you can redistribute it and/or
- * modify it under the terms of the GNU Lesser General Public
- * License as published by the Free Software Foundation;
- * version 2.1 of the License only.
- *
- * This library is distributed in the hope that it will be useful,
- * but WITHOUT ANY WARRANTY; without even the implied warranty of
- * MERCHANTABILITY or FITNESS FOR A PARTICULAR PURPOSE.  See the GNU
- * Lesser General Public License for more details.
- *
- * You should have received a copy of the GNU Lesser General Public
- * License along with this library; if not, write to the Free Software
- * Foundation, Inc., 51 Franklin Street, Fifth Floor, Boston, MA  02110-1301  USA
- *
- * Linden Research, Inc., 945 Battery Street, San Francisco, CA  94111  USA
- * $/LicenseInfo$
- */
-
-#include "llviewerprecompiledheaders.h"
-
-#include "llfloatergodtools.h"
-
-#include "llavatarnamecache.h"
-#include "llcoord.h"
-#include "llfontgl.h"
-#include "llframetimer.h"
-#include "llgl.h"
-#include "llhost.h"
-#include "llnotificationsutil.h"
-#include "llregionflags.h"
-#include "llstring.h"
-#include "message.h"
-
-#include "llagent.h"
-#include "llbutton.h"
-#include "llcheckboxctrl.h"
-#include "llcombobox.h"
-#include "lldraghandle.h"
-#include "llfloater.h"
-#include "llfloaterreg.h"
-#include "llfocusmgr.h"
-#include "llfloatertopobjects.h"
-#include "lllineeditor.h"
-#include "llmenugl.h"
-#include "llresmgr.h"
-#include "llselectmgr.h"
-#include "llsky.h"
-#include "llspinctrl.h"
-#include "llstatusbar.h"
-#include "lltabcontainer.h"
-#include "lltextbox.h"
-#include "lluictrl.h"
-#include "llviewerparcelmgr.h"
-#include "llviewerregion.h"
-#include "llviewerwindow.h"
-#include "llworld.h"
-#include "llfloateravatarpicker.h"
-#include "llxfermanager.h"
-#include "llvlcomposition.h"
-#include "llsurface.h"
-#include "llviewercontrol.h"
-#include "lluictrlfactory.h"
-#include "lltrans.h"
-
-#include "lltransfertargetfile.h"
-#include "lltransfersourcefile.h"
-
-const F32 SECONDS_BETWEEN_UPDATE_REQUESTS = 5.0f;
-
-//*****************************************************************************
-// LLFloaterGodTools
-//*****************************************************************************
-
-void LLFloaterGodTools::onOpen(const LLSD& key)
-{
-<<<<<<< HEAD
-	center();
-	setFocus(true);
-// 	LLPanel *panel = getChild<LLTabContainer>("GodTools Tabs")->getCurrentPanel();
-// 	if (panel)
-// 		panel->setFocus(true);
-	if (mPanelObjectTools)
-		mPanelObjectTools->setTargetAvatar(LLUUID::null);
-=======
-    center();
-    setFocus(TRUE);
-//  LLPanel *panel = getChild<LLTabContainer>("GodTools Tabs")->getCurrentPanel();
-//  if (panel)
-//      panel->setFocus(TRUE);
-    if (mPanelObjectTools)
-        mPanelObjectTools->setTargetAvatar(LLUUID::null);
->>>>>>> e1623bb2
-
-    if (gAgent.getRegionHost() != mCurrentHost)
-    {
-        // we're in a new region
-        sendRegionInfoRequest();
-    }
-}
-
-
-// static
-void LLFloaterGodTools::refreshAll()
-{
-    LLFloaterGodTools* god_tools = LLFloaterReg::getTypedInstance<LLFloaterGodTools>("god_tools");
-    if (god_tools)
-    {
-        if (gAgent.getRegionHost() != god_tools->mCurrentHost)
-        {
-            // we're in a new region
-            god_tools->sendRegionInfoRequest();
-        }
-    }
-}
-
-
-
-LLFloaterGodTools::LLFloaterGodTools(const LLSD& key)
-:   LLFloater(key),
-    mCurrentHost(LLHost()),
-    mUpdateTimer()
-{
-    mFactoryMap["grid"] = LLCallbackMap(createPanelGrid, this);
-    mFactoryMap["region"] = LLCallbackMap(createPanelRegion, this);
-    mFactoryMap["objects"] = LLCallbackMap(createPanelObjects, this);
-    mFactoryMap["request"] = LLCallbackMap(createPanelRequest, this);
-}
-
-bool LLFloaterGodTools::postBuild()
-{
-<<<<<<< HEAD
-	sendRegionInfoRequest();
-	getChild<LLTabContainer>("GodTools Tabs")->selectTabByName("region");
-	return true;
-=======
-    sendRegionInfoRequest();
-    getChild<LLTabContainer>("GodTools Tabs")->selectTabByName("region");
-    return TRUE;
->>>>>>> e1623bb2
-}
-// static
-void* LLFloaterGodTools::createPanelGrid(void *userdata)
-{
-    return new LLPanelGridTools();
-}
-
-// static
-void* LLFloaterGodTools::createPanelRegion(void *userdata)
-{
-    LLFloaterGodTools* self = (LLFloaterGodTools*)userdata;
-    self->mPanelRegionTools = new LLPanelRegionTools();
-    return self->mPanelRegionTools;
-}
-
-// static
-void* LLFloaterGodTools::createPanelObjects(void *userdata)
-{
-    LLFloaterGodTools* self = (LLFloaterGodTools*)userdata;
-    self->mPanelObjectTools = new LLPanelObjectTools();
-    return self->mPanelObjectTools;
-}
-
-// static
-void* LLFloaterGodTools::createPanelRequest(void *userdata)
-{
-    return new LLPanelRequestTools();
-}
-
-LLFloaterGodTools::~LLFloaterGodTools()
-{
-    // children automatically deleted
-}
-
-
-U64 LLFloaterGodTools::computeRegionFlags() const
-{
-    U64 flags = gAgent.getRegion()->getRegionFlags();
-    if (mPanelRegionTools) flags = mPanelRegionTools->computeRegionFlags(flags);
-    if (mPanelObjectTools) flags = mPanelObjectTools->computeRegionFlags(flags);
-    return flags;
-}
-
-
-void LLFloaterGodTools::updatePopup(LLCoordGL center, MASK mask)
-{
-}
-
-// virtual
-void LLFloaterGodTools::draw()
-{
-    if (mCurrentHost == LLHost())
-    {
-        if (mUpdateTimer.getElapsedTimeF32() > SECONDS_BETWEEN_UPDATE_REQUESTS)
-        {
-            sendRegionInfoRequest();
-        }
-    }
-    else if (gAgent.getRegionHost() != mCurrentHost)
-    {
-        sendRegionInfoRequest();
-    }
-    LLFloater::draw();
-}
-
-void LLFloaterGodTools::showPanel(const std::string& panel_name)
-{
-<<<<<<< HEAD
-	getChild<LLTabContainer>("GodTools Tabs")->selectTabByName(panel_name);
-	openFloater();
-	LLPanel *panel = getChild<LLTabContainer>("GodTools Tabs")->getCurrentPanel();
-	if (panel)
-		panel->setFocus(true);
-=======
-    getChild<LLTabContainer>("GodTools Tabs")->selectTabByName(panel_name);
-    openFloater();
-    LLPanel *panel = getChild<LLTabContainer>("GodTools Tabs")->getCurrentPanel();
-    if (panel)
-        panel->setFocus(TRUE);
->>>>>>> e1623bb2
-}
-
-// static
-void LLFloaterGodTools::processRegionInfo(LLMessageSystem* msg)
-{
-    llassert(msg);
-    if (!msg) return;
-
-    //const S32 SIM_NAME_BUF = 256;
-    U64 region_flags;
-    U8 sim_access;
-    U8 agent_limit;
-    std::string sim_name;
-    U32 estate_id;
-    U32 parent_estate_id;
-    F32 water_height;
-    F32 billable_factor;
-    F32 object_bonus_factor;
-    F32 terrain_raise_limit;
-    F32 terrain_lower_limit;
-    S32 price_per_meter;
-    S32 redirect_grid_x;
-    S32 redirect_grid_y;
-    LLUUID cache_id;
-
-    LLHost host = msg->getSender();
-
-    msg->getStringFast(_PREHASH_RegionInfo, _PREHASH_SimName, sim_name);
-    msg->getU32Fast(_PREHASH_RegionInfo, _PREHASH_EstateID, estate_id);
-    msg->getU32Fast(_PREHASH_RegionInfo, _PREHASH_ParentEstateID, parent_estate_id);
-    msg->getU8Fast(_PREHASH_RegionInfo, _PREHASH_SimAccess, sim_access);
-    msg->getU8Fast(_PREHASH_RegionInfo, _PREHASH_MaxAgents, agent_limit);
-    msg->getF32Fast(_PREHASH_RegionInfo, _PREHASH_ObjectBonusFactor, object_bonus_factor);
-    msg->getF32Fast(_PREHASH_RegionInfo, _PREHASH_BillableFactor, billable_factor);
-    msg->getF32Fast(_PREHASH_RegionInfo, _PREHASH_WaterHeight, water_height);
-
-    if (msg->has(_PREHASH_RegionInfo3))
-    {
-        msg->getU64Fast(_PREHASH_RegionInfo3, _PREHASH_RegionFlagsExtended, region_flags);
-    }
-    else
-    {
-        U32 flags = 0;
-        msg->getU32Fast(_PREHASH_RegionInfo, _PREHASH_RegionFlags, flags);
-        region_flags = flags;
-    }
-
-    if (msg->has(_PREHASH_RegionInfo5))
-    {
-        F32 chat_whisper_range;
-        F32 chat_normal_range;
-        F32 chat_shout_range;
-        F32 chat_whisper_offset;
-        F32 chat_normal_offset;
-        F32 chat_shout_offset;
-        U32 chat_flags;
-
-        msg->getF32Fast(_PREHASH_RegionInfo5, _PREHASH_ChatWhisperRange, chat_whisper_range);
-        msg->getF32Fast(_PREHASH_RegionInfo5, _PREHASH_ChatNormalRange, chat_normal_range);
-        msg->getF32Fast(_PREHASH_RegionInfo5, _PREHASH_ChatShoutRange, chat_shout_range);
-        msg->getF32Fast(_PREHASH_RegionInfo5, _PREHASH_ChatWhisperOffset, chat_whisper_offset);
-        msg->getF32Fast(_PREHASH_RegionInfo5, _PREHASH_ChatNormalOffset, chat_normal_offset);
-        msg->getF32Fast(_PREHASH_RegionInfo5, _PREHASH_ChatShoutOffset, chat_shout_offset);
-        msg->getU32Fast(_PREHASH_RegionInfo5, _PREHASH_ChatFlags, chat_flags);
-
-        LL_INFOS() << "Whisper range: " << chat_whisper_range << " normal range: " << chat_normal_range << " shout range: " << chat_shout_range
-            << " whisper offset: " << chat_whisper_offset << " normal offset: " << chat_normal_offset << " shout offset: " << chat_shout_offset
-            << " chat flags: " << chat_flags << LL_ENDL;
-    }
-
-    if (host != gAgent.getRegionHost())
-    {
-        // Update is for a different region than the one we're in.
-        // Just check for a waterheight change.
-        LLWorld::getInstance()->waterHeightRegionInfo(sim_name, water_height);
-        return;
-    }
-
-    msg->getF32Fast(_PREHASH_RegionInfo, _PREHASH_TerrainRaiseLimit, terrain_raise_limit);
-    msg->getF32Fast(_PREHASH_RegionInfo, _PREHASH_TerrainLowerLimit, terrain_lower_limit);
-    msg->getS32Fast(_PREHASH_RegionInfo, _PREHASH_PricePerMeter, price_per_meter);
-    msg->getS32Fast(_PREHASH_RegionInfo, _PREHASH_RedirectGridX, redirect_grid_x);
-    msg->getS32Fast(_PREHASH_RegionInfo, _PREHASH_RedirectGridY, redirect_grid_y);
-
-    // push values to the current LLViewerRegion
-    LLViewerRegion *regionp = gAgent.getRegion();
-    if (regionp)
-    {
-        regionp->setRegionNameAndZone(sim_name);
-        regionp->setRegionFlags(region_flags);
-        regionp->setSimAccess(sim_access);
-        regionp->setWaterHeight(water_height);
-        regionp->setBillableFactor(billable_factor);
-    }
-
-    LLFloaterGodTools* god_tools = LLFloaterReg::getTypedInstance<LLFloaterGodTools>("god_tools");
-    if (!god_tools) return;
-
-    // push values to god tools, if available
-    if ( gAgent.isGodlike()
-        && LLFloaterReg::instanceVisible("god_tools")
-        && god_tools->mPanelRegionTools
-        && god_tools->mPanelObjectTools)
-    {
-        LLPanelRegionTools* rtool = god_tools->mPanelRegionTools;
-        god_tools->mCurrentHost = host;
-
-        // store locally
-        rtool->setSimName(sim_name);
-        rtool->setEstateID(estate_id);
-        rtool->setParentEstateID(parent_estate_id);
-        rtool->setCheckFlags(region_flags);
-        rtool->setBillableFactor(billable_factor);
-        rtool->setPricePerMeter(price_per_meter);
-        rtool->setRedirectGridX(redirect_grid_x);
-        rtool->setRedirectGridY(redirect_grid_y);
-        rtool->enableAllWidgets();
-
-        LLPanelObjectTools *otool = god_tools->mPanelObjectTools;
-        otool->setCheckFlags(region_flags);
-        otool->enableAllWidgets();
-
-        LLViewerRegion *regionp = gAgent.getRegion();
-        if ( !regionp )
-        {
-            // -1 implies non-existent
-            rtool->setGridPosX(-1);
-            rtool->setGridPosY(-1);
-        }
-        else
-        {
-            //compute the grid position of the region
-            LLVector3d global_pos = regionp->getPosGlobalFromRegion(LLVector3::zero);
-            S32 grid_pos_x = (S32) (global_pos.mdV[VX] / 256.0f);
-            S32 grid_pos_y = (S32) (global_pos.mdV[VY] / 256.0f);
-
-            rtool->setGridPosX(grid_pos_x);
-            rtool->setGridPosY(grid_pos_y);
-        }
-    }
-}
-
-
-void LLFloaterGodTools::sendRegionInfoRequest()
-{
-    if (mPanelRegionTools) mPanelRegionTools->clearAllWidgets();
-    if (mPanelObjectTools) mPanelObjectTools->clearAllWidgets();
-    mCurrentHost = LLHost();
-    mUpdateTimer.reset();
-
-    LLMessageSystem* msg = gMessageSystem;
-    msg->newMessage("RequestRegionInfo");
-    msg->nextBlock("AgentData");
-    msg->addUUID("AgentID", gAgent.getID());
-    msg->addUUID("SessionID", gAgent.getSessionID());
-    gAgent.sendReliableMessage();
-}
-
-
-void LLFloaterGodTools::sendGodUpdateRegionInfo()
-{
-    LLFloaterGodTools* god_tools = LLFloaterReg::getTypedInstance<LLFloaterGodTools>("god_tools");
-    if (!god_tools) return;
-
-    LLViewerRegion *regionp = gAgent.getRegion();
-    if (gAgent.isGodlike()
-        && god_tools->mPanelRegionTools
-        && regionp
-        && gAgent.getRegionHost() == mCurrentHost)
-    {
-        LLMessageSystem *msg = gMessageSystem;
-        LLPanelRegionTools *rtool = god_tools->mPanelRegionTools;
-
-        U64 region_flags = computeRegionFlags();
-        msg->newMessage("GodUpdateRegionInfo");
-        msg->nextBlockFast(_PREHASH_AgentData);
-        msg->addUUIDFast(_PREHASH_AgentID, gAgent.getID());
-        msg->addUUIDFast(_PREHASH_SessionID, gAgent.getSessionID());
-        msg->nextBlockFast(_PREHASH_RegionInfo);
-        msg->addStringFast(_PREHASH_SimName, rtool->getSimName());
-        msg->addU32Fast(_PREHASH_EstateID, rtool->getEstateID());
-        msg->addU32Fast(_PREHASH_ParentEstateID, rtool->getParentEstateID());
-        // Legacy flags
-        msg->addU32Fast(_PREHASH_RegionFlags, U32(region_flags));
-        msg->addF32Fast(_PREHASH_BillableFactor, rtool->getBillableFactor());
-        msg->addS32Fast(_PREHASH_PricePerMeter, rtool->getPricePerMeter());
-        msg->addS32Fast(_PREHASH_RedirectGridX, rtool->getRedirectGridX());
-        msg->addS32Fast(_PREHASH_RedirectGridY, rtool->getRedirectGridY());
-        msg->nextBlockFast(_PREHASH_RegionInfo2);
-        msg->addU64Fast(_PREHASH_RegionFlagsExtended, region_flags);
-
-        gAgent.sendReliableMessage();
-    }
-}
-
-//*****************************************************************************
-// LLPanelRegionTools
-//*****************************************************************************
-
-
-//   || Region |______________________________________
-//   |                                                |
-//   |  Sim Name: [________________________________]  |
-//   |  ^         ^                                   |
-//   |  LEFT      R1         Estate id:   [----]      |
-//   |                       Parent id:   [----]      |
-//   |  [X] Prelude          Grid Pos:     [--] [--]  |
-//   |  [X] Visible          Redirect Pos: [--] [--]  |
-//   |  [X] Damage           Bill Factor  [8_______]  |
-//   |  [X] Block Terraform  PricePerMeter[8_______]  |
-//   |                                    [Apply]     |
-//   |                                                |
-//   |  [Bake Terrain]            [Select Region]     |
-//   |  [Revert Terrain]          [Autosave Now]      |
-//   |  [Swap Terrain]                                |
-//   |                                                |
-//   |________________________________________________|
-//      ^                    ^                     ^
-//      LEFT                 R2                   RIGHT
-
-
-// Floats because spinners only support floats. JC
-const F32 BILLABLE_FACTOR_DEFAULT = 1;
-
-// floats because spinners only understand floats. JC
-const F32 PRICE_PER_METER_DEFAULT = 1.f;
-
-LLPanelRegionTools::LLPanelRegionTools()
-:   LLPanel()
-{
-    mCommitCallbackRegistrar.add("RegionTools.ChangeAnything",  boost::bind(&LLPanelRegionTools::onChangeAnything, this));
-    mCommitCallbackRegistrar.add("RegionTools.ChangePrelude",   boost::bind(&LLPanelRegionTools::onChangePrelude, this));
-    mCommitCallbackRegistrar.add("RegionTools.BakeTerrain",     boost::bind(&LLPanelRegionTools::onBakeTerrain, this));
-    mCommitCallbackRegistrar.add("RegionTools.RevertTerrain",   boost::bind(&LLPanelRegionTools::onRevertTerrain, this));
-    mCommitCallbackRegistrar.add("RegionTools.SwapTerrain",     boost::bind(&LLPanelRegionTools::onSwapTerrain, this));
-    mCommitCallbackRegistrar.add("RegionTools.Refresh",         boost::bind(&LLPanelRegionTools::onRefresh, this));
-    mCommitCallbackRegistrar.add("RegionTools.ApplyChanges",    boost::bind(&LLPanelRegionTools::onApplyChanges, this));
-    mCommitCallbackRegistrar.add("RegionTools.SelectRegion",    boost::bind(&LLPanelRegionTools::onSelectRegion, this));
-    mCommitCallbackRegistrar.add("RegionTools.SaveState",       boost::bind(&LLPanelRegionTools::onSaveState, this));
-}
-
-bool LLPanelRegionTools::postBuild()
-{
-<<<<<<< HEAD
-	getChild<LLLineEditor>("region name")->setKeystrokeCallback(onChangeSimName, this);
-	getChild<LLLineEditor>("region name")->setPrevalidate(&LLTextValidate::validateASCIIPrintableNoPipe);
-	getChild<LLLineEditor>("estate")->setPrevalidate(&LLTextValidate::validatePositiveS32);
-	getChild<LLLineEditor>("parentestate")->setPrevalidate(&LLTextValidate::validatePositiveS32);
-	getChildView("parentestate")->setEnabled(false);
-	getChild<LLLineEditor>("gridposx")->setPrevalidate(&LLTextValidate::validatePositiveS32);
-	getChildView("gridposx")->setEnabled(false);
-	getChild<LLLineEditor>("gridposy")->setPrevalidate(&LLTextValidate::validatePositiveS32);
-	getChildView("gridposy")->setEnabled(false);
-	
-	getChild<LLLineEditor>("redirectx")->setPrevalidate(&LLTextValidate::validatePositiveS32);
-	getChild<LLLineEditor>("redirecty")->setPrevalidate(&LLTextValidate::validatePositiveS32);
-			 
-	return true;
-=======
-    getChild<LLLineEditor>("region name")->setKeystrokeCallback(onChangeSimName, this);
-    getChild<LLLineEditor>("region name")->setPrevalidate(&LLTextValidate::validateASCIIPrintableNoPipe);
-    getChild<LLLineEditor>("estate")->setPrevalidate(&LLTextValidate::validatePositiveS32);
-    getChild<LLLineEditor>("parentestate")->setPrevalidate(&LLTextValidate::validatePositiveS32);
-    getChildView("parentestate")->setEnabled(FALSE);
-    getChild<LLLineEditor>("gridposx")->setPrevalidate(&LLTextValidate::validatePositiveS32);
-    getChildView("gridposx")->setEnabled(FALSE);
-    getChild<LLLineEditor>("gridposy")->setPrevalidate(&LLTextValidate::validatePositiveS32);
-    getChildView("gridposy")->setEnabled(FALSE);
-
-    getChild<LLLineEditor>("redirectx")->setPrevalidate(&LLTextValidate::validatePositiveS32);
-    getChild<LLLineEditor>("redirecty")->setPrevalidate(&LLTextValidate::validatePositiveS32);
-
-    return TRUE;
->>>>>>> e1623bb2
-}
-
-// Destroys the object
-LLPanelRegionTools::~LLPanelRegionTools()
-{
-    // base class will take care of everything
-}
-
-U64 LLPanelRegionTools::computeRegionFlags(U64 flags) const
-{
-    flags &= getRegionFlagsMask();
-    flags |= getRegionFlags();
-    return flags;
-}
-
-
-void LLPanelRegionTools::refresh()
-{
-}
-
-
-void LLPanelRegionTools::clearAllWidgets()
-{
-<<<<<<< HEAD
-	// clear all widgets
-	getChild<LLUICtrl>("region name")->setValue("unknown");
-	getChild<LLUICtrl>("region name")->setFocus( false);
-
-	getChild<LLUICtrl>("check prelude")->setValue(false);
-	getChildView("check prelude")->setEnabled(false);
-
-	getChild<LLUICtrl>("check fixed sun")->setValue(false);
-	getChildView("check fixed sun")->setEnabled(false);
-
-	getChild<LLUICtrl>("check reset home")->setValue(false);
-	getChildView("check reset home")->setEnabled(false);
-
-	getChild<LLUICtrl>("check damage")->setValue(false);
-	getChildView("check damage")->setEnabled(false);
-
-	getChild<LLUICtrl>("check visible")->setValue(false);
-	getChildView("check visible")->setEnabled(false);
-
-	getChild<LLUICtrl>("block terraform")->setValue(false);
-	getChildView("block terraform")->setEnabled(false);
-
-	getChild<LLUICtrl>("block dwell")->setValue(false);
-	getChildView("block dwell")->setEnabled(false);
-
-	getChild<LLUICtrl>("is sandbox")->setValue(false);
-	getChildView("is sandbox")->setEnabled(false);
-
-	getChild<LLUICtrl>("billable factor")->setValue(BILLABLE_FACTOR_DEFAULT);
-	getChildView("billable factor")->setEnabled(false);
-
-	getChild<LLUICtrl>("land cost")->setValue(PRICE_PER_METER_DEFAULT);
-	getChildView("land cost")->setEnabled(false);
-
-	getChildView("Apply")->setEnabled(false);
-	getChildView("Bake Terrain")->setEnabled(false);
-	getChildView("Autosave now")->setEnabled(false);
-=======
-    // clear all widgets
-    getChild<LLUICtrl>("region name")->setValue("unknown");
-    getChild<LLUICtrl>("region name")->setFocus( FALSE);
-
-    getChild<LLUICtrl>("check prelude")->setValue(FALSE);
-    getChildView("check prelude")->setEnabled(FALSE);
-
-    getChild<LLUICtrl>("check fixed sun")->setValue(FALSE);
-    getChildView("check fixed sun")->setEnabled(FALSE);
-
-    getChild<LLUICtrl>("check reset home")->setValue(FALSE);
-    getChildView("check reset home")->setEnabled(FALSE);
-
-    getChild<LLUICtrl>("check damage")->setValue(FALSE);
-    getChildView("check damage")->setEnabled(FALSE);
-
-    getChild<LLUICtrl>("check visible")->setValue(FALSE);
-    getChildView("check visible")->setEnabled(FALSE);
-
-    getChild<LLUICtrl>("block terraform")->setValue(FALSE);
-    getChildView("block terraform")->setEnabled(FALSE);
-
-    getChild<LLUICtrl>("block dwell")->setValue(FALSE);
-    getChildView("block dwell")->setEnabled(FALSE);
-
-    getChild<LLUICtrl>("is sandbox")->setValue(FALSE);
-    getChildView("is sandbox")->setEnabled(FALSE);
-
-    getChild<LLUICtrl>("billable factor")->setValue(BILLABLE_FACTOR_DEFAULT);
-    getChildView("billable factor")->setEnabled(FALSE);
-
-    getChild<LLUICtrl>("land cost")->setValue(PRICE_PER_METER_DEFAULT);
-    getChildView("land cost")->setEnabled(FALSE);
-
-    getChildView("Apply")->setEnabled(FALSE);
-    getChildView("Bake Terrain")->setEnabled(FALSE);
-    getChildView("Autosave now")->setEnabled(FALSE);
->>>>>>> e1623bb2
-}
-
-
-void LLPanelRegionTools::enableAllWidgets()
-{
-<<<<<<< HEAD
-	// enable all of the widgets
-	
-	getChildView("check prelude")->setEnabled(true);
-	getChildView("check fixed sun")->setEnabled(true);
-	getChildView("check reset home")->setEnabled(true);
-	getChildView("check damage")->setEnabled(true);
-	getChildView("check visible")->setEnabled(false); // use estates to update...
-	getChildView("block terraform")->setEnabled(true);
-	getChildView("block dwell")->setEnabled(true);
-	getChildView("is sandbox")->setEnabled(true);
-	
-	getChildView("billable factor")->setEnabled(true);
-	getChildView("land cost")->setEnabled(true);
-
-	getChildView("Apply")->setEnabled(false);	// don't enable this one
-	getChildView("Bake Terrain")->setEnabled(true);
-	getChildView("Autosave now")->setEnabled(true);
-=======
-    // enable all of the widgets
-
-    getChildView("check prelude")->setEnabled(TRUE);
-    getChildView("check fixed sun")->setEnabled(TRUE);
-    getChildView("check reset home")->setEnabled(TRUE);
-    getChildView("check damage")->setEnabled(TRUE);
-    getChildView("check visible")->setEnabled(FALSE); // use estates to update...
-    getChildView("block terraform")->setEnabled(TRUE);
-    getChildView("block dwell")->setEnabled(TRUE);
-    getChildView("is sandbox")->setEnabled(TRUE);
-
-    getChildView("billable factor")->setEnabled(TRUE);
-    getChildView("land cost")->setEnabled(TRUE);
-
-    getChildView("Apply")->setEnabled(FALSE);   // don't enable this one
-    getChildView("Bake Terrain")->setEnabled(TRUE);
-    getChildView("Autosave now")->setEnabled(TRUE);
->>>>>>> e1623bb2
-}
-
-void LLPanelRegionTools::onSaveState(void* userdata)
-{
-    if (gAgent.isGodlike())
-    {
-        // Send message to save world state
-        gMessageSystem->newMessageFast(_PREHASH_StateSave);
-        gMessageSystem->nextBlockFast(_PREHASH_AgentData);
-        gMessageSystem->addUUIDFast(_PREHASH_AgentID, gAgent.getID());
-        gMessageSystem->addUUIDFast(_PREHASH_SessionID, gAgent.getSessionID());
-        gMessageSystem->nextBlockFast(_PREHASH_DataBlock);
-        gMessageSystem->addStringFast(_PREHASH_Filename, NULL);
-        gAgent.sendReliableMessage();
-    }
-}
-
-const std::string LLPanelRegionTools::getSimName() const
-{
-    return getChild<LLUICtrl>("region name")->getValue();
-}
-
-U32 LLPanelRegionTools::getEstateID() const
-{
-    U32 id = (U32)getChild<LLUICtrl>("estate")->getValue().asInteger();
-    return id;
-}
-
-U32 LLPanelRegionTools::getParentEstateID() const
-{
-    U32 id = (U32)getChild<LLUICtrl>("parentestate")->getValue().asInteger();
-    return id;
-}
-
-S32 LLPanelRegionTools::getRedirectGridX() const
-{
-    return getChild<LLUICtrl>("redirectx")->getValue().asInteger();
-}
-
-S32 LLPanelRegionTools::getRedirectGridY() const
-{
-    return getChild<LLUICtrl>("redirecty")->getValue().asInteger();
-}
-
-S32 LLPanelRegionTools::getGridPosX() const
-{
-    return getChild<LLUICtrl>("gridposx")->getValue().asInteger();
-}
-
-S32 LLPanelRegionTools::getGridPosY() const
-{
-    return getChild<LLUICtrl>("gridposy")->getValue().asInteger();
-}
-
-U64 LLPanelRegionTools::getRegionFlags() const
-{
-    U64 flags = 0x0;
-    flags = getChild<LLUICtrl>("check prelude")->getValue().asBoolean()
-                    ? set_prelude_flags(flags)
-                    : unset_prelude_flags(flags);
-
-    // override prelude
-    if (getChild<LLUICtrl>("check fixed sun")->getValue().asBoolean())
-    {
-        flags |= REGION_FLAGS_SUN_FIXED;
-    }
-    if (getChild<LLUICtrl>("check reset home")->getValue().asBoolean())
-    {
-        flags |= REGION_FLAGS_RESET_HOME_ON_TELEPORT;
-    }
-    if (getChild<LLUICtrl>("check visible")->getValue().asBoolean())
-    {
-        flags |= REGION_FLAGS_EXTERNALLY_VISIBLE;
-    }
-    if (getChild<LLUICtrl>("check damage")->getValue().asBoolean())
-    {
-        flags |= REGION_FLAGS_ALLOW_DAMAGE;
-    }
-    if (getChild<LLUICtrl>("block terraform")->getValue().asBoolean())
-    {
-        flags |= REGION_FLAGS_BLOCK_TERRAFORM;
-    }
-    if (getChild<LLUICtrl>("block dwell")->getValue().asBoolean())
-    {
-        flags |= REGION_FLAGS_BLOCK_DWELL;
-    }
-    if (getChild<LLUICtrl>("is sandbox")->getValue().asBoolean())
-    {
-        flags |= REGION_FLAGS_SANDBOX;
-    }
-    return flags;
-}
-
-U64 LLPanelRegionTools::getRegionFlagsMask() const
-{
-    U64 flags = 0xFFFFFFFFFFFFFFFFULL;
-    flags = getChild<LLUICtrl>("check prelude")->getValue().asBoolean()
-                ? set_prelude_flags(flags)
-                : unset_prelude_flags(flags);
-
-    if (!getChild<LLUICtrl>("check fixed sun")->getValue().asBoolean())
-    {
-        flags &= ~REGION_FLAGS_SUN_FIXED;
-    }
-    if (!getChild<LLUICtrl>("check reset home")->getValue().asBoolean())
-    {
-        flags &= ~REGION_FLAGS_RESET_HOME_ON_TELEPORT;
-    }
-    if (!getChild<LLUICtrl>("check visible")->getValue().asBoolean())
-    {
-        flags &= ~REGION_FLAGS_EXTERNALLY_VISIBLE;
-    }
-    if (!getChild<LLUICtrl>("check damage")->getValue().asBoolean())
-    {
-        flags &= ~REGION_FLAGS_ALLOW_DAMAGE;
-    }
-    if (!getChild<LLUICtrl>("block terraform")->getValue().asBoolean())
-    {
-        flags &= ~REGION_FLAGS_BLOCK_TERRAFORM;
-    }
-    if (!getChild<LLUICtrl>("block dwell")->getValue().asBoolean())
-    {
-        flags &= ~REGION_FLAGS_BLOCK_DWELL;
-    }
-    if (!getChild<LLUICtrl>("is sandbox")->getValue().asBoolean())
-    {
-        flags &= ~REGION_FLAGS_SANDBOX;
-    }
-    return flags;
-}
-
-F32 LLPanelRegionTools::getBillableFactor() const
-{
-    return (F32)getChild<LLUICtrl>("billable factor")->getValue().asReal();
-}
-
-S32 LLPanelRegionTools::getPricePerMeter() const
-{
-    return getChild<LLUICtrl>("land cost")->getValue();
-}
-
-void LLPanelRegionTools::setSimName(const std::string& name)
-{
-    getChild<LLUICtrl>("region name")->setValue(name);
-}
-
-void LLPanelRegionTools::setEstateID(U32 id)
-{
-    getChild<LLUICtrl>("estate")->setValue((S32)id);
-}
-
-void LLPanelRegionTools::setGridPosX(S32 pos)
-{
-    getChild<LLUICtrl>("gridposx")->setValue(pos);
-}
-
-void LLPanelRegionTools::setGridPosY(S32 pos)
-{
-    getChild<LLUICtrl>("gridposy")->setValue(pos);
-}
-
-void LLPanelRegionTools::setRedirectGridX(S32 pos)
-{
-    getChild<LLUICtrl>("redirectx")->setValue(pos);
-}
-
-void LLPanelRegionTools::setRedirectGridY(S32 pos)
-{
-    getChild<LLUICtrl>("redirecty")->setValue(pos);
-}
-
-void LLPanelRegionTools::setParentEstateID(U32 id)
-{
-    getChild<LLUICtrl>("parentestate")->setValue((S32)id);
-}
-
-void LLPanelRegionTools::setCheckFlags(U64 flags)
-{
-<<<<<<< HEAD
-	getChild<LLUICtrl>("check prelude")->setValue(is_prelude(flags));
-	getChild<LLUICtrl>("check fixed sun")->setValue(is_flag_set(flags, REGION_FLAGS_SUN_FIXED));
-	getChild<LLUICtrl>("check reset home")->setValue(is_flag_set(flags, REGION_FLAGS_RESET_HOME_ON_TELEPORT));
-	getChild<LLUICtrl>("check damage")->setValue(is_flag_set(flags, REGION_FLAGS_ALLOW_DAMAGE));
-	getChild<LLUICtrl>("check visible")->setValue(is_flag_set(flags, REGION_FLAGS_EXTERNALLY_VISIBLE));
-	getChild<LLUICtrl>("block terraform")->setValue(is_flag_set(flags, REGION_FLAGS_BLOCK_TERRAFORM));
-	getChild<LLUICtrl>("block dwell")->setValue(is_flag_set(flags, REGION_FLAGS_BLOCK_DWELL));
-	getChild<LLUICtrl>("is sandbox")->setValue(is_flag_set(flags, REGION_FLAGS_SANDBOX));
-=======
-    getChild<LLUICtrl>("check prelude")->setValue(is_prelude(flags) ? TRUE : FALSE);
-    getChild<LLUICtrl>("check fixed sun")->setValue(flags & REGION_FLAGS_SUN_FIXED ? TRUE : FALSE);
-    getChild<LLUICtrl>("check reset home")->setValue(flags & REGION_FLAGS_RESET_HOME_ON_TELEPORT ? TRUE : FALSE);
-    getChild<LLUICtrl>("check damage")->setValue(flags & REGION_FLAGS_ALLOW_DAMAGE ? TRUE : FALSE);
-    getChild<LLUICtrl>("check visible")->setValue(flags & REGION_FLAGS_EXTERNALLY_VISIBLE ? TRUE : FALSE);
-    getChild<LLUICtrl>("block terraform")->setValue(flags & REGION_FLAGS_BLOCK_TERRAFORM ? TRUE : FALSE);
-    getChild<LLUICtrl>("block dwell")->setValue(flags & REGION_FLAGS_BLOCK_DWELL ? TRUE : FALSE);
-    getChild<LLUICtrl>("is sandbox")->setValue(flags & REGION_FLAGS_SANDBOX ? TRUE : FALSE );
->>>>>>> e1623bb2
-}
-
-void LLPanelRegionTools::setBillableFactor(F32 billable_factor)
-{
-    getChild<LLUICtrl>("billable factor")->setValue(billable_factor);
-}
-
-void LLPanelRegionTools::setPricePerMeter(S32 price)
-{
-    getChild<LLUICtrl>("land cost")->setValue(price);
-}
-
-void LLPanelRegionTools::onChangeAnything()
-{
-<<<<<<< HEAD
-	if (gAgent.isGodlike())
-	{
-		getChildView("Apply")->setEnabled(true);
-	}
-=======
-    if (gAgent.isGodlike())
-    {
-        getChildView("Apply")->setEnabled(TRUE);
-    }
->>>>>>> e1623bb2
-}
-
-void LLPanelRegionTools::onChangePrelude()
-{
-<<<<<<< HEAD
-	// checking prelude auto-checks fixed sun
-	if (getChild<LLUICtrl>("check prelude")->getValue().asBoolean())
-	{
-		getChild<LLUICtrl>("check fixed sun")->setValue(true);
-		getChild<LLUICtrl>("check reset home")->setValue(true);
-		onChangeAnything();
-	}
-	// pass on to default onChange handler
-=======
-    // checking prelude auto-checks fixed sun
-    if (getChild<LLUICtrl>("check prelude")->getValue().asBoolean())
-    {
-        getChild<LLUICtrl>("check fixed sun")->setValue(TRUE);
-        getChild<LLUICtrl>("check reset home")->setValue(TRUE);
-        onChangeAnything();
-    }
-    // pass on to default onChange handler
->>>>>>> e1623bb2
-
-}
-
-// static
-void LLPanelRegionTools::onChangeSimName(LLLineEditor* caller, void* userdata )
-{
-<<<<<<< HEAD
-	if (userdata && gAgent.isGodlike())
-	{
-		LLPanelRegionTools* region_tools = (LLPanelRegionTools*) userdata;
-		region_tools->getChildView("Apply")->setEnabled(true);
-	}
-=======
-    if (userdata && gAgent.isGodlike())
-    {
-        LLPanelRegionTools* region_tools = (LLPanelRegionTools*) userdata;
-        region_tools->getChildView("Apply")->setEnabled(TRUE);
-    }
->>>>>>> e1623bb2
-}
-
-
-void LLPanelRegionTools::onRefresh()
-{
-    LLFloaterGodTools* god_tools = LLFloaterReg::getTypedInstance<LLFloaterGodTools>("god_tools");
-    if(!god_tools) return;
-    LLViewerRegion *region = gAgent.getRegion();
-    if (region && gAgent.isGodlike())
-    {
-        god_tools->sendRegionInfoRequest();
-        //LLFloaterGodTools::getInstance()->sendRegionInfoRequest();
-        //LLFloaterReg::getTypedInstance<LLFloaterGodTools>("god_tools")->sendRegionInfoRequest();
-    }
-}
-
-void LLPanelRegionTools::onApplyChanges()
-{
-<<<<<<< HEAD
-	LLFloaterGodTools* god_tools = LLFloaterReg::getTypedInstance<LLFloaterGodTools>("god_tools");
-	if(!god_tools) return;
-	LLViewerRegion *region = gAgent.getRegion();
-	if (region && gAgent.isGodlike())
-	{
-		getChildView("Apply")->setEnabled(false);
-		god_tools->sendGodUpdateRegionInfo();
-		//LLFloaterReg::getTypedInstance<LLFloaterGodTools>("god_tools")->sendGodUpdateRegionInfo();
-	}
-=======
-    LLFloaterGodTools* god_tools = LLFloaterReg::getTypedInstance<LLFloaterGodTools>("god_tools");
-    if(!god_tools) return;
-    LLViewerRegion *region = gAgent.getRegion();
-    if (region && gAgent.isGodlike())
-    {
-        getChildView("Apply")->setEnabled(FALSE);
-        god_tools->sendGodUpdateRegionInfo();
-        //LLFloaterReg::getTypedInstance<LLFloaterGodTools>("god_tools")->sendGodUpdateRegionInfo();
-    }
->>>>>>> e1623bb2
-}
-
-void LLPanelRegionTools::onBakeTerrain()
-{
-    LLPanelRequestTools::sendRequest("terrain", "bake", gAgent.getRegionHost());
-}
-
-void LLPanelRegionTools::onRevertTerrain()
-{
-    LLPanelRequestTools::sendRequest("terrain", "revert", gAgent.getRegionHost());
-}
-
-
-void LLPanelRegionTools::onSwapTerrain()
-{
-    LLPanelRequestTools::sendRequest("terrain", "swap", gAgent.getRegionHost());
-}
-
-void LLPanelRegionTools::onSelectRegion()
-{
-    LL_INFOS() << "LLPanelRegionTools::onSelectRegion" << LL_ENDL;
-
-    LLViewerRegion *regionp = LLWorld::getInstance()->getRegionFromPosGlobal(gAgent.getPositionGlobal());
-    if (!regionp)
-    {
-        return;
-    }
-
-    LLVector3d north_east(REGION_WIDTH_METERS, REGION_WIDTH_METERS, 0);
-    LLViewerParcelMgr::getInstance()->selectLand(regionp->getOriginGlobal(),
-                           regionp->getOriginGlobal() + north_east, FALSE);
-
-<<<<<<< HEAD
-	LLVector3d north_east(REGION_WIDTH_METERS, REGION_WIDTH_METERS, 0);
-	LLViewerParcelMgr::getInstance()->selectLand(regionp->getOriginGlobal(), 
-						   regionp->getOriginGlobal() + north_east, false);
-	
-=======
->>>>>>> e1623bb2
-}
-
-
-//*****************************************************************************
-// Class LLPanelGridTools
-//*****************************************************************************
-
-//   || Grid   |_____________________________________
-//   |                                               |
-//   |                                               |
-//   |  Sun Phase: >--------[]---------< [________]  |
-//   |                                               |
-//   |  ^         ^                                  |
-//   |  LEFT      R1                                 |
-//   |                                               |
-//   |  [Kick all users]                             |
-//   |                                               |
-//   |                                               |
-//   |                                               |
-//   |                                               |
-//   |                                               |
-//   |_______________________________________________|
-//      ^                                ^        ^
-//      LEFT                             R2       RIGHT
-
-LLPanelGridTools::LLPanelGridTools() :
-    LLPanel()
-{
-    mCommitCallbackRegistrar.add("GridTools.FlushMapVisibilityCaches",      boost::bind(&LLPanelGridTools::onClickFlushMapVisibilityCaches, this));
-}
-
-// Destroys the object
-LLPanelGridTools::~LLPanelGridTools()
-{
-}
-
-bool LLPanelGridTools::postBuild()
-{
-<<<<<<< HEAD
-	return true;
-=======
-    return TRUE;
->>>>>>> e1623bb2
-}
-
-void LLPanelGridTools::refresh()
-{
-}
-
-void LLPanelGridTools::onClickFlushMapVisibilityCaches()
-{
-    LLNotificationsUtil::add("FlushMapVisibilityCaches", LLSD(), LLSD(), flushMapVisibilityCachesConfirm);
-}
-
-// static
-bool LLPanelGridTools::flushMapVisibilityCachesConfirm(const LLSD& notification, const LLSD& response)
-{
-    S32 option = LLNotificationsUtil::getSelectedOption(notification, response);
-    if (option != 0) return false;
-
-    // HACK: Send this as an EstateOwnerRequest so it gets routed
-    // correctly by the spaceserver. JC
-    LLMessageSystem* msg = gMessageSystem;
-    msg->newMessage("EstateOwnerMessage");
-    msg->nextBlockFast(_PREHASH_AgentData);
-    msg->addUUIDFast(_PREHASH_AgentID, gAgent.getID());
-    msg->addUUIDFast(_PREHASH_SessionID, gAgent.getSessionID());
-    msg->addUUIDFast(_PREHASH_TransactionID, LLUUID::null); //not used
-    msg->nextBlock("MethodData");
-    msg->addString("Method", "refreshmapvisibility");
-    msg->addUUID("Invoice", LLUUID::null);
-    msg->nextBlock("ParamList");
-    msg->addString("Parameter", gAgent.getID().asString());
-    gAgent.sendReliableMessage();
-    return false;
-}
-
-
-//*****************************************************************************
-// LLPanelObjectTools
-//*****************************************************************************
-
-
-//   || Object |_______________________________________________________
-//   |                                                                 |
-//   |  Sim Name: Foo                                                  |
-//   |  ^         ^                                                    |
-//   |  LEFT      R1                                                   |
-//   |                                                                 |
-//   |  [X] Disable Scripts [X] Disable Collisions [X] Disable Physics |
-//   |                                                  [ Apply  ]     |
-//   |                                                                 |
-//   |  [Set Target Avatar] Avatar Name                                |
-//   |  [Delete Target's Objects on Public Land    ]                   |
-//   |  [Delete All Target's Objects               ]                   |
-//   |  [Delete All Scripted Objects on Public Land]                   |
-//   |  [Get Top Colliders ]                                           |
-//   |  [Get Top Scripts   ]                                           |
-//   |_________________________________________________________________|
-//      ^                                         ^
-//      LEFT                                      RIGHT
-
-// Default constructor
-LLPanelObjectTools::LLPanelObjectTools()
-    :   LLPanel(),
-        mTargetAvatar()
-{
-    mCommitCallbackRegistrar.add("ObjectTools.ChangeAnything",      boost::bind(&LLPanelObjectTools::onChangeAnything, this));
-    mCommitCallbackRegistrar.add("ObjectTools.DeletePublicOwnedBy", boost::bind(&LLPanelObjectTools::onClickDeletePublicOwnedBy, this));
-    mCommitCallbackRegistrar.add("ObjectTools.DeleteAllScriptedOwnedBy",        boost::bind(&LLPanelObjectTools::onClickDeleteAllScriptedOwnedBy, this));
-    mCommitCallbackRegistrar.add("ObjectTools.DeleteAllOwnedBy",        boost::bind(&LLPanelObjectTools::onClickDeleteAllOwnedBy, this));
-    mCommitCallbackRegistrar.add("ObjectTools.ApplyChanges",        boost::bind(&LLPanelObjectTools::onApplyChanges, this));
-    mCommitCallbackRegistrar.add("ObjectTools.Set",     boost::bind(&LLPanelObjectTools::onClickSet, this));
-    mCommitCallbackRegistrar.add("ObjectTools.GetTopColliders",     boost::bind(&LLPanelObjectTools::onGetTopColliders, this));
-    mCommitCallbackRegistrar.add("ObjectTools.GetTopScripts",       boost::bind(&LLPanelObjectTools::onGetTopScripts, this));
-    mCommitCallbackRegistrar.add("ObjectTools.GetScriptDigest",     boost::bind(&LLPanelObjectTools::onGetScriptDigest, this));
-}
-
-// Destroys the object
-LLPanelObjectTools::~LLPanelObjectTools()
-{
-    // base class will take care of everything
-}
-
-bool LLPanelObjectTools::postBuild()
-{
-<<<<<<< HEAD
-	refresh();
-	return true;
-=======
-    refresh();
-    return TRUE;
->>>>>>> e1623bb2
-}
-
-void LLPanelObjectTools::setTargetAvatar(const LLUUID &target_id)
-{
-    mTargetAvatar = target_id;
-    if (target_id.isNull())
-    {
-        getChild<LLUICtrl>("target_avatar_name")->setValue(getString("no_target"));
-    }
-}
-
-
-void LLPanelObjectTools::refresh()
-{
-    LLViewerRegion *regionp = gAgent.getRegion();
-    if (regionp)
-    {
-        getChild<LLUICtrl>("region name")->setValue(regionp->getName());
-    }
-}
-
-
-U64 LLPanelObjectTools::computeRegionFlags(U64 flags) const
-{
-    if (getChild<LLUICtrl>("disable scripts")->getValue().asBoolean())
-    {
-        flags |= REGION_FLAGS_SKIP_SCRIPTS;
-    }
-    else
-    {
-        flags &= ~REGION_FLAGS_SKIP_SCRIPTS;
-    }
-    if (getChild<LLUICtrl>("disable collisions")->getValue().asBoolean())
-    {
-        flags |= REGION_FLAGS_SKIP_COLLISIONS;
-    }
-    else
-    {
-        flags &= ~REGION_FLAGS_SKIP_COLLISIONS;
-    }
-    if (getChild<LLUICtrl>("disable physics")->getValue().asBoolean())
-    {
-        flags |= REGION_FLAGS_SKIP_PHYSICS;
-    }
-    else
-    {
-        flags &= ~REGION_FLAGS_SKIP_PHYSICS;
-    }
-    return flags;
-}
-
-
-void LLPanelObjectTools::setCheckFlags(U64 flags)
-{
-<<<<<<< HEAD
-	getChild<LLUICtrl>("disable scripts")->setValue(is_flag_set(flags, REGION_FLAGS_SKIP_SCRIPTS));
-	getChild<LLUICtrl>("disable collisions")->setValue(is_flag_set(flags, REGION_FLAGS_SKIP_COLLISIONS));
-	getChild<LLUICtrl>("disable physics")->setValue(is_flag_set(flags, REGION_FLAGS_SKIP_PHYSICS));
-=======
-    getChild<LLUICtrl>("disable scripts")->setValue(flags & REGION_FLAGS_SKIP_SCRIPTS ? TRUE : FALSE);
-    getChild<LLUICtrl>("disable collisions")->setValue(flags & REGION_FLAGS_SKIP_COLLISIONS ? TRUE : FALSE);
-    getChild<LLUICtrl>("disable physics")->setValue(flags & REGION_FLAGS_SKIP_PHYSICS ? TRUE : FALSE);
->>>>>>> e1623bb2
-}
-
-
-void LLPanelObjectTools::clearAllWidgets()
-{
-<<<<<<< HEAD
-	getChild<LLUICtrl>("disable scripts")->setValue(false);
-	getChildView("disable scripts")->setEnabled(false);
-
-	getChildView("Apply")->setEnabled(false);
-	getChildView("Set Target")->setEnabled(false);
-	getChildView("Delete Target's Scripted Objects On Others Land")->setEnabled(false);
-	getChildView("Delete Target's Scripted Objects On *Any* Land")->setEnabled(false);
-	getChildView("Delete *ALL* Of Target's Objects")->setEnabled(false);
-=======
-    getChild<LLUICtrl>("disable scripts")->setValue(FALSE);
-    getChildView("disable scripts")->setEnabled(FALSE);
-
-    getChildView("Apply")->setEnabled(FALSE);
-    getChildView("Set Target")->setEnabled(FALSE);
-    getChildView("Delete Target's Scripted Objects On Others Land")->setEnabled(FALSE);
-    getChildView("Delete Target's Scripted Objects On *Any* Land")->setEnabled(FALSE);
-    getChildView("Delete *ALL* Of Target's Objects")->setEnabled(FALSE);
->>>>>>> e1623bb2
-}
-
-
-void LLPanelObjectTools::enableAllWidgets()
-{
-<<<<<<< HEAD
-	getChildView("disable scripts")->setEnabled(true);
-
-	getChildView("Apply")->setEnabled(false);	// don't enable this one
-	getChildView("Set Target")->setEnabled(true);
-	getChildView("Delete Target's Scripted Objects On Others Land")->setEnabled(true);
-	getChildView("Delete Target's Scripted Objects On *Any* Land")->setEnabled(true);
-	getChildView("Delete *ALL* Of Target's Objects")->setEnabled(true);
-	getChildView("Get Top Colliders")->setEnabled(true);
-	getChildView("Get Top Scripts")->setEnabled(true);
-=======
-    getChildView("disable scripts")->setEnabled(TRUE);
-
-    getChildView("Apply")->setEnabled(FALSE);   // don't enable this one
-    getChildView("Set Target")->setEnabled(TRUE);
-    getChildView("Delete Target's Scripted Objects On Others Land")->setEnabled(TRUE);
-    getChildView("Delete Target's Scripted Objects On *Any* Land")->setEnabled(TRUE);
-    getChildView("Delete *ALL* Of Target's Objects")->setEnabled(TRUE);
-    getChildView("Get Top Colliders")->setEnabled(TRUE);
-    getChildView("Get Top Scripts")->setEnabled(TRUE);
->>>>>>> e1623bb2
-}
-
-
-void LLPanelObjectTools::onGetTopColliders()
-{
-    LLFloaterTopObjects* instance = LLFloaterReg::getTypedInstance<LLFloaterTopObjects>("top_objects");
-    if(!instance) return;
-
-    if (gAgent.isGodlike())
-    {
-        LLFloaterReg::showInstance("top_objects");
-        LLFloaterTopObjects::setMode(STAT_REPORT_TOP_COLLIDERS);
-        instance->onRefresh();
-    }
-}
-
-void LLPanelObjectTools::onGetTopScripts()
-{
-    LLFloaterTopObjects* instance = LLFloaterReg::getTypedInstance<LLFloaterTopObjects>("top_objects");
-    if(!instance) return;
-
-    if (gAgent.isGodlike())
-    {
-        LLFloaterReg::showInstance("top_objects");
-        LLFloaterTopObjects::setMode(STAT_REPORT_TOP_SCRIPTS);
-        instance->onRefresh();
-    }
-}
-
-void LLPanelObjectTools::onGetScriptDigest()
-{
-    if (gAgent.isGodlike())
-    {
-        // get the list of scripts and number of occurences of each
-        // (useful for finding self-replicating objects)
-        LLPanelRequestTools::sendRequest("scriptdigest","0",gAgent.getRegionHost());
-    }
-}
-
-void LLPanelObjectTools::onClickDeletePublicOwnedBy()
-{
-    // Bring up view-modal dialog
-
-    if (!mTargetAvatar.isNull())
-    {
-        mSimWideDeletesFlags =
-            SWD_SCRIPTED_ONLY | SWD_OTHERS_LAND_ONLY;
-
-        LLSD args;
-        args["AVATAR_NAME"] = getChild<LLUICtrl>("target_avatar_name")->getValue().asString();
-        LLSD payload;
-        payload["avatar_id"] = mTargetAvatar;
-        payload["flags"] = (S32)mSimWideDeletesFlags;
-
-        LLNotificationsUtil::add( "GodDeleteAllScriptedPublicObjectsByUser",
-                                args,
-                                payload,
-                                callbackSimWideDeletes);
-    }
-}
-
-void LLPanelObjectTools::onClickDeleteAllScriptedOwnedBy()
-{
-    // Bring up view-modal dialog
-    if (!mTargetAvatar.isNull())
-    {
-        mSimWideDeletesFlags = SWD_SCRIPTED_ONLY;
-
-        LLSD args;
-        args["AVATAR_NAME"] = getChild<LLUICtrl>("target_avatar_name")->getValue().asString();
-        LLSD payload;
-        payload["avatar_id"] = mTargetAvatar;
-        payload["flags"] = (S32)mSimWideDeletesFlags;
-
-        LLNotificationsUtil::add( "GodDeleteAllScriptedObjectsByUser",
-                                args,
-                                payload,
-                                callbackSimWideDeletes);
-    }
-}
-
-void LLPanelObjectTools::onClickDeleteAllOwnedBy()
-{
-    // Bring up view-modal dialog
-    if (!mTargetAvatar.isNull())
-    {
-        mSimWideDeletesFlags = 0;
-
-        LLSD args;
-        args["AVATAR_NAME"] = getChild<LLUICtrl>("target_avatar_name")->getValue().asString();
-        LLSD payload;
-        payload["avatar_id"] = mTargetAvatar;
-        payload["flags"] = (S32)mSimWideDeletesFlags;
-
-        LLNotificationsUtil::add( "GodDeleteAllObjectsByUser",
-                                args,
-                                payload,
-                                callbackSimWideDeletes);
-    }
-}
-
-// static
-bool LLPanelObjectTools::callbackSimWideDeletes( const LLSD& notification, const LLSD& response )
-{
-    S32 option = LLNotificationsUtil::getSelectedOption(notification, response);
-    if (option == 0)
-    {
-        if (!notification["payload"]["avatar_id"].asUUID().isNull())
-        {
-            send_sim_wide_deletes(notification["payload"]["avatar_id"].asUUID(),
-                                  notification["payload"]["flags"].asInteger());
-        }
-    }
-    return false;
-}
-
-void LLPanelObjectTools::onClickSet()
-{
-    LLView * button = findChild<LLButton>("Set Target");
-    LLFloater * root_floater = gFloaterView->getParentFloater(this);
-<<<<<<< HEAD
-	LLFloaterAvatarPicker* picker = LLFloaterAvatarPicker::show(boost::bind(&LLPanelObjectTools::callbackAvatarID, this, _1,_2), false, false, false, root_floater->getName(), button);
-	// grandparent is a floater, which can have a dependent
-	if (picker)
-	{
-		root_floater->addDependentFloater(picker);
-	}
-=======
-    LLFloaterAvatarPicker* picker = LLFloaterAvatarPicker::show(boost::bind(&LLPanelObjectTools::callbackAvatarID, this, _1,_2), FALSE, FALSE, FALSE, root_floater->getName(), button);
-    // grandparent is a floater, which can have a dependent
-    if (picker)
-    {
-        root_floater->addDependentFloater(picker);
-    }
->>>>>>> e1623bb2
-}
-
-void LLPanelObjectTools::onClickSetBySelection(void* data)
-{
-    LLPanelObjectTools* panelp = (LLPanelObjectTools*) data;
-    if (!panelp) return;
-
-<<<<<<< HEAD
-	const bool non_root_ok = true; 
-	LLSelectNode* node = LLSelectMgr::getInstance()->getSelection()->getFirstRootNode(NULL, non_root_ok);
-	if (!node) return;
-=======
-    const BOOL non_root_ok = TRUE;
-    LLSelectNode* node = LLSelectMgr::getInstance()->getSelection()->getFirstRootNode(NULL, non_root_ok);
-    if (!node) return;
->>>>>>> e1623bb2
-
-    std::string owner_name;
-    LLUUID owner_id;
-    LLSelectMgr::getInstance()->selectGetOwner(owner_id, owner_name);
-
-    panelp->mTargetAvatar = owner_id;
-    LLStringUtil::format_map_t args;
-    args["[OBJECT]"] = node->mName;
-    args["[OWNER]"] = owner_name;
-    std::string name = LLTrans::getString("GodToolsObjectOwnedBy", args);
-    panelp->getChild<LLUICtrl>("target_avatar_name")->setValue(name);
-}
-
-void LLPanelObjectTools::callbackAvatarID(const uuid_vec_t& ids, const std::vector<LLAvatarName> names)
-{
-    if (ids.empty() || names.empty()) return;
-    mTargetAvatar = ids[0];
-    getChild<LLUICtrl>("target_avatar_name")->setValue(names[0].getCompleteName());
-    refresh();
-}
-
-void LLPanelObjectTools::onChangeAnything()
-{
-<<<<<<< HEAD
-	if (gAgent.isGodlike())
-	{
-		getChildView("Apply")->setEnabled(true);
-	}
-=======
-    if (gAgent.isGodlike())
-    {
-        getChildView("Apply")->setEnabled(TRUE);
-    }
->>>>>>> e1623bb2
-}
-
-void LLPanelObjectTools::onApplyChanges()
-{
-<<<<<<< HEAD
-	LLFloaterGodTools* god_tools = LLFloaterReg::getTypedInstance<LLFloaterGodTools>("god_tools");
-	if(!god_tools) return;
-	LLViewerRegion *region = gAgent.getRegion();
-	if (region && gAgent.isGodlike())
-	{
-		// TODO -- implement this
-		getChildView("Apply")->setEnabled(false);
-		god_tools->sendGodUpdateRegionInfo();
-		//LLFloaterReg::getTypedInstance<LLFloaterGodTools>("god_tools")->sendGodUpdateRegionInfo();
-	}
-=======
-    LLFloaterGodTools* god_tools = LLFloaterReg::getTypedInstance<LLFloaterGodTools>("god_tools");
-    if(!god_tools) return;
-    LLViewerRegion *region = gAgent.getRegion();
-    if (region && gAgent.isGodlike())
-    {
-        // TODO -- implement this
-        getChildView("Apply")->setEnabled(FALSE);
-        god_tools->sendGodUpdateRegionInfo();
-        //LLFloaterReg::getTypedInstance<LLFloaterGodTools>("god_tools")->sendGodUpdateRegionInfo();
-    }
->>>>>>> e1623bb2
-}
-
-
-// --------------------
-// LLPanelRequestTools
-// --------------------
-
-const std::string SELECTION = "Selection";
-const std::string AGENT_REGION = "Agent Region";
-
-LLPanelRequestTools::LLPanelRequestTools():
-    LLPanel()
-{
-    mCommitCallbackRegistrar.add("GodTools.Request",        boost::bind(&LLPanelRequestTools::onClickRequest, this));
-}
-
-LLPanelRequestTools::~LLPanelRequestTools()
-{
-}
-
-bool LLPanelRequestTools::postBuild()
-{
-    refresh();
-
-<<<<<<< HEAD
-	return true;
-=======
-    return TRUE;
->>>>>>> e1623bb2
-}
-
-void LLPanelRequestTools::refresh()
-{
-    std::string buffer = getChild<LLUICtrl>("destination")->getValue();
-    LLCtrlListInterface *list = childGetListInterface("destination");
-    if (!list) return;
-
-    S32 last_item = list->getItemCount();
-
-    if (last_item >=3)
-    {
-    list->selectItemRange(2,last_item);
-    list->operateOnSelection(LLCtrlListInterface::OP_DELETE);
-    }
-    for (LLWorld::region_list_t::const_iterator iter = LLWorld::getInstance()->getRegionList().begin();
-         iter != LLWorld::getInstance()->getRegionList().end(); ++iter)
-    {
-        LLViewerRegion* regionp = *iter;
-        std::string name = regionp->getName();
-        if (!name.empty())
-        {
-            list->addSimpleElement(name);
-        }
-    }
-    if(!buffer.empty())
-    {
-        list->selectByValue(buffer);
-    }
-    else
-    {
-        list->operateOnSelection(LLCtrlListInterface::OP_DESELECT);
-    }
-}
-
-
-// static
-void LLPanelRequestTools::sendRequest(const std::string& request,
-                                      const std::string& parameter,
-                                      const LLHost& host)
-{
-    LL_INFOS() << "Sending request '" << request << "', '"
-            << parameter << "' to " << host << LL_ENDL;
-    LLMessageSystem* msg = gMessageSystem;
-    msg->newMessage("GodlikeMessage");
-    msg->nextBlockFast(_PREHASH_AgentData);
-    msg->addUUIDFast(_PREHASH_AgentID, gAgent.getID());
-    msg->addUUIDFast(_PREHASH_SessionID, gAgent.getSessionID());
-    msg->addUUIDFast(_PREHASH_TransactionID, LLUUID::null); //not used
-    msg->nextBlock("MethodData");
-    msg->addString("Method", request);
-    msg->addUUID("Invoice", LLUUID::null);
-    msg->nextBlock("ParamList");
-    msg->addString("Parameter", parameter);
-    msg->sendReliable(host);
-}
-
-void LLPanelRequestTools::onClickRequest()
-{
-    const std::string dest = getChild<LLUICtrl>("destination")->getValue().asString();
-    if(dest == SELECTION)
-    {
-        std::string req =getChild<LLUICtrl>("request")->getValue();
-        req = req.substr(0, req.find_first_of(" "));
-        std::string param = getChild<LLUICtrl>("parameter")->getValue();
-        LLSelectMgr::getInstance()->sendGodlikeRequest(req, param);
-    }
-    else if(dest == AGENT_REGION)
-    {
-        sendRequest(gAgent.getRegionHost());
-    }
-    else
-    {
-        // find region by name
-        for (LLWorld::region_list_t::const_iterator iter = LLWorld::getInstance()->getRegionList().begin();
-             iter != LLWorld::getInstance()->getRegionList().end(); ++iter)
-        {
-            LLViewerRegion* regionp = *iter;
-            if(dest == regionp->getName())
-            {
-                // found it
-                sendRequest(regionp->getHost());
-            }
-        }
-    }
-}
-
-void terrain_download_done(void** data, S32 status, LLExtStat ext_status)
-{
-    LLNotificationsUtil::add("TerrainDownloaded");
-}
-
-
-void test_callback(const LLTSCode status)
-{
-    LL_INFOS() << "Test transfer callback returned!" << LL_ENDL;
-}
-
-
-void LLPanelRequestTools::sendRequest(const LLHost& host)
-{
-
-<<<<<<< HEAD
-	// intercept viewer local actions here
-	std::string req = getChild<LLUICtrl>("request")->getValue();
-	if (req == "terrain download")
-	{
-		gXferManager->requestFile(std::string("terrain.raw"), std::string("terrain.raw"), LL_PATH_NONE,
-								  host,
-								  false,
-								  terrain_download_done,
-								  NULL);
-	}
-	else
-	{
-		req = req.substr(0, req.find_first_of(" "));
-		sendRequest(req, getChild<LLUICtrl>("parameter")->getValue().asString(), host);
-	}
-=======
-    // intercept viewer local actions here
-    std::string req = getChild<LLUICtrl>("request")->getValue();
-    if (req == "terrain download")
-    {
-        gXferManager->requestFile(std::string("terrain.raw"), std::string("terrain.raw"), LL_PATH_NONE,
-                                  host,
-                                  FALSE,
-                                  terrain_download_done,
-                                  NULL);
-    }
-    else
-    {
-        req = req.substr(0, req.find_first_of(" "));
-        sendRequest(req, getChild<LLUICtrl>("parameter")->getValue().asString(), host);
-    }
->>>>>>> e1623bb2
-}
-
-// Flags are SWD_ flags.
-void send_sim_wide_deletes(const LLUUID& owner_id, U32 flags)
-{
-    LLMessageSystem* msg = gMessageSystem;
-    msg->newMessageFast(_PREHASH_SimWideDeletes);
-    msg->nextBlockFast(_PREHASH_AgentData);
-    msg->addUUIDFast(_PREHASH_AgentID, gAgent.getID());
-    msg->addUUIDFast(_PREHASH_SessionID, gAgent.getSessionID());
-    msg->nextBlockFast(_PREHASH_DataBlock);
-    msg->addUUIDFast(_PREHASH_TargetID, owner_id);
-    msg->addU32Fast(_PREHASH_Flags, flags);
-    gAgent.sendReliableMessage();
-}+/**
+ * @file llfloatergodtools.cpp
+ * @brief The on-screen rectangle with tool options.
+ *
+ * $LicenseInfo:firstyear=2002&license=viewerlgpl$
+ * Second Life Viewer Source Code
+ * Copyright (C) 2010, Linden Research, Inc.
+ *
+ * This library is free software; you can redistribute it and/or
+ * modify it under the terms of the GNU Lesser General Public
+ * License as published by the Free Software Foundation;
+ * version 2.1 of the License only.
+ *
+ * This library is distributed in the hope that it will be useful,
+ * but WITHOUT ANY WARRANTY; without even the implied warranty of
+ * MERCHANTABILITY or FITNESS FOR A PARTICULAR PURPOSE.  See the GNU
+ * Lesser General Public License for more details.
+ *
+ * You should have received a copy of the GNU Lesser General Public
+ * License along with this library; if not, write to the Free Software
+ * Foundation, Inc., 51 Franklin Street, Fifth Floor, Boston, MA  02110-1301  USA
+ *
+ * Linden Research, Inc., 945 Battery Street, San Francisco, CA  94111  USA
+ * $/LicenseInfo$
+ */
+
+#include "llviewerprecompiledheaders.h"
+
+#include "llfloatergodtools.h"
+
+#include "llavatarnamecache.h"
+#include "llcoord.h"
+#include "llfontgl.h"
+#include "llframetimer.h"
+#include "llgl.h"
+#include "llhost.h"
+#include "llnotificationsutil.h"
+#include "llregionflags.h"
+#include "llstring.h"
+#include "message.h"
+
+#include "llagent.h"
+#include "llbutton.h"
+#include "llcheckboxctrl.h"
+#include "llcombobox.h"
+#include "lldraghandle.h"
+#include "llfloater.h"
+#include "llfloaterreg.h"
+#include "llfocusmgr.h"
+#include "llfloatertopobjects.h"
+#include "lllineeditor.h"
+#include "llmenugl.h"
+#include "llresmgr.h"
+#include "llselectmgr.h"
+#include "llsky.h"
+#include "llspinctrl.h"
+#include "llstatusbar.h"
+#include "lltabcontainer.h"
+#include "lltextbox.h"
+#include "lluictrl.h"
+#include "llviewerparcelmgr.h"
+#include "llviewerregion.h"
+#include "llviewerwindow.h"
+#include "llworld.h"
+#include "llfloateravatarpicker.h"
+#include "llxfermanager.h"
+#include "llvlcomposition.h"
+#include "llsurface.h"
+#include "llviewercontrol.h"
+#include "lluictrlfactory.h"
+#include "lltrans.h"
+
+#include "lltransfertargetfile.h"
+#include "lltransfersourcefile.h"
+
+const F32 SECONDS_BETWEEN_UPDATE_REQUESTS = 5.0f;
+
+//*****************************************************************************
+// LLFloaterGodTools
+//*****************************************************************************
+
+void LLFloaterGodTools::onOpen(const LLSD& key)
+{
+    center();
+    setFocus(true);
+//  LLPanel *panel = getChild<LLTabContainer>("GodTools Tabs")->getCurrentPanel();
+//  if (panel)
+//      panel->setFocus(true);
+    if (mPanelObjectTools)
+        mPanelObjectTools->setTargetAvatar(LLUUID::null);
+
+    if (gAgent.getRegionHost() != mCurrentHost)
+    {
+        // we're in a new region
+        sendRegionInfoRequest();
+    }
+}
+
+
+// static
+void LLFloaterGodTools::refreshAll()
+{
+    LLFloaterGodTools* god_tools = LLFloaterReg::getTypedInstance<LLFloaterGodTools>("god_tools");
+    if (god_tools)
+    {
+        if (gAgent.getRegionHost() != god_tools->mCurrentHost)
+        {
+            // we're in a new region
+            god_tools->sendRegionInfoRequest();
+        }
+    }
+}
+
+
+
+LLFloaterGodTools::LLFloaterGodTools(const LLSD& key)
+:   LLFloater(key),
+    mCurrentHost(LLHost()),
+    mUpdateTimer()
+{
+    mFactoryMap["grid"] = LLCallbackMap(createPanelGrid, this);
+    mFactoryMap["region"] = LLCallbackMap(createPanelRegion, this);
+    mFactoryMap["objects"] = LLCallbackMap(createPanelObjects, this);
+    mFactoryMap["request"] = LLCallbackMap(createPanelRequest, this);
+}
+
+bool LLFloaterGodTools::postBuild()
+{
+    sendRegionInfoRequest();
+    getChild<LLTabContainer>("GodTools Tabs")->selectTabByName("region");
+    return true;
+}
+// static
+void* LLFloaterGodTools::createPanelGrid(void *userdata)
+{
+    return new LLPanelGridTools();
+}
+
+// static
+void* LLFloaterGodTools::createPanelRegion(void *userdata)
+{
+    LLFloaterGodTools* self = (LLFloaterGodTools*)userdata;
+    self->mPanelRegionTools = new LLPanelRegionTools();
+    return self->mPanelRegionTools;
+}
+
+// static
+void* LLFloaterGodTools::createPanelObjects(void *userdata)
+{
+    LLFloaterGodTools* self = (LLFloaterGodTools*)userdata;
+    self->mPanelObjectTools = new LLPanelObjectTools();
+    return self->mPanelObjectTools;
+}
+
+// static
+void* LLFloaterGodTools::createPanelRequest(void *userdata)
+{
+    return new LLPanelRequestTools();
+}
+
+LLFloaterGodTools::~LLFloaterGodTools()
+{
+    // children automatically deleted
+}
+
+
+U64 LLFloaterGodTools::computeRegionFlags() const
+{
+    U64 flags = gAgent.getRegion()->getRegionFlags();
+    if (mPanelRegionTools) flags = mPanelRegionTools->computeRegionFlags(flags);
+    if (mPanelObjectTools) flags = mPanelObjectTools->computeRegionFlags(flags);
+    return flags;
+}
+
+
+void LLFloaterGodTools::updatePopup(LLCoordGL center, MASK mask)
+{
+}
+
+// virtual
+void LLFloaterGodTools::draw()
+{
+    if (mCurrentHost == LLHost())
+    {
+        if (mUpdateTimer.getElapsedTimeF32() > SECONDS_BETWEEN_UPDATE_REQUESTS)
+        {
+            sendRegionInfoRequest();
+        }
+    }
+    else if (gAgent.getRegionHost() != mCurrentHost)
+    {
+        sendRegionInfoRequest();
+    }
+    LLFloater::draw();
+}
+
+void LLFloaterGodTools::showPanel(const std::string& panel_name)
+{
+    getChild<LLTabContainer>("GodTools Tabs")->selectTabByName(panel_name);
+    openFloater();
+    LLPanel *panel = getChild<LLTabContainer>("GodTools Tabs")->getCurrentPanel();
+    if (panel)
+        panel->setFocus(true);
+}
+
+// static
+void LLFloaterGodTools::processRegionInfo(LLMessageSystem* msg)
+{
+    llassert(msg);
+    if (!msg) return;
+
+    //const S32 SIM_NAME_BUF = 256;
+    U64 region_flags;
+    U8 sim_access;
+    U8 agent_limit;
+    std::string sim_name;
+    U32 estate_id;
+    U32 parent_estate_id;
+    F32 water_height;
+    F32 billable_factor;
+    F32 object_bonus_factor;
+    F32 terrain_raise_limit;
+    F32 terrain_lower_limit;
+    S32 price_per_meter;
+    S32 redirect_grid_x;
+    S32 redirect_grid_y;
+    LLUUID cache_id;
+
+    LLHost host = msg->getSender();
+
+    msg->getStringFast(_PREHASH_RegionInfo, _PREHASH_SimName, sim_name);
+    msg->getU32Fast(_PREHASH_RegionInfo, _PREHASH_EstateID, estate_id);
+    msg->getU32Fast(_PREHASH_RegionInfo, _PREHASH_ParentEstateID, parent_estate_id);
+    msg->getU8Fast(_PREHASH_RegionInfo, _PREHASH_SimAccess, sim_access);
+    msg->getU8Fast(_PREHASH_RegionInfo, _PREHASH_MaxAgents, agent_limit);
+    msg->getF32Fast(_PREHASH_RegionInfo, _PREHASH_ObjectBonusFactor, object_bonus_factor);
+    msg->getF32Fast(_PREHASH_RegionInfo, _PREHASH_BillableFactor, billable_factor);
+    msg->getF32Fast(_PREHASH_RegionInfo, _PREHASH_WaterHeight, water_height);
+
+    if (msg->has(_PREHASH_RegionInfo3))
+    {
+        msg->getU64Fast(_PREHASH_RegionInfo3, _PREHASH_RegionFlagsExtended, region_flags);
+    }
+    else
+    {
+        U32 flags = 0;
+        msg->getU32Fast(_PREHASH_RegionInfo, _PREHASH_RegionFlags, flags);
+        region_flags = flags;
+    }
+
+    if (msg->has(_PREHASH_RegionInfo5))
+    {
+        F32 chat_whisper_range;
+        F32 chat_normal_range;
+        F32 chat_shout_range;
+        F32 chat_whisper_offset;
+        F32 chat_normal_offset;
+        F32 chat_shout_offset;
+        U32 chat_flags;
+
+        msg->getF32Fast(_PREHASH_RegionInfo5, _PREHASH_ChatWhisperRange, chat_whisper_range);
+        msg->getF32Fast(_PREHASH_RegionInfo5, _PREHASH_ChatNormalRange, chat_normal_range);
+        msg->getF32Fast(_PREHASH_RegionInfo5, _PREHASH_ChatShoutRange, chat_shout_range);
+        msg->getF32Fast(_PREHASH_RegionInfo5, _PREHASH_ChatWhisperOffset, chat_whisper_offset);
+        msg->getF32Fast(_PREHASH_RegionInfo5, _PREHASH_ChatNormalOffset, chat_normal_offset);
+        msg->getF32Fast(_PREHASH_RegionInfo5, _PREHASH_ChatShoutOffset, chat_shout_offset);
+        msg->getU32Fast(_PREHASH_RegionInfo5, _PREHASH_ChatFlags, chat_flags);
+
+        LL_INFOS() << "Whisper range: " << chat_whisper_range << " normal range: " << chat_normal_range << " shout range: " << chat_shout_range
+            << " whisper offset: " << chat_whisper_offset << " normal offset: " << chat_normal_offset << " shout offset: " << chat_shout_offset
+            << " chat flags: " << chat_flags << LL_ENDL;
+    }
+
+    if (host != gAgent.getRegionHost())
+    {
+        // Update is for a different region than the one we're in.
+        // Just check for a waterheight change.
+        LLWorld::getInstance()->waterHeightRegionInfo(sim_name, water_height);
+        return;
+    }
+
+    msg->getF32Fast(_PREHASH_RegionInfo, _PREHASH_TerrainRaiseLimit, terrain_raise_limit);
+    msg->getF32Fast(_PREHASH_RegionInfo, _PREHASH_TerrainLowerLimit, terrain_lower_limit);
+    msg->getS32Fast(_PREHASH_RegionInfo, _PREHASH_PricePerMeter, price_per_meter);
+    msg->getS32Fast(_PREHASH_RegionInfo, _PREHASH_RedirectGridX, redirect_grid_x);
+    msg->getS32Fast(_PREHASH_RegionInfo, _PREHASH_RedirectGridY, redirect_grid_y);
+
+    // push values to the current LLViewerRegion
+    LLViewerRegion *regionp = gAgent.getRegion();
+    if (regionp)
+    {
+        regionp->setRegionNameAndZone(sim_name);
+        regionp->setRegionFlags(region_flags);
+        regionp->setSimAccess(sim_access);
+        regionp->setWaterHeight(water_height);
+        regionp->setBillableFactor(billable_factor);
+    }
+
+    LLFloaterGodTools* god_tools = LLFloaterReg::getTypedInstance<LLFloaterGodTools>("god_tools");
+    if (!god_tools) return;
+
+    // push values to god tools, if available
+    if ( gAgent.isGodlike()
+        && LLFloaterReg::instanceVisible("god_tools")
+        && god_tools->mPanelRegionTools
+        && god_tools->mPanelObjectTools)
+    {
+        LLPanelRegionTools* rtool = god_tools->mPanelRegionTools;
+        god_tools->mCurrentHost = host;
+
+        // store locally
+        rtool->setSimName(sim_name);
+        rtool->setEstateID(estate_id);
+        rtool->setParentEstateID(parent_estate_id);
+        rtool->setCheckFlags(region_flags);
+        rtool->setBillableFactor(billable_factor);
+        rtool->setPricePerMeter(price_per_meter);
+        rtool->setRedirectGridX(redirect_grid_x);
+        rtool->setRedirectGridY(redirect_grid_y);
+        rtool->enableAllWidgets();
+
+        LLPanelObjectTools *otool = god_tools->mPanelObjectTools;
+        otool->setCheckFlags(region_flags);
+        otool->enableAllWidgets();
+
+        LLViewerRegion *regionp = gAgent.getRegion();
+        if ( !regionp )
+        {
+            // -1 implies non-existent
+            rtool->setGridPosX(-1);
+            rtool->setGridPosY(-1);
+        }
+        else
+        {
+            //compute the grid position of the region
+            LLVector3d global_pos = regionp->getPosGlobalFromRegion(LLVector3::zero);
+            S32 grid_pos_x = (S32) (global_pos.mdV[VX] / 256.0f);
+            S32 grid_pos_y = (S32) (global_pos.mdV[VY] / 256.0f);
+
+            rtool->setGridPosX(grid_pos_x);
+            rtool->setGridPosY(grid_pos_y);
+        }
+    }
+}
+
+
+void LLFloaterGodTools::sendRegionInfoRequest()
+{
+    if (mPanelRegionTools) mPanelRegionTools->clearAllWidgets();
+    if (mPanelObjectTools) mPanelObjectTools->clearAllWidgets();
+    mCurrentHost = LLHost();
+    mUpdateTimer.reset();
+
+    LLMessageSystem* msg = gMessageSystem;
+    msg->newMessage("RequestRegionInfo");
+    msg->nextBlock("AgentData");
+    msg->addUUID("AgentID", gAgent.getID());
+    msg->addUUID("SessionID", gAgent.getSessionID());
+    gAgent.sendReliableMessage();
+}
+
+
+void LLFloaterGodTools::sendGodUpdateRegionInfo()
+{
+    LLFloaterGodTools* god_tools = LLFloaterReg::getTypedInstance<LLFloaterGodTools>("god_tools");
+    if (!god_tools) return;
+
+    LLViewerRegion *regionp = gAgent.getRegion();
+    if (gAgent.isGodlike()
+        && god_tools->mPanelRegionTools
+        && regionp
+        && gAgent.getRegionHost() == mCurrentHost)
+    {
+        LLMessageSystem *msg = gMessageSystem;
+        LLPanelRegionTools *rtool = god_tools->mPanelRegionTools;
+
+        U64 region_flags = computeRegionFlags();
+        msg->newMessage("GodUpdateRegionInfo");
+        msg->nextBlockFast(_PREHASH_AgentData);
+        msg->addUUIDFast(_PREHASH_AgentID, gAgent.getID());
+        msg->addUUIDFast(_PREHASH_SessionID, gAgent.getSessionID());
+        msg->nextBlockFast(_PREHASH_RegionInfo);
+        msg->addStringFast(_PREHASH_SimName, rtool->getSimName());
+        msg->addU32Fast(_PREHASH_EstateID, rtool->getEstateID());
+        msg->addU32Fast(_PREHASH_ParentEstateID, rtool->getParentEstateID());
+        // Legacy flags
+        msg->addU32Fast(_PREHASH_RegionFlags, U32(region_flags));
+        msg->addF32Fast(_PREHASH_BillableFactor, rtool->getBillableFactor());
+        msg->addS32Fast(_PREHASH_PricePerMeter, rtool->getPricePerMeter());
+        msg->addS32Fast(_PREHASH_RedirectGridX, rtool->getRedirectGridX());
+        msg->addS32Fast(_PREHASH_RedirectGridY, rtool->getRedirectGridY());
+        msg->nextBlockFast(_PREHASH_RegionInfo2);
+        msg->addU64Fast(_PREHASH_RegionFlagsExtended, region_flags);
+
+        gAgent.sendReliableMessage();
+    }
+}
+
+//*****************************************************************************
+// LLPanelRegionTools
+//*****************************************************************************
+
+
+//   || Region |______________________________________
+//   |                                                |
+//   |  Sim Name: [________________________________]  |
+//   |  ^         ^                                   |
+//   |  LEFT      R1         Estate id:   [----]      |
+//   |                       Parent id:   [----]      |
+//   |  [X] Prelude          Grid Pos:     [--] [--]  |
+//   |  [X] Visible          Redirect Pos: [--] [--]  |
+//   |  [X] Damage           Bill Factor  [8_______]  |
+//   |  [X] Block Terraform  PricePerMeter[8_______]  |
+//   |                                    [Apply]     |
+//   |                                                |
+//   |  [Bake Terrain]            [Select Region]     |
+//   |  [Revert Terrain]          [Autosave Now]      |
+//   |  [Swap Terrain]                                |
+//   |                                                |
+//   |________________________________________________|
+//      ^                    ^                     ^
+//      LEFT                 R2                   RIGHT
+
+
+// Floats because spinners only support floats. JC
+const F32 BILLABLE_FACTOR_DEFAULT = 1;
+
+// floats because spinners only understand floats. JC
+const F32 PRICE_PER_METER_DEFAULT = 1.f;
+
+LLPanelRegionTools::LLPanelRegionTools()
+:   LLPanel()
+{
+    mCommitCallbackRegistrar.add("RegionTools.ChangeAnything",  boost::bind(&LLPanelRegionTools::onChangeAnything, this));
+    mCommitCallbackRegistrar.add("RegionTools.ChangePrelude",   boost::bind(&LLPanelRegionTools::onChangePrelude, this));
+    mCommitCallbackRegistrar.add("RegionTools.BakeTerrain",     boost::bind(&LLPanelRegionTools::onBakeTerrain, this));
+    mCommitCallbackRegistrar.add("RegionTools.RevertTerrain",   boost::bind(&LLPanelRegionTools::onRevertTerrain, this));
+    mCommitCallbackRegistrar.add("RegionTools.SwapTerrain",     boost::bind(&LLPanelRegionTools::onSwapTerrain, this));
+    mCommitCallbackRegistrar.add("RegionTools.Refresh",         boost::bind(&LLPanelRegionTools::onRefresh, this));
+    mCommitCallbackRegistrar.add("RegionTools.ApplyChanges",    boost::bind(&LLPanelRegionTools::onApplyChanges, this));
+    mCommitCallbackRegistrar.add("RegionTools.SelectRegion",    boost::bind(&LLPanelRegionTools::onSelectRegion, this));
+    mCommitCallbackRegistrar.add("RegionTools.SaveState",       boost::bind(&LLPanelRegionTools::onSaveState, this));
+}
+
+bool LLPanelRegionTools::postBuild()
+{
+    getChild<LLLineEditor>("region name")->setKeystrokeCallback(onChangeSimName, this);
+    getChild<LLLineEditor>("region name")->setPrevalidate(&LLTextValidate::validateASCIIPrintableNoPipe);
+    getChild<LLLineEditor>("estate")->setPrevalidate(&LLTextValidate::validatePositiveS32);
+    getChild<LLLineEditor>("parentestate")->setPrevalidate(&LLTextValidate::validatePositiveS32);
+    getChildView("parentestate")->setEnabled(false);
+    getChild<LLLineEditor>("gridposx")->setPrevalidate(&LLTextValidate::validatePositiveS32);
+    getChildView("gridposx")->setEnabled(false);
+    getChild<LLLineEditor>("gridposy")->setPrevalidate(&LLTextValidate::validatePositiveS32);
+    getChildView("gridposy")->setEnabled(false);
+
+    getChild<LLLineEditor>("redirectx")->setPrevalidate(&LLTextValidate::validatePositiveS32);
+    getChild<LLLineEditor>("redirecty")->setPrevalidate(&LLTextValidate::validatePositiveS32);
+
+    return true;
+}
+
+// Destroys the object
+LLPanelRegionTools::~LLPanelRegionTools()
+{
+    // base class will take care of everything
+}
+
+U64 LLPanelRegionTools::computeRegionFlags(U64 flags) const
+{
+    flags &= getRegionFlagsMask();
+    flags |= getRegionFlags();
+    return flags;
+}
+
+
+void LLPanelRegionTools::refresh()
+{
+}
+
+
+void LLPanelRegionTools::clearAllWidgets()
+{
+    // clear all widgets
+    getChild<LLUICtrl>("region name")->setValue("unknown");
+    getChild<LLUICtrl>("region name")->setFocus( false);
+
+    getChild<LLUICtrl>("check prelude")->setValue(false);
+    getChildView("check prelude")->setEnabled(false);
+
+    getChild<LLUICtrl>("check fixed sun")->setValue(false);
+    getChildView("check fixed sun")->setEnabled(false);
+
+    getChild<LLUICtrl>("check reset home")->setValue(false);
+    getChildView("check reset home")->setEnabled(false);
+
+    getChild<LLUICtrl>("check damage")->setValue(false);
+    getChildView("check damage")->setEnabled(false);
+
+    getChild<LLUICtrl>("check visible")->setValue(false);
+    getChildView("check visible")->setEnabled(false);
+
+    getChild<LLUICtrl>("block terraform")->setValue(false);
+    getChildView("block terraform")->setEnabled(false);
+
+    getChild<LLUICtrl>("block dwell")->setValue(false);
+    getChildView("block dwell")->setEnabled(false);
+
+    getChild<LLUICtrl>("is sandbox")->setValue(false);
+    getChildView("is sandbox")->setEnabled(false);
+
+    getChild<LLUICtrl>("billable factor")->setValue(BILLABLE_FACTOR_DEFAULT);
+    getChildView("billable factor")->setEnabled(false);
+
+    getChild<LLUICtrl>("land cost")->setValue(PRICE_PER_METER_DEFAULT);
+    getChildView("land cost")->setEnabled(false);
+
+    getChildView("Apply")->setEnabled(false);
+    getChildView("Bake Terrain")->setEnabled(false);
+    getChildView("Autosave now")->setEnabled(false);
+}
+
+
+void LLPanelRegionTools::enableAllWidgets()
+{
+    // enable all of the widgets
+
+    getChildView("check prelude")->setEnabled(true);
+    getChildView("check fixed sun")->setEnabled(true);
+    getChildView("check reset home")->setEnabled(true);
+    getChildView("check damage")->setEnabled(true);
+    getChildView("check visible")->setEnabled(false); // use estates to update...
+    getChildView("block terraform")->setEnabled(true);
+    getChildView("block dwell")->setEnabled(true);
+    getChildView("is sandbox")->setEnabled(true);
+
+    getChildView("billable factor")->setEnabled(true);
+    getChildView("land cost")->setEnabled(true);
+
+    getChildView("Apply")->setEnabled(false);   // don't enable this one
+    getChildView("Bake Terrain")->setEnabled(true);
+    getChildView("Autosave now")->setEnabled(true);
+}
+
+void LLPanelRegionTools::onSaveState(void* userdata)
+{
+    if (gAgent.isGodlike())
+    {
+        // Send message to save world state
+        gMessageSystem->newMessageFast(_PREHASH_StateSave);
+        gMessageSystem->nextBlockFast(_PREHASH_AgentData);
+        gMessageSystem->addUUIDFast(_PREHASH_AgentID, gAgent.getID());
+        gMessageSystem->addUUIDFast(_PREHASH_SessionID, gAgent.getSessionID());
+        gMessageSystem->nextBlockFast(_PREHASH_DataBlock);
+        gMessageSystem->addStringFast(_PREHASH_Filename, NULL);
+        gAgent.sendReliableMessage();
+    }
+}
+
+const std::string LLPanelRegionTools::getSimName() const
+{
+    return getChild<LLUICtrl>("region name")->getValue();
+}
+
+U32 LLPanelRegionTools::getEstateID() const
+{
+    U32 id = (U32)getChild<LLUICtrl>("estate")->getValue().asInteger();
+    return id;
+}
+
+U32 LLPanelRegionTools::getParentEstateID() const
+{
+    U32 id = (U32)getChild<LLUICtrl>("parentestate")->getValue().asInteger();
+    return id;
+}
+
+S32 LLPanelRegionTools::getRedirectGridX() const
+{
+    return getChild<LLUICtrl>("redirectx")->getValue().asInteger();
+}
+
+S32 LLPanelRegionTools::getRedirectGridY() const
+{
+    return getChild<LLUICtrl>("redirecty")->getValue().asInteger();
+}
+
+S32 LLPanelRegionTools::getGridPosX() const
+{
+    return getChild<LLUICtrl>("gridposx")->getValue().asInteger();
+}
+
+S32 LLPanelRegionTools::getGridPosY() const
+{
+    return getChild<LLUICtrl>("gridposy")->getValue().asInteger();
+}
+
+U64 LLPanelRegionTools::getRegionFlags() const
+{
+    U64 flags = 0x0;
+    flags = getChild<LLUICtrl>("check prelude")->getValue().asBoolean()
+                    ? set_prelude_flags(flags)
+                    : unset_prelude_flags(flags);
+
+    // override prelude
+    if (getChild<LLUICtrl>("check fixed sun")->getValue().asBoolean())
+    {
+        flags |= REGION_FLAGS_SUN_FIXED;
+    }
+    if (getChild<LLUICtrl>("check reset home")->getValue().asBoolean())
+    {
+        flags |= REGION_FLAGS_RESET_HOME_ON_TELEPORT;
+    }
+    if (getChild<LLUICtrl>("check visible")->getValue().asBoolean())
+    {
+        flags |= REGION_FLAGS_EXTERNALLY_VISIBLE;
+    }
+    if (getChild<LLUICtrl>("check damage")->getValue().asBoolean())
+    {
+        flags |= REGION_FLAGS_ALLOW_DAMAGE;
+    }
+    if (getChild<LLUICtrl>("block terraform")->getValue().asBoolean())
+    {
+        flags |= REGION_FLAGS_BLOCK_TERRAFORM;
+    }
+    if (getChild<LLUICtrl>("block dwell")->getValue().asBoolean())
+    {
+        flags |= REGION_FLAGS_BLOCK_DWELL;
+    }
+    if (getChild<LLUICtrl>("is sandbox")->getValue().asBoolean())
+    {
+        flags |= REGION_FLAGS_SANDBOX;
+    }
+    return flags;
+}
+
+U64 LLPanelRegionTools::getRegionFlagsMask() const
+{
+    U64 flags = 0xFFFFFFFFFFFFFFFFULL;
+    flags = getChild<LLUICtrl>("check prelude")->getValue().asBoolean()
+                ? set_prelude_flags(flags)
+                : unset_prelude_flags(flags);
+
+    if (!getChild<LLUICtrl>("check fixed sun")->getValue().asBoolean())
+    {
+        flags &= ~REGION_FLAGS_SUN_FIXED;
+    }
+    if (!getChild<LLUICtrl>("check reset home")->getValue().asBoolean())
+    {
+        flags &= ~REGION_FLAGS_RESET_HOME_ON_TELEPORT;
+    }
+    if (!getChild<LLUICtrl>("check visible")->getValue().asBoolean())
+    {
+        flags &= ~REGION_FLAGS_EXTERNALLY_VISIBLE;
+    }
+    if (!getChild<LLUICtrl>("check damage")->getValue().asBoolean())
+    {
+        flags &= ~REGION_FLAGS_ALLOW_DAMAGE;
+    }
+    if (!getChild<LLUICtrl>("block terraform")->getValue().asBoolean())
+    {
+        flags &= ~REGION_FLAGS_BLOCK_TERRAFORM;
+    }
+    if (!getChild<LLUICtrl>("block dwell")->getValue().asBoolean())
+    {
+        flags &= ~REGION_FLAGS_BLOCK_DWELL;
+    }
+    if (!getChild<LLUICtrl>("is sandbox")->getValue().asBoolean())
+    {
+        flags &= ~REGION_FLAGS_SANDBOX;
+    }
+    return flags;
+}
+
+F32 LLPanelRegionTools::getBillableFactor() const
+{
+    return (F32)getChild<LLUICtrl>("billable factor")->getValue().asReal();
+}
+
+S32 LLPanelRegionTools::getPricePerMeter() const
+{
+    return getChild<LLUICtrl>("land cost")->getValue();
+}
+
+void LLPanelRegionTools::setSimName(const std::string& name)
+{
+    getChild<LLUICtrl>("region name")->setValue(name);
+}
+
+void LLPanelRegionTools::setEstateID(U32 id)
+{
+    getChild<LLUICtrl>("estate")->setValue((S32)id);
+}
+
+void LLPanelRegionTools::setGridPosX(S32 pos)
+{
+    getChild<LLUICtrl>("gridposx")->setValue(pos);
+}
+
+void LLPanelRegionTools::setGridPosY(S32 pos)
+{
+    getChild<LLUICtrl>("gridposy")->setValue(pos);
+}
+
+void LLPanelRegionTools::setRedirectGridX(S32 pos)
+{
+    getChild<LLUICtrl>("redirectx")->setValue(pos);
+}
+
+void LLPanelRegionTools::setRedirectGridY(S32 pos)
+{
+    getChild<LLUICtrl>("redirecty")->setValue(pos);
+}
+
+void LLPanelRegionTools::setParentEstateID(U32 id)
+{
+    getChild<LLUICtrl>("parentestate")->setValue((S32)id);
+}
+
+void LLPanelRegionTools::setCheckFlags(U64 flags)
+{
+    getChild<LLUICtrl>("check prelude")->setValue(is_prelude(flags));
+    getChild<LLUICtrl>("check fixed sun")->setValue(is_flag_set(flags, REGION_FLAGS_SUN_FIXED));
+    getChild<LLUICtrl>("check reset home")->setValue(is_flag_set(flags, REGION_FLAGS_RESET_HOME_ON_TELEPORT));
+    getChild<LLUICtrl>("check damage")->setValue(is_flag_set(flags, REGION_FLAGS_ALLOW_DAMAGE));
+    getChild<LLUICtrl>("check visible")->setValue(is_flag_set(flags, REGION_FLAGS_EXTERNALLY_VISIBLE));
+    getChild<LLUICtrl>("block terraform")->setValue(is_flag_set(flags, REGION_FLAGS_BLOCK_TERRAFORM));
+    getChild<LLUICtrl>("block dwell")->setValue(is_flag_set(flags, REGION_FLAGS_BLOCK_DWELL));
+    getChild<LLUICtrl>("is sandbox")->setValue(is_flag_set(flags, REGION_FLAGS_SANDBOX));
+}
+
+void LLPanelRegionTools::setBillableFactor(F32 billable_factor)
+{
+    getChild<LLUICtrl>("billable factor")->setValue(billable_factor);
+}
+
+void LLPanelRegionTools::setPricePerMeter(S32 price)
+{
+    getChild<LLUICtrl>("land cost")->setValue(price);
+}
+
+void LLPanelRegionTools::onChangeAnything()
+{
+    if (gAgent.isGodlike())
+    {
+        getChildView("Apply")->setEnabled(true);
+    }
+}
+
+void LLPanelRegionTools::onChangePrelude()
+{
+    // checking prelude auto-checks fixed sun
+    if (getChild<LLUICtrl>("check prelude")->getValue().asBoolean())
+    {
+        getChild<LLUICtrl>("check fixed sun")->setValue(true);
+        getChild<LLUICtrl>("check reset home")->setValue(true);
+        onChangeAnything();
+    }
+    // pass on to default onChange handler
+
+}
+
+// static
+void LLPanelRegionTools::onChangeSimName(LLLineEditor* caller, void* userdata )
+{
+    if (userdata && gAgent.isGodlike())
+    {
+        LLPanelRegionTools* region_tools = (LLPanelRegionTools*) userdata;
+        region_tools->getChildView("Apply")->setEnabled(true);
+    }
+}
+
+
+void LLPanelRegionTools::onRefresh()
+{
+    LLFloaterGodTools* god_tools = LLFloaterReg::getTypedInstance<LLFloaterGodTools>("god_tools");
+    if(!god_tools) return;
+    LLViewerRegion *region = gAgent.getRegion();
+    if (region && gAgent.isGodlike())
+    {
+        god_tools->sendRegionInfoRequest();
+        //LLFloaterGodTools::getInstance()->sendRegionInfoRequest();
+        //LLFloaterReg::getTypedInstance<LLFloaterGodTools>("god_tools")->sendRegionInfoRequest();
+    }
+}
+
+void LLPanelRegionTools::onApplyChanges()
+{
+    LLFloaterGodTools* god_tools = LLFloaterReg::getTypedInstance<LLFloaterGodTools>("god_tools");
+    if(!god_tools) return;
+    LLViewerRegion *region = gAgent.getRegion();
+    if (region && gAgent.isGodlike())
+    {
+        getChildView("Apply")->setEnabled(false);
+        god_tools->sendGodUpdateRegionInfo();
+        //LLFloaterReg::getTypedInstance<LLFloaterGodTools>("god_tools")->sendGodUpdateRegionInfo();
+    }
+}
+
+void LLPanelRegionTools::onBakeTerrain()
+{
+    LLPanelRequestTools::sendRequest("terrain", "bake", gAgent.getRegionHost());
+}
+
+void LLPanelRegionTools::onRevertTerrain()
+{
+    LLPanelRequestTools::sendRequest("terrain", "revert", gAgent.getRegionHost());
+}
+
+
+void LLPanelRegionTools::onSwapTerrain()
+{
+    LLPanelRequestTools::sendRequest("terrain", "swap", gAgent.getRegionHost());
+}
+
+void LLPanelRegionTools::onSelectRegion()
+{
+    LL_INFOS() << "LLPanelRegionTools::onSelectRegion" << LL_ENDL;
+
+    LLViewerRegion *regionp = LLWorld::getInstance()->getRegionFromPosGlobal(gAgent.getPositionGlobal());
+    if (!regionp)
+    {
+        return;
+    }
+
+    LLVector3d north_east(REGION_WIDTH_METERS, REGION_WIDTH_METERS, 0);
+    LLViewerParcelMgr::getInstance()->selectLand(regionp->getOriginGlobal(),
+                           regionp->getOriginGlobal() + north_east, false);
+
+}
+
+
+//*****************************************************************************
+// Class LLPanelGridTools
+//*****************************************************************************
+
+//   || Grid   |_____________________________________
+//   |                                               |
+//   |                                               |
+//   |  Sun Phase: >--------[]---------< [________]  |
+//   |                                               |
+//   |  ^         ^                                  |
+//   |  LEFT      R1                                 |
+//   |                                               |
+//   |  [Kick all users]                             |
+//   |                                               |
+//   |                                               |
+//   |                                               |
+//   |                                               |
+//   |                                               |
+//   |_______________________________________________|
+//      ^                                ^        ^
+//      LEFT                             R2       RIGHT
+
+LLPanelGridTools::LLPanelGridTools() :
+    LLPanel()
+{
+    mCommitCallbackRegistrar.add("GridTools.FlushMapVisibilityCaches",      boost::bind(&LLPanelGridTools::onClickFlushMapVisibilityCaches, this));
+}
+
+// Destroys the object
+LLPanelGridTools::~LLPanelGridTools()
+{
+}
+
+bool LLPanelGridTools::postBuild()
+{
+    return true;
+}
+
+void LLPanelGridTools::refresh()
+{
+}
+
+void LLPanelGridTools::onClickFlushMapVisibilityCaches()
+{
+    LLNotificationsUtil::add("FlushMapVisibilityCaches", LLSD(), LLSD(), flushMapVisibilityCachesConfirm);
+}
+
+// static
+bool LLPanelGridTools::flushMapVisibilityCachesConfirm(const LLSD& notification, const LLSD& response)
+{
+    S32 option = LLNotificationsUtil::getSelectedOption(notification, response);
+    if (option != 0) return false;
+
+    // HACK: Send this as an EstateOwnerRequest so it gets routed
+    // correctly by the spaceserver. JC
+    LLMessageSystem* msg = gMessageSystem;
+    msg->newMessage("EstateOwnerMessage");
+    msg->nextBlockFast(_PREHASH_AgentData);
+    msg->addUUIDFast(_PREHASH_AgentID, gAgent.getID());
+    msg->addUUIDFast(_PREHASH_SessionID, gAgent.getSessionID());
+    msg->addUUIDFast(_PREHASH_TransactionID, LLUUID::null); //not used
+    msg->nextBlock("MethodData");
+    msg->addString("Method", "refreshmapvisibility");
+    msg->addUUID("Invoice", LLUUID::null);
+    msg->nextBlock("ParamList");
+    msg->addString("Parameter", gAgent.getID().asString());
+    gAgent.sendReliableMessage();
+    return false;
+}
+
+
+//*****************************************************************************
+// LLPanelObjectTools
+//*****************************************************************************
+
+
+//   || Object |_______________________________________________________
+//   |                                                                 |
+//   |  Sim Name: Foo                                                  |
+//   |  ^         ^                                                    |
+//   |  LEFT      R1                                                   |
+//   |                                                                 |
+//   |  [X] Disable Scripts [X] Disable Collisions [X] Disable Physics |
+//   |                                                  [ Apply  ]     |
+//   |                                                                 |
+//   |  [Set Target Avatar] Avatar Name                                |
+//   |  [Delete Target's Objects on Public Land    ]                   |
+//   |  [Delete All Target's Objects               ]                   |
+//   |  [Delete All Scripted Objects on Public Land]                   |
+//   |  [Get Top Colliders ]                                           |
+//   |  [Get Top Scripts   ]                                           |
+//   |_________________________________________________________________|
+//      ^                                         ^
+//      LEFT                                      RIGHT
+
+// Default constructor
+LLPanelObjectTools::LLPanelObjectTools()
+    :   LLPanel(),
+        mTargetAvatar()
+{
+    mCommitCallbackRegistrar.add("ObjectTools.ChangeAnything",      boost::bind(&LLPanelObjectTools::onChangeAnything, this));
+    mCommitCallbackRegistrar.add("ObjectTools.DeletePublicOwnedBy", boost::bind(&LLPanelObjectTools::onClickDeletePublicOwnedBy, this));
+    mCommitCallbackRegistrar.add("ObjectTools.DeleteAllScriptedOwnedBy",        boost::bind(&LLPanelObjectTools::onClickDeleteAllScriptedOwnedBy, this));
+    mCommitCallbackRegistrar.add("ObjectTools.DeleteAllOwnedBy",        boost::bind(&LLPanelObjectTools::onClickDeleteAllOwnedBy, this));
+    mCommitCallbackRegistrar.add("ObjectTools.ApplyChanges",        boost::bind(&LLPanelObjectTools::onApplyChanges, this));
+    mCommitCallbackRegistrar.add("ObjectTools.Set",     boost::bind(&LLPanelObjectTools::onClickSet, this));
+    mCommitCallbackRegistrar.add("ObjectTools.GetTopColliders",     boost::bind(&LLPanelObjectTools::onGetTopColliders, this));
+    mCommitCallbackRegistrar.add("ObjectTools.GetTopScripts",       boost::bind(&LLPanelObjectTools::onGetTopScripts, this));
+    mCommitCallbackRegistrar.add("ObjectTools.GetScriptDigest",     boost::bind(&LLPanelObjectTools::onGetScriptDigest, this));
+}
+
+// Destroys the object
+LLPanelObjectTools::~LLPanelObjectTools()
+{
+    // base class will take care of everything
+}
+
+bool LLPanelObjectTools::postBuild()
+{
+    refresh();
+    return true;
+}
+
+void LLPanelObjectTools::setTargetAvatar(const LLUUID &target_id)
+{
+    mTargetAvatar = target_id;
+    if (target_id.isNull())
+    {
+        getChild<LLUICtrl>("target_avatar_name")->setValue(getString("no_target"));
+    }
+}
+
+
+void LLPanelObjectTools::refresh()
+{
+    LLViewerRegion *regionp = gAgent.getRegion();
+    if (regionp)
+    {
+        getChild<LLUICtrl>("region name")->setValue(regionp->getName());
+    }
+}
+
+
+U64 LLPanelObjectTools::computeRegionFlags(U64 flags) const
+{
+    if (getChild<LLUICtrl>("disable scripts")->getValue().asBoolean())
+    {
+        flags |= REGION_FLAGS_SKIP_SCRIPTS;
+    }
+    else
+    {
+        flags &= ~REGION_FLAGS_SKIP_SCRIPTS;
+    }
+    if (getChild<LLUICtrl>("disable collisions")->getValue().asBoolean())
+    {
+        flags |= REGION_FLAGS_SKIP_COLLISIONS;
+    }
+    else
+    {
+        flags &= ~REGION_FLAGS_SKIP_COLLISIONS;
+    }
+    if (getChild<LLUICtrl>("disable physics")->getValue().asBoolean())
+    {
+        flags |= REGION_FLAGS_SKIP_PHYSICS;
+    }
+    else
+    {
+        flags &= ~REGION_FLAGS_SKIP_PHYSICS;
+    }
+    return flags;
+}
+
+
+void LLPanelObjectTools::setCheckFlags(U64 flags)
+{
+    getChild<LLUICtrl>("disable scripts")->setValue(is_flag_set(flags, REGION_FLAGS_SKIP_SCRIPTS));
+    getChild<LLUICtrl>("disable collisions")->setValue(is_flag_set(flags, REGION_FLAGS_SKIP_COLLISIONS));
+    getChild<LLUICtrl>("disable physics")->setValue(is_flag_set(flags, REGION_FLAGS_SKIP_PHYSICS));
+}
+
+
+void LLPanelObjectTools::clearAllWidgets()
+{
+    getChild<LLUICtrl>("disable scripts")->setValue(false);
+    getChildView("disable scripts")->setEnabled(false);
+
+    getChildView("Apply")->setEnabled(false);
+    getChildView("Set Target")->setEnabled(false);
+    getChildView("Delete Target's Scripted Objects On Others Land")->setEnabled(false);
+    getChildView("Delete Target's Scripted Objects On *Any* Land")->setEnabled(false);
+    getChildView("Delete *ALL* Of Target's Objects")->setEnabled(false);
+}
+
+
+void LLPanelObjectTools::enableAllWidgets()
+{
+    getChildView("disable scripts")->setEnabled(true);
+
+    getChildView("Apply")->setEnabled(false);   // don't enable this one
+    getChildView("Set Target")->setEnabled(true);
+    getChildView("Delete Target's Scripted Objects On Others Land")->setEnabled(true);
+    getChildView("Delete Target's Scripted Objects On *Any* Land")->setEnabled(true);
+    getChildView("Delete *ALL* Of Target's Objects")->setEnabled(true);
+    getChildView("Get Top Colliders")->setEnabled(true);
+    getChildView("Get Top Scripts")->setEnabled(true);
+}
+
+
+void LLPanelObjectTools::onGetTopColliders()
+{
+    LLFloaterTopObjects* instance = LLFloaterReg::getTypedInstance<LLFloaterTopObjects>("top_objects");
+    if(!instance) return;
+
+    if (gAgent.isGodlike())
+    {
+        LLFloaterReg::showInstance("top_objects");
+        LLFloaterTopObjects::setMode(STAT_REPORT_TOP_COLLIDERS);
+        instance->onRefresh();
+    }
+}
+
+void LLPanelObjectTools::onGetTopScripts()
+{
+    LLFloaterTopObjects* instance = LLFloaterReg::getTypedInstance<LLFloaterTopObjects>("top_objects");
+    if(!instance) return;
+
+    if (gAgent.isGodlike())
+    {
+        LLFloaterReg::showInstance("top_objects");
+        LLFloaterTopObjects::setMode(STAT_REPORT_TOP_SCRIPTS);
+        instance->onRefresh();
+    }
+}
+
+void LLPanelObjectTools::onGetScriptDigest()
+{
+    if (gAgent.isGodlike())
+    {
+        // get the list of scripts and number of occurences of each
+        // (useful for finding self-replicating objects)
+        LLPanelRequestTools::sendRequest("scriptdigest","0",gAgent.getRegionHost());
+    }
+}
+
+void LLPanelObjectTools::onClickDeletePublicOwnedBy()
+{
+    // Bring up view-modal dialog
+
+    if (!mTargetAvatar.isNull())
+    {
+        mSimWideDeletesFlags =
+            SWD_SCRIPTED_ONLY | SWD_OTHERS_LAND_ONLY;
+
+        LLSD args;
+        args["AVATAR_NAME"] = getChild<LLUICtrl>("target_avatar_name")->getValue().asString();
+        LLSD payload;
+        payload["avatar_id"] = mTargetAvatar;
+        payload["flags"] = (S32)mSimWideDeletesFlags;
+
+        LLNotificationsUtil::add( "GodDeleteAllScriptedPublicObjectsByUser",
+                                args,
+                                payload,
+                                callbackSimWideDeletes);
+    }
+}
+
+void LLPanelObjectTools::onClickDeleteAllScriptedOwnedBy()
+{
+    // Bring up view-modal dialog
+    if (!mTargetAvatar.isNull())
+    {
+        mSimWideDeletesFlags = SWD_SCRIPTED_ONLY;
+
+        LLSD args;
+        args["AVATAR_NAME"] = getChild<LLUICtrl>("target_avatar_name")->getValue().asString();
+        LLSD payload;
+        payload["avatar_id"] = mTargetAvatar;
+        payload["flags"] = (S32)mSimWideDeletesFlags;
+
+        LLNotificationsUtil::add( "GodDeleteAllScriptedObjectsByUser",
+                                args,
+                                payload,
+                                callbackSimWideDeletes);
+    }
+}
+
+void LLPanelObjectTools::onClickDeleteAllOwnedBy()
+{
+    // Bring up view-modal dialog
+    if (!mTargetAvatar.isNull())
+    {
+        mSimWideDeletesFlags = 0;
+
+        LLSD args;
+        args["AVATAR_NAME"] = getChild<LLUICtrl>("target_avatar_name")->getValue().asString();
+        LLSD payload;
+        payload["avatar_id"] = mTargetAvatar;
+        payload["flags"] = (S32)mSimWideDeletesFlags;
+
+        LLNotificationsUtil::add( "GodDeleteAllObjectsByUser",
+                                args,
+                                payload,
+                                callbackSimWideDeletes);
+    }
+}
+
+// static
+bool LLPanelObjectTools::callbackSimWideDeletes( const LLSD& notification, const LLSD& response )
+{
+    S32 option = LLNotificationsUtil::getSelectedOption(notification, response);
+    if (option == 0)
+    {
+        if (!notification["payload"]["avatar_id"].asUUID().isNull())
+        {
+            send_sim_wide_deletes(notification["payload"]["avatar_id"].asUUID(),
+                                  notification["payload"]["flags"].asInteger());
+        }
+    }
+    return false;
+}
+
+void LLPanelObjectTools::onClickSet()
+{
+    LLView * button = findChild<LLButton>("Set Target");
+    LLFloater * root_floater = gFloaterView->getParentFloater(this);
+    LLFloaterAvatarPicker* picker = LLFloaterAvatarPicker::show(boost::bind(&LLPanelObjectTools::callbackAvatarID, this, _1,_2), false, false, false, root_floater->getName(), button);
+    // grandparent is a floater, which can have a dependent
+    if (picker)
+    {
+        root_floater->addDependentFloater(picker);
+    }
+}
+
+void LLPanelObjectTools::onClickSetBySelection(void* data)
+{
+    LLPanelObjectTools* panelp = (LLPanelObjectTools*) data;
+    if (!panelp) return;
+
+    const bool non_root_ok = true;
+    LLSelectNode* node = LLSelectMgr::getInstance()->getSelection()->getFirstRootNode(NULL, non_root_ok);
+    if (!node) return;
+
+    std::string owner_name;
+    LLUUID owner_id;
+    LLSelectMgr::getInstance()->selectGetOwner(owner_id, owner_name);
+
+    panelp->mTargetAvatar = owner_id;
+    LLStringUtil::format_map_t args;
+    args["[OBJECT]"] = node->mName;
+    args["[OWNER]"] = owner_name;
+    std::string name = LLTrans::getString("GodToolsObjectOwnedBy", args);
+    panelp->getChild<LLUICtrl>("target_avatar_name")->setValue(name);
+}
+
+void LLPanelObjectTools::callbackAvatarID(const uuid_vec_t& ids, const std::vector<LLAvatarName> names)
+{
+    if (ids.empty() || names.empty()) return;
+    mTargetAvatar = ids[0];
+    getChild<LLUICtrl>("target_avatar_name")->setValue(names[0].getCompleteName());
+    refresh();
+}
+
+void LLPanelObjectTools::onChangeAnything()
+{
+    if (gAgent.isGodlike())
+    {
+        getChildView("Apply")->setEnabled(true);
+    }
+}
+
+void LLPanelObjectTools::onApplyChanges()
+{
+    LLFloaterGodTools* god_tools = LLFloaterReg::getTypedInstance<LLFloaterGodTools>("god_tools");
+    if(!god_tools) return;
+    LLViewerRegion *region = gAgent.getRegion();
+    if (region && gAgent.isGodlike())
+    {
+        // TODO -- implement this
+        getChildView("Apply")->setEnabled(false);
+        god_tools->sendGodUpdateRegionInfo();
+        //LLFloaterReg::getTypedInstance<LLFloaterGodTools>("god_tools")->sendGodUpdateRegionInfo();
+    }
+}
+
+
+// --------------------
+// LLPanelRequestTools
+// --------------------
+
+const std::string SELECTION = "Selection";
+const std::string AGENT_REGION = "Agent Region";
+
+LLPanelRequestTools::LLPanelRequestTools():
+    LLPanel()
+{
+    mCommitCallbackRegistrar.add("GodTools.Request",        boost::bind(&LLPanelRequestTools::onClickRequest, this));
+}
+
+LLPanelRequestTools::~LLPanelRequestTools()
+{
+}
+
+bool LLPanelRequestTools::postBuild()
+{
+    refresh();
+
+    return true;
+}
+
+void LLPanelRequestTools::refresh()
+{
+    std::string buffer = getChild<LLUICtrl>("destination")->getValue();
+    LLCtrlListInterface *list = childGetListInterface("destination");
+    if (!list) return;
+
+    S32 last_item = list->getItemCount();
+
+    if (last_item >=3)
+    {
+    list->selectItemRange(2,last_item);
+    list->operateOnSelection(LLCtrlListInterface::OP_DELETE);
+    }
+    for (LLWorld::region_list_t::const_iterator iter = LLWorld::getInstance()->getRegionList().begin();
+         iter != LLWorld::getInstance()->getRegionList().end(); ++iter)
+    {
+        LLViewerRegion* regionp = *iter;
+        std::string name = regionp->getName();
+        if (!name.empty())
+        {
+            list->addSimpleElement(name);
+        }
+    }
+    if(!buffer.empty())
+    {
+        list->selectByValue(buffer);
+    }
+    else
+    {
+        list->operateOnSelection(LLCtrlListInterface::OP_DESELECT);
+    }
+}
+
+
+// static
+void LLPanelRequestTools::sendRequest(const std::string& request,
+                                      const std::string& parameter,
+                                      const LLHost& host)
+{
+    LL_INFOS() << "Sending request '" << request << "', '"
+            << parameter << "' to " << host << LL_ENDL;
+    LLMessageSystem* msg = gMessageSystem;
+    msg->newMessage("GodlikeMessage");
+    msg->nextBlockFast(_PREHASH_AgentData);
+    msg->addUUIDFast(_PREHASH_AgentID, gAgent.getID());
+    msg->addUUIDFast(_PREHASH_SessionID, gAgent.getSessionID());
+    msg->addUUIDFast(_PREHASH_TransactionID, LLUUID::null); //not used
+    msg->nextBlock("MethodData");
+    msg->addString("Method", request);
+    msg->addUUID("Invoice", LLUUID::null);
+    msg->nextBlock("ParamList");
+    msg->addString("Parameter", parameter);
+    msg->sendReliable(host);
+}
+
+void LLPanelRequestTools::onClickRequest()
+{
+    const std::string dest = getChild<LLUICtrl>("destination")->getValue().asString();
+    if(dest == SELECTION)
+    {
+        std::string req =getChild<LLUICtrl>("request")->getValue();
+        req = req.substr(0, req.find_first_of(" "));
+        std::string param = getChild<LLUICtrl>("parameter")->getValue();
+        LLSelectMgr::getInstance()->sendGodlikeRequest(req, param);
+    }
+    else if(dest == AGENT_REGION)
+    {
+        sendRequest(gAgent.getRegionHost());
+    }
+    else
+    {
+        // find region by name
+        for (LLWorld::region_list_t::const_iterator iter = LLWorld::getInstance()->getRegionList().begin();
+             iter != LLWorld::getInstance()->getRegionList().end(); ++iter)
+        {
+            LLViewerRegion* regionp = *iter;
+            if(dest == regionp->getName())
+            {
+                // found it
+                sendRequest(regionp->getHost());
+            }
+        }
+    }
+}
+
+void terrain_download_done(void** data, S32 status, LLExtStat ext_status)
+{
+    LLNotificationsUtil::add("TerrainDownloaded");
+}
+
+
+void test_callback(const LLTSCode status)
+{
+    LL_INFOS() << "Test transfer callback returned!" << LL_ENDL;
+}
+
+
+void LLPanelRequestTools::sendRequest(const LLHost& host)
+{
+
+    // intercept viewer local actions here
+    std::string req = getChild<LLUICtrl>("request")->getValue();
+    if (req == "terrain download")
+    {
+        gXferManager->requestFile(std::string("terrain.raw"), std::string("terrain.raw"), LL_PATH_NONE,
+                                  host,
+                                  false,
+                                  terrain_download_done,
+                                  NULL);
+    }
+    else
+    {
+        req = req.substr(0, req.find_first_of(" "));
+        sendRequest(req, getChild<LLUICtrl>("parameter")->getValue().asString(), host);
+    }
+}
+
+// Flags are SWD_ flags.
+void send_sim_wide_deletes(const LLUUID& owner_id, U32 flags)
+{
+    LLMessageSystem* msg = gMessageSystem;
+    msg->newMessageFast(_PREHASH_SimWideDeletes);
+    msg->nextBlockFast(_PREHASH_AgentData);
+    msg->addUUIDFast(_PREHASH_AgentID, gAgent.getID());
+    msg->addUUIDFast(_PREHASH_SessionID, gAgent.getSessionID());
+    msg->nextBlockFast(_PREHASH_DataBlock);
+    msg->addUUIDFast(_PREHASH_TargetID, owner_id);
+    msg->addU32Fast(_PREHASH_Flags, flags);
+    gAgent.sendReliableMessage();
+}