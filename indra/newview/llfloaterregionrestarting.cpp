/**
 * @file llfloaterregionrestarting.cpp
 * @brief Shows countdown timer during region restart
 *
 * $LicenseInfo:firstyear=2006&license=viewerlgpl$
 * Second Life Viewer Source Code
 * Copyright (C) 2010, Linden Research, Inc.
 *
 * This library is free software; you can redistribute it and/or
 * modify it under the terms of the GNU Lesser General Public
 * License as published by the Free Software Foundation;
 * version 2.1 of the License only.
 *
 * This library is distributed in the hope that it will be useful,
 * but WITHOUT ANY WARRANTY; without even the implied warranty of
 * MERCHANTABILITY or FITNESS FOR A PARTICULAR PURPOSE.  See the GNU
 * Lesser General Public License for more details.
 *
 * You should have received a copy of the GNU Lesser General Public
 * License along with this library; if not, write to the Free Software
 * Foundation, Inc., 51 Franklin Street, Fifth Floor, Boston, MA  02110-1301  USA
 *
 * Linden Research, Inc., 945 Battery Street, San Francisco, CA  94111  USA
 * $/LicenseInfo$
 */

#include "llviewerprecompiledheaders.h"

#include "llfloaterregionrestarting.h"

#include "llfloaterreg.h"
#include "lluictrl.h"
#include "llagent.h"
#include "llagentcamera.h"
#include "llviewerwindow.h"

static S32 sSeconds;
static U32 sShakeState;

LLFloaterRegionRestarting::LLFloaterRegionRestarting(const LLSD& key) :
    LLFloater(key),
    LLEventTimer(1)
{
    mName = (std::string)key["NAME"];
    sSeconds = (LLSD::Integer)key["SECONDS"];
}

LLFloaterRegionRestarting::~LLFloaterRegionRestarting()
{
    mRegionChangedConnection.disconnect();
}

bool LLFloaterRegionRestarting::postBuild()
{
    mRegionChangedConnection = gAgent.addRegionChangedCallback(boost::bind(&LLFloaterRegionRestarting::regionChange, this));

    LLStringUtil::format_map_t args;
    std::string text;

    args["[NAME]"] = mName;
    text = getString("RegionName", args);
    LLTextBox* textbox = getChild<LLTextBox>("region_name");
    textbox->setValue(text);

    sShakeState = SHAKE_START;

    refresh();

<<<<<<< HEAD
	return true;
=======
    return TRUE;
>>>>>>> e7eced3c
}

void LLFloaterRegionRestarting::regionChange()
{
    close();
}

bool LLFloaterRegionRestarting::tick()
{
    refresh();

<<<<<<< HEAD
	return false;
=======
    return FALSE;
>>>>>>> e7eced3c
}

void LLFloaterRegionRestarting::refresh()
{
    LLStringUtil::format_map_t args;
    std::string text;

    args["[SECONDS]"] = llformat("%d", sSeconds);
    getChild<LLTextBox>("restart_seconds")->setValue(getString("RestartSeconds", args));

    sSeconds = sSeconds - 1;
    if(sSeconds < 0.0)
    {
        sSeconds = 0;
    }
}

void LLFloaterRegionRestarting::draw()
{
    LLFloater::draw();

    const F32 SHAKE_INTERVAL = 0.025;
    const F32 SHAKE_TOTAL_DURATION = 1.8; // the length of the default alert tone for this
    const F32 SHAKE_INITIAL_MAGNITUDE = 1.5;
    const F32 SHAKE_HORIZONTAL_BIAS = 0.25;
    F32 time_shaking;

    if(SHAKE_START == sShakeState)
    {
            mShakeTimer.setTimerExpirySec(SHAKE_INTERVAL);
            sShakeState = SHAKE_LEFT;
            mShakeIterations = 0;
            mShakeMagnitude = SHAKE_INITIAL_MAGNITUDE;
    }

    if(SHAKE_DONE != sShakeState && mShakeTimer.hasExpired())
    {
        gAgentCamera.unlockView();

        switch(sShakeState)
        {
            case SHAKE_LEFT:
                gAgentCamera.setPanLeftKey(mShakeMagnitude * SHAKE_HORIZONTAL_BIAS);
                sShakeState = SHAKE_UP;
                break;

            case SHAKE_UP:
                gAgentCamera.setPanUpKey(mShakeMagnitude);
                sShakeState = SHAKE_RIGHT;
                break;

            case SHAKE_RIGHT:
                gAgentCamera.setPanRightKey(mShakeMagnitude * SHAKE_HORIZONTAL_BIAS);
                sShakeState = SHAKE_DOWN;
                break;

            case SHAKE_DOWN:
                gAgentCamera.setPanDownKey(mShakeMagnitude);
                mShakeIterations++;
                time_shaking = SHAKE_INTERVAL * (mShakeIterations * 4 /* left, up, right, down */);
                if(SHAKE_TOTAL_DURATION <= time_shaking)
                {
                    sShakeState = SHAKE_DONE;
                    mShakeMagnitude = 0.0;
                }
                else
                {
                    sShakeState = SHAKE_LEFT;
                    F32 percent_done_shaking = (SHAKE_TOTAL_DURATION - time_shaking) / SHAKE_TOTAL_DURATION;
                    mShakeMagnitude = SHAKE_INITIAL_MAGNITUDE * (percent_done_shaking * percent_done_shaking); // exponential decay
                }
                break;

            default:
                break;
        }
        mShakeTimer.setTimerExpirySec(SHAKE_INTERVAL);
    }
}

void LLFloaterRegionRestarting::close()
{
    LLFloaterRegionRestarting* floaterp = LLFloaterReg::findTypedInstance<LLFloaterRegionRestarting>("region_restarting");

    if (floaterp)
    {
        floaterp->closeFloater();
    }
}

void LLFloaterRegionRestarting::updateTime(S32 time)
{
    sSeconds = time;
    sShakeState = SHAKE_START;
}<|MERGE_RESOLUTION|>--- conflicted
+++ resolved
@@ -66,11 +66,7 @@
 
     refresh();
 
-<<<<<<< HEAD
-	return true;
-=======
-    return TRUE;
->>>>>>> e7eced3c
+    return true;
 }
 
 void LLFloaterRegionRestarting::regionChange()
@@ -82,11 +78,7 @@
 {
     refresh();
 
-<<<<<<< HEAD
-	return false;
-=======
-    return FALSE;
->>>>>>> e7eced3c
+    return false;
 }
 
 void LLFloaterRegionRestarting::refresh()
