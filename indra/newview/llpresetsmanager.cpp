/**
 * @file llpresetsmanager.cpp
 * @brief Implementation for the LLPresetsManager class.
 *
 * $LicenseInfo:firstyear=2007&license=viewerlgpl$
 * Second Life Viewer Source Code
 * Copyright (C) 2010, Linden Research, Inc.
 *
 * This library is free software; you can redistribute it and/or
 * modify it under the terms of the GNU Lesser General Public
 * License as published by the Free Software Foundation;
 * version 2.1 of the License only.
 *
 * This library is distributed in the hope that it will be useful,
 * but WITHOUT ANY WARRANTY; without even the implied warranty of
 * MERCHANTABILITY or FITNESS FOR A PARTICULAR PURPOSE.  See the GNU
 * Lesser General Public License for more details.
 *
 * You should have received a copy of the GNU Lesser General Public
 * License along with this library; if not, write to the Free Software
 * Foundation, Inc., 51 Franklin Street, Fifth Floor, Boston, MA  02110-1301  USA
 *
 * Linden Research, Inc., 945 Battery Street, San Francisco, CA  94111  USA
 * $/LicenseInfo$
 */

#include "llviewerprecompiledheaders.h"

#include <boost/assign/list_of.hpp>

#include "llpresetsmanager.h"

#include "lldiriterator.h"
#include "llfloater.h"
#include "llsdserialize.h"
#include "lltrans.h"
#include "lluictrlfactory.h"
#include "llviewercontrol.h"
#include "llfloaterpreference.h"
#include "llfloaterreg.h"
#include "llfeaturemanager.h"
#include "llagentcamera.h"
#include "llfile.h"

LLPresetsManager::LLPresetsManager()
{
}

LLPresetsManager::~LLPresetsManager()
{
    mCameraChangedSignal.disconnect();
}

void LLPresetsManager::triggerChangeCameraSignal()
{
    mPresetListChangeCameraSignal();
}

void LLPresetsManager::triggerChangeSignal()
{
    mPresetListChangeSignal();
}

void LLPresetsManager::createMissingDefault(const std::string& subdirectory)
{
    if(gDirUtilp->getLindenUserDir().empty())
    {
        return;
    }

    if (PRESETS_CAMERA == subdirectory)
    {
        createCameraDefaultPresets();
        return;
    }

    std::string default_file = gDirUtilp->getExpandedFilename(LL_PATH_PER_SL_ACCOUNT, PRESETS_DIR,
        subdirectory, PRESETS_DEFAULT + ".xml");
    if (!gDirUtilp->fileExists(default_file))
    {
        LL_INFOS() << "No default preset found -- creating one at " << default_file << LL_ENDL;

        // Write current settings as the default
        savePreset(subdirectory, PRESETS_DEFAULT, true);
    }
    else
    {
        LL_DEBUGS() << "default preset exists; no-op" << LL_ENDL;
    }
}

void LLPresetsManager::createCameraDefaultPresets()
{
    bool is_default_created = createDefaultCameraPreset(PRESETS_REAR_VIEW);
    is_default_created |= createDefaultCameraPreset(PRESETS_FRONT_VIEW);
    is_default_created |= createDefaultCameraPreset(PRESETS_SIDE_VIEW);

    if (is_default_created)
    {
        triggerChangeCameraSignal();
    }
}

void LLPresetsManager::startWatching(const std::string& subdirectory)
{
    if (PRESETS_CAMERA == subdirectory)
    {
        std::vector<std::string> name_list;
        getControlNames(name_list);

        for (std::vector<std::string>::iterator it = name_list.begin(); it != name_list.end(); ++it)
        {
            std::string ctrl_name = *it;
            if (gSavedSettings.controlExists(ctrl_name))
            {
                LLPointer<LLControlVariable> cntrl_ptr = gSavedSettings.getControl(ctrl_name);
                if (cntrl_ptr.isNull())
                {
                    LL_WARNS("Init") << "Unable to set signal on global setting '" << ctrl_name
                        << "'" << LL_ENDL;
                }
                else
                {
                    mCameraChangedSignal = cntrl_ptr->getCommitSignal()->connect(boost::bind(&settingChanged));
                }
            }
        }
    }
}

std::string LLPresetsManager::getPresetsDir(const std::string& subdirectory)
{
    std::string presets_path = gDirUtilp->getExpandedFilename(LL_PATH_PER_SL_ACCOUNT, PRESETS_DIR);

    LLFile::mkdir(presets_path);

    std::string dest_path = gDirUtilp->getExpandedFilename(LL_PATH_PER_SL_ACCOUNT, PRESETS_DIR, subdirectory);
    if (!gDirUtilp->fileExists(dest_path))
        LLFile::mkdir(dest_path);

    return dest_path;
}

void LLPresetsManager::loadPresetNamesFromDir(const std::string& subdirectory, preset_name_list_t& presets, EDefaultOptions default_option)
{
    bool IS_CAMERA = (PRESETS_CAMERA == subdirectory);
    bool IS_GRAPHIC = (PRESETS_GRAPHIC == subdirectory);

    std::string dir = LLPresetsManager::getInstance()->getPresetsDir(subdirectory);
    LL_INFOS("AppInit") << "Loading list of preset names from " << dir << LL_ENDL;

    mPresetNames.clear();

    LLDirIterator dir_iter(dir, "*.xml");
    bool found = true;
    while (found)
    {
        std::string file;
        found = dir_iter.next(file);

        if (found)
        {
            std::string path = gDirUtilp->add(dir, file);
            std::string name = LLURI::unescape(gDirUtilp->getBaseFileName(path, /*strip_exten = */ true));
            LL_DEBUGS() << "  Found preset '" << name << "'" << LL_ENDL;

            if (IS_CAMERA)
            {
                if (isTemplateCameraPreset(name))
                {
                    continue;
                }
                if ((default_option == DEFAULT_HIDE) || (default_option == DEFAULT_BOTTOM))
                {
                    if (isDefaultCameraPreset(name))
                    {
                        continue;
                    }
                }
                mPresetNames.push_back(name);
            }
            if (IS_GRAPHIC)
            {
                if (PRESETS_DEFAULT != name)
                {
                    mPresetNames.push_back(name);
                }
                else
                {
                    switch (default_option)
                    {
                    case DEFAULT_SHOW:
                        mPresetNames.push_back(LLTrans::getString(PRESETS_DEFAULT));
                        break;

                    case DEFAULT_TOP:
                        mPresetNames.push_front(LLTrans::getString(PRESETS_DEFAULT));
                        break;

                    case DEFAULT_HIDE:
                    default:
                        break;
                    }
                }
            }
        }
    }

    if (IS_CAMERA)
    {
        mPresetNames.sort(LLStringUtil::precedesDict);
        if (default_option == DEFAULT_BOTTOM)
        {
            mPresetNames.push_back(PRESETS_FRONT_VIEW);
            mPresetNames.push_back(PRESETS_REAR_VIEW);
            mPresetNames.push_back(PRESETS_SIDE_VIEW);
        }
    }

    presets = mPresetNames;
}

bool LLPresetsManager::mCameraDirty = false;
bool LLPresetsManager::mIgnoreChangedSignal = false;

void LLPresetsManager::setCameraDirty(bool dirty)
{
    mCameraDirty = dirty;
}

bool LLPresetsManager::isCameraDirty()
{
    return mCameraDirty;
}

void LLPresetsManager::settingChanged()
{
    setCameraDirty(true);

    static LLCachedControl<std::string> preset_camera_active(gSavedSettings, "PresetCameraActive", "");
    std::string preset_name = preset_camera_active;
    if (!preset_name.empty() && !mIgnoreChangedSignal)
    {
        gSavedSettings.setString("PresetCameraActive", "");

        // Hack call because this is a static routine
        LLPresetsManager::getInstance()->triggerChangeCameraSignal();
    }
}

void LLPresetsManager::getControlNames(std::vector<std::string>& names)
{
    const std::vector<std::string> camera_controls = boost::assign::list_of
        // From panel_preferences_move.xml
        ("CameraAngle")
        ("CameraOffsetScale")
        ("EditCameraMovement")
        ("AppearanceCameraMovement")
        // From llagentcamera.cpp
        ("CameraOffsetBuild")
        ("TrackFocusObject")
        ("CameraOffsetRearView")
        ("FocusOffsetRearView")
        ("AvatarSitRotation")
        ;
    names = camera_controls;
}

bool LLPresetsManager::savePreset(const std::string& subdirectory, std::string name, bool createDefault)
{
    bool IS_CAMERA = (PRESETS_CAMERA == subdirectory);
    bool IS_GRAPHIC = (PRESETS_GRAPHIC == subdirectory);

    if (LLTrans::getString(PRESETS_DEFAULT) == name)
    {
        name = PRESETS_DEFAULT;
    }
    if (!createDefault && name == PRESETS_DEFAULT)
    {
        LL_WARNS() << "Should not overwrite default" << LL_ENDL;
        return false;
    }

    if (isTemplateCameraPreset(name))
    {
        LL_WARNS() << "Should not overwrite template presets" << LL_ENDL;
        return false;
    }

    bool saved = false;
    std::vector<std::string> name_list;

    if (IS_GRAPHIC)
    {
        LLFloaterPreference* instance = LLFloaterReg::findTypedInstance<LLFloaterPreference>("preferences");
        if (instance && !createDefault)
        {
            gSavedSettings.setString("PresetGraphicActive", name);
            instance->getControlNames(name_list);
            LL_DEBUGS() << "saving preset '" << name << "'; " << name_list.size() << " names" << LL_ENDL;
            name_list.push_back("PresetGraphicActive");
        }
        else
        {
            LL_WARNS("Presets") << "preferences floater instance not found" << LL_ENDL;
        }
    }
    else if (IS_CAMERA)
    {
        name_list.clear();
        getControlNames(name_list);
        name_list.push_back("PresetCameraActive");
    }
    else
    {
        LL_ERRS() << "Invalid presets directory '" << subdirectory << "'" << LL_ENDL;
    }

    // make an empty llsd
    LLSD paramsData(LLSD::emptyMap());

    // Create a default graphics preset from hw recommended settings
    if (IS_GRAPHIC && createDefault && name == PRESETS_DEFAULT)
    {
        paramsData = LLFeatureManager::getInstance()->getRecommendedSettingsMap();
        if (gSavedSettings.getU32("RenderAvatarMaxComplexity") == 0)
        {
            // use the recommended setting as an initial one (MAINT-6435)
            gSavedSettings.setU32("RenderAvatarMaxComplexity", paramsData["RenderAvatarMaxComplexity"]["Value"].asInteger());
        }
    }
    else
    {
        ECameraPreset new_camera_preset = (ECameraPreset)gSavedSettings.getU32("CameraPresetType");
        if (IS_CAMERA)
        {
            if (isDefaultCameraPreset(name))
            {
                if (PRESETS_REAR_VIEW == name)
                {
                    new_camera_preset = CAMERA_PRESET_REAR_VIEW;
                }
                else if (PRESETS_SIDE_VIEW == name)
                {
                    new_camera_preset = CAMERA_PRESET_GROUP_VIEW;
                }
                else if (PRESETS_FRONT_VIEW == name)
                {
                    new_camera_preset = CAMERA_PRESET_FRONT_VIEW;
                }
            }
            else
            {
                new_camera_preset = CAMERA_PRESET_CUSTOM;
            }
        }
        for (std::vector<std::string>::iterator it = name_list.begin(); it != name_list.end(); ++it)
        {
            std::string ctrl_name = *it;

            LLControlVariable* ctrl = gSavedSettings.getControl(ctrl_name).get();
            if (ctrl)
            {
                std::string comment = ctrl->getComment();
                std::string type = LLControlGroup::typeEnumToString(ctrl->type());
                LLSD value = ctrl->getValue();

                paramsData[ctrl_name]["Comment"] = comment;
                paramsData[ctrl_name]["Persist"] = 1;
                paramsData[ctrl_name]["Type"] = type;
                paramsData[ctrl_name]["Value"] = value;
            }
        }
        if (IS_CAMERA)
        {
            gSavedSettings.setU32("CameraPresetType", new_camera_preset);
        }
    }

    std::string pathName(getPresetsDir(subdirectory) + gDirUtilp->getDirDelimiter() + LLURI::escape(name) + ".xml");

 // If the active preset name is the only thing in the list, don't save the list
    if (paramsData.size() > 1)
    {
        // write to file
        llofstream presetsXML(pathName.c_str());
        if (presetsXML.is_open())
        {
            LLPointer<LLSDFormatter> formatter = new LLSDXMLFormatter();
            formatter->format(paramsData, presetsXML, LLSDFormatter::OPTIONS_PRETTY);
            presetsXML.close();
            saved = true;

            LL_DEBUGS() << "saved preset '" << name << "'; " << paramsData.size() << " parameters" << LL_ENDL;

            if (IS_GRAPHIC)
            {
                gSavedSettings.setString("PresetGraphicActive", name);
                // signal interested parties
                triggerChangeSignal();
            }

            if (IS_CAMERA)
            {
                gSavedSettings.setString("PresetCameraActive", name);
                setCameraDirty(false);
                // signal interested parties
                triggerChangeCameraSignal();
            }
        }
        else
        {
            LL_WARNS("Presets") << "Cannot open for output preset file " << pathName << LL_ENDL;
        }
    }
    else
    {
        LL_INFOS() << "No settings available to be saved" << LL_ENDL;
    }

    return saved;
}

bool LLPresetsManager::setPresetNamesInComboBox(const std::string& subdirectory, LLComboBox* combo, EDefaultOptions default_option)
{
<<<<<<< HEAD
	bool sts = true;

	combo->clearRows();
	combo->setEnabled(true);

	std::list<std::string> preset_names;
	loadPresetNamesFromDir(subdirectory, preset_names, default_option);

	if (preset_names.begin() != preset_names.end())
	{
		for (std::list<std::string>::const_iterator it = preset_names.begin(); it != preset_names.end(); ++it)
		{
			const std::string& name = *it;
			combo->add(name, name);
		}
	}
	else
	{
		combo->setLabel(LLTrans::getString("preset_combo_label"));
		combo->setEnabled(PRESETS_CAMERA != subdirectory);
		sts = false;
	}

	return sts;
=======
    bool sts = true;

    combo->clearRows();
    combo->setEnabled(TRUE);

    std::list<std::string> preset_names;
    loadPresetNamesFromDir(subdirectory, preset_names, default_option);

    if (preset_names.begin() != preset_names.end())
    {
        for (std::list<std::string>::const_iterator it = preset_names.begin(); it != preset_names.end(); ++it)
        {
            const std::string& name = *it;
            combo->add(name, name);
        }
    }
    else
    {
        combo->setLabel(LLTrans::getString("preset_combo_label"));
        combo->setEnabled(PRESETS_CAMERA != subdirectory);
        sts = false;
    }

    return sts;
>>>>>>> e7eced3c
}

void LLPresetsManager::loadPreset(const std::string& subdirectory, std::string name)
{
    if (LLTrans::getString(PRESETS_DEFAULT) == name)
    {
        name = PRESETS_DEFAULT;
    }

    std::string full_path(getPresetsDir(subdirectory) + gDirUtilp->getDirDelimiter() + LLURI::escape(name) + ".xml");

    LL_DEBUGS() << "attempting to load preset '"<<name<<"' from '"<<full_path<<"'" << LL_ENDL;

    mIgnoreChangedSignal = true;
    if(gSavedSettings.loadFromFile(full_path, false, true) > 0)
    {
        mIgnoreChangedSignal = false;
        if(PRESETS_GRAPHIC == subdirectory)
        {
            gSavedSettings.setString("PresetGraphicActive", name);

            LLFloaterPreference* instance = LLFloaterReg::findTypedInstance<LLFloaterPreference>("preferences");
            if (instance)
            {
                instance->refreshEnabledGraphics();
            }
            triggerChangeSignal();
        }
        if(PRESETS_CAMERA == subdirectory)
        {
            gSavedSettings.setString("PresetCameraActive", name);
            triggerChangeCameraSignal();
        }
    }
    else
    {
        mIgnoreChangedSignal = false;
        LL_WARNS("Presets") << "failed to load preset '"<<name<<"' from '"<<full_path<<"'" << LL_ENDL;
    }
}

bool LLPresetsManager::deletePreset(const std::string& subdirectory, std::string name)
{
    if (LLTrans::getString(PRESETS_DEFAULT) == name)
    {
        name = PRESETS_DEFAULT;
    }

    bool sts = true;

    if (PRESETS_DEFAULT == name)
    {
        // This code should never execute
        LL_WARNS("Presets") << "You are not allowed to delete the default preset." << LL_ENDL;
        sts = false;
    }

    if (gDirUtilp->deleteFilesInDir(getPresetsDir(subdirectory), LLURI::escape(name) + ".xml") < 1)
    {
        LL_WARNS("Presets") << "Error removing preset " << name << " from disk" << LL_ENDL;
        sts = false;
    }

    // If you delete the preset that is currently marked as loaded then also indicate that no preset is loaded.
    if(PRESETS_GRAPHIC == subdirectory)
    {
        if (gSavedSettings.getString("PresetGraphicActive") == name)
        {
            gSavedSettings.setString("PresetGraphicActive", "");
        }
        // signal interested parties
        triggerChangeSignal();
    }

    if(PRESETS_CAMERA == subdirectory)
    {
        if (gSavedSettings.getString("PresetCameraActive") == name)
        {
            gSavedSettings.setString("PresetCameraActive", "");
        }
        // signal interested parties
        triggerChangeCameraSignal();
    }

    return sts;
}

bool LLPresetsManager::isDefaultCameraPreset(std::string preset_name)
{
    return (preset_name == PRESETS_REAR_VIEW || preset_name == PRESETS_SIDE_VIEW || preset_name == PRESETS_FRONT_VIEW);
}

bool LLPresetsManager::isTemplateCameraPreset(std::string preset_name)
{
    return (preset_name == PRESETS_REAR || preset_name == PRESETS_SIDE || preset_name == PRESETS_FRONT);
}

void LLPresetsManager::resetCameraPreset(std::string preset_name)
{
    if (isDefaultCameraPreset(preset_name))
    {
        createDefaultCameraPreset(preset_name, true);

        if (gSavedSettings.getString("PresetCameraActive") == preset_name)
        {
            loadPreset(PRESETS_CAMERA, preset_name);
        }
    }
}

bool LLPresetsManager::createDefaultCameraPreset(std::string preset_name, bool force_reset)
{
    std::string preset_file = gDirUtilp->getExpandedFilename(LL_PATH_PER_SL_ACCOUNT, PRESETS_DIR,
        PRESETS_CAMERA, LLURI::escape(preset_name) + ".xml");
    if (!gDirUtilp->fileExists(preset_file) || force_reset)
    {
        std::string template_name = preset_name.substr(0, preset_name.size() - PRESETS_VIEW_SUFFIX.size());
        std::string default_template_file = gDirUtilp->getExpandedFilename(LL_PATH_APP_SETTINGS, PRESETS_CAMERA, template_name + ".xml");
        return LLFile::copy(default_template_file, preset_file);
    }
    return false;
}

boost::signals2::connection LLPresetsManager::setPresetListChangeCameraCallback(const preset_list_signal_t::slot_type& cb)
{
    return mPresetListChangeCameraSignal.connect(cb);
}

boost::signals2::connection LLPresetsManager::setPresetListChangeCallback(const preset_list_signal_t::slot_type& cb)
{
    return mPresetListChangeSignal.connect(cb);
}<|MERGE_RESOLUTION|>--- conflicted
+++ resolved
@@ -423,36 +423,10 @@
 
 bool LLPresetsManager::setPresetNamesInComboBox(const std::string& subdirectory, LLComboBox* combo, EDefaultOptions default_option)
 {
-<<<<<<< HEAD
-	bool sts = true;
-
-	combo->clearRows();
-	combo->setEnabled(true);
-
-	std::list<std::string> preset_names;
-	loadPresetNamesFromDir(subdirectory, preset_names, default_option);
-
-	if (preset_names.begin() != preset_names.end())
-	{
-		for (std::list<std::string>::const_iterator it = preset_names.begin(); it != preset_names.end(); ++it)
-		{
-			const std::string& name = *it;
-			combo->add(name, name);
-		}
-	}
-	else
-	{
-		combo->setLabel(LLTrans::getString("preset_combo_label"));
-		combo->setEnabled(PRESETS_CAMERA != subdirectory);
-		sts = false;
-	}
-
-	return sts;
-=======
     bool sts = true;
 
     combo->clearRows();
-    combo->setEnabled(TRUE);
+    combo->setEnabled(true);
 
     std::list<std::string> preset_names;
     loadPresetNamesFromDir(subdirectory, preset_names, default_option);
@@ -473,7 +447,6 @@
     }
 
     return sts;
->>>>>>> e7eced3c
 }
 
 void LLPresetsManager::loadPreset(const std::string& subdirectory, std::string name)
