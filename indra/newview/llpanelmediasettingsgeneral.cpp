--- conflicted
+++ resolved
@@ -438,7 +438,6 @@
 //
 bool LLPanelMediaSettingsGeneral::navigateHomeSelectedFace(bool only_if_current_is_empty)
 {
-<<<<<<< HEAD
     struct functor_navigate_media : public LLSelectedTEGetFunctor< bool>
     {
         functor_navigate_media(bool flag) : only_if_current_is_empty(flag) {}
@@ -455,6 +454,7 @@
                             LLViewerMedia::getInstance()->getMediaImplFromTextureID(object->getTE(face)->getMediaData()->getMediaID());
                         if(media_impl)
                         {
+                            media_impl->setPriority(LLPluginClassMedia::PRIORITY_NORMAL);
                             media_impl->navigateHome();
                             return true;
                         }
@@ -474,44 +474,6 @@
     // Note: we don't update the 'current URL' field until the media data itself changes
 
     return all_face_media_navigated;
-=======
-	struct functor_navigate_media : public LLSelectedTEGetFunctor< bool>
-	{
-		functor_navigate_media(bool flag) : only_if_current_is_empty(flag) {}
-		bool get( LLViewerObject* object, S32 face )
-		{
-			if ( object && object->getTE(face) && object->permModify() )
-			{
-				const LLMediaEntry *media_data = object->getTE(face)->getMediaData();
-				if ( media_data )
-				{	
-					if (!only_if_current_is_empty || (media_data->getCurrentURL().empty() && media_data->getAutoPlay()))
-					{
-						viewer_media_t media_impl =
-							LLViewerMedia::getInstance()->getMediaImplFromTextureID(object->getTE(face)->getMediaData()->getMediaID());
-						if(media_impl)
-						{
-                            media_impl->setPriority(LLPluginClassMedia::PRIORITY_NORMAL);
-                            media_impl->navigateHome();
-							return true;
-						}
-					}
-				}
-			}
-			return false;
-		};
-		bool only_if_current_is_empty;
-				
-	} functor_navigate_media(only_if_current_is_empty);
-	
-	bool all_face_media_navigated = false;
-	LLObjectSelectionHandle selected_objects =LLSelectMgr::getInstance()->getSelection();
-	selected_objects->getSelectedTEValue( &functor_navigate_media, all_face_media_navigated );
-	
-	// Note: we don't update the 'current URL' field until the media data itself changes
-
-	return all_face_media_navigated;
->>>>>>> a0c3d69c
 }
 
 ////////////////////////////////////////////////////////////////////////////////
