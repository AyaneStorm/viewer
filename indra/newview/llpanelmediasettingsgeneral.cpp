--- conflicted
+++ resolved
@@ -453,9 +453,9 @@
 					{
 						viewer_media_t media_impl =
 							LLViewerMedia::getInstance()->getMediaImplFromTextureID(object->getTE(face)->getMediaData()->getMediaID());
-<<<<<<< HEAD
                         if (media_impl)
                         {
+                            media_impl->setPriority(LLPluginClassMedia::PRIORITY_NORMAL);
                             media_impl->navigateHome();
 
                             if (!only_if_current_is_empty)
@@ -464,12 +464,6 @@
                                 media_data[LLMediaEntry::CURRENT_URL_KEY] = std::string();
                                 object->getTE(face)->mergeIntoMediaData(media_data);
                             }
-=======
-						if(media_impl)
-						{
-                            media_impl->setPriority(LLPluginClassMedia::PRIORITY_NORMAL);
-                            media_impl->navigateHome();
->>>>>>> a0c3d69c
 							return true;
 						}
 					}
