/**
 * @file llpreviewsound.cpp
 * @brief LLPreviewSound class implementation
 *
 * $LicenseInfo:firstyear=2002&license=viewerlgpl$
 * Second Life Viewer Source Code
 * Copyright (C) 2010, Linden Research, Inc.
 *
 * This library is free software; you can redistribute it and/or
 * modify it under the terms of the GNU Lesser General Public
 * License as published by the Free Software Foundation;
 * version 2.1 of the License only.
 *
 * This library is distributed in the hope that it will be useful,
 * but WITHOUT ANY WARRANTY; without even the implied warranty of
 * MERCHANTABILITY or FITNESS FOR A PARTICULAR PURPOSE.  See the GNU
 * Lesser General Public License for more details.
 *
 * You should have received a copy of the GNU Lesser General Public
 * License along with this library; if not, write to the Free Software
 * Foundation, Inc., 51 Franklin Street, Fifth Floor, Boston, MA  02110-1301  USA
 *
 * Linden Research, Inc., 945 Battery Street, San Francisco, CA  94111  USA
 * $/LicenseInfo$
 */

#include "llviewerprecompiledheaders.h"

#include "llaudioengine.h"
#include "llagent.h"          // gAgent
#include "llbutton.h"
#include "llinventory.h"
#include "lllineeditor.h"
#include "llpreviewsound.h"
#include "llresmgr.h"
#include "llviewercontrol.h"
#include "llviewermessage.h"  // send_guid_sound_trigger
#include "lluictrlfactory.h"

extern LLAudioEngine* gAudiop;
extern LLAgent gAgent;

const F32 SOUND_GAIN = 1.0f;

LLPreviewSound::LLPreviewSound(const LLSD& key)
  : LLPreview( key )
{
}

// virtual
<<<<<<< HEAD
bool	LLPreviewSound::postBuild()
=======
BOOL    LLPreviewSound::postBuild()
>>>>>>> e1623bb2
{
    const LLInventoryItem* item = getItem();
    if (item)
    {
        getChild<LLUICtrl>("desc")->setValue(item->getDescription());
        if (gAudiop)
        {
            gAudiop->preloadSound(item->getAssetUUID()); // preload the sound
        }
    }

    childSetAction("Sound play btn",&LLPreviewSound::playSound,this);
    childSetAction("Sound audition btn",&LLPreviewSound::auditionSound,this);

    LLButton* button = getChild<LLButton>("Sound play btn");
    button->setSoundFlags(LLView::SILENT);

    button = getChild<LLButton>("Sound audition btn");
    button->setSoundFlags(LLView::SILENT);

    childSetCommitCallback("desc", LLPreview::onText, this);
    getChild<LLLineEditor>("desc")->setPrevalidate(&LLTextValidate::validateASCIIPrintableNoPipe);

    return LLPreview::postBuild();
}

// static
void LLPreviewSound::playSound( void *userdata )
{
    LLPreviewSound* self = (LLPreviewSound*) userdata;
    const LLInventoryItem *item = self->getItem();

    if(item && gAudiop)
    {
        send_sound_trigger(item->getAssetUUID(), SOUND_GAIN);
    }
}

// static
void LLPreviewSound::auditionSound( void *userdata )
{
    LLPreviewSound* self = (LLPreviewSound*) userdata;
    const LLInventoryItem *item = self->getItem();

    if(item && gAudiop)
    {
        gAudiop->triggerSound(item->getAssetUUID(), gAgent.getID(), SOUND_GAIN, LLAudioEngine::AUDIO_TYPE_SFX);
    }
}<|MERGE_RESOLUTION|>--- conflicted
+++ resolved
@@ -1,104 +1,100 @@
-/**
- * @file llpreviewsound.cpp
- * @brief LLPreviewSound class implementation
- *
- * $LicenseInfo:firstyear=2002&license=viewerlgpl$
- * Second Life Viewer Source Code
- * Copyright (C) 2010, Linden Research, Inc.
- *
- * This library is free software; you can redistribute it and/or
- * modify it under the terms of the GNU Lesser General Public
- * License as published by the Free Software Foundation;
- * version 2.1 of the License only.
- *
- * This library is distributed in the hope that it will be useful,
- * but WITHOUT ANY WARRANTY; without even the implied warranty of
- * MERCHANTABILITY or FITNESS FOR A PARTICULAR PURPOSE.  See the GNU
- * Lesser General Public License for more details.
- *
- * You should have received a copy of the GNU Lesser General Public
- * License along with this library; if not, write to the Free Software
- * Foundation, Inc., 51 Franklin Street, Fifth Floor, Boston, MA  02110-1301  USA
- *
- * Linden Research, Inc., 945 Battery Street, San Francisco, CA  94111  USA
- * $/LicenseInfo$
- */
-
-#include "llviewerprecompiledheaders.h"
-
-#include "llaudioengine.h"
-#include "llagent.h"          // gAgent
-#include "llbutton.h"
-#include "llinventory.h"
-#include "lllineeditor.h"
-#include "llpreviewsound.h"
-#include "llresmgr.h"
-#include "llviewercontrol.h"
-#include "llviewermessage.h"  // send_guid_sound_trigger
-#include "lluictrlfactory.h"
-
-extern LLAudioEngine* gAudiop;
-extern LLAgent gAgent;
-
-const F32 SOUND_GAIN = 1.0f;
-
-LLPreviewSound::LLPreviewSound(const LLSD& key)
-  : LLPreview( key )
-{
-}
-
-// virtual
-<<<<<<< HEAD
-bool	LLPreviewSound::postBuild()
-=======
-BOOL    LLPreviewSound::postBuild()
->>>>>>> e1623bb2
-{
-    const LLInventoryItem* item = getItem();
-    if (item)
-    {
-        getChild<LLUICtrl>("desc")->setValue(item->getDescription());
-        if (gAudiop)
-        {
-            gAudiop->preloadSound(item->getAssetUUID()); // preload the sound
-        }
-    }
-
-    childSetAction("Sound play btn",&LLPreviewSound::playSound,this);
-    childSetAction("Sound audition btn",&LLPreviewSound::auditionSound,this);
-
-    LLButton* button = getChild<LLButton>("Sound play btn");
-    button->setSoundFlags(LLView::SILENT);
-
-    button = getChild<LLButton>("Sound audition btn");
-    button->setSoundFlags(LLView::SILENT);
-
-    childSetCommitCallback("desc", LLPreview::onText, this);
-    getChild<LLLineEditor>("desc")->setPrevalidate(&LLTextValidate::validateASCIIPrintableNoPipe);
-
-    return LLPreview::postBuild();
-}
-
-// static
-void LLPreviewSound::playSound( void *userdata )
-{
-    LLPreviewSound* self = (LLPreviewSound*) userdata;
-    const LLInventoryItem *item = self->getItem();
-
-    if(item && gAudiop)
-    {
-        send_sound_trigger(item->getAssetUUID(), SOUND_GAIN);
-    }
-}
-
-// static
-void LLPreviewSound::auditionSound( void *userdata )
-{
-    LLPreviewSound* self = (LLPreviewSound*) userdata;
-    const LLInventoryItem *item = self->getItem();
-
-    if(item && gAudiop)
-    {
-        gAudiop->triggerSound(item->getAssetUUID(), gAgent.getID(), SOUND_GAIN, LLAudioEngine::AUDIO_TYPE_SFX);
-    }
-}+/**
+ * @file llpreviewsound.cpp
+ * @brief LLPreviewSound class implementation
+ *
+ * $LicenseInfo:firstyear=2002&license=viewerlgpl$
+ * Second Life Viewer Source Code
+ * Copyright (C) 2010, Linden Research, Inc.
+ *
+ * This library is free software; you can redistribute it and/or
+ * modify it under the terms of the GNU Lesser General Public
+ * License as published by the Free Software Foundation;
+ * version 2.1 of the License only.
+ *
+ * This library is distributed in the hope that it will be useful,
+ * but WITHOUT ANY WARRANTY; without even the implied warranty of
+ * MERCHANTABILITY or FITNESS FOR A PARTICULAR PURPOSE.  See the GNU
+ * Lesser General Public License for more details.
+ *
+ * You should have received a copy of the GNU Lesser General Public
+ * License along with this library; if not, write to the Free Software
+ * Foundation, Inc., 51 Franklin Street, Fifth Floor, Boston, MA  02110-1301  USA
+ *
+ * Linden Research, Inc., 945 Battery Street, San Francisco, CA  94111  USA
+ * $/LicenseInfo$
+ */
+
+#include "llviewerprecompiledheaders.h"
+
+#include "llaudioengine.h"
+#include "llagent.h"          // gAgent
+#include "llbutton.h"
+#include "llinventory.h"
+#include "lllineeditor.h"
+#include "llpreviewsound.h"
+#include "llresmgr.h"
+#include "llviewercontrol.h"
+#include "llviewermessage.h"  // send_guid_sound_trigger
+#include "lluictrlfactory.h"
+
+extern LLAudioEngine* gAudiop;
+extern LLAgent gAgent;
+
+const F32 SOUND_GAIN = 1.0f;
+
+LLPreviewSound::LLPreviewSound(const LLSD& key)
+  : LLPreview( key )
+{
+}
+
+// virtual
+bool    LLPreviewSound::postBuild()
+{
+    const LLInventoryItem* item = getItem();
+    if (item)
+    {
+        getChild<LLUICtrl>("desc")->setValue(item->getDescription());
+        if (gAudiop)
+        {
+            gAudiop->preloadSound(item->getAssetUUID()); // preload the sound
+        }
+    }
+
+    childSetAction("Sound play btn",&LLPreviewSound::playSound,this);
+    childSetAction("Sound audition btn",&LLPreviewSound::auditionSound,this);
+
+    LLButton* button = getChild<LLButton>("Sound play btn");
+    button->setSoundFlags(LLView::SILENT);
+
+    button = getChild<LLButton>("Sound audition btn");
+    button->setSoundFlags(LLView::SILENT);
+
+    childSetCommitCallback("desc", LLPreview::onText, this);
+    getChild<LLLineEditor>("desc")->setPrevalidate(&LLTextValidate::validateASCIIPrintableNoPipe);
+
+    return LLPreview::postBuild();
+}
+
+// static
+void LLPreviewSound::playSound( void *userdata )
+{
+    LLPreviewSound* self = (LLPreviewSound*) userdata;
+    const LLInventoryItem *item = self->getItem();
+
+    if(item && gAudiop)
+    {
+        send_sound_trigger(item->getAssetUUID(), SOUND_GAIN);
+    }
+}
+
+// static
+void LLPreviewSound::auditionSound( void *userdata )
+{
+    LLPreviewSound* self = (LLPreviewSound*) userdata;
+    const LLInventoryItem *item = self->getItem();
+
+    if(item && gAudiop)
+    {
+        gAudiop->triggerSound(item->getAssetUUID(), gAgent.getID(), SOUND_GAIN, LLAudioEngine::AUDIO_TYPE_SFX);
+    }
+}