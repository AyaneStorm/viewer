/** 
 * @file llfloatereditextdaycycle.cpp
 * @brief Floater to create or edit a day cycle
 *
 * $LicenseInfo:firstyear=2011&license=viewerlgpl$
 * Second Life Viewer Source Code
 * Copyright (C) 2011, Linden Research, Inc.
 * 
 * This library is free software; you can redistribute it and/or
 * modify it under the terms of the GNU Lesser General Public
 * License as published by the Free Software Foundation;
 * version 2.1 of the License only.
 * 
 * This library is distributed in the hope that it will be useful,
 * but WITHOUT ANY WARRANTY; without even the implied warranty of
 * MERCHANTABILITY or FITNESS FOR A PARTICULAR PURPOSE.  See the GNU
 * Lesser General Public License for more details.
 * 
 * You should have received a copy of the GNU Lesser General Public
 * License along with this library; if not, write to the Free Software
 * Foundation, Inc., 51 Franklin Street, Fifth Floor, Boston, MA  02110-1301  USA
 * 
 * Linden Research, Inc., 945 Battery Street, San Francisco, CA  94111  USA
 * $/LicenseInfo$
 */

#include "llviewerprecompiledheaders.h"

#include "llfloatereditextdaycycle.h"

// libs
#include "llbutton.h"
#include "llcheckboxctrl.h"
#include "llcombobox.h"
#include "llloadingindicator.h"
#include "llmultisliderctrl.h"
#include "llnotifications.h"
#include "llnotificationsutil.h"
#include "llspinctrl.h"
#include "lltimectrl.h"

#include "llsettingsvo.h"
#include "llinventorymodel.h"

// newview
#include "llagent.h"
//#include "llflyoutcombobtnctrl.h" //Todo: get rid of this and LLSaveOutfitComboBtn, make a proper UI element/button/pannel instead
#include "llregioninfomodel.h"
#include "llviewerregion.h"
#include "llpaneleditwater.h"
#include "llpaneleditsky.h"
//#include "llsettingsvo.h"
//#include "llinventorymodel.h"

#include "llenvironment.h"
#include "lltrans.h"

static const std::string track_tabs[] = {
    "water_track",
    "sky1_track",
    "sky2_track",
    "sky3_track",
    "sky4_track",
};

// For flyout
/*const std::string ACTION_SAVE("save_settings");
const std::string ACTION_SAVEAS("save_as_new_settings");
const std::string ACTION_APPLY_LOCAL("apply_local");
const std::string ACTION_APPLY_PARCEL("apply_parcel");
const std::string ACTION_APPLY_REGION("apply_region");

<<<<<<< HEAD
//=========================================================================
// **RIDER**

const std::string LLFloaterFixedEnvironment::KEY_INVENTORY_ID("inventory_id");
const std::string LLFloaterFixedEnvironment::KEY_LIVE_ENVIRONMENT("live_environment");
const std::string LLFloaterFixedEnvironment::KEY_DAY_LENGTH("day_length");
const std::string LLFloaterFixedEnvironment::KEY_DAY_OFFSET("day_offset");

// **RIDER**

LLFloaterEditExtDayCycle::LLFloaterEditExtDayCycle(const LLSD &key):	
=======
const std::string XML_FLYOUTMENU_FILE("menu_save_settings.xml");*/


LLFloaterEditExtDayCycle::LLFloaterEditExtDayCycle(const LLSD &key):
>>>>>>> e4973e0f
    LLFloater(key),
    mSaveButton(NULL),
    mCancelButton(NULL),
    mUploadButton(NULL),
    mDayLength(0),
    mDayOffset(0),
    mCurrentTrack(4),
    mTimeSlider(NULL),
    mFramesSlider(NULL),
<<<<<<< HEAD
    mCurrentTimeLabel(NULL),
    // **RIDER**
    mInventoryId(),
    mInventoryItem(nullptr)
    // **RIDER**
// ,	mTimeCtrl(NULL)
// ,	mMakeDefaultCheckBox(NULL)
// ,	
=======
    //mFlyoutControl(NULL),
    mCurrentTimeLabel(NULL)
>>>>>>> e4973e0f
{
    mCommitCallbackRegistrar.add("DayCycle.Track", boost::bind(&LLFloaterEditExtDayCycle::onTrackSelectionCallback, this, _2));
}

LLFloaterEditExtDayCycle::~LLFloaterEditExtDayCycle()
{
    // Todo: consider remaking mFlyoutControl into class that initializes intself with floater,
    // completes at postbuild, e t c...
    // (make it into actual button?, In such case XML_FLYOUTMENU_FILE will be specified in xml)
    //delete mFlyoutControl;
}

void LLFloaterEditExtDayCycle::openFloater(LLSettingsDay::ptr_t settings, S64Seconds daylength, S64Seconds dayoffset)
{
        mSavedDay = settings;
        mEditDay = settings->buildClone();
        mDayLength = daylength;
        mDayOffset = dayoffset;
        LLFloater::openFloater();
}

// virtual
BOOL LLFloaterEditExtDayCycle::postBuild()
{
    getChild<LLLineEditor>("day_cycle_name")->setKeystrokeCallback(boost::bind(&LLFloaterEditExtDayCycle::onCommitName, this, _1, _2), NULL);

    mSaveButton = getChild<LLButton>("save_btn", true);
    mCancelButton = getChild<LLButton>("cancel_btn", true);
    mUploadButton = getChild<LLButton>("upload_btn", true);
    mAddFrameButton = getChild<LLButton>("add_frame", true);
    mDeleteFrameButton = getChild<LLButton>("delete_frame", true);
    mTimeSlider = getChild<LLMultiSliderCtrl>("WLTimeSlider");
    mFramesSlider = getChild<LLMultiSliderCtrl>("WLDayCycleFrames");
    mSkyTabLayoutContainer = getChild<LLView>("frame_settings_sky", true);
    mWaterTabLayoutContainer = getChild<LLView>("frame_settings_water", true);
    mCurrentTimeLabel = getChild<LLTextBox>("current_time", true);

    //mFlyoutControl = new LLFlyoutComboBtnCtrl(this, "save_btn", "btn_flyout", XML_FLYOUTMENU_FILE);
    //mFlyoutControl->setAction([this](LLUICtrl *ctrl, const LLSD &data) { onButtonApply(ctrl, data); });

    mUploadButton->setCommitCallback(boost::bind(&LLFloaterEditExtDayCycle::onBtnSave, this));
    mCancelButton->setCommitCallback(boost::bind(&LLFloaterEditExtDayCycle::onBtnCancel, this));
    mUploadButton->setCommitCallback(boost::bind(&LLFloaterEditExtDayCycle::onBtnUpload, this));
    mTimeSlider->setCommitCallback(boost::bind(&LLFloaterEditExtDayCycle::onTimeSliderMoved, this));
    mFramesSlider->setCommitCallback(boost::bind(&LLFloaterEditExtDayCycle::onFrameSliderCallback, this));
    mAddFrameButton->setCommitCallback(boost::bind(&LLFloaterEditExtDayCycle::onAddTrack, this));
    mDeleteFrameButton->setCommitCallback(boost::bind(&LLFloaterEditExtDayCycle::onRemoveTrack, this));

    mTimeSlider->addSlider(0);


    getChild<LLButton>("sky4_track", true)->setToggleState(true);

	return TRUE;
}

void LLFloaterEditExtDayCycle::onOpen(const LLSD& key)
{
<<<<<<< HEAD
    LLEnvironment::instance().setSelectedEnvironment(LLEnvironment::ENV_EDIT);
    LLEnvironment::instance().updateEnvironment();

    // **RIDER**

    mEditingEnv = LLEnvironment::ENV_NONE;
    mEditDay.reset();
    if (key.has(KEY_INVENTORY_ID))
    {
        loadInventoryItem(key[KEY_INVENTORY_ID].asUUID());
    }
    else if (key.has(KEY_LIVE_ENVIRONMENT))
    {
        LLEnvironment::EnvSelection_t env = static_cast<LLEnvironment::EnvSelection_t>(key[KEY_LIVE_ENVIRONMENT].asInteger());

        loadLiveEnvironment(env);
    }

    mDayLength.value(0);
    mDayOffset.value(0);
    if (key.has(KEY_DAY_LENGTH))
    {
        mDayLength.value(key[KEY_DAY_LENGTH].asReal());
        mDayOffset.value(key[KEY_DAY_OFFSET].asReal());
=======
    if (mEditDay.get() == NULL)
    {
        LL_WARNS() << "Uninitialized day settings, closing floater" << LL_ENDL;
        closeFloater();
>>>>>>> e4973e0f
    }
    LLEnvironment::instance().setSelectedEnvironment(LLEnvironment::ENV_EDIT);
    LLEnvironment::instance().updateEnvironment();

    // **RIDER**

    LLLineEditor* name_field = getChild<LLLineEditor>("day_cycle_name");
    name_field->setText(mEditDay->getName());

    selectTrack(mCurrentTrack);

    // time labels
    mCurrentTimeLabel->setTextArg("[PRCNT]", std::string("0"));
    const S32 max_elm = 5;
    if (mDayLength.value() != 0)
    {
        S32Hours hrs;
        S32Minutes minutes;
        S64Seconds total;
        //LLDate date;
        LLUIString formatted_label = getString("time_label");
        for (int i = 0; i < max_elm; i++)
        {
            total = ((mDayLength / (max_elm - 1)) * i) + mDayOffset;
            hrs = total;
            minutes = total - hrs;

            //date = LLDate(((mDayLength / (max_elm - 1)) * i) + mDayOffset);
            //formatted_label.setArg("[TIME]", date.toHTTPDateString(std::string("%H:%M")));
            //formatted_label.setArg("[TIME]", llformat("%.1f", hrs.value()));

            formatted_label.setArg("[HH]", llformat("%d", hrs.value()));
            formatted_label.setArg("[MM]", llformat("%d", abs(minutes.value())));
            getChild<LLTextBox>("p" + llformat("%d", i), true)->setTextArg("[DSC]", formatted_label.getString());
        }
        hrs = mDayOffset;
        minutes = mDayOffset - hrs;
        //formatted_label.setArg("[TIME]", llformat("%.1f", hrs.value()));
        //date = LLDate(mDayOffset);
        //formatted_label.setArg("[TIME]", date.toHTTPDateString(std::string("%H:%M")));
        formatted_label.setArg("[HH]", llformat("%d", hrs.value()));
        formatted_label.setArg("[MM]", llformat("%d", abs(minutes.value())));
        mCurrentTimeLabel->setTextArg("[DSC]", formatted_label.getString());
    }
    else
    {
        for (int i = 0; i < max_elm; i++)
        {
            getChild<LLTextBox>("p" + llformat("%d", i), true)->setTextArg("[DSC]", std::string());
        }
        mCurrentTimeLabel->setTextArg("[DSC]", std::string());
    }
}

void LLFloaterEditExtDayCycle::onClose(bool app_quitting)
{
	if (!app_quitting) // there's no point to change environment if we're quitting
	{
        /* TODO: don't restore this environment.  We may have gotten here from land or region. */
        LLEnvironment::instance().clearEnvironment(LLEnvironment::ENV_EDIT);
        LLEnvironment::instance().updateEnvironment();
	}
}

void LLFloaterEditExtDayCycle::onVisibilityChange(BOOL new_visibility)
{
    if (new_visibility)
    {
        LLEnvironment::instance().setEnvironment(LLEnvironment::ENV_EDIT, mEditDay, LLSettingsDay::DEFAULT_DAYLENGTH, LLSettingsDay::DEFAULT_DAYOFFSET);
        LLEnvironment::instance().setSelectedEnvironment(LLEnvironment::ENV_EDIT);
    }
    else
    {
        /* TODO: don't restore this environment.  We may have gotten here from land or region. */
        LLEnvironment::instance().setSelectedEnvironment(LLEnvironment::ENV_LOCAL);
    }
}

/*void LLFloaterEditExtDayCycle::onButtonApply(LLUICtrl *ctrl, const LLSD &data)
{
    std::string ctrl_action = ctrl->getName();

    if (ctrl_action == ACTION_SAVE)
    {
        mSavedDay = mEditDay;
        //doApplyUpdateInventory();
    }
    else if (ctrl_action == ACTION_SAVEAS)
    {
        //doApplyCreateNewInventory();
        LLSettingsVOBase::createInventoryItem(mEditDay, NULL);
    }
    else if ((ctrl_action == ACTION_APPLY_LOCAL) ||
        (ctrl_action == ACTION_APPLY_PARCEL) ||
        (ctrl_action == ACTION_APPLY_REGION))
    {
        //doApplyEnvironment(ctrl_action);
        // Shouldn't be supported?
    }
    else
    {
        LL_WARNS("ENVIRONMENT") << "Unknown settings action '" << ctrl_action << "'" << LL_ENDL;
    }

    if (!mCommitSignal.empty())
        mCommitSignal(mEditDay);
    closeFloater();
    }*/

void LLFloaterEditExtDayCycle::onBtnSave()
{
    mSavedDay = mEditDay;

    //no longer needed?
    if (!mCommitSignal.empty())
        mCommitSignal(mEditDay);

    closeFloater();
}

void LLFloaterEditExtDayCycle::onBtnCancel()
{
    closeFloater();
}

void LLFloaterEditExtDayCycle::onBtnUpload()
{
    LLSettingsVOBase::createInventoryItem(mEditDay);
    //closeFloater();
}

void LLFloaterEditExtDayCycle::onAddTrack()
{
    // todo: 2.5% safety zone
    std::string sldr_key = mFramesSlider->getCurSlider();
    F32 frame = mTimeSlider->getCurSliderValue();
    LLSettingsBase::ptr_t setting;
    if (mEditDay->getSettingsAtKeyframe(frame, mCurrentTrack).get() != NULL)
    {
        return;
    }

    if (mCurrentTrack == LLSettingsDay::TRACK_WATER)
    {
        if (mSliderKeyMap.empty())
        {
            // No existing points, use defaults
            setting = LLSettingsVOWater::buildDefaultWater();
        }
        else
        {
            // clone existing element, since we are intentionally dropping slider on time selection, copy from tab panels
            LLView* tab_container = mWaterTabLayoutContainer->getChild<LLView>("water_tabs"); //can't extract panels directly, since it is in 'tuple'
            LLPanelSettingsWaterMainTab* panel = dynamic_cast<LLPanelSettingsWaterMainTab*>(tab_container->getChildView("water_panel"));
            if (panel)
            {
                setting = panel->getWater()->buildClone();
            }
        }
        mEditDay->setWaterAtKeyframe(std::dynamic_pointer_cast<LLSettingsWater>(setting), frame);
    }
    else
    {
        if (mSliderKeyMap.empty())
        {
            // No existing points, use defaults
            setting = LLSettingsVOSky::buildDefaultSky();
        }
        else
        {
            // clone existing element, since we are intentionally dropping slider on time selection, copy from tab panels
            LLView* tab_container = mSkyTabLayoutContainer->getChild<LLView>("sky_tabs"); //can't extract panels directly, since they are in 'tuple'

            LLPanelSettingsSky* panel = dynamic_cast<LLPanelSettingsSky*>(tab_container->getChildView("atmosphere_panel"));
            if (panel)
            {
                setting = panel->getSky()->buildClone();
            }
        }
        mEditDay->setSkyAtKeyframe(std::dynamic_pointer_cast<LLSettingsSky>(setting), frame, mCurrentTrack);
    }

    addSliderFrame(frame, setting);
    updateTabs();
}

void LLFloaterEditExtDayCycle::onRemoveTrack()
{
    std::string sldr_key = mFramesSlider->getCurSlider();
    if (!sldr_key.empty())
    {
        return;
    }
    removeCurrentSliderFrame();
    updateButtons();
}

void LLFloaterEditExtDayCycle::onCommitName(class LLLineEditor* caller, void* user_data)
{
    mEditDay->setName(caller->getText());
}

void LLFloaterEditExtDayCycle::onTrackSelectionCallback(const LLSD& user_data)
{
    U32 track_index = user_data.asInteger(); // 1-5
    selectTrack(track_index);
}

void LLFloaterEditExtDayCycle::onFrameSliderCallback()
{
    if (mSliderKeyMap.size() == 0)
    {
        mLastFrameSlider.clear();
        return;
    }
    // make sure we have a slider
    const std::string& cur_sldr = mFramesSlider->getCurSlider();
    if (cur_sldr.empty())
    {
        mLastFrameSlider.clear();
        return;
    }

    F32 new_frame = mFramesSlider->getCurSliderValue();
    // todo: add safety checks, user shouldn't be capable of moving one frame over another or move missing frame
    keymap_t::iterator iter = mSliderKeyMap.find(cur_sldr);
    if (iter != mSliderKeyMap.end() && mEditDay->getSettingsAtKeyframe(new_frame, mCurrentTrack).get() == NULL)
    {
        LL_DEBUGS() << "Moving frame from " << iter->second.first << " to " << new_frame << LL_ENDL;
        if (mEditDay->moveTrackKeyframe(mCurrentTrack, iter->second.first, new_frame))
        {
            iter->second.first = new_frame;
        }
    }

    mTimeSlider->setCurSliderValue(new_frame);

    if (mLastFrameSlider != cur_sldr)
    {
        // technically should not be possible for both frame and slider to change
        // but for safety, assume that they can change independently and both
        mLastFrameSlider = cur_sldr;
        updateTabs();
    }
    else
    {
        updateButtons();
        updateTimeAndLabel();
    }
}

void LLFloaterEditExtDayCycle::onTimeSliderMoved()
{
    mFramesSlider->resetCurSlider();

    keymap_t::iterator iter = mSliderKeyMap.begin();
    keymap_t::iterator end_iter = mSliderKeyMap.end();
    F32 frame = mTimeSlider->getCurSliderValue();
    while (iter != end_iter)
    {
        if (iter->second.first == frame)
        {
            mFramesSlider->setCurSlider(iter->first);
            break;
        }
        iter++;
    }

    // Todo: safety checks
    updateTabs();
    //Todo: update something related to time/play/blending?
}

void LLFloaterEditExtDayCycle::selectTrack(U32 track_index)
{
    // todo: safety checks
    mCurrentTrack = track_index;
    LLButton* button = getChild<LLButton>(track_tabs[track_index], true);
    if (button->getToggleState())
    {
        return;
    }

    for (int i = 0; i < LLSettingsDay::TRACK_MAX; i++) // use max value
    {
        getChild<LLButton>(track_tabs[i], true)->setToggleState(false);
    }

    button->setToggleState(true);

    bool show_water = mCurrentTrack == LLSettingsDay::TRACK_WATER;
    mSkyTabLayoutContainer->setVisible(!show_water);
    mWaterTabLayoutContainer->setVisible(show_water);
    updateSlider();
}

void LLFloaterEditExtDayCycle::clearTabs()
{
    // todo: instead init with defaults?
    if (mCurrentTrack == LLSettingsDay::TRACK_WATER)
    {
        const LLSettingsWaterPtr_t p_water = LLSettingsWaterPtr_t(NULL);
        updateWaterTabs(p_water);
    }
    else
    {
        const LLSettingsSkyPtr_t p_sky = LLSettingsSkyPtr_t(NULL);
        updateSkyTabs(p_sky);
    }
    updateButtons();
    updateTimeAndLabel();
}

void LLFloaterEditExtDayCycle::updateTabs()
{
    // TODO: either prevent user from editing existing settings or clone them to not affect saved frames
    std::string sldr = mFramesSlider->getCurSlider();
    if (sldr.empty())
    {
        // keep old settings for duplicating if there are any
        // TODO: disable tabs to prevent editing without nulling settings
    }
    else if (mCurrentTrack == LLSettingsDay::TRACK_WATER)
    {
        const LLSettingsWaterPtr_t p_water = sldr.empty() ? LLSettingsWaterPtr_t(NULL) : mEditDay->getWaterAtKeyframe(mFramesSlider->getCurSliderValue());
        updateWaterTabs(p_water);
    }
    else
    {
        const LLSettingsSkyPtr_t p_sky = sldr.empty() ? LLSettingsSkyPtr_t(NULL) : mEditDay->getSkyAtKeyframe(mFramesSlider->getCurSliderValue(), mCurrentTrack);
        updateSkyTabs(p_sky);
    }
    updateButtons();
    updateTimeAndLabel();
}

void LLFloaterEditExtDayCycle::updateWaterTabs(const LLSettingsWaterPtr_t &p_water)
{
    LLView* tab_container = mWaterTabLayoutContainer->getChild<LLView>("water_tabs"); //can't extract panels directly, since it is in 'tuple'
    LLPanelSettingsWaterMainTab* panel = dynamic_cast<LLPanelSettingsWaterMainTab*>(tab_container->getChildView("water_panel"));
    if (panel)
    {
        panel->setWater(p_water);
    }
}

void LLFloaterEditExtDayCycle::updateSkyTabs(const LLSettingsSkyPtr_t &p_sky)
{
    LLView* tab_container = mSkyTabLayoutContainer->getChild<LLView>("sky_tabs"); //can't extract panels directly, since they are in 'tuple'

    LLPanelSettingsSky* panel;
    panel = dynamic_cast<LLPanelSettingsSky*>(tab_container->getChildView("atmosphere_panel"));
    if (panel)
    {
        panel->setSky(p_sky);
    }
    panel = dynamic_cast<LLPanelSettingsSky*>(tab_container->getChildView("clouds_panel"));
    if (panel)
    {
        panel->setSky(p_sky);
    }
    panel = dynamic_cast<LLPanelSettingsSky*>(tab_container->getChildView("moon_panel"));
    if (panel)
    {
        panel->setSky(p_sky);
    }
}

void LLFloaterEditExtDayCycle::updateButtons()
{
    F32 frame = mTimeSlider->getCurSliderValue();
    LLSettingsBase::ptr_t settings = mEditDay->getSettingsAtKeyframe(frame, mCurrentTrack);
    mAddFrameButton->setEnabled(settings.get() == NULL ? TRUE : FALSE);
    mDeleteFrameButton->setEnabled(mSliderKeyMap.size() > 0 ? TRUE : FALSE);
}

void LLFloaterEditExtDayCycle::updateSlider()
{
    mFramesSlider->clear();
    mSliderKeyMap.clear();

    std::string new_slider;
    F32 frame = 0;
    LLSettingsDay::CycleTrack_t track = mEditDay->getCycleTrack(mCurrentTrack);
    for (auto &track_frame : track)
    {
        // multi slider distinguishes elements by key/name in string format
        // store names to map to be able to recall dependencies
        frame = track_frame.first;
        new_slider = mFramesSlider->addSlider(frame);
        mSliderKeyMap[new_slider] = framedata_t(frame, track_frame.second);
    }

    mLastFrameSlider = new_slider;

    if (mSliderKeyMap.size() > 0)
    {
        mTimeSlider->setCurSliderValue(frame);
        updateTabs();
    }
    else
    {
        // disable panels
        clearTabs();
    }
}

void LLFloaterEditExtDayCycle::updateTimeAndLabel()
{
    F32 time = mTimeSlider->getCurSliderValue();
    mCurrentTimeLabel->setTextArg("[PRCNT]", llformat("%.0f", time * 100));
    if (mDayLength.value() != 0)
    {
        LLUIString formatted_label = getString("time_label");

        //F32Hours hrs = (mDayLength  * time) + mDayOffset;
        //LLDate date((mDayLength  * time) + mDayOffset);
        //formatted_label.setArg("[TIME]", llformat("%.1f", hrs.value()));
        //formatted_label.setArg("[TIME]", date.toHTTPDateString(std::string("%H:%M")));

        S64Seconds total = (mDayLength  * time) + mDayOffset;
        S32Hours hrs = total;
        S32Minutes minutes = total - hrs;

        formatted_label.setArg("[HH]", llformat("%d", hrs.value()));
        formatted_label.setArg("[MM]", llformat("%d", abs(minutes.value())));
        mCurrentTimeLabel->setTextArg("[DSC]", formatted_label.getString());
    }
    else
    {
        mCurrentTimeLabel->setTextArg("[DSC]", std::string());
    }

    // Update blender here:
}

void LLFloaterEditExtDayCycle::addSliderFrame(const F32 frame, LLSettingsBase::ptr_t setting)
{
    // multi slider distinguishes elements by key/name in string format
    // store names to map to be able to recall dependencies
    std::string new_slider = mFramesSlider->addSlider(frame);
    mSliderKeyMap[new_slider] = framedata_t(frame, setting);
    mLastFrameSlider = new_slider;

    mTimeSlider->setCurSliderValue(frame);
    updateTabs();
}

void LLFloaterEditExtDayCycle::removeCurrentSliderFrame()
{
    std::string sldr = mFramesSlider->getCurSlider();
    if (sldr.empty())
    {
        return;
    }
    mFramesSlider->deleteCurSlider();
    keymap_t::iterator iter = mSliderKeyMap.find(sldr);
    if (iter != mSliderKeyMap.end())
    {
        LL_DEBUGS() << "Removing frame from " << iter->second.first << LL_ENDL;
        mSliderKeyMap.erase(iter);
        mEditDay->removeTrackKeyframe(mCurrentTrack, iter->second.first);
    }

    mLastFrameSlider = mFramesSlider->getCurSlider();
    mTimeSlider->setCurSliderValue(mFramesSlider->getCurSliderValue());
    updateTabs();
}

//-------------------------------------------------------------------------

LLFloaterEditExtDayCycle::connection_t LLFloaterEditExtDayCycle::setEditCommitSignal(LLFloaterEditExtDayCycle::edit_commit_signal_t::slot_type cb)
{
    return mCommitSignal.connect(cb);
}
<<<<<<< HEAD

// **RIDER**
void LLFloaterEditExtDayCycle::loadInventoryItem(const LLUUID  &inventoryId)
{
    if (inventoryId.isNull())
    {
        mInventoryItem = nullptr;
        mInventoryId.setNull();
        return;
    }

    mInventoryId = inventoryId;
    LL_INFOS("SETTINGS") << "Setting edit inventory item to " << mInventoryId << "." << LL_ENDL;
    mInventoryItem = gInventory.getItem(mInventoryId);

    if (!mInventoryItem)
    {
        LL_WARNS("SETTINGS") << "Could not find inventory item with Id = " << mInventoryId << LL_ENDL;
        mInventoryId.setNull();
        mInventoryItem = nullptr;
        return;
    }

    LLSettingsVOBase::getSettingsAsset(mInventoryItem->getAssetUUID(),
        [this](LLUUID asset_id, LLSettingsBase::ptr_t settins, S32 status, LLExtStat) { onAssetLoaded(asset_id, settins, status); });
}

void LLFloaterEditExtDayCycle::onAssetLoaded(LLUUID asset_id, LLSettingsBase::ptr_t settings, S32 status)
{
    mEditDay = settings;
    updateEditEnvironment();
    syncronizeTabs();
    refresh();
}

void LLFloaterEditExtDayCycle::loadLiveEnvironment(LLEnvironment::EnvSelection_t env)
{
    mEditingEnv = env;
    for (S32 idx = static_cast<S32>(env); idx <= LLEnvironment::ENV_DEFAULT; ++idx)
    {
        LLSettingsDay::ptr_t day = LLEnvironment::instance().getEnvironmentDay(static_cast<LLEnvironment::EnvSelection_t>(idx));

        if (day)
        {
            mEditDay = day;
            break;
        }
    }

    updateEditEnvironment();
    syncronizeTabs();
    refresh();
}

void LLFloaterEditExtDayCycle::updateEditEnvironment(void)
{
    LLEnvironment::instance().setEnvironment(LLEnvironment::ENV_EDIT, mEditDay);
}

void LLFloaterFixedEnvironment::syncronizeTabs()
{
    LLView* tab_container = mWaterTabLayoutContainer->getChild<LLView>("water_tabs"); //can't extract panels directly, since they are in 'tuple'

    S32 count = mTab->getTabCount();

    for (S32 idx = 0; idx < count; ++idx)
    {
        LLSettingsEditPanel *panel = static_cast<LLSettingsEditPanel *>(mTab->getPanelByIndex(idx));
        if (panel)
            panel->setSettings(mSettings);
    }
}

// **RIDER**


// 
// virtual
// void LLFloaterEditExtDayCycle::draw()
// {
// 	syncTimeSlider();
// 	LLFloater::draw();
// }
// 
// void LLFloaterEditExtDayCycle::initCallbacks(void)
// {
// #if 0
// 	mDayCycleNameEditor->setKeystrokeCallback(boost::bind(&LLFloaterEditExtDayCycle::onDayCycleNameEdited, this), NULL);
// 	mDayCyclesCombo->setCommitCallback(boost::bind(&LLFloaterEditExtDayCycle::onDayCycleSelected, this));
// 	mDayCyclesCombo->setTextEntryCallback(boost::bind(&LLFloaterEditExtDayCycle::onDayCycleNameEdited, this));
// 	mTimeSlider->setCommitCallback(boost::bind(&LLFloaterEditExtDayCycle::onTimeSliderMoved, this));
// 	mKeysSlider->setCommitCallback(boost::bind(&LLFloaterEditExtDayCycle::onKeyTimeMoved, this));
// 	mTimeCtrl->setCommitCallback(boost::bind(&LLFloaterEditExtDayCycle::onKeyTimeChanged, this));
// 	mSkyPresetsCombo->setCommitCallback(boost::bind(&LLFloaterEditExtDayCycle::onKeyPresetChanged, this));
// 
// 	getChild<LLButton>("WLAddKey")->setClickedCallback(boost::bind(&LLFloaterEditExtDayCycle::onAddKey, this));
// 	getChild<LLButton>("WLDeleteKey")->setClickedCallback(boost::bind(&LLFloaterEditExtDayCycle::onDeleteKey, this));
// 
// 	mSaveButton->setCommitCallback(boost::bind(&LLFloaterEditExtDayCycle::onBtnSave, this));
// 	mSaveButton->setRightMouseDownCallback(boost::bind(&LLFloaterEditExtDayCycle::dumpTrack, this));
// 	getChild<LLButton>("cancel")->setCommitCallback(boost::bind(&LLFloaterEditExtDayCycle::onBtnCancel, this));
// 
// 	// Connect to env manager events.
// 	LLEnvManagerNew& env_mgr = LLEnvManagerNew::instance();
// 	env_mgr.setRegionSettingsChangeCallback(boost::bind(&LLFloaterEditExtDayCycle::onRegionSettingsChange, this));
// 	gAgent.addRegionChangedCallback(boost::bind(&LLFloaterEditExtDayCycle::onRegionChange, this));
// 	env_mgr.setRegionSettingsAppliedCallback(boost::bind(&LLFloaterEditExtDayCycle::onRegionSettingsApplied, this, _1));
// 	// Connect to day cycle manager events.
// 	LLDayCycleManager::instance().setModifyCallback(boost::bind(&LLFloaterEditExtDayCycle::onDayCycleListChange, this));
// 
// 	// Connect to sky preset list changes.
// 	LLWLParamManager::instance().setPresetListChangeCallback(boost::bind(&LLFloaterEditExtDayCycle::onSkyPresetListChange, this));
// 
// 
// 	// Connect to region info updates.
// 	LLRegionInfoModel::instance().setUpdateCallback(boost::bind(&LLFloaterEditExtDayCycle::onRegionInfoUpdate, this));
// #endif
// }
// 
// void LLFloaterEditExtDayCycle::syncTimeSlider()
// {
// #if 0
// 	// set time
// 	mTimeSlider->setCurSliderValue((F32)LLWLParamManager::getInstance()->mAnimator.getDayTime() * sHoursPerDay);
// #endif
// }
// 
// void LLFloaterEditExtDayCycle::loadTrack()
// {
// 	// clear the slider
// 	mKeysSlider->clear();
// 	mSliderToKey.clear();
// 
// 	// add sliders
// 
// 	LL_DEBUGS() << "Adding " << LLWLParamManager::getInstance()->mDay.mTimeMap.size() << " keys to slider" << LL_ENDL;
// 
// 	LLWLDayCycle& cur_dayp = LLWLParamManager::instance().mDay;
// 	for (std::map<F32, LLWLParamKey>::iterator it = cur_dayp.mTimeMap.begin(); it != cur_dayp.mTimeMap.end(); ++it)
// 	{
// 		addSliderKey(it->first * sHoursPerDay, it->second);
// 	}
// 
// 	// set drop-down menu to match preset of currently-selected keyframe (one is automatically selected initially)
// 	const std::string& cur_sldr = mKeysSlider->getCurSlider();
// 	if (strlen(cur_sldr.c_str()) > 0)	// only do this if there is a curSldr, otherwise we put an invalid entry into the map
// 	{
// 		mSkyPresetsCombo->selectByValue(mSliderToKey[cur_sldr].keyframe.toStringVal());
// 	}
// 
// 	syncTimeSlider();
// }
// 
// void LLFloaterEditExtDayCycle::applyTrack()
// {
// #if 0
// 	LL_DEBUGS() << "Applying track (" << mSliderToKey.size() << ")" << LL_ENDL;
// 
// 	// if no keys, do nothing
// 	if (mSliderToKey.size() == 0)
// 	{
// 		LL_DEBUGS() << "No keys, not syncing" << LL_ENDL;
// 		return;
// 	}
// 
// 	llassert_always(mSliderToKey.size() == mKeysSlider->getValue().size());
// 
// 	// create a new animation track
// 	LLWLParamManager::getInstance()->mDay.clearKeyframes();
// 
// 	// add the keys one by one
// 	for (std::map<std::string, SliderKey>::iterator it = mSliderToKey.begin();
// 		it != mSliderToKey.end(); ++it)
// 	{
// 		LLWLParamManager::getInstance()->mDay.addKeyframe(it->second.time / sHoursPerDay,
// 			it->second.keyframe);
// 	}
// 
// 	// set the param manager's track to the new one
// 	LLWLParamManager::getInstance()->resetAnimator(
// 		mTimeSlider->getCurSliderValue() / sHoursPerDay, false);
// 
// 	LLWLParamManager::getInstance()->mAnimator.update(
// 		LLWLParamManager::getInstance()->mCurParams);
// #endif
// }

// void LLFloaterEditExtDayCycle::refreshDayCyclesList()
// {
// #if 0
// 	llassert(isNewDay() == false);
// 
// 	mDayCyclesCombo->removeall();
// 
// #if 0 // Disable editing existing day cycle until the workflow is clear enough.
// 	const LLSD& region_day = LLEnvManagerNew::instance().getRegionSettings().getWLDayCycle();
// 	if (region_day.size() > 0)
// 	{
// 		LLWLParamKey key(getRegionName(), LLEnvKey::SCOPE_REGION);
// 		mDayCyclesCombo->add(key.name, key.toLLSD());
// 		mDayCyclesCombo->addSeparator();
// 	}
// #endif
// 
// 	LLDayCycleManager::preset_name_list_t user_days, sys_days;
// 	LLDayCycleManager::instance().getPresetNames(user_days, sys_days);
// 
// 	// Add user days.
// 	for (LLDayCycleManager::preset_name_list_t::const_iterator it = user_days.begin(); it != user_days.end(); ++it)
// 	{
// 		mDayCyclesCombo->add(*it, LLWLParamKey(*it, LLEnvKey::SCOPE_LOCAL).toLLSD());
// 	}
// 
// 	if (user_days.size() > 0)
// 	{
// 		mDayCyclesCombo->addSeparator();
// 	}
// 
// 	// Add system days.
// 	for (LLDayCycleManager::preset_name_list_t::const_iterator it = sys_days.begin(); it != sys_days.end(); ++it)
// 	{
// 		mDayCyclesCombo->add(*it, LLWLParamKey(*it, LLEnvKey::SCOPE_LOCAL).toLLSD());
// 	}
// 
// 	mDayCyclesCombo->setLabel(getString("combo_label"));
// #endif
// }
// 
// 
// 
// void LLFloaterEditExtDayCycle::onKeyTimeChanged()
// {
// #if 0
// 	// if no keys, skipped
// 	if (mSliderToKey.size() == 0)
// 	{
// 		return;
// 	}
// 
// 	F32 time24 = mTimeCtrl->getTime24();
// 
// 	const std::string& cur_sldr = mKeysSlider->getCurSlider();
// 	mKeysSlider->setCurSliderValue(time24, TRUE);
// 	F32 time = mKeysSlider->getCurSliderValue() / sHoursPerDay;
// 
// 	// now set the key's time in the sliderToKey map
// 	LL_DEBUGS() << "Setting key time: " << time << LL_ENDL;
// 	mSliderToKey[cur_sldr].time = time;
// 
// 	applyTrack();
// #endif
// }
// 
// 
// void LLFloaterEditExtDayCycle::onAddKey()
// {
// #if 0
// 	llassert_always(mSliderToKey.size() == mKeysSlider->getValue().size());
// 
// 	S32 max_sliders;
// 	LLEnvKey::EScope scope = LLEnvKey::SCOPE_LOCAL; // *TODO: editing region day cycle
// 	switch (scope)
// 	{
// 		case LLEnvKey::SCOPE_LOCAL:
// 			max_sliders = 20; // *HACK this should be LLWLPacketScrubber::MAX_LOCAL_KEY_FRAMES;
// 			break;
// 		case LLEnvKey::SCOPE_REGION:
// 			max_sliders = 12; // *HACK this should be LLWLPacketScrubber::MAX_REGION_KEY_FRAMES;
// 			break;
// 		default:
// 			max_sliders = (S32) mKeysSlider->getMaxValue();
// 			break;
// 	}
// 
// #if 0
// 	if ((S32)mSliderToKey.size() >= max_sliders)
// 	{
// 		LLSD args;
// 		args["SCOPE"] = LLEnvManagerNew::getScopeString(scope);
// 		args["MAX"] = max_sliders;
// 		LLNotificationsUtil::add("DayCycleTooManyKeyframes", args, LLSD(), LLNotificationFunctorRegistry::instance().DONOTHING);
// 		return;
// 	}
// #endif
// 
// 	// add the slider key
// 	std::string key_val = mSkyPresetsCombo->getSelectedValue().asString();
// 	LLWLParamKey sky_params(key_val);
// 	llassert(!sky_params.name.empty());
// 
// 	F32 time = mTimeSlider->getCurSliderValue();
// 	addSliderKey(time, sky_params);
// 
// 	// apply the change to current day cycles
// 	applyTrack();
// #endif
// }
// 

// #if 0
// LLWLParamKey LLFloaterEditExtDayCycle::getSelectedDayCycle()
// {
// 	LLWLParamKey dc_key;
// 
// 	if (mDayCycleNameEditor->getVisible())
// 	{
// 		dc_key.name = mDayCycleNameEditor->getText();
// 		dc_key.scope = LLEnvKey::SCOPE_LOCAL;
// 	}
// 	else
// 	{
// 		LLSD combo_val = mDayCyclesCombo->getValue();
// 
// 		if (!combo_val.isArray()) // manually typed text
// 		{
// 			dc_key.name = combo_val.asString();
// 			dc_key.scope = LLEnvKey::SCOPE_LOCAL;
// 		}
// 		else
// 		{
// 			dc_key.fromLLSD(combo_val);
// 		}
// 	}
// 
// 	return dc_key;
// }
// #endif
// 
// bool LLFloaterEditExtDayCycle::isNewDay() const
// {
// 	return mKey.asString() == "new";
// }
// 
// void LLFloaterEditExtDayCycle::dumpTrack()
// {
// #if 0
// 	LL_DEBUGS("Windlight") << "Dumping day cycle" << LL_ENDL;
// 
// 	LLWLDayCycle& cur_dayp = LLWLParamManager::instance().mDay;
// 	for (std::map<F32, LLWLParamKey>::iterator it = cur_dayp.mTimeMap.begin(); it != cur_dayp.mTimeMap.end(); ++it)
// 	{
// 		F32 time = it->first * 24.0f;
// 		S32 h = (S32) time;
// 		S32 m = (S32) ((time - h) * 60.0f);
// 		LL_DEBUGS("Windlight") << llformat("(%.3f) %02d:%02d", time, h, m) << " => " << it->second.name << LL_ENDL;
// 	}
// #endif
// }
// 
// void LLFloaterEditExtDayCycle::enableEditing(bool enable)
// {
// 	mSkyPresetsCombo->setEnabled(enable);
// 	mTimeCtrl->setEnabled(enable);
// 	getChild<LLPanel>("day_cycle_slider_panel")->setCtrlsEnabled(enable);
// 	mSaveButton->setEnabled(enable);
// 	mMakeDefaultCheckBox->setEnabled(enable);
// }
// 
// void LLFloaterEditExtDayCycle::reset()
// {
// #if 0
// 	// clear the slider
// 	mKeysSlider->clear();
// 	mSliderToKey.clear();
// 
// 	refreshSkyPresetsList();
// 
// 	if (isNewDay())
// 	{
// 		mDayCycleNameEditor->setValue(LLSD());
// 		F32 time = 0.5f * sHoursPerDay;
// 		mSaveButton->setEnabled(FALSE); // will be enabled as soon as users enters a name
// 		mTimeSlider->setCurSliderValue(time);
// 
// 		addSliderKey(time, LLWLParamKey("Default", LLEnvKey::SCOPE_LOCAL));
// 		onKeyTimeMoved(); // update the time control and sky sky combo
// 
// 		applyTrack();
// 	}
// 	else
// 	{
// 		refreshDayCyclesList();
// 
// 		// Disable controls until a day cycle  to edit is selected.
// 		enableEditing(false);
// 	}
// #endif
// }
// 
// void LLFloaterEditExtDayCycle::saveRegionDayCycle()
// {
// #if 0
// 	LLEnvManagerNew& env_mgr = LLEnvManagerNew::instance();
// 	LLWLDayCycle& cur_dayp = LLWLParamManager::instance().mDay; // the day cycle being edited
// 
// 	// Get current day cycle and the sky preset it references.
// 	LLSD day_cycle = cur_dayp.asLLSD();
// 	LLSD sky_map;
// 	cur_dayp.getSkyMap(sky_map);
// 
// 	// Apply it to the region.
// 	LLEnvironmentSettings new_region_settings;
// 	new_region_settings.saveParams(day_cycle, sky_map, env_mgr.getRegionSettings().getWaterParams(), 0.0f);
// 
// #if 1
// 	LLEnvManagerNew::instance().setRegionSettings(new_region_settings);
// #else // Temporary disabled ability to upload new region settings from the Day Cycle Editor.
// 	if (!LLEnvManagerNew::instance().sendRegionSettings(new_region_settings))
// 	{
// 		LL_WARNS() << "Error applying region environment settings" << LL_ENDL;
// 		return;
// 	}
// 
// 	setApplyProgress(true);
// #endif
// #endif
// }
// 
// void LLFloaterEditExtDayCycle::setApplyProgress(bool started)
// {
// 	LLLoadingIndicator* indicator = getChild<LLLoadingIndicator>("progress_indicator");
// 
// 	indicator->setVisible(started);
// 
// 	if (started)
// 	{
// 		indicator->start();
// 	}
// 	else
// 	{
// 		indicator->stop();
// 	}
// }
// 
// bool LLFloaterEditExtDayCycle::getApplyProgress() const
// {
// 	return getChild<LLLoadingIndicator>("progress_indicator")->getVisible();
// }
// 
// void LLFloaterEditExtDayCycle::onDeleteKey()
// {
// #if 0
// 	if (mSliderToKey.size() == 0)
// 	{
// 		return;
// 	}
// 	else if (mSliderToKey.size() == 1)
// 	{
// 		LLNotifications::instance().add("EnvCannotDeleteLastDayCycleKey", LLSD(), LLSD());
// 		return;
// 	}
// 
// 	// delete from map
// 	const std::string& sldr_name = mKeysSlider->getCurSlider();
// 	std::map<std::string, SliderKey>::iterator mIt = mSliderToKey.find(sldr_name);
// 	mSliderToKey.erase(mIt);
// 
// 	mKeysSlider->deleteCurSlider();
// 
// 	if (mSliderToKey.size() == 0)
// 	{
// 		return;
// 	}
// 
// 	const std::string& name = mKeysSlider->getCurSlider();
// 	mSkyPresetsCombo->selectByValue(mSliderToKey[name].keyframe.toStringVal());
// 	F32 time24 = mSliderToKey[name].time;
// 
// 	mTimeCtrl->setTime24(time24);
// 
// 	applyTrack();
// #endif
// }
// 
// void LLFloaterEditExtDayCycle::onRegionSettingsChange()
// {
// #if 0
// 	LL_DEBUGS("Windlight") << "Region settings changed" << LL_ENDL;
// 
// 	if (getApplyProgress()) // our region settings have being applied
// 	{
// 		setApplyProgress(false);
// 
// 		// Change preference if requested.
// 		if (mMakeDefaultCheckBox->getValue())
// 		{
// 			LL_DEBUGS("Windlight") << "Changed environment preference to region settings" << LL_ENDL;
// 			LLEnvManagerNew::instance().setUseRegionSettings(true);
// 		}
// 
// 		closeFloater();
// 	}
// #endif
// }
// 
// void LLFloaterEditExtDayCycle::onRegionChange()
// {
// #if 0
// 	LL_DEBUGS("Windlight") << "Region changed" << LL_ENDL;
// 
// 	// If we're editing the region day cycle
// 	if (getSelectedDayCycle().scope == LLEnvKey::SCOPE_REGION)
// 	{
// 		reset(); // undoes all unsaved changes
// 	}
// #endif
// }
// 
// void LLFloaterEditExtDayCycle::onRegionSettingsApplied(bool success)
// {
// 	LL_DEBUGS("Windlight") << "Region settings applied: " << success << LL_ENDL;
// 
// 	if (!success)
// 	{
// 		// stop progress indicator
// 		setApplyProgress(false);
// 	}
// }
// 
// void LLFloaterEditExtDayCycle::onRegionInfoUpdate()
// {
// #if 0
// 	LL_DEBUGS("Windlight") << "Region info updated" << LL_ENDL;
// 	bool can_edit = true;
// 
// 	// If we've selected the region day cycle for editing.
// 	if (getSelectedDayCycle().scope == LLEnvKey::SCOPE_REGION)
// 	{
// 		// check whether we have the access
// 		can_edit = LLEnvManagerNew::canEditRegionSettings();
// 	}
// 
// 	enableEditing(can_edit);
// #endif
// }
// 
// void LLFloaterEditExtDayCycle::onDayCycleNameEdited()
// {
// #if 0
// 	// Disable saving a day cycle having empty name.
// 	LLWLParamKey key = getSelectedDayCycle();
// 	mSaveButton->setEnabled(!key.name.empty());
// #endif
// }
// 
// void LLFloaterEditExtDayCycle::onDayCycleSelected()
// {
// #if 0
// 
// 	LLSD day_data;
// 	LLWLParamKey dc_key = getSelectedDayCycle();
// 	bool can_edit = true;
// 
// 	if (dc_key.scope == LLEnvKey::SCOPE_LOCAL)
// 	{
// 		if (!LLDayCycleManager::instance().getPreset(dc_key.name, day_data))
// 		{
// 			LL_WARNS() << "No day cycle named " << dc_key.name << LL_ENDL;
// 			return;
// 		}
// 	}
// 	else
// 	{
// 		day_data = LLEnvManagerNew::instance().getRegionSettings().getWLDayCycle();
// 		if (day_data.size() == 0)
// 		{
// 			LL_WARNS() << "Empty region day cycle" << LL_ENDL;
// 			llassert(day_data.size() > 0);
// 			return;
// 		}
// 
// 		can_edit = LLEnvManagerNew::canEditRegionSettings();
// 	}
// 
// 	// We may need to add or remove region skies from the list.
// 	refreshSkyPresetsList();
// 
// 	F32 slider_time = mTimeSlider->getCurSliderValue() / sHoursPerDay;
// 	LLWLParamManager::instance().applyDayCycleParams(day_data, dc_key.scope, slider_time);
// 	loadTrack();
// #endif
// 	enableEditing(false);
// }
// 
// bool LLFloaterEditExtDayCycle::onSaveAnswer(const LLSD& notification, const LLSD& response)
// {
// 	S32 option = LLNotificationsUtil::getSelectedOption(notification, response);
// 
// 	// If they choose save, do it.  Otherwise, don't do anything
// 	if (option == 0)
// 	{
// 		onSaveConfirmed();
// 	}
// 
// 	return false;
// }
// 
// void LLFloaterEditExtDayCycle::onSaveConfirmed()
// {
// #if 0
// 	std::string name = getSelectedDayCycle().name;
// 
// 	// Save preset.
// 	LLSD data = LLWLParamManager::instance().mDay.asLLSD();
// 	LL_DEBUGS("Windlight") << "Saving day cycle " << name << ": " << data << LL_ENDL;
// 	LLDayCycleManager::instance().savePreset(name, data);
// 
// 	// Change preference if requested.
// 	if (mMakeDefaultCheckBox->getValue())
// 	{
// 		LL_DEBUGS("Windlight") << name << " is now the new preferred day cycle" << LL_ENDL;
// 		LLEnvManagerNew::instance().setUseDayCycle(name);
// 	}
// #endif
// 	closeFloater();
// }
// 
// void LLFloaterEditExtDayCycle::onDayCycleListChange()
// {
// 	if (!isNewDay())
// 	{
// 		refreshDayCyclesList();
// 	}
// }
// 
// void LLFloaterEditExtDayCycle::onSkyPresetListChange()
// {
// 	refreshSkyPresetsList();
// 
// 	// Refresh sliders from the currently visible day cycle.
// 	loadTrack();
// }
// 
// static
// std::string LLFloaterEditExtDayCycle::getRegionName()
// {
// 	return gAgent.getRegion() ? gAgent.getRegion()->getName() : LLTrans::getString("Unknown");
// }
=======
>>>>>>> e4973e0f
<|MERGE_RESOLUTION|>--- conflicted
+++ resolved
@@ -70,7 +70,8 @@
 const std::string ACTION_APPLY_PARCEL("apply_parcel");
 const std::string ACTION_APPLY_REGION("apply_region");
 
-<<<<<<< HEAD
+const std::string XML_FLYOUTMENU_FILE("menu_save_settings.xml");*/
+
 //=========================================================================
 // **RIDER**
 
@@ -81,13 +82,7 @@
 
 // **RIDER**
 
-LLFloaterEditExtDayCycle::LLFloaterEditExtDayCycle(const LLSD &key):	
-=======
-const std::string XML_FLYOUTMENU_FILE("menu_save_settings.xml");*/
-
-
 LLFloaterEditExtDayCycle::LLFloaterEditExtDayCycle(const LLSD &key):
->>>>>>> e4973e0f
     LLFloater(key),
     mSaveButton(NULL),
     mCancelButton(NULL),
@@ -97,19 +92,12 @@
     mCurrentTrack(4),
     mTimeSlider(NULL),
     mFramesSlider(NULL),
-<<<<<<< HEAD
+    //mFlyoutControl(NULL),
     mCurrentTimeLabel(NULL),
     // **RIDER**
     mInventoryId(),
     mInventoryItem(nullptr)
     // **RIDER**
-// ,	mTimeCtrl(NULL)
-// ,	mMakeDefaultCheckBox(NULL)
-// ,	
-=======
-    //mFlyoutControl(NULL),
-    mCurrentTimeLabel(NULL)
->>>>>>> e4973e0f
 {
     mCommitCallbackRegistrar.add("DayCycle.Track", boost::bind(&LLFloaterEditExtDayCycle::onTrackSelectionCallback, this, _2));
 }
@@ -168,7 +156,6 @@
 
 void LLFloaterEditExtDayCycle::onOpen(const LLSD& key)
 {
-<<<<<<< HEAD
     LLEnvironment::instance().setSelectedEnvironment(LLEnvironment::ENV_EDIT);
     LLEnvironment::instance().updateEnvironment();
 
@@ -193,15 +180,7 @@
     {
         mDayLength.value(key[KEY_DAY_LENGTH].asReal());
         mDayOffset.value(key[KEY_DAY_OFFSET].asReal());
-=======
-    if (mEditDay.get() == NULL)
-    {
-        LL_WARNS() << "Uninitialized day settings, closing floater" << LL_ENDL;
-        closeFloater();
->>>>>>> e4973e0f
-    }
-    LLEnvironment::instance().setSelectedEnvironment(LLEnvironment::ENV_EDIT);
-    LLEnvironment::instance().updateEnvironment();
+    }
 
     // **RIDER**
 
@@ -674,7 +653,6 @@
 {
     return mCommitSignal.connect(cb);
 }
-<<<<<<< HEAD
 
 // **RIDER**
 void LLFloaterEditExtDayCycle::loadInventoryItem(const LLUUID  &inventoryId)
@@ -750,568 +728,3 @@
 
 // **RIDER**
 
-
-// 
-// virtual
-// void LLFloaterEditExtDayCycle::draw()
-// {
-// 	syncTimeSlider();
-// 	LLFloater::draw();
-// }
-// 
-// void LLFloaterEditExtDayCycle::initCallbacks(void)
-// {
-// #if 0
-// 	mDayCycleNameEditor->setKeystrokeCallback(boost::bind(&LLFloaterEditExtDayCycle::onDayCycleNameEdited, this), NULL);
-// 	mDayCyclesCombo->setCommitCallback(boost::bind(&LLFloaterEditExtDayCycle::onDayCycleSelected, this));
-// 	mDayCyclesCombo->setTextEntryCallback(boost::bind(&LLFloaterEditExtDayCycle::onDayCycleNameEdited, this));
-// 	mTimeSlider->setCommitCallback(boost::bind(&LLFloaterEditExtDayCycle::onTimeSliderMoved, this));
-// 	mKeysSlider->setCommitCallback(boost::bind(&LLFloaterEditExtDayCycle::onKeyTimeMoved, this));
-// 	mTimeCtrl->setCommitCallback(boost::bind(&LLFloaterEditExtDayCycle::onKeyTimeChanged, this));
-// 	mSkyPresetsCombo->setCommitCallback(boost::bind(&LLFloaterEditExtDayCycle::onKeyPresetChanged, this));
-// 
-// 	getChild<LLButton>("WLAddKey")->setClickedCallback(boost::bind(&LLFloaterEditExtDayCycle::onAddKey, this));
-// 	getChild<LLButton>("WLDeleteKey")->setClickedCallback(boost::bind(&LLFloaterEditExtDayCycle::onDeleteKey, this));
-// 
-// 	mSaveButton->setCommitCallback(boost::bind(&LLFloaterEditExtDayCycle::onBtnSave, this));
-// 	mSaveButton->setRightMouseDownCallback(boost::bind(&LLFloaterEditExtDayCycle::dumpTrack, this));
-// 	getChild<LLButton>("cancel")->setCommitCallback(boost::bind(&LLFloaterEditExtDayCycle::onBtnCancel, this));
-// 
-// 	// Connect to env manager events.
-// 	LLEnvManagerNew& env_mgr = LLEnvManagerNew::instance();
-// 	env_mgr.setRegionSettingsChangeCallback(boost::bind(&LLFloaterEditExtDayCycle::onRegionSettingsChange, this));
-// 	gAgent.addRegionChangedCallback(boost::bind(&LLFloaterEditExtDayCycle::onRegionChange, this));
-// 	env_mgr.setRegionSettingsAppliedCallback(boost::bind(&LLFloaterEditExtDayCycle::onRegionSettingsApplied, this, _1));
-// 	// Connect to day cycle manager events.
-// 	LLDayCycleManager::instance().setModifyCallback(boost::bind(&LLFloaterEditExtDayCycle::onDayCycleListChange, this));
-// 
-// 	// Connect to sky preset list changes.
-// 	LLWLParamManager::instance().setPresetListChangeCallback(boost::bind(&LLFloaterEditExtDayCycle::onSkyPresetListChange, this));
-// 
-// 
-// 	// Connect to region info updates.
-// 	LLRegionInfoModel::instance().setUpdateCallback(boost::bind(&LLFloaterEditExtDayCycle::onRegionInfoUpdate, this));
-// #endif
-// }
-// 
-// void LLFloaterEditExtDayCycle::syncTimeSlider()
-// {
-// #if 0
-// 	// set time
-// 	mTimeSlider->setCurSliderValue((F32)LLWLParamManager::getInstance()->mAnimator.getDayTime() * sHoursPerDay);
-// #endif
-// }
-// 
-// void LLFloaterEditExtDayCycle::loadTrack()
-// {
-// 	// clear the slider
-// 	mKeysSlider->clear();
-// 	mSliderToKey.clear();
-// 
-// 	// add sliders
-// 
-// 	LL_DEBUGS() << "Adding " << LLWLParamManager::getInstance()->mDay.mTimeMap.size() << " keys to slider" << LL_ENDL;
-// 
-// 	LLWLDayCycle& cur_dayp = LLWLParamManager::instance().mDay;
-// 	for (std::map<F32, LLWLParamKey>::iterator it = cur_dayp.mTimeMap.begin(); it != cur_dayp.mTimeMap.end(); ++it)
-// 	{
-// 		addSliderKey(it->first * sHoursPerDay, it->second);
-// 	}
-// 
-// 	// set drop-down menu to match preset of currently-selected keyframe (one is automatically selected initially)
-// 	const std::string& cur_sldr = mKeysSlider->getCurSlider();
-// 	if (strlen(cur_sldr.c_str()) > 0)	// only do this if there is a curSldr, otherwise we put an invalid entry into the map
-// 	{
-// 		mSkyPresetsCombo->selectByValue(mSliderToKey[cur_sldr].keyframe.toStringVal());
-// 	}
-// 
-// 	syncTimeSlider();
-// }
-// 
-// void LLFloaterEditExtDayCycle::applyTrack()
-// {
-// #if 0
-// 	LL_DEBUGS() << "Applying track (" << mSliderToKey.size() << ")" << LL_ENDL;
-// 
-// 	// if no keys, do nothing
-// 	if (mSliderToKey.size() == 0)
-// 	{
-// 		LL_DEBUGS() << "No keys, not syncing" << LL_ENDL;
-// 		return;
-// 	}
-// 
-// 	llassert_always(mSliderToKey.size() == mKeysSlider->getValue().size());
-// 
-// 	// create a new animation track
-// 	LLWLParamManager::getInstance()->mDay.clearKeyframes();
-// 
-// 	// add the keys one by one
-// 	for (std::map<std::string, SliderKey>::iterator it = mSliderToKey.begin();
-// 		it != mSliderToKey.end(); ++it)
-// 	{
-// 		LLWLParamManager::getInstance()->mDay.addKeyframe(it->second.time / sHoursPerDay,
-// 			it->second.keyframe);
-// 	}
-// 
-// 	// set the param manager's track to the new one
-// 	LLWLParamManager::getInstance()->resetAnimator(
-// 		mTimeSlider->getCurSliderValue() / sHoursPerDay, false);
-// 
-// 	LLWLParamManager::getInstance()->mAnimator.update(
-// 		LLWLParamManager::getInstance()->mCurParams);
-// #endif
-// }
-
-// void LLFloaterEditExtDayCycle::refreshDayCyclesList()
-// {
-// #if 0
-// 	llassert(isNewDay() == false);
-// 
-// 	mDayCyclesCombo->removeall();
-// 
-// #if 0 // Disable editing existing day cycle until the workflow is clear enough.
-// 	const LLSD& region_day = LLEnvManagerNew::instance().getRegionSettings().getWLDayCycle();
-// 	if (region_day.size() > 0)
-// 	{
-// 		LLWLParamKey key(getRegionName(), LLEnvKey::SCOPE_REGION);
-// 		mDayCyclesCombo->add(key.name, key.toLLSD());
-// 		mDayCyclesCombo->addSeparator();
-// 	}
-// #endif
-// 
-// 	LLDayCycleManager::preset_name_list_t user_days, sys_days;
-// 	LLDayCycleManager::instance().getPresetNames(user_days, sys_days);
-// 
-// 	// Add user days.
-// 	for (LLDayCycleManager::preset_name_list_t::const_iterator it = user_days.begin(); it != user_days.end(); ++it)
-// 	{
-// 		mDayCyclesCombo->add(*it, LLWLParamKey(*it, LLEnvKey::SCOPE_LOCAL).toLLSD());
-// 	}
-// 
-// 	if (user_days.size() > 0)
-// 	{
-// 		mDayCyclesCombo->addSeparator();
-// 	}
-// 
-// 	// Add system days.
-// 	for (LLDayCycleManager::preset_name_list_t::const_iterator it = sys_days.begin(); it != sys_days.end(); ++it)
-// 	{
-// 		mDayCyclesCombo->add(*it, LLWLParamKey(*it, LLEnvKey::SCOPE_LOCAL).toLLSD());
-// 	}
-// 
-// 	mDayCyclesCombo->setLabel(getString("combo_label"));
-// #endif
-// }
-// 
-// 
-// 
-// void LLFloaterEditExtDayCycle::onKeyTimeChanged()
-// {
-// #if 0
-// 	// if no keys, skipped
-// 	if (mSliderToKey.size() == 0)
-// 	{
-// 		return;
-// 	}
-// 
-// 	F32 time24 = mTimeCtrl->getTime24();
-// 
-// 	const std::string& cur_sldr = mKeysSlider->getCurSlider();
-// 	mKeysSlider->setCurSliderValue(time24, TRUE);
-// 	F32 time = mKeysSlider->getCurSliderValue() / sHoursPerDay;
-// 
-// 	// now set the key's time in the sliderToKey map
-// 	LL_DEBUGS() << "Setting key time: " << time << LL_ENDL;
-// 	mSliderToKey[cur_sldr].time = time;
-// 
-// 	applyTrack();
-// #endif
-// }
-// 
-// 
-// void LLFloaterEditExtDayCycle::onAddKey()
-// {
-// #if 0
-// 	llassert_always(mSliderToKey.size() == mKeysSlider->getValue().size());
-// 
-// 	S32 max_sliders;
-// 	LLEnvKey::EScope scope = LLEnvKey::SCOPE_LOCAL; // *TODO: editing region day cycle
-// 	switch (scope)
-// 	{
-// 		case LLEnvKey::SCOPE_LOCAL:
-// 			max_sliders = 20; // *HACK this should be LLWLPacketScrubber::MAX_LOCAL_KEY_FRAMES;
-// 			break;
-// 		case LLEnvKey::SCOPE_REGION:
-// 			max_sliders = 12; // *HACK this should be LLWLPacketScrubber::MAX_REGION_KEY_FRAMES;
-// 			break;
-// 		default:
-// 			max_sliders = (S32) mKeysSlider->getMaxValue();
-// 			break;
-// 	}
-// 
-// #if 0
-// 	if ((S32)mSliderToKey.size() >= max_sliders)
-// 	{
-// 		LLSD args;
-// 		args["SCOPE"] = LLEnvManagerNew::getScopeString(scope);
-// 		args["MAX"] = max_sliders;
-// 		LLNotificationsUtil::add("DayCycleTooManyKeyframes", args, LLSD(), LLNotificationFunctorRegistry::instance().DONOTHING);
-// 		return;
-// 	}
-// #endif
-// 
-// 	// add the slider key
-// 	std::string key_val = mSkyPresetsCombo->getSelectedValue().asString();
-// 	LLWLParamKey sky_params(key_val);
-// 	llassert(!sky_params.name.empty());
-// 
-// 	F32 time = mTimeSlider->getCurSliderValue();
-// 	addSliderKey(time, sky_params);
-// 
-// 	// apply the change to current day cycles
-// 	applyTrack();
-// #endif
-// }
-// 
-
-// #if 0
-// LLWLParamKey LLFloaterEditExtDayCycle::getSelectedDayCycle()
-// {
-// 	LLWLParamKey dc_key;
-// 
-// 	if (mDayCycleNameEditor->getVisible())
-// 	{
-// 		dc_key.name = mDayCycleNameEditor->getText();
-// 		dc_key.scope = LLEnvKey::SCOPE_LOCAL;
-// 	}
-// 	else
-// 	{
-// 		LLSD combo_val = mDayCyclesCombo->getValue();
-// 
-// 		if (!combo_val.isArray()) // manually typed text
-// 		{
-// 			dc_key.name = combo_val.asString();
-// 			dc_key.scope = LLEnvKey::SCOPE_LOCAL;
-// 		}
-// 		else
-// 		{
-// 			dc_key.fromLLSD(combo_val);
-// 		}
-// 	}
-// 
-// 	return dc_key;
-// }
-// #endif
-// 
-// bool LLFloaterEditExtDayCycle::isNewDay() const
-// {
-// 	return mKey.asString() == "new";
-// }
-// 
-// void LLFloaterEditExtDayCycle::dumpTrack()
-// {
-// #if 0
-// 	LL_DEBUGS("Windlight") << "Dumping day cycle" << LL_ENDL;
-// 
-// 	LLWLDayCycle& cur_dayp = LLWLParamManager::instance().mDay;
-// 	for (std::map<F32, LLWLParamKey>::iterator it = cur_dayp.mTimeMap.begin(); it != cur_dayp.mTimeMap.end(); ++it)
-// 	{
-// 		F32 time = it->first * 24.0f;
-// 		S32 h = (S32) time;
-// 		S32 m = (S32) ((time - h) * 60.0f);
-// 		LL_DEBUGS("Windlight") << llformat("(%.3f) %02d:%02d", time, h, m) << " => " << it->second.name << LL_ENDL;
-// 	}
-// #endif
-// }
-// 
-// void LLFloaterEditExtDayCycle::enableEditing(bool enable)
-// {
-// 	mSkyPresetsCombo->setEnabled(enable);
-// 	mTimeCtrl->setEnabled(enable);
-// 	getChild<LLPanel>("day_cycle_slider_panel")->setCtrlsEnabled(enable);
-// 	mSaveButton->setEnabled(enable);
-// 	mMakeDefaultCheckBox->setEnabled(enable);
-// }
-// 
-// void LLFloaterEditExtDayCycle::reset()
-// {
-// #if 0
-// 	// clear the slider
-// 	mKeysSlider->clear();
-// 	mSliderToKey.clear();
-// 
-// 	refreshSkyPresetsList();
-// 
-// 	if (isNewDay())
-// 	{
-// 		mDayCycleNameEditor->setValue(LLSD());
-// 		F32 time = 0.5f * sHoursPerDay;
-// 		mSaveButton->setEnabled(FALSE); // will be enabled as soon as users enters a name
-// 		mTimeSlider->setCurSliderValue(time);
-// 
-// 		addSliderKey(time, LLWLParamKey("Default", LLEnvKey::SCOPE_LOCAL));
-// 		onKeyTimeMoved(); // update the time control and sky sky combo
-// 
-// 		applyTrack();
-// 	}
-// 	else
-// 	{
-// 		refreshDayCyclesList();
-// 
-// 		// Disable controls until a day cycle  to edit is selected.
-// 		enableEditing(false);
-// 	}
-// #endif
-// }
-// 
-// void LLFloaterEditExtDayCycle::saveRegionDayCycle()
-// {
-// #if 0
-// 	LLEnvManagerNew& env_mgr = LLEnvManagerNew::instance();
-// 	LLWLDayCycle& cur_dayp = LLWLParamManager::instance().mDay; // the day cycle being edited
-// 
-// 	// Get current day cycle and the sky preset it references.
-// 	LLSD day_cycle = cur_dayp.asLLSD();
-// 	LLSD sky_map;
-// 	cur_dayp.getSkyMap(sky_map);
-// 
-// 	// Apply it to the region.
-// 	LLEnvironmentSettings new_region_settings;
-// 	new_region_settings.saveParams(day_cycle, sky_map, env_mgr.getRegionSettings().getWaterParams(), 0.0f);
-// 
-// #if 1
-// 	LLEnvManagerNew::instance().setRegionSettings(new_region_settings);
-// #else // Temporary disabled ability to upload new region settings from the Day Cycle Editor.
-// 	if (!LLEnvManagerNew::instance().sendRegionSettings(new_region_settings))
-// 	{
-// 		LL_WARNS() << "Error applying region environment settings" << LL_ENDL;
-// 		return;
-// 	}
-// 
-// 	setApplyProgress(true);
-// #endif
-// #endif
-// }
-// 
-// void LLFloaterEditExtDayCycle::setApplyProgress(bool started)
-// {
-// 	LLLoadingIndicator* indicator = getChild<LLLoadingIndicator>("progress_indicator");
-// 
-// 	indicator->setVisible(started);
-// 
-// 	if (started)
-// 	{
-// 		indicator->start();
-// 	}
-// 	else
-// 	{
-// 		indicator->stop();
-// 	}
-// }
-// 
-// bool LLFloaterEditExtDayCycle::getApplyProgress() const
-// {
-// 	return getChild<LLLoadingIndicator>("progress_indicator")->getVisible();
-// }
-// 
-// void LLFloaterEditExtDayCycle::onDeleteKey()
-// {
-// #if 0
-// 	if (mSliderToKey.size() == 0)
-// 	{
-// 		return;
-// 	}
-// 	else if (mSliderToKey.size() == 1)
-// 	{
-// 		LLNotifications::instance().add("EnvCannotDeleteLastDayCycleKey", LLSD(), LLSD());
-// 		return;
-// 	}
-// 
-// 	// delete from map
-// 	const std::string& sldr_name = mKeysSlider->getCurSlider();
-// 	std::map<std::string, SliderKey>::iterator mIt = mSliderToKey.find(sldr_name);
-// 	mSliderToKey.erase(mIt);
-// 
-// 	mKeysSlider->deleteCurSlider();
-// 
-// 	if (mSliderToKey.size() == 0)
-// 	{
-// 		return;
-// 	}
-// 
-// 	const std::string& name = mKeysSlider->getCurSlider();
-// 	mSkyPresetsCombo->selectByValue(mSliderToKey[name].keyframe.toStringVal());
-// 	F32 time24 = mSliderToKey[name].time;
-// 
-// 	mTimeCtrl->setTime24(time24);
-// 
-// 	applyTrack();
-// #endif
-// }
-// 
-// void LLFloaterEditExtDayCycle::onRegionSettingsChange()
-// {
-// #if 0
-// 	LL_DEBUGS("Windlight") << "Region settings changed" << LL_ENDL;
-// 
-// 	if (getApplyProgress()) // our region settings have being applied
-// 	{
-// 		setApplyProgress(false);
-// 
-// 		// Change preference if requested.
-// 		if (mMakeDefaultCheckBox->getValue())
-// 		{
-// 			LL_DEBUGS("Windlight") << "Changed environment preference to region settings" << LL_ENDL;
-// 			LLEnvManagerNew::instance().setUseRegionSettings(true);
-// 		}
-// 
-// 		closeFloater();
-// 	}
-// #endif
-// }
-// 
-// void LLFloaterEditExtDayCycle::onRegionChange()
-// {
-// #if 0
-// 	LL_DEBUGS("Windlight") << "Region changed" << LL_ENDL;
-// 
-// 	// If we're editing the region day cycle
-// 	if (getSelectedDayCycle().scope == LLEnvKey::SCOPE_REGION)
-// 	{
-// 		reset(); // undoes all unsaved changes
-// 	}
-// #endif
-// }
-// 
-// void LLFloaterEditExtDayCycle::onRegionSettingsApplied(bool success)
-// {
-// 	LL_DEBUGS("Windlight") << "Region settings applied: " << success << LL_ENDL;
-// 
-// 	if (!success)
-// 	{
-// 		// stop progress indicator
-// 		setApplyProgress(false);
-// 	}
-// }
-// 
-// void LLFloaterEditExtDayCycle::onRegionInfoUpdate()
-// {
-// #if 0
-// 	LL_DEBUGS("Windlight") << "Region info updated" << LL_ENDL;
-// 	bool can_edit = true;
-// 
-// 	// If we've selected the region day cycle for editing.
-// 	if (getSelectedDayCycle().scope == LLEnvKey::SCOPE_REGION)
-// 	{
-// 		// check whether we have the access
-// 		can_edit = LLEnvManagerNew::canEditRegionSettings();
-// 	}
-// 
-// 	enableEditing(can_edit);
-// #endif
-// }
-// 
-// void LLFloaterEditExtDayCycle::onDayCycleNameEdited()
-// {
-// #if 0
-// 	// Disable saving a day cycle having empty name.
-// 	LLWLParamKey key = getSelectedDayCycle();
-// 	mSaveButton->setEnabled(!key.name.empty());
-// #endif
-// }
-// 
-// void LLFloaterEditExtDayCycle::onDayCycleSelected()
-// {
-// #if 0
-// 
-// 	LLSD day_data;
-// 	LLWLParamKey dc_key = getSelectedDayCycle();
-// 	bool can_edit = true;
-// 
-// 	if (dc_key.scope == LLEnvKey::SCOPE_LOCAL)
-// 	{
-// 		if (!LLDayCycleManager::instance().getPreset(dc_key.name, day_data))
-// 		{
-// 			LL_WARNS() << "No day cycle named " << dc_key.name << LL_ENDL;
-// 			return;
-// 		}
-// 	}
-// 	else
-// 	{
-// 		day_data = LLEnvManagerNew::instance().getRegionSettings().getWLDayCycle();
-// 		if (day_data.size() == 0)
-// 		{
-// 			LL_WARNS() << "Empty region day cycle" << LL_ENDL;
-// 			llassert(day_data.size() > 0);
-// 			return;
-// 		}
-// 
-// 		can_edit = LLEnvManagerNew::canEditRegionSettings();
-// 	}
-// 
-// 	// We may need to add or remove region skies from the list.
-// 	refreshSkyPresetsList();
-// 
-// 	F32 slider_time = mTimeSlider->getCurSliderValue() / sHoursPerDay;
-// 	LLWLParamManager::instance().applyDayCycleParams(day_data, dc_key.scope, slider_time);
-// 	loadTrack();
-// #endif
-// 	enableEditing(false);
-// }
-// 
-// bool LLFloaterEditExtDayCycle::onSaveAnswer(const LLSD& notification, const LLSD& response)
-// {
-// 	S32 option = LLNotificationsUtil::getSelectedOption(notification, response);
-// 
-// 	// If they choose save, do it.  Otherwise, don't do anything
-// 	if (option == 0)
-// 	{
-// 		onSaveConfirmed();
-// 	}
-// 
-// 	return false;
-// }
-// 
-// void LLFloaterEditExtDayCycle::onSaveConfirmed()
-// {
-// #if 0
-// 	std::string name = getSelectedDayCycle().name;
-// 
-// 	// Save preset.
-// 	LLSD data = LLWLParamManager::instance().mDay.asLLSD();
-// 	LL_DEBUGS("Windlight") << "Saving day cycle " << name << ": " << data << LL_ENDL;
-// 	LLDayCycleManager::instance().savePreset(name, data);
-// 
-// 	// Change preference if requested.
-// 	if (mMakeDefaultCheckBox->getValue())
-// 	{
-// 		LL_DEBUGS("Windlight") << name << " is now the new preferred day cycle" << LL_ENDL;
-// 		LLEnvManagerNew::instance().setUseDayCycle(name);
-// 	}
-// #endif
-// 	closeFloater();
-// }
-// 
-// void LLFloaterEditExtDayCycle::onDayCycleListChange()
-// {
-// 	if (!isNewDay())
-// 	{
-// 		refreshDayCyclesList();
-// 	}
-// }
-// 
-// void LLFloaterEditExtDayCycle::onSkyPresetListChange()
-// {
-// 	refreshSkyPresetsList();
-// 
-// 	// Refresh sliders from the currently visible day cycle.
-// 	loadTrack();
-// }
-// 
-// static
-// std::string LLFloaterEditExtDayCycle::getRegionName()
-// {
-// 	return gAgent.getRegion() ? gAgent.getRegion()->getName() : LLTrans::getString("Unknown");
-// }
-=======
->>>>>>> e4973e0f
