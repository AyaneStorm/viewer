/**
 * @file llfloatereditextdaycycle.cpp
 * @brief Floater to create or edit a day cycle
 *
 * $LicenseInfo:firstyear=2011&license=viewerlgpl$
 * Second Life Viewer Source Code
 * Copyright (C) 2011, Linden Research, Inc.
 *
 * This library is free software; you can redistribute it and/or
 * modify it under the terms of the GNU Lesser General Public
 * License as published by the Free Software Foundation;
 * version 2.1 of the License only.
 *
 * This library is distributed in the hope that it will be useful,
 * but WITHOUT ANY WARRANTY; without even the implied warranty of
 * MERCHANTABILITY or FITNESS FOR A PARTICULAR PURPOSE.  See the GNU
 * Lesser General Public License for more details.
 *
 * You should have received a copy of the GNU Lesser General Public
 * License along with this library; if not, write to the Free Software
 * Foundation, Inc., 51 Franklin Street, Fifth Floor, Boston, MA  02110-1301  USA
 *
 * Linden Research, Inc., 945 Battery Street, San Francisco, CA  94111  USA
 * $/LicenseInfo$
 */

#include "llviewerprecompiledheaders.h"

#include "llfloatereditextdaycycle.h"

// libs
#include "llbutton.h"
#include "llcallbacklist.h"
#include "llcheckboxctrl.h"
#include "llcombobox.h"
#include "llloadingindicator.h"
#include "lllocalbitmaps.h"
#include "llmultisliderctrl.h"
#include "llnotifications.h"
#include "llnotificationsutil.h"
#include "llspinctrl.h"
#include "lltimectrl.h"
#include "lltabcontainer.h"
#include "llfilepicker.h"

#include "llsettingsvo.h"
#include "llinventorymodel.h"
#include "llviewerparcelmgr.h"

#include "llsettingspicker.h"
#include "lltrackpicker.h"

// newview
#include "llagent.h"
#include "llappviewer.h" //gDisconected
#include "llparcel.h"
#include "llflyoutcombobtn.h" //Todo: make a proper UI element/button/panel instead
#include "llregioninfomodel.h"
#include "llviewermenufile.h" // LLFilePickerReplyThread
#include "llviewerregion.h"
#include "llpaneleditwater.h"
#include "llpaneleditsky.h"

#include "llui.h"

#include "llenvironment.h"
#include "lltrans.h"

extern LLControlGroup gSavedSettings;

//=========================================================================
namespace {
    const std::string track_tabs[] = {
        "water_track",
        "sky1_track",
        "sky2_track",
        "sky3_track",
        "sky4_track",
    };

    const std::string ICN_LOCK_EDIT("icn_lock_edit");
    const std::string BTN_SAVE("save_btn");
    const std::string BTN_FLYOUT("btn_flyout");
    const std::string BTN_CANCEL("cancel_btn");
    const std::string BTN_ADDFRAME("add_frame");
    const std::string BTN_DELFRAME("delete_frame");
    const std::string BTN_IMPORT("btn_import");
    const std::string BTN_LOADFRAME("btn_load_frame");
    const std::string BTN_CLONETRACK("copy_track");
    const std::string BTN_LOADTRACK("load_track");
    const std::string BTN_CLEARTRACK("clear_track");
    const std::string SLDR_TIME("WLTimeSlider");
    const std::string SLDR_KEYFRAMES("WLDayCycleFrames");
    const std::string VIEW_SKY_SETTINGS("frame_settings_sky");
    const std::string VIEW_WATER_SETTINGS("frame_settings_water");
    const std::string LBL_CURRENT_TIME("current_time");
    const std::string TXT_DAY_NAME("day_cycle_name");
    const std::string TABS_SKYS("sky_tabs");
    const std::string TABS_WATER("water_tabs");

    // 'Play' buttons
    const std::string BTN_PLAY("play_btn");
    const std::string BTN_SKIP_BACK("skip_back_btn");
    const std::string BTN_SKIP_FORWARD("skip_forward_btn");

    const std::string EVNT_DAYTRACK("DayCycle.Track");
    const std::string EVNT_PLAY("DayCycle.PlayActions");

    const std::string ACTION_PLAY("play");
    const std::string ACTION_PAUSE("pause");
    const std::string ACTION_FORWARD("forward");
    const std::string ACTION_BACK("back");

    // For flyout
    const std::string XML_FLYOUTMENU_FILE("menu_save_settings.xml");
    // From menu_save_settings.xml, consider moving into flyout since it should be supported by flyout either way
    const std::string ACTION_SAVE("save_settings");
    const std::string ACTION_SAVEAS("save_as_new_settings");
    const std::string ACTION_COMMIT("commit_changes");
    const std::string ACTION_APPLY_LOCAL("apply_local");
    const std::string ACTION_APPLY_PARCEL("apply_parcel");
    const std::string ACTION_APPLY_REGION("apply_region");

    const F32 DAY_CYCLE_PLAY_TIME_SECONDS = 60;

    const std::string STR_COMMIT_PARCEL("commit_parcel");
    const std::string STR_COMMIT_REGION("commit_region");
    //---------------------------------------------------------------------

}

//=========================================================================
const std::string LLFloaterEditExtDayCycle::KEY_EDIT_CONTEXT("edit_context");
const std::string LLFloaterEditExtDayCycle::KEY_DAY_LENGTH("day_length");
const std::string LLFloaterEditExtDayCycle::KEY_CANMOD("canmod");

const std::string LLFloaterEditExtDayCycle::VALUE_CONTEXT_INVENTORY("inventory");
const std::string LLFloaterEditExtDayCycle::VALUE_CONTEXT_PARCEL("parcel");
const std::string LLFloaterEditExtDayCycle::VALUE_CONTEXT_REGION("region");
/*
//=========================================================================

class LLDaySettingCopiedCallback : public LLInventoryCallback
{
public:
    LLDaySettingCopiedCallback(LLHandle<LLFloater> handle) : mHandle(handle) {}

    virtual void fire(const LLUUID& inv_item_id)
    {
        if (!mHandle.isDead())
        {
            LLViewerInventoryItem* item = gInventory.getItem(inv_item_id);
            if (item)
            {
                LLFloaterEditExtDayCycle* floater = (LLFloaterEditExtDayCycle*)mHandle.get();
                floater->onInventoryCreated(item->getAssetUUID(), inv_item_id);
            }
        }
    }

private:
    LLHandle<LLFloater> mHandle;
};*/

//=========================================================================

LLFloaterEditExtDayCycle::LLFloaterEditExtDayCycle(const LLSD &key) :
    LLFloaterEditEnvironmentBase(key),
    mFlyoutControl(nullptr),
    mDayLength(0),
    mCurrentTrack(1),
    mShiftCopyEnabled(false),
    mTimeSlider(nullptr),
    mFramesSlider(nullptr),
    mCurrentTimeLabel(nullptr),
    mImportButton(nullptr),
    mLoadFrame(nullptr),
    mSkyBlender(),
    mWaterBlender(),
    mScratchSky(),
    mScratchWater(),
    mIsPlaying(false),
    mCloneTrack(nullptr),
    mLoadTrack(nullptr),
    mClearTrack(nullptr)
{

    mCommitCallbackRegistrar.add(EVNT_DAYTRACK, [this](LLUICtrl *ctrl, const LLSD &data) { onTrackSelectionCallback(data); });
    mCommitCallbackRegistrar.add(EVNT_PLAY, [this](LLUICtrl *ctrl, const LLSD &data) { onPlayActionCallback(data); });

    mScratchSky = LLSettingsVOSky::buildDefaultSky();
    mScratchWater = LLSettingsVOWater::buildDefaultWater();

    mEditSky = mScratchSky;
    mEditWater = mScratchWater;
}

LLFloaterEditExtDayCycle::~LLFloaterEditExtDayCycle()
{
    // Todo: consider remaking mFlyoutControl into full view class that initializes intself with floater,
    // complete with postbuild, e t c...
    delete mFlyoutControl;
}

// virtual
bool LLFloaterEditExtDayCycle::postBuild()
{
    getChild<LLLineEditor>(TXT_DAY_NAME)->setKeystrokeCallback(boost::bind(&LLFloaterEditExtDayCycle::onCommitName, this, _1, _2), NULL);

    mAddFrameButton = getChild<LLButton>(BTN_ADDFRAME, true);
    mDeleteFrameButton = getChild<LLButton>(BTN_DELFRAME, true);
    mTimeSlider = getChild<LLMultiSliderCtrl>(SLDR_TIME);
    mFramesSlider = getChild<LLMultiSliderCtrl>(SLDR_KEYFRAMES);
    mSkyTabLayoutContainer = getChild<LLView>(VIEW_SKY_SETTINGS, true);
    mWaterTabLayoutContainer = getChild<LLView>(VIEW_WATER_SETTINGS, true);
    mCurrentTimeLabel = getChild<LLTextBox>(LBL_CURRENT_TIME, true);
    mImportButton = getChild<LLButton>(BTN_IMPORT, true);
    mLoadFrame = getChild<LLButton>(BTN_LOADFRAME, true);
    mCloneTrack = getChild<LLButton>(BTN_CLONETRACK, true);
    mLoadTrack = getChild<LLButton>(BTN_LOADTRACK, true);
    mClearTrack = getChild<LLButton>(BTN_CLEARTRACK, true);

    mFlyoutControl = new LLFlyoutComboBtnCtrl(this, BTN_SAVE, BTN_FLYOUT, XML_FLYOUTMENU_FILE, false);
    mFlyoutControl->setAction([this](LLUICtrl *ctrl, const LLSD &data) { onButtonApply(ctrl, data); });

    getChild<LLButton>(BTN_CANCEL, true)->setCommitCallback([this](LLUICtrl *ctrl, const LLSD &data) { onClickCloseBtn(); });
    mTimeSlider->setCommitCallback([this](LLUICtrl *ctrl, const LLSD &data) { onTimeSliderCallback(); });
    mAddFrameButton->setCommitCallback([this](LLUICtrl *ctrl, const LLSD &data) { onAddFrame(); });
    mDeleteFrameButton->setCommitCallback([this](LLUICtrl *ctrl, const LLSD &data) { onRemoveFrame(); });
    mImportButton->setCommitCallback([this](LLUICtrl *, const LLSD &){ onButtonImport(); });
    mLoadFrame->setCommitCallback([this](LLUICtrl *, const LLSD &){ onButtonLoadFrame(); });

    mCloneTrack->setCommitCallback([this](LLUICtrl *, const LLSD&){ onCloneTrack(); });
    mLoadTrack->setCommitCallback([this](LLUICtrl *, const LLSD&){  onLoadTrack();});
    mClearTrack->setCommitCallback([this](LLUICtrl *, const LLSD&){ onClearTrack(); });


    mFramesSlider->setCommitCallback([this](LLUICtrl *, const LLSD &data) { onFrameSliderCallback(data); });
    mFramesSlider->setDoubleClickCallback([this](LLUICtrl*, S32 x, S32 y, MASK mask){ onFrameSliderDoubleClick(x, y, mask); });
    mFramesSlider->setMouseDownCallback([this](LLUICtrl*, S32 x, S32 y, MASK mask){ onFrameSliderMouseDown(x, y, mask); });
    mFramesSlider->setMouseUpCallback([this](LLUICtrl*, S32 x, S32 y, MASK mask){ onFrameSliderMouseUp(x, y, mask); });

    mTimeSlider->addSlider(0);

    LLTabContainer* tab_container = mSkyTabLayoutContainer->getChild<LLTabContainer>("sky_tabs");
    S32 tab_count = tab_container->getTabCount();

    LLSettingsEditPanel *panel = nullptr;

    for (S32 idx = 0; idx < tab_count; ++idx)
    {
        panel = static_cast<LLSettingsEditPanel *>(tab_container->getPanelByIndex(idx));
        if (panel)
            panel->setOnDirtyFlagChanged([this](LLPanel *, bool val) { onPanelDirtyFlagChanged(val); });
    }

    tab_container = mWaterTabLayoutContainer->getChild<LLTabContainer>("water_tabs");
    tab_count = tab_container->getTabCount();

    for (S32 idx = 0; idx < tab_count; ++idx)
    {
        LLSettingsEditPanel *panel = static_cast<LLSettingsEditPanel *>(tab_container->getPanelByIndex(idx));
        if (panel)
            panel->setOnDirtyFlagChanged([this](LLPanel *, bool val) { onPanelDirtyFlagChanged(val); });
    }

<<<<<<< HEAD
	return true;
=======
    return TRUE;
>>>>>>> e7eced3c
}

void LLFloaterEditExtDayCycle::onOpen(const LLSD& key)
{
    if (!mEditDay)
    {
        LLEnvironment::instance().saveBeaconsState();
    }
    mEditDay.reset();
    mEditContext = CONTEXT_UNKNOWN;
    if (key.has(KEY_EDIT_CONTEXT))
    {
        std::string context = key[KEY_EDIT_CONTEXT].asString();

        if (context == VALUE_CONTEXT_INVENTORY)
            mEditContext = CONTEXT_INVENTORY;
        else if (context == VALUE_CONTEXT_PARCEL)
            mEditContext = CONTEXT_PARCEL;
        else if (context == VALUE_CONTEXT_REGION)
            mEditContext = CONTEXT_REGION;
    }

    if (key.has(KEY_CANMOD))
    {
        mCanMod = key[KEY_CANMOD].asBoolean();
    }

    if (mEditContext == CONTEXT_UNKNOWN)
    {
        LL_WARNS("ENVDAYEDIT") << "Unknown editing context!" << LL_ENDL;
    }

    if (key.has(KEY_INVENTORY_ID))
    {
        loadInventoryItem(key[KEY_INVENTORY_ID].asUUID());
    }
    else
    {
        mCanSave = true;
        mCanCopy = true;
        mCanMod = true;
        mCanTrans = true;
        setEditDefaultDayCycle();
    }

    mDayLength.value(0);
    if (key.has(KEY_DAY_LENGTH))
    {
        mDayLength.value(key[KEY_DAY_LENGTH].asReal());
    }

    // Time&Percentage labels
    mCurrentTimeLabel->setTextArg("[PRCNT]", std::string("0"));
    const S32 max_elm = 5;
    if (mDayLength.value() != 0)
    {
        S32Hours hrs;
        S32Minutes minutes;
        LLSettingsDay::Seconds total;
        LLUIString formatted_label = getString("time_label");
        for (int i = 0; i < max_elm; i++)
        {
            total = ((mDayLength / (max_elm - 1)) * i);
            hrs = total;
            minutes = total - hrs;

            formatted_label.setArg("[HH]", llformat("%d", hrs.value()));
            formatted_label.setArg("[MM]", llformat("%d", abs(minutes.value())));
            getChild<LLTextBox>("p" + llformat("%d", i), true)->setTextArg("[DSC]", formatted_label.getString());
        }
        hrs = mDayLength;
        minutes = mDayLength - hrs;
        formatted_label.setArg("[HH]", llformat("%d", hrs.value()));
        formatted_label.setArg("[MM]", llformat("%d", abs(minutes.value())));
        mCurrentTimeLabel->setTextArg("[DSC]", formatted_label.getString());
    }
    else
    {
        for (int i = 0; i < max_elm; i++)
        {
            getChild<LLTextBox>("p" + llformat("%d", i), true)->setTextArg("[DSC]", std::string());
        }
        mCurrentTimeLabel->setTextArg("[DSC]", std::string());
    }

    // Adjust Time&Percentage labels' location according to length
    LLRect label_rect = getChild<LLTextBox>("p0", true)->getRect();
    F32 slider_width = mFramesSlider->getRect().getWidth();
    for (int i = 1; i < max_elm; i++)
    {
        LLTextBox *pcnt_label = getChild<LLTextBox>("p" + llformat("%d", i), true);
        LLRect new_rect = pcnt_label->getRect();
        new_rect.mLeft = label_rect.mLeft + (S32)(slider_width * (F32)i / (F32)(max_elm - 1)) - (S32)(pcnt_label->getTextPixelWidth() / 2);
        pcnt_label->setRect(new_rect);
    }

    // Altitudes&Track labels
    LLUIString formatted_label = getString("sky_track_label");
    const LLEnvironment::altitude_list_t &altitudes = LLEnvironment::instance().getRegionAltitudes();
    bool extended_env = LLEnvironment::instance().isExtendedEnvironmentEnabled();
    bool use_altitudes = extended_env
                         && altitudes.size() > 0
                         && ((mEditContext == CONTEXT_PARCEL) || (mEditContext == CONTEXT_REGION));
    for (S32 idx = 1; idx < 4; ++idx)
    {
        std::ostringstream convert;
        if (use_altitudes)
        {
            convert << altitudes[idx] << "m";
        }
        else
        {
            convert << (idx + 1);
        }
        formatted_label.setArg("[ALT]", convert.str());
        getChild<LLButton>(track_tabs[idx + 1], true)->setLabel(formatted_label.getString());
    }

    for (U32 i = 2; i < LLSettingsDay::TRACK_MAX; i++) //skies #2 through #4
    {
        getChild<LLButton>(track_tabs[i])->setEnabled(extended_env);
    }

    if (mEditContext == CONTEXT_INVENTORY)
    {
        mFlyoutControl->setShownBtnEnabled(true);
        mFlyoutControl->setSelectedItem(ACTION_SAVE);
    }
    else if ((mEditContext == CONTEXT_REGION) || (mEditContext == CONTEXT_PARCEL))
    {
        std::string commit_str = (mEditContext == CONTEXT_PARCEL) ? STR_COMMIT_PARCEL : STR_COMMIT_REGION;
        mFlyoutControl->setMenuItemLabel(ACTION_COMMIT, getString(commit_str));
        mFlyoutControl->setShownBtnEnabled(true);
        mFlyoutControl->setSelectedItem(ACTION_COMMIT);
    }
    else
    {
        mFlyoutControl->setShownBtnEnabled(false);
    }
}

void LLFloaterEditExtDayCycle::onClose(bool app_quitting)
{
    doCloseInventoryFloater(app_quitting);
    doCloseTrackFloater(app_quitting);
    // there's no point to change environment if we're quitting
    // or if we already restored environment
    stopPlay();
    LLEnvironment::instance().revertBeaconsState();
    if (!app_quitting)
    {
        LLEnvironment::instance().setSelectedEnvironment(LLEnvironment::ENV_LOCAL, LLEnvironment::TRANSITION_FAST);
        LLEnvironment::instance().clearEnvironment(LLEnvironment::ENV_EDIT);
        mEditDay.reset();
    }
}


void LLFloaterEditExtDayCycle::onVisibilityChange(bool new_visibility)
{
}

void LLFloaterEditExtDayCycle::refresh()
{
    if (mEditDay)
    {
        LLLineEditor* name_field = getChild<LLLineEditor>(TXT_DAY_NAME);
        name_field->setText(mEditDay->getName());
        name_field->setEnabled(mCanMod);
    }


    bool is_inventory_avail = canUseInventory();

    bool show_commit = ((mEditContext == CONTEXT_PARCEL) || (mEditContext == CONTEXT_REGION));
    bool show_apply = (mEditContext == CONTEXT_INVENTORY);

    if (show_commit)
    {
        std::string commit_text;
        if (mEditContext == CONTEXT_PARCEL)
            commit_text = getString(STR_COMMIT_PARCEL);
        else
            commit_text = getString(STR_COMMIT_REGION);

        mFlyoutControl->setMenuItemLabel(ACTION_COMMIT, commit_text);
    }

    mFlyoutControl->setMenuItemVisible(ACTION_COMMIT, show_commit);
    mFlyoutControl->setMenuItemVisible(ACTION_SAVE, is_inventory_avail);
    mFlyoutControl->setMenuItemVisible(ACTION_SAVEAS, is_inventory_avail);
    mFlyoutControl->setMenuItemVisible(ACTION_APPLY_LOCAL, true);
    mFlyoutControl->setMenuItemVisible(ACTION_APPLY_PARCEL, show_apply);
    mFlyoutControl->setMenuItemVisible(ACTION_APPLY_REGION, show_apply);

    mFlyoutControl->setMenuItemEnabled(ACTION_COMMIT, show_commit && !mCommitSignal.empty());
    mFlyoutControl->setMenuItemEnabled(ACTION_SAVE, is_inventory_avail && mCanMod && !mInventoryId.isNull() && mCanSave);
    mFlyoutControl->setMenuItemEnabled(ACTION_SAVEAS, is_inventory_avail && mCanCopy && mCanSave);
    mFlyoutControl->setMenuItemEnabled(ACTION_APPLY_LOCAL, true);
    mFlyoutControl->setMenuItemEnabled(ACTION_APPLY_PARCEL, canApplyParcel() && show_apply);
    mFlyoutControl->setMenuItemEnabled(ACTION_APPLY_REGION, canApplyRegion() && show_apply);

    mImportButton->setEnabled(mCanMod);

    LLFloater::refresh();
}

void LLFloaterEditExtDayCycle::setEditSettingsAndUpdate(const LLSettingsBase::ptr_t &settings)
{
    setEditDayCycle(std::dynamic_pointer_cast<LLSettingsDay>(settings));

    showHDRNotification(std::dynamic_pointer_cast<LLSettingsDay>(settings));
}

void LLFloaterEditExtDayCycle::setEditDayCycle(const LLSettingsDay::ptr_t &pday)
{
    mExpectingAssetId.setNull();
    mEditDay = pday->buildDeepCloneAndUncompress();

    if (mEditDay->isTrackEmpty(LLSettingsDay::TRACK_WATER))
    {
        LL_WARNS("ENVDAYEDIT") << "No water frames found, generating replacement" << LL_ENDL;
        mEditDay->setWaterAtKeyframe(LLSettingsVOWater::buildDefaultWater(), .5f);
    }

    if (mEditDay->isTrackEmpty(LLSettingsDay::TRACK_GROUND_LEVEL))
    {
        LL_WARNS("ENVDAYEDIT") << "No sky frames found, generating replacement" << LL_ENDL;
        mEditDay->setSkyAtKeyframe(LLSettingsVOSky::buildDefaultSky(), .5f, LLSettingsDay::TRACK_GROUND_LEVEL);
    }

    mCanSave = !pday->getFlag(LLSettingsBase::FLAG_NOSAVE);
    mCanCopy = !pday->getFlag(LLSettingsBase::FLAG_NOCOPY) && mCanSave;
    mCanMod = !pday->getFlag(LLSettingsBase::FLAG_NOMOD) && mCanSave;
    mCanTrans = !pday->getFlag(LLSettingsBase::FLAG_NOTRANS) && mCanSave;

    updateEditEnvironment();
    LLEnvironment::instance().setSelectedEnvironment(LLEnvironment::ENV_EDIT, LLEnvironment::TRANSITION_INSTANT);
    LLEnvironment::instance().updateEnvironment(LLEnvironment::TRANSITION_INSTANT);
    synchronizeTabs();
    updateTabs();
    refresh();
}


void LLFloaterEditExtDayCycle::setEditDefaultDayCycle()
{
    mInventoryItem = nullptr;
    mInventoryId.setNull();
    mExpectingAssetId = LLSettingsDay::GetDefaultAssetId();
    LLSettingsVOBase::getSettingsAsset(LLSettingsDay::GetDefaultAssetId(),
        [this](LLUUID asset_id, LLSettingsBase::ptr_t settings, S32 status, LLExtStat) { onAssetLoaded(asset_id, settings, status); });
}

std::string LLFloaterEditExtDayCycle::getEditName() const
{
    if (mEditDay)
        return mEditDay->getName();
    return "new";
}

void LLFloaterEditExtDayCycle::setEditName(const std::string &name)
{
    if (mEditDay)
        mEditDay->setName(name);
    getChild<LLLineEditor>(TXT_DAY_NAME)->setText(name);
}

/* virtual */
bool LLFloaterEditExtDayCycle::handleKeyUp(KEY key, MASK mask, bool called_from_parent)
{
    if (!mEditDay)
    {
        mShiftCopyEnabled = false;
    }
    else if (mask == MASK_SHIFT && mShiftCopyEnabled)
    {
        mShiftCopyEnabled = false;
        std::string curslider = mFramesSlider->getCurSlider();
        if (!curslider.empty())
        {
            F32 sliderpos = mFramesSlider->getCurSliderValue();

            keymap_t::iterator it = mSliderKeyMap.find(curslider);
            if (it != mSliderKeyMap.end())
            {
                if (mEditDay->moveTrackKeyframe(mCurrentTrack, (*it).second.mFrame, sliderpos))
                {
                    (*it).second.mFrame = sliderpos;
                }
                else
                {
                    mFramesSlider->setCurSliderValue((*it).second.mFrame);
                }
            }
            else
            {
                LL_WARNS("ENVDAYEDIT") << "Failed to find frame " << sliderpos << " for slider " << curslider << LL_ENDL;
            }
        }
    }
    return LLFloater::handleKeyUp(key, mask, called_from_parent);
}

void LLFloaterEditExtDayCycle::onButtonApply(LLUICtrl *ctrl, const LLSD &data)
{
    std::string ctrl_action = ctrl->getName();

    if (!mEditDay)
    {
        LL_WARNS("ENVDAYEDIT") << "mEditDay is null! This should never happen! Something is very very wrong" << LL_ENDL;
        LLNotificationsUtil::add("EnvironmentApplyFailed");
        closeFloater();
        return;
    }

    LLSettingsDay::ptr_t dayclone = mEditDay->buildClone(); // create a compressed copy

    if (!dayclone)
    {
        LL_WARNS("ENVDAYEDIT") << "Unable to clone daycylce from editor." << LL_ENDL;
        return;
    }

    // brute-force local texture scan
    for (U32 i = 0; i <= LLSettingsDay::TRACK_MAX; i++)
    {
        LLSettingsDay::CycleTrack_t &day_track = dayclone->getCycleTrack(i);

        LLSettingsDay::CycleTrack_t::iterator iter = day_track.begin();
        LLSettingsDay::CycleTrack_t::iterator end = day_track.end();
        S32 frame_num = 0;

        while (iter != end)
        {
            frame_num++;
            std::string desc;
            bool is_local = false; // because getString can be empty
            if (i == LLSettingsDay::TRACK_WATER)
            {
                LLSettingsWater::ptr_t water = std::static_pointer_cast<LLSettingsWater>(iter->second);
                if (water)
                {
                    // LLViewerFetchedTexture and check for FTT_LOCAL_FILE or check LLLocalBitmapMgr
                    if (LLLocalBitmapMgr::getInstance()->isLocal(water->getNormalMapID()))
                    {
                        desc = LLTrans::getString("EnvironmentNormalMap");
                        is_local = true;
                    }
                    else if (LLLocalBitmapMgr::getInstance()->isLocal(water->getTransparentTextureID()))
                    {
                        desc = LLTrans::getString("EnvironmentTransparent");
                        is_local = true;
                    }
                }
            }
            else
            {
                LLSettingsSky::ptr_t sky = std::static_pointer_cast<LLSettingsSky>(iter->second);
                if (sky)
                {
                    if (LLLocalBitmapMgr::getInstance()->isLocal(sky->getSunTextureId()))
                    {
                        desc = LLTrans::getString("EnvironmentSun");
                        is_local = true;
                    }
                    else if (LLLocalBitmapMgr::getInstance()->isLocal(sky->getMoonTextureId()))
                    {
                        desc = LLTrans::getString("EnvironmentMoon");
                        is_local = true;
                    }
                    else if (LLLocalBitmapMgr::getInstance()->isLocal(sky->getCloudNoiseTextureId()))
                    {
                        desc = LLTrans::getString("EnvironmentCloudNoise");
                        is_local = true;
                    }
                    else if (LLLocalBitmapMgr::getInstance()->isLocal(sky->getBloomTextureId()))
                    {
                        desc = LLTrans::getString("EnvironmentBloom");
                        is_local = true;
                    }
                }
            }

            if (is_local)
            {
                LLSD args;
                LLButton* button = getChild<LLButton>(track_tabs[i], true);
                args["TRACK"] = button->getCurrentLabel();
                args["FRAME"] = iter->first * 100; // %
                args["FIELD"] = desc;
                args["FRAMENO"] = frame_num;
                LLNotificationsUtil::add("WLLocalTextureDayBlock", args);
                return;
            }
            iter++;
        }
    }

    if (ctrl_action == ACTION_SAVE)
    {
        doApplyUpdateInventory(dayclone);
        clearDirtyFlag();
    }
    else if (ctrl_action == ACTION_SAVEAS)
    {
        LLSD args;
        args["DESC"] = dayclone->getName();
        LLNotificationsUtil::add("SaveSettingAs", args, LLSD(), boost::bind(&LLFloaterEditExtDayCycle::onSaveAsCommit, this, _1, _2, dayclone));
    }
    else if ((ctrl_action == ACTION_APPLY_LOCAL) ||
        (ctrl_action == ACTION_APPLY_PARCEL) ||
        (ctrl_action == ACTION_APPLY_REGION))
    {
        doApplyEnvironment(ctrl_action, dayclone);
    }
    else if (ctrl_action == ACTION_COMMIT)
    {
        doApplyCommit(dayclone);
    }
    else
    {
        LL_WARNS("ENVDAYEDIT") << "Unknown settings action '" << ctrl_action << "'" << LL_ENDL;
    }
}

void LLFloaterEditExtDayCycle::onButtonLoadFrame()
{
    doOpenInventoryFloater((mCurrentTrack == LLSettingsDay::TRACK_WATER) ? LLSettingsType::ST_WATER : LLSettingsType::ST_SKY, LLUUID::null);
}

void LLFloaterEditExtDayCycle::onAddFrame()
{
    LLSettingsBase::Seconds frame(mTimeSlider->getCurSliderValue());
    LLSettingsBase::ptr_t setting;
    if (!mEditDay)
    {
        LL_WARNS("ENVDAYEDIT") << "Attempt to add new frame while waiting for day(asset) to load." << LL_ENDL;
        return;
    }
    if ((mEditDay->getSettingsNearKeyframe(frame, mCurrentTrack, LLSettingsDay::DEFAULT_FRAME_SLOP_FACTOR)).second)
    {
        LL_WARNS("ENVDAYEDIT") << "Attempt to add new frame too close to existing frame." << LL_ENDL;
        return;
    }
    if (!mFramesSlider->canAddSliders())
    {
        // Shouldn't happen, button should be disabled
        LL_WARNS("ENVDAYEDIT") << "Attempt to add new frame when slider is full." << LL_ENDL;
        return;
    }

    if (mCurrentTrack == LLSettingsDay::TRACK_WATER)
    {
        // scratch water should always have the current water settings.
        LLSettingsWater::ptr_t water(mScratchWater->buildClone());
        setting = water;
        mEditDay->setWaterAtKeyframe( std::static_pointer_cast<LLSettingsWater>(setting), frame);
    }
    else
    {
        // scratch sky should always have the current sky settings.
        LLSettingsSky::ptr_t sky(mScratchSky->buildClone());
        setting = sky;
        mEditDay->setSkyAtKeyframe(sky, frame, mCurrentTrack);
    }
    setDirtyFlag();
    addSliderFrame(frame, setting);
    updateTabs();
}

void LLFloaterEditExtDayCycle::onRemoveFrame()
{
    std::string sldr_key = mFramesSlider->getCurSlider();
    if (sldr_key.empty())
    {
        return;
    }
    setDirtyFlag();
    removeCurrentSliderFrame();
    updateTabs();
}


void LLFloaterEditExtDayCycle::onCloneTrack()
{
    if (!mEditDay)
    {
        LL_WARNS("ENVDAYEDIT") << "Attempt to copy track while waiting for day(asset) to load." << LL_ENDL;
        return;
    }
    const LLEnvironment::altitude_list_t &altitudes = LLEnvironment::instance().getRegionAltitudes();
    bool use_altitudes = altitudes.size() > 0 && ((mEditContext == CONTEXT_PARCEL) || (mEditContext == CONTEXT_REGION));

    LLSD args = LLSD::emptyArray();

    S32 populated_counter = 0;
    for (U32 i = 1; i < LLSettingsDay::TRACK_MAX; i++)
    {
        LLSD track;
        track["id"] = LLSD::Integer(i);
        bool populated = (!mEditDay->isTrackEmpty(i)) && (i != mCurrentTrack);
        track["enabled"] = populated;
        if (populated)
        {
            populated_counter++;
        }
        if (use_altitudes)
        {
            track["altitude"] = altitudes[i - 1];
        }
        args.append(track);
    }

    if (populated_counter > 0)
    {
        doOpenTrackFloater(args);
    }
    else
    {
        // Should not happen
        LL_WARNS("ENVDAYEDIT") << "Tried to copy tracks, but there are no available sources" << LL_ENDL;
    }
}


void LLFloaterEditExtDayCycle::onLoadTrack()
{
    LLUUID curitemId = mInventoryId;

    if (mCurrentEdit && curitemId.notNull())
    {
        curitemId = LLFloaterSettingsPicker::findItemID(mCurrentEdit->getAssetId(), false, false);
    }

    doOpenInventoryFloater(LLSettingsType::ST_DAYCYCLE, curitemId);
}


void LLFloaterEditExtDayCycle::onClearTrack()
{
    if (!mEditDay)
    {
        LL_WARNS("ENVDAYEDIT") << "Attempt to clear track while waiting for day(asset) to load." << LL_ENDL;
        return;
    }

    if (mCurrentTrack > 1)
        mEditDay->getCycleTrack(mCurrentTrack).clear();
    else
    {
        LLSettingsDay::CycleTrack_t &track(mEditDay->getCycleTrack(mCurrentTrack));

        auto first = track.begin();
        auto last = track.end();
        ++first;
        track.erase(first, last);
    }

    updateEditEnvironment();
    LLEnvironment::instance().setSelectedEnvironment(LLEnvironment::ENV_EDIT, LLEnvironment::TRANSITION_INSTANT);
    LLEnvironment::instance().updateEnvironment(LLEnvironment::TRANSITION_INSTANT);
    synchronizeTabs();
    updateTabs();
    refresh();
}

void LLFloaterEditExtDayCycle::onCommitName(class LLLineEditor* caller, void* user_data)
{
    if (!mEditDay)
    {
        LL_WARNS("ENVDAYEDIT") << "Attempt to rename day while waiting for day(asset) to load." << LL_ENDL;
        return;
    }

    mEditDay->setName(caller->getText());
}

void LLFloaterEditExtDayCycle::onTrackSelectionCallback(const LLSD& user_data)
{
    U32 track_index = user_data.asInteger(); // 1-5
    selectTrack(track_index);
}

void LLFloaterEditExtDayCycle::onPlayActionCallback(const LLSD& user_data)
{
    std::string action = user_data.asString();

    F32 frame = mTimeSlider->getCurSliderValue();

    if (action == ACTION_PLAY)
    {
        startPlay();
    }
    else if (action == ACTION_PAUSE)
    {
        stopPlay();
    }
    else if (mSliderKeyMap.size() != 0)
    {
        F32 new_frame = 0;
        if (action == ACTION_FORWARD)
        {
            new_frame = mEditDay->getUpperBoundFrame(mCurrentTrack, frame + (mTimeSlider->getIncrement() / 2));
        }
        else if (action == ACTION_BACK)
        {
            new_frame = mEditDay->getLowerBoundFrame(mCurrentTrack, frame - (mTimeSlider->getIncrement() / 2));
        }
        selectFrame(new_frame, 0.0f);
        stopPlay();
    }
}

void LLFloaterEditExtDayCycle::onFrameSliderCallback(const LLSD &data)
{
    std::string curslider = mFramesSlider->getCurSlider();

    if (!curslider.empty() && mEditDay)
    {
        F32 sliderpos = mFramesSlider->getCurSliderValue();

        keymap_t::iterator it = mSliderKeyMap.find(curslider);
        if (it != mSliderKeyMap.end())
        {
            if (gKeyboard->currentMask(true) == MASK_SHIFT && mShiftCopyEnabled && mCanMod)
            {
                // don't move the point/frame as long as shift is pressed and user is attempting to copy
                // handleKeyUp will do the move if user releases key too early.
                if (!(mEditDay->getSettingsNearKeyframe(sliderpos, mCurrentTrack, LLSettingsDay::DEFAULT_FRAME_SLOP_FACTOR)).second)
                {
                    LL_DEBUGS("ENVDAYEDIT") << "Copying frame from " << it->second.mFrame << " to " << sliderpos << LL_ENDL;
                    LLSettingsBase::ptr_t new_settings;

                    // mEditDay still remembers old position, add copy at new position
                    if (mCurrentTrack == LLSettingsDay::TRACK_WATER)
                    {
                        LLSettingsWaterPtr_t water_ptr = std::dynamic_pointer_cast<LLSettingsWater>(it->second.pSettings)->buildClone();
                        mEditDay->setWaterAtKeyframe(water_ptr, sliderpos);
                        new_settings = water_ptr;
                    }
                    else
                    {
                        LLSettingsSkyPtr_t sky_ptr = std::dynamic_pointer_cast<LLSettingsSky>(it->second.pSettings)->buildClone();
                        mEditDay->setSkyAtKeyframe(sky_ptr, sliderpos, mCurrentTrack);
                        new_settings = sky_ptr;
                    }
                    // mSliderKeyMap still remembers old position, for simplicity, just move it to be identical to slider
                    F32 old_frame = it->second.mFrame;
                    it->second.mFrame = sliderpos;
                    // slider already moved old frame, create new one in old place
                    addSliderFrame(old_frame, new_settings, false /*because we are going to reselect new one*/);
                    // reselect new frame
                    mFramesSlider->setCurSlider(it->first);
                    mShiftCopyEnabled = false;
                    setDirtyFlag();
                }
            }
            else
            {
                // slider rounds values to nearest increments, changes can be substanntial (half increment)
                if (abs(mFramesSlider->getNearestIncrement((*it).second.mFrame) - sliderpos) < F_APPROXIMATELY_ZERO)
                {
                    // same value
                    mFramesSlider->setCurSliderValue((*it).second.mFrame);
                }
                else if (mEditDay->moveTrackKeyframe(mCurrentTrack, (*it).second.mFrame, sliderpos) && mCanMod)
                {
                    (*it).second.mFrame = sliderpos;
                    setDirtyFlag();
                }
                else
                {
                    // same value, wrong track, no such value, no mod
                    mFramesSlider->setCurSliderValue((*it).second.mFrame);
                }

                mShiftCopyEnabled = false;
            }
        }
    }
}

void LLFloaterEditExtDayCycle::onFrameSliderDoubleClick(S32 x, S32 y, MASK mask)
{
    stopPlay();
    onAddFrame();
}

void LLFloaterEditExtDayCycle::onFrameSliderMouseDown(S32 x, S32 y, MASK mask)
{
    stopPlay();
    F32 sliderpos = mFramesSlider->getSliderValueFromPos(x, y);

    std::string slidername = mFramesSlider->getCurSlider();

    mShiftCopyEnabled = !slidername.empty() && gKeyboard->currentMask(true) == MASK_SHIFT;

    if (!slidername.empty())
    {
        LLRect thumb_rect = mFramesSlider->getSliderThumbRect(slidername);
        if ((x >= thumb_rect.mRight) || (x <= thumb_rect.mLeft))
        {
            mFramesSlider->resetCurSlider();
        }
    }

    mTimeSlider->setCurSliderValue(sliderpos);

    updateTabs();
    LLEnvironment::instance().updateEnvironment(LLEnvironment::TRANSITION_INSTANT);
}

void LLFloaterEditExtDayCycle::onFrameSliderMouseUp(S32 x, S32 y, MASK mask)
{
    // Only happens when clicking on empty space of frameslider, not on specific frame
    F32 sliderpos = mFramesSlider->getSliderValueFromPos(x, y);

    mTimeSlider->setCurSliderValue(sliderpos);
    selectFrame(sliderpos, LLSettingsDay::DEFAULT_FRAME_SLOP_FACTOR);
}

void LLFloaterEditExtDayCycle::onTimeSliderCallback()
{
    stopPlay();
    selectFrame(mTimeSlider->getCurSliderValue(), LLSettingsDay::DEFAULT_FRAME_SLOP_FACTOR);
}

void LLFloaterEditExtDayCycle::cloneTrack(U32 source_index, U32 dest_index)
{
    cloneTrack(mEditDay, source_index, dest_index);
}

void LLFloaterEditExtDayCycle::cloneTrack(const LLSettingsDay::ptr_t &source_day, U32 source_index, U32 dest_index)
{
    if ((source_index == LLSettingsDay::TRACK_WATER || dest_index == LLSettingsDay::TRACK_WATER) && (source_index != dest_index))
    {   // one of the tracks is a water track, the other is not
        LLSD args;

        LL_WARNS() << "Can not import water track into sky track or vice versa" << LL_ENDL;

        LLButton* button = getChild<LLButton>(track_tabs[source_index], true);
        args["TRACK1"] = button->getCurrentLabel();
        button = getChild<LLButton>(track_tabs[dest_index], true);
        args["TRACK2"] = button->getCurrentLabel();

        LLNotificationsUtil::add("TrackLoadMismatch", args);
        return;
    }

    // don't use replaceCycleTrack because we will end up with references, but we need to clone

    // hold on to a backup of the
    LLSettingsDay::CycleTrack_t backup_track = mEditDay->getCycleTrack(dest_index);

    mEditDay->clearCycleTrack(dest_index); // because source can be empty
    LLSettingsDay::CycleTrack_t source_track = source_day->getCycleTrack(source_index);
    S32 addcount(0);
    for (auto &track_frame : source_track)
    {
        LLSettingsBase::ptr_t pframe = track_frame.second;
        LLSettingsBase::ptr_t pframeclone = pframe->buildDerivedClone();
        if (pframeclone)
        {
            ++addcount;
            mEditDay->setSettingsAtKeyframe(pframeclone, track_frame.first, dest_index);
        }
    }

    if (!addcount)
    {   // nothing was actually added.  Restore the old track and issue a warning.
        mEditDay->replaceCycleTrack(dest_index, backup_track);

        LLSD args;
        LLButton* button = getChild<LLButton>(track_tabs[dest_index], true);
        args["TRACK"] = button->getCurrentLabel();

        LLNotificationsUtil::add("TrackLoadFailed", args);
    }
    setDirtyFlag();

    updateSlider();
    updateTabs();
    updateButtons();
}

void LLFloaterEditExtDayCycle::selectTrack(U32 track_index, bool force )
{
    if (track_index < LLSettingsDay::TRACK_MAX)
        mCurrentTrack = track_index;

    LLButton* button = getChild<LLButton>(track_tabs[mCurrentTrack], true);
    if (button->getToggleState() && !force)
    {
        return;
    }

    for (U32 i = 0; i < LLSettingsDay::TRACK_MAX; i++) // use max value
    {
        getChild<LLButton>(track_tabs[i], true)->setToggleState(i == mCurrentTrack);
    }

    bool show_water = (mCurrentTrack == LLSettingsDay::TRACK_WATER);
    mSkyTabLayoutContainer->setVisible(!show_water);
    mWaterTabLayoutContainer->setVisible(show_water);

    updateSlider();
    updateLabels();
}

void LLFloaterEditExtDayCycle::selectFrame(F32 frame, F32 slop_factor)
{
    mFramesSlider->resetCurSlider();

    keymap_t::iterator iter = mSliderKeyMap.begin();
    keymap_t::iterator end_iter = mSliderKeyMap.end();
    while (iter != end_iter)
    {
        F32 keyframe = iter->second.mFrame;
        F32 frame_dif = fabs(keyframe - frame);
        if (frame_dif <= slop_factor)
        {
            keymap_t::iterator next_iter = std::next(iter);
            if ((frame_dif != 0) && (next_iter != end_iter))
            {
                if (fabs(next_iter->second.mFrame - frame) < frame_dif)
                {
                    mFramesSlider->setCurSlider(next_iter->first);
                    frame = next_iter->second.mFrame;
                    break;
                }
            }
            mFramesSlider->setCurSlider(iter->first);
            frame = iter->second.mFrame;
            break;
        }
        iter++;
    }

    mTimeSlider->setCurSliderValue(frame);
    // block or update tabs according to new selection
    updateTabs();
//  LLEnvironment::instance().updateEnvironment();
}

void LLFloaterEditExtDayCycle::clearTabs()
{
    // Note: If this doesn't look good, init panels with default settings. It might be better looking
    if (mCurrentTrack == LLSettingsDay::TRACK_WATER)
    {
        const LLSettingsWaterPtr_t p_water = LLSettingsWaterPtr_t(NULL);
        updateWaterTabs(p_water);
    }
    else
    {
        const LLSettingsSkyPtr_t p_sky = LLSettingsSkyPtr_t(NULL);
        updateSkyTabs(p_sky);
    }
    updateButtons();
    updateTimeAndLabel();
}

void LLFloaterEditExtDayCycle::updateTabs()
{
    reblendSettings();
    synchronizeTabs();

    updateButtons();
    updateTimeAndLabel();
}

void LLFloaterEditExtDayCycle::updateWaterTabs(const LLSettingsWaterPtr_t &p_water)
{
    LLView* tab_container = mWaterTabLayoutContainer->getChild<LLView>(TABS_WATER); //can't extract panels directly, since it is in 'tuple'
    LLPanelSettingsWaterMainTab* panel = dynamic_cast<LLPanelSettingsWaterMainTab*>(tab_container->findChildView("water_panel"));
    if (panel)
    {
        panel->setWater(p_water);
    }
}

void LLFloaterEditExtDayCycle::updateSkyTabs(const LLSettingsSkyPtr_t &p_sky)
{
    LLTabContainer* tab_container = mSkyTabLayoutContainer->getChild<LLTabContainer>(TABS_SKYS); //can't extract panels directly, since they are in 'tuple'

    LLPanelSettingsSky* panel;
    panel = dynamic_cast<LLPanelSettingsSky*>(tab_container->findChildView("atmosphere_panel"));
    if (panel)
    {
        panel->setSky(p_sky);
    }
    panel = dynamic_cast<LLPanelSettingsSky*>(tab_container->findChildView("clouds_panel"));
    if (panel)
    {
        panel->setSky(p_sky);
    }
    panel = dynamic_cast<LLPanelSettingsSky*>(tab_container->findChildView("moon_panel"));
    if (panel)
    {
        panel->setSky(p_sky);
    }
}

void LLFloaterEditExtDayCycle::updateLabels()
{
    std::string label_arg = (mCurrentTrack == LLSettingsDay::TRACK_WATER) ? "water_label" : "sky_label";

    mAddFrameButton->setLabelArg("[FRAME]", getString(label_arg));
    mDeleteFrameButton->setLabelArg("[FRAME]", getString(label_arg));
    mLoadFrame->setLabelArg("[FRAME]", getString(label_arg));
}

void LLFloaterEditExtDayCycle::updateButtons()
{
    // This logic appears to work in reverse, the add frame button
    // is only enabled when you're on an existing frame and disabled
    // in all the interim positions where you'd want to add a frame...

    bool can_manipulate = mEditDay && !mIsPlaying && mCanMod;
    bool can_clone(false);
    bool can_clear(false);

    if (can_manipulate)
    {
        if (mCurrentTrack == 0)
        {
            can_clone = false;
        }
        else
        {
            for (S32 track = 1; track < LLSettingsDay::TRACK_MAX; ++track)
            {
                if (track == mCurrentTrack)
                    continue;
                can_clone |= !mEditDay->getCycleTrack(track).empty();
            }
        }

        can_clear = (mCurrentTrack > 1) ? (!mEditDay->getCycleTrack(mCurrentTrack).empty()) : (mEditDay->getCycleTrack(mCurrentTrack).size() > 1);
    }

    mCloneTrack->setEnabled(can_clone);
    mLoadTrack->setEnabled(can_manipulate);
    mClearTrack->setEnabled(can_clear);
    mAddFrameButton->setEnabled(can_manipulate && isAddingFrameAllowed());
    mDeleteFrameButton->setEnabled(can_manipulate && isRemovingFrameAllowed());
    mLoadFrame->setEnabled(can_manipulate);

    bool enable_play = (bool)mEditDay;
    childSetEnabled(BTN_PLAY, enable_play);
    childSetEnabled(BTN_SKIP_BACK, enable_play);
    childSetEnabled(BTN_SKIP_FORWARD, enable_play);

    // update track buttons
    bool extended_env = LLEnvironment::instance().isExtendedEnvironmentEnabled();
    for (S32 track = 0; track < LLSettingsDay::TRACK_MAX; ++track)
    {
        LLButton* button = getChild<LLButton>(track_tabs[track], true);
        button->setEnabled(extended_env);
        button->setToggleState(track == mCurrentTrack);
    }
}

void LLFloaterEditExtDayCycle::updateSlider()
{
    F32 frame_position = mTimeSlider->getCurSliderValue();
    mFramesSlider->clear();
    mSliderKeyMap.clear();

    if (!mEditDay)
    {
        // floater is waiting for asset
        return;
    }

    LLSettingsDay::CycleTrack_t track = mEditDay->getCycleTrack(mCurrentTrack);
    for (auto &track_frame : track)
    {
        addSliderFrame(track_frame.first, track_frame.second, false);
    }

    if (mSliderKeyMap.size() > 0)
    {
        // update positions
        mLastFrameSlider = mFramesSlider->getCurSlider();
    }
    else
    {
        // disable panels
        clearTabs();
        mLastFrameSlider.clear();
    }

    selectFrame(frame_position, LLSettingsDay::DEFAULT_FRAME_SLOP_FACTOR);
}

void LLFloaterEditExtDayCycle::updateTimeAndLabel()
{
    F32 time = mTimeSlider->getCurSliderValue();
    mCurrentTimeLabel->setTextArg("[PRCNT]", llformat("%.0f", time * 100));
    if (mDayLength.value() != 0)
    {
        LLUIString formatted_label = getString("time_label");

        LLSettingsDay::Seconds total = (mDayLength  * time);
        S32Hours hrs = total;
        S32Minutes minutes = total - hrs;

        formatted_label.setArg("[HH]", llformat("%d", hrs.value()));
        formatted_label.setArg("[MM]", llformat("%d", abs(minutes.value())));
        mCurrentTimeLabel->setTextArg("[DSC]", formatted_label.getString());
    }
    else
    {
        mCurrentTimeLabel->setTextArg("[DSC]", std::string());
    }

    // Update blender here:
}

void LLFloaterEditExtDayCycle::addSliderFrame(F32 frame, const LLSettingsBase::ptr_t &setting, bool update_ui)
{
    // multi slider distinguishes elements by key/name in string format
    // store names to map to be able to recall dependencies
    std::string new_slider = mFramesSlider->addSlider(frame);
    if (!new_slider.empty())
    {
        mSliderKeyMap[new_slider] = FrameData(frame, setting);

        if (update_ui)
        {
            mLastFrameSlider = new_slider;
            mTimeSlider->setCurSliderValue(frame);
            updateTabs();
        }
    }
}

void LLFloaterEditExtDayCycle::removeCurrentSliderFrame()
{
    std::string sldr = mFramesSlider->getCurSlider();
    if (sldr.empty())
    {
        return;
    }
    mFramesSlider->deleteCurSlider();
    keymap_t::iterator iter = mSliderKeyMap.find(sldr);
    if (iter != mSliderKeyMap.end())
    {
        LL_DEBUGS("ENVDAYEDIT") << "Removing frame from " << iter->second.mFrame << LL_ENDL;
        LLSettingsBase::Seconds seconds(iter->second.mFrame);
        mEditDay->removeTrackKeyframe(mCurrentTrack, seconds);
        mSliderKeyMap.erase(iter);
    }

    mLastFrameSlider = mFramesSlider->getCurSlider();
    mTimeSlider->setCurSliderValue(mFramesSlider->getCurSliderValue());
    updateTabs();
}

void LLFloaterEditExtDayCycle::removeSliderFrame(F32 frame)
{
    keymap_t::iterator it = std::find_if(mSliderKeyMap.begin(), mSliderKeyMap.end(),
        [frame](const keymap_t::value_type &value) { return fabs(value.second.mFrame - frame) < LLSettingsDay::DEFAULT_FRAME_SLOP_FACTOR; });

    if (it != mSliderKeyMap.end())
    {
        mFramesSlider->deleteSlider((*it).first);
        mSliderKeyMap.erase(it);
    }

}

//-------------------------------------------------------------------------

LLFloaterEditExtDayCycle::connection_t LLFloaterEditExtDayCycle::setEditCommitSignal(LLFloaterEditExtDayCycle::edit_commit_signal_t::slot_type cb)
{
    return mCommitSignal.connect(cb);
}

void LLFloaterEditExtDayCycle::updateEditEnvironment(void)
{
    if (!mEditDay)
        return;
    S32 skytrack = (mCurrentTrack) ? mCurrentTrack : 1;
    mSkyBlender = std::make_shared<LLTrackBlenderLoopingManual>(mScratchSky, mEditDay, skytrack);
    mWaterBlender = std::make_shared<LLTrackBlenderLoopingManual>(mScratchWater, mEditDay, LLSettingsDay::TRACK_WATER);

    if (LLEnvironment::instance().isExtendedEnvironmentEnabled())
    {
        selectTrack(LLSettingsDay::TRACK_MAX, true);
    }
    else
    {
        selectTrack(1, true);
    }

    reblendSettings();

    LLEnvironment::instance().setEnvironment(LLEnvironment::ENV_EDIT, mEditSky, mEditWater);
    LLEnvironment::instance().updateEnvironment(LLEnvironment::TRANSITION_INSTANT);
}

void LLFloaterEditExtDayCycle::synchronizeTabs()
{
    // This should probably get moved into "updateTabs"
    std::string curslider = mFramesSlider->getCurSlider();
    bool canedit(false);

    LLSettingsWater::ptr_t psettingW;
    LLTabContainer * tabs = mWaterTabLayoutContainer->getChild<LLTabContainer>(TABS_WATER);
    if (mCurrentTrack == LLSettingsDay::TRACK_WATER)
    {
        if (!mEditDay)
        {
            canedit = false;
        }
        else if (!curslider.empty())
        {
            canedit = !mIsPlaying;
            // either search mEditDay or retrieve from mSliderKeyMap
            keymap_t::iterator slider_it = mSliderKeyMap.find(curslider);
            if (slider_it != mSliderKeyMap.end())
            {
                psettingW = std::static_pointer_cast<LLSettingsWater>(slider_it->second.pSettings);
            }
        }
        mCurrentEdit = psettingW;
        if (!psettingW)
        {
            canedit = false;
            psettingW = mScratchWater;
        }

        getChild<LLUICtrl>(ICN_LOCK_EDIT)->setVisible(!canedit);
    }
    else
    {
        psettingW = mScratchWater;
    }
    mEditWater = psettingW;

    setTabsData(tabs, psettingW, canedit);

    LLSettingsSky::ptr_t psettingS;
    canedit = false;
    tabs = mSkyTabLayoutContainer->getChild<LLTabContainer>(TABS_SKYS);
    if (mCurrentTrack != LLSettingsDay::TRACK_WATER)
    {
        if (!mEditDay)
        {
            canedit = false;
        }
        else if (!curslider.empty())
        {
            canedit = !mIsPlaying;
            // either search mEditDay or retrieve from mSliderKeyMap
            keymap_t::iterator slider_it = mSliderKeyMap.find(curslider);
            if (slider_it != mSliderKeyMap.end())
            {
                psettingS = std::static_pointer_cast<LLSettingsSky>(slider_it->second.pSettings);
            }
        }
        mCurrentEdit = psettingS;
        if (!psettingS)
        {
            canedit = false;
            psettingS = mScratchSky;
        }

        getChild<LLUICtrl>(ICN_LOCK_EDIT)->setVisible(!canedit);
    }
    else
    {
        psettingS = mScratchSky;
    }
    mEditSky = psettingS;

    doCloseInventoryFloater();
    doCloseTrackFloater();

    setTabsData(tabs, psettingS, canedit);
    LLEnvironment::instance().setEnvironment(LLEnvironment::ENV_EDIT, mEditSky, mEditWater);
    LLEnvironment::instance().updateEnvironment(LLEnvironment::TRANSITION_INSTANT);
}

void LLFloaterEditExtDayCycle::setTabsData(LLTabContainer * tabcontainer, const LLSettingsBase::ptr_t &settings, bool editable)
{
    S32 count = tabcontainer->getTabCount();
    for (S32 idx = 0; idx < count; ++idx)
    {
        LLSettingsEditPanel *panel = static_cast<LLSettingsEditPanel *>(tabcontainer->getPanelByIndex(idx));
        if (panel)
        {
            panel->setCanChangeSettings(editable & mCanMod);
            panel->setSettings(settings);
        }
    }
}


void LLFloaterEditExtDayCycle::reblendSettings()
{
    F64 position = mTimeSlider->getCurSliderValue();

    if (mSkyBlender)
    {
        if ((mSkyBlender->getTrack() != mCurrentTrack) && (mCurrentTrack != LLSettingsDay::TRACK_WATER))
        {
            mSkyBlender->switchTrack(mCurrentTrack, position);
        }
        else
        {
            mSkyBlender->setPosition(position);
        }
    }

    if (mWaterBlender)
    {
        mWaterBlender->setPosition(position);
    }
}

void LLFloaterEditExtDayCycle::doApplyCommit(LLSettingsDay::ptr_t day)
{
    if (!mCommitSignal.empty())
    {
        mCommitSignal(day);

        closeFloater();
    }
}

bool LLFloaterEditExtDayCycle::isRemovingFrameAllowed()
{
    if (mFramesSlider->getCurSlider().empty()) return false;

    if (mCurrentTrack <= LLSettingsDay::TRACK_GROUND_LEVEL)
    {
        return (mSliderKeyMap.size() > 1);
    }
    else
    {
        return (mSliderKeyMap.size() > 0);
    }
}

bool LLFloaterEditExtDayCycle::isAddingFrameAllowed()
{
    if (!mFramesSlider->getCurSlider().empty() || !mEditDay) return false;

    LLSettingsBase::Seconds frame(mTimeSlider->getCurSliderValue());
    if ((mEditDay->getSettingsNearKeyframe(frame, mCurrentTrack, LLSettingsDay::DEFAULT_FRAME_SLOP_FACTOR)).second)
    {
        return false;
    }
    return mFramesSlider->canAddSliders();
}

void LLFloaterEditExtDayCycle::doImportFromDisk()
{   // Load a a legacy Windlight XML from disk.
    LLFilePickerReplyThread::startPicker(boost::bind(&LLFloaterEditExtDayCycle::loadSettingFromFile, this, _1), LLFilePicker::FFLOAD_XML, false);
}

void LLFloaterEditExtDayCycle::loadSettingFromFile(const std::vector<std::string>& filenames)
{
    LLSD messages;
    if (filenames.size() < 1) return;
    std::string filename = filenames[0];
    LL_DEBUGS("ENVDAYEDIT") << "Selected file: " << filename << LL_ENDL;
    LLSettingsDay::ptr_t legacyday = LLEnvironment::createDayCycleFromLegacyPreset(filename, messages);

    if (!legacyday)
    {
        LLNotificationsUtil::add("WLImportFail", messages);
        return;
    }

    loadInventoryItem(LLUUID::null);

    mCurrentTrack = 1;
    setDirtyFlag();
    setEditDayCycle(legacyday);
}

void LLFloaterEditExtDayCycle::startPlay()
{
    doCloseInventoryFloater();
    doCloseTrackFloater();

    mIsPlaying = true;
    mFramesSlider->resetCurSlider();
    mPlayTimer.reset();
    mPlayTimer.start();
    gIdleCallbacks.addFunction(onIdlePlay, this);
    mPlayStartFrame = mTimeSlider->getCurSliderValue();

    getChild<LLView>("play_layout", true)->setVisible(false);
    getChild<LLView>("pause_layout", true)->setVisible(true);
}

void LLFloaterEditExtDayCycle::stopPlay()
{
    if (!mIsPlaying)
        return;

    mIsPlaying = false;
    gIdleCallbacks.deleteFunction(onIdlePlay, this);
    mPlayTimer.stop();
    F32 frame = mTimeSlider->getCurSliderValue();
    selectFrame(frame, LLSettingsDay::DEFAULT_FRAME_SLOP_FACTOR);

    getChild<LLView>("play_layout", true)->setVisible(true);
    getChild<LLView>("pause_layout", true)->setVisible(false);
}

//static
void LLFloaterEditExtDayCycle::onIdlePlay(void* user_data)
{
    if (!gDisconnected)
    {
        LLFloaterEditExtDayCycle* self = (LLFloaterEditExtDayCycle*)user_data;

        if (self->mSkyBlender == nullptr || self->mWaterBlender == nullptr)
        {
            self->stopPlay();
        }
        else
        {

            F32 prcnt_played = self->mPlayTimer.getElapsedTimeF32() / DAY_CYCLE_PLAY_TIME_SECONDS;
            F32 new_frame = fmod(self->mPlayStartFrame + prcnt_played, 1.f);

            self->mTimeSlider->setCurSliderValue(new_frame); // will do the rounding
            self->mSkyBlender->setPosition(new_frame);
            self->mWaterBlender->setPosition(new_frame);
            self->synchronizeTabs();
            self->updateTimeAndLabel();
            self->updateButtons();
        }
    }
}


void LLFloaterEditExtDayCycle::clearDirtyFlag()
{
    mIsDirty = false;

    LLTabContainer* tab_container = mSkyTabLayoutContainer->getChild<LLTabContainer>("sky_tabs");
    S32 tab_count = tab_container->getTabCount();

    for (S32 idx = 0; idx < tab_count; ++idx)
    {
        LLSettingsEditPanel *panel = static_cast<LLSettingsEditPanel *>(tab_container->getPanelByIndex(idx));
        if (panel)
            panel->clearIsDirty();
    }

    tab_container = mWaterTabLayoutContainer->getChild<LLTabContainer>("water_tabs");
    tab_count = tab_container->getTabCount();

    for (S32 idx = 0; idx < tab_count; ++idx)
    {
        LLSettingsEditPanel *panel = static_cast<LLSettingsEditPanel *>(tab_container->getPanelByIndex(idx));
        if (panel)
            panel->clearIsDirty();
    }

}

void LLFloaterEditExtDayCycle::doOpenTrackFloater(const LLSD &args)
{
    LLFloaterTrackPicker *picker = static_cast<LLFloaterTrackPicker *>(mTrackFloater.get());

    // Show the dialog
    if (!picker)
    {
        picker = new LLFloaterTrackPicker(this);

        mTrackFloater = picker->getHandle();

        picker->setCommitCallback([this](LLUICtrl *, const LLSD &data){ onPickerCommitTrackId(data.asInteger()); });
    }

    picker->showPicker(args);
}

void LLFloaterEditExtDayCycle::doCloseTrackFloater(bool quitting)
{
    LLFloater* floaterp = mTrackFloater.get();

    if (floaterp)
    {
        floaterp->closeFloater(quitting);
    }
}

LLFloaterSettingsPicker * LLFloaterEditExtDayCycle::getSettingsPicker()
{
    LLFloaterSettingsPicker *picker = static_cast<LLFloaterSettingsPicker *>(mInventoryFloater.get());

    // Show the dialog
    if (!picker)
    {
        picker = new LLFloaterSettingsPicker(this,
            LLUUID::null);

        mInventoryFloater = picker->getHandle();

        picker->setCommitCallback([this](LLUICtrl *, const LLSD &data){ onPickerCommitSetting(data["ItemId"].asUUID(), data["Track"].asInteger()); });
    }
    return picker;
}

void LLFloaterEditExtDayCycle::onPickerCommitTrackId(U32 track_id)
{
    cloneTrack(track_id, mCurrentTrack);
}

void LLFloaterEditExtDayCycle::doOpenInventoryFloater(LLSettingsType::type_e type, LLUUID curritem)
{
    LLFloaterSettingsPicker *picker = getSettingsPicker();
    picker->setSettingsFilter(type);
    picker->setSettingsItemId(curritem);
    if (type == LLSettingsType::ST_DAYCYCLE)
    {
        picker->setTrackMode((mCurrentTrack == LLSettingsDay::TRACK_WATER) ? LLFloaterSettingsPicker::TRACK_WATER : LLFloaterSettingsPicker::TRACK_SKY);
    }
    else
    {
        picker->setTrackMode(LLFloaterSettingsPicker::TRACK_NONE);
    }
    picker->openFloater();
    picker->setFocus(true);
}

void LLFloaterEditExtDayCycle::onPickerCommitSetting(LLUUID item_id, S32 track)
{
    LLSettingsBase::TrackPosition frame(mTimeSlider->getCurSliderValue());
    LLViewerInventoryItem *itemp = gInventory.getItem(item_id);
    if (itemp)
    {
        LLSettingsVOBase::getSettingsAsset(itemp->getAssetUUID(),
            [this, track, frame, item_id](LLUUID asset_id, LLSettingsBase::ptr_t settings, S32 status, LLExtStat) { onAssetLoadedForInsertion(item_id, asset_id, settings, status, track, mCurrentTrack, frame); });
    }
}

void LLFloaterEditExtDayCycle::showHDRNotification(const LLSettingsDay::ptr_t &pday)
{
    for (U32 i = LLSettingsDay::TRACK_GROUND_LEVEL; i <= LLSettingsDay::TRACK_MAX; i++)
    {
        LLSettingsDay::CycleTrack_t &day_track = pday->getCycleTrack(i);

        LLSettingsDay::CycleTrack_t::iterator iter = day_track.begin();
        LLSettingsDay::CycleTrack_t::iterator end = day_track.end();

        while (iter != end)
        {
            LLSettingsSky::ptr_t sky = std::static_pointer_cast<LLSettingsSky>(iter->second);
            if (sky
                && sky->canAutoAdjust()
                && sky->getReflectionProbeAmbiance(true) != 0.f)
            {
                LLNotificationsUtil::add("AutoAdjustHDRSky");
                return;
            }
            iter++;
        }
    }
}

void LLFloaterEditExtDayCycle::onAssetLoadedForInsertion(LLUUID item_id, LLUUID asset_id, LLSettingsBase::ptr_t settings, S32 status, S32 source_track, S32 dest_track, LLSettingsBase::TrackPosition frame)
{
    std::function<void()> cb = [this, settings, frame, source_track, dest_track]()
    {
        if (settings->getSettingsType() == "daycycle")
        {
            // Load full track
            LLSettingsDay::ptr_t pday = std::dynamic_pointer_cast<LLSettingsDay>(settings);
            if (dest_track == LLSettingsDay::TRACK_WATER)
            {
                cloneTrack(pday, LLSettingsDay::TRACK_WATER, LLSettingsDay::TRACK_WATER);
            }
            else
            {
                cloneTrack(pday, source_track, dest_track);
            }
        }
        else
        {
            if (!mFramesSlider->canAddSliders())
            {
                LL_WARNS("ENVDAYEDIT") << "Attempt to add new frame when slider is full." << LL_ENDL;
                return;
            }

            // load or replace single frame
            LLSettingsDay::CycleTrack_t::value_type nearest = mEditDay->getSettingsNearKeyframe(frame, dest_track, LLSettingsDay::DEFAULT_FRAME_SLOP_FACTOR);
            if (nearest.first != LLSettingsDay::INVALID_TRACKPOS)
            {   // There is already a frame near the target location. Remove it so we can put the new one in its place.
                mEditDay->removeTrackKeyframe(dest_track, nearest.first);
                removeSliderFrame(nearest.first);
            }

            // Don't forget to clone (we might reuse/load it couple times)
            if (settings->getSettingsType() == "sky")
            {
                // Load sky to frame
                if (dest_track != LLSettingsDay::TRACK_WATER)
                {
                    mEditDay->setSettingsAtKeyframe(settings->buildDerivedClone(), frame, dest_track);
                    addSliderFrame(frame, settings, false);
                }
                else
                {
                    LL_WARNS("ENVDAYEDIT") << "Trying to load day settings as sky" << LL_ENDL;
                }
            }
            else if (settings->getSettingsType() == "water")
            {
                // Load water to frame
                if (dest_track == LLSettingsDay::TRACK_WATER)
                {
                    mEditDay->setSettingsAtKeyframe(settings->buildDerivedClone(), frame, dest_track);
                    addSliderFrame(frame, settings, false);
                }
                else
                {
                    LL_WARNS("ENVDAYEDIT") << "Trying to load water settings as sky" << LL_ENDL;
                }
            }
        }
        reblendSettings();
        synchronizeTabs();
    };

    if (!settings || status)
    {
        LL_WARNS("ENVDAYEDIT") << "Could not load asset " << asset_id << " into frame. status=" << status << LL_ENDL;
        return;
    }

    if (!mEditDay)
    {
        // day got reset while we were waiting for response
        return;
    }

    LLInventoryItem *inv_item = gInventory.getItem(item_id);

    if (inv_item
        && (!inv_item->getPermissions().allowOperationBy(PERM_TRANSFER, gAgent.getID())
            || !inv_item->getPermissions().allowOperationBy(PERM_COPY, gAgent.getID())))
    {
        // Need to check if item is already no-transfer, otherwise make it no-transfer
        bool no_transfer = false;
        if (mInventoryItem)
        {
            no_transfer = !mInventoryItem->getPermissions().allowOperationBy(PERM_TRANSFER, gAgent.getID());
        }
        else
        {
            no_transfer = mEditDay->getFlag(LLSettingsBase::FLAG_NOTRANS);
        }

        if (!no_transfer)
        {
            LLSD args;

            // create and show confirmation textbox
            LLNotificationsUtil::add("SettingsMakeNoTrans", args, LLSD(),
                [this, cb](const LLSD&notif, const LLSD&resp)
            {
                S32 opt = LLNotificationsUtil::getSelectedOption(notif, resp);
                if (opt == 0)
                {
                    mCanTrans = false;
                    mEditDay->setFlag(LLSettingsBase::FLAG_NOTRANS);
                    cb();
                }
            });
            return;
        }
    }

    cb();
}<|MERGE_RESOLUTION|>--- conflicted
+++ resolved
@@ -264,11 +264,7 @@
             panel->setOnDirtyFlagChanged([this](LLPanel *, bool val) { onPanelDirtyFlagChanged(val); });
     }
 
-<<<<<<< HEAD
-	return true;
-=======
-    return TRUE;
->>>>>>> e7eced3c
+    return true;
 }
 
 void LLFloaterEditExtDayCycle::onOpen(const LLSD& key)
