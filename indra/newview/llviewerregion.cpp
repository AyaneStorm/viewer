/** 
 * @file llviewerregion.cpp
 * @brief Implementation of the LLViewerRegion class.
 *
 * $LicenseInfo:firstyear=2000&license=viewerlgpl$
 * Second Life Viewer Source Code
 * Copyright (C) 2010-2013, Linden Research, Inc.
 * 
 * This library is free software; you can redistribute it and/or
 * modify it under the terms of the GNU Lesser General Public
 * License as published by the Free Software Foundation;
 * version 2.1 of the License only.
 * 
 * This library is distributed in the hope that it will be useful,
 * but WITHOUT ANY WARRANTY; without even the implied warranty of
 * MERCHANTABILITY or FITNESS FOR A PARTICULAR PURPOSE.  See the GNU
 * Lesser General Public License for more details.
 * 
 * You should have received a copy of the GNU Lesser General Public
 * License along with this library; if not, write to the Free Software
 * Foundation, Inc., 51 Franklin Street, Fifth Floor, Boston, MA  02110-1301  USA
 * 
 * Linden Research, Inc., 945 Battery Street, San Francisco, CA  94111  USA
 * $/LicenseInfo$
 */

#include "llviewerprecompiledheaders.h"

#include "llviewerregion.h"

// linden libraries
#include "indra_constants.h"
#include "llaisapi.h"
#include "llavatarnamecache.h"		// name lookup cap url
#include "llfloaterreg.h"
#include "llmath.h"
#include "llregionflags.h"
#include "llregionhandle.h"
#include "llsurface.h"
#include "message.h"
//#include "vmath.h"
#include "v3math.h"
#include "v4math.h"

#include "llagent.h"
#include "llagentcamera.h"
#include "llappviewer.h"
#include "llavatarrenderinfoaccountant.h"
#include "llcallingcard.h"
#include "llcommandhandler.h"
#include "lldir.h"
#include "lleventpoll.h"
#include "llfloatergodtools.h"
#include "llfloaterreporter.h"
#include "llfloaterregioninfo.h"
#include "llhttpnode.h"
#include "llregioninfomodel.h"
#include "llsdutil.h"
#include "llstartup.h"
#include "lltrans.h"
#include "llurldispatcher.h"
#include "llviewerobjectlist.h"
#include "llviewerparceloverlay.h"
#include "llviewerstatsrecorder.h"
#include "llvlmanager.h"
#include "llvlcomposition.h"
#include "llvoavatarself.h"
#include "llvocache.h"
#include "llworld.h"
#include "llspatialpartition.h"
#include "stringize.h"
#include "llviewercontrol.h"
#include "llsdserialize.h"
#include "llfloaterperms.h"
#include "llvieweroctree.h"
#include "llviewerdisplay.h"
#include "llviewerwindow.h"
#include "llprogressview.h"
#include "llcoros.h"
#include "lleventcoro.h"
#include "llcorehttputil.h"
#include "llcallstack.h"
#include "llsettingsdaycycle.h"

#ifdef LL_WINDOWS
	#pragma warning(disable:4355)
#endif

// When we receive a base grant of capabilities that has a different number of 
// capabilities than the original base grant received for the region, print 
// out the two lists of capabilities for analysis.
//#define DEBUG_CAPS_GRANTS

// The server only keeps our pending agent info for 60 seconds.
// We want to allow for seed cap retry, but its not useful after that 60 seconds.
// Give it 3 chances, each at 18 seconds to give ourselves a few seconds to connect anyways if we give up.
const S32 MAX_SEED_CAP_ATTEMPTS_BEFORE_LOGIN = 3;
// Even though we gave up on login, keep trying for caps after we are logged in:
const S32 MAX_CAP_REQUEST_ATTEMPTS = 30;
const U32 DEFAULT_MAX_REGION_WIDE_PRIM_COUNT = 15000;

BOOL LLViewerRegion::sVOCacheCullingEnabled = FALSE;
S32  LLViewerRegion::sLastCameraUpdated = 0;
S32  LLViewerRegion::sNewObjectCreationThrottle = -1;
LLViewerRegion::vocache_entry_map_t LLViewerRegion::sRegionCacheCleanup;

typedef std::map<std::string, std::string> CapabilityMap;

static void log_capabilities(const CapabilityMap &capmap);

namespace
{

void newRegionEntry(LLViewerRegion& region)
{
    LL_INFOS("LLViewerRegion") << "Entering region [" << region.getName() << "]" << LL_ENDL;
    gDebugInfo["CurrentRegion"] = region.getName();
    LLAppViewer::instance()->writeDebugInfo();
}

} // anonymous namespace

// support for secondlife:///app/region/{REGION} SLapps
// N.B. this is defined to work exactly like the classic secondlife://{REGION}
// However, the later syntax cannot support spaces in the region name because
// spaces (and %20 chars) are illegal in the hostname of an http URL. Some
// browsers let you get away with this, but some do not (such as Qt's Webkit).
// Hence we introduced the newer secondlife:///app/region alternative.
class LLRegionHandler : public LLCommandHandler
{
public:
    // requests will be throttled from a non-trusted browser
    LLRegionHandler() : LLCommandHandler("region", UNTRUSTED_THROTTLE) {}
       
    bool handle(const LLSD& params, const LLSD& query_map, LLMediaCtrl* web)
    {
        // make sure that we at least have a region name
        int num_params = params.size();
        if (num_params < 1)
        {
            return false;
        }
           
        // build a secondlife://{PLACE} SLurl from this SLapp
        std::string url = "secondlife://";
        for (int i = 0; i < num_params; i++)
        {
            if (i > 0)
            {
                url += "/";
            }
            url += params[i].asString();
        }
           
        // Process the SLapp as if it was a secondlife://{PLACE} SLurl
        LLURLDispatcher::dispatch(url, "clicked", web, true);
        return true;
    }
       
};
LLRegionHandler gRegionHandler;


class LLViewerRegionImpl 
{
public:
	LLViewerRegionImpl(LLViewerRegion * region, LLHost const & host):   
        mHost(host),
        mCompositionp(NULL),
        mEventPoll(NULL),
        mSeedCapMaxAttempts(MAX_CAP_REQUEST_ATTEMPTS),
        mSeedCapMaxAttemptsBeforeLogin(MAX_SEED_CAP_ATTEMPTS_BEFORE_LOGIN),
        mSeedCapAttempts(0),
        mHttpResponderID(0),
        mLastCameraUpdate(0),
        mLastCameraOrigin(),
        mVOCachePartition(NULL),
        mLandp(NULL)
	{}

	void buildCapabilityNames(LLSD& capabilityNames);

	// The surfaces and other layers
	LLSurface*	mLandp;

	// Region geometry data
	LLVector3d	mOriginGlobal;	// Location of southwest corner of region (meters)
	LLVector3d	mCenterGlobal;	// Location of center in world space (meters)
	LLHost		mHost;

	// The unique ID for this region.
	LLUUID mRegionID;

	// region/estate owner - usually null.
	LLUUID mOwnerID;

	// Network statistics for the region's circuit...
	LLTimer mLastNetUpdate;

	// Misc
	LLVLComposition *mCompositionp;		// Composition layer for the surface

	LLVOCacheEntry::vocache_entry_map_t	  mCacheMap; //all cached entries
	LLVOCacheEntry::vocache_entry_set_t   mActiveSet; //all active entries;
	LLVOCacheEntry::vocache_entry_set_t   mWaitingSet; //entries waiting for LLDrawable to be generated.	
	std::set< LLPointer<LLViewerOctreeGroup> >      mVisibleGroups; //visible groupa
	LLVOCachePartition*                   mVOCachePartition;
	LLVOCacheEntry::vocache_entry_set_t   mVisibleEntries; //must-be-created visible entries wait for objects creation.	
	LLVOCacheEntry::vocache_entry_priority_list_t mWaitingList; //transient list storing sorted visible entries waiting for object creation.
	std::set<U32>                          mNonCacheableCreatedList; //list of local ids of all non-cacheable objects

	// time?
	// LRU info?

	// Cache ID is unique per-region, across renames, moving locations,
	// etc.
	LLUUID mCacheID;

	CapabilityMap mCapabilities;
	CapabilityMap mSecondCapabilitiesTracker; 

	LLEventPoll* mEventPoll;

	S32 mSeedCapMaxAttempts;
	S32 mSeedCapMaxAttemptsBeforeLogin;
	S32 mSeedCapAttempts;

	S32 mHttpResponderID;

	//spatial partitions for objects in this region
	std::vector<LLViewerOctreePartition*> mObjectPartition;

	LLVector3   mLastCameraOrigin;
	U32         mLastCameraUpdate;

    void        requestBaseCapabilitiesCoro(U64 regionHandle);
    void        requestBaseCapabilitiesCompleteCoro(U64 regionHandle);
    void        requestSimulatorFeatureCoro(std::string url, U64 regionHandle);
};

void LLViewerRegionImpl::requestBaseCapabilitiesCoro(U64 regionHandle)
{
    LLCore::HttpRequest::policy_t httpPolicy(LLCore::HttpRequest::DEFAULT_POLICY_ID);
    LLCoreHttpUtil::HttpCoroutineAdapter::ptr_t 
        httpAdapter(new LLCoreHttpUtil::HttpCoroutineAdapter("BaseCapabilitiesRequest", httpPolicy));
    LLCore::HttpRequest::ptr_t httpRequest(new LLCore::HttpRequest);

    LLSD result;
    LLViewerRegion *regionp = NULL;

    // This loop is used for retrying a capabilities request.
    do
    {
        regionp = LLWorld::getInstance()->getRegionFromHandle(regionHandle);
        if (!regionp) //region was removed
        {
            LL_WARNS("AppInit", "Capabilities") << "Attempting to get capabilities for region that no longer exists!" << LL_ENDL;
            return; // this error condition is not recoverable.
        }
        LL_DEBUGS("AppInit", "Capabilities") << "requesting seed caps for handle " << regionHandle 
                                             << " name " << regionp->getName() << LL_ENDL;

        std::string url = regionp->getCapability("Seed");
        if (url.empty())
        {
            LL_WARNS("AppInit", "Capabilities") << "Failed to get seed capabilities, and can not determine url!" << LL_ENDL;
            return; // this error condition is not recoverable.
        }

        // record that we just entered a new region
        newRegionEntry(*regionp);

        // After a few attempts, continue login.  But keep trying to get the caps:
        if (mSeedCapAttempts >= mSeedCapMaxAttemptsBeforeLogin &&
            STATE_SEED_GRANTED_WAIT == LLStartUp::getStartupState())
        {
            LLStartUp::setStartupState(STATE_SEED_CAP_GRANTED);
        }

        if (mSeedCapAttempts > mSeedCapMaxAttempts)
        {
            // *TODO: Give a user pop-up about this error?
            LL_WARNS("AppInit", "Capabilities") << "Failed to get seed capabilities from '" << url << "' after " << mSeedCapAttempts << " attempts.  Giving up!" << LL_ENDL;
            return;  // this error condition is not recoverable.
        }

        S32 id = ++mHttpResponderID;

        LLSD capabilityNames = LLSD::emptyArray();
        buildCapabilityNames(capabilityNames);

        LL_INFOS("AppInit", "Capabilities") << "Requesting seed from " << url 
                                            << " region name " << regionp->getName()
<<<<<<< HEAD
                                            << " region id " << regionp->getRegionID()
=======
                                            << " handle " << regionp->getHandle()
>>>>>>> 107af833
                                            << " (attempt #" << mSeedCapAttempts + 1 << ")" << LL_ENDL;
		LL_DEBUGS("AppInit", "Capabilities") << "Capabilities requested: " << capabilityNames << LL_ENDL;

        regionp = NULL;
        result = httpAdapter->postAndSuspend(httpRequest, url, capabilityNames);

        ++mSeedCapAttempts;

        if (LLApp::isExiting())
        {
            return;
        }

        regionp = LLWorld::getInstance()->getRegionFromHandle(regionHandle);
        if (!regionp) //region was removed
        {
            LL_WARNS("AppInit", "Capabilities") << "Received capabilities for region that no longer exists!" << LL_ENDL;
            return; // this error condition is not recoverable.
        }

        if (id != mHttpResponderID) // region is no longer referring to this request
        {
            LL_WARNS("AppInit", "Capabilities") << "Received results for a stale capabilities request!" << LL_ENDL;
            // setup for retry.
            continue;
        }

        if (!result.isMap() || result.has("error"))
        {
            LL_WARNS("AppInit", "Capabilities") << "Malformed response" << LL_ENDL;
            // setup for retry.
            continue;
        }

        LLSD httpResults = result["http_result"];
        LLCore::HttpStatus status = LLCoreHttpUtil::HttpCoroutineAdapter::getStatusFromLLSD(httpResults);
        if (!status)
        {
            LL_WARNS("AppInit", "Capabilities") << "HttpStatus error " << LL_ENDL;
            // setup for retry.
            continue;
        }

        // remove the http_result from the llsd
        result.erase("http_result");

        LLSD::map_const_iterator iter;
        for (iter = result.beginMap(); iter != result.endMap(); ++iter)
        {
            regionp->setCapability(iter->first, iter->second);

            LL_DEBUGS("AppInit", "Capabilities")
                << "Capability '" << iter->first << "' is '" << iter->second << "'" << LL_ENDL;
        }

#if 0
        log_capabilities(mCapabilities);
#endif

        LL_DEBUGS("AppInit", "Capabilities", "Teleport") << "received caps for handle " << regionHandle 
														 << " region name " << regionp->getName() << LL_ENDL;
        regionp->setCapabilitiesReceived(true);

        if (STATE_SEED_GRANTED_WAIT == LLStartUp::getStartupState())
        {
            LLStartUp::setStartupState(STATE_SEED_CAP_GRANTED);
        }

        break;
    } 
    while (true);

    if (regionp && regionp->isCapabilityAvailable("ServerReleaseNotes") &&
            regionp->getReleaseNotesRequested())
    {   // *HACK: we're waiting for the ServerReleaseNotes
        regionp->showReleaseNotes();
    }

}


void LLViewerRegionImpl::requestBaseCapabilitiesCompleteCoro(U64 regionHandle)
{
    LLCore::HttpRequest::policy_t httpPolicy(LLCore::HttpRequest::DEFAULT_POLICY_ID);
    LLCoreHttpUtil::HttpCoroutineAdapter::ptr_t
        httpAdapter(new LLCoreHttpUtil::HttpCoroutineAdapter("BaseCapabilitiesRequest", httpPolicy));
    LLCore::HttpRequest::ptr_t httpRequest(new LLCore::HttpRequest);

    LLSD result;
    LLViewerRegion *regionp = NULL;

    // This loop is used for retrying a capabilities request.
    do
    {
        regionp = LLWorld::getInstance()->getRegionFromHandle(regionHandle);
        if (!regionp) //region was removed
        {
            LL_WARNS("AppInit", "Capabilities") << "Attempting to get capabilities for region that no longer exists!" << LL_ENDL;
            break; // this error condition is not recoverable.
        }

        std::string url = regionp->getCapabilityDebug("Seed");
        if (url.empty())
        {
            LL_WARNS("AppInit", "Capabilities") << "Failed to get seed capabilities, and can not determine url!" << LL_ENDL;
            break; // this error condition is not recoverable.
        }

        // record that we just entered a new region
        newRegionEntry(*regionp);

        LLSD capabilityNames = LLSD::emptyArray();
        buildCapabilityNames(capabilityNames);

        LL_INFOS("AppInit", "Capabilities") << "Requesting second Seed from " << url << " for region " << regionp->getRegionID() << LL_ENDL;

        regionp = NULL;
        result = httpAdapter->postAndSuspend(httpRequest, url, capabilityNames);

        LLSD httpResults = result["http_result"];
        LLCore::HttpStatus status = LLCoreHttpUtil::HttpCoroutineAdapter::getStatusFromLLSD(httpResults);
        if (!status)
        {
            LL_WARNS("AppInit", "Capabilities") << "HttpStatus error " << LL_ENDL;
            break;  // no retry
        }

        if (LLApp::isExiting())
        {
            break;
        }

        regionp = LLWorld::getInstance()->getRegionFromHandle(regionHandle);
        if (!regionp) //region was removed
        {
            LL_WARNS("AppInit", "Capabilities") << "Received capabilities for region that no longer exists!" << LL_ENDL;
            break; // this error condition is not recoverable.
        }

        // remove the http_result from the llsd
        result.erase("http_result");

        LLSD::map_const_iterator iter;
        for (iter = result.beginMap(); iter != result.endMap(); ++iter)
        {
            regionp->setCapabilityDebug(iter->first, iter->second);
            //LL_INFOS()<<"BaseCapabilitiesCompleteTracker New Caps "<<iter->first<<" "<< iter->second<<LL_ENDL;
        }

#if 0
        log_capabilities(mCapabilities);
#endif

        if (mCapabilities.size() != mSecondCapabilitiesTracker.size())
        {
            LL_WARNS("AppInit", "Capabilities")
                << "Sim sent duplicate base caps that differ in size from what we initially received - most likely content. "
                << "mCapabilities == " << mCapabilities.size()
                << " mSecondCapabilitiesTracker == " << mSecondCapabilitiesTracker.size()
                << LL_ENDL;
#ifdef DEBUG_CAPS_GRANTS
            LL_WARNS("AppInit", "Capabilities")
                << "Initial Base capabilities: " << LL_ENDL;

            log_capabilities(mCapabilities);

            LL_WARNS("AppInit", "Capabilities")
                << "Latest base capabilities: " << LL_ENDL;

            log_capabilities(mSecondCapabilitiesTracker);

#endif

            if (mSecondCapabilitiesTracker.size() > mCapabilities.size())
            {
                // *HACK Since we were granted more base capabilities in this grant request than the initial, replace
                // the old with the new. This shouldn't happen i.e. we should always get the same capabilities from a
                // sim. The simulator fix from SH-3895 should prevent it from happening, at least in the case of the
                // inventory api capability grants.

                // Need to clear a std::map before copying into it because old keys take precedence.
                mCapabilities.clear();
                mCapabilities = mSecondCapabilitiesTracker;
            }
        }
        else
        {
            LL_DEBUGS("CrossingCaps") << "Sim sent multiple base cap grants with matching sizes." << LL_ENDL;
        }
        mSecondCapabilitiesTracker.clear();
    } 
    while (false);


}

void LLViewerRegionImpl::requestSimulatorFeatureCoro(std::string url, U64 regionHandle)
{
    LLCore::HttpRequest::policy_t httpPolicy(LLCore::HttpRequest::DEFAULT_POLICY_ID);
    LLCoreHttpUtil::HttpCoroutineAdapter::ptr_t
        httpAdapter(new LLCoreHttpUtil::HttpCoroutineAdapter("BaseCapabilitiesRequest", httpPolicy));
    LLCore::HttpRequest::ptr_t httpRequest(new LLCore::HttpRequest);

    LLViewerRegion *regionp = NULL;
    S32 attemptNumber = 0;
    // This loop is used for retrying a capabilities request.
    do
    {
        ++attemptNumber;

        if (attemptNumber > MAX_CAP_REQUEST_ATTEMPTS)
        {
            LL_WARNS("AppInit", "SimulatorFeatures") << "Retries count exceeded attempting to get Simulator feature from " 
                << url << LL_ENDL;
            break;
        }

        regionp = LLWorld::getInstance()->getRegionFromHandle(regionHandle);
        if (!regionp) //region was removed
        {
            LL_WARNS("AppInit", "SimulatorFeatures") << "Attempting to request Sim Feature for region that no longer exists!" << LL_ENDL;
            break; // this error condition is not recoverable.
        }

        regionp = NULL;
        LLSD result = httpAdapter->getAndSuspend(httpRequest, url);

        LLSD httpResults = result["http_result"];
        LLCore::HttpStatus status = LLCoreHttpUtil::HttpCoroutineAdapter::getStatusFromLLSD(httpResults);
        if (!status)
        {
            LL_WARNS("AppInit", "SimulatorFeatures") << "HttpStatus error retrying" << LL_ENDL;
            continue;  
        }

        if (LLApp::isExiting())
        {
            break;
        }

        // remove the http_result from the llsd
        result.erase("http_result");

        regionp = LLWorld::getInstance()->getRegionFromHandle(regionHandle);
        if (!regionp) //region was removed
        {
            LL_WARNS("AppInit", "SimulatorFeatures") << "Attempting to set Sim Feature for region that no longer exists!" << LL_ENDL;
            break; // this error condition is not recoverable.
        }

        regionp->setSimulatorFeatures(result);

        break;
    }
    while (true);

}

LLViewerRegion::LLViewerRegion(const U64 &handle,
							   const LLHost &host,
							   const U32 grids_per_region_edge, 
							   const U32 grids_per_patch_edge, 
							   const F32 region_width_meters)
:	mImpl(new LLViewerRegionImpl(this, host)),
	mHandle(handle),
	mTimeDilation(1.0f),
	mName(""),
	mZoning(""),
	mIsEstateManager(FALSE),
	mRegionFlags( REGION_FLAGS_DEFAULT ),
	mRegionProtocols( 0 ),
	mSimAccess( SIM_ACCESS_MIN ),
	mBillableFactor(1.0),
	mMaxTasks(DEFAULT_MAX_REGION_WIDE_PRIM_COUNT),
	mCentralBakeVersion(1),
	mClassID(0),
	mCPURatio(0),
	mColoName("unknown"),
	mProductSKU("unknown"),
	mProductName("unknown"),
	mViewerAssetUrl(""),
	mCacheLoaded(FALSE),
	mCacheDirty(FALSE),
	mReleaseNotesRequested(FALSE),
	mCapabilitiesReceived(false),
	mSimulatorFeaturesReceived(false),
	mBitsReceived(0.f),
	mPacketsReceived(0.f),
	mDead(FALSE),
	mLastVisitedEntry(NULL),
	mInvisibilityCheckHistory(-1),
	mPaused(FALSE),
	mRegionCacheHitCount(0),
	mRegionCacheMissCount(0)
{
	mWidth = region_width_meters;
	mImpl->mOriginGlobal = from_region_handle(handle); 
	updateRenderMatrix();

	mImpl->mLandp = new LLSurface('l', NULL);

	// Create the composition layer for the surface
	mImpl->mCompositionp =
		new LLVLComposition(mImpl->mLandp,
							grids_per_region_edge,
							region_width_meters / grids_per_region_edge);
	mImpl->mCompositionp->setSurface(mImpl->mLandp);

	// Create the surfaces
	mImpl->mLandp->setRegion(this);
	mImpl->mLandp->create(grids_per_region_edge,
					grids_per_patch_edge,
					mImpl->mOriginGlobal,
					mWidth);

	mParcelOverlay = new LLViewerParcelOverlay(this, region_width_meters);

	setOriginGlobal(from_region_handle(handle));
	calculateCenterGlobal();

	// Create the object lists
	initStats();

	//create object partitions
	//MUST MATCH declaration of eObjectPartitions
	mImpl->mObjectPartition.push_back(new LLHUDPartition(this));		//PARTITION_HUD
	mImpl->mObjectPartition.push_back(new LLTerrainPartition(this));	//PARTITION_TERRAIN
	mImpl->mObjectPartition.push_back(new LLVoidWaterPartition(this));	//PARTITION_VOIDWATER
	mImpl->mObjectPartition.push_back(new LLWaterPartition(this));		//PARTITION_WATER
	mImpl->mObjectPartition.push_back(new LLTreePartition(this));		//PARTITION_TREE
	mImpl->mObjectPartition.push_back(new LLParticlePartition(this));	//PARTITION_PARTICLE
	mImpl->mObjectPartition.push_back(new LLGrassPartition(this));		//PARTITION_GRASS
	mImpl->mObjectPartition.push_back(new LLVolumePartition(this));	//PARTITION_VOLUME
	mImpl->mObjectPartition.push_back(new LLBridgePartition(this));	//PARTITION_BRIDGE
	mImpl->mObjectPartition.push_back(new LLAvatarPartition(this));	//PARTITION_AVATAR
	mImpl->mObjectPartition.push_back(new LLControlAVPartition(this));	//PARTITION_CONTROL_AV
	mImpl->mObjectPartition.push_back(new LLHUDParticlePartition(this));//PARTITION_HUD_PARTICLE
	mImpl->mObjectPartition.push_back(new LLVOCachePartition(this)); //PARTITION_VO_CACHE
	mImpl->mObjectPartition.push_back(NULL);					//PARTITION_NONE
	mImpl->mVOCachePartition = getVOCachePartition();

	setCapabilitiesReceivedCallback(boost::bind(&LLAvatarRenderInfoAccountant::scanNewRegion, _1));
}


void LLViewerRegion::initStats()
{
	mImpl->mLastNetUpdate.reset();
	mPacketsIn = 0;
	mBitsIn = (U32Bits)0;
	mLastBitsIn = (U32Bits)0;
	mLastPacketsIn = 0;
	mPacketsOut = 0;
	mLastPacketsOut = 0;
	mPacketsLost = 0;
	mLastPacketsLost = 0;
	mPingDelay = (U32Seconds)0;
	mAlive = false;					// can become false if circuit disconnects
}

static LLTrace::BlockTimerStatHandle FTM_CLEANUP_REGION_OBJECTS("Cleanup Region Objects");
static LLTrace::BlockTimerStatHandle FTM_SAVE_REGION_CACHE("Save Region Cache");

LLViewerRegion::~LLViewerRegion() 
{
	mDead = TRUE;
	mImpl->mActiveSet.clear();
	mImpl->mVisibleEntries.clear();
	mImpl->mVisibleGroups.clear();
	mImpl->mWaitingSet.clear();

	gVLManager.cleanupData(this);
	// Can't do this on destruction, because the neighbor pointers might be invalid.
	// This should be reference counted...
	disconnectAllNeighbors();
	LLViewerPartSim::getInstance()->cleanupRegion(this);

    {
        LL_RECORD_BLOCK_TIME(FTM_CLEANUP_REGION_OBJECTS);
        gObjectList.killObjects(this);
    }

	delete mImpl->mCompositionp;
	delete mParcelOverlay;
	delete mImpl->mLandp;
	delete mImpl->mEventPoll;
#if 0
	LLHTTPSender::clearSender(mImpl->mHost);
#endif	
	std::for_each(mImpl->mObjectPartition.begin(), mImpl->mObjectPartition.end(), DeletePointer());

    {
        LL_RECORD_BLOCK_TIME(FTM_SAVE_REGION_CACHE);
        saveObjectCache();
    }

	delete mImpl;
	mImpl = NULL;
}

/*virtual*/ 
const LLHost&	LLViewerRegion::getHost() const				
{ 
	return mImpl->mHost; 
}

LLSurface & LLViewerRegion::getLand() const
{
	return *mImpl->mLandp;
}

const LLUUID& LLViewerRegion::getRegionID() const
{
	return mImpl->mRegionID;
}

void LLViewerRegion::setRegionID(const LLUUID& region_id)
{
	mImpl->mRegionID = region_id;
}

void LLViewerRegion::loadObjectCache()
{
	if (mCacheLoaded)
	{
		return;
	}

	// Presume success.  If it fails, we don't want to try again.
	mCacheLoaded = TRUE;

	if(LLVOCache::instanceExists())
	{
		LLVOCache::getInstance()->readFromCache(mHandle, mImpl->mCacheID, mImpl->mCacheMap) ;
		if (mImpl->mCacheMap.empty())
		{
			mCacheDirty = TRUE;
		}
	}
}


void LLViewerRegion::saveObjectCache()
{
	if (!mCacheLoaded)
	{
		return;
	}

	if (mImpl->mCacheMap.empty())
	{
		return;
	}

	if(LLVOCache::instanceExists())
	{
		const F32 start_time_threshold = 600.0f; //seconds
		bool removal_enabled = sVOCacheCullingEnabled && (mRegionTimer.getElapsedTimeF32() > start_time_threshold); //allow to remove invalid objects from object cache file.
		
		LLVOCache::getInstance()->writeToCache(mHandle, mImpl->mCacheID, mImpl->mCacheMap, mCacheDirty, removal_enabled) ;
		mCacheDirty = FALSE;
	}

	// Map of LLVOCacheEntry takes time to release, store map for cleanup on idle
	sRegionCacheCleanup.insert(mImpl->mCacheMap.begin(), mImpl->mCacheMap.end());
	mImpl->mCacheMap.clear();
}

void LLViewerRegion::sendMessage()
{
	gMessageSystem->sendMessage(mImpl->mHost);
}

void LLViewerRegion::sendReliableMessage()
{
	gMessageSystem->sendReliable(mImpl->mHost);
}

void LLViewerRegion::setWaterHeight(F32 water_level)
{
	mImpl->mLandp->setWaterHeight(water_level);
}

F32 LLViewerRegion::getWaterHeight() const
{
	return mImpl->mLandp->getWaterHeight();
}

BOOL LLViewerRegion::isVoiceEnabled() const
{
	return getRegionFlag(REGION_FLAGS_ALLOW_VOICE);
}

void LLViewerRegion::setRegionFlags(U64 flags)
{
	mRegionFlags = flags;
}


void LLViewerRegion::setOriginGlobal(const LLVector3d &origin_global) 
{ 
	mImpl->mOriginGlobal = origin_global; 
	updateRenderMatrix();
	mImpl->mLandp->setOriginGlobal(origin_global);
	mWind.setOriginGlobal(origin_global);
	calculateCenterGlobal();
}

void LLViewerRegion::updateRenderMatrix()
{
	mRenderMatrix.setTranslation(getOriginAgent());
}

void LLViewerRegion::setTimeDilation(F32 time_dilation)
{
	mTimeDilation = time_dilation;
}

const LLVector3d & LLViewerRegion::getOriginGlobal() const
{
	return mImpl->mOriginGlobal;
}

LLVector3 LLViewerRegion::getOriginAgent() const
{
	return gAgent.getPosAgentFromGlobal(mImpl->mOriginGlobal);
}

const LLVector3d & LLViewerRegion::getCenterGlobal() const
{
	return mImpl->mCenterGlobal;
}

LLVector3 LLViewerRegion::getCenterAgent() const
{
	return gAgent.getPosAgentFromGlobal(mImpl->mCenterGlobal);
}

void LLViewerRegion::setOwner(const LLUUID& owner_id)
{
	mImpl->mOwnerID = owner_id;
}

const LLUUID& LLViewerRegion::getOwner() const
{
	return mImpl->mOwnerID;
}

void LLViewerRegion::setRegionNameAndZone	(const std::string& name_zone)
{
	std::string::size_type pipe_pos = name_zone.find('|');
	S32 length   = name_zone.size();
	if (pipe_pos != std::string::npos)
	{
		mName   = name_zone.substr(0, pipe_pos);
		mZoning = name_zone.substr(pipe_pos+1, length-(pipe_pos+1));
	}
	else
	{
		mName   = name_zone;
		mZoning = "";
	}

	LLStringUtil::stripNonprintable(mName);
	LLStringUtil::stripNonprintable(mZoning);
}

BOOL LLViewerRegion::canManageEstate() const
{
	return gAgent.isGodlike()
		|| isEstateManager()
		|| gAgent.getID() == getOwner();
}

const std::string LLViewerRegion::getSimAccessString() const
{
	return accessToString(mSimAccess);
}

std::string LLViewerRegion::getLocalizedSimProductName() const
{
	std::string localized_spn;
	return LLTrans::findString(localized_spn, mProductName) ? localized_spn : mProductName;
}

// static
std::string LLViewerRegion::regionFlagsToString(U64 flags)
{
	std::string result;

	if (flags & REGION_FLAGS_SANDBOX)
	{
		result += "Sandbox";
	}

	if (flags & REGION_FLAGS_ALLOW_DAMAGE)
	{
		result += " Not Safe";
	}

	return result;
}

// static
std::string LLViewerRegion::accessToString(U8 sim_access)
{
	switch(sim_access)
	{
	case SIM_ACCESS_PG:
		return LLTrans::getString("SIM_ACCESS_PG");

	case SIM_ACCESS_MATURE:
		return LLTrans::getString("SIM_ACCESS_MATURE");

	case SIM_ACCESS_ADULT:
		return LLTrans::getString("SIM_ACCESS_ADULT");

	case SIM_ACCESS_DOWN:
		return LLTrans::getString("SIM_ACCESS_DOWN");

	case SIM_ACCESS_MIN:
	default:
		return LLTrans::getString("SIM_ACCESS_MIN");
	}
}

// static
std::string LLViewerRegion::getAccessIcon(U8 sim_access)
{
	switch(sim_access)
	{
	case SIM_ACCESS_MATURE:
		return "Parcel_M_Dark";

	case SIM_ACCESS_ADULT:
		return "Parcel_R_Light";

	case SIM_ACCESS_PG:
		return "Parcel_PG_Light";

	case SIM_ACCESS_MIN:
	default:
		return "";
	}
}

// static
std::string LLViewerRegion::accessToShortString(U8 sim_access)
{
	switch(sim_access)		/* Flawfinder: ignore */
	{
	case SIM_ACCESS_PG:
		return "PG";

	case SIM_ACCESS_MATURE:
		return "M";

	case SIM_ACCESS_ADULT:
		return "A";

	case SIM_ACCESS_MIN:
	default:
		return "U";
	}
}

// static
U8 LLViewerRegion::shortStringToAccess(const std::string &sim_access)
{
	U8 accessValue;

	if (LLStringUtil::compareStrings(sim_access, "PG") == 0)
	{
		accessValue = SIM_ACCESS_PG;
	}
	else if (LLStringUtil::compareStrings(sim_access, "M") == 0)
	{
		accessValue = SIM_ACCESS_MATURE;
	}
	else if (LLStringUtil::compareStrings(sim_access, "A") == 0)
	{
		accessValue = SIM_ACCESS_ADULT;
	}
	else
	{
		accessValue = SIM_ACCESS_MIN;
	}

	return accessValue;
}

// static
void LLViewerRegion::processRegionInfo(LLMessageSystem* msg, void**)
{
	// send it to 'observers'
	// *TODO: switch the floaters to using LLRegionInfoModel
	LL_INFOS() << "Processing region info" << LL_ENDL;
	LLRegionInfoModel::instance().update(msg);
	LLFloaterGodTools::processRegionInfo(msg);
	LLFloaterRegionInfo::processRegionInfo(msg);
}

void LLViewerRegion::setCacheID(const LLUUID& id)
{
	mImpl->mCacheID = id;
}

S32 LLViewerRegion::renderPropertyLines()
{
	if (mParcelOverlay)
	{
		return mParcelOverlay->renderPropertyLines();
	}
	else
	{
		return 0;
	}
}

// This gets called when the height field changes.
void LLViewerRegion::dirtyHeights()
{
	// Property lines need to be reconstructed when the land changes.
	if (mParcelOverlay)
	{
		mParcelOverlay->setDirty();
	}
}

//physically delete the cache entry
void LLViewerRegion::killCacheEntry(LLVOCacheEntry* entry, bool for_rendering)
{	
	if(!entry || !entry->isValid())
	{
		return;
	}

	if(for_rendering && !entry->isState(LLVOCacheEntry::ACTIVE))
	{
		addNewObject(entry); //force to add to rendering pipeline
	}

	//remove from active list and waiting list
	if(entry->isState(LLVOCacheEntry::ACTIVE))
	{
		mImpl->mActiveSet.erase(entry);
	}
	else
	{
		if(entry->isState(LLVOCacheEntry::WAITING))
		{
			mImpl->mWaitingSet.erase(entry);
		}
		
		//remove from mVOCachePartition
		removeFromVOCacheTree(entry);
	}

	//remove from the forced visible list
	mImpl->mVisibleEntries.erase(entry);

	//disconnect from parent if it is a child
	if(entry->getParentID() > 0)
	{
		LLVOCacheEntry* parent = getCacheEntry(entry->getParentID());
		if(parent)
		{
			parent->removeChild(entry);
		}
	}
	else if(entry->getNumOfChildren() > 0)//remove children from cache if has any
	{
		LLVOCacheEntry* child = entry->getChild();
		while(child != NULL)
		{
			killCacheEntry(child, for_rendering);
			child = entry->getChild();
		}
	}

	//will remove it from the object cache, real deletion
	entry->setState(LLVOCacheEntry::INACTIVE);
	entry->removeOctreeEntry();
	entry->setValid(FALSE);
}

//physically delete the cache entry	
void LLViewerRegion::killCacheEntry(U32 local_id) 
{
	killCacheEntry(getCacheEntry(local_id));
}

U32 LLViewerRegion::getNumOfActiveCachedObjects() const
{
	return  mImpl->mActiveSet.size();
}

void LLViewerRegion::addActiveCacheEntry(LLVOCacheEntry* entry)
{
	if(!entry || mDead)
	{
		return;
	}
	if(entry->isState(LLVOCacheEntry::ACTIVE))
	{
		return; //already inserted.
	}

	if(entry->isState(LLVOCacheEntry::WAITING))
	{
		mImpl->mWaitingSet.erase(entry);
	}

	entry->setState(LLVOCacheEntry::ACTIVE);
	entry->setVisible();

	llassert(entry->getEntry()->hasDrawable());
	mImpl->mActiveSet.insert(entry);
}

void LLViewerRegion::removeActiveCacheEntry(LLVOCacheEntry* entry, LLDrawable* drawablep)
{
	if(mDead || !entry || !entry->isValid())
	{
		return;
	}
	if(!entry->isState(LLVOCacheEntry::ACTIVE))
	{
		return; //not an active entry.
	}

	//shift to the local regional space from agent space
	if(drawablep != NULL && drawablep->getVObj().notNull())
	{
		const LLVector3& pos = drawablep->getVObj()->getPositionRegion();
		LLVector4a shift;
		shift.load3(pos.mV);
		shift.sub(entry->getPositionGroup());
		entry->shift(shift);
	}

	if(entry->getParentID() > 0) //is a child
	{
		LLVOCacheEntry* parent = getCacheEntry(entry->getParentID());
		if(parent)
		{
			parent->addChild(entry);
		}
		else //parent not in cache.
		{
			//this happens only when parent is not cacheable.
			mOrphanMap[entry->getParentID()].push_back(entry->getLocalID());
		}
	}
	else //insert to vo cache tree.
	{		
		entry->updateParentBoundingInfo();
		entry->saveBoundingSphere();
		addToVOCacheTree(entry);
	}

	mImpl->mVisibleEntries.erase(entry);
	mImpl->mActiveSet.erase(entry);
	mImpl->mWaitingSet.erase(entry);
	entry->setState(LLVOCacheEntry::INACTIVE);
}

bool LLViewerRegion::addVisibleGroup(LLViewerOctreeGroup* group)
{
	if(mDead || group->isEmpty())
	{
		return false;
	}
	
	mImpl->mVisibleGroups.insert(group);

	return true;
}

U32 LLViewerRegion::getNumOfVisibleGroups() const
{
	return mImpl ? mImpl->mVisibleGroups.size() : 0;
}

void LLViewerRegion::addToVOCacheTree(LLVOCacheEntry* entry)
{
	if(!sVOCacheCullingEnabled)
	{
		return;
	}

	if(mDead || !entry || !entry->getEntry() || !entry->isValid())
	{
		return;
	}
	if(entry->getParentID() > 0)
	{
		return; //no child prim in cache octree.
	}

	if(entry->hasState(LLVOCacheEntry::IN_VO_TREE))
	{
		return; //already in the tree.
	}	

	llassert_always(!entry->getGroup()); //not in octree.
	llassert(!entry->getEntry()->hasDrawable()); //not have drawables

	if(mImpl->mVOCachePartition->addEntry(entry->getEntry()))
	{
		entry->setState(LLVOCacheEntry::IN_VO_TREE);
	}
}

void LLViewerRegion::removeFromVOCacheTree(LLVOCacheEntry* entry)
{
	if(mDead || !entry || !entry->getEntry())
	{
		return;
	}
	
	if(!entry->hasState(LLVOCacheEntry::IN_VO_TREE))
	{
		return; //not in the tree.
	}
	entry->clearState(LLVOCacheEntry::IN_VO_TREE);

	mImpl->mVOCachePartition->removeEntry(entry->getEntry());	
}

//add child objects as visible entries
void LLViewerRegion::addVisibleChildCacheEntry(LLVOCacheEntry* parent, LLVOCacheEntry* child)
{
	if(mDead)
	{
		return;
	}

	if(parent && (!parent->isValid() || !parent->isState(LLVOCacheEntry::ACTIVE)))
	{
		return; //parent must be valid and in rendering pipeline
	}

	if(child && (!child->getEntry() || !child->isValid() || !child->isState(LLVOCacheEntry::INACTIVE)))
	{
		return; //child must be valid and not in the rendering pipeline
	}

	if(child)
	{
		child->setState(LLVOCacheEntry::IN_QUEUE);
		mImpl->mVisibleEntries.insert(child);
	}	
	else if(parent && parent->getNumOfChildren() > 0) //add all children
	{
		child = parent->getChild();
		while(child != NULL)
		{
			addVisibleChildCacheEntry(NULL, child);
			child = parent->getChild();
		}
	}
}

void LLViewerRegion::updateVisibleEntries(F32 max_time)
{
	if(mDead)
	{
		return;
	}

	if(mImpl->mVisibleGroups.empty() && mImpl->mVisibleEntries.empty())
	{
		return;
	}

	if(!sNewObjectCreationThrottle)
	{
		return;
	}

	const F32 LARGE_SCENE_CONTRIBUTION = 1000.f; //a large number to force to load the object.
	const LLVector3 camera_origin = LLViewerCamera::getInstance()->getOrigin();
	const U32 cur_frame = LLViewerOctreeEntryData::getCurrentFrame();
	bool needs_update = ((cur_frame - mImpl->mLastCameraUpdate) > 5) && ((camera_origin - mImpl->mLastCameraOrigin).lengthSquared() > 10.f);	
	U32 last_update = mImpl->mLastCameraUpdate;
	LLVector4a local_origin;
	local_origin.load3((camera_origin - getOriginAgent()).mV);

	//process visible entries
	for(LLVOCacheEntry::vocache_entry_set_t::iterator iter = mImpl->mVisibleEntries.begin(); iter != mImpl->mVisibleEntries.end();)
	{
		LLVOCacheEntry* vo_entry = *iter;
		
		if(vo_entry->isValid() && vo_entry->getState() < LLVOCacheEntry::WAITING)
		{
			//set a large number to force to load this object.
			vo_entry->setSceneContribution(LARGE_SCENE_CONTRIBUTION);
			
			mImpl->mWaitingList.insert(vo_entry);
			++iter;
		}
		else
		{
			LLVOCacheEntry::vocache_entry_set_t::iterator next_iter = iter;
			++next_iter;
			mImpl->mVisibleEntries.erase(iter);
			iter = next_iter;
		}
	}

	//
	//process visible groups
	//
	//object projected area threshold
	F32 projection_threshold = LLVOCacheEntry::getSquaredPixelThreshold(mImpl->mVOCachePartition->isFrontCull());
	F32 dist_threshold = mImpl->mVOCachePartition->isFrontCull() ? gAgentCamera.mDrawDistance : LLVOCacheEntry::sRearFarRadius;
	
	std::set< LLPointer<LLViewerOctreeGroup> >::iterator group_iter = mImpl->mVisibleGroups.begin();
	for(; group_iter != mImpl->mVisibleGroups.end(); ++group_iter)
	{
		LLPointer<LLViewerOctreeGroup> group = *group_iter;
		if(group->getNumRefs() < 3 || //group to be deleted
			!group->getOctreeNode() || group->isEmpty()) //group empty
        {
			continue;
		}

		for (LLViewerOctreeGroup::element_iter i = group->getDataBegin(); i != group->getDataEnd(); ++i)
		{
			if((*i)->hasVOCacheEntry())
			{
				LLVOCacheEntry* vo_entry = (LLVOCacheEntry*)(*i)->getVOCacheEntry();

				if(vo_entry->getParentID() > 0) //is a child
				{
					//child visibility depends on its parent.
					continue;
				}
				if(!vo_entry->isValid())
				{
					continue; //skip invalid entry.
				}

				vo_entry->calcSceneContribution(local_origin, needs_update, last_update, dist_threshold);
				if(vo_entry->getSceneContribution() > projection_threshold)
				{
					mImpl->mWaitingList.insert(vo_entry);			
				}
			}
		}
	}

	if(needs_update)
	{
		mImpl->mLastCameraOrigin = camera_origin;
		mImpl->mLastCameraUpdate = cur_frame;
	}

	return;
}

void LLViewerRegion::createVisibleObjects(F32 max_time)
{
	if(mDead)
	{
		return;
	}
	if(mImpl->mWaitingList.empty())
	{
		mImpl->mVOCachePartition->setCullHistory(FALSE);
		return;
	}	
	
	S32 throttle = sNewObjectCreationThrottle;
	BOOL has_new_obj = FALSE;
	LLTimer update_timer;	
	for(LLVOCacheEntry::vocache_entry_priority_list_t::iterator iter = mImpl->mWaitingList.begin();
		iter != mImpl->mWaitingList.end(); ++iter)
	{
		LLVOCacheEntry* vo_entry = *iter;		

		if(vo_entry->getState() < LLVOCacheEntry::WAITING)
		{
			addNewObject(vo_entry);
			has_new_obj = TRUE;
			if(throttle > 0 && !(--throttle) && update_timer.getElapsedTimeF32() > max_time)
			{
				break;
			}
		}
	}	

	mImpl->mVOCachePartition->setCullHistory(has_new_obj);

	return;
}

void LLViewerRegion::clearCachedVisibleObjects()
{
	mImpl->mWaitingList.clear();
	mImpl->mVisibleGroups.clear();

	//reset all occluders
	mImpl->mVOCachePartition->resetOccluders();
	mPaused = TRUE;

	//clean visible entries
	for(LLVOCacheEntry::vocache_entry_set_t::iterator iter = mImpl->mVisibleEntries.begin(); iter != mImpl->mVisibleEntries.end();)
	{
		LLVOCacheEntry* entry = *iter;
		LLVOCacheEntry* parent = getCacheEntry(entry->getParentID());

		if(!entry->getParentID() || parent) //no child or parent is cache-able
		{
			if(parent) //has a cache-able parent
			{
				parent->addChild(entry);
			}

			LLVOCacheEntry::vocache_entry_set_t::iterator next_iter = iter;
			++next_iter;
			mImpl->mVisibleEntries.erase(iter);
			iter = next_iter;
		}
		else //parent is not cache-able, leave it.
		{
			++iter;
		}
	}

	//remove all visible entries.
	mLastVisitedEntry = NULL;
	std::vector<LLDrawable*> delete_list;
	for(LLVOCacheEntry::vocache_entry_set_t::iterator iter = mImpl->mActiveSet.begin();
		iter != mImpl->mActiveSet.end(); ++iter)
	{
		LLDrawable* drawablep = (LLDrawable*)(*iter)->getEntry()->getDrawable();
	
		if(drawablep && !drawablep->getParent())
		{
			delete_list.push_back(drawablep);
		}
	}

	if(!delete_list.empty())
	{
		for(S32 i = 0; i < delete_list.size(); i++)
		{
			gObjectList.killObject(delete_list[i]->getVObj());
		}
		delete_list.clear();
	}

	return;
}

//perform some necessary but very light updates.
//to replace the function idleUpdate(...) in case there is no enough time.
void LLViewerRegion::lightIdleUpdate()
{
	if(!sVOCacheCullingEnabled)
	{
		return;
	}
	if(mImpl->mCacheMap.empty())
	{
		return;
	}

	//reset all occluders
	mImpl->mVOCachePartition->resetOccluders();	
}

void LLViewerRegion::idleUpdate(F32 max_update_time)
{	
	LLTimer update_timer;
	F32 max_time;

	mLastUpdate = LLViewerOctreeEntryData::getCurrentFrame();

	mImpl->mLandp->idleUpdate(max_update_time);
	
	if (mParcelOverlay)
	{
		// Hopefully not a significant time sink...
		mParcelOverlay->idleUpdate();
	}

	if(!sVOCacheCullingEnabled)
	{
		return;
	}
	if(mImpl->mCacheMap.empty())
	{
		return;
	}	
	if(mPaused)
	{
		mPaused = FALSE; //unpause.
	}

	LLViewerCamera::eCameraID old_camera_id = LLViewerCamera::sCurCameraID;
	LLViewerCamera::sCurCameraID = LLViewerCamera::CAMERA_WORLD;

	//reset all occluders
	mImpl->mVOCachePartition->resetOccluders();	

	max_time = max_update_time - update_timer.getElapsedTimeF32();	

	//kill invisible objects
	killInvisibleObjects(max_time * 0.4f);	
	max_time = max_update_time - update_timer.getElapsedTimeF32();	

	updateVisibleEntries(max_time);
	max_time = max_update_time - update_timer.getElapsedTimeF32();	

	createVisibleObjects(max_time);

	mImpl->mWaitingList.clear();
	mImpl->mVisibleGroups.clear();

	LLViewerCamera::sCurCameraID = old_camera_id;
	return;
}

// static
void LLViewerRegion::idleCleanup(F32 max_update_time)
{
    LLTimer update_timer;
    while (!sRegionCacheCleanup.empty() && (max_update_time - update_timer.getElapsedTimeF32() > 0))
    {
        sRegionCacheCleanup.erase(sRegionCacheCleanup.begin());
    }
}

//update the throttling number for new object creation
void LLViewerRegion::calcNewObjectCreationThrottle()
{
	static LLCachedControl<S32> new_object_creation_throttle(gSavedSettings,"NewObjectCreationThrottle");
	static LLCachedControl<F32> throttle_delay_time(gSavedSettings,"NewObjectCreationThrottleDelayTime");
	static LLFrameTimer timer;

	//
	//sNewObjectCreationThrottle =
	//-2: throttle is disabled because either the screen is showing progress view, or immediate after the screen is not black
	//-1: throttle is disabled by the debug setting
	//0:  no new object creation is allowed
	//>0: valid throttling number
	//

	if(gViewerWindow->getProgressView()->getVisible() && throttle_delay_time > 0.f)
	{
		sNewObjectCreationThrottle = -2; //cancel the throttling
		timer.reset();
	}	
	else if(sNewObjectCreationThrottle < -1) //just recoved from the login/teleport screen
	{
		if(timer.getElapsedTimeF32() > throttle_delay_time) //wait for throttle_delay_time to reset the throttle
		{
			sNewObjectCreationThrottle = new_object_creation_throttle; //reset
			if(sNewObjectCreationThrottle < -1)
			{
				sNewObjectCreationThrottle = -1;
			}
		}
	}

	//update some LLVOCacheEntry debug setting factors.
	LLVOCacheEntry::updateDebugSettings();
}

BOOL LLViewerRegion::isViewerCameraStatic()
{
	return sLastCameraUpdated < LLViewerOctreeEntryData::getCurrentFrame();
}

void LLViewerRegion::killInvisibleObjects(F32 max_time)
{
	if(!sVOCacheCullingEnabled)
	{
		return;
	}
	if(mImpl->mActiveSet.empty())
	{
		return;
	}
	if(sNewObjectCreationThrottle < 0)
	{
		return;
	}

	LLTimer update_timer;
	LLVector4a camera_origin;
	camera_origin.load3(LLViewerCamera::getInstance()->getOrigin().mV);
	LLVector4a local_origin;
	local_origin.load3((LLViewerCamera::getInstance()->getOrigin() - getOriginAgent()).mV);
	F32 back_threshold = LLVOCacheEntry::sRearFarRadius;
	
	size_t max_update = 64; 
	if(!mInvisibilityCheckHistory && isViewerCameraStatic())
	{
		//history is clean, reduce number of checking
		max_update /= 2;
	}
	
	std::vector<LLDrawable*> delete_list;
	S32 update_counter = llmin(max_update, mImpl->mActiveSet.size());
	LLVOCacheEntry::vocache_entry_set_t::iterator iter = mImpl->mActiveSet.upper_bound(mLastVisitedEntry);		

	for(; update_counter > 0; --update_counter, ++iter)
	{	
		if(iter == mImpl->mActiveSet.end())
		{
			iter = mImpl->mActiveSet.begin();
		}
		if((*iter)->getParentID() > 0)
		{
			continue; //skip child objects, they are removed with their parent.
		}

		LLVOCacheEntry* vo_entry = *iter;
		if(!vo_entry->isAnyVisible(camera_origin, local_origin, back_threshold) && vo_entry->mLastCameraUpdated < sLastCameraUpdated)
		{
			killObject(vo_entry, delete_list);
		}

		if(max_time < update_timer.getElapsedTimeF32()) //time out
		{
			break;
		}
	}

	if(iter == mImpl->mActiveSet.end())
	{
		mLastVisitedEntry = NULL;
	}
	else
	{
		mLastVisitedEntry = *iter;
	}

	mInvisibilityCheckHistory <<= 1;
	if(!delete_list.empty())
	{
		mInvisibilityCheckHistory |= 1;
		S32 count = delete_list.size();
		for(S32 i = 0; i < count; i++)
		{
			gObjectList.killObject(delete_list[i]->getVObj());
		}
		delete_list.clear();
	}

	return;
}

void LLViewerRegion::killObject(LLVOCacheEntry* entry, std::vector<LLDrawable*>& delete_list)
{
	//kill the object.
	LLDrawable* drawablep = (LLDrawable*)entry->getEntry()->getDrawable();
	llassert(drawablep);
	llassert(drawablep->getRegion() == this);

	if(drawablep && !drawablep->getParent())
	{
		LLViewerObject* v_obj = drawablep->getVObj();
		if (v_obj->isSelected()
			|| (v_obj->flagAnimSource() && isAgentAvatarValid() && gAgentAvatarp->hasMotionFromSource(v_obj->getID())))
		{
			// do not remove objects user is interacting with
			((LLViewerOctreeEntryData*)drawablep)->setVisible();
			return;
		}
		LLViewerObject::const_child_list_t& child_list = v_obj->getChildren();
		for (LLViewerObject::child_list_t::const_iterator iter = child_list.begin();
			iter != child_list.end(); iter++)
		{
			LLViewerObject* child = *iter;
			if(child->mDrawable)
			{
				if( !child->mDrawable->getEntry()
					|| !child->mDrawable->getEntry()->hasVOCacheEntry()
					|| child->isSelected()
					|| (child->flagAnimSource() && isAgentAvatarValid() && gAgentAvatarp->hasMotionFromSource(child->getID())))
				{
					//do not remove parent if any of its children non-cacheable, animating or selected
					//especially for the case that an avatar sits on a cache-able object
					((LLViewerOctreeEntryData*)drawablep)->setVisible();
					return;
				}

				LLOcclusionCullingGroup* group = (LLOcclusionCullingGroup*)child->mDrawable->getGroup();
				if(group && group->isAnyRecentlyVisible())
				{
					//set the parent visible if any of its children visible.
					((LLViewerOctreeEntryData*)drawablep)->setVisible();
					return;
				}
			}
		}
		delete_list.push_back(drawablep);				
	}				
}

LLViewerObject* LLViewerRegion::addNewObject(LLVOCacheEntry* entry)
{
	if(!entry || !entry->getEntry())
	{
		if(entry)
		{
			mImpl->mVisibleEntries.erase(entry);
			entry->setState(LLVOCacheEntry::INACTIVE);
		}
		return NULL;
	}

	LLViewerObject* obj = NULL;
	if(!entry->getEntry()->hasDrawable()) //not added to the rendering pipeline yet
	{
		//add the object
		obj = gObjectList.processObjectUpdateFromCache(entry, this);
		if(obj)
		{
			if(!entry->isState(LLVOCacheEntry::ACTIVE))
			{
				mImpl->mWaitingSet.insert(entry);
				entry->setState(LLVOCacheEntry::WAITING);
			}
		}
	}
	else
	{
		LLViewerRegion* old_regionp = ((LLDrawable*)entry->getEntry()->getDrawable())->getRegion();
		if(old_regionp != this)
		{
			//this object exists in two regions at the same time;
			//this case can be safely ignored here because
			//server should soon send update message to remove one region for this object.

			LL_WARNS() << "Entry: " << entry->getLocalID() << " exists in two regions at the same time." << LL_ENDL;
			return NULL;
		}
		
		LL_WARNS() << "Entry: " << entry->getLocalID() << " in rendering pipeline but not set to be active." << LL_ENDL;

		//should not hit here any more, but does not hurt either, just put it back to active list
		addActiveCacheEntry(entry);
	}
	return obj;
}

//update object cache if the object receives a full-update or terse update
//update_type == EObjectUpdateType::OUT_TERSE_IMPROVED or EObjectUpdateType::OUT_FULL
LLViewerObject* LLViewerRegion::updateCacheEntry(U32 local_id, LLViewerObject* objectp, U32 update_type)
{
	if(objectp && update_type != (U32)OUT_TERSE_IMPROVED)
	{
		return objectp; //no need to access cache
	}

	LLVOCacheEntry* entry = getCacheEntry(local_id);
	if (!entry)
	{
		return objectp; //not in the cache, do nothing.
	}
	if(!objectp) //object not created
	{
		//create a new object from cache.
		objectp = addNewObject(entry);
	}

	//remove from cache if terse update
	if(update_type == (U32)OUT_TERSE_IMPROVED)
	{
		killCacheEntry(entry, true);
	}

	return objectp;
}

// As above, but forcibly do the update.
void LLViewerRegion::forceUpdate()
{
	mImpl->mLandp->idleUpdate(0.f);

	if (mParcelOverlay)
	{
		mParcelOverlay->idleUpdate(true);
	}
}

void LLViewerRegion::connectNeighbor(LLViewerRegion *neighborp, U32 direction)
{
	mImpl->mLandp->connectNeighbor(neighborp->mImpl->mLandp, direction);
}


void LLViewerRegion::disconnectAllNeighbors()
{
	mImpl->mLandp->disconnectAllNeighbors();
}

LLVLComposition * LLViewerRegion::getComposition() const
{
	return mImpl->mCompositionp;
}

F32 LLViewerRegion::getCompositionXY(const S32 x, const S32 y) const
{
	if (x >= 256)
	{
		if (y >= 256)
		{
			LLVector3d center = getCenterGlobal() + LLVector3d(256.f, 256.f, 0.f);
			LLViewerRegion *regionp = LLWorld::getInstance()->getRegionFromPosGlobal(center);
			if (regionp)
			{
				// OK, we need to do some hackery here - different simulators no longer use
				// the same composition values, necessarily.
				// If we're attempting to blend, then we want to make the fractional part of
				// this region match the fractional of the adjacent.  For now, just minimize
				// the delta.
				F32 our_comp = getComposition()->getValueScaled(255, 255);
				F32 adj_comp = regionp->getComposition()->getValueScaled(x - 256.f, y - 256.f);
				while (llabs(our_comp - adj_comp) >= 1.f)
				{
					if (our_comp > adj_comp)
					{
						adj_comp += 1.f;
					}
					else
					{
						adj_comp -= 1.f;
					}
				}
				return adj_comp;
			}
		}
		else
		{
			LLVector3d center = getCenterGlobal() + LLVector3d(256.f, 0, 0.f);
			LLViewerRegion *regionp = LLWorld::getInstance()->getRegionFromPosGlobal(center);
			if (regionp)
			{
				// OK, we need to do some hackery here - different simulators no longer use
				// the same composition values, necessarily.
				// If we're attempting to blend, then we want to make the fractional part of
				// this region match the fractional of the adjacent.  For now, just minimize
				// the delta.
				F32 our_comp = getComposition()->getValueScaled(255.f, (F32)y);
				F32 adj_comp = regionp->getComposition()->getValueScaled(x - 256.f, (F32)y);
				while (llabs(our_comp - adj_comp) >= 1.f)
				{
					if (our_comp > adj_comp)
					{
						adj_comp += 1.f;
					}
					else
					{
						adj_comp -= 1.f;
					}
				}
				return adj_comp;
			}
		}
	}
	else if (y >= 256)
	{
		LLVector3d center = getCenterGlobal() + LLVector3d(0.f, 256.f, 0.f);
		LLViewerRegion *regionp = LLWorld::getInstance()->getRegionFromPosGlobal(center);
		if (regionp)
		{
			// OK, we need to do some hackery here - different simulators no longer use
			// the same composition values, necessarily.
			// If we're attempting to blend, then we want to make the fractional part of
			// this region match the fractional of the adjacent.  For now, just minimize
			// the delta.
			F32 our_comp = getComposition()->getValueScaled((F32)x, 255.f);
			F32 adj_comp = regionp->getComposition()->getValueScaled((F32)x, y - 256.f);
			while (llabs(our_comp - adj_comp) >= 1.f)
			{
				if (our_comp > adj_comp)
				{
					adj_comp += 1.f;
				}
				else
				{
					adj_comp -= 1.f;
				}
			}
			return adj_comp;
		}
	}

	return getComposition()->getValueScaled((F32)x, (F32)y);
}

void LLViewerRegion::calculateCenterGlobal() 
{
	mImpl->mCenterGlobal = mImpl->mOriginGlobal;
	mImpl->mCenterGlobal.mdV[VX] += 0.5 * mWidth;
	mImpl->mCenterGlobal.mdV[VY] += 0.5 * mWidth;
	mImpl->mCenterGlobal.mdV[VZ] = 0.5 * mImpl->mLandp->getMinZ() + mImpl->mLandp->getMaxZ();
}

void LLViewerRegion::calculateCameraDistance()
{
	mCameraDistanceSquared = (F32)(gAgentCamera.getCameraPositionGlobal() - getCenterGlobal()).magVecSquared();
}

std::ostream& operator<<(std::ostream &s, const LLViewerRegion &region)
{
	s << "{ ";
	s << region.mImpl->mHost;
	s << " mOriginGlobal = " << region.getOriginGlobal()<< "\n";
    std::string name(region.getName()), zone(region.getZoning());
    if (! name.empty())
    {
        s << " mName         = " << name << '\n';
    }
    if (! zone.empty())
    {
        s << " mZoning       = " << zone << '\n';
    }
	s << "}";
	return s;
}


// ---------------- Protected Member Functions ----------------

void LLViewerRegion::updateNetStats()
{
	F32 dt = mImpl->mLastNetUpdate.getElapsedTimeAndResetF32();

	LLCircuitData *cdp = gMessageSystem->mCircuitInfo.findCircuit(mImpl->mHost);
	if (!cdp)
	{
		mAlive = false;
		return;
	}

	mAlive = true;
	mDeltaTime = dt;

	mLastPacketsIn =	mPacketsIn;
	mLastBitsIn =		mBitsIn;
	mLastPacketsOut =	mPacketsOut;
	mLastPacketsLost =	mPacketsLost;

	mPacketsIn =				cdp->getPacketsIn();
	mBitsIn =					8 * cdp->getBytesIn();
	mPacketsOut =				cdp->getPacketsOut();
	mPacketsLost =				cdp->getPacketsLost();
	mPingDelay =				cdp->getPingDelay();

	mBitsReceived += mBitsIn - mLastBitsIn;
	mPacketsReceived += mPacketsIn - mLastPacketsIn;
}


U32 LLViewerRegion::getPacketsLost() const
{
	LLCircuitData *cdp = gMessageSystem->mCircuitInfo.findCircuit(mImpl->mHost);
	if (!cdp)
	{
		LL_INFOS() << "LLViewerRegion::getPacketsLost couldn't find circuit for " << mImpl->mHost << LL_ENDL;
		return 0;
	}
	else
	{
		return cdp->getPacketsLost();
	}
}

S32 LLViewerRegion::getHttpResponderID() const
{
	return mImpl->mHttpResponderID;
}

BOOL LLViewerRegion::pointInRegionGlobal(const LLVector3d &point_global) const
{
	LLVector3 pos_region = getPosRegionFromGlobal(point_global);

	if (pos_region.mV[VX] < 0)
	{
		return FALSE;
	}
	if (pos_region.mV[VX] >= mWidth)
	{
		return FALSE;
	}
	if (pos_region.mV[VY] < 0)
	{
		return FALSE;
	}
	if (pos_region.mV[VY] >= mWidth)
	{
		return FALSE;
	}
	return TRUE;
}

LLVector3 LLViewerRegion::getPosRegionFromGlobal(const LLVector3d &point_global) const
{
	LLVector3 pos_region;
	pos_region.setVec(point_global - mImpl->mOriginGlobal);
	return pos_region;
}

LLVector3d LLViewerRegion::getPosGlobalFromRegion(const LLVector3 &pos_region) const
{
	LLVector3d pos_region_d;
	pos_region_d.setVec(pos_region);
	return pos_region_d + mImpl->mOriginGlobal;
}

LLVector3 LLViewerRegion::getPosAgentFromRegion(const LLVector3 &pos_region) const
{
	LLVector3d pos_global = getPosGlobalFromRegion(pos_region);

	return gAgent.getPosAgentFromGlobal(pos_global);
}

LLVector3 LLViewerRegion::getPosRegionFromAgent(const LLVector3 &pos_agent) const
{
	return pos_agent - getOriginAgent();
}

F32 LLViewerRegion::getLandHeightRegion(const LLVector3& region_pos)
{
	return mImpl->mLandp->resolveHeightRegion( region_pos );
}

bool LLViewerRegion::isAlive()
{
	return mAlive;
}

BOOL LLViewerRegion::isOwnedSelf(const LLVector3& pos)
{
	if (mParcelOverlay)
	{
		return mParcelOverlay->isOwnedSelf(pos);
	} else {
		return FALSE;
	}
}

// Owned by a group you belong to?  (officer or member)
BOOL LLViewerRegion::isOwnedGroup(const LLVector3& pos)
{
	if (mParcelOverlay)
	{
		return mParcelOverlay->isOwnedGroup(pos);
	} else {
		return FALSE;
	}
}

// the new TCP coarse location handler node
class CoarseLocationUpdate : public LLHTTPNode
{
public:
	virtual void post(
		ResponsePtr responder,
		const LLSD& context,
		const LLSD& input) const
	{
		LLHost host(input["sender"].asString());
		LLViewerRegion* region = LLWorld::getInstance()->getRegion(host);
		if( !region )
		{
			return;
		}

		S32 target_index = input["body"]["Index"][0]["Prey"].asInteger();
		S32 you_index    = input["body"]["Index"][0]["You" ].asInteger();

		std::vector<U32>* avatar_locs = &region->mMapAvatars;
		std::vector<LLUUID>* avatar_ids = &region->mMapAvatarIDs;
		avatar_locs->clear();
		avatar_ids->clear();

		//LL_INFOS() << "coarse locations agent[0] " << input["body"]["AgentData"][0]["AgentID"].asUUID() << LL_ENDL;
		//LL_INFOS() << "my agent id = " << gAgent.getID() << LL_ENDL;
		//LL_INFOS() << ll_pretty_print_sd(input) << LL_ENDL;

		LLSD 
			locs   = input["body"]["Location"],
			agents = input["body"]["AgentData"];
		LLSD::array_iterator 
			locs_it = locs.beginArray(), 
			agents_it = agents.beginArray();
		BOOL has_agent_data = input["body"].has("AgentData");

		for(int i=0; 
			locs_it != locs.endArray(); 
			i++, locs_it++)
		{
			U8 
				x = locs_it->get("X").asInteger(),
				y = locs_it->get("Y").asInteger(),
				z = locs_it->get("Z").asInteger();
			// treat the target specially for the map, and don't add you or the target
			if(i == target_index)
			{
				LLVector3d global_pos(region->getOriginGlobal());
				global_pos.mdV[VX] += (F64)x;
				global_pos.mdV[VY] += (F64)y;
				global_pos.mdV[VZ] += (F64)z * 4.0;
				LLAvatarTracker::instance().setTrackedCoarseLocation(global_pos);
			}
			else if( i != you_index)
			{
				U32 pos = 0x0;
				pos |= x;
				pos <<= 8;
				pos |= y;
				pos <<= 8;
				pos |= z;
				avatar_locs->push_back(pos);
				//LL_INFOS() << "next pos: " << x << "," << y << "," << z << ": " << pos << LL_ENDL;
				if(has_agent_data) // for backwards compatibility with old message format
				{
					LLUUID agent_id(agents_it->get("AgentID").asUUID());
					//LL_INFOS() << "next agent: " << agent_id.asString() << LL_ENDL;
					avatar_ids->push_back(agent_id);
				}
			}
			if (has_agent_data)
			{
				agents_it++;
			}
		}
	}
};

// build the coarse location HTTP node under the "/message" URL
LLHTTPRegistration<CoarseLocationUpdate>
   gHTTPRegistrationCoarseLocationUpdate(
	   "/message/CoarseLocationUpdate");


// the deprecated coarse location handler
void LLViewerRegion::updateCoarseLocations(LLMessageSystem* msg)
{
	//LL_INFOS() << "CoarseLocationUpdate" << LL_ENDL;
	mMapAvatars.clear();
	mMapAvatarIDs.clear(); // only matters in a rare case but it's good to be safe.

	U8 x_pos = 0;
	U8 y_pos = 0;
	U8 z_pos = 0;

	U32 pos = 0x0;

	S16 agent_index;
	S16 target_index;
	msg->getS16Fast(_PREHASH_Index, _PREHASH_You, agent_index);
	msg->getS16Fast(_PREHASH_Index, _PREHASH_Prey, target_index);

	BOOL has_agent_data = msg->has(_PREHASH_AgentData);
	S32 count = msg->getNumberOfBlocksFast(_PREHASH_Location);
	for(S32 i = 0; i < count; i++)
	{
		msg->getU8Fast(_PREHASH_Location, _PREHASH_X, x_pos, i);
		msg->getU8Fast(_PREHASH_Location, _PREHASH_Y, y_pos, i);
		msg->getU8Fast(_PREHASH_Location, _PREHASH_Z, z_pos, i);
		LLUUID agent_id = LLUUID::null;
		if(has_agent_data)
		{
			msg->getUUIDFast(_PREHASH_AgentData, _PREHASH_AgentID, agent_id, i);
		}

		//LL_INFOS() << "  object X: " << (S32)x_pos << " Y: " << (S32)y_pos
		//		<< " Z: " << (S32)(z_pos * 4)
		//		<< LL_ENDL;

		// treat the target specially for the map
		if(i == target_index)
		{
			LLVector3d global_pos(mImpl->mOriginGlobal);
			global_pos.mdV[VX] += (F64)(x_pos);
			global_pos.mdV[VY] += (F64)(y_pos);
			global_pos.mdV[VZ] += (F64)(z_pos) * 4.0;
			LLAvatarTracker::instance().setTrackedCoarseLocation(global_pos);
		}
		
		//don't add you
		if( i != agent_index)
		{
			pos = 0x0;
			pos |= x_pos;
			pos <<= 8;
			pos |= y_pos;
			pos <<= 8;
			pos |= z_pos;
			mMapAvatars.push_back(pos);
			if(has_agent_data)
			{
				mMapAvatarIDs.push_back(agent_id);
			}
		}
	}
}

void LLViewerRegion::getInfo(LLSD& info)
{
	info["Region"]["Host"] = getHost().getIPandPort();
	info["Region"]["Name"] = getName();
	U32 x, y;
	from_region_handle(getHandle(), &x, &y);
	info["Region"]["Handle"]["x"] = (LLSD::Integer)x;
	info["Region"]["Handle"]["y"] = (LLSD::Integer)y;
}

void LLViewerRegion::requestSimulatorFeatures()
{
    LL_DEBUGS("SimulatorFeatures") << "region " << getName() << " ptr " << this
                                   << " trying to request SimulatorFeatures" << LL_ENDL;
    // kick off a request for simulator features
    std::string url = getCapability("SimulatorFeatures");
    if (!url.empty())
    {
        std::string coroname =
            LLCoros::instance().launch("LLViewerRegionImpl::requestSimulatorFeatureCoro",
                                       boost::bind(&LLViewerRegionImpl::requestSimulatorFeatureCoro, mImpl, url, getHandle()));
        
        LL_INFOS("AppInit", "SimulatorFeatures") << "Launching " << coroname << " requesting simulator features from " << url << " for region " << getRegionID() << LL_ENDL;
    }
    else
    {
        LL_WARNS("AppInit", "SimulatorFeatures") << "SimulatorFeatures cap not set" << LL_ENDL;
    }
}

boost::signals2::connection LLViewerRegion::setSimulatorFeaturesReceivedCallback(const caps_received_signal_t::slot_type& cb)
{
	return mSimulatorFeaturesReceivedSignal.connect(cb);
}

void LLViewerRegion::setSimulatorFeaturesReceived(bool received)
{
	mSimulatorFeaturesReceived = received;
	if (received)
	{
		mSimulatorFeaturesReceivedSignal(getRegionID());
		mSimulatorFeaturesReceivedSignal.disconnect_all_slots();
	}
}

bool LLViewerRegion::simulatorFeaturesReceived() const
{
	return mSimulatorFeaturesReceived;
}

void LLViewerRegion::getSimulatorFeatures(LLSD& sim_features) const
{
	sim_features = mSimulatorFeatures;

}

void LLViewerRegion::setSimulatorFeatures(const LLSD& sim_features)
{
	std::stringstream str;
	
	LLSDSerialize::toPrettyXML(sim_features, str);
	LL_INFOS() << "region " << getName() << " "  << str.str() << LL_ENDL;
	mSimulatorFeatures = sim_features;

	setSimulatorFeaturesReceived(true);
	
}

//this is called when the parent is not cacheable.
//move all orphan children out of cache and insert to rendering octree.
void LLViewerRegion::findOrphans(U32 parent_id)
{
	orphan_list_t::iterator iter = mOrphanMap.find(parent_id);
	if(iter != mOrphanMap.end())
	{
		std::vector<U32>* children = &mOrphanMap[parent_id];
		for(S32 i = 0; i < children->size(); i++)
		{
			//parent is visible, so is the child.
			addVisibleChildCacheEntry(NULL, getCacheEntry((*children)[i]));
		}
		children->clear();
		mOrphanMap.erase(parent_id);
	}
}

void LLViewerRegion::decodeBoundingInfo(LLVOCacheEntry* entry)
{
	if(!sVOCacheCullingEnabled)
	{
		gObjectList.processObjectUpdateFromCache(entry, this);
		return;
	}
	if(!entry || !entry->isValid())
	{
		return;
	}

	if(!entry->getEntry())
	{
		entry->setOctreeEntry(NULL);
	}
		
	if(entry->getEntry()->hasDrawable()) //already in the rendering pipeline
	{
		LLViewerRegion* old_regionp = ((LLDrawable*)entry->getEntry()->getDrawable())->getRegion();
		if(old_regionp != this && old_regionp)
        {
			LLViewerObject* obj = ((LLDrawable*)entry->getEntry()->getDrawable())->getVObj();
			if(obj)
			{
				//remove from old region
				old_regionp->killCacheEntry(obj->getLocalID());

				//change region
				obj->setRegion(this);
			}
		}

		addActiveCacheEntry(entry);

		//set parent id
		U32	parent_id = 0;
		LLViewerObject::unpackParentID(entry->getDP(), parent_id);
		if(parent_id != entry->getParentID())
		{				
			entry->setParentID(parent_id);
		}

		//update the object
		gObjectList.processObjectUpdateFromCache(entry, this);
		return; //done
	}
	
	//must not be active.
	llassert_always(!entry->isState(LLVOCacheEntry::ACTIVE));
	removeFromVOCacheTree(entry); //remove from cache octree if it is in.

	LLVector3 pos;
	LLVector3 scale;
	LLQuaternion rot;

	//decode spatial info and parent info
	U32 parent_id = LLViewerObject::extractSpatialExtents(entry->getDP(), pos, scale, rot);
	
	U32 old_parent_id = entry->getParentID();
	bool same_old_parent = false;
	if(parent_id != old_parent_id) //parent changed.
	{
		if(old_parent_id > 0) //has an old parent, disconnect it
		{
			LLVOCacheEntry* old_parent = getCacheEntry(old_parent_id);
			if(old_parent)
			{
				old_parent->removeChild(entry);
				if(!old_parent->isState(LLVOCacheEntry::INACTIVE))
				{
					mImpl->mVisibleEntries.erase(entry);
					entry->setState(LLVOCacheEntry::INACTIVE);
				}
			}
		}
		entry->setParentID(parent_id);
	}
	else
	{
		same_old_parent = true;
	}

	if(parent_id > 0) //has a new parent
	{	
		//1, find the parent in cache
		LLVOCacheEntry* parent = getCacheEntry(parent_id);
		
		//2, parent is not in the cache, put into the orphan list.
		if(!parent)
		{
			if(!same_old_parent)
			{
				//check if parent is non-cacheable and already created
				if(isNonCacheableObjectCreated(parent_id))
				{
					//parent is visible, so is the child.
					addVisibleChildCacheEntry(NULL, entry);
				}
				else
				{
					entry->setBoundingInfo(pos, scale);
					mOrphanMap[parent_id].push_back(entry->getLocalID());
				}
			}
			else
			{
				entry->setBoundingInfo(pos, scale);
			}
		}
		else //parent in cache.
		{
			if(!parent->isState(LLVOCacheEntry::INACTIVE)) 
			{
				//parent is visible, so is the child.
				addVisibleChildCacheEntry(parent, entry);
			}
			else
			{
				entry->setBoundingInfo(pos, scale);
				parent->addChild(entry);

				if(parent->getGroup()) //re-insert parent to vo-cache tree because its bounding info changed.
				{
					removeFromVOCacheTree(parent);
					addToVOCacheTree(parent);
				}
			}
		}

		return;
	}
	
	//
	//no parent
	//
	entry->setBoundingInfo(pos, scale);	

	if(!parent_id) //a potential parent
	{
		//find all children and update their bounding info
		orphan_list_t::iterator iter = mOrphanMap.find(entry->getLocalID());
		if(iter != mOrphanMap.end())
		{			
			std::vector<U32>* orphans = &mOrphanMap[entry->getLocalID()];
			S32 size = orphans->size();
			for(S32 i = 0; i < size; i++)
			{
				LLVOCacheEntry* child = getCacheEntry((*orphans)[i]);
				if(child)
				{
					entry->addChild(child);
				}
			}
			orphans->clear();
			mOrphanMap.erase(entry->getLocalID());
		}
	}
	
	if(!entry->getGroup() && entry->isState(LLVOCacheEntry::INACTIVE))
	{
		addToVOCacheTree(entry);
	}
	return ;
}

LLViewerRegion::eCacheUpdateResult LLViewerRegion::cacheFullUpdate(LLDataPackerBinaryBuffer &dp, U32 flags)
{
	eCacheUpdateResult result;
	U32 crc;
	U32 local_id;

	LLViewerObject::unpackU32(&dp, local_id, "LocalID");
	LLViewerObject::unpackU32(&dp, crc, "CRC");

	LLVOCacheEntry* entry = getCacheEntry(local_id, false);

	if (entry)
	{
		entry->setValid();

		// we've seen this object before
		if (entry->getCRC() == crc)
		{
            LL_DEBUGS("AnimatedObjects") << " got dupe for local_id " << local_id << LL_ENDL;
            dumpStack("AnimatedObjectsStack");

			// Record a hit
			entry->recordDupe();
			result = CACHE_UPDATE_DUPE;
		}
		else //CRC changed
		{
            LL_DEBUGS("AnimatedObjects") << " got update for local_id " << local_id << LL_ENDL;
            dumpStack("AnimatedObjectsStack");

			// Update the cache entry
			entry->updateEntry(crc, dp);

			decodeBoundingInfo(entry);

			result = CACHE_UPDATE_CHANGED;
		}		
	}
	else
	{
        LL_DEBUGS("AnimatedObjects") << " got first notification for local_id " << local_id << LL_ENDL;
        dumpStack("AnimatedObjectsStack");

		// we haven't seen this object before
		// Create new entry and add to map
		result = CACHE_UPDATE_ADDED;
		entry = new LLVOCacheEntry(local_id, crc, dp);
		record(LLStatViewer::OBJECT_CACHE_HIT_RATE, LLUnits::Ratio::fromValue(0));
		
		mImpl->mCacheMap[local_id] = entry;
		
		decodeBoundingInfo(entry);
	}
	entry->setUpdateFlags(flags);

	return result;
	}

LLViewerRegion::eCacheUpdateResult LLViewerRegion::cacheFullUpdate(LLViewerObject* objectp, LLDataPackerBinaryBuffer &dp, U32 flags)
{
	eCacheUpdateResult result = cacheFullUpdate(dp, flags);

	return result;
}

LLVOCacheEntry* LLViewerRegion::getCacheEntryForOctree(U32 local_id)
{
	if(!sVOCacheCullingEnabled)
	{
		return NULL;
	}

	LLVOCacheEntry* entry = getCacheEntry(local_id);
	removeFromVOCacheTree(entry);
		
	return entry;
}

LLVOCacheEntry* LLViewerRegion::getCacheEntry(U32 local_id, bool valid)
{
	LLVOCacheEntry::vocache_entry_map_t::iterator iter = mImpl->mCacheMap.find(local_id);
	if(iter != mImpl->mCacheMap.end())
	{
		if(!valid || iter->second->isValid())
		{
			return iter->second;
		}
	}
	return NULL;
	}

void LLViewerRegion::addCacheMiss(U32 id, LLViewerRegion::eCacheMissType miss_type)
{
	mRegionCacheMissCount++;
#if 0
	mCacheMissList.insert(CacheMissItem(id, miss_type));
#else
	mCacheMissList.push_back(CacheMissItem(id, miss_type));
#endif
}

//check if a non-cacheable object is already created.
bool LLViewerRegion::isNonCacheableObjectCreated(U32 local_id)
{
	if(mImpl && local_id > 0 && mImpl->mNonCacheableCreatedList.find(local_id) != mImpl->mNonCacheableCreatedList.end())
	{
		return true;
	}
	return false;
}
		
void LLViewerRegion::removeFromCreatedList(U32 local_id)
{	
	if(mImpl && local_id > 0)
	{
		std::set<U32>::iterator iter = mImpl->mNonCacheableCreatedList.find(local_id);
		if(iter != mImpl->mNonCacheableCreatedList.end())
		{
			mImpl->mNonCacheableCreatedList.erase(iter);
		}
	}
	}

void LLViewerRegion::addToCreatedList(U32 local_id)
{
	if(mImpl && local_id > 0)
	{
		mImpl->mNonCacheableCreatedList.insert(local_id);
	}
}

// Get data packer for this object, if we have cached data
// AND the CRC matches. JC
bool LLViewerRegion::probeCache(U32 local_id, U32 crc, U32 flags, U8 &cache_miss_type)
{
	//llassert(mCacheLoaded);  This assert failes often, changing to early-out -- davep, 2010/10/18

	LLVOCacheEntry* entry = getCacheEntry(local_id, false);

	if (entry)
	{
		// we've seen this object before
		if (entry->getCRC() == crc)
		{
			// Record a hit
			mRegionCacheHitCount++;
			entry->recordHit();
            cache_miss_type = CACHE_MISS_TYPE_NONE;
			entry->setUpdateFlags(flags);
			
			if(entry->isState(LLVOCacheEntry::ACTIVE))
			{
				((LLDrawable*)entry->getEntry()->getDrawable())->getVObj()->loadFlags(flags);
				return true;
			}

			if(entry->isValid())
			{
				return true; //already probed
			}

			entry->setValid();
			decodeBoundingInfo(entry);
			return true;
		}
		else
		{
			// LL_INFOS() << "CRC miss for " << local_id << LL_ENDL;

			addCacheMiss(local_id, CACHE_MISS_TYPE_CRC);
            cache_miss_type = CACHE_MISS_TYPE_CRC;
		}
	}
	else
	{
		// LL_INFOS() << "Cache miss for " << local_id << LL_ENDL;
		addCacheMiss(local_id, CACHE_MISS_TYPE_FULL);
        cache_miss_type = CACHE_MISS_TYPE_FULL;
	}

	return false;
}

void LLViewerRegion::addCacheMissFull(const U32 local_id)
{
	addCacheMiss(local_id, CACHE_MISS_TYPE_FULL);
}

void LLViewerRegion::requestCacheMisses()
{
	if (!mCacheMissList.size()) 
	{
		return;
	}

	LLMessageSystem* msg = gMessageSystem;
	BOOL start_new_message = TRUE;
	S32 blocks = 0;

	//send requests for all cache-missed objects
	for (CacheMissItem::cache_miss_list_t::iterator iter = mCacheMissList.begin(); iter != mCacheMissList.end(); ++iter)
	{
		if (start_new_message)
		{
			msg->newMessageFast(_PREHASH_RequestMultipleObjects);
			msg->nextBlockFast(_PREHASH_AgentData);
			msg->addUUIDFast(_PREHASH_AgentID, gAgent.getID());
			msg->addUUIDFast(_PREHASH_SessionID, gAgent.getSessionID());
			start_new_message = FALSE;
		}

		msg->nextBlockFast(_PREHASH_ObjectData);
		msg->addU8Fast(_PREHASH_CacheMissType, (*iter).mType);
		msg->addU32Fast(_PREHASH_ID, (*iter).mID);

        LL_DEBUGS("AnimatedObjects") << "Requesting cache missed object " << (*iter).mID << LL_ENDL;
        
		blocks++;

		if (blocks >= 255)
		{
			sendReliableMessage();
			start_new_message = TRUE;
			blocks = 0;
		}
	}

	// finish any pending message
	if (!start_new_message)
	{
		sendReliableMessage();
	}

	mCacheDirty = TRUE ;
	// LL_INFOS() << "KILLDEBUG Sent cache miss full " << full_count << " crc " << crc_count << LL_ENDL;
	LLViewerStatsRecorder::instance().requestCacheMissesEvent(mCacheMissList.size());
	LLViewerStatsRecorder::instance().log(0.2f);

	mCacheMissList.clear();
}

void LLViewerRegion::dumpCache()
{
	const S32 BINS = 4;
	S32 hit_bin[BINS];
	S32 change_bin[BINS];

	S32 i;
	for (i = 0; i < BINS; ++i)
	{
		hit_bin[i] = 0;
		change_bin[i] = 0;
	}

	LLVOCacheEntry *entry;
	for(LLVOCacheEntry::vocache_entry_map_t::iterator iter = mImpl->mCacheMap.begin(); iter != mImpl->mCacheMap.end(); ++iter)
	{
		entry = iter->second ;

		S32 hits = entry->getHitCount();
		S32 changes = entry->getCRCChangeCount();

		hits = llclamp(hits, 0, BINS-1);
		changes = llclamp(changes, 0, BINS-1);

		hit_bin[hits]++;
		change_bin[changes]++;
	}

	LL_INFOS() << "Count " << mImpl->mCacheMap.size() << LL_ENDL;
	for (i = 0; i < BINS; i++)
	{
		LL_INFOS() << "Hits " << i << " " << hit_bin[i] << LL_ENDL;
	}
	for (i = 0; i < BINS; i++)
	{
		LL_INFOS() << "Changes " << i << " " << change_bin[i] << LL_ENDL;
	}
}

void LLViewerRegion::unpackRegionHandshake()
{
	LLMessageSystem *msg = gMessageSystem;

	U64 region_flags = 0;
	U64 region_protocols = 0;
	U8 sim_access;
	std::string sim_name;
	LLUUID sim_owner;
	BOOL is_estate_manager;
	F32 water_height;
	F32 billable_factor;
	LLUUID cache_id;

	msg->getU8		("RegionInfo", "SimAccess", sim_access);
	msg->getString	("RegionInfo", "SimName", sim_name);
	msg->getUUID	("RegionInfo", "SimOwner", sim_owner);
	msg->getBOOL	("RegionInfo", "IsEstateManager", is_estate_manager);
	msg->getF32		("RegionInfo", "WaterHeight", water_height);
	msg->getF32		("RegionInfo", "BillableFactor", billable_factor);
	msg->getUUID	("RegionInfo", "CacheID", cache_id );

	if (msg->has(_PREHASH_RegionInfo4))
	{
		msg->getU64Fast(_PREHASH_RegionInfo4, _PREHASH_RegionFlagsExtended, region_flags);
		msg->getU64Fast(_PREHASH_RegionInfo4, _PREHASH_RegionProtocols, region_protocols);
	}
	else
	{
		U32 flags = 0;
		msg->getU32Fast(_PREHASH_RegionInfo, _PREHASH_RegionFlags, flags);
		region_flags = flags;
	}

	setRegionFlags(region_flags);
	setRegionProtocols(region_protocols);
	setSimAccess(sim_access);
	setRegionNameAndZone(sim_name);
	setOwner(sim_owner);
	setIsEstateManager(is_estate_manager);
	setWaterHeight(water_height);
	setBillableFactor(billable_factor);
	setCacheID(cache_id);

	LLUUID region_id;
	msg->getUUID("RegionInfo2", "RegionID", region_id);
	setRegionID(region_id);
	
	// Retrieve the CR-53 (Homestead/Land SKU) information
	S32 classID = 0;
	S32 cpuRatio = 0;
	std::string coloName;
	std::string productSKU;
	std::string productName;

	// the only reasonable way to decide if we actually have any data is to
	// check to see if any of these fields have positive sizes
	if (msg->getSize("RegionInfo3", "ColoName") > 0 ||
	    msg->getSize("RegionInfo3", "ProductSKU") > 0 ||
	    msg->getSize("RegionInfo3", "ProductName") > 0)
	{
		msg->getS32     ("RegionInfo3", "CPUClassID",  classID);
		msg->getS32     ("RegionInfo3", "CPURatio",    cpuRatio);
		msg->getString  ("RegionInfo3", "ColoName",    coloName);
		msg->getString  ("RegionInfo3", "ProductSKU",  productSKU);
		msg->getString  ("RegionInfo3", "ProductName", productName);
		
		mClassID = classID;
		mCPURatio = cpuRatio;
		mColoName = coloName;
		mProductSKU = productSKU;
		mProductName = productName;
	}


	mCentralBakeVersion = region_protocols & 1; // was (S32)gSavedSettings.getBOOL("UseServerTextureBaking");
	LLVLComposition *compp = getComposition();
	if (compp)
	{
		LLUUID tmp_id;

		bool changed = false;

		// Get the 4 textures for land
		msg->getUUID("RegionInfo", "TerrainDetail0", tmp_id);
		changed |= (tmp_id != compp->getDetailTextureID(0));		
		compp->setDetailTextureID(0, tmp_id);

		msg->getUUID("RegionInfo", "TerrainDetail1", tmp_id);
		changed |= (tmp_id != compp->getDetailTextureID(1));		
		compp->setDetailTextureID(1, tmp_id);

		msg->getUUID("RegionInfo", "TerrainDetail2", tmp_id);
		changed |= (tmp_id != compp->getDetailTextureID(2));		
		compp->setDetailTextureID(2, tmp_id);

		msg->getUUID("RegionInfo", "TerrainDetail3", tmp_id);
		changed |= (tmp_id != compp->getDetailTextureID(3));		
		compp->setDetailTextureID(3, tmp_id);

		// Get the start altitude and range values for land textures
		F32 tmp_f32;
		msg->getF32("RegionInfo", "TerrainStartHeight00", tmp_f32);
		changed |= (tmp_f32 != compp->getStartHeight(0));
		compp->setStartHeight(0, tmp_f32);

		msg->getF32("RegionInfo", "TerrainStartHeight01", tmp_f32);
		changed |= (tmp_f32 != compp->getStartHeight(1));
		compp->setStartHeight(1, tmp_f32);

		msg->getF32("RegionInfo", "TerrainStartHeight10", tmp_f32);
		changed |= (tmp_f32 != compp->getStartHeight(2));
		compp->setStartHeight(2, tmp_f32);

		msg->getF32("RegionInfo", "TerrainStartHeight11", tmp_f32);
		changed |= (tmp_f32 != compp->getStartHeight(3));
		compp->setStartHeight(3, tmp_f32);


		msg->getF32("RegionInfo", "TerrainHeightRange00", tmp_f32);
		changed |= (tmp_f32 != compp->getHeightRange(0));
		compp->setHeightRange(0, tmp_f32);

		msg->getF32("RegionInfo", "TerrainHeightRange01", tmp_f32);
		changed |= (tmp_f32 != compp->getHeightRange(1));
		compp->setHeightRange(1, tmp_f32);

		msg->getF32("RegionInfo", "TerrainHeightRange10", tmp_f32);
		changed |= (tmp_f32 != compp->getHeightRange(2));
		compp->setHeightRange(2, tmp_f32);

		msg->getF32("RegionInfo", "TerrainHeightRange11", tmp_f32);
		changed |= (tmp_f32 != compp->getHeightRange(3));
		compp->setHeightRange(3, tmp_f32);

		// If this is an UPDATE (params already ready, we need to regenerate
		// all of our terrain stuff, by
		if (compp->getParamsReady())
		{
			// Update if the land changed
			if (changed)
			{
				getLand().dirtyAllPatches();
			}
		}
		else
		{
			compp->setParamsReady();
		}
	}


	// Now that we have the name, we can load the cache file
	// off disk.
	loadObjectCache();

	// After loading cache, signal that simulator can start
	// sending data.
	// TODO: Send all upstream viewer->sim handshake info here.
	LLHost host = msg->getSender();
	msg->newMessage("RegionHandshakeReply");
	msg->nextBlock("AgentData");
	msg->addUUID("AgentID", gAgent.getID());
	msg->addUUID("SessionID", gAgent.getSessionID());
	msg->nextBlock("RegionInfo");

	U32 flags = 0;
	flags |= REGION_HANDSHAKE_SUPPORTS_SELF_APPEARANCE;

	if(sVOCacheCullingEnabled)
	{
		flags |= 0x00000001; //set the bit 0 to be 1 to ask sim to send all cacheable objects.		
	}
	if(mImpl->mCacheMap.empty())
	{
		flags |= 0x00000002; //set the bit 1 to be 1 to tell sim the cache file is empty, no need to send cache probes.
	}
	msg->addU32("Flags", flags );
	msg->sendReliable(host);

	mRegionTimer.reset(); //reset region timer.
}

void LLViewerRegionImpl::buildCapabilityNames(LLSD& capabilityNames)
{
	capabilityNames.append("AbuseCategories");
	capabilityNames.append("AcceptFriendship");
	capabilityNames.append("AcceptGroupInvite"); // ReadOfflineMsgs recieved messages only!!!
	capabilityNames.append("AgentPreferences");
	capabilityNames.append("AgentState");
	capabilityNames.append("AttachmentResources");
	capabilityNames.append("AvatarPickerSearch");
	capabilityNames.append("AvatarRenderInfo");
	capabilityNames.append("CharacterProperties");
	capabilityNames.append("ChatSessionRequest");
	capabilityNames.append("CopyInventoryFromNotecard");
	capabilityNames.append("CreateInventoryCategory");
	capabilityNames.append("DeclineFriendship");
	capabilityNames.append("DeclineGroupInvite"); // ReadOfflineMsgs recieved messages only!!!
	capabilityNames.append("DispatchRegionInfo");
	capabilityNames.append("DirectDelivery");
	capabilityNames.append("EnvironmentSettings");
	capabilityNames.append("EstateAccess");
	capabilityNames.append("EstateChangeInfo");
	capabilityNames.append("EventQueueGet");
    capabilityNames.append("ExtEnvironment");

	capabilityNames.append("FetchLib2");
	capabilityNames.append("FetchLibDescendents2");
	capabilityNames.append("FetchInventory2");
	capabilityNames.append("FetchInventoryDescendents2");
	capabilityNames.append("IncrementCOFVersion");
	AISAPI::getCapNames(capabilityNames);

	capabilityNames.append("GetDisplayNames");
	capabilityNames.append("GetExperiences");
	capabilityNames.append("AgentExperiences");
	capabilityNames.append("FindExperienceByName");
	capabilityNames.append("GetExperienceInfo");
	capabilityNames.append("GetAdminExperiences");
	capabilityNames.append("GetCreatorExperiences");
	capabilityNames.append("ExperiencePreferences");
	capabilityNames.append("GroupExperiences");
	capabilityNames.append("UpdateExperience");
	capabilityNames.append("IsExperienceAdmin");
	capabilityNames.append("IsExperienceContributor");
	capabilityNames.append("RegionExperiences");
    capabilityNames.append("ExperienceQuery");
	capabilityNames.append("GetMetadata");
	capabilityNames.append("GetObjectCost");
	capabilityNames.append("GetObjectPhysicsData");
	capabilityNames.append("GroupAPIv1");
	capabilityNames.append("GroupMemberData");
	capabilityNames.append("GroupProposalBallot");
	capabilityNames.append("HomeLocation");
	capabilityNames.append("LandResources");
	capabilityNames.append("LSLSyntax");
	capabilityNames.append("MapLayer");
	capabilityNames.append("MapLayerGod");
	capabilityNames.append("MeshUploadFlag");	
	capabilityNames.append("NavMeshGenerationStatus");
	capabilityNames.append("NewFileAgentInventory");
	capabilityNames.append("ObjectAnimation");
	capabilityNames.append("ObjectMedia");
	capabilityNames.append("ObjectMediaNavigate");
	capabilityNames.append("ObjectNavMeshProperties");
	capabilityNames.append("ParcelPropertiesUpdate");
	capabilityNames.append("ParcelVoiceInfoRequest");
	capabilityNames.append("ProductInfoRequest");
	capabilityNames.append("ProvisionVoiceAccountRequest");
	capabilityNames.append("ReadOfflineMsgs"); // Requires to respond reliably: AcceptFriendship, AcceptGroupInvite, DeclineFriendship, DeclineGroupInvite
	capabilityNames.append("RemoteParcelRequest");
	capabilityNames.append("RenderMaterials");
	capabilityNames.append("RequestTextureDownload");
	capabilityNames.append("ResourceCostSelected");
	capabilityNames.append("RetrieveNavMeshSrc");
	capabilityNames.append("SearchStatRequest");
	capabilityNames.append("SearchStatTracking");
	capabilityNames.append("SendPostcard");
	capabilityNames.append("SendUserReport");
	capabilityNames.append("SendUserReportWithScreenshot");
	capabilityNames.append("ServerReleaseNotes");
	capabilityNames.append("SetDisplayName");
	capabilityNames.append("SimConsoleAsync");
	capabilityNames.append("SimulatorFeatures");
	capabilityNames.append("StartGroupProposal");
	capabilityNames.append("TerrainNavMeshProperties");
	capabilityNames.append("TextureStats");
	capabilityNames.append("UntrustedSimulatorMessage");
	capabilityNames.append("UpdateAgentInformation");
	capabilityNames.append("UpdateAgentLanguage");
	capabilityNames.append("UpdateAvatarAppearance");
	capabilityNames.append("UpdateGestureAgentInventory");
	capabilityNames.append("UpdateGestureTaskInventory");
	capabilityNames.append("UpdateNotecardAgentInventory");
	capabilityNames.append("UpdateNotecardTaskInventory");
	capabilityNames.append("UpdateScriptAgent");
	capabilityNames.append("UpdateScriptTask");
    capabilityNames.append("UpdateSettingsAgentInventory");
    capabilityNames.append("UpdateSettingsTaskInventory");
	capabilityNames.append("UploadBakedTexture");
    capabilityNames.append("UserInfo");
	capabilityNames.append("ViewerAsset"); 
	capabilityNames.append("ViewerBenefits");
	capabilityNames.append("ViewerMetrics");
	capabilityNames.append("ViewerStartAuction");
	capabilityNames.append("ViewerStats");

	// Please add new capabilities alphabetically to reduce
	// merge conflicts.
}

void LLViewerRegion::setSeedCapability(const std::string& url)
{
	if (getCapability("Seed") == url)
    {	
		setCapabilityDebug("Seed", url);
		LL_WARNS("CrossingCaps") <<  "Received duplicate seed capability for " << getRegionID() << ", posting to seed " <<
				url	<< LL_ENDL;

		//Instead of just returning we build up a second set of seed caps and compare them 
		//to the "original" seed cap received and determine why there is problem!
        std::string coroname =
            LLCoros::instance().launch("LLEnvironmentRequest::requestBaseCapabilitiesCompleteCoro",
            boost::bind(&LLViewerRegionImpl::requestBaseCapabilitiesCompleteCoro, mImpl, getHandle()));
		return;
    }
	
	delete mImpl->mEventPoll;
	mImpl->mEventPoll = NULL;
	
	mImpl->mCapabilities.clear();
	setCapability("Seed", url);

    std::string coroname =
        LLCoros::instance().launch("LLViewerRegionImpl::requestBaseCapabilitiesCoro",
        boost::bind(&LLViewerRegionImpl::requestBaseCapabilitiesCoro, mImpl, getHandle()));

    LL_INFOS("AppInit", "Capabilities") << "Launching " << coroname << " requesting seed capabilities from " << url << " for region " << getRegionID() << LL_ENDL;
}

S32 LLViewerRegion::getNumSeedCapRetries()
{
	return mImpl->mSeedCapAttempts;
}

void LLViewerRegion::setCapability(const std::string& name, const std::string& url)
{
	if(name == "EventQueueGet")
	{
		delete mImpl->mEventPoll;
		mImpl->mEventPoll = NULL;
		mImpl->mEventPoll = new LLEventPoll(url, getHost());
	}
	else if(name == "UntrustedSimulatorMessage")
	{
        mImpl->mHost.setUntrustedSimulatorCap(url);
	}
	else if (name == "SimulatorFeatures")
	{
        mImpl->mCapabilities["SimulatorFeatures"] = url;
        requestSimulatorFeatures();
	}
	else
	{
		mImpl->mCapabilities[name] = url;
		if(name == "ViewerAsset")
		{
			/*==============================================================*/
			// The following inserted lines are a hack for testing MAINT-7081,
			// which is why the indentation and formatting are left ugly.
			const char* VIEWERASSET = getenv("VIEWERASSET");
			if (VIEWERASSET)
			{
				mImpl->mCapabilities[name] = VIEWERASSET;
				mViewerAssetUrl = VIEWERASSET;
			}
			else
			/*==============================================================*/
			mViewerAssetUrl = url;
		}
	}
}

void LLViewerRegion::setCapabilityDebug(const std::string& name, const std::string& url)
{
	// Continue to not add certain caps, as we do in setCapability. This is so they match up when we check them later.
	if ( ! ( name == "EventQueueGet" || name == "UntrustedSimulatorMessage" || name == "SimulatorFeatures" ) )
	{
		mImpl->mSecondCapabilitiesTracker[name] = url;
		if(name == "ViewerAsset")
		{
			/*==============================================================*/
			// The following inserted lines are a hack for testing MAINT-7081,
			// which is why the indentation and formatting are left ugly.
			const char* VIEWERASSET = getenv("VIEWERASSET");
			if (VIEWERASSET)
			{
				mImpl->mSecondCapabilitiesTracker[name] = VIEWERASSET;
				mViewerAssetUrl = VIEWERASSET;
			}
			else
			/*==============================================================*/
			mViewerAssetUrl = url;
		}
	}
}

std::string LLViewerRegion::getCapabilityDebug(const std::string& name) const
{
    CapabilityMap::const_iterator iter = mImpl->mSecondCapabilitiesTracker.find(name);
    if (iter == mImpl->mSecondCapabilitiesTracker.end())
    {
        return "";
    }

    return iter->second;
}


bool LLViewerRegion::isSpecialCapabilityName(const std::string &name)
{
	return name == "EventQueueGet" || name == "UntrustedSimulatorMessage";
}

std::string LLViewerRegion::getCapability(const std::string& name) const
{
	if (!capabilitiesReceived() && (name!=std::string("Seed")) && (name!=std::string("ObjectMedia")))
	{
		LL_WARNS() << "getCapability called before caps received for " << name << LL_ENDL;
	}
	
	CapabilityMap::const_iterator iter = mImpl->mCapabilities.find(name);
	if(iter == mImpl->mCapabilities.end())
	{
		return "";
	}

	return iter->second;
}

bool LLViewerRegion::isCapabilityAvailable(const std::string& name) const
{
	if (!capabilitiesReceived() && (name!=std::string("Seed")) && (name!=std::string("ObjectMedia")))
	{
		LL_WARNS() << "isCapabilityAvailable called before caps received for " << name << LL_ENDL;
	}
	
	CapabilityMap::const_iterator iter = mImpl->mCapabilities.find(name);
	if(iter == mImpl->mCapabilities.end())
	{
		return false;
	}

	return true;
}

bool LLViewerRegion::capabilitiesReceived() const
{
	return mCapabilitiesReceived;
}

void LLViewerRegion::setCapabilitiesReceived(bool received)
{
	mCapabilitiesReceived = received;

	// Tell interested parties that we've received capabilities,
	// so that they can safely use getCapability().
	if (received)
	{
		mCapabilitiesReceivedSignal(getRegionID());

		LLFloaterPermsDefault::sendInitialPerms();

		// This is a single-shot signal. Forget callbacks to save resources.
		mCapabilitiesReceivedSignal.disconnect_all_slots();
	}
}

boost::signals2::connection LLViewerRegion::setCapabilitiesReceivedCallback(const caps_received_signal_t::slot_type& cb)
{
	return mCapabilitiesReceivedSignal.connect(cb);
}

void LLViewerRegion::logActiveCapabilities() const
{
	log_capabilities(mImpl->mCapabilities);
}

LLSpatialPartition* LLViewerRegion::getSpatialPartition(U32 type)
{
	if (type < mImpl->mObjectPartition.size() && type < PARTITION_VO_CACHE)
	{
		return (LLSpatialPartition*)mImpl->mObjectPartition[type];
	}
	return NULL;
}

LLVOCachePartition* LLViewerRegion::getVOCachePartition()
{
	if(PARTITION_VO_CACHE < mImpl->mObjectPartition.size())
	{
		return (LLVOCachePartition*)mImpl->mObjectPartition[PARTITION_VO_CACHE];
	}
	return NULL;
}

// the viewer can not yet distinquish between normal- and estate-owned objects
// so we collapse these two bits and enable the UI if either are set
const U64 ALLOW_RETURN_ENCROACHING_OBJECT = REGION_FLAGS_ALLOW_RETURN_ENCROACHING_OBJECT
											| REGION_FLAGS_ALLOW_RETURN_ENCROACHING_ESTATE_OBJECT;

bool LLViewerRegion::objectIsReturnable(const LLVector3& pos, const std::vector<LLBBox>& boxes) const
{
	return (mParcelOverlay != NULL)
		&& (mParcelOverlay->isOwnedSelf(pos)
			|| mParcelOverlay->isOwnedGroup(pos)
			|| (getRegionFlag(ALLOW_RETURN_ENCROACHING_OBJECT)
				&& mParcelOverlay->encroachesOwned(boxes)) );
}

bool LLViewerRegion::childrenObjectReturnable( const std::vector<LLBBox>& boxes ) const
{
	bool result = false;
	result = ( mParcelOverlay && mParcelOverlay->encroachesOnUnowned( boxes ) ) ? 1 : 0;
	return result;
}

bool LLViewerRegion::objectsCrossParcel(const std::vector<LLBBox>& boxes) const
{
	return mParcelOverlay && mParcelOverlay->encroachesOnNearbyParcel(boxes);
}

void LLViewerRegion::getNeighboringRegions( std::vector<LLViewerRegion*>& uniqueRegions )
{
	mImpl->mLandp->getNeighboringRegions( uniqueRegions );
}
void LLViewerRegion::getNeighboringRegionsStatus( std::vector<S32>& regions )
{
	mImpl->mLandp->getNeighboringRegionsStatus( regions );
}
void LLViewerRegion::showReleaseNotes()
{
	std::string url = this->getCapability("ServerReleaseNotes");

	if (url.empty()) {
		// HACK haven't received the capability yet, we'll wait until
		// it arives.
		mReleaseNotesRequested = TRUE;
		return;
	}

	LLWeb::loadURL(url);
	mReleaseNotesRequested = FALSE;
}

std::string LLViewerRegion::getDescription() const
{
    return stringize(*this);
}

bool LLViewerRegion::meshUploadEnabled() const
{
	return (mSimulatorFeatures.has("MeshUploadEnabled") &&
		mSimulatorFeatures["MeshUploadEnabled"].asBoolean());
}

bool LLViewerRegion::bakesOnMeshEnabled() const
{
	return (mSimulatorFeatures.has("BakesOnMeshEnabled") &&
		mSimulatorFeatures["BakesOnMeshEnabled"].asBoolean());
}

bool LLViewerRegion::meshRezEnabled() const
{
	return (mSimulatorFeatures.has("MeshRezEnabled") &&
				mSimulatorFeatures["MeshRezEnabled"].asBoolean());
}

bool LLViewerRegion::dynamicPathfindingEnabled() const
{
	return ( mSimulatorFeatures.has("DynamicPathfindingEnabled") &&
			 mSimulatorFeatures["DynamicPathfindingEnabled"].asBoolean());
}

bool LLViewerRegion::avatarHoverHeightEnabled() const
{
	return ( mSimulatorFeatures.has("AvatarHoverHeightEnabled") &&
			 mSimulatorFeatures["AvatarHoverHeightEnabled"].asBoolean());
}
/* Static Functions */

void log_capabilities(const CapabilityMap &capmap)
{
	S32 count = 0;
	CapabilityMap::const_iterator iter;
	for (iter = capmap.begin(); iter != capmap.end(); ++iter, ++count)
	{
		if (!iter->second.empty())
		{
			LL_INFOS() << "log_capabilities: " << iter->first << " URL is " << iter->second << LL_ENDL;
		}
	}
	LL_INFOS() << "log_capabilities: Dumped " << count << " entries." << LL_ENDL;
}
void LLViewerRegion::resetMaterialsCapThrottle()
{
	F32 requests_per_sec = 	1.0f; // original default;
	if (   mSimulatorFeatures.has("RenderMaterialsCapability")
		&& mSimulatorFeatures["RenderMaterialsCapability"].isReal() )
	{
		requests_per_sec = mSimulatorFeatures["RenderMaterialsCapability"].asReal();
		if ( requests_per_sec == 0.0f )
		{
			requests_per_sec = 1.0f;
			LL_WARNS("Materials")
				<< "region '" << getName()
				<< "' returned zero for RenderMaterialsCapability; using default "
				<< requests_per_sec << " per second"
				<< LL_ENDL;
		}
		LL_DEBUGS("Materials") << "region '" << getName()
							   << "' RenderMaterialsCapability " << requests_per_sec
							   << LL_ENDL;
	}
	else
	{
		LL_DEBUGS("Materials")
			<< "region '" << getName()
			<< "' did not return RenderMaterialsCapability, using default "
			<< requests_per_sec << " per second"
			<< LL_ENDL;
	}
	
	mMaterialsCapThrottleTimer.resetWithExpiry( 1.0f / requests_per_sec );
}

U32 LLViewerRegion::getMaxMaterialsPerTransaction() const
{
	U32 max_entries = 50; // original hard coded default
	if (   mSimulatorFeatures.has( "MaxMaterialsPerTransaction" )
		&& mSimulatorFeatures[ "MaxMaterialsPerTransaction" ].isInteger())
	{
		max_entries = mSimulatorFeatures[ "MaxMaterialsPerTransaction" ].asInteger();
	}
	return max_entries;
}


<|MERGE_RESOLUTION|>--- conflicted
+++ resolved
@@ -291,11 +291,8 @@
 
         LL_INFOS("AppInit", "Capabilities") << "Requesting seed from " << url 
                                             << " region name " << regionp->getName()
-<<<<<<< HEAD
                                             << " region id " << regionp->getRegionID()
-=======
                                             << " handle " << regionp->getHandle()
->>>>>>> 107af833
                                             << " (attempt #" << mSeedCapAttempts + 1 << ")" << LL_ENDL;
 		LL_DEBUGS("AppInit", "Capabilities") << "Capabilities requested: " << capabilityNames << LL_ENDL;
 
