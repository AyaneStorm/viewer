/** 
 * @file llviewerregion.cpp
 * @brief Implementation of the LLViewerRegion class.
 *
 * $LicenseInfo:firstyear=2000&license=viewerlgpl$
 * Second Life Viewer Source Code
 * Copyright (C) 2010-2013, Linden Research, Inc.
 * 
 * This library is free software; you can redistribute it and/or
 * modify it under the terms of the GNU Lesser General Public
 * License as published by the Free Software Foundation;
 * version 2.1 of the License only.
 * 
 * This library is distributed in the hope that it will be useful,
 * but WITHOUT ANY WARRANTY; without even the implied warranty of
 * MERCHANTABILITY or FITNESS FOR A PARTICULAR PURPOSE.  See the GNU
 * Lesser General Public License for more details.
 * 
 * You should have received a copy of the GNU Lesser General Public
 * License along with this library; if not, write to the Free Software
 * Foundation, Inc., 51 Franklin Street, Fifth Floor, Boston, MA  02110-1301  USA
 * 
 * Linden Research, Inc., 945 Battery Street, San Francisco, CA  94111  USA
 * $/LicenseInfo$
 */

#include "llviewerprecompiledheaders.h"

#include "llviewerregion.h"

// linden libraries
#include "indra_constants.h"
#include "llavatarnamecache.h"		// name lookup cap url
#include "llfloaterreg.h"
#include "llmath.h"
#include "llhttpclient.h"
#include "llregionflags.h"
#include "llregionhandle.h"
#include "llsurface.h"
#include "message.h"
//#include "vmath.h"
#include "v3math.h"
#include "v4math.h"

#include "llagent.h"
#include "llagentcamera.h"
#include "llavatarrenderinfoaccountant.h"
#include "llcallingcard.h"
#include "llcaphttpsender.h"
#include "llcapabilitylistener.h"
#include "llcommandhandler.h"
#include "lldir.h"
#include "lleventpoll.h"
#include "llfloatergodtools.h"
#include "llfloaterreporter.h"
#include "llfloaterregioninfo.h"
#include "llhttpnode.h"
#include "llregioninfomodel.h"
#include "llsdutil.h"
#include "llstartup.h"
#include "lltrans.h"
#include "llurldispatcher.h"
#include "llviewerobjectlist.h"
#include "llviewerparceloverlay.h"
#include "llviewerstatsrecorder.h"
#include "llvlmanager.h"
#include "llvlcomposition.h"
#include "llvocache.h"
#include "llworld.h"
#include "llspatialpartition.h"
#include "stringize.h"
#include "llviewercontrol.h"
#include "llsdserialize.h"
#include "llvieweroctree.h"
#include "llviewerdisplay.h"
#include "llviewerwindow.h"
#include "llprogressview.h"

#ifdef LL_WINDOWS
	#pragma warning(disable:4355)
#endif

const F32 WATER_TEXTURE_SCALE = 8.f;			//  Number of times to repeat the water texture across a region
const S16 MAX_MAP_DIST = 10;
// The server only keeps our pending agent info for 60 seconds.
// We want to allow for seed cap retry, but its not useful after that 60 seconds.
// Give it 3 chances, each at 18 seconds to give ourselves a few seconds to connect anyways if we give up.
const S32 MAX_SEED_CAP_ATTEMPTS_BEFORE_LOGIN = 3;
const F32 CAP_REQUEST_TIMEOUT = 18;
// Even though we gave up on login, keep trying for caps after we are logged in:
const S32 MAX_CAP_REQUEST_ATTEMPTS = 30;
const U32 DEFAULT_MAX_REGION_WIDE_PRIM_COUNT = 15000;

BOOL LLViewerRegion::sVOCacheCullingEnabled = FALSE;
S32  LLViewerRegion::sLastCameraUpdated = 0;
S32  LLViewerRegion::sNewObjectCreationThrottle = -1;

typedef std::map<std::string, std::string> CapabilityMap;

class LLViewerRegionImpl {
public:
	LLViewerRegionImpl(LLViewerRegion * region, LLHost const & host)
		:	mHost(host),
			mCompositionp(NULL),
			mEventPoll(NULL),
			mSeedCapMaxAttempts(MAX_CAP_REQUEST_ATTEMPTS),
			mSeedCapMaxAttemptsBeforeLogin(MAX_SEED_CAP_ATTEMPTS_BEFORE_LOGIN),
			mSeedCapAttempts(0),
			mHttpResponderID(0),
		mLastCameraUpdate(0),
		mLastCameraOrigin(),
		mVOCachePartition(NULL),
		mLandp(NULL),
		    // I'd prefer to set the LLCapabilityListener name to match the region
		    // name -- it's disappointing that's not available at construction time.
		    // We could instead store an LLCapabilityListener*, making
		    // setRegionNameAndZone() replace the instance. Would that pose
		    // consistency problems? Can we even request a capability before calling
		    // setRegionNameAndZone()?
		    // For testability -- the new Michael Feathers paradigm --
		    // LLCapabilityListener binds all the globals it expects to need at
		    // construction time.
		    mCapabilityListener(host.getString(), gMessageSystem, *region,
		                        gAgent.getID(), gAgent.getSessionID())
	{}

	void buildCapabilityNames(LLSD& capabilityNames);

	// The surfaces and other layers
	LLSurface*	mLandp;

	// Region geometry data
	LLVector3d	mOriginGlobal;	// Location of southwest corner of region (meters)
	LLVector3d	mCenterGlobal;	// Location of center in world space (meters)
	LLHost		mHost;

	// The unique ID for this region.
	LLUUID mRegionID;

	// region/estate owner - usually null.
	LLUUID mOwnerID;

	// Network statistics for the region's circuit...
	LLTimer mLastNetUpdate;

	// Misc
	LLVLComposition *mCompositionp;		// Composition layer for the surface

	LLVOCacheEntry::vocache_entry_map_t	  mCacheMap; //all cached entries
	LLVOCacheEntry::vocache_entry_set_t   mActiveSet; //all active entries;
	LLVOCacheEntry::vocache_entry_set_t   mWaitingSet; //entries waiting for LLDrawable to be generated.	
	std::set< LLPointer<LLViewerOctreeGroup> >      mVisibleGroups; //visible groupa
	LLVOCachePartition*                   mVOCachePartition;
	LLVOCacheEntry::vocache_entry_set_t   mVisibleEntries; //must-be-created visible entries wait for objects creation.	
	LLVOCacheEntry::vocache_entry_priority_list_t mWaitingList; //transient list storing sorted visible entries waiting for object creation.
	std::set<U32>                          mNonCacheableCreatedList; //list of local ids of all non-cacheable objects

	// time?
	// LRU info?

	// Cache ID is unique per-region, across renames, moving locations,
	// etc.
	LLUUID mCacheID;

	CapabilityMap mCapabilities;
	CapabilityMap mSecondCapabilitiesTracker; 
	
	LLEventPoll* mEventPoll;

	S32 mSeedCapMaxAttempts;
	S32 mSeedCapMaxAttemptsBeforeLogin;
	S32 mSeedCapAttempts;

	S32 mHttpResponderID;

	/// Post an event to this LLCapabilityListener to invoke a capability message on
	/// this LLViewerRegion's server
	/// (https://wiki.lindenlab.com/wiki/Viewer:Messaging/Messaging_Notes#Capabilities)
	LLCapabilityListener mCapabilityListener;

	//spatial partitions for objects in this region
	std::vector<LLViewerOctreePartition*> mObjectPartition;

	LLVector3 mLastCameraOrigin;
	U32       mLastCameraUpdate;
};

// support for secondlife:///app/region/{REGION} SLapps
// N.B. this is defined to work exactly like the classic secondlife://{REGION}
// However, the later syntax cannot support spaces in the region name because
// spaces (and %20 chars) are illegal in the hostname of an http URL. Some
// browsers let you get away with this, but some do not (such as Qt's Webkit).
// Hence we introduced the newer secondlife:///app/region alternative.
class LLRegionHandler : public LLCommandHandler
{
public:
	// requests will be throttled from a non-trusted browser
	LLRegionHandler() : LLCommandHandler("region", UNTRUSTED_THROTTLE) {}

	bool handle(const LLSD& params, const LLSD& query_map, LLMediaCtrl* web)
	{
		// make sure that we at least have a region name
		int num_params = params.size();
		if (num_params < 1)
		{
			return false;
		}

		// build a secondlife://{PLACE} SLurl from this SLapp
		std::string url = "secondlife://";
		for (int i = 0; i < num_params; i++)
		{
			if (i > 0)
			{
				url += "/";
			}
			url += params[i].asString();
		}

		// Process the SLapp as if it was a secondlife://{PLACE} SLurl
		LLURLDispatcher::dispatch(url, "clicked", web, true);
		return true;
	}
};
LLRegionHandler gRegionHandler;

class BaseCapabilitiesComplete : public LLHTTPClient::Responder
{
	LOG_CLASS(BaseCapabilitiesComplete);
public:
    BaseCapabilitiesComplete(U64 region_handle, S32 id)
		: mRegionHandle(region_handle), mID(id)
    { }
	virtual ~BaseCapabilitiesComplete()
	{ }

    void errorWithContent(U32 statusNum, const std::string& reason, const LLSD& content)
    {
		LL_WARNS("AppInit", "Capabilities") << "[status:" << statusNum << ":] " << content << LL_ENDL;
		LLViewerRegion *regionp = LLWorld::getInstance()->getRegionFromHandle(mRegionHandle);
		if (regionp)
		{
			regionp->failedSeedCapability();
		}
    }

    void result(const LLSD& content)
    {
		LLViewerRegion *regionp = LLWorld::getInstance()->getRegionFromHandle(mRegionHandle);
		if(!regionp) //region was removed
		{
			LL_WARNS("AppInit", "Capabilities") << "Received results for region that no longer exists!" << LL_ENDL;
			return ;
		}
		if( mID != regionp->getHttpResponderID() ) // region is no longer referring to this responder
		{
			LL_WARNS("AppInit", "Capabilities") << "Received results for a stale http responder!" << LL_ENDL;
			regionp->failedSeedCapability();
			return ;
		}

		LLSD::map_const_iterator iter;
		for(iter = content.beginMap(); iter != content.endMap(); ++iter)
		{
			regionp->setCapability(iter->first, iter->second);
			
			LL_DEBUGS("AppInit", "Capabilities") << "got capability for " << iter->first << LL_ENDL;

			/* HACK we're waiting for the ServerReleaseNotes */
			if (iter->first == "ServerReleaseNotes" && regionp->getReleaseNotesRequested())
			{
				regionp->showReleaseNotes();
			}
		}

		regionp->setCapabilitiesReceived(true);

		if (STATE_SEED_GRANTED_WAIT == LLStartUp::getStartupState())
		{
			LLStartUp::setStartupState( STATE_SEED_CAP_GRANTED );
		}
	}

    static BaseCapabilitiesComplete* build( U64 region_handle, S32 id )
    {
		return new BaseCapabilitiesComplete(region_handle, id);
    }

private:
	U64 mRegionHandle;
	S32 mID;
};

class BaseCapabilitiesCompleteTracker :  public LLHTTPClient::Responder
{
	LOG_CLASS(BaseCapabilitiesCompleteTracker);
public:
	BaseCapabilitiesCompleteTracker( U64 region_handle)
	: mRegionHandle(region_handle)
	{ }
	
	virtual ~BaseCapabilitiesCompleteTracker()
	{ }

	void errorWithContent(U32 statusNum, const std::string& reason, const LLSD& content)
	{
		LL_WARNS() << "BaseCapabilitiesCompleteTracker error [status:"
				<< statusNum << "]: " << content << LL_ENDL;
	}

	void result(const LLSD& content)
	{
		LLViewerRegion *regionp = LLWorld::getInstance()->getRegionFromHandle(mRegionHandle);
		if( !regionp ) 
		{
			return ;
		}		
		LLSD::map_const_iterator iter;
		for(iter = content.beginMap(); iter != content.endMap(); ++iter)
		{
			regionp->setCapabilityDebug(iter->first, iter->second);	
			//LL_INFOS()<<"BaseCapabilitiesCompleteTracker New Caps "<<iter->first<<" "<< iter->second<<LL_ENDL;
		}
		
		if ( regionp->getRegionImpl()->mCapabilities.size() != regionp->getRegionImpl()->mSecondCapabilitiesTracker.size() )
		{
<<<<<<< HEAD
			llinfos << "BaseCapabilitiesCompleteTracker " << "sim " << regionp->getName()
				<< " sent duplicate seed caps that differs in size - most likely content. " 
				<< (S32) regionp->getRegionImpl()->mCapabilities.size() << " vs " << regionp->getRegionImpl()->mSecondCapabilitiesTracker.size()
				<< llendl;			
			
=======
			LL_INFOS()<<"BaseCapabilitiesCompleteTracker "<<"Sim sent duplicate seed caps that differs in size - most likely content."<<LL_ENDL;			
>>>>>>> 5f513242
			//todo#add cap debug versus original check?
			/*
			CapabilityMap::const_iterator iter = regionp->getRegionImpl()->mCapabilities.begin();
			while (iter!=regionp->getRegionImpl()->mCapabilities.end() )
			{
				LL_INFOS() << "BaseCapabilitiesCompleteTracker Original " << iter->first << " " << iter->second<<LL_ENDL;
				++iter;
			}
			*/
			regionp->getRegionImplNC()->mSecondCapabilitiesTracker.clear();
		}

	}

	static BaseCapabilitiesCompleteTracker* build( U64 region_handle )
	{
		return new BaseCapabilitiesCompleteTracker( region_handle );
	}

private:
	U64 mRegionHandle;	
};


LLViewerRegion::LLViewerRegion(const U64 &handle,
							   const LLHost &host,
							   const U32 grids_per_region_edge, 
							   const U32 grids_per_patch_edge, 
							   const F32 region_width_meters)
:	mImpl(new LLViewerRegionImpl(this, host)),
	mHandle(handle),
	mTimeDilation(1.0f),
	mName(""),
	mZoning(""),
	mIsEstateManager(FALSE),
	mRegionFlags( REGION_FLAGS_DEFAULT ),
	mRegionProtocols( 0 ),
	mSimAccess( SIM_ACCESS_MIN ),
	mBillableFactor(1.0),
	mMaxTasks(DEFAULT_MAX_REGION_WIDE_PRIM_COUNT),
	mCentralBakeVersion(0),
	mClassID(0),
	mCPURatio(0),
	mColoName("unknown"),
	mProductSKU("unknown"),
	mProductName("unknown"),
	mHttpUrl(""),
	mCacheLoaded(FALSE),
	mCacheDirty(FALSE),
	mReleaseNotesRequested(FALSE),
	mCapabilitiesReceived(false),
	mBitsReceived(0.f),
	mPacketsReceived(0.f),
	mDead(FALSE),
	mLastVisitedEntry(NULL),
	mInvisibilityCheckHistory(-1),
	mPaused(FALSE)
{
	mWidth = region_width_meters;
	mImpl->mOriginGlobal = from_region_handle(handle); 
	updateRenderMatrix();

	mImpl->mLandp = new LLSurface('l', NULL);

	// Create the composition layer for the surface
	mImpl->mCompositionp =
		new LLVLComposition(mImpl->mLandp,
							grids_per_region_edge,
							region_width_meters / grids_per_region_edge);
	mImpl->mCompositionp->setSurface(mImpl->mLandp);

	// Create the surfaces
	mImpl->mLandp->setRegion(this);
	mImpl->mLandp->create(grids_per_region_edge,
					grids_per_patch_edge,
					mImpl->mOriginGlobal,
					mWidth);

	mParcelOverlay = new LLViewerParcelOverlay(this, region_width_meters);

	setOriginGlobal(from_region_handle(handle));
	calculateCenterGlobal();

	// Create the object lists
	initStats();

	//create object partitions
	//MUST MATCH declaration of eObjectPartitions
	mImpl->mObjectPartition.push_back(new LLHUDPartition(this));		//PARTITION_HUD
	mImpl->mObjectPartition.push_back(new LLTerrainPartition(this));	//PARTITION_TERRAIN
	mImpl->mObjectPartition.push_back(new LLVoidWaterPartition(this));	//PARTITION_VOIDWATER
	mImpl->mObjectPartition.push_back(new LLWaterPartition(this));		//PARTITION_WATER
	mImpl->mObjectPartition.push_back(new LLTreePartition(this));		//PARTITION_TREE
	mImpl->mObjectPartition.push_back(new LLParticlePartition(this));	//PARTITION_PARTICLE
	mImpl->mObjectPartition.push_back(new LLGrassPartition(this));		//PARTITION_GRASS
	mImpl->mObjectPartition.push_back(new LLVolumePartition(this));	//PARTITION_VOLUME
	mImpl->mObjectPartition.push_back(new LLBridgePartition(this));	//PARTITION_BRIDGE
	mImpl->mObjectPartition.push_back(new LLHUDParticlePartition(this));//PARTITION_HUD_PARTICLE
	mImpl->mObjectPartition.push_back(new LLVOCachePartition(this)); //PARTITION_VO_CACHE
	mImpl->mObjectPartition.push_back(NULL);						//PARTITION_NONE
<<<<<<< HEAD

	mRenderInfoRequestTimer.resetWithExpiry(0.f);		// Set timer to be expired
	setCapabilitiesReceivedCallback(boost::bind(&LLAvatarRenderInfoAccountant::expireRenderInfoReportTimer, _1));
=======
	mImpl->mVOCachePartition = getVOCachePartition();
>>>>>>> 5f513242
}


void LLViewerRegion::initStats()
{
	mImpl->mLastNetUpdate.reset();
	mPacketsIn = 0;
	mBitsIn = (U32Bits)0;
	mLastBitsIn = (U32Bits)0;
	mLastPacketsIn = 0;
	mPacketsOut = 0;
	mLastPacketsOut = 0;
	mPacketsLost = 0;
	mLastPacketsLost = 0;
	mPingDelay = (U32Seconds)0;
	mAlive = false;					// can become false if circuit disconnects
}

LLViewerRegion::~LLViewerRegion() 
{
	mDead = TRUE;
	mImpl->mActiveSet.clear();
	mImpl->mVisibleEntries.clear();
	mImpl->mVisibleGroups.clear();
	mImpl->mWaitingSet.clear();

	gVLManager.cleanupData(this);
	// Can't do this on destruction, because the neighbor pointers might be invalid.
	// This should be reference counted...
	disconnectAllNeighbors();
	LLViewerPartSim::getInstance()->cleanupRegion(this);

	gObjectList.killObjects(this);

	delete mImpl->mCompositionp;
	delete mParcelOverlay;
	delete mImpl->mLandp;
	delete mImpl->mEventPoll;
	LLHTTPSender::clearSender(mImpl->mHost);
	
	std::for_each(mImpl->mObjectPartition.begin(), mImpl->mObjectPartition.end(), DeletePointer());

	saveObjectCache();

	delete mImpl;
	mImpl = NULL;
}

LLEventPump& LLViewerRegion::getCapAPI() const
{
	return mImpl->mCapabilityListener.getCapAPI();
}

/*virtual*/ 
const LLHost&	LLViewerRegion::getHost() const				
{ 
	return mImpl->mHost; 
}

LLSurface & LLViewerRegion::getLand() const
{
	return *mImpl->mLandp;
}

const LLUUID& LLViewerRegion::getRegionID() const
{
	return mImpl->mRegionID;
}

void LLViewerRegion::setRegionID(const LLUUID& region_id)
{
	mImpl->mRegionID = region_id;
}

void LLViewerRegion::loadObjectCache()
{
	if (mCacheLoaded)
	{
		return;
	}

	// Presume success.  If it fails, we don't want to try again.
	mCacheLoaded = TRUE;

	if(LLVOCache::instanceExists())
	{
		LLVOCache::getInstance()->readFromCache(mHandle, mImpl->mCacheID, mImpl->mCacheMap) ;
		if (mImpl->mCacheMap.empty())
		{
			mCacheDirty = TRUE;
		}
	}
}


void LLViewerRegion::saveObjectCache()
{
	if (!mCacheLoaded)
	{
		return;
	}

	if (mImpl->mCacheMap.empty())
	{
		return;
	}

	if(LLVOCache::instanceExists())
	{
		const F32 start_time_threshold = 600.0f; //seconds
		bool removal_enabled = sVOCacheCullingEnabled && (mRegionTimer.getElapsedTimeF32() > start_time_threshold); //allow to remove invalid objects from object cache file.
		
		LLVOCache::getInstance()->writeToCache(mHandle, mImpl->mCacheID, mImpl->mCacheMap, mCacheDirty, removal_enabled) ;
		mCacheDirty = FALSE;
	}

	mImpl->mCacheMap.clear();
}

void LLViewerRegion::sendMessage()
{
	gMessageSystem->sendMessage(mImpl->mHost);
}

void LLViewerRegion::sendReliableMessage()
{
	gMessageSystem->sendReliable(mImpl->mHost);
}

void LLViewerRegion::setWaterHeight(F32 water_level)
{
	mImpl->mLandp->setWaterHeight(water_level);
}

F32 LLViewerRegion::getWaterHeight() const
{
	return mImpl->mLandp->getWaterHeight();
}

BOOL LLViewerRegion::isVoiceEnabled() const
{
	return getRegionFlag(REGION_FLAGS_ALLOW_VOICE);
}

void LLViewerRegion::setRegionFlags(U64 flags)
{
	mRegionFlags = flags;
}


void LLViewerRegion::setOriginGlobal(const LLVector3d &origin_global) 
{ 
	mImpl->mOriginGlobal = origin_global; 
	updateRenderMatrix();
	mImpl->mLandp->setOriginGlobal(origin_global);
	mWind.setOriginGlobal(origin_global);
	calculateCenterGlobal();
}

void LLViewerRegion::updateRenderMatrix()
{
	mRenderMatrix.setTranslation(getOriginAgent());
}

void LLViewerRegion::setTimeDilation(F32 time_dilation)
{
	mTimeDilation = time_dilation;
}

const LLVector3d & LLViewerRegion::getOriginGlobal() const
{
	return mImpl->mOriginGlobal;
}

LLVector3 LLViewerRegion::getOriginAgent() const
{
	return gAgent.getPosAgentFromGlobal(mImpl->mOriginGlobal);
}

const LLVector3d & LLViewerRegion::getCenterGlobal() const
{
	return mImpl->mCenterGlobal;
}

LLVector3 LLViewerRegion::getCenterAgent() const
{
	return gAgent.getPosAgentFromGlobal(mImpl->mCenterGlobal);
}

void LLViewerRegion::setOwner(const LLUUID& owner_id)
{
	mImpl->mOwnerID = owner_id;
}

const LLUUID& LLViewerRegion::getOwner() const
{
	return mImpl->mOwnerID;
}

void LLViewerRegion::setRegionNameAndZone	(const std::string& name_zone)
{
	std::string::size_type pipe_pos = name_zone.find('|');
	S32 length   = name_zone.size();
	if (pipe_pos != std::string::npos)
	{
		mName   = name_zone.substr(0, pipe_pos);
		mZoning = name_zone.substr(pipe_pos+1, length-(pipe_pos+1));
	}
	else
	{
		mName   = name_zone;
		mZoning = "";
	}

	LLStringUtil::stripNonprintable(mName);
	LLStringUtil::stripNonprintable(mZoning);
}

BOOL LLViewerRegion::canManageEstate() const
{
	return gAgent.isGodlike()
		|| isEstateManager()
		|| gAgent.getID() == getOwner();
}

const std::string LLViewerRegion::getSimAccessString() const
{
	return accessToString(mSimAccess);
}

std::string LLViewerRegion::getLocalizedSimProductName() const
{
	std::string localized_spn;
	return LLTrans::findString(localized_spn, mProductName) ? localized_spn : mProductName;
}

// static
std::string LLViewerRegion::regionFlagsToString(U64 flags)
{
	std::string result;

	if (flags & REGION_FLAGS_SANDBOX)
	{
		result += "Sandbox";
	}

	if (flags & REGION_FLAGS_ALLOW_DAMAGE)
	{
		result += " Not Safe";
	}

	return result;
}

// static
std::string LLViewerRegion::accessToString(U8 sim_access)
{
	switch(sim_access)
	{
	case SIM_ACCESS_PG:
		return LLTrans::getString("SIM_ACCESS_PG");

	case SIM_ACCESS_MATURE:
		return LLTrans::getString("SIM_ACCESS_MATURE");

	case SIM_ACCESS_ADULT:
		return LLTrans::getString("SIM_ACCESS_ADULT");

	case SIM_ACCESS_DOWN:
		return LLTrans::getString("SIM_ACCESS_DOWN");

	case SIM_ACCESS_MIN:
	default:
		return LLTrans::getString("SIM_ACCESS_MIN");
	}
}

// static
std::string LLViewerRegion::getAccessIcon(U8 sim_access)
{
	switch(sim_access)
	{
	case SIM_ACCESS_MATURE:
		return "Parcel_M_Dark";

	case SIM_ACCESS_ADULT:
		return "Parcel_R_Light";

	case SIM_ACCESS_PG:
		return "Parcel_PG_Light";

	case SIM_ACCESS_MIN:
	default:
		return "";
	}
}

// static
std::string LLViewerRegion::accessToShortString(U8 sim_access)
{
	switch(sim_access)		/* Flawfinder: ignore */
	{
	case SIM_ACCESS_PG:
		return "PG";

	case SIM_ACCESS_MATURE:
		return "M";

	case SIM_ACCESS_ADULT:
		return "A";

	case SIM_ACCESS_MIN:
	default:
		return "U";
	}
}

// static
U8 LLViewerRegion::shortStringToAccess(const std::string &sim_access)
{
	U8 accessValue;

	if (LLStringUtil::compareStrings(sim_access, "PG") == 0)
	{
		accessValue = SIM_ACCESS_PG;
	}
	else if (LLStringUtil::compareStrings(sim_access, "M") == 0)
	{
		accessValue = SIM_ACCESS_MATURE;
	}
	else if (LLStringUtil::compareStrings(sim_access, "A") == 0)
	{
		accessValue = SIM_ACCESS_ADULT;
	}
	else
	{
		accessValue = SIM_ACCESS_MIN;
	}

	return accessValue;
}

// static
void LLViewerRegion::processRegionInfo(LLMessageSystem* msg, void**)
{
	// send it to 'observers'
	// *TODO: switch the floaters to using LLRegionInfoModel
	LL_INFOS() << "Processing region info" << LL_ENDL;
	LLRegionInfoModel::instance().update(msg);
	LLFloaterGodTools::processRegionInfo(msg);
	LLFloaterRegionInfo::processRegionInfo(msg);
	LLFloaterReporter::processRegionInfo(msg);
}

void LLViewerRegion::setCacheID(const LLUUID& id)
{
	mImpl->mCacheID = id;
}

S32 LLViewerRegion::renderPropertyLines()
{
	if (mParcelOverlay)
	{
		return mParcelOverlay->renderPropertyLines();
	}
	else
	{
		return 0;
	}
}

// This gets called when the height field changes.
void LLViewerRegion::dirtyHeights()
{
	// Property lines need to be reconstructed when the land changes.
	if (mParcelOverlay)
	{
		mParcelOverlay->setDirty();
	}
}

//physically delete the cache entry
void LLViewerRegion::killCacheEntry(LLVOCacheEntry* entry, bool for_rendering)
{	
	if(!entry || !entry->isValid())
	{
		return;
	}

	if(for_rendering && !entry->isState(LLVOCacheEntry::ACTIVE))
	{
		addNewObject(entry); //force to add to rendering pipeline
	}

	//remove from active list and waiting list
	if(entry->isState(LLVOCacheEntry::ACTIVE))
	{
		mImpl->mActiveSet.erase(entry);
	}
	else
	{
		if(entry->isState(LLVOCacheEntry::WAITING))
		{
			mImpl->mWaitingSet.erase(entry);
		}
		
		//remove from mVOCachePartition
		removeFromVOCacheTree(entry);
	}

	//remove from the forced visible list
	mImpl->mVisibleEntries.erase(entry);

	//disconnect from parent if it is a child
	if(entry->getParentID() > 0)
	{
		LLVOCacheEntry* parent = getCacheEntry(entry->getParentID());
		if(parent)
		{
			parent->removeChild(entry);
		}
	}
	else if(entry->getNumOfChildren() > 0)//remove children from cache if has any
	{
		LLVOCacheEntry* child = entry->getChild();
		while(child != NULL)
		{
			killCacheEntry(child, for_rendering);
			child = entry->getChild();
		}
	}

	//will remove it from the object cache, real deletion
	entry->setState(LLVOCacheEntry::INACTIVE);
	entry->removeOctreeEntry();
	entry->setValid(FALSE);
}

//physically delete the cache entry	
void LLViewerRegion::killCacheEntry(U32 local_id) 
{
	killCacheEntry(getCacheEntry(local_id));
}

U32 LLViewerRegion::getNumOfActiveCachedObjects() const
{
	return  mImpl->mActiveSet.size();
}

void LLViewerRegion::addActiveCacheEntry(LLVOCacheEntry* entry)
{
	if(!entry || mDead)
	{
		return;
	}
	if(entry->isState(LLVOCacheEntry::ACTIVE))
	{
		return; //already inserted.
	}

	if(entry->isState(LLVOCacheEntry::WAITING))
	{
		mImpl->mWaitingSet.erase(entry);
	}

	entry->setState(LLVOCacheEntry::ACTIVE);
	entry->setVisible();

	llassert(entry->getEntry()->hasDrawable());
	mImpl->mActiveSet.insert(entry);
}

void LLViewerRegion::removeActiveCacheEntry(LLVOCacheEntry* entry, LLDrawable* drawablep)
{
	if(mDead || !entry || !entry->isValid())
	{
		return;
	}
	if(!entry->isState(LLVOCacheEntry::ACTIVE))
	{
		return; //not an active entry.
	}

	//shift to the local regional space from agent space
	if(drawablep != NULL && drawablep->getVObj().notNull())
	{
		const LLVector3& pos = drawablep->getVObj()->getPositionRegion();
		LLVector4a shift;
		shift.load3(pos.mV);
		shift.sub(entry->getPositionGroup());
		entry->shift(shift);
	}

	if(entry->getParentID() > 0) //is a child
	{
		LLVOCacheEntry* parent = getCacheEntry(entry->getParentID());
		if(parent)
		{
			parent->addChild(entry);
		}
		else //parent not in cache.
		{
			//this happens only when parent is not cacheable.
			mOrphanMap[entry->getParentID()].push_back(entry->getLocalID());
		}
	}
	else //insert to vo cache tree.
	{		
		entry->updateParentBoundingInfo();
		entry->saveBoundingSphere();
		addToVOCacheTree(entry);
	}

	mImpl->mVisibleEntries.erase(entry);
	mImpl->mActiveSet.erase(entry);
	mImpl->mWaitingSet.erase(entry);
	entry->setState(LLVOCacheEntry::INACTIVE);
}

bool LLViewerRegion::addVisibleGroup(LLViewerOctreeGroup* group)
{
	if(mDead || group->isEmpty())
	{
		return false;
	}
	
	mImpl->mVisibleGroups.insert(group);

	return true;
}

U32 LLViewerRegion::getNumOfVisibleGroups() const
{
	return mImpl ? mImpl->mVisibleGroups.size() : 0;
}

void LLViewerRegion::addToVOCacheTree(LLVOCacheEntry* entry)
{
	if(!sVOCacheCullingEnabled)
	{
		return;
	}

	if(mDead || !entry || !entry->getEntry() || !entry->isValid())
	{
		return;
	}
	if(entry->getParentID() > 0)
	{
		return; //no child prim in cache octree.
	}

	if(entry->hasState(LLVOCacheEntry::IN_VO_TREE))
	{
		return; //already in the tree.
	}	

	llassert_always(!entry->getGroup()); //not in octree.
	llassert(!entry->getEntry()->hasDrawable()); //not have drawables

	if(mImpl->mVOCachePartition->addEntry(entry->getEntry()))
	{
		entry->setState(LLVOCacheEntry::IN_VO_TREE);
	}
}

void LLViewerRegion::removeFromVOCacheTree(LLVOCacheEntry* entry)
{
	if(mDead || !entry || !entry->getEntry())
	{
		return;
	}
	
	if(!entry->hasState(LLVOCacheEntry::IN_VO_TREE))
	{
		return; //not in the tree.
	}
	entry->clearState(LLVOCacheEntry::IN_VO_TREE);

	mImpl->mVOCachePartition->removeEntry(entry->getEntry());	
}

//add child objects as visible entries
void LLViewerRegion::addVisibleChildCacheEntry(LLVOCacheEntry* parent, LLVOCacheEntry* child)
{
	if(mDead)
	{
		return;
	}

	if(parent && (!parent->isValid() || !parent->isState(LLVOCacheEntry::ACTIVE)))
	{
		return; //parent must be valid and in rendering pipeline
	}

	if(child && (!child->getEntry() || !child->isValid() || !child->isState(LLVOCacheEntry::INACTIVE)))
	{
		return; //child must be valid and not in the rendering pipeline
	}

	if(child)
	{
		child->setState(LLVOCacheEntry::IN_QUEUE);
		mImpl->mVisibleEntries.insert(child);
	}	
	else if(parent && parent->getNumOfChildren() > 0) //add all children
	{
		child = parent->getChild();
		while(child != NULL)
		{
			addVisibleChildCacheEntry(NULL, child);
			child = parent->getChild();
		}
	}
}

void LLViewerRegion::updateVisibleEntries(F32 max_time)
{
	if(mDead)
	{
		return;
	}

	if(mImpl->mVisibleGroups.empty() && mImpl->mVisibleEntries.empty())
	{
		return;
	}

	if(!sNewObjectCreationThrottle)
	{
		return;
	}

	const F32 LARGE_SCENE_CONTRIBUTION = 1000.f; //a large number to force to load the object.
	const LLVector3 camera_origin = LLViewerCamera::getInstance()->getOrigin();
	const U32 cur_frame = LLViewerOctreeEntryData::getCurrentFrame();
	bool needs_update = ((cur_frame - mImpl->mLastCameraUpdate) > 5) && ((camera_origin - mImpl->mLastCameraOrigin).lengthSquared() > 10.f);	
	U32 last_update = mImpl->mLastCameraUpdate;
	LLVector4a local_origin;
	local_origin.load3((camera_origin - getOriginAgent()).mV);

	//process visible entries
	for(LLVOCacheEntry::vocache_entry_set_t::iterator iter = mImpl->mVisibleEntries.begin(); iter != mImpl->mVisibleEntries.end();)
	{
		LLVOCacheEntry* vo_entry = *iter;
		
		if(vo_entry->isValid() && vo_entry->getState() < LLVOCacheEntry::WAITING)
		{
			//set a large number to force to load this object.
			vo_entry->setSceneContribution(LARGE_SCENE_CONTRIBUTION);
			
			mImpl->mWaitingList.insert(vo_entry);
			++iter;
		}
		else
		{
			LLVOCacheEntry::vocache_entry_set_t::iterator next_iter = iter;
			++next_iter;
			mImpl->mVisibleEntries.erase(iter);
			iter = next_iter;
		}
	}

	//
	//process visible groups
	//
	//object projected area threshold
	F32 projection_threshold = LLVOCacheEntry::getSquaredPixelThreshold(mImpl->mVOCachePartition->isFrontCull());
	F32 dist_threshold = mImpl->mVOCachePartition->isFrontCull() ? gAgentCamera.mDrawDistance : LLVOCacheEntry::sRearFarRadius;
	
	std::set< LLPointer<LLViewerOctreeGroup> >::iterator group_iter = mImpl->mVisibleGroups.begin();
	for(; group_iter != mImpl->mVisibleGroups.end(); ++group_iter)
	{
		LLPointer<LLViewerOctreeGroup> group = *group_iter;
		if(group->getNumRefs() < 3 || //group to be deleted
			!group->getOctreeNode() || group->isEmpty()) //group empty
{
			continue;
		}

		for (LLViewerOctreeGroup::element_iter i = group->getDataBegin(); i != group->getDataEnd(); ++i)
		{
			if((*i)->hasVOCacheEntry())
			{
				LLVOCacheEntry* vo_entry = (LLVOCacheEntry*)(*i)->getVOCacheEntry();

				if(vo_entry->getParentID() > 0) //is a child
				{
					//child visibility depends on its parent.
					continue;
				}
				if(!vo_entry->isValid())
				{
					continue; //skip invalid entry.
				}

				vo_entry->calcSceneContribution(local_origin, needs_update, last_update, dist_threshold);
				if(vo_entry->getSceneContribution() > projection_threshold)
				{
					mImpl->mWaitingList.insert(vo_entry);			
				}
			}
		}
	}

	if(needs_update)
	{
		mImpl->mLastCameraOrigin = camera_origin;
		mImpl->mLastCameraUpdate = cur_frame;
	}

	return;
}

void LLViewerRegion::createVisibleObjects(F32 max_time)
{
	if(mDead)
	{
		return;
	}
	if(mImpl->mWaitingList.empty())
	{
		mImpl->mVOCachePartition->setCullHistory(FALSE);
		return;
	}	
	
	S32 throttle = sNewObjectCreationThrottle;
	BOOL has_new_obj = FALSE;
	LLTimer update_timer;	
	for(LLVOCacheEntry::vocache_entry_priority_list_t::iterator iter = mImpl->mWaitingList.begin();
		iter != mImpl->mWaitingList.end(); ++iter)
	{
		LLVOCacheEntry* vo_entry = *iter;		

		if(vo_entry->getState() < LLVOCacheEntry::WAITING)
		{
			addNewObject(vo_entry);
			has_new_obj = TRUE;
			if(throttle > 0 && !(--throttle) && update_timer.getElapsedTimeF32() > max_time)
			{
				break;
			}
		}
	}	

	mImpl->mVOCachePartition->setCullHistory(has_new_obj);

	return;
}

void LLViewerRegion::clearCachedVisibleObjects()
{
	mImpl->mWaitingList.clear();
	mImpl->mVisibleGroups.clear();

	//reset all occluders
	mImpl->mVOCachePartition->resetOccluders();
	mPaused = TRUE;

	//clean visible entries
	for(LLVOCacheEntry::vocache_entry_set_t::iterator iter = mImpl->mVisibleEntries.begin(); iter != mImpl->mVisibleEntries.end();)
	{
		LLVOCacheEntry* entry = *iter;
		LLVOCacheEntry* parent = getCacheEntry(entry->getParentID());

		if(!entry->getParentID() || parent) //no child or parent is cache-able
		{
			if(parent) //has a cache-able parent
			{
				parent->addChild(entry);
			}

			LLVOCacheEntry::vocache_entry_set_t::iterator next_iter = iter;
			++next_iter;
			mImpl->mVisibleEntries.erase(iter);
			iter = next_iter;
		}
		else //parent is not cache-able, leave it.
		{
			++iter;
		}
	}

	//remove all visible entries.
	mLastVisitedEntry = NULL;
	std::vector<LLDrawable*> delete_list;
	for(LLVOCacheEntry::vocache_entry_set_t::iterator iter = mImpl->mActiveSet.begin();
		iter != mImpl->mActiveSet.end(); ++iter)
	{
		LLDrawable* drawablep = (LLDrawable*)(*iter)->getEntry()->getDrawable();
	
		if(drawablep && !drawablep->getParent())
		{
			delete_list.push_back(drawablep);
		}
	}

	if(!delete_list.empty())
	{
		for(S32 i = 0; i < delete_list.size(); i++)
		{
			gObjectList.killObject(delete_list[i]->getVObj());
		}
		delete_list.clear();
	}

	return;
}

//perform some necessary but very light updates.
//to replace the function idleUpdate(...) in case there is no enough time.
void LLViewerRegion::lightIdleUpdate()
{
	if(!sVOCacheCullingEnabled)
	{
		return;
	}
	if(mImpl->mCacheMap.empty())
	{
		return;
	}

	//reset all occluders
	mImpl->mVOCachePartition->resetOccluders();	
}

void LLViewerRegion::idleUpdate(F32 max_update_time)
{	
	LLTimer update_timer;
	F32 max_time;

	mLastUpdate = LLViewerOctreeEntryData::getCurrentFrame();

	mImpl->mLandp->idleUpdate(max_update_time);
	
	if (mParcelOverlay)
	{
		// Hopefully not a significant time sink...
		mParcelOverlay->idleUpdate();
	}

	if(!sVOCacheCullingEnabled)
	{
		return;
	}
	if(mImpl->mCacheMap.empty())
	{
		return;
	}	
	if(mPaused)
	{
		mPaused = FALSE; //unpause.
	}

	LLViewerCamera::eCameraID old_camera_id = LLViewerCamera::sCurCameraID;
	LLViewerCamera::sCurCameraID = LLViewerCamera::CAMERA_WORLD;

	//reset all occluders
	mImpl->mVOCachePartition->resetOccluders();	

	max_time = max_update_time - update_timer.getElapsedTimeF32();	

	//kill invisible objects
	killInvisibleObjects(max_time * 0.4f);	
	max_time = max_update_time - update_timer.getElapsedTimeF32();	

	updateVisibleEntries(max_time);
	max_time = max_update_time - update_timer.getElapsedTimeF32();	

	createVisibleObjects(max_time);

	mImpl->mWaitingList.clear();
	mImpl->mVisibleGroups.clear();

	LLViewerCamera::sCurCameraID = old_camera_id;
	return;
}

//update the throttling number for new object creation
void LLViewerRegion::calcNewObjectCreationThrottle()
{
	static LLCachedControl<S32> new_object_creation_throttle(gSavedSettings,"NewObjectCreationThrottle");
	static LLCachedControl<F32> throttle_delay_time(gSavedSettings,"NewObjectCreationThrottleDelayTime");
	static LLFrameTimer timer;

	//
	//sNewObjectCreationThrottle =
	//-2: throttle is disabled because either the screen is showing progress view, or immediate after the screen is not black
	//-1: throttle is disabled by the debug setting
	//0:  no new object creation is allowed
	//>0: valid throttling number
	//

	if(gViewerWindow->getProgressView()->getVisible() && throttle_delay_time > 0.f)
	{
		sNewObjectCreationThrottle = -2; //cancel the throttling
		timer.reset();
	}	
	else if(sNewObjectCreationThrottle < -1) //just recoved from the login/teleport screen
	{
		if(timer.getElapsedTimeF32() > throttle_delay_time) //wait for throttle_delay_time to reset the throttle
		{
			sNewObjectCreationThrottle = new_object_creation_throttle; //reset
			if(sNewObjectCreationThrottle < -1)
			{
				sNewObjectCreationThrottle = -1;
			}
		}
	}

	//update some LLVOCacheEntry debug setting factors.
	LLVOCacheEntry::updateDebugSettings();
}

BOOL LLViewerRegion::isViewerCameraStatic()
{
	return sLastCameraUpdated < LLViewerOctreeEntryData::getCurrentFrame();
}

void LLViewerRegion::killInvisibleObjects(F32 max_time)
{
	if(!sVOCacheCullingEnabled)
	{
		return;
	}
	if(mImpl->mActiveSet.empty())
	{
		return;
	}
	if(sNewObjectCreationThrottle < 0)
	{
		return;
	}

	LLTimer update_timer;
	LLVector4a camera_origin;
	camera_origin.load3(LLViewerCamera::getInstance()->getOrigin().mV);
	LLVector4a local_origin;
	local_origin.load3((LLViewerCamera::getInstance()->getOrigin() - getOriginAgent()).mV);
	F32 back_threshold = LLVOCacheEntry::sRearFarRadius;
	
	size_t max_update = 64; 
	if(!mInvisibilityCheckHistory && isViewerCameraStatic())
	{
		//history is clean, reduce number of checking
		max_update /= 2;
	}
	
	std::vector<LLDrawable*> delete_list;
	S32 update_counter = llmin(max_update, mImpl->mActiveSet.size());
	LLVOCacheEntry::vocache_entry_set_t::iterator iter = mImpl->mActiveSet.upper_bound(mLastVisitedEntry);		

	for(; update_counter > 0; --update_counter, ++iter)
	{	
		if(iter == mImpl->mActiveSet.end())
		{
			iter = mImpl->mActiveSet.begin();
		}
		if((*iter)->getParentID() > 0)
		{
			continue; //skip child objects, they are removed with their parent.
		}

		LLVOCacheEntry* vo_entry = *iter;
		if(!vo_entry->isAnyVisible(camera_origin, local_origin, back_threshold) && vo_entry->mLastCameraUpdated < sLastCameraUpdated)
		{
			killObject(vo_entry, delete_list);
		}

		if(max_time < update_timer.getElapsedTimeF32()) //time out
		{
			break;
		}
	}

	if(iter == mImpl->mActiveSet.end())
	{
		mLastVisitedEntry = NULL;
	}
	else
	{
		mLastVisitedEntry = *iter;
	}

	mInvisibilityCheckHistory <<= 1;
	if(!delete_list.empty())
	{
		mInvisibilityCheckHistory |= 1;
		S32 count = delete_list.size();
		for(S32 i = 0; i < count; i++)
		{
			gObjectList.killObject(delete_list[i]->getVObj());
		}
		delete_list.clear();
	}

	return;
}

void LLViewerRegion::killObject(LLVOCacheEntry* entry, std::vector<LLDrawable*>& delete_list)
{
	//kill the object.
	LLDrawable* drawablep = (LLDrawable*)entry->getEntry()->getDrawable();
	llassert(drawablep);
	llassert(drawablep->getRegion() == this);

	if(drawablep && !drawablep->getParent())
	{
		LLViewerObject::const_child_list_t& child_list = drawablep->getVObj()->getChildren();
		for (LLViewerObject::child_list_t::const_iterator iter = child_list.begin();
			iter != child_list.end(); iter++)
		{
			LLViewerObject* child = *iter;
			if(child->mDrawable)
			{
				if(!child->mDrawable->getEntry() || !child->mDrawable->getEntry()->hasVOCacheEntry())
				{
					//do not remove parent if any of its children non-cacheable
					//especially for the case that an avatar sits on a cache-able object
					((LLViewerOctreeEntryData*)drawablep)->setVisible();
					return;
				}

				LLOcclusionCullingGroup* group = (LLOcclusionCullingGroup*)child->mDrawable->getGroup();
				if(group && group->isAnyRecentlyVisible())
				{
					//set the parent visible if any of its children visible.
					((LLViewerOctreeEntryData*)drawablep)->setVisible();
					return;
				}
			}
		}
		delete_list.push_back(drawablep);				
	}				
}

LLViewerObject* LLViewerRegion::addNewObject(LLVOCacheEntry* entry)
{
	if(!entry || !entry->getEntry())
	{
		if(entry)
		{
			mImpl->mVisibleEntries.erase(entry);
			entry->setState(LLVOCacheEntry::INACTIVE);
		}
		return NULL;
	}

	LLViewerObject* obj = NULL;
	if(!entry->getEntry()->hasDrawable()) //not added to the rendering pipeline yet
	{
		//add the object
		obj = gObjectList.processObjectUpdateFromCache(entry, this);
		if(obj)
		{
			if(!entry->isState(LLVOCacheEntry::ACTIVE))
			{
				mImpl->mWaitingSet.insert(entry);
				entry->setState(LLVOCacheEntry::WAITING);
			}
		}
	}
	else
	{
		LLViewerRegion* old_regionp = ((LLDrawable*)entry->getEntry()->getDrawable())->getRegion();
		if(old_regionp != this)
		{
			//this object exists in two regions at the same time;
			//this case can be safely ignored here because
			//server should soon send update message to remove one region for this object.

			LL_WARNS() << "Entry: " << entry->getLocalID() << " exists in two regions at the same time." << LL_ENDL;
			return NULL;
		}
		
		LL_WARNS() << "Entry: " << entry->getLocalID() << " in rendering pipeline but not set to be active." << LL_ENDL;

		//should not hit here any more, but does not hurt either, just put it back to active list
		addActiveCacheEntry(entry);
	}
	return obj;
}

//update object cache if the object receives a full-update or terse update
//update_type == EObjectUpdateType::OUT_TERSE_IMPROVED or EObjectUpdateType::OUT_FULL
LLViewerObject* LLViewerRegion::updateCacheEntry(U32 local_id, LLViewerObject* objectp, U32 update_type)
{
	if(objectp && update_type != (U32)OUT_TERSE_IMPROVED)
	{
		return objectp; //no need to access cache
	}

	LLVOCacheEntry* entry = getCacheEntry(local_id);
	if (!entry)
	{
		return objectp; //not in the cache, do nothing.
	}
	if(!objectp) //object not created
	{
		//create a new object from cache.
		objectp = addNewObject(entry);
	}

	//remove from cache if terse update
	if(update_type == (U32)OUT_TERSE_IMPROVED)
	{
		killCacheEntry(entry, true);
	}

	return objectp;
}

// As above, but forcibly do the update.
void LLViewerRegion::forceUpdate()
{
	mImpl->mLandp->idleUpdate(0.f);

	if (mParcelOverlay)
	{
		mParcelOverlay->idleUpdate(true);
	}
}

void LLViewerRegion::connectNeighbor(LLViewerRegion *neighborp, U32 direction)
{
	mImpl->mLandp->connectNeighbor(neighborp->mImpl->mLandp, direction);
}


void LLViewerRegion::disconnectAllNeighbors()
{
	mImpl->mLandp->disconnectAllNeighbors();
}

LLVLComposition * LLViewerRegion::getComposition() const
{
	return mImpl->mCompositionp;
}

F32 LLViewerRegion::getCompositionXY(const S32 x, const S32 y) const
{
	if (x >= 256)
	{
		if (y >= 256)
		{
			LLVector3d center = getCenterGlobal() + LLVector3d(256.f, 256.f, 0.f);
			LLViewerRegion *regionp = LLWorld::getInstance()->getRegionFromPosGlobal(center);
			if (regionp)
			{
				// OK, we need to do some hackery here - different simulators no longer use
				// the same composition values, necessarily.
				// If we're attempting to blend, then we want to make the fractional part of
				// this region match the fractional of the adjacent.  For now, just minimize
				// the delta.
				F32 our_comp = getComposition()->getValueScaled(255, 255);
				F32 adj_comp = regionp->getComposition()->getValueScaled(x - 256.f, y - 256.f);
				while (llabs(our_comp - adj_comp) >= 1.f)
				{
					if (our_comp > adj_comp)
					{
						adj_comp += 1.f;
					}
					else
					{
						adj_comp -= 1.f;
					}
				}
				return adj_comp;
			}
		}
		else
		{
			LLVector3d center = getCenterGlobal() + LLVector3d(256.f, 0, 0.f);
			LLViewerRegion *regionp = LLWorld::getInstance()->getRegionFromPosGlobal(center);
			if (regionp)
			{
				// OK, we need to do some hackery here - different simulators no longer use
				// the same composition values, necessarily.
				// If we're attempting to blend, then we want to make the fractional part of
				// this region match the fractional of the adjacent.  For now, just minimize
				// the delta.
				F32 our_comp = getComposition()->getValueScaled(255.f, (F32)y);
				F32 adj_comp = regionp->getComposition()->getValueScaled(x - 256.f, (F32)y);
				while (llabs(our_comp - adj_comp) >= 1.f)
				{
					if (our_comp > adj_comp)
					{
						adj_comp += 1.f;
					}
					else
					{
						adj_comp -= 1.f;
					}
				}
				return adj_comp;
			}
		}
	}
	else if (y >= 256)
	{
		LLVector3d center = getCenterGlobal() + LLVector3d(0.f, 256.f, 0.f);
		LLViewerRegion *regionp = LLWorld::getInstance()->getRegionFromPosGlobal(center);
		if (regionp)
		{
			// OK, we need to do some hackery here - different simulators no longer use
			// the same composition values, necessarily.
			// If we're attempting to blend, then we want to make the fractional part of
			// this region match the fractional of the adjacent.  For now, just minimize
			// the delta.
			F32 our_comp = getComposition()->getValueScaled((F32)x, 255.f);
			F32 adj_comp = regionp->getComposition()->getValueScaled((F32)x, y - 256.f);
			while (llabs(our_comp - adj_comp) >= 1.f)
			{
				if (our_comp > adj_comp)
				{
					adj_comp += 1.f;
				}
				else
				{
					adj_comp -= 1.f;
				}
			}
			return adj_comp;
		}
	}

	return getComposition()->getValueScaled((F32)x, (F32)y);
}

void LLViewerRegion::calculateCenterGlobal() 
{
	mImpl->mCenterGlobal = mImpl->mOriginGlobal;
	mImpl->mCenterGlobal.mdV[VX] += 0.5 * mWidth;
	mImpl->mCenterGlobal.mdV[VY] += 0.5 * mWidth;
	mImpl->mCenterGlobal.mdV[VZ] = 0.5 * mImpl->mLandp->getMinZ() + mImpl->mLandp->getMaxZ();
}

void LLViewerRegion::calculateCameraDistance()
{
	mCameraDistanceSquared = (F32)(gAgentCamera.getCameraPositionGlobal() - getCenterGlobal()).magVecSquared();
}

std::ostream& operator<<(std::ostream &s, const LLViewerRegion &region)
{
	s << "{ ";
	s << region.mImpl->mHost;
	s << " mOriginGlobal = " << region.getOriginGlobal()<< "\n";
    std::string name(region.getName()), zone(region.getZoning());
    if (! name.empty())
    {
        s << " mName         = " << name << '\n';
    }
    if (! zone.empty())
    {
        s << " mZoning       = " << zone << '\n';
    }
	s << "}";
	return s;
}


// ---------------- Protected Member Functions ----------------

void LLViewerRegion::updateNetStats()
{
	F32 dt = mImpl->mLastNetUpdate.getElapsedTimeAndResetF32();

	LLCircuitData *cdp = gMessageSystem->mCircuitInfo.findCircuit(mImpl->mHost);
	if (!cdp)
	{
		mAlive = false;
		return;
	}

	mAlive = true;
	mDeltaTime = dt;

	mLastPacketsIn =	mPacketsIn;
	mLastBitsIn =		mBitsIn;
	mLastPacketsOut =	mPacketsOut;
	mLastPacketsLost =	mPacketsLost;

	mPacketsIn =				cdp->getPacketsIn();
	mBitsIn =					8 * cdp->getBytesIn();
	mPacketsOut =				cdp->getPacketsOut();
	mPacketsLost =				cdp->getPacketsLost();
	mPingDelay =				cdp->getPingDelay();

	mBitsReceived += mBitsIn - mLastBitsIn;
	mPacketsReceived += mPacketsIn - mLastPacketsIn;
}


U32 LLViewerRegion::getPacketsLost() const
{
	LLCircuitData *cdp = gMessageSystem->mCircuitInfo.findCircuit(mImpl->mHost);
	if (!cdp)
	{
		LL_INFOS() << "LLViewerRegion::getPacketsLost couldn't find circuit for " << mImpl->mHost << LL_ENDL;
		return 0;
	}
	else
	{
		return cdp->getPacketsLost();
	}
}

S32 LLViewerRegion::getHttpResponderID() const
{
	return mImpl->mHttpResponderID;
}

BOOL LLViewerRegion::pointInRegionGlobal(const LLVector3d &point_global) const
{
	LLVector3 pos_region = getPosRegionFromGlobal(point_global);

	if (pos_region.mV[VX] < 0)
	{
		return FALSE;
	}
	if (pos_region.mV[VX] >= mWidth)
	{
		return FALSE;
	}
	if (pos_region.mV[VY] < 0)
	{
		return FALSE;
	}
	if (pos_region.mV[VY] >= mWidth)
	{
		return FALSE;
	}
	return TRUE;
}

LLVector3 LLViewerRegion::getPosRegionFromGlobal(const LLVector3d &point_global) const
{
	LLVector3 pos_region;
	pos_region.setVec(point_global - mImpl->mOriginGlobal);
	return pos_region;
}

LLVector3d LLViewerRegion::getPosGlobalFromRegion(const LLVector3 &pos_region) const
{
	LLVector3d pos_region_d;
	pos_region_d.setVec(pos_region);
	return pos_region_d + mImpl->mOriginGlobal;
}

LLVector3 LLViewerRegion::getPosAgentFromRegion(const LLVector3 &pos_region) const
{
	LLVector3d pos_global = getPosGlobalFromRegion(pos_region);

	return gAgent.getPosAgentFromGlobal(pos_global);
}

LLVector3 LLViewerRegion::getPosRegionFromAgent(const LLVector3 &pos_agent) const
{
	return pos_agent - getOriginAgent();
}

F32 LLViewerRegion::getLandHeightRegion(const LLVector3& region_pos)
{
	return mImpl->mLandp->resolveHeightRegion( region_pos );
}

bool LLViewerRegion::isAlive()
{
	return mAlive;
}

BOOL LLViewerRegion::isOwnedSelf(const LLVector3& pos)
{
	if (mParcelOverlay)
	{
		return mParcelOverlay->isOwnedSelf(pos);
	} else {
		return FALSE;
	}
}

// Owned by a group you belong to?  (officer or member)
BOOL LLViewerRegion::isOwnedGroup(const LLVector3& pos)
{
	if (mParcelOverlay)
	{
		return mParcelOverlay->isOwnedGroup(pos);
	} else {
		return FALSE;
	}
}

// the new TCP coarse location handler node
class CoarseLocationUpdate : public LLHTTPNode
{
public:
	virtual void post(
		ResponsePtr responder,
		const LLSD& context,
		const LLSD& input) const
	{
		LLHost host(input["sender"].asString());
		LLViewerRegion* region = LLWorld::getInstance()->getRegion(host);
		if( !region )
		{
			return;
		}

		S32 target_index = input["body"]["Index"][0]["Prey"].asInteger();
		S32 you_index    = input["body"]["Index"][0]["You" ].asInteger();

		std::vector<U32>* avatar_locs = &region->mMapAvatars;
		std::vector<LLUUID>* avatar_ids = &region->mMapAvatarIDs;
		avatar_locs->clear();
		avatar_ids->clear();

		//LL_INFOS() << "coarse locations agent[0] " << input["body"]["AgentData"][0]["AgentID"].asUUID() << LL_ENDL;
		//LL_INFOS() << "my agent id = " << gAgent.getID() << LL_ENDL;
		//LL_INFOS() << ll_pretty_print_sd(input) << LL_ENDL;

		LLSD 
			locs   = input["body"]["Location"],
			agents = input["body"]["AgentData"];
		LLSD::array_iterator 
			locs_it = locs.beginArray(), 
			agents_it = agents.beginArray();
		BOOL has_agent_data = input["body"].has("AgentData");

		for(int i=0; 
			locs_it != locs.endArray(); 
			i++, locs_it++)
		{
			U8 
				x = locs_it->get("X").asInteger(),
				y = locs_it->get("Y").asInteger(),
				z = locs_it->get("Z").asInteger();
			// treat the target specially for the map, and don't add you or the target
			if(i == target_index)
			{
				LLVector3d global_pos(region->getOriginGlobal());
				global_pos.mdV[VX] += (F64)x;
				global_pos.mdV[VY] += (F64)y;
				global_pos.mdV[VZ] += (F64)z * 4.0;
				LLAvatarTracker::instance().setTrackedCoarseLocation(global_pos);
			}
			else if( i != you_index)
			{
				U32 loc = x << 16 | y << 8 | z; loc = loc;
				U32 pos = 0x0;
				pos |= x;
				pos <<= 8;
				pos |= y;
				pos <<= 8;
				pos |= z;
				avatar_locs->push_back(pos);
				//LL_INFOS() << "next pos: " << x << "," << y << "," << z << ": " << pos << LL_ENDL;
				if(has_agent_data) // for backwards compatibility with old message format
				{
					LLUUID agent_id(agents_it->get("AgentID").asUUID());
					//LL_INFOS() << "next agent: " << agent_id.asString() << LL_ENDL;
					avatar_ids->push_back(agent_id);
				}
			}
			if (has_agent_data)
			{
				agents_it++;
			}
		}
	}
};

// build the coarse location HTTP node under the "/message" URL
LLHTTPRegistration<CoarseLocationUpdate>
   gHTTPRegistrationCoarseLocationUpdate(
	   "/message/CoarseLocationUpdate");


// the deprecated coarse location handler
void LLViewerRegion::updateCoarseLocations(LLMessageSystem* msg)
{
	//LL_INFOS() << "CoarseLocationUpdate" << LL_ENDL;
	mMapAvatars.clear();
	mMapAvatarIDs.clear(); // only matters in a rare case but it's good to be safe.

	U8 x_pos = 0;
	U8 y_pos = 0;
	U8 z_pos = 0;

	U32 pos = 0x0;

	S16 agent_index;
	S16 target_index;
	msg->getS16Fast(_PREHASH_Index, _PREHASH_You, agent_index);
	msg->getS16Fast(_PREHASH_Index, _PREHASH_Prey, target_index);

	BOOL has_agent_data = msg->has(_PREHASH_AgentData);
	S32 count = msg->getNumberOfBlocksFast(_PREHASH_Location);
	for(S32 i = 0; i < count; i++)
	{
		msg->getU8Fast(_PREHASH_Location, _PREHASH_X, x_pos, i);
		msg->getU8Fast(_PREHASH_Location, _PREHASH_Y, y_pos, i);
		msg->getU8Fast(_PREHASH_Location, _PREHASH_Z, z_pos, i);
		LLUUID agent_id = LLUUID::null;
		if(has_agent_data)
		{
			msg->getUUIDFast(_PREHASH_AgentData, _PREHASH_AgentID, agent_id, i);
		}

		//LL_INFOS() << "  object X: " << (S32)x_pos << " Y: " << (S32)y_pos
		//		<< " Z: " << (S32)(z_pos * 4)
		//		<< LL_ENDL;

		// treat the target specially for the map
		if(i == target_index)
		{
			LLVector3d global_pos(mImpl->mOriginGlobal);
			global_pos.mdV[VX] += (F64)(x_pos);
			global_pos.mdV[VY] += (F64)(y_pos);
			global_pos.mdV[VZ] += (F64)(z_pos) * 4.0;
			LLAvatarTracker::instance().setTrackedCoarseLocation(global_pos);
		}
		
		//don't add you
		if( i != agent_index)
		{
			pos = 0x0;
			pos |= x_pos;
			pos <<= 8;
			pos |= y_pos;
			pos <<= 8;
			pos |= z_pos;
			mMapAvatars.push_back(pos);
			if(has_agent_data)
			{
				mMapAvatarIDs.push_back(agent_id);
			}
		}
	}
}

void LLViewerRegion::getInfo(LLSD& info)
{
	info["Region"]["Host"] = getHost().getIPandPort();
	info["Region"]["Name"] = getName();
	U32 x, y;
	from_region_handle(getHandle(), &x, &y);
	info["Region"]["Handle"]["x"] = (LLSD::Integer)x;
	info["Region"]["Handle"]["y"] = (LLSD::Integer)y;
}

void LLViewerRegion::getSimulatorFeatures(LLSD& sim_features) const
{
	sim_features = mSimulatorFeatures;

}

void LLViewerRegion::setSimulatorFeatures(const LLSD& sim_features)
{
	std::stringstream str;
	
	LLSDSerialize::toPrettyXML(sim_features, str);
	LL_INFOS() << str.str() << LL_ENDL;
	mSimulatorFeatures = sim_features;
}

//this is called when the parent is not cacheable.
//move all orphan children out of cache and insert to rendering octree.
void LLViewerRegion::findOrphans(U32 parent_id)
{
	orphan_list_t::iterator iter = mOrphanMap.find(parent_id);
	if(iter != mOrphanMap.end())
	{
		std::vector<U32>* children = &mOrphanMap[parent_id];
		for(S32 i = 0; i < children->size(); i++)
		{
			//parent is visible, so is the child.
			addVisibleChildCacheEntry(NULL, getCacheEntry((*children)[i]));
		}
		children->clear();
		mOrphanMap.erase(parent_id);
	}
}

void LLViewerRegion::decodeBoundingInfo(LLVOCacheEntry* entry)
{
	if(!sVOCacheCullingEnabled)
	{
		gObjectList.processObjectUpdateFromCache(entry, this);
		return;
	}
	if(!entry || !entry->isValid())
	{
		return;
	}

	if(!entry->getEntry())
	{
		entry->setOctreeEntry(NULL);
	}
		
	if(entry->getEntry()->hasDrawable()) //already in the rendering pipeline
	{
		LLViewerRegion* old_regionp = ((LLDrawable*)entry->getEntry()->getDrawable())->getRegion();
		if(old_regionp != this && old_regionp)
{
			LLViewerObject* obj = ((LLDrawable*)entry->getEntry()->getDrawable())->getVObj();
			if(obj)
			{
				//remove from old region
				old_regionp->killCacheEntry(obj->getLocalID());

				//change region
				obj->setRegion(this);
			}
		}

		addActiveCacheEntry(entry);

		//set parent id
		U32	parent_id = 0;
		LLViewerObject::unpackParentID(entry->getDP(), parent_id);
		if(parent_id != entry->getParentID())
		{				
			entry->setParentID(parent_id);
		}

		//update the object
		gObjectList.processObjectUpdateFromCache(entry, this);
		return; //done
	}
	
	//must not be active.
	llassert_always(!entry->isState(LLVOCacheEntry::ACTIVE));
	removeFromVOCacheTree(entry); //remove from cache octree if it is in.

	LLVector3 pos;
	LLVector3 scale;
	LLQuaternion rot;

	//decode spatial info and parent info
	U32 parent_id = LLViewerObject::extractSpatialExtents(entry->getDP(), pos, scale, rot);
	
	U32 old_parent_id = entry->getParentID();
	bool same_old_parent = false;
	if(parent_id != old_parent_id) //parent changed.
	{
		if(old_parent_id > 0) //has an old parent, disconnect it
		{
			LLVOCacheEntry* old_parent = getCacheEntry(old_parent_id);
			if(old_parent)
			{
				old_parent->removeChild(entry);
				if(!old_parent->isState(LLVOCacheEntry::INACTIVE))
				{
					mImpl->mVisibleEntries.erase(entry);
					entry->setState(LLVOCacheEntry::INACTIVE);
				}
			}
		}
		entry->setParentID(parent_id);
	}
	else
	{
		same_old_parent = true;
	}

	if(parent_id > 0) //has a new parent
	{	
		//1, find the parent in cache
		LLVOCacheEntry* parent = getCacheEntry(parent_id);
		
		//2, parent is not in the cache, put into the orphan list.
		if(!parent)
		{
			if(!same_old_parent)
			{
				//check if parent is non-cacheable and already created
				if(isNonCacheableObjectCreated(parent_id))
				{
					//parent is visible, so is the child.
					addVisibleChildCacheEntry(NULL, entry);
				}
				else
				{
					entry->setBoundingInfo(pos, scale);
					mOrphanMap[parent_id].push_back(entry->getLocalID());
				}
			}
			else
			{
				entry->setBoundingInfo(pos, scale);
			}
		}
		else //parent in cache.
		{
			if(!parent->isState(LLVOCacheEntry::INACTIVE)) 
			{
				//parent is visible, so is the child.
				addVisibleChildCacheEntry(parent, entry);
			}
			else
			{
				entry->setBoundingInfo(pos, scale);
				parent->addChild(entry);

				if(parent->getGroup()) //re-insert parent to vo-cache tree because its bounding info changed.
				{
					removeFromVOCacheTree(parent);
					addToVOCacheTree(parent);
				}
			}
		}

		return;
	}
	
	//
	//no parent
	//
	entry->setBoundingInfo(pos, scale);	

	if(!parent_id) //a potential parent
	{
		//find all children and update their bounding info
		orphan_list_t::iterator iter = mOrphanMap.find(entry->getLocalID());
		if(iter != mOrphanMap.end())
		{			
			std::vector<U32>* orphans = &mOrphanMap[entry->getLocalID()];
			S32 size = orphans->size();
			for(S32 i = 0; i < size; i++)
			{
				LLVOCacheEntry* child = getCacheEntry((*orphans)[i]);
				if(child)
				{
					entry->addChild(child);
				}
			}
			orphans->clear();
			mOrphanMap.erase(entry->getLocalID());
		}
	}
	
	if(!entry->getGroup() && entry->isState(LLVOCacheEntry::INACTIVE))
	{
		addToVOCacheTree(entry);
	}
	return ;
}

LLViewerRegion::eCacheUpdateResult LLViewerRegion::cacheFullUpdate(LLDataPackerBinaryBuffer &dp, U32 flags)
{
	eCacheUpdateResult result;
	U32 crc;
	U32 local_id;

	LLViewerObject::unpackU32(&dp, local_id, "LocalID");
	LLViewerObject::unpackU32(&dp, crc, "CRC");

	LLVOCacheEntry* entry = getCacheEntry(local_id, false);

	if (entry)
	{
		entry->setValid();

		// we've seen this object before
		if (entry->getCRC() == crc)
		{
			// Record a hit
			entry->recordDupe();
			result = CACHE_UPDATE_DUPE;
		}
		else //CRC changed
		{
			// Update the cache entry
			entry->updateEntry(crc, dp);

			decodeBoundingInfo(entry);

			result = CACHE_UPDATE_CHANGED;
		}		
	}
	else
	{
		// we haven't seen this object before
		// Create new entry and add to map
		result = CACHE_UPDATE_ADDED;
		entry = new LLVOCacheEntry(local_id, crc, dp);
		record(LLStatViewer::OBJECT_CACHE_HIT_RATE, LLUnits::Ratio::fromValue(0));
		
		mImpl->mCacheMap[local_id] = entry;
		
		decodeBoundingInfo(entry);
	}
	entry->setUpdateFlags(flags);

	return result;
	}

LLViewerRegion::eCacheUpdateResult LLViewerRegion::cacheFullUpdate(LLViewerObject* objectp, LLDataPackerBinaryBuffer &dp, U32 flags)
{
	eCacheUpdateResult result = cacheFullUpdate(dp, flags);

	return result;
}

LLVOCacheEntry* LLViewerRegion::getCacheEntryForOctree(U32 local_id)
{
	if(!sVOCacheCullingEnabled)
	{
		return NULL;
	}

	LLVOCacheEntry* entry = getCacheEntry(local_id);
	removeFromVOCacheTree(entry);
		
	return entry;
}

LLVOCacheEntry* LLViewerRegion::getCacheEntry(U32 local_id, bool valid)
{
	LLVOCacheEntry::vocache_entry_map_t::iterator iter = mImpl->mCacheMap.find(local_id);
	if(iter != mImpl->mCacheMap.end())
	{
		if(!valid || iter->second->isValid())
		{
			return iter->second;
		}
	}
	return NULL;
	}

void LLViewerRegion::addCacheMiss(U32 id, LLViewerRegion::eCacheMissType miss_type)
{
#if 0
	mCacheMissList.insert(CacheMissItem(id, miss_type));
#else
	mCacheMissList.push_back(CacheMissItem(id, miss_type));
#endif
}

//check if a non-cacheable object is already created.
bool LLViewerRegion::isNonCacheableObjectCreated(U32 local_id)
{
	if(mImpl && local_id > 0 && mImpl->mNonCacheableCreatedList.find(local_id) != mImpl->mNonCacheableCreatedList.end())
	{
		return true;
	}
	return false;
}
		
void LLViewerRegion::removeFromCreatedList(U32 local_id)
{	
	if(mImpl && local_id > 0)
	{
		std::set<U32>::iterator iter = mImpl->mNonCacheableCreatedList.find(local_id);
		if(iter != mImpl->mNonCacheableCreatedList.end())
		{
			mImpl->mNonCacheableCreatedList.erase(iter);
		}
	}
	}

void LLViewerRegion::addToCreatedList(U32 local_id)
{
	if(mImpl && local_id > 0)
	{
		mImpl->mNonCacheableCreatedList.insert(local_id);
	}
}

// Get data packer for this object, if we have cached data
// AND the CRC matches. JC
bool LLViewerRegion::probeCache(U32 local_id, U32 crc, U32 flags, U8 &cache_miss_type)
{
	//llassert(mCacheLoaded);  This assert failes often, changing to early-out -- davep, 2010/10/18

	LLVOCacheEntry* entry = getCacheEntry(local_id, false);

	if (entry)
	{
		// we've seen this object before
		if (entry->getCRC() == crc)
		{
			// Record a hit
			entry->recordHit();
		cache_miss_type = CACHE_MISS_TYPE_NONE;
			entry->setUpdateFlags(flags);
			
			if(entry->isState(LLVOCacheEntry::ACTIVE))
			{
				((LLDrawable*)entry->getEntry()->getDrawable())->getVObj()->loadFlags(flags);
				return true;
			}

			if(entry->isValid())
			{
				return true; //already probed
			}

			entry->setValid();
			decodeBoundingInfo(entry);
			return true;
		}
		else
		{
			// LL_INFOS() << "CRC miss for " << local_id << LL_ENDL;

			addCacheMiss(local_id, CACHE_MISS_TYPE_CRC);
		}
	}
	else
	{
		// LL_INFOS() << "Cache miss for " << local_id << LL_ENDL;
		addCacheMiss(local_id, CACHE_MISS_TYPE_FULL);
	}

	return false;
}

void LLViewerRegion::addCacheMissFull(const U32 local_id)
{
	addCacheMiss(local_id, CACHE_MISS_TYPE_FULL);
}

void LLViewerRegion::requestCacheMisses()
{
	if (!mCacheMissList.size()) 
	{
		return;
	}

	LLMessageSystem* msg = gMessageSystem;
	BOOL start_new_message = TRUE;
	S32 blocks = 0;

	//send requests for all cache-missed objects
	for (CacheMissItem::cache_miss_list_t::iterator iter = mCacheMissList.begin(); iter != mCacheMissList.end(); ++iter)
	{
		if (start_new_message)
		{
			msg->newMessageFast(_PREHASH_RequestMultipleObjects);
			msg->nextBlockFast(_PREHASH_AgentData);
			msg->addUUIDFast(_PREHASH_AgentID, gAgent.getID());
			msg->addUUIDFast(_PREHASH_SessionID, gAgent.getSessionID());
			start_new_message = FALSE;
		}

		msg->nextBlockFast(_PREHASH_ObjectData);
		msg->addU8Fast(_PREHASH_CacheMissType, (*iter).mType);
		msg->addU32Fast(_PREHASH_ID, (*iter).mID);
		blocks++;

		if (blocks >= 255)
		{
			sendReliableMessage();
			start_new_message = TRUE;
			blocks = 0;
		}
	}

	// finish any pending message
	if (!start_new_message)
	{
		sendReliableMessage();
	}

	mCacheDirty = TRUE ;
	// LL_INFOS() << "KILLDEBUG Sent cache miss full " << full_count << " crc " << crc_count << LL_ENDL;
	LLViewerStatsRecorder::instance().requestCacheMissesEvent(mCacheMissList.size());
	LLViewerStatsRecorder::instance().log(0.2f);

	mCacheMissList.clear();
}

void LLViewerRegion::dumpCache()
{
	const S32 BINS = 4;
	S32 hit_bin[BINS];
	S32 change_bin[BINS];

	S32 i;
	for (i = 0; i < BINS; ++i)
	{
		hit_bin[i] = 0;
		change_bin[i] = 0;
	}

	LLVOCacheEntry *entry;
	for(LLVOCacheEntry::vocache_entry_map_t::iterator iter = mImpl->mCacheMap.begin(); iter != mImpl->mCacheMap.end(); ++iter)
	{
		entry = iter->second ;

		S32 hits = entry->getHitCount();
		S32 changes = entry->getCRCChangeCount();

		hits = llclamp(hits, 0, BINS-1);
		changes = llclamp(changes, 0, BINS-1);

		hit_bin[hits]++;
		change_bin[changes]++;
	}

	LL_INFOS() << "Count " << mImpl->mCacheMap.size() << LL_ENDL;
	for (i = 0; i < BINS; i++)
	{
		LL_INFOS() << "Hits " << i << " " << hit_bin[i] << LL_ENDL;
	}
	for (i = 0; i < BINS; i++)
	{
		LL_INFOS() << "Changes " << i << " " << change_bin[i] << LL_ENDL;
	}
}

void LLViewerRegion::unpackRegionHandshake()
{
	LLMessageSystem *msg = gMessageSystem;

	U64 region_flags = 0;
	U64 region_protocols = 0;
	U8 sim_access;
	std::string sim_name;
	LLUUID sim_owner;
	BOOL is_estate_manager;
	F32 water_height;
	F32 billable_factor;
	LLUUID cache_id;

	msg->getU8		("RegionInfo", "SimAccess", sim_access);
	msg->getString	("RegionInfo", "SimName", sim_name);
	msg->getUUID	("RegionInfo", "SimOwner", sim_owner);
	msg->getBOOL	("RegionInfo", "IsEstateManager", is_estate_manager);
	msg->getF32		("RegionInfo", "WaterHeight", water_height);
	msg->getF32		("RegionInfo", "BillableFactor", billable_factor);
	msg->getUUID	("RegionInfo", "CacheID", cache_id );

	if (msg->has(_PREHASH_RegionInfo4))
	{
		msg->getU64Fast(_PREHASH_RegionInfo4, _PREHASH_RegionFlagsExtended, region_flags);
		msg->getU64Fast(_PREHASH_RegionInfo4, _PREHASH_RegionProtocols, region_protocols);
	}
	else
	{
		U32 flags = 0;
		msg->getU32Fast(_PREHASH_RegionInfo, _PREHASH_RegionFlags, flags);
		region_flags = flags;
	}

	setRegionFlags(region_flags);
	setRegionProtocols(region_protocols);
	setSimAccess(sim_access);
	setRegionNameAndZone(sim_name);
	setOwner(sim_owner);
	setIsEstateManager(is_estate_manager);
	setWaterHeight(water_height);
	setBillableFactor(billable_factor);
	setCacheID(cache_id);

	LLUUID region_id;
	msg->getUUID("RegionInfo2", "RegionID", region_id);
	setRegionID(region_id);
	
	// Retrieve the CR-53 (Homestead/Land SKU) information
	S32 classID = 0;
	S32 cpuRatio = 0;
	std::string coloName;
	std::string productSKU;
	std::string productName;

	// the only reasonable way to decide if we actually have any data is to
	// check to see if any of these fields have positive sizes
	if (msg->getSize("RegionInfo3", "ColoName") > 0 ||
	    msg->getSize("RegionInfo3", "ProductSKU") > 0 ||
	    msg->getSize("RegionInfo3", "ProductName") > 0)
	{
		msg->getS32     ("RegionInfo3", "CPUClassID",  classID);
		msg->getS32     ("RegionInfo3", "CPURatio",    cpuRatio);
		msg->getString  ("RegionInfo3", "ColoName",    coloName);
		msg->getString  ("RegionInfo3", "ProductSKU",  productSKU);
		msg->getString  ("RegionInfo3", "ProductName", productName);
		
		mClassID = classID;
		mCPURatio = cpuRatio;
		mColoName = coloName;
		mProductSKU = productSKU;
		mProductName = productName;
	}


	mCentralBakeVersion = region_protocols & 1; // was (S32)gSavedSettings.getBOOL("UseServerTextureBaking");
	LLVLComposition *compp = getComposition();
	if (compp)
	{
		LLUUID tmp_id;

		msg->getUUID("RegionInfo", "TerrainDetail0", tmp_id);
		compp->setDetailTextureID(0, tmp_id);
		msg->getUUID("RegionInfo", "TerrainDetail1", tmp_id);
		compp->setDetailTextureID(1, tmp_id);
		msg->getUUID("RegionInfo", "TerrainDetail2", tmp_id);
		compp->setDetailTextureID(2, tmp_id);
		msg->getUUID("RegionInfo", "TerrainDetail3", tmp_id);
		compp->setDetailTextureID(3, tmp_id);

		F32 tmp_f32;
		msg->getF32("RegionInfo", "TerrainStartHeight00", tmp_f32);
		compp->setStartHeight(0, tmp_f32);
		msg->getF32("RegionInfo", "TerrainStartHeight01", tmp_f32);
		compp->setStartHeight(1, tmp_f32);
		msg->getF32("RegionInfo", "TerrainStartHeight10", tmp_f32);
		compp->setStartHeight(2, tmp_f32);
		msg->getF32("RegionInfo", "TerrainStartHeight11", tmp_f32);
		compp->setStartHeight(3, tmp_f32);

		msg->getF32("RegionInfo", "TerrainHeightRange00", tmp_f32);
		compp->setHeightRange(0, tmp_f32);
		msg->getF32("RegionInfo", "TerrainHeightRange01", tmp_f32);
		compp->setHeightRange(1, tmp_f32);
		msg->getF32("RegionInfo", "TerrainHeightRange10", tmp_f32);
		compp->setHeightRange(2, tmp_f32);
		msg->getF32("RegionInfo", "TerrainHeightRange11", tmp_f32);
		compp->setHeightRange(3, tmp_f32);

		// If this is an UPDATE (params already ready, we need to regenerate
		// all of our terrain stuff, by
		if (compp->getParamsReady())
		{
			//this line creates frame stalls on region crossing and removing it appears to have no effect
			//getLand().dirtyAllPatches();
		}
		else
		{
			compp->setParamsReady();
		}
	}


	// Now that we have the name, we can load the cache file
	// off disk.
	loadObjectCache();

	// After loading cache, signal that simulator can start
	// sending data.
	// TODO: Send all upstream viewer->sim handshake info here.
	LLHost host = msg->getSender();
	msg->newMessage("RegionHandshakeReply");
	msg->nextBlock("AgentData");
	msg->addUUID("AgentID", gAgent.getID());
	msg->addUUID("SessionID", gAgent.getSessionID());
	msg->nextBlock("RegionInfo");

	U32 flags = 0;
	if(sVOCacheCullingEnabled)
	{
		flags |= 0x00000001; //set the bit 0 to be 1 to ask sim to send all cacheable objects.		
	}
	if(mImpl->mCacheMap.empty())
	{
		flags |= 0x00000002; //set the bit 1 to be 1 to tell sim the cache file is empty, no need to send cache probes.
	}
	msg->addU32("Flags", flags );
	msg->sendReliable(host);

	mRegionTimer.reset(); //reset region timer.
}

void LLViewerRegionImpl::buildCapabilityNames(LLSD& capabilityNames)
{
	capabilityNames.append("AgentState");
	capabilityNames.append("AttachmentResources");
	capabilityNames.append("AvatarPickerSearch");
	capabilityNames.append("AvatarRenderInfo");
	capabilityNames.append("CharacterProperties");
	capabilityNames.append("ChatSessionRequest");
	capabilityNames.append("CopyInventoryFromNotecard");
	capabilityNames.append("CreateInventoryCategory");
	capabilityNames.append("DispatchRegionInfo");
	capabilityNames.append("EnvironmentSettings");
	capabilityNames.append("EstateChangeInfo");
	capabilityNames.append("EventQueueGet");
	capabilityNames.append("FacebookConnect");
	//capabilityNames.append("FacebookRedirect");

	if (gSavedSettings.getBOOL("UseHTTPInventory"))
	{
		capabilityNames.append("FetchLib2");
		capabilityNames.append("FetchLibDescendents2");
		capabilityNames.append("FetchInventory2");
		capabilityNames.append("FetchInventoryDescendents2");
		capabilityNames.append("IncrementCOFVersion");
	}

	capabilityNames.append("GetDisplayNames");
	capabilityNames.append("GetMesh");
	capabilityNames.append("GetMesh2");
	capabilityNames.append("GetObjectCost");
	capabilityNames.append("GetObjectPhysicsData");
	capabilityNames.append("GetTexture");
	capabilityNames.append("GroupMemberData");
	capabilityNames.append("GroupProposalBallot");
	capabilityNames.append("HomeLocation");
	capabilityNames.append("LandResources");
	capabilityNames.append("MapLayer");
	capabilityNames.append("MapLayerGod");
	capabilityNames.append("MeshUploadFlag");
	capabilityNames.append("NavMeshGenerationStatus");
	capabilityNames.append("NewFileAgentInventory");
	capabilityNames.append("ObjectMedia");
	capabilityNames.append("ObjectMediaNavigate");
	capabilityNames.append("ObjectNavMeshProperties");
	capabilityNames.append("ParcelPropertiesUpdate");
	capabilityNames.append("ParcelVoiceInfoRequest");
	capabilityNames.append("ProductInfoRequest");
	capabilityNames.append("ProvisionVoiceAccountRequest");
	capabilityNames.append("RemoteParcelRequest");
	capabilityNames.append("RenderMaterials");
	capabilityNames.append("RequestTextureDownload");
	capabilityNames.append("ResourceCostSelected");
	capabilityNames.append("RetrieveNavMeshSrc");
	capabilityNames.append("SearchStatRequest");
	capabilityNames.append("SearchStatTracking");
	capabilityNames.append("SendPostcard");
	capabilityNames.append("SendUserReport");
	capabilityNames.append("SendUserReportWithScreenshot");
	capabilityNames.append("ServerReleaseNotes");
	capabilityNames.append("SetDisplayName");
	capabilityNames.append("SimConsoleAsync");
	capabilityNames.append("SimulatorFeatures");
	capabilityNames.append("StartGroupProposal");
	capabilityNames.append("TerrainNavMeshProperties");
	capabilityNames.append("TextureStats");
	capabilityNames.append("UntrustedSimulatorMessage");
	capabilityNames.append("UpdateAgentInformation");
	capabilityNames.append("UpdateAgentLanguage");
	capabilityNames.append("UpdateAvatarAppearance");
	capabilityNames.append("UpdateGestureAgentInventory");
	capabilityNames.append("UpdateGestureTaskInventory");
	capabilityNames.append("UpdateNotecardAgentInventory");
	capabilityNames.append("UpdateNotecardTaskInventory");
	capabilityNames.append("UpdateScriptAgent");
	capabilityNames.append("UpdateScriptTask");
	capabilityNames.append("UploadBakedTexture");
	capabilityNames.append("ViewerMetrics");
	capabilityNames.append("ViewerStartAuction");
	capabilityNames.append("ViewerStats");
	
	// Please add new capabilities alphabetically to reduce
	// merge conflicts.
}

void LLViewerRegion::setSeedCapability(const std::string& url)
{
	if (getCapability("Seed") == url)
    {
		//LL_WARNS() << "Ignoring duplicate seed capability" << LL_ENDL;
		//Instead of just returning we build up a second set of seed caps and compare them 
		//to the "original" seed cap received and determine why there is problem!
		LLSD capabilityNames = LLSD::emptyArray();
		mImpl->buildCapabilityNames( capabilityNames );
		LLHTTPClient::post( url, capabilityNames, BaseCapabilitiesCompleteTracker::build(getHandle() ),
							LLSD(), CAP_REQUEST_TIMEOUT );
		return;
    }
	
	delete mImpl->mEventPoll;
	mImpl->mEventPoll = NULL;
	
	mImpl->mCapabilities.clear();
	setCapability("Seed", url);

	LLSD capabilityNames = LLSD::emptyArray();
	mImpl->buildCapabilityNames(capabilityNames);

	LL_INFOS() << "posting to seed " << url << LL_ENDL;

	S32 id = ++mImpl->mHttpResponderID;
	LLHTTPClient::post(url, capabilityNames, 
						BaseCapabilitiesComplete::build(getHandle(), id),
						LLSD(), CAP_REQUEST_TIMEOUT);
}

S32 LLViewerRegion::getNumSeedCapRetries()
{
	return mImpl->mSeedCapAttempts;
}

void LLViewerRegion::failedSeedCapability()
{
	// Should we retry asking for caps?
	mImpl->mSeedCapAttempts++;
	std::string url = getCapability("Seed");
	if ( url.empty() )
	{
		LL_WARNS("AppInit", "Capabilities") << "Failed to get seed capabilities, and can not determine url for retries!" << LL_ENDL;
		return;
	}
	// After a few attempts, continue login.  We will keep trying once in-world:
	if ( mImpl->mSeedCapAttempts >= mImpl->mSeedCapMaxAttemptsBeforeLogin &&
		 STATE_SEED_GRANTED_WAIT == LLStartUp::getStartupState() )
	{
		LLStartUp::setStartupState( STATE_SEED_CAP_GRANTED );
	}

	if ( mImpl->mSeedCapAttempts < mImpl->mSeedCapMaxAttempts)
	{
		LLSD capabilityNames = LLSD::emptyArray();
		mImpl->buildCapabilityNames(capabilityNames);

		LL_INFOS() << "posting to seed " << url << " (retry " 
				<< mImpl->mSeedCapAttempts << ")" << LL_ENDL;

		S32 id = ++mImpl->mHttpResponderID;
		LLHTTPClient::post(url, capabilityNames, 
						BaseCapabilitiesComplete::build(getHandle(), id),
						LLSD(), CAP_REQUEST_TIMEOUT);
	}
	else
	{
		// *TODO: Give a user pop-up about this error?
		LL_WARNS("AppInit", "Capabilities") << "Failed to get seed capabilities from '" << url << "' after " << mImpl->mSeedCapAttempts << " attempts.  Giving up!" << LL_ENDL;
	}
}

class SimulatorFeaturesReceived : public LLHTTPClient::Responder
{
	LOG_CLASS(SimulatorFeaturesReceived);
public:
    SimulatorFeaturesReceived(const std::string& retry_url, U64 region_handle, 
			S32 attempt = 0, S32 max_attempts = MAX_CAP_REQUEST_ATTEMPTS)
	: mRetryURL(retry_url), mRegionHandle(region_handle), mAttempt(attempt), mMaxAttempts(max_attempts)
    { }
	
	
    void errorWithContent(U32 statusNum, const std::string& reason, const LLSD& content)
    {
		LL_WARNS("AppInit", "SimulatorFeatures") << "[status:" << statusNum << "]: " << content << LL_ENDL;
		retry();
    }

    void result(const LLSD& content)
    {
		LLViewerRegion *regionp = LLWorld::getInstance()->getRegionFromHandle(mRegionHandle);
		if(!regionp) //region is removed or responder is not created.
		{
			LL_WARNS("AppInit", "SimulatorFeatures") << "Received results for region that no longer exists!" << LL_ENDL;
			return ;
		}
		
		regionp->setSimulatorFeatures(content);
	}

private:
	void retry()
	{
		if (mAttempt < mMaxAttempts)
		{
			mAttempt++;
			LL_WARNS("AppInit", "SimulatorFeatures") << "Re-trying '" << mRetryURL << "'.  Retry #" << mAttempt << LL_ENDL;
			LLHTTPClient::get(mRetryURL, new SimulatorFeaturesReceived(*this), LLSD(), CAP_REQUEST_TIMEOUT);
		}
	}
	
	std::string mRetryURL;
	U64 mRegionHandle;
	S32 mAttempt;
	S32 mMaxAttempts;
};


void LLViewerRegion::setCapability(const std::string& name, const std::string& url)
{
	if(name == "EventQueueGet")
	{
		delete mImpl->mEventPoll;
		mImpl->mEventPoll = NULL;
		mImpl->mEventPoll = new LLEventPoll(url, getHost());
	}
	else if(name == "UntrustedSimulatorMessage")
	{
		LLHTTPSender::setSender(mImpl->mHost, new LLCapHTTPSender(url));
	}
	else if (name == "SimulatorFeatures")
	{
		// kick off a request for simulator features
		LLHTTPClient::get(url, new SimulatorFeaturesReceived(url, getHandle()), LLSD(), CAP_REQUEST_TIMEOUT);
	}
	else
	{
		mImpl->mCapabilities[name] = url;
		if(name == "GetTexture")
		{
			mHttpUrl = url ;
		}
	}
}

void LLViewerRegion::setCapabilityDebug(const std::string& name, const std::string& url)
{
	mImpl->mSecondCapabilitiesTracker[name] = url;
}

bool LLViewerRegion::isSpecialCapabilityName(const std::string &name)
{
	return name == "EventQueueGet" || name == "UntrustedSimulatorMessage";
}

std::string LLViewerRegion::getCapability(const std::string& name) const
{
	if (!capabilitiesReceived() && (name!=std::string("Seed")) && (name!=std::string("ObjectMedia")))
	{
		LL_WARNS() << "getCapability called before caps received" << LL_ENDL;
	}
	
	CapabilityMap::const_iterator iter = mImpl->mCapabilities.find(name);
	if(iter == mImpl->mCapabilities.end())
	{
		return "";
	}

	return iter->second;
}

bool LLViewerRegion::capabilitiesReceived() const
{
	return mCapabilitiesReceived;
}

void LLViewerRegion::setCapabilitiesReceived(bool received)
{
	mCapabilitiesReceived = received;

	// Tell interested parties that we've received capabilities,
	// so that they can safely use getCapability().
	if (received)
	{
		mCapabilitiesReceivedSignal(getRegionID());

		// This is a single-shot signal. Forget callbacks to save resources.
		mCapabilitiesReceivedSignal.disconnect_all_slots();
	}
}

boost::signals2::connection LLViewerRegion::setCapabilitiesReceivedCallback(const caps_received_signal_t::slot_type& cb)
{
	return mCapabilitiesReceivedSignal.connect(cb);
}

void LLViewerRegion::logActiveCapabilities() const
{
	int count = 0;
	CapabilityMap::const_iterator iter;
	for (iter = mImpl->mCapabilities.begin(); iter != mImpl->mCapabilities.end(); ++iter, ++count)
	{
		if (!iter->second.empty())
		{
			LL_INFOS() << iter->first << " URL is " << iter->second << LL_ENDL;
		}
	}
	LL_INFOS() << "Dumped " << count << " entries." << LL_ENDL;
}

LLSpatialPartition* LLViewerRegion::getSpatialPartition(U32 type)
{
	if (type < mImpl->mObjectPartition.size() && type < PARTITION_VO_CACHE)
	{
		return (LLSpatialPartition*)mImpl->mObjectPartition[type];
	}
	return NULL;
}

LLVOCachePartition* LLViewerRegion::getVOCachePartition()
{
	if(PARTITION_VO_CACHE < mImpl->mObjectPartition.size())
	{
		return (LLVOCachePartition*)mImpl->mObjectPartition[PARTITION_VO_CACHE];
	}
	return NULL;
}

// the viewer can not yet distinquish between normal- and estate-owned objects
// so we collapse these two bits and enable the UI if either are set
const U64 ALLOW_RETURN_ENCROACHING_OBJECT = REGION_FLAGS_ALLOW_RETURN_ENCROACHING_OBJECT
											| REGION_FLAGS_ALLOW_RETURN_ENCROACHING_ESTATE_OBJECT;

bool LLViewerRegion::objectIsReturnable(const LLVector3& pos, const std::vector<LLBBox>& boxes) const
{
	return (mParcelOverlay != NULL)
		&& (mParcelOverlay->isOwnedSelf(pos)
			|| mParcelOverlay->isOwnedGroup(pos)
			|| (getRegionFlag(ALLOW_RETURN_ENCROACHING_OBJECT)
				&& mParcelOverlay->encroachesOwned(boxes)) );
}

bool LLViewerRegion::childrenObjectReturnable( const std::vector<LLBBox>& boxes ) const
{
	bool result = false;
	result = ( mParcelOverlay && mParcelOverlay->encroachesOnUnowned( boxes ) ) ? 1 : 0;
	return result;
}

bool LLViewerRegion::objectsCrossParcel(const std::vector<LLBBox>& boxes) const
{
	return mParcelOverlay && mParcelOverlay->encroachesOnNearbyParcel(boxes);
}

void LLViewerRegion::getNeighboringRegions( std::vector<LLViewerRegion*>& uniqueRegions )
{
	mImpl->mLandp->getNeighboringRegions( uniqueRegions );
}
void LLViewerRegion::getNeighboringRegionsStatus( std::vector<S32>& regions )
{
	mImpl->mLandp->getNeighboringRegionsStatus( regions );
}
void LLViewerRegion::showReleaseNotes()
{
	std::string url = this->getCapability("ServerReleaseNotes");

	if (url.empty()) {
		// HACK haven't received the capability yet, we'll wait until
		// it arives.
		mReleaseNotesRequested = TRUE;
		return;
	}

	LLWeb::loadURL(url);
	mReleaseNotesRequested = FALSE;
}

std::string LLViewerRegion::getDescription() const
{
    return stringize(*this);
}

bool LLViewerRegion::meshUploadEnabled() const
{
	return (mSimulatorFeatures.has("MeshUploadEnabled") &&
		mSimulatorFeatures["MeshUploadEnabled"].asBoolean());
}

bool LLViewerRegion::meshRezEnabled() const
{
	return (mSimulatorFeatures.has("MeshRezEnabled") &&
				mSimulatorFeatures["MeshRezEnabled"].asBoolean());
}

bool LLViewerRegion::dynamicPathfindingEnabled() const
{
	return ( mSimulatorFeatures.has("DynamicPathfindingEnabled") &&
			 mSimulatorFeatures["DynamicPathfindingEnabled"].asBoolean());
}

void LLViewerRegion::resetMaterialsCapThrottle()
{
	F32 requests_per_sec = 	1.0f; // original default;
	if (   mSimulatorFeatures.has("RenderMaterialsCapability")
		&& mSimulatorFeatures["RenderMaterialsCapability"].isReal() )
	{
		requests_per_sec = mSimulatorFeatures["RenderMaterialsCapability"].asReal();
		if ( requests_per_sec == 0.0f )
		{
			requests_per_sec = 1.0f;
			LL_WARNS("Materials")
				<< "region '" << getName()
				<< "' returned zero for RenderMaterialsCapability; using default "
				<< requests_per_sec << " per second"
				<< LL_ENDL;
		}
		LL_DEBUGS("Materials") << "region '" << getName()
							   << "' RenderMaterialsCapability " << requests_per_sec
							   << LL_ENDL;
	}
	else
	{
		LL_DEBUGS("Materials")
			<< "region '" << getName()
			<< "' did not return RenderMaterialsCapability, using default "
			<< requests_per_sec << " per second"
			<< LL_ENDL;
	}
	
	mMaterialsCapThrottleTimer.resetWithExpiry( 1.0f / requests_per_sec );
}

U32 LLViewerRegion::getMaxMaterialsPerTransaction() const
{
	U32 max_entries = 50; // original hard coded default
	if (   mSimulatorFeatures.has( "MaxMaterialsPerTransaction" )
		&& mSimulatorFeatures[ "MaxMaterialsPerTransaction" ].isInteger())
	{
		max_entries = mSimulatorFeatures[ "MaxMaterialsPerTransaction" ].asInteger();
	}
	return max_entries;
}

<|MERGE_RESOLUTION|>--- conflicted
+++ resolved
@@ -324,15 +324,11 @@
 		
 		if ( regionp->getRegionImpl()->mCapabilities.size() != regionp->getRegionImpl()->mSecondCapabilitiesTracker.size() )
 		{
-<<<<<<< HEAD
-			llinfos << "BaseCapabilitiesCompleteTracker " << "sim " << regionp->getName()
+			LL_INFOS() << "BaseCapabilitiesCompleteTracker " << "sim " << regionp->getName()
 				<< " sent duplicate seed caps that differs in size - most likely content. " 
 				<< (S32) regionp->getRegionImpl()->mCapabilities.size() << " vs " << regionp->getRegionImpl()->mSecondCapabilitiesTracker.size()
-				<< llendl;			
+				<< LL_ENDL;			
 			
-=======
-			LL_INFOS()<<"BaseCapabilitiesCompleteTracker "<<"Sim sent duplicate seed caps that differs in size - most likely content."<<LL_ENDL;			
->>>>>>> 5f513242
 			//todo#add cap debug versus original check?
 			/*
 			CapabilityMap::const_iterator iter = regionp->getRegionImpl()->mCapabilities.begin();
@@ -432,14 +428,11 @@
 	mImpl->mObjectPartition.push_back(new LLBridgePartition(this));	//PARTITION_BRIDGE
 	mImpl->mObjectPartition.push_back(new LLHUDParticlePartition(this));//PARTITION_HUD_PARTICLE
 	mImpl->mObjectPartition.push_back(new LLVOCachePartition(this)); //PARTITION_VO_CACHE
-	mImpl->mObjectPartition.push_back(NULL);						//PARTITION_NONE
-<<<<<<< HEAD
+	mImpl->mObjectPartition.push_back(NULL);					//PARTITION_NONE
+	mImpl->mVOCachePartition = getVOCachePartition();
 
 	mRenderInfoRequestTimer.resetWithExpiry(0.f);		// Set timer to be expired
 	setCapabilitiesReceivedCallback(boost::bind(&LLAvatarRenderInfoAccountant::expireRenderInfoReportTimer, _1));
-=======
-	mImpl->mVOCachePartition = getVOCachePartition();
->>>>>>> 5f513242
 }
 
 
