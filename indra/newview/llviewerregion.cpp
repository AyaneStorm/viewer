/** 
 * @file llviewerregion.cpp
 * @brief Implementation of the LLViewerRegion class.
 *
 * $LicenseInfo:firstyear=2000&license=viewerlgpl$
 * Second Life Viewer Source Code
 * Copyright (C) 2010, Linden Research, Inc.
 * 
 * This library is free software; you can redistribute it and/or
 * modify it under the terms of the GNU Lesser General Public
 * License as published by the Free Software Foundation;
 * version 2.1 of the License only.
 * 
 * This library is distributed in the hope that it will be useful,
 * but WITHOUT ANY WARRANTY; without even the implied warranty of
 * MERCHANTABILITY or FITNESS FOR A PARTICULAR PURPOSE.  See the GNU
 * Lesser General Public License for more details.
 * 
 * You should have received a copy of the GNU Lesser General Public
 * License along with this library; if not, write to the Free Software
 * Foundation, Inc., 51 Franklin Street, Fifth Floor, Boston, MA  02110-1301  USA
 * 
 * Linden Research, Inc., 945 Battery Street, San Francisco, CA  94111  USA
 * $/LicenseInfo$
 */

#include "llviewerprecompiledheaders.h"

#include "llviewerregion.h"

// linden libraries
#include "indra_constants.h"
#include "llavatarnamecache.h"		// name lookup cap url
#include "llfloaterreg.h"
#include "llmath.h"
#include "llhttpclient.h"
#include "llregionflags.h"
#include "llregionhandle.h"
#include "llsurface.h"
#include "message.h"
//#include "vmath.h"
#include "v3math.h"
#include "v4math.h"

#include "llagent.h"
#include "llagentcamera.h"
#include "llcallingcard.h"
#include "llcaphttpsender.h"
#include "llcapabilitylistener.h"
#include "llcommandhandler.h"
#include "lldir.h"
#include "lleventpoll.h"
#include "llfloatergodtools.h"
#include "llfloaterreporter.h"
#include "llfloaterregioninfo.h"
#include "llhttpnode.h"
#include "llregioninfomodel.h"
#include "llsdutil.h"
#include "llstartup.h"
#include "lltrans.h"
#include "llurldispatcher.h"
#include "llviewerobjectlist.h"
#include "llviewerparceloverlay.h"
#include "llviewerstatsrecorder.h"
#include "llvlmanager.h"
#include "llvlcomposition.h"
#include "llvocache.h"
#include "llworld.h"
#include "llspatialpartition.h"
#include "stringize.h"
#include "llviewercontrol.h"
#include "llsdserialize.h"
#include "llvieweroctree.h"

#ifdef LL_WINDOWS
	#pragma warning(disable:4355)
#endif

const F32 WATER_TEXTURE_SCALE = 8.f;			//  Number of times to repeat the water texture across a region
const S16 MAX_MAP_DIST = 10;
// The server only keeps our pending agent info for 60 seconds.
// We want to allow for seed cap retry, but its not useful after that 60 seconds.
// Give it 3 chances, each at 18 seconds to give ourselves a few seconds to connect anyways if we give up.
const S32 MAX_SEED_CAP_ATTEMPTS_BEFORE_LOGIN = 3;
const F32 CAP_REQUEST_TIMEOUT = 18;
// Even though we gave up on login, keep trying for caps after we are logged in:
const S32 MAX_CAP_REQUEST_ATTEMPTS = 30;

LLViewerRegion* LLViewerRegion::sCurRegionp = NULL;
BOOL LLViewerRegion::sVOCacheCullingEnabled = FALSE;

typedef std::map<std::string, std::string> CapabilityMap;

class LLViewerRegionImpl {
public:
	LLViewerRegionImpl(LLViewerRegion * region, LLHost const & host)
		:	mHost(host),
			mCompositionp(NULL),
			mEventPoll(NULL),
			mSeedCapMaxAttempts(MAX_CAP_REQUEST_ATTEMPTS),
			mSeedCapMaxAttemptsBeforeLogin(MAX_SEED_CAP_ATTEMPTS_BEFORE_LOGIN),
			mSeedCapAttempts(0),
			mHttpResponderID(0),
			mLastCameraUpdate(0),
			mLastCameraOrigin(),
		    // I'd prefer to set the LLCapabilityListener name to match the region
		    // name -- it's disappointing that's not available at construction time.
		    // We could instead store an LLCapabilityListener*, making
		    // setRegionNameAndZone() replace the instance. Would that pose
		    // consistency problems? Can we even request a capability before calling
		    // setRegionNameAndZone()?
		    // For testability -- the new Michael Feathers paradigm --
		    // LLCapabilityListener binds all the globals it expects to need at
		    // construction time.
		    mCapabilityListener(host.getString(), gMessageSystem, *region,
		                        gAgent.getID(), gAgent.getSessionID())
	{
	}

	void buildCapabilityNames(LLSD& capabilityNames);

	// The surfaces and other layers
	LLSurface*	mLandp;

	// Region geometry data
	LLVector3d	mOriginGlobal;	// Location of southwest corner of region (meters)
	LLVector3d	mCenterGlobal;	// Location of center in world space (meters)
	LLHost		mHost;

	// The unique ID for this region.
	LLUUID mRegionID;

	// region/estate owner - usually null.
	LLUUID mOwnerID;

	// Network statistics for the region's circuit...
	LLTimer mLastNetUpdate;

	// Misc
	LLVLComposition *mCompositionp;		// Composition layer for the surface

	LLVOCacheEntry::vocache_entry_map_t	  mCacheMap; //all cached entries
	LLVOCacheEntry::vocache_entry_set_t   mActiveSet; //all active entries;
	LLVOCacheEntry::vocache_entry_set_t   mWaitingSet; //entries waiting for LLDrawable to be generated.	
	std::set< LLviewerOctreeGroup* >      mVisibleGroups; //visible groupa
	LLVOCachePartition*                   mVOCachePartition;
	LLVOCacheEntry::vocache_entry_set_t   mVisibleEntries; //must-be-created visible entries wait for objects creation.	
	LLVOCacheEntry::vocache_entry_priority_list_t mWaitingList; //transient list storing sorted visible entries waiting for object creation.

	// time?
	// LRU info?

	// Cache ID is unique per-region, across renames, moving locations,
	// etc.
	LLUUID mCacheID;

	CapabilityMap mCapabilities;
	
	LLEventPoll* mEventPoll;

	S32 mSeedCapMaxAttempts;
	S32 mSeedCapMaxAttemptsBeforeLogin;
	S32 mSeedCapAttempts;

	S32 mHttpResponderID;

	/// Post an event to this LLCapabilityListener to invoke a capability message on
	/// this LLViewerRegion's server
	/// (https://wiki.lindenlab.com/wiki/Viewer:Messaging/Messaging_Notes#Capabilities)
	LLCapabilityListener mCapabilityListener;

	//spatial partitions for objects in this region
	std::vector<LLViewerOctreePartition*> mObjectPartition;

	LLVector3 mLastCameraOrigin;
	U32       mLastCameraUpdate;
};

// support for secondlife:///app/region/{REGION} SLapps
// N.B. this is defined to work exactly like the classic secondlife://{REGION}
// However, the later syntax cannot support spaces in the region name because
// spaces (and %20 chars) are illegal in the hostname of an http URL. Some
// browsers let you get away with this, but some do not (such as Qt's Webkit).
// Hence we introduced the newer secondlife:///app/region alternative.
class LLRegionHandler : public LLCommandHandler
{
public:
	// requests will be throttled from a non-trusted browser
	LLRegionHandler() : LLCommandHandler("region", UNTRUSTED_THROTTLE) {}

	bool handle(const LLSD& params, const LLSD& query_map, LLMediaCtrl* web)
	{
		// make sure that we at least have a region name
		int num_params = params.size();
		if (num_params < 1)
		{
			return false;
		}

		// build a secondlife://{PLACE} SLurl from this SLapp
		std::string url = "secondlife://";
		for (int i = 0; i < num_params; i++)
		{
			if (i > 0)
			{
				url += "/";
			}
			url += params[i].asString();
		}

		// Process the SLapp as if it was a secondlife://{PLACE} SLurl
		LLURLDispatcher::dispatch(url, "clicked", web, true);
		return true;
	}
};
LLRegionHandler gRegionHandler;

class BaseCapabilitiesComplete : public LLHTTPClient::Responder
{
	LOG_CLASS(BaseCapabilitiesComplete);
public:
    BaseCapabilitiesComplete(U64 region_handle, S32 id)
		: mRegionHandle(region_handle), mID(id)
    { }
	virtual ~BaseCapabilitiesComplete()
	{ }

    void error(U32 statusNum, const std::string& reason)
    {
		LL_WARNS2("AppInit", "Capabilities") << statusNum << ": " << reason << LL_ENDL;
		LLViewerRegion *regionp = LLWorld::getInstance()->getRegionFromHandle(mRegionHandle);
		if (regionp)
		{
			regionp->failedSeedCapability();
		}
    }

    void result(const LLSD& content)
    {
		LLViewerRegion *regionp = LLWorld::getInstance()->getRegionFromHandle(mRegionHandle);
		if(!regionp) //region was removed
		{
			LL_WARNS2("AppInit", "Capabilities") << "Received results for region that no longer exists!" << LL_ENDL;
			return ;
		}
		if( mID != regionp->getHttpResponderID() ) // region is no longer referring to this responder
		{
			LL_WARNS2("AppInit", "Capabilities") << "Received results for a stale http responder!" << LL_ENDL;
			return ;
		}

		LLSD::map_const_iterator iter;
		for(iter = content.beginMap(); iter != content.endMap(); ++iter)
		{
			regionp->setCapability(iter->first, iter->second);
			LL_DEBUGS2("AppInit", "Capabilities") << "got capability for " 
				<< iter->first << LL_ENDL;

			/* HACK we're waiting for the ServerReleaseNotes */
			if (iter->first == "ServerReleaseNotes" && regionp->getReleaseNotesRequested())
			{
				regionp->showReleaseNotes();
			}
		}

		regionp->setCapabilitiesReceived(true);

		if (STATE_SEED_GRANTED_WAIT == LLStartUp::getStartupState())
		{
			LLStartUp::setStartupState( STATE_SEED_CAP_GRANTED );
		}
	}

    static BaseCapabilitiesComplete* build( U64 region_handle, S32 id )
    {
		return new BaseCapabilitiesComplete(region_handle, id);
    }

private:
	U64 mRegionHandle;
	S32 mID;
};


LLViewerRegion::LLViewerRegion(const U64 &handle,
							   const LLHost &host,
							   const U32 grids_per_region_edge, 
							   const U32 grids_per_patch_edge, 
							   const F32 region_width_meters)
:	mImpl(new LLViewerRegionImpl(this, host)),
	mHandle(handle),
	mTimeDilation(1.0f),
	mName(""),
	mZoning(""),
	mIsEstateManager(FALSE),
	mRegionFlags( REGION_FLAGS_DEFAULT ),
	mSimAccess( SIM_ACCESS_MIN ),
	mBillableFactor(1.0),
	mMaxTasks(DEFAULT_MAX_REGION_WIDE_PRIM_COUNT),
	mClassID(0),
	mCPURatio(0),
	mColoName("unknown"),
	mProductSKU("unknown"),
	mProductName("unknown"),
	mHttpUrl(""),
	mCacheLoaded(FALSE),
	mCacheDirty(FALSE),
	mReleaseNotesRequested(FALSE),
	mCapabilitiesReceived(false),
	mBitsReceived(0.f),
	mPacketsReceived(0.f),
	mDead(FALSE)
{
	mWidth = region_width_meters;
	mImpl->mOriginGlobal = from_region_handle(handle); 
	updateRenderMatrix();

	mImpl->mLandp = new LLSurface('l', NULL);

	// Create the composition layer for the surface
	mImpl->mCompositionp =
		new LLVLComposition(mImpl->mLandp,
							grids_per_region_edge,
							region_width_meters / grids_per_region_edge);
	mImpl->mCompositionp->setSurface(mImpl->mLandp);

	// Create the surfaces
	mImpl->mLandp->setRegion(this);
	mImpl->mLandp->create(grids_per_region_edge,
					grids_per_patch_edge,
					mImpl->mOriginGlobal,
					mWidth);

	mParcelOverlay = new LLViewerParcelOverlay(this, region_width_meters);

	setOriginGlobal(from_region_handle(handle));
	calculateCenterGlobal();

	// Create the object lists
	initStats();

	//create object partitions
	//MUST MATCH declaration of eObjectPartitions
	mImpl->mObjectPartition.push_back(new LLHUDPartition(this));		//PARTITION_HUD
	mImpl->mObjectPartition.push_back(new LLTerrainPartition(this));	//PARTITION_TERRAIN
	mImpl->mObjectPartition.push_back(new LLVoidWaterPartition(this));	//PARTITION_VOIDWATER
	mImpl->mObjectPartition.push_back(new LLWaterPartition(this));		//PARTITION_WATER
	mImpl->mObjectPartition.push_back(new LLTreePartition(this));		//PARTITION_TREE
	mImpl->mObjectPartition.push_back(new LLParticlePartition(this));	//PARTITION_PARTICLE
	mImpl->mObjectPartition.push_back(new LLGrassPartition(this));		//PARTITION_GRASS
	mImpl->mObjectPartition.push_back(new LLVolumePartition(this));	//PARTITION_VOLUME
	mImpl->mObjectPartition.push_back(new LLBridgePartition(this));	//PARTITION_BRIDGE
	mImpl->mObjectPartition.push_back(new LLHUDParticlePartition(this));//PARTITION_HUD_PARTICLE
	mImpl->mObjectPartition.push_back(new LLVOCachePartition(this)); //PARTITION_VO_CACHE
	mImpl->mObjectPartition.push_back(NULL);						//PARTITION_NONE

	mImpl->mVOCachePartition = getVOCachePartition();
}


void LLViewerRegion::initStats()
{
	mImpl->mLastNetUpdate.reset();
	mPacketsIn = 0;
	mBitsIn = 0;
	mLastBitsIn = 0;
	mLastPacketsIn = 0;
	mPacketsOut = 0;
	mLastPacketsOut = 0;
	mPacketsLost = 0;
	mLastPacketsLost = 0;
	mPingDelay = 0;
	mAlive = false;					// can become false if circuit disconnects
}

LLViewerRegion::~LLViewerRegion() 
{
	mDead = TRUE;
	mImpl->mActiveSet.clear();
	mImpl->mVisibleEntries.clear();
	mImpl->mVisibleGroups.clear();
	mImpl->mWaitingSet.clear();

	gVLManager.cleanupData(this);
	// Can't do this on destruction, because the neighbor pointers might be invalid.
	// This should be reference counted...
	disconnectAllNeighbors();
	LLViewerPartSim::getInstance()->cleanupRegion(this);

	gObjectList.killObjects(this);

	delete mImpl->mCompositionp;
	delete mParcelOverlay;
	delete mImpl->mLandp;
	delete mImpl->mEventPoll;
	LLHTTPSender::clearSender(mImpl->mHost);
	
	std::for_each(mImpl->mObjectPartition.begin(), mImpl->mObjectPartition.end(), DeletePointer());

	saveObjectCache();

	delete mImpl;
	mImpl = NULL;
}

LLEventPump& LLViewerRegion::getCapAPI() const
{
	return mImpl->mCapabilityListener.getCapAPI();
}

/*virtual*/ 
const LLHost&	LLViewerRegion::getHost() const				
{ 
	return mImpl->mHost; 
}

LLSurface & LLViewerRegion::getLand() const
{
	return *mImpl->mLandp;
}

const LLUUID& LLViewerRegion::getRegionID() const
{
	return mImpl->mRegionID;
}

void LLViewerRegion::setRegionID(const LLUUID& region_id)
{
	mImpl->mRegionID = region_id;
}

void LLViewerRegion::loadObjectCache()
{
	if (mCacheLoaded)
	{
		return;
	}

	// Presume success.  If it fails, we don't want to try again.
	mCacheLoaded = TRUE;

	if(LLVOCache::hasInstance())
	{
		LLVOCache::getInstance()->readFromCache(mHandle, mImpl->mCacheID, mImpl->mCacheMap) ;
	}
}


void LLViewerRegion::saveObjectCache()
{
	if (!mCacheLoaded)
	{
		return;
	}

	if (mImpl->mCacheMap.empty())
	{
		return;
	}

	if(LLVOCache::hasInstance())
	{
		//NOTE: !!!!!!!!!!
		//set this to be true when support full region cache probe!!!!
		BOOL full_region_cache_probe = FALSE;

		LLVOCache::getInstance()->writeToCache(mHandle, mImpl->mCacheID, mImpl->mCacheMap, mCacheDirty, full_region_cache_probe) ;
		mCacheDirty = FALSE;
	}

	mImpl->mCacheMap.clear();
}

void LLViewerRegion::sendMessage()
{
	gMessageSystem->sendMessage(mImpl->mHost);
}

void LLViewerRegion::sendReliableMessage()
{
	gMessageSystem->sendReliable(mImpl->mHost);
}

void LLViewerRegion::setFlags(BOOL b, U32 flags)
{
	if (b)
	{
		mRegionFlags |=  flags;
	}
	else
	{
		mRegionFlags &= ~flags;
	}
}

void LLViewerRegion::setWaterHeight(F32 water_level)
{
	mImpl->mLandp->setWaterHeight(water_level);
}

F32 LLViewerRegion::getWaterHeight() const
{
	return mImpl->mLandp->getWaterHeight();
}

BOOL LLViewerRegion::isVoiceEnabled() const
{
	return (getRegionFlags() & REGION_FLAGS_ALLOW_VOICE);
}

void LLViewerRegion::setRegionFlags(U32 flags)
{
	mRegionFlags = flags;
}


void LLViewerRegion::setOriginGlobal(const LLVector3d &origin_global) 
{ 
	mImpl->mOriginGlobal = origin_global; 
	updateRenderMatrix();
	mImpl->mLandp->setOriginGlobal(origin_global);
	mWind.setOriginGlobal(origin_global);
	calculateCenterGlobal();
}

void LLViewerRegion::updateRenderMatrix()
{
	mRenderMatrix.setTranslation(getOriginAgent());
}

void LLViewerRegion::setTimeDilation(F32 time_dilation)
{
	mTimeDilation = time_dilation;
}

const LLVector3d & LLViewerRegion::getOriginGlobal() const
{
	return mImpl->mOriginGlobal;
}

LLVector3 LLViewerRegion::getOriginAgent() const
{
	return gAgent.getPosAgentFromGlobal(mImpl->mOriginGlobal);
}

const LLVector3d & LLViewerRegion::getCenterGlobal() const
{
	return mImpl->mCenterGlobal;
}

LLVector3 LLViewerRegion::getCenterAgent() const
{
	return gAgent.getPosAgentFromGlobal(mImpl->mCenterGlobal);
}

void LLViewerRegion::setOwner(const LLUUID& owner_id)
{
	mImpl->mOwnerID = owner_id;
}

const LLUUID& LLViewerRegion::getOwner() const
{
	return mImpl->mOwnerID;
}

void LLViewerRegion::setRegionNameAndZone	(const std::string& name_zone)
{
	std::string::size_type pipe_pos = name_zone.find('|');
	S32 length   = name_zone.size();
	if (pipe_pos != std::string::npos)
	{
		mName   = name_zone.substr(0, pipe_pos);
		mZoning = name_zone.substr(pipe_pos+1, length-(pipe_pos+1));
	}
	else
	{
		mName   = name_zone;
		mZoning = "";
	}

	LLStringUtil::stripNonprintable(mName);
	LLStringUtil::stripNonprintable(mZoning);
}

BOOL LLViewerRegion::canManageEstate() const
{
	return gAgent.isGodlike()
		|| isEstateManager()
		|| gAgent.getID() == getOwner();
}

const std::string LLViewerRegion::getSimAccessString() const
{
	return accessToString(mSimAccess);
}

std::string LLViewerRegion::getLocalizedSimProductName() const
{
	std::string localized_spn;
	return LLTrans::findString(localized_spn, mProductName) ? localized_spn : mProductName;
}

// static
std::string LLViewerRegion::regionFlagsToString(U32 flags)
{
	std::string result;

	if (flags & REGION_FLAGS_SANDBOX)
	{
		result += "Sandbox";
	}

	if (flags & REGION_FLAGS_ALLOW_DAMAGE)
	{
		result += " Not Safe";
	}

	return result;
}

// static
std::string LLViewerRegion::accessToString(U8 sim_access)
{
	switch(sim_access)
	{
	case SIM_ACCESS_PG:
		return LLTrans::getString("SIM_ACCESS_PG");

	case SIM_ACCESS_MATURE:
		return LLTrans::getString("SIM_ACCESS_MATURE");

	case SIM_ACCESS_ADULT:
		return LLTrans::getString("SIM_ACCESS_ADULT");

	case SIM_ACCESS_DOWN:
		return LLTrans::getString("SIM_ACCESS_DOWN");

	case SIM_ACCESS_MIN:
	default:
		return LLTrans::getString("SIM_ACCESS_MIN");
	}
}

// static
std::string LLViewerRegion::getAccessIcon(U8 sim_access)
{
	switch(sim_access)
	{
	case SIM_ACCESS_MATURE:
		return "Parcel_M_Dark";

	case SIM_ACCESS_ADULT:
		return "Parcel_R_Light";

	case SIM_ACCESS_PG:
		return "Parcel_PG_Light";

	case SIM_ACCESS_MIN:
	default:
		return "";
	}
}

// static
std::string LLViewerRegion::accessToShortString(U8 sim_access)
{
	switch(sim_access)		/* Flawfinder: ignore */
	{
	case SIM_ACCESS_PG:
		return "PG";

	case SIM_ACCESS_MATURE:
		return "M";

	case SIM_ACCESS_ADULT:
		return "A";

	case SIM_ACCESS_MIN:
	default:
		return "U";
	}
}

// static
U8 LLViewerRegion::shortStringToAccess(const std::string &sim_access)
{
	U8 accessValue;

	if (LLStringUtil::compareStrings(sim_access, "PG") == 0)
	{
		accessValue = SIM_ACCESS_PG;
	}
	else if (LLStringUtil::compareStrings(sim_access, "M") == 0)
	{
		accessValue = SIM_ACCESS_MATURE;
	}
	else if (LLStringUtil::compareStrings(sim_access, "A") == 0)
	{
		accessValue = SIM_ACCESS_ADULT;
	}
	else
	{
		accessValue = SIM_ACCESS_MIN;
	}

	return accessValue;
}

// static
void LLViewerRegion::processRegionInfo(LLMessageSystem* msg, void**)
{
	// send it to 'observers'
	// *TODO: switch the floaters to using LLRegionInfoModel
	llinfos << "Processing region info" << llendl;
	LLRegionInfoModel::instance().update(msg);
	LLFloaterGodTools::processRegionInfo(msg);
	LLFloaterRegionInfo::processRegionInfo(msg);
	LLFloaterReporter::processRegionInfo(msg);
}

void LLViewerRegion::setCacheID(const LLUUID& id)
{
	mImpl->mCacheID = id;
}

S32 LLViewerRegion::renderPropertyLines()
{
	if (mParcelOverlay)
	{
		return mParcelOverlay->renderPropertyLines();
	}
	else
	{
		return 0;
	}
}

// This gets called when the height field changes.
void LLViewerRegion::dirtyHeights()
{
	// Property lines need to be reconstructed when the land changes.
	if (mParcelOverlay)
	{
		mParcelOverlay->setDirty();
	}
}

void LLViewerRegion::replaceCacheEntry(LLVOCacheEntry* old_entry, LLVOCacheEntry* new_entry)
{
	U32 state = LLVOCacheEntry::INACTIVE;
	bool in_vo_tree = false;

	if(old_entry)
	{
		old_entry->copyTo(new_entry);
		state = old_entry->getState();
		in_vo_tree = (state == LLVOCacheEntry::INACTIVE && old_entry->getGroup() != NULL);
		killCacheEntry(old_entry);
	}

	mImpl->mCacheMap[new_entry->getLocalID()] = new_entry;

	if(state == LLVOCacheEntry::ACTIVE)
	{
		llassert(new_entry->getEntry()->hasDrawable());
		mImpl->mActiveSet.insert(new_entry);
	}
	else if(state == LLVOCacheEntry::WAITING)
	{
		mImpl->mWaitingSet.insert(new_entry);
	}
	else if(!old_entry || in_vo_tree)
	{
		addToVOCacheTree(new_entry);
	}
	new_entry->setState(state);
}

//physically delete the cache entry
void LLViewerRegion::killCacheEntry(LLVOCacheEntry* entry)
{	
	if(!entry)
	{
		return;
	}

	//remove from active list and waiting list
	if(entry->isState(LLVOCacheEntry::ACTIVE))
	{
		mImpl->mActiveSet.erase(entry);
	}
	else
	{
		if(entry->isState(LLVOCacheEntry::WAITING))
		{
			mImpl->mWaitingSet.erase(entry);
		}
		
		//remove from mVOCachePartition
		removeFromVOCacheTree(entry);
	}

	//remove from the forced visible list
	mImpl->mVisibleEntries.erase(entry);

	//kill LLViewerObject if exists
	//this should be done by the rendering pipeline automatically.
	
	entry->setState(LLVOCacheEntry::INACTIVE);
	
	//remove from mCacheMap, real deletion
	mImpl->mCacheMap.erase(entry->getLocalID());
}

//physically delete the cache entry	
void LLViewerRegion::killCacheEntry(U32 local_id) 
{
	killCacheEntry(getCacheEntry(local_id));
}

U32 LLViewerRegion::getNumOfActiveCachedObjects() const
{
	return  mImpl->mActiveSet.size();
}

void LLViewerRegion::addActiveCacheEntry(LLVOCacheEntry* entry)
{
	if(!entry || mDead)
	{
		return;
	}

	if(entry->isState(LLVOCacheEntry::WAITING))
	{
		mImpl->mWaitingSet.erase(entry);
	}

	entry->setState(LLVOCacheEntry::ACTIVE);
	entry->setVisible();

	llassert(entry->getEntry()->hasDrawable());
	mImpl->mActiveSet.insert(entry);
}

void LLViewerRegion::removeActiveCacheEntry(LLVOCacheEntry* entry, LLDrawable* drawablep)
{
	if(mDead)
	{
		return;
	}

	if(drawablep->getParent()) //child object
	{
		LLViewerOctreeEntry* parent_oct_entry = drawablep->getParent()->getEntry();
		if(parent_oct_entry && parent_oct_entry->hasVOCacheEntry())
		{
			LLVOCacheEntry* parent = (LLVOCacheEntry*)parent_oct_entry->getVOCacheEntry();
			parent->addChild(entry);
		}
	}
	else //insert to vo cache tree.
	{
		//shift to the local regional space from agent space
		const LLVector3 pos = drawablep->getVObj()->getPositionRegion();
		LLVector4a vec(pos[0], pos[1], pos[2]);
		LLVector4a shift; 
		shift.setSub(vec, entry->getPositionGroup());
		entry->shift(shift);
		
		addToVOCacheTree(entry);
	}

	mImpl->mVisibleEntries.erase(entry);
	mImpl->mActiveSet.erase(entry);
	mImpl->mWaitingSet.erase(entry);
	entry->setState(LLVOCacheEntry::INACTIVE);
}

void LLViewerRegion::addVisibleGroup(LLviewerOctreeGroup* group)
{
	if(mDead || group->isEmpty())
	{
		return;
	}
	group->setVisible();
	mImpl->mVisibleGroups.insert(group);
}

void LLViewerRegion::addToVOCacheTree(LLVOCacheEntry* entry)
{
	if(!sVOCacheCullingEnabled)
	{
		return;
	}

	if(mDead || !entry || !entry->getEntry())
	{
		return;
	}
	if(entry->getGroup()) //already in octree.
	{
		return;
	}

	mImpl->mVOCachePartition->addEntry(entry->getEntry());
}

void LLViewerRegion::removeFromVOCacheTree(LLVOCacheEntry* entry)
{
	if(mDead || !entry || !entry->getEntry())
	{
		return;
	}
	if(!entry->getGroup())
	{
		return;
	}

	mImpl->mVOCachePartition->removeEntry(entry->getEntry());
}

//add the visible entries
void LLViewerRegion::addVisibleCacheEntry(LLVOCacheEntry* entry)
{
	if(mDead || !entry)
	{
		return; 
	}

	if(entry->isState(LLVOCacheEntry::IN_QUEUE))
	{
		return;
	}

	if(entry->isState(LLVOCacheEntry::INACTIVE))
	{
		entry->setState(LLVOCacheEntry::IN_QUEUE);
	}
	mImpl->mVisibleEntries.insert(entry);
}

void LLViewerRegion::clearVisibleGroup(LLviewerOctreeGroup* group)
{
	if(mDead)
	{
		return;
	}

	llassert(!group->getOctreeNode() || group->isEmpty());

	mImpl->mVisibleGroups.erase(group);
}

F32 LLViewerRegion::updateVisibleEntries(F32 max_time)
{
	if(mImpl->mVisibleGroups.empty() && mImpl->mVisibleEntries.empty())
	{
		return max_time;
	}

	LLTimer update_timer;

	const LLVector3 camera_origin = LLViewerCamera::getInstance()->getOrigin();
	const U32 cur_frame = LLViewerOctreeEntryData::getCurrentFrame();
	bool needs_update = ((cur_frame - mImpl->mLastCameraUpdate) > 5) && ((camera_origin - mImpl->mLastCameraOrigin).lengthSquared() > 10.f);	

	//process visible entries
	max_time *= 0.5f; //only use up to half available time to update entries.

#if 1
	for(LLVOCacheEntry::vocache_entry_set_t::iterator iter = mImpl->mVisibleEntries.begin(); iter != mImpl->mVisibleEntries.end();)
	{
		LLVOCacheEntry* vo_entry = *iter;
		vo_entry->calcSceneContribution(camera_origin, needs_update, mImpl->mLastCameraUpdate);

		if(vo_entry->getState() < LLVOCacheEntry::WAITING)
		{			
			mImpl->mWaitingList.insert(vo_entry);
		}

		LLVOCacheEntry* child;
		S32 num_child = vo_entry->getNumOfChildren();
		S32 num_done = 0;
		for(S32 i = 0; i < num_child; i++)
		{
			child = vo_entry->getChild(i);
			if(child->getState() < LLVOCacheEntry::WAITING)
			{
				child->setSceneContribution(vo_entry->getSceneContribution());
				mImpl->mWaitingList.insert(child);
			}
			else
			{
				num_done++;
			}
		}
		if(num_done == num_child)
		{
			vo_entry->clearChildrenList();
		}

		if(!vo_entry->getNumOfChildren())
		{
			if(vo_entry->getState() >= LLVOCacheEntry::WAITING)
			{
				LLVOCacheEntry::vocache_entry_set_t::iterator next_iter = iter;
				++next_iter;
				mImpl->mVisibleEntries.erase(iter);
				iter = next_iter;
			}
			else
			{
				++iter;
			}
		}
		else
		{
			++iter;
		}

		//if(update_timer.getElapsedTimeF32() > max_time)
		//{
		//	break;
		//}
	}
#endif

	//process visible groups
	std::set< LLviewerOctreeGroup* >::iterator group_iter = mImpl->mVisibleGroups.begin();
	for(; group_iter != mImpl->mVisibleGroups.end(); ++group_iter)
	{
		LLviewerOctreeGroup* group = *group_iter;
		if(!group->getOctreeNode() || group->isEmpty())
		{
			continue;
		}

		for (LLviewerOctreeGroup::element_iter i = group->getDataBegin(); i != group->getDataEnd(); ++i)
		{
			if((*i)->hasVOCacheEntry())
			{
				LLVOCacheEntry* vo_entry = (LLVOCacheEntry*)(*i)->getVOCacheEntry();

				if(vo_entry->getParentID() > 0) //is a child
				{
					LLVOCacheEntry* parent = getCacheEntry(vo_entry->getParentID());
					
					//make sure the parent is active
					if(!parent || !parent->isState(LLVOCacheEntry::ACTIVE))
					{
						continue;
					}
				}

				vo_entry->calcSceneContribution(camera_origin, needs_update, mImpl->mLastCameraUpdate);				
				mImpl->mWaitingList.insert(vo_entry);
			}
		}

		//if(update_timer.getElapsedTimeF32() > max_time)
		//{
		//	break;
		//}
	}
	mImpl->mVisibleGroups.clear();

	if(needs_update)
	{
		mImpl->mLastCameraOrigin = camera_origin;
		mImpl->mLastCameraUpdate = cur_frame;
	}

	return 2.0f * max_time - update_timer.getElapsedTimeF32();
}

F32 LLViewerRegion::createVisibleObjects(F32 max_time)
{
	if(mImpl->mWaitingList.empty())
	{
		return max_time;
	}

	LLTimer update_timer;
	S32 max_num_objects = 64; //minimum number of new objects to be added
	for(LLVOCacheEntry::vocache_entry_priority_list_t::iterator iter = mImpl->mWaitingList.begin();
		iter != mImpl->mWaitingList.end(); ++iter)
	{
		LLVOCacheEntry* vo_entry = *iter;
			
		if(vo_entry->getState() < LLVOCacheEntry::WAITING)
		{
			addNewObject(vo_entry);
			if(max_num_objects-- < 0 && update_timer.getElapsedTimeF32() > max_time)
			{
				break;
			}
		}
	}
	mImpl->mWaitingList.clear();

	return max_time - update_timer.getElapsedTimeF32();
}

BOOL LLViewerRegion::idleUpdate(F32 max_update_time)
{
	LLTimer update_timer;

	// did_update returns TRUE if we did at least one significant update
	BOOL did_update = mImpl->mLandp->idleUpdate(max_update_time);
	
	if (mParcelOverlay)
	{
		// Hopefully not a significant time sink...
		mParcelOverlay->idleUpdate();
	}

	max_update_time -= update_timer.getElapsedTimeF32();
	if(max_update_time < 0.f || mImpl->mCacheMap.empty())
	{
	return did_update;
}

	sCurRegionp = this;

	//kill invisible objects
	max_update_time = killInvisibleObjects(max_update_time);	
	
	max_update_time = updateVisibleEntries(max_update_time);
	createVisibleObjects(max_update_time);

	mImpl->mVisibleGroups.clear();
	mImpl->mWaitingList.clear();

	sCurRegionp = NULL;
	return did_update;
}

F32 LLViewerRegion::killInvisibleObjects(F32 max_time)
{
	if(!sVOCacheCullingEnabled)
	{
		return max_time;
	}

	std::vector<LLDrawable*> delete_list;
	for(LLVOCacheEntry::vocache_entry_set_t::iterator iter = mImpl->mActiveSet.begin();
		iter != mImpl->mActiveSet.end(); ++iter)
	{
		if(!(*iter)->isRecentlyVisible())
		{
			killObject((*iter), delete_list);
		}
	}
	for(S32 i = 0; i < delete_list.size(); i++)
	{
		gObjectList.killObject(delete_list[i]->getVObj());
	}
	delete_list.clear();

	return max_time;
}

void LLViewerRegion::killObject(LLVOCacheEntry* entry, std::vector<LLDrawable*>& delete_list)
{
	//kill the object.
	LLDrawable* drawablep = (LLDrawable*)entry->getEntry()->getDrawable();
	llassert(drawablep);

	if(!drawablep->getParent())
	{
		LLViewerObject::const_child_list_t& child_list = drawablep->getVObj()->getChildren();
		for (LLViewerObject::child_list_t::const_iterator iter = child_list.begin();
			iter != child_list.end(); iter++)
		{
			LLViewerObject* child = *iter;
			if(child->mDrawable->isRecentlyVisible())
			{
				//set the parent group visible if any of its children visible.
				((LLViewerOctreeEntryData*)drawablep)->setVisible();
				return;
			}
		}
		delete_list.push_back(drawablep);				
	}				
}

LLViewerObject* LLViewerRegion::addNewObject(LLVOCacheEntry* entry)
{
	LLViewerObject* obj = NULL;
	if(!entry->getEntry()->hasDrawable()) //not added to the rendering pipeline yet
	{
		//add the object
		obj = gObjectList.processObjectUpdateFromCache(entry, this);
		if(obj)
		{
			if(!entry->isState(LLVOCacheEntry::ACTIVE))
			{
				mImpl->mWaitingSet.insert(entry);
				entry->setState(LLVOCacheEntry::WAITING);
			}
		}
	}
	else
	{
		llerrs << "Object is already created." << llendl;
	}
	return obj;
}

//remove from object cache if the object receives a full-update or terse update
LLViewerObject* LLViewerRegion::forceToRemoveFromCache(U32 local_id, LLViewerObject* objectp)
{
	LLVOCacheEntry* entry = getCacheEntry(local_id);
	if (!entry)
	{
		return objectp; //not in the cache, do nothing.
	}
	if(!objectp) //object not created
	{
		entry->setTouched(FALSE); //mark this entry invalid

		//create a new object before delete it from cache.
		objectp = gObjectList.processObjectUpdateFromCache(entry, this);
	}

	//remove from cache.
	killCacheEntry(entry);

	return objectp;
}

// As above, but forcibly do the update.
void LLViewerRegion::forceUpdate()
{
	mImpl->mLandp->idleUpdate(0.f);

	if (mParcelOverlay)
	{
		mParcelOverlay->idleUpdate(true);
	}
}

void LLViewerRegion::connectNeighbor(LLViewerRegion *neighborp, U32 direction)
{
	mImpl->mLandp->connectNeighbor(neighborp->mImpl->mLandp, direction);
}


void LLViewerRegion::disconnectAllNeighbors()
{
	mImpl->mLandp->disconnectAllNeighbors();
}

LLVLComposition * LLViewerRegion::getComposition() const
{
	return mImpl->mCompositionp;
}

F32 LLViewerRegion::getCompositionXY(const S32 x, const S32 y) const
{
	if (x >= 256)
	{
		if (y >= 256)
		{
			LLVector3d center = getCenterGlobal() + LLVector3d(256.f, 256.f, 0.f);
			LLViewerRegion *regionp = LLWorld::getInstance()->getRegionFromPosGlobal(center);
			if (regionp)
			{
				// OK, we need to do some hackery here - different simulators no longer use
				// the same composition values, necessarily.
				// If we're attempting to blend, then we want to make the fractional part of
				// this region match the fractional of the adjacent.  For now, just minimize
				// the delta.
				F32 our_comp = getComposition()->getValueScaled(255, 255);
				F32 adj_comp = regionp->getComposition()->getValueScaled(x - 256.f, y - 256.f);
				while (llabs(our_comp - adj_comp) >= 1.f)
				{
					if (our_comp > adj_comp)
					{
						adj_comp += 1.f;
					}
					else
					{
						adj_comp -= 1.f;
					}
				}
				return adj_comp;
			}
		}
		else
		{
			LLVector3d center = getCenterGlobal() + LLVector3d(256.f, 0, 0.f);
			LLViewerRegion *regionp = LLWorld::getInstance()->getRegionFromPosGlobal(center);
			if (regionp)
			{
				// OK, we need to do some hackery here - different simulators no longer use
				// the same composition values, necessarily.
				// If we're attempting to blend, then we want to make the fractional part of
				// this region match the fractional of the adjacent.  For now, just minimize
				// the delta.
				F32 our_comp = getComposition()->getValueScaled(255.f, (F32)y);
				F32 adj_comp = regionp->getComposition()->getValueScaled(x - 256.f, (F32)y);
				while (llabs(our_comp - adj_comp) >= 1.f)
				{
					if (our_comp > adj_comp)
					{
						adj_comp += 1.f;
					}
					else
					{
						adj_comp -= 1.f;
					}
				}
				return adj_comp;
			}
		}
	}
	else if (y >= 256)
	{
		LLVector3d center = getCenterGlobal() + LLVector3d(0.f, 256.f, 0.f);
		LLViewerRegion *regionp = LLWorld::getInstance()->getRegionFromPosGlobal(center);
		if (regionp)
		{
			// OK, we need to do some hackery here - different simulators no longer use
			// the same composition values, necessarily.
			// If we're attempting to blend, then we want to make the fractional part of
			// this region match the fractional of the adjacent.  For now, just minimize
			// the delta.
			F32 our_comp = getComposition()->getValueScaled((F32)x, 255.f);
			F32 adj_comp = regionp->getComposition()->getValueScaled((F32)x, y - 256.f);
			while (llabs(our_comp - adj_comp) >= 1.f)
			{
				if (our_comp > adj_comp)
				{
					adj_comp += 1.f;
				}
				else
				{
					adj_comp -= 1.f;
				}
			}
			return adj_comp;
		}
	}

	return getComposition()->getValueScaled((F32)x, (F32)y);
}

void LLViewerRegion::calculateCenterGlobal() 
{
	mImpl->mCenterGlobal = mImpl->mOriginGlobal;
	mImpl->mCenterGlobal.mdV[VX] += 0.5 * mWidth;
	mImpl->mCenterGlobal.mdV[VY] += 0.5 * mWidth;
	mImpl->mCenterGlobal.mdV[VZ] = 0.5 * mImpl->mLandp->getMinZ() + mImpl->mLandp->getMaxZ();
}

void LLViewerRegion::calculateCameraDistance()
{
	mCameraDistanceSquared = (F32)(gAgentCamera.getCameraPositionGlobal() - getCenterGlobal()).magVecSquared();
}

std::ostream& operator<<(std::ostream &s, const LLViewerRegion &region)
{
	s << "{ ";
	s << region.mImpl->mHost;
	s << " mOriginGlobal = " << region.getOriginGlobal()<< "\n";
    std::string name(region.getName()), zone(region.getZoning());
    if (! name.empty())
    {
        s << " mName         = " << name << '\n';
    }
    if (! zone.empty())
    {
        s << " mZoning       = " << zone << '\n';
    }
	s << "}";
	return s;
}


// ---------------- Protected Member Functions ----------------

void LLViewerRegion::updateNetStats()
{
	F32 dt = mImpl->mLastNetUpdate.getElapsedTimeAndResetF32();

	LLCircuitData *cdp = gMessageSystem->mCircuitInfo.findCircuit(mImpl->mHost);
	if (!cdp)
	{
		mAlive = false;
		return;
	}

	mAlive = true;
	mDeltaTime = dt;

	mLastPacketsIn =	mPacketsIn;
	mLastBitsIn =		mBitsIn;
	mLastPacketsOut =	mPacketsOut;
	mLastPacketsLost =	mPacketsLost;

	mPacketsIn =				cdp->getPacketsIn();
	mBitsIn =					8 * cdp->getBytesIn();
	mPacketsOut =				cdp->getPacketsOut();
	mPacketsLost =				cdp->getPacketsLost();
	mPingDelay =				cdp->getPingDelay();

	mBitsReceived += mBitsIn - mLastBitsIn;
	mPacketsReceived += mPacketsIn - mLastPacketsIn;
}


U32 LLViewerRegion::getPacketsLost() const
{
	LLCircuitData *cdp = gMessageSystem->mCircuitInfo.findCircuit(mImpl->mHost);
	if (!cdp)
	{
		llinfos << "LLViewerRegion::getPacketsLost couldn't find circuit for " << mImpl->mHost << llendl;
		return 0;
	}
	else
	{
		return cdp->getPacketsLost();
	}
}

S32 LLViewerRegion::getHttpResponderID() const
{
	return mImpl->mHttpResponderID;
}

BOOL LLViewerRegion::pointInRegionGlobal(const LLVector3d &point_global) const
{
	LLVector3 pos_region = getPosRegionFromGlobal(point_global);

	if (pos_region.mV[VX] < 0)
	{
		return FALSE;
	}
	if (pos_region.mV[VX] >= mWidth)
	{
		return FALSE;
	}
	if (pos_region.mV[VY] < 0)
	{
		return FALSE;
	}
	if (pos_region.mV[VY] >= mWidth)
	{
		return FALSE;
	}
	return TRUE;
}

LLVector3 LLViewerRegion::getPosRegionFromGlobal(const LLVector3d &point_global) const
{
	LLVector3 pos_region;
	pos_region.setVec(point_global - mImpl->mOriginGlobal);
	return pos_region;
}

LLVector3d LLViewerRegion::getPosGlobalFromRegion(const LLVector3 &pos_region) const
{
	LLVector3d pos_region_d;
	pos_region_d.setVec(pos_region);
	return pos_region_d + mImpl->mOriginGlobal;
}

LLVector3 LLViewerRegion::getPosAgentFromRegion(const LLVector3 &pos_region) const
{
	LLVector3d pos_global = getPosGlobalFromRegion(pos_region);

	return gAgent.getPosAgentFromGlobal(pos_global);
}

LLVector3 LLViewerRegion::getPosRegionFromAgent(const LLVector3 &pos_agent) const
{
	return pos_agent - getOriginAgent();
}

F32 LLViewerRegion::getLandHeightRegion(const LLVector3& region_pos)
{
	return mImpl->mLandp->resolveHeightRegion( region_pos );
}

bool LLViewerRegion::isAlive()
{
	return mAlive;
}

BOOL LLViewerRegion::isOwnedSelf(const LLVector3& pos)
{
	if (mParcelOverlay)
	{
		return mParcelOverlay->isOwnedSelf(pos);
	} else {
		return FALSE;
	}
}

// Owned by a group you belong to?  (officer or member)
BOOL LLViewerRegion::isOwnedGroup(const LLVector3& pos)
{
	if (mParcelOverlay)
	{
		return mParcelOverlay->isOwnedGroup(pos);
	} else {
		return FALSE;
	}
}

// the new TCP coarse location handler node
class CoarseLocationUpdate : public LLHTTPNode
{
public:
	virtual void post(
		ResponsePtr responder,
		const LLSD& context,
		const LLSD& input) const
	{
		LLHost host(input["sender"].asString());
		LLViewerRegion* region = LLWorld::getInstance()->getRegion(host);
		if( !region )
		{
			return;
		}

		S32 target_index = input["body"]["Index"][0]["Prey"].asInteger();
		S32 you_index    = input["body"]["Index"][0]["You" ].asInteger();

		LLDynamicArray<U32>* avatar_locs = &region->mMapAvatars;
		LLDynamicArray<LLUUID>* avatar_ids = &region->mMapAvatarIDs;
		avatar_locs->reset();
		avatar_ids->reset();

		//llinfos << "coarse locations agent[0] " << input["body"]["AgentData"][0]["AgentID"].asUUID() << llendl;
		//llinfos << "my agent id = " << gAgent.getID() << llendl;
		//llinfos << ll_pretty_print_sd(input) << llendl;

		LLSD 
			locs   = input["body"]["Location"],
			agents = input["body"]["AgentData"];
		LLSD::array_iterator 
			locs_it = locs.beginArray(), 
			agents_it = agents.beginArray();
		BOOL has_agent_data = input["body"].has("AgentData");

		for(int i=0; 
			locs_it != locs.endArray(); 
			i++, locs_it++)
		{
			U8 
				x = locs_it->get("X").asInteger(),
				y = locs_it->get("Y").asInteger(),
				z = locs_it->get("Z").asInteger();
			// treat the target specially for the map, and don't add you or the target
			if(i == target_index)
			{
				LLVector3d global_pos(region->getOriginGlobal());
				global_pos.mdV[VX] += (F64)x;
				global_pos.mdV[VY] += (F64)y;
				global_pos.mdV[VZ] += (F64)z * 4.0;
				LLAvatarTracker::instance().setTrackedCoarseLocation(global_pos);
			}
			else if( i != you_index)
			{
				U32 loc = x << 16 | y << 8 | z; loc = loc;
				U32 pos = 0x0;
				pos |= x;
				pos <<= 8;
				pos |= y;
				pos <<= 8;
				pos |= z;
				avatar_locs->put(pos);
				//llinfos << "next pos: " << x << "," << y << "," << z << ": " << pos << llendl;
				if(has_agent_data) // for backwards compatibility with old message format
				{
					LLUUID agent_id(agents_it->get("AgentID").asUUID());
					//llinfos << "next agent: " << agent_id.asString() << llendl;
					avatar_ids->put(agent_id);
				}
			}
			if (has_agent_data)
			{
				agents_it++;
			}
		}
	}
};

// build the coarse location HTTP node under the "/message" URL
LLHTTPRegistration<CoarseLocationUpdate>
   gHTTPRegistrationCoarseLocationUpdate(
	   "/message/CoarseLocationUpdate");


// the deprecated coarse location handler
void LLViewerRegion::updateCoarseLocations(LLMessageSystem* msg)
{
	//llinfos << "CoarseLocationUpdate" << llendl;
	mMapAvatars.reset();
	mMapAvatarIDs.reset(); // only matters in a rare case but it's good to be safe.

	U8 x_pos = 0;
	U8 y_pos = 0;
	U8 z_pos = 0;

	U32 pos = 0x0;

	S16 agent_index;
	S16 target_index;
	msg->getS16Fast(_PREHASH_Index, _PREHASH_You, agent_index);
	msg->getS16Fast(_PREHASH_Index, _PREHASH_Prey, target_index);

	BOOL has_agent_data = msg->has(_PREHASH_AgentData);
	S32 count = msg->getNumberOfBlocksFast(_PREHASH_Location);
	for(S32 i = 0; i < count; i++)
	{
		msg->getU8Fast(_PREHASH_Location, _PREHASH_X, x_pos, i);
		msg->getU8Fast(_PREHASH_Location, _PREHASH_Y, y_pos, i);
		msg->getU8Fast(_PREHASH_Location, _PREHASH_Z, z_pos, i);
		LLUUID agent_id = LLUUID::null;
		if(has_agent_data)
		{
			msg->getUUIDFast(_PREHASH_AgentData, _PREHASH_AgentID, agent_id, i);
		}

		//llinfos << "  object X: " << (S32)x_pos << " Y: " << (S32)y_pos
		//		<< " Z: " << (S32)(z_pos * 4)
		//		<< llendl;

		// treat the target specially for the map
		if(i == target_index)
		{
			LLVector3d global_pos(mImpl->mOriginGlobal);
			global_pos.mdV[VX] += (F64)(x_pos);
			global_pos.mdV[VY] += (F64)(y_pos);
			global_pos.mdV[VZ] += (F64)(z_pos) * 4.0;
			LLAvatarTracker::instance().setTrackedCoarseLocation(global_pos);
		}
		
		//don't add you
		if( i != agent_index)
		{
			pos = 0x0;
			pos |= x_pos;
			pos <<= 8;
			pos |= y_pos;
			pos <<= 8;
			pos |= z_pos;
			mMapAvatars.put(pos);
			if(has_agent_data)
			{
				mMapAvatarIDs.put(agent_id);
			}
		}
	}
}

void LLViewerRegion::getInfo(LLSD& info)
{
	info["Region"]["Host"] = getHost().getIPandPort();
	info["Region"]["Name"] = getName();
	U32 x, y;
	from_region_handle(getHandle(), &x, &y);
	info["Region"]["Handle"]["x"] = (LLSD::Integer)x;
	info["Region"]["Handle"]["y"] = (LLSD::Integer)y;
}

void LLViewerRegion::getSimulatorFeatures(LLSD& sim_features)
{
	sim_features = mSimulatorFeatures;

}

void LLViewerRegion::setSimulatorFeatures(const LLSD& sim_features)
{
	std::stringstream str;
	
	LLSDSerialize::toPrettyXML(sim_features, str);
	llinfos << str.str() << llendl;
	mSimulatorFeatures = sim_features;
}

//this is called when the parent is not cacheable.
//move all orphan children out of cache and insert to rendering octree.
void LLViewerRegion::findOrphans(U32 parent_id)
{
	std::map<U32, OrphanList>::iterator iter = mOrphanMap.find(parent_id);
	if(iter != mOrphanMap.end())
	{
		std::set<U32>* children = mOrphanMap[parent_id].getChildList();
		for(std::set<U32>::iterator child_iter = children->begin(); child_iter != children->end(); ++child_iter)
		{
			forceToRemoveFromCache(*child_iter, NULL);
		}
			
		mOrphanMap.erase(parent_id);
	}
}

void LLViewerRegion::decodeBoundingInfo(LLVOCacheEntry* entry)
{
	if(entry != NULL && !entry->getEntry())
	{
		entry->setOctreeEntry(NULL);
	}
	else if(entry->getGroup() != NULL)
	{
		return; //already in octree, no post processing.
	}

	LLVector3 pos;
	LLVector3 scale;
	LLQuaternion rot;
	U32 parent_id = LLViewerObject::extractSpatialExtents(entry->getDP(), pos, scale, rot);
	
	entry->setBoundingInfo(pos, scale);
	
	if(parent_id > 0) //has parent
	{
		entry->setParentID(parent_id);
	
		//1, find parent, update position
		LLVOCacheEntry* parent = getCacheEntry(parent_id);
		
		//2, if can not, put into the orphan list.
		if(!parent || !parent->getGroup())
		{
			std::map<U32, OrphanList>::iterator iter = mOrphanMap.find(parent_id);
			if(iter != mOrphanMap.end())
			{
				iter->second.addChild(entry->getLocalID());
			}
			else 
			{
				//check if the parent is an uncacheable object
				if(!parent)
				{
					LLUUID parent_uuid;
					LLViewerObjectList::getUUIDFromLocal(parent_uuid,
															parent_id,
															getHost().getAddress(),
															getHost().getPort());
					LLViewerObject *parent_objp = gObjectList.findObject(parent_uuid);
					if(parent_objp)
					{
						//parent is not cacheable, remove child from the cache.
						forceToRemoveFromCache(entry->getLocalID(), NULL);
						return;
					}
				}

				//otherwise insert to the orphan list
				OrphanList o_list(entry->getLocalID());
				mOrphanMap[parent_id] = o_list;
			}
			
			return;
		}
		else
		{
			//update the child position to the region space.
			entry->updateBoundingInfo(parent);
		}
	}
	
	if(!entry->getGroup() && entry->isState(LLVOCacheEntry::INACTIVE))
	{
		addToVOCacheTree(entry);
	}

	if(!parent_id) //a potential parent
	{
		//find all children and update their bounding info
		std::map<U32, OrphanList>::iterator iter = mOrphanMap.find(entry->getLocalID());
		if(iter != mOrphanMap.end())
		{
			std::set<U32>* children = mOrphanMap[parent_id].getChildList();
			for(std::set<U32>::iterator child_iter = children->begin(); child_iter != children->end(); ++child_iter)
			{
				LLVOCacheEntry* child = getCacheEntry(*child_iter);
				if(child)
				{
					//update the child position to the region space.
					child->updateBoundingInfo(entry);
					addToVOCacheTree(child);
				}
			}
			
			mOrphanMap.erase(entry->getLocalID());
		}
	}
	
	return ;
}

LLViewerRegion::eCacheUpdateResult LLViewerRegion::cacheFullUpdate(LLDataPackerBinaryBuffer &dp, U32 flags)
{
	eCacheUpdateResult result;
	U32 crc;
	U32 local_id;

	LLViewerObject::unpackU32(&dp, local_id, "LocalID");
	LLViewerObject::unpackU32(&dp, crc, "CRC");

	LLVOCacheEntry* entry = getCacheEntry(local_id);
	
	if (entry)
	{
		// we've seen this object before
		if (entry->getCRC() == crc)
		{
			// Record a hit
			entry->recordDupe();
			result = CACHE_UPDATE_DUPE;
		}
		else
		{
			// Update the cache entry
			LLPointer<LLVOCacheEntry> new_entry = new LLVOCacheEntry(local_id, crc, dp);
			
			//if visible, update it
			if(!entry->isState(LLVOCacheEntry::INACTIVE))
			{
				replaceCacheEntry(entry, new_entry);
			}
			else //invisible
			{
				//remove old entry
				killCacheEntry(entry);
				entry = new_entry;
				
				mImpl->mCacheMap[local_id] = entry;
				decodeBoundingInfo(entry);
			}
			
			result = CACHE_UPDATE_CHANGED;
		}
	}
	else
	{
		// we haven't seen this object before
		// Create new entry and add to map
		result = CACHE_UPDATE_ADDED;
		entry = new LLVOCacheEntry(local_id, crc, dp);
		
		mImpl->mCacheMap[local_id] = entry;
		
		decodeBoundingInfo(entry);
	}
	entry->setUpdateFlags(flags);

	return result;
}

LLViewerRegion::eCacheUpdateResult LLViewerRegion::cacheFullUpdate(LLViewerObject* objectp, LLDataPackerBinaryBuffer &dp, U32 flags)
{
	eCacheUpdateResult result = cacheFullUpdate(dp, flags);

#if 0
	LLVOCacheEntry* entry = mImpl->mCacheMap[objectp->getLocalID()];
	if(!entry)
	{
		return result;
	}

	if(objectp->mDrawable.notNull() && !entry->getEntry())
	{
		entry->setOctreeEntry(objectp->mDrawable->getEntry());
	}
	if(entry->getEntry() && entry->getEntry()->hasDrawable() && entry->isState(LLVOCacheEntry::INACTIVE))
	{
		addActiveCacheEntry(entry);
	}
#endif

	return result;
}

LLVOCacheEntry* LLViewerRegion::getCacheEntryForOctree(U32 local_id)
	{
	LLVOCacheEntry* entry = getCacheEntry(local_id);
	removeFromVOCacheTree(entry);
		
	return entry;
	}

LLVOCacheEntry* LLViewerRegion::getCacheEntry(U32 local_id)
{
	LLVOCacheEntry::vocache_entry_map_t::iterator iter = mImpl->mCacheMap.find(local_id);
	if(iter != mImpl->mCacheMap.end())
	{
		return iter->second;
	}
	return NULL;
}

void LLViewerRegion::addCacheMiss(U32 id, LLViewerRegion::eCacheMissType miss_type)
{
<<<<<<< HEAD
#if 0
	mCacheMissList.insert(CacheMissItem(id, miss_type));
#else
	mCacheMissList.push_back(CacheMissItem(id, miss_type));
#endif
=======
	mCacheMissList.insert(CacheMissItem(id, miss_type));
>>>>>>> 21b7de56
}

// Get data packer for this object, if we have cached data
// AND the CRC matches. JC
bool LLViewerRegion::probeCache(U32 local_id, U32 crc, U32 flags, U8 &cache_miss_type)
{
	//llassert(mCacheLoaded);  This assert failes often, changing to early-out -- davep, 2010/10/18

	LLVOCacheEntry* entry = getCacheEntry(local_id);

	if (entry)
	{
		// we've seen this object before
		if (entry->getCRC() == crc)
		{
			// Record a hit
			entry->recordHit();
			cache_miss_type = CACHE_MISS_TYPE_NONE;
			entry->setUpdateFlags(flags);
			
			if(entry->isState(LLVOCacheEntry::ACTIVE))
			{
				((LLDrawable*)entry->getEntry()->getDrawable())->getVObj()->loadFlags(flags);
				return true;
			}

			if(entry->getGroup() || !entry->isState(LLVOCacheEntry::INACTIVE))
			{
				return true;
			}

			decodeBoundingInfo(entry);
			return true;
		}
		else
		{
			// llinfos << "CRC miss for " << local_id << llendl;

			addCacheMiss(local_id, CACHE_MISS_TYPE_CRC);
		}
	}
	else
	{
		// llinfos << "Cache miss for " << local_id << llendl;
		addCacheMiss(local_id, CACHE_MISS_TYPE_FULL);
	}

	return false;
}

void LLViewerRegion::addCacheMissFull(const U32 local_id)
{
	addCacheMiss(local_id, CACHE_MISS_TYPE_FULL);
}

void LLViewerRegion::requestCacheMisses()
{
	if (!mCacheMissList.size()) 
	{
		return;
	}

	LLMessageSystem* msg = gMessageSystem;
	BOOL start_new_message = TRUE;
	S32 blocks = 0;
	
	//send requests for all cache-missed objects
	for (CacheMissItem::cache_miss_list_t::iterator iter = mCacheMissList.begin(); iter != mCacheMissList.end(); ++iter)
	{
		if (start_new_message)
		{
			msg->newMessageFast(_PREHASH_RequestMultipleObjects);
			msg->nextBlockFast(_PREHASH_AgentData);
			msg->addUUIDFast(_PREHASH_AgentID, gAgent.getID());
			msg->addUUIDFast(_PREHASH_SessionID, gAgent.getSessionID());
			start_new_message = FALSE;
		}

		msg->nextBlockFast(_PREHASH_ObjectData);
		msg->addU8Fast(_PREHASH_CacheMissType, (*iter).mType);
		msg->addU32Fast(_PREHASH_ID, (*iter).mID);
		blocks++;

		if (blocks >= 255)
		{
			sendReliableMessage();
			start_new_message = TRUE;
			blocks = 0;
		}
	}

	// finish any pending message
	if (!start_new_message)
	{
		sendReliableMessage();
	}	

	mCacheDirty = TRUE ;
	// llinfos << "KILLDEBUG Sent cache miss full " << full_count << " crc " << crc_count << llendl;
	LLViewerStatsRecorder::instance().requestCacheMissesEvent(mCacheMissList.size());
	LLViewerStatsRecorder::instance().log(0.2f);

	mCacheMissList.clear();
}

void LLViewerRegion::dumpCache()
{
	const S32 BINS = 4;
	S32 hit_bin[BINS];
	S32 change_bin[BINS];

	S32 i;
	for (i = 0; i < BINS; ++i)
	{
		hit_bin[i] = 0;
		change_bin[i] = 0;
	}

	LLVOCacheEntry *entry;
	for(LLVOCacheEntry::vocache_entry_map_t::iterator iter = mImpl->mCacheMap.begin(); iter != mImpl->mCacheMap.end(); ++iter)
	{
		entry = iter->second ;

		S32 hits = entry->getHitCount();
		S32 changes = entry->getCRCChangeCount();

		hits = llclamp(hits, 0, BINS-1);
		changes = llclamp(changes, 0, BINS-1);

		hit_bin[hits]++;
		change_bin[changes]++;
	}

	llinfos << "Count " << mImpl->mCacheMap.size() << llendl;
	for (i = 0; i < BINS; i++)
	{
		llinfos << "Hits " << i << " " << hit_bin[i] << llendl;
	}
	for (i = 0; i < BINS; i++)
	{
		llinfos << "Changes " << i << " " << change_bin[i] << llendl;
	}
}

void LLViewerRegion::unpackRegionHandshake()
{
	LLMessageSystem *msg = gMessageSystem;

	U32 region_flags;
	U8 sim_access;
	std::string sim_name;
	LLUUID sim_owner;
	BOOL is_estate_manager;
	F32 water_height;
	F32 billable_factor;
	LLUUID cache_id;

	msg->getU32		("RegionInfo", "RegionFlags", region_flags);
	msg->getU8		("RegionInfo", "SimAccess", sim_access);
	msg->getString	("RegionInfo", "SimName", sim_name);
	msg->getUUID	("RegionInfo", "SimOwner", sim_owner);
	msg->getBOOL	("RegionInfo", "IsEstateManager", is_estate_manager);
	msg->getF32		("RegionInfo", "WaterHeight", water_height);
	msg->getF32		("RegionInfo", "BillableFactor", billable_factor);
	msg->getUUID	("RegionInfo", "CacheID", cache_id );

	setRegionFlags(region_flags);
	setSimAccess(sim_access);
	setRegionNameAndZone(sim_name);
	setOwner(sim_owner);
	setIsEstateManager(is_estate_manager);
	setWaterHeight(water_height);
	setBillableFactor(billable_factor);
	setCacheID(cache_id);

	LLUUID region_id;
	msg->getUUID("RegionInfo2", "RegionID", region_id);
	setRegionID(region_id);
	
	// Retrieve the CR-53 (Homestead/Land SKU) information
	S32 classID = 0;
	S32 cpuRatio = 0;
	std::string coloName;
	std::string productSKU;
	std::string productName;

	// the only reasonable way to decide if we actually have any data is to
	// check to see if any of these fields have positive sizes
	if (msg->getSize("RegionInfo3", "ColoName") > 0 ||
	    msg->getSize("RegionInfo3", "ProductSKU") > 0 ||
	    msg->getSize("RegionInfo3", "ProductName") > 0)
	{
		msg->getS32     ("RegionInfo3", "CPUClassID",  classID);
		msg->getS32     ("RegionInfo3", "CPURatio",    cpuRatio);
		msg->getString  ("RegionInfo3", "ColoName",    coloName);
		msg->getString  ("RegionInfo3", "ProductSKU",  productSKU);
		msg->getString  ("RegionInfo3", "ProductName", productName);
		
		mClassID = classID;
		mCPURatio = cpuRatio;
		mColoName = coloName;
		mProductSKU = productSKU;
		mProductName = productName;
	}

	LLVLComposition *compp = getComposition();
	if (compp)
	{
		LLUUID tmp_id;

		msg->getUUID("RegionInfo", "TerrainDetail0", tmp_id);
		compp->setDetailTextureID(0, tmp_id);
		msg->getUUID("RegionInfo", "TerrainDetail1", tmp_id);
		compp->setDetailTextureID(1, tmp_id);
		msg->getUUID("RegionInfo", "TerrainDetail2", tmp_id);
		compp->setDetailTextureID(2, tmp_id);
		msg->getUUID("RegionInfo", "TerrainDetail3", tmp_id);
		compp->setDetailTextureID(3, tmp_id);

		F32 tmp_f32;
		msg->getF32("RegionInfo", "TerrainStartHeight00", tmp_f32);
		compp->setStartHeight(0, tmp_f32);
		msg->getF32("RegionInfo", "TerrainStartHeight01", tmp_f32);
		compp->setStartHeight(1, tmp_f32);
		msg->getF32("RegionInfo", "TerrainStartHeight10", tmp_f32);
		compp->setStartHeight(2, tmp_f32);
		msg->getF32("RegionInfo", "TerrainStartHeight11", tmp_f32);
		compp->setStartHeight(3, tmp_f32);

		msg->getF32("RegionInfo", "TerrainHeightRange00", tmp_f32);
		compp->setHeightRange(0, tmp_f32);
		msg->getF32("RegionInfo", "TerrainHeightRange01", tmp_f32);
		compp->setHeightRange(1, tmp_f32);
		msg->getF32("RegionInfo", "TerrainHeightRange10", tmp_f32);
		compp->setHeightRange(2, tmp_f32);
		msg->getF32("RegionInfo", "TerrainHeightRange11", tmp_f32);
		compp->setHeightRange(3, tmp_f32);

		// If this is an UPDATE (params already ready, we need to regenerate
		// all of our terrain stuff, by
		if (compp->getParamsReady())
		{
			//this line creates frame stalls on region crossing and removing it appears to have no effect
			//getLand().dirtyAllPatches();
		}
		else
		{
			compp->setParamsReady();
		}
	}


	// Now that we have the name, we can load the cache file
	// off disk.
	loadObjectCache();

	// After loading cache, signal that simulator can start
	// sending data.
	// TODO: Send all upstream viewer->sim handshake info here.
	LLHost host = msg->getSender();
	msg->newMessage("RegionHandshakeReply");
	msg->nextBlock("AgentData");
	msg->addUUID("AgentID", gAgent.getID());
	msg->addUUID("SessionID", gAgent.getSessionID());
	msg->nextBlock("RegionInfo");

	U32 flags = 0x00000001; //set the bit 0 to be 1 to ask sim to send all cacheable objects.
	if(mImpl->mCacheMap.empty())
	{
		flags |= 0x00000002; //set the bit 1 to be 1 to tell sim the cache file is empty, no need to send cache probes.
	}
	msg->addU32("Flags", flags );
	msg->sendReliable(host);
}

void LLViewerRegionImpl::buildCapabilityNames(LLSD& capabilityNames)
{
	capabilityNames.append("AgentState");
	capabilityNames.append("AttachmentResources");
	capabilityNames.append("AvatarPickerSearch");
	capabilityNames.append("CharacterProperties");
	capabilityNames.append("ChatSessionRequest");
	capabilityNames.append("CopyInventoryFromNotecard");
	capabilityNames.append("CreateInventoryCategory");
	capabilityNames.append("DispatchRegionInfo");
	capabilityNames.append("EnvironmentSettings");
	capabilityNames.append("EstateChangeInfo");
	capabilityNames.append("EventQueueGet");

	if (gSavedSettings.getBOOL("UseHTTPInventory"))
	{
		capabilityNames.append("FetchLib2");
		capabilityNames.append("FetchLibDescendents2");
		capabilityNames.append("FetchInventory2");
		capabilityNames.append("FetchInventoryDescendents2");
	}

	capabilityNames.append("GetDisplayNames");
	capabilityNames.append("GetMesh");
	capabilityNames.append("GetObjectCost");
	capabilityNames.append("GetObjectPhysicsData");
	capabilityNames.append("GetTexture");
	capabilityNames.append("GroupMemberData");
	capabilityNames.append("GroupProposalBallot");
	capabilityNames.append("HomeLocation");
	capabilityNames.append("LandResources");
	capabilityNames.append("MapLayer");
	capabilityNames.append("MapLayerGod");
	capabilityNames.append("MeshUploadFlag");	
	capabilityNames.append("NavMeshGenerationStatus");
	capabilityNames.append("NewFileAgentInventory");
	capabilityNames.append("ObjectMedia");
	capabilityNames.append("ObjectMediaNavigate");
	capabilityNames.append("ObjectNavMeshProperties");
	capabilityNames.append("ParcelPropertiesUpdate");
	capabilityNames.append("ParcelVoiceInfoRequest");
	capabilityNames.append("ProductInfoRequest");
	capabilityNames.append("ProvisionVoiceAccountRequest");
	capabilityNames.append("RemoteParcelRequest");
	capabilityNames.append("RequestTextureDownload");
	capabilityNames.append("ResourceCostSelected");
	capabilityNames.append("RetrieveNavMeshSrc");
	capabilityNames.append("SearchStatRequest");
	capabilityNames.append("SearchStatTracking");
	capabilityNames.append("SendPostcard");
	capabilityNames.append("SendUserReport");
	capabilityNames.append("SendUserReportWithScreenshot");
	capabilityNames.append("ServerReleaseNotes");
	capabilityNames.append("SetDisplayName");
	capabilityNames.append("SimConsoleAsync");
	capabilityNames.append("SimulatorFeatures");
	capabilityNames.append("StartGroupProposal");
	capabilityNames.append("TerrainNavMeshProperties");
	capabilityNames.append("TextureStats");
	capabilityNames.append("UntrustedSimulatorMessage");
	capabilityNames.append("UpdateAgentInformation");
	capabilityNames.append("UpdateAgentLanguage");
	capabilityNames.append("UpdateGestureAgentInventory");
	capabilityNames.append("UpdateGestureTaskInventory");
	capabilityNames.append("UpdateNotecardAgentInventory");
	capabilityNames.append("UpdateNotecardTaskInventory");
	capabilityNames.append("UpdateScriptAgent");
	capabilityNames.append("UpdateScriptTask");
	capabilityNames.append("UploadBakedTexture");
	capabilityNames.append("ViewerMetrics");
	capabilityNames.append("ViewerStartAuction");
	capabilityNames.append("ViewerStats");

	// Please add new capabilities alphabetically to reduce
	// merge conflicts.
}

void LLViewerRegion::setSeedCapability(const std::string& url)
{
	if (getCapability("Seed") == url)
    {
		// llwarns << "Ignoring duplicate seed capability" << llendl;
		return;
    }
	
	delete mImpl->mEventPoll;
	mImpl->mEventPoll = NULL;
	
	mImpl->mCapabilities.clear();
	setCapability("Seed", url);

	LLSD capabilityNames = LLSD::emptyArray();
	mImpl->buildCapabilityNames(capabilityNames);

	llinfos << "posting to seed " << url << llendl;

	S32 id = ++mImpl->mHttpResponderID;
	LLHTTPClient::post(url, capabilityNames, 
						BaseCapabilitiesComplete::build(getHandle(), id),
						LLSD(), CAP_REQUEST_TIMEOUT);
}

S32 LLViewerRegion::getNumSeedCapRetries()
{
	return mImpl->mSeedCapAttempts;
}

void LLViewerRegion::failedSeedCapability()
{
	// Should we retry asking for caps?
	mImpl->mSeedCapAttempts++;
	std::string url = getCapability("Seed");
	if ( url.empty() )
	{
		LL_WARNS2("AppInit", "Capabilities") << "Failed to get seed capabilities, and can not determine url for retries!" << LL_ENDL;
		return;
	}
	// After a few attempts, continue login.  We will keep trying once in-world:
	if ( mImpl->mSeedCapAttempts >= mImpl->mSeedCapMaxAttemptsBeforeLogin &&
		 STATE_SEED_GRANTED_WAIT == LLStartUp::getStartupState() )
	{
		LLStartUp::setStartupState( STATE_SEED_CAP_GRANTED );
	}

	if ( mImpl->mSeedCapAttempts < mImpl->mSeedCapMaxAttempts)
	{
		LLSD capabilityNames = LLSD::emptyArray();
		mImpl->buildCapabilityNames(capabilityNames);

		llinfos << "posting to seed " << url << " (retry " 
				<< mImpl->mSeedCapAttempts << ")" << llendl;

		S32 id = ++mImpl->mHttpResponderID;
		LLHTTPClient::post(url, capabilityNames, 
						BaseCapabilitiesComplete::build(getHandle(), id),
						LLSD(), CAP_REQUEST_TIMEOUT);
	}
	else
	{
		// *TODO: Give a user pop-up about this error?
		LL_WARNS2("AppInit", "Capabilities") << "Failed to get seed capabilities from '" << url << "' after " << mImpl->mSeedCapAttempts << " attempts.  Giving up!" << LL_ENDL;
	}
}

class SimulatorFeaturesReceived : public LLHTTPClient::Responder
{
	LOG_CLASS(SimulatorFeaturesReceived);
public:
    SimulatorFeaturesReceived(const std::string& retry_url, U64 region_handle, 
			S32 attempt = 0, S32 max_attempts = MAX_CAP_REQUEST_ATTEMPTS)
	: mRetryURL(retry_url), mRegionHandle(region_handle), mAttempt(attempt), mMaxAttempts(max_attempts)
    { }
	
	
    void error(U32 statusNum, const std::string& reason)
    {
		LL_WARNS2("AppInit", "SimulatorFeatures") << statusNum << ": " << reason << LL_ENDL;
		retry();
    }

    void result(const LLSD& content)
    {
		LLViewerRegion *regionp = LLWorld::getInstance()->getRegionFromHandle(mRegionHandle);
		if(!regionp) //region is removed or responder is not created.
		{
			LL_WARNS2("AppInit", "SimulatorFeatures") << "Received results for region that no longer exists!" << LL_ENDL;
			return ;
		}
		
		regionp->setSimulatorFeatures(content);
	}

private:
	void retry()
	{
		if (mAttempt < mMaxAttempts)
		{
			mAttempt++;
			LL_WARNS2("AppInit", "SimulatorFeatures") << "Re-trying '" << mRetryURL << "'.  Retry #" << mAttempt << LL_ENDL;
			LLHTTPClient::get(mRetryURL, new SimulatorFeaturesReceived(*this), LLSD(), CAP_REQUEST_TIMEOUT);
		}
	}
	
	std::string mRetryURL;
	U64 mRegionHandle;
	S32 mAttempt;
	S32 mMaxAttempts;
};


void LLViewerRegion::setCapability(const std::string& name, const std::string& url)
{
	if(name == "EventQueueGet")
	{
		delete mImpl->mEventPoll;
		mImpl->mEventPoll = NULL;
		mImpl->mEventPoll = new LLEventPoll(url, getHost());
	}
	else if(name == "UntrustedSimulatorMessage")
	{
		LLHTTPSender::setSender(mImpl->mHost, new LLCapHTTPSender(url));
	}
	else if (name == "SimulatorFeatures")
	{
		// kick off a request for simulator features
		LLHTTPClient::get(url, new SimulatorFeaturesReceived(url, getHandle()), LLSD(), CAP_REQUEST_TIMEOUT);
	}
	else
	{
		mImpl->mCapabilities[name] = url;
		if(name == "GetTexture")
		{
			mHttpUrl = url ;
		}
	}
}

bool LLViewerRegion::isSpecialCapabilityName(const std::string &name)
{
	return name == "EventQueueGet" || name == "UntrustedSimulatorMessage";
}

std::string LLViewerRegion::getCapability(const std::string& name) const
{
	CapabilityMap::const_iterator iter = mImpl->mCapabilities.find(name);
	if(iter == mImpl->mCapabilities.end())
	{
		return "";
	}

	return iter->second;
}

bool LLViewerRegion::capabilitiesReceived() const
{
	return mCapabilitiesReceived;
}

void LLViewerRegion::setCapabilitiesReceived(bool received)
{
	mCapabilitiesReceived = received;

	// Tell interested parties that we've received capabilities,
	// so that they can safely use getCapability().
	if (received)
	{
		mCapabilitiesReceivedSignal(getRegionID());

		// This is a single-shot signal. Forget callbacks to save resources.
		mCapabilitiesReceivedSignal.disconnect_all_slots();
	}
}

boost::signals2::connection LLViewerRegion::setCapabilitiesReceivedCallback(const caps_received_signal_t::slot_type& cb)
{
	return mCapabilitiesReceivedSignal.connect(cb);
}

void LLViewerRegion::logActiveCapabilities() const
{
	int count = 0;
	CapabilityMap::const_iterator iter;
	for (iter = mImpl->mCapabilities.begin(); iter != mImpl->mCapabilities.end(); ++iter, ++count)
	{
		if (!iter->second.empty())
		{
			llinfos << iter->first << " URL is " << iter->second << llendl;
		}
	}
	llinfos << "Dumped " << count << " entries." << llendl;
}

LLSpatialPartition* LLViewerRegion::getSpatialPartition(U32 type)
{
	if (type < mImpl->mObjectPartition.size() && type < PARTITION_VO_CACHE)
	{
		return (LLSpatialPartition*)mImpl->mObjectPartition[type];
	}
	return NULL;
}

LLVOCachePartition* LLViewerRegion::getVOCachePartition()
{
	if(PARTITION_VO_CACHE < mImpl->mObjectPartition.size())
	{
		return (LLVOCachePartition*)mImpl->mObjectPartition[PARTITION_VO_CACHE];
	}
	return NULL;
}

// the viewer can not yet distinquish between normal- and estate-owned objects
// so we collapse these two bits and enable the UI if either are set
const U32 ALLOW_RETURN_ENCROACHING_OBJECT = REGION_FLAGS_ALLOW_RETURN_ENCROACHING_OBJECT
											| REGION_FLAGS_ALLOW_RETURN_ENCROACHING_ESTATE_OBJECT;

bool LLViewerRegion::objectIsReturnable(const LLVector3& pos, const std::vector<LLBBox>& boxes) const
{
	return (mParcelOverlay != NULL)
		&& (mParcelOverlay->isOwnedSelf(pos)
			|| mParcelOverlay->isOwnedGroup(pos)
			|| ((mRegionFlags & ALLOW_RETURN_ENCROACHING_OBJECT)
				&& mParcelOverlay->encroachesOwned(boxes)) );
}

bool LLViewerRegion::childrenObjectReturnable( const std::vector<LLBBox>& boxes ) const
{
	bool result = false;
	result = ( mParcelOverlay && mParcelOverlay->encroachesOnUnowned( boxes ) ) ? 1 : 0;
	return result;
}

bool LLViewerRegion::objectsCrossParcel(const std::vector<LLBBox>& boxes) const
{
	return mParcelOverlay && mParcelOverlay->encroachesOnNearbyParcel(boxes);
}

void LLViewerRegion::getNeighboringRegions( std::vector<LLViewerRegion*>& uniqueRegions )
{
	mImpl->mLandp->getNeighboringRegions( uniqueRegions );
}
void LLViewerRegion::getNeighboringRegionsStatus( std::vector<S32>& regions )
{
	mImpl->mLandp->getNeighboringRegionsStatus( regions );
}
void LLViewerRegion::showReleaseNotes()
{
	std::string url = this->getCapability("ServerReleaseNotes");

	if (url.empty()) {
		// HACK haven't received the capability yet, we'll wait until
		// it arives.
		mReleaseNotesRequested = TRUE;
		return;
	}

	LLWeb::loadURL(url);
	mReleaseNotesRequested = FALSE;
}

std::string LLViewerRegion::getDescription() const
{
    return stringize(*this);
}

bool LLViewerRegion::meshUploadEnabled() const
{
	return (mSimulatorFeatures.has("MeshUploadEnabled") &&
		mSimulatorFeatures["MeshUploadEnabled"].asBoolean());
}

bool LLViewerRegion::meshRezEnabled() const
{
	return (mSimulatorFeatures.has("MeshRezEnabled") &&
				mSimulatorFeatures["MeshRezEnabled"].asBoolean());
}

bool LLViewerRegion::dynamicPathfindingEnabled() const
{
	return ( mSimulatorFeatures.has("DynamicPathfindingEnabled") &&
			 mSimulatorFeatures["DynamicPathfindingEnabled"].asBoolean());
}
<|MERGE_RESOLUTION|>--- conflicted
+++ resolved
@@ -1898,15 +1898,11 @@
 
 void LLViewerRegion::addCacheMiss(U32 id, LLViewerRegion::eCacheMissType miss_type)
 {
-<<<<<<< HEAD
 #if 0
 	mCacheMissList.insert(CacheMissItem(id, miss_type));
 #else
 	mCacheMissList.push_back(CacheMissItem(id, miss_type));
 #endif
-=======
-	mCacheMissList.insert(CacheMissItem(id, miss_type));
->>>>>>> 21b7de56
 }
 
 // Get data packer for this object, if we have cached data
