--- conflicted
+++ resolved
@@ -420,11 +420,7 @@
 // virtual
 bool LLMediaDataClient::QueueTimer::tick()
 {
-<<<<<<< HEAD
-    bool result = TRUE;
-=======
     bool result = true;
->>>>>>> 35efadf7
 
     if (!mMDC.isNull())
     {
