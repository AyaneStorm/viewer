/**
 * @file llhudrender.cpp
 * @brief LLHUDRender class implementation
 *
 * $LicenseInfo:firstyear=2002&license=viewerlgpl$
 * Second Life Viewer Source Code
 * Copyright (C) 2010, Linden Research, Inc.
 *
 * This library is free software; you can redistribute it and/or
 * modify it under the terms of the GNU Lesser General Public
 * License as published by the Free Software Foundation;
 * version 2.1 of the License only.
 *
 * This library is distributed in the hope that it will be useful,
 * but WITHOUT ANY WARRANTY; without even the implied warranty of
 * MERCHANTABILITY or FITNESS FOR A PARTICULAR PURPOSE.  See the GNU
 * Lesser General Public License for more details.
 *
 * You should have received a copy of the GNU Lesser General Public
 * License along with this library; if not, write to the Free Software
 * Foundation, Inc., 51 Franklin Street, Fifth Floor, Boston, MA  02110-1301  USA
 *
 * Linden Research, Inc., 945 Battery Street, San Francisco, CA  94111  USA
 * $/LicenseInfo$
 */

#include "llviewerprecompiledheaders.h"

#include "llhudrender.h"

#include "llrender.h"
#include "llgl.h"
#include "llviewercamera.h"
#include "v3math.h"
#include "llquaternion.h"
#include "llfontgl.h"
#include "llglheaders.h"
#include "llviewerwindow.h"
#include "llui.h"

void hud_render_utf8text(const std::string &str, const LLVector3 &pos_agent,
<<<<<<< HEAD
					 const LLFontGL &font,
					 const U8 style,
					 const LLFontGL::ShadowType shadow,
					 const F32 x_offset, const F32 y_offset,
					 const LLColor4& color,
					 const bool orthographic)
=======
                     const LLFontGL &font,
                     const U8 style,
                     const LLFontGL::ShadowType shadow,
                     const F32 x_offset, const F32 y_offset,
                     const LLColor4& color,
                     const BOOL orthographic)
>>>>>>> e7eced3c
{
    LLWString wstr(utf8str_to_wstring(str));
    hud_render_text(wstr, pos_agent, font, style, shadow, x_offset, y_offset, color, orthographic);
}

void hud_render_text(const LLWString &wstr, const LLVector3 &pos_agent,
<<<<<<< HEAD
					const LLFontGL &font,
					const U8 style,
					const LLFontGL::ShadowType shadow,
					const F32 x_offset, const F32 y_offset,
					const LLColor4& color,
					const bool orthographic)
=======
                    const LLFontGL &font,
                    const U8 style,
                    const LLFontGL::ShadowType shadow,
                    const F32 x_offset, const F32 y_offset,
                    const LLColor4& color,
                    const BOOL orthographic)
>>>>>>> e7eced3c
{
    LLViewerCamera* camera = LLViewerCamera::getInstance();
    // Do cheap plane culling
    LLVector3 dir_vec = pos_agent - camera->getOrigin();
    dir_vec /= dir_vec.magVec();

    if (wstr.empty() || (!orthographic && dir_vec * camera->getAtAxis() <= 0.f))
    {
        return;
    }

    LLVector3 right_axis;
    LLVector3 up_axis;
    if (orthographic)
    {
        right_axis.setVec(0.f, -1.f / gViewerWindow->getWorldViewHeightScaled(), 0.f);
        up_axis.setVec(0.f, 0.f, 1.f / gViewerWindow->getWorldViewHeightScaled());
    }
    else
    {
        camera->getPixelVectors(pos_agent, up_axis, right_axis);
    }
    LLCoordFrame render_frame = *camera;
    LLQuaternion rot;
    if (!orthographic)
    {
        rot = render_frame.getQuaternion();
        rot = rot * LLQuaternion(-F_PI_BY_TWO, camera->getYAxis());
        rot = rot * LLQuaternion(F_PI_BY_TWO, camera->getXAxis());
    }
    else
    {
        rot = LLQuaternion(-F_PI_BY_TWO, LLVector3(0.f, 0.f, 1.f));
        rot = rot * LLQuaternion(-F_PI_BY_TWO, LLVector3(0.f, 1.f, 0.f));
    }
    F32 angle;
    LLVector3 axis;
    rot.getAngleAxis(&angle, axis);

    LLVector3 render_pos = pos_agent + (floorf(x_offset) * right_axis) + (floorf(y_offset) * up_axis);

    //get the render_pos in screen space

    F64 winX, winY, winZ;
    LLRect world_view_rect = gViewerWindow->getWorldViewRectRaw();
    S32 viewport[4];
    viewport[0] = world_view_rect.mLeft;
    viewport[1] = world_view_rect.mBottom;
    viewport[2] = world_view_rect.getWidth();
    viewport[3] = world_view_rect.getHeight();

    F64 mdlv[16];
    F64 proj[16];

    for (U32 i = 0; i < 16; i++)
    {
        mdlv[i] = (F64) gGLModelView[i];
        proj[i] = (F64) gGLProjection[i];
    }

    gluProject(render_pos.mV[0], render_pos.mV[1], render_pos.mV[2],
                mdlv, proj, (GLint*) viewport,
                &winX, &winY, &winZ);

    //fonts all render orthographically, set up projection``
    gGL.matrixMode(LLRender::MM_PROJECTION);
    gGL.pushMatrix();
    gGL.matrixMode(LLRender::MM_MODELVIEW);
    gGL.pushMatrix();
    LLUI::pushMatrix();

    gl_state_for_2d(world_view_rect.getWidth(), world_view_rect.getHeight());
    gViewerWindow->setup3DViewport();

    winX -= world_view_rect.mLeft;
    winY -= world_view_rect.mBottom;
    LLUI::loadIdentity();
    gGL.loadIdentity();
    LLUI::translate((F32) winX*1.0f/LLFontGL::sScaleX, (F32) winY*1.0f/(LLFontGL::sScaleY), -(((F32) winZ*2.f)-1.f));
    F32 right_x;

    font.render(wstr, 0, 0, 1, color, LLFontGL::LEFT, LLFontGL::BASELINE, style, shadow, wstr.length(), 1000, &right_x, /*use_ellipses*/false, /*use_color*/true);

    LLUI::popMatrix();
    gGL.popMatrix();

    gGL.matrixMode(LLRender::MM_PROJECTION);
    gGL.popMatrix();
    gGL.matrixMode(LLRender::MM_MODELVIEW);
}<|MERGE_RESOLUTION|>--- conflicted
+++ resolved
@@ -39,42 +39,24 @@
 #include "llui.h"
 
 void hud_render_utf8text(const std::string &str, const LLVector3 &pos_agent,
-<<<<<<< HEAD
-					 const LLFontGL &font,
-					 const U8 style,
-					 const LLFontGL::ShadowType shadow,
-					 const F32 x_offset, const F32 y_offset,
-					 const LLColor4& color,
-					 const bool orthographic)
-=======
                      const LLFontGL &font,
                      const U8 style,
                      const LLFontGL::ShadowType shadow,
                      const F32 x_offset, const F32 y_offset,
                      const LLColor4& color,
-                     const BOOL orthographic)
->>>>>>> e7eced3c
+                     const bool orthographic)
 {
     LLWString wstr(utf8str_to_wstring(str));
     hud_render_text(wstr, pos_agent, font, style, shadow, x_offset, y_offset, color, orthographic);
 }
 
 void hud_render_text(const LLWString &wstr, const LLVector3 &pos_agent,
-<<<<<<< HEAD
-					const LLFontGL &font,
-					const U8 style,
-					const LLFontGL::ShadowType shadow,
-					const F32 x_offset, const F32 y_offset,
-					const LLColor4& color,
-					const bool orthographic)
-=======
                     const LLFontGL &font,
                     const U8 style,
                     const LLFontGL::ShadowType shadow,
                     const F32 x_offset, const F32 y_offset,
                     const LLColor4& color,
-                    const BOOL orthographic)
->>>>>>> e7eced3c
+                    const bool orthographic)
 {
     LLViewerCamera* camera = LLViewerCamera::getInstance();
     // Do cheap plane culling
