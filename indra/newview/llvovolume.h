--- conflicted
+++ resolved
@@ -82,32 +82,14 @@
 class LLVolumeInterface
 {
 public:
-<<<<<<< HEAD
-	virtual ~LLVolumeInterface() { }
-	virtual LLVolumeInterfaceType getInterfaceType() const = 0;
-	virtual void doIdleUpdate() = 0;
-	virtual bool doUpdateGeometry(LLDrawable *drawable) = 0;
-	virtual LLVector3 getPivotPosition() const = 0;
-	virtual void onSetVolume(const LLVolumeParams &volume_params, const S32 detail) = 0;
-	virtual void onSetScale(const LLVector3 &scale, bool damped) = 0;
-	virtual void onParameterChanged(U16 param_type, LLNetworkData *data, bool in_use, bool local_origin) = 0;
-	virtual void onShift(const LLVector4a &shift_vector) = 0;
-	virtual bool isVolumeUnique() const = 0; // Do we need a unique LLVolume instance?
-	virtual bool isVolumeGlobal() const = 0; // Are we in global space?
-	virtual bool isActive() const = 0; // Is this object currently active?
-	virtual const LLMatrix4& getWorldMatrix(LLXformMatrix* xform) const = 0;
-	virtual void updateRelativeXform(bool force_identity = false) = 0;
-	virtual U32 getID() const = 0;
-	virtual void preRebuild() = 0;
-=======
     virtual ~LLVolumeInterface() { }
     virtual LLVolumeInterfaceType getInterfaceType() const = 0;
     virtual void doIdleUpdate() = 0;
-    virtual BOOL doUpdateGeometry(LLDrawable *drawable) = 0;
+    virtual bool doUpdateGeometry(LLDrawable *drawable) = 0;
     virtual LLVector3 getPivotPosition() const = 0;
     virtual void onSetVolume(const LLVolumeParams &volume_params, const S32 detail) = 0;
-    virtual void onSetScale(const LLVector3 &scale, BOOL damped) = 0;
-    virtual void onParameterChanged(U16 param_type, LLNetworkData *data, BOOL in_use, bool local_origin) = 0;
+    virtual void onSetScale(const LLVector3 &scale, bool damped) = 0;
+    virtual void onParameterChanged(U16 param_type, LLNetworkData *data, bool in_use, bool local_origin) = 0;
     virtual void onShift(const LLVector4a &shift_vector) = 0;
     virtual bool isVolumeUnique() const = 0; // Do we need a unique LLVolume instance?
     virtual bool isVolumeGlobal() const = 0; // Are we in global space?
@@ -116,7 +98,6 @@
     virtual void updateRelativeXform(bool force_identity = false) = 0;
     virtual U32 getID() const = 0;
     virtual void preRebuild() = 0;
->>>>>>> e7eced3c
 };
 
 // Class which embodies all Volume objects (with pcode LL_PCODE_VOLUME)
@@ -141,33 +122,6 @@
     };
 
 public:
-<<<<<<< HEAD
-	LLVOVolume(const LLUUID &id, const LLPCode pcode, LLViewerRegion *regionp);
-	void markDead() override;		// Override (and call through to parent) to clean up media references
-
-	LLDrawable* createDrawable(LLPipeline *pipeline) override;
-
-				void	deleteFaces();
-
-				void	animateTextures();
-	
-	            bool    isVisible() const ;
-	bool isActive() const override;
-	bool isAttachment() const override;
-	bool isRootEdit() const override; // overridden for sake of attachments treating themselves as a root object
-	bool isHUDAttachment() const override;
-
-				void	generateSilhouette(LLSelectNode* nodep, const LLVector3& view_point);
-	/*virtual*/	bool	setParent(LLViewerObject* parent) override;
-				S32		getLOD() const override				{ return mLOD; }
-				void	setNoLOD()							{ mLOD = NO_LOD; mLODChanged = true; }
-				bool	isNoLOD() const						{ return NO_LOD == mLOD; }
-	const LLVector3		getPivotPositionAgent() const override;
-	const LLMatrix4&	getRelativeXform() const				{ return mRelativeXform; }
-	const LLMatrix3&	getRelativeXformInvTrans() const		{ return mRelativeXformInvTrans; }
-	/*virtual*/	const LLMatrix4	getRenderMatrix() const override;
-				typedef std::unordered_set<const LLViewerTexture*> texture_cost_t;
-=======
     LLVOVolume(const LLUUID &id, const LLPCode pcode, LLViewerRegion *regionp);
     void markDead() override;       // Override (and call through to parent) to clean up media references
 
@@ -177,23 +131,22 @@
 
                 void    animateTextures();
 
-                BOOL    isVisible() const ;
-    BOOL isActive() const override;
-    BOOL isAttachment() const override;
-    BOOL isRootEdit() const override; // overridden for sake of attachments treating themselves as a root object
-    BOOL isHUDAttachment() const override;
+                bool    isVisible() const ;
+    bool isActive() const override;
+    bool isAttachment() const override;
+    bool isRootEdit() const override; // overridden for sake of attachments treating themselves as a root object
+    bool isHUDAttachment() const override;
 
                 void    generateSilhouette(LLSelectNode* nodep, const LLVector3& view_point);
-    /*virtual*/ BOOL    setParent(LLViewerObject* parent) override;
+    /*virtual*/ bool    setParent(LLViewerObject* parent) override;
                 S32     getLOD() const override             { return mLOD; }
-                void    setNoLOD()                          { mLOD = NO_LOD; mLODChanged = TRUE; }
+                void    setNoLOD()                          { mLOD = NO_LOD; mLODChanged = true; }
                 bool    isNoLOD() const                     { return NO_LOD == mLOD; }
     const LLVector3     getPivotPositionAgent() const override;
     const LLMatrix4&    getRelativeXform() const                { return mRelativeXform; }
     const LLMatrix3&    getRelativeXformInvTrans() const        { return mRelativeXformInvTrans; }
     /*virtual*/ const LLMatrix4 getRenderMatrix() const override;
                 typedef std::unordered_set<const LLViewerTexture*> texture_cost_t;
->>>>>>> e7eced3c
                 static S32 getTextureCost(const LLViewerTexture* img);
                 U32     getRenderCost(texture_cost_t &textures) const;
     /*virtual*/ F32     getEstTrianglesMax() const override;
@@ -201,47 +154,13 @@
     /* virtual*/ F32    getStreamingCost() const override;
     /*virtual*/ bool getCostData(LLMeshCostData& costs) const override;
 
-<<<<<<< HEAD
-	/*virtual*/ U32		getTriangleCount(S32* vcount = NULL) const override;
-	/*virtual*/ U32		getHighLODTriangleCount() override;
-	/*virtual*/ bool lineSegmentIntersect(const LLVector4a& start, const LLVector4a& end, 
-										  S32 face = -1,                        // which face to check, -1 = ALL_SIDES
-										  bool pick_transparent = false,
-										  bool pick_rigged = false,
-                                          bool pick_unselectable = true,
-										  S32* face_hit = NULL,                 // which face was hit
-										  LLVector4a* intersection = NULL,       // return the intersection point
-										  LLVector2* tex_coord = NULL,          // return the texture coordinates of the intersection point
-										  LLVector4a* normal = NULL,             // return the surface normal at the intersection point
-										  LLVector4a* tangent = NULL           // return the surface tangent at the intersection point
-		) override;
-	
-				LLVector3 agentPositionToVolume(const LLVector3& pos) const;
-				LLVector3 agentDirectionToVolume(const LLVector3& dir) const;
-				LLVector3 volumePositionToAgent(const LLVector3& dir) const;
-				LLVector3 volumeDirectionToAgent(const LLVector3& dir) const;
-
-				
-				bool	getVolumeChanged() const				{ return mVolumeChanged; }
-				
-	F32 getVObjRadius() const override				{ return mVObjRadius; };
-				const LLMatrix4& getWorldMatrix(LLXformMatrix* xform) const override;
-
-				void	markForUpdate() override;
-				void    faceMappingChanged() override           { mFaceMappingChanged=true; }
-
-	/*virtual*/ void	onShift(const LLVector4a &shift_vector) override; // Called when the drawable shifts
-
-	/*virtual*/ void	parameterChanged(U16 param_type, bool local_origin) override;
-	/*virtual*/ void	parameterChanged(U16 param_type, LLNetworkData* data, bool in_use, bool local_origin) override;
-=======
     /*virtual*/ U32     getTriangleCount(S32* vcount = NULL) const override;
     /*virtual*/ U32     getHighLODTriangleCount() override;
-    /*virtual*/ BOOL lineSegmentIntersect(const LLVector4a& start, const LLVector4a& end,
+    /*virtual*/ bool lineSegmentIntersect(const LLVector4a& start, const LLVector4a& end,
                                           S32 face = -1,                        // which face to check, -1 = ALL_SIDES
-                                          BOOL pick_transparent = FALSE,
-                                          BOOL pick_rigged = FALSE,
-                                          BOOL pick_unselectable = TRUE,
+                                          bool pick_transparent = false,
+                                          bool pick_rigged = false,
+                                          bool pick_unselectable = true,
                                           S32* face_hit = NULL,                 // which face was hit
                                           LLVector4a* intersection = NULL,       // return the intersection point
                                           LLVector2* tex_coord = NULL,          // return the texture coordinates of the intersection point
@@ -255,98 +174,31 @@
                 LLVector3 volumeDirectionToAgent(const LLVector3& dir) const;
 
 
-                BOOL    getVolumeChanged() const                { return mVolumeChanged; }
+                bool    getVolumeChanged() const                { return mVolumeChanged; }
 
     F32 getVObjRadius() const override              { return mVObjRadius; };
                 const LLMatrix4& getWorldMatrix(LLXformMatrix* xform) const override;
 
                 void    markForUpdate() override;
-                void    faceMappingChanged() override           { mFaceMappingChanged=TRUE; }
+                void    faceMappingChanged() override           { mFaceMappingChanged=true; }
 
     /*virtual*/ void    onShift(const LLVector4a &shift_vector) override; // Called when the drawable shifts
 
     /*virtual*/ void    parameterChanged(U16 param_type, bool local_origin) override;
-    /*virtual*/ void    parameterChanged(U16 param_type, LLNetworkData* data, BOOL in_use, bool local_origin) override;
->>>>>>> e7eced3c
+    /*virtual*/ void    parameterChanged(U16 param_type, LLNetworkData* data, bool in_use, bool local_origin) override;
 
     // update mReflectionProbe based on isReflectionProbe()
     void updateReflectionProbePtr();
 
-<<<<<<< HEAD
-	/*virtual*/ U32		processUpdateMessage(LLMessageSystem *mesgsys,
-											void **user_data,
-											U32 block_num, const EObjectUpdateType update_type,
-											LLDataPacker *dp) override;
-
-	/*virtual*/ void	setSelected(bool sel) override;
-	/*virtual*/ bool	setDrawableParent(LLDrawable* parentp) override;
-
-	/*virtual*/ void	setScale(const LLVector3 &scale, bool damped) override;
-
-	/*virtual*/ void    changeTEImage(S32 index, LLViewerTexture* new_image) override;
-	/*virtual*/ void	setNumTEs(const U8 num_tes) override;
-	/*virtual*/ void	setTEImage(const U8 te, LLViewerTexture *imagep) override;
-	/*virtual*/ S32		setTETexture(const U8 te, const LLUUID &uuid) override;
-	/*virtual*/ S32		setTEColor(const U8 te, const LLColor3 &color) override;
-	/*virtual*/ S32		setTEColor(const U8 te, const LLColor4 &color) override;
-	/*virtual*/ S32		setTEBumpmap(const U8 te, const U8 bump) override;
-	/*virtual*/ S32		setTEShiny(const U8 te, const U8 shiny) override;
-	/*virtual*/ S32		setTEFullbright(const U8 te, const U8 fullbright) override;
-	/*virtual*/ S32		setTEBumpShinyFullbright(const U8 te, const U8 bump) override;
-	/*virtual*/ S32		setTEMediaFlags(const U8 te, const U8 media_flags) override;
-	/*virtual*/ S32		setTEGlow(const U8 te, const F32 glow) override;
-	/*virtual*/ S32		setTEMaterialID(const U8 te, const LLMaterialID& pMaterialID) override;
-	
-	static void	setTEMaterialParamsCallbackTE(const LLUUID& objectID, const LLMaterialID& pMaterialID, const LLMaterialPtr pMaterialParams, U32 te);
-
-	/*virtual*/ S32		setTEMaterialParams(const U8 te, const LLMaterialPtr pMaterialParams) override;
-                S32     setTEGLTFMaterialOverride(U8 te, LLGLTFMaterial* mat) override;
-	/*virtual*/ S32		setTEScale(const U8 te, const F32 s, const F32 t) override;
-	/*virtual*/ S32		setTEScaleS(const U8 te, const F32 s) override;
-	/*virtual*/ S32		setTEScaleT(const U8 te, const F32 t) override;
-	/*virtual*/ S32		setTETexGen(const U8 te, const U8 texgen) override;
-	/*virtual*/ S32		setTEMediaTexGen(const U8 te, const U8 media) override;
-	/*virtual*/ bool 	setMaterial(const U8 material) override;
-
-				void	setTexture(const S32 face);
-				S32     getIndexInTex(U32 ch) const {return mIndexInTex[ch];}
-	/*virtual*/ bool	setVolume(const LLVolumeParams &volume_params, const S32 detail, bool unique_volume = false) override;
-				void	updateSculptTexture();
-				void    setIndexInTex(U32 ch, S32 index) { mIndexInTex[ch] = index ;}
-				void	sculpt();
-	 static     void    rebuildMeshAssetCallback(const LLUUID& asset_uuid,
-												 LLAssetType::EType type,
-												 void* user_data, S32 status, LLExtStat ext_status);
-					
-				void	updateRelativeXform(bool force_identity = false);
-	/*virtual*/ bool	updateGeometry(LLDrawable *drawable) override;
-	/*virtual*/ void	updateFaceSize(S32 idx) override;
-	/*virtual*/ bool	updateLOD() override;
-				void	updateRadius() override;
-	/*virtual*/ void	updateTextures() override;
-				void	updateTextureVirtualSize(bool forced = false);
-
-				void	updateFaceFlags();
-				void	regenFaces();
-                bool    genBBoxes(bool force_global, bool should_update_octree_bounds = true);
-				void	preRebuild();
-	virtual		void	updateSpatialExtents(LLVector4a& min, LLVector4a& max) override;
-	virtual		F32		getBinRadius() override;
-	
-	virtual U32 getPartitionType() const override;
-
-	// For Lights
-	void setIsLight(bool is_light);
-=======
     /*virtual*/ U32     processUpdateMessage(LLMessageSystem *mesgsys,
                                             void **user_data,
                                             U32 block_num, const EObjectUpdateType update_type,
                                             LLDataPacker *dp) override;
 
-    /*virtual*/ void    setSelected(BOOL sel) override;
-    /*virtual*/ BOOL    setDrawableParent(LLDrawable* parentp) override;
-
-    /*virtual*/ void    setScale(const LLVector3 &scale, BOOL damped) override;
+    /*virtual*/ void    setSelected(bool sel) override;
+    /*virtual*/ bool    setDrawableParent(LLDrawable* parentp) override;
+
+    /*virtual*/ void    setScale(const LLVector3 &scale, bool damped) override;
 
     /*virtual*/ void    changeTEImage(S32 index, LLViewerTexture* new_image) override;
     /*virtual*/ void    setNumTEs(const U8 num_tes) override;
@@ -371,11 +223,11 @@
     /*virtual*/ S32     setTEScaleT(const U8 te, const F32 t) override;
     /*virtual*/ S32     setTETexGen(const U8 te, const U8 texgen) override;
     /*virtual*/ S32     setTEMediaTexGen(const U8 te, const U8 media) override;
-    /*virtual*/ BOOL    setMaterial(const U8 material) override;
+    /*virtual*/ bool    setMaterial(const U8 material) override;
 
                 void    setTexture(const S32 face);
                 S32     getIndexInTex(U32 ch) const {return mIndexInTex[ch];}
-    /*virtual*/ BOOL    setVolume(const LLVolumeParams &volume_params, const S32 detail, bool unique_volume = false) override;
+    /*virtual*/ bool    setVolume(const LLVolumeParams &volume_params, const S32 detail, bool unique_volume = false) override;
                 void    updateSculptTexture();
                 void    setIndexInTex(U32 ch, S32 index) { mIndexInTex[ch] = index ;}
                 void    sculpt();
@@ -384,16 +236,16 @@
                                                  void* user_data, S32 status, LLExtStat ext_status);
 
                 void    updateRelativeXform(bool force_identity = false);
-    /*virtual*/ BOOL    updateGeometry(LLDrawable *drawable) override;
+    /*virtual*/ bool    updateGeometry(LLDrawable *drawable) override;
     /*virtual*/ void    updateFaceSize(S32 idx) override;
-    /*virtual*/ BOOL    updateLOD() override;
+    /*virtual*/ bool    updateLOD() override;
                 void    updateRadius() override;
     /*virtual*/ void    updateTextures() override;
                 void    updateTextureVirtualSize(bool forced = false);
 
                 void    updateFaceFlags();
                 void    regenFaces();
-                BOOL    genBBoxes(BOOL force_global, BOOL should_update_octree_bounds = TRUE);
+                bool    genBBoxes(bool force_global, bool should_update_octree_bounds = true);
                 void    preRebuild();
     virtual     void    updateSpatialExtents(LLVector4a& min, LLVector4a& max) override;
     virtual     F32     getBinRadius() override;
@@ -401,8 +253,7 @@
     virtual U32 getPartitionType() const override;
 
     // For Lights
-    void setIsLight(BOOL is_light);
->>>>>>> e7eced3c
+    void setIsLight(bool is_light);
     //set the gamma-corrected (sRGB) color of this light
     void setLightSRGBColor(const LLColor3& color);
     //set the linear color of this light
@@ -415,11 +266,7 @@
     void setLightTextureID(LLUUID id);
     void setSpotLightParams(LLVector3 params);
 
-<<<<<<< HEAD
-	bool getIsLight() const;
-=======
-    BOOL getIsLight() const;
->>>>>>> e7eced3c
+    bool getIsLight() const;
     bool getIsLightFast() const;
 
 
@@ -463,23 +310,13 @@
     bool getReflectionProbeIsDynamic() const;
     bool getReflectionProbeIsMirror() const;
 
-<<<<<<< HEAD
-	// Flexible Objects
-	U32 getVolumeInterfaceID() const;
-	virtual bool isFlexible() const override;
-	virtual bool isSculpted() const override;
-	virtual bool isMesh() const override;
-	virtual bool isRiggedMesh() const override;
-	virtual bool hasLightTexture() const override;
-=======
     // Flexible Objects
     U32 getVolumeInterfaceID() const;
-    virtual BOOL isFlexible() const override;
-    virtual BOOL isSculpted() const override;
-    virtual BOOL isMesh() const override;
-    virtual BOOL isRiggedMesh() const override;
-    virtual BOOL hasLightTexture() const override;
->>>>>>> e7eced3c
+    virtual bool isFlexible() const override;
+    virtual bool isSculpted() const override;
+    virtual bool isMesh() const override;
+    virtual bool isRiggedMesh() const override;
+    virtual bool hasLightTexture() const override;
 
     // fast variants above that use state that is filled in later
     //  not reliable early in the life of an object, but should be used after
@@ -490,15 +327,9 @@
     bool isRiggedMeshFast() const;
     bool isAnimatedObjectFast() const;
 
-<<<<<<< HEAD
-	bool isVolumeGlobal() const;
-	bool canBeFlexible() const;
-	bool setIsFlexible(bool is_flexible);
-=======
-    BOOL isVolumeGlobal() const;
-    BOOL canBeFlexible() const;
-    BOOL setIsFlexible(BOOL is_flexible);
->>>>>>> e7eced3c
+    bool isVolumeGlobal() const;
+    bool canBeFlexible() const;
+    bool setIsFlexible(bool is_flexible);
 
     const LLMeshSkinInfo* getSkinInfo() const;
     const bool isSkinInfoUnavaliable() const { return mSkinInfoUnavaliable; }
@@ -590,23 +421,13 @@
     void clearRiggedVolume();
 
 protected:
-<<<<<<< HEAD
-	S32	computeLODDetail(F32 distance, F32 radius, F32 lod_factor);
-	bool calcLOD();
-	LLFace* addFace(S32 face_index);
-	
-	// stats tracking for render complexity
-	static S32 mRenderComplexity_last;
-	static S32 mRenderComplexity_current;
-=======
     S32 computeLODDetail(F32 distance, F32 radius, F32 lod_factor);
-    BOOL calcLOD();
+    bool calcLOD();
     LLFace* addFace(S32 face_index);
 
     // stats tracking for render complexity
     static S32 mRenderComplexity_last;
     static S32 mRenderComplexity_current;
->>>>>>> e7eced3c
 
     void onDrawableUpdateFromServer();
     void requestMediaDataUpdate(bool isNew);
@@ -628,47 +449,25 @@
     F32 mLODAdjustedDistance;
     F32 mLODRadius;
 private:
-<<<<<<< HEAD
-	friend class LLDrawable;
-	friend class LLFace;
-
-	bool		mFaceMappingChanged;
-	LLFrameTimer mTextureUpdateTimer;
-	S32			mLOD;
-	bool		mLODChanged;
-	bool		mSculptChanged;
-    bool		mColorChanged;
-	F32			mSpotLightPriority;
-	LLMatrix4	mRelativeXform;
-	LLMatrix3	mRelativeXformInvTrans;
-	bool		mVolumeChanged;
-	F32			mVObjRadius;
-	LLVolumeInterface *mVolumeImpl;
-	LLPointer<LLViewerFetchedTexture> mSculptTexture;
-	LLPointer<LLViewerFetchedTexture> mLightTexture;
-	media_list_t mMediaImplList;
-	S32			mLastFetchedMediaVersion; // as fetched from the server, starts as -1
-=======
     friend class LLDrawable;
     friend class LLFace;
 
-    BOOL        mFaceMappingChanged;
+    bool        mFaceMappingChanged;
     LLFrameTimer mTextureUpdateTimer;
     S32         mLOD;
-    BOOL        mLODChanged;
-    BOOL        mSculptChanged;
-    BOOL        mColorChanged;
+    bool        mLODChanged;
+    bool        mSculptChanged;
+    bool        mColorChanged;
     F32         mSpotLightPriority;
     LLMatrix4   mRelativeXform;
     LLMatrix3   mRelativeXformInvTrans;
-    BOOL        mVolumeChanged;
+    bool        mVolumeChanged;
     F32         mVObjRadius;
     LLVolumeInterface *mVolumeImpl;
     LLPointer<LLViewerFetchedTexture> mSculptTexture;
     LLPointer<LLViewerFetchedTexture> mLightTexture;
     media_list_t mMediaImplList;
     S32         mLastFetchedMediaVersion; // as fetched from the server, starts as -1
->>>>>>> e7eced3c
     U32         mServerDrawableUpdateCount;
     S32 mIndexInTex[LLRender::NUM_VOLUME_TEXTURE_CHANNELS];
     S32 mMDCImplCount;
