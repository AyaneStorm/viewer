--- conflicted
+++ resolved
@@ -81,13 +81,10 @@
 LLPanelLogin *LLPanelLogin::sInstance = NULL;
 BOOL LLPanelLogin::sCapslockDidNotification = FALSE;
 
-<<<<<<< HEAD
 // Helper for converting a user name into the canonical "Firstname Lastname" form.
 // For new accounts without a last name "Resident" is added as a last name.
 static std::string canonicalize_username(const std::string& name);
 
-=======
->>>>>>> 9edcde56
 class LLLoginRefreshHandler : public LLCommandHandler
 {
 public:
