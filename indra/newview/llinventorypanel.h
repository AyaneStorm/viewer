--- conflicted
+++ resolved
@@ -157,61 +157,33 @@
 public:
     typedef std::set<LLFolderViewItem*> selected_items_t;
 
-<<<<<<< HEAD
-	LLInventoryModel* getModel() { return mInventory; }
-	LLFolderViewModelInventory& getRootViewModel() { return mInventoryViewModel; }
-
-	// LLView methods
-	/*virtual*/ void onVisibilityChange(bool new_visibility) override;
-	void draw() override;
-	/*virtual*/ bool handleKeyHere( KEY key, MASK mask ) override;
-	bool handleHover(S32 x, S32 y, MASK mask) override;
-	/*virtual*/ bool handleDragAndDrop(S32 x, S32 y, MASK mask, bool drop,
-								   EDragAndDropType cargo_type,
-								   void* cargo_data,
-								   EAcceptance* accept,
-								   std::string& tooltip_msg) override;
-	            bool handleToolTip(S32 x, S32 y, MASK mask) override;
-	// LLUICtrl methods
-	 /*virtual*/ void onFocusLost() override;
-	 /*virtual*/ void onFocusReceived() override;
-=======
     LLInventoryModel* getModel() { return mInventory; }
     LLFolderViewModelInventory& getRootViewModel() { return mInventoryViewModel; }
 
     // LLView methods
-    /*virtual*/ void onVisibilityChange(BOOL new_visibility) override;
+    /*virtual*/ void onVisibilityChange(bool new_visibility) override;
     void draw() override;
-    /*virtual*/ BOOL handleKeyHere( KEY key, MASK mask ) override;
-    BOOL handleHover(S32 x, S32 y, MASK mask) override;
-    /*virtual*/ BOOL handleDragAndDrop(S32 x, S32 y, MASK mask, BOOL drop,
+    /*virtual*/ bool handleKeyHere( KEY key, MASK mask ) override;
+    bool handleHover(S32 x, S32 y, MASK mask) override;
+    /*virtual*/ bool handleDragAndDrop(S32 x, S32 y, MASK mask, bool drop,
                                    EDragAndDropType cargo_type,
                                    void* cargo_data,
                                    EAcceptance* accept,
                                    std::string& tooltip_msg) override;
-                BOOL handleToolTip(S32 x, S32 y, MASK mask) override;
+                bool handleToolTip(S32 x, S32 y, MASK mask) override;
     // LLUICtrl methods
      /*virtual*/ void onFocusLost() override;
      /*virtual*/ void onFocusReceived() override;
->>>>>>> e7eced3c
      void onFolderOpening(const LLUUID &id);
 
     // LLBadgeHolder methods
     bool addBadge(LLBadge * badge) override;
 
-<<<<<<< HEAD
-	// Call this method to set the selection.
-	void openAllFolders();
-	void setSelection(const LLUUID& obj_id, bool take_keyboard_focus);
-	void setSelectCallback(const boost::function<void (const std::deque<LLFolderViewItem*>& items, bool user_action)>& cb);
-	void clearSelection();
-=======
     // Call this method to set the selection.
     void openAllFolders();
-    void setSelection(const LLUUID& obj_id, BOOL take_keyboard_focus);
-    void setSelectCallback(const boost::function<void (const std::deque<LLFolderViewItem*>& items, BOOL user_action)>& cb);
+    void setSelection(const LLUUID& obj_id, bool take_keyboard_focus);
+    void setSelectCallback(const boost::function<void (const std::deque<LLFolderViewItem*>& items, bool user_action)>& cb);
     void clearSelection();
->>>>>>> e7eced3c
     selected_items_t getSelectedItems() const;
 
     bool isSelectionRemovable();
@@ -225,78 +197,11 @@
     void setFilterWearableTypes(U64 filter);
     void setFilterSettingsTypes(U64 filter);
     void setFilterSubString(const std::string& string);
-<<<<<<< HEAD
-	const std::string getFilterSubString();
-	void setSinceLogoff(bool sl);
-	void setHoursAgo(U32 hours);
-	void setDateSearchDirection(U32 direction);
-	bool getSinceLogoff();
-	void setFilterLinks(U64 filter_links);
-	void setSearchType(LLInventoryFilter::ESearchType type);
-	LLInventoryFilter::ESearchType getSearchType();
-
-	void setShowFolderState(LLInventoryFilter::EFolderShow show);
-	LLInventoryFilter::EFolderShow getShowFolderState();
-	// This method is called when something has changed about the inventory.
-	void modelChanged(U32 mask);
-	LLFolderView* getRootFolder() { return mFolderRoot.get(); }
-	LLUUID getRootFolderID();
-	LLScrollContainer* getScrollableContainer() { return mScroller; }
-    bool getAllowDropOnRoot() { return mParams.allow_drop_on_root; }
-    bool areViewsInitialized() { return mViewsInitialized == VIEWS_INITIALIZED && mFolderRoot.get() && !mFolderRoot.get()->needsArrange(); }
-	
-	void onSelectionChange(const std::deque<LLFolderViewItem*> &items, bool user_action);
-	
-	LLHandle<LLInventoryPanel> getInventoryPanelHandle() const { return getDerivedHandle<LLInventoryPanel>(); }
-
-	// Callbacks
-	void doToSelected(const LLSD& userdata);
-	void doCreate(const LLSD& userdata);
-	bool beginIMSession();
-	void fileUploadLocation(const LLSD& userdata);
-    void openSingleViewInventory(LLUUID folder_id = LLUUID());
-	void purgeSelectedItems();
-	bool attachObject(const LLSD& userdata);
-	static void idle(void* user_data);
-
-	void updateFolderLabel(const LLUUID& folder_id);
-
-	// DEBUG ONLY:
-	static void dumpSelectionInformation(void* user_data);
-
-	void openSelected();
-	void unSelectAll();
-	
-	static void onIdle(void* user_data);
-
-	// Find whichever inventory panel is active / on top.
-	// "Auto_open" determines if we open an inventory panel if none are open.
-	static LLInventoryPanel *getActiveInventoryPanel(bool auto_open = true);
-
-	static void openInventoryPanelAndSetSelection(bool auto_open,
-													const LLUUID& obj_id,
-													bool use_main_panel = false,
-													bool take_keyboard_focus = true,
-													bool reset_filter = false);
-	static void setSFViewAndOpenFolder(const LLInventoryPanel* panel, const LLUUID& folder_id);
-	void addItemID(const LLUUID& id, LLFolderViewItem* itemp);
-	void removeItemID(const LLUUID& id);
-	LLFolderViewItem* getItemByID(const LLUUID& id);
-	LLFolderViewFolder* getFolderByID(const LLUUID& id);
-	void setSelectionByID(const LLUUID& obj_id, bool take_keyboard_focus);
-	void updateSelection();
-
-	void setSuppressOpenItemAction(bool supress_open_item) { mSuppressOpenItemAction = supress_open_item; }
-
-	LLFolderViewModelInventory* getFolderViewModel() { return &mInventoryViewModel; }
-	const LLFolderViewModelInventory* getFolderViewModel() const { return &mInventoryViewModel; }
-    
-=======
     const std::string getFilterSubString();
-    void setSinceLogoff(BOOL sl);
+    void setSinceLogoff(bool sl);
     void setHoursAgo(U32 hours);
     void setDateSearchDirection(U32 direction);
-    BOOL getSinceLogoff();
+    bool getSinceLogoff();
     void setFilterLinks(U64 filter_links);
     void setSearchType(LLInventoryFilter::ESearchType type);
     LLInventoryFilter::ESearchType getSearchType();
@@ -311,7 +216,7 @@
     bool getAllowDropOnRoot() { return mParams.allow_drop_on_root; }
     bool areViewsInitialized() { return mViewsInitialized == VIEWS_INITIALIZED && mFolderRoot.get() && !mFolderRoot.get()->needsArrange(); }
 
-    void onSelectionChange(const std::deque<LLFolderViewItem*> &items, BOOL user_action);
+    void onSelectionChange(const std::deque<LLFolderViewItem*> &items, bool user_action);
 
     LLHandle<LLInventoryPanel> getInventoryPanelHandle() const { return getDerivedHandle<LLInventoryPanel>(); }
 
@@ -337,7 +242,7 @@
 
     // Find whichever inventory panel is active / on top.
     // "Auto_open" determines if we open an inventory panel if none are open.
-    static LLInventoryPanel *getActiveInventoryPanel(BOOL auto_open = TRUE);
+    static LLInventoryPanel *getActiveInventoryPanel(bool auto_open = true);
 
     static void openInventoryPanelAndSetSelection(bool auto_open,
                                                     const LLUUID& obj_id,
@@ -349,7 +254,7 @@
     void removeItemID(const LLUUID& id);
     LLFolderViewItem* getItemByID(const LLUUID& id);
     LLFolderViewFolder* getFolderByID(const LLUUID& id);
-    void setSelectionByID(const LLUUID& obj_id, BOOL take_keyboard_focus);
+    void setSelectionByID(const LLUUID& obj_id, bool take_keyboard_focus);
     void updateSelection();
 
     void setSuppressOpenItemAction(bool supress_open_item) { mSuppressOpenItemAction = supress_open_item; }
@@ -357,7 +262,6 @@
     LLFolderViewModelInventory* getFolderViewModel() { return &mInventoryViewModel; }
     const LLFolderViewModelInventory* getFolderViewModel() const { return &mInventoryViewModel; }
 
->>>>>>> e7eced3c
     // Clean up stuff when the folder root gets deleted
     void clearFolderRoot();
 
@@ -460,14 +364,8 @@
     virtual bool                typedViewsFilter(const LLUUID& id, LLInventoryObject const* objectp) { return true; }
 
     virtual void                itemChanged(const LLUUID& item_id, U32 mask, const LLInventoryObject* model_item);
-    BOOL                getIsHiddenFolderType(LLFolderType::EType folder_type) const;
-
-<<<<<<< HEAD
-	virtual void				itemChanged(const LLUUID& item_id, U32 mask, const LLInventoryObject* model_item);
-	bool				getIsHiddenFolderType(LLFolderType::EType folder_type) const;
-	
-=======
->>>>>>> e7eced3c
+    bool                getIsHiddenFolderType(LLFolderType::EType folder_type) const;
+
     virtual LLFolderView * createFolderRoot(LLUUID root_id );
     virtual LLFolderViewFolder* createFolderViewFolder(LLInvFVBridge * bridge, bool allow_drop);
     virtual LLFolderViewItem*   createFolderViewItem(LLInvFVBridge * bridge);
