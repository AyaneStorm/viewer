/** 
 * @file llinventorypanel.h
 * @brief LLInventoryPanel
 * class definition
 *
 * $LicenseInfo:firstyear=2001&license=viewerlgpl$
 * Second Life Viewer Source Code
 * Copyright (C) 2010, Linden Research, Inc.
 * 
 * This library is free software; you can redistribute it and/or
 * modify it under the terms of the GNU Lesser General Public
 * License as published by the Free Software Foundation;
 * version 2.1 of the License only.
 * 
 * This library is distributed in the hope that it will be useful,
 * but WITHOUT ANY WARRANTY; without even the implied warranty of
 * MERCHANTABILITY or FITNESS FOR A PARTICULAR PURPOSE.  See the GNU
 * Lesser General Public License for more details.
 * 
 * You should have received a copy of the GNU Lesser General Public
 * License along with this library; if not, write to the Free Software
 * Foundation, Inc., 51 Franklin Street, Fifth Floor, Boston, MA  02110-1301  USA
 * 
 * Linden Research, Inc., 945 Battery Street, San Francisco, CA  94111  USA
 * $/LicenseInfo$
 */

#ifndef LL_LLINVENTORYPANEL_H
#define LL_LLINVENTORYPANEL_H

#include "llassetstorage.h"
#include "llfolderviewitem.h"
#include "llfolderviewmodelinventory.h"
#include "llfloater.h"
#include "llinventory.h"
#include "llinventoryfilter.h"
#include "llinventorymodel.h"
#include "llscrollcontainer.h"
#include "lluictrlfactory.h"
#include <set>

class LLInvFVBridge;
class LLInventoryFolderViewModelBuilder;
class LLInvPanelComplObserver;
class LLFolderViewModelInventory;
class LLFolderViewGroupedItemBridge;

namespace LLInitParam
{
	template<>
	struct TypeValues<LLFolderType::EType> : public TypeValuesHelper<LLFolderType::EType>
	{
		static void declareValues();
	};
}

class LLInventoryPanel : public LLPanel
{
	//--------------------------------------------------------------------
	// Data
	//--------------------------------------------------------------------
public:
	struct Filter : public LLInitParam::Block<Filter>
	{
		Optional<U32>			sort_order;
		Optional<U32>			types;
		Optional<std::string>	search_string;

		Filter()
		:	sort_order("sort_order"),
			types("types", 0xffffffff),
			search_string("search_string")
		{}
	};

	struct StartFolder : public LLInitParam::ChoiceBlock<StartFolder>
	{
		Alternative<std::string>			name;
		Alternative<LLUUID>					id;
		Alternative<LLFolderType::EType>	type;

		StartFolder()
		:	name("name"), 
			id("id"),
			type("type")
		{}
	};

	struct Params 
	:	public LLInitParam::Block<Params, LLPanel::Params>
	{
		Optional<std::string>				sort_order_setting;
		Optional<LLInventoryModel*>			inventory;
		Optional<bool>						allow_multi_select;
		Optional<bool>						allow_drag;
		Optional<bool>						show_item_link_overlays;
		Optional<Filter>					filter;
		Optional<StartFolder>               start_folder;
		Optional<bool>						use_label_suffix;
		Optional<bool>						show_empty_message;
		Optional<bool>						suppress_folder_menu;
		Optional<bool>						show_root_folder;
		Optional<bool>						allow_drop_on_root;
		Optional<bool>						use_marketplace_folders;
		Optional<LLScrollContainer::Params>	scroll;
		Optional<bool>						accepts_drag_and_drop;
		Optional<LLFolderView::Params>		folder_view;
		Optional<LLFolderViewFolder::Params> folder;
		Optional<LLFolderViewItem::Params>	 item;

		Params()
		:	sort_order_setting("sort_order_setting"),
			inventory("", &gInventory),
			allow_multi_select("allow_multi_select", true),
			allow_drag("allow_drag", true),
			show_item_link_overlays("show_item_link_overlays", false),
			suppress_folder_menu("suppress_folder_menu", false),
			filter("filter"),
			start_folder("start_folder"),
			use_label_suffix("use_label_suffix", true),
            show_empty_message("show_empty_message", true),
            show_root_folder("show_root_folder", false),
            allow_drop_on_root("allow_drop_on_root", true),
            use_marketplace_folders("use_marketplace_folders", false),
			scroll("scroll"),
			accepts_drag_and_drop("accepts_drag_and_drop"),
			folder_view("folder_view"),
			folder("folder"),
			item("item")
		{}
	};

	struct InventoryState : public LLInitParam::Block<InventoryState>
	{
		Mandatory<LLInventoryFilter::Params> filter;
		Mandatory<LLInventorySort::Params> sort;
	};

	//--------------------------------------------------------------------
	// Initialization
	//--------------------------------------------------------------------
protected:
	LLInventoryPanel(const Params&);
	void initFromParams(const Params&);

	friend class LLUICtrlFactory;
public:
	virtual ~LLInventoryPanel();

public:
    typedef std::set<LLFolderViewItem*> selected_items_t;

	LLInventoryModel* getModel() { return mInventory; }
	LLFolderViewModelInventory& getRootViewModel() { return mInventoryViewModel; }

	// LLView methods
	void draw();
	/*virtual*/ BOOL handleKeyHere( KEY key, MASK mask );
	BOOL handleHover(S32 x, S32 y, MASK mask);
	/*virtual*/ BOOL handleDragAndDrop(S32 x, S32 y, MASK mask, BOOL drop,
								   EDragAndDropType cargo_type,
								   void* cargo_data,
								   EAcceptance* accept,
								   std::string& tooltip_msg);
	// LLUICtrl methods
	 /*virtual*/ void onFocusLost();
	 /*virtual*/ void onFocusReceived();

	// LLBadgeHolder methods
	bool addBadge(LLBadge * badge);

	// Call this method to set the selection.
	void openAllFolders();
	void setSelection(const LLUUID& obj_id, BOOL take_keyboard_focus);
	void setSelectCallback(const boost::function<void (const std::deque<LLFolderViewItem*>& items, BOOL user_action)>& cb);
	void clearSelection();
    selected_items_t getSelectedItems() const;

	bool isSelectionRemovable();
	LLInventoryFilter& getFilter();
	const LLInventoryFilter& getFilter() const;
	void setFilterTypes(U64 filter, LLInventoryFilter::EFilterType = LLInventoryFilter::FILTERTYPE_OBJECT);
	void setFilterWorn();
	U32 getFilterObjectTypes() const;
	void setFilterPermMask(PermissionMask filter_perm_mask);
	U32 getFilterPermMask() const;
    void setFilterWearableTypes(U64 filter);
    void setFilterSettingsTypes(U64 filter);
    void setFilterSubString(const std::string& string);
	const std::string getFilterSubString();
	void setSinceLogoff(BOOL sl);
	void setHoursAgo(U32 hours);
	void setDateSearchDirection(U32 direction);
	BOOL getSinceLogoff();
	void setFilterLinks(U64 filter_links);
	void setSearchType(LLInventoryFilter::ESearchType type);
	LLInventoryFilter::ESearchType getSearchType();

	void setShowFolderState(LLInventoryFilter::EFolderShow show);
	LLInventoryFilter::EFolderShow getShowFolderState();
	// This method is called when something has changed about the inventory.
	void modelChanged(U32 mask);
	LLFolderView* getRootFolder() { return mFolderRoot.get(); }
	LLUUID getRootFolderID();
	LLScrollContainer* getScrollableContainer() { return mScroller; }
    bool getAllowDropOnRoot() { return mParams.allow_drop_on_root; }
	
	void onSelectionChange(const std::deque<LLFolderViewItem*> &items, BOOL user_action);
	
	LLHandle<LLInventoryPanel> getInventoryPanelHandle() const { return getDerivedHandle<LLInventoryPanel>(); }

	// Callbacks
	void doToSelected(const LLSD& userdata);
	void doCreate(const LLSD& userdata);
	bool beginIMSession();
	void fileUploadLocation(const LLSD& userdata);
	void setFavoritesFolder(const LLSD& userdata);
	void purgeSelectedItems();
	bool attachObject(const LLSD& userdata);
	static void idle(void* user_data);

	void updateFolderLabel(const LLUUID& folder_id);

	// DEBUG ONLY:
	static void dumpSelectionInformation(void* user_data);

	void openSelected();
	void unSelectAll();
	
	static void onIdle(void* user_data);

	// Find whichever inventory panel is active / on top.
	// "Auto_open" determines if we open an inventory panel if none are open.
	static LLInventoryPanel *getActiveInventoryPanel(BOOL auto_open = TRUE);

	static void openInventoryPanelAndSetSelection(BOOL auto_open,
													const LLUUID& obj_id,
													BOOL main_panel = FALSE,
													BOOL take_keyboard_focus = TAKE_FOCUS_YES,
													BOOL reset_filter = FALSE);

	void addItemID(const LLUUID& id, LLFolderViewItem* itemp);
	void removeItemID(const LLUUID& id);
	LLFolderViewItem* getItemByID(const LLUUID& id);
	LLFolderViewFolder* getFolderByID(const LLUUID& id);
	void setSelectionByID(const LLUUID& obj_id, BOOL take_keyboard_focus);
	void updateSelection();

	void setSuppressOpenItemAction(bool supress_open_item) { mSuppressOpenItemAction = supress_open_item; }

	LLFolderViewModelInventory* getFolderViewModel() { return &mInventoryViewModel; }
	const LLFolderViewModelInventory* getFolderViewModel() const { return &mInventoryViewModel; }
    
    // Clean up stuff when the folder root gets deleted
    void clearFolderRoot();

    void callbackPurgeSelectedItems(const LLSD& notification, const LLSD& response);

protected:
	void openStartFolderOrMyInventory(); // open the first level of inventory
	void onItemsCompletion();			// called when selected items are complete

    LLUUID						mSelectThisID;	
	LLInventoryModel*			mInventory;
	LLInventoryObserver*		mInventoryObserver;
	LLInvPanelComplObserver*	mCompletionObserver;
	bool						mAcceptsDragAndDrop;
	bool 						mAllowMultiSelect;
	bool 						mAllowDrag;
	bool 						mShowItemLinkOverlays; // Shows link graphic over inventory item icons
	bool						mShowEmptyMessage;
	bool						mSuppressFolderMenu;
	bool						mSuppressOpenItemAction;

	LLHandle<LLFolderView>      mFolderRoot;
	LLScrollContainer*			mScroller;

	LLUUID						mPreviousSelectedFolder;

	LLFolderViewModelInventory	mInventoryViewModel;
    LLPointer<LLFolderViewGroupedItemBridge> mGroupedItemBridge;
	Params						mParams;	// stored copy of parameter block

	std::map<LLUUID, LLFolderViewItem*> mItemMap;
	/**
	 * Pointer to LLInventoryFolderViewModelBuilder.
	 *
	 * It is set in LLInventoryPanel's constructor and can be overridden in derived classes with 
	 * another implementation.
	 * Take into account it will not be deleted by LLInventoryPanel itself.
	 */
	const LLInventoryFolderViewModelBuilder* mInvFVBridgeBuilder;


	//--------------------------------------------------------------------
	// Sorting
	//--------------------------------------------------------------------
public:
	static const std::string DEFAULT_SORT_ORDER;
	static const std::string RECENTITEMS_SORT_ORDER;
	static const std::string INHERIT_SORT_ORDER;
	
	void setSortOrder(U32 order);
	U32 getSortOrder() const;

private:
	std::string					mSortOrderSetting;
	int							mClipboardState;

	//--------------------------------------------------------------------
	// Hidden folders
	//--------------------------------------------------------------------
public:
	void addHideFolderType(LLFolderType::EType folder_type);

public:
	BOOL getIsViewsInitialized() const { return mViewsInitialized; }
protected:
	// Builds the UI.  Call this once the inventory is usable.
	void 				initializeViews();

	// Specific inventory colors
	static bool                 sColorSetInitialized;
	static LLUIColor			sDefaultColor;
	static LLUIColor			sDefaultHighlightColor;
	static LLUIColor			sLibraryColor;
	static LLUIColor			sLinkColor;
	
	virtual LLFolderViewItem*	buildNewViews(const LLUUID& id);
	LLFolderViewItem*			buildNewViews(const LLUUID& id, LLInventoryObject const* objectp);
	virtual void				itemChanged(const LLUUID& item_id, U32 mask, const LLInventoryObject* model_item);
	BOOL				getIsHiddenFolderType(LLFolderType::EType folder_type) const;
	
    virtual LLFolderView * createFolderRoot(LLUUID root_id );
	virtual LLFolderViewFolder*	createFolderViewFolder(LLInvFVBridge * bridge, bool allow_drop);
	virtual LLFolderViewItem*	createFolderViewItem(LLInvFVBridge * bridge);
private:
	bool				mBuildDefaultHierarchy; // default inventory hierarchy should be created in postBuild()
	bool				mViewsInitialized; // Views have been generated
};

<<<<<<< HEAD

class LLInventoryFavoriteItemsPanel : public LLInventoryPanel
{
public:
    struct Params : public LLInitParam::Block<Params, LLInventoryPanel::Params>
    {};

    void initFromParams(const Params& p);
    bool isSelectionRemovable() { return false; }
    void setSelectCallback(const boost::function<void(const std::deque<LLFolderViewItem*>& items, BOOL user_action)>& cb);

protected:
    LLInventoryFavoriteItemsPanel(const Params& params);
    ~LLInventoryFavoriteItemsPanel() { mFolderChangedSignal.disconnect(); }
    void updateFavoritesRootFolder();

    boost::signals2::connection mFolderChangedSignal;
    boost::function<void(const std::deque<LLFolderViewItem*>& items, BOOL user_action)> mSelectionCallback;
    friend class LLUICtrlFactory;
};
=======
/************************************************************************/
/* Asset Pre-Filtered Inventory Panel related class                     */
/* Exchanges filter's flexibility for speed of generation and           */
/* improved performance                                                 */
/************************************************************************/

class LLAssetFilteredInventoryPanel : public LLInventoryPanel
{
public:
    struct Params
        : public LLInitParam::Block<Params, LLInventoryPanel::Params>
    {
        Mandatory<std::string>	filter_asset_type;

        Params() : filter_asset_type("filter_asset_type") {}
    };

    void initFromParams(const Params& p);
protected:
    LLAssetFilteredInventoryPanel(const Params& p) : LLInventoryPanel(p) {}
    friend class LLUICtrlFactory;
public:
    ~LLAssetFilteredInventoryPanel() {}

    /*virtual*/ BOOL handleDragAndDrop(S32 x, S32 y, MASK mask, BOOL drop,
        EDragAndDropType cargo_type,
        void* cargo_data,
        EAcceptance* accept,
        std::string& tooltip_msg) override;

protected:
    /*virtual*/ LLFolderViewItem*	buildNewViews(const LLUUID& id) override;
    /*virtual*/ void				itemChanged(const LLUUID& item_id, U32 mask, const LLInventoryObject* model_item) override;

private:
    LLAssetType::EType mAssetType;
};

>>>>>>> bac6652c
#endif // LL_LLINVENTORYPANEL_H<|MERGE_RESOLUTION|>--- conflicted
+++ resolved
@@ -339,28 +339,6 @@
 	bool				mViewsInitialized; // Views have been generated
 };
 
-<<<<<<< HEAD
-
-class LLInventoryFavoriteItemsPanel : public LLInventoryPanel
-{
-public:
-    struct Params : public LLInitParam::Block<Params, LLInventoryPanel::Params>
-    {};
-
-    void initFromParams(const Params& p);
-    bool isSelectionRemovable() { return false; }
-    void setSelectCallback(const boost::function<void(const std::deque<LLFolderViewItem*>& items, BOOL user_action)>& cb);
-
-protected:
-    LLInventoryFavoriteItemsPanel(const Params& params);
-    ~LLInventoryFavoriteItemsPanel() { mFolderChangedSignal.disconnect(); }
-    void updateFavoritesRootFolder();
-
-    boost::signals2::connection mFolderChangedSignal;
-    boost::function<void(const std::deque<LLFolderViewItem*>& items, BOOL user_action)> mSelectionCallback;
-    friend class LLUICtrlFactory;
-};
-=======
 /************************************************************************/
 /* Asset Pre-Filtered Inventory Panel related class                     */
 /* Exchanges filter's flexibility for speed of generation and           */
@@ -399,5 +377,24 @@
     LLAssetType::EType mAssetType;
 };
 
->>>>>>> bac6652c
+
+class LLInventoryFavoriteItemsPanel : public LLInventoryPanel
+{
+public:
+    struct Params : public LLInitParam::Block<Params, LLInventoryPanel::Params>
+    {};
+
+    void initFromParams(const Params& p);
+    bool isSelectionRemovable() { return false; }
+    void setSelectCallback(const boost::function<void(const std::deque<LLFolderViewItem*>& items, BOOL user_action)>& cb);
+
+protected:
+    LLInventoryFavoriteItemsPanel(const Params& params);
+    ~LLInventoryFavoriteItemsPanel() { mFolderChangedSignal.disconnect(); }
+    void updateFavoritesRootFolder();
+
+    boost::signals2::connection mFolderChangedSignal;
+    boost::function<void(const std::deque<LLFolderViewItem*>& items, BOOL user_action)> mSelectionCallback;
+    friend class LLUICtrlFactory;
+};
 #endif // LL_LLINVENTORYPANEL_H