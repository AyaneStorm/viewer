--- conflicted
+++ resolved
@@ -1,5125 +1,3327 @@
-/**
- * @file llpanelgrouproles.cpp
- * @brief Panel for roles information about a particular group.
- *
- * $LicenseInfo:firstyear=2006&license=viewerlgpl$
- * Second Life Viewer Source Code
- * Copyright (C) 2010, Linden Research, Inc.
- *
- * This library is free software; you can redistribute it and/or
- * modify it under the terms of the GNU Lesser General Public
- * License as published by the Free Software Foundation;
- * version 2.1 of the License only.
- *
- * This library is distributed in the hope that it will be useful,
- * but WITHOUT ANY WARRANTY; without even the implied warranty of
- * MERCHANTABILITY or FITNESS FOR A PARTICULAR PURPOSE.  See the GNU
- * Lesser General Public License for more details.
- *
- * You should have received a copy of the GNU Lesser General Public
- * License along with this library; if not, write to the Free Software
- * Foundation, Inc., 51 Franklin Street, Fifth Floor, Boston, MA  02110-1301  USA
- *
- * Linden Research, Inc., 945 Battery Street, San Francisco, CA  94111  USA
- * $/LicenseInfo$
- */
-
-#include "llviewerprecompiledheaders.h"
-
-#include "llcheckboxctrl.h"
-
-#include "llagent.h"
-#include "llavatarnamecache.h"
-#include "llbutton.h"
-#include "llfiltereditor.h"
-#include "llfloatergroupbulkban.h"
-#include "llfloatergroupinvite.h"
-#include "llavataractions.h"
-#include "lliconctrl.h"
-#include "lllineeditor.h"
-#include "llnamelistctrl.h"
-#include "llnotifications.h"
-#include "llnotificationsutil.h"
-#include "llpanelgrouproles.h"
-#include "llscrolllistctrl.h"
-#include "llscrolllistitem.h"
-#include "llscrolllistcell.h"
-#include "llslurl.h"
-#include "lltabcontainer.h"
-#include "lltextbox.h"
-#include "lltexteditor.h"
-#include "lltrans.h"
-#include "llviewertexturelist.h"
-#include "llviewerwindow.h"
-#include "llfocusmgr.h"
-#include "llviewercontrol.h"
-
-#include "roles_constants.h"
-
-static LLPanelInjector<LLPanelGroupRoles> t_panel_group_roles("panel_group_roles");
-
-bool agentCanRemoveFromRole(const LLUUID& group_id,
-                            const LLUUID& role_id)
-{
-    return gAgent.hasPowerInGroup(group_id, GP_ROLE_REMOVE_MEMBER);
-}
-
-bool agentCanAddToRole(const LLUUID& group_id,
-                       const LLUUID& role_id)
-{
-    if (gAgent.isGodlike())
-        return true;
-
-    LLGroupMgrGroupData* gdatap = LLGroupMgr::getInstance()->getGroupData(group_id);
-    if (!gdatap)
-    {
-        LL_WARNS() << "agentCanAddToRole "
-                << "-- No group data!" << LL_ENDL;
-        return false;
-    }
-
-    //make sure the agent is in the group
-    LLGroupMgrGroupData::member_list_t::iterator mi = gdatap->mMembers.find(gAgent.getID());
-    if (mi == gdatap->mMembers.end())
-    {
-        return false;
-    }
-
-    LLGroupMemberData* member_data = (*mi).second;
-
-    // Owners can add to any role.
-    if ( member_data->isInRole(gdatap->mOwnerRole) )
-    {
-        return true;
-    }
-
-    // 'Limited assign members' can add to roles the user is in.
-    if ( gAgent.hasPowerInGroup(group_id, GP_ROLE_ASSIGN_MEMBER_LIMITED) &&
-            member_data->isInRole(role_id) )
-    {
-        return true;
-    }
-
-    // 'assign members' can add to non-owner roles.
-    if ( gAgent.hasPowerInGroup(group_id, GP_ROLE_ASSIGN_MEMBER) &&
-             role_id != gdatap->mOwnerRole )
-    {
-        return true;
-    }
-
-    return false;
-}
-
-
-// LLPanelGroupRoles /////////////////////////////////////////////////////
-
-// static
-LLPanelGroupRoles::LLPanelGroupRoles()
-<<<<<<< HEAD
-:	LLPanelGroupTab(),
-	mCurrentTab(NULL),
-	mRequestedTab( NULL ),
-	mSubTabContainer( NULL ),
-	mFirstUse( true )
-=======
-:   LLPanelGroupTab(),
-    mCurrentTab(NULL),
-    mRequestedTab( NULL ),
-    mSubTabContainer( NULL ),
-    mFirstUse( TRUE )
->>>>>>> e1623bb2
-{
-}
-
-LLPanelGroupRoles::~LLPanelGroupRoles()
-{
-}
-
-bool LLPanelGroupRoles::postBuild()
-{
-    LL_DEBUGS() << "LLPanelGroupRoles::postBuild()" << LL_ENDL;
-
-    mSubTabContainer = getChild<LLTabContainer>("roles_tab_container");
-
-<<<<<<< HEAD
-	if (!mSubTabContainer) return false;
-
-	// Hook up each sub-tabs callback and widgets.
-	for (S32 i = 0; i < mSubTabContainer->getTabCount(); ++i)
-	{
-		LLPanel* panel = mSubTabContainer->getPanelByIndex(i);
-		LLPanelGroupSubTab* subtabp = dynamic_cast<LLPanelGroupSubTab*>(panel);
-		if (!subtabp)
-		{
-			LL_WARNS() << "Invalid subtab panel: " << panel->getName() << LL_ENDL;
-			return false;
-		}
-
-		// Hand the subtab a pointer to this LLPanelGroupRoles, so that it can
-		// look around for the widgets it is interested in.
-		if (!subtabp->postBuildSubTab(this))
-			return false;
-=======
-    if (!mSubTabContainer) return FALSE;
-
-    // Hook up each sub-tabs callback and widgets.
-    for (S32 i = 0; i < mSubTabContainer->getTabCount(); ++i)
-    {
-        LLPanel* panel = mSubTabContainer->getPanelByIndex(i);
-        LLPanelGroupSubTab* subtabp = dynamic_cast<LLPanelGroupSubTab*>(panel);
-        if (!subtabp)
-        {
-            LL_WARNS() << "Invalid subtab panel: " << panel->getName() << LL_ENDL;
-            return FALSE;
-        }
-
-        // Hand the subtab a pointer to this LLPanelGroupRoles, so that it can
-        // look around for the widgets it is interested in.
-        if (!subtabp->postBuildSubTab(this))
-            return FALSE;
->>>>>>> e1623bb2
-
-        //subtabp->addObserver(this);
-    }
-    // Add click callbacks to tab switching.
-    mSubTabContainer->setValidateBeforeCommit(boost::bind(&LLPanelGroupRoles::handleSubTabSwitch, this, _1));
-
-    // Set the current tab to whatever is currently being shown.
-    mCurrentTab = (LLPanelGroupTab*) mSubTabContainer->getCurrentPanel();
-    if (!mCurrentTab)
-    {
-        // Need to select a tab.
-        mSubTabContainer->selectFirstTab();
-        mCurrentTab = (LLPanelGroupTab*) mSubTabContainer->getCurrentPanel();
-    }
-
-<<<<<<< HEAD
-	if (!mCurrentTab) return false;
-=======
-    if (!mCurrentTab) return FALSE;
->>>>>>> e1623bb2
-
-    // Act as though this tab was just activated.
-    mCurrentTab->activate();
-
-    // Read apply text from the xml file.
-    mDefaultNeedsApplyMesg = getString("default_needs_apply_text");
-    mWantApplyMesg = getString("want_apply_text");
-
-    return LLPanelGroupTab::postBuild();
-}
-
-bool LLPanelGroupRoles::isVisibleByAgent(LLAgent* agentp)
-{
-    /* This power was removed to make group roles simpler
-    return agentp->hasPowerInGroup(mGroupID,
-                                   GP_ROLE_CREATE |
-                                   GP_ROLE_DELETE |
-                                   GP_ROLE_PROPERTIES |
-                                   GP_ROLE_VIEW |
-                                   GP_ROLE_ASSIGN_MEMBER |
-                                   GP_ROLE_REMOVE_MEMBER |
-                                   GP_ROLE_CHANGE_ACTIONS |
-                                   GP_MEMBER_INVITE |
-                                   GP_MEMBER_EJECT |
-                                   GP_MEMBER_OPTIONS );
-    */
-    return mAllowEdit && agentp->isInGroup(mGroupID);
-
-}
-
-bool LLPanelGroupRoles::handleSubTabSwitch(const LLSD& data)
-{
-<<<<<<< HEAD
-	std::string panel_name = data.asString();
-	
-	if(mRequestedTab != NULL)//we already have tab change request
-	{
-		return false;
-	}
-
-	mRequestedTab = static_cast<LLPanelGroupTab*>(mSubTabContainer->getPanelByName(panel_name));
-
-	std::string mesg;
-	if (mCurrentTab && mCurrentTab->needsApply(mesg))
-	{
-		// If no message was provided, give a generic one.
-		if (mesg.empty())
-		{
-			mesg = mDefaultNeedsApplyMesg;
-		}
-		// Create a notify box, telling the user about the unapplied tab.
-		LLSD args;
-		args["NEEDS_APPLY_MESSAGE"] = mesg;
-		args["WANT_APPLY_MESSAGE"] = mWantApplyMesg;
-		LLNotificationsUtil::add("PanelGroupApply", args, LLSD(),
-			boost::bind(&LLPanelGroupRoles::handleNotifyCallback, this, _1, _2));
-		mHasModal = true;
-		
-		// Returning false will block a close action from finishing until
-		// we get a response back from the user.
-		return false;
-	}
-
-	transitionToTab();
-	return true;
-=======
-    std::string panel_name = data.asString();
-
-    if(mRequestedTab != NULL)//we already have tab change request
-    {
-        return false;
-    }
-
-    mRequestedTab = static_cast<LLPanelGroupTab*>(mSubTabContainer->getPanelByName(panel_name));
-
-    std::string mesg;
-    if (mCurrentTab && mCurrentTab->needsApply(mesg))
-    {
-        // If no message was provided, give a generic one.
-        if (mesg.empty())
-        {
-            mesg = mDefaultNeedsApplyMesg;
-        }
-        // Create a notify box, telling the user about the unapplied tab.
-        LLSD args;
-        args["NEEDS_APPLY_MESSAGE"] = mesg;
-        args["WANT_APPLY_MESSAGE"] = mWantApplyMesg;
-        LLNotificationsUtil::add("PanelGroupApply", args, LLSD(),
-            boost::bind(&LLPanelGroupRoles::handleNotifyCallback, this, _1, _2));
-        mHasModal = TRUE;
-
-        // Returning FALSE will block a close action from finishing until
-        // we get a response back from the user.
-        return false;
-    }
-
-    transitionToTab();
-    return true;
->>>>>>> e1623bb2
-}
-
-void LLPanelGroupRoles::transitionToTab()
-{
-    // Tell the current panel that it is being deactivated.
-    if (mCurrentTab)
-    {
-        mCurrentTab->deactivate();
-    }
-
-    // Tell the new panel that it is being activated.
-    if (mRequestedTab)
-    {
-        // This is now the current tab;
-        mCurrentTab = mRequestedTab;
-        mCurrentTab->activate();
-        mRequestedTab = 0;
-    }
-}
-
-bool LLPanelGroupRoles::handleNotifyCallback(const LLSD& notification, const LLSD& response)
-{
-<<<<<<< HEAD
-	S32 option = LLNotificationsUtil::getSelectedOption(notification, response);
-	mHasModal = false;
-	LLPanelGroupTab* transition_tab = mRequestedTab;
-	switch (option)
-	{
-	case 0: // "Apply Changes"
-	{
-		// Try to apply changes, and switch to the requested tab.
-		std::string apply_mesg;
-		if ( !apply( apply_mesg ) )
-		{
-			// There was a problem doing the apply.
-			if ( !apply_mesg.empty() )
-			{
-				mHasModal = true;
-				LLSD args;
-				args["MESSAGE"] = apply_mesg;
-				LLNotificationsUtil::add("GenericAlert", args, LLSD(), boost::bind(&LLPanelGroupRoles::onModalClose, this, _1, _2));
-			}
-			// Skip switching tabs.
-			break;
-		}
-		transitionToTab();
-		mSubTabContainer->selectTabPanel( transition_tab );
-		
-		break;
-	}
-	case 1: // "Ignore Changes"
-		// Switch to the requested panel without applying changes
-		cancel();
-		transitionToTab();
-		mSubTabContainer->selectTabPanel( transition_tab );
-		break;
-	case 2: // "Cancel"
-	default:
-		mRequestedTab = NULL;
-		// Do nothing.  The user is canceling the action.
-		break;
-	}
-	return false;
-=======
-    S32 option = LLNotificationsUtil::getSelectedOption(notification, response);
-    mHasModal = FALSE;
-    LLPanelGroupTab* transition_tab = mRequestedTab;
-    switch (option)
-    {
-    case 0: // "Apply Changes"
-    {
-        // Try to apply changes, and switch to the requested tab.
-        std::string apply_mesg;
-        if ( !apply( apply_mesg ) )
-        {
-            // There was a problem doing the apply.
-            if ( !apply_mesg.empty() )
-            {
-                mHasModal = TRUE;
-                LLSD args;
-                args["MESSAGE"] = apply_mesg;
-                LLNotificationsUtil::add("GenericAlert", args, LLSD(), boost::bind(&LLPanelGroupRoles::onModalClose, this, _1, _2));
-            }
-            // Skip switching tabs.
-            break;
-        }
-        transitionToTab();
-        mSubTabContainer->selectTabPanel( transition_tab );
-
-        break;
-    }
-    case 1: // "Ignore Changes"
-        // Switch to the requested panel without applying changes
-        cancel();
-        transitionToTab();
-        mSubTabContainer->selectTabPanel( transition_tab );
-        break;
-    case 2: // "Cancel"
-    default:
-        mRequestedTab = NULL;
-        // Do nothing.  The user is canceling the action.
-        break;
-    }
-    return false;
->>>>>>> e1623bb2
-}
-
-bool LLPanelGroupRoles::onModalClose(const LLSD& notification, const LLSD& response)
-{
-<<<<<<< HEAD
-	mHasModal = false;
-	return false;
-=======
-    mHasModal = FALSE;
-    return false;
->>>>>>> e1623bb2
-}
-
-bool LLPanelGroupRoles::apply(std::string& mesg)
-{
-    // Pass this along to the currently visible sub tab.
-    if (!mSubTabContainer) return false;
-
-    LLPanelGroupTab* panelp = (LLPanelGroupTab*) mSubTabContainer->getCurrentPanel();
-    if (!panelp) return false;
-
-    // Ignore the needs apply message.
-    std::string ignore_mesg;
-    if ( !panelp->needsApply(ignore_mesg) )
-    {
-        // We don't need to apply anything.
-        // We're done.
-        return true;
-    }
-
-    // Try to do the actual apply.
-    return panelp->apply(mesg);
-}
-
-void LLPanelGroupRoles::cancel()
-{
-    // Pass this along to the currently visible sub tab.
-    if (!mSubTabContainer) return;
-
-    LLPanelGroupTab* panelp = (LLPanelGroupTab*) mSubTabContainer->getCurrentPanel();
-    if (!panelp) return;
-
-    panelp->cancel();
-}
-
-void LLPanelGroupRoles::update(LLGroupChange gc)
-{
-    if (mGroupID.isNull()) return;
-
-    LLPanelGroupTab* panelp = (LLPanelGroupTab*) mSubTabContainer->getCurrentPanel();
-    if (panelp)
-    {
-        panelp->update(gc);
-    }
-    else
-    {
-        LL_WARNS() << "LLPanelGroupRoles::update() -- No subtab to update!" << LL_ENDL;
-    }
-
-}
-
-void LLPanelGroupRoles::activate()
-{
-    if (!gAgent.isInGroup(mGroupID)) return;
-
-    // Start requesting member and role data if needed.
-    LLGroupMgrGroupData* gdatap = LLGroupMgr::getInstance()->getGroupData(mGroupID);
-
-    if (!gdatap || !gdatap->isRoleDataComplete() )
-    {
-        // Mildly hackish - clear all pending changes
-        cancel();
-
-        LLGroupMgr::getInstance()->sendGroupRoleDataRequest(mGroupID);
-    }
-
-<<<<<<< HEAD
-	mFirstUse = false;
-=======
-    // Need this to get base group member powers
-    if (!gdatap || !gdatap->isGroupPropertiesDataComplete() )
-    {
-        LLGroupMgr::getInstance()->sendGroupPropertiesRequest(mGroupID);
-    }
->>>>>>> e1623bb2
-
-    mFirstUse = FALSE;
-
-    LLPanelGroupTab* panelp = (LLPanelGroupTab*) mSubTabContainer->getCurrentPanel();
-    if (panelp) panelp->activate();
-}
-
-void LLPanelGroupRoles::deactivate()
-{
-    LLPanelGroupTab* panelp = (LLPanelGroupTab*) mSubTabContainer->getCurrentPanel();
-    if (panelp) panelp->deactivate();
-}
-
-bool LLPanelGroupRoles::needsApply(std::string& mesg)
-{
-    LLPanelGroupTab* panelp = (LLPanelGroupTab*) mSubTabContainer->getCurrentPanel();
-    if (!panelp) return false;
-
-    return panelp->needsApply(mesg);
-}
-
-bool LLPanelGroupRoles::hasModal()
-{
-<<<<<<< HEAD
-	if (mHasModal) return true;
-
-	LLPanelGroupTab* panelp = (LLPanelGroupTab*) mSubTabContainer->getCurrentPanel();
-	if (!panelp) return false;
-		
-	return panelp->hasModal();
-=======
-    if (mHasModal) return TRUE;
-
-    LLPanelGroupTab* panelp = (LLPanelGroupTab*) mSubTabContainer->getCurrentPanel();
-    if (!panelp) return FALSE;
-
-    return panelp->hasModal();
->>>>>>> e1623bb2
-}
-
-void LLPanelGroupRoles::setGroupID(const LLUUID& id)
-{
-    LLPanelGroupTab::setGroupID(id);
-
-    LLPanelGroupMembersSubTab* group_members_tab = findChild<LLPanelGroupMembersSubTab>("members_sub_tab");
-    LLPanelGroupRolesSubTab*  group_roles_tab = findChild<LLPanelGroupRolesSubTab>("roles_sub_tab");
-    LLPanelGroupActionsSubTab* group_actions_tab = findChild<LLPanelGroupActionsSubTab>("actions_sub_tab");
-    LLPanelGroupBanListSubTab* group_ban_tab = findChild<LLPanelGroupBanListSubTab>("banlist_sub_tab");
-
-    if(group_members_tab) group_members_tab->setGroupID(id);
-    if(group_roles_tab) group_roles_tab->setGroupID(id);
-    if(group_actions_tab) group_actions_tab->setGroupID(id);
-    if(group_ban_tab) group_ban_tab->setGroupID(id);
-
-    LLButton* button = getChild<LLButton>("member_invite");
-    if ( button )
-        button->setEnabled(gAgent.hasPowerInGroup(mGroupID, GP_MEMBER_INVITE));
-
-<<<<<<< HEAD
-	if(mSubTabContainer)
-		mSubTabContainer->selectTab(1);
-	group_roles_tab->mFirstOpen = true;
-	activate();
-=======
-    if(mSubTabContainer)
-        mSubTabContainer->selectTab(1);
-    group_roles_tab->mFirstOpen = TRUE;
-    activate();
->>>>>>> e1623bb2
-}
-
-
-// LLPanelGroupSubTab ////////////////////////////////////////////////////
-LLPanelGroupSubTab::LLPanelGroupSubTab()
-:   LLPanelGroupTab(),
-    mHeader(NULL),
-    mFooter(NULL),
-    mActivated(false),
-    mHasGroupBanPower(false),
-    mSearchEditor(NULL)
-{
-}
-
-LLPanelGroupSubTab::~LLPanelGroupSubTab()
-{
-    mSearchCommitConnection.disconnect();
-}
-
-<<<<<<< HEAD
-bool LLPanelGroupSubTab::postBuildSubTab(LLView* root) 
-{ 
-	// Get icons for later use.
-	mActionIcons.clear();
-=======
-BOOL LLPanelGroupSubTab::postBuildSubTab(LLView* root)
-{
-    // Get icons for later use.
-    mActionIcons.clear();
->>>>>>> e1623bb2
-
-    if (hasString("power_folder_icon"))
-    {
-        mActionIcons["folder"] = getString("power_folder_icon");
-    }
-
-    if (hasString("power_all_have_icon"))
-    {
-        mActionIcons["full"] = getString("power_all_have_icon");
-    }
-
-<<<<<<< HEAD
-	if (hasString("power_partial_icon"))
-	{
-		mActionIcons["partial"] = getString("power_partial_icon");
-	}
-	return true; 
-=======
-    if (hasString("power_partial_icon"))
-    {
-        mActionIcons["partial"] = getString("power_partial_icon");
-    }
-    return TRUE;
->>>>>>> e1623bb2
-}
-
-bool LLPanelGroupSubTab::postBuild()
-{
-<<<<<<< HEAD
-	// Hook up the search widgets.
-	constexpr bool recurse = true;
-
-	mSearchEditor = findChild<LLFilterEditor>("filter_input", recurse);
-	if (mSearchEditor) // SubTab doesn't implement this, only some of derived classes
-	{
-        // panel 
-        mSearchCommitConnection = mSearchEditor->setCommitCallback(boost::bind(&LLPanelGroupSubTab::setSearchFilter, this, _2));
-	}
-=======
-    // Hook up the search widgets.
-    bool recurse = true;
-
-    mSearchEditor = findChild<LLFilterEditor>("filter_input", recurse);
-    if (mSearchEditor) // SubTab doesn't implement this, only some of derived classes
-    {
-        mSearchEditor->setCommitCallback(boost::bind(&LLPanelGroupSubTab::setSearchFilter, this, _2));
-    }
->>>>>>> e1623bb2
-
-    return LLPanelGroupTab::postBuild();
-}
-
-void LLPanelGroupSubTab::setGroupID(const LLUUID& id)
-{
-    LLPanelGroupTab::setGroupID(id);
-    if(mSearchEditor)
-    {
-        mSearchEditor->clear();
-        setSearchFilter("");
-    }
-
-    mActivated = false;
-}
-
-void LLPanelGroupSubTab::setSearchFilter(const std::string& filter)
-{
-    if(mSearchFilter == filter)
-        return;
-    mSearchFilter = filter;
-    LLStringUtil::toLower(mSearchFilter);
-    update(GC_ALL);
-    onFilterChanged();
-}
-
-void LLPanelGroupSubTab::activate()
-{
-<<<<<<< HEAD
-	setOthersVisible(true);
-=======
-    setOthersVisible(TRUE);
->>>>>>> e1623bb2
-}
-
-void LLPanelGroupSubTab::deactivate()
-{
-<<<<<<< HEAD
-	setOthersVisible(false);
-=======
-    setOthersVisible(FALSE);
->>>>>>> e1623bb2
-}
-
-void LLPanelGroupSubTab::setOthersVisible(bool b)
-{
-    if (mHeader)
-    {
-        mHeader->setVisible( b );
-    }
-
-    if (mFooter)
-    {
-        mFooter->setVisible( b );
-    }
-}
-
-bool LLPanelGroupSubTab::matchesActionSearchFilter(std::string action)
-{
-<<<<<<< HEAD
-	// If the search filter is empty, everything passes.
-	if (mSearchFilter.empty()) return true;
-
-	LLStringUtil::toLower(action);
-	std::string::size_type match = action.find(mSearchFilter);
-
-	if (std::string::npos == match)
-	{
-		// not found
-		return false;
-	}
-	else
-	{
-		return true;
-	}
-}
-
-void LLPanelGroupSubTab::buildActionsList(LLScrollListCtrl* ctrl, 
-										  U64 allowed_by_some, 
-										  U64 allowed_by_all,
-										  LLUICtrl::commit_callback_t commit_callback,
-										  bool show_all,
-										  bool filter,
-										  bool is_owner_role)
-{
-	if (LLGroupMgr::getInstance()->mRoleActionSets.empty())
-	{
-		LL_WARNS() << "Can't build action list - no actions found." << LL_ENDL;
-		return;
-	}
-
-	mHasGroupBanPower = false;
-
-	std::vector<LLRoleActionSet*>::iterator ras_it = LLGroupMgr::getInstance()->mRoleActionSets.begin();
-	std::vector<LLRoleActionSet*>::iterator ras_end = LLGroupMgr::getInstance()->mRoleActionSets.end();
-	for ( ; ras_it != ras_end; ++ras_it)
-	{
-		buildActionCategory(ctrl,
-							allowed_by_some,
-							allowed_by_all,
-							(*ras_it),
-							commit_callback,
-							show_all,
-							filter,
-							is_owner_role);
-	}
-}
-
-void LLPanelGroupSubTab::buildActionCategory(LLScrollListCtrl* ctrl,
-											 U64 allowed_by_some,
-											 U64 allowed_by_all,
-											 LLRoleActionSet* action_set,
-											 LLUICtrl::commit_callback_t commit_callback,
-											 bool show_all,
-											 bool filter,
-											 bool is_owner_role)
-{
-	LL_DEBUGS() << "Building role list for: " << action_set->mActionSetData->mName << LL_ENDL;
-	// See if the allow mask matches anything in this category.
-	if (show_all || (allowed_by_some & action_set->mActionSetData->mPowerBit))
-	{
-		// List all the actions in this category that at least some members have.
-		LLSD row;
-
-		row["columns"][0]["column"] = "icon";
-		row["columns"][0]["type"] = "icon";
-		
-		icon_map_t::iterator iter = mActionIcons.find("folder");
-		if (iter != mActionIcons.end())
-		{
-			row["columns"][0]["value"] = (*iter).second;
-		}
-
-		row["columns"][1]["column"] = "action";
-		row["columns"][1]["type"] = "text";
-		row["columns"][1]["value"] = LLTrans::getString(action_set->mActionSetData->mName);
-		row["columns"][1]["font"]["name"] = "SANSSERIF_SMALL";
-		
-
-		LLScrollListItem* title_row = ctrl->addElement(row, ADD_BOTTOM, action_set->mActionSetData);
-		
-		LLScrollListText* name_textp = dynamic_cast<LLScrollListText*>(title_row->getColumn(2)); //?? I have no idea fix getColumn(1) return column spacer...
-		if (name_textp)
-			name_textp->setFontStyle(LLFontGL::BOLD);
-
-		bool category_matches_filter = (filter) ? matchesActionSearchFilter(action_set->mActionSetData->mName) : true;
-
-		std::vector<LLRoleAction*>::iterator ra_it = action_set->mActions.begin();
-		std::vector<LLRoleAction*>::iterator ra_end = action_set->mActions.end();
-
-		bool items_match_filter = false;
-		bool can_change_actions = (!is_owner_role && gAgent.hasPowerInGroup(mGroupID, GP_ROLE_CHANGE_ACTIONS));
-
-		for ( ; ra_it != ra_end; ++ra_it)
-		{
-			// See if anyone has these action.
-			if (!show_all && !(allowed_by_some & (*ra_it)->mPowerBit))
-			{
-				continue;
-			}
-
-			// See if we are filtering out these actions
-			// If we aren't using filters, category_matches_filter will be true.
-			if (!category_matches_filter
-				&& !matchesActionSearchFilter((*ra_it)->mDescription))
-			{
-				continue;										
-			}
-
-			items_match_filter = true;
-
-			// See if everyone has these actions.
-			bool show_full_strength = false;
-			if ( (allowed_by_some & (*ra_it)->mPowerBit) == (allowed_by_all & (*ra_it)->mPowerBit) )
-			{
-				show_full_strength = true;
-			}
-
-			LLSD row;
-
-			S32 column_index = 0;
-			row["columns"][column_index]["column"] = "icon";
-			++column_index;
-
-			
-			S32 check_box_index = -1;
-			if (commit_callback)
-			{
-				row["columns"][column_index]["column"] = "checkbox";
-				row["columns"][column_index]["type"] = "checkbox";
-				check_box_index = column_index;
-				++column_index;
-			}
-			else
-			{
-				if (show_full_strength)
-				{
-					icon_map_t::iterator iter = mActionIcons.find("full");
-					if (iter != mActionIcons.end())
-					{
-						row["columns"][column_index]["column"] = "checkbox";
-						row["columns"][column_index]["type"] = "icon";
-						row["columns"][column_index]["value"] = (*iter).second;
-						++column_index;
-					}
-				}
-				else
-				{
-					icon_map_t::iterator iter = mActionIcons.find("partial");
-					if (iter != mActionIcons.end())
-					{
-						row["columns"][column_index]["column"] = "checkbox";
-						row["columns"][column_index]["type"] = "icon";
-						row["columns"][column_index]["value"] = (*iter).second;
-						++column_index;
-					}
-					row["enabled"] = false;
-				}
-			}
-
-			row["columns"][column_index]["column"] = "action";
-			row["columns"][column_index]["value"] = (*ra_it)->mDescription;
-			row["columns"][column_index]["font"] = "SANSSERIF_SMALL";
-
-			if(mHasGroupBanPower)
-			{
-				// The ban ability is being set. Prevent these abilities from being manipulated
-				if((*ra_it)->mPowerBit == GP_MEMBER_EJECT)
-				{
-					row["enabled"] = false;
-				}
-				else if((*ra_it)->mPowerBit == GP_ROLE_REMOVE_MEMBER)
-				{
-					row["enabled"] = false;
-				}
-			}
-			else
-			{
-				// The ban ability is not set. Allow these abilities to be manipulated
-				if((*ra_it)->mPowerBit == GP_MEMBER_EJECT)
-				{
-					row["enabled"] = true;
-				}
-				else if((*ra_it)->mPowerBit == GP_ROLE_REMOVE_MEMBER)
-				{
-					row["enabled"] = true;
-				}
-			}
-
-			LLScrollListItem* item = ctrl->addElement(row, ADD_BOTTOM, (*ra_it));
-
-			if (-1 != check_box_index)
-			{
-				// Extract the checkbox that was created.
-				LLScrollListCheck* check_cell = (LLScrollListCheck*) item->getColumn(check_box_index);
-				LLCheckBoxCtrl* check = check_cell->getCheckBox();
-				check->setEnabled(can_change_actions);
-				check->setCommitCallback(commit_callback);
-				check->setToolTip( check->getLabel() );
-
-				if (show_all)
-				{
-					check->setTentative(false);
-					if (allowed_by_some & (*ra_it)->mPowerBit)
-					{
-						check->set(true);
-					}
-					else
-					{
-						check->set(false);
-					}
-				}
-				else
-				{
-					check->set(true);
-					if (show_full_strength)
-					{
-						check->setTentative(false);
-					}
-					else
-					{
-						check->setTentative(true);
-					}
-				}
-
-				// Regardless of whether or not this ability is allowed by all or some, we want to prevent
-				// the group managers from accidentally disabling either of the two additional abilities
-				// tied with GP_GROUP_BAN_ACCESS.
-				if(	(allowed_by_all & GP_GROUP_BAN_ACCESS) == GP_GROUP_BAN_ACCESS ||
-					(allowed_by_some & GP_GROUP_BAN_ACCESS) == GP_GROUP_BAN_ACCESS)
-				{
-					mHasGroupBanPower = true;
-				}
-			}
-		}
-
-		if (!items_match_filter)
-		{
-			S32 title_index = ctrl->getItemIndex(title_row);
-			ctrl->deleteSingleItem(title_index);
-		}
-	}
-=======
-    // If the search filter is empty, everything passes.
-    if (mSearchFilter.empty()) return true;
-
-    LLStringUtil::toLower(action);
-    std::string::size_type match = action.find(mSearchFilter);
-
-    if (std::string::npos == match)
-    {
-        // not found
-        return false;
-    }
-    else
-    {
-        return true;
-    }
-}
-
-void LLPanelGroupSubTab::buildActionsList(LLScrollListCtrl* ctrl,
-                                          U64 allowed_by_some,
-                                          U64 allowed_by_all,
-                                          LLUICtrl::commit_callback_t commit_callback,
-                                          BOOL show_all,
-                                          BOOL filter,
-                                          BOOL is_owner_role)
-{
-    if (LLGroupMgr::getInstance()->mRoleActionSets.empty())
-    {
-        LL_WARNS() << "Can't build action list - no actions found." << LL_ENDL;
-        return;
-    }
-
-    mHasGroupBanPower = false;
-
-    std::vector<LLRoleActionSet*>::iterator ras_it = LLGroupMgr::getInstance()->mRoleActionSets.begin();
-    std::vector<LLRoleActionSet*>::iterator ras_end = LLGroupMgr::getInstance()->mRoleActionSets.end();
-    for ( ; ras_it != ras_end; ++ras_it)
-    {
-        buildActionCategory(ctrl,
-                            allowed_by_some,
-                            allowed_by_all,
-                            (*ras_it),
-                            commit_callback,
-                            show_all,
-                            filter,
-                            is_owner_role);
-    }
-}
-
-void LLPanelGroupSubTab::buildActionCategory(LLScrollListCtrl* ctrl,
-                                             U64 allowed_by_some,
-                                             U64 allowed_by_all,
-                                             LLRoleActionSet* action_set,
-                                             LLUICtrl::commit_callback_t commit_callback,
-                                             BOOL show_all,
-                                             BOOL filter,
-                                             BOOL is_owner_role)
-{
-    LL_DEBUGS() << "Building role list for: " << action_set->mActionSetData->mName << LL_ENDL;
-    // See if the allow mask matches anything in this category.
-    if (show_all || (allowed_by_some & action_set->mActionSetData->mPowerBit))
-    {
-        // List all the actions in this category that at least some members have.
-        LLSD row;
-
-        row["columns"][0]["column"] = "icon";
-        row["columns"][0]["type"] = "icon";
-
-        icon_map_t::iterator iter = mActionIcons.find("folder");
-        if (iter != mActionIcons.end())
-        {
-            row["columns"][0]["value"] = (*iter).second;
-        }
-
-        row["columns"][1]["column"] = "action";
-        row["columns"][1]["type"] = "text";
-        row["columns"][1]["value"] = LLTrans::getString(action_set->mActionSetData->mName);
-        row["columns"][1]["font"]["name"] = "SANSSERIF_SMALL";
-
-
-        LLScrollListItem* title_row = ctrl->addElement(row, ADD_BOTTOM, action_set->mActionSetData);
-
-        LLScrollListText* name_textp = dynamic_cast<LLScrollListText*>(title_row->getColumn(2)); //?? I have no idea fix getColumn(1) return column spacer...
-        if (name_textp)
-            name_textp->setFontStyle(LLFontGL::BOLD);
-
-        bool category_matches_filter = (filter) ? matchesActionSearchFilter(action_set->mActionSetData->mName) : true;
-
-        std::vector<LLRoleAction*>::iterator ra_it = action_set->mActions.begin();
-        std::vector<LLRoleAction*>::iterator ra_end = action_set->mActions.end();
-
-        bool items_match_filter = false;
-        BOOL can_change_actions = (!is_owner_role && gAgent.hasPowerInGroup(mGroupID, GP_ROLE_CHANGE_ACTIONS));
-
-        for ( ; ra_it != ra_end; ++ra_it)
-        {
-            // See if anyone has these action.
-            if (!show_all && !(allowed_by_some & (*ra_it)->mPowerBit))
-            {
-                continue;
-            }
-
-            // See if we are filtering out these actions
-            // If we aren't using filters, category_matches_filter will be true.
-            if (!category_matches_filter
-                && !matchesActionSearchFilter((*ra_it)->mDescription))
-            {
-                continue;
-            }
-
-            items_match_filter = true;
-
-            // See if everyone has these actions.
-            bool show_full_strength = false;
-            if ( (allowed_by_some & (*ra_it)->mPowerBit) == (allowed_by_all & (*ra_it)->mPowerBit) )
-            {
-                show_full_strength = true;
-            }
-
-            LLSD row;
-
-            S32 column_index = 0;
-            row["columns"][column_index]["column"] = "icon";
-            ++column_index;
-
-
-            S32 check_box_index = -1;
-            if (commit_callback)
-            {
-                row["columns"][column_index]["column"] = "checkbox";
-                row["columns"][column_index]["type"] = "checkbox";
-                check_box_index = column_index;
-                ++column_index;
-            }
-            else
-            {
-                if (show_full_strength)
-                {
-                    icon_map_t::iterator iter = mActionIcons.find("full");
-                    if (iter != mActionIcons.end())
-                    {
-                        row["columns"][column_index]["column"] = "checkbox";
-                        row["columns"][column_index]["type"] = "icon";
-                        row["columns"][column_index]["value"] = (*iter).second;
-                        ++column_index;
-                    }
-                }
-                else
-                {
-                    icon_map_t::iterator iter = mActionIcons.find("partial");
-                    if (iter != mActionIcons.end())
-                    {
-                        row["columns"][column_index]["column"] = "checkbox";
-                        row["columns"][column_index]["type"] = "icon";
-                        row["columns"][column_index]["value"] = (*iter).second;
-                        ++column_index;
-                    }
-                    row["enabled"] = false;
-                }
-            }
-
-            row["columns"][column_index]["column"] = "action";
-            row["columns"][column_index]["value"] = (*ra_it)->mDescription;
-            row["columns"][column_index]["font"] = "SANSSERIF_SMALL";
-
-            if(mHasGroupBanPower)
-            {
-                // The ban ability is being set. Prevent these abilities from being manipulated
-                if((*ra_it)->mPowerBit == GP_MEMBER_EJECT)
-                {
-                    row["enabled"] = false;
-                }
-                else if((*ra_it)->mPowerBit == GP_ROLE_REMOVE_MEMBER)
-                {
-                    row["enabled"] = false;
-                }
-            }
-            else
-            {
-                // The ban ability is not set. Allow these abilities to be manipulated
-                if((*ra_it)->mPowerBit == GP_MEMBER_EJECT)
-                {
-                    row["enabled"] = true;
-                }
-                else if((*ra_it)->mPowerBit == GP_ROLE_REMOVE_MEMBER)
-                {
-                    row["enabled"] = true;
-                }
-            }
-
-            LLScrollListItem* item = ctrl->addElement(row, ADD_BOTTOM, (*ra_it));
-
-            if (-1 != check_box_index)
-            {
-                // Extract the checkbox that was created.
-                LLScrollListCheck* check_cell = (LLScrollListCheck*) item->getColumn(check_box_index);
-                LLCheckBoxCtrl* check = check_cell->getCheckBox();
-                check->setEnabled(can_change_actions);
-                check->setCommitCallback(commit_callback);
-                check->setToolTip( check->getLabel() );
-
-                if (show_all)
-                {
-                    check->setTentative(FALSE);
-                    if (allowed_by_some & (*ra_it)->mPowerBit)
-                    {
-                        check->set(TRUE);
-                    }
-                    else
-                    {
-                        check->set(FALSE);
-                    }
-                }
-                else
-                {
-                    check->set(TRUE);
-                    if (show_full_strength)
-                    {
-                        check->setTentative(FALSE);
-                    }
-                    else
-                    {
-                        check->setTentative(TRUE);
-                    }
-                }
-
-                // Regardless of whether or not this ability is allowed by all or some, we want to prevent
-                // the group managers from accidentally disabling either of the two additional abilities
-                // tied with GP_GROUP_BAN_ACCESS.
-                if( (allowed_by_all & GP_GROUP_BAN_ACCESS) == GP_GROUP_BAN_ACCESS ||
-                    (allowed_by_some & GP_GROUP_BAN_ACCESS) == GP_GROUP_BAN_ACCESS)
-                {
-                    mHasGroupBanPower = true;
-                }
-            }
-        }
-
-        if (!items_match_filter)
-        {
-            S32 title_index = ctrl->getItemIndex(title_row);
-            ctrl->deleteSingleItem(title_index);
-        }
-    }
->>>>>>> e1623bb2
-}
-
-void LLPanelGroupSubTab::setFooterEnabled(bool enable)
-{
-    if (mFooter)
-    {
-        mFooter->setAllChildrenEnabled(enable);
-    }
-}
-
-
-// LLPanelGroupMembersSubTab /////////////////////////////////////////////
-static LLPanelInjector<LLPanelGroupMembersSubTab> t_panel_group_members_subtab("panel_group_members_subtab");
-
-LLPanelGroupMembersSubTab::LLPanelGroupMembersSubTab()
-<<<<<<< HEAD
-: 	LLPanelGroupSubTab(),
-	mMembersList(NULL),
-	mAssignedRolesList(NULL),
-	mAllowedActionsList(NULL),
-	mChanged(false),
-	mPendingMemberUpdate(false),
-	mHasMatch(false),
-	mNumOwnerAdditions(0)
-=======
-:   LLPanelGroupSubTab(),
-    mMembersList(NULL),
-    mAssignedRolesList(NULL),
-    mAllowedActionsList(NULL),
-    mChanged(FALSE),
-    mPendingMemberUpdate(FALSE),
-    mHasMatch(FALSE),
-    mNumOwnerAdditions(0)
->>>>>>> e1623bb2
-{
-}
-
-LLPanelGroupMembersSubTab::~LLPanelGroupMembersSubTab()
-{
-    for (avatar_name_cache_connection_map_t::iterator it = mAvatarNameCacheConnections.begin(); it != mAvatarNameCacheConnections.end(); ++it)
-    {
-        if (it->second.connected())
-        {
-            it->second.disconnect();
-        }
-    }
-    mAvatarNameCacheConnections.clear();
-    if (mMembersList)
-    {
-        gSavedSettings.setString("GroupMembersSortOrder", mMembersList->getSortColumnName());
-    }
-}
-
-bool LLPanelGroupMembersSubTab::postBuildSubTab(LLView* root)
-{
-<<<<<<< HEAD
-	LLPanelGroupSubTab::postBuildSubTab(root);
-	
-	// Upcast parent so we can ask it for sibling controls.
-	LLPanelGroupRoles* parent = (LLPanelGroupRoles*) root;
-
-	// Look recursively from the parent to find all our widgets.
-	bool recurse = true;
-	mHeader = parent->findChild<LLPanel>("members_header", recurse);
-	mFooter = parent->findChild<LLPanel>("members_footer", recurse);
-
-	mMembersList 		= parent->getChild<LLNameListCtrl>("member_list", recurse);
-	mAssignedRolesList	= parent->getChild<LLScrollListCtrl>("member_assigned_roles", recurse);
-	mAllowedActionsList	= parent->getChild<LLScrollListCtrl>("member_allowed_actions", recurse);
-	mActionDescription = parent->getChild<LLTextEditor>("member_action_description", recurse);
-
-	if (!mMembersList || !mAssignedRolesList || !mAllowedActionsList || !mActionDescription) return false;
-
-	mAllowedActionsList->setCommitOnSelectionChange(true);
-	mAllowedActionsList->setCommitCallback(boost::bind(&LLPanelGroupMembersSubTab::updateActionDescription, this));
-
-	// We want to be notified whenever a member is selected.
-	mMembersList->setCommitOnSelectionChange(true);
-	mMembersList->setCommitCallback(onMemberSelect, this);
-	// Show the member's profile on double click.
-	mMembersList->setDoubleClickCallback(onMemberDoubleClick, this);
-	mMembersList->setContextMenu(LLScrollListCtrl::MENU_AVATAR);
-	mMembersList->setIsFriendCallback(LLAvatarActions::isFriend);
-	
-	LLSD row;
-	row["columns"][0]["column"] = "name";
-	row["columns"][1]["column"] = "donated";
-	row["columns"][2]["column"] = "online";
-	mMembersList->addElement(row);
-	std::string order_by = gSavedSettings.getString("GroupMembersSortOrder");
-	if(!order_by.empty())
-	{
-		mMembersList->sortByColumn(order_by, true);
-	}	
-
-	LLButton* button = parent->getChild<LLButton>("member_invite", recurse);
-	if ( button )
-	{
-		button->setClickedCallback(onInviteMember, this);
-		button->setEnabled(gAgent.hasPowerInGroup(mGroupID, GP_MEMBER_INVITE));
-	}
-
-	mEjectBtn = parent->getChild<LLButton>("member_eject", recurse);
-	if ( mEjectBtn )
-	{
-		mEjectBtn->setClickedCallback(onEjectMembers, this);
-		mEjectBtn->setEnabled(false);
-	}
-
-	mBanBtn = parent->getChild<LLButton>("member_ban", recurse);
-	if(mBanBtn)
-	{
-		mBanBtn->setClickedCallback(onBanMember, this);
-		mBanBtn->setEnabled(false);
-	}
-
-	return true;
-=======
-    LLPanelGroupSubTab::postBuildSubTab(root);
-
-    // Upcast parent so we can ask it for sibling controls.
-    LLPanelGroupRoles* parent = (LLPanelGroupRoles*) root;
-
-    // Look recursively from the parent to find all our widgets.
-    bool recurse = true;
-    mHeader = parent->findChild<LLPanel>("members_header", recurse);
-    mFooter = parent->findChild<LLPanel>("members_footer", recurse);
-
-    mMembersList        = parent->getChild<LLNameListCtrl>("member_list", recurse);
-    mAssignedRolesList  = parent->getChild<LLScrollListCtrl>("member_assigned_roles", recurse);
-    mAllowedActionsList = parent->getChild<LLScrollListCtrl>("member_allowed_actions", recurse);
-    mActionDescription = parent->getChild<LLTextEditor>("member_action_description", recurse);
-
-    if (!mMembersList || !mAssignedRolesList || !mAllowedActionsList || !mActionDescription) return FALSE;
-
-    mAllowedActionsList->setCommitOnSelectionChange(TRUE);
-    mAllowedActionsList->setCommitCallback(boost::bind(&LLPanelGroupMembersSubTab::updateActionDescription, this));
-
-    // We want to be notified whenever a member is selected.
-    mMembersList->setCommitOnSelectionChange(TRUE);
-    mMembersList->setCommitCallback(onMemberSelect, this);
-    // Show the member's profile on double click.
-    mMembersList->setDoubleClickCallback(onMemberDoubleClick, this);
-    mMembersList->setContextMenu(LLScrollListCtrl::MENU_AVATAR);
-    mMembersList->setIsFriendCallback(LLAvatarActions::isFriend);
-
-    LLSD row;
-    row["columns"][0]["column"] = "name";
-    row["columns"][1]["column"] = "donated";
-    row["columns"][2]["column"] = "online";
-    mMembersList->addElement(row);
-    std::string order_by = gSavedSettings.getString("GroupMembersSortOrder");
-    if(!order_by.empty())
-    {
-        mMembersList->sortByColumn(order_by, TRUE);
-    }
-
-    LLButton* button = parent->getChild<LLButton>("member_invite", recurse);
-    if ( button )
-    {
-        button->setClickedCallback(onInviteMember, this);
-        button->setEnabled(gAgent.hasPowerInGroup(mGroupID, GP_MEMBER_INVITE));
-    }
-
-    mEjectBtn = parent->getChild<LLButton>("member_eject", recurse);
-    if ( mEjectBtn )
-    {
-        mEjectBtn->setClickedCallback(onEjectMembers, this);
-        mEjectBtn->setEnabled(FALSE);
-    }
-
-    mBanBtn = parent->getChild<LLButton>("member_ban", recurse);
-    if(mBanBtn)
-    {
-        mBanBtn->setClickedCallback(onBanMember, this);
-        mBanBtn->setEnabled(FALSE);
-    }
-
-    return TRUE;
->>>>>>> e1623bb2
-}
-
-void LLPanelGroupMembersSubTab::setGroupID(const LLUUID& id)
-{
-    //clear members list
-    if(mMembersList) mMembersList->deleteAllItems();
-    if(mAssignedRolesList) mAssignedRolesList->deleteAllItems();
-    if(mAllowedActionsList) mAllowedActionsList->deleteAllItems();
-
-    LLPanelGroupSubTab::setGroupID(id);
-}
-
-// static
-void LLPanelGroupMembersSubTab::onMemberSelect(LLUICtrl* ctrl, void* user_data)
-{
-    LLPanelGroupMembersSubTab* self = static_cast<LLPanelGroupMembersSubTab*>(user_data);
-    self->handleMemberSelect();
-}
-
-void LLPanelGroupMembersSubTab::handleMemberSelect()
-{
-<<<<<<< HEAD
-	LL_DEBUGS() << "LLPanelGroupMembersSubTab::handleMemberSelect" << LL_ENDL;
-
-	mAssignedRolesList->deleteAllItems();
-	mAllowedActionsList->deleteAllItems();
-	mActionDescription->clear();
-	
-	LLGroupMgrGroupData* gdatap = LLGroupMgr::getInstance()->getGroupData(mGroupID);
-	if (!gdatap) 
-	{
-		LL_WARNS() << "LLPanelGroupMembersSubTab::handleMemberSelect() "
-				<< "-- No group data!" << LL_ENDL;
-		return;
-	}
-
-	// Check if there is anything selected.
-	std::vector<LLScrollListItem*> selection = mMembersList->getAllSelected();
-	if (selection.empty()) return;
-
-	// Build a vector of all selected members, and gather allowed actions.
-	uuid_vec_t selected_members;
-	U64 allowed_by_all = GP_ALL_POWERS; //0xFFFFffffFFFFffffLL;
-	U64 allowed_by_some = 0;
-
-	std::vector<LLScrollListItem*>::iterator itor;
-	for (itor = selection.begin();
-		 itor != selection.end(); ++itor)
-	{
-		LLUUID member_id = (*itor)->getUUID();
-
-		selected_members.push_back( member_id );
-		// Get this member's power mask including any unsaved changes
-
-		U64 powers = getAgentPowersBasedOnRoleChanges( member_id );
-
-		allowed_by_all &= powers;
-		allowed_by_some |= powers;
-	}
-	std::sort(selected_members.begin(), selected_members.end());
-
-	//////////////////////////////////
-	// Build the allowed actions list.
-	//////////////////////////////////
-	buildActionsList(mAllowedActionsList,
-					 allowed_by_some,
-					 allowed_by_all,
-					 NULL,
-					 false,
-					 false,
-					 false);
-
-	//////////////////////////////////
-	// Build the assigned roles list.
-	//////////////////////////////////
-	// Add each role to the assigned roles list.
-	LLGroupMgrGroupData::role_list_t::iterator iter = gdatap->mRoles.begin();
-	LLGroupMgrGroupData::role_list_t::iterator end  = gdatap->mRoles.end();
-
-	bool can_ban_members = gAgent.hasPowerInGroup(mGroupID,	GP_GROUP_BAN_ACCESS);
-	bool can_eject_members = gAgent.hasPowerInGroup(mGroupID, GP_MEMBER_EJECT);
-	bool member_is_owner = false;
-	
-	for( ; iter != end; ++iter)
-	{
-		// Count how many selected users are in this role.
-		const LLUUID& role_id = iter->first;
-		LLGroupRoleData* group_role_data = iter->second;
-
-		if (group_role_data)
-		{
-			const bool needs_sort = false;
-			S32 count = group_role_data->getMembersInRole(
-											selected_members, needs_sort);
-			//check if the user has permissions to assign/remove
-			//members to/from the role (but the ability to add/remove
-			//should only be based on the "saved" changes to the role
-			//not in the temp/meta data. -jwolk
-			bool cb_enable = ( (count > 0) ?
-							   agentCanRemoveFromRole(mGroupID, role_id) :
-							   agentCanAddToRole(mGroupID, role_id) );
-
-
-			// Owner role has special enabling permissions for removal.
-			if (cb_enable && (count > 0) && role_id == gdatap->mOwnerRole)
-			{
-				// Check if any owners besides this agent are selected.
-				uuid_vec_t::const_iterator member_iter;
-				uuid_vec_t::const_iterator member_end =
-												selected_members.end();
-				for (member_iter = selected_members.begin();
-					 member_iter != member_end;	
-					 ++member_iter)
-				{
-					// Don't count the agent.
-					if ((*member_iter) == gAgent.getID()) continue;
-					
-					// Look up the member data.
-					LLGroupMgrGroupData::member_list_t::iterator mi = 
-									gdatap->mMembers.find((*member_iter));
-					if (mi == gdatap->mMembers.end()) continue;
-					LLGroupMemberData* member_data = (*mi).second;
-					// Is the member an owner?
-					if ( member_data && member_data->isInRole(gdatap->mOwnerRole) )
-					{
-						// Can't remove other owners.
-						cb_enable = false;
-						can_ban_members = false;
-						break;
-					}
-				}
-			}
-
-			//now see if there are any role changes for the selected
-			//members and remember to include them
-			uuid_vec_t::iterator sel_mem_iter = selected_members.begin();
-			for (; sel_mem_iter != selected_members.end(); sel_mem_iter++)
-			{
-				LLRoleMemberChangeType type;
-				if ( getRoleChangeType(*sel_mem_iter, role_id, type) )
-				{
-					if ( type == RMC_ADD ) count++;
-					else if ( type == RMC_REMOVE ) count--;
-				}
-			}
-			
-			// If anyone selected is in any role besides 'Everyone' then they can't be ejected.
- 			if (role_id.notNull() && (count > 0))
- 			{
-				can_eject_members = false;
- 				if (role_id == gdatap->mOwnerRole)
- 				{
- 					member_is_owner = true;
- 				}
- 			}
-
-			LLRoleData rd;
-			if (gdatap->getRoleData(role_id,rd))
-			{
-				std::ostringstream label;
-				label << rd.mRoleName;
-				// Don't bother showing a count, if there is only 0 or 1.
-				if (count > 1)
-				{
-					label << ": " << count ;
-				}
-	
-				LLSD row;
-				row["id"] = role_id;
-
-				row["columns"][0]["column"] = "checkbox";
-				row["columns"][0]["type"] = "checkbox";
-
-				row["columns"][1]["column"] = "role";
-				row["columns"][1]["value"] = label.str();
-
-				if (row["id"].asUUID().isNull())
-				{
-					// This is the everyone role, you can't take people out of the everyone role!
-					row["enabled"] = false;
-				}
-
-				LLScrollListItem* item = mAssignedRolesList->addElement(row);
-
-				// Extract the checkbox that was created.
-				LLScrollListCheck* check_cell = (LLScrollListCheck*) item->getColumn(0);
-				LLCheckBoxCtrl* check = check_cell->getCheckBox();
-				check->setCommitCallback(onRoleCheck, this);
-				check->set( count > 0 );
-				check->setTentative(
-					(0 != count)
-					&& (selected_members.size() !=
-						(uuid_vec_t::size_type)count));
-
-				//NOTE: as of right now a user can break the group
-				//by removing himself from a role if he is the
-				//last owner.  We should check for this special case
-				// -jwolk
-				check->setEnabled(cb_enable);
-				item->setEnabled(cb_enable);
-			}
-		}
-		else
-		{
-			// This could happen if changes are not synced right on sub-panel change.
-			LL_WARNS() << "No group role data for " << iter->second << LL_ENDL;
-		}
-	}
-	mAssignedRolesList->setEnabled(true);
-
-	if (gAgent.isGodlike())
-	{
-		can_eject_members = true;
-	//	can_ban_members = true;
-	}
-
-	if (!can_eject_members && !member_is_owner)
-	{
-		// Maybe we can eject them because we are an owner...
-		LLGroupMgrGroupData::member_list_t::iterator mi = gdatap->mMembers.find(gAgent.getID());
-		if (mi != gdatap->mMembers.end())
-		{
-			LLGroupMemberData* member_data = (*mi).second;
-
-			if ( member_data && member_data->isInRole(gdatap->mOwnerRole) )
-			{
-				can_eject_members = true;
-				//can_ban_members = true;
-			}
-		}
-
-	}
-
-	// ... or we can eject them because we have all the requisite powers...
-	if(	gAgent.hasPowerInGroup(mGroupID, GP_ROLE_REMOVE_MEMBER) &&
-		!member_is_owner)
-	{
-		if( gAgent.hasPowerInGroup(mGroupID, GP_MEMBER_EJECT))
-		{
-			can_eject_members = true;
-		}
-		
-		if( gAgent.hasPowerInGroup(mGroupID, GP_GROUP_BAN_ACCESS))
-		{
-			can_ban_members = true;
-		}
-	}
-
-
-	uuid_vec_t::const_iterator member_iter = selected_members.begin();
-	uuid_vec_t::const_iterator member_end = selected_members.end();
-	for ( ; member_iter != member_end; ++member_iter)
-	{
-		// Don't count the agent.
-		if ((*member_iter) == gAgent.getID())
-		{
-			can_eject_members = false;
-			can_ban_members = false;
-		}
-	}
-
-	mBanBtn->setEnabled(can_ban_members);
-	mEjectBtn->setEnabled(can_eject_members);
-=======
-    LL_DEBUGS() << "LLPanelGroupMembersSubTab::handleMemberSelect" << LL_ENDL;
-
-    mAssignedRolesList->deleteAllItems();
-    mAllowedActionsList->deleteAllItems();
-    mActionDescription->clear();
-
-    LLGroupMgrGroupData* gdatap = LLGroupMgr::getInstance()->getGroupData(mGroupID);
-    if (!gdatap)
-    {
-        LL_WARNS() << "LLPanelGroupMembersSubTab::handleMemberSelect() "
-                << "-- No group data!" << LL_ENDL;
-        return;
-    }
-
-    // Check if there is anything selected.
-    std::vector<LLScrollListItem*> selection = mMembersList->getAllSelected();
-    if (selection.empty()) return;
-
-    // Build a vector of all selected members, and gather allowed actions.
-    uuid_vec_t selected_members;
-    U64 allowed_by_all = GP_ALL_POWERS; //0xFFFFffffFFFFffffLL;
-    U64 allowed_by_some = 0;
-
-    std::vector<LLScrollListItem*>::iterator itor;
-    for (itor = selection.begin();
-         itor != selection.end(); ++itor)
-    {
-        LLUUID member_id = (*itor)->getUUID();
-
-        selected_members.push_back( member_id );
-        // Get this member's power mask including any unsaved changes
-
-        U64 powers = getAgentPowersBasedOnRoleChanges( member_id );
-
-        allowed_by_all &= powers;
-        allowed_by_some |= powers;
-    }
-    std::sort(selected_members.begin(), selected_members.end());
-
-    //////////////////////////////////
-    // Build the allowed actions list.
-    //////////////////////////////////
-    buildActionsList(mAllowedActionsList,
-                     allowed_by_some,
-                     allowed_by_all,
-                     NULL,
-                     FALSE,
-                     FALSE,
-                     FALSE);
-
-    //////////////////////////////////
-    // Build the assigned roles list.
-    //////////////////////////////////
-    // Add each role to the assigned roles list.
-    LLGroupMgrGroupData::role_list_t::iterator iter = gdatap->mRoles.begin();
-    LLGroupMgrGroupData::role_list_t::iterator end  = gdatap->mRoles.end();
-
-    BOOL can_ban_members = gAgent.hasPowerInGroup(mGroupID, GP_GROUP_BAN_ACCESS);
-    BOOL can_eject_members = gAgent.hasPowerInGroup(mGroupID, GP_MEMBER_EJECT);
-    BOOL member_is_owner = FALSE;
-
-    for( ; iter != end; ++iter)
-    {
-        // Count how many selected users are in this role.
-        const LLUUID& role_id = iter->first;
-        LLGroupRoleData* group_role_data = iter->second;
-
-        if (group_role_data)
-        {
-            const BOOL needs_sort = FALSE;
-            S32 count = group_role_data->getMembersInRole(
-                                            selected_members, needs_sort);
-            //check if the user has permissions to assign/remove
-            //members to/from the role (but the ability to add/remove
-            //should only be based on the "saved" changes to the role
-            //not in the temp/meta data. -jwolk
-            BOOL cb_enable = ( (count > 0) ?
-                               agentCanRemoveFromRole(mGroupID, role_id) :
-                               agentCanAddToRole(mGroupID, role_id) );
-
-
-            // Owner role has special enabling permissions for removal.
-            if (cb_enable && (count > 0) && role_id == gdatap->mOwnerRole)
-            {
-                // Check if any owners besides this agent are selected.
-                uuid_vec_t::const_iterator member_iter;
-                uuid_vec_t::const_iterator member_end =
-                                                selected_members.end();
-                for (member_iter = selected_members.begin();
-                     member_iter != member_end;
-                     ++member_iter)
-                {
-                    // Don't count the agent.
-                    if ((*member_iter) == gAgent.getID()) continue;
-
-                    // Look up the member data.
-                    LLGroupMgrGroupData::member_list_t::iterator mi =
-                                    gdatap->mMembers.find((*member_iter));
-                    if (mi == gdatap->mMembers.end()) continue;
-                    LLGroupMemberData* member_data = (*mi).second;
-                    // Is the member an owner?
-                    if ( member_data && member_data->isInRole(gdatap->mOwnerRole) )
-                    {
-                        // Can't remove other owners.
-                        cb_enable = FALSE;
-                        can_ban_members = FALSE;
-                        break;
-                    }
-                }
-            }
-
-            //now see if there are any role changes for the selected
-            //members and remember to include them
-            uuid_vec_t::iterator sel_mem_iter = selected_members.begin();
-            for (; sel_mem_iter != selected_members.end(); sel_mem_iter++)
-            {
-                LLRoleMemberChangeType type;
-                if ( getRoleChangeType(*sel_mem_iter, role_id, type) )
-                {
-                    if ( type == RMC_ADD ) count++;
-                    else if ( type == RMC_REMOVE ) count--;
-                }
-            }
-
-            // If anyone selected is in any role besides 'Everyone' then they can't be ejected.
-            if (role_id.notNull() && (count > 0))
-            {
-                can_eject_members = FALSE;
-                if (role_id == gdatap->mOwnerRole)
-                {
-                    member_is_owner = TRUE;
-                }
-            }
-
-            LLRoleData rd;
-            if (gdatap->getRoleData(role_id,rd))
-            {
-                std::ostringstream label;
-                label << rd.mRoleName;
-                // Don't bother showing a count, if there is only 0 or 1.
-                if (count > 1)
-                {
-                    label << ": " << count ;
-                }
-
-                LLSD row;
-                row["id"] = role_id;
-
-                row["columns"][0]["column"] = "checkbox";
-                row["columns"][0]["type"] = "checkbox";
-
-                row["columns"][1]["column"] = "role";
-                row["columns"][1]["value"] = label.str();
-
-                if (row["id"].asUUID().isNull())
-                {
-                    // This is the everyone role, you can't take people out of the everyone role!
-                    row["enabled"] = false;
-                }
-
-                LLScrollListItem* item = mAssignedRolesList->addElement(row);
-
-                // Extract the checkbox that was created.
-                LLScrollListCheck* check_cell = (LLScrollListCheck*) item->getColumn(0);
-                LLCheckBoxCtrl* check = check_cell->getCheckBox();
-                check->setCommitCallback(onRoleCheck, this);
-                check->set( count > 0 );
-                check->setTentative(
-                    (0 != count)
-                    && (selected_members.size() !=
-                        (uuid_vec_t::size_type)count));
-
-                //NOTE: as of right now a user can break the group
-                //by removing himself from a role if he is the
-                //last owner.  We should check for this special case
-                // -jwolk
-                check->setEnabled(cb_enable);
-                item->setEnabled(cb_enable);
-            }
-        }
-        else
-        {
-            // This could happen if changes are not synced right on sub-panel change.
-            LL_WARNS() << "No group role data for " << iter->second << LL_ENDL;
-        }
-    }
-    mAssignedRolesList->setEnabled(TRUE);
-
-    if (gAgent.isGodlike())
-    {
-        can_eject_members = TRUE;
-    //  can_ban_members = TRUE;
-    }
-
-    if (!can_eject_members && !member_is_owner)
-    {
-        // Maybe we can eject them because we are an owner...
-        LLGroupMgrGroupData::member_list_t::iterator mi = gdatap->mMembers.find(gAgent.getID());
-        if (mi != gdatap->mMembers.end())
-        {
-            LLGroupMemberData* member_data = (*mi).second;
-
-            if ( member_data && member_data->isInRole(gdatap->mOwnerRole) )
-            {
-                can_eject_members = TRUE;
-                //can_ban_members = TRUE;
-            }
-        }
-
-    }
-
-    // ... or we can eject them because we have all the requisite powers...
-    if( gAgent.hasPowerInGroup(mGroupID, GP_ROLE_REMOVE_MEMBER) &&
-        !member_is_owner)
-    {
-        if( gAgent.hasPowerInGroup(mGroupID, GP_MEMBER_EJECT))
-        {
-            can_eject_members = TRUE;
-        }
-
-        if( gAgent.hasPowerInGroup(mGroupID, GP_GROUP_BAN_ACCESS))
-        {
-            can_ban_members = TRUE;
-        }
-    }
-
-
-    uuid_vec_t::const_iterator member_iter = selected_members.begin();
-    uuid_vec_t::const_iterator member_end = selected_members.end();
-    for ( ; member_iter != member_end; ++member_iter)
-    {
-        // Don't count the agent.
-        if ((*member_iter) == gAgent.getID())
-        {
-            can_eject_members = FALSE;
-            can_ban_members = FALSE;
-        }
-    }
-
-    mBanBtn->setEnabled(can_ban_members);
-    mEjectBtn->setEnabled(can_eject_members);
->>>>>>> e1623bb2
-}
-
-// static
-void LLPanelGroupMembersSubTab::onMemberDoubleClick(void* user_data)
-{
-    LLPanelGroupMembersSubTab* self = static_cast<LLPanelGroupMembersSubTab*>(user_data);
-    self->handleMemberDoubleClick();
-}
-
-//static
-void LLPanelGroupMembersSubTab::onInviteMember(void *userdata)
-{
-    LLPanelGroupMembersSubTab* selfp = (LLPanelGroupMembersSubTab*) userdata;
-
-    if ( selfp )
-    {
-        selfp->handleInviteMember();
-    }
-}
-
-void LLPanelGroupMembersSubTab::handleInviteMember()
-{
-    LLFloaterGroupInvite::showForGroup(mGroupID, NULL, false);
-}
-
-void LLPanelGroupMembersSubTab::onEjectMembers(void *userdata)
-{
-    LLPanelGroupMembersSubTab* selfp = (LLPanelGroupMembersSubTab*) userdata;
-
-    if ( selfp )
-    {
-        selfp->confirmEjectMembers();
-    }
-}
-
-void LLPanelGroupMembersSubTab::confirmEjectMembers()
-{
-    std::vector<LLScrollListItem*> selection = mMembersList->getAllSelected();
-    if (selection.empty()) return;
-
-    S32 selection_count = selection.size();
-    if (selection_count == 1)
-    {
-        LLSD args;
-        LLAvatarName av_name;
-        LLAvatarNameCache::get(mMembersList->getValue(), &av_name);
-        args["AVATAR_NAME"] = av_name.getUserName();
-        LLSD payload;
-        LLNotificationsUtil::add("EjectGroupMemberWarning",
-                                 args,
-                                 payload,
-                                 boost::bind(&LLPanelGroupMembersSubTab::handleEjectCallback, this, _1, _2));
-    }
-    else
-    {
-        LLSD args;
-        args["COUNT"] = llformat("%d", selection_count);
-        LLSD payload;
-        LLNotificationsUtil::add("EjectGroupMembersWarning",
-                                 args,
-                                 payload,
-                                 boost::bind(&LLPanelGroupMembersSubTab::handleEjectCallback, this, _1, _2));
-    }
-}
-
-void LLPanelGroupMembersSubTab::handleEjectMembers()
-{
-    //send down an eject message
-    uuid_vec_t selected_members;
-
-    std::vector<LLScrollListItem*> selection = mMembersList->getAllSelected();
-    if (selection.empty()) return;
-
-    std::vector<LLScrollListItem*>::iterator itor;
-    for (itor = selection.begin() ;
-         itor != selection.end(); ++itor)
-    {
-        LLUUID member_id = (*itor)->getUUID();
-        selected_members.push_back( member_id );
-    }
-
-    mMembersList->deleteSelectedItems();
-
-    sendEjectNotifications(mGroupID, selected_members);
-
-    LLGroupMgr::getInstance()->sendGroupMemberEjects(mGroupID, selected_members);
-}
-
-bool LLPanelGroupMembersSubTab::handleEjectCallback(const LLSD& notification, const LLSD& response)
-{
-    S32 option = LLNotificationsUtil::getSelectedOption(notification, response);
-    if (0 == option) // Eject button
-    {
-        handleEjectMembers();
-    }
-    return false;
-}
-
-void LLPanelGroupMembersSubTab::sendEjectNotifications(const LLUUID& group_id, const uuid_vec_t& selected_members)
-{
-    LLGroupMgrGroupData* group_data = LLGroupMgr::getInstance()->getGroupData(group_id);
-
-    if (group_data)
-    {
-        for (uuid_vec_t::const_iterator i = selected_members.begin(); i != selected_members.end(); ++i)
-        {
-            LLSD args;
-            args["AVATAR_NAME"] = LLSLURL("agent", *i, "completename").getSLURLString();
-            args["GROUP_NAME"] = group_data->mName;
-
-            LLNotifications::instance().add(LLNotification::Params("EjectAvatarFromGroup").substitutions(args));
-        }
-    }
-}
-
-void LLPanelGroupMembersSubTab::handleRoleCheck(const LLUUID& role_id,
-<<<<<<< HEAD
-												LLRoleMemberChangeType type)
-{
-	LLGroupMgrGroupData* gdatap = LLGroupMgr::getInstance()->getGroupData(mGroupID);
-	if (!gdatap) return;
-
-	//add that the user is requesting to change the roles for selected
-	//members
-	U64 powers_all_have  = GP_ALL_POWERS;
-	U64 powers_some_have = 0;
-
-	bool   is_owner_role = ( gdatap->mOwnerRole == role_id );
-	LLUUID member_id;
-
-	std::vector<LLScrollListItem*> selection = mMembersList->getAllSelected();
-	if (selection.empty())
-	{
-		return;
-	}
-	
-	for (std::vector<LLScrollListItem*>::iterator itor = selection.begin() ; 
-		 itor != selection.end(); ++itor)
-	{
-		member_id = (*itor)->getUUID();
-
-		//see if we requested a change for this member before
-		if ( mMemberRoleChangeData.find(member_id) == mMemberRoleChangeData.end() )
-		{
-			mMemberRoleChangeData[member_id] = new role_change_data_map_t;
-		}
-		role_change_data_map_t* role_change_datap = mMemberRoleChangeData[member_id];
-
-		//now check to see if the selected group member
-		//had changed his association with the selected role before
-
-		role_change_data_map_t::iterator  role = role_change_datap->find(role_id);
-		if ( role != role_change_datap->end() )
-		{
-			//see if the new change type cancels out the previous change
-			if (role->second != type)
-			{
-				role_change_datap->erase(role_id);
-				if ( is_owner_role ) mNumOwnerAdditions--;
-			}
-			//else do nothing
-
-			if ( role_change_datap->empty() )
-			{
-				//the current member now has no role changes
-				//so erase the role change and erase the member's entry
-				delete role_change_datap;
-                role_change_datap = NULL;
-
-				mMemberRoleChangeData.erase(member_id);
-			}
-		}
-		else
-		{
-			//a previously unchanged role is being changed
-			(*role_change_datap)[role_id] = type;
-			if ( is_owner_role && type == RMC_ADD ) mNumOwnerAdditions++;
-		}
-
-		//we need to calculate what powers the selected members
-		//have (including the role changes we're making)
-		//so that we can rebuild the action list
-		U64 new_powers = getAgentPowersBasedOnRoleChanges(member_id);
-
-		powers_all_have  &= new_powers;
-		powers_some_have |= new_powers;
-	}
-
-	
-	mChanged = !mMemberRoleChangeData.empty();
-	notifyObservers();
-
-	//alrighty now we need to update the actions list
-	//to reflect the changes
-	mAllowedActionsList->deleteAllItems();
-	buildActionsList(mAllowedActionsList,
-					 powers_some_have,
-					 powers_all_have,
-					 NULL,
-					 false,
-					 false,
-					 false);
-}
-
-// static 
-=======
-                                                LLRoleMemberChangeType type)
-{
-    LLGroupMgrGroupData* gdatap = LLGroupMgr::getInstance()->getGroupData(mGroupID);
-    if (!gdatap) return;
-
-    //add that the user is requesting to change the roles for selected
-    //members
-    U64 powers_all_have  = GP_ALL_POWERS;
-    U64 powers_some_have = 0;
-
-    BOOL   is_owner_role = ( gdatap->mOwnerRole == role_id );
-    LLUUID member_id;
-
-    std::vector<LLScrollListItem*> selection = mMembersList->getAllSelected();
-    if (selection.empty())
-    {
-        return;
-    }
-
-    for (std::vector<LLScrollListItem*>::iterator itor = selection.begin() ;
-         itor != selection.end(); ++itor)
-    {
-        member_id = (*itor)->getUUID();
-
-        //see if we requested a change for this member before
-        if ( mMemberRoleChangeData.find(member_id) == mMemberRoleChangeData.end() )
-        {
-            mMemberRoleChangeData[member_id] = new role_change_data_map_t;
-        }
-        role_change_data_map_t* role_change_datap = mMemberRoleChangeData[member_id];
-
-        //now check to see if the selected group member
-        //had changed his association with the selected role before
-
-        role_change_data_map_t::iterator  role = role_change_datap->find(role_id);
-        if ( role != role_change_datap->end() )
-        {
-            //see if the new change type cancels out the previous change
-            if (role->second != type)
-            {
-                role_change_datap->erase(role_id);
-                if ( is_owner_role ) mNumOwnerAdditions--;
-            }
-            //else do nothing
-
-            if ( role_change_datap->empty() )
-            {
-                //the current member now has no role changes
-                //so erase the role change and erase the member's entry
-                delete role_change_datap;
-                role_change_datap = NULL;
-
-                mMemberRoleChangeData.erase(member_id);
-            }
-        }
-        else
-        {
-            //a previously unchanged role is being changed
-            (*role_change_datap)[role_id] = type;
-            if ( is_owner_role && type == RMC_ADD ) mNumOwnerAdditions++;
-        }
-
-        //we need to calculate what powers the selected members
-        //have (including the role changes we're making)
-        //so that we can rebuild the action list
-        U64 new_powers = getAgentPowersBasedOnRoleChanges(member_id);
-
-        powers_all_have  &= new_powers;
-        powers_some_have |= new_powers;
-    }
-
-
-    mChanged = !mMemberRoleChangeData.empty();
-    notifyObservers();
-
-    //alrighty now we need to update the actions list
-    //to reflect the changes
-    mAllowedActionsList->deleteAllItems();
-    buildActionsList(mAllowedActionsList,
-                     powers_some_have,
-                     powers_all_have,
-                     NULL,
-                     FALSE,
-                     FALSE,
-                     FALSE);
-}
-
-// static
->>>>>>> e1623bb2
-void LLPanelGroupMembersSubTab::onRoleCheck(LLUICtrl* ctrl, void* user_data)
-{
-    LLPanelGroupMembersSubTab* self = static_cast<LLPanelGroupMembersSubTab*>(user_data);
-    LLCheckBoxCtrl* check_box = static_cast<LLCheckBoxCtrl*>(ctrl);
-    if (!check_box || !self) return;
-
-    LLScrollListItem* first_selected =
-        self->mAssignedRolesList->getFirstSelected();
-    if (first_selected)
-    {
-        LLUUID role_id = first_selected->getUUID();
-        LLRoleMemberChangeType change_type = (check_box->get() ?
-                              RMC_ADD :
-                              RMC_REMOVE);
-
-        self->handleRoleCheck(role_id, change_type);
-    }
-}
-
-void LLPanelGroupMembersSubTab::handleMemberDoubleClick()
-{
-    LLScrollListItem* selected = mMembersList->getFirstSelected();
-    if (selected)
-    {
-        LLUUID member_id = selected->getUUID();
-        LLAvatarActions::showProfile( member_id );
-    }
-}
-
-void LLPanelGroupMembersSubTab::activate()
-{
-    LLGroupMgrGroupData* gdatap = LLGroupMgr::getInstance()->getGroupData(mGroupID);
-
-    LLPanelGroupSubTab::activate();
-    if(!mActivated)
-    {
-        if (!gdatap || !gdatap->isMemberDataComplete())
-        {
-            LLGroupMgr::getInstance()->sendCapGroupMembersRequest(mGroupID);
-        }
-
-        if (!gdatap || !gdatap->isRoleMemberDataComplete())
-        {
-            LLGroupMgr::getInstance()->sendGroupRoleMembersRequest(mGroupID);
-        }
-
-        update(GC_ALL);
-        mActivated = true;
-    }
-    else
-    {
-        // Members can be removed outside of this tab, checking changes
-        if (!gdatap || (gdatap->isMemberDataComplete() && gdatap->mMembers.size() != mMembersList->getItemCount()))
-        {
-            update(GC_MEMBER_DATA);
-        }
-    }
-    mActionDescription->clear();
-}
-
-void LLPanelGroupMembersSubTab::deactivate()
-{
-    LLPanelGroupSubTab::deactivate();
-}
-
-bool LLPanelGroupMembersSubTab::needsApply(std::string& mesg)
-{
-    return mChanged;
-}
-
-void LLPanelGroupMembersSubTab::cancel()
-{
-    if ( mChanged )
-    {
-        std::for_each(mMemberRoleChangeData.begin(),
-                      mMemberRoleChangeData.end(),
-                      DeletePairedPointer());
-        mMemberRoleChangeData.clear();
-
-<<<<<<< HEAD
-		mChanged = false;
-		notifyObservers();
-	}
-=======
-        mChanged = FALSE;
-        notifyObservers();
-    }
->>>>>>> e1623bb2
-}
-
-bool LLPanelGroupMembersSubTab::apply(std::string& mesg)
-{
-<<<<<<< HEAD
-	LLGroupMgrGroupData* gdatap = LLGroupMgr::getInstance()->getGroupData(mGroupID);
-	if (!gdatap)
-	{
-		LL_WARNS() << "Unable to get group data for group " << mGroupID << LL_ENDL;
-
-		mesg.assign("Unable to save member data.  Try again later.");
-		return false;
-	}
-
-	if (mChanged)
-	{
-		//figure out if we are somehow adding an owner or not and alert
-		//the user...possibly make it ignorable
-		if ( mNumOwnerAdditions > 0 )
-		{
-			LLRoleData rd;
-			LLSD args;
-
-			if ( gdatap->getRoleData(gdatap->mOwnerRole, rd) )
-			{
-				mHasModal = true;
-				args["ROLE_NAME"] = rd.mRoleName;
-				LLNotificationsUtil::add("AddGroupOwnerWarning",
-										args,
-										LLSD(),
-										boost::bind(&LLPanelGroupMembersSubTab::addOwnerCB, this, _1, _2));
-			}
-			else
-			{
-				LL_WARNS() << "Unable to get role information for the owner role in group " << mGroupID << LL_ENDL;
-
-				mesg.assign("Unable to retried specific group information.  Try again later");
-				return false;
-			}
-				 
-		}
-		else
-		{
-			applyMemberChanges();
-		}
-	}
-
-	return true;
-=======
-    LLGroupMgrGroupData* gdatap = LLGroupMgr::getInstance()->getGroupData(mGroupID);
-    if (!gdatap)
-    {
-        LL_WARNS() << "Unable to get group data for group " << mGroupID << LL_ENDL;
-
-        mesg.assign("Unable to save member data.  Try again later.");
-        return false;
-    }
-
-    if (mChanged)
-    {
-        //figure out if we are somehow adding an owner or not and alert
-        //the user...possibly make it ignorable
-        if ( mNumOwnerAdditions > 0 )
-        {
-            LLRoleData rd;
-            LLSD args;
-
-            if ( gdatap->getRoleData(gdatap->mOwnerRole, rd) )
-            {
-                mHasModal = TRUE;
-                args["ROLE_NAME"] = rd.mRoleName;
-                LLNotificationsUtil::add("AddGroupOwnerWarning",
-                                        args,
-                                        LLSD(),
-                                        boost::bind(&LLPanelGroupMembersSubTab::addOwnerCB, this, _1, _2));
-            }
-            else
-            {
-                LL_WARNS() << "Unable to get role information for the owner role in group " << mGroupID << LL_ENDL;
-
-                mesg.assign("Unable to retried specific group information.  Try again later");
-                return false;
-            }
-
-        }
-        else
-        {
-            applyMemberChanges();
-        }
-    }
-
-    return true;
->>>>>>> e1623bb2
-}
-
-bool LLPanelGroupMembersSubTab::addOwnerCB(const LLSD& notification, const LLSD& response)
-{
-<<<<<<< HEAD
-	S32 option = LLNotificationsUtil::getSelectedOption(notification, response);
-	mHasModal = false;
-=======
-    S32 option = LLNotificationsUtil::getSelectedOption(notification, response);
-    mHasModal = FALSE;
->>>>>>> e1623bb2
-
-    if (0 == option)
-    {
-        // User clicked "Yes"
-        applyMemberChanges();
-    }
-    return false;
-}
-
-void LLPanelGroupMembersSubTab::applyMemberChanges()
-{
-<<<<<<< HEAD
-	//sucks to do a find again here, but it is in constant time, so, could
-	//be worse
-	LLGroupMgrGroupData* gdatap = LLGroupMgr::getInstance()->getGroupData(mGroupID);
-	if (!gdatap)
-	{
-		LL_WARNS() << "Unable to get group data for group " << mGroupID << LL_ENDL;
-		return;
-	}
-
-	//we need to add all of the changed roles data
-	//for each member whose role changed
-	for (member_role_changes_map_t::iterator member = mMemberRoleChangeData.begin();
-		 member != mMemberRoleChangeData.end(); ++member)
-	{
-		for (role_change_data_map_t::iterator role = member->second->begin();
-			 role != member->second->end(); ++role)
-		{
-			gdatap->changeRoleMember(role->first, //role_id
-									 member->first, //member_id
-									 role->second); //add/remove
-		}
-
-		member->second->clear();
-		delete member->second;
-	}
-	mMemberRoleChangeData.clear();
-
-	LLGroupMgr::getInstance()->sendGroupRoleMemberChanges(mGroupID);	
-	//force a UI update
-	handleMemberSelect();
-
-	mChanged = false;
-	mNumOwnerAdditions = 0;
-	notifyObservers();
-=======
-    //sucks to do a find again here, but it is in constant time, so, could
-    //be worse
-    LLGroupMgrGroupData* gdatap = LLGroupMgr::getInstance()->getGroupData(mGroupID);
-    if (!gdatap)
-    {
-        LL_WARNS() << "Unable to get group data for group " << mGroupID << LL_ENDL;
-        return;
-    }
-
-    //we need to add all of the changed roles data
-    //for each member whose role changed
-    for (member_role_changes_map_t::iterator member = mMemberRoleChangeData.begin();
-         member != mMemberRoleChangeData.end(); ++member)
-    {
-        for (role_change_data_map_t::iterator role = member->second->begin();
-             role != member->second->end(); ++role)
-        {
-            gdatap->changeRoleMember(role->first, //role_id
-                                     member->first, //member_id
-                                     role->second); //add/remove
-        }
-
-        member->second->clear();
-        delete member->second;
-    }
-    mMemberRoleChangeData.clear();
-
-    LLGroupMgr::getInstance()->sendGroupRoleMemberChanges(mGroupID);
-    //force a UI update
-    handleMemberSelect();
-
-    mChanged = FALSE;
-    mNumOwnerAdditions = 0;
-    notifyObservers();
->>>>>>> e1623bb2
-}
-
-bool LLPanelGroupMembersSubTab::matchesSearchFilter(const std::string& fullname)
-{
-    // If the search filter is empty, everything passes.
-    if (mSearchFilter.empty()) return true;
-
-    // Create a full name, and compare it to the search filter.
-    std::string fullname_lc(fullname);
-    LLStringUtil::toLower(fullname_lc);
-
-    std::string::size_type match = fullname_lc.find(mSearchFilter);
-
-    if (std::string::npos == match)
-    {
-        // not found
-        return false;
-    }
-    else
-    {
-        return true;
-    }
-}
-
-U64 LLPanelGroupMembersSubTab::getAgentPowersBasedOnRoleChanges(const LLUUID& agent_id)
-{
-    //we loop over all of the changes
-    //if we are adding a role, then we simply add the role's powers
-    //if we are removing a role, we store that role id away
-    //and then we have to build the powers up bases on the roles the agent
-    //is in
-
-    LLGroupMgrGroupData* gdatap = LLGroupMgr::getInstance()->getGroupData(mGroupID);
-    if (!gdatap)
-    {
-        LL_WARNS() << "LLPanelGroupMembersSubTab::getAgentPowersBasedOnRoleChanges() -- No group data!" << LL_ENDL;
-        return GP_NO_POWERS;
-    }
-
-    LLGroupMgrGroupData::member_list_t::iterator iter = gdatap->mMembers.find(agent_id);
-    if ( iter == gdatap->mMembers.end() )
-    {
-        LL_WARNS() << "LLPanelGroupMembersSubTab::getAgentPowersBasedOnRoleChanges() -- No member data for member with UUID " << agent_id << LL_ENDL;
-        return GP_NO_POWERS;
-    }
-
-    LLGroupMemberData* member_data = (*iter).second;
-    if (!member_data)
-    {
-        LL_WARNS() << "LLPanelGroupMembersSubTab::getAgentPowersBasedOnRoleChanges() -- Null member data for member with UUID " << agent_id << LL_ENDL;
-        return GP_NO_POWERS;
-    }
-
-    //see if there are unsaved role changes for this agent
-    role_change_data_map_t* role_change_datap = NULL;
-    member_role_changes_map_t::iterator member = mMemberRoleChangeData.find(agent_id);
-    if ( member != mMemberRoleChangeData.end() )
-    {
-        //this member has unsaved role changes
-        //so grab them
-        role_change_datap = (*member).second;
-    }
-
-    U64 new_powers = GP_NO_POWERS;
-
-    if ( role_change_datap )
-    {
-        uuid_vec_t roles_to_be_removed;
-
-        for (role_change_data_map_t::iterator role = role_change_datap->begin();
-             role != role_change_datap->end(); ++ role)
-        {
-            if ( role->second == RMC_ADD )
-            {
-                new_powers |= gdatap->getRolePowers(role->first);
-            }
-            else
-            {
-                roles_to_be_removed.push_back(role->first);
-            }
-        }
-
-        //loop over the member's current roles, summing up
-        //the powers (not including the role we are removing)
-        for (LLGroupMemberData::role_list_t::iterator current_role = member_data->roleBegin();
-             current_role != member_data->roleEnd(); ++current_role)
-        {
-            bool role_in_remove_list =
-                (std::find(roles_to_be_removed.begin(),
-                           roles_to_be_removed.end(),
-                           current_role->second->getID()) !=
-                 roles_to_be_removed.end());
-
-            if ( !role_in_remove_list )
-            {
-                new_powers |=
-                    current_role->second->getRoleData().mRolePowers;
-            }
-        }
-    }
-    else
-    {
-        //there are no changes for this member
-        //the member's powers are just the ones stored in the group
-        //manager
-        new_powers = member_data->getAgentPowers();
-    }
-
-    return new_powers;
-}
-
-//If there is no change, returns false be sure to verify
-//that there is a role change before attempting to get it or else
-//the data will make no sense.  Stores the role change type
-bool LLPanelGroupMembersSubTab::getRoleChangeType(const LLUUID& member_id,
-                                                  const LLUUID& role_id,
-                                                  LLRoleMemberChangeType& type)
-{
-    member_role_changes_map_t::iterator member_changes_iter = mMemberRoleChangeData.find(member_id);
-    if ( member_changes_iter != mMemberRoleChangeData.end() )
-    {
-        role_change_data_map_t::iterator role_changes_iter = member_changes_iter->second->find(role_id);
-        if ( role_changes_iter != member_changes_iter->second->end() )
-        {
-            type = role_changes_iter->second;
-            return true;
-        }
-    }
-
-    return false;
-}
-
-void LLPanelGroupMembersSubTab::draw()
-{
-    LLPanelGroupSubTab::draw();
-
-    if (mPendingMemberUpdate)
-    {
-        updateMembers();
-    }
-}
-
-void LLPanelGroupMembersSubTab::update(LLGroupChange gc)
-{
-<<<<<<< HEAD
-	if (mGroupID.isNull()) return;
-
-	if ( GC_TITLES == gc || GC_PROPERTIES == gc )
-	{
-		// Don't care about title or general group properties updates.
-		return;
-	}
-
-	LLGroupMgrGroupData* gdatap = LLGroupMgr::getInstance()->getGroupData(mGroupID);
-	if (!gdatap) 
-	{
-		LL_WARNS() << "LLPanelGroupMembersSubTab::update() -- No group data!" << LL_ENDL;
-		return;
-	}
-
-	// Wait for both all data to be retrieved before displaying anything.
-	if (   gdatap->isMemberDataComplete() 
-		&& gdatap->isRoleDataComplete()
-		&& gdatap->isRoleMemberDataComplete())
-	{
-		mMemberProgress = gdatap->mMembers.begin();
-		mPendingMemberUpdate = true;
-		mHasMatch = false;
-	}
-	else
-	{
-		// Build a string with info on retrieval progress.
-		std::ostringstream retrieved;
-
-		if ( gdatap->isRoleDataComplete() && gdatap->isMemberDataComplete() && !gdatap->mMembers.size() )
-		{
-			// MAINT-5237
-			retrieved << "Member list not available.";
-		}
-		else if ( !gdatap->isMemberDataComplete() )
-		{
-			// Still busy retreiving member list.
-			retrieved << "Retrieving member list (" << gdatap->mMembers.size()
-					  << " / " << gdatap->mMemberCount << ")...";
-		}
-		else if( !gdatap->isRoleDataComplete() )
-		{
-			// Still busy retreiving role list.
-			retrieved << "Retrieving role list (" << gdatap->mRoles.size()
-					  << " / " << gdatap->mRoleCount << ")...";
-		}
-		else // (!gdatap->isRoleMemberDataComplete())
-		{
-			// Still busy retreiving role/member mappings.
-			retrieved << "Retrieving role member mappings...";
-		}
-		mMembersList->setEnabled(false);
-		mMembersList->setCommentText(retrieved.str());
-	}
-=======
-    if (mGroupID.isNull()) return;
-
-    if ( GC_TITLES == gc || GC_PROPERTIES == gc )
-    {
-        // Don't care about title or general group properties updates.
-        return;
-    }
-
-    LLGroupMgrGroupData* gdatap = LLGroupMgr::getInstance()->getGroupData(mGroupID);
-    if (!gdatap)
-    {
-        LL_WARNS() << "LLPanelGroupMembersSubTab::update() -- No group data!" << LL_ENDL;
-        return;
-    }
-
-    // Wait for both all data to be retrieved before displaying anything.
-    if (   gdatap->isMemberDataComplete()
-        && gdatap->isRoleDataComplete()
-        && gdatap->isRoleMemberDataComplete())
-    {
-        mMemberProgress = gdatap->mMembers.begin();
-        mPendingMemberUpdate = TRUE;
-        mHasMatch = FALSE;
-    }
-    else
-    {
-        // Build a string with info on retrieval progress.
-        std::ostringstream retrieved;
-
-        if ( gdatap->isRoleDataComplete() && gdatap->isMemberDataComplete() && !gdatap->mMembers.size() )
-        {
-            // MAINT-5237
-            retrieved << "Member list not available.";
-        }
-        else if ( !gdatap->isMemberDataComplete() )
-        {
-            // Still busy retreiving member list.
-            retrieved << "Retrieving member list (" << gdatap->mMembers.size()
-                      << " / " << gdatap->mMemberCount << ")...";
-        }
-        else if( !gdatap->isRoleDataComplete() )
-        {
-            // Still busy retreiving role list.
-            retrieved << "Retrieving role list (" << gdatap->mRoles.size()
-                      << " / " << gdatap->mRoleCount << ")...";
-        }
-        else // (!gdatap->isRoleMemberDataComplete())
-        {
-            // Still busy retreiving role/member mappings.
-            retrieved << "Retrieving role member mappings...";
-        }
-        mMembersList->setEnabled(FALSE);
-        mMembersList->setCommentText(retrieved.str());
-    }
->>>>>>> e1623bb2
-}
-
-void LLPanelGroupMembersSubTab::addMemberToList(LLGroupMemberData* data)
-{
-    if (!data) return;
-    LLUIString donated = getString("donation_area");
-    donated.setArg("[AREA]", llformat("%d", data->getContribution()));
-
-    LLNameListCtrl::NameItem item_params;
-    item_params.value = data->getID();
-
-    item_params.columns.add().column("name").font.name("SANSSERIF_SMALL").style("NORMAL");
-
-    item_params.columns.add().column("donated").value(donated.getString())
-            .font.name("SANSSERIF_SMALL").style("NORMAL");
-
-    item_params.columns.add().column("online").value(data->getOnlineStatus())
-            .font.name("SANSSERIF_SMALL").style("NORMAL");
-
-    item_params.columns.add().column("title").value(data->getTitle()).font.name("SANSSERIF_SMALL").style("NORMAL");;
-
-    mMembersList->addNameItemRow(item_params);
-
-<<<<<<< HEAD
-	mHasMatch = true;
-=======
-    mHasMatch = TRUE;
->>>>>>> e1623bb2
-}
-
-void LLPanelGroupMembersSubTab::onNameCache(const LLUUID& update_id, LLGroupMemberData* member, const LLAvatarName& av_name, const LLUUID& av_id)
-{
-<<<<<<< HEAD
-	avatar_name_cache_connection_map_t::iterator it = mAvatarNameCacheConnections.find(av_id);
-	if (it != mAvatarNameCacheConnections.end())
-	{
-		if (it->second.connected())
-		{
-			it->second.disconnect();
-		}
-		mAvatarNameCacheConnections.erase(it);
-	}
-
-	LLGroupMgrGroupData* gdatap = LLGroupMgr::getInstance()->getGroupData(mGroupID);
-	if (!gdatap
-		|| gdatap->getMemberVersion() != update_id
-		|| !member)
-	{
-		return;
-	}
-	
-	// trying to avoid unnecessary hash lookups
-	if (matchesSearchFilter(av_name.getAccountName()))
-	{
-		addMemberToList(member);
-		if(!mMembersList->getEnabled())
-		{
-			mMembersList->setEnabled(true);
-		}
-	}
-	
-=======
-    avatar_name_cache_connection_map_t::iterator it = mAvatarNameCacheConnections.find(av_id);
-    if (it != mAvatarNameCacheConnections.end())
-    {
-        if (it->second.connected())
-        {
-            it->second.disconnect();
-        }
-        mAvatarNameCacheConnections.erase(it);
-    }
-
-    LLGroupMgrGroupData* gdatap = LLGroupMgr::getInstance()->getGroupData(mGroupID);
-    if (!gdatap
-        || gdatap->getMemberVersion() != update_id
-        || !member)
-    {
-        return;
-    }
-
-    // trying to avoid unnecessary hash lookups
-    if (matchesSearchFilter(av_name.getAccountName()))
-    {
-        addMemberToList(member);
-        if(!mMembersList->getEnabled())
-        {
-            mMembersList->setEnabled(TRUE);
-        }
-    }
-
->>>>>>> e1623bb2
-}
-
-void LLPanelGroupMembersSubTab::updateMembers()
-{
-<<<<<<< HEAD
-	mPendingMemberUpdate = false;
-
-	// Rebuild the members list.
-
-	LLGroupMgrGroupData* gdatap = LLGroupMgr::getInstance()->getGroupData(mGroupID);
-	if (!gdatap) 
-	{
-		LL_WARNS() << "LLPanelGroupMembersSubTab::updateMembers() -- No group data!" << LL_ENDL;
-		return;
-	}
-
-	// Make sure all data is still complete.  Incomplete data
-	// may occur if we refresh.
-	if (   !gdatap->isMemberDataComplete() 
-		|| !gdatap->isRoleDataComplete()
-		|| !gdatap->isRoleMemberDataComplete())
-	{
-		return;
-	}
-
-	//cleanup list only for first iteration
-	if(mMemberProgress == gdatap->mMembers.begin())
-	{
-		mMembersList->deleteAllItems();
-	}
-
-	LLGroupMgrGroupData::member_list_t::iterator end = gdatap->mMembers.end();
-
-	LLTimer update_time;
-	update_time.setTimerExpirySec(UPDATE_MEMBERS_SECONDS_PER_FRAME);
-
-	for( ; mMemberProgress != end && !update_time.hasExpired(); ++mMemberProgress)
-	{
-		if (!mMemberProgress->second)
-			continue;
-
-		// Do filtering on name if it is already in the cache.
-		LLAvatarName av_name;
-		if (LLAvatarNameCache::get(mMemberProgress->first, &av_name))
-		{
-			if (matchesSearchFilter(av_name.getAccountName()))
-			{
-				addMemberToList(mMemberProgress->second);
-			}
-		}
-		else
-		{
-			// If name is not cached, onNameCache() should be called when it is cached and add this member to list.
-			avatar_name_cache_connection_map_t::iterator it = mAvatarNameCacheConnections.find(mMemberProgress->first);
-			if (it != mAvatarNameCacheConnections.end())
-			{
-				if (it->second.connected())
-				{
-					it->second.disconnect();
-				}
-				mAvatarNameCacheConnections.erase(it);
-			}
-			mAvatarNameCacheConnections[mMemberProgress->first] = LLAvatarNameCache::get(mMemberProgress->first, boost::bind(&LLPanelGroupMembersSubTab::onNameCache, this, gdatap->getMemberVersion(), mMemberProgress->second, _2, _1));
-		}
-	}
-
-	if (mMemberProgress == end)
-	{
-		if (mHasMatch)
-		{
-			mMembersList->setEnabled(true);
-		}
-		else if (gdatap->mMembers.size()) 
-		{
-			mMembersList->setEnabled(false);
-			mMembersList->setCommentText(std::string("No match."));
-		}
-	}
-	else
-	{
-		mPendingMemberUpdate = true;
-	}
-
-	// This should clear the other two lists, since nothing is selected.
-	handleMemberSelect();
-=======
-    mPendingMemberUpdate = FALSE;
-
-    // Rebuild the members list.
-
-    LLGroupMgrGroupData* gdatap = LLGroupMgr::getInstance()->getGroupData(mGroupID);
-    if (!gdatap)
-    {
-        LL_WARNS() << "LLPanelGroupMembersSubTab::updateMembers() -- No group data!" << LL_ENDL;
-        return;
-    }
-
-    // Make sure all data is still complete.  Incomplete data
-    // may occur if we refresh.
-    if (   !gdatap->isMemberDataComplete()
-        || !gdatap->isRoleDataComplete()
-        || !gdatap->isRoleMemberDataComplete())
-    {
-        return;
-    }
-
-    //cleanup list only for first iteration
-    if(mMemberProgress == gdatap->mMembers.begin())
-    {
-        mMembersList->deleteAllItems();
-    }
-
-    LLGroupMgrGroupData::member_list_t::iterator end = gdatap->mMembers.end();
-
-    LLTimer update_time;
-    update_time.setTimerExpirySec(UPDATE_MEMBERS_SECONDS_PER_FRAME);
-
-    for( ; mMemberProgress != end && !update_time.hasExpired(); ++mMemberProgress)
-    {
-        if (!mMemberProgress->second)
-            continue;
-
-        // Do filtering on name if it is already in the cache.
-        LLAvatarName av_name;
-        if (LLAvatarNameCache::get(mMemberProgress->first, &av_name))
-        {
-            if (matchesSearchFilter(av_name.getAccountName()))
-            {
-                addMemberToList(mMemberProgress->second);
-            }
-        }
-        else
-        {
-            // If name is not cached, onNameCache() should be called when it is cached and add this member to list.
-            avatar_name_cache_connection_map_t::iterator it = mAvatarNameCacheConnections.find(mMemberProgress->first);
-            if (it != mAvatarNameCacheConnections.end())
-            {
-                if (it->second.connected())
-                {
-                    it->second.disconnect();
-                }
-                mAvatarNameCacheConnections.erase(it);
-            }
-            mAvatarNameCacheConnections[mMemberProgress->first] = LLAvatarNameCache::get(mMemberProgress->first, boost::bind(&LLPanelGroupMembersSubTab::onNameCache, this, gdatap->getMemberVersion(), mMemberProgress->second, _2, _1));
-        }
-    }
-
-    if (mMemberProgress == end)
-    {
-        if (mHasMatch)
-        {
-            mMembersList->setEnabled(TRUE);
-        }
-        else if (gdatap->mMembers.size())
-        {
-            mMembersList->setEnabled(FALSE);
-            mMembersList->setCommentText(std::string("No match."));
-        }
-    }
-    else
-    {
-        mPendingMemberUpdate = TRUE;
-    }
-
-    // This should clear the other two lists, since nothing is selected.
-    handleMemberSelect();
->>>>>>> e1623bb2
-}
-
-void LLPanelGroupMembersSubTab::onBanMember(void* user_data)
-{
-    LLPanelGroupMembersSubTab* self = static_cast<LLPanelGroupMembersSubTab*>(user_data);
-    self->confirmBanMembers();
-}
-
-void LLPanelGroupMembersSubTab::confirmBanMembers()
-{
-    std::vector<LLScrollListItem*> selection = mMembersList->getAllSelected();
-    if (selection.empty()) return;
-
-    S32 selection_count = selection.size();
-    if (selection_count == 1)
-    {
-        LLSD args;
-        LLAvatarName av_name;
-        LLAvatarNameCache::get(mMembersList->getValue(), &av_name);
-        args["AVATAR_NAME"] = av_name.getUserName();
-        LLSD payload;
-        LLNotificationsUtil::add("BanGroupMemberWarning",
-                                 args,
-                                 payload,
-                                 boost::bind(&LLPanelGroupMembersSubTab::handleBanCallback, this, _1, _2));
-    }
-    else
-    {
-        LLSD args;
-        args["COUNT"] = llformat("%d", selection_count);
-        LLSD payload;
-        LLNotificationsUtil::add("BanGroupMembersWarning",
-                                 args,
-                                 payload,
-                                 boost::bind(&LLPanelGroupMembersSubTab::handleBanCallback, this, _1, _2));
-    }
-}
-
-bool LLPanelGroupMembersSubTab::handleBanCallback(const LLSD& notification, const LLSD& response)
-{
-    S32 option = LLNotificationsUtil::getSelectedOption(notification, response);
-    if (0 == option) // Eject button
-    {
-        handleBanMember();
-    }
-    return false;
-}
-
-void LLPanelGroupMembersSubTab::updateActionDescription()
-{
-    mActionDescription->setText(std::string());
-    LLScrollListItem* action_item = mAllowedActionsList->getFirstSelected();
-    if (!action_item || !mAllowedActionsList->getCanSelect())
-    {
-        return;
-    }
-
-    LLRoleAction* rap = (LLRoleAction*)action_item->getUserdata();
-    if (rap)
-    {
-        std::string desc = rap->mLongDescription.empty() ? rap->mDescription : rap->mLongDescription;
-        mActionDescription->setText(desc);
-    }
-}
-
-void LLPanelGroupMembersSubTab::handleBanMember()
-{
-    LLGroupMgrGroupData* gdatap = LLGroupMgr::getInstance()->getGroupData(mGroupID);
-    if(!gdatap)
-    {
-        LL_WARNS("Groups") << "Unable to get group data for group " << mGroupID << LL_ENDL;
-        return;
-    }
-
-    std::vector<LLScrollListItem*> selection = mMembersList->getAllSelected();
-    if(selection.empty())
-    {
-        return;
-    }
-
-    uuid_vec_t ban_ids;
-    std::vector<LLScrollListItem*>::iterator itor;
-    for(itor = selection.begin(); itor != selection.end(); ++itor)
-    {
-        LLUUID ban_id = (*itor)->getUUID();
-        ban_ids.push_back(ban_id);
-
-        LLGroupBanData ban_data;
-        gdatap->createBanEntry(ban_id, ban_data);
-    }
-
-    LLGroupMgr::getInstance()->sendGroupBanRequest(LLGroupMgr::REQUEST_POST, mGroupID, LLGroupMgr::BAN_CREATE, ban_ids);
-    handleEjectMembers();
-}
-
-
-// LLPanelGroupRolesSubTab ///////////////////////////////////////////////
-static LLPanelInjector<LLPanelGroupRolesSubTab> t_panel_group_roles_subtab("panel_group_roles_subtab");
-
-LLPanelGroupRolesSubTab::LLPanelGroupRolesSubTab()
-  : LLPanelGroupSubTab(),
-<<<<<<< HEAD
-	mRolesList(NULL),
-	mAssignedMembersList(NULL),
-	mAllowedActionsList(NULL),
-	mRoleName(NULL),
-	mRoleTitle(NULL),
-	mRoleDescription(NULL),
-	mMemberVisibleCheck(NULL),
-	mDeleteRoleButton(NULL),
-	mCopyRoleButton(NULL),
-	mCreateRoleButton(NULL),
-	mFirstOpen(true),
-	mHasRoleChange(false)
-=======
-    mRolesList(NULL),
-    mAssignedMembersList(NULL),
-    mAllowedActionsList(NULL),
-    mRoleName(NULL),
-    mRoleTitle(NULL),
-    mRoleDescription(NULL),
-    mMemberVisibleCheck(NULL),
-    mDeleteRoleButton(NULL),
-    mCopyRoleButton(NULL),
-    mCreateRoleButton(NULL),
-    mFirstOpen(TRUE),
-    mHasRoleChange(FALSE)
->>>>>>> e1623bb2
-{
-}
-
-LLPanelGroupRolesSubTab::~LLPanelGroupRolesSubTab()
-{
-}
-
-bool LLPanelGroupRolesSubTab::postBuildSubTab(LLView* root)
-{
-    LLPanelGroupSubTab::postBuildSubTab(root);
-
-    // Upcast parent so we can ask it for sibling controls.
-    LLPanelGroupRoles* parent = (LLPanelGroupRoles*) root;
-
-    // Look recursively from the parent to find all our widgets.
-    bool recurse = true;
-    mHeader = parent->findChild<LLPanel>("roles_header", recurse);
-    mFooter = parent->findChild<LLPanel>("roles_footer", recurse);
-
-
-    mRolesList      = parent->getChild<LLScrollListCtrl>("role_list", recurse);
-    mAssignedMembersList    = parent->getChild<LLNameListCtrl>("role_assigned_members", recurse);
-    mAllowedActionsList = parent->getChild<LLScrollListCtrl>("role_allowed_actions", recurse);
-    mActionDescription  = parent->getChild<LLTextEditor>("role_action_description", recurse);
-
-    mRoleName = parent->getChild<LLLineEditor>("role_name", recurse);
-    mRoleTitle = parent->getChild<LLLineEditor>("role_title", recurse);
-    mRoleDescription = parent->getChild<LLTextEditor>("role_description", recurse);
-
-    mMemberVisibleCheck = parent->getChild<LLCheckBoxCtrl>("role_visible_in_list", recurse);
-
-<<<<<<< HEAD
-	if (!mRolesList || !mAssignedMembersList || !mAllowedActionsList || !mActionDescription
-		|| !mRoleName || !mRoleTitle || !mRoleDescription || !mMemberVisibleCheck)
-	{
-		LL_WARNS() << "ARG! element not found." << LL_ENDL;
-		return false;
-	}
-=======
-    if (!mRolesList || !mAssignedMembersList || !mAllowedActionsList || !mActionDescription
-        || !mRoleName || !mRoleTitle || !mRoleDescription || !mMemberVisibleCheck)
-    {
-        LL_WARNS() << "ARG! element not found." << LL_ENDL;
-        return FALSE;
-    }
->>>>>>> e1623bb2
-
-    mRemoveEveryoneTxt = getString("cant_delete_role");
-
-<<<<<<< HEAD
-	mCreateRoleButton = 
-		parent->getChild<LLButton>("role_create", recurse);
-	if ( mCreateRoleButton )
-	{
-		mCreateRoleButton->setClickedCallback(onCreateRole, this);
-		mCreateRoleButton->setEnabled(false);
-	}
-
-	mCopyRoleButton = 
-		parent->getChild<LLButton>("role_copy", recurse);
-	if ( mCopyRoleButton )
-	{
-		mCopyRoleButton->setClickedCallback(onCopyRole, this);
-		mCopyRoleButton->setEnabled(false);
-	}
-	
-	mDeleteRoleButton =  
-		parent->getChild<LLButton>("role_delete", recurse);
-	if ( mDeleteRoleButton )
-	{
-		mDeleteRoleButton->setClickedCallback(onDeleteRole, this);
-		mDeleteRoleButton->setEnabled(false);
-	}
-
-	mRolesList->setCommitOnSelectionChange(true);
-	mRolesList->setCommitCallback(onRoleSelect, this);
-=======
-    mCreateRoleButton =
-        parent->getChild<LLButton>("role_create", recurse);
-    if ( mCreateRoleButton )
-    {
-        mCreateRoleButton->setClickedCallback(onCreateRole, this);
-        mCreateRoleButton->setEnabled(FALSE);
-    }
-
-    mCopyRoleButton =
-        parent->getChild<LLButton>("role_copy", recurse);
-    if ( mCopyRoleButton )
-    {
-        mCopyRoleButton->setClickedCallback(onCopyRole, this);
-        mCopyRoleButton->setEnabled(FALSE);
-    }
-
-    mDeleteRoleButton =
-        parent->getChild<LLButton>("role_delete", recurse);
-    if ( mDeleteRoleButton )
-    {
-        mDeleteRoleButton->setClickedCallback(onDeleteRole, this);
-        mDeleteRoleButton->setEnabled(FALSE);
-    }
->>>>>>> e1623bb2
-
-    mRolesList->setCommitOnSelectionChange(TRUE);
-    mRolesList->setCommitCallback(onRoleSelect, this);
-
-    mAssignedMembersList->setContextMenu(LLScrollListCtrl::MENU_AVATAR);
-
-<<<<<<< HEAD
-	mAllowedActionsList->setCommitOnSelectionChange(true);
-	mAllowedActionsList->setCommitCallback(boost::bind(&LLPanelGroupRolesSubTab::updateActionDescription, this));
-
-	mRoleName->setCommitOnFocusLost(true);
-	mRoleName->setKeystrokeCallback(onPropertiesKey, this);
-
-	mRoleTitle->setCommitOnFocusLost(true);
-	mRoleTitle->setKeystrokeCallback(onPropertiesKey, this);
-
-	mRoleDescription->setCommitOnFocusLost(true);
-	mRoleDescription->setKeystrokeCallback(boost::bind(&LLPanelGroupRolesSubTab::onDescriptionKeyStroke, this, _1));
-
-	setFooterEnabled(false);
-
-	return true;
-=======
-    mMemberVisibleCheck->setCommitCallback(onMemberVisibilityChange, this);
-
-    mAllowedActionsList->setCommitOnSelectionChange(TRUE);
-    mAllowedActionsList->setCommitCallback(boost::bind(&LLPanelGroupRolesSubTab::updateActionDescription, this));
-
-    mRoleName->setCommitOnFocusLost(TRUE);
-    mRoleName->setKeystrokeCallback(onPropertiesKey, this);
-
-    mRoleTitle->setCommitOnFocusLost(TRUE);
-    mRoleTitle->setKeystrokeCallback(onPropertiesKey, this);
-
-    mRoleDescription->setCommitOnFocusLost(TRUE);
-    mRoleDescription->setKeystrokeCallback(boost::bind(&LLPanelGroupRolesSubTab::onDescriptionKeyStroke, this, _1));
-
-    setFooterEnabled(FALSE);
-
-    return TRUE;
->>>>>>> e1623bb2
-}
-
-void LLPanelGroupRolesSubTab::activate()
-{
-    LLPanelGroupSubTab::activate();
-
-    mActionDescription->clear();
-    mRolesList->deselectAllItems();
-    mAssignedMembersList->deleteAllItems();
-    mAllowedActionsList->deleteAllItems();
-    mRoleName->clear();
-    mRoleDescription->clear();
-    mRoleTitle->clear();
-
-<<<<<<< HEAD
-	setFooterEnabled(false);
-
-	mHasRoleChange = false;
-	update(GC_ALL);
-=======
-    setFooterEnabled(FALSE);
-
-    mHasRoleChange = FALSE;
-    update(GC_ALL);
->>>>>>> e1623bb2
-}
-
-void LLPanelGroupRolesSubTab::deactivate()
-{
-    LL_DEBUGS() << "LLPanelGroupRolesSubTab::deactivate()" << LL_ENDL;
-
-<<<<<<< HEAD
-	LLPanelGroupSubTab::deactivate();
-	mFirstOpen = false;
-=======
-    LLPanelGroupSubTab::deactivate();
-    mFirstOpen = FALSE;
->>>>>>> e1623bb2
-}
-
-bool LLPanelGroupRolesSubTab::needsApply(std::string& mesg)
-{
-    LL_DEBUGS() << "LLPanelGroupRolesSubTab::needsApply()" << LL_ENDL;
-
-    LLGroupMgrGroupData* gdatap = LLGroupMgr::getInstance()->getGroupData(mGroupID);
-    if(!gdatap)
-    {
-        LL_WARNS() << "Unable to get group data for group " << mGroupID << LL_ENDL;
-        return false;
-    }
-
-
-    return (mHasRoleChange                              // Text changed in current role
-            || (gdatap && gdatap->pendingRoleChanges()));   // Pending role changes in the group
-}
-
-bool LLPanelGroupRolesSubTab::apply(std::string& mesg)
-{
-    LL_DEBUGS() << "LLPanelGroupRolesSubTab::apply()" << LL_ENDL;
-
-<<<<<<< HEAD
-	saveRoleChanges(true);
-	mFirstOpen = false;
-	LLGroupMgr::getInstance()->sendGroupRoleChanges(mGroupID);
-=======
-    saveRoleChanges(true);
-    mFirstOpen = FALSE;
-    LLGroupMgr::getInstance()->sendGroupRoleChanges(mGroupID);
->>>>>>> e1623bb2
-
-    notifyObservers();
-
-    return true;
-}
-
-void LLPanelGroupRolesSubTab::cancel()
-{
-<<<<<<< HEAD
-	mHasRoleChange = false;
-	LLGroupMgr::getInstance()->cancelGroupRoleChanges(mGroupID);
-=======
-    mHasRoleChange = FALSE;
-    LLGroupMgr::getInstance()->cancelGroupRoleChanges(mGroupID);
->>>>>>> e1623bb2
-
-    notifyObservers();
-}
-
-LLSD LLPanelGroupRolesSubTab::createRoleItem(const LLUUID& role_id,
-                                 std::string name,
-                                 std::string title,
-                                 S32 members)
-{
-    LLSD row;
-    row["id"] = role_id;
-
-    row["columns"][0]["column"] = "name";
-    row["columns"][0]["value"] = name;
-
-    row["columns"][1]["column"] = "title";
-    row["columns"][1]["value"] = title;
-
-    row["columns"][2]["column"] = "members";
-    row["columns"][2]["value"] = members;
-
-    return row;
-}
-
-bool LLPanelGroupRolesSubTab::matchesSearchFilter(std::string rolename, std::string roletitle)
-{
-    // If the search filter is empty, everything passes.
-    if (mSearchFilter.empty()) return true;
-
-    LLStringUtil::toLower(rolename);
-    LLStringUtil::toLower(roletitle);
-    std::string::size_type match_name = rolename.find(mSearchFilter);
-    std::string::size_type match_title = roletitle.find(mSearchFilter);
-
-    if ( (std::string::npos == match_name)
-        && (std::string::npos == match_title))
-    {
-        // not found
-        return false;
-    }
-    else
-    {
-        return true;
-    }
-}
-
-void LLPanelGroupRolesSubTab::update(LLGroupChange gc)
-{
-<<<<<<< HEAD
-	LL_DEBUGS() << "LLPanelGroupRolesSubTab::update()" << LL_ENDL;
-
-	if (mGroupID.isNull()) return;
-
-	LLGroupMgrGroupData* gdatap = LLGroupMgr::getInstance()->getGroupData(mGroupID);
-
-	if (!gdatap || !gdatap->isRoleDataComplete())
-	{
-		LLGroupMgr::getInstance()->sendGroupRoleDataRequest(mGroupID);
-	}
-	else
-	{
-		bool had_selection = false;
-		LLUUID last_selected;
-		if (mRolesList->getFirstSelected())
-		{
-			last_selected = mRolesList->getFirstSelected()->getUUID();
-			had_selection = true;
-		}
-		mRolesList->deleteAllItems();
-
-		LLScrollListItem* item = NULL;
-
-		LLGroupMgrGroupData::role_list_t::iterator rit = gdatap->mRoles.begin();
-		LLGroupMgrGroupData::role_list_t::iterator end = gdatap->mRoles.end();
-
-		for ( ; rit != end; ++rit)
-		{
-			LLRoleData rd;
-			if (gdatap->getRoleData((*rit).first,rd))
-			{
-				if (matchesSearchFilter(rd.mRoleName, rd.mRoleTitle))
-				{
-					// If this is the everyone role, then EVERYONE is in it.
-					S32 members_in_role = (*rit).first.isNull() ? gdatap->mMembers.size() : (*rit).second->getTotalMembersInRole();
-					LLSD row = createRoleItem((*rit).first,rd.mRoleName, rd.mRoleTitle, members_in_role);
-					item = mRolesList->addElement(row, ((*rit).first.isNull()) ? ADD_TOP : ADD_BOTTOM, this);
-					if (had_selection && ((*rit).first == last_selected))
-					{
-						item->setSelected(true);
-					}
-				}
-			}
-			else
-			{
-				LL_WARNS() << "LLPanelGroupRolesSubTab::update() No role data for role " << (*rit).first << LL_ENDL;
-			}
-		}
-
-		mRolesList->sortByColumn(std::string("name"), true);
-
-		if ( (gdatap->mRoles.size() < (U32)MAX_ROLES)
-			&& gAgent.hasPowerInGroup(mGroupID, GP_ROLE_CREATE) )
-		{
-			mCreateRoleButton->setEnabled(true);
-		}
-		else
-		{
-			mCreateRoleButton->setEnabled(false);
-		}
-
-		if (had_selection)
-		{
-			handleRoleSelect();
-		}
-		else
-		{
-			mAssignedMembersList->deleteAllItems();
-			mAllowedActionsList->deleteAllItems();
-			mRoleName->clear();
-			mRoleDescription->clear();
-			mRoleTitle->clear();
-			setFooterEnabled(false);
-			mDeleteRoleButton->setEnabled(false);
-			mCopyRoleButton->setEnabled(false);
-		}
-	}
-	
-	if ((GC_ROLE_MEMBER_DATA == gc || GC_MEMBER_DATA == gc)
-	    && gdatap
-	    && gdatap->isMemberDataComplete()
-	    && gdatap->isRoleMemberDataComplete())
-	{
-		buildMembersList();
-	}
-=======
-    LL_DEBUGS() << "LLPanelGroupRolesSubTab::update()" << LL_ENDL;
-
-    if (mGroupID.isNull()) return;
-
-    LLGroupMgrGroupData* gdatap = LLGroupMgr::getInstance()->getGroupData(mGroupID);
-
-    if (!gdatap || !gdatap->isRoleDataComplete())
-    {
-        LLGroupMgr::getInstance()->sendGroupRoleDataRequest(mGroupID);
-    }
-    else
-    {
-        bool had_selection = false;
-        LLUUID last_selected;
-        if (mRolesList->getFirstSelected())
-        {
-            last_selected = mRolesList->getFirstSelected()->getUUID();
-            had_selection = true;
-        }
-        mRolesList->deleteAllItems();
-
-        LLScrollListItem* item = NULL;
-
-        LLGroupMgrGroupData::role_list_t::iterator rit = gdatap->mRoles.begin();
-        LLGroupMgrGroupData::role_list_t::iterator end = gdatap->mRoles.end();
-
-        for ( ; rit != end; ++rit)
-        {
-            LLRoleData rd;
-            if (gdatap->getRoleData((*rit).first,rd))
-            {
-                if (matchesSearchFilter(rd.mRoleName, rd.mRoleTitle))
-                {
-                    // If this is the everyone role, then EVERYONE is in it.
-                    S32 members_in_role = (*rit).first.isNull() ? gdatap->mMembers.size() : (*rit).second->getTotalMembersInRole();
-                    LLSD row = createRoleItem((*rit).first,rd.mRoleName, rd.mRoleTitle, members_in_role);
-                    item = mRolesList->addElement(row, ((*rit).first.isNull()) ? ADD_TOP : ADD_BOTTOM, this);
-                    if (had_selection && ((*rit).first == last_selected))
-                    {
-                        item->setSelected(TRUE);
-                    }
-                }
-            }
-            else
-            {
-                LL_WARNS() << "LLPanelGroupRolesSubTab::update() No role data for role " << (*rit).first << LL_ENDL;
-            }
-        }
-
-        mRolesList->sortByColumn(std::string("name"), TRUE);
-
-        if ( (gdatap->mRoles.size() < (U32)MAX_ROLES)
-            && gAgent.hasPowerInGroup(mGroupID, GP_ROLE_CREATE) )
-        {
-            mCreateRoleButton->setEnabled(TRUE);
-        }
-        else
-        {
-            mCreateRoleButton->setEnabled(FALSE);
-        }
-
-        if (had_selection)
-        {
-            handleRoleSelect();
-        }
-        else
-        {
-            mAssignedMembersList->deleteAllItems();
-            mAllowedActionsList->deleteAllItems();
-            mRoleName->clear();
-            mRoleDescription->clear();
-            mRoleTitle->clear();
-            setFooterEnabled(FALSE);
-            mDeleteRoleButton->setEnabled(FALSE);
-            mCopyRoleButton->setEnabled(FALSE);
-        }
-    }
-
-    if ((GC_ROLE_MEMBER_DATA == gc || GC_MEMBER_DATA == gc)
-        && gdatap
-        && gdatap->isMemberDataComplete()
-        && gdatap->isRoleMemberDataComplete())
-    {
-        buildMembersList();
-    }
->>>>>>> e1623bb2
-}
-
-// static
-void LLPanelGroupRolesSubTab::onRoleSelect(LLUICtrl* ctrl, void* user_data)
-{
-    LLPanelGroupRolesSubTab* self = static_cast<LLPanelGroupRolesSubTab*>(user_data);
-    if (!self)
-        return;
-
-    self->handleRoleSelect();
-}
-
-void LLPanelGroupRolesSubTab::handleRoleSelect()
-{
-<<<<<<< HEAD
-	bool can_delete = true;
-	LL_DEBUGS() << "LLPanelGroupRolesSubTab::handleRoleSelect()" << LL_ENDL;
-
-	mAssignedMembersList->deleteAllItems();
-	mAllowedActionsList->deleteAllItems();
-	
-	LLGroupMgrGroupData* gdatap = LLGroupMgr::getInstance()->getGroupData(mGroupID);
-	if (!gdatap) 
-	{
-		LL_WARNS() << "LLPanelGroupRolesSubTab::handleRoleSelect() "
-				<< "-- No group data!" << LL_ENDL;
-		return;
-	}
-
-	saveRoleChanges(false);
-
-	// Check if there is anything selected.
-	LLScrollListItem* item = mRolesList->getFirstSelected();
-	if (!item)
-	{
-		setFooterEnabled(false);
-		return;
-	}
-
-	setFooterEnabled(true);
-
-	LLRoleData rd;
-	if (gdatap->getRoleData(item->getUUID(),rd))
-	{
-		bool is_owner_role = ( gdatap->mOwnerRole == item->getUUID() );
-		mRoleName->setText(rd.mRoleName);
-		mRoleTitle->setText(rd.mRoleTitle);
-		mRoleDescription->setText(rd.mRoleDescription);
-
-		mAllowedActionsList->setEnabled(gAgent.hasPowerInGroup(mGroupID,
-									   GP_ROLE_CHANGE_ACTIONS));
-		buildActionsList(mAllowedActionsList,
-						 rd.mRolePowers,
-						 0LL,
-						 boost::bind(&LLPanelGroupRolesSubTab::handleActionCheck, this, _1, false),
-						 true,
-						 false,
-						 is_owner_role);
-
-
-		mMemberVisibleCheck->set((rd.mRolePowers & GP_MEMBER_VISIBLE_IN_DIR) == GP_MEMBER_VISIBLE_IN_DIR);
-		mRoleName->setEnabled(!is_owner_role &&
-				gAgent.hasPowerInGroup(mGroupID, GP_ROLE_PROPERTIES));
-		mRoleTitle->setEnabled(gAgent.hasPowerInGroup(mGroupID, GP_ROLE_PROPERTIES));
-		mRoleDescription->setEnabled(gAgent.hasPowerInGroup(mGroupID, GP_ROLE_PROPERTIES));
-		
-		if ( is_owner_role ) 
-			{
-				// you can't delete the owner role
-				can_delete = false;
-				// ... or hide members with this role
-				mMemberVisibleCheck->setEnabled(false);
-			}
-		else
-			{
-				mMemberVisibleCheck->setEnabled(gAgent.hasPowerInGroup(mGroupID, GP_ROLE_PROPERTIES));
-			}
-		
-		if (item->getUUID().isNull())
-		{
-			// Everyone role, can't edit description or name or delete
-			mRoleDescription->setEnabled(false);
-			mRoleName->setEnabled(false);
-			can_delete = false;
-		}
-	}
-	else
-	{
-		mRolesList->deselectAllItems();
-		mAssignedMembersList->deleteAllItems();
-		mAllowedActionsList->deleteAllItems();
-		mRoleName->clear();
-		mRoleDescription->clear();
-		mRoleTitle->clear();
-		setFooterEnabled(false);
-
-		can_delete = false;
-	}
-	mSelectedRole = item->getUUID();
-	buildMembersList();
-
-	mCopyRoleButton->setEnabled(gAgent.hasPowerInGroup(mGroupID, GP_ROLE_CREATE));
-	can_delete = can_delete && gAgent.hasPowerInGroup(mGroupID,
-													  GP_ROLE_DELETE);
-	mDeleteRoleButton->setEnabled(can_delete);
-=======
-    BOOL can_delete = TRUE;
-    LL_DEBUGS() << "LLPanelGroupRolesSubTab::handleRoleSelect()" << LL_ENDL;
-
-    mAssignedMembersList->deleteAllItems();
-    mAllowedActionsList->deleteAllItems();
-
-    LLGroupMgrGroupData* gdatap = LLGroupMgr::getInstance()->getGroupData(mGroupID);
-    if (!gdatap)
-    {
-        LL_WARNS() << "LLPanelGroupRolesSubTab::handleRoleSelect() "
-                << "-- No group data!" << LL_ENDL;
-        return;
-    }
-
-    saveRoleChanges(false);
-
-    // Check if there is anything selected.
-    LLScrollListItem* item = mRolesList->getFirstSelected();
-    if (!item)
-    {
-        setFooterEnabled(FALSE);
-        return;
-    }
-
-    setFooterEnabled(TRUE);
-
-    LLRoleData rd;
-    if (gdatap->getRoleData(item->getUUID(),rd))
-    {
-        BOOL is_owner_role = ( gdatap->mOwnerRole == item->getUUID() );
-        mRoleName->setText(rd.mRoleName);
-        mRoleTitle->setText(rd.mRoleTitle);
-        mRoleDescription->setText(rd.mRoleDescription);
-
-        mAllowedActionsList->setEnabled(gAgent.hasPowerInGroup(mGroupID,
-                                       GP_ROLE_CHANGE_ACTIONS));
-        buildActionsList(mAllowedActionsList,
-                         rd.mRolePowers,
-                         0LL,
-                         boost::bind(&LLPanelGroupRolesSubTab::handleActionCheck, this, _1, false),
-                         TRUE,
-                         FALSE,
-                         is_owner_role);
-
-
-        mMemberVisibleCheck->set((rd.mRolePowers & GP_MEMBER_VISIBLE_IN_DIR) == GP_MEMBER_VISIBLE_IN_DIR);
-        mRoleName->setEnabled(!is_owner_role &&
-                gAgent.hasPowerInGroup(mGroupID, GP_ROLE_PROPERTIES));
-        mRoleTitle->setEnabled(gAgent.hasPowerInGroup(mGroupID, GP_ROLE_PROPERTIES));
-        mRoleDescription->setEnabled(gAgent.hasPowerInGroup(mGroupID, GP_ROLE_PROPERTIES));
-
-        if ( is_owner_role )
-            {
-                // you can't delete the owner role
-                can_delete = FALSE;
-                // ... or hide members with this role
-                mMemberVisibleCheck->setEnabled(FALSE);
-            }
-        else
-            {
-                mMemberVisibleCheck->setEnabled(gAgent.hasPowerInGroup(mGroupID, GP_ROLE_PROPERTIES));
-            }
-
-        if (item->getUUID().isNull())
-        {
-            // Everyone role, can't edit description or name or delete
-            mRoleDescription->setEnabled(FALSE);
-            mRoleName->setEnabled(FALSE);
-            can_delete = FALSE;
-        }
-    }
-    else
-    {
-        mRolesList->deselectAllItems();
-        mAssignedMembersList->deleteAllItems();
-        mAllowedActionsList->deleteAllItems();
-        mRoleName->clear();
-        mRoleDescription->clear();
-        mRoleTitle->clear();
-        setFooterEnabled(FALSE);
-
-        can_delete = FALSE;
-    }
-    mSelectedRole = item->getUUID();
-    buildMembersList();
-
-    mCopyRoleButton->setEnabled(gAgent.hasPowerInGroup(mGroupID, GP_ROLE_CREATE));
-    can_delete = can_delete && gAgent.hasPowerInGroup(mGroupID,
-                                                      GP_ROLE_DELETE);
-    mDeleteRoleButton->setEnabled(can_delete);
->>>>>>> e1623bb2
-}
-
-void LLPanelGroupRolesSubTab::buildMembersList()
-{
-    mAssignedMembersList->deleteAllItems();
-
-    LLGroupMgrGroupData* gdatap = LLGroupMgr::getInstance()->getGroupData(mGroupID);
-    if (!gdatap)
-    {
-        LL_WARNS() << "LLPanelGroupRolesSubTab::handleRoleSelect() "
-                << "-- No group data!" << LL_ENDL;
-        return;
-    }
-
-    // Check if there is anything selected.
-    LLScrollListItem* item = mRolesList->getFirstSelected();
-    if (!item) return;
-
-    if (item->getUUID().isNull())
-    {
-        // Special cased 'Everyone' role
-        LLGroupMgrGroupData::member_list_t::iterator mit = gdatap->mMembers.begin();
-        LLGroupMgrGroupData::member_list_t::iterator end = gdatap->mMembers.end();
-        for ( ; mit != end; ++mit)
-        {
-            mAssignedMembersList->addNameItem((*mit).first);
-        }
-    }
-    else
-    {
-        LLGroupMgrGroupData::role_list_t::iterator rit = gdatap->mRoles.find(item->getUUID());
-        if (rit != gdatap->mRoles.end())
-        {
-            LLGroupRoleData* rdatap = (*rit).second;
-            if (rdatap)
-            {
-                uuid_vec_t::const_iterator mit = rdatap->getMembersBegin();
-                uuid_vec_t::const_iterator end = rdatap->getMembersEnd();
-                for ( ; mit != end; ++mit)
-                {
-                    mAssignedMembersList->addNameItem((*mit));
-                }
-            }
-        }
-    }
-}
-
-struct ActionCBData
-{
-    LLPanelGroupRolesSubTab*    mSelf;
-    LLCheckBoxCtrl*             mCheck;
-};
-
-void LLPanelGroupRolesSubTab::handleActionCheck(LLUICtrl* ctrl, bool force)
-{
-<<<<<<< HEAD
-	LLCheckBoxCtrl* check = dynamic_cast<LLCheckBoxCtrl*>(ctrl);
-	if (!check)
-		return;
-	
-	LL_DEBUGS() << "LLPanelGroupRolesSubTab::handleActionSelect()" << LL_ENDL;
-
-	LLGroupMgrGroupData* gdatap = LLGroupMgr::getInstance()->getGroupData(mGroupID);
-	if (!gdatap) 
-	{
-		LL_WARNS() << "LLPanelGroupRolesSubTab::handleRoleSelect() "
-				<< "-- No group data!" << LL_ENDL;
-		return;
-	}
-
-	LLScrollListItem* action_item = mAllowedActionsList->getFirstSelected();
-	if (!action_item)
-	{
-		return;
-	}
-
-	LLScrollListItem* role_item = mRolesList->getFirstSelected();
-	if (!role_item)
-	{
-		return;
-	}
-	LLUUID role_id = role_item->getUUID();
-
-	LLRoleAction* rap = (LLRoleAction*)action_item->getUserdata();
-	U64 power = rap->mPowerBit;
-
-	bool isEnablingAbility = check->get();
-	LLRoleData rd;
-	LLSD args;
-
-	if (isEnablingAbility &&
-		!force && 
-		((GP_ROLE_ASSIGN_MEMBER == power) || (GP_ROLE_CHANGE_ACTIONS == power) ))
-	{
-		// Uncheck the item, for now.  It will be
-		// checked if they click 'Yes', below.
-		check->set(false);
-
-		LLRoleData rd;
-		LLSD args;
-
-		if ( gdatap->getRoleData(role_id, rd) )
-		{
-			args["ACTION_NAME"] = rap->mDescription;
-			args["ROLE_NAME"] = rd.mRoleName;
-			mHasModal = true;
-			std::string warning = "AssignDangerousActionWarning";
-			if (GP_ROLE_CHANGE_ACTIONS == power)
-			{
-				warning = "AssignDangerousAbilityWarning";
-			}
-			LLNotificationsUtil::add(warning, args, LLSD(), boost::bind(&LLPanelGroupRolesSubTab::addActionCB, this, _1, _2, check));
-		}
-		else
-		{
-				LL_WARNS() << "Unable to look up role information for role id: "
-						<< role_id << LL_ENDL;
-		}
-	}
-
-	if(GP_GROUP_BAN_ACCESS == power)
-	{
-		std::string warning = isEnablingAbility ? "AssignBanAbilityWarning" : "RemoveBanAbilityWarning";
-
-		//////////////////////////////////////////////////////////////////////////
-		// Get role data for both GP_ROLE_REMOVE_MEMBER and GP_MEMBER_EJECT
-		// Add description and role name to LLSD
-		// Pop up dialog saying "Yo, you also granted these other abilities when you did this!"
-		if ( gdatap->getRoleData(role_id, rd) )
-		{
-			args["ACTION_NAME"] = rap->mDescription;
-			args["ROLE_NAME"] = rd.mRoleName;
-			mHasModal = true;
-			
-			std::vector<LLScrollListItem*> all_data = mAllowedActionsList->getAllData();
-			std::vector<LLScrollListItem*>::iterator ad_it = all_data.begin();
-			std::vector<LLScrollListItem*>::iterator ad_end = all_data.end();
-			LLRoleAction* adp;
-			for( ; ad_it != ad_end; ++ad_it)
-			{
-				adp = (LLRoleAction*)(*ad_it)->getUserdata();
-				if(adp->mPowerBit == GP_MEMBER_EJECT)
-				{
-					args["ACTION_NAME_2"] = adp->mDescription;
-				}
-				else if(adp->mPowerBit == GP_ROLE_REMOVE_MEMBER)
-				{
-					args["ACTION_NAME_3"] = adp->mDescription;
-				}
-			}
-		
-			LLNotificationsUtil::add(warning, args);
-		}
-		else
-		{
-			LL_WARNS() << "Unable to look up role information for role id: "
-				<< role_id << LL_ENDL;
-		}
-		
-		//////////////////////////////////////////////////////////////////////////
-
-		U64 current_role_powers = gdatap->getRolePowers(role_id);
-
-		if(isEnablingAbility)
-		{
-			power |= (GP_ROLE_REMOVE_MEMBER | GP_MEMBER_EJECT);
-			current_role_powers |= power;
-		}
-		else
-		{
-			current_role_powers &= ~GP_GROUP_BAN_ACCESS;
-		}
-
-		mAllowedActionsList->deleteAllItems();
-		buildActionsList(	mAllowedActionsList,
-			current_role_powers,
-			current_role_powers,				
-			boost::bind(&LLPanelGroupRolesSubTab::handleActionCheck, this, _1, false),
-			true,
-			false,
-			false);
-
-	}
-	
-	//////////////////////////////////////////////////////////////////////////
-	// Adding non-specific ability to role
-	//////////////////////////////////////////////////////////////////////////
-	if(isEnablingAbility)
-	{
-		gdatap->addRolePower(role_id, power);
-	}
-	else
-	{
-		gdatap->removeRolePower(role_id,power);
-	}
-
-	mHasRoleChange = true;
-	notifyObservers();
-=======
-    LLCheckBoxCtrl* check = dynamic_cast<LLCheckBoxCtrl*>(ctrl);
-    if (!check)
-        return;
-
-    LL_DEBUGS() << "LLPanelGroupRolesSubTab::handleActionSelect()" << LL_ENDL;
-
-    LLGroupMgrGroupData* gdatap = LLGroupMgr::getInstance()->getGroupData(mGroupID);
-    if (!gdatap)
-    {
-        LL_WARNS() << "LLPanelGroupRolesSubTab::handleRoleSelect() "
-                << "-- No group data!" << LL_ENDL;
-        return;
-    }
-
-    LLScrollListItem* action_item = mAllowedActionsList->getFirstSelected();
-    if (!action_item)
-    {
-        return;
-    }
-
-    LLScrollListItem* role_item = mRolesList->getFirstSelected();
-    if (!role_item)
-    {
-        return;
-    }
-    LLUUID role_id = role_item->getUUID();
-
-    LLRoleAction* rap = (LLRoleAction*)action_item->getUserdata();
-    U64 power = rap->mPowerBit;
-
-    bool isEnablingAbility = check->get();
-    LLRoleData rd;
-    LLSD args;
-
-    if (isEnablingAbility &&
-        !force &&
-        ((GP_ROLE_ASSIGN_MEMBER == power) || (GP_ROLE_CHANGE_ACTIONS == power) ))
-    {
-        // Uncheck the item, for now.  It will be
-        // checked if they click 'Yes', below.
-        check->set(FALSE);
-
-        LLRoleData rd;
-        LLSD args;
-
-        if ( gdatap->getRoleData(role_id, rd) )
-        {
-            args["ACTION_NAME"] = rap->mDescription;
-            args["ROLE_NAME"] = rd.mRoleName;
-            mHasModal = TRUE;
-            std::string warning = "AssignDangerousActionWarning";
-            if (GP_ROLE_CHANGE_ACTIONS == power)
-            {
-                warning = "AssignDangerousAbilityWarning";
-            }
-            LLNotificationsUtil::add(warning, args, LLSD(), boost::bind(&LLPanelGroupRolesSubTab::addActionCB, this, _1, _2, check));
-        }
-        else
-        {
-                LL_WARNS() << "Unable to look up role information for role id: "
-                        << role_id << LL_ENDL;
-        }
-    }
-
-    if(GP_GROUP_BAN_ACCESS == power)
-    {
-        std::string warning = isEnablingAbility ? "AssignBanAbilityWarning" : "RemoveBanAbilityWarning";
-
-        //////////////////////////////////////////////////////////////////////////
-        // Get role data for both GP_ROLE_REMOVE_MEMBER and GP_MEMBER_EJECT
-        // Add description and role name to LLSD
-        // Pop up dialog saying "Yo, you also granted these other abilities when you did this!"
-        if ( gdatap->getRoleData(role_id, rd) )
-        {
-            args["ACTION_NAME"] = rap->mDescription;
-            args["ROLE_NAME"] = rd.mRoleName;
-            mHasModal = TRUE;
-
-            std::vector<LLScrollListItem*> all_data = mAllowedActionsList->getAllData();
-            std::vector<LLScrollListItem*>::iterator ad_it = all_data.begin();
-            std::vector<LLScrollListItem*>::iterator ad_end = all_data.end();
-            LLRoleAction* adp;
-            for( ; ad_it != ad_end; ++ad_it)
-            {
-                adp = (LLRoleAction*)(*ad_it)->getUserdata();
-                if(adp->mPowerBit == GP_MEMBER_EJECT)
-                {
-                    args["ACTION_NAME_2"] = adp->mDescription;
-                }
-                else if(adp->mPowerBit == GP_ROLE_REMOVE_MEMBER)
-                {
-                    args["ACTION_NAME_3"] = adp->mDescription;
-                }
-            }
-
-            LLNotificationsUtil::add(warning, args);
-        }
-        else
-        {
-            LL_WARNS() << "Unable to look up role information for role id: "
-                << role_id << LL_ENDL;
-        }
-
-        //////////////////////////////////////////////////////////////////////////
-
-        U64 current_role_powers = gdatap->getRolePowers(role_id);
-
-        if(isEnablingAbility)
-        {
-            power |= (GP_ROLE_REMOVE_MEMBER | GP_MEMBER_EJECT);
-            current_role_powers |= power;
-        }
-        else
-        {
-            current_role_powers &= ~GP_GROUP_BAN_ACCESS;
-        }
-
-        mAllowedActionsList->deleteAllItems();
-        buildActionsList(   mAllowedActionsList,
-            current_role_powers,
-            current_role_powers,
-            boost::bind(&LLPanelGroupRolesSubTab::handleActionCheck, this, _1, false),
-            TRUE,
-            FALSE,
-            FALSE);
-
-    }
-
-    //////////////////////////////////////////////////////////////////////////
-    // Adding non-specific ability to role
-    //////////////////////////////////////////////////////////////////////////
-    if(isEnablingAbility)
-    {
-        gdatap->addRolePower(role_id, power);
-    }
-    else
-    {
-        gdatap->removeRolePower(role_id,power);
-    }
-
-    mHasRoleChange = TRUE;
-    notifyObservers();
->>>>>>> e1623bb2
-
-}
-
-bool LLPanelGroupRolesSubTab::addActionCB(const LLSD& notification, const LLSD& response, LLCheckBoxCtrl* check)
-{
-    if (!check) return false;
-
-<<<<<<< HEAD
-	mHasModal = false;
-
-	S32 option = LLNotificationsUtil::getSelectedOption(notification, response);
-	if (0 == option)
-	{
-		// User clicked "Yes"
-		check->set(true);
-		const bool force_add = true;
-		handleActionCheck(check, force_add);
-	}
-	return false;
-=======
-    mHasModal = FALSE;
-
-    S32 option = LLNotificationsUtil::getSelectedOption(notification, response);
-    if (0 == option)
-    {
-        // User clicked "Yes"
-        check->set(TRUE);
-        const bool force_add = true;
-        handleActionCheck(check, force_add);
-    }
-    return false;
->>>>>>> e1623bb2
-}
-
-// static
-void LLPanelGroupRolesSubTab::onPropertiesKey(LLLineEditor* ctrl, void* user_data)
-{
-    LLPanelGroupRolesSubTab* self = static_cast<LLPanelGroupRolesSubTab*>(user_data);
-    if (!self) return;
-
-<<<<<<< HEAD
-	self->mHasRoleChange = true;
-	self->notifyObservers();
-=======
-    self->mHasRoleChange = TRUE;
-    self->notifyObservers();
->>>>>>> e1623bb2
-}
-
-void LLPanelGroupRolesSubTab::onDescriptionKeyStroke(LLTextEditor* caller)
-{
-<<<<<<< HEAD
-	mHasRoleChange = true;
-	notifyObservers();
-=======
-    mHasRoleChange = TRUE;
-    notifyObservers();
->>>>>>> e1623bb2
-}
-
-// static
-void LLPanelGroupRolesSubTab::onDescriptionCommit(LLUICtrl* ctrl, void* user_data)
-{
-    LLPanelGroupRolesSubTab* self = static_cast<LLPanelGroupRolesSubTab*>(user_data);
-    if (!self) return;
-
-<<<<<<< HEAD
-	self->mHasRoleChange = true;
-	self->notifyObservers();
-=======
-    self->mHasRoleChange = TRUE;
-    self->notifyObservers();
->>>>>>> e1623bb2
-}
-
-// static
-void LLPanelGroupRolesSubTab::onMemberVisibilityChange(LLUICtrl* ctrl, void* user_data)
-{
-    LLPanelGroupRolesSubTab* self = static_cast<LLPanelGroupRolesSubTab*>(user_data);
-    LLCheckBoxCtrl* check = static_cast<LLCheckBoxCtrl*>(ctrl);
-    if (!check || !self) return;
-
-    self->handleMemberVisibilityChange(check->get());
-}
-
-void LLPanelGroupRolesSubTab::handleMemberVisibilityChange(bool value)
-{
-    LL_DEBUGS() << "LLPanelGroupRolesSubTab::handleMemberVisibilityChange()" << LL_ENDL;
-
-    LLGroupMgrGroupData* gdatap = LLGroupMgr::getInstance()->getGroupData(mGroupID);
-    if (!gdatap)
-    {
-        LL_WARNS() << "LLPanelGroupRolesSubTab::handleRoleSelect() "
-                << "-- No group data!" << LL_ENDL;
-        return;
-    }
-
-    LLScrollListItem* role_item = mRolesList->getFirstSelected();
-    if (!role_item)
-    {
-        return;
-    }
-
-    if (value)
-    {
-        gdatap->addRolePower(role_item->getUUID(),GP_MEMBER_VISIBLE_IN_DIR);
-    }
-    else
-    {
-        gdatap->removeRolePower(role_item->getUUID(),GP_MEMBER_VISIBLE_IN_DIR);
-    }
-}
-
-// static
-void LLPanelGroupRolesSubTab::onCreateRole(void* user_data)
-{
-    LLPanelGroupRolesSubTab* self = static_cast<LLPanelGroupRolesSubTab*>(user_data);
-    if (!self) return;
-
-    self->handleCreateRole();
-}
-
-void LLPanelGroupRolesSubTab::handleCreateRole()
-{
-    LLGroupMgrGroupData* gdatap = LLGroupMgr::getInstance()->getGroupData(mGroupID);
-
-    if (!gdatap) return;
-
-    LLUUID new_role_id;
-    new_role_id.generate();
-
-    LLRoleData rd;
-    rd.mRoleName = "New Role";
-    gdatap->createRole(new_role_id,rd);
-
-<<<<<<< HEAD
-	mRolesList->deselectAllItems(true);
-	LLSD row;
-	row["id"] = new_role_id;
-	row["columns"][0]["column"] = "name";
-	row["columns"][0]["value"] = rd.mRoleName;
-	mRolesList->addElement(row, ADD_BOTTOM, this);
-	mRolesList->selectByID(new_role_id);
-
-	// put focus on name field and select its contents
-	if(mRoleName)
-	{
-		mRoleName->setFocus(true);
-		mRoleName->onTabInto();
-		gFocusMgr.triggerFocusFlash();
-	}
-=======
-    mRolesList->deselectAllItems(TRUE);
-    LLSD row;
-    row["id"] = new_role_id;
-    row["columns"][0]["column"] = "name";
-    row["columns"][0]["value"] = rd.mRoleName;
-    mRolesList->addElement(row, ADD_BOTTOM, this);
-    mRolesList->selectByID(new_role_id);
-
-    // put focus on name field and select its contents
-    if(mRoleName)
-    {
-        mRoleName->setFocus(TRUE);
-        mRoleName->onTabInto();
-        gFocusMgr.triggerFocusFlash();
-    }
->>>>>>> e1623bb2
-
-    notifyObservers();
-}
-
-// static
-void LLPanelGroupRolesSubTab::onCopyRole(void* user_data)
-{
-    LLPanelGroupRolesSubTab* self = static_cast<LLPanelGroupRolesSubTab*>(user_data);
-    if (!self) return;
-
-    self->handleCopyRole();
-}
-
-void LLPanelGroupRolesSubTab::handleCopyRole()
-{
-    LLGroupMgrGroupData* gdatap = LLGroupMgr::getInstance()->getGroupData(mGroupID);
-
-    if (!gdatap) return;
-
-    LLScrollListItem* role_item = mRolesList->getFirstSelected();
-    if (!role_item || role_item->getUUID().isNull())
-    {
-        return;
-    }
-
-    LLRoleData rd;
-    if (!gdatap->getRoleData(role_item->getUUID(), rd))
-    {
-        return;
-    }
-
-    LLUUID new_role_id;
-    new_role_id.generate();
-    rd.mRoleName += "(Copy)";
-    gdatap->createRole(new_role_id,rd);
-
-<<<<<<< HEAD
-	mRolesList->deselectAllItems(true);
-	LLSD row;
-	row["id"] = new_role_id;
-	row["columns"][0]["column"] = "name";
-	row["columns"][0]["value"] = rd.mRoleName;
-	mRolesList->addElement(row, ADD_BOTTOM, this);
-	mRolesList->selectByID(new_role_id);
-
-	// put focus on name field and select its contents
-	if(mRoleName)
-	{
-		mRoleName->setFocus(true);
-		mRoleName->onTabInto();
-		gFocusMgr.triggerFocusFlash();
-	}
-=======
-    mRolesList->deselectAllItems(TRUE);
-    LLSD row;
-    row["id"] = new_role_id;
-    row["columns"][0]["column"] = "name";
-    row["columns"][0]["value"] = rd.mRoleName;
-    mRolesList->addElement(row, ADD_BOTTOM, this);
-    mRolesList->selectByID(new_role_id);
-
-    // put focus on name field and select its contents
-    if(mRoleName)
-    {
-        mRoleName->setFocus(TRUE);
-        mRoleName->onTabInto();
-        gFocusMgr.triggerFocusFlash();
-    }
->>>>>>> e1623bb2
-
-    notifyObservers();
-}
-
-// static
-void LLPanelGroupRolesSubTab::onDeleteRole(void* user_data)
-{
-    LLPanelGroupRolesSubTab* self = static_cast<LLPanelGroupRolesSubTab*>(user_data);
-    if (!self) return;
-
-    self->handleDeleteRole();
-}
-
-void LLPanelGroupRolesSubTab::handleDeleteRole()
-{
-    LLGroupMgrGroupData* gdatap = LLGroupMgr::getInstance()->getGroupData(mGroupID);
-
-    if (!gdatap) return;
-
-    LLScrollListItem* role_item = mRolesList->getFirstSelected();
-    if (!role_item)
-    {
-        return;
-    }
-
-    if (role_item->getUUID().isNull() || role_item->getUUID() == gdatap->mOwnerRole)
-    {
-        LLSD args;
-        args["MESSAGE"] = mRemoveEveryoneTxt;
-        LLNotificationsUtil::add("GenericAlert", args);
-        return;
-    }
-
-    gdatap->deleteRole(role_item->getUUID());
-    mRolesList->deleteSingleItem(mRolesList->getFirstSelectedIndex());
-    mRolesList->selectFirstItem();
-
-    notifyObservers();
-}
-
-void LLPanelGroupRolesSubTab::saveRoleChanges(bool select_saved_role)
-{
-    LLGroupMgrGroupData* gdatap = LLGroupMgr::getInstance()->getGroupData(mGroupID);
-
-    if (!gdatap) return;
-
-    if (mHasRoleChange)
-    {
-        LLRoleData rd;
-        if (!gdatap->getRoleData(mSelectedRole,rd)) return;
-
-        rd.mRoleName = mRoleName->getText();
-        rd.mRoleDescription = mRoleDescription->getText();
-        rd.mRoleTitle = mRoleTitle->getText();
-
-        S32 role_members_count = 0;
-        if (mSelectedRole.isNull())
-        {
-            role_members_count = gdatap->mMemberCount;
-        }
-        else if(LLGroupRoleData* grd = get_ptr_in_map(gdatap->mRoles, mSelectedRole))
-        {
-            role_members_count = grd->getTotalMembersInRole();
-        }
-
-        gdatap->setRoleData(mSelectedRole,rd);
-
-        mRolesList->deleteSingleItem(mRolesList->getItemIndex(mSelectedRole));
-
-        LLSD row = createRoleItem(mSelectedRole,rd.mRoleName,rd.mRoleTitle,role_members_count);
-        LLScrollListItem* item = mRolesList->addElement(row, ADD_BOTTOM, this);
-        item->setSelected(select_saved_role);
-
-<<<<<<< HEAD
-		mHasRoleChange = false;
-	}
-=======
-        mHasRoleChange = FALSE;
-    }
->>>>>>> e1623bb2
-}
-
-void LLPanelGroupRolesSubTab::updateActionDescription()
-{
-    mActionDescription->setText(std::string());
-    LLScrollListItem* action_item = mAllowedActionsList->getFirstSelected();
-    if (!action_item || !mAllowedActionsList->getCanSelect())
-    {
-        return;
-    }
-
-    LLRoleAction* rap = (LLRoleAction*)action_item->getUserdata();
-    if (rap)
-    {
-        std::string desc = rap->mLongDescription.empty() ? rap->mDescription : rap->mLongDescription;
-        mActionDescription->setText(desc);
-    }
-}
-
-void LLPanelGroupRolesSubTab::setGroupID(const LLUUID& id)
-{
-    if(mRolesList) mRolesList->deleteAllItems();
-    if(mAssignedMembersList) mAssignedMembersList->deleteAllItems();
-    if(mAllowedActionsList) mAllowedActionsList->deleteAllItems();
-
-    if(mRoleName) mRoleName->clear();
-    if(mRoleDescription) mRoleDescription->clear();
-    if(mRoleTitle) mRoleTitle->clear();
-
-<<<<<<< HEAD
-	mHasRoleChange = false;
-
-	setFooterEnabled(false);
-=======
-    mHasRoleChange = FALSE;
-
-    setFooterEnabled(FALSE);
->>>>>>> e1623bb2
-
-    LLPanelGroupSubTab::setGroupID(id);
-}
-
-
-// LLPanelGroupActionsSubTab /////////////////////////////////////////////
-static LLPanelInjector<LLPanelGroupActionsSubTab> t_panel_group_actions_subtab("panel_group_actions_subtab");
-
-LLPanelGroupActionsSubTab::LLPanelGroupActionsSubTab()
-: LLPanelGroupSubTab()
-{
-}
-
-LLPanelGroupActionsSubTab::~LLPanelGroupActionsSubTab()
-{
-}
-
-bool LLPanelGroupActionsSubTab::postBuildSubTab(LLView* root)
-{
-    LLPanelGroupSubTab::postBuildSubTab(root);
-
-    // Upcast parent so we can ask it for sibling controls.
-    LLPanelGroupRoles* parent = (LLPanelGroupRoles*) root;
-
-    // Look recursively from the parent to find all our widgets.
-    bool recurse = true;
-    mHeader = parent->findChild<LLPanel>("actions_header", recurse);
-    mFooter = parent->findChild<LLPanel>("actions_footer", recurse);
-
-    mActionDescription = parent->getChild<LLTextEditor>("action_description", recurse);
-
-    mActionList = parent->getChild<LLScrollListCtrl>("action_list",recurse);
-    mActionRoles = parent->getChild<LLScrollListCtrl>("action_roles",recurse);
-    mActionMembers  = parent->getChild<LLNameListCtrl>("action_members",recurse);
-
-<<<<<<< HEAD
-	if (!mActionList || !mActionDescription || !mActionRoles || !mActionMembers) return false;
-
-	mActionList->setCommitOnSelectionChange(true);
-	mActionList->setCommitCallback(boost::bind(&LLPanelGroupActionsSubTab::handleActionSelect, this));
-	mActionList->setContextMenu(LLScrollListCtrl::MENU_AVATAR);
-=======
-    if (!mActionList || !mActionDescription || !mActionRoles || !mActionMembers) return FALSE;
-
-    mActionList->setCommitOnSelectionChange(TRUE);
-    mActionList->setCommitCallback(boost::bind(&LLPanelGroupActionsSubTab::handleActionSelect, this));
-    mActionList->setContextMenu(LLScrollListCtrl::MENU_AVATAR);
->>>>>>> e1623bb2
-
-    update(GC_ALL);
-
-<<<<<<< HEAD
-	return true;
-=======
-    return TRUE;
->>>>>>> e1623bb2
-}
-
-void LLPanelGroupActionsSubTab::activate()
-{
-    LLPanelGroupSubTab::activate();
-
-<<<<<<< HEAD
-	update(GC_ALL);
-	mActionDescription->clear();
-	mActionList->deselectAllItems();
-	mActionList->deleteAllItems();
-	buildActionsList(mActionList,
-					 GP_ALL_POWERS,
-					 GP_ALL_POWERS,
-					 NULL,
-					 false,
-					 true,
-					 false);
-=======
-    update(GC_ALL);
-    mActionDescription->clear();
-    mActionList->deselectAllItems();
-    mActionList->deleteAllItems();
-    buildActionsList(mActionList,
-                     GP_ALL_POWERS,
-                     GP_ALL_POWERS,
-                     NULL,
-                     FALSE,
-                     TRUE,
-                     FALSE);
->>>>>>> e1623bb2
-}
-
-void LLPanelGroupActionsSubTab::deactivate()
-{
-    LL_DEBUGS() << "LLPanelGroupActionsSubTab::deactivate()" << LL_ENDL;
-
-    LLPanelGroupSubTab::deactivate();
-}
-
-bool LLPanelGroupActionsSubTab::needsApply(std::string& mesg)
-{
-    LL_DEBUGS() << "LLPanelGroupActionsSubTab::needsApply()" << LL_ENDL;
-
-    return false;
-}
-
-bool LLPanelGroupActionsSubTab::apply(std::string& mesg)
-{
-    LL_DEBUGS() << "LLPanelGroupActionsSubTab::apply()" << LL_ENDL;
-    return true;
-}
-
-void LLPanelGroupActionsSubTab::update(LLGroupChange gc)
-{
-    LL_DEBUGS() << "LLPanelGroupActionsSubTab::update()" << LL_ENDL;
-
-    if (mGroupID.isNull()) return;
-
-    mActionMembers->deleteAllItems();
-    mActionRoles->deleteAllItems();
-
-    if(mActionList->hasSelectedItem())
-    {
-        LLGroupMgrGroupData* gdatap = LLGroupMgr::getInstance()->getGroupData(mGroupID);
-        if (gdatap && gdatap->isMemberDataComplete() && gdatap->isRoleDataComplete())
-        {
-            handleActionSelect();
-        }
-    }
-}
-
-void LLPanelGroupActionsSubTab::onFilterChanged()
-{
-<<<<<<< HEAD
-	mActionDescription->clear();
-	mActionList->deselectAllItems();
-	mActionList->deleteAllItems();
-	buildActionsList(mActionList,
-		GP_ALL_POWERS,
-		GP_ALL_POWERS,
-		NULL,
-		false,
-		true,
-		false);
-=======
-    mActionDescription->clear();
-    mActionList->deselectAllItems();
-    mActionList->deleteAllItems();
-    buildActionsList(mActionList,
-        GP_ALL_POWERS,
-        GP_ALL_POWERS,
-        NULL,
-        FALSE,
-        TRUE,
-        FALSE);
->>>>>>> e1623bb2
-}
-
-void LLPanelGroupActionsSubTab::handleActionSelect()
-{
-    mActionMembers->deleteAllItems();
-    mActionRoles->deleteAllItems();
-
-    U64 power_mask = GP_NO_POWERS;
-    std::vector<LLScrollListItem*> selection =
-                            mActionList->getAllSelected();
-    if (selection.empty()) return;
-
-    LLRoleAction* rap;
-
-    std::vector<LLScrollListItem*>::iterator itor;
-    for (itor = selection.begin() ;
-         itor != selection.end(); ++itor)
-    {
-        rap = (LLRoleAction*)( (*itor)->getUserdata() );
-        power_mask |= rap->mPowerBit;
-    }
-
-    if (selection.size() == 1)
-    {
-        LLScrollListItem* item = selection[0];
-        rap = (LLRoleAction*)(item->getUserdata());
-
-        if (rap->mLongDescription.empty())
-        {
-            mActionDescription->setText(rap->mDescription);
-        }
-        else
-        {
-            mActionDescription->setText(rap->mLongDescription);
-        }
-    }
-    else
-    {
-        mActionDescription->clear();
-    }
-
-    LLGroupMgrGroupData* gdatap = LLGroupMgr::getInstance()->getGroupData(mGroupID);
-
-    if (!gdatap) return;
-
-    if (gdatap->isMemberDataComplete())
-    {
-        LLGroupMgrGroupData::member_list_t::iterator it = gdatap->mMembers.begin();
-        LLGroupMgrGroupData::member_list_t::iterator end = gdatap->mMembers.end();
-        LLGroupMemberData* gmd;
-
-        for ( ; it != end; ++it)
-        {
-            gmd = (*it).second;
-            if (!gmd) continue;
-            if ((gmd->getAgentPowers() & power_mask) == power_mask)
-            {
-                mActionMembers->addNameItem(gmd->getID());
-            }
-        }
-    }
-    else
-    {
-        LLGroupMgr::getInstance()->sendCapGroupMembersRequest(mGroupID);
-    }
-
-    if (gdatap->isRoleDataComplete())
-    {
-        LLGroupMgrGroupData::role_list_t::iterator it = gdatap->mRoles.begin();
-        LLGroupMgrGroupData::role_list_t::iterator end = gdatap->mRoles.end();
-        LLGroupRoleData* rmd;
-
-        for ( ; it != end; ++it)
-        {
-            rmd = (*it).second;
-            if (!rmd) continue;
-            if ((rmd->getRoleData().mRolePowers & power_mask) == power_mask)
-            {
-                mActionRoles->addSimpleElement(rmd->getRoleData().mRoleName);
-            }
-        }
-    }
-    else
-    {
-        LLGroupMgr::getInstance()->sendGroupRoleDataRequest(mGroupID);
-    }
-}
-
-void LLPanelGroupActionsSubTab::setGroupID(const LLUUID& id)
-{
-    if(mActionList) mActionList->deleteAllItems();
-    if(mActionRoles) mActionRoles->deleteAllItems();
-    if(mActionMembers) mActionMembers->deleteAllItems();
-
-    if(mActionDescription) mActionDescription->clear();
-
-    LLPanelGroupSubTab::setGroupID(id);
-}
-
-
-// LLPanelGroupBanListSubTab /////////////////////////////////////////////
-static LLPanelInjector<LLPanelGroupBanListSubTab> t_panel_group_ban_subtab("panel_group_banlist_subtab");
-
-LLPanelGroupBanListSubTab::LLPanelGroupBanListSubTab()
-    : LLPanelGroupSubTab(),
-      mBanList(NULL),
-      mCreateBanButton(NULL),
-      mDeleteBanButton(NULL)
-{}
-
-bool LLPanelGroupBanListSubTab::postBuildSubTab(LLView* root)
-{
-    LLPanelGroupSubTab::postBuildSubTab(root);
-
-    // Upcast parent so we can ask it for sibling controls.
-    LLPanelGroupRoles* parent = (LLPanelGroupRoles*)root;
-
-    // Look recursively from the parent to find all our widgets.
-    bool recurse = true;
-
-    mHeader = parent->findChild<LLPanel>("banlist_header", recurse);
-    mFooter = parent->findChild<LLPanel>("banlist_footer", recurse);
-
-    mBanList = parent->getChild<LLNameListCtrl>("ban_list", recurse);
-
-    mCreateBanButton        = parent->getChild<LLButton>("ban_create", recurse);
-    mDeleteBanButton        = parent->getChild<LLButton>("ban_delete", recurse);
-    mRefreshBanListButton   = parent->getChild<LLButton>("ban_refresh", recurse);
-    mBanCountText           = parent->getChild<LLTextBase>("ban_count", recurse);
-
-<<<<<<< HEAD
-	if(!mBanList || !mCreateBanButton || !mDeleteBanButton || !mRefreshBanListButton || !mBanCountText)
-		return false;
-
-	mBanList->setCommitOnSelectionChange(true);
-	mBanList->setCommitCallback(onBanEntrySelect, this);
-
-	mCreateBanButton->setClickedCallback(onCreateBanEntry, this);
-	mCreateBanButton->setEnabled(false);
-
-	mDeleteBanButton->setClickedCallback(onDeleteBanEntry, this);
-	mDeleteBanButton->setEnabled(false);
-	
-	mRefreshBanListButton->setClickedCallback(onRefreshBanList, this);
-	mRefreshBanListButton->setEnabled(false);
-=======
-    if(!mBanList || !mCreateBanButton || !mDeleteBanButton || !mRefreshBanListButton || !mBanCountText)
-        return FALSE;
-
-    mBanList->setCommitOnSelectionChange(TRUE);
-    mBanList->setCommitCallback(onBanEntrySelect, this);
-
-    mCreateBanButton->setClickedCallback(onCreateBanEntry, this);
-    mCreateBanButton->setEnabled(FALSE);
-
-    mDeleteBanButton->setClickedCallback(onDeleteBanEntry, this);
-    mDeleteBanButton->setEnabled(FALSE);
->>>>>>> e1623bb2
-
-    mRefreshBanListButton->setClickedCallback(onRefreshBanList, this);
-    mRefreshBanListButton->setEnabled(FALSE);
-
-    setBanCount(0);
-
-<<<<<<< HEAD
-	setFooterEnabled(false);
-	return true;
-=======
-    mBanList->setOnNameListCompleteCallback(boost::bind(&LLPanelGroupBanListSubTab::onBanListCompleted, this, _1));
-
-    populateBanList();
-
-    setFooterEnabled(FALSE);
-    return TRUE;
->>>>>>> e1623bb2
-}
-
-void LLPanelGroupBanListSubTab::activate()
-{
-    LLPanelGroupSubTab::activate();
-
-<<<<<<< HEAD
-	mBanList->deselectAllItems();
-	mDeleteBanButton->setEnabled(false);
-
-	LLGroupMgrGroupData * group_datap = LLGroupMgr::getInstance()->getGroupData(mGroupID);
-	if (group_datap)
-	{
-		mCreateBanButton->setEnabled(gAgent.hasPowerInGroup(mGroupID, GP_GROUP_BAN_ACCESS) &&
-									 group_datap->mBanList.size() < GB_MAX_BANNED_AGENTS);
-		setBanCount(group_datap->mBanList.size());
-	}
-	else
-	{
-		mCreateBanButton->setEnabled(false);
-		setBanCount(0);
-	}
-=======
-    mBanList->deselectAllItems();
-    mDeleteBanButton->setEnabled(FALSE);
-
-    LLGroupMgrGroupData * group_datap = LLGroupMgr::getInstance()->getGroupData(mGroupID);
-    if (group_datap)
-    {
-        mCreateBanButton->setEnabled(gAgent.hasPowerInGroup(mGroupID, GP_GROUP_BAN_ACCESS) &&
-                                     group_datap->mBanList.size() < GB_MAX_BANNED_AGENTS);
-        setBanCount(group_datap->mBanList.size());
-    }
-    else
-    {
-        mCreateBanButton->setEnabled(FALSE);
-        setBanCount(0);
-    }
->>>>>>> e1623bb2
-
-    // BAKER: Should I really request everytime activate() is called?
-    //        Perhaps I should only do it on a force refresh, or if an action on the list happens...
-    //        Because it's not going to live-update the list anyway... You'd have to refresh if you
-    //        wanted to see someone else's additions anyway...
-    //
-    LLGroupMgr::getInstance()->sendGroupBanRequest(LLGroupMgr::REQUEST_GET, mGroupID);
-
-<<<<<<< HEAD
-	setFooterEnabled(false);
-	update(GC_ALL);
-=======
-    setFooterEnabled(FALSE);
-    update(GC_ALL);
->>>>>>> e1623bb2
-}
-
-void LLPanelGroupBanListSubTab::update(LLGroupChange gc)
-{
-    populateBanList();
-}
-
-void LLPanelGroupBanListSubTab::draw()
-{
-    LLPanelGroupSubTab::draw();
-
-    // BAKER: Might be good to put it here instead of update, maybe.. See how often draw gets hit.
-    //if(
-    //  populateBanList();
-}
-
-void LLPanelGroupBanListSubTab::onBanEntrySelect(LLUICtrl* ctrl, void* user_data)
-{
-    LLPanelGroupBanListSubTab* self = static_cast<LLPanelGroupBanListSubTab*>(user_data);
-    if (!self)
-        return;
-
-    self->handleBanEntrySelect();
-}
-
-void LLPanelGroupBanListSubTab::handleBanEntrySelect()
-{
-<<<<<<< HEAD
-	if (gAgent.hasPowerInGroup(mGroupID, GP_GROUP_BAN_ACCESS))
-	{
-		mDeleteBanButton->setEnabled(true);
-	}
-=======
-    if (gAgent.hasPowerInGroup(mGroupID, GP_GROUP_BAN_ACCESS))
-    {
-        mDeleteBanButton->setEnabled(TRUE);
-    }
->>>>>>> e1623bb2
-}
-
-void LLPanelGroupBanListSubTab::onCreateBanEntry(void* user_data)
-{
-    LLPanelGroupBanListSubTab* self = static_cast<LLPanelGroupBanListSubTab*>(user_data);
-    if (!self)
-        return;
-
-    self->handleCreateBanEntry();
-}
-
-void LLPanelGroupBanListSubTab::handleCreateBanEntry()
-{
-    LLFloaterGroupBulkBan::showForGroup(mGroupID);
-    //populateBanList();
-}
-
-void LLPanelGroupBanListSubTab::onDeleteBanEntry(void* user_data)
-{
-    LLPanelGroupBanListSubTab* self = static_cast<LLPanelGroupBanListSubTab*>(user_data);
-    if (!self)
-        return;
-
-    self->handleDeleteBanEntry();
-}
-
-void LLPanelGroupBanListSubTab::handleDeleteBanEntry()
-{
-<<<<<<< HEAD
-	LLGroupMgrGroupData* gdatap	= LLGroupMgr::getInstance()->getGroupData(mGroupID);
-	if(!gdatap) 
-	{
-		LL_WARNS("Groups") << "Unable to get group data for group " << mGroupID << LL_ENDL;
-		return;
-	}
-
-	std::vector<LLScrollListItem*> selection = mBanList->getAllSelected();
-	if(selection.empty())
-	{
-		return;
-	}
-
-	bool can_ban_members = false;
-	if (gAgent.isGodlike() ||
-		gAgent.hasPowerInGroup(mGroupID, GP_GROUP_BAN_ACCESS))
-	{
-		can_ban_members	= true;
-	}
-	
-	// Owners can ban anyone in the group.
-	LLGroupMgrGroupData::member_list_t::iterator mi = gdatap->mMembers.find(gAgent.getID());
-	if (mi != gdatap->mMembers.end())
-	{
-		LLGroupMemberData* member_data = (*mi).second;
-		if ( member_data && member_data->isInRole(gdatap->mOwnerRole) )
-		{
-			can_ban_members	= true;
-		}
-	}
-		
-	if(!can_ban_members)
-		return;
-
-	std::vector<LLUUID> ban_ids;
-	std::vector<LLScrollListItem*>::iterator itor;
-	for(itor = selection.begin(); itor != selection.end(); ++itor)
-	{
-		LLUUID ban_id = (*itor)->getUUID();
-		ban_ids.push_back(ban_id);
-		
-		gdatap->removeBanEntry(ban_id);
-		mBanList->removeNameItem(ban_id);
-	
-		// Removing an item removes the selection, we shouldn't be able to click
-		// the button anymore until we reselect another entry.
-		mDeleteBanButton->setEnabled(false);
-	}
-
-	// update ban-count related elements
-	mCreateBanButton->setEnabled(true);
-	setBanCount(gdatap->mBanList.size());
-	
-	LLGroupMgr::getInstance()->sendGroupBanRequest(LLGroupMgr::REQUEST_POST, mGroupID, LLGroupMgr::BAN_DELETE, ban_ids);
-=======
-    LLGroupMgrGroupData* gdatap = LLGroupMgr::getInstance()->getGroupData(mGroupID);
-    if(!gdatap)
-    {
-        LL_WARNS("Groups") << "Unable to get group data for group " << mGroupID << LL_ENDL;
-        return;
-    }
-
-    std::vector<LLScrollListItem*> selection = mBanList->getAllSelected();
-    if(selection.empty())
-    {
-        return;
-    }
-
-    bool can_ban_members = false;
-    if (gAgent.isGodlike() ||
-        gAgent.hasPowerInGroup(mGroupID, GP_GROUP_BAN_ACCESS))
-    {
-        can_ban_members = true;
-    }
-
-    // Owners can ban anyone in the group.
-    LLGroupMgrGroupData::member_list_t::iterator mi = gdatap->mMembers.find(gAgent.getID());
-    if (mi != gdatap->mMembers.end())
-    {
-        LLGroupMemberData* member_data = (*mi).second;
-        if ( member_data && member_data->isInRole(gdatap->mOwnerRole) )
-        {
-            can_ban_members = true;
-        }
-    }
-
-    if(!can_ban_members)
-        return;
-
-    std::vector<LLUUID> ban_ids;
-    std::vector<LLScrollListItem*>::iterator itor;
-    for(itor = selection.begin(); itor != selection.end(); ++itor)
-    {
-        LLUUID ban_id = (*itor)->getUUID();
-        ban_ids.push_back(ban_id);
-
-        gdatap->removeBanEntry(ban_id);
-        mBanList->removeNameItem(ban_id);
-
-        // Removing an item removes the selection, we shouldn't be able to click
-        // the button anymore until we reselect another entry.
-        mDeleteBanButton->setEnabled(FALSE);
-    }
-
-    // update ban-count related elements
-    mCreateBanButton->setEnabled(TRUE);
-    setBanCount(gdatap->mBanList.size());
-
-    LLGroupMgr::getInstance()->sendGroupBanRequest(LLGroupMgr::REQUEST_POST, mGroupID, LLGroupMgr::BAN_DELETE, ban_ids);
->>>>>>> e1623bb2
-}
-
-void LLPanelGroupBanListSubTab::onRefreshBanList(void* user_data)
-{
-    LLPanelGroupBanListSubTab* self = static_cast<LLPanelGroupBanListSubTab*>(user_data);
-    if (!self)
-        return;
-
-    self->handleRefreshBanList();
-}
-
-void LLPanelGroupBanListSubTab::handleRefreshBanList()
-{
-<<<<<<< HEAD
-	mRefreshBanListButton->setEnabled(false);
-	LLGroupMgr::getInstance()->sendGroupBanRequest(LLGroupMgr::REQUEST_GET, mGroupID);
-=======
-    mRefreshBanListButton->setEnabled(FALSE);
-    LLGroupMgr::getInstance()->sendGroupBanRequest(LLGroupMgr::REQUEST_GET, mGroupID);
->>>>>>> e1623bb2
-}
-
-void LLPanelGroupBanListSubTab::onBanListCompleted(bool isComplete)
-{
-<<<<<<< HEAD
-	if(isComplete)
-	{
-		mRefreshBanListButton->setEnabled(true);
-		populateBanList();
-	}
-=======
-    if(isComplete)
-    {
-        mRefreshBanListButton->setEnabled(TRUE);
-        populateBanList();
-    }
->>>>>>> e1623bb2
-}
-
-void LLPanelGroupBanListSubTab::setBanCount(U32 ban_count)
-{
-    LLStringUtil::format_map_t args;
-    args["[COUNT]"] = llformat("%d", ban_count);
-    args["[LIMIT]"] = llformat("%d", GB_MAX_BANNED_AGENTS);
-    mBanCountText->setText(getString("ban_count_template", args));
-}
-
-void LLPanelGroupBanListSubTab::populateBanList()
-{
-<<<<<<< HEAD
-	LLGroupMgrGroupData* gdatap = LLGroupMgr::getInstance()->getGroupData(mGroupID);
-	if(!gdatap) 
-	{
-		LL_WARNS("Groups") << "Unable to get group data for group " << mGroupID << LL_ENDL;
-		return;
-	}
-
-	mBanList->deleteAllItems();
-	std::map<LLUUID,LLGroupBanData>::const_iterator entry = gdatap->mBanList.begin();
-	for(; entry != gdatap->mBanList.end(); entry++)
-	{
-		LLNameListCtrl::NameItem ban_entry;
-		ban_entry.value = entry->first;
-		LLGroupBanData bd = entry->second;
-		
-		ban_entry.columns.add().column("name").font.name("SANSSERIF_SMALL").style("NORMAL");
-
-		// Baker TODO: MAINT-
-		// Check out utc_to_pacific_time()
-
-		std::string ban_date_str = bd.mBanDate.toHTTPDateString("%Y/%m/%d");
-// 		time_t utc_time;
-// 		utc_time = time_corrected();
-// 		LLSD substitution;
-// 		substitution["datetime"] = (S32) utc_time;
-// 		LLStringUtil::format (ban_date_str, substitution);
-
-		//LL_INFOS("BAKER") << "[BAKER] BAN_DATE: " << bd.mBanDate.toHTTPDateString("%Y/%m/%d") << LL_ENDL;
-		//LL_INFOS("BAKER") << "[BAKER] BAN_DATE_MODIFIED: " << ban_date_str << LL_ENDL;
-
-		//ban_entry.columns.add().column("ban_date").value(ban_date_str.font.name("SANSSERIF_SMALL").style("NORMAL");
-		ban_entry.columns.add().column("ban_date").value(bd.mBanDate.toHTTPDateString("%Y/%m/%d")).font.name("SANSSERIF_SMALL").style("NORMAL");
-
-		mBanList->addNameItemRow(ban_entry);
-	}
-	 
-	mRefreshBanListButton->setEnabled(true);
-	mCreateBanButton->setEnabled(gAgent.hasPowerInGroup(mGroupID, GP_GROUP_BAN_ACCESS) &&
-								 gdatap->mBanList.size() < GB_MAX_BANNED_AGENTS);
-	setBanCount(gdatap->mBanList.size());
-=======
-    LLGroupMgrGroupData* gdatap = LLGroupMgr::getInstance()->getGroupData(mGroupID);
-    if(!gdatap)
-    {
-        LL_WARNS("Groups") << "Unable to get group data for group " << mGroupID << LL_ENDL;
-        return;
-    }
-
-    mBanList->deleteAllItems();
-    std::map<LLUUID,LLGroupBanData>::const_iterator entry = gdatap->mBanList.begin();
-    for(; entry != gdatap->mBanList.end(); entry++)
-    {
-        LLNameListCtrl::NameItem ban_entry;
-        ban_entry.value = entry->first;
-        LLGroupBanData bd = entry->second;
-
-        ban_entry.columns.add().column("name").font.name("SANSSERIF_SMALL").style("NORMAL");
-
-        // Baker TODO: MAINT-
-        // Check out utc_to_pacific_time()
-
-        std::string ban_date_str = bd.mBanDate.toHTTPDateString("%Y/%m/%d");
-//      time_t utc_time;
-//      utc_time = time_corrected();
-//      LLSD substitution;
-//      substitution["datetime"] = (S32) utc_time;
-//      LLStringUtil::format (ban_date_str, substitution);
-
-        //LL_INFOS("BAKER") << "[BAKER] BAN_DATE: " << bd.mBanDate.toHTTPDateString("%Y/%m/%d") << LL_ENDL;
-        //LL_INFOS("BAKER") << "[BAKER] BAN_DATE_MODIFIED: " << ban_date_str << LL_ENDL;
-
-        //ban_entry.columns.add().column("ban_date").value(ban_date_str.font.name("SANSSERIF_SMALL").style("NORMAL");
-        ban_entry.columns.add().column("ban_date").value(bd.mBanDate.toHTTPDateString("%Y/%m/%d")).font.name("SANSSERIF_SMALL").style("NORMAL");
-
-        mBanList->addNameItemRow(ban_entry);
-    }
-
-    mRefreshBanListButton->setEnabled(TRUE);
-    mCreateBanButton->setEnabled(gAgent.hasPowerInGroup(mGroupID, GP_GROUP_BAN_ACCESS) &&
-                                 gdatap->mBanList.size() < GB_MAX_BANNED_AGENTS);
-    setBanCount(gdatap->mBanList.size());
->>>>>>> e1623bb2
-}
-
-void LLPanelGroupBanListSubTab::setGroupID(const LLUUID& id)
-{
-    if(mBanList)
-        mBanList->deleteAllItems();
-
-<<<<<<< HEAD
-	setFooterEnabled(false);
-	LLPanelGroupSubTab::setGroupID(id); 
-=======
-    setFooterEnabled(FALSE);
-    LLPanelGroupSubTab::setGroupID(id);
->>>>>>> e1623bb2
-}+/**
+ * @file llpanelgrouproles.cpp
+ * @brief Panel for roles information about a particular group.
+ *
+ * $LicenseInfo:firstyear=2006&license=viewerlgpl$
+ * Second Life Viewer Source Code
+ * Copyright (C) 2010, Linden Research, Inc.
+ *
+ * This library is free software; you can redistribute it and/or
+ * modify it under the terms of the GNU Lesser General Public
+ * License as published by the Free Software Foundation;
+ * version 2.1 of the License only.
+ *
+ * This library is distributed in the hope that it will be useful,
+ * but WITHOUT ANY WARRANTY; without even the implied warranty of
+ * MERCHANTABILITY or FITNESS FOR A PARTICULAR PURPOSE.  See the GNU
+ * Lesser General Public License for more details.
+ *
+ * You should have received a copy of the GNU Lesser General Public
+ * License along with this library; if not, write to the Free Software
+ * Foundation, Inc., 51 Franklin Street, Fifth Floor, Boston, MA  02110-1301  USA
+ *
+ * Linden Research, Inc., 945 Battery Street, San Francisco, CA  94111  USA
+ * $/LicenseInfo$
+ */
+
+#include "llviewerprecompiledheaders.h"
+
+#include "llcheckboxctrl.h"
+
+#include "llagent.h"
+#include "llavatarnamecache.h"
+#include "llbutton.h"
+#include "llfiltereditor.h"
+#include "llfloatergroupbulkban.h"
+#include "llfloatergroupinvite.h"
+#include "llavataractions.h"
+#include "lliconctrl.h"
+#include "lllineeditor.h"
+#include "llnamelistctrl.h"
+#include "llnotifications.h"
+#include "llnotificationsutil.h"
+#include "llpanelgrouproles.h"
+#include "llscrolllistctrl.h"
+#include "llscrolllistitem.h"
+#include "llscrolllistcell.h"
+#include "llslurl.h"
+#include "lltabcontainer.h"
+#include "lltextbox.h"
+#include "lltexteditor.h"
+#include "lltrans.h"
+#include "llviewertexturelist.h"
+#include "llviewerwindow.h"
+#include "llfocusmgr.h"
+#include "llviewercontrol.h"
+
+#include "roles_constants.h"
+
+static LLPanelInjector<LLPanelGroupRoles> t_panel_group_roles("panel_group_roles");
+
+bool agentCanRemoveFromRole(const LLUUID& group_id,
+                            const LLUUID& role_id)
+{
+    return gAgent.hasPowerInGroup(group_id, GP_ROLE_REMOVE_MEMBER);
+}
+
+bool agentCanAddToRole(const LLUUID& group_id,
+                       const LLUUID& role_id)
+{
+    if (gAgent.isGodlike())
+        return true;
+
+    LLGroupMgrGroupData* gdatap = LLGroupMgr::getInstance()->getGroupData(group_id);
+    if (!gdatap)
+    {
+        LL_WARNS() << "agentCanAddToRole "
+                << "-- No group data!" << LL_ENDL;
+        return false;
+    }
+
+    //make sure the agent is in the group
+    LLGroupMgrGroupData::member_list_t::iterator mi = gdatap->mMembers.find(gAgent.getID());
+    if (mi == gdatap->mMembers.end())
+    {
+        return false;
+    }
+
+    LLGroupMemberData* member_data = (*mi).second;
+
+    // Owners can add to any role.
+    if ( member_data->isInRole(gdatap->mOwnerRole) )
+    {
+        return true;
+    }
+
+    // 'Limited assign members' can add to roles the user is in.
+    if ( gAgent.hasPowerInGroup(group_id, GP_ROLE_ASSIGN_MEMBER_LIMITED) &&
+            member_data->isInRole(role_id) )
+    {
+        return true;
+    }
+
+    // 'assign members' can add to non-owner roles.
+    if ( gAgent.hasPowerInGroup(group_id, GP_ROLE_ASSIGN_MEMBER) &&
+             role_id != gdatap->mOwnerRole )
+    {
+        return true;
+    }
+
+    return false;
+}
+
+
+// LLPanelGroupRoles /////////////////////////////////////////////////////
+
+// static
+LLPanelGroupRoles::LLPanelGroupRoles()
+:   LLPanelGroupTab(),
+    mCurrentTab(NULL),
+    mRequestedTab( NULL ),
+    mSubTabContainer( NULL ),
+    mFirstUse( true )
+{
+}
+
+LLPanelGroupRoles::~LLPanelGroupRoles()
+{
+}
+
+bool LLPanelGroupRoles::postBuild()
+{
+    LL_DEBUGS() << "LLPanelGroupRoles::postBuild()" << LL_ENDL;
+
+    mSubTabContainer = getChild<LLTabContainer>("roles_tab_container");
+
+    if (!mSubTabContainer) return false;
+
+    // Hook up each sub-tabs callback and widgets.
+    for (S32 i = 0; i < mSubTabContainer->getTabCount(); ++i)
+    {
+        LLPanel* panel = mSubTabContainer->getPanelByIndex(i);
+        LLPanelGroupSubTab* subtabp = dynamic_cast<LLPanelGroupSubTab*>(panel);
+        if (!subtabp)
+        {
+            LL_WARNS() << "Invalid subtab panel: " << panel->getName() << LL_ENDL;
+            return false;
+        }
+
+        // Hand the subtab a pointer to this LLPanelGroupRoles, so that it can
+        // look around for the widgets it is interested in.
+        if (!subtabp->postBuildSubTab(this))
+            return false;
+
+        //subtabp->addObserver(this);
+    }
+    // Add click callbacks to tab switching.
+    mSubTabContainer->setValidateBeforeCommit(boost::bind(&LLPanelGroupRoles::handleSubTabSwitch, this, _1));
+
+    // Set the current tab to whatever is currently being shown.
+    mCurrentTab = (LLPanelGroupTab*) mSubTabContainer->getCurrentPanel();
+    if (!mCurrentTab)
+    {
+        // Need to select a tab.
+        mSubTabContainer->selectFirstTab();
+        mCurrentTab = (LLPanelGroupTab*) mSubTabContainer->getCurrentPanel();
+    }
+
+    if (!mCurrentTab) return false;
+
+    // Act as though this tab was just activated.
+    mCurrentTab->activate();
+
+    // Read apply text from the xml file.
+    mDefaultNeedsApplyMesg = getString("default_needs_apply_text");
+    mWantApplyMesg = getString("want_apply_text");
+
+    return LLPanelGroupTab::postBuild();
+}
+
+bool LLPanelGroupRoles::isVisibleByAgent(LLAgent* agentp)
+{
+    /* This power was removed to make group roles simpler
+    return agentp->hasPowerInGroup(mGroupID,
+                                   GP_ROLE_CREATE |
+                                   GP_ROLE_DELETE |
+                                   GP_ROLE_PROPERTIES |
+                                   GP_ROLE_VIEW |
+                                   GP_ROLE_ASSIGN_MEMBER |
+                                   GP_ROLE_REMOVE_MEMBER |
+                                   GP_ROLE_CHANGE_ACTIONS |
+                                   GP_MEMBER_INVITE |
+                                   GP_MEMBER_EJECT |
+                                   GP_MEMBER_OPTIONS );
+    */
+    return mAllowEdit && agentp->isInGroup(mGroupID);
+
+}
+
+bool LLPanelGroupRoles::handleSubTabSwitch(const LLSD& data)
+{
+    std::string panel_name = data.asString();
+
+    if(mRequestedTab != NULL)//we already have tab change request
+    {
+        return false;
+    }
+
+    mRequestedTab = static_cast<LLPanelGroupTab*>(mSubTabContainer->getPanelByName(panel_name));
+
+    std::string mesg;
+    if (mCurrentTab && mCurrentTab->needsApply(mesg))
+    {
+        // If no message was provided, give a generic one.
+        if (mesg.empty())
+        {
+            mesg = mDefaultNeedsApplyMesg;
+        }
+        // Create a notify box, telling the user about the unapplied tab.
+        LLSD args;
+        args["NEEDS_APPLY_MESSAGE"] = mesg;
+        args["WANT_APPLY_MESSAGE"] = mWantApplyMesg;
+        LLNotificationsUtil::add("PanelGroupApply", args, LLSD(),
+            boost::bind(&LLPanelGroupRoles::handleNotifyCallback, this, _1, _2));
+        mHasModal = true;
+
+        // Returning false will block a close action from finishing until
+        // we get a response back from the user.
+        return false;
+    }
+
+    transitionToTab();
+    return true;
+}
+
+void LLPanelGroupRoles::transitionToTab()
+{
+    // Tell the current panel that it is being deactivated.
+    if (mCurrentTab)
+    {
+        mCurrentTab->deactivate();
+    }
+
+    // Tell the new panel that it is being activated.
+    if (mRequestedTab)
+    {
+        // This is now the current tab;
+        mCurrentTab = mRequestedTab;
+        mCurrentTab->activate();
+        mRequestedTab = 0;
+    }
+}
+
+bool LLPanelGroupRoles::handleNotifyCallback(const LLSD& notification, const LLSD& response)
+{
+    S32 option = LLNotificationsUtil::getSelectedOption(notification, response);
+    mHasModal = false;
+    LLPanelGroupTab* transition_tab = mRequestedTab;
+    switch (option)
+    {
+    case 0: // "Apply Changes"
+    {
+        // Try to apply changes, and switch to the requested tab.
+        std::string apply_mesg;
+        if ( !apply( apply_mesg ) )
+        {
+            // There was a problem doing the apply.
+            if ( !apply_mesg.empty() )
+            {
+                mHasModal = true;
+                LLSD args;
+                args["MESSAGE"] = apply_mesg;
+                LLNotificationsUtil::add("GenericAlert", args, LLSD(), boost::bind(&LLPanelGroupRoles::onModalClose, this, _1, _2));
+            }
+            // Skip switching tabs.
+            break;
+        }
+        transitionToTab();
+        mSubTabContainer->selectTabPanel( transition_tab );
+
+        break;
+    }
+    case 1: // "Ignore Changes"
+        // Switch to the requested panel without applying changes
+        cancel();
+        transitionToTab();
+        mSubTabContainer->selectTabPanel( transition_tab );
+        break;
+    case 2: // "Cancel"
+    default:
+        mRequestedTab = NULL;
+        // Do nothing.  The user is canceling the action.
+        break;
+    }
+    return false;
+}
+
+bool LLPanelGroupRoles::onModalClose(const LLSD& notification, const LLSD& response)
+{
+    mHasModal = false;
+    return false;
+}
+
+bool LLPanelGroupRoles::apply(std::string& mesg)
+{
+    // Pass this along to the currently visible sub tab.
+    if (!mSubTabContainer) return false;
+
+    LLPanelGroupTab* panelp = (LLPanelGroupTab*) mSubTabContainer->getCurrentPanel();
+    if (!panelp) return false;
+
+    // Ignore the needs apply message.
+    std::string ignore_mesg;
+    if ( !panelp->needsApply(ignore_mesg) )
+    {
+        // We don't need to apply anything.
+        // We're done.
+        return true;
+    }
+
+    // Try to do the actual apply.
+    return panelp->apply(mesg);
+}
+
+void LLPanelGroupRoles::cancel()
+{
+    // Pass this along to the currently visible sub tab.
+    if (!mSubTabContainer) return;
+
+    LLPanelGroupTab* panelp = (LLPanelGroupTab*) mSubTabContainer->getCurrentPanel();
+    if (!panelp) return;
+
+    panelp->cancel();
+}
+
+void LLPanelGroupRoles::update(LLGroupChange gc)
+{
+    if (mGroupID.isNull()) return;
+
+    LLPanelGroupTab* panelp = (LLPanelGroupTab*) mSubTabContainer->getCurrentPanel();
+    if (panelp)
+    {
+        panelp->update(gc);
+    }
+    else
+    {
+        LL_WARNS() << "LLPanelGroupRoles::update() -- No subtab to update!" << LL_ENDL;
+    }
+
+}
+
+void LLPanelGroupRoles::activate()
+{
+    if (!gAgent.isInGroup(mGroupID)) return;
+
+    // Start requesting member and role data if needed.
+    LLGroupMgrGroupData* gdatap = LLGroupMgr::getInstance()->getGroupData(mGroupID);
+
+    if (!gdatap || !gdatap->isRoleDataComplete() )
+    {
+        // Mildly hackish - clear all pending changes
+        cancel();
+
+        LLGroupMgr::getInstance()->sendGroupRoleDataRequest(mGroupID);
+    }
+
+    // Need this to get base group member powers
+    if (!gdatap || !gdatap->isGroupPropertiesDataComplete() )
+    {
+        LLGroupMgr::getInstance()->sendGroupPropertiesRequest(mGroupID);
+    }
+
+    mFirstUse = false;
+
+    LLPanelGroupTab* panelp = (LLPanelGroupTab*) mSubTabContainer->getCurrentPanel();
+    if (panelp) panelp->activate();
+}
+
+void LLPanelGroupRoles::deactivate()
+{
+    LLPanelGroupTab* panelp = (LLPanelGroupTab*) mSubTabContainer->getCurrentPanel();
+    if (panelp) panelp->deactivate();
+}
+
+bool LLPanelGroupRoles::needsApply(std::string& mesg)
+{
+    LLPanelGroupTab* panelp = (LLPanelGroupTab*) mSubTabContainer->getCurrentPanel();
+    if (!panelp) return false;
+
+    return panelp->needsApply(mesg);
+}
+
+bool LLPanelGroupRoles::hasModal()
+{
+    if (mHasModal) return true;
+
+    LLPanelGroupTab* panelp = (LLPanelGroupTab*) mSubTabContainer->getCurrentPanel();
+    if (!panelp) return false;
+
+    return panelp->hasModal();
+}
+
+void LLPanelGroupRoles::setGroupID(const LLUUID& id)
+{
+    LLPanelGroupTab::setGroupID(id);
+
+    LLPanelGroupMembersSubTab* group_members_tab = findChild<LLPanelGroupMembersSubTab>("members_sub_tab");
+    LLPanelGroupRolesSubTab*  group_roles_tab = findChild<LLPanelGroupRolesSubTab>("roles_sub_tab");
+    LLPanelGroupActionsSubTab* group_actions_tab = findChild<LLPanelGroupActionsSubTab>("actions_sub_tab");
+    LLPanelGroupBanListSubTab* group_ban_tab = findChild<LLPanelGroupBanListSubTab>("banlist_sub_tab");
+
+    if(group_members_tab) group_members_tab->setGroupID(id);
+    if(group_roles_tab) group_roles_tab->setGroupID(id);
+    if(group_actions_tab) group_actions_tab->setGroupID(id);
+    if(group_ban_tab) group_ban_tab->setGroupID(id);
+
+    LLButton* button = getChild<LLButton>("member_invite");
+    if ( button )
+        button->setEnabled(gAgent.hasPowerInGroup(mGroupID, GP_MEMBER_INVITE));
+
+    if(mSubTabContainer)
+        mSubTabContainer->selectTab(1);
+    group_roles_tab->mFirstOpen = true;
+    activate();
+}
+
+
+// LLPanelGroupSubTab ////////////////////////////////////////////////////
+LLPanelGroupSubTab::LLPanelGroupSubTab()
+:   LLPanelGroupTab(),
+    mHeader(NULL),
+    mFooter(NULL),
+    mActivated(false),
+    mHasGroupBanPower(false),
+    mSearchEditor(NULL)
+{
+}
+
+LLPanelGroupSubTab::~LLPanelGroupSubTab()
+{
+    mSearchCommitConnection.disconnect();
+}
+
+bool LLPanelGroupSubTab::postBuildSubTab(LLView* root)
+{
+    // Get icons for later use.
+    mActionIcons.clear();
+
+    if (hasString("power_folder_icon"))
+    {
+        mActionIcons["folder"] = getString("power_folder_icon");
+    }
+
+    if (hasString("power_all_have_icon"))
+    {
+        mActionIcons["full"] = getString("power_all_have_icon");
+    }
+
+    if (hasString("power_partial_icon"))
+    {
+        mActionIcons["partial"] = getString("power_partial_icon");
+    }
+    return true;
+}
+
+bool LLPanelGroupSubTab::postBuild()
+{
+    // Hook up the search widgets.
+    constexpr bool recurse = true;
+
+    mSearchEditor = findChild<LLFilterEditor>("filter_input", recurse);
+    if (mSearchEditor) // SubTab doesn't implement this, only some of derived classes
+    {
+        // panel
+        mSearchCommitConnection = mSearchEditor->setCommitCallback(boost::bind(&LLPanelGroupSubTab::setSearchFilter, this, _2));
+    }
+
+    return LLPanelGroupTab::postBuild();
+}
+
+void LLPanelGroupSubTab::setGroupID(const LLUUID& id)
+{
+    LLPanelGroupTab::setGroupID(id);
+    if(mSearchEditor)
+    {
+        mSearchEditor->clear();
+        setSearchFilter("");
+    }
+
+    mActivated = false;
+}
+
+void LLPanelGroupSubTab::setSearchFilter(const std::string& filter)
+{
+    if(mSearchFilter == filter)
+        return;
+    mSearchFilter = filter;
+    LLStringUtil::toLower(mSearchFilter);
+    update(GC_ALL);
+    onFilterChanged();
+}
+
+void LLPanelGroupSubTab::activate()
+{
+    setOthersVisible(true);
+}
+
+void LLPanelGroupSubTab::deactivate()
+{
+    setOthersVisible(false);
+}
+
+void LLPanelGroupSubTab::setOthersVisible(bool b)
+{
+    if (mHeader)
+    {
+        mHeader->setVisible( b );
+    }
+
+    if (mFooter)
+    {
+        mFooter->setVisible( b );
+    }
+}
+
+bool LLPanelGroupSubTab::matchesActionSearchFilter(std::string action)
+{
+    // If the search filter is empty, everything passes.
+    if (mSearchFilter.empty()) return true;
+
+    LLStringUtil::toLower(action);
+    std::string::size_type match = action.find(mSearchFilter);
+
+    if (std::string::npos == match)
+    {
+        // not found
+        return false;
+    }
+    else
+    {
+        return true;
+    }
+}
+
+void LLPanelGroupSubTab::buildActionsList(LLScrollListCtrl* ctrl,
+                                          U64 allowed_by_some,
+                                          U64 allowed_by_all,
+                                          LLUICtrl::commit_callback_t commit_callback,
+                                          bool show_all,
+                                          bool filter,
+                                          bool is_owner_role)
+{
+    if (LLGroupMgr::getInstance()->mRoleActionSets.empty())
+    {
+        LL_WARNS() << "Can't build action list - no actions found." << LL_ENDL;
+        return;
+    }
+
+    mHasGroupBanPower = false;
+
+    std::vector<LLRoleActionSet*>::iterator ras_it = LLGroupMgr::getInstance()->mRoleActionSets.begin();
+    std::vector<LLRoleActionSet*>::iterator ras_end = LLGroupMgr::getInstance()->mRoleActionSets.end();
+    for ( ; ras_it != ras_end; ++ras_it)
+    {
+        buildActionCategory(ctrl,
+                            allowed_by_some,
+                            allowed_by_all,
+                            (*ras_it),
+                            commit_callback,
+                            show_all,
+                            filter,
+                            is_owner_role);
+    }
+}
+
+void LLPanelGroupSubTab::buildActionCategory(LLScrollListCtrl* ctrl,
+                                             U64 allowed_by_some,
+                                             U64 allowed_by_all,
+                                             LLRoleActionSet* action_set,
+                                             LLUICtrl::commit_callback_t commit_callback,
+                                             bool show_all,
+                                             bool filter,
+                                             bool is_owner_role)
+{
+    LL_DEBUGS() << "Building role list for: " << action_set->mActionSetData->mName << LL_ENDL;
+    // See if the allow mask matches anything in this category.
+    if (show_all || (allowed_by_some & action_set->mActionSetData->mPowerBit))
+    {
+        // List all the actions in this category that at least some members have.
+        LLSD row;
+
+        row["columns"][0]["column"] = "icon";
+        row["columns"][0]["type"] = "icon";
+
+        icon_map_t::iterator iter = mActionIcons.find("folder");
+        if (iter != mActionIcons.end())
+        {
+            row["columns"][0]["value"] = (*iter).second;
+        }
+
+        row["columns"][1]["column"] = "action";
+        row["columns"][1]["type"] = "text";
+        row["columns"][1]["value"] = LLTrans::getString(action_set->mActionSetData->mName);
+        row["columns"][1]["font"]["name"] = "SANSSERIF_SMALL";
+
+
+        LLScrollListItem* title_row = ctrl->addElement(row, ADD_BOTTOM, action_set->mActionSetData);
+
+        LLScrollListText* name_textp = dynamic_cast<LLScrollListText*>(title_row->getColumn(2)); //?? I have no idea fix getColumn(1) return column spacer...
+        if (name_textp)
+            name_textp->setFontStyle(LLFontGL::BOLD);
+
+        bool category_matches_filter = (filter) ? matchesActionSearchFilter(action_set->mActionSetData->mName) : true;
+
+        std::vector<LLRoleAction*>::iterator ra_it = action_set->mActions.begin();
+        std::vector<LLRoleAction*>::iterator ra_end = action_set->mActions.end();
+
+        bool items_match_filter = false;
+        bool can_change_actions = (!is_owner_role && gAgent.hasPowerInGroup(mGroupID, GP_ROLE_CHANGE_ACTIONS));
+
+        for ( ; ra_it != ra_end; ++ra_it)
+        {
+            // See if anyone has these action.
+            if (!show_all && !(allowed_by_some & (*ra_it)->mPowerBit))
+            {
+                continue;
+            }
+
+            // See if we are filtering out these actions
+            // If we aren't using filters, category_matches_filter will be true.
+            if (!category_matches_filter
+                && !matchesActionSearchFilter((*ra_it)->mDescription))
+            {
+                continue;
+            }
+
+            items_match_filter = true;
+
+            // See if everyone has these actions.
+            bool show_full_strength = false;
+            if ( (allowed_by_some & (*ra_it)->mPowerBit) == (allowed_by_all & (*ra_it)->mPowerBit) )
+            {
+                show_full_strength = true;
+            }
+
+            LLSD row;
+
+            S32 column_index = 0;
+            row["columns"][column_index]["column"] = "icon";
+            ++column_index;
+
+
+            S32 check_box_index = -1;
+            if (commit_callback)
+            {
+                row["columns"][column_index]["column"] = "checkbox";
+                row["columns"][column_index]["type"] = "checkbox";
+                check_box_index = column_index;
+                ++column_index;
+            }
+            else
+            {
+                if (show_full_strength)
+                {
+                    icon_map_t::iterator iter = mActionIcons.find("full");
+                    if (iter != mActionIcons.end())
+                    {
+                        row["columns"][column_index]["column"] = "checkbox";
+                        row["columns"][column_index]["type"] = "icon";
+                        row["columns"][column_index]["value"] = (*iter).second;
+                        ++column_index;
+                    }
+                }
+                else
+                {
+                    icon_map_t::iterator iter = mActionIcons.find("partial");
+                    if (iter != mActionIcons.end())
+                    {
+                        row["columns"][column_index]["column"] = "checkbox";
+                        row["columns"][column_index]["type"] = "icon";
+                        row["columns"][column_index]["value"] = (*iter).second;
+                        ++column_index;
+                    }
+                    row["enabled"] = false;
+                }
+            }
+
+            row["columns"][column_index]["column"] = "action";
+            row["columns"][column_index]["value"] = (*ra_it)->mDescription;
+            row["columns"][column_index]["font"] = "SANSSERIF_SMALL";
+
+            if(mHasGroupBanPower)
+            {
+                // The ban ability is being set. Prevent these abilities from being manipulated
+                if((*ra_it)->mPowerBit == GP_MEMBER_EJECT)
+                {
+                    row["enabled"] = false;
+                }
+                else if((*ra_it)->mPowerBit == GP_ROLE_REMOVE_MEMBER)
+                {
+                    row["enabled"] = false;
+                }
+            }
+            else
+            {
+                // The ban ability is not set. Allow these abilities to be manipulated
+                if((*ra_it)->mPowerBit == GP_MEMBER_EJECT)
+                {
+                    row["enabled"] = true;
+                }
+                else if((*ra_it)->mPowerBit == GP_ROLE_REMOVE_MEMBER)
+                {
+                    row["enabled"] = true;
+                }
+            }
+
+            LLScrollListItem* item = ctrl->addElement(row, ADD_BOTTOM, (*ra_it));
+
+            if (-1 != check_box_index)
+            {
+                // Extract the checkbox that was created.
+                LLScrollListCheck* check_cell = (LLScrollListCheck*) item->getColumn(check_box_index);
+                LLCheckBoxCtrl* check = check_cell->getCheckBox();
+                check->setEnabled(can_change_actions);
+                check->setCommitCallback(commit_callback);
+                check->setToolTip( check->getLabel() );
+
+                if (show_all)
+                {
+                    check->setTentative(false);
+                    if (allowed_by_some & (*ra_it)->mPowerBit)
+                    {
+                        check->set(true);
+                    }
+                    else
+                    {
+                        check->set(false);
+                    }
+                }
+                else
+                {
+                    check->set(true);
+                    if (show_full_strength)
+                    {
+                        check->setTentative(false);
+                    }
+                    else
+                    {
+                        check->setTentative(true);
+                    }
+                }
+
+                // Regardless of whether or not this ability is allowed by all or some, we want to prevent
+                // the group managers from accidentally disabling either of the two additional abilities
+                // tied with GP_GROUP_BAN_ACCESS.
+                if( (allowed_by_all & GP_GROUP_BAN_ACCESS) == GP_GROUP_BAN_ACCESS ||
+                    (allowed_by_some & GP_GROUP_BAN_ACCESS) == GP_GROUP_BAN_ACCESS)
+                {
+                    mHasGroupBanPower = true;
+                }
+            }
+        }
+
+        if (!items_match_filter)
+        {
+            S32 title_index = ctrl->getItemIndex(title_row);
+            ctrl->deleteSingleItem(title_index);
+        }
+    }
+}
+
+void LLPanelGroupSubTab::setFooterEnabled(bool enable)
+{
+    if (mFooter)
+    {
+        mFooter->setAllChildrenEnabled(enable);
+    }
+}
+
+
+// LLPanelGroupMembersSubTab /////////////////////////////////////////////
+static LLPanelInjector<LLPanelGroupMembersSubTab> t_panel_group_members_subtab("panel_group_members_subtab");
+
+LLPanelGroupMembersSubTab::LLPanelGroupMembersSubTab()
+:   LLPanelGroupSubTab(),
+    mMembersList(NULL),
+    mAssignedRolesList(NULL),
+    mAllowedActionsList(NULL),
+    mChanged(false),
+    mPendingMemberUpdate(false),
+    mHasMatch(false),
+    mNumOwnerAdditions(0)
+{
+}
+
+LLPanelGroupMembersSubTab::~LLPanelGroupMembersSubTab()
+{
+    for (avatar_name_cache_connection_map_t::iterator it = mAvatarNameCacheConnections.begin(); it != mAvatarNameCacheConnections.end(); ++it)
+    {
+        if (it->second.connected())
+        {
+            it->second.disconnect();
+        }
+    }
+    mAvatarNameCacheConnections.clear();
+    if (mMembersList)
+    {
+        gSavedSettings.setString("GroupMembersSortOrder", mMembersList->getSortColumnName());
+    }
+}
+
+bool LLPanelGroupMembersSubTab::postBuildSubTab(LLView* root)
+{
+    LLPanelGroupSubTab::postBuildSubTab(root);
+
+    // Upcast parent so we can ask it for sibling controls.
+    LLPanelGroupRoles* parent = (LLPanelGroupRoles*) root;
+
+    // Look recursively from the parent to find all our widgets.
+    bool recurse = true;
+    mHeader = parent->findChild<LLPanel>("members_header", recurse);
+    mFooter = parent->findChild<LLPanel>("members_footer", recurse);
+
+    mMembersList        = parent->getChild<LLNameListCtrl>("member_list", recurse);
+    mAssignedRolesList  = parent->getChild<LLScrollListCtrl>("member_assigned_roles", recurse);
+    mAllowedActionsList = parent->getChild<LLScrollListCtrl>("member_allowed_actions", recurse);
+    mActionDescription = parent->getChild<LLTextEditor>("member_action_description", recurse);
+
+    if (!mMembersList || !mAssignedRolesList || !mAllowedActionsList || !mActionDescription) return false;
+
+    mAllowedActionsList->setCommitOnSelectionChange(true);
+    mAllowedActionsList->setCommitCallback(boost::bind(&LLPanelGroupMembersSubTab::updateActionDescription, this));
+
+    // We want to be notified whenever a member is selected.
+    mMembersList->setCommitOnSelectionChange(true);
+    mMembersList->setCommitCallback(onMemberSelect, this);
+    // Show the member's profile on double click.
+    mMembersList->setDoubleClickCallback(onMemberDoubleClick, this);
+    mMembersList->setContextMenu(LLScrollListCtrl::MENU_AVATAR);
+    mMembersList->setIsFriendCallback(LLAvatarActions::isFriend);
+
+    LLSD row;
+    row["columns"][0]["column"] = "name";
+    row["columns"][1]["column"] = "donated";
+    row["columns"][2]["column"] = "online";
+    mMembersList->addElement(row);
+    std::string order_by = gSavedSettings.getString("GroupMembersSortOrder");
+    if(!order_by.empty())
+    {
+        mMembersList->sortByColumn(order_by, true);
+    }
+
+    LLButton* button = parent->getChild<LLButton>("member_invite", recurse);
+    if ( button )
+    {
+        button->setClickedCallback(onInviteMember, this);
+        button->setEnabled(gAgent.hasPowerInGroup(mGroupID, GP_MEMBER_INVITE));
+    }
+
+    mEjectBtn = parent->getChild<LLButton>("member_eject", recurse);
+    if ( mEjectBtn )
+    {
+        mEjectBtn->setClickedCallback(onEjectMembers, this);
+        mEjectBtn->setEnabled(false);
+    }
+
+    mBanBtn = parent->getChild<LLButton>("member_ban", recurse);
+    if(mBanBtn)
+    {
+        mBanBtn->setClickedCallback(onBanMember, this);
+        mBanBtn->setEnabled(false);
+    }
+
+    return true;
+}
+
+void LLPanelGroupMembersSubTab::setGroupID(const LLUUID& id)
+{
+    //clear members list
+    if(mMembersList) mMembersList->deleteAllItems();
+    if(mAssignedRolesList) mAssignedRolesList->deleteAllItems();
+    if(mAllowedActionsList) mAllowedActionsList->deleteAllItems();
+
+    LLPanelGroupSubTab::setGroupID(id);
+}
+
+// static
+void LLPanelGroupMembersSubTab::onMemberSelect(LLUICtrl* ctrl, void* user_data)
+{
+    LLPanelGroupMembersSubTab* self = static_cast<LLPanelGroupMembersSubTab*>(user_data);
+    self->handleMemberSelect();
+}
+
+void LLPanelGroupMembersSubTab::handleMemberSelect()
+{
+    LL_DEBUGS() << "LLPanelGroupMembersSubTab::handleMemberSelect" << LL_ENDL;
+
+    mAssignedRolesList->deleteAllItems();
+    mAllowedActionsList->deleteAllItems();
+    mActionDescription->clear();
+
+    LLGroupMgrGroupData* gdatap = LLGroupMgr::getInstance()->getGroupData(mGroupID);
+    if (!gdatap)
+    {
+        LL_WARNS() << "LLPanelGroupMembersSubTab::handleMemberSelect() "
+                << "-- No group data!" << LL_ENDL;
+        return;
+    }
+
+    // Check if there is anything selected.
+    std::vector<LLScrollListItem*> selection = mMembersList->getAllSelected();
+    if (selection.empty()) return;
+
+    // Build a vector of all selected members, and gather allowed actions.
+    uuid_vec_t selected_members;
+    U64 allowed_by_all = GP_ALL_POWERS; //0xFFFFffffFFFFffffLL;
+    U64 allowed_by_some = 0;
+
+    std::vector<LLScrollListItem*>::iterator itor;
+    for (itor = selection.begin();
+         itor != selection.end(); ++itor)
+    {
+        LLUUID member_id = (*itor)->getUUID();
+
+        selected_members.push_back( member_id );
+        // Get this member's power mask including any unsaved changes
+
+        U64 powers = getAgentPowersBasedOnRoleChanges( member_id );
+
+        allowed_by_all &= powers;
+        allowed_by_some |= powers;
+    }
+    std::sort(selected_members.begin(), selected_members.end());
+
+    //////////////////////////////////
+    // Build the allowed actions list.
+    //////////////////////////////////
+    buildActionsList(mAllowedActionsList,
+                     allowed_by_some,
+                     allowed_by_all,
+                     NULL,
+                     false,
+                     false,
+                     false);
+
+    //////////////////////////////////
+    // Build the assigned roles list.
+    //////////////////////////////////
+    // Add each role to the assigned roles list.
+    LLGroupMgrGroupData::role_list_t::iterator iter = gdatap->mRoles.begin();
+    LLGroupMgrGroupData::role_list_t::iterator end  = gdatap->mRoles.end();
+
+    bool can_ban_members = gAgent.hasPowerInGroup(mGroupID, GP_GROUP_BAN_ACCESS);
+    bool can_eject_members = gAgent.hasPowerInGroup(mGroupID, GP_MEMBER_EJECT);
+    bool member_is_owner = false;
+
+    for( ; iter != end; ++iter)
+    {
+        // Count how many selected users are in this role.
+        const LLUUID& role_id = iter->first;
+        LLGroupRoleData* group_role_data = iter->second;
+
+        if (group_role_data)
+        {
+            const bool needs_sort = false;
+            S32 count = group_role_data->getMembersInRole(
+                                            selected_members, needs_sort);
+            //check if the user has permissions to assign/remove
+            //members to/from the role (but the ability to add/remove
+            //should only be based on the "saved" changes to the role
+            //not in the temp/meta data. -jwolk
+            bool cb_enable = ( (count > 0) ?
+                               agentCanRemoveFromRole(mGroupID, role_id) :
+                               agentCanAddToRole(mGroupID, role_id) );
+
+
+            // Owner role has special enabling permissions for removal.
+            if (cb_enable && (count > 0) && role_id == gdatap->mOwnerRole)
+            {
+                // Check if any owners besides this agent are selected.
+                uuid_vec_t::const_iterator member_iter;
+                uuid_vec_t::const_iterator member_end =
+                                                selected_members.end();
+                for (member_iter = selected_members.begin();
+                     member_iter != member_end;
+                     ++member_iter)
+                {
+                    // Don't count the agent.
+                    if ((*member_iter) == gAgent.getID()) continue;
+
+                    // Look up the member data.
+                    LLGroupMgrGroupData::member_list_t::iterator mi =
+                                    gdatap->mMembers.find((*member_iter));
+                    if (mi == gdatap->mMembers.end()) continue;
+                    LLGroupMemberData* member_data = (*mi).second;
+                    // Is the member an owner?
+                    if ( member_data && member_data->isInRole(gdatap->mOwnerRole) )
+                    {
+                        // Can't remove other owners.
+                        cb_enable = false;
+                        can_ban_members = false;
+                        break;
+                    }
+                }
+            }
+
+            //now see if there are any role changes for the selected
+            //members and remember to include them
+            uuid_vec_t::iterator sel_mem_iter = selected_members.begin();
+            for (; sel_mem_iter != selected_members.end(); sel_mem_iter++)
+            {
+                LLRoleMemberChangeType type;
+                if ( getRoleChangeType(*sel_mem_iter, role_id, type) )
+                {
+                    if ( type == RMC_ADD ) count++;
+                    else if ( type == RMC_REMOVE ) count--;
+                }
+            }
+
+            // If anyone selected is in any role besides 'Everyone' then they can't be ejected.
+            if (role_id.notNull() && (count > 0))
+            {
+                can_eject_members = false;
+                if (role_id == gdatap->mOwnerRole)
+                {
+                    member_is_owner = true;
+                }
+            }
+
+            LLRoleData rd;
+            if (gdatap->getRoleData(role_id,rd))
+            {
+                std::ostringstream label;
+                label << rd.mRoleName;
+                // Don't bother showing a count, if there is only 0 or 1.
+                if (count > 1)
+                {
+                    label << ": " << count ;
+                }
+
+                LLSD row;
+                row["id"] = role_id;
+
+                row["columns"][0]["column"] = "checkbox";
+                row["columns"][0]["type"] = "checkbox";
+
+                row["columns"][1]["column"] = "role";
+                row["columns"][1]["value"] = label.str();
+
+                if (row["id"].asUUID().isNull())
+                {
+                    // This is the everyone role, you can't take people out of the everyone role!
+                    row["enabled"] = false;
+                }
+
+                LLScrollListItem* item = mAssignedRolesList->addElement(row);
+
+                // Extract the checkbox that was created.
+                LLScrollListCheck* check_cell = (LLScrollListCheck*) item->getColumn(0);
+                LLCheckBoxCtrl* check = check_cell->getCheckBox();
+                check->setCommitCallback(onRoleCheck, this);
+                check->set( count > 0 );
+                check->setTentative(
+                    (0 != count)
+                    && (selected_members.size() !=
+                        (uuid_vec_t::size_type)count));
+
+                //NOTE: as of right now a user can break the group
+                //by removing himself from a role if he is the
+                //last owner.  We should check for this special case
+                // -jwolk
+                check->setEnabled(cb_enable);
+                item->setEnabled(cb_enable);
+            }
+        }
+        else
+        {
+            // This could happen if changes are not synced right on sub-panel change.
+            LL_WARNS() << "No group role data for " << iter->second << LL_ENDL;
+        }
+    }
+    mAssignedRolesList->setEnabled(true);
+
+    if (gAgent.isGodlike())
+    {
+        can_eject_members = true;
+    //  can_ban_members = true;
+    }
+
+    if (!can_eject_members && !member_is_owner)
+    {
+        // Maybe we can eject them because we are an owner...
+        LLGroupMgrGroupData::member_list_t::iterator mi = gdatap->mMembers.find(gAgent.getID());
+        if (mi != gdatap->mMembers.end())
+        {
+            LLGroupMemberData* member_data = (*mi).second;
+
+            if ( member_data && member_data->isInRole(gdatap->mOwnerRole) )
+            {
+                can_eject_members = true;
+                //can_ban_members = true;
+            }
+        }
+
+    }
+
+    // ... or we can eject them because we have all the requisite powers...
+    if( gAgent.hasPowerInGroup(mGroupID, GP_ROLE_REMOVE_MEMBER) &&
+        !member_is_owner)
+    {
+        if( gAgent.hasPowerInGroup(mGroupID, GP_MEMBER_EJECT))
+        {
+            can_eject_members = true;
+        }
+
+        if( gAgent.hasPowerInGroup(mGroupID, GP_GROUP_BAN_ACCESS))
+        {
+            can_ban_members = true;
+        }
+    }
+
+
+    uuid_vec_t::const_iterator member_iter = selected_members.begin();
+    uuid_vec_t::const_iterator member_end = selected_members.end();
+    for ( ; member_iter != member_end; ++member_iter)
+    {
+        // Don't count the agent.
+        if ((*member_iter) == gAgent.getID())
+        {
+            can_eject_members = false;
+            can_ban_members = false;
+        }
+    }
+
+    mBanBtn->setEnabled(can_ban_members);
+    mEjectBtn->setEnabled(can_eject_members);
+}
+
+// static
+void LLPanelGroupMembersSubTab::onMemberDoubleClick(void* user_data)
+{
+    LLPanelGroupMembersSubTab* self = static_cast<LLPanelGroupMembersSubTab*>(user_data);
+    self->handleMemberDoubleClick();
+}
+
+//static
+void LLPanelGroupMembersSubTab::onInviteMember(void *userdata)
+{
+    LLPanelGroupMembersSubTab* selfp = (LLPanelGroupMembersSubTab*) userdata;
+
+    if ( selfp )
+    {
+        selfp->handleInviteMember();
+    }
+}
+
+void LLPanelGroupMembersSubTab::handleInviteMember()
+{
+    LLFloaterGroupInvite::showForGroup(mGroupID, NULL, false);
+}
+
+void LLPanelGroupMembersSubTab::onEjectMembers(void *userdata)
+{
+    LLPanelGroupMembersSubTab* selfp = (LLPanelGroupMembersSubTab*) userdata;
+
+    if ( selfp )
+    {
+        selfp->confirmEjectMembers();
+    }
+}
+
+void LLPanelGroupMembersSubTab::confirmEjectMembers()
+{
+    std::vector<LLScrollListItem*> selection = mMembersList->getAllSelected();
+    if (selection.empty()) return;
+
+    S32 selection_count = selection.size();
+    if (selection_count == 1)
+    {
+        LLSD args;
+        LLAvatarName av_name;
+        LLAvatarNameCache::get(mMembersList->getValue(), &av_name);
+        args["AVATAR_NAME"] = av_name.getUserName();
+        LLSD payload;
+        LLNotificationsUtil::add("EjectGroupMemberWarning",
+                                 args,
+                                 payload,
+                                 boost::bind(&LLPanelGroupMembersSubTab::handleEjectCallback, this, _1, _2));
+    }
+    else
+    {
+        LLSD args;
+        args["COUNT"] = llformat("%d", selection_count);
+        LLSD payload;
+        LLNotificationsUtil::add("EjectGroupMembersWarning",
+                                 args,
+                                 payload,
+                                 boost::bind(&LLPanelGroupMembersSubTab::handleEjectCallback, this, _1, _2));
+    }
+}
+
+void LLPanelGroupMembersSubTab::handleEjectMembers()
+{
+    //send down an eject message
+    uuid_vec_t selected_members;
+
+    std::vector<LLScrollListItem*> selection = mMembersList->getAllSelected();
+    if (selection.empty()) return;
+
+    std::vector<LLScrollListItem*>::iterator itor;
+    for (itor = selection.begin() ;
+         itor != selection.end(); ++itor)
+    {
+        LLUUID member_id = (*itor)->getUUID();
+        selected_members.push_back( member_id );
+    }
+
+    mMembersList->deleteSelectedItems();
+
+    sendEjectNotifications(mGroupID, selected_members);
+
+    LLGroupMgr::getInstance()->sendGroupMemberEjects(mGroupID, selected_members);
+}
+
+bool LLPanelGroupMembersSubTab::handleEjectCallback(const LLSD& notification, const LLSD& response)
+{
+    S32 option = LLNotificationsUtil::getSelectedOption(notification, response);
+    if (0 == option) // Eject button
+    {
+        handleEjectMembers();
+    }
+    return false;
+}
+
+void LLPanelGroupMembersSubTab::sendEjectNotifications(const LLUUID& group_id, const uuid_vec_t& selected_members)
+{
+    LLGroupMgrGroupData* group_data = LLGroupMgr::getInstance()->getGroupData(group_id);
+
+    if (group_data)
+    {
+        for (uuid_vec_t::const_iterator i = selected_members.begin(); i != selected_members.end(); ++i)
+        {
+            LLSD args;
+            args["AVATAR_NAME"] = LLSLURL("agent", *i, "completename").getSLURLString();
+            args["GROUP_NAME"] = group_data->mName;
+
+            LLNotifications::instance().add(LLNotification::Params("EjectAvatarFromGroup").substitutions(args));
+        }
+    }
+}
+
+void LLPanelGroupMembersSubTab::handleRoleCheck(const LLUUID& role_id,
+                                                LLRoleMemberChangeType type)
+{
+    LLGroupMgrGroupData* gdatap = LLGroupMgr::getInstance()->getGroupData(mGroupID);
+    if (!gdatap) return;
+
+    //add that the user is requesting to change the roles for selected
+    //members
+    U64 powers_all_have  = GP_ALL_POWERS;
+    U64 powers_some_have = 0;
+
+    bool   is_owner_role = ( gdatap->mOwnerRole == role_id );
+    LLUUID member_id;
+
+    std::vector<LLScrollListItem*> selection = mMembersList->getAllSelected();
+    if (selection.empty())
+    {
+        return;
+    }
+
+    for (std::vector<LLScrollListItem*>::iterator itor = selection.begin() ;
+         itor != selection.end(); ++itor)
+    {
+        member_id = (*itor)->getUUID();
+
+        //see if we requested a change for this member before
+        if ( mMemberRoleChangeData.find(member_id) == mMemberRoleChangeData.end() )
+        {
+            mMemberRoleChangeData[member_id] = new role_change_data_map_t;
+        }
+        role_change_data_map_t* role_change_datap = mMemberRoleChangeData[member_id];
+
+        //now check to see if the selected group member
+        //had changed his association with the selected role before
+
+        role_change_data_map_t::iterator  role = role_change_datap->find(role_id);
+        if ( role != role_change_datap->end() )
+        {
+            //see if the new change type cancels out the previous change
+            if (role->second != type)
+            {
+                role_change_datap->erase(role_id);
+                if ( is_owner_role ) mNumOwnerAdditions--;
+            }
+            //else do nothing
+
+            if ( role_change_datap->empty() )
+            {
+                //the current member now has no role changes
+                //so erase the role change and erase the member's entry
+                delete role_change_datap;
+                role_change_datap = NULL;
+
+                mMemberRoleChangeData.erase(member_id);
+            }
+        }
+        else
+        {
+            //a previously unchanged role is being changed
+            (*role_change_datap)[role_id] = type;
+            if ( is_owner_role && type == RMC_ADD ) mNumOwnerAdditions++;
+        }
+
+        //we need to calculate what powers the selected members
+        //have (including the role changes we're making)
+        //so that we can rebuild the action list
+        U64 new_powers = getAgentPowersBasedOnRoleChanges(member_id);
+
+        powers_all_have  &= new_powers;
+        powers_some_have |= new_powers;
+    }
+
+
+    mChanged = !mMemberRoleChangeData.empty();
+    notifyObservers();
+
+    //alrighty now we need to update the actions list
+    //to reflect the changes
+    mAllowedActionsList->deleteAllItems();
+    buildActionsList(mAllowedActionsList,
+                     powers_some_have,
+                     powers_all_have,
+                     NULL,
+                     false,
+                     false,
+                     false);
+}
+
+// static
+void LLPanelGroupMembersSubTab::onRoleCheck(LLUICtrl* ctrl, void* user_data)
+{
+    LLPanelGroupMembersSubTab* self = static_cast<LLPanelGroupMembersSubTab*>(user_data);
+    LLCheckBoxCtrl* check_box = static_cast<LLCheckBoxCtrl*>(ctrl);
+    if (!check_box || !self) return;
+
+    LLScrollListItem* first_selected =
+        self->mAssignedRolesList->getFirstSelected();
+    if (first_selected)
+    {
+        LLUUID role_id = first_selected->getUUID();
+        LLRoleMemberChangeType change_type = (check_box->get() ?
+                              RMC_ADD :
+                              RMC_REMOVE);
+
+        self->handleRoleCheck(role_id, change_type);
+    }
+}
+
+void LLPanelGroupMembersSubTab::handleMemberDoubleClick()
+{
+    LLScrollListItem* selected = mMembersList->getFirstSelected();
+    if (selected)
+    {
+        LLUUID member_id = selected->getUUID();
+        LLAvatarActions::showProfile( member_id );
+    }
+}
+
+void LLPanelGroupMembersSubTab::activate()
+{
+    LLGroupMgrGroupData* gdatap = LLGroupMgr::getInstance()->getGroupData(mGroupID);
+
+    LLPanelGroupSubTab::activate();
+    if(!mActivated)
+    {
+        if (!gdatap || !gdatap->isMemberDataComplete())
+        {
+            LLGroupMgr::getInstance()->sendCapGroupMembersRequest(mGroupID);
+        }
+
+        if (!gdatap || !gdatap->isRoleMemberDataComplete())
+        {
+            LLGroupMgr::getInstance()->sendGroupRoleMembersRequest(mGroupID);
+        }
+
+        update(GC_ALL);
+        mActivated = true;
+    }
+    else
+    {
+        // Members can be removed outside of this tab, checking changes
+        if (!gdatap || (gdatap->isMemberDataComplete() && gdatap->mMembers.size() != mMembersList->getItemCount()))
+        {
+            update(GC_MEMBER_DATA);
+        }
+    }
+    mActionDescription->clear();
+}
+
+void LLPanelGroupMembersSubTab::deactivate()
+{
+    LLPanelGroupSubTab::deactivate();
+}
+
+bool LLPanelGroupMembersSubTab::needsApply(std::string& mesg)
+{
+    return mChanged;
+}
+
+void LLPanelGroupMembersSubTab::cancel()
+{
+    if ( mChanged )
+    {
+        std::for_each(mMemberRoleChangeData.begin(),
+                      mMemberRoleChangeData.end(),
+                      DeletePairedPointer());
+        mMemberRoleChangeData.clear();
+
+        mChanged = false;
+        notifyObservers();
+    }
+}
+
+bool LLPanelGroupMembersSubTab::apply(std::string& mesg)
+{
+    LLGroupMgrGroupData* gdatap = LLGroupMgr::getInstance()->getGroupData(mGroupID);
+    if (!gdatap)
+    {
+        LL_WARNS() << "Unable to get group data for group " << mGroupID << LL_ENDL;
+
+        mesg.assign("Unable to save member data.  Try again later.");
+        return false;
+    }
+
+    if (mChanged)
+    {
+        //figure out if we are somehow adding an owner or not and alert
+        //the user...possibly make it ignorable
+        if ( mNumOwnerAdditions > 0 )
+        {
+            LLRoleData rd;
+            LLSD args;
+
+            if ( gdatap->getRoleData(gdatap->mOwnerRole, rd) )
+            {
+                mHasModal = true;
+                args["ROLE_NAME"] = rd.mRoleName;
+                LLNotificationsUtil::add("AddGroupOwnerWarning",
+                                        args,
+                                        LLSD(),
+                                        boost::bind(&LLPanelGroupMembersSubTab::addOwnerCB, this, _1, _2));
+            }
+            else
+            {
+                LL_WARNS() << "Unable to get role information for the owner role in group " << mGroupID << LL_ENDL;
+
+                mesg.assign("Unable to retried specific group information.  Try again later");
+                return false;
+            }
+
+        }
+        else
+        {
+            applyMemberChanges();
+        }
+    }
+
+    return true;
+}
+
+bool LLPanelGroupMembersSubTab::addOwnerCB(const LLSD& notification, const LLSD& response)
+{
+    S32 option = LLNotificationsUtil::getSelectedOption(notification, response);
+    mHasModal = false;
+
+    if (0 == option)
+    {
+        // User clicked "Yes"
+        applyMemberChanges();
+    }
+    return false;
+}
+
+void LLPanelGroupMembersSubTab::applyMemberChanges()
+{
+    //sucks to do a find again here, but it is in constant time, so, could
+    //be worse
+    LLGroupMgrGroupData* gdatap = LLGroupMgr::getInstance()->getGroupData(mGroupID);
+    if (!gdatap)
+    {
+        LL_WARNS() << "Unable to get group data for group " << mGroupID << LL_ENDL;
+        return;
+    }
+
+    //we need to add all of the changed roles data
+    //for each member whose role changed
+    for (member_role_changes_map_t::iterator member = mMemberRoleChangeData.begin();
+         member != mMemberRoleChangeData.end(); ++member)
+    {
+        for (role_change_data_map_t::iterator role = member->second->begin();
+             role != member->second->end(); ++role)
+        {
+            gdatap->changeRoleMember(role->first, //role_id
+                                     member->first, //member_id
+                                     role->second); //add/remove
+        }
+
+        member->second->clear();
+        delete member->second;
+    }
+    mMemberRoleChangeData.clear();
+
+    LLGroupMgr::getInstance()->sendGroupRoleMemberChanges(mGroupID);
+    //force a UI update
+    handleMemberSelect();
+
+    mChanged = false;
+    mNumOwnerAdditions = 0;
+    notifyObservers();
+}
+
+bool LLPanelGroupMembersSubTab::matchesSearchFilter(const std::string& fullname)
+{
+    // If the search filter is empty, everything passes.
+    if (mSearchFilter.empty()) return true;
+
+    // Create a full name, and compare it to the search filter.
+    std::string fullname_lc(fullname);
+    LLStringUtil::toLower(fullname_lc);
+
+    std::string::size_type match = fullname_lc.find(mSearchFilter);
+
+    if (std::string::npos == match)
+    {
+        // not found
+        return false;
+    }
+    else
+    {
+        return true;
+    }
+}
+
+U64 LLPanelGroupMembersSubTab::getAgentPowersBasedOnRoleChanges(const LLUUID& agent_id)
+{
+    //we loop over all of the changes
+    //if we are adding a role, then we simply add the role's powers
+    //if we are removing a role, we store that role id away
+    //and then we have to build the powers up bases on the roles the agent
+    //is in
+
+    LLGroupMgrGroupData* gdatap = LLGroupMgr::getInstance()->getGroupData(mGroupID);
+    if (!gdatap)
+    {
+        LL_WARNS() << "LLPanelGroupMembersSubTab::getAgentPowersBasedOnRoleChanges() -- No group data!" << LL_ENDL;
+        return GP_NO_POWERS;
+    }
+
+    LLGroupMgrGroupData::member_list_t::iterator iter = gdatap->mMembers.find(agent_id);
+    if ( iter == gdatap->mMembers.end() )
+    {
+        LL_WARNS() << "LLPanelGroupMembersSubTab::getAgentPowersBasedOnRoleChanges() -- No member data for member with UUID " << agent_id << LL_ENDL;
+        return GP_NO_POWERS;
+    }
+
+    LLGroupMemberData* member_data = (*iter).second;
+    if (!member_data)
+    {
+        LL_WARNS() << "LLPanelGroupMembersSubTab::getAgentPowersBasedOnRoleChanges() -- Null member data for member with UUID " << agent_id << LL_ENDL;
+        return GP_NO_POWERS;
+    }
+
+    //see if there are unsaved role changes for this agent
+    role_change_data_map_t* role_change_datap = NULL;
+    member_role_changes_map_t::iterator member = mMemberRoleChangeData.find(agent_id);
+    if ( member != mMemberRoleChangeData.end() )
+    {
+        //this member has unsaved role changes
+        //so grab them
+        role_change_datap = (*member).second;
+    }
+
+    U64 new_powers = GP_NO_POWERS;
+
+    if ( role_change_datap )
+    {
+        uuid_vec_t roles_to_be_removed;
+
+        for (role_change_data_map_t::iterator role = role_change_datap->begin();
+             role != role_change_datap->end(); ++ role)
+        {
+            if ( role->second == RMC_ADD )
+            {
+                new_powers |= gdatap->getRolePowers(role->first);
+            }
+            else
+            {
+                roles_to_be_removed.push_back(role->first);
+            }
+        }
+
+        //loop over the member's current roles, summing up
+        //the powers (not including the role we are removing)
+        for (LLGroupMemberData::role_list_t::iterator current_role = member_data->roleBegin();
+             current_role != member_data->roleEnd(); ++current_role)
+        {
+            bool role_in_remove_list =
+                (std::find(roles_to_be_removed.begin(),
+                           roles_to_be_removed.end(),
+                           current_role->second->getID()) !=
+                 roles_to_be_removed.end());
+
+            if ( !role_in_remove_list )
+            {
+                new_powers |=
+                    current_role->second->getRoleData().mRolePowers;
+            }
+        }
+    }
+    else
+    {
+        //there are no changes for this member
+        //the member's powers are just the ones stored in the group
+        //manager
+        new_powers = member_data->getAgentPowers();
+    }
+
+    return new_powers;
+}
+
+//If there is no change, returns false be sure to verify
+//that there is a role change before attempting to get it or else
+//the data will make no sense.  Stores the role change type
+bool LLPanelGroupMembersSubTab::getRoleChangeType(const LLUUID& member_id,
+                                                  const LLUUID& role_id,
+                                                  LLRoleMemberChangeType& type)
+{
+    member_role_changes_map_t::iterator member_changes_iter = mMemberRoleChangeData.find(member_id);
+    if ( member_changes_iter != mMemberRoleChangeData.end() )
+    {
+        role_change_data_map_t::iterator role_changes_iter = member_changes_iter->second->find(role_id);
+        if ( role_changes_iter != member_changes_iter->second->end() )
+        {
+            type = role_changes_iter->second;
+            return true;
+        }
+    }
+
+    return false;
+}
+
+void LLPanelGroupMembersSubTab::draw()
+{
+    LLPanelGroupSubTab::draw();
+
+    if (mPendingMemberUpdate)
+    {
+        updateMembers();
+    }
+}
+
+void LLPanelGroupMembersSubTab::update(LLGroupChange gc)
+{
+    if (mGroupID.isNull()) return;
+
+    if ( GC_TITLES == gc || GC_PROPERTIES == gc )
+    {
+        // Don't care about title or general group properties updates.
+        return;
+    }
+
+    LLGroupMgrGroupData* gdatap = LLGroupMgr::getInstance()->getGroupData(mGroupID);
+    if (!gdatap)
+    {
+        LL_WARNS() << "LLPanelGroupMembersSubTab::update() -- No group data!" << LL_ENDL;
+        return;
+    }
+
+    // Wait for both all data to be retrieved before displaying anything.
+    if (   gdatap->isMemberDataComplete()
+        && gdatap->isRoleDataComplete()
+        && gdatap->isRoleMemberDataComplete())
+    {
+        mMemberProgress = gdatap->mMembers.begin();
+        mPendingMemberUpdate = true;
+        mHasMatch = false;
+    }
+    else
+    {
+        // Build a string with info on retrieval progress.
+        std::ostringstream retrieved;
+
+        if ( gdatap->isRoleDataComplete() && gdatap->isMemberDataComplete() && !gdatap->mMembers.size() )
+        {
+            // MAINT-5237
+            retrieved << "Member list not available.";
+        }
+        else if ( !gdatap->isMemberDataComplete() )
+        {
+            // Still busy retreiving member list.
+            retrieved << "Retrieving member list (" << gdatap->mMembers.size()
+                      << " / " << gdatap->mMemberCount << ")...";
+        }
+        else if( !gdatap->isRoleDataComplete() )
+        {
+            // Still busy retreiving role list.
+            retrieved << "Retrieving role list (" << gdatap->mRoles.size()
+                      << " / " << gdatap->mRoleCount << ")...";
+        }
+        else // (!gdatap->isRoleMemberDataComplete())
+        {
+            // Still busy retreiving role/member mappings.
+            retrieved << "Retrieving role member mappings...";
+        }
+        mMembersList->setEnabled(false);
+        mMembersList->setCommentText(retrieved.str());
+    }
+}
+
+void LLPanelGroupMembersSubTab::addMemberToList(LLGroupMemberData* data)
+{
+    if (!data) return;
+    LLUIString donated = getString("donation_area");
+    donated.setArg("[AREA]", llformat("%d", data->getContribution()));
+
+    LLNameListCtrl::NameItem item_params;
+    item_params.value = data->getID();
+
+    item_params.columns.add().column("name").font.name("SANSSERIF_SMALL").style("NORMAL");
+
+    item_params.columns.add().column("donated").value(donated.getString())
+            .font.name("SANSSERIF_SMALL").style("NORMAL");
+
+    item_params.columns.add().column("online").value(data->getOnlineStatus())
+            .font.name("SANSSERIF_SMALL").style("NORMAL");
+
+    item_params.columns.add().column("title").value(data->getTitle()).font.name("SANSSERIF_SMALL").style("NORMAL");;
+
+    mMembersList->addNameItemRow(item_params);
+
+    mHasMatch = true;
+}
+
+void LLPanelGroupMembersSubTab::onNameCache(const LLUUID& update_id, LLGroupMemberData* member, const LLAvatarName& av_name, const LLUUID& av_id)
+{
+    avatar_name_cache_connection_map_t::iterator it = mAvatarNameCacheConnections.find(av_id);
+    if (it != mAvatarNameCacheConnections.end())
+    {
+        if (it->second.connected())
+        {
+            it->second.disconnect();
+        }
+        mAvatarNameCacheConnections.erase(it);
+    }
+
+    LLGroupMgrGroupData* gdatap = LLGroupMgr::getInstance()->getGroupData(mGroupID);
+    if (!gdatap
+        || gdatap->getMemberVersion() != update_id
+        || !member)
+    {
+        return;
+    }
+
+    // trying to avoid unnecessary hash lookups
+    if (matchesSearchFilter(av_name.getAccountName()))
+    {
+        addMemberToList(member);
+        if(!mMembersList->getEnabled())
+        {
+            mMembersList->setEnabled(true);
+        }
+    }
+
+}
+
+void LLPanelGroupMembersSubTab::updateMembers()
+{
+    mPendingMemberUpdate = false;
+
+    // Rebuild the members list.
+
+    LLGroupMgrGroupData* gdatap = LLGroupMgr::getInstance()->getGroupData(mGroupID);
+    if (!gdatap)
+    {
+        LL_WARNS() << "LLPanelGroupMembersSubTab::updateMembers() -- No group data!" << LL_ENDL;
+        return;
+    }
+
+    // Make sure all data is still complete.  Incomplete data
+    // may occur if we refresh.
+    if (   !gdatap->isMemberDataComplete()
+        || !gdatap->isRoleDataComplete()
+        || !gdatap->isRoleMemberDataComplete())
+    {
+        return;
+    }
+
+    //cleanup list only for first iteration
+    if(mMemberProgress == gdatap->mMembers.begin())
+    {
+        mMembersList->deleteAllItems();
+    }
+
+    LLGroupMgrGroupData::member_list_t::iterator end = gdatap->mMembers.end();
+
+    LLTimer update_time;
+    update_time.setTimerExpirySec(UPDATE_MEMBERS_SECONDS_PER_FRAME);
+
+    for( ; mMemberProgress != end && !update_time.hasExpired(); ++mMemberProgress)
+    {
+        if (!mMemberProgress->second)
+            continue;
+
+        // Do filtering on name if it is already in the cache.
+        LLAvatarName av_name;
+        if (LLAvatarNameCache::get(mMemberProgress->first, &av_name))
+        {
+            if (matchesSearchFilter(av_name.getAccountName()))
+            {
+                addMemberToList(mMemberProgress->second);
+            }
+        }
+        else
+        {
+            // If name is not cached, onNameCache() should be called when it is cached and add this member to list.
+            avatar_name_cache_connection_map_t::iterator it = mAvatarNameCacheConnections.find(mMemberProgress->first);
+            if (it != mAvatarNameCacheConnections.end())
+            {
+                if (it->second.connected())
+                {
+                    it->second.disconnect();
+                }
+                mAvatarNameCacheConnections.erase(it);
+            }
+            mAvatarNameCacheConnections[mMemberProgress->first] = LLAvatarNameCache::get(mMemberProgress->first, boost::bind(&LLPanelGroupMembersSubTab::onNameCache, this, gdatap->getMemberVersion(), mMemberProgress->second, _2, _1));
+        }
+    }
+
+    if (mMemberProgress == end)
+    {
+        if (mHasMatch)
+        {
+            mMembersList->setEnabled(true);
+        }
+        else if (gdatap->mMembers.size())
+        {
+            mMembersList->setEnabled(false);
+            mMembersList->setCommentText(std::string("No match."));
+        }
+    }
+    else
+    {
+        mPendingMemberUpdate = true;
+    }
+
+    // This should clear the other two lists, since nothing is selected.
+    handleMemberSelect();
+}
+
+void LLPanelGroupMembersSubTab::onBanMember(void* user_data)
+{
+    LLPanelGroupMembersSubTab* self = static_cast<LLPanelGroupMembersSubTab*>(user_data);
+    self->confirmBanMembers();
+}
+
+void LLPanelGroupMembersSubTab::confirmBanMembers()
+{
+    std::vector<LLScrollListItem*> selection = mMembersList->getAllSelected();
+    if (selection.empty()) return;
+
+    S32 selection_count = selection.size();
+    if (selection_count == 1)
+    {
+        LLSD args;
+        LLAvatarName av_name;
+        LLAvatarNameCache::get(mMembersList->getValue(), &av_name);
+        args["AVATAR_NAME"] = av_name.getUserName();
+        LLSD payload;
+        LLNotificationsUtil::add("BanGroupMemberWarning",
+                                 args,
+                                 payload,
+                                 boost::bind(&LLPanelGroupMembersSubTab::handleBanCallback, this, _1, _2));
+    }
+    else
+    {
+        LLSD args;
+        args["COUNT"] = llformat("%d", selection_count);
+        LLSD payload;
+        LLNotificationsUtil::add("BanGroupMembersWarning",
+                                 args,
+                                 payload,
+                                 boost::bind(&LLPanelGroupMembersSubTab::handleBanCallback, this, _1, _2));
+    }
+}
+
+bool LLPanelGroupMembersSubTab::handleBanCallback(const LLSD& notification, const LLSD& response)
+{
+    S32 option = LLNotificationsUtil::getSelectedOption(notification, response);
+    if (0 == option) // Eject button
+    {
+        handleBanMember();
+    }
+    return false;
+}
+
+void LLPanelGroupMembersSubTab::updateActionDescription()
+{
+    mActionDescription->setText(std::string());
+    LLScrollListItem* action_item = mAllowedActionsList->getFirstSelected();
+    if (!action_item || !mAllowedActionsList->getCanSelect())
+    {
+        return;
+    }
+
+    LLRoleAction* rap = (LLRoleAction*)action_item->getUserdata();
+    if (rap)
+    {
+        std::string desc = rap->mLongDescription.empty() ? rap->mDescription : rap->mLongDescription;
+        mActionDescription->setText(desc);
+    }
+}
+
+void LLPanelGroupMembersSubTab::handleBanMember()
+{
+    LLGroupMgrGroupData* gdatap = LLGroupMgr::getInstance()->getGroupData(mGroupID);
+    if(!gdatap)
+    {
+        LL_WARNS("Groups") << "Unable to get group data for group " << mGroupID << LL_ENDL;
+        return;
+    }
+
+    std::vector<LLScrollListItem*> selection = mMembersList->getAllSelected();
+    if(selection.empty())
+    {
+        return;
+    }
+
+    uuid_vec_t ban_ids;
+    std::vector<LLScrollListItem*>::iterator itor;
+    for(itor = selection.begin(); itor != selection.end(); ++itor)
+    {
+        LLUUID ban_id = (*itor)->getUUID();
+        ban_ids.push_back(ban_id);
+
+        LLGroupBanData ban_data;
+        gdatap->createBanEntry(ban_id, ban_data);
+    }
+
+    LLGroupMgr::getInstance()->sendGroupBanRequest(LLGroupMgr::REQUEST_POST, mGroupID, LLGroupMgr::BAN_CREATE, ban_ids);
+    handleEjectMembers();
+}
+
+
+// LLPanelGroupRolesSubTab ///////////////////////////////////////////////
+static LLPanelInjector<LLPanelGroupRolesSubTab> t_panel_group_roles_subtab("panel_group_roles_subtab");
+
+LLPanelGroupRolesSubTab::LLPanelGroupRolesSubTab()
+  : LLPanelGroupSubTab(),
+    mRolesList(NULL),
+    mAssignedMembersList(NULL),
+    mAllowedActionsList(NULL),
+    mRoleName(NULL),
+    mRoleTitle(NULL),
+    mRoleDescription(NULL),
+    mMemberVisibleCheck(NULL),
+    mDeleteRoleButton(NULL),
+    mCopyRoleButton(NULL),
+    mCreateRoleButton(NULL),
+    mFirstOpen(true),
+    mHasRoleChange(false)
+{
+}
+
+LLPanelGroupRolesSubTab::~LLPanelGroupRolesSubTab()
+{
+}
+
+bool LLPanelGroupRolesSubTab::postBuildSubTab(LLView* root)
+{
+    LLPanelGroupSubTab::postBuildSubTab(root);
+
+    // Upcast parent so we can ask it for sibling controls.
+    LLPanelGroupRoles* parent = (LLPanelGroupRoles*) root;
+
+    // Look recursively from the parent to find all our widgets.
+    bool recurse = true;
+    mHeader = parent->findChild<LLPanel>("roles_header", recurse);
+    mFooter = parent->findChild<LLPanel>("roles_footer", recurse);
+
+
+    mRolesList      = parent->getChild<LLScrollListCtrl>("role_list", recurse);
+    mAssignedMembersList    = parent->getChild<LLNameListCtrl>("role_assigned_members", recurse);
+    mAllowedActionsList = parent->getChild<LLScrollListCtrl>("role_allowed_actions", recurse);
+    mActionDescription  = parent->getChild<LLTextEditor>("role_action_description", recurse);
+
+    mRoleName = parent->getChild<LLLineEditor>("role_name", recurse);
+    mRoleTitle = parent->getChild<LLLineEditor>("role_title", recurse);
+    mRoleDescription = parent->getChild<LLTextEditor>("role_description", recurse);
+
+    mMemberVisibleCheck = parent->getChild<LLCheckBoxCtrl>("role_visible_in_list", recurse);
+
+    if (!mRolesList || !mAssignedMembersList || !mAllowedActionsList || !mActionDescription
+        || !mRoleName || !mRoleTitle || !mRoleDescription || !mMemberVisibleCheck)
+    {
+        LL_WARNS() << "ARG! element not found." << LL_ENDL;
+        return false;
+    }
+
+    mRemoveEveryoneTxt = getString("cant_delete_role");
+
+    mCreateRoleButton =
+        parent->getChild<LLButton>("role_create", recurse);
+    if ( mCreateRoleButton )
+    {
+        mCreateRoleButton->setClickedCallback(onCreateRole, this);
+        mCreateRoleButton->setEnabled(false);
+    }
+
+    mCopyRoleButton =
+        parent->getChild<LLButton>("role_copy", recurse);
+    if ( mCopyRoleButton )
+    {
+        mCopyRoleButton->setClickedCallback(onCopyRole, this);
+        mCopyRoleButton->setEnabled(false);
+    }
+
+    mDeleteRoleButton =
+        parent->getChild<LLButton>("role_delete", recurse);
+    if ( mDeleteRoleButton )
+    {
+        mDeleteRoleButton->setClickedCallback(onDeleteRole, this);
+        mDeleteRoleButton->setEnabled(false);
+    }
+
+    mRolesList->setCommitOnSelectionChange(true);
+    mRolesList->setCommitCallback(onRoleSelect, this);
+
+    mAssignedMembersList->setContextMenu(LLScrollListCtrl::MENU_AVATAR);
+
+    mMemberVisibleCheck->setCommitCallback(onMemberVisibilityChange, this);
+
+    mAllowedActionsList->setCommitOnSelectionChange(true);
+    mAllowedActionsList->setCommitCallback(boost::bind(&LLPanelGroupRolesSubTab::updateActionDescription, this));
+
+    mRoleName->setCommitOnFocusLost(true);
+    mRoleName->setKeystrokeCallback(onPropertiesKey, this);
+
+    mRoleTitle->setCommitOnFocusLost(true);
+    mRoleTitle->setKeystrokeCallback(onPropertiesKey, this);
+
+    mRoleDescription->setCommitOnFocusLost(true);
+    mRoleDescription->setKeystrokeCallback(boost::bind(&LLPanelGroupRolesSubTab::onDescriptionKeyStroke, this, _1));
+
+    setFooterEnabled(false);
+
+    return true;
+}
+
+void LLPanelGroupRolesSubTab::activate()
+{
+    LLPanelGroupSubTab::activate();
+
+    mActionDescription->clear();
+    mRolesList->deselectAllItems();
+    mAssignedMembersList->deleteAllItems();
+    mAllowedActionsList->deleteAllItems();
+    mRoleName->clear();
+    mRoleDescription->clear();
+    mRoleTitle->clear();
+
+    setFooterEnabled(false);
+
+    mHasRoleChange = false;
+    update(GC_ALL);
+}
+
+void LLPanelGroupRolesSubTab::deactivate()
+{
+    LL_DEBUGS() << "LLPanelGroupRolesSubTab::deactivate()" << LL_ENDL;
+
+    LLPanelGroupSubTab::deactivate();
+    mFirstOpen = false;
+}
+
+bool LLPanelGroupRolesSubTab::needsApply(std::string& mesg)
+{
+    LL_DEBUGS() << "LLPanelGroupRolesSubTab::needsApply()" << LL_ENDL;
+
+    LLGroupMgrGroupData* gdatap = LLGroupMgr::getInstance()->getGroupData(mGroupID);
+    if(!gdatap)
+    {
+        LL_WARNS() << "Unable to get group data for group " << mGroupID << LL_ENDL;
+        return false;
+    }
+
+
+    return (mHasRoleChange                              // Text changed in current role
+            || (gdatap && gdatap->pendingRoleChanges()));   // Pending role changes in the group
+}
+
+bool LLPanelGroupRolesSubTab::apply(std::string& mesg)
+{
+    LL_DEBUGS() << "LLPanelGroupRolesSubTab::apply()" << LL_ENDL;
+
+    saveRoleChanges(true);
+    mFirstOpen = false;
+    LLGroupMgr::getInstance()->sendGroupRoleChanges(mGroupID);
+
+    notifyObservers();
+
+    return true;
+}
+
+void LLPanelGroupRolesSubTab::cancel()
+{
+    mHasRoleChange = false;
+    LLGroupMgr::getInstance()->cancelGroupRoleChanges(mGroupID);
+
+    notifyObservers();
+}
+
+LLSD LLPanelGroupRolesSubTab::createRoleItem(const LLUUID& role_id,
+                                 std::string name,
+                                 std::string title,
+                                 S32 members)
+{
+    LLSD row;
+    row["id"] = role_id;
+
+    row["columns"][0]["column"] = "name";
+    row["columns"][0]["value"] = name;
+
+    row["columns"][1]["column"] = "title";
+    row["columns"][1]["value"] = title;
+
+    row["columns"][2]["column"] = "members";
+    row["columns"][2]["value"] = members;
+
+    return row;
+}
+
+bool LLPanelGroupRolesSubTab::matchesSearchFilter(std::string rolename, std::string roletitle)
+{
+    // If the search filter is empty, everything passes.
+    if (mSearchFilter.empty()) return true;
+
+    LLStringUtil::toLower(rolename);
+    LLStringUtil::toLower(roletitle);
+    std::string::size_type match_name = rolename.find(mSearchFilter);
+    std::string::size_type match_title = roletitle.find(mSearchFilter);
+
+    if ( (std::string::npos == match_name)
+        && (std::string::npos == match_title))
+    {
+        // not found
+        return false;
+    }
+    else
+    {
+        return true;
+    }
+}
+
+void LLPanelGroupRolesSubTab::update(LLGroupChange gc)
+{
+    LL_DEBUGS() << "LLPanelGroupRolesSubTab::update()" << LL_ENDL;
+
+    if (mGroupID.isNull()) return;
+
+    LLGroupMgrGroupData* gdatap = LLGroupMgr::getInstance()->getGroupData(mGroupID);
+
+    if (!gdatap || !gdatap->isRoleDataComplete())
+    {
+        LLGroupMgr::getInstance()->sendGroupRoleDataRequest(mGroupID);
+    }
+    else
+    {
+        bool had_selection = false;
+        LLUUID last_selected;
+        if (mRolesList->getFirstSelected())
+        {
+            last_selected = mRolesList->getFirstSelected()->getUUID();
+            had_selection = true;
+        }
+        mRolesList->deleteAllItems();
+
+        LLScrollListItem* item = NULL;
+
+        LLGroupMgrGroupData::role_list_t::iterator rit = gdatap->mRoles.begin();
+        LLGroupMgrGroupData::role_list_t::iterator end = gdatap->mRoles.end();
+
+        for ( ; rit != end; ++rit)
+        {
+            LLRoleData rd;
+            if (gdatap->getRoleData((*rit).first,rd))
+            {
+                if (matchesSearchFilter(rd.mRoleName, rd.mRoleTitle))
+                {
+                    // If this is the everyone role, then EVERYONE is in it.
+                    S32 members_in_role = (*rit).first.isNull() ? gdatap->mMembers.size() : (*rit).second->getTotalMembersInRole();
+                    LLSD row = createRoleItem((*rit).first,rd.mRoleName, rd.mRoleTitle, members_in_role);
+                    item = mRolesList->addElement(row, ((*rit).first.isNull()) ? ADD_TOP : ADD_BOTTOM, this);
+                    if (had_selection && ((*rit).first == last_selected))
+                    {
+                        item->setSelected(true);
+                    }
+                }
+            }
+            else
+            {
+                LL_WARNS() << "LLPanelGroupRolesSubTab::update() No role data for role " << (*rit).first << LL_ENDL;
+            }
+        }
+
+        mRolesList->sortByColumn(std::string("name"), true);
+
+        if ( (gdatap->mRoles.size() < (U32)MAX_ROLES)
+            && gAgent.hasPowerInGroup(mGroupID, GP_ROLE_CREATE) )
+        {
+            mCreateRoleButton->setEnabled(true);
+        }
+        else
+        {
+            mCreateRoleButton->setEnabled(false);
+        }
+
+        if (had_selection)
+        {
+            handleRoleSelect();
+        }
+        else
+        {
+            mAssignedMembersList->deleteAllItems();
+            mAllowedActionsList->deleteAllItems();
+            mRoleName->clear();
+            mRoleDescription->clear();
+            mRoleTitle->clear();
+            setFooterEnabled(false);
+            mDeleteRoleButton->setEnabled(false);
+            mCopyRoleButton->setEnabled(false);
+        }
+    }
+
+    if ((GC_ROLE_MEMBER_DATA == gc || GC_MEMBER_DATA == gc)
+        && gdatap
+        && gdatap->isMemberDataComplete()
+        && gdatap->isRoleMemberDataComplete())
+    {
+        buildMembersList();
+    }
+}
+
+// static
+void LLPanelGroupRolesSubTab::onRoleSelect(LLUICtrl* ctrl, void* user_data)
+{
+    LLPanelGroupRolesSubTab* self = static_cast<LLPanelGroupRolesSubTab*>(user_data);
+    if (!self)
+        return;
+
+    self->handleRoleSelect();
+}
+
+void LLPanelGroupRolesSubTab::handleRoleSelect()
+{
+    bool can_delete = true;
+    LL_DEBUGS() << "LLPanelGroupRolesSubTab::handleRoleSelect()" << LL_ENDL;
+
+    mAssignedMembersList->deleteAllItems();
+    mAllowedActionsList->deleteAllItems();
+
+    LLGroupMgrGroupData* gdatap = LLGroupMgr::getInstance()->getGroupData(mGroupID);
+    if (!gdatap)
+    {
+        LL_WARNS() << "LLPanelGroupRolesSubTab::handleRoleSelect() "
+                << "-- No group data!" << LL_ENDL;
+        return;
+    }
+
+    saveRoleChanges(false);
+
+    // Check if there is anything selected.
+    LLScrollListItem* item = mRolesList->getFirstSelected();
+    if (!item)
+    {
+        setFooterEnabled(false);
+        return;
+    }
+
+    setFooterEnabled(true);
+
+    LLRoleData rd;
+    if (gdatap->getRoleData(item->getUUID(),rd))
+    {
+        bool is_owner_role = ( gdatap->mOwnerRole == item->getUUID() );
+        mRoleName->setText(rd.mRoleName);
+        mRoleTitle->setText(rd.mRoleTitle);
+        mRoleDescription->setText(rd.mRoleDescription);
+
+        mAllowedActionsList->setEnabled(gAgent.hasPowerInGroup(mGroupID,
+                                       GP_ROLE_CHANGE_ACTIONS));
+        buildActionsList(mAllowedActionsList,
+                         rd.mRolePowers,
+                         0LL,
+                         boost::bind(&LLPanelGroupRolesSubTab::handleActionCheck, this, _1, false),
+                         true,
+                         false,
+                         is_owner_role);
+
+
+        mMemberVisibleCheck->set((rd.mRolePowers & GP_MEMBER_VISIBLE_IN_DIR) == GP_MEMBER_VISIBLE_IN_DIR);
+        mRoleName->setEnabled(!is_owner_role &&
+                gAgent.hasPowerInGroup(mGroupID, GP_ROLE_PROPERTIES));
+        mRoleTitle->setEnabled(gAgent.hasPowerInGroup(mGroupID, GP_ROLE_PROPERTIES));
+        mRoleDescription->setEnabled(gAgent.hasPowerInGroup(mGroupID, GP_ROLE_PROPERTIES));
+
+        if ( is_owner_role )
+            {
+                // you can't delete the owner role
+                can_delete = false;
+                // ... or hide members with this role
+                mMemberVisibleCheck->setEnabled(false);
+            }
+        else
+            {
+                mMemberVisibleCheck->setEnabled(gAgent.hasPowerInGroup(mGroupID, GP_ROLE_PROPERTIES));
+            }
+
+        if (item->getUUID().isNull())
+        {
+            // Everyone role, can't edit description or name or delete
+            mRoleDescription->setEnabled(false);
+            mRoleName->setEnabled(false);
+            can_delete = false;
+        }
+    }
+    else
+    {
+        mRolesList->deselectAllItems();
+        mAssignedMembersList->deleteAllItems();
+        mAllowedActionsList->deleteAllItems();
+        mRoleName->clear();
+        mRoleDescription->clear();
+        mRoleTitle->clear();
+        setFooterEnabled(false);
+
+        can_delete = false;
+    }
+    mSelectedRole = item->getUUID();
+    buildMembersList();
+
+    mCopyRoleButton->setEnabled(gAgent.hasPowerInGroup(mGroupID, GP_ROLE_CREATE));
+    can_delete = can_delete && gAgent.hasPowerInGroup(mGroupID,
+                                                      GP_ROLE_DELETE);
+    mDeleteRoleButton->setEnabled(can_delete);
+}
+
+void LLPanelGroupRolesSubTab::buildMembersList()
+{
+    mAssignedMembersList->deleteAllItems();
+
+    LLGroupMgrGroupData* gdatap = LLGroupMgr::getInstance()->getGroupData(mGroupID);
+    if (!gdatap)
+    {
+        LL_WARNS() << "LLPanelGroupRolesSubTab::handleRoleSelect() "
+                << "-- No group data!" << LL_ENDL;
+        return;
+    }
+
+    // Check if there is anything selected.
+    LLScrollListItem* item = mRolesList->getFirstSelected();
+    if (!item) return;
+
+    if (item->getUUID().isNull())
+    {
+        // Special cased 'Everyone' role
+        LLGroupMgrGroupData::member_list_t::iterator mit = gdatap->mMembers.begin();
+        LLGroupMgrGroupData::member_list_t::iterator end = gdatap->mMembers.end();
+        for ( ; mit != end; ++mit)
+        {
+            mAssignedMembersList->addNameItem((*mit).first);
+        }
+    }
+    else
+    {
+        LLGroupMgrGroupData::role_list_t::iterator rit = gdatap->mRoles.find(item->getUUID());
+        if (rit != gdatap->mRoles.end())
+        {
+            LLGroupRoleData* rdatap = (*rit).second;
+            if (rdatap)
+            {
+                uuid_vec_t::const_iterator mit = rdatap->getMembersBegin();
+                uuid_vec_t::const_iterator end = rdatap->getMembersEnd();
+                for ( ; mit != end; ++mit)
+                {
+                    mAssignedMembersList->addNameItem((*mit));
+                }
+            }
+        }
+    }
+}
+
+struct ActionCBData
+{
+    LLPanelGroupRolesSubTab*    mSelf;
+    LLCheckBoxCtrl*             mCheck;
+};
+
+void LLPanelGroupRolesSubTab::handleActionCheck(LLUICtrl* ctrl, bool force)
+{
+    LLCheckBoxCtrl* check = dynamic_cast<LLCheckBoxCtrl*>(ctrl);
+    if (!check)
+        return;
+
+    LL_DEBUGS() << "LLPanelGroupRolesSubTab::handleActionSelect()" << LL_ENDL;
+
+    LLGroupMgrGroupData* gdatap = LLGroupMgr::getInstance()->getGroupData(mGroupID);
+    if (!gdatap)
+    {
+        LL_WARNS() << "LLPanelGroupRolesSubTab::handleRoleSelect() "
+                << "-- No group data!" << LL_ENDL;
+        return;
+    }
+
+    LLScrollListItem* action_item = mAllowedActionsList->getFirstSelected();
+    if (!action_item)
+    {
+        return;
+    }
+
+    LLScrollListItem* role_item = mRolesList->getFirstSelected();
+    if (!role_item)
+    {
+        return;
+    }
+    LLUUID role_id = role_item->getUUID();
+
+    LLRoleAction* rap = (LLRoleAction*)action_item->getUserdata();
+    U64 power = rap->mPowerBit;
+
+    bool isEnablingAbility = check->get();
+    LLRoleData rd;
+    LLSD args;
+
+    if (isEnablingAbility &&
+        !force &&
+        ((GP_ROLE_ASSIGN_MEMBER == power) || (GP_ROLE_CHANGE_ACTIONS == power) ))
+    {
+        // Uncheck the item, for now.  It will be
+        // checked if they click 'Yes', below.
+        check->set(false);
+
+        LLRoleData rd;
+        LLSD args;
+
+        if ( gdatap->getRoleData(role_id, rd) )
+        {
+            args["ACTION_NAME"] = rap->mDescription;
+            args["ROLE_NAME"] = rd.mRoleName;
+            mHasModal = true;
+            std::string warning = "AssignDangerousActionWarning";
+            if (GP_ROLE_CHANGE_ACTIONS == power)
+            {
+                warning = "AssignDangerousAbilityWarning";
+            }
+            LLNotificationsUtil::add(warning, args, LLSD(), boost::bind(&LLPanelGroupRolesSubTab::addActionCB, this, _1, _2, check));
+        }
+        else
+        {
+                LL_WARNS() << "Unable to look up role information for role id: "
+                        << role_id << LL_ENDL;
+        }
+    }
+
+    if(GP_GROUP_BAN_ACCESS == power)
+    {
+        std::string warning = isEnablingAbility ? "AssignBanAbilityWarning" : "RemoveBanAbilityWarning";
+
+        //////////////////////////////////////////////////////////////////////////
+        // Get role data for both GP_ROLE_REMOVE_MEMBER and GP_MEMBER_EJECT
+        // Add description and role name to LLSD
+        // Pop up dialog saying "Yo, you also granted these other abilities when you did this!"
+        if ( gdatap->getRoleData(role_id, rd) )
+        {
+            args["ACTION_NAME"] = rap->mDescription;
+            args["ROLE_NAME"] = rd.mRoleName;
+            mHasModal = true;
+
+            std::vector<LLScrollListItem*> all_data = mAllowedActionsList->getAllData();
+            std::vector<LLScrollListItem*>::iterator ad_it = all_data.begin();
+            std::vector<LLScrollListItem*>::iterator ad_end = all_data.end();
+            LLRoleAction* adp;
+            for( ; ad_it != ad_end; ++ad_it)
+            {
+                adp = (LLRoleAction*)(*ad_it)->getUserdata();
+                if(adp->mPowerBit == GP_MEMBER_EJECT)
+                {
+                    args["ACTION_NAME_2"] = adp->mDescription;
+                }
+                else if(adp->mPowerBit == GP_ROLE_REMOVE_MEMBER)
+                {
+                    args["ACTION_NAME_3"] = adp->mDescription;
+                }
+            }
+
+            LLNotificationsUtil::add(warning, args);
+        }
+        else
+        {
+            LL_WARNS() << "Unable to look up role information for role id: "
+                << role_id << LL_ENDL;
+        }
+
+        //////////////////////////////////////////////////////////////////////////
+
+        U64 current_role_powers = gdatap->getRolePowers(role_id);
+
+        if(isEnablingAbility)
+        {
+            power |= (GP_ROLE_REMOVE_MEMBER | GP_MEMBER_EJECT);
+            current_role_powers |= power;
+        }
+        else
+        {
+            current_role_powers &= ~GP_GROUP_BAN_ACCESS;
+        }
+
+        mAllowedActionsList->deleteAllItems();
+        buildActionsList(   mAllowedActionsList,
+            current_role_powers,
+            current_role_powers,
+            boost::bind(&LLPanelGroupRolesSubTab::handleActionCheck, this, _1, false),
+            true,
+            false,
+            false);
+
+    }
+
+    //////////////////////////////////////////////////////////////////////////
+    // Adding non-specific ability to role
+    //////////////////////////////////////////////////////////////////////////
+    if(isEnablingAbility)
+    {
+        gdatap->addRolePower(role_id, power);
+    }
+    else
+    {
+        gdatap->removeRolePower(role_id,power);
+    }
+
+    mHasRoleChange = true;
+    notifyObservers();
+
+}
+
+bool LLPanelGroupRolesSubTab::addActionCB(const LLSD& notification, const LLSD& response, LLCheckBoxCtrl* check)
+{
+    if (!check) return false;
+
+    mHasModal = false;
+
+    S32 option = LLNotificationsUtil::getSelectedOption(notification, response);
+    if (0 == option)
+    {
+        // User clicked "Yes"
+        check->set(true);
+        const bool force_add = true;
+        handleActionCheck(check, force_add);
+    }
+    return false;
+}
+
+// static
+void LLPanelGroupRolesSubTab::onPropertiesKey(LLLineEditor* ctrl, void* user_data)
+{
+    LLPanelGroupRolesSubTab* self = static_cast<LLPanelGroupRolesSubTab*>(user_data);
+    if (!self) return;
+
+    self->mHasRoleChange = true;
+    self->notifyObservers();
+}
+
+void LLPanelGroupRolesSubTab::onDescriptionKeyStroke(LLTextEditor* caller)
+{
+    mHasRoleChange = true;
+    notifyObservers();
+}
+
+// static
+void LLPanelGroupRolesSubTab::onDescriptionCommit(LLUICtrl* ctrl, void* user_data)
+{
+    LLPanelGroupRolesSubTab* self = static_cast<LLPanelGroupRolesSubTab*>(user_data);
+    if (!self) return;
+
+    self->mHasRoleChange = true;
+    self->notifyObservers();
+}
+
+// static
+void LLPanelGroupRolesSubTab::onMemberVisibilityChange(LLUICtrl* ctrl, void* user_data)
+{
+    LLPanelGroupRolesSubTab* self = static_cast<LLPanelGroupRolesSubTab*>(user_data);
+    LLCheckBoxCtrl* check = static_cast<LLCheckBoxCtrl*>(ctrl);
+    if (!check || !self) return;
+
+    self->handleMemberVisibilityChange(check->get());
+}
+
+void LLPanelGroupRolesSubTab::handleMemberVisibilityChange(bool value)
+{
+    LL_DEBUGS() << "LLPanelGroupRolesSubTab::handleMemberVisibilityChange()" << LL_ENDL;
+
+    LLGroupMgrGroupData* gdatap = LLGroupMgr::getInstance()->getGroupData(mGroupID);
+    if (!gdatap)
+    {
+        LL_WARNS() << "LLPanelGroupRolesSubTab::handleRoleSelect() "
+                << "-- No group data!" << LL_ENDL;
+        return;
+    }
+
+    LLScrollListItem* role_item = mRolesList->getFirstSelected();
+    if (!role_item)
+    {
+        return;
+    }
+
+    if (value)
+    {
+        gdatap->addRolePower(role_item->getUUID(),GP_MEMBER_VISIBLE_IN_DIR);
+    }
+    else
+    {
+        gdatap->removeRolePower(role_item->getUUID(),GP_MEMBER_VISIBLE_IN_DIR);
+    }
+}
+
+// static
+void LLPanelGroupRolesSubTab::onCreateRole(void* user_data)
+{
+    LLPanelGroupRolesSubTab* self = static_cast<LLPanelGroupRolesSubTab*>(user_data);
+    if (!self) return;
+
+    self->handleCreateRole();
+}
+
+void LLPanelGroupRolesSubTab::handleCreateRole()
+{
+    LLGroupMgrGroupData* gdatap = LLGroupMgr::getInstance()->getGroupData(mGroupID);
+
+    if (!gdatap) return;
+
+    LLUUID new_role_id;
+    new_role_id.generate();
+
+    LLRoleData rd;
+    rd.mRoleName = "New Role";
+    gdatap->createRole(new_role_id,rd);
+
+    mRolesList->deselectAllItems(true);
+    LLSD row;
+    row["id"] = new_role_id;
+    row["columns"][0]["column"] = "name";
+    row["columns"][0]["value"] = rd.mRoleName;
+    mRolesList->addElement(row, ADD_BOTTOM, this);
+    mRolesList->selectByID(new_role_id);
+
+    // put focus on name field and select its contents
+    if(mRoleName)
+    {
+        mRoleName->setFocus(true);
+        mRoleName->onTabInto();
+        gFocusMgr.triggerFocusFlash();
+    }
+
+    notifyObservers();
+}
+
+// static
+void LLPanelGroupRolesSubTab::onCopyRole(void* user_data)
+{
+    LLPanelGroupRolesSubTab* self = static_cast<LLPanelGroupRolesSubTab*>(user_data);
+    if (!self) return;
+
+    self->handleCopyRole();
+}
+
+void LLPanelGroupRolesSubTab::handleCopyRole()
+{
+    LLGroupMgrGroupData* gdatap = LLGroupMgr::getInstance()->getGroupData(mGroupID);
+
+    if (!gdatap) return;
+
+    LLScrollListItem* role_item = mRolesList->getFirstSelected();
+    if (!role_item || role_item->getUUID().isNull())
+    {
+        return;
+    }
+
+    LLRoleData rd;
+    if (!gdatap->getRoleData(role_item->getUUID(), rd))
+    {
+        return;
+    }
+
+    LLUUID new_role_id;
+    new_role_id.generate();
+    rd.mRoleName += "(Copy)";
+    gdatap->createRole(new_role_id,rd);
+
+    mRolesList->deselectAllItems(true);
+    LLSD row;
+    row["id"] = new_role_id;
+    row["columns"][0]["column"] = "name";
+    row["columns"][0]["value"] = rd.mRoleName;
+    mRolesList->addElement(row, ADD_BOTTOM, this);
+    mRolesList->selectByID(new_role_id);
+
+    // put focus on name field and select its contents
+    if(mRoleName)
+    {
+        mRoleName->setFocus(true);
+        mRoleName->onTabInto();
+        gFocusMgr.triggerFocusFlash();
+    }
+
+    notifyObservers();
+}
+
+// static
+void LLPanelGroupRolesSubTab::onDeleteRole(void* user_data)
+{
+    LLPanelGroupRolesSubTab* self = static_cast<LLPanelGroupRolesSubTab*>(user_data);
+    if (!self) return;
+
+    self->handleDeleteRole();
+}
+
+void LLPanelGroupRolesSubTab::handleDeleteRole()
+{
+    LLGroupMgrGroupData* gdatap = LLGroupMgr::getInstance()->getGroupData(mGroupID);
+
+    if (!gdatap) return;
+
+    LLScrollListItem* role_item = mRolesList->getFirstSelected();
+    if (!role_item)
+    {
+        return;
+    }
+
+    if (role_item->getUUID().isNull() || role_item->getUUID() == gdatap->mOwnerRole)
+    {
+        LLSD args;
+        args["MESSAGE"] = mRemoveEveryoneTxt;
+        LLNotificationsUtil::add("GenericAlert", args);
+        return;
+    }
+
+    gdatap->deleteRole(role_item->getUUID());
+    mRolesList->deleteSingleItem(mRolesList->getFirstSelectedIndex());
+    mRolesList->selectFirstItem();
+
+    notifyObservers();
+}
+
+void LLPanelGroupRolesSubTab::saveRoleChanges(bool select_saved_role)
+{
+    LLGroupMgrGroupData* gdatap = LLGroupMgr::getInstance()->getGroupData(mGroupID);
+
+    if (!gdatap) return;
+
+    if (mHasRoleChange)
+    {
+        LLRoleData rd;
+        if (!gdatap->getRoleData(mSelectedRole,rd)) return;
+
+        rd.mRoleName = mRoleName->getText();
+        rd.mRoleDescription = mRoleDescription->getText();
+        rd.mRoleTitle = mRoleTitle->getText();
+
+        S32 role_members_count = 0;
+        if (mSelectedRole.isNull())
+        {
+            role_members_count = gdatap->mMemberCount;
+        }
+        else if(LLGroupRoleData* grd = get_ptr_in_map(gdatap->mRoles, mSelectedRole))
+        {
+            role_members_count = grd->getTotalMembersInRole();
+        }
+
+        gdatap->setRoleData(mSelectedRole,rd);
+
+        mRolesList->deleteSingleItem(mRolesList->getItemIndex(mSelectedRole));
+
+        LLSD row = createRoleItem(mSelectedRole,rd.mRoleName,rd.mRoleTitle,role_members_count);
+        LLScrollListItem* item = mRolesList->addElement(row, ADD_BOTTOM, this);
+        item->setSelected(select_saved_role);
+
+        mHasRoleChange = false;
+    }
+}
+
+void LLPanelGroupRolesSubTab::updateActionDescription()
+{
+    mActionDescription->setText(std::string());
+    LLScrollListItem* action_item = mAllowedActionsList->getFirstSelected();
+    if (!action_item || !mAllowedActionsList->getCanSelect())
+    {
+        return;
+    }
+
+    LLRoleAction* rap = (LLRoleAction*)action_item->getUserdata();
+    if (rap)
+    {
+        std::string desc = rap->mLongDescription.empty() ? rap->mDescription : rap->mLongDescription;
+        mActionDescription->setText(desc);
+    }
+}
+
+void LLPanelGroupRolesSubTab::setGroupID(const LLUUID& id)
+{
+    if(mRolesList) mRolesList->deleteAllItems();
+    if(mAssignedMembersList) mAssignedMembersList->deleteAllItems();
+    if(mAllowedActionsList) mAllowedActionsList->deleteAllItems();
+
+    if(mRoleName) mRoleName->clear();
+    if(mRoleDescription) mRoleDescription->clear();
+    if(mRoleTitle) mRoleTitle->clear();
+
+    mHasRoleChange = false;
+
+    setFooterEnabled(false);
+
+    LLPanelGroupSubTab::setGroupID(id);
+}
+
+
+// LLPanelGroupActionsSubTab /////////////////////////////////////////////
+static LLPanelInjector<LLPanelGroupActionsSubTab> t_panel_group_actions_subtab("panel_group_actions_subtab");
+
+LLPanelGroupActionsSubTab::LLPanelGroupActionsSubTab()
+: LLPanelGroupSubTab()
+{
+}
+
+LLPanelGroupActionsSubTab::~LLPanelGroupActionsSubTab()
+{
+}
+
+bool LLPanelGroupActionsSubTab::postBuildSubTab(LLView* root)
+{
+    LLPanelGroupSubTab::postBuildSubTab(root);
+
+    // Upcast parent so we can ask it for sibling controls.
+    LLPanelGroupRoles* parent = (LLPanelGroupRoles*) root;
+
+    // Look recursively from the parent to find all our widgets.
+    bool recurse = true;
+    mHeader = parent->findChild<LLPanel>("actions_header", recurse);
+    mFooter = parent->findChild<LLPanel>("actions_footer", recurse);
+
+    mActionDescription = parent->getChild<LLTextEditor>("action_description", recurse);
+
+    mActionList = parent->getChild<LLScrollListCtrl>("action_list",recurse);
+    mActionRoles = parent->getChild<LLScrollListCtrl>("action_roles",recurse);
+    mActionMembers  = parent->getChild<LLNameListCtrl>("action_members",recurse);
+
+    if (!mActionList || !mActionDescription || !mActionRoles || !mActionMembers) return false;
+
+    mActionList->setCommitOnSelectionChange(true);
+    mActionList->setCommitCallback(boost::bind(&LLPanelGroupActionsSubTab::handleActionSelect, this));
+    mActionList->setContextMenu(LLScrollListCtrl::MENU_AVATAR);
+
+    update(GC_ALL);
+
+    return true;
+}
+
+void LLPanelGroupActionsSubTab::activate()
+{
+    LLPanelGroupSubTab::activate();
+
+    update(GC_ALL);
+    mActionDescription->clear();
+    mActionList->deselectAllItems();
+    mActionList->deleteAllItems();
+    buildActionsList(mActionList,
+                     GP_ALL_POWERS,
+                     GP_ALL_POWERS,
+                     NULL,
+                     false,
+                     true,
+                     false);
+}
+
+void LLPanelGroupActionsSubTab::deactivate()
+{
+    LL_DEBUGS() << "LLPanelGroupActionsSubTab::deactivate()" << LL_ENDL;
+
+    LLPanelGroupSubTab::deactivate();
+}
+
+bool LLPanelGroupActionsSubTab::needsApply(std::string& mesg)
+{
+    LL_DEBUGS() << "LLPanelGroupActionsSubTab::needsApply()" << LL_ENDL;
+
+    return false;
+}
+
+bool LLPanelGroupActionsSubTab::apply(std::string& mesg)
+{
+    LL_DEBUGS() << "LLPanelGroupActionsSubTab::apply()" << LL_ENDL;
+    return true;
+}
+
+void LLPanelGroupActionsSubTab::update(LLGroupChange gc)
+{
+    LL_DEBUGS() << "LLPanelGroupActionsSubTab::update()" << LL_ENDL;
+
+    if (mGroupID.isNull()) return;
+
+    mActionMembers->deleteAllItems();
+    mActionRoles->deleteAllItems();
+
+    if(mActionList->hasSelectedItem())
+    {
+        LLGroupMgrGroupData* gdatap = LLGroupMgr::getInstance()->getGroupData(mGroupID);
+        if (gdatap && gdatap->isMemberDataComplete() && gdatap->isRoleDataComplete())
+        {
+            handleActionSelect();
+        }
+    }
+}
+
+void LLPanelGroupActionsSubTab::onFilterChanged()
+{
+    mActionDescription->clear();
+    mActionList->deselectAllItems();
+    mActionList->deleteAllItems();
+    buildActionsList(mActionList,
+        GP_ALL_POWERS,
+        GP_ALL_POWERS,
+        NULL,
+        false,
+        true,
+        false);
+}
+
+void LLPanelGroupActionsSubTab::handleActionSelect()
+{
+    mActionMembers->deleteAllItems();
+    mActionRoles->deleteAllItems();
+
+    U64 power_mask = GP_NO_POWERS;
+    std::vector<LLScrollListItem*> selection =
+                            mActionList->getAllSelected();
+    if (selection.empty()) return;
+
+    LLRoleAction* rap;
+
+    std::vector<LLScrollListItem*>::iterator itor;
+    for (itor = selection.begin() ;
+         itor != selection.end(); ++itor)
+    {
+        rap = (LLRoleAction*)( (*itor)->getUserdata() );
+        power_mask |= rap->mPowerBit;
+    }
+
+    if (selection.size() == 1)
+    {
+        LLScrollListItem* item = selection[0];
+        rap = (LLRoleAction*)(item->getUserdata());
+
+        if (rap->mLongDescription.empty())
+        {
+            mActionDescription->setText(rap->mDescription);
+        }
+        else
+        {
+            mActionDescription->setText(rap->mLongDescription);
+        }
+    }
+    else
+    {
+        mActionDescription->clear();
+    }
+
+    LLGroupMgrGroupData* gdatap = LLGroupMgr::getInstance()->getGroupData(mGroupID);
+
+    if (!gdatap) return;
+
+    if (gdatap->isMemberDataComplete())
+    {
+        LLGroupMgrGroupData::member_list_t::iterator it = gdatap->mMembers.begin();
+        LLGroupMgrGroupData::member_list_t::iterator end = gdatap->mMembers.end();
+        LLGroupMemberData* gmd;
+
+        for ( ; it != end; ++it)
+        {
+            gmd = (*it).second;
+            if (!gmd) continue;
+            if ((gmd->getAgentPowers() & power_mask) == power_mask)
+            {
+                mActionMembers->addNameItem(gmd->getID());
+            }
+        }
+    }
+    else
+    {
+        LLGroupMgr::getInstance()->sendCapGroupMembersRequest(mGroupID);
+    }
+
+    if (gdatap->isRoleDataComplete())
+    {
+        LLGroupMgrGroupData::role_list_t::iterator it = gdatap->mRoles.begin();
+        LLGroupMgrGroupData::role_list_t::iterator end = gdatap->mRoles.end();
+        LLGroupRoleData* rmd;
+
+        for ( ; it != end; ++it)
+        {
+            rmd = (*it).second;
+            if (!rmd) continue;
+            if ((rmd->getRoleData().mRolePowers & power_mask) == power_mask)
+            {
+                mActionRoles->addSimpleElement(rmd->getRoleData().mRoleName);
+            }
+        }
+    }
+    else
+    {
+        LLGroupMgr::getInstance()->sendGroupRoleDataRequest(mGroupID);
+    }
+}
+
+void LLPanelGroupActionsSubTab::setGroupID(const LLUUID& id)
+{
+    if(mActionList) mActionList->deleteAllItems();
+    if(mActionRoles) mActionRoles->deleteAllItems();
+    if(mActionMembers) mActionMembers->deleteAllItems();
+
+    if(mActionDescription) mActionDescription->clear();
+
+    LLPanelGroupSubTab::setGroupID(id);
+}
+
+
+// LLPanelGroupBanListSubTab /////////////////////////////////////////////
+static LLPanelInjector<LLPanelGroupBanListSubTab> t_panel_group_ban_subtab("panel_group_banlist_subtab");
+
+LLPanelGroupBanListSubTab::LLPanelGroupBanListSubTab()
+    : LLPanelGroupSubTab(),
+      mBanList(NULL),
+      mCreateBanButton(NULL),
+      mDeleteBanButton(NULL)
+{}
+
+bool LLPanelGroupBanListSubTab::postBuildSubTab(LLView* root)
+{
+    LLPanelGroupSubTab::postBuildSubTab(root);
+
+    // Upcast parent so we can ask it for sibling controls.
+    LLPanelGroupRoles* parent = (LLPanelGroupRoles*)root;
+
+    // Look recursively from the parent to find all our widgets.
+    bool recurse = true;
+
+    mHeader = parent->findChild<LLPanel>("banlist_header", recurse);
+    mFooter = parent->findChild<LLPanel>("banlist_footer", recurse);
+
+    mBanList = parent->getChild<LLNameListCtrl>("ban_list", recurse);
+
+    mCreateBanButton        = parent->getChild<LLButton>("ban_create", recurse);
+    mDeleteBanButton        = parent->getChild<LLButton>("ban_delete", recurse);
+    mRefreshBanListButton   = parent->getChild<LLButton>("ban_refresh", recurse);
+    mBanCountText           = parent->getChild<LLTextBase>("ban_count", recurse);
+
+    if(!mBanList || !mCreateBanButton || !mDeleteBanButton || !mRefreshBanListButton || !mBanCountText)
+        return false;
+
+    mBanList->setCommitOnSelectionChange(true);
+    mBanList->setCommitCallback(onBanEntrySelect, this);
+
+    mCreateBanButton->setClickedCallback(onCreateBanEntry, this);
+    mCreateBanButton->setEnabled(false);
+
+    mDeleteBanButton->setClickedCallback(onDeleteBanEntry, this);
+    mDeleteBanButton->setEnabled(false);
+
+    mRefreshBanListButton->setClickedCallback(onRefreshBanList, this);
+    mRefreshBanListButton->setEnabled(false);
+
+    setBanCount(0);
+
+    mBanList->setOnNameListCompleteCallback(boost::bind(&LLPanelGroupBanListSubTab::onBanListCompleted, this, _1));
+
+    populateBanList();
+
+    setFooterEnabled(false);
+    return true;
+}
+
+void LLPanelGroupBanListSubTab::activate()
+{
+    LLPanelGroupSubTab::activate();
+
+    mBanList->deselectAllItems();
+    mDeleteBanButton->setEnabled(false);
+
+    LLGroupMgrGroupData * group_datap = LLGroupMgr::getInstance()->getGroupData(mGroupID);
+    if (group_datap)
+    {
+        mCreateBanButton->setEnabled(gAgent.hasPowerInGroup(mGroupID, GP_GROUP_BAN_ACCESS) &&
+                                     group_datap->mBanList.size() < GB_MAX_BANNED_AGENTS);
+        setBanCount(group_datap->mBanList.size());
+    }
+    else
+    {
+        mCreateBanButton->setEnabled(false);
+        setBanCount(0);
+    }
+
+    // BAKER: Should I really request everytime activate() is called?
+    //        Perhaps I should only do it on a force refresh, or if an action on the list happens...
+    //        Because it's not going to live-update the list anyway... You'd have to refresh if you
+    //        wanted to see someone else's additions anyway...
+    //
+    LLGroupMgr::getInstance()->sendGroupBanRequest(LLGroupMgr::REQUEST_GET, mGroupID);
+
+    setFooterEnabled(false);
+    update(GC_ALL);
+}
+
+void LLPanelGroupBanListSubTab::update(LLGroupChange gc)
+{
+    populateBanList();
+}
+
+void LLPanelGroupBanListSubTab::draw()
+{
+    LLPanelGroupSubTab::draw();
+
+    // BAKER: Might be good to put it here instead of update, maybe.. See how often draw gets hit.
+    //if(
+    //  populateBanList();
+}
+
+void LLPanelGroupBanListSubTab::onBanEntrySelect(LLUICtrl* ctrl, void* user_data)
+{
+    LLPanelGroupBanListSubTab* self = static_cast<LLPanelGroupBanListSubTab*>(user_data);
+    if (!self)
+        return;
+
+    self->handleBanEntrySelect();
+}
+
+void LLPanelGroupBanListSubTab::handleBanEntrySelect()
+{
+    if (gAgent.hasPowerInGroup(mGroupID, GP_GROUP_BAN_ACCESS))
+    {
+        mDeleteBanButton->setEnabled(true);
+    }
+}
+
+void LLPanelGroupBanListSubTab::onCreateBanEntry(void* user_data)
+{
+    LLPanelGroupBanListSubTab* self = static_cast<LLPanelGroupBanListSubTab*>(user_data);
+    if (!self)
+        return;
+
+    self->handleCreateBanEntry();
+}
+
+void LLPanelGroupBanListSubTab::handleCreateBanEntry()
+{
+    LLFloaterGroupBulkBan::showForGroup(mGroupID);
+    //populateBanList();
+}
+
+void LLPanelGroupBanListSubTab::onDeleteBanEntry(void* user_data)
+{
+    LLPanelGroupBanListSubTab* self = static_cast<LLPanelGroupBanListSubTab*>(user_data);
+    if (!self)
+        return;
+
+    self->handleDeleteBanEntry();
+}
+
+void LLPanelGroupBanListSubTab::handleDeleteBanEntry()
+{
+    LLGroupMgrGroupData* gdatap = LLGroupMgr::getInstance()->getGroupData(mGroupID);
+    if(!gdatap)
+    {
+        LL_WARNS("Groups") << "Unable to get group data for group " << mGroupID << LL_ENDL;
+        return;
+    }
+
+    std::vector<LLScrollListItem*> selection = mBanList->getAllSelected();
+    if(selection.empty())
+    {
+        return;
+    }
+
+    bool can_ban_members = false;
+    if (gAgent.isGodlike() ||
+        gAgent.hasPowerInGroup(mGroupID, GP_GROUP_BAN_ACCESS))
+    {
+        can_ban_members = true;
+    }
+
+    // Owners can ban anyone in the group.
+    LLGroupMgrGroupData::member_list_t::iterator mi = gdatap->mMembers.find(gAgent.getID());
+    if (mi != gdatap->mMembers.end())
+    {
+        LLGroupMemberData* member_data = (*mi).second;
+        if ( member_data && member_data->isInRole(gdatap->mOwnerRole) )
+        {
+            can_ban_members = true;
+        }
+    }
+
+    if(!can_ban_members)
+        return;
+
+    std::vector<LLUUID> ban_ids;
+    std::vector<LLScrollListItem*>::iterator itor;
+    for(itor = selection.begin(); itor != selection.end(); ++itor)
+    {
+        LLUUID ban_id = (*itor)->getUUID();
+        ban_ids.push_back(ban_id);
+
+        gdatap->removeBanEntry(ban_id);
+        mBanList->removeNameItem(ban_id);
+
+        // Removing an item removes the selection, we shouldn't be able to click
+        // the button anymore until we reselect another entry.
+        mDeleteBanButton->setEnabled(false);
+    }
+
+    // update ban-count related elements
+    mCreateBanButton->setEnabled(true);
+    setBanCount(gdatap->mBanList.size());
+
+    LLGroupMgr::getInstance()->sendGroupBanRequest(LLGroupMgr::REQUEST_POST, mGroupID, LLGroupMgr::BAN_DELETE, ban_ids);
+}
+
+void LLPanelGroupBanListSubTab::onRefreshBanList(void* user_data)
+{
+    LLPanelGroupBanListSubTab* self = static_cast<LLPanelGroupBanListSubTab*>(user_data);
+    if (!self)
+        return;
+
+    self->handleRefreshBanList();
+}
+
+void LLPanelGroupBanListSubTab::handleRefreshBanList()
+{
+    mRefreshBanListButton->setEnabled(false);
+    LLGroupMgr::getInstance()->sendGroupBanRequest(LLGroupMgr::REQUEST_GET, mGroupID);
+}
+
+void LLPanelGroupBanListSubTab::onBanListCompleted(bool isComplete)
+{
+    if(isComplete)
+    {
+        mRefreshBanListButton->setEnabled(true);
+        populateBanList();
+    }
+}
+
+void LLPanelGroupBanListSubTab::setBanCount(U32 ban_count)
+{
+    LLStringUtil::format_map_t args;
+    args["[COUNT]"] = llformat("%d", ban_count);
+    args["[LIMIT]"] = llformat("%d", GB_MAX_BANNED_AGENTS);
+    mBanCountText->setText(getString("ban_count_template", args));
+}
+
+void LLPanelGroupBanListSubTab::populateBanList()
+{
+    LLGroupMgrGroupData* gdatap = LLGroupMgr::getInstance()->getGroupData(mGroupID);
+    if(!gdatap)
+    {
+        LL_WARNS("Groups") << "Unable to get group data for group " << mGroupID << LL_ENDL;
+        return;
+    }
+
+    mBanList->deleteAllItems();
+    std::map<LLUUID,LLGroupBanData>::const_iterator entry = gdatap->mBanList.begin();
+    for(; entry != gdatap->mBanList.end(); entry++)
+    {
+        LLNameListCtrl::NameItem ban_entry;
+        ban_entry.value = entry->first;
+        LLGroupBanData bd = entry->second;
+
+        ban_entry.columns.add().column("name").font.name("SANSSERIF_SMALL").style("NORMAL");
+
+        // Baker TODO: MAINT-
+        // Check out utc_to_pacific_time()
+
+        std::string ban_date_str = bd.mBanDate.toHTTPDateString("%Y/%m/%d");
+//      time_t utc_time;
+//      utc_time = time_corrected();
+//      LLSD substitution;
+//      substitution["datetime"] = (S32) utc_time;
+//      LLStringUtil::format (ban_date_str, substitution);
+
+        //LL_INFOS("BAKER") << "[BAKER] BAN_DATE: " << bd.mBanDate.toHTTPDateString("%Y/%m/%d") << LL_ENDL;
+        //LL_INFOS("BAKER") << "[BAKER] BAN_DATE_MODIFIED: " << ban_date_str << LL_ENDL;
+
+        //ban_entry.columns.add().column("ban_date").value(ban_date_str.font.name("SANSSERIF_SMALL").style("NORMAL");
+        ban_entry.columns.add().column("ban_date").value(bd.mBanDate.toHTTPDateString("%Y/%m/%d")).font.name("SANSSERIF_SMALL").style("NORMAL");
+
+        mBanList->addNameItemRow(ban_entry);
+    }
+
+    mRefreshBanListButton->setEnabled(true);
+    mCreateBanButton->setEnabled(gAgent.hasPowerInGroup(mGroupID, GP_GROUP_BAN_ACCESS) &&
+                                 gdatap->mBanList.size() < GB_MAX_BANNED_AGENTS);
+    setBanCount(gdatap->mBanList.size());
+}
+
+void LLPanelGroupBanListSubTab::setGroupID(const LLUUID& id)
+{
+    if(mBanList)
+        mBanList->deleteAllItems();
+
+    setFooterEnabled(false);
+    LLPanelGroupSubTab::setGroupID(id);
+}