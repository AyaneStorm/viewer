--- conflicted
+++ resolved
@@ -61,15 +61,9 @@
 
 
 LLPanelGroupTab::LLPanelGroupTab()
-<<<<<<< HEAD
-	: LLPanel(),
-	  mAllowEdit(true),
-	  mHasModal(false)
-=======
     : LLPanel(),
-      mAllowEdit(TRUE),
-      mHasModal(FALSE)
->>>>>>> e7eced3c
+      mAllowEdit(true),
+      mHasModal(false)
 {
     mGroupID = LLUUID::null;
 }
@@ -80,36 +74,20 @@
 
 bool LLPanelGroupTab::isVisibleByAgent(LLAgent* agentp)
 {
-<<<<<<< HEAD
-	//default to being visible
-	return true;
-=======
     //default to being visible
-    return TRUE;
->>>>>>> e7eced3c
+    return true;
 }
 
 bool LLPanelGroupTab::postBuild()
 {
-<<<<<<< HEAD
-	return true;
-}
-
-LLPanelGroup::LLPanelGroup()
-:	LLPanel(),
-	LLGroupMgrObserver( LLUUID() ),
-	mSkipRefresh(false),
-	mButtonJoin(NULL)
-=======
-    return TRUE;
+    return true;
 }
 
 LLPanelGroup::LLPanelGroup()
 :   LLPanel(),
     LLGroupMgrObserver( LLUUID() ),
-    mSkipRefresh(FALSE),
+    mSkipRefresh(false),
     mButtonJoin(NULL)
->>>>>>> e7eced3c
 {
     // Set up the factory callbacks.
     // Roles sub tabs
@@ -161,57 +139,6 @@
 
 bool LLPanelGroup::postBuild()
 {
-<<<<<<< HEAD
-	mDefaultNeedsApplyMesg = getString("default_needs_apply_text");
-	mWantApplyMesg = getString("want_apply_text");
-
-	LLButton* button;
-
-	button = getChild<LLButton>("btn_apply");
-	button->setClickedCallback(onBtnApply, this);
-	button->setVisible(true);
-	button->setEnabled(false);
-
-	button = getChild<LLButton>("btn_call");
-	button->setClickedCallback(onBtnGroupCallClicked, this);
-
-	button = getChild<LLButton>("btn_chat");
-	button->setClickedCallback(onBtnGroupChatClicked, this);
-
-	button = getChild<LLButton>("btn_refresh");
-	button->setClickedCallback(onBtnRefresh, this);
-
-	childSetCommitCallback("back",boost::bind(&LLPanelGroup::onBackBtnClick,this),NULL);
-
-	LLPanelGroupTab* panel_general = findChild<LLPanelGroupTab>("group_general_tab_panel");
-	LLPanelGroupTab* panel_roles = findChild<LLPanelGroupTab>("group_roles_tab_panel");
-	LLPanelGroupTab* panel_notices = findChild<LLPanelGroupTab>("group_notices_tab_panel");
-	LLPanelGroupTab* panel_land = findChild<LLPanelGroupTab>("group_land_tab_panel");
-	LLPanelGroupTab* panel_experiences = findChild<LLPanelGroupTab>("group_experiences_tab_panel");
-
-	if(panel_general)	mTabs.push_back(panel_general);
-	if(panel_roles)		mTabs.push_back(panel_roles);
-	if(panel_notices)	mTabs.push_back(panel_notices);
-	if(panel_land)		mTabs.push_back(panel_land);
-	if(panel_experiences)		mTabs.push_back(panel_experiences);
-
-	if(panel_general)
-	{
-		panel_general->setupCtrls(this);
-		button = panel_general->getChild<LLButton>("btn_join");
-		button->setVisible(false);
-		button->setEnabled(true);
-		
-		mButtonJoin = button;
-		mButtonJoin->setCommitCallback(boost::bind(&LLPanelGroup::onBtnJoin,this));
-
-		mJoinText = panel_general->getChild<LLUICtrl>("join_cost_text");
-	}
-
-	LLVoiceClient::getInstance()->addObserver(this);
-	
-	return true;
-=======
     mDefaultNeedsApplyMesg = getString("default_needs_apply_text");
     mWantApplyMesg = getString("want_apply_text");
 
@@ -260,8 +187,7 @@
 
     LLVoiceClient::getInstance()->addObserver(this);
 
-    return TRUE;
->>>>>>> e7eced3c
+    return true;
 }
 
 void LLPanelGroup::reposButton(const std::string& name)
@@ -531,47 +457,6 @@
 
 bool LLPanelGroup::apply(LLPanelGroupTab* tab)
 {
-<<<<<<< HEAD
-	if(!tab)
-		return false;
-
-	std::string mesg;
-	if ( !tab->needsApply(mesg) )
-		return true;
-	
-	std::string apply_mesg;
-	if(tab->apply( apply_mesg ) )
-	{
-		//we skip refreshing group after ew manually apply changes since its very annoying
-		//for those who are editing group
-
-		LLPanelGroupRoles * roles_tab = dynamic_cast<LLPanelGroupRoles*>(tab);
-		if (roles_tab)
-		{
-			LLGroupMgr* gmgrp = LLGroupMgr::getInstance();
-			LLGroupMgrGroupData* gdatap = gmgrp->getGroupData(roles_tab->getGroupID());
-
-			// allow refresh only for one specific case:
-			// there is only one member in group and it is not owner
-			// it's a wrong situation and need refresh panels from server
-			if (gdatap && gdatap->isSingleMemberNotOwner())
-			{
-				return true;
-			}
-		}
-
-		mSkipRefresh = true;
-		return true;
-	}
-		
-	if ( !apply_mesg.empty() )
-	{
-		LLSD args;
-		args["MESSAGE"] = apply_mesg;
-		LLNotificationsUtil::add("GenericAlert", args);
-	}
-	return false;
-=======
     if(!tab)
         return false;
 
@@ -600,7 +485,7 @@
             }
         }
 
-        mSkipRefresh = TRUE;
+        mSkipRefresh = true;
         return true;
     }
 
@@ -611,7 +496,6 @@
         LLNotificationsUtil::add("GenericAlert", args);
     }
     return false;
->>>>>>> e7eced3c
 }
 
 bool LLPanelGroup::apply()
@@ -652,26 +536,9 @@
 
 void LLPanelGroup::refreshData()
 {
-<<<<<<< HEAD
-	if(mSkipRefresh)
-	{
-		mSkipRefresh = false;
-		return;
-	}
-	LLGroupMgr::getInstance()->clearGroupData(getID());
-
-	setGroupID(getID());
-	
-	// 5 second timeout
-	childDisable("btn_refresh");
-	childDisable("groups_accordion");
-
-	mRefreshTimer.start();
-	mRefreshTimer.setTimerExpirySec(5);
-=======
     if(mSkipRefresh)
     {
-        mSkipRefresh = FALSE;
+        mSkipRefresh = false;
         return;
     }
     LLGroupMgr::getInstance()->clearGroupData(getID());
@@ -684,7 +551,6 @@
 
     mRefreshTimer.start();
     mRefreshTimer.setTimerExpirySec(5);
->>>>>>> e7eced3c
 }
 
 void LLPanelGroup::callGroup()
