/**
 * @file llinventorybridge.cpp
 * @brief Implementation of the Inventory-Folder-View-Bridge classes.
 *
 * $LicenseInfo:firstyear=2001&license=viewerlgpl$
 * Second Life Viewer Source Code
 * Copyright (C) 2010, Linden Research, Inc.
 * 
 * This library is free software; you can redistribute it and/or
 * modify it under the terms of the GNU Lesser General Public
 * License as published by the Free Software Foundation;
 * version 2.1 of the License only.
 * 
 * This library is distributed in the hope that it will be useful,
 * but WITHOUT ANY WARRANTY; without even the implied warranty of
 * MERCHANTABILITY or FITNESS FOR A PARTICULAR PURPOSE.  See the GNU
 * Lesser General Public License for more details.
 * 
 * You should have received a copy of the GNU Lesser General Public
 * License along with this library; if not, write to the Free Software
 * Foundation, Inc., 51 Franklin Street, Fifth Floor, Boston, MA  02110-1301  USA
 * 
 * Linden Research, Inc., 945 Battery Street, San Francisco, CA  94111  USA
 * $/LicenseInfo$
 */

#include "llviewerprecompiledheaders.h"
#include "llinventorybridge.h"

// external projects
#include "lltransfersourceasset.h" 
#include "llavatarnamecache.h"  // IDEVO

#include "llagent.h"
#include "llagentcamera.h"
#include "llagentwearables.h"
#include "llappearancemgr.h"
#include "llattachmentsmgr.h"
#include "llavataractions.h" 
#include "llfavoritesbar.h" // management of favorites folder
#include "llfloateropenobject.h"
#include "llfloaterreg.h"
#include "llfloatermarketplacelistings.h"
#include "llfloateroutfitphotopreview.h"
#include "llfloatersidepanelcontainer.h"
#include "llsidepanelinventory.h"
#include "llfloaterworldmap.h"
#include "llfolderview.h"
#include "llfriendcard.h"
#include "llgesturemgr.h"
#include "llgiveinventory.h" 
#include "llfloaterimcontainer.h"
#include "llimview.h"
#include "llclipboard.h"
#include "llinventorydefines.h"
#include "llinventoryfunctions.h"
#include "llinventoryicon.h"
#include "llinventorymodel.h"
#include "llinventorymodelbackgroundfetch.h"
#include "llinventorypanel.h"
#include "llmarketplacefunctions.h"
#include "llnotifications.h"
#include "llnotificationsutil.h"
#include "llpreviewanim.h"
#include "llpreviewgesture.h"
#include "llpreviewtexture.h"
#include "llselectmgr.h"
#include "llsidepanelappearance.h"
#include "lltooldraganddrop.h"
#include "lltrans.h"
#include "llurlaction.h"
#include "llviewerassettype.h"
#include "llviewerfoldertype.h"
#include "llviewermenu.h"
#include "llviewermessage.h"
#include "llviewerobjectlist.h"
#include "llviewerregion.h"
#include "llviewerwindow.h"
#include "llvoavatarself.h"
#include "llwearablelist.h"
#include "llwearableitemslist.h"
#include "lllandmarkactions.h"
#include "llpanellandmarks.h"
#include "llviewerparcelmgr.h"
#include "llparcel.h"

#include "llenvironment.h"

#include <boost/shared_ptr.hpp>

void copy_slurl_to_clipboard_callback_inv(const std::string& slurl);

typedef std::pair<LLUUID, LLUUID> two_uuids_t;
typedef std::list<two_uuids_t> two_uuids_list_t;

const F32 SOUND_GAIN = 1.0f;

struct LLMoveInv
{
    LLUUID mObjectID;
    LLUUID mCategoryID;
    two_uuids_list_t mMoveList;
    void (*mCallback)(S32, void*);
    void* mUserData;
};

using namespace LLOldEvents;

// Function declarations
bool move_task_inventory_callback(const LLSD& notification, const LLSD& response, boost::shared_ptr<LLMoveInv>);
bool confirm_attachment_rez(const LLSD& notification, const LLSD& response);
void teleport_via_landmark(const LLUUID& asset_id);
static BOOL can_move_to_outfit(LLInventoryItem* inv_item, BOOL move_is_into_current_outfit);
static bool can_move_to_my_outfits(LLInventoryModel* model, LLInventoryCategory* inv_cat, U32 wear_limit);
static BOOL can_move_to_landmarks(LLInventoryItem* inv_item);
static bool check_category(LLInventoryModel* model,
                           const LLUUID& cat_id,
                           LLInventoryPanel* active_panel,
                           LLInventoryFilter* filter);
static bool check_item(const LLUUID& item_id,
                       LLInventoryPanel* active_panel,
                       LLInventoryFilter* filter);

// Helper functions

bool isAddAction(const std::string& action)
{
    return ("wear" == action || "attach" == action || "activate" == action);
}

bool isRemoveAction(const std::string& action)
{
    return ("take_off" == action || "detach" == action);
}

bool isMarketplaceSendAction(const std::string& action)
{
    return ("send_to_marketplace" == action);
}

// Used by LLFolderBridge as callback for directory fetching recursion
class LLRightClickInventoryFetchDescendentsObserver : public LLInventoryFetchDescendentsObserver
{
public:
    LLRightClickInventoryFetchDescendentsObserver(const uuid_vec_t& ids) : LLInventoryFetchDescendentsObserver(ids) {}
    ~LLRightClickInventoryFetchDescendentsObserver() {}
    virtual void execute(bool clear_observer = false);
    virtual void done()
    {
        execute(true);
    }
};

// Used by LLFolderBridge as callback for directory content items fetching
class LLRightClickInventoryFetchObserver : public LLInventoryFetchItemsObserver
{
public:
    LLRightClickInventoryFetchObserver(const uuid_vec_t& ids) : LLInventoryFetchItemsObserver(ids) { };
    ~LLRightClickInventoryFetchObserver() {}
    void execute(bool clear_observer = false)
    {
        if (clear_observer)
        {
            gInventory.removeObserver(this);
            delete this;
        }
        // we've downloaded all the items, so repaint the dialog
        LLFolderBridge::staticFolderOptionsMenu();
    }
    virtual void done()
    {
        execute(true);
    }
};

// +=================================================+
// |        LLInvFVBridge                            |
// +=================================================+

LLInvFVBridge::LLInvFVBridge(LLInventoryPanel* inventory, 
                             LLFolderView* root,
                             const LLUUID& uuid) :
    mUUID(uuid), 
    mRoot(root),
    mInvType(LLInventoryType::IT_NONE),
    mIsLink(FALSE),
    LLFolderViewModelItemInventory(inventory->getRootViewModel())
{
    mInventoryPanel = inventory->getInventoryPanelHandle();
    const LLInventoryObject* obj = getInventoryObject();
    mIsLink = obj && obj->getIsLinkType();
}

const std::string& LLInvFVBridge::getName() const
{
    const LLInventoryObject* obj = getInventoryObject();
    if(obj)
    {
        return obj->getName();
    }
    return LLStringUtil::null;
}

const std::string& LLInvFVBridge::getDisplayName() const
{
    if(mDisplayName.empty())
    {
        buildDisplayName();
    }
    return mDisplayName;
}

std::string LLInvFVBridge::getSearchableDescription() const
{
    const LLInventoryModel* model = getInventoryModel();
    if (model)
    {
        const LLInventoryItem *item = model->getItem(mUUID);
        if(item)
        {
            std::string desc = item->getDescription();
            LLStringUtil::toUpper(desc);
            return desc;
        }
    }
    return LLStringUtil::null;
}

std::string LLInvFVBridge::getSearchableCreatorName() const
{
    const LLInventoryModel* model = getInventoryModel();
    if (model)
    {
        const LLInventoryItem *item = model->getItem(mUUID);
        if(item)
        {
            LLAvatarName av_name;
            if (LLAvatarNameCache::get(item->getCreatorUUID(), &av_name))
            {
                std::string username = av_name.getUserName();
                LLStringUtil::toUpper(username);
                return username;
            }
        }
    }
    return LLStringUtil::null;
}

std::string LLInvFVBridge::getSearchableUUIDString() const
{
    const LLInventoryModel* model = getInventoryModel();
    if (model)
    {
        const LLViewerInventoryItem *item = model->getItem(mUUID);
        if(item && (item->getIsFullPerm() || gAgent.isGodlikeWithoutAdminMenuFakery()))
        {
            std::string uuid = item->getAssetUUID().asString();
            LLStringUtil::toUpper(uuid);
            return uuid;
        }
    }
    return LLStringUtil::null;
}

// Folders have full perms
PermissionMask LLInvFVBridge::getPermissionMask() const
{
    return PERM_ALL;
}

// virtual
LLFolderType::EType LLInvFVBridge::getPreferredType() const
{
    return LLFolderType::FT_NONE;
}


// Folders don't have creation dates.
time_t LLInvFVBridge::getCreationDate() const
{
    LLInventoryObject* objectp = getInventoryObject();
    if (objectp)
    {
        return objectp->getCreationDate();
    }
    return (time_t)0;
}

void LLInvFVBridge::setCreationDate(time_t creation_date_utc)
{
    LLInventoryObject* objectp = getInventoryObject();
    if (objectp)
    {
        objectp->setCreationDate(creation_date_utc);
    }
}


// Can be destroyed (or moved to trash)
BOOL LLInvFVBridge::isItemRemovable() const
{
    return get_is_item_removable(getInventoryModel(), mUUID);
}

// Can be moved to another folder
BOOL LLInvFVBridge::isItemMovable() const
{
    return TRUE;
}

BOOL LLInvFVBridge::isLink() const
{
    return mIsLink;
}

BOOL LLInvFVBridge::isLibraryItem() const
{
    return gInventory.isObjectDescendentOf(getUUID(),gInventory.getLibraryRootFolderID());
}

/*virtual*/
/**
 * @brief Adds this item into clipboard storage
 */
BOOL LLInvFVBridge::cutToClipboard()
{
    const LLInventoryObject* obj = gInventory.getObject(mUUID);
    if (obj && isItemMovable() && isItemRemovable())
    {
        const LLUUID &marketplacelistings_id = gInventory.findCategoryUUIDForType(LLFolderType::FT_MARKETPLACE_LISTINGS, false);
        const BOOL cut_from_marketplacelistings = gInventory.isObjectDescendentOf(mUUID, marketplacelistings_id);
            
        if (cut_from_marketplacelistings && (LLMarketplaceData::instance().isInActiveFolder(mUUID) ||
                                             LLMarketplaceData::instance().isListedAndActive(mUUID)))
        {
            LLUUID parent_uuid = obj->getParentUUID();
            BOOL result = perform_cutToClipboard();
            gInventory.addChangedMask(LLInventoryObserver::STRUCTURE, parent_uuid);
            return result;
        }
        else
        {
            // Otherwise just perform the cut
            return perform_cutToClipboard();
        }
    }
    return FALSE;
}

// virtual
bool LLInvFVBridge::isCutToClipboard()
{
    if (LLClipboard::instance().isCutMode())
    {
        return LLClipboard::instance().isOnClipboard(mUUID);
    }
    return false;
}

// Callback for cutToClipboard if DAMA required...
BOOL LLInvFVBridge::callback_cutToClipboard(const LLSD& notification, const LLSD& response)
{
    S32 option = LLNotificationsUtil::getSelectedOption(notification, response);
    if (option == 0) // YES
    {
        return perform_cutToClipboard();
    }
    return FALSE;
}

BOOL LLInvFVBridge::perform_cutToClipboard()
{
    const LLInventoryObject* obj = gInventory.getObject(mUUID);
    if (obj && isItemMovable() && isItemRemovable())
    {
        LLClipboard::instance().setCutMode(true);
        return LLClipboard::instance().addToClipboard(mUUID);
    }
    return FALSE;
}

BOOL LLInvFVBridge::copyToClipboard() const
{
    const LLInventoryObject* obj = gInventory.getObject(mUUID);
    if (obj && isItemCopyable())
    {
        return LLClipboard::instance().addToClipboard(mUUID);
    }
    return FALSE;
}

void LLInvFVBridge::showProperties()
{
    if (isMarketplaceListingsFolder())
    {
        LLFloaterReg::showInstance("item_properties", LLSD().with("id",mUUID),TRUE);
        // Force it to show on top as this floater has a tendency to hide when confirmation dialog shows up
        LLFloater* floater_properties = LLFloaterReg::findInstance("item_properties", LLSD().with("id",mUUID));
        if (floater_properties)
        {
            floater_properties->setVisibleAndFrontmost();
        }
    }
    else
    {
        show_item_profile(mUUID);
    }
}

void LLInvFVBridge::removeBatch(std::vector<LLFolderViewModelItem*>& batch)
{
    // Deactivate gestures when moving them into Trash
    LLInvFVBridge* bridge;
    LLInventoryModel* model = getInventoryModel();
    LLViewerInventoryItem* item = NULL;
    LLViewerInventoryCategory* cat = NULL;
    LLInventoryModel::cat_array_t   descendent_categories;
    LLInventoryModel::item_array_t  descendent_items;
    S32 count = batch.size();
    S32 i,j;
    for(i = 0; i < count; ++i)
    {
        bridge = (LLInvFVBridge*)(batch[i]);
        if(!bridge || !bridge->isItemRemovable()) continue;
        item = (LLViewerInventoryItem*)model->getItem(bridge->getUUID());
        if (item)
        {
            if(LLAssetType::AT_GESTURE == item->getType())
            {
                LLGestureMgr::instance().deactivateGesture(item->getUUID());
            }
        }
    }
    for(i = 0; i < count; ++i)
    {
        bridge = (LLInvFVBridge*)(batch[i]);
        if(!bridge || !bridge->isItemRemovable()) continue;
        cat = (LLViewerInventoryCategory*)model->getCategory(bridge->getUUID());
        if (cat)
        {
            gInventory.collectDescendents( cat->getUUID(), descendent_categories, descendent_items, FALSE );
            for (j=0; j<descendent_items.size(); j++)
            {
                if(LLAssetType::AT_GESTURE == descendent_items[j]->getType())
                {
                    LLGestureMgr::instance().deactivateGesture(descendent_items[j]->getUUID());
                }
            }
        }
    }
    removeBatchNoCheck(batch);
    model->checkTrashOverflow();
}

void  LLInvFVBridge::removeBatchNoCheck(std::vector<LLFolderViewModelItem*>&  batch)
{
    // this method moves a bunch of items and folders to the trash. As
    // per design guidelines for the inventory model, the message is
    // built and the accounting is performed first. After all of that,
    // we call LLInventoryModel::moveObject() to move everything
    // around.
    LLInvFVBridge* bridge;
    LLInventoryModel* model = getInventoryModel();
    if(!model) return;
    LLMessageSystem* msg = gMessageSystem;
    const LLUUID trash_id = model->findCategoryUUIDForType(LLFolderType::FT_TRASH);
    LLViewerInventoryItem* item = NULL;
    uuid_vec_t move_ids;
    LLInventoryModel::update_map_t update;
    bool start_new_message = true;
    S32 count = batch.size();
    S32 i;

    // first, hide any 'preview' floaters that correspond to the items
    // being deleted.
    for(i = 0; i < count; ++i)
    {
        bridge = (LLInvFVBridge*)(batch[i]);
        if(!bridge || !bridge->isItemRemovable()) continue;
        item = (LLViewerInventoryItem*)model->getItem(bridge->getUUID());
        if(item)
        {
            LLPreview::hide(item->getUUID());
        }
    }

    // do the inventory move to trash

    for(i = 0; i < count; ++i)
    {
        bridge = (LLInvFVBridge*)(batch[i]);
        if(!bridge || !bridge->isItemRemovable()) continue;
        item = (LLViewerInventoryItem*)model->getItem(bridge->getUUID());
        if(item)
        {
            if(item->getParentUUID() == trash_id) continue;
            move_ids.push_back(item->getUUID());
            --update[item->getParentUUID()];
            ++update[trash_id];
            if(start_new_message)
            {
                start_new_message = false;
                msg->newMessageFast(_PREHASH_MoveInventoryItem);
                msg->nextBlockFast(_PREHASH_AgentData);
                msg->addUUIDFast(_PREHASH_AgentID, gAgent.getID());
                msg->addUUIDFast(_PREHASH_SessionID, gAgent.getSessionID());
                msg->addBOOLFast(_PREHASH_Stamp, TRUE);
            }
            msg->nextBlockFast(_PREHASH_InventoryData);
            msg->addUUIDFast(_PREHASH_ItemID, item->getUUID());
            msg->addUUIDFast(_PREHASH_FolderID, trash_id);
            msg->addString("NewName", NULL);
            if(msg->isSendFullFast(_PREHASH_InventoryData))
            {
                start_new_message = true;
                gAgent.sendReliableMessage();
                gInventory.accountForUpdate(update);
                update.clear();
            }
        }
    }
    if(!start_new_message)
    {
        start_new_message = true;
        gAgent.sendReliableMessage();
        gInventory.accountForUpdate(update);
        update.clear();
    }

    for(i = 0; i < count; ++i)
    {
        bridge = (LLInvFVBridge*)(batch[i]);
        if(!bridge || !bridge->isItemRemovable()) continue;
        LLViewerInventoryCategory* cat = (LLViewerInventoryCategory*)model->getCategory(bridge->getUUID());
        if(cat)
        {
            if(cat->getParentUUID() == trash_id) continue;
            move_ids.push_back(cat->getUUID());
            --update[cat->getParentUUID()];
            ++update[trash_id];
            if(start_new_message)
            {
                start_new_message = false;
                msg->newMessageFast(_PREHASH_MoveInventoryFolder);
                msg->nextBlockFast(_PREHASH_AgentData);
                msg->addUUIDFast(_PREHASH_AgentID, gAgent.getID());
                msg->addUUIDFast(_PREHASH_SessionID, gAgent.getSessionID());
                msg->addBOOL("Stamp", TRUE);
            }
            msg->nextBlockFast(_PREHASH_InventoryData);
            msg->addUUIDFast(_PREHASH_FolderID, cat->getUUID());
            msg->addUUIDFast(_PREHASH_ParentID, trash_id);
            if(msg->isSendFullFast(_PREHASH_InventoryData))
            {
                start_new_message = true;
                gAgent.sendReliableMessage();
                gInventory.accountForUpdate(update);
                update.clear();
            }
        }
    }
    if(!start_new_message)
    {
        gAgent.sendReliableMessage();
        gInventory.accountForUpdate(update);
    }

    // move everything.
    uuid_vec_t::iterator it = move_ids.begin();
    uuid_vec_t::iterator end = move_ids.end();
    for(; it != end; ++it)
    {
        gInventory.moveObject((*it), trash_id);
        LLViewerInventoryItem* item = gInventory.getItem(*it);
        if (item)
        {
            model->updateItem(item);
        }
    }

    // notify inventory observers.
    model->notifyObservers();
}

BOOL LLInvFVBridge::isClipboardPasteable() const
{
<<<<<<< HEAD
    // Return FALSE on degenerated cases: empty clipboard, no inventory, no agent
    if (!LLClipboard::instance().hasContents() || !isAgentInventory())
    {
        return FALSE;
    }
    LLInventoryModel* model = getInventoryModel();
    if (!model)
    {
        return FALSE;
    }

    // In cut mode, whatever is on the clipboard is always pastable
    if (LLClipboard::instance().isCutMode())
    {
        return TRUE;
    }

    // In normal mode, we need to check each element of the clipboard to know if we can paste or not
    std::vector<LLUUID> objects;
    LLClipboard::instance().pasteFromClipboard(objects);
    S32 count = objects.size();
    for(S32 i = 0; i < count; i++)
    {
        const LLUUID &item_id = objects.at(i);

        // Folders are pastable if all items in there are copyable
        const LLInventoryCategory *cat = model->getCategory(item_id);
        if (cat)
        {
            LLFolderBridge cat_br(mInventoryPanel.get(), mRoot, item_id);
            if (!cat_br.isItemCopyable())
            return FALSE;
            // Skip to the next item in the clipboard
            continue;
        }

        // Each item must be copyable to be pastable
        LLItemBridge item_br(mInventoryPanel.get(), mRoot, item_id);
        if (!item_br.isItemCopyable())
        {
            return FALSE;
        }
    }
    return TRUE;
=======
	// Return FALSE on degenerated cases: empty clipboard, no inventory, no agent
	if (!LLClipboard::instance().hasContents() || !isAgentInventory())
	{
		return FALSE;
	}
	LLInventoryModel* model = getInventoryModel();
	if (!model)
	{
		return FALSE;
	}

	// In cut mode, whatever is on the clipboard is always pastable
	if (LLClipboard::instance().isCutMode())
	{
		return TRUE;
	}

	// In normal mode, we need to check each element of the clipboard to know if we can paste or not
	std::vector<LLUUID> objects;
	LLClipboard::instance().pasteFromClipboard(objects);
	S32 count = objects.size();
	for(S32 i = 0; i < count; i++)
	{
		const LLUUID &item_id = objects.at(i);

		// Folders are pastable if all items in there are copyable
		const LLInventoryCategory *cat = model->getCategory(item_id);
		if (cat)
		{
			LLFolderBridge cat_br(mInventoryPanel.get(), mRoot, item_id);
			if (!cat_br.isItemCopyable(false))
			return FALSE;
			// Skip to the next item in the clipboard
			continue;
		}

		// Each item must be copyable to be pastable
		LLItemBridge item_br(mInventoryPanel.get(), mRoot, item_id);
		if (!item_br.isItemCopyable(false))
		{
			return FALSE;
		}
	}
	return TRUE;
>>>>>>> a0c3d69c
}

BOOL LLInvFVBridge::isClipboardPasteableAsLink() const
{
<<<<<<< HEAD
    if (!LLClipboard::instance().hasContents() || !isAgentInventory())
    {
        return FALSE;
    }
    const LLInventoryModel* model = getInventoryModel();
    if (!model)
    {
        return FALSE;
    }

    std::vector<LLUUID> objects;
    LLClipboard::instance().pasteFromClipboard(objects);
    S32 count = objects.size();
    for(S32 i = 0; i < count; i++)
    {
        const LLInventoryItem *item = model->getItem(objects.at(i));
        if (item)
        {
            if (!LLAssetType::lookupCanLink(item->getActualType()))
            {
                return FALSE;
            }
        }
        const LLViewerInventoryCategory *cat = model->getCategory(objects.at(i));
        if (cat && LLFolderType::lookupIsProtectedType(cat->getPreferredType()))
        {
            return FALSE;
        }
    }
    return TRUE;
=======
	if (!LLClipboard::instance().hasContents() || !isAgentInventory())
	{
		return FALSE;
	}
	const LLInventoryModel* model = getInventoryModel();
	if (!model)
	{
		return FALSE;
	}

	std::vector<LLUUID> objects;
	LLClipboard::instance().pasteFromClipboard(objects);
	S32 count = objects.size();
	for(S32 i = 0; i < count; i++)
	{
		const LLInventoryItem *item = model->getItem(objects.at(i));
		if (item)
		{
			if (!LLAssetType::lookupCanLink(item->getActualType()))
			{
				return FALSE;
			}

            if (gInventory.isObjectDescendentOf(item->getUUID(), gInventory.getLibraryRootFolderID()))
            {
                return FALSE;
            }
		}
		const LLViewerInventoryCategory *cat = model->getCategory(objects.at(i));
		if (cat && LLFolderType::lookupIsProtectedType(cat->getPreferredType()))
		{
			return FALSE;
		}
	}
	return TRUE;
>>>>>>> a0c3d69c
}

void disable_context_entries_if_present(LLMenuGL& menu,
                                        const menuentry_vec_t &disabled_entries)
{
    const LLView::child_list_t *list = menu.getChildList();
    for (LLView::child_list_t::const_iterator itor = list->begin(); 
         itor != list->end(); 
         ++itor)
    {
        LLView *menu_item = (*itor);
        std::string name = menu_item->getName();

        // descend into split menus:
        LLMenuItemBranchGL* branchp = dynamic_cast<LLMenuItemBranchGL*>(menu_item);
        if ((name == "More") && branchp)
        {
            disable_context_entries_if_present(*branchp->getBranch(), disabled_entries);
        }

        bool found = false;
        menuentry_vec_t::const_iterator itor2;
        for (itor2 = disabled_entries.begin(); itor2 != disabled_entries.end(); ++itor2)
        {
            if (*itor2 == name)
            {
                found = true;
                break;
            }
        }

        if (found)
        {
            menu_item->setVisible(TRUE);
            // A bit of a hack so we can remember that some UI element explicitly set this to be visible
            // so that some other UI element from multi-select doesn't later set this invisible.
            menu_item->pushVisible(TRUE);

            menu_item->setEnabled(FALSE);
        }
    }
}
void hide_context_entries(LLMenuGL& menu, 
<<<<<<< HEAD
                          const menuentry_vec_t &entries_to_show,
                          const menuentry_vec_t &disabled_entries)
{
    const LLView::child_list_t *list = menu.getChildList();

    // For removing double separators or leading separator.  Start at true so that
    // if the first element is a separator, it will not be shown.
    bool is_previous_entry_separator = true;

    for (LLView::child_list_t::const_iterator itor = list->begin(); 
         itor != list->end(); 
         ++itor)
    {
        LLView *menu_item = (*itor);
        std::string name = menu_item->getName();

        // descend into split menus:
        LLMenuItemBranchGL* branchp = dynamic_cast<LLMenuItemBranchGL*>(menu_item);
        if ((name == "More") && branchp)
        {
            hide_context_entries(*branchp->getBranch(), entries_to_show, disabled_entries);
        }

        bool found = false;
        menuentry_vec_t::const_iterator itor2;
        for (itor2 = entries_to_show.begin(); itor2 != entries_to_show.end(); ++itor2)
        {
            if (*itor2 == name)
            {
                found = true;
                break;
            }
        }

        // Don't allow multiple separators in a row (e.g. such as if there are no items
        // between two separators).
        if (found)
        {
            const bool is_entry_separator = (dynamic_cast<LLMenuItemSeparatorGL *>(menu_item) != NULL);
            found = !(is_entry_separator && is_previous_entry_separator);
            is_previous_entry_separator = is_entry_separator;
        }
        
        if (!found)
        {
            if (!menu_item->getLastVisible())
            {
                menu_item->setVisible(FALSE);
            }

            menu_item->setEnabled(FALSE);
        }
        else
        {
            menu_item->setVisible(TRUE);
            // A bit of a hack so we can remember that some UI element explicitly set this to be visible
            // so that some other UI element from multi-select doesn't later set this invisible.
            menu_item->pushVisible(TRUE);

            bool enabled = (menu_item->getEnabled() == TRUE);
            for (itor2 = disabled_entries.begin(); enabled && (itor2 != disabled_entries.end()); ++itor2)
            {
                enabled &= (*itor2 != name);
            }

            menu_item->setEnabled(enabled);
        }
    }
=======
						  const menuentry_vec_t &entries_to_show,
						  const menuentry_vec_t &disabled_entries)
{
	const LLView::child_list_t *list = menu.getChildList();

	// For removing double separators or leading separator.  Start at true so that
	// if the first element is a separator, it will not be shown.
	bool is_previous_entry_separator = true;

	for (LLView::child_list_t::const_iterator itor = list->begin(); 
		 itor != list->end(); 
		 ++itor)
	{
		LLView *menu_item = (*itor);
		std::string name = menu_item->getName();

		// descend into split menus:
		LLMenuItemBranchGL* branchp = dynamic_cast<LLMenuItemBranchGL*>(menu_item);
		if ((name == "More") && branchp)
		{
			hide_context_entries(*branchp->getBranch(), entries_to_show, disabled_entries);
		}

		bool found = false;

        std::string myinput;
        std::vector<std::string> mylist{ "a", "b", "c" };

        menuentry_vec_t::const_iterator itor2 = std::find(entries_to_show.begin(), entries_to_show.end(), name);
        if (itor2 != entries_to_show.end())
        {
            found = true;
        }

		// Don't allow multiple separators in a row (e.g. such as if there are no items
		// between two separators).
		if (found)
		{
			const bool is_entry_separator = (dynamic_cast<LLMenuItemSeparatorGL *>(menu_item) != NULL);
			found = !(is_entry_separator && is_previous_entry_separator);
			is_previous_entry_separator = is_entry_separator;
		}
		
		if (!found)
		{
			if (!menu_item->getLastVisible())
			{
				menu_item->setVisible(FALSE);
			}

            if (menu_item->getEnabled())
            {
                // These should stay enabled unless specifically disabled
                const menuentry_vec_t exceptions = {
                    "Detach From Yourself",
                    "Wearable And Object Wear",
                    "Wearable Add",
                };

                menuentry_vec_t::const_iterator itor2 = std::find(exceptions.begin(), exceptions.end(), name);
                if (itor2 == exceptions.end())
                {
                    menu_item->setEnabled(FALSE);
                }
            }
		}
		else
		{
			menu_item->setVisible(TRUE);
			// A bit of a hack so we can remember that some UI element explicitly set this to be visible
			// so that some other UI element from multi-select doesn't later set this invisible.
			menu_item->pushVisible(TRUE);

			bool enabled = (menu_item->getEnabled() == TRUE);
			for (itor2 = disabled_entries.begin(); enabled && (itor2 != disabled_entries.end()); ++itor2)
			{
				enabled &= (*itor2 != name);
			}

			menu_item->setEnabled(enabled);
		}
	}
>>>>>>> a0c3d69c
}

// Helper for commonly-used entries
void LLInvFVBridge::getClipboardEntries(bool show_asset_id,
                                        menuentry_vec_t &items,
                                        menuentry_vec_t &disabled_items, U32 flags)
{
    const LLInventoryObject *obj = getInventoryObject();

    if (obj)
    {
        
        items.push_back(std::string("Copy Separator"));
        items.push_back(std::string("Copy"));
        if (!isItemCopyable())
        {
            disabled_items.push_back(std::string("Copy"));
        }

        if (isAgentInventory())
        {
            items.push_back(std::string("New folder from selected"));
            items.push_back(std::string("Subfolder Separator"));
            std::set<LLUUID> selected_uuid_set = LLAvatarActions::getInventorySelectedUUIDs();
            uuid_vec_t ids;
            std::copy(selected_uuid_set.begin(), selected_uuid_set.end(), std::back_inserter(ids));
            if (!is_only_items_selected(ids) && !is_only_cats_selected(ids))
            {
                disabled_items.push_back(std::string("New folder from selected"));
            }
        }

        if (obj->getIsLinkType())
        {
            items.push_back(std::string("Find Original"));
            if (isLinkedObjectMissing())
            {
                disabled_items.push_back(std::string("Find Original"));
            }
        }
        else
        {
            if (LLAssetType::lookupCanLink(obj->getType()))
            {
                items.push_back(std::string("Find Links"));
            }

            if (!isInboxFolder())
            {
                items.push_back(std::string("Rename"));
                if (!isItemRenameable() || ((flags & FIRST_SELECTED_ITEM) == 0))
                {
                    disabled_items.push_back(std::string("Rename"));
                }
            }
            
            if (show_asset_id)
            {
                items.push_back(std::string("Copy Asset UUID"));

                bool is_asset_knowable = false;

                LLViewerInventoryItem* inv_item = gInventory.getItem(mUUID);
                if (inv_item)
                {
                    is_asset_knowable = LLAssetType::lookupIsAssetIDKnowable(inv_item->getType());
                }
                if ( !is_asset_knowable // disable menu item for Inventory items with unknown asset. EXT-5308
                     || (! ( isItemPermissive() || gAgent.isGodlike() ) )
                     || (flags & FIRST_SELECTED_ITEM) == 0)
                {
                    disabled_items.push_back(std::string("Copy Asset UUID"));
                }
            }

            items.push_back(std::string("Cut"));
            if (!isItemMovable() || !isItemRemovable())
            {
                disabled_items.push_back(std::string("Cut"));
            }

            if (canListOnMarketplace() && !isMarketplaceListingsFolder() && !isInboxFolder())
            {
                items.push_back(std::string("Marketplace Separator"));

                if (gMenuHolder->getChild<LLView>("MarketplaceListings")->getVisible())
                {
                    items.push_back(std::string("Marketplace Copy"));
                    items.push_back(std::string("Marketplace Move"));
                    if (!canListOnMarketplaceNow())
                    {
                        disabled_items.push_back(std::string("Marketplace Copy"));
                        disabled_items.push_back(std::string("Marketplace Move"));
                    }
                }
<<<<<<< HEAD
            }
        }
    }

    // Don't allow items to be pasted directly into the COF or the inbox
    if (!isCOFFolder() && !isInboxFolder())
    {
        items.push_back(std::string("Paste"));
    }
    if (!isClipboardPasteable() || ((flags & FIRST_SELECTED_ITEM) == 0))
    {
        disabled_items.push_back(std::string("Paste"));
    }

    if (gSavedSettings.getBOOL("InventoryLinking"))
    {
        items.push_back(std::string("Paste As Link"));
        if (!isClipboardPasteableAsLink() || (flags & FIRST_SELECTED_ITEM) == 0)
        {
            disabled_items.push_back(std::string("Paste As Link"));
        }
    }

    items.push_back(std::string("Paste Separator"));

    addDeleteContextMenuOptions(items, disabled_items);

    // If multiple items are selected, disable properties (if it exists).
    if ((flags & FIRST_SELECTED_ITEM) == 0)
    {
        disabled_items.push_back(std::string("Properties"));
    }

    LLInventoryPanel *active_panel = LLInventoryPanel::getActiveInventoryPanel(FALSE);
    if (active_panel && (active_panel->getName() != "All Items"))
    {
        items.push_back(std::string("Show in Main Panel"));
    }
=======
			}
		}
	}

	// Don't allow items to be pasted directly into the COF or the inbox
	if (!isCOFFolder() && !isInboxFolder())
	{
		items.push_back(std::string("Paste"));
	}
	if (!isClipboardPasteable() || ((flags & FIRST_SELECTED_ITEM) == 0))
	{
		disabled_items.push_back(std::string("Paste"));
	}

    static LLCachedControl<bool> inventory_linking(gSavedSettings, "InventoryLinking", true);
	if (inventory_linking)
	{
		items.push_back(std::string("Paste As Link"));
		if (!isClipboardPasteableAsLink() || (flags & FIRST_SELECTED_ITEM) == 0)
		{
			disabled_items.push_back(std::string("Paste As Link"));
		}
	}

	items.push_back(std::string("Paste Separator"));

	addDeleteContextMenuOptions(items, disabled_items);

	// If multiple items are selected, disable properties (if it exists).
	if ((flags & FIRST_SELECTED_ITEM) == 0)
	{
		disabled_items.push_back(std::string("Properties"));
	}

	LLInventoryPanel *active_panel = LLInventoryPanel::getActiveInventoryPanel(FALSE);
	if (active_panel && (active_panel->getName() != "All Items"))
	{
		items.push_back(std::string("Show in Main Panel"));
	}
>>>>>>> a0c3d69c
}

void LLInvFVBridge::buildContextMenu(LLMenuGL& menu, U32 flags)
{
    LL_DEBUGS() << "LLInvFVBridge::buildContextMenu()" << LL_ENDL;
    menuentry_vec_t items;
    menuentry_vec_t disabled_items;
    if(isItemInTrash())
    {
        addTrashContextMenuOptions(items, disabled_items);
    }   
    else
    {
        items.push_back(std::string("Share"));
        if (!canShare())
        {
            disabled_items.push_back(std::string("Share"));
        }
        
        addOpenRightClickMenuOption(items);
        items.push_back(std::string("Properties"));

        getClipboardEntries(true, items, disabled_items, flags);
    }
    addLinkReplaceMenuOption(items, disabled_items);
    hide_context_entries(menu, items, disabled_items);
}

bool get_selection_item_uuids(LLFolderView::selected_items_t& selected_items, uuid_vec_t& ids)
{
    uuid_vec_t results;
    S32 non_item = 0;
    for(LLFolderView::selected_items_t::iterator it = selected_items.begin(); it != selected_items.end(); ++it)
    {
        LLItemBridge *view_model = dynamic_cast<LLItemBridge *>((*it)->getViewModelItem());

        if(view_model && view_model->getUUID().notNull())
        {
            results.push_back(view_model->getUUID());
        }
        else
        {
            non_item++;
        }
    }
    if (non_item == 0)
    {
        ids = results;
        return true;
    }
    return false;
}

void LLInvFVBridge::addTrashContextMenuOptions(menuentry_vec_t &items,
                                               menuentry_vec_t &disabled_items)
{
    const LLInventoryObject *obj = getInventoryObject();
    if (obj && obj->getIsLinkType())
    {
        items.push_back(std::string("Find Original"));
        if (isLinkedObjectMissing())
        {
            disabled_items.push_back(std::string("Find Original"));
        }
    }
    items.push_back(std::string("Purge Item"));
    if (!isItemRemovable())
    {
        disabled_items.push_back(std::string("Purge Item"));
    }
    items.push_back(std::string("Restore Item"));
}

void LLInvFVBridge::addDeleteContextMenuOptions(menuentry_vec_t &items,
                                                menuentry_vec_t &disabled_items)
{

    const LLInventoryObject *obj = getInventoryObject();

    // Don't allow delete as a direct option from COF folder.
    if (obj && obj->getIsLinkType() && isCOFFolder() && get_is_item_worn(mUUID))
    {
        return;
    }

    items.push_back(std::string("Delete"));

    if (!isItemRemovable())
    {
        disabled_items.push_back(std::string("Delete"));
    }
}

void LLInvFVBridge::addOpenRightClickMenuOption(menuentry_vec_t &items)
{
    const LLInventoryObject *obj = getInventoryObject();
    const BOOL is_link = (obj && obj->getIsLinkType());

    if (is_link)
        items.push_back(std::string("Open Original"));
    else
        items.push_back(std::string("Open"));
}

void LLInvFVBridge::addMarketplaceContextMenuOptions(U32 flags,
                                                menuentry_vec_t &items,
                                                menuentry_vec_t &disabled_items)
{
    S32 depth = depth_nesting_in_marketplace(mUUID);
    if (depth == 1)
    {
        // Options available at the Listing Folder level
        items.push_back(std::string("Marketplace Create Listing"));
        items.push_back(std::string("Marketplace Associate Listing"));
        items.push_back(std::string("Marketplace Check Listing"));
        items.push_back(std::string("Marketplace List"));
        items.push_back(std::string("Marketplace Unlist"));
        if (LLMarketplaceData::instance().isUpdating(mUUID,depth) || ((flags & FIRST_SELECTED_ITEM) == 0))
        {
            // During SLM update, disable all marketplace related options
            // Also disable all if multiple selected items
            disabled_items.push_back(std::string("Marketplace Create Listing"));
            disabled_items.push_back(std::string("Marketplace Associate Listing"));
            disabled_items.push_back(std::string("Marketplace Check Listing"));
            disabled_items.push_back(std::string("Marketplace List"));
            disabled_items.push_back(std::string("Marketplace Unlist"));
        }
        else
        {
            if (gSavedSettings.getBOOL("MarketplaceListingsLogging"))
            {
                items.push_back(std::string("Marketplace Get Listing"));
            }
            if (LLMarketplaceData::instance().isListed(mUUID))
            {
                disabled_items.push_back(std::string("Marketplace Create Listing"));
                disabled_items.push_back(std::string("Marketplace Associate Listing"));
                if (LLMarketplaceData::instance().getVersionFolder(mUUID).isNull())
                {
                    disabled_items.push_back(std::string("Marketplace List"));
                    disabled_items.push_back(std::string("Marketplace Unlist"));
                }
                else
                {
                    if (LLMarketplaceData::instance().getActivationState(mUUID))
                    {
                        disabled_items.push_back(std::string("Marketplace List"));
                    }
                    else
                    {
                        disabled_items.push_back(std::string("Marketplace Unlist"));
                    }
                }
            }
            else
            {
                disabled_items.push_back(std::string("Marketplace List"));
                disabled_items.push_back(std::string("Marketplace Unlist"));
                if (gSavedSettings.getBOOL("MarketplaceListingsLogging"))
                {
                    disabled_items.push_back(std::string("Marketplace Get Listing"));
                }
            }
        }
    }
    if (depth == 2)
    {
        // Options available at the Version Folder levels and only for folders
        LLInventoryCategory* cat = gInventory.getCategory(mUUID);
        if (cat && LLMarketplaceData::instance().isListed(cat->getParentUUID()))
        {
            items.push_back(std::string("Marketplace Activate"));
            items.push_back(std::string("Marketplace Deactivate"));
            if (LLMarketplaceData::instance().isUpdating(mUUID,depth) || ((flags & FIRST_SELECTED_ITEM) == 0))
            {
                // During SLM update, disable all marketplace related options
                // Also disable all if multiple selected items
                disabled_items.push_back(std::string("Marketplace Activate"));
                disabled_items.push_back(std::string("Marketplace Deactivate"));
            }
            else
            {
                if (LLMarketplaceData::instance().isVersionFolder(mUUID))
                {
                    disabled_items.push_back(std::string("Marketplace Activate"));
                    if (LLMarketplaceData::instance().getActivationState(mUUID))
                    {
                        disabled_items.push_back(std::string("Marketplace Deactivate"));
                    }
                }
                else
                {
                    disabled_items.push_back(std::string("Marketplace Deactivate"));
                }
            }
        }
    }

    items.push_back(std::string("Marketplace Edit Listing"));
    LLUUID listing_folder_id = nested_parent_id(mUUID,depth);
    LLUUID version_folder_id = LLMarketplaceData::instance().getVersionFolder(listing_folder_id);

    if (depth >= 2)
    {
        // Prevent creation of new folders if the max count has been reached on this version folder (active or not)
        LLUUID local_version_folder_id = nested_parent_id(mUUID,depth-1);
        LLInventoryModel::cat_array_t categories;
        LLInventoryModel::item_array_t items;
        gInventory.collectDescendents(local_version_folder_id, categories, items, FALSE);
        LLCachedControl<U32> max_depth(gSavedSettings, "InventoryOutboxMaxFolderDepth", 4);
        LLCachedControl<U32> max_count(gSavedSettings, "InventoryOutboxMaxFolderCount", 20);
        if (categories.size() >= max_count
            || depth > (max_depth + 1))
        {
            disabled_items.push_back(std::string("New Folder"));
        }
    }
    
    // Options available at all levels on items and categories
    if (!LLMarketplaceData::instance().isListed(listing_folder_id) || version_folder_id.isNull())
    {
        disabled_items.push_back(std::string("Marketplace Edit Listing"));
    }

    // Separator
    items.push_back(std::string("Marketplace Listings Separator"));
}

void LLInvFVBridge::addLinkReplaceMenuOption(menuentry_vec_t& items, menuentry_vec_t& disabled_items)
{
    const LLInventoryObject* obj = getInventoryObject();

    if (isAgentInventory() && obj && obj->getType() != LLAssetType::AT_CATEGORY && obj->getType() != LLAssetType::AT_LINK_FOLDER)
    {
        items.push_back(std::string("Replace Links"));

        if (mRoot->getSelectedCount() != 1)
        {
            disabled_items.push_back(std::string("Replace Links"));
        }
    }
}

// *TODO: remove this
BOOL LLInvFVBridge::startDrag(EDragAndDropType* type, LLUUID* id) const
{
    BOOL rv = FALSE;

    const LLInventoryObject* obj = getInventoryObject();

    if(obj)
    {
        *type = LLViewerAssetType::lookupDragAndDropType(obj->getActualType());
        if(*type == DAD_NONE)
        {
            return FALSE;
        }

        *id = obj->getUUID();
        //object_ids.push_back(obj->getUUID());

        if (*type == DAD_CATEGORY)
        {
            LLInventoryModelBackgroundFetch::instance().start(obj->getUUID());
        }

        rv = TRUE;
    }

    return rv;
}

LLInventoryObject* LLInvFVBridge::getInventoryObject() const
{
    LLInventoryObject* obj = NULL;
    LLInventoryModel* model = getInventoryModel();
    if(model)
    {
        obj = (LLInventoryObject*)model->getObject(mUUID);
    }
    return obj;
}

LLInventoryModel* LLInvFVBridge::getInventoryModel() const
{
    LLInventoryPanel* panel = mInventoryPanel.get();
    return panel ? panel->getModel() : NULL;
}

LLInventoryFilter* LLInvFVBridge::getInventoryFilter() const
{
    LLInventoryPanel* panel = mInventoryPanel.get();
    return panel ? &(panel->getFilter()) : NULL;
}

BOOL LLInvFVBridge::isItemInTrash() const
{
    LLInventoryModel* model = getInventoryModel();
    if(!model) return FALSE;
    const LLUUID trash_id = model->findCategoryUUIDForType(LLFolderType::FT_TRASH);
    return model->isObjectDescendentOf(mUUID, trash_id);
}

BOOL LLInvFVBridge::isLinkedObjectInTrash() const
{
    if (isItemInTrash()) return TRUE;

    const LLInventoryObject *obj = getInventoryObject();
    if (obj && obj->getIsLinkType())
    {
        LLInventoryModel* model = getInventoryModel();
        if(!model) return FALSE;
        const LLUUID trash_id = model->findCategoryUUIDForType(LLFolderType::FT_TRASH);
        return model->isObjectDescendentOf(obj->getLinkedUUID(), trash_id);
    }
    return FALSE;
}

BOOL LLInvFVBridge::isLinkedObjectMissing() const
{
    const LLInventoryObject *obj = getInventoryObject();
    if (!obj)
    {
        return TRUE;
    }
    if (obj->getIsLinkType() && LLAssetType::lookupIsLinkType(obj->getType()))
    {
        return TRUE;
    }
    return FALSE;
}

BOOL LLInvFVBridge::isAgentInventory() const
{
    const LLInventoryModel* model = getInventoryModel();
    if(!model) return FALSE;
    if(gInventory.getRootFolderID() == mUUID) return TRUE;
    return model->isObjectDescendentOf(mUUID, gInventory.getRootFolderID());
}

BOOL LLInvFVBridge::isCOFFolder() const
{
    return LLAppearanceMgr::instance().getIsInCOF(mUUID);
}

// *TODO : Suppress isInboxFolder() once Merchant Outbox is fully deprecated
BOOL LLInvFVBridge::isInboxFolder() const
{
    const LLUUID inbox_id = gInventory.findCategoryUUIDForType(LLFolderType::FT_INBOX, false);
    
    if (inbox_id.isNull())
    {
        return FALSE;
    }
    
    return gInventory.isObjectDescendentOf(mUUID, inbox_id);
}

BOOL LLInvFVBridge::isMarketplaceListingsFolder() const
{
    const LLUUID folder_id = gInventory.findCategoryUUIDForType(LLFolderType::FT_MARKETPLACE_LISTINGS, false);
    
    if (folder_id.isNull())
    {
        return FALSE;
    }
    
    return gInventory.isObjectDescendentOf(mUUID, folder_id);
}

BOOL LLInvFVBridge::isItemPermissive() const
{
    return FALSE;
}

// static
void LLInvFVBridge::changeItemParent(LLInventoryModel* model,
                                     LLViewerInventoryItem* item,
                                     const LLUUID& new_parent_id,
                                     BOOL restamp)
{
    model->changeItemParent(item, new_parent_id, restamp);
}

// static
void LLInvFVBridge::changeCategoryParent(LLInventoryModel* model,
                                         LLViewerInventoryCategory* cat,
                                         const LLUUID& new_parent_id,
                                         BOOL restamp)
{
    model->changeCategoryParent(cat, new_parent_id, restamp);
}

LLInvFVBridge* LLInvFVBridge::createBridge(LLAssetType::EType asset_type,
                                           LLAssetType::EType actual_asset_type,
                                           LLInventoryType::EType inv_type,
                                           LLInventoryPanel* inventory,
                                           LLFolderViewModelInventory* view_model,
                                           LLFolderView* root,
                                           const LLUUID& uuid,
                                           U32 flags)
{
    LLInvFVBridge* new_listener = NULL;
    switch(asset_type)
    {
        case LLAssetType::AT_TEXTURE:
            if(!(inv_type == LLInventoryType::IT_TEXTURE || inv_type == LLInventoryType::IT_SNAPSHOT))
            {
                LL_WARNS() << LLAssetType::lookup(asset_type) << " asset has inventory type " << LLInventoryType::lookupHumanReadable(inv_type) << " on uuid " << uuid << LL_ENDL;
            }
            new_listener = new LLTextureBridge(inventory, root, uuid, inv_type);
            break;

        case LLAssetType::AT_SOUND:
            if(!(inv_type == LLInventoryType::IT_SOUND))
            {
                LL_WARNS() << LLAssetType::lookup(asset_type) << " asset has inventory type " << LLInventoryType::lookupHumanReadable(inv_type) << " on uuid " << uuid << LL_ENDL;
            }
            new_listener = new LLSoundBridge(inventory, root, uuid);
            break;

        case LLAssetType::AT_LANDMARK:
            if(!(inv_type == LLInventoryType::IT_LANDMARK))
            {
                LL_WARNS() << LLAssetType::lookup(asset_type) << " asset has inventory type " << LLInventoryType::lookupHumanReadable(inv_type) << " on uuid " << uuid << LL_ENDL;
            }
            new_listener = new LLLandmarkBridge(inventory, root, uuid, flags);
            break;

        case LLAssetType::AT_CALLINGCARD:
            if(!(inv_type == LLInventoryType::IT_CALLINGCARD))
            {
                LL_WARNS() << LLAssetType::lookup(asset_type) << " asset has inventory type " << LLInventoryType::lookupHumanReadable(inv_type) << " on uuid " << uuid << LL_ENDL;
            }
            new_listener = new LLCallingCardBridge(inventory, root, uuid);
            break;

        case LLAssetType::AT_SCRIPT:
            if(!(inv_type == LLInventoryType::IT_LSL))
            {
                LL_WARNS() << LLAssetType::lookup(asset_type) << " asset has inventory type " << LLInventoryType::lookupHumanReadable(inv_type) << " on uuid " << uuid << LL_ENDL;
            }
            new_listener = new LLItemBridge(inventory, root, uuid);
            break;

        case LLAssetType::AT_OBJECT:
            if(!(inv_type == LLInventoryType::IT_OBJECT || inv_type == LLInventoryType::IT_ATTACHMENT))
            {
                LL_WARNS() << LLAssetType::lookup(asset_type) << " asset has inventory type " << LLInventoryType::lookupHumanReadable(inv_type) << " on uuid " << uuid << LL_ENDL;
            }
            new_listener = new LLObjectBridge(inventory, root, uuid, inv_type, flags);
            break;

        case LLAssetType::AT_NOTECARD:
            if(!(inv_type == LLInventoryType::IT_NOTECARD))
            {
                LL_WARNS() << LLAssetType::lookup(asset_type) << " asset has inventory type " << LLInventoryType::lookupHumanReadable(inv_type) << " on uuid " << uuid << LL_ENDL;
            }
            new_listener = new LLNotecardBridge(inventory, root, uuid);
            break;

        case LLAssetType::AT_ANIMATION:
            if(!(inv_type == LLInventoryType::IT_ANIMATION))
            {
                LL_WARNS() << LLAssetType::lookup(asset_type) << " asset has inventory type " << LLInventoryType::lookupHumanReadable(inv_type) << " on uuid " << uuid << LL_ENDL;
            }
            new_listener = new LLAnimationBridge(inventory, root, uuid);
            break;

        case LLAssetType::AT_GESTURE:
            if(!(inv_type == LLInventoryType::IT_GESTURE))
            {
                LL_WARNS() << LLAssetType::lookup(asset_type) << " asset has inventory type " << LLInventoryType::lookupHumanReadable(inv_type) << " on uuid " << uuid << LL_ENDL;
            }
            new_listener = new LLGestureBridge(inventory, root, uuid);
            break;

        case LLAssetType::AT_LSL_TEXT:
            if(!(inv_type == LLInventoryType::IT_LSL))
            {
                LL_WARNS() << LLAssetType::lookup(asset_type) << " asset has inventory type " << LLInventoryType::lookupHumanReadable(inv_type) << " on uuid " << uuid << LL_ENDL;
            }
            new_listener = new LLLSLTextBridge(inventory, root, uuid);
            break;

        case LLAssetType::AT_CLOTHING:
        case LLAssetType::AT_BODYPART:
            if(!(inv_type == LLInventoryType::IT_WEARABLE))
            {
                LL_WARNS() << LLAssetType::lookup(asset_type) << " asset has inventory type " << LLInventoryType::lookupHumanReadable(inv_type) << " on uuid " << uuid << LL_ENDL;
            }
            new_listener = new LLWearableBridge(inventory, root, uuid, asset_type, inv_type, LLWearableType::inventoryFlagsToWearableType(flags));
            break;
        case LLAssetType::AT_CATEGORY:
            if (actual_asset_type == LLAssetType::AT_LINK_FOLDER)
            {
                // Create a link folder handler instead
                new_listener = new LLLinkFolderBridge(inventory, root, uuid);
            }
            else if (actual_asset_type == LLAssetType::AT_MARKETPLACE_FOLDER)
            {
                // Create a marketplace folder handler
                new_listener = new LLMarketplaceFolderBridge(inventory, root, uuid);
            }
            else
            {
                new_listener = new LLFolderBridge(inventory, root, uuid);
            }
            break;
        case LLAssetType::AT_LINK:
        case LLAssetType::AT_LINK_FOLDER:
            // Only should happen for broken links.
            new_listener = new LLLinkItemBridge(inventory, root, uuid);
            break;
        case LLAssetType::AT_UNKNOWN:
            new_listener = new LLUnknownItemBridge(inventory, root, uuid);
            break;
        case LLAssetType::AT_IMAGE_TGA:
        case LLAssetType::AT_IMAGE_JPEG:
            //LL_WARNS() << LLAssetType::lookup(asset_type) << " asset type is unhandled for uuid " << uuid << LL_ENDL;
            break;

        case LLAssetType::AT_SETTINGS:
            if (inv_type != LLInventoryType::IT_SETTINGS)
            {
                LL_WARNS() << LLAssetType::lookup(asset_type) << " asset has inventory type " << LLInventoryType::lookupHumanReadable(inv_type) << " on uuid " << uuid << LL_ENDL;
            }
            new_listener = new LLSettingsBridge(inventory, root, uuid, LLSettingsType::fromInventoryFlags(flags));
            break;

        default:
            LL_INFOS_ONCE() << "Unhandled asset type (llassetstorage.h): "
                    << (S32)asset_type << " (" << LLAssetType::lookup(asset_type) << ")" << LL_ENDL;
            break;
    }

    if (new_listener)
    {
        new_listener->mInvType = inv_type;
    }

    return new_listener;
}

void LLInvFVBridge::purgeItem(LLInventoryModel *model, const LLUUID &uuid)
{
    LLInventoryObject* obj = model->getObject(uuid);
    if (obj)
    {
        remove_inventory_object(uuid, NULL);
    }
}

void LLInvFVBridge::removeObject(LLInventoryModel *model, const LLUUID &uuid)
{
    // Keep track of the parent
    LLInventoryItem* itemp = model->getItem(uuid);
    LLUUID parent_id = (itemp ? itemp->getParentUUID() : LLUUID::null);
    // Remove the object
    model->removeObject(uuid);
    // Get the parent updated
    if (parent_id.notNull())
    {
        LLViewerInventoryCategory* parent_cat = model->getCategory(parent_id);
        model->updateCategory(parent_cat);
        model->notifyObservers();
    }
}

bool LLInvFVBridge::canShare() const
{
    bool can_share = false;

    if (isAgentInventory())
    {
        const LLInventoryModel* model = getInventoryModel();
        if (model)
        {
            const LLViewerInventoryItem *item = model->getItem(mUUID);
            if (item)
            {
                if (LLInventoryCollectFunctor::itemTransferCommonlyAllowed(item)) 
                {
                    can_share = LLGiveInventory::isInventoryGiveAcceptable(item);
                }
            }
            else
            {
                // Categories can be given.
                can_share = (model->getCategory(mUUID) != NULL);
            }

            const LLUUID trash_id = gInventory.findCategoryUUIDForType(LLFolderType::FT_TRASH);
            if ((mUUID == trash_id) || gInventory.isObjectDescendentOf(mUUID, trash_id))
            {
                can_share = false;
            }
        }
    }

    return can_share;
}

bool LLInvFVBridge::canListOnMarketplace() const
{
    LLInventoryModel * model = getInventoryModel();

    LLViewerInventoryCategory * cat = model->getCategory(mUUID);
    if (cat && LLFolderType::lookupIsProtectedType(cat->getPreferredType()))
    {
        return false;
    }

    if (!isAgentInventory())
    {
        return false;
    }
    
    LLViewerInventoryItem * item = model->getItem(mUUID);
    if (item)
    {
        if (!item->getPermissions().allowOperationBy(PERM_TRANSFER, gAgent.getID()))
        {
            return false;
        }
        
        if (LLAssetType::AT_CALLINGCARD == item->getType())
        {
            return false;
        }
    }

    return true;
}

bool LLInvFVBridge::canListOnMarketplaceNow() const
{
    bool can_list = true;
    
    const LLInventoryObject* obj = getInventoryObject();
    can_list &= (obj != NULL);
    
    if (can_list)
    {
        const LLUUID& object_id = obj->getLinkedUUID();
        can_list = object_id.notNull();
        
        if (can_list)
        {
            LLFolderViewFolder * object_folderp =   mInventoryPanel.get() ? mInventoryPanel.get()->getFolderByID(object_id) : NULL;
            if (object_folderp)
            {
                can_list = !static_cast<LLFolderBridge*>(object_folderp->getViewModelItem())->isLoading();
            }
        }
        
        if (can_list)
        {
            std::string error_msg;
            LLInventoryModel* model = getInventoryModel();
            const LLUUID &marketplacelistings_id = model->findCategoryUUIDForType(LLFolderType::FT_MARKETPLACE_LISTINGS, false);
            if (marketplacelistings_id.notNull())
            {
                LLViewerInventoryCategory * master_folder = model->getCategory(marketplacelistings_id);
                LLInventoryCategory *cat = model->getCategory(mUUID);
                if (cat)
                {
                    can_list = can_move_folder_to_marketplace(master_folder, master_folder, cat, error_msg);
                }
                else
                {
                    LLInventoryItem *item = model->getItem(mUUID);
                    can_list = (item ? can_move_item_to_marketplace(master_folder, master_folder, item, error_msg) : false);
                }
            }
            else
            {
                can_list = false;
            }
        }
    }
    
    return can_list;
}

LLToolDragAndDrop::ESource LLInvFVBridge::getDragSource() const
{
    if (gInventory.isObjectDescendentOf(getUUID(),   gInventory.getRootFolderID()))
    {
        return LLToolDragAndDrop::SOURCE_AGENT;
    }
    else if (gInventory.isObjectDescendentOf(getUUID(),   gInventory.getLibraryRootFolderID()))
    {
        return LLToolDragAndDrop::SOURCE_LIBRARY;
    }

    return LLToolDragAndDrop::SOURCE_VIEWER;
}



// +=================================================+
// |        InventoryFVBridgeBuilder                 |
// +=================================================+
LLInvFVBridge* LLInventoryFolderViewModelBuilder::createBridge(LLAssetType::EType asset_type,
                                                        LLAssetType::EType actual_asset_type,
                                                        LLInventoryType::EType inv_type,
                                                        LLInventoryPanel* inventory,
                                                        LLFolderViewModelInventory* view_model,
                                                        LLFolderView* root,
                                                        const LLUUID& uuid,
                                                        U32 flags /* = 0x00 */) const
{
    return LLInvFVBridge::createBridge(asset_type,
                                       actual_asset_type,
                                       inv_type,
                                       inventory,
                                       view_model,
                                       root,
                                       uuid,
                                       flags);
}

// +=================================================+
// |        LLItemBridge                             |
// +=================================================+

void LLItemBridge::performAction(LLInventoryModel* model, std::string action)
{
    if ("goto" == action)
    {
        gotoItem();
    }

    if ("open" == action || "open_original" == action)
    {
        openItem();
        return;
    }
    else if ("properties" == action)
    {
        showProperties();
        return;
    }
    else if ("purge" == action)
    {
        purgeItem(model, mUUID);
        return;
    }
    else if ("restoreToWorld" == action)
    {
        restoreToWorld();
        return;
    }
    else if ("restore" == action)
    {
        restoreItem();
        return;
    }
    else if ("copy_uuid" == action)
    {
        // Single item only
        LLViewerInventoryItem* item = static_cast<LLViewerInventoryItem*>(getItem());
        if(!item) return;
        LLUUID asset_id = item->getProtectedAssetUUID();
        std::string buffer;
        asset_id.toString(buffer);

        gViewerWindow->getWindow()->copyTextToClipboard(utf8str_to_wstring(buffer));
        return;
    }
    else if ("show_in_main_panel" == action)
    {
        LLInventoryPanel::openInventoryPanelAndSetSelection(TRUE, mUUID, TRUE);
        return;
    }
    else if ("cut" == action)
    {
        cutToClipboard();
        return;
    }
    else if ("copy" == action)
    {
        copyToClipboard();
        return;
    }
    else if ("paste" == action)
    {
        LLInventoryItem* itemp = model->getItem(mUUID);
        if (!itemp) return;

        LLFolderViewItem* folder_view_itemp =   mInventoryPanel.get()->getItemByID(itemp->getParentUUID());
        if (!folder_view_itemp) return;

        folder_view_itemp->getViewModelItem()->pasteFromClipboard();
        return;
    }
    else if ("paste_link" == action)
    {
        // Single item only
        LLInventoryItem* itemp = model->getItem(mUUID);
        if (!itemp) return;

        LLFolderViewItem* folder_view_itemp =   mInventoryPanel.get()->getItemByID(itemp->getParentUUID());
        if (!folder_view_itemp) return;

        folder_view_itemp->getViewModelItem()->pasteLinkFromClipboard();
        return;
    }
    else if (("move_to_marketplace_listings" == action) || ("copy_to_marketplace_listings" == action) || ("copy_or_move_to_marketplace_listings" == action))
    {
        LLInventoryItem* itemp = model->getItem(mUUID);
        if (!itemp) return;
        const LLUUID &marketplacelistings_id = model->findCategoryUUIDForType(LLFolderType::FT_MARKETPLACE_LISTINGS, false);
        // Note: For a single item, if it's not a copy, then it's a move
        move_item_to_marketplacelistings(itemp, marketplacelistings_id, ("copy_to_marketplace_listings" == action));
    }
    else if ("copy_slurl" == action)
    {
        LLViewerInventoryItem* item = static_cast<LLViewerInventoryItem*>(getItem());
        if(item)
        {
            LLUUID asset_id = item->getAssetUUID();
            LLLandmark* landmark = gLandmarkList.getAsset(asset_id);
            if (landmark)
            {
                LLVector3d global_pos;
                landmark->getGlobalPos(global_pos);
                LLLandmarkActions::getSLURLfromPosGlobal(global_pos, &copy_slurl_to_clipboard_callback_inv, true);
            }
        }
    }
    else if ("show_on_map" == action)
    {
        doActionOnCurSelectedLandmark(boost::bind(&LLItemBridge::doShowOnMap, this, _1));
    }
    else if ("marketplace_edit_listing" == action)
    {
        std::string url = LLMarketplaceData::instance().getListingURL(mUUID);
        LLUrlAction::openURL(url);
    }
}

void LLItemBridge::doActionOnCurSelectedLandmark(LLLandmarkList::loaded_callback_t cb)
{
    LLViewerInventoryItem* cur_item = getItem();
    if(cur_item && cur_item->getInventoryType() == LLInventoryType::IT_LANDMARK)
    { 
        LLLandmark* landmark = LLLandmarkActions::getLandmark(cur_item->getUUID(), cb);
        if (landmark)
        {
            cb(landmark);
        }
    }
}

void LLItemBridge::doShowOnMap(LLLandmark* landmark)
{
    LLVector3d landmark_global_pos;
    // landmark has already been tested for NULL by calling routine
    if (landmark->getGlobalPos(landmark_global_pos))
    {
        LLFloaterWorldMap* worldmap_instance = LLFloaterWorldMap::getInstance();
        if (!landmark_global_pos.isExactlyZero() && worldmap_instance)
        {
            worldmap_instance->trackLocation(landmark_global_pos);
            LLFloaterReg::showInstance("world_map", "center");
        }
    }
}

void copy_slurl_to_clipboard_callback_inv(const std::string& slurl)
{
    gViewerWindow->getWindow()->copyTextToClipboard(utf8str_to_wstring(slurl));
    LLSD args;
    args["SLURL"] = slurl;
    LLNotificationsUtil::add("CopySLURL", args);
}

void LLItemBridge::selectItem()
{
    LLViewerInventoryItem* item = static_cast<LLViewerInventoryItem*>(getItem());
    if(item && !item->isFinished())
    {
        //item->fetchFromServer();
        LLInventoryModelBackgroundFetch::instance().start(item->getUUID(), false);
    }
}

void LLItemBridge::restoreItem()
{
    LLViewerInventoryItem* item = static_cast<LLViewerInventoryItem*>(getItem());
    if(item)
    {
        LLInventoryModel* model = getInventoryModel();
        bool is_snapshot = (item->getInventoryType() == LLInventoryType::IT_SNAPSHOT);

        const LLUUID new_parent = model->findCategoryUUIDForType(is_snapshot? LLFolderType::FT_SNAPSHOT_CATEGORY : LLFolderType::assetTypeToFolderType(item->getType()));
        // do not restamp on restore.
        LLInvFVBridge::changeItemParent(model, item, new_parent, FALSE);
    }
}

void LLItemBridge::restoreToWorld()
{
    //Similar functionality to the drag and drop rez logic
    bool remove_from_inventory = false;

    LLViewerInventoryItem* itemp = static_cast<LLViewerInventoryItem*>(getItem());
    if (itemp)
    {
        LLMessageSystem* msg = gMessageSystem;
        msg->newMessage("RezRestoreToWorld");
        msg->nextBlockFast(_PREHASH_AgentData);
        msg->addUUIDFast(_PREHASH_AgentID, gAgent.getID());
        msg->addUUIDFast(_PREHASH_SessionID, gAgent.getSessionID());

        msg->nextBlockFast(_PREHASH_InventoryData);
        itemp->packMessage(msg);
        msg->sendReliable(gAgent.getRegionHost());

        //remove local inventory copy, sim will deal with permissions and removing the item
        //from the actual inventory if its a no-copy etc
        if(!itemp->getPermissions().allowCopyBy(gAgent.getID()))
        {
            remove_from_inventory = true;
        }
        
        // Check if it's in the trash. (again similar to the normal rez logic)
        const LLUUID trash_id = gInventory.findCategoryUUIDForType(LLFolderType::FT_TRASH);
        if(gInventory.isObjectDescendentOf(itemp->getUUID(), trash_id))
        {
            remove_from_inventory = true;
        }
    }

    if(remove_from_inventory)
    {
        gInventory.deleteObject(itemp->getUUID());
        gInventory.notifyObservers();
    }
}

void LLItemBridge::gotoItem()
{
    LLInventoryObject *obj = getInventoryObject();
    if (obj && obj->getIsLinkType())
    {
        show_item_original(obj->getUUID());
    }
}

LLUIImagePtr LLItemBridge::getIcon() const
{
    LLInventoryObject *obj = getInventoryObject();
    if (obj) 
    {
        return LLInventoryIcon::getIcon(obj->getType(),
                                        LLInventoryType::IT_NONE,
                                        mIsLink);
    }
    
    return LLInventoryIcon::getIcon(LLInventoryType::ICONNAME_OBJECT);
}

LLUIImagePtr LLItemBridge::getIconOverlay() const
{
    if (getItem() && getItem()->getIsLinkType())
    {
        return LLUI::getUIImage("Inv_Link");
    }
    return NULL;
}

PermissionMask LLItemBridge::getPermissionMask() const
{
    LLViewerInventoryItem* item = getItem();
    PermissionMask perm_mask = 0;
    if (item) perm_mask = item->getPermissionMask();
    return perm_mask;
}

void LLItemBridge::buildDisplayName() const
{
    if(getItem())
    {
        mDisplayName.assign(getItem()->getName());
    }
    else
    {
        mDisplayName.assign(LLStringUtil::null);
    }

    mSearchableName.assign(mDisplayName);
    mSearchableName.append(getLabelSuffix());
    LLStringUtil::toUpper(mSearchableName);
    
    //Name set, so trigger a sort
    LLInventorySort sorter = static_cast<LLFolderViewModelInventory&>(mRootViewModel).getSorter();
    if(mParent && !sorter.isByDate())
    {
        mParent->requestSort();
    }
}

LLFontGL::StyleFlags LLItemBridge::getLabelStyle() const
{
    U8 font = LLFontGL::NORMAL;
    const LLViewerInventoryItem* item = getItem();

    if (get_is_item_worn(mUUID))
    {
        // LL_INFOS() << "BOLD" << LL_ENDL;
        font |= LLFontGL::BOLD;
    }
    else if(item && item->getIsLinkType())
    {
        font |= LLFontGL::ITALIC;
    }

    return (LLFontGL::StyleFlags)font;
}

std::string LLItemBridge::getLabelSuffix() const
{
    // String table is loaded before login screen and inventory items are
    // loaded after login, so LLTrans should be ready.
    static std::string NO_COPY = LLTrans::getString("no_copy");
    static std::string NO_MOD = LLTrans::getString("no_modify");
    static std::string NO_XFER = LLTrans::getString("no_transfer");
    static std::string LINK = LLTrans::getString("link");
    static std::string BROKEN_LINK = LLTrans::getString("broken_link");
    std::string suffix;
    LLInventoryItem* item = getItem();
    if(item)
    {
        // Any type can have the link suffix...
        BOOL broken_link = LLAssetType::lookupIsLinkType(item->getType());
        if (broken_link) return BROKEN_LINK;

        BOOL link = item->getIsLinkType();
        if (link) return LINK;

        // ...but it's a bit confusing to put nocopy/nomod/etc suffixes on calling cards.
        if(LLAssetType::AT_CALLINGCARD != item->getType()
           && item->getPermissions().getOwner() == gAgent.getID())
        {
            BOOL copy = item->getPermissions().allowCopyBy(gAgent.getID());
            if (!copy)
            {
                suffix += NO_COPY;
            }
            BOOL mod = item->getPermissions().allowModifyBy(gAgent.getID());
            if (!mod)
            {
                suffix += NO_MOD;
            }
            BOOL xfer = item->getPermissions().allowOperationBy(PERM_TRANSFER,
                                                                gAgent.getID());
            if (!xfer)
            {
                suffix += NO_XFER;
            }
        }
    }
    return suffix;
}

time_t LLItemBridge::getCreationDate() const
{
    LLViewerInventoryItem* item = getItem();
    if (item)
    {
        return item->getCreationDate();
    }
    return 0;
}


BOOL LLItemBridge::isItemRenameable() const
{
    LLViewerInventoryItem* item = getItem();
    if(item)
    {
        // (For now) Don't allow calling card rename since that may confuse users as to
        // what the calling card points to.
        if (item->getInventoryType() == LLInventoryType::IT_CALLINGCARD)
        {
            return FALSE;
        }

        if (!item->isFinished()) // EXT-8662
        {
            return FALSE;
        }

        if (isInboxFolder())
        {
            return FALSE;
        }

        return (item->getPermissions().allowModifyBy(gAgent.getID()));
    }
    return FALSE;
}

BOOL LLItemBridge::renameItem(const std::string& new_name)
{
    if(!isItemRenameable())
        return FALSE;
    LLPreview::dirty(mUUID);
    LLInventoryModel* model = getInventoryModel();
    if(!model)
        return FALSE;
    LLViewerInventoryItem* item = getItem();
    if(item && (item->getName() != new_name))
    {
        LLSD updates;
        updates["name"] = new_name;
        update_inventory_item(item->getUUID(),updates, NULL);
    }
    // return FALSE because we either notified observers (& therefore
    // rebuilt) or we didn't update.
    return FALSE;
}

BOOL LLItemBridge::removeItem()
{
<<<<<<< HEAD
    if(!isItemRemovable())
    {
        return FALSE;
    }

    // move it to the trash
    LLInventoryModel* model = getInventoryModel();
    if(!model) return FALSE;
    const LLUUID& trash_id = model->findCategoryUUIDForType(LLFolderType::FT_TRASH);
    LLViewerInventoryItem* item = getItem();
    if (!item) return FALSE;
    if (item->getType() != LLAssetType::AT_LSL_TEXT)
    {
        LLPreview::hide(mUUID, TRUE);
    }
    // Already in trash
    if (model->isObjectDescendentOf(mUUID, trash_id)) return FALSE;

    LLNotification::Params params("ConfirmItemDeleteHasLinks");
    params.functor.function(boost::bind(&LLItemBridge::confirmRemoveItem, this, _1, _2));
    
    // Check if this item has any links.  If generic inventory linking is enabled,
    // we can't do this check because we may have items in a folder somewhere that is
    // not yet in memory, so we don't want false negatives.  (If disabled, then we 
    // know we only have links in the Outfits folder which we explicitly fetch.)
    if (!gSavedSettings.getBOOL("InventoryLinking"))
    {
        if (!item->getIsLinkType())
        {
            LLInventoryModel::item_array_t item_array = gInventory.collectLinksTo(mUUID);
            const U32 num_links = item_array.size();
            if (num_links > 0)
            {
                // Warn if the user is will break any links when deleting this item.
                LLNotifications::instance().add(params);
                return FALSE;
            }
        }
    }
    
    LLNotifications::instance().forceResponse(params, 0);
    model->checkTrashOverflow();
    return TRUE;
=======
	if(!isItemRemovable())
	{
		return FALSE;
	}

	// move it to the trash
	LLInventoryModel* model = getInventoryModel();
	if(!model) return FALSE;
	const LLUUID& trash_id = model->findCategoryUUIDForType(LLFolderType::FT_TRASH);
	LLViewerInventoryItem* item = getItem();
	if (!item) return FALSE;
	if (item->getType() != LLAssetType::AT_LSL_TEXT)
	{
		LLPreview::hide(mUUID, TRUE);
	}
	// Already in trash
	if (model->isObjectDescendentOf(mUUID, trash_id)) return FALSE;

	LLNotification::Params params("ConfirmItemDeleteHasLinks");
	params.functor.function(boost::bind(&LLItemBridge::confirmRemoveItem, this, _1, _2));
	
	// Check if this item has any links.  If generic inventory linking is enabled,
	// we can't do this check because we may have items in a folder somewhere that is
	// not yet in memory, so we don't want false negatives.  (If disabled, then we 
	// know we only have links in the Outfits folder which we explicitly fetch.)
    static LLCachedControl<bool> inventory_linking(gSavedSettings, "InventoryLinking", true);
	if (!inventory_linking)
	{
		if (!item->getIsLinkType())
		{
			LLInventoryModel::item_array_t item_array = gInventory.collectLinksTo(mUUID);
			const U32 num_links = item_array.size();
			if (num_links > 0)
			{
				// Warn if the user is will break any links when deleting this item.
				LLNotifications::instance().add(params);
				return FALSE;
			}
		}
	}
	
	LLNotifications::instance().forceResponse(params, 0);
	model->checkTrashOverflow();
	return TRUE;
>>>>>>> a0c3d69c
}

BOOL LLItemBridge::confirmRemoveItem(const LLSD& notification, const LLSD& response)
{
    S32 option = LLNotificationsUtil::getSelectedOption(notification, response);
    if (option != 0) return FALSE;

    LLInventoryModel* model = getInventoryModel();
    if (!model) return FALSE;

    LLViewerInventoryItem* item = getItem();
    if (!item) return FALSE;

    const LLUUID& trash_id = model->findCategoryUUIDForType(LLFolderType::FT_TRASH);
    // if item is not already in trash
    if(item && !model->isObjectDescendentOf(mUUID, trash_id))
    {
        // move to trash, and restamp
        LLInvFVBridge::changeItemParent(model, item, trash_id, TRUE);
        // delete was successful
        return TRUE;
    }
    return FALSE;
}

bool LLItemBridge::isItemCopyable(bool can_copy_as_link) const
{
    LLViewerInventoryItem* item = getItem();
<<<<<<< HEAD
    if (item)
    {
        // Can't copy worn objects.
        // Worn objects are tied to their inworld conterparts
        // Copy of modified worn object will return object with obsolete asset and inventory
        if(get_is_item_worn(mUUID))
        {
            return FALSE;
        }

        return item->getPermissions().allowCopyBy(gAgent.getID()) || gSavedSettings.getBOOL("InventoryLinking");
    }
    return FALSE;
=======
    if (!item)
    {
        return false;
    }
    // Can't copy worn objects.
    // Worn objects are tied to their inworld conterparts
    // Copy of modified worn object will return object with obsolete asset and inventory
    if (get_is_item_worn(mUUID))
    {
        return false;
    }

    static LLCachedControl<bool> inventory_linking(gSavedSettings, "InventoryLinking", true);
    return (can_copy_as_link && inventory_linking)
        || item->getPermissions().allowCopyBy(gAgent.getID());
>>>>>>> a0c3d69c
}

LLViewerInventoryItem* LLItemBridge::getItem() const
{
    LLViewerInventoryItem* item = NULL;
    LLInventoryModel* model = getInventoryModel();
    if(model)
    {
        item = (LLViewerInventoryItem*)model->getItem(mUUID);
    }
    return item;
}

BOOL LLItemBridge::isItemPermissive() const
{
    LLViewerInventoryItem* item = getItem();
    if(item)
    {
        return item->getIsFullPerm();
    }
    return FALSE;
}

// +=================================================+
// |        LLFolderBridge                           |
// +=================================================+

LLHandle<LLFolderBridge> LLFolderBridge::sSelf;

// Can be moved to another folder
BOOL LLFolderBridge::isItemMovable() const
{
    LLInventoryObject* obj = getInventoryObject();
    if(obj)
    {
        // If it's a protected type folder, we can't move it
        if (LLFolderType::lookupIsProtectedType(((LLInventoryCategory*)obj)->getPreferredType()))
            return FALSE;
        return TRUE;
    }
    return FALSE;
}

void LLFolderBridge::selectItem()
{
    // Have no fear: the first thing start() does is to test if everything for that folder has been fetched...
    LLInventoryModelBackgroundFetch::instance().start(getUUID(), true);
}

void LLFolderBridge::buildDisplayName() const
{
    LLFolderType::EType preferred_type = getPreferredType();

    // *TODO: to be removed when database supports multi language. This is a
    // temporary attempt to display the inventory folder in the user locale.
    // mantipov: *NOTE: be sure this code is synchronized with LLFriendCardsManager::findChildFolderUUID
    //      it uses the same way to find localized string

    // HACK: EXT - 6028 ([HARD CODED]? Inventory > Library > "Accessories" folder)
    // Translation of Accessories folder in Library inventory folder
    bool accessories = false;
    if(getName() == "Accessories")
    {
        //To ensure that Accessories folder is in Library we have to check its parent folder.
        //Due to parent LLFolderViewFloder is not set to this item yet we have to check its parent via Inventory Model
        LLInventoryCategory* cat = gInventory.getCategory(getUUID());
        if(cat)
        {
            const LLUUID& parent_folder_id = cat->getParentUUID();
            accessories = (parent_folder_id == gInventory.getLibraryRootFolderID());
        }
    }

    //"Accessories" inventory category has folder type FT_NONE. So, this folder
    //can not be detected as protected with LLFolderType::lookupIsProtectedType
    mDisplayName.assign(getName());
    if (accessories || LLFolderType::lookupIsProtectedType(preferred_type))
    {
        LLTrans::findString(mDisplayName, std::string("InvFolder ") + getName(), LLSD());
    }

    mSearchableName.assign(mDisplayName);
    mSearchableName.append(getLabelSuffix());
    LLStringUtil::toUpper(mSearchableName);

    //Name set, so trigger a sort
    LLInventorySort sorter = static_cast<LLFolderViewModelInventory&>(mRootViewModel).getSorter();
    if(mParent && sorter.isFoldersByName())
    {
        mParent->requestSort();
    }
}

std::string LLFolderBridge::getLabelSuffix() const
{
    static LLCachedControl<F32> folder_loading_message_delay(gSavedSettings, "FolderLoadingMessageWaitTime", 0.5f);
    
    if (mIsLoading && mTimeSinceRequestStart.getElapsedTimeF32() >= folder_loading_message_delay())
    {
        return llformat(" ( %s ) ", LLTrans::getString("LoadingData").c_str());
    }
    std::string suffix = "";
    if(mShowDescendantsCount)
    {
        LLInventoryModel::cat_array_t cat_array;
        LLInventoryModel::item_array_t item_array;
        gInventory.collectDescendents(getUUID(), cat_array, item_array, TRUE);
        S32 count = item_array.size();
        if(count > 0)
        {
            std::ostringstream oss;
            oss << count;
            LLStringUtil::format_map_t args;
            args["[ITEMS_COUNT]"] = oss.str();
            suffix = " " + LLTrans::getString("InventoryItemsCount", args);
        }
    }

    return LLInvFVBridge::getLabelSuffix() + suffix;
}

LLFontGL::StyleFlags LLFolderBridge::getLabelStyle() const
{
    return LLFontGL::NORMAL;
}

void LLFolderBridge::update()
{
    // we know we have children but  haven't  fetched them (doesn't obey filter)
    bool loading = !isUpToDate() && hasChildren() && mFolderViewItem->isOpen();

    if (loading != mIsLoading)
    {
        if ( loading )
        {
            // Measure how long we've been in the loading state
            mTimeSinceRequestStart.reset();
        }
        mIsLoading = loading;

        mFolderViewItem->refresh();
    }
}


// Iterate through a folder's children to determine if
// all the children are removable.
class LLIsItemRemovable : public LLFolderViewFunctor
{
public:
    LLIsItemRemovable() : mPassed(TRUE) {}
    virtual void doFolder(LLFolderViewFolder* folder)
    {
        mPassed &= folder->getViewModelItem()->isItemRemovable();
    }
    virtual void doItem(LLFolderViewItem* item)
    {
        mPassed &= item->getViewModelItem()->isItemRemovable();
    }
    BOOL mPassed;
};

// Can be destroyed (or moved to trash)
BOOL LLFolderBridge::isItemRemovable() const
{
    if (!get_is_category_removable(getInventoryModel(), mUUID))
    {
        return FALSE;
    }

    LLInventoryPanel* panel = mInventoryPanel.get();
    LLFolderViewFolder* folderp = dynamic_cast<LLFolderViewFolder*>(panel ?   panel->getItemByID(mUUID) : NULL);
    if (folderp)
    {
        LLIsItemRemovable folder_test;
        folderp->applyFunctorToChildren(folder_test);
        if (!folder_test.mPassed)
        {
            return FALSE;
        }
    }

    if (isMarketplaceListingsFolder() && (!LLMarketplaceData::instance().isSLMDataFetched() || LLMarketplaceData::instance().getActivationState(mUUID)))
    {
        return FALSE;
    }

    return TRUE;
}

BOOL LLFolderBridge::isUpToDate() const
{
    LLInventoryModel* model = getInventoryModel();
    if(!model) return FALSE;
    LLViewerInventoryCategory* category = (LLViewerInventoryCategory*)model->getCategory(mUUID);
    if( !category )
    {
        return FALSE;
    }

    return category->getVersion() != LLViewerInventoryCategory::VERSION_UNKNOWN;
}

bool LLFolderBridge::isItemCopyable(bool can_copy_as_link) const
{
<<<<<<< HEAD
    // Folders are copyable if items in them are, recursively, copyable.
    
    // Get the content of the folder
    LLInventoryModel::cat_array_t* cat_array;
    LLInventoryModel::item_array_t* item_array;
    gInventory.getDirectDescendentsOf(mUUID,cat_array,item_array);

    // Check the items
    LLInventoryModel::item_array_t item_array_copy = *item_array;
    for (LLInventoryModel::item_array_t::iterator iter = item_array_copy.begin(); iter != item_array_copy.end(); iter++)
    {
        LLInventoryItem* item = *iter;
        LLItemBridge item_br(mInventoryPanel.get(), mRoot, item->getUUID());
        if (!item_br.isItemCopyable())
            return FALSE;
}

    // Check the folders
    LLInventoryModel::cat_array_t cat_array_copy = *cat_array;
    for (LLInventoryModel::cat_array_t::iterator iter = cat_array_copy.begin(); iter != cat_array_copy.end(); iter++)
{
        LLViewerInventoryCategory* category = *iter;
        LLFolderBridge cat_br(mInventoryPanel.get(), mRoot, category->getUUID());
        if (!cat_br.isItemCopyable())
            return FALSE;
    }
    
        return TRUE;
    }
=======
	// Folders are copyable if items in them are, recursively, copyable.
	
	// Get the content of the folder
	LLInventoryModel::cat_array_t* cat_array;
	LLInventoryModel::item_array_t* item_array;
	gInventory.getDirectDescendentsOf(mUUID,cat_array,item_array);

	// Check the items
	LLInventoryModel::item_array_t item_array_copy = *item_array;
	for (LLInventoryModel::item_array_t::iterator iter = item_array_copy.begin(); iter != item_array_copy.end(); iter++)
	{
		LLInventoryItem* item = *iter;
		LLItemBridge item_br(mInventoryPanel.get(), mRoot, item->getUUID());
        if (!item_br.isItemCopyable(false))
        {
            return false;
        }
    }

	// Check the folders
	LLInventoryModel::cat_array_t cat_array_copy = *cat_array;
	for (LLInventoryModel::cat_array_t::iterator iter = cat_array_copy.begin(); iter != cat_array_copy.end(); iter++)
    {
		LLViewerInventoryCategory* category = *iter;
		LLFolderBridge cat_br(mInventoryPanel.get(), mRoot, category->getUUID());
        if (!cat_br.isItemCopyable(false))
        {
            return false;
        }
    }

    return true;
}
>>>>>>> a0c3d69c

BOOL LLFolderBridge::isClipboardPasteable() const
{
    if ( ! LLInvFVBridge::isClipboardPasteable() )
        return FALSE;

    // Don't allow pasting duplicates to the Calling Card/Friends subfolders, see bug EXT-1599
    if ( LLFriendCardsManager::instance().isCategoryInFriendFolder( getCategory() ) )
    {
        LLInventoryModel* model = getInventoryModel();
        if ( !model )
        {
            return FALSE;
        }

        std::vector<LLUUID> objects;
        LLClipboard::instance().pasteFromClipboard(objects);
        const LLViewerInventoryCategory *current_cat = getCategory();

        // Search for the direct descendent of current Friends subfolder among all pasted items,
        // and return false if is found.
        for(S32 i = objects.size() - 1; i >= 0; --i)
        {
            const LLUUID &obj_id = objects.at(i);
            if ( LLFriendCardsManager::instance().isObjDirectDescendentOfCategory(model->getObject(obj_id), current_cat) )
            {
                return FALSE;
            }
        }

    }
    return TRUE;
}

BOOL LLFolderBridge::isClipboardPasteableAsLink() const
{
    // Check normal paste-as-link permissions
    if (!LLInvFVBridge::isClipboardPasteableAsLink())
    {
        return FALSE;
    }

    const LLInventoryModel* model = getInventoryModel();
    if (!model)
    {
        return FALSE;
    }

    const LLViewerInventoryCategory *current_cat = getCategory();
    if (current_cat)
    {
        const BOOL is_in_friend_folder = LLFriendCardsManager::instance().isCategoryInFriendFolder( current_cat );
        const LLUUID &current_cat_id = current_cat->getUUID();
        std::vector<LLUUID> objects;
        LLClipboard::instance().pasteFromClipboard(objects);
        S32 count = objects.size();
        for(S32 i = 0; i < count; i++)
        {
            const LLUUID &obj_id = objects.at(i);
            const LLInventoryCategory *cat = model->getCategory(obj_id);
            if (cat)
            {
                const LLUUID &cat_id = cat->getUUID();
                // Don't allow recursive pasting
                if ((cat_id == current_cat_id) ||
                    model->isObjectDescendentOf(current_cat_id, cat_id))
                {
                    return FALSE;
                }
            }
            // Don't allow pasting duplicates to the Calling Card/Friends subfolders, see bug EXT-1599
            if ( is_in_friend_folder )
            {
                // If object is direct descendent of current Friends subfolder than return false.
                // Note: We can't use 'const LLInventoryCategory *cat', because it may be null
                // in case type of obj_id is LLInventoryItem.
                if ( LLFriendCardsManager::instance().isObjDirectDescendentOfCategory(model->getObject(obj_id), current_cat) )
                {
                    return FALSE;
                }
            }
        }
    }
    return TRUE;

}


BOOL LLFolderBridge::dragCategoryIntoFolder(LLInventoryCategory* inv_cat,
                                            BOOL drop,
                                            std::string& tooltip_msg,
                                            BOOL is_link,
                                            BOOL user_confirm)
{

    LLInventoryModel* model = getInventoryModel();

    if (!inv_cat) return FALSE; // shouldn't happen, but in case item is incorrectly parented in which case inv_cat will be NULL
    if (!model) return FALSE;
    if (!isAgentAvatarValid()) return FALSE;
    if (!isAgentInventory()) return FALSE; // cannot drag categories into library

    LLInventoryPanel* destination_panel = mInventoryPanel.get();
    if (!destination_panel) return false;

    LLInventoryFilter* filter = getInventoryFilter();
    if (!filter) return false;

    const LLUUID &cat_id = inv_cat->getUUID();
    const LLUUID &current_outfit_id = model->findCategoryUUIDForType(LLFolderType::FT_CURRENT_OUTFIT, false);
    const LLUUID &marketplacelistings_id = model->findCategoryUUIDForType(LLFolderType::FT_MARKETPLACE_LISTINGS, false);
    const LLUUID from_folder_uuid = inv_cat->getParentUUID();
    
    const BOOL move_is_into_current_outfit = (mUUID == current_outfit_id);
    const BOOL move_is_into_marketplacelistings = model->isObjectDescendentOf(mUUID, marketplacelistings_id);
    const BOOL move_is_from_marketplacelistings = model->isObjectDescendentOf(cat_id, marketplacelistings_id);

    // check to make sure source is agent inventory, and is represented there.
    LLToolDragAndDrop::ESource source = LLToolDragAndDrop::getInstance()->getSource();
    const BOOL is_agent_inventory = (model->getCategory(cat_id) != NULL)
        && (LLToolDragAndDrop::SOURCE_AGENT == source);

    BOOL accept = FALSE;
    U64 filter_types = filter->getFilterTypes();
    BOOL use_filter = filter_types && (filter_types&LLInventoryFilter::FILTERTYPE_DATE || (filter_types&LLInventoryFilter::FILTERTYPE_OBJECT)==0);

    if (is_agent_inventory)
    {
        const LLUUID &trash_id = model->findCategoryUUIDForType(LLFolderType::FT_TRASH, false);
        const LLUUID &landmarks_id = model->findCategoryUUIDForType(LLFolderType::FT_LANDMARK, false);
        const LLUUID &my_outifts_id = model->findCategoryUUIDForType(LLFolderType::FT_MY_OUTFITS, false);
        const LLUUID &lost_and_found_id = model->findCategoryUUIDForType(LLFolderType::FT_LOST_AND_FOUND, false);

        const BOOL move_is_into_trash = (mUUID == trash_id) || model->isObjectDescendentOf(mUUID, trash_id);
        const BOOL move_is_into_my_outfits = (mUUID == my_outifts_id) || model->isObjectDescendentOf(mUUID, my_outifts_id);
        const BOOL move_is_into_outfit = move_is_into_my_outfits || (getCategory() && getCategory()->getPreferredType()==LLFolderType::FT_OUTFIT);
        const BOOL move_is_into_current_outfit = (getCategory() && getCategory()->getPreferredType()==LLFolderType::FT_CURRENT_OUTFIT);
        const BOOL move_is_into_landmarks = (mUUID == landmarks_id) || model->isObjectDescendentOf(mUUID, landmarks_id);
        const BOOL move_is_into_lost_and_found = model->isObjectDescendentOf(mUUID, lost_and_found_id);

        //--------------------------------------------------------------------------------
        // Determine if folder can be moved.
        //

        BOOL is_movable = TRUE;

        if (is_movable && (marketplacelistings_id == cat_id))
        {
            is_movable = FALSE;
            tooltip_msg = LLTrans::getString("TooltipOutboxCannotMoveRoot");
        }
        if (is_movable && move_is_from_marketplacelistings && LLMarketplaceData::instance().getActivationState(cat_id))
        {
            // If the incoming folder is listed and active (and is therefore either the listing or the version folder),
            // then moving is *not* allowed
            is_movable = FALSE;
            tooltip_msg = LLTrans::getString("TooltipOutboxDragActive");
        }
        if (is_movable && (mUUID == cat_id))
        {
            is_movable = FALSE;
            tooltip_msg = LLTrans::getString("TooltipDragOntoSelf");
        }
        if (is_movable && (model->isObjectDescendentOf(mUUID, cat_id)))
        {
            is_movable = FALSE;
            tooltip_msg = LLTrans::getString("TooltipDragOntoOwnChild");
        }
        if (is_movable && LLFolderType::lookupIsProtectedType(inv_cat->getPreferredType()))
        {
            is_movable = FALSE;
            // tooltip?
        }

        U32 max_items_to_wear = gSavedSettings.getU32("WearFolderLimit");
        if (is_movable && move_is_into_outfit)
        {
            if (mUUID == my_outifts_id)
            {
                if (source != LLToolDragAndDrop::SOURCE_AGENT || move_is_from_marketplacelistings)
                {
                    tooltip_msg = LLTrans::getString("TooltipOutfitNotInInventory");
                    is_movable = false;
                }
                else if (can_move_to_my_outfits(model, inv_cat, max_items_to_wear))
                {
                    is_movable = true;
                }
                else
                {
                    tooltip_msg = LLTrans::getString("TooltipCantCreateOutfit");
                    is_movable = false;
                }
            }
            else if(getCategory() && getCategory()->getPreferredType() == LLFolderType::FT_NONE)
            {
                is_movable = ((inv_cat->getPreferredType() == LLFolderType::FT_NONE) || (inv_cat->getPreferredType() == LLFolderType::FT_OUTFIT));
            }
            else
            {
                is_movable = false;
            }
        }
        if(is_movable && move_is_into_current_outfit && is_link)
        {
            is_movable = FALSE;
        }
        if (is_movable && move_is_into_lost_and_found)
        {
            is_movable = FALSE;
        }
        if (is_movable && (mUUID == model->findCategoryUUIDForType(LLFolderType::FT_FAVORITE)))
        {
            is_movable = FALSE;
            // tooltip?
        }
        if (is_movable && (getPreferredType() == LLFolderType::FT_MARKETPLACE_STOCK))
        {
            // One cannot move a folder into a stock folder
            is_movable = FALSE;
            // tooltip?
        }
        
        LLInventoryModel::cat_array_t descendent_categories;
        LLInventoryModel::item_array_t descendent_items;
        if (is_movable)
        {
            model->collectDescendents(cat_id, descendent_categories, descendent_items, FALSE);
            for (S32 i=0; i < descendent_categories.size(); ++i)
            {
                LLInventoryCategory* category = descendent_categories[i];
                if(LLFolderType::lookupIsProtectedType(category->getPreferredType()))
                {
                    // Can't move "special folders" (e.g. Textures Folder).
                    is_movable = FALSE;
                    break;
                }
            }
        }
        if (is_movable
            && move_is_into_current_outfit
            && descendent_items.size() > max_items_to_wear)
        {
            LLInventoryModel::cat_array_t cats;
            LLInventoryModel::item_array_t items;
            LLFindWearablesEx not_worn(/*is_worn=*/ false, /*include_body_parts=*/ false);
            gInventory.collectDescendentsIf(cat_id,
                cats,
                items,
                LLInventoryModel::EXCLUDE_TRASH,
                not_worn);

            if (items.size() > max_items_to_wear)
            {
                // Can't move 'large' folders into current outfit: MAINT-4086
                is_movable = FALSE;
                LLStringUtil::format_map_t args;
                args["AMOUNT"] = llformat("%d", max_items_to_wear);
                tooltip_msg = LLTrans::getString("TooltipTooManyWearables",args);
            }
        }
        if (is_movable && move_is_into_trash)
        {
            for (S32 i=0; i < descendent_items.size(); ++i)
            {
                LLInventoryItem* item = descendent_items[i];
                if (get_is_item_worn(item->getUUID()))
                {
                    is_movable = FALSE;
                    break; // It's generally movable, but not into the trash.
                }
            }
        }
        if (is_movable && move_is_into_landmarks)
        {
            for (S32 i=0; i < descendent_items.size(); ++i)
            {
                LLViewerInventoryItem* item = descendent_items[i];

                // Don't move anything except landmarks and categories into Landmarks folder.
                // We use getType() instead of getActua;Type() to allow links to landmarks and folders.
                if (LLAssetType::AT_LANDMARK != item->getType() && LLAssetType::AT_CATEGORY != item->getType())
                {
                    is_movable = FALSE;
                    break; // It's generally movable, but not into Landmarks.
                }
            }
        }
        
        if (is_movable && move_is_into_marketplacelistings)
        {
            const LLViewerInventoryCategory * master_folder = model->getFirstDescendantOf(marketplacelistings_id, mUUID);
            LLViewerInventoryCategory * dest_folder = getCategory();
            S32 bundle_size = (drop ? 1 : LLToolDragAndDrop::instance().getCargoCount());
            is_movable = can_move_folder_to_marketplace(master_folder, dest_folder, inv_cat, tooltip_msg, bundle_size);
        }

        if (is_movable)
        {
            LLInventoryPanel* active_panel = LLInventoryPanel::getActiveInventoryPanel(FALSE);
            is_movable = active_panel != NULL;

            // For a folder to pass the filter all its descendants are required to pass.
            // We make this exception to allow reordering folders within an inventory panel,
            // which has a filter applied, like Recent tab for example.
            // There may be folders which are displayed because some of their descendants pass
            // the filter, but other don't, and thus remain hidden. Without this check,
            // such folders would not be allowed to be moved within a panel.
            if (destination_panel == active_panel)
            {
                is_movable = true;
            }
            else
            {
                LLFolderView* active_folder_view = NULL;

                if (is_movable)
                {
                    active_folder_view = active_panel->getRootFolder();
                    is_movable = active_folder_view != NULL;
                }

                if (is_movable && use_filter)
                {
                    // Check whether the folder being dragged from active inventory panel
                    // passes the filter of the destination panel.
                    is_movable = check_category(model, cat_id, active_panel, filter);
                }
            }
        }
        // 
        //--------------------------------------------------------------------------------

        accept = is_movable;

        if (accept && drop)
        {
            // Dropping in or out of marketplace needs (sometimes) confirmation
            if (user_confirm && (move_is_from_marketplacelistings || move_is_into_marketplacelistings))
            {
                if (move_is_from_marketplacelistings && (LLMarketplaceData::instance().isInActiveFolder(cat_id) ||
                                                         LLMarketplaceData::instance().isListedAndActive(cat_id)))
                {
                    if (LLMarketplaceData::instance().isListed(cat_id) || LLMarketplaceData::instance().isVersionFolder(cat_id))
                    {
                        // Move the active version folder or listing folder itself outside marketplace listings will unlist the listing so ask that question specifically
                        LLNotificationsUtil::add("ConfirmMerchantUnlist", LLSD(), LLSD(), boost::bind(&LLFolderBridge::callback_dropCategoryIntoFolder, this, _1, _2, inv_cat));
                    }
                    else
                    {
                        // Any other case will simply modify but not unlist an active listed listing
                        LLNotificationsUtil::add("ConfirmMerchantActiveChange", LLSD(), LLSD(), boost::bind(&LLFolderBridge::callback_dropCategoryIntoFolder, this, _1, _2, inv_cat));
                    }
                    return true;
                }
                if (move_is_from_marketplacelistings && LLMarketplaceData::instance().isVersionFolder(cat_id))
                {
                    // Moving the version folder from its location will deactivate it. Ask confirmation.
                    LLNotificationsUtil::add("ConfirmMerchantClearVersion", LLSD(), LLSD(), boost::bind(&LLFolderBridge::callback_dropCategoryIntoFolder, this, _1, _2, inv_cat));
                    return true;
                }
                if (move_is_into_marketplacelistings && LLMarketplaceData::instance().isInActiveFolder(mUUID))
                {
                    // Moving something in an active listed listing will modify it. Ask confirmation.
                    LLNotificationsUtil::add("ConfirmMerchantActiveChange", LLSD(), LLSD(), boost::bind(&LLFolderBridge::callback_dropCategoryIntoFolder, this, _1, _2, inv_cat));
                    return true;
                }
                if (move_is_from_marketplacelistings && LLMarketplaceData::instance().isListed(cat_id))
                {
                    // Moving a whole listing folder will result in archival of SLM data. Ask confirmation.
                    LLNotificationsUtil::add("ConfirmListingCutOrDelete", LLSD(), LLSD(), boost::bind(&LLFolderBridge::callback_dropCategoryIntoFolder, this, _1, _2, inv_cat));
                    return true;
                }
                if (move_is_into_marketplacelistings && !move_is_from_marketplacelistings)
                {
                    LLNotificationsUtil::add("ConfirmMerchantMoveInventory", LLSD(), LLSD(), boost::bind(&LLFolderBridge::callback_dropCategoryIntoFolder, this, _1, _2, inv_cat));
                    return true;
                }
            }
            // Look for any gestures and deactivate them
            if (move_is_into_trash)
            {
                for (S32 i=0; i < descendent_items.size(); i++)
                {
                    LLInventoryItem* item = descendent_items[i];
                    if (item->getType() == LLAssetType::AT_GESTURE
                        && LLGestureMgr::instance().isGestureActive(item->getUUID()))
                    {
                        LLGestureMgr::instance().deactivateGesture(item->getUUID());
                    }
                }
            }

            if (mUUID == my_outifts_id)
            {
                // Category can contains objects,
                // create a new folder and populate it with links to original objects
                dropToMyOutfits(inv_cat);
            }
            // if target is current outfit folder we use link
            else if (move_is_into_current_outfit &&
                (inv_cat->getPreferredType() == LLFolderType::FT_NONE ||
                inv_cat->getPreferredType() == LLFolderType::FT_OUTFIT))
            {
                // traverse category and add all contents to currently worn.
                BOOL append = true;
                LLAppearanceMgr::instance().wearInventoryCategory(inv_cat, false, append);
            }
            else if (move_is_into_marketplacelistings)
            {
                move_folder_to_marketplacelistings(inv_cat, mUUID);
            }
            else
            {
                if (model->isObjectDescendentOf(cat_id, model->findCategoryUUIDForType(LLFolderType::FT_INBOX, false)))
                {
                    set_dad_inbox_object(cat_id);
                }

                // Reparent the folder and restamp children if it's moving
                // into trash.
                LLInvFVBridge::changeCategoryParent(
                    model,
                    (LLViewerInventoryCategory*)inv_cat,
                    mUUID,
                    move_is_into_trash);
            }
            if (move_is_from_marketplacelistings)
            {
                // If we are moving a folder at the listing folder level (i.e. its parent is the marketplace listings folder)
                if (from_folder_uuid == marketplacelistings_id)
                {
                    // Clear the folder from the marketplace in case it is a listing folder
                    if (LLMarketplaceData::instance().isListed(cat_id))
                    {
                        LLMarketplaceData::instance().clearListing(cat_id);
                    }
                }
                else
                {
                    // If we move from within an active (listed) listing, checks that it's still valid, if not, unlist
                    LLUUID version_folder_id = LLMarketplaceData::instance().getActiveFolder(from_folder_uuid);
                    if (version_folder_id.notNull())
                    {
                        LLViewerInventoryCategory* cat = gInventory.getCategory(version_folder_id);
                        if (!validate_marketplacelistings(cat,NULL))
                        {
                            LLMarketplaceData::instance().activateListing(version_folder_id,false);
                        }
                    }
                    // In all cases, update the listing we moved from so suffix are updated
                    update_marketplace_category(from_folder_uuid);
                }
            }
        }
    }
    else if (LLToolDragAndDrop::SOURCE_WORLD == source)
    {
        if (move_is_into_marketplacelistings)
        {
            tooltip_msg = LLTrans::getString("TooltipOutboxNotInInventory");
            accept = FALSE;
        }
        else
        {
            accept = move_inv_category_world_to_agent(cat_id, mUUID, drop, NULL, NULL, filter);
        }
    }
    else if (LLToolDragAndDrop::SOURCE_LIBRARY == source)
    {
        if (move_is_into_marketplacelistings)
        {
            tooltip_msg = LLTrans::getString("TooltipOutboxNotInInventory");
            accept = FALSE;
        }
        else
        {
            // Accept folders that contain complete outfits.
            accept = move_is_into_current_outfit && LLAppearanceMgr::instance().getCanMakeFolderIntoOutfit(cat_id);
        }       

        if (accept && drop)
        {
            LLAppearanceMgr::instance().wearInventoryCategory(inv_cat, true, false);
        }
    }

    return accept;
}

void warn_move_inventory(LLViewerObject* object, boost::shared_ptr<LLMoveInv> move_inv)
{
    const char* dialog = NULL;
    if (object->flagScripted())
    {
        dialog = "MoveInventoryFromScriptedObject";
    }
    else
    {
        dialog = "MoveInventoryFromObject";
    }

    static LLNotificationPtr notification_ptr;
    static boost::shared_ptr<LLMoveInv> inv_ptr;

    // Notification blocks user from interacting with inventories so everything that comes after first message
    // is part of this message - don'r show it again
    // Note: workaround for MAINT-5495 untill proper refactoring and warning system for Drag&Drop can be made.
    if (notification_ptr == NULL
        || !notification_ptr->isActive()
        || LLNotificationsUtil::find(notification_ptr->getID()) == NULL
        || inv_ptr->mCategoryID != move_inv->mCategoryID
        || inv_ptr->mObjectID != move_inv->mObjectID)
    {
        notification_ptr = LLNotificationsUtil::add(dialog, LLSD(), LLSD(), boost::bind(move_task_inventory_callback, _1, _2, move_inv));
        inv_ptr = move_inv;
    }
    else
    {
        // Notification is alive and not responded, operating inv_ptr should be safe so attach new data
        two_uuids_list_t::iterator move_it;
        for (move_it = move_inv->mMoveList.begin();
            move_it != move_inv->mMoveList.end();
            ++move_it)
        {
            inv_ptr->mMoveList.push_back(*move_it);
        }
        move_inv.reset();
    }
}

// Move/copy all inventory items from the Contents folder of an in-world
// object to the agent's inventory, inside a given category.
BOOL move_inv_category_world_to_agent(const LLUUID& object_id,
                                      const LLUUID& category_id,
                                      BOOL drop,
                                      void (*callback)(S32, void*),
                                      void* user_data,
                                      LLInventoryFilter* filter)
{
    // Make sure the object exists. If we allowed dragging from
    // anonymous objects, it would be possible to bypass
    // permissions.
    // content category has same ID as object itself
    LLViewerObject* object = gObjectList.findObject(object_id);
    if(!object)
    {
        LL_INFOS() << "Object not found for drop." << LL_ENDL;
        return FALSE;
    }

    // this folder is coming from an object, as there is only one folder in an object, the root,
    // we need to collect the entire contents and handle them as a group
    LLInventoryObject::object_list_t inventory_objects;
    object->getInventoryContents(inventory_objects);

    if (inventory_objects.empty())
    {
        LL_INFOS() << "Object contents not found for drop." << LL_ENDL;
        return FALSE;
    }

    BOOL accept = FALSE;
    BOOL is_move = FALSE;
    BOOL use_filter = FALSE;
    if (filter)
    {
        U64 filter_types = filter->getFilterTypes();
        use_filter = filter_types && (filter_types&LLInventoryFilter::FILTERTYPE_DATE || (filter_types&LLInventoryFilter::FILTERTYPE_OBJECT)==0);
    }

    // coming from a task. Need to figure out if the person can
    // move/copy this item.
    LLInventoryObject::object_list_t::iterator it = inventory_objects.begin();
    LLInventoryObject::object_list_t::iterator end = inventory_objects.end();
    for ( ; it != end; ++it)
    {
        LLInventoryItem* item = dynamic_cast<LLInventoryItem*>(it->get());
        if (!item)
        {
            LL_WARNS() << "Invalid inventory item for drop" << LL_ENDL;
            continue;
        }

        // coming from a task. Need to figure out if the person can
        // move/copy this item.
        LLPermissions perm(item->getPermissions());
        if((perm.allowCopyBy(gAgent.getID(), gAgent.getGroupID())
            && perm.allowTransferTo(gAgent.getID())))
//          || gAgent.isGodlike())
        {
            accept = TRUE;
        }
        else if(object->permYouOwner())
        {
            // If the object cannot be copied, but the object the
            // inventory is owned by the agent, then the item can be
            // moved from the task to agent inventory.
            is_move = TRUE;
            accept = TRUE;
        }

        if (accept && use_filter)
        {
            accept = filter->check(item);
        }

        if (!accept)
        {
            break;
        }
    }

    if(drop && accept)
    {
        it = inventory_objects.begin();
        boost::shared_ptr<LLMoveInv> move_inv(new LLMoveInv);
        move_inv->mObjectID = object_id;
        move_inv->mCategoryID = category_id;
        move_inv->mCallback = callback;
        move_inv->mUserData = user_data;

        for ( ; it != end; ++it)
        {
            two_uuids_t two(category_id, (*it)->getUUID());
            move_inv->mMoveList.push_back(two);
        }

        if(is_move)
        {
            // Callback called from within here.
            warn_move_inventory(object, move_inv);
        }
        else
        {
            LLNotification::Params params("MoveInventoryFromObject");
            params.functor.function(boost::bind(move_task_inventory_callback, _1, _2, move_inv));
            LLNotifications::instance().forceResponse(params, 0);
        }
    }
    return accept;
}

void LLRightClickInventoryFetchDescendentsObserver::execute(bool clear_observer)
{
    // Bail out immediately if no descendents
    if( mComplete.empty() )
    {
        LL_WARNS() << "LLRightClickInventoryFetchDescendentsObserver::done with empty mCompleteFolders" << LL_ENDL;
        if (clear_observer)
        {
        gInventory.removeObserver(this);
        delete this;
        }
        return;
    }

    // Copy the list of complete fetched folders while "this" is still valid
    uuid_vec_t completed_folder = mComplete;
    
    // Clean up, and remove this as an observer now since recursive calls
    // could notify observers and throw us into an infinite loop.
    if (clear_observer)
    {
        gInventory.removeObserver(this);
        delete this;
    }

    for (uuid_vec_t::iterator current_folder = completed_folder.begin(); current_folder != completed_folder.end(); ++current_folder)
    {
        // Get the information on the fetched folder items and subfolders and fetch those 
        LLInventoryModel::cat_array_t* cat_array;
        LLInventoryModel::item_array_t* item_array;
        gInventory.getDirectDescendentsOf(*current_folder, cat_array, item_array);

        S32 item_count(0);
        if( item_array )
        {           
            item_count = item_array->size();
        }
        
        S32 cat_count(0);
        if( cat_array )
        {           
            cat_count = cat_array->size();
        }

        // Move to next if current folder empty
        if ((item_count == 0) && (cat_count == 0))
        {
            continue;
        }

        uuid_vec_t ids;
        LLRightClickInventoryFetchObserver* outfit = NULL;
        LLRightClickInventoryFetchDescendentsObserver* categories = NULL;

        // Fetch the items
        if (item_count)
        {
            for (S32 i = 0; i < item_count; ++i)
            {
                ids.push_back(item_array->at(i)->getUUID());
            }
            outfit = new LLRightClickInventoryFetchObserver(ids);
        }
        // Fetch the subfolders
        if (cat_count)
        {
            for (S32 i = 0; i < cat_count; ++i)
            {
                ids.push_back(cat_array->at(i)->getUUID());
            }
            categories = new LLRightClickInventoryFetchDescendentsObserver(ids);
        }

        // Perform the item fetch
        if (outfit)
        {
    outfit->startFetch();
            outfit->execute();              // Not interested in waiting and this will be right 99% of the time.
            delete outfit;
//Uncomment the following code for laggy Inventory UI.
            /*
             if (outfit->isFinished())
    {
    // everything is already here - call done.
                outfit->execute();
                delete outfit;
    }
    else
    {
                // it's all on its way - add an observer, and the inventory
    // will call done for us when everything is here.
    gInventory.addObserver(outfit);
            }
            */
        }
        // Perform the subfolders fetch : this is where we truly recurse down the folder hierarchy
        if (categories)
        {
            categories->startFetch();
            if (categories->isFinished())
            {
                // everything is already here - call done.
                categories->execute();
                delete categories;
            }
            else
            {
                // it's all on its way - add an observer, and the inventory
                // will call done for us when everything is here.
                gInventory.addObserver(categories);
            }
        }
    }
}


//~~~~~~~~~~~~~~~~~~~~~~~~~~~~~~~~~~~~~~~~~~~~~~~~~~~~~~~~~~~~~~~~
// Class LLInventoryWearObserver
//
// Observer for "copy and wear" operation to support knowing
// when the all of the contents have been added to inventory.
//~~~~~~~~~~~~~~~~~~~~~~~~~~~~~~~~~~~~~~~~~~~~~~~~~~~~~~~~~~~~~~~~
class LLInventoryCopyAndWearObserver : public LLInventoryObserver
{
public:
    LLInventoryCopyAndWearObserver(const LLUUID& cat_id, int count, bool folder_added=false, bool replace=false) :
        mCatID(cat_id), mContentsCount(count), mFolderAdded(folder_added), mReplace(replace){}
    virtual ~LLInventoryCopyAndWearObserver() {}
    virtual void changed(U32 mask);

protected:
    LLUUID mCatID;
    int    mContentsCount;
    bool   mFolderAdded;
    bool   mReplace;
};



void LLInventoryCopyAndWearObserver::changed(U32 mask)
{
    if((mask & (LLInventoryObserver::ADD)) != 0)
    {
        if (!mFolderAdded)
        {
            const std::set<LLUUID>& changed_items = gInventory.getChangedIDs();

            std::set<LLUUID>::const_iterator id_it = changed_items.begin();
            std::set<LLUUID>::const_iterator id_end = changed_items.end();
            for (;id_it != id_end; ++id_it)
            {
                if ((*id_it) == mCatID)
                {
                    mFolderAdded = TRUE;
                    break;
                }
            }
        }

        if (mFolderAdded)
        {
            LLViewerInventoryCategory* category = gInventory.getCategory(mCatID);
            if (NULL == category)
            {
                LL_WARNS() << "gInventory.getCategory(" << mCatID
                        << ") was NULL" << LL_ENDL;
            }
            else
            {
                if (category->getDescendentCount() ==
                    mContentsCount)
                {
                    gInventory.removeObserver(this);
                    LLAppearanceMgr::instance().wearInventoryCategory(category, FALSE, !mReplace);
                    delete this;
                }
            }
        }

    }
}



void LLFolderBridge::performAction(LLInventoryModel* model, std::string action)
{
    if ("open" == action)
    {
        LLFolderViewFolder *f = dynamic_cast<LLFolderViewFolder   *>(mInventoryPanel.get()->getItemByID(mUUID));
        if (f)
        {
            f->toggleOpen();
        }
        
        return;
    }
    else if ("paste" == action)
    {
        pasteFromClipboard();
        return;
    }
    else if ("paste_link" == action)
    {
        pasteLinkFromClipboard();
        return;
    }
    else if ("properties" == action)
    {
        showProperties();
        return;
    }
    else if ("replaceoutfit" == action)
    {
        modifyOutfit(FALSE);
        return;
    }
    else if ("addtooutfit" == action)
    {
        modifyOutfit(TRUE);
        return;
    }
    else if ("show_in_main_panel" == action)
    {
        LLInventoryPanel::openInventoryPanelAndSetSelection(TRUE, mUUID, TRUE);
        return;
    }
    else if ("cut" == action)
    {
        cutToClipboard();
        return;
    }
    else if ("copy" == action)
    {
        copyToClipboard();
        return;
    }
    else if ("removefromoutfit" == action)
    {
        LLInventoryModel* model = getInventoryModel();
        if(!model) return;
        LLViewerInventoryCategory* cat = getCategory();
        if(!cat) return;

        LLAppearanceMgr::instance().takeOffOutfit( cat->getLinkedUUID() );
        return;
    }
    else if ("copyoutfittoclipboard" == action)
    {
        copyOutfitToClipboard();
    }
    else if ("purge" == action)
    {
        purgeItem(model, mUUID);
        return;
    }
    else if ("restore" == action)
    {
        restoreItem();
        return;
    }
    else if ("marketplace_list" == action)
    {
        if (depth_nesting_in_marketplace(mUUID) == 1)
        {
            LLUUID version_folder_id = LLMarketplaceData::instance().getVersionFolder(mUUID);
            LLViewerInventoryCategory* cat = gInventory.getCategory(version_folder_id);
            mMessage = "";
            if (!validate_marketplacelistings(cat,boost::bind(&LLFolderBridge::gatherMessage, this, _1, _2, _3)))
            {
                LLSD subs;
                subs["[ERROR_CODE]"] = mMessage;
                LLNotificationsUtil::add("MerchantListingFailed", subs);
            }
            else
            {
                LLMarketplaceData::instance().activateListing(mUUID,true);
            }
        }
        return;
    }
    else if ("marketplace_activate" == action)
    {
        if (depth_nesting_in_marketplace(mUUID) == 2)
        {
            LLInventoryCategory* category = gInventory.getCategory(mUUID);
            mMessage = "";
            if (!validate_marketplacelistings(category,boost::bind(&LLFolderBridge::gatherMessage, this, _1, _2, _3),false,2))
            {
                LLSD subs;
                subs["[ERROR_CODE]"] = mMessage;
                LLNotificationsUtil::add("MerchantFolderActivationFailed", subs);
            }
            else
            {
                LLMarketplaceData::instance().setVersionFolder(category->getParentUUID(), mUUID);
            }
        }
        return;
    }
    else if ("marketplace_unlist" == action)
    {
        if (depth_nesting_in_marketplace(mUUID) == 1)
        {
            LLMarketplaceData::instance().activateListing(mUUID,false,1);
        }
        return;
    }
    else if ("marketplace_deactivate" == action)
    {
        if (depth_nesting_in_marketplace(mUUID) == 2)
        {
            LLInventoryCategory* category = gInventory.getCategory(mUUID);
            LLMarketplaceData::instance().setVersionFolder(category->getParentUUID(), LLUUID::null, 1);
        }
        return;
    }
    else if ("marketplace_create_listing" == action)
    {
        LLViewerInventoryCategory* cat = gInventory.getCategory(mUUID);
        mMessage = "";
        bool validates = validate_marketplacelistings(cat,boost::bind(&LLFolderBridge::gatherMessage, this, _1, _2, _3),false);
        if (!validates)
        {
            mMessage = "";
            validates = validate_marketplacelistings(cat,boost::bind(&LLFolderBridge::gatherMessage, this, _1, _2, _3),true);
            if (validates)
            {
                LLNotificationsUtil::add("MerchantForceValidateListing");
            }
        }
        
        if (!validates)
        {
            LLSD subs;
            subs["[ERROR_CODE]"] = mMessage;
            LLNotificationsUtil::add("MerchantListingFailed", subs);
        }
        else
        {
            LLMarketplaceData::instance().createListing(mUUID);
        }
        return;
    }
    else if ("marketplace_disassociate_listing" == action)
    {
        LLMarketplaceData::instance().clearListing(mUUID);
        return;
    }
    else if ("marketplace_get_listing" == action)
    {
        // This is used only to exercise the SLM API but won't be shown to end users
        LLMarketplaceData::instance().getListing(mUUID);
        return;
    }
    else if ("marketplace_associate_listing" == action)
    {
        LLFloaterAssociateListing::show(mUUID);
        return;
    }
    else if ("marketplace_check_listing" == action)
    {
        LLSD data(mUUID);
        LLFloaterReg::showInstance("marketplace_validation", data);
        return;
    }
    else if ("marketplace_edit_listing" == action)
    {
        std::string url = LLMarketplaceData::instance().getListingURL(mUUID);
        if (!url.empty())
        {
            LLUrlAction::openURL(url);
        }
        return;
    }
#ifndef LL_RELEASE_FOR_DOWNLOAD
    else if ("delete_system_folder" == action)
    {
        removeSystemFolder();
    }
#endif
    else if (("move_to_marketplace_listings" == action) || ("copy_to_marketplace_listings" == action) || ("copy_or_move_to_marketplace_listings" == action))
    {
        LLInventoryCategory * cat = gInventory.getCategory(mUUID);
        if (!cat) return;
        const LLUUID &marketplacelistings_id = model->findCategoryUUIDForType(LLFolderType::FT_MARKETPLACE_LISTINGS, false);
        move_folder_to_marketplacelistings(cat, marketplacelistings_id, ("move_to_marketplace_listings" != action), (("copy_or_move_to_marketplace_listings" == action)));
    }
}

void LLFolderBridge::gatherMessage(std::string& message, S32 depth, LLError::ELevel log_level)
{
    if (log_level >= LLError::LEVEL_ERROR)
    {
        if (!mMessage.empty())
        {
            // Currently, we do not gather all messages as it creates very long alerts
            // Users can get to the whole list of errors on a listing using the "Check for Errors" audit button or "Check listing" right click menu
            //mMessage += "\n";
            return;
        }
        // Take the leading spaces out...
        std::string::size_type start = message.find_first_not_of(" ");
        // Append the message
        mMessage += message.substr(start, message.length() - start);
    }
}

void LLFolderBridge::copyOutfitToClipboard()
{
    std::string text;

    LLInventoryModel::cat_array_t* cat_array;
    LLInventoryModel::item_array_t* item_array;
    gInventory.getDirectDescendentsOf(mUUID, cat_array, item_array);

    S32 item_count(0);
    if( item_array )
    {           
        item_count = item_array->size();
    }

    if (item_count)
    {
        for (S32 i = 0; i < item_count;)
        {
            LLSD uuid =item_array->at(i)->getUUID();
            LLViewerInventoryItem* item = gInventory.getItem(uuid);

            i++;
            if (item != NULL)
            {
                // Append a newline to all but the last line
                text += i != item_count ? item->getName() + "\n" : item->getName();
            }
        }
    }

    LLClipboard::instance().copyToClipboard(utf8str_to_wstring(text),0,text.size());
}

void LLFolderBridge::openItem()
{
    LL_DEBUGS() << "LLFolderBridge::openItem()" << LL_ENDL;

    LLInventoryPanel* panel = mInventoryPanel.get();
    if (!panel)
    {
        return;
    }
    LLInventoryModel* model = getInventoryModel();
    if (!model)
    {
        return;
    }
    if (mUUID.isNull())
    {
        return;
    }
    panel->onFolderOpening(mUUID);
    bool fetching_inventory = model->fetchDescendentsOf(mUUID);
    // Only change folder type if we have the folder contents.
    if (!fetching_inventory)
    {
        // Disabling this for now, it's causing crash when new items are added to folders
        // since folder type may change before new item item has finished processing.
        // determineFolderType();
    }
}

void LLFolderBridge::closeItem()
{
    determineFolderType();
}

void LLFolderBridge::determineFolderType()
{
    if (isUpToDate())
    {
        LLInventoryModel* model = getInventoryModel();
        LLViewerInventoryCategory* category = model->getCategory(mUUID);
        if (category)
        {
            category->determineFolderType();
        }
    }
}

BOOL LLFolderBridge::isItemRenameable() const
{
    return get_is_category_renameable(getInventoryModel(), mUUID);
}

void LLFolderBridge::restoreItem()
{
    LLViewerInventoryCategory* cat;
    cat = (LLViewerInventoryCategory*)getCategory();
    if(cat)
    {
        LLInventoryModel* model = getInventoryModel();
        const LLUUID new_parent = model->findCategoryUUIDForType(LLFolderType::assetTypeToFolderType(cat->getType()));
        // do not restamp children on restore
        LLInvFVBridge::changeCategoryParent(model, cat, new_parent, FALSE);
    }
}

LLFolderType::EType LLFolderBridge::getPreferredType() const
{
    LLFolderType::EType preferred_type = LLFolderType::FT_NONE;
    LLViewerInventoryCategory* cat = getCategory();
    if(cat)
    {
        preferred_type = cat->getPreferredType();
    }

    return preferred_type;
}

// Icons for folders are based on the preferred type
LLUIImagePtr LLFolderBridge::getIcon() const
{
    return getFolderIcon(FALSE);
}

LLUIImagePtr LLFolderBridge::getIconOpen() const
{
    return getFolderIcon(TRUE);
}

LLUIImagePtr LLFolderBridge::getFolderIcon(BOOL is_open) const
{
    LLFolderType::EType preferred_type = getPreferredType();
    return LLUI::getUIImage(LLViewerFolderType::lookupIconName(preferred_type, is_open));
}

// static : use by LLLinkFolderBridge to get the closed type icons
LLUIImagePtr LLFolderBridge::getIcon(LLFolderType::EType preferred_type)
{
    return LLUI::getUIImage(LLViewerFolderType::lookupIconName(preferred_type, FALSE));
}

LLUIImagePtr LLFolderBridge::getIconOverlay() const
{
    if (getInventoryObject() && getInventoryObject()->getIsLinkType())
    {
        return LLUI::getUIImage("Inv_Link");
    }
    return NULL;
}

BOOL LLFolderBridge::renameItem(const std::string& new_name)
{

    LLScrollOnRenameObserver *observer = new LLScrollOnRenameObserver(mUUID, mRoot);
    gInventory.addObserver(observer);

    rename_category(getInventoryModel(), mUUID, new_name);

    // return FALSE because we either notified observers (& therefore
    // rebuilt) or we didn't update.
    return FALSE;
}

BOOL LLFolderBridge::removeItem()
{
    if(!isItemRemovable())
    {
        return FALSE;
    }
    const LLViewerInventoryCategory *cat = getCategory();
    
    LLSD payload;
    LLSD args;
    args["FOLDERNAME"] = cat->getName();

    LLNotification::Params params("ConfirmDeleteProtectedCategory");
    params.payload(payload).substitutions(args).functor.function(boost::bind(&LLFolderBridge::removeItemResponse, this, _1, _2));
    LLNotifications::instance().forceResponse(params, 0);
    return TRUE;
}


BOOL LLFolderBridge::removeSystemFolder()
{
    const LLViewerInventoryCategory *cat = getCategory();
    if (!LLFolderType::lookupIsProtectedType(cat->getPreferredType()))
    {
        return FALSE;
    }

    LLSD payload;
    LLSD args;
    args["FOLDERNAME"] = cat->getName();

    LLNotification::Params params("ConfirmDeleteProtectedCategory");
    params.payload(payload).substitutions(args).functor.function(boost::bind(&LLFolderBridge::removeItemResponse, this, _1, _2));
    {
        LLNotifications::instance().add(params);
    }
    return TRUE;
}

bool LLFolderBridge::removeItemResponse(const LLSD& notification, const LLSD& response)
{
    S32 option = LLNotification::getSelectedOption(notification, response);

    // if they choose delete, do it.  Otherwise, don't do anything
    if(option == 0) 
    {
        // move it to the trash
        LLPreview::hide(mUUID);
        getInventoryModel()->removeCategory(mUUID);
        return TRUE;
    }
    return FALSE;
}

//Recursively update the folder's creation date
void LLFolderBridge::updateHierarchyCreationDate(time_t date)
{
    if(getCreationDate() < date)
    {
        setCreationDate(date);
        if(mParent)
        {
            static_cast<LLFolderBridge *>(mParent)->updateHierarchyCreationDate(date);
        }
    }
}

void LLFolderBridge::pasteFromClipboard()
{
    LLInventoryModel* model = getInventoryModel();
    if (model && isClipboardPasteable())
    {
        const LLUUID &marketplacelistings_id = model->findCategoryUUIDForType(LLFolderType::FT_MARKETPLACE_LISTINGS, false);
        const BOOL paste_into_marketplacelistings = model->isObjectDescendentOf(mUUID, marketplacelistings_id);
        
        BOOL cut_from_marketplacelistings = FALSE;
        if (LLClipboard::instance().isCutMode())
        {
            //Items are not removed from folder on "cut", so we need update listing folder on "paste" operation
            std::vector<LLUUID> objects;
            LLClipboard::instance().pasteFromClipboard(objects);
            for (std::vector<LLUUID>::const_iterator iter = objects.begin(); iter != objects.end(); ++iter)
            {
                const LLUUID& item_id = (*iter);
                if(gInventory.isObjectDescendentOf(item_id, marketplacelistings_id) && (LLMarketplaceData::instance().isInActiveFolder(item_id) ||
                    LLMarketplaceData::instance().isListedAndActive(item_id)))
                {
                    cut_from_marketplacelistings = TRUE;
                    break;
                }
            }
        }
        if (cut_from_marketplacelistings || (paste_into_marketplacelistings && !LLMarketplaceData::instance().isListed(mUUID) && LLMarketplaceData::instance().isInActiveFolder(mUUID)))
        {
            // Prompt the user if pasting in a marketplace active version listing (note that pasting right under the listing folder root doesn't need a prompt)
            LLNotificationsUtil::add("ConfirmMerchantActiveChange", LLSD(), LLSD(), boost::bind(&LLFolderBridge::callback_pasteFromClipboard, this, _1, _2));
        }
        else
        {
            // Otherwise just do the paste
            perform_pasteFromClipboard();
        }
    }
}

// Callback for pasteFromClipboard if DAMA required...
void LLFolderBridge::callback_pasteFromClipboard(const LLSD& notification, const LLSD& response)
{
    S32 option = LLNotificationsUtil::getSelectedOption(notification, response);
    if (option == 0) // YES
    {
        std::vector<LLUUID> objects;
        std::set<LLUUID> parent_folders;
        LLClipboard::instance().pasteFromClipboard(objects);
        for (std::vector<LLUUID>::const_iterator iter = objects.begin(); iter != objects.end(); ++iter)
        {
            const LLInventoryObject* obj = gInventory.getObject(*iter);
            parent_folders.insert(obj->getParentUUID());
        }
        perform_pasteFromClipboard();
        for (std::set<LLUUID>::const_iterator iter = parent_folders.begin(); iter != parent_folders.end(); ++iter)
        {
            gInventory.addChangedMask(LLInventoryObserver::STRUCTURE, *iter);
        }

    }
}

void LLFolderBridge::perform_pasteFromClipboard()
{
    LLInventoryModel* model = getInventoryModel();
    if (model && isClipboardPasteable())
    {
        const LLUUID &current_outfit_id = model->findCategoryUUIDForType(LLFolderType::FT_CURRENT_OUTFIT, false);
        const LLUUID &marketplacelistings_id = model->findCategoryUUIDForType(LLFolderType::FT_MARKETPLACE_LISTINGS, false);
        const LLUUID &favorites_id = model->findCategoryUUIDForType(LLFolderType::FT_FAVORITE, false);
        const LLUUID &my_outifts_id = model->findCategoryUUIDForType(LLFolderType::FT_MY_OUTFITS, false);
        const LLUUID &lost_and_found_id = model->findCategoryUUIDForType(LLFolderType::FT_LOST_AND_FOUND, false);

        const BOOL move_is_into_current_outfit = (mUUID == current_outfit_id);
        const BOOL move_is_into_my_outfits = (mUUID == my_outifts_id) || model->isObjectDescendentOf(mUUID, my_outifts_id);
        const BOOL move_is_into_outfit = move_is_into_my_outfits || (getCategory() && getCategory()->getPreferredType()==LLFolderType::FT_OUTFIT);
        const BOOL move_is_into_marketplacelistings = model->isObjectDescendentOf(mUUID, marketplacelistings_id);
        const BOOL move_is_into_favorites = (mUUID == favorites_id);
        const BOOL move_is_into_lost_and_found = model->isObjectDescendentOf(mUUID, lost_and_found_id);

        std::vector<LLUUID> objects;
        LLClipboard::instance().pasteFromClipboard(objects);
        
        LLViewerInventoryCategory * dest_folder = getCategory();
        if (move_is_into_marketplacelistings)
        {
            std::string error_msg;
            const LLViewerInventoryCategory * master_folder = model->getFirstDescendantOf(marketplacelistings_id, mUUID);
            int index = 0;
            for (std::vector<LLUUID>::const_iterator iter = objects.begin(); iter != objects.end(); ++iter)
            {
                const LLUUID& item_id = (*iter);
                LLInventoryItem *item = model->getItem(item_id);
                LLInventoryCategory *cat = model->getCategory(item_id);
                
                if (item && !can_move_item_to_marketplace(master_folder, dest_folder, item, error_msg, objects.size() - index, true))
                {
                    break;
                }
                if (cat && !can_move_folder_to_marketplace(master_folder, dest_folder, cat, error_msg, objects.size() - index, true, true))
                {
                    break;
                }
                ++index;
            }
            if (!error_msg.empty())
            {
                LLSD subs;
                subs["[ERROR_CODE]"] = error_msg;
                LLNotificationsUtil::add("MerchantPasteFailed", subs);
                return;
            }
        }
        else
        {
            // Check that all items can be moved into that folder : for the moment, only stock folder mismatch is checked
            for (std::vector<LLUUID>::const_iterator iter = objects.begin(); iter != objects.end(); ++iter)
            {
                const LLUUID& item_id = (*iter);
                LLInventoryItem *item = model->getItem(item_id);
                LLInventoryCategory *cat = model->getCategory(item_id);

                if ((item && !dest_folder->acceptItem(item)) || (cat && (dest_folder->getPreferredType() == LLFolderType::FT_MARKETPLACE_STOCK)))
                {
                    std::string error_msg = LLTrans::getString("TooltipOutboxMixedStock");
                    LLSD subs;
                    subs["[ERROR_CODE]"] = error_msg;
                    LLNotificationsUtil::add("StockPasteFailed", subs);
                    return;
                }
            }
        }
        
        const LLUUID parent_id(mUUID);
        
        for (std::vector<LLUUID>::const_iterator iter = objects.begin();
             iter != objects.end();
             ++iter)
        {
            const LLUUID& item_id = (*iter);
            
<<<<<<< HEAD
            LLInventoryItem *item = model->getItem(item_id);
            LLInventoryObject *obj = model->getObject(item_id);
            if (obj)
            {
                if (move_is_into_lost_and_found)
                {
                    if (LLAssetType::AT_CATEGORY == obj->getType())
                    {
                        return;
                    }
                }
                if (move_is_into_outfit)
                {
                    if (!move_is_into_my_outfits && item && can_move_to_outfit(item, move_is_into_current_outfit))
                    {
                        dropToOutfit(item, move_is_into_current_outfit);
                    }
                    else if (move_is_into_my_outfits && LLAssetType::AT_CATEGORY == obj->getType())
                    {
                        LLInventoryCategory* cat = model->getCategory(item_id);
                        U32 max_items_to_wear = gSavedSettings.getU32("WearFolderLimit");
                        if (cat && can_move_to_my_outfits(model, cat, max_items_to_wear))
=======
			LLInventoryItem *item = model->getItem(item_id);
			LLInventoryObject *obj = model->getObject(item_id);
			if (obj)
			{

				if (move_is_into_lost_and_found)
				{
					if (LLAssetType::AT_CATEGORY == obj->getType())
					{
						return;
					}
				}
				if (move_is_into_outfit)
				{
					if (!move_is_into_my_outfits && item && can_move_to_outfit(item, move_is_into_current_outfit))
					{
						dropToOutfit(item, move_is_into_current_outfit);
					}
					else if (move_is_into_my_outfits && LLAssetType::AT_CATEGORY == obj->getType())
					{
						LLInventoryCategory* cat = model->getCategory(item_id);
						U32 max_items_to_wear = gSavedSettings.getU32("WearFolderLimit");
						if (cat && can_move_to_my_outfits(model, cat, max_items_to_wear))
						{
							dropToMyOutfits(cat);
						}
						else
						{
							LLNotificationsUtil::add("MyOutfitsPasteFailed");
						}
					}
					else
					{
						LLNotificationsUtil::add("MyOutfitsPasteFailed");
					}
				}
				else if (move_is_into_current_outfit)
				{
					if (item && can_move_to_outfit(item, move_is_into_current_outfit))
					{
						dropToOutfit(item, move_is_into_current_outfit);
					}
					else
					{
						LLNotificationsUtil::add("MyOutfitsPasteFailed");
					}
				}
				else if (move_is_into_favorites)
				{
					if (item && can_move_to_landmarks(item))
					{
                        if (LLClipboard::instance().isCutMode())
>>>>>>> a0c3d69c
                        {
                            dropToMyOutfits(cat);
                        }
                        else
                        {
                            LLNotificationsUtil::add("MyOutfitsPasteFailed");
                        }
                    }
                    else
                    {
                        LLNotificationsUtil::add("MyOutfitsPasteFailed");
                    }
                }
                else if (move_is_into_current_outfit)
                {
                    if (item && can_move_to_outfit(item, move_is_into_current_outfit))
                    {
                        dropToOutfit(item, move_is_into_current_outfit);
                    }
                    else
                    {
                        LLNotificationsUtil::add("MyOutfitsPasteFailed");
                    }
                }
                else if (move_is_into_favorites)
                {
                    if (item && can_move_to_landmarks(item))
                    {
                        if (LLClipboard::instance().isCutMode())
                        {
                            LLViewerInventoryItem* viitem = dynamic_cast<LLViewerInventoryItem*>(item);
                            llassert(viitem);
                            if (viitem)
                            {
                                //changeItemParent() implicity calls dirtyFilter
                                changeItemParent(model, viitem, parent_id, FALSE);
                            }
                        }
                        else
                        {
                            dropToFavorites(item);
                        }
                    }
                }
                else if (LLClipboard::instance().isCutMode())
                {
                    // Do a move to "paste" a "cut"
                    // move_inventory_item() is not enough, as we have to update inventory locally too
                    if (LLAssetType::AT_CATEGORY == obj->getType())
                    {
                        LLViewerInventoryCategory* vicat = (LLViewerInventoryCategory *) model->getCategory(item_id);
                        llassert(vicat);
                        if (vicat)
                        {
                            // Clear the cut folder from the marketplace if it is a listing folder
                            if (LLMarketplaceData::instance().isListed(item_id))
                            {
                                LLMarketplaceData::instance().clearListing(item_id);
                            }
                            if (move_is_into_marketplacelistings)
                            {
                                move_folder_to_marketplacelistings(vicat, parent_id);
                            }
                            else
                            {
                                //changeCategoryParent() implicity calls dirtyFilter
                                changeCategoryParent(model, vicat, parent_id, FALSE);
                            }
                        }
                    }
                    else
                    {
                        LLViewerInventoryItem* viitem = dynamic_cast<LLViewerInventoryItem*>(item);
                        llassert(viitem);
                        if (viitem)
                        {
                            if (move_is_into_marketplacelistings)
                            {
                                if (!move_item_to_marketplacelistings(viitem, parent_id))
                                {
                                    // Stop pasting into the marketplace as soon as we get an error
                                    break;
                                }
                            }
                            else
                            {
                                //changeItemParent() implicity calls dirtyFilter
                                changeItemParent(model, viitem, parent_id, FALSE);
                            }
                        }
                    }
                }
                else
                {
                    // Do a "copy" to "paste" a regular copy clipboard
                    if (LLAssetType::AT_CATEGORY == obj->getType())
                    {
                        LLViewerInventoryCategory* vicat = (LLViewerInventoryCategory *) model->getCategory(item_id);
                        llassert(vicat);
                        if (vicat)
                        {
                            if (move_is_into_marketplacelistings)
                            {
                                move_folder_to_marketplacelistings(vicat, parent_id, true);
                            }
                            else
                            {
                                copy_inventory_category(model, vicat, parent_id);
                            }
                        }
                    }
                    else
                    {
                        LLViewerInventoryItem* viitem = dynamic_cast<LLViewerInventoryItem*>(item);
                        llassert(viitem);
                        if (viitem)
                        {
                            if (move_is_into_marketplacelistings)
                            {
                                if (!move_item_to_marketplacelistings(viitem, parent_id, true))
                                {
                                    // Stop pasting into the marketplace as soon as we get an error
                                    break;
                                }
                            }
                            else if (item->getIsLinkType())
                            {
                                link_inventory_object(parent_id, item_id,
                                    LLPointer<LLInventoryCallback>(NULL));
                            }
                            else
                            {
                                copy_inventory_item(
                                                    gAgent.getID(),
                                                    item->getPermissions().getOwner(),
                                                    item->getUUID(),
                                                    parent_id,
                                                    std::string(),
                                                    LLPointer<LLInventoryCallback>(NULL));
                            }
                        }
                    }
                }
            }
        }
        // Change mode to paste for next paste
        LLClipboard::instance().setCutMode(false);
    }
}

void LLFolderBridge::pasteLinkFromClipboard()
{
    LLInventoryModel* model = getInventoryModel();
    if(model)
    {
        const LLUUID &current_outfit_id = model->findCategoryUUIDForType(LLFolderType::FT_CURRENT_OUTFIT, false);
        const LLUUID &marketplacelistings_id = model->findCategoryUUIDForType(LLFolderType::FT_MARKETPLACE_LISTINGS, false);
        const LLUUID &my_outifts_id = model->findCategoryUUIDForType(LLFolderType::FT_MY_OUTFITS, false);

        const BOOL move_is_into_current_outfit = (mUUID == current_outfit_id);
        const BOOL move_is_into_my_outfits = (mUUID == my_outifts_id) || model->isObjectDescendentOf(mUUID, my_outifts_id);
        const BOOL move_is_into_outfit = move_is_into_my_outfits || (getCategory() && getCategory()->getPreferredType()==LLFolderType::FT_OUTFIT);
        const BOOL move_is_into_marketplacelistings = model->isObjectDescendentOf(mUUID, marketplacelistings_id);

        if (move_is_into_marketplacelistings)
        {
            // Notify user of failure somehow -- play error sound?  modal dialog?
            return;
        }

        const LLUUID parent_id(mUUID);

        std::vector<LLUUID> objects;
        LLClipboard::instance().pasteFromClipboard(objects);
        for (std::vector<LLUUID>::const_iterator iter = objects.begin();
             iter != objects.end();
             ++iter)
        {
            const LLUUID &object_id = (*iter);
            if (move_is_into_current_outfit || move_is_into_outfit)
            {
                LLInventoryItem *item = model->getItem(object_id);
                if (item && can_move_to_outfit(item, move_is_into_current_outfit))
                {
                    dropToOutfit(item, move_is_into_current_outfit);
                }
            }
            else if (LLConstPointer<LLInventoryObject> obj = model->getObject(object_id))
            {
                link_inventory_object(parent_id, obj, LLPointer<LLInventoryCallback>(NULL));
            }
        }
        // Change mode to paste for next paste
        LLClipboard::instance().setCutMode(false);
    }
}

void LLFolderBridge::staticFolderOptionsMenu()
{
    LLFolderBridge* selfp = sSelf.get();

    if (selfp && selfp->mRoot)
    {
        selfp->mRoot->updateMenu();
    }
}

BOOL LLFolderBridge::checkFolderForContentsOfType(LLInventoryModel* model, LLInventoryCollectFunctor& is_type)
{
    LLInventoryModel::cat_array_t cat_array;
    LLInventoryModel::item_array_t item_array;
    model->collectDescendentsIf(mUUID,
                                cat_array,
                                item_array,
                                LLInventoryModel::EXCLUDE_TRASH,
                                is_type);
    return ((item_array.size() > 0) ? TRUE : FALSE );
}

void LLFolderBridge::buildContextMenuOptions(U32 flags, menuentry_vec_t&   items, menuentry_vec_t& disabled_items)
{
    LLInventoryModel* model = getInventoryModel();
    llassert(model != NULL);

    const LLUUID &trash_id = model->findCategoryUUIDForType(LLFolderType::FT_TRASH);
    const LLUUID &lost_and_found_id = model->findCategoryUUIDForType(LLFolderType::FT_LOST_AND_FOUND);
    const LLUUID &favorites = model->findCategoryUUIDForType(LLFolderType::FT_FAVORITE);
    const LLUUID &marketplace_listings_id = model->findCategoryUUIDForType(LLFolderType::FT_MARKETPLACE_LISTINGS, false);
    const LLUUID &outfits_id = model->findCategoryUUIDForType(LLFolderType::FT_MY_OUTFITS, false);

    if (outfits_id == mUUID)
    {
        items.push_back(std::string("New Outfit"));
    }

    if (lost_and_found_id == mUUID)
    {
        // This is the lost+found folder.
        items.push_back(std::string("Empty Lost And Found"));

        LLInventoryModel::cat_array_t* cat_array;
        LLInventoryModel::item_array_t* item_array;
        gInventory.getDirectDescendentsOf(mUUID, cat_array, item_array);
        // Enable Empty menu item only when there is something to act upon.
        if (0 == cat_array->size() && 0 == item_array->size())
        {
            disabled_items.push_back(std::string("Empty Lost And Found"));
        }

        disabled_items.push_back(std::string("New Folder"));
        disabled_items.push_back(std::string("New Script"));
        disabled_items.push_back(std::string("New Note"));
        disabled_items.push_back(std::string("New Settings"));
        disabled_items.push_back(std::string("New Gesture"));
        disabled_items.push_back(std::string("New Clothes"));
        disabled_items.push_back(std::string("New Body Parts"));
        disabled_items.push_back(std::string("upload_def"));
    }
    if (favorites == mUUID)
    {
        disabled_items.push_back(std::string("New Folder"));
    }
    if (isMarketplaceListingsFolder())
    {
        addMarketplaceContextMenuOptions(flags, items, disabled_items);
        if (LLMarketplaceData::instance().isUpdating(mUUID))
        {
            disabled_items.push_back(std::string("New Folder"));
            disabled_items.push_back(std::string("Rename"));
            disabled_items.push_back(std::string("Cut"));
            disabled_items.push_back(std::string("Copy"));
            disabled_items.push_back(std::string("Paste"));
            disabled_items.push_back(std::string("Delete"));
        }
    }
    if (getPreferredType() == LLFolderType::FT_MARKETPLACE_STOCK)
    {
        disabled_items.push_back(std::string("New Folder"));
        disabled_items.push_back(std::string("New Script"));
        disabled_items.push_back(std::string("New Note"));
        disabled_items.push_back(std::string("New Gesture"));
        disabled_items.push_back(std::string("New Clothes"));
        disabled_items.push_back(std::string("New Body Parts"));
        disabled_items.push_back(std::string("upload_def"));
    }
    if (marketplace_listings_id == mUUID)
    {
        disabled_items.push_back(std::string("New Folder"));
        disabled_items.push_back(std::string("Rename"));
        disabled_items.push_back(std::string("Cut"));
        disabled_items.push_back(std::string("Delete"));
    }
    if(trash_id == mUUID)
    {
        bool is_recent_panel = false;
        LLInventoryPanel *active_panel = LLInventoryPanel::getActiveInventoryPanel(FALSE);
        if (active_panel && (active_panel->getName() == "Recent Items"))
        {
            is_recent_panel = true;
        }

        // This is the trash.
        items.push_back(std::string("Empty Trash"));

        LLInventoryModel::cat_array_t* cat_array;
        LLInventoryModel::item_array_t* item_array;
        gInventory.getDirectDescendentsOf(mUUID, cat_array, item_array);
        LLViewerInventoryCategory *trash = getCategory();
        // Enable Empty menu item only when there is something to act upon.
        // Also don't enable menu if folder isn't fully fetched
        if ((0 == cat_array->size() && 0 == item_array->size())
            || is_recent_panel
            || !trash
            || trash->getVersion() == LLViewerInventoryCategory::VERSION_UNKNOWN
            || trash->getDescendentCount() == LLViewerInventoryCategory::VERSION_UNKNOWN)
        {
            disabled_items.push_back(std::string("Empty Trash"));
        }
    }
    else if(isItemInTrash())
    {
        // This is a folder in the trash.
        items.clear(); // clear any items that used to exist
        addTrashContextMenuOptions(items, disabled_items);
    }
    else if(isAgentInventory()) // do not allow creating in library
    {
        LLViewerInventoryCategory *cat = getCategory();
        // BAP removed protected check to re-enable standard ops in untyped folders.
        // Not sure what the right thing is to do here.
        if (!isCOFFolder() && cat && (cat->getPreferredType() != LLFolderType::FT_OUTFIT))
        {
            if (!isInboxFolder() // don't allow creation in inbox
                && outfits_id != mUUID)
            {
                // Do not allow to create 2-level subfolder in the Calling Card/Friends folder. EXT-694.
                if (!LLFriendCardsManager::instance().isCategoryInFriendFolder(cat))
                {
                    items.push_back(std::string("New Folder"));
                }
                if (!isMarketplaceListingsFolder())
                {
                    items.push_back(std::string("New Script"));
                    items.push_back(std::string("New Note"));
                    items.push_back(std::string("New Gesture"));
                    items.push_back(std::string("New Clothes"));
                    items.push_back(std::string("New Body Parts"));
                    items.push_back(std::string("New Settings"));
                    items.push_back(std::string("upload_def"));

                    if (!LLEnvironment::instance().isInventoryEnabled())
                    {
                        disabled_items.push_back("New Settings");
                    }

                }
            }
            getClipboardEntries(false, items, disabled_items, flags);
        }
        else
        {
            // Want some but not all of the items from getClipboardEntries for outfits.
            if (cat && (cat->getPreferredType() == LLFolderType::FT_OUTFIT))
            {
                items.push_back(std::string("Rename"));

                addDeleteContextMenuOptions(items, disabled_items);
                // EXT-4030: disallow deletion of currently worn outfit
                const LLViewerInventoryItem *base_outfit_link = LLAppearanceMgr::instance().getBaseOutfitLink();
                if (base_outfit_link && (cat == base_outfit_link->getLinkedCategory()))
                {
                    disabled_items.push_back(std::string("Delete"));
                }
            }
        }

        if (model->findCategoryUUIDForType(LLFolderType::FT_CURRENT_OUTFIT) == mUUID)
        {
            items.push_back(std::string("Copy outfit list to clipboard"));
        }

        //Added by aura to force inventory pull on right-click to display folder options correctly. 07-17-06
        mCallingCards = mWearables = FALSE;

        LLIsType is_callingcard(LLAssetType::AT_CALLINGCARD);
        if (checkFolderForContentsOfType(model, is_callingcard))
        {
            mCallingCards=TRUE;
        }

        LLFindWearables is_wearable;
        LLIsType is_object( LLAssetType::AT_OBJECT );
        LLIsType is_gesture( LLAssetType::AT_GESTURE );

        if (checkFolderForContentsOfType(model, is_wearable) ||
            checkFolderForContentsOfType(model, is_object)   ||
            checkFolderForContentsOfType(model, is_gesture)    )
        {
            mWearables=TRUE;
        }
    }
    else
    {
        // Mark wearables and allow copy from library
        LLInventoryModel* model = getInventoryModel();
        if(!model) return;
        const LLInventoryCategory* category = model->getCategory(mUUID);
        if (!category) return;
        LLFolderType::EType type = category->getPreferredType();
        const bool is_system_folder = LLFolderType::lookupIsProtectedType(type);

        LLFindWearables is_wearable;
        LLIsType is_object(LLAssetType::AT_OBJECT);
        LLIsType is_gesture(LLAssetType::AT_GESTURE);

        if (checkFolderForContentsOfType(model, is_wearable) ||
            checkFolderForContentsOfType(model, is_object) ||
            checkFolderForContentsOfType(model, is_gesture))
        {
            mWearables = TRUE;
        }

        if (!is_system_folder)
        {
            items.push_back(std::string("Copy"));
            if (!isItemCopyable())
            {
                // For some reason there are items in library that can't be copied directly
                disabled_items.push_back(std::string("Copy"));
            }
        }
    }

    // Preemptively disable system folder removal if more than one item selected.
    if ((flags & FIRST_SELECTED_ITEM) == 0)
    {
        disabled_items.push_back(std::string("Delete System Folder"));
    }

    if (isAgentInventory() && !isMarketplaceListingsFolder())
    {
        items.push_back(std::string("Share"));
        if (!canShare())
        {
            disabled_items.push_back(std::string("Share"));
        }
    }

    

    // Add menu items that are dependent on the contents of the folder.
    LLViewerInventoryCategory* category = (LLViewerInventoryCategory *) model->getCategory(mUUID);
    if (category && (marketplace_listings_id != mUUID))
    {
        uuid_vec_t folders;
        folders.push_back(category->getUUID());

        sSelf = getHandle();
        LLRightClickInventoryFetchDescendentsObserver* fetch = new LLRightClickInventoryFetchDescendentsObserver(folders);
        fetch->startFetch();
        if (fetch->isFinished())
        {
            // Do not call execute() or done() here as if the folder is here, there's likely no point drilling down 
            // This saves lots of time as buildContextMenu() is called a lot
            delete fetch;
            buildContextMenuFolderOptions(flags, items, disabled_items);
        }
        else
        {
            // it's all on its way - add an observer, and the inventory will call done for us when everything is here.
            gInventory.addObserver(fetch);
        }
    }
}

void LLFolderBridge::buildContextMenuFolderOptions(U32 flags,   menuentry_vec_t& items, menuentry_vec_t& disabled_items)
{
    // Build folder specific options back up
    LLInventoryModel* model = getInventoryModel();
    if(!model) return;

    const LLInventoryCategory* category = model->getCategory(mUUID);
    if(!category) return;

    const LLUUID trash_id = model->findCategoryUUIDForType(LLFolderType::FT_TRASH);
    if (trash_id == mUUID) return;
    if (isItemInTrash()) return;
    
    if (!isItemRemovable())
    {
        disabled_items.push_back(std::string("Delete"));
    }
    if (isMarketplaceListingsFolder()) return;

    LLFolderType::EType type = category->getPreferredType();
    const bool is_system_folder = LLFolderType::lookupIsProtectedType(type);
    // BAP change once we're no longer treating regular categories as ensembles.
    const bool is_agent_inventory = isAgentInventory();

    // Only enable calling-card related options for non-system folders.
    if (!is_system_folder && is_agent_inventory)
    {
        LLIsType is_callingcard(LLAssetType::AT_CALLINGCARD);
        if (mCallingCards || checkFolderForContentsOfType(model, is_callingcard))
        {
            items.push_back(std::string("Calling Card Separator"));
            items.push_back(std::string("Conference Chat Folder"));
            items.push_back(std::string("IM All Contacts In Folder"));
        }

        if (((flags & ITEM_IN_MULTI_SELECTION) == 0) && hasChildren() && (type != LLFolderType::FT_OUTFIT))
        {
            items.push_back(std::string("Ungroup folder items"));
        }
    }
    else
    {
        disabled_items.push_back(std::string("New folder from selected"));
    }

#ifndef LL_RELEASE_FOR_DOWNLOAD
    if (LLFolderType::lookupIsProtectedType(type) && is_agent_inventory)
    {
        items.push_back(std::string("Delete System Folder"));
    }
#endif

    // wearables related functionality for folders.
    //is_wearable
    LLFindWearables is_wearable;
    LLIsType is_object( LLAssetType::AT_OBJECT );
    LLIsType is_gesture( LLAssetType::AT_GESTURE );

    if (mWearables ||
        checkFolderForContentsOfType(model, is_wearable)  ||
        checkFolderForContentsOfType(model, is_object) ||
        checkFolderForContentsOfType(model, is_gesture) )
    {
        // Only enable add/replace outfit for non-system folders.
        if (!is_system_folder)
        {
            // Adding an outfit onto another (versus replacing) doesn't make sense.
            if (type != LLFolderType::FT_OUTFIT)
            {
                items.push_back(std::string("Add To Outfit"));
            }

            items.push_back(std::string("Replace Outfit"));
        }
        if (is_agent_inventory)
        {
            items.push_back(std::string("Folder Wearables Separator"));
            items.push_back(std::string("Remove From Outfit"));
            if (!LLAppearanceMgr::getCanRemoveFromCOF(mUUID))
            {
                    disabled_items.push_back(std::string("Remove From Outfit"));
            }
        }
        if (!LLAppearanceMgr::instance().getCanReplaceCOF(mUUID))
        {
            disabled_items.push_back(std::string("Replace Outfit"));
        }
        if (!LLAppearanceMgr::instance().getCanAddToCOF(mUUID))
        {
            disabled_items.push_back(std::string("Add To Outfit"));
        }
        items.push_back(std::string("Outfit Separator"));

    }
}

// Flags unused
void LLFolderBridge::buildContextMenu(LLMenuGL& menu, U32 flags)
{
    sSelf.markDead();

    // fetch contents of this folder, as context menu can depend on contents
    // still, user would have to open context menu again to see the changes
    gInventory.fetchDescendentsOf(getUUID());


    menuentry_vec_t items;
    menuentry_vec_t disabled_items;

    LL_DEBUGS() << "LLFolderBridge::buildContextMenu()" << LL_ENDL;

    LLInventoryModel* model = getInventoryModel();
    if(!model) return;

    buildContextMenuOptions(flags, items, disabled_items);
    hide_context_entries(menu, items, disabled_items);

    // Reposition the menu, in case we're adding items to an existing menu.
    menu.needsArrange();
    menu.arrangeAndClear();
}

bool LLFolderBridge::hasChildren() const
{
    LLInventoryModel* model = getInventoryModel();
    if(!model) return FALSE;
    LLInventoryModel::EHasChildren has_children;
    has_children = gInventory.categoryHasChildren(mUUID);
    return has_children != LLInventoryModel::CHILDREN_NO;
}

BOOL LLFolderBridge::dragOrDrop(MASK mask, BOOL drop,
                                EDragAndDropType cargo_type,
                                void* cargo_data,
                                std::string& tooltip_msg)
{
    LLInventoryItem* inv_item = (LLInventoryItem*)cargo_data;

    //LL_INFOS() << "LLFolderBridge::dragOrDrop()" << LL_ENDL;
    BOOL accept = FALSE;
    switch(cargo_type)
    {
        case DAD_TEXTURE:
        case DAD_SOUND:
        case DAD_CALLINGCARD:
        case DAD_LANDMARK:
        case DAD_SCRIPT:
        case DAD_CLOTHING:
        case DAD_OBJECT:
        case DAD_NOTECARD:
        case DAD_BODYPART:
        case DAD_ANIMATION:
        case DAD_GESTURE:
        case DAD_MESH:
        case DAD_SETTINGS:
            accept = dragItemIntoFolder(inv_item, drop, tooltip_msg);
            break;
        case DAD_LINK:
            // DAD_LINK type might mean one of two asset types: AT_LINK or AT_LINK_FOLDER.
            // If we have an item of AT_LINK_FOLDER type we should process the linked
            // category being dragged or dropped into folder.
            if (inv_item && LLAssetType::AT_LINK_FOLDER == inv_item->getActualType())
            {
                LLInventoryCategory* linked_category = gInventory.getCategory(inv_item->getLinkedUUID());
                if (linked_category)
                {
                    accept = dragCategoryIntoFolder((LLInventoryCategory*)linked_category, drop, tooltip_msg, TRUE);
                }
            }
            else
            {
                accept = dragItemIntoFolder(inv_item, drop, tooltip_msg);
            }
            break;
        case DAD_CATEGORY:
            if (LLFriendCardsManager::instance().isAnyFriendCategory(mUUID))
            {
                accept = FALSE;
            }
            else
            {
                accept = dragCategoryIntoFolder((LLInventoryCategory*)cargo_data, drop, tooltip_msg);
            }
            break;
        case DAD_ROOT_CATEGORY:
        case DAD_NONE:
            break;
        default:
            LL_WARNS() << "Unhandled cargo type for drag&drop " << cargo_type << LL_ENDL;
            break;
    }
    return accept;
}

LLViewerInventoryCategory* LLFolderBridge::getCategory() const
{
    LLViewerInventoryCategory* cat = NULL;
    LLInventoryModel* model = getInventoryModel();
    if(model)
    {
        cat = (LLViewerInventoryCategory*)model->getCategory(mUUID);
    }
    return cat;
}


// static
void LLFolderBridge::pasteClipboard(void* user_data)
{
    LLFolderBridge* self = (LLFolderBridge*)user_data;
    if(self) self->pasteFromClipboard();
}

void LLFolderBridge::createNewShirt(void* user_data)
{
    LLFolderBridge::createWearable((LLFolderBridge*)user_data, LLWearableType::WT_SHIRT);
}

void LLFolderBridge::createNewPants(void* user_data)
{
    LLFolderBridge::createWearable((LLFolderBridge*)user_data, LLWearableType::WT_PANTS);
}

void LLFolderBridge::createNewShoes(void* user_data)
{
    LLFolderBridge::createWearable((LLFolderBridge*)user_data, LLWearableType::WT_SHOES);
}

void LLFolderBridge::createNewSocks(void* user_data)
{
    LLFolderBridge::createWearable((LLFolderBridge*)user_data, LLWearableType::WT_SOCKS);
}

void LLFolderBridge::createNewJacket(void* user_data)
{
    LLFolderBridge::createWearable((LLFolderBridge*)user_data, LLWearableType::WT_JACKET);
}

void LLFolderBridge::createNewSkirt(void* user_data)
{
    LLFolderBridge::createWearable((LLFolderBridge*)user_data, LLWearableType::WT_SKIRT);
}

void LLFolderBridge::createNewGloves(void* user_data)
{
    LLFolderBridge::createWearable((LLFolderBridge*)user_data, LLWearableType::WT_GLOVES);
}

void LLFolderBridge::createNewUndershirt(void* user_data)
{
    LLFolderBridge::createWearable((LLFolderBridge*)user_data, LLWearableType::WT_UNDERSHIRT);
}

void LLFolderBridge::createNewUnderpants(void* user_data)
{
    LLFolderBridge::createWearable((LLFolderBridge*)user_data, LLWearableType::WT_UNDERPANTS);
}

void LLFolderBridge::createNewShape(void* user_data)
{
    LLFolderBridge::createWearable((LLFolderBridge*)user_data, LLWearableType::WT_SHAPE);
}

void LLFolderBridge::createNewSkin(void* user_data)
{
    LLFolderBridge::createWearable((LLFolderBridge*)user_data, LLWearableType::WT_SKIN);
}

void LLFolderBridge::createNewHair(void* user_data)
{
    LLFolderBridge::createWearable((LLFolderBridge*)user_data, LLWearableType::WT_HAIR);
}

void LLFolderBridge::createNewEyes(void* user_data)
{
    LLFolderBridge::createWearable((LLFolderBridge*)user_data, LLWearableType::WT_EYES);
}

EInventorySortGroup LLFolderBridge::getSortGroup() const
{
    LLFolderType::EType preferred_type = getPreferredType();

    if (preferred_type == LLFolderType::FT_TRASH)
    {
        return SG_TRASH_FOLDER;
    }

    if(LLFolderType::lookupIsProtectedType(preferred_type))
    {
        return SG_SYSTEM_FOLDER;
    }

    return SG_NORMAL_FOLDER;
}


// static
void LLFolderBridge::createWearable(LLFolderBridge* bridge, LLWearableType::EType type)
{
    if(!bridge) return;
    LLUUID parent_id = bridge->getUUID();
    LLAgentWearables::createWearable(type, false, parent_id);
}

void LLFolderBridge::modifyOutfit(BOOL append)
{
    LLInventoryModel* model = getInventoryModel();
    if(!model) return;
    LLViewerInventoryCategory* cat = getCategory();
    if(!cat) return;

    // checking amount of items to wear
    U32 max_items = gSavedSettings.getU32("WearFolderLimit");
    LLInventoryModel::cat_array_t cats;
    LLInventoryModel::item_array_t items;
    LLFindWearablesEx not_worn(/*is_worn=*/ false, /*include_body_parts=*/ false);
    gInventory.collectDescendentsIf(cat->getUUID(),
        cats,
        items,
        LLInventoryModel::EXCLUDE_TRASH,
        not_worn);

    if (items.size() > max_items)
    {
        LLSD args;
        args["AMOUNT"] = llformat("%d", max_items);
        LLNotificationsUtil::add("TooManyWearables", args);
        return;
    }

    if (isAgentInventory())
    {
        LLAppearanceMgr::instance().wearInventoryCategory(cat, FALSE, append);
    }
    else
    {
        // Library, we need to copy content first
        LLAppearanceMgr::instance().wearInventoryCategory(cat, TRUE, append);
    }
}


// +=================================================+
// |        LLMarketplaceFolderBridge                |
// +=================================================+

// LLMarketplaceFolderBridge is a specialized LLFolderBridge for use in Marketplace Inventory panels
LLMarketplaceFolderBridge::LLMarketplaceFolderBridge(LLInventoryPanel* inventory,
                          LLFolderView* root,
                          const LLUUID& uuid) :
LLFolderBridge(inventory, root, uuid)
{
    m_depth = depth_nesting_in_marketplace(mUUID);
    m_stockCountCache = COMPUTE_STOCK_NOT_EVALUATED;
}

LLUIImagePtr LLMarketplaceFolderBridge::getIcon() const
{
    return getMarketplaceFolderIcon(FALSE);
}

LLUIImagePtr LLMarketplaceFolderBridge::getIconOpen() const
{
    return getMarketplaceFolderIcon(TRUE);
}

LLUIImagePtr LLMarketplaceFolderBridge::getMarketplaceFolderIcon(BOOL is_open) const
{
    LLFolderType::EType preferred_type = getPreferredType();
    if (!LLMarketplaceData::instance().isUpdating(getUUID()))
    {
        // Skip computation (expensive) if we're waiting for updates. Use the old value in that case.
        m_depth = depth_nesting_in_marketplace(mUUID);
    }
    if ((preferred_type == LLFolderType::FT_NONE) && (m_depth == 2))
    {
        // We override the type when in the marketplace listings folder and only for version folder
        preferred_type = LLFolderType::FT_MARKETPLACE_VERSION;
    }
    return LLUI::getUIImage(LLViewerFolderType::lookupIconName(preferred_type, is_open));
}

std::string LLMarketplaceFolderBridge::getLabelSuffix() const
{
    static LLCachedControl<F32> folder_loading_message_delay(gSavedSettings, "FolderLoadingMessageWaitTime", 0.5f);
    
    if (mIsLoading && mTimeSinceRequestStart.getElapsedTimeF32() >= folder_loading_message_delay())
    {
        return llformat(" ( %s ) ", LLTrans::getString("LoadingData").c_str());
    }
    
    std::string suffix = "";
    // Listing folder case
    if (LLMarketplaceData::instance().isListed(getUUID()))
    {
        suffix = llformat("%d",LLMarketplaceData::instance().getListingID(getUUID()));
        if (suffix.empty())
        {
            suffix = LLTrans::getString("MarketplaceNoID");
        }
        suffix = " (" +  suffix + ")";
        if (LLMarketplaceData::instance().getActivationState(getUUID()))
        {
            suffix += " (" +  LLTrans::getString("MarketplaceLive") + ")";
        }
    }
    // Version folder case
    else if (LLMarketplaceData::instance().isVersionFolder(getUUID()))
    {
        suffix += " (" +  LLTrans::getString("MarketplaceActive") + ")";
    }
    // Add stock amount
    bool updating = LLMarketplaceData::instance().isUpdating(getUUID());
    if (!updating)
    {
        // Skip computation (expensive) if we're waiting for update anyway. Use the old value in that case.
        m_stockCountCache = compute_stock_count(getUUID());
    }
    if (m_stockCountCache == 0)
    {
        suffix += " (" +  LLTrans::getString("MarketplaceNoStock") + ")";
    }
    else if (m_stockCountCache != COMPUTE_STOCK_INFINITE)
    {
        if (getPreferredType() == LLFolderType::FT_MARKETPLACE_STOCK)
        {
            suffix += " (" +  LLTrans::getString("MarketplaceStock");
        }
        else
        {
            suffix += " (" +  LLTrans::getString("MarketplaceMax");
        }
        if (m_stockCountCache == COMPUTE_STOCK_NOT_EVALUATED)
        {
            suffix += "=" + LLTrans::getString("MarketplaceUpdating") + ")";
        }
        else
        {
            suffix +=  "=" + llformat("%d", m_stockCountCache) + ")";
        }
    }
    // Add updating suffix
    if (updating)
    {
        suffix += " (" +  LLTrans::getString("MarketplaceUpdating") + ")";
    }
    return LLInvFVBridge::getLabelSuffix() + suffix;
}

LLFontGL::StyleFlags LLMarketplaceFolderBridge::getLabelStyle() const
{
    return (LLMarketplaceData::instance().getActivationState(getUUID()) ? LLFontGL::BOLD : LLFontGL::NORMAL);
}




// helper stuff
bool move_task_inventory_callback(const LLSD& notification, const LLSD& response, boost::shared_ptr<LLMoveInv> move_inv)
{
    LLFloaterOpenObject::LLCatAndWear* cat_and_wear = (LLFloaterOpenObject::LLCatAndWear* )move_inv->mUserData;
    LLViewerObject* object = gObjectList.findObject(move_inv->mObjectID);
    S32 option = LLNotificationsUtil::getSelectedOption(notification, response);

    if(option == 0 && object)
    {
        if (cat_and_wear && cat_and_wear->mWear) // && !cat_and_wear->mFolderResponded)
        {
            LLInventoryObject::object_list_t inventory_objects;
            object->getInventoryContents(inventory_objects);
            int contents_count = inventory_objects.size();
            LLInventoryCopyAndWearObserver* inventoryObserver = new LLInventoryCopyAndWearObserver(cat_and_wear->mCatID, contents_count, cat_and_wear->mFolderResponded,
                                                                                                    cat_and_wear->mReplace);
            
            gInventory.addObserver(inventoryObserver);
        }

        two_uuids_list_t::iterator move_it;
        for (move_it = move_inv->mMoveList.begin();
             move_it != move_inv->mMoveList.end();
             ++move_it)
        {
            object->moveInventory(move_it->first, move_it->second);
        }

        // update the UI.
        dialog_refresh_all();
    }

    if (move_inv->mCallback)
    {
        move_inv->mCallback(option, move_inv->mUserData);
    }

    move_inv.reset(); //since notification will persist
    return false;
}

// Returns true if the item can be moved to Current Outfit or any outfit folder.
static BOOL can_move_to_outfit(LLInventoryItem* inv_item, BOOL move_is_into_current_outfit)
{
    LLInventoryType::EType inv_type = inv_item->getInventoryType();
    if ((inv_type != LLInventoryType::IT_WEARABLE) &&
        (inv_type != LLInventoryType::IT_GESTURE) &&
        (inv_type != LLInventoryType::IT_ATTACHMENT) &&
        (inv_type != LLInventoryType::IT_OBJECT) &&
        (inv_type != LLInventoryType::IT_SNAPSHOT) &&
        (inv_type != LLInventoryType::IT_TEXTURE))
    {
        return FALSE;
    }

    U32 flags = inv_item->getFlags();
    if(flags & LLInventoryItemFlags::II_FLAGS_OBJECT_HAS_MULTIPLE_ITEMS)
    {
        return FALSE;
    }

    if((inv_type == LLInventoryType::IT_TEXTURE) || (inv_type == LLInventoryType::IT_SNAPSHOT))
    {
        return !move_is_into_current_outfit;
    }

    if (move_is_into_current_outfit && get_is_item_worn(inv_item->getUUID()))
    {
        return FALSE;
    }

    return TRUE;
}

// Returns true if folder's content can be moved to Current Outfit or any outfit folder.
static bool can_move_to_my_outfits(LLInventoryModel* model, LLInventoryCategory* inv_cat, U32 wear_limit)
{
    LLInventoryModel::cat_array_t *cats;
    LLInventoryModel::item_array_t *items;
    model->getDirectDescendentsOf(inv_cat->getUUID(), cats, items);

    if (items->size() > wear_limit)
    {
        return false;
    }

    if (items->size() == 0)
    {
        // Nothing to move(create)
        return false;
    }

    if (cats->size() > 0)
    {
        // We do not allow subfolders in outfits of "My Outfits" yet
        return false;
    }

    LLInventoryModel::item_array_t::iterator iter = items->begin();
    LLInventoryModel::item_array_t::iterator end = items->end();

    while (iter != end)
    {
        LLViewerInventoryItem *item = *iter;
        if (!can_move_to_outfit(item, false))
        {
            return false;
        }
        iter++;
    }

    return true;
}

// Returns TRUE if item is a landmark or a link to a landmark
// and can be moved to Favorites or Landmarks folder.
static BOOL can_move_to_landmarks(LLInventoryItem* inv_item)
{
    // Need to get the linked item to know its type because LLInventoryItem::getType()
    // returns actual type AT_LINK for links, not the asset type of a linked item.
    if (LLAssetType::AT_LINK == inv_item->getType())
    {
        LLInventoryItem* linked_item = gInventory.getItem(inv_item->getLinkedUUID());
        if (linked_item)
        {
            return LLAssetType::AT_LANDMARK == linked_item->getType();
        }
    }

    return LLAssetType::AT_LANDMARK == inv_item->getType();
}

void LLFolderBridge::dropToFavorites(LLInventoryItem* inv_item)
{
    // use callback to rearrange favorite landmarks after adding
    // to have new one placed before target (on which it was dropped). See EXT-4312.
    LLPointer<AddFavoriteLandmarkCallback> cb = new AddFavoriteLandmarkCallback();
    LLInventoryPanel* panel = mInventoryPanel.get();
    LLFolderViewItem* drag_over_item = panel ? panel->getRootFolder()->getDraggingOverItem() : NULL;
    LLFolderViewModelItemInventory* view_model = drag_over_item ? static_cast<LLFolderViewModelItemInventory*>(drag_over_item->getViewModelItem()) : NULL;
    if (view_model)
    {
        cb.get()->setTargetLandmarkId(view_model->getUUID());
    }

    copy_inventory_item(
        gAgent.getID(),
        inv_item->getPermissions().getOwner(),
        inv_item->getUUID(),
        mUUID,
        std::string(),
        cb);
}

void LLFolderBridge::dropToOutfit(LLInventoryItem* inv_item, BOOL move_is_into_current_outfit)
{
    if((inv_item->getInventoryType() == LLInventoryType::IT_TEXTURE) || (inv_item->getInventoryType() == LLInventoryType::IT_SNAPSHOT))
    {
        const LLUUID &my_outifts_id = getInventoryModel()->findCategoryUUIDForType(LLFolderType::FT_MY_OUTFITS, false);
        if(mUUID != my_outifts_id)
        {
            LLFloaterOutfitPhotoPreview* photo_preview  = LLFloaterReg::showTypedInstance<LLFloaterOutfitPhotoPreview>("outfit_photo_preview", inv_item->getUUID());
            if(photo_preview)
            {
                photo_preview->setOutfitID(mUUID);
            }
        }
        return;
    }

    // BAP - should skip if dup.
    if (move_is_into_current_outfit)
    {
        LLAppearanceMgr::instance().wearItemOnAvatar(inv_item->getUUID(), true, true);
    }
    else
    {
        LLPointer<LLInventoryCallback> cb = NULL;
        link_inventory_object(mUUID, LLConstPointer<LLInventoryObject>(inv_item), cb);
    }
}

void LLFolderBridge::dropToMyOutfits(LLInventoryCategory* inv_cat)
{
    // make a folder in the My Outfits directory.
    const LLUUID dest_id = getInventoryModel()->findCategoryUUIDForType(LLFolderType::FT_MY_OUTFITS);

    // Note: creation will take time, so passing folder id to callback is slightly unreliable,
    // but so is collecting and passing descendants' ids
    inventory_func_type func = boost::bind(&LLFolderBridge::outfitFolderCreatedCallback, this, inv_cat->getUUID(), _1);
    gInventory.createNewCategory(dest_id,
                                 LLFolderType::FT_OUTFIT,
                                 inv_cat->getName(),
                                 func);
}

void LLFolderBridge::outfitFolderCreatedCallback(LLUUID cat_source_id, LLUUID cat_dest_id)
{
    LLInventoryModel::cat_array_t* categories;
    LLInventoryModel::item_array_t* items;
    getInventoryModel()->getDirectDescendentsOf(cat_source_id, categories, items);

    LLInventoryObject::const_object_list_t link_array;


    LLInventoryModel::item_array_t::iterator iter = items->begin();
    LLInventoryModel::item_array_t::iterator end = items->end();
    while (iter!=end)
    {
        const LLViewerInventoryItem* item = (*iter);
        // By this point everything is supposed to be filtered,
        // but there was a delay to create folder so something could have changed
        LLInventoryType::EType inv_type = item->getInventoryType();
        if ((inv_type == LLInventoryType::IT_WEARABLE) ||
            (inv_type == LLInventoryType::IT_GESTURE) ||
            (inv_type == LLInventoryType::IT_ATTACHMENT) ||
            (inv_type == LLInventoryType::IT_OBJECT) ||
            (inv_type == LLInventoryType::IT_SNAPSHOT) ||
            (inv_type == LLInventoryType::IT_TEXTURE))
        {
            link_array.push_back(LLConstPointer<LLInventoryObject>(item));
        }
        iter++;
    }

    if (!link_array.empty())
    {
        LLPointer<LLInventoryCallback> cb = NULL;
        link_inventory_array(cat_dest_id, link_array, cb);
    }
}

// Callback for drop item if DAMA required...
void LLFolderBridge::callback_dropItemIntoFolder(const LLSD& notification, const LLSD& response, LLInventoryItem* inv_item)
{
    S32 option = LLNotificationsUtil::getSelectedOption(notification, response);
    if (option == 0) // YES
    {
        std::string tooltip_msg;
        dragItemIntoFolder(inv_item, TRUE, tooltip_msg, FALSE);
    }
}

// Callback for drop category if DAMA required...
void LLFolderBridge::callback_dropCategoryIntoFolder(const LLSD& notification, const LLSD& response, LLInventoryCategory* inv_category)
{
    S32 option = LLNotificationsUtil::getSelectedOption(notification, response);
    if (option == 0) // YES
    {
        std::string tooltip_msg;
        dragCategoryIntoFolder(inv_category, TRUE, tooltip_msg, FALSE, FALSE);
    }
}

// This is used both for testing whether an item can be dropped
// into the folder, as well as performing the actual drop, depending
// if drop == TRUE.
BOOL LLFolderBridge::dragItemIntoFolder(LLInventoryItem* inv_item,
                                        BOOL drop,
                                        std::string& tooltip_msg,
                                        BOOL user_confirm)
{
    LLInventoryModel* model = getInventoryModel();

    if (!model || !inv_item) return FALSE;
    if (!isAgentInventory()) return FALSE; // cannot drag into library
    if (!isAgentAvatarValid()) return FALSE;

    LLInventoryPanel* destination_panel = mInventoryPanel.get();
    if (!destination_panel) return false;

    LLInventoryFilter* filter = getInventoryFilter();
    if (!filter) return false;

    const LLUUID &current_outfit_id = model->findCategoryUUIDForType(LLFolderType::FT_CURRENT_OUTFIT, false);
    const LLUUID &favorites_id = model->findCategoryUUIDForType(LLFolderType::FT_FAVORITE, false);
    const LLUUID &landmarks_id = model->findCategoryUUIDForType(LLFolderType::FT_LANDMARK, false);
    const LLUUID &marketplacelistings_id = model->findCategoryUUIDForType(LLFolderType::FT_MARKETPLACE_LISTINGS, false);
    const LLUUID &my_outifts_id = model->findCategoryUUIDForType(LLFolderType::FT_MY_OUTFITS, false);
    const LLUUID from_folder_uuid = inv_item->getParentUUID();

    const BOOL move_is_into_current_outfit = (mUUID == current_outfit_id);
    const BOOL move_is_into_favorites = (mUUID == favorites_id);
    const BOOL move_is_into_my_outfits = (mUUID == my_outifts_id) || model->isObjectDescendentOf(mUUID, my_outifts_id);
    const BOOL move_is_into_outfit = move_is_into_my_outfits || (getCategory() && getCategory()->getPreferredType()==LLFolderType::FT_OUTFIT);
    const BOOL move_is_into_landmarks = (mUUID == landmarks_id) || model->isObjectDescendentOf(mUUID, landmarks_id);
    const BOOL move_is_into_marketplacelistings = model->isObjectDescendentOf(mUUID, marketplacelistings_id);
    const BOOL move_is_from_marketplacelistings = model->isObjectDescendentOf(inv_item->getUUID(), marketplacelistings_id);

    LLToolDragAndDrop::ESource source = LLToolDragAndDrop::getInstance()->getSource();
    BOOL accept = FALSE;
    U64 filter_types = filter->getFilterTypes();
    // We shouldn't allow to drop non recent items into recent tab (or some similar transactions)
    // while we are allowing to interact with regular filtered inventory
    BOOL use_filter = filter_types && (filter_types&LLInventoryFilter::FILTERTYPE_DATE || (filter_types&LLInventoryFilter::FILTERTYPE_OBJECT)==0);
    LLViewerObject* object = NULL;
    if(LLToolDragAndDrop::SOURCE_AGENT == source)
    {
        const LLUUID &trash_id = model->findCategoryUUIDForType(LLFolderType::FT_TRASH, false);

        const BOOL move_is_into_trash = (mUUID == trash_id) || model->isObjectDescendentOf(mUUID, trash_id);
        const BOOL move_is_outof_current_outfit = LLAppearanceMgr::instance().getIsInCOF(inv_item->getUUID());

        //--------------------------------------------------------------------------------
        // Determine if item can be moved.
        //

        BOOL is_movable = TRUE;

        switch (inv_item->getActualType())
        {
            case LLAssetType::AT_CATEGORY:
                is_movable = !LLFolderType::lookupIsProtectedType(((LLInventoryCategory*)inv_item)->getPreferredType());
                break;
            default:
                break;
        }
        // Can't explicitly drag things out of the COF.
        if (move_is_outof_current_outfit)
        {
            is_movable = FALSE;
        }
        if (move_is_into_trash)
        {
            is_movable &= inv_item->getIsLinkType() || !get_is_item_worn(inv_item->getUUID());
        }
        if (is_movable)
        {
            // Don't allow creating duplicates in the Calling Card/Friends
            // subfolders, see bug EXT-1599. Check is item direct descendent
            // of target folder and forbid item's movement if it so.
            // Note: isItemDirectDescendentOfCategory checks if
            // passed category is in the Calling Card/Friends folder
            is_movable &= !LLFriendCardsManager::instance().isObjDirectDescendentOfCategory(inv_item, getCategory());
        }

        // 
        //--------------------------------------------------------------------------------
        
        //--------------------------------------------------------------------------------
        // Determine if item can be moved & dropped
        // Note: if user_confirm is false, we already went through those accept logic test and can skip them

        accept = TRUE;

        if (user_confirm && !is_movable)
        {
            accept = FALSE;
        }
        else if (user_confirm && (mUUID == inv_item->getParentUUID()) && !move_is_into_favorites)
        {
            accept = FALSE;
        }
        else if (user_confirm && (move_is_into_current_outfit || move_is_into_outfit))
        {
            accept = can_move_to_outfit(inv_item, move_is_into_current_outfit);
        }
        else if (user_confirm && (move_is_into_favorites || move_is_into_landmarks))
        {
            accept = can_move_to_landmarks(inv_item);
        }
        else if (user_confirm && move_is_into_marketplacelistings)
        {
            const LLViewerInventoryCategory * master_folder = model->getFirstDescendantOf(marketplacelistings_id, mUUID);
            LLViewerInventoryCategory * dest_folder = getCategory();
            accept = can_move_item_to_marketplace(master_folder, dest_folder, inv_item, tooltip_msg, LLToolDragAndDrop::instance().getCargoCount() - LLToolDragAndDrop::instance().getCargoIndex());
        }

        // Check that the folder can accept this item based on folder/item type compatibility (e.g. stock folder compatibility)
        if (user_confirm && accept)
        {
            LLViewerInventoryCategory * dest_folder = getCategory();
            accept = dest_folder->acceptItem(inv_item);
        }
        
        LLInventoryPanel* active_panel = LLInventoryPanel::getActiveInventoryPanel(FALSE);

        // Check whether the item being dragged from active inventory panel
        // passes the filter of the destination panel.
        if (user_confirm && accept && active_panel && use_filter)
        {
            LLFolderViewItem* fv_item =   active_panel->getItemByID(inv_item->getUUID());
            if (!fv_item) return false;

            accept = filter->check(fv_item->getViewModelItem());
        }

        if (accept && drop)
        {
            if (inv_item->getType() == LLAssetType::AT_GESTURE
                && LLGestureMgr::instance().isGestureActive(inv_item->getUUID()) && move_is_into_trash)
            {
                LLGestureMgr::instance().deactivateGesture(inv_item->getUUID());
            }
            // If an item is being dragged between windows, unselect everything in the active window 
            // so that we don't follow the selection to its new location (which is very annoying).
                        // RN: a better solution would be to deselect automatically when an   item is moved
            // and then select any item that is dropped only in the panel that it   is dropped in
            if (active_panel && (destination_panel != active_panel))
            {
                active_panel->unSelectAll();
            }
            // Dropping in or out of marketplace needs (sometimes) confirmation
            if (user_confirm && (move_is_from_marketplacelistings || move_is_into_marketplacelistings))
            {
                if ((move_is_from_marketplacelistings && (LLMarketplaceData::instance().isInActiveFolder(inv_item->getUUID())
                                                       || LLMarketplaceData::instance().isListedAndActive(inv_item->getUUID()))) ||
                    (move_is_into_marketplacelistings && LLMarketplaceData::instance().isInActiveFolder(mUUID)))
                {
                    LLNotificationsUtil::add("ConfirmMerchantActiveChange", LLSD(), LLSD(), boost::bind(&LLFolderBridge::callback_dropItemIntoFolder, this, _1, _2, inv_item));
                    return true;
                }
                if (move_is_into_marketplacelistings && !move_is_from_marketplacelistings)
                {
                    LLNotificationsUtil::add("ConfirmMerchantMoveInventory", LLSD(), LLSD(), boost::bind(&LLFolderBridge::callback_dropItemIntoFolder, this, _1, _2, inv_item));
                    return true;
                }
            }

            //--------------------------------------------------------------------------------
            // Destination folder logic
            // 

            // REORDER
            // (only reorder the item in Favorites folder)
            if ((mUUID == inv_item->getParentUUID()) && move_is_into_favorites)
            {
                LLFolderViewItem* itemp = destination_panel->getRootFolder()->getDraggingOverItem();
                if (itemp)
                {
                    LLUUID srcItemId = inv_item->getUUID();
                    LLUUID destItemId = static_cast<LLFolderViewModelItemInventory*>(itemp->getViewModelItem())->getUUID();
                    LLFavoritesOrderStorage::instance().rearrangeFavoriteLandmarks(srcItemId, destItemId);
                }
            }

            // FAVORITES folder
            // (copy the item)
            else if (move_is_into_favorites)
            {
                dropToFavorites(inv_item);
            }
            // CURRENT OUTFIT or OUTFIT folder
            // (link the item)
            else if (move_is_into_current_outfit || move_is_into_outfit)
            {
                dropToOutfit(inv_item, move_is_into_current_outfit);
            }
            // MARKETPLACE LISTINGS folder
            // Move the item
            else if (move_is_into_marketplacelistings)
            {
                move_item_to_marketplacelistings(inv_item, mUUID);
            }
            // NORMAL or TRASH folder
            // (move the item, restamp if into trash)
            else
            {
                // set up observer to select item once drag and drop from inbox is complete 
                if (gInventory.isObjectDescendentOf(inv_item->getUUID(), gInventory.findCategoryUUIDForType(LLFolderType::FT_INBOX, false)))
                {
                    set_dad_inbox_object(inv_item->getUUID());
                }

                LLInvFVBridge::changeItemParent(
                    model,
                    (LLViewerInventoryItem*)inv_item,
                    mUUID,
                    move_is_into_trash);
            }
            
            if (move_is_from_marketplacelistings)
            {
                // If we move from an active (listed) listing, checks that it's still valid, if not, unlist
                LLUUID version_folder_id = LLMarketplaceData::instance().getActiveFolder(from_folder_uuid);
                if (version_folder_id.notNull())
                {
                    LLViewerInventoryCategory* cat = gInventory.getCategory(version_folder_id);
                    if (!validate_marketplacelistings(cat,NULL))
                    {
                        LLMarketplaceData::instance().activateListing(version_folder_id,false);
                    }
                }
            }

            //
            //--------------------------------------------------------------------------------
        }
    }
    else if (LLToolDragAndDrop::SOURCE_WORLD == source)
    {
        // Make sure the object exists. If we allowed dragging from
        // anonymous objects, it would be possible to bypass
        // permissions.
        object = gObjectList.findObject(inv_item->getParentUUID());
        if (!object)
        {
            LL_INFOS() << "Object not found for drop." << LL_ENDL;
            return FALSE;
        }

        // coming from a task. Need to figure out if the person can
        // move/copy this item.
        LLPermissions perm(inv_item->getPermissions());
        BOOL is_move = FALSE;
        if ((perm.allowCopyBy(gAgent.getID(), gAgent.getGroupID())
            && perm.allowTransferTo(gAgent.getID())))
            // || gAgent.isGodlike())
        {
            accept = TRUE;
        }
        else if(object->permYouOwner())
        {
            // If the object cannot be copied, but the object the
            // inventory is owned by the agent, then the item can be
            // moved from the task to agent inventory.
            is_move = TRUE;
            accept = TRUE;
        }

        // Don't allow placing an original item into Current Outfit or an outfit folder
        // because they must contain only links to wearable items.
        // *TODO: Probably we should create a link to an item if it was dragged to outfit or COF.
        if (move_is_into_current_outfit || move_is_into_outfit)
        {
            accept = FALSE;
        }
        // Don't allow to move a single item to Favorites or Landmarks
        // if it is not a landmark or a link to a landmark.
        else if ((move_is_into_favorites || move_is_into_landmarks)
                 && !can_move_to_landmarks(inv_item))
        {
            accept = FALSE;
        }
        else if (move_is_into_marketplacelistings)
        {
            tooltip_msg = LLTrans::getString("TooltipOutboxNotInInventory");
            accept = FALSE;
        }
        
        // Check whether the item being dragged from in world
        // passes the filter of the destination panel.
        if (accept && use_filter)
        {
            accept = filter->check(inv_item);
        }

        if (accept && drop)
        {
            boost::shared_ptr<LLMoveInv> move_inv (new LLMoveInv());
            move_inv->mObjectID = inv_item->getParentUUID();
            two_uuids_t item_pair(mUUID, inv_item->getUUID());
            move_inv->mMoveList.push_back(item_pair);
            move_inv->mCallback = NULL;
            move_inv->mUserData = NULL;
            if(is_move)
            {
                warn_move_inventory(object, move_inv);
            }
            else
            {
                // store dad inventory item to select added one later. See EXT-4347
                set_dad_inventory_item(inv_item, mUUID);

                LLNotification::Params params("MoveInventoryFromObject");
                params.functor.function(boost::bind(move_task_inventory_callback, _1, _2, move_inv));
                LLNotifications::instance().forceResponse(params, 0);
            }
        }
    }
    else if(LLToolDragAndDrop::SOURCE_NOTECARD == source)
    {
        if (move_is_into_marketplacelistings)
        {
            tooltip_msg = LLTrans::getString("TooltipOutboxNotInInventory");
            accept = FALSE;
        }
        else if ((inv_item->getActualType() == LLAssetType::AT_SETTINGS) && !LLEnvironment::instance().isInventoryEnabled())
        {
            tooltip_msg = LLTrans::getString("NoEnvironmentSettings");
            accept = FALSE;
        }
        else
        {
            // Don't allow placing an original item from a notecard to Current Outfit or an outfit folder
            // because they must contain only links to wearable items.
            accept = !(move_is_into_current_outfit || move_is_into_outfit);
        }
        
        // Check whether the item being dragged from notecard
        // passes the filter of the destination panel.
        if (accept && use_filter)
        {
            accept = filter->check(inv_item);
        }

        if (accept && drop)
        {
            copy_inventory_from_notecard(mUUID,  // Drop to the chosen destination folder
                                         LLToolDragAndDrop::getInstance()->getObjectID(),
                                         LLToolDragAndDrop::getInstance()->getSourceID(),
                                         inv_item);
        }
    }
    else if(LLToolDragAndDrop::SOURCE_LIBRARY == source)
    {
        LLViewerInventoryItem* item = (LLViewerInventoryItem*)inv_item;
        if(item && item->isFinished())
        {
            accept = TRUE;

            if (move_is_into_marketplacelistings)
            {
                tooltip_msg = LLTrans::getString("TooltipOutboxNotInInventory");
                accept = FALSE;
            }
            else if (move_is_into_current_outfit || move_is_into_outfit)
            {
                accept = can_move_to_outfit(inv_item, move_is_into_current_outfit);
            }
            // Don't allow to move a single item to Favorites or Landmarks
            // if it is not a landmark or a link to a landmark.
            else if (move_is_into_favorites || move_is_into_landmarks)
            {
                accept = can_move_to_landmarks(inv_item);
            }

            LLInventoryPanel* active_panel = LLInventoryPanel::getActiveInventoryPanel(FALSE);

            // Check whether the item being dragged from the library
            // passes the filter of the destination panel.
            if (accept && active_panel && use_filter)
            {
                LLFolderViewItem* fv_item =   active_panel->getItemByID(inv_item->getUUID());
                if (!fv_item) return false;

                accept = filter->check(fv_item->getViewModelItem());
            }

            if (accept && drop)
            {
                // FAVORITES folder
                // (copy the item)
                if (move_is_into_favorites)
                {
                    dropToFavorites(inv_item);
                }
                // CURRENT OUTFIT or OUTFIT folder
                // (link the item)
                else if (move_is_into_current_outfit || move_is_into_outfit)
                {
                    dropToOutfit(inv_item, move_is_into_current_outfit);
                }
                else
                {
                    copy_inventory_item(
                        gAgent.getID(),
                        inv_item->getPermissions().getOwner(),
                        inv_item->getUUID(),
                        mUUID,
                        std::string(),
                        LLPointer<LLInventoryCallback>(NULL));
                }
            }
        }
    }
    else
    {
        LL_WARNS() << "unhandled drag source" << LL_ENDL;
    }
    return accept;
}

// static
bool check_category(LLInventoryModel* model,
                    const LLUUID& cat_id,
                    LLInventoryPanel* active_panel,
                    LLInventoryFilter* filter)
{
    if (!model || !active_panel || !filter)
        return false;

    if (!filter->checkFolder(cat_id))
    {
        return false;
    }

    LLInventoryModel::cat_array_t descendent_categories;
    LLInventoryModel::item_array_t descendent_items;
    model->collectDescendents(cat_id, descendent_categories, descendent_items, TRUE);

    S32 num_descendent_categories = descendent_categories.size();
    S32 num_descendent_items = descendent_items.size();

    if (num_descendent_categories + num_descendent_items == 0)
    {
        // Empty folder should be checked as any other folder view item.
        // If we are filtering by date the folder should not pass because
        // it doesn't have its own creation date. See LLInvFVBridge::getCreationDate().
        return check_item(cat_id, active_panel, filter);
    }

    for (S32 i = 0; i < num_descendent_categories; ++i)
    {
        LLInventoryCategory* category = descendent_categories[i];
        if(!check_category(model, category->getUUID(), active_panel, filter))
        {
            return false;
        }
    }

    for (S32 i = 0; i < num_descendent_items; ++i)
    {
        LLViewerInventoryItem* item = descendent_items[i];
        if(!check_item(item->getUUID(), active_panel, filter))
        {
            return false;
        }
    }

    return true;
}

// static
bool check_item(const LLUUID& item_id,
                LLInventoryPanel* active_panel,
                LLInventoryFilter* filter)
{
    if (!active_panel || !filter) return false;

    LLFolderViewItem* fv_item = active_panel->getItemByID(item_id);
    if (!fv_item) return false;

    return filter->check(fv_item->getViewModelItem());
}

// +=================================================+
// |        LLTextureBridge                          |
// +=================================================+

LLUIImagePtr LLTextureBridge::getIcon() const
{
    return LLInventoryIcon::getIcon(LLAssetType::AT_TEXTURE, mInvType);
}

void LLTextureBridge::openItem()
{
    LLViewerInventoryItem* item = getItem();

    if (item)
    {
        LLInvFVBridgeAction::doAction(item->getType(),mUUID,getInventoryModel());
    }
}

bool LLTextureBridge::canSaveTexture(void)
{
    const LLInventoryModel* model = getInventoryModel();
    if(!model) 
    {
        return false;
    }
    
    const LLViewerInventoryItem *item = model->getItem(mUUID);
    if (item)
    {
        return item->checkPermissionsSet(PERM_ITEM_UNRESTRICTED);
    }
    return false;
}

void LLTextureBridge::buildContextMenu(LLMenuGL& menu, U32 flags)
{
    LL_DEBUGS() << "LLTextureBridge::buildContextMenu()" << LL_ENDL;
    menuentry_vec_t items;
    menuentry_vec_t disabled_items;
    if(isItemInTrash())
    {
        addTrashContextMenuOptions(items, disabled_items);
    }   
    else if (isMarketplaceListingsFolder())
    {
        addMarketplaceContextMenuOptions(flags, items, disabled_items);
        items.push_back(std::string("Properties"));
        getClipboardEntries(false, items, disabled_items, flags);
    }
    else
    {
        items.push_back(std::string("Share"));
        if (!canShare())
        {
            disabled_items.push_back(std::string("Share"));
        }

        addOpenRightClickMenuOption(items);
        items.push_back(std::string("Properties"));

        getClipboardEntries(true, items, disabled_items, flags);

        items.push_back(std::string("Texture Separator"));
        
        if ((flags & ITEM_IN_MULTI_SELECTION) != 0)
        {
            items.push_back(std::string("Save Selected As"));
        }
        else
        {
            items.push_back(std::string("Save As"));
            if (!canSaveTexture())
            {
                disabled_items.push_back(std::string("Save As"));
            }
        }

    }
    addLinkReplaceMenuOption(items, disabled_items);
    hide_context_entries(menu, items, disabled_items);  
}

// virtual
void LLTextureBridge::performAction(LLInventoryModel* model, std::string action)
{
    if ("save_as" == action)
    {
        LLPreviewTexture* preview_texture = LLFloaterReg::getTypedInstance<LLPreviewTexture>("preview_texture", mUUID);
        if (preview_texture)
        {
            preview_texture->openToSave();
            preview_texture->saveAs();
        }
    }
    else if ("save_selected_as" == action)
    {
        openItem();
        if (canSaveTexture())
        {
            LLPreviewTexture* preview_texture = LLFloaterReg::getTypedInstance<LLPreviewTexture>("preview_texture", mUUID);
            if (preview_texture)
            {
                preview_texture->saveMultipleToFile(mFileName);
            }
        }
        else
        {
            LL_WARNS() << "You don't have permission to save " << getName() << " to disk." << LL_ENDL;
        }

    }
    else LLItemBridge::performAction(model, action);
}

// +=================================================+
// |        LLSoundBridge                            |
// +=================================================+

void LLSoundBridge::openItem()
{
    const LLViewerInventoryItem* item = getItem();
    if (item)
    {
        LLInvFVBridgeAction::doAction(item->getType(),mUUID,getInventoryModel());
    }
}

void LLSoundBridge::openSoundPreview(void* which)
{
    LLSoundBridge *me = (LLSoundBridge *)which;
    LLFloaterReg::showInstance("preview_sound", LLSD(me->mUUID), TAKE_FOCUS_YES);
}

void LLSoundBridge::buildContextMenu(LLMenuGL& menu, U32 flags)
{
    LL_DEBUGS() << "LLSoundBridge::buildContextMenu()" << LL_ENDL;
    menuentry_vec_t items;
    menuentry_vec_t disabled_items;

    if (isMarketplaceListingsFolder())
    {
        addMarketplaceContextMenuOptions(flags, items, disabled_items);
        items.push_back(std::string("Properties"));
        getClipboardEntries(false, items, disabled_items, flags);
    }
    else
    {
        if (isItemInTrash())
        {
            addTrashContextMenuOptions(items, disabled_items);
        }   
        else
        {
            items.push_back(std::string("Share"));
            if (!canShare())
            {
                disabled_items.push_back(std::string("Share"));
            }
            items.push_back(std::string("Sound Open"));
            items.push_back(std::string("Properties"));

            getClipboardEntries(true, items, disabled_items, flags);
        }

        items.push_back(std::string("Sound Separator"));
        items.push_back(std::string("Sound Play"));
    }

    addLinkReplaceMenuOption(items, disabled_items);
    hide_context_entries(menu, items, disabled_items);
}

void LLSoundBridge::performAction(LLInventoryModel* model, std::string action)
{
    if ("sound_play" == action)
    {
        LLViewerInventoryItem* item = getItem();
        if(item)
        {
            send_sound_trigger(item->getAssetUUID(), SOUND_GAIN);
        }
    }
    else if ("open" == action)
    {
        openSoundPreview((void*)this);
    }
    else LLItemBridge::performAction(model, action);
}

// +=================================================+
// |        LLLandmarkBridge                         |
// +=================================================+

LLLandmarkBridge::LLLandmarkBridge(LLInventoryPanel* inventory, 
                                   LLFolderView* root,
                                   const LLUUID& uuid, 
                                   U32 flags/* = 0x00*/) :
    LLItemBridge(inventory, root, uuid)
{
    mVisited = FALSE;
    if (flags & LLInventoryItemFlags::II_FLAGS_LANDMARK_VISITED)
    {
        mVisited = TRUE;
    }
}

LLUIImagePtr LLLandmarkBridge::getIcon() const
{
    return LLInventoryIcon::getIcon(LLAssetType::AT_LANDMARK, LLInventoryType::IT_LANDMARK, mVisited, FALSE);
}

void LLLandmarkBridge::buildContextMenu(LLMenuGL& menu, U32 flags)
{
    menuentry_vec_t items;
    menuentry_vec_t disabled_items;

    LL_DEBUGS() << "LLLandmarkBridge::buildContextMenu()" << LL_ENDL;
    if (isMarketplaceListingsFolder())
    {
        addMarketplaceContextMenuOptions(flags, items, disabled_items);
        items.push_back(std::string("Properties"));
        getClipboardEntries(false, items, disabled_items, flags);
    }
    else
    {
        if(isItemInTrash())
        {
            addTrashContextMenuOptions(items, disabled_items);
        }   
        else
        {
            items.push_back(std::string("Share"));
            if (!canShare())
            {
                disabled_items.push_back(std::string("Share"));
            }
            items.push_back(std::string("Landmark Open"));
            items.push_back(std::string("Properties"));

            getClipboardEntries(true, items, disabled_items, flags);
        }

        items.push_back(std::string("Landmark Separator"));
        items.push_back(std::string("url_copy"));
        items.push_back(std::string("About Landmark"));
        items.push_back(std::string("show_on_map"));
    }

    // Disable "About Landmark" menu item for
    // multiple landmarks selected. Only one landmark
    // info panel can be shown at a time.
    if ((flags & FIRST_SELECTED_ITEM) == 0)
    {
        disabled_items.push_back(std::string("url_copy"));
        disabled_items.push_back(std::string("About Landmark"));
    }

    addLinkReplaceMenuOption(items, disabled_items);
    hide_context_entries(menu, items, disabled_items);
}

// Convenience function for the two functions below.
void teleport_via_landmark(const LLUUID& asset_id)
{
    gAgent.teleportViaLandmark( asset_id );

    // we now automatically track the landmark you're teleporting to
    // because you'll probably arrive at a telehub instead
    LLFloaterWorldMap* floater_world_map = LLFloaterWorldMap::getInstance();
    if( floater_world_map )
    {
        floater_world_map->trackLandmark( asset_id );
    }
}

// virtual
void LLLandmarkBridge::performAction(LLInventoryModel* model, std::string action)
{
    if ("teleport" == action)
    {
        LLViewerInventoryItem* item = getItem();
        if(item)
        {
            teleport_via_landmark(item->getAssetUUID());
        }
    }
    else if ("about" == action)
    {
        LLViewerInventoryItem* item = getItem();
        if(item)
        {
            LLSD key;
            key["type"] = "landmark";
            key["id"] = item->getUUID();

            LLFloaterSidePanelContainer::showPanel("places", key);
        }
    }
    else
    {
        LLItemBridge::performAction(model, action);
    }
}

static bool open_landmark_callback(const LLSD& notification, const LLSD& response)
{
    S32 option = LLNotificationsUtil::getSelectedOption(notification, response);

    LLUUID asset_id = notification["payload"]["asset_id"].asUUID();
    if (option == 0)
    {
        teleport_via_landmark(asset_id);
    }

    return false;
}
static LLNotificationFunctorRegistration open_landmark_callback_reg("TeleportFromLandmark", open_landmark_callback);


void LLLandmarkBridge::openItem()
{
    LLViewerInventoryItem* item = getItem();

    if (item)
    {
        LLInvFVBridgeAction::doAction(item->getType(),mUUID,getInventoryModel());
    }
}


// +=================================================+
// |        LLCallingCardObserver                    |
// +=================================================+
class LLCallingCardObserver : public LLFriendObserver
{
public:
    LLCallingCardObserver(LLCallingCardBridge* bridge) : mBridgep(bridge) {}
    virtual ~LLCallingCardObserver() { mBridgep = NULL; }
    virtual void changed(U32 mask)
    {
        if (mask & LLFriendObserver::ONLINE)
        {
            mBridgep->refreshFolderViewItem();
            mBridgep->checkSearchBySuffixChanges();
        }
    }
protected:
    LLCallingCardBridge* mBridgep;
};

// +=================================================+
// |        LLCallingCardBridge                      |
// +=================================================+

LLCallingCardBridge::LLCallingCardBridge(LLInventoryPanel* inventory, 
                                         LLFolderView* root,
                                         const LLUUID& uuid ) :
    LLItemBridge(inventory, root, uuid)
{
    mObserver = new LLCallingCardObserver(this);
    mCreatorUUID = getItem()->getCreatorUUID();
    LLAvatarTracker::instance().addParticularFriendObserver(mCreatorUUID, mObserver);
}

LLCallingCardBridge::~LLCallingCardBridge()
{
    LLAvatarTracker::instance().removeParticularFriendObserver(mCreatorUUID, mObserver);

    delete mObserver;
}

void LLCallingCardBridge::refreshFolderViewItem()
{
    LLInventoryPanel* panel = mInventoryPanel.get();
    LLFolderViewItem* itemp = panel ? panel->getItemByID(mUUID) : NULL;
    if (itemp)
    {
        itemp->refresh();
    }
}

void LLCallingCardBridge::checkSearchBySuffixChanges()
{
    if (!mDisplayName.empty())
    {
        // changes in mDisplayName are processed by rename function and here it will be always same
        // suffixes are also of fixed length, and we are processing change of one at a time,
        // so it should be safe to use length (note: mSearchableName is capitalized)
        S32 old_length = mSearchableName.length();
        S32 new_length = mDisplayName.length() + getLabelSuffix().length();
        if (old_length == new_length)
        {
            return;
        }
        mSearchableName.assign(mDisplayName);
        mSearchableName.append(getLabelSuffix());
        LLStringUtil::toUpper(mSearchableName);
        if (new_length<old_length)
        {
            LLInventoryFilter* filter = getInventoryFilter();
            if (filter && mPassedFilter && mSearchableName.find(filter->getFilterSubString()) == std::string::npos)
            {
                // string no longer contains substring 
                // we either have to update all parents manually or restart filter.
                // dirtyFilter will not work here due to obsolete descendants' generations 
                getInventoryFilter()->setModified(LLFolderViewFilter::FILTER_MORE_RESTRICTIVE);
            }
        }
        else
        {
            if (getInventoryFilter())
            {
                // mSearchableName became longer, we gained additional suffix and need to repeat filter check.
                dirtyFilter();
            }
        }
    }
}

// virtual
void LLCallingCardBridge::performAction(LLInventoryModel* model, std::string action)
{
    if ("begin_im" == action)
    {
        LLViewerInventoryItem *item = getItem();
        if (item && (item->getCreatorUUID() != gAgent.getID()) &&
            (!item->getCreatorUUID().isNull()))
        {
            std::string callingcard_name = LLCacheName::getDefaultName();
            LLAvatarName av_name;
            if (LLAvatarNameCache::get(item->getCreatorUUID(), &av_name))
            {
                callingcard_name = av_name.getCompleteName();
            }
            LLUUID session_id = gIMMgr->addSession(callingcard_name, IM_NOTHING_SPECIAL, item->getCreatorUUID());
            if (session_id != LLUUID::null)
            {
                LLFloaterIMContainer::getInstance()->showConversation(session_id);
            }
        }
    }
    else if ("lure" == action)
    {
        LLViewerInventoryItem *item = getItem();
        if (item && (item->getCreatorUUID() != gAgent.getID()) &&
            (!item->getCreatorUUID().isNull()))
        {
            LLAvatarActions::offerTeleport(item->getCreatorUUID());
        }
    }
    else if ("request_lure" == action)
    {
        LLViewerInventoryItem *item = getItem();
        if (item && (item->getCreatorUUID() != gAgent.getID()) &&
            (!item->getCreatorUUID().isNull()))
        {
            LLAvatarActions::teleportRequest(item->getCreatorUUID());
        }
    }

    else LLItemBridge::performAction(model, action);
}

LLUIImagePtr LLCallingCardBridge::getIcon() const
{
    BOOL online = FALSE;
    LLViewerInventoryItem* item = getItem();
    if(item)
    {
        online = LLAvatarTracker::instance().isBuddyOnline(item->getCreatorUUID());
    }
    return LLInventoryIcon::getIcon(LLAssetType::AT_CALLINGCARD, LLInventoryType::IT_CALLINGCARD, online, FALSE);
}

std::string LLCallingCardBridge::getLabelSuffix() const
{
    LLViewerInventoryItem* item = getItem();
    if( item && LLAvatarTracker::instance().isBuddyOnline(item->getCreatorUUID()) )
    {
        return LLItemBridge::getLabelSuffix() + " (online)";
    }
    else
    {
        return LLItemBridge::getLabelSuffix();
    }
}

void LLCallingCardBridge::openItem()
{
    LLViewerInventoryItem* item = getItem();

    if (item)
    {
        LLInvFVBridgeAction::doAction(item->getType(),mUUID,getInventoryModel());
    }
/*
  LLViewerInventoryItem* item = getItem();
  if(item && !item->getCreatorUUID().isNull())
  {
  LLAvatarActions::showProfile(item->getCreatorUUID());
  }
*/
}

void LLCallingCardBridge::buildContextMenu(LLMenuGL& menu, U32 flags)
{
    LL_DEBUGS() << "LLCallingCardBridge::buildContextMenu()" << LL_ENDL;
    menuentry_vec_t items;
    menuentry_vec_t disabled_items;

    if(isItemInTrash())
    {
        addTrashContextMenuOptions(items, disabled_items);
    }   
    else if (isMarketplaceListingsFolder())
    {
        addMarketplaceContextMenuOptions(flags, items, disabled_items);
        items.push_back(std::string("Properties"));
        getClipboardEntries(false, items, disabled_items, flags);
    }
    else
    {
        items.push_back(std::string("Share"));
        if (!canShare())
        {
            disabled_items.push_back(std::string("Share"));
        }
        if ((flags & FIRST_SELECTED_ITEM) == 0)
        {
        disabled_items.push_back(std::string("Open"));
        }
        addOpenRightClickMenuOption(items);
        items.push_back(std::string("Properties"));

        getClipboardEntries(true, items, disabled_items, flags);

        LLInventoryItem* item = getItem();
        BOOL good_card = (item
                          && (LLUUID::null != item->getCreatorUUID())
                          && (item->getCreatorUUID() != gAgent.getID()));
        BOOL user_online = FALSE;
        if (item)
        {
            user_online = (LLAvatarTracker::instance().isBuddyOnline(item->getCreatorUUID()));
        }
        items.push_back(std::string("Send Instant Message Separator"));
        items.push_back(std::string("Send Instant Message"));
        items.push_back(std::string("Offer Teleport..."));
        items.push_back(std::string("Request Teleport..."));
        items.push_back(std::string("Conference Chat"));

        if (!good_card)
        {
            disabled_items.push_back(std::string("Send Instant Message"));
        }
        if (!good_card || !user_online)
        {
            disabled_items.push_back(std::string("Offer Teleport..."));
            disabled_items.push_back(std::string("Request Teleport..."));
            disabled_items.push_back(std::string("Conference Chat"));
        }
    }
    addLinkReplaceMenuOption(items, disabled_items);
    hide_context_entries(menu, items, disabled_items);
}

BOOL LLCallingCardBridge::dragOrDrop(MASK mask, BOOL drop,
                                     EDragAndDropType cargo_type,
                                     void* cargo_data,
                                     std::string& tooltip_msg)
{
    LLViewerInventoryItem* item = getItem();
    BOOL rv = FALSE;
    if(item)
    {
        // check the type
        switch(cargo_type)
        {
            case DAD_TEXTURE:
            case DAD_SOUND:
            case DAD_LANDMARK:
            case DAD_SCRIPT:
            case DAD_CLOTHING:
            case DAD_OBJECT:
            case DAD_NOTECARD:
            case DAD_BODYPART:
            case DAD_ANIMATION:
            case DAD_GESTURE:
            case DAD_MESH:
            case DAD_SETTINGS:
            {
                LLInventoryItem* inv_item = (LLInventoryItem*)cargo_data;
                const LLPermissions& perm = inv_item->getPermissions();
                if(gInventory.getItem(inv_item->getUUID())
                   && perm.allowOperationBy(PERM_TRANSFER, gAgent.getID()))
                {
                    rv = TRUE;
                    if(drop)
                    {
                        LLGiveInventory::doGiveInventoryItem(item->getCreatorUUID(),
                                                         (LLInventoryItem*)cargo_data);
                    }
                }
                else
                {
                    // It's not in the user's inventory (it's probably in
                    // an object's contents), so disallow dragging it here.
                    // You can't give something you don't yet have.
                    rv = FALSE;
                }
                break;
            }
            case DAD_CATEGORY:
            {
                LLInventoryCategory* inv_cat = (LLInventoryCategory*)cargo_data;
                if( gInventory.getCategory( inv_cat->getUUID() ) )
                {
                    rv = TRUE;
                    if(drop)
                    {
                        LLGiveInventory::doGiveInventoryCategory(
                            item->getCreatorUUID(),
                            inv_cat);
                    }
                }
                else
                {
                    // It's not in the user's inventory (it's probably in
                    // an object's contents), so disallow dragging it here.
                    // You can't give something you don't yet have.
                    rv = FALSE;
                }
                break;
            }
            default:
                break;
        }
    }
    return rv;
}

// +=================================================+
// |        LLNotecardBridge                         |
// +=================================================+

void LLNotecardBridge::openItem()
{
    LLViewerInventoryItem* item = getItem();
    if (item)
    {
        LLInvFVBridgeAction::doAction(item->getType(),mUUID,getInventoryModel());
    }
}

void LLNotecardBridge::buildContextMenu(LLMenuGL& menu, U32 flags)
{
    LL_DEBUGS() << "LLNotecardBridge::buildContextMenu()" << LL_ENDL;
    
    if (isMarketplaceListingsFolder())
    {
        menuentry_vec_t items;
        menuentry_vec_t disabled_items;
        addMarketplaceContextMenuOptions(flags, items, disabled_items);
        items.push_back(std::string("Properties"));
        getClipboardEntries(false, items, disabled_items, flags);
        hide_context_entries(menu, items, disabled_items);
    }
    else
    {
        LLItemBridge::buildContextMenu(menu, flags);
    }
}

// +=================================================+
// |        LLGestureBridge                          |
// +=================================================+

LLFontGL::StyleFlags LLGestureBridge::getLabelStyle() const
{
    if( LLGestureMgr::instance().isGestureActive(mUUID) )
    {
        return LLFontGL::BOLD;
    }
    else
    {
        return LLFontGL::NORMAL;
    }
}

std::string LLGestureBridge::getLabelSuffix() const
{
    if( LLGestureMgr::instance().isGestureActive(mUUID) )
    {
        LLStringUtil::format_map_t args;
        args["[GESLABEL]"] =  LLItemBridge::getLabelSuffix();
        return  LLTrans::getString("ActiveGesture", args);
    }
    else
    {
        return LLItemBridge::getLabelSuffix();
    }
}

// virtual
void LLGestureBridge::performAction(LLInventoryModel* model, std::string action)
{
    if (isAddAction(action))
    {
        LLGestureMgr::instance().activateGesture(mUUID);

        LLViewerInventoryItem* item = gInventory.getItem(mUUID);
        if (!item) return;

        // Since we just changed the suffix to indicate (active)
        // the server doesn't need to know, just the viewer.
        gInventory.updateItem(item);
        gInventory.notifyObservers();
    }
    else if ("deactivate" == action || isRemoveAction(action))
    {
        LLGestureMgr::instance().deactivateGesture(mUUID);

        LLViewerInventoryItem* item = gInventory.getItem(mUUID);
        if (!item) return;

        // Since we just changed the suffix to indicate (active)
        // the server doesn't need to know, just the viewer.
        gInventory.updateItem(item);
        gInventory.notifyObservers();
    }
    else if("play" == action)
    {
        if(!LLGestureMgr::instance().isGestureActive(mUUID))
        {
            // we need to inform server about gesture activating to be consistent with LLPreviewGesture and  LLGestureComboList.
            BOOL inform_server = TRUE;
            BOOL deactivate_similar = FALSE;
            LLGestureMgr::instance().setGestureLoadedCallback(mUUID, boost::bind(&LLGestureBridge::playGesture, mUUID));
            LLViewerInventoryItem* item = gInventory.getItem(mUUID);
            llassert(item);
            if (item)
            {
                LLGestureMgr::instance().activateGestureWithAsset(mUUID, item->getAssetUUID(), inform_server, deactivate_similar);
            }
        }
        else
        {
            playGesture(mUUID);
        }
    }
    else LLItemBridge::performAction(model, action);
}

void LLGestureBridge::openItem()
{
    LLViewerInventoryItem* item = getItem();

    if (item)
    {
        LLInvFVBridgeAction::doAction(item->getType(),mUUID,getInventoryModel());
    }
/*
  LLViewerInventoryItem* item = getItem();
  if (item)
  {
  LLPreviewGesture* preview = LLPreviewGesture::show(mUUID, LLUUID::null);
  preview->setFocus(TRUE);
  }
*/
}

BOOL LLGestureBridge::removeItem()
{
    // Grab class information locally since *this may be deleted
    // within this function.  Not a great pattern...
    const LLInventoryModel* model = getInventoryModel();
    if(!model)
    {
        return FALSE;
    }
    const LLUUID item_id = mUUID;
    
    // This will also force close the preview window, if it exists.
    // This may actually delete *this, if mUUID is in the COF.
    LLGestureMgr::instance().deactivateGesture(item_id);
    
    // If deactivateGesture deleted *this, then return out immediately.
    if (!model->getObject(item_id))
    {
        return TRUE;
    }

    return LLItemBridge::removeItem();
}

void LLGestureBridge::buildContextMenu(LLMenuGL& menu, U32 flags)
{
    LL_DEBUGS() << "LLGestureBridge::buildContextMenu()" << LL_ENDL;
    menuentry_vec_t items;
    menuentry_vec_t disabled_items;
    if(isItemInTrash())
    {
        addTrashContextMenuOptions(items, disabled_items);
    }
    else if (isMarketplaceListingsFolder())
    {
        addMarketplaceContextMenuOptions(flags, items, disabled_items);
        items.push_back(std::string("Properties"));
        getClipboardEntries(false, items, disabled_items, flags);
    }
    else
    {
        items.push_back(std::string("Share"));
        if (!canShare())
        {
            disabled_items.push_back(std::string("Share"));
        }

        addOpenRightClickMenuOption(items);
        items.push_back(std::string("Properties"));

        getClipboardEntries(true, items, disabled_items, flags);

        items.push_back(std::string("Gesture Separator"));
        if (LLGestureMgr::instance().isGestureActive(getUUID()))
        {
            items.push_back(std::string("Deactivate"));
        }
        else
        {
            items.push_back(std::string("Activate"));
        }
    }
    addLinkReplaceMenuOption(items, disabled_items);
    hide_context_entries(menu, items, disabled_items);
}

// static
void LLGestureBridge::playGesture(const LLUUID& item_id)
{
    if (LLGestureMgr::instance().isGesturePlaying(item_id))
    {
        LLGestureMgr::instance().stopGesture(item_id);
    }
    else
    {
        LLGestureMgr::instance().playGesture(item_id);
    }
}


// +=================================================+
// |        LLAnimationBridge                        |
// +=================================================+

void LLAnimationBridge::buildContextMenu(LLMenuGL& menu, U32 flags)
{
    menuentry_vec_t items;
    menuentry_vec_t disabled_items;

    LL_DEBUGS() << "LLAnimationBridge::buildContextMenu()" << LL_ENDL;
    if (isMarketplaceListingsFolder())
    {
        addMarketplaceContextMenuOptions(flags, items, disabled_items);
        items.push_back(std::string("Properties"));
        getClipboardEntries(false, items, disabled_items, flags);
    }
    else
    {
        if(isItemInTrash())
        {
            addTrashContextMenuOptions(items, disabled_items);
        }   
        else
        {
            items.push_back(std::string("Share"));
            if (!canShare())
            {
                disabled_items.push_back(std::string("Share"));
            }
            items.push_back(std::string("Animation Open"));
            items.push_back(std::string("Properties"));

            getClipboardEntries(true, items, disabled_items, flags);
        }

        items.push_back(std::string("Animation Separator"));
        items.push_back(std::string("Animation Play"));
        items.push_back(std::string("Animation Audition"));
    }

    addLinkReplaceMenuOption(items, disabled_items);
    hide_context_entries(menu, items, disabled_items);
}

// virtual
void LLAnimationBridge::performAction(LLInventoryModel* model, std::string action)
{
    if ((action == "playworld") || (action == "playlocal"))
    {
        if (getItem())
        {
            LLSD::String activate = "NONE";
            if ("playworld" == action) activate = "Inworld";
            if ("playlocal" == action) activate = "Locally";

            LLPreviewAnim* preview = LLFloaterReg::showTypedInstance<LLPreviewAnim>("preview_anim", LLSD(mUUID));
            if (preview)
            {
                preview->play(activate);
            }
        }
    }
    else
    {
        LLItemBridge::performAction(model, action);
    }
}

void LLAnimationBridge::openItem()
{
    LLViewerInventoryItem* item = getItem();

    if (item)
    {
        LLInvFVBridgeAction::doAction(item->getType(),mUUID,getInventoryModel());
    }
/*
  LLViewerInventoryItem* item = getItem();
  if (item)
  {
  LLFloaterReg::showInstance("preview_anim", LLSD(mUUID), TAKE_FOCUS_YES);
  }
*/
}

// +=================================================+
// |        LLObjectBridge                           |
// +=================================================+

// static
LLUUID LLObjectBridge::sContextMenuItemID;

LLObjectBridge::LLObjectBridge(LLInventoryPanel* inventory, 
                               LLFolderView* root,
                               const LLUUID& uuid, 
                               LLInventoryType::EType type, 
                               U32 flags) :
    LLItemBridge(inventory, root, uuid)
{
    mAttachPt = (flags & 0xff); // low bye of inventory flags
    mIsMultiObject = ( flags & LLInventoryItemFlags::II_FLAGS_OBJECT_HAS_MULTIPLE_ITEMS ) ?  TRUE: FALSE;
    mInvType = type;
}

LLUIImagePtr LLObjectBridge::getIcon() const
{
    return LLInventoryIcon::getIcon(LLAssetType::AT_OBJECT, mInvType, mAttachPt, mIsMultiObject);
}

LLInventoryObject* LLObjectBridge::getObject() const
{
    LLInventoryObject* object = NULL;
    LLInventoryModel* model = getInventoryModel();
    if(model)
    {
        object = (LLInventoryObject*)model->getObject(mUUID);
    }
    return object;
}

// virtual
void LLObjectBridge::performAction(LLInventoryModel* model, std::string action)
{
    if (isAddAction(action))
    {
        LLUUID object_id = mUUID;
        LLViewerInventoryItem* item;
        item = (LLViewerInventoryItem*)gInventory.getItem(object_id);
        if(item && gInventory.isObjectDescendentOf(object_id, gInventory.getRootFolderID()))
        {
            rez_attachment(item, NULL, true); // Replace if "Wear"ing.
        }
        else if(item && item->isFinished())
        {
            // must be in library. copy it to our inventory and put it on.
            LLPointer<LLInventoryCallback> cb = new LLBoostFuncInventoryCallback(boost::bind(rez_attachment_cb, _1, (LLViewerJointAttachment*)0));
            copy_inventory_item(
                gAgent.getID(),
                item->getPermissions().getOwner(),
                item->getUUID(),
                LLUUID::null,
                std::string(),
                cb);
        }
        gFocusMgr.setKeyboardFocus(NULL);
    }
    else if ("wear_add" == action)
    {
        LLAppearanceMgr::instance().wearItemOnAvatar(mUUID, true, false); // Don't replace if adding.
    }
    else if ("touch" == action)
    {
        handle_attachment_touch(mUUID);
    }
    else if ("edit" == action)
    {
        handle_attachment_edit(mUUID);
    }
    else if (isRemoveAction(action))
    {
        LLAppearanceMgr::instance().removeItemFromAvatar(mUUID);
    }
    else LLItemBridge::performAction(model, action);
}

void LLObjectBridge::openItem()
{
    // object double-click action is to wear/unwear object
    performAction(getInventoryModel(),
              get_is_item_worn(mUUID) ? "detach" : "attach");
}

std::string LLObjectBridge::getLabelSuffix() const
{
    if (get_is_item_worn(mUUID))
    {
        if (!isAgentAvatarValid()) // Error condition, can't figure out attach point
        {
            return LLItemBridge::getLabelSuffix() + LLTrans::getString("worn");
        }
        std::string attachment_point_name;
        if (gAgentAvatarp->getAttachedPointName(mUUID, attachment_point_name))
        {
            LLStringUtil::format_map_t args;
            args["[ATTACHMENT_POINT]"] =  LLTrans::getString(attachment_point_name);

            return LLItemBridge::getLabelSuffix() + LLTrans::getString("WornOnAttachmentPoint", args);
        }
        else
        {
            LLStringUtil::format_map_t args;
            args["[ATTACHMENT_ERROR]"] =  LLTrans::getString(attachment_point_name);
            return LLItemBridge::getLabelSuffix() + LLTrans::getString("AttachmentErrorMessage", args);
        }
    }
    return LLItemBridge::getLabelSuffix();
}

void rez_attachment(LLViewerInventoryItem* item, LLViewerJointAttachment* attachment, bool replace)
{
    const LLUUID& item_id = item->getLinkedUUID();

    // Check for duplicate request.
    if (isAgentAvatarValid() &&
        gAgentAvatarp->isWearingAttachment(item_id))
    {
        LL_WARNS() << "ATT duplicate attachment request, ignoring" << LL_ENDL;
        return;
    }

    S32 attach_pt = 0;
    if (isAgentAvatarValid() && attachment)
    {
        for (LLVOAvatar::attachment_map_t::iterator iter = gAgentAvatarp->mAttachmentPoints.begin();
             iter != gAgentAvatarp->mAttachmentPoints.end(); ++iter)
        {
            if (iter->second == attachment)
            {
                attach_pt = iter->first;
                break;
            }
        }
    }

    LLSD payload;
    payload["item_id"] = item_id; // Wear the base object in case this is a link.
    payload["attachment_point"] = attach_pt;
    payload["is_add"] = !replace;

    if (replace &&
        (attachment && attachment->getNumObjects() > 0))
    {
        LLNotificationsUtil::add("ReplaceAttachment", LLSD(), payload, confirm_attachment_rez);
    }
    else
    {
        LLNotifications::instance().forceResponse(LLNotification::Params("ReplaceAttachment").payload(payload), 0/*YES*/);
    }
}

bool confirm_attachment_rez(const LLSD& notification, const LLSD& response)
{
    if (!gAgentAvatarp->canAttachMoreObjects())
    {
        LLSD args;
        args["MAX_ATTACHMENTS"] = llformat("%d", gAgentAvatarp->getMaxAttachments());
        LLNotificationsUtil::add("MaxAttachmentsOnOutfit", args);
        return false;
    }

    S32 option = LLNotificationsUtil::getSelectedOption(notification, response);
    if (option == 0/*YES*/)
    {
        LLUUID item_id = notification["payload"]["item_id"].asUUID();
        LLViewerInventoryItem* itemp = gInventory.getItem(item_id);

        if (itemp)
        {
            // Queue up attachments to be sent in next idle tick, this way the
            // attachments are batched up all into one message versus each attachment
            // being sent in its own separate attachments message.
            U8 attachment_pt = notification["payload"]["attachment_point"].asInteger();
            BOOL is_add = notification["payload"]["is_add"].asBoolean();

            LL_DEBUGS("Avatar") << "ATT calling addAttachmentRequest " << (itemp ? itemp->getName() : "UNKNOWN") << " id " << item_id << LL_ENDL;
            LLAttachmentsMgr::instance().addAttachmentRequest(item_id, attachment_pt, is_add);
        }
    }
    return false;
}
static LLNotificationFunctorRegistration confirm_replace_attachment_rez_reg("ReplaceAttachment", confirm_attachment_rez);

void LLObjectBridge::buildContextMenu(LLMenuGL& menu, U32 flags)
{
    menuentry_vec_t items;
    menuentry_vec_t disabled_items;
    if(isItemInTrash())
    {
        addTrashContextMenuOptions(items, disabled_items);
    }   
    else if (isMarketplaceListingsFolder())
    {
        addMarketplaceContextMenuOptions(flags, items, disabled_items);
        items.push_back(std::string("Properties"));
        getClipboardEntries(false, items, disabled_items, flags);
    }
    else
    {
        items.push_back(std::string("Share"));
        if (!canShare())
        {
            disabled_items.push_back(std::string("Share"));
        }

        items.push_back(std::string("Properties"));

        getClipboardEntries(true, items, disabled_items, flags);

        LLObjectBridge::sContextMenuItemID = mUUID;

        LLInventoryItem *item = getItem();
        if(item)
        {
            if (!isAgentAvatarValid()) return;

            if( get_is_item_worn( mUUID ) )
            {
                items.push_back(std::string("Wearable And Object Separator"));

                items.push_back(std::string("Attachment Touch"));
                if ( ((flags & FIRST_SELECTED_ITEM) == 0) || !enable_attachment_touch(mUUID) )
                {
                    disabled_items.push_back(std::string("Attachment Touch"));
                }

                items.push_back(std::string("Wearable Edit"));
                if ( ((flags & FIRST_SELECTED_ITEM) == 0) || !get_is_item_editable(mUUID) )
                {
                    disabled_items.push_back(std::string("Wearable Edit"));
                }

                items.push_back(std::string("Detach From Yourself"));
            }
            else if (!isItemInTrash() && !isLinkedObjectInTrash() && !isLinkedObjectMissing() && !isCOFFolder())
            {
                items.push_back(std::string("Wearable And Object Separator"));
                items.push_back(std::string("Wearable And Object Wear"));
                items.push_back(std::string("Wearable Add"));
                items.push_back(std::string("Attach To"));
                items.push_back(std::string("Attach To HUD"));
                // commented out for DEV-32347
                //items.push_back(std::string("Restore to Last Position"));

                if (!gAgentAvatarp->canAttachMoreObjects())
                {
                    disabled_items.push_back(std::string("Wearable And Object Wear"));
                    disabled_items.push_back(std::string("Wearable Add"));
                    disabled_items.push_back(std::string("Attach To"));
                    disabled_items.push_back(std::string("Attach To HUD"));
                }
                LLMenuGL* attach_menu = menu.findChildMenuByName("Attach To", TRUE);
                LLMenuGL* attach_hud_menu = menu.findChildMenuByName("Attach To HUD", TRUE);
                if (attach_menu
                    && (attach_menu->getChildCount() == 0)
                    && attach_hud_menu
                    && (attach_hud_menu->getChildCount() == 0)
                    && isAgentAvatarValid())
                {
                    for (LLVOAvatar::attachment_map_t::iterator iter = gAgentAvatarp->mAttachmentPoints.begin();
                         iter != gAgentAvatarp->mAttachmentPoints.end(); )
                    {
                        LLVOAvatar::attachment_map_t::iterator curiter = iter++;
                        LLViewerJointAttachment* attachment = curiter->second;
                        LLMenuItemCallGL::Params p;
                        std::string submenu_name = attachment->getName();
                        if (LLTrans::getString(submenu_name) != "")
                        {
                            p.name = (" ")+LLTrans::getString(submenu_name)+" ";
                        }
                        else
                        {
                            p.name = submenu_name;
                        }
                        LLSD cbparams;
                        cbparams["index"] = curiter->first;
                        cbparams["label"] = p.name;
                        p.on_click.function_name = "Inventory.AttachObject";
                        p.on_click.parameter = LLSD(attachment->getName());
                        p.on_enable.function_name = "Attachment.Label";
                        p.on_enable.parameter = cbparams;
                        LLView* parent = attachment->getIsHUDAttachment() ? attach_hud_menu : attach_menu;
                        LLUICtrlFactory::create<LLMenuItemCallGL>(p, parent);
                        items.push_back(p.name);
                    }
                }
            }
        }
    }
    addLinkReplaceMenuOption(items, disabled_items);
    hide_context_entries(menu, items, disabled_items);
}

BOOL LLObjectBridge::renameItem(const std::string& new_name)
{
    if(!isItemRenameable())
        return FALSE;
    LLPreview::dirty(mUUID);
    LLInventoryModel* model = getInventoryModel();
    if(!model)
        return FALSE;
    LLViewerInventoryItem* item = getItem();
    if(item && (item->getName() != new_name))
    {
        LLPointer<LLViewerInventoryItem> new_item = new LLViewerInventoryItem(item);
        new_item->rename(new_name);
        new_item->updateServer(FALSE);
        model->updateItem(new_item);
        model->notifyObservers();
        buildDisplayName();

        if (isAgentAvatarValid())
        {
            LLViewerObject* obj = gAgentAvatarp->getWornAttachment( item->getUUID() );
            if(obj)
            {
                LLSelectMgr::getInstance()->deselectAll();
                LLSelectMgr::getInstance()->addAsIndividual( obj, SELECT_ALL_TES, FALSE );
                LLSelectMgr::getInstance()->selectionSetObjectName( new_name );
                LLSelectMgr::getInstance()->deselectAll();
            }
        }
    }
    // return FALSE because we either notified observers (& therefore
    // rebuilt) or we didn't update.
    return FALSE;
}

// +=================================================+
// |        LLLSLTextBridge                          |
// +=================================================+

void LLLSLTextBridge::openItem()
{
    LLViewerInventoryItem* item = getItem();

    if (item)
    {
        LLInvFVBridgeAction::doAction(item->getType(),mUUID,getInventoryModel());
    }
}

// +=================================================+
// |        LLWearableBridge                         |
// +=================================================+

LLWearableBridge::LLWearableBridge(LLInventoryPanel* inventory, 
                                   LLFolderView* root, 
                                   const LLUUID& uuid, 
                                   LLAssetType::EType asset_type, 
                                   LLInventoryType::EType inv_type, 
                                   LLWearableType::EType  wearable_type) :
    LLItemBridge(inventory, root, uuid),
    mAssetType( asset_type ),
    mWearableType(wearable_type)
{
    mInvType = inv_type;
}

BOOL LLWearableBridge::renameItem(const std::string& new_name)
{
    if (get_is_item_worn(mUUID))
    {
        gAgentWearables.setWearableName( mUUID, new_name );
    }
    return LLItemBridge::renameItem(new_name);
}

std::string LLWearableBridge::getLabelSuffix() const
{
    if (get_is_item_worn(mUUID))
    {
        // e.g. "(worn)" 
        return LLItemBridge::getLabelSuffix() + LLTrans::getString("worn");
    }
    else
    {
        return LLItemBridge::getLabelSuffix();
    }
}

LLUIImagePtr LLWearableBridge::getIcon() const
{
    return LLInventoryIcon::getIcon(mAssetType, mInvType, mWearableType, FALSE);
}

// virtual
void LLWearableBridge::performAction(LLInventoryModel* model, std::string action)
{
    if (isAddAction(action))
    {
        wearOnAvatar();
    }
    else if ("wear_add" == action)
    {
        wearAddOnAvatar();
    }
    else if ("edit" == action)
    {
        editOnAvatar();
        return;
    }
    else if (isRemoveAction(action))
    {
        removeFromAvatar();
        return;
    }
    else LLItemBridge::performAction(model, action);
}

void LLWearableBridge::openItem()
{
    performAction(getInventoryModel(),
                  get_is_item_worn(mUUID) ? "take_off" : "wear");
}

void LLWearableBridge::buildContextMenu(LLMenuGL& menu, U32 flags)
{
    LL_DEBUGS() << "LLWearableBridge::buildContextMenu()" << LL_ENDL;
    menuentry_vec_t items;
    menuentry_vec_t disabled_items;
    if(isItemInTrash())
    {
        addTrashContextMenuOptions(items, disabled_items);
    }
    else if (isMarketplaceListingsFolder())
    {
        addMarketplaceContextMenuOptions(flags, items, disabled_items);
        items.push_back(std::string("Properties"));
        getClipboardEntries(false, items, disabled_items, flags);
    }
    else
    {   // FWIW, it looks like SUPPRESS_OPEN_ITEM is not set anywhere
        BOOL can_open = ((flags & SUPPRESS_OPEN_ITEM) != SUPPRESS_OPEN_ITEM);

        // If we have clothing, don't add "Open" as it's the same action as "Wear"   SL-18976
        LLViewerInventoryItem* item = getItem();
        if (can_open && item)
        {
            can_open = (item->getType() != LLAssetType::AT_CLOTHING) &&
                (item->getType() != LLAssetType::AT_BODYPART);
        }
        if (isLinkedObjectMissing())
        {
            can_open = FALSE;
        }
        items.push_back(std::string("Share"));
        if (!canShare())
        {
            disabled_items.push_back(std::string("Share"));
        }
        
        if (can_open)
        {
            addOpenRightClickMenuOption(items);
        }
        else
        {
            disabled_items.push_back(std::string("Open"));
            disabled_items.push_back(std::string("Open Original"));
        }

        items.push_back(std::string("Properties"));

        getClipboardEntries(true, items, disabled_items, flags);

        items.push_back(std::string("Wearable And Object Separator"));
        items.push_back(std::string("Wearable Edit"));

        if (((flags & FIRST_SELECTED_ITEM) == 0) || (item && !gAgentWearables.isWearableModifiable(item->getUUID())))
        {
            disabled_items.push_back(std::string("Wearable Edit"));
        }
        // Don't allow items to be worn if their baseobj is in the trash.
        if (isLinkedObjectInTrash() || isLinkedObjectMissing() || isCOFFolder())
        {
            disabled_items.push_back(std::string("Wearable And Object Wear"));
            disabled_items.push_back(std::string("Wearable Add"));
            disabled_items.push_back(std::string("Wearable Edit"));
        }

        // Disable wear and take off based on whether the item is worn.
        if(item)
        {
            switch (item->getType())
            {
                case LLAssetType::AT_CLOTHING:
                    items.push_back(std::string("Take Off"));
                    // Fallthrough since clothing and bodypart share wear options
                case LLAssetType::AT_BODYPART:
                    if (get_is_item_worn(item->getUUID()))
                    {
                        disabled_items.push_back(std::string("Wearable And Object Wear"));
                        disabled_items.push_back(std::string("Wearable Add"));
                    }
                    else
                    {
                        items.push_back(std::string("Wearable And Object Wear"));
                        disabled_items.push_back(std::string("Take Off"));
                        disabled_items.push_back(std::string("Wearable Edit"));
                    }

                    if (LLWearableType::getInstance()->getAllowMultiwear(mWearableType))
                    {
                        items.push_back(std::string("Wearable Add"));
                        if (!gAgentWearables.canAddWearable(mWearableType))
                        {
                            disabled_items.push_back(std::string("Wearable Add"));
                        }
                    }
                    break;
                default:
                    break;
            }
        }
    }
    addLinkReplaceMenuOption(items, disabled_items);
    hide_context_entries(menu, items, disabled_items);
}

// Called from menus
// static
BOOL LLWearableBridge::canWearOnAvatar(void* user_data)
{
    LLWearableBridge* self = (LLWearableBridge*)user_data;
    if(!self) return FALSE;
    if(!self->isAgentInventory())
    {
        LLViewerInventoryItem* item = (LLViewerInventoryItem*)self->getItem();
        if(!item || !item->isFinished()) return FALSE;
    }
    return (!get_is_item_worn(self->mUUID));
}

// Called from menus
// static
void LLWearableBridge::onWearOnAvatar(void* user_data)
{
    LLWearableBridge* self = (LLWearableBridge*)user_data;
    if(!self) return;
    self->wearOnAvatar();
}

void LLWearableBridge::wearOnAvatar()
{
    // TODO: investigate wearables may not be loaded at this point EXT-8231

    LLViewerInventoryItem* item = getItem();
    if(item)
    {
        LLAppearanceMgr::instance().wearItemOnAvatar(item->getUUID(), true, true);
    }
}

void LLWearableBridge::wearAddOnAvatar()
{
    // TODO: investigate wearables may not be loaded at this point EXT-8231

    LLViewerInventoryItem* item = getItem();
    if(item)
    {
        LLAppearanceMgr::instance().wearItemOnAvatar(item->getUUID(), true, false);
    }
}

// static
void LLWearableBridge::onWearOnAvatarArrived( LLViewerWearable* wearable, void* userdata )
{
    LLUUID* item_id = (LLUUID*) userdata;
    if(wearable)
    {
        LLViewerInventoryItem* item = NULL;
        item = (LLViewerInventoryItem*)gInventory.getItem(*item_id);
        if(item)
        {
            if(item->getAssetUUID() == wearable->getAssetID())
            {
                gAgentWearables.setWearableItem(item, wearable);
                gInventory.notifyObservers();
                //self->getFolderItem()->refreshFromRoot();
            }
            else
            {
                LL_INFOS() << "By the time wearable asset arrived, its inv item already pointed to a different asset." << LL_ENDL;
            }
        }
    }
    delete item_id;
}

// static
// BAP remove the "add" code path once everything is fully COF-ified.
void LLWearableBridge::onWearAddOnAvatarArrived( LLViewerWearable* wearable, void* userdata )
{
    LLUUID* item_id = (LLUUID*) userdata;
    if(wearable)
    {
        LLViewerInventoryItem* item = NULL;
        item = (LLViewerInventoryItem*)gInventory.getItem(*item_id);
        if(item)
        {
            if(item->getAssetUUID() == wearable->getAssetID())
            {
                bool do_append = true;
                gAgentWearables.setWearableItem(item, wearable, do_append);
                gInventory.notifyObservers();
                //self->getFolderItem()->refreshFromRoot();
            }
            else
            {
                LL_INFOS() << "By the time wearable asset arrived, its inv item already pointed to a different asset." << LL_ENDL;
            }
        }
    }
    delete item_id;
}

// static
BOOL LLWearableBridge::canEditOnAvatar(void* user_data)
{
    LLWearableBridge* self = (LLWearableBridge*)user_data;
    if(!self) return FALSE;

    return (get_is_item_worn(self->mUUID));
}

// static
void LLWearableBridge::onEditOnAvatar(void* user_data)
{
    LLWearableBridge* self = (LLWearableBridge*)user_data;
    if(self)
    {
        self->editOnAvatar();
    }
}

void LLWearableBridge::editOnAvatar()
{
    LLAgentWearables::editWearable(mUUID);
}

// static
BOOL LLWearableBridge::canRemoveFromAvatar(void* user_data)
{
    LLWearableBridge* self = (LLWearableBridge*)user_data;
    if( self && (LLAssetType::AT_BODYPART != self->mAssetType) )
    {
        return get_is_item_worn( self->mUUID );
    }
    return FALSE;
}

void LLWearableBridge::removeFromAvatar()
{
    LL_WARNS() << "safe to remove?" << LL_ENDL;
    if (get_is_item_worn(mUUID))
    {
        LLAppearanceMgr::instance().removeItemFromAvatar(mUUID);
    }
}


// +=================================================+
// |        LLLinkItemBridge                         |
// +=================================================+
// For broken item links

std::string LLLinkItemBridge::sPrefix("Link: ");

void LLLinkItemBridge::buildContextMenu(LLMenuGL& menu, U32 flags)
{
    // *TODO: Translate
    LL_DEBUGS() << "LLLink::buildContextMenu()" << LL_ENDL;
    menuentry_vec_t items;
    menuentry_vec_t disabled_items;

    items.push_back(std::string("Find Original"));
    disabled_items.push_back(std::string("Find Original"));
    
    if(isItemInTrash())
    {
        addTrashContextMenuOptions(items, disabled_items);
    }
    else
    {
        items.push_back(std::string("Properties"));
        addDeleteContextMenuOptions(items, disabled_items);
    }
    addLinkReplaceMenuOption(items, disabled_items);
    hide_context_entries(menu, items, disabled_items);
}

// +=================================================+
// |        LLSettingsBridge                             |
// +=================================================+

LLSettingsBridge::LLSettingsBridge(LLInventoryPanel* inventory,
        LLFolderView* root,
        const LLUUID& uuid,
        LLSettingsType::type_e settings_type):
    LLItemBridge(inventory, root, uuid),
    mSettingsType(settings_type)
{
}

LLUIImagePtr LLSettingsBridge::getIcon() const
{
    return LLInventoryIcon::getIcon(LLAssetType::AT_SETTINGS, LLInventoryType::IT_SETTINGS, mSettingsType, FALSE);
}

void LLSettingsBridge::performAction(LLInventoryModel* model, std::string action)
{
    if ("apply_settings_local" == action)
    {
        // Single item only
        LLViewerInventoryItem* item = static_cast<LLViewerInventoryItem*>(getItem());
        if (!item) 
            return;
        LLUUID asset_id = item->getAssetUUID();
        LLEnvironment::instance().setEnvironment(LLEnvironment::ENV_LOCAL, asset_id, LLEnvironment::TRANSITION_INSTANT);
        LLEnvironment::instance().setSelectedEnvironment(LLEnvironment::ENV_LOCAL, LLEnvironment::TRANSITION_INSTANT);
    }
    else if ("apply_settings_parcel" == action)
    {
        // Single item only
        LLViewerInventoryItem* item = static_cast<LLViewerInventoryItem*>(getItem());
        if (!item)
            return;
        LLUUID asset_id = item->getAssetUUID();
        std::string name = item->getName();

        U32 flags(0);

        if (!item->getPermissions().allowOperationBy(PERM_MODIFY, gAgent.getID()))
            flags |= LLSettingsBase::FLAG_NOMOD;
        if (!item->getPermissions().allowOperationBy(PERM_TRANSFER, gAgent.getID()))
            flags |= LLSettingsBase::FLAG_NOTRANS;

        LLParcel *parcel = LLViewerParcelMgr::instance().getAgentOrSelectedParcel();
        if (!parcel)
        {
            LL_WARNS("INVENTORY") << "could not identify parcel." << LL_ENDL;
            return;
        }
        S32 parcel_id = parcel->getLocalID();

        LL_DEBUGS("ENVIRONMENT") << "Applying asset ID " << asset_id << " to parcel " << parcel_id << LL_ENDL;
        LLEnvironment::instance().updateParcel(parcel_id, asset_id, name, LLEnvironment::NO_TRACK, -1, -1, flags);
        LLEnvironment::instance().setSharedEnvironment();
    }
    else
        LLItemBridge::performAction(model, action);
}

void LLSettingsBridge::openItem()
{
    LLViewerInventoryItem* item = getItem();
    if (item)
    {
        if (item->getPermissions().getOwner() != gAgent.getID())
            LLNotificationsUtil::add("NoEditFromLibrary");
        else
            LLInvFVBridgeAction::doAction(item->getType(), mUUID, getInventoryModel());
    }
}

void LLSettingsBridge::buildContextMenu(LLMenuGL& menu, U32 flags)
{
    LL_DEBUGS() << "LLSettingsBridge::buildContextMenu()" << LL_ENDL;
    menuentry_vec_t items;
    menuentry_vec_t disabled_items;

    if (isMarketplaceListingsFolder())
    {
        menuentry_vec_t items;
        menuentry_vec_t disabled_items;
        addMarketplaceContextMenuOptions(flags, items, disabled_items);
        items.push_back(std::string("Properties"));
        getClipboardEntries(false, items, disabled_items, flags);
        hide_context_entries(menu, items, disabled_items);
    }
    else if (isItemInTrash())
    {
        addTrashContextMenuOptions(items, disabled_items);
    }
    else
    {
        items.push_back(std::string("Share"));
        if (!canShare())
        {
            disabled_items.push_back(std::string("Share"));
        }

        addOpenRightClickMenuOption(items);
        items.push_back(std::string("Properties"));

        getClipboardEntries(true, items, disabled_items, flags);

        items.push_back("Settings Separator");
        items.push_back("Settings Apply Local");

        items.push_back("Settings Apply Parcel");
        if (!canUpdateParcel())
            disabled_items.push_back("Settings Apply Parcel");
        
        items.push_back("Settings Apply Region");
        if (!canUpdateRegion())
            disabled_items.push_back("Settings Apply Region");
    }
    addLinkReplaceMenuOption(items, disabled_items);
    hide_context_entries(menu, items, disabled_items);
}

BOOL LLSettingsBridge::renameItem(const std::string& new_name)
{
    /*TODO: change internal settings name? */
    return LLItemBridge::renameItem(new_name);
}

BOOL LLSettingsBridge::isItemRenameable() const
{
    LLViewerInventoryItem* item = getItem();
    if (item)
    {
        return (item->getPermissions().allowModifyBy(gAgent.getID()));
    }
    return FALSE;
}

bool LLSettingsBridge::canUpdateParcel() const
{
    return LLEnvironment::instance().canAgentUpdateParcelEnvironment();
}

bool LLSettingsBridge::canUpdateRegion() const
{
    return LLEnvironment::instance().canAgentUpdateRegionEnvironment();
}


// +=================================================+
// |        LLLinkBridge                             |
// +=================================================+
// For broken folder links.
std::string LLLinkFolderBridge::sPrefix("Link: ");
LLUIImagePtr LLLinkFolderBridge::getIcon() const
{
    LLFolderType::EType folder_type = LLFolderType::FT_NONE;
    const LLInventoryObject *obj = getInventoryObject();
    if (obj)
    {
        LLViewerInventoryCategory* cat = NULL;
        LLInventoryModel* model = getInventoryModel();
        if(model)
        {
            cat = (LLViewerInventoryCategory*)model->getCategory(obj->getLinkedUUID());
            if (cat)
            {
                folder_type = cat->getPreferredType();
            }
        }
    }
    return LLFolderBridge::getIcon(folder_type);
}

void LLLinkFolderBridge::buildContextMenu(LLMenuGL& menu, U32 flags)
{
    // *TODO: Translate
    LL_DEBUGS() << "LLLink::buildContextMenu()" << LL_ENDL;
    menuentry_vec_t items;
    menuentry_vec_t disabled_items;

    if (isItemInTrash())
    {
        addTrashContextMenuOptions(items, disabled_items);
    }
    else
    {
        items.push_back(std::string("Find Original"));
        addDeleteContextMenuOptions(items, disabled_items);
    }
    hide_context_entries(menu, items, disabled_items);
}
void LLLinkFolderBridge::performAction(LLInventoryModel* model, std::string action)
{
    if ("goto" == action)
    {
        gotoItem();
        return;
    }
    LLItemBridge::performAction(model,action);
}
void LLLinkFolderBridge::gotoItem()
{
    LLItemBridge::gotoItem();

    const LLUUID &cat_uuid = getFolderID();
    if (!cat_uuid.isNull())
    {
        LLFolderViewItem *base_folder = LLInventoryPanel::getActiveInventoryPanel()->getItemByID(cat_uuid);
        if (base_folder)
        {
            base_folder->setOpen(TRUE);
        }
    }
}
const LLUUID &LLLinkFolderBridge::getFolderID() const
{
    if (LLViewerInventoryItem *link_item = getItem())
    {
        if (const LLViewerInventoryCategory *cat = link_item->getLinkedCategory())
        {
            const LLUUID& cat_uuid = cat->getUUID();
            return cat_uuid;
        }
    }
    return LLUUID::null;
}

void LLUnknownItemBridge::buildContextMenu(LLMenuGL& menu, U32 flags)
{
    menuentry_vec_t items;
    menuentry_vec_t disabled_items;
    items.push_back(std::string("Properties"));
    items.push_back(std::string("Rename"));
    hide_context_entries(menu, items, disabled_items);
}

LLUIImagePtr LLUnknownItemBridge::getIcon() const
{
    return LLInventoryIcon::getIcon(LLAssetType::AT_UNKNOWN, mInvType);
}


/********************************************************************************
 **
 **                    BRIDGE ACTIONS
 **/

// static
void LLInvFVBridgeAction::doAction(LLAssetType::EType asset_type,
                                   const LLUUID& uuid,
                                   LLInventoryModel* model)
{
    // Perform indirection in case of link.
    const LLUUID& linked_uuid = gInventory.getLinkedItemID(uuid);

    LLInvFVBridgeAction* action = createAction(asset_type,linked_uuid,model);
    if(action)
    {
        action->doIt();
        delete action;
    }
}

// static
void LLInvFVBridgeAction::doAction(const LLUUID& uuid, LLInventoryModel* model)
{
    llassert(model);
    LLViewerInventoryItem* item = model->getItem(uuid);
    llassert(item);
    if (item)
    {
        LLAssetType::EType asset_type = item->getType();
        LLInvFVBridgeAction* action = createAction(asset_type,uuid,model);
        if(action)
        {
            action->doIt();
            delete action;
        }
    }
}

LLViewerInventoryItem* LLInvFVBridgeAction::getItem() const
{
    if (mModel)
        return (LLViewerInventoryItem*)mModel->getItem(mUUID);
    return NULL;
}

class LLTextureBridgeAction: public LLInvFVBridgeAction
{
    friend class LLInvFVBridgeAction;
public:
    virtual void doIt()
    {
        if (getItem())
        {
            LLFloaterReg::showInstance("preview_texture", LLSD(mUUID), TAKE_FOCUS_YES);
        }
        LLInvFVBridgeAction::doIt();
    }
    virtual ~LLTextureBridgeAction(){}
protected:
    LLTextureBridgeAction(const LLUUID& id,LLInventoryModel* model) : LLInvFVBridgeAction(id,model) {}
};

class LLSoundBridgeAction: public LLInvFVBridgeAction
{
    friend class LLInvFVBridgeAction;
public:
    virtual void doIt()
    {
        LLViewerInventoryItem* item = getItem();
        if (item)
        {
            send_sound_trigger(item->getAssetUUID(), SOUND_GAIN);
        }
        LLInvFVBridgeAction::doIt();
    }
    virtual ~LLSoundBridgeAction(){}
protected:
    LLSoundBridgeAction(const LLUUID& id,LLInventoryModel* model) : LLInvFVBridgeAction(id,model) {}
};

class LLLandmarkBridgeAction: public LLInvFVBridgeAction
{
    friend class LLInvFVBridgeAction;
public:
    virtual void doIt()
    {
        LLViewerInventoryItem* item = getItem();
        if (item)
        {
            // Opening (double-clicking) a landmark immediately teleports,
            // but warns you the first time.
            LLSD payload;
            payload["asset_id"] = item->getAssetUUID();     
            
            LLSD args; 
            args["LOCATION"] = item->getName(); 
            
            LLNotificationsUtil::add("TeleportFromLandmark", args, payload);
        }
        LLInvFVBridgeAction::doIt();
    }
    virtual ~LLLandmarkBridgeAction(){}
protected:
    LLLandmarkBridgeAction(const LLUUID& id,LLInventoryModel* model) : LLInvFVBridgeAction(id,model) {}
};

class LLCallingCardBridgeAction: public LLInvFVBridgeAction
{
    friend class LLInvFVBridgeAction;
public:
    virtual void doIt()
    {
        LLViewerInventoryItem* item = getItem();
        if (item && item->getCreatorUUID().notNull())
        {
            LLAvatarActions::showProfile(item->getCreatorUUID());
        }
        LLInvFVBridgeAction::doIt();
    }
    virtual ~LLCallingCardBridgeAction(){}
protected:
    LLCallingCardBridgeAction(const LLUUID& id,LLInventoryModel* model) : LLInvFVBridgeAction(id,model) {}

};

class LLNotecardBridgeAction
: public LLInvFVBridgeAction
{
    friend class LLInvFVBridgeAction;
public:
    virtual void doIt()
    {
        LLViewerInventoryItem* item = getItem();
        if (item)
        {
            LLFloaterReg::showInstance("preview_notecard", LLSD(item->getUUID()), TAKE_FOCUS_YES);
        }
        LLInvFVBridgeAction::doIt();
    }
    virtual ~LLNotecardBridgeAction(){}
protected:
    LLNotecardBridgeAction(const LLUUID& id,LLInventoryModel* model) : LLInvFVBridgeAction(id,model) {}
};

class LLGestureBridgeAction: public LLInvFVBridgeAction
{
    friend class LLInvFVBridgeAction;
public:
    virtual void doIt()
    {
        LLViewerInventoryItem* item = getItem();
        if (item)
        {
            LLPreviewGesture* preview = LLPreviewGesture::show(mUUID, LLUUID::null);
            preview->setFocus(TRUE);
        }
        LLInvFVBridgeAction::doIt();        
    }
    virtual ~LLGestureBridgeAction(){}
protected:
    LLGestureBridgeAction(const LLUUID& id,LLInventoryModel* model) : LLInvFVBridgeAction(id,model) {}
};

class LLAnimationBridgeAction: public LLInvFVBridgeAction
{
    friend class LLInvFVBridgeAction;
public:
    virtual void doIt()
    {
        LLViewerInventoryItem* item = getItem();
        if (item)
        {
            LLFloaterReg::showInstance("preview_anim", LLSD(mUUID), TAKE_FOCUS_YES);
        }
        LLInvFVBridgeAction::doIt();
    }
    virtual ~LLAnimationBridgeAction(){}
protected:
    LLAnimationBridgeAction(const LLUUID& id,LLInventoryModel* model) : LLInvFVBridgeAction(id,model) {}
};

class LLObjectBridgeAction: public LLInvFVBridgeAction
{
    friend class LLInvFVBridgeAction;
public:
    virtual void doIt()
    {
        /*
          LLFloaterReg::showInstance("properties", mUUID);
        */
        LLInvFVBridgeAction::doIt();
    }
    virtual ~LLObjectBridgeAction(){}
protected:
    LLObjectBridgeAction(const LLUUID& id,LLInventoryModel* model) : LLInvFVBridgeAction(id,model) {}
};

class LLLSLTextBridgeAction: public LLInvFVBridgeAction
{
    friend class LLInvFVBridgeAction;
public:
    virtual void doIt()
    {
        LLViewerInventoryItem* item = getItem();
        if (item)
        {
            LLFloaterReg::showInstance("preview_script", LLSD(mUUID), TAKE_FOCUS_YES);
        }
        LLInvFVBridgeAction::doIt();
    }
    virtual ~LLLSLTextBridgeAction(){}
protected:
    LLLSLTextBridgeAction(const LLUUID& id,LLInventoryModel* model) : LLInvFVBridgeAction(id,model) {}
};

class LLWearableBridgeAction: public LLInvFVBridgeAction
{
    friend class LLInvFVBridgeAction;
public:
    virtual void doIt()
    {
        wearOnAvatar();
    }

    virtual ~LLWearableBridgeAction(){}
protected:
    LLWearableBridgeAction(const LLUUID& id,LLInventoryModel* model) : LLInvFVBridgeAction(id,model) {}
    BOOL isItemInTrash() const;
    // return true if the item is in agent inventory. if false, it
    // must be lost or in the inventory library.
    BOOL isAgentInventory() const;
    void wearOnAvatar();
};

BOOL LLWearableBridgeAction::isItemInTrash() const
{
    if(!mModel) return FALSE;
    const LLUUID trash_id = mModel->findCategoryUUIDForType(LLFolderType::FT_TRASH);
    return mModel->isObjectDescendentOf(mUUID, trash_id);
}

BOOL LLWearableBridgeAction::isAgentInventory() const
{
    if(!mModel) return FALSE;
    if(gInventory.getRootFolderID() == mUUID) return TRUE;
    return mModel->isObjectDescendentOf(mUUID, gInventory.getRootFolderID());
}

void LLWearableBridgeAction::wearOnAvatar()
{
    // TODO: investigate wearables may not be loaded at this point EXT-8231

    LLViewerInventoryItem* item = getItem();
    if(item)
    {
        LLAppearanceMgr::instance().wearItemOnAvatar(item->getUUID(), true, true);
    }
}

class LLSettingsBridgeAction
    : public LLInvFVBridgeAction
{
    friend class LLInvFVBridgeAction;
public:
    virtual void doIt()
    {
        LLViewerInventoryItem* item = getItem();
        if (item)
        {
            LLSettingsType::type_e type = item->getSettingsType();
            switch (type)
            {
            case LLSettingsType::ST_SKY:
                LLFloaterReg::showInstance("env_fixed_environmentent_sky", LLSDMap("inventory_id", item->getUUID()), TAKE_FOCUS_YES);
                break;
            case LLSettingsType::ST_WATER:
                LLFloaterReg::showInstance("env_fixed_environmentent_water", LLSDMap("inventory_id", item->getUUID()), TAKE_FOCUS_YES);
                break;
            case LLSettingsType::ST_DAYCYCLE:
                LLFloaterReg::showInstance("env_edit_extdaycycle", LLSDMap("inventory_id", item->getUUID())("edit_context", "inventory"), TAKE_FOCUS_YES);
                break;
            default:
                break;
            }
        }
        LLInvFVBridgeAction::doIt();
    }
    virtual ~LLSettingsBridgeAction(){}
protected:
    LLSettingsBridgeAction(const LLUUID& id, LLInventoryModel* model) : LLInvFVBridgeAction(id, model) {}
};


LLInvFVBridgeAction* LLInvFVBridgeAction::createAction(LLAssetType::EType asset_type,
                                                       const LLUUID& uuid,
                                                       LLInventoryModel* model)
{
    LLInvFVBridgeAction* action = NULL;
    switch(asset_type)
    {
        case LLAssetType::AT_TEXTURE:
            action = new LLTextureBridgeAction(uuid,model);
            break;
        case LLAssetType::AT_SOUND:
            action = new LLSoundBridgeAction(uuid,model);
            break;
        case LLAssetType::AT_LANDMARK:
            action = new LLLandmarkBridgeAction(uuid,model);
            break;
        case LLAssetType::AT_CALLINGCARD:
            action = new LLCallingCardBridgeAction(uuid,model);
            break;
        case LLAssetType::AT_OBJECT:
            action = new LLObjectBridgeAction(uuid,model);
            break;
        case LLAssetType::AT_NOTECARD:
            action = new LLNotecardBridgeAction(uuid,model);
            break;
        case LLAssetType::AT_ANIMATION:
            action = new LLAnimationBridgeAction(uuid,model);
            break;
        case LLAssetType::AT_GESTURE:
            action = new LLGestureBridgeAction(uuid,model);
            break;
        case LLAssetType::AT_LSL_TEXT:
            action = new LLLSLTextBridgeAction(uuid,model);
            break;
        case LLAssetType::AT_CLOTHING:
        case LLAssetType::AT_BODYPART:
            action = new LLWearableBridgeAction(uuid,model);
            break;
        case LLAssetType::AT_SETTINGS:
            action = new LLSettingsBridgeAction(uuid, model);
            break;
        default:
            break;
    }
    return action;
}

/**                    Bridge Actions
 **
 ********************************************************************************/

/************************************************************************/
/* Recent Inventory Panel related classes                               */
/************************************************************************/
void LLRecentItemsFolderBridge::buildContextMenu(LLMenuGL& menu, U32 flags)
{
    menuentry_vec_t disabled_items, items;
        buildContextMenuOptions(flags, items, disabled_items);

    items.erase(std::remove(items.begin(), items.end(), std::string("New Folder")), items.end());

    hide_context_entries(menu, items, disabled_items);
}

LLInvFVBridge* LLRecentInventoryBridgeBuilder::createBridge(
    LLAssetType::EType asset_type,
    LLAssetType::EType actual_asset_type,
    LLInventoryType::EType inv_type,
    LLInventoryPanel* inventory,
    LLFolderViewModelInventory* view_model,
    LLFolderView* root,
    const LLUUID& uuid,
    U32 flags /*= 0x00*/ ) const
{
    LLInvFVBridge* new_listener = NULL;
    if (asset_type == LLAssetType::AT_CATEGORY 
        && actual_asset_type != LLAssetType::AT_LINK_FOLDER)
    {
        new_listener = new LLRecentItemsFolderBridge(inv_type, inventory, root, uuid);
    }
    else
        {
        new_listener = LLInventoryFolderViewModelBuilder::createBridge(asset_type,
                actual_asset_type,
                inv_type,
                inventory,
                                                                view_model,
                root,
                uuid,
                flags);
        }
    return new_listener;
}

LLFolderViewGroupedItemBridge::LLFolderViewGroupedItemBridge()
{
}

void LLFolderViewGroupedItemBridge::groupFilterContextMenu(folder_view_item_deque& selected_items, LLMenuGL& menu)
{
    uuid_vec_t ids;
    menuentry_vec_t disabled_items;
    if (get_selection_item_uuids(selected_items, ids))
    {
        if (!LLAppearanceMgr::instance().canAddWearables(ids) && canWearSelected(ids))
        {
            disabled_items.push_back(std::string("Wearable And Object Wear"));
            disabled_items.push_back(std::string("Wearable Add"));
            disabled_items.push_back(std::string("Attach To"));
            disabled_items.push_back(std::string("Attach To HUD"));
        }
    }
    disable_context_entries_if_present(menu, disabled_items);
}

bool LLFolderViewGroupedItemBridge::canWearSelected(const uuid_vec_t& item_ids) const
{
    for (uuid_vec_t::const_iterator it = item_ids.begin(); it != item_ids.end(); ++it)
    {
        const LLViewerInventoryItem* item = gInventory.getItem(*it);
        if (!item || (item->getType() >= LLAssetType::AT_COUNT) || (item->getType() <= LLAssetType::AT_NONE))
        {
            return false;
        }
    }
    return true;
}
// EOF<|MERGE_RESOLUTION|>--- conflicted
+++ resolved
@@ -584,7 +584,6 @@
 
 BOOL LLInvFVBridge::isClipboardPasteable() const
 {
-<<<<<<< HEAD
     // Return FALSE on degenerated cases: empty clipboard, no inventory, no agent
     if (!LLClipboard::instance().hasContents() || !isAgentInventory())
     {
@@ -615,7 +614,7 @@
         if (cat)
         {
             LLFolderBridge cat_br(mInventoryPanel.get(), mRoot, item_id);
-            if (!cat_br.isItemCopyable())
+            if (!cat_br.isItemCopyable(false))
             return FALSE;
             // Skip to the next item in the clipboard
             continue;
@@ -623,63 +622,16 @@
 
         // Each item must be copyable to be pastable
         LLItemBridge item_br(mInventoryPanel.get(), mRoot, item_id);
-        if (!item_br.isItemCopyable())
+        if (!item_br.isItemCopyable(false))
         {
             return FALSE;
         }
     }
     return TRUE;
-=======
-	// Return FALSE on degenerated cases: empty clipboard, no inventory, no agent
-	if (!LLClipboard::instance().hasContents() || !isAgentInventory())
-	{
-		return FALSE;
-	}
-	LLInventoryModel* model = getInventoryModel();
-	if (!model)
-	{
-		return FALSE;
-	}
-
-	// In cut mode, whatever is on the clipboard is always pastable
-	if (LLClipboard::instance().isCutMode())
-	{
-		return TRUE;
-	}
-
-	// In normal mode, we need to check each element of the clipboard to know if we can paste or not
-	std::vector<LLUUID> objects;
-	LLClipboard::instance().pasteFromClipboard(objects);
-	S32 count = objects.size();
-	for(S32 i = 0; i < count; i++)
-	{
-		const LLUUID &item_id = objects.at(i);
-
-		// Folders are pastable if all items in there are copyable
-		const LLInventoryCategory *cat = model->getCategory(item_id);
-		if (cat)
-		{
-			LLFolderBridge cat_br(mInventoryPanel.get(), mRoot, item_id);
-			if (!cat_br.isItemCopyable(false))
-			return FALSE;
-			// Skip to the next item in the clipboard
-			continue;
-		}
-
-		// Each item must be copyable to be pastable
-		LLItemBridge item_br(mInventoryPanel.get(), mRoot, item_id);
-		if (!item_br.isItemCopyable(false))
-		{
-			return FALSE;
-		}
-	}
-	return TRUE;
->>>>>>> a0c3d69c
 }
 
 BOOL LLInvFVBridge::isClipboardPasteableAsLink() const
 {
-<<<<<<< HEAD
     if (!LLClipboard::instance().hasContents() || !isAgentInventory())
     {
         return FALSE;
@@ -702,6 +654,11 @@
             {
                 return FALSE;
             }
+
+            if (gInventory.isObjectDescendentOf(item->getUUID(), gInventory.getLibraryRootFolderID()))
+            {
+                return FALSE;
+            }
         }
         const LLViewerInventoryCategory *cat = model->getCategory(objects.at(i));
         if (cat && LLFolderType::lookupIsProtectedType(cat->getPreferredType()))
@@ -710,43 +667,6 @@
         }
     }
     return TRUE;
-=======
-	if (!LLClipboard::instance().hasContents() || !isAgentInventory())
-	{
-		return FALSE;
-	}
-	const LLInventoryModel* model = getInventoryModel();
-	if (!model)
-	{
-		return FALSE;
-	}
-
-	std::vector<LLUUID> objects;
-	LLClipboard::instance().pasteFromClipboard(objects);
-	S32 count = objects.size();
-	for(S32 i = 0; i < count; i++)
-	{
-		const LLInventoryItem *item = model->getItem(objects.at(i));
-		if (item)
-		{
-			if (!LLAssetType::lookupCanLink(item->getActualType()))
-			{
-				return FALSE;
-			}
-
-            if (gInventory.isObjectDescendentOf(item->getUUID(), gInventory.getLibraryRootFolderID()))
-            {
-                return FALSE;
-            }
-		}
-		const LLViewerInventoryCategory *cat = model->getCategory(objects.at(i));
-		if (cat && LLFolderType::lookupIsProtectedType(cat->getPreferredType()))
-		{
-			return FALSE;
-		}
-	}
-	return TRUE;
->>>>>>> a0c3d69c
 }
 
 void disable_context_entries_if_present(LLMenuGL& menu,
@@ -790,7 +710,6 @@
     }
 }
 void hide_context_entries(LLMenuGL& menu, 
-<<<<<<< HEAD
                           const menuentry_vec_t &entries_to_show,
                           const menuentry_vec_t &disabled_entries)
 {
@@ -815,14 +734,14 @@
         }
 
         bool found = false;
-        menuentry_vec_t::const_iterator itor2;
-        for (itor2 = entries_to_show.begin(); itor2 != entries_to_show.end(); ++itor2)
-        {
-            if (*itor2 == name)
-            {
-                found = true;
-                break;
-            }
+
+        std::string myinput;
+        std::vector<std::string> mylist{ "a", "b", "c" };
+
+        menuentry_vec_t::const_iterator itor2 = std::find(entries_to_show.begin(), entries_to_show.end(), name);
+        if (itor2 != entries_to_show.end())
+        {
+            found = true;
         }
 
         // Don't allow multiple separators in a row (e.g. such as if there are no items
@@ -840,75 +759,6 @@
             {
                 menu_item->setVisible(FALSE);
             }
-
-            menu_item->setEnabled(FALSE);
-        }
-        else
-        {
-            menu_item->setVisible(TRUE);
-            // A bit of a hack so we can remember that some UI element explicitly set this to be visible
-            // so that some other UI element from multi-select doesn't later set this invisible.
-            menu_item->pushVisible(TRUE);
-
-            bool enabled = (menu_item->getEnabled() == TRUE);
-            for (itor2 = disabled_entries.begin(); enabled && (itor2 != disabled_entries.end()); ++itor2)
-            {
-                enabled &= (*itor2 != name);
-            }
-
-            menu_item->setEnabled(enabled);
-        }
-    }
-=======
-						  const menuentry_vec_t &entries_to_show,
-						  const menuentry_vec_t &disabled_entries)
-{
-	const LLView::child_list_t *list = menu.getChildList();
-
-	// For removing double separators or leading separator.  Start at true so that
-	// if the first element is a separator, it will not be shown.
-	bool is_previous_entry_separator = true;
-
-	for (LLView::child_list_t::const_iterator itor = list->begin(); 
-		 itor != list->end(); 
-		 ++itor)
-	{
-		LLView *menu_item = (*itor);
-		std::string name = menu_item->getName();
-
-		// descend into split menus:
-		LLMenuItemBranchGL* branchp = dynamic_cast<LLMenuItemBranchGL*>(menu_item);
-		if ((name == "More") && branchp)
-		{
-			hide_context_entries(*branchp->getBranch(), entries_to_show, disabled_entries);
-		}
-
-		bool found = false;
-
-        std::string myinput;
-        std::vector<std::string> mylist{ "a", "b", "c" };
-
-        menuentry_vec_t::const_iterator itor2 = std::find(entries_to_show.begin(), entries_to_show.end(), name);
-        if (itor2 != entries_to_show.end())
-        {
-            found = true;
-        }
-
-		// Don't allow multiple separators in a row (e.g. such as if there are no items
-		// between two separators).
-		if (found)
-		{
-			const bool is_entry_separator = (dynamic_cast<LLMenuItemSeparatorGL *>(menu_item) != NULL);
-			found = !(is_entry_separator && is_previous_entry_separator);
-			is_previous_entry_separator = is_entry_separator;
-		}
-		
-		if (!found)
-		{
-			if (!menu_item->getLastVisible())
-			{
-				menu_item->setVisible(FALSE);
-			}
 
             if (menu_item->getEnabled())
             {
@@ -925,24 +775,23 @@
                     menu_item->setEnabled(FALSE);
                 }
             }
-		}
-		else
-		{
-			menu_item->setVisible(TRUE);
-			// A bit of a hack so we can remember that some UI element explicitly set this to be visible
-			// so that some other UI element from multi-select doesn't later set this invisible.
-			menu_item->pushVisible(TRUE);
-
-			bool enabled = (menu_item->getEnabled() == TRUE);
-			for (itor2 = disabled_entries.begin(); enabled && (itor2 != disabled_entries.end()); ++itor2)
-			{
-				enabled &= (*itor2 != name);
-			}
-
-			menu_item->setEnabled(enabled);
-		}
-	}
->>>>>>> a0c3d69c
+        }
+        else
+        {
+            menu_item->setVisible(TRUE);
+            // A bit of a hack so we can remember that some UI element explicitly set this to be visible
+            // so that some other UI element from multi-select doesn't later set this invisible.
+            menu_item->pushVisible(TRUE);
+
+            bool enabled = (menu_item->getEnabled() == TRUE);
+            for (itor2 = disabled_entries.begin(); enabled && (itor2 != disabled_entries.end()); ++itor2)
+            {
+                enabled &= (*itor2 != name);
+            }
+
+            menu_item->setEnabled(enabled);
+        }
+    }
 }
 
 // Helper for commonly-used entries
@@ -1038,7 +887,6 @@
                         disabled_items.push_back(std::string("Marketplace Move"));
                     }
                 }
-<<<<<<< HEAD
             }
         }
     }
@@ -1053,7 +901,8 @@
         disabled_items.push_back(std::string("Paste"));
     }
 
-    if (gSavedSettings.getBOOL("InventoryLinking"))
+    static LLCachedControl<bool> inventory_linking(gSavedSettings, "InventoryLinking", true);
+    if (inventory_linking)
     {
         items.push_back(std::string("Paste As Link"));
         if (!isClipboardPasteableAsLink() || (flags & FIRST_SELECTED_ITEM) == 0)
@@ -1077,47 +926,6 @@
     {
         items.push_back(std::string("Show in Main Panel"));
     }
-=======
-			}
-		}
-	}
-
-	// Don't allow items to be pasted directly into the COF or the inbox
-	if (!isCOFFolder() && !isInboxFolder())
-	{
-		items.push_back(std::string("Paste"));
-	}
-	if (!isClipboardPasteable() || ((flags & FIRST_SELECTED_ITEM) == 0))
-	{
-		disabled_items.push_back(std::string("Paste"));
-	}
-
-    static LLCachedControl<bool> inventory_linking(gSavedSettings, "InventoryLinking", true);
-	if (inventory_linking)
-	{
-		items.push_back(std::string("Paste As Link"));
-		if (!isClipboardPasteableAsLink() || (flags & FIRST_SELECTED_ITEM) == 0)
-		{
-			disabled_items.push_back(std::string("Paste As Link"));
-		}
-	}
-
-	items.push_back(std::string("Paste Separator"));
-
-	addDeleteContextMenuOptions(items, disabled_items);
-
-	// If multiple items are selected, disable properties (if it exists).
-	if ((flags & FIRST_SELECTED_ITEM) == 0)
-	{
-		disabled_items.push_back(std::string("Properties"));
-	}
-
-	LLInventoryPanel *active_panel = LLInventoryPanel::getActiveInventoryPanel(FALSE);
-	if (active_panel && (active_panel->getName() != "All Items"))
-	{
-		items.push_back(std::string("Show in Main Panel"));
-	}
->>>>>>> a0c3d69c
 }
 
 void LLInvFVBridge::buildContextMenu(LLMenuGL& menu, U32 flags)
@@ -2246,7 +2054,6 @@
 
 BOOL LLItemBridge::removeItem()
 {
-<<<<<<< HEAD
     if(!isItemRemovable())
     {
         return FALSE;
@@ -2272,7 +2079,8 @@
     // we can't do this check because we may have items in a folder somewhere that is
     // not yet in memory, so we don't want false negatives.  (If disabled, then we 
     // know we only have links in the Outfits folder which we explicitly fetch.)
-    if (!gSavedSettings.getBOOL("InventoryLinking"))
+    static LLCachedControl<bool> inventory_linking(gSavedSettings, "InventoryLinking", true);
+    if (!inventory_linking)
     {
         if (!item->getIsLinkType())
         {
@@ -2290,52 +2098,6 @@
     LLNotifications::instance().forceResponse(params, 0);
     model->checkTrashOverflow();
     return TRUE;
-=======
-	if(!isItemRemovable())
-	{
-		return FALSE;
-	}
-
-	// move it to the trash
-	LLInventoryModel* model = getInventoryModel();
-	if(!model) return FALSE;
-	const LLUUID& trash_id = model->findCategoryUUIDForType(LLFolderType::FT_TRASH);
-	LLViewerInventoryItem* item = getItem();
-	if (!item) return FALSE;
-	if (item->getType() != LLAssetType::AT_LSL_TEXT)
-	{
-		LLPreview::hide(mUUID, TRUE);
-	}
-	// Already in trash
-	if (model->isObjectDescendentOf(mUUID, trash_id)) return FALSE;
-
-	LLNotification::Params params("ConfirmItemDeleteHasLinks");
-	params.functor.function(boost::bind(&LLItemBridge::confirmRemoveItem, this, _1, _2));
-	
-	// Check if this item has any links.  If generic inventory linking is enabled,
-	// we can't do this check because we may have items in a folder somewhere that is
-	// not yet in memory, so we don't want false negatives.  (If disabled, then we 
-	// know we only have links in the Outfits folder which we explicitly fetch.)
-    static LLCachedControl<bool> inventory_linking(gSavedSettings, "InventoryLinking", true);
-	if (!inventory_linking)
-	{
-		if (!item->getIsLinkType())
-		{
-			LLInventoryModel::item_array_t item_array = gInventory.collectLinksTo(mUUID);
-			const U32 num_links = item_array.size();
-			if (num_links > 0)
-			{
-				// Warn if the user is will break any links when deleting this item.
-				LLNotifications::instance().add(params);
-				return FALSE;
-			}
-		}
-	}
-	
-	LLNotifications::instance().forceResponse(params, 0);
-	model->checkTrashOverflow();
-	return TRUE;
->>>>>>> a0c3d69c
 }
 
 BOOL LLItemBridge::confirmRemoveItem(const LLSD& notification, const LLSD& response)
@@ -2364,21 +2126,6 @@
 bool LLItemBridge::isItemCopyable(bool can_copy_as_link) const
 {
     LLViewerInventoryItem* item = getItem();
-<<<<<<< HEAD
-    if (item)
-    {
-        // Can't copy worn objects.
-        // Worn objects are tied to their inworld conterparts
-        // Copy of modified worn object will return object with obsolete asset and inventory
-        if(get_is_item_worn(mUUID))
-        {
-            return FALSE;
-        }
-
-        return item->getPermissions().allowCopyBy(gAgent.getID()) || gSavedSettings.getBOOL("InventoryLinking");
-    }
-    return FALSE;
-=======
     if (!item)
     {
         return false;
@@ -2394,7 +2141,6 @@
     static LLCachedControl<bool> inventory_linking(gSavedSettings, "InventoryLinking", true);
     return (can_copy_as_link && inventory_linking)
         || item->getPermissions().allowCopyBy(gAgent.getID());
->>>>>>> a0c3d69c
 }
 
 LLViewerInventoryItem* LLItemBridge::getItem() const
@@ -2600,7 +2346,6 @@
 
 bool LLFolderBridge::isItemCopyable(bool can_copy_as_link) const
 {
-<<<<<<< HEAD
     // Folders are copyable if items in them are, recursively, copyable.
     
     // Get the content of the folder
@@ -2614,57 +2359,26 @@
     {
         LLInventoryItem* item = *iter;
         LLItemBridge item_br(mInventoryPanel.get(), mRoot, item->getUUID());
-        if (!item_br.isItemCopyable())
-            return FALSE;
-}
+        if (!item_br.isItemCopyable(false))
+        {
+            return false;
+        }
+    }
 
     // Check the folders
     LLInventoryModel::cat_array_t cat_array_copy = *cat_array;
     for (LLInventoryModel::cat_array_t::iterator iter = cat_array_copy.begin(); iter != cat_array_copy.end(); iter++)
-{
+    {
         LLViewerInventoryCategory* category = *iter;
         LLFolderBridge cat_br(mInventoryPanel.get(), mRoot, category->getUUID());
-        if (!cat_br.isItemCopyable())
-            return FALSE;
-    }
-    
-        return TRUE;
-    }
-=======
-	// Folders are copyable if items in them are, recursively, copyable.
-	
-	// Get the content of the folder
-	LLInventoryModel::cat_array_t* cat_array;
-	LLInventoryModel::item_array_t* item_array;
-	gInventory.getDirectDescendentsOf(mUUID,cat_array,item_array);
-
-	// Check the items
-	LLInventoryModel::item_array_t item_array_copy = *item_array;
-	for (LLInventoryModel::item_array_t::iterator iter = item_array_copy.begin(); iter != item_array_copy.end(); iter++)
-	{
-		LLInventoryItem* item = *iter;
-		LLItemBridge item_br(mInventoryPanel.get(), mRoot, item->getUUID());
-        if (!item_br.isItemCopyable(false))
+        if (!cat_br.isItemCopyable(false))
         {
             return false;
         }
     }
 
-	// Check the folders
-	LLInventoryModel::cat_array_t cat_array_copy = *cat_array;
-	for (LLInventoryModel::cat_array_t::iterator iter = cat_array_copy.begin(); iter != cat_array_copy.end(); iter++)
-    {
-		LLViewerInventoryCategory* category = *iter;
-		LLFolderBridge cat_br(mInventoryPanel.get(), mRoot, category->getUUID());
-        if (!cat_br.isItemCopyable(false))
-        {
-            return false;
-        }
-    }
-
     return true;
 }
->>>>>>> a0c3d69c
 
 BOOL LLFolderBridge::isClipboardPasteable() const
 {
@@ -4077,11 +3791,11 @@
         {
             const LLUUID& item_id = (*iter);
             
-<<<<<<< HEAD
             LLInventoryItem *item = model->getItem(item_id);
             LLInventoryObject *obj = model->getObject(item_id);
             if (obj)
             {
+
                 if (move_is_into_lost_and_found)
                 {
                     if (LLAssetType::AT_CATEGORY == obj->getType())
@@ -4100,60 +3814,6 @@
                         LLInventoryCategory* cat = model->getCategory(item_id);
                         U32 max_items_to_wear = gSavedSettings.getU32("WearFolderLimit");
                         if (cat && can_move_to_my_outfits(model, cat, max_items_to_wear))
-=======
-			LLInventoryItem *item = model->getItem(item_id);
-			LLInventoryObject *obj = model->getObject(item_id);
-			if (obj)
-			{
-
-				if (move_is_into_lost_and_found)
-				{
-					if (LLAssetType::AT_CATEGORY == obj->getType())
-					{
-						return;
-					}
-				}
-				if (move_is_into_outfit)
-				{
-					if (!move_is_into_my_outfits && item && can_move_to_outfit(item, move_is_into_current_outfit))
-					{
-						dropToOutfit(item, move_is_into_current_outfit);
-					}
-					else if (move_is_into_my_outfits && LLAssetType::AT_CATEGORY == obj->getType())
-					{
-						LLInventoryCategory* cat = model->getCategory(item_id);
-						U32 max_items_to_wear = gSavedSettings.getU32("WearFolderLimit");
-						if (cat && can_move_to_my_outfits(model, cat, max_items_to_wear))
-						{
-							dropToMyOutfits(cat);
-						}
-						else
-						{
-							LLNotificationsUtil::add("MyOutfitsPasteFailed");
-						}
-					}
-					else
-					{
-						LLNotificationsUtil::add("MyOutfitsPasteFailed");
-					}
-				}
-				else if (move_is_into_current_outfit)
-				{
-					if (item && can_move_to_outfit(item, move_is_into_current_outfit))
-					{
-						dropToOutfit(item, move_is_into_current_outfit);
-					}
-					else
-					{
-						LLNotificationsUtil::add("MyOutfitsPasteFailed");
-					}
-				}
-				else if (move_is_into_favorites)
-				{
-					if (item && can_move_to_landmarks(item))
-					{
-                        if (LLClipboard::instance().isCutMode())
->>>>>>> a0c3d69c
                         {
                             dropToMyOutfits(cat);
                         }
