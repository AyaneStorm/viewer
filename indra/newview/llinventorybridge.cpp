/**
 * @file llinventorybridge.cpp
 * @brief Implementation of the Inventory-Folder-View-Bridge classes.
 *
 * $LicenseInfo:firstyear=2001&license=viewergpl$
 *
 * Copyright (c) 2001-2009, Linden Research, Inc.
 *
 * Second Life Viewer Source Code
 * The source code in this file ("Source Code") is provided by Linden Lab
 * to you under the terms of the GNU General Public License, version 2.0
 * ("GPL"), unless you have obtained a separate licensing agreement
 * ("Other License"), formally executed by you and Linden Lab.  Terms of
 * the GPL can be found in doc/GPL-license.txt in this distribution, or
 * online at http://secondlifegrid.net/programs/open_source/licensing/gplv2
 *
 * There are special exceptions to the terms and conditions of the GPL as
 * it is applied to this Source Code. View the full text of the exception
 * in the file doc/FLOSS-exception.txt in this software distribution, or
 * online at
 * http://secondlifegrid.net/programs/open_source/licensing/flossexception
 *
 * By copying, modifying or distributing this software, you acknowledge
 * that you have read and understood your obligations described above,
 * and agree to abide by those obligations.
 *
 * ALL LINDEN LAB SOURCE CODE IS PROVIDED "AS IS." LINDEN LAB MAKES NO
 * WARRANTIES, EXPRESS, IMPLIED OR OTHERWISE, REGARDING ITS ACCURACY,
 * COMPLETENESS OR PERFORMANCE.
 * $/LicenseInfo$
 */

#include "llviewerprecompiledheaders.h"
<<<<<<< HEAD
// external projects
#include "lltransfersourceasset.h"
=======
>>>>>>> 42606dbb

#include "llinventorybridge.h"

#include "llavatarnamecache.h"	// IDEVO

#include "llagent.h"
#include "llagentwearables.h"
#include "llappearancemgr.h"
#include "llavataractions.h"
#include "llfloatercustomize.h"
#include "llfloateropenobject.h"
#include "llfloaterreg.h"
#include "llfloaterworldmap.h"
#include "llfriendcard.h"
#include "llgesturemgr.h"
#include "llimfloater.h"
#include "llimview.h"
#include "llinventoryclipboard.h"
#include "llinventoryfunctions.h"
#include "llinventorymodel.h"
#include "llinventorypanel.h"
#include "llnotifications.h"
#include "llnotificationsutil.h"
#include "llpreviewanim.h"
#include "llpreviewgesture.h"
#include "llpreviewtexture.h"
#include "llselectmgr.h"
#include "llsidetray.h"
#include "lltrans.h"
#include "llviewerassettype.h"
#include "llviewermessage.h"
#include "llviewerobjectlist.h"
#include "llviewerwindow.h"
#include "llvoavatarself.h"
#include "llwearablelist.h"
#include "llpaneloutfitsinventory.h"

using namespace LLOldEvents;

// Helpers
// bug in busy count inc/dec right now, logic is complex... do we really need it?
void inc_busy_count()
{
// 	gViewerWindow->getWindow()->incBusyCount();
//  check balance of these calls if this code is changed to ever actually
//  *do* something!
}
void dec_busy_count()
{
// 	gViewerWindow->getWindow()->decBusyCount();
//  check balance of these calls if this code is changed to ever actually
//  *do* something!
}

// Function declarations
void wear_add_inventory_item_on_avatar(LLInventoryItem* item);
void remove_inventory_category_from_avatar(LLInventoryCategory* category);
void remove_inventory_category_from_avatar_step2( BOOL proceed, LLUUID category_id);
bool move_task_inventory_callback(const LLSD& notification, const LLSD& response, LLMoveInv*);
bool confirm_replace_attachment_rez(const LLSD& notification, const LLSD& response);

std::string ICON_NAME[ICON_NAME_COUNT] =
{
	"Inv_Texture",
	"Inv_Sound",
	"Inv_CallingCard",
	"Inv_CallingCard",
	"Inv_Landmark",
	"Inv_Landmark",
	"Inv_Script",
	"Inv_Clothing",
	"Inv_Object",
	"Inv_Object",
	"Inv_Notecard",
	"Inv_Skin",
	"Inv_Snapshot",

	"Inv_BodyShape",
	"Inv_Skin",
	"Inv_Hair",
	"Inv_Eye",
	"Inv_Shirt",
	"Inv_Pants",
	"Inv_Shoe",
	"Inv_Socks",
	"Inv_Jacket",
	"Inv_Gloves",
	"Inv_Undershirt",
	"Inv_Underpants",
	"Inv_Skirt",
	"Inv_Alpha",
	"Inv_Tattoo",

	"Inv_Animation",
	"Inv_Gesture",

	"Inv_LinkItem",
	"Inv_LinkFolder"
};

// +=================================================+
// |        LLInvFVBridge                            |
// +=================================================+

LLInvFVBridge::LLInvFVBridge(LLInventoryPanel* inventory, const LLUUID& uuid) :
mUUID(uuid), mInvType(LLInventoryType::IT_NONE)
{
	mInventoryPanel = inventory->getHandle();
}

const std::string& LLInvFVBridge::getName() const
{
	LLInventoryObject* obj = getInventoryObject();
	if(obj)
	{
		return obj->getName();
	}
	return LLStringUtil::null;
}

const std::string& LLInvFVBridge::getDisplayName() const
{
	return getName();
}

// Folders have full perms
PermissionMask LLInvFVBridge::getPermissionMask() const
{

	return PERM_ALL;
}

// virtual
LLFolderType::EType LLInvFVBridge::getPreferredType() const
{
	return LLFolderType::FT_NONE;
}


// Folders don't have creation dates.
time_t LLInvFVBridge::getCreationDate() const
{
	return 0;
}

// Can be destroyed (or moved to trash)
BOOL LLInvFVBridge::isItemRemovable() const
{
	const LLInventoryModel* model = getInventoryModel();
	if(!model) 
	{
		return FALSE;
	}

	// Can't delete an item that's in the library.
	if(!model->isObjectDescendentOf(mUUID, gInventory.getRootFolderID()))
	{
		return FALSE;
	}

	// Disable delete from COF folder; have users explicitly choose "detach/take off".
	if (LLAppearanceManager::instance().getIsProtectedCOFItem(mUUID))
	{
		return FALSE;
	}

	const LLInventoryObject *obj = model->getItem(mUUID);
	if (obj && obj->getIsLinkType())
	{
		return TRUE;
	}
	if (get_is_item_worn(mUUID))
	{
		return FALSE;
	}
	return TRUE;
}

// Can be moved to another folder
BOOL LLInvFVBridge::isItemMovable() const
{
	return TRUE;
}

/*virtual*/
/**
 * @brief Adds this item into clipboard storage
 */
void LLInvFVBridge::cutToClipboard()
{
	if(isItemMovable())
	{
		LLInventoryClipboard::instance().cut(mUUID);
	}
}
// *TODO: make sure this does the right thing
void LLInvFVBridge::showProperties()
{
	LLSD key;
	key["id"] = mUUID;
	LLSideTray::getInstance()->showPanel("sidepanel_inventory", key);

	// Disable old properties floater; this is replaced by the sidepanel.
	/*
	LLFloaterReg::showInstance("properties", mUUID);
	*/
}

void LLInvFVBridge::removeBatch(LLDynamicArray<LLFolderViewEventListener*>& batch)
{
	// Deactivate gestures when moving them into Trash
	LLInvFVBridge* bridge;
	LLInventoryModel* model = getInventoryModel();
	LLViewerInventoryItem* item = NULL;
	LLViewerInventoryCategory* cat = NULL;
	LLInventoryModel::cat_array_t	descendent_categories;
	LLInventoryModel::item_array_t	descendent_items;
	S32 count = batch.count();
	S32 i,j;
	for(i = 0; i < count; ++i)
	{
		bridge = (LLInvFVBridge*)(batch.get(i));
		if(!bridge || !bridge->isItemRemovable()) continue;
		item = (LLViewerInventoryItem*)model->getItem(bridge->getUUID());
		if (item)
		{
			if(LLAssetType::AT_GESTURE == item->getType())
			{
				LLGestureManager::instance().deactivateGesture(item->getUUID());
			}
		}
	}
	for(i = 0; i < count; ++i)
	{
		bridge = (LLInvFVBridge*)(batch.get(i));
		if(!bridge || !bridge->isItemRemovable()) continue;
		cat = (LLViewerInventoryCategory*)model->getCategory(bridge->getUUID());
		if (cat)
		{
			gInventory.collectDescendents( cat->getUUID(), descendent_categories, descendent_items, FALSE );
			for (j=0; j<descendent_items.count(); j++)
			{
				if(LLAssetType::AT_GESTURE == descendent_items[j]->getType())
				{
					LLGestureManager::instance().deactivateGesture(descendent_items[j]->getUUID());
				}
			}
		}
	}
	removeBatchNoCheck(batch);
}

void LLInvFVBridge::removeBatchNoCheck(LLDynamicArray<LLFolderViewEventListener*>& batch)
{
	// this method moves a bunch of items and folders to the trash. As
	// per design guidelines for the inventory model, the message is
	// built and the accounting is performed first. After all of that,
	// we call LLInventoryModel::moveObject() to move everything
	// around.
	LLInvFVBridge* bridge;
	LLInventoryModel* model = getInventoryModel();
	if(!model) return;
	LLMessageSystem* msg = gMessageSystem;
	const LLUUID trash_id = model->findCategoryUUIDForType(LLFolderType::FT_TRASH);
	LLViewerInventoryItem* item = NULL;
	std::vector<LLUUID> move_ids;
	LLInventoryModel::update_map_t update;
	bool start_new_message = true;
	S32 count = batch.count();
	S32 i;

	// first, hide any 'preview' floaters that correspond to the items
	// being deleted.
	for(i = 0; i < count; ++i)
	{
		bridge = (LLInvFVBridge*)(batch.get(i));
		if(!bridge || !bridge->isItemRemovable()) continue;
		item = (LLViewerInventoryItem*)model->getItem(bridge->getUUID());
		if(item)
		{
			LLPreview::hide(item->getUUID());
		}
	}

	// do the inventory move to trash

	for(i = 0; i < count; ++i)
	{
		bridge = (LLInvFVBridge*)(batch.get(i));
		if(!bridge || !bridge->isItemRemovable()) continue;
		item = (LLViewerInventoryItem*)model->getItem(bridge->getUUID());
		if(item)
		{
			if(item->getParentUUID() == trash_id) continue;
			move_ids.push_back(item->getUUID());
			--update[item->getParentUUID()];
			++update[trash_id];
			if(start_new_message)
			{
				start_new_message = false;
				msg->newMessageFast(_PREHASH_MoveInventoryItem);
				msg->nextBlockFast(_PREHASH_AgentData);
				msg->addUUIDFast(_PREHASH_AgentID, gAgent.getID());
				msg->addUUIDFast(_PREHASH_SessionID, gAgent.getSessionID());
				msg->addBOOLFast(_PREHASH_Stamp, TRUE);
			}
			msg->nextBlockFast(_PREHASH_InventoryData);
			msg->addUUIDFast(_PREHASH_ItemID, item->getUUID());
			msg->addUUIDFast(_PREHASH_FolderID, trash_id);
			msg->addString("NewName", NULL);
			if(msg->isSendFullFast(_PREHASH_InventoryData))
			{
				start_new_message = true;
				gAgent.sendReliableMessage();
				gInventory.accountForUpdate(update);
				update.clear();
			}
		}
	}
	if(!start_new_message)
	{
		start_new_message = true;
		gAgent.sendReliableMessage();
		gInventory.accountForUpdate(update);
		update.clear();
	}

	for(i = 0; i < count; ++i)
	{
		bridge = (LLInvFVBridge*)(batch.get(i));
		if(!bridge || !bridge->isItemRemovable()) continue;
		LLViewerInventoryCategory* cat = (LLViewerInventoryCategory*)model->getCategory(bridge->getUUID());
		if(cat)
		{
			if(cat->getParentUUID() == trash_id) continue;
			move_ids.push_back(cat->getUUID());
			--update[cat->getParentUUID()];
			++update[trash_id];
			if(start_new_message)
			{
				start_new_message = false;
				msg->newMessageFast(_PREHASH_MoveInventoryFolder);
				msg->nextBlockFast(_PREHASH_AgentData);
				msg->addUUIDFast(_PREHASH_AgentID, gAgent.getID());
				msg->addUUIDFast(_PREHASH_SessionID, gAgent.getSessionID());
				msg->addBOOL("Stamp", TRUE);
			}
			msg->nextBlockFast(_PREHASH_InventoryData);
			msg->addUUIDFast(_PREHASH_FolderID, cat->getUUID());
			msg->addUUIDFast(_PREHASH_ParentID, trash_id);
			if(msg->isSendFullFast(_PREHASH_InventoryData))
			{
				start_new_message = true;
				gAgent.sendReliableMessage();
				gInventory.accountForUpdate(update);
				update.clear();
			}
		}
	}
	if(!start_new_message)
	{
		gAgent.sendReliableMessage();
		gInventory.accountForUpdate(update);
	}

	// move everything.
	std::vector<LLUUID>::iterator it = move_ids.begin();
	std::vector<LLUUID>::iterator end = move_ids.end();
	for(; it != end; ++it)
	{
		gInventory.moveObject((*it), trash_id);
	}

	// notify inventory observers.
	model->notifyObservers();
}

BOOL LLInvFVBridge::isClipboardPasteable() const
{
	if (!LLInventoryClipboard::instance().hasContents() || !isAgentInventory())
	{
		return FALSE;
	}
	LLInventoryModel* model = getInventoryModel();
	if (!model)
	{
		return FALSE;
	}

	const LLUUID &agent_id = gAgent.getID();

	LLDynamicArray<LLUUID> objects;
	LLInventoryClipboard::instance().retrieve(objects);
	S32 count = objects.count();
	for(S32 i = 0; i < count; i++)
	{
		const LLUUID &item_id = objects.get(i);

		// Can't paste folders
		const LLInventoryCategory *cat = model->getCategory(item_id);
		if (cat)
		{
			return FALSE;
		}

		const LLInventoryItem *item = model->getItem(item_id);
		if (item)
		{
			if (!item->getPermissions().allowCopyBy(agent_id))
			{
				return FALSE;
			}
		}
	}
	return TRUE;
}

BOOL LLInvFVBridge::isClipboardPasteableAsLink() const
{
	if (!LLInventoryClipboard::instance().hasContents() || !isAgentInventory())
	{
		return FALSE;
	}
	const LLInventoryModel* model = getInventoryModel();
	if (!model)
	{
		return FALSE;
	}

	LLDynamicArray<LLUUID> objects;
	LLInventoryClipboard::instance().retrieve(objects);
	S32 count = objects.count();
	for(S32 i = 0; i < count; i++)
	{
		const LLInventoryItem *item = model->getItem(objects.get(i));
		if (item)
		{
			if (!LLAssetType::lookupCanLink(item->getActualType()))
			{
				return FALSE;
			}
		}
		const LLViewerInventoryCategory *cat = model->getCategory(objects.get(i));
		if (cat && !LLFolderType::lookupIsProtectedType(cat->getPreferredType()))
		{
			return FALSE;
		}
	}
	return TRUE;
}

void hide_context_entries(LLMenuGL& menu, 
						const menuentry_vec_t &entries_to_show,
						const menuentry_vec_t &disabled_entries)
{
	const LLView::child_list_t *list = menu.getChildList();

	// For removing double separators or leading separator.  Start at true so that
	// if the first element is a separator, it will not be shown.
	BOOL is_previous_entry_separator = TRUE;

	LLView::child_list_t::const_iterator itor;
	for (itor = list->begin(); itor != list->end(); ++itor)
	{
		std::string name = (*itor)->getName();

		// descend into split menus:
		LLMenuItemBranchGL* branchp = dynamic_cast<LLMenuItemBranchGL*>(*itor);
		if ((name == "More") && branchp)
		{
			hide_context_entries(*branchp->getBranch(), entries_to_show, disabled_entries);
		}


		bool found = false;
		menuentry_vec_t::const_iterator itor2;
		for (itor2 = entries_to_show.begin(); itor2 != entries_to_show.end(); ++itor2)
		{
			if (*itor2 == name)
			{
				found = true;
			}
		}

		// Don't allow multiple separators in a row (e.g. such as if there are no items
		// between two separators).
		if (found)
		{
			const BOOL is_entry_separator = (dynamic_cast<LLMenuItemSeparatorGL *>(*itor) != NULL);
			if (is_entry_separator && is_previous_entry_separator)
				found = false;
			is_previous_entry_separator = is_entry_separator;
		}
		
		if (!found)
		{
			(*itor)->setVisible(FALSE);
		}
		else
		{
			(*itor)->setVisible(TRUE);
			for (itor2 = disabled_entries.begin(); itor2 != disabled_entries.end(); ++itor2)
			{
				if (*itor2 == name)
				{
					(*itor)->setEnabled(FALSE);
				}
			}
		}
	}
}

// Helper for commonly-used entries
void LLInvFVBridge::getClipboardEntries(bool show_asset_id,
										menuentry_vec_t &items,
										menuentry_vec_t &disabled_items, U32 flags)
{
	const LLInventoryObject *obj = getInventoryObject();

	bool is_sidepanel = isInOutfitsSidePanel();
	if (is_sidepanel)
	{
		// Sidepanel includes restricted menu.
		if (obj && obj->getIsLinkType() && !get_is_item_worn(mUUID))
		{
			items.push_back(std::string("Remove Link"));
		}
		return;
	}

	if (obj)
	{
		if (obj->getIsLinkType())
		{
			items.push_back(std::string("Find Original"));
			if (isLinkedObjectMissing())
			{
				disabled_items.push_back(std::string("Find Original"));
			}
		}
		else
		{
			if (LLAssetType::lookupCanLink(obj->getType()))
			{
				items.push_back(std::string("Find Links"));
			}
			items.push_back(std::string("Rename"));
			if (!isItemRenameable() || (flags & FIRST_SELECTED_ITEM) == 0)
			{
				disabled_items.push_back(std::string("Rename"));
			}
			
			if (show_asset_id)
			{
				items.push_back(std::string("Copy Asset UUID"));

				bool is_asset_knowable = false;

				LLViewerInventoryItem* inv_item = gInventory.getItem(mUUID);
				if (inv_item)
				{
					is_asset_knowable = is_asset_id_knowable(inv_item->getType());
				}
				if ( !is_asset_knowable // disable menu item for Inventory items with unknown asset. EXT-5308
					 || (! ( isItemPermissive() || gAgent.isGodlike() ) )
					 || (flags & FIRST_SELECTED_ITEM) == 0)
				{
					disabled_items.push_back(std::string("Copy Asset UUID"));
				}
			}
			items.push_back(std::string("Copy Separator"));
			
			items.push_back(std::string("Copy"));
			if (!isItemCopyable())
			{
				disabled_items.push_back(std::string("Copy"));
			}
		}
	}

	// Don't allow items to be pasted directly into the COF.
	if (!isCOFFolder())
	{
		items.push_back(std::string("Paste"));
	}
	if (!isClipboardPasteable() || ((flags & FIRST_SELECTED_ITEM) == 0))
	{
		disabled_items.push_back(std::string("Paste"));
	}

	if (gAgent.isGodlike())
	{
		items.push_back(std::string("Paste As Link"));
		if (!isClipboardPasteableAsLink() || (flags & FIRST_SELECTED_ITEM) == 0)
		{
			disabled_items.push_back(std::string("Paste As Link"));
		}
	}

	items.push_back(std::string("Paste Separator"));

	addDeleteContextMenuOptions(items, disabled_items);

	// If multiple items are selected, disable properties (if it exists).
	if ((flags & FIRST_SELECTED_ITEM) == 0)
	{
		disabled_items.push_back(std::string("Properties"));
	}
}

void LLInvFVBridge::buildContextMenu(LLMenuGL& menu, U32 flags)
{
	lldebugs << "LLInvFVBridge::buildContextMenu()" << llendl;
	menuentry_vec_t items;
	menuentry_vec_t disabled_items;
	if(isItemInTrash())
	{
		addTrashContextMenuOptions(items, disabled_items);
	}
	else
	{
		items.push_back(std::string("Open"));
		items.push_back(std::string("Properties"));

		getClipboardEntries(true, items, disabled_items, flags);
	}
	hide_context_entries(menu, items, disabled_items);
}

void LLInvFVBridge::addTrashContextMenuOptions(menuentry_vec_t &items,
											   menuentry_vec_t &disabled_items)
{
	const LLInventoryObject *obj = getInventoryObject();
	if (obj && obj->getIsLinkType())
	{
		items.push_back(std::string("Find Original"));
		if (isLinkedObjectMissing())
		{
			disabled_items.push_back(std::string("Find Original"));
		}
	}
	items.push_back(std::string("Purge Item"));
	if (!isItemRemovable())
	{
		disabled_items.push_back(std::string("Purge Item"));
	}
	items.push_back(std::string("Restore Item"));
}

void LLInvFVBridge::addDeleteContextMenuOptions(menuentry_vec_t &items,
												menuentry_vec_t &disabled_items)
{
	// Don't allow delete as a direct option from COF folder.
	if (isCOFFolder())
	{
		return;
	}

	const LLInventoryObject *obj = getInventoryObject();

	// "Remove link" and "Delete" are the same operation.
	if (obj && obj->getIsLinkType() && !get_is_item_worn(mUUID))
	{
		items.push_back(std::string("Remove Link"));
	}
	else
	{
		items.push_back(std::string("Delete"));
	}

	if (!isItemRemovable())
	{
		disabled_items.push_back(std::string("Delete"));
	}
}

// *TODO: remove this
BOOL LLInvFVBridge::startDrag(EDragAndDropType* type, LLUUID* id) const
{
	BOOL rv = FALSE;

	const LLInventoryObject* obj = getInventoryObject();

	if(obj)
	{
		*type = LLViewerAssetType::lookupDragAndDropType(obj->getActualType());
		if(*type == DAD_NONE)
		{
			return FALSE;
		}

		*id = obj->getUUID();
		//object_ids.put(obj->getUUID());

		if (*type == DAD_CATEGORY)
		{
			gInventory.startBackgroundFetch(obj->getUUID());
		}

		rv = TRUE;
	}

	return rv;
}

LLInventoryObject* LLInvFVBridge::getInventoryObject() const
{
	LLInventoryObject* obj = NULL;
	LLInventoryModel* model = getInventoryModel();
	if(model)
	{
		obj = (LLInventoryObject*)model->getObject(mUUID);
	}
	return obj;
}

LLInventoryModel* LLInvFVBridge::getInventoryModel() const
{
	LLInventoryPanel* panel = dynamic_cast<LLInventoryPanel*>(mInventoryPanel.get());
	return panel ? panel->getModel() : NULL;
}

BOOL LLInvFVBridge::isItemInTrash() const
{
	LLInventoryModel* model = getInventoryModel();
	if(!model) return FALSE;
	const LLUUID trash_id = model->findCategoryUUIDForType(LLFolderType::FT_TRASH);
	return model->isObjectDescendentOf(mUUID, trash_id);
}

BOOL LLInvFVBridge::isLinkedObjectInTrash() const
{
	if (isItemInTrash()) return TRUE;

	const LLInventoryObject *obj = getInventoryObject();
	if (obj && obj->getIsLinkType())
	{
		LLInventoryModel* model = getInventoryModel();
		if(!model) return FALSE;
		const LLUUID trash_id = model->findCategoryUUIDForType(LLFolderType::FT_TRASH);
		return model->isObjectDescendentOf(obj->getLinkedUUID(), trash_id);
	}
	return FALSE;
}

BOOL LLInvFVBridge::isLinkedObjectMissing() const
{
	const LLInventoryObject *obj = getInventoryObject();
	if (!obj)
	{
		return TRUE;
	}
	if (obj->getIsLinkType() && LLAssetType::lookupIsLinkType(obj->getType()))
	{
		return TRUE;
	}
	return FALSE;
}

BOOL LLInvFVBridge::isAgentInventory() const
{
	const LLInventoryModel* model = getInventoryModel();
	if(!model) return FALSE;
	if(gInventory.getRootFolderID() == mUUID) return TRUE;
	return model->isObjectDescendentOf(mUUID, gInventory.getRootFolderID());
}

BOOL LLInvFVBridge::isCOFFolder() const
{
	return LLAppearanceManager::instance().getIsInCOF(mUUID);
}

BOOL LLInvFVBridge::isItemPermissive() const
{
	return FALSE;
}

// static
void LLInvFVBridge::changeItemParent(LLInventoryModel* model,
									 LLViewerInventoryItem* item,
									 const LLUUID& new_parent_id,
									 BOOL restamp)
{
	if (item->getParentUUID() != new_parent_id)
	{
		LLInventoryModel::update_list_t update;
		LLInventoryModel::LLCategoryUpdate old_folder(item->getParentUUID(),-1);
		update.push_back(old_folder);
		LLInventoryModel::LLCategoryUpdate new_folder(new_parent_id, 1);
		update.push_back(new_folder);
		gInventory.accountForUpdate(update);

		LLPointer<LLViewerInventoryItem> new_item = new LLViewerInventoryItem(item);
		new_item->setParent(new_parent_id);
		new_item->updateParentOnServer(restamp);
		model->updateItem(new_item);
		model->notifyObservers();
	}
}

// static
void LLInvFVBridge::changeCategoryParent(LLInventoryModel* model,
										 LLViewerInventoryCategory* cat,
										 const LLUUID& new_parent_id,
										 BOOL restamp)
{
	// Can't move a folder into a child of itself.
	if (model->isObjectDescendentOf(new_parent_id, cat->getUUID()))
	{
		return;
	}

	LLInventoryModel::update_list_t update;
	LLInventoryModel::LLCategoryUpdate old_folder(cat->getParentUUID(), -1);
	update.push_back(old_folder);
	LLInventoryModel::LLCategoryUpdate new_folder(new_parent_id, 1);
	update.push_back(new_folder);
	model->accountForUpdate(update);
	
	LLPointer<LLViewerInventoryCategory> new_cat = new LLViewerInventoryCategory(cat);
	new_cat->setParent(new_parent_id);
	new_cat->updateParentOnServer(restamp);
	model->updateCategory(new_cat);
	model->notifyObservers();
}


const std::string safe_inv_type_lookup(LLInventoryType::EType inv_type)
{
	const std::string rv= LLInventoryType::lookup(inv_type);
	if(rv.empty())
	{
		return std::string("<invalid>");
	}
	return rv;
}

LLInvFVBridge* LLInvFVBridge::createBridge(LLAssetType::EType asset_type,
										   LLAssetType::EType actual_asset_type,
										   LLInventoryType::EType inv_type,
										   LLInventoryPanel* inventory,
										   const LLUUID& uuid,
										   U32 flags)
{
	LLInvFVBridge* new_listener = NULL;
	switch(asset_type)
	{
		case LLAssetType::AT_TEXTURE:
			if(!(inv_type == LLInventoryType::IT_TEXTURE || inv_type == LLInventoryType::IT_SNAPSHOT))
			{
				llwarns << LLAssetType::lookup(asset_type) << " asset has inventory type " << safe_inv_type_lookup(inv_type) << " on uuid " << uuid << llendl;
			}
			new_listener = new LLTextureBridge(inventory, uuid, inv_type);
			break;

		case LLAssetType::AT_SOUND:
			if(!(inv_type == LLInventoryType::IT_SOUND))
			{
				llwarns << LLAssetType::lookup(asset_type) << " asset has inventory type " << safe_inv_type_lookup(inv_type) << " on uuid " << uuid << llendl;
			}
			new_listener = new LLSoundBridge(inventory, uuid);
			break;

		case LLAssetType::AT_LANDMARK:
			if(!(inv_type == LLInventoryType::IT_LANDMARK))
			{
				llwarns << LLAssetType::lookup(asset_type) << " asset has inventory type " << safe_inv_type_lookup(inv_type) << " on uuid " << uuid << llendl;
			}
			new_listener = new LLLandmarkBridge(inventory, uuid, flags);
			break;

		case LLAssetType::AT_CALLINGCARD:
			if(!(inv_type == LLInventoryType::IT_CALLINGCARD))
			{
				llwarns << LLAssetType::lookup(asset_type) << " asset has inventory type " << safe_inv_type_lookup(inv_type) << " on uuid " << uuid << llendl;
			}
			new_listener = new LLCallingCardBridge(inventory, uuid);
			break;

		case LLAssetType::AT_SCRIPT:
			if(!(inv_type == LLInventoryType::IT_LSL))
			{
				llwarns << LLAssetType::lookup(asset_type) << " asset has inventory type " << safe_inv_type_lookup(inv_type) << " on uuid " << uuid << llendl;
			}
			new_listener = new LLScriptBridge(inventory, uuid);
			break;

		case LLAssetType::AT_OBJECT:
			if(!(inv_type == LLInventoryType::IT_OBJECT || inv_type == LLInventoryType::IT_ATTACHMENT))
			{
				llwarns << LLAssetType::lookup(asset_type) << " asset has inventory type " << safe_inv_type_lookup(inv_type) << " on uuid " << uuid << llendl;
			}
			new_listener = new LLObjectBridge(inventory, uuid, inv_type, flags);
			break;

		case LLAssetType::AT_NOTECARD:
			if(!(inv_type == LLInventoryType::IT_NOTECARD))
			{
				llwarns << LLAssetType::lookup(asset_type) << " asset has inventory type " << safe_inv_type_lookup(inv_type) << " on uuid " << uuid << llendl;
			}
			new_listener = new LLNotecardBridge(inventory, uuid);
			break;

		case LLAssetType::AT_ANIMATION:
			if(!(inv_type == LLInventoryType::IT_ANIMATION))
			{
				llwarns << LLAssetType::lookup(asset_type) << " asset has inventory type " << safe_inv_type_lookup(inv_type) << " on uuid " << uuid << llendl;
			}
			new_listener = new LLAnimationBridge(inventory, uuid);
			break;

		case LLAssetType::AT_GESTURE:
			if(!(inv_type == LLInventoryType::IT_GESTURE))
			{
				llwarns << LLAssetType::lookup(asset_type) << " asset has inventory type " << safe_inv_type_lookup(inv_type) << " on uuid " << uuid << llendl;
			}
			new_listener = new LLGestureBridge(inventory, uuid);
			break;

		case LLAssetType::AT_LSL_TEXT:
			if(!(inv_type == LLInventoryType::IT_LSL))
			{
				llwarns << LLAssetType::lookup(asset_type) << " asset has inventory type " << safe_inv_type_lookup(inv_type) << " on uuid " << uuid << llendl;
			}
			new_listener = new LLLSLTextBridge(inventory, uuid);
			break;

		case LLAssetType::AT_CLOTHING:
		case LLAssetType::AT_BODYPART:
			if(!(inv_type == LLInventoryType::IT_WEARABLE))
			{
				llwarns << LLAssetType::lookup(asset_type) << " asset has inventory type " << safe_inv_type_lookup(inv_type) << " on uuid " << uuid << llendl;
			}
			new_listener = new LLWearableBridge(inventory, uuid, asset_type, inv_type, (EWearableType)flags);
			break;
		case LLAssetType::AT_CATEGORY:
			if (actual_asset_type == LLAssetType::AT_LINK_FOLDER)
			{
				// Create a link folder handler instead.
				new_listener = new LLLinkFolderBridge(inventory, uuid);
				break;
			}
			new_listener = new LLFolderBridge(inventory, uuid);
			break;
		case LLAssetType::AT_LINK:
		case LLAssetType::AT_LINK_FOLDER:
			// Only should happen for broken links.
			new_listener = new LLLinkItemBridge(inventory, uuid);
			break;
		default:
			llinfos << "Unhandled asset type (llassetstorage.h): "
					<< (S32)asset_type << llendl;
			break;
	}

	if (new_listener)
	{
		new_listener->mInvType = inv_type;
	}

	return new_listener;
}

void LLInvFVBridge::purgeItem(LLInventoryModel *model, const LLUUID &uuid)
{
	LLInventoryCategory* cat = model->getCategory(uuid);
	if (cat)
	{
		model->purgeDescendentsOf(uuid);
		model->notifyObservers();
	}
	LLInventoryObject* obj = model->getObject(uuid);
	if (obj)
	{
		model->purgeObject(uuid);
		model->notifyObservers();
	}
}

bool LLInvFVBridge::isInOutfitsSidePanel() const
{
	LLInventoryPanel *my_panel = dynamic_cast<LLInventoryPanel*>(mInventoryPanel.get());
	LLPanelOutfitsInventory *outfit_panel =
		dynamic_cast<LLPanelOutfitsInventory*>(LLSideTray::getInstance()->getPanel("panel_outfits_inventory"));
	if (!outfit_panel)
		return false;
	return outfit_panel->isTabPanel(my_panel);
}

// +=================================================+
// |        InventoryFVBridgeBuilder                 |
// +=================================================+
LLInvFVBridge* LLInventoryFVBridgeBuilder::createBridge(LLAssetType::EType asset_type,
														LLAssetType::EType actual_asset_type,
														LLInventoryType::EType inv_type,
														LLInventoryPanel* inventory,
														const LLUUID& uuid,
														U32 flags /* = 0x00 */) const
{
	return LLInvFVBridge::createBridge(asset_type,
		actual_asset_type,
		inv_type,
		inventory,
		uuid,
		flags);
}

// +=================================================+
// |        LLItemBridge                             |
// +=================================================+

void LLItemBridge::performAction(LLFolderView* folder, LLInventoryModel* model, std::string action)
{
	if ("goto" == action)
	{
		gotoItem(folder);
	}

	if ("open" == action)
	{
		openItem();
		return;
	}
	else if ("properties" == action)
	{
		showProperties();
		return;
	}
	else if ("purge" == action)
	{
		purgeItem(model, mUUID);
		return;
	}
	else if ("restoreToWorld" == action)
	{
		restoreToWorld();
		return;
	}
	else if ("restore" == action)
	{
		restoreItem();
		return;
	}
	else if ("copy_uuid" == action)
	{
		// Single item only
		LLViewerInventoryItem* item = static_cast<LLViewerInventoryItem*>(getItem());
		if(!item) return;
		LLUUID asset_id = item->getProtectedAssetUUID();
		std::string buffer;
		asset_id.toString(buffer);

		gViewerWindow->mWindow->copyTextToClipboard(utf8str_to_wstring(buffer));
		return;
	}
	else if ("copy" == action)
	{
		copyToClipboard();
		return;
	}
	else if ("paste" == action)
	{
		// Single item only
		LLInventoryItem* itemp = model->getItem(mUUID);
		if (!itemp) return;

		LLFolderViewItem* folder_view_itemp = folder->getItemByID(itemp->getParentUUID());
		if (!folder_view_itemp) return;

		folder_view_itemp->getListener()->pasteFromClipboard();
		return;
	}
	else if ("paste_link" == action)
	{
		// Single item only
		LLInventoryItem* itemp = model->getItem(mUUID);
		if (!itemp) return;

		LLFolderViewItem* folder_view_itemp = folder->getItemByID(itemp->getParentUUID());
		if (!folder_view_itemp) return;

		folder_view_itemp->getListener()->pasteLinkFromClipboard();
		return;
	}
}

void LLItemBridge::selectItem()
{
	LLViewerInventoryItem* item = static_cast<LLViewerInventoryItem*>(getItem());
	if(item && !item->isComplete())
	{
		item->fetchFromServer();
	}
}

void LLItemBridge::restoreItem()
{
	LLViewerInventoryItem* item = static_cast<LLViewerInventoryItem*>(getItem());
	if(item)
	{
		LLInventoryModel* model = getInventoryModel();
		const LLUUID new_parent = model->findCategoryUUIDForType(LLFolderType::assetTypeToFolderType(item->getType()));
		// do not restamp on restore.
		LLInvFVBridge::changeItemParent(model, item, new_parent, FALSE);
	}
}

void LLItemBridge::restoreToWorld()
{
	//Similar functionality to the drag and drop rez logic
	bool remove_from_inventory = false;

	LLViewerInventoryItem* itemp = static_cast<LLViewerInventoryItem*>(getItem());
	if (itemp)
	{
		LLMessageSystem* msg = gMessageSystem;
		msg->newMessage("RezRestoreToWorld");
		msg->nextBlockFast(_PREHASH_AgentData);
		msg->addUUIDFast(_PREHASH_AgentID, gAgent.getID());
		msg->addUUIDFast(_PREHASH_SessionID, gAgent.getSessionID());

		msg->nextBlockFast(_PREHASH_InventoryData);
		itemp->packMessage(msg);
		msg->sendReliable(gAgent.getRegion()->getHost());

		//remove local inventory copy, sim will deal with permissions and removing the item
		//from the actual inventory if its a no-copy etc
		if(!itemp->getPermissions().allowCopyBy(gAgent.getID()))
		{
			remove_from_inventory = true;
		}
		
		// Check if it's in the trash. (again similar to the normal rez logic)
		const LLUUID trash_id = gInventory.findCategoryUUIDForType(LLFolderType::FT_TRASH);
		if(gInventory.isObjectDescendentOf(itemp->getUUID(), trash_id))
		{
			remove_from_inventory = true;
		}
	}

	if(remove_from_inventory)
	{
		gInventory.deleteObject(itemp->getUUID());
		gInventory.notifyObservers();
	}
}

void LLItemBridge::gotoItem(LLFolderView *folder)
{
	LLInventoryObject *obj = getInventoryObject();
	if (obj && obj->getIsLinkType())
	{
		LLInventoryPanel *active_panel = LLInventoryPanel::getActiveInventoryPanel();
		if (active_panel)
		{
			active_panel->setSelection(obj->getLinkedUUID(), TAKE_FOCUS_NO);
		}
	}
}

LLUIImagePtr LLItemBridge::getIcon() const
{
	return LLUI::getUIImage(ICON_NAME[OBJECT_ICON_NAME]);
}

PermissionMask LLItemBridge::getPermissionMask() const
{
	LLViewerInventoryItem* item = getItem();
	PermissionMask perm_mask = 0;
	if(item)
	{
		BOOL copy = item->getPermissions().allowCopyBy(gAgent.getID());
		BOOL mod = item->getPermissions().allowModifyBy(gAgent.getID());
		BOOL xfer = item->getPermissions().allowOperationBy(PERM_TRANSFER,
															gAgent.getID());

		if (copy) perm_mask |= PERM_COPY;
		if (mod)  perm_mask |= PERM_MODIFY;
		if (xfer) perm_mask |= PERM_TRANSFER;

	}
	return perm_mask;
}

const std::string& LLItemBridge::getDisplayName() const
{
	if(mDisplayName.empty())
	{
		buildDisplayName(getItem(), mDisplayName);
	}
	return mDisplayName;
}

void LLItemBridge::buildDisplayName(LLInventoryItem* item, std::string& name)
{
	if(item)
	{
		name.assign(item->getName());
	}
	else
	{
		name.assign(LLStringUtil::null);
	}
}

LLFontGL::StyleFlags LLItemBridge::getLabelStyle() const
{
	U8 font = LLFontGL::NORMAL;

	if (get_is_item_worn(mUUID))
	{
		// llinfos << "BOLD" << llendl;
		font |= LLFontGL::BOLD;
	}

	const LLViewerInventoryItem* item = getItem();
	if (item && item->getIsLinkType())
	{
		font |= LLFontGL::ITALIC;
	}
	return (LLFontGL::StyleFlags)font;
}

std::string LLItemBridge::getLabelSuffix() const
{
	// String table is loaded before login screen and inventory items are
	// loaded after login, so LLTrans should be ready.
	static std::string NO_COPY =LLTrans::getString("no_copy");
	static std::string NO_MOD = LLTrans::getString("no_modify");
	static std::string NO_XFER = LLTrans::getString("no_transfer");
	static std::string LINK = LLTrans::getString("link");
	static std::string BROKEN_LINK = LLTrans::getString("broken_link");
	std::string suffix;
	LLInventoryItem* item = getItem();
	if(item)
	{
		// it's a bit confusing to put nocopy/nomod/etc on calling cards.
		if(LLAssetType::AT_CALLINGCARD != item->getType()
		   && item->getPermissions().getOwner() == gAgent.getID())
		{
			BOOL broken_link = LLAssetType::lookupIsLinkType(item->getType());
			if (broken_link) return BROKEN_LINK;

			BOOL link = item->getIsLinkType();
			if (link) return LINK;

			BOOL copy = item->getPermissions().allowCopyBy(gAgent.getID());
			if (!copy)
			{
				suffix += NO_COPY;
			}
			BOOL mod = item->getPermissions().allowModifyBy(gAgent.getID());
			if (!mod)
			{
				suffix += NO_MOD;
			}
			BOOL xfer = item->getPermissions().allowOperationBy(PERM_TRANSFER,
																gAgent.getID());
			if (!xfer)
			{
				suffix += NO_XFER;
			}
		}
	}
	return suffix;
}

time_t LLItemBridge::getCreationDate() const
{
	LLViewerInventoryItem* item = getItem();
	if (item)
	{
		return item->getCreationDate();
	}
	return 0;
}


BOOL LLItemBridge::isItemRenameable() const
{
	LLViewerInventoryItem* item = getItem();
	if(item)
	{
		// (For now) Don't allow calling card rename since that may confuse users as to
		// what the calling card points to.
		if (item->getInventoryType() == LLInventoryType::IT_CALLINGCARD)
		{
			return FALSE;
		}
		return (item->getPermissions().allowModifyBy(gAgent.getID()));
	}
	return FALSE;
}

BOOL LLItemBridge::renameItem(const std::string& new_name)
{
	if(!isItemRenameable())
		return FALSE;
	LLPreview::dirty(mUUID);
	LLInventoryModel* model = getInventoryModel();
	if(!model)
		return FALSE;
	LLViewerInventoryItem* item = getItem();
	if(item && (item->getName() != new_name))
	{
		LLPointer<LLViewerInventoryItem> new_item = new LLViewerInventoryItem(item);
		new_item->rename(new_name);
		buildDisplayName(new_item, mDisplayName);
		new_item->updateServer(FALSE);
		model->updateItem(new_item);

		model->notifyObservers();
	}
	// return FALSE because we either notified observers (& therefore
	// rebuilt) or we didn't update.
	return FALSE;
}


BOOL LLItemBridge::removeItem()
{
	if(!isItemRemovable())
	{
		return FALSE;
	}
	// move it to the trash
	LLPreview::hide(mUUID, TRUE);
	LLInventoryModel* model = getInventoryModel();
	if(!model) return FALSE;
	const LLUUID trash_id = model->findCategoryUUIDForType(LLFolderType::FT_TRASH);
	LLViewerInventoryItem* item = getItem();

	// if item is not already in trash
	if(item && !model->isObjectDescendentOf(mUUID, trash_id))
	{
		// move to trash, and restamp
		LLInvFVBridge::changeItemParent(model, item, trash_id, TRUE);
		// delete was successful
		return TRUE;
	}
	else
	{
		// tried to delete already item in trash (should purge?)
		return FALSE;
	}
}

BOOL LLItemBridge::isItemCopyable() const
{
	LLViewerInventoryItem* item = getItem();
	if (item)
	{
		// Can't copy worn objects. DEV-15183
		if(get_is_item_worn(mUUID))
		{
			return FALSE;
		}

		// You can never copy a link.
		if (item->getIsLinkType())
		{
			return FALSE;
		}

		if (gAgent.isGodlike())
		{
			// All items can be copied in god mode since you can
			// at least paste-as-link the item, though you 
			// still may not be able paste the item.
			return TRUE;
		}
		else
		{
			return (item->getPermissions().allowCopyBy(gAgent.getID()));
		}
	}
	return FALSE;
}

BOOL LLItemBridge::copyToClipboard() const
{
	if(isItemCopyable())
	{
		LLInventoryClipboard::instance().add(mUUID);
		return TRUE;
	}
	return FALSE;
}

LLViewerInventoryItem* LLItemBridge::getItem() const
{
	LLViewerInventoryItem* item = NULL;
	LLInventoryModel* model = getInventoryModel();
	if(model)
	{
		item = (LLViewerInventoryItem*)model->getItem(mUUID);
	}
	return item;
}

BOOL LLItemBridge::isItemPermissive() const
{
	LLViewerInventoryItem* item = getItem();
	if(item)
	{
		return item->getIsFullPerm();
	}
	return FALSE;
}

bool LLItemBridge::isAddAction(std::string action) const
{
	return ("wear" == action || "attach" == action || "activate" == action);
}

bool LLItemBridge::isRemoveAction(std::string action) const
{
	return ("take_off" == action || "detach" == action || "deactivate" == action);
}

// +=================================================+
// |        LLFolderBridge                           |
// +=================================================+

LLFolderBridge* LLFolderBridge::sSelf=NULL;

// Can be moved to another folder
BOOL LLFolderBridge::isItemMovable() const
{
	LLInventoryObject* obj = getInventoryObject();
	if(obj)
	{
		return (!LLFolderType::lookupIsProtectedType(((LLInventoryCategory*)obj)->getPreferredType()));
	}
	return FALSE;
}

void LLFolderBridge::selectItem()
{
}


// Iterate through a folder's children to determine if
// all the children are removable.
class LLIsItemRemovable : public LLFolderViewFunctor
{
public:
	LLIsItemRemovable() : mPassed(TRUE) {}
	virtual void doFolder(LLFolderViewFolder* folder)
	{
		mPassed &= folder->getListener()->isItemRemovable();
	}
	virtual void doItem(LLFolderViewItem* item)
	{
		mPassed &= item->getListener()->isItemRemovable();
	}
	BOOL mPassed;
};

// Can be destroyed (or moved to trash)
BOOL LLFolderBridge::isItemRemovable() const
{
	LLInventoryModel* model = getInventoryModel();
	if(!model)
	{
		return FALSE;
	}

	if(!model->isObjectDescendentOf(mUUID, gInventory.getRootFolderID()))
	{
		return FALSE;
	}

	LLVOAvatarSelf* avatar = gAgent.getAvatarObject();
	if( !avatar )
	{
		return FALSE;
	}

	LLInventoryCategory* category = model->getCategory(mUUID);
	if( !category )
	{
		return FALSE;
	}

	if(LLFolderType::lookupIsProtectedType(category->getPreferredType()))
	{
		return FALSE;
	}

	LLInventoryPanel* panel = dynamic_cast<LLInventoryPanel*>(mInventoryPanel.get());
	LLFolderViewFolder* folderp = dynamic_cast<LLFolderViewFolder*>(panel ? panel->getRootFolder()->getItemByID(mUUID) : NULL);
	if (folderp)
	{
		LLIsItemRemovable folder_test;
		folderp->applyFunctorToChildren(folder_test);
		if (!folder_test.mPassed)
		{
			return FALSE;
		}
	}
	return TRUE;
}

BOOL LLFolderBridge::isUpToDate() const
{
	LLInventoryModel* model = getInventoryModel();
	if(!model) return FALSE;
	LLViewerInventoryCategory* category = (LLViewerInventoryCategory*)model->getCategory(mUUID);
	if( !category )
	{
		return FALSE;
	}

	return category->getVersion() != LLViewerInventoryCategory::VERSION_UNKNOWN;
}

BOOL LLFolderBridge::isItemCopyable() const
{
	return FALSE;
}

BOOL LLFolderBridge::copyToClipboard() const
{
	if(isItemCopyable())
	{
		LLInventoryClipboard::instance().add(mUUID);
		return TRUE;
	}
	return FALSE;
}

BOOL LLFolderBridge::isClipboardPasteable() const
{
	if ( ! LLInvFVBridge::isClipboardPasteable() )
		return FALSE;

	// Don't allow pasting duplicates to the Calling Card/Friends subfolders, see bug EXT-1599
	if ( LLFriendCardsManager::instance().isCategoryInFriendFolder( getCategory() ) )
	{
		LLInventoryModel* model = getInventoryModel();
		if ( !model )
		{
			return FALSE;
		}

		LLDynamicArray<LLUUID> objects;
		LLInventoryClipboard::instance().retrieve(objects);
		const LLViewerInventoryCategory *current_cat = getCategory();

		// Search for the direct descendent of current Friends subfolder among all pasted items,
		// and return false if is found.
		for(S32 i = objects.count() - 1; i >= 0; --i)
		{
			const LLUUID &obj_id = objects.get(i);
			if ( LLFriendCardsManager::instance().isObjDirectDescendentOfCategory(model->getObject(obj_id), current_cat) )
			{
				return FALSE;
			}
		}

	}
	return TRUE;
}

BOOL LLFolderBridge::isClipboardPasteableAsLink() const
{
	// Check normal paste-as-link permissions
	if (!LLInvFVBridge::isClipboardPasteableAsLink())
	{
		return FALSE;
	}

	const LLInventoryModel* model = getInventoryModel();
	if (!model)
	{
		return FALSE;
	}

	const LLViewerInventoryCategory *current_cat = getCategory();
	if (current_cat)
	{
		const BOOL is_in_friend_folder = LLFriendCardsManager::instance().isCategoryInFriendFolder( current_cat );
		const LLUUID &current_cat_id = current_cat->getUUID();
		LLDynamicArray<LLUUID> objects;
		LLInventoryClipboard::instance().retrieve(objects);
		S32 count = objects.count();
		for(S32 i = 0; i < count; i++)
		{
			const LLUUID &obj_id = objects.get(i);
			const LLInventoryCategory *cat = model->getCategory(obj_id);
			if (cat)
			{
				const LLUUID &cat_id = cat->getUUID();
				// Don't allow recursive pasting
				if ((cat_id == current_cat_id) ||
					model->isObjectDescendentOf(current_cat_id, cat_id))
				{
					return FALSE;
				}
			}
			// Don't allow pasting duplicates to the Calling Card/Friends subfolders, see bug EXT-1599
			if ( is_in_friend_folder )
			{
				// If object is direct descendent of current Friends subfolder than return false.
				// Note: We can't use 'const LLInventoryCategory *cat', because it may be null
				// in case type of obj_id is LLInventoryItem.
				if ( LLFriendCardsManager::instance().isObjDirectDescendentOfCategory(model->getObject(obj_id), current_cat) )
				{
					return FALSE;
				}
			}
		}
	}
	return TRUE;

}

BOOL LLFolderBridge::dragCategoryIntoFolder(LLInventoryCategory* inv_cat,
											BOOL drop)
{
	// This should never happen, but if an inventory item is incorrectly parented,
	// the UI will get confused and pass in a NULL.
	if(!inv_cat) return FALSE;

	LLInventoryModel* model = getInventoryModel();
	if(!model) return FALSE;

	LLVOAvatarSelf* avatar = gAgent.getAvatarObject();
	if(!avatar) return FALSE;

	// cannot drag categories into library
	if(!isAgentInventory())
	{
		return FALSE;
	}

	// check to make sure source is agent inventory, and is represented there.
	LLToolDragAndDrop::ESource source = LLToolDragAndDrop::getInstance()->getSource();
	BOOL is_agent_inventory = (model->getCategory(inv_cat->getUUID()) != NULL)
		&& (LLToolDragAndDrop::SOURCE_AGENT == source);

	BOOL accept = FALSE;
	S32 i;
	LLInventoryModel::cat_array_t	descendent_categories;
	LLInventoryModel::item_array_t	descendent_items;
	if(is_agent_inventory)
	{
		const LLUUID& cat_id = inv_cat->getUUID();

		// Is the destination the trash?
		const LLUUID trash_id = model->findCategoryUUIDForType(LLFolderType::FT_TRASH);
		BOOL move_is_into_trash = (mUUID == trash_id)
				|| model->isObjectDescendentOf(mUUID, trash_id);
		BOOL is_movable = (!LLFolderType::lookupIsProtectedType(inv_cat->getPreferredType()));
		const LLUUID current_outfit_id = model->findCategoryUUIDForType(LLFolderType::FT_CURRENT_OUTFIT);
		BOOL move_is_into_current_outfit = (mUUID == current_outfit_id);
		BOOL move_is_into_outfit = (getCategory() && getCategory()->getPreferredType()==LLFolderType::FT_OUTFIT);
		if (move_is_into_current_outfit || move_is_into_outfit)
		{
			// BAP - restrictions?
			is_movable = true;
		}

		if (mUUID == gInventory.findCategoryUUIDForType(LLFolderType::FT_FAVORITE))
		{
			is_movable = FALSE; // It's generally movable but not into Favorites folder. EXT-1604
		}

		if( is_movable )
		{
			gInventory.collectDescendents( cat_id, descendent_categories, descendent_items, FALSE );

			for( i = 0; i < descendent_categories.count(); i++ )
			{
				LLInventoryCategory* category = descendent_categories[i];
				if(LLFolderType::lookupIsProtectedType(category->getPreferredType()))
				{
					// ...can't move "special folders" like Textures
					is_movable = FALSE;
					break;
				}
			}

			if( is_movable )
			{
				if( move_is_into_trash )
				{
					for( i = 0; i < descendent_items.count(); i++ )
					{
						LLInventoryItem* item = descendent_items[i];
						if (get_is_item_worn(item->getUUID()))
						{
							is_movable = FALSE;
							break; // It's generally movable, but not into the trash!
						}
					}
				}
			}
		}


		accept =	is_movable
					&& (mUUID != cat_id)								// Can't move a folder into itself
					&& (mUUID != inv_cat->getParentUUID())				// Avoid moves that would change nothing
					&& !(model->isObjectDescendentOf(mUUID, cat_id));	// Avoid circularity
		if(accept && drop)
		{
			// Look for any gestures and deactivate them
			if (move_is_into_trash)
			{
				for (i = 0; i < descendent_items.count(); i++)
				{
					LLInventoryItem* item = descendent_items[i];
					if (item->getType() == LLAssetType::AT_GESTURE
						&& LLGestureManager::instance().isGestureActive(item->getUUID()))
					{
						LLGestureManager::instance().deactivateGesture(item->getUUID());
					}
				}
			}
			// if target is an outfit or current outfit folder we use link
			if (move_is_into_current_outfit || move_is_into_outfit)
			{
				if (inv_cat->getPreferredType() == LLFolderType::FT_NONE)
				{
					if (move_is_into_current_outfit)
					{
						// traverse category and add all contents to currently worn.
						BOOL append = true;
						LLAppearanceManager::instance().wearInventoryCategory(inv_cat, false, append);
					}
					else
					{
						// Recursively create links in target outfit.
						LLInventoryModel::cat_array_t cats;
						LLInventoryModel::item_array_t items;
						gInventory.collectDescendents(inv_cat->getUUID(), cats, items, LLInventoryModel::EXCLUDE_TRASH);
						LLAppearanceManager::instance().linkAll(mUUID,items,NULL);
					}
				}
				else
				{
#if SUPPORT_ENSEMBLES
				// BAP - should skip if dup.
				if (move_is_into_current_outfit)
				{
					LLAppearanceManager::instance().addEnsembleLink(inv_cat);
				}
				else
				{
					LLPointer<LLInventoryCallback> cb = NULL;
					link_inventory_item(
						gAgent.getID(),
						inv_cat->getUUID(),
						mUUID,
						inv_cat->getName(),
						LLAssetType::AT_LINK_FOLDER,
						cb);
				}
#endif
				}
			}
			else
			{

				// Reparent the folder and restamp children if it's moving
				// into trash.
				LLInvFVBridge::changeCategoryParent(
					model,
					(LLViewerInventoryCategory*)inv_cat,
					mUUID,
					move_is_into_trash);
			}
		}
	}
	else if(LLToolDragAndDrop::SOURCE_WORLD == source)
	{
		// content category has same ID as object itself
		LLUUID object_id = inv_cat->getUUID();
		LLUUID category_id = mUUID;
		accept = move_inv_category_world_to_agent(object_id, category_id, drop);
	}
	return accept;
}

void warn_move_inventory(LLViewerObject* object, LLMoveInv* move_inv)
{
	const char* dialog = NULL;
	if (object->flagScripted())
	{
		dialog = "MoveInventoryFromScriptedObject";
	}
	else
	{
		dialog = "MoveInventoryFromObject";
	}
	LLNotificationsUtil::add(dialog, LLSD(), LLSD(), boost::bind(move_task_inventory_callback, _1, _2, move_inv));
}

// Move/copy all inventory items from the Contents folder of an in-world
// object to the agent's inventory, inside a given category.
BOOL move_inv_category_world_to_agent(const LLUUID& object_id,
									  const LLUUID& category_id,
									  BOOL drop,
									  void (*callback)(S32, void*),
									  void* user_data)
{
	// Make sure the object exists. If we allowed dragging from
	// anonymous objects, it would be possible to bypass
	// permissions.
	// content category has same ID as object itself
	LLViewerObject* object = gObjectList.findObject(object_id);
	if(!object)
	{
		llinfos << "Object not found for drop." << llendl;
		return FALSE;
	}

	// this folder is coming from an object, as there is only one folder in an object, the root,
	// we need to collect the entire contents and handle them as a group
	InventoryObjectList inventory_objects;
	object->getInventoryContents(inventory_objects);

	if (inventory_objects.empty())
	{
		llinfos << "Object contents not found for drop." << llendl;
		return FALSE;
	}

	BOOL accept = TRUE;
	BOOL is_move = FALSE;

	// coming from a task. Need to figure out if the person can
	// move/copy this item.
	InventoryObjectList::iterator it = inventory_objects.begin();
	InventoryObjectList::iterator end = inventory_objects.end();
	for ( ; it != end; ++it)
	{
		// coming from a task. Need to figure out if the person can
		// move/copy this item.
		LLPermissions perm(((LLInventoryItem*)((LLInventoryObject*)(*it)))->getPermissions());
		if((perm.allowCopyBy(gAgent.getID(), gAgent.getGroupID())
			&& perm.allowTransferTo(gAgent.getID())))
//			|| gAgent.isGodlike())
		{
			accept = TRUE;
		}
		else if(object->permYouOwner())
		{
			// If the object cannot be copied, but the object the
			// inventory is owned by the agent, then the item can be
			// moved from the task to agent inventory.
			is_move = TRUE;
			accept = TRUE;
		}
		else
		{
			accept = FALSE;
			break;
		}
	}

	if(drop && accept)
	{
		it = inventory_objects.begin();
		InventoryObjectList::iterator first_it = inventory_objects.begin();
		LLMoveInv* move_inv = new LLMoveInv;
		move_inv->mObjectID = object_id;
		move_inv->mCategoryID = category_id;
		move_inv->mCallback = callback;
		move_inv->mUserData = user_data;

		for ( ; it != end; ++it)
		{
			two_uuids_t two(category_id, (*it)->getUUID());
			move_inv->mMoveList.push_back(two);
		}

		if(is_move)
		{
			// Callback called from within here.
			warn_move_inventory(object, move_inv);
		}
		else
		{
			LLNotification::Params params("MoveInventoryFromObject");
			params.functor.function(boost::bind(move_task_inventory_callback, _1, _2, move_inv));
			LLNotifications::instance().forceResponse(params, 0);
		}
	}
	return accept;
}

bool LLFindCOFValidItems::operator()(LLInventoryCategory* cat,
									 LLInventoryItem* item)
{
	// Valid COF items are:
	// - links to wearables (body parts or clothing)
	// - links to attachments
	// - links to gestures
	// - links to ensemble folders
	LLViewerInventoryItem *linked_item = ((LLViewerInventoryItem*)item)->getLinkedItem();
	if (linked_item)
	{
		LLAssetType::EType type = linked_item->getType();
		return (type == LLAssetType::AT_CLOTHING ||
				type == LLAssetType::AT_BODYPART ||
				type == LLAssetType::AT_GESTURE ||
				type == LLAssetType::AT_OBJECT);
	}
	else
	{
		LLViewerInventoryCategory *linked_category = ((LLViewerInventoryItem*)item)->getLinkedCategory();
		// BAP remove AT_NONE support after ensembles are fully working?
		return (linked_category &&
				((linked_category->getPreferredType() == LLFolderType::FT_NONE) ||
				 (LLFolderType::lookupIsEnsembleType(linked_category->getPreferredType()))));
	}
}


bool LLFindWearables::operator()(LLInventoryCategory* cat,
								 LLInventoryItem* item)
{
	if(item)
	{
		if((item->getType() == LLAssetType::AT_CLOTHING)
		   || (item->getType() == LLAssetType::AT_BODYPART))
		{
			return TRUE;
		}
	}
	return FALSE;
}



//Used by LLFolderBridge as callback for directory recursion.
class LLRightClickInventoryFetchObserver : public LLInventoryFetchObserver
{
public:
	LLRightClickInventoryFetchObserver() :
		mCopyItems(false)
	{ };
	LLRightClickInventoryFetchObserver(const LLUUID& cat_id, bool copy_items) :
		mCatID(cat_id),
		mCopyItems(copy_items)
		{ };
	virtual void done()
	{
		// we've downloaded all the items, so repaint the dialog
		LLFolderBridge::staticFolderOptionsMenu();

		gInventory.removeObserver(this);
		delete this;
	}


protected:
	LLUUID mCatID;
	bool mCopyItems;

};

//Used by LLFolderBridge as callback for directory recursion.
class LLRightClickInventoryFetchDescendentsObserver : public LLInventoryFetchDescendentsObserver
{
public:
	LLRightClickInventoryFetchDescendentsObserver(bool copy_items) : mCopyItems(copy_items) {}
	~LLRightClickInventoryFetchDescendentsObserver() {}
	virtual void done();
protected:
	bool mCopyItems;
};

void LLRightClickInventoryFetchDescendentsObserver::done()
{
	// Avoid passing a NULL-ref as mCompleteFolders.front() down to
	// gInventory.collectDescendents()
	if( mCompleteFolders.empty() )
	{
		llwarns << "LLRightClickInventoryFetchDescendentsObserver::done with empty mCompleteFolders" << llendl;
		dec_busy_count();
		gInventory.removeObserver(this);
		delete this;
		return;
	}

	// What we do here is get the complete information on the items in
	// the library, and set up an observer that will wait for that to
	// happen.
	LLInventoryModel::cat_array_t cat_array;
	LLInventoryModel::item_array_t item_array;
	gInventory.collectDescendents(mCompleteFolders.front(),
								  cat_array,
								  item_array,
								  LLInventoryModel::EXCLUDE_TRASH);
	S32 count = item_array.count();
#if 0 // HACK/TODO: Why?
	// This early causes a giant menu to get produced, and doesn't seem to be needed.
	if(!count)
	{
		llwarns << "Nothing fetched in category " << mCompleteFolders.front()
				<< llendl;
		dec_busy_count();
		gInventory.removeObserver(this);
		delete this;
		return;
	}
#endif

	LLRightClickInventoryFetchObserver* outfit;
	outfit = new LLRightClickInventoryFetchObserver(mCompleteFolders.front(), mCopyItems);
	LLInventoryFetchObserver::item_ref_t ids;
	for(S32 i = 0; i < count; ++i)
	{
		ids.push_back(item_array.get(i)->getUUID());
	}

	// clean up, and remove this as an observer since the call to the
	// outfit could notify observers and throw us into an infinite
	// loop.
	dec_busy_count();
	gInventory.removeObserver(this);
	delete this;

	// increment busy count and either tell the inventory to check &
	// call done, or add this object to the inventory for observation.
	inc_busy_count();

	// do the fetch
	outfit->fetchItems(ids);
	outfit->done();				//Not interested in waiting and this will be right 99% of the time.
//Uncomment the following code for laggy Inventory UI.
/*	if(outfit->isEverythingComplete())
	{
		// everything is already here - call done.
		outfit->done();
	}
	else
	{
		// it's all on it's way - add an observer, and the inventory
		// will call done for us when everything is here.
		gInventory.addObserver(outfit);
	}*/
}


//~~~~~~~~~~~~~~~~~~~~~~~~~~~~~~~~~~~~~~~~~~~~~~~~~~~~~~~~~~~~~~~~
// Class LLInventoryWearObserver
//
// Observer for "copy and wear" operation to support knowing
// when the all of the contents have been added to inventory.
//~~~~~~~~~~~~~~~~~~~~~~~~~~~~~~~~~~~~~~~~~~~~~~~~~~~~~~~~~~~~~~~~
class LLInventoryCopyAndWearObserver : public LLInventoryObserver
{
public:
	LLInventoryCopyAndWearObserver(const LLUUID& cat_id, int count) :mCatID(cat_id), mContentsCount(count), mFolderAdded(FALSE) {}
	virtual ~LLInventoryCopyAndWearObserver() {}
	virtual void changed(U32 mask);

protected:
	LLUUID mCatID;
	int    mContentsCount;
	BOOL   mFolderAdded;
};



void LLInventoryCopyAndWearObserver::changed(U32 mask)
{
	if((mask & (LLInventoryObserver::ADD)) != 0)
	{
		if (!mFolderAdded)
		{
			const std::set<LLUUID>& changed_items = gInventory.getChangedIDs();

			std::set<LLUUID>::const_iterator id_it = changed_items.begin();
			std::set<LLUUID>::const_iterator id_end = changed_items.end();
			for (;id_it != id_end; ++id_it)
			{
				if ((*id_it) == mCatID)
				{
					mFolderAdded = TRUE;
					break;
				}
			}
		}

		if (mFolderAdded)
		{
			LLViewerInventoryCategory* category = gInventory.getCategory(mCatID);

			if (NULL == category)
			{
				llwarns << "gInventory.getCategory(" << mCatID
					<< ") was NULL" << llendl;
			}
			else
			{
				if (category->getDescendentCount() ==
				    mContentsCount)
				{
					gInventory.removeObserver(this);
					LLAppearanceManager::instance().wearInventoryCategory(category, FALSE, TRUE);
					delete this;
				}
			}
		}

	}
}



void LLFolderBridge::performAction(LLFolderView* folder, LLInventoryModel* model, std::string action)
{
	if ("open" == action)
	{
		LLFolderViewFolder *f = dynamic_cast<LLFolderViewFolder *>(folder->getItemByID(mUUID));
		if (f)
		{
			f->setOpen(TRUE);
		}
		
		return;
	}
	else if ("paste" == action)
	{
		pasteFromClipboard();
		return;
	}
	else if ("paste_link" == action)
	{
		pasteLinkFromClipboard();
		return;
	}
	else if ("properties" == action)
	{
		showProperties();
		return;
	}
	else if ("replaceoutfit" == action)
	{
		modifyOutfit(FALSE);
		return;
	}
#if SUPPORT_ENSEMBLES
	else if ("wearasensemble" == action)
	{
		LLInventoryModel* model = getInventoryModel();
		if(!model) return;
		LLViewerInventoryCategory* cat = getCategory();
		if(!cat) return;
		LLAppearanceManager::instance().addEnsembleLink(cat,true);
		return;
	}
#endif
	else if ("addtooutfit" == action)
	{
		modifyOutfit(TRUE);
		return;
	}
	else if ("copy" == action)
	{
		copyToClipboard();
		return;
	}
	else if ("removefromoutfit" == action)
	{
		LLInventoryModel* model = getInventoryModel();
		if(!model) return;
		LLViewerInventoryCategory* cat = getCategory();
		if(!cat) return;

		remove_inventory_category_from_avatar ( cat );
		return;
	}
	else if ("purge" == action)
	{
		purgeItem(model, mUUID);
		return;
	}
	else if ("restore" == action)
	{
		restoreItem();
		return;
	}
#ifndef LL_RELEASE_FOR_DOWNLOAD
	else if ("delete_system_folder" == action)
	{
		removeSystemFolder();
	}
#endif
}

void LLFolderBridge::openItem()
{
	lldebugs << "LLFolderBridge::openItem()" << llendl;
	LLInventoryModel* model = getInventoryModel();
	if(!model) return;
	if(mUUID.isNull()) return;
	bool fetching_inventory = model->fetchDescendentsOf(mUUID);
	// Only change folder type if we have the folder contents.
	if (!fetching_inventory)
	{
		// Disabling this for now, it's causing crash when new items are added to folders
		// since folder type may change before new item item has finished processing.
		// determineFolderType();
	}
}

void LLFolderBridge::closeItem()
{
	determineFolderType();
}

void LLFolderBridge::determineFolderType()
{
	if (isUpToDate())
	{
		LLInventoryModel* model = getInventoryModel();
		LLViewerInventoryCategory* category = model->getCategory(mUUID);
		if (category)
		{
			category->determineFolderType();
		}
	}
}

BOOL LLFolderBridge::isItemRenameable() const
{
	LLViewerInventoryCategory* cat = (LLViewerInventoryCategory*)getCategory();
	if(cat && !LLFolderType::lookupIsProtectedType(cat->getPreferredType())
	   && (cat->getOwnerID() == gAgent.getID()))
	{
		return TRUE;
	}
	return FALSE;
}

void LLFolderBridge::restoreItem()
{
	LLViewerInventoryCategory* cat;
	cat = (LLViewerInventoryCategory*)getCategory();
	if(cat)
	{
		LLInventoryModel* model = getInventoryModel();
		const LLUUID new_parent = model->findCategoryUUIDForType(LLFolderType::assetTypeToFolderType(cat->getType()));
		// do not restamp children on restore
		LLInvFVBridge::changeCategoryParent(model, cat, new_parent, FALSE);
	}
}

LLFolderType::EType LLFolderBridge::getPreferredType() const
{
	LLFolderType::EType preferred_type = LLFolderType::FT_NONE;
	LLViewerInventoryCategory* cat = getCategory();
	if(cat)
	{
		preferred_type = cat->getPreferredType();
	}

	return preferred_type;
}

// Icons for folders are based on the preferred type
LLUIImagePtr LLFolderBridge::getIcon() const
{
	LLFolderType::EType preferred_type = LLFolderType::FT_NONE;
	LLViewerInventoryCategory* cat = getCategory();
	if(cat)
	{
		preferred_type = cat->getPreferredType();
	}
	return getIcon(preferred_type);
}

LLUIImagePtr LLFolderBridge::getIcon(LLFolderType::EType preferred_type)
{
	// we only have one folder image now
	if (preferred_type == LLFolderType::FT_OUTFIT)
	{
		return LLUI::getUIImage("Inv_LookFolderClosed");
	}
	return LLUI::getUIImage("Inv_FolderClosed");
}

LLUIImagePtr LLFolderBridge::getOpenIcon() const
{
	if (getPreferredType() == LLFolderType::FT_OUTFIT)
	{
		return LLUI::getUIImage("Inv_LookFolderOpen");
	}
	return LLUI::getUIImage("Inv_FolderOpen");
}

BOOL LLFolderBridge::renameItem(const std::string& new_name)
{
	if(!isItemRenameable())
		return FALSE;
	LLInventoryModel* model = getInventoryModel();
	if(!model)
		return FALSE;
	LLViewerInventoryCategory* cat = getCategory();
	if(cat && (cat->getName() != new_name))
	{
		LLPointer<LLViewerInventoryCategory> new_cat = new LLViewerInventoryCategory(cat);
		new_cat->rename(new_name);
		new_cat->updateServer(FALSE);
		model->updateCategory(new_cat);

		model->notifyObservers();
	}
	// return FALSE because we either notified observers (& therefore
	// rebuilt) or we didn't update.
	return FALSE;
}

BOOL LLFolderBridge::removeItem()
{
	if(!isItemRemovable())
	{
		return FALSE;
	}
	const LLViewerInventoryCategory *cat = getCategory();
	
	LLSD payload;
	LLSD args;
	args["FOLDERNAME"] = cat->getName();

	LLNotification::Params params("ConfirmDeleteProtectedCategory");
	params.payload(payload).substitutions(args).functor.function(boost::bind(&LLFolderBridge::removeItemResponse, this, _1, _2));
	LLNotifications::instance().forceResponse(params, 0);
	return TRUE;
}


BOOL LLFolderBridge::removeSystemFolder()
{
	const LLViewerInventoryCategory *cat = getCategory();
	if (!LLFolderType::lookupIsProtectedType(cat->getPreferredType()))
	{
		return FALSE;
	}

	LLSD payload;
	LLSD args;
	args["FOLDERNAME"] = cat->getName();

	LLNotification::Params params("ConfirmDeleteProtectedCategory");
	params.payload(payload).substitutions(args).functor.function(boost::bind(&LLFolderBridge::removeItemResponse, this, _1, _2));
	{
		LLNotifications::instance().add(params);
	}
	return TRUE;
}

bool LLFolderBridge::removeItemResponse(const LLSD& notification, const LLSD& response)
{
	S32 option = LLNotification::getSelectedOption(notification, response);

	// if they choose delete, do it.  Otherwise, don't do anything
	if(option == 0) 
	{
		// move it to the trash
		LLPreview::hide(mUUID);
		LLInventoryModel* model = getInventoryModel();
		if(!model) return FALSE;
		
		const LLUUID trash_id = model->findCategoryUUIDForType(LLFolderType::FT_TRASH);
		
		// Look for any gestures and deactivate them
		LLInventoryModel::cat_array_t	descendent_categories;
		LLInventoryModel::item_array_t	descendent_items;
		gInventory.collectDescendents( mUUID, descendent_categories, descendent_items, FALSE );
		
		for (LLInventoryModel::item_array_t::const_iterator iter = descendent_items.begin();
			 iter != descendent_items.end();
			 ++iter)
		{
			const LLViewerInventoryItem* item = (*iter);
			const LLUUID& item_id = item->getUUID();
			if (item->getType() == LLAssetType::AT_GESTURE
				&& LLGestureManager::instance().isGestureActive(item_id))
			{
				LLGestureManager::instance().deactivateGesture(item_id);
			}
		}
		
		// go ahead and do the normal remove if no 'last calling
		// cards' are being removed.
		LLViewerInventoryCategory* cat = getCategory();
		if(cat)
		{
			LLInvFVBridge::changeCategoryParent(model, cat, trash_id, TRUE);
		}
		return TRUE;
	}
	return FALSE;
}

void LLFolderBridge::pasteFromClipboard()
{
	LLInventoryModel* model = getInventoryModel();
	if(model && isClipboardPasteable())
	{
		const LLUUID parent_id(mUUID);

		LLDynamicArray<LLUUID> objects;
		LLInventoryClipboard::instance().retrieve(objects);
		for (LLDynamicArray<LLUUID>::const_iterator iter = objects.begin();
			 iter != objects.end();
			 ++iter)
		{
			const LLUUID& item_id = (*iter);
			LLInventoryItem *item = model->getItem(item_id);
			if (item)
			{
				if(LLInventoryClipboard::instance().isCutMode())
				{
					// move_inventory_item() is not enough,
					//we have to update inventory locally too
					LLViewerInventoryItem* viitem = dynamic_cast<LLViewerInventoryItem*>(item);
					llassert(viitem);
					if (viitem)
					{
						changeItemParent(model, viitem, parent_id, FALSE);
					}
				}
				else
				{
					copy_inventory_item(
						gAgent.getID(),
						item->getPermissions().getOwner(),
						item->getUUID(),
						parent_id,
						std::string(),
						LLPointer<LLInventoryCallback>(NULL));
				}
			}
		}
	}
}

void LLFolderBridge::pasteLinkFromClipboard()
{
	const LLInventoryModel* model = getInventoryModel();
	if(model)
	{
		const LLUUID parent_id(mUUID);

		LLDynamicArray<LLUUID> objects;
		LLInventoryClipboard::instance().retrieve(objects);
		for (LLDynamicArray<LLUUID>::const_iterator iter = objects.begin();
			 iter != objects.end();
			 ++iter)
		{
			const LLUUID &object_id = (*iter);
#if SUPPORT_ENSEMBLES
			if (LLInventoryCategory *cat = model->getCategory(object_id))
			{
				link_inventory_item(
					gAgent.getID(),
					cat->getUUID(),
					parent_id,
					cat->getName(),
					LLAssetType::AT_LINK_FOLDER,
					LLPointer<LLInventoryCallback>(NULL));
			}
			else
#endif
			if (LLInventoryItem *item = model->getItem(object_id))
			{
				link_inventory_item(
					gAgent.getID(),
					item->getLinkedUUID(),
					parent_id,
					item->getName(),
					LLAssetType::AT_LINK,
					LLPointer<LLInventoryCallback>(NULL));
			}
		}
	}
}

void LLFolderBridge::staticFolderOptionsMenu()
{
	if (!sSelf) return;
	sSelf->folderOptionsMenu();
}

void LLFolderBridge::folderOptionsMenu()
{
	menuentry_vec_t disabled_items;

	LLInventoryModel* model = getInventoryModel();
	if(!model) return;

	const LLInventoryCategory* category = model->getCategory(mUUID);
	if(!category) return;

	LLFolderType::EType type = category->getPreferredType();
	const bool is_system_folder = LLFolderType::lookupIsProtectedType(type);
	// BAP change once we're no longer treating regular categories as ensembles.
	const bool is_ensemble = (type == LLFolderType::FT_NONE ||
				  LLFolderType::lookupIsEnsembleType(type));

	// calling card related functionality for folders.

	const bool is_sidepanel = isInOutfitsSidePanel();
	if (is_sidepanel)
	{
		mItems.push_back("Rename");
		addDeleteContextMenuOptions(mItems, disabled_items);
	}

	// Only enable calling-card related options for non-system folders.
	if (!is_sidepanel && !is_system_folder)
	{
		LLIsType is_callingcard(LLAssetType::AT_CALLINGCARD);
		if (mCallingCards || checkFolderForContentsOfType(model, is_callingcard))
		{
			mItems.push_back(std::string("Calling Card Separator"));
			mItems.push_back(std::string("Conference Chat Folder"));
			mItems.push_back(std::string("IM All Contacts In Folder"));
		}
	}

#ifndef LL_RELEASE_FOR_DOWNLOAD
	if (LLFolderType::lookupIsProtectedType(type))
	{
		mItems.push_back(std::string("Delete System Folder"));
	}
#endif

	// wearables related functionality for folders.
	//is_wearable
	LLFindWearables is_wearable;
	LLIsType is_object( LLAssetType::AT_OBJECT );
	LLIsType is_gesture( LLAssetType::AT_GESTURE );

	if (mWearables ||
		checkFolderForContentsOfType(model, is_wearable)  ||
		checkFolderForContentsOfType(model, is_object) ||
		checkFolderForContentsOfType(model, is_gesture) )
	{
		if (!is_sidepanel)
		{
			mItems.push_back(std::string("Folder Wearables Separator"));
		}

		// Only enable add/replace outfit for non-system folders.
		if (!is_system_folder)
		{
			// Adding an outfit onto another (versus replacing) doesn't make sense.
			if (type != LLFolderType::FT_OUTFIT)
			{
				mItems.push_back(std::string("Add To Outfit"));
			}
			mItems.push_back(std::string("Replace Outfit"));
		}
		if (is_ensemble)
		{
			mItems.push_back(std::string("Wear As Ensemble"));
		}
		mItems.push_back(std::string("Remove From Outfit"));
		if (!areAnyContentsWorn(model))
		{
			disabled_items.push_back(std::string("Remove From Outfit"));
		}
		mItems.push_back(std::string("Outfit Separator"));
	}
	hide_context_entries(*mMenu, mItems, disabled_items);

	// Reposition the menu, in case we're adding items to an existing menu.
	mMenu->needsArrange();
	mMenu->arrangeAndClear();
}

BOOL LLFolderBridge::checkFolderForContentsOfType(LLInventoryModel* model, LLInventoryCollectFunctor& is_type)
{
	LLInventoryModel::cat_array_t cat_array;
	LLInventoryModel::item_array_t item_array;
	model->collectDescendentsIf(mUUID,
								cat_array,
								item_array,
								LLInventoryModel::EXCLUDE_TRASH,
								is_type);
	return ((item_array.count() > 0) ? TRUE : FALSE );
}

class LLFindWorn : public LLInventoryCollectFunctor
{
public:
	LLFindWorn() {}
	virtual ~LLFindWorn() {}
	virtual bool operator()(LLInventoryCategory* cat,
							LLInventoryItem* item)
	{
		if (item && get_is_item_worn(item->getUUID()))
		{
			return TRUE;
		}
		return FALSE;
	}
};

BOOL LLFolderBridge::areAnyContentsWorn(LLInventoryModel* model) const
{
	LLInventoryModel::cat_array_t cat_array;
	LLInventoryModel::item_array_t item_array;
	LLFindWorn is_worn;
	model->collectDescendentsIf(mUUID,
								cat_array,
								item_array,
								LLInventoryModel::EXCLUDE_TRASH,
								is_worn);
	return (item_array.size() > 0);
}

// Flags unused
void LLFolderBridge::buildContextMenu(LLMenuGL& menu, U32 flags)
{
	mItems.clear();
	mDisabledItems.clear();

	lldebugs << "LLFolderBridge::buildContextMenu()" << llendl;

//	menuentry_vec_t disabled_items;
	LLInventoryModel* model = getInventoryModel();
	if(!model) return;
	const LLUUID trash_id = model->findCategoryUUIDForType(LLFolderType::FT_TRASH);
	const LLUUID lost_and_found_id = model->findCategoryUUIDForType(LLFolderType::FT_LOST_AND_FOUND);

	if (lost_and_found_id == mUUID)
	  {
		// This is the lost+found folder.
		  mItems.push_back(std::string("Empty Lost And Found"));
	  }

	if(trash_id == mUUID)
	{
		// This is the trash.
		mItems.push_back(std::string("Empty Trash"));
	}
	else if(isItemInTrash())
	{
		// This is a folder in the trash.
		mItems.clear(); // clear any items that used to exist
		addTrashContextMenuOptions(mItems, mDisabledItems);
	}
	else if(isAgentInventory()) // do not allow creating in library
	{
		LLViewerInventoryCategory *cat =  getCategory();
		// BAP removed protected check to re-enable standard ops in untyped folders.
		// Not sure what the right thing is to do here.
		if (!isCOFFolder() && cat && cat->getPreferredType()!=LLFolderType::FT_OUTFIT /*&&
			LLAssetType::lookupIsProtectedCategoryType(cat->getPreferredType())*/)
		{
			// Do not allow to create 2-level subfolder in the Calling Card/Friends folder. EXT-694.
			if (!LLFriendCardsManager::instance().isCategoryInFriendFolder(cat))
				mItems.push_back(std::string("New Folder"));
			mItems.push_back(std::string("New Script"));
			mItems.push_back(std::string("New Note"));
			mItems.push_back(std::string("New Gesture"));
			mItems.push_back(std::string("New Clothes"));
			mItems.push_back(std::string("New Body Parts"));

			// Changing folder types is just a debug feature; this is fairly unsupported
			// and can lead to unexpected behavior if enabled.
#if !LL_RELEASE_FOR_DOWNLOAD
			mItems.push_back(std::string("Change Type"));
			const LLViewerInventoryCategory *cat = getCategory();
			if (cat && LLFolderType::lookupIsProtectedType(cat->getPreferredType()))
			{
				mDisabledItems.push_back(std::string("Change Type"));
			}
#endif
			getClipboardEntries(false, mItems, mDisabledItems, flags);
		}
		else
		{
			// Want some but not all of the items from getClipboardEntries for outfits.
			if (cat && (cat->getPreferredType() == LLFolderType::FT_OUTFIT))
			{
				mItems.push_back(std::string("Rename"));

				addDeleteContextMenuOptions(mItems, mDisabledItems);
				// EXT-4030: disallow deletion of currently worn outfit
				const LLViewerInventoryItem *base_outfit_link = LLAppearanceManager::instance().getBaseOutfitLink();
				if (base_outfit_link && (cat == base_outfit_link->getLinkedCategory()))
				{
					mDisabledItems.push_back(std::string("Delete"));
				}
			}
		}

		//Added by spatters to force inventory pull on right-click to display folder options correctly. 07-17-06
		mCallingCards = mWearables = FALSE;

		LLIsType is_callingcard(LLAssetType::AT_CALLINGCARD);
		if (checkFolderForContentsOfType(model, is_callingcard))
		{
			mCallingCards=TRUE;
		}

		LLFindWearables is_wearable;
		LLIsType is_object( LLAssetType::AT_OBJECT );
		LLIsType is_gesture( LLAssetType::AT_GESTURE );

		if (checkFolderForContentsOfType(model, is_wearable)  ||
			checkFolderForContentsOfType(model, is_object) ||
			checkFolderForContentsOfType(model, is_gesture) )
		{
			mWearables=TRUE;
		}

		mMenu = &menu;
		sSelf = this;
		LLRightClickInventoryFetchDescendentsObserver* fetch = new LLRightClickInventoryFetchDescendentsObserver(FALSE);

		LLInventoryFetchDescendentsObserver::folder_ref_t folders;
		LLViewerInventoryCategory* category = (LLViewerInventoryCategory*)model->getCategory(mUUID);
		if (category)
		{
			folders.push_back(category->getUUID());
		}
		fetch->fetchDescendents(folders);
		inc_busy_count();
		if(fetch->isEverythingComplete())
		{
			// everything is already here - call done.
			fetch->done();
		}
		else
		{
			// it's all on it's way - add an observer, and the inventory
			// will call done for us when everything is here.
			gInventory.addObserver(fetch);
		}
	}
	else
	{
		mItems.push_back(std::string("--no options--"));
		mDisabledItems.push_back(std::string("--no options--"));
	}

	// Preemptively disable system folder removal if more than one item selected.
	if ((flags & FIRST_SELECTED_ITEM) == 0)
	{
		mDisabledItems.push_back(std::string("Delete System Folder"));
	}
	
	hide_context_entries(menu, mItems, mDisabledItems);
}

BOOL LLFolderBridge::hasChildren() const
{
	LLInventoryModel* model = getInventoryModel();
	if(!model) return FALSE;
	LLInventoryModel::EHasChildren has_children;
	has_children = gInventory.categoryHasChildren(mUUID);
	return has_children != LLInventoryModel::CHILDREN_NO;
}

BOOL LLFolderBridge::dragOrDrop(MASK mask, BOOL drop,
								EDragAndDropType cargo_type,
								void* cargo_data)
{
	//llinfos << "LLFolderBridge::dragOrDrop()" << llendl;
	BOOL accept = FALSE;
	switch(cargo_type)
	{
		case DAD_TEXTURE:
		case DAD_SOUND:
		case DAD_CALLINGCARD:
		case DAD_LANDMARK:
		case DAD_SCRIPT:
		case DAD_OBJECT:
		case DAD_NOTECARD:
		case DAD_CLOTHING:
		case DAD_BODYPART:
		case DAD_ANIMATION:
		case DAD_GESTURE:
		case DAD_LINK:
			accept = dragItemIntoFolder((LLInventoryItem*)cargo_data,
										drop);
			break;
		case DAD_CATEGORY:
			if (LLFriendCardsManager::instance().isAnyFriendCategory(mUUID))
			{
				accept = FALSE;
			}
			else
			{
				accept = dragCategoryIntoFolder((LLInventoryCategory*)cargo_data, drop);
			}
			break;
		default:
			break;
	}
	return accept;
}

LLViewerInventoryCategory* LLFolderBridge::getCategory() const
{
	LLViewerInventoryCategory* cat = NULL;
	LLInventoryModel* model = getInventoryModel();
	if(model)
	{
		cat = (LLViewerInventoryCategory*)model->getCategory(mUUID);
	}
	return cat;
}


// static
void LLFolderBridge::pasteClipboard(void* user_data)
{
	LLFolderBridge* self = (LLFolderBridge*)user_data;
	if(self) self->pasteFromClipboard();
}

void LLFolderBridge::createNewCategory(void* user_data)
{
	LLFolderBridge* bridge = (LLFolderBridge*)user_data;
	if(!bridge) return;
	LLInventoryPanel* panel = dynamic_cast<LLInventoryPanel*>(bridge->mInventoryPanel.get());
	if (!panel) return;
	LLInventoryModel* model = panel->getModel();
	if(!model) return;
	LLUUID id;
	id = model->createNewCategory(bridge->getUUID(),
								  LLFolderType::FT_NONE,
								  LLStringUtil::null);
	model->notifyObservers();

	// At this point, the bridge has probably been deleted, but the
	// view is still there.
	panel->setSelection(id, TAKE_FOCUS_YES);
}

void LLFolderBridge::createNewShirt(void* user_data)
{
	LLFolderBridge::createWearable((LLFolderBridge*)user_data, WT_SHIRT);
}

void LLFolderBridge::createNewPants(void* user_data)
{
	LLFolderBridge::createWearable((LLFolderBridge*)user_data, WT_PANTS);
}

void LLFolderBridge::createNewShoes(void* user_data)
{
	LLFolderBridge::createWearable((LLFolderBridge*)user_data, WT_SHOES);
}

void LLFolderBridge::createNewSocks(void* user_data)
{
	LLFolderBridge::createWearable((LLFolderBridge*)user_data, WT_SOCKS);
}

void LLFolderBridge::createNewJacket(void* user_data)
{
	LLFolderBridge::createWearable((LLFolderBridge*)user_data, WT_JACKET);
}

void LLFolderBridge::createNewSkirt(void* user_data)
{
	LLFolderBridge::createWearable((LLFolderBridge*)user_data, WT_SKIRT);
}

void LLFolderBridge::createNewGloves(void* user_data)
{
	LLFolderBridge::createWearable((LLFolderBridge*)user_data, WT_GLOVES);
}

void LLFolderBridge::createNewUndershirt(void* user_data)
{
	LLFolderBridge::createWearable((LLFolderBridge*)user_data, WT_UNDERSHIRT);
}

void LLFolderBridge::createNewUnderpants(void* user_data)
{
	LLFolderBridge::createWearable((LLFolderBridge*)user_data, WT_UNDERPANTS);
}

void LLFolderBridge::createNewShape(void* user_data)
{
	LLFolderBridge::createWearable((LLFolderBridge*)user_data, WT_SHAPE);
}

void LLFolderBridge::createNewSkin(void* user_data)
{
	LLFolderBridge::createWearable((LLFolderBridge*)user_data, WT_SKIN);
}

void LLFolderBridge::createNewHair(void* user_data)
{
	LLFolderBridge::createWearable((LLFolderBridge*)user_data, WT_HAIR);
}

void LLFolderBridge::createNewEyes(void* user_data)
{
	LLFolderBridge::createWearable((LLFolderBridge*)user_data, WT_EYES);
}

// static
void LLFolderBridge::createWearable(LLFolderBridge* bridge, EWearableType type)
{
	if(!bridge) return;
	LLUUID parent_id = bridge->getUUID();
	createWearable(parent_id, type);
}

// Separate function so can be called by global menu as well as right-click
// menu.
// static
void LLFolderBridge::createWearable(const LLUUID &parent_id, EWearableType type)
{
	LLWearable* wearable = LLWearableList::instance().createNewWearable(type);
	LLAssetType::EType asset_type = wearable->getAssetType();
	LLInventoryType::EType inv_type = LLInventoryType::IT_WEARABLE;
	create_inventory_item(gAgent.getID(), gAgent.getSessionID(),
		parent_id, wearable->getTransactionID(), wearable->getName(),
		wearable->getDescription(), asset_type, inv_type, wearable->getType(),
		wearable->getPermissions().getMaskNextOwner(),
		LLPointer<LLInventoryCallback>(NULL));
}

void LLFolderBridge::modifyOutfit(BOOL append)
{
	LLInventoryModel* model = getInventoryModel();
	if(!model) return;
	LLViewerInventoryCategory* cat = getCategory();
	if(!cat) return;

	LLAppearanceManager::instance().wearInventoryCategory( cat, FALSE, append );
}

// helper stuff
bool move_task_inventory_callback(const LLSD& notification, const LLSD& response, LLMoveInv* move_inv)
{
	LLFloaterOpenObject::LLCatAndWear* cat_and_wear = (LLFloaterOpenObject::LLCatAndWear* )move_inv->mUserData;
	LLViewerObject* object = gObjectList.findObject(move_inv->mObjectID);
	S32 option = LLNotificationsUtil::getSelectedOption(notification, response);

	if(option == 0 && object)
	{
		if (cat_and_wear && cat_and_wear->mWear)
		{
			InventoryObjectList inventory_objects;
			object->getInventoryContents(inventory_objects);
			int contents_count = inventory_objects.size()-1; //subtract one for containing folder

			LLInventoryCopyAndWearObserver* inventoryObserver = new LLInventoryCopyAndWearObserver(cat_and_wear->mCatID, contents_count);
			gInventory.addObserver(inventoryObserver);
		}

		two_uuids_list_t::iterator move_it;
		for (move_it = move_inv->mMoveList.begin();
			move_it != move_inv->mMoveList.end();
			++move_it)
		{
			object->moveInventory(move_it->first, move_it->second);
		}

		// update the UI.
		dialog_refresh_all();
	}

	if (move_inv->mCallback)
	{
		move_inv->mCallback(option, move_inv->mUserData);
	}

	delete move_inv;
	return false;
}

BOOL LLFolderBridge::dragItemIntoFolder(LLInventoryItem* inv_item,
										BOOL drop)
{
	LLInventoryModel* model = getInventoryModel();
	if(!model || !inv_item) return FALSE;

	// cannot drag into library
	if(!isAgentInventory())
	{
		return FALSE;
	}

	LLVOAvatarSelf* avatar = gAgent.getAvatarObject();
	if(!avatar) return FALSE;

	LLToolDragAndDrop::ESource source = LLToolDragAndDrop::getInstance()->getSource();
	BOOL accept = FALSE;
	LLViewerObject* object = NULL;
	if(LLToolDragAndDrop::SOURCE_AGENT == source)
	{
		BOOL is_movable = TRUE;
		switch( inv_item->getActualType() )
		{
		case LLAssetType::AT_CATEGORY:
			is_movable = !LLFolderType::lookupIsProtectedType(((LLInventoryCategory*)inv_item)->getPreferredType());
			break;
		default:
			break;
		}

		const LLUUID trash_id = model->findCategoryUUIDForType(LLFolderType::FT_TRASH);
		const BOOL move_is_into_trash = (mUUID == trash_id) || model->isObjectDescendentOf(mUUID, trash_id);
		const LLUUID current_outfit_id = model->findCategoryUUIDForType(LLFolderType::FT_CURRENT_OUTFIT);
		const BOOL move_is_into_current_outfit = (mUUID == current_outfit_id);
		const BOOL move_is_into_outfit = (getCategory() && getCategory()->getPreferredType()==LLFolderType::FT_OUTFIT);
		const BOOL move_is_outof_current_outfit = LLAppearanceManager::instance().getIsInCOF(inv_item->getUUID());

		// Can't explicitly drag things out of the COF.
		if (move_is_outof_current_outfit)
		{
			is_movable = FALSE;
		}
		
		if(is_movable && move_is_into_trash)
		{
			is_movable = inv_item->getIsLinkType() || !get_is_item_worn(inv_item->getUUID());
		}

		if ( is_movable )
		{
			// Don't allow creating duplicates in the Calling Card/Friends
			// subfolders, see bug EXT-1599. Check is item direct descendent
			// of target folder and forbid item's movement if it so.
			// Note: isItemDirectDescendentOfCategory checks if
			// passed category is in the Calling Card/Friends folder
			is_movable = ! LLFriendCardsManager::instance()
				.isObjDirectDescendentOfCategory (inv_item, getCategory());
		}

		const LLUUID& favorites_id = model->findCategoryUUIDForType(LLFolderType::FT_FAVORITE);
		const BOOL folder_allows_reorder = (mUUID == favorites_id);
	   
		// we can move item inside a folder only if this folder is Favorites. See EXT-719
		accept = is_movable && ((mUUID != inv_item->getParentUUID()) || folder_allows_reorder);
		if(accept && drop)
		{
			if (inv_item->getType() == LLAssetType::AT_GESTURE
				&& LLGestureManager::instance().isGestureActive(inv_item->getUUID()) && move_is_into_trash)
			{
				LLGestureManager::instance().deactivateGesture(inv_item->getUUID());
			}
			// If an item is being dragged between windows, unselect
			// everything in the active window so that we don't follow
			// the selection to its new location (which is very
			// annoying).
			LLInventoryPanel *active_panel = LLInventoryPanel::getActiveInventoryPanel(FALSE);
			if (active_panel)
			{
				LLInventoryPanel* panel = dynamic_cast<LLInventoryPanel*>(mInventoryPanel.get());
				if (active_panel && (panel != active_panel))
				{
					active_panel->unSelectAll();
				}
			}

			// if dragging from/into favorites folder only reorder items
			if ((mUUID == inv_item->getParentUUID()) && folder_allows_reorder)
			{
				LLInventoryPanel* panel = dynamic_cast<LLInventoryPanel*>(mInventoryPanel.get());
				LLFolderViewItem* itemp = panel ? panel->getRootFolder()->getDraggingOverItem() : NULL;
				if (itemp)
				{
					LLUUID srcItemId = inv_item->getUUID();
					LLUUID destItemId = itemp->getListener()->getUUID();
					gInventory.rearrangeFavoriteLandmarks(srcItemId, destItemId);
				}
			}
			else if (favorites_id == mUUID) // if target is the favorites folder we use copy
			{
				// use callback to rearrange favorite landmarks after adding
				// to have new one placed before target (on which it was dropped). See EXT-4312.
				LLPointer<AddFavoriteLandmarkCallback> cb = new AddFavoriteLandmarkCallback();
				LLInventoryPanel* panel = dynamic_cast<LLInventoryPanel*>(mInventoryPanel.get());
				LLFolderViewItem* drag_over_item = panel ? panel->getRootFolder()->getDraggingOverItem() : NULL;
				if (drag_over_item && drag_over_item->getListener())
				{
					cb.get()->setTargetLandmarkId(drag_over_item->getListener()->getUUID());
				}

				copy_inventory_item(
					gAgent.getID(),
					inv_item->getPermissions().getOwner(),
					inv_item->getUUID(),
					mUUID,
					std::string(),
					cb);
			}
			else if (move_is_into_current_outfit || move_is_into_outfit)
			{
				// BAP - should skip if dup.
				if (move_is_into_current_outfit)
				{
					LLAppearanceManager::instance().addCOFItemLink(inv_item);
				}
				else
				{
					LLPointer<LLInventoryCallback> cb = NULL;
					link_inventory_item(
						gAgent.getID(),
						inv_item->getLinkedUUID(),
						mUUID,
						inv_item->getName(),
						LLAssetType::AT_LINK,
						cb);
				}
			}
			else
			{
				// restamp if the move is into the trash.
				LLInvFVBridge::changeItemParent(
					model,
					(LLViewerInventoryItem*)inv_item,
					mUUID,
					move_is_into_trash);
			}
		}
	}
	else if(LLToolDragAndDrop::SOURCE_WORLD == source)
	{
		// Make sure the object exists. If we allowed dragging from
		// anonymous objects, it would be possible to bypass
		// permissions.
		object = gObjectList.findObject(inv_item->getParentUUID());
		if(!object)
		{
			llinfos << "Object not found for drop." << llendl;
			return FALSE;
		}

		// coming from a task. Need to figure out if the person can
		// move/copy this item.
		LLPermissions perm(inv_item->getPermissions());
		BOOL is_move = FALSE;
		if((perm.allowCopyBy(gAgent.getID(), gAgent.getGroupID())
			&& perm.allowTransferTo(gAgent.getID())))
//		   || gAgent.isGodlike())

		{
			accept = TRUE;
		}
		else if(object->permYouOwner())
		{
			// If the object cannot be copied, but the object the
			// inventory is owned by the agent, then the item can be
			// moved from the task to agent inventory.
			is_move = TRUE;
			accept = TRUE;
		}
		if(drop && accept)
		{
			LLMoveInv* move_inv = new LLMoveInv;
			move_inv->mObjectID = inv_item->getParentUUID();
			two_uuids_t item_pair(mUUID, inv_item->getUUID());
			move_inv->mMoveList.push_back(item_pair);
			move_inv->mCallback = NULL;
			move_inv->mUserData = NULL;
			if(is_move)
			{
				warn_move_inventory(object, move_inv);
			}
			else
			{
				LLNotification::Params params("MoveInventoryFromObject");
				params.functor.function(boost::bind(move_task_inventory_callback, _1, _2, move_inv));
				LLNotifications::instance().forceResponse(params, 0);
			}
		}

	}
	else if(LLToolDragAndDrop::SOURCE_NOTECARD == source)
	{
		accept = TRUE;
		if(drop)
		{
			copy_inventory_from_notecard(LLToolDragAndDrop::getInstance()->getObjectID(),
				LLToolDragAndDrop::getInstance()->getSourceID(), inv_item);
		}
	}
	else if(LLToolDragAndDrop::SOURCE_LIBRARY == source)
	{
		LLViewerInventoryItem* item = (LLViewerInventoryItem*)inv_item;
		if(item && item->isComplete())
		{
			accept = TRUE;
			if(drop)
			{
				copy_inventory_item(
					gAgent.getID(),
					inv_item->getPermissions().getOwner(),
					inv_item->getUUID(),
					mUUID,
					std::string(),
					LLPointer<LLInventoryCallback>(NULL));
			}
		}
	}
	else
	{
		llwarns << "unhandled drag source" << llendl;
	}
	return accept;
}

// +=================================================+
// |        LLScriptBridge (DEPRECTED)               |
// +=================================================+

LLUIImagePtr LLScriptBridge::getIcon() const
{
	return get_item_icon(LLAssetType::AT_SCRIPT, LLInventoryType::IT_LSL, 0, FALSE);
}

// +=================================================+
// |        LLTextureBridge                          |
// +=================================================+

LLUIImagePtr LLTextureBridge::getIcon() const
{
	return get_item_icon(LLAssetType::AT_TEXTURE, mInvType, 0, FALSE);
}

void LLTextureBridge::openItem()
{
	LLViewerInventoryItem* item = getItem();

	if (item)
	{
		LLInvFVBridgeAction::doAction(item->getType(),mUUID,getInventoryModel());
	}
}

bool LLTextureBridge::canSaveTexture(void)
{
	const LLInventoryModel* model = getInventoryModel();
	if(!model) 
	{
		return false;
	}
	
	const LLViewerInventoryItem *item = model->getItem(mUUID);
	if (item)
	{
		return item->checkPermissionsSet(PERM_ITEM_UNRESTRICTED);
	}
	return false;
}

void LLTextureBridge::buildContextMenu(LLMenuGL& menu, U32 flags)
{
	lldebugs << "LLTextureBridge::buildContextMenu()" << llendl;
	menuentry_vec_t items;
	menuentry_vec_t disabled_items;
	if(isItemInTrash())
	{
		addTrashContextMenuOptions(items, disabled_items);
	}
	else
	{
		items.push_back(std::string("Open"));
		items.push_back(std::string("Properties"));

		getClipboardEntries(true, items, disabled_items, flags);

		items.push_back(std::string("Texture Separator"));
		items.push_back(std::string("Save As"));
		if (!canSaveTexture())
		{
			disabled_items.push_back(std::string("Save As"));
		}
	}
	hide_context_entries(menu, items, disabled_items);	
}

// virtual
void LLTextureBridge::performAction(LLFolderView* folder, LLInventoryModel* model, std::string action)
{
	if ("save_as" == action)
	{
		LLFloaterReg::showInstance("preview_texture", LLSD(mUUID), TAKE_FOCUS_YES);
		LLPreviewTexture* preview_texture = LLFloaterReg::findTypedInstance<LLPreviewTexture>("preview_texture", mUUID);
		if (preview_texture)
		{
			preview_texture->openToSave();
		}
	}
	else LLItemBridge::performAction(folder, model, action);
}

// +=================================================+
// |        LLSoundBridge                            |
// +=================================================+

LLUIImagePtr LLSoundBridge::getIcon() const
{
	return get_item_icon(LLAssetType::AT_SOUND, LLInventoryType::IT_SOUND, 0, FALSE);
}

void LLSoundBridge::openItem()
{
	LLViewerInventoryItem* item = getItem();

	if (item)
	{
		LLInvFVBridgeAction::doAction(item->getType(),mUUID,getInventoryModel());
	}
/*
// Changed this back to the way it USED to work:
// only open the preview dialog through the contextual right-click menu
// double-click just plays the sound

	LLViewerInventoryItem* item = getItem();
	if(item)
	{
		openSoundPreview((void*)this);
		//send_uuid_sound_trigger(item->getAssetUUID(), 1.0);
	}
*/
}

void LLSoundBridge::previewItem()
{
	LLViewerInventoryItem* item = getItem();
	if(item)
	{
		send_sound_trigger(item->getAssetUUID(), 1.0);
	}
}

void LLSoundBridge::openSoundPreview(void* which)
{
	LLSoundBridge *me = (LLSoundBridge *)which;
	LLFloaterReg::showInstance("preview_sound", LLSD(me->mUUID), TAKE_FOCUS_YES);
}

void LLSoundBridge::buildContextMenu(LLMenuGL& menu, U32 flags)
{
	lldebugs << "LLSoundBridge::buildContextMenu()" << llendl;
	menuentry_vec_t items;
	menuentry_vec_t disabled_items;

	if(isItemInTrash())
	{
		addTrashContextMenuOptions(items, disabled_items);
	}
	else
	{
		items.push_back(std::string("Sound Open"));
		items.push_back(std::string("Properties"));

		getClipboardEntries(true, items, disabled_items, flags);
	}

	items.push_back(std::string("Sound Separator"));
	items.push_back(std::string("Sound Play"));

	hide_context_entries(menu, items, disabled_items);
}

// +=================================================+
// |        LLLandmarkBridge                         |
// +=================================================+

LLLandmarkBridge::LLLandmarkBridge(LLInventoryPanel* inventory, const LLUUID& uuid, U32 flags/* = 0x00*/) :
LLItemBridge(inventory, uuid)
{
	mVisited = FALSE;
	if (flags & LLInventoryItem::II_FLAGS_LANDMARK_VISITED)
	{
		mVisited = TRUE;
	}
}

LLUIImagePtr LLLandmarkBridge::getIcon() const
{
	return get_item_icon(LLAssetType::AT_LANDMARK, LLInventoryType::IT_LANDMARK, mVisited, FALSE);
}

void LLLandmarkBridge::buildContextMenu(LLMenuGL& menu, U32 flags)
{
	menuentry_vec_t items;
	menuentry_vec_t disabled_items;

	lldebugs << "LLLandmarkBridge::buildContextMenu()" << llendl;
	if(isItemInTrash())
	{
		addTrashContextMenuOptions(items, disabled_items);
	}
	else
	{
		items.push_back(std::string("Landmark Open"));
		items.push_back(std::string("Properties"));

		getClipboardEntries(true, items, disabled_items, flags);
	}

	items.push_back(std::string("Landmark Separator"));
	items.push_back(std::string("About Landmark"));

	// Disable "About Landmark" menu item for
	// multiple landmarks selected. Only one landmark
	// info panel can be shown at a time.
	if ((flags & FIRST_SELECTED_ITEM) == 0)
	{
		disabled_items.push_back(std::string("About Landmark"));
	}

	hide_context_entries(menu, items, disabled_items);
}

// Convenience function for the two functions below.
void teleport_via_landmark(const LLUUID& asset_id)
{
	gAgent.teleportViaLandmark( asset_id );

	// we now automatically track the landmark you're teleporting to
	// because you'll probably arrive at a telehub instead
	LLFloaterWorldMap* floater_world_map = LLFloaterWorldMap::getInstance();
	if( floater_world_map )
	{
		floater_world_map->trackLandmark( asset_id );
	}
}

// virtual
void LLLandmarkBridge::performAction(LLFolderView* folder, LLInventoryModel* model, std::string action)
{
	if ("teleport" == action)
	{
		LLViewerInventoryItem* item = getItem();
		if(item)
		{
			teleport_via_landmark(item->getAssetUUID());
		}
	}
	else if ("about" == action)
	{
		LLViewerInventoryItem* item = getItem();
		if(item)
		{
			LLSD key;
			key["type"] = "landmark";
			key["id"] = item->getUUID();

			LLSideTray::getInstance()->showPanel("panel_places", key);
		}
	}
	else
	{
		LLItemBridge::performAction(folder, model, action);
	}
}

static bool open_landmark_callback(const LLSD& notification, const LLSD& response)
{
	S32 option = LLNotificationsUtil::getSelectedOption(notification, response);

	LLUUID asset_id = notification["payload"]["asset_id"].asUUID();
	if (option == 0)
	{
		teleport_via_landmark(asset_id);
	}

	return false;
}
static LLNotificationFunctorRegistration open_landmark_callback_reg("TeleportFromLandmark", open_landmark_callback);


void LLLandmarkBridge::openItem()
{
	LLViewerInventoryItem* item = getItem();

	if (item)
	{
		LLInvFVBridgeAction::doAction(item->getType(),mUUID,getInventoryModel());
	}
/*
	LLViewerInventoryItem* item = getItem();
	if( item )
	{
		// Opening (double-clicking) a landmark immediately teleports,
		// but warns you the first time.
		// open_landmark(item);
		LLSD payload;
		payload["asset_id"] = item->getAssetUUID();
		LLNotificationsUtil::add("TeleportFromLandmark", LLSD(), payload);
	}
*/
}


// +=================================================+
// |        LLCallingCardObserver                    |
// +=================================================+
void LLCallingCardObserver::changed(U32 mask)
{
	mBridgep->refreshFolderViewItem();
}

// +=================================================+
// |        LLCallingCardBridge                      |
// +=================================================+

LLCallingCardBridge::LLCallingCardBridge( LLInventoryPanel* inventory, const LLUUID& uuid ) :
	LLItemBridge(inventory, uuid)
{
	mObserver = new LLCallingCardObserver(this);
	LLAvatarTracker::instance().addObserver(mObserver);
}

LLCallingCardBridge::~LLCallingCardBridge()
{
	LLAvatarTracker::instance().removeObserver(mObserver);
	delete mObserver;
}

void LLCallingCardBridge::refreshFolderViewItem()
{
	LLInventoryPanel* panel = dynamic_cast<LLInventoryPanel*>(mInventoryPanel.get());
	LLFolderViewItem* itemp = panel ? panel->getRootFolder()->getItemByID(mUUID) : NULL;
	if (itemp)
	{
		itemp->refresh();
	}
}

// virtual
void LLCallingCardBridge::performAction(LLFolderView* folder, LLInventoryModel* model, std::string action)
{
	if ("begin_im" == action)
	{
		LLViewerInventoryItem *item = getItem();
		if (item && (item->getCreatorUUID() != gAgent.getID()) &&
			(!item->getCreatorUUID().isNull()))
		{
			std::string callingcard_name;
			gCacheName->getFullName(item->getCreatorUUID(), callingcard_name);
			// IDEVO
			LLAvatarName av_name;
			if (LLAvatarNameCache::useDisplayNames()
				&& LLAvatarNameCache::get(item->getCreatorUUID(), &av_name))
			{
				callingcard_name = av_name.mDisplayName + " (" + av_name.mSLID + ")";
			}
			LLUUID session_id = gIMMgr->addSession(callingcard_name, IM_NOTHING_SPECIAL, item->getCreatorUUID());
			if (session_id != LLUUID::null)
			{
				LLIMFloater::show(session_id);
			}
		}
	}
	else if ("lure" == action)
	{
		LLViewerInventoryItem *item = getItem();
		if (item && (item->getCreatorUUID() != gAgent.getID()) &&
			(!item->getCreatorUUID().isNull()))
		{
			LLAvatarActions::offerTeleport(item->getCreatorUUID());
		}
	}
	else LLItemBridge::performAction(folder, model, action);
}

LLUIImagePtr LLCallingCardBridge::getIcon() const
{
	BOOL online = FALSE;
	LLViewerInventoryItem* item = getItem();
	if(item)
	{
		online = LLAvatarTracker::instance().isBuddyOnline(item->getCreatorUUID());
	}
	return get_item_icon(LLAssetType::AT_CALLINGCARD, LLInventoryType::IT_CALLINGCARD, online, FALSE);
}

std::string LLCallingCardBridge::getLabelSuffix() const
{
	LLViewerInventoryItem* item = getItem();
	if( item && LLAvatarTracker::instance().isBuddyOnline(item->getCreatorUUID()) )
	{
		return LLItemBridge::getLabelSuffix() + " (online)";
	}
	else
	{
		return LLItemBridge::getLabelSuffix();
	}
}

void LLCallingCardBridge::openItem()
{
	LLViewerInventoryItem* item = getItem();

	if (item)
	{
		LLInvFVBridgeAction::doAction(item->getType(),mUUID,getInventoryModel());
	}
/*
	LLViewerInventoryItem* item = getItem();
	if(item && !item->getCreatorUUID().isNull())
	{
		LLAvatarActions::showProfile(item->getCreatorUUID());
	}
*/
}

void LLCallingCardBridge::buildContextMenu(LLMenuGL& menu, U32 flags)
{
	lldebugs << "LLCallingCardBridge::buildContextMenu()" << llendl;
	menuentry_vec_t items;
	menuentry_vec_t disabled_items;

	if(isItemInTrash())
	{
		addTrashContextMenuOptions(items, disabled_items);
	}
	else
	{
		items.push_back(std::string("Open"));
		items.push_back(std::string("Properties"));

		getClipboardEntries(true, items, disabled_items, flags);

		LLInventoryItem* item = getItem();
		BOOL good_card = (item
				  && (LLUUID::null != item->getCreatorUUID())
				  && (item->getCreatorUUID() != gAgent.getID()));
		BOOL user_online = FALSE;
		if (item)
		{
			user_online = (LLAvatarTracker::instance().isBuddyOnline(item->getCreatorUUID()));
		}
		items.push_back(std::string("Send Instant Message Separator"));
		items.push_back(std::string("Send Instant Message"));
		items.push_back(std::string("Offer Teleport..."));
		items.push_back(std::string("Conference Chat"));

		if (!good_card)
		{
			disabled_items.push_back(std::string("Send Instant Message"));
		}
		if (!good_card || !user_online)
		{
			disabled_items.push_back(std::string("Offer Teleport..."));
			disabled_items.push_back(std::string("Conference Chat"));
		}
	}
	hide_context_entries(menu, items, disabled_items);
}

BOOL LLCallingCardBridge::dragOrDrop(MASK mask, BOOL drop,
									 EDragAndDropType cargo_type,
									 void* cargo_data)
{
	LLViewerInventoryItem* item = getItem();
	BOOL rv = FALSE;
	if(item)
	{
		// check the type
		switch(cargo_type)
		{
		case DAD_TEXTURE:
		case DAD_SOUND:
		case DAD_LANDMARK:
		case DAD_SCRIPT:
		case DAD_CLOTHING:
		case DAD_OBJECT:
		case DAD_NOTECARD:
		case DAD_BODYPART:
		case DAD_ANIMATION:
		case DAD_GESTURE:
			{
				LLInventoryItem* inv_item = (LLInventoryItem*)cargo_data;
				const LLPermissions& perm = inv_item->getPermissions();
				if(gInventory.getItem(inv_item->getUUID())
				   && perm.allowOperationBy(PERM_TRANSFER, gAgent.getID()))
				{
					rv = TRUE;
					if(drop)
					{
						LLToolDragAndDrop::giveInventory(item->getCreatorUUID(),
														 (LLInventoryItem*)cargo_data);
					}
				}
				else
				{
					// It's not in the user's inventory (it's probably in
					// an object's contents), so disallow dragging it here.
					// You can't give something you don't yet have.
					rv = FALSE;
				}
				break;
			}
		case DAD_CATEGORY:
			{
				LLInventoryCategory* inv_cat = (LLInventoryCategory*)cargo_data;
				if( gInventory.getCategory( inv_cat->getUUID() ) )
				{
					rv = TRUE;
					if(drop)
					{
						LLToolDragAndDrop::giveInventoryCategory(
							item->getCreatorUUID(),
							inv_cat);
					}
				}
				else
				{
					// It's not in the user's inventory (it's probably in
					// an object's contents), so disallow dragging it here.
					// You can't give something you don't yet have.
					rv = FALSE;
				}
				break;
			}
		default:
			break;
		}
	}
	return rv;
}

// +=================================================+
// |        LLNotecardBridge                         |
// +=================================================+

LLUIImagePtr LLNotecardBridge::getIcon() const
{
	return get_item_icon(LLAssetType::AT_NOTECARD, LLInventoryType::IT_NOTECARD, 0, FALSE);
}

void LLNotecardBridge::openItem()
{
	LLViewerInventoryItem* item = getItem();

	if (item)
	{
		LLInvFVBridgeAction::doAction(item->getType(),mUUID,getInventoryModel());
	}

/*
	LLViewerInventoryItem* item = getItem();
	if (item)
	{
		LLFloaterReg::showInstance("preview_notecard", LLSD(item->getUUID()), TAKE_FOCUS_YES);
	}
*/
}


// +=================================================+
// |        LLGestureBridge                          |
// +=================================================+

LLUIImagePtr LLGestureBridge::getIcon() const
{
	return get_item_icon(LLAssetType::AT_GESTURE, LLInventoryType::IT_GESTURE, 0, FALSE);
}

LLFontGL::StyleFlags LLGestureBridge::getLabelStyle() const
{
	if( LLGestureManager::instance().isGestureActive(mUUID) )
	{
		return LLFontGL::BOLD;
	}
	else
	{
		return LLFontGL::NORMAL;
	}
}

std::string LLGestureBridge::getLabelSuffix() const
{
	if( LLGestureManager::instance().isGestureActive(mUUID) )
	{
		return LLItemBridge::getLabelSuffix() + " (active)";
	}
	else
	{
		return LLItemBridge::getLabelSuffix();
	}
}

// virtual
void LLGestureBridge::performAction(LLFolderView* folder, LLInventoryModel* model, std::string action)
{
	if (isAddAction(action))
	{
		LLGestureManager::instance().activateGesture(mUUID);

		LLViewerInventoryItem* item = gInventory.getItem(mUUID);
		if (!item) return;

		// Since we just changed the suffix to indicate (active)
		// the server doesn't need to know, just the viewer.
		gInventory.updateItem(item);
		gInventory.notifyObservers();
	}
	else if (isRemoveAction(action))
	{
		LLGestureManager::instance().deactivateGesture(mUUID);

		LLViewerInventoryItem* item = gInventory.getItem(mUUID);
		if (!item) return;

		// Since we just changed the suffix to indicate (active)
		// the server doesn't need to know, just the viewer.
		gInventory.updateItem(item);
		gInventory.notifyObservers();
	}
	else if("play" == action)
	{
		if(!LLGestureManager::instance().isGestureActive(mUUID))
		{
			// we need to inform server about gesture activating to be consistent with LLPreviewGesture and  LLGestureComboList.
			BOOL inform_server = TRUE;
			BOOL deactivate_similar = FALSE;
			LLGestureManager::instance().setGestureLoadedCallback(mUUID, boost::bind(&LLGestureBridge::playGesture, mUUID));
			LLViewerInventoryItem* item = gInventory.getItem(mUUID);
			llassert(item);
			if (item)
			{
				LLGestureManager::instance().activateGestureWithAsset(mUUID, item->getAssetUUID(), inform_server, deactivate_similar);
			}
		}
		else
		{
			playGesture(mUUID);
		}
	}
	else LLItemBridge::performAction(folder, model, action);
}

void LLGestureBridge::openItem()
{
	LLViewerInventoryItem* item = getItem();

	if (item)
	{
		LLInvFVBridgeAction::doAction(item->getType(),mUUID,getInventoryModel());
	}
/*
	LLViewerInventoryItem* item = getItem();
	if (item)
	{
		LLPreviewGesture* preview = LLPreviewGesture::show(mUUID, LLUUID::null);
		preview->setFocus(TRUE);
	}
*/
}

BOOL LLGestureBridge::removeItem()
{
	// Grab class information locally since *this may be deleted
	// within this function.  Not a great pattern...
	const LLInventoryModel* model = getInventoryModel();
	if(!model)
	{
		return FALSE;
	}
	const LLUUID item_id = mUUID;
	
	// This will also force close the preview window, if it exists.
	// This may actually delete *this, if mUUID is in the COF.
	LLGestureManager::instance().deactivateGesture(item_id);
	
	// If deactivateGesture deleted *this, then return out immediately.
	if (!model->getObject(item_id))
	{
		return TRUE;
	}

	return LLItemBridge::removeItem();
}

void LLGestureBridge::buildContextMenu(LLMenuGL& menu, U32 flags)
{
	lldebugs << "LLGestureBridge::buildContextMenu()" << llendl;
	menuentry_vec_t items;
	menuentry_vec_t disabled_items;
	if(isItemInTrash())
	{
		addTrashContextMenuOptions(items, disabled_items);
	}
	else
	{
		bool is_sidepanel = isInOutfitsSidePanel();

		if (!is_sidepanel)
		{
			items.push_back(std::string("Open"));
			items.push_back(std::string("Properties"));
		}

		getClipboardEntries(true, items, disabled_items, flags);

		items.push_back(std::string("Gesture Separator"));
		if (LLGestureManager::instance().isGestureActive(getUUID()))
		{
			items.push_back(std::string("Deactivate"));
		}
		else
		{
			items.push_back(std::string("Activate"));
		}
	}
	hide_context_entries(menu, items, disabled_items);
}

// static
void LLGestureBridge::playGesture(const LLUUID& item_id)
{
	if (LLGestureManager::instance().isGesturePlaying(item_id))
	{
		LLGestureManager::instance().stopGesture(item_id);
	}
	else
	{
		LLGestureManager::instance().playGesture(item_id);
	}
}


// +=================================================+
// |        LLAnimationBridge                        |
// +=================================================+

LLUIImagePtr LLAnimationBridge::getIcon() const
{
	return get_item_icon(LLAssetType::AT_ANIMATION, LLInventoryType::IT_ANIMATION, 0, FALSE);
}

void LLAnimationBridge::buildContextMenu(LLMenuGL& menu, U32 flags)
{
	menuentry_vec_t items;
	menuentry_vec_t disabled_items;

	lldebugs << "LLAnimationBridge::buildContextMenu()" << llendl;
	if(isItemInTrash())
	{
		addTrashContextMenuOptions(items, disabled_items);
	}
	else
	{
		items.push_back(std::string("Animation Open"));
		items.push_back(std::string("Properties"));

		getClipboardEntries(true, items, disabled_items, flags);
	}

	items.push_back(std::string("Animation Separator"));
	items.push_back(std::string("Animation Play"));
	items.push_back(std::string("Animation Audition"));

	hide_context_entries(menu, items, disabled_items);

}

// virtual
void LLAnimationBridge::performAction(LLFolderView* folder, LLInventoryModel* model, std::string action)
{
	if ((action == "playworld") || (action == "playlocal"))
	{
		if (getItem())
		{
			LLPreviewAnim::e_activation_type activate = LLPreviewAnim::NONE;
			if ("playworld" == action) activate = LLPreviewAnim::PLAY;
			if ("playlocal" == action) activate = LLPreviewAnim::AUDITION;

			LLPreviewAnim* preview = LLFloaterReg::showTypedInstance<LLPreviewAnim>("preview_anim", LLSD(mUUID));
			if (preview)
			{
				preview->activate(activate);
			}
		}
	}
	else
	{
		LLItemBridge::performAction(folder, model, action);
	}
}

void LLAnimationBridge::openItem()
{
	LLViewerInventoryItem* item = getItem();

	if (item)
	{
		LLInvFVBridgeAction::doAction(item->getType(),mUUID,getInventoryModel());
	}
/*
	LLViewerInventoryItem* item = getItem();
	if (item)
	{
		LLFloaterReg::showInstance("preview_anim", LLSD(mUUID), TAKE_FOCUS_YES);
	}
*/
}

// +=================================================+
// |        LLObjectBridge                           |
// +=================================================+

// static
LLUUID LLObjectBridge::sContextMenuItemID;

LLObjectBridge::LLObjectBridge(LLInventoryPanel* inventory, const LLUUID& uuid, LLInventoryType::EType type, U32 flags) :
LLItemBridge(inventory, uuid), mInvType(type)
{
	mAttachPt = (flags & 0xff); // low bye of inventory flags

	mIsMultiObject = ( flags & LLInventoryItem::II_FLAGS_OBJECT_HAS_MULTIPLE_ITEMS ) ?  TRUE: FALSE;
}

LLUIImagePtr LLObjectBridge::getIcon() const
{
	return get_item_icon(LLAssetType::AT_OBJECT, mInvType, mAttachPt, mIsMultiObject );
}

LLInventoryObject* LLObjectBridge::getObject() const
{
	LLInventoryObject* object = NULL;
	LLInventoryModel* model = getInventoryModel();
	if(model)
	{
		object = (LLInventoryObject*)model->getObject(mUUID);
	}
	return object;
}

// virtual
void LLObjectBridge::performAction(LLFolderView* folder, LLInventoryModel* model, std::string action)
{
	if (isAddAction(action))
	{
		LLUUID object_id = mUUID;
		LLViewerInventoryItem* item;
		item = (LLViewerInventoryItem*)gInventory.getItem(object_id);
		if(item && gInventory.isObjectDescendentOf(object_id, gInventory.getRootFolderID()))
		{
			rez_attachment(item, NULL);
		}
		else if(item && item->isComplete())
		{
			// must be in library. copy it to our inventory and put it on.
			LLPointer<LLInventoryCallback> cb = new RezAttachmentCallback(0);
			copy_inventory_item(
				gAgent.getID(),
				item->getPermissions().getOwner(),
				item->getUUID(),
				LLUUID::null,
				std::string(),
				cb);
		}
		gFocusMgr.setKeyboardFocus(NULL);
	}
	else if (isRemoveAction(action))
	{
		LLInventoryItem* item = gInventory.getItem(mUUID);
		if(item)
		{
			gMessageSystem->newMessageFast(_PREHASH_DetachAttachmentIntoInv);
			gMessageSystem->nextBlockFast(_PREHASH_ObjectData);
			gMessageSystem->addUUIDFast(_PREHASH_AgentID, gAgent.getID());
			gMessageSystem->addUUIDFast(_PREHASH_ItemID, item->getLinkedUUID());
			gMessageSystem->sendReliable( gAgent.getRegion()->getHost());

			// this object might have been selected, so let the selection manager know it's gone now
			LLViewerObject *found_obj = gObjectList.findObject(item->getLinkedUUID());
			if (found_obj)
			{
				LLSelectMgr::getInstance()->remove(found_obj);
			}
		}
	}
	else LLItemBridge::performAction(folder, model, action);
}

void LLObjectBridge::openItem()
{
	LLViewerInventoryItem* item = getItem();

	if (item)
	{
		LLInvFVBridgeAction::doAction(item->getType(),mUUID,getInventoryModel());
	}

	LLSD key;
	key["id"] = mUUID;
	LLSideTray::getInstance()->showPanel("sidepanel_inventory", key);

	// Disable old properties floater; this is replaced by the sidepanel.
	/*
	LLFloaterReg::showInstance("properties", mUUID);
	*/
}

LLFontGL::StyleFlags LLObjectBridge::getLabelStyle() const
{
	U8 font = LLFontGL::NORMAL;

	if(get_is_item_worn( mUUID ) )
	{
		font |= LLFontGL::BOLD;
	}

	LLInventoryItem* item = getItem();
	if (item && item->getIsLinkType())
	{
		font |= LLFontGL::ITALIC;
	}

	return (LLFontGL::StyleFlags)font;
}

std::string LLObjectBridge::getLabelSuffix() const
{
	if (get_is_item_worn(mUUID))
	{
		LLVOAvatarSelf* avatar = gAgent.getAvatarObject();
		std::string attachment_point_name = avatar->getAttachedPointName(mUUID);

		// e.g. "(worn on ...)" / "(attached to ...)"
		LLStringUtil::format_map_t args;
		args["[ATTACHMENT_POINT]"] =  attachment_point_name.c_str();
		return LLItemBridge::getLabelSuffix() + LLTrans::getString("WornOnAttachmentPoint", args);
	}
	else
	{
		return LLItemBridge::getLabelSuffix();
	}
}

void rez_attachment(LLViewerInventoryItem* item, LLViewerJointAttachment* attachment)
{
	LLSD payload;
	payload["item_id"] = item->getLinkedUUID(); // Wear the base object in case this is a link.

	S32 attach_pt = 0;
	if (gAgent.getAvatarObject() && attachment)
	{
		for (LLVOAvatar::attachment_map_t::iterator iter = gAgent.getAvatarObject()->mAttachmentPoints.begin();
			 iter != gAgent.getAvatarObject()->mAttachmentPoints.end(); ++iter)
		{
			if (iter->second == attachment)
			{
				attach_pt = iter->first;
				break;
			}
		}
	}

	payload["attachment_point"] = attach_pt;

#if !ENABLE_MULTIATTACHMENTS
	if (attachment && attachment->getNumObjects() > 0)
	{
		LLNotificationsUtil::add("ReplaceAttachment", LLSD(), payload, confirm_replace_attachment_rez);
	}
	else
#endif
	{
		LLNotifications::instance().forceResponse(LLNotification::Params("ReplaceAttachment").payload(payload), 0/*YES*/);
	}
}

bool confirm_replace_attachment_rez(const LLSD& notification, const LLSD& response)
{
	LLVOAvatar *avatarp = gAgent.getAvatarObject();

	if (!avatarp->canAttachMoreObjects())
	{
		LLSD args;
		args["MAX_ATTACHMENTS"] = llformat("%d", MAX_AGENT_ATTACHMENTS);
		LLNotificationsUtil::add("MaxAttachmentsOnOutfit", args);
		return false;
	}

	S32 option = LLNotificationsUtil::getSelectedOption(notification, response);
	if (option == 0/*YES*/)
	{
		LLViewerInventoryItem* itemp = gInventory.getItem(notification["payload"]["item_id"].asUUID());

		if (itemp)
		{
			LLMessageSystem* msg = gMessageSystem;
			msg->newMessageFast(_PREHASH_RezSingleAttachmentFromInv);
			msg->nextBlockFast(_PREHASH_AgentData);
			msg->addUUIDFast(_PREHASH_AgentID, gAgent.getID());
			msg->addUUIDFast(_PREHASH_SessionID, gAgent.getSessionID());
			msg->nextBlockFast(_PREHASH_ObjectData);
			msg->addUUIDFast(_PREHASH_ItemID, itemp->getUUID());
			msg->addUUIDFast(_PREHASH_OwnerID, itemp->getPermissions().getOwner());
			U8 attachment_pt = notification["payload"]["attachment_point"].asInteger();
#if ENABLE_MULTIATTACHMENTS
			attachment_pt |= ATTACHMENT_ADD;
#endif
			msg->addU8Fast(_PREHASH_AttachmentPt, attachment_pt);
			pack_permissions_slam(msg, itemp->getFlags(), itemp->getPermissions());
			msg->addStringFast(_PREHASH_Name, itemp->getName());
			msg->addStringFast(_PREHASH_Description, itemp->getDescription());
			msg->sendReliable(gAgent.getRegion()->getHost());
		}
	}
	return false;
}
static LLNotificationFunctorRegistration confirm_replace_attachment_rez_reg("ReplaceAttachment", confirm_replace_attachment_rez);

void LLObjectBridge::buildContextMenu(LLMenuGL& menu, U32 flags)
{
	menuentry_vec_t items;
	menuentry_vec_t disabled_items;
	if(isItemInTrash())
	{
		addTrashContextMenuOptions(items, disabled_items);
	}
	else
	{
		bool is_sidepanel = isInOutfitsSidePanel();

		if (!is_sidepanel)
		{
			items.push_back(std::string("Properties"));
		}

		getClipboardEntries(true, items, disabled_items, flags);

		LLObjectBridge::sContextMenuItemID = mUUID;

		LLInventoryItem *item = getItem();
		if(item)
		{
			LLVOAvatarSelf* avatarp = gAgent.getAvatarObject();
			if( !avatarp )
			{
				return;
			}

			if( get_is_item_worn( mUUID ) )
			{
				items.push_back(std::string("Attach Separator"));
				items.push_back(std::string("Detach From Yourself"));
			}
			else if (!isItemInTrash() && !isLinkedObjectInTrash() && !isLinkedObjectMissing())
			{
				items.push_back(std::string("Attach Separator"));
				items.push_back(std::string("Object Wear"));
				items.push_back(std::string("Attach To"));
				items.push_back(std::string("Attach To HUD"));
				// commented out for DEV-32347
				//items.push_back(std::string("Restore to Last Position"));

				if (!avatarp->canAttachMoreObjects())
				{
					disabled_items.push_back(std::string("Object Wear"));
					disabled_items.push_back(std::string("Attach To"));
					disabled_items.push_back(std::string("Attach To HUD"));
				}
				LLMenuGL* attach_menu = menu.findChildMenuByName("Attach To", TRUE);
				LLMenuGL* attach_hud_menu = menu.findChildMenuByName("Attach To HUD", TRUE);
				LLVOAvatar *avatarp = gAgent.getAvatarObject();
				if (attach_menu
					&& (attach_menu->getChildCount() == 0)
					&& attach_hud_menu
					&& (attach_hud_menu->getChildCount() == 0)
					&& avatarp)
				{
					for (LLVOAvatar::attachment_map_t::iterator iter = avatarp->mAttachmentPoints.begin();
						 iter != avatarp->mAttachmentPoints.end(); )
					{
						LLVOAvatar::attachment_map_t::iterator curiter = iter++;
						LLViewerJointAttachment* attachment = curiter->second;
						LLMenuItemCallGL::Params p;
						std::string submenu_name = attachment->getName();
						if (LLTrans::getString(submenu_name) != "")
						{
						    p.name = (" ")+LLTrans::getString(submenu_name)+" ";
						}
						else
						{
							p.name = submenu_name;
						}
						LLSD cbparams;
						cbparams["index"] = curiter->first;
						cbparams["label"] = attachment->getName();
						p.on_click.function_name = "Inventory.AttachObject";
						p.on_click.parameter = LLSD(attachment->getName());
						p.on_enable.function_name = "Attachment.Label";
						p.on_enable.parameter = cbparams;
						LLView* parent = attachment->getIsHUDAttachment() ? attach_hud_menu : attach_menu;
						LLUICtrlFactory::create<LLMenuItemCallGL>(p, parent);
					}
				}
			}
		}
	}
	hide_context_entries(menu, items, disabled_items);
}

BOOL LLObjectBridge::renameItem(const std::string& new_name)
{
	if(!isItemRenameable())
		return FALSE;
	LLPreview::dirty(mUUID);
	LLInventoryModel* model = getInventoryModel();
	if(!model)
		return FALSE;
	LLViewerInventoryItem* item = getItem();
	if(item && (item->getName() != new_name))
	{
		LLPointer<LLViewerInventoryItem> new_item = new LLViewerInventoryItem(item);
		new_item->rename(new_name);
		buildDisplayName(new_item, mDisplayName);
		new_item->updateServer(FALSE);
		model->updateItem(new_item);

		model->notifyObservers();

		LLVOAvatarSelf* avatar = gAgent.getAvatarObject();
		if( avatar )
		{
			LLViewerObject* obj = avatar->getWornAttachment( item->getUUID() );
			if( obj )
			{
				LLSelectMgr::getInstance()->deselectAll();
				LLSelectMgr::getInstance()->addAsIndividual( obj, SELECT_ALL_TES, FALSE );
				LLSelectMgr::getInstance()->selectionSetObjectName( new_name );
				LLSelectMgr::getInstance()->deselectAll();
			}
		}
	}
	// return FALSE because we either notified observers (& therefore
	// rebuilt) or we didn't update.
	return FALSE;
}

// +=================================================+
// |        LLLSLTextBridge                          |
// +=================================================+

LLUIImagePtr LLLSLTextBridge::getIcon() const
{
	return get_item_icon(LLAssetType::AT_SCRIPT, LLInventoryType::IT_LSL, 0, FALSE);
}

void LLLSLTextBridge::openItem()
{
	LLViewerInventoryItem* item = getItem();

	if (item)
	{
		LLInvFVBridgeAction::doAction(item->getType(),mUUID,getInventoryModel());
	}
	/*
	LLViewerInventoryItem* item = getItem();
	if (item)
	{
		LLFloaterReg::showInstance("preview_script", LLSD(mUUID), TAKE_FOCUS_YES);
	}
	*/
}

// +=================================================+
// |        LLWearableBridge                         |
// +=================================================+

// *NOTE: hack to get from avatar inventory to avatar
void wear_inventory_item_on_avatar( LLInventoryItem* item )
{
	if(item)
	{
		lldebugs << "wear_inventory_item_on_avatar( " << item->getName()
				 << " )" << llendl;

		LLAppearanceManager::instance().addCOFItemLink(item);
	}
}

void wear_add_inventory_item_on_avatar( LLInventoryItem* item )
{
	if(item)
	{
		lldebugs << "wear_add_inventory_item_on_avatar( " << item->getName()
				 << " )" << llendl;

		LLWearableList::instance().getAsset(item->getAssetUUID(),
							   item->getName(),
							   item->getType(),
							   LLWearableBridge::onWearAddOnAvatarArrived,
							   new LLUUID(item->getUUID()));
	}
}

void remove_inventory_category_from_avatar( LLInventoryCategory* category )
{
	if(!category) return;
	lldebugs << "remove_inventory_category_from_avatar( " << category->getName()
			 << " )" << llendl;


	if( gFloaterCustomize )
	{
		gFloaterCustomize->askToSaveIfDirty(
			boost::bind(remove_inventory_category_from_avatar_step2, _1, category->getUUID()));
	}
	else
	{
		remove_inventory_category_from_avatar_step2(TRUE, category->getUUID() );
	}
}

struct OnRemoveStruct
{
	LLUUID mUUID;
	OnRemoveStruct(const LLUUID& uuid):
		mUUID(uuid)
	{
	}
};

void remove_inventory_category_from_avatar_step2( BOOL proceed, LLUUID category_id)
{

	// Find all the wearables that are in the category's subtree.
	lldebugs << "remove_inventory_category_from_avatar_step2()" << llendl;
	if(proceed)
	{
		LLInventoryModel::cat_array_t cat_array;
		LLInventoryModel::item_array_t item_array;
		LLFindWearables is_wearable;
		gInventory.collectDescendentsIf(category_id,
										cat_array,
										item_array,
										LLInventoryModel::EXCLUDE_TRASH,
										is_wearable);
		S32 i;
		S32 wearable_count = item_array.count();

		LLInventoryModel::cat_array_t	obj_cat_array;
		LLInventoryModel::item_array_t	obj_item_array;
		LLIsType is_object( LLAssetType::AT_OBJECT );
		gInventory.collectDescendentsIf(category_id,
										obj_cat_array,
										obj_item_array,
										LLInventoryModel::EXCLUDE_TRASH,
										is_object);
		S32 obj_count = obj_item_array.count();

		// Find all gestures in this folder
		LLInventoryModel::cat_array_t	gest_cat_array;
		LLInventoryModel::item_array_t	gest_item_array;
		LLIsType is_gesture( LLAssetType::AT_GESTURE );
		gInventory.collectDescendentsIf(category_id,
										gest_cat_array,
										gest_item_array,
										LLInventoryModel::EXCLUDE_TRASH,
										is_gesture);
		S32 gest_count = gest_item_array.count();

		if (wearable_count > 0)	//Loop through wearables.  If worn, remove.
		{
			for(i = 0; i  < wearable_count; ++i)
			{
				LLViewerInventoryItem *item = item_array.get(i);
				if (item->getType() == LLAssetType::AT_BODYPART)
					continue;
				if (gAgent.isTeen() && item->isWearableType() &&
					(item->getWearableType() == WT_UNDERPANTS || item->getWearableType() == WT_UNDERSHIRT))
					continue;
				if (get_is_item_worn(item->getUUID()))
				{
					LLWearableList::instance().getAsset(item->getAssetUUID(),
														item->getName(),
														item->getType(),
														LLWearableBridge::onRemoveFromAvatarArrived,
														new OnRemoveStruct(item->getLinkedUUID()));
				}
			}
		}

		if (obj_count > 0)
		{
			for(i = 0; i  < obj_count; ++i)
			{
				LLViewerInventoryItem *obj_item = obj_item_array.get(i);
				if (get_is_item_worn(obj_item->getUUID()))
				{
					gMessageSystem->newMessageFast(_PREHASH_DetachAttachmentIntoInv);
					gMessageSystem->nextBlockFast(_PREHASH_ObjectData );
					gMessageSystem->addUUIDFast(_PREHASH_AgentID, gAgent.getID() );
					gMessageSystem->addUUIDFast(_PREHASH_ItemID, obj_item->getLinkedUUID() );
					
					gMessageSystem->sendReliable( gAgent.getRegion()->getHost() );
					
					// this object might have been selected, so let the selection manager know it's gone now
					LLViewerObject *found_obj = gObjectList.findObject( obj_item->getLinkedUUID());
					if (found_obj)
					{
						LLSelectMgr::getInstance()->remove(found_obj);
					}
				}
			}
		}

		if (gest_count > 0)
		{
			for(i = 0; i  < gest_count; ++i)
			{
				LLViewerInventoryItem *gest_item = gest_item_array.get(i);
				if (get_is_item_worn(gest_item->getUUID()))
				{
					LLGestureManager::instance().deactivateGesture( gest_item->getLinkedUUID() );
					gInventory.updateItem( gest_item );
					gInventory.notifyObservers();
				}

			}
		}
	}
}

BOOL LLWearableBridge::renameItem(const std::string& new_name)
{
	if (get_is_item_worn(mUUID))
	{
		gAgentWearables.setWearableName( mUUID, new_name );
	}
	return LLItemBridge::renameItem(new_name);
}

std::string LLWearableBridge::getLabelSuffix() const
{
	if (get_is_item_worn(mUUID))
	{
		// e.g. "(worn)" 
		return LLItemBridge::getLabelSuffix() + LLTrans::getString("worn");
	}
	else
	{
		return LLItemBridge::getLabelSuffix();
	}
}

LLUIImagePtr LLWearableBridge::getIcon() const
{
	return get_item_icon(mAssetType, mInvType, mWearableType, FALSE);
}

// virtual
void LLWearableBridge::performAction(LLFolderView* folder, LLInventoryModel* model, std::string action)
{
	if (isAddAction(action))
	{
		wearOnAvatar();
	}
	else if ("wear_add" == action)
	{
		wearAddOnAvatar();
	}
	else if ("edit" == action)
	{
		editOnAvatar();
		return;
	}
	else if (isRemoveAction(action))
	{
		removeFromAvatar();
		return;
	}
	else LLItemBridge::performAction(folder, model, action);
}

void LLWearableBridge::openItem()
{
	LLViewerInventoryItem* item = getItem();

	if (item)
	{
		LLInvFVBridgeAction::doAction(item->getType(),mUUID,getInventoryModel());
	}
	/*
	if( isItemInTrash() )
	{
		LLNotificationsUtil::add("CannotWearTrash");
	}
	else if(isAgentInventory())
	{
		if( !get_is_item_worn( mUUID ) )
		{
			wearOnAvatar();
		}
	}
	else
	{
		// must be in the inventory library. copy it to our inventory
		// and put it on right away.
		LLViewerInventoryItem* item = getItem();
		if(item && item->isComplete())
		{
			LLPointer<LLInventoryCallback> cb = new WearOnAvatarCallback();
			copy_inventory_item(
				gAgent.getID(),
				item->getPermissions().getOwner(),
				item->getUUID(),
				LLUUID::null,
				std::string(),
				cb);
		}
		else if(item)
		{
			// *TODO: We should fetch the item details, and then do
			// the operation above.
			LLNotificationsUtil::add("CannotWearInfoNotComplete");
		}
	}
	*/
}

void LLWearableBridge::buildContextMenu(LLMenuGL& menu, U32 flags)
{
	lldebugs << "LLWearableBridge::buildContextMenu()" << llendl;
	menuentry_vec_t items;
	menuentry_vec_t disabled_items;
	if(isItemInTrash())
	{
		addTrashContextMenuOptions(items, disabled_items);
	}
	else
	{	// FWIW, it looks like SUPPRESS_OPEN_ITEM is not set anywhere
		BOOL can_open = ((flags & SUPPRESS_OPEN_ITEM) != SUPPRESS_OPEN_ITEM);

		// If we have clothing, don't add "Open" as it's the same action as "Wear"   SL-18976
		LLViewerInventoryItem* item = getItem();
		if (can_open && item)
		{
			can_open = (item->getType() != LLAssetType::AT_CLOTHING) &&
				(item->getType() != LLAssetType::AT_BODYPART);
		}
		if (isLinkedObjectMissing())
		{
			can_open = FALSE;
		}

		bool is_sidepanel = isInOutfitsSidePanel();
		
		if (can_open && !is_sidepanel)
		{
			items.push_back(std::string("Open"));
		}

		if (!is_sidepanel)
		{
			items.push_back(std::string("Properties"));
		}

		getClipboardEntries(true, items, disabled_items, flags);

		if (!is_sidepanel)
		{
			items.push_back(std::string("Wearable Separator"));
		}

		items.push_back(std::string("Wearable Edit"));

		if ((flags & FIRST_SELECTED_ITEM) == 0)
		{
			disabled_items.push_back(std::string("Wearable Edit"));
		}
		// Don't allow items to be worn if their baseobj is in the trash.
		if (isLinkedObjectInTrash() || isLinkedObjectMissing())
		{
			disabled_items.push_back(std::string("Wearable Wear"));
			disabled_items.push_back(std::string("Wearable Add"));
			disabled_items.push_back(std::string("Wearable Edit"));
		}

		// Disable wear and take off based on whether the item is worn.
		if(item)
		{
			switch (item->getType())
			{
				case LLAssetType::AT_CLOTHING:
					items.push_back(std::string("Take Off"));
					// Fallthrough since clothing and bodypart share wear options
				case LLAssetType::AT_BODYPART:
					if (get_is_item_worn(item->getUUID()))
					{
						disabled_items.push_back(std::string("Wearable Wear"));
						disabled_items.push_back(std::string("Wearable Add"));
					}
					else
					{
						items.push_back(std::string("Wearable Wear"));
						items.push_back(std::string("Wearable Add"));
						disabled_items.push_back(std::string("Take Off"));
					}
					break;
				default:
					break;
			}
		}
	}
	hide_context_entries(menu, items, disabled_items);
}

// Called from menus
// static
BOOL LLWearableBridge::canWearOnAvatar(void* user_data)
{
	LLWearableBridge* self = (LLWearableBridge*)user_data;
	if(!self) return FALSE;
	if(!self->isAgentInventory())
	{
		LLViewerInventoryItem* item = (LLViewerInventoryItem*)self->getItem();
		if(!item || !item->isComplete()) return FALSE;
	}
	return (!get_is_item_worn(self->mUUID));
}

// Called from menus
// static
void LLWearableBridge::onWearOnAvatar(void* user_data)
{
	LLWearableBridge* self = (LLWearableBridge*)user_data;
	if(!self) return;
	self->wearOnAvatar();
}

void LLWearableBridge::wearOnAvatar()
{
	// Don't wear anything until initial wearables are loaded, can
	// destroy clothing items.
	if (!gAgentWearables.areWearablesLoaded())
	{
		LLNotificationsUtil::add("CanNotChangeAppearanceUntilLoaded");
		return;
	}

	LLViewerInventoryItem* item = getItem();
	if(item)
	{
		if(!isAgentInventory())
		{
			LLPointer<LLInventoryCallback> cb = new WearOnAvatarCallback();
			copy_inventory_item(
				gAgent.getID(),
				item->getPermissions().getOwner(),
				item->getUUID(),
				LLUUID::null,
				std::string(),
				cb);
		}
		else
		{
			wear_inventory_item_on_avatar(item);
		}
	}
}

void LLWearableBridge::wearAddOnAvatar()
{
	// Don't wear anything until initial wearables are loaded, can
	// destroy clothing items.
	if (!gAgentWearables.areWearablesLoaded())
	{
		LLNotificationsUtil::add("CanNotChangeAppearanceUntilLoaded");
		return;
	}

	LLViewerInventoryItem* item = getItem();
	if(item)
	{
		if(!isAgentInventory())
		{
			LLPointer<LLInventoryCallback> cb = new WearOnAvatarCallback();
			copy_inventory_item(
				gAgent.getID(),
				item->getPermissions().getOwner(),
				item->getUUID(),
				LLUUID::null,
				std::string(),
				cb);
		}
		else
		{
			wear_add_inventory_item_on_avatar(item);
		}
	}
}

// static
void LLWearableBridge::onWearOnAvatarArrived( LLWearable* wearable, void* userdata )
{
	LLUUID* item_id = (LLUUID*) userdata;
	if(wearable)
	{
		LLViewerInventoryItem* item = NULL;
		item = (LLViewerInventoryItem*)gInventory.getItem(*item_id);
		if(item)
		{
			if(item->getAssetUUID() == wearable->getAssetID())
			{
				gAgentWearables.setWearableItem(item, wearable);
				gInventory.notifyObservers();
				//self->getFolderItem()->refreshFromRoot();
			}
			else
			{
				llinfos << "By the time wearable asset arrived, its inv item already pointed to a different asset." << llendl;
			}
		}
	}
	delete item_id;
}

// static
// BAP remove the "add" code path once everything is fully COF-ified.
void LLWearableBridge::onWearAddOnAvatarArrived( LLWearable* wearable, void* userdata )
{
	LLUUID* item_id = (LLUUID*) userdata;
	if(wearable)
	{
		LLViewerInventoryItem* item = NULL;
		item = (LLViewerInventoryItem*)gInventory.getItem(*item_id);
		if(item)
		{
			if(item->getAssetUUID() == wearable->getAssetID())
			{
				bool do_append = true;
				gAgentWearables.setWearableItem(item, wearable, do_append);
				gInventory.notifyObservers();
				//self->getFolderItem()->refreshFromRoot();
			}
			else
			{
				llinfos << "By the time wearable asset arrived, its inv item already pointed to a different asset." << llendl;
			}
		}
	}
	delete item_id;
}

// static
BOOL LLWearableBridge::canEditOnAvatar(void* user_data)
{
	LLWearableBridge* self = (LLWearableBridge*)user_data;
	if(!self) return FALSE;

	return (get_is_item_worn(self->mUUID));
}

// static
void LLWearableBridge::onEditOnAvatar(void* user_data)
{
	LLWearableBridge* self = (LLWearableBridge*)user_data;
	if(self)
	{
		self->editOnAvatar();
	}
}

void LLWearableBridge::editOnAvatar()
{
	LLUUID linked_id = gInventory.getLinkedItemID(mUUID);
	const LLWearable* wearable = gAgentWearables.getWearableFromItemID(linked_id);
	if( wearable )
	{
		// Set the tab to the right wearable.
		if (gFloaterCustomize)
			gFloaterCustomize->setCurrentWearableType( wearable->getType() );

		if( CAMERA_MODE_CUSTOMIZE_AVATAR != gAgent.getCameraMode() )
		{
			// Start Avatar Customization
			gAgent.changeCameraToCustomizeAvatar();
		}
	}
}

// static
BOOL LLWearableBridge::canRemoveFromAvatar(void* user_data)
{
	LLWearableBridge* self = (LLWearableBridge*)user_data;
	if( self && (LLAssetType::AT_BODYPART != self->mAssetType) )
	{
		return get_is_item_worn( self->mUUID );
	}
	return FALSE;
}

// static
void LLWearableBridge::onRemoveFromAvatar(void* user_data)
{
	LLWearableBridge* self = (LLWearableBridge*)user_data;
	if(!self) return;
	if(get_is_item_worn(self->mUUID))
	{
		LLViewerInventoryItem* item = self->getItem();
		if (item)
		{
			LLUUID parent_id = item->getParentUUID();
			LLWearableList::instance().getAsset(item->getAssetUUID(),
												item->getName(),
												item->getType(),
												onRemoveFromAvatarArrived,
												new OnRemoveStruct(LLUUID(self->mUUID)));
		}
	}
}

// static
void LLWearableBridge::onRemoveFromAvatarArrived(LLWearable* wearable,
												 void* userdata)
{
	OnRemoveStruct *on_remove_struct = (OnRemoveStruct*) userdata;
	const LLUUID &item_id = gInventory.getLinkedItemID(on_remove_struct->mUUID);
	if(wearable)
	{
		if( get_is_item_worn( item_id ) )
		{
			EWearableType type = wearable->getType();

			if( !(type==WT_SHAPE || type==WT_SKIN || type==WT_HAIR || type==WT_EYES ) ) //&&
				//!((!gAgent.isTeen()) && ( type==WT_UNDERPANTS || type==WT_UNDERSHIRT )) )
			{
				// MULTI_WEARABLE: FIXME HACK - always remove all
				bool do_remove_all = false;
				gAgentWearables.removeWearable( type, do_remove_all, 0 );
			}
		}
	}

	// Find and remove this item from the COF.
	// FIXME 2.1 - call removeCOFItemLinks in llappearancemgr instead.
	LLInventoryModel::item_array_t items = gInventory.collectLinkedItems(item_id, LLAppearanceManager::instance().getCOF());
	if (items.size() != 1)
	{
		llwarns << "Found " << items.size() << " COF links to " << item_id.asString() << ", expected 1" << llendl;
	}
	for (LLInventoryModel::item_array_t::const_iterator iter = items.begin();
		 iter != items.end();
		 ++iter)
	{
		const LLViewerInventoryItem *linked_item = (*iter);
		const LLUUID &item_id = linked_item->getUUID();
		gInventory.purgeObject(item_id);
	}
	gInventory.notifyObservers();

	delete on_remove_struct;
}

/* static */
void LLWearableBridge::removeAllClothesFromAvatar()
{
	// Remove COF links.
	for (S32 itype = WT_SHAPE; itype < WT_COUNT; ++itype)
	{
		if (itype == WT_SHAPE || itype == WT_SKIN || itype == WT_HAIR || itype == WT_EYES)
			continue;

		// MULTI-WEARABLES: fixed to index 0
		LLViewerInventoryItem *item = dynamic_cast<LLViewerInventoryItem*>(
			gAgentWearables.getWearableInventoryItem((EWearableType)itype, 0));
		if (!item)
			continue;
		const LLUUID &item_id = gInventory.getLinkedItemID(item->getUUID());
		const LLWearable *wearable = gAgentWearables.getWearableFromItemID(item_id);
		if (!wearable)
			continue;

		// Find and remove this item from the COF.
		LLInventoryModel::item_array_t items = gInventory.collectLinkedItems(
			item_id, LLAppearanceManager::instance().getCOF());
		if (items.size() != 1)
		{
			llwarns << "Found " << items.size() << " COF links to " << item_id.asString() << ", expected 1" << llendl;
		}
		for (LLInventoryModel::item_array_t::const_iterator iter = items.begin();
			 iter != items.end();
			 ++iter)
		{
			const LLViewerInventoryItem *linked_item = (*iter);
			const LLUUID &item_id = linked_item->getUUID();
			gInventory.purgeObject(item_id);
		}
	}
	gInventory.notifyObservers();

	// Remove wearables from gAgentWearables
	LLAgentWearables::userRemoveAllClothes();
}

/* static */
void LLWearableBridge::removeItemFromAvatar(LLViewerInventoryItem *item)
{
	if (item)
	{
		LLWearableList::instance().getAsset(item->getAssetUUID(),
											item->getName(),
											item->getType(),
											LLWearableBridge::onRemoveFromAvatarArrived,
											new OnRemoveStruct(item->getUUID()));
	}
}

void LLWearableBridge::removeFromAvatar()
{
	if (get_is_item_worn(mUUID))
	{
		LLViewerInventoryItem* item = getItem();
		removeItemFromAvatar(item);
	}
}

LLInvFVBridgeAction* LLInvFVBridgeAction::createAction(LLAssetType::EType asset_type,
													   const LLUUID& uuid,LLInventoryModel* model)
{
	LLInvFVBridgeAction* action = NULL;
	switch(asset_type)
	{
	case LLAssetType::AT_TEXTURE:
		action = new LLTextureBridgeAction(uuid,model);
		break;

	case LLAssetType::AT_SOUND:
		action = new LLSoundBridgeAction(uuid,model);
		break;

	case LLAssetType::AT_LANDMARK:
		action = new LLLandmarkBridgeAction(uuid,model);
		break;

	case LLAssetType::AT_CALLINGCARD:
		action = new LLCallingCardBridgeAction(uuid,model);
		break;

	case LLAssetType::AT_OBJECT:
		action = new LLObjectBridgeAction(uuid,model);
		break;

	case LLAssetType::AT_NOTECARD:
		action = new LLNotecardBridgeAction(uuid,model);
		break;

	case LLAssetType::AT_ANIMATION:
		action = new LLAnimationBridgeAction(uuid,model);
		break;

	case LLAssetType::AT_GESTURE:
		action = new LLGestureBridgeAction(uuid,model);
		break;

	case LLAssetType::AT_LSL_TEXT:
		action = new LLLSLTextBridgeAction(uuid,model);
		break;

	case LLAssetType::AT_CLOTHING:
	case LLAssetType::AT_BODYPART:
		action = new LLWearableBridgeAction(uuid,model);

		break;

	default:
		break;
	}
	return action;
}

//static
void LLInvFVBridgeAction::doAction(LLAssetType::EType asset_type,
								   const LLUUID& uuid,LLInventoryModel* model)
{
	LLInvFVBridgeAction* action = createAction(asset_type,uuid,model);
	if(action)
	{
		action->doIt();
		delete action;
	}
}

//static
void LLInvFVBridgeAction::doAction(const LLUUID& uuid, LLInventoryModel* model)
{
	llassert(model);
	LLViewerInventoryItem* item = model->getItem(uuid);
	llassert(item);
	if (item)
	{
		LLAssetType::EType asset_type = item->getType();
		LLInvFVBridgeAction* action = createAction(asset_type,uuid,model);
		if(action)
		{
			action->doIt();
			delete action;
		}
	}
}

LLViewerInventoryItem* LLInvFVBridgeAction::getItem() const
{
	if(mModel)
		return (LLViewerInventoryItem*)mModel->getItem(mUUID);
	return NULL;
}

//virtual
void	LLTextureBridgeAction::doIt()
{
	if (getItem())
	{
		LLFloaterReg::showInstance("preview_texture", LLSD(mUUID), TAKE_FOCUS_YES);
	}

	LLInvFVBridgeAction::doIt();
}

//virtual
void	LLSoundBridgeAction::doIt()
{
	LLViewerInventoryItem* item = getItem();
	if(item)
	{
		LLFloaterReg::showInstance("preview_sound", LLSD(mUUID), TAKE_FOCUS_YES);
	}

	LLInvFVBridgeAction::doIt();
}


//virtual
void	LLLandmarkBridgeAction::doIt()
{
	LLViewerInventoryItem* item = getItem();
	if( item )
	{
		// Opening (double-clicking) a landmark immediately teleports,
		// but warns you the first time.
		LLSD payload;
		payload["asset_id"] = item->getAssetUUID();		
		
		LLSD args; 
		args["LOCATION"] = item->getName(); 
		
		LLNotificationsUtil::add("TeleportFromLandmark", args, payload);
	}

	LLInvFVBridgeAction::doIt();
}


//virtual
void	LLCallingCardBridgeAction::doIt()
{
	LLViewerInventoryItem* item = getItem();
	if(item && item->getCreatorUUID().notNull())
	{
		LLAvatarActions::showProfile(item->getCreatorUUID());
	}

	LLInvFVBridgeAction::doIt();
}

//virtual
void
LLNotecardBridgeAction::doIt()
{
	LLViewerInventoryItem* item = getItem();
	if (item)
	{
		LLFloaterReg::showInstance("preview_notecard", LLSD(item->getUUID()), TAKE_FOCUS_YES);
	}

	LLInvFVBridgeAction::doIt();
}

//virtual
void	LLGestureBridgeAction::doIt()
{
	LLViewerInventoryItem* item = getItem();
	if (item)
	{
		LLPreviewGesture* preview = LLPreviewGesture::show(mUUID, LLUUID::null);
		preview->setFocus(TRUE);
	}

	LLInvFVBridgeAction::doIt();
}

//virtual
void	LLAnimationBridgeAction::doIt()
{
	LLViewerInventoryItem* item = getItem();
	if (item)
	{
		LLFloaterReg::showInstance("preview_anim", LLSD(mUUID), TAKE_FOCUS_YES);
	}

	LLInvFVBridgeAction::doIt();
}


//virtual
void	LLObjectBridgeAction::doIt()
{
	/*
	LLFloaterReg::showInstance("properties", mUUID);
	*/
	LLInvFVBridgeAction::doIt();
}


//virtual
void	LLLSLTextBridgeAction::doIt()
{
	LLViewerInventoryItem* item = getItem();
	if (item)
	{
		LLFloaterReg::showInstance("preview_script", LLSD(mUUID), TAKE_FOCUS_YES);
	}

	LLInvFVBridgeAction::doIt();
}


BOOL LLWearableBridgeAction::isItemInTrash() const
{
	if(!mModel) return FALSE;
	const LLUUID trash_id = mModel->findCategoryUUIDForType(LLFolderType::FT_TRASH);
	return mModel->isObjectDescendentOf(mUUID, trash_id);
}

BOOL LLWearableBridgeAction::isAgentInventory() const
{
	if(!mModel) return FALSE;
	if(gInventory.getRootFolderID() == mUUID) return TRUE;
	return mModel->isObjectDescendentOf(mUUID, gInventory.getRootFolderID());
}

void LLWearableBridgeAction::wearOnAvatar()
{
	// Don't wear anything until initial wearables are loaded, can
	// destroy clothing items.
	if (!gAgentWearables.areWearablesLoaded())
	{
		LLNotificationsUtil::add("CanNotChangeAppearanceUntilLoaded");
		return;
	}

	LLViewerInventoryItem* item = getItem();
	if(item)
	{
		if(!isAgentInventory())
		{
			LLPointer<LLInventoryCallback> cb = new WearOnAvatarCallback();
			copy_inventory_item(
				gAgent.getID(),
				item->getPermissions().getOwner(),
				item->getUUID(),
				LLUUID::null,
				std::string(),
				cb);
		}
		else
		{
			wear_inventory_item_on_avatar(item);
		}
	}
}

//virtual
void LLWearableBridgeAction::doIt()
{
	if(isItemInTrash())
	{
		LLNotificationsUtil::add("CannotWearTrash");
	}
	else if(isAgentInventory())
	{
		if(!get_is_item_worn(mUUID))
		{
			wearOnAvatar();
		}
	}
	else
	{
		// must be in the inventory library. copy it to our inventory
		// and put it on right away.
		LLViewerInventoryItem* item = getItem();
		if(item && item->isComplete())
		{
			LLPointer<LLInventoryCallback> cb = new WearOnAvatarCallback();
			copy_inventory_item(
				gAgent.getID(),
				item->getPermissions().getOwner(),
				item->getUUID(),
				LLUUID::null,
				std::string(),
				cb);
		}
		else if(item)
		{
			// *TODO: We should fetch the item details, and then do
			// the operation above.
			LLNotificationsUtil::add("CannotWearInfoNotComplete");
		}
	}

	LLInvFVBridgeAction::doIt();
}

// +=================================================+
// |        LLLinkItemBridge                         |
// +=================================================+
// For broken links

std::string LLLinkItemBridge::sPrefix("Link: ");


LLUIImagePtr LLLinkItemBridge::getIcon() const
{
	if (LLViewerInventoryItem *item = getItem())
	{
		return get_item_icon(item->getActualType(), item->getInventoryType(), 0, FALSE);
	}
	return get_item_icon(LLAssetType::AT_LINK, LLInventoryType::IT_NONE, 0, FALSE);
}

void LLLinkItemBridge::buildContextMenu(LLMenuGL& menu, U32 flags)
{
	// *TODO: Translate
	lldebugs << "LLLink::buildContextMenu()" << llendl;
	menuentry_vec_t items;
	menuentry_vec_t disabled_items;

	items.push_back(std::string("Find Original"));
	disabled_items.push_back(std::string("Find Original"));
	
	if(isItemInTrash())
	{
		addTrashContextMenuOptions(items, disabled_items);
	}
	else
	{
		items.push_back(std::string("Properties"));
		addDeleteContextMenuOptions(items, disabled_items);
	}
	hide_context_entries(menu, items, disabled_items);
}


// +=================================================+
// |        LLLinkBridge                             |
// +=================================================+
// For broken links.

std::string LLLinkFolderBridge::sPrefix("Link: ");


LLUIImagePtr LLLinkFolderBridge::getIcon() const
{
	LLFolderType::EType preferred_type = LLFolderType::FT_NONE;
	if (LLViewerInventoryItem *item = getItem())
	{
		if (const LLViewerInventoryCategory* cat = item->getLinkedCategory())
		{
			preferred_type = cat->getPreferredType();
		}
	}
	return LLFolderBridge::getIcon(preferred_type);
}

void LLLinkFolderBridge::buildContextMenu(LLMenuGL& menu, U32 flags)
{
	// *TODO: Translate
	lldebugs << "LLLink::buildContextMenu()" << llendl;
	menuentry_vec_t items;
	menuentry_vec_t disabled_items;

	if (isItemInTrash())
	{
		addTrashContextMenuOptions(items, disabled_items);
	}
	else
	{
		items.push_back(std::string("Find Original"));
		addDeleteContextMenuOptions(items, disabled_items);
	}
	hide_context_entries(menu, items, disabled_items);
}

void LLLinkFolderBridge::performAction(LLFolderView* folder, LLInventoryModel* model, std::string action)
{
	if ("goto" == action)
	{
		gotoItem(folder);
		return;
	}
	LLItemBridge::performAction(folder,model,action);
}

void LLLinkFolderBridge::gotoItem(LLFolderView *folder)
{
	const LLUUID &cat_uuid = getFolderID();
	if (!cat_uuid.isNull())
	{
		if (LLFolderViewItem *base_folder = folder->getItemByID(cat_uuid))
		{
			if (LLInventoryModel* model = getInventoryModel())
			{
				model->fetchDescendentsOf(cat_uuid);
			}
			base_folder->setOpen(TRUE);
			folder->setSelectionFromRoot(base_folder,TRUE);
			folder->scrollToShowSelection();
		}
	}
}

const LLUUID &LLLinkFolderBridge::getFolderID() const
{
	if (LLViewerInventoryItem *link_item = getItem())
	{
		if (const LLViewerInventoryCategory *cat = link_item->getLinkedCategory())
		{
			const LLUUID& cat_uuid = cat->getUUID();
			return cat_uuid;
		}
	}
	return LLUUID::null;
}<|MERGE_RESOLUTION|>--- conflicted
+++ resolved
@@ -31,11 +31,8 @@
  */
 
 #include "llviewerprecompiledheaders.h"
-<<<<<<< HEAD
 // external projects
 #include "lltransfersourceasset.h"
-=======
->>>>>>> 42606dbb
 
 #include "llinventorybridge.h"
 
