/**
 * @file llinventorybridge.cpp
 * @brief Implementation of the Inventory-Folder-View-Bridge classes.
 *
 * $LicenseInfo:firstyear=2001&license=viewergpl$
 *
 * Copyright (c) 2001-2009, Linden Research, Inc.
 *
 * Second Life Viewer Source Code
 * The source code in this file ("Source Code") is provided by Linden Lab
 * to you under the terms of the GNU General Public License, version 2.0
 * ("GPL"), unless you have obtained a separate licensing agreement
 * ("Other License"), formally executed by you and Linden Lab.  Terms of
 * the GPL can be found in doc/GPL-license.txt in this distribution, or
 * online at http://secondlifegrid.net/programs/open_source/licensing/gplv2
 *
 * There are special exceptions to the terms and conditions of the GPL as
 * it is applied to this Source Code. View the full text of the exception
 * in the file doc/FLOSS-exception.txt in this software distribution, or
 * online at
 * http://secondlifegrid.net/programs/open_source/licensing/flossexception
 *
 * By copying, modifying or distributing this software, you acknowledge
 * that you have read and understood your obligations described above,
 * and agree to abide by those obligations.
 *
 * ALL LINDEN LAB SOURCE CODE IS PROVIDED "AS IS." LINDEN LAB MAKES NO
 * WARRANTIES, EXPRESS, IMPLIED OR OTHERWISE, REGARDING ITS ACCURACY,
 * COMPLETENESS OR PERFORMANCE.
 * $/LicenseInfo$
 */

#include "llviewerprecompiledheaders.h"
#include "llinventorybridge.h"

// external projects
#include "lltransfersourceasset.h"

#include "llagent.h"
#include "llagentcamera.h"
#include "llagentwearables.h"
#include "llappearancemgr.h"
#include "llavataractions.h"
#include "llfloateropenobject.h"
#include "llfloaterreg.h"
#include "llfloaterworldmap.h"
#include "llfriendcard.h"
#include "llgesturemgr.h"
#include "llgiveinventory.h"
#include "llimfloater.h"
#include "llimview.h"
#include "llinventoryclipboard.h"
#include "llinventorydefines.h"
#include "llinventoryfunctions.h"
#include "llinventorymodel.h"
#include "llinventorymodelbackgroundfetch.h"
#include "llinventorypanel.h"
#include "llnotifications.h"
#include "llnotificationsutil.h"
#include "llpreviewanim.h"
#include "llpreviewgesture.h"
#include "llpreviewtexture.h"
#include "llselectmgr.h"
#include "llsidepanelappearance.h"
#include "llsidetray.h"
#include "lltrans.h"
#include "llviewerassettype.h"
#include "llviewerfoldertype.h"
#include "llviewermenu.h"
#include "llviewermessage.h"
#include "llviewerobjectlist.h"
#include "llviewerwindow.h"
#include "llvoavatarself.h"
#include "llwearablelist.h"

typedef std::pair<LLUUID, LLUUID> two_uuids_t;
typedef std::list<two_uuids_t> two_uuids_list_t;

struct LLMoveInv
{
	LLUUID mObjectID;
	LLUUID mCategoryID;
	two_uuids_list_t mMoveList;
	void (*mCallback)(S32, void*);
	void* mUserData;
};

using namespace LLOldEvents;

// Helpers
// bug in busy count inc/dec right now, logic is complex... do we really need it?
void inc_busy_count()
{
// 	gViewerWindow->getWindow()->incBusyCount();
//  check balance of these calls if this code is changed to ever actually
//  *do* something!
}
void dec_busy_count()
{
// 	gViewerWindow->getWindow()->decBusyCount();
//  check balance of these calls if this code is changed to ever actually
//  *do* something!
}

// Function declarations
void remove_inventory_category_from_avatar(LLInventoryCategory* category);
void remove_inventory_category_from_avatar_step2( BOOL proceed, LLUUID category_id);
bool move_task_inventory_callback(const LLSD& notification, const LLSD& response, LLMoveInv*);
bool confirm_replace_attachment_rez(const LLSD& notification, const LLSD& response);
void teleport_via_landmark(const LLUUID& asset_id);

// +=================================================+
// |        LLInvFVBridge                            |
// +=================================================+

LLInvFVBridge::LLInvFVBridge(LLInventoryPanel* inventory, 
							 LLFolderView* root,
							 const LLUUID& uuid) :
	mUUID(uuid), 
	mRoot(root),
	mInvType(LLInventoryType::IT_NONE),
	mIsLink(FALSE)
{
	mInventoryPanel = inventory->getHandle();
	const LLInventoryObject* obj = getInventoryObject();
	mIsLink = obj && obj->getIsLinkType();
}

const std::string& LLInvFVBridge::getName() const
{
	const LLInventoryObject* obj = getInventoryObject();
	if(obj)
	{
		return obj->getName();
	}
	return LLStringUtil::null;
}

const std::string& LLInvFVBridge::getDisplayName() const
{
	return getName();
}

// Folders have full perms
PermissionMask LLInvFVBridge::getPermissionMask() const
{
	return PERM_ALL;
}

// virtual
LLFolderType::EType LLInvFVBridge::getPreferredType() const
{
	return LLFolderType::FT_NONE;
}


// Folders don't have creation dates.
time_t LLInvFVBridge::getCreationDate() const
{
	return 0;
}

// Can be destroyed (or moved to trash)
BOOL LLInvFVBridge::isItemRemovable() const
{
	return get_is_item_removable(getInventoryModel(), mUUID);
}

// Can be moved to another folder
BOOL LLInvFVBridge::isItemMovable() const
{
	return TRUE;
}

BOOL LLInvFVBridge::isLink() const
{
	return mIsLink;
}

/*virtual*/
/**
 * @brief Adds this item into clipboard storage
 */
void LLInvFVBridge::cutToClipboard()
{
	if(isItemMovable())
	{
		LLInventoryClipboard::instance().cut(mUUID);
	}
}
// *TODO: make sure this does the right thing
void LLInvFVBridge::showProperties()
{
	show_item_profile(mUUID);

	// Disable old properties floater; this is replaced by the sidepanel.
	/*
	  LLFloaterReg::showInstance("properties", mUUID);
	*/
}

void LLInvFVBridge::removeBatch(LLDynamicArray<LLFolderViewEventListener*>& batch)
{
	// Deactivate gestures when moving them into Trash
	LLInvFVBridge* bridge;
	LLInventoryModel* model = getInventoryModel();
	LLViewerInventoryItem* item = NULL;
	LLViewerInventoryCategory* cat = NULL;
	LLInventoryModel::cat_array_t	descendent_categories;
	LLInventoryModel::item_array_t	descendent_items;
	S32 count = batch.count();
	S32 i,j;
	for(i = 0; i < count; ++i)
	{
		bridge = (LLInvFVBridge*)(batch.get(i));
		if(!bridge || !bridge->isItemRemovable()) continue;
		item = (LLViewerInventoryItem*)model->getItem(bridge->getUUID());
		if (item)
		{
			if(LLAssetType::AT_GESTURE == item->getType())
			{
				LLGestureMgr::instance().deactivateGesture(item->getUUID());
			}
		}
	}
	for(i = 0; i < count; ++i)
	{
		bridge = (LLInvFVBridge*)(batch.get(i));
		if(!bridge || !bridge->isItemRemovable()) continue;
		cat = (LLViewerInventoryCategory*)model->getCategory(bridge->getUUID());
		if (cat)
		{
			gInventory.collectDescendents( cat->getUUID(), descendent_categories, descendent_items, FALSE );
			for (j=0; j<descendent_items.count(); j++)
			{
				if(LLAssetType::AT_GESTURE == descendent_items[j]->getType())
				{
					LLGestureMgr::instance().deactivateGesture(descendent_items[j]->getUUID());
				}
			}
		}
	}
	removeBatchNoCheck(batch);
}

void LLInvFVBridge::removeBatchNoCheck(LLDynamicArray<LLFolderViewEventListener*>& batch)
{
	// this method moves a bunch of items and folders to the trash. As
	// per design guidelines for the inventory model, the message is
	// built and the accounting is performed first. After all of that,
	// we call LLInventoryModel::moveObject() to move everything
	// around.
	LLInvFVBridge* bridge;
	LLInventoryModel* model = getInventoryModel();
	if(!model) return;
	LLMessageSystem* msg = gMessageSystem;
	const LLUUID trash_id = model->findCategoryUUIDForType(LLFolderType::FT_TRASH);
	LLViewerInventoryItem* item = NULL;
	uuid_vec_t move_ids;
	LLInventoryModel::update_map_t update;
	bool start_new_message = true;
	S32 count = batch.count();
	S32 i;

	// first, hide any 'preview' floaters that correspond to the items
	// being deleted.
	for(i = 0; i < count; ++i)
	{
		bridge = (LLInvFVBridge*)(batch.get(i));
		if(!bridge || !bridge->isItemRemovable()) continue;
		item = (LLViewerInventoryItem*)model->getItem(bridge->getUUID());
		if(item)
		{
			LLPreview::hide(item->getUUID());
		}
	}

	// do the inventory move to trash

	for(i = 0; i < count; ++i)
	{
		bridge = (LLInvFVBridge*)(batch.get(i));
		if(!bridge || !bridge->isItemRemovable()) continue;
		item = (LLViewerInventoryItem*)model->getItem(bridge->getUUID());
		if(item)
		{
			if(item->getParentUUID() == trash_id) continue;
			move_ids.push_back(item->getUUID());
			--update[item->getParentUUID()];
			++update[trash_id];
			if(start_new_message)
			{
				start_new_message = false;
				msg->newMessageFast(_PREHASH_MoveInventoryItem);
				msg->nextBlockFast(_PREHASH_AgentData);
				msg->addUUIDFast(_PREHASH_AgentID, gAgent.getID());
				msg->addUUIDFast(_PREHASH_SessionID, gAgent.getSessionID());
				msg->addBOOLFast(_PREHASH_Stamp, TRUE);
			}
			msg->nextBlockFast(_PREHASH_InventoryData);
			msg->addUUIDFast(_PREHASH_ItemID, item->getUUID());
			msg->addUUIDFast(_PREHASH_FolderID, trash_id);
			msg->addString("NewName", NULL);
			if(msg->isSendFullFast(_PREHASH_InventoryData))
			{
				start_new_message = true;
				gAgent.sendReliableMessage();
				gInventory.accountForUpdate(update);
				update.clear();
			}
		}
	}
	if(!start_new_message)
	{
		start_new_message = true;
		gAgent.sendReliableMessage();
		gInventory.accountForUpdate(update);
		update.clear();
	}

	for(i = 0; i < count; ++i)
	{
		bridge = (LLInvFVBridge*)(batch.get(i));
		if(!bridge || !bridge->isItemRemovable()) continue;
		LLViewerInventoryCategory* cat = (LLViewerInventoryCategory*)model->getCategory(bridge->getUUID());
		if(cat)
		{
			if(cat->getParentUUID() == trash_id) continue;
			move_ids.push_back(cat->getUUID());
			--update[cat->getParentUUID()];
			++update[trash_id];
			if(start_new_message)
			{
				start_new_message = false;
				msg->newMessageFast(_PREHASH_MoveInventoryFolder);
				msg->nextBlockFast(_PREHASH_AgentData);
				msg->addUUIDFast(_PREHASH_AgentID, gAgent.getID());
				msg->addUUIDFast(_PREHASH_SessionID, gAgent.getSessionID());
				msg->addBOOL("Stamp", TRUE);
			}
			msg->nextBlockFast(_PREHASH_InventoryData);
			msg->addUUIDFast(_PREHASH_FolderID, cat->getUUID());
			msg->addUUIDFast(_PREHASH_ParentID, trash_id);
			if(msg->isSendFullFast(_PREHASH_InventoryData))
			{
				start_new_message = true;
				gAgent.sendReliableMessage();
				gInventory.accountForUpdate(update);
				update.clear();
			}
		}
	}
	if(!start_new_message)
	{
		gAgent.sendReliableMessage();
		gInventory.accountForUpdate(update);
	}

	// move everything.
	uuid_vec_t::iterator it = move_ids.begin();
	uuid_vec_t::iterator end = move_ids.end();
	for(; it != end; ++it)
	{
		gInventory.moveObject((*it), trash_id);
	}

	// notify inventory observers.
	model->notifyObservers();
}

BOOL LLInvFVBridge::isClipboardPasteable() const
{
	if (!LLInventoryClipboard::instance().hasContents() || !isAgentInventory())
	{
		return FALSE;
	}
	LLInventoryModel* model = getInventoryModel();
	if (!model)
	{
		return FALSE;
	}

	const LLUUID &agent_id = gAgent.getID();

	LLDynamicArray<LLUUID> objects;
	LLInventoryClipboard::instance().retrieve(objects);
	S32 count = objects.count();
	for(S32 i = 0; i < count; i++)
	{
		const LLUUID &item_id = objects.get(i);

		// Can't paste folders
		const LLInventoryCategory *cat = model->getCategory(item_id);
		if (cat)
		{
			return FALSE;
		}

		const LLInventoryItem *item = model->getItem(item_id);
		if (item)
		{
			if (!item->getPermissions().allowCopyBy(agent_id))
			{
				return FALSE;
			}
		}
	}
	return TRUE;
}

BOOL LLInvFVBridge::isClipboardPasteableAsLink() const
{
	if (!LLInventoryClipboard::instance().hasContents() || !isAgentInventory())
	{
		return FALSE;
	}
	const LLInventoryModel* model = getInventoryModel();
	if (!model)
	{
		return FALSE;
	}

	LLDynamicArray<LLUUID> objects;
	LLInventoryClipboard::instance().retrieve(objects);
	S32 count = objects.count();
	for(S32 i = 0; i < count; i++)
	{
		const LLInventoryItem *item = model->getItem(objects.get(i));
		if (item)
		{
			if (!LLAssetType::lookupCanLink(item->getActualType()))
			{
				return FALSE;
			}
		}
		const LLViewerInventoryCategory *cat = model->getCategory(objects.get(i));
		if (cat && LLFolderType::lookupIsProtectedType(cat->getPreferredType()))
		{
			return FALSE;
		}
	}
	return TRUE;
}

void hide_context_entries(LLMenuGL& menu, 
						  const menuentry_vec_t &entries_to_show,
						  const menuentry_vec_t &disabled_entries,
						  BOOL append) // If append is TRUE, then new enabled entries 
{
	const LLView::child_list_t *list = menu.getChildList();

	// For removing double separators or leading separator.  Start at true so that
	// if the first element is a separator, it will not be shown.
	BOOL is_previous_entry_separator = TRUE;

	for (LLView::child_list_t::const_iterator itor = list->begin(); 
		 itor != list->end(); 
		 ++itor)
	{
		LLView *menu_item = (*itor);
		std::string name = menu_item->getName();

		// descend into split menus:
		LLMenuItemBranchGL* branchp = dynamic_cast<LLMenuItemBranchGL*>(menu_item);
		if ((name == "More") && branchp)
		{
			hide_context_entries(*branchp->getBranch(), entries_to_show, disabled_entries);
		}


		bool found = false;
		menuentry_vec_t::const_iterator itor2;
		for (itor2 = entries_to_show.begin(); itor2 != entries_to_show.end(); ++itor2)
		{
			if (*itor2 == name)
			{
				found = true;
			}
		}

		// Don't allow multiple separators in a row (e.g. such as if there are no items
		// between two separators).
		if (found)
		{
			const BOOL is_entry_separator = (dynamic_cast<LLMenuItemSeparatorGL *>(menu_item) != NULL);
			if (is_entry_separator && is_previous_entry_separator)
				found = false;
			is_previous_entry_separator = is_entry_separator;
		}
		
		if (!found)
		{
			if (!menu_item->getLastVisible())
			{
				menu_item->setVisible(FALSE);
			}
			menu_item->setEnabled(FALSE);
		}
		else
		{
			menu_item->setVisible(TRUE);
			// A bit of a hack so we can remember that some UI element explicitly set this to be visible
			// so that some other UI element from multi-select doesn't later set this invisible.
			menu_item->pushVisible(TRUE);
			if (append)
			{
				menu_item->setEnabled(TRUE);
			}
			for (itor2 = disabled_entries.begin(); itor2 != disabled_entries.end(); ++itor2)
			{
				if (*itor2 == name)
				{
					menu_item->setEnabled(FALSE);
				}
			}
		}
	}
}

// Helper for commonly-used entries
void LLInvFVBridge::getClipboardEntries(bool show_asset_id,
										menuentry_vec_t &items,
										menuentry_vec_t &disabled_items, U32 flags)
{
	const LLInventoryObject *obj = getInventoryObject();

	if (obj)
	{
		if (obj->getIsLinkType())
		{
			items.push_back(std::string("Find Original"));
			if (isLinkedObjectMissing())
			{
				disabled_items.push_back(std::string("Find Original"));
			}
		}
		else
		{
			if (LLAssetType::lookupCanLink(obj->getType()))
			{
				items.push_back(std::string("Find Links"));
			}
			items.push_back(std::string("Rename"));
			if (!isItemRenameable() || (flags & FIRST_SELECTED_ITEM) == 0)
			{
				disabled_items.push_back(std::string("Rename"));
			}
			
			if (show_asset_id)
			{
				items.push_back(std::string("Copy Asset UUID"));

				bool is_asset_knowable = false;

				LLViewerInventoryItem* inv_item = gInventory.getItem(mUUID);
				if (inv_item)
				{
					is_asset_knowable = LLAssetType::lookupIsAssetIDKnowable(inv_item->getType());
				}
				if ( !is_asset_knowable // disable menu item for Inventory items with unknown asset. EXT-5308
					 || (! ( isItemPermissive() || gAgent.isGodlike() ) )
					 || (flags & FIRST_SELECTED_ITEM) == 0)
				{
					disabled_items.push_back(std::string("Copy Asset UUID"));
				}
			}
			items.push_back(std::string("Copy Separator"));
			
			items.push_back(std::string("Copy"));
			if (!isItemCopyable())
			{
				disabled_items.push_back(std::string("Copy"));
			}
		}
	}

	// Don't allow items to be pasted directly into the COF.
	if (!isCOFFolder())
	{
		items.push_back(std::string("Paste"));
	}
	if (!isClipboardPasteable() || ((flags & FIRST_SELECTED_ITEM) == 0))
	{
		disabled_items.push_back(std::string("Paste"));
	}

	if (gSavedSettings.getBOOL("InventoryLinking"))
	{
		items.push_back(std::string("Paste As Link"));
		if (!isClipboardPasteableAsLink() || (flags & FIRST_SELECTED_ITEM) == 0)
		{
			disabled_items.push_back(std::string("Paste As Link"));
		}
	}

	items.push_back(std::string("Paste Separator"));

	addDeleteContextMenuOptions(items, disabled_items);

	// If multiple items are selected, disable properties (if it exists).
	if ((flags & FIRST_SELECTED_ITEM) == 0)
	{
		disabled_items.push_back(std::string("Properties"));
	}
}

void LLInvFVBridge::buildContextMenu(LLMenuGL& menu, U32 flags)
{
	lldebugs << "LLInvFVBridge::buildContextMenu()" << llendl;
	menuentry_vec_t items;
	menuentry_vec_t disabled_items;
	if(isItemInTrash())
	{
		addTrashContextMenuOptions(items, disabled_items);
	}
	else
	{
		items.push_back(std::string("Share"));
		if (!canShare())
		{
			disabled_items.push_back(std::string("Share"));
		}
		
		addOpenRightClickMenuOption(items);
		items.push_back(std::string("Properties"));

		getClipboardEntries(true, items, disabled_items, flags);
	}
	hide_context_entries(menu, items, disabled_items);
}

void LLInvFVBridge::addTrashContextMenuOptions(menuentry_vec_t &items,
											   menuentry_vec_t &disabled_items)
{
	const LLInventoryObject *obj = getInventoryObject();
	if (obj && obj->getIsLinkType())
	{
		items.push_back(std::string("Find Original"));
		if (isLinkedObjectMissing())
		{
			disabled_items.push_back(std::string("Find Original"));
		}
	}
	items.push_back(std::string("Purge Item"));
	if (!isItemRemovable())
	{
		disabled_items.push_back(std::string("Purge Item"));
	}
	items.push_back(std::string("Restore Item"));
}

void LLInvFVBridge::addDeleteContextMenuOptions(menuentry_vec_t &items,
												menuentry_vec_t &disabled_items)
{

	const LLInventoryObject *obj = getInventoryObject();

	// Don't allow delete as a direct option from COF folder.
	if (obj && obj->getIsLinkType() && isCOFFolder() && get_is_item_worn(mUUID))
	{
		return;
	}

	// "Remove link" and "Delete" are the same operation.
	if (obj && obj->getIsLinkType() && !get_is_item_worn(mUUID))
	{
		items.push_back(std::string("Remove Link"));
	}
	else
	{
		items.push_back(std::string("Delete"));
	}

	if (!isItemRemovable())
	{
		disabled_items.push_back(std::string("Delete"));
	}
}

void LLInvFVBridge::addOpenRightClickMenuOption(menuentry_vec_t &items)
{
	const LLInventoryObject *obj = getInventoryObject();
	const BOOL is_link = (obj && obj->getIsLinkType());

	if (is_link)
		items.push_back(std::string("Open Original"));
	else
		items.push_back(std::string("Open"));
}

// *TODO: remove this
BOOL LLInvFVBridge::startDrag(EDragAndDropType* type, LLUUID* id) const
{
	BOOL rv = FALSE;

	const LLInventoryObject* obj = getInventoryObject();

	if(obj)
	{
		*type = LLViewerAssetType::lookupDragAndDropType(obj->getActualType());
		if(*type == DAD_NONE)
		{
			return FALSE;
		}

		*id = obj->getUUID();
		//object_ids.put(obj->getUUID());

		if (*type == DAD_CATEGORY)
		{
			LLInventoryModelBackgroundFetch::instance().start(obj->getUUID());
		}

		rv = TRUE;
	}

	return rv;
}

LLInventoryObject* LLInvFVBridge::getInventoryObject() const
{
	LLInventoryObject* obj = NULL;
	LLInventoryModel* model = getInventoryModel();
	if(model)
	{
		obj = (LLInventoryObject*)model->getObject(mUUID);
	}
	return obj;
}

LLInventoryModel* LLInvFVBridge::getInventoryModel() const
{
	LLInventoryPanel* panel = dynamic_cast<LLInventoryPanel*>(mInventoryPanel.get());
	return panel ? panel->getModel() : NULL;
}

BOOL LLInvFVBridge::isItemInTrash() const
{
	LLInventoryModel* model = getInventoryModel();
	if(!model) return FALSE;
	const LLUUID trash_id = model->findCategoryUUIDForType(LLFolderType::FT_TRASH);
	return model->isObjectDescendentOf(mUUID, trash_id);
}

BOOL LLInvFVBridge::isLinkedObjectInTrash() const
{
	if (isItemInTrash()) return TRUE;

	const LLInventoryObject *obj = getInventoryObject();
	if (obj && obj->getIsLinkType())
	{
		LLInventoryModel* model = getInventoryModel();
		if(!model) return FALSE;
		const LLUUID trash_id = model->findCategoryUUIDForType(LLFolderType::FT_TRASH);
		return model->isObjectDescendentOf(obj->getLinkedUUID(), trash_id);
	}
	return FALSE;
}

BOOL LLInvFVBridge::isLinkedObjectMissing() const
{
	const LLInventoryObject *obj = getInventoryObject();
	if (!obj)
	{
		return TRUE;
	}
	if (obj->getIsLinkType() && LLAssetType::lookupIsLinkType(obj->getType()))
	{
		return TRUE;
	}
	return FALSE;
}

BOOL LLInvFVBridge::isAgentInventory() const
{
	const LLInventoryModel* model = getInventoryModel();
	if(!model) return FALSE;
	if(gInventory.getRootFolderID() == mUUID) return TRUE;
	return model->isObjectDescendentOf(mUUID, gInventory.getRootFolderID());
}

BOOL LLInvFVBridge::isCOFFolder() const
{
	return LLAppearanceMgr::instance().getIsInCOF(mUUID);
}

BOOL LLInvFVBridge::isItemPermissive() const
{
	return FALSE;
}

// static
void LLInvFVBridge::changeItemParent(LLInventoryModel* model,
									 LLViewerInventoryItem* item,
									 const LLUUID& new_parent_id,
									 BOOL restamp)
{
	change_item_parent(model, item, new_parent_id, restamp);
}

// static
void LLInvFVBridge::changeCategoryParent(LLInventoryModel* model,
										 LLViewerInventoryCategory* cat,
										 const LLUUID& new_parent_id,
										 BOOL restamp)
{
	change_category_parent(model, cat, new_parent_id, restamp);
}

LLInvFVBridge* LLInvFVBridge::createBridge(LLAssetType::EType asset_type,
										   LLAssetType::EType actual_asset_type,
										   LLInventoryType::EType inv_type,
										   LLInventoryPanel* inventory,
										   LLFolderView* root,
										   const LLUUID& uuid,
										   U32 flags)
{
	LLInvFVBridge* new_listener = NULL;
	switch(asset_type)
	{
		case LLAssetType::AT_TEXTURE:
			if(!(inv_type == LLInventoryType::IT_TEXTURE || inv_type == LLInventoryType::IT_SNAPSHOT))
			{
				llwarns << LLAssetType::lookup(asset_type) << " asset has inventory type " << LLInventoryType::lookupHumanReadable(inv_type) << " on uuid " << uuid << llendl;
			}
			new_listener = new LLTextureBridge(inventory, root, uuid, inv_type);
			break;

		case LLAssetType::AT_SOUND:
			if(!(inv_type == LLInventoryType::IT_SOUND))
			{
				llwarns << LLAssetType::lookup(asset_type) << " asset has inventory type " << LLInventoryType::lookupHumanReadable(inv_type) << " on uuid " << uuid << llendl;
			}
			new_listener = new LLSoundBridge(inventory, root, uuid);
			break;

		case LLAssetType::AT_LANDMARK:
			if(!(inv_type == LLInventoryType::IT_LANDMARK))
			{
				llwarns << LLAssetType::lookup(asset_type) << " asset has inventory type " << LLInventoryType::lookupHumanReadable(inv_type) << " on uuid " << uuid << llendl;
			}
			new_listener = new LLLandmarkBridge(inventory, root, uuid, flags);
			break;

		case LLAssetType::AT_CALLINGCARD:
			if(!(inv_type == LLInventoryType::IT_CALLINGCARD))
			{
				llwarns << LLAssetType::lookup(asset_type) << " asset has inventory type " << LLInventoryType::lookupHumanReadable(inv_type) << " on uuid " << uuid << llendl;
			}
			new_listener = new LLCallingCardBridge(inventory, root, uuid);
			break;

		case LLAssetType::AT_SCRIPT:
			if(!(inv_type == LLInventoryType::IT_LSL))
			{
				llwarns << LLAssetType::lookup(asset_type) << " asset has inventory type " << LLInventoryType::lookupHumanReadable(inv_type) << " on uuid " << uuid << llendl;
			}
			new_listener = new LLItemBridge(inventory, root, uuid);
			break;

		case LLAssetType::AT_OBJECT:
			if(!(inv_type == LLInventoryType::IT_OBJECT || inv_type == LLInventoryType::IT_ATTACHMENT))
			{
				llwarns << LLAssetType::lookup(asset_type) << " asset has inventory type " << LLInventoryType::lookupHumanReadable(inv_type) << " on uuid " << uuid << llendl;
			}
			new_listener = new LLObjectBridge(inventory, root, uuid, inv_type, flags);
			break;

		case LLAssetType::AT_NOTECARD:
			if(!(inv_type == LLInventoryType::IT_NOTECARD))
			{
				llwarns << LLAssetType::lookup(asset_type) << " asset has inventory type " << LLInventoryType::lookupHumanReadable(inv_type) << " on uuid " << uuid << llendl;
			}
			new_listener = new LLNotecardBridge(inventory, root, uuid);
			break;

		case LLAssetType::AT_ANIMATION:
			if(!(inv_type == LLInventoryType::IT_ANIMATION))
			{
				llwarns << LLAssetType::lookup(asset_type) << " asset has inventory type " << LLInventoryType::lookupHumanReadable(inv_type) << " on uuid " << uuid << llendl;
			}
			new_listener = new LLAnimationBridge(inventory, root, uuid);
			break;

		case LLAssetType::AT_GESTURE:
			if(!(inv_type == LLInventoryType::IT_GESTURE))
			{
				llwarns << LLAssetType::lookup(asset_type) << " asset has inventory type " << LLInventoryType::lookupHumanReadable(inv_type) << " on uuid " << uuid << llendl;
			}
			new_listener = new LLGestureBridge(inventory, root, uuid);
			break;

		case LLAssetType::AT_LSL_TEXT:
			if(!(inv_type == LLInventoryType::IT_LSL))
			{
				llwarns << LLAssetType::lookup(asset_type) << " asset has inventory type " << LLInventoryType::lookupHumanReadable(inv_type) << " on uuid " << uuid << llendl;
			}
			new_listener = new LLLSLTextBridge(inventory, root, uuid);
			break;

		case LLAssetType::AT_CLOTHING:
		case LLAssetType::AT_BODYPART:
			if(!(inv_type == LLInventoryType::IT_WEARABLE))
			{
				llwarns << LLAssetType::lookup(asset_type) << " asset has inventory type " << LLInventoryType::lookupHumanReadable(inv_type) << " on uuid " << uuid << llendl;
			}
			new_listener = new LLWearableBridge(inventory, root, uuid, asset_type, inv_type, (LLWearableType::EType)flags);
			break;
		case LLAssetType::AT_CATEGORY:
			if (actual_asset_type == LLAssetType::AT_LINK_FOLDER)
			{
				// Create a link folder handler instead.
				new_listener = new LLLinkFolderBridge(inventory, root, uuid);
				break;
			}
			new_listener = new LLFolderBridge(inventory, root, uuid);
			break;
		case LLAssetType::AT_LINK:
		case LLAssetType::AT_LINK_FOLDER:
			// Only should happen for broken links.
			new_listener = new LLLinkItemBridge(inventory, root, uuid);
			break;
		default:
			llinfos << "Unhandled asset type (llassetstorage.h): "
					<< (S32)asset_type << llendl;
			break;
	}

	if (new_listener)
	{
		new_listener->mInvType = inv_type;
	}

	return new_listener;
}

void LLInvFVBridge::purgeItem(LLInventoryModel *model, const LLUUID &uuid)
{
	LLInventoryCategory* cat = model->getCategory(uuid);
	if (cat)
	{
		model->purgeDescendentsOf(uuid);
		model->notifyObservers();
	}
	LLInventoryObject* obj = model->getObject(uuid);
	if (obj)
	{
		model->purgeObject(uuid);
		model->notifyObservers();
	}
}

BOOL LLInvFVBridge::canShare() const
{
	if (!isAgentInventory()) return FALSE;

	const LLInventoryModel* model = getInventoryModel();
	if (!model) return FALSE;

	const LLViewerInventoryItem *item = model->getItem(mUUID);
	if (item)
	{
		if (!LLInventoryCollectFunctor::itemTransferCommonlyAllowed(item)) 
			return FALSE;
		return (BOOL)LLGiveInventory::isInventoryGiveAcceptable(item);
	}

	// Categories can be given.
	if (model->getCategory(mUUID)) return TRUE;

	return FALSE;
}

// +=================================================+
// |        InventoryFVBridgeBuilder                 |
// +=================================================+
LLInvFVBridge* LLInventoryFVBridgeBuilder::createBridge(LLAssetType::EType asset_type,
														LLAssetType::EType actual_asset_type,
														LLInventoryType::EType inv_type,
														LLInventoryPanel* inventory,
														LLFolderView* root,
														const LLUUID& uuid,
														U32 flags /* = 0x00 */) const
{
	return LLInvFVBridge::createBridge(asset_type,
									   actual_asset_type,
									   inv_type,
									   inventory,
									   root,
									   uuid,
									   flags);
}

// +=================================================+
// |        LLItemBridge                             |
// +=================================================+

void LLItemBridge::performAction(LLInventoryModel* model, std::string action)
{
	if ("goto" == action)
	{
		gotoItem();
	}

	if ("open" == action || "open_original" == action)
	{
		openItem();
		return;
	}
	else if ("properties" == action)
	{
		showProperties();
		return;
	}
	else if ("purge" == action)
	{
		purgeItem(model, mUUID);
		return;
	}
	else if ("restoreToWorld" == action)
	{
		restoreToWorld();
		return;
	}
	else if ("restore" == action)
	{
		restoreItem();
		return;
	}
	else if ("copy_uuid" == action)
	{
		// Single item only
		LLViewerInventoryItem* item = static_cast<LLViewerInventoryItem*>(getItem());
		if(!item) return;
		LLUUID asset_id = item->getProtectedAssetUUID();
		std::string buffer;
		asset_id.toString(buffer);

		gViewerWindow->mWindow->copyTextToClipboard(utf8str_to_wstring(buffer));
		return;
	}
	else if ("copy" == action)
	{
		copyToClipboard();
		return;
	}
	else if ("paste" == action)
	{
		// Single item only
		LLInventoryItem* itemp = model->getItem(mUUID);
		if (!itemp) return;

		LLFolderViewItem* folder_view_itemp = mRoot->getItemByID(itemp->getParentUUID());
		if (!folder_view_itemp) return;

		folder_view_itemp->getListener()->pasteFromClipboard();
		return;
	}
	else if ("paste_link" == action)
	{
		// Single item only
		LLInventoryItem* itemp = model->getItem(mUUID);
		if (!itemp) return;

		LLFolderViewItem* folder_view_itemp = mRoot->getItemByID(itemp->getParentUUID());
		if (!folder_view_itemp) return;

		folder_view_itemp->getListener()->pasteLinkFromClipboard();
		return;
	}
}

void LLItemBridge::selectItem()
{
	LLViewerInventoryItem* item = static_cast<LLViewerInventoryItem*>(getItem());
	if(item && !item->isFinished())
	{
		item->fetchFromServer();
	}
}

void LLItemBridge::restoreItem()
{
	LLViewerInventoryItem* item = static_cast<LLViewerInventoryItem*>(getItem());
	if(item)
	{
		LLInventoryModel* model = getInventoryModel();
		const LLUUID new_parent = model->findCategoryUUIDForType(LLFolderType::assetTypeToFolderType(item->getType()));
		// do not restamp on restore.
		LLInvFVBridge::changeItemParent(model, item, new_parent, FALSE);
	}
}

void LLItemBridge::restoreToWorld()
{
	//Similar functionality to the drag and drop rez logic
	bool remove_from_inventory = false;

	LLViewerInventoryItem* itemp = static_cast<LLViewerInventoryItem*>(getItem());
	if (itemp)
	{
		LLMessageSystem* msg = gMessageSystem;
		msg->newMessage("RezRestoreToWorld");
		msg->nextBlockFast(_PREHASH_AgentData);
		msg->addUUIDFast(_PREHASH_AgentID, gAgent.getID());
		msg->addUUIDFast(_PREHASH_SessionID, gAgent.getSessionID());

		msg->nextBlockFast(_PREHASH_InventoryData);
		itemp->packMessage(msg);
		msg->sendReliable(gAgent.getRegion()->getHost());

		//remove local inventory copy, sim will deal with permissions and removing the item
		//from the actual inventory if its a no-copy etc
		if(!itemp->getPermissions().allowCopyBy(gAgent.getID()))
		{
			remove_from_inventory = true;
		}
		
		// Check if it's in the trash. (again similar to the normal rez logic)
		const LLUUID trash_id = gInventory.findCategoryUUIDForType(LLFolderType::FT_TRASH);
		if(gInventory.isObjectDescendentOf(itemp->getUUID(), trash_id))
		{
			remove_from_inventory = true;
		}
	}

	if(remove_from_inventory)
	{
		gInventory.deleteObject(itemp->getUUID());
		gInventory.notifyObservers();
	}
}

void LLItemBridge::gotoItem()
{
	LLInventoryObject *obj = getInventoryObject();
	if (obj && obj->getIsLinkType())
	{
		LLInventoryPanel *active_panel = LLInventoryPanel::getActiveInventoryPanel();
		if (active_panel)
		{
			active_panel->setSelection(obj->getLinkedUUID(), TAKE_FOCUS_NO);
		}
	}
}

LLUIImagePtr LLItemBridge::getIcon() const
{
	LLInventoryObject *obj = getInventoryObject();
	if (obj) 
	{
		return LLInventoryIcon::getIcon(obj->getType(),
										LLInventoryType::IT_NONE,
										mIsLink);
	}
	
	return LLInventoryIcon::getIcon(LLInventoryIcon::ICONNAME_OBJECT);
}

PermissionMask LLItemBridge::getPermissionMask() const
{
	LLViewerInventoryItem* item = getItem();
	PermissionMask perm_mask = 0;
	if (item) perm_mask = item->getPermissionMask();
	return perm_mask;
}

const std::string& LLItemBridge::getDisplayName() const
{
	if(mDisplayName.empty())
	{
		buildDisplayName(getItem(), mDisplayName);
	}
	return mDisplayName;
}

void LLItemBridge::buildDisplayName(LLInventoryItem* item, std::string& name)
{
	if(item)
	{
		name.assign(item->getName());
	}
	else
	{
		name.assign(LLStringUtil::null);
	}
}

LLFontGL::StyleFlags LLItemBridge::getLabelStyle() const
{
	U8 font = LLFontGL::NORMAL;
	const LLViewerInventoryItem* item = getItem();

	if (get_is_item_worn(mUUID))
	{
		// llinfos << "BOLD" << llendl;
		font |= LLFontGL::BOLD;
	}
	else if(item && item->getIsLinkType())
	{
		font |= LLFontGL::ITALIC;
	}

	return (LLFontGL::StyleFlags)font;
}

std::string LLItemBridge::getLabelSuffix() const
{
	// String table is loaded before login screen and inventory items are
	// loaded after login, so LLTrans should be ready.
	static std::string NO_COPY =LLTrans::getString("no_copy");
	static std::string NO_MOD = LLTrans::getString("no_modify");
	static std::string NO_XFER = LLTrans::getString("no_transfer");
	static std::string LINK = LLTrans::getString("link");
	static std::string BROKEN_LINK = LLTrans::getString("broken_link");
	std::string suffix;
	LLInventoryItem* item = getItem();
	if(item)
	{
		// it's a bit confusing to put nocopy/nomod/etc on calling cards.
		if(LLAssetType::AT_CALLINGCARD != item->getType()
		   && item->getPermissions().getOwner() == gAgent.getID())
		{
			BOOL broken_link = LLAssetType::lookupIsLinkType(item->getType());
			if (broken_link) return BROKEN_LINK;

			BOOL link = item->getIsLinkType();
			if (link) return LINK;

			BOOL copy = item->getPermissions().allowCopyBy(gAgent.getID());
			if (!copy)
			{
				suffix += NO_COPY;
			}
			BOOL mod = item->getPermissions().allowModifyBy(gAgent.getID());
			if (!mod)
			{
				suffix += NO_MOD;
			}
			BOOL xfer = item->getPermissions().allowOperationBy(PERM_TRANSFER,
																gAgent.getID());
			if (!xfer)
			{
				suffix += NO_XFER;
			}
		}
	}
	return suffix;
}

time_t LLItemBridge::getCreationDate() const
{
	LLViewerInventoryItem* item = getItem();
	if (item)
	{
		return item->getCreationDate();
	}
	return 0;
}


BOOL LLItemBridge::isItemRenameable() const
{
	LLViewerInventoryItem* item = getItem();
	if(item)
	{
		// (For now) Don't allow calling card rename since that may confuse users as to
		// what the calling card points to.
		if (item->getInventoryType() == LLInventoryType::IT_CALLINGCARD)
		{
			return FALSE;
		}

		if (!item->isFinished()) // EXT-8662
		{
			return FALSE;
		}

		return (item->getPermissions().allowModifyBy(gAgent.getID()));
	}
	return FALSE;
}

BOOL LLItemBridge::renameItem(const std::string& new_name)
{
	if(!isItemRenameable())
		return FALSE;
	LLPreview::dirty(mUUID);
	LLInventoryModel* model = getInventoryModel();
	if(!model)
		return FALSE;
	LLViewerInventoryItem* item = getItem();
	if(item && (item->getName() != new_name))
	{
		LLPointer<LLViewerInventoryItem> new_item = new LLViewerInventoryItem(item);
		new_item->rename(new_name);
		buildDisplayName(new_item, mDisplayName);
		new_item->updateServer(FALSE);
		model->updateItem(new_item);

		model->notifyObservers();
	}
	// return FALSE because we either notified observers (& therefore
	// rebuilt) or we didn't update.
	return FALSE;
}


BOOL LLItemBridge::removeItem()
{
	if(!isItemRemovable())
	{
		return FALSE;
	}

	
	// move it to the trash
	LLPreview::hide(mUUID, TRUE);
	LLInventoryModel* model = getInventoryModel();
	if(!model) return FALSE;
	const LLUUID& trash_id = model->findCategoryUUIDForType(LLFolderType::FT_TRASH);
	LLViewerInventoryItem* item = getItem();
	if (!item) return FALSE;

	// Already in trash
	if (model->isObjectDescendentOf(mUUID, trash_id)) return FALSE;

	LLNotification::Params params("ConfirmItemDeleteHasLinks");
	params.functor.function(boost::bind(&LLItemBridge::confirmRemoveItem, this, _1, _2));
	
	// Check if this item has any links.  If generic inventory linking is enabled,
	// we can't do this check because we may have items in a folder somewhere that is
	// not yet in memory, so we don't want false negatives.  (If disabled, then we 
	// know we only have links in the Outfits folder which we explicitly fetch.)
	if (!gSavedSettings.getBOOL("InventoryLinking"))
	{
		if (!item->getIsLinkType())
		{
			LLInventoryModel::cat_array_t cat_array;
			LLInventoryModel::item_array_t item_array;
			LLLinkedItemIDMatches is_linked_item_match(mUUID);
			gInventory.collectDescendentsIf(gInventory.getRootFolderID(),
											cat_array,
											item_array,
											LLInventoryModel::INCLUDE_TRASH,
											is_linked_item_match);

			const U32 num_links = cat_array.size() + item_array.size();
			if (num_links > 0)
			{
				// Warn if the user is will break any links when deleting this item.
				LLNotifications::instance().add(params);
				return FALSE;
			}
		}
	}
	
	LLNotifications::instance().forceResponse(params, 0);
	return TRUE;
}

BOOL LLItemBridge::confirmRemoveItem(const LLSD& notification, const LLSD& response)
{
	S32 option = LLNotificationsUtil::getSelectedOption(notification, response);
	if (option != 0) return FALSE;

	LLInventoryModel* model = getInventoryModel();
	if (!model) return FALSE;

	LLViewerInventoryItem* item = getItem();
	if (!item) return FALSE;

	const LLUUID& trash_id = model->findCategoryUUIDForType(LLFolderType::FT_TRASH);
	// if item is not already in trash
	if(item && !model->isObjectDescendentOf(mUUID, trash_id))
	{
		// move to trash, and restamp
		LLInvFVBridge::changeItemParent(model, item, trash_id, TRUE);
		// delete was successful
		return TRUE;
	}
	return FALSE;
}

BOOL LLItemBridge::isItemCopyable() const
{
	LLViewerInventoryItem* item = getItem();
	if (item)
	{
		// Can't copy worn objects. DEV-15183
		if(get_is_item_worn(mUUID))
		{
			return FALSE;
		}

		// You can never copy a link.
		if (item->getIsLinkType())
		{
			return FALSE;
		}

		// All items can be copied in god mode since you can
		// at least paste-as-link the item, though you 
		// still may not be able paste the item.
		return TRUE;
		// return (item->getPermissions().allowCopyBy(gAgent.getID()));
	}
	return FALSE;
}

BOOL LLItemBridge::copyToClipboard() const
{
	if(isItemCopyable())
	{
		LLInventoryClipboard::instance().add(mUUID);
		return TRUE;
	}
	return FALSE;
}

LLViewerInventoryItem* LLItemBridge::getItem() const
{
	LLViewerInventoryItem* item = NULL;
	LLInventoryModel* model = getInventoryModel();
	if(model)
	{
		item = (LLViewerInventoryItem*)model->getItem(mUUID);
	}
	return item;
}

BOOL LLItemBridge::isItemPermissive() const
{
	LLViewerInventoryItem* item = getItem();
	if(item)
	{
		return item->getIsFullPerm();
	}
	return FALSE;
}

bool LLItemBridge::isAddAction(std::string action) const
{
	return ("wear" == action || "attach" == action || "activate" == action);
}

bool LLItemBridge::isRemoveAction(std::string action) const
{
	return ("take_off" == action || "detach" == action || "deactivate" == action);
}

// +=================================================+
// |        LLFolderBridge                           |
// +=================================================+

LLHandle<LLFolderBridge> LLFolderBridge::sSelf;

// Can be moved to another folder
BOOL LLFolderBridge::isItemMovable() const
{
	LLInventoryObject* obj = getInventoryObject();
	if(obj)
	{
		return (!LLFolderType::lookupIsProtectedType(((LLInventoryCategory*)obj)->getPreferredType()));
	}
	return FALSE;
}

void LLFolderBridge::selectItem()
{
}


// Iterate through a folder's children to determine if
// all the children are removable.
class LLIsItemRemovable : public LLFolderViewFunctor
{
public:
	LLIsItemRemovable() : mPassed(TRUE) {}
	virtual void doFolder(LLFolderViewFolder* folder)
	{
		mPassed &= folder->getListener()->isItemRemovable();
	}
	virtual void doItem(LLFolderViewItem* item)
	{
		mPassed &= item->getListener()->isItemRemovable();
	}
	BOOL mPassed;
};

// Can be destroyed (or moved to trash)
BOOL LLFolderBridge::isItemRemovable() const
{
	if (!get_is_category_removable(getInventoryModel(), mUUID))
	{
		return FALSE;
	}

	LLInventoryPanel* panel = dynamic_cast<LLInventoryPanel*>(mInventoryPanel.get());
	LLFolderViewFolder* folderp = dynamic_cast<LLFolderViewFolder*>(panel ? panel->getRootFolder()->getItemByID(mUUID) : NULL);
	if (folderp)
	{
		LLIsItemRemovable folder_test;
		folderp->applyFunctorToChildren(folder_test);
		if (!folder_test.mPassed)
		{
			return FALSE;
		}
	}

	return TRUE;
}

BOOL LLFolderBridge::isUpToDate() const
{
	LLInventoryModel* model = getInventoryModel();
	if(!model) return FALSE;
	LLViewerInventoryCategory* category = (LLViewerInventoryCategory*)model->getCategory(mUUID);
	if( !category )
	{
		return FALSE;
	}

	return category->getVersion() != LLViewerInventoryCategory::VERSION_UNKNOWN;
}

BOOL LLFolderBridge::isItemCopyable() const
{
	if (gSavedSettings.getBOOL("InventoryLinking"))
	{
		// Can copy folders to paste-as-link, but not for straight paste.
		return TRUE;
	}
	return FALSE;
}

BOOL LLFolderBridge::copyToClipboard() const
{
	if(isItemCopyable())
	{
		LLInventoryClipboard::instance().add(mUUID);
		return TRUE;
	}
	return FALSE;
}

BOOL LLFolderBridge::isClipboardPasteable() const
{
	if ( ! LLInvFVBridge::isClipboardPasteable() )
		return FALSE;

	// Don't allow pasting duplicates to the Calling Card/Friends subfolders, see bug EXT-1599
	if ( LLFriendCardsManager::instance().isCategoryInFriendFolder( getCategory() ) )
	{
		LLInventoryModel* model = getInventoryModel();
		if ( !model )
		{
			return FALSE;
		}

		LLDynamicArray<LLUUID> objects;
		LLInventoryClipboard::instance().retrieve(objects);
		const LLViewerInventoryCategory *current_cat = getCategory();

		// Search for the direct descendent of current Friends subfolder among all pasted items,
		// and return false if is found.
		for(S32 i = objects.count() - 1; i >= 0; --i)
		{
			const LLUUID &obj_id = objects.get(i);
			if ( LLFriendCardsManager::instance().isObjDirectDescendentOfCategory(model->getObject(obj_id), current_cat) )
			{
				return FALSE;
			}
		}

	}
	return TRUE;
}

BOOL LLFolderBridge::isClipboardPasteableAsLink() const
{
	// Check normal paste-as-link permissions
	if (!LLInvFVBridge::isClipboardPasteableAsLink())
	{
		return FALSE;
	}

	const LLInventoryModel* model = getInventoryModel();
	if (!model)
	{
		return FALSE;
	}

	const LLViewerInventoryCategory *current_cat = getCategory();
	if (current_cat)
	{
		const BOOL is_in_friend_folder = LLFriendCardsManager::instance().isCategoryInFriendFolder( current_cat );
		const LLUUID &current_cat_id = current_cat->getUUID();
		LLDynamicArray<LLUUID> objects;
		LLInventoryClipboard::instance().retrieve(objects);
		S32 count = objects.count();
		for(S32 i = 0; i < count; i++)
		{
			const LLUUID &obj_id = objects.get(i);
			const LLInventoryCategory *cat = model->getCategory(obj_id);
			if (cat)
			{
				const LLUUID &cat_id = cat->getUUID();
				// Don't allow recursive pasting
				if ((cat_id == current_cat_id) ||
					model->isObjectDescendentOf(current_cat_id, cat_id))
				{
					return FALSE;
				}
			}
			// Don't allow pasting duplicates to the Calling Card/Friends subfolders, see bug EXT-1599
			if ( is_in_friend_folder )
			{
				// If object is direct descendent of current Friends subfolder than return false.
				// Note: We can't use 'const LLInventoryCategory *cat', because it may be null
				// in case type of obj_id is LLInventoryItem.
				if ( LLFriendCardsManager::instance().isObjDirectDescendentOfCategory(model->getObject(obj_id), current_cat) )
				{
					return FALSE;
				}
			}
		}
	}
	return TRUE;

}

BOOL LLFolderBridge::dragCategoryIntoFolder(LLInventoryCategory* inv_cat,
											BOOL drop)
{

	LLInventoryModel* model = getInventoryModel();

	if (!inv_cat) return FALSE; // shouldn't happen, but in case item is incorrectly parented in which case inv_cat will be NULL
	if (!model) return FALSE;
	if (!isAgentAvatarValid()) return FALSE;
	if (!isAgentInventory()) return FALSE; // cannot drag categories into library


	// check to make sure source is agent inventory, and is represented there.
	LLToolDragAndDrop::ESource source = LLToolDragAndDrop::getInstance()->getSource();
	const BOOL is_agent_inventory = (model->getCategory(inv_cat->getUUID()) != NULL)
		&& (LLToolDragAndDrop::SOURCE_AGENT == source);

	BOOL accept = FALSE;
	if (is_agent_inventory)
	{
		const LLUUID &cat_id = inv_cat->getUUID();
		const LLUUID &trash_id = model->findCategoryUUIDForType(LLFolderType::FT_TRASH, false);
		const LLUUID &current_outfit_id = model->findCategoryUUIDForType(LLFolderType::FT_CURRENT_OUTFIT, false);
		
		const BOOL move_is_into_trash = (mUUID == trash_id) || model->isObjectDescendentOf(mUUID, trash_id);
		const BOOL move_is_into_outfit = getCategory() && (getCategory()->getPreferredType() == LLFolderType::FT_OUTFIT);
		const BOOL move_is_into_current_outfit = (mUUID == current_outfit_id);

		//--------------------------------------------------------------------------------
		// Determine if folder can be moved.
		//

		BOOL is_movable = TRUE;
		if (LLFolderType::lookupIsProtectedType(inv_cat->getPreferredType()))
			is_movable = FALSE;
		if (move_is_into_outfit)
			is_movable = FALSE;
		if (mUUID == gInventory.findCategoryUUIDForType(LLFolderType::FT_FAVORITE))
			is_movable = FALSE;
		LLInventoryModel::cat_array_t descendent_categories;
		LLInventoryModel::item_array_t descendent_items;
		gInventory.collectDescendents(cat_id, descendent_categories, descendent_items, FALSE);
		for (S32 i=0; i < descendent_categories.count(); ++i)
		{
			LLInventoryCategory* category = descendent_categories[i];
			if(LLFolderType::lookupIsProtectedType(category->getPreferredType()))
			{
				// Can't move "special folders" (e.g. Textures Folder).
				is_movable = FALSE;
				break;
			}
		}
		if (move_is_into_trash)
		{
			for (S32 i=0; i < descendent_items.count(); ++i)
			{
				LLInventoryItem* item = descendent_items[i];
				if (get_is_item_worn(item->getUUID()))
				{
					is_movable = FALSE;
					break; // It's generally movable, but not into the trash.
				}
			}
		}

		// 
		//--------------------------------------------------------------------------------

		accept = is_movable
			&& (mUUID != cat_id)								// Can't move a folder into itself
			&& (mUUID != inv_cat->getParentUUID())				// Avoid moves that would change nothing
			&& !(model->isObjectDescendentOf(mUUID, cat_id));	// Avoid circularity
		if (accept && drop)
		{
			// Look for any gestures and deactivate them
			if (move_is_into_trash)
			{
				for (S32 i=0; i < descendent_items.count(); i++)
				{
					LLInventoryItem* item = descendent_items[i];
					if (item->getType() == LLAssetType::AT_GESTURE
						&& LLGestureMgr::instance().isGestureActive(item->getUUID()))
					{
						LLGestureMgr::instance().deactivateGesture(item->getUUID());
					}
				}
			}
			// if target is an outfit or current outfit folder we use link
			if (move_is_into_current_outfit || move_is_into_outfit)
			{
				if (inv_cat->getPreferredType() == LLFolderType::FT_NONE)
				{
					if (move_is_into_current_outfit)
					{
						// traverse category and add all contents to currently worn.
						BOOL append = true;
						LLAppearanceMgr::instance().wearInventoryCategory(inv_cat, false, append);
					}
					else
					{
						// Recursively create links in target outfit.
						LLInventoryModel::cat_array_t cats;
						LLInventoryModel::item_array_t items;
						gInventory.collectDescendents(inv_cat->getUUID(), cats, items, LLInventoryModel::EXCLUDE_TRASH);
						LLAppearanceMgr::instance().linkAll(mUUID,items,NULL);
					}
				}
				else
				{
#if SUPPORT_ENSEMBLES
					// BAP - should skip if dup.
					if (move_is_into_current_outfit)
					{
						LLAppearanceMgr::instance().addEnsembleLink(inv_cat);
					}
					else
					{
						LLPointer<LLInventoryCallback> cb = NULL;
						const std::string empty_description = "";
						link_inventory_item(
							gAgent.getID(),
							inv_cat->getUUID(),
							mUUID,
							inv_cat->getName(),
							empty_description,
							LLAssetType::AT_LINK_FOLDER,
							cb);
					}
#endif
				}
			}
			else
			{

				// Reparent the folder and restamp children if it's moving
				// into trash.
				LLInvFVBridge::changeCategoryParent(
					model,
					(LLViewerInventoryCategory*)inv_cat,
					mUUID,
					move_is_into_trash);
			}
		}
	}
	else if (LLToolDragAndDrop::SOURCE_WORLD == source)
	{
		// content category has same ID as object itself
		LLUUID object_id = inv_cat->getUUID();
		LLUUID category_id = mUUID;
		accept = move_inv_category_world_to_agent(object_id, category_id, drop);
	}
	return accept;
}

void warn_move_inventory(LLViewerObject* object, LLMoveInv* move_inv)
{
	const char* dialog = NULL;
	if (object->flagScripted())
	{
		dialog = "MoveInventoryFromScriptedObject";
	}
	else
	{
		dialog = "MoveInventoryFromObject";
	}
	LLNotificationsUtil::add(dialog, LLSD(), LLSD(), boost::bind(move_task_inventory_callback, _1, _2, move_inv));
}

// Move/copy all inventory items from the Contents folder of an in-world
// object to the agent's inventory, inside a given category.
BOOL move_inv_category_world_to_agent(const LLUUID& object_id,
									  const LLUUID& category_id,
									  BOOL drop,
									  void (*callback)(S32, void*),
									  void* user_data)
{
	// Make sure the object exists. If we allowed dragging from
	// anonymous objects, it would be possible to bypass
	// permissions.
	// content category has same ID as object itself
	LLViewerObject* object = gObjectList.findObject(object_id);
	if(!object)
	{
		llinfos << "Object not found for drop." << llendl;
		return FALSE;
	}

	// this folder is coming from an object, as there is only one folder in an object, the root,
	// we need to collect the entire contents and handle them as a group
	LLInventoryObject::object_list_t inventory_objects;
	object->getInventoryContents(inventory_objects);

	if (inventory_objects.empty())
	{
		llinfos << "Object contents not found for drop." << llendl;
		return FALSE;
	}

	BOOL accept = TRUE;
	BOOL is_move = FALSE;

	// coming from a task. Need to figure out if the person can
	// move/copy this item.
	LLInventoryObject::object_list_t::iterator it = inventory_objects.begin();
	LLInventoryObject::object_list_t::iterator end = inventory_objects.end();
	for ( ; it != end; ++it)
	{
		// coming from a task. Need to figure out if the person can
		// move/copy this item.
		LLPermissions perm(((LLInventoryItem*)((LLInventoryObject*)(*it)))->getPermissions());
		if((perm.allowCopyBy(gAgent.getID(), gAgent.getGroupID())
			&& perm.allowTransferTo(gAgent.getID())))
//			|| gAgent.isGodlike())
		{
			accept = TRUE;
		}
		else if(object->permYouOwner())
		{
			// If the object cannot be copied, but the object the
			// inventory is owned by the agent, then the item can be
			// moved from the task to agent inventory.
			is_move = TRUE;
			accept = TRUE;
		}
		else
		{
			accept = FALSE;
			break;
		}
	}

	if(drop && accept)
	{
		it = inventory_objects.begin();
		LLInventoryObject::object_list_t::iterator first_it = inventory_objects.begin();
		LLMoveInv* move_inv = new LLMoveInv;
		move_inv->mObjectID = object_id;
		move_inv->mCategoryID = category_id;
		move_inv->mCallback = callback;
		move_inv->mUserData = user_data;

		for ( ; it != end; ++it)
		{
			two_uuids_t two(category_id, (*it)->getUUID());
			move_inv->mMoveList.push_back(two);
		}

		if(is_move)
		{
			// Callback called from within here.
			warn_move_inventory(object, move_inv);
		}
		else
		{
			LLNotification::Params params("MoveInventoryFromObject");
			params.functor.function(boost::bind(move_task_inventory_callback, _1, _2, move_inv));
			LLNotifications::instance().forceResponse(params, 0);
		}
	}
	return accept;
}

//Used by LLFolderBridge as callback for directory recursion.
class LLRightClickInventoryFetchObserver : public LLInventoryFetchItemsObserver
{
public:
	LLRightClickInventoryFetchObserver(const uuid_vec_t& ids) :
		LLInventoryFetchItemsObserver(ids),
		mCopyItems(false)
	{ };
	LLRightClickInventoryFetchObserver(const uuid_vec_t& ids,
									   const LLUUID& cat_id, 
									   bool copy_items) :
		LLInventoryFetchItemsObserver(ids),
		mCatID(cat_id),
		mCopyItems(copy_items)
	{ };
	virtual void done()
	{
		// we've downloaded all the items, so repaint the dialog
		LLFolderBridge::staticFolderOptionsMenu();

		gInventory.removeObserver(this);
		delete this;
	}


protected:
	LLUUID mCatID;
	bool mCopyItems;

};

//Used by LLFolderBridge as callback for directory recursion.
class LLRightClickInventoryFetchDescendentsObserver : public LLInventoryFetchDescendentsObserver
{
public:
	LLRightClickInventoryFetchDescendentsObserver(const uuid_vec_t& ids,
												  bool copy_items) : 
		LLInventoryFetchDescendentsObserver(ids),
		mCopyItems(copy_items) 
	{}
	~LLRightClickInventoryFetchDescendentsObserver() {}
	virtual void done();
protected:
	bool mCopyItems;
};

void LLRightClickInventoryFetchDescendentsObserver::done()
{
	// Avoid passing a NULL-ref as mCompleteFolders.front() down to
	// gInventory.collectDescendents()
	if( mComplete.empty() )
	{
		llwarns << "LLRightClickInventoryFetchDescendentsObserver::done with empty mCompleteFolders" << llendl;
		dec_busy_count();
		gInventory.removeObserver(this);
		delete this;
		return;
	}

	// What we do here is get the complete information on the items in
	// the library, and set up an observer that will wait for that to
	// happen.
	LLInventoryModel::cat_array_t cat_array;
	LLInventoryModel::item_array_t item_array;
	gInventory.collectDescendents(mComplete.front(),
								  cat_array,
								  item_array,
								  LLInventoryModel::EXCLUDE_TRASH);
	S32 count = item_array.count();
#if 0 // HACK/TODO: Why?
	// This early causes a giant menu to get produced, and doesn't seem to be needed.
	if(!count)
	{
		llwarns << "Nothing fetched in category " << mCompleteFolders.front()
				<< llendl;
		dec_busy_count();
		gInventory.removeObserver(this);
		delete this;
		return;
	}
#endif

	uuid_vec_t ids;
	for(S32 i = 0; i < count; ++i)
	{
		ids.push_back(item_array.get(i)->getUUID());
	}

	LLRightClickInventoryFetchObserver* outfit = new LLRightClickInventoryFetchObserver(ids, mComplete.front(), mCopyItems);

	// clean up, and remove this as an observer since the call to the
	// outfit could notify observers and throw us into an infinite
	// loop.
	dec_busy_count();
	gInventory.removeObserver(this);
	delete this;

	// increment busy count and either tell the inventory to check &
	// call done, or add this object to the inventory for observation.
	inc_busy_count();

	// do the fetch
	outfit->startFetch();
	outfit->done();				//Not interested in waiting and this will be right 99% of the time.
//Uncomment the following code for laggy Inventory UI.
/*	if(outfit->isFinished())
	{
	// everything is already here - call done.
	outfit->done();
	}
	else
	{
	// it's all on it's way - add an observer, and the inventory
	// will call done for us when everything is here.
	gInventory.addObserver(outfit);
	}*/
}


//~~~~~~~~~~~~~~~~~~~~~~~~~~~~~~~~~~~~~~~~~~~~~~~~~~~~~~~~~~~~~~~~
// Class LLInventoryWearObserver
//
// Observer for "copy and wear" operation to support knowing
// when the all of the contents have been added to inventory.
//~~~~~~~~~~~~~~~~~~~~~~~~~~~~~~~~~~~~~~~~~~~~~~~~~~~~~~~~~~~~~~~~
class LLInventoryCopyAndWearObserver : public LLInventoryObserver
{
public:
	LLInventoryCopyAndWearObserver(const LLUUID& cat_id, int count) :
		mCatID(cat_id), mContentsCount(count), mFolderAdded(FALSE) {}
	virtual ~LLInventoryCopyAndWearObserver() {}
	virtual void changed(U32 mask);

protected:
	LLUUID mCatID;
	int    mContentsCount;
	BOOL   mFolderAdded;
};



void LLInventoryCopyAndWearObserver::changed(U32 mask)
{
	if((mask & (LLInventoryObserver::ADD)) != 0)
	{
		if (!mFolderAdded)
		{
			const std::set<LLUUID>& changed_items = gInventory.getChangedIDs();

			std::set<LLUUID>::const_iterator id_it = changed_items.begin();
			std::set<LLUUID>::const_iterator id_end = changed_items.end();
			for (;id_it != id_end; ++id_it)
			{
				if ((*id_it) == mCatID)
				{
					mFolderAdded = TRUE;
					break;
				}
			}
		}

		if (mFolderAdded)
		{
			LLViewerInventoryCategory* category = gInventory.getCategory(mCatID);

			if (NULL == category)
			{
				llwarns << "gInventory.getCategory(" << mCatID
						<< ") was NULL" << llendl;
			}
			else
			{
				if (category->getDescendentCount() ==
				    mContentsCount)
				{
					gInventory.removeObserver(this);
					LLAppearanceMgr::instance().wearInventoryCategory(category, FALSE, FALSE);
					delete this;
				}
			}
		}

	}
}



void LLFolderBridge::performAction(LLInventoryModel* model, std::string action)
{
	if ("open" == action)
	{
		LLFolderViewFolder *f = dynamic_cast<LLFolderViewFolder *>(mRoot->getItemByID(mUUID));
		if (f)
		{
			f->setOpen(TRUE);
		}
		
		return;
	}
	else if ("paste" == action)
	{
		pasteFromClipboard();
		return;
	}
	else if ("paste_link" == action)
	{
		pasteLinkFromClipboard();
		return;
	}
	else if ("properties" == action)
	{
		showProperties();
		return;
	}
	else if ("replaceoutfit" == action)
	{
		modifyOutfit(FALSE);
		return;
	}
#if SUPPORT_ENSEMBLES
	else if ("wearasensemble" == action)
	{
		LLInventoryModel* model = getInventoryModel();
		if(!model) return;
		LLViewerInventoryCategory* cat = getCategory();
		if(!cat) return;
		LLAppearanceMgr::instance().addEnsembleLink(cat,true);
		return;
	}
#endif
	else if ("addtooutfit" == action)
	{
		modifyOutfit(TRUE);
		return;
	}
	else if ("copy" == action)
	{
		copyToClipboard();
		return;
	}
	else if ("removefromoutfit" == action)
	{
		LLInventoryModel* model = getInventoryModel();
		if(!model) return;
		LLViewerInventoryCategory* cat = getCategory();
		if(!cat) return;

		remove_inventory_category_from_avatar ( cat );
		return;
	}
	else if ("purge" == action)
	{
		purgeItem(model, mUUID);
		return;
	}
	else if ("restore" == action)
	{
		restoreItem();
		return;
	}
#ifndef LL_RELEASE_FOR_DOWNLOAD
	else if ("delete_system_folder" == action)
	{
		removeSystemFolder();
	}
#endif
}

void LLFolderBridge::openItem()
{
	lldebugs << "LLFolderBridge::openItem()" << llendl;
	LLInventoryModel* model = getInventoryModel();
	if(!model) return;
	if(mUUID.isNull()) return;
	bool fetching_inventory = model->fetchDescendentsOf(mUUID);
	// Only change folder type if we have the folder contents.
	if (!fetching_inventory)
	{
		// Disabling this for now, it's causing crash when new items are added to folders
		// since folder type may change before new item item has finished processing.
		// determineFolderType();
	}
}

void LLFolderBridge::closeItem()
{
	determineFolderType();
}

void LLFolderBridge::determineFolderType()
{
	if (isUpToDate())
	{
		LLInventoryModel* model = getInventoryModel();
		LLViewerInventoryCategory* category = model->getCategory(mUUID);
		if (category)
		{
			category->determineFolderType();
		}
	}
}

BOOL LLFolderBridge::isItemRenameable() const
{
	return get_is_category_renameable(getInventoryModel(), mUUID);
}

void LLFolderBridge::restoreItem()
{
	LLViewerInventoryCategory* cat;
	cat = (LLViewerInventoryCategory*)getCategory();
	if(cat)
	{
		LLInventoryModel* model = getInventoryModel();
		const LLUUID new_parent = model->findCategoryUUIDForType(LLFolderType::assetTypeToFolderType(cat->getType()));
		// do not restamp children on restore
		LLInvFVBridge::changeCategoryParent(model, cat, new_parent, FALSE);
	}
}

LLFolderType::EType LLFolderBridge::getPreferredType() const
{
	LLFolderType::EType preferred_type = LLFolderType::FT_NONE;
	LLViewerInventoryCategory* cat = getCategory();
	if(cat)
	{
		preferred_type = cat->getPreferredType();
	}

	return preferred_type;
}

// Icons for folders are based on the preferred type
LLUIImagePtr LLFolderBridge::getIcon() const
{
	LLFolderType::EType preferred_type = LLFolderType::FT_NONE;
	LLViewerInventoryCategory* cat = getCategory();
	if(cat)
	{
		preferred_type = cat->getPreferredType();
	}
	return getIcon(preferred_type);
}

// static
LLUIImagePtr LLFolderBridge::getIcon(LLFolderType::EType preferred_type)
{
	return LLUI::getUIImage(LLViewerFolderType::lookupIconName(preferred_type, FALSE));
}

LLUIImagePtr LLFolderBridge::getOpenIcon() const
{
	return LLUI::getUIImage(LLViewerFolderType::lookupIconName(getPreferredType(), TRUE));

}

BOOL LLFolderBridge::renameItem(const std::string& new_name)
{
	rename_category(getInventoryModel(), mUUID, new_name);

	// return FALSE because we either notified observers (& therefore
	// rebuilt) or we didn't update.
	return FALSE;
}

BOOL LLFolderBridge::removeItem()
{
	if(!isItemRemovable())
	{
		return FALSE;
	}
	const LLViewerInventoryCategory *cat = getCategory();
	
	LLSD payload;
	LLSD args;
	args["FOLDERNAME"] = cat->getName();

	LLNotification::Params params("ConfirmDeleteProtectedCategory");
	params.payload(payload).substitutions(args).functor.function(boost::bind(&LLFolderBridge::removeItemResponse, this, _1, _2));
	LLNotifications::instance().forceResponse(params, 0);
	return TRUE;
}


BOOL LLFolderBridge::removeSystemFolder()
{
	const LLViewerInventoryCategory *cat = getCategory();
	if (!LLFolderType::lookupIsProtectedType(cat->getPreferredType()))
	{
		return FALSE;
	}

	LLSD payload;
	LLSD args;
	args["FOLDERNAME"] = cat->getName();

	LLNotification::Params params("ConfirmDeleteProtectedCategory");
	params.payload(payload).substitutions(args).functor.function(boost::bind(&LLFolderBridge::removeItemResponse, this, _1, _2));
	{
		LLNotifications::instance().add(params);
	}
	return TRUE;
}

bool LLFolderBridge::removeItemResponse(const LLSD& notification, const LLSD& response)
{
	S32 option = LLNotification::getSelectedOption(notification, response);

	// if they choose delete, do it.  Otherwise, don't do anything
	if(option == 0) 
	{
		// move it to the trash
		LLPreview::hide(mUUID);
		remove_category(getInventoryModel(), mUUID);
		return TRUE;
	}
	return FALSE;
}

void LLFolderBridge::pasteFromClipboard()
{
	LLInventoryModel* model = getInventoryModel();
	if(model && isClipboardPasteable())
	{
		const LLUUID parent_id(mUUID);

		LLDynamicArray<LLUUID> objects;
		LLInventoryClipboard::instance().retrieve(objects);
		for (LLDynamicArray<LLUUID>::const_iterator iter = objects.begin();
			 iter != objects.end();
			 ++iter)
		{
			const LLUUID& item_id = (*iter);
			LLInventoryItem *item = model->getItem(item_id);
			if (item)
			{
				if(LLInventoryClipboard::instance().isCutMode())
				{
					// move_inventory_item() is not enough,
					//we have to update inventory locally too
					LLViewerInventoryItem* viitem = dynamic_cast<LLViewerInventoryItem*>(item);
					llassert(viitem);
					if (viitem)
					{
						changeItemParent(model, viitem, parent_id, FALSE);
					}
				}
				else
				{
					copy_inventory_item(
						gAgent.getID(),
						item->getPermissions().getOwner(),
						item->getUUID(),
						parent_id,
						std::string(),
						LLPointer<LLInventoryCallback>(NULL));
				}
			}
		}
	}
}

void LLFolderBridge::pasteLinkFromClipboard()
{
	const LLInventoryModel* model = getInventoryModel();
	if(model)
	{
		const LLUUID parent_id(mUUID);

		LLDynamicArray<LLUUID> objects;
		LLInventoryClipboard::instance().retrieve(objects);
		for (LLDynamicArray<LLUUID>::const_iterator iter = objects.begin();
			 iter != objects.end();
			 ++iter)
		{
			const LLUUID &object_id = (*iter);
			if (LLInventoryCategory *cat = model->getCategory(object_id))
			{
				const std::string empty_description = "";
				link_inventory_item(
					gAgent.getID(),
					cat->getUUID(),
					parent_id,
					cat->getName(),
					empty_description,
					LLAssetType::AT_LINK_FOLDER,
					LLPointer<LLInventoryCallback>(NULL));
			}
			else if (LLInventoryItem *item = model->getItem(object_id))
			{
				link_inventory_item(
					gAgent.getID(),
					item->getLinkedUUID(),
					parent_id,
					item->getName(),
					item->getDescription(),
					LLAssetType::AT_LINK,
					LLPointer<LLInventoryCallback>(NULL));
			}
		}
	}
}

void LLFolderBridge::staticFolderOptionsMenu()
{
	LLFolderBridge* selfp = sSelf.get();
	if (selfp)
	{
		selfp->folderOptionsMenu();
	}
}

void LLFolderBridge::folderOptionsMenu()
{
	menuentry_vec_t disabled_items;

	LLInventoryModel* model = getInventoryModel();
	if(!model) return;

	const LLInventoryCategory* category = model->getCategory(mUUID);
	if(!category) return;

	const LLUUID trash_id = model->findCategoryUUIDForType(LLFolderType::FT_TRASH);
	if (trash_id == mUUID) return;
	if (isItemInTrash()) return;
	if (!isAgentInventory()) return;

	LLFolderType::EType type = category->getPreferredType();
	const bool is_system_folder = LLFolderType::lookupIsProtectedType(type);
	// BAP change once we're no longer treating regular categories as ensembles.
	const bool is_ensemble = (type == LLFolderType::FT_NONE ||
							  LLFolderType::lookupIsEnsembleType(type));

	// Only enable calling-card related options for non-system folders.
	if (!is_system_folder)
	{
		LLIsType is_callingcard(LLAssetType::AT_CALLINGCARD);
		if (mCallingCards || checkFolderForContentsOfType(model, is_callingcard))
		{
			mItems.push_back(std::string("Calling Card Separator"));
			mItems.push_back(std::string("Conference Chat Folder"));
			mItems.push_back(std::string("IM All Contacts In Folder"));
		}
	}

#ifndef LL_RELEASE_FOR_DOWNLOAD
	if (LLFolderType::lookupIsProtectedType(type))
	{
		mItems.push_back(std::string("Delete System Folder"));
	}
#endif

	// wearables related functionality for folders.
	//is_wearable
	LLFindWearables is_wearable;
	LLIsType is_object( LLAssetType::AT_OBJECT );
	LLIsType is_gesture( LLAssetType::AT_GESTURE );

	if (mWearables ||
		checkFolderForContentsOfType(model, is_wearable)  ||
		checkFolderForContentsOfType(model, is_object) ||
		checkFolderForContentsOfType(model, is_gesture) )
	{
		mItems.push_back(std::string("Folder Wearables Separator"));

		// Only enable add/replace outfit for non-system folders.
		if (!is_system_folder)
		{
			// Adding an outfit onto another (versus replacing) doesn't make sense.
			if (type != LLFolderType::FT_OUTFIT)
			{
				mItems.push_back(std::string("Add To Outfit"));
			}
			mItems.push_back(std::string("Replace Outfit"));
		}
		if (is_ensemble)
		{
			mItems.push_back(std::string("Wear As Ensemble"));
		}
		mItems.push_back(std::string("Remove From Outfit"));
		if (!LLAppearanceMgr::getCanRemoveFromCOF(mUUID))
		{
			disabled_items.push_back(std::string("Remove From Outfit"));
		}
		mItems.push_back(std::string("Outfit Separator"));
	}
	LLMenuGL* menup = dynamic_cast<LLMenuGL*>(mMenu.get());
	if (menup)
	{
		hide_context_entries(*menup, mItems, disabled_items, TRUE);

		// Reposition the menu, in case we're adding items to an existing menu.
		menup->needsArrange();
		menup->arrangeAndClear();
	}
}

BOOL LLFolderBridge::checkFolderForContentsOfType(LLInventoryModel* model, LLInventoryCollectFunctor& is_type)
{
	LLInventoryModel::cat_array_t cat_array;
	LLInventoryModel::item_array_t item_array;
	model->collectDescendentsIf(mUUID,
								cat_array,
								item_array,
								LLInventoryModel::EXCLUDE_TRASH,
								is_type);
	return ((item_array.count() > 0) ? TRUE : FALSE );
}

// Flags unused
void LLFolderBridge::buildContextMenu(LLMenuGL& menu, U32 flags)
{
	mItems.clear();
	mDisabledItems.clear();

	lldebugs << "LLFolderBridge::buildContextMenu()" << llendl;

//	menuentry_vec_t disabled_items;
	LLInventoryModel* model = getInventoryModel();
	if(!model) return;
	const LLUUID trash_id = model->findCategoryUUIDForType(LLFolderType::FT_TRASH);
	const LLUUID lost_and_found_id = model->findCategoryUUIDForType(LLFolderType::FT_LOST_AND_FOUND);

	if (lost_and_found_id == mUUID)
	{
		// This is the lost+found folder.
		mItems.push_back(std::string("Empty Lost And Found"));

		mDisabledItems.push_back(std::string("New Folder"));
		mDisabledItems.push_back(std::string("New Script"));
		mDisabledItems.push_back(std::string("New Note"));
		mDisabledItems.push_back(std::string("New Gesture"));
		mDisabledItems.push_back(std::string("New Clothes"));
		mDisabledItems.push_back(std::string("New Body Parts"));
	}

	// clear out old menu and folder pointers
	mMenu.markDead();
	sSelf.markDead();

	if(trash_id == mUUID)
	{
		// This is the trash.
		mItems.push_back(std::string("Empty Trash"));
	}
	else if(isItemInTrash())
	{
		// This is a folder in the trash.
		mItems.clear(); // clear any items that used to exist
		addTrashContextMenuOptions(mItems, mDisabledItems);
	}
	else if(isAgentInventory()) // do not allow creating in library
	{
		LLViewerInventoryCategory *cat =  getCategory();
		// BAP removed protected check to re-enable standard ops in untyped folders.
		// Not sure what the right thing is to do here.
		if (!isCOFFolder() && cat && (cat->getPreferredType() != LLFolderType::FT_OUTFIT))
		{
			// Do not allow to create 2-level subfolder in the Calling Card/Friends folder. EXT-694.
			if (!LLFriendCardsManager::instance().isCategoryInFriendFolder(cat))
				mItems.push_back(std::string("New Folder"));
			mItems.push_back(std::string("New Script"));
			mItems.push_back(std::string("New Note"));
			mItems.push_back(std::string("New Gesture"));
			mItems.push_back(std::string("New Clothes"));
			mItems.push_back(std::string("New Body Parts"));

#if SUPPORT_ENSEMBLES
			// Changing folder types is an unfinished unsupported feature
			// and can lead to unexpected behavior if enabled.
			mItems.push_back(std::string("Change Type"));
			const LLViewerInventoryCategory *cat = getCategory();
			if (cat && LLFolderType::lookupIsProtectedType(cat->getPreferredType()))
			{
				mDisabledItems.push_back(std::string("Change Type"));
			}
#endif
			getClipboardEntries(false, mItems, mDisabledItems, flags);
		}
		else
		{
			// Want some but not all of the items from getClipboardEntries for outfits.
			if (cat && (cat->getPreferredType() == LLFolderType::FT_OUTFIT))
			{
				mItems.push_back(std::string("Rename"));

				addDeleteContextMenuOptions(mItems, mDisabledItems);
				// EXT-4030: disallow deletion of currently worn outfit
				const LLViewerInventoryItem *base_outfit_link = LLAppearanceMgr::instance().getBaseOutfitLink();
				if (base_outfit_link && (cat == base_outfit_link->getLinkedCategory()))
				{
					mDisabledItems.push_back(std::string("Delete"));
				}
			}
		}

		//Added by spatters to force inventory pull on right-click to display folder options correctly. 07-17-06
		mCallingCards = mWearables = FALSE;

		LLIsType is_callingcard(LLAssetType::AT_CALLINGCARD);
		if (checkFolderForContentsOfType(model, is_callingcard))
		{
			mCallingCards=TRUE;
		}

		LLFindWearables is_wearable;
		LLIsType is_object( LLAssetType::AT_OBJECT );
		LLIsType is_gesture( LLAssetType::AT_GESTURE );

		if (checkFolderForContentsOfType(model, is_wearable)  ||
			checkFolderForContentsOfType(model, is_object) ||
			checkFolderForContentsOfType(model, is_gesture) )
		{
			mWearables=TRUE;
		}
	}

	// Preemptively disable system folder removal if more than one item selected.
	if ((flags & FIRST_SELECTED_ITEM) == 0)
	{
		mDisabledItems.push_back(std::string("Delete System Folder"));
	}

	mItems.push_back(std::string("Share"));
	if (!canShare())
	{
		mDisabledItems.push_back(std::string("Share"));
	}

	hide_context_entries(menu, mItems, mDisabledItems);

	// Add menu items that are dependent on the contents of the folder.
	uuid_vec_t folders;
	LLViewerInventoryCategory* category = (LLViewerInventoryCategory*)model->getCategory(mUUID);
	if (category)
	{
		folders.push_back(category->getUUID());
	}

	mMenu = menu.getHandle();
	sSelf = getHandle();
	LLRightClickInventoryFetchDescendentsObserver* fetch = new LLRightClickInventoryFetchDescendentsObserver(folders, FALSE);
	fetch->startFetch();
	inc_busy_count();
	if(fetch->isFinished())
	{
		// everything is already here - call done.
		fetch->done();
	}
	else
	{
		// it's all on its way - add an observer, and the inventory will call done for us when everything is here.
		gInventory.addObserver(fetch);
	}
}

BOOL LLFolderBridge::hasChildren() const
{
	LLInventoryModel* model = getInventoryModel();
	if(!model) return FALSE;
	LLInventoryModel::EHasChildren has_children;
	has_children = gInventory.categoryHasChildren(mUUID);
	return has_children != LLInventoryModel::CHILDREN_NO;
}

BOOL LLFolderBridge::dragOrDrop(MASK mask, BOOL drop,
								EDragAndDropType cargo_type,
								void* cargo_data)
{
	//llinfos << "LLFolderBridge::dragOrDrop()" << llendl;
	BOOL accept = FALSE;
	switch(cargo_type)
	{
		case DAD_TEXTURE:
		case DAD_SOUND:
		case DAD_CALLINGCARD:
		case DAD_LANDMARK:
		case DAD_SCRIPT:
		case DAD_OBJECT:
		case DAD_NOTECARD:
		case DAD_CLOTHING:
		case DAD_BODYPART:
		case DAD_ANIMATION:
		case DAD_GESTURE:
		case DAD_LINK:
			accept = dragItemIntoFolder((LLInventoryItem*)cargo_data,
										drop);
			break;
		case DAD_CATEGORY:
			if (LLFriendCardsManager::instance().isAnyFriendCategory(mUUID))
			{
				accept = FALSE;
			}
			else
			{
				accept = dragCategoryIntoFolder((LLInventoryCategory*)cargo_data, drop);
			}
			break;
		default:
			break;
	}
	return accept;
}

LLViewerInventoryCategory* LLFolderBridge::getCategory() const
{
	LLViewerInventoryCategory* cat = NULL;
	LLInventoryModel* model = getInventoryModel();
	if(model)
	{
		cat = (LLViewerInventoryCategory*)model->getCategory(mUUID);
	}
	return cat;
}


// static
void LLFolderBridge::pasteClipboard(void* user_data)
{
	LLFolderBridge* self = (LLFolderBridge*)user_data;
	if(self) self->pasteFromClipboard();
}

void LLFolderBridge::createNewCategory(void* user_data)
{
	LLFolderBridge* bridge = (LLFolderBridge*)user_data;
	if(!bridge) return;
	LLInventoryPanel* panel = dynamic_cast<LLInventoryPanel*>(bridge->mInventoryPanel.get());
	if (!panel) return;
	LLInventoryModel* model = panel->getModel();
	if(!model) return;
	LLUUID id;
	id = model->createNewCategory(bridge->getUUID(),
								  LLFolderType::FT_NONE,
								  LLStringUtil::null);
	model->notifyObservers();

	// At this point, the bridge has probably been deleted, but the
	// view is still there.
	panel->setSelection(id, TAKE_FOCUS_YES);
}

void LLFolderBridge::createNewShirt(void* user_data)
{
	LLFolderBridge::createWearable((LLFolderBridge*)user_data, LLWearableType::WT_SHIRT);
}

void LLFolderBridge::createNewPants(void* user_data)
{
	LLFolderBridge::createWearable((LLFolderBridge*)user_data, LLWearableType::WT_PANTS);
}

void LLFolderBridge::createNewShoes(void* user_data)
{
	LLFolderBridge::createWearable((LLFolderBridge*)user_data, LLWearableType::WT_SHOES);
}

void LLFolderBridge::createNewSocks(void* user_data)
{
	LLFolderBridge::createWearable((LLFolderBridge*)user_data, LLWearableType::WT_SOCKS);
}

void LLFolderBridge::createNewJacket(void* user_data)
{
	LLFolderBridge::createWearable((LLFolderBridge*)user_data, LLWearableType::WT_JACKET);
}

void LLFolderBridge::createNewSkirt(void* user_data)
{
	LLFolderBridge::createWearable((LLFolderBridge*)user_data, LLWearableType::WT_SKIRT);
}

void LLFolderBridge::createNewGloves(void* user_data)
{
	LLFolderBridge::createWearable((LLFolderBridge*)user_data, LLWearableType::WT_GLOVES);
}

void LLFolderBridge::createNewUndershirt(void* user_data)
{
	LLFolderBridge::createWearable((LLFolderBridge*)user_data, LLWearableType::WT_UNDERSHIRT);
}

void LLFolderBridge::createNewUnderpants(void* user_data)
{
	LLFolderBridge::createWearable((LLFolderBridge*)user_data, LLWearableType::WT_UNDERPANTS);
}

void LLFolderBridge::createNewShape(void* user_data)
{
	LLFolderBridge::createWearable((LLFolderBridge*)user_data, LLWearableType::WT_SHAPE);
}

void LLFolderBridge::createNewSkin(void* user_data)
{
	LLFolderBridge::createWearable((LLFolderBridge*)user_data, LLWearableType::WT_SKIN);
}

void LLFolderBridge::createNewHair(void* user_data)
{
	LLFolderBridge::createWearable((LLFolderBridge*)user_data, LLWearableType::WT_HAIR);
}

void LLFolderBridge::createNewEyes(void* user_data)
{
	LLFolderBridge::createWearable((LLFolderBridge*)user_data, LLWearableType::WT_EYES);
}

// static
void LLFolderBridge::createWearable(LLFolderBridge* bridge, LLWearableType::EType type)
{
	if(!bridge) return;
	LLUUID parent_id = bridge->getUUID();
	LLAgentWearables::createWearable(type, false, parent_id);
}

void LLFolderBridge::modifyOutfit(BOOL append)
{
	LLInventoryModel* model = getInventoryModel();
	if(!model) return;
	LLViewerInventoryCategory* cat = getCategory();
	if(!cat) return;

	LLAppearanceMgr::instance().wearInventoryCategory( cat, FALSE, append );
}

// helper stuff
bool move_task_inventory_callback(const LLSD& notification, const LLSD& response, LLMoveInv* move_inv)
{
	LLFloaterOpenObject::LLCatAndWear* cat_and_wear = (LLFloaterOpenObject::LLCatAndWear* )move_inv->mUserData;
	LLViewerObject* object = gObjectList.findObject(move_inv->mObjectID);
	S32 option = LLNotificationsUtil::getSelectedOption(notification, response);

	if(option == 0 && object)
	{
		if (cat_and_wear && cat_and_wear->mWear)
		{
			LLInventoryObject::object_list_t inventory_objects;
			object->getInventoryContents(inventory_objects);
			int contents_count = inventory_objects.size()-1; //subtract one for containing folder

			LLInventoryCopyAndWearObserver* inventoryObserver = new LLInventoryCopyAndWearObserver(cat_and_wear->mCatID, contents_count);
			gInventory.addObserver(inventoryObserver);
		}

		two_uuids_list_t::iterator move_it;
		for (move_it = move_inv->mMoveList.begin();
			 move_it != move_inv->mMoveList.end();
			 ++move_it)
		{
			object->moveInventory(move_it->first, move_it->second);
		}

		// update the UI.
		dialog_refresh_all();
	}

	if (move_inv->mCallback)
	{
		move_inv->mCallback(option, move_inv->mUserData);
	}

	delete move_inv;
	return false;
}

// This is used both for testing whether an item can be dropped
// into the folder, as well as performing the actual drop, depending
// if drop == TRUE.
BOOL LLFolderBridge::dragItemIntoFolder(LLInventoryItem* inv_item,
										BOOL drop)
{
	LLInventoryModel* model = getInventoryModel();

	if(!model || !inv_item) return FALSE;
	if(!isAgentInventory()) return FALSE; // cannot drag into library
	if (!isAgentAvatarValid()) return FALSE;

	LLToolDragAndDrop::ESource source = LLToolDragAndDrop::getInstance()->getSource();
	BOOL accept = FALSE;
	LLViewerObject* object = NULL;
	if(LLToolDragAndDrop::SOURCE_AGENT == source)
	{
		const LLUUID &trash_id = model->findCategoryUUIDForType(LLFolderType::FT_TRASH, false);
		const LLUUID &current_outfit_id = model->findCategoryUUIDForType(LLFolderType::FT_CURRENT_OUTFIT, false);
		const LLUUID &favorites_id = model->findCategoryUUIDForType(LLFolderType::FT_FAVORITE, false);

		const BOOL move_is_into_trash = (mUUID == trash_id) || model->isObjectDescendentOf(mUUID, trash_id);
		const BOOL move_is_into_current_outfit = (mUUID == current_outfit_id);
		const BOOL move_is_into_outfit = (getCategory() && getCategory()->getPreferredType()==LLFolderType::FT_OUTFIT);
		const BOOL move_is_outof_current_outfit = LLAppearanceMgr::instance().getIsInCOF(inv_item->getUUID());
		const BOOL folder_allows_reorder = (mUUID == favorites_id);

		//--------------------------------------------------------------------------------
		// Determine if item can be moved.
		//

		BOOL is_movable = TRUE;

		switch (inv_item->getActualType())
		{
			case LLAssetType::AT_CATEGORY:
				is_movable = !LLFolderType::lookupIsProtectedType(((LLInventoryCategory*)inv_item)->getPreferredType());
				break;
			default:
				break;
		}
		// Can't explicitly drag things out of the COF.
		if (move_is_outof_current_outfit)
		{
			is_movable = FALSE;
		}
		if (move_is_into_trash)
		{
			is_movable &= inv_item->getIsLinkType() || !get_is_item_worn(inv_item->getUUID());
		}
		if (is_movable)
		{
			// Don't allow creating duplicates in the Calling Card/Friends
			// subfolders, see bug EXT-1599. Check is item direct descendent
			// of target folder and forbid item's movement if it so.
			// Note: isItemDirectDescendentOfCategory checks if
			// passed category is in the Calling Card/Friends folder
			is_movable &= !LLFriendCardsManager::instance().isObjDirectDescendentOfCategory(inv_item, getCategory());
		}

		// 
		//--------------------------------------------------------------------------------
		
		//--------------------------------------------------------------------------------
		// Determine if item can be moved & dropped
		//

		accept = TRUE;

		if (!is_movable) 
			accept = FALSE;
		if ((mUUID == inv_item->getParentUUID()) && !folder_allows_reorder)
			accept = FALSE;
		if (move_is_into_current_outfit || move_is_into_outfit)
		{
			if ((inv_item->getInventoryType() != LLInventoryType::IT_WEARABLE) &&
				(inv_item->getInventoryType() != LLInventoryType::IT_GESTURE) &&
				(inv_item->getInventoryType() != LLInventoryType::IT_OBJECT))
				accept = FALSE;
		}
		if (move_is_into_current_outfit && get_is_item_worn(inv_item->getUUID()))
		{
			accept = FALSE;
		}

		if(accept && drop)
		{
			if (inv_item->getType() == LLAssetType::AT_GESTURE
				&& LLGestureMgr::instance().isGestureActive(inv_item->getUUID()) && move_is_into_trash)
			{
				LLGestureMgr::instance().deactivateGesture(inv_item->getUUID());
			}
			// If an item is being dragged between windows, unselect everything in the active window 
			// so that we don't follow the selection to its new location (which is very annoying).
			LLInventoryPanel *active_panel = LLInventoryPanel::getActiveInventoryPanel(FALSE);
			if (active_panel)
			{
				LLInventoryPanel* panel = dynamic_cast<LLInventoryPanel*>(mInventoryPanel.get());
				if (active_panel && (panel != active_panel))
				{
					active_panel->unSelectAll();
				}
			}

			//--------------------------------------------------------------------------------
			// Destination folder logic
			// 

			// REORDER
			// (only reorder the item)
			if ((mUUID == inv_item->getParentUUID()) && folder_allows_reorder)
			{
				LLInventoryPanel* panel = dynamic_cast<LLInventoryPanel*>(mInventoryPanel.get());
				LLFolderViewItem* itemp = panel ? panel->getRootFolder()->getDraggingOverItem() : NULL;
				if (itemp)
				{
					LLUUID srcItemId = inv_item->getUUID();
					LLUUID destItemId = itemp->getListener()->getUUID();
					gInventory.rearrangeFavoriteLandmarks(srcItemId, destItemId);
				}
			}

			// FAVORITES folder
			// (copy the item)
			else if (favorites_id == mUUID)
			{
				// use callback to rearrange favorite landmarks after adding
				// to have new one placed before target (on which it was dropped). See EXT-4312.
				LLPointer<AddFavoriteLandmarkCallback> cb = new AddFavoriteLandmarkCallback();
				LLInventoryPanel* panel = dynamic_cast<LLInventoryPanel*>(mInventoryPanel.get());
				LLFolderViewItem* drag_over_item = panel ? panel->getRootFolder()->getDraggingOverItem() : NULL;
				if (drag_over_item && drag_over_item->getListener())
				{
					cb.get()->setTargetLandmarkId(drag_over_item->getListener()->getUUID());
				}

				copy_inventory_item(
					gAgent.getID(),
					inv_item->getPermissions().getOwner(),
					inv_item->getUUID(),
					mUUID,
					std::string(),
					cb);
			}
			// CURRENT OUTFIT or OUTFIT folder
			// (link the item)
			else if (move_is_into_current_outfit || move_is_into_outfit)
			{
				if ((inv_item->getInventoryType() == LLInventoryType::IT_WEARABLE) || 
					(inv_item->getInventoryType() == LLInventoryType::IT_GESTURE) || 
					(inv_item->getInventoryType() == LLInventoryType::IT_OBJECT))
				{
					// BAP - should skip if dup.
					if (move_is_into_current_outfit)
					{
						LLAppearanceMgr::instance().wearItemOnAvatar(inv_item->getUUID(), true, true);
					}
					else
					{
						LLPointer<LLInventoryCallback> cb = NULL;
						link_inventory_item(
							gAgent.getID(),
							inv_item->getLinkedUUID(),
							mUUID,
							inv_item->getName(),
							inv_item->getDescription(),
							LLAssetType::AT_LINK,
							cb);
					}
				}
			}
			// NORMAL or TRASH folder
			// (move the item, restamp if into trash)
			else
			{
				LLInvFVBridge::changeItemParent(
					model,
					(LLViewerInventoryItem*)inv_item,
					mUUID,
					move_is_into_trash);
			}

			// 
			//--------------------------------------------------------------------------------

		}
	}
	else if (LLToolDragAndDrop::SOURCE_WORLD == source)
	{
		// Make sure the object exists. If we allowed dragging from
		// anonymous objects, it would be possible to bypass
		// permissions.
		object = gObjectList.findObject(inv_item->getParentUUID());
		if(!object)
		{
			llinfos << "Object not found for drop." << llendl;
			return FALSE;
		}

		// coming from a task. Need to figure out if the person can
		// move/copy this item.
		LLPermissions perm(inv_item->getPermissions());
		BOOL is_move = FALSE;
		if((perm.allowCopyBy(gAgent.getID(), gAgent.getGroupID())
			&& perm.allowTransferTo(gAgent.getID())))
			// || gAgent.isGodlike())

		{
			accept = TRUE;
		}
		else if(object->permYouOwner())
		{
			// If the object cannot be copied, but the object the
			// inventory is owned by the agent, then the item can be
			// moved from the task to agent inventory.
			is_move = TRUE;
			accept = TRUE;
		}
		if(drop && accept)
		{
			LLMoveInv* move_inv = new LLMoveInv;
			move_inv->mObjectID = inv_item->getParentUUID();
			two_uuids_t item_pair(mUUID, inv_item->getUUID());
			move_inv->mMoveList.push_back(item_pair);
			move_inv->mCallback = NULL;
			move_inv->mUserData = NULL;
			if(is_move)
			{
				warn_move_inventory(object, move_inv);
			}
			else
			{
				// store dad inventory item to select added one later. See EXT-4347
				set_dad_inventory_item(inv_item, mUUID);

				LLNotification::Params params("MoveInventoryFromObject");
				params.functor.function(boost::bind(move_task_inventory_callback, _1, _2, move_inv));
				LLNotifications::instance().forceResponse(params, 0);
			}
		}

	}
	else if(LLToolDragAndDrop::SOURCE_NOTECARD == source)
	{
		accept = TRUE;
		if(drop)
		{
			copy_inventory_from_notecard(LLToolDragAndDrop::getInstance()->getObjectID(),
										 LLToolDragAndDrop::getInstance()->getSourceID(), inv_item);
		}
	}
	else if(LLToolDragAndDrop::SOURCE_LIBRARY == source)
	{
		LLViewerInventoryItem* item = (LLViewerInventoryItem*)inv_item;
		if(item && item->isFinished())
		{
			accept = TRUE;
			if(drop)
			{
				copy_inventory_item(
					gAgent.getID(),
					inv_item->getPermissions().getOwner(),
					inv_item->getUUID(),
					mUUID,
					std::string(),
					LLPointer<LLInventoryCallback>(NULL));
			}
		}
	}
	else
	{
		llwarns << "unhandled drag source" << llendl;
	}
	return accept;
}

// +=================================================+
// |        LLTextureBridge                          |
// +=================================================+

LLUIImagePtr LLTextureBridge::getIcon() const
{
	return LLInventoryIcon::getIcon(LLAssetType::AT_TEXTURE, mInvType);
}

void LLTextureBridge::openItem()
{
	LLViewerInventoryItem* item = getItem();

	if (item)
	{
		LLInvFVBridgeAction::doAction(item->getType(),mUUID,getInventoryModel());
	}
}

bool LLTextureBridge::canSaveTexture(void)
{
	const LLInventoryModel* model = getInventoryModel();
	if(!model) 
	{
		return false;
	}
	
	const LLViewerInventoryItem *item = model->getItem(mUUID);
	if (item)
	{
		return item->checkPermissionsSet(PERM_ITEM_UNRESTRICTED);
	}
	return false;
}

void LLTextureBridge::buildContextMenu(LLMenuGL& menu, U32 flags)
{
	lldebugs << "LLTextureBridge::buildContextMenu()" << llendl;
	menuentry_vec_t items;
	menuentry_vec_t disabled_items;
	if(isItemInTrash())
	{
		addTrashContextMenuOptions(items, disabled_items);
	}
	else
	{
		items.push_back(std::string("Share"));
		if (!canShare())
		{
			disabled_items.push_back(std::string("Share"));
		}

		addOpenRightClickMenuOption(items);
		items.push_back(std::string("Properties"));

		getClipboardEntries(true, items, disabled_items, flags);

		items.push_back(std::string("Texture Separator"));
		items.push_back(std::string("Save As"));
		if (!canSaveTexture())
		{
			disabled_items.push_back(std::string("Save As"));
		}
	}
	hide_context_entries(menu, items, disabled_items);	
}

// virtual
void LLTextureBridge::performAction(LLInventoryModel* model, std::string action)
{
	if ("save_as" == action)
	{
		LLFloaterReg::showInstance("preview_texture", LLSD(mUUID), TAKE_FOCUS_YES);
		LLPreviewTexture* preview_texture = LLFloaterReg::findTypedInstance<LLPreviewTexture>("preview_texture", mUUID);
		if (preview_texture)
		{
			preview_texture->openToSave();
		}
	}
	else LLItemBridge::performAction(model, action);
}

// +=================================================+
// |        LLSoundBridge                            |
// +=================================================+

void LLSoundBridge::openItem()
{
	const LLViewerInventoryItem* item = getItem();
	if (item)
	{
		LLInvFVBridgeAction::doAction(item->getType(),mUUID,getInventoryModel());
	}
}

void LLSoundBridge::previewItem()
{
	LLViewerInventoryItem* item = getItem();
	if(item)
	{
		send_sound_trigger(item->getAssetUUID(), 1.0);
	}
}

void LLSoundBridge::openSoundPreview(void* which)
{
	LLSoundBridge *me = (LLSoundBridge *)which;
	LLFloaterReg::showInstance("preview_sound", LLSD(me->mUUID), TAKE_FOCUS_YES);
}

void LLSoundBridge::buildContextMenu(LLMenuGL& menu, U32 flags)
{
	lldebugs << "LLSoundBridge::buildContextMenu()" << llendl;
	menuentry_vec_t items;
	menuentry_vec_t disabled_items;

	if(isItemInTrash())
	{
		addTrashContextMenuOptions(items, disabled_items);
	}
	else
	{
		items.push_back(std::string("Share"));
		if (!canShare())
		{
			disabled_items.push_back(std::string("Share"));
		}
		items.push_back(std::string("Sound Open"));
		items.push_back(std::string("Properties"));

		getClipboardEntries(true, items, disabled_items, flags);
	}

	items.push_back(std::string("Sound Separator"));
	items.push_back(std::string("Sound Play"));

	hide_context_entries(menu, items, disabled_items);
}

// +=================================================+
// |        LLLandmarkBridge                         |
// +=================================================+

LLLandmarkBridge::LLLandmarkBridge(LLInventoryPanel* inventory, 
								   LLFolderView* root,
								   const LLUUID& uuid, 
								   U32 flags/* = 0x00*/) :
	LLItemBridge(inventory, root, uuid)
{
	mVisited = FALSE;
	if (flags & LLInventoryItemFlags::II_FLAGS_LANDMARK_VISITED)
	{
		mVisited = TRUE;
	}
}

LLUIImagePtr LLLandmarkBridge::getIcon() const
{
	return LLInventoryIcon::getIcon(LLAssetType::AT_LANDMARK, LLInventoryType::IT_LANDMARK, mVisited, FALSE);
}

void LLLandmarkBridge::buildContextMenu(LLMenuGL& menu, U32 flags)
{
	menuentry_vec_t items;
	menuentry_vec_t disabled_items;

	lldebugs << "LLLandmarkBridge::buildContextMenu()" << llendl;
	if(isItemInTrash())
	{
		addTrashContextMenuOptions(items, disabled_items);
	}
	else
	{
		items.push_back(std::string("Share"));
		if (!canShare())
		{
			disabled_items.push_back(std::string("Share"));
		}
		items.push_back(std::string("Landmark Open"));
		items.push_back(std::string("Properties"));

		getClipboardEntries(true, items, disabled_items, flags);
	}

	items.push_back(std::string("Landmark Separator"));
	items.push_back(std::string("About Landmark"));

	// Disable "About Landmark" menu item for
	// multiple landmarks selected. Only one landmark
	// info panel can be shown at a time.
	if ((flags & FIRST_SELECTED_ITEM) == 0)
	{
		disabled_items.push_back(std::string("About Landmark"));
	}

	hide_context_entries(menu, items, disabled_items);
}

// Convenience function for the two functions below.
void teleport_via_landmark(const LLUUID& asset_id)
{
	gAgent.teleportViaLandmark( asset_id );

	// we now automatically track the landmark you're teleporting to
	// because you'll probably arrive at a telehub instead
	LLFloaterWorldMap* floater_world_map = LLFloaterWorldMap::getInstance();
	if( floater_world_map )
	{
		floater_world_map->trackLandmark( asset_id );
	}
}

// virtual
void LLLandmarkBridge::performAction(LLInventoryModel* model, std::string action)
{
	if ("teleport" == action)
	{
		LLViewerInventoryItem* item = getItem();
		if(item)
		{
			teleport_via_landmark(item->getAssetUUID());
		}
	}
	else if ("about" == action)
	{
		LLViewerInventoryItem* item = getItem();
		if(item)
		{
			LLSD key;
			key["type"] = "landmark";
			key["id"] = item->getUUID();

			LLSideTray::getInstance()->showPanel("panel_places", key);
		}
	}
	else
	{
		LLItemBridge::performAction(model, action);
	}
}

static bool open_landmark_callback(const LLSD& notification, const LLSD& response)
{
	S32 option = LLNotificationsUtil::getSelectedOption(notification, response);

	LLUUID asset_id = notification["payload"]["asset_id"].asUUID();
	if (option == 0)
	{
		teleport_via_landmark(asset_id);
	}

	return false;
}
static LLNotificationFunctorRegistration open_landmark_callback_reg("TeleportFromLandmark", open_landmark_callback);


void LLLandmarkBridge::openItem()
{
	LLViewerInventoryItem* item = getItem();

	if (item)
	{
		LLInvFVBridgeAction::doAction(item->getType(),mUUID,getInventoryModel());
	}
}


// +=================================================+
// |        LLCallingCardObserver                    |
// +=================================================+
class LLCallingCardObserver : public LLFriendObserver
{
public:
	LLCallingCardObserver(LLCallingCardBridge* bridge) : mBridgep(bridge) {}
	virtual ~LLCallingCardObserver() { mBridgep = NULL; }
	virtual void changed(U32 mask)
	{
		mBridgep->refreshFolderViewItem();
	}
protected:
	LLCallingCardBridge* mBridgep;
};

// +=================================================+
// |        LLCallingCardBridge                      |
// +=================================================+

LLCallingCardBridge::LLCallingCardBridge(LLInventoryPanel* inventory, 
										 LLFolderView* root,
										 const LLUUID& uuid ) :
	LLItemBridge(inventory, root, uuid)
{
	mObserver = new LLCallingCardObserver(this);
	LLAvatarTracker::instance().addObserver(mObserver);
}

LLCallingCardBridge::~LLCallingCardBridge()
{
	LLAvatarTracker::instance().removeObserver(mObserver);
	delete mObserver;
}

void LLCallingCardBridge::refreshFolderViewItem()
{
	LLInventoryPanel* panel = dynamic_cast<LLInventoryPanel*>(mInventoryPanel.get());
	LLFolderViewItem* itemp = panel ? panel->getRootFolder()->getItemByID(mUUID) : NULL;
	if (itemp)
	{
		itemp->refresh();
	}
}

// virtual
void LLCallingCardBridge::performAction(LLInventoryModel* model, std::string action)
{
	if ("begin_im" == action)
	{
		LLViewerInventoryItem *item = getItem();
		if (item && (item->getCreatorUUID() != gAgent.getID()) &&
			(!item->getCreatorUUID().isNull()))
		{
			std::string callingcard_name;
			gCacheName->getFullName(item->getCreatorUUID(), callingcard_name);
			LLUUID session_id = gIMMgr->addSession(callingcard_name, IM_NOTHING_SPECIAL, item->getCreatorUUID());
			if (session_id != LLUUID::null)
			{
				LLIMFloater::show(session_id);
			}
		}
	}
	else if ("lure" == action)
	{
		LLViewerInventoryItem *item = getItem();
		if (item && (item->getCreatorUUID() != gAgent.getID()) &&
			(!item->getCreatorUUID().isNull()))
		{
			LLAvatarActions::offerTeleport(item->getCreatorUUID());
		}
	}
	else LLItemBridge::performAction(model, action);
}

LLUIImagePtr LLCallingCardBridge::getIcon() const
{
	BOOL online = FALSE;
	LLViewerInventoryItem* item = getItem();
	if(item)
	{
		online = LLAvatarTracker::instance().isBuddyOnline(item->getCreatorUUID());
	}
	return LLInventoryIcon::getIcon(LLAssetType::AT_CALLINGCARD, LLInventoryType::IT_CALLINGCARD, online, FALSE);
}

std::string LLCallingCardBridge::getLabelSuffix() const
{
	LLViewerInventoryItem* item = getItem();
	if( item && LLAvatarTracker::instance().isBuddyOnline(item->getCreatorUUID()) )
	{
		return LLItemBridge::getLabelSuffix() + " (online)";
	}
	else
	{
		return LLItemBridge::getLabelSuffix();
	}
}

void LLCallingCardBridge::openItem()
{
	LLViewerInventoryItem* item = getItem();

	if (item)
	{
		LLInvFVBridgeAction::doAction(item->getType(),mUUID,getInventoryModel());
	}
/*
  LLViewerInventoryItem* item = getItem();
  if(item && !item->getCreatorUUID().isNull())
  {
  LLAvatarActions::showProfile(item->getCreatorUUID());
  }
*/
}

void LLCallingCardBridge::buildContextMenu(LLMenuGL& menu, U32 flags)
{
	lldebugs << "LLCallingCardBridge::buildContextMenu()" << llendl;
	menuentry_vec_t items;
	menuentry_vec_t disabled_items;

	if(isItemInTrash())
	{
		addTrashContextMenuOptions(items, disabled_items);
	}
	else
	{
		items.push_back(std::string("Share"));
		if (!canShare())
		{
			disabled_items.push_back(std::string("Share"));
		}
		addOpenRightClickMenuOption(items);
		items.push_back(std::string("Properties"));

		getClipboardEntries(true, items, disabled_items, flags);

		LLInventoryItem* item = getItem();
		BOOL good_card = (item
						  && (LLUUID::null != item->getCreatorUUID())
						  && (item->getCreatorUUID() != gAgent.getID()));
		BOOL user_online = FALSE;
		if (item)
		{
			user_online = (LLAvatarTracker::instance().isBuddyOnline(item->getCreatorUUID()));
		}
		items.push_back(std::string("Send Instant Message Separator"));
		items.push_back(std::string("Send Instant Message"));
		items.push_back(std::string("Offer Teleport..."));
		items.push_back(std::string("Conference Chat"));

		if (!good_card)
		{
			disabled_items.push_back(std::string("Send Instant Message"));
		}
		if (!good_card || !user_online)
		{
			disabled_items.push_back(std::string("Offer Teleport..."));
			disabled_items.push_back(std::string("Conference Chat"));
		}
	}
	hide_context_entries(menu, items, disabled_items);
}

BOOL LLCallingCardBridge::dragOrDrop(MASK mask, BOOL drop,
									 EDragAndDropType cargo_type,
									 void* cargo_data)
{
	LLViewerInventoryItem* item = getItem();
	BOOL rv = FALSE;
	if(item)
	{
		// check the type
		switch(cargo_type)
		{
			case DAD_TEXTURE:
			case DAD_SOUND:
			case DAD_LANDMARK:
			case DAD_SCRIPT:
			case DAD_CLOTHING:
			case DAD_OBJECT:
			case DAD_NOTECARD:
			case DAD_BODYPART:
			case DAD_ANIMATION:
			case DAD_GESTURE:
			{
				LLInventoryItem* inv_item = (LLInventoryItem*)cargo_data;
				const LLPermissions& perm = inv_item->getPermissions();
				if(gInventory.getItem(inv_item->getUUID())
				   && perm.allowOperationBy(PERM_TRANSFER, gAgent.getID()))
				{
					rv = TRUE;
					if(drop)
					{
						LLGiveInventory::doGiveInventoryItem(item->getCreatorUUID(),
														 (LLInventoryItem*)cargo_data);
					}
				}
				else
				{
					// It's not in the user's inventory (it's probably in
					// an object's contents), so disallow dragging it here.
					// You can't give something you don't yet have.
					rv = FALSE;
				}
				break;
			}
			case DAD_CATEGORY:
			{
				LLInventoryCategory* inv_cat = (LLInventoryCategory*)cargo_data;
				if( gInventory.getCategory( inv_cat->getUUID() ) )
				{
					rv = TRUE;
					if(drop)
					{
						LLGiveInventory::doGiveInventoryCategory(
							item->getCreatorUUID(),
							inv_cat);
					}
				}
				else
				{
					// It's not in the user's inventory (it's probably in
					// an object's contents), so disallow dragging it here.
					// You can't give something you don't yet have.
					rv = FALSE;
				}
				break;
			}
			default:
				break;
		}
	}
	return rv;
}

// +=================================================+
// |        LLNotecardBridge                         |
// +=================================================+

void LLNotecardBridge::openItem()
{
	LLViewerInventoryItem* item = getItem();
	if (item)
	{
		LLInvFVBridgeAction::doAction(item->getType(),mUUID,getInventoryModel());
	}
}

// +=================================================+
// |        LLGestureBridge                          |
// +=================================================+

LLFontGL::StyleFlags LLGestureBridge::getLabelStyle() const
{
	if( LLGestureMgr::instance().isGestureActive(mUUID) )
	{
		return LLFontGL::BOLD;
	}
	else
	{
		return LLFontGL::NORMAL;
	}
}

std::string LLGestureBridge::getLabelSuffix() const
{
	if( LLGestureMgr::instance().isGestureActive(mUUID) )
	{
		LLStringUtil::format_map_t args;
		args["[GESLABEL]"] =  LLItemBridge::getLabelSuffix();
		return  LLTrans::getString("ActiveGesture", args);
	}
	else
	{
		return LLItemBridge::getLabelSuffix();
	}
}

// virtual
void LLGestureBridge::performAction(LLInventoryModel* model, std::string action)
{
	if (isAddAction(action))
	{
		LLGestureMgr::instance().activateGesture(mUUID);

		LLViewerInventoryItem* item = gInventory.getItem(mUUID);
		if (!item) return;

		// Since we just changed the suffix to indicate (active)
		// the server doesn't need to know, just the viewer.
		gInventory.updateItem(item);
		gInventory.notifyObservers();
	}
	else if (isRemoveAction(action))
	{
		LLGestureMgr::instance().deactivateGesture(mUUID);

		LLViewerInventoryItem* item = gInventory.getItem(mUUID);
		if (!item) return;

		// Since we just changed the suffix to indicate (active)
		// the server doesn't need to know, just the viewer.
		gInventory.updateItem(item);
		gInventory.notifyObservers();
	}
	else if("play" == action)
	{
		if(!LLGestureMgr::instance().isGestureActive(mUUID))
		{
			// we need to inform server about gesture activating to be consistent with LLPreviewGesture and  LLGestureComboList.
			BOOL inform_server = TRUE;
			BOOL deactivate_similar = FALSE;
			LLGestureMgr::instance().setGestureLoadedCallback(mUUID, boost::bind(&LLGestureBridge::playGesture, mUUID));
			LLViewerInventoryItem* item = gInventory.getItem(mUUID);
			llassert(item);
			if (item)
			{
				LLGestureMgr::instance().activateGestureWithAsset(mUUID, item->getAssetUUID(), inform_server, deactivate_similar);
			}
		}
		else
		{
			playGesture(mUUID);
		}
	}
	else LLItemBridge::performAction(model, action);
}

void LLGestureBridge::openItem()
{
	LLViewerInventoryItem* item = getItem();

	if (item)
	{
		LLInvFVBridgeAction::doAction(item->getType(),mUUID,getInventoryModel());
	}
/*
  LLViewerInventoryItem* item = getItem();
  if (item)
  {
  LLPreviewGesture* preview = LLPreviewGesture::show(mUUID, LLUUID::null);
  preview->setFocus(TRUE);
  }
*/
}

BOOL LLGestureBridge::removeItem()
{
	// Grab class information locally since *this may be deleted
	// within this function.  Not a great pattern...
	const LLInventoryModel* model = getInventoryModel();
	if(!model)
	{
		return FALSE;
	}
	const LLUUID item_id = mUUID;
	
	// This will also force close the preview window, if it exists.
	// This may actually delete *this, if mUUID is in the COF.
	LLGestureMgr::instance().deactivateGesture(item_id);
	
	// If deactivateGesture deleted *this, then return out immediately.
	if (!model->getObject(item_id))
	{
		return TRUE;
	}

	return LLItemBridge::removeItem();
}

void LLGestureBridge::buildContextMenu(LLMenuGL& menu, U32 flags)
{
	lldebugs << "LLGestureBridge::buildContextMenu()" << llendl;
	menuentry_vec_t items;
	menuentry_vec_t disabled_items;
	if(isItemInTrash())
	{
		addTrashContextMenuOptions(items, disabled_items);
	}
	else
	{
		items.push_back(std::string("Share"));
		if (!canShare())
		{
			disabled_items.push_back(std::string("Share"));
		}

		addOpenRightClickMenuOption(items);
		items.push_back(std::string("Properties"));

		getClipboardEntries(true, items, disabled_items, flags);

		items.push_back(std::string("Gesture Separator"));
		if (LLGestureMgr::instance().isGestureActive(getUUID()))
		{
			items.push_back(std::string("Deactivate"));
		}
		else
		{
			items.push_back(std::string("Activate"));
		}
	}
	hide_context_entries(menu, items, disabled_items);
}

// static
void LLGestureBridge::playGesture(const LLUUID& item_id)
{
	if (LLGestureMgr::instance().isGesturePlaying(item_id))
	{
		LLGestureMgr::instance().stopGesture(item_id);
	}
	else
	{
		LLGestureMgr::instance().playGesture(item_id);
	}
}


// +=================================================+
// |        LLAnimationBridge                        |
// +=================================================+

void LLAnimationBridge::buildContextMenu(LLMenuGL& menu, U32 flags)
{
	menuentry_vec_t items;
	menuentry_vec_t disabled_items;

	lldebugs << "LLAnimationBridge::buildContextMenu()" << llendl;
	if(isItemInTrash())
	{
		addTrashContextMenuOptions(items, disabled_items);
	}
	else
	{
		items.push_back(std::string("Share"));
		if (!canShare())
		{
			disabled_items.push_back(std::string("Share"));
		}
		items.push_back(std::string("Animation Open"));
		items.push_back(std::string("Properties"));

		getClipboardEntries(true, items, disabled_items, flags);
	}

	items.push_back(std::string("Animation Separator"));
	items.push_back(std::string("Animation Play"));
	items.push_back(std::string("Animation Audition"));

	hide_context_entries(menu, items, disabled_items);

}

// virtual
void LLAnimationBridge::performAction(LLInventoryModel* model, std::string action)
{
	if ((action == "playworld") || (action == "playlocal"))
	{
		if (getItem())
		{
			LLPreviewAnim::e_activation_type activate = LLPreviewAnim::NONE;
			if ("playworld" == action) activate = LLPreviewAnim::PLAY;
			if ("playlocal" == action) activate = LLPreviewAnim::AUDITION;

			LLPreviewAnim* preview = LLFloaterReg::showTypedInstance<LLPreviewAnim>("preview_anim", LLSD(mUUID));
			if (preview)
			{
				preview->activate(activate);
			}
		}
	}
	else
	{
		LLItemBridge::performAction(model, action);
	}
}

void LLAnimationBridge::openItem()
{
	LLViewerInventoryItem* item = getItem();

	if (item)
	{
		LLInvFVBridgeAction::doAction(item->getType(),mUUID,getInventoryModel());
	}
/*
  LLViewerInventoryItem* item = getItem();
  if (item)
  {
  LLFloaterReg::showInstance("preview_anim", LLSD(mUUID), TAKE_FOCUS_YES);
  }
*/
}

// +=================================================+
// |        LLObjectBridge                           |
// +=================================================+

// static
LLUUID LLObjectBridge::sContextMenuItemID;

LLObjectBridge::LLObjectBridge(LLInventoryPanel* inventory, 
							   LLFolderView* root,
							   const LLUUID& uuid, 
							   LLInventoryType::EType type, 
							   U32 flags) :
	LLItemBridge(inventory, root, uuid)
{
	mAttachPt = (flags & 0xff); // low bye of inventory flags
	mIsMultiObject = ( flags & LLInventoryItemFlags::II_FLAGS_OBJECT_HAS_MULTIPLE_ITEMS ) ?  TRUE: FALSE;
	mInvType = type;
}

LLUIImagePtr LLObjectBridge::getIcon() const
{
	return LLInventoryIcon::getIcon(LLAssetType::AT_OBJECT, mInvType, mAttachPt, mIsMultiObject);
}

LLInventoryObject* LLObjectBridge::getObject() const
{
	LLInventoryObject* object = NULL;
	LLInventoryModel* model = getInventoryModel();
	if(model)
	{
		object = (LLInventoryObject*)model->getObject(mUUID);
	}
	return object;
}

// virtual
void LLObjectBridge::performAction(LLInventoryModel* model, std::string action)
{
	if (isAddAction(action))
	{
		LLUUID object_id = mUUID;
		LLViewerInventoryItem* item;
		item = (LLViewerInventoryItem*)gInventory.getItem(object_id);
		if(item && gInventory.isObjectDescendentOf(object_id, gInventory.getRootFolderID()))
		{
			rez_attachment(item, NULL, true); // Replace if "Wear"ing.
		}
		else if(item && item->isFinished())
		{
			// must be in library. copy it to our inventory and put it on.
			LLPointer<LLInventoryCallback> cb = new RezAttachmentCallback(0);
			copy_inventory_item(
				gAgent.getID(),
				item->getPermissions().getOwner(),
				item->getUUID(),
				LLUUID::null,
				std::string(),
				cb);
		}
		gFocusMgr.setKeyboardFocus(NULL);
	}
	else if ("wear_add" == action)
	{
		LLAppearanceMgr::instance().wearItemOnAvatar(mUUID, true, false); // Don't replace if adding.
	}
	else if (isRemoveAction(action))
	{
		LLInventoryItem* item = gInventory.getItem(mUUID);
		if(item)
		{
			LLVOAvatarSelf::detachAttachmentIntoInventory(item->getLinkedUUID());
		}
	}
	else LLItemBridge::performAction(model, action);
}

void LLObjectBridge::openItem()
{
	// object double-click action is to wear/unwear object
	performAction(getInventoryModel(),
		      get_is_item_worn(mUUID) ? "detach" : "attach");
}

std::string LLObjectBridge::getLabelSuffix() const
{
	if (get_is_item_worn(mUUID))
	{
		if (!isAgentAvatarValid())
		{
			return LLItemBridge::getLabelSuffix() + LLTrans::getString("worn");
		}

		std::string attachment_point_name = gAgentAvatarp->getAttachedPointName(mUUID);

		// e.g. "(worn on ...)" / "(attached to ...)"
		LLStringUtil::format_map_t args;
		args["[ATTACHMENT_POINT]"] =  LLTrans::getString(attachment_point_name);
		return LLItemBridge::getLabelSuffix() + LLTrans::getString("WornOnAttachmentPoint", args);
	}
	else
	{
		return LLItemBridge::getLabelSuffix();
	}
}

void rez_attachment(LLViewerInventoryItem* item, LLViewerJointAttachment* attachment, bool replace)
{
	const LLUUID& item_id = item->getLinkedUUID();

	// Check for duplicate request.
	if (isAgentAvatarValid() &&
		(gAgentAvatarp->attachmentWasRequested(item_id) ||
		 gAgentAvatarp->isWearingAttachment(item_id)))
	{
		llwarns << "duplicate attachment request, ignoring" << llendl;
		return;
	}
	gAgentAvatarp->addAttachmentRequest(item_id);

	S32 attach_pt = 0;
	if (isAgentAvatarValid() && attachment)
	{
		for (LLVOAvatar::attachment_map_t::iterator iter = gAgentAvatarp->mAttachmentPoints.begin();
			 iter != gAgentAvatarp->mAttachmentPoints.end(); ++iter)
		{
			if (iter->second == attachment)
			{
				attach_pt = iter->first;
				break;
			}
		}
	}

<<<<<<< HEAD
	if (!replace)
	{
		attach_pt |= ATTACHMENT_ADD;
	}

=======
	LLSD payload;
	payload["item_id"] = item_id; // Wear the base object in case this is a link.
>>>>>>> cc93aa8d
	payload["attachment_point"] = attach_pt;

	if (replace &&
		(attachment && attachment->getNumObjects() > 0))
	{
		LLNotificationsUtil::add("ReplaceAttachment", LLSD(), payload, confirm_replace_attachment_rez);
	}
	else
	{
		LLNotifications::instance().forceResponse(LLNotification::Params("ReplaceAttachment").payload(payload), 0/*YES*/);
	}
}

bool confirm_replace_attachment_rez(const LLSD& notification, const LLSD& response)
{
	if (!gAgentAvatarp->canAttachMoreObjects())
	{
		LLSD args;
		args["MAX_ATTACHMENTS"] = llformat("%d", MAX_AGENT_ATTACHMENTS);
		LLNotificationsUtil::add("MaxAttachmentsOnOutfit", args);
		return false;
	}

	S32 option = LLNotificationsUtil::getSelectedOption(notification, response);
	if (option == 0/*YES*/)
	{
		LLUUID item_id = notification["payload"]["item_id"].asUUID();
		LLViewerInventoryItem* itemp = gInventory.getItem(item_id);

		if (itemp)
		{
			U8 attachment_pt = notification["payload"]["attachment_point"].asInteger();
<<<<<<< HEAD
=======
			
			if (gSavedSettings.getBOOL("MultipleAttachments"))
				attachment_pt |= ATTACHMENT_ADD;
>>>>>>> cc93aa8d

			LLMessageSystem* msg = gMessageSystem;
			msg->newMessageFast(_PREHASH_RezSingleAttachmentFromInv);
			msg->nextBlockFast(_PREHASH_AgentData);
			msg->addUUIDFast(_PREHASH_AgentID, gAgent.getID());
			msg->addUUIDFast(_PREHASH_SessionID, gAgent.getSessionID());
			msg->nextBlockFast(_PREHASH_ObjectData);
			msg->addUUIDFast(_PREHASH_ItemID, itemp->getUUID());
			msg->addUUIDFast(_PREHASH_OwnerID, itemp->getPermissions().getOwner());
			msg->addU8Fast(_PREHASH_AttachmentPt, attachment_pt);
			pack_permissions_slam(msg, itemp->getFlags(), itemp->getPermissions());
			msg->addStringFast(_PREHASH_Name, itemp->getName());
			msg->addStringFast(_PREHASH_Description, itemp->getDescription());
			msg->sendReliable(gAgent.getRegion()->getHost());
		}
	}
	return false;
}
static LLNotificationFunctorRegistration confirm_replace_attachment_rez_reg("ReplaceAttachment", confirm_replace_attachment_rez);

void LLObjectBridge::buildContextMenu(LLMenuGL& menu, U32 flags)
{
	menuentry_vec_t items;
	menuentry_vec_t disabled_items;
	if(isItemInTrash())
	{
		addTrashContextMenuOptions(items, disabled_items);
	}
	else
	{
		items.push_back(std::string("Share"));
		if (!canShare())
		{
			disabled_items.push_back(std::string("Share"));
		}

		items.push_back(std::string("Properties"));

		getClipboardEntries(true, items, disabled_items, flags);

		LLObjectBridge::sContextMenuItemID = mUUID;

		LLInventoryItem *item = getItem();
		if(item)
		{
			if (!isAgentAvatarValid()) return;

			if( get_is_item_worn( mUUID ) )
			{
				items.push_back(std::string("Wearable And Object Separator"));
				items.push_back(std::string("Detach From Yourself"));
			}
			else if (!isItemInTrash() && !isLinkedObjectInTrash() && !isLinkedObjectMissing() && !isCOFFolder())
			{
				items.push_back(std::string("Wearable And Object Separator"));
				items.push_back(std::string("Wearable And Object Wear"));
				items.push_back(std::string("Wearable Add"));
				items.push_back(std::string("Attach To"));
				items.push_back(std::string("Attach To HUD"));
				// commented out for DEV-32347
				//items.push_back(std::string("Restore to Last Position"));

				if (!gAgentAvatarp->canAttachMoreObjects())
				{
					disabled_items.push_back(std::string("Wearable And Object Wear"));
					disabled_items.push_back(std::string("Wearable Add"));
					disabled_items.push_back(std::string("Attach To"));
					disabled_items.push_back(std::string("Attach To HUD"));
				}
				LLMenuGL* attach_menu = menu.findChildMenuByName("Attach To", TRUE);
				LLMenuGL* attach_hud_menu = menu.findChildMenuByName("Attach To HUD", TRUE);
				if (attach_menu
					&& (attach_menu->getChildCount() == 0)
					&& attach_hud_menu
					&& (attach_hud_menu->getChildCount() == 0)
					&& isAgentAvatarValid())
				{
					for (LLVOAvatar::attachment_map_t::iterator iter = gAgentAvatarp->mAttachmentPoints.begin();
						 iter != gAgentAvatarp->mAttachmentPoints.end(); )
					{
						LLVOAvatar::attachment_map_t::iterator curiter = iter++;
						LLViewerJointAttachment* attachment = curiter->second;
						LLMenuItemCallGL::Params p;
						std::string submenu_name = attachment->getName();
						if (LLTrans::getString(submenu_name) != "")
						{
						    p.name = (" ")+LLTrans::getString(submenu_name)+" ";
						}
						else
						{
							p.name = submenu_name;
						}
						LLSD cbparams;
						cbparams["index"] = curiter->first;
						cbparams["label"] = p.name;
						p.on_click.function_name = "Inventory.AttachObject";
						p.on_click.parameter = LLSD(attachment->getName());
						p.on_enable.function_name = "Attachment.Label";
						p.on_enable.parameter = cbparams;
						LLView* parent = attachment->getIsHUDAttachment() ? attach_hud_menu : attach_menu;
						LLUICtrlFactory::create<LLMenuItemCallGL>(p, parent);
					}
				}
			}
		}
	}
	hide_context_entries(menu, items, disabled_items);
}

BOOL LLObjectBridge::renameItem(const std::string& new_name)
{
	if(!isItemRenameable())
		return FALSE;
	LLPreview::dirty(mUUID);
	LLInventoryModel* model = getInventoryModel();
	if(!model)
		return FALSE;
	LLViewerInventoryItem* item = getItem();
	if(item && (item->getName() != new_name))
	{
		LLPointer<LLViewerInventoryItem> new_item = new LLViewerInventoryItem(item);
		new_item->rename(new_name);
		buildDisplayName(new_item, mDisplayName);
		new_item->updateServer(FALSE);
		model->updateItem(new_item);

		model->notifyObservers();

		if (isAgentAvatarValid())
		{
			LLViewerObject* obj = gAgentAvatarp->getWornAttachment( item->getUUID() );
			if(obj)
			{
				LLSelectMgr::getInstance()->deselectAll();
				LLSelectMgr::getInstance()->addAsIndividual( obj, SELECT_ALL_TES, FALSE );
				LLSelectMgr::getInstance()->selectionSetObjectName( new_name );
				LLSelectMgr::getInstance()->deselectAll();
			}
		}
	}
	// return FALSE because we either notified observers (& therefore
	// rebuilt) or we didn't update.
	return FALSE;
}

// +=================================================+
// |        LLLSLTextBridge                          |
// +=================================================+

void LLLSLTextBridge::openItem()
{
	LLViewerInventoryItem* item = getItem();

	if (item)
	{
		LLInvFVBridgeAction::doAction(item->getType(),mUUID,getInventoryModel());
	}
}

// +=================================================+
// |        LLWearableBridge                         |
// +=================================================+

LLWearableBridge::LLWearableBridge(LLInventoryPanel* inventory, 
								   LLFolderView* root, 
								   const LLUUID& uuid, 
								   LLAssetType::EType asset_type, 
								   LLInventoryType::EType inv_type, 
								   LLWearableType::EType  wearable_type) :
	LLItemBridge(inventory, root, uuid),
	mAssetType( asset_type ),
	mWearableType(wearable_type)
{
	mInvType = inv_type;
}

void remove_inventory_category_from_avatar( LLInventoryCategory* category )
{
	if(!category) return;
	lldebugs << "remove_inventory_category_from_avatar( " << category->getName()
			 << " )" << llendl;


	if (gAgentCamera.cameraCustomizeAvatar())
	{
		// switching to outfit editor should automagically save any currently edited wearable
		LLSideTray::getInstance()->showPanel("sidepanel_appearance", LLSD().with("type", "edit_outfit"));
	}

	remove_inventory_category_from_avatar_step2(TRUE, category->getUUID() );
}

struct OnRemoveStruct
{
	LLUUID mUUID;
	OnRemoveStruct(const LLUUID& uuid):
		mUUID(uuid)
	{
	}
};

void remove_inventory_category_from_avatar_step2( BOOL proceed, LLUUID category_id)
{

	// Find all the wearables that are in the category's subtree.
	lldebugs << "remove_inventory_category_from_avatar_step2()" << llendl;
	if(proceed)
	{
		LLInventoryModel::cat_array_t cat_array;
		LLInventoryModel::item_array_t item_array;
		LLFindWearables is_wearable;
		gInventory.collectDescendentsIf(category_id,
										cat_array,
										item_array,
										LLInventoryModel::EXCLUDE_TRASH,
										is_wearable);
		S32 i;
		S32 wearable_count = item_array.count();

		LLInventoryModel::cat_array_t	obj_cat_array;
		LLInventoryModel::item_array_t	obj_item_array;
		LLIsType is_object( LLAssetType::AT_OBJECT );
		gInventory.collectDescendentsIf(category_id,
										obj_cat_array,
										obj_item_array,
										LLInventoryModel::EXCLUDE_TRASH,
										is_object);
		S32 obj_count = obj_item_array.count();

		// Find all gestures in this folder
		LLInventoryModel::cat_array_t	gest_cat_array;
		LLInventoryModel::item_array_t	gest_item_array;
		LLIsType is_gesture( LLAssetType::AT_GESTURE );
		gInventory.collectDescendentsIf(category_id,
										gest_cat_array,
										gest_item_array,
										LLInventoryModel::EXCLUDE_TRASH,
										is_gesture);
		S32 gest_count = gest_item_array.count();

		if (wearable_count > 0)	//Loop through wearables.  If worn, remove.
		{
			for(i = 0; i  < wearable_count; ++i)
			{
				LLViewerInventoryItem *item = item_array.get(i);
				if (item->getType() == LLAssetType::AT_BODYPART)
					continue;
				if (gAgent.isTeen() && item->isWearableType() &&
					(item->getWearableType() == LLWearableType::WT_UNDERPANTS || item->getWearableType() == LLWearableType::WT_UNDERSHIRT))
					continue;
				if (get_is_item_worn(item->getUUID()))
				{
					LLWearableList::instance().getAsset(item->getAssetUUID(),
														item->getName(),
														item->getType(),
														LLWearableBridge::onRemoveFromAvatarArrived,
														new OnRemoveStruct(item->getLinkedUUID()));
				}
			}
		}

		if (obj_count > 0)
		{
			for(i = 0; i  < obj_count; ++i)
			{
				LLViewerInventoryItem *obj_item = obj_item_array.get(i);
				if (get_is_item_worn(obj_item->getUUID()))
				{
					LLVOAvatarSelf::detachAttachmentIntoInventory(obj_item->getLinkedUUID());
				}
			}
		}

		if (gest_count > 0)
		{
			for(i = 0; i  < gest_count; ++i)
			{
				LLViewerInventoryItem *gest_item = gest_item_array.get(i);
				if (get_is_item_worn(gest_item->getUUID()))
				{
					LLGestureMgr::instance().deactivateGesture( gest_item->getLinkedUUID() );
					gInventory.updateItem( gest_item );
					gInventory.notifyObservers();
				}

			}
		}
	}
}

BOOL LLWearableBridge::renameItem(const std::string& new_name)
{
	if (get_is_item_worn(mUUID))
	{
		gAgentWearables.setWearableName( mUUID, new_name );
	}
	return LLItemBridge::renameItem(new_name);
}

std::string LLWearableBridge::getLabelSuffix() const
{
	if (get_is_item_worn(mUUID))
	{
		// e.g. "(worn)" 
		return LLItemBridge::getLabelSuffix() + LLTrans::getString("worn");
	}
	else
	{
		return LLItemBridge::getLabelSuffix();
	}
}

LLUIImagePtr LLWearableBridge::getIcon() const
{
	return LLInventoryIcon::getIcon(mAssetType, mInvType, mWearableType, FALSE);
}

// virtual
void LLWearableBridge::performAction(LLInventoryModel* model, std::string action)
{
	if (isAddAction(action))
	{
		wearOnAvatar();
	}
	else if ("wear_add" == action)
	{
		wearAddOnAvatar();
	}
	else if ("edit" == action)
	{
		editOnAvatar();
		return;
	}
	else if (isRemoveAction(action))
	{
		removeFromAvatar();
		return;
	}
	else LLItemBridge::performAction(model, action);
}

void LLWearableBridge::openItem()
{
	LLViewerInventoryItem* item = getItem();

	if (item)
	{
		LLInvFVBridgeAction::doAction(item->getType(),mUUID,getInventoryModel());
	}
}

void LLWearableBridge::buildContextMenu(LLMenuGL& menu, U32 flags)
{
	lldebugs << "LLWearableBridge::buildContextMenu()" << llendl;
	menuentry_vec_t items;
	menuentry_vec_t disabled_items;
	if(isItemInTrash())
	{
		addTrashContextMenuOptions(items, disabled_items);
	}
	else
	{	// FWIW, it looks like SUPPRESS_OPEN_ITEM is not set anywhere
		BOOL can_open = ((flags & SUPPRESS_OPEN_ITEM) != SUPPRESS_OPEN_ITEM);

		// If we have clothing, don't add "Open" as it's the same action as "Wear"   SL-18976
		LLViewerInventoryItem* item = getItem();
		if (can_open && item)
		{
			can_open = (item->getType() != LLAssetType::AT_CLOTHING) &&
				(item->getType() != LLAssetType::AT_BODYPART);
		}
		if (isLinkedObjectMissing())
		{
			can_open = FALSE;
		}
		items.push_back(std::string("Share"));
		if (!canShare())
		{
			disabled_items.push_back(std::string("Share"));
		}
		
		if (can_open)
		{
			addOpenRightClickMenuOption(items);
		}
		else
		{
			disabled_items.push_back(std::string("Open"));
			disabled_items.push_back(std::string("Open Original"));
		}

		items.push_back(std::string("Properties"));

		getClipboardEntries(true, items, disabled_items, flags);

		items.push_back(std::string("Wearable And Object Separator"));

		items.push_back(std::string("Wearable Edit"));

		if ((flags & FIRST_SELECTED_ITEM) == 0)
		{
			disabled_items.push_back(std::string("Wearable Edit"));
		}
		// Don't allow items to be worn if their baseobj is in the trash.
		if (isLinkedObjectInTrash() || isLinkedObjectMissing() || isCOFFolder())
		{
			disabled_items.push_back(std::string("Wearable And Object Wear"));
			disabled_items.push_back(std::string("Wearable Add"));
			disabled_items.push_back(std::string("Wearable Edit"));
		}

		// Disable wear and take off based on whether the item is worn.
		if(item)
		{
			switch (item->getType())
			{
				case LLAssetType::AT_CLOTHING:
					items.push_back(std::string("Take Off"));
					// Fallthrough since clothing and bodypart share wear options
				case LLAssetType::AT_BODYPART:
					if (get_is_item_worn(item->getUUID()))
					{
						disabled_items.push_back(std::string("Wearable And Object Wear"));
						disabled_items.push_back(std::string("Wearable Add"));
					}
					else
					{
						items.push_back(std::string("Wearable And Object Wear"));
						items.push_back(std::string("Wearable Add"));
						disabled_items.push_back(std::string("Take Off"));
						disabled_items.push_back(std::string("Wearable Edit"));
					}
					break;
				default:
					break;
			}
		}
	}
	hide_context_entries(menu, items, disabled_items);
}

// Called from menus
// static
BOOL LLWearableBridge::canWearOnAvatar(void* user_data)
{
	LLWearableBridge* self = (LLWearableBridge*)user_data;
	if(!self) return FALSE;
	if(!self->isAgentInventory())
	{
		LLViewerInventoryItem* item = (LLViewerInventoryItem*)self->getItem();
		if(!item || !item->isFinished()) return FALSE;
	}
	return (!get_is_item_worn(self->mUUID));
}

// Called from menus
// static
void LLWearableBridge::onWearOnAvatar(void* user_data)
{
	LLWearableBridge* self = (LLWearableBridge*)user_data;
	if(!self) return;
	self->wearOnAvatar();
}

void LLWearableBridge::wearOnAvatar()
{
	// TODO: investigate wearables may not be loaded at this point EXT-8231

	LLViewerInventoryItem* item = getItem();
	if(item)
	{
		LLAppearanceMgr::instance().wearItemOnAvatar(item->getUUID(), true, true);
	}
}

void LLWearableBridge::wearAddOnAvatar()
{
	// TODO: investigate wearables may not be loaded at this point EXT-8231

	LLViewerInventoryItem* item = getItem();
	if(item)
	{
		LLAppearanceMgr::instance().wearItemOnAvatar(item->getUUID(), true, false);
	}
}

// static
void LLWearableBridge::onWearOnAvatarArrived( LLWearable* wearable, void* userdata )
{
	LLUUID* item_id = (LLUUID*) userdata;
	if(wearable)
	{
		LLViewerInventoryItem* item = NULL;
		item = (LLViewerInventoryItem*)gInventory.getItem(*item_id);
		if(item)
		{
			if(item->getAssetUUID() == wearable->getAssetID())
			{
				gAgentWearables.setWearableItem(item, wearable);
				gInventory.notifyObservers();
				//self->getFolderItem()->refreshFromRoot();
			}
			else
			{
				llinfos << "By the time wearable asset arrived, its inv item already pointed to a different asset." << llendl;
			}
		}
	}
	delete item_id;
}

// static
// BAP remove the "add" code path once everything is fully COF-ified.
void LLWearableBridge::onWearAddOnAvatarArrived( LLWearable* wearable, void* userdata )
{
	LLUUID* item_id = (LLUUID*) userdata;
	if(wearable)
	{
		LLViewerInventoryItem* item = NULL;
		item = (LLViewerInventoryItem*)gInventory.getItem(*item_id);
		if(item)
		{
			if(item->getAssetUUID() == wearable->getAssetID())
			{
				bool do_append = true;
				gAgentWearables.setWearableItem(item, wearable, do_append);
				gInventory.notifyObservers();
				//self->getFolderItem()->refreshFromRoot();
			}
			else
			{
				llinfos << "By the time wearable asset arrived, its inv item already pointed to a different asset." << llendl;
			}
		}
	}
	delete item_id;
}

// static
BOOL LLWearableBridge::canEditOnAvatar(void* user_data)
{
	LLWearableBridge* self = (LLWearableBridge*)user_data;
	if(!self) return FALSE;

	return (get_is_item_worn(self->mUUID));
}

// static
void LLWearableBridge::onEditOnAvatar(void* user_data)
{
	LLWearableBridge* self = (LLWearableBridge*)user_data;
	if(self)
	{
		self->editOnAvatar();
	}
}

void LLWearableBridge::editOnAvatar()
{
	LLAgentWearables::editWearable(mUUID);
}

// static
BOOL LLWearableBridge::canRemoveFromAvatar(void* user_data)
{
	LLWearableBridge* self = (LLWearableBridge*)user_data;
	if( self && (LLAssetType::AT_BODYPART != self->mAssetType) )
	{
		return get_is_item_worn( self->mUUID );
	}
	return FALSE;
}

// static
void LLWearableBridge::onRemoveFromAvatar(void* user_data)
{
	LLWearableBridge* self = (LLWearableBridge*)user_data;
	if(!self) return;
	if(get_is_item_worn(self->mUUID))
	{
		LLViewerInventoryItem* item = self->getItem();
		if (item)
		{
			LLUUID parent_id = item->getParentUUID();
			LLWearableList::instance().getAsset(item->getAssetUUID(),
												item->getName(),
												item->getType(),
												onRemoveFromAvatarArrived,
												new OnRemoveStruct(LLUUID(self->mUUID)));
		}
	}
}

// static
void LLWearableBridge::onRemoveFromAvatarArrived(LLWearable* wearable,
												 void* userdata)
{
	OnRemoveStruct *on_remove_struct = (OnRemoveStruct*) userdata;
	const LLUUID &item_id = gInventory.getLinkedItemID(on_remove_struct->mUUID);
	if(wearable)
	{
		if( get_is_item_worn( item_id ) )
		{
			LLWearableType::EType type = wearable->getType();

			if( !(type==LLWearableType::WT_SHAPE || type==LLWearableType::WT_SKIN || type==LLWearableType::WT_HAIR || type==LLWearableType::WT_EYES ) ) //&&
				//!((!gAgent.isTeen()) && ( type==LLWearableType::WT_UNDERPANTS || type==LLWearableType::WT_UNDERSHIRT )) )
			{
				bool do_remove_all = false;
				U32 index = gAgentWearables.getWearableIndex(wearable);
				gAgentWearables.removeWearable( type, do_remove_all, index );
			}
		}
	}

	// Find and remove this item from the COF.
	LLAppearanceMgr::instance().removeCOFItemLinks(item_id,false);
	gInventory.notifyObservers();

	delete on_remove_struct;
}

// static
void LLWearableBridge::removeAllClothesFromAvatar()
{
	// Remove COF links.
	for (S32 itype = LLWearableType::WT_SHAPE; itype < LLWearableType::WT_COUNT; ++itype)
	{
		if (itype == LLWearableType::WT_SHAPE || itype == LLWearableType::WT_SKIN || itype == LLWearableType::WT_HAIR || itype == LLWearableType::WT_EYES)
			continue;

		for (S32 index = gAgentWearables.getWearableCount(itype)-1; index >= 0 ; --index)
		{
			LLViewerInventoryItem *item = dynamic_cast<LLViewerInventoryItem*>(
				gAgentWearables.getWearableInventoryItem((LLWearableType::EType)itype, index));
			if (!item)
				continue;
			const LLUUID &item_id = item->getUUID();
			const LLWearable *wearable = gAgentWearables.getWearableFromItemID(item_id);
			if (!wearable)
				continue;
	
			// Find and remove this item from the COF.
			LLAppearanceMgr::instance().removeCOFItemLinks(item_id,false);
		}
	}
	gInventory.notifyObservers();

	// Remove wearables from gAgentWearables
	LLAgentWearables::userRemoveAllClothes();
}

// static
void LLWearableBridge::removeItemFromAvatar(LLViewerInventoryItem *item)
{
	if (item)
	{
		LLWearableList::instance().getAsset(item->getAssetUUID(),
											item->getName(),
											item->getType(),
											LLWearableBridge::onRemoveFromAvatarArrived,
											new OnRemoveStruct(item->getUUID()));
	}
}

void LLWearableBridge::removeFromAvatar()
{
	if (get_is_item_worn(mUUID))
	{
		LLViewerInventoryItem* item = getItem();
		removeItemFromAvatar(item);
	}
}

// +=================================================+
// |        LLLinkItemBridge                         |
// +=================================================+
// For broken item links

std::string LLLinkItemBridge::sPrefix("Link: ");

void LLLinkItemBridge::buildContextMenu(LLMenuGL& menu, U32 flags)
{
	// *TODO: Translate
	lldebugs << "LLLink::buildContextMenu()" << llendl;
	menuentry_vec_t items;
	menuentry_vec_t disabled_items;

	items.push_back(std::string("Find Original"));
	disabled_items.push_back(std::string("Find Original"));
	
	if(isItemInTrash())
	{
		addTrashContextMenuOptions(items, disabled_items);
	}
	else
	{
		items.push_back(std::string("Properties"));
		addDeleteContextMenuOptions(items, disabled_items);
	}
	hide_context_entries(menu, items, disabled_items);
}

// +=================================================+
// |        LLLinkBridge                             |
// +=================================================+
// For broken folder links.
std::string LLLinkFolderBridge::sPrefix("Link: ");
LLUIImagePtr LLLinkFolderBridge::getIcon() const
{
	LLFolderType::EType folder_type = LLFolderType::FT_NONE;
	const LLInventoryObject *obj = getInventoryObject();
	if (obj)
	{
		LLViewerInventoryCategory* cat = NULL;
		LLInventoryModel* model = getInventoryModel();
		if(model)
		{
			cat = (LLViewerInventoryCategory*)model->getCategory(obj->getLinkedUUID());
			if (cat)
			{
				folder_type = cat->getPreferredType();
			}
		}
	}
	return LLFolderBridge::getIcon(folder_type);
}

void LLLinkFolderBridge::buildContextMenu(LLMenuGL& menu, U32 flags)
{
	// *TODO: Translate
	lldebugs << "LLLink::buildContextMenu()" << llendl;
	menuentry_vec_t items;
	menuentry_vec_t disabled_items;

	if (isItemInTrash())
	{
		addTrashContextMenuOptions(items, disabled_items);
	}
	else
	{
		items.push_back(std::string("Find Original"));
		addDeleteContextMenuOptions(items, disabled_items);
	}
	hide_context_entries(menu, items, disabled_items);
}
void LLLinkFolderBridge::performAction(LLInventoryModel* model, std::string action)
{
	if ("goto" == action)
	{
		gotoItem();
		return;
	}
	LLItemBridge::performAction(model,action);
}
void LLLinkFolderBridge::gotoItem()
{
	const LLUUID &cat_uuid = getFolderID();
	if (!cat_uuid.isNull())
	{
		if (LLFolderViewItem *base_folder = mRoot->getItemByID(cat_uuid))
		{
			if (LLInventoryModel* model = getInventoryModel())
			{
				model->fetchDescendentsOf(cat_uuid);
			}
			base_folder->setOpen(TRUE);
			mRoot->setSelectionFromRoot(base_folder,TRUE);
			mRoot->scrollToShowSelection();
		}
	}
}
const LLUUID &LLLinkFolderBridge::getFolderID() const
{
	if (LLViewerInventoryItem *link_item = getItem())
	{
		if (const LLViewerInventoryCategory *cat = link_item->getLinkedCategory())
		{
			const LLUUID& cat_uuid = cat->getUUID();
			return cat_uuid;
		}
	}
	return LLUUID::null;
}

/********************************************************************************
 **
 **                    BRIDGE ACTIONS
 **/

// static
void LLInvFVBridgeAction::doAction(LLAssetType::EType asset_type,
								   const LLUUID& uuid,
								   LLInventoryModel* model)
{
	// Perform indirection in case of link.
	const LLUUID& linked_uuid = gInventory.getLinkedItemID(uuid);

	LLInvFVBridgeAction* action = createAction(asset_type,linked_uuid,model);
	if(action)
	{
		action->doIt();
		delete action;
	}
}

// static
void LLInvFVBridgeAction::doAction(const LLUUID& uuid, LLInventoryModel* model)
{
	llassert(model);
	LLViewerInventoryItem* item = model->getItem(uuid);
	llassert(item);
	if (item)
	{
		LLAssetType::EType asset_type = item->getType();
		LLInvFVBridgeAction* action = createAction(asset_type,uuid,model);
		if(action)
		{
			action->doIt();
			delete action;
		}
	}
}

LLViewerInventoryItem* LLInvFVBridgeAction::getItem() const
{
	if (mModel)
		return (LLViewerInventoryItem*)mModel->getItem(mUUID);
	return NULL;
}

class LLTextureBridgeAction: public LLInvFVBridgeAction
{
	friend class LLInvFVBridgeAction;
public:
	virtual void doIt()
	{
		if (getItem())
		{
			LLFloaterReg::showInstance("preview_texture", LLSD(mUUID), TAKE_FOCUS_YES);
		}
		LLInvFVBridgeAction::doIt();
	}
	virtual ~LLTextureBridgeAction(){}
protected:
	LLTextureBridgeAction(const LLUUID& id,LLInventoryModel* model) : LLInvFVBridgeAction(id,model) {}
};

class LLSoundBridgeAction: public LLInvFVBridgeAction
{
	friend class LLInvFVBridgeAction;
public:
	virtual void doIt()
	{
		LLViewerInventoryItem* item = getItem();
		if (item)
		{
			LLFloaterReg::showInstance("preview_sound", LLSD(mUUID), TAKE_FOCUS_YES);
		}
		LLInvFVBridgeAction::doIt();
	}
	virtual ~LLSoundBridgeAction(){}
protected:
	LLSoundBridgeAction(const LLUUID& id,LLInventoryModel* model) : LLInvFVBridgeAction(id,model) {}
};

class LLLandmarkBridgeAction: public LLInvFVBridgeAction
{
	friend class LLInvFVBridgeAction;
public:
	virtual void doIt()
	{
		LLViewerInventoryItem* item = getItem();
		if (item)
		{
			// Opening (double-clicking) a landmark immediately teleports,
			// but warns you the first time.
			LLSD payload;
			payload["asset_id"] = item->getAssetUUID();		
			
			LLSD args; 
			args["LOCATION"] = item->getName(); 
			
			LLNotificationsUtil::add("TeleportFromLandmark", args, payload);
		}
		LLInvFVBridgeAction::doIt();
	}
	virtual ~LLLandmarkBridgeAction(){}
protected:
	LLLandmarkBridgeAction(const LLUUID& id,LLInventoryModel* model) : LLInvFVBridgeAction(id,model) {}
};

class LLCallingCardBridgeAction: public LLInvFVBridgeAction
{
	friend class LLInvFVBridgeAction;
public:
	virtual void doIt()
	{
		LLViewerInventoryItem* item = getItem();
		if (item && item->getCreatorUUID().notNull())
		{
			LLAvatarActions::showProfile(item->getCreatorUUID());
		}
		LLInvFVBridgeAction::doIt();
	}
	virtual ~LLCallingCardBridgeAction(){}
protected:
	LLCallingCardBridgeAction(const LLUUID& id,LLInventoryModel* model) : LLInvFVBridgeAction(id,model) {}

};

class LLNotecardBridgeAction
: public LLInvFVBridgeAction
{
	friend class LLInvFVBridgeAction;
public:
	virtual void doIt()
	{
		LLViewerInventoryItem* item = getItem();
		if (item)
		{
			LLFloaterReg::showInstance("preview_notecard", LLSD(item->getUUID()), TAKE_FOCUS_YES);
		}
		LLInvFVBridgeAction::doIt();
	}
	virtual ~LLNotecardBridgeAction(){}
protected:
	LLNotecardBridgeAction(const LLUUID& id,LLInventoryModel* model) : LLInvFVBridgeAction(id,model) {}
};

class LLGestureBridgeAction: public LLInvFVBridgeAction
{
	friend class LLInvFVBridgeAction;
public:
	virtual void doIt()
	{
		LLViewerInventoryItem* item = getItem();
		if (item)
		{
			LLPreviewGesture* preview = LLPreviewGesture::show(mUUID, LLUUID::null);
			preview->setFocus(TRUE);
		}
		LLInvFVBridgeAction::doIt();		
	}
	virtual ~LLGestureBridgeAction(){}
protected:
	LLGestureBridgeAction(const LLUUID& id,LLInventoryModel* model) : LLInvFVBridgeAction(id,model) {}
};

class LLAnimationBridgeAction: public LLInvFVBridgeAction
{
	friend class LLInvFVBridgeAction;
public:
	virtual void doIt()
	{
		LLViewerInventoryItem* item = getItem();
		if (item)
		{
			LLFloaterReg::showInstance("preview_anim", LLSD(mUUID), TAKE_FOCUS_YES);
		}
		LLInvFVBridgeAction::doIt();
	}
	virtual ~LLAnimationBridgeAction(){}
protected:
	LLAnimationBridgeAction(const LLUUID& id,LLInventoryModel* model) : LLInvFVBridgeAction(id,model) {}
};

class LLObjectBridgeAction: public LLInvFVBridgeAction
{
	friend class LLInvFVBridgeAction;
public:
	virtual void doIt()
	{
		/*
		  LLFloaterReg::showInstance("properties", mUUID);
		*/
		LLInvFVBridgeAction::doIt();
	}
	virtual ~LLObjectBridgeAction(){}
protected:
	LLObjectBridgeAction(const LLUUID& id,LLInventoryModel* model) : LLInvFVBridgeAction(id,model) {}
};

class LLLSLTextBridgeAction: public LLInvFVBridgeAction
{
	friend class LLInvFVBridgeAction;
public:
	virtual void doIt()
	{
		LLViewerInventoryItem* item = getItem();
		if (item)
		{
			LLFloaterReg::showInstance("preview_script", LLSD(mUUID), TAKE_FOCUS_YES);
		}
		LLInvFVBridgeAction::doIt();
	}
	virtual ~LLLSLTextBridgeAction(){}
protected:
	LLLSLTextBridgeAction(const LLUUID& id,LLInventoryModel* model) : LLInvFVBridgeAction(id,model) {}
};

class LLWearableBridgeAction: public LLInvFVBridgeAction
{
	friend class LLInvFVBridgeAction;
public:
	virtual void doIt()
	{
		wearOnAvatar();
	}
	virtual ~LLWearableBridgeAction(){}
protected:
	LLWearableBridgeAction(const LLUUID& id,LLInventoryModel* model) : LLInvFVBridgeAction(id,model) {}
	BOOL isItemInTrash() const;
	// return true if the item is in agent inventory. if false, it
	// must be lost or in the inventory library.
	BOOL isAgentInventory() const;
	void wearOnAvatar();
};

BOOL LLWearableBridgeAction::isItemInTrash() const
{
	if(!mModel) return FALSE;
	const LLUUID trash_id = mModel->findCategoryUUIDForType(LLFolderType::FT_TRASH);
	return mModel->isObjectDescendentOf(mUUID, trash_id);
}

BOOL LLWearableBridgeAction::isAgentInventory() const
{
	if(!mModel) return FALSE;
	if(gInventory.getRootFolderID() == mUUID) return TRUE;
	return mModel->isObjectDescendentOf(mUUID, gInventory.getRootFolderID());
}

void LLWearableBridgeAction::wearOnAvatar()
{
	// TODO: investigate wearables may not be loaded at this point EXT-8231

	LLViewerInventoryItem* item = getItem();
	if(item)
	{
		LLAppearanceMgr::instance().wearItemOnAvatar(item->getUUID(), true, true);
	}
}

LLInvFVBridgeAction* LLInvFVBridgeAction::createAction(LLAssetType::EType asset_type,
													   const LLUUID& uuid,
													   LLInventoryModel* model)
{
	LLInvFVBridgeAction* action = NULL;
	switch(asset_type)
	{
		case LLAssetType::AT_TEXTURE:
			action = new LLTextureBridgeAction(uuid,model);
			break;
		case LLAssetType::AT_SOUND:
			action = new LLSoundBridgeAction(uuid,model);
			break;
		case LLAssetType::AT_LANDMARK:
			action = new LLLandmarkBridgeAction(uuid,model);
			break;
		case LLAssetType::AT_CALLINGCARD:
			action = new LLCallingCardBridgeAction(uuid,model);
			break;
		case LLAssetType::AT_OBJECT:
			action = new LLObjectBridgeAction(uuid,model);
			break;
		case LLAssetType::AT_NOTECARD:
			action = new LLNotecardBridgeAction(uuid,model);
			break;
		case LLAssetType::AT_ANIMATION:
			action = new LLAnimationBridgeAction(uuid,model);
			break;
		case LLAssetType::AT_GESTURE:
			action = new LLGestureBridgeAction(uuid,model);
			break;
		case LLAssetType::AT_LSL_TEXT:
			action = new LLLSLTextBridgeAction(uuid,model);
			break;
		case LLAssetType::AT_CLOTHING:
		case LLAssetType::AT_BODYPART:
			action = new LLWearableBridgeAction(uuid,model);
			break;
		default:
			break;
	}
	return action;
}

/**                    Bridge Actions
 **
 ********************************************************************************/

/************************************************************************/
/* Recent Inventory Panel related classes                               */
/************************************************************************/
void LLRecentItemsFolderBridge::buildContextMenu(LLMenuGL& menu, U32 flags)
{
	LLFolderBridge::buildContextMenu(menu, flags);

	menuentry_vec_t disabled_items, items = getMenuItems();

	items.erase(std::remove(items.begin(), items.end(), std::string("New Body Parts")), items.end());
	items.erase(std::remove(items.begin(), items.end(), std::string("New Clothes")), items.end());
	items.erase(std::remove(items.begin(), items.end(), std::string("New Note")), items.end());
	items.erase(std::remove(items.begin(), items.end(), std::string("New Gesture")), items.end());
	items.erase(std::remove(items.begin(), items.end(), std::string("New Script")), items.end());
	items.erase(std::remove(items.begin(), items.end(), std::string("New Folder")), items.end());

	hide_context_entries(menu, items, disabled_items);
}

LLInvFVBridge* LLRecentInventoryBridgeBuilder::createBridge(
	LLAssetType::EType asset_type,
	LLAssetType::EType actual_asset_type,
	LLInventoryType::EType inv_type,
	LLInventoryPanel* inventory,
	LLFolderView* root,
	const LLUUID& uuid,
	U32 flags /*= 0x00*/ ) const
{
	LLInvFVBridge* new_listener = NULL;
	switch(asset_type)
	{
	case LLAssetType::AT_CATEGORY:
		if (actual_asset_type == LLAssetType::AT_LINK_FOLDER)
		{
			// *TODO: Create a link folder handler instead if it is necessary
			new_listener = LLInventoryFVBridgeBuilder::createBridge(
				asset_type,
				actual_asset_type,
				inv_type,
				inventory,
				root,
				uuid,
				flags);
			break;
		}
		new_listener = new LLRecentItemsFolderBridge(inv_type, inventory, root, uuid);
		break;
	default:
		new_listener = LLInventoryFVBridgeBuilder::createBridge(
			asset_type,
			actual_asset_type,
			inv_type,
			inventory,
			root,
			uuid,
			flags);
	}
	return new_listener;

}


// EOF<|MERGE_RESOLUTION|>--- conflicted
+++ resolved
@@ -4030,16 +4030,13 @@
 		}
 	}
 
-<<<<<<< HEAD
 	if (!replace)
 	{
 		attach_pt |= ATTACHMENT_ADD;
 	}
 
-=======
 	LLSD payload;
 	payload["item_id"] = item_id; // Wear the base object in case this is a link.
->>>>>>> cc93aa8d
 	payload["attachment_point"] = attach_pt;
 
 	if (replace &&
@@ -4072,12 +4069,7 @@
 		if (itemp)
 		{
 			U8 attachment_pt = notification["payload"]["attachment_point"].asInteger();
-<<<<<<< HEAD
-=======
 			
-			if (gSavedSettings.getBOOL("MultipleAttachments"))
-				attachment_pt |= ATTACHMENT_ADD;
->>>>>>> cc93aa8d
 
 			LLMessageSystem* msg = gMessageSystem;
 			msg->newMessageFast(_PREHASH_RezSingleAttachmentFromInv);
