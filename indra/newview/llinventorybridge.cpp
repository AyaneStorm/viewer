/**
 * @file llinventorybridge.cpp
 * @brief Implementation of the Inventory-Folder-View-Bridge classes.
 *
 * $LicenseInfo:firstyear=2001&license=viewerlgpl$
 * Second Life Viewer Source Code
 * Copyright (C) 2010, Linden Research, Inc.
 * 
 * This library is free software; you can redistribute it and/or
 * modify it under the terms of the GNU Lesser General Public
 * License as published by the Free Software Foundation;
 * version 2.1 of the License only.
 * 
 * This library is distributed in the hope that it will be useful,
 * but WITHOUT ANY WARRANTY; without even the implied warranty of
 * MERCHANTABILITY or FITNESS FOR A PARTICULAR PURPOSE.  See the GNU
 * Lesser General Public License for more details.
 * 
 * You should have received a copy of the GNU Lesser General Public
 * License along with this library; if not, write to the Free Software
 * Foundation, Inc., 51 Franklin Street, Fifth Floor, Boston, MA  02110-1301  USA
 * 
 * Linden Research, Inc., 945 Battery Street, San Francisco, CA  94111  USA
 * $/LicenseInfo$
 */

#include "llviewerprecompiledheaders.h"
#include "llinventorybridge.h"

// external projects
#include "lltransfersourceasset.h" 
#include "llavatarnamecache.h"	// IDEVO

#include "llagent.h"
#include "llagentcamera.h"
#include "llagentwearables.h"
#include "llappearancemgr.h"
#include "llattachmentsmgr.h"
#include "llavataractions.h" 
#include "llfavoritesbar.h" // management of favorites folder
#include "llfloateropenobject.h"
#include "llfloaterreg.h"
#include "llfloatermarketplacelistings.h"
#include "llfloatersidepanelcontainer.h"
#include "llfloaterworldmap.h"
#include "llfolderview.h"
#include "llfriendcard.h"
#include "llgesturemgr.h"
#include "llgiveinventory.h" 
#include "llfloaterimcontainer.h"
#include "llimview.h"
#include "llclipboard.h"
#include "llinventorydefines.h"
#include "llinventoryfunctions.h"
#include "llinventoryicon.h"
#include "llinventorymodel.h"
#include "llinventorymodelbackgroundfetch.h"
#include "llinventorypanel.h"
#include "llmarketplacefunctions.h"
#include "llnotifications.h"
#include "llnotificationsutil.h"
#include "llpreviewanim.h"
#include "llpreviewgesture.h"
#include "llpreviewtexture.h"
#include "llselectmgr.h"
#include "llsidepanelappearance.h"
#include "lltooldraganddrop.h"
#include "lltrans.h"
#include "llurlaction.h"
#include "llviewerassettype.h"
#include "llviewerfoldertype.h"
#include "llviewermenu.h"
#include "llviewermessage.h"
#include "llviewerobjectlist.h"
#include "llviewerregion.h"
#include "llviewerwindow.h"
#include "llvoavatarself.h"
#include "llwearablelist.h"
#include "lllandmarkactions.h"
#include "llpanellandmarks.h"

void copy_slurl_to_clipboard_callback_inv(const std::string& slurl);

typedef std::pair<LLUUID, LLUUID> two_uuids_t;
typedef std::list<two_uuids_t> two_uuids_list_t;

struct LLMoveInv
{
	LLUUID mObjectID;
	LLUUID mCategoryID;
	two_uuids_list_t mMoveList;
	void (*mCallback)(S32, void*);
	void* mUserData;
};

using namespace LLOldEvents;

// Function declarations
bool move_task_inventory_callback(const LLSD& notification, const LLSD& response, LLMoveInv*);
bool confirm_attachment_rez(const LLSD& notification, const LLSD& response);
void teleport_via_landmark(const LLUUID& asset_id);
static BOOL can_move_to_outfit(LLInventoryItem* inv_item, BOOL move_is_into_current_outfit);
static BOOL can_move_to_landmarks(LLInventoryItem* inv_item);
static bool check_category(LLInventoryModel* model,
						   const LLUUID& cat_id,
						   LLInventoryPanel* active_panel,
						   LLInventoryFilter* filter);
static bool check_item(const LLUUID& item_id,
					   LLInventoryPanel* active_panel,
					   LLInventoryFilter* filter);

// Helper functions

bool isAddAction(const std::string& action)
{
	return ("wear" == action || "attach" == action || "activate" == action);
}

bool isRemoveAction(const std::string& action)
{
	return ("take_off" == action || "detach" == action || "deactivate" == action);
}

bool isMarketplaceCopyAction(const std::string& action)
{
	return (("copy_to_outbox" == action) || ("move_to_outbox" == action));
}

bool isMarketplaceSendAction(const std::string& action)
{
	return ("send_to_marketplace" == action);
}

// Used by LLFolderBridge as callback for directory fetching recursion
class LLRightClickInventoryFetchDescendentsObserver : public LLInventoryFetchDescendentsObserver
{
public:
	LLRightClickInventoryFetchDescendentsObserver(const uuid_vec_t& ids) : LLInventoryFetchDescendentsObserver(ids) {}
	~LLRightClickInventoryFetchDescendentsObserver() {}
	virtual void execute(bool clear_observer = false);
	virtual void done()
	{
		execute(true);
	}
};

// Used by LLFolderBridge as callback for directory content items fetching
class LLRightClickInventoryFetchObserver : public LLInventoryFetchItemsObserver
{
public:
	LLRightClickInventoryFetchObserver(const uuid_vec_t& ids) : LLInventoryFetchItemsObserver(ids) { };
	~LLRightClickInventoryFetchObserver() {}
	void execute(bool clear_observer = false)
	{
		if (clear_observer)
		{
			gInventory.removeObserver(this);
			delete this;
		}
		// we've downloaded all the items, so repaint the dialog
		LLFolderBridge::staticFolderOptionsMenu();
	}
	virtual void done()
	{
		execute(true);
	}
};

// +=================================================+
// |        LLInvFVBridge                            |
// +=================================================+

LLInvFVBridge::LLInvFVBridge(LLInventoryPanel* inventory, 
							 LLFolderView* root,
							 const LLUUID& uuid) :
	mUUID(uuid), 
	mRoot(root),
	mInvType(LLInventoryType::IT_NONE),
	mIsLink(FALSE),
	LLFolderViewModelItemInventory(inventory->getRootViewModel())
{
	mInventoryPanel = inventory->getInventoryPanelHandle();
	const LLInventoryObject* obj = getInventoryObject();
	mIsLink = obj && obj->getIsLinkType();
}

const std::string& LLInvFVBridge::getName() const
{
	const LLInventoryObject* obj = getInventoryObject();
	if(obj)
	{
		return obj->getName();
	}
	return LLStringUtil::null;
}

const std::string& LLInvFVBridge::getDisplayName() const
{
	if(mDisplayName.empty())
	{
		buildDisplayName();
	}

	return mDisplayName;
}

// Folders have full perms
PermissionMask LLInvFVBridge::getPermissionMask() const
{
	return PERM_ALL;
}

// virtual
LLFolderType::EType LLInvFVBridge::getPreferredType() const
{
	return LLFolderType::FT_NONE;
}


// Folders don't have creation dates.
time_t LLInvFVBridge::getCreationDate() const
{
	LLInventoryObject* objectp = getInventoryObject();
	if (objectp)
	{
		return objectp->getCreationDate();
	}
	return (time_t)0;
}

void LLInvFVBridge::setCreationDate(time_t creation_date_utc)
{
	LLInventoryObject* objectp = getInventoryObject();
	if (objectp)
	{
		objectp->setCreationDate(creation_date_utc);
	}
}


// Can be destroyed (or moved to trash)
BOOL LLInvFVBridge::isItemRemovable() const
{
	return get_is_item_removable(getInventoryModel(), mUUID);
}

// Can be moved to another folder
BOOL LLInvFVBridge::isItemMovable() const
{
	return TRUE;
}

BOOL LLInvFVBridge::isLink() const
{
	return mIsLink;
}

BOOL LLInvFVBridge::isLibraryItem() const
{
	return gInventory.isObjectDescendentOf(getUUID(),gInventory.getLibraryRootFolderID());
}

/*virtual*/
/**
 * @brief Adds this item into clipboard storage
 */
BOOL LLInvFVBridge::cutToClipboard()
{
	const LLInventoryObject* obj = gInventory.getObject(mUUID);
	if (obj && isItemMovable() && isItemRemovable())
	{
        const LLUUID &marketplacelistings_id = gInventory.findCategoryUUIDForType(LLFolderType::FT_MARKETPLACE_LISTINGS, false);
        const BOOL cut_from_marketplacelistings = gInventory.isObjectDescendentOf(mUUID, marketplacelistings_id);
            
        if (cut_from_marketplacelistings && (LLMarketplaceData::instance().isInActiveFolder(mUUID) ||
                                             LLMarketplaceData::instance().isListedAndActive(mUUID)))
        {
            // Prompt the user if cutting from a marketplace active listing
            LLNotificationsUtil::add("ConfirmMerchantActiveChange", LLSD(), LLSD(), boost::bind(&LLInvFVBridge::callback_cutToClipboard, this, _1, _2));
        }
        else
        {
            // Otherwise just perform the cut
            return perform_cutToClipboard();
        }
    }
	return FALSE;
}

// Callback for cutToClipboard if DAMA required...
BOOL LLInvFVBridge::callback_cutToClipboard(const LLSD& notification, const LLSD& response)
{
    S32 option = LLNotificationsUtil::getSelectedOption(notification, response);
    if (option == 0) // YES
    {
        return perform_cutToClipboard();
    }
    return FALSE;
}

BOOL LLInvFVBridge::perform_cutToClipboard()
{
	const LLInventoryObject* obj = gInventory.getObject(mUUID);
	if (obj && isItemMovable() && isItemRemovable())
	{
		LLClipboard::instance().setCutMode(true);
		BOOL added_to_clipboard = LLClipboard::instance().addToClipboard(mUUID);
        removeObject(&gInventory, mUUID);   // Always perform the remove even if the object couldn't make it to the clipboard
        return added_to_clipboard;
	}
	return FALSE;
}

BOOL LLInvFVBridge::copyToClipboard() const
{
	const LLInventoryObject* obj = gInventory.getObject(mUUID);
	if (obj && isItemCopyable())
	{
		return LLClipboard::instance().addToClipboard(mUUID);
	}
	return FALSE;
}

void LLInvFVBridge::showProperties()
{
	if (isMarketplaceListingsFolder())
    {
        LLFloaterReg::showInstance("item_properties", LLSD().with("id",mUUID),TRUE);
        // Force it to show on top as this floater has a tendency to hide when confirmation dialog shows up
        LLFloater* floater_properties = LLFloaterReg::findInstance("item_properties", LLSD().with("id",mUUID));
        if (floater_properties)
        {
            floater_properties->setVisibleAndFrontmost();
        }
    }
    else
    {
        show_item_profile(mUUID);
    }
}

void LLInvFVBridge::removeBatch(std::vector<LLFolderViewModelItem*>& batch)
{
	// Deactivate gestures when moving them into Trash
	LLInvFVBridge* bridge;
	LLInventoryModel* model = getInventoryModel();
	LLViewerInventoryItem* item = NULL;
	LLViewerInventoryCategory* cat = NULL;
	LLInventoryModel::cat_array_t	descendent_categories;
	LLInventoryModel::item_array_t	descendent_items;
	S32 count = batch.size();
	S32 i,j;
	for(i = 0; i < count; ++i)
	{
		bridge = (LLInvFVBridge*)(batch[i]);
		if(!bridge || !bridge->isItemRemovable()) continue;
		item = (LLViewerInventoryItem*)model->getItem(bridge->getUUID());
		if (item)
		{
			if(LLAssetType::AT_GESTURE == item->getType())
			{
				LLGestureMgr::instance().deactivateGesture(item->getUUID());
			}
		}
	}
	for(i = 0; i < count; ++i)
	{
		bridge = (LLInvFVBridge*)(batch[i]);
		if(!bridge || !bridge->isItemRemovable()) continue;
		cat = (LLViewerInventoryCategory*)model->getCategory(bridge->getUUID());
		if (cat)
		{
			gInventory.collectDescendents( cat->getUUID(), descendent_categories, descendent_items, FALSE );
			for (j=0; j<descendent_items.size(); j++)
			{
				if(LLAssetType::AT_GESTURE == descendent_items[j]->getType())
				{
					LLGestureMgr::instance().deactivateGesture(descendent_items[j]->getUUID());
				}
			}
		}
	}
	removeBatchNoCheck(batch);
}

void  LLInvFVBridge::removeBatchNoCheck(std::vector<LLFolderViewModelItem*>&  batch)
{
	// this method moves a bunch of items and folders to the trash. As
	// per design guidelines for the inventory model, the message is
	// built and the accounting is performed first. After all of that,
	// we call LLInventoryModel::moveObject() to move everything
	// around.
	LLInvFVBridge* bridge;
	LLInventoryModel* model = getInventoryModel();
	if(!model) return;
	LLMessageSystem* msg = gMessageSystem;
	const LLUUID trash_id = model->findCategoryUUIDForType(LLFolderType::FT_TRASH);
	LLViewerInventoryItem* item = NULL;
	uuid_vec_t move_ids;
	LLInventoryModel::update_map_t update;
	bool start_new_message = true;
	S32 count = batch.size();
	S32 i;

	// first, hide any 'preview' floaters that correspond to the items
	// being deleted.
	for(i = 0; i < count; ++i)
	{
		bridge = (LLInvFVBridge*)(batch[i]);
		if(!bridge || !bridge->isItemRemovable()) continue;
		item = (LLViewerInventoryItem*)model->getItem(bridge->getUUID());
		if(item)
		{
			LLPreview::hide(item->getUUID());
		}
	}

	// do the inventory move to trash

	for(i = 0; i < count; ++i)
	{
		bridge = (LLInvFVBridge*)(batch[i]);
		if(!bridge || !bridge->isItemRemovable()) continue;
		item = (LLViewerInventoryItem*)model->getItem(bridge->getUUID());
		if(item)
		{
			if(item->getParentUUID() == trash_id) continue;
			move_ids.push_back(item->getUUID());
			--update[item->getParentUUID()];
			++update[trash_id];
			if(start_new_message)
			{
				start_new_message = false;
				msg->newMessageFast(_PREHASH_MoveInventoryItem);
				msg->nextBlockFast(_PREHASH_AgentData);
				msg->addUUIDFast(_PREHASH_AgentID, gAgent.getID());
				msg->addUUIDFast(_PREHASH_SessionID, gAgent.getSessionID());
				msg->addBOOLFast(_PREHASH_Stamp, TRUE);
			}
			msg->nextBlockFast(_PREHASH_InventoryData);
			msg->addUUIDFast(_PREHASH_ItemID, item->getUUID());
			msg->addUUIDFast(_PREHASH_FolderID, trash_id);
			msg->addString("NewName", NULL);
			if(msg->isSendFullFast(_PREHASH_InventoryData))
			{
				start_new_message = true;
				gAgent.sendReliableMessage();
				gInventory.accountForUpdate(update);
				update.clear();
			}
		}
	}
	if(!start_new_message)
	{
		start_new_message = true;
		gAgent.sendReliableMessage();
		gInventory.accountForUpdate(update);
		update.clear();
	}

	for(i = 0; i < count; ++i)
	{
		bridge = (LLInvFVBridge*)(batch[i]);
		if(!bridge || !bridge->isItemRemovable()) continue;
		LLViewerInventoryCategory* cat = (LLViewerInventoryCategory*)model->getCategory(bridge->getUUID());
		if(cat)
		{
			if(cat->getParentUUID() == trash_id) continue;
			move_ids.push_back(cat->getUUID());
			--update[cat->getParentUUID()];
			++update[trash_id];
			if(start_new_message)
			{
				start_new_message = false;
				msg->newMessageFast(_PREHASH_MoveInventoryFolder);
				msg->nextBlockFast(_PREHASH_AgentData);
				msg->addUUIDFast(_PREHASH_AgentID, gAgent.getID());
				msg->addUUIDFast(_PREHASH_SessionID, gAgent.getSessionID());
				msg->addBOOL("Stamp", TRUE);
			}
			msg->nextBlockFast(_PREHASH_InventoryData);
			msg->addUUIDFast(_PREHASH_FolderID, cat->getUUID());
			msg->addUUIDFast(_PREHASH_ParentID, trash_id);
			if(msg->isSendFullFast(_PREHASH_InventoryData))
			{
				start_new_message = true;
				gAgent.sendReliableMessage();
				gInventory.accountForUpdate(update);
				update.clear();
			}
		}
	}
	if(!start_new_message)
	{
		gAgent.sendReliableMessage();
		gInventory.accountForUpdate(update);
	}

	// move everything.
	uuid_vec_t::iterator it = move_ids.begin();
	uuid_vec_t::iterator end = move_ids.end();
	for(; it != end; ++it)
	{
		gInventory.moveObject((*it), trash_id);
		LLViewerInventoryItem* item = gInventory.getItem(*it);
		if (item)
		{
			model->updateItem(item);
		}
	}

	// notify inventory observers.
	model->notifyObservers();
}

BOOL LLInvFVBridge::isClipboardPasteable() const
{
	// Return FALSE on degenerated cases: empty clipboard, no inventory, no agent
	if (!LLClipboard::instance().hasContents() || !isAgentInventory())
	{
		return FALSE;
	}
	LLInventoryModel* model = getInventoryModel();
	if (!model)
	{
		return FALSE;
	}

	// In cut mode, whatever is on the clipboard is always pastable
	if (LLClipboard::instance().isCutMode())
	{
		return TRUE;
	}

	// In normal mode, we need to check each element of the clipboard to know if we can paste or not
	std::vector<LLUUID> objects;
	LLClipboard::instance().pasteFromClipboard(objects);
	S32 count = objects.size();
	for(S32 i = 0; i < count; i++)
	{
		const LLUUID &item_id = objects.at(i);

		// Folders are pastable if all items in there are copyable
		const LLInventoryCategory *cat = model->getCategory(item_id);
		if (cat)
		{
			LLFolderBridge cat_br(mInventoryPanel.get(), mRoot, item_id);
			if (!cat_br.isItemCopyable())
			return FALSE;
			// Skip to the next item in the clipboard
			continue;
		}

		// Each item must be copyable to be pastable
		LLItemBridge item_br(mInventoryPanel.get(), mRoot, item_id);
		if (!item_br.isItemCopyable())
		{
			return FALSE;
		}
	}
	return TRUE;
}

BOOL LLInvFVBridge::isClipboardPasteableAsLink() const
{
	if (!LLClipboard::instance().hasContents() || !isAgentInventory())
	{
		return FALSE;
	}
	const LLInventoryModel* model = getInventoryModel();
	if (!model)
	{
		return FALSE;
	}

	std::vector<LLUUID> objects;
	LLClipboard::instance().pasteFromClipboard(objects);
	S32 count = objects.size();
	for(S32 i = 0; i < count; i++)
	{
		const LLInventoryItem *item = model->getItem(objects.at(i));
		if (item)
		{
			if (!LLAssetType::lookupCanLink(item->getActualType()))
			{
				return FALSE;
			}
		}
		const LLViewerInventoryCategory *cat = model->getCategory(objects.at(i));
		if (cat && LLFolderType::lookupIsProtectedType(cat->getPreferredType()))
		{
			return FALSE;
		}
	}
	return TRUE;
}

void hide_context_entries(LLMenuGL& menu, 
						  const menuentry_vec_t &entries_to_show,
						  const menuentry_vec_t &disabled_entries)
{
	const LLView::child_list_t *list = menu.getChildList();

	// For removing double separators or leading separator.  Start at true so that
	// if the first element is a separator, it will not be shown.
	bool is_previous_entry_separator = true;

	for (LLView::child_list_t::const_iterator itor = list->begin(); 
		 itor != list->end(); 
		 ++itor)
	{
		LLView *menu_item = (*itor);
		std::string name = menu_item->getName();

		// descend into split menus:
		LLMenuItemBranchGL* branchp = dynamic_cast<LLMenuItemBranchGL*>(menu_item);
		if ((name == "More") && branchp)
		{
			hide_context_entries(*branchp->getBranch(), entries_to_show, disabled_entries);
		}

		bool found = false;
		menuentry_vec_t::const_iterator itor2;
		for (itor2 = entries_to_show.begin(); itor2 != entries_to_show.end(); ++itor2)
		{
			if (*itor2 == name)
			{
				found = true;
				break;
			}
		}

		// Don't allow multiple separators in a row (e.g. such as if there are no items
		// between two separators).
		if (found)
		{
			const bool is_entry_separator = (dynamic_cast<LLMenuItemSeparatorGL *>(menu_item) != NULL);
			found = !(is_entry_separator && is_previous_entry_separator);
			is_previous_entry_separator = is_entry_separator;
		}
		
		if (!found)
		{
			if (!menu_item->getLastVisible())
			{
				menu_item->setVisible(FALSE);
			}

			menu_item->setEnabled(FALSE);
		}
		else
		{
			menu_item->setVisible(TRUE);
			// A bit of a hack so we can remember that some UI element explicitly set this to be visible
			// so that some other UI element from multi-select doesn't later set this invisible.
			menu_item->pushVisible(TRUE);

			bool enabled = (menu_item->getEnabled() == TRUE);
			for (itor2 = disabled_entries.begin(); enabled && (itor2 != disabled_entries.end()); ++itor2)
			{
				enabled &= (*itor2 != name);
			}

			menu_item->setEnabled(enabled);
		}
	}
}

// Helper for commonly-used entries
void LLInvFVBridge::getClipboardEntries(bool show_asset_id,
										menuentry_vec_t &items,
										menuentry_vec_t &disabled_items, U32 flags)
{
	const LLInventoryObject *obj = getInventoryObject();

	if (obj)
	{
		if (obj->getIsLinkType())
		{
			items.push_back(std::string("Find Original"));
			if (isLinkedObjectMissing())
			{
				disabled_items.push_back(std::string("Find Original"));
			}
		}
		else
		{
			if (LLAssetType::lookupCanLink(obj->getType()))
			{
				items.push_back(std::string("Find Links"));
			}

			if (!isInboxFolder())
			{
				items.push_back(std::string("Rename"));
				if (!isItemRenameable() || ((flags & FIRST_SELECTED_ITEM) == 0))
				{
					disabled_items.push_back(std::string("Rename"));
				}
			}
			
			if (show_asset_id)
			{
				items.push_back(std::string("Copy Asset UUID"));

				bool is_asset_knowable = false;

				LLViewerInventoryItem* inv_item = gInventory.getItem(mUUID);
				if (inv_item)
				{
					is_asset_knowable = LLAssetType::lookupIsAssetIDKnowable(inv_item->getType());
				}
				if ( !is_asset_knowable // disable menu item for Inventory items with unknown asset. EXT-5308
					 || (! ( isItemPermissive() || gAgent.isGodlike() ) )
					 || (flags & FIRST_SELECTED_ITEM) == 0)
				{
					disabled_items.push_back(std::string("Copy Asset UUID"));
				}
			}
			items.push_back(std::string("Copy Separator"));
			
			items.push_back(std::string("Copy"));
			if (!isItemCopyable())
			{
				disabled_items.push_back(std::string("Copy"));
			}

			items.push_back(std::string("Cut"));
			if (!isItemMovable() || !isItemRemovable())
			{
				disabled_items.push_back(std::string("Cut"));
			}

			if (canListOnMarketplace() && !isMarketplaceListingsFolder())
			{
				items.push_back(std::string("Marketplace Separator"));

				items.push_back(std::string("Merchant Copy"));
				if (!canListOnMarketplaceNow())
				{
					disabled_items.push_back(std::string("Merchant Copy"));
				}
			}
		}
	}

	// Don't allow items to be pasted directly into the COF or the inbox/outbox
	if (!isCOFFolder() && !isInboxFolder() && !isOutboxFolder())
	{
		items.push_back(std::string("Paste"));
	}
	if (!isClipboardPasteable() || ((flags & FIRST_SELECTED_ITEM) == 0))
	{
		disabled_items.push_back(std::string("Paste"));
	}

	if (gSavedSettings.getBOOL("InventoryLinking"))
	{
		items.push_back(std::string("Paste As Link"));
		if (!isClipboardPasteableAsLink() || (flags & FIRST_SELECTED_ITEM) == 0)
		{
			disabled_items.push_back(std::string("Paste As Link"));
		}
	}

	items.push_back(std::string("Paste Separator"));

	addDeleteContextMenuOptions(items, disabled_items);

	// If multiple items are selected, disable properties (if it exists).
	if ((flags & FIRST_SELECTED_ITEM) == 0)
	{
		disabled_items.push_back(std::string("Properties"));
	}
}

void LLInvFVBridge::buildContextMenu(LLMenuGL& menu, U32 flags)
{
	LL_DEBUGS() << "LLInvFVBridge::buildContextMenu()" << LL_ENDL;
	menuentry_vec_t items;
	menuentry_vec_t disabled_items;
	if(isItemInTrash())
	{
		addTrashContextMenuOptions(items, disabled_items);
	}	
	else if(isOutboxFolder())
	{
		addOutboxContextMenuOptions(flags, items, disabled_items);
	}
	else
	{
		items.push_back(std::string("Share"));
		if (!canShare())
		{
			disabled_items.push_back(std::string("Share"));
		}
		
		addOpenRightClickMenuOption(items);
		items.push_back(std::string("Properties"));

		getClipboardEntries(true, items, disabled_items, flags);
	}
	hide_context_entries(menu, items, disabled_items);
}

void LLInvFVBridge::addTrashContextMenuOptions(menuentry_vec_t &items,
											   menuentry_vec_t &disabled_items)
{
	const LLInventoryObject *obj = getInventoryObject();
	if (obj && obj->getIsLinkType())
	{
		items.push_back(std::string("Find Original"));
		if (isLinkedObjectMissing())
		{
			disabled_items.push_back(std::string("Find Original"));
		}
	}
	items.push_back(std::string("Purge Item"));
	if (!isItemRemovable())
	{
		disabled_items.push_back(std::string("Purge Item"));
	}
	items.push_back(std::string("Restore Item"));
}

void LLInvFVBridge::addDeleteContextMenuOptions(menuentry_vec_t &items,
												menuentry_vec_t &disabled_items)
{

	const LLInventoryObject *obj = getInventoryObject();

	// Don't allow delete as a direct option from COF folder.
	if (obj && obj->getIsLinkType() && isCOFFolder() && get_is_item_worn(mUUID))
	{
		return;
	}

	// "Remove link" and "Delete" are the same operation.
	if (obj && obj->getIsLinkType() && !get_is_item_worn(mUUID))
	{
		items.push_back(std::string("Remove Link"));
	}
	else
	{
		items.push_back(std::string("Delete"));
	}

	if (!isItemRemovable())
	{
		disabled_items.push_back(std::string("Delete"));
	}
}

void LLInvFVBridge::addOpenRightClickMenuOption(menuentry_vec_t &items)
{
	const LLInventoryObject *obj = getInventoryObject();
	const BOOL is_link = (obj && obj->getIsLinkType());

	if (is_link)
		items.push_back(std::string("Open Original"));
	else
		items.push_back(std::string("Open"));
}

void LLInvFVBridge::addOutboxContextMenuOptions(U32 flags,
												menuentry_vec_t &items,
												menuentry_vec_t &disabled_items)
{
	items.push_back(std::string("Rename"));
	items.push_back(std::string("Delete"));
	
	if ((flags & FIRST_SELECTED_ITEM) == 0)
	{
		disabled_items.push_back(std::string("Rename"));
	}
}

void LLInvFVBridge::addMarketplaceContextMenuOptions(U32 flags,
												menuentry_vec_t &items,
												menuentry_vec_t &disabled_items)
{
    S32 depth = depth_nesting_in_marketplace(mUUID);
    if (depth == 1)
    {
        // Options available at the Listing Folder level
        items.push_back(std::string("Marketplace Create Listing"));
        items.push_back(std::string("Marketplace Associate Listing"));
        items.push_back(std::string("Marketplace Disassociate Listing"));
        items.push_back(std::string("Marketplace List"));
        items.push_back(std::string("Marketplace Unlist"));
        if (LLMarketplaceData::instance().isUpdating(mUUID))
        {
            // During SLM update, disable all marketplace related options
            disabled_items.push_back(std::string("Marketplace Create Listing"));
            disabled_items.push_back(std::string("Marketplace Associate Listing"));
            disabled_items.push_back(std::string("Marketplace Disassociate Listing"));
            disabled_items.push_back(std::string("Marketplace List"));
            disabled_items.push_back(std::string("Marketplace Unlist"));
        }
        else
        {
            if (gSavedSettings.getBOOL("MarketplaceListingsLogging"))
            {
                items.push_back(std::string("Marketplace Get Listing"));
            }
            if (LLMarketplaceData::instance().isListed(mUUID))
            {
                disabled_items.push_back(std::string("Marketplace Create Listing"));
                disabled_items.push_back(std::string("Marketplace Associate Listing"));
                if (LLMarketplaceData::instance().getVersionFolder(mUUID).isNull())
                {
                    disabled_items.push_back(std::string("Marketplace List"));
                    disabled_items.push_back(std::string("Marketplace Unlist"));
                }
                else
                {
                    if (LLMarketplaceData::instance().getActivationState(mUUID))
                    {
                        disabled_items.push_back(std::string("Marketplace List"));
                    }
                    else
                    {
                        disabled_items.push_back(std::string("Marketplace Unlist"));
                    }
                }
            }
            else
            {
                disabled_items.push_back(std::string("Marketplace Disassociate Listing"));
                disabled_items.push_back(std::string("Marketplace List"));
                disabled_items.push_back(std::string("Marketplace Unlist"));
                if (gSavedSettings.getBOOL("MarketplaceListingsLogging"))
                {
                    disabled_items.push_back(std::string("Marketplace Get Listing"));
                }
            }
        }
    }
    if (depth == 2)
    {
        // Options available at the Version Folder levels and only for folders
        LLInventoryCategory* cat = gInventory.getCategory(mUUID);
        if (cat && LLMarketplaceData::instance().isListed(cat->getParentUUID()))
        {
            items.push_back(std::string("Marketplace Activate"));
            items.push_back(std::string("Marketplace Deactivate"));
            if (LLMarketplaceData::instance().isUpdating(mUUID))
            {
                // During SLM update, disable all marketplace related options
                disabled_items.push_back(std::string("Marketplace Activate"));
                disabled_items.push_back(std::string("Marketplace Deactivate"));
            }
            else
            {
                if (LLMarketplaceData::instance().isVersionFolder(mUUID))
                {
                    disabled_items.push_back(std::string("Marketplace Activate"));
                    if (LLMarketplaceData::instance().getActivationState(mUUID))
                    {
                        disabled_items.push_back(std::string("Marketplace Deactivate"));
                    }
                }
                else
                {
                    disabled_items.push_back(std::string("Marketplace Deactivate"));
                }
            }
        }
    }
    // Options available at all levels on items and categories
    items.push_back(std::string("Marketplace Edit Listing"));
    LLUUID listing_folder_id = nested_parent_id(mUUID,depth);
    LLUUID version_folder_id = LLMarketplaceData::instance().getVersionFolder(listing_folder_id);
    if (!LLMarketplaceData::instance().isListed(listing_folder_id) || version_folder_id.isNull())
    {
        disabled_items.push_back(std::string("Marketplace Edit Listing"));
    }
    // Separator
    items.push_back(std::string("Marketplace Listings Separator"));
}


// *TODO: remove this
BOOL LLInvFVBridge::startDrag(EDragAndDropType* type, LLUUID* id) const
{
	BOOL rv = FALSE;

	const LLInventoryObject* obj = getInventoryObject();

	if(obj)
	{
		*type = LLViewerAssetType::lookupDragAndDropType(obj->getActualType());
		if(*type == DAD_NONE)
		{
			return FALSE;
		}

		*id = obj->getUUID();
		//object_ids.push_back(obj->getUUID());

		if (*type == DAD_CATEGORY)
		{
			LLInventoryModelBackgroundFetch::instance().start(obj->getUUID());
		}

		rv = TRUE;
	}

	return rv;
}

LLInventoryObject* LLInvFVBridge::getInventoryObject() const
{
	LLInventoryObject* obj = NULL;
	LLInventoryModel* model = getInventoryModel();
	if(model)
	{
		obj = (LLInventoryObject*)model->getObject(mUUID);
	}
	return obj;
}

LLInventoryModel* LLInvFVBridge::getInventoryModel() const
{
	LLInventoryPanel* panel = mInventoryPanel.get();
	return panel ? panel->getModel() : NULL;
}

LLInventoryFilter* LLInvFVBridge::getInventoryFilter() const
{
	LLInventoryPanel* panel = mInventoryPanel.get();
	return panel ? &(panel->getFilter()) : NULL;
}

BOOL LLInvFVBridge::isItemInTrash() const
{
	LLInventoryModel* model = getInventoryModel();
	if(!model) return FALSE;
	const LLUUID trash_id = model->findCategoryUUIDForType(LLFolderType::FT_TRASH);
	return model->isObjectDescendentOf(mUUID, trash_id);
}

BOOL LLInvFVBridge::isLinkedObjectInTrash() const
{
	if (isItemInTrash()) return TRUE;

	const LLInventoryObject *obj = getInventoryObject();
	if (obj && obj->getIsLinkType())
	{
		LLInventoryModel* model = getInventoryModel();
		if(!model) return FALSE;
		const LLUUID trash_id = model->findCategoryUUIDForType(LLFolderType::FT_TRASH);
		return model->isObjectDescendentOf(obj->getLinkedUUID(), trash_id);
	}
	return FALSE;
}

BOOL LLInvFVBridge::isLinkedObjectMissing() const
{
	const LLInventoryObject *obj = getInventoryObject();
	if (!obj)
	{
		return TRUE;
	}
	if (obj->getIsLinkType() && LLAssetType::lookupIsLinkType(obj->getType()))
	{
		return TRUE;
	}
	return FALSE;
}

BOOL LLInvFVBridge::isAgentInventory() const
{
	const LLInventoryModel* model = getInventoryModel();
	if(!model) return FALSE;
	if(gInventory.getRootFolderID() == mUUID) return TRUE;
	return model->isObjectDescendentOf(mUUID, gInventory.getRootFolderID());
}

BOOL LLInvFVBridge::isCOFFolder() const
{
	return LLAppearanceMgr::instance().getIsInCOF(mUUID);
}

BOOL LLInvFVBridge::isInboxFolder() const
{
	const LLUUID inbox_id = gInventory.findCategoryUUIDForType(LLFolderType::FT_INBOX, false);
	
	if (inbox_id.isNull())
	{
		return FALSE;
	}
	
	return gInventory.isObjectDescendentOf(mUUID, inbox_id);
}

BOOL LLInvFVBridge::isMarketplaceListingsFolder() const
{
	const LLUUID folder_id = gInventory.findCategoryUUIDForType(LLFolderType::FT_MARKETPLACE_LISTINGS, false);
	
	if (folder_id.isNull())
	{
		return FALSE;
	}
	
	return gInventory.isObjectDescendentOf(mUUID, folder_id);
}

BOOL LLInvFVBridge::isOutboxFolder() const
{
	const LLUUID outbox_id = getOutboxFolder();

	if (outbox_id.isNull())
	{
		return FALSE;
	}

	return gInventory.isObjectDescendentOf(mUUID, outbox_id);
}

BOOL LLInvFVBridge::isOutboxFolderDirectParent() const
{
	BOOL outbox_is_parent = FALSE;
	
	const LLInventoryCategory *cat = gInventory.getCategory(mUUID);

	if (cat)
	{
		const LLUUID outbox_id = getOutboxFolder();
		
		outbox_is_parent = (outbox_id.notNull() && (outbox_id == cat->getParentUUID()));
	}
	
	return outbox_is_parent;
}

const LLUUID LLInvFVBridge::getOutboxFolder() const
{
	const LLUUID outbox_id = gInventory.findCategoryUUIDForType(LLFolderType::FT_OUTBOX, false);

	return outbox_id;
}

BOOL LLInvFVBridge::isItemPermissive() const
{
	return FALSE;
}

// static
void LLInvFVBridge::changeItemParent(LLInventoryModel* model,
									 LLViewerInventoryItem* item,
									 const LLUUID& new_parent_id,
									 BOOL restamp)
{
	model->changeItemParent(item, new_parent_id, restamp);
}

// static
void LLInvFVBridge::changeCategoryParent(LLInventoryModel* model,
										 LLViewerInventoryCategory* cat,
										 const LLUUID& new_parent_id,
										 BOOL restamp)
{
	model->changeCategoryParent(cat, new_parent_id, restamp);
}

LLInvFVBridge* LLInvFVBridge::createBridge(LLAssetType::EType asset_type,
										   LLAssetType::EType actual_asset_type,
										   LLInventoryType::EType inv_type,
										   LLInventoryPanel* inventory,
										   LLFolderViewModelInventory* view_model,
										   LLFolderView* root,
										   const LLUUID& uuid,
										   U32 flags)
{
	LLInvFVBridge* new_listener = NULL;
	switch(asset_type)
	{
		case LLAssetType::AT_TEXTURE:
			if(!(inv_type == LLInventoryType::IT_TEXTURE || inv_type == LLInventoryType::IT_SNAPSHOT))
			{
				LL_WARNS() << LLAssetType::lookup(asset_type) << " asset has inventory type " << LLInventoryType::lookupHumanReadable(inv_type) << " on uuid " << uuid << LL_ENDL;
			}
			new_listener = new LLTextureBridge(inventory, root, uuid, inv_type);
			break;

		case LLAssetType::AT_SOUND:
			if(!(inv_type == LLInventoryType::IT_SOUND))
			{
				LL_WARNS() << LLAssetType::lookup(asset_type) << " asset has inventory type " << LLInventoryType::lookupHumanReadable(inv_type) << " on uuid " << uuid << LL_ENDL;
			}
			new_listener = new LLSoundBridge(inventory, root, uuid);
			break;

		case LLAssetType::AT_LANDMARK:
			if(!(inv_type == LLInventoryType::IT_LANDMARK))
			{
				LL_WARNS() << LLAssetType::lookup(asset_type) << " asset has inventory type " << LLInventoryType::lookupHumanReadable(inv_type) << " on uuid " << uuid << LL_ENDL;
			}
			new_listener = new LLLandmarkBridge(inventory, root, uuid, flags);
			break;

		case LLAssetType::AT_CALLINGCARD:
			if(!(inv_type == LLInventoryType::IT_CALLINGCARD))
			{
				LL_WARNS() << LLAssetType::lookup(asset_type) << " asset has inventory type " << LLInventoryType::lookupHumanReadable(inv_type) << " on uuid " << uuid << LL_ENDL;
			}
			new_listener = new LLCallingCardBridge(inventory, root, uuid);
			break;

		case LLAssetType::AT_SCRIPT:
			if(!(inv_type == LLInventoryType::IT_LSL))
			{
				LL_WARNS() << LLAssetType::lookup(asset_type) << " asset has inventory type " << LLInventoryType::lookupHumanReadable(inv_type) << " on uuid " << uuid << LL_ENDL;
			}
			new_listener = new LLItemBridge(inventory, root, uuid);
			break;

		case LLAssetType::AT_OBJECT:
			if(!(inv_type == LLInventoryType::IT_OBJECT || inv_type == LLInventoryType::IT_ATTACHMENT))
			{
				LL_WARNS() << LLAssetType::lookup(asset_type) << " asset has inventory type " << LLInventoryType::lookupHumanReadable(inv_type) << " on uuid " << uuid << LL_ENDL;
			}
			new_listener = new LLObjectBridge(inventory, root, uuid, inv_type, flags);
			break;

		case LLAssetType::AT_NOTECARD:
			if(!(inv_type == LLInventoryType::IT_NOTECARD))
			{
				LL_WARNS() << LLAssetType::lookup(asset_type) << " asset has inventory type " << LLInventoryType::lookupHumanReadable(inv_type) << " on uuid " << uuid << LL_ENDL;
			}
			new_listener = new LLNotecardBridge(inventory, root, uuid);
			break;

		case LLAssetType::AT_ANIMATION:
			if(!(inv_type == LLInventoryType::IT_ANIMATION))
			{
				LL_WARNS() << LLAssetType::lookup(asset_type) << " asset has inventory type " << LLInventoryType::lookupHumanReadable(inv_type) << " on uuid " << uuid << LL_ENDL;
			}
			new_listener = new LLAnimationBridge(inventory, root, uuid);
			break;

		case LLAssetType::AT_GESTURE:
			if(!(inv_type == LLInventoryType::IT_GESTURE))
			{
				LL_WARNS() << LLAssetType::lookup(asset_type) << " asset has inventory type " << LLInventoryType::lookupHumanReadable(inv_type) << " on uuid " << uuid << LL_ENDL;
			}
			new_listener = new LLGestureBridge(inventory, root, uuid);
			break;

		case LLAssetType::AT_LSL_TEXT:
			if(!(inv_type == LLInventoryType::IT_LSL))
			{
				LL_WARNS() << LLAssetType::lookup(asset_type) << " asset has inventory type " << LLInventoryType::lookupHumanReadable(inv_type) << " on uuid " << uuid << LL_ENDL;
			}
			new_listener = new LLLSLTextBridge(inventory, root, uuid);
			break;

		case LLAssetType::AT_CLOTHING:
		case LLAssetType::AT_BODYPART:
			if(!(inv_type == LLInventoryType::IT_WEARABLE))
			{
				LL_WARNS() << LLAssetType::lookup(asset_type) << " asset has inventory type " << LLInventoryType::lookupHumanReadable(inv_type) << " on uuid " << uuid << LL_ENDL;
			}
			new_listener = new LLWearableBridge(inventory, root, uuid, asset_type, inv_type, (LLWearableType::EType)flags);
			break;
		case LLAssetType::AT_CATEGORY:
			if (actual_asset_type == LLAssetType::AT_LINK_FOLDER)
			{
				// Create a link folder handler instead.
				new_listener = new LLLinkFolderBridge(inventory, root, uuid);
				break;
			}
			new_listener = new LLFolderBridge(inventory, root, uuid);
			break;
		case LLAssetType::AT_LINK:
		case LLAssetType::AT_LINK_FOLDER:
			// Only should happen for broken links.
			new_listener = new LLLinkItemBridge(inventory, root, uuid);
			break;
	    case LLAssetType::AT_MESH:
			if(!(inv_type == LLInventoryType::IT_MESH))
			{
				LL_WARNS() << LLAssetType::lookup(asset_type) << " asset has inventory type " << LLInventoryType::lookupHumanReadable(inv_type) << " on uuid " << uuid << LL_ENDL;
			}
			new_listener = new LLMeshBridge(inventory, root, uuid);
			break;

		case LLAssetType::AT_IMAGE_TGA:
		case LLAssetType::AT_IMAGE_JPEG:
			//LL_WARNS() << LLAssetType::lookup(asset_type) << " asset type is unhandled for uuid " << uuid << LL_ENDL;
			break;

		default:
			LL_INFOS() << "Unhandled asset type (llassetstorage.h): "
					<< (S32)asset_type << " (" << LLAssetType::lookup(asset_type) << ")" << LL_ENDL;
			break;
	}

	if (new_listener)
	{
		new_listener->mInvType = inv_type;
	}

	return new_listener;
}

void LLInvFVBridge::purgeItem(LLInventoryModel *model, const LLUUID &uuid)
{
	LLInventoryObject* obj = model->getObject(uuid);
	if (obj)
	{
		remove_inventory_object(uuid, NULL);
	}
}

void LLInvFVBridge::removeObject(LLInventoryModel *model, const LLUUID &uuid)
{
    // Keep track of the parent
    LLInventoryItem* itemp = model->getItem(uuid);
    LLUUID parent_id = (itemp ? itemp->getParentUUID() : LLUUID::null);
    // Remove the object
    model->removeObject(uuid);
    // Get the parent updated
    if (parent_id.notNull())
    {
        LLViewerInventoryCategory* parent_cat = model->getCategory(parent_id);
        model->updateCategory(parent_cat);
        model->notifyObservers();
    }
}

bool LLInvFVBridge::canShare() const
{
	bool can_share = false;

	if (isAgentInventory())
	{
		const LLInventoryModel* model = getInventoryModel();
		if (model)
		{
			const LLViewerInventoryItem *item = model->getItem(mUUID);
			if (item)
			{
				if (LLInventoryCollectFunctor::itemTransferCommonlyAllowed(item)) 
				{
					can_share = LLGiveInventory::isInventoryGiveAcceptable(item);
				}
			}
			else
			{
				// Categories can be given.
				can_share = (model->getCategory(mUUID) != NULL);
			}
		}
	}

	return can_share;
}

bool LLInvFVBridge::canListOnMarketplace() const
{
	LLInventoryModel * model = getInventoryModel();

	const LLViewerInventoryCategory * cat = model->getCategory(mUUID);
	if (cat && LLFolderType::lookupIsProtectedType(cat->getPreferredType()))
	{
		return false;
	}

	if (!isAgentInventory())
	{
		return false;
	}
	
	if (getOutboxFolder().isNull())
	{
		return false;
	}

	if (isInboxFolder() || isOutboxFolder())
	{
		return false;
	}
	
	LLViewerInventoryItem * item = model->getItem(mUUID);
	if (item)
	{
		if (!item->getPermissions().allowOperationBy(PERM_TRANSFER, gAgent.getID()))
		{
			return false;
		}
		
		if (LLAssetType::AT_CALLINGCARD == item->getType())
		{
			return false;
		}
	}

	return true;
}

bool LLInvFVBridge::canListOnMarketplaceNow() const
{
	bool can_list = true;

	// Do not allow listing while import is in progress
	if (LLMarketplaceInventoryImporter::instanceExists())
	{
		can_list = !LLMarketplaceInventoryImporter::instance().isImportInProgress();
	}
	
	const LLInventoryObject* obj = getInventoryObject();
	can_list &= (obj != NULL);

	if (can_list)
	{
		const LLUUID& object_id = obj->getLinkedUUID();
		can_list = object_id.notNull();

		if (can_list)
		{
			LLFolderViewFolder * object_folderp =   mInventoryPanel.get() ? mInventoryPanel.get()->getFolderByID(object_id) : NULL;
			if (object_folderp)
			{
				can_list = !static_cast<LLFolderBridge*>(object_folderp->getViewModelItem())->isLoading();
			}
		}
		
		if (can_list)
		{
			// Get outbox id
			const LLUUID & outbox_id = getInventoryModel()->findCategoryUUIDForType(LLFolderType::FT_OUTBOX, false);
			LLFolderViewItem * outbox_itemp =   mInventoryPanel.get() ? mInventoryPanel.get()->getItemByID(outbox_id) : NULL;

			if (outbox_itemp)
			{
				MASK mask = 0x0;
				BOOL drop = FALSE;
				EDragAndDropType cargo_type = LLViewerAssetType::lookupDragAndDropType(obj->getActualType());
				void * cargo_data = (void *) obj;
				std::string tooltip_msg;
				
				can_list = outbox_itemp->getViewModelItem()->dragOrDrop(mask, drop, cargo_type, cargo_data, tooltip_msg);
			}
		}
	}
	
	return can_list;
}

LLToolDragAndDrop::ESource LLInvFVBridge::getDragSource() const
{
	if (gInventory.isObjectDescendentOf(getUUID(),   gInventory.getRootFolderID()))
	{
		return LLToolDragAndDrop::SOURCE_AGENT;
	}
	else if (gInventory.isObjectDescendentOf(getUUID(),   gInventory.getLibraryRootFolderID()))
	{
		return LLToolDragAndDrop::SOURCE_LIBRARY;
	}

	return LLToolDragAndDrop::SOURCE_VIEWER;
}



// +=================================================+
// |        InventoryFVBridgeBuilder                 |
// +=================================================+
LLInvFVBridge* LLInventoryFolderViewModelBuilder::createBridge(LLAssetType::EType asset_type,
														LLAssetType::EType actual_asset_type,
														LLInventoryType::EType inv_type,
														LLInventoryPanel* inventory,
														LLFolderViewModelInventory* view_model,
														LLFolderView* root,
														const LLUUID& uuid,
														U32 flags /* = 0x00 */) const
{
	return LLInvFVBridge::createBridge(asset_type,
									   actual_asset_type,
									   inv_type,
									   inventory,
									   view_model,
									   root,
									   uuid,
									   flags);
}

// +=================================================+
// |        LLItemBridge                             |
// +=================================================+

void LLItemBridge::performAction(LLInventoryModel* model, std::string action)
{
	if ("goto" == action)
	{
		gotoItem();
	}

	if ("open" == action || "open_original" == action)
	{
		openItem();
		return;
	}
	else if ("properties" == action)
	{
		showProperties();
		return;
	}
	else if ("purge" == action)
	{
		purgeItem(model, mUUID);
		return;
	}
	else if ("restoreToWorld" == action)
	{
		restoreToWorld();
		return;
	}
	else if ("restore" == action)
	{
		restoreItem();
		return;
	}
	else if ("copy_uuid" == action)
	{
		// Single item only
		LLViewerInventoryItem* item = static_cast<LLViewerInventoryItem*>(getItem());
		if(!item) return;
		LLUUID asset_id = item->getProtectedAssetUUID();
		std::string buffer;
		asset_id.toString(buffer);

		gViewerWindow->getWindow()->copyTextToClipboard(utf8str_to_wstring(buffer));
		return;
	}
	else if ("cut" == action)
	{
		cutToClipboard();
		return;
	}
	else if ("copy" == action)
	{
		copyToClipboard();
		return;
	}
	else if ("paste" == action)
	{
		LLInventoryItem* itemp = model->getItem(mUUID);
		if (!itemp) return;

		LLFolderViewItem* folder_view_itemp =   mInventoryPanel.get()->getItemByID(itemp->getParentUUID());
		if (!folder_view_itemp) return;

		folder_view_itemp->getViewModelItem()->pasteFromClipboard();
		return;
	}
	else if ("paste_link" == action)
	{
		// Single item only
		LLInventoryItem* itemp = model->getItem(mUUID);
		if (!itemp) return;

		LLFolderViewItem* folder_view_itemp =   mInventoryPanel.get()->getItemByID(itemp->getParentUUID());
		if (!folder_view_itemp) return;

		folder_view_itemp->getViewModelItem()->pasteLinkFromClipboard();
		return;
	}
	else if (isMarketplaceCopyAction(action))
	{
		LL_INFOS() << "Copy item to marketplace action!" << LL_ENDL;

		LLInventoryItem* itemp = model->getItem(mUUID);
		if (!itemp) return;

		const LLUUID outbox_id = getInventoryModel()->findCategoryUUIDForType(LLFolderType::FT_OUTBOX, false);
		copy_item_to_outbox(itemp, outbox_id, LLUUID::null, LLToolDragAndDrop::getOperationId());
	}
	else if ("copy_slurl" == action)
	{
		LLViewerInventoryItem* item = static_cast<LLViewerInventoryItem*>(getItem());
		if(item)
		{
			LLUUID asset_id = item->getAssetUUID();
			LLLandmark* landmark = gLandmarkList.getAsset(asset_id);
			if (landmark)
			{
				LLVector3d global_pos;
				landmark->getGlobalPos(global_pos);
				LLLandmarkActions::getSLURLfromPosGlobal(global_pos, &copy_slurl_to_clipboard_callback_inv, true);
			}
		}
	}
	else if ("show_on_map" == action)
	{
		doActionOnCurSelectedLandmark(boost::bind(&LLItemBridge::doShowOnMap, this, _1));
	}
	else if ("marketplace_edit_listing" == action)
	{
        std::string url = LLMarketplaceData::instance().getListingURL(mUUID);
        LLUrlAction::openURL(url);
	}
}

void LLItemBridge::doActionOnCurSelectedLandmark(LLLandmarkList::loaded_callback_t cb)
{
	LLViewerInventoryItem* cur_item = getItem();
	if(cur_item && cur_item->getInventoryType() == LLInventoryType::IT_LANDMARK)
	{ 
		LLLandmark* landmark = LLLandmarkActions::getLandmark(cur_item->getUUID(), cb);
		if (landmark)
		{
			cb(landmark);
		}
	}
}

void LLItemBridge::doShowOnMap(LLLandmark* landmark)
{
	LLVector3d landmark_global_pos;
	// landmark has already been tested for NULL by calling routine
	if (landmark->getGlobalPos(landmark_global_pos))
	{
		LLFloaterWorldMap* worldmap_instance = LLFloaterWorldMap::getInstance();
		if (!landmark_global_pos.isExactlyZero() && worldmap_instance)
		{
			worldmap_instance->trackLocation(landmark_global_pos);
			LLFloaterReg::showInstance("world_map", "center");
		}
	}
}

void copy_slurl_to_clipboard_callback_inv(const std::string& slurl)
{
	gViewerWindow->getWindow()->copyTextToClipboard(utf8str_to_wstring(slurl));
	LLSD args;
	args["SLURL"] = slurl;
	LLNotificationsUtil::add("CopySLURL", args);
}

void LLItemBridge::selectItem()
{
	LLViewerInventoryItem* item = static_cast<LLViewerInventoryItem*>(getItem());
	if(item && !item->isFinished())
	{
		//item->fetchFromServer();
		LLInventoryModelBackgroundFetch::instance().start(item->getUUID(), false);
	}
}

void LLItemBridge::restoreItem()
{
	LLViewerInventoryItem* item = static_cast<LLViewerInventoryItem*>(getItem());
	if(item)
	{
		LLInventoryModel* model = getInventoryModel();
		const LLUUID new_parent = model->findCategoryUUIDForType(LLFolderType::assetTypeToFolderType(item->getType()));
		// do not restamp on restore.
		LLInvFVBridge::changeItemParent(model, item, new_parent, FALSE);
	}
}

void LLItemBridge::restoreToWorld()
{
	//Similar functionality to the drag and drop rez logic
	bool remove_from_inventory = false;

	LLViewerInventoryItem* itemp = static_cast<LLViewerInventoryItem*>(getItem());
	if (itemp)
	{
		LLMessageSystem* msg = gMessageSystem;
		msg->newMessage("RezRestoreToWorld");
		msg->nextBlockFast(_PREHASH_AgentData);
		msg->addUUIDFast(_PREHASH_AgentID, gAgent.getID());
		msg->addUUIDFast(_PREHASH_SessionID, gAgent.getSessionID());

		msg->nextBlockFast(_PREHASH_InventoryData);
		itemp->packMessage(msg);
		msg->sendReliable(gAgent.getRegion()->getHost());

		//remove local inventory copy, sim will deal with permissions and removing the item
		//from the actual inventory if its a no-copy etc
		if(!itemp->getPermissions().allowCopyBy(gAgent.getID()))
		{
			remove_from_inventory = true;
		}
		
		// Check if it's in the trash. (again similar to the normal rez logic)
		const LLUUID trash_id = gInventory.findCategoryUUIDForType(LLFolderType::FT_TRASH);
		if(gInventory.isObjectDescendentOf(itemp->getUUID(), trash_id))
		{
			remove_from_inventory = true;
		}
	}

	if(remove_from_inventory)
	{
		gInventory.deleteObject(itemp->getUUID());
		gInventory.notifyObservers();
	}
}

void LLItemBridge::gotoItem()
{
	LLInventoryObject *obj = getInventoryObject();
	if (obj && obj->getIsLinkType())
	{
		LLInventoryPanel *active_panel = LLInventoryPanel::getActiveInventoryPanel();
		if (active_panel)
		{
			active_panel->setSelection(obj->getLinkedUUID(), TAKE_FOCUS_NO);
		}
	}
}

LLUIImagePtr LLItemBridge::getIcon() const
{
	LLInventoryObject *obj = getInventoryObject();
	if (obj) 
	{
		return LLInventoryIcon::getIcon(obj->getType(),
										LLInventoryType::IT_NONE,
										mIsLink);
	}
	
	return LLInventoryIcon::getIcon(LLInventoryType::ICONNAME_OBJECT);
}

LLUIImagePtr LLItemBridge::getIconOverlay() const
{
	if (getItem() && getItem()->getIsLinkType())
	{
		return LLUI::getUIImage("Inv_Link");
	}
	return NULL;
}

PermissionMask LLItemBridge::getPermissionMask() const
{
	LLViewerInventoryItem* item = getItem();
	PermissionMask perm_mask = 0;
	if (item) perm_mask = item->getPermissionMask();
	return perm_mask;
}

void LLItemBridge::buildDisplayName() const
{
	if(getItem())
	{
		mDisplayName.assign(getItem()->getName());
	}
	else
	{
		mDisplayName.assign(LLStringUtil::null);
	}
	
	mSearchableName.assign(mDisplayName);
	mSearchableName.append(getLabelSuffix());
	LLStringUtil::toUpper(mSearchableName);
	
    //Name set, so trigger a sort
    if(mParent)
	{
		mParent->requestSort();
	}
}

LLFontGL::StyleFlags LLItemBridge::getLabelStyle() const
{
	U8 font = LLFontGL::NORMAL;
	const LLViewerInventoryItem* item = getItem();

	if (get_is_item_worn(mUUID))
	{
		// LL_INFOS() << "BOLD" << LL_ENDL;
		font |= LLFontGL::BOLD;
	}
	else if(item && item->getIsLinkType())
	{
		font |= LLFontGL::ITALIC;
	}

	return (LLFontGL::StyleFlags)font;
}

std::string LLItemBridge::getLabelSuffix() const
{
	// String table is loaded before login screen and inventory items are
	// loaded after login, so LLTrans should be ready.
	static std::string NO_COPY = LLTrans::getString("no_copy");
	static std::string NO_MOD = LLTrans::getString("no_modify");
	static std::string NO_XFER = LLTrans::getString("no_transfer");
	static std::string LINK = LLTrans::getString("link");
	static std::string BROKEN_LINK = LLTrans::getString("broken_link");
	std::string suffix;
	LLInventoryItem* item = getItem();
	if(item)
	{
		// Any type can have the link suffix...
		BOOL broken_link = LLAssetType::lookupIsLinkType(item->getType());
		if (broken_link) return BROKEN_LINK;

		BOOL link = item->getIsLinkType();
		if (link) return LINK;

		// ...but it's a bit confusing to put nocopy/nomod/etc suffixes on calling cards.
		if(LLAssetType::AT_CALLINGCARD != item->getType()
		   && item->getPermissions().getOwner() == gAgent.getID())
		{
			BOOL copy = item->getPermissions().allowCopyBy(gAgent.getID());
			if (!copy)
			{
				suffix += NO_COPY;
			}
			BOOL mod = item->getPermissions().allowModifyBy(gAgent.getID());
			if (!mod)
			{
				suffix += NO_MOD;
			}
			BOOL xfer = item->getPermissions().allowOperationBy(PERM_TRANSFER,
																gAgent.getID());
			if (!xfer)
			{
				suffix += NO_XFER;
			}
		}
	}
	return suffix;
}

time_t LLItemBridge::getCreationDate() const
{
	LLViewerInventoryItem* item = getItem();
	if (item)
	{
		return item->getCreationDate();
	}
	return 0;
}


BOOL LLItemBridge::isItemRenameable() const
{
	LLViewerInventoryItem* item = getItem();
	if(item)
	{
		// (For now) Don't allow calling card rename since that may confuse users as to
		// what the calling card points to.
		if (item->getInventoryType() == LLInventoryType::IT_CALLINGCARD)
		{
			return FALSE;
		}

		if (!item->isFinished()) // EXT-8662
		{
			return FALSE;
		}

		if (isInboxFolder())
		{
			return FALSE;
		}

		return (item->getPermissions().allowModifyBy(gAgent.getID()));
	}
	return FALSE;
}

BOOL LLItemBridge::renameItem(const std::string& new_name)
{
	if(!isItemRenameable())
		return FALSE;
	LLPreview::dirty(mUUID);
	LLInventoryModel* model = getInventoryModel();
	if(!model)
		return FALSE;
	LLViewerInventoryItem* item = getItem();
	if(item && (item->getName() != new_name))
	{
		LLSD updates;
		updates["name"] = new_name;
		update_inventory_item(item->getUUID(),updates, NULL);
	}
	// return FALSE because we either notified observers (& therefore
	// rebuilt) or we didn't update.
	return FALSE;
}

BOOL LLItemBridge::removeItem()
{
	if(!isItemRemovable())
	{
		return FALSE;
	}

	// move it to the trash
	LLPreview::hide(mUUID, TRUE);
	LLInventoryModel* model = getInventoryModel();
	if(!model) return FALSE;
	const LLUUID& trash_id = model->findCategoryUUIDForType(LLFolderType::FT_TRASH);
	LLViewerInventoryItem* item = getItem();
	if (!item) return FALSE;

	// Already in trash
	if (model->isObjectDescendentOf(mUUID, trash_id)) return FALSE;

	LLNotification::Params params("ConfirmItemDeleteHasLinks");
	params.functor.function(boost::bind(&LLItemBridge::confirmRemoveItem, this, _1, _2));
	
	// Check if this item has any links.  If generic inventory linking is enabled,
	// we can't do this check because we may have items in a folder somewhere that is
	// not yet in memory, so we don't want false negatives.  (If disabled, then we 
	// know we only have links in the Outfits folder which we explicitly fetch.)
	if (!gSavedSettings.getBOOL("InventoryLinking"))
	{
		if (!item->getIsLinkType())
		{
			LLInventoryModel::item_array_t item_array = gInventory.collectLinksTo(mUUID);
			const U32 num_links = item_array.size();
			if (num_links > 0)
			{
				// Warn if the user is will break any links when deleting this item.
				LLNotifications::instance().add(params);
				return FALSE;
			}
		}
	}
	
	LLNotifications::instance().forceResponse(params, 0);
	return TRUE;
}

BOOL LLItemBridge::confirmRemoveItem(const LLSD& notification, const LLSD& response)
{
	S32 option = LLNotificationsUtil::getSelectedOption(notification, response);
	if (option != 0) return FALSE;

	LLInventoryModel* model = getInventoryModel();
	if (!model) return FALSE;

	LLViewerInventoryItem* item = getItem();
	if (!item) return FALSE;

	const LLUUID& trash_id = model->findCategoryUUIDForType(LLFolderType::FT_TRASH);
	// if item is not already in trash
	if(item && !model->isObjectDescendentOf(mUUID, trash_id))
	{
		// move to trash, and restamp
		LLInvFVBridge::changeItemParent(model, item, trash_id, TRUE);
		// delete was successful
		return TRUE;
	}
	return FALSE;
}

BOOL LLItemBridge::isItemCopyable() const
{
	LLViewerInventoryItem* item = getItem();
	if (item)
	{
		// Can't copy worn objects. DEV-15183
		if(get_is_item_worn(mUUID))
		{
			return FALSE;
		}

		// You can never copy a link.
		if (item->getIsLinkType())
		{
			return FALSE;
		}

		return item->getPermissions().allowCopyBy(gAgent.getID()) || gSavedSettings.getBOOL("InventoryLinking");
	}
	return FALSE;
}

LLViewerInventoryItem* LLItemBridge::getItem() const
{
	LLViewerInventoryItem* item = NULL;
	LLInventoryModel* model = getInventoryModel();
	if(model)
	{
		item = (LLViewerInventoryItem*)model->getItem(mUUID);
	}
	return item;
}

BOOL LLItemBridge::isItemPermissive() const
{
	LLViewerInventoryItem* item = getItem();
	if(item)
	{
		return item->getIsFullPerm();
	}
	return FALSE;
}

// +=================================================+
// |        LLFolderBridge                           |
// +=================================================+

LLHandle<LLFolderBridge> LLFolderBridge::sSelf;

// Can be moved to another folder
BOOL LLFolderBridge::isItemMovable() const
{
	LLInventoryObject* obj = getInventoryObject();
	if(obj)
	{
		// If it's a protected type folder, we can't move it
		if (LLFolderType::lookupIsProtectedType(((LLInventoryCategory*)obj)->getPreferredType()))
			return FALSE;
		return TRUE;
	}
	return FALSE;
}

void LLFolderBridge::selectItem()
{
	// Have no fear: the first thing start() does is to test if everything for that folder has been fetched...
	LLInventoryModelBackgroundFetch::instance().start(getUUID(), true);
}

void LLFolderBridge::buildDisplayName() const
{
	LLFolderType::EType preferred_type = getPreferredType();

	// *TODO: to be removed when database supports multi language. This is a
	// temporary attempt to display the inventory folder in the user locale.
	// mantipov: *NOTE: be sure this code is synchronized with LLFriendCardsManager::findChildFolderUUID
	//		it uses the same way to find localized string

	// HACK: EXT - 6028 ([HARD CODED]? Inventory > Library > "Accessories" folder)
	// Translation of Accessories folder in Library inventory folder
	bool accessories = false;
	if(getName() == "Accessories")
	{
		//To ensure that Accessories folder is in Library we have to check its parent folder.
		//Due to parent LLFolderViewFloder is not set to this item yet we have to check its parent via Inventory Model
		LLInventoryCategory* cat = gInventory.getCategory(getUUID());
		if(cat)
		{
			const LLUUID& parent_folder_id = cat->getParentUUID();
			accessories = (parent_folder_id == gInventory.getLibraryRootFolderID());
		}
	}

	//"Accessories" inventory category has folder type FT_NONE. So, this folder
	//can not be detected as protected with LLFolderType::lookupIsProtectedType
	mDisplayName.assign(getName());
	if (accessories || LLFolderType::lookupIsProtectedType(preferred_type))
	{
		LLTrans::findString(mDisplayName, std::string("InvFolder ") + getName(), LLSD());
	}

	mSearchableName.assign(mDisplayName);
	mSearchableName.append(getLabelSuffix());
	LLStringUtil::toUpper(mSearchableName);

    //Name set, so trigger a sort
    if(mParent)
    {
        mParent->requestSort();
    }
}

std::string LLFolderBridge::getLabelSuffix() const
{
    static LLCachedControl<F32> folder_loading_message_delay(gSavedSettings, "FolderLoadingMessageWaitTime", 0.5f);
    
    if (mIsLoading && mTimeSinceRequestStart.getElapsedTimeF32() >= folder_loading_message_delay())
    {
        return llformat(" ( %s ) ", LLTrans::getString("LoadingData").c_str());
    }
    
    if (isMarketplaceListingsFolder())
    {
        std::string suffix = "";
        // Listing folder case
        if (LLMarketplaceData::instance().isListed(getUUID()))
        {
            suffix = llformat("%d",LLMarketplaceData::instance().getListingID(getUUID()));
            if (suffix.empty())
            {
                suffix = LLTrans::getString("MarketplaceNoID");
            }
            suffix = " (" +  suffix + ")";
            if (LLMarketplaceData::instance().getActivationState(getUUID()))
            {
                suffix += " (" +  LLTrans::getString("MarketplaceLive") + ")";
            }
        }
        // Version folder case
        else if (LLMarketplaceData::instance().isVersionFolder(getUUID()))
        {
            suffix += " (" +  LLTrans::getString("MarketplaceActive") + ")";
        }
        // Add stock amount
        S32 stock_count = compute_stock_count(getUUID());
        if (stock_count == 0)
        {
            suffix += " (" +  LLTrans::getString("MarketplaceNoStock") + ")";
        }
        else if (stock_count != -1)
        {
            if (getPreferredType() == LLFolderType::FT_MARKETPLACE_STOCK)
            {
                suffix += " (" +  LLTrans::getString("MarketplaceStock") + "=" + llformat("%d", stock_count) + ")";
            }
            else
            {
                suffix += " (" +  LLTrans::getString("MarketplaceMax") + "=" + llformat("%d", stock_count) + ")";
            }
        }
        // Add updating suffix
        if (LLMarketplaceData::instance().isUpdating(getUUID()))
        {
            suffix += " (" +  LLTrans::getString("MarketplaceUpdating") + ")";
        }
        return LLInvFVBridge::getLabelSuffix() + suffix;
	}
	else
	{
		return LLInvFVBridge::getLabelSuffix();
	}
}

LLFontGL::StyleFlags LLFolderBridge::getLabelStyle() const
{
	if (isMarketplaceListingsFolder() && LLMarketplaceData::instance().getActivationState(getUUID()))
	{
		return LLFontGL::BOLD;
	}
	else
	{
		return LLFontGL::NORMAL;
	}
}


void LLFolderBridge::update()
{
	// we know we have children but  haven't  fetched them (doesn't obey filter)
	bool loading = !isUpToDate() && hasChildren() && mFolderViewItem->isOpen();

	if (loading != mIsLoading)
	{
		if ( loading )
		{
			// Measure how long we've been in the loading state
			mTimeSinceRequestStart.reset();
		}
		mIsLoading = loading;

		mFolderViewItem->refresh();
	}
}


// Iterate through a folder's children to determine if
// all the children are removable.
class LLIsItemRemovable : public LLFolderViewFunctor
{
public:
	LLIsItemRemovable() : mPassed(TRUE) {}
	virtual void doFolder(LLFolderViewFolder* folder)
	{
		mPassed &= folder->getViewModelItem()->isItemRemovable();
	}
	virtual void doItem(LLFolderViewItem* item)
	{
		mPassed &= item->getViewModelItem()->isItemRemovable();
	}
	BOOL mPassed;
};

// Can be destroyed (or moved to trash)
BOOL LLFolderBridge::isItemRemovable() const
{
	if (!get_is_category_removable(getInventoryModel(), mUUID))
	{
		return FALSE;
	}

	LLInventoryPanel* panel = mInventoryPanel.get();
	LLFolderViewFolder* folderp = dynamic_cast<LLFolderViewFolder*>(panel ?   panel->getItemByID(mUUID) : NULL);
	if (folderp)
	{
		LLIsItemRemovable folder_test;
		folderp->applyFunctorToChildren(folder_test);
		if (!folder_test.mPassed)
		{
			return FALSE;
		}
	}
    
    if (isMarketplaceListingsFolder() && LLMarketplaceData::instance().getActivationState(mUUID))
    {
        return FALSE;
    }

	return TRUE;
}

BOOL LLFolderBridge::isUpToDate() const
{
	LLInventoryModel* model = getInventoryModel();
	if(!model) return FALSE;
	LLViewerInventoryCategory* category = (LLViewerInventoryCategory*)model->getCategory(mUUID);
	if( !category )
	{
		return FALSE;
	}

	return category->getVersion() != LLViewerInventoryCategory::VERSION_UNKNOWN;
}

BOOL LLFolderBridge::isItemCopyable() const
{
	// Folders are copyable if items in them are, recursively, copyable.
	
	// Get the content of the folder
	LLInventoryModel::cat_array_t* cat_array;
	LLInventoryModel::item_array_t* item_array;
	gInventory.getDirectDescendentsOf(mUUID,cat_array,item_array);

	// Check the items
	LLInventoryModel::item_array_t item_array_copy = *item_array;
	for (LLInventoryModel::item_array_t::iterator iter = item_array_copy.begin(); iter != item_array_copy.end(); iter++)
	{
		LLInventoryItem* item = *iter;
		LLItemBridge item_br(mInventoryPanel.get(), mRoot, item->getUUID());
		if (!item_br.isItemCopyable())
			return FALSE;
}

	// Check the folders
	LLInventoryModel::cat_array_t cat_array_copy = *cat_array;
	for (LLInventoryModel::cat_array_t::iterator iter = cat_array_copy.begin(); iter != cat_array_copy.end(); iter++)
{
		LLViewerInventoryCategory* category = *iter;
		LLFolderBridge cat_br(mInventoryPanel.get(), mRoot, category->getUUID());
		if (!cat_br.isItemCopyable())
			return FALSE;
	}
	
		return TRUE;
	}

BOOL LLFolderBridge::isClipboardPasteable() const
{
	if ( ! LLInvFVBridge::isClipboardPasteable() )
		return FALSE;

	// Don't allow pasting duplicates to the Calling Card/Friends subfolders, see bug EXT-1599
	if ( LLFriendCardsManager::instance().isCategoryInFriendFolder( getCategory() ) )
	{
		LLInventoryModel* model = getInventoryModel();
		if ( !model )
		{
			return FALSE;
		}

		std::vector<LLUUID> objects;
		LLClipboard::instance().pasteFromClipboard(objects);
		const LLViewerInventoryCategory *current_cat = getCategory();

		// Search for the direct descendent of current Friends subfolder among all pasted items,
		// and return false if is found.
		for(S32 i = objects.size() - 1; i >= 0; --i)
		{
			const LLUUID &obj_id = objects.at(i);
			if ( LLFriendCardsManager::instance().isObjDirectDescendentOfCategory(model->getObject(obj_id), current_cat) )
			{
				return FALSE;
			}
		}

	}
	return TRUE;
}

BOOL LLFolderBridge::isClipboardPasteableAsLink() const
{
	// Check normal paste-as-link permissions
	if (!LLInvFVBridge::isClipboardPasteableAsLink())
	{
		return FALSE;
	}

	const LLInventoryModel* model = getInventoryModel();
	if (!model)
	{
		return FALSE;
	}

	const LLViewerInventoryCategory *current_cat = getCategory();
	if (current_cat)
	{
		const BOOL is_in_friend_folder = LLFriendCardsManager::instance().isCategoryInFriendFolder( current_cat );
		const LLUUID &current_cat_id = current_cat->getUUID();
		std::vector<LLUUID> objects;
		LLClipboard::instance().pasteFromClipboard(objects);
		S32 count = objects.size();
		for(S32 i = 0; i < count; i++)
		{
			const LLUUID &obj_id = objects.at(i);
			const LLInventoryCategory *cat = model->getCategory(obj_id);
			if (cat)
			{
				const LLUUID &cat_id = cat->getUUID();
				// Don't allow recursive pasting
				if ((cat_id == current_cat_id) ||
					model->isObjectDescendentOf(current_cat_id, cat_id))
				{
					return FALSE;
				}
			}
			// Don't allow pasting duplicates to the Calling Card/Friends subfolders, see bug EXT-1599
			if ( is_in_friend_folder )
			{
				// If object is direct descendent of current Friends subfolder than return false.
				// Note: We can't use 'const LLInventoryCategory *cat', because it may be null
				// in case type of obj_id is LLInventoryItem.
				if ( LLFriendCardsManager::instance().isObjDirectDescendentOfCategory(model->getObject(obj_id), current_cat) )
				{
					return FALSE;
				}
			}
		}
	}
	return TRUE;

}


BOOL LLFolderBridge::dragCategoryIntoFolder(LLInventoryCategory* inv_cat,
											BOOL drop,
											std::string& tooltip_msg,
                                            BOOL user_confirm)
{

	LLInventoryModel* model = getInventoryModel();

	if (!inv_cat) return FALSE; // shouldn't happen, but in case item is incorrectly parented in which case inv_cat will be NULL
	if (!model) return FALSE;
	if (!isAgentAvatarValid()) return FALSE;
	if (!isAgentInventory()) return FALSE; // cannot drag categories into library

	LLInventoryPanel* destination_panel = mInventoryPanel.get();
	if (!destination_panel) return false;

	LLInventoryFilter* filter = getInventoryFilter();
	if (!filter) return false;

	const LLUUID &cat_id = inv_cat->getUUID();
	const LLUUID &current_outfit_id = model->findCategoryUUIDForType(LLFolderType::FT_CURRENT_OUTFIT, false);
	const LLUUID &outbox_id = model->findCategoryUUIDForType(LLFolderType::FT_OUTBOX, false);
	const LLUUID &marketplacelistings_id = model->findCategoryUUIDForType(LLFolderType::FT_MARKETPLACE_LISTINGS, false);
    const LLUUID from_folder_uuid = inv_cat->getParentUUID();
	
	const BOOL move_is_into_current_outfit = (mUUID == current_outfit_id);
	const BOOL move_is_into_outbox = model->isObjectDescendentOf(mUUID, outbox_id); 
	const BOOL move_is_from_outbox = model->isObjectDescendentOf(cat_id, outbox_id);
	const BOOL move_is_into_marketplacelistings = model->isObjectDescendentOf(mUUID, marketplacelistings_id);
    const BOOL move_is_from_marketplacelistings = model->isObjectDescendentOf(cat_id, marketplacelistings_id);

	// check to make sure source is agent inventory, and is represented there.
	LLToolDragAndDrop::ESource source = LLToolDragAndDrop::getInstance()->getSource();
	const BOOL is_agent_inventory = (model->getCategory(cat_id) != NULL)
		&& (LLToolDragAndDrop::SOURCE_AGENT == source);

	BOOL accept = FALSE;
	U64 filter_types = filter->getFilterTypes();
	BOOL use_filter = filter_types && (filter_types&LLInventoryFilter::FILTERTYPE_DATE || (filter_types&LLInventoryFilter::FILTERTYPE_OBJECT)==0);

	if (is_agent_inventory)
	{
		const LLUUID &trash_id = model->findCategoryUUIDForType(LLFolderType::FT_TRASH, false);
		const LLUUID &landmarks_id = model->findCategoryUUIDForType(LLFolderType::FT_LANDMARK, false);
		const LLUUID &my_outifts_id = model->findCategoryUUIDForType(LLFolderType::FT_MY_OUTFITS, false);

		const BOOL move_is_into_trash = (mUUID == trash_id) || model->isObjectDescendentOf(mUUID, trash_id);
		const BOOL move_is_into_my_outfits = (mUUID == my_outifts_id) || model->isObjectDescendentOf(mUUID, my_outifts_id);
		const BOOL move_is_into_outfit = move_is_into_my_outfits || (getCategory() && getCategory()->getPreferredType()==LLFolderType::FT_OUTFIT);
		const BOOL move_is_into_landmarks = (mUUID == landmarks_id) || model->isObjectDescendentOf(mUUID, landmarks_id);

		//--------------------------------------------------------------------------------
		// Determine if folder can be moved.
		//

		BOOL is_movable = TRUE;

        if (is_movable && (marketplacelistings_id == cat_id))
        {
            is_movable = FALSE;
            tooltip_msg = LLTrans::getString("TooltipOutboxCannotMoveRoot");
        }
        if (is_movable && move_is_from_marketplacelistings && LLMarketplaceData::instance().getActivationState(cat_id))
        {
            // If the incoming folder is listed and active (and is therefore either the listing or the version folder),
            // then moving is *not* allowed
            is_movable = FALSE;
            tooltip_msg = LLTrans::getString("TooltipOutboxDragActive");
        }
		if (is_movable && (mUUID == cat_id))
		{
			is_movable = FALSE;
			tooltip_msg = LLTrans::getString("TooltipDragOntoSelf");
		}
		if (is_movable && (model->isObjectDescendentOf(mUUID, cat_id)))
		{
			is_movable = FALSE;
			tooltip_msg = LLTrans::getString("TooltipDragOntoOwnChild");
		}
		if (is_movable && LLFolderType::lookupIsProtectedType(inv_cat->getPreferredType()))
		{
			is_movable = FALSE;
			// tooltip?
		}
		if (is_movable && move_is_into_outfit)
		{
			is_movable = FALSE;
			// tooltip?
		}
		if (is_movable && (mUUID == model->findCategoryUUIDForType(LLFolderType::FT_FAVORITE)))
		{
			is_movable = FALSE;
			// tooltip?
		}
		
		LLInventoryModel::cat_array_t descendent_categories;
		LLInventoryModel::item_array_t descendent_items;
		if (is_movable)
		{
			model->collectDescendents(cat_id, descendent_categories, descendent_items, FALSE);
			for (S32 i=0; i < descendent_categories.size(); ++i)
			{
				LLInventoryCategory* category = descendent_categories[i];
				if(LLFolderType::lookupIsProtectedType(category->getPreferredType()))
				{
					// Can't move "special folders" (e.g. Textures Folder).
					is_movable = FALSE;
					break;
				}
			}
		}
		U32 max_items_to_wear = gSavedSettings.getU32("WearFolderLimit");
		if (is_movable
			&& move_is_into_current_outfit
			&& descendent_items.size() > max_items_to_wear)
		{
			LLInventoryModel::cat_array_t cats;
			LLInventoryModel::item_array_t items;
			LLFindWearablesEx not_worn(/*is_worn=*/ false, /*include_body_parts=*/ false);
			gInventory.collectDescendentsIf(cat_id,
				cats,
				items,
				LLInventoryModel::EXCLUDE_TRASH,
				not_worn);

			if (items.size() > max_items_to_wear)
			{
				// Can't move 'large' folders into current outfit: MAINT-4086
				is_movable = FALSE;
				LLStringUtil::format_map_t args;
				args["AMOUNT"] = llformat("%d", max_items_to_wear);
				tooltip_msg = LLTrans::getString("TooltipTooManyWearables",args);
			}
		}
		if (is_movable && move_is_into_trash)
		{
			for (S32 i=0; i < descendent_items.size(); ++i)
			{
				LLInventoryItem* item = descendent_items[i];
				if (get_is_item_worn(item->getUUID()))
				{
					is_movable = FALSE;
					break; // It's generally movable, but not into the trash.
				}
			}
		}
		if (is_movable && move_is_into_landmarks)
		{
			for (S32 i=0; i < descendent_items.size(); ++i)
			{
				LLViewerInventoryItem* item = descendent_items[i];

				// Don't move anything except landmarks and categories into Landmarks folder.
				// We use getType() instead of getActua;Type() to allow links to landmarks and folders.
				if (LLAssetType::AT_LANDMARK != item->getType() && LLAssetType::AT_CATEGORY != item->getType())
				{
					is_movable = FALSE;
					break; // It's generally movable, but not into Landmarks.
				}
			}
		}
		if (is_movable && move_is_into_marketplacelistings)
		{
            // One cannot move a folder into a stock folder
            is_movable = (getPreferredType() != LLFolderType::FT_MARKETPLACE_STOCK);
        }
        
		if (is_movable && (move_is_into_outbox || move_is_into_marketplacelistings))
		{
            const LLViewerInventoryCategory * master_folder = (move_is_into_outbox ? model->getFirstDescendantOf(outbox_id, mUUID) : model->getFirstDescendantOf(marketplacelistings_id, mUUID));
            LLViewerInventoryCategory * dest_folder = getCategory();
            S32 bundle_size = (drop ? 1 : LLToolDragAndDrop::instance().getCargoCount());
            is_movable = can_move_folder_to_marketplace(master_folder, dest_folder, inv_cat, tooltip_msg, bundle_size);
		}

		if (is_movable)
		{
			LLInventoryPanel* active_panel = LLInventoryPanel::getActiveInventoryPanel(FALSE);
			is_movable = active_panel != NULL;

			// For a folder to pass the filter all its descendants are required to pass.
			// We make this exception to allow reordering folders within an inventory panel,
			// which has a filter applied, like Recent tab for example.
			// There may be folders which are displayed because some of their descendants pass
			// the filter, but other don't, and thus remain hidden. Without this check,
			// such folders would not be allowed to be moved within a panel.
			if (destination_panel == active_panel)
			{
				is_movable = true;
			}
			else
			{
				LLFolderView* active_folder_view = NULL;

				if (is_movable)
				{
					active_folder_view = active_panel->getRootFolder();
					is_movable = active_folder_view != NULL;
				}

				if (is_movable && use_filter)
				{
					// Check whether the folder being dragged from active inventory panel
					// passes the filter of the destination panel.
					is_movable = check_category(model, cat_id, active_panel, filter);
				}
			}
		}
		// 
		//--------------------------------------------------------------------------------

		accept = is_movable;

		if (accept && drop)
		{
            // Dropping in or out of marketplace needs (sometimes) confirmation
            if (user_confirm && (move_is_from_marketplacelistings || move_is_into_marketplacelistings))
            {
                if (move_is_from_marketplacelistings && (LLMarketplaceData::instance().isInActiveFolder(cat_id) ||
                                                         LLMarketplaceData::instance().isListedAndActive(cat_id)))
                {
                    if (LLMarketplaceData::instance().isListed(cat_id) || LLMarketplaceData::instance().isVersionFolder(cat_id))
                    {
                        // Move the active version folder or listing folder itself outside marketplace listings will unlist the listing so ask that question specifically
                        LLNotificationsUtil::add("ConfirmMerchantUnlist", LLSD(), LLSD(), boost::bind(&LLFolderBridge::callback_dropCategoryIntoFolder, this, _1, _2, inv_cat));
                    }
                    else
                    {
                        // Any other case will simply modify but not unlist an active listed listing
                        LLNotificationsUtil::add("ConfirmMerchantActiveChange", LLSD(), LLSD(), boost::bind(&LLFolderBridge::callback_dropCategoryIntoFolder, this, _1, _2, inv_cat));
                    }
                    return true;
                }
                if (move_is_from_marketplacelistings && LLMarketplaceData::instance().isVersionFolder(cat_id))
                {
                    // Moving the version folder from its location will deactivate it. Ask confirmation.
                    LLNotificationsUtil::add("ConfirmMerchantClearVersion", LLSD(), LLSD(), boost::bind(&LLFolderBridge::callback_dropCategoryIntoFolder, this, _1, _2, inv_cat));
                    return true;
                }
                if (move_is_into_marketplacelistings && LLMarketplaceData::instance().isInActiveFolder(mUUID))
                {
                    // Moving something in an active listed listing will modify it. Ask confirmation.
                    LLNotificationsUtil::add("ConfirmMerchantActiveChange", LLSD(), LLSD(), boost::bind(&LLFolderBridge::callback_dropCategoryIntoFolder, this, _1, _2, inv_cat));
                    return true;
                }
            }
			// Look for any gestures and deactivate them
			if (move_is_into_trash)
			{
				for (S32 i=0; i < descendent_items.size(); i++)
				{
					LLInventoryItem* item = descendent_items[i];
					if (item->getType() == LLAssetType::AT_GESTURE
						&& LLGestureMgr::instance().isGestureActive(item->getUUID()))
					{
						LLGestureMgr::instance().deactivateGesture(item->getUUID());
					}
				}
			}
			// if target is current outfit folder we use link
			if (move_is_into_current_outfit &&
				inv_cat->getPreferredType() == LLFolderType::FT_NONE)
			{
				// traverse category and add all contents to currently worn.
				BOOL append = true;
				LLAppearanceMgr::instance().wearInventoryCategory(inv_cat, false, append);
			}
			else if (move_is_into_outbox && !move_is_from_outbox)
			{
				copy_folder_to_outbox(inv_cat, mUUID, cat_id, LLToolDragAndDrop::getOperationId());
			}
			else if (move_is_into_marketplacelistings)
			{
				move_folder_to_marketplacelistings(inv_cat, mUUID);
			}
			else
			{
				if (model->isObjectDescendentOf(cat_id, model->findCategoryUUIDForType(LLFolderType::FT_INBOX, false)))
				{
					set_dad_inbox_object(cat_id);
				}

				// Reparent the folder and restamp children if it's moving
				// into trash.
				LLInvFVBridge::changeCategoryParent(
					model,
					(LLViewerInventoryCategory*)inv_cat,
					mUUID,
					move_is_into_trash);
			}
            if (move_is_from_marketplacelistings)
            {
                // If we move from an active (listed) listing, checks that it's still valid, if not, unlist
                LLUUID version_folder_id = LLMarketplaceData::instance().getActiveFolder(from_folder_uuid);
                if (version_folder_id.notNull())
                {
                    LLViewerInventoryCategory* cat = gInventory.getCategory(version_folder_id);
                    if (!validate_marketplacelistings(cat,NULL))
                    {
                        LLMarketplaceData::instance().activateListing(version_folder_id,false);
                    }
                }
                // Update the listing we moved from anyway
                update_marketplace_category(from_folder_uuid);
                // Clear the folder from the marketplace in case it is a listing folder
                if (LLMarketplaceData::instance().isListed(cat_id))
                {
                    LLMarketplaceData::instance().clearListing(cat_id);
                }
            }
		}
	}
	else if (LLToolDragAndDrop::SOURCE_WORLD == source)
	{
		if (move_is_into_outbox || move_is_into_marketplacelistings)
		{
			tooltip_msg = LLTrans::getString("TooltipOutboxNotInInventory");
			accept = FALSE;
		}
		else
		{
			accept = move_inv_category_world_to_agent(cat_id, mUUID, drop, NULL, NULL, filter);
		}
	}
	else if (LLToolDragAndDrop::SOURCE_LIBRARY == source)
	{
		if (move_is_into_outbox || move_is_into_marketplacelistings)
		{
			tooltip_msg = LLTrans::getString("TooltipOutboxNotInInventory");
			accept = FALSE;
		}
		else
		{
			// Accept folders that contain complete outfits.
			accept = move_is_into_current_outfit && LLAppearanceMgr::instance().getCanMakeFolderIntoOutfit(cat_id);
		}		

		if (accept && drop)
		{
			LLAppearanceMgr::instance().wearInventoryCategory(inv_cat, true, false);
		}
	}

	return accept;
}

void warn_move_inventory(LLViewerObject* object, LLMoveInv* move_inv)
{
	const char* dialog = NULL;
	if (object->flagScripted())
	{
		dialog = "MoveInventoryFromScriptedObject";
	}
	else
	{
		dialog = "MoveInventoryFromObject";
	}
	LLNotificationsUtil::add(dialog, LLSD(), LLSD(), boost::bind(move_task_inventory_callback, _1, _2, move_inv));
}

// Move/copy all inventory items from the Contents folder of an in-world
// object to the agent's inventory, inside a given category.
BOOL move_inv_category_world_to_agent(const LLUUID& object_id,
									  const LLUUID& category_id,
									  BOOL drop,
									  void (*callback)(S32, void*),
									  void* user_data,
									  LLInventoryFilter* filter)
{
	// Make sure the object exists. If we allowed dragging from
	// anonymous objects, it would be possible to bypass
	// permissions.
	// content category has same ID as object itself
	LLViewerObject* object = gObjectList.findObject(object_id);
	if(!object)
	{
		LL_INFOS() << "Object not found for drop." << LL_ENDL;
		return FALSE;
	}

	// this folder is coming from an object, as there is only one folder in an object, the root,
	// we need to collect the entire contents and handle them as a group
	LLInventoryObject::object_list_t inventory_objects;
	object->getInventoryContents(inventory_objects);

	if (inventory_objects.empty())
	{
		LL_INFOS() << "Object contents not found for drop." << LL_ENDL;
		return FALSE;
	}

	BOOL accept = FALSE;
	BOOL is_move = FALSE;
	BOOL use_filter = FALSE;
	if (filter)
	{
		U64 filter_types = filter->getFilterTypes();
		use_filter = filter_types && (filter_types&LLInventoryFilter::FILTERTYPE_DATE || (filter_types&LLInventoryFilter::FILTERTYPE_OBJECT)==0);
	}

	// coming from a task. Need to figure out if the person can
	// move/copy this item.
	LLInventoryObject::object_list_t::iterator it = inventory_objects.begin();
	LLInventoryObject::object_list_t::iterator end = inventory_objects.end();
	for ( ; it != end; ++it)
	{
		LLInventoryItem* item = dynamic_cast<LLInventoryItem*>(it->get());
		if (!item)
		{
			LL_WARNS() << "Invalid inventory item for drop" << LL_ENDL;
			continue;
		}

		// coming from a task. Need to figure out if the person can
		// move/copy this item.
		LLPermissions perm(item->getPermissions());
		if((perm.allowCopyBy(gAgent.getID(), gAgent.getGroupID())
			&& perm.allowTransferTo(gAgent.getID())))
//			|| gAgent.isGodlike())
		{
			accept = TRUE;
		}
		else if(object->permYouOwner())
		{
			// If the object cannot be copied, but the object the
			// inventory is owned by the agent, then the item can be
			// moved from the task to agent inventory.
			is_move = TRUE;
			accept = TRUE;
		}

		if (accept && use_filter)
		{
			accept = filter->check(item);
		}

		if (!accept)
		{
			break;
		}
	}

	if(drop && accept)
	{
		it = inventory_objects.begin();
		LLMoveInv* move_inv = new LLMoveInv;
		move_inv->mObjectID = object_id;
		move_inv->mCategoryID = category_id;
		move_inv->mCallback = callback;
		move_inv->mUserData = user_data;

		for ( ; it != end; ++it)
		{
			two_uuids_t two(category_id, (*it)->getUUID());
			move_inv->mMoveList.push_back(two);
		}

		if(is_move)
		{
			// Callback called from within here.
			warn_move_inventory(object, move_inv);
		}
		else
		{
			LLNotification::Params params("MoveInventoryFromObject");
			params.functor.function(boost::bind(move_task_inventory_callback, _1, _2, move_inv));
			LLNotifications::instance().forceResponse(params, 0);
		}
	}
	return accept;
}

void LLRightClickInventoryFetchDescendentsObserver::execute(bool clear_observer)
{
	// Bail out immediately if no descendents
	if( mComplete.empty() )
	{
		LL_WARNS() << "LLRightClickInventoryFetchDescendentsObserver::done with empty mCompleteFolders" << LL_ENDL;
		if (clear_observer)
		{
		gInventory.removeObserver(this);
		delete this;
		}
		return;
	}

	// Copy the list of complete fetched folders while "this" is still valid
	uuid_vec_t completed_folder = mComplete;
	
	// Clean up, and remove this as an observer now since recursive calls
	// could notify observers and throw us into an infinite loop.
	if (clear_observer)
	{
		gInventory.removeObserver(this);
		delete this;
	}

	for (uuid_vec_t::iterator current_folder = completed_folder.begin(); current_folder != completed_folder.end(); ++current_folder)
	{
		// Get the information on the fetched folder items and subfolders and fetch those 
		LLInventoryModel::cat_array_t* cat_array;
		LLInventoryModel::item_array_t* item_array;
		gInventory.getDirectDescendentsOf(*current_folder, cat_array, item_array);

		S32 item_count(0);
		if( item_array )
		{			
			item_count = item_array->size();
		}
		
		S32 cat_count(0);
		if( cat_array )
		{			
			cat_count = cat_array->size();
		}

		// Move to next if current folder empty
		if ((item_count == 0) && (cat_count == 0))
		{
			continue;
		}

		uuid_vec_t ids;
		LLRightClickInventoryFetchObserver* outfit = NULL;
		LLRightClickInventoryFetchDescendentsObserver* categories = NULL;

		// Fetch the items
		if (item_count)
		{
			for (S32 i = 0; i < item_count; ++i)
			{
				ids.push_back(item_array->at(i)->getUUID());
			}
			outfit = new LLRightClickInventoryFetchObserver(ids);
		}
		// Fetch the subfolders
		if (cat_count)
		{
			for (S32 i = 0; i < cat_count; ++i)
			{
				ids.push_back(cat_array->at(i)->getUUID());
			}
			categories = new LLRightClickInventoryFetchDescendentsObserver(ids);
		}

		// Perform the item fetch
		if (outfit)
		{
	outfit->startFetch();
			outfit->execute();				// Not interested in waiting and this will be right 99% of the time.
			delete outfit;
//Uncomment the following code for laggy Inventory UI.
			/*
			 if (outfit->isFinished())
	{
	// everything is already here - call done.
				outfit->execute();
				delete outfit;
	}
	else
	{
				// it's all on its way - add an observer, and the inventory
	// will call done for us when everything is here.
	gInventory.addObserver(outfit);
			}
			*/
		}
		// Perform the subfolders fetch : this is where we truly recurse down the folder hierarchy
		if (categories)
		{
			categories->startFetch();
			if (categories->isFinished())
			{
				// everything is already here - call done.
				categories->execute();
				delete categories;
			}
			else
			{
				// it's all on its way - add an observer, and the inventory
				// will call done for us when everything is here.
				gInventory.addObserver(categories);
			}
		}
	}
}


//~~~~~~~~~~~~~~~~~~~~~~~~~~~~~~~~~~~~~~~~~~~~~~~~~~~~~~~~~~~~~~~~
// Class LLInventoryWearObserver
//
// Observer for "copy and wear" operation to support knowing
// when the all of the contents have been added to inventory.
//~~~~~~~~~~~~~~~~~~~~~~~~~~~~~~~~~~~~~~~~~~~~~~~~~~~~~~~~~~~~~~~~
class LLInventoryCopyAndWearObserver : public LLInventoryObserver
{
public:
	LLInventoryCopyAndWearObserver(const LLUUID& cat_id, int count, bool folder_added=false) :
		mCatID(cat_id), mContentsCount(count), mFolderAdded(folder_added) {}
	virtual ~LLInventoryCopyAndWearObserver() {}
	virtual void changed(U32 mask);

protected:
	LLUUID mCatID;
	int    mContentsCount;
	bool   mFolderAdded;
};



void LLInventoryCopyAndWearObserver::changed(U32 mask)
{
	if((mask & (LLInventoryObserver::ADD)) != 0)
	{
		if (!mFolderAdded)
		{
			const std::set<LLUUID>& changed_items = gInventory.getChangedIDs();

			std::set<LLUUID>::const_iterator id_it = changed_items.begin();
			std::set<LLUUID>::const_iterator id_end = changed_items.end();
			for (;id_it != id_end; ++id_it)
			{
				if ((*id_it) == mCatID)
				{
					mFolderAdded = TRUE;
					break;
				}
			}
		}

		if (mFolderAdded)
		{
			LLViewerInventoryCategory* category = gInventory.getCategory(mCatID);
			if (NULL == category)
			{
				LL_WARNS() << "gInventory.getCategory(" << mCatID
						<< ") was NULL" << LL_ENDL;
			}
			else
			{
				if (category->getDescendentCount() ==
				    mContentsCount)
				{
					gInventory.removeObserver(this);
					LLAppearanceMgr::instance().wearInventoryCategory(category, FALSE, TRUE);
					delete this;
				}
			}
		}

	}
}



void LLFolderBridge::performAction(LLInventoryModel* model, std::string action)
{
	if ("open" == action)
	{
		LLFolderViewFolder *f = dynamic_cast<LLFolderViewFolder   *>(mInventoryPanel.get()->getItemByID(mUUID));
		if (f)
		{
			f->toggleOpen();
		}
		
		return;
	}
	else if ("paste" == action)
	{
		pasteFromClipboard();
		return;
	}
	else if ("paste_link" == action)
	{
		pasteLinkFromClipboard();
		return;
	}
	else if ("properties" == action)
	{
		showProperties();
		return;
	}
	else if ("replaceoutfit" == action)
	{
		modifyOutfit(FALSE);
		return;
	}
	else if ("addtooutfit" == action)
	{
		modifyOutfit(TRUE);
		return;
	}
	else if ("cut" == action)
	{
		cutToClipboard();
		return;
	}
	else if ("copy" == action)
	{
		copyToClipboard();
		return;
	}
	else if ("removefromoutfit" == action)
	{
		LLInventoryModel* model = getInventoryModel();
		if(!model) return;
		LLViewerInventoryCategory* cat = getCategory();
		if(!cat) return;

		LLAppearanceMgr::instance().takeOffOutfit( cat->getLinkedUUID() );
		return;
	}
	else if ("purge" == action)
	{
		purgeItem(model, mUUID);
		return;
	}
	else if ("restore" == action)
	{
		restoreItem();
		return;
	}
	else if ("marketplace_list" == action)
	{
        if (depth_nesting_in_marketplace(mUUID) == 1)
        {
            LLUUID version_folder_id = LLMarketplaceData::instance().getVersionFolder(mUUID);
            LLViewerInventoryCategory* cat = gInventory.getCategory(version_folder_id);
            mMessage = "";
            if (!validate_marketplacelistings(cat,boost::bind(&LLFolderBridge::gatherMessage, this, _1, _2)))
            {
                LLSD subs;
                subs["[ERROR_CODE]"] = mMessage;
                LLNotificationsUtil::add("MerchantListingFailed", subs);
            }
            else
            {
                LLMarketplaceData::instance().activateListing(mUUID,true);
            }
        }
		return;
	}
	else if ("marketplace_activate" == action)
	{
        if (depth_nesting_in_marketplace(mUUID) == 2)
        {
			LLInventoryCategory* category = gInventory.getCategory(mUUID);
            LLMarketplaceData::instance().setVersionFolder(category->getParentUUID(), mUUID);
        }
		return;
	}
	else if ("marketplace_unlist" == action)
	{
        if (depth_nesting_in_marketplace(mUUID) == 1)
        {
            LLMarketplaceData::instance().activateListing(mUUID,false);
        }
		return;
	}
	else if ("marketplace_deactivate" == action)
	{
        if (depth_nesting_in_marketplace(mUUID) == 2)
        {
			LLInventoryCategory* category = gInventory.getCategory(mUUID);
            LLMarketplaceData::instance().setVersionFolder(category->getParentUUID(), LLUUID::null);
        }
		return;
	}
	else if ("marketplace_create_listing" == action)
	{
        LLMarketplaceData::instance().createListing(mUUID);
		return;
	}
    else if ("marketplace_disassociate_listing" == action)
    {
        LLMarketplaceData::instance().clearListing(mUUID);
		return;
    }
    else if ("marketplace_get_listing" == action)
    {
        // This is used only to exercise the SLM API but won't be shown to end users
        LLMarketplaceData::instance().getListing(mUUID);
		return;
    }
	else if ("marketplace_associate_listing" == action)
	{
        LLFloaterAssociateListing::show(mUUID);
		return;
	}
	else if ("marketplace_edit_listing" == action)
	{
        std::string url = LLMarketplaceData::instance().getListingURL(mUUID);
        if (!url.empty())
        {
            LLUrlAction::openURL(url);
        }
		return;
	}
#ifndef LL_RELEASE_FOR_DOWNLOAD
	else if ("delete_system_folder" == action)
	{
		removeSystemFolder();
	}
#endif
	else if (isMarketplaceCopyAction(action))
	{
		LL_INFOS() << "Copy folder to marketplace action!" << LL_ENDL;

		LLInventoryCategory * cat = gInventory.getCategory(mUUID);
		if (!cat) return;

		const LLUUID outbox_id = getInventoryModel()->findCategoryUUIDForType(LLFolderType::FT_OUTBOX, false);
		copy_folder_to_outbox(cat, outbox_id, cat->getUUID(), LLToolDragAndDrop::getOperationId());
	}
}

void LLFolderBridge::gatherMessage(std::string& message, LLError::ELevel log_level)
{
    if (log_level >= LLError::LEVEL_ERROR)
    {
        if (!mMessage.empty())
        {
            mMessage += "\n";
        }
        // Take the leading spaces out...
        std::string::size_type start = message.find_first_not_of(" ");
        // Append the message
        mMessage += message.substr(start, message.length() - start);
    }
}

void LLFolderBridge::openItem()
{
	LL_DEBUGS() << "LLFolderBridge::openItem()" << LL_ENDL;
	LLInventoryModel* model = getInventoryModel();
	if(!model) return;
	if(mUUID.isNull()) return;
	bool fetching_inventory = model->fetchDescendentsOf(mUUID);
	// Only change folder type if we have the folder contents.
	if (!fetching_inventory)
	{
		// Disabling this for now, it's causing crash when new items are added to folders
		// since folder type may change before new item item has finished processing.
		// determineFolderType();
	}
}

void LLFolderBridge::closeItem()
{
	determineFolderType();
}

void LLFolderBridge::determineFolderType()
{
	if (isUpToDate())
	{
		LLInventoryModel* model = getInventoryModel();
		LLViewerInventoryCategory* category = model->getCategory(mUUID);
		if (category)
		{
			category->determineFolderType();
		}
	}
}

BOOL LLFolderBridge::isItemRenameable() const
{
	return get_is_category_renameable(getInventoryModel(), mUUID);
}

void LLFolderBridge::restoreItem()
{
	LLViewerInventoryCategory* cat;
	cat = (LLViewerInventoryCategory*)getCategory();
	if(cat)
	{
		LLInventoryModel* model = getInventoryModel();
		const LLUUID new_parent = model->findCategoryUUIDForType(LLFolderType::assetTypeToFolderType(cat->getType()));
		// do not restamp children on restore
		LLInvFVBridge::changeCategoryParent(model, cat, new_parent, FALSE);
	}
}

LLFolderType::EType LLFolderBridge::getPreferredType() const
{
	LLFolderType::EType preferred_type = LLFolderType::FT_NONE;
	LLViewerInventoryCategory* cat = getCategory();
	if(cat)
	{
		preferred_type = cat->getPreferredType();
	}

	return preferred_type;
}

// Icons for folders are based on the preferred type
LLUIImagePtr LLFolderBridge::getIcon() const
{
	return getFolderIcon(FALSE);
}

LLUIImagePtr LLFolderBridge::getIconOpen() const
{
	return getFolderIcon(TRUE);
}

LLUIImagePtr LLFolderBridge::getFolderIcon(BOOL is_open) const
{
	LLFolderType::EType preferred_type = getPreferredType();
    S32 depth = depth_nesting_in_marketplace(mUUID);
    if ((preferred_type == LLFolderType::FT_NONE) && (depth == 2))
    {
        // We override the type when in the marketplace listings folder and only for version folder
        preferred_type = LLFolderType::FT_MARKETPLACE_VERSION;
    }
    else if ((preferred_type == LLFolderType::FT_MARKETPLACE_STOCK) && (depth == -1))
    {
        // We override the type when a stock folder is outside of the marketplace listings root
        // as we don't want to export that notion outside of marketplace
        preferred_type = LLFolderType::FT_NONE;
    }
	return LLUI::getUIImage(LLViewerFolderType::lookupIconName(preferred_type, is_open));
}

// static : use by LLLinkFolderBridge to get the closed type icons
LLUIImagePtr LLFolderBridge::getIcon(LLFolderType::EType preferred_type)
{
	return LLUI::getUIImage(LLViewerFolderType::lookupIconName(preferred_type, FALSE));
}

LLUIImagePtr LLFolderBridge::getIconOverlay() const
{
	if (getInventoryObject() && getInventoryObject()->getIsLinkType())
	{
		return LLUI::getUIImage("Inv_Link");
	}
	return NULL;
}

BOOL LLFolderBridge::renameItem(const std::string& new_name)
{

	LLScrollOnRenameObserver *observer = new LLScrollOnRenameObserver(mUUID, mRoot);
	gInventory.addObserver(observer);

	rename_category(getInventoryModel(), mUUID, new_name);

	// return FALSE because we either notified observers (& therefore
	// rebuilt) or we didn't update.
	return FALSE;
}

BOOL LLFolderBridge::removeItem()
{
	if(!isItemRemovable())
	{
		return FALSE;
	}
	const LLViewerInventoryCategory *cat = getCategory();
	
	LLSD payload;
	LLSD args;
	args["FOLDERNAME"] = cat->getName();

	LLNotification::Params params("ConfirmDeleteProtectedCategory");
	params.payload(payload).substitutions(args).functor.function(boost::bind(&LLFolderBridge::removeItemResponse, this, _1, _2));
	LLNotifications::instance().forceResponse(params, 0);
	return TRUE;
}


BOOL LLFolderBridge::removeSystemFolder()
{
	const LLViewerInventoryCategory *cat = getCategory();
	if (!LLFolderType::lookupIsProtectedType(cat->getPreferredType()))
	{
		return FALSE;
	}

	LLSD payload;
	LLSD args;
	args["FOLDERNAME"] = cat->getName();

	LLNotification::Params params("ConfirmDeleteProtectedCategory");
	params.payload(payload).substitutions(args).functor.function(boost::bind(&LLFolderBridge::removeItemResponse, this, _1, _2));
	{
		LLNotifications::instance().add(params);
	}
	return TRUE;
}

bool LLFolderBridge::removeItemResponse(const LLSD& notification, const LLSD& response)
{
	S32 option = LLNotification::getSelectedOption(notification, response);

	// if they choose delete, do it.  Otherwise, don't do anything
	if(option == 0) 
	{
		// move it to the trash
		LLPreview::hide(mUUID);
		getInventoryModel()->removeCategory(mUUID);
		return TRUE;
	}
	return FALSE;
}

//Recursively update the folder's creation date
void LLFolderBridge::updateHierarchyCreationDate(time_t date)
{
    if(getCreationDate() < date)
    {
        setCreationDate(date);
        if(mParent)
        {
            static_cast<LLFolderBridge *>(mParent)->updateHierarchyCreationDate(date);
        }
    }
}

void LLFolderBridge::pasteFromClipboard()
{
	LLInventoryModel* model = getInventoryModel();
	if (model && isClipboardPasteable())
	{
<<<<<<< HEAD
        const LLUUID &marketplacelistings_id = model->findCategoryUUIDForType(LLFolderType::FT_MARKETPLACE_LISTINGS, false);
        const BOOL paste_into_marketplacelistings = model->isObjectDescendentOf(mUUID, marketplacelistings_id);
        
        if (paste_into_marketplacelistings && !LLMarketplaceData::instance().isListed(mUUID) && LLMarketplaceData::instance().isInActiveFolder(mUUID))
        {
            // Prompt the user if pasting in a marketplace active version listing (note that pasting right under the listing folder root doesn't need a prompt)
            LLNotificationsUtil::add("ConfirmMerchantActiveChange", LLSD(), LLSD(), boost::bind(&LLFolderBridge::callback_pasteFromClipboard, this, _1, _2));
        }
        else
        {
            // Otherwise just do the paste
            perform_pasteFromClipboard();
        }
	}
}
=======
		const LLUUID &current_outfit_id = model->findCategoryUUIDForType(LLFolderType::FT_CURRENT_OUTFIT, false);
		const LLUUID &outbox_id = model->findCategoryUUIDForType(LLFolderType::FT_OUTBOX, false);
		const LLUUID &favorites_id = model->findCategoryUUIDForType(LLFolderType::FT_FAVORITE, false);
		const LLUUID &my_outifts_id = model->findCategoryUUIDForType(LLFolderType::FT_MY_OUTFITS, false);
>>>>>>> 499f5aa9

// Callback for pasteFromClipboard if DAMA required...
void LLFolderBridge::callback_pasteFromClipboard(const LLSD& notification, const LLSD& response)
{
    S32 option = LLNotificationsUtil::getSelectedOption(notification, response);
    if (option == 0) // YES
    {
        perform_pasteFromClipboard();
    }
}

void LLFolderBridge::perform_pasteFromClipboard()
{
	LLInventoryModel* model = getInventoryModel();
	if (model && isClipboardPasteable())
	{
        const LLUUID &current_outfit_id = model->findCategoryUUIDForType(LLFolderType::FT_CURRENT_OUTFIT, false);
		const LLUUID &outbox_id = model->findCategoryUUIDForType(LLFolderType::FT_OUTBOX, false);
        const LLUUID &marketplacelistings_id = model->findCategoryUUIDForType(LLFolderType::FT_MARKETPLACE_LISTINGS, false);
        
		const BOOL move_is_into_current_outfit = (mUUID == current_outfit_id);
		const BOOL move_is_into_my_outfits = (mUUID == my_outifts_id) || model->isObjectDescendentOf(mUUID, my_outifts_id);
		const BOOL move_is_into_outfit = move_is_into_my_outfits || (getCategory() && getCategory()->getPreferredType()==LLFolderType::FT_OUTFIT);
		const BOOL move_is_into_outbox = model->isObjectDescendentOf(mUUID, outbox_id);
<<<<<<< HEAD
        const BOOL move_is_into_marketplacelistings = model->isObjectDescendentOf(mUUID, marketplacelistings_id);
        
        std::vector<LLUUID> objects;
=======
		const BOOL move_is_into_favorites = (mUUID == favorites_id);

		std::vector<LLUUID> objects;
>>>>>>> 499f5aa9
		LLClipboard::instance().pasteFromClipboard(objects);
        
		if (move_is_into_outbox || move_is_into_marketplacelistings)
		{
            std::string error_msg;
            const LLViewerInventoryCategory * master_folder = (move_is_into_outbox ? model->getFirstDescendantOf(outbox_id, mUUID) : model->getFirstDescendantOf(marketplacelistings_id, mUUID));
            LLViewerInventoryCategory * dest_folder = getCategory();
            for (std::vector<LLUUID>::const_iterator iter = objects.begin(); iter != objects.end(); ++iter)
            {
                const LLUUID& item_id = (*iter);
                LLInventoryItem *item = model->getItem(item_id);
                LLInventoryCategory *cat = model->getCategory(item_id);
                
                if (item && !can_move_item_to_marketplace(master_folder, dest_folder, item, error_msg, objects.size()))
                {
                    break;
                }
                if (cat && !can_move_folder_to_marketplace(master_folder, dest_folder, cat, error_msg, objects.size()))
                {
                    break;
                }
			}
            if (!error_msg.empty())
            {
                LLSD subs;
                subs["[ERROR_CODE]"] = error_msg;
                LLNotificationsUtil::add("MerchantPasteFailed", subs);
                return;
            }
		}
        
		const LLUUID parent_id(mUUID);
        
		for (std::vector<LLUUID>::const_iterator iter = objects.begin();
			 iter != objects.end();
			 ++iter)
		{
			const LLUUID& item_id = (*iter);
            
			LLInventoryItem *item = model->getItem(item_id);
			LLInventoryObject *obj = model->getObject(item_id);
			if (obj)
			{
				if (move_is_into_current_outfit || move_is_into_outfit)
				{
					if (item && can_move_to_outfit(item, move_is_into_current_outfit))
					{
						dropToOutfit(item, move_is_into_current_outfit);
					}
				}
				else if (move_is_into_favorites)
				{
					if (item && can_move_to_landmarks(item))
					{
						dropToFavorites(item);
					}
				}
				else if (LLClipboard::instance().isCutMode())
				{
					// Do a move to "paste" a "cut"
					// move_inventory_item() is not enough, as we have to update inventory locally too
					if (LLAssetType::AT_CATEGORY == obj->getType())
					{
						LLViewerInventoryCategory* vicat = (LLViewerInventoryCategory *) model->getCategory(item_id);
						llassert(vicat);
						if (vicat)
						{
                            // Clear the cut folder from the marketplace if it is a listing folder
                            if (LLMarketplaceData::instance().isListed(item_id))
                            {
                                LLMarketplaceData::instance().clearListing(item_id);
                            }
                            if (move_is_into_marketplacelistings)
                            {
                                move_folder_to_marketplacelistings(vicat, parent_id);
                            }
                            else
                            {
                                //changeCategoryParent() implicity calls dirtyFilter
                                changeCategoryParent(model, vicat, parent_id, FALSE);
                            }
						}
					}
					else
                    {
                        LLViewerInventoryItem* viitem = dynamic_cast<LLViewerInventoryItem*>(item);
                        llassert(viitem);
                        if (viitem)
                        {
                            if (move_is_into_marketplacelistings)
                            {
                                if (!move_item_to_marketplacelistings(viitem, parent_id))
                                {
                                    // Stop pasting into the marketplace as soon as we get an error
                                    break;
                                }
                            }
                            else
                            {
                                //changeItemParent() implicity calls dirtyFilter
                                changeItemParent(model, viitem, parent_id, FALSE);
                            }
                        }
                    }
				}
				else
				{
					// Do a "copy" to "paste" a regular copy clipboard
					if (LLAssetType::AT_CATEGORY == obj->getType())
					{
						LLViewerInventoryCategory* vicat = (LLViewerInventoryCategory *) model->getCategory(item_id);
						llassert(vicat);
						if (vicat)
						{
                            if (move_is_into_marketplacelistings)
                            {
                                move_folder_to_marketplacelistings(vicat, parent_id, true);
                            }
                            else
                            {
                                copy_inventory_category(model, vicat, parent_id);
                            }
						}
					}
                    else
                    {
                        LLViewerInventoryItem* viitem = dynamic_cast<LLViewerInventoryItem*>(item);
                        llassert(viitem);
                        if (viitem)
                        {
                            if (move_is_into_marketplacelistings)
                            {
                                if (!move_item_to_marketplacelistings(viitem, parent_id, true))
                                {
                                    // Stop pasting into the marketplace as soon as we get an error
                                    break;
                                }
                            }
                            else
                            {
                                copy_inventory_item(
                                                    gAgent.getID(),
                                                    item->getPermissions().getOwner(),
                                                    item->getUUID(),
                                                    parent_id,
                                                    std::string(),
                                                    LLPointer<LLInventoryCallback>(NULL));
                            }
                        }
                    }
                }
            }
        }
		// Change mode to paste for next paste
		LLClipboard::instance().setCutMode(false);
	}
}

void LLFolderBridge::pasteLinkFromClipboard()
{
	LLInventoryModel* model = getInventoryModel();
	if(model)
	{
		const LLUUID &current_outfit_id = model->findCategoryUUIDForType(LLFolderType::FT_CURRENT_OUTFIT, false);
		const LLUUID &outbox_id = model->findCategoryUUIDForType(LLFolderType::FT_OUTBOX, false);
<<<<<<< HEAD
        const LLUUID &marketplacelistings_id = model->findCategoryUUIDForType(LLFolderType::FT_MARKETPLACE_LISTINGS, false);
=======
		const LLUUID &my_outifts_id = model->findCategoryUUIDForType(LLFolderType::FT_MY_OUTFITS, false);
>>>>>>> 499f5aa9

		const BOOL move_is_into_current_outfit = (mUUID == current_outfit_id);
		const BOOL move_is_into_my_outfits = (mUUID == my_outifts_id) || model->isObjectDescendentOf(mUUID, my_outifts_id);
		const BOOL move_is_into_outfit = move_is_into_my_outfits || (getCategory() && getCategory()->getPreferredType()==LLFolderType::FT_OUTFIT);
		const BOOL move_is_into_outbox = model->isObjectDescendentOf(mUUID, outbox_id);
        const BOOL move_is_into_marketplacelistings = model->isObjectDescendentOf(mUUID, marketplacelistings_id);

		if (move_is_into_outbox || move_is_into_marketplacelistings)
		{
			// Notify user of failure somehow -- play error sound?  modal dialog?
			return;
		}

		const LLUUID parent_id(mUUID);

		std::vector<LLUUID> objects;
		LLClipboard::instance().pasteFromClipboard(objects);
		for (std::vector<LLUUID>::const_iterator iter = objects.begin();
			 iter != objects.end();
			 ++iter)
		{
			const LLUUID &object_id = (*iter);
			if (move_is_into_current_outfit || move_is_into_outfit)
			{
				LLInventoryItem *item = model->getItem(object_id);
				if (item && can_move_to_outfit(item, move_is_into_current_outfit))
				{
					dropToOutfit(item, move_is_into_current_outfit);
				}
			}
			else if (LLConstPointer<LLInventoryObject> obj = model->getObject(object_id))
			{
				link_inventory_object(parent_id, obj, LLPointer<LLInventoryCallback>(NULL));
			}
		}
		// Change mode to paste for next paste
		LLClipboard::instance().setCutMode(false);
	}
}

void LLFolderBridge::staticFolderOptionsMenu()
{
	LLFolderBridge* selfp = sSelf.get();

	if (selfp && selfp->mRoot)
	{
		selfp->mRoot->updateMenu();
	}
}

BOOL LLFolderBridge::checkFolderForContentsOfType(LLInventoryModel* model, LLInventoryCollectFunctor& is_type)
{
	LLInventoryModel::cat_array_t cat_array;
	LLInventoryModel::item_array_t item_array;
	model->collectDescendentsIf(mUUID,
								cat_array,
								item_array,
								LLInventoryModel::EXCLUDE_TRASH,
								is_type);
	return ((item_array.size() > 0) ? TRUE : FALSE );
}

void LLFolderBridge::buildContextMenuOptions(U32 flags, menuentry_vec_t&   items, menuentry_vec_t& disabled_items)
{
	LLInventoryModel* model = getInventoryModel();
	llassert(model != NULL);

	const LLUUID &trash_id = model->findCategoryUUIDForType(LLFolderType::FT_TRASH);
	const LLUUID &lost_and_found_id = model->findCategoryUUIDForType(LLFolderType::FT_LOST_AND_FOUND);
	const LLUUID &favorites = model->findCategoryUUIDForType(LLFolderType::FT_FAVORITE);
	const LLUUID &marketplace_listings_id = model->findCategoryUUIDForType(LLFolderType::FT_MARKETPLACE_LISTINGS, false);

	if (lost_and_found_id == mUUID)
	{
		// This is the lost+found folder.
		items.push_back(std::string("Empty Lost And Found"));

		disabled_items.push_back(std::string("New Folder"));
		disabled_items.push_back(std::string("New Script"));
		disabled_items.push_back(std::string("New Note"));
		disabled_items.push_back(std::string("New Gesture"));
		disabled_items.push_back(std::string("New Clothes"));
		disabled_items.push_back(std::string("New Body Parts"));
	}
	if (favorites == mUUID)
	{
		disabled_items.push_back(std::string("New Folder"));
	}
    if (isMarketplaceListingsFolder())
    {
		addMarketplaceContextMenuOptions(flags, items, disabled_items);
        if (LLMarketplaceData::instance().isUpdating(mUUID))
        {
            disabled_items.push_back(std::string("New Folder"));
            disabled_items.push_back(std::string("Rename"));
            disabled_items.push_back(std::string("Cut"));
            disabled_items.push_back(std::string("Copy"));
            disabled_items.push_back(std::string("Paste"));
            disabled_items.push_back(std::string("Delete"));
        }
    }
    if (marketplace_listings_id == mUUID)
    {
		disabled_items.push_back(std::string("New Folder"));
        disabled_items.push_back(std::string("Rename"));
        disabled_items.push_back(std::string("Cut"));
        disabled_items.push_back(std::string("Delete"));
    }
	if(trash_id == mUUID)
	{
		// This is the trash.
		items.push_back(std::string("Empty Trash"));
	}
	else if(isItemInTrash())
	{
		// This is a folder in the trash.
		items.clear(); // clear any items that used to exist
		addTrashContextMenuOptions(items, disabled_items);
	}
	else if(isOutboxFolder())
	{
		addOutboxContextMenuOptions(flags, items, disabled_items);
	}
	else if(isAgentInventory()) // do not allow creating in library
	{
		LLViewerInventoryCategory *cat = getCategory();
		// BAP removed protected check to re-enable standard ops in untyped folders.
		// Not sure what the right thing is to do here.
		if (!isCOFFolder() && cat && (cat->getPreferredType() != LLFolderType::FT_OUTFIT))
		{
			if (!isInboxFolder() && !isOutboxFolder()) // don't allow creation in inbox or outbox
			{
				// Do not allow to create 2-level subfolder in the Calling Card/Friends folder. EXT-694.
				if (!LLFriendCardsManager::instance().isCategoryInFriendFolder(cat))
				{
					items.push_back(std::string("New Folder"));
				}
                if (!isMarketplaceListingsFolder())
                {
                    items.push_back(std::string("New Script"));
                    items.push_back(std::string("New Note"));
                    items.push_back(std::string("New Gesture"));
                    items.push_back(std::string("New Clothes"));
                    items.push_back(std::string("New Body Parts"));
                }
			}
			getClipboardEntries(false, items, disabled_items, flags);
		}
		else
		{
			// Want some but not all of the items from getClipboardEntries for outfits.
			if (cat && (cat->getPreferredType() == LLFolderType::FT_OUTFIT))
			{
				items.push_back(std::string("Rename"));

				addDeleteContextMenuOptions(items, disabled_items);
				// EXT-4030: disallow deletion of currently worn outfit
				const LLViewerInventoryItem *base_outfit_link = LLAppearanceMgr::instance().getBaseOutfitLink();
				if (base_outfit_link && (cat == base_outfit_link->getLinkedCategory()))
				{
					disabled_items.push_back(std::string("Delete"));
				}
			}
		}

		//Added by aura to force inventory pull on right-click to display folder options correctly. 07-17-06
		mCallingCards = mWearables = FALSE;

		LLIsType is_callingcard(LLAssetType::AT_CALLINGCARD);
		if (checkFolderForContentsOfType(model, is_callingcard))
		{
			mCallingCards=TRUE;
		}

		LLFindWearables is_wearable;
		LLIsType is_object( LLAssetType::AT_OBJECT );
		LLIsType is_gesture( LLAssetType::AT_GESTURE );

		if (checkFolderForContentsOfType(model, is_wearable) ||
            checkFolderForContentsOfType(model, is_object)   ||
            checkFolderForContentsOfType(model, is_gesture)    )
		{
			mWearables=TRUE;
		}
	}

	// Preemptively disable system folder removal if more than one item selected.
	if ((flags & FIRST_SELECTED_ITEM) == 0)
	{
		disabled_items.push_back(std::string("Delete System Folder"));
	}

	if (!isOutboxFolder() && !isMarketplaceListingsFolder())
	{
		items.push_back(std::string("Share"));
		if (!canShare())
		{
			disabled_items.push_back(std::string("Share"));
		}
	}
	// Add menu items that are dependent on the contents of the folder.
	LLViewerInventoryCategory* category = (LLViewerInventoryCategory *) model->getCategory(mUUID);
	if (category && (marketplace_listings_id != mUUID))
	{
		uuid_vec_t folders;
		folders.push_back(category->getUUID());

		sSelf = getHandle();
		LLRightClickInventoryFetchDescendentsObserver* fetch = new LLRightClickInventoryFetchDescendentsObserver(folders);
		fetch->startFetch();
		if (fetch->isFinished())
		{
			// Do not call execute() or done() here as if the folder is here, there's likely no point drilling down 
			// This saves lots of time as buildContextMenu() is called a lot
			delete fetch;
			buildContextMenuFolderOptions(flags, items, disabled_items);
		}
		else
		{
			// it's all on its way - add an observer, and the inventory will call done for us when everything is here.
			gInventory.addObserver(fetch);
        }
    }
}

void LLFolderBridge::buildContextMenuFolderOptions(U32 flags,   menuentry_vec_t& items, menuentry_vec_t& disabled_items)
{
	// Build folder specific options back up
	LLInventoryModel* model = getInventoryModel();
	if(!model) return;

	const LLInventoryCategory* category = model->getCategory(mUUID);
	if(!category) return;

	const LLUUID trash_id = model->findCategoryUUIDForType(LLFolderType::FT_TRASH);
	if (trash_id == mUUID) return;
	if (isItemInTrash()) return;
	if (!isAgentInventory()) return;
	if (isOutboxFolder()) return;
    
	if (!isItemRemovable())
	{
		disabled_items.push_back(std::string("Delete"));
	}
    if (isMarketplaceListingsFolder()) return;

	LLFolderType::EType type = category->getPreferredType();
	const bool is_system_folder = LLFolderType::lookupIsProtectedType(type);
	// BAP change once we're no longer treating regular categories as ensembles.
	const bool is_ensemble = (type == LLFolderType::FT_NONE ||
		LLFolderType::lookupIsEnsembleType(type));

	// Only enable calling-card related options for non-system folders.
	if (!is_system_folder)
	{
		LLIsType is_callingcard(LLAssetType::AT_CALLINGCARD);
		if (mCallingCards || checkFolderForContentsOfType(model, is_callingcard))
		{
			items.push_back(std::string("Calling Card Separator"));
			items.push_back(std::string("Conference Chat Folder"));
			items.push_back(std::string("IM All Contacts In Folder"));
		}
	}

#ifndef LL_RELEASE_FOR_DOWNLOAD
	if (LLFolderType::lookupIsProtectedType(type))
	{
		items.push_back(std::string("Delete System Folder"));
	}
#endif

	// wearables related functionality for folders.
	//is_wearable
	LLFindWearables is_wearable;
	LLIsType is_object( LLAssetType::AT_OBJECT );
	LLIsType is_gesture( LLAssetType::AT_GESTURE );

	if (mWearables ||
		checkFolderForContentsOfType(model, is_wearable)  ||
		checkFolderForContentsOfType(model, is_object) ||
		checkFolderForContentsOfType(model, is_gesture) )
	{
		items.push_back(std::string("Folder Wearables Separator"));

		// Only enable add/replace outfit for non-system folders.
		if (!is_system_folder)
		{
			// Adding an outfit onto another (versus replacing) doesn't make sense.
			if (type != LLFolderType::FT_OUTFIT)
			{
				items.push_back(std::string("Add To Outfit"));
			}

			items.push_back(std::string("Replace Outfit"));
		}
		if (is_ensemble)
		{
			items.push_back(std::string("Wear As Ensemble"));
		}
		items.push_back(std::string("Remove From Outfit"));
		if (!LLAppearanceMgr::getCanRemoveFromCOF(mUUID))
		{
			disabled_items.push_back(std::string("Remove From Outfit"));
		}
		if (!LLAppearanceMgr::instance().getCanReplaceCOF(mUUID))
		{
			disabled_items.push_back(std::string("Replace Outfit"));
		}
		if (!LLAppearanceMgr::instance().getCanAddToCOF(mUUID))
		{
			disabled_items.push_back(std::string("Add To Outfit"));
		}
		items.push_back(std::string("Outfit Separator"));
	}
}

// Flags unused
void LLFolderBridge::buildContextMenu(LLMenuGL& menu, U32 flags)
{
	sSelf.markDead();

	// fetch contents of this folder, as context menu can depend on contents
	// still, user would have to open context menu again to see the changes
	gInventory.fetchDescendentsOf(getUUID());


	menuentry_vec_t items;
	menuentry_vec_t disabled_items;

	LL_DEBUGS() << "LLFolderBridge::buildContextMenu()" << LL_ENDL;

	LLInventoryModel* model = getInventoryModel();
	if(!model) return;

	buildContextMenuOptions(flags, items, disabled_items);
        hide_context_entries(menu, items, disabled_items);

	// Reposition the menu, in case we're adding items to an existing menu.
	menu.needsArrange();
	menu.arrangeAndClear();
}

bool LLFolderBridge::hasChildren() const
{
	LLInventoryModel* model = getInventoryModel();
	if(!model) return FALSE;
	LLInventoryModel::EHasChildren has_children;
	has_children = gInventory.categoryHasChildren(mUUID);
	return has_children != LLInventoryModel::CHILDREN_NO;
}

BOOL LLFolderBridge::dragOrDrop(MASK mask, BOOL drop,
								EDragAndDropType cargo_type,
								void* cargo_data,
								std::string& tooltip_msg)
{
	LLInventoryItem* inv_item = (LLInventoryItem*)cargo_data;

	//LL_INFOS() << "LLFolderBridge::dragOrDrop()" << LL_ENDL;
	BOOL accept = FALSE;
	switch(cargo_type)
	{
		case DAD_TEXTURE:
		case DAD_SOUND:
		case DAD_CALLINGCARD:
		case DAD_LANDMARK:
		case DAD_SCRIPT:
		case DAD_CLOTHING:
		case DAD_OBJECT:
		case DAD_NOTECARD:
		case DAD_BODYPART:
		case DAD_ANIMATION:
		case DAD_GESTURE:
		case DAD_MESH:
			accept = dragItemIntoFolder(inv_item, drop, tooltip_msg);
			break;
		case DAD_LINK:
			// DAD_LINK type might mean one of two asset types: AT_LINK or AT_LINK_FOLDER.
			// If we have an item of AT_LINK_FOLDER type we should process the linked
			// category being dragged or dropped into folder.
			if (inv_item && LLAssetType::AT_LINK_FOLDER == inv_item->getActualType())
			{
				LLInventoryCategory* linked_category = gInventory.getCategory(inv_item->getLinkedUUID());
				if (linked_category)
				{
					accept = dragCategoryIntoFolder((LLInventoryCategory*)linked_category, drop, tooltip_msg);
				}
			}
			else
			{
				accept = dragItemIntoFolder(inv_item, drop, tooltip_msg);
			}
			break;
		case DAD_CATEGORY:
			if (LLFriendCardsManager::instance().isAnyFriendCategory(mUUID))
			{
				accept = FALSE;
			}
			else
			{
				accept = dragCategoryIntoFolder((LLInventoryCategory*)cargo_data, drop, tooltip_msg);
			}
			break;
		case DAD_ROOT_CATEGORY:
		case DAD_NONE:
			break;
		default:
			LL_WARNS() << "Unhandled cargo type for drag&drop " << cargo_type << LL_ENDL;
			break;
	}
	return accept;
}

LLViewerInventoryCategory* LLFolderBridge::getCategory() const
{
	LLViewerInventoryCategory* cat = NULL;
	LLInventoryModel* model = getInventoryModel();
	if(model)
	{
		cat = (LLViewerInventoryCategory*)model->getCategory(mUUID);
	}
	return cat;
}


// static
void LLFolderBridge::pasteClipboard(void* user_data)
{
	LLFolderBridge* self = (LLFolderBridge*)user_data;
	if(self) self->pasteFromClipboard();
}

void LLFolderBridge::createNewShirt(void* user_data)
{
	LLFolderBridge::createWearable((LLFolderBridge*)user_data, LLWearableType::WT_SHIRT);
}

void LLFolderBridge::createNewPants(void* user_data)
{
	LLFolderBridge::createWearable((LLFolderBridge*)user_data, LLWearableType::WT_PANTS);
}

void LLFolderBridge::createNewShoes(void* user_data)
{
	LLFolderBridge::createWearable((LLFolderBridge*)user_data, LLWearableType::WT_SHOES);
}

void LLFolderBridge::createNewSocks(void* user_data)
{
	LLFolderBridge::createWearable((LLFolderBridge*)user_data, LLWearableType::WT_SOCKS);
}

void LLFolderBridge::createNewJacket(void* user_data)
{
	LLFolderBridge::createWearable((LLFolderBridge*)user_data, LLWearableType::WT_JACKET);
}

void LLFolderBridge::createNewSkirt(void* user_data)
{
	LLFolderBridge::createWearable((LLFolderBridge*)user_data, LLWearableType::WT_SKIRT);
}

void LLFolderBridge::createNewGloves(void* user_data)
{
	LLFolderBridge::createWearable((LLFolderBridge*)user_data, LLWearableType::WT_GLOVES);
}

void LLFolderBridge::createNewUndershirt(void* user_data)
{
	LLFolderBridge::createWearable((LLFolderBridge*)user_data, LLWearableType::WT_UNDERSHIRT);
}

void LLFolderBridge::createNewUnderpants(void* user_data)
{
	LLFolderBridge::createWearable((LLFolderBridge*)user_data, LLWearableType::WT_UNDERPANTS);
}

void LLFolderBridge::createNewShape(void* user_data)
{
	LLFolderBridge::createWearable((LLFolderBridge*)user_data, LLWearableType::WT_SHAPE);
}

void LLFolderBridge::createNewSkin(void* user_data)
{
	LLFolderBridge::createWearable((LLFolderBridge*)user_data, LLWearableType::WT_SKIN);
}

void LLFolderBridge::createNewHair(void* user_data)
{
	LLFolderBridge::createWearable((LLFolderBridge*)user_data, LLWearableType::WT_HAIR);
}

void LLFolderBridge::createNewEyes(void* user_data)
{
	LLFolderBridge::createWearable((LLFolderBridge*)user_data, LLWearableType::WT_EYES);
}

EInventorySortGroup LLFolderBridge::getSortGroup() const
{
	LLFolderType::EType preferred_type = getPreferredType();

	if (preferred_type == LLFolderType::FT_TRASH)
	{
		return SG_TRASH_FOLDER;
	}

	if(LLFolderType::lookupIsProtectedType(preferred_type))
	{
		return SG_SYSTEM_FOLDER;
	}

	return SG_NORMAL_FOLDER;
}


// static
void LLFolderBridge::createWearable(LLFolderBridge* bridge, LLWearableType::EType type)
{
	if(!bridge) return;
	LLUUID parent_id = bridge->getUUID();
	LLAgentWearables::createWearable(type, false, parent_id);
}

void LLFolderBridge::modifyOutfit(BOOL append)
{
	LLInventoryModel* model = getInventoryModel();
	if(!model) return;
	LLViewerInventoryCategory* cat = getCategory();
	if(!cat) return;

	// checking amount of items to wear
	U32 max_items = gSavedSettings.getU32("WearFolderLimit");
	if (cat->getDescendentCount() > max_items)
	{
		LLInventoryModel::cat_array_t cats;
		LLInventoryModel::item_array_t items;
		LLFindWearablesEx not_worn(/*is_worn=*/ false, /*include_body_parts=*/ false);
		gInventory.collectDescendentsIf(cat->getUUID(),
			cats,
			items,
			LLInventoryModel::EXCLUDE_TRASH,
			not_worn);

		if (items.size() > max_items)
		{
			LLSD args;
			args["AMOUNT"] = llformat("%d", max_items);
			LLNotificationsUtil::add("TooManyWearables", args);
			return;
		}
	}

	LLAppearanceMgr::instance().wearInventoryCategory( cat, FALSE, append );
}

// helper stuff
bool move_task_inventory_callback(const LLSD& notification, const LLSD& response, LLMoveInv* move_inv)
{
	LLFloaterOpenObject::LLCatAndWear* cat_and_wear = (LLFloaterOpenObject::LLCatAndWear* )move_inv->mUserData;
	LLViewerObject* object = gObjectList.findObject(move_inv->mObjectID);
	S32 option = LLNotificationsUtil::getSelectedOption(notification, response);

	if(option == 0 && object)
	{
		if (cat_and_wear && cat_and_wear->mWear) // && !cat_and_wear->mFolderResponded)
		{
			LLInventoryObject::object_list_t inventory_objects;
			object->getInventoryContents(inventory_objects);
			int contents_count = inventory_objects.size()-1; //subtract one for containing folder
			LLInventoryCopyAndWearObserver* inventoryObserver = new LLInventoryCopyAndWearObserver(cat_and_wear->mCatID, contents_count, cat_and_wear->mFolderResponded);
			
			gInventory.addObserver(inventoryObserver);
		}

		two_uuids_list_t::iterator move_it;
		for (move_it = move_inv->mMoveList.begin();
			 move_it != move_inv->mMoveList.end();
			 ++move_it)
		{
			object->moveInventory(move_it->first, move_it->second);
		}

		// update the UI.
		dialog_refresh_all();
	}

	if (move_inv->mCallback)
	{
		move_inv->mCallback(option, move_inv->mUserData);
	}

	delete move_inv;
	return false;
}

// Returns true if the item can be moved to Current Outfit or any outfit folder.
static BOOL can_move_to_outfit(LLInventoryItem* inv_item, BOOL move_is_into_current_outfit)
{
	if ((inv_item->getInventoryType() != LLInventoryType::IT_WEARABLE) &&
		(inv_item->getInventoryType() != LLInventoryType::IT_GESTURE) &&
		(inv_item->getInventoryType() != LLInventoryType::IT_ATTACHMENT) &&
		(inv_item->getInventoryType() != LLInventoryType::IT_OBJECT))
	{
		return FALSE;
	}

	U32 flags = inv_item->getFlags();
	if(flags & LLInventoryItemFlags::II_FLAGS_OBJECT_HAS_MULTIPLE_ITEMS)
	{
		return FALSE;
	}

	if (move_is_into_current_outfit && get_is_item_worn(inv_item->getUUID()))
	{
		return FALSE;
	}

	return TRUE;
}

// Returns TRUE if item is a landmark or a link to a landmark
// and can be moved to Favorites or Landmarks folder.
static BOOL can_move_to_landmarks(LLInventoryItem* inv_item)
{
	// Need to get the linked item to know its type because LLInventoryItem::getType()
	// returns actual type AT_LINK for links, not the asset type of a linked item.
	if (LLAssetType::AT_LINK == inv_item->getType())
	{
		LLInventoryItem* linked_item = gInventory.getItem(inv_item->getLinkedUUID());
		if (linked_item)
		{
			return LLAssetType::AT_LANDMARK == linked_item->getType();
		}
	}

	return LLAssetType::AT_LANDMARK == inv_item->getType();
}

void LLFolderBridge::dropToFavorites(LLInventoryItem* inv_item)
{
	// use callback to rearrange favorite landmarks after adding
	// to have new one placed before target (on which it was dropped). See EXT-4312.
	LLPointer<AddFavoriteLandmarkCallback> cb = new AddFavoriteLandmarkCallback();
	LLInventoryPanel* panel = mInventoryPanel.get();
	LLFolderViewItem* drag_over_item = panel ? panel->getRootFolder()->getDraggingOverItem() : NULL;
	LLFolderViewModelItemInventory* view_model = drag_over_item ? static_cast<LLFolderViewModelItemInventory*>(drag_over_item->getViewModelItem()) : NULL;
	if (view_model)
	{
		cb.get()->setTargetLandmarkId(view_model->getUUID());
	}

	copy_inventory_item(
		gAgent.getID(),
		inv_item->getPermissions().getOwner(),
		inv_item->getUUID(),
		mUUID,
		std::string(),
		cb);
}

void LLFolderBridge::dropToOutfit(LLInventoryItem* inv_item, BOOL move_is_into_current_outfit)
{
	// BAP - should skip if dup.
	if (move_is_into_current_outfit)
	{
		LLAppearanceMgr::instance().wearItemOnAvatar(inv_item->getUUID(), true, true);
	}
	else
	{
		LLPointer<LLInventoryCallback> cb = NULL;
		link_inventory_object(mUUID, LLConstPointer<LLInventoryObject>(inv_item), cb);
	}
}

// Callback for drop item if DAMA required...
void LLFolderBridge::callback_dropItemIntoFolder(const LLSD& notification, const LLSD& response, LLInventoryItem* inv_item)
{
    S32 option = LLNotificationsUtil::getSelectedOption(notification, response);
    if (option == 0) // YES
    {
        std::string tooltip_msg;
        dragItemIntoFolder(inv_item, TRUE, tooltip_msg, FALSE);
    }
}

// Callback for drop category if DAMA required...
void LLFolderBridge::callback_dropCategoryIntoFolder(const LLSD& notification, const LLSD& response, LLInventoryCategory* inv_category)
{
    S32 option = LLNotificationsUtil::getSelectedOption(notification, response);
    if (option == 0) // YES
    {
        std::string tooltip_msg;
        dragCategoryIntoFolder(inv_category, TRUE, tooltip_msg, FALSE);
    }
}

// This is used both for testing whether an item can be dropped
// into the folder, as well as performing the actual drop, depending
// if drop == TRUE.
BOOL LLFolderBridge::dragItemIntoFolder(LLInventoryItem* inv_item,
										BOOL drop,
										std::string& tooltip_msg,
                                        BOOL user_confirm)
{
	LLInventoryModel* model = getInventoryModel();

	if (!model || !inv_item) return FALSE;
	if (!isAgentInventory()) return FALSE; // cannot drag into library
	if (!isAgentAvatarValid()) return FALSE;

	LLInventoryPanel* destination_panel = mInventoryPanel.get();
	if (!destination_panel) return false;

	LLInventoryFilter* filter = getInventoryFilter();
	if (!filter) return false;

	const LLUUID &current_outfit_id = model->findCategoryUUIDForType(LLFolderType::FT_CURRENT_OUTFIT, false);
	const LLUUID &favorites_id = model->findCategoryUUIDForType(LLFolderType::FT_FAVORITE, false);
	const LLUUID &landmarks_id = model->findCategoryUUIDForType(LLFolderType::FT_LANDMARK, false);
	const LLUUID &outbox_id = model->findCategoryUUIDForType(LLFolderType::FT_OUTBOX, false);
<<<<<<< HEAD
	const LLUUID &marketplacelistings_id = model->findCategoryUUIDForType(LLFolderType::FT_MARKETPLACE_LISTINGS, false);
    const LLUUID from_folder_uuid = inv_item->getParentUUID();
=======
	const LLUUID &my_outifts_id = model->findCategoryUUIDForType(LLFolderType::FT_MY_OUTFITS, false);
>>>>>>> 499f5aa9

	const BOOL move_is_into_current_outfit = (mUUID == current_outfit_id);
	const BOOL move_is_into_favorites = (mUUID == favorites_id);
	const BOOL move_is_into_my_outfits = (mUUID == my_outifts_id) || model->isObjectDescendentOf(mUUID, my_outifts_id);
	const BOOL move_is_into_outfit = move_is_into_my_outfits || (getCategory() && getCategory()->getPreferredType()==LLFolderType::FT_OUTFIT);
	const BOOL move_is_into_landmarks = (mUUID == landmarks_id) || model->isObjectDescendentOf(mUUID, landmarks_id);
	const BOOL move_is_into_outbox = model->isObjectDescendentOf(mUUID, outbox_id);
	const BOOL move_is_from_outbox = model->isObjectDescendentOf(inv_item->getUUID(), outbox_id);
    const BOOL move_is_into_marketplacelistings = model->isObjectDescendentOf(mUUID, marketplacelistings_id);
    const BOOL move_is_from_marketplacelistings = model->isObjectDescendentOf(inv_item->getUUID(), marketplacelistings_id);

	LLToolDragAndDrop::ESource source = LLToolDragAndDrop::getInstance()->getSource();
	BOOL accept = FALSE;
	U64 filter_types = filter->getFilterTypes();
	// We shouldn't allow to drop non recent items into recent tab (or some similar transactions)
	// while we are allowing to interact with regular filtered inventory
	BOOL use_filter = filter_types && (filter_types&LLInventoryFilter::FILTERTYPE_DATE || (filter_types&LLInventoryFilter::FILTERTYPE_OBJECT)==0);
	LLViewerObject* object = NULL;
	if(LLToolDragAndDrop::SOURCE_AGENT == source)
	{
		const LLUUID &trash_id = model->findCategoryUUIDForType(LLFolderType::FT_TRASH, false);

		const BOOL move_is_into_trash = (mUUID == trash_id) || model->isObjectDescendentOf(mUUID, trash_id);
		const BOOL move_is_outof_current_outfit = LLAppearanceMgr::instance().getIsInCOF(inv_item->getUUID());

		//--------------------------------------------------------------------------------
		// Determine if item can be moved.
		//

		BOOL is_movable = TRUE;

		switch (inv_item->getActualType())
		{
			case LLAssetType::AT_CATEGORY:
				is_movable = !LLFolderType::lookupIsProtectedType(((LLInventoryCategory*)inv_item)->getPreferredType());
				break;
			default:
				break;
		}
		// Can't explicitly drag things out of the COF.
		if (move_is_outof_current_outfit)
		{
			is_movable = FALSE;
		}
		if (move_is_into_trash)
		{
			is_movable &= inv_item->getIsLinkType() || !get_is_item_worn(inv_item->getUUID());
		}
		if (is_movable)
		{
			// Don't allow creating duplicates in the Calling Card/Friends
			// subfolders, see bug EXT-1599. Check is item direct descendent
			// of target folder and forbid item's movement if it so.
			// Note: isItemDirectDescendentOfCategory checks if
			// passed category is in the Calling Card/Friends folder
			is_movable &= !LLFriendCardsManager::instance().isObjDirectDescendentOfCategory(inv_item, getCategory());
		}

		// 
		//--------------------------------------------------------------------------------
		
		//--------------------------------------------------------------------------------
		// Determine if item can be moved & dropped
		//

		accept = TRUE;

		if (!is_movable) 
		{
			accept = FALSE;
		}
		else if ((mUUID == inv_item->getParentUUID()) && !move_is_into_favorites)
		{
			accept = FALSE;
		}
		else if (move_is_into_current_outfit || move_is_into_outfit)
		{
			accept = can_move_to_outfit(inv_item, move_is_into_current_outfit);
		}
		else if (move_is_into_favorites || move_is_into_landmarks)
		{
			accept = can_move_to_landmarks(inv_item);
		}
		else if (move_is_into_outbox || move_is_into_marketplacelistings)
		{
            const LLViewerInventoryCategory * master_folder = (move_is_into_outbox ? model->getFirstDescendantOf(outbox_id, mUUID) : model->getFirstDescendantOf(marketplacelistings_id, mUUID));
            LLViewerInventoryCategory * dest_folder = getCategory();
            accept = can_move_item_to_marketplace(master_folder, dest_folder, inv_item, tooltip_msg, LLToolDragAndDrop::instance().getCargoCount());
		}

		LLInventoryPanel* active_panel = LLInventoryPanel::getActiveInventoryPanel(FALSE);

		// Check whether the item being dragged from active inventory panel
		// passes the filter of the destination panel.
		if (accept && active_panel && use_filter)
		{
			LLFolderViewItem* fv_item =   active_panel->getItemByID(inv_item->getUUID());
			if (!fv_item) return false;

			accept = filter->check(fv_item->getViewModelItem());
		}

		if (accept && drop)
		{
			if (inv_item->getType() == LLAssetType::AT_GESTURE
				&& LLGestureMgr::instance().isGestureActive(inv_item->getUUID()) && move_is_into_trash)
			{
				LLGestureMgr::instance().deactivateGesture(inv_item->getUUID());
			}
			// If an item is being dragged between windows, unselect everything in the active window 
			// so that we don't follow the selection to its new location (which is very annoying).
                        // RN: a better solution would be to deselect automatically when an   item is moved
			// and then select any item that is dropped only in the panel that it   is dropped in
			if (active_panel && (destination_panel != active_panel))
				{
					active_panel->unSelectAll();
				}
            // Dropping in or out of marketplace needs (sometimes) confirmation
            if (user_confirm && (move_is_from_marketplacelistings || move_is_into_marketplacelistings))
            {
                if ((move_is_from_marketplacelistings && (LLMarketplaceData::instance().isInActiveFolder(inv_item->getUUID())
                                                       || LLMarketplaceData::instance().isListedAndActive(inv_item->getUUID()))) ||
                    (move_is_into_marketplacelistings && LLMarketplaceData::instance().isInActiveFolder(mUUID)))
                {
                    LLNotificationsUtil::add("ConfirmMerchantActiveChange", LLSD(), LLSD(), boost::bind(&LLFolderBridge::callback_dropItemIntoFolder, this, _1, _2, inv_item));
                    return true;
                }
            }

			//--------------------------------------------------------------------------------
			// Destination folder logic
			// 

			// REORDER
			// (only reorder the item in Favorites folder)
			if ((mUUID == inv_item->getParentUUID()) && move_is_into_favorites)
			{
				LLFolderViewItem* itemp = destination_panel->getRootFolder()->getDraggingOverItem();
				if (itemp)
				{
                    LLUUID srcItemId = inv_item->getUUID();
					LLUUID destItemId = static_cast<LLFolderViewModelItemInventory*>(itemp->getViewModelItem())->getUUID();
					LLFavoritesOrderStorage::instance().rearrangeFavoriteLandmarks(srcItemId, destItemId);
				}
			}

			// FAVORITES folder
			// (copy the item)
			else if (move_is_into_favorites)
			{
				dropToFavorites(inv_item);
			}
			// CURRENT OUTFIT or OUTFIT folder
			// (link the item)
			else if (move_is_into_current_outfit || move_is_into_outfit)
			{
				dropToOutfit(inv_item, move_is_into_current_outfit);
			}
            // MERCHANT OUTBOX folder
            // Move the item
			else if (move_is_into_outbox)
			{
				if (move_is_from_outbox)
				{
					move_item_within_outbox(inv_item, mUUID, LLToolDragAndDrop::getOperationId());
				}
				else
				{
					copy_item_to_outbox(inv_item, mUUID, LLUUID::null, LLToolDragAndDrop::getOperationId());
				}
			}
            // MARKETPLACE LISTINGS folder
            // Move the item
            else if (move_is_into_marketplacelistings)
            {
                move_item_to_marketplacelistings(inv_item, mUUID);
            }
			// NORMAL or TRASH folder
			// (move the item, restamp if into trash)
			else
			{
				// set up observer to select item once drag and drop from inbox is complete 
				if (gInventory.isObjectDescendentOf(inv_item->getUUID(), gInventory.findCategoryUUIDForType(LLFolderType::FT_INBOX, false)))
				{
					set_dad_inbox_object(inv_item->getUUID());
				}

				LLInvFVBridge::changeItemParent(
					model,
					(LLViewerInventoryItem*)inv_item,
					mUUID,
					move_is_into_trash);
			}
            
            if (move_is_from_marketplacelistings)
            {
                // If we move from an active (listed) listing, checks that it's still valid, if not, unlist
                LLUUID version_folder_id = LLMarketplaceData::instance().getActiveFolder(from_folder_uuid);
                if (version_folder_id.notNull())
                {
                    LLViewerInventoryCategory* cat = gInventory.getCategory(version_folder_id);
                    if (!validate_marketplacelistings(cat,NULL))
                    {
                        LLMarketplaceData::instance().activateListing(version_folder_id,false);
                    }
                }
                // Update the listing we moved from anyway
                update_marketplace_category(from_folder_uuid);
            }

			//
			//--------------------------------------------------------------------------------
		}
	}
	else if (LLToolDragAndDrop::SOURCE_WORLD == source)
	{
		// Make sure the object exists. If we allowed dragging from
		// anonymous objects, it would be possible to bypass
		// permissions.
		object = gObjectList.findObject(inv_item->getParentUUID());
		if (!object)
		{
			LL_INFOS() << "Object not found for drop." << LL_ENDL;
			return FALSE;
		}

		// coming from a task. Need to figure out if the person can
		// move/copy this item.
		LLPermissions perm(inv_item->getPermissions());
		BOOL is_move = FALSE;
		if ((perm.allowCopyBy(gAgent.getID(), gAgent.getGroupID())
			&& perm.allowTransferTo(gAgent.getID())))
			// || gAgent.isGodlike())
		{
			accept = TRUE;
		}
		else if(object->permYouOwner())
		{
			// If the object cannot be copied, but the object the
			// inventory is owned by the agent, then the item can be
			// moved from the task to agent inventory.
			is_move = TRUE;
			accept = TRUE;
		}

		// Don't allow placing an original item into Current Outfit or an outfit folder
		// because they must contain only links to wearable items.
		// *TODO: Probably we should create a link to an item if it was dragged to outfit or COF.
		if (move_is_into_current_outfit || move_is_into_outfit)
		{
			accept = FALSE;
		}
		// Don't allow to move a single item to Favorites or Landmarks
		// if it is not a landmark or a link to a landmark.
		else if ((move_is_into_favorites || move_is_into_landmarks)
				 && !can_move_to_landmarks(inv_item))
		{
			accept = FALSE;
		}
		else if (move_is_into_outbox || move_is_into_marketplacelistings)
		{
			tooltip_msg = LLTrans::getString("TooltipOutboxNotInInventory");
			accept = FALSE;
		}
		
		// Check whether the item being dragged from in world
		// passes the filter of the destination panel.
		if (accept && use_filter)
		{
			accept = filter->check(inv_item);
		}

		if (accept && drop)
		{
			LLMoveInv* move_inv = new LLMoveInv;
			move_inv->mObjectID = inv_item->getParentUUID();
			two_uuids_t item_pair(mUUID, inv_item->getUUID());
			move_inv->mMoveList.push_back(item_pair);
			move_inv->mCallback = NULL;
			move_inv->mUserData = NULL;
			if(is_move)
			{
				warn_move_inventory(object, move_inv);
			}
			else
			{
				// store dad inventory item to select added one later. See EXT-4347
				set_dad_inventory_item(inv_item, mUUID);

				LLNotification::Params params("MoveInventoryFromObject");
				params.functor.function(boost::bind(move_task_inventory_callback, _1, _2, move_inv));
				LLNotifications::instance().forceResponse(params, 0);
			}
		}
	}
	else if(LLToolDragAndDrop::SOURCE_NOTECARD == source)
	{
		if (move_is_into_outbox || move_is_into_marketplacelistings)
		{
			tooltip_msg = LLTrans::getString("TooltipOutboxNotInInventory");
			accept = FALSE;
		}
		else
		{
			// Don't allow placing an original item from a notecard to Current Outfit or an outfit folder
			// because they must contain only links to wearable items.
			accept = !(move_is_into_current_outfit || move_is_into_outfit);
		}
		
		// Check whether the item being dragged from notecard
		// passes the filter of the destination panel.
		if (accept && use_filter)
		{
			accept = filter->check(inv_item);
		}

		if (accept && drop)
		{
			copy_inventory_from_notecard(mUUID,  // Drop to the chosen destination folder
										 LLToolDragAndDrop::getInstance()->getObjectID(),
										 LLToolDragAndDrop::getInstance()->getSourceID(),
										 inv_item);
		}
	}
	else if(LLToolDragAndDrop::SOURCE_LIBRARY == source)
	{
		LLViewerInventoryItem* item = (LLViewerInventoryItem*)inv_item;
		if(item && item->isFinished())
		{
			accept = TRUE;

			if (move_is_into_outbox || move_is_into_marketplacelistings)
			{
				tooltip_msg = LLTrans::getString("TooltipOutboxNotInInventory");
				accept = FALSE;
			}
			else if (move_is_into_current_outfit || move_is_into_outfit)
			{
				accept = can_move_to_outfit(inv_item, move_is_into_current_outfit);
			}
			// Don't allow to move a single item to Favorites or Landmarks
			// if it is not a landmark or a link to a landmark.
			else if (move_is_into_favorites || move_is_into_landmarks)
			{
				accept = can_move_to_landmarks(inv_item);
			}

			LLInventoryPanel* active_panel = LLInventoryPanel::getActiveInventoryPanel(FALSE);

			// Check whether the item being dragged from the library
			// passes the filter of the destination panel.
			if (accept && active_panel && use_filter)
			{
				LLFolderViewItem* fv_item =   active_panel->getItemByID(inv_item->getUUID());
				if (!fv_item) return false;

				accept = filter->check(fv_item->getViewModelItem());
			}

			if (accept && drop)
			{
				// FAVORITES folder
				// (copy the item)
				if (move_is_into_favorites)
				{
					dropToFavorites(inv_item);
				}
				// CURRENT OUTFIT or OUTFIT folder
				// (link the item)
				else if (move_is_into_current_outfit || move_is_into_outfit)
				{
					dropToOutfit(inv_item, move_is_into_current_outfit);
				}
				else
				{
					copy_inventory_item(
						gAgent.getID(),
						inv_item->getPermissions().getOwner(),
						inv_item->getUUID(),
						mUUID,
						std::string(),
						LLPointer<LLInventoryCallback>(NULL));
				}
			}
		}
	}
	else
	{
		LL_WARNS() << "unhandled drag source" << LL_ENDL;
	}
	return accept;
}

// static
bool check_category(LLInventoryModel* model,
					const LLUUID& cat_id,
					LLInventoryPanel* active_panel,
					LLInventoryFilter* filter)
{
	if (!model || !active_panel || !filter)
		return false;

	if (!filter->checkFolder(cat_id))
	{
		return false;
	}

	LLInventoryModel::cat_array_t descendent_categories;
	LLInventoryModel::item_array_t descendent_items;
	model->collectDescendents(cat_id, descendent_categories, descendent_items, TRUE);

	S32 num_descendent_categories = descendent_categories.size();
	S32 num_descendent_items = descendent_items.size();

	if (num_descendent_categories + num_descendent_items == 0)
	{
		// Empty folder should be checked as any other folder view item.
		// If we are filtering by date the folder should not pass because
		// it doesn't have its own creation date. See LLInvFVBridge::getCreationDate().
		return check_item(cat_id, active_panel, filter);
	}

	for (S32 i = 0; i < num_descendent_categories; ++i)
	{
		LLInventoryCategory* category = descendent_categories[i];
		if(!check_category(model, category->getUUID(), active_panel, filter))
		{
			return false;
		}
	}

	for (S32 i = 0; i < num_descendent_items; ++i)
	{
		LLViewerInventoryItem* item = descendent_items[i];
		if(!check_item(item->getUUID(), active_panel, filter))
		{
			return false;
		}
	}

	return true;
}

// static
bool check_item(const LLUUID& item_id,
				LLInventoryPanel* active_panel,
				LLInventoryFilter* filter)
{
	if (!active_panel || !filter) return false;

	LLFolderViewItem* fv_item = active_panel->getItemByID(item_id);
	if (!fv_item) return false;

	return filter->check(fv_item->getViewModelItem());
}

// +=================================================+
// |        LLTextureBridge                          |
// +=================================================+

LLUIImagePtr LLTextureBridge::getIcon() const
{
	return LLInventoryIcon::getIcon(LLAssetType::AT_TEXTURE, mInvType);
}

void LLTextureBridge::openItem()
{
	LLViewerInventoryItem* item = getItem();

	if (item)
	{
		LLInvFVBridgeAction::doAction(item->getType(),mUUID,getInventoryModel());
	}
}

bool LLTextureBridge::canSaveTexture(void)
{
	const LLInventoryModel* model = getInventoryModel();
	if(!model) 
	{
		return false;
	}
	
	const LLViewerInventoryItem *item = model->getItem(mUUID);
	if (item)
	{
		return item->checkPermissionsSet(PERM_ITEM_UNRESTRICTED);
	}
	return false;
}

void LLTextureBridge::buildContextMenu(LLMenuGL& menu, U32 flags)
{
	LL_DEBUGS() << "LLTextureBridge::buildContextMenu()" << LL_ENDL;
	menuentry_vec_t items;
	menuentry_vec_t disabled_items;
	if(isItemInTrash())
	{
		addTrashContextMenuOptions(items, disabled_items);
	}	
	else if(isOutboxFolder())
	{
		addOutboxContextMenuOptions(flags, items, disabled_items);
	}
    else if (isMarketplaceListingsFolder())
    {
		addMarketplaceContextMenuOptions(flags, items, disabled_items);
		items.push_back(std::string("Properties"));
		getClipboardEntries(false, items, disabled_items, flags);
    }
	else
	{
		items.push_back(std::string("Share"));
		if (!canShare())
		{
			disabled_items.push_back(std::string("Share"));
		}

		addOpenRightClickMenuOption(items);
		items.push_back(std::string("Properties"));

		getClipboardEntries(true, items, disabled_items, flags);

		items.push_back(std::string("Texture Separator"));
		items.push_back(std::string("Save As"));
		if (!canSaveTexture())
		{
			disabled_items.push_back(std::string("Save As"));
		}
	}
	hide_context_entries(menu, items, disabled_items);	
}

// virtual
void LLTextureBridge::performAction(LLInventoryModel* model, std::string action)
{
	if ("save_as" == action)
	{
		LLFloaterReg::showInstance("preview_texture", LLSD(mUUID), TAKE_FOCUS_YES);
		LLPreviewTexture* preview_texture = LLFloaterReg::findTypedInstance<LLPreviewTexture>("preview_texture", mUUID);
		if (preview_texture)
		{
			preview_texture->openToSave();
		}
	}
	else LLItemBridge::performAction(model, action);
}

// +=================================================+
// |        LLSoundBridge                            |
// +=================================================+

void LLSoundBridge::openItem()
{
	const LLViewerInventoryItem* item = getItem();
	if (item)
	{
		LLInvFVBridgeAction::doAction(item->getType(),mUUID,getInventoryModel());
	}
}

void LLSoundBridge::openSoundPreview(void* which)
{
	LLSoundBridge *me = (LLSoundBridge *)which;
	LLFloaterReg::showInstance("preview_sound", LLSD(me->mUUID), TAKE_FOCUS_YES);
}

void LLSoundBridge::buildContextMenu(LLMenuGL& menu, U32 flags)
{
	LL_DEBUGS() << "LLSoundBridge::buildContextMenu()" << LL_ENDL;
	menuentry_vec_t items;
	menuentry_vec_t disabled_items;

	if (isOutboxFolder())
	{
		addOutboxContextMenuOptions(flags, items, disabled_items);
	}
    else if (isMarketplaceListingsFolder())
    {
		addMarketplaceContextMenuOptions(flags, items, disabled_items);
		items.push_back(std::string("Properties"));
		getClipboardEntries(false, items, disabled_items, flags);
    }
	else
	{
		if (isItemInTrash())
		{
			addTrashContextMenuOptions(items, disabled_items);
		}	
		else
		{
			items.push_back(std::string("Share"));
			if (!canShare())
			{
				disabled_items.push_back(std::string("Share"));
			}
			items.push_back(std::string("Sound Open"));
			items.push_back(std::string("Properties"));

			getClipboardEntries(true, items, disabled_items, flags);
		}

		items.push_back(std::string("Sound Separator"));
		items.push_back(std::string("Sound Play"));
	}

	hide_context_entries(menu, items, disabled_items);
}

// +=================================================+
// |        LLLandmarkBridge                         |
// +=================================================+

LLLandmarkBridge::LLLandmarkBridge(LLInventoryPanel* inventory, 
								   LLFolderView* root,
								   const LLUUID& uuid, 
								   U32 flags/* = 0x00*/) :
	LLItemBridge(inventory, root, uuid)
{
	mVisited = FALSE;
	if (flags & LLInventoryItemFlags::II_FLAGS_LANDMARK_VISITED)
	{
		mVisited = TRUE;
	}
}

LLUIImagePtr LLLandmarkBridge::getIcon() const
{
	return LLInventoryIcon::getIcon(LLAssetType::AT_LANDMARK, LLInventoryType::IT_LANDMARK, mVisited, FALSE);
}

void LLLandmarkBridge::buildContextMenu(LLMenuGL& menu, U32 flags)
{
	menuentry_vec_t items;
	menuentry_vec_t disabled_items;

	LL_DEBUGS() << "LLLandmarkBridge::buildContextMenu()" << LL_ENDL;
	if(isOutboxFolder())
	{
		addOutboxContextMenuOptions(flags, items, disabled_items);
	}
    else if (isMarketplaceListingsFolder())
    {
		addMarketplaceContextMenuOptions(flags, items, disabled_items);
		items.push_back(std::string("Properties"));
		getClipboardEntries(false, items, disabled_items, flags);
    }
	else
	{
		if(isItemInTrash())
		{
			addTrashContextMenuOptions(items, disabled_items);
		}	
		else
		{
			items.push_back(std::string("Share"));
			if (!canShare())
			{
				disabled_items.push_back(std::string("Share"));
			}
			items.push_back(std::string("Landmark Open"));
			items.push_back(std::string("Properties"));

			getClipboardEntries(true, items, disabled_items, flags);
		}

		items.push_back(std::string("Landmark Separator"));
		items.push_back(std::string("url_copy"));
		items.push_back(std::string("About Landmark"));
		items.push_back(std::string("show_on_map"));
	}

	// Disable "About Landmark" menu item for
	// multiple landmarks selected. Only one landmark
	// info panel can be shown at a time.
	if ((flags & FIRST_SELECTED_ITEM) == 0)
	{
		disabled_items.push_back(std::string("url_copy"));
		disabled_items.push_back(std::string("About Landmark"));
	}

	hide_context_entries(menu, items, disabled_items);
}

// Convenience function for the two functions below.
void teleport_via_landmark(const LLUUID& asset_id)
{
	gAgent.teleportViaLandmark( asset_id );

	// we now automatically track the landmark you're teleporting to
	// because you'll probably arrive at a telehub instead
	LLFloaterWorldMap* floater_world_map = LLFloaterWorldMap::getInstance();
	if( floater_world_map )
	{
		floater_world_map->trackLandmark( asset_id );
	}
}

// virtual
void LLLandmarkBridge::performAction(LLInventoryModel* model, std::string action)
{
	if ("teleport" == action)
	{
		LLViewerInventoryItem* item = getItem();
		if(item)
		{
			teleport_via_landmark(item->getAssetUUID());
		}
	}
	else if ("about" == action)
	{
		LLViewerInventoryItem* item = getItem();
		if(item)
		{
			LLSD key;
			key["type"] = "landmark";
			key["id"] = item->getUUID();

			LLFloaterSidePanelContainer::showPanel("places", key);
		}
	}
	else
	{
		LLItemBridge::performAction(model, action);
	}
}

static bool open_landmark_callback(const LLSD& notification, const LLSD& response)
{
	S32 option = LLNotificationsUtil::getSelectedOption(notification, response);

	LLUUID asset_id = notification["payload"]["asset_id"].asUUID();
	if (option == 0)
	{
		teleport_via_landmark(asset_id);
	}

	return false;
}
static LLNotificationFunctorRegistration open_landmark_callback_reg("TeleportFromLandmark", open_landmark_callback);


void LLLandmarkBridge::openItem()
{
	LLViewerInventoryItem* item = getItem();

	if (item)
	{
		LLInvFVBridgeAction::doAction(item->getType(),mUUID,getInventoryModel());
	}
}


// +=================================================+
// |        LLCallingCardObserver                    |
// +=================================================+
class LLCallingCardObserver : public LLFriendObserver
{
public:
	LLCallingCardObserver(LLCallingCardBridge* bridge) : mBridgep(bridge) {}
	virtual ~LLCallingCardObserver() { mBridgep = NULL; }
	virtual void changed(U32 mask)
	{
		mBridgep->refreshFolderViewItem();
		if (mask & LLFriendObserver::ONLINE)
		{
			mBridgep->checkSearchBySuffixChanges();
		}
	}
protected:
	LLCallingCardBridge* mBridgep;
};

// +=================================================+
// |        LLCallingCardBridge                      |
// +=================================================+

LLCallingCardBridge::LLCallingCardBridge(LLInventoryPanel* inventory, 
										 LLFolderView* root,
										 const LLUUID& uuid ) :
	LLItemBridge(inventory, root, uuid)
{
	mObserver = new LLCallingCardObserver(this);
	LLAvatarTracker::instance().addObserver(mObserver);
}

LLCallingCardBridge::~LLCallingCardBridge()
{
	LLAvatarTracker::instance().removeObserver(mObserver);
	delete mObserver;
}

void LLCallingCardBridge::refreshFolderViewItem()
{
	LLInventoryPanel* panel = mInventoryPanel.get();
	LLFolderViewItem* itemp = panel ? panel->getItemByID(mUUID) : NULL;
	if (itemp)
	{
		itemp->refresh();
	}
}

void LLCallingCardBridge::checkSearchBySuffixChanges()
{
	if (!mDisplayName.empty())
	{
		// changes in mDisplayName are processed by rename function and here it will be always same
		// suffixes are also of fixed length, and we are processing change of one at a time,
		// so it should be safe to use length (note: mSearchableName is capitalized)
		S32 old_length = mSearchableName.length();
		S32 new_length = mDisplayName.length() + getLabelSuffix().length();
		if (old_length == new_length)
		{
			return;
		}
		mSearchableName.assign(mDisplayName);
		mSearchableName.append(getLabelSuffix());
		LLStringUtil::toUpper(mSearchableName);
		if (new_length<old_length)
		{
			LLInventoryFilter* filter = getInventoryFilter();
			if (filter && mPassedFilter && mSearchableName.find(filter->getFilterSubString()) == std::string::npos)
			{
				// string no longer contains substring 
				// we either have to update all parents manually or restart filter.
				// dirtyFilter will not work here due to obsolete descendants' generations 
				getInventoryFilter()->setModified(LLFolderViewFilter::FILTER_MORE_RESTRICTIVE);
			}
		}
		else
		{
			if (getInventoryFilter())
			{
				// mSearchableName became longer, we gained additional suffix and need to repeat filter check.
				dirtyFilter();
			}
		}
	}
}

// virtual
void LLCallingCardBridge::performAction(LLInventoryModel* model, std::string action)
{
	if ("begin_im" == action)
	{
		LLViewerInventoryItem *item = getItem();
		if (item && (item->getCreatorUUID() != gAgent.getID()) &&
			(!item->getCreatorUUID().isNull()))
		{
			std::string callingcard_name = LLCacheName::getDefaultName();
			LLAvatarName av_name;
			if (LLAvatarNameCache::get(item->getCreatorUUID(), &av_name))
			{
				callingcard_name = av_name.getCompleteName();
			}
			LLUUID session_id = gIMMgr->addSession(callingcard_name, IM_NOTHING_SPECIAL, item->getCreatorUUID());
			if (session_id != LLUUID::null)
			{
				LLFloaterIMContainer::getInstance()->showConversation(session_id);
			}
		}
	}
	else if ("lure" == action)
	{
		LLViewerInventoryItem *item = getItem();
		if (item && (item->getCreatorUUID() != gAgent.getID()) &&
			(!item->getCreatorUUID().isNull()))
		{
			LLAvatarActions::offerTeleport(item->getCreatorUUID());
		}
	}
	else if ("request_lure" == action)
	{
		LLViewerInventoryItem *item = getItem();
		if (item && (item->getCreatorUUID() != gAgent.getID()) &&
			(!item->getCreatorUUID().isNull()))
		{
			LLAvatarActions::teleportRequest(item->getCreatorUUID());
		}
	}

	else LLItemBridge::performAction(model, action);
}

LLUIImagePtr LLCallingCardBridge::getIcon() const
{
	BOOL online = FALSE;
	LLViewerInventoryItem* item = getItem();
	if(item)
	{
		online = LLAvatarTracker::instance().isBuddyOnline(item->getCreatorUUID());
	}
	return LLInventoryIcon::getIcon(LLAssetType::AT_CALLINGCARD, LLInventoryType::IT_CALLINGCARD, online, FALSE);
}

std::string LLCallingCardBridge::getLabelSuffix() const
{
	LLViewerInventoryItem* item = getItem();
	if( item && LLAvatarTracker::instance().isBuddyOnline(item->getCreatorUUID()) )
	{
		return LLItemBridge::getLabelSuffix() + " (online)";
	}
	else
	{
		return LLItemBridge::getLabelSuffix();
	}
}

void LLCallingCardBridge::openItem()
{
	LLViewerInventoryItem* item = getItem();

	if (item)
	{
		LLInvFVBridgeAction::doAction(item->getType(),mUUID,getInventoryModel());
	}
/*
  LLViewerInventoryItem* item = getItem();
  if(item && !item->getCreatorUUID().isNull())
  {
  LLAvatarActions::showProfile(item->getCreatorUUID());
  }
*/
}

void LLCallingCardBridge::buildContextMenu(LLMenuGL& menu, U32 flags)
{
	LL_DEBUGS() << "LLCallingCardBridge::buildContextMenu()" << LL_ENDL;
	menuentry_vec_t items;
	menuentry_vec_t disabled_items;

	if(isItemInTrash())
	{
		addTrashContextMenuOptions(items, disabled_items);
	}	
	else if(isOutboxFolder())
	{
		items.push_back(std::string("Delete"));
	}
    else if (isMarketplaceListingsFolder())
    {
		addMarketplaceContextMenuOptions(flags, items, disabled_items);
		items.push_back(std::string("Properties"));
		getClipboardEntries(false, items, disabled_items, flags);
    }
	else
	{
		items.push_back(std::string("Share"));
		if (!canShare())
		{
			disabled_items.push_back(std::string("Share"));
		}
		if ((flags & FIRST_SELECTED_ITEM) == 0)
		{
		disabled_items.push_back(std::string("Open"));
		}
		addOpenRightClickMenuOption(items);
		items.push_back(std::string("Properties"));

		getClipboardEntries(true, items, disabled_items, flags);

		LLInventoryItem* item = getItem();
		BOOL good_card = (item
						  && (LLUUID::null != item->getCreatorUUID())
						  && (item->getCreatorUUID() != gAgent.getID()));
		BOOL user_online = FALSE;
		if (item)
		{
			user_online = (LLAvatarTracker::instance().isBuddyOnline(item->getCreatorUUID()));
		}
		items.push_back(std::string("Send Instant Message Separator"));
		items.push_back(std::string("Send Instant Message"));
		items.push_back(std::string("Offer Teleport..."));
		items.push_back(std::string("Request Teleport..."));
		items.push_back(std::string("Conference Chat"));

		if (!good_card)
		{
			disabled_items.push_back(std::string("Send Instant Message"));
		}
		if (!good_card || !user_online)
		{
			disabled_items.push_back(std::string("Offer Teleport..."));
			disabled_items.push_back(std::string("Request Teleport..."));
			disabled_items.push_back(std::string("Conference Chat"));
		}
	}
	hide_context_entries(menu, items, disabled_items);
}

BOOL LLCallingCardBridge::dragOrDrop(MASK mask, BOOL drop,
									 EDragAndDropType cargo_type,
									 void* cargo_data,
									 std::string& tooltip_msg)
{
	LLViewerInventoryItem* item = getItem();
	BOOL rv = FALSE;
	if(item)
	{
		// check the type
		switch(cargo_type)
		{
			case DAD_TEXTURE:
			case DAD_SOUND:
			case DAD_LANDMARK:
			case DAD_SCRIPT:
			case DAD_CLOTHING:
			case DAD_OBJECT:
			case DAD_NOTECARD:
			case DAD_BODYPART:
			case DAD_ANIMATION:
			case DAD_GESTURE:
			case DAD_MESH:
			{
				LLInventoryItem* inv_item = (LLInventoryItem*)cargo_data;
				const LLPermissions& perm = inv_item->getPermissions();
				if(gInventory.getItem(inv_item->getUUID())
				   && perm.allowOperationBy(PERM_TRANSFER, gAgent.getID()))
				{
					rv = TRUE;
					if(drop)
					{
						LLGiveInventory::doGiveInventoryItem(item->getCreatorUUID(),
														 (LLInventoryItem*)cargo_data);
					}
				}
				else
				{
					// It's not in the user's inventory (it's probably in
					// an object's contents), so disallow dragging it here.
					// You can't give something you don't yet have.
					rv = FALSE;
				}
				break;
			}
			case DAD_CATEGORY:
			{
				LLInventoryCategory* inv_cat = (LLInventoryCategory*)cargo_data;
				if( gInventory.getCategory( inv_cat->getUUID() ) )
				{
					rv = TRUE;
					if(drop)
					{
						LLGiveInventory::doGiveInventoryCategory(
							item->getCreatorUUID(),
							inv_cat);
					}
				}
				else
				{
					// It's not in the user's inventory (it's probably in
					// an object's contents), so disallow dragging it here.
					// You can't give something you don't yet have.
					rv = FALSE;
				}
				break;
			}
			default:
				break;
		}
	}
	return rv;
}

// +=================================================+
// |        LLNotecardBridge                         |
// +=================================================+

void LLNotecardBridge::openItem()
{
	LLViewerInventoryItem* item = getItem();
	if (item)
	{
		LLInvFVBridgeAction::doAction(item->getType(),mUUID,getInventoryModel());
	}
}

void LLNotecardBridge::buildContextMenu(LLMenuGL& menu, U32 flags)
{
	LL_DEBUGS() << "LLNotecardBridge::buildContextMenu()" << LL_ENDL;
    
    if (isMarketplaceListingsFolder())
    {
        menuentry_vec_t items;
        menuentry_vec_t disabled_items;
		addMarketplaceContextMenuOptions(flags, items, disabled_items);
		items.push_back(std::string("Properties"));
		getClipboardEntries(false, items, disabled_items, flags);
        hide_context_entries(menu, items, disabled_items);
    }
	else
	{
        LLItemBridge::buildContextMenu(menu, flags);
    }
}

// +=================================================+
// |        LLGestureBridge                          |
// +=================================================+

LLFontGL::StyleFlags LLGestureBridge::getLabelStyle() const
{
	if( LLGestureMgr::instance().isGestureActive(mUUID) )
	{
		return LLFontGL::BOLD;
	}
	else
	{
		return LLFontGL::NORMAL;
	}
}

std::string LLGestureBridge::getLabelSuffix() const
{
	if( LLGestureMgr::instance().isGestureActive(mUUID) )
	{
		LLStringUtil::format_map_t args;
		args["[GESLABEL]"] =  LLItemBridge::getLabelSuffix();
		return  LLTrans::getString("ActiveGesture", args);
	}
	else
	{
		return LLItemBridge::getLabelSuffix();
	}
}

// virtual
void LLGestureBridge::performAction(LLInventoryModel* model, std::string action)
{
	if (isAddAction(action))
	{
		LLGestureMgr::instance().activateGesture(mUUID);

		LLViewerInventoryItem* item = gInventory.getItem(mUUID);
		if (!item) return;

		// Since we just changed the suffix to indicate (active)
		// the server doesn't need to know, just the viewer.
		gInventory.updateItem(item);
		gInventory.notifyObservers();
	}
	else if (isRemoveAction(action))
	{
		LLGestureMgr::instance().deactivateGesture(mUUID);

		LLViewerInventoryItem* item = gInventory.getItem(mUUID);
		if (!item) return;

		// Since we just changed the suffix to indicate (active)
		// the server doesn't need to know, just the viewer.
		gInventory.updateItem(item);
		gInventory.notifyObservers();
	}
	else if("play" == action)
	{
		if(!LLGestureMgr::instance().isGestureActive(mUUID))
		{
			// we need to inform server about gesture activating to be consistent with LLPreviewGesture and  LLGestureComboList.
			BOOL inform_server = TRUE;
			BOOL deactivate_similar = FALSE;
			LLGestureMgr::instance().setGestureLoadedCallback(mUUID, boost::bind(&LLGestureBridge::playGesture, mUUID));
			LLViewerInventoryItem* item = gInventory.getItem(mUUID);
			llassert(item);
			if (item)
			{
				LLGestureMgr::instance().activateGestureWithAsset(mUUID, item->getAssetUUID(), inform_server, deactivate_similar);
			}
		}
		else
		{
			playGesture(mUUID);
		}
	}
	else LLItemBridge::performAction(model, action);
}

void LLGestureBridge::openItem()
{
	LLViewerInventoryItem* item = getItem();

	if (item)
	{
		LLInvFVBridgeAction::doAction(item->getType(),mUUID,getInventoryModel());
	}
/*
  LLViewerInventoryItem* item = getItem();
  if (item)
  {
  LLPreviewGesture* preview = LLPreviewGesture::show(mUUID, LLUUID::null);
  preview->setFocus(TRUE);
  }
*/
}

BOOL LLGestureBridge::removeItem()
{
	// Grab class information locally since *this may be deleted
	// within this function.  Not a great pattern...
	const LLInventoryModel* model = getInventoryModel();
	if(!model)
	{
		return FALSE;
	}
	const LLUUID item_id = mUUID;
	
	// This will also force close the preview window, if it exists.
	// This may actually delete *this, if mUUID is in the COF.
	LLGestureMgr::instance().deactivateGesture(item_id);
	
	// If deactivateGesture deleted *this, then return out immediately.
	if (!model->getObject(item_id))
	{
		return TRUE;
	}

	return LLItemBridge::removeItem();
}

void LLGestureBridge::buildContextMenu(LLMenuGL& menu, U32 flags)
{
	LL_DEBUGS() << "LLGestureBridge::buildContextMenu()" << LL_ENDL;
	menuentry_vec_t items;
	menuentry_vec_t disabled_items;
	if(isItemInTrash())
	{
		addTrashContextMenuOptions(items, disabled_items);
	}
	else if(isOutboxFolder())
	{
		items.push_back(std::string("Delete"));
	}
    else if (isMarketplaceListingsFolder())
    {
		addMarketplaceContextMenuOptions(flags, items, disabled_items);
		items.push_back(std::string("Properties"));
		getClipboardEntries(false, items, disabled_items, flags);
    }
	else
	{
		items.push_back(std::string("Share"));
		if (!canShare())
		{
			disabled_items.push_back(std::string("Share"));
		}

		addOpenRightClickMenuOption(items);
		items.push_back(std::string("Properties"));

		getClipboardEntries(true, items, disabled_items, flags);

		items.push_back(std::string("Gesture Separator"));
		if (LLGestureMgr::instance().isGestureActive(getUUID()))
		{
			items.push_back(std::string("Deactivate"));
		}
		else
		{
			items.push_back(std::string("Activate"));
		}
	}
	hide_context_entries(menu, items, disabled_items);
}

// static
void LLGestureBridge::playGesture(const LLUUID& item_id)
{
	if (LLGestureMgr::instance().isGesturePlaying(item_id))
	{
		LLGestureMgr::instance().stopGesture(item_id);
	}
	else
	{
		LLGestureMgr::instance().playGesture(item_id);
	}
}


// +=================================================+
// |        LLAnimationBridge                        |
// +=================================================+

void LLAnimationBridge::buildContextMenu(LLMenuGL& menu, U32 flags)
{
	menuentry_vec_t items;
	menuentry_vec_t disabled_items;

	LL_DEBUGS() << "LLAnimationBridge::buildContextMenu()" << LL_ENDL;
	if(isOutboxFolder())
	{
		items.push_back(std::string("Delete"));
	}
    else if (isMarketplaceListingsFolder())
    {
		addMarketplaceContextMenuOptions(flags, items, disabled_items);
		items.push_back(std::string("Properties"));
		getClipboardEntries(false, items, disabled_items, flags);
    }
	else
	{
		if(isItemInTrash())
		{
			addTrashContextMenuOptions(items, disabled_items);
		}	
		else
		{
			items.push_back(std::string("Share"));
			if (!canShare())
			{
				disabled_items.push_back(std::string("Share"));
			}
			items.push_back(std::string("Animation Open"));
			items.push_back(std::string("Properties"));

			getClipboardEntries(true, items, disabled_items, flags);
		}

		items.push_back(std::string("Animation Separator"));
		items.push_back(std::string("Animation Play"));
		items.push_back(std::string("Animation Audition"));
	}

	hide_context_entries(menu, items, disabled_items);
}

// virtual
void LLAnimationBridge::performAction(LLInventoryModel* model, std::string action)
{
	if ((action == "playworld") || (action == "playlocal"))
	{
		if (getItem())
		{
			LLSD::String activate = "NONE";
			if ("playworld" == action) activate = "Inworld";
			if ("playlocal" == action) activate = "Locally";

			LLPreviewAnim* preview = LLFloaterReg::showTypedInstance<LLPreviewAnim>("preview_anim", LLSD(mUUID));
			if (preview)
			{
				preview->play(activate);
			}
		}
	}
	else
	{
		LLItemBridge::performAction(model, action);
	}
}

void LLAnimationBridge::openItem()
{
	LLViewerInventoryItem* item = getItem();

	if (item)
	{
		LLInvFVBridgeAction::doAction(item->getType(),mUUID,getInventoryModel());
	}
/*
  LLViewerInventoryItem* item = getItem();
  if (item)
  {
  LLFloaterReg::showInstance("preview_anim", LLSD(mUUID), TAKE_FOCUS_YES);
  }
*/
}

// +=================================================+
// |        LLObjectBridge                           |
// +=================================================+

// static
LLUUID LLObjectBridge::sContextMenuItemID;

LLObjectBridge::LLObjectBridge(LLInventoryPanel* inventory, 
							   LLFolderView* root,
							   const LLUUID& uuid, 
							   LLInventoryType::EType type, 
							   U32 flags) :
	LLItemBridge(inventory, root, uuid)
{
	mAttachPt = (flags & 0xff); // low bye of inventory flags
	mIsMultiObject = ( flags & LLInventoryItemFlags::II_FLAGS_OBJECT_HAS_MULTIPLE_ITEMS ) ?  TRUE: FALSE;
	mInvType = type;
}

LLUIImagePtr LLObjectBridge::getIcon() const
{
	return LLInventoryIcon::getIcon(LLAssetType::AT_OBJECT, mInvType, mAttachPt, mIsMultiObject);
}

LLInventoryObject* LLObjectBridge::getObject() const
{
	LLInventoryObject* object = NULL;
	LLInventoryModel* model = getInventoryModel();
	if(model)
	{
		object = (LLInventoryObject*)model->getObject(mUUID);
	}
	return object;
}

// virtual
void LLObjectBridge::performAction(LLInventoryModel* model, std::string action)
{
	if (isAddAction(action))
	{
		LLUUID object_id = mUUID;
		LLViewerInventoryItem* item;
		item = (LLViewerInventoryItem*)gInventory.getItem(object_id);
		if(item && gInventory.isObjectDescendentOf(object_id, gInventory.getRootFolderID()))
		{
			rez_attachment(item, NULL, true); // Replace if "Wear"ing.
		}
		else if(item && item->isFinished())
		{
			// must be in library. copy it to our inventory and put it on.
			LLPointer<LLInventoryCallback> cb = new LLBoostFuncInventoryCallback(boost::bind(rez_attachment_cb, _1, (LLViewerJointAttachment*)0));
			copy_inventory_item(
				gAgent.getID(),
				item->getPermissions().getOwner(),
				item->getUUID(),
				LLUUID::null,
				std::string(),
				cb);
		}
		gFocusMgr.setKeyboardFocus(NULL);
	}
	else if ("wear_add" == action)
	{
		LLAppearanceMgr::instance().wearItemOnAvatar(mUUID, true, false); // Don't replace if adding.
	}
	else if (isRemoveAction(action))
	{
		LLAppearanceMgr::instance().removeItemFromAvatar(mUUID);
	}
	else LLItemBridge::performAction(model, action);
}

void LLObjectBridge::openItem()
{
	// object double-click action is to wear/unwear object
	performAction(getInventoryModel(),
		      get_is_item_worn(mUUID) ? "detach" : "attach");
}

std::string LLObjectBridge::getLabelSuffix() const
{
	if (get_is_item_worn(mUUID))
	{
		if (!isAgentAvatarValid()) // Error condition, can't figure out attach point
		{
			return LLItemBridge::getLabelSuffix() + LLTrans::getString("worn");
		}
		std::string attachment_point_name = gAgentAvatarp->getAttachedPointName(mUUID);
		if (attachment_point_name == LLStringUtil::null) // Error condition, invalid attach point
		{
			attachment_point_name = "Invalid Attachment";
		}
		// e.g. "(worn on ...)" / "(attached to ...)"
		LLStringUtil::format_map_t args;
		args["[ATTACHMENT_POINT]"] =  LLTrans::getString(attachment_point_name);

		return LLItemBridge::getLabelSuffix() + LLTrans::getString("WornOnAttachmentPoint", args);
	}
	return LLItemBridge::getLabelSuffix();
}

void rez_attachment(LLViewerInventoryItem* item, LLViewerJointAttachment* attachment, bool replace)
{
	const LLUUID& item_id = item->getLinkedUUID();

	// Check for duplicate request.
	if (isAgentAvatarValid() &&
		(gAgentAvatarp->attachmentWasRequested(item_id) ||
		 gAgentAvatarp->isWearingAttachment(item_id)))
	{
		LL_WARNS() << "duplicate attachment request, ignoring" << LL_ENDL;
		return;
	}
	gAgentAvatarp->addAttachmentRequest(item_id);

	S32 attach_pt = 0;
	if (isAgentAvatarValid() && attachment)
	{
		for (LLVOAvatar::attachment_map_t::iterator iter = gAgentAvatarp->mAttachmentPoints.begin();
			 iter != gAgentAvatarp->mAttachmentPoints.end(); ++iter)
		{
			if (iter->second == attachment)
			{
				attach_pt = iter->first;
				break;
			}
		}
	}

	LLSD payload;
	payload["item_id"] = item_id; // Wear the base object in case this is a link.
	payload["attachment_point"] = attach_pt;
	payload["is_add"] = !replace;

	if (replace &&
		(attachment && attachment->getNumObjects() > 0))
	{
		LLNotificationsUtil::add("ReplaceAttachment", LLSD(), payload, confirm_attachment_rez);
	}
	else
	{
		LLNotifications::instance().forceResponse(LLNotification::Params("ReplaceAttachment").payload(payload), 0/*YES*/);
	}
}

bool confirm_attachment_rez(const LLSD& notification, const LLSD& response)
{
	if (!gAgentAvatarp->canAttachMoreObjects())
	{
		LLSD args;
		args["MAX_ATTACHMENTS"] = llformat("%d", MAX_AGENT_ATTACHMENTS);
		LLNotificationsUtil::add("MaxAttachmentsOnOutfit", args);
		return false;
	}

	S32 option = LLNotificationsUtil::getSelectedOption(notification, response);
	if (option == 0/*YES*/)
	{
		LLUUID item_id = notification["payload"]["item_id"].asUUID();
		LLViewerInventoryItem* itemp = gInventory.getItem(item_id);

		if (itemp)
		{
			/*
			{
				U8 attachment_pt = notification["payload"]["attachment_point"].asInteger();
				
				LLMessageSystem* msg = gMessageSystem;
				msg->newMessageFast(_PREHASH_RezSingleAttachmentFromInv);
				msg->nextBlockFast(_PREHASH_AgentData);
				msg->addUUIDFast(_PREHASH_AgentID, gAgent.getID());
				msg->addUUIDFast(_PREHASH_SessionID, gAgent.getSessionID());
				msg->nextBlockFast(_PREHASH_ObjectData);
				msg->addUUIDFast(_PREHASH_ItemID, itemp->getUUID());
				msg->addUUIDFast(_PREHASH_OwnerID, itemp->getPermissions().getOwner());
				msg->addU8Fast(_PREHASH_AttachmentPt, attachment_pt);
				pack_permissions_slam(msg, itemp->getFlags(), itemp->getPermissions());
				msg->addStringFast(_PREHASH_Name, itemp->getName());
				msg->addStringFast(_PREHASH_Description, itemp->getDescription());
				msg->sendReliable(gAgent.getRegion()->getHost());
				return false;
			}
			*/

			// Queue up attachments to be sent in next idle tick, this way the
			// attachments are batched up all into one message versus each attachment
			// being sent in its own separate attachments message.
			U8 attachment_pt = notification["payload"]["attachment_point"].asInteger();
			BOOL is_add = notification["payload"]["is_add"].asBoolean();

			LLAttachmentsMgr::instance().addAttachment(item_id,
													   attachment_pt,
													   is_add);
		}
	}
	return false;
}
static LLNotificationFunctorRegistration confirm_replace_attachment_rez_reg("ReplaceAttachment", confirm_attachment_rez);

void LLObjectBridge::buildContextMenu(LLMenuGL& menu, U32 flags)
{
	menuentry_vec_t items;
	menuentry_vec_t disabled_items;
	if(isItemInTrash())
	{
		addTrashContextMenuOptions(items, disabled_items);
	}	
	else if(isOutboxFolder())
	{
		items.push_back(std::string("Delete"));
	}
    else if (isMarketplaceListingsFolder())
    {
		addMarketplaceContextMenuOptions(flags, items, disabled_items);
		items.push_back(std::string("Properties"));
		getClipboardEntries(false, items, disabled_items, flags);
    }
	else
	{
		items.push_back(std::string("Share"));
		if (!canShare())
		{
			disabled_items.push_back(std::string("Share"));
		}

		items.push_back(std::string("Properties"));

		getClipboardEntries(true, items, disabled_items, flags);

		LLObjectBridge::sContextMenuItemID = mUUID;

		LLInventoryItem *item = getItem();
		if(item)
		{
			if (!isAgentAvatarValid()) return;

			if( get_is_item_worn( mUUID ) )
			{
				items.push_back(std::string("Wearable And Object Separator"));
				items.push_back(std::string("Detach From Yourself"));
			}
			else if (!isItemInTrash() && !isLinkedObjectInTrash() && !isLinkedObjectMissing() && !isCOFFolder())
			{
				items.push_back(std::string("Wearable And Object Separator"));
				items.push_back(std::string("Wearable And Object Wear"));
				items.push_back(std::string("Wearable Add"));
				items.push_back(std::string("Attach To"));
				items.push_back(std::string("Attach To HUD"));
				// commented out for DEV-32347
				//items.push_back(std::string("Restore to Last Position"));

				if (!gAgentAvatarp->canAttachMoreObjects())
				{
					disabled_items.push_back(std::string("Wearable And Object Wear"));
					disabled_items.push_back(std::string("Wearable Add"));
					disabled_items.push_back(std::string("Attach To"));
					disabled_items.push_back(std::string("Attach To HUD"));
				}
				LLMenuGL* attach_menu = menu.findChildMenuByName("Attach To", TRUE);
				LLMenuGL* attach_hud_menu = menu.findChildMenuByName("Attach To HUD", TRUE);
				if (attach_menu
					&& (attach_menu->getChildCount() == 0)
					&& attach_hud_menu
					&& (attach_hud_menu->getChildCount() == 0)
					&& isAgentAvatarValid())
				{
					for (LLVOAvatar::attachment_map_t::iterator iter = gAgentAvatarp->mAttachmentPoints.begin();
						 iter != gAgentAvatarp->mAttachmentPoints.end(); )
					{
						LLVOAvatar::attachment_map_t::iterator curiter = iter++;
						LLViewerJointAttachment* attachment = curiter->second;
						LLMenuItemCallGL::Params p;
						std::string submenu_name = attachment->getName();
						if (LLTrans::getString(submenu_name) != "")
						{
						    p.name = (" ")+LLTrans::getString(submenu_name)+" ";
						}
						else
						{
							p.name = submenu_name;
						}
						LLSD cbparams;
						cbparams["index"] = curiter->first;
						cbparams["label"] = p.name;
						p.on_click.function_name = "Inventory.AttachObject";
						p.on_click.parameter = LLSD(attachment->getName());
						p.on_enable.function_name = "Attachment.Label";
						p.on_enable.parameter = cbparams;
						LLView* parent = attachment->getIsHUDAttachment() ? attach_hud_menu : attach_menu;
						LLUICtrlFactory::create<LLMenuItemCallGL>(p, parent);
						items.push_back(p.name);
					}
				}
			}
		}
	}
	hide_context_entries(menu, items, disabled_items);
}

BOOL LLObjectBridge::renameItem(const std::string& new_name)
{
	if(!isItemRenameable())
		return FALSE;
	LLPreview::dirty(mUUID);
	LLInventoryModel* model = getInventoryModel();
	if(!model)
		return FALSE;
	LLViewerInventoryItem* item = getItem();
	if(item && (item->getName() != new_name))
	{
		LLPointer<LLViewerInventoryItem> new_item = new LLViewerInventoryItem(item);
		new_item->rename(new_name);
		new_item->updateServer(FALSE);
		model->updateItem(new_item);
		model->notifyObservers();
		buildDisplayName();

		if (isAgentAvatarValid())
		{
			LLViewerObject* obj = gAgentAvatarp->getWornAttachment( item->getUUID() );
			if(obj)
			{
				LLSelectMgr::getInstance()->deselectAll();
				LLSelectMgr::getInstance()->addAsIndividual( obj, SELECT_ALL_TES, FALSE );
				LLSelectMgr::getInstance()->selectionSetObjectName( new_name );
				LLSelectMgr::getInstance()->deselectAll();
			}
		}
	}
	// return FALSE because we either notified observers (& therefore
	// rebuilt) or we didn't update.
	return FALSE;
}

// +=================================================+
// |        LLLSLTextBridge                          |
// +=================================================+

void LLLSLTextBridge::openItem()
{
	LLViewerInventoryItem* item = getItem();

	if (item)
	{
		LLInvFVBridgeAction::doAction(item->getType(),mUUID,getInventoryModel());
	}
}

// +=================================================+
// |        LLWearableBridge                         |
// +=================================================+

LLWearableBridge::LLWearableBridge(LLInventoryPanel* inventory, 
								   LLFolderView* root, 
								   const LLUUID& uuid, 
								   LLAssetType::EType asset_type, 
								   LLInventoryType::EType inv_type, 
								   LLWearableType::EType  wearable_type) :
	LLItemBridge(inventory, root, uuid),
	mAssetType( asset_type ),
	mWearableType(wearable_type)
{
	mInvType = inv_type;
}

BOOL LLWearableBridge::renameItem(const std::string& new_name)
{
	if (get_is_item_worn(mUUID))
	{
		gAgentWearables.setWearableName( mUUID, new_name );
	}
	return LLItemBridge::renameItem(new_name);
}

std::string LLWearableBridge::getLabelSuffix() const
{
	if (get_is_item_worn(mUUID))
	{
		// e.g. "(worn)" 
		return LLItemBridge::getLabelSuffix() + LLTrans::getString("worn");
	}
	else
	{
		return LLItemBridge::getLabelSuffix();
	}
}

LLUIImagePtr LLWearableBridge::getIcon() const
{
	return LLInventoryIcon::getIcon(mAssetType, mInvType, mWearableType, FALSE);
}

// virtual
void LLWearableBridge::performAction(LLInventoryModel* model, std::string action)
{
	if (isAddAction(action))
	{
		wearOnAvatar();
	}
	else if ("wear_add" == action)
	{
		wearAddOnAvatar();
	}
	else if ("edit" == action)
	{
		editOnAvatar();
		return;
	}
	else if (isRemoveAction(action))
	{
		removeFromAvatar();
		return;
	}
	else LLItemBridge::performAction(model, action);
}

void LLWearableBridge::openItem()
{
	LLViewerInventoryItem* item = getItem();

	if (item)
	{
		LLInvFVBridgeAction::doAction(item->getType(),mUUID,getInventoryModel());
	}
}

void LLWearableBridge::buildContextMenu(LLMenuGL& menu, U32 flags)
{
	LL_DEBUGS() << "LLWearableBridge::buildContextMenu()" << LL_ENDL;
	menuentry_vec_t items;
	menuentry_vec_t disabled_items;
	if(isItemInTrash())
	{
		addTrashContextMenuOptions(items, disabled_items);
	}
	else if(isOutboxFolder())
	{
		items.push_back(std::string("Delete"));
	}
    else if (isMarketplaceListingsFolder())
    {
		addMarketplaceContextMenuOptions(flags, items, disabled_items);
		items.push_back(std::string("Properties"));
		getClipboardEntries(false, items, disabled_items, flags);
    }
	else
	{	// FWIW, it looks like SUPPRESS_OPEN_ITEM is not set anywhere
		BOOL can_open = ((flags & SUPPRESS_OPEN_ITEM) != SUPPRESS_OPEN_ITEM);

		// If we have clothing, don't add "Open" as it's the same action as "Wear"   SL-18976
		LLViewerInventoryItem* item = getItem();
		if (can_open && item)
		{
			can_open = (item->getType() != LLAssetType::AT_CLOTHING) &&
				(item->getType() != LLAssetType::AT_BODYPART);
		}
		if (isLinkedObjectMissing())
		{
			can_open = FALSE;
		}
		items.push_back(std::string("Share"));
		if (!canShare())
		{
			disabled_items.push_back(std::string("Share"));
		}
		
		if (can_open)
		{
			addOpenRightClickMenuOption(items);
		}
		else
		{
			disabled_items.push_back(std::string("Open"));
			disabled_items.push_back(std::string("Open Original"));
		}

		items.push_back(std::string("Properties"));

		getClipboardEntries(true, items, disabled_items, flags);

		items.push_back(std::string("Wearable And Object Separator"));

		items.push_back(std::string("Wearable Edit"));

		bool modifiable = !gAgentWearables.isWearableModifiable(item->getUUID());
		if (((flags & FIRST_SELECTED_ITEM) == 0) || modifiable)
		{
			disabled_items.push_back(std::string("Wearable Edit"));
		}
		// Don't allow items to be worn if their baseobj is in the trash.
		if (isLinkedObjectInTrash() || isLinkedObjectMissing() || isCOFFolder())
		{
			disabled_items.push_back(std::string("Wearable And Object Wear"));
			disabled_items.push_back(std::string("Wearable Add"));
			disabled_items.push_back(std::string("Wearable Edit"));
		}

		// Disable wear and take off based on whether the item is worn.
		if(item)
		{
			switch (item->getType())
			{
				case LLAssetType::AT_CLOTHING:
					items.push_back(std::string("Take Off"));
					// Fallthrough since clothing and bodypart share wear options
				case LLAssetType::AT_BODYPART:
					if (get_is_item_worn(item->getUUID()))
					{
						disabled_items.push_back(std::string("Wearable And Object Wear"));
						disabled_items.push_back(std::string("Wearable Add"));
					}
					else
					{
						items.push_back(std::string("Wearable And Object Wear"));
						disabled_items.push_back(std::string("Take Off"));
						disabled_items.push_back(std::string("Wearable Edit"));
					}

					if (LLWearableType::getAllowMultiwear(mWearableType))
					{
						items.push_back(std::string("Wearable Add"));
						if (gAgentWearables.getWearableCount(mWearableType) >= LLAgentWearables::MAX_CLOTHING_PER_TYPE)
						{
							disabled_items.push_back(std::string("Wearable Add"));
						}
					}
					break;
				default:
					break;
			}
		}
	}
	hide_context_entries(menu, items, disabled_items);
}

// Called from menus
// static
BOOL LLWearableBridge::canWearOnAvatar(void* user_data)
{
	LLWearableBridge* self = (LLWearableBridge*)user_data;
	if(!self) return FALSE;
	if(!self->isAgentInventory())
	{
		LLViewerInventoryItem* item = (LLViewerInventoryItem*)self->getItem();
		if(!item || !item->isFinished()) return FALSE;
	}
	return (!get_is_item_worn(self->mUUID));
}

// Called from menus
// static
void LLWearableBridge::onWearOnAvatar(void* user_data)
{
	LLWearableBridge* self = (LLWearableBridge*)user_data;
	if(!self) return;
	self->wearOnAvatar();
}

void LLWearableBridge::wearOnAvatar()
{
	// TODO: investigate wearables may not be loaded at this point EXT-8231

	LLViewerInventoryItem* item = getItem();
	if(item)
	{
		LLAppearanceMgr::instance().wearItemOnAvatar(item->getUUID(), true, true);
	}
}

void LLWearableBridge::wearAddOnAvatar()
{
	// TODO: investigate wearables may not be loaded at this point EXT-8231

	LLViewerInventoryItem* item = getItem();
	if(item)
	{
		LLAppearanceMgr::instance().wearItemOnAvatar(item->getUUID(), true, false);
	}
}

// static
void LLWearableBridge::onWearOnAvatarArrived( LLViewerWearable* wearable, void* userdata )
{
	LLUUID* item_id = (LLUUID*) userdata;
	if(wearable)
	{
		LLViewerInventoryItem* item = NULL;
		item = (LLViewerInventoryItem*)gInventory.getItem(*item_id);
		if(item)
		{
			if(item->getAssetUUID() == wearable->getAssetID())
			{
				gAgentWearables.setWearableItem(item, wearable);
				gInventory.notifyObservers();
				//self->getFolderItem()->refreshFromRoot();
			}
			else
			{
				LL_INFOS() << "By the time wearable asset arrived, its inv item already pointed to a different asset." << LL_ENDL;
			}
		}
	}
	delete item_id;
}

// static
// BAP remove the "add" code path once everything is fully COF-ified.
void LLWearableBridge::onWearAddOnAvatarArrived( LLViewerWearable* wearable, void* userdata )
{
	LLUUID* item_id = (LLUUID*) userdata;
	if(wearable)
	{
		LLViewerInventoryItem* item = NULL;
		item = (LLViewerInventoryItem*)gInventory.getItem(*item_id);
		if(item)
		{
			if(item->getAssetUUID() == wearable->getAssetID())
			{
				bool do_append = true;
				gAgentWearables.setWearableItem(item, wearable, do_append);
				gInventory.notifyObservers();
				//self->getFolderItem()->refreshFromRoot();
			}
			else
			{
				LL_INFOS() << "By the time wearable asset arrived, its inv item already pointed to a different asset." << LL_ENDL;
			}
		}
	}
	delete item_id;
}

// static
BOOL LLWearableBridge::canEditOnAvatar(void* user_data)
{
	LLWearableBridge* self = (LLWearableBridge*)user_data;
	if(!self) return FALSE;

	return (get_is_item_worn(self->mUUID));
}

// static
void LLWearableBridge::onEditOnAvatar(void* user_data)
{
	LLWearableBridge* self = (LLWearableBridge*)user_data;
	if(self)
	{
		self->editOnAvatar();
	}
}

void LLWearableBridge::editOnAvatar()
{
	LLAgentWearables::editWearable(mUUID);
}

// static
BOOL LLWearableBridge::canRemoveFromAvatar(void* user_data)
{
	LLWearableBridge* self = (LLWearableBridge*)user_data;
	if( self && (LLAssetType::AT_BODYPART != self->mAssetType) )
	{
		return get_is_item_worn( self->mUUID );
	}
	return FALSE;
}

void LLWearableBridge::removeFromAvatar()
{
	LL_WARNS() << "safe to remove?" << LL_ENDL;
	if (get_is_item_worn(mUUID))
	{
		LLAppearanceMgr::instance().removeItemFromAvatar(mUUID);
	}
}


// +=================================================+
// |        LLLinkItemBridge                         |
// +=================================================+
// For broken item links

std::string LLLinkItemBridge::sPrefix("Link: ");

void LLLinkItemBridge::buildContextMenu(LLMenuGL& menu, U32 flags)
{
	// *TODO: Translate
	LL_DEBUGS() << "LLLink::buildContextMenu()" << LL_ENDL;
	menuentry_vec_t items;
	menuentry_vec_t disabled_items;

	items.push_back(std::string("Find Original"));
	disabled_items.push_back(std::string("Find Original"));
	
	if(isItemInTrash())
	{
		addTrashContextMenuOptions(items, disabled_items);
	}
	else
	{
		items.push_back(std::string("Properties"));
		addDeleteContextMenuOptions(items, disabled_items);
	}
	hide_context_entries(menu, items, disabled_items);
}

// +=================================================+
// |        LLMeshBridge                             |
// +=================================================+

LLUIImagePtr LLMeshBridge::getIcon() const
{
	return LLInventoryIcon::getIcon(LLAssetType::AT_MESH, LLInventoryType::IT_MESH, 0, FALSE);
}

void LLMeshBridge::openItem()
{
	LLViewerInventoryItem* item = getItem();
	
	if (item)
	{
		// open mesh
	}
}

void LLMeshBridge::buildContextMenu(LLMenuGL& menu, U32 flags)
{
	LL_DEBUGS() << "LLMeshBridge::buildContextMenu()" << LL_ENDL;
	std::vector<std::string> items;
	std::vector<std::string> disabled_items;

	if(isItemInTrash())
	{
		items.push_back(std::string("Purge Item"));
		if (!isItemRemovable())
		{
			disabled_items.push_back(std::string("Purge Item"));
		}

		items.push_back(std::string("Restore Item"));
	}
	else if(isOutboxFolder())
	{
		addOutboxContextMenuOptions(flags, items, disabled_items);
	}
    else if (isMarketplaceListingsFolder())
    {
		addMarketplaceContextMenuOptions(flags, items, disabled_items);
		items.push_back(std::string("Properties"));
		getClipboardEntries(false, items, disabled_items, flags);
    }
	else
	{
		items.push_back(std::string("Properties"));

		getClipboardEntries(true, items, disabled_items, flags);
	}

	hide_context_entries(menu, items, disabled_items);
}


// +=================================================+
// |        LLLinkBridge                             |
// +=================================================+
// For broken folder links.
std::string LLLinkFolderBridge::sPrefix("Link: ");
LLUIImagePtr LLLinkFolderBridge::getIcon() const
{
	LLFolderType::EType folder_type = LLFolderType::FT_NONE;
	const LLInventoryObject *obj = getInventoryObject();
	if (obj)
	{
		LLViewerInventoryCategory* cat = NULL;
		LLInventoryModel* model = getInventoryModel();
		if(model)
		{
			cat = (LLViewerInventoryCategory*)model->getCategory(obj->getLinkedUUID());
			if (cat)
			{
				folder_type = cat->getPreferredType();
			}
		}
	}
	return LLFolderBridge::getIcon(folder_type);
}

void LLLinkFolderBridge::buildContextMenu(LLMenuGL& menu, U32 flags)
{
	// *TODO: Translate
	LL_DEBUGS() << "LLLink::buildContextMenu()" << LL_ENDL;
	menuentry_vec_t items;
	menuentry_vec_t disabled_items;

	if (isItemInTrash())
	{
		addTrashContextMenuOptions(items, disabled_items);
	}
	else
	{
		items.push_back(std::string("Find Original"));
		addDeleteContextMenuOptions(items, disabled_items);
	}
	hide_context_entries(menu, items, disabled_items);
}
void LLLinkFolderBridge::performAction(LLInventoryModel* model, std::string action)
{
	if ("goto" == action)
	{
		gotoItem();
		return;
	}
	LLItemBridge::performAction(model,action);
}
void LLLinkFolderBridge::gotoItem()
{
	const LLUUID &cat_uuid = getFolderID();
	if (!cat_uuid.isNull())
	{
		LLFolderViewItem *base_folder = mInventoryPanel.get()->getItemByID(cat_uuid);
		if (base_folder)
		{
			if (LLInventoryModel* model = getInventoryModel())
			{
				model->fetchDescendentsOf(cat_uuid);
			}
			base_folder->setOpen(TRUE);
			mRoot->setSelection(base_folder,TRUE);
			mRoot->scrollToShowSelection();
		}
	}
}
const LLUUID &LLLinkFolderBridge::getFolderID() const
{
	if (LLViewerInventoryItem *link_item = getItem())
	{
		if (const LLViewerInventoryCategory *cat = link_item->getLinkedCategory())
		{
			const LLUUID& cat_uuid = cat->getUUID();
			return cat_uuid;
		}
	}
	return LLUUID::null;
}

/********************************************************************************
 **
 **                    BRIDGE ACTIONS
 **/

// static
void LLInvFVBridgeAction::doAction(LLAssetType::EType asset_type,
								   const LLUUID& uuid,
								   LLInventoryModel* model)
{
	// Perform indirection in case of link.
	const LLUUID& linked_uuid = gInventory.getLinkedItemID(uuid);

	LLInvFVBridgeAction* action = createAction(asset_type,linked_uuid,model);
	if(action)
	{
		action->doIt();
		delete action;
	}
}

// static
void LLInvFVBridgeAction::doAction(const LLUUID& uuid, LLInventoryModel* model)
{
	llassert(model);
	LLViewerInventoryItem* item = model->getItem(uuid);
	llassert(item);
	if (item)
	{
		LLAssetType::EType asset_type = item->getType();
		LLInvFVBridgeAction* action = createAction(asset_type,uuid,model);
		if(action)
		{
			action->doIt();
			delete action;
		}
	}
}

LLViewerInventoryItem* LLInvFVBridgeAction::getItem() const
{
	if (mModel)
		return (LLViewerInventoryItem*)mModel->getItem(mUUID);
	return NULL;
}

class LLTextureBridgeAction: public LLInvFVBridgeAction
{
	friend class LLInvFVBridgeAction;
public:
	virtual void doIt()
	{
		if (getItem())
		{
			LLFloaterReg::showInstance("preview_texture", LLSD(mUUID), TAKE_FOCUS_YES);
		}
		LLInvFVBridgeAction::doIt();
	}
	virtual ~LLTextureBridgeAction(){}
protected:
	LLTextureBridgeAction(const LLUUID& id,LLInventoryModel* model) : LLInvFVBridgeAction(id,model) {}
};

class LLSoundBridgeAction: public LLInvFVBridgeAction
{
	friend class LLInvFVBridgeAction;
public:
	virtual void doIt()
	{
		LLViewerInventoryItem* item = getItem();
		if (item)
		{
			LLFloaterReg::showInstance("preview_sound", LLSD(mUUID), TAKE_FOCUS_YES);
		}
		LLInvFVBridgeAction::doIt();
	}
	virtual ~LLSoundBridgeAction(){}
protected:
	LLSoundBridgeAction(const LLUUID& id,LLInventoryModel* model) : LLInvFVBridgeAction(id,model) {}
};

class LLLandmarkBridgeAction: public LLInvFVBridgeAction
{
	friend class LLInvFVBridgeAction;
public:
	virtual void doIt()
	{
		LLViewerInventoryItem* item = getItem();
		if (item)
		{
			// Opening (double-clicking) a landmark immediately teleports,
			// but warns you the first time.
			LLSD payload;
			payload["asset_id"] = item->getAssetUUID();		
			
			LLSD args; 
			args["LOCATION"] = item->getName(); 
			
			LLNotificationsUtil::add("TeleportFromLandmark", args, payload);
		}
		LLInvFVBridgeAction::doIt();
	}
	virtual ~LLLandmarkBridgeAction(){}
protected:
	LLLandmarkBridgeAction(const LLUUID& id,LLInventoryModel* model) : LLInvFVBridgeAction(id,model) {}
};

class LLCallingCardBridgeAction: public LLInvFVBridgeAction
{
	friend class LLInvFVBridgeAction;
public:
	virtual void doIt()
	{
		LLViewerInventoryItem* item = getItem();
		if (item && item->getCreatorUUID().notNull())
		{
			LLAvatarActions::showProfile(item->getCreatorUUID());
		}
		LLInvFVBridgeAction::doIt();
	}
	virtual ~LLCallingCardBridgeAction(){}
protected:
	LLCallingCardBridgeAction(const LLUUID& id,LLInventoryModel* model) : LLInvFVBridgeAction(id,model) {}

};

class LLNotecardBridgeAction
: public LLInvFVBridgeAction
{
	friend class LLInvFVBridgeAction;
public:
	virtual void doIt()
	{
		LLViewerInventoryItem* item = getItem();
		if (item)
		{
			LLFloaterReg::showInstance("preview_notecard", LLSD(item->getUUID()), TAKE_FOCUS_YES);
		}
		LLInvFVBridgeAction::doIt();
	}
	virtual ~LLNotecardBridgeAction(){}
protected:
	LLNotecardBridgeAction(const LLUUID& id,LLInventoryModel* model) : LLInvFVBridgeAction(id,model) {}
};

class LLGestureBridgeAction: public LLInvFVBridgeAction
{
	friend class LLInvFVBridgeAction;
public:
	virtual void doIt()
	{
		LLViewerInventoryItem* item = getItem();
		if (item)
		{
			LLPreviewGesture* preview = LLPreviewGesture::show(mUUID, LLUUID::null);
			preview->setFocus(TRUE);
		}
		LLInvFVBridgeAction::doIt();		
	}
	virtual ~LLGestureBridgeAction(){}
protected:
	LLGestureBridgeAction(const LLUUID& id,LLInventoryModel* model) : LLInvFVBridgeAction(id,model) {}
};

class LLAnimationBridgeAction: public LLInvFVBridgeAction
{
	friend class LLInvFVBridgeAction;
public:
	virtual void doIt()
	{
		LLViewerInventoryItem* item = getItem();
		if (item)
		{
			LLFloaterReg::showInstance("preview_anim", LLSD(mUUID), TAKE_FOCUS_YES);
		}
		LLInvFVBridgeAction::doIt();
	}
	virtual ~LLAnimationBridgeAction(){}
protected:
	LLAnimationBridgeAction(const LLUUID& id,LLInventoryModel* model) : LLInvFVBridgeAction(id,model) {}
};

class LLObjectBridgeAction: public LLInvFVBridgeAction
{
	friend class LLInvFVBridgeAction;
public:
	virtual void doIt()
	{
		/*
		  LLFloaterReg::showInstance("properties", mUUID);
		*/
		LLInvFVBridgeAction::doIt();
	}
	virtual ~LLObjectBridgeAction(){}
protected:
	LLObjectBridgeAction(const LLUUID& id,LLInventoryModel* model) : LLInvFVBridgeAction(id,model) {}
};

class LLLSLTextBridgeAction: public LLInvFVBridgeAction
{
	friend class LLInvFVBridgeAction;
public:
	virtual void doIt()
	{
		LLViewerInventoryItem* item = getItem();
		if (item)
		{
			LLFloaterReg::showInstance("preview_script", LLSD(mUUID), TAKE_FOCUS_YES);
		}
		LLInvFVBridgeAction::doIt();
	}
	virtual ~LLLSLTextBridgeAction(){}
protected:
	LLLSLTextBridgeAction(const LLUUID& id,LLInventoryModel* model) : LLInvFVBridgeAction(id,model) {}
};

class LLWearableBridgeAction: public LLInvFVBridgeAction
{
	friend class LLInvFVBridgeAction;
public:
	virtual void doIt()
	{
		wearOnAvatar();
	}

	virtual ~LLWearableBridgeAction(){}
protected:
	LLWearableBridgeAction(const LLUUID& id,LLInventoryModel* model) : LLInvFVBridgeAction(id,model) {}
	BOOL isItemInTrash() const;
	// return true if the item is in agent inventory. if false, it
	// must be lost or in the inventory library.
	BOOL isAgentInventory() const;
	void wearOnAvatar();
};

BOOL LLWearableBridgeAction::isItemInTrash() const
{
	if(!mModel) return FALSE;
	const LLUUID trash_id = mModel->findCategoryUUIDForType(LLFolderType::FT_TRASH);
	return mModel->isObjectDescendentOf(mUUID, trash_id);
}

BOOL LLWearableBridgeAction::isAgentInventory() const
{
	if(!mModel) return FALSE;
	if(gInventory.getRootFolderID() == mUUID) return TRUE;
	return mModel->isObjectDescendentOf(mUUID, gInventory.getRootFolderID());
}

void LLWearableBridgeAction::wearOnAvatar()
{
	// TODO: investigate wearables may not be loaded at this point EXT-8231

	LLViewerInventoryItem* item = getItem();
	if(item)
	{
		LLAppearanceMgr::instance().wearItemOnAvatar(item->getUUID(), true, true);
	}
}

LLInvFVBridgeAction* LLInvFVBridgeAction::createAction(LLAssetType::EType asset_type,
													   const LLUUID& uuid,
													   LLInventoryModel* model)
{
	LLInvFVBridgeAction* action = NULL;
	switch(asset_type)
	{
		case LLAssetType::AT_TEXTURE:
			action = new LLTextureBridgeAction(uuid,model);
			break;
		case LLAssetType::AT_SOUND:
			action = new LLSoundBridgeAction(uuid,model);
			break;
		case LLAssetType::AT_LANDMARK:
			action = new LLLandmarkBridgeAction(uuid,model);
			break;
		case LLAssetType::AT_CALLINGCARD:
			action = new LLCallingCardBridgeAction(uuid,model);
			break;
		case LLAssetType::AT_OBJECT:
			action = new LLObjectBridgeAction(uuid,model);
			break;
		case LLAssetType::AT_NOTECARD:
			action = new LLNotecardBridgeAction(uuid,model);
			break;
		case LLAssetType::AT_ANIMATION:
			action = new LLAnimationBridgeAction(uuid,model);
			break;
		case LLAssetType::AT_GESTURE:
			action = new LLGestureBridgeAction(uuid,model);
			break;
		case LLAssetType::AT_LSL_TEXT:
			action = new LLLSLTextBridgeAction(uuid,model);
			break;
		case LLAssetType::AT_CLOTHING:
		case LLAssetType::AT_BODYPART:
			action = new LLWearableBridgeAction(uuid,model);
			break;
		default:
			break;
	}
	return action;
}

/**                    Bridge Actions
 **
 ********************************************************************************/

/************************************************************************/
/* Recent Inventory Panel related classes                               */
/************************************************************************/
void LLRecentItemsFolderBridge::buildContextMenu(LLMenuGL& menu, U32 flags)
{
	menuentry_vec_t disabled_items, items;
        buildContextMenuOptions(flags, items, disabled_items);

	items.erase(std::remove(items.begin(), items.end(), std::string("New Folder")), items.end());

	hide_context_entries(menu, items, disabled_items);
}

LLInvFVBridge* LLRecentInventoryBridgeBuilder::createBridge(
	LLAssetType::EType asset_type,
	LLAssetType::EType actual_asset_type,
	LLInventoryType::EType inv_type,
	LLInventoryPanel* inventory,
	LLFolderViewModelInventory* view_model,
	LLFolderView* root,
	const LLUUID& uuid,
	U32 flags /*= 0x00*/ ) const
{
	LLInvFVBridge* new_listener = NULL;
	if (asset_type == LLAssetType::AT_CATEGORY 
		&& actual_asset_type != LLAssetType::AT_LINK_FOLDER)
	{
		new_listener = new LLRecentItemsFolderBridge(inv_type, inventory, root, uuid);
	}
	else
		{
		new_listener = LLInventoryFolderViewModelBuilder::createBridge(asset_type,
				actual_asset_type,
				inv_type,
				inventory,
																view_model,
				root,
				uuid,
				flags);
		}
	return new_listener;
}

// EOF<|MERGE_RESOLUTION|>--- conflicted
+++ resolved
@@ -3361,7 +3361,6 @@
 	LLInventoryModel* model = getInventoryModel();
 	if (model && isClipboardPasteable())
 	{
-<<<<<<< HEAD
         const LLUUID &marketplacelistings_id = model->findCategoryUUIDForType(LLFolderType::FT_MARKETPLACE_LISTINGS, false);
         const BOOL paste_into_marketplacelistings = model->isObjectDescendentOf(mUUID, marketplacelistings_id);
         
@@ -3377,12 +3376,6 @@
         }
 	}
 }
-=======
-		const LLUUID &current_outfit_id = model->findCategoryUUIDForType(LLFolderType::FT_CURRENT_OUTFIT, false);
-		const LLUUID &outbox_id = model->findCategoryUUIDForType(LLFolderType::FT_OUTBOX, false);
-		const LLUUID &favorites_id = model->findCategoryUUIDForType(LLFolderType::FT_FAVORITE, false);
-		const LLUUID &my_outifts_id = model->findCategoryUUIDForType(LLFolderType::FT_MY_OUTFITS, false);
->>>>>>> 499f5aa9
 
 // Callback for pasteFromClipboard if DAMA required...
 void LLFolderBridge::callback_pasteFromClipboard(const LLSD& notification, const LLSD& response)
@@ -3402,20 +3395,17 @@
         const LLUUID &current_outfit_id = model->findCategoryUUIDForType(LLFolderType::FT_CURRENT_OUTFIT, false);
 		const LLUUID &outbox_id = model->findCategoryUUIDForType(LLFolderType::FT_OUTBOX, false);
         const LLUUID &marketplacelistings_id = model->findCategoryUUIDForType(LLFolderType::FT_MARKETPLACE_LISTINGS, false);
-        
+		const LLUUID &favorites_id = model->findCategoryUUIDForType(LLFolderType::FT_FAVORITE, false);
+		const LLUUID &my_outifts_id = model->findCategoryUUIDForType(LLFolderType::FT_MY_OUTFITS, false);
+
 		const BOOL move_is_into_current_outfit = (mUUID == current_outfit_id);
 		const BOOL move_is_into_my_outfits = (mUUID == my_outifts_id) || model->isObjectDescendentOf(mUUID, my_outifts_id);
 		const BOOL move_is_into_outfit = move_is_into_my_outfits || (getCategory() && getCategory()->getPreferredType()==LLFolderType::FT_OUTFIT);
 		const BOOL move_is_into_outbox = model->isObjectDescendentOf(mUUID, outbox_id);
-<<<<<<< HEAD
         const BOOL move_is_into_marketplacelistings = model->isObjectDescendentOf(mUUID, marketplacelistings_id);
-        
-        std::vector<LLUUID> objects;
-=======
 		const BOOL move_is_into_favorites = (mUUID == favorites_id);
 
 		std::vector<LLUUID> objects;
->>>>>>> 499f5aa9
 		LLClipboard::instance().pasteFromClipboard(objects);
         
 		if (move_is_into_outbox || move_is_into_marketplacelistings)
@@ -3581,11 +3571,8 @@
 	{
 		const LLUUID &current_outfit_id = model->findCategoryUUIDForType(LLFolderType::FT_CURRENT_OUTFIT, false);
 		const LLUUID &outbox_id = model->findCategoryUUIDForType(LLFolderType::FT_OUTBOX, false);
-<<<<<<< HEAD
         const LLUUID &marketplacelistings_id = model->findCategoryUUIDForType(LLFolderType::FT_MARKETPLACE_LISTINGS, false);
-=======
 		const LLUUID &my_outifts_id = model->findCategoryUUIDForType(LLFolderType::FT_MY_OUTFITS, false);
->>>>>>> 499f5aa9
 
 		const BOOL move_is_into_current_outfit = (mUUID == current_outfit_id);
 		const BOOL move_is_into_my_outfits = (mUUID == my_outifts_id) || model->isObjectDescendentOf(mUUID, my_outifts_id);
@@ -4306,12 +4293,9 @@
 	const LLUUID &favorites_id = model->findCategoryUUIDForType(LLFolderType::FT_FAVORITE, false);
 	const LLUUID &landmarks_id = model->findCategoryUUIDForType(LLFolderType::FT_LANDMARK, false);
 	const LLUUID &outbox_id = model->findCategoryUUIDForType(LLFolderType::FT_OUTBOX, false);
-<<<<<<< HEAD
 	const LLUUID &marketplacelistings_id = model->findCategoryUUIDForType(LLFolderType::FT_MARKETPLACE_LISTINGS, false);
+	const LLUUID &my_outifts_id = model->findCategoryUUIDForType(LLFolderType::FT_MY_OUTFITS, false);
     const LLUUID from_folder_uuid = inv_item->getParentUUID();
-=======
-	const LLUUID &my_outifts_id = model->findCategoryUUIDForType(LLFolderType::FT_MY_OUTFITS, false);
->>>>>>> 499f5aa9
 
 	const BOOL move_is_into_current_outfit = (mUUID == current_outfit_id);
 	const BOOL move_is_into_favorites = (mUUID == favorites_id);
