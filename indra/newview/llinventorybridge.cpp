/**
 * @file llinventorybridge.cpp
 * @brief Implementation of the Inventory-Folder-View-Bridge classes.
 *
 * $LicenseInfo:firstyear=2001&license=viewerlgpl$
 * Second Life Viewer Source Code
 * Copyright (C) 2010, Linden Research, Inc.
 * 
 * This library is free software; you can redistribute it and/or
 * modify it under the terms of the GNU Lesser General Public
 * License as published by the Free Software Foundation;
 * version 2.1 of the License only.
 * 
 * This library is distributed in the hope that it will be useful,
 * but WITHOUT ANY WARRANTY; without even the implied warranty of
 * MERCHANTABILITY or FITNESS FOR A PARTICULAR PURPOSE.  See the GNU
 * Lesser General Public License for more details.
 * 
 * You should have received a copy of the GNU Lesser General Public
 * License along with this library; if not, write to the Free Software
 * Foundation, Inc., 51 Franklin Street, Fifth Floor, Boston, MA  02110-1301  USA
 * 
 * Linden Research, Inc., 945 Battery Street, San Francisco, CA  94111  USA
 * $/LicenseInfo$
 */

#include "llviewerprecompiledheaders.h"
#include "llinventorybridge.h"

// external projects
#include "lltransfersourceasset.h" 
#include "llavatarnamecache.h"	// IDEVO

#include "llagent.h"
#include "llagentcamera.h"
#include "llagentwearables.h"
#include "llappearancemgr.h"
#include "llattachmentsmgr.h"
#include "llavataractions.h" 
#include "llfavoritesbar.h" // management of favorites folder
#include "llfloateropenobject.h"
#include "llfloaterreg.h"
#include "llfloatermarketplacelistings.h"
#include "llfloatersidepanelcontainer.h"
#include "llsidepanelinventory.h"
#include "llfloaterworldmap.h"
#include "llfolderview.h"
#include "llfriendcard.h"
#include "llgesturemgr.h"
#include "llgiveinventory.h" 
#include "llfloaterimcontainer.h"
#include "llimview.h"
#include "llclipboard.h"
#include "llinventorydefines.h"
#include "llinventoryfunctions.h"
#include "llinventoryicon.h"
#include "llinventorymodel.h"
#include "llinventorymodelbackgroundfetch.h"
#include "llinventorypanel.h"
#include "llmarketplacefunctions.h"
#include "llnotifications.h"
#include "llnotificationsutil.h"
#include "llpreviewanim.h"
#include "llpreviewgesture.h"
#include "llpreviewtexture.h"
#include "llselectmgr.h"
#include "llsidepanelappearance.h"
#include "lltooldraganddrop.h"
#include "lltrans.h"
#include "llurlaction.h"
#include "llviewerassettype.h"
#include "llviewerfoldertype.h"
#include "llviewermenu.h"
#include "llviewermessage.h"
#include "llviewerobjectlist.h"
#include "llviewerregion.h"
#include "llviewerwindow.h"
#include "llvoavatarself.h"
#include "llwearablelist.h"
#include "llwearableitemslist.h"
#include "lllandmarkactions.h"
#include "llpanellandmarks.h"
#include "llviewerparcelmgr.h"
#include "llparcel.h"

#include "llenvironment.h"

#include <boost/shared_ptr.hpp>

void copy_slurl_to_clipboard_callback_inv(const std::string& slurl);

const F32 SOUND_GAIN = 1.0f;
const F32 FOLDER_LOADING_MESSAGE_DELAY = 0.5f; // Seconds to wait before showing the LOADING... text in folder views

using namespace LLOldEvents;

// Function declarations
bool confirm_attachment_rez(const LLSD& notification, const LLSD& response);
void teleport_via_landmark(const LLUUID& asset_id);
static bool check_category(LLInventoryModel* model,
						   const LLUUID& cat_id,
						   LLInventoryPanel* active_panel,
						   LLInventoryFilter* filter);
static bool check_item(const LLUUID& item_id,
					   LLInventoryPanel* active_panel,
					   LLInventoryFilter* filter);

// Helper functions

bool isAddAction(const std::string& action)
{
	return ("wear" == action || "attach" == action || "activate" == action);
}

bool isRemoveAction(const std::string& action)
{
	return ("take_off" == action || "detach" == action);
}

bool isMarketplaceSendAction(const std::string& action)
{
	return ("send_to_marketplace" == action);
}

bool isPanelActive(const std::string& panel_name)
{
    LLInventoryPanel *active_panel = LLInventoryPanel::getActiveInventoryPanel(FALSE);
    return (active_panel && (active_panel->getName() == panel_name));
}

// Used by LLFolderBridge as callback for directory fetching recursion
class LLRightClickInventoryFetchDescendentsObserver : public LLInventoryFetchDescendentsObserver
{
public:
	LLRightClickInventoryFetchDescendentsObserver(const uuid_vec_t& ids) : LLInventoryFetchDescendentsObserver(ids) {}
	~LLRightClickInventoryFetchDescendentsObserver() {}
	virtual void execute(bool clear_observer = false);
	virtual void done()
	{
		execute(true);
	}
};

// Used by LLFolderBridge as callback for directory content items fetching
class LLRightClickInventoryFetchObserver : public LLInventoryFetchItemsObserver
{
public:
	LLRightClickInventoryFetchObserver(const uuid_vec_t& ids) : LLInventoryFetchItemsObserver(ids) { };
	~LLRightClickInventoryFetchObserver() {}
	void execute(bool clear_observer = false)
	{
		if (clear_observer)
		{
			gInventory.removeObserver(this);
			delete this;
		}
		// we've downloaded all the items, so repaint the dialog
		LLFolderBridge::staticFolderOptionsMenu();
	}
	virtual void done()
	{
		execute(true);
	}
};

class LLPasteIntoFolderCallback: public LLInventoryCallback
{
public:
    LLPasteIntoFolderCallback(LLHandle<LLInventoryPanel>& handle)
        : mInventoryPanel(handle)
    {
    }
    ~LLPasteIntoFolderCallback()
    {
        processItems();
    }

    void fire(const LLUUID& inv_item)
    {
        mChangedIds.push_back(inv_item);
    }

    void processItems()
    {
        LLInventoryPanel* panel = mInventoryPanel.get();
        bool has_elements = false;
        for (LLUUID& inv_item : mChangedIds)
        {
            LLInventoryItem* item = gInventory.getItem(inv_item);
            if (item && panel)
            {
                LLUUID root_id = panel->getRootFolderID();

                if (inv_item == root_id)
                {
                    return;
                }

                LLFolderViewItem* item = panel->getItemByID(inv_item);
                if (item)
                {
                    if (!has_elements)
                    {
                        panel->clearSelection();
                        panel->getRootFolder()->clearSelection();
                        panel->getRootFolder()->requestArrange();
                        panel->getRootFolder()->update();
                        has_elements = true;
                    }
                    panel->getRootFolder()->changeSelection(item, TRUE);
                }
            }
        }

        if (has_elements)
        {
            panel->getRootFolder()->scrollToShowSelection();
        }
    }
private:
    LLHandle<LLInventoryPanel> mInventoryPanel;
    std::vector<LLUUID> mChangedIds;
};

// +=================================================+
// |        LLInvFVBridge                            |
// +=================================================+

LLInvFVBridge::LLInvFVBridge(LLInventoryPanel* inventory, 
							 LLFolderView* root,
							 const LLUUID& uuid) :
	mUUID(uuid), 
	mRoot(root),
	mInvType(LLInventoryType::IT_NONE),
	mIsLink(FALSE),
	LLFolderViewModelItemInventory(inventory->getRootViewModel())
{
	mInventoryPanel = inventory->getInventoryPanelHandle();
	const LLInventoryObject* obj = getInventoryObject();
	mIsLink = obj && obj->getIsLinkType();
}

const std::string& LLInvFVBridge::getName() const
{
	const LLInventoryObject* obj = getInventoryObject();
	if(obj)
	{
		return obj->getName();
	}
	return LLStringUtil::null;
}

const std::string& LLInvFVBridge::getDisplayName() const
{
	if(mDisplayName.empty())
	{
		buildDisplayName();
	}
	return mDisplayName;
}

std::string LLInvFVBridge::getSearchableDescription() const
{
    return get_searchable_description(getInventoryModel(), mUUID);
}

std::string LLInvFVBridge::getSearchableCreatorName() const
{
    return get_searchable_creator_name(getInventoryModel(), mUUID);
}

std::string LLInvFVBridge::getSearchableUUIDString() const
{
    return get_searchable_UUID(getInventoryModel(), mUUID);
}

// Folders have full perms
PermissionMask LLInvFVBridge::getPermissionMask() const
{
	return PERM_ALL;
}

// virtual
LLFolderType::EType LLInvFVBridge::getPreferredType() const
{
	return LLFolderType::FT_NONE;
}


// Folders don't have creation dates.
time_t LLInvFVBridge::getCreationDate() const
{
	LLInventoryObject* objectp = getInventoryObject();
	if (objectp)
	{
		return objectp->getCreationDate();
	}
	return (time_t)0;
}

void LLInvFVBridge::setCreationDate(time_t creation_date_utc)
{
	LLInventoryObject* objectp = getInventoryObject();
	if (objectp)
	{
		objectp->setCreationDate(creation_date_utc);
	}
}


// Can be destroyed (or moved to trash)
BOOL LLInvFVBridge::isItemRemovable() const
{
	return get_is_item_removable(getInventoryModel(), mUUID);
}

// Can be moved to another folder
BOOL LLInvFVBridge::isItemMovable() const
{
	return TRUE;
}

BOOL LLInvFVBridge::isLink() const
{
	return mIsLink;
}

BOOL LLInvFVBridge::isLibraryItem() const
{
	return gInventory.isObjectDescendentOf(getUUID(),gInventory.getLibraryRootFolderID());
}

/*virtual*/
/**
 * @brief Adds this item into clipboard storage
 */
BOOL LLInvFVBridge::cutToClipboard()
{
	const LLInventoryObject* obj = gInventory.getObject(mUUID);
	if (obj && isItemMovable() && isItemRemovable())
	{
        const LLUUID &marketplacelistings_id = gInventory.findCategoryUUIDForType(LLFolderType::FT_MARKETPLACE_LISTINGS);
        const BOOL cut_from_marketplacelistings = gInventory.isObjectDescendentOf(mUUID, marketplacelistings_id);
            
        if (cut_from_marketplacelistings && (LLMarketplaceData::instance().isInActiveFolder(mUUID) ||
                                             LLMarketplaceData::instance().isListedAndActive(mUUID)))
        {
            LLUUID parent_uuid = obj->getParentUUID();
            BOOL result = perform_cutToClipboard();
            gInventory.addChangedMask(LLInventoryObserver::STRUCTURE, parent_uuid);
            return result;
        }
        else
        {
            // Otherwise just perform the cut
            return perform_cutToClipboard();
        }
    }
	return FALSE;
}

// virtual
bool LLInvFVBridge::isCutToClipboard()
{
    if (LLClipboard::instance().isCutMode())
    {
        return LLClipboard::instance().isOnClipboard(mUUID);
    }
    return false;
}

// Callback for cutToClipboard if DAMA required...
BOOL LLInvFVBridge::callback_cutToClipboard(const LLSD& notification, const LLSD& response)
{
    S32 option = LLNotificationsUtil::getSelectedOption(notification, response);
    if (option == 0) // YES
    {
		return perform_cutToClipboard();
    }
    return FALSE;
}

BOOL LLInvFVBridge::perform_cutToClipboard()
{
	const LLInventoryObject* obj = gInventory.getObject(mUUID);
	if (obj && isItemMovable() && isItemRemovable())
	{
		LLClipboard::instance().setCutMode(true);
		return LLClipboard::instance().addToClipboard(mUUID);
	}
	return FALSE;
}

BOOL LLInvFVBridge::copyToClipboard() const
{
	const LLInventoryObject* obj = gInventory.getObject(mUUID);
	if (obj && isItemCopyable())
	{
		return LLClipboard::instance().addToClipboard(mUUID);
	}
	return FALSE;
}

void LLInvFVBridge::showProperties()
{
	if (isMarketplaceListingsFolder())
    {
        LLFloaterReg::showInstance("item_properties", LLSD().with("id",mUUID),TRUE);
        // Force it to show on top as this floater has a tendency to hide when confirmation dialog shows up
        LLFloater* floater_properties = LLFloaterReg::findInstance("item_properties", LLSD().with("id",mUUID));
        if (floater_properties)
        {
            floater_properties->setVisibleAndFrontmost();
        }
    }
    else
    {
        show_item_profile(mUUID);
    }
}

void LLInvFVBridge::navigateToFolder(bool new_window, bool change_mode)
{
    if(new_window)
    {
        mInventoryPanel.get()->openSingleViewInventory(mUUID);
    }
    else
    {
        if(change_mode)
        {
            LLInventoryPanel::setSFViewAndOpenFolder(mInventoryPanel.get(), mUUID);
        }
        else
        {
            LLInventorySingleFolderPanel* panel = dynamic_cast<LLInventorySingleFolderPanel*>(mInventoryPanel.get());
            if (!panel || !getInventoryModel() || mUUID.isNull())
            {
                return;
            }

            panel->changeFolderRoot(mUUID);
        }

    }
}

void LLInvFVBridge::removeBatch(std::vector<LLFolderViewModelItem*>& batch)
{
	// Deactivate gestures when moving them into Trash
	LLInvFVBridge* bridge;
	LLInventoryModel* model = getInventoryModel();
	LLViewerInventoryItem* item = NULL;
	LLViewerInventoryCategory* cat = NULL;
	LLInventoryModel::cat_array_t	descendent_categories;
	LLInventoryModel::item_array_t	descendent_items;
	S32 count = batch.size();
	S32 i,j;
	for(i = 0; i < count; ++i)
	{
		bridge = (LLInvFVBridge*)(batch[i]);
		if(!bridge || !bridge->isItemRemovable()) continue;
		item = (LLViewerInventoryItem*)model->getItem(bridge->getUUID());
		if (item)
		{
			if(LLAssetType::AT_GESTURE == item->getType())
			{
				LLGestureMgr::instance().deactivateGesture(item->getUUID());
			}
		}
	}
	for(i = 0; i < count; ++i)
	{
		bridge = (LLInvFVBridge*)(batch[i]);
		if(!bridge || !bridge->isItemRemovable()) continue;
		cat = (LLViewerInventoryCategory*)model->getCategory(bridge->getUUID());
		if (cat)
		{
			gInventory.collectDescendents( cat->getUUID(), descendent_categories, descendent_items, FALSE );
			for (j=0; j<descendent_items.size(); j++)
			{
				if(LLAssetType::AT_GESTURE == descendent_items[j]->getType())
				{
					LLGestureMgr::instance().deactivateGesture(descendent_items[j]->getUUID());
				}
			}
		}
	}
	removeBatchNoCheck(batch);
	model->checkTrashOverflow();
}

void  LLInvFVBridge::removeBatchNoCheck(std::vector<LLFolderViewModelItem*>&  batch)
{
	// this method moves a bunch of items and folders to the trash. As
	// per design guidelines for the inventory model, the message is
	// built and the accounting is performed first. After all of that,
	// we call LLInventoryModel::moveObject() to move everything
	// around.
	LLInvFVBridge* bridge;
	LLInventoryModel* model = getInventoryModel();
	if(!model) return;
	LLMessageSystem* msg = gMessageSystem;
	const LLUUID trash_id = model->findCategoryUUIDForType(LLFolderType::FT_TRASH);
	LLViewerInventoryItem* item = NULL;
	uuid_vec_t move_ids;
	LLInventoryModel::update_map_t update;
	bool start_new_message = true;
	S32 count = batch.size();
	S32 i;

	// first, hide any 'preview' floaters that correspond to the items
	// being deleted.
	for(i = 0; i < count; ++i)
	{
		bridge = (LLInvFVBridge*)(batch[i]);
		if(!bridge || !bridge->isItemRemovable()) continue;
		item = (LLViewerInventoryItem*)model->getItem(bridge->getUUID());
		if(item)
		{
			LLPreview::hide(item->getUUID());
		}
	}

	// do the inventory move to trash

	for(i = 0; i < count; ++i)
	{
		bridge = (LLInvFVBridge*)(batch[i]);
		if(!bridge || !bridge->isItemRemovable()) continue;
		item = (LLViewerInventoryItem*)model->getItem(bridge->getUUID());
		if(item)
		{
			if(item->getParentUUID() == trash_id) continue;
			move_ids.push_back(item->getUUID());
			--update[item->getParentUUID()];
			++update[trash_id];
			if(start_new_message)
			{
				start_new_message = false;
				msg->newMessageFast(_PREHASH_MoveInventoryItem);
				msg->nextBlockFast(_PREHASH_AgentData);
				msg->addUUIDFast(_PREHASH_AgentID, gAgent.getID());
				msg->addUUIDFast(_PREHASH_SessionID, gAgent.getSessionID());
				msg->addBOOLFast(_PREHASH_Stamp, TRUE);
			}
			msg->nextBlockFast(_PREHASH_InventoryData);
			msg->addUUIDFast(_PREHASH_ItemID, item->getUUID());
			msg->addUUIDFast(_PREHASH_FolderID, trash_id);
			msg->addString("NewName", NULL);
			if(msg->isSendFullFast(_PREHASH_InventoryData))
			{
				start_new_message = true;
				gAgent.sendReliableMessage();
				gInventory.accountForUpdate(update);
				update.clear();
			}
		}
	}
	if(!start_new_message)
	{
		start_new_message = true;
		gAgent.sendReliableMessage();
		gInventory.accountForUpdate(update);
		update.clear();
	}

	for(i = 0; i < count; ++i)
	{
		bridge = (LLInvFVBridge*)(batch[i]);
		if(!bridge || !bridge->isItemRemovable()) continue;
		LLViewerInventoryCategory* cat = (LLViewerInventoryCategory*)model->getCategory(bridge->getUUID());
		if(cat)
		{
			if(cat->getParentUUID() == trash_id) continue;
			move_ids.push_back(cat->getUUID());
			--update[cat->getParentUUID()];
			++update[trash_id];
			if(start_new_message)
			{
				start_new_message = false;
				msg->newMessageFast(_PREHASH_MoveInventoryFolder);
				msg->nextBlockFast(_PREHASH_AgentData);
				msg->addUUIDFast(_PREHASH_AgentID, gAgent.getID());
				msg->addUUIDFast(_PREHASH_SessionID, gAgent.getSessionID());
				msg->addBOOL("Stamp", TRUE);
			}
			msg->nextBlockFast(_PREHASH_InventoryData);
			msg->addUUIDFast(_PREHASH_FolderID, cat->getUUID());
			msg->addUUIDFast(_PREHASH_ParentID, trash_id);
			if(msg->isSendFullFast(_PREHASH_InventoryData))
			{
				start_new_message = true;
				gAgent.sendReliableMessage();
				gInventory.accountForUpdate(update);
				update.clear();
			}
		}
	}
	if(!start_new_message)
	{
		gAgent.sendReliableMessage();
		gInventory.accountForUpdate(update);
	}

	// move everything.
	uuid_vec_t::iterator it = move_ids.begin();
	uuid_vec_t::iterator end = move_ids.end();
	for(; it != end; ++it)
	{
		gInventory.moveObject((*it), trash_id);
		LLViewerInventoryItem* item = gInventory.getItem(*it);
		if (item)
		{
			model->updateItem(item);
		}
	}

	// notify inventory observers.
	model->notifyObservers();
}

BOOL LLInvFVBridge::isClipboardPasteable() const
{
	// Return FALSE on degenerated cases: empty clipboard, no inventory, no agent
	if (!LLClipboard::instance().hasContents() || !isAgentInventory())
	{
		return FALSE;
	}
	LLInventoryModel* model = getInventoryModel();
	if (!model)
	{
		return FALSE;
	}

	// In cut mode, whatever is on the clipboard is always pastable
	if (LLClipboard::instance().isCutMode())
	{
		return TRUE;
	}

	// In normal mode, we need to check each element of the clipboard to know if we can paste or not
	std::vector<LLUUID> objects;
	LLClipboard::instance().pasteFromClipboard(objects);
	S32 count = objects.size();
	for(S32 i = 0; i < count; i++)
	{
		const LLUUID &item_id = objects.at(i);

		// Folders are pastable if all items in there are copyable
		const LLInventoryCategory *cat = model->getCategory(item_id);
		if (cat)
		{
			LLFolderBridge cat_br(mInventoryPanel.get(), mRoot, item_id);
			if (!cat_br.isItemCopyable(false))
			return FALSE;
			// Skip to the next item in the clipboard
			continue;
		}

		// Each item must be copyable to be pastable
		LLItemBridge item_br(mInventoryPanel.get(), mRoot, item_id);
		if (!item_br.isItemCopyable(false))
		{
			return FALSE;
		}
	}
	return TRUE;
}

BOOL LLInvFVBridge::isClipboardPasteableAsLink() const
{
	if (!LLClipboard::instance().hasContents() || !isAgentInventory())
	{
		return FALSE;
	}
	const LLInventoryModel* model = getInventoryModel();
	if (!model)
	{
		return FALSE;
	}

	std::vector<LLUUID> objects;
	LLClipboard::instance().pasteFromClipboard(objects);
	S32 count = objects.size();
	for(S32 i = 0; i < count; i++)
	{
		const LLInventoryItem *item = model->getItem(objects.at(i));
		if (item)
		{
			if (!LLAssetType::lookupCanLink(item->getActualType()))
			{
				return FALSE;
			}

            if (gInventory.isObjectDescendentOf(item->getUUID(), gInventory.getLibraryRootFolderID()))
            {
                return FALSE;
            }
		}
		const LLViewerInventoryCategory *cat = model->getCategory(objects.at(i));
		if (cat && LLFolderType::lookupIsProtectedType(cat->getPreferredType()))
		{
			return FALSE;
		}
	}
	return TRUE;
}

void disable_context_entries_if_present(LLMenuGL& menu,
                                        const menuentry_vec_t &disabled_entries)
{
	const LLView::child_list_t *list = menu.getChildList();
	for (LLView::child_list_t::const_iterator itor = list->begin(); 
		 itor != list->end(); 
		 ++itor)
	{
		LLView *menu_item = (*itor);
		std::string name = menu_item->getName();

		// descend into split menus:
		LLMenuItemBranchGL* branchp = dynamic_cast<LLMenuItemBranchGL*>(menu_item);
		if ((name == "More") && branchp)
		{
			disable_context_entries_if_present(*branchp->getBranch(), disabled_entries);
		}

		bool found = false;
		menuentry_vec_t::const_iterator itor2;
		for (itor2 = disabled_entries.begin(); itor2 != disabled_entries.end(); ++itor2)
		{
			if (*itor2 == name)
			{
				found = true;
				break;
			}
		}

        if (found)
        {
			menu_item->setVisible(TRUE);
			// A bit of a hack so we can remember that some UI element explicitly set this to be visible
			// so that some other UI element from multi-select doesn't later set this invisible.
			menu_item->pushVisible(TRUE);

			menu_item->setEnabled(FALSE);
        }
    }
}
void hide_context_entries(LLMenuGL& menu, 
						  const menuentry_vec_t &entries_to_show,
						  const menuentry_vec_t &disabled_entries)
{
	const LLView::child_list_t *list = menu.getChildList();

	// For removing double separators or leading separator.  Start at true so that
	// if the first element is a separator, it will not be shown.
	bool is_previous_entry_separator = true;

	for (LLView::child_list_t::const_iterator itor = list->begin(); 
		 itor != list->end(); 
		 ++itor)
	{
		LLView *menu_item = (*itor);
		std::string name = menu_item->getName();

		// descend into split menus:
		LLMenuItemBranchGL* branchp = dynamic_cast<LLMenuItemBranchGL*>(menu_item);
		if ((name == "More") && branchp)
		{
			hide_context_entries(*branchp->getBranch(), entries_to_show, disabled_entries);
		}

		bool found = false;

        std::string myinput;
        std::vector<std::string> mylist{ "a", "b", "c" };

        menuentry_vec_t::const_iterator itor2 = std::find(entries_to_show.begin(), entries_to_show.end(), name);
        if (itor2 != entries_to_show.end())
        {
            found = true;
        }

		// Don't allow multiple separators in a row (e.g. such as if there are no items
		// between two separators).
		if (found)
		{
			const bool is_entry_separator = (dynamic_cast<LLMenuItemSeparatorGL *>(menu_item) != NULL);
			found = !(is_entry_separator && is_previous_entry_separator);
			is_previous_entry_separator = is_entry_separator;
		}
		
		if (!found)
		{
			if (!menu_item->getLastVisible())
			{
				menu_item->setVisible(FALSE);
			}

            if (menu_item->getEnabled())
            {
                // These should stay enabled unless specifically disabled
                const menuentry_vec_t exceptions = {
                    "Detach From Yourself",
                    "Wearable And Object Wear",
                    "Wearable Add",
                };

                menuentry_vec_t::const_iterator itor2 = std::find(exceptions.begin(), exceptions.end(), name);
                if (itor2 == exceptions.end())
                {
                    menu_item->setEnabled(FALSE);
                }
            }
		}
		else
		{
			menu_item->setVisible(TRUE);
			// A bit of a hack so we can remember that some UI element explicitly set this to be visible
			// so that some other UI element from multi-select doesn't later set this invisible.
			menu_item->pushVisible(TRUE);

			bool enabled = (menu_item->getEnabled() == TRUE);
			for (itor2 = disabled_entries.begin(); enabled && (itor2 != disabled_entries.end()); ++itor2)
			{
				enabled &= (*itor2 != name);
			}

			menu_item->setEnabled(enabled);
		}
	}
}

// Helper for commonly-used entries
void LLInvFVBridge::getClipboardEntries(bool show_asset_id,
										menuentry_vec_t &items,
										menuentry_vec_t &disabled_items, U32 flags)
{
	const LLInventoryObject *obj = getInventoryObject();
    bool single_folder_root = (mRoot == NULL);

	if (obj)
	{
		
		items.push_back(std::string("Copy Separator"));
		items.push_back(std::string("Copy"));
		if (!isItemCopyable())
		{
			disabled_items.push_back(std::string("Copy"));
		}

        if (isAgentInventory() && !single_folder_root)
        {
            items.push_back(std::string("New folder from selected"));
            items.push_back(std::string("Subfolder Separator"));
            std::set<LLUUID> selected_uuid_set = LLAvatarActions::getInventorySelectedUUIDs();
            uuid_vec_t ids;
            std::copy(selected_uuid_set.begin(), selected_uuid_set.end(), std::back_inserter(ids));
            if (!is_only_items_selected(ids) && !is_only_cats_selected(ids))
            {
                disabled_items.push_back(std::string("New folder from selected"));
            }
        }

		if (obj->getIsLinkType())
		{
			items.push_back(std::string("Find Original"));
			if (isLinkedObjectMissing())
			{
				disabled_items.push_back(std::string("Find Original"));
			}

            items.push_back(std::string("Cut"));
            if (!isItemMovable() || !isItemRemovable())
            {
                disabled_items.push_back(std::string("Cut"));
            }
		}
		else
		{
			if (LLAssetType::lookupCanLink(obj->getType()))
			{
				items.push_back(std::string("Find Links"));
			}

			if (!isInboxFolder() && !single_folder_root)
			{
				items.push_back(std::string("Rename"));
				if (!isItemRenameable() || ((flags & FIRST_SELECTED_ITEM) == 0))
				{
					disabled_items.push_back(std::string("Rename"));
				}
			}

            items.push_back(std::string("thumbnail"));
            if (isLibraryItem())
            {
                disabled_items.push_back(std::string("thumbnail"));
            }

            LLViewerInventoryItem *inv_item = gInventory.getItem(mUUID);
			if (show_asset_id)
			{
				items.push_back(std::string("Copy Asset UUID"));

				bool is_asset_knowable = false;

				if (inv_item)
				{
					is_asset_knowable = LLAssetType::lookupIsAssetIDKnowable(inv_item->getType());
				}
				if ( !is_asset_knowable // disable menu item for Inventory items with unknown asset. EXT-5308
					 || (! ( isItemPermissive() || gAgent.isGodlike() ) )
					 || (flags & FIRST_SELECTED_ITEM) == 0)
				{
					disabled_items.push_back(std::string("Copy Asset UUID"));
				}
			}

            if(!single_folder_root)
            {
			items.push_back(std::string("Cut"));
			if (!isItemMovable() || !isItemRemovable())
			{
				disabled_items.push_back(std::string("Cut"));
			}

			if (canListOnMarketplace() && !isMarketplaceListingsFolder() && !isInboxFolder())
			{
				items.push_back(std::string("Marketplace Separator"));

                if (gMenuHolder->getChild<LLView>("MarketplaceListings")->getVisible())
                {
                    items.push_back(std::string("Marketplace Copy"));
                    items.push_back(std::string("Marketplace Move"));
                    if (!canListOnMarketplaceNow())
                    {
                        disabled_items.push_back(std::string("Marketplace Copy"));
                        disabled_items.push_back(std::string("Marketplace Move"));
                    }
                }
			}
            }
		}
	}

	// Don't allow items to be pasted directly into the COF or the inbox
	if (!isCOFFolder() && !isInboxFolder())
	{
		items.push_back(std::string("Paste"));
	}
	if (!isClipboardPasteable() || ((flags & FIRST_SELECTED_ITEM) == 0))
	{
		disabled_items.push_back(std::string("Paste"));
	}

    static LLCachedControl<bool> inventory_linking(gSavedSettings, "InventoryLinking", true);
	if (inventory_linking)
	{
		items.push_back(std::string("Paste As Link"));
		if (!isClipboardPasteableAsLink() || (flags & FIRST_SELECTED_ITEM) == 0)
		{
			disabled_items.push_back(std::string("Paste As Link"));
		}
	}

	items.push_back(std::string("Paste Separator"));

    if(!single_folder_root)
    {
        addDeleteContextMenuOptions(items, disabled_items);
    }

	if (!isPanelActive("All Items") && !isPanelActive("comb_single_folder_inv"))
	{
		items.push_back(std::string("Show in Main Panel"));
	}
}

void LLInvFVBridge::buildContextMenu(LLMenuGL& menu, U32 flags)
{
	LL_DEBUGS() << "LLInvFVBridge::buildContextMenu()" << LL_ENDL;
	menuentry_vec_t items;
	menuentry_vec_t disabled_items;
	if(isItemInTrash())
	{
		addTrashContextMenuOptions(items, disabled_items);
	}	
	else
	{
		items.push_back(std::string("Share"));
		if (!canShare())
		{
			disabled_items.push_back(std::string("Share"));
		}
		
		addOpenRightClickMenuOption(items);
		items.push_back(std::string("Properties"));

		getClipboardEntries(true, items, disabled_items, flags);
	}
	addLinkReplaceMenuOption(items, disabled_items);
	hide_context_entries(menu, items, disabled_items);
}

bool get_selection_item_uuids(LLFolderView::selected_items_t& selected_items, uuid_vec_t& ids)
{
	uuid_vec_t results;
    S32 non_item = 0;
	for(LLFolderView::selected_items_t::iterator it = selected_items.begin(); it != selected_items.end(); ++it)
	{
		LLItemBridge *view_model = dynamic_cast<LLItemBridge *>((*it)->getViewModelItem());

		if(view_model && view_model->getUUID().notNull())
		{
			results.push_back(view_model->getUUID());
		}
        else
        {
            non_item++;
        }
	}
	if (non_item == 0)
	{
		ids = results;
		return true;
	}
	return false;
}

void LLInvFVBridge::addTrashContextMenuOptions(menuentry_vec_t &items,
											   menuentry_vec_t &disabled_items)
{
	const LLInventoryObject *obj = getInventoryObject();
	if (obj && obj->getIsLinkType())
	{
		items.push_back(std::string("Find Original"));
		if (isLinkedObjectMissing())
		{
			disabled_items.push_back(std::string("Find Original"));
		}
	}
	items.push_back(std::string("Purge Item"));
	if (!isItemRemovable())
	{
		disabled_items.push_back(std::string("Purge Item"));
	}
	items.push_back(std::string("Restore Item"));
}

void LLInvFVBridge::addDeleteContextMenuOptions(menuentry_vec_t &items,
												menuentry_vec_t &disabled_items)
{

	const LLInventoryObject *obj = getInventoryObject();

	// Don't allow delete as a direct option from COF folder.
	if (obj && obj->getIsLinkType() && isCOFFolder() && get_is_item_worn(mUUID))
	{
		return;
	}

	items.push_back(std::string("Delete"));

	if (!isItemRemovable() || isPanelActive("Favorite Items"))
	{
		disabled_items.push_back(std::string("Delete"));
	}
}

void LLInvFVBridge::addOpenRightClickMenuOption(menuentry_vec_t &items)
{
	const LLInventoryObject *obj = getInventoryObject();
	const BOOL is_link = (obj && obj->getIsLinkType());

	if (is_link)
		items.push_back(std::string("Open Original"));
	else
		items.push_back(std::string("Open"));
}

void LLInvFVBridge::addMarketplaceContextMenuOptions(U32 flags,
												menuentry_vec_t &items,
												menuentry_vec_t &disabled_items)
{
    S32 depth = depth_nesting_in_marketplace(mUUID);
    if (depth == 1)
    {
        // Options available at the Listing Folder level
        items.push_back(std::string("Marketplace Create Listing"));
        items.push_back(std::string("Marketplace Associate Listing"));
        items.push_back(std::string("Marketplace Check Listing"));
        items.push_back(std::string("Marketplace List"));
        items.push_back(std::string("Marketplace Unlist"));
        if (LLMarketplaceData::instance().isUpdating(mUUID,depth) || ((flags & FIRST_SELECTED_ITEM) == 0))
        {
            // During SLM update, disable all marketplace related options
            // Also disable all if multiple selected items
            disabled_items.push_back(std::string("Marketplace Create Listing"));
            disabled_items.push_back(std::string("Marketplace Associate Listing"));
            disabled_items.push_back(std::string("Marketplace Check Listing"));
            disabled_items.push_back(std::string("Marketplace List"));
            disabled_items.push_back(std::string("Marketplace Unlist"));
        }
        else
        {
            if (gSavedSettings.getBOOL("MarketplaceListingsLogging"))
            {
                items.push_back(std::string("Marketplace Get Listing"));
            }
            if (LLMarketplaceData::instance().isListed(mUUID))
            {
                disabled_items.push_back(std::string("Marketplace Create Listing"));
                disabled_items.push_back(std::string("Marketplace Associate Listing"));
                if (LLMarketplaceData::instance().getVersionFolder(mUUID).isNull())
                {
                    disabled_items.push_back(std::string("Marketplace List"));
                    disabled_items.push_back(std::string("Marketplace Unlist"));
                }
                else
                {
                    if (LLMarketplaceData::instance().getActivationState(mUUID))
                    {
                        disabled_items.push_back(std::string("Marketplace List"));
                    }
                    else
                    {
                        disabled_items.push_back(std::string("Marketplace Unlist"));
                    }
                }
            }
            else
            {
                disabled_items.push_back(std::string("Marketplace List"));
                disabled_items.push_back(std::string("Marketplace Unlist"));
                if (gSavedSettings.getBOOL("MarketplaceListingsLogging"))
                {
                    disabled_items.push_back(std::string("Marketplace Get Listing"));
                }
            }
        }
    }
    if (depth == 2)
    {
        // Options available at the Version Folder levels and only for folders
        LLInventoryCategory* cat = gInventory.getCategory(mUUID);
        if (cat && LLMarketplaceData::instance().isListed(cat->getParentUUID()))
        {
            items.push_back(std::string("Marketplace Activate"));
            items.push_back(std::string("Marketplace Deactivate"));
            if (LLMarketplaceData::instance().isUpdating(mUUID,depth) || ((flags & FIRST_SELECTED_ITEM) == 0))
            {
                // During SLM update, disable all marketplace related options
                // Also disable all if multiple selected items
                disabled_items.push_back(std::string("Marketplace Activate"));
                disabled_items.push_back(std::string("Marketplace Deactivate"));
            }
            else
            {
                if (LLMarketplaceData::instance().isVersionFolder(mUUID))
                {
                    disabled_items.push_back(std::string("Marketplace Activate"));
                    if (LLMarketplaceData::instance().getActivationState(mUUID))
                    {
                        disabled_items.push_back(std::string("Marketplace Deactivate"));
                    }
                }
                else
                {
                    disabled_items.push_back(std::string("Marketplace Deactivate"));
                }
            }
        }
    }

    items.push_back(std::string("Marketplace Edit Listing"));
    LLUUID listing_folder_id = nested_parent_id(mUUID,depth);
    LLUUID version_folder_id = LLMarketplaceData::instance().getVersionFolder(listing_folder_id);

    if (depth >= 2)
    {
        // Prevent creation of new folders if the max count has been reached on this version folder (active or not)
        LLUUID local_version_folder_id = nested_parent_id(mUUID,depth-1);
        LLInventoryModel::cat_array_t categories;
        LLInventoryModel::item_array_t items;
        gInventory.collectDescendents(local_version_folder_id, categories, items, FALSE);
        LLCachedControl<U32> max_depth(gSavedSettings, "InventoryOutboxMaxFolderDepth", 4);
        LLCachedControl<U32> max_count(gSavedSettings, "InventoryOutboxMaxFolderCount", 20);
        if (categories.size() >= max_count
            || depth > (max_depth + 1))
        {
            disabled_items.push_back(std::string("New Folder"));
        }
    }
    
    // Options available at all levels on items and categories
    if (!LLMarketplaceData::instance().isListed(listing_folder_id) || version_folder_id.isNull())
    {
        disabled_items.push_back(std::string("Marketplace Edit Listing"));
    }

    // Separator
    items.push_back(std::string("Marketplace Listings Separator"));
}

void LLInvFVBridge::addLinkReplaceMenuOption(menuentry_vec_t& items, menuentry_vec_t& disabled_items)
{
	const LLInventoryObject* obj = getInventoryObject();

	if (isAgentInventory() && obj && obj->getType() != LLAssetType::AT_CATEGORY && obj->getType() != LLAssetType::AT_LINK_FOLDER)
	{
		items.push_back(std::string("Replace Links"));

		if (mRoot->getSelectedCount() != 1)
		{
			disabled_items.push_back(std::string("Replace Links"));
		}
	}
}

// *TODO: remove this
BOOL LLInvFVBridge::startDrag(EDragAndDropType* type, LLUUID* id) const
{
	BOOL rv = FALSE;

	const LLInventoryObject* obj = getInventoryObject();

	if(obj)
	{
		*type = LLViewerAssetType::lookupDragAndDropType(obj->getActualType());
		if(*type == DAD_NONE)
		{
			return FALSE;
		}

		*id = obj->getUUID();
		//object_ids.push_back(obj->getUUID());

		if (*type == DAD_CATEGORY)
		{
			LLInventoryModelBackgroundFetch::instance().start(obj->getUUID());
		}

		rv = TRUE;
	}

	return rv;
}

LLInventoryObject* LLInvFVBridge::getInventoryObject() const
{
	LLInventoryObject* obj = NULL;
	LLInventoryModel* model = getInventoryModel();
	if(model)
	{
		obj = (LLInventoryObject*)model->getObject(mUUID);
	}
	return obj;
}

LLInventoryModel* LLInvFVBridge::getInventoryModel() const
{
	LLInventoryPanel* panel = mInventoryPanel.get();
	return panel ? panel->getModel() : NULL;
}

LLInventoryFilter* LLInvFVBridge::getInventoryFilter() const
{
	LLInventoryPanel* panel = mInventoryPanel.get();
	return panel ? &(panel->getFilter()) : NULL;
}

BOOL LLInvFVBridge::isItemInTrash() const
{
	LLInventoryModel* model = getInventoryModel();
	if(!model) return FALSE;
	const LLUUID trash_id = model->findCategoryUUIDForType(LLFolderType::FT_TRASH);
	return model->isObjectDescendentOf(mUUID, trash_id);
}

BOOL LLInvFVBridge::isLinkedObjectInTrash() const
{
	if (isItemInTrash()) return TRUE;

	const LLInventoryObject *obj = getInventoryObject();
	if (obj && obj->getIsLinkType())
	{
		LLInventoryModel* model = getInventoryModel();
		if(!model) return FALSE;
		const LLUUID trash_id = model->findCategoryUUIDForType(LLFolderType::FT_TRASH);
		return model->isObjectDescendentOf(obj->getLinkedUUID(), trash_id);
	}
	return FALSE;
}

bool LLInvFVBridge::isItemInOutfits() const
{
    const LLInventoryModel* model = getInventoryModel();
    if(!model) return false;

    const LLUUID my_outfits_cat = gInventory.findCategoryUUIDForType(LLFolderType::FT_MY_OUTFITS);

    return isCOFFolder() || (my_outfits_cat == mUUID) || model->isObjectDescendentOf(mUUID, my_outfits_cat);
}

BOOL LLInvFVBridge::isLinkedObjectMissing() const
{
	const LLInventoryObject *obj = getInventoryObject();
	if (!obj)
	{
		return TRUE;
	}
	if (obj->getIsLinkType() && LLAssetType::lookupIsLinkType(obj->getType()))
	{
		return TRUE;
	}
	return FALSE;
}

BOOL LLInvFVBridge::isAgentInventory() const
{
	const LLInventoryModel* model = getInventoryModel();
	if(!model) return FALSE;
	if(gInventory.getRootFolderID() == mUUID) return TRUE;
	return model->isObjectDescendentOf(mUUID, gInventory.getRootFolderID());
}

BOOL LLInvFVBridge::isCOFFolder() const
{
	return LLAppearanceMgr::instance().getIsInCOF(mUUID);
}

// *TODO : Suppress isInboxFolder() once Merchant Outbox is fully deprecated
BOOL LLInvFVBridge::isInboxFolder() const
{
	const LLUUID inbox_id = gInventory.findCategoryUUIDForType(LLFolderType::FT_INBOX);
	
	if (inbox_id.isNull())
	{
		return FALSE;
	}
	
	return gInventory.isObjectDescendentOf(mUUID, inbox_id);
}

BOOL LLInvFVBridge::isMarketplaceListingsFolder() const
{
	const LLUUID folder_id = gInventory.findCategoryUUIDForType(LLFolderType::FT_MARKETPLACE_LISTINGS);
	
	if (folder_id.isNull())
	{
		return FALSE;
	}
	
	return gInventory.isObjectDescendentOf(mUUID, folder_id);
}

BOOL LLInvFVBridge::isItemPermissive() const
{
	return FALSE;
}

// static
void LLInvFVBridge::changeItemParent(LLInventoryModel* model,
									 LLViewerInventoryItem* item,
									 const LLUUID& new_parent_id,
									 BOOL restamp)
{
	model->changeItemParent(item, new_parent_id, restamp);
}

// static
void LLInvFVBridge::changeCategoryParent(LLInventoryModel* model,
										 LLViewerInventoryCategory* cat,
										 const LLUUID& new_parent_id,
										 BOOL restamp)
{
	model->changeCategoryParent(cat, new_parent_id, restamp);
}

LLInvFVBridge* LLInvFVBridge::createBridge(LLAssetType::EType asset_type,
										   LLAssetType::EType actual_asset_type,
										   LLInventoryType::EType inv_type,
										   LLInventoryPanel* inventory,
										   LLFolderViewModelInventory* view_model,
										   LLFolderView* root,
										   const LLUUID& uuid,
										   U32 flags)
{
	LLInvFVBridge* new_listener = NULL;
	switch(asset_type)
	{
		case LLAssetType::AT_TEXTURE:
			if(!(inv_type == LLInventoryType::IT_TEXTURE || inv_type == LLInventoryType::IT_SNAPSHOT))
			{
				LL_WARNS() << LLAssetType::lookup(asset_type) << " asset has inventory type " << LLInventoryType::lookupHumanReadable(inv_type) << " on uuid " << uuid << LL_ENDL;
			}
			new_listener = new LLTextureBridge(inventory, root, uuid, inv_type);
			break;

		case LLAssetType::AT_SOUND:
			if(!(inv_type == LLInventoryType::IT_SOUND))
			{
				LL_WARNS() << LLAssetType::lookup(asset_type) << " asset has inventory type " << LLInventoryType::lookupHumanReadable(inv_type) << " on uuid " << uuid << LL_ENDL;
			}
			new_listener = new LLSoundBridge(inventory, root, uuid);
			break;

		case LLAssetType::AT_LANDMARK:
			if(!(inv_type == LLInventoryType::IT_LANDMARK))
			{
				LL_WARNS() << LLAssetType::lookup(asset_type) << " asset has inventory type " << LLInventoryType::lookupHumanReadable(inv_type) << " on uuid " << uuid << LL_ENDL;
			}
			new_listener = new LLLandmarkBridge(inventory, root, uuid, flags);
			break;

		case LLAssetType::AT_CALLINGCARD:
			if(!(inv_type == LLInventoryType::IT_CALLINGCARD))
			{
				LL_WARNS() << LLAssetType::lookup(asset_type) << " asset has inventory type " << LLInventoryType::lookupHumanReadable(inv_type) << " on uuid " << uuid << LL_ENDL;
			}
			new_listener = new LLCallingCardBridge(inventory, root, uuid);
			break;

		case LLAssetType::AT_SCRIPT:
			if(!(inv_type == LLInventoryType::IT_LSL))
			{
				LL_WARNS() << LLAssetType::lookup(asset_type) << " asset has inventory type " << LLInventoryType::lookupHumanReadable(inv_type) << " on uuid " << uuid << LL_ENDL;
			}
			new_listener = new LLItemBridge(inventory, root, uuid);
			break;

		case LLAssetType::AT_OBJECT:
			if(!(inv_type == LLInventoryType::IT_OBJECT || inv_type == LLInventoryType::IT_ATTACHMENT))
			{
				LL_WARNS() << LLAssetType::lookup(asset_type) << " asset has inventory type " << LLInventoryType::lookupHumanReadable(inv_type) << " on uuid " << uuid << LL_ENDL;
			}
			new_listener = new LLObjectBridge(inventory, root, uuid, inv_type, flags);
			break;

		case LLAssetType::AT_NOTECARD:
			if(!(inv_type == LLInventoryType::IT_NOTECARD))
			{
				LL_WARNS() << LLAssetType::lookup(asset_type) << " asset has inventory type " << LLInventoryType::lookupHumanReadable(inv_type) << " on uuid " << uuid << LL_ENDL;
			}
			new_listener = new LLNotecardBridge(inventory, root, uuid);
			break;

		case LLAssetType::AT_ANIMATION:
			if(!(inv_type == LLInventoryType::IT_ANIMATION))
			{
				LL_WARNS() << LLAssetType::lookup(asset_type) << " asset has inventory type " << LLInventoryType::lookupHumanReadable(inv_type) << " on uuid " << uuid << LL_ENDL;
			}
			new_listener = new LLAnimationBridge(inventory, root, uuid);
			break;

		case LLAssetType::AT_GESTURE:
			if(!(inv_type == LLInventoryType::IT_GESTURE))
			{
				LL_WARNS() << LLAssetType::lookup(asset_type) << " asset has inventory type " << LLInventoryType::lookupHumanReadable(inv_type) << " on uuid " << uuid << LL_ENDL;
			}
			new_listener = new LLGestureBridge(inventory, root, uuid);
			break;

		case LLAssetType::AT_LSL_TEXT:
			if(!(inv_type == LLInventoryType::IT_LSL))
			{
				LL_WARNS() << LLAssetType::lookup(asset_type) << " asset has inventory type " << LLInventoryType::lookupHumanReadable(inv_type) << " on uuid " << uuid << LL_ENDL;
			}
			new_listener = new LLLSLTextBridge(inventory, root, uuid);
			break;

		case LLAssetType::AT_CLOTHING:
		case LLAssetType::AT_BODYPART:
			if(!(inv_type == LLInventoryType::IT_WEARABLE))
			{
				LL_WARNS() << LLAssetType::lookup(asset_type) << " asset has inventory type " << LLInventoryType::lookupHumanReadable(inv_type) << " on uuid " << uuid << LL_ENDL;
			}
			new_listener = new LLWearableBridge(inventory, root, uuid, asset_type, inv_type, LLWearableType::inventoryFlagsToWearableType(flags));
			break;
		case LLAssetType::AT_CATEGORY:
			if (actual_asset_type == LLAssetType::AT_LINK_FOLDER)
			{
				// Create a link folder handler instead
				new_listener = new LLLinkFolderBridge(inventory, root, uuid);
			}
            else if (actual_asset_type == LLAssetType::AT_MARKETPLACE_FOLDER)
            {
				// Create a marketplace folder handler
				new_listener = new LLMarketplaceFolderBridge(inventory, root, uuid);
            }
            else
            {
                new_listener = new LLFolderBridge(inventory, root, uuid);
            }
			break;
		case LLAssetType::AT_LINK:
		case LLAssetType::AT_LINK_FOLDER:
			// Only should happen for broken links.
			new_listener = new LLLinkItemBridge(inventory, root, uuid);
			break;
		case LLAssetType::AT_UNKNOWN:
			new_listener = new LLUnknownItemBridge(inventory, root, uuid);
			break;
		case LLAssetType::AT_IMAGE_TGA:
		case LLAssetType::AT_IMAGE_JPEG:
			//LL_WARNS() << LLAssetType::lookup(asset_type) << " asset type is unhandled for uuid " << uuid << LL_ENDL;
			break;

        case LLAssetType::AT_SETTINGS:
            if (inv_type != LLInventoryType::IT_SETTINGS)
            {
                LL_WARNS() << LLAssetType::lookup(asset_type) << " asset has inventory type " << LLInventoryType::lookupHumanReadable(inv_type) << " on uuid " << uuid << LL_ENDL;
            }
            new_listener = new LLSettingsBridge(inventory, root, uuid, LLSettingsType::fromInventoryFlags(flags));
            break;

		default:
			LL_INFOS_ONCE() << "Unhandled asset type (llassetstorage.h): "
					<< (S32)asset_type << " (" << LLAssetType::lookup(asset_type) << ")" << LL_ENDL;
			break;
	}

	if (new_listener)
	{
		new_listener->mInvType = inv_type;
	}

	return new_listener;
}

void LLInvFVBridge::purgeItem(LLInventoryModel *model, const LLUUID &uuid)
{
	LLInventoryObject* obj = model->getObject(uuid);
	if (obj)
	{
		remove_inventory_object(uuid, NULL);
	}
}

void LLInvFVBridge::removeObject(LLInventoryModel *model, const LLUUID &uuid)
{
    // Keep track of the parent
    LLInventoryItem* itemp = model->getItem(uuid);
    LLUUID parent_id = (itemp ? itemp->getParentUUID() : LLUUID::null);
    // Remove the object
    model->removeObject(uuid);
    // Get the parent updated
    if (parent_id.notNull())
    {
        LLViewerInventoryCategory* parent_cat = model->getCategory(parent_id);
        model->updateCategory(parent_cat);
        model->notifyObservers();
    }
}

bool LLInvFVBridge::canShare() const
{
	bool can_share = false;

	if (isAgentInventory())
	{
		const LLInventoryModel* model = getInventoryModel();
		if (model)
		{
			const LLViewerInventoryItem *item = model->getItem(mUUID);
			if (item)
			{
				if (LLInventoryCollectFunctor::itemTransferCommonlyAllowed(item)) 
				{
					can_share = LLGiveInventory::isInventoryGiveAcceptable(item);
				}
			}
			else
			{
				// Categories can be given.
				can_share = (model->getCategory(mUUID) != NULL);
			}

			const LLUUID trash_id = gInventory.findCategoryUUIDForType(LLFolderType::FT_TRASH);
			if ((mUUID == trash_id) || gInventory.isObjectDescendentOf(mUUID, trash_id))
			{
				can_share = false;
			}
		}
	}

	return can_share;
}

bool LLInvFVBridge::canListOnMarketplace() const
{
	LLInventoryModel * model = getInventoryModel();

	LLViewerInventoryCategory * cat = model->getCategory(mUUID);
	if (cat && LLFolderType::lookupIsProtectedType(cat->getPreferredType()))
	{
		return false;
	}

	if (!isAgentInventory())
	{
		return false;
	}
	
	LLViewerInventoryItem * item = model->getItem(mUUID);
	if (item)
	{
		if (!item->getPermissions().allowOperationBy(PERM_TRANSFER, gAgent.getID()))
		{
			return false;
		}
		
		if (LLAssetType::AT_CALLINGCARD == item->getType())
		{
			return false;
		}
	}

	return true;
}

bool LLInvFVBridge::canListOnMarketplaceNow() const
{
	bool can_list = true;
    
	const LLInventoryObject* obj = getInventoryObject();
	can_list &= (obj != NULL);
    
	if (can_list)
	{
		const LLUUID& object_id = obj->getLinkedUUID();
		can_list = object_id.notNull();
        
		if (can_list)
		{
			LLFolderViewFolder * object_folderp =   mInventoryPanel.get() ? mInventoryPanel.get()->getFolderByID(object_id) : NULL;
			if (object_folderp)
			{
				can_list = !static_cast<LLFolderBridge*>(object_folderp->getViewModelItem())->isLoading();
			}
		}
		
		if (can_list)
		{
            std::string error_msg;
            LLInventoryModel* model = getInventoryModel();
            const LLUUID &marketplacelistings_id = model->findCategoryUUIDForType(LLFolderType::FT_MARKETPLACE_LISTINGS);
            if (marketplacelistings_id.notNull())
            {
                LLViewerInventoryCategory * master_folder = model->getCategory(marketplacelistings_id);
                LLInventoryCategory *cat = model->getCategory(mUUID);
                if (cat)
                {
                    can_list = can_move_folder_to_marketplace(master_folder, master_folder, cat, error_msg);
                }
                else
                {
                    LLInventoryItem *item = model->getItem(mUUID);
                    can_list = (item ? can_move_item_to_marketplace(master_folder, master_folder, item, error_msg) : false);
                }
            }
            else
            {
                can_list = false;
            }
		}
	}
	
	return can_list;
}

LLToolDragAndDrop::ESource LLInvFVBridge::getDragSource() const
{
	if (gInventory.isObjectDescendentOf(getUUID(),   gInventory.getRootFolderID()))
	{
		return LLToolDragAndDrop::SOURCE_AGENT;
	}
	else if (gInventory.isObjectDescendentOf(getUUID(),   gInventory.getLibraryRootFolderID()))
	{
		return LLToolDragAndDrop::SOURCE_LIBRARY;
	}

	return LLToolDragAndDrop::SOURCE_VIEWER;
}



// +=================================================+
// |        InventoryFVBridgeBuilder                 |
// +=================================================+
LLInvFVBridge* LLInventoryFolderViewModelBuilder::createBridge(LLAssetType::EType asset_type,
														LLAssetType::EType actual_asset_type,
														LLInventoryType::EType inv_type,
														LLInventoryPanel* inventory,
														LLFolderViewModelInventory* view_model,
														LLFolderView* root,
														const LLUUID& uuid,
														U32 flags /* = 0x00 */) const
{
	return LLInvFVBridge::createBridge(asset_type,
									   actual_asset_type,
									   inv_type,
									   inventory,
									   view_model,
									   root,
									   uuid,
									   flags);
}

// +=================================================+
// |        LLItemBridge                             |
// +=================================================+

void LLItemBridge::performAction(LLInventoryModel* model, std::string action)
{
	if ("goto" == action)
	{
		gotoItem();
	}

	if ("open" == action || "open_original" == action)
	{
		openItem();
		return;
	}
	else if ("properties" == action)
	{
		showProperties();
		return;
	}
	else if ("purge" == action)
	{
		purgeItem(model, mUUID);
		return;
	}
	else if ("restoreToWorld" == action)
	{
		restoreToWorld();
		return;
	}
	else if ("restore" == action)
	{
		restoreItem();
		return;
	}
    else if ("thumbnail" == action)
    {
        LLSD data(mUUID);
        LLFloaterReg::showInstance("change_item_thumbnail", data);
        return;
    }
	else if ("copy_uuid" == action)
	{
		// Single item only
		LLViewerInventoryItem* item = static_cast<LLViewerInventoryItem*>(getItem());
		if(!item) return;
		LLUUID asset_id = item->getProtectedAssetUUID();
		std::string buffer;
		asset_id.toString(buffer);

		gViewerWindow->getWindow()->copyTextToClipboard(utf8str_to_wstring(buffer));
		return;
	}
	else if ("show_in_main_panel" == action)
	{
		LLInventoryPanel::openInventoryPanelAndSetSelection(TRUE, mUUID, TRUE);
		return;
	}
	else if ("cut" == action)
	{
		cutToClipboard();
		return;
	}
	else if ("copy" == action)
	{
		copyToClipboard();
		return;
	}
	else if ("paste" == action)
	{
		LLInventoryItem* itemp = model->getItem(mUUID);
		if (!itemp) return;

		LLFolderViewItem* folder_view_itemp =   mInventoryPanel.get()->getItemByID(itemp->getParentUUID());
		if (!folder_view_itemp) return;

		folder_view_itemp->getViewModelItem()->pasteFromClipboard();
		return;
	}
	else if ("paste_link" == action)
	{
		// Single item only
		LLInventoryItem* itemp = model->getItem(mUUID);
		if (!itemp) return;

		LLFolderViewItem* folder_view_itemp =   mInventoryPanel.get()->getItemByID(itemp->getParentUUID());
		if (!folder_view_itemp) return;

		folder_view_itemp->getViewModelItem()->pasteLinkFromClipboard();
		return;
	}
	else if (("move_to_marketplace_listings" == action) || ("copy_to_marketplace_listings" == action) || ("copy_or_move_to_marketplace_listings" == action))
	{
		LLInventoryItem* itemp = model->getItem(mUUID);
		if (!itemp) return;
        const LLUUID &marketplacelistings_id = model->findCategoryUUIDForType(LLFolderType::FT_MARKETPLACE_LISTINGS);
        // Note: For a single item, if it's not a copy, then it's a move
        move_item_to_marketplacelistings(itemp, marketplacelistings_id, ("copy_to_marketplace_listings" == action));
    }
	else if ("copy_slurl" == action)
	{
		LLViewerInventoryItem* item = static_cast<LLViewerInventoryItem*>(getItem());
		if(item)
		{
			LLUUID asset_id = item->getAssetUUID();
			LLLandmark* landmark = gLandmarkList.getAsset(asset_id);
			if (landmark)
			{
				LLVector3d global_pos;
				landmark->getGlobalPos(global_pos);
				LLLandmarkActions::getSLURLfromPosGlobal(global_pos, &copy_slurl_to_clipboard_callback_inv, true);
			}
		}
	}
	else if ("show_on_map" == action)
	{
		doActionOnCurSelectedLandmark(boost::bind(&LLItemBridge::doShowOnMap, this, _1));
	}
	else if ("marketplace_edit_listing" == action)
	{
        std::string url = LLMarketplaceData::instance().getListingURL(mUUID);
        LLUrlAction::openURL(url);
	}
}

void LLItemBridge::doActionOnCurSelectedLandmark(LLLandmarkList::loaded_callback_t cb)
{
	LLViewerInventoryItem* cur_item = getItem();
	if(cur_item && cur_item->getInventoryType() == LLInventoryType::IT_LANDMARK)
	{ 
		LLLandmark* landmark = LLLandmarkActions::getLandmark(cur_item->getUUID(), cb);
		if (landmark)
		{
			cb(landmark);
		}
	}
}

void LLItemBridge::doShowOnMap(LLLandmark* landmark)
{
	LLVector3d landmark_global_pos;
	// landmark has already been tested for NULL by calling routine
	if (landmark->getGlobalPos(landmark_global_pos))
	{
		LLFloaterWorldMap* worldmap_instance = LLFloaterWorldMap::getInstance();
		if (!landmark_global_pos.isExactlyZero() && worldmap_instance)
		{
			worldmap_instance->trackLocation(landmark_global_pos);
			LLFloaterReg::showInstance("world_map", "center");
		}
	}
}

void copy_slurl_to_clipboard_callback_inv(const std::string& slurl)
{
	gViewerWindow->getWindow()->copyTextToClipboard(utf8str_to_wstring(slurl));
	LLSD args;
	args["SLURL"] = slurl;
	LLNotificationsUtil::add("CopySLURL", args);
}

void LLItemBridge::selectItem()
{
	LLViewerInventoryItem* item = static_cast<LLViewerInventoryItem*>(getItem());
	if(item && !item->isFinished())
	{
		//item->fetchFromServer();
		LLInventoryModelBackgroundFetch::instance().start(item->getUUID(), false);
	}
}

void LLItemBridge::restoreItem()
{
	LLViewerInventoryItem* item = static_cast<LLViewerInventoryItem*>(getItem());
	if(item)
	{
		LLInventoryModel* model = getInventoryModel();
		bool is_snapshot = (item->getInventoryType() == LLInventoryType::IT_SNAPSHOT);

		const LLUUID new_parent = model->findCategoryUUIDForType(is_snapshot? LLFolderType::FT_SNAPSHOT_CATEGORY : LLFolderType::assetTypeToFolderType(item->getType()));
		// do not restamp on restore.
		LLInvFVBridge::changeItemParent(model, item, new_parent, FALSE);
	}
}

void LLItemBridge::restoreToWorld()
{
	//Similar functionality to the drag and drop rez logic
	bool remove_from_inventory = false;

	LLViewerInventoryItem* itemp = static_cast<LLViewerInventoryItem*>(getItem());
	if (itemp)
	{
		LLMessageSystem* msg = gMessageSystem;
		msg->newMessage("RezRestoreToWorld");
		msg->nextBlockFast(_PREHASH_AgentData);
		msg->addUUIDFast(_PREHASH_AgentID, gAgent.getID());
		msg->addUUIDFast(_PREHASH_SessionID, gAgent.getSessionID());

		msg->nextBlockFast(_PREHASH_InventoryData);
		itemp->packMessage(msg);
		msg->sendReliable(gAgent.getRegionHost());

		//remove local inventory copy, sim will deal with permissions and removing the item
		//from the actual inventory if its a no-copy etc
		if(!itemp->getPermissions().allowCopyBy(gAgent.getID()))
		{
			remove_from_inventory = true;
		}
		
		// Check if it's in the trash. (again similar to the normal rez logic)
		const LLUUID trash_id = gInventory.findCategoryUUIDForType(LLFolderType::FT_TRASH);
		if(gInventory.isObjectDescendentOf(itemp->getUUID(), trash_id))
		{
			remove_from_inventory = true;
		}
	}

	if(remove_from_inventory)
	{
		gInventory.deleteObject(itemp->getUUID());
		gInventory.notifyObservers();
	}
}

void LLItemBridge::gotoItem()
{
    LLInventoryObject *obj = getInventoryObject();
    if (obj && obj->getIsLinkType())
    {
        show_item_original(obj->getUUID());
    }
}

LLUIImagePtr LLItemBridge::getIcon() const
{
	LLInventoryObject *obj = getInventoryObject();
	if (obj) 
	{
		return LLInventoryIcon::getIcon(obj->getType(),
										LLInventoryType::IT_NONE,
										mIsLink);
	}
	
	return LLInventoryIcon::getIcon(LLInventoryType::ICONNAME_OBJECT);
}

LLUIImagePtr LLItemBridge::getIconOverlay() const
{
	if (getItem() && getItem()->getIsLinkType())
	{
		return LLUI::getUIImage("Inv_Link");
	}
	return NULL;
}

PermissionMask LLItemBridge::getPermissionMask() const
{
	LLViewerInventoryItem* item = getItem();
	PermissionMask perm_mask = 0;
	if (item) perm_mask = item->getPermissionMask();
	return perm_mask;
}

void LLItemBridge::buildDisplayName() const
{
	if(getItem())
	{
		mDisplayName.assign(getItem()->getName());
	}
	else
	{
		mDisplayName.assign(LLStringUtil::null);
	}

	mSearchableName.assign(mDisplayName);
	mSearchableName.append(getLabelSuffix());
	LLStringUtil::toUpper(mSearchableName);
	
	//Name set, so trigger a sort
    LLInventorySort sorter = static_cast<LLFolderViewModelInventory&>(mRootViewModel).getSorter();
	if(mParent && !sorter.isByDate())
	{
		mParent->requestSort();
	}
}

LLFontGL::StyleFlags LLItemBridge::getLabelStyle() const
{
	U8 font = LLFontGL::NORMAL;
	const LLViewerInventoryItem* item = getItem();

	if (get_is_item_worn(mUUID))
	{
		// LL_INFOS() << "BOLD" << LL_ENDL;
		font |= LLFontGL::BOLD;
	}
	else if(item && item->getIsLinkType())
	{
		font |= LLFontGL::ITALIC;
	}

	return (LLFontGL::StyleFlags)font;
}

std::string LLItemBridge::getLabelSuffix() const
{
	// String table is loaded before login screen and inventory items are
	// loaded after login, so LLTrans should be ready.
	static std::string NO_COPY = LLTrans::getString("no_copy_lbl");
	static std::string NO_MOD = LLTrans::getString("no_modify_lbl");
	static std::string NO_XFER = LLTrans::getString("no_transfer_lbl");
	static std::string LINK = LLTrans::getString("link");
	static std::string BROKEN_LINK = LLTrans::getString("broken_link");
	std::string suffix;
	LLInventoryItem* item = getItem();
	if(item)
	{
		// Any type can have the link suffix...
		BOOL broken_link = LLAssetType::lookupIsLinkType(item->getType());
		if (broken_link) return BROKEN_LINK;

		BOOL link = item->getIsLinkType();
		if (link) return LINK;

		// ...but it's a bit confusing to put nocopy/nomod/etc suffixes on calling cards.
		if(LLAssetType::AT_CALLINGCARD != item->getType()
		   && item->getPermissions().getOwner() == gAgent.getID())
		{
			BOOL copy = item->getPermissions().allowCopyBy(gAgent.getID());
			if (!copy)
			{
                suffix += " ";
				suffix += NO_COPY;
			}
			BOOL mod = item->getPermissions().allowModifyBy(gAgent.getID());
			if (!mod)
			{
                suffix += suffix.empty() ? " " : ",";
                suffix += NO_MOD;
			}
			BOOL xfer = item->getPermissions().allowOperationBy(PERM_TRANSFER,
																gAgent.getID());
			if (!xfer)
			{
                suffix += suffix.empty() ? " " : ",";
				suffix += NO_XFER;
			}
		}
	}
	return suffix;
}

time_t LLItemBridge::getCreationDate() const
{
	LLViewerInventoryItem* item = getItem();
	if (item)
	{
		return item->getCreationDate();
	}
	return 0;
}


BOOL LLItemBridge::isItemRenameable() const
{
	LLViewerInventoryItem* item = getItem();
	if(item)
	{
		// (For now) Don't allow calling card rename since that may confuse users as to
		// what the calling card points to.
		if (item->getInventoryType() == LLInventoryType::IT_CALLINGCARD)
		{
			return FALSE;
		}

		if (!item->isFinished()) // EXT-8662
		{
			return FALSE;
		}

		if (isInboxFolder())
		{
			return FALSE;
		}

		return (item->getPermissions().allowModifyBy(gAgent.getID()));
	}
	return FALSE;
}

BOOL LLItemBridge::renameItem(const std::string& new_name)
{
	if(!isItemRenameable())
		return FALSE;
	LLPreview::dirty(mUUID);
	LLInventoryModel* model = getInventoryModel();
	if(!model)
		return FALSE;
	LLViewerInventoryItem* item = getItem();
	if(item && (item->getName() != new_name))
	{
		LLSD updates;
		updates["name"] = new_name;
		update_inventory_item(item->getUUID(),updates, NULL);
	}
	// return FALSE because we either notified observers (& therefore
	// rebuilt) or we didn't update.
	return FALSE;
}

BOOL LLItemBridge::removeItem()
{
	if(!isItemRemovable())
	{
		return FALSE;
	}

	// move it to the trash
	LLInventoryModel* model = getInventoryModel();
	if(!model) return FALSE;
	const LLUUID& trash_id = model->findCategoryUUIDForType(LLFolderType::FT_TRASH);
	LLViewerInventoryItem* item = getItem();
	if (!item) return FALSE;
	if (item->getType() != LLAssetType::AT_LSL_TEXT)
	{
		LLPreview::hide(mUUID, TRUE);
	}
	// Already in trash
	if (model->isObjectDescendentOf(mUUID, trash_id)) return FALSE;

	LLNotification::Params params("ConfirmItemDeleteHasLinks");
	params.functor.function(boost::bind(&LLItemBridge::confirmRemoveItem, this, _1, _2));
	
	// Check if this item has any links.  If generic inventory linking is enabled,
	// we can't do this check because we may have items in a folder somewhere that is
	// not yet in memory, so we don't want false negatives.  (If disabled, then we 
	// know we only have links in the Outfits folder which we explicitly fetch.)
    static LLCachedControl<bool> inventory_linking(gSavedSettings, "InventoryLinking", true);
	if (!inventory_linking)
	{
		if (!item->getIsLinkType())
		{
			LLInventoryModel::item_array_t item_array = gInventory.collectLinksTo(mUUID);
			const U32 num_links = item_array.size();
			if (num_links > 0)
			{
				// Warn if the user is will break any links when deleting this item.
				LLNotifications::instance().add(params);
				return FALSE;
			}
		}
	}
	
	LLNotifications::instance().forceResponse(params, 0);
	model->checkTrashOverflow();
	return TRUE;
}

BOOL LLItemBridge::confirmRemoveItem(const LLSD& notification, const LLSD& response)
{
	S32 option = LLNotificationsUtil::getSelectedOption(notification, response);
	if (option != 0) return FALSE;

	LLInventoryModel* model = getInventoryModel();
	if (!model) return FALSE;

	LLViewerInventoryItem* item = getItem();
	if (!item) return FALSE;

	const LLUUID& trash_id = model->findCategoryUUIDForType(LLFolderType::FT_TRASH);
	// if item is not already in trash
	if(item && !model->isObjectDescendentOf(mUUID, trash_id))
	{
		// move to trash, and restamp
		LLInvFVBridge::changeItemParent(model, item, trash_id, TRUE);
		// delete was successful
		return TRUE;
	}
	return FALSE;
}

bool LLItemBridge::isItemCopyable(bool can_copy_as_link) const
{
    LLViewerInventoryItem* item = getItem();
    if (!item)
    {
        return false;
    }
    // Can't copy worn objects.
    // Worn objects are tied to their inworld conterparts
    // Copy of modified worn object will return object with obsolete asset and inventory
    if (get_is_item_worn(mUUID))
    {
        return false;
    }

    static LLCachedControl<bool> inventory_linking(gSavedSettings, "InventoryLinking", true);
    return (can_copy_as_link && inventory_linking)
        || (mIsLink && inventory_linking)
        || item->getPermissions().allowCopyBy(gAgent.getID());
}

LLViewerInventoryItem* LLItemBridge::getItem() const
{
	LLViewerInventoryItem* item = NULL;
	LLInventoryModel* model = getInventoryModel();
	if(model)
	{
		item = (LLViewerInventoryItem*)model->getItem(mUUID);
	}
	return item;
}

const LLUUID& LLItemBridge::getThumbnailUUID() const
{
    LLViewerInventoryItem* item = NULL;
    LLInventoryModel* model = getInventoryModel();
    if(model)
    {
        item = (LLViewerInventoryItem*)model->getItem(mUUID);
    }
    if (item)
    {
        return item->getThumbnailUUID();
    }
    return LLUUID::null;
}

BOOL LLItemBridge::isItemPermissive() const
{
	LLViewerInventoryItem* item = getItem();
	if(item)
	{
		return item->getIsFullPerm();
	}
	return FALSE;
}

// +=================================================+
// |        LLFolderBridge                           |
// +=================================================+

LLHandle<LLFolderBridge> LLFolderBridge::sSelf;

// Can be moved to another folder
BOOL LLFolderBridge::isItemMovable() const
{
	LLInventoryObject* obj = getInventoryObject();
	if(obj)
	{
		// If it's a protected type folder, we can't move it
		if (LLFolderType::lookupIsProtectedType(((LLInventoryCategory*)obj)->getPreferredType()))
			return FALSE;
		return TRUE;
	}
	return FALSE;
}

void LLFolderBridge::selectItem()
{
	// Have no fear: the first thing start() does is to test if everything for that folder has been fetched...
	LLInventoryModelBackgroundFetch::instance().start(getUUID(), true);
}

void LLFolderBridge::buildDisplayName() const
{
	LLFolderType::EType preferred_type = getPreferredType();

	// *TODO: to be removed when database supports multi language. This is a
	// temporary attempt to display the inventory folder in the user locale.
	// mantipov: *NOTE: be sure this code is synchronized with LLFriendCardsManager::findChildFolderUUID
	//		it uses the same way to find localized string

	// HACK: EXT - 6028 ([HARD CODED]? Inventory > Library > "Accessories" folder)
	// Translation of Accessories folder in Library inventory folder
	bool accessories = false;
	if(getName() == "Accessories")
	{
		//To ensure that Accessories folder is in Library we have to check its parent folder.
		//Due to parent LLFolderViewFloder is not set to this item yet we have to check its parent via Inventory Model
		LLInventoryCategory* cat = gInventory.getCategory(getUUID());
		if(cat)
		{
			const LLUUID& parent_folder_id = cat->getParentUUID();
			accessories = (parent_folder_id == gInventory.getLibraryRootFolderID());
		}
	}

	//"Accessories" inventory category has folder type FT_NONE. So, this folder
	//can not be detected as protected with LLFolderType::lookupIsProtectedType
	mDisplayName.assign(getName());
	if (accessories || LLFolderType::lookupIsProtectedType(preferred_type))
	{
		LLTrans::findString(mDisplayName, std::string("InvFolder ") + getName(), LLSD());
	}

	mSearchableName.assign(mDisplayName);
	mSearchableName.append(getLabelSuffix());
	LLStringUtil::toUpper(mSearchableName);

    //Name set, so trigger a sort
    LLInventorySort sorter = static_cast<LLFolderViewModelInventory&>(mRootViewModel).getSorter();
    if(mParent && sorter.isFoldersByName())
    {
        mParent->requestSort();
    }
}

std::string LLFolderBridge::getLabelSuffix() const
{
<<<<<<< HEAD
    if (mIsLoading && mTimeSinceRequestStart.getElapsedTimeF32() >= FOLDER_LOADING_MESSAGE_DELAY)
=======
    static LLCachedControl<F32> folder_loading_message_delay(gSavedSettings, "FolderLoadingMessageWaitTime", 0.5f);
    static LLCachedControl<bool> xui_debug(gSavedSettings, "DebugShowXUINames", 0);
    
    if (mIsLoading && mTimeSinceRequestStart.getElapsedTimeF32() >= folder_loading_message_delay())
>>>>>>> 24654708
    {
        return llformat(" ( %s ) ", LLTrans::getString("LoadingData").c_str());
    }
    std::string suffix = "";
    if (xui_debug)
    {
        LLInventoryModel::cat_array_t* cats;
        LLInventoryModel::item_array_t* items;
        gInventory.getDirectDescendentsOf(getUUID(), cats, items);
        
        LLViewerInventoryCategory* cat = gInventory.getCategory(getUUID());
        if (cat)
        {
            LLStringUtil::format_map_t args;
            args["[FOLDER_COUNT]"] = llformat("%d", cats->size());
            args["[ITEMS_COUNT]"] = llformat("%d", items->size());
            args["[VERSION]"] = llformat("%d", cat->getVersion());
            args["[VIEWER_DESCENDANT_COUNT]"] = llformat("%d", cats->size() + items->size());
            args["[SERVER_DESCENDANT_COUNT]"] = llformat("%d", cat->getDescendentCount());
            suffix = " " + LLTrans::getString("InventoryFolderDebug", args);
        }
    }
    else if(mShowDescendantsCount)
    {
        LLInventoryModel::cat_array_t cat_array;
        LLInventoryModel::item_array_t item_array;
        gInventory.collectDescendents(getUUID(), cat_array, item_array, TRUE);
        S32 count = item_array.size();
        if(count > 0)
        {
            std::ostringstream oss;
            oss << count;
            LLStringUtil::format_map_t args;
            args["[ITEMS_COUNT]"] = oss.str();
            suffix = " " + LLTrans::getString("InventoryItemsCount", args);
        }
    }

    return LLInvFVBridge::getLabelSuffix() + suffix;
}

LLFontGL::StyleFlags LLFolderBridge::getLabelStyle() const
{
    return LLFontGL::NORMAL;
}

const LLUUID& LLFolderBridge::getThumbnailUUID() const
{
    LLViewerInventoryCategory* cat = getCategory();
    if (cat)
    {
        return cat->getThumbnailUUID();
    }
    return LLUUID::null;
}

void LLFolderBridge::update()
{
	// we know we have children but  haven't  fetched them (doesn't obey filter)
	bool loading = !isUpToDate() && hasChildren() && mFolderViewItem->isOpen();

	if (loading != mIsLoading)
	{
		if ( loading )
		{
			// Measure how long we've been in the loading state
			mTimeSinceRequestStart.reset();
		}
		mIsLoading = loading;

		mFolderViewItem->refresh();
	}
}


// Iterate through a folder's children to determine if
// all the children are removable.
class LLIsItemRemovable : public LLFolderViewFunctor
{
public:
	LLIsItemRemovable() : mPassed(TRUE) {}
	virtual void doFolder(LLFolderViewFolder* folder)
	{
		mPassed &= folder->getViewModelItem()->isItemRemovable();
	}
	virtual void doItem(LLFolderViewItem* item)
	{
		mPassed &= item->getViewModelItem()->isItemRemovable();
	}
	BOOL mPassed;
};

// Can be destroyed (or moved to trash)
BOOL LLFolderBridge::isItemRemovable() const
{
	if (!get_is_category_removable(getInventoryModel(), mUUID))
	{
		return FALSE;
	}

	LLInventoryPanel* panel = mInventoryPanel.get();
	LLFolderViewFolder* folderp = dynamic_cast<LLFolderViewFolder*>(panel ?   panel->getItemByID(mUUID) : NULL);
	if (folderp)
	{
		LLIsItemRemovable folder_test;
		folderp->applyFunctorToChildren(folder_test);
		if (!folder_test.mPassed)
		{
			return FALSE;
		}
	}

	if (isMarketplaceListingsFolder() && (!LLMarketplaceData::instance().isSLMDataFetched() || LLMarketplaceData::instance().getActivationState(mUUID)))
	{
		return FALSE;
	}

	return TRUE;
}

BOOL LLFolderBridge::isUpToDate() const
{
	LLInventoryModel* model = getInventoryModel();
	if(!model) return FALSE;
	LLViewerInventoryCategory* category = (LLViewerInventoryCategory*)model->getCategory(mUUID);
	if( !category )
	{
		return FALSE;
	}

	return category->getVersion() != LLViewerInventoryCategory::VERSION_UNKNOWN;
}

bool LLFolderBridge::isItemCopyable(bool can_copy_as_link) const
{
    if (can_copy_as_link && !LLFolderType::lookupIsProtectedType(getPreferredType()))
    {
        // Can copy and paste unprotected folders as links
        return true;
    }

	// Folders are copyable if items in them are, recursively, copyable.
	
	// Get the content of the folder
	LLInventoryModel::cat_array_t* cat_array;
	LLInventoryModel::item_array_t* item_array;
	gInventory.getDirectDescendentsOf(mUUID,cat_array,item_array);

	// Check the items
	LLInventoryModel::item_array_t item_array_copy = *item_array;
	for (LLInventoryModel::item_array_t::iterator iter = item_array_copy.begin(); iter != item_array_copy.end(); iter++)
	{
		LLInventoryItem* item = *iter;
		LLItemBridge item_br(mInventoryPanel.get(), mRoot, item->getUUID());
        if (!item_br.isItemCopyable(false))
        {
            return false;
        }
    }

	// Check the folders
	LLInventoryModel::cat_array_t cat_array_copy = *cat_array;
	for (LLInventoryModel::cat_array_t::iterator iter = cat_array_copy.begin(); iter != cat_array_copy.end(); iter++)
    {
		LLViewerInventoryCategory* category = *iter;
		LLFolderBridge cat_br(mInventoryPanel.get(), mRoot, category->getUUID());
        if (!cat_br.isItemCopyable(false))
        {
            return false;
        }
    }

    return true;
}

BOOL LLFolderBridge::isClipboardPasteable() const
{
	if ( ! LLInvFVBridge::isClipboardPasteable() )
		return FALSE;

	// Don't allow pasting duplicates to the Calling Card/Friends subfolders, see bug EXT-1599
	if ( LLFriendCardsManager::instance().isCategoryInFriendFolder( getCategory() ) )
	{
		LLInventoryModel* model = getInventoryModel();
		if ( !model )
		{
			return FALSE;
		}

		std::vector<LLUUID> objects;
		LLClipboard::instance().pasteFromClipboard(objects);
		const LLViewerInventoryCategory *current_cat = getCategory();

		// Search for the direct descendent of current Friends subfolder among all pasted items,
		// and return false if is found.
		for(S32 i = objects.size() - 1; i >= 0; --i)
		{
			const LLUUID &obj_id = objects.at(i);
			if ( LLFriendCardsManager::instance().isObjDirectDescendentOfCategory(model->getObject(obj_id), current_cat) )
			{
				return FALSE;
			}
		}

	}
	return TRUE;
}

BOOL LLFolderBridge::isClipboardPasteableAsLink() const
{
	// Check normal paste-as-link permissions
	if (!LLInvFVBridge::isClipboardPasteableAsLink())
	{
		return FALSE;
	}

	const LLInventoryModel* model = getInventoryModel();
	if (!model)
	{
		return FALSE;
	}

	const LLViewerInventoryCategory *current_cat = getCategory();
	if (current_cat)
	{
		const BOOL is_in_friend_folder = LLFriendCardsManager::instance().isCategoryInFriendFolder( current_cat );
		const LLUUID &current_cat_id = current_cat->getUUID();
		std::vector<LLUUID> objects;
		LLClipboard::instance().pasteFromClipboard(objects);
		S32 count = objects.size();
		for(S32 i = 0; i < count; i++)
		{
			const LLUUID &obj_id = objects.at(i);
			const LLInventoryCategory *cat = model->getCategory(obj_id);
			if (cat)
			{
				const LLUUID &cat_id = cat->getUUID();
				// Don't allow recursive pasting
				if ((cat_id == current_cat_id) ||
					model->isObjectDescendentOf(current_cat_id, cat_id))
				{
					return FALSE;
				}
			}
			// Don't allow pasting duplicates to the Calling Card/Friends subfolders, see bug EXT-1599
			if ( is_in_friend_folder )
			{
				// If object is direct descendent of current Friends subfolder than return false.
				// Note: We can't use 'const LLInventoryCategory *cat', because it may be null
				// in case type of obj_id is LLInventoryItem.
				if ( LLFriendCardsManager::instance().isObjDirectDescendentOfCategory(model->getObject(obj_id), current_cat) )
				{
					return FALSE;
				}
			}
		}
	}
	return TRUE;

}


BOOL LLFolderBridge::dragCategoryIntoFolder(LLInventoryCategory* inv_cat,
											BOOL drop,
											std::string& tooltip_msg,
											BOOL is_link,
											BOOL user_confirm,
                                            LLPointer<LLInventoryCallback> cb)
{

	LLInventoryModel* model = getInventoryModel();

	if (!inv_cat) return FALSE; // shouldn't happen, but in case item is incorrectly parented in which case inv_cat will be NULL
	if (!model) return FALSE;
	if (!isAgentAvatarValid()) return FALSE;
	if (!isAgentInventory()) return FALSE; // cannot drag categories into library

	LLInventoryPanel* destination_panel = mInventoryPanel.get();
	if (!destination_panel) return false;

	LLInventoryFilter* filter = getInventoryFilter();
	if (!filter) return false;

	const LLUUID &cat_id = inv_cat->getUUID();
	const LLUUID &current_outfit_id = model->findCategoryUUIDForType(LLFolderType::FT_CURRENT_OUTFIT);
	const LLUUID &marketplacelistings_id = model->findCategoryUUIDForType(LLFolderType::FT_MARKETPLACE_LISTINGS);
    const LLUUID from_folder_uuid = inv_cat->getParentUUID();
	
	const BOOL move_is_into_current_outfit = (mUUID == current_outfit_id);
	const BOOL move_is_into_marketplacelistings = model->isObjectDescendentOf(mUUID, marketplacelistings_id);
    const BOOL move_is_from_marketplacelistings = model->isObjectDescendentOf(cat_id, marketplacelistings_id);

	// check to make sure source is agent inventory, and is represented there.
	LLToolDragAndDrop::ESource source = LLToolDragAndDrop::getInstance()->getSource();
	const BOOL is_agent_inventory = (model->getCategory(cat_id) != NULL)
		&& (LLToolDragAndDrop::SOURCE_AGENT == source);

	BOOL accept = FALSE;
	U64 filter_types = filter->getFilterTypes();
	BOOL use_filter = filter_types && (filter_types&LLInventoryFilter::FILTERTYPE_DATE || (filter_types&LLInventoryFilter::FILTERTYPE_OBJECT)==0);

	if (is_agent_inventory)
	{
		const LLUUID &trash_id = model->findCategoryUUIDForType(LLFolderType::FT_TRASH);
		const LLUUID &landmarks_id = model->findCategoryUUIDForType(LLFolderType::FT_LANDMARK);
		const LLUUID &my_outifts_id = model->findCategoryUUIDForType(LLFolderType::FT_MY_OUTFITS);
		const LLUUID &lost_and_found_id = model->findCategoryUUIDForType(LLFolderType::FT_LOST_AND_FOUND);

		const BOOL move_is_into_trash = (mUUID == trash_id) || model->isObjectDescendentOf(mUUID, trash_id);
		const BOOL move_is_into_my_outfits = (mUUID == my_outifts_id) || model->isObjectDescendentOf(mUUID, my_outifts_id);
		const BOOL move_is_into_outfit = move_is_into_my_outfits || (getCategory() && getCategory()->getPreferredType()==LLFolderType::FT_OUTFIT);
		const BOOL move_is_into_current_outfit = (getCategory() && getCategory()->getPreferredType()==LLFolderType::FT_CURRENT_OUTFIT);
		const BOOL move_is_into_landmarks = (mUUID == landmarks_id) || model->isObjectDescendentOf(mUUID, landmarks_id);
		const BOOL move_is_into_lost_and_found = model->isObjectDescendentOf(mUUID, lost_and_found_id);

		//--------------------------------------------------------------------------------
		// Determine if folder can be moved.
		//

		BOOL is_movable = TRUE;

        if (is_movable && (marketplacelistings_id == cat_id))
        {
            is_movable = FALSE;
            tooltip_msg = LLTrans::getString("TooltipOutboxCannotMoveRoot");
        }
        if (is_movable && move_is_from_marketplacelistings && LLMarketplaceData::instance().getActivationState(cat_id))
        {
            // If the incoming folder is listed and active (and is therefore either the listing or the version folder),
            // then moving is *not* allowed
            is_movable = FALSE;
            tooltip_msg = LLTrans::getString("TooltipOutboxDragActive");
        }
		if (is_movable && (mUUID == cat_id))
		{
			is_movable = FALSE;
			tooltip_msg = LLTrans::getString("TooltipDragOntoSelf");
		}
		if (is_movable && (model->isObjectDescendentOf(mUUID, cat_id)))
		{
			is_movable = FALSE;
			tooltip_msg = LLTrans::getString("TooltipDragOntoOwnChild");
		}
		if (is_movable && LLFolderType::lookupIsProtectedType(inv_cat->getPreferredType()))
		{
			is_movable = FALSE;
			// tooltip?
		}

		U32 max_items_to_wear = gSavedSettings.getU32("WearFolderLimit");
		if (is_movable && move_is_into_outfit)
		{
			if (mUUID == my_outifts_id)
			{
				if (source != LLToolDragAndDrop::SOURCE_AGENT || move_is_from_marketplacelistings)
				{
					tooltip_msg = LLTrans::getString("TooltipOutfitNotInInventory");
					is_movable = false;
				}
				else if (can_move_to_my_outfits(model, inv_cat, max_items_to_wear))
				{
					is_movable = true;
				}
				else
				{
					tooltip_msg = LLTrans::getString("TooltipCantCreateOutfit");
					is_movable = false;
				}
			}
			else if(getCategory() && getCategory()->getPreferredType() == LLFolderType::FT_NONE)
			{
				is_movable = ((inv_cat->getPreferredType() == LLFolderType::FT_NONE) || (inv_cat->getPreferredType() == LLFolderType::FT_OUTFIT));
			}
			else
			{
				is_movable = false;
			}
		}
		if(is_movable && move_is_into_current_outfit && is_link)
		{
			is_movable = FALSE;
		}
		if (is_movable && move_is_into_lost_and_found)
		{
			is_movable = FALSE;
		}
		if (is_movable && (mUUID == model->findCategoryUUIDForType(LLFolderType::FT_FAVORITE)))
		{
			is_movable = FALSE;
			// tooltip?
		}
		if (is_movable && (getPreferredType() == LLFolderType::FT_MARKETPLACE_STOCK))
		{
            // One cannot move a folder into a stock folder
			is_movable = FALSE;
			// tooltip?
        }
		
		LLInventoryModel::cat_array_t descendent_categories;
		LLInventoryModel::item_array_t descendent_items;
		if (is_movable)
		{
			model->collectDescendents(cat_id, descendent_categories, descendent_items, FALSE);
			for (S32 i=0; i < descendent_categories.size(); ++i)
			{
				LLInventoryCategory* category = descendent_categories[i];
				if(LLFolderType::lookupIsProtectedType(category->getPreferredType()))
				{
					// Can't move "special folders" (e.g. Textures Folder).
					is_movable = FALSE;
					break;
				}
			}
		}
		if (is_movable
			&& move_is_into_current_outfit
			&& descendent_items.size() > max_items_to_wear)
		{
			LLInventoryModel::cat_array_t cats;
			LLInventoryModel::item_array_t items;
			LLFindWearablesEx not_worn(/*is_worn=*/ false, /*include_body_parts=*/ false);
			gInventory.collectDescendentsIf(cat_id,
				cats,
				items,
				LLInventoryModel::EXCLUDE_TRASH,
				not_worn);

			if (items.size() > max_items_to_wear)
			{
				// Can't move 'large' folders into current outfit: MAINT-4086
				is_movable = FALSE;
				LLStringUtil::format_map_t args;
				args["AMOUNT"] = llformat("%d", max_items_to_wear);
				tooltip_msg = LLTrans::getString("TooltipTooManyWearables",args);
			}
		}
		if (is_movable && move_is_into_trash)
		{
			for (S32 i=0; i < descendent_items.size(); ++i)
			{
				LLInventoryItem* item = descendent_items[i];
				if (get_is_item_worn(item->getUUID()))
				{
					is_movable = FALSE;
					break; // It's generally movable, but not into the trash.
				}
			}
		}
		if (is_movable && move_is_into_landmarks)
		{
			for (S32 i=0; i < descendent_items.size(); ++i)
			{
				LLViewerInventoryItem* item = descendent_items[i];

				// Don't move anything except landmarks and categories into Landmarks folder.
				// We use getType() instead of getActua;Type() to allow links to landmarks and folders.
				if (LLAssetType::AT_LANDMARK != item->getType() && LLAssetType::AT_CATEGORY != item->getType())
				{
					is_movable = FALSE;
					break; // It's generally movable, but not into Landmarks.
				}
			}
		}
        
		if (is_movable && move_is_into_marketplacelistings)
		{
            const LLViewerInventoryCategory * master_folder = model->getFirstDescendantOf(marketplacelistings_id, mUUID);
            LLViewerInventoryCategory * dest_folder = getCategory();
            S32 bundle_size = (drop ? 1 : LLToolDragAndDrop::instance().getCargoCount());
            is_movable = can_move_folder_to_marketplace(master_folder, dest_folder, inv_cat, tooltip_msg, bundle_size);
		}

		if (is_movable)
		{
			LLInventoryPanel* active_panel = LLInventoryPanel::getActiveInventoryPanel(FALSE);
			is_movable = active_panel != NULL;

			// For a folder to pass the filter all its descendants are required to pass.
			// We make this exception to allow reordering folders within an inventory panel,
			// which has a filter applied, like Recent tab for example.
			// There may be folders which are displayed because some of their descendants pass
			// the filter, but other don't, and thus remain hidden. Without this check,
			// such folders would not be allowed to be moved within a panel.
			if (destination_panel == active_panel)
			{
				is_movable = true;
			}
			else
			{
				LLFolderView* active_folder_view = NULL;

				if (is_movable)
				{
					active_folder_view = active_panel->getRootFolder();
					is_movable = active_folder_view != NULL;
				}

				if (is_movable && use_filter)
				{
					// Check whether the folder being dragged from active inventory panel
					// passes the filter of the destination panel.
					is_movable = check_category(model, cat_id, active_panel, filter);
				}
			}
		}
		// 
		//--------------------------------------------------------------------------------

		accept = is_movable;

		if (accept && drop)
		{
            // Dropping in or out of marketplace needs (sometimes) confirmation
            if (user_confirm && (move_is_from_marketplacelistings || move_is_into_marketplacelistings))
            {
                if (move_is_from_marketplacelistings && (LLMarketplaceData::instance().isInActiveFolder(cat_id) ||
                                                         LLMarketplaceData::instance().isListedAndActive(cat_id)))
                {
                    if (LLMarketplaceData::instance().isListed(cat_id) || LLMarketplaceData::instance().isVersionFolder(cat_id))
                    {
                        // Move the active version folder or listing folder itself outside marketplace listings will unlist the listing so ask that question specifically
                        LLNotificationsUtil::add("ConfirmMerchantUnlist", LLSD(), LLSD(), boost::bind(&LLFolderBridge::callback_dropCategoryIntoFolder, this, _1, _2, inv_cat));
                    }
                    else
                    {
                        // Any other case will simply modify but not unlist an active listed listing
                        LLNotificationsUtil::add("ConfirmMerchantActiveChange", LLSD(), LLSD(), boost::bind(&LLFolderBridge::callback_dropCategoryIntoFolder, this, _1, _2, inv_cat));
                    }
                    return true;
                }
                if (move_is_from_marketplacelistings && LLMarketplaceData::instance().isVersionFolder(cat_id))
                {
                    // Moving the version folder from its location will deactivate it. Ask confirmation.
                    LLNotificationsUtil::add("ConfirmMerchantClearVersion", LLSD(), LLSD(), boost::bind(&LLFolderBridge::callback_dropCategoryIntoFolder, this, _1, _2, inv_cat));
                    return true;
                }
                if (move_is_into_marketplacelistings && LLMarketplaceData::instance().isInActiveFolder(mUUID))
                {
                    // Moving something in an active listed listing will modify it. Ask confirmation.
                    LLNotificationsUtil::add("ConfirmMerchantActiveChange", LLSD(), LLSD(), boost::bind(&LLFolderBridge::callback_dropCategoryIntoFolder, this, _1, _2, inv_cat));
                    return true;
                }
                if (move_is_from_marketplacelistings && LLMarketplaceData::instance().isListed(cat_id))
                {
                    // Moving a whole listing folder will result in archival of SLM data. Ask confirmation.
                    LLNotificationsUtil::add("ConfirmListingCutOrDelete", LLSD(), LLSD(), boost::bind(&LLFolderBridge::callback_dropCategoryIntoFolder, this, _1, _2, inv_cat));
                    return true;
                }
                if (move_is_into_marketplacelistings && !move_is_from_marketplacelistings)
                {
                    LLNotificationsUtil::add("ConfirmMerchantMoveInventory", LLSD(), LLSD(), boost::bind(&LLFolderBridge::callback_dropCategoryIntoFolder, this, _1, _2, inv_cat));
                    return true;
                }
            }
			// Look for any gestures and deactivate them
			if (move_is_into_trash)
			{
				for (S32 i=0; i < descendent_items.size(); i++)
				{
					LLInventoryItem* item = descendent_items[i];
					if (item->getType() == LLAssetType::AT_GESTURE
						&& LLGestureMgr::instance().isGestureActive(item->getUUID()))
					{
						LLGestureMgr::instance().deactivateGesture(item->getUUID());
					}
				}
			}

			if (mUUID == my_outifts_id)
			{
				// Category can contains objects,
				// create a new folder and populate it with links to original objects
				dropToMyOutfits(inv_cat, cb);
			}
			// if target is current outfit folder we use link
			else if (move_is_into_current_outfit &&
				(inv_cat->getPreferredType() == LLFolderType::FT_NONE ||
				inv_cat->getPreferredType() == LLFolderType::FT_OUTFIT))
			{
				// traverse category and add all contents to currently worn.
				BOOL append = true;
				LLAppearanceMgr::instance().wearInventoryCategory(inv_cat, false, append);
                if (cb) cb->fire(inv_cat->getUUID());
			}
			else if (move_is_into_marketplacelistings)
			{
				move_folder_to_marketplacelistings(inv_cat, mUUID);
                if (cb) cb->fire(inv_cat->getUUID());
			}
			else
			{
				if (model->isObjectDescendentOf(cat_id, model->findCategoryUUIDForType(LLFolderType::FT_INBOX)))
				{
					set_dad_inbox_object(cat_id);
				}

				// Reparent the folder and restamp children if it's moving
				// into trash.
				LLInvFVBridge::changeCategoryParent(
					model,
					(LLViewerInventoryCategory*)inv_cat,
					mUUID,
					move_is_into_trash);
                if (cb) cb->fire(inv_cat->getUUID());
			}
            if (move_is_from_marketplacelistings)
            {
                // If we are moving a folder at the listing folder level (i.e. its parent is the marketplace listings folder)
                if (from_folder_uuid == marketplacelistings_id)
                {
                    // Clear the folder from the marketplace in case it is a listing folder
                    if (LLMarketplaceData::instance().isListed(cat_id))
                    {
                        LLMarketplaceData::instance().clearListing(cat_id);
                    }
                }
                else
                {
                    // If we move from within an active (listed) listing, checks that it's still valid, if not, unlist
                    LLUUID version_folder_id = LLMarketplaceData::instance().getActiveFolder(from_folder_uuid);
                    if (version_folder_id.notNull())
                    {
                        LLMarketplaceValidator::getInstance()->validateMarketplaceListings(
                            version_folder_id,
                            [version_folder_id](bool result)
                        {
                            if (!result)
                            {
                                LLMarketplaceData::instance().activateListing(version_folder_id, false);
                            }
                        }
                        );
                    }
                    // In all cases, update the listing we moved from so suffix are updated
                    update_marketplace_category(from_folder_uuid);
                    if (cb) cb->fire(inv_cat->getUUID());
                }
            }
		}
	}
	else if (LLToolDragAndDrop::SOURCE_WORLD == source)
	{
		if (move_is_into_marketplacelistings)
		{
			tooltip_msg = LLTrans::getString("TooltipOutboxNotInInventory");
			accept = FALSE;
		}
		else
		{
            // Todo: fix me. moving from task inventory doesn't have a completion callback,
            // yet making a copy creates new item id so this doesn't work right
            std::function<void(S32, void*, const LLMoveInv*)> callback = [cb](S32, void*, const LLMoveInv* move_inv) mutable
            {
                two_uuids_list_t::const_iterator move_it;
                for (move_it = move_inv->mMoveList.begin();
                     move_it != move_inv->mMoveList.end();
                     ++move_it)
                {
                    if (cb)
                    {
                        cb->fire(move_it->second);
                    }
                }
            };
			accept = move_inv_category_world_to_agent(cat_id, mUUID, drop, callback, NULL, filter);
		}
	}
	else if (LLToolDragAndDrop::SOURCE_LIBRARY == source)
	{
		if (move_is_into_marketplacelistings)
		{
			tooltip_msg = LLTrans::getString("TooltipOutboxNotInInventory");
			accept = FALSE;
		}
		else
		{
			// Accept folders that contain complete outfits.
			accept = move_is_into_current_outfit && LLAppearanceMgr::instance().getCanMakeFolderIntoOutfit(cat_id);
		}		

		if (accept && drop)
		{
			LLAppearanceMgr::instance().wearInventoryCategory(inv_cat, true, false);
		}
	}

	return accept;
}

void warn_move_inventory(LLViewerObject* object, boost::shared_ptr<LLMoveInv> move_inv)
{
	const char* dialog = NULL;
	if (object->flagScripted())
	{
		dialog = "MoveInventoryFromScriptedObject";
	}
	else
	{
		dialog = "MoveInventoryFromObject";
	}

    static LLNotificationPtr notification_ptr;
    static boost::shared_ptr<LLMoveInv> inv_ptr;

    // Notification blocks user from interacting with inventories so everything that comes after first message
    // is part of this message - don'r show it again
    // Note: workaround for MAINT-5495 untill proper refactoring and warning system for Drag&Drop can be made.
    if (notification_ptr == NULL
        || !notification_ptr->isActive()
        || LLNotificationsUtil::find(notification_ptr->getID()) == NULL
        || inv_ptr->mCategoryID != move_inv->mCategoryID
        || inv_ptr->mObjectID != move_inv->mObjectID)
    {
        notification_ptr = LLNotificationsUtil::add(dialog, LLSD(), LLSD(), boost::bind(move_task_inventory_callback, _1, _2, move_inv));
        inv_ptr = move_inv;
    }
    else
    {
        // Notification is alive and not responded, operating inv_ptr should be safe so attach new data
        two_uuids_list_t::iterator move_it;
        for (move_it = move_inv->mMoveList.begin();
            move_it != move_inv->mMoveList.end();
            ++move_it)
        {
            inv_ptr->mMoveList.push_back(*move_it);
        }
        move_inv.reset();
    }
}

// Move/copy all inventory items from the Contents folder of an in-world
// object to the agent's inventory, inside a given category.
BOOL move_inv_category_world_to_agent(const LLUUID& object_id,
									  const LLUUID& category_id,
									  BOOL drop,
									  std::function<void(S32, void*, const LLMoveInv*)> callback,
									  void* user_data,
									  LLInventoryFilter* filter)
{
	// Make sure the object exists. If we allowed dragging from
	// anonymous objects, it would be possible to bypass
	// permissions.
	// content category has same ID as object itself
	LLViewerObject* object = gObjectList.findObject(object_id);
	if(!object)
	{
		LL_INFOS() << "Object not found for drop." << LL_ENDL;
		return FALSE;
	}

	// this folder is coming from an object, as there is only one folder in an object, the root,
	// we need to collect the entire contents and handle them as a group
	LLInventoryObject::object_list_t inventory_objects;
	object->getInventoryContents(inventory_objects);

	if (inventory_objects.empty())
	{
		LL_INFOS() << "Object contents not found for drop." << LL_ENDL;
		return FALSE;
	}

	BOOL accept = FALSE;
	BOOL is_move = FALSE;
	BOOL use_filter = FALSE;
	if (filter)
	{
		U64 filter_types = filter->getFilterTypes();
		use_filter = filter_types && (filter_types&LLInventoryFilter::FILTERTYPE_DATE || (filter_types&LLInventoryFilter::FILTERTYPE_OBJECT)==0);
	}

	// coming from a task. Need to figure out if the person can
	// move/copy this item.
	LLInventoryObject::object_list_t::iterator it = inventory_objects.begin();
	LLInventoryObject::object_list_t::iterator end = inventory_objects.end();
	for ( ; it != end; ++it)
	{
		LLInventoryItem* item = dynamic_cast<LLInventoryItem*>(it->get());
		if (!item)
		{
			LL_WARNS() << "Invalid inventory item for drop" << LL_ENDL;
			continue;
		}

		// coming from a task. Need to figure out if the person can
		// move/copy this item.
		LLPermissions perm(item->getPermissions());
		if((perm.allowCopyBy(gAgent.getID(), gAgent.getGroupID())
			&& perm.allowTransferTo(gAgent.getID())))
//			|| gAgent.isGodlike())
		{
			accept = TRUE;
		}
		else if(object->permYouOwner())
		{
			// If the object cannot be copied, but the object the
			// inventory is owned by the agent, then the item can be
			// moved from the task to agent inventory.
			is_move = TRUE;
			accept = TRUE;
		}

		if (accept && use_filter)
		{
			accept = filter->check(item);
		}

		if (!accept)
		{
			break;
		}
	}

	if(drop && accept)
	{
		it = inventory_objects.begin();
        boost::shared_ptr<LLMoveInv> move_inv(new LLMoveInv);
		move_inv->mObjectID = object_id;
		move_inv->mCategoryID = category_id;
		move_inv->mCallback = callback;
		move_inv->mUserData = user_data;

		for ( ; it != end; ++it)
		{
			two_uuids_t two(category_id, (*it)->getUUID());
			move_inv->mMoveList.push_back(two);
		}

		if(is_move)
		{
			// Callback called from within here.
			warn_move_inventory(object, move_inv);
		}
		else
		{
			LLNotification::Params params("MoveInventoryFromObject");
			params.functor.function(boost::bind(move_task_inventory_callback, _1, _2, move_inv));
			LLNotifications::instance().forceResponse(params, 0);
		}
	}
	return accept;
}

void LLRightClickInventoryFetchDescendentsObserver::execute(bool clear_observer)
{
	// Bail out immediately if no descendents
	if( mComplete.empty() )
	{
		LL_WARNS() << "LLRightClickInventoryFetchDescendentsObserver::done with empty mCompleteFolders" << LL_ENDL;
		if (clear_observer)
		{
		gInventory.removeObserver(this);
		delete this;
		}
		return;
	}

	// Copy the list of complete fetched folders while "this" is still valid
	uuid_vec_t completed_folder = mComplete;
	
	// Clean up, and remove this as an observer now since recursive calls
	// could notify observers and throw us into an infinite loop.
	if (clear_observer)
	{
		gInventory.removeObserver(this);
		delete this;
	}

	for (uuid_vec_t::iterator current_folder = completed_folder.begin(); current_folder != completed_folder.end(); ++current_folder)
	{
		// Get the information on the fetched folder items and subfolders and fetch those 
		LLInventoryModel::cat_array_t* cat_array;
		LLInventoryModel::item_array_t* item_array;
		gInventory.getDirectDescendentsOf(*current_folder, cat_array, item_array);

		S32 item_count(0);
		if( item_array )
		{			
			item_count = item_array->size();
		}
		
		S32 cat_count(0);
		if( cat_array )
		{			
			cat_count = cat_array->size();
		}

		// Move to next if current folder empty
		if ((item_count == 0) && (cat_count == 0))
		{
			continue;
		}

		uuid_vec_t ids;
		LLRightClickInventoryFetchObserver* outfit = NULL;
		LLRightClickInventoryFetchDescendentsObserver* categories = NULL;

		// Fetch the items
		if (item_count)
		{
			for (S32 i = 0; i < item_count; ++i)
			{
				ids.push_back(item_array->at(i)->getUUID());
			}
			outfit = new LLRightClickInventoryFetchObserver(ids);
		}
		// Fetch the subfolders
		if (cat_count)
		{
			for (S32 i = 0; i < cat_count; ++i)
			{
				ids.push_back(cat_array->at(i)->getUUID());
			}
			categories = new LLRightClickInventoryFetchDescendentsObserver(ids);
		}

		// Perform the item fetch
		if (outfit)
		{
	outfit->startFetch();
			outfit->execute();				// Not interested in waiting and this will be right 99% of the time.
			delete outfit;
//Uncomment the following code for laggy Inventory UI.
			/*
			 if (outfit->isFinished())
	{
	// everything is already here - call done.
				outfit->execute();
				delete outfit;
	}
	else
	{
				// it's all on its way - add an observer, and the inventory
	// will call done for us when everything is here.
	gInventory.addObserver(outfit);
			}
			*/
		}
		// Perform the subfolders fetch : this is where we truly recurse down the folder hierarchy
		if (categories)
		{
			categories->startFetch();
			if (categories->isFinished())
			{
				// everything is already here - call done.
				categories->execute();
				delete categories;
			}
			else
			{
				// it's all on its way - add an observer, and the inventory
				// will call done for us when everything is here.
				gInventory.addObserver(categories);
			}
		}
	}
}


//~~~~~~~~~~~~~~~~~~~~~~~~~~~~~~~~~~~~~~~~~~~~~~~~~~~~~~~~~~~~~~~~
// Class LLInventoryWearObserver
//
// Observer for "copy and wear" operation to support knowing
// when the all of the contents have been added to inventory.
//~~~~~~~~~~~~~~~~~~~~~~~~~~~~~~~~~~~~~~~~~~~~~~~~~~~~~~~~~~~~~~~~
class LLInventoryCopyAndWearObserver : public LLInventoryObserver
{
public:
	LLInventoryCopyAndWearObserver(const LLUUID& cat_id, int count, bool folder_added=false, bool replace=false) :
		mCatID(cat_id), mContentsCount(count), mFolderAdded(folder_added), mReplace(replace){}
	virtual ~LLInventoryCopyAndWearObserver() {}
	virtual void changed(U32 mask);

protected:
	LLUUID mCatID;
	int    mContentsCount;
	bool   mFolderAdded;
	bool   mReplace;
};



void LLInventoryCopyAndWearObserver::changed(U32 mask)
{
	if((mask & (LLInventoryObserver::ADD)) != 0)
	{
		if (!mFolderAdded)
		{
			const std::set<LLUUID>& changed_items = gInventory.getChangedIDs();

			std::set<LLUUID>::const_iterator id_it = changed_items.begin();
			std::set<LLUUID>::const_iterator id_end = changed_items.end();
			for (;id_it != id_end; ++id_it)
			{
				if ((*id_it) == mCatID)
				{
					mFolderAdded = TRUE;
					break;
				}
			}
		}

		if (mFolderAdded)
		{
			LLViewerInventoryCategory* category = gInventory.getCategory(mCatID);
			if (NULL == category)
			{
				LL_WARNS() << "gInventory.getCategory(" << mCatID
						<< ") was NULL" << LL_ENDL;
			}
			else
			{
				if (category->getDescendentCount() ==
				    mContentsCount)
				{
					gInventory.removeObserver(this);
					LLAppearanceMgr::instance().wearInventoryCategory(category, FALSE, !mReplace);
					delete this;
				}
			}
		}

	}
}



void LLFolderBridge::performAction(LLInventoryModel* model, std::string action)
{
	if ("open" == action)
	{
		LLFolderViewFolder *f = dynamic_cast<LLFolderViewFolder   *>(mInventoryPanel.get()->getItemByID(mUUID));
		if (f)
		{
			f->toggleOpen();
		}
		
		return;
	}
    else if ("thumbnail" == action)
    {
        LLSD data(mUUID);
        LLFloaterReg::showInstance("change_item_thumbnail", data);
        return;
    }
	else if ("paste" == action)
	{
		pasteFromClipboard();
		return;
	}
	else if ("paste_link" == action)
	{
		pasteLinkFromClipboard();
		return;
	}
	else if ("properties" == action)
	{
		showProperties();
		return;
	}
	else if ("replaceoutfit" == action)
	{
		modifyOutfit(FALSE);
		return;
	}
	else if ("addtooutfit" == action)
	{
		modifyOutfit(TRUE);
		return;
	}
	else if ("show_in_main_panel" == action)
	{
		LLInventoryPanel::openInventoryPanelAndSetSelection(TRUE, mUUID, TRUE);
		return;
	}
	else if ("cut" == action)
	{
		cutToClipboard();
		return;
	}
	else if ("copy" == action)
	{
		copyToClipboard();
		return;
	}
	else if ("removefromoutfit" == action)
	{
		LLInventoryModel* model = getInventoryModel();
		if(!model) return;
		LLViewerInventoryCategory* cat = getCategory();
		if(!cat) return;

		LLAppearanceMgr::instance().takeOffOutfit( cat->getLinkedUUID() );
		return;
	}
	else if ("copyoutfittoclipboard" == action)
	{
		copyOutfitToClipboard();
	}
	else if ("purge" == action)
	{
		purgeItem(model, mUUID);
		return;
	}
	else if ("restore" == action)
	{
		restoreItem();
		return;
	}
	else if ("marketplace_list" == action)
	{
        if (depth_nesting_in_marketplace(mUUID) == 1)
        {
            LLUUID version_folder_id = LLMarketplaceData::instance().getVersionFolder(mUUID);
            mMessage = "";

            LLMarketplaceValidator::getInstance()->validateMarketplaceListings(
                version_folder_id,
                [this](bool result)
            {
                // todo: might need to ensure bridge/mUUID exists or this will cause crashes
                if (!result)
                {
                    LLSD subs;
                    subs["[ERROR_CODE]"] = mMessage;
                    LLNotificationsUtil::add("MerchantListingFailed", subs);
                }
                else
                {
                    LLMarketplaceData::instance().activateListing(mUUID, true);
                }
            },
                boost::bind(&LLFolderBridge::gatherMessage, this, _1, _2, _3)
            );
        }
		return;
	}
	else if ("marketplace_activate" == action)
	{
        if (depth_nesting_in_marketplace(mUUID) == 2)
        {
            mMessage = "";

            LLMarketplaceValidator::getInstance()->validateMarketplaceListings(
                mUUID,
                [this](bool result)
            {
                if (!result)
                {
                    LLSD subs;
                    subs["[ERROR_CODE]"] = mMessage;
                    LLNotificationsUtil::add("MerchantFolderActivationFailed", subs);
                }
                else
                {
                    LLInventoryCategory* category = gInventory.getCategory(mUUID);
                    LLMarketplaceData::instance().setVersionFolder(category->getParentUUID(), mUUID);
                }
            },
                boost::bind(&LLFolderBridge::gatherMessage, this, _1, _2, _3),
                false,
                2);
        }
		return;
	}
	else if ("marketplace_unlist" == action)
	{
        if (depth_nesting_in_marketplace(mUUID) == 1)
        {
            LLMarketplaceData::instance().activateListing(mUUID,false,1);
        }
		return;
	}
	else if ("marketplace_deactivate" == action)
	{
        if (depth_nesting_in_marketplace(mUUID) == 2)
        {
			LLInventoryCategory* category = gInventory.getCategory(mUUID);
            LLMarketplaceData::instance().setVersionFolder(category->getParentUUID(), LLUUID::null, 1);
        }
		return;
	}
	else if ("marketplace_create_listing" == action)
	{
        mMessage = "";

        // first run vithout fix_hierarchy, second run with fix_hierarchy
        LLMarketplaceValidator::getInstance()->validateMarketplaceListings(
            mUUID,
            [this](bool result)
        {
            if (!result)
            {
                mMessage = "";

                LLMarketplaceValidator::getInstance()->validateMarketplaceListings(
                    mUUID,
                    [this](bool result)
                {
                    if (result)
                    {
                        LLNotificationsUtil::add("MerchantForceValidateListing");
                        LLMarketplaceData::instance().createListing(mUUID);
                    }
                    else
                    {
                        LLSD subs;
                        subs["[ERROR_CODE]"] = mMessage;
                        LLNotificationsUtil::add("MerchantListingFailed", subs);
                    }
                },
                    boost::bind(&LLFolderBridge::gatherMessage, this, _1, _2, _3),
                    true);
            }
            else
            {
                LLMarketplaceData::instance().createListing(mUUID);
            }
        },
            boost::bind(&LLFolderBridge::gatherMessage, this, _1, _2, _3),
            false);
        
		return;
	}
    else if ("marketplace_disassociate_listing" == action)
    {
        LLMarketplaceData::instance().clearListing(mUUID);
		return;
    }
    else if ("marketplace_get_listing" == action)
    {
        // This is used only to exercise the SLM API but won't be shown to end users
        LLMarketplaceData::instance().getListing(mUUID);
		return;
    }
	else if ("marketplace_associate_listing" == action)
	{
        LLFloaterAssociateListing::show(mUUID);
		return;
	}
	else if ("marketplace_check_listing" == action)
	{
        LLSD data(mUUID);
        LLFloaterReg::showInstance("marketplace_validation", data);
		return;
	}
	else if ("marketplace_edit_listing" == action)
	{
        std::string url = LLMarketplaceData::instance().getListingURL(mUUID);
        if (!url.empty())
        {
            LLUrlAction::openURL(url);
        }
		return;
	}
#ifndef LL_RELEASE_FOR_DOWNLOAD
	else if ("delete_system_folder" == action)
	{
		removeSystemFolder();
	}
#endif
	else if (("move_to_marketplace_listings" == action) || ("copy_to_marketplace_listings" == action) || ("copy_or_move_to_marketplace_listings" == action))
	{
		LLInventoryCategory * cat = gInventory.getCategory(mUUID);
		if (!cat) return;
        const LLUUID &marketplacelistings_id = model->findCategoryUUIDForType(LLFolderType::FT_MARKETPLACE_LISTINGS);
        move_folder_to_marketplacelistings(cat, marketplacelistings_id, ("move_to_marketplace_listings" != action), (("copy_or_move_to_marketplace_listings" == action)));
    }
}

void LLFolderBridge::gatherMessage(std::string& message, S32 depth, LLError::ELevel log_level)
{
    if (log_level >= LLError::LEVEL_ERROR)
    {
        if (!mMessage.empty())
        {
            // Currently, we do not gather all messages as it creates very long alerts
            // Users can get to the whole list of errors on a listing using the "Check for Errors" audit button or "Check listing" right click menu
            //mMessage += "\n";
            return;
        }
        // Take the leading spaces out...
        std::string::size_type start = message.find_first_not_of(" ");
        // Append the message
        mMessage += message.substr(start, message.length() - start);
    }
}

void LLFolderBridge::copyOutfitToClipboard()
{
	std::string text;

	LLInventoryModel::cat_array_t* cat_array;
	LLInventoryModel::item_array_t* item_array;
	gInventory.getDirectDescendentsOf(mUUID, cat_array, item_array);

	S32 item_count(0);
	if( item_array )
	{			
		item_count = item_array->size();
	}

	if (item_count)
	{
		for (S32 i = 0; i < item_count;)
		{
			LLSD uuid =item_array->at(i)->getUUID();
			LLViewerInventoryItem* item = gInventory.getItem(uuid);

			i++;
			if (item != NULL)
			{
				// Append a newline to all but the last line
				text += i != item_count ? item->getName() + "\n" : item->getName();
			}
		}
	}

	LLClipboard::instance().copyToClipboard(utf8str_to_wstring(text),0,text.size());
}

void LLFolderBridge::openItem()
{
	LL_DEBUGS() << "LLFolderBridge::openItem()" << LL_ENDL;

    LLInventoryPanel* panel = mInventoryPanel.get();
    if (!panel)
    {
        return;
    }
    LLInventoryModel* model = getInventoryModel();
    if (!model)
    {
        return;
    }
    if (mUUID.isNull())
    {
        return;
    }
    panel->onFolderOpening(mUUID);
	bool fetching_inventory = model->fetchDescendentsOf(mUUID);
	// Only change folder type if we have the folder contents.
	if (!fetching_inventory)
	{
		// Disabling this for now, it's causing crash when new items are added to folders
		// since folder type may change before new item item has finished processing.
		// determineFolderType();
	}
}

void LLFolderBridge::closeItem()
{
	determineFolderType();
}

void LLFolderBridge::determineFolderType()
{
	if (isUpToDate())
	{
		LLInventoryModel* model = getInventoryModel();
		LLViewerInventoryCategory* category = model->getCategory(mUUID);
		if (category)
		{
			category->determineFolderType();
		}
	}
}

BOOL LLFolderBridge::isItemRenameable() const
{
	return get_is_category_renameable(getInventoryModel(), mUUID);
}

void LLFolderBridge::restoreItem()
{
	LLViewerInventoryCategory* cat;
	cat = (LLViewerInventoryCategory*)getCategory();
	if(cat)
	{
		LLInventoryModel* model = getInventoryModel();
		const LLUUID new_parent = model->findCategoryUUIDForType(LLFolderType::assetTypeToFolderType(cat->getType()));
		// do not restamp children on restore
		LLInvFVBridge::changeCategoryParent(model, cat, new_parent, FALSE);
	}
}

LLFolderType::EType LLFolderBridge::getPreferredType() const
{
	LLFolderType::EType preferred_type = LLFolderType::FT_NONE;
	LLViewerInventoryCategory* cat = getCategory();
	if(cat)
	{
		preferred_type = cat->getPreferredType();
	}

	return preferred_type;
}

// Icons for folders are based on the preferred type
LLUIImagePtr LLFolderBridge::getIcon() const
{
	return getFolderIcon(FALSE);
}

LLUIImagePtr LLFolderBridge::getIconOpen() const
{
	return getFolderIcon(TRUE);
}

LLUIImagePtr LLFolderBridge::getFolderIcon(BOOL is_open) const
{
	LLFolderType::EType preferred_type = getPreferredType();
	return LLUI::getUIImage(LLViewerFolderType::lookupIconName(preferred_type, is_open));
}

// static : use by LLLinkFolderBridge to get the closed type icons
LLUIImagePtr LLFolderBridge::getIcon(LLFolderType::EType preferred_type)
{
	return LLUI::getUIImage(LLViewerFolderType::lookupIconName(preferred_type, FALSE));
}

LLUIImagePtr LLFolderBridge::getIconOverlay() const
{
	if (getInventoryObject() && getInventoryObject()->getIsLinkType())
	{
		return LLUI::getUIImage("Inv_Link");
	}
	return NULL;
}

BOOL LLFolderBridge::renameItem(const std::string& new_name)
{

	LLScrollOnRenameObserver *observer = new LLScrollOnRenameObserver(mUUID, mRoot);
	gInventory.addObserver(observer);

	rename_category(getInventoryModel(), mUUID, new_name);

	// return FALSE because we either notified observers (& therefore
	// rebuilt) or we didn't update.
	return FALSE;
}

BOOL LLFolderBridge::removeItem()
{
	if(!isItemRemovable())
	{
		return FALSE;
	}
	const LLViewerInventoryCategory *cat = getCategory();
	
	LLSD payload;
	LLSD args;
	args["FOLDERNAME"] = cat->getName();

	LLNotification::Params params("ConfirmDeleteProtectedCategory");
	params.payload(payload).substitutions(args).functor.function(boost::bind(&LLFolderBridge::removeItemResponse, this, _1, _2));
	LLNotifications::instance().forceResponse(params, 0);
	return TRUE;
}


BOOL LLFolderBridge::removeSystemFolder()
{
	const LLViewerInventoryCategory *cat = getCategory();
	if (!LLFolderType::lookupIsProtectedType(cat->getPreferredType()))
	{
		return FALSE;
	}

	LLSD payload;
	LLSD args;
	args["FOLDERNAME"] = cat->getName();

	LLNotification::Params params("ConfirmDeleteProtectedCategory");
	params.payload(payload).substitutions(args).functor.function(boost::bind(&LLFolderBridge::removeItemResponse, this, _1, _2));
	{
		LLNotifications::instance().add(params);
	}
	return TRUE;
}

bool LLFolderBridge::removeItemResponse(const LLSD& notification, const LLSD& response)
{
	S32 option = LLNotification::getSelectedOption(notification, response);

	// if they choose delete, do it.  Otherwise, don't do anything
	if(option == 0) 
	{
		// move it to the trash
		LLPreview::hide(mUUID);
		getInventoryModel()->removeCategory(mUUID);
		return TRUE;
	}
	return FALSE;
}

//Recursively update the folder's creation date
void LLFolderBridge::updateHierarchyCreationDate(time_t date)
{
    if(getCreationDate() < date)
    {
        setCreationDate(date);
        if(mParent)
        {
            static_cast<LLFolderBridge *>(mParent)->updateHierarchyCreationDate(date);
        }
    }
}

void LLFolderBridge::pasteFromClipboard()
{
	LLInventoryModel* model = getInventoryModel();
	if (model && isClipboardPasteable())
	{
        const LLUUID &marketplacelistings_id = model->findCategoryUUIDForType(LLFolderType::FT_MARKETPLACE_LISTINGS);
        const BOOL paste_into_marketplacelistings = model->isObjectDescendentOf(mUUID, marketplacelistings_id);
        
        BOOL cut_from_marketplacelistings = FALSE;
        if (LLClipboard::instance().isCutMode())
        {
            //Items are not removed from folder on "cut", so we need update listing folder on "paste" operation
            std::vector<LLUUID> objects;
            LLClipboard::instance().pasteFromClipboard(objects);
            for (std::vector<LLUUID>::const_iterator iter = objects.begin(); iter != objects.end(); ++iter)
            {
                const LLUUID& item_id = (*iter);
                if(gInventory.isObjectDescendentOf(item_id, marketplacelistings_id) && (LLMarketplaceData::instance().isInActiveFolder(item_id) ||
                    LLMarketplaceData::instance().isListedAndActive(item_id)))
                {
                    cut_from_marketplacelistings = TRUE;
                    break;
                }
            }
        }
        if (cut_from_marketplacelistings || (paste_into_marketplacelistings && !LLMarketplaceData::instance().isListed(mUUID) && LLMarketplaceData::instance().isInActiveFolder(mUUID)))
        {
            // Prompt the user if pasting in a marketplace active version listing (note that pasting right under the listing folder root doesn't need a prompt)
            LLNotificationsUtil::add("ConfirmMerchantActiveChange", LLSD(), LLSD(), boost::bind(&LLFolderBridge::callback_pasteFromClipboard, this, _1, _2));
        }
        else
        {
            // Otherwise just do the paste
            perform_pasteFromClipboard();
        }
	}
}

// Callback for pasteFromClipboard if DAMA required...
void LLFolderBridge::callback_pasteFromClipboard(const LLSD& notification, const LLSD& response)
{
    S32 option = LLNotificationsUtil::getSelectedOption(notification, response);
    if (option == 0) // YES
    {
        std::vector<LLUUID> objects;
        std::set<LLUUID> parent_folders;
        LLClipboard::instance().pasteFromClipboard(objects);
        for (std::vector<LLUUID>::const_iterator iter = objects.begin(); iter != objects.end(); ++iter)
        {
            const LLInventoryObject* obj = gInventory.getObject(*iter);
            parent_folders.insert(obj->getParentUUID());
        }
        perform_pasteFromClipboard();
        for (std::set<LLUUID>::const_iterator iter = parent_folders.begin(); iter != parent_folders.end(); ++iter)
        {
            gInventory.addChangedMask(LLInventoryObserver::STRUCTURE, *iter);
        }

    }
}

void LLFolderBridge::perform_pasteFromClipboard()
{
	LLInventoryModel* model = getInventoryModel();
	if (model && isClipboardPasteable())
	{
        const LLUUID &current_outfit_id = model->findCategoryUUIDForType(LLFolderType::FT_CURRENT_OUTFIT);
        const LLUUID &marketplacelistings_id = model->findCategoryUUIDForType(LLFolderType::FT_MARKETPLACE_LISTINGS);
		const LLUUID &favorites_id = model->findCategoryUUIDForType(LLFolderType::FT_FAVORITE);
		const LLUUID &my_outifts_id = model->findCategoryUUIDForType(LLFolderType::FT_MY_OUTFITS);
		const LLUUID &lost_and_found_id = model->findCategoryUUIDForType(LLFolderType::FT_LOST_AND_FOUND);

		const BOOL move_is_into_current_outfit = (mUUID == current_outfit_id);
		const BOOL move_is_into_my_outfits = (mUUID == my_outifts_id) || model->isObjectDescendentOf(mUUID, my_outifts_id);
		const BOOL move_is_into_outfit = move_is_into_my_outfits || (getCategory() && getCategory()->getPreferredType()==LLFolderType::FT_OUTFIT);
        const BOOL move_is_into_marketplacelistings = model->isObjectDescendentOf(mUUID, marketplacelistings_id);
		const BOOL move_is_into_favorites = (mUUID == favorites_id);
		const BOOL move_is_into_lost_and_found = model->isObjectDescendentOf(mUUID, lost_and_found_id);

		std::vector<LLUUID> objects;
		LLClipboard::instance().pasteFromClipboard(objects);

        LLPointer<LLInventoryCallback> cb = NULL;
        LLInventoryPanel* panel = mInventoryPanel.get();
        if (panel->getRootFolder()->isSingleFolderMode() && panel->getRootFolderID() == mUUID)
        {
            cb = new LLPasteIntoFolderCallback(mInventoryPanel);
        }
        
        LLViewerInventoryCategory * dest_folder = getCategory();
		if (move_is_into_marketplacelistings)
		{
            std::string error_msg;
            const LLViewerInventoryCategory * master_folder = model->getFirstDescendantOf(marketplacelistings_id, mUUID);
            int index = 0;
            for (std::vector<LLUUID>::const_iterator iter = objects.begin(); iter != objects.end(); ++iter)
            {
                const LLUUID& item_id = (*iter);
                LLInventoryItem *item = model->getItem(item_id);
                LLInventoryCategory *cat = model->getCategory(item_id);
                
                if (item && !can_move_item_to_marketplace(master_folder, dest_folder, item, error_msg, objects.size() - index, true))
                {
                    break;
                }
                if (cat && !can_move_folder_to_marketplace(master_folder, dest_folder, cat, error_msg, objects.size() - index, true, true))
                {
                    break;
                }
                ++index;
			}
            if (!error_msg.empty())
            {
                LLSD subs;
                subs["[ERROR_CODE]"] = error_msg;
                LLNotificationsUtil::add("MerchantPasteFailed", subs);
                return;
            }
		}
        else
        {
            // Check that all items can be moved into that folder : for the moment, only stock folder mismatch is checked
            for (std::vector<LLUUID>::const_iterator iter = objects.begin(); iter != objects.end(); ++iter)
            {
                const LLUUID& item_id = (*iter);
                LLInventoryItem *item = model->getItem(item_id);
                LLInventoryCategory *cat = model->getCategory(item_id);

                if ((item && !dest_folder->acceptItem(item)) || (cat && (dest_folder->getPreferredType() == LLFolderType::FT_MARKETPLACE_STOCK)))
                {
                    std::string error_msg = LLTrans::getString("TooltipOutboxMixedStock");
                    LLSD subs;
                    subs["[ERROR_CODE]"] = error_msg;
                    LLNotificationsUtil::add("StockPasteFailed", subs);
                    return;
                }
            }
        }
        
		const LLUUID parent_id(mUUID);
        
		for (std::vector<LLUUID>::const_iterator iter = objects.begin();
			 iter != objects.end();
			 ++iter)
		{
			const LLUUID& item_id = (*iter);
            
			LLInventoryItem *item = model->getItem(item_id);
			LLInventoryObject *obj = model->getObject(item_id);
			if (obj)
			{

				if (move_is_into_lost_and_found)
				{
					if (LLAssetType::AT_CATEGORY == obj->getType())
					{
						return;
					}
				}
				if (move_is_into_outfit)
				{
					if (!move_is_into_my_outfits && item && can_move_to_outfit(item, move_is_into_current_outfit))
					{
						dropToOutfit(item, move_is_into_current_outfit, cb);
					}
					else if (move_is_into_my_outfits && LLAssetType::AT_CATEGORY == obj->getType())
					{
						LLInventoryCategory* cat = model->getCategory(item_id);
						U32 max_items_to_wear = gSavedSettings.getU32("WearFolderLimit");
						if (cat && can_move_to_my_outfits(model, cat, max_items_to_wear))
						{
							dropToMyOutfits(cat, cb);
						}
						else
						{
							LLNotificationsUtil::add("MyOutfitsPasteFailed");
						}
					}
					else
					{
						LLNotificationsUtil::add("MyOutfitsPasteFailed");
					}
				}
				else if (move_is_into_current_outfit)
				{
					if (item && can_move_to_outfit(item, move_is_into_current_outfit))
					{
						dropToOutfit(item, move_is_into_current_outfit, cb);
					}
					else
					{
						LLNotificationsUtil::add("MyOutfitsPasteFailed");
					}
				}
				else if (move_is_into_favorites)
				{
					if (item && can_move_to_landmarks(item))
					{
                        if (LLClipboard::instance().isCutMode())
                        {
                            LLViewerInventoryItem* viitem = dynamic_cast<LLViewerInventoryItem*>(item);
                            llassert(viitem);
                            if (viitem)
                            {
                                //changeItemParent() implicity calls dirtyFilter
                                changeItemParent(model, viitem, parent_id, FALSE);
                                if (cb) cb->fire(item_id);
                            }
                        }
                        else
                        {
                            dropToFavorites(item, cb);
                        }
					}
				}
				else if (LLClipboard::instance().isCutMode())
				{
					// Do a move to "paste" a "cut"
					// move_inventory_item() is not enough, as we have to update inventory locally too
					if (LLAssetType::AT_CATEGORY == obj->getType())
					{
						LLViewerInventoryCategory* vicat = (LLViewerInventoryCategory *) model->getCategory(item_id);
						llassert(vicat);
						if (vicat)
						{
                            // Clear the cut folder from the marketplace if it is a listing folder
                            if (LLMarketplaceData::instance().isListed(item_id))
                            {
                                LLMarketplaceData::instance().clearListing(item_id);
                            }
                            if (move_is_into_marketplacelistings)
                            {
                                move_folder_to_marketplacelistings(vicat, parent_id);
                            }
                            else
                            {
                                //changeCategoryParent() implicity calls dirtyFilter
                                changeCategoryParent(model, vicat, parent_id, FALSE);
                            }
                            if (cb) cb->fire(item_id);
						}
					}
					else
                    {
                        LLViewerInventoryItem* viitem = dynamic_cast<LLViewerInventoryItem*>(item);
                        llassert(viitem);
                        if (viitem)
                        {
                            if (move_is_into_marketplacelistings)
                            {
                                if (!move_item_to_marketplacelistings(viitem, parent_id))
                                {
                                    // Stop pasting into the marketplace as soon as we get an error
                                    break;
                                }
                            }
                            else
                            {
                                //changeItemParent() implicity calls dirtyFilter
                                changeItemParent(model, viitem, parent_id, FALSE);
                            }
                            if (cb) cb->fire(item_id);
                        }
                    }
				}
				else
				{
					// Do a "copy" to "paste" a regular copy clipboard
					if (LLAssetType::AT_CATEGORY == obj->getType())
					{
						LLViewerInventoryCategory* vicat = (LLViewerInventoryCategory *) model->getCategory(item_id);
						llassert(vicat);
						if (vicat)
						{
                            if (move_is_into_marketplacelistings)
                            {
                                move_folder_to_marketplacelistings(vicat, parent_id, true);
                            }
                            else
                            {
                                copy_inventory_category(model, vicat, parent_id);
                            }
                            if (cb) cb->fire(item_id);
						}
					}
                    else
                    {
                        LLViewerInventoryItem* viitem = dynamic_cast<LLViewerInventoryItem*>(item);
                        llassert(viitem);
                        if (viitem)
                        {
                            if (move_is_into_marketplacelistings)
                            {
                                if (!move_item_to_marketplacelistings(viitem, parent_id, true))
                                {
                                    // Stop pasting into the marketplace as soon as we get an error
                                    break;
                                }
                                if (cb) cb->fire(item_id);
                            }
                            else if (item->getIsLinkType())
                            {
                                link_inventory_object(parent_id,
                                                      item_id,
                                                      cb);
                            }
                            else
                            {
                                copy_inventory_item(
                                                    gAgent.getID(),
                                                    item->getPermissions().getOwner(),
                                                    item->getUUID(),
                                                    parent_id,
                                                    std::string(),
                                                    cb);
                            }
                        }
                    }
                }
            }
        }
		// Change mode to paste for next paste
		LLClipboard::instance().setCutMode(false);
	}
}

void LLFolderBridge::pasteLinkFromClipboard()
{
	LLInventoryModel* model = getInventoryModel();
	if(model)
	{
		const LLUUID &current_outfit_id = model->findCategoryUUIDForType(LLFolderType::FT_CURRENT_OUTFIT);
        const LLUUID &marketplacelistings_id = model->findCategoryUUIDForType(LLFolderType::FT_MARKETPLACE_LISTINGS);
		const LLUUID &my_outifts_id = model->findCategoryUUIDForType(LLFolderType::FT_MY_OUTFITS);

		const BOOL move_is_into_current_outfit = (mUUID == current_outfit_id);
		const BOOL move_is_into_my_outfits = (mUUID == my_outifts_id) || model->isObjectDescendentOf(mUUID, my_outifts_id);
		const BOOL move_is_into_outfit = move_is_into_my_outfits || (getCategory() && getCategory()->getPreferredType()==LLFolderType::FT_OUTFIT);
        const BOOL move_is_into_marketplacelistings = model->isObjectDescendentOf(mUUID, marketplacelistings_id);

		if (move_is_into_marketplacelistings)
		{
			// Notify user of failure somehow -- play error sound?  modal dialog?
			return;
		}

		const LLUUID parent_id(mUUID);

		std::vector<LLUUID> objects;
		LLClipboard::instance().pasteFromClipboard(objects);

        LLPointer<LLInventoryCallback> cb = NULL;
        LLInventoryPanel* panel = mInventoryPanel.get();
        if (panel->getRootFolder()->isSingleFolderMode())
        {
            cb = new LLPasteIntoFolderCallback(mInventoryPanel);
        }

		for (std::vector<LLUUID>::const_iterator iter = objects.begin();
			 iter != objects.end();
			 ++iter)
		{
			const LLUUID &object_id = (*iter);
			if (move_is_into_current_outfit || move_is_into_outfit)
			{
				LLInventoryItem *item = model->getItem(object_id);
				if (item && can_move_to_outfit(item, move_is_into_current_outfit))
				{
					dropToOutfit(item, move_is_into_current_outfit, cb);
				}
			}
			else if (LLConstPointer<LLInventoryObject> obj = model->getObject(object_id))
			{
				link_inventory_object(parent_id, obj, cb);
			}
		}
		// Change mode to paste for next paste
		LLClipboard::instance().setCutMode(false);
	}
}

void LLFolderBridge::staticFolderOptionsMenu()
{
	LLFolderBridge* selfp = sSelf.get();

	if (selfp && selfp->mRoot)
	{
		selfp->mRoot->updateMenu();
	}
}

BOOL LLFolderBridge::checkFolderForContentsOfType(LLInventoryModel* model, LLInventoryCollectFunctor& is_type)
{
	LLInventoryModel::cat_array_t cat_array;
	LLInventoryModel::item_array_t item_array;
	model->collectDescendentsIf(mUUID,
								cat_array,
								item_array,
								LLInventoryModel::EXCLUDE_TRASH,
								is_type);
	return ((item_array.size() > 0) ? TRUE : FALSE );
}

void LLFolderBridge::buildContextMenuOptions(U32 flags, menuentry_vec_t&   items, menuentry_vec_t& disabled_items)
{
	LLInventoryModel* model = getInventoryModel();
	llassert(model != NULL);

	const LLUUID &trash_id = model->findCategoryUUIDForType(LLFolderType::FT_TRASH);
	const LLUUID &lost_and_found_id = model->findCategoryUUIDForType(LLFolderType::FT_LOST_AND_FOUND);
	const LLUUID &favorites = model->findCategoryUUIDForType(LLFolderType::FT_FAVORITE);
	const LLUUID &marketplace_listings_id = model->findCategoryUUIDForType(LLFolderType::FT_MARKETPLACE_LISTINGS);
	const LLUUID &outfits_id = model->findCategoryUUIDForType(LLFolderType::FT_MY_OUTFITS);

	if (outfits_id == mUUID)
	{
		items.push_back(std::string("New Outfit"));
	}

	if (lost_and_found_id == mUUID)
	{
		// This is the lost+found folder.
		items.push_back(std::string("Empty Lost And Found"));

		LLInventoryModel::cat_array_t* cat_array;
		LLInventoryModel::item_array_t* item_array;
		gInventory.getDirectDescendentsOf(mUUID, cat_array, item_array);
		// Enable Empty menu item only when there is something to act upon.
		if (0 == cat_array->size() && 0 == item_array->size())
		{
			disabled_items.push_back(std::string("Empty Lost And Found"));
		}

		disabled_items.push_back(std::string("New Folder"));
		disabled_items.push_back(std::string("upload_def"));
	}
	if (favorites == mUUID)
	{
		disabled_items.push_back(std::string("New Folder"));
	}
    if (isMarketplaceListingsFolder())
    {
		addMarketplaceContextMenuOptions(flags, items, disabled_items);
        if (LLMarketplaceData::instance().isUpdating(mUUID))
        {
            disabled_items.push_back(std::string("New Folder"));
            disabled_items.push_back(std::string("Rename"));
            disabled_items.push_back(std::string("Cut"));
            disabled_items.push_back(std::string("Copy"));
            disabled_items.push_back(std::string("Paste"));
            disabled_items.push_back(std::string("Delete"));
        }
    }
    if (getPreferredType() == LLFolderType::FT_MARKETPLACE_STOCK)
    {
        disabled_items.push_back(std::string("New Folder"));
		disabled_items.push_back(std::string("upload_def"));
    }
    if (marketplace_listings_id == mUUID)
    {
		disabled_items.push_back(std::string("New Folder"));
        disabled_items.push_back(std::string("Rename"));
        disabled_items.push_back(std::string("Cut"));
        disabled_items.push_back(std::string("Delete"));
    }

	if (isPanelActive("Favorite Items"))
	{
		disabled_items.push_back(std::string("Delete"));
	}
	if(trash_id == mUUID)
	{
		bool is_recent_panel = isPanelActive("Recent Items");

		// This is the trash.
		items.push_back(std::string("Empty Trash"));

		LLInventoryModel::cat_array_t* cat_array;
		LLInventoryModel::item_array_t* item_array;
		gInventory.getDirectDescendentsOf(mUUID, cat_array, item_array);
		LLViewerInventoryCategory *trash = getCategory();
		// Enable Empty menu item only when there is something to act upon.
		// Also don't enable menu if folder isn't fully fetched
		if ((0 == cat_array->size() && 0 == item_array->size())
			|| is_recent_panel
			|| !trash
			|| trash->getVersion() == LLViewerInventoryCategory::VERSION_UNKNOWN
			|| trash->getDescendentCount() == LLViewerInventoryCategory::VERSION_UNKNOWN)
		{
			disabled_items.push_back(std::string("Empty Trash"));
		}

        items.push_back(std::string("thumbnail"));
	}
	else if(isItemInTrash())
	{
		// This is a folder in the trash.
		items.clear(); // clear any items that used to exist
		addTrashContextMenuOptions(items, disabled_items);
	}
	else if(isAgentInventory()) // do not allow creating in library
	{
		LLViewerInventoryCategory *cat = getCategory();
		// BAP removed protected check to re-enable standard ops in untyped folders.
		// Not sure what the right thing is to do here.
		if (!isCOFFolder() && cat && (cat->getPreferredType() != LLFolderType::FT_OUTFIT))
		{
			if (!isInboxFolder() // don't allow creation in inbox
				&& outfits_id != mUUID)
			{
				// Do not allow to create 2-level subfolder in the Calling Card/Friends folder. EXT-694.
				if (!LLFriendCardsManager::instance().isCategoryInFriendFolder(cat))
				{
					items.push_back(std::string("New Folder"));
				}
                if (!isMarketplaceListingsFolder())
                {
                    items.push_back(std::string("upload_def"));
                }
			}
			getClipboardEntries(false, items, disabled_items, flags);
		}
		else
		{
			// Want some but not all of the items from getClipboardEntries for outfits.
			if (cat && (cat->getPreferredType() == LLFolderType::FT_OUTFIT))
			{
				items.push_back(std::string("Rename"));
                items.push_back(std::string("thumbnail"));

				addDeleteContextMenuOptions(items, disabled_items);
				// EXT-4030: disallow deletion of currently worn outfit
				const LLViewerInventoryItem *base_outfit_link = LLAppearanceMgr::instance().getBaseOutfitLink();
				if (base_outfit_link && (cat == base_outfit_link->getLinkedCategory()))
				{
					disabled_items.push_back(std::string("Delete"));
				}
			}
		}

		if (model->findCategoryUUIDForType(LLFolderType::FT_CURRENT_OUTFIT) == mUUID)
		{
			items.push_back(std::string("Copy outfit list to clipboard"));
            addOpenFolderMenuOptions(flags, items);
		}

		//Added by aura to force inventory pull on right-click to display folder options correctly. 07-17-06
		mCallingCards = mWearables = FALSE;

		LLIsType is_callingcard(LLAssetType::AT_CALLINGCARD);
		if (checkFolderForContentsOfType(model, is_callingcard))
		{
			mCallingCards=TRUE;
		}

		LLFindWearables is_wearable;
		LLIsType is_object( LLAssetType::AT_OBJECT );
		LLIsType is_gesture( LLAssetType::AT_GESTURE );

		if (checkFolderForContentsOfType(model, is_wearable) ||
            checkFolderForContentsOfType(model, is_object)   ||
            checkFolderForContentsOfType(model, is_gesture)    )
		{
			mWearables=TRUE;
		}
	}
	else
	{
		// Mark wearables and allow copy from library
		LLInventoryModel* model = getInventoryModel();
		if(!model) return;
		const LLInventoryCategory* category = model->getCategory(mUUID);
		if (!category) return;
		LLFolderType::EType type = category->getPreferredType();
		const bool is_system_folder = LLFolderType::lookupIsProtectedType(type);

		LLFindWearables is_wearable;
		LLIsType is_object(LLAssetType::AT_OBJECT);
		LLIsType is_gesture(LLAssetType::AT_GESTURE);

		if (checkFolderForContentsOfType(model, is_wearable) ||
			checkFolderForContentsOfType(model, is_object) ||
			checkFolderForContentsOfType(model, is_gesture))
		{
			mWearables = TRUE;
		}

		if (!is_system_folder)
		{
			items.push_back(std::string("Copy"));
			if (!isItemCopyable())
			{
				// For some reason there are items in library that can't be copied directly
				disabled_items.push_back(std::string("Copy"));
			}
		}
	}

	// Preemptively disable system folder removal if more than one item selected.
	if ((flags & FIRST_SELECTED_ITEM) == 0)
	{
		disabled_items.push_back(std::string("Delete System Folder"));
	}

	if (isAgentInventory() && !isMarketplaceListingsFolder())
	{
		items.push_back(std::string("Share"));
		if (!canShare())
		{
			disabled_items.push_back(std::string("Share"));
		}
	}

	

	// Add menu items that are dependent on the contents of the folder.
	LLViewerInventoryCategory* category = (LLViewerInventoryCategory *) model->getCategory(mUUID);
	if (category && (marketplace_listings_id != mUUID))
	{
		uuid_vec_t folders;
		folders.push_back(category->getUUID());

		sSelf = getHandle();
		LLRightClickInventoryFetchDescendentsObserver* fetch = new LLRightClickInventoryFetchDescendentsObserver(folders);
		fetch->startFetch();
		if (fetch->isFinished())
		{
			// Do not call execute() or done() here as if the folder is here, there's likely no point drilling down 
			// This saves lots of time as buildContextMenu() is called a lot
			delete fetch;
			buildContextMenuFolderOptions(flags, items, disabled_items);
		}
		else
		{
			// it's all on its way - add an observer, and the inventory will call done for us when everything is here.
			gInventory.addObserver(fetch);
        }
    }
}

void LLFolderBridge::buildContextMenuFolderOptions(U32 flags,   menuentry_vec_t& items, menuentry_vec_t& disabled_items)
{
	// Build folder specific options back up
	LLInventoryModel* model = getInventoryModel();
	if(!model) return;

	const LLInventoryCategory* category = model->getCategory(mUUID);
	if(!category) return;

	const LLUUID trash_id = model->findCategoryUUIDForType(LLFolderType::FT_TRASH);
	if ((trash_id == mUUID) || isItemInTrash())
    {
        addOpenFolderMenuOptions(flags, items);
        return;
    }

	if (!isItemRemovable())
	{
		disabled_items.push_back(std::string("Delete"));
	}
    if (isMarketplaceListingsFolder()) return;

	LLFolderType::EType type = category->getPreferredType();
	const bool is_system_folder = LLFolderType::lookupIsProtectedType(type);
	// BAP change once we're no longer treating regular categories as ensembles.
	const bool is_agent_inventory = isAgentInventory();

	// Only enable calling-card related options for non-system folders.
	if (!is_system_folder && is_agent_inventory && (mRoot != NULL))
	{
		LLIsType is_callingcard(LLAssetType::AT_CALLINGCARD);
		if (mCallingCards || checkFolderForContentsOfType(model, is_callingcard))
		{
			items.push_back(std::string("Calling Card Separator"));
			items.push_back(std::string("Conference Chat Folder"));
			items.push_back(std::string("IM All Contacts In Folder"));
		}

        if (((flags & ITEM_IN_MULTI_SELECTION) == 0) && hasChildren() && (type != LLFolderType::FT_OUTFIT))
        {
            items.push_back(std::string("Ungroup folder items"));
        }
	}
    else
    {
        disabled_items.push_back(std::string("New folder from selected"));
    }

    //skip the rest options in single-folder mode
    if (mRoot == NULL)
    {
        return;
    }

    addOpenFolderMenuOptions(flags, items);

#ifndef LL_RELEASE_FOR_DOWNLOAD
	if (LLFolderType::lookupIsProtectedType(type) && is_agent_inventory)
	{
		items.push_back(std::string("Delete System Folder"));
	}
#endif

	// wearables related functionality for folders.
	//is_wearable
	LLFindWearables is_wearable;
	LLIsType is_object( LLAssetType::AT_OBJECT );
	LLIsType is_gesture( LLAssetType::AT_GESTURE );

	if (mWearables ||
		checkFolderForContentsOfType(model, is_wearable)  ||
		checkFolderForContentsOfType(model, is_object) ||
		checkFolderForContentsOfType(model, is_gesture) )
	{
		// Only enable add/replace outfit for non-system folders.
		if (!is_system_folder)
		{
			// Adding an outfit onto another (versus replacing) doesn't make sense.
			if (type != LLFolderType::FT_OUTFIT)
			{
				items.push_back(std::string("Add To Outfit"));
                if (!LLAppearanceMgr::instance().getCanAddToCOF(mUUID))
                {
                    disabled_items.push_back(std::string("Add To Outfit"));
                }
			}

			items.push_back(std::string("Replace Outfit"));
            if (!LLAppearanceMgr::instance().getCanReplaceCOF(mUUID))
            {
                disabled_items.push_back(std::string("Replace Outfit"));
            }
		}
		if (is_agent_inventory)
		{
			items.push_back(std::string("Folder Wearables Separator"));
            // Note: If user tries to unwear "My Inventory", it's going to deactivate everything including gestures
            // Might be safer to disable this for "My Inventory"
			items.push_back(std::string("Remove From Outfit"));
            if (type != LLFolderType::FT_ROOT_INVENTORY // Unless COF is empty, whih shouldn't be, warrantied to have worn items
                && !LLAppearanceMgr::getCanRemoveFromCOF(mUUID)) // expensive from root!
            {
                disabled_items.push_back(std::string("Remove From Outfit"));
            }
		}
		items.push_back(std::string("Outfit Separator"));

	}
}

// Flags unused
void LLFolderBridge::buildContextMenu(LLMenuGL& menu, U32 flags)
{
	sSelf.markDead();

	// fetch contents of this folder, as context menu can depend on contents
	// still, user would have to open context menu again to see the changes
	gInventory.fetchDescendentsOf(getUUID());


	menuentry_vec_t items;
	menuentry_vec_t disabled_items;

	LL_DEBUGS() << "LLFolderBridge::buildContextMenu()" << LL_ENDL;

	LLInventoryModel* model = getInventoryModel();
	if(!model) return;

	buildContextMenuOptions(flags, items, disabled_items);
    hide_context_entries(menu, items, disabled_items);

	// Reposition the menu, in case we're adding items to an existing menu.
	menu.needsArrange();
	menu.arrangeAndClear();
}

void LLFolderBridge::addOpenFolderMenuOptions(U32 flags, menuentry_vec_t& items)
{
    if ((flags & ITEM_IN_MULTI_SELECTION) == 0)
    {
        items.push_back(std::string("open_in_new_window"));
        items.push_back(std::string("Open Folder Separator"));
        items.push_back(std::string("Copy Separator"));
        if(isPanelActive("comb_single_folder_inv"))
        {
            items.push_back(std::string("open_in_current_window"));
        }
    }
}

bool LLFolderBridge::hasChildren() const
{
	LLInventoryModel* model = getInventoryModel();
	if(!model) return FALSE;
	LLInventoryModel::EHasChildren has_children;
	has_children = gInventory.categoryHasChildren(mUUID);
	return has_children != LLInventoryModel::CHILDREN_NO;
}

BOOL LLFolderBridge::dragOrDrop(MASK mask, BOOL drop,
								EDragAndDropType cargo_type,
								void* cargo_data,
								std::string& tooltip_msg)
{
	LLInventoryItem* inv_item = (LLInventoryItem*)cargo_data;

    static LLPointer<LLInventoryCallback> drop_cb = NULL;
    LLInventoryPanel* panel = mInventoryPanel.get();
    LLToolDragAndDrop* drop_tool = LLToolDragAndDrop::getInstance();
    if (drop
        && panel->getRootFolder()->isSingleFolderMode()
        && panel->getRootFolderID() == mUUID
        && drop_tool->getCargoIndex() == 0)
    {
        drop_cb = new LLPasteIntoFolderCallback(mInventoryPanel);
    }


	//LL_INFOS() << "LLFolderBridge::dragOrDrop()" << LL_ENDL;
	BOOL accept = FALSE;
	switch(cargo_type)
	{
		case DAD_TEXTURE:
		case DAD_SOUND:
		case DAD_CALLINGCARD:
		case DAD_LANDMARK:
		case DAD_SCRIPT:
		case DAD_CLOTHING:
		case DAD_OBJECT:
		case DAD_NOTECARD:
		case DAD_BODYPART:
		case DAD_ANIMATION:
		case DAD_GESTURE:
		case DAD_MESH:
        case DAD_SETTINGS:
			accept = dragItemIntoFolder(inv_item, drop, tooltip_msg, TRUE, drop_cb);
			break;
		case DAD_LINK:
			// DAD_LINK type might mean one of two asset types: AT_LINK or AT_LINK_FOLDER.
			// If we have an item of AT_LINK_FOLDER type we should process the linked
			// category being dragged or dropped into folder.
			if (inv_item && LLAssetType::AT_LINK_FOLDER == inv_item->getActualType())
			{
				LLInventoryCategory* linked_category = gInventory.getCategory(inv_item->getLinkedUUID());
				if (linked_category)
				{
					accept = dragCategoryIntoFolder((LLInventoryCategory*)linked_category, drop, tooltip_msg, TRUE, TRUE, drop_cb);
				}
			}
			else
			{
				accept = dragItemIntoFolder(inv_item, drop, tooltip_msg, TRUE, drop_cb);
			}
			break;
		case DAD_CATEGORY:
			if (LLFriendCardsManager::instance().isAnyFriendCategory(mUUID))
			{
				accept = FALSE;
			}
			else
			{
				accept = dragCategoryIntoFolder((LLInventoryCategory*)cargo_data, drop, tooltip_msg, FALSE, TRUE, drop_cb);
			}
			break;
		case DAD_ROOT_CATEGORY:
		case DAD_NONE:
			break;
		default:
			LL_WARNS() << "Unhandled cargo type for drag&drop " << cargo_type << LL_ENDL;
			break;
	}

    if (!drop || drop_tool->getCargoIndex() + 1 == drop_tool->getCargoCount())
    {
        drop_cb = NULL;
    }
	return accept;
}

LLViewerInventoryCategory* LLFolderBridge::getCategory() const
{
	LLViewerInventoryCategory* cat = NULL;
	LLInventoryModel* model = getInventoryModel();
	if(model)
	{
		cat = (LLViewerInventoryCategory*)model->getCategory(mUUID);
	}
	return cat;
}


// static
void LLFolderBridge::pasteClipboard(void* user_data)
{
	LLFolderBridge* self = (LLFolderBridge*)user_data;
	if(self) self->pasteFromClipboard();
}

void LLFolderBridge::createNewShirt(void* user_data)
{
	LLFolderBridge::createWearable((LLFolderBridge*)user_data, LLWearableType::WT_SHIRT);
}

void LLFolderBridge::createNewPants(void* user_data)
{
	LLFolderBridge::createWearable((LLFolderBridge*)user_data, LLWearableType::WT_PANTS);
}

void LLFolderBridge::createNewShoes(void* user_data)
{
	LLFolderBridge::createWearable((LLFolderBridge*)user_data, LLWearableType::WT_SHOES);
}

void LLFolderBridge::createNewSocks(void* user_data)
{
	LLFolderBridge::createWearable((LLFolderBridge*)user_data, LLWearableType::WT_SOCKS);
}

void LLFolderBridge::createNewJacket(void* user_data)
{
	LLFolderBridge::createWearable((LLFolderBridge*)user_data, LLWearableType::WT_JACKET);
}

void LLFolderBridge::createNewSkirt(void* user_data)
{
	LLFolderBridge::createWearable((LLFolderBridge*)user_data, LLWearableType::WT_SKIRT);
}

void LLFolderBridge::createNewGloves(void* user_data)
{
	LLFolderBridge::createWearable((LLFolderBridge*)user_data, LLWearableType::WT_GLOVES);
}

void LLFolderBridge::createNewUndershirt(void* user_data)
{
	LLFolderBridge::createWearable((LLFolderBridge*)user_data, LLWearableType::WT_UNDERSHIRT);
}

void LLFolderBridge::createNewUnderpants(void* user_data)
{
	LLFolderBridge::createWearable((LLFolderBridge*)user_data, LLWearableType::WT_UNDERPANTS);
}

void LLFolderBridge::createNewShape(void* user_data)
{
	LLFolderBridge::createWearable((LLFolderBridge*)user_data, LLWearableType::WT_SHAPE);
}

void LLFolderBridge::createNewSkin(void* user_data)
{
	LLFolderBridge::createWearable((LLFolderBridge*)user_data, LLWearableType::WT_SKIN);
}

void LLFolderBridge::createNewHair(void* user_data)
{
	LLFolderBridge::createWearable((LLFolderBridge*)user_data, LLWearableType::WT_HAIR);
}

void LLFolderBridge::createNewEyes(void* user_data)
{
	LLFolderBridge::createWearable((LLFolderBridge*)user_data, LLWearableType::WT_EYES);
}

EInventorySortGroup LLFolderBridge::getSortGroup() const
{
	LLFolderType::EType preferred_type = getPreferredType();

	if (preferred_type == LLFolderType::FT_TRASH)
	{
		return SG_TRASH_FOLDER;
	}

	if(LLFolderType::lookupIsProtectedType(preferred_type))
	{
		return SG_SYSTEM_FOLDER;
	}

	return SG_NORMAL_FOLDER;
}


// static
void LLFolderBridge::createWearable(LLFolderBridge* bridge, LLWearableType::EType type)
{
	if(!bridge) return;
	LLUUID parent_id = bridge->getUUID();
	LLAgentWearables::createWearable(type, false, parent_id);
}

void LLFolderBridge::modifyOutfit(BOOL append)
{
	LLInventoryModel* model = getInventoryModel();
	if(!model) return;
	LLViewerInventoryCategory* cat = getCategory();
	if(!cat) return;

	// checking amount of items to wear
	U32 max_items = gSavedSettings.getU32("WearFolderLimit");
	LLInventoryModel::cat_array_t cats;
	LLInventoryModel::item_array_t items;
	LLFindWearablesEx not_worn(/*is_worn=*/ false, /*include_body_parts=*/ false);
	gInventory.collectDescendentsIf(cat->getUUID(),
		cats,
		items,
		LLInventoryModel::EXCLUDE_TRASH,
		not_worn);

	if (items.size() > max_items)
	{
		LLSD args;
		args["AMOUNT"] = llformat("%d", max_items);
		LLNotificationsUtil::add("TooManyWearables", args);
		return;
	}

	if (isAgentInventory())
	{
		LLAppearanceMgr::instance().wearInventoryCategory(cat, FALSE, append);
	}
	else
	{
		// Library, we need to copy content first
		LLAppearanceMgr::instance().wearInventoryCategory(cat, TRUE, append);
	}
}


// +=================================================+
// |        LLMarketplaceFolderBridge                |
// +=================================================+

// LLMarketplaceFolderBridge is a specialized LLFolderBridge for use in Marketplace Inventory panels
LLMarketplaceFolderBridge::LLMarketplaceFolderBridge(LLInventoryPanel* inventory,
                          LLFolderView* root,
                          const LLUUID& uuid) :
LLFolderBridge(inventory, root, uuid)
{
    m_depth = depth_nesting_in_marketplace(mUUID);
    m_stockCountCache = COMPUTE_STOCK_NOT_EVALUATED;
}

LLUIImagePtr LLMarketplaceFolderBridge::getIcon() const
{
	return getMarketplaceFolderIcon(FALSE);
}

LLUIImagePtr LLMarketplaceFolderBridge::getIconOpen() const
{
	return getMarketplaceFolderIcon(TRUE);
}

LLUIImagePtr LLMarketplaceFolderBridge::getMarketplaceFolderIcon(BOOL is_open) const
{
	LLFolderType::EType preferred_type = getPreferredType();
    if (!LLMarketplaceData::instance().isUpdating(getUUID()))
    {
        // Skip computation (expensive) if we're waiting for updates. Use the old value in that case.
        m_depth = depth_nesting_in_marketplace(mUUID);
    }
    if ((preferred_type == LLFolderType::FT_NONE) && (m_depth == 2))
    {
        // We override the type when in the marketplace listings folder and only for version folder
        preferred_type = LLFolderType::FT_MARKETPLACE_VERSION;
    }
	return LLUI::getUIImage(LLViewerFolderType::lookupIconName(preferred_type, is_open));
}

std::string LLMarketplaceFolderBridge::getLabelSuffix() const
{
    if (mIsLoading && mTimeSinceRequestStart.getElapsedTimeF32() >= FOLDER_LOADING_MESSAGE_DELAY)
    {
        return llformat(" ( %s ) ", LLTrans::getString("LoadingData").c_str());
    }
    
    std::string suffix = "";
    // Listing folder case
    if (LLMarketplaceData::instance().isListed(getUUID()))
    {
        suffix = llformat("%d",LLMarketplaceData::instance().getListingID(getUUID()));
        if (suffix.empty())
        {
            suffix = LLTrans::getString("MarketplaceNoID");
        }
        suffix = " (" +  suffix + ")";
        if (LLMarketplaceData::instance().getActivationState(getUUID()))
        {
            suffix += " (" +  LLTrans::getString("MarketplaceLive") + ")";
        }
    }
    // Version folder case
    else if (LLMarketplaceData::instance().isVersionFolder(getUUID()))
    {
        suffix += " (" +  LLTrans::getString("MarketplaceActive") + ")";
    }
    // Add stock amount
    bool updating = LLMarketplaceData::instance().isUpdating(getUUID());
    if (!updating)
    {
        // Skip computation (expensive) if we're waiting for update anyway. Use the old value in that case.
        m_stockCountCache = compute_stock_count(getUUID());
    }
    if (m_stockCountCache == 0)
    {
        suffix += " (" +  LLTrans::getString("MarketplaceNoStock") + ")";
    }
    else if (m_stockCountCache != COMPUTE_STOCK_INFINITE)
    {
        if (getPreferredType() == LLFolderType::FT_MARKETPLACE_STOCK)
        {
            suffix += " (" +  LLTrans::getString("MarketplaceStock");
        }
        else
        {
            suffix += " (" +  LLTrans::getString("MarketplaceMax");
        }
        if (m_stockCountCache == COMPUTE_STOCK_NOT_EVALUATED)
        {
            suffix += "=" + LLTrans::getString("MarketplaceUpdating") + ")";
        }
        else
        {
            suffix +=  "=" + llformat("%d", m_stockCountCache) + ")";
        }
    }
    // Add updating suffix
    if (updating)
    {
        suffix += " (" +  LLTrans::getString("MarketplaceUpdating") + ")";
    }
    return LLInvFVBridge::getLabelSuffix() + suffix;
}

LLFontGL::StyleFlags LLMarketplaceFolderBridge::getLabelStyle() const
{
    return (LLMarketplaceData::instance().getActivationState(getUUID()) ? LLFontGL::BOLD : LLFontGL::NORMAL);
}




// helper stuff
bool move_task_inventory_callback(const LLSD& notification, const LLSD& response, boost::shared_ptr<LLMoveInv> move_inv)
{
	LLFloaterOpenObject::LLCatAndWear* cat_and_wear = (LLFloaterOpenObject::LLCatAndWear* )move_inv->mUserData;
	LLViewerObject* object = gObjectList.findObject(move_inv->mObjectID);
	S32 option = LLNotificationsUtil::getSelectedOption(notification, response);

	if(option == 0 && object)
	{
		if (cat_and_wear && cat_and_wear->mWear) // && !cat_and_wear->mFolderResponded)
		{
			LLInventoryObject::object_list_t inventory_objects;
			object->getInventoryContents(inventory_objects);
			int contents_count = inventory_objects.size();
			LLInventoryCopyAndWearObserver* inventoryObserver = new LLInventoryCopyAndWearObserver(cat_and_wear->mCatID, contents_count, cat_and_wear->mFolderResponded,
																									cat_and_wear->mReplace);
			
			gInventory.addObserver(inventoryObserver);
		}

		two_uuids_list_t::iterator move_it;
		for (move_it = move_inv->mMoveList.begin();
			 move_it != move_inv->mMoveList.end();
			 ++move_it)
		{
			object->moveInventory(move_it->first, move_it->second);
		}

		// update the UI.
		dialog_refresh_all();
	}

	if (move_inv->mCallback)
	{
		move_inv->mCallback(option, move_inv->mUserData, move_inv.get());
	}

	move_inv.reset(); //since notification will persist
	return false;
}

void drop_to_favorites_cb(const LLUUID& id, LLPointer<LLInventoryCallback> cb1, LLPointer<LLInventoryCallback> cb2)
{
    cb1->fire(id);
    cb2->fire(id);
}

void LLFolderBridge::dropToFavorites(LLInventoryItem* inv_item, LLPointer<LLInventoryCallback> cb)
{
	// use callback to rearrange favorite landmarks after adding
	// to have new one placed before target (on which it was dropped). See EXT-4312.
	LLPointer<AddFavoriteLandmarkCallback> cb_fav = new AddFavoriteLandmarkCallback();
	LLInventoryPanel* panel = mInventoryPanel.get();
	LLFolderViewItem* drag_over_item = panel ? panel->getRootFolder()->getDraggingOverItem() : NULL;
	LLFolderViewModelItemInventory* view_model = drag_over_item ? static_cast<LLFolderViewModelItemInventory*>(drag_over_item->getViewModelItem()) : NULL;
	if (view_model)
	{
		cb_fav.get()->setTargetLandmarkId(view_model->getUUID());
	}

    LLPointer <LLInventoryCallback> callback = cb_fav;
    if (cb)
    {
        callback = new LLBoostFuncInventoryCallback(boost::bind(drop_to_favorites_cb, _1, cb, cb_fav));
    }

	copy_inventory_item(
		gAgent.getID(),
		inv_item->getPermissions().getOwner(),
		inv_item->getUUID(),
		mUUID,
		std::string(),
        callback);
}

void LLFolderBridge::dropToOutfit(LLInventoryItem* inv_item, BOOL move_is_into_current_outfit, LLPointer<LLInventoryCallback> cb)
{
	if((inv_item->getInventoryType() == LLInventoryType::IT_TEXTURE) || (inv_item->getInventoryType() == LLInventoryType::IT_SNAPSHOT))
	{
		const LLUUID &my_outifts_id = getInventoryModel()->findCategoryUUIDForType(LLFolderType::FT_MY_OUTFITS);
		if(mUUID != my_outifts_id)
		{
            // Legacy: prior to thumbnails images in outfits were used for outfit gallery.
            LLNotificationsUtil::add("ThumbnailOutfitPhoto");
		}
		return;
	}

	// BAP - should skip if dup.
	if (move_is_into_current_outfit)
	{
		LLAppearanceMgr::instance().wearItemOnAvatar(inv_item->getUUID(), true, true);
	}
	else
	{
		LLPointer<LLInventoryCallback> cb = NULL;
		link_inventory_object(mUUID, LLConstPointer<LLInventoryObject>(inv_item), cb);
	}
}

void LLFolderBridge::dropToMyOutfits(LLInventoryCategory* inv_cat, LLPointer<LLInventoryCallback> cb)
{
    // make a folder in the My Outfits directory.
    const LLUUID dest_id = getInventoryModel()->findCategoryUUIDForType(LLFolderType::FT_MY_OUTFITS);

    // Note: creation will take time, so passing folder id to callback is slightly unreliable,
    // but so is collecting and passing descendants' ids
    inventory_func_type func = boost::bind(&LLFolderBridge::outfitFolderCreatedCallback, this, inv_cat->getUUID(), _1, cb);
    gInventory.createNewCategory(dest_id,
                                 LLFolderType::FT_OUTFIT,
                                 inv_cat->getName(),
                                 func,
                                 inv_cat->getThumbnailUUID());
}

void LLFolderBridge::outfitFolderCreatedCallback(LLUUID cat_source_id, LLUUID cat_dest_id, LLPointer<LLInventoryCallback> cb)
{
    LLInventoryModel::cat_array_t* categories;
    LLInventoryModel::item_array_t* items;
    getInventoryModel()->getDirectDescendentsOf(cat_source_id, categories, items);

    LLInventoryObject::const_object_list_t link_array;


    LLInventoryModel::item_array_t::iterator iter = items->begin();
    LLInventoryModel::item_array_t::iterator end = items->end();
    while (iter!=end)
    {
        const LLViewerInventoryItem* item = (*iter);
        // By this point everything is supposed to be filtered,
        // but there was a delay to create folder so something could have changed
        LLInventoryType::EType inv_type = item->getInventoryType();
        if ((inv_type == LLInventoryType::IT_WEARABLE) ||
            (inv_type == LLInventoryType::IT_GESTURE) ||
            (inv_type == LLInventoryType::IT_ATTACHMENT) ||
            (inv_type == LLInventoryType::IT_OBJECT) ||
            (inv_type == LLInventoryType::IT_SNAPSHOT) ||
            (inv_type == LLInventoryType::IT_TEXTURE))
        {
            link_array.push_back(LLConstPointer<LLInventoryObject>(item));
        }
        iter++;
    }

    if (!link_array.empty())
    {
        link_inventory_array(cat_dest_id, link_array, cb);
    }
}

// Callback for drop item if DAMA required...
void LLFolderBridge::callback_dropItemIntoFolder(const LLSD& notification, const LLSD& response, LLInventoryItem* inv_item)
{
    S32 option = LLNotificationsUtil::getSelectedOption(notification, response);
    if (option == 0) // YES
    {
        std::string tooltip_msg;
        dragItemIntoFolder(inv_item, TRUE, tooltip_msg, FALSE);
    }
}

// Callback for drop category if DAMA required...
void LLFolderBridge::callback_dropCategoryIntoFolder(const LLSD& notification, const LLSD& response, LLInventoryCategory* inv_category)
{
    S32 option = LLNotificationsUtil::getSelectedOption(notification, response);
    if (option == 0) // YES
    {
        std::string tooltip_msg;
		dragCategoryIntoFolder(inv_category, TRUE, tooltip_msg, FALSE, FALSE);
    }
}

// This is used both for testing whether an item can be dropped
// into the folder, as well as performing the actual drop, depending
// if drop == TRUE.
BOOL LLFolderBridge::dragItemIntoFolder(LLInventoryItem* inv_item,
										BOOL drop,
										std::string& tooltip_msg,
                                        BOOL user_confirm,
                                        LLPointer<LLInventoryCallback> cb)
{
	LLInventoryModel* model = getInventoryModel();

	if (!model || !inv_item) return FALSE;
	if (!isAgentInventory()) return FALSE; // cannot drag into library
	if (!isAgentAvatarValid()) return FALSE;

	LLInventoryPanel* destination_panel = mInventoryPanel.get();
	if (!destination_panel) return false;

	LLInventoryFilter* filter = getInventoryFilter();
	if (!filter) return false;

	const LLUUID &current_outfit_id = model->findCategoryUUIDForType(LLFolderType::FT_CURRENT_OUTFIT);
	const LLUUID &favorites_id = model->findCategoryUUIDForType(LLFolderType::FT_FAVORITE);
	const LLUUID &landmarks_id = model->findCategoryUUIDForType(LLFolderType::FT_LANDMARK);
	const LLUUID &marketplacelistings_id = model->findCategoryUUIDForType(LLFolderType::FT_MARKETPLACE_LISTINGS);
	const LLUUID &my_outifts_id = model->findCategoryUUIDForType(LLFolderType::FT_MY_OUTFITS);
    const LLUUID from_folder_uuid = inv_item->getParentUUID();

	const BOOL move_is_into_current_outfit = (mUUID == current_outfit_id);
	const BOOL move_is_into_favorites = (mUUID == favorites_id);
	const BOOL move_is_into_my_outfits = (mUUID == my_outifts_id) || model->isObjectDescendentOf(mUUID, my_outifts_id);
	const BOOL move_is_into_outfit = move_is_into_my_outfits || (getCategory() && getCategory()->getPreferredType()==LLFolderType::FT_OUTFIT);
	const BOOL move_is_into_landmarks = (mUUID == landmarks_id) || model->isObjectDescendentOf(mUUID, landmarks_id);
    const BOOL move_is_into_marketplacelistings = model->isObjectDescendentOf(mUUID, marketplacelistings_id);
    const BOOL move_is_from_marketplacelistings = model->isObjectDescendentOf(inv_item->getUUID(), marketplacelistings_id);

	LLToolDragAndDrop::ESource source = LLToolDragAndDrop::getInstance()->getSource();
	BOOL accept = FALSE;
	U64 filter_types = filter->getFilterTypes();
	// We shouldn't allow to drop non recent items into recent tab (or some similar transactions)
	// while we are allowing to interact with regular filtered inventory
	BOOL use_filter = filter_types && (filter_types&LLInventoryFilter::FILTERTYPE_DATE || (filter_types&LLInventoryFilter::FILTERTYPE_OBJECT)==0);
	LLViewerObject* object = NULL;
	if(LLToolDragAndDrop::SOURCE_AGENT == source)
	{
		const LLUUID &trash_id = model->findCategoryUUIDForType(LLFolderType::FT_TRASH);

		const BOOL move_is_into_trash = (mUUID == trash_id) || model->isObjectDescendentOf(mUUID, trash_id);
		const BOOL move_is_outof_current_outfit = LLAppearanceMgr::instance().getIsInCOF(inv_item->getUUID());

		//--------------------------------------------------------------------------------
		// Determine if item can be moved.
		//

		BOOL is_movable = TRUE;

		switch (inv_item->getActualType())
		{
			case LLAssetType::AT_CATEGORY:
				is_movable = !LLFolderType::lookupIsProtectedType(((LLInventoryCategory*)inv_item)->getPreferredType());
				break;
			default:
				break;
		}
		// Can't explicitly drag things out of the COF.
		if (move_is_outof_current_outfit)
		{
			is_movable = FALSE;
		}
		if (move_is_into_trash)
		{
			is_movable &= inv_item->getIsLinkType() || !get_is_item_worn(inv_item->getUUID());
		}
		if (is_movable)
		{
			// Don't allow creating duplicates in the Calling Card/Friends
			// subfolders, see bug EXT-1599. Check is item direct descendent
			// of target folder and forbid item's movement if it so.
			// Note: isItemDirectDescendentOfCategory checks if
			// passed category is in the Calling Card/Friends folder
			is_movable &= !LLFriendCardsManager::instance().isObjDirectDescendentOfCategory(inv_item, getCategory());
		}

		// 
		//--------------------------------------------------------------------------------
		
		//--------------------------------------------------------------------------------
		// Determine if item can be moved & dropped
		// Note: if user_confirm is false, we already went through those accept logic test and can skip them

		accept = TRUE;

		if (user_confirm && !is_movable)
		{
			accept = FALSE;
		}
		else if (user_confirm && (mUUID == inv_item->getParentUUID()) && !move_is_into_favorites)
		{
			accept = FALSE;
		}
		else if (user_confirm && (move_is_into_current_outfit || move_is_into_outfit))
		{
			accept = can_move_to_outfit(inv_item, move_is_into_current_outfit);
		}
		else if (user_confirm && (move_is_into_favorites || move_is_into_landmarks))
		{
			accept = can_move_to_landmarks(inv_item);
		}
		else if (user_confirm && move_is_into_marketplacelistings)
		{
            const LLViewerInventoryCategory * master_folder = model->getFirstDescendantOf(marketplacelistings_id, mUUID);
            LLViewerInventoryCategory * dest_folder = getCategory();
            accept = can_move_item_to_marketplace(master_folder, dest_folder, inv_item, tooltip_msg, LLToolDragAndDrop::instance().getCargoCount() - LLToolDragAndDrop::instance().getCargoIndex());
		}

        // Check that the folder can accept this item based on folder/item type compatibility (e.g. stock folder compatibility)
        if (user_confirm && accept)
        {
            LLViewerInventoryCategory * dest_folder = getCategory();
            accept = dest_folder->acceptItem(inv_item);
        }
        
		LLInventoryPanel* active_panel = LLInventoryPanel::getActiveInventoryPanel(FALSE);

		// Check whether the item being dragged from active inventory panel
		// passes the filter of the destination panel.
		if (user_confirm && accept && active_panel && use_filter)
		{
			LLFolderViewItem* fv_item =   active_panel->getItemByID(inv_item->getUUID());
			if (!fv_item) return false;

			accept = filter->check(fv_item->getViewModelItem());
		}

		if (accept && drop)
		{
			if (inv_item->getType() == LLAssetType::AT_GESTURE
				&& LLGestureMgr::instance().isGestureActive(inv_item->getUUID()) && move_is_into_trash)
			{
				LLGestureMgr::instance().deactivateGesture(inv_item->getUUID());
			}
			// If an item is being dragged between windows, unselect everything in the active window 
			// so that we don't follow the selection to its new location (which is very annoying).
                        // RN: a better solution would be to deselect automatically when an   item is moved
			// and then select any item that is dropped only in the panel that it   is dropped in
			if (active_panel && (destination_panel != active_panel))
            {
                active_panel->unSelectAll();
            }
            // Dropping in or out of marketplace needs (sometimes) confirmation
            if (user_confirm && (move_is_from_marketplacelistings || move_is_into_marketplacelistings))
            {
                if ((move_is_from_marketplacelistings && (LLMarketplaceData::instance().isInActiveFolder(inv_item->getUUID())
                                                       || LLMarketplaceData::instance().isListedAndActive(inv_item->getUUID()))) ||
                    (move_is_into_marketplacelistings && LLMarketplaceData::instance().isInActiveFolder(mUUID)))
                {
                    LLNotificationsUtil::add("ConfirmMerchantActiveChange", LLSD(), LLSD(), boost::bind(&LLFolderBridge::callback_dropItemIntoFolder, this, _1, _2, inv_item));
                    return true;
                }
                if (move_is_into_marketplacelistings && !move_is_from_marketplacelistings)
                {
                    LLNotificationsUtil::add("ConfirmMerchantMoveInventory", LLSD(), LLSD(), boost::bind(&LLFolderBridge::callback_dropItemIntoFolder, this, _1, _2, inv_item));
                    return true;
                }
            }

			//--------------------------------------------------------------------------------
			// Destination folder logic
			// 

			// REORDER
			// (only reorder the item in Favorites folder)
			if ((mUUID == inv_item->getParentUUID()) && move_is_into_favorites)
			{
				LLFolderViewItem* itemp = destination_panel->getRootFolder()->getDraggingOverItem();
				if (itemp)
				{
                    LLUUID srcItemId = inv_item->getUUID();
					LLUUID destItemId = static_cast<LLFolderViewModelItemInventory*>(itemp->getViewModelItem())->getUUID();
					LLFavoritesOrderStorage::instance().rearrangeFavoriteLandmarks(srcItemId, destItemId);
				}
			}

			// FAVORITES folder
			// (copy the item)
			else if (move_is_into_favorites)
			{
				dropToFavorites(inv_item, cb);
			}
			// CURRENT OUTFIT or OUTFIT folder
			// (link the item)
			else if (move_is_into_current_outfit || move_is_into_outfit)
			{
				dropToOutfit(inv_item, move_is_into_current_outfit, cb);
			}
            // MARKETPLACE LISTINGS folder
            // Move the item
            else if (move_is_into_marketplacelistings)
            {
                move_item_to_marketplacelistings(inv_item, mUUID);
                if (cb) cb->fire(inv_item->getUUID());
            }
			// NORMAL or TRASH folder
			// (move the item, restamp if into trash)
			else
			{
				// set up observer to select item once drag and drop from inbox is complete 
				if (gInventory.isObjectDescendentOf(inv_item->getUUID(), gInventory.findCategoryUUIDForType(LLFolderType::FT_INBOX)))
				{
					set_dad_inbox_object(inv_item->getUUID());
				}

				LLInvFVBridge::changeItemParent(
					model,
					(LLViewerInventoryItem*)inv_item,
					mUUID,
					move_is_into_trash);
                if (cb) cb->fire(inv_item->getUUID());
			}
            
            if (move_is_from_marketplacelistings)
            {
                // If we move from an active (listed) listing, checks that it's still valid, if not, unlist
                LLUUID version_folder_id = LLMarketplaceData::instance().getActiveFolder(from_folder_uuid);
                if (version_folder_id.notNull())
                {
                    LLMarketplaceValidator::getInstance()->validateMarketplaceListings(
                        version_folder_id,
                        [version_folder_id](bool result)
                    {
                        if (!result)
                        {
                            LLMarketplaceData::instance().activateListing(version_folder_id, false);
                        }
                    });
                }
            }

			//
			//--------------------------------------------------------------------------------
		}
	}
	else if (LLToolDragAndDrop::SOURCE_WORLD == source)
	{
		// Make sure the object exists. If we allowed dragging from
		// anonymous objects, it would be possible to bypass
		// permissions.
		object = gObjectList.findObject(inv_item->getParentUUID());
		if (!object)
		{
			LL_INFOS() << "Object not found for drop." << LL_ENDL;
			return FALSE;
		}

		// coming from a task. Need to figure out if the person can
		// move/copy this item.
		LLPermissions perm(inv_item->getPermissions());
		BOOL is_move = FALSE;
		if ((perm.allowCopyBy(gAgent.getID(), gAgent.getGroupID())
			&& perm.allowTransferTo(gAgent.getID())))
			// || gAgent.isGodlike())
		{
			accept = TRUE;
		}
		else if(object->permYouOwner())
		{
			// If the object cannot be copied, but the object the
			// inventory is owned by the agent, then the item can be
			// moved from the task to agent inventory.
			is_move = TRUE;
			accept = TRUE;
		}

		// Don't allow placing an original item into Current Outfit or an outfit folder
		// because they must contain only links to wearable items.
		// *TODO: Probably we should create a link to an item if it was dragged to outfit or COF.
		if (move_is_into_current_outfit || move_is_into_outfit)
		{
			accept = FALSE;
		}
		// Don't allow to move a single item to Favorites or Landmarks
		// if it is not a landmark or a link to a landmark.
		else if ((move_is_into_favorites || move_is_into_landmarks)
				 && !can_move_to_landmarks(inv_item))
		{
			accept = FALSE;
		}
		else if (move_is_into_marketplacelistings)
		{
			tooltip_msg = LLTrans::getString("TooltipOutboxNotInInventory");
			accept = FALSE;
		}
		
		// Check whether the item being dragged from in world
		// passes the filter of the destination panel.
		if (accept && use_filter)
		{
			accept = filter->check(inv_item);
		}

		if (accept && drop)
		{
            LLUUID item_id = inv_item->getUUID();
            boost::shared_ptr<LLMoveInv> move_inv (new LLMoveInv());
			move_inv->mObjectID = inv_item->getParentUUID();
			two_uuids_t item_pair(mUUID, item_id);
			move_inv->mMoveList.push_back(item_pair);
            if (cb)
            {
                move_inv->mCallback = [item_id, cb](S32, void*, const LLMoveInv* move_inv) mutable
                    { cb->fire(item_id); };
            }
			move_inv->mUserData = NULL;
			if(is_move)
			{
				warn_move_inventory(object, move_inv);
			}
			else
			{
				// store dad inventory item to select added one later. See EXT-4347
				set_dad_inventory_item(inv_item, mUUID);

				LLNotification::Params params("MoveInventoryFromObject");
				params.functor.function(boost::bind(move_task_inventory_callback, _1, _2, move_inv));
				LLNotifications::instance().forceResponse(params, 0);
			}
		}
	}
	else if(LLToolDragAndDrop::SOURCE_NOTECARD == source)
	{
		if (move_is_into_marketplacelistings)
		{
			tooltip_msg = LLTrans::getString("TooltipOutboxNotInInventory");
			accept = FALSE;
		}
		else if ((inv_item->getActualType() == LLAssetType::AT_SETTINGS) && !LLEnvironment::instance().isInventoryEnabled())
		{
			tooltip_msg = LLTrans::getString("NoEnvironmentSettings");
			accept = FALSE;
		}
		else
		{
			// Don't allow placing an original item from a notecard to Current Outfit or an outfit folder
			// because they must contain only links to wearable items.
			accept = !(move_is_into_current_outfit || move_is_into_outfit);
		}
		
		// Check whether the item being dragged from notecard
		// passes the filter of the destination panel.
		if (accept && use_filter)
		{
			accept = filter->check(inv_item);
		}

		if (accept && drop)
		{
			copy_inventory_from_notecard(mUUID,  // Drop to the chosen destination folder
										 LLToolDragAndDrop::getInstance()->getObjectID(),
										 LLToolDragAndDrop::getInstance()->getSourceID(),
										 inv_item);
		}
	}
	else if(LLToolDragAndDrop::SOURCE_LIBRARY == source)
	{
		LLViewerInventoryItem* item = (LLViewerInventoryItem*)inv_item;
		if(item && item->isFinished())
		{
			accept = TRUE;

			if (move_is_into_marketplacelistings)
			{
				tooltip_msg = LLTrans::getString("TooltipOutboxNotInInventory");
				accept = FALSE;
			}
			else if (move_is_into_current_outfit || move_is_into_outfit)
			{
				accept = can_move_to_outfit(inv_item, move_is_into_current_outfit);
			}
			// Don't allow to move a single item to Favorites or Landmarks
			// if it is not a landmark or a link to a landmark.
			else if (move_is_into_favorites || move_is_into_landmarks)
			{
				accept = can_move_to_landmarks(inv_item);
			}

			LLInventoryPanel* active_panel = LLInventoryPanel::getActiveInventoryPanel(FALSE);

			// Check whether the item being dragged from the library
			// passes the filter of the destination panel.
			if (accept && active_panel && use_filter)
			{
				LLFolderViewItem* fv_item =   active_panel->getItemByID(inv_item->getUUID());
				if (!fv_item) return false;

				accept = filter->check(fv_item->getViewModelItem());
			}

			if (accept && drop)
			{
				// FAVORITES folder
				// (copy the item)
				if (move_is_into_favorites)
				{
					dropToFavorites(inv_item, cb);
				}
				// CURRENT OUTFIT or OUTFIT folder
				// (link the item)
				else if (move_is_into_current_outfit || move_is_into_outfit)
				{
					dropToOutfit(inv_item, move_is_into_current_outfit, cb);
				}
				else
				{
					copy_inventory_item(
						gAgent.getID(),
						inv_item->getPermissions().getOwner(),
						inv_item->getUUID(),
						mUUID,
						std::string(),
						cb);
				}
			}
		}
	}
	else
	{
		LL_WARNS() << "unhandled drag source" << LL_ENDL;
	}
	return accept;
}

// static
bool check_category(LLInventoryModel* model,
					const LLUUID& cat_id,
					LLInventoryPanel* active_panel,
					LLInventoryFilter* filter)
{
	if (!model || !active_panel || !filter)
		return false;

	if (!filter->checkFolder(cat_id))
	{
		return false;
	}

	LLInventoryModel::cat_array_t descendent_categories;
	LLInventoryModel::item_array_t descendent_items;
	model->collectDescendents(cat_id, descendent_categories, descendent_items, TRUE);

	S32 num_descendent_categories = descendent_categories.size();
	S32 num_descendent_items = descendent_items.size();

	if (num_descendent_categories + num_descendent_items == 0)
	{
		// Empty folder should be checked as any other folder view item.
		// If we are filtering by date the folder should not pass because
		// it doesn't have its own creation date. See LLInvFVBridge::getCreationDate().
		return check_item(cat_id, active_panel, filter);
	}

	for (S32 i = 0; i < num_descendent_categories; ++i)
	{
		LLInventoryCategory* category = descendent_categories[i];
		if(!check_category(model, category->getUUID(), active_panel, filter))
		{
			return false;
		}
	}

	for (S32 i = 0; i < num_descendent_items; ++i)
	{
		LLViewerInventoryItem* item = descendent_items[i];
		if(!check_item(item->getUUID(), active_panel, filter))
		{
			return false;
		}
	}

	return true;
}

// static
bool check_item(const LLUUID& item_id,
				LLInventoryPanel* active_panel,
				LLInventoryFilter* filter)
{
	if (!active_panel || !filter) return false;

	LLFolderViewItem* fv_item = active_panel->getItemByID(item_id);
	if (!fv_item) return false;

	return filter->check(fv_item->getViewModelItem());
}

// +=================================================+
// |        LLTextureBridge                          |
// +=================================================+

LLUIImagePtr LLTextureBridge::getIcon() const
{
	return LLInventoryIcon::getIcon(LLAssetType::AT_TEXTURE, mInvType);
}

void LLTextureBridge::openItem()
{
	LLViewerInventoryItem* item = getItem();

	if (item)
	{
		LLInvFVBridgeAction::doAction(item->getType(),mUUID,getInventoryModel());
	}
}

bool LLTextureBridge::canSaveTexture(void)
{
	const LLInventoryModel* model = getInventoryModel();
	if(!model) 
	{
		return false;
	}
	
	const LLViewerInventoryItem *item = model->getItem(mUUID);
	if (item)
	{
		return item->checkPermissionsSet(PERM_ITEM_UNRESTRICTED);
	}
	return false;
}

void LLTextureBridge::buildContextMenu(LLMenuGL& menu, U32 flags)
{
	LL_DEBUGS() << "LLTextureBridge::buildContextMenu()" << LL_ENDL;
	menuentry_vec_t items;
	menuentry_vec_t disabled_items;
	if(isItemInTrash())
	{
		addTrashContextMenuOptions(items, disabled_items);
	}	
    else if (isMarketplaceListingsFolder())
    {
		addMarketplaceContextMenuOptions(flags, items, disabled_items);
		items.push_back(std::string("Properties"));
		getClipboardEntries(false, items, disabled_items, flags);
    }
	else
	{
		items.push_back(std::string("Share"));
		if (!canShare())
		{
			disabled_items.push_back(std::string("Share"));
		}

		addOpenRightClickMenuOption(items);
		items.push_back(std::string("Properties"));

		getClipboardEntries(true, items, disabled_items, flags);

		items.push_back(std::string("Texture Separator"));
		
        if ((flags & ITEM_IN_MULTI_SELECTION) != 0)
        {
            items.push_back(std::string("Save Selected As"));
        }
        else
        {
            items.push_back(std::string("Save As"));
            if (!canSaveTexture())
            {
                disabled_items.push_back(std::string("Save As"));
            }
        }

	}
	addLinkReplaceMenuOption(items, disabled_items);
	hide_context_entries(menu, items, disabled_items);	
}

// virtual
void LLTextureBridge::performAction(LLInventoryModel* model, std::string action)
{
	if ("save_as" == action)
	{
		LLPreviewTexture* preview_texture = LLFloaterReg::getTypedInstance<LLPreviewTexture>("preview_texture", mUUID);
		if (preview_texture)
		{
			preview_texture->openToSave();
			preview_texture->saveAs();
		}
	}
    else if ("save_selected_as" == action)
    {
        openItem();
        if (canSaveTexture())
        {
            LLPreviewTexture* preview_texture = LLFloaterReg::getTypedInstance<LLPreviewTexture>("preview_texture", mUUID);
            if (preview_texture)
            {
                preview_texture->saveMultipleToFile(mFileName);
            }
        }
        else
        {
            LL_WARNS() << "You don't have permission to save " << getName() << " to disk." << LL_ENDL;
        }

    }
	else LLItemBridge::performAction(model, action);
}

// +=================================================+
// |        LLSoundBridge                            |
// +=================================================+

void LLSoundBridge::openItem()
{
	const LLViewerInventoryItem* item = getItem();
	if (item)
	{
		LLInvFVBridgeAction::doAction(item->getType(),mUUID,getInventoryModel());
	}
}

void LLSoundBridge::openSoundPreview(void* which)
{
	LLSoundBridge *me = (LLSoundBridge *)which;
	LLFloaterReg::showInstance("preview_sound", LLSD(me->mUUID), TAKE_FOCUS_YES);
}

void LLSoundBridge::buildContextMenu(LLMenuGL& menu, U32 flags)
{
	LL_DEBUGS() << "LLSoundBridge::buildContextMenu()" << LL_ENDL;
	menuentry_vec_t items;
	menuentry_vec_t disabled_items;

    if (isMarketplaceListingsFolder())
    {
		addMarketplaceContextMenuOptions(flags, items, disabled_items);
		items.push_back(std::string("Properties"));
		getClipboardEntries(false, items, disabled_items, flags);
    }
	else
	{
		if (isItemInTrash())
		{
			addTrashContextMenuOptions(items, disabled_items);
		}	
		else
		{
			items.push_back(std::string("Share"));
			if (!canShare())
			{
				disabled_items.push_back(std::string("Share"));
			}
			items.push_back(std::string("Sound Open"));
			items.push_back(std::string("Properties"));

			getClipboardEntries(true, items, disabled_items, flags);
		}

		items.push_back(std::string("Sound Separator"));
		items.push_back(std::string("Sound Play"));
	}

	addLinkReplaceMenuOption(items, disabled_items);
	hide_context_entries(menu, items, disabled_items);
}

void LLSoundBridge::performAction(LLInventoryModel* model, std::string action)
{
	if ("sound_play" == action)
	{
		LLViewerInventoryItem* item = getItem();
		if(item)
		{
			send_sound_trigger(item->getAssetUUID(), SOUND_GAIN);
		}
	}
	else if ("open" == action)
	{
		openSoundPreview((void*)this);
	}
	else LLItemBridge::performAction(model, action);
}

// +=================================================+
// |        LLLandmarkBridge                         |
// +=================================================+

LLLandmarkBridge::LLLandmarkBridge(LLInventoryPanel* inventory, 
								   LLFolderView* root,
								   const LLUUID& uuid, 
								   U32 flags/* = 0x00*/) :
	LLItemBridge(inventory, root, uuid)
{
	mVisited = FALSE;
	if (flags & LLInventoryItemFlags::II_FLAGS_LANDMARK_VISITED)
	{
		mVisited = TRUE;
	}
}

LLUIImagePtr LLLandmarkBridge::getIcon() const
{
	return LLInventoryIcon::getIcon(LLAssetType::AT_LANDMARK, LLInventoryType::IT_LANDMARK, mVisited, FALSE);
}

void LLLandmarkBridge::buildContextMenu(LLMenuGL& menu, U32 flags)
{
	menuentry_vec_t items;
	menuentry_vec_t disabled_items;

	LL_DEBUGS() << "LLLandmarkBridge::buildContextMenu()" << LL_ENDL;
    if (isMarketplaceListingsFolder())
    {
		addMarketplaceContextMenuOptions(flags, items, disabled_items);
		items.push_back(std::string("Properties"));
		getClipboardEntries(false, items, disabled_items, flags);
    }
	else
	{
		if(isItemInTrash())
		{
			addTrashContextMenuOptions(items, disabled_items);
		}	
		else
		{
			items.push_back(std::string("Share"));
			if (!canShare())
			{
				disabled_items.push_back(std::string("Share"));
			}
			items.push_back(std::string("Landmark Open"));
			items.push_back(std::string("Properties"));

			getClipboardEntries(true, items, disabled_items, flags);
		}

		items.push_back(std::string("Landmark Separator"));
		items.push_back(std::string("url_copy"));
		items.push_back(std::string("About Landmark"));
		items.push_back(std::string("show_on_map"));
	}

	// Disable "About Landmark" menu item for
	// multiple landmarks selected. Only one landmark
	// info panel can be shown at a time.
	if ((flags & FIRST_SELECTED_ITEM) == 0)
	{
		disabled_items.push_back(std::string("url_copy"));
		disabled_items.push_back(std::string("About Landmark"));
	}

	addLinkReplaceMenuOption(items, disabled_items);
	hide_context_entries(menu, items, disabled_items);
}

// Convenience function for the two functions below.
void teleport_via_landmark(const LLUUID& asset_id)
{
	gAgent.teleportViaLandmark( asset_id );

	// we now automatically track the landmark you're teleporting to
	// because you'll probably arrive at a telehub instead
	LLFloaterWorldMap* floater_world_map = LLFloaterWorldMap::getInstance();
	if( floater_world_map )
	{
		floater_world_map->trackLandmark( asset_id );
	}
}

// virtual
void LLLandmarkBridge::performAction(LLInventoryModel* model, std::string action)
{
	if ("teleport" == action)
	{
		LLViewerInventoryItem* item = getItem();
		if(item)
		{
			teleport_via_landmark(item->getAssetUUID());
		}
	}
	else if ("about" == action)
	{
		LLViewerInventoryItem* item = getItem();
		if(item)
		{
			LLSD key;
			key["type"] = "landmark";
			key["id"] = item->getUUID();

			LLFloaterSidePanelContainer::showPanel("places", key);
		}
	}
	else
	{
		LLItemBridge::performAction(model, action);
	}
}

static bool open_landmark_callback(const LLSD& notification, const LLSD& response)
{
	S32 option = LLNotificationsUtil::getSelectedOption(notification, response);

	LLUUID asset_id = notification["payload"]["asset_id"].asUUID();
	if (option == 0)
	{
		teleport_via_landmark(asset_id);
	}

	return false;
}
static LLNotificationFunctorRegistration open_landmark_callback_reg("TeleportFromLandmark", open_landmark_callback);


void LLLandmarkBridge::openItem()
{
	LLViewerInventoryItem* item = getItem();

	if (item)
	{
		LLInvFVBridgeAction::doAction(item->getType(),mUUID,getInventoryModel());
	}
}


// +=================================================+
// |        LLCallingCardObserver                    |
// +=================================================+
class LLCallingCardObserver : public LLFriendObserver
{
public:
	LLCallingCardObserver(LLCallingCardBridge* bridge) : mBridgep(bridge) {}
	virtual ~LLCallingCardObserver() { mBridgep = NULL; }
    virtual void changed(U32 mask)
    {
        if (mask & LLFriendObserver::ONLINE)
        {
            mBridgep->refreshFolderViewItem();
            mBridgep->checkSearchBySuffixChanges();
        }
    }
protected:
	LLCallingCardBridge* mBridgep;
};

// +=================================================+
// |        LLCallingCardBridge                      |
// +=================================================+

LLCallingCardBridge::LLCallingCardBridge(LLInventoryPanel* inventory, 
										 LLFolderView* root,
										 const LLUUID& uuid ) :
	LLItemBridge(inventory, root, uuid)
{
    mObserver = new LLCallingCardObserver(this);
    mCreatorUUID = getItem()->getCreatorUUID();
    LLAvatarTracker::instance().addParticularFriendObserver(mCreatorUUID, mObserver);
}

LLCallingCardBridge::~LLCallingCardBridge()
{
    LLAvatarTracker::instance().removeParticularFriendObserver(mCreatorUUID, mObserver);

    delete mObserver;
}

void LLCallingCardBridge::refreshFolderViewItem()
{
	LLInventoryPanel* panel = mInventoryPanel.get();
	LLFolderViewItem* itemp = panel ? panel->getItemByID(mUUID) : NULL;
	if (itemp)
	{
		itemp->refresh();
	}
}

void LLCallingCardBridge::checkSearchBySuffixChanges()
{
	if (!mDisplayName.empty())
	{
		// changes in mDisplayName are processed by rename function and here it will be always same
		// suffixes are also of fixed length, and we are processing change of one at a time,
		// so it should be safe to use length (note: mSearchableName is capitalized)
		S32 old_length = mSearchableName.length();
		S32 new_length = mDisplayName.length() + getLabelSuffix().length();
		if (old_length == new_length)
		{
			return;
		}
		mSearchableName.assign(mDisplayName);
		mSearchableName.append(getLabelSuffix());
		LLStringUtil::toUpper(mSearchableName);
		if (new_length<old_length)
		{
			LLInventoryFilter* filter = getInventoryFilter();
			if (filter && mPassedFilter && mSearchableName.find(filter->getFilterSubString()) == std::string::npos)
			{
				// string no longer contains substring 
				// we either have to update all parents manually or restart filter.
				// dirtyFilter will not work here due to obsolete descendants' generations 
				getInventoryFilter()->setModified(LLFolderViewFilter::FILTER_MORE_RESTRICTIVE);
			}
		}
		else
		{
			if (getInventoryFilter())
			{
				// mSearchableName became longer, we gained additional suffix and need to repeat filter check.
				dirtyFilter();
			}
		}
	}
}

// virtual
void LLCallingCardBridge::performAction(LLInventoryModel* model, std::string action)
{
	if ("begin_im" == action)
	{
		LLViewerInventoryItem *item = getItem();
		if (item && (item->getCreatorUUID() != gAgent.getID()) &&
			(!item->getCreatorUUID().isNull()))
		{
			std::string callingcard_name = LLCacheName::getDefaultName();
			LLAvatarName av_name;
			if (LLAvatarNameCache::get(item->getCreatorUUID(), &av_name))
			{
				callingcard_name = av_name.getCompleteName();
			}
			LLUUID session_id = gIMMgr->addSession(callingcard_name, IM_NOTHING_SPECIAL, item->getCreatorUUID());
			if (session_id != LLUUID::null)
			{
				LLFloaterIMContainer::getInstance()->showConversation(session_id);
			}
		}
	}
	else if ("lure" == action)
	{
		LLViewerInventoryItem *item = getItem();
		if (item && (item->getCreatorUUID() != gAgent.getID()) &&
			(!item->getCreatorUUID().isNull()))
		{
			LLAvatarActions::offerTeleport(item->getCreatorUUID());
		}
	}
	else if ("request_lure" == action)
	{
		LLViewerInventoryItem *item = getItem();
		if (item && (item->getCreatorUUID() != gAgent.getID()) &&
			(!item->getCreatorUUID().isNull()))
		{
			LLAvatarActions::teleportRequest(item->getCreatorUUID());
		}
	}

	else LLItemBridge::performAction(model, action);
}

LLUIImagePtr LLCallingCardBridge::getIcon() const
{
	BOOL online = FALSE;
	LLViewerInventoryItem* item = getItem();
	if(item)
	{
		online = LLAvatarTracker::instance().isBuddyOnline(item->getCreatorUUID());
	}
	return LLInventoryIcon::getIcon(LLAssetType::AT_CALLINGCARD, LLInventoryType::IT_CALLINGCARD, online, FALSE);
}

std::string LLCallingCardBridge::getLabelSuffix() const
{
	LLViewerInventoryItem* item = getItem();
	if( item && LLAvatarTracker::instance().isBuddyOnline(item->getCreatorUUID()) )
	{
		return LLItemBridge::getLabelSuffix() + "  online";
	}
	else
	{
		return LLItemBridge::getLabelSuffix();
	}
}

void LLCallingCardBridge::openItem()
{
	LLViewerInventoryItem* item = getItem();

	if (item)
	{
		LLInvFVBridgeAction::doAction(item->getType(),mUUID,getInventoryModel());
	}
/*
  LLViewerInventoryItem* item = getItem();
  if(item && !item->getCreatorUUID().isNull())
  {
  LLAvatarActions::showProfile(item->getCreatorUUID());
  }
*/
}

void LLCallingCardBridge::buildContextMenu(LLMenuGL& menu, U32 flags)
{
	LL_DEBUGS() << "LLCallingCardBridge::buildContextMenu()" << LL_ENDL;
	menuentry_vec_t items;
	menuentry_vec_t disabled_items;

	if(isItemInTrash())
	{
		addTrashContextMenuOptions(items, disabled_items);
	}	
    else if (isMarketplaceListingsFolder())
    {
		addMarketplaceContextMenuOptions(flags, items, disabled_items);
		items.push_back(std::string("Properties"));
		getClipboardEntries(false, items, disabled_items, flags);
    }
	else
	{
		items.push_back(std::string("Share"));
		if (!canShare())
		{
			disabled_items.push_back(std::string("Share"));
		}
		if ((flags & FIRST_SELECTED_ITEM) == 0)
		{
		disabled_items.push_back(std::string("Open"));
		}
		addOpenRightClickMenuOption(items);
		items.push_back(std::string("Properties"));

		getClipboardEntries(true, items, disabled_items, flags);

		LLInventoryItem* item = getItem();
		BOOL good_card = (item
						  && (LLUUID::null != item->getCreatorUUID())
						  && (item->getCreatorUUID() != gAgent.getID()));
		BOOL user_online = FALSE;
		if (item)
		{
			user_online = (LLAvatarTracker::instance().isBuddyOnline(item->getCreatorUUID()));
		}
		items.push_back(std::string("Send Instant Message Separator"));
		items.push_back(std::string("Send Instant Message"));
		items.push_back(std::string("Offer Teleport..."));
		items.push_back(std::string("Request Teleport..."));
		items.push_back(std::string("Conference Chat"));

		if (!good_card)
		{
			disabled_items.push_back(std::string("Send Instant Message"));
		}
		if (!good_card || !user_online)
		{
			disabled_items.push_back(std::string("Offer Teleport..."));
			disabled_items.push_back(std::string("Request Teleport..."));
			disabled_items.push_back(std::string("Conference Chat"));
		}
	}
	addLinkReplaceMenuOption(items, disabled_items);
	hide_context_entries(menu, items, disabled_items);
}

BOOL LLCallingCardBridge::dragOrDrop(MASK mask, BOOL drop,
									 EDragAndDropType cargo_type,
									 void* cargo_data,
									 std::string& tooltip_msg)
{
	LLViewerInventoryItem* item = getItem();
	BOOL rv = FALSE;
	if(item)
	{
		// check the type
		switch(cargo_type)
		{
			case DAD_TEXTURE:
			case DAD_SOUND:
			case DAD_LANDMARK:
			case DAD_SCRIPT:
			case DAD_CLOTHING:
			case DAD_OBJECT:
			case DAD_NOTECARD:
			case DAD_BODYPART:
			case DAD_ANIMATION:
			case DAD_GESTURE:
			case DAD_MESH:
            case DAD_SETTINGS:
			{
				LLInventoryItem* inv_item = (LLInventoryItem*)cargo_data;
				const LLPermissions& perm = inv_item->getPermissions();
				if(gInventory.getItem(inv_item->getUUID())
				   && perm.allowOperationBy(PERM_TRANSFER, gAgent.getID()))
				{
					rv = TRUE;
					if(drop)
					{
						LLGiveInventory::doGiveInventoryItem(item->getCreatorUUID(),
														 (LLInventoryItem*)cargo_data);
					}
				}
				else
				{
					// It's not in the user's inventory (it's probably in
					// an object's contents), so disallow dragging it here.
					// You can't give something you don't yet have.
					rv = FALSE;
				}
				break;
			}
			case DAD_CATEGORY:
			{
				LLInventoryCategory* inv_cat = (LLInventoryCategory*)cargo_data;
				if( gInventory.getCategory( inv_cat->getUUID() ) )
				{
					rv = TRUE;
					if(drop)
					{
						LLGiveInventory::doGiveInventoryCategory(
							item->getCreatorUUID(),
							inv_cat);
					}
				}
				else
				{
					// It's not in the user's inventory (it's probably in
					// an object's contents), so disallow dragging it here.
					// You can't give something you don't yet have.
					rv = FALSE;
				}
				break;
			}
			default:
				break;
		}
	}
	return rv;
}

// +=================================================+
// |        LLNotecardBridge                         |
// +=================================================+

void LLNotecardBridge::openItem()
{
	LLViewerInventoryItem* item = getItem();
	if (item)
	{
		LLInvFVBridgeAction::doAction(item->getType(),mUUID,getInventoryModel());
	}
}

void LLNotecardBridge::buildContextMenu(LLMenuGL& menu, U32 flags)
{
	LL_DEBUGS() << "LLNotecardBridge::buildContextMenu()" << LL_ENDL;
    
    if (isMarketplaceListingsFolder())
    {
        menuentry_vec_t items;
        menuentry_vec_t disabled_items;
		addMarketplaceContextMenuOptions(flags, items, disabled_items);
		items.push_back(std::string("Properties"));
		getClipboardEntries(false, items, disabled_items, flags);
        hide_context_entries(menu, items, disabled_items);
    }
	else
	{
        LLItemBridge::buildContextMenu(menu, flags);
    }
}

// +=================================================+
// |        LLGestureBridge                          |
// +=================================================+

LLFontGL::StyleFlags LLGestureBridge::getLabelStyle() const
{
	if( LLGestureMgr::instance().isGestureActive(mUUID) )
	{
		return LLFontGL::BOLD;
	}
	else
	{
		return LLFontGL::NORMAL;
	}
}

std::string LLGestureBridge::getLabelSuffix() const
{
	if( LLGestureMgr::instance().isGestureActive(mUUID) )
	{
		LLStringUtil::format_map_t args;
		args["[GESLABEL]"] =  LLItemBridge::getLabelSuffix();
		return  LLTrans::getString("ActiveGesture", args);
	}
	else
	{
		return LLItemBridge::getLabelSuffix();
	}
}

// virtual
void LLGestureBridge::performAction(LLInventoryModel* model, std::string action)
{
	if (isAddAction(action))
	{
		LLGestureMgr::instance().activateGesture(mUUID);

		LLViewerInventoryItem* item = gInventory.getItem(mUUID);
		if (!item) return;

		// Since we just changed the suffix to indicate (active)
		// the server doesn't need to know, just the viewer.
		gInventory.updateItem(item);
		gInventory.notifyObservers();
	}
	else if ("deactivate" == action || isRemoveAction(action))
	{
		LLGestureMgr::instance().deactivateGesture(mUUID);

		LLViewerInventoryItem* item = gInventory.getItem(mUUID);
		if (!item) return;

		// Since we just changed the suffix to indicate (active)
		// the server doesn't need to know, just the viewer.
		gInventory.updateItem(item);
		gInventory.notifyObservers();
	}
	else if("play" == action)
	{
		if(!LLGestureMgr::instance().isGestureActive(mUUID))
		{
			// we need to inform server about gesture activating to be consistent with LLPreviewGesture and  LLGestureComboList.
			BOOL inform_server = TRUE;
			BOOL deactivate_similar = FALSE;
			LLGestureMgr::instance().setGestureLoadedCallback(mUUID, boost::bind(&LLGestureBridge::playGesture, mUUID));
			LLViewerInventoryItem* item = gInventory.getItem(mUUID);
			llassert(item);
			if (item)
			{
				LLGestureMgr::instance().activateGestureWithAsset(mUUID, item->getAssetUUID(), inform_server, deactivate_similar);
			}
		}
		else
		{
			playGesture(mUUID);
		}
	}
	else LLItemBridge::performAction(model, action);
}

void LLGestureBridge::openItem()
{
	LLViewerInventoryItem* item = getItem();

	if (item)
	{
		LLInvFVBridgeAction::doAction(item->getType(),mUUID,getInventoryModel());
	}
/*
  LLViewerInventoryItem* item = getItem();
  if (item)
  {
  LLPreviewGesture* preview = LLPreviewGesture::show(mUUID, LLUUID::null);
  preview->setFocus(TRUE);
  }
*/
}

BOOL LLGestureBridge::removeItem()
{
	// Grab class information locally since *this may be deleted
	// within this function.  Not a great pattern...
	const LLInventoryModel* model = getInventoryModel();
	if(!model)
	{
		return FALSE;
	}
	const LLUUID item_id = mUUID;
	
	// This will also force close the preview window, if it exists.
	// This may actually delete *this, if mUUID is in the COF.
	LLGestureMgr::instance().deactivateGesture(item_id);
	
	// If deactivateGesture deleted *this, then return out immediately.
	if (!model->getObject(item_id))
	{
		return TRUE;
	}

	return LLItemBridge::removeItem();
}

void LLGestureBridge::buildContextMenu(LLMenuGL& menu, U32 flags)
{
	LL_DEBUGS() << "LLGestureBridge::buildContextMenu()" << LL_ENDL;
	menuentry_vec_t items;
	menuentry_vec_t disabled_items;
	if(isItemInTrash())
	{
		addTrashContextMenuOptions(items, disabled_items);
	}
    else if (isMarketplaceListingsFolder())
    {
		addMarketplaceContextMenuOptions(flags, items, disabled_items);
		items.push_back(std::string("Properties"));
		getClipboardEntries(false, items, disabled_items, flags);
    }
	else
	{
		items.push_back(std::string("Share"));
		if (!canShare())
		{
			disabled_items.push_back(std::string("Share"));
		}

		addOpenRightClickMenuOption(items);
		items.push_back(std::string("Properties"));

		getClipboardEntries(true, items, disabled_items, flags);

		items.push_back(std::string("Gesture Separator"));
		if (LLGestureMgr::instance().isGestureActive(getUUID()))
		{
			items.push_back(std::string("Deactivate"));
		}
		else
		{
			items.push_back(std::string("Activate"));
		}
	}
	addLinkReplaceMenuOption(items, disabled_items);
	hide_context_entries(menu, items, disabled_items);
}

// static
void LLGestureBridge::playGesture(const LLUUID& item_id)
{
	if (LLGestureMgr::instance().isGesturePlaying(item_id))
	{
		LLGestureMgr::instance().stopGesture(item_id);
	}
	else
	{
		LLGestureMgr::instance().playGesture(item_id);
	}
}


// +=================================================+
// |        LLAnimationBridge                        |
// +=================================================+

void LLAnimationBridge::buildContextMenu(LLMenuGL& menu, U32 flags)
{
	menuentry_vec_t items;
	menuentry_vec_t disabled_items;

	LL_DEBUGS() << "LLAnimationBridge::buildContextMenu()" << LL_ENDL;
    if (isMarketplaceListingsFolder())
    {
		addMarketplaceContextMenuOptions(flags, items, disabled_items);
		items.push_back(std::string("Properties"));
		getClipboardEntries(false, items, disabled_items, flags);
    }
	else
	{
		if(isItemInTrash())
		{
			addTrashContextMenuOptions(items, disabled_items);
		}	
		else
		{
			items.push_back(std::string("Share"));
			if (!canShare())
			{
				disabled_items.push_back(std::string("Share"));
			}
			items.push_back(std::string("Animation Open"));
			items.push_back(std::string("Properties"));

			getClipboardEntries(true, items, disabled_items, flags);
		}

		items.push_back(std::string("Animation Separator"));
		items.push_back(std::string("Animation Play"));
		items.push_back(std::string("Animation Audition"));
	}

	addLinkReplaceMenuOption(items, disabled_items);
	hide_context_entries(menu, items, disabled_items);
}

// virtual
void LLAnimationBridge::performAction(LLInventoryModel* model, std::string action)
{
	if ((action == "playworld") || (action == "playlocal"))
	{
		if (getItem())
		{
			LLSD::String activate = "NONE";
			if ("playworld" == action) activate = "Inworld";
			if ("playlocal" == action) activate = "Locally";

			LLPreviewAnim* preview = LLFloaterReg::showTypedInstance<LLPreviewAnim>("preview_anim", LLSD(mUUID));
			if (preview)
			{
				preview->play(activate);
			}
		}
	}
	else
	{
		LLItemBridge::performAction(model, action);
	}
}

void LLAnimationBridge::openItem()
{
	LLViewerInventoryItem* item = getItem();

	if (item)
	{
		LLInvFVBridgeAction::doAction(item->getType(),mUUID,getInventoryModel());
	}
/*
  LLViewerInventoryItem* item = getItem();
  if (item)
  {
  LLFloaterReg::showInstance("preview_anim", LLSD(mUUID), TAKE_FOCUS_YES);
  }
*/
}

// +=================================================+
// |        LLObjectBridge                           |
// +=================================================+

// static
LLUUID LLObjectBridge::sContextMenuItemID;

LLObjectBridge::LLObjectBridge(LLInventoryPanel* inventory, 
							   LLFolderView* root,
							   const LLUUID& uuid, 
							   LLInventoryType::EType type, 
							   U32 flags) :
	LLItemBridge(inventory, root, uuid)
{
	mAttachPt = (flags & 0xff); // low bye of inventory flags
	mIsMultiObject = ( flags & LLInventoryItemFlags::II_FLAGS_OBJECT_HAS_MULTIPLE_ITEMS ) ?  TRUE: FALSE;
	mInvType = type;
}

LLUIImagePtr LLObjectBridge::getIcon() const
{
	return LLInventoryIcon::getIcon(LLAssetType::AT_OBJECT, mInvType, mAttachPt, mIsMultiObject);
}

LLInventoryObject* LLObjectBridge::getObject() const
{
	LLInventoryObject* object = NULL;
	LLInventoryModel* model = getInventoryModel();
	if(model)
	{
		object = (LLInventoryObject*)model->getObject(mUUID);
	}
	return object;
}

// virtual
void LLObjectBridge::performAction(LLInventoryModel* model, std::string action)
{
	if (isAddAction(action))
	{
		LLUUID object_id = mUUID;
		LLViewerInventoryItem* item;
		item = (LLViewerInventoryItem*)gInventory.getItem(object_id);
		if(item && gInventory.isObjectDescendentOf(object_id, gInventory.getRootFolderID()))
		{
			rez_attachment(item, NULL, true); // Replace if "Wear"ing.
		}
		else if(item && item->isFinished())
		{
			// must be in library. copy it to our inventory and put it on.
			LLPointer<LLInventoryCallback> cb = new LLBoostFuncInventoryCallback(boost::bind(rez_attachment_cb, _1, (LLViewerJointAttachment*)0));
			copy_inventory_item(
				gAgent.getID(),
				item->getPermissions().getOwner(),
				item->getUUID(),
				LLUUID::null,
				std::string(),
				cb);
		}
		gFocusMgr.setKeyboardFocus(NULL);
	}
	else if ("wear_add" == action)
	{
		LLAppearanceMgr::instance().wearItemOnAvatar(mUUID, true, false); // Don't replace if adding.
	}
	else if ("touch" == action)
	{
		handle_attachment_touch(mUUID);
	}
	else if ("edit" == action)
	{
		handle_attachment_edit(mUUID);
	}
	else if (isRemoveAction(action))
	{
		LLAppearanceMgr::instance().removeItemFromAvatar(mUUID);
	}
	else LLItemBridge::performAction(model, action);
}

void LLObjectBridge::openItem()
{
	// object double-click action is to wear/unwear object
	performAction(getInventoryModel(),
		      get_is_item_worn(mUUID) ? "detach" : "attach");
}

std::string LLObjectBridge::getLabelSuffix() const
{
	if (get_is_item_worn(mUUID))
	{
		if (!isAgentAvatarValid()) // Error condition, can't figure out attach point
		{
			return LLItemBridge::getLabelSuffix() + LLTrans::getString("worn");
		}
		std::string attachment_point_name;
		if (gAgentAvatarp->getAttachedPointName(mUUID, attachment_point_name))
		{
			LLStringUtil::format_map_t args;
			args["[ATTACHMENT_POINT]"] =  LLTrans::getString(attachment_point_name);

			return LLItemBridge::getLabelSuffix() + LLTrans::getString("WornOnAttachmentPoint", args);
		}
		else
		{
			LLStringUtil::format_map_t args;
			args["[ATTACHMENT_ERROR]"] =  LLTrans::getString(attachment_point_name);
			return LLItemBridge::getLabelSuffix() + LLTrans::getString("AttachmentErrorMessage", args);
		}
	}
	return LLItemBridge::getLabelSuffix();
}

void rez_attachment(LLViewerInventoryItem* item, LLViewerJointAttachment* attachment, bool replace)
{
	const LLUUID& item_id = item->getLinkedUUID();

	// Check for duplicate request.
	if (isAgentAvatarValid() &&
		gAgentAvatarp->isWearingAttachment(item_id))
	{
		LL_WARNS() << "ATT duplicate attachment request, ignoring" << LL_ENDL;
		return;
	}

	S32 attach_pt = 0;
	if (isAgentAvatarValid() && attachment)
	{
		for (LLVOAvatar::attachment_map_t::iterator iter = gAgentAvatarp->mAttachmentPoints.begin();
			 iter != gAgentAvatarp->mAttachmentPoints.end(); ++iter)
		{
			if (iter->second == attachment)
			{
				attach_pt = iter->first;
				break;
			}
		}
	}

	LLSD payload;
	payload["item_id"] = item_id; // Wear the base object in case this is a link.
	payload["attachment_point"] = attach_pt;
	payload["is_add"] = !replace;

	if (replace &&
		(attachment && attachment->getNumObjects() > 0))
	{
		LLNotificationsUtil::add("ReplaceAttachment", LLSD(), payload, confirm_attachment_rez);
	}
	else
	{
		LLNotifications::instance().forceResponse(LLNotification::Params("ReplaceAttachment").payload(payload), 0/*YES*/);
	}
}

bool confirm_attachment_rez(const LLSD& notification, const LLSD& response)
{
	if (!gAgentAvatarp->canAttachMoreObjects())
	{
		LLSD args;
		args["MAX_ATTACHMENTS"] = llformat("%d", gAgentAvatarp->getMaxAttachments());
		LLNotificationsUtil::add("MaxAttachmentsOnOutfit", args);
		return false;
	}

	S32 option = LLNotificationsUtil::getSelectedOption(notification, response);
	if (option == 0/*YES*/)
	{
		LLUUID item_id = notification["payload"]["item_id"].asUUID();
		LLViewerInventoryItem* itemp = gInventory.getItem(item_id);

		if (itemp)
		{
			// Queue up attachments to be sent in next idle tick, this way the
			// attachments are batched up all into one message versus each attachment
			// being sent in its own separate attachments message.
			U8 attachment_pt = notification["payload"]["attachment_point"].asInteger();
			BOOL is_add = notification["payload"]["is_add"].asBoolean();

			LL_DEBUGS("Avatar") << "ATT calling addAttachmentRequest " << (itemp ? itemp->getName() : "UNKNOWN") << " id " << item_id << LL_ENDL;
			LLAttachmentsMgr::instance().addAttachmentRequest(item_id, attachment_pt, is_add);
		}
	}
	return false;
}
static LLNotificationFunctorRegistration confirm_replace_attachment_rez_reg("ReplaceAttachment", confirm_attachment_rez);

void LLObjectBridge::buildContextMenu(LLMenuGL& menu, U32 flags)
{
	menuentry_vec_t items;
	menuentry_vec_t disabled_items;
	if(isItemInTrash())
	{
		addTrashContextMenuOptions(items, disabled_items);
	}	
    else if (isMarketplaceListingsFolder())
    {
		addMarketplaceContextMenuOptions(flags, items, disabled_items);
		items.push_back(std::string("Properties"));
		getClipboardEntries(false, items, disabled_items, flags);
    }
	else
	{
		items.push_back(std::string("Share"));
		if (!canShare())
		{
			disabled_items.push_back(std::string("Share"));
		}

		items.push_back(std::string("Properties"));

		getClipboardEntries(true, items, disabled_items, flags);

		LLObjectBridge::sContextMenuItemID = mUUID;

		LLInventoryItem *item = getItem();
		if(item)
		{
			if (!isAgentAvatarValid()) return;

			if( get_is_item_worn( mUUID ) )
			{
				items.push_back(std::string("Wearable And Object Separator"));

				items.push_back(std::string("Attachment Touch"));
				if ( ((flags & FIRST_SELECTED_ITEM) == 0) || !enable_attachment_touch(mUUID) )
				{
					disabled_items.push_back(std::string("Attachment Touch"));
				}

				items.push_back(std::string("Wearable Edit"));
				if ( ((flags & FIRST_SELECTED_ITEM) == 0) || !get_is_item_editable(mUUID) )
				{
					disabled_items.push_back(std::string("Wearable Edit"));
				}

				items.push_back(std::string("Detach From Yourself"));
			}
			else if (!isItemInTrash() && !isLinkedObjectInTrash() && !isLinkedObjectMissing() && !isCOFFolder())
			{
				items.push_back(std::string("Wearable And Object Separator"));
				items.push_back(std::string("Wearable And Object Wear"));
				items.push_back(std::string("Wearable Add"));
				items.push_back(std::string("Attach To"));
				items.push_back(std::string("Attach To HUD"));
				// commented out for DEV-32347
				//items.push_back(std::string("Restore to Last Position"));

				if (!gAgentAvatarp->canAttachMoreObjects())
				{
					disabled_items.push_back(std::string("Wearable And Object Wear"));
					disabled_items.push_back(std::string("Wearable Add"));
					disabled_items.push_back(std::string("Attach To"));
					disabled_items.push_back(std::string("Attach To HUD"));
				}
				LLMenuGL* attach_menu = menu.findChildMenuByName("Attach To", TRUE);
				LLMenuGL* attach_hud_menu = menu.findChildMenuByName("Attach To HUD", TRUE);
				if (attach_menu
					&& (attach_menu->getChildCount() == 0)
					&& attach_hud_menu
					&& (attach_hud_menu->getChildCount() == 0)
					&& isAgentAvatarValid())
				{
					for (LLVOAvatar::attachment_map_t::iterator iter = gAgentAvatarp->mAttachmentPoints.begin();
						 iter != gAgentAvatarp->mAttachmentPoints.end(); )
					{
						LLVOAvatar::attachment_map_t::iterator curiter = iter++;
						LLViewerJointAttachment* attachment = curiter->second;
						LLMenuItemCallGL::Params p;
						std::string submenu_name = attachment->getName();
						if (LLTrans::getString(submenu_name) != "")
						{
						    p.name = (" ")+LLTrans::getString(submenu_name)+" ";
						}
						else
						{
							p.name = submenu_name;
						}
						LLSD cbparams;
						cbparams["index"] = curiter->first;
						cbparams["label"] = p.name;
						p.on_click.function_name = "Inventory.AttachObject";
						p.on_click.parameter = LLSD(attachment->getName());
						p.on_enable.function_name = "Attachment.Label";
						p.on_enable.parameter = cbparams;
						LLView* parent = attachment->getIsHUDAttachment() ? attach_hud_menu : attach_menu;
						LLUICtrlFactory::create<LLMenuItemCallGL>(p, parent);
						items.push_back(p.name);
					}
				}
			}
		}
	}
	addLinkReplaceMenuOption(items, disabled_items);
	hide_context_entries(menu, items, disabled_items);
}

BOOL LLObjectBridge::renameItem(const std::string& new_name)
{
	if(!isItemRenameable())
		return FALSE;
	LLPreview::dirty(mUUID);
	LLInventoryModel* model = getInventoryModel();
	if(!model)
		return FALSE;
	LLViewerInventoryItem* item = getItem();
	if(item && (item->getName() != new_name))
	{
		LLPointer<LLViewerInventoryItem> new_item = new LLViewerInventoryItem(item);
		new_item->rename(new_name);
		new_item->updateServer(FALSE);
		model->updateItem(new_item);
		model->notifyObservers();
		buildDisplayName();

		if (isAgentAvatarValid())
		{
			LLViewerObject* obj = gAgentAvatarp->getWornAttachment( item->getUUID() );
			if(obj)
			{
				LLSelectMgr::getInstance()->deselectAll();
				LLSelectMgr::getInstance()->addAsIndividual( obj, SELECT_ALL_TES, FALSE );
				LLSelectMgr::getInstance()->selectionSetObjectName( new_name );
				LLSelectMgr::getInstance()->deselectAll();
			}
		}
	}
	// return FALSE because we either notified observers (& therefore
	// rebuilt) or we didn't update.
	return FALSE;
}

// +=================================================+
// |        LLLSLTextBridge                          |
// +=================================================+

void LLLSLTextBridge::openItem()
{
	LLViewerInventoryItem* item = getItem();

	if (item)
	{
		LLInvFVBridgeAction::doAction(item->getType(),mUUID,getInventoryModel());
	}
}

// +=================================================+
// |        LLWearableBridge                         |
// +=================================================+

LLWearableBridge::LLWearableBridge(LLInventoryPanel* inventory, 
								   LLFolderView* root, 
								   const LLUUID& uuid, 
								   LLAssetType::EType asset_type, 
								   LLInventoryType::EType inv_type, 
								   LLWearableType::EType  wearable_type) :
	LLItemBridge(inventory, root, uuid),
	mAssetType( asset_type ),
	mWearableType(wearable_type)
{
	mInvType = inv_type;
}

BOOL LLWearableBridge::renameItem(const std::string& new_name)
{
	if (get_is_item_worn(mUUID))
	{
		gAgentWearables.setWearableName( mUUID, new_name );
	}
	return LLItemBridge::renameItem(new_name);
}

std::string LLWearableBridge::getLabelSuffix() const
{
	if (get_is_item_worn(mUUID))
	{
		// e.g. "(worn)" 
		return LLItemBridge::getLabelSuffix() + LLTrans::getString("worn");
	}
	else
	{
		return LLItemBridge::getLabelSuffix();
	}
}

LLUIImagePtr LLWearableBridge::getIcon() const
{
	return LLInventoryIcon::getIcon(mAssetType, mInvType, mWearableType, FALSE);
}

// virtual
void LLWearableBridge::performAction(LLInventoryModel* model, std::string action)
{
	if (isAddAction(action))
	{
		wearOnAvatar();
	}
	else if ("wear_add" == action)
	{
		wearAddOnAvatar();
	}
	else if ("edit" == action)
	{
		editOnAvatar();
		return;
	}
	else if (isRemoveAction(action))
	{
		removeFromAvatar();
		return;
	}
	else LLItemBridge::performAction(model, action);
}

void LLWearableBridge::openItem()
{
	performAction(getInventoryModel(),
			      get_is_item_worn(mUUID) ? "take_off" : "wear");
}

void LLWearableBridge::buildContextMenu(LLMenuGL& menu, U32 flags)
{
	LL_DEBUGS() << "LLWearableBridge::buildContextMenu()" << LL_ENDL;
	menuentry_vec_t items;
	menuentry_vec_t disabled_items;
	if(isItemInTrash())
	{
		addTrashContextMenuOptions(items, disabled_items);
	}
    else if (isMarketplaceListingsFolder())
    {
		addMarketplaceContextMenuOptions(flags, items, disabled_items);
		items.push_back(std::string("Properties"));
		getClipboardEntries(false, items, disabled_items, flags);
    }
	else
	{	// FWIW, it looks like SUPPRESS_OPEN_ITEM is not set anywhere
		BOOL can_open = ((flags & SUPPRESS_OPEN_ITEM) != SUPPRESS_OPEN_ITEM);

		// If we have clothing, don't add "Open" as it's the same action as "Wear"   SL-18976
		LLViewerInventoryItem* item = getItem();
		if (can_open && item)
		{
			can_open = (item->getType() != LLAssetType::AT_CLOTHING) &&
				(item->getType() != LLAssetType::AT_BODYPART);
		}
		if (isLinkedObjectMissing())
		{
			can_open = FALSE;
		}
		items.push_back(std::string("Share"));
		if (!canShare())
		{
			disabled_items.push_back(std::string("Share"));
		}
		
		if (can_open)
		{
			addOpenRightClickMenuOption(items);
		}
		else
		{
			disabled_items.push_back(std::string("Open"));
			disabled_items.push_back(std::string("Open Original"));
		}

		items.push_back(std::string("Properties"));

		getClipboardEntries(true, items, disabled_items, flags);

		items.push_back(std::string("Wearable And Object Separator"));
		items.push_back(std::string("Wearable Edit"));

		if (((flags & FIRST_SELECTED_ITEM) == 0) || (item && !gAgentWearables.isWearableModifiable(item->getUUID())))
		{
			disabled_items.push_back(std::string("Wearable Edit"));
		}
		// Don't allow items to be worn if their baseobj is in the trash.
		if (isLinkedObjectInTrash() || isLinkedObjectMissing() || isCOFFolder())
		{
			disabled_items.push_back(std::string("Wearable And Object Wear"));
			disabled_items.push_back(std::string("Wearable Add"));
			disabled_items.push_back(std::string("Wearable Edit"));
		}

		// Disable wear and take off based on whether the item is worn.
		if(item)
		{
			switch (item->getType())
			{
				case LLAssetType::AT_CLOTHING:
					items.push_back(std::string("Take Off"));
					// Fallthrough since clothing and bodypart share wear options
				case LLAssetType::AT_BODYPART:
					if (get_is_item_worn(item->getUUID()))
					{
						disabled_items.push_back(std::string("Wearable And Object Wear"));
						disabled_items.push_back(std::string("Wearable Add"));
					}
					else
					{
						items.push_back(std::string("Wearable And Object Wear"));
						disabled_items.push_back(std::string("Take Off"));
						disabled_items.push_back(std::string("Wearable Edit"));
					}

					if (LLWearableType::getInstance()->getAllowMultiwear(mWearableType))
					{
						items.push_back(std::string("Wearable Add"));
						if (!gAgentWearables.canAddWearable(mWearableType))
						{
							disabled_items.push_back(std::string("Wearable Add"));
						}
					}
					break;
				default:
					break;
			}
		}
	}
	addLinkReplaceMenuOption(items, disabled_items);
	hide_context_entries(menu, items, disabled_items);
}

// Called from menus
// static
BOOL LLWearableBridge::canWearOnAvatar(void* user_data)
{
	LLWearableBridge* self = (LLWearableBridge*)user_data;
	if(!self) return FALSE;
	if(!self->isAgentInventory())
	{
		LLViewerInventoryItem* item = (LLViewerInventoryItem*)self->getItem();
		if(!item || !item->isFinished()) return FALSE;
	}
	return (!get_is_item_worn(self->mUUID));
}

// Called from menus
// static
void LLWearableBridge::onWearOnAvatar(void* user_data)
{
	LLWearableBridge* self = (LLWearableBridge*)user_data;
	if(!self) return;
	self->wearOnAvatar();
}

void LLWearableBridge::wearOnAvatar()
{
	// TODO: investigate wearables may not be loaded at this point EXT-8231

	LLViewerInventoryItem* item = getItem();
	if(item)
	{
		LLAppearanceMgr::instance().wearItemOnAvatar(item->getUUID(), true, true);
	}
}

void LLWearableBridge::wearAddOnAvatar()
{
	// TODO: investigate wearables may not be loaded at this point EXT-8231

	LLViewerInventoryItem* item = getItem();
	if(item)
	{
		LLAppearanceMgr::instance().wearItemOnAvatar(item->getUUID(), true, false);
	}
}

// static
void LLWearableBridge::onWearOnAvatarArrived( LLViewerWearable* wearable, void* userdata )
{
	LLUUID* item_id = (LLUUID*) userdata;
	if(wearable)
	{
		LLViewerInventoryItem* item = NULL;
		item = (LLViewerInventoryItem*)gInventory.getItem(*item_id);
		if(item)
		{
			if(item->getAssetUUID() == wearable->getAssetID())
			{
				gAgentWearables.setWearableItem(item, wearable);
				gInventory.notifyObservers();
				//self->getFolderItem()->refreshFromRoot();
			}
			else
			{
				LL_INFOS() << "By the time wearable asset arrived, its inv item already pointed to a different asset." << LL_ENDL;
			}
		}
	}
	delete item_id;
}

// static
// BAP remove the "add" code path once everything is fully COF-ified.
void LLWearableBridge::onWearAddOnAvatarArrived( LLViewerWearable* wearable, void* userdata )
{
	LLUUID* item_id = (LLUUID*) userdata;
	if(wearable)
	{
		LLViewerInventoryItem* item = NULL;
		item = (LLViewerInventoryItem*)gInventory.getItem(*item_id);
		if(item)
		{
			if(item->getAssetUUID() == wearable->getAssetID())
			{
				bool do_append = true;
				gAgentWearables.setWearableItem(item, wearable, do_append);
				gInventory.notifyObservers();
				//self->getFolderItem()->refreshFromRoot();
			}
			else
			{
				LL_INFOS() << "By the time wearable asset arrived, its inv item already pointed to a different asset." << LL_ENDL;
			}
		}
	}
	delete item_id;
}

// static
BOOL LLWearableBridge::canEditOnAvatar(void* user_data)
{
	LLWearableBridge* self = (LLWearableBridge*)user_data;
	if(!self) return FALSE;

	return (get_is_item_worn(self->mUUID));
}

// static
void LLWearableBridge::onEditOnAvatar(void* user_data)
{
	LLWearableBridge* self = (LLWearableBridge*)user_data;
	if(self)
	{
		self->editOnAvatar();
	}
}

void LLWearableBridge::editOnAvatar()
{
	LLAgentWearables::editWearable(mUUID);
}

// static
BOOL LLWearableBridge::canRemoveFromAvatar(void* user_data)
{
	LLWearableBridge* self = (LLWearableBridge*)user_data;
	if( self && (LLAssetType::AT_BODYPART != self->mAssetType) )
	{
		return get_is_item_worn( self->mUUID );
	}
	return FALSE;
}

void LLWearableBridge::removeFromAvatar()
{
	LL_WARNS() << "safe to remove?" << LL_ENDL;
	if (get_is_item_worn(mUUID))
	{
		LLAppearanceMgr::instance().removeItemFromAvatar(mUUID);
	}
}


// +=================================================+
// |        LLLinkItemBridge                         |
// +=================================================+
// For broken item links

std::string LLLinkItemBridge::sPrefix("Link: ");

void LLLinkItemBridge::buildContextMenu(LLMenuGL& menu, U32 flags)
{
	// *TODO: Translate
	LL_DEBUGS() << "LLLink::buildContextMenu()" << LL_ENDL;
	menuentry_vec_t items;
	menuentry_vec_t disabled_items;

	items.push_back(std::string("Find Original"));
	disabled_items.push_back(std::string("Find Original"));
	
	if(isItemInTrash())
	{
		addTrashContextMenuOptions(items, disabled_items);
	}
	else
	{
		items.push_back(std::string("Properties"));
		addDeleteContextMenuOptions(items, disabled_items);
	}
	addLinkReplaceMenuOption(items, disabled_items);
	hide_context_entries(menu, items, disabled_items);
}

// +=================================================+
// |        LLSettingsBridge                             |
// +=================================================+

LLSettingsBridge::LLSettingsBridge(LLInventoryPanel* inventory,
        LLFolderView* root,
        const LLUUID& uuid,
        LLSettingsType::type_e settings_type):
    LLItemBridge(inventory, root, uuid),
    mSettingsType(settings_type)
{
}

LLUIImagePtr LLSettingsBridge::getIcon() const
{
    return LLInventoryIcon::getIcon(LLAssetType::AT_SETTINGS, LLInventoryType::IT_SETTINGS, mSettingsType, FALSE);
}

void LLSettingsBridge::performAction(LLInventoryModel* model, std::string action)
{
    if ("apply_settings_local" == action)
    {
        // Single item only
        LLViewerInventoryItem* item = static_cast<LLViewerInventoryItem*>(getItem());
        if (!item) 
            return;
        LLUUID asset_id = item->getAssetUUID();
        LLEnvironment::instance().setEnvironment(LLEnvironment::ENV_LOCAL, asset_id, LLEnvironment::TRANSITION_INSTANT);
        LLEnvironment::instance().setSelectedEnvironment(LLEnvironment::ENV_LOCAL, LLEnvironment::TRANSITION_INSTANT);
    }
    else if ("apply_settings_parcel" == action)
    {
        // Single item only
        LLViewerInventoryItem* item = static_cast<LLViewerInventoryItem*>(getItem());
        if (!item)
            return;
        LLUUID asset_id = item->getAssetUUID();
        std::string name = item->getName();

        U32 flags(0);

        if (!item->getPermissions().allowOperationBy(PERM_MODIFY, gAgent.getID()))
            flags |= LLSettingsBase::FLAG_NOMOD;
        if (!item->getPermissions().allowOperationBy(PERM_TRANSFER, gAgent.getID()))
            flags |= LLSettingsBase::FLAG_NOTRANS;

        LLParcel *parcel = LLViewerParcelMgr::instance().getAgentOrSelectedParcel();
        if (!parcel)
        {
            LL_WARNS("INVENTORY") << "could not identify parcel." << LL_ENDL;
            return;
        }
        S32 parcel_id = parcel->getLocalID();

        LL_DEBUGS("ENVIRONMENT") << "Applying asset ID " << asset_id << " to parcel " << parcel_id << LL_ENDL;
        LLEnvironment::instance().updateParcel(parcel_id, asset_id, name, LLEnvironment::NO_TRACK, -1, -1, flags);
        LLEnvironment::instance().setSharedEnvironment();
    }
    else
        LLItemBridge::performAction(model, action);
}

void LLSettingsBridge::openItem()
{
    LLViewerInventoryItem* item = getItem();
    if (item)
    {
        if (item->getPermissions().getOwner() != gAgent.getID())
            LLNotificationsUtil::add("NoEditFromLibrary");
        else
            LLInvFVBridgeAction::doAction(item->getType(), mUUID, getInventoryModel());
    }
}

void LLSettingsBridge::buildContextMenu(LLMenuGL& menu, U32 flags)
{
    LL_DEBUGS() << "LLSettingsBridge::buildContextMenu()" << LL_ENDL;
    menuentry_vec_t items;
    menuentry_vec_t disabled_items;

    if (isMarketplaceListingsFolder())
    {
        menuentry_vec_t items;
        menuentry_vec_t disabled_items;
        addMarketplaceContextMenuOptions(flags, items, disabled_items);
        items.push_back(std::string("Properties"));
        getClipboardEntries(false, items, disabled_items, flags);
        hide_context_entries(menu, items, disabled_items);
    }
    else if (isItemInTrash())
    {
        addTrashContextMenuOptions(items, disabled_items);
    }
    else
    {
        items.push_back(std::string("Share"));
        if (!canShare())
        {
            disabled_items.push_back(std::string("Share"));
        }

        addOpenRightClickMenuOption(items);
        items.push_back(std::string("Properties"));

        getClipboardEntries(true, items, disabled_items, flags);

        items.push_back("Settings Separator");
        items.push_back("Settings Apply Local");

        items.push_back("Settings Apply Parcel");
        if (!canUpdateParcel())
            disabled_items.push_back("Settings Apply Parcel");
        
        items.push_back("Settings Apply Region");
        if (!canUpdateRegion())
            disabled_items.push_back("Settings Apply Region");
    }
    addLinkReplaceMenuOption(items, disabled_items);
    hide_context_entries(menu, items, disabled_items);
}

BOOL LLSettingsBridge::renameItem(const std::string& new_name)
{
    /*TODO: change internal settings name? */
    return LLItemBridge::renameItem(new_name);
}

BOOL LLSettingsBridge::isItemRenameable() const
{
    LLViewerInventoryItem* item = getItem();
    if (item)
    {
        return (item->getPermissions().allowModifyBy(gAgent.getID()));
    }
    return FALSE;
}

bool LLSettingsBridge::canUpdateParcel() const
{
    return LLEnvironment::instance().canAgentUpdateParcelEnvironment();
}

bool LLSettingsBridge::canUpdateRegion() const
{
    return LLEnvironment::instance().canAgentUpdateRegionEnvironment();
}


// +=================================================+
// |        LLLinkBridge                             |
// +=================================================+
// For broken folder links.
std::string LLLinkFolderBridge::sPrefix("Link: ");
LLUIImagePtr LLLinkFolderBridge::getIcon() const
{
	LLFolderType::EType folder_type = LLFolderType::FT_NONE;
	const LLInventoryObject *obj = getInventoryObject();
	if (obj)
	{
		LLViewerInventoryCategory* cat = NULL;
		LLInventoryModel* model = getInventoryModel();
		if(model)
		{
			cat = (LLViewerInventoryCategory*)model->getCategory(obj->getLinkedUUID());
			if (cat)
			{
				folder_type = cat->getPreferredType();
			}
		}
	}
	return LLFolderBridge::getIcon(folder_type);
}

void LLLinkFolderBridge::buildContextMenu(LLMenuGL& menu, U32 flags)
{
	// *TODO: Translate
	LL_DEBUGS() << "LLLink::buildContextMenu()" << LL_ENDL;
	menuentry_vec_t items;
	menuentry_vec_t disabled_items;

	if (isItemInTrash())
	{
		addTrashContextMenuOptions(items, disabled_items);
	}
	else
	{
		items.push_back(std::string("Find Original"));
		addDeleteContextMenuOptions(items, disabled_items);
	}
	hide_context_entries(menu, items, disabled_items);
}
void LLLinkFolderBridge::performAction(LLInventoryModel* model, std::string action)
{
	if ("goto" == action)
	{
		gotoItem();
		return;
	}
	LLItemBridge::performAction(model,action);
}
void LLLinkFolderBridge::gotoItem()
{
    LLItemBridge::gotoItem();

    const LLUUID &cat_uuid = getFolderID();
    if (!cat_uuid.isNull())
    {
        LLFolderViewItem *base_folder = LLInventoryPanel::getActiveInventoryPanel()->getItemByID(cat_uuid);
        if (base_folder)
        {
            base_folder->setOpen(TRUE);
        }
    }
}
const LLUUID &LLLinkFolderBridge::getFolderID() const
{
	if (LLViewerInventoryItem *link_item = getItem())
	{
		if (const LLViewerInventoryCategory *cat = link_item->getLinkedCategory())
		{
			const LLUUID& cat_uuid = cat->getUUID();
			return cat_uuid;
		}
	}
	return LLUUID::null;
}

void LLUnknownItemBridge::buildContextMenu(LLMenuGL& menu, U32 flags)
{
	menuentry_vec_t items;
	menuentry_vec_t disabled_items;
	items.push_back(std::string("Properties"));
	items.push_back(std::string("Rename"));
	hide_context_entries(menu, items, disabled_items);
}

LLUIImagePtr LLUnknownItemBridge::getIcon() const
{
	return LLInventoryIcon::getIcon(LLAssetType::AT_UNKNOWN, mInvType);
}


/********************************************************************************
 **
 **                    BRIDGE ACTIONS
 **/

// static
void LLInvFVBridgeAction::doAction(LLAssetType::EType asset_type,
								   const LLUUID& uuid,
								   LLInventoryModel* model)
{
	// Perform indirection in case of link.
	const LLUUID& linked_uuid = gInventory.getLinkedItemID(uuid);

	LLInvFVBridgeAction* action = createAction(asset_type,linked_uuid,model);
	if(action)
	{
		action->doIt();
		delete action;
	}
}

// static
void LLInvFVBridgeAction::doAction(const LLUUID& uuid, LLInventoryModel* model)
{
	llassert(model);
	LLViewerInventoryItem* item = model->getItem(uuid);
	llassert(item);
	if (item)
	{
		LLAssetType::EType asset_type = item->getType();
		LLInvFVBridgeAction* action = createAction(asset_type,uuid,model);
		if(action)
		{
			action->doIt();
			delete action;
		}
	}
}

LLViewerInventoryItem* LLInvFVBridgeAction::getItem() const
{
	if (mModel)
		return (LLViewerInventoryItem*)mModel->getItem(mUUID);
	return NULL;
}

class LLTextureBridgeAction: public LLInvFVBridgeAction
{
	friend class LLInvFVBridgeAction;
public:
	virtual void doIt()
	{
		if (getItem())
		{
			LLFloaterReg::showInstance("preview_texture", LLSD(mUUID), TAKE_FOCUS_YES);
		}
		LLInvFVBridgeAction::doIt();
	}
	virtual ~LLTextureBridgeAction(){}
protected:
	LLTextureBridgeAction(const LLUUID& id,LLInventoryModel* model) : LLInvFVBridgeAction(id,model) {}
};

class LLSoundBridgeAction: public LLInvFVBridgeAction
{
	friend class LLInvFVBridgeAction;
public:
	virtual void doIt()
	{
		LLViewerInventoryItem* item = getItem();
		if (item)
		{
			send_sound_trigger(item->getAssetUUID(), SOUND_GAIN);
		}
		LLInvFVBridgeAction::doIt();
	}
	virtual ~LLSoundBridgeAction(){}
protected:
	LLSoundBridgeAction(const LLUUID& id,LLInventoryModel* model) : LLInvFVBridgeAction(id,model) {}
};

class LLLandmarkBridgeAction: public LLInvFVBridgeAction
{
	friend class LLInvFVBridgeAction;
public:
	virtual void doIt()
	{
		LLViewerInventoryItem* item = getItem();
		if (item)
		{
			// Opening (double-clicking) a landmark immediately teleports,
			// but warns you the first time.
			LLSD payload;
			payload["asset_id"] = item->getAssetUUID();		
			
			LLSD args; 
			args["LOCATION"] = item->getName(); 
			
			LLNotificationsUtil::add("TeleportFromLandmark", args, payload);
		}
		LLInvFVBridgeAction::doIt();
	}
	virtual ~LLLandmarkBridgeAction(){}
protected:
	LLLandmarkBridgeAction(const LLUUID& id,LLInventoryModel* model) : LLInvFVBridgeAction(id,model) {}
};

class LLCallingCardBridgeAction: public LLInvFVBridgeAction
{
	friend class LLInvFVBridgeAction;
public:
	virtual void doIt()
	{
		LLViewerInventoryItem* item = getItem();
		if (item && item->getCreatorUUID().notNull())
		{
			LLAvatarActions::showProfile(item->getCreatorUUID());
		}
		LLInvFVBridgeAction::doIt();
	}
	virtual ~LLCallingCardBridgeAction(){}
protected:
	LLCallingCardBridgeAction(const LLUUID& id,LLInventoryModel* model) : LLInvFVBridgeAction(id,model) {}

};

class LLNotecardBridgeAction
: public LLInvFVBridgeAction
{
	friend class LLInvFVBridgeAction;
public:
	virtual void doIt()
	{
		LLViewerInventoryItem* item = getItem();
		if (item)
		{
			LLFloaterReg::showInstance("preview_notecard", LLSD(item->getUUID()), TAKE_FOCUS_YES);
		}
		LLInvFVBridgeAction::doIt();
	}
	virtual ~LLNotecardBridgeAction(){}
protected:
	LLNotecardBridgeAction(const LLUUID& id,LLInventoryModel* model) : LLInvFVBridgeAction(id,model) {}
};

class LLGestureBridgeAction: public LLInvFVBridgeAction
{
	friend class LLInvFVBridgeAction;
public:
	virtual void doIt()
	{
		LLViewerInventoryItem* item = getItem();
		if (item)
		{
			LLPreviewGesture* preview = LLPreviewGesture::show(mUUID, LLUUID::null);
			preview->setFocus(TRUE);
		}
		LLInvFVBridgeAction::doIt();		
	}
	virtual ~LLGestureBridgeAction(){}
protected:
	LLGestureBridgeAction(const LLUUID& id,LLInventoryModel* model) : LLInvFVBridgeAction(id,model) {}
};

class LLAnimationBridgeAction: public LLInvFVBridgeAction
{
	friend class LLInvFVBridgeAction;
public:
	virtual void doIt()
	{
		LLViewerInventoryItem* item = getItem();
		if (item)
		{
			LLFloaterReg::showInstance("preview_anim", LLSD(mUUID), TAKE_FOCUS_YES);
		}
		LLInvFVBridgeAction::doIt();
	}
	virtual ~LLAnimationBridgeAction(){}
protected:
	LLAnimationBridgeAction(const LLUUID& id,LLInventoryModel* model) : LLInvFVBridgeAction(id,model) {}
};

class LLObjectBridgeAction: public LLInvFVBridgeAction
{
	friend class LLInvFVBridgeAction;
public:
	virtual void doIt()
	{
        attachOrDetach();
	}
	virtual ~LLObjectBridgeAction(){}
protected:
	LLObjectBridgeAction(const LLUUID& id,LLInventoryModel* model) : LLInvFVBridgeAction(id,model) {}
    void attachOrDetach();
};

void LLObjectBridgeAction::attachOrDetach()
{
    if (get_is_item_worn(mUUID))
    {
        LLAppearanceMgr::instance().removeItemFromAvatar(mUUID);
    }
    else
    {
        LLAppearanceMgr::instance().wearItemOnAvatar(mUUID, true, false); // Don't replace if adding.
    }
}

class LLLSLTextBridgeAction: public LLInvFVBridgeAction
{
	friend class LLInvFVBridgeAction;
public:
	virtual void doIt()
	{
		LLViewerInventoryItem* item = getItem();
		if (item)
		{
			LLFloaterReg::showInstance("preview_script", LLSD(mUUID), TAKE_FOCUS_YES);
		}
		LLInvFVBridgeAction::doIt();
	}
	virtual ~LLLSLTextBridgeAction(){}
protected:
	LLLSLTextBridgeAction(const LLUUID& id,LLInventoryModel* model) : LLInvFVBridgeAction(id,model) {}
};

class LLWearableBridgeAction: public LLInvFVBridgeAction
{
	friend class LLInvFVBridgeAction;
public:
	virtual void doIt()
	{
		wearOnAvatar();
	}

	virtual ~LLWearableBridgeAction(){}
protected:
	LLWearableBridgeAction(const LLUUID& id,LLInventoryModel* model) : LLInvFVBridgeAction(id,model) {}
	BOOL isItemInTrash() const;
	// return true if the item is in agent inventory. if false, it
	// must be lost or in the inventory library.
	BOOL isAgentInventory() const;
	void wearOnAvatar();
};

BOOL LLWearableBridgeAction::isItemInTrash() const
{
	if(!mModel) return FALSE;
	const LLUUID trash_id = mModel->findCategoryUUIDForType(LLFolderType::FT_TRASH);
	return mModel->isObjectDescendentOf(mUUID, trash_id);
}

BOOL LLWearableBridgeAction::isAgentInventory() const
{
	if(!mModel) return FALSE;
	if(gInventory.getRootFolderID() == mUUID) return TRUE;
	return mModel->isObjectDescendentOf(mUUID, gInventory.getRootFolderID());
}

void LLWearableBridgeAction::wearOnAvatar()
{
	// TODO: investigate wearables may not be loaded at this point EXT-8231

	LLViewerInventoryItem* item = getItem();
	if(item)
	{
        if (get_is_item_worn(mUUID))
        {
            if(item->getType() != LLAssetType::AT_BODYPART)
            {
                LLAppearanceMgr::instance().removeItemFromAvatar(item->getUUID());
            }
        }
        else
        {
            LLAppearanceMgr::instance().wearItemOnAvatar(item->getUUID(), true, true);
        }
	}
}

class LLSettingsBridgeAction
    : public LLInvFVBridgeAction
{
    friend class LLInvFVBridgeAction;
public:
    virtual void doIt()
    {
        LLViewerInventoryItem* item = getItem();
        if (item)
        {
            LLSettingsType::type_e type = item->getSettingsType();
            switch (type)
            {
            case LLSettingsType::ST_SKY:
                LLFloaterReg::showInstance("env_fixed_environmentent_sky", LLSDMap("inventory_id", item->getUUID()), TAKE_FOCUS_YES);
                break;
            case LLSettingsType::ST_WATER:
                LLFloaterReg::showInstance("env_fixed_environmentent_water", LLSDMap("inventory_id", item->getUUID()), TAKE_FOCUS_YES);
                break;
            case LLSettingsType::ST_DAYCYCLE:
                LLFloaterReg::showInstance("env_edit_extdaycycle", LLSDMap("inventory_id", item->getUUID())("edit_context", "inventory"), TAKE_FOCUS_YES);
                break;
            default:
                break;
            }
        }
        LLInvFVBridgeAction::doIt();
    }
    virtual ~LLSettingsBridgeAction(){}
protected:
    LLSettingsBridgeAction(const LLUUID& id, LLInventoryModel* model) : LLInvFVBridgeAction(id, model) {}
};


LLInvFVBridgeAction* LLInvFVBridgeAction::createAction(LLAssetType::EType asset_type,
													   const LLUUID& uuid,
													   LLInventoryModel* model)
{
	LLInvFVBridgeAction* action = NULL;
	switch(asset_type)
	{
		case LLAssetType::AT_TEXTURE:
			action = new LLTextureBridgeAction(uuid,model);
			break;
		case LLAssetType::AT_SOUND:
			action = new LLSoundBridgeAction(uuid,model);
			break;
		case LLAssetType::AT_LANDMARK:
			action = new LLLandmarkBridgeAction(uuid,model);
			break;
		case LLAssetType::AT_CALLINGCARD:
			action = new LLCallingCardBridgeAction(uuid,model);
			break;
		case LLAssetType::AT_OBJECT:
			action = new LLObjectBridgeAction(uuid,model);
			break;
		case LLAssetType::AT_NOTECARD:
			action = new LLNotecardBridgeAction(uuid,model);
			break;
		case LLAssetType::AT_ANIMATION:
			action = new LLAnimationBridgeAction(uuid,model);
			break;
		case LLAssetType::AT_GESTURE:
			action = new LLGestureBridgeAction(uuid,model);
			break;
		case LLAssetType::AT_LSL_TEXT:
			action = new LLLSLTextBridgeAction(uuid,model);
			break;
		case LLAssetType::AT_CLOTHING:
		case LLAssetType::AT_BODYPART:
			action = new LLWearableBridgeAction(uuid,model);
			break;
        case LLAssetType::AT_SETTINGS:
            action = new LLSettingsBridgeAction(uuid, model);
            break;
		default:
			break;
	}
	return action;
}

/**                    Bridge Actions
 **
 ********************************************************************************/

/************************************************************************/
/* Recent Inventory Panel related classes                               */
/************************************************************************/
void LLRecentItemsFolderBridge::buildContextMenu(LLMenuGL& menu, U32 flags)
{
	menuentry_vec_t disabled_items, items;
        buildContextMenuOptions(flags, items, disabled_items);

	items.erase(std::remove(items.begin(), items.end(), std::string("New Folder")), items.end());

	hide_context_entries(menu, items, disabled_items);
}

LLInvFVBridge* LLRecentInventoryBridgeBuilder::createBridge(
	LLAssetType::EType asset_type,
	LLAssetType::EType actual_asset_type,
	LLInventoryType::EType inv_type,
	LLInventoryPanel* inventory,
	LLFolderViewModelInventory* view_model,
	LLFolderView* root,
	const LLUUID& uuid,
	U32 flags /*= 0x00*/ ) const
{
	LLInvFVBridge* new_listener = NULL;
	if (asset_type == LLAssetType::AT_CATEGORY 
		&& actual_asset_type != LLAssetType::AT_LINK_FOLDER)
	{
		new_listener = new LLRecentItemsFolderBridge(inv_type, inventory, root, uuid);
	}
	else
		{
		new_listener = LLInventoryFolderViewModelBuilder::createBridge(asset_type,
				actual_asset_type,
				inv_type,
				inventory,
																view_model,
				root,
				uuid,
				flags);
		}
	return new_listener;
}

LLFolderViewGroupedItemBridge::LLFolderViewGroupedItemBridge()
{
}

void LLFolderViewGroupedItemBridge::groupFilterContextMenu(folder_view_item_deque& selected_items, LLMenuGL& menu)
{
    uuid_vec_t ids;
	menuentry_vec_t disabled_items;
    if (get_selection_item_uuids(selected_items, ids))
    {
		if (!LLAppearanceMgr::instance().canAddWearables(ids) && canWearSelected(ids))
        {
            disabled_items.push_back(std::string("Wearable And Object Wear"));
            disabled_items.push_back(std::string("Wearable Add"));
            disabled_items.push_back(std::string("Attach To"));
            disabled_items.push_back(std::string("Attach To HUD"));
        }
    }
	disable_context_entries_if_present(menu, disabled_items);
}

bool LLFolderViewGroupedItemBridge::canWearSelected(const uuid_vec_t& item_ids) const
{
	for (uuid_vec_t::const_iterator it = item_ids.begin(); it != item_ids.end(); ++it)
	{
		const LLViewerInventoryItem* item = gInventory.getItem(*it);
		if (!item || (item->getType() >= LLAssetType::AT_COUNT) || (item->getType() <= LLAssetType::AT_NONE))
		{
			return false;
		}
	}
	return true;
}
// EOF<|MERGE_RESOLUTION|>--- conflicted
+++ resolved
@@ -2321,14 +2321,10 @@
 
 std::string LLFolderBridge::getLabelSuffix() const
 {
-<<<<<<< HEAD
-    if (mIsLoading && mTimeSinceRequestStart.getElapsedTimeF32() >= FOLDER_LOADING_MESSAGE_DELAY)
-=======
     static LLCachedControl<F32> folder_loading_message_delay(gSavedSettings, "FolderLoadingMessageWaitTime", 0.5f);
     static LLCachedControl<bool> xui_debug(gSavedSettings, "DebugShowXUINames", 0);
     
     if (mIsLoading && mTimeSinceRequestStart.getElapsedTimeF32() >= folder_loading_message_delay())
->>>>>>> 24654708
     {
         return llformat(" ( %s ) ", LLTrans::getString("LoadingData").c_str());
     }
