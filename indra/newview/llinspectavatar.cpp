/**
 * @file llinspectavatar.cpp
 *
 * $LicenseInfo:firstyear=2009&license=viewerlgpl$
 * Second Life Viewer Source Code
 * Copyright (C) 2010, Linden Research, Inc.
 *
 * This library is free software; you can redistribute it and/or
 * modify it under the terms of the GNU Lesser General Public
 * License as published by the Free Software Foundation;
 * version 2.1 of the License only.
 *
 * This library is distributed in the hope that it will be useful,
 * but WITHOUT ANY WARRANTY; without even the implied warranty of
 * MERCHANTABILITY or FITNESS FOR A PARTICULAR PURPOSE.  See the GNU
 * Lesser General Public License for more details.
 *
 * You should have received a copy of the GNU Lesser General Public
 * License along with this library; if not, write to the Free Software
 * Foundation, Inc., 51 Franklin Street, Fifth Floor, Boston, MA  02110-1301  USA
 *
 * Linden Research, Inc., 945 Battery Street, San Francisco, CA  94111  USA
 * $/LicenseInfo$
 */

#include "llviewerprecompiledheaders.h"

#include "llinspectavatar.h"

// viewer files
#include "llagent.h"
#include "llavataractions.h"
#include "llavatariconctrl.h"
#include "llavatarnamecache.h"
#include "llavatarpropertiesprocessor.h"
#include "lldateutil.h"
#include "llinspect.h"
#include "llmutelist.h"
#include "llslurl.h"
#include "llstartup.h"
#include "llvoiceclient.h"
#include "lltransientfloatermgr.h"

// Linden libraries
#include "llfloater.h"
#include "llfloaterreg.h"
#include "lltextbox.h"
#include "lltrans.h"

class LLFetchAvatarData;


//////////////////////////////////////////////////////////////////////////////
// LLInspectAvatar
//////////////////////////////////////////////////////////////////////////////

// Avatar Inspector, a small information window used when clicking
// on avatar names in the 2D UI and in the ambient inspector widget for
// the 3D world.
class LLInspectAvatar : public LLInspect, LLTransientFloater
{
    friend class LLFloaterReg;

public:
<<<<<<< HEAD
	// avatar_id - Avatar ID for which to show information
	// Inspector will be positioned relative to current mouse position
	LLInspectAvatar(const LLSD& avatar_id);
	virtual ~LLInspectAvatar();

	/*virtual*/ bool postBuild(void);
	
	// Because floater is single instance, need to re-parse data on each spawn
	// (for example, inspector about same avatar but in different position)
	/*virtual*/ void onOpen(const LLSD& avatar_id);

	// Update view based on information from avatar properties processor
	void processAvatarData(LLAvatarData* data);
	
	virtual LLTransientFloaterMgr::ETransientGroup getGroup() { return LLTransientFloaterMgr::GLOBAL; }
=======
    // avatar_id - Avatar ID for which to show information
    // Inspector will be positioned relative to current mouse position
    LLInspectAvatar(const LLSD& avatar_id);
    virtual ~LLInspectAvatar();

    /*virtual*/ BOOL postBuild(void);

    // Because floater is single instance, need to re-parse data on each spawn
    // (for example, inspector about same avatar but in different position)
    /*virtual*/ void onOpen(const LLSD& avatar_id);

    // Update view based on information from avatar properties processor
    void processAvatarData(LLAvatarData* data);

    virtual LLTransientFloaterMgr::ETransientGroup getGroup() { return LLTransientFloaterMgr::GLOBAL; }
>>>>>>> e7eced3c

private:
    // Make network requests for all the data to display in this view.
    // Used on construction and if avatar id changes.
    void requestUpdate();

    // Set the volume slider to this user's current client-side volume setting,
    // hiding/disabling if the user is not nearby.
    void updateVolumeSlider();

    // Button callbacks
    void onClickMuteVolume();
    void onVolumeChange(const LLSD& data);

    void onAvatarNameCache(const LLUUID& agent_id,
                           const LLAvatarName& av_name);

private:
    LLUUID              mAvatarID;
    // Need avatar name information to spawn friend add request
    LLAvatarName        mAvatarName;
    // an in-flight request for avatar properties from LLAvatarPropertiesProcessor
    // is represented by this object
    LLFetchAvatarData*  mPropertiesRequest;
    boost::signals2::connection mAvatarNameCacheConnection;
};

//////////////////////////////////////////////////////////////////////////////
// LLFetchAvatarData
//////////////////////////////////////////////////////////////////////////////

// This object represents a pending request for avatar properties information
class LLFetchAvatarData : public LLAvatarPropertiesObserver
{
public:
    // If the inspector closes it will delete the pending request object, so the
    // inspector pointer will be valid for the lifetime of this object
    LLFetchAvatarData(const LLUUID& avatar_id, LLInspectAvatar* inspector)
    :   mAvatarID(avatar_id),
        mInspector(inspector)
    {
        LLAvatarPropertiesProcessor* processor =
            LLAvatarPropertiesProcessor::getInstance();
        // register ourselves as an observer
        processor->addObserver(mAvatarID, this);
        // send a request (duplicates will be suppressed inside the avatar
        // properties processor)
        processor->sendAvatarPropertiesRequest(mAvatarID);
    }

    ~LLFetchAvatarData()
    {
        // remove ourselves as an observer
        LLAvatarPropertiesProcessor::getInstance()->
        removeObserver(mAvatarID, this);
    }

    void processProperties(void* data, EAvatarProcessorType type)
    {
        // route the data to the inspector
        if (data
            && type == APT_PROPERTIES)
        {
            LLAvatarData* avatar_data = static_cast<LLAvatarData*>(data);
            mInspector->processAvatarData(avatar_data);
        }
    }

    // Store avatar ID so we can un-register the observer on destruction
    LLUUID mAvatarID;
    LLInspectAvatar* mInspector;
};

LLInspectAvatar::LLInspectAvatar(const LLSD& sd)
:   LLInspect( LLSD() ),    // single_instance, doesn't really need key
    mAvatarID(),            // set in onOpen()  *Note: we used to show partner's name but we dont anymore --angela 3rd Dec*
    mAvatarName(),
    mPropertiesRequest(NULL),
    mAvatarNameCacheConnection()
{
    // can't make the properties request until the widgets are constructed
    // as it might return immediately, so do it in onOpen.

    LLTransientFloaterMgr::getInstance()->addControlView(LLTransientFloaterMgr::GLOBAL, this);
    LLTransientFloater::init(this);
}

LLInspectAvatar::~LLInspectAvatar()
{
    if (mAvatarNameCacheConnection.connected())
    {
        mAvatarNameCacheConnection.disconnect();
    }
    // clean up any pending requests so they don't call back into a deleted
    // view
    delete mPropertiesRequest;
    mPropertiesRequest = NULL;

    LLTransientFloaterMgr::getInstance()->removeControlView(this);
}

/*virtual*/
bool LLInspectAvatar::postBuild(void)
{
    getChild<LLUICtrl>("mute_btn")->setCommitCallback(
        boost::bind(&LLInspectAvatar::onClickMuteVolume, this) );

    getChild<LLUICtrl>("volume_slider")->setCommitCallback(
        boost::bind(&LLInspectAvatar::onVolumeChange, this, _2));

<<<<<<< HEAD
	return true;
=======
    return TRUE;
>>>>>>> e7eced3c
}

// Multiple calls to showInstance("inspect_avatar", foo) will provide different
// LLSD for foo, which we will catch here.
//virtual
void LLInspectAvatar::onOpen(const LLSD& data)
{
    // Start open animation
    LLInspect::onOpen(data);

    // Extract appropriate avatar id
    mAvatarID = data["avatar_id"];

    LLInspect::repositionInspector(data);

    // Generate link to avatar profile.
    LLTextBase* avatar_profile_link = getChild<LLTextBase>("avatar_profile_link");
    avatar_profile_link->setTextArg("[LINK]", LLSLURL("agent", mAvatarID, "about").getSLURLString());
    avatar_profile_link->setIsFriendCallback(LLAvatarActions::isFriend);

    // can't call from constructor as widgets are not built yet
    requestUpdate();

    updateVolumeSlider();
}

void LLInspectAvatar::requestUpdate()
{
    // Don't make network requests when spawning from the debug menu at the
    // login screen (which is useful to work on the layout).
    if (mAvatarID.isNull())
    {
        if (LLStartUp::getStartupState() >= STATE_STARTED)
        {
            // once we're running we don't want to show the test floater
            // for bogus LLUUID::null links
            closeFloater();
        }
        return;
    }

    // Clear out old data so it doesn't flash between old and new
    getChild<LLUICtrl>("user_name")->setValue("");
    getChild<LLUICtrl>("user_name_small")->setValue("");
    getChild<LLUICtrl>("user_slid")->setValue("");
    getChild<LLUICtrl>("user_subtitle")->setValue("");
    getChild<LLUICtrl>("user_details")->setValue("");

    // Make a new request for properties
    delete mPropertiesRequest;
    mPropertiesRequest = new LLFetchAvatarData(mAvatarID, this);

    // Use an avatar_icon even though the image id will come down with the
    // avatar properties because the avatar_icon code maintains a cache of icons
    // and this may result in the image being visible sooner.
    // *NOTE: This may generate a duplicate avatar properties request, but that
    // will be suppressed internally in the avatar properties processor.

    //remove avatar id from cache to get fresh info
    LLAvatarIconIDCache::getInstance()->remove(mAvatarID);

    getChild<LLUICtrl>("avatar_icon")->setValue(LLSD(mAvatarID) );

    if (mAvatarNameCacheConnection.connected())
    {
        mAvatarNameCacheConnection.disconnect();
    }
    mAvatarNameCacheConnection = LLAvatarNameCache::get(mAvatarID,boost::bind(&LLInspectAvatar::onAvatarNameCache,this, _1, _2));
}

void LLInspectAvatar::processAvatarData(LLAvatarData* data)
{
    LLStringUtil::format_map_t args;
    {
        std::string birth_date = LLTrans::getString("AvatarBirthDateFormat");
        LLStringUtil::format(birth_date, LLSD().with("datetime", (S32) data->born_on.secondsSinceEpoch()));
        args["[BORN_ON]"] = birth_date;
    }
    args["[AGE]"] = LLDateUtil::ageFromDate(data->born_on, LLDate::now());
    args["[SL_PROFILE]"] = data->about_text;
    args["[RW_PROFILE"] = data->fl_about_text;
    args["[ACCTTYPE]"] = LLAvatarPropertiesProcessor::accountType(data);
    std::string payment_info = LLAvatarPropertiesProcessor::paymentInfo(data);
    args["[PAYMENTINFO]"] = payment_info;
    args["[COMMA]"] = (payment_info.empty() ? "" : ",");

    std::string subtitle = getString("Subtitle", args);
    getChild<LLUICtrl>("user_subtitle")->setValue( LLSD(subtitle) );
    std::string details = getString("Details", args);
    getChild<LLUICtrl>("user_details")->setValue( LLSD(details) );

    // Delete the request object as it has been satisfied
    delete mPropertiesRequest;
    mPropertiesRequest = NULL;
}

void LLInspectAvatar::updateVolumeSlider()
{
    bool voice_enabled = LLVoiceClient::getInstance()->getVoiceEnabled(mAvatarID);

    // Do not display volume slider and mute button if it
    // is ourself or we are not in a voice channel together
    if (!voice_enabled || (mAvatarID == gAgent.getID()))
    {
        getChild<LLUICtrl>("mute_btn")->setVisible(false);
        getChild<LLUICtrl>("volume_slider")->setVisible(false);
    }

    else
    {
        getChild<LLUICtrl>("mute_btn")->setVisible(true);
        getChild<LLUICtrl>("volume_slider")->setVisible(true);

        // By convention, we only display and toggle voice mutes, not all mutes
        bool is_muted = LLAvatarActions::isVoiceMuted(mAvatarID);

        LLUICtrl* mute_btn = getChild<LLUICtrl>("mute_btn");

        bool is_linden = LLStringUtil::endsWith(mAvatarName.getDisplayName(), " Linden");

        mute_btn->setEnabled( !is_linden);
        mute_btn->setValue( is_muted );

        LLUICtrl* volume_slider = getChild<LLUICtrl>("volume_slider");
        volume_slider->setEnabled( !is_muted );

        F32 volume;

        if (is_muted)
        {
            // it's clearer to display their volume as zero
            volume = 0.f;
        }
        else
        {
            // actual volume
            volume = LLVoiceClient::getInstance()->getUserVolume(mAvatarID);
        }
        volume_slider->setValue( (F64)volume );
    }

}

void LLInspectAvatar::onClickMuteVolume()
{
    // By convention, we only display and toggle voice mutes, not all mutes
    LLMuteList* mute_list = LLMuteList::getInstance();
    bool is_muted = mute_list->isMuted(mAvatarID, LLMute::flagVoiceChat);

    LLMute mute(mAvatarID, mAvatarName.getUserName(), LLMute::AGENT);
    if (!is_muted)
    {
        mute_list->add(mute, LLMute::flagVoiceChat);
    }
    else
    {
        mute_list->remove(mute, LLMute::flagVoiceChat);
    }

    updateVolumeSlider();
}

void LLInspectAvatar::onVolumeChange(const LLSD& data)
{
    F32 volume = (F32)data.asReal();
    LLVoiceClient::getInstance()->setUserVolume(mAvatarID, volume);
}

void LLInspectAvatar::onAvatarNameCache(
        const LLUUID& agent_id,
        const LLAvatarName& av_name)
{
    mAvatarNameCacheConnection.disconnect();

    if (agent_id == mAvatarID)
    {
        getChild<LLUICtrl>("user_name")->setValue(av_name.getDisplayName());
        getChild<LLUICtrl>("user_name_small")->setValue(av_name.getDisplayName());
        getChild<LLUICtrl>("user_slid")->setValue(av_name.getUserName());
        mAvatarName = av_name;

        // show smaller display name if too long to display in regular size
        if (getChild<LLTextBox>("user_name")->getTextPixelWidth() > getChild<LLTextBox>("user_name")->getRect().getWidth())
        {
            getChild<LLUICtrl>("user_name_small")->setVisible( true );
            getChild<LLUICtrl>("user_name")->setVisible( false );
        }
        else
        {
            getChild<LLUICtrl>("user_name_small")->setVisible( false );
            getChild<LLUICtrl>("user_name")->setVisible( true );

        }

    }
}

//////////////////////////////////////////////////////////////////////////////
// LLInspectAvatarUtil
//////////////////////////////////////////////////////////////////////////////
void LLInspectAvatarUtil::registerFloater()
{
    LLFloaterReg::add("inspect_avatar", "inspect_avatar.xml",
                      &LLFloaterReg::build<LLInspectAvatar>);
}<|MERGE_RESOLUTION|>--- conflicted
+++ resolved
@@ -62,29 +62,12 @@
     friend class LLFloaterReg;
 
 public:
-<<<<<<< HEAD
-	// avatar_id - Avatar ID for which to show information
-	// Inspector will be positioned relative to current mouse position
-	LLInspectAvatar(const LLSD& avatar_id);
-	virtual ~LLInspectAvatar();
-
-	/*virtual*/ bool postBuild(void);
-	
-	// Because floater is single instance, need to re-parse data on each spawn
-	// (for example, inspector about same avatar but in different position)
-	/*virtual*/ void onOpen(const LLSD& avatar_id);
-
-	// Update view based on information from avatar properties processor
-	void processAvatarData(LLAvatarData* data);
-	
-	virtual LLTransientFloaterMgr::ETransientGroup getGroup() { return LLTransientFloaterMgr::GLOBAL; }
-=======
     // avatar_id - Avatar ID for which to show information
     // Inspector will be positioned relative to current mouse position
     LLInspectAvatar(const LLSD& avatar_id);
     virtual ~LLInspectAvatar();
 
-    /*virtual*/ BOOL postBuild(void);
+    /*virtual*/ bool postBuild(void);
 
     // Because floater is single instance, need to re-parse data on each spawn
     // (for example, inspector about same avatar but in different position)
@@ -94,7 +77,6 @@
     void processAvatarData(LLAvatarData* data);
 
     virtual LLTransientFloaterMgr::ETransientGroup getGroup() { return LLTransientFloaterMgr::GLOBAL; }
->>>>>>> e7eced3c
 
 private:
     // Make network requests for all the data to display in this view.
@@ -205,11 +187,7 @@
     getChild<LLUICtrl>("volume_slider")->setCommitCallback(
         boost::bind(&LLInspectAvatar::onVolumeChange, this, _2));
 
-<<<<<<< HEAD
-	return true;
-=======
-    return TRUE;
->>>>>>> e7eced3c
+    return true;
 }
 
 // Multiple calls to showInstance("inspect_avatar", foo) will provide different
