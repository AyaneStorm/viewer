/** 
 * @file lltexturecache.cpp
 * @brief Object which handles local texture caching
 *
 * $LicenseInfo:firstyear=2000&license=viewerlgpl$
 * Second Life Viewer Source Code
 * Copyright (C) 2010, Linden Research, Inc.
 * 
 * This library is free software; you can redistribute it and/or
 * modify it under the terms of the GNU Lesser General Public
 * License as published by the Free Software Foundation;
 * version 2.1 of the License only.
 * 
 * This library is distributed in the hope that it will be useful,
 * but WITHOUT ANY WARRANTY; without even the implied warranty of
 * MERCHANTABILITY or FITNESS FOR A PARTICULAR PURPOSE.  See the GNU
 * Lesser General Public License for more details.
 * 
 * You should have received a copy of the GNU Lesser General Public
 * License along with this library; if not, write to the Free Software
 * Foundation, Inc., 51 Franklin Street, Fifth Floor, Boston, MA  02110-1301  USA
 * 
 * Linden Research, Inc., 945 Battery Street, San Francisco, CA  94111  USA
 * $/LicenseInfo$
 */

#include "llviewerprecompiledheaders.h"

#include "lltexturecache.h"

#include "llapr.h"
#include "lldir.h"
#include "llimage.h"
#include "llimagej2c.h" // for version control
#include "lllfsthread.h"
#include "llviewercontrol.h"

// Included to allow LLTextureCache::purgeTextures() to pause watchdog timeout
#include "llappviewer.h" 
#include "llmemory.h"

// Cache organization:
// cache/texture.entries
//  Unordered array of Entry structs
// cache/texture.cache
//  First TEXTURE_CACHE_ENTRY_SIZE bytes of each texture in texture.entries in same order
// cache/textures/[0-F]/UUID.texture
//  Actual texture body files

//note: there is no good to define 1024 for TEXTURE_CACHE_ENTRY_SIZE while FIRST_PACKET_SIZE is 600 on sim side.
const S32 TEXTURE_CACHE_ENTRY_SIZE = FIRST_PACKET_SIZE;//1024;
const F32 TEXTURE_CACHE_PURGE_AMOUNT = .20f; // % amount to reduce the cache by when it exceeds its limit
const F32 TEXTURE_CACHE_LRU_SIZE = .10f; // % amount for LRU list (low overhead to regenerate)
const S32 TEXTURE_FAST_CACHE_ENTRY_OVERHEAD = sizeof(S32) * 4; //w, h, c, level
const S32 TEXTURE_FAST_CACHE_DATA_SIZE = 16 * 16 * 4;
const S32 TEXTURE_FAST_CACHE_ENTRY_SIZE = TEXTURE_FAST_CACHE_DATA_SIZE + TEXTURE_FAST_CACHE_ENTRY_OVERHEAD;
const F32 TEXTURE_LAZY_PURGE_TIME_LIMIT = .004f; // 4ms. Would be better to autoadjust, but there is a major cache rework in progress.

class LLTextureCacheWorker : public LLWorkerClass
{
	friend class LLTextureCache;

private:
	class ReadResponder : public LLLFSThread::Responder
	{
	public:
		ReadResponder(LLTextureCache* cache, handle_t handle) : mCache(cache), mHandle(handle) {}
		~ReadResponder() {}
		void completed(S32 bytes)
		{
			mCache->lockWorkers();
			LLTextureCacheWorker* reader = mCache->getReader(mHandle);
			if (reader) reader->ioComplete(bytes);
			mCache->unlockWorkers();
		}
		LLTextureCache* mCache;
		LLTextureCacheWorker::handle_t mHandle;
	};

	class WriteResponder : public LLLFSThread::Responder
	{
	public:
		WriteResponder(LLTextureCache* cache, handle_t handle) : mCache(cache), mHandle(handle) {}
		~WriteResponder() {}
		void completed(S32 bytes)
		{
			mCache->lockWorkers();
			LLTextureCacheWorker* writer = mCache->getWriter(mHandle);
			if (writer) writer->ioComplete(bytes);
			mCache->unlockWorkers();
		}
		LLTextureCache* mCache;
		LLTextureCacheWorker::handle_t mHandle;
	};
	
public:
	LLTextureCacheWorker(LLTextureCache* cache, U32 priority, const LLUUID& id,
						 U8* data, S32 datasize, S32 offset,
						 S32 imagesize, // for writes
						 LLTextureCache::Responder* responder)
		: LLWorkerClass(cache, "LLTextureCacheWorker"),
		  mID(id),
		  mCache(cache),
		  mPriority(priority),
		  mReadData(NULL),
		  mWriteData(data),
		  mDataSize(datasize),
		  mOffset(offset),
		  mImageSize(imagesize),
		  mImageFormat(IMG_CODEC_J2C),
		  mImageLocal(FALSE),
		  mResponder(responder),
		  mFileHandle(LLLFSThread::nullHandle()),
		  mBytesToRead(0),
		  mBytesRead(0)
	{
		mPriority &= LLWorkerThread::PRIORITY_LOWBITS;
	}
	~LLTextureCacheWorker()
	{
		llassert_always(!haveWork());
		ll_aligned_free_16(mReadData);
	}

	// override this interface
	virtual bool doRead() = 0;
	virtual bool doWrite() = 0;

	virtual bool doWork(S32 param); // Called from LLWorkerThread::processRequest()

	handle_t read() { addWork(0, LLWorkerThread::PRIORITY_HIGH | mPriority); return mRequestHandle; }
	handle_t write() { addWork(1, LLWorkerThread::PRIORITY_HIGH | mPriority); return mRequestHandle; }
	bool complete() { return checkWork(); }
	void ioComplete(S32 bytes)
	{
		mBytesRead = bytes;
		setPriority(LLWorkerThread::PRIORITY_HIGH | mPriority);
	}

private:
	virtual void startWork(S32 param); // called from addWork() (MAIN THREAD)
	virtual void finishWork(S32 param, bool completed); // called from finishRequest() (WORK THREAD)
	virtual void endWork(S32 param, bool aborted); // called from doWork() (MAIN THREAD)

protected:
	LLTextureCache* mCache;
	U32 mPriority;
	LLUUID	mID;
	
	U8* mReadData;
	U8* mWriteData;
	S32 mDataSize;
	S32 mOffset;
	S32 mImageSize;
	EImageCodec mImageFormat;
	BOOL mImageLocal;
	LLPointer<LLTextureCache::Responder> mResponder;
	LLLFSThread::handle_t mFileHandle;
	S32 mBytesToRead;
	LLAtomicS32 mBytesRead;
};

class LLTextureCacheLocalFileWorker : public LLTextureCacheWorker
{
public:
	LLTextureCacheLocalFileWorker(LLTextureCache* cache, U32 priority, const std::string& filename, const LLUUID& id,
						 U8* data, S32 datasize, S32 offset,
						 S32 imagesize, // for writes
						 LLTextureCache::Responder* responder) 
			: LLTextureCacheWorker(cache, priority, id, data, datasize, offset, imagesize, responder),
			mFileName(filename)

	{
	}

	virtual bool doRead();
	virtual bool doWrite();
	
private:
	std::string	mFileName;
};

bool LLTextureCacheLocalFileWorker::doRead()
{
	S32 local_size = LLAPRFile::size(mFileName, mCache->getLocalAPRFilePool());

	if (local_size > 0 && mFileName.size() > 4)
	{
		mDataSize = local_size; // Only a complete file is valid

		std::string extension = mFileName.substr(mFileName.size() - 3, 3);

		mImageFormat = LLImageBase::getCodecFromExtension(extension);

		if (mImageFormat == IMG_CODEC_INVALID)
		{
// 			LL_WARNS() << "Unrecognized file extension " << extension << " for local texture " << mFileName << LL_ENDL;
			mDataSize = 0; // no data
			return true;
		}
	}
	else
	{
		// file doesn't exist
		mDataSize = 0; // no data
		return true;
	}

#if USE_LFS_READ
	if (mFileHandle == LLLFSThread::nullHandle())
	{
		mImageLocal = TRUE;
		mImageSize = local_size;
		if (!mDataSize || mDataSize + mOffset > local_size)
		{
			mDataSize = local_size - mOffset;
		}
		if (mDataSize <= 0)
		{
			// no more data to read
			mDataSize = 0;
			return true;
		}
		mReadData = (U8*)ALLOCATE_MEM(LLImageBase::getPrivatePool(), mDataSize);
		mBytesRead = -1;
		mBytesToRead = mDataSize;
		setPriority(LLWorkerThread::PRIORITY_LOW | mPriority);
		mFileHandle = LLLFSThread::sLocal->read(local_filename, mReadData, mOffset, mDataSize,
												new ReadResponder(mCache, mRequestHandle));
		return false;
	}
	else
	{
		if (mBytesRead >= 0)
		{
			if (mBytesRead != mBytesToRead)
			{
// 				LL_WARNS() << "Error reading file from local cache: " << local_filename
// 						<< " Bytes: " << mDataSize << " Offset: " << mOffset
// 						<< " / " << mDataSize << LL_ENDL;
				mDataSize = 0; // failed
				ll_aligned_free_16(mReadData);
				mReadData = NULL;
			}
			return true;
		}
		else
		{
			return false;
		}
	}
#else
	if (!mDataSize || mDataSize > local_size)
	{
		mDataSize = local_size;
	}
	mReadData = (U8*)ll_aligned_malloc_16(mDataSize);
	
	S32 bytes_read = LLAPRFile::readEx(mFileName, mReadData, mOffset, mDataSize, mCache->getLocalAPRFilePool());	

	if (bytes_read != mDataSize)
	{
// 		LL_WARNS() << "Error reading file from local cache: " << mFileName
// 				<< " Bytes: " << mDataSize << " Offset: " << mOffset
// 				<< " / " << mDataSize << LL_ENDL;
		mDataSize = 0;
		ll_aligned_free_16(mReadData);
		mReadData = NULL;
	}
	else
	{
		mImageSize = local_size;
		mImageLocal = TRUE;
	}
	return true;
#endif
}

bool LLTextureCacheLocalFileWorker::doWrite()
{
	// no writes for local files
	return false;
}

class LLTextureCacheRemoteWorker : public LLTextureCacheWorker
{
public:
	LLTextureCacheRemoteWorker(LLTextureCache* cache, U32 priority, const LLUUID& id,
						 U8* data, S32 datasize, S32 offset,
						 S32 imagesize, // for writes
						 LLPointer<LLImageRaw> raw, S32 discardlevel,
						 LLTextureCache::Responder* responder) 
			: LLTextureCacheWorker(cache, priority, id, data, datasize, offset, imagesize, responder),
			mState(INIT),
			mRawImage(raw),
			mRawDiscardLevel(discardlevel)
	{
	}

	virtual bool doRead();
	virtual bool doWrite();

private:
	enum e_state
	{
		INIT = 0,
		LOCAL = 1,
		CACHE = 2,
		HEADER = 3,
		BODY = 4
	};

	e_state mState;
	LLPointer<LLImageRaw> mRawImage;
	S32 mRawDiscardLevel;
};


//virtual
void LLTextureCacheWorker::startWork(S32 param)
{
}

// This is where a texture is read from the cache system (header and body)
// Current assumption are:
// - the whole data are in a raw form, will be stored at mReadData
// - the size of this raw data is mDataSize and can be smaller than TEXTURE_CACHE_ENTRY_SIZE (the size of a record in the header cache)
// - the code supports offset reading but this is actually never exercised in the viewer
bool LLTextureCacheRemoteWorker::doRead()
{
	bool done = false;
	S32 idx = -1;

	S32 local_size = 0;
	std::string local_filename;
	
	// First state / stage : find out if the file is local
	if (mState == INIT)
	{
#if 0
		std::string filename = mCache->getLocalFileName(mID);	
		// Is it a JPEG2000 file? 
		{
			local_filename = filename + ".j2c";
			local_size = LLAPRFile::size(local_filename, mCache->getLocalAPRFilePool());
			if (local_size > 0)
			{
				mImageFormat = IMG_CODEC_J2C;
			}
		}
		// If not, is it a jpeg file?
		if (local_size == 0)
		{
			local_filename = filename + ".jpg";
			local_size = LLAPRFile::size(local_filename, mCache->getLocalAPRFilePool());
			if (local_size > 0)
			{
				mImageFormat = IMG_CODEC_JPEG;
				mDataSize = local_size; // Only a complete .jpg file is valid
			}
		}
		// Hmm... What about a targa file? (used for UI texture mostly)
		if (local_size == 0)
		{
			local_filename = filename + ".tga";
			local_size = LLAPRFile::size(local_filename, mCache->getLocalAPRFilePool());
			if (local_size > 0)
			{
				mImageFormat = IMG_CODEC_TGA;
				mDataSize = local_size; // Only a complete .tga file is valid
			}
		}
		// Determine the next stage: if we found a file, then LOCAL else CACHE
		mState = (local_size > 0 ? LOCAL : CACHE);

		llassert_always(mState == CACHE) ;
#else
		mState = CACHE;
#endif
	}

	// Second state / stage : if the file is local, load it and leave
	if (!done && (mState == LOCAL))
	{
		llassert(local_size != 0);	// we're assuming there is a non empty local file here...
		if (!mDataSize || mDataSize > local_size)
		{
			mDataSize = local_size;
		}
		// Allocate read buffer
		mReadData = (U8*)ll_aligned_malloc_16(mDataSize);

		if (mReadData)
		{
			S32 bytes_read = LLAPRFile::readEx( local_filename,
												mReadData,
												mOffset,
												mDataSize,
												mCache->getLocalAPRFilePool());

			if (bytes_read != mDataSize)
			{
 				LL_WARNS() << "Error reading file from local cache: " << local_filename
 						<< " Bytes: " << mDataSize << " Offset: " << mOffset
 					<< " / " << mDataSize << LL_ENDL;
				mDataSize = 0;
				ll_aligned_free_16(mReadData);
				mReadData = NULL;
			}
			else
			{
				mImageSize = local_size;
				mImageLocal = TRUE;
			}
		}
		else
		{
 			LL_WARNS() << "Error allocating memory for cache: " << local_filename
 					<< " of size: " << mDataSize << LL_ENDL;
			mDataSize = 0;
		}
		// We're done...
		done = true;
	}

	// Second state / stage : identify the cache or not...
	if (!done && (mState == CACHE))
	{
		LLTextureCache::Entry entry ;
		idx = mCache->getHeaderCacheEntry(mID, entry);
		if (idx < 0)
		{
			// The texture is *not* cached. We're done here...
			mDataSize = 0; // no data 
			done = true;
		}
		else
		{
			mImageSize = entry.mImageSize ;
			// If the read offset is bigger than the header cache, we read directly from the body
			// Note that currently, we *never* read with offset from the cache, so the result is *always* HEADER
			mState = mOffset < TEXTURE_CACHE_ENTRY_SIZE ? HEADER : BODY;
		}
	}

	// Third state / stage : read data from the header cache (texture.entries) file
	if (!done && (mState == HEADER))
	{
		llassert_always(idx >= 0);	// we need an entry here or reading the header makes no sense
		llassert_always(mOffset < TEXTURE_CACHE_ENTRY_SIZE);
		S32 offset = idx * TEXTURE_CACHE_ENTRY_SIZE + mOffset;
		// Compute the size we need to read (in bytes)
		S32 size = TEXTURE_CACHE_ENTRY_SIZE - mOffset;
		size = llmin(size, mDataSize);
		// Allocate the read buffer
		mReadData = (U8*)ll_aligned_malloc_16(size);
		if (mReadData)
		{
			S32 bytes_read = LLAPRFile::readEx(mCache->mHeaderDataFileName, 
												 mReadData, offset, size, mCache->getLocalAPRFilePool());
			if (bytes_read != size)
			{
				LL_WARNS() << "LLTextureCacheWorker: "  << mID
						<< " incorrect number of bytes read from header: " << bytes_read
						<< " / " << size << LL_ENDL;
				ll_aligned_free_16(mReadData);
				mReadData = NULL;
				mDataSize = -1; // failed
				done = true;
			}
			// If we already read all we expected, we're actually done
			if (mDataSize <= bytes_read)
			{
				done = true;
			}
			else
			{
				mState = BODY;
			}
		}
		else
		{
			LL_WARNS() << "LLTextureCacheWorker: "  << mID
				<< " failed to allocate memory for reading: " << mDataSize << LL_ENDL;
			mReadData = NULL;
			mDataSize = -1; // failed
			done = true;
		}
	}

	// Fourth state / stage : read the rest of the data from the UUID based cached file
	if (!done && (mState == BODY))
	{
		std::string filename = mCache->getTextureFileName(mID);
		S32 filesize = LLAPRFile::size(filename, mCache->getLocalAPRFilePool());

		if (filesize && (filesize + TEXTURE_CACHE_ENTRY_SIZE) > mOffset)
		{
			S32 max_datasize = TEXTURE_CACHE_ENTRY_SIZE + filesize - mOffset;
			mDataSize = llmin(max_datasize, mDataSize);

			S32 data_offset, file_size, file_offset;
			
			// Reserve the whole data buffer first
			U8* data = (U8*)ll_aligned_malloc_16(mDataSize);
			if (data)
			{
				// Set the data file pointers taking the read offset into account. 2 cases:
				if (mOffset < TEXTURE_CACHE_ENTRY_SIZE)
				{
					// Offset within the header record. That means we read something from the header cache.
					// Note: most common case is (mOffset = 0), so this is the "normal" code path.
					data_offset = TEXTURE_CACHE_ENTRY_SIZE - mOffset;	// i.e. TEXTURE_CACHE_ENTRY_SIZE if mOffset nul (common case)
					file_offset = 0;
					file_size = mDataSize - data_offset;
					// Copy the raw data we've been holding from the header cache into the new sized buffer
					llassert_always(mReadData);
					memcpy(data, mReadData, data_offset);
					ll_aligned_free_16(mReadData);
					mReadData = NULL;
				}
				else
				{
					// Offset bigger than the header record. That means we haven't read anything yet.
					data_offset = 0;
					file_offset = mOffset - TEXTURE_CACHE_ENTRY_SIZE;
					file_size = mDataSize;
					// No data from header cache to copy in that case, we skipped it all
				}

				// Now use that buffer as the object read buffer
				llassert_always(mReadData == NULL);
				mReadData = data;

				// Read the data at last
				S32 bytes_read = LLAPRFile::readEx(filename, 
												 mReadData + data_offset,
												 file_offset, file_size,
												 mCache->getLocalAPRFilePool());
				if (bytes_read != file_size)
				{
					LL_WARNS() << "LLTextureCacheWorker: "  << mID
							<< " incorrect number of bytes read from body: " << bytes_read
							<< " / " << file_size << LL_ENDL;
					ll_aligned_free_16(mReadData);
					mReadData = NULL;
					mDataSize = -1; // failed
					done = true;
				}
			}
			else
			{
				LL_WARNS() << "LLTextureCacheWorker: "  << mID
					<< " failed to allocate memory for reading: " << mDataSize << LL_ENDL;
				ll_aligned_free_16(mReadData);
				mReadData = NULL;
				mDataSize = -1; // failed
				done = true;
			}
		}
		else
		{
			// No body, we're done.
			mDataSize = llmax(TEXTURE_CACHE_ENTRY_SIZE - mOffset, 0);
			LL_DEBUGS() << "No body file for: " << filename << LL_ENDL;
		}	
		// Nothing else to do at that point...
		done = true;
	}

	// Clean up and exit
	return done;
}

// This is where *everything* about a texture is written down in the cache system (entry map, header and body)
// Current assumption are:
// - the whole data are in a raw form, starting at mWriteData
// - the size of this raw data is mDataSize and can be smaller than TEXTURE_CACHE_ENTRY_SIZE (the size of a record in the header cache)
// - the code *does not* support offset writing so there are no difference between buffer addresses and start of data
bool LLTextureCacheRemoteWorker::doWrite()
{
	bool done = false;
	S32 idx = -1;	

	// First state / stage : check that what we're trying to cache is in an OK shape
	if (mState == INIT)
	{
		if ((mOffset != 0) // We currently do not support write offsets
			|| (mDataSize <= 0) // Things will go badly wrong if mDataSize is nul or negative...
			|| (mImageSize < mDataSize)
			|| (mRawDiscardLevel < 0)
			|| (mRawImage->isBufferInvalid())) // decode failed or malfunctioned, don't write
		{
			LL_WARNS() << "INIT state check failed for image: " << mID << " Size: " << mImageSize << " DataSize: " << mDataSize << " Discard:" << mRawDiscardLevel << LL_ENDL;
			mDataSize = -1; // failed
			done = true;
		}
		else
		{
			mState = CACHE;
		}
	}
	
	// No LOCAL state for write(): because it doesn't make much sense to cache a local file...

	// Second state / stage : set an entry in the headers entry (texture.entries) file
	if (!done && (mState == CACHE))
	{
		bool alreadyCached = false;
		LLTextureCache::Entry entry;

		// Checks if this image is already in the entry list
		idx = mCache->getHeaderCacheEntry(mID, entry);
		if(idx < 0)
		{
			idx = mCache->setHeaderCacheEntry(mID, entry, mImageSize, mDataSize); // create the new entry.
			if(idx >= 0)
			{
				// write to the fast cache.
                // mRawImage is not entirely safe here since it is a pointer to one owned by cache worker,
                // it could have been retrieved via getRequestFinished() and then modified.
                // If writeToFastCache crashes, something is wrong around fetch worker.
				if(!mCache->writeToFastCache(mID, idx, mRawImage, mRawDiscardLevel))
				{
					LL_WARNS() << "writeToFastCache failed" << LL_ENDL;
					mDataSize = -1; // failed
					done = true;
				}
			}
		}
		else
		{
			alreadyCached = mCache->updateEntry(idx, entry, mImageSize, mDataSize); // update the existing entry.
		}

		if (!done)
		{
			if (idx < 0)
			{
				LL_WARNS() << "LLTextureCacheWorker: " << mID
					<< " Unable to create header entry for writing!" << LL_ENDL;
				mDataSize = -1; // failed
				done = true;
			}
			else
			{
				if (alreadyCached && (mDataSize <= TEXTURE_CACHE_ENTRY_SIZE))
				{
					// Small texture already cached case: we're done with writing
					done = true;
				}
				else
				{
					// If the texture has already been cached, we don't resave the header and go directly to the body part
					mState = alreadyCached ? BODY : HEADER;
				}
			}
		}
	}


	// Third stage / state : write the header record in the header file (texture.cache)
	if (!done && (mState == HEADER))
	{
		if (idx < 0) // we need an entry here or storing the header makes no sense
		{
			LL_WARNS() << "index check failed" << LL_ENDL;
			mDataSize = -1; // failed
			done = true;
		}
		else
		{
			S32 offset = idx * TEXTURE_CACHE_ENTRY_SIZE;	// skip to the correct spot in the header file
			S32 size = TEXTURE_CACHE_ENTRY_SIZE;			// record size is fixed for the header
			S32 bytes_written;

			if (mDataSize < TEXTURE_CACHE_ENTRY_SIZE)
			{
				// We need to write a full record in the header cache so, if the amount of data is smaller
				// than a record, we need to transfer the data to a buffer padded with 0 and write that
				U8* padBuffer = (U8*)ll_aligned_malloc_16(TEXTURE_CACHE_ENTRY_SIZE);
				memset(padBuffer, 0, TEXTURE_CACHE_ENTRY_SIZE);		// Init with zeros
				memcpy(padBuffer, mWriteData, mDataSize);			// Copy the write buffer
				bytes_written = LLAPRFile::writeEx(mCache->mHeaderDataFileName, padBuffer, offset, size, mCache->getLocalAPRFilePool());
				ll_aligned_free_16(padBuffer);
			}
			else
			{
				// Write the header record (== first TEXTURE_CACHE_ENTRY_SIZE bytes of the raw file) in the header file
				bytes_written = LLAPRFile::writeEx(mCache->mHeaderDataFileName, mWriteData, offset, size, mCache->getLocalAPRFilePool());
			}

			if (bytes_written <= 0)
			{
				LL_WARNS() << "LLTextureCacheWorker: " << mID
					<< " Unable to write header entry!" << LL_ENDL;
				mDataSize = -1; // failed
				done = true;
			}

			// If we wrote everything (may be more with padding) in the header cache, 
			// we're done so we don't have a body to store
			if (mDataSize <= bytes_written)
			{
				done = true;
			}
			else
			{
				mState = BODY;
			}
		}
	}
	
	// Fourth stage / state : write the body file, i.e. the rest of the texture in a "UUID" file name
	if (!done && (mState == BODY))
	{
		if (mDataSize <= TEXTURE_CACHE_ENTRY_SIZE) // wouldn't make sense to be here otherwise...
		{
			LL_WARNS() << "mDataSize check failed" << LL_ENDL;
			mDataSize = -1; // failed
			done = true;
		}
		else
		{
			S32 file_size = mDataSize - TEXTURE_CACHE_ENTRY_SIZE;

			{
				// build the cache file name from the UUID
				std::string filename = mCache->getTextureFileName(mID);
				// 			LL_INFOS() << "Writing Body: " << filename << " Bytes: " << file_offset+file_size << LL_ENDL;
				S32 bytes_written = LLAPRFile::writeEx(filename,
													   mWriteData + TEXTURE_CACHE_ENTRY_SIZE,
													   0, file_size,
													   mCache->getLocalAPRFilePool());
				if (bytes_written <= 0)
				{
					LL_WARNS() << "LLTextureCacheWorker: " << mID
						<< " incorrect number of bytes written to body: " << bytes_written
						<< " / " << file_size << LL_ENDL;
					mDataSize = -1; // failed
					done = true;
				}
			}

			// Nothing else to do at that point...
			done = true;
		}
	}
	mRawImage = NULL;

	// Clean up and exit
	return done;
}

//virtual
bool LLTextureCacheWorker::doWork(S32 param)
{
	bool res = false;
	if (param == 0) // read
	{
		res = doRead();
	}
	else if (param == 1) // write
	{
		res = doWrite();
	}
	else
	{
		llassert_always(0);
	}
	return res;
}

//virtual (WORKER THREAD)
void LLTextureCacheWorker::finishWork(S32 param, bool completed)
{
	if (mResponder.notNull())
	{
		bool success = (completed && mDataSize > 0);
		if (param == 0)
		{
			// read
			if (success)
			{
				mResponder->setData(mReadData, mDataSize, mImageSize, mImageFormat, mImageLocal);
				mReadData = NULL; // responder owns data
				mDataSize = 0;
			}
			else
			{
				ll_aligned_free_16(mReadData);
				mReadData = NULL;
			}
		}
		else
		{
			// write
			mWriteData = NULL; // we never owned data
			mDataSize = 0;
		}
		mCache->addCompleted(mResponder, success);
	}
}

//virtual (MAIN THREAD)
void LLTextureCacheWorker::endWork(S32 param, bool aborted)
{
	if (aborted)
	{
		// Let the destructor handle any cleanup
		return;
	}
	switch(param)
	{
	  default:
	  case 0: // read
	  case 1: // write
	  {
		  if (mDataSize < 0)
		  {
			  // failed
			  mCache->removeFromCache(mID);
		  }
		  break;
	  }
	}
}

//////////////////////////////////////////////////////////////////////////////

LLTextureCache::LLTextureCache(bool threaded)
	: LLWorkerThread("TextureCache", threaded),
	  mWorkersMutex(),
	  mHeaderMutex(),
	  mListMutex(),
	  mFastCacheMutex(),
	  mHeaderAPRFile(NULL),
	  mReadOnly(TRUE), //do not allow to change the texture cache until setReadOnly() is called.
	  mTexturesSizeTotal(0),
	  mDoPurge(FALSE),
	  mFastCachep(NULL),
	  mFastCachePoolp(NULL),
	  mFastCachePadBuffer(NULL)
{
    mHeaderAPRFilePoolp = new LLVolatileAPRPool(); // is_local = true, because this pool is for headers, headers are under own mutex
}

LLTextureCache::~LLTextureCache()
{
	clearDeleteList() ;
	writeUpdatedEntries() ;
	delete mFastCachep;
	delete mFastCachePoolp;
	delete mHeaderAPRFilePoolp;
	ll_aligned_free_16(mFastCachePadBuffer);
}

//////////////////////////////////////////////////////////////////////////////

//virtual
S32 LLTextureCache::update(F32 max_time_ms)
{
	static LLFrameTimer timer ;
	static const F32 MAX_TIME_INTERVAL = 300.f ; //seconds.

	S32 res;
	res = LLWorkerThread::update(max_time_ms);

	mListMutex.lock();
	handle_list_t priorty_list = mPrioritizeWriteList; // copy list
	mPrioritizeWriteList.clear();
	responder_list_t completed_list = mCompletedList; // copy list
	mCompletedList.clear();
	mListMutex.unlock();
	
	lockWorkers();
	
	for (handle_list_t::iterator iter1 = priorty_list.begin();
		 iter1 != priorty_list.end(); ++iter1)
	{
		handle_t handle = *iter1;
		handle_map_t::iterator iter2 = mWriters.find(handle);
		if(iter2 != mWriters.end())
		{
			LLTextureCacheWorker* worker = iter2->second;
			worker->setPriority(LLWorkerThread::PRIORITY_HIGH | worker->mPriority);
		}
	}

	unlockWorkers(); 
	
	// call 'completed' with workers list unlocked (may call readComplete() or writeComplete()
	for (responder_list_t::iterator iter1 = completed_list.begin();
		 iter1 != completed_list.end(); ++iter1)
	{
		Responder *responder = iter1->first;
		bool success = iter1->second;
		responder->completed(success);
	}
	
	if(!res && timer.getElapsedTimeF32() > MAX_TIME_INTERVAL)
	{
		timer.reset() ;
		writeUpdatedEntries() ;
	}

	return res;
}

//////////////////////////////////////////////////////////////////////////////
// search for local copy of UUID-based image file
std::string LLTextureCache::getLocalFileName(const LLUUID& id)
{
	// Does not include extension
	std::string idstr = id.asString();
	// TODO: should we be storing cached textures in skin directory?
	std::string filename = gDirUtilp->getExpandedFilename(LL_PATH_LOCAL_ASSETS, idstr);
	return filename;
}

std::string LLTextureCache::getTextureFileName(const LLUUID& id)
{
	std::string idstr = id.asString();
	std::string delem = gDirUtilp->getDirDelimiter();
	std::string filename = mTexturesDirName + delem + idstr[0] + delem + idstr + ".texture";
	return filename;
}

//debug
BOOL LLTextureCache::isInCache(const LLUUID& id) 
{
	LLMutexLock lock(&mHeaderMutex);
	id_map_t::const_iterator iter = mHeaderIDMap.find(id);
	
	return (iter != mHeaderIDMap.end()) ;
}

//debug
BOOL LLTextureCache::isInLocal(const LLUUID& id) 
{
	S32 local_size = 0;
	std::string local_filename;
	
	std::string filename = getLocalFileName(id);	
	// Is it a JPEG2000 file? 
	{
		local_filename = filename + ".j2c";
		local_size = LLAPRFile::size(local_filename, getLocalAPRFilePool());
		if (local_size > 0)
		{
			return TRUE ;
		}
	}
		
	// If not, is it a jpeg file?		
	{
		local_filename = filename + ".jpg";
		local_size = LLAPRFile::size(local_filename, getLocalAPRFilePool());
		if (local_size > 0)
		{
			return TRUE ;
		}
	}
		
	// Hmm... What about a targa file? (used for UI texture mostly)		
	{
		local_filename = filename + ".tga";
		local_size = LLAPRFile::size(local_filename, getLocalAPRFilePool());
		if (local_size > 0)
		{
			return TRUE ;
		}
	}
		
	return FALSE ;
}
//////////////////////////////////////////////////////////////////////////////

//static
F32 LLTextureCache::sHeaderCacheVersion = 1.71f;
U32 LLTextureCache::sCacheMaxEntries = 1024 * 1024; //~1 million textures.
S64 LLTextureCache::sCacheMaxTexturesSize = 0; // no limit
std::string LLTextureCache::sHeaderCacheEncoderVersion = LLImageJ2C::getEngineInfo();

#if defined(ADDRESS_SIZE)
U32 LLTextureCache::sHeaderCacheAddressSize = ADDRESS_SIZE;
#else
U32 LLTextureCache::sHeaderCacheAddressSize = 32;
#endif

const char* entries_filename = "texture.entries";
const char* cache_filename = "texture.cache";
const char* old_textures_dirname = "textures";
//change the location of the texture cache to prevent from being deleted by old version viewers.
const char* textures_dirname = "texturecache";
const char* fast_cache_filename = "FastCache.cache";

void LLTextureCache::setDirNames(ELLPath location)
{
	std::string delem = gDirUtilp->getDirDelimiter();

	mHeaderEntriesFileName = gDirUtilp->getExpandedFilename(location, textures_dirname, entries_filename);
	mHeaderDataFileName = gDirUtilp->getExpandedFilename(location, textures_dirname, cache_filename);
	mTexturesDirName = gDirUtilp->getExpandedFilename(location, textures_dirname);
	mFastCacheFileName =  gDirUtilp->getExpandedFilename(location, textures_dirname, fast_cache_filename);
}

void LLTextureCache::purgeCache(ELLPath location, bool remove_dir)
{
	LLMutexLock lock(&mHeaderMutex);

	if (!mReadOnly)
	{
		setDirNames(location);
		llassert_always(mHeaderAPRFile == NULL);

		//remove the legacy cache if exists
		std::string texture_dir = mTexturesDirName ;
		mTexturesDirName = gDirUtilp->getExpandedFilename(location, old_textures_dirname);
		if(LLFile::isdir(mTexturesDirName))
		{
			std::string file_name = gDirUtilp->getExpandedFilename(location, entries_filename);
			// mHeaderAPRFilePoolp because we are under header mutex, and can be in main thread
			LLAPRFile::remove(file_name, mHeaderAPRFilePoolp);

			file_name = gDirUtilp->getExpandedFilename(location, cache_filename);
			LLAPRFile::remove(file_name, mHeaderAPRFilePoolp);

			purgeAllTextures(true);
		}
		mTexturesDirName = texture_dir ;
	}

	//remove the current texture cache.
	purgeAllTextures(remove_dir);
}

//is called in the main thread before initCache(...) is called.
void LLTextureCache::setReadOnly(BOOL read_only)
{
	mReadOnly = read_only ;
}

//called in the main thread.
S64 LLTextureCache::initCache(ELLPath location, S64 max_size, BOOL texture_cache_mismatch)
{
	llassert_always(getPending() == 0) ; //should not start accessing the texture cache before initialized.

	S64 entries_size = (max_size * 36) / 100; //0.36 * max_size
	S64 max_entries = entries_size / (TEXTURE_CACHE_ENTRY_SIZE + TEXTURE_FAST_CACHE_ENTRY_SIZE);
	sCacheMaxEntries = (S32)(llmin((S64)sCacheMaxEntries, max_entries));
	entries_size = sCacheMaxEntries * (TEXTURE_CACHE_ENTRY_SIZE + TEXTURE_FAST_CACHE_ENTRY_SIZE);
	max_size -= entries_size;
	if (sCacheMaxTexturesSize > 0)
		sCacheMaxTexturesSize = llmin(sCacheMaxTexturesSize, max_size);
	else
		sCacheMaxTexturesSize = max_size;
	max_size -= sCacheMaxTexturesSize;
	
	LL_INFOS("TextureCache") << "Headers: " << sCacheMaxEntries
			<< " Textures size: " << sCacheMaxTexturesSize / (1024 * 1024) << " MB" << LL_ENDL;

	setDirNames(location);
	
	if(texture_cache_mismatch) 
	{
		//if readonly, disable the texture cache,
		//otherwise wipe out the texture cache.
		purgeAllTextures(true); 

		if(mReadOnly)
		{
			return max_size ;
		}
	}

	if (!mReadOnly)
	{
		LLFile::mkdir(mTexturesDirName);

		const char* subdirs = "0123456789abcdef";
		for (S32 i=0; i<16; i++)
		{
			std::string dirname = mTexturesDirName + gDirUtilp->getDirDelimiter() + subdirs[i];
			LLFile::mkdir(dirname);
		}
	}
	readHeaderCache();
	purgeTextures(true); // calc mTexturesSize and make some room in the texture cache if we need it

	llassert_always(getPending() == 0) ; //should not start accessing the texture cache before initialized.
	openFastCache(true);

	return max_size; // unused cache space
}

//----------------------------------------------------------------------------
// mHeaderMutex must be locked for the following functions!

LLAPRFile* LLTextureCache::openHeaderEntriesFile(bool readonly, S32 offset)
{
	llassert_always(mHeaderAPRFile == NULL);
	apr_int32_t flags = readonly ? APR_READ|APR_BINARY : APR_READ|APR_WRITE|APR_BINARY;
	mHeaderAPRFile = new LLAPRFile(mHeaderEntriesFileName, flags, mHeaderAPRFilePoolp);
	if(offset > 0)
	{
		mHeaderAPRFile->seek(APR_SET, offset);
	}
	return mHeaderAPRFile;
}

void LLTextureCache::closeHeaderEntriesFile()
{
	if(!mHeaderAPRFile)
	{
		return ;
	}

	delete mHeaderAPRFile;
	mHeaderAPRFile = NULL;
}

void LLTextureCache::readEntriesHeader()
{
	// mHeaderEntriesInfo initializes to default values so safe not to read it
	llassert_always(mHeaderAPRFile == NULL);
	if (LLAPRFile::isExist(mHeaderEntriesFileName, mHeaderAPRFilePoolp))
	{
		LLAPRFile::readEx(mHeaderEntriesFileName, (U8*)&mHeaderEntriesInfo, 0, sizeof(EntriesInfo),
						  mHeaderAPRFilePoolp);
	}
	else //create an empty entries header.
	{
		setEntriesHeader();
		writeEntriesHeader() ;
	}
}

void LLTextureCache::setEntriesHeader()
{
	if (sHeaderEncoderStringSize < sHeaderCacheEncoderVersion.size() + 1)
	{
		// For simplicity we use predefined size of header, so if version string
		// doesn't fit, either getEngineInfo() returned malformed string or 
		// sHeaderEncoderStringSize need to be increased.
		// Also take into accout that c_str() returns additional null character
		LL_ERRS() << "Version string doesn't fit in header" << LL_ENDL;
	}

	mHeaderEntriesInfo.mVersion = sHeaderCacheVersion;
	mHeaderEntriesInfo.mAdressSize = sHeaderCacheAddressSize;
	strcpy(mHeaderEntriesInfo.mEncoderVersion, sHeaderCacheEncoderVersion.c_str());
	mHeaderEntriesInfo.mEntries = 0;
}

void LLTextureCache::writeEntriesHeader()
{
	llassert_always(mHeaderAPRFile == NULL);
	if (!mReadOnly)
	{
		LLAPRFile::writeEx(mHeaderEntriesFileName, (U8*)&mHeaderEntriesInfo, 0, sizeof(EntriesInfo),
						   mHeaderAPRFilePoolp);
	}
}

//mHeaderMutex is locked before calling this.
S32 LLTextureCache::openAndReadEntry(const LLUUID& id, Entry& entry, bool create)
{
	S32 idx = -1;
	
	id_map_t::iterator iter1 = mHeaderIDMap.find(id);
	if (iter1 != mHeaderIDMap.end())
	{
		idx = iter1->second;
	}

	if (idx < 0)
	{
		if (create && !mReadOnly)
		{
			if (mHeaderEntriesInfo.mEntries < sCacheMaxEntries)
			{
				// Add an entry to the end of the list
				idx = mHeaderEntriesInfo.mEntries++;

			}
			else if (!mFreeList.empty())
			{
				idx = *(mFreeList.begin());
				mFreeList.erase(mFreeList.begin());
			}
			else
			{
				// Look for a still valid entry in the LRU
				for (std::set<LLUUID>::iterator iter2 = mLRU.begin(); iter2 != mLRU.end();)
				{
					std::set<LLUUID>::iterator curiter2 = iter2++;
					LLUUID oldid = *curiter2;
					// Erase entry from LRU regardless
					mLRU.erase(curiter2);
					// Look up entry and use it if it is valid
					id_map_t::iterator iter3 = mHeaderIDMap.find(oldid);
					if (iter3 != mHeaderIDMap.end() && iter3->second >= 0)
					{
						idx = iter3->second;
						removeCachedTexture(oldid) ;//remove the existing cached texture to release the entry index.
						break;
					}
				}
				// if (idx < 0) at this point, we will rebuild the LRU 
				//  and retry if called from setHeaderCacheEntry(),
				//  otherwise this shouldn't happen and will trigger an error
			}
			if (idx >= 0)
			{
				entry.mID = id ;
				entry.mImageSize = -1 ; //mark it is a brand-new entry.					
				entry.mBodySize = 0 ;
			}
		}
	}
	else
	{
		// Remove this entry from the LRU if it exists
		mLRU.erase(id);
		// Read the entry
		idx_entry_map_t::iterator iter = mUpdatedEntryMap.find(idx) ;
		if(iter != mUpdatedEntryMap.end())
		{
			entry = iter->second ;
		}
		else
		{
			readEntryFromHeaderImmediately(idx, entry) ;
		}
		if(entry.mImageSize <= entry.mBodySize)//it happens on 64-bit systems, do not know why
		{
			LL_WARNS() << "corrupted entry: " << id << " entry image size: " << entry.mImageSize << " entry body size: " << entry.mBodySize << LL_ENDL ;

			//erase this entry and the cached texture from the cache.
			std::string tex_filename = getTextureFileName(id);
			removeEntry(idx, entry, tex_filename) ;
			mUpdatedEntryMap.erase(idx) ;
			idx = -1 ;
		}
	}
	return idx;
}

//mHeaderMutex is locked before calling this.
void LLTextureCache::writeEntryToHeaderImmediately(S32& idx, Entry& entry, bool write_header)
{	
	LLAPRFile* aprfile ;
	S32 bytes_written ;
	S32 offset = sizeof(EntriesInfo) + idx * sizeof(Entry);
	if(write_header)
	{
		aprfile = openHeaderEntriesFile(false, 0);		
		bytes_written = aprfile->write((U8*)&mHeaderEntriesInfo, sizeof(EntriesInfo)) ;
		if(bytes_written != sizeof(EntriesInfo))
		{
			clearCorruptedCache() ; //clear the cache.
			idx = -1 ;//mark the idx invalid.
			return ;
		}

		mHeaderAPRFile->seek(APR_SET, offset);
	}
	else
	{
		aprfile = openHeaderEntriesFile(false, offset);
	}
	bytes_written = aprfile->write((void*)&entry, (S32)sizeof(Entry));
	if(bytes_written != sizeof(Entry))
	{
		clearCorruptedCache() ; //clear the cache.
		idx = -1 ;//mark the idx invalid.

		return ;
	}

	closeHeaderEntriesFile();
	mUpdatedEntryMap.erase(idx) ;
}

//mHeaderMutex is locked before calling this.
void LLTextureCache::readEntryFromHeaderImmediately(S32& idx, Entry& entry)
{
	S32 offset = sizeof(EntriesInfo) + idx * sizeof(Entry);
	LLAPRFile* aprfile = openHeaderEntriesFile(true, offset);
	S32 bytes_read = aprfile->read((void*)&entry, (S32)sizeof(Entry));
	closeHeaderEntriesFile();

	if(bytes_read != sizeof(Entry))
	{
		clearCorruptedCache() ; //clear the cache.
		idx = -1 ;//mark the idx invalid.
	}
}

//mHeaderMutex is locked before calling this.
//update an existing entry time stamp, delay writing.
void LLTextureCache::updateEntryTimeStamp(S32 idx, Entry& entry)
{
	static const U32 MAX_ENTRIES_WITHOUT_TIME_STAMP = (U32)(LLTextureCache::sCacheMaxEntries * 0.75f) ;

	if(mHeaderEntriesInfo.mEntries < MAX_ENTRIES_WITHOUT_TIME_STAMP)
	{
		return ; //there are enough empty entry index space, no need to stamp time.
	}

	if (idx >= 0)
	{
		if (!mReadOnly)
		{
			entry.mTime = time(NULL);			
			mUpdatedEntryMap[idx] = entry ;
		}
	}
}

//update an existing entry, write to header file immediately.
bool LLTextureCache::updateEntry(S32& idx, Entry& entry, S32 new_image_size, S32 new_data_size)
{
	S32 new_body_size = llmax(0, new_data_size - TEXTURE_CACHE_ENTRY_SIZE) ;
	
	if(new_image_size == entry.mImageSize && new_body_size == entry.mBodySize)
	{
		return true ; //nothing changed.
	}
	else 
	{
		bool purge = false ;

		lockHeaders() ;

		bool update_header = false ;
		if(entry.mImageSize < 0) //is a brand-new entry
		{
			mHeaderIDMap[entry.mID] = idx;
			mTexturesSizeMap[entry.mID] = new_body_size ;
			mTexturesSizeTotal += new_body_size ;
			
			// Update Header
			update_header = true ;
		}				
		else if (entry.mBodySize != new_body_size)
		{
			//already in mHeaderIDMap.
			mTexturesSizeMap[entry.mID] = new_body_size ;
			mTexturesSizeTotal -= entry.mBodySize ;
			mTexturesSizeTotal += new_body_size ;
		}
		entry.mTime = time(NULL);
		entry.mImageSize = new_image_size ; 
		entry.mBodySize = new_body_size ;
		
		writeEntryToHeaderImmediately(idx, entry, update_header) ;
	
		if (mTexturesSizeTotal > sCacheMaxTexturesSize)
		{
			purge = true;
		}
		
		unlockHeaders() ;

		if (purge)
		{
			mDoPurge = TRUE;
		}
	}

	return false ;
}

U32 LLTextureCache::openAndReadEntries(std::vector<Entry>& entries)
{
	U32 num_entries = mHeaderEntriesInfo.mEntries;

	mHeaderIDMap.clear();
	mTexturesSizeMap.clear();
	mFreeList.clear();
	mTexturesSizeTotal = 0;

	LLAPRFile* aprfile = NULL; 
	if(mUpdatedEntryMap.empty())
	{
		aprfile = openHeaderEntriesFile(true, (S32)sizeof(EntriesInfo));
	}
	else //update the header file first.
	{
		aprfile = openHeaderEntriesFile(false, 0);
		updatedHeaderEntriesFile() ;
		if(!aprfile)
		{
			return 0;
		}
		aprfile->seek(APR_SET, (S32)sizeof(EntriesInfo));
	}
	for (U32 idx=0; idx<num_entries; idx++)
	{
		Entry entry;
		S32 bytes_read = aprfile->read((void*)(&entry), (S32)sizeof(Entry));
		if (bytes_read < sizeof(Entry))
		{
			LL_WARNS() << "Corrupted header entries, failed at " << idx << " / " << num_entries << LL_ENDL;
			closeHeaderEntriesFile();
			purgeAllTextures(false);
			return 0;
		}
		entries.push_back(entry);
// 		LL_INFOS() << "ENTRY: " << entry.mTime << " TEX: " << entry.mID << " IDX: " << idx << " Size: " << entry.mImageSize << LL_ENDL;
		if(entry.mImageSize > entry.mBodySize)
		{
			mHeaderIDMap[entry.mID] = idx;
			mTexturesSizeMap[entry.mID] = entry.mBodySize;
			mTexturesSizeTotal += entry.mBodySize;
		}
		else
		{
			mFreeList.insert(idx);
		}
	}
	closeHeaderEntriesFile();
	return num_entries;
}

void LLTextureCache::writeEntriesAndClose(const std::vector<Entry>& entries)
{
	S32 num_entries = entries.size();
	llassert_always(num_entries == mHeaderEntriesInfo.mEntries);
	
	if (!mReadOnly)
	{
		LLAPRFile* aprfile = openHeaderEntriesFile(false, (S32)sizeof(EntriesInfo));
		for (S32 idx=0; idx<num_entries; idx++)
		{
			S32 bytes_written = aprfile->write((void*)(&entries[idx]), (S32)sizeof(Entry));
			if(bytes_written != sizeof(Entry))
			{
				clearCorruptedCache() ; //clear the cache.
				return ;
			}
		}
		closeHeaderEntriesFile();
	}
}

void LLTextureCache::writeUpdatedEntries()
{
	lockHeaders() ;
	if (!mReadOnly && !mUpdatedEntryMap.empty())
	{
		openHeaderEntriesFile(false, 0);
		updatedHeaderEntriesFile() ;
		closeHeaderEntriesFile();
	}
	unlockHeaders() ;
}

//mHeaderMutex is locked and mHeaderAPRFile is created before calling this.
void LLTextureCache::updatedHeaderEntriesFile()
{
	if (!mReadOnly && !mUpdatedEntryMap.empty() && mHeaderAPRFile)
	{
		//entriesInfo
		mHeaderAPRFile->seek(APR_SET, 0);
		S32 bytes_written = mHeaderAPRFile->write((U8*)&mHeaderEntriesInfo, sizeof(EntriesInfo)) ;
		if(bytes_written != sizeof(EntriesInfo))
		{
			clearCorruptedCache() ; //clear the cache.
			return ;
		}
		
		//write each updated entry
		S32 entry_size = (S32)sizeof(Entry) ;
		S32 prev_idx = -1 ;
		S32 delta_idx ;
		for (idx_entry_map_t::iterator iter = mUpdatedEntryMap.begin(); iter != mUpdatedEntryMap.end(); ++iter)
		{
			delta_idx = iter->first - prev_idx - 1;
			prev_idx = iter->first ;
			if(delta_idx)
			{
				mHeaderAPRFile->seek(APR_CUR, delta_idx * entry_size);
			}
			
			bytes_written = mHeaderAPRFile->write((void*)(&iter->second), entry_size);
			if(bytes_written != entry_size)
			{
				clearCorruptedCache() ; //clear the cache.
				return ;
			}
		}
		mUpdatedEntryMap.clear() ;
	}
}
//----------------------------------------------------------------------------

// Called from either the main thread or the worker thread
void LLTextureCache::readHeaderCache()
{
	mHeaderMutex.lock();

	mLRU.clear(); // always clear the LRU

	readEntriesHeader();
	
	if (mHeaderEntriesInfo.mVersion != sHeaderCacheVersion
		|| mHeaderEntriesInfo.mAdressSize != sHeaderCacheAddressSize
		|| strcmp(mHeaderEntriesInfo.mEncoderVersion, sHeaderCacheEncoderVersion.c_str()) != 0)
	{
		if (!mReadOnly)
		{
			LL_INFOS() << "Texture Cache version mismatch, Purging." << LL_ENDL;
			purgeAllTextures(false);
		}
	}
	else
	{
		std::vector<Entry> entries;
		U32 num_entries = openAndReadEntries(entries);
		if (num_entries)
		{
			U32 empty_entries = 0;
			typedef std::pair<U32, S32> lru_data_t;
			std::set<lru_data_t> lru;
			std::set<U32> purge_list;
			for (U32 i=0; i<num_entries; i++)
			{
				Entry& entry = entries[i];
				if (entry.mImageSize <= 0)
				{
					// This will be in the Free List, don't put it in the LRU
					++empty_entries;
				}
				else
				{
					lru.insert(std::make_pair(entry.mTime, i));
					if (entry.mBodySize > 0)
					{
						if (entry.mBodySize > entry.mImageSize)
						{
							// Shouldn't happen, failsafe only
							LL_WARNS() << "Bad entry: " << i << ": " << entry.mID << ": BodySize: " << entry.mBodySize << LL_ENDL;
							purge_list.insert(i);
						}
					}
				}
			}
			if (num_entries - empty_entries > sCacheMaxEntries)
			{
				// Special case: cache size was reduced, need to remove entries
				// Note: After we prune entries, we will call this again and create the LRU
				U32 entries_to_purge = (num_entries - empty_entries) - sCacheMaxEntries;
				LL_INFOS() << "Texture Cache Entries: " << num_entries << " Max: " << sCacheMaxEntries << " Empty: " << empty_entries << " Purging: " << entries_to_purge << LL_ENDL;
				// We can exit the following loop with the given condition, since if we'd reach the end of the lru set we'd have:
				// purge_list.size() = lru.size() = num_entries - empty_entries = entries_to_purge + sCacheMaxEntries >= entries_to_purge
				// So, it's certain that iter will never reach lru.end() first.
				std::set<lru_data_t>::iterator iter = lru.begin();
				while (purge_list.size() < entries_to_purge)
				{
					purge_list.insert(iter->second);
					++iter;
				}
			}
			else
			{
				S32 lru_entries = (S32)((F32)sCacheMaxEntries * TEXTURE_CACHE_LRU_SIZE);
				for (std::set<lru_data_t>::iterator iter = lru.begin(); iter != lru.end(); ++iter)
				{
					mLRU.insert(entries[iter->second].mID);
// 					LL_INFOS() << "LRU: " << iter->first << " : " << iter->second << LL_ENDL;
					if (--lru_entries <= 0)
						break;
				}
			}
			
			if (purge_list.size() > 0)
			{
				for (std::set<U32>::iterator iter = purge_list.begin(); iter != purge_list.end(); ++iter)
				{
					std::string tex_filename = getTextureFileName(entries[*iter].mID);
					removeEntry((S32)*iter, entries[*iter], tex_filename);
				}
				// If we removed any entries, we need to rebuild the entries list,
				// write the header, and call this again
				std::vector<Entry> new_entries;
				for (U32 i=0; i<num_entries; i++)
				{
					const Entry& entry = entries[i];
					if (entry.mImageSize > 0)
					{
						new_entries.push_back(entry);
					}
				}
                mFreeList.clear(); // recreating list, no longer valid.
				llassert_always(new_entries.size() <= sCacheMaxEntries);
				mHeaderEntriesInfo.mEntries = new_entries.size();
				writeEntriesHeader();
				writeEntriesAndClose(new_entries);
				mHeaderMutex.unlock(); // unlock the mutex before calling again
				readHeaderCache(); // repeat with new entries file
				mHeaderMutex.lock();
			}
			else
			{
				//entries are not changed, nothing here.
			}
		}
	}
	mHeaderMutex.unlock();
}

//////////////////////////////////////////////////////////////////////////////

//the header mutex is locked before calling this.
void LLTextureCache::clearCorruptedCache()
{
	LL_WARNS() << "the texture cache is corrupted, need to be cleared." << LL_ENDL ;

	closeHeaderEntriesFile();//close possible file handler
	purgeAllTextures(false) ; //clear the cache.

	if (!mReadOnly) //regenerate the directory tree if not exists.
	{
		LLFile::mkdir(mTexturesDirName);

		const char* subdirs = "0123456789abcdef";
		for (S32 i=0; i<16; i++)
		{
			std::string dirname = mTexturesDirName + gDirUtilp->getDirDelimiter() + subdirs[i];
			LLFile::mkdir(dirname);
		}
	}

	return ;
}

void LLTextureCache::purgeAllTextures(bool purge_directories)
{
	if (!mReadOnly)
	{
		const char* subdirs = "0123456789abcdef";
		std::string delem = gDirUtilp->getDirDelimiter();
		std::string mask = "*";
		for (S32 i=0; i<16; i++)
		{
			std::string dirname = mTexturesDirName + delem + subdirs[i];
			LL_INFOS() << "Deleting files in directory: " << dirname << LL_ENDL;
			if (purge_directories)
			{
				gDirUtilp->deleteDirAndContents(dirname);
			}
			else
			{
				gDirUtilp->deleteFilesInDir(dirname, mask);
			}
		}
		gDirUtilp->deleteFilesInDir(mTexturesDirName, mask); // headers, fast cache
		if (purge_directories)
		{
			LLFile::rmdir(mTexturesDirName);
		}
	}
	mHeaderIDMap.clear();
	mTexturesSizeMap.clear();
	mTexturesSizeTotal = 0;
	mFreeList.clear();
	mTexturesSizeTotal = 0;
	mUpdatedEntryMap.clear();

	// Info with 0 entries
	setEntriesHeader();
	writeEntriesHeader();

	LL_INFOS() << "The entire texture cache is cleared." << LL_ENDL ;
}

void LLTextureCache::purgeTexturesLazy(F32 time_limit_sec)
{
	if (mReadOnly)
	{
		return;
	}

	if (!mThreaded)
	{
		LLAppViewer::instance()->pauseMainloopTimeout();
	}

	// time_limit doesn't account for lock time
	LLMutexLock lock(&mHeaderMutex);

	if (mPurgeEntryList.empty())
	{
		// Read the entries list and form list of textures to purge
		std::vector<Entry> entries;
		U32 num_entries = openAndReadEntries(entries);
		if (!num_entries)
		{
			return; // nothing to purge
		}

		// Use mTexturesSizeMap to collect UUIDs of textures with bodies
		typedef std::set<std::pair<U32, S32> > time_idx_set_t;
		std::set<std::pair<U32, S32> > time_idx_set;
		for (size_map_t::iterator iter1 = mTexturesSizeMap.begin();
			iter1 != mTexturesSizeMap.end(); ++iter1)
		{
			if (iter1->second > 0)
			{
				id_map_t::iterator iter2 = mHeaderIDMap.find(iter1->first);
				if (iter2 != mHeaderIDMap.end())
				{
					S32 idx = iter2->second;
					time_idx_set.insert(std::make_pair(entries[idx].mTime, idx));
				}
				else
				{
					LL_ERRS("TextureCache") << "mTexturesSizeMap / mHeaderIDMap corrupted." << LL_ENDL;
				}
			}
		}

		S64 cache_size = mTexturesSizeTotal;
		S64 purged_cache_size = (sCacheMaxTexturesSize * (S64)((1.f - TEXTURE_CACHE_PURGE_AMOUNT) * 100)) / 100;
		for (time_idx_set_t::iterator iter = time_idx_set.begin();
			iter != time_idx_set.end(); ++iter)
		{
			S32 idx = iter->second;
			if (cache_size >= purged_cache_size)
			{
				cache_size -= entries[idx].mBodySize;
				mPurgeEntryList.push_back(std::pair<S32, Entry>(idx, entries[idx]));
			}
			else
			{
				break;
			}
		}
		LL_DEBUGS("TextureCache") << "Formed Purge list of " << mPurgeEntryList.size() << " entries" << LL_ENDL;
	}
	else
	{
		// Remove collected entried
		LLTimer timer;
		while (!mPurgeEntryList.empty() && timer.getElapsedTimeF32() < time_limit_sec)
		{
			S32 idx = mPurgeEntryList.back().first;
			Entry entry = mPurgeEntryList.back().second;
			mPurgeEntryList.pop_back();
			// make sure record is still valid
			id_map_t::iterator iter_header = mHeaderIDMap.find(entry.mID);
			if (iter_header != mHeaderIDMap.end() && iter_header->second == idx)
			{
				std::string tex_filename = getTextureFileName(entry.mID);
				removeEntry(idx, entry, tex_filename);
				writeEntryToHeaderImmediately(idx, entry);
			}
		}
	}
}

void LLTextureCache::purgeTextures(bool validate)
{
	if (mReadOnly)
	{
		return;
	}

	if (!mThreaded)
	{
		// *FIX:Mani - watchdog off.
		LLAppViewer::instance()->pauseMainloopTimeout();
	}
	
	LLMutexLock lock(&mHeaderMutex);

	LL_INFOS() << "TEXTURE CACHE: Purging." << LL_ENDL;

	// Read the entries list
	std::vector<Entry> entries;
	U32 num_entries = openAndReadEntries(entries);
	if (!num_entries)
	{
		return; // nothing to purge
	}
	
	// Use mTexturesSizeMap to collect UUIDs of textures with bodies
	typedef std::set<std::pair<U32,S32> > time_idx_set_t;
	std::set<std::pair<U32,S32> > time_idx_set;
	for (size_map_t::iterator iter1 = mTexturesSizeMap.begin();
		 iter1 != mTexturesSizeMap.end(); ++iter1)
	{
		if (iter1->second > 0)
		{
			id_map_t::iterator iter2 = mHeaderIDMap.find(iter1->first);
			if (iter2 != mHeaderIDMap.end())
			{
				S32 idx = iter2->second;
				time_idx_set.insert(std::make_pair(entries[idx].mTime, idx));
// 				LL_INFOS() << "TIME: " << entries[idx].mTime << " TEX: " << entries[idx].mID << " IDX: " << idx << " Size: " << entries[idx].mImageSize << LL_ENDL;
			}
			else
			{
				LL_ERRS() << "mTexturesSizeMap / mHeaderIDMap corrupted." << LL_ENDL ;
			}
		}
	}
	
	// Validate 1/256th of the files on startup
	U32 validate_idx = 0;
	if (validate)
	{
		validate_idx = gSavedSettings.getU32("CacheValidateCounter");
		U32 next_idx = (validate_idx + 1) % 256;
		gSavedSettings.setU32("CacheValidateCounter", next_idx);
		LL_DEBUGS("TextureCache") << "TEXTURE CACHE: Validating: " << validate_idx << LL_ENDL;
	}

	S64 cache_size = mTexturesSizeTotal;
	S64 purged_cache_size = (sCacheMaxTexturesSize * (S64)((1.f-TEXTURE_CACHE_PURGE_AMOUNT)*100)) / 100;
	S32 purge_count = 0;
	for (time_idx_set_t::iterator iter = time_idx_set.begin();
		 iter != time_idx_set.end(); ++iter)
	{
		S32 idx = iter->second;
		bool purge_entry = false;		
        if (validate)
		{
			// make sure file exists and is the correct size
			U32 uuididx = entries[idx].mID.mData[0];
			if (uuididx == validate_idx)
			{
                std::string filename = getTextureFileName(entries[idx].mID);
 				LL_DEBUGS("TextureCache") << "Validating: " << filename << "Size: " << entries[idx].mBodySize << LL_ENDL;
				// mHeaderAPRFilePoolp because this is under header mutex in main thread
				S32 bodysize = LLAPRFile::size(filename, mHeaderAPRFilePoolp);
				if (bodysize != entries[idx].mBodySize)
				{
					LL_WARNS("TextureCache") << "TEXTURE CACHE BODY HAS BAD SIZE: " << bodysize << " != " << entries[idx].mBodySize << filename << LL_ENDL;
					purge_entry = true;
				}
			}
		}
		else if (cache_size >= purged_cache_size)
		{
			purge_entry = true;
		}
		else
		{
			break;
		}
		
		if (purge_entry)
		{
			purge_count++;
            std::string filename = getTextureFileName(entries[idx].mID);
	 		LL_DEBUGS("TextureCache") << "PURGING: " << filename << LL_ENDL;
			cache_size -= entries[idx].mBodySize;
			removeEntry(idx, entries[idx], filename) ;			
		}
	}

	LL_DEBUGS("TextureCache") << "TEXTURE CACHE: Writing Entries: " << num_entries << LL_ENDL;

	writeEntriesAndClose(entries);
	
	// *FIX:Mani - watchdog back on.
	LLAppViewer::instance()->resumeMainloopTimeout();
	
	LL_INFOS("TextureCache") << "TEXTURE CACHE:"
			<< " PURGED: " << purge_count
			<< " ENTRIES: " << num_entries
			<< " CACHE SIZE: " << mTexturesSizeTotal / (1024 * 1024) << " MB"
			<< LL_ENDL;
}

//////////////////////////////////////////////////////////////////////////////

// call lockWorkers() first!
LLTextureCacheWorker* LLTextureCache::getReader(handle_t handle)
{
	LLTextureCacheWorker* res = NULL;
	handle_map_t::iterator iter = mReaders.find(handle);
	if (iter != mReaders.end())
	{
		res = iter->second;
	}
	return res;
}

LLTextureCacheWorker* LLTextureCache::getWriter(handle_t handle)
{
	LLTextureCacheWorker* res = NULL;
	handle_map_t::iterator iter = mWriters.find(handle);
	if (iter != mWriters.end())
	{
		res = iter->second;
	}
	return res;
}

//////////////////////////////////////////////////////////////////////////////
// Called from work thread

// Reads imagesize from the header, updates timestamp
S32 LLTextureCache::getHeaderCacheEntry(const LLUUID& id, Entry& entry)
{
	LLMutexLock lock(&mHeaderMutex);	
	S32 idx = openAndReadEntry(id, entry, false);
	if (idx >= 0)
	{		
		updateEntryTimeStamp(idx, entry); // updates time
	}
	return idx;
}

// Writes imagesize to the header, updates timestamp
S32 LLTextureCache::setHeaderCacheEntry(const LLUUID& id, Entry& entry, S32 imagesize, S32 datasize)
{
	mHeaderMutex.lock();
	S32 idx = openAndReadEntry(id, entry, true); // read or create
	mHeaderMutex.unlock();

	if(idx < 0) // retry once
	{
		readHeaderCache(); // We couldn't write an entry, so refresh the LRU

		mHeaderMutex.lock();
		idx = openAndReadEntry(id, entry, true);
		mHeaderMutex.unlock();
	}

	if (idx >= 0)
	{
		updateEntry(idx, entry, imagesize, datasize);				
	}
	else
	{
		LL_WARNS() << "Failed to set cache entry for image: " << id << LL_ENDL;
		// We couldn't write to file, switch to read only mode and clear data
		setReadOnly(true);
		clearCorruptedCache(); // won't remove files due to "read only"
	}

	return idx;
}

//////////////////////////////////////////////////////////////////////////////

// Calls from texture pipeline thread (i.e. LLTextureFetch)

LLTextureCache::handle_t LLTextureCache::readFromCache(const std::string& filename, const LLUUID& id, U32 priority,
													   S32 offset, S32 size, ReadResponder* responder)
{
	// Note: checking to see if an entry exists can cause a stall,
	//  so let the thread handle it
	LLMutexLock lock(&mWorkersMutex);
	LLTextureCacheWorker* worker = new LLTextureCacheLocalFileWorker(this, priority, filename, id,
																	 NULL, size, offset, 0,
																	 responder);
	handle_t handle = worker->read();
	mReaders[handle] = worker;
	return handle;
}

LLTextureCache::handle_t LLTextureCache::readFromCache(const LLUUID& id, U32 priority,
													   S32 offset, S32 size, ReadResponder* responder)
{
	// Note: checking to see if an entry exists can cause a stall,
	//  so let the thread handle it
	LLMutexLock lock(&mWorkersMutex);
	LLTextureCacheWorker* worker = new LLTextureCacheRemoteWorker(this, priority, id,
																  NULL, size, offset,
																  0, NULL, 0, responder);
	handle_t handle = worker->read();
	mReaders[handle] = worker;
	return handle;
}


bool LLTextureCache::readComplete(handle_t handle, bool abort)
{
	lockWorkers();
	handle_map_t::iterator iter = mReaders.find(handle);
	LLTextureCacheWorker* worker = NULL;
	bool complete = false;
	if (iter != mReaders.end())
	{
		worker = iter->second;
		complete = worker->complete();

		if(!complete && abort)
		{
			abortRequest(handle, true) ;
		}
	}
	if (worker && (complete || abort))
	{
		mReaders.erase(iter);
		unlockWorkers();
		worker->scheduleDelete();
	}
	else
	{
		unlockWorkers();
	}
	return (complete || abort);
}

LLTextureCache::handle_t LLTextureCache::writeToCache(const LLUUID& id, U32 priority,
													  U8* data, S32 datasize, S32 imagesize,
													  LLPointer<LLImageRaw> rawimage, S32 discardlevel,
													  WriteResponder* responder)
{
	if (mReadOnly)
	{
		delete responder;
		return LLWorkerThread::nullHandle();
	}
	if (mDoPurge)
	{
		// NOTE: Needs to be done on the control thread
		//  (i.e. here)
		purgeTexturesLazy(TEXTURE_LAZY_PURGE_TIME_LIMIT);
		mDoPurge = !mPurgeEntryList.empty();
	}
	LLMutexLock lock(&mWorkersMutex);
	LLTextureCacheWorker* worker = new LLTextureCacheRemoteWorker(this, priority, id,
																  data, datasize, 0,
																  imagesize, rawimage, discardlevel, responder);
	handle_t handle = worker->write();
	mWriters[handle] = worker;
	return handle;
}

//called in the main thread
LLPointer<LLImageRaw> LLTextureCache::readFromFastCache(const LLUUID& id, S32& discardlevel)
{
	U32 offset;
	{
		LLMutexLock lock(&mHeaderMutex);
		id_map_t::const_iterator iter = mHeaderIDMap.find(id);
		if(iter == mHeaderIDMap.end())
		{
			return NULL; //not in the cache
		}

		offset = iter->second;
	}
	offset *= TEXTURE_FAST_CACHE_ENTRY_SIZE;

	U8* data;
	S32 head[4];
	{
		LLMutexLock lock(&mFastCacheMutex);

		openFastCache();

		mFastCachep->seek(APR_SET, offset);		
	
		if(mFastCachep->read(head, TEXTURE_FAST_CACHE_ENTRY_OVERHEAD) != TEXTURE_FAST_CACHE_ENTRY_OVERHEAD)
		{
			//cache corrupted or under thread race condition
			closeFastCache(); 
			return NULL;
		}
		
		S32 image_size = head[0] * head[1] * head[2];
        if(image_size <= 0
           || image_size > TEXTURE_FAST_CACHE_DATA_SIZE
           || head[3] < 0) //invalid
		{
			closeFastCache();
			return NULL;
		}
		discardlevel = head[3];
		
		data = (U8*)ll_aligned_malloc_16(image_size);
		if(mFastCachep->read(data, image_size) != image_size)
		{
			ll_aligned_free_16(data);
			closeFastCache();
			return NULL;
		}

		closeFastCache();
	}
	LLPointer<LLImageRaw> raw = new LLImageRaw(data, head[0], head[1], head[2], true);

	return raw;
}

//return the fast cache location
bool LLTextureCache::writeToFastCache(LLUUID image_id, S32 id, LLPointer<LLImageRaw> raw, S32 discardlevel)
{
	//rescale image if needed
	if (raw.isNull() || raw->isBufferInvalid() || !raw->getData())
	{
		LL_ERRS() << "Attempted to write NULL raw image to fastcache" << LL_ENDL;
		return false;
	}

	S32 w, h, c;
	w = raw->getWidth();
	h = raw->getHeight();
	c = raw->getComponents();

	S32 i = 0 ;

	// Search for a discard level that will fit into fast cache
	while(((w >> i) * (h >> i) * c) > TEXTURE_FAST_CACHE_DATA_SIZE)
	{
		++i ;
	}
		
	if(i)
	{
		w >>= i;
		h >>= i;
		if(w * h *c > 0) //valid
		{
<<<<<<< HEAD
            // make a duplicate to keep the original raw image untouched.
            raw = raw->duplicate();
=======
            // Make a duplicate to keep the original raw image untouched.
            // Might be good idea to do a copy during writeToCache() call instead of here
            try
            {
#if LL_WINDOWS
                // Temporary diagnostics for scale/duplicate crash
                logExceptionDupplicate(raw);
#else
                raw = raw->duplicate();
#endif
            }
            catch (...)
            {
                removeFromCache(image_id);
                LL_ERRS() << "Failed to cache image: " << image_id
                    << " local id: " << id
                    << " Exception: " << boost::current_exception_diagnostic_information()
                    << " Image new width: " << w
                    << " Image new height: " << h
                    << " Image new components: " << c
                    << " Image discard difference: " << i
                    << LL_ENDL;

                return false;
            }
>>>>>>> 04c473ab

			if (raw->isBufferInvalid())
			{
				LL_WARNS() << "Invalid image duplicate buffer" << LL_ENDL;
				return false;
			}

			raw->scale(w, h);

			discardlevel += i ;
		}
	}
	
	//copy data
	memcpy(mFastCachePadBuffer, &w, sizeof(S32));
	memcpy(mFastCachePadBuffer + sizeof(S32), &h, sizeof(S32));
	memcpy(mFastCachePadBuffer + sizeof(S32) * 2, &c, sizeof(S32));
	memcpy(mFastCachePadBuffer + sizeof(S32) * 3, &discardlevel, sizeof(S32));

	S32 copy_size = w * h * c;
	if(copy_size > 0) //valid
	{
		copy_size = llmin(copy_size, TEXTURE_FAST_CACHE_ENTRY_SIZE - TEXTURE_FAST_CACHE_ENTRY_OVERHEAD);
		memcpy(mFastCachePadBuffer + TEXTURE_FAST_CACHE_ENTRY_OVERHEAD, raw->getData(), copy_size);
	}
	S32 offset = id * TEXTURE_FAST_CACHE_ENTRY_SIZE;

	{
		LLMutexLock lock(&mFastCacheMutex);

		openFastCache();

		mFastCachep->seek(APR_SET, offset);	
		
		//no need to do this assertion check. When it fails, let it fail quietly.
		//this failure could happen because other viewer removes the fast cache file when clearing cache.
		//--> llassert_always(mFastCachep->write(mFastCachePadBuffer, TEXTURE_FAST_CACHE_ENTRY_SIZE) == TEXTURE_FAST_CACHE_ENTRY_SIZE);
		mFastCachep->write(mFastCachePadBuffer, TEXTURE_FAST_CACHE_ENTRY_SIZE);

		closeFastCache(true);
	}

	return true;
}

void LLTextureCache::openFastCache(bool first_time)
{
	if(!mFastCachep)
	{
		if(first_time)
		{
			if(!mFastCachePadBuffer)
			{
				mFastCachePadBuffer = (U8*)ll_aligned_malloc_16(TEXTURE_FAST_CACHE_ENTRY_SIZE);
			}
			mFastCachePoolp = new LLVolatileAPRPool(); // is_local= true by default, so not thread safe by default
			if (LLAPRFile::isExist(mFastCacheFileName, mFastCachePoolp))
			{
				mFastCachep = new LLAPRFile(mFastCacheFileName, APR_READ|APR_WRITE|APR_BINARY, mFastCachePoolp) ;				
			}
			else
			{
				mFastCachep = new LLAPRFile(mFastCacheFileName, APR_CREATE|APR_READ|APR_WRITE|APR_BINARY, mFastCachePoolp) ;
			}
		}
		else
		{
			mFastCachep = new LLAPRFile(mFastCacheFileName, APR_READ|APR_WRITE|APR_BINARY, mFastCachePoolp) ;
		}

		mFastCacheTimer.reset();
	}
	return;
}
	
void LLTextureCache::closeFastCache(bool forced)
{	
	static const F32 timeout = 10.f ; //seconds

	if(!mFastCachep)
	{
		return ;
	}

	if(!forced && mFastCacheTimer.getElapsedTimeF32() < timeout)
	{
		return ;
	}

	delete mFastCachep;
	mFastCachep = NULL;
	return;
}
	
bool LLTextureCache::writeComplete(handle_t handle, bool abort)
{
	lockWorkers();
	handle_map_t::iterator iter = mWriters.find(handle);
	llassert(iter != mWriters.end());
	if (iter != mWriters.end())
	{
		LLTextureCacheWorker* worker = iter->second;
		if (worker->complete() || abort)
		{
			mWriters.erase(handle);
			unlockWorkers();
			worker->scheduleDelete();
			return true;
		}
	}
	unlockWorkers();
	return false;
}

void LLTextureCache::prioritizeWrite(handle_t handle)
{
	// Don't prioritize yet, we might be working on this now
	//   which could create a deadlock
	LLMutexLock lock(&mListMutex);	
	mPrioritizeWriteList.push_back(handle);
}

void LLTextureCache::addCompleted(Responder* responder, bool success)
{
	LLMutexLock lock(&mListMutex);
	mCompletedList.push_back(std::make_pair(responder,success));
}

//////////////////////////////////////////////////////////////////////////////

//called after mHeaderMutex is locked.
void LLTextureCache::removeCachedTexture(const LLUUID& id)
{
	if(mTexturesSizeMap.find(id) != mTexturesSizeMap.end())
	{
		mTexturesSizeTotal -= mTexturesSizeMap[id] ;
		mTexturesSizeMap.erase(id);
	}
	mHeaderIDMap.erase(id);
	// We are inside header's mutex so mHeaderAPRFilePoolp is safe to use,
	// but getLocalAPRFilePool() is not safe, it might be in use by worker
	LLAPRFile::remove(getTextureFileName(id), mHeaderAPRFilePoolp);
}

//called after mHeaderMutex is locked.
void LLTextureCache::removeEntry(S32 idx, Entry& entry, std::string& filename)
{
 	bool file_maybe_exists = true;	// Always attempt to remove when idx is invalid.

	if(idx >= 0) //valid entry
	{
		if (entry.mBodySize == 0)	// Always attempt to remove when mBodySize > 0.
		{
		  // Sanity check. Shouldn't exist when body size is 0.
		  // We are inside header's mutex so mHeaderAPRFilePoolp is safe to use,
		  // but getLocalAPRFilePool() is not safe, it might be in use by worker
		  if (LLAPRFile::isExist(filename, mHeaderAPRFilePoolp))
		  {
			  LL_WARNS("TextureCache") << "Entry has body size of zero but file " << filename << " exists. Deleting this file, too." << LL_ENDL;
		  }
		  else
		  {
			  file_maybe_exists = false;
		  }
		}
		mTexturesSizeTotal -= entry.mBodySize;

		entry.mImageSize = -1;
		entry.mBodySize = 0;
		mHeaderIDMap.erase(entry.mID);
		mTexturesSizeMap.erase(entry.mID);		
		mFreeList.insert(idx);	
	}

	if (file_maybe_exists)
	{
		LLAPRFile::remove(filename, mHeaderAPRFilePoolp);		
	}
}

bool LLTextureCache::removeFromCache(const LLUUID& id)
{
	//LL_WARNS() << "Removing texture from cache: " << id << LL_ENDL;
	bool ret = false ;
	if (!mReadOnly)
	{
		lockHeaders() ;

		Entry entry;
		S32 idx = openAndReadEntry(id, entry, false);
		std::string tex_filename = getTextureFileName(id);
		removeEntry(idx, entry, tex_filename) ;
		if (idx >= 0)
		{			
			writeEntryToHeaderImmediately(idx, entry);					
			ret = true;
		}

		unlockHeaders() ;
	}
	return ret ;
}

//////////////////////////////////////////////////////////////////////////////

LLTextureCache::ReadResponder::ReadResponder()
	: mImageSize(0),
	  mImageLocal(FALSE)
{
}

void LLTextureCache::ReadResponder::setData(U8* data, S32 datasize, S32 imagesize, S32 imageformat, BOOL imagelocal)
{
	if (mFormattedImage.notNull())
	{
		llassert_always(mFormattedImage->getCodec() == imageformat);
		mFormattedImage->appendData(data, datasize);
	}
	else
	{
		mFormattedImage = LLImageFormatted::createFromType(imageformat);
		mFormattedImage->setData(data,datasize);
	}
	mImageSize = imagesize;
	mImageLocal = imagelocal;
}

//////////////////////////////////////////////////////////////////////////////<|MERGE_RESOLUTION|>--- conflicted
+++ resolved
@@ -2122,10 +2122,6 @@
 		h >>= i;
 		if(w * h *c > 0) //valid
 		{
-<<<<<<< HEAD
-            // make a duplicate to keep the original raw image untouched.
-            raw = raw->duplicate();
-=======
             // Make a duplicate to keep the original raw image untouched.
             // Might be good idea to do a copy during writeToCache() call instead of here
             try
@@ -2151,7 +2147,6 @@
 
                 return false;
             }
->>>>>>> 04c473ab
 
 			if (raw->isBufferInvalid())
 			{
