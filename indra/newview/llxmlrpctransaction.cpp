/** 
 * @file llxmlrpctransaction.cpp
 * @brief LLXMLRPCTransaction and related class implementations 
 *
 * $LicenseInfo:firstyear=2006&license=viewerlgpl$
 * Second Life Viewer Source Code
 * Copyright (C) 2010, Linden Research, Inc.
 * 
 * This library is free software; you can redistribute it and/or
 * modify it under the terms of the GNU Lesser General Public
 * License as published by the Free Software Foundation;
 * version 2.1 of the License only.
 * 
 * This library is distributed in the hope that it will be useful,
 * but WITHOUT ANY WARRANTY; without even the implied warranty of
 * MERCHANTABILITY or FITNESS FOR A PARTICULAR PURPOSE.  See the GNU
 * Lesser General Public License for more details.
 * 
 * You should have received a copy of the GNU Lesser General Public
 * License along with this library; if not, write to the Free Software
 * Foundation, Inc., 51 Franklin Street, Fifth Floor, Boston, MA  02110-1301  USA
 * 
 * Linden Research, Inc., 945 Battery Street, San Francisco, CA  94111  USA
 * $/LicenseInfo$
 */

#include "llviewerprecompiledheaders.h"
#include <openssl/x509_vfy.h>
#include <openssl/ssl.h>
#include "llsecapi.h"

#include "llxmlrpctransaction.h"
#include "llxmlrpclistener.h"

#include "llcurl.h"
#include "llviewercontrol.h"

// Have to include these last to avoid queue redefinition!
#include <xmlrpc-epi/xmlrpc.h>

#include "llappviewer.h"
#include "lltrans.h"

// Static instance of LLXMLRPCListener declared here so that every time we
// bring in this code, we instantiate a listener. If we put the static
// instance of LLXMLRPCListener into llxmlrpclistener.cpp, the linker would
// simply omit llxmlrpclistener.o, and shouting on the LLEventPump would do
// nothing.
static LLXMLRPCListener listener("LLXMLRPCTransaction");

LLXMLRPCValue LLXMLRPCValue::operator[](const char* id) const
{
	return LLXMLRPCValue(XMLRPC_VectorGetValueWithID(mV, id));
}

std::string LLXMLRPCValue::asString() const
{
	const char* s = XMLRPC_GetValueString(mV);
	return s ? s : "";
}

int		LLXMLRPCValue::asInt() const	{ return XMLRPC_GetValueInt(mV); }
bool	LLXMLRPCValue::asBool() const	{ return XMLRPC_GetValueBoolean(mV) != 0; }
double	LLXMLRPCValue::asDouble() const	{ return XMLRPC_GetValueDouble(mV); }

LLXMLRPCValue LLXMLRPCValue::rewind()
{
	return LLXMLRPCValue(XMLRPC_VectorRewind(mV));
}

LLXMLRPCValue LLXMLRPCValue::next()
{
	return LLXMLRPCValue(XMLRPC_VectorNext(mV));
}

bool LLXMLRPCValue::isValid() const
{
	return mV != NULL;
}

LLXMLRPCValue LLXMLRPCValue::createArray()
{
	return LLXMLRPCValue(XMLRPC_CreateVector(NULL, xmlrpc_vector_array));
}

LLXMLRPCValue LLXMLRPCValue::createStruct()
{
	return LLXMLRPCValue(XMLRPC_CreateVector(NULL, xmlrpc_vector_struct));
}


void LLXMLRPCValue::append(LLXMLRPCValue& v)
{
	XMLRPC_AddValueToVector(mV, v.mV);
}

void LLXMLRPCValue::appendString(const std::string& v)
{
	XMLRPC_AddValueToVector(mV, XMLRPC_CreateValueString(NULL, v.c_str(), 0));
}

void LLXMLRPCValue::appendInt(int v)
{
	XMLRPC_AddValueToVector(mV, XMLRPC_CreateValueInt(NULL, v));
}

void LLXMLRPCValue::appendBool(bool v)
{
	XMLRPC_AddValueToVector(mV, XMLRPC_CreateValueBoolean(NULL, v));
}

void LLXMLRPCValue::appendDouble(double v)
{
	XMLRPC_AddValueToVector(mV, XMLRPC_CreateValueDouble(NULL, v));
}


void LLXMLRPCValue::append(const char* id, LLXMLRPCValue& v)
{
	XMLRPC_SetValueID(v.mV, id, 0);
	XMLRPC_AddValueToVector(mV, v.mV);
}

void LLXMLRPCValue::appendString(const char* id, const std::string& v)
{
	XMLRPC_AddValueToVector(mV, XMLRPC_CreateValueString(id, v.c_str(), 0));
}

void LLXMLRPCValue::appendInt(const char* id, int v)
{
	XMLRPC_AddValueToVector(mV, XMLRPC_CreateValueInt(id, v));
}

void LLXMLRPCValue::appendBool(const char* id, bool v)
{
	XMLRPC_AddValueToVector(mV, XMLRPC_CreateValueBoolean(id, v));
}

void LLXMLRPCValue::appendDouble(const char* id, double v)
{
	XMLRPC_AddValueToVector(mV, XMLRPC_CreateValueDouble(id, v));
}

void LLXMLRPCValue::cleanup()
{
	XMLRPC_CleanupValue(mV);
	mV = NULL;
}

XMLRPC_VALUE LLXMLRPCValue::getValue() const
{
	return mV;
}


class LLXMLRPCTransaction::Impl
{
public:
	typedef LLXMLRPCTransaction::EStatus	EStatus;

	LLCurlEasyRequest* mCurlRequest;

	EStatus		mStatus;
	CURLcode	mCurlCode;
	std::string	mStatusMessage;
	std::string	mStatusURI;
	LLCurl::TransferInfo mTransferInfo;
	
	std::string			mURI;
	char*				mRequestText;
	int					mRequestTextSize;
	
	std::string			mProxyAddress;

	std::string			mResponseText;
	XMLRPC_REQUEST		mResponse;
	std::string         mCertStore;
	LLPointer<LLCertificate> mErrorCert;
	
	Impl(const std::string& uri, XMLRPC_REQUEST request, bool useGzip);
	Impl(const std::string& uri,
		 const std::string& method, LLXMLRPCValue params, bool useGzip);
	~Impl();
	
	bool process();
	
	void setStatus(EStatus code,
				   const std::string& message = "", const std::string& uri = "");
	void setCurlStatus(CURLcode);

private:
	void init(XMLRPC_REQUEST request, bool useGzip);
	static int _sslCertVerifyCallback(X509_STORE_CTX *ctx, void *param);
	static CURLcode _sslCtxFunction(CURL * curl, void *sslctx, void *param);
	static size_t curlDownloadCallback(
		char* data, size_t size, size_t nmemb, void* user_data);
};

LLXMLRPCTransaction::Impl::Impl(const std::string& uri,
		XMLRPC_REQUEST request, bool useGzip)
	: mCurlRequest(0),
	  mStatus(LLXMLRPCTransaction::StatusNotStarted),
	  mURI(uri),
	  mRequestText(0), 
	  mResponse(0)
{
	init(request, useGzip);
}


LLXMLRPCTransaction::Impl::Impl(const std::string& uri,
		const std::string& method, LLXMLRPCValue params, bool useGzip)
	: mCurlRequest(0),
	  mStatus(LLXMLRPCTransaction::StatusNotStarted),
	  mURI(uri),
	  mRequestText(0), 
	  mResponse(0)
{
	XMLRPC_REQUEST request = XMLRPC_RequestNew();
	XMLRPC_RequestSetMethodName(request, method.c_str());
	XMLRPC_RequestSetRequestType(request, xmlrpc_request_call);
	XMLRPC_RequestSetData(request, params.getValue());
	
	init(request, useGzip);
    // DEV-28398: without this XMLRPC_RequestFree() call, it looks as though
    // the 'request' object is simply leaked. It's less clear to me whether we
    // should also ask to free request value data (second param 1), since the
    // data come from 'params'.
    XMLRPC_RequestFree(request, 1);
}

// _sslCertVerifyCallback
// callback called when a cert verification is requested.
// calls SECAPI to validate the context
int LLXMLRPCTransaction::Impl::_sslCertVerifyCallback(X509_STORE_CTX *ctx, void *param)
{
	LLXMLRPCTransaction::Impl *transaction = (LLXMLRPCTransaction::Impl *)param;
	LLPointer<LLCertificateStore> store = gSecAPIHandler->getCertificateStore(transaction->mCertStore);
	LLPointer<LLCertificateChain> chain = gSecAPIHandler->getCertificateChain(ctx);
	LLSD validation_params = LLSD::emptyMap();
	LLURI uri(transaction->mURI);
	validation_params[CERT_HOSTNAME] = uri.hostName();
	try
	{
		// don't validate hostname.  Let libcurl do it instead.  That way, it'll handle redirects
		store->validate(VALIDATION_POLICY_SSL & (~VALIDATION_POLICY_HOSTNAME), chain, validation_params);
	}
	catch (LLCertValidationTrustException& cert_exception)
	{
		// this exception is is handled differently than the general cert
		// exceptions, as we allow the user to actually add the certificate
		// for trust.
		// therefore we pass back a different error code
		// NOTE: We're currently 'wired' to pass around CURL error codes.  This is
		// somewhat clumsy, as we may run into errors that do not map directly to curl
		// error codes.  Should be refactored with login refactoring, perhaps.
		transaction->mCurlCode = CURLE_SSL_CACERT;
		// set the status directly.  set curl status generates error messages and we want
		// to use the fixed ones from the exceptions
		transaction->setStatus(StatusCURLError, cert_exception.getMessage(), std::string());
		// We should probably have a more generic way of passing information
		// back to the error handlers.
		transaction->mErrorCert = cert_exception.getCert();
		return 0;		
	}
	catch (LLCertException& cert_exception)
	{
		transaction->mCurlCode = CURLE_SSL_PEER_CERTIFICATE;
		// set the status directly.  set curl status generates error messages and we want
		// to use the fixed ones from the exceptions
		transaction->setStatus(StatusCURLError, cert_exception.getMessage(), std::string());
		transaction->mErrorCert = cert_exception.getCert();
		return 0;
	}
	catch (...)
	{
		// any other odd error, we just handle as a connect error.
		transaction->mCurlCode = CURLE_SSL_CONNECT_ERROR;
		transaction->setCurlStatus(CURLE_SSL_CONNECT_ERROR);
		return 0;
	}
	return 1;
}

// _sslCtxFunction
// Callback function called when an SSL Context is created via CURL
// used to configure the context for custom cert validate(<, <#const & xs#>, <#T * #>, <#long #>)tion
// based on SECAPI

CURLcode LLXMLRPCTransaction::Impl::_sslCtxFunction(CURL * curl, void *sslctx, void *param)
{
	SSL_CTX * ctx = (SSL_CTX *) sslctx;
	// disable any default verification for server certs
	SSL_CTX_set_verify(ctx, SSL_VERIFY_NONE, NULL);
	// set the verification callback.
	SSL_CTX_set_cert_verify_callback(ctx, _sslCertVerifyCallback, param);
	// the calls are void
	return CURLE_OK;
	
}

void LLXMLRPCTransaction::Impl::init(XMLRPC_REQUEST request, bool useGzip)
{
	if (!mCurlRequest)
	{
		mCurlRequest = new LLCurlEasyRequest();
	}
	if(!mCurlRequest->isValid())
	{
		llwarns << "mCurlRequest is invalid." << llendl ;

		delete mCurlRequest ;
		mCurlRequest = NULL ;
		return ;
	}

	mErrorCert = NULL;

//	mCurlRequest->setopt(CURLOPT_VERBOSE, 1); // useful for debugging
	mCurlRequest->setopt(CURLOPT_NOSIGNAL, 1);
	mCurlRequest->setWriteCallback(&curlDownloadCallback, (void*)this);
	BOOL vefifySSLCert = !gSavedSettings.getBOOL("NoVerifySSLCert");
	mCertStore = gSavedSettings.getString("CertStore");
	mCurlRequest->setopt(CURLOPT_SSL_VERIFYPEER, vefifySSLCert);
	mCurlRequest->setopt(CURLOPT_SSL_VERIFYHOST, vefifySSLCert ? 2 : 0);
	// Be a little impatient about establishing connections.
	mCurlRequest->setopt(CURLOPT_CONNECTTIMEOUT, 40L);
	mCurlRequest->setSSLCtxCallback(_sslCtxFunction, (void *)this);

	/* Setting the DNS cache timeout to -1 disables it completely.
	   This might help with bug #503 */
	mCurlRequest->setopt(CURLOPT_DNS_CACHE_TIMEOUT, -1);

<<<<<<< HEAD
    mCurlRequest->slist_append(HTTP_HEADER_CONTENT_TYPE, HTTP_CONTENT_TEXT_XML);
=======
    mCurlRequest->slist_append(HTTP_OUT_HEADER_CONTENT_TYPE, HTTP_CONTENT_TEXT_XML);
>>>>>>> beeefb45

	if (useGzip)
	{
		mCurlRequest->setoptString(CURLOPT_ENCODING, "");
	}
	
	mRequestText = XMLRPC_REQUEST_ToXML(request, &mRequestTextSize);
	if (mRequestText)
	{
		mCurlRequest->setoptString(CURLOPT_POSTFIELDS, mRequestText);
		mCurlRequest->setopt(CURLOPT_POSTFIELDSIZE, mRequestTextSize);
	}
	else
	{
		setStatus(StatusOtherError);
	}

	mCurlRequest->sendRequest(mURI);
}


LLXMLRPCTransaction::Impl::~Impl()
{
	if (mResponse)
	{
		XMLRPC_RequestFree(mResponse, 1);
	}
	
	if (mRequestText)
	{
		XMLRPC_Free(mRequestText);
	}
	
	delete mCurlRequest;
	mCurlRequest = NULL ;
}

bool LLXMLRPCTransaction::Impl::process()
{
	if(!mCurlRequest || !mCurlRequest->isValid())
	{
		llwarns << "transaction failed." << llendl ;

		delete mCurlRequest ;
		mCurlRequest = NULL ;
		return true ; //failed, quit.
	}

	switch(mStatus)
	{
		case LLXMLRPCTransaction::StatusComplete:
		case LLXMLRPCTransaction::StatusCURLError:
		case LLXMLRPCTransaction::StatusXMLRPCError:
		case LLXMLRPCTransaction::StatusOtherError:
		{
			return true;
		}
		
		case LLXMLRPCTransaction::StatusNotStarted:
		{
			setStatus(LLXMLRPCTransaction::StatusStarted);
			break;
		}
		
		default:
		{
			// continue onward
		}
	}
		
	if(!mCurlRequest->wait())
	{
		return false ;
	}

	while(1)
	{
		CURLcode result;
		bool newmsg = mCurlRequest->getResult(&result, &mTransferInfo);
		if (newmsg)
		{
			if (result != CURLE_OK)
			{
				if ((result != CURLE_SSL_PEER_CERTIFICATE) &&
					(result != CURLE_SSL_CACERT))
				{
					// if we have a curl error that's not already been handled
					// (a non cert error), then generate the error message as
					// appropriate
					setCurlStatus(result);
				
					llwarns << "LLXMLRPCTransaction CURL error "
					<< mCurlCode << ": " << mCurlRequest->getErrorString() << llendl;
					llwarns << "LLXMLRPCTransaction request URI: "
					<< mURI << llendl;
				}
					
				return true;
			}
			
			setStatus(LLXMLRPCTransaction::StatusComplete);

			mResponse = XMLRPC_REQUEST_FromXML(
					mResponseText.data(), mResponseText.size(), NULL);

			bool		hasError = false;
			bool		hasFault = false;
			int			faultCode = 0;
			std::string	faultString;

			LLXMLRPCValue error(XMLRPC_RequestGetError(mResponse));
			if (error.isValid())
			{
				hasError = true;
				faultCode = error["faultCode"].asInt();
				faultString = error["faultString"].asString();
			}
			else if (XMLRPC_ResponseIsFault(mResponse))
			{
				hasFault = true;
				faultCode = XMLRPC_GetResponseFaultCode(mResponse);
				faultString = XMLRPC_GetResponseFaultString(mResponse);
			}

			if (hasError || hasFault)
			{
				setStatus(LLXMLRPCTransaction::StatusXMLRPCError);
				
				llwarns << "LLXMLRPCTransaction XMLRPC "
						<< (hasError ? "error " : "fault ")
						<< faultCode << ": "
						<< faultString << llendl;
				llwarns << "LLXMLRPCTransaction request URI: "
						<< mURI << llendl;
			}
			
			return true;
		}
		else
		{
			break; // done
		}
	}
	
	return false;
}

void LLXMLRPCTransaction::Impl::setStatus(EStatus status,
	const std::string& message, const std::string& uri)
{
	mStatus = status;
	mStatusMessage = message;
	mStatusURI = uri;

	if (mStatusMessage.empty())
	{
		switch (mStatus)
		{
			case StatusNotStarted:
				mStatusMessage = "(not started)";
				break;
				
			case StatusStarted:
				mStatusMessage = "(waiting for server response)";
				break;
				
			case StatusDownloading:
				mStatusMessage = "(reading server response)";
				break;
				
			case StatusComplete:
				mStatusMessage = "(done)";
				break;
			default:
				// Usually this means that there's a problem with the login server,
				// not with the client.  Direct user to status page.
				mStatusMessage = LLTrans::getString("server_is_down");
				mStatusURI = "http://status.secondlifegrid.net/";
		}
	}
}

void LLXMLRPCTransaction::Impl::setCurlStatus(CURLcode code)
{
	std::string message;
	std::string uri = "http://secondlife.com/community/support.php";
	
	switch (code)
	{
		case CURLE_COULDNT_RESOLVE_HOST:
			message =
				"DNS could not resolve the host name.\n"
				"Please verify that you can connect to the www.secondlife.com\n"
				"web site.  If you can, but continue to receive this error,\n"
				"please go to the support section and report this problem.";
			break;
			
		case CURLE_SSL_PEER_CERTIFICATE:
			message =
				"The login server couldn't verify itself via SSL.\n"
				"If you continue to receive this error, please go\n"
				"to the Support section of the SecondLife.com web site\n"
				"and report the problem.";
			break;
			
		case CURLE_SSL_CACERT:
		case CURLE_SSL_CONNECT_ERROR:
			message =
				"Often this means that your computer\'s clock is set incorrectly.\n"
				"Please go to Control Panels and make sure the time and date\n"
				"are set correctly.\n"
				"Also check that your network and firewall are set up correctly.\n"
				"If you continue to receive this error, please go\n"
				"to the Support section of the SecondLife.com web site\n"
				"and report the problem.";
			break;
			
		default:
				break;
	}
	
	mCurlCode = code;
	setStatus(StatusCURLError, message, uri);
}

size_t LLXMLRPCTransaction::Impl::curlDownloadCallback(
		char* data, size_t size, size_t nmemb, void* user_data)
{
	Impl& impl(*(Impl*)user_data);
	
	size_t n = size * nmemb;

	impl.mResponseText.append(data, n);
	
	if (impl.mStatus == LLXMLRPCTransaction::StatusStarted)
	{
		impl.setStatus(LLXMLRPCTransaction::StatusDownloading);
	}
	
	return n;
}


LLXMLRPCTransaction::LLXMLRPCTransaction(
	const std::string& uri, XMLRPC_REQUEST request, bool useGzip)
: impl(* new Impl(uri, request, useGzip))
{ }


LLXMLRPCTransaction::LLXMLRPCTransaction(
	const std::string& uri,
	const std::string& method, LLXMLRPCValue params, bool useGzip)
: impl(* new Impl(uri, method, params, useGzip))
{ }

LLXMLRPCTransaction::~LLXMLRPCTransaction()
{
	delete &impl;
}

bool LLXMLRPCTransaction::process()
{
	return impl.process();
}

LLXMLRPCTransaction::EStatus LLXMLRPCTransaction::status(int* curlCode)
{
	if (curlCode)
	{
		*curlCode = 
			(impl.mStatus == StatusCURLError)
				? impl.mCurlCode
				: CURLE_OK;
	}
		
	return impl.mStatus;
}

std::string LLXMLRPCTransaction::statusMessage()
{
	return impl.mStatusMessage;
}

LLPointer<LLCertificate> LLXMLRPCTransaction::getErrorCert()
{
	return impl.mErrorCert;
}

std::string LLXMLRPCTransaction::statusURI()
{
	return impl.mStatusURI;
}

XMLRPC_REQUEST LLXMLRPCTransaction::response()
{
	return impl.mResponse;
}

LLXMLRPCValue LLXMLRPCTransaction::responseValue()
{
	return LLXMLRPCValue(XMLRPC_RequestGetData(impl.mResponse));
}


F64 LLXMLRPCTransaction::transferRate()
{
	if (impl.mStatus != StatusComplete)
	{
		return 0.0L;
	}
	
	double rate_bits_per_sec = impl.mTransferInfo.mSpeedDownload * 8.0;
	
	LL_INFOS("AppInit") << "Buffer size:   " << impl.mResponseText.size() << " B" << LL_ENDL;
	LL_DEBUGS("AppInit") << "Transfer size: " << impl.mTransferInfo.mSizeDownload << " B" << LL_ENDL;
	LL_DEBUGS("AppInit") << "Transfer time: " << impl.mTransferInfo.mTotalTime << " s" << LL_ENDL;
	LL_INFOS("AppInit") << "Transfer rate: " << rate_bits_per_sec / 1000.0 << " Kb/s" << LL_ENDL;

	return rate_bits_per_sec;
}<|MERGE_RESOLUTION|>--- conflicted
+++ resolved
@@ -331,11 +331,7 @@
 	   This might help with bug #503 */
 	mCurlRequest->setopt(CURLOPT_DNS_CACHE_TIMEOUT, -1);
 
-<<<<<<< HEAD
-    mCurlRequest->slist_append(HTTP_HEADER_CONTENT_TYPE, HTTP_CONTENT_TEXT_XML);
-=======
     mCurlRequest->slist_append(HTTP_OUT_HEADER_CONTENT_TYPE, HTTP_CONTENT_TEXT_XML);
->>>>>>> beeefb45
 
 	if (useGzip)
 	{
