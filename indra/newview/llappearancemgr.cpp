--- conflicted
+++ resolved
@@ -528,11 +528,7 @@
 {
 	LLInventoryModel::cat_array_t cats;
 	LLInventoryModel::item_array_t items;
-<<<<<<< HEAD
-	gInventory.collectDescendents(getCOF(), cats, items,
-=======
 	gInventory.collectDescendents(category, cats, items,
->>>>>>> 0a7ac2fc
 								  LLInventoryModel::EXCLUDE_TRASH);
 	for (S32 i = 0; i < items.count(); ++i)
 	{
@@ -567,11 +563,7 @@
 		S32 size = items_by_type[i].size();
 		if (size <= 0)
 			continue;
-<<<<<<< HEAD
-		S32 start_index = max(0,size-max_per_type);
-=======
 		S32 start_index = llmax(0,size-max_per_type);
->>>>>>> 0a7ac2fc
 		for (S32 j = start_index; j<size; j++)
 		{
 			items.push_back(items_by_type[i][j]);
@@ -1172,21 +1164,6 @@
 	}
 #endif
 	llinfos << msg << " count " << items.count() << llendl;
-<<<<<<< HEAD
-}
-
-/* static */
-void LLAppearanceManager::dumpItemArray(const LLInventoryModel::item_array_t& items,
-										const std::string& msg)
-{
-	llinfos << msg << llendl;
-	for (S32 i=0; i<items.count(); i++)
-	{
-		LLViewerInventoryItem *item = items.get(i);
-		llinfos << i <<" " << item->getName() << llendl;
-	}
-	llinfos << llendl;
-=======
 }
 
 /* static */
@@ -1234,5 +1211,4 @@
 {
        sRegisteredAttachments.erase(item_id);
        dumpAttachmentSet(sRegisteredAttachments,"after unregister:");
->>>>>>> 0a7ac2fc
 }