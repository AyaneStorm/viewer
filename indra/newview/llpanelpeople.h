--- conflicted
+++ resolved
@@ -120,7 +120,7 @@
 	void					onNearbyViewSortMenuItemClicked(const LLSD& userdata);
 	void					onGroupsViewSortMenuItemClicked(const LLSD& userdata);
 	void					onRecentViewSortMenuItemClicked(const LLSD& userdata);
-	
+
 	void					onLoginFbcButtonClicked();
 	void					onFacebookAppRequestClicked();
 	void					onFacebookAppSendClicked();
@@ -154,37 +154,18 @@
 	LLSocialList*			mFacebookFriends;
 	LLNetMap*				mMiniMap;
 
-<<<<<<< HEAD
-	LLHandle<LLView>		mGroupPlusMenuHandle;
-	LLHandle<LLView>		mNearbyViewSortMenuHandle;
-	LLHandle<LLView>		mFriendsViewSortMenuHandle;
-	LLHandle<LLView>		mGroupsViewSortMenuHandle;
-	LLHandle<LLView>		mRecentViewSortMenuHandle;
+	std::vector<std::string> mSavedOriginalFilters;
+	std::vector<std::string> mSavedFilters;
 	LLHandle<LLView>		mFBCMenuHandle;
 	LLHandle<LLFloater>		mFbcTestBrowserHandle;
-=======
-	std::vector<std::string> mSavedOriginalFilters;
-	std::vector<std::string> mSavedFilters;
->>>>>>> dabce05d
 
 	Updater*				mFriendListUpdater;
 	Updater*				mNearbyListUpdater;
 	Updater*				mRecentListUpdater;
 	Updater*				mFbcTestListUpdater;
 	Updater*				mButtonsUpdater;
-<<<<<<< HEAD
-
-	LLMenuButton*			mNearbyGearButton;
-	LLMenuButton*			mFriendsGearButton;
-	LLMenuButton*			mGroupsGearButton;
-	LLMenuButton*			mRecentGearButton;
 	LLMenuButton*			mFBCGearButton;
-
-	std::string				mFilterSubString;
-	std::string				mFilterSubStringOrig;
-=======
     LLHandle< LLFloater >	mPicker;
->>>>>>> dabce05d
 };
 
 #endif //LL_LLPANELPEOPLE_H