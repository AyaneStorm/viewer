--- conflicted
+++ resolved
@@ -48,13 +48,8 @@
 {
 public:
 
-<<<<<<< HEAD
-	LLBlockedListItem(const LLMute* item);
-	virtual bool postBuild();
-=======
     LLBlockedListItem(const LLMute* item);
-    virtual BOOL postBuild();
->>>>>>> e7eced3c
+    virtual bool postBuild();
 
     void onMouseEnter(S32 x, S32 y, MASK mask);
     void onMouseLeave(S32 x, S32 y, MASK mask);
