/**
 * @file llfloatersettingsdebug.cpp
 * @brief floater for debugging internal viewer settings
 *
 * $LicenseInfo:firstyear=2022&license=viewerlgpl$
 * Second Life Viewer Source Code
 * Copyright (C) 2022, Linden Research, Inc.
 *
 * This library is free software; you can redistribute it and/or
 * modify it under the terms of the GNU Lesser General Public
 * License as published by the Free Software Foundation;
 * version 2.1 of the License only.
 *
 * This library is distributed in the hope that it will be useful,
 * but WITHOUT ANY WARRANTY; without even the implied warranty of
 * MERCHANTABILITY or FITNESS FOR A PARTICULAR PURPOSE.  See the GNU
 * Lesser General Public License for more details.
 *
 * You should have received a copy of the GNU Lesser General Public
 * License along with this library; if not, write to the Free Software
 * Foundation, Inc., 51 Franklin Street, Fifth Floor, Boston, MA  02110-1301  USA
 *
 * Linden Research, Inc., 945 Battery Street, San Francisco, CA  94111  USA
 * $/LicenseInfo$
 */

#include "llviewerprecompiledheaders.h"
#include "llfloatersettingsdebug.h"
#include "llfloater.h"
#include "llfiltereditor.h"
#include "lluictrlfactory.h"
#include "llcombobox.h"
#include "llspinctrl.h"
#include "llcolorswatch.h"
#include "llviewercontrol.h"
#include "lltexteditor.h"


LLFloaterSettingsDebug::LLFloaterSettingsDebug(const LLSD& key)
:   LLFloater(key),
    mSettingList(NULL)
{
    mCommitCallbackRegistrar.add("CommitSettings",  boost::bind(&LLFloaterSettingsDebug::onCommitSettings, this));
    mCommitCallbackRegistrar.add("ClickDefault",    boost::bind(&LLFloaterSettingsDebug::onClickDefault, this));
}

LLFloaterSettingsDebug::~LLFloaterSettingsDebug()
{}

bool LLFloaterSettingsDebug::postBuild()
{
    enableResizeCtrls(true, false, true);

    mComment = getChild<LLTextEditor>("comment_text");

    getChild<LLFilterEditor>("filter_input")->setCommitCallback(boost::bind(&LLFloaterSettingsDebug::setSearchFilter, this, _2));

    mSettingList = getChild<LLScrollListCtrl>("setting_list");
    mSettingList->setCommitOnSelectionChange(true);
    mSettingList->setCommitCallback(boost::bind(&LLFloaterSettingsDebug::onSettingSelect, this));

    updateList();

    gSavedSettings.getControl("DebugSettingsHideDefault")->getCommitSignal()->connect(boost::bind(&LLFloaterSettingsDebug::updateList, this, false));

<<<<<<< HEAD
	return true;
=======
    return TRUE;
>>>>>>> e7eced3c
}

void LLFloaterSettingsDebug::draw()
{
    LLScrollListItem* first_selected = mSettingList->getFirstSelected();
    if (first_selected)
    {
        LLControlVariable* controlp = (LLControlVariable*)first_selected->getUserdata();
        updateControl(controlp);
    }

    LLFloater::draw();
}

void LLFloaterSettingsDebug::onCommitSettings()
{
    LLScrollListItem* first_selected = mSettingList->getFirstSelected();
    if (!first_selected)
    {
        return;
    }
    LLControlVariable* controlp = (LLControlVariable*)first_selected->getUserdata();

    if (!controlp)
    {
        return;
    }

    LLVector3 vector;
    LLVector3d vectord;
    LLQuaternion quat;
    LLRect rect;
    LLColor4 col4;
    LLColor3 col3;
    LLColor4U col4U;
    LLColor4 color_with_alpha;

    switch(controlp->type())
    {
      case TYPE_U32:
        controlp->set(getChild<LLUICtrl>("val_spinner_1")->getValue());
        break;
      case TYPE_S32:
        controlp->set(getChild<LLUICtrl>("val_spinner_1")->getValue());
        break;
      case TYPE_F32:
        controlp->set(LLSD(getChild<LLUICtrl>("val_spinner_1")->getValue().asReal()));
        break;
      case TYPE_BOOLEAN:
        controlp->set(getChild<LLUICtrl>("boolean_combo")->getValue());
        break;
      case TYPE_STRING:
        controlp->set(LLSD(getChild<LLUICtrl>("val_text")->getValue().asString()));
        break;
      case TYPE_VEC3:
        vector.mV[VX] = (F32)getChild<LLUICtrl>("val_spinner_1")->getValue().asReal();
        vector.mV[VY] = (F32)getChild<LLUICtrl>("val_spinner_2")->getValue().asReal();
        vector.mV[VZ] = (F32)getChild<LLUICtrl>("val_spinner_3")->getValue().asReal();
        controlp->set(vector.getValue());
        break;
      case TYPE_VEC3D:
        vectord.mdV[VX] = getChild<LLUICtrl>("val_spinner_1")->getValue().asReal();
        vectord.mdV[VY] = getChild<LLUICtrl>("val_spinner_2")->getValue().asReal();
        vectord.mdV[VZ] = getChild<LLUICtrl>("val_spinner_3")->getValue().asReal();
        controlp->set(vectord.getValue());
        break;
      case TYPE_QUAT:
        quat.mQ[VX] = getChild<LLUICtrl>("val_spinner_1")->getValue().asReal();
        quat.mQ[VY] = getChild<LLUICtrl>("val_spinner_2")->getValue().asReal();
        quat.mQ[VZ] = getChild<LLUICtrl>("val_spinner_3")->getValue().asReal();
        quat.mQ[VS] = getChild<LLUICtrl>("val_spinner_4")->getValue().asReal();;
        controlp->set(quat.getValue());
        break;
      case TYPE_RECT:
        rect.mLeft = getChild<LLUICtrl>("val_spinner_1")->getValue().asInteger();
        rect.mRight = getChild<LLUICtrl>("val_spinner_2")->getValue().asInteger();
        rect.mBottom = getChild<LLUICtrl>("val_spinner_3")->getValue().asInteger();
        rect.mTop = getChild<LLUICtrl>("val_spinner_4")->getValue().asInteger();
        controlp->set(rect.getValue());
        break;
      case TYPE_COL4:
        col3.setValue(getChild<LLUICtrl>("val_color_swatch")->getValue());
        col4 = LLColor4(col3, (F32)getChild<LLUICtrl>("val_spinner_4")->getValue().asReal());
        controlp->set(col4.getValue());
        break;
      case TYPE_COL3:
        controlp->set(getChild<LLUICtrl>("val_color_swatch")->getValue());
        //col3.mV[VRED] = (F32)floaterp->getChild<LLUICtrl>("val_spinner_1")->getValue().asC();
        //col3.mV[VGREEN] = (F32)floaterp->getChild<LLUICtrl>("val_spinner_2")->getValue().asReal();
        //col3.mV[VBLUE] = (F32)floaterp->getChild<LLUICtrl>("val_spinner_3")->getValue().asReal();
        //controlp->set(col3.getValue());
        break;
      default:
        break;
    }
    updateDefaultColumn(controlp);
}

// static
void LLFloaterSettingsDebug::onClickDefault()
{
    LLScrollListItem* first_selected = mSettingList->getFirstSelected();
    if (first_selected)
    {
        LLControlVariable* controlp = (LLControlVariable*)first_selected->getUserdata();
        if (controlp)
        {
            controlp->resetToDefault(true);
            updateDefaultColumn(controlp);
            updateControl(controlp);
        }
    }
}

// we've switched controls, or doing per-frame update, so update spinners, etc.
void LLFloaterSettingsDebug::updateControl(LLControlVariable* controlp)
{
    LLSpinCtrl* spinner1 = getChild<LLSpinCtrl>("val_spinner_1");
    LLSpinCtrl* spinner2 = getChild<LLSpinCtrl>("val_spinner_2");
    LLSpinCtrl* spinner3 = getChild<LLSpinCtrl>("val_spinner_3");
    LLSpinCtrl* spinner4 = getChild<LLSpinCtrl>("val_spinner_4");
    LLColorSwatchCtrl* color_swatch = getChild<LLColorSwatchCtrl>("val_color_swatch");

    if (!spinner1 || !spinner2 || !spinner3 || !spinner4 || !color_swatch)
    {
        LL_WARNS() << "Could not find all desired controls by name"
            << LL_ENDL;
        return;
    }

    hideUIControls();

    if (controlp && !isSettingHidden(controlp))
    {
        eControlType type = controlp->type();

        //hide combo box only for non booleans, otherwise this will result in the combo box closing every frame
        getChildView("boolean_combo")->setVisible( type == TYPE_BOOLEAN);
        getChildView("default_btn")->setVisible(true);
        getChildView("setting_name_txt")->setVisible(true);
        getChild<LLTextBox>("setting_name_txt")->setText(controlp->getName());
        getChild<LLTextBox>("setting_name_txt")->setToolTip(controlp->getName());
        mComment->setVisible(true);

        std::string old_text = mComment->getText();
        std::string new_text = controlp->getComment();
        // Don't setText if not nessesary, it will reset scroll
        // This is a debug UI that reads from xml, there might
        // be use cases where comment changes, but not the name
        if (old_text != new_text)
        {
            mComment->setText(controlp->getComment());
        }

<<<<<<< HEAD
		spinner1->setMaxValue(F32_MAX);
		spinner2->setMaxValue(F32_MAX);
		spinner3->setMaxValue(F32_MAX);
		spinner4->setMaxValue(F32_MAX);
		spinner1->setMinValue(-F32_MAX);
		spinner2->setMinValue(-F32_MAX);
		spinner3->setMinValue(-F32_MAX);
		spinner4->setMinValue(-F32_MAX);
		if (!spinner1->hasFocus())
		{
			spinner1->setIncrement(0.1f);
		}
		if (!spinner2->hasFocus())
		{
			spinner2->setIncrement(0.1f);
		}
		if (!spinner3->hasFocus())
		{
			spinner3->setIncrement(0.1f);
		}
		if (!spinner4->hasFocus())
		{
			spinner4->setIncrement(0.1f);
		}

		LLSD sd = controlp->get();
		switch(type)
		{
		  case TYPE_U32:
			spinner1->setVisible(true);
			spinner1->setLabel(std::string("value")); // Debug, don't translate
			if (!spinner1->hasFocus())
			{
				spinner1->setValue(sd);
				spinner1->setMinValue((F32)U32_MIN);
				spinner1->setMaxValue((F32)U32_MAX);
				spinner1->setIncrement(1.f);
				spinner1->setPrecision(0);
			}
			break;
		  case TYPE_S32:
			spinner1->setVisible(true);
			spinner1->setLabel(std::string("value")); // Debug, don't translate
			if (!spinner1->hasFocus())
			{
				spinner1->setValue(sd);
				spinner1->setMinValue((F32)S32_MIN);
				spinner1->setMaxValue((F32)S32_MAX);
				spinner1->setIncrement(1.f);
				spinner1->setPrecision(0);
			}
			break;
		  case TYPE_F32:
			spinner1->setVisible(true);
			spinner1->setLabel(std::string("value")); // Debug, don't translate
			if (!spinner1->hasFocus())
			{
				spinner1->setPrecision(3);
				spinner1->setValue(sd);
			}
			break;
		  case TYPE_BOOLEAN:
			if (!getChild<LLUICtrl>("boolean_combo")->hasFocus())
			{
				if (sd.asBoolean())
				{
					getChild<LLUICtrl>("boolean_combo")->setValue(LLSD("true"));
				}
				else
				{
					getChild<LLUICtrl>("boolean_combo")->setValue(LLSD(""));
				}
			}
			break;
		  case TYPE_STRING:
			getChildView("val_text")->setVisible( true);
			if (!getChild<LLUICtrl>("val_text")->hasFocus())
			{
				getChild<LLUICtrl>("val_text")->setValue(sd);
			}
			break;
		  case TYPE_VEC3:
		  {
			LLVector3 v;
			v.setValue(sd);
			spinner1->setVisible(true);
			spinner1->setLabel(std::string("X"));
			spinner2->setVisible(true);
			spinner2->setLabel(std::string("Y"));
			spinner3->setVisible(true);
			spinner3->setLabel(std::string("Z"));
			if (!spinner1->hasFocus())
			{
				spinner1->setPrecision(3);
				spinner1->setValue(v[VX]);
			}
			if (!spinner2->hasFocus())
			{
				spinner2->setPrecision(3);
				spinner2->setValue(v[VY]);
			}
			if (!spinner3->hasFocus())
			{
				spinner3->setPrecision(3);
				spinner3->setValue(v[VZ]);
			}
			break;
		  }
		  case TYPE_VEC3D:
		  {
			LLVector3d v;
			v.setValue(sd);
			spinner1->setVisible(true);
			spinner1->setLabel(std::string("X"));
			spinner2->setVisible(true);
			spinner2->setLabel(std::string("Y"));
			spinner3->setVisible(true);
			spinner3->setLabel(std::string("Z"));
			if (!spinner1->hasFocus())
			{
				spinner1->setPrecision(3);
				spinner1->setValue(v[VX]);
			}
			if (!spinner2->hasFocus())
			{
				spinner2->setPrecision(3);
				spinner2->setValue(v[VY]);
			}
			if (!spinner3->hasFocus())
			{
				spinner3->setPrecision(3);
				spinner3->setValue(v[VZ]);
			}
			break;
		  }
		  case TYPE_QUAT:
		  {
			  LLQuaternion q;
			  q.setValue(sd);
			  spinner1->setVisible(true);
			  spinner1->setLabel(std::string("X"));
			  spinner2->setVisible(true);
			  spinner2->setLabel(std::string("Y"));
			  spinner3->setVisible(true);
			  spinner3->setLabel(std::string("Z"));
			  spinner4->setVisible(true);
			  spinner4->setLabel(std::string("S"));
			  if (!spinner1->hasFocus())
			  {
				  spinner1->setPrecision(4);
				  spinner1->setValue(q.mQ[VX]);
			  }
			  if (!spinner2->hasFocus())
			  {
				  spinner2->setPrecision(4);
				  spinner2->setValue(q.mQ[VY]);
			  }
			  if (!spinner3->hasFocus())
			  {
				  spinner3->setPrecision(4);
				  spinner3->setValue(q.mQ[VZ]);
			  }
			  if (!spinner4->hasFocus())
			  {
				  spinner4->setPrecision(4);
				  spinner4->setValue(q.mQ[VS]);
			  }
			  break;
		  }
		  case TYPE_RECT:
		  {
			LLRect r;
			r.setValue(sd);
			spinner1->setVisible(true);
			spinner1->setLabel(std::string("Left"));
			spinner2->setVisible(true);
			spinner2->setLabel(std::string("Right"));
			spinner3->setVisible(true);
			spinner3->setLabel(std::string("Bottom"));
			spinner4->setVisible(true);
			spinner4->setLabel(std::string("Top"));
			if (!spinner1->hasFocus())
			{
				spinner1->setPrecision(0);
				spinner1->setValue(r.mLeft);
			}
			if (!spinner2->hasFocus())
			{
				spinner2->setPrecision(0);
				spinner2->setValue(r.mRight);
			}
			if (!spinner3->hasFocus())
			{
				spinner3->setPrecision(0);
				spinner3->setValue(r.mBottom);
			}
			if (!spinner4->hasFocus())
			{
				spinner4->setPrecision(0);
				spinner4->setValue(r.mTop);
			}

			spinner1->setMinValue((F32)S32_MIN);
			spinner1->setMaxValue((F32)S32_MAX);
			spinner1->setIncrement(1.f);

			spinner2->setMinValue((F32)S32_MIN);
			spinner2->setMaxValue((F32)S32_MAX);
			spinner2->setIncrement(1.f);

			spinner3->setMinValue((F32)S32_MIN);
			spinner3->setMaxValue((F32)S32_MAX);
			spinner3->setIncrement(1.f);

			spinner4->setMinValue((F32)S32_MIN);
			spinner4->setMaxValue((F32)S32_MAX);
			spinner4->setIncrement(1.f);
			break;
		  }
		  case TYPE_COL4:
		  {
			LLColor4 clr;
			clr.setValue(sd);
			color_swatch->setVisible(true);
			// only set if changed so color picker doesn't update
			if(clr != LLColor4(color_swatch->getValue()))
			{
				color_swatch->set(LLColor4(sd), true, false);
			}
			spinner4->setVisible(true);
			spinner4->setLabel(std::string("Alpha"));
			if (!spinner4->hasFocus())
			{
				spinner4->setPrecision(3);
				spinner4->setMinValue(0.0);
				spinner4->setMaxValue(1.f);
				spinner4->setValue(clr.mV[VALPHA]);
			}
			break;
		  }
		  case TYPE_COL3:
		  {
			LLColor3 clr;
			clr.setValue(sd);
			color_swatch->setVisible(true);
			color_swatch->setValue(sd);
			break;
		  }
		  default:
			mComment->setText(std::string("unknown"));
			break;
		}
	}
=======
        spinner1->setMaxValue(F32_MAX);
        spinner2->setMaxValue(F32_MAX);
        spinner3->setMaxValue(F32_MAX);
        spinner4->setMaxValue(F32_MAX);
        spinner1->setMinValue(-F32_MAX);
        spinner2->setMinValue(-F32_MAX);
        spinner3->setMinValue(-F32_MAX);
        spinner4->setMinValue(-F32_MAX);
        if (!spinner1->hasFocus())
        {
            spinner1->setIncrement(0.1f);
        }
        if (!spinner2->hasFocus())
        {
            spinner2->setIncrement(0.1f);
        }
        if (!spinner3->hasFocus())
        {
            spinner3->setIncrement(0.1f);
        }
        if (!spinner4->hasFocus())
        {
            spinner4->setIncrement(0.1f);
        }

        LLSD sd = controlp->get();
        switch(type)
        {
          case TYPE_U32:
            spinner1->setVisible(TRUE);
            spinner1->setLabel(std::string("value")); // Debug, don't translate
            if (!spinner1->hasFocus())
            {
                spinner1->setValue(sd);
                spinner1->setMinValue((F32)U32_MIN);
                spinner1->setMaxValue((F32)U32_MAX);
                spinner1->setIncrement(1.f);
                spinner1->setPrecision(0);
            }
            break;
          case TYPE_S32:
            spinner1->setVisible(TRUE);
            spinner1->setLabel(std::string("value")); // Debug, don't translate
            if (!spinner1->hasFocus())
            {
                spinner1->setValue(sd);
                spinner1->setMinValue((F32)S32_MIN);
                spinner1->setMaxValue((F32)S32_MAX);
                spinner1->setIncrement(1.f);
                spinner1->setPrecision(0);
            }
            break;
          case TYPE_F32:
            spinner1->setVisible(TRUE);
            spinner1->setLabel(std::string("value")); // Debug, don't translate
            if (!spinner1->hasFocus())
            {
                spinner1->setPrecision(3);
                spinner1->setValue(sd);
            }
            break;
          case TYPE_BOOLEAN:
            if (!getChild<LLUICtrl>("boolean_combo")->hasFocus())
            {
                if (sd.asBoolean())
                {
                    getChild<LLUICtrl>("boolean_combo")->setValue(LLSD("true"));
                }
                else
                {
                    getChild<LLUICtrl>("boolean_combo")->setValue(LLSD(""));
                }
            }
            break;
          case TYPE_STRING:
            getChildView("val_text")->setVisible( TRUE);
            if (!getChild<LLUICtrl>("val_text")->hasFocus())
            {
                getChild<LLUICtrl>("val_text")->setValue(sd);
            }
            break;
          case TYPE_VEC3:
          {
            LLVector3 v;
            v.setValue(sd);
            spinner1->setVisible(TRUE);
            spinner1->setLabel(std::string("X"));
            spinner2->setVisible(TRUE);
            spinner2->setLabel(std::string("Y"));
            spinner3->setVisible(TRUE);
            spinner3->setLabel(std::string("Z"));
            if (!spinner1->hasFocus())
            {
                spinner1->setPrecision(3);
                spinner1->setValue(v[VX]);
            }
            if (!spinner2->hasFocus())
            {
                spinner2->setPrecision(3);
                spinner2->setValue(v[VY]);
            }
            if (!spinner3->hasFocus())
            {
                spinner3->setPrecision(3);
                spinner3->setValue(v[VZ]);
            }
            break;
          }
          case TYPE_VEC3D:
          {
            LLVector3d v;
            v.setValue(sd);
            spinner1->setVisible(TRUE);
            spinner1->setLabel(std::string("X"));
            spinner2->setVisible(TRUE);
            spinner2->setLabel(std::string("Y"));
            spinner3->setVisible(TRUE);
            spinner3->setLabel(std::string("Z"));
            if (!spinner1->hasFocus())
            {
                spinner1->setPrecision(3);
                spinner1->setValue(v[VX]);
            }
            if (!spinner2->hasFocus())
            {
                spinner2->setPrecision(3);
                spinner2->setValue(v[VY]);
            }
            if (!spinner3->hasFocus())
            {
                spinner3->setPrecision(3);
                spinner3->setValue(v[VZ]);
            }
            break;
          }
          case TYPE_QUAT:
          {
              LLQuaternion q;
              q.setValue(sd);
              spinner1->setVisible(TRUE);
              spinner1->setLabel(std::string("X"));
              spinner2->setVisible(TRUE);
              spinner2->setLabel(std::string("Y"));
              spinner3->setVisible(TRUE);
              spinner3->setLabel(std::string("Z"));
              spinner4->setVisible(TRUE);
              spinner4->setLabel(std::string("S"));
              if (!spinner1->hasFocus())
              {
                  spinner1->setPrecision(4);
                  spinner1->setValue(q.mQ[VX]);
              }
              if (!spinner2->hasFocus())
              {
                  spinner2->setPrecision(4);
                  spinner2->setValue(q.mQ[VY]);
              }
              if (!spinner3->hasFocus())
              {
                  spinner3->setPrecision(4);
                  spinner3->setValue(q.mQ[VZ]);
              }
              if (!spinner4->hasFocus())
              {
                  spinner4->setPrecision(4);
                  spinner4->setValue(q.mQ[VS]);
              }
              break;
          }
          case TYPE_RECT:
          {
            LLRect r;
            r.setValue(sd);
            spinner1->setVisible(TRUE);
            spinner1->setLabel(std::string("Left"));
            spinner2->setVisible(TRUE);
            spinner2->setLabel(std::string("Right"));
            spinner3->setVisible(TRUE);
            spinner3->setLabel(std::string("Bottom"));
            spinner4->setVisible(TRUE);
            spinner4->setLabel(std::string("Top"));
            if (!spinner1->hasFocus())
            {
                spinner1->setPrecision(0);
                spinner1->setValue(r.mLeft);
            }
            if (!spinner2->hasFocus())
            {
                spinner2->setPrecision(0);
                spinner2->setValue(r.mRight);
            }
            if (!spinner3->hasFocus())
            {
                spinner3->setPrecision(0);
                spinner3->setValue(r.mBottom);
            }
            if (!spinner4->hasFocus())
            {
                spinner4->setPrecision(0);
                spinner4->setValue(r.mTop);
            }

            spinner1->setMinValue((F32)S32_MIN);
            spinner1->setMaxValue((F32)S32_MAX);
            spinner1->setIncrement(1.f);

            spinner2->setMinValue((F32)S32_MIN);
            spinner2->setMaxValue((F32)S32_MAX);
            spinner2->setIncrement(1.f);

            spinner3->setMinValue((F32)S32_MIN);
            spinner3->setMaxValue((F32)S32_MAX);
            spinner3->setIncrement(1.f);

            spinner4->setMinValue((F32)S32_MIN);
            spinner4->setMaxValue((F32)S32_MAX);
            spinner4->setIncrement(1.f);
            break;
          }
          case TYPE_COL4:
          {
            LLColor4 clr;
            clr.setValue(sd);
            color_swatch->setVisible(TRUE);
            // only set if changed so color picker doesn't update
            if(clr != LLColor4(color_swatch->getValue()))
            {
                color_swatch->set(LLColor4(sd), TRUE, FALSE);
            }
            spinner4->setVisible(TRUE);
            spinner4->setLabel(std::string("Alpha"));
            if (!spinner4->hasFocus())
            {
                spinner4->setPrecision(3);
                spinner4->setMinValue(0.0);
                spinner4->setMaxValue(1.f);
                spinner4->setValue(clr.mV[VALPHA]);
            }
            break;
          }
          case TYPE_COL3:
          {
            LLColor3 clr;
            clr.setValue(sd);
            color_swatch->setVisible(TRUE);
            color_swatch->setValue(sd);
            break;
          }
          default:
            mComment->setText(std::string("unknown"));
            break;
        }
    }
>>>>>>> e7eced3c

}

void LLFloaterSettingsDebug::updateList(bool skip_selection)
{
    std::string last_selected;
    LLScrollListItem* item = mSettingList->getFirstSelected();
    if (item)
    {
        LLScrollListCell* cell = item->getColumn(1);
        if (cell)
        {
            last_selected = cell->getValue().asString();
         }
    }

    mSettingList->deleteAllItems();
    struct f : public LLControlGroup::ApplyFunctor
    {
        LLScrollListCtrl* setting_list;
        LLFloaterSettingsDebug* floater;
        std::string selected_setting;
        bool skip_selection;
        f(LLScrollListCtrl* list, LLFloaterSettingsDebug* floater, std::string setting, bool skip_selection)
            : setting_list(list), floater(floater), selected_setting(setting), skip_selection(skip_selection) {}
        virtual void apply(const std::string& name, LLControlVariable* control)
        {
            if (!control->isHiddenFromSettingsEditor() && floater->matchesSearchFilter(name) && !floater->isSettingHidden(control))
            {
                LLSD row;

                row["columns"][0]["column"] = "changed_setting";
                row["columns"][0]["value"] = control->isDefault() ? "" : "*";

                row["columns"][1]["column"] = "setting";
                row["columns"][1]["value"] = name;

                LLScrollListItem* item = setting_list->addElement(row, ADD_BOTTOM, (void*)control);
                if (!floater->mSearchFilter.empty() && (selected_setting == name) && !skip_selection)
                {
                    std::string lower_name(name);
                    LLStringUtil::toLower(lower_name);
                    if (LLStringUtil::startsWith(lower_name, floater->mSearchFilter))
                    {
                        item->setSelected(true);
                    }
                }
            }
        }
    } func(mSettingList, this, last_selected, skip_selection);

    std::string key = getKey().asString();
    if (key == "all" || key == "base")
    {
        gSavedSettings.applyToAll(&func);
    }
    if (key == "all" || key == "account")
    {
        gSavedPerAccountSettings.applyToAll(&func);
    }


    if (!mSettingList->isEmpty())
    {
        if (mSettingList->hasSelectedItem())
        {
            mSettingList->scrollToShowSelected();
        }
        else if (!mSettingList->hasSelectedItem() && !mSearchFilter.empty() && !skip_selection)
        {
            if (!mSettingList->selectItemByPrefix(mSearchFilter, false, 1))
            {
                mSettingList->selectFirstItem();
            }
            mSettingList->scrollToShowSelected();
        }
    }
    else
    {
        LLSD row;

        row["columns"][0]["column"] = "changed_setting";
        row["columns"][0]["value"] = "";
        row["columns"][1]["column"] = "setting";
        row["columns"][1]["value"] = "No matching settings.";

        mSettingList->addElement(row);
        hideUIControls();
    }
}

void LLFloaterSettingsDebug::onSettingSelect()
{
    LLScrollListItem* first_selected = mSettingList->getFirstSelected();
    if (first_selected)
    {
        LLControlVariable* controlp = (LLControlVariable*)first_selected->getUserdata();
        if (controlp)
        {
            updateControl(controlp);
        }
    }
}

void LLFloaterSettingsDebug::setSearchFilter(const std::string& filter)
{
    if(mSearchFilter == filter)
        return;
    mSearchFilter = filter;
    LLStringUtil::toLower(mSearchFilter);
    updateList();
}

bool LLFloaterSettingsDebug::matchesSearchFilter(std::string setting_name)
{
    // If the search filter is empty, everything passes.
    if (mSearchFilter.empty()) return true;

    LLStringUtil::toLower(setting_name);
    std::string::size_type match_name = setting_name.find(mSearchFilter);

    return (std::string::npos != match_name);
}

bool LLFloaterSettingsDebug::isSettingHidden(LLControlVariable* control)
{
    static LLCachedControl<bool> hide_default(gSavedSettings, "DebugSettingsHideDefault", false);
    return hide_default && control->isDefault();
}

void LLFloaterSettingsDebug::updateDefaultColumn(LLControlVariable* control)
{
    if (isSettingHidden(control))
    {
        hideUIControls();
        updateList(true);
        return;
    }

    LLScrollListItem* item = mSettingList->getFirstSelected();
    if (item)
    {
        LLScrollListCell* cell = item->getColumn(0);
        if (cell)
        {
            std::string is_default = control->isDefault() ? "" : "*";
            cell->setValue(is_default);
        }
    }
}

void LLFloaterSettingsDebug::hideUIControls()
{
    getChildView("val_spinner_1")->setVisible(false);
    getChildView("val_spinner_2")->setVisible(false);
    getChildView("val_spinner_3")->setVisible(false);
    getChildView("val_spinner_4")->setVisible(false);
    getChildView("val_color_swatch")->setVisible(false);
    getChildView("val_text")->setVisible(false);
    getChildView("default_btn")->setVisible(false);
    getChildView("boolean_combo")->setVisible(false);
    getChildView("setting_name_txt")->setVisible(false);
    mComment->setVisible(false);
}
<|MERGE_RESOLUTION|>--- conflicted
+++ resolved
@@ -63,11 +63,7 @@
 
     gSavedSettings.getControl("DebugSettingsHideDefault")->getCommitSignal()->connect(boost::bind(&LLFloaterSettingsDebug::updateList, this, false));
 
-<<<<<<< HEAD
-	return true;
-=======
-    return TRUE;
->>>>>>> e7eced3c
+    return true;
 }
 
 void LLFloaterSettingsDebug::draw()
@@ -222,261 +218,6 @@
             mComment->setText(controlp->getComment());
         }
 
-<<<<<<< HEAD
-		spinner1->setMaxValue(F32_MAX);
-		spinner2->setMaxValue(F32_MAX);
-		spinner3->setMaxValue(F32_MAX);
-		spinner4->setMaxValue(F32_MAX);
-		spinner1->setMinValue(-F32_MAX);
-		spinner2->setMinValue(-F32_MAX);
-		spinner3->setMinValue(-F32_MAX);
-		spinner4->setMinValue(-F32_MAX);
-		if (!spinner1->hasFocus())
-		{
-			spinner1->setIncrement(0.1f);
-		}
-		if (!spinner2->hasFocus())
-		{
-			spinner2->setIncrement(0.1f);
-		}
-		if (!spinner3->hasFocus())
-		{
-			spinner3->setIncrement(0.1f);
-		}
-		if (!spinner4->hasFocus())
-		{
-			spinner4->setIncrement(0.1f);
-		}
-
-		LLSD sd = controlp->get();
-		switch(type)
-		{
-		  case TYPE_U32:
-			spinner1->setVisible(true);
-			spinner1->setLabel(std::string("value")); // Debug, don't translate
-			if (!spinner1->hasFocus())
-			{
-				spinner1->setValue(sd);
-				spinner1->setMinValue((F32)U32_MIN);
-				spinner1->setMaxValue((F32)U32_MAX);
-				spinner1->setIncrement(1.f);
-				spinner1->setPrecision(0);
-			}
-			break;
-		  case TYPE_S32:
-			spinner1->setVisible(true);
-			spinner1->setLabel(std::string("value")); // Debug, don't translate
-			if (!spinner1->hasFocus())
-			{
-				spinner1->setValue(sd);
-				spinner1->setMinValue((F32)S32_MIN);
-				spinner1->setMaxValue((F32)S32_MAX);
-				spinner1->setIncrement(1.f);
-				spinner1->setPrecision(0);
-			}
-			break;
-		  case TYPE_F32:
-			spinner1->setVisible(true);
-			spinner1->setLabel(std::string("value")); // Debug, don't translate
-			if (!spinner1->hasFocus())
-			{
-				spinner1->setPrecision(3);
-				spinner1->setValue(sd);
-			}
-			break;
-		  case TYPE_BOOLEAN:
-			if (!getChild<LLUICtrl>("boolean_combo")->hasFocus())
-			{
-				if (sd.asBoolean())
-				{
-					getChild<LLUICtrl>("boolean_combo")->setValue(LLSD("true"));
-				}
-				else
-				{
-					getChild<LLUICtrl>("boolean_combo")->setValue(LLSD(""));
-				}
-			}
-			break;
-		  case TYPE_STRING:
-			getChildView("val_text")->setVisible( true);
-			if (!getChild<LLUICtrl>("val_text")->hasFocus())
-			{
-				getChild<LLUICtrl>("val_text")->setValue(sd);
-			}
-			break;
-		  case TYPE_VEC3:
-		  {
-			LLVector3 v;
-			v.setValue(sd);
-			spinner1->setVisible(true);
-			spinner1->setLabel(std::string("X"));
-			spinner2->setVisible(true);
-			spinner2->setLabel(std::string("Y"));
-			spinner3->setVisible(true);
-			spinner3->setLabel(std::string("Z"));
-			if (!spinner1->hasFocus())
-			{
-				spinner1->setPrecision(3);
-				spinner1->setValue(v[VX]);
-			}
-			if (!spinner2->hasFocus())
-			{
-				spinner2->setPrecision(3);
-				spinner2->setValue(v[VY]);
-			}
-			if (!spinner3->hasFocus())
-			{
-				spinner3->setPrecision(3);
-				spinner3->setValue(v[VZ]);
-			}
-			break;
-		  }
-		  case TYPE_VEC3D:
-		  {
-			LLVector3d v;
-			v.setValue(sd);
-			spinner1->setVisible(true);
-			spinner1->setLabel(std::string("X"));
-			spinner2->setVisible(true);
-			spinner2->setLabel(std::string("Y"));
-			spinner3->setVisible(true);
-			spinner3->setLabel(std::string("Z"));
-			if (!spinner1->hasFocus())
-			{
-				spinner1->setPrecision(3);
-				spinner1->setValue(v[VX]);
-			}
-			if (!spinner2->hasFocus())
-			{
-				spinner2->setPrecision(3);
-				spinner2->setValue(v[VY]);
-			}
-			if (!spinner3->hasFocus())
-			{
-				spinner3->setPrecision(3);
-				spinner3->setValue(v[VZ]);
-			}
-			break;
-		  }
-		  case TYPE_QUAT:
-		  {
-			  LLQuaternion q;
-			  q.setValue(sd);
-			  spinner1->setVisible(true);
-			  spinner1->setLabel(std::string("X"));
-			  spinner2->setVisible(true);
-			  spinner2->setLabel(std::string("Y"));
-			  spinner3->setVisible(true);
-			  spinner3->setLabel(std::string("Z"));
-			  spinner4->setVisible(true);
-			  spinner4->setLabel(std::string("S"));
-			  if (!spinner1->hasFocus())
-			  {
-				  spinner1->setPrecision(4);
-				  spinner1->setValue(q.mQ[VX]);
-			  }
-			  if (!spinner2->hasFocus())
-			  {
-				  spinner2->setPrecision(4);
-				  spinner2->setValue(q.mQ[VY]);
-			  }
-			  if (!spinner3->hasFocus())
-			  {
-				  spinner3->setPrecision(4);
-				  spinner3->setValue(q.mQ[VZ]);
-			  }
-			  if (!spinner4->hasFocus())
-			  {
-				  spinner4->setPrecision(4);
-				  spinner4->setValue(q.mQ[VS]);
-			  }
-			  break;
-		  }
-		  case TYPE_RECT:
-		  {
-			LLRect r;
-			r.setValue(sd);
-			spinner1->setVisible(true);
-			spinner1->setLabel(std::string("Left"));
-			spinner2->setVisible(true);
-			spinner2->setLabel(std::string("Right"));
-			spinner3->setVisible(true);
-			spinner3->setLabel(std::string("Bottom"));
-			spinner4->setVisible(true);
-			spinner4->setLabel(std::string("Top"));
-			if (!spinner1->hasFocus())
-			{
-				spinner1->setPrecision(0);
-				spinner1->setValue(r.mLeft);
-			}
-			if (!spinner2->hasFocus())
-			{
-				spinner2->setPrecision(0);
-				spinner2->setValue(r.mRight);
-			}
-			if (!spinner3->hasFocus())
-			{
-				spinner3->setPrecision(0);
-				spinner3->setValue(r.mBottom);
-			}
-			if (!spinner4->hasFocus())
-			{
-				spinner4->setPrecision(0);
-				spinner4->setValue(r.mTop);
-			}
-
-			spinner1->setMinValue((F32)S32_MIN);
-			spinner1->setMaxValue((F32)S32_MAX);
-			spinner1->setIncrement(1.f);
-
-			spinner2->setMinValue((F32)S32_MIN);
-			spinner2->setMaxValue((F32)S32_MAX);
-			spinner2->setIncrement(1.f);
-
-			spinner3->setMinValue((F32)S32_MIN);
-			spinner3->setMaxValue((F32)S32_MAX);
-			spinner3->setIncrement(1.f);
-
-			spinner4->setMinValue((F32)S32_MIN);
-			spinner4->setMaxValue((F32)S32_MAX);
-			spinner4->setIncrement(1.f);
-			break;
-		  }
-		  case TYPE_COL4:
-		  {
-			LLColor4 clr;
-			clr.setValue(sd);
-			color_swatch->setVisible(true);
-			// only set if changed so color picker doesn't update
-			if(clr != LLColor4(color_swatch->getValue()))
-			{
-				color_swatch->set(LLColor4(sd), true, false);
-			}
-			spinner4->setVisible(true);
-			spinner4->setLabel(std::string("Alpha"));
-			if (!spinner4->hasFocus())
-			{
-				spinner4->setPrecision(3);
-				spinner4->setMinValue(0.0);
-				spinner4->setMaxValue(1.f);
-				spinner4->setValue(clr.mV[VALPHA]);
-			}
-			break;
-		  }
-		  case TYPE_COL3:
-		  {
-			LLColor3 clr;
-			clr.setValue(sd);
-			color_swatch->setVisible(true);
-			color_swatch->setValue(sd);
-			break;
-		  }
-		  default:
-			mComment->setText(std::string("unknown"));
-			break;
-		}
-	}
-=======
         spinner1->setMaxValue(F32_MAX);
         spinner2->setMaxValue(F32_MAX);
         spinner3->setMaxValue(F32_MAX);
@@ -506,7 +247,7 @@
         switch(type)
         {
           case TYPE_U32:
-            spinner1->setVisible(TRUE);
+            spinner1->setVisible(true);
             spinner1->setLabel(std::string("value")); // Debug, don't translate
             if (!spinner1->hasFocus())
             {
@@ -518,7 +259,7 @@
             }
             break;
           case TYPE_S32:
-            spinner1->setVisible(TRUE);
+            spinner1->setVisible(true);
             spinner1->setLabel(std::string("value")); // Debug, don't translate
             if (!spinner1->hasFocus())
             {
@@ -530,7 +271,7 @@
             }
             break;
           case TYPE_F32:
-            spinner1->setVisible(TRUE);
+            spinner1->setVisible(true);
             spinner1->setLabel(std::string("value")); // Debug, don't translate
             if (!spinner1->hasFocus())
             {
@@ -552,7 +293,7 @@
             }
             break;
           case TYPE_STRING:
-            getChildView("val_text")->setVisible( TRUE);
+            getChildView("val_text")->setVisible( true);
             if (!getChild<LLUICtrl>("val_text")->hasFocus())
             {
                 getChild<LLUICtrl>("val_text")->setValue(sd);
@@ -562,11 +303,11 @@
           {
             LLVector3 v;
             v.setValue(sd);
-            spinner1->setVisible(TRUE);
+            spinner1->setVisible(true);
             spinner1->setLabel(std::string("X"));
-            spinner2->setVisible(TRUE);
+            spinner2->setVisible(true);
             spinner2->setLabel(std::string("Y"));
-            spinner3->setVisible(TRUE);
+            spinner3->setVisible(true);
             spinner3->setLabel(std::string("Z"));
             if (!spinner1->hasFocus())
             {
@@ -589,11 +330,11 @@
           {
             LLVector3d v;
             v.setValue(sd);
-            spinner1->setVisible(TRUE);
+            spinner1->setVisible(true);
             spinner1->setLabel(std::string("X"));
-            spinner2->setVisible(TRUE);
+            spinner2->setVisible(true);
             spinner2->setLabel(std::string("Y"));
-            spinner3->setVisible(TRUE);
+            spinner3->setVisible(true);
             spinner3->setLabel(std::string("Z"));
             if (!spinner1->hasFocus())
             {
@@ -616,13 +357,13 @@
           {
               LLQuaternion q;
               q.setValue(sd);
-              spinner1->setVisible(TRUE);
+              spinner1->setVisible(true);
               spinner1->setLabel(std::string("X"));
-              spinner2->setVisible(TRUE);
+              spinner2->setVisible(true);
               spinner2->setLabel(std::string("Y"));
-              spinner3->setVisible(TRUE);
+              spinner3->setVisible(true);
               spinner3->setLabel(std::string("Z"));
-              spinner4->setVisible(TRUE);
+              spinner4->setVisible(true);
               spinner4->setLabel(std::string("S"));
               if (!spinner1->hasFocus())
               {
@@ -650,13 +391,13 @@
           {
             LLRect r;
             r.setValue(sd);
-            spinner1->setVisible(TRUE);
+            spinner1->setVisible(true);
             spinner1->setLabel(std::string("Left"));
-            spinner2->setVisible(TRUE);
+            spinner2->setVisible(true);
             spinner2->setLabel(std::string("Right"));
-            spinner3->setVisible(TRUE);
+            spinner3->setVisible(true);
             spinner3->setLabel(std::string("Bottom"));
-            spinner4->setVisible(TRUE);
+            spinner4->setVisible(true);
             spinner4->setLabel(std::string("Top"));
             if (!spinner1->hasFocus())
             {
@@ -700,13 +441,13 @@
           {
             LLColor4 clr;
             clr.setValue(sd);
-            color_swatch->setVisible(TRUE);
+            color_swatch->setVisible(true);
             // only set if changed so color picker doesn't update
             if(clr != LLColor4(color_swatch->getValue()))
             {
-                color_swatch->set(LLColor4(sd), TRUE, FALSE);
-            }
-            spinner4->setVisible(TRUE);
+                color_swatch->set(LLColor4(sd), true, false);
+            }
+            spinner4->setVisible(true);
             spinner4->setLabel(std::string("Alpha"));
             if (!spinner4->hasFocus())
             {
@@ -721,7 +462,7 @@
           {
             LLColor3 clr;
             clr.setValue(sd);
-            color_swatch->setVisible(TRUE);
+            color_swatch->setVisible(true);
             color_swatch->setValue(sd);
             break;
           }
@@ -730,7 +471,6 @@
             break;
         }
     }
->>>>>>> e7eced3c
 
 }
 
