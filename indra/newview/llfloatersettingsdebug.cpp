--- conflicted
+++ resolved
@@ -207,20 +207,12 @@
         eControlType type = controlp->type();
 
         //hide combo box only for non booleans, otherwise this will result in the combo box closing every frame
-<<<<<<< HEAD
-        getChildView("boolean_combo")->setVisible( type == TYPE_BOOLEAN);
-        getChildView("default_btn")->setVisible(true);
-        mSettingName->setVisible(true);
-        mSettingName->setText(controlp->getName());
-        mSettingName->setToolTip(controlp->getName());
-        mCopyBtn->setVisible(true);
-=======
         mBooleanCombo->setVisible( type == TYPE_BOOLEAN);
         mDefaultButton->setVisible(true);
         mSettingNameText->setVisible(true);
         mSettingNameText->setText(controlp->getName());
         mSettingNameText->setToolTip(controlp->getName());
->>>>>>> bacf9cfe
+        mCopyBtn->setVisible(true);
         mComment->setVisible(true);
 
         std::string old_text = mComment->getText();
@@ -650,19 +642,6 @@
 
 void LLFloaterSettingsDebug::hideUIControls()
 {
-<<<<<<< HEAD
-    getChildView("val_spinner_1")->setVisible(false);
-    getChildView("val_spinner_2")->setVisible(false);
-    getChildView("val_spinner_3")->setVisible(false);
-    getChildView("val_spinner_4")->setVisible(false);
-    getChildView("val_color_swatch")->setVisible(false);
-    getChildView("val_text")->setVisible(false);
-    getChildView("default_btn")->setVisible(false);
-    getChildView("boolean_combo")->setVisible(false);
-    mLLSDVal->setVisible(false);
-    mSettingName->setVisible(false);
-    mCopyBtn->setVisible(false);
-=======
     mValSpinner1->setVisible(false);
     mValSpinner2->setVisible(false);
     mValSpinner3->setVisible(false);
@@ -671,8 +650,9 @@
     mValText->setVisible(false);
     mDefaultButton->setVisible(false);
     mBooleanCombo->setVisible(false);
+    mLLSDVal->setVisible(false);
     mSettingNameText->setVisible(false);
->>>>>>> bacf9cfe
+    mCopyBtn->setVisible(false);
     mComment->setVisible(false);
 }
 
