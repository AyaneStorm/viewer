/**
 * @file llfloatersellland.cpp
 *
 * $LicenseInfo:firstyear=2006&license=viewerlgpl$
 * Second Life Viewer Source Code
 * Copyright (C) 2010, Linden Research, Inc.
 *
 * This library is free software; you can redistribute it and/or
 * modify it under the terms of the GNU Lesser General Public
 * License as published by the Free Software Foundation;
 * version 2.1 of the License only.
 *
 * This library is distributed in the hope that it will be useful,
 * but WITHOUT ANY WARRANTY; without even the implied warranty of
 * MERCHANTABILITY or FITNESS FOR A PARTICULAR PURPOSE.  See the GNU
 * Lesser General Public License for more details.
 *
 * You should have received a copy of the GNU Lesser General Public
 * License along with this library; if not, write to the Free Software
 * Foundation, Inc., 51 Franklin Street, Fifth Floor, Boston, MA  02110-1301  USA
 *
 * Linden Research, Inc., 945 Battery Street, San Francisco, CA  94111  USA
 * $/LicenseInfo$
 */

#include "llviewerprecompiledheaders.h"

#include "llfloatersellland.h"

#include "llavatarnamecache.h"
#include "llfloateravatarpicker.h"
#include "llfloaterreg.h"
#include "llfloaterland.h"
#include "lllineeditor.h"
#include "llnotifications.h"
#include "llnotificationsutil.h"
#include "llparcel.h"
#include "llselectmgr.h"
#include "lltexturectrl.h"
#include "llviewercontrol.h"
#include "llviewerparcelmgr.h"
#include "lluictrlfactory.h"
#include "llviewerwindow.h"
#include "lltrans.h"

class LLAvatarName;

// defined in llfloaterland.cpp
void send_parcel_select_objects(S32 parcel_local_id, U32 return_type,
                                uuid_list_t* return_ids = NULL);

enum Badge { BADGE_OK, BADGE_NOTE, BADGE_WARN, BADGE_ERROR };

class LLFloaterSellLandUI
:   public LLFloater
{
public:
    LLFloaterSellLandUI(const LLSD& key);
    virtual ~LLFloaterSellLandUI();
    /*virtual*/ void onClose(bool app_quitting);

private:
    class SelectionObserver : public LLParcelObserver
    {
    public:
        SelectionObserver(LLFloaterSellLandUI* floater) : mFloater(floater) {}
        virtual void changed();
    private:
        LLFloaterSellLandUI* mFloater;
    };

private:
    LLViewerRegion* mRegion;
    LLParcelSelectionHandle mParcelSelection;
    bool                    mParcelIsForSale;
    bool                    mSellToBuyer;
    bool                    mChoseSellTo;
    S32                     mParcelPrice;
    S32                     mParcelActualArea;
    LLUUID                  mParcelSnapshot;
    LLUUID                  mAuthorizedBuyer;
    bool                    mParcelSoldWithObjects;
    SelectionObserver       mParcelSelectionObserver;
    boost::signals2::connection mAvatarNameCacheConnection;

    void updateParcelInfo();
    void refreshUI();
    void setBadge(const char* id, Badge badge);

    static void onChangeValue(LLUICtrl *ctrl, void *userdata);
    void doSelectAgent();
    static void doCancel(void *userdata);
    static void doSellLand(void *userdata);
    bool onConfirmSale(const LLSD& notification, const LLSD& response);
    static void doShowObjects(void *userdata);

    void callbackAvatarPick(const uuid_vec_t& ids, const std::vector<LLAvatarName> names);

    void onBuyerNameCache(const LLAvatarName& av_name);

public:
<<<<<<< HEAD
	virtual bool postBuild();
	
	bool setParcel(LLViewerRegion* region, LLParcelSelectionHandle parcel);
	static bool callbackHighlightTransferable(const LLSD& notification, const LLSD& response);
=======
    virtual BOOL postBuild();

    bool setParcel(LLViewerRegion* region, LLParcelSelectionHandle parcel);
    static bool callbackHighlightTransferable(const LLSD& notification, const LLSD& response);
>>>>>>> e7eced3c
};

// static
void LLFloaterSellLand::sellLand(
    LLViewerRegion* region, LLParcelSelectionHandle parcel)
{
    LLFloaterSellLandUI* ui = LLFloaterReg::showTypedInstance<LLFloaterSellLandUI>("sell_land");
    ui->setParcel(region, parcel);
}

// static
LLFloater* LLFloaterSellLand::buildFloater(const LLSD& key)
{
    LLFloaterSellLandUI* floater = new LLFloaterSellLandUI(key);
    return floater;
}

#if LL_WINDOWS
// passing 'this' during construction generates a warning. The callee
// only uses the pointer to hold a reference to 'this' which is
// already valid, so this call does the correct thing. Disable the
// warning so that we can compile without generating a warning.
#pragma warning(disable : 4355)
#endif
LLFloaterSellLandUI::LLFloaterSellLandUI(const LLSD& key)
:   LLFloater(key),
    mParcelSelectionObserver(this),
    mRegion(0),
    mAvatarNameCacheConnection()
{
    LLViewerParcelMgr::getInstance()->addObserver(&mParcelSelectionObserver);
}

LLFloaterSellLandUI::~LLFloaterSellLandUI()
{
    if (mAvatarNameCacheConnection.connected())
    {
        mAvatarNameCacheConnection.disconnect();
    }
    LLViewerParcelMgr::getInstance()->removeObserver(&mParcelSelectionObserver);
}

// Because we are single_instance, we are not destroyed on close.
void LLFloaterSellLandUI::onClose(bool app_quitting)
{
    // Must release parcel selection to allow land to deselect, see EXT-803
    mParcelSelection = NULL;
}

void LLFloaterSellLandUI::SelectionObserver::changed()
{
    if (LLViewerParcelMgr::getInstance()->selectionEmpty())
    {
        mFloater->closeFloater();
    }
    else if (mFloater->getVisible()) // only update selection if sell land ui in use
    {
        mFloater->setParcel(LLViewerParcelMgr::getInstance()->getSelectionRegion(),
                            LLViewerParcelMgr::getInstance()->getParcelSelection());
    }
}

bool LLFloaterSellLandUI::postBuild()
{
<<<<<<< HEAD
	childSetCommitCallback("sell_to", onChangeValue, this);
	childSetCommitCallback("price", onChangeValue, this);
	getChild<LLLineEditor>("price")->setPrevalidate(LLTextValidate::validateNonNegativeS32);
	childSetCommitCallback("sell_objects", onChangeValue, this);
	childSetAction("sell_to_select_agent", boost::bind( &LLFloaterSellLandUI::doSelectAgent, this));
	childSetAction("cancel_btn", doCancel, this);
	childSetAction("sell_btn", doSellLand, this);
	childSetAction("show_objects", doShowObjects, this);
	center();
	getChild<LLUICtrl>("profile_scroll")->setTabStop(true);
	return true;
=======
    childSetCommitCallback("sell_to", onChangeValue, this);
    childSetCommitCallback("price", onChangeValue, this);
    getChild<LLLineEditor>("price")->setPrevalidate(LLTextValidate::validateNonNegativeS32);
    childSetCommitCallback("sell_objects", onChangeValue, this);
    childSetAction("sell_to_select_agent", boost::bind( &LLFloaterSellLandUI::doSelectAgent, this));
    childSetAction("cancel_btn", doCancel, this);
    childSetAction("sell_btn", doSellLand, this);
    childSetAction("show_objects", doShowObjects, this);
    center();
    getChild<LLUICtrl>("profile_scroll")->setTabStop(true);
    return TRUE;
>>>>>>> e7eced3c
}

bool LLFloaterSellLandUI::setParcel(LLViewerRegion* region, LLParcelSelectionHandle parcel)
{
    if (!parcel->getParcel())
    {
        return false;
    }

    mRegion = region;
    mParcelSelection = parcel;
    mChoseSellTo = false;


    updateParcelInfo();
    refreshUI();

    return true;
}

void LLFloaterSellLandUI::updateParcelInfo()
{
    LLParcel* parcelp = mParcelSelection->getParcel();
    if (!parcelp) return;

    mParcelActualArea = parcelp->getArea();
    mParcelIsForSale = parcelp->getForSale();
    if (mParcelIsForSale)
    {
        mChoseSellTo = true;
    }
    mParcelPrice = mParcelIsForSale ? parcelp->getSalePrice() : 0;
    mParcelSoldWithObjects = parcelp->getSellWithObjects();
    if (mParcelIsForSale)
    {
        getChild<LLUICtrl>("price")->setValue(mParcelPrice);
        if (mParcelSoldWithObjects)
        {
            getChild<LLUICtrl>("sell_objects")->setValue("yes");
        }
        else
        {
            getChild<LLUICtrl>("sell_objects")->setValue("no");
        }
    }
    else
    {
        getChild<LLUICtrl>("price")->setValue("");
        getChild<LLUICtrl>("sell_objects")->setValue("none");
    }

    mParcelSnapshot = parcelp->getSnapshotID();

    mAuthorizedBuyer = parcelp->getAuthorizedBuyerID();
    mSellToBuyer = mAuthorizedBuyer.notNull();

    if(mSellToBuyer)
    {
        if (mAvatarNameCacheConnection.connected())
        {
            mAvatarNameCacheConnection.disconnect();
        }
        mAvatarNameCacheConnection = LLAvatarNameCache::get(mAuthorizedBuyer, boost::bind(&LLFloaterSellLandUI::onBuyerNameCache, this, _2));
    }
}

void LLFloaterSellLandUI::onBuyerNameCache(const LLAvatarName& av_name)
{
    mAvatarNameCacheConnection.disconnect();

    getChild<LLUICtrl>("sell_to_agent")->setValue(av_name.getCompleteName());
    getChild<LLUICtrl>("sell_to_agent")->setToolTip(av_name.getUserName());
}

void LLFloaterSellLandUI::setBadge(const char* id, Badge badge)
{
    static std::string badgeOK("badge_ok.j2c");
    static std::string badgeNote("badge_note.j2c");
    static std::string badgeWarn("badge_warn.j2c");

    std::string badgeName;
    switch (badge)
    {
        default:
        case BADGE_OK:      badgeName = badgeOK;    break;
        case BADGE_NOTE:    badgeName = badgeNote;  break;
        case BADGE_WARN:    badgeName = badgeWarn;  break;
        case BADGE_ERROR:   badgeName = badgeWarn;  break;
    }

    getChild<LLUICtrl>(id)->setValue(badgeName);
}

void LLFloaterSellLandUI::refreshUI()
{
<<<<<<< HEAD
	LLParcel* parcelp = mParcelSelection->getParcel();
	if (!parcelp) return;

	LLTextureCtrl* snapshot = getChild<LLTextureCtrl>("info_image");
	snapshot->setImageAssetID(mParcelSnapshot);

	getChild<LLUICtrl>("info_parcel")->setValue(parcelp->getName());
	getChild<LLUICtrl>("info_size")->setTextArg("[AREA]", llformat("%d", mParcelActualArea));

	std::string price_str = getChild<LLUICtrl>("price")->getValue().asString();
	bool valid_price = false;
	valid_price = (price_str != "") && LLTextValidate::validateNonNegativeS32(utf8str_to_wstring(price_str));

	if (valid_price && mParcelActualArea > 0)
	{
		F32 per_meter_price = 0;
		per_meter_price = F32(mParcelPrice) / F32(mParcelActualArea);
		getChild<LLUICtrl>("price_per_m")->setTextArg("[PER_METER]", llformat("%0.2f", per_meter_price));
		getChildView("price_per_m")->setVisible(true);

		setBadge("step_price", BADGE_OK);
	}
	else
	{
		getChildView("price_per_m")->setVisible(false);

		if ("" == price_str)
		{
			setBadge("step_price", BADGE_NOTE);
		}
		else
		{
			setBadge("step_price", BADGE_ERROR);
		}
	}

	if (mSellToBuyer)
	{
		getChild<LLUICtrl>("sell_to")->setValue("user");
		getChildView("sell_to_agent")->setVisible(true);
		getChildView("sell_to_select_agent")->setVisible(true);
	}
	else
	{
		if (mChoseSellTo)
		{
			getChild<LLUICtrl>("sell_to")->setValue("anyone");
		}
		else
		{
			getChild<LLUICtrl>("sell_to")->setValue("select");
		}
		getChildView("sell_to_agent")->setVisible(false);
		getChildView("sell_to_select_agent")->setVisible(false);
	}

	// Must select Sell To: Anybody, or User (with a specified username)
	std::string sell_to = getChild<LLUICtrl>("sell_to")->getValue().asString();
	bool valid_sell_to = "select" != sell_to &&
		("user" != sell_to || mAuthorizedBuyer.notNull());

	if (!valid_sell_to)
	{
		setBadge("step_sell_to", BADGE_NOTE);
	}
	else
	{
		setBadge("step_sell_to", BADGE_OK);
	}

	bool valid_sell_objects = ("none" != getChild<LLUICtrl>("sell_objects")->getValue().asString());

	if (!valid_sell_objects)
	{
		setBadge("step_sell_objects", BADGE_NOTE);
	}
	else
	{
		setBadge("step_sell_objects", BADGE_OK);
	}

	if (valid_sell_to && valid_price && valid_sell_objects)
	{
		getChildView("sell_btn")->setEnabled(true);
	}
	else
	{
		getChildView("sell_btn")->setEnabled(false);
	}
=======
    LLParcel* parcelp = mParcelSelection->getParcel();
    if (!parcelp) return;

    LLTextureCtrl* snapshot = getChild<LLTextureCtrl>("info_image");
    snapshot->setImageAssetID(mParcelSnapshot);

    getChild<LLUICtrl>("info_parcel")->setValue(parcelp->getName());
    getChild<LLUICtrl>("info_size")->setTextArg("[AREA]", llformat("%d", mParcelActualArea));

    std::string price_str = getChild<LLUICtrl>("price")->getValue().asString();
    bool valid_price = false;
    valid_price = (price_str != "") && LLTextValidate::validateNonNegativeS32(utf8str_to_wstring(price_str));

    if (valid_price && mParcelActualArea > 0)
    {
        F32 per_meter_price = 0;
        per_meter_price = F32(mParcelPrice) / F32(mParcelActualArea);
        getChild<LLUICtrl>("price_per_m")->setTextArg("[PER_METER]", llformat("%0.2f", per_meter_price));
        getChildView("price_per_m")->setVisible(TRUE);

        setBadge("step_price", BADGE_OK);
    }
    else
    {
        getChildView("price_per_m")->setVisible(FALSE);

        if ("" == price_str)
        {
            setBadge("step_price", BADGE_NOTE);
        }
        else
        {
            setBadge("step_price", BADGE_ERROR);
        }
    }

    if (mSellToBuyer)
    {
        getChild<LLUICtrl>("sell_to")->setValue("user");
        getChildView("sell_to_agent")->setVisible(TRUE);
        getChildView("sell_to_select_agent")->setVisible(TRUE);
    }
    else
    {
        if (mChoseSellTo)
        {
            getChild<LLUICtrl>("sell_to")->setValue("anyone");
        }
        else
        {
            getChild<LLUICtrl>("sell_to")->setValue("select");
        }
        getChildView("sell_to_agent")->setVisible(FALSE);
        getChildView("sell_to_select_agent")->setVisible(FALSE);
    }

    // Must select Sell To: Anybody, or User (with a specified username)
    std::string sell_to = getChild<LLUICtrl>("sell_to")->getValue().asString();
    bool valid_sell_to = "select" != sell_to &&
        ("user" != sell_to || mAuthorizedBuyer.notNull());

    if (!valid_sell_to)
    {
        setBadge("step_sell_to", BADGE_NOTE);
    }
    else
    {
        setBadge("step_sell_to", BADGE_OK);
    }

    bool valid_sell_objects = ("none" != getChild<LLUICtrl>("sell_objects")->getValue().asString());

    if (!valid_sell_objects)
    {
        setBadge("step_sell_objects", BADGE_NOTE);
    }
    else
    {
        setBadge("step_sell_objects", BADGE_OK);
    }

    if (valid_sell_to && valid_price && valid_sell_objects)
    {
        getChildView("sell_btn")->setEnabled(TRUE);
    }
    else
    {
        getChildView("sell_btn")->setEnabled(FALSE);
    }
>>>>>>> e7eced3c
}

// static
void LLFloaterSellLandUI::onChangeValue(LLUICtrl *ctrl, void *userdata)
{
    LLFloaterSellLandUI *self = (LLFloaterSellLandUI *)userdata;

    std::string sell_to = self->getChild<LLUICtrl>("sell_to")->getValue().asString();

    if (sell_to == "user")
    {
        self->mChoseSellTo = true;
        self->mSellToBuyer = true;
        if (self->mAuthorizedBuyer.isNull())
        {
            self->doSelectAgent();
        }
    }
    else if (sell_to == "anyone")
    {
        self->mChoseSellTo = true;
        self->mSellToBuyer = false;
    }

    self->mParcelPrice = self->getChild<LLUICtrl>("price")->getValue();

    if ("yes" == self->getChild<LLUICtrl>("sell_objects")->getValue().asString())
    {
        self->mParcelSoldWithObjects = true;
    }
    else
    {
        self->mParcelSoldWithObjects = false;
    }

    self->refreshUI();
}

void LLFloaterSellLandUI::doSelectAgent()
{
    LLView * button = findChild<LLView>("sell_to_select_agent");
<<<<<<< HEAD
	LLFloaterAvatarPicker* picker = LLFloaterAvatarPicker::show(boost::bind(&LLFloaterSellLandUI::callbackAvatarPick, this, _1, _2), false, true, false, this->getName(), button);
	// grandparent is a floater, in order to set up dependency
	if (picker)
	{
		addDependentFloater(picker);
	}
=======
    LLFloaterAvatarPicker* picker = LLFloaterAvatarPicker::show(boost::bind(&LLFloaterSellLandUI::callbackAvatarPick, this, _1, _2), FALSE, TRUE, FALSE, this->getName(), button);
    // grandparent is a floater, in order to set up dependency
    if (picker)
    {
        addDependentFloater(picker);
    }
>>>>>>> e7eced3c
}

void LLFloaterSellLandUI::callbackAvatarPick(const uuid_vec_t& ids, const std::vector<LLAvatarName> names)
{
    LLParcel* parcel = mParcelSelection->getParcel();

    if (names.empty() || ids.empty()) return;

    LLUUID id = ids[0];
    parcel->setAuthorizedBuyerID(id);

    mAuthorizedBuyer = ids[0];

    getChild<LLUICtrl>("sell_to_agent")->setValue(names[0].getCompleteName());

    refreshUI();
}

// static
void LLFloaterSellLandUI::doCancel(void *userdata)
{
    LLFloaterSellLandUI* self = (LLFloaterSellLandUI*)userdata;
    self->closeFloater();
}

// static
void LLFloaterSellLandUI::doShowObjects(void *userdata)
{
    LLFloaterSellLandUI* self = (LLFloaterSellLandUI*)userdata;
    LLParcel* parcel = self->mParcelSelection->getParcel();
    if (!parcel) return;

    send_parcel_select_objects(parcel->getLocalID(), RT_SELL);

    // we shouldn't pass callback functor since it is registered in LLFunctorRegistration
    LLNotificationsUtil::add("TransferObjectsHighlighted",
                        LLSD(), LLSD());
}

static LLNotificationFunctorRegistration tr("TransferObjectsHighlighted", &LLFloaterSellLandUI::callbackHighlightTransferable);

// static
bool LLFloaterSellLandUI::callbackHighlightTransferable(const LLSD& notification, const LLSD& data)
{
    LLSelectMgr::getInstance()->unhighlightAll();
    return false;
}

// static
void LLFloaterSellLandUI::doSellLand(void *userdata)
{
    LLFloaterSellLandUI* self = (LLFloaterSellLandUI*)userdata;

    LLParcel* parcel = self->mParcelSelection->getParcel();

    // Do a confirmation
    S32 sale_price = self->getChild<LLUICtrl>("price")->getValue();
    S32 area = parcel->getArea();
    std::string authorizedBuyerName = LLTrans::getString("Anyone");
    bool sell_to_anyone = true;
    if ("user" == self->getChild<LLUICtrl>("sell_to")->getValue().asString())
    {
        authorizedBuyerName = self->getChild<LLUICtrl>("sell_to_agent")->getValue().asString();
        sell_to_anyone = false;
    }

    // must sell to someone if indicating sale to anyone
    if (!parcel->getForSale()
        && (sale_price == 0)
        && sell_to_anyone)
    {
        LLNotificationsUtil::add("SalePriceRestriction");
        return;
    }

    LLSD args;
    args["LAND_SIZE"] = llformat("%d",area);
    args["SALE_PRICE"] = llformat("%d",sale_price);
    args["NAME"] = authorizedBuyerName;

    LLNotification::Params params("ConfirmLandSaleChange");
    params.substitutions(args)
        .functor.function(boost::bind(&LLFloaterSellLandUI::onConfirmSale, self, _1, _2));

    if (sell_to_anyone)
    {
        params.name("ConfirmLandSaleToAnyoneChange");
    }

    if (parcel->getForSale())
    {
        // parcel already for sale, so ignore this question
        LLNotifications::instance().forceResponse(params, -1);
    }
    else
    {
        // ask away
        LLNotifications::instance().add(params);
    }

}

bool LLFloaterSellLandUI::onConfirmSale(const LLSD& notification, const LLSD& response)
{
<<<<<<< HEAD
	S32 option = LLNotificationsUtil::getSelectedOption(notification, response);
	if (option != 0)
	{
		return false;
	}
	S32  sale_price	= getChild<LLUICtrl>("price")->getValue();

	// Valid extracted data
	if (sale_price < 0)
	{
		// TomY TODO: Throw an error
		return false;
	}

	LLParcel* parcel = mParcelSelection->getParcel();
	if (!parcel) return false;

	// can_agent_modify_parcel deprecated by GROUPS
// 	if (!can_agent_modify_parcel(parcel))
// 	{
// 		close();
// 		return;
// 	}

	parcel->setParcelFlag(PF_FOR_SALE, true);
	parcel->setSalePrice(sale_price);
	bool sell_with_objects = false;
	if ("yes" == getChild<LLUICtrl>("sell_objects")->getValue().asString())
	{
		sell_with_objects = true;
	}
	parcel->setSellWithObjects(sell_with_objects);
	if ("user" == getChild<LLUICtrl>("sell_to")->getValue().asString())
	{
		parcel->setAuthorizedBuyerID(mAuthorizedBuyer);
	}
	else
	{
		parcel->setAuthorizedBuyerID(LLUUID::null);
	}

	// Send update to server
	LLViewerParcelMgr::getInstance()->sendParcelPropertiesUpdate( parcel );

	closeFloater();
	return false;
=======
    S32 option = LLNotificationsUtil::getSelectedOption(notification, response);
    if (option != 0)
    {
        return false;
    }
    S32  sale_price = getChild<LLUICtrl>("price")->getValue();

    // Valid extracted data
    if (sale_price < 0)
    {
        // TomY TODO: Throw an error
        return false;
    }

    LLParcel* parcel = mParcelSelection->getParcel();
    if (!parcel) return false;

    // can_agent_modify_parcel deprecated by GROUPS
//  if (!can_agent_modify_parcel(parcel))
//  {
//      close();
//      return;
//  }

    parcel->setParcelFlag(PF_FOR_SALE, TRUE);
    parcel->setSalePrice(sale_price);
    bool sell_with_objects = false;
    if ("yes" == getChild<LLUICtrl>("sell_objects")->getValue().asString())
    {
        sell_with_objects = true;
    }
    parcel->setSellWithObjects(sell_with_objects);
    if ("user" == getChild<LLUICtrl>("sell_to")->getValue().asString())
    {
        parcel->setAuthorizedBuyerID(mAuthorizedBuyer);
    }
    else
    {
        parcel->setAuthorizedBuyerID(LLUUID::null);
    }

    // Send update to server
    LLViewerParcelMgr::getInstance()->sendParcelPropertiesUpdate( parcel );

    closeFloater();
    return false;
>>>>>>> e7eced3c
}<|MERGE_RESOLUTION|>--- conflicted
+++ resolved
@@ -99,17 +99,10 @@
     void onBuyerNameCache(const LLAvatarName& av_name);
 
 public:
-<<<<<<< HEAD
-	virtual bool postBuild();
-	
-	bool setParcel(LLViewerRegion* region, LLParcelSelectionHandle parcel);
-	static bool callbackHighlightTransferable(const LLSD& notification, const LLSD& response);
-=======
-    virtual BOOL postBuild();
+    virtual bool postBuild();
 
     bool setParcel(LLViewerRegion* region, LLParcelSelectionHandle parcel);
     static bool callbackHighlightTransferable(const LLSD& notification, const LLSD& response);
->>>>>>> e7eced3c
 };
 
 // static
@@ -174,19 +167,6 @@
 
 bool LLFloaterSellLandUI::postBuild()
 {
-<<<<<<< HEAD
-	childSetCommitCallback("sell_to", onChangeValue, this);
-	childSetCommitCallback("price", onChangeValue, this);
-	getChild<LLLineEditor>("price")->setPrevalidate(LLTextValidate::validateNonNegativeS32);
-	childSetCommitCallback("sell_objects", onChangeValue, this);
-	childSetAction("sell_to_select_agent", boost::bind( &LLFloaterSellLandUI::doSelectAgent, this));
-	childSetAction("cancel_btn", doCancel, this);
-	childSetAction("sell_btn", doSellLand, this);
-	childSetAction("show_objects", doShowObjects, this);
-	center();
-	getChild<LLUICtrl>("profile_scroll")->setTabStop(true);
-	return true;
-=======
     childSetCommitCallback("sell_to", onChangeValue, this);
     childSetCommitCallback("price", onChangeValue, this);
     getChild<LLLineEditor>("price")->setPrevalidate(LLTextValidate::validateNonNegativeS32);
@@ -197,8 +177,7 @@
     childSetAction("show_objects", doShowObjects, this);
     center();
     getChild<LLUICtrl>("profile_scroll")->setTabStop(true);
-    return TRUE;
->>>>>>> e7eced3c
+    return true;
 }
 
 bool LLFloaterSellLandUI::setParcel(LLViewerRegion* region, LLParcelSelectionHandle parcel)
@@ -294,97 +273,6 @@
 
 void LLFloaterSellLandUI::refreshUI()
 {
-<<<<<<< HEAD
-	LLParcel* parcelp = mParcelSelection->getParcel();
-	if (!parcelp) return;
-
-	LLTextureCtrl* snapshot = getChild<LLTextureCtrl>("info_image");
-	snapshot->setImageAssetID(mParcelSnapshot);
-
-	getChild<LLUICtrl>("info_parcel")->setValue(parcelp->getName());
-	getChild<LLUICtrl>("info_size")->setTextArg("[AREA]", llformat("%d", mParcelActualArea));
-
-	std::string price_str = getChild<LLUICtrl>("price")->getValue().asString();
-	bool valid_price = false;
-	valid_price = (price_str != "") && LLTextValidate::validateNonNegativeS32(utf8str_to_wstring(price_str));
-
-	if (valid_price && mParcelActualArea > 0)
-	{
-		F32 per_meter_price = 0;
-		per_meter_price = F32(mParcelPrice) / F32(mParcelActualArea);
-		getChild<LLUICtrl>("price_per_m")->setTextArg("[PER_METER]", llformat("%0.2f", per_meter_price));
-		getChildView("price_per_m")->setVisible(true);
-
-		setBadge("step_price", BADGE_OK);
-	}
-	else
-	{
-		getChildView("price_per_m")->setVisible(false);
-
-		if ("" == price_str)
-		{
-			setBadge("step_price", BADGE_NOTE);
-		}
-		else
-		{
-			setBadge("step_price", BADGE_ERROR);
-		}
-	}
-
-	if (mSellToBuyer)
-	{
-		getChild<LLUICtrl>("sell_to")->setValue("user");
-		getChildView("sell_to_agent")->setVisible(true);
-		getChildView("sell_to_select_agent")->setVisible(true);
-	}
-	else
-	{
-		if (mChoseSellTo)
-		{
-			getChild<LLUICtrl>("sell_to")->setValue("anyone");
-		}
-		else
-		{
-			getChild<LLUICtrl>("sell_to")->setValue("select");
-		}
-		getChildView("sell_to_agent")->setVisible(false);
-		getChildView("sell_to_select_agent")->setVisible(false);
-	}
-
-	// Must select Sell To: Anybody, or User (with a specified username)
-	std::string sell_to = getChild<LLUICtrl>("sell_to")->getValue().asString();
-	bool valid_sell_to = "select" != sell_to &&
-		("user" != sell_to || mAuthorizedBuyer.notNull());
-
-	if (!valid_sell_to)
-	{
-		setBadge("step_sell_to", BADGE_NOTE);
-	}
-	else
-	{
-		setBadge("step_sell_to", BADGE_OK);
-	}
-
-	bool valid_sell_objects = ("none" != getChild<LLUICtrl>("sell_objects")->getValue().asString());
-
-	if (!valid_sell_objects)
-	{
-		setBadge("step_sell_objects", BADGE_NOTE);
-	}
-	else
-	{
-		setBadge("step_sell_objects", BADGE_OK);
-	}
-
-	if (valid_sell_to && valid_price && valid_sell_objects)
-	{
-		getChildView("sell_btn")->setEnabled(true);
-	}
-	else
-	{
-		getChildView("sell_btn")->setEnabled(false);
-	}
-=======
     LLParcel* parcelp = mParcelSelection->getParcel();
     if (!parcelp) return;
 
@@ -403,13 +291,13 @@
         F32 per_meter_price = 0;
         per_meter_price = F32(mParcelPrice) / F32(mParcelActualArea);
         getChild<LLUICtrl>("price_per_m")->setTextArg("[PER_METER]", llformat("%0.2f", per_meter_price));
-        getChildView("price_per_m")->setVisible(TRUE);
+        getChildView("price_per_m")->setVisible(true);
 
         setBadge("step_price", BADGE_OK);
     }
     else
     {
-        getChildView("price_per_m")->setVisible(FALSE);
+        getChildView("price_per_m")->setVisible(false);
 
         if ("" == price_str)
         {
@@ -424,8 +312,8 @@
     if (mSellToBuyer)
     {
         getChild<LLUICtrl>("sell_to")->setValue("user");
-        getChildView("sell_to_agent")->setVisible(TRUE);
-        getChildView("sell_to_select_agent")->setVisible(TRUE);
+        getChildView("sell_to_agent")->setVisible(true);
+        getChildView("sell_to_select_agent")->setVisible(true);
     }
     else
     {
@@ -437,8 +325,8 @@
         {
             getChild<LLUICtrl>("sell_to")->setValue("select");
         }
-        getChildView("sell_to_agent")->setVisible(FALSE);
-        getChildView("sell_to_select_agent")->setVisible(FALSE);
+        getChildView("sell_to_agent")->setVisible(false);
+        getChildView("sell_to_select_agent")->setVisible(false);
     }
 
     // Must select Sell To: Anybody, or User (with a specified username)
@@ -468,13 +356,12 @@
 
     if (valid_sell_to && valid_price && valid_sell_objects)
     {
-        getChildView("sell_btn")->setEnabled(TRUE);
-    }
-    else
-    {
-        getChildView("sell_btn")->setEnabled(FALSE);
-    }
->>>>>>> e7eced3c
+        getChildView("sell_btn")->setEnabled(true);
+    }
+    else
+    {
+        getChildView("sell_btn")->setEnabled(false);
+    }
 }
 
 // static
@@ -516,21 +403,12 @@
 void LLFloaterSellLandUI::doSelectAgent()
 {
     LLView * button = findChild<LLView>("sell_to_select_agent");
-<<<<<<< HEAD
-	LLFloaterAvatarPicker* picker = LLFloaterAvatarPicker::show(boost::bind(&LLFloaterSellLandUI::callbackAvatarPick, this, _1, _2), false, true, false, this->getName(), button);
-	// grandparent is a floater, in order to set up dependency
-	if (picker)
-	{
-		addDependentFloater(picker);
-	}
-=======
-    LLFloaterAvatarPicker* picker = LLFloaterAvatarPicker::show(boost::bind(&LLFloaterSellLandUI::callbackAvatarPick, this, _1, _2), FALSE, TRUE, FALSE, this->getName(), button);
+    LLFloaterAvatarPicker* picker = LLFloaterAvatarPicker::show(boost::bind(&LLFloaterSellLandUI::callbackAvatarPick, this, _1, _2), false, true, false, this->getName(), button);
     // grandparent is a floater, in order to set up dependency
     if (picker)
     {
         addDependentFloater(picker);
     }
->>>>>>> e7eced3c
 }
 
 void LLFloaterSellLandUI::callbackAvatarPick(const uuid_vec_t& ids, const std::vector<LLAvatarName> names)
@@ -635,54 +513,6 @@
 
 bool LLFloaterSellLandUI::onConfirmSale(const LLSD& notification, const LLSD& response)
 {
-<<<<<<< HEAD
-	S32 option = LLNotificationsUtil::getSelectedOption(notification, response);
-	if (option != 0)
-	{
-		return false;
-	}
-	S32  sale_price	= getChild<LLUICtrl>("price")->getValue();
-
-	// Valid extracted data
-	if (sale_price < 0)
-	{
-		// TomY TODO: Throw an error
-		return false;
-	}
-
-	LLParcel* parcel = mParcelSelection->getParcel();
-	if (!parcel) return false;
-
-	// can_agent_modify_parcel deprecated by GROUPS
-// 	if (!can_agent_modify_parcel(parcel))
-// 	{
-// 		close();
-// 		return;
-// 	}
-
-	parcel->setParcelFlag(PF_FOR_SALE, true);
-	parcel->setSalePrice(sale_price);
-	bool sell_with_objects = false;
-	if ("yes" == getChild<LLUICtrl>("sell_objects")->getValue().asString())
-	{
-		sell_with_objects = true;
-	}
-	parcel->setSellWithObjects(sell_with_objects);
-	if ("user" == getChild<LLUICtrl>("sell_to")->getValue().asString())
-	{
-		parcel->setAuthorizedBuyerID(mAuthorizedBuyer);
-	}
-	else
-	{
-		parcel->setAuthorizedBuyerID(LLUUID::null);
-	}
-
-	// Send update to server
-	LLViewerParcelMgr::getInstance()->sendParcelPropertiesUpdate( parcel );
-
-	closeFloater();
-	return false;
-=======
     S32 option = LLNotificationsUtil::getSelectedOption(notification, response);
     if (option != 0)
     {
@@ -707,7 +537,7 @@
 //      return;
 //  }
 
-    parcel->setParcelFlag(PF_FOR_SALE, TRUE);
+    parcel->setParcelFlag(PF_FOR_SALE, true);
     parcel->setSalePrice(sale_price);
     bool sell_with_objects = false;
     if ("yes" == getChild<LLUICtrl>("sell_objects")->getValue().asString())
@@ -729,5 +559,4 @@
 
     closeFloater();
     return false;
->>>>>>> e7eced3c
 }