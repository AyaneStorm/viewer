--- conflicted
+++ resolved
@@ -819,25 +819,14 @@
 	}
 	mTextGroup->setText(group);
 
-<<<<<<< HEAD
-	const LLUUID& auth_buyer_id = parcel->getAuthorizedBuyerID();
-	if(auth_buyer_id.notNull())
-	{
-		std::string name;
-		name = LLSLURL("agent", auth_buyer_id, "inspect").getSLURLString();
-		mSaleInfoForSale2->setTextArg("[BUYER]", name);
-	}
-	else
-=======
 	if (parcel->getForSale())
->>>>>>> ba414d50
 	{
 		const LLUUID& auth_buyer_id = parcel->getAuthorizedBuyerID();
 		if(auth_buyer_id.notNull())
 		{
-			std::string name;
-			name = LLSLURL::buildCommand("agent", auth_buyer_id, "inspect");
-			mSaleInfoForSale2->setTextArg("[BUYER]", name);
+		  std::string name;
+		  name = LLSLURL("agent", auth_buyer_id, "inspect").getSLURLString();
+		  mSaleInfoForSale2->setTextArg("[BUYER]", name);
 		}
 		else
 		{
