/**
 * @file llfloatermodelpreview.cpp
 * @brief LLFloaterModelPreview class implementation
 *
 * $LicenseInfo:firstyear=2004&license=viewerlgpl$
 * Second Life Viewer Source Code
 * Copyright (C) 2010, Linden Research, Inc.
 *
 * This library is free software; you can redistribute it and/or
 * modify it under the terms of the GNU Lesser General Public
 * License as published by the Free Software Foundation;
 * version 2.1 of the License only.
 *
 * This library is distributed in the hope that it will be useful,
 * but WITHOUT ANY WARRANTY; without even the implied warranty of
 * MERCHANTABILITY or FITNESS FOR A PARTICULAR PURPOSE.  See the GNU
 * Lesser General Public License for more details.
 *
 * You should have received a copy of the GNU Lesser General Public
 * License along with this library; if not, write to the Free Software
 * Foundation, Inc., 51 Franklin Street, Fifth Floor, Boston, MA  02110-1301  USA
 *
 * Linden Research, Inc., 945 Battery Street, San Francisco, CA  94111  USA
 * $/LicenseInfo$
 */

#include "llviewerprecompiledheaders.h"

#include "llmodelloader.h"
#include "lldaeloader.h"

#include "llfloatermodelpreview.h"

#include "llfilepicker.h"
#include "llimagebmp.h"
#include "llimagetga.h"
#include "llimagejpeg.h"
#include "llimagepng.h"

#include "llagent.h"
#include "llbutton.h"
#include "llcombobox.h"
#include "lldatapacker.h"
#include "lldrawable.h"
#include "lldrawpoolavatar.h"
#include "llrender.h"
#include "llface.h"
#include "lleconomy.h"
#include "llfocusmgr.h"
#include "llfloaterperms.h"
#include "lliconctrl.h"
#include "llmatrix4a.h"
#include "llmenubutton.h"
#include "llmeshrepository.h"
#include "llnotificationsutil.h"
#include "llsdutil_math.h"
#include "lltextbox.h"
#include "lltoolmgr.h"
#include "llui.h"
#include "llvector4a.h"
#include "llviewercamera.h"
#include "llviewerwindow.h"
#include "llvoavatar.h"
#include "llvoavatarself.h"
#include "pipeline.h"
#include "lluictrlfactory.h"
#include "llviewercontrol.h"
#include "llviewermenu.h"
#include "llviewermenufile.h"
#include "llviewerregion.h"
#include "llviewertexturelist.h"
#include "llstring.h"
#include "llbutton.h"
#include "llcheckboxctrl.h"
#include "llradiogroup.h"
#include "llsdserialize.h"
#include "llsliderctrl.h"
#include "llspinctrl.h"
#include "lltoggleablemenu.h"
#include "lltrans.h"
#include "llvfile.h"
#include "llvfs.h"
#include "llcallbacklist.h"
#include "llviewerobjectlist.h"
#include "llanimationstates.h"
#include "llviewernetwork.h"
#include "llviewershadermgr.h"

#include "glod/glod.h"
#include <boost/algorithm/string.hpp>

//static
S32 LLFloaterModelPreview::sUploadAmount = 10;
LLFloaterModelPreview* LLFloaterModelPreview::sInstance = NULL;

bool LLModelPreview::sIgnoreLoadedCallback = false;

// "Retain%" decomp parameter has values from 0.0 to 1.0 by 0.01
// But according to the UI spec for upload model floater, this parameter
// should be represented by Retain spinner with values from 1 to 100 by 1.
// To achieve this, RETAIN_COEFFICIENT is used while creating spinner
// and when value is requested from spinner.
const double RETAIN_COEFFICIENT = 100;

// "Cosine%" decomp parameter has values from 0.9 to 1 by 0.001
// But according to the UI spec for upload model floater, this parameter
// should be represented by Smooth combobox with only 10 values.
// So this const is used as a size of Smooth combobox list.
const S32 SMOOTH_VALUES_NUMBER = 10;

void drawBoxOutline(const LLVector3& pos, const LLVector3& size);


std::string lod_name[NUM_LOD+1] =
{
	"lowest",
	"low",
	"medium",
	"high",
	"I went off the end of the lod_name array.  Me so smart."
};

std::string lod_triangles_name[NUM_LOD+1] =
{
	"lowest_triangles",
	"low_triangles",
	"medium_triangles",
	"high_triangles",
	"I went off the end of the lod_triangles_name array.  Me so smart."
};

std::string lod_vertices_name[NUM_LOD+1] =
{
	"lowest_vertices",
	"low_vertices",
	"medium_vertices",
	"high_vertices",
	"I went off the end of the lod_vertices_name array.  Me so smart."
};

std::string lod_status_name[NUM_LOD+1] =
{
	"lowest_status",
	"low_status",
	"medium_status",
	"high_status",
	"I went off the end of the lod_status_name array.  Me so smart."
};

std::string lod_icon_name[NUM_LOD+1] =
{
	"status_icon_lowest",
	"status_icon_low",
	"status_icon_medium",
	"status_icon_high",
	"I went off the end of the lod_status_name array.  Me so smart."
};

std::string lod_status_image[NUM_LOD+1] =
{
	"ModelImport_Status_Good",
	"ModelImport_Status_Warning",
	"ModelImport_Status_Error",
	"I went off the end of the lod_status_image array.  Me so smart."
};

std::string lod_label_name[NUM_LOD+1] =
{
	"lowest_label",
	"low_label",
	"medium_label",
	"high_label",
	"I went off the end of the lod_label_name array.  Me so smart."
};

BOOL stop_gloderror()
{
	GLuint error = glodGetError();

	if (error != GLOD_NO_ERROR)
	{
		LL_WARNS() << "GLOD error detected, cannot generate LOD: " << std::hex << error << LL_ENDL;
		return TRUE;
	}

	return FALSE;
}

LLViewerFetchedTexture* bindMaterialDiffuseTexture(const LLImportMaterial& material)
{
	LLViewerFetchedTexture *texture = LLViewerTextureManager::getFetchedTexture(material.getDiffuseMap(), FTT_DEFAULT, TRUE, LLGLTexture::BOOST_PREVIEW);

	if (texture)
	{
		if (texture->getDiscardLevel() > -1)
		{
			gGL.getTexUnit(0)->bind(texture, true);
			return texture;
		}
	}

	return NULL;
}

std::string stripSuffix(std::string name)
{
	if ((name.find("_LOD") != -1) || (name.find("_PHYS") != -1))
	{
		return name.substr(0, name.rfind('_'));
	}
	return name;
}

LLMeshFilePicker::LLMeshFilePicker(LLModelPreview* mp, S32 lod)
: LLFilePickerThread(LLFilePicker::FFLOAD_COLLADA)
	{
		mMP = mp;
		mLOD = lod;
	}

void LLMeshFilePicker::notify(const std::string& filename)
{
	mMP->loadModel(mFile, mLOD);
}

void FindModel(LLModelLoader::scene& scene, const std::string& name_to_match, LLModel*& baseModelOut, LLMatrix4& matOut)
{
    LLModelLoader::scene::iterator base_iter = scene.begin();
    bool found = false;
    while (!found && (base_iter != scene.end()))
    {
        matOut = base_iter->first;

        LLModelLoader::model_instance_list::iterator base_instance_iter = base_iter->second.begin();
        while (!found && (base_instance_iter != base_iter->second.end()))
        {
		    LLModelInstance& base_instance = *base_instance_iter++;					    		    
            LLModel* base_model = base_instance.mModel;
         
            if (base_model && (base_model->mLabel == name_to_match))
            {
                baseModelOut = base_model;
                return;
            }
        }
        base_iter++;
    }
}

//-----------------------------------------------------------------------------
// LLFloaterModelPreview()
//-----------------------------------------------------------------------------
LLFloaterModelPreview::LLFloaterModelPreview(const LLSD& key) :
LLFloaterModelUploadBase(key),
mUploadBtn(NULL),
mCalculateBtn(NULL)
{
	sInstance = this;
	mLastMouseX = 0;
	mLastMouseY = 0;
	mStatusLock = new LLMutex(NULL);
	mModelPreview = NULL;

	mLODMode[LLModel::LOD_HIGH] = 0;
	for (U32 i = 0; i < LLModel::LOD_HIGH; i++)
	{
		mLODMode[i] = 1;
	}
}

//-----------------------------------------------------------------------------
// postBuild()
//-----------------------------------------------------------------------------
BOOL LLFloaterModelPreview::postBuild()
{
	if (!LLFloater::postBuild())
	{
		return FALSE;
	}

	childSetCommitCallback("cancel_btn", onCancel, this);
	childSetCommitCallback("crease_angle", onGenerateNormalsCommit, this);
	getChild<LLCheckBoxCtrl>("gen_normals")->setCommitCallback(boost::bind(&LLFloaterModelPreview::toggleGenarateNormals, this));

	childSetCommitCallback("lod_generate", onAutoFillCommit, this);

	for (S32 lod = 0; lod <= LLModel::LOD_HIGH; ++lod)
	{
		LLComboBox* lod_source_combo = getChild<LLComboBox>("lod_source_" + lod_name[lod]);
		lod_source_combo->setCommitCallback(boost::bind(&LLFloaterModelPreview::onLoDSourceCommit, this, lod));
		lod_source_combo->setCurrentByIndex(mLODMode[lod]);

		getChild<LLButton>("lod_browse_" + lod_name[lod])->setCommitCallback(boost::bind(&LLFloaterModelPreview::onBrowseLOD, this, lod));
		getChild<LLComboBox>("lod_mode_" + lod_name[lod])->setCommitCallback(boost::bind(&LLFloaterModelPreview::onLODParamCommit, this, lod, false));
		getChild<LLSpinCtrl>("lod_error_threshold_" + lod_name[lod])->setCommitCallback(boost::bind(&LLFloaterModelPreview::onLODParamCommit, this, lod, false));
		getChild<LLSpinCtrl>("lod_triangle_limit_" + lod_name[lod])->setCommitCallback(boost::bind(&LLFloaterModelPreview::onLODParamCommit, this, lod, true));
	}

	childSetCommitCallback("upload_skin", boost::bind(&LLFloaterModelPreview::toggleCalculateButton, this), NULL);
	childSetCommitCallback("upload_joints", boost::bind(&LLFloaterModelPreview::toggleCalculateButton, this), NULL);
	childSetCommitCallback("upload_textures", boost::bind(&LLFloaterModelPreview::toggleCalculateButton, this), NULL);

	childSetTextArg("status", "[STATUS]", getString("status_idle"));

	childSetAction("ok_btn", onUpload, this);
	childDisable("ok_btn");

	childSetAction("reset_btn", onReset, this);

	childSetCommitCallback("preview_lod_combo", onPreviewLODCommit, this);

	childSetCommitCallback("upload_skin", onUploadSkinCommit, this);
	childSetCommitCallback("upload_joints", onUploadJointsCommit, this);

	childSetCommitCallback("import_scale", onImportScaleCommit, this);
	childSetCommitCallback("pelvis_offset", onPelvisOffsetCommit, this);

	getChild<LLCheckBoxCtrl>("show_edges")->setCommitCallback(boost::bind(&LLFloaterModelPreview::onViewOptionChecked, this, _1));
	getChild<LLCheckBoxCtrl>("show_physics")->setCommitCallback(boost::bind(&LLFloaterModelPreview::onViewOptionChecked, this, _1));
	getChild<LLCheckBoxCtrl>("show_textures")->setCommitCallback(boost::bind(&LLFloaterModelPreview::onViewOptionChecked, this, _1));
	getChild<LLCheckBoxCtrl>("show_skin_weight")->setCommitCallback(boost::bind(&LLFloaterModelPreview::onViewOptionChecked, this, _1));
	getChild<LLCheckBoxCtrl>("show_joint_positions")->setCommitCallback(boost::bind(&LLFloaterModelPreview::onViewOptionChecked, this, _1));

	childDisable("upload_skin");
	childDisable("upload_joints");

	initDecompControls();

	LLView* preview_panel = getChild<LLView>("preview_panel");

	mPreviewRect = preview_panel->getRect();

	initModelPreview();

	//set callbacks for left click on line editor rows
	for (U32 i = 0; i <= LLModel::LOD_HIGH; i++)
	{
		LLTextBox* text = getChild<LLTextBox>(lod_label_name[i]);
		if (text)
		{
			text->setMouseDownCallback(boost::bind(&LLModelPreview::setPreviewLOD, mModelPreview, i));
		}

		text = getChild<LLTextBox>(lod_triangles_name[i]);
		if (text)
		{
			text->setMouseDownCallback(boost::bind(&LLModelPreview::setPreviewLOD, mModelPreview, i));
		}

		text = getChild<LLTextBox>(lod_vertices_name[i]);
		if (text)
		{
			text->setMouseDownCallback(boost::bind(&LLModelPreview::setPreviewLOD, mModelPreview, i));
		}

		text = getChild<LLTextBox>(lod_status_name[i]);
		if (text)
		{
			text->setMouseDownCallback(boost::bind(&LLModelPreview::setPreviewLOD, mModelPreview, i));
		}
	}
	std::string current_grid = LLGridManager::getInstance()->getGridId();
	std::transform(current_grid.begin(),current_grid.end(),current_grid.begin(),::tolower);
	std::string validate_url;
	if (current_grid == "agni")
	{
		validate_url = "http://secondlife.com/my/account/mesh.php";
	}
	else if (current_grid == "damballah")
	{
		// Staging grid has its own naming scheme.
		validate_url = "http://secondlife-staging.com/my/account/mesh.php";
	}
	else
	{
		validate_url = llformat("http://secondlife.%s.lindenlab.com/my/account/mesh.php",current_grid.c_str());
	}
	getChild<LLTextBox>("warning_message")->setTextArg("[VURL]", validate_url);

	mUploadBtn = getChild<LLButton>("ok_btn");
	mCalculateBtn = getChild<LLButton>("calculate_btn");

	if (LLConvexDecomposition::getInstance() != NULL)
	{
	mCalculateBtn->setClickedCallback(boost::bind(&LLFloaterModelPreview::onClickCalculateBtn, this));

	toggleCalculateButton(true);
	}
	else
	{
		mCalculateBtn->setEnabled(false);
	}

	return TRUE;
}

//-----------------------------------------------------------------------------
// LLFloaterModelPreview()
//-----------------------------------------------------------------------------
LLFloaterModelPreview::~LLFloaterModelPreview()
{
	sInstance = NULL;
	
	if ( mModelPreview )
	{
		delete mModelPreview;
	}

	delete mStatusLock;
	mStatusLock = NULL;
}

void LLFloaterModelPreview::initModelPreview()
{
	if (mModelPreview)
	{
		delete mModelPreview;
	}

	mModelPreview = new LLModelPreview(512, 512, this );
	mModelPreview->setPreviewTarget(16.f);
	mModelPreview->setDetailsCallback(boost::bind(&LLFloaterModelPreview::setDetails, this, _1, _2, _3, _4, _5));
	mModelPreview->setModelUpdatedCallback(boost::bind(&LLFloaterModelPreview::toggleCalculateButton, this, _1));
}

void LLFloaterModelPreview::onViewOptionChecked(LLUICtrl* ctrl)
{
	if (mModelPreview)
	{
		mModelPreview->mViewOption[ctrl->getName()] = !mModelPreview->mViewOption[ctrl->getName()];
		
		mModelPreview->refresh();
	}
}

bool LLFloaterModelPreview::isViewOptionChecked(const LLSD& userdata)
{
	if (mModelPreview)
	{
		return mModelPreview->mViewOption[userdata.asString()];
	}

	return false;
}

bool LLFloaterModelPreview::isViewOptionEnabled(const LLSD& userdata)
{
	return getChildView(userdata.asString())->getEnabled();
}

void LLFloaterModelPreview::setViewOptionEnabled(const std::string& option, bool enabled)
{
	childSetEnabled(option, enabled);
}

void LLFloaterModelPreview::enableViewOption(const std::string& option)
{
	setViewOptionEnabled(option, true);
}

void LLFloaterModelPreview::disableViewOption(const std::string& option)
{
	setViewOptionEnabled(option, false);
}

void LLFloaterModelPreview::loadModel(S32 lod)
{
	mModelPreview->mLoading = true;
	if (lod == LLModel::LOD_PHYSICS)
	{
		// loading physics from file
		mModelPreview->mPhysicsSearchLOD = lod;
	}

	(new LLMeshFilePicker(mModelPreview, lod))->getFile();
}

void LLFloaterModelPreview::loadModel(S32 lod, const std::string& file_name, bool force_disable_slm)
{
	mModelPreview->mLoading = true;

	mModelPreview->loadModel(file_name, lod, force_disable_slm);
}

void LLFloaterModelPreview::onClickCalculateBtn()
{
	mModelPreview->rebuildUploadData();

	bool upload_skinweights = childGetValue("upload_skin").asBoolean();
	bool upload_joint_positions = childGetValue("upload_joints").asBoolean();

	mUploadModelUrl.clear();

	gMeshRepo.uploadModel(mModelPreview->mUploadData, mModelPreview->mPreviewScale,
			childGetValue("upload_textures").asBoolean(), upload_skinweights, upload_joint_positions, mUploadModelUrl, false,
						  getWholeModelFeeObserverHandle());

	toggleCalculateButton(false);
	mUploadBtn->setEnabled(false);
}

//static
void LLFloaterModelPreview::onImportScaleCommit(LLUICtrl*,void* userdata)
{
	LLFloaterModelPreview *fp =(LLFloaterModelPreview *)userdata;

	if (!fp->mModelPreview)
	{
		return;
	}

	fp->mModelPreview->mDirty = true;

	fp->toggleCalculateButton(true);

	fp->mModelPreview->refresh();
}
//static
void LLFloaterModelPreview::onPelvisOffsetCommit( LLUICtrl*, void* userdata )
{
	LLFloaterModelPreview *fp =(LLFloaterModelPreview*)userdata;

	if (!fp->mModelPreview)
	{
		return;
	}

	fp->mModelPreview->mDirty = true;

	fp->toggleCalculateButton(true);

	fp->mModelPreview->refresh();
}

//static
void LLFloaterModelPreview::onUploadJointsCommit(LLUICtrl*,void* userdata)
{
	LLFloaterModelPreview *fp =(LLFloaterModelPreview *)userdata;

	if (!fp->mModelPreview)
	{
		return;
	}

	fp->mModelPreview->refresh();
}

//static
void LLFloaterModelPreview::onUploadSkinCommit(LLUICtrl*,void* userdata)
{
	LLFloaterModelPreview *fp =(LLFloaterModelPreview *)userdata;

	if (!fp->mModelPreview)
	{
		return;
	}
	fp->mModelPreview->refresh();
	fp->mModelPreview->resetPreviewTarget();
	fp->mModelPreview->clearBuffers();
}

//static
void LLFloaterModelPreview::onPreviewLODCommit(LLUICtrl* ctrl, void* userdata)
{
	LLFloaterModelPreview *fp =(LLFloaterModelPreview *)userdata;

	if (!fp->mModelPreview)
	{
		return;
	}

	S32 which_mode = 0;

	LLComboBox* combo = (LLComboBox*) ctrl;

	which_mode = (NUM_LOD-1)-combo->getFirstSelectedIndex(); // combo box list of lods is in reverse order

	fp->mModelPreview->setPreviewLOD(which_mode);
}

//static
void LLFloaterModelPreview::onGenerateNormalsCommit(LLUICtrl* ctrl, void* userdata)
{
	LLFloaterModelPreview* fp = (LLFloaterModelPreview*) userdata;

	fp->mModelPreview->generateNormals();
}

void LLFloaterModelPreview::toggleGenarateNormals()
{
	bool enabled = childGetValue("gen_normals").asBoolean();
	childSetEnabled("crease_angle", enabled);
	if(enabled) {
		mModelPreview->generateNormals();
	} else {
		mModelPreview->restoreNormals();
	}
}

//static
void LLFloaterModelPreview::onExplodeCommit(LLUICtrl* ctrl, void* userdata)
{
	LLFloaterModelPreview* fp = LLFloaterModelPreview::sInstance;

	fp->mModelPreview->refresh();
}

//static
void LLFloaterModelPreview::onAutoFillCommit(LLUICtrl* ctrl, void* userdata)
{
	LLFloaterModelPreview* fp = (LLFloaterModelPreview*) userdata;

	fp->mModelPreview->genLODs();
}

void LLFloaterModelPreview::onLODParamCommit(S32 lod, bool enforce_tri_limit)
{
	mModelPreview->onLODParamCommit(lod, enforce_tri_limit);

	//refresh LoDs that reference this one
	for (S32 i = lod - 1; i >= 0; --i)
	{
		LLComboBox* lod_source_combo = getChild<LLComboBox>("lod_source_" + lod_name[i]);
		if (lod_source_combo->getCurrentIndex() == LLModelPreview::USE_LOD_ABOVE)
		{
			onLoDSourceCommit(i);
		}
		else
		{
			break;
		}
	}
}


//-----------------------------------------------------------------------------
// draw()
//-----------------------------------------------------------------------------
void LLFloaterModelPreview::draw()
{
	LLFloater::draw();

	mModelPreview->update();

	if (!mModelPreview->mLoading)
	{
		if ( mModelPreview->getLoadState() == LLModelLoader::ERROR_MATERIALS )
		{
			childSetTextArg("status", "[STATUS]", getString("status_material_mismatch"));
		}
		else
		if ( mModelPreview->getLoadState() > LLModelLoader::ERROR_MODEL )
		{
			childSetTextArg("status", "[STATUS]", getString(LLModel::getStatusString(mModelPreview->getLoadState() - LLModelLoader::ERROR_MODEL)));
		}
		else
		if ( mModelPreview->getLoadState() == LLModelLoader::ERROR_PARSING )
		{
			childSetTextArg("status", "[STATUS]", getString("status_parse_error"));
			toggleCalculateButton(false);
		}
		else
		{
			childSetTextArg("status", "[STATUS]", getString("status_idle"));
		}
	}

	childSetTextArg("prim_cost", "[PRIM_COST]", llformat("%d", mModelPreview->mResourceCost));
	childSetTextArg("description_label", "[TEXTURES]", llformat("%d", mModelPreview->mTextureSet.size()));

	if (mModelPreview)
	{
		gGL.color3f(1.f, 1.f, 1.f);

		gGL.getTexUnit(0)->bind(mModelPreview);


		LLView* preview_panel = getChild<LLView>("preview_panel");

		LLRect rect = preview_panel->getRect();
		if (rect != mPreviewRect)
		{
			mModelPreview->refresh();
			mPreviewRect = preview_panel->getRect();
		}

		gGL.begin( LLRender::QUADS );
		{
			gGL.texCoord2f(0.f, 1.f);
			gGL.vertex2i(mPreviewRect.mLeft, mPreviewRect.mTop-1);
			gGL.texCoord2f(0.f, 0.f);
			gGL.vertex2i(mPreviewRect.mLeft, mPreviewRect.mBottom);
			gGL.texCoord2f(1.f, 0.f);
			gGL.vertex2i(mPreviewRect.mRight-1, mPreviewRect.mBottom);
			gGL.texCoord2f(1.f, 1.f);
			gGL.vertex2i(mPreviewRect.mRight-1, mPreviewRect.mTop-1);
		}
		gGL.end();

		gGL.getTexUnit(0)->unbind(LLTexUnit::TT_TEXTURE);
	}
}

//-----------------------------------------------------------------------------
// handleMouseDown()
//-----------------------------------------------------------------------------
BOOL LLFloaterModelPreview::handleMouseDown(S32 x, S32 y, MASK mask)
{
	if (mPreviewRect.pointInRect(x, y))
	{
		bringToFront( x, y );
		gFocusMgr.setMouseCapture(this);
		gViewerWindow->hideCursor();
		mLastMouseX = x;
		mLastMouseY = y;
		return TRUE;
	}

	return LLFloater::handleMouseDown(x, y, mask);
}

//-----------------------------------------------------------------------------
// handleMouseUp()
//-----------------------------------------------------------------------------
BOOL LLFloaterModelPreview::handleMouseUp(S32 x, S32 y, MASK mask)
{
	gFocusMgr.setMouseCapture(FALSE);
	gViewerWindow->showCursor();
	return LLFloater::handleMouseUp(x, y, mask);
}

//-----------------------------------------------------------------------------
// handleHover()
//-----------------------------------------------------------------------------
BOOL LLFloaterModelPreview::handleHover	(S32 x, S32 y, MASK mask)
{
	MASK local_mask = mask & ~MASK_ALT;

	if (mModelPreview && hasMouseCapture())
	{
		if (local_mask == MASK_PAN)
		{
			// pan here
			mModelPreview->pan((F32)(x - mLastMouseX) * -0.005f, (F32)(y - mLastMouseY) * -0.005f);
		}
		else if (local_mask == MASK_ORBIT)
		{
			F32 yaw_radians = (F32)(x - mLastMouseX) * -0.01f;
			F32 pitch_radians = (F32)(y - mLastMouseY) * 0.02f;

			mModelPreview->rotate(yaw_radians, pitch_radians);
		}
		else
		{

			F32 yaw_radians = (F32)(x - mLastMouseX) * -0.01f;
			F32 zoom_amt = (F32)(y - mLastMouseY) * 0.02f;

			mModelPreview->rotate(yaw_radians, 0.f);
			mModelPreview->zoom(zoom_amt);
		}


		mModelPreview->refresh();

		LLUI::setMousePositionLocal(this, mLastMouseX, mLastMouseY);
	}

	if (!mPreviewRect.pointInRect(x, y) || !mModelPreview)
	{
		return LLFloater::handleHover(x, y, mask);
	}
	else if (local_mask == MASK_ORBIT)
	{
		gViewerWindow->setCursor(UI_CURSOR_TOOLCAMERA);
	}
	else if (local_mask == MASK_PAN)
	{
		gViewerWindow->setCursor(UI_CURSOR_TOOLPAN);
	}
	else
	{
		gViewerWindow->setCursor(UI_CURSOR_TOOLZOOMIN);
	}

	return TRUE;
}

//-----------------------------------------------------------------------------
// handleScrollWheel()
//-----------------------------------------------------------------------------
BOOL LLFloaterModelPreview::handleScrollWheel(S32 x, S32 y, S32 clicks)
{
	if (mPreviewRect.pointInRect(x, y) && mModelPreview)
	{
		mModelPreview->zoom((F32)clicks * -0.2f);
		mModelPreview->refresh();
	}

	return TRUE;
}

/*virtual*/
void LLFloaterModelPreview::onOpen(const LLSD& key)
{
	LLModelPreview::sIgnoreLoadedCallback = false;
	requestAgentUploadPermissions();
}

/*virtual*/
void LLFloaterModelPreview::onClose(bool app_quitting)
{
	LLModelPreview::sIgnoreLoadedCallback = true;
}

//static
void LLFloaterModelPreview::onPhysicsParamCommit(LLUICtrl* ctrl, void* data)
{
	if (LLConvexDecomposition::getInstance() == NULL)
	{
		LL_INFOS() << "convex decomposition tool is a stub on this platform. cannot get decomp." << LL_ENDL;
		return;
	}

	if (sInstance)
	{
		LLCDParam* param = (LLCDParam*) data;
		std::string name(param->mName);

		LLSD value = ctrl->getValue();

		if("Retain%" == name)
		{
			value = ctrl->getValue().asReal() / RETAIN_COEFFICIENT;
		}

		sInstance->mDecompParams[name] = value;

		if (name == "Simplify Method")
		{
			bool show_retain = false;
			bool show_detail = true;

			if (ctrl->getValue().asInteger() == 0)
			{
				 show_retain = true;
				 show_detail = false;
			}

			sInstance->childSetVisible("Retain%", show_retain);
			sInstance->childSetVisible("Retain%_label", show_retain);

			sInstance->childSetVisible("Detail Scale", show_detail);
			sInstance->childSetVisible("Detail Scale label", show_detail);
		}
	}
}

//static
void LLFloaterModelPreview::onPhysicsStageExecute(LLUICtrl* ctrl, void* data)
{
	LLCDStageData* stage_data = (LLCDStageData*) data;
	std::string stage = stage_data->mName;

	if (sInstance)
	{
		if (!sInstance->mCurRequest.empty())
		{
			LL_INFOS() << "Decomposition request still pending." << LL_ENDL;
			return;
		}

		if (sInstance->mModelPreview)
		{
			for (S32 i = 0; i < sInstance->mModelPreview->mModel[LLModel::LOD_PHYSICS].size(); ++i)
			{
				LLModel* mdl = sInstance->mModelPreview->mModel[LLModel::LOD_PHYSICS][i];
				DecompRequest* request = new DecompRequest(stage, mdl);
				sInstance->mCurRequest.insert(request);
				gMeshRepo.mDecompThread->submitRequest(request);
			}
		}

		if (stage == "Decompose")
		{
			sInstance->setStatusMessage(sInstance->getString("decomposing"));
			sInstance->childSetVisible("Decompose", false);
			sInstance->childSetVisible("decompose_cancel", true);
			sInstance->childDisable("Simplify");
		}
		else if (stage == "Simplify")
		{
			sInstance->setStatusMessage(sInstance->getString("simplifying"));
			sInstance->childSetVisible("Simplify", false);
			sInstance->childSetVisible("simplify_cancel", true);
			sInstance->childDisable("Decompose");
		}
	}
}

//static
void LLFloaterModelPreview::onPhysicsBrowse(LLUICtrl* ctrl, void* userdata)
{
	sInstance->loadModel(LLModel::LOD_PHYSICS);
}

//static
void LLFloaterModelPreview::onPhysicsUseLOD(LLUICtrl* ctrl, void* userdata)
{
	S32 num_lods = 4;
	S32 which_mode;

	LLCtrlSelectionInterface* iface = sInstance->childGetSelectionInterface("physics_lod_combo");
	if (iface)
	{
		which_mode = iface->getFirstSelectedIndex();
	}
	else
	{
		LL_WARNS() << "no iface" << LL_ENDL;
		return;
	}

	if (which_mode <= 0)
	{
		LL_WARNS() << "which_mode out of range, " << which_mode << LL_ENDL;
	}

	S32 file_mode = iface->getItemCount() - 1;
	if (which_mode < file_mode)
	{
		S32 which_lod = num_lods - which_mode;
		sInstance->mModelPreview->setPhysicsFromLOD(which_lod);
	}

	LLModelPreview *model_preview = sInstance->mModelPreview;
	if (model_preview)
	{
		model_preview->refresh();
		model_preview->updateStatusMessages();
	}
}

//static 
void LLFloaterModelPreview::onCancel(LLUICtrl* ctrl, void* data)
{
	if (sInstance)
	{
		sInstance->closeFloater(false);
	}
}

//static
void LLFloaterModelPreview::onPhysicsStageCancel(LLUICtrl* ctrl, void*data)
{
	if (sInstance)
	{
		for (std::set<LLPointer<DecompRequest> >::iterator iter = sInstance->mCurRequest.begin();
			iter != sInstance->mCurRequest.end(); ++iter)
		{
		    DecompRequest* req = *iter;
		    req->mContinue = 0;
		}

		sInstance->mCurRequest.clear();

		if (sInstance->mModelPreview)
		{
			sInstance->mModelPreview->updateStatusMessages();
		}
	}
}

void LLFloaterModelPreview::initDecompControls()
{
	LLSD key;

	childSetCommitCallback("simplify_cancel", onPhysicsStageCancel, NULL);
	childSetCommitCallback("decompose_cancel", onPhysicsStageCancel, NULL);

	childSetCommitCallback("physics_lod_combo", onPhysicsUseLOD, NULL);
	childSetCommitCallback("physics_browse", onPhysicsBrowse, NULL);

	static const LLCDStageData* stage = NULL;
	static S32 stage_count = 0;

	if (!stage && LLConvexDecomposition::getInstance() != NULL)
	{
		stage_count = LLConvexDecomposition::getInstance()->getStages(&stage);
	}

	static const LLCDParam* param = NULL;
	static S32 param_count = 0;
	if (!param && LLConvexDecomposition::getInstance() != NULL)
	{
		param_count = LLConvexDecomposition::getInstance()->getParameters(&param);
	}

	for (S32 j = stage_count-1; j >= 0; --j)
	{
		LLButton* button = getChild<LLButton>(stage[j].mName);
		if (button)
		{
			button->setCommitCallback(onPhysicsStageExecute, (void*) &stage[j]);
		}

		gMeshRepo.mDecompThread->mStageID[stage[j].mName] = j;
		// protected against stub by stage_count being 0 for stub above
		LLConvexDecomposition::getInstance()->registerCallback(j, LLPhysicsDecomp::llcdCallback);

		//LL_INFOS() << "Physics decomp stage " << stage[j].mName << " (" << j << ") parameters:" << LL_ENDL;
		//LL_INFOS() << "------------------------------------" << LL_ENDL;

		for (S32 i = 0; i < param_count; ++i)
		{
			if (param[i].mStage != j)
			{
				continue;
			}

			std::string name(param[i].mName ? param[i].mName : "");
			std::string description(param[i].mDescription ? param[i].mDescription : "");

			std::string type = "unknown";

			LL_INFOS() << name << " - " << description << LL_ENDL;

			if (param[i].mType == LLCDParam::LLCD_FLOAT)
			{
				mDecompParams[param[i].mName] = LLSD(param[i].mDefault.mFloat);
				//LL_INFOS() << "Type: float, Default: " << param[i].mDefault.mFloat << LL_ENDL;


				LLUICtrl* ctrl = getChild<LLUICtrl>(name);
				if (LLSliderCtrl* slider = dynamic_cast<LLSliderCtrl*>(ctrl))
				{
					slider->setMinValue(param[i].mDetails.mRange.mLow.mFloat);
					slider->setMaxValue(param[i].mDetails.mRange.mHigh.mFloat);
					slider->setIncrement(param[i].mDetails.mRange.mDelta.mFloat);
					slider->setValue(param[i].mDefault.mFloat);
					slider->setCommitCallback(onPhysicsParamCommit, (void*) &param[i]);
				}
				else if (LLSpinCtrl* spinner = dynamic_cast<LLSpinCtrl*>(ctrl))
				{
					bool is_retain_ctrl = "Retain%" == name;
					double coefficient = is_retain_ctrl ? RETAIN_COEFFICIENT : 1.f;

					spinner->setMinValue(param[i].mDetails.mRange.mLow.mFloat * coefficient);
					spinner->setMaxValue(param[i].mDetails.mRange.mHigh.mFloat * coefficient);
					spinner->setIncrement(param[i].mDetails.mRange.mDelta.mFloat * coefficient);
					spinner->setValue(param[i].mDefault.mFloat * coefficient);
					spinner->setCommitCallback(onPhysicsParamCommit, (void*) &param[i]);
				}
				else if (LLComboBox* combo_box = dynamic_cast<LLComboBox*>(ctrl))
				{
					float min = param[i].mDetails.mRange.mLow.mFloat;
					float max = param[i].mDetails.mRange.mHigh.mFloat;
					float delta = param[i].mDetails.mRange.mDelta.mFloat;

					if ("Cosine%" == name)
					{
						createSmoothComboBox(combo_box, min, max);
					}
					else
					{
						for(float value = min; value <= max; value += delta)
						{
							std::string label = llformat("%.1f", value);
							combo_box->add(label, value, ADD_BOTTOM, true);
						}
						combo_box->setValue(param[i].mDefault.mFloat);

					}

					combo_box->setCommitCallback(onPhysicsParamCommit, (void*) &param[i]);
				}
			}
			else if (param[i].mType == LLCDParam::LLCD_INTEGER)
			{
				mDecompParams[param[i].mName] = LLSD(param[i].mDefault.mIntOrEnumValue);
				//LL_INFOS() << "Type: integer, Default: " << param[i].mDefault.mIntOrEnumValue << LL_ENDL;


				LLUICtrl* ctrl = getChild<LLUICtrl>(name);
				if (LLSliderCtrl* slider = dynamic_cast<LLSliderCtrl*>(ctrl))
				{
					slider->setMinValue(param[i].mDetails.mRange.mLow.mIntOrEnumValue);
					slider->setMaxValue(param[i].mDetails.mRange.mHigh.mIntOrEnumValue);
					slider->setIncrement(param[i].mDetails.mRange.mDelta.mIntOrEnumValue);
					slider->setValue(param[i].mDefault.mIntOrEnumValue);
					slider->setCommitCallback(onPhysicsParamCommit, (void*) &param[i]);
				}
				else if (LLComboBox* combo_box = dynamic_cast<LLComboBox*>(ctrl))
				{
					for(int k = param[i].mDetails.mRange.mLow.mIntOrEnumValue; k<=param[i].mDetails.mRange.mHigh.mIntOrEnumValue; k+=param[i].mDetails.mRange.mDelta.mIntOrEnumValue)
					{
						std::string name = llformat("%.1d", k);
						combo_box->add(name, k, ADD_BOTTOM, true);
					}
					combo_box->setValue(param[i].mDefault.mIntOrEnumValue);
					combo_box->setCommitCallback(onPhysicsParamCommit, (void*) &param[i]);
				}
			}
			else if (param[i].mType == LLCDParam::LLCD_BOOLEAN)
			{
				mDecompParams[param[i].mName] = LLSD(param[i].mDefault.mBool);
				//LL_INFOS() << "Type: boolean, Default: " << (param[i].mDefault.mBool ? "True" : "False") << LL_ENDL;

				LLCheckBoxCtrl* check_box = getChild<LLCheckBoxCtrl>(name);
				if (check_box)
				{
					check_box->setValue(param[i].mDefault.mBool);
					check_box->setCommitCallback(onPhysicsParamCommit, (void*) &param[i]);
				}
			}
			else if (param[i].mType == LLCDParam::LLCD_ENUM)
			{
				mDecompParams[param[i].mName] = LLSD(param[i].mDefault.mIntOrEnumValue);
				//LL_INFOS() << "Type: enum, Default: " << param[i].mDefault.mIntOrEnumValue << LL_ENDL;

				{ //plug into combo box

					//LL_INFOS() << "Accepted values: " << LL_ENDL;
					LLComboBox* combo_box = getChild<LLComboBox>(name);
					for (S32 k = 0; k < param[i].mDetails.mEnumValues.mNumEnums; ++k)
					{
						//LL_INFOS() << param[i].mDetails.mEnumValues.mEnumsArray[k].mValue
						//	<< " - " << param[i].mDetails.mEnumValues.mEnumsArray[k].mName << LL_ENDL;

						std::string name(param[i].mDetails.mEnumValues.mEnumsArray[k].mName);
						std::string localized_name;
						bool is_localized = LLTrans::findString(localized_name, name);

						combo_box->add(is_localized ? localized_name : name,
							LLSD::Integer(param[i].mDetails.mEnumValues.mEnumsArray[k].mValue));
					}
					combo_box->setValue(param[i].mDefault.mIntOrEnumValue);
					combo_box->setCommitCallback(onPhysicsParamCommit, (void*) &param[i]);
				}

				//LL_INFOS() << "----" << LL_ENDL;
			}
			//LL_INFOS() << "-----------------------------" << LL_ENDL;
		}
	}

	childSetCommitCallback("physics_explode", LLFloaterModelPreview::onExplodeCommit, this);
}

void LLFloaterModelPreview::createSmoothComboBox(LLComboBox* combo_box, float min, float max)
{
	float delta = (max - min) / SMOOTH_VALUES_NUMBER;
	int ilabel = 0;

	combo_box->add("0 (none)", ADD_BOTTOM, true);

	for(float value = min + delta; value < max; value += delta)
	{
		std::string label = (++ilabel == SMOOTH_VALUES_NUMBER) ? "10 (max)" : llformat("%.1d", ilabel);
		combo_box->add(label, value, ADD_BOTTOM, true);
	}


}

//-----------------------------------------------------------------------------
// onMouseCaptureLost()
//-----------------------------------------------------------------------------
// static
void LLFloaterModelPreview::onMouseCaptureLostModelPreview(LLMouseHandler* handler)
{
	gViewerWindow->showCursor();
}

//-----------------------------------------------------------------------------
// LLModelPreview
//-----------------------------------------------------------------------------

LLModelPreview::LLModelPreview(S32 width, S32 height, LLFloater* fmp)
: LLViewerDynamicTexture(width, height, 3, ORDER_MIDDLE, FALSE), LLMutex(NULL)
, mPelvisZOffset( 0.0f )
, mLegacyRigValid( false )
, mRigValidJointUpload( false )
, mPhysicsSearchLOD( LLModel::LOD_PHYSICS )
, mResetJoints( false )
, mModelNoErrors( true )
, mRigParityWithScene( false )
, mLastJointUpdate( false )
{
	mNeedsUpdate = TRUE;
	mCameraDistance = 0.f;
	mCameraYaw = 0.f;
	mCameraPitch = 0.f;
	mCameraZoom = 1.f;
	mTextureName = 0;
	mPreviewLOD = 0;
	mModelLoader = NULL;
	mMaxTriangleLimit = 0;
	mDirty = false;
	mGenLOD = false;
	mLoading = false;
	mLoadState = LLModelLoader::STARTING;
	mGroup = 0;
	mLODFrozen = false;
	mBuildShareTolerance = 0.f;
	mBuildQueueMode = GLOD_QUEUE_GREEDY;
	mBuildBorderMode = GLOD_BORDER_UNLOCK;
	mBuildOperator = GLOD_OPERATOR_EDGE_COLLAPSE;

	for (U32 i = 0; i < LLModel::NUM_LODS; ++i)
	{
		mRequestedTriangleCount[i] = 0;
		mRequestedCreaseAngle[i] = -1.f;
		mRequestedLoDMode[i] = 0;
		mRequestedErrorThreshold[i] = 0.f;
		mRequestedBuildOperator[i] = 0;
		mRequestedQueueMode[i] = 0;
		mRequestedBorderMode[i] = 0;
		mRequestedShareTolerance[i] = 0.f;
	}

	mViewOption["show_textures"] = false;

	mFMP = fmp;

	mHasPivot = false;
	mModelPivot = LLVector3( 0.0f, 0.0f, 0.0f );
	
	glodInit();

	createPreviewAvatar();
}

LLModelPreview::~LLModelPreview()
{
	// glod apparently has internal mem alignment issues that are angering
	// the heap-check code in windows, these should be hunted down in that
	// TP code, if possible
	//
	// kernel32.dll!HeapFree()  + 0x14 bytes	
	// msvcr100.dll!free(void * pBlock)  Line 51	C
	// glod.dll!glodGetGroupParameteriv()  + 0x119 bytes	
	// glod.dll!glodShutdown()  + 0x77 bytes	
	//
	//glodShutdown();
}

U32 LLModelPreview::calcResourceCost()
{
	assert_main_thread();

	rebuildUploadData();

	//Upload skin is selected BUT check to see if the joints coming in from the asset were malformed.
	if ( mFMP && mFMP->childGetValue("upload_skin").asBoolean() )
	{
		bool uploadingJointPositions = mFMP->childGetValue("upload_joints").asBoolean();
		if ( uploadingJointPositions && !isRigValidForJointPositionUpload() )
		{
			mFMP->childDisable("ok_btn");		
		}		
	}
	
	std::set<LLModel*> accounted;
	U32 num_points = 0;
	U32 num_hulls = 0;

	F32 debug_scale = mFMP ? mFMP->childGetValue("import_scale").asReal() : 1.f;
	mPelvisZOffset = mFMP ? mFMP->childGetValue("pelvis_offset").asReal() : 3.0f;
	
	if ( mFMP && mFMP->childGetValue("upload_joints").asBoolean() )
	{
		// FIXME if preview avatar ever gets reused, this fake mesh ID stuff will fail.
		// see also call to addAttachmentPosOverride.
		LLUUID fake_mesh_id;
		fake_mesh_id.generate();
		getPreviewAvatar()->addPelvisFixup( mPelvisZOffset, fake_mesh_id );
	}

	F32 streaming_cost = 0.f;
	F32 physics_cost = 0.f;
	for (U32 i = 0; i < mUploadData.size(); ++i)
	{
		LLModelInstance& instance = mUploadData[i];
		
		if (accounted.find(instance.mModel) == accounted.end())
		{
			accounted.insert(instance.mModel);

			LLModel::Decomposition& decomp =
			instance.mLOD[LLModel::LOD_PHYSICS] ?
			instance.mLOD[LLModel::LOD_PHYSICS]->mPhysics :
			instance.mModel->mPhysics;
			
			//update instance skin info for each lods pelvisZoffset 
			for ( int j=0; j<LLModel::NUM_LODS; ++j )
			{	
				if ( instance.mLOD[j] )
				{
					instance.mLOD[j]->mSkinInfo.mPelvisOffset = mPelvisZOffset;
				}
			}

			std::stringstream ostr;
			LLSD ret = LLModel::writeModel(ostr,
					   instance.mLOD[4],
					   instance.mLOD[3],
					   instance.mLOD[2],
					   instance.mLOD[1],
					   instance.mLOD[0],
					   decomp,
					   mFMP->childGetValue("upload_skin").asBoolean(),
					   mFMP->childGetValue("upload_joints").asBoolean(),
					   TRUE,
						FALSE,
						instance.mModel->mSubmodelID);
			
			num_hulls += decomp.mHull.size();
			for (U32 i = 0; i < decomp.mHull.size(); ++i)
			{
				num_points += decomp.mHull[i].size();
			}

			//calculate streaming cost
			LLMatrix4 transformation = instance.mTransform;

			LLVector3 position = LLVector3(0, 0, 0) * transformation;

			LLVector3 x_transformed = LLVector3(1, 0, 0) * transformation - position;
			LLVector3 y_transformed = LLVector3(0, 1, 0) * transformation - position;
			LLVector3 z_transformed = LLVector3(0, 0, 1) * transformation - position;
			F32 x_length = x_transformed.normalize();
			F32 y_length = y_transformed.normalize();
			F32 z_length = z_transformed.normalize();
			LLVector3 scale = LLVector3(x_length, y_length, z_length);

			F32 radius = scale.length()*0.5f*debug_scale;

			streaming_cost += LLMeshRepository::getStreamingCost(ret, radius);
		}
	}

	F32 scale = mFMP ? mFMP->childGetValue("import_scale").asReal()*2.f : 2.f;

	mDetailsSignal(mPreviewScale[0]*scale, mPreviewScale[1]*scale, mPreviewScale[2]*scale, streaming_cost, physics_cost);

	updateStatusMessages();

	return (U32) streaming_cost;
}

void LLFloaterModelPreview::setDetails(F32 x, F32 y, F32 z, F32 streaming_cost, F32 physics_cost)
{
	assert_main_thread();
	childSetTextArg("import_dimensions", "[X]", llformat("%.3f", x));
	childSetTextArg("import_dimensions", "[Y]", llformat("%.3f", y));
	childSetTextArg("import_dimensions", "[Z]", llformat("%.3f", z));
}


void LLModelPreview::rebuildUploadData()
{
	assert_main_thread();

	mUploadData.clear();
	mTextureSet.clear();

	//fill uploaddata instance vectors from scene data

	std::string requested_name = mFMP->getChild<LLUICtrl>("description_form")->getValue().asString();

	std::string metric = mFMP->getChild<LLUICtrl>("model_category_combo")->getValue().asString();

	LLSpinCtrl* scale_spinner = mFMP->getChild<LLSpinCtrl>("import_scale");

	F32 scale = scale_spinner->getValue().asReal();

	LLMatrix4 scale_mat;
	scale_mat.initScale(LLVector3(scale, scale, scale));

	F32 max_scale = 0.f;

	BOOL importerDebug = gSavedSettings.getBOOL("ImporterDebug");
	BOOL legacyMatching = gSavedSettings.getBOOL("ImporterLegacyMatching");

	for (LLModelLoader::scene::iterator iter = mBaseScene.begin(); iter != mBaseScene.end(); ++iter)
	{ //for each transform in scene
		LLMatrix4 mat		= iter->first;

		// compute position
		LLVector3 position = LLVector3(0, 0, 0) * mat;

		// compute scale
		LLVector3 x_transformed = LLVector3(1, 0, 0) * mat - position;
		LLVector3 y_transformed = LLVector3(0, 1, 0) * mat - position;
		LLVector3 z_transformed = LLVector3(0, 0, 1) * mat - position;
		F32 x_length = x_transformed.normalize();
		F32 y_length = y_transformed.normalize();
		F32 z_length = z_transformed.normalize();

		max_scale = llmax(llmax(llmax(max_scale, x_length), y_length), z_length);

		mat *= scale_mat;

		for (LLModelLoader::model_instance_list::iterator model_iter = iter->second.begin(); model_iter != iter->second.end();)
		{ //for each instance with said transform applied 
			LLModelInstance instance = *model_iter++;

			LLModel* base_model = instance.mModel;
			
			if (base_model && !requested_name.empty())
			{
				base_model->mRequestedLabel = requested_name;
				base_model->mMetric = metric;
			}

			for (int i = LLModel::NUM_LODS - 1; i >= LLModel::LOD_IMPOSTOR; i--)
			{
				LLModel* lod_model = NULL;
				if (!legacyMatching)
				{
					// Fill LOD slots by finding matching meshes by label with name extensions
					// in the appropriate scene for each LOD. This fixes all kinds of issues
					// where the indexed method below fails in spectacular fashion.
					// If you don't take the time to name your LOD and PHYS meshes
					// with the name of their corresponding mesh in the HIGH LOD,
					// then the indexed method will be attempted below.

					LLMatrix4 transform;

					std::string name_to_match = instance.mLabel;
					llassert(!name_to_match.empty());

					int extensionLOD;
					if (i != LLModel::LOD_PHYSICS || mModel[LLModel::LOD_PHYSICS].empty())
					{
						extensionLOD = i;
					}
					else
					{
						//Physics can be inherited from other LODs or loaded, so we need to adjust what extension we are searching for
						extensionLOD = mPhysicsSearchLOD;
					}

					std::string toAdd;
					switch (extensionLOD)
					{
					case LLModel::LOD_IMPOSTOR: toAdd = "_LOD0"; break;
					case LLModel::LOD_LOW:      toAdd = "_LOD1"; break;
					case LLModel::LOD_MEDIUM:   toAdd = "_LOD2"; break;
					case LLModel::LOD_PHYSICS:  toAdd = "_PHYS"; break;
					case LLModel::LOD_HIGH:                      break;
					}

					if (name_to_match.find(toAdd) == -1)
					{
						name_to_match += toAdd;
					}

					FindModel(mScene[i], name_to_match, lod_model, transform);

					if (!lod_model && i != LLModel::LOD_PHYSICS)
					{
						if (importerDebug)
						{
							LL_INFOS() << "Search of" << name_to_match << " in LOD" << i << " list failed. Searching for alternative among LOD lists." << LL_ENDL;
						}

						int searchLOD = (i > LLModel::LOD_HIGH) ? LLModel::LOD_HIGH : i;
						while ((searchLOD <= LLModel::LOD_HIGH) && !lod_model)
						{
							std::string name_to_match = instance.mLabel;
							llassert(!name_to_match.empty());

							std::string toAdd;
							switch (searchLOD)
							{
							case LLModel::LOD_IMPOSTOR: toAdd = "_LOD0"; break;
							case LLModel::LOD_LOW:      toAdd = "_LOD1"; break;
							case LLModel::LOD_MEDIUM:   toAdd = "_LOD2"; break;
							case LLModel::LOD_PHYSICS:  toAdd = "_PHYS"; break;
							case LLModel::LOD_HIGH:                      break;
							}

							if (name_to_match.find(toAdd) == -1)
							{
								name_to_match += toAdd;
							}

							// See if we can find an appropriately named model in LOD 'searchLOD'
							//
							FindModel(mScene[searchLOD], name_to_match, lod_model, transform);
							searchLOD++;
						}
					}
				}
				else
				{
					// Use old method of index-based association
					U32 idx = 0;
					for (idx = 0; idx < mBaseModel.size(); ++idx)
					{
						// find reference instance for this model
						if (mBaseModel[idx] == base_model)
						{
							if (importerDebug)
							{
								LL_INFOS() << "Attempting to use model index " << idx << " for LOD " << i << " of " << instance.mLabel << LL_ENDL;
							}
							break;
						}
					}

					// If the model list for the current LOD includes that index...
					//
					if (mModel[i].size() > idx)
					{
						// Assign that index from the model list for our LOD as the LOD model for this instance
						//
						lod_model = mModel[i][idx];
						if (importerDebug)
						{
							LL_INFOS() << "Indexed match of model index " << idx << " at LOD " << i << " to model named " << lod_model->mLabel << LL_ENDL;
						}
					}
					else if (importerDebug)
					{
						LL_INFOS() << "List of models does not include index " << idx << LL_ENDL;
					}
				}

				if (lod_model)
				{
					if (importerDebug)
					{
						if (i == LLModel::LOD_PHYSICS)
						{
							LL_INFOS() << "Assigning collision for " << instance.mLabel << " to match " << lod_model->mLabel << LL_ENDL;
						}
						else
						{
							LL_INFOS() << "Assigning LOD" << i << " for " << instance.mLabel << " to found match " << lod_model->mLabel << LL_ENDL;
						}
					}
					instance.mLOD[i] = lod_model;
				}
				else if (importerDebug)
				{
					LL_INFOS() << "List of models does not include " << instance.mLabel << LL_ENDL;
				}
			}

			LLModel* high_lod_model = instance.mLOD[LLModel::LOD_HIGH];
			if (!high_lod_model)
			{
				setLoadState( LLModelLoader::ERROR_MATERIALS );
				mFMP->childDisable( "calculate_btn" );
			}
			else
			{
				for (U32 i = 0; i < LLModel::NUM_LODS-1; i++)
				{				
					int refFaceCnt = 0;
					int modelFaceCnt = 0;
					llassert(instance.mLOD[i]);
					if (instance.mLOD[i] && !instance.mLOD[i]->matchMaterialOrder(high_lod_model, refFaceCnt, modelFaceCnt ) )
					{
						setLoadState( LLModelLoader::ERROR_MATERIALS );
						mFMP->childDisable( "calculate_btn" );
					}
				}
			}
			instance.mTransform = mat;
			mUploadData.push_back(instance);
		}
	}

	for (U32 lod = 0; lod < LLModel::NUM_LODS-1; lod++)
	{
		// Search for models that are not included into upload data
		// If we found any, that means something we loaded is not a sub-model.
		for (U32 model_ind = 0; model_ind < mModel[lod].size(); ++model_ind)
		{
			bool found_model = false;
			for (LLMeshUploadThread::instance_list::iterator iter = mUploadData.begin(); iter != mUploadData.end(); ++iter)
			{
				LLModelInstance& instance = *iter;
				if (instance.mLOD[lod] == mModel[lod][model_ind])
				{
					found_model = true;
					break;
				}
			}
			if (!found_model && mModel[lod][model_ind] && !mModel[lod][model_ind]->mSubmodelID)
			{
				if (importerDebug)
				{
					LL_INFOS() << "Model " << mModel[lod][model_ind]->mLabel << " was not used - mismatching lod models." <<  LL_ENDL;
				}
				setLoadState( LLModelLoader::ERROR_MATERIALS );
				mFMP->childDisable( "calculate_btn" );
			}
		}
	}

	F32 max_import_scale = (DEFAULT_MAX_PRIM_SCALE-0.1f)/max_scale;

	F32 max_axis = llmax(mPreviewScale.mV[0], mPreviewScale.mV[1]);
	max_axis = llmax(max_axis, mPreviewScale.mV[2]);
	max_axis *= 2.f;

	//clamp scale so that total imported model bounding box is smaller than 240m on a side
	max_import_scale = llmin(max_import_scale, 240.f/max_axis);

	scale_spinner->setMaxValue(max_import_scale);

	if (max_import_scale < scale)
	{
		scale_spinner->setValue(max_import_scale);
	}

}

void LLModelPreview::saveUploadData(bool save_skinweights, bool save_joint_positions)
{
	if (!mLODFile[LLModel::LOD_HIGH].empty())
	{
		std::string filename = mLODFile[LLModel::LOD_HIGH];
		
		std::string::size_type i = filename.rfind(".");
		if (i != std::string::npos)
		{
			filename.replace(i, filename.size()-1, ".slm");
			saveUploadData(filename, save_skinweights, save_joint_positions);
		}
	}
}

void LLModelPreview::saveUploadData(const std::string& filename, bool save_skinweights, bool save_joint_positions)
{
	if (!gSavedSettings.getBOOL("MeshImportUseSLM"))
	{
		return;
	}

	std::set<LLPointer<LLModel> > meshes;
	std::map<LLModel*, std::string> mesh_binary;

	LLModel::hull empty_hull;

	LLSD data;

	data["version"] = SLM_SUPPORTED_VERSION;
	if (!mBaseModel.empty())
	{
		data["name"] = mBaseModel[0]->getName();
	}

	S32 mesh_id = 0;

	//build list of unique models and initialize local id
	for (U32 i = 0; i < mUploadData.size(); ++i)
	{
		LLModelInstance& instance = mUploadData[i];
		
		if (meshes.find(instance.mModel) == meshes.end())
		{
			instance.mModel->mLocalID = mesh_id++;
			meshes.insert(instance.mModel);

			std::stringstream str;
			LLModel::Decomposition& decomp =
				instance.mLOD[LLModel::LOD_PHYSICS].notNull() ? 
				instance.mLOD[LLModel::LOD_PHYSICS]->mPhysics : 
				instance.mModel->mPhysics;

			LLModel::writeModel(str, 
				instance.mLOD[LLModel::LOD_PHYSICS], 
				instance.mLOD[LLModel::LOD_HIGH], 
				instance.mLOD[LLModel::LOD_MEDIUM], 
				instance.mLOD[LLModel::LOD_LOW], 
				instance.mLOD[LLModel::LOD_IMPOSTOR], 
				decomp, 
				save_skinweights, save_joint_positions,
                FALSE, TRUE, instance.mModel->mSubmodelID);
			
			data["mesh"][instance.mModel->mLocalID] = str.str();
		}

		data["instance"][i] = instance.asLLSD();
	}

	llofstream out(filename.c_str(), std::ios_base::out | std::ios_base::binary);
	LLSDSerialize::toBinary(data, out);
	out.flush();
	out.close();
}

void LLModelPreview::clearModel(S32 lod)
{
	if (lod < 0 || lod > LLModel::LOD_PHYSICS)
	{
		return;
	}

	mVertexBuffer[lod].clear();
	mModel[lod].clear();
	mScene[lod].clear();
}

void LLModelPreview::loadModel(std::string filename, S32 lod, bool force_disable_slm)
{
	assert_main_thread();

	LLMutexLock lock(this);

	if (lod < LLModel::LOD_IMPOSTOR || lod > LLModel::NUM_LODS - 1)
	{
		LL_WARNS() << "Invalid level of detail: " << lod << LL_ENDL;
		assert(lod >= LLModel::LOD_IMPOSTOR && lod < LLModel::NUM_LODS);
		return;
	}

	// This triggers if you bring up the file picker and then hit CANCEL.
	// Just use the previous model (if any) and ignore that you brought up
	// the file picker.

	if (filename.empty())
	{
		if (mBaseModel.empty())
		{
			// this is the initial file picking. Close the whole floater
			// if we don't have a base model to show for high LOD.
			mFMP->closeFloater(false);
			mLoading = false;
		}
		return;
	}

	if (mModelLoader)
	{
		LL_WARNS() << "Incompleted model load operation pending." << LL_ENDL;
		return;
	}
	
	mLODFile[lod] = filename;

	if (lod == LLModel::LOD_HIGH)
	{
		clearGLODGroup();
	}

	mModelLoader = new LLDAELoader(
		filename,
		lod, 
		&LLModelPreview::loadedCallback,
		&LLModelPreview::lookupJointByName,
		&LLModelPreview::loadTextures,
		&LLModelPreview::stateChangedCallback,
		this,
		mJointTransformMap,
		mJointsFromNode,
		gSavedSettings.getU32("ImporterModelLimit"));

	if (force_disable_slm)
	{
		mModelLoader->mTrySLM = false;
	}
	else
	{
		//only try to load from slm if viewer is configured to do so and this is the 
		//initial model load (not an LoD or physics shape)
		mModelLoader->mTrySLM = gSavedSettings.getBOOL("MeshImportUseSLM") && mUploadData.empty();
	}
	mModelLoader->start();

	mFMP->childSetTextArg("status", "[STATUS]", mFMP->getString("status_reading_file"));

	setPreviewLOD(lod);

	if ( getLoadState() >= LLModelLoader::ERROR_PARSING )
	{
		mFMP->childDisable("ok_btn");
		mFMP->childDisable( "calculate_btn" );
	}
	
	if (lod == mPreviewLOD)
	{
		mFMP->childSetValue("lod_file_" + lod_name[lod], mLODFile[lod]);
	}
	else if (lod == LLModel::LOD_PHYSICS)
	{
		mFMP->childSetValue("physics_file", mLODFile[lod]);
	}

	mFMP->openFloater();
}

void LLModelPreview::setPhysicsFromLOD(S32 lod)
{
	assert_main_thread();

	if (lod >= 0 && lod <= 3)
	{
		mPhysicsSearchLOD = lod;
		mModel[LLModel::LOD_PHYSICS] = mModel[lod];
		mScene[LLModel::LOD_PHYSICS] = mScene[lod];
		mLODFile[LLModel::LOD_PHYSICS].clear();
		mFMP->childSetValue("physics_file", mLODFile[LLModel::LOD_PHYSICS]);
		mVertexBuffer[LLModel::LOD_PHYSICS].clear();
		rebuildUploadData();
		refresh();
		updateStatusMessages();
	}
}

void LLModelPreview::clearIncompatible(S32 lod)
{
	//Don't discard models if specified model is the physic rep
	if ( lod == LLModel::LOD_PHYSICS )
	{
		return;
	}

	// at this point we don't care about sub-models,
	// different amount of sub-models means face count mismatch, not incompatibility
	U32 lod_size = countRootModels(mModel[lod]);
	for (U32 i = 0; i <= LLModel::LOD_HIGH; i++)
	{ //clear out any entries that aren't compatible with this model
		if (i != lod)
		{
			if (countRootModels(mModel[i]) != lod_size)
			{
				mModel[i].clear();
				mScene[i].clear();
				mVertexBuffer[i].clear();

				if (i == LLModel::LOD_HIGH)
				{
					mBaseModel = mModel[lod];
					clearGLODGroup();
					mBaseScene = mScene[lod];
					mVertexBuffer[5].clear();
				}
			}
		}
	}
}

void LLModelPreview::clearGLODGroup()
{
	if (mGroup)
	{
		for (std::map<LLPointer<LLModel>, U32>::iterator iter = mObject.begin(); iter != mObject.end(); ++iter)
		{
			glodDeleteObject(iter->second);
			stop_gloderror();
		}
		mObject.clear();

		glodDeleteGroup(mGroup);
		stop_gloderror();
		mGroup = 0;
	}
}

void LLModelPreview::loadModelCallback(S32 loaded_lod)
{
	assert_main_thread();

	LLMutexLock lock(this);
	if (!mModelLoader)
	{
		mLoading = false ;
		return;
	}
	if(getLoadState() >= LLModelLoader::ERROR_PARSING)
	{
		mLoading = false ;
		mModelLoader = NULL;
		return ;
	}

	// Copy determinations about rig so UI will reflect them
	//
	setRigValidForJointPositionUpload(mModelLoader->isRigValidForJointPositionUpload());
	setLegacyRigValid(mModelLoader->isLegacyRigValid());

	mModelLoader->loadTextures() ;

	if (loaded_lod == -1)
	{ //populate all LoDs from model loader scene
		mBaseModel.clear();
		mBaseScene.clear();

		bool skin_weights = false;
		bool joint_positions = false;

		for (S32 lod = 0; lod < LLModel::NUM_LODS; ++lod)
		{ //for each LoD

			//clear scene and model info
			mScene[lod].clear();
			mModel[lod].clear();
			mVertexBuffer[lod].clear();
			
			if (mModelLoader->mScene.begin()->second[0].mLOD[lod].notNull())
			{ //if this LoD exists in the loaded scene

				//copy scene to current LoD
				mScene[lod] = mModelLoader->mScene;
			
				//touch up copied scene to look like current LoD
				for (LLModelLoader::scene::iterator iter = mScene[lod].begin(); iter != mScene[lod].end(); ++iter)
				{
					LLModelLoader::model_instance_list& list = iter->second;

					for (LLModelLoader::model_instance_list::iterator list_iter = list.begin(); list_iter != list.end(); ++list_iter)
					{	
						//override displayed model with current LoD
						list_iter->mModel = list_iter->mLOD[lod];

						if (!list_iter->mModel)
						{
							continue;
						}

						//add current model to current LoD's model list (LLModel::mLocalID makes a good vector index)
						S32 idx = list_iter->mModel->mLocalID;

						if (mModel[lod].size() <= idx)
						{ //stretch model list to fit model at given index
							mModel[lod].resize(idx+1);
						}

						mModel[lod][idx] = list_iter->mModel;
						if (!list_iter->mModel->mSkinWeights.empty())
						{
							skin_weights = true;

							if (!list_iter->mModel->mSkinInfo.mAlternateBindMatrix.empty())
							{
								joint_positions = true;
							}
						}
					}
				}
			}
		}

		if (mFMP)
		{
			LLFloaterModelPreview* fmp = (LLFloaterModelPreview*) mFMP;

			if (skin_weights)
			{ //enable uploading/previewing of skin weights if present in .slm file
				fmp->enableViewOption("show_skin_weight");
				mViewOption["show_skin_weight"] = true;
				fmp->childSetValue("upload_skin", true);
			}

			if (joint_positions)
			{ 
				fmp->enableViewOption("show_joint_positions");
				mViewOption["show_joint_positions"] = true;
				fmp->childSetValue("upload_joints", true);
			}
		}

		//copy high lod to base scene for LoD generation
		mBaseScene = mScene[LLModel::LOD_HIGH];
		mBaseModel = mModel[LLModel::LOD_HIGH];

		mDirty = true;
		resetPreviewTarget();
	}
	else
	{ //only replace given LoD
		mModel[loaded_lod] = mModelLoader->mModelList;
		mScene[loaded_lod] = mModelLoader->mScene;
		mVertexBuffer[loaded_lod].clear();

		setPreviewLOD(loaded_lod);

		if (loaded_lod == LLModel::LOD_HIGH)
		{ //save a copy of the highest LOD for automatic LOD manipulation
			if (mBaseModel.empty())
			{ //first time we've loaded a model, auto-gen LoD
				mGenLOD = true;
			}

			mBaseModel = mModel[loaded_lod];
			clearGLODGroup();

			mBaseScene = mScene[loaded_lod];
			mVertexBuffer[5].clear();
		}
		else
		{
			BOOL importerDebug = gSavedSettings.getBOOL("ImporterDebug");
			BOOL legacyMatching = gSavedSettings.getBOOL("ImporterLegacyMatching");
			if (!legacyMatching)
			{
				if (!mBaseModel.empty())
				{ 
					BOOL name_based = FALSE;
					BOOL has_submodels = FALSE;
					for (U32 idx = 0; idx < mBaseModel.size(); ++idx)
					{
						if (mBaseModel[idx]->mSubmodelID)
						{ // don't do index-based renaming when the base model has submodels
							has_submodels = TRUE;
							if (importerDebug)
							{
								LL_INFOS() << "High LOD has submodels" << LL_ENDL;
							}
							break;
						}
					}

					for (U32 idx = 0; idx < mModel[loaded_lod].size(); ++idx)
					{
						std::string loaded_name = stripSuffix(mModel[loaded_lod][idx]->mLabel);

						LLModel* found_model = NULL;
						LLMatrix4 transform;
						FindModel(mBaseScene, loaded_name, found_model, transform);
						if (found_model)
						{ // don't rename correctly named models (even if they are placed in a wrong order)
							name_based = TRUE;
						}

						if (mModel[loaded_lod][idx]->mSubmodelID)
						{ // don't rename the models when loaded LOD model has submodels
							has_submodels = TRUE;
						}
					}

					if (importerDebug)
					{
						LL_INFOS() << "Loaded LOD " << loaded_lod << ": correct names" << (name_based ? "" : "NOT ") << "found; submodels " << (has_submodels ? "" : "NOT ") << "found" << LL_ENDL;
					}

					if (!name_based && !has_submodels)
					{ // replace the name of the model loaded for any non-HIGH LOD to match the others (MAINT-5601)
					  // this actually works like "ImporterLegacyMatching" for this particular LOD
						for (U32 idx = 0; idx < mModel[loaded_lod].size() && idx < mBaseModel.size(); ++idx)
						{ 
							std::string name = mBaseModel[idx]->mLabel;
							std::string loaded_name = stripSuffix(mModel[loaded_lod][idx]->mLabel);

							if (loaded_name != name)
							{
								switch (loaded_lod)
								{
								case LLModel::LOD_IMPOSTOR: name += "_LOD0"; break;
								case LLModel::LOD_LOW:      name += "_LOD1"; break;
								case LLModel::LOD_MEDIUM:   name += "_LOD2"; break;
								case LLModel::LOD_PHYSICS:  name += "_PHYS"; break;
								case LLModel::LOD_HIGH:                      break;
								}

								if (importerDebug)
								{
									LL_WARNS() << "Loded model name " << mModel[loaded_lod][idx]->mLabel << " for LOD " << loaded_lod << " doesn't match the base model. Renaming to " << name << LL_ENDL;
								}

								mModel[loaded_lod][idx]->mLabel = name;
							}
						}
					}
				}
			}
		}

		clearIncompatible(loaded_lod);

		mDirty = true;

		if (loaded_lod == LLModel::LOD_HIGH)
		{
			resetPreviewTarget();
		}
	}

	mLoading = false;
	if (mFMP)
	{
		mFMP->getChild<LLCheckBoxCtrl>("confirm_checkbox")->set(FALSE);
		if (!mBaseModel.empty())
		{
			const std::string& model_name = mBaseModel[0]->getName();
			mFMP->getChild<LLUICtrl>("description_form")->setValue(model_name);
		}
	}
	refresh();

	mModelLoadedSignal();

	mModelLoader = NULL;
}

void LLModelPreview::resetPreviewTarget()
{
	if ( mModelLoader )
	{
		mPreviewTarget = (mModelLoader->mExtents[0] + mModelLoader->mExtents[1]) * 0.5f;
		mPreviewScale = (mModelLoader->mExtents[1] - mModelLoader->mExtents[0]) * 0.5f;
	}

	setPreviewTarget(mPreviewScale.magVec()*10.f);
}

void LLModelPreview::generateNormals()
{
	assert_main_thread();

	S32 which_lod = mPreviewLOD;

	if (which_lod > 4 || which_lod < 0 ||
		mModel[which_lod].empty())
	{
		return;
	}

	F32 angle_cutoff = mFMP->childGetValue("crease_angle").asReal();

	mRequestedCreaseAngle[which_lod] = angle_cutoff;

	angle_cutoff *= DEG_TO_RAD;

	if (which_lod == 3 && !mBaseModel.empty())
	{
		if(mBaseModelFacesCopy.empty())
		{
			mBaseModelFacesCopy.reserve(mBaseModel.size());
			for (LLModelLoader::model_list::iterator it = mBaseModel.begin(), itE = mBaseModel.end(); it != itE; ++it)
			{
				v_LLVolumeFace_t faces;
				(*it)->copyFacesTo(faces);
				mBaseModelFacesCopy.push_back(faces);
			}
		}

		for (LLModelLoader::model_list::iterator it = mBaseModel.begin(), itE = mBaseModel.end(); it != itE; ++it)
		{
			(*it)->generateNormals(angle_cutoff);
		}

		mVertexBuffer[5].clear();
	}

	bool perform_copy = mModelFacesCopy[which_lod].empty();
	if(perform_copy) {
		mModelFacesCopy[which_lod].reserve(mModel[which_lod].size());
	}

	for (LLModelLoader::model_list::iterator it = mModel[which_lod].begin(), itE = mModel[which_lod].end(); it != itE; ++it)
	{
		if(perform_copy)
		{
			v_LLVolumeFace_t faces;
			(*it)->copyFacesTo(faces);
			mModelFacesCopy[which_lod].push_back(faces);
		}

		(*it)->generateNormals(angle_cutoff);
	}

	mVertexBuffer[which_lod].clear();
	refresh();
	updateStatusMessages();
}

void LLModelPreview::restoreNormals()
{
	S32 which_lod = mPreviewLOD;

	if (which_lod > 4 || which_lod < 0 ||
		mModel[which_lod].empty())
	{
		return;
	}

	if(!mBaseModelFacesCopy.empty())
	{
		llassert(mBaseModelFacesCopy.size() == mBaseModel.size());

		vv_LLVolumeFace_t::const_iterator itF = mBaseModelFacesCopy.begin();
		for (LLModelLoader::model_list::iterator it = mBaseModel.begin(), itE = mBaseModel.end(); it != itE; ++it, ++itF)
		{
			(*it)->copyFacesFrom((*itF));
		}

		mBaseModelFacesCopy.clear();
	}
	
	if(!mModelFacesCopy[which_lod].empty())
	{
		vv_LLVolumeFace_t::const_iterator itF = mModelFacesCopy[which_lod].begin();
		for (LLModelLoader::model_list::iterator it = mModel[which_lod].begin(), itE = mModel[which_lod].end(); it != itE; ++it, ++itF)
		{
			(*it)->copyFacesFrom((*itF));
		}

		mModelFacesCopy[which_lod].clear();
	}
	
	mVertexBuffer[which_lod].clear();
	refresh();
	updateStatusMessages();
}

void LLModelPreview::genLODs(S32 which_lod, U32 decimation, bool enforce_tri_limit)
{
	// Allow LoD from -1 to LLModel::LOD_PHYSICS
	if (which_lod < -1 || which_lod > LLModel::NUM_LODS - 1)
	{
		LL_WARNS() << "Invalid level of detail: " << which_lod << LL_ENDL;
		assert(which_lod >= -1 && which_lod < LLModel::NUM_LODS);
		return;
	}

	if (mBaseModel.empty())
	{
		return;
	}

	LLVertexBuffer::unbind();

	bool no_ff = LLGLSLShader::sNoFixedFunction;
	LLGLSLShader* shader = LLGLSLShader::sCurBoundShaderPtr;
	LLGLSLShader::sNoFixedFunction = false;

	if (shader)
	{
		shader->unbind();
	}
	
	stop_gloderror();
	static U32 cur_name = 1;

	S32 limit = -1;

	U32 triangle_count = 0;

	U32 instanced_triangle_count = 0;

	//get the triangle count for the whole scene
	for (LLModelLoader::scene::iterator iter = mBaseScene.begin(), endIter = mBaseScene.end(); iter != endIter; ++iter)
	{
		for (LLModelLoader::model_instance_list::iterator instance = iter->second.begin(), end_instance = iter->second.end(); instance != end_instance; ++instance)
		{
			LLModel* mdl = instance->mModel;
			if (mdl)
			{
				instanced_triangle_count += mdl->getNumTriangles();
			}
		}
	}

	//get the triangle count for the non-instanced set of models
	for (U32 i = 0; i < mBaseModel.size(); ++i)
	{
		triangle_count += mBaseModel[i]->getNumTriangles();
	}
	
	//get ratio of uninstanced triangles to instanced triangles
	F32 triangle_ratio = (F32) triangle_count / (F32) instanced_triangle_count;

	U32 base_triangle_count = triangle_count;

	U32 type_mask = LLVertexBuffer::MAP_VERTEX | LLVertexBuffer::MAP_NORMAL | LLVertexBuffer::MAP_TEXCOORD0;

	U32 lod_mode = 0;

	F32 lod_error_threshold = 0;

	// The LoD should be in range from Lowest to High
	if (which_lod > -1 && which_lod < NUM_LOD)
	{
		LLCtrlSelectionInterface* iface = mFMP->childGetSelectionInterface("lod_mode_" + lod_name[which_lod]);
		if (iface)
		{
			lod_mode = iface->getFirstSelectedIndex();
		}

		lod_error_threshold = mFMP->childGetValue("lod_error_threshold_" + lod_name[which_lod]).asReal();
	}

	if (which_lod != -1)
	{
		mRequestedLoDMode[which_lod] = lod_mode;
	}

	if (lod_mode == 0)
	{
		lod_mode = GLOD_TRIANGLE_BUDGET;

		// The LoD should be in range from Lowest to High
		if (which_lod > -1 && which_lod < NUM_LOD)
		{
			limit = mFMP->childGetValue("lod_triangle_limit_" + lod_name[which_lod]).asInteger();
			//convert from "scene wide" to "non-instanced" triangle limit
			limit = (S32) ( (F32) limit*triangle_ratio );
		}
	}
	else
	{
		lod_mode = GLOD_ERROR_THRESHOLD;
	}

	bool object_dirty = false;

	if (mGroup == 0)
	{
		object_dirty = true;
		mGroup = cur_name++;
		glodNewGroup(mGroup);
	}

	if (object_dirty)
	{
		for (LLModelLoader::model_list::iterator iter = mBaseModel.begin(); iter != mBaseModel.end(); ++iter)
		{ //build GLOD objects for each model in base model list
			LLModel* mdl = *iter;

			if (mObject[mdl] != 0)
			{
				glodDeleteObject(mObject[mdl]);
			}

			mObject[mdl] = cur_name++;

			glodNewObject(mObject[mdl], mGroup, GLOD_DISCRETE);
			stop_gloderror();

			if (iter == mBaseModel.begin() && !mdl->mSkinWeights.empty())
			{ //regenerate vertex buffer for skinned models to prevent animation feedback during LOD generation
				mVertexBuffer[5].clear();
			}

			if (mVertexBuffer[5].empty())
			{
				genBuffers(5, false);
			}

			U32 tri_count = 0;
			for (U32 i = 0; i < mVertexBuffer[5][mdl].size(); ++i)
			{
				LLVertexBuffer* buff = mVertexBuffer[5][mdl][i];
				buff->setBuffer(type_mask & buff->getTypeMask());
				
				U32 num_indices = mVertexBuffer[5][mdl][i]->getNumIndices();
				if (num_indices > 2)
				{
					glodInsertElements(mObject[mdl], i, GL_TRIANGLES, num_indices, GL_UNSIGNED_SHORT, (U8*) mVertexBuffer[5][mdl][i]->getIndicesPointer(), 0, 0.f);
				}
				tri_count += num_indices/3;
				stop_gloderror();
			}

			glodBuildObject(mObject[mdl]);
			stop_gloderror();
		}
	}


	S32 start = LLModel::LOD_HIGH;
	S32 end = 0;

	if (which_lod != -1)
	{
		start = end = which_lod;
	}

	mMaxTriangleLimit = base_triangle_count;

	for (S32 lod = start; lod >= end; --lod)
	{
		if (which_lod == -1)
		{
			if (lod < start)
			{
				triangle_count /= decimation;
			}
		}
		else
		{
			if (enforce_tri_limit)
			{
				triangle_count = limit;
			}
			else
			{
				for (S32 j=LLModel::LOD_HIGH; j>which_lod; --j)
				{
					triangle_count /= decimation;
				}
			}
		}

		mModel[lod].clear();
		mModel[lod].resize(mBaseModel.size());
		mVertexBuffer[lod].clear();

		U32 actual_tris = 0;
		U32 actual_verts = 0;
		U32 submeshes = 0;

		mRequestedTriangleCount[lod] = (S32) ( (F32) triangle_count / triangle_ratio );
		mRequestedErrorThreshold[lod] = lod_error_threshold;

		glodGroupParameteri(mGroup, GLOD_ADAPT_MODE, lod_mode);
		stop_gloderror();

		glodGroupParameteri(mGroup, GLOD_ERROR_MODE, GLOD_OBJECT_SPACE_ERROR);
		stop_gloderror();

		glodGroupParameterf(mGroup, GLOD_OBJECT_SPACE_ERROR_THRESHOLD, lod_error_threshold);
		stop_gloderror();

		if (lod_mode != GLOD_TRIANGLE_BUDGET)
		{ 			
			glodGroupParameteri(mGroup, GLOD_MAX_TRIANGLES, 0);
		}
		else
		{
			//SH-632: always add 1 to desired amount to avoid decimating below desired amount
			glodGroupParameteri(mGroup, GLOD_MAX_TRIANGLES, triangle_count+1);
		}
			
		stop_gloderror();
		glodAdaptGroup(mGroup);
		stop_gloderror();		

		for (U32 mdl_idx = 0; mdl_idx < mBaseModel.size(); ++mdl_idx)
		{
			LLModel* base = mBaseModel[mdl_idx];

			GLint patch_count = 0;
			glodGetObjectParameteriv(mObject[base], GLOD_NUM_PATCHES, &patch_count);
			stop_gloderror();

			LLVolumeParams volume_params;
			volume_params.setType(LL_PCODE_PROFILE_SQUARE, LL_PCODE_PATH_LINE);
			mModel[lod][mdl_idx] = new LLModel(volume_params, 0.f);

            std::string name = base->mLabel;

            switch (lod)
            {
                case LLModel::LOD_IMPOSTOR: name += "_LOD0"; break;
                case LLModel::LOD_LOW:      name += "_LOD1"; break;
		        case LLModel::LOD_MEDIUM:   name += "_LOD2"; break;
                case LLModel::LOD_PHYSICS:  name += "_PHYS"; break;
                case LLModel::LOD_HIGH:                      break;
            }

            mModel[lod][mdl_idx]->mLabel = name;
			mModel[lod][mdl_idx]->mSubmodelID = base->mSubmodelID;
            
			GLint* sizes = new GLint[patch_count*2];
			glodGetObjectParameteriv(mObject[base], GLOD_PATCH_SIZES, sizes);
			stop_gloderror();

			GLint* names = new GLint[patch_count];
			glodGetObjectParameteriv(mObject[base], GLOD_PATCH_NAMES, names);
			stop_gloderror();

			mModel[lod][mdl_idx]->setNumVolumeFaces(patch_count);

			LLModel* target_model = mModel[lod][mdl_idx];

			for (GLint i = 0; i < patch_count; ++i)
			{
				type_mask = mVertexBuffer[5][base][i]->getTypeMask();

				LLPointer<LLVertexBuffer> buff = new LLVertexBuffer(type_mask, 0);

				if (sizes[i*2+1] > 0 && sizes[i*2] > 0)
				{
					buff->allocateBuffer(sizes[i*2+1], sizes[i*2], true);
					buff->setBuffer(type_mask);
					glodFillElements(mObject[base], names[i], GL_UNSIGNED_SHORT, (U8*) buff->getIndicesPointer());
					stop_gloderror();
				}
				else
				{ //this face was eliminated, create a dummy triangle (one vertex, 3 indices, all 0)
					buff->allocateBuffer(1, 3, true);
					memset((U8*) buff->getMappedData(), 0, buff->getSize());
					memset((U8*) buff->getIndicesPointer(), 0, buff->getIndicesSize());
				}

				buff->validateRange(0, buff->getNumVerts()-1, buff->getNumIndices(), 0);

				LLStrider<LLVector3> pos;
				LLStrider<LLVector3> norm;
				LLStrider<LLVector2> tc;
				LLStrider<U16> index;

				buff->getVertexStrider(pos);
				if (type_mask & LLVertexBuffer::MAP_NORMAL)
				{
					buff->getNormalStrider(norm);
				}
				if (type_mask & LLVertexBuffer::MAP_TEXCOORD0)
				{
					buff->getTexCoord0Strider(tc);
				}

				buff->getIndexStrider(index);

				target_model->setVolumeFaceData(names[i], pos, norm, tc, index, buff->getNumVerts(), buff->getNumIndices());
				actual_tris += buff->getNumIndices()/3;
				actual_verts += buff->getNumVerts();
				++submeshes;

				if (!validate_face(target_model->getVolumeFace(names[i])))
				{
					LL_ERRS() << "Invalid face generated during LOD generation." << LL_ENDL;
				}
			}

			//blind copy skin weights and just take closest skin weight to point on
			//decimated mesh for now (auto-generating LODs with skin weights is still a bit
			//of an open problem).
			target_model->mPosition = base->mPosition;
			target_model->mSkinWeights = base->mSkinWeights;
			target_model->mSkinInfo = base->mSkinInfo;
			//copy material list
			target_model->mMaterialList = base->mMaterialList;

			if (!validate_model(target_model))
			{
				LL_ERRS() << "Invalid model generated when creating LODs" << LL_ENDL;
			}

			delete [] sizes;
			delete [] names;
		}

		//rebuild scene based on mBaseScene
		mScene[lod].clear();
		mScene[lod] = mBaseScene;

		for (U32 i = 0; i < mBaseModel.size(); ++i)
		{
			LLModel* mdl = mBaseModel[i];
			LLModel* target = mModel[lod][i];
			if (target)
			{
				for (LLModelLoader::scene::iterator iter = mScene[lod].begin(); iter != mScene[lod].end(); ++iter)
				{
					for (U32 j = 0; j < iter->second.size(); ++j)
					{
						if (iter->second[j].mModel == mdl)
						{
							iter->second[j].mModel = target;
						}
					}
				}
			}
		}
	}

	mResourceCost = calcResourceCost();

	LLVertexBuffer::unbind();
	LLGLSLShader::sNoFixedFunction = no_ff;
	if (shader)
	{
		shader->bind();
	}
}

void LLModelPreview::updateStatusMessages()
{
	assert_main_thread();

	//triangle/vertex/submesh count for each mesh asset for each lod
	std::vector<S32> tris[LLModel::NUM_LODS];
	std::vector<S32> verts[LLModel::NUM_LODS];
	std::vector<S32> submeshes[LLModel::NUM_LODS];

	//total triangle/vertex/submesh count for each lod
	S32 total_tris[LLModel::NUM_LODS];
	S32 total_verts[LLModel::NUM_LODS];
	S32 total_submeshes[LLModel::NUM_LODS];

    for (U32 i = 0; i < LLModel::NUM_LODS-1; i++)
    {
        total_tris[i] = 0;
	    total_verts[i] = 0;
	    total_submeshes[i] = 0;
    }

    for (LLMeshUploadThread::instance_list::iterator iter = mUploadData.begin(); iter != mUploadData.end(); ++iter)
	{
		LLModelInstance& instance = *iter;

        LLModel* model_high_lod = instance.mLOD[LLModel::LOD_HIGH];
        if (!model_high_lod)
		{
			setLoadState( LLModelLoader::ERROR_MATERIALS );
			mFMP->childDisable( "calculate_btn" );
			continue;
		}

        for (U32 i = 0; i < LLModel::NUM_LODS-1; i++)
		{
            LLModel* lod_model = instance.mLOD[i];
            if (!lod_model)
            {
                setLoadState( LLModelLoader::ERROR_MATERIALS );
                mFMP->childDisable( "calculate_btn" );
            }

            int refFaceCnt = 0;
            int modelFaceCnt = 0;

            if (!lod_model->matchMaterialOrder(model_high_lod, refFaceCnt, modelFaceCnt ) )
			{
                setLoadState( LLModelLoader::ERROR_MATERIALS );
				mFMP->childDisable( "calculate_btn" );
			}

            if (lod_model)
			{
					//for each model in the lod
				S32 cur_tris = 0;
				S32 cur_verts = 0;
				S32 cur_submeshes = lod_model->getNumVolumeFaces();

				for (S32 j = 0; j < cur_submeshes; ++j)
				{ //for each submesh (face), add triangles and vertices to current total
					const LLVolumeFace& face = lod_model->getVolumeFace(j);
					cur_tris += face.mNumIndices/3;
					cur_verts += face.mNumVertices;
				}

                std::string instance_name = instance.mLabel;

                BOOL importerDebug = gSavedSettings.getBOOL("ImporterDebug");
                if (importerDebug)
                {
                    // Useful for debugging generalized complaints below about total submeshes which don't have enough
                    // context to address exactly what needs to be fixed to move towards compliance with the rules.
                    //
                    LL_INFOS() << "Instance " << lod_model->mLabel << " LOD " << i << " Verts: "   << cur_verts     << LL_ENDL;
                    LL_INFOS() << "Instance " << lod_model->mLabel << " LOD " << i << " Tris:  "   << cur_tris      << LL_ENDL;
                    LL_INFOS() << "Instance " << lod_model->mLabel << " LOD " << i << " Faces: "   << cur_submeshes << LL_ENDL;

                    LLModel::material_list::iterator mat_iter = lod_model->mMaterialList.begin();
                    while (mat_iter != lod_model->mMaterialList.end())
                    {
                        LL_INFOS() << "Instance " << lod_model->mLabel << " LOD " << i << " Material " << *(mat_iter) << LL_ENDL;
                        mat_iter++;
                    }
                }

                //add this model to the lod total
				total_tris[i] += cur_tris;
				total_verts[i] += cur_verts;
				total_submeshes[i] += cur_submeshes;

				//store this model's counts to asset data
				tris[i].push_back(cur_tris);
				verts[i].push_back(cur_verts);
				submeshes[i].push_back(cur_submeshes);
			}
		}
    }

	if (mMaxTriangleLimit == 0)
	{
		mMaxTriangleLimit = total_tris[LLModel::LOD_HIGH];
	}

	bool has_degenerate = false;

	{//check for degenerate triangles in physics mesh
		U32 lod = LLModel::LOD_PHYSICS;
		const LLVector4a scale(0.5f);
		for (U32 i = 0; i < mModel[lod].size() && !has_degenerate; ++i)
		{ //for each model in the lod
			if (mModel[lod][i] && mModel[lod][i]->mPhysics.mHull.empty())
			{ //no decomp exists
				S32 cur_submeshes = mModel[lod][i]->getNumVolumeFaces();
				for (S32 j = 0; j < cur_submeshes && !has_degenerate; ++j)
				{ //for each submesh (face), add triangles and vertices to current total
					LLVolumeFace& face = mModel[lod][i]->getVolumeFace(j);
					for (S32 k = 0; (k < face.mNumIndices) && !has_degenerate; )
					{
						U16 index_a = face.mIndices[k+0];
						U16 index_b = face.mIndices[k+1];
						U16 index_c = face.mIndices[k+2];

						LLVector4a v1; v1.setMul(face.mPositions[index_a], scale);
						LLVector4a v2; v2.setMul(face.mPositions[index_b], scale);
						LLVector4a v3; v3.setMul(face.mPositions[index_c], scale);

						if (ll_is_degenerate(v1,v2,v3))
						{
							has_degenerate = true;
						}
						else
						{
							k += 3;
						}
					}
				}
			}
		}
	}

	mFMP->childSetTextArg("submeshes_info", "[SUBMESHES]", llformat("%d", total_submeshes[LLModel::LOD_HIGH]));

	std::string mesh_status_na = mFMP->getString("mesh_status_na");

	S32 upload_status[LLModel::LOD_HIGH+1];

	mModelNoErrors = true;

	const U32 lod_high = LLModel::LOD_HIGH;
	U32 high_submodel_count = mModel[lod_high].size() - countRootModels(mModel[lod_high]);

	for (S32 lod = 0; lod <= lod_high; ++lod)
	{
		upload_status[lod] = 0;

		std::string message = "mesh_status_good";

		if (total_tris[lod] > 0)
		{
			mFMP->childSetValue(lod_triangles_name[lod], llformat("%d", total_tris[lod]));
			mFMP->childSetValue(lod_vertices_name[lod], llformat("%d", total_verts[lod]));
		}
		else
		{
			if (lod == lod_high)
			{
				upload_status[lod] = 2;
				message = "mesh_status_missing_lod";
			}
			else
			{
				for (S32 i = lod-1; i >= 0; --i)
				{
					if (total_tris[i] > 0)
					{
						upload_status[lod] = 2;
						message = "mesh_status_missing_lod";
					}
				}
			}

			mFMP->childSetValue(lod_triangles_name[lod], mesh_status_na);
			mFMP->childSetValue(lod_vertices_name[lod], mesh_status_na);
		}

		if (lod != lod_high)
		{
			if (total_submeshes[lod] && total_submeshes[lod] != total_submeshes[lod_high])
			{ //number of submeshes is different
				message = "mesh_status_submesh_mismatch";
				upload_status[lod] = 2;
			}
			else if (mModel[lod].size() - countRootModels(mModel[lod]) != high_submodel_count)
			{//number of submodels is different, not all faces are matched correctly.
				message = "mesh_status_submesh_mismatch";
				upload_status[lod] = 2;
				// Note: Submodels in instance were loaded from higher LOD and as result face count
				// returns same value and total_submeshes[lod] is identical to high_lod one.
			}
			else if (!tris[lod].empty() && tris[lod].size() != tris[lod_high].size())
			{ //number of meshes is different
				message = "mesh_status_mesh_mismatch";
				upload_status[lod] = 2;
			}
			else if (!verts[lod].empty())
			{
				S32 sum_verts_higher_lod = 0;
				S32 sum_verts_this_lod = 0;
				for (U32 i = 0; i < verts[lod].size(); ++i)
				{
					sum_verts_higher_lod += ((i < verts[lod+1].size()) ? verts[lod+1][i] : 0);
					sum_verts_this_lod += verts[lod][i];
				}

				if ((sum_verts_higher_lod > 0) &&
					(sum_verts_this_lod > sum_verts_higher_lod))
				{
					//too many vertices in this lod
					message = "mesh_status_too_many_vertices";
					upload_status[lod] = 1;
				}
			}
		}

		LLIconCtrl* icon = mFMP->getChild<LLIconCtrl>(lod_icon_name[lod]);
		LLUIImagePtr img = LLUI::getUIImage(lod_status_image[upload_status[lod]]);
		icon->setVisible(true);
		icon->setImage(img);

		if (upload_status[lod] >= 2)
		{
			mModelNoErrors = false;
		}

		if (lod == mPreviewLOD)
		{
			mFMP->childSetValue("lod_status_message_text", mFMP->getString(message));
			icon = mFMP->getChild<LLIconCtrl>("lod_status_message_icon");
			icon->setImage(img);
		}

		updateLodControls(lod);
	}


	//warn if hulls have more than 256 points in them
	BOOL physExceededVertexLimit = FALSE;
	for (U32 i = 0; mModelNoErrors && i < mModel[LLModel::LOD_PHYSICS].size(); ++i)
	{
		LLModel* mdl = mModel[LLModel::LOD_PHYSICS][i];

		if (mdl)
		{
			for (U32 j = 0; j < mdl->mPhysics.mHull.size(); ++j)
			{
				if (mdl->mPhysics.mHull[j].size() > 256)
				{
					physExceededVertexLimit = TRUE;
					LL_INFOS() << "Physical model " << mdl->mLabel << " exceeds vertex per hull limitations." << LL_ENDL;
					break;
				}
			}
		}
	}
	mFMP->childSetVisible("physics_status_message_text", physExceededVertexLimit);
	LLIconCtrl* physStatusIcon = mFMP->getChild<LLIconCtrl>("physics_status_message_icon");
	physStatusIcon->setVisible(physExceededVertexLimit);
	if (physExceededVertexLimit)
	{
		mFMP->childSetValue("physics_status_message_text", mFMP->getString("phys_status_vertex_limit_exceeded"));
		LLUIImagePtr img = LLUI::getUIImage("ModelImport_Status_Warning");
		physStatusIcon->setImage(img);
	}

	if (getLoadState() >= LLModelLoader::ERROR_PARSING)
	{
		mModelNoErrors = false;
		LL_INFOS() << "Loader returned errors, model can't be uploaded" << LL_ENDL;
	}

	bool uploadingSkin		     = mFMP->childGetValue("upload_skin").asBoolean();
	bool uploadingJointPositions = mFMP->childGetValue("upload_joints").asBoolean();

	if ( uploadingSkin )
	{
		if ( uploadingJointPositions && !isRigValidForJointPositionUpload() )
		{
			mModelNoErrors = false;
			LL_INFOS() << "Invalid rig, there might be issues with uploading Joint positions" << LL_ENDL;
		}
	}

	if(mModelNoErrors && mModelLoader)
	{
		if(!mModelLoader->areTexturesReady() && mFMP->childGetValue("upload_textures").asBoolean())
		{
			// Some textures are still loading, prevent upload until they are done
			mModelNoErrors = false;
		}
	}

	// Todo: investigate use of has_degenerate and include into mModelNoErrors upload blocking mechanics
	// current use of has_degenerate won't block upload permanently - later checks will restore the button
	if (!mModelNoErrors || has_degenerate)
	{
		mFMP->childDisable("ok_btn");
	}
	
	//add up physics triangles etc
	S32 phys_tris = 0;
	S32 phys_hulls = 0;
	S32 phys_points = 0;

	//get the triangle count for the whole scene
	for (LLModelLoader::scene::iterator iter = mScene[LLModel::LOD_PHYSICS].begin(), endIter = mScene[LLModel::LOD_PHYSICS].end(); iter != endIter; ++iter)
	{
		for (LLModelLoader::model_instance_list::iterator instance = iter->second.begin(), end_instance = iter->second.end(); instance != end_instance; ++instance)
		{
			LLModel* model = instance->mModel;
			if (model)
			{
				S32 cur_submeshes = model->getNumVolumeFaces();

				LLModel::convex_hull_decomposition& decomp = model->mPhysics.mHull;

				if (!decomp.empty())
				{
					phys_hulls += decomp.size();
					for (U32 i = 0; i < decomp.size(); ++i)
					{
						phys_points += decomp[i].size();
					}
				}
				else
				{ //choose physics shape OR decomposition, can't use both
					for (S32 j = 0; j < cur_submeshes; ++j)
					{ //for each submesh (face), add triangles and vertices to current total
						const LLVolumeFace& face = model->getVolumeFace(j);
						phys_tris += face.mNumIndices/3;
					}
				}
			}
		}
	}

	if (phys_tris > 0)
	{
		mFMP->childSetTextArg("physics_triangles", "[TRIANGLES]", llformat("%d", phys_tris));
	}
	else
	{
		mFMP->childSetTextArg("physics_triangles", "[TRIANGLES]", mesh_status_na);
	}

	if (phys_hulls > 0)
	{
		mFMP->childSetTextArg("physics_hulls", "[HULLS]", llformat("%d", phys_hulls));
		mFMP->childSetTextArg("physics_points", "[POINTS]", llformat("%d", phys_points));
	}
	else
	{
		mFMP->childSetTextArg("physics_hulls", "[HULLS]", mesh_status_na);
		mFMP->childSetTextArg("physics_points", "[POINTS]", mesh_status_na);
	}

	LLFloaterModelPreview* fmp = LLFloaterModelPreview::sInstance;
	if (fmp)
	{
		if (phys_tris > 0 || phys_hulls > 0)
		{
			if (!fmp->isViewOptionEnabled("show_physics"))
			{
				fmp->enableViewOption("show_physics");
				mViewOption["show_physics"] = true;
				fmp->childSetValue("show_physics", true);
			}
		}
		else
		{
			fmp->disableViewOption("show_physics");
			mViewOption["show_physics"] = false;
			fmp->childSetValue("show_physics", false);

		}

		//bool use_hull = fmp->childGetValue("physics_use_hull").asBoolean();

		//fmp->childSetEnabled("physics_optimize", !use_hull);

		bool enable = (phys_tris > 0 || phys_hulls > 0) && fmp->mCurRequest.empty();
		//enable = enable && !use_hull && fmp->childGetValue("physics_optimize").asBoolean();

		//enable/disable "analysis" UI
		LLPanel* panel = fmp->getChild<LLPanel>("physics analysis");
		LLView* child = panel->getFirstChild();
		while (child)
		{
			child->setEnabled(enable);
			child = panel->findNextSibling(child);
		}

		enable = phys_hulls > 0 && fmp->mCurRequest.empty();
		//enable/disable "simplification" UI
		panel = fmp->getChild<LLPanel>("physics simplification");
		child = panel->getFirstChild();
		while (child)
		{
			child->setEnabled(enable);
			child = panel->findNextSibling(child);
		}

		if (fmp->mCurRequest.empty())
		{
			fmp->childSetVisible("Simplify", true);
			fmp->childSetVisible("simplify_cancel", false);
			fmp->childSetVisible("Decompose", true);
			fmp->childSetVisible("decompose_cancel", false);

			if (phys_hulls > 0)
			{
				fmp->childEnable("Simplify");
			}
		
			if (phys_tris || phys_hulls > 0)
			{
				fmp->childEnable("Decompose");
			}
		}
		else
		{
			fmp->childEnable("simplify_cancel");
			fmp->childEnable("decompose_cancel");
		}
	}

	
	LLCtrlSelectionInterface* iface = fmp->childGetSelectionInterface("physics_lod_combo");
	S32 which_mode = 0; 
	S32 file_mode = 1;
	if (iface)
	{
		which_mode = iface->getFirstSelectedIndex();
		file_mode = iface->getItemCount() - 1;
	}

	if (which_mode == file_mode)
	{
		mFMP->childEnable("physics_file");
		mFMP->childEnable("physics_browse");
	}
	else
	{
		mFMP->childDisable("physics_file");
		mFMP->childDisable("physics_browse");
	}

	LLSpinCtrl* crease = mFMP->getChild<LLSpinCtrl>("crease_angle");
	
	if (mRequestedCreaseAngle[mPreviewLOD] == -1.f)
	{
		mFMP->childSetColor("crease_label", LLColor4::grey);
		crease->forceSetValue(75.f);
	}
	else
	{
		mFMP->childSetColor("crease_label", LLColor4::white);
		crease->forceSetValue(mRequestedCreaseAngle[mPreviewLOD]);
	}

	mModelUpdatedSignal(true);

}

void LLModelPreview::updateLodControls(S32 lod)
{
	if (lod < LLModel::LOD_IMPOSTOR || lod > LLModel::LOD_HIGH)
	{
		LL_WARNS() << "Invalid level of detail: " << lod << LL_ENDL;
		assert(lod >= LLModel::LOD_IMPOSTOR && lod <= LLModel::LOD_HIGH);
		return;
	}

	const char* lod_controls[] =
	{
		"lod_mode_",
		"lod_triangle_limit_",
		"lod_error_threshold_"
	};
	const U32 num_lod_controls = sizeof(lod_controls)/sizeof(char*);

	const char* file_controls[] =
	{
		"lod_browse_",
		"lod_file_",
	};
	const U32 num_file_controls = sizeof(file_controls)/sizeof(char*);

	LLFloaterModelPreview* fmp = LLFloaterModelPreview::sInstance;
	if (!fmp) return;

	LLComboBox* lod_combo = mFMP->findChild<LLComboBox>("lod_source_" + lod_name[lod]);
	if (!lod_combo) return;

	S32 lod_mode = lod_combo->getCurrentIndex();
	if (lod_mode == LOD_FROM_FILE) // LoD from file
	{
		fmp->mLODMode[lod] = 0;
		for (U32 i = 0; i < num_file_controls; ++i)
		{
			mFMP->childSetVisible(file_controls[i] + lod_name[lod], true);
		}

		for (U32 i = 0; i < num_lod_controls; ++i)
		{
			mFMP->childSetVisible(lod_controls[i] + lod_name[lod], false);
		}
	}
	else if (lod_mode == USE_LOD_ABOVE) // use LoD above
	{
		fmp->mLODMode[lod] = 2;
		for (U32 i = 0; i < num_file_controls; ++i)
		{
			mFMP->childSetVisible(file_controls[i] + lod_name[lod], false);
		}

		for (U32 i = 0; i < num_lod_controls; ++i)
		{
			mFMP->childSetVisible(lod_controls[i] + lod_name[lod], false);
		}

		if (lod < LLModel::LOD_HIGH)
		{
			mModel[lod] = mModel[lod + 1];
			mScene[lod] = mScene[lod + 1];
			mVertexBuffer[lod].clear();

			// Also update lower LoD
			if (lod > LLModel::LOD_IMPOSTOR)
			{
				updateLodControls(lod - 1);
			}
		}
	}
	else // auto generate, the default case for all LoDs except High
	{
		fmp->mLODMode[lod] = 1;

		//don't actually regenerate lod when refreshing UI
		mLODFrozen = true;

		for (U32 i = 0; i < num_file_controls; ++i)
		{
			mFMP->getChildView(file_controls[i] + lod_name[lod])->setVisible(false);
		}

		for (U32 i = 0; i < num_lod_controls; ++i)
		{
			mFMP->getChildView(lod_controls[i] + lod_name[lod])->setVisible(true);
		}


		LLSpinCtrl* threshold = mFMP->getChild<LLSpinCtrl>("lod_error_threshold_" + lod_name[lod]);
		LLSpinCtrl* limit = mFMP->getChild<LLSpinCtrl>("lod_triangle_limit_" + lod_name[lod]);

		limit->setMaxValue(mMaxTriangleLimit);
		limit->forceSetValue(mRequestedTriangleCount[lod]);

		threshold->forceSetValue(mRequestedErrorThreshold[lod]);

		mFMP->getChild<LLComboBox>("lod_mode_" + lod_name[lod])->selectNthItem(mRequestedLoDMode[lod]);

		if (mRequestedLoDMode[lod] == 0)
		{
			limit->setVisible(true);
			threshold->setVisible(false);

			limit->setMaxValue(mMaxTriangleLimit);
			limit->setIncrement(mMaxTriangleLimit/32);
		}
		else
		{
			limit->setVisible(false);
			threshold->setVisible(true);
		}

		mLODFrozen = false;
	}
}

void LLModelPreview::setPreviewTarget(F32 distance)
{
	mCameraDistance = distance;
	mCameraZoom = 1.f;
	mCameraPitch = 0.f;
	mCameraYaw = 0.f;
	mCameraOffset.clearVec();
}

void LLModelPreview::clearBuffers()
{
	for (U32 i = 0; i < 6; i++)
	{
		mVertexBuffer[i].clear();
	}
}

void LLModelPreview::genBuffers(S32 lod, bool include_skin_weights)
{
	U32 tri_count = 0;
	U32 vertex_count = 0;
	U32 mesh_count = 0;

	
	LLModelLoader::model_list* model = NULL;

	if (lod < 0 || lod > 4)
	{
		model = &mBaseModel;
		lod = 5;
	}
	else
	{
		model = &(mModel[lod]);
	}

	if (!mVertexBuffer[lod].empty())
	{
		mVertexBuffer[lod].clear();
	}

	mVertexBuffer[lod].clear();

	LLModelLoader::model_list::iterator base_iter = mBaseModel.begin();

	for (LLModelLoader::model_list::iterator iter = model->begin(); iter != model->end(); ++iter)
	{
		LLModel* mdl = *iter;
		if (!mdl)
		{
			continue;
		}

		LLModel* base_mdl = *base_iter;
		base_iter++;

		S32 num_faces = mdl->getNumVolumeFaces();
		for (S32 i = 0; i < num_faces; ++i)
		{
			const LLVolumeFace &vf = mdl->getVolumeFace(i);
			U32 num_vertices = vf.mNumVertices;
			U32 num_indices = vf.mNumIndices;

			if (!num_vertices || ! num_indices)
			{
				continue;
			}

			LLVertexBuffer* vb = NULL;

			bool skinned = include_skin_weights && !mdl->mSkinWeights.empty();

			U32 mask = LLVertexBuffer::MAP_VERTEX | LLVertexBuffer::MAP_NORMAL | LLVertexBuffer::MAP_TEXCOORD0 ;

			if (skinned)
			{
				mask |= LLVertexBuffer::MAP_WEIGHT4;
			}

			vb = new LLVertexBuffer(mask, 0);

			vb->allocateBuffer(num_vertices, num_indices, TRUE);

			LLStrider<LLVector3> vertex_strider;
			LLStrider<LLVector3> normal_strider;
			LLStrider<LLVector2> tc_strider;
			LLStrider<U16> index_strider;
			LLStrider<LLVector4> weights_strider;

			vb->getVertexStrider(vertex_strider);
			vb->getIndexStrider(index_strider);

			if (skinned)
			{
				vb->getWeight4Strider(weights_strider);
			}

			LLVector4a::memcpyNonAliased16((F32*) vertex_strider.get(), (F32*) vf.mPositions, num_vertices*4*sizeof(F32));
			
			if (vf.mTexCoords)
			{
				vb->getTexCoord0Strider(tc_strider);
				S32 tex_size = (num_vertices*2*sizeof(F32)+0xF) & ~0xF;
				LLVector4a::memcpyNonAliased16((F32*) tc_strider.get(), (F32*) vf.mTexCoords, tex_size);
			}
			
			if (vf.mNormals)
			{
				vb->getNormalStrider(normal_strider);
				LLVector4a::memcpyNonAliased16((F32*) normal_strider.get(), (F32*) vf.mNormals, num_vertices*4*sizeof(F32));
			}

			if (skinned)
			{
				for (U32 i = 0; i < num_vertices; i++)
				{
					//find closest weight to vf.mVertices[i].mPosition
					LLVector3 pos(vf.mPositions[i].getF32ptr());

					const LLModel::weight_list& weight_list = base_mdl->getJointInfluences(pos);

					LLVector4 w(0,0,0,0);
					
					for (U32 i = 0; i < weight_list.size(); ++i)
					{
						F32 wght = llmin(weight_list[i].mWeight, 0.999999f);
						F32 joint = (F32) weight_list[i].mJointIdx;
						w.mV[i] = joint + wght;
					}

					*(weights_strider++) = w;
				}
			}

			// build indices
			for (U32 i = 0; i < num_indices; i++)
			{
				*(index_strider++) = vf.mIndices[i];
			}

			mVertexBuffer[lod][mdl].push_back(vb);

			vertex_count += num_vertices;
			tri_count += num_indices/3;
			++mesh_count;

		}
	}
}

void LLModelPreview::update()
{
    if (mGenLOD)
	{
		mGenLOD = false;
		genLODs();
		refresh();
		updateStatusMessages();
	}

	if (mDirty)
	{
		mDirty = false;
		mResourceCost = calcResourceCost();
		refresh();
		updateStatusMessages();
	}
}

//-----------------------------------------------------------------------------
// getTranslationForJointOffset()
//-----------------------------------------------------------------------------
LLVector3 LLModelPreview::getTranslationForJointOffset( std::string joint )
{
	LLMatrix4 jointTransform;
	if ( mJointTransformMap.find( joint ) != mJointTransformMap.end() )
	{
		jointTransform = mJointTransformMap[joint];
		return jointTransform.getTranslation();
	}
	return LLVector3(0.0f,0.0f,0.0f);								
}
//-----------------------------------------------------------------------------
// createPreviewAvatar
//-----------------------------------------------------------------------------
void LLModelPreview::createPreviewAvatar( void )
{
	mPreviewAvatar = (LLVOAvatar*)gObjectList.createObjectViewer( LL_PCODE_LEGACY_AVATAR, gAgent.getRegion() );
	if ( mPreviewAvatar )
	{
		mPreviewAvatar->createDrawable( &gPipeline );
		mPreviewAvatar->mIsDummy = TRUE;
		mPreviewAvatar->mSpecialRenderMode = 1;
		mPreviewAvatar->setPositionAgent( LLVector3::zero );
		mPreviewAvatar->slamPosition();
		mPreviewAvatar->updateJointLODs();
		mPreviewAvatar->updateGeometry( mPreviewAvatar->mDrawable );
		mPreviewAvatar->startMotion( ANIM_AGENT_STAND );
		mPreviewAvatar->hideSkirt();
	}
	else
	{
		LL_INFOS() << "Failed to create preview avatar for upload model window" << LL_ENDL;
	}
}

//static
U32 LLModelPreview::countRootModels(LLModelLoader::model_list models)
{
	U32 root_models = 0;
	model_list::iterator model_iter = models.begin();
	while (model_iter != models.end())
	{
		LLModel* mdl = *model_iter;
		if (mdl && mdl->mSubmodelID == 0)
		{
			root_models++;
		}
		model_iter++;
	}
	return root_models;
}

void LLModelPreview::loadedCallback(
	LLModelLoader::scene& scene,
	LLModelLoader::model_list& model_list,
	S32 lod,
	void* opaque)
{
	LLModelPreview* pPreview = static_cast< LLModelPreview* >(opaque);
	if (pPreview && !LLModelPreview::sIgnoreLoadedCallback)
	{
		pPreview->loadModelCallback(lod);
	}	
}

void LLModelPreview::stateChangedCallback(U32 state,void* opaque)
{
	LLModelPreview* pPreview = static_cast< LLModelPreview* >(opaque);
	if (pPreview)
	{
	 pPreview->setLoadState(state);
	}
}

LLJoint* LLModelPreview::lookupJointByName(const std::string& str, void* opaque)
{
	LLModelPreview* pPreview = static_cast< LLModelPreview* >(opaque);
	if (pPreview)
	{
		return pPreview->getPreviewAvatar()->getJoint(str);
	}
	return NULL;
}

U32 LLModelPreview::loadTextures(LLImportMaterial& material,void* opaque)
{
	(void)opaque;

	if (material.mDiffuseMapFilename.size())
	{
		material.mOpaqueData = new LLPointer< LLViewerFetchedTexture >;
		LLPointer< LLViewerFetchedTexture >& tex = (*reinterpret_cast< LLPointer< LLViewerFetchedTexture > * >(material.mOpaqueData));

		tex = LLViewerTextureManager::getFetchedTextureFromUrl("file://" + material.mDiffuseMapFilename, FTT_LOCAL_FILE, TRUE, LLGLTexture::BOOST_PREVIEW);
		tex->setLoadedCallback(LLModelPreview::textureLoadedCallback, 0, TRUE, FALSE, opaque, NULL, FALSE);
		tex->forceToSaveRawImage(0, F32_MAX);
		material.setDiffuseMap(tex->getID()); // record tex ID
		return 1;
	}

	material.mOpaqueData = NULL;
	return 0;	
}

void LLModelPreview::addEmptyFace( LLModel* pTarget )
{
	U32 type_mask = LLVertexBuffer::MAP_VERTEX | LLVertexBuffer::MAP_NORMAL | LLVertexBuffer::MAP_TEXCOORD0;
	
	LLPointer<LLVertexBuffer> buff = new LLVertexBuffer(type_mask, 0);
	
	buff->allocateBuffer(1, 3, true);
	memset( (U8*) buff->getMappedData(), 0, buff->getSize() );
	memset( (U8*) buff->getIndicesPointer(), 0, buff->getIndicesSize() );
		
	buff->validateRange( 0, buff->getNumVerts()-1, buff->getNumIndices(), 0 );
		
	LLStrider<LLVector3> pos;
	LLStrider<LLVector3> norm;
	LLStrider<LLVector2> tc;
	LLStrider<U16> index;
		
	buff->getVertexStrider(pos);
		
	if ( type_mask & LLVertexBuffer::MAP_NORMAL )
	{
		buff->getNormalStrider(norm);
	}
	if ( type_mask & LLVertexBuffer::MAP_TEXCOORD0 )
	{
		buff->getTexCoord0Strider(tc);
	}
		
	buff->getIndexStrider(index);
		
	//resize face array
	int faceCnt = pTarget->getNumVolumeFaces();
	pTarget->setNumVolumeFaces( faceCnt+1 );	
	pTarget->setVolumeFaceData( faceCnt+1, pos, norm, tc, index, buff->getNumVerts(), buff->getNumIndices() );
	
}	
//-----------------------------------------------------------------------------
// render()
//-----------------------------------------------------------------------------
BOOL LLModelPreview::render()
{
	assert_main_thread();

	LLMutexLock lock(this);
	mNeedsUpdate = FALSE;

	bool use_shaders = LLGLSLShader::sNoFixedFunction;

	bool edges = mViewOption["show_edges"];
	bool joint_positions = mViewOption["show_joint_positions"];
	bool skin_weight = mViewOption["show_skin_weight"];
	bool textures = mViewOption["show_textures"];
	bool physics = mViewOption["show_physics"];

	S32 width = getWidth();
	S32 height = getHeight();

	LLGLSUIDefault def;
	LLGLDisable no_blend(GL_BLEND);
	LLGLEnable cull(GL_CULL_FACE);
	LLGLDepthTest depth(GL_TRUE);
	LLGLDisable fog(GL_FOG);

	{
		if (use_shaders)
		{
			gUIProgram.bind();
		}
		//clear background to blue
		gGL.matrixMode(LLRender::MM_PROJECTION);
		gGL.pushMatrix();
		gGL.loadIdentity();
		gGL.ortho(0.0f, width, 0.0f, height, -1.0f, 1.0f);

		gGL.matrixMode(LLRender::MM_MODELVIEW);
		gGL.pushMatrix();
		gGL.loadIdentity();

		gGL.color4f(0.169f, 0.169f, 0.169f, 1.f);

		gl_rect_2d_simple( width, height );

		gGL.matrixMode(LLRender::MM_PROJECTION);
		gGL.popMatrix();

		gGL.matrixMode(LLRender::MM_MODELVIEW);
		gGL.popMatrix();
		if (use_shaders)
		{
			gUIProgram.unbind();
		}
	}

	LLFloaterModelPreview* fmp = LLFloaterModelPreview::sInstance;
	
	bool has_skin_weights = false;
	bool upload_skin = mFMP->childGetValue("upload_skin").asBoolean();	
	bool upload_joints = mFMP->childGetValue("upload_joints").asBoolean();

	if ( upload_joints != mLastJointUpdate )
	{
		mLastJointUpdate = upload_joints;
	}

	for (LLModelLoader::scene::iterator iter = mScene[mPreviewLOD].begin(); iter != mScene[mPreviewLOD].end(); ++iter)
	{
		for (LLModelLoader::model_instance_list::iterator model_iter = iter->second.begin(); model_iter != iter->second.end(); ++model_iter)
		{
			LLModelInstance& instance = *model_iter;
			LLModel* model = instance.mModel;
			model->mPelvisOffset = mPelvisZOffset;
			if (!model->mSkinWeights.empty())
			{
				has_skin_weights = true;
			}
		}
	}

	if (has_skin_weights)
	{ //model has skin weights, enable view options for skin weights and joint positions
		if (fmp && isLegacyRigValid() )
		{
			fmp->enableViewOption("show_skin_weight");
			fmp->setViewOptionEnabled("show_joint_positions", skin_weight);	
			mFMP->childEnable("upload_skin");
		}
	}
	else
	{
		mFMP->childDisable("upload_skin");
		if (fmp)
		{
			mViewOption["show_skin_weight"] = false;
			fmp->disableViewOption("show_skin_weight");
			fmp->disableViewOption("show_joint_positions");

			skin_weight = false;
			mFMP->childSetValue("show_skin_weight", false);
			fmp->setViewOptionEnabled("show_skin_weight", skin_weight);
		}
	}

	if (upload_skin && !has_skin_weights)
	{ //can't upload skin weights if model has no skin weights
		mFMP->childSetValue("upload_skin", false);
		upload_skin = false;
	}

	if (!upload_skin && upload_joints)
	{ //can't upload joints if not uploading skin weights
		mFMP->childSetValue("upload_joints", false);
		upload_joints = false;		
	}	
		
	//Only enable joint offsets if it passed the earlier critiquing
	if ( isRigValidForJointPositionUpload() )  
	{
		mFMP->childSetEnabled("upload_joints", upload_skin);
	}

	F32 explode = mFMP->childGetValue("physics_explode").asReal();

	glClear(GL_DEPTH_BUFFER_BIT);

	LLRect preview_rect;

	preview_rect = mFMP->getChildView("preview_panel")->getRect();

	F32 aspect = (F32) preview_rect.getWidth()/preview_rect.getHeight();

	LLViewerCamera::getInstance()->setAspect(aspect);

	LLViewerCamera::getInstance()->setView(LLViewerCamera::getInstance()->getDefaultFOV() / mCameraZoom);

	LLVector3 offset = mCameraOffset;
	LLVector3 target_pos = mPreviewTarget+offset;

	F32 z_near = 0.001f;
	F32 z_far = mCameraDistance*10.0f+mPreviewScale.magVec()+mCameraOffset.magVec();

	if (skin_weight)
	{
		target_pos = getPreviewAvatar()->getPositionAgent();
		z_near = 0.01f;
		z_far = 1024.f;
		mCameraDistance = 16.f;

		//render avatar previews every frame
		refresh();
	}

	if (use_shaders)
	{
		gObjectPreviewProgram.bind();
	}

	gGL.loadIdentity();
	gPipeline.enableLightsPreview();

	LLQuaternion camera_rot = LLQuaternion(mCameraPitch, LLVector3::y_axis) *
	LLQuaternion(mCameraYaw, LLVector3::z_axis);

	LLQuaternion av_rot = camera_rot;
	LLViewerCamera::getInstance()->setOriginAndLookAt(
													  target_pos + ((LLVector3(mCameraDistance, 0.f, 0.f) + offset) * av_rot),		// camera
													  LLVector3::z_axis,																	// up
													  target_pos);											// point of interest


	z_near = llclamp(z_far * 0.001f, 0.001f, 0.1f);

	LLViewerCamera::getInstance()->setPerspective(FALSE, mOrigin.mX, mOrigin.mY, width, height, FALSE, z_near, z_far);

	stop_glerror();

	gGL.pushMatrix();
	const F32 BRIGHTNESS = 0.9f;
	gGL.color3f(BRIGHTNESS, BRIGHTNESS, BRIGHTNESS);

	const U32 type_mask = LLVertexBuffer::MAP_VERTEX | LLVertexBuffer::MAP_NORMAL | LLVertexBuffer::MAP_TEXCOORD0;

	LLGLEnable normalize(GL_NORMALIZE);

	if (!mBaseModel.empty() && mVertexBuffer[5].empty())
	{
		genBuffers(-1, skin_weight);
		//genBuffers(3);
		//genLODs();
	}

	if (!mModel[mPreviewLOD].empty())
	{
		mFMP->childEnable("reset_btn");

		bool regen = mVertexBuffer[mPreviewLOD].empty();
		if (!regen)
		{
			const std::vector<LLPointer<LLVertexBuffer> >& vb_vec = mVertexBuffer[mPreviewLOD].begin()->second;
			if (!vb_vec.empty())
			{
				const LLVertexBuffer* buff = vb_vec[0];
				regen = buff->hasDataType(LLVertexBuffer::TYPE_WEIGHT4) != skin_weight;
			}
			else
			{
				LL_INFOS() << "Vertex Buffer[" << mPreviewLOD << "]" << " is EMPTY!!!" << LL_ENDL;
				regen = TRUE;
			}
		}

		if (regen)
		{
			genBuffers(mPreviewLOD, skin_weight);
		}

		if (!skin_weight)
		{
			for (LLMeshUploadThread::instance_list::iterator iter = mUploadData.begin(); iter != mUploadData.end(); ++iter)
			{
				LLModelInstance& instance = *iter;

				LLModel* model = instance.mLOD[mPreviewLOD];

					if (!model)
					{
						continue;
					}

					gGL.pushMatrix();
					LLMatrix4 mat = instance.mTransform;

					gGL.multMatrix((GLfloat*) mat.mMatrix);


					U32 num_models = mVertexBuffer[mPreviewLOD][model].size();
					for (U32 i = 0; i < num_models; ++i)
					{
						LLVertexBuffer* buffer = mVertexBuffer[mPreviewLOD][model][i];
				
						buffer->setBuffer(type_mask & buffer->getTypeMask());

						if (textures)
						{
							int materialCnt = instance.mModel->mMaterialList.size();
							if ( i < materialCnt )
							{
								const std::string& binding = instance.mModel->mMaterialList[i];						
								const LLImportMaterial& material = instance.mMaterial[binding];

								gGL.diffuseColor4fv(material.mDiffuseColor.mV);

								// Find the tex for this material, bind it, and add it to our set
								//
								LLViewerFetchedTexture* tex = bindMaterialDiffuseTexture(material);
								if (tex)
								{
									mTextureSet.insert(tex);
								}
							}
						}
						else
						{
							gGL.diffuseColor4f(1,1,1,1);
						}

						buffer->drawRange(LLRender::TRIANGLES, 0, buffer->getNumVerts()-1, buffer->getNumIndices(), 0);
						gGL.getTexUnit(0)->unbind(LLTexUnit::TT_TEXTURE);
						gGL.diffuseColor3f(0.4f, 0.4f, 0.4f);

						if (edges)
						{
							glLineWidth(3.f);
							glPolygonMode(GL_FRONT_AND_BACK, GL_LINE);
							buffer->drawRange(LLRender::TRIANGLES, 0, buffer->getNumVerts()-1, buffer->getNumIndices(), 0);
							glPolygonMode(GL_FRONT_AND_BACK, GL_FILL);
							glLineWidth(1.f);
						}
					}
					gGL.popMatrix();
				}

			if (physics)
			{
				glClear(GL_DEPTH_BUFFER_BIT);
				
				for (U32 i = 0; i < 2; i++)
				{
					if (i == 0)
					{ //depth only pass
						gGL.setColorMask(false, false);
					}
					else
					{
						gGL.setColorMask(true, true);
					}

					//enable alpha blending on second pass but not first pass
					LLGLState blend(GL_BLEND, i); 
					
					gGL.blendFunc(LLRender::BF_SOURCE_ALPHA, LLRender::BF_ONE_MINUS_SOURCE_ALPHA);

					for (LLMeshUploadThread::instance_list::iterator iter = mUploadData.begin(); iter != mUploadData.end(); ++iter)
					{
						LLModelInstance& instance = *iter;

						LLModel* model = instance.mLOD[LLModel::LOD_PHYSICS];

							if (!model)
							{
								continue;
							}

							gGL.pushMatrix();
							LLMatrix4 mat = instance.mTransform;

						gGL.multMatrix((GLfloat*) mat.mMatrix);


							bool render_mesh = true;

							LLPhysicsDecomp* decomp = gMeshRepo.mDecompThread;
							if (decomp)
							{
								LLMutexLock(decomp->mMutex);

								LLModel::Decomposition& physics = model->mPhysics;

								if (!physics.mHull.empty())
								{
									render_mesh = false;

									if (physics.mMesh.empty())
									{ //build vertex buffer for physics mesh
										gMeshRepo.buildPhysicsMesh(physics);
									}
						
									if (!physics.mMesh.empty())
									{ //render hull instead of mesh
										for (U32 i = 0; i < physics.mMesh.size(); ++i)
										{
											if (explode > 0.f)
											{
												gGL.pushMatrix();

												LLVector3 offset = model->mHullCenter[i]-model->mCenterOfHullCenters;
												offset *= explode;

												gGL.translatef(offset.mV[0], offset.mV[1], offset.mV[2]);
											}

											static std::vector<LLColor4U> hull_colors;

											if (i+1 >= hull_colors.size())
											{
												hull_colors.push_back(LLColor4U(rand()%128+127, rand()%128+127, rand()%128+127, 128));
											}

											gGL.diffuseColor4ubv(hull_colors[i].mV);
											LLVertexBuffer::drawArrays(LLRender::TRIANGLES, physics.mMesh[i].mPositions, physics.mMesh[i].mNormals);

											if (explode > 0.f)
											{
												gGL.popMatrix();
											}
										}
									}
								}
							}
						
							if (render_mesh)
							{
								if (mVertexBuffer[LLModel::LOD_PHYSICS].empty())
								{
									genBuffers(LLModel::LOD_PHYSICS, false);
								}

								U32 num_models = mVertexBuffer[LLModel::LOD_PHYSICS][model].size();
								for (U32 i = 0; i < num_models; ++i)
								{
									LLVertexBuffer* buffer = mVertexBuffer[LLModel::LOD_PHYSICS][model][i];

									gGL.getTexUnit(0)->unbind(LLTexUnit::TT_TEXTURE);
									gGL.diffuseColor4f(0.4f, 0.4f, 0.0f, 0.4f);

									buffer->setBuffer(type_mask & buffer->getTypeMask());
									buffer->drawRange(LLRender::TRIANGLES, 0, buffer->getNumVerts()-1, buffer->getNumIndices(), 0);

									gGL.diffuseColor3f(1.f, 1.f, 0.f);

									glLineWidth(2.f);
									glPolygonMode(GL_FRONT_AND_BACK, GL_LINE);
									buffer->drawRange(LLRender::TRIANGLES, 0, buffer->getNumVerts()-1, buffer->getNumIndices(), 0);

									glPolygonMode(GL_FRONT_AND_BACK, GL_FILL);
									glLineWidth(1.f);
								}
							}

							gGL.popMatrix();
						}

					glLineWidth(3.f);
					glPointSize(8.f);
					gPipeline.enableLightsFullbright(LLColor4::white);
					//show degenerate triangles
					LLGLDepthTest depth(GL_TRUE, GL_TRUE, GL_ALWAYS);
					LLGLDisable cull(GL_CULL_FACE);
					gGL.diffuseColor4f(1.f,0.f,0.f,1.f);
					const LLVector4a scale(0.5f);

					for (LLMeshUploadThread::instance_list::iterator iter = mUploadData.begin(); iter != mUploadData.end(); ++iter)
					{
						LLModelInstance& instance = *iter;

						LLModel* model = instance.mLOD[LLModel::LOD_PHYSICS];

						if (!model)
						{
							continue;
						}

						gGL.pushMatrix();
						LLMatrix4 mat = instance.mTransform;

						gGL.multMatrix((GLfloat*) mat.mMatrix);


						LLPhysicsDecomp* decomp = gMeshRepo.mDecompThread;
						if (decomp)
						{
							LLMutexLock(decomp->mMutex);

							LLModel::Decomposition& physics = model->mPhysics;

							if (physics.mHull.empty())
							{
								if (mVertexBuffer[LLModel::LOD_PHYSICS].empty())
								{
									genBuffers(LLModel::LOD_PHYSICS, false);
								}
							
								for (U32 i = 0; i < mVertexBuffer[LLModel::LOD_PHYSICS][model].size(); ++i)
								{
									LLVertexBuffer* buffer = mVertexBuffer[LLModel::LOD_PHYSICS][model][i];

									buffer->setBuffer(type_mask & buffer->getTypeMask());

									LLStrider<LLVector3> pos_strider; 
									buffer->getVertexStrider(pos_strider, 0);
									LLVector4a* pos = (LLVector4a*) pos_strider.get();
							
									LLStrider<U16> idx;
									buffer->getIndexStrider(idx, 0);

									for (U32 i = 0; i < buffer->getNumIndices(); i += 3)
									{
										LLVector4a v1; v1.setMul(pos[*idx++], scale);
										LLVector4a v2; v2.setMul(pos[*idx++], scale);
										LLVector4a v3; v3.setMul(pos[*idx++], scale);

										if (ll_is_degenerate(v1,v2,v3))
										{
											buffer->draw(LLRender::LINE_LOOP, 3, i);
											buffer->draw(LLRender::POINTS, 3, i);
										}
									}
								}
							}
						}

						gGL.popMatrix();
					}
					glLineWidth(1.f);
					glPointSize(1.f);
					gPipeline.enableLightsPreview();
					gGL.setSceneBlendType(LLRender::BT_ALPHA);
				}
			}
		}
		else
		{
			target_pos = getPreviewAvatar()->getPositionAgent();

			LLViewerCamera::getInstance()->setOriginAndLookAt(
															  target_pos + ((LLVector3(mCameraDistance, 0.f, 0.f) + offset) * av_rot),		// camera
															  LLVector3::z_axis,																	// up
															  target_pos);											// point of interest

			if (joint_positions)
			{
				LLGLSLShader* shader = LLGLSLShader::sCurBoundShaderPtr;
				if (shader)
				{
					gDebugProgram.bind();
				}
				getPreviewAvatar()->renderCollisionVolumes();
				if (shader)
				{
					shader->bind();
				}
			}

			for (LLModelLoader::scene::iterator iter = mScene[mPreviewLOD].begin(); iter != mScene[mPreviewLOD].end(); ++iter)
			{
				for (LLModelLoader::model_instance_list::iterator model_iter = iter->second.begin(); model_iter != iter->second.end(); ++model_iter)
				{
					LLModelInstance& instance = *model_iter;
					LLModel* model = instance.mModel;

					if (!model->mSkinWeights.empty())
					{
						for (U32 i = 0, e = mVertexBuffer[mPreviewLOD][model].size(); i < e; ++i)
						{
							LLVertexBuffer* buffer = mVertexBuffer[mPreviewLOD][model][i];

							const LLVolumeFace& face = model->getVolumeFace(i);

							LLStrider<LLVector3> position;
							buffer->getVertexStrider(position);

							LLStrider<LLVector4> weight;
							buffer->getWeight4Strider(weight);

							//quick 'n dirty software vertex skinning

							//build matrix palette
							
							LLMatrix4 mat[64];
							for (U32 j = 0; j < model->mSkinInfo.mJointNames.size(); ++j)
							{
								LLJoint* joint = getPreviewAvatar()->getJoint(model->mSkinInfo.mJointNames[j]);
								if (joint)
								{
									mat[j] = model->mSkinInfo.mInvBindMatrix[j];
									mat[j] *= joint->getWorldMatrix();
								}
							}

							for (U32 j = 0; j < buffer->getNumVerts(); ++j)
							{
								LLMatrix4 final_mat;
								final_mat.mMatrix[0][0] = final_mat.mMatrix[1][1] = final_mat.mMatrix[2][2] = final_mat.mMatrix[3][3] = 0.f;

								LLVector4 wght;
								S32 idx[4];

								F32 scale = 0.f;
								for (U32 k = 0; k < 4; k++)
								{
									F32 w = weight[j].mV[k];

									idx[k] = (S32) floorf(w);
									wght.mV[k] = w - floorf(w);
									scale += wght.mV[k];
								}

								wght *= 1.f/scale;

								for (U32 k = 0; k < 4; k++)
								{
									F32* src = (F32*) mat[idx[k]].mMatrix;
									F32* dst = (F32*) final_mat.mMatrix;

									F32 w = wght.mV[k];

									for (U32 l = 0; l < 16; l++)
									{
										dst[l] += src[l]*w;
									}
								}

								//VECTORIZE THIS
								LLVector3 v(face.mPositions[j].getF32ptr());

								v = v * model->mSkinInfo.mBindShapeMatrix;
								v = v * final_mat;

								position[j] = v;
							}

							llassert(model->mMaterialList.size() > i); 
							const std::string& binding = instance.mModel->mMaterialList[i];
							const LLImportMaterial& material = instance.mMaterial[binding];

							buffer->setBuffer(type_mask & buffer->getTypeMask());
							gGL.diffuseColor4fv(material.mDiffuseColor.mV);
							gGL.getTexUnit(0)->unbind(LLTexUnit::TT_TEXTURE);

							// Find the tex for this material, bind it, and add it to our set
							//
							LLViewerFetchedTexture* tex = bindMaterialDiffuseTexture(material);
							if (tex)
							{
								mTextureSet.insert(tex);
							}
						
							buffer->draw(LLRender::TRIANGLES, buffer->getNumIndices(), 0);
							gGL.diffuseColor3f(0.4f, 0.4f, 0.4f);

							if (edges)
							{
								glLineWidth(3.f);
								glPolygonMode(GL_FRONT_AND_BACK, GL_LINE);
								buffer->draw(LLRender::TRIANGLES, buffer->getNumIndices(), 0);
								glPolygonMode(GL_FRONT_AND_BACK, GL_FILL);
								glLineWidth(1.f);
							}
						}
					}
				}
			}
		}
	}

	if (use_shaders)
	{
		gObjectPreviewProgram.unbind();
	}

	gGL.popMatrix();

	return TRUE;
}

//-----------------------------------------------------------------------------
// refresh()
//-----------------------------------------------------------------------------
void LLModelPreview::refresh()
{
	mNeedsUpdate = TRUE;
}

//-----------------------------------------------------------------------------
// rotate()
//-----------------------------------------------------------------------------
void LLModelPreview::rotate(F32 yaw_radians, F32 pitch_radians)
{
	mCameraYaw = mCameraYaw + yaw_radians;

	mCameraPitch = llclamp(mCameraPitch + pitch_radians, F_PI_BY_TWO * -0.8f, F_PI_BY_TWO * 0.8f);
}

//-----------------------------------------------------------------------------
// zoom()
//-----------------------------------------------------------------------------
void LLModelPreview::zoom(F32 zoom_amt)
{
	F32 new_zoom = mCameraZoom+zoom_amt;

	mCameraZoom	= llclamp(new_zoom, 1.f, 10.f);
}

void LLModelPreview::pan(F32 right, F32 up)
{
	mCameraOffset.mV[VY] = llclamp(mCameraOffset.mV[VY] + right * mCameraDistance / mCameraZoom, -1.f, 1.f);
	mCameraOffset.mV[VZ] = llclamp(mCameraOffset.mV[VZ] + up * mCameraDistance / mCameraZoom, -1.f, 1.f);
}

void LLModelPreview::setPreviewLOD(S32 lod)
{
	lod = llclamp(lod, 0, (S32) LLModel::LOD_HIGH);

	if (lod != mPreviewLOD)
	{
		mPreviewLOD = lod;

		LLComboBox* combo_box = mFMP->getChild<LLComboBox>("preview_lod_combo");
		combo_box->setCurrentByIndex((NUM_LOD-1)-mPreviewLOD); // combo box list of lods is in reverse order
		mFMP->childSetValue("lod_file_" + lod_name[mPreviewLOD], mLODFile[mPreviewLOD]);

		LLComboBox* combo_box2 = mFMP->getChild<LLComboBox>("preview_lod_combo2");
		combo_box2->setCurrentByIndex((NUM_LOD-1)-mPreviewLOD); // combo box list of lods is in reverse order
		
		LLComboBox* combo_box3 = mFMP->getChild<LLComboBox>("preview_lod_combo3");
		combo_box3->setCurrentByIndex((NUM_LOD-1)-mPreviewLOD); // combo box list of lods is in reverse order

		LLColor4 highlight_color = LLUIColorTable::instance().getColor("MeshImportTableHighlightColor");
		LLColor4 normal_color = LLUIColorTable::instance().getColor("MeshImportTableNormalColor");

		for (S32 i = 0; i <= LLModel::LOD_HIGH; ++i)
		{
			const LLColor4& color = (i == lod) ? highlight_color : normal_color;

			mFMP->childSetColor(lod_status_name[i], color);
			mFMP->childSetColor(lod_label_name[i], color);
			mFMP->childSetColor(lod_triangles_name[i], color);
			mFMP->childSetColor(lod_vertices_name[i], color);
		}
	}
	refresh();
	updateStatusMessages();
}

void LLFloaterModelPreview::onBrowseLOD(S32 lod)
{
	assert_main_thread();

	loadModel(lod);
}

//static
void LLFloaterModelPreview::onReset(void* user_data)
{
	assert_main_thread();

	LLFloaterModelPreview* fmp = (LLFloaterModelPreview*) user_data;
	fmp->childDisable("reset_btn");
	LLModelPreview* mp = fmp->mModelPreview;
	std::string filename = mp->mLODFile[LLModel::LOD_HIGH]; 

	fmp->resetDisplayOptions();
	//reset model preview
	fmp->initModelPreview();

	mp = fmp->mModelPreview;
	mp->loadModel(filename,LLModel::LOD_HIGH,true);
}

//static
void LLFloaterModelPreview::onUpload(void* user_data)
{
	assert_main_thread();

	LLFloaterModelPreview* mp = (LLFloaterModelPreview*) user_data;

	mp->mUploadBtn->setEnabled(false);

	mp->mModelPreview->rebuildUploadData();

	bool upload_skinweights = mp->childGetValue("upload_skin").asBoolean();
	bool upload_joint_positions = mp->childGetValue("upload_joints").asBoolean();

	mp->mModelPreview->saveUploadData(upload_skinweights, upload_joint_positions);

	gMeshRepo.uploadModel(mp->mModelPreview->mUploadData, mp->mModelPreview->mPreviewScale,
						  mp->childGetValue("upload_textures").asBoolean(), upload_skinweights, upload_joint_positions, mp->mUploadModelUrl,
						  true, LLHandle<LLWholeModelFeeObserver>(), mp->getWholeModelUploadObserverHandle());
}


void LLFloaterModelPreview::refresh()
{
	sInstance->toggleCalculateButton(true);
	sInstance->mModelPreview->mDirty = true;
}

//static
void LLModelPreview::textureLoadedCallback( BOOL success, LLViewerFetchedTexture *src_vi, LLImageRaw* src, LLImageRaw* src_aux, S32 discard_level, BOOL final, void* userdata )
{
	LLModelPreview* preview = (LLModelPreview*) userdata;
	preview->refresh();

	if(final && preview->mModelLoader)
	{
		if(preview->mModelLoader->mNumOfFetchingTextures > 0)
		{
			preview->mModelLoader->mNumOfFetchingTextures-- ;
		}
	}
}

void LLModelPreview::onLODParamCommit(S32 lod, bool enforce_tri_limit)
{
	if (!mLODFrozen)
	{
		genLODs(lod, 3, enforce_tri_limit);
		refresh();
	}
}

LLFloaterModelPreview::DecompRequest::DecompRequest(const std::string& stage, LLModel* mdl)
{
	mStage = stage;
	mContinue = 1;
	mModel = mdl;
	mDecompID = &mdl->mDecompID;
	mParams = sInstance->mDecompParams;

	//copy out positions and indices
	assignData(mdl) ;	
}

void LLFloaterModelPreview::setStatusMessage(const std::string& msg)
{
	LLMutexLock lock(mStatusLock);
	mStatusMessage = msg;
}

void LLFloaterModelPreview::toggleCalculateButton()
{
	toggleCalculateButton(true);
}

void LLFloaterModelPreview::toggleCalculateButton(bool visible)
{
	mCalculateBtn->setVisible(visible);

	bool uploadingSkin		     = childGetValue("upload_skin").asBoolean();
	bool uploadingJointPositions = childGetValue("upload_joints").asBoolean();
	if ( uploadingSkin )
	{
		//Disable the calculate button *if* the rig is invalid - which is determined during the critiquing process
		if ( uploadingJointPositions && !mModelPreview->isRigValidForJointPositionUpload() )
		{
			mCalculateBtn->setVisible( false );
		}
	}
	
	mUploadBtn->setVisible(!visible);
	mUploadBtn->setEnabled(isModelUploadAllowed());

	if (visible)
	{
		std::string tbd = getString("tbd");
		childSetTextArg("prim_weight", "[EQ]", tbd);
		childSetTextArg("download_weight", "[ST]", tbd);
		childSetTextArg("server_weight", "[SIM]", tbd);
		childSetTextArg("physics_weight", "[PH]", tbd);
		childSetTextArg("upload_fee", "[FEE]", tbd);
		childSetTextArg("price_breakdown", "[STREAMING]", tbd);
		childSetTextArg("price_breakdown", "[PHYSICS]", tbd);
		childSetTextArg("price_breakdown", "[INSTANCES]", tbd);
		childSetTextArg("price_breakdown", "[TEXTURES]", tbd);
		childSetTextArg("price_breakdown", "[MODEL]", tbd);
	}
}

void LLFloaterModelPreview::onLoDSourceCommit(S32 lod)
{
	mModelPreview->updateLodControls(lod);
	refresh();

	LLComboBox* lod_source_combo = getChild<LLComboBox>("lod_source_" + lod_name[lod]);
	if (lod_source_combo->getCurrentIndex() == LLModelPreview::GENERATE)
	{ //rebuild LoD to update triangle counts
		onLODParamCommit(lod, true);
	}
}

void LLFloaterModelPreview::resetDisplayOptions()
{
	std::map<std::string,bool>::iterator option_it = mModelPreview->mViewOption.begin();

	for(;option_it != mModelPreview->mViewOption.end(); ++option_it)
	{
		LLUICtrl* ctrl = getChild<LLUICtrl>(option_it->first);
		ctrl->setValue(false);
	}
}

void LLFloaterModelPreview::onModelPhysicsFeeReceived(const LLSD& result, std::string upload_url)
{
	mModelPhysicsFee = result;
	mModelPhysicsFee["url"] = upload_url;

	doOnIdleOneTime(boost::bind(&LLFloaterModelPreview::handleModelPhysicsFeeReceived,this));
}

void LLFloaterModelPreview::handleModelPhysicsFeeReceived()
{
	const LLSD& result = mModelPhysicsFee;
	mUploadModelUrl = result["url"].asString();

	childSetTextArg("prim_weight", "[EQ]", llformat("%0.3f", result["resource_cost"].asReal()));
	childSetTextArg("download_weight", "[ST]", llformat("%0.3f", result["model_streaming_cost"].asReal()));
	childSetTextArg("server_weight", "[SIM]", llformat("%0.3f", result["simulation_cost"].asReal()));
	childSetTextArg("physics_weight", "[PH]", llformat("%0.3f", result["physics_cost"].asReal()));
	childSetTextArg("upload_fee", "[FEE]", llformat("%d", result["upload_price"].asInteger()));
	childSetTextArg("price_breakdown", "[STREAMING]", llformat("%d", result["upload_price_breakdown"]["mesh_streaming"].asInteger()));
	childSetTextArg("price_breakdown", "[PHYSICS]", llformat("%d", result["upload_price_breakdown"]["mesh_physics"].asInteger()));
	childSetTextArg("price_breakdown", "[INSTANCES]", llformat("%d", result["upload_price_breakdown"]["mesh_instance"].asInteger()));
	childSetTextArg("price_breakdown", "[TEXTURES]", llformat("%d", result["upload_price_breakdown"]["texture"].asInteger()));
	childSetTextArg("price_breakdown", "[MODEL]", llformat("%d", result["upload_price_breakdown"]["model"].asInteger()));
	childSetVisible("upload_fee", true);
	childSetVisible("price_breakdown", true);
	mUploadBtn->setEnabled(isModelUploadAllowed());
}

void LLFloaterModelPreview::setModelPhysicsFeeErrorStatus(S32 status, const std::string& reason)
{
	LL_WARNS() << "LLFloaterModelPreview::setModelPhysicsFeeErrorStatus(" << status << " : " << reason << ")" << LL_ENDL;
	doOnIdleOneTime(boost::bind(&LLFloaterModelPreview::toggleCalculateButton, this, true));
}

/*virtual*/ 
void LLFloaterModelPreview::onModelUploadSuccess()
{
	assert_main_thread();
	closeFloater(false);
}

/*virtual*/ 
void LLFloaterModelPreview::onModelUploadFailure()
{
	assert_main_thread();
	toggleCalculateButton(true);
	mUploadBtn->setEnabled(true);
}

bool LLFloaterModelPreview::isModelUploadAllowed()
{
	bool allow_upload = mHasUploadPerm && !mUploadModelUrl.empty();
	if (mModelPreview)
	{
		allow_upload &= mModelPreview->mModelNoErrors;
	}
	return allow_upload;
}

S32 LLFloaterModelPreview::DecompRequest::statusCallback(const char* status, S32 p1, S32 p2)
{
	if (mContinue)
	{
		setStatusMessage(llformat("%s: %d/%d", status, p1, p2));
		if (LLFloaterModelPreview::sInstance)
		{
			LLFloaterModelPreview::sInstance->setStatusMessage(mStatusMessage);
		}
	}

	return mContinue;
}

void LLFloaterModelPreview::DecompRequest::completed()
{ //called from the main thread
	if (mContinue)
	{
		mModel->setConvexHullDecomposition(mHull);

		if (sInstance)
		{
			if (mContinue)
			{
				if (sInstance->mModelPreview)
				{
					sInstance->mModelPreview->mDirty = true;
					LLFloaterModelPreview::sInstance->mModelPreview->refresh();
				}
			}

			sInstance->mCurRequest.erase(this);
		}
	}
	else if (sInstance)
	{
		llassert(sInstance->mCurRequest.find(this) == sInstance->mCurRequest.end());
	}
}

void dump_llsd_to_file(const LLSD& content, std::string filename);

void LLFloaterModelPreview::onPermissionsReceived(const LLSD& result)
{
	dump_llsd_to_file(result,"perm_received.xml");
	std::string upload_status = result["mesh_upload_status"].asString();
	// BAP HACK: handle "" for case that  MeshUploadFlag cap is broken.
	mHasUploadPerm = (("" == upload_status) || ("valid" == upload_status));

<<<<<<< HEAD
    if (!mHasUploadPerm) 
    {
        LL_WARNS() << "Upload permission set to false because upload_status=\"" << upload_status << "\"" << LL_ENDL;
    }
    else if (mHasUploadPerm && mUploadModelUrl.empty())
    {
        LL_WARNS() << "Upload permission set to true but uploadModelUrl is empty!" << LL_ENDL;
    }

	//mUploadBtn->setEnabled(mHasUploadPerm);
	mUploadBtn->setEnabled(mHasUploadPerm && !mUploadModelUrl.empty());
=======
	// isModelUploadAllowed() includes mHasUploadPerm
	mUploadBtn->setEnabled(isModelUploadAllowed());
>>>>>>> 2d52b62e
	getChild<LLTextBox>("warning_title")->setVisible(!mHasUploadPerm);
	getChild<LLTextBox>("warning_message")->setVisible(!mHasUploadPerm);
}

void LLFloaterModelPreview::setPermissonsErrorStatus(S32 status, const std::string& reason)
{
	LL_WARNS() << "LLFloaterModelPreview::setPermissonsErrorStatus(" << status << " : " << reason << ")" << LL_ENDL;

	LLNotificationsUtil::add("MeshUploadPermError");
}

<|MERGE_RESOLUTION|>--- conflicted
+++ resolved
@@ -4436,7 +4436,6 @@
 	// BAP HACK: handle "" for case that  MeshUploadFlag cap is broken.
 	mHasUploadPerm = (("" == upload_status) || ("valid" == upload_status));
 
-<<<<<<< HEAD
     if (!mHasUploadPerm) 
     {
         LL_WARNS() << "Upload permission set to false because upload_status=\"" << upload_status << "\"" << LL_ENDL;
@@ -4446,12 +4445,8 @@
         LL_WARNS() << "Upload permission set to true but uploadModelUrl is empty!" << LL_ENDL;
     }
 
-	//mUploadBtn->setEnabled(mHasUploadPerm);
-	mUploadBtn->setEnabled(mHasUploadPerm && !mUploadModelUrl.empty());
-=======
 	// isModelUploadAllowed() includes mHasUploadPerm
 	mUploadBtn->setEnabled(isModelUploadAllowed());
->>>>>>> 2d52b62e
 	getChild<LLTextBox>("warning_title")->setVisible(!mHasUploadPerm);
 	getChild<LLTextBox>("warning_message")->setVisible(!mHasUploadPerm);
 }
