/**
 * @file llfloatermodelpreview.cpp
 * @brief LLFloaterModelPreview class implementation
 *
 * $LicenseInfo:firstyear=2004&license=viewerlgpl$
 * Second Life Viewer Source Code
 * Copyright (C) 2010, Linden Research, Inc.
 *
 * This library is free software; you can redistribute it and/or
 * modify it under the terms of the GNU Lesser General Public
 * License as published by the Free Software Foundation;
 * version 2.1 of the License only.
 *
 * This library is distributed in the hope that it will be useful,
 * but WITHOUT ANY WARRANTY; without even the implied warranty of
 * MERCHANTABILITY or FITNESS FOR A PARTICULAR PURPOSE.  See the GNU
 * Lesser General Public License for more details.
 *
 * You should have received a copy of the GNU Lesser General Public
 * License along with this library; if not, write to the Free Software
 * Foundation, Inc., 51 Franklin Street, Fifth Floor, Boston, MA  02110-1301  USA
 *
 * Linden Research, Inc., 945 Battery Street, San Francisco, CA  94111  USA
 * $/LicenseInfo$
 */

#include "llviewerprecompiledheaders.h"

#include "dae.h"
//#include "dom.h"
#include "dom/domAsset.h"
#include "dom/domBind_material.h"
#include "dom/domCOLLADA.h"
#include "dom/domConstants.h"
#include "dom/domController.h"
#include "dom/domEffect.h"
#include "dom/domGeometry.h"
#include "dom/domInstance_geometry.h"
#include "dom/domInstance_material.h"
#include "dom/domInstance_node.h"
#include "dom/domInstance_effect.h"
#include "dom/domMaterial.h"
#include "dom/domMatrix.h"
#include "dom/domNode.h"
#include "dom/domProfile_COMMON.h"
#include "dom/domRotate.h"
#include "dom/domScale.h"
#include "dom/domTranslate.h"
#include "dom/domVisual_scene.h"

#include "llfloatermodelpreview.h"

#include "llfilepicker.h"
#include "llimagebmp.h"
#include "llimagetga.h"
#include "llimagejpeg.h"
#include "llimagepng.h"

#include "llagent.h"
#include "llbutton.h"
#include "llcombobox.h"
#include "lldatapacker.h"
#include "lldrawable.h"
#include "lldrawpoolavatar.h"
#include "llrender.h"
#include "llface.h"
#include "lleconomy.h"
#include "llfocusmgr.h"
#include "llfloaterperms.h"
#include "lliconctrl.h"
#include "llmatrix4a.h"
#include "llmenubutton.h"
#include "llmeshrepository.h"
#include "llnotificationsutil.h"
#include "llsdutil_math.h"
#include "lltextbox.h"
#include "lltoolmgr.h"
#include "llui.h"
#include "llvector4a.h"
#include "llviewercamera.h"
#include "llviewerwindow.h"
#include "llvoavatar.h"
#include "llvoavatarself.h"
#include "pipeline.h"
#include "lluictrlfactory.h"
#include "llviewercontrol.h"
#include "llviewermenu.h"
#include "llviewermenufile.h"
#include "llviewerregion.h"
#include "llviewertexturelist.h"
#include "llstring.h"
#include "llbutton.h"
#include "llcheckboxctrl.h"
#include "llradiogroup.h"
#include "llsdserialize.h"
#include "llsliderctrl.h"
#include "llspinctrl.h"
#include "lltoggleablemenu.h"
#include "llvfile.h"
#include "llvfs.h"
#include "llcallbacklist.h"
#include "llviewerobjectlist.h"
#include "llanimationstates.h"
#include "llviewernetwork.h"
#include "glod/glod.h"
#include <boost/algorithm/string.hpp>


const S32 SLM_SUPPORTED_VERSION = 2;

//static
S32 LLFloaterModelPreview::sUploadAmount = 10;
LLFloaterModelPreview* LLFloaterModelPreview::sInstance = NULL;
std::list<LLModelLoader*> LLModelLoader::sActiveLoaderList;

const S32 PREVIEW_BORDER_WIDTH = 2;
const S32 PREVIEW_RESIZE_HANDLE_SIZE = S32(RESIZE_HANDLE_WIDTH * OO_SQRT2) + PREVIEW_BORDER_WIDTH;
const S32 PREVIEW_HPAD = PREVIEW_RESIZE_HANDLE_SIZE;
const S32 PREF_BUTTON_HEIGHT = 16 + 7 + 16;
const S32 PREVIEW_TEXTURE_HEIGHT = 300;

void drawBoxOutline(const LLVector3& pos, const LLVector3& size);


std::string lod_name[NUM_LOD+1] =
{
	"lowest",
	"low",
	"medium",
	"high",
	"I went off the end of the lod_name array.  Me so smart."
};

std::string lod_triangles_name[NUM_LOD+1] =
{
	"lowest_triangles",
	"low_triangles",
	"medium_triangles",
	"high_triangles",
	"I went off the end of the lod_triangles_name array.  Me so smart."
};

std::string lod_vertices_name[NUM_LOD+1] =
{
	"lowest_vertices",
	"low_vertices",
	"medium_vertices",
	"high_vertices",
	"I went off the end of the lod_vertices_name array.  Me so smart."
};

std::string lod_status_name[NUM_LOD+1] =
{
	"lowest_status",
	"low_status",
	"medium_status",
	"high_status",
	"I went off the end of the lod_status_name array.  Me so smart."
};

std::string lod_icon_name[NUM_LOD+1] =
{
	"status_icon_lowest",
	"status_icon_low",
	"status_icon_medium",
	"status_icon_high",
	"I went off the end of the lod_status_name array.  Me so smart."
};

std::string lod_status_image[NUM_LOD+1] =
{
	"ModelImport_Status_Good",
	"ModelImport_Status_Warning",
	"ModelImport_Status_Error",
	"I went off the end of the lod_status_image array.  Me so smart."
};

std::string lod_label_name[NUM_LOD+1] =
{
	"lowest_label",
	"low_label",
	"medium_label",
	"high_label",
	"I went off the end of the lod_label_name array.  Me so smart."
};


#define LL_DEGENERACY_TOLERANCE  1e-7f

inline F32 dot3fpu(const LLVector4a& a, const LLVector4a& b)
{
    volatile F32 p0 = a[0] * b[0];
    volatile F32 p1 = a[1] * b[1];
    volatile F32 p2 = a[2] * b[2];
    return p0 + p1 + p2;
}

bool ll_is_degenerate(const LLVector4a& a, const LLVector4a& b, const LLVector4a& c, F32 tolerance = LL_DEGENERACY_TOLERANCE)
{
        // small area check
        {
                LLVector4a edge1; edge1.setSub( a, b );
                LLVector4a edge2; edge2.setSub( a, c );
                //////////////////////////////////////////////////////////////////////////
                /// Linden Modified
                //////////////////////////////////////////////////////////////////////////

                // If no one edge is more than 10x longer than any other edge, we weaken
                // the tolerance by a factor of 1e-4f.

                LLVector4a edge3; edge3.setSub( c, b );
				const F32 len1sq = edge1.dot3(edge1).getF32();
                const F32 len2sq = edge2.dot3(edge2).getF32();
                const F32 len3sq = edge3.dot3(edge3).getF32();
                bool abOK = (len1sq <= 100.f * len2sq) && (len1sq <= 100.f * len3sq);
                bool acOK = (len2sq <= 100.f * len1sq) && (len1sq <= 100.f * len3sq);
                bool cbOK = (len3sq <= 100.f * len1sq) && (len1sq <= 100.f * len2sq);
                if ( abOK && acOK && cbOK )
                {
                        tolerance *= 1e-4f;
                }

                //////////////////////////////////////////////////////////////////////////
                /// End Modified
                //////////////////////////////////////////////////////////////////////////

                LLVector4a cross; cross.setCross3( edge1, edge2 );

                LLVector4a edge1b; edge1b.setSub( b, a );
                LLVector4a edge2b; edge2b.setSub( b, c );
                LLVector4a crossb; crossb.setCross3( edge1b, edge2b );

                if ( ( cross.dot3(cross).getF32() < tolerance ) || ( crossb.dot3(crossb).getF32() < tolerance ))
                {
                        return true;
                }
        }

        // point triangle distance check
        {
                LLVector4a Q; Q.setSub(a, b);
                LLVector4a R; R.setSub(c, b);

                const F32 QQ = dot3fpu(Q, Q);
                const F32 RR = dot3fpu(R, R);
                const F32 QR = dot3fpu(R, Q);

                volatile F32 QQRR = QQ * RR;
                volatile F32 QRQR = QR * QR;
                F32 Det = (QQRR - QRQR);

                if( Det == 0.0f )
                {
                        return true;
                }
        }

        return false;
}

bool validate_face(const LLVolumeFace& face)
{
	for (U32 i = 0; i < face.mNumIndices; ++i)
	{
		if (face.mIndices[i] >= face.mNumVertices)
		{
			llwarns << "Face has invalid index." << llendl;
			return false;
		}
	}

	if (face.mNumIndices % 3 != 0 || face.mNumIndices == 0)
	{
		llwarns << "Face has invalid number of indices." << llendl;
		return false;
	}

	/*const LLVector4a scale(0.5f);

	for (U32 i = 0; i < face.mNumIndices; i+=3)
	{
		U16 idx1 = face.mIndices[i];
		U16 idx2 = face.mIndices[i+1];
		U16 idx3 = face.mIndices[i+2];

		LLVector4a v1; v1.setMul(face.mPositions[idx1], scale);
		LLVector4a v2; v2.setMul(face.mPositions[idx2], scale);
		LLVector4a v3; v3.setMul(face.mPositions[idx3], scale);

		if (ll_is_degenerate(v1,v2,v3))
		{
			llwarns << "Degenerate face found!" << llendl;
			return false;
		}
	}*/

	return true;
}

bool validate_model(const LLModel* mdl)
{
	if (mdl->getNumVolumeFaces() == 0)
	{
		llwarns << "Model has no faces!" << llendl;
		return false;
	}

	for (S32 i = 0; i < mdl->getNumVolumeFaces(); ++i)
	{
		if (mdl->getVolumeFace(i).mNumVertices == 0)
		{
			llwarns << "Face has no vertices." << llendl;
			return false;
		}

		if (mdl->getVolumeFace(i).mNumIndices == 0)
		{
			llwarns << "Face has no indices." << llendl;
			return false;
		}

		if (!validate_face(mdl->getVolumeFace(i)))
		{
			return false;
		}
	}

	return true;
}

BOOL stop_gloderror()
{
	GLuint error = glodGetError();

	if (error != GLOD_NO_ERROR)
	{
		llwarns << "GLOD error detected, cannot generate LOD: " << std::hex << error << llendl;
		return TRUE;
	}

	return FALSE;
}


LLMeshFilePicker::LLMeshFilePicker(LLModelPreview* mp, S32 lod)
	: LLFilePickerThread(LLFilePicker::FFLOAD_COLLADA)
	{
		mMP = mp;
		mLOD = lod;
	}

void LLMeshFilePicker::notify(const std::string& filename)
{
	mMP->loadModel(mFile, mLOD);
}


//-----------------------------------------------------------------------------
// LLFloaterModelPreview()
//-----------------------------------------------------------------------------
LLFloaterModelPreview::LLFloaterModelPreview(const LLSD& key) :
LLFloaterModelUploadBase(key),
mUploadBtn(NULL),
mCalculateBtn(NULL)
{
	sInstance = this;
	mLastMouseX = 0;
	mLastMouseY = 0;
	mGLName = 0;
	mStatusLock = new LLMutex(NULL);
	mModelPreview = NULL;

	mLODMode[LLModel::LOD_HIGH] = 0;
	for (U32 i = 0; i < LLModel::LOD_HIGH; i++)
	{
		mLODMode[i] = 1;
	}
}

//-----------------------------------------------------------------------------
// postBuild()
//-----------------------------------------------------------------------------
BOOL LLFloaterModelPreview::postBuild()
{
	if (!LLFloater::postBuild())
	{
		return FALSE;
	}

	childSetAction("lod_browse", onBrowseLOD, this);

	childSetCommitCallback("cancel_btn", onCancel, this);
	childSetCommitCallback("crease_angle", onGenerateNormalsCommit, this);
	childSetCommitCallback("generate_normals", onGenerateNormalsCommit, this);

	childSetCommitCallback("lod_generate", onAutoFillCommit, this);

	childSetCommitCallback("lod_mode", onLODParamCommit, this);
	childSetCommitCallback("lod_error_threshold", onLODParamCommit, this);
	childSetCommitCallback("lod_triangle_limit", onLODParamCommitTriangleLimit, this);
	childSetCommitCallback("build_operator", onLODParamCommit, this);
	childSetCommitCallback("queue_mode", onLODParamCommit, this);
	childSetCommitCallback("border_mode", onLODParamCommit, this);
	childSetCommitCallback("share_tolerance", onLODParamCommit, this);

	childSetCommitCallback("upload_skin", boost::bind(&LLFloaterModelPreview::toggleCalculateButton, this), NULL);
	childSetCommitCallback("upload_joints", boost::bind(&LLFloaterModelPreview::toggleCalculateButton, this), NULL);
	childSetCommitCallback("upload_textures", boost::bind(&LLFloaterModelPreview::toggleCalculateButton, this), NULL);

	childSetTextArg("status", "[STATUS]", getString("status_idle"));

	childSetAction("ok_btn", onUpload, this);
	childDisable("ok_btn");

	childSetAction("reset_btn", onReset, this);

	childSetCommitCallback("preview_lod_combo", onPreviewLODCommit, this);

	childSetCommitCallback("upload_skin", onUploadSkinCommit, this);
	childSetCommitCallback("upload_joints", onUploadJointsCommit, this);

	childSetCommitCallback("import_scale", onImportScaleCommit, this);
	childSetCommitCallback("pelvis_offset", onPelvisOffsetCommit, this);

	childSetCommitCallback("lod_file_or_limit", refresh, this);
	childSetCommitCallback("physics_load_radio", onPhysicsLoadRadioCommit, this);
	//childSetCommitCallback("physics_optimize", refresh, this);
	//childSetCommitCallback("physics_use_hull", refresh, this);

	childDisable("upload_skin");
	childDisable("upload_joints");
	
	childDisable("ok_btn");

	mViewOptionMenuButton = getChild<LLMenuButton>("options_gear_btn");

	mCommitCallbackRegistrar.add("ModelImport.ViewOption.Action", boost::bind(&LLFloaterModelPreview::onViewOptionChecked, this, _2));
	mEnableCallbackRegistrar.add("ModelImport.ViewOption.Check", boost::bind(&LLFloaterModelPreview::isViewOptionChecked, this, _2));
	mEnableCallbackRegistrar.add("ModelImport.ViewOption.Enabled", boost::bind(&LLFloaterModelPreview::isViewOptionEnabled, this, _2));



	mViewOptionMenu = LLUICtrlFactory::getInstance()->createFromFile<LLToggleableMenu>("menu_model_import_gear_default.xml", gMenuHolder, LLViewerMenuHolderGL::child_registry_t::instance());
	mViewOptionMenuButton->setMenu(mViewOptionMenu, LLMenuButton::MP_BOTTOM_LEFT);

	initDecompControls();

	LLView* preview_panel = getChild<LLView>("preview_panel");

	mPreviewRect = preview_panel->getRect();

	initModelPreview();

	//set callbacks for left click on line editor rows
	for (U32 i = 0; i <= LLModel::LOD_HIGH; i++)
	{
		LLTextBox* text = getChild<LLTextBox>(lod_label_name[i]);
		if (text)
		{
			text->setMouseDownCallback(boost::bind(&LLModelPreview::setPreviewLOD, mModelPreview, i));
		}

		text = getChild<LLTextBox>(lod_triangles_name[i]);
		if (text)
		{
			text->setMouseDownCallback(boost::bind(&LLModelPreview::setPreviewLOD, mModelPreview, i));
		}

		text = getChild<LLTextBox>(lod_vertices_name[i]);
		if (text)
		{
			text->setMouseDownCallback(boost::bind(&LLModelPreview::setPreviewLOD, mModelPreview, i));
		}

		text = getChild<LLTextBox>(lod_status_name[i]);
		if (text)
		{
			text->setMouseDownCallback(boost::bind(&LLModelPreview::setPreviewLOD, mModelPreview, i));
		}
	}
	std::string current_grid = LLGridManager::getInstance()->getGridLabel();
	std::transform(current_grid.begin(),current_grid.end(),current_grid.begin(),::tolower);
	std::string validate_url;
	if (current_grid == "agni")
	{
		validate_url = "http://secondlife.com/my/account/mesh.php";
	}
	else
	{
		validate_url = llformat("http://secondlife.%s.lindenlab.com/my/account/mesh.php",current_grid.c_str());
	}
	getChild<LLTextBox>("warning_message")->setTextArg("[VURL]", validate_url);

	mUploadBtn = getChild<LLButton>("ok_btn");
	mCalculateBtn = getChild<LLButton>("calculate_btn");

	mCalculateBtn->setClickedCallback(boost::bind(&LLFloaterModelPreview::onClickCalculateBtn, this));

	toggleCalculateButton(true);

	return TRUE;
}

//-----------------------------------------------------------------------------
// LLFloaterModelPreview()
//-----------------------------------------------------------------------------
LLFloaterModelPreview::~LLFloaterModelPreview()
{
	sInstance = NULL;
	
	if ( mModelPreview )
	{
		delete mModelPreview;
	}

	if (mGLName)
	{
		LLImageGL::deleteTextures(1, &mGLName );
	}

	delete mStatusLock;
	mStatusLock = NULL;
}

void LLFloaterModelPreview::initModelPreview()
{
	if (mModelPreview)
	{
		delete mModelPreview;
	}

	mModelPreview = new LLModelPreview(512, 512, this );
	mModelPreview->setPreviewTarget(16.f);
	mModelPreview->setDetailsCallback(boost::bind(&LLFloaterModelPreview::setDetails, this, _1, _2, _3, _4, _5));
	mModelPreview->setModelUpdatedCallback(boost::bind(&LLFloaterModelPreview::toggleCalculateButton, this, _1));
}

void LLFloaterModelPreview::onViewOptionChecked(const LLSD& userdata)
{
	if (mModelPreview)
	{
		mModelPreview->mViewOption[userdata.asString()] = !mModelPreview->mViewOption[userdata.asString()];
		
		mModelPreview->refresh();
	}
}

bool LLFloaterModelPreview::isViewOptionChecked(const LLSD& userdata)
{
	if (mModelPreview)
	{
		return mModelPreview->mViewOption[userdata.asString()];
	}

	return false;
}

bool LLFloaterModelPreview::isViewOptionEnabled(const LLSD& userdata)
{
	return !mViewOptionDisabled[userdata.asString()];
}

void LLFloaterModelPreview::setViewOptionEnabled(const std::string& option, bool enabled)
{
	mViewOptionDisabled[option] = !enabled;
}

void LLFloaterModelPreview::enableViewOption(const std::string& option)
{
	setViewOptionEnabled(option, true);
}

void LLFloaterModelPreview::disableViewOption(const std::string& option)
{
	setViewOptionEnabled(option, false);
}

void LLFloaterModelPreview::loadModel(S32 lod)
{
	mModelPreview->mLoading = true;

	(new LLMeshFilePicker(mModelPreview, lod))->getFile();
}

void LLFloaterModelPreview::loadModel(S32 lod, const std::string& file_name, bool force_disable_slm)
{
	mModelPreview->mLoading = true;

	mModelPreview->loadModel(file_name, lod, force_disable_slm);
}

void LLFloaterModelPreview::onClickCalculateBtn()
{
	mModelPreview->rebuildUploadData();

	bool upload_skinweights = childGetValue("upload_skin").asBoolean();
	bool upload_joint_positions = childGetValue("upload_joints").asBoolean();

	mUploadModelUrl.clear();

	gMeshRepo.uploadModel(mModelPreview->mUploadData, mModelPreview->mPreviewScale,
			childGetValue("upload_textures").asBoolean(), upload_skinweights, upload_joint_positions, mUploadModelUrl, false,
						  getWholeModelFeeObserverHandle());

	toggleCalculateButton(false);
	mUploadBtn->setEnabled(false);
}

//static
void LLFloaterModelPreview::onImportScaleCommit(LLUICtrl*,void* userdata)
{
	LLFloaterModelPreview *fp =(LLFloaterModelPreview *)userdata;

	if (!fp->mModelPreview)
	{
		return;
	}

	fp->mModelPreview->mDirty = true;

	fp->toggleCalculateButton(true);

	fp->mModelPreview->refresh();
}
//static
void LLFloaterModelPreview::onPelvisOffsetCommit( LLUICtrl*, void* userdata )
{
	LLFloaterModelPreview *fp =(LLFloaterModelPreview*)userdata;

	if (!fp->mModelPreview)
	{
		return;
	}

	fp->mModelPreview->mDirty = true;

	fp->toggleCalculateButton(true);

	fp->mModelPreview->refresh();
}

//static
void LLFloaterModelPreview::onPhysicsLoadRadioCommit( LLUICtrl*, void *userdata)
{
	LLFloaterModelPreview* fmp = LLFloaterModelPreview::sInstance;
	if (fmp)
	{
		if (fmp->childGetValue("physics_use_lod").asBoolean())
		{
			onPhysicsUseLOD(NULL,NULL);
		}
		if (fmp->childGetValue("physics_load_from_file").asBoolean())
		{
			
		}
		LLModelPreview *model_preview = fmp->mModelPreview;
		if (model_preview)
		{
			model_preview->refresh();
			model_preview->updateStatusMessages();
		}
	}
}

//static
void LLFloaterModelPreview::onUploadJointsCommit(LLUICtrl*,void* userdata)
{
	LLFloaterModelPreview *fp =(LLFloaterModelPreview *)userdata;

	if (!fp->mModelPreview)
	{
		return;
	}

	fp->mModelPreview->refresh();
}

//static
void LLFloaterModelPreview::onUploadSkinCommit(LLUICtrl*,void* userdata)
{
	LLFloaterModelPreview *fp =(LLFloaterModelPreview *)userdata;

	if (!fp->mModelPreview)
	{
		return;
	}
	fp->mModelPreview->refresh();
	fp->mModelPreview->resetPreviewTarget();
	fp->mModelPreview->clearBuffers();
}

//static
void LLFloaterModelPreview::onPreviewLODCommit(LLUICtrl* ctrl, void* userdata)
{
	LLFloaterModelPreview *fp =(LLFloaterModelPreview *)userdata;

	if (!fp->mModelPreview)
	{
		return;
	}

	S32 which_mode = 0;

	LLComboBox* combo = (LLComboBox*) ctrl;

	which_mode = (NUM_LOD-1)-combo->getFirstSelectedIndex(); // combo box list of lods is in reverse order

	fp->mModelPreview->setPreviewLOD(which_mode);
}

//static
void LLFloaterModelPreview::onGenerateNormalsCommit(LLUICtrl* ctrl, void* userdata)
{
	LLFloaterModelPreview* fp = (LLFloaterModelPreview*) userdata;

	fp->mModelPreview->generateNormals();
}

//static
void LLFloaterModelPreview::onExplodeCommit(LLUICtrl* ctrl, void* userdata)
{
	LLFloaterModelPreview* fp = LLFloaterModelPreview::sInstance;

	fp->mModelPreview->refresh();
}

//static
void LLFloaterModelPreview::onAutoFillCommit(LLUICtrl* ctrl, void* userdata)
{
	LLFloaterModelPreview* fp = (LLFloaterModelPreview*) userdata;

	fp->mModelPreview->genLODs();
}

//static
void LLFloaterModelPreview::onLODParamCommit(LLUICtrl* ctrl, void* userdata)
{
	LLFloaterModelPreview* fp = (LLFloaterModelPreview*) userdata;

	fp->mModelPreview->onLODParamCommit(false);
}

//static
void LLFloaterModelPreview::onLODParamCommitTriangleLimit(LLUICtrl* ctrl, void* userdata)
{
	LLFloaterModelPreview* fp = (LLFloaterModelPreview*) userdata;
	fp->mModelPreview->onLODParamCommit(true);
}


//-----------------------------------------------------------------------------
// draw()
//-----------------------------------------------------------------------------
void LLFloaterModelPreview::draw()
{
	LLFloater::draw();
	LLRect r = getRect();

	mModelPreview->update();

	if (!mModelPreview->mLoading)
	{
		if ( mModelPreview->getLoadState() > LLModelLoader::ERROR_PARSING )
		{		
			childSetTextArg("status", "[STATUS]", getString(LLModel::getStatusString(mModelPreview->getLoadState() - LLModelLoader::ERROR_PARSING)));
		}
		else
		if ( mModelPreview->getLoadState() == LLModelLoader::ERROR_PARSING )
		{
			childSetTextArg("status", "[STATUS]", getString("status_parse_error"));
			toggleCalculateButton(false);
		}
		else
		{
			childSetTextArg("status", "[STATUS]", getString("status_idle"));
		}
	}

	childSetEnabled("ok_btn", mHasUploadPerm && !mUploadModelUrl.empty());
<<<<<<< HEAD
	
=======

>>>>>>> c7b6a257
	childSetTextArg("prim_cost", "[PRIM_COST]", llformat("%d", mModelPreview->mResourceCost));
	childSetTextArg("description_label", "[TEXTURES]", llformat("%d", mModelPreview->mTextureSet.size()));

	if (mModelPreview)
	{
		gGL.color3f(1.f, 1.f, 1.f);

		gGL.getTexUnit(0)->bind(mModelPreview);


		LLView* preview_panel = getChild<LLView>("preview_panel");

		LLRect rect = preview_panel->getRect();
		if (rect != mPreviewRect)
		{
			mModelPreview->refresh();
			mPreviewRect = preview_panel->getRect();
		}

		gGL.begin( LLRender::QUADS );
		{
			gGL.texCoord2f(0.f, 1.f);
			gGL.vertex2i(mPreviewRect.mLeft, mPreviewRect.mTop-1);
			gGL.texCoord2f(0.f, 0.f);
			gGL.vertex2i(mPreviewRect.mLeft, mPreviewRect.mBottom);
			gGL.texCoord2f(1.f, 0.f);
			gGL.vertex2i(mPreviewRect.mRight-1, mPreviewRect.mBottom);
			gGL.texCoord2f(1.f, 1.f);
			gGL.vertex2i(mPreviewRect.mRight-1, mPreviewRect.mTop-1);
		}
		gGL.end();

		gGL.getTexUnit(0)->unbind(LLTexUnit::TT_TEXTURE);
	}
}

//-----------------------------------------------------------------------------
// handleMouseDown()
//-----------------------------------------------------------------------------
BOOL LLFloaterModelPreview::handleMouseDown(S32 x, S32 y, MASK mask)
{
	if (mPreviewRect.pointInRect(x, y))
	{
		bringToFront( x, y );
		gFocusMgr.setMouseCapture(this);
		gViewerWindow->hideCursor();
		mLastMouseX = x;
		mLastMouseY = y;
		return TRUE;
	}

	return LLFloater::handleMouseDown(x, y, mask);
}

//-----------------------------------------------------------------------------
// handleMouseUp()
//-----------------------------------------------------------------------------
BOOL LLFloaterModelPreview::handleMouseUp(S32 x, S32 y, MASK mask)
{
	gFocusMgr.setMouseCapture(FALSE);
	gViewerWindow->showCursor();
	return LLFloater::handleMouseUp(x, y, mask);
}

//-----------------------------------------------------------------------------
// handleHover()
//-----------------------------------------------------------------------------
BOOL LLFloaterModelPreview::handleHover	(S32 x, S32 y, MASK mask)
{
	MASK local_mask = mask & ~MASK_ALT;

	if (mModelPreview && hasMouseCapture())
	{
		if (local_mask == MASK_PAN)
		{
			// pan here
			mModelPreview->pan((F32)(x - mLastMouseX) * -0.005f, (F32)(y - mLastMouseY) * -0.005f);
		}
		else if (local_mask == MASK_ORBIT)
		{
			F32 yaw_radians = (F32)(x - mLastMouseX) * -0.01f;
			F32 pitch_radians = (F32)(y - mLastMouseY) * 0.02f;

			mModelPreview->rotate(yaw_radians, pitch_radians);
		}
		else
		{

			F32 yaw_radians = (F32)(x - mLastMouseX) * -0.01f;
			F32 zoom_amt = (F32)(y - mLastMouseY) * 0.02f;

			mModelPreview->rotate(yaw_radians, 0.f);
			mModelPreview->zoom(zoom_amt);
		}


		mModelPreview->refresh();

		LLUI::setMousePositionLocal(this, mLastMouseX, mLastMouseY);
	}

	if (!mPreviewRect.pointInRect(x, y) || !mModelPreview)
	{
		return LLFloater::handleHover(x, y, mask);
	}
	else if (local_mask == MASK_ORBIT)
	{
		gViewerWindow->setCursor(UI_CURSOR_TOOLCAMERA);
	}
	else if (local_mask == MASK_PAN)
	{
		gViewerWindow->setCursor(UI_CURSOR_TOOLPAN);
	}
	else
	{
		gViewerWindow->setCursor(UI_CURSOR_TOOLZOOMIN);
	}

	return TRUE;
}

//-----------------------------------------------------------------------------
// handleScrollWheel()
//-----------------------------------------------------------------------------
BOOL LLFloaterModelPreview::handleScrollWheel(S32 x, S32 y, S32 clicks)
{
	if (mPreviewRect.pointInRect(x, y) && mModelPreview)
	{
		mModelPreview->zoom((F32)clicks * -0.2f);
		mModelPreview->refresh();
	}

	return TRUE;
}

/*virtual*/
void LLFloaterModelPreview::onOpen(const LLSD& key)
{
	requestAgentUploadPermissions();
}

//static
void LLFloaterModelPreview::onPhysicsParamCommit(LLUICtrl* ctrl, void* data)
{
	if (LLConvexDecomposition::getInstance() == NULL)
	{
		llinfos << "convex decomposition tool is a stub on this platform. cannot get decomp." << llendl;
		return;
	}

	if (sInstance)
	{
		LLCDParam* param = (LLCDParam*) data;
		std::string name(param->mName);
		sInstance->mDecompParams[name] = ctrl->getValue();

		if (name == "Simplify Method")
		{
			 if (ctrl->getValue().asInteger() == 0)
			 {
				sInstance->childSetVisible("Retain%", true);
				sInstance->childSetVisible("Detail Scale", false);
			 }
			else
			{
				sInstance->childSetVisible("Retain%", false);
				sInstance->childSetVisible("Detail Scale", true);
			}
		}
	}
}

//static
void LLFloaterModelPreview::onPhysicsStageExecute(LLUICtrl* ctrl, void* data)
{
	LLCDStageData* stage_data = (LLCDStageData*) data;
	std::string stage = stage_data->mName;

	if (sInstance)
	{
		if (!sInstance->mCurRequest.empty())
		{
			llinfos << "Decomposition request still pending." << llendl;
			return;
		}

		if (sInstance->mModelPreview)
		{
			for (S32 i = 0; i < sInstance->mModelPreview->mModel[LLModel::LOD_PHYSICS].size(); ++i)
			{
				LLModel* mdl = sInstance->mModelPreview->mModel[LLModel::LOD_PHYSICS][i];
				DecompRequest* request = new DecompRequest(stage, mdl);
				sInstance->mCurRequest.insert(request);
				gMeshRepo.mDecompThread->submitRequest(request);
			}
		}

		if (stage == "Decompose")
		{
			sInstance->setStatusMessage(sInstance->getString("decomposing"));
			sInstance->childSetVisible("Decompose", false);
			sInstance->childSetVisible("decompose_cancel", true);
			sInstance->childDisable("Simplify");
		}
		else if (stage == "Simplify")
		{
			sInstance->setStatusMessage(sInstance->getString("simplifying"));
			sInstance->childSetVisible("Simplify", false);
			sInstance->childSetVisible("simplify_cancel", true);
			sInstance->childDisable("Decompose");
		}
	}
}

//static
void LLFloaterModelPreview::onPhysicsBrowse(LLUICtrl* ctrl, void* userdata)
{
	sInstance->loadModel(LLModel::LOD_PHYSICS);
}

//static
void LLFloaterModelPreview::onPhysicsUseLOD(LLUICtrl* ctrl, void* userdata)
{
	S32 which_mode = 3;
	LLCtrlSelectionInterface* iface = sInstance->childGetSelectionInterface("physics_lod_combo");
	if (iface)
	{
		which_mode = iface->getFirstSelectedIndex();
	}

	sInstance->mModelPreview->setPhysicsFromLOD(which_mode);
}

//static 
void LLFloaterModelPreview::onCancel(LLUICtrl* ctrl, void* data)
{
	if (sInstance)
	{
		sInstance->closeFloater(false);
	}
}

//static
void LLFloaterModelPreview::onPhysicsStageCancel(LLUICtrl* ctrl, void*data)
{
	if (sInstance)
	{
		for (std::set<LLPointer<DecompRequest> >::iterator iter = sInstance->mCurRequest.begin();
			iter != sInstance->mCurRequest.end(); ++iter)
		{
		    DecompRequest* req = *iter;
		    req->mContinue = 0;
		}

		sInstance->mCurRequest.clear();

		if (sInstance->mModelPreview)
		{
			sInstance->mModelPreview->updateStatusMessages();
		}
	}
}

void LLFloaterModelPreview::initDecompControls()
{
	LLSD key;

	childSetCommitCallback("simplify_cancel", onPhysicsStageCancel, NULL);
	childSetCommitCallback("decompose_cancel", onPhysicsStageCancel, NULL);

	childSetCommitCallback("physics_lod_combo", onPhysicsUseLOD, NULL);
	childSetCommitCallback("physics_browse", onPhysicsBrowse, NULL);

	static const LLCDStageData* stage = NULL;
	static S32 stage_count = 0;

	if (!stage && LLConvexDecomposition::getInstance() != NULL)
	{
		stage_count = LLConvexDecomposition::getInstance()->getStages(&stage);
	}

	static const LLCDParam* param = NULL;
	static S32 param_count = 0;
	if (!param && LLConvexDecomposition::getInstance() != NULL)
	{
		param_count = LLConvexDecomposition::getInstance()->getParameters(&param);
	}

	for (S32 j = stage_count-1; j >= 0; --j)
	{
		LLButton* button = getChild<LLButton>(stage[j].mName);
		if (button)
		{
			button->setCommitCallback(onPhysicsStageExecute, (void*) &stage[j]);
		}

		gMeshRepo.mDecompThread->mStageID[stage[j].mName] = j;
		// protected against stub by stage_count being 0 for stub above
		LLConvexDecomposition::getInstance()->registerCallback(j, LLPhysicsDecomp::llcdCallback);

		//llinfos << "Physics decomp stage " << stage[j].mName << " (" << j << ") parameters:" << llendl;
		//llinfos << "------------------------------------" << llendl;

		for (S32 i = 0; i < param_count; ++i)
		{
			if (param[i].mStage != j)
			{
				continue;
			}

			std::string name(param[i].mName ? param[i].mName : "");
			std::string description(param[i].mDescription ? param[i].mDescription : "");

			std::string type = "unknown";

			llinfos << name << " - " << description << llendl;

			if (param[i].mType == LLCDParam::LLCD_FLOAT)
			{
				mDecompParams[param[i].mName] = LLSD(param[i].mDefault.mFloat);
				//llinfos << "Type: float, Default: " << param[i].mDefault.mFloat << llendl;

				LLSliderCtrl* slider = getChild<LLSliderCtrl>(name);
				if (slider)
				{
					slider->setMinValue(param[i].mDetails.mRange.mLow.mFloat);
					slider->setMaxValue(param[i].mDetails.mRange.mHigh.mFloat);
					slider->setIncrement(param[i].mDetails.mRange.mDelta.mFloat);
					slider->setValue(param[i].mDefault.mFloat);
					slider->setCommitCallback(onPhysicsParamCommit, (void*) &param[i]);
				}
			}
			else if (param[i].mType == LLCDParam::LLCD_INTEGER)
			{
				mDecompParams[param[i].mName] = LLSD(param[i].mDefault.mIntOrEnumValue);
				//llinfos << "Type: integer, Default: " << param[i].mDefault.mIntOrEnumValue << llendl;

				LLSliderCtrl* slider = getChild<LLSliderCtrl>(name);
				if (slider)
				{
					slider->setMinValue(param[i].mDetails.mRange.mLow.mIntOrEnumValue);
					slider->setMaxValue(param[i].mDetails.mRange.mHigh.mIntOrEnumValue);
					slider->setIncrement(param[i].mDetails.mRange.mDelta.mIntOrEnumValue);
					slider->setValue(param[i].mDefault.mIntOrEnumValue);
					slider->setCommitCallback(onPhysicsParamCommit, (void*) &param[i]);
				}
			}
			else if (param[i].mType == LLCDParam::LLCD_BOOLEAN)
			{
				mDecompParams[param[i].mName] = LLSD(param[i].mDefault.mBool);
				//llinfos << "Type: boolean, Default: " << (param[i].mDefault.mBool ? "True" : "False") << llendl;

				LLCheckBoxCtrl* check_box = getChild<LLCheckBoxCtrl>(name);
				if (check_box)
				{
					check_box->setValue(param[i].mDefault.mBool);
					check_box->setCommitCallback(onPhysicsParamCommit, (void*) &param[i]);
				}
			}
			else if (param[i].mType == LLCDParam::LLCD_ENUM)
			{
				mDecompParams[param[i].mName] = LLSD(param[i].mDefault.mIntOrEnumValue);
				//llinfos << "Type: enum, Default: " << param[i].mDefault.mIntOrEnumValue << llendl;

				{ //plug into combo box

					//llinfos << "Accepted values: " << llendl;
					LLComboBox* combo_box = getChild<LLComboBox>(name);
					for (S32 k = 0; k < param[i].mDetails.mEnumValues.mNumEnums; ++k)
					{
						//llinfos << param[i].mDetails.mEnumValues.mEnumsArray[k].mValue
						//	<< " - " << param[i].mDetails.mEnumValues.mEnumsArray[k].mName << llendl;

						combo_box->add(param[i].mDetails.mEnumValues.mEnumsArray[k].mName,
							LLSD::Integer(param[i].mDetails.mEnumValues.mEnumsArray[k].mValue));
					}
					combo_box->setValue(param[i].mDefault.mIntOrEnumValue);
					combo_box->setCommitCallback(onPhysicsParamCommit, (void*) &param[i]);
				}

				//llinfos << "----" << llendl;
			}
			//llinfos << "-----------------------------" << llendl;
		}
	}

	childSetCommitCallback("physics_explode", LLFloaterModelPreview::onExplodeCommit, this);
}

//-----------------------------------------------------------------------------
// onMouseCaptureLost()
//-----------------------------------------------------------------------------
// static
void LLFloaterModelPreview::onMouseCaptureLostModelPreview(LLMouseHandler* handler)
{
	gViewerWindow->showCursor();
}

//-----------------------------------------------------------------------------
// LLModelLoader
//-----------------------------------------------------------------------------
LLModelLoader::LLModelLoader( std::string filename, S32 lod, LLModelPreview* preview, JointTransformMap& jointMap, 
							  std::deque<std::string>& jointsFromNodes )
: mJointList( jointMap )
, mJointsFromNode( jointsFromNodes )
, LLThread("Model Loader"), mFilename(filename), mLod(lod), mPreview(preview), mFirstTransform(TRUE), mNumOfFetchingTextures(0)
{
	mJointMap["mPelvis"] = "mPelvis";
	mJointMap["mTorso"] = "mTorso";
	mJointMap["mChest"] = "mChest";
	mJointMap["mNeck"] = "mNeck";
	mJointMap["mHead"] = "mHead";
	mJointMap["mSkull"] = "mSkull";
	mJointMap["mEyeRight"] = "mEyeRight";
	mJointMap["mEyeLeft"] = "mEyeLeft";
	mJointMap["mCollarLeft"] = "mCollarLeft";
	mJointMap["mShoulderLeft"] = "mShoulderLeft";
	mJointMap["mElbowLeft"] = "mElbowLeft";
	mJointMap["mWristLeft"] = "mWristLeft";
	mJointMap["mCollarRight"] = "mCollarRight";
	mJointMap["mShoulderRight"] = "mShoulderRight";
	mJointMap["mElbowRight"] = "mElbowRight";
	mJointMap["mWristRight"] = "mWristRight";
	mJointMap["mHipRight"] = "mHipRight";
	mJointMap["mKneeRight"] = "mKneeRight";
	mJointMap["mAnkleRight"] = "mAnkleRight";
	mJointMap["mFootRight"] = "mFootRight";
	mJointMap["mToeRight"] = "mToeRight";
	mJointMap["mHipLeft"] = "mHipLeft";
	mJointMap["mKneeLeft"] = "mKneeLeft";
	mJointMap["mAnkleLeft"] = "mAnkleLeft";
	mJointMap["mFootLeft"] = "mFootLeft";
	mJointMap["mToeLeft"] = "mToeLeft";

	mJointMap["avatar_mPelvis"] = "mPelvis";
	mJointMap["avatar_mTorso"] = "mTorso";
	mJointMap["avatar_mChest"] = "mChest";
	mJointMap["avatar_mNeck"] = "mNeck";
	mJointMap["avatar_mHead"] = "mHead";
	mJointMap["avatar_mSkull"] = "mSkull";
	mJointMap["avatar_mEyeRight"] = "mEyeRight";
	mJointMap["avatar_mEyeLeft"] = "mEyeLeft";
	mJointMap["avatar_mCollarLeft"] = "mCollarLeft";
	mJointMap["avatar_mShoulderLeft"] = "mShoulderLeft";
	mJointMap["avatar_mElbowLeft"] = "mElbowLeft";
	mJointMap["avatar_mWristLeft"] = "mWristLeft";
	mJointMap["avatar_mCollarRight"] = "mCollarRight";
	mJointMap["avatar_mShoulderRight"] = "mShoulderRight";
	mJointMap["avatar_mElbowRight"] = "mElbowRight";
	mJointMap["avatar_mWristRight"] = "mWristRight";
	mJointMap["avatar_mHipRight"] = "mHipRight";
	mJointMap["avatar_mKneeRight"] = "mKneeRight";
	mJointMap["avatar_mAnkleRight"] = "mAnkleRight";
	mJointMap["avatar_mFootRight"] = "mFootRight";
	mJointMap["avatar_mToeRight"] = "mToeRight";
	mJointMap["avatar_mHipLeft"] = "mHipLeft";
	mJointMap["avatar_mKneeLeft"] = "mKneeLeft";
	mJointMap["avatar_mAnkleLeft"] = "mAnkleLeft";
	mJointMap["avatar_mFootLeft"] = "mFootLeft";
	mJointMap["avatar_mToeLeft"] = "mToeLeft";


	mJointMap["hip"] = "mPelvis";
	mJointMap["abdomen"] = "mTorso";
	mJointMap["chest"] = "mChest";
	mJointMap["neck"] = "mNeck";
	mJointMap["head"] = "mHead";
	mJointMap["figureHair"] = "mSkull";
	mJointMap["lCollar"] = "mCollarLeft";
	mJointMap["lShldr"] = "mShoulderLeft";
	mJointMap["lForeArm"] = "mElbowLeft";
	mJointMap["lHand"] = "mWristLeft";
	mJointMap["rCollar"] = "mCollarRight";
	mJointMap["rShldr"] = "mShoulderRight";
	mJointMap["rForeArm"] = "mElbowRight";
	mJointMap["rHand"] = "mWristRight";
	mJointMap["rThigh"] = "mHipRight";
	mJointMap["rShin"] = "mKneeRight";
	mJointMap["rFoot"] = "mFootRight";
	mJointMap["lThigh"] = "mHipLeft";
	mJointMap["lShin"] = "mKneeLeft";
	mJointMap["lFoot"] = "mFootLeft";

	if (mPreview)
	{
		//only try to load from slm if viewer is configured to do so and this is the 
		//initial model load (not an LoD or physics shape)
		mTrySLM = gSavedSettings.getBOOL("MeshImportUseSLM") && mPreview->mUploadData.empty();
		mPreview->setLoadState(STARTING);
	}
	else
	{
		mTrySLM = false;
	}

	assert_main_thread();
	sActiveLoaderList.push_back(this) ;
}

LLModelLoader::~LLModelLoader()
{
	assert_main_thread();
	sActiveLoaderList.remove(this);
}

void stretch_extents(LLModel* model, LLMatrix4a& mat, LLVector4a& min, LLVector4a& max, BOOL& first_transform)
{
	LLVector4a box[] =
	{
		LLVector4a(-1, 1,-1),
		LLVector4a(-1, 1, 1),
		LLVector4a(-1,-1,-1),
		LLVector4a(-1,-1, 1),
		LLVector4a( 1, 1,-1),
		LLVector4a( 1, 1, 1),
		LLVector4a( 1,-1,-1),
		LLVector4a( 1,-1, 1),
	};

	for (S32 j = 0; j < model->getNumVolumeFaces(); ++j)
	{
		const LLVolumeFace& face = model->getVolumeFace(j);

		LLVector4a center;
		center.setAdd(face.mExtents[0], face.mExtents[1]);
		center.mul(0.5f);
		LLVector4a size;
		size.setSub(face.mExtents[1],face.mExtents[0]);
		size.mul(0.5f);

		for (U32 i = 0; i < 8; i++)
		{
			LLVector4a t;
			t.setMul(size, box[i]);
			t.add(center);

			LLVector4a v;

			mat.affineTransform(t, v);

			if (first_transform)
			{
				first_transform = FALSE;
				min = max = v;
			}
			else
			{
				update_min_max(min, max, v);
			}
		}
	}
}

void stretch_extents(LLModel* model, LLMatrix4& mat, LLVector3& min, LLVector3& max, BOOL& first_transform)
{
	LLVector4a mina, maxa;
	LLMatrix4a mata;

	mata.loadu(mat);
	mina.load3(min.mV);
	maxa.load3(max.mV);

	stretch_extents(model, mata, mina, maxa, first_transform);

	min.set(mina.getF32ptr());
	max.set(maxa.getF32ptr());
}

void LLModelLoader::run()
{
	doLoadModel();
	doOnIdleOneTime(boost::bind(&LLModelLoader::loadModelCallback,this));
}

bool LLModelLoader::doLoadModel()
{
	//first, look for a .slm file of the same name that was modified later
	//than the .dae

	if (mTrySLM)
	{
		std::string filename = mFilename;
			
		std::string::size_type i = filename.rfind(".");
		if (i != std::string::npos)
		{
			filename.replace(i, filename.size()-1, ".slm");
			llstat slm_status;
			if (LLFile::stat(filename, &slm_status) == 0)
			{ //slm file exists
				llstat dae_status;
				if (LLFile::stat(mFilename, &dae_status) != 0 ||
					dae_status.st_mtime < slm_status.st_mtime)
				{
					if (loadFromSLM(filename))
					{ //slm successfully loaded, if this fails, fall through and
						//try loading from dae

						mLod = -1; //successfully loading from an slm implicitly sets all 
									//LoDs
						return true;
					}
				}
			}	
		}
	}

	//no suitable slm exists, load from the .dae file
	DAE dae;
	domCOLLADA* dom = dae.open(mFilename);
	
	if (!dom)
	{
		llinfos<<" Error with dae - traditionally indicates a corrupt file."<<llendl;
		setLoadState( ERROR_PARSING );
		return false;
	}

	//determine if this dae is a valid version.
	domVersionType docVersion = dom->getVersion();

	if ( docVersion != VERSIONTYPE_1_4_0 )
	{
		llinfos<<" Error with dae - unsupported dae version "<<llendl;
		//setLoadState( ERROR_PARSING );
		//return false;
		
	}
	
	
	daeDatabase* db = dae.getDatabase();
	
	daeInt count = db->getElementCount(NULL, COLLADA_TYPE_MESH);
	
	daeDocument* doc = dae.getDoc(mFilename);
	if (!doc)
	{
		llwarns << "can't find internal doc" << llendl;
		return false;
	}
	
	daeElement* root = doc->getDomRoot();
	if (!root)
	{
		llwarns << "document has no root" << llendl;
		return false;
	}
	
	//Verify some basic properties of the dae
	//1. Basic validity check on controller 
	U32 controllerCount = (int) db->getElementCount( NULL, "controller" );
	bool result = false;
	for ( int i=0; i<controllerCount; ++i )
	{
		domController* pController = NULL;
		db->getElement( (daeElement**) &pController, i , NULL, "controller" );
		result = mPreview->verifyController( pController );
		if (!result)
		{
			setLoadState( ERROR_PARSING );
			return true;
		}
	}


	//get unit scale
	mTransform.setIdentity();
	
	domAsset::domUnit* unit = daeSafeCast<domAsset::domUnit>(root->getDescendant(daeElement::matchType(domAsset::domUnit::ID())));
	
	if (unit)
	{
		F32 meter = unit->getMeter();
		mTransform.mMatrix[0][0] = meter;
		mTransform.mMatrix[1][1] = meter;
		mTransform.mMatrix[2][2] = meter;
	}
	
	//get up axis rotation
	LLMatrix4 rotation;
	
	domUpAxisType up = UPAXISTYPE_Y_UP;  // default is Y_UP
	domAsset::domUp_axis* up_axis =
	daeSafeCast<domAsset::domUp_axis>(root->getDescendant(daeElement::matchType(domAsset::domUp_axis::ID())));
	
	if (up_axis)
	{
		up = up_axis->getValue();
	}
	
	if (up == UPAXISTYPE_X_UP)
	{
		rotation.initRotation(0.0f, 90.0f * DEG_TO_RAD, 0.0f);
	}
	else if (up == UPAXISTYPE_Y_UP)
	{
		rotation.initRotation(90.0f * DEG_TO_RAD, 0.0f, 0.0f);
	}
	
	rotation *= mTransform;
	mTransform = rotation;
	
	
	for (daeInt idx = 0; idx < count; ++idx)
	{ //build map of domEntities to LLModel
		domMesh* mesh = NULL;
		db->getElement((daeElement**) &mesh, idx, NULL, COLLADA_TYPE_MESH);
		
		if (mesh)
		{
			LLPointer<LLModel> model = LLModel::loadModelFromDomMesh(mesh);
			
			if(model->getStatus() != LLModel::NO_ERRORS)
			{
				setLoadState(ERROR_PARSING + model->getStatus()) ;
				return false; //abort
			}

			if (model.notNull() && validate_model(model))
			{
				mModelList.push_back(model);
				mModel[mesh] = model;
			}
		}
	}
	
	count = db->getElementCount(NULL, COLLADA_TYPE_SKIN);
	for (daeInt idx = 0; idx < count; ++idx)
	{ //add skinned meshes as instances
		domSkin* skin = NULL;
		db->getElement((daeElement**) &skin, idx, NULL, COLLADA_TYPE_SKIN);
		
		if (skin)
		{
			domGeometry* geom = daeSafeCast<domGeometry>(skin->getSource().getElement());
			
			if (geom)
			{
				domMesh* mesh = geom->getMesh();
				if (mesh)
				{
					LLModel* model = mModel[mesh];
					if (model)
					{
						LLVector3 mesh_scale_vector;
						LLVector3 mesh_translation_vector;
						model->getNormalizedScaleTranslation(mesh_scale_vector, mesh_translation_vector);
						
						LLMatrix4 normalized_transformation;
						normalized_transformation.setTranslation(mesh_translation_vector);
						
						LLMatrix4 mesh_scale;
						mesh_scale.initScale(mesh_scale_vector);
						mesh_scale *= normalized_transformation;
						normalized_transformation = mesh_scale;
						
						glh::matrix4f inv_mat((F32*) normalized_transformation.mMatrix);
						inv_mat = inv_mat.inverse();
						LLMatrix4 inverse_normalized_transformation(inv_mat.m);
						
						domSkin::domBind_shape_matrix* bind_mat = skin->getBind_shape_matrix();
						
						if (bind_mat)
						{ //get bind shape matrix
							domFloat4x4& dom_value = bind_mat->getValue();
							
							LLMeshSkinInfo& skin_info = model->mSkinInfo;

							for (int i = 0; i < 4; i++)
							{
								for(int j = 0; j < 4; j++)
								{
									skin_info.mBindShapeMatrix.mMatrix[i][j] = dom_value[i + j*4];
								}
							}
							
							LLMatrix4 trans = normalized_transformation;
							trans *= skin_info.mBindShapeMatrix;
							skin_info.mBindShapeMatrix = trans;							
						}
										
											
						//Some collada setup for accessing the skeleton
						daeElement* pElement = 0;
						dae.getDatabase()->getElement( &pElement, 0, 0, "skeleton" );
						
						//Try to get at the skeletal instance controller
						domInstance_controller::domSkeleton* pSkeleton = daeSafeCast<domInstance_controller::domSkeleton>( pElement );
						bool missingSkeletonOrScene = false;
						
						//If no skeleton, do a breadth-first search to get at specific joints
						bool rootNode = false;
						bool skeletonWithNoRootNode = false;
						
						//Need to test for a skeleton that does not have a root node
						//This occurs when your instance controller does not have an associated scene 
						if ( pSkeleton )
						{
							daeElement* pSkeletonRootNode = pSkeleton->getValue().getElement();
							if ( pSkeletonRootNode )
							{
								rootNode = true;
							}
							else 
							{
								skeletonWithNoRootNode = true;
							}

						}
						if ( !pSkeleton || !rootNode )
						{
							daeElement* pScene = root->getDescendant("visual_scene");
							if ( !pScene )
							{
								llwarns<<"No visual scene - unable to parse bone offsets "<<llendl;
								missingSkeletonOrScene = true;
							}
							else
							{
								//Get the children at this level
								daeTArray< daeSmartRef<daeElement> > children = pScene->getChildren();
								S32 childCount = children.getCount();
								
								//Process any children that are joints
								//Not all children are joints, some code be ambient lights, cameras, geometry etc..
								for (S32 i = 0; i < childCount; ++i)
								{
									domNode* pNode = daeSafeCast<domNode>(children[i]);
									if ( isNodeAJoint( pNode ) )
									{
										processJointNode( pNode, mJointList );
									}
								}
							}
						}
						else
							//Has Skeleton
						{
							//Get the root node of the skeleton
							daeElement* pSkeletonRootNode = pSkeleton->getValue().getElement();
							if ( pSkeletonRootNode )
							{
								//Once we have the root node - start acccessing it's joint components
								const int jointCnt = mJointMap.size();
								std::map<std::string, std::string> :: const_iterator jointIt = mJointMap.begin();
								
								//Loop over all the possible joints within the .dae - using the allowed joint list in the ctor.
								for ( int i=0; i<jointCnt; ++i, ++jointIt )
								{
									//Build a joint for the resolver to work with
									char str[64]={0};
									sprintf(str,"./%s",(*jointIt).first.c_str() );
									//llwarns<<"Joint "<< str <<llendl;
									
									//Setup the resolver
                                    daeSIDResolver resolver( pSkeletonRootNode, str );
									
                                    //Look for the joint
                                    domNode* pJoint = daeSafeCast<domNode>( resolver.getElement() );
                                    if ( pJoint )
                                    {
										//Pull out the translate id and store it in the jointTranslations map
										daeSIDResolver jointResolver( pJoint, "./translate" );
										domTranslate* pTranslate = daeSafeCast<domTranslate>( jointResolver.getElement() );
										
										LLMatrix4 workingTransform;
										
										//Translation via SID
										if ( pTranslate )
										{
											extractTranslation( pTranslate, workingTransform );
										}
										else
										{
											//Translation via child from element
											daeElement* pTranslateElement = getChildFromElement( pJoint, "translate" );
											if ( pTranslateElement && pTranslateElement->typeID() != domTranslate::ID() )
											{
												llwarns<< "The found element is not a translate node" <<llendl;
												missingSkeletonOrScene = true;
											}
											else
											{
												extractTranslationViaElement( pTranslateElement, workingTransform );
											}
										}
										
										//Store the joint transform w/respect to it's name.
										mJointList[(*jointIt).second.c_str()] = workingTransform;
                                    }
								}
								
								//If anything failed in regards to extracting the skeleton, joints or translation id,
								//mention it
								if ( missingSkeletonOrScene  )
								{
									llwarns<< "Partial jointmap found in asset - did you mean to just have a partial map?" << llendl;
								}
							}//got skeleton?
						}
						
						
						domSkin::domJoints* joints = skin->getJoints();
						
						domInputLocal_Array& joint_input = joints->getInput_array();
						
						for (size_t i = 0; i < joint_input.getCount(); ++i)
						{
							domInputLocal* input = joint_input.get(i);
							xsNMTOKEN semantic = input->getSemantic();
							
							if (strcmp(semantic, COMMON_PROFILE_INPUT_JOINT) == 0)
							{ //found joint source, fill model->mJointMap and model->mSkinInfo.mJointNames
								daeElement* elem = input->getSource().getElement();
								
								domSource* source = daeSafeCast<domSource>(elem);
								if (source)
								{
									
									
									domName_array* names_source = source->getName_array();
									
									if (names_source)
									{
										domListOfNames &names = names_source->getValue();
										
										for (size_t j = 0; j < names.getCount(); ++j)
										{
											std::string name(names.get(j));
											if (mJointMap.find(name) != mJointMap.end())
											{
												name = mJointMap[name];
											}
											model->mSkinInfo.mJointNames.push_back(name);
											model->mSkinInfo.mJointMap[name] = j;
										}
									}
									else
									{
										domIDREF_array* names_source = source->getIDREF_array();
										if (names_source)
										{
											xsIDREFS& names = names_source->getValue();
											
											for (size_t j = 0; j < names.getCount(); ++j)
											{
												std::string name(names.get(j).getID());
												if (mJointMap.find(name) != mJointMap.end())
												{
													name = mJointMap[name];
												}
												model->mSkinInfo.mJointNames.push_back(name);
												model->mSkinInfo.mJointMap[name] = j;
											}
										}
									}
								}
							}
							else if (strcmp(semantic, COMMON_PROFILE_INPUT_INV_BIND_MATRIX) == 0)
							{ //found inv_bind_matrix array, fill model->mInvBindMatrix
								domSource* source = daeSafeCast<domSource>(input->getSource().getElement());
								if (source)
								{
									domFloat_array* t = source->getFloat_array();
									if (t)
									{
										domListOfFloats& transform = t->getValue();
										S32 count = transform.getCount()/16;
										
										for (S32 k = 0; k < count; ++k)
										{
											LLMatrix4 mat;
											
											for (int i = 0; i < 4; i++)
											{
												for(int j = 0; j < 4; j++)
												{
													mat.mMatrix[i][j] = transform[k*16 + i + j*4];
												}
											}
											
											model->mSkinInfo.mInvBindMatrix.push_back(mat);											
										}
									}
								}
							}
						}
						
						//Now that we've parsed the jointa werray, let's determine if we have a full rig
						//(which means we have all the joint sthat are required for an avatar versus
						//a skinned asset attached to a node in a file that contains an entire skeleton,
						//but does not use the skeleton).						
						buildJointToNodeMappingFromScene( root );
						mPreview->critiqueRigForUploadApplicability( model->mSkinInfo.mJointNames );
										
						if ( !missingSkeletonOrScene )
						{
							//Set the joint translations on the avatar - if it's a full mapping
							//The joints are reset in the dtor
							if ( mPreview->getRigWithSceneParity() )
							{	
								std::map<std::string, std::string> :: const_iterator masterJointIt = mJointMap.begin();
								std::map<std::string, std::string> :: const_iterator masterJointItEnd = mJointMap.end();
								for (;masterJointIt!=masterJointItEnd;++masterJointIt )
								{
									std::string lookingForJoint = (*masterJointIt).first.c_str();
									
									if ( mJointList.find( lookingForJoint ) != mJointList.end() )
									{
										//llinfos<<"joint "<<lookingForJoint.c_str()<<llendl;
										LLMatrix4 jointTransform = mJointList[lookingForJoint];
										LLJoint* pJoint = mPreview->getPreviewAvatar()->getJoint( lookingForJoint );
										if ( pJoint )
										{   
											pJoint->storeCurrentXform( jointTransform.getTranslation() );												
										}
										else
										{
											//Most likely an error in the asset.
											llwarns<<"Tried to apply joint position from .dae, but it did not exist in the avatar rig." << llendl;
										}
									}
								}
							}
						} //missingSkeletonOrScene
						
						
						//We need to construct the alternate bind matrix (which contains the new joint positions)
						//in the same order as they were stored in the joint buffer. The joints associated
						//with the skeleton are not stored in the same order as they are in the exported joint buffer.
						//This remaps the skeletal joints to be in the same order as the joints stored in the model.
						std::vector<std::string> :: const_iterator jointIt  = model->mSkinInfo.mJointNames.begin();
						const int jointCnt = model->mSkinInfo.mJointNames.size();
						for ( int i=0; i<jointCnt; ++i, ++jointIt )
						{
							std::string lookingForJoint = (*jointIt).c_str();
							//Look for the joint xform that we extracted from the skeleton, using the jointIt as the key
							//and store it in the alternate bind matrix
							if ( mJointList.find( lookingForJoint ) != mJointList.end() )
							{
								LLMatrix4 jointTransform = mJointList[lookingForJoint];
								LLMatrix4 newInverse = model->mSkinInfo.mInvBindMatrix[i];
								newInverse.setTranslation( mJointList[lookingForJoint].getTranslation() );
								model->mSkinInfo.mAlternateBindMatrix.push_back( newInverse );
							}
							else
							{
								llwarns<<"Possibly misnamed/missing joint [" <<lookingForJoint.c_str()<<" ] "<<llendl;
							}
						}
						
						//grab raw position array
						
						domVertices* verts = mesh->getVertices();
						if (verts)
						{
							domInputLocal_Array& inputs = verts->getInput_array();
							for (size_t i = 0; i < inputs.getCount() && model->mPosition.empty(); ++i)
							{
								if (strcmp(inputs[i]->getSemantic(), COMMON_PROFILE_INPUT_POSITION) == 0)
								{
									domSource* pos_source = daeSafeCast<domSource>(inputs[i]->getSource().getElement());
									if (pos_source)
									{
										domFloat_array* pos_array = pos_source->getFloat_array();
										if (pos_array)
										{
											domListOfFloats& pos = pos_array->getValue();
											
											for (size_t j = 0; j < pos.getCount(); j += 3)
											{
												if (pos.getCount() <= j+2)
												{
													llerrs << "Invalid position array size." << llendl;
												}
												
												LLVector3 v(pos[j], pos[j+1], pos[j+2]);
												
												//transform from COLLADA space to volume space
												v = v * inverse_normalized_transformation;
												
												model->mPosition.push_back(v);
											}
										}
									}
								}
							}
						}
						
						//grab skin weights array
						domSkin::domVertex_weights* weights = skin->getVertex_weights();
						if (weights)
						{
							domInputLocalOffset_Array& inputs = weights->getInput_array();
							domFloat_array* vertex_weights = NULL;
							for (size_t i = 0; i < inputs.getCount(); ++i)
							{
								if (strcmp(inputs[i]->getSemantic(), COMMON_PROFILE_INPUT_WEIGHT) == 0)
								{
									domSource* weight_source = daeSafeCast<domSource>(inputs[i]->getSource().getElement());
									if (weight_source)
									{
										vertex_weights = weight_source->getFloat_array();
									}
								}
							}
							
							if (vertex_weights)
							{
								domListOfFloats& w = vertex_weights->getValue();
								domListOfUInts& vcount = weights->getVcount()->getValue();
								domListOfInts& v = weights->getV()->getValue();
								
								U32 c_idx = 0;
								for (size_t vc_idx = 0; vc_idx < vcount.getCount(); ++vc_idx)
								{ //for each vertex
									daeUInt count = vcount[vc_idx];
									
									//create list of weights that influence this vertex
									LLModel::weight_list weight_list;
									
									for (daeUInt i = 0; i < count; ++i)
									{ //for each weight
										daeInt joint_idx = v[c_idx++];
										daeInt weight_idx = v[c_idx++];
										
										if (joint_idx == -1)
										{
											//ignore bindings to bind_shape_matrix
											continue;
										}
										
										F32 weight_value = w[weight_idx];
										
										weight_list.push_back(LLModel::JointWeight(joint_idx, weight_value));
									}
									
									//sort by joint weight
									std::sort(weight_list.begin(), weight_list.end(), LLModel::CompareWeightGreater());
									
									std::vector<LLModel::JointWeight> wght;
									
									F32 total = 0.f;
									
									for (U32 i = 0; i < llmin((U32) 4, (U32) weight_list.size()); ++i)
									{ //take up to 4 most significant weights
										if (weight_list[i].mWeight > 0.f)
										{
											wght.push_back( weight_list[i] );
											total += weight_list[i].mWeight;
										}
									}
									
									F32 scale = 1.f/total;
									if (scale != 1.f)
									{ //normalize weights
										for (U32 i = 0; i < wght.size(); ++i)
										{
											wght[i].mWeight *= scale;
										}
									}
									
									model->mSkinWeights[model->mPosition[vc_idx]] = wght;
								}
								
								//add instance to scene for this model
								
								LLMatrix4 transformation = mTransform;
								// adjust the transformation to compensate for mesh normalization
								
								LLMatrix4 mesh_translation;
								mesh_translation.setTranslation(mesh_translation_vector);
								mesh_translation *= transformation;
								transformation = mesh_translation;
								
								LLMatrix4 mesh_scale;
								mesh_scale.initScale(mesh_scale_vector);
								mesh_scale *= transformation;
								transformation = mesh_scale;
								
								std::map<std::string, LLImportMaterial> materials;
								for (U32 i = 0; i < model->mMaterialList.size(); ++i)
								{
									materials[model->mMaterialList[i]] = LLImportMaterial();
								}
								mScene[transformation].push_back(LLModelInstance(model, model->mLabel, transformation, materials));
								stretch_extents(model, transformation, mExtents[0], mExtents[1], mFirstTransform);
							}
						}
					}
				}
			}
		}
	}
	
	daeElement* scene = root->getDescendant("visual_scene");
	
	if (!scene)
	{
		llwarns << "document has no visual_scene" << llendl;
		setLoadState( ERROR_PARSING );
		return true;
	}
	
	setLoadState( DONE );

	bool badElement = false;
	
	processElement( scene, badElement );
	
	if ( badElement )
	{
		setLoadState( ERROR_PARSING );
	}
	
	return true;
}

void LLModelLoader::setLoadState(U32 state)
{
	if (mPreview)
	{
		mPreview->setLoadState(state);
	}
}

bool LLModelLoader::loadFromSLM(const std::string& filename)
{ 
	//only need to populate mScene with data from slm
	llstat stat;

	if (LLFile::stat(filename, &stat))
	{ //file does not exist
		return false;
	}

	S32 file_size = (S32) stat.st_size;
	
	llifstream ifstream(filename, std::ifstream::in | std::ifstream::binary);
	LLSD data;
	LLSDSerialize::fromBinary(data, ifstream, file_size);
	ifstream.close();

	//build model list for each LoD
	model_list model[LLModel::NUM_LODS];

	if (data["version"].asInteger() != SLM_SUPPORTED_VERSION)
	{  //unsupported version
		return false;
	}

	LLSD& mesh = data["mesh"];

	LLVolumeParams volume_params;
	volume_params.setType(LL_PCODE_PROFILE_SQUARE, LL_PCODE_PATH_LINE);

	for (S32 lod = 0; lod < LLModel::NUM_LODS; ++lod)
	{
		for (U32 i = 0; i < mesh.size(); ++i)
		{
			std::stringstream str(mesh[i].asString());
			LLPointer<LLModel> loaded_model = new LLModel(volume_params, (F32) lod);
			if (loaded_model->loadModel(str))
			{
				loaded_model->mLocalID = i;
				model[lod].push_back(loaded_model);

				if (lod == LLModel::LOD_HIGH && !loaded_model->mSkinInfo.mJointNames.empty())
				{ 
					//check to see if rig is valid					
					mPreview->critiqueRigForUploadApplicability( loaded_model->mSkinInfo.mJointNames );					
				}
			}
		}
	}	

	if (model[LLModel::LOD_HIGH].empty())
	{ //failed to load high lod
		return false;
	}

	//load instance list
	model_instance_list instance_list;

	LLSD& instance = data["instance"];

	for (U32 i = 0; i < instance.size(); ++i)
	{
		//deserialize instance list
		instance_list.push_back(LLModelInstance(instance[i]));

		//match up model instance pointers
		S32 idx = instance_list[i].mLocalMeshID;

		for (U32 lod = 0; lod < LLModel::NUM_LODS; ++lod)
		{
			if (!model[lod].empty())
			{
				instance_list[i].mLOD[lod] = model[lod][idx];
			}
		}

		instance_list[i].mModel = model[LLModel::LOD_HIGH][idx];
	}


	//convert instance_list to mScene
	mFirstTransform = TRUE;
	for (U32 i = 0; i < instance_list.size(); ++i)
	{
		LLModelInstance& cur_instance = instance_list[i];
		mScene[cur_instance.mTransform].push_back(cur_instance);
		stretch_extents(cur_instance.mModel, cur_instance.mTransform, mExtents[0], mExtents[1], mFirstTransform);
	}
	
	setLoadState( DONE );

	return true;
}

//static
bool LLModelLoader::isAlive(LLModelLoader* loader)
{
	if(!loader)
	{
		return false ;
	}

	std::list<LLModelLoader*>::iterator iter = sActiveLoaderList.begin() ;
	for(; iter != sActiveLoaderList.end() && (*iter) != loader; ++iter) ;
	
	return *iter == loader ;
}

void LLModelLoader::loadModelCallback()
{
	assert_main_thread();

	if (mPreview)
	{
		mPreview->loadModelCallback(mLod);	
	}

	while (!isStopped())
	{ //wait until this thread is stopped before deleting self
		apr_sleep(100);
	}

	//doubel check if "this" is valid before deleting it, in case it is aborted during running.
	if(!isAlive(this))
	{
		return ;
	}

	//cleanup model loader
	if (mPreview)
	{
		mPreview->mModelLoader = NULL;
	}

	delete this;
}
//-----------------------------------------------------------------------------
// buildJointToNodeMappingFromScene()
//-----------------------------------------------------------------------------
void LLModelLoader::buildJointToNodeMappingFromScene( daeElement* pRoot )
{
	daeElement* pScene = pRoot->getDescendant("visual_scene");
	if ( pScene )
	{
		daeTArray< daeSmartRef<daeElement> > children = pScene->getChildren();
		S32 childCount = children.getCount();
		for (S32 i = 0; i < childCount; ++i)
		{
			domNode* pNode = daeSafeCast<domNode>(children[i]);
			processJointToNodeMapping( pNode );			
		}
	}
}
//-----------------------------------------------------------------------------
// processJointToNodeMapping()
//-----------------------------------------------------------------------------
void LLModelLoader::processJointToNodeMapping( domNode* pNode )
{
	if ( isNodeAJoint( pNode ) )
	{
		//1.Store the parent
		std::string nodeName = pNode->getName();
		if ( !nodeName.empty() )
		{
			mJointsFromNode.push_front( pNode->getName() );
		}
		//2. Handle the kiddo's
		processChildJoints( pNode );
	}
	else
	{
		//Determine if the're any children wrt to this failed node.
		//This occurs when an armature is exported and ends up being what essentially amounts to
		//as the root for the visual_scene
		processChildJoints( pNode );
	}
}
//-----------------------------------------------------------------------------
// processChildJoint()
//-----------------------------------------------------------------------------
void LLModelLoader::processChildJoints( domNode* pParentNode )
{	
	daeTArray< daeSmartRef<daeElement> > childOfChild = pParentNode->getChildren();
	S32 childOfChildCount = childOfChild.getCount();
	for (S32 i = 0; i < childOfChildCount; ++i)
	{
		domNode* pChildNode = daeSafeCast<domNode>( childOfChild[i] );
		if ( pChildNode )
		{
			processJointToNodeMapping( pChildNode );
		}
	}
}

//-----------------------------------------------------------------------------
// critiqueRigForUploadApplicability()
//-----------------------------------------------------------------------------
void LLModelPreview::critiqueRigForUploadApplicability( const std::vector<std::string> &jointListFromAsset )
{
	critiqueJointToNodeMappingFromScene();
	
	//Determines the following use cases for a rig:
	//1. It is suitable for upload with skin weights & joint positions, or
	//2. It is suitable for upload as standard av with just skin weights
	
	bool isJointPositionUploadOK = isRigSuitableForJointPositionUpload( jointListFromAsset );
	bool isRigLegacyOK			 = isRigLegacy( jointListFromAsset );

	//It's OK that both could end up being true, both default to false
	if ( isJointPositionUploadOK )
	{
		setRigValidForJointPositionUpload( true );
	}

	if ( isRigLegacyOK) 
	{	
		setLegacyRigValid( true );
	}

}
//-----------------------------------------------------------------------------
// critiqueJointToNodeMappingFromScene()
//-----------------------------------------------------------------------------
void LLModelPreview::critiqueJointToNodeMappingFromScene( void  )
{
	//Do the actual nodes back the joint listing from the dae?
	//if yes then this is a fully rigged asset, otherwise it's just a partial rig
	
	std::deque<std::string>::iterator jointsFromNodeIt = mJointsFromNode.begin();
	std::deque<std::string>::iterator jointsFromNodeEndIt = mJointsFromNode.end();
	bool result = true;

	if ( !mJointsFromNode.empty() )
	{
		for ( ;jointsFromNodeIt!=jointsFromNodeEndIt;++jointsFromNodeIt )
		{
			std::string name = *jointsFromNodeIt;
			if ( mJointTransformMap.find( name ) != mJointTransformMap.end() )
			{
				continue;
			}
			else
			{
				llinfos<<"critiqueJointToNodeMappingFromScene is missing a: "<<name<<llendl;
				result = false;				
			}
		}
	}
	else
	{
		result = false;
	}

	//Determines the following use cases for a rig:
	//1. Full av rig  w/1-1 mapping from the scene and joint array
	//2. Partial rig but w/o parity between the scene and joint array
	if ( result )
	{		
		setRigWithSceneParity( true );
	}	
}
//-----------------------------------------------------------------------------
// isRigLegacy()
//-----------------------------------------------------------------------------
bool LLModelPreview::isRigLegacy( const std::vector<std::string> &jointListFromAsset )
{
	//No joints in asset
	if ( jointListFromAsset.size() == 0 )
	{
		return false;
	}

	bool result = false;

	std::deque<std::string> :: const_iterator masterJointIt = mMasterLegacyJointList.begin();	
	std::deque<std::string> :: const_iterator masterJointEndIt = mMasterLegacyJointList.end();
	
	std::vector<std::string> :: const_iterator modelJointIt = jointListFromAsset.begin();	
	std::vector<std::string> :: const_iterator modelJointItEnd = jointListFromAsset.end();
	
	for ( ;masterJointIt!=masterJointEndIt;++masterJointIt )
	{
		result = false;
		modelJointIt = jointListFromAsset.begin();

		for ( ;modelJointIt!=modelJointItEnd; ++modelJointIt )
		{
			if ( *masterJointIt == *modelJointIt )
			{
				result = true;
				break;
			}			
		}		
		if ( !result )
		{
			llinfos<<" Asset did not contain the joint (if you're u/l a fully rigged asset w/joint positions - it is required)." << *masterJointIt<< llendl;
			break;
		}
	}	
	return result;
}
//-----------------------------------------------------------------------------
// isRigSuitableForJointPositionUpload()
//-----------------------------------------------------------------------------
bool LLModelPreview::isRigSuitableForJointPositionUpload( const std::vector<std::string> &jointListFromAsset )
{
	bool result = false;

	std::deque<std::string> :: const_iterator masterJointIt = mMasterJointList.begin();	
	std::deque<std::string> :: const_iterator masterJointEndIt = mMasterJointList.end();
	
	std::vector<std::string> :: const_iterator modelJointIt = jointListFromAsset.begin();	
	std::vector<std::string> :: const_iterator modelJointItEnd = jointListFromAsset.end();
	
	for ( ;masterJointIt!=masterJointEndIt;++masterJointIt )
	{
		result = false;
		modelJointIt = jointListFromAsset.begin();

		for ( ;modelJointIt!=modelJointItEnd; ++modelJointIt )
		{
			if ( *masterJointIt == *modelJointIt )
			{
				result = true;
				break;
			}			
		}		
		if ( !result )
		{
			llinfos<<" Asset did not contain the joint (if you're u/l a fully rigged asset w/joint positions - it is required)." << *masterJointIt<< llendl;
			break;
		}
	}	
	return result;
}


//called in the main thread
void LLModelLoader::loadTextures()
{
	BOOL is_paused = isPaused() ;
	pause() ; //pause the loader 

	for(scene::iterator iter = mScene.begin(); iter != mScene.end(); ++iter)
	{
		for(U32 i = 0 ; i < iter->second.size(); i++)
		{
			for(std::map<std::string, LLImportMaterial>::iterator j = iter->second[i].mMaterial.begin();
				j != iter->second[i].mMaterial.end(); ++j)
			{
				LLImportMaterial& material = j->second;

				if(!material.mDiffuseMapFilename.empty())
				{
					material.mDiffuseMap = 
						LLViewerTextureManager::getFetchedTextureFromUrl("file://" + material.mDiffuseMapFilename, TRUE, LLViewerTexture::BOOST_PREVIEW);
					material.mDiffuseMap->setLoadedCallback(LLModelPreview::textureLoadedCallback, 0, TRUE, FALSE, mPreview, NULL, FALSE);
					material.mDiffuseMap->forceToSaveRawImage(0, F32_MAX);
					mNumOfFetchingTextures++ ;
				}
			}
		}
	}

	if(!is_paused)
	{
		unpause() ;
	}
}

//-----------------------------------------------------------------------------
// isNodeAJoint()
//-----------------------------------------------------------------------------
bool LLModelLoader::isNodeAJoint( domNode* pNode )
{
	if ( !pNode )
	{
		llinfos<<"Created node is NULL"<<llendl;
		return false;
	}
	
	if ( pNode->getName() == NULL )
	{
		llinfos<<"Parsed node has no name "<<llendl;
		//Attempt to write the node id, if possible (aids in debugging the visual scene)
		if ( pNode->getId() )
		{
			llinfos<<"Parsed node ID: "<<pNode->getId()<<llendl;
		}
		return false;
	}

	if ( mJointMap.find( pNode->getName() )  != mJointMap.end() )
	{
		return true;
	}

	return false;
}
//-----------------------------------------------------------------------------
// verifyCount
//-----------------------------------------------------------------------------
bool LLModelPreview::verifyCount( int expected, int result )
{
	if ( expected != result )
	{
		llinfos<< "Error: (expected/got)"<<expected<<"/"<<result<<"verts"<<llendl;
		return false;
	}
	return true;
}
//-----------------------------------------------------------------------------
// verifyController
//-----------------------------------------------------------------------------
bool LLModelPreview::verifyController( domController* pController )
{	

	bool result = true;

	domSkin* pSkin = pController->getSkin();

	if ( pSkin )
	{
		xsAnyURI & uri = pSkin->getSource();
		domElement* pElement = uri.getElement();

		if ( !pElement )
		{
			llinfos<<"Can't resolve skin source"<<llendl;
			return false;
		}

		daeString type_str = pElement->getTypeName();
		if ( stricmp(type_str, "geometry") == 0 )
		{	
			//Skin is reference directly by geometry and get the vertex count from skin
			domSkin::domVertex_weights* pVertexWeights = pSkin->getVertex_weights();
			U32 vertexWeightsCount = pVertexWeights->getCount();
			domGeometry* pGeometry = (domGeometry*) (domElement*) uri.getElement();
			domMesh* pMesh = pGeometry->getMesh();				
			
			if ( pMesh )
			{
				//Get vertex count from geometry
				domVertices* pVertices = pMesh->getVertices();
				if ( !pVertices )
				{ 
					llinfos<<"No vertices!"<<llendl;
					return false;
				}

				if ( pVertices )
				{
					xsAnyURI src = pVertices->getInput_array()[0]->getSource();
					domSource* pSource = (domSource*) (domElement*) src.getElement();
					U32 verticesCount = pSource->getTechnique_common()->getAccessor()->getCount();
					result = verifyCount( verticesCount, vertexWeightsCount );
					if ( !result )
					{
						return result;
					}
				}
			}	

			U32 vcountCount = (U32) pVertexWeights->getVcount()->getValue().getCount();
			result = verifyCount( vcountCount, vertexWeightsCount );	
			if ( !result )
			{
				return result;
			}

			domInputLocalOffset_Array& inputs = pVertexWeights->getInput_array();
			U32 sum = 0;
			for (size_t i=0; i<vcountCount; i++)
			{
				sum += pVertexWeights->getVcount()->getValue()[i];
			}
			result = verifyCount( sum * inputs.getCount(), (domInt) pVertexWeights->getV()->getValue().getCount() );
		}
	}
	
	return result;
}

//-----------------------------------------------------------------------------
// extractTranslation()
//-----------------------------------------------------------------------------
void LLModelLoader::extractTranslation( domTranslate* pTranslate, LLMatrix4& transform )
{
	domFloat3 jointTrans = pTranslate->getValue();
	LLVector3 singleJointTranslation( jointTrans[0], jointTrans[1], jointTrans[2] );
	transform.setTranslation( singleJointTranslation );
}
//-----------------------------------------------------------------------------
// extractTranslationViaElement()
//-----------------------------------------------------------------------------
void LLModelLoader::extractTranslationViaElement( daeElement* pTranslateElement, LLMatrix4& transform )
{
	domTranslate* pTranslateChild = dynamic_cast<domTranslate*>( pTranslateElement );
	domFloat3 translateChild = pTranslateChild->getValue();
	LLVector3 singleJointTranslation( translateChild[0], translateChild[1], translateChild[2] );
	transform.setTranslation( singleJointTranslation );
}
//-----------------------------------------------------------------------------
// processJointNode()
//-----------------------------------------------------------------------------
void LLModelLoader::processJointNode( domNode* pNode, JointTransformMap& jointTransforms )
{
	if (pNode->getName() == NULL)
	{
		llwarns << "nameless node, can't process" << llendl;
		return;
	}

	//llwarns<<"ProcessJointNode# Node:" <<pNode->getName()<<llendl;

	//1. handle the incoming node - extract out translation via SID or element

	LLMatrix4 workingTransform;

	//Pull out the translate id and store it in the jointTranslations map
	daeSIDResolver jointResolver( pNode, "./translate" );
	domTranslate* pTranslate = daeSafeCast<domTranslate>( jointResolver.getElement() );

	//Translation via SID was successful
	if ( pTranslate )
	{
		extractTranslation( pTranslate, workingTransform );
	}
	else
	{
		//Translation via child from element
		daeElement* pTranslateElement = getChildFromElement( pNode, "translate" );
		if ( !pTranslateElement || pTranslateElement->typeID() != domTranslate::ID() )
		{
			//llwarns<< "The found element is not a translate node" <<llendl;
			daeSIDResolver jointResolver( pNode, "./matrix" );
			domMatrix* pMatrix = daeSafeCast<domMatrix>( jointResolver.getElement() );
			if ( pMatrix )
			{
				//llinfos<<"A matrix SID was however found!"<<llendl;
				domFloat4x4 domArray = pMatrix->getValue();									
				for ( int i = 0; i < 4; i++ )
				{
					for( int j = 0; j < 4; j++ )
					{
						workingTransform.mMatrix[i][j] = domArray[i + j*4];
					}
				}
			}
			else
			{
				llwarns<< "The found element is not translate or matrix node - most likely a corrupt export!" <<llendl;
			}
		}
		else
		{
			extractTranslationViaElement( pTranslateElement, workingTransform );
		}
	}

	//Store the working transform relative to the nodes name.
	jointTransforms[ pNode->getName() ] = workingTransform;

	//2. handle the nodes children

	//Gather and handle the incoming nodes children
	daeTArray< daeSmartRef<daeElement> > childOfChild = pNode->getChildren();
	S32 childOfChildCount = childOfChild.getCount();

	for (S32 i = 0; i < childOfChildCount; ++i)
	{
		domNode* pChildNode = daeSafeCast<domNode>( childOfChild[i] );
		if ( pChildNode )
		{
			processJointNode( pChildNode, jointTransforms );
		}
	}
}
//-----------------------------------------------------------------------------
// getChildFromElement()
//-----------------------------------------------------------------------------
daeElement* LLModelLoader::getChildFromElement( daeElement* pElement, std::string const & name )
{
    daeElement* pChildOfElement = pElement->getChild( name.c_str() );
	if ( pChildOfElement )
	{
		return pChildOfElement;
	}
	llwarns<< "Could not find a child [" << name << "] for the element: \"" << pElement->getAttribute("id") << "\"" << llendl;
    return NULL;
}

void LLModelLoader::processElement( daeElement* element, bool& badElement )
{
	LLMatrix4 saved_transform = mTransform;

	domTranslate* translate = daeSafeCast<domTranslate>(element);
	if (translate)
	{
		domFloat3 dom_value = translate->getValue();

		LLMatrix4 translation;
		translation.setTranslation(LLVector3(dom_value[0], dom_value[1], dom_value[2]));

		translation *= mTransform;
		mTransform = translation;
	}

	domRotate* rotate = daeSafeCast<domRotate>(element);
	if (rotate)
	{
		domFloat4 dom_value = rotate->getValue();

		LLMatrix4 rotation;
		rotation.initRotTrans(dom_value[3] * DEG_TO_RAD, LLVector3(dom_value[0], dom_value[1], dom_value[2]), LLVector3(0, 0, 0));

		rotation *= mTransform;
		mTransform = rotation;
	}

	domScale* scale = daeSafeCast<domScale>(element);
	if (scale)
	{
		domFloat3 dom_value = scale->getValue();


		LLVector3 scale_vector = LLVector3(dom_value[0], dom_value[1], dom_value[2]);
		scale_vector.abs(); // Set all values positive, since we don't currently support mirrored meshes
		LLMatrix4 scaling;
		scaling.initScale(scale_vector);

		scaling *= mTransform;
		mTransform = scaling;
	}

	domMatrix* matrix = daeSafeCast<domMatrix>(element);
	if (matrix)
	{
		domFloat4x4 dom_value = matrix->getValue();

		LLMatrix4 matrix_transform;

		for (int i = 0; i < 4; i++)
		{
			for(int j = 0; j < 4; j++)
			{
				matrix_transform.mMatrix[i][j] = dom_value[i + j*4];
			}
		}

		matrix_transform *= mTransform;
		mTransform = matrix_transform;
	}

	domInstance_geometry* instance_geo = daeSafeCast<domInstance_geometry>(element);
	if (instance_geo)
	{
		domGeometry* geo = daeSafeCast<domGeometry>(instance_geo->getUrl().getElement());
		if (geo)
		{
			domMesh* mesh = daeSafeCast<domMesh>(geo->getDescendant(daeElement::matchType(domMesh::ID())));
			if (mesh)
			{
				LLModel* model = mModel[mesh];
				if (model)
				{
					LLMatrix4 transformation = mTransform;

					std::map<std::string, LLImportMaterial> materials = getMaterials(model, instance_geo);

					// adjust the transformation to compensate for mesh normalization
					LLVector3 mesh_scale_vector;
					LLVector3 mesh_translation_vector;
					model->getNormalizedScaleTranslation(mesh_scale_vector, mesh_translation_vector);

					LLMatrix4 mesh_translation;
					mesh_translation.setTranslation(mesh_translation_vector);
					mesh_translation *= transformation;
					transformation = mesh_translation;

					LLMatrix4 mesh_scale;
					mesh_scale.initScale(mesh_scale_vector);
					mesh_scale *= transformation;
					transformation = mesh_scale;

					std::string label = getElementLabel(instance_geo);
					mScene[transformation].push_back(LLModelInstance(model, label, transformation, materials));

					stretch_extents(model, transformation, mExtents[0], mExtents[1], mFirstTransform);
				}
			}
		}
		else 
		{
			llinfos<<"Unable to resolve geometry URL."<<llendl;
			badElement = true;			
		}

	}

	domInstance_node* instance_node = daeSafeCast<domInstance_node>(element);
	if (instance_node)
	{
		daeElement* instance = instance_node->getUrl().getElement();
		if (instance)
		{
			processElement(instance,badElement);
		}
	}

	//process children
	daeTArray< daeSmartRef<daeElement> > children = element->getChildren();
	for (S32 i = 0; i < children.getCount(); i++)
	{
		processElement(children[i],badElement);
	}

	domNode* node = daeSafeCast<domNode>(element);
	if (node)
	{ //this element was a node, restore transform before processiing siblings
		mTransform = saved_transform;
	}
}

std::map<std::string, LLImportMaterial> LLModelLoader::getMaterials(LLModel* model, domInstance_geometry* instance_geo)
{
	std::map<std::string, LLImportMaterial> materials;
	for (int i = 0; i < model->mMaterialList.size(); i++)
	{
		LLImportMaterial import_material;

		domInstance_material* instance_mat = NULL;

		domBind_material::domTechnique_common* technique =
		daeSafeCast<domBind_material::domTechnique_common>(instance_geo->getDescendant(daeElement::matchType(domBind_material::domTechnique_common::ID())));

		if (technique)
		{
			daeTArray< daeSmartRef<domInstance_material> > inst_materials = technique->getChildrenByType<domInstance_material>();
			for (int j = 0; j < inst_materials.getCount(); j++)
			{
				std::string symbol(inst_materials[j]->getSymbol());

				if (symbol == model->mMaterialList[i]) // found the binding
				{
					instance_mat = inst_materials[j];
				}
			}
		}

		if (instance_mat)
		{
			domMaterial* material = daeSafeCast<domMaterial>(instance_mat->getTarget().getElement());
			if (material)
			{
				domInstance_effect* instance_effect =
				daeSafeCast<domInstance_effect>(material->getDescendant(daeElement::matchType(domInstance_effect::ID())));
				if (instance_effect)
				{
					domEffect* effect = daeSafeCast<domEffect>(instance_effect->getUrl().getElement());
					if (effect)
					{
						domProfile_COMMON* profile =
						daeSafeCast<domProfile_COMMON>(effect->getDescendant(daeElement::matchType(domProfile_COMMON::ID())));
						if (profile)
						{
							import_material = profileToMaterial(profile);
						}
					}
				}
			}
		}

		import_material.mBinding = model->mMaterialList[i];
		materials[model->mMaterialList[i]] = import_material;
	}

	return materials;
}

LLImportMaterial LLModelLoader::profileToMaterial(domProfile_COMMON* material)
{
	LLImportMaterial mat;
	mat.mFullbright = FALSE;

	daeElement* diffuse = material->getDescendant("diffuse");
	if (diffuse)
	{
		domCommon_color_or_texture_type_complexType::domTexture* texture =
		daeSafeCast<domCommon_color_or_texture_type_complexType::domTexture>(diffuse->getDescendant("texture"));
		if (texture)
		{
			domCommon_newparam_type_Array newparams = material->getNewparam_array();
			for (S32 i = 0; i < newparams.getCount(); i++)
			{
				domFx_surface_common* surface = newparams[i]->getSurface();
				if (surface)
				{
					domFx_surface_init_common* init = surface->getFx_surface_init_common();
					if (init)
					{
						domFx_surface_init_from_common_Array init_from = init->getInit_from_array();

						if (init_from.getCount() > i)
						{
							domImage* image = daeSafeCast<domImage>(init_from[i]->getValue().getElement());
							if (image)
							{
								// we only support init_from now - embedded data will come later
								domImage::domInit_from* init = image->getInit_from();
								if (init)
								{									
									mat.mDiffuseMapFilename = cdom::uriToNativePath(init->getValue().str());
									mat.mDiffuseMapLabel = getElementLabel(material);
								}
							}
						}
					}
				}
			}
		}

		domCommon_color_or_texture_type_complexType::domColor* color =
		daeSafeCast<domCommon_color_or_texture_type_complexType::domColor>(diffuse->getDescendant("color"));
		if (color)
		{
			domFx_color_common domfx_color = color->getValue();
			LLColor4 value = LLColor4(domfx_color[0], domfx_color[1], domfx_color[2], domfx_color[3]);
			mat.mDiffuseColor = value;
		}
	}

	daeElement* emission = material->getDescendant("emission");
	if (emission)
	{
		LLColor4 emission_color = getDaeColor(emission);
		if (((emission_color[0] + emission_color[1] + emission_color[2]) / 3.0) > 0.25)
		{
			mat.mFullbright = TRUE;
		}
	}

	return mat;
}

// try to get a decent label for this element
std::string LLModelLoader::getElementLabel(daeElement *element)
{
	// if we have a name attribute, use it
	std::string name = element->getAttribute("name");
	if (name.length())
	{
		return name;
	}

	// if we have an ID attribute, use it
	if (element->getID())
	{
		return std::string(element->getID());
	}

	// if we have a parent, use it
	daeElement* parent = element->getParent();
	if (parent)
	{
		// if parent has a name, use it
		std::string name = parent->getAttribute("name");
		if (name.length())
		{
			return name;
		}

		// if parent has an ID, use it
		if (parent->getID())
		{
			return std::string(parent->getID());
		}
	}

	// try to use our type
	daeString element_name = element->getElementName();
	if (element_name)
	{
		return std::string(element_name);
	}

	// if all else fails, use "object"
	return std::string("object");
}

LLColor4 LLModelLoader::getDaeColor(daeElement* element)
{
	LLColor4 value;
	domCommon_color_or_texture_type_complexType::domColor* color =
	daeSafeCast<domCommon_color_or_texture_type_complexType::domColor>(element->getDescendant("color"));
	if (color)
	{
		domFx_color_common domfx_color = color->getValue();
		value = LLColor4(domfx_color[0], domfx_color[1], domfx_color[2], domfx_color[3]);
	}

	return value;
}

//-----------------------------------------------------------------------------
// LLModelPreview
//-----------------------------------------------------------------------------

LLModelPreview::LLModelPreview(S32 width, S32 height, LLFloater* fmp)
: LLViewerDynamicTexture(width, height, 3, ORDER_MIDDLE, FALSE), LLMutex(NULL)
, mPelvisZOffset( 0.0f )
, mLegacyRigValid( false )
, mRigValidJointUpload( false )
, mResetJoints( false )
, mRigParityWithScene( false )
, mLastJointUpdate( false )
{
	mNeedsUpdate = TRUE;
	mCameraDistance = 0.f;
	mCameraYaw = 0.f;
	mCameraPitch = 0.f;
	mCameraZoom = 1.f;
	mTextureName = 0;
	mPreviewLOD = 0;
	mModelLoader = NULL;
	mMaxTriangleLimit = 0;
	mDirty = false;
	mGenLOD = false;
	mLoading = false;
	mLoadState = LLModelLoader::STARTING;
	mGroup = 0;
	mLODFrozen = false;
	mBuildShareTolerance = 0.f;
	mBuildQueueMode = GLOD_QUEUE_GREEDY;
	mBuildBorderMode = GLOD_BORDER_UNLOCK;
	mBuildOperator = GLOD_OPERATOR_EDGE_COLLAPSE;

	for (U32 i = 0; i < LLModel::NUM_LODS; ++i)
	{
		mRequestedTriangleCount[i] = 0;
		mRequestedCreaseAngle[i] = -1.f;
		mRequestedLoDMode[i] = 0;
		mRequestedErrorThreshold[i] = 0.f;
		mRequestedBuildOperator[i] = 0;
		mRequestedQueueMode[i] = 0;
		mRequestedBorderMode[i] = 0;
		mRequestedShareTolerance[i] = 0.f;
	}

	mViewOption["show_textures"] = false;

	mFMP = fmp;

	mHasPivot = false;
	mModelPivot = LLVector3( 0.0f, 0.0f, 0.0f );
	
	glodInit();

	//move into joint mapper class
	//1. joints for joint offset verification
	mMasterJointList.push_front("mPelvis");
	mMasterJointList.push_front("mTorso");
	mMasterJointList.push_front("mChest");
	mMasterJointList.push_front("mNeck");
	mMasterJointList.push_front("mHead");
	mMasterJointList.push_front("mCollarLeft");
	mMasterJointList.push_front("mShoulderLeft");
	mMasterJointList.push_front("mElbowLeft");
	mMasterJointList.push_front("mWristLeft");
	mMasterJointList.push_front("mCollarRight");
	mMasterJointList.push_front("mShoulderRight");
	mMasterJointList.push_front("mElbowRight");
	mMasterJointList.push_front("mWristRight");
	mMasterJointList.push_front("mHipRight");
	mMasterJointList.push_front("mKneeRight");
	mMasterJointList.push_front("mFootRight");
	mMasterJointList.push_front("mHipLeft");
	mMasterJointList.push_front("mKneeLeft");
	mMasterJointList.push_front("mFootLeft");
	//2. legacy joint list - used to verify rigs that will not be using joint offsets
	mMasterLegacyJointList.push_front("mPelvis");
	mMasterLegacyJointList.push_front("mTorso");
	mMasterLegacyJointList.push_front("mChest");
	mMasterLegacyJointList.push_front("mNeck");
	mMasterLegacyJointList.push_front("mHead");
	mMasterLegacyJointList.push_front("mHipRight");
	mMasterLegacyJointList.push_front("mKneeRight");
	mMasterLegacyJointList.push_front("mFootRight");
	mMasterLegacyJointList.push_front("mHipLeft");
	mMasterLegacyJointList.push_front("mKneeLeft");
	mMasterLegacyJointList.push_front("mFootLeft");

	createPreviewAvatar();
}

LLModelPreview::~LLModelPreview()
{
	if (mModelLoader)
	{
		mModelLoader->mPreview = NULL;
		mModelLoader = NULL;
	}
	//*HACK : *TODO : turn this back on when we understand why this crashes
	//glodShutdown();
}

U32 LLModelPreview::calcResourceCost()
{
	assert_main_thread();

	rebuildUploadData();

	if (mFMP && mModelLoader)
	{
		if ( getLoadState() < LLModelLoader::ERROR_PARSING)
		{
			mFMP->childEnable("ok_btn");
		}
	}

	//Upload skin is selected BUT check to see if the joints coming in from the asset were malformed.
	if ( mFMP && mFMP->childGetValue("upload_skin").asBoolean() )
	{
		bool uploadingJointPositions = mFMP->childGetValue("upload_joints").asBoolean();
		if ( uploadingJointPositions && !isRigValidForJointPositionUpload() )
		{
			mFMP->childDisable("ok_btn");		
		}		
	}
	
	std::set<LLModel*> accounted;
	U32 num_points = 0;
	U32 num_hulls = 0;

	F32 debug_scale = mFMP ? mFMP->childGetValue("import_scale").asReal() : 1.f;
	mPelvisZOffset = mFMP ? mFMP->childGetValue("pelvis_offset").asReal() : 3.0f;
	
	if ( mFMP && mFMP->childGetValue("upload_joints").asBoolean() )
	{
		getPreviewAvatar()->setPelvisOffset( mPelvisZOffset );
	}

	F32 streaming_cost = 0.f;
	F32 physics_cost = 0.f;
	for (U32 i = 0; i < mUploadData.size(); ++i)
	{
		LLModelInstance& instance = mUploadData[i];
		
		if (accounted.find(instance.mModel) == accounted.end())
		{
			accounted.insert(instance.mModel);

			LLModel::Decomposition& decomp =
			instance.mLOD[LLModel::LOD_PHYSICS] ?
			instance.mLOD[LLModel::LOD_PHYSICS]->mPhysics :
			instance.mModel->mPhysics;
			
			//update instance skin info for each lods pelvisZoffset 
			for ( int j=0; j<LLModel::NUM_LODS; ++j )
			{	
				if ( instance.mLOD[j] )
				{
					instance.mLOD[j]->mSkinInfo.mPelvisOffset = mPelvisZOffset;
				}
			}

			std::stringstream ostr;
			LLSD ret = LLModel::writeModel(ostr,
					   instance.mLOD[4],
					   instance.mLOD[3],
					   instance.mLOD[2],
					   instance.mLOD[1],
					   instance.mLOD[0],
					   decomp,
					   mFMP->childGetValue("upload_skin").asBoolean(),
					   mFMP->childGetValue("upload_joints").asBoolean(),
					   TRUE);
			
			num_hulls += decomp.mHull.size();
			for (U32 i = 0; i < decomp.mHull.size(); ++i)
			{
				num_points += decomp.mHull[i].size();
			}

			//calculate streaming cost
			LLMatrix4 transformation = instance.mTransform;

			LLVector3 position = LLVector3(0, 0, 0) * transformation;

			LLVector3 x_transformed = LLVector3(1, 0, 0) * transformation - position;
			LLVector3 y_transformed = LLVector3(0, 1, 0) * transformation - position;
			LLVector3 z_transformed = LLVector3(0, 0, 1) * transformation - position;
			F32 x_length = x_transformed.normalize();
			F32 y_length = y_transformed.normalize();
			F32 z_length = z_transformed.normalize();
			LLVector3 scale = LLVector3(x_length, y_length, z_length);

			F32 radius = scale.length()*0.5f*debug_scale;

			streaming_cost += LLMeshRepository::getStreamingCost(ret, radius);
		}
	}

	F32 scale = mFMP ? mFMP->childGetValue("import_scale").asReal()*2.f : 2.f;

	mDetailsSignal(mPreviewScale[0]*scale, mPreviewScale[1]*scale, mPreviewScale[2]*scale, streaming_cost, physics_cost);

	updateStatusMessages();

	return (U32) streaming_cost;
}

void LLFloaterModelPreview::setDetails(F32 x, F32 y, F32 z, F32 streaming_cost, F32 physics_cost)
{
	assert_main_thread();
	childSetTextArg("import_dimensions", "[X]", llformat("%.3f", x));
	childSetTextArg("import_dimensions", "[Y]", llformat("%.3f", y));
	childSetTextArg("import_dimensions", "[Z]", llformat("%.3f", z));
}


void LLModelPreview::rebuildUploadData()
{
	assert_main_thread();

	mUploadData.clear();
	mTextureSet.clear();

	//fill uploaddata instance vectors from scene data

	std::string requested_name = mFMP->getChild<LLUICtrl>("description_form")->getValue().asString();

	std::string metric = mFMP->getChild<LLUICtrl>("model_category_combo")->getValue().asString();

	LLSpinCtrl* scale_spinner = mFMP->getChild<LLSpinCtrl>("import_scale");

	if (!scale_spinner)
	{
		llerrs << "floater_model_preview.xml MUST contain import_scale spinner." << llendl;
	}

	F32 scale = scale_spinner->getValue().asReal();

	LLMatrix4 scale_mat;
	scale_mat.initScale(LLVector3(scale, scale, scale));

	F32 max_scale = 0.f;

	if ( mBaseScene.size() > 0)
	{
		mFMP->childEnable("ok_btn");
	}

	//reorder materials to match mBaseModel
	for (U32 i = 0; i < LLModel::NUM_LODS; i++)
	{
		if (mBaseModel.size() == mModel[i].size())
		{
			for (U32 j = 0; j < mBaseModel.size(); ++j)
			{
				mModel[i][j]->matchMaterialOrder(mBaseModel[j]);
				llassert(mModel[i][j]->mMaterialList == mBaseModel[j]->mMaterialList);
			}
		}
	}

	for (LLModelLoader::scene::iterator iter = mBaseScene.begin(); iter != mBaseScene.end(); ++iter)
	{ //for each transform in scene
		LLMatrix4 mat = iter->first;

		// compute position
		LLVector3 position = LLVector3(0, 0, 0) * mat;

		// compute scale
		LLVector3 x_transformed = LLVector3(1, 0, 0) * mat - position;
		LLVector3 y_transformed = LLVector3(0, 1, 0) * mat - position;
		LLVector3 z_transformed = LLVector3(0, 0, 1) * mat - position;
		F32 x_length = x_transformed.normalize();
		F32 y_length = y_transformed.normalize();
		F32 z_length = z_transformed.normalize();

		max_scale = llmax(llmax(llmax(max_scale, x_length), y_length), z_length);

		mat *= scale_mat;

		for (LLModelLoader::model_instance_list::iterator model_iter = iter->second.begin(); model_iter != iter->second.end(); ++model_iter)
		{ //for each instance with said transform applied
			LLModelInstance instance = *model_iter;

			LLModel* base_model = instance.mModel;
			
			if (base_model)
			{
				base_model->mRequestedLabel = requested_name;
				base_model->mMetric = metric;
			}

			S32 idx = 0;
			for (idx = 0; idx < mBaseModel.size(); ++idx)
			{  //find reference instance for this model
				if (mBaseModel[idx] == base_model)
				{
					break;
				}
			}

			if(idx < mBaseModel.size())
			{
				for (U32 i = 0; i < LLModel::NUM_LODS; i++)
				{ //fill LOD slots based on reference model index
					if (mModel[i].size() > idx)
					{
						instance.mLOD[i] = mModel[i][idx];
					}
					else
					{
						instance.mLOD[i] = NULL;
					}
				}
			}
			instance.mTransform = mat;
			mUploadData.push_back(instance);
		}
	}

	F32 max_import_scale = DEFAULT_MAX_PRIM_SCALE/max_scale;

	scale_spinner->setMaxValue(max_import_scale);

	if (max_import_scale < scale)
	{
		scale_spinner->setValue(max_import_scale);
	}

}

void LLModelPreview::saveUploadData(bool save_skinweights, bool save_joint_positions)
{
	if (!mLODFile[LLModel::LOD_HIGH].empty())
	{
		std::string filename = mLODFile[LLModel::LOD_HIGH];
		
		std::string::size_type i = filename.rfind(".");
		if (i != std::string::npos)
		{
			filename.replace(i, filename.size()-1, ".slm");
			saveUploadData(filename, save_skinweights, save_joint_positions);
		}
	}
}

void LLModelPreview::saveUploadData(const std::string& filename, bool save_skinweights, bool save_joint_positions)
{
	if (!gSavedSettings.getBOOL("MeshImportUseSLM"))
	{
		return;
	}

	std::set<LLPointer<LLModel> > meshes;
	std::map<LLModel*, std::string> mesh_binary;

	LLModel::hull empty_hull;

	LLSD data;

	data["version"] = SLM_SUPPORTED_VERSION;

	S32 mesh_id = 0;

	//build list of unique models and initialize local id
	for (U32 i = 0; i < mUploadData.size(); ++i)
	{
		LLModelInstance& instance = mUploadData[i];
		
		if (meshes.find(instance.mModel) == meshes.end())
		{
			instance.mModel->mLocalID = mesh_id++;
			meshes.insert(instance.mModel);

			std::stringstream str;

			LLModel::Decomposition& decomp =
				instance.mLOD[LLModel::LOD_PHYSICS].notNull() ? 
				instance.mLOD[LLModel::LOD_PHYSICS]->mPhysics : 
				instance.mModel->mPhysics;

			LLModel::writeModel(str, 
				instance.mLOD[LLModel::LOD_PHYSICS], 
				instance.mLOD[LLModel::LOD_HIGH], 
				instance.mLOD[LLModel::LOD_MEDIUM], 
				instance.mLOD[LLModel::LOD_LOW], 
				instance.mLOD[LLModel::LOD_IMPOSTOR], 
				decomp, 
				save_skinweights, save_joint_positions, FALSE, TRUE);

			
			data["mesh"][instance.mModel->mLocalID] = str.str();
		}

		data["instance"][i] = instance.asLLSD();
	}

	llofstream out(filename, std::ios_base::out | std::ios_base::binary);
	LLSDSerialize::toBinary(data, out);
	out.flush();
	out.close();
}

void LLModelPreview::clearModel(S32 lod)
{
	if (lod < 0 || lod > LLModel::LOD_PHYSICS)
	{
		return;
	}

	mVertexBuffer[lod].clear();
	mModel[lod].clear();
	mScene[lod].clear();
}

void LLModelPreview::loadModel(std::string filename, S32 lod, bool force_disable_slm)
{
	assert_main_thread();

	LLMutexLock lock(this);

	// This triggers if you bring up the file picker and then hit CANCEL.
	// Just use the previous model (if any) and ignore that you brought up
	// the file picker.

	if (filename.empty())
	{
		if (mBaseModel.empty())
		{
			// this is the initial file picking. Close the whole floater
			// if we don't have a base model to show for high LOD.
			mFMP->closeFloater(false);
			mLoading = false;
		}
		return;
	}

	if (mModelLoader)
	{
		llwarns << "Incompleted model load operation pending." << llendl;
		return;
	}
	
	mLODFile[lod] = filename;

	if (lod == LLModel::LOD_HIGH)
	{
		clearGLODGroup();
	}

	mModelLoader = new LLModelLoader(filename, lod, this, mJointTransformMap, mJointsFromNode );

	if (force_disable_slm)
	{
		mModelLoader->mTrySLM = false;
	}

	mModelLoader->start();

	mFMP->childSetTextArg("status", "[STATUS]", mFMP->getString("status_reading_file"));

	setPreviewLOD(lod);

	if ( getLoadState() >= LLModelLoader::ERROR_PARSING )
	{
		mFMP->childDisable("ok_btn");
		mFMP->childDisable( "calculate_btn" );
	}
	
	if (lod == mPreviewLOD)
	{
		mFMP->childSetText("lod_file", mLODFile[mPreviewLOD]);
	}
	else if (lod == LLModel::LOD_PHYSICS)
	{
		mFMP->childSetText("physics_file", mLODFile[lod]);
	}

	mFMP->openFloater();
}

void LLModelPreview::setPhysicsFromLOD(S32 lod)
{
	assert_main_thread();

	if (lod >= 0 && lod <= 3)
	{
		mModel[LLModel::LOD_PHYSICS] = mModel[lod];
		mScene[LLModel::LOD_PHYSICS] = mScene[lod];
		mLODFile[LLModel::LOD_PHYSICS].clear();
		mFMP->childSetText("physics_file", mLODFile[LLModel::LOD_PHYSICS]);
		mVertexBuffer[LLModel::LOD_PHYSICS].clear();
		rebuildUploadData();
		refresh();
		updateStatusMessages();
	}
}

void LLModelPreview::clearIncompatible(S32 lod)
{
	for (U32 i = 0; i <= LLModel::LOD_HIGH; i++)
	{ //clear out any entries that aren't compatible with this model
		if (i != lod)
		{
			if (mModel[i].size() != mModel[lod].size())
			{
				mModel[i].clear();
				mScene[i].clear();
				mVertexBuffer[i].clear();

				if (i == LLModel::LOD_HIGH)
				{
					mBaseModel = mModel[lod];
					clearGLODGroup();
					mBaseScene = mScene[lod];
					mVertexBuffer[5].clear();
				}
			}
		}
	}
}

void LLModelPreview::clearGLODGroup()
{
	if (mGroup)
	{
		for (std::map<LLPointer<LLModel>, U32>::iterator iter = mObject.begin(); iter != mObject.end(); ++iter)
		{
			glodDeleteObject(iter->second);
			stop_gloderror();
		}
		mObject.clear();

		glodDeleteGroup(mGroup);
		stop_gloderror();
		mGroup = 0;
	}
}

void LLModelPreview::loadModelCallback(S32 lod)
{
	assert_main_thread();

	LLMutexLock lock(this);
	if (!mModelLoader)
	{
		mLoading = false ;
		return;
	}
	if(getLoadState() >= LLModelLoader::ERROR_PARSING)
	{
		mLoading = false ;
		return ;
	}

	mModelLoader->loadTextures() ;

	if (lod == -1)
	{ //populate all LoDs from model loader scene
		mBaseModel.clear();
		mBaseScene.clear();

		bool skin_weights = false;
		bool joint_positions = false;

		for (S32 lod = 0; lod < LLModel::NUM_LODS; ++lod)
		{ //for each LoD

			//clear scene and model info
			mScene[lod].clear();
			mModel[lod].clear();
			mVertexBuffer[lod].clear();
			
			if (mModelLoader->mScene.begin()->second[0].mLOD[lod].notNull())
			{ //if this LoD exists in the loaded scene

				//copy scene to current LoD
				mScene[lod] = mModelLoader->mScene;
			
				//touch up copied scene to look like current LoD
				for (LLModelLoader::scene::iterator iter = mScene[lod].begin(); iter != mScene[lod].end(); ++iter)
				{
					LLModelLoader::model_instance_list& list = iter->second;

					for (LLModelLoader::model_instance_list::iterator list_iter = list.begin(); list_iter != list.end(); ++list_iter)
					{	
						//override displayed model with current LoD
						list_iter->mModel = list_iter->mLOD[lod];

						//add current model to current LoD's model list (LLModel::mLocalID makes a good vector index)
						S32 idx = list_iter->mModel->mLocalID;

						if (mModel[lod].size() <= idx)
						{ //stretch model list to fit model at given index
							mModel[lod].resize(idx+1);
						}

						mModel[lod][idx] = list_iter->mModel;	
						if (!list_iter->mModel->mSkinWeights.empty())
						{
							skin_weights = true;

							if (!list_iter->mModel->mSkinInfo.mAlternateBindMatrix.empty())
							{
								joint_positions = true;
							}
						}
					}
				}
			}
		}

		if (mFMP)
		{
			LLFloaterModelPreview* fmp = (LLFloaterModelPreview*) mFMP;

			if (skin_weights)
			{ //enable uploading/previewing of skin weights if present in .slm file
				fmp->enableViewOption("show_skin_weight");
				mViewOption["show_skin_weight"] = true;
				fmp->childSetValue("upload_skin", true);
			}

			if (joint_positions)
			{ 
				fmp->enableViewOption("show_joint_positions");
				mViewOption["show_joint_positions"] = true;
				fmp->childSetValue("upload_joints", true);
			}
		}

		//copy high lod to base scene for LoD generation
		mBaseScene = mScene[LLModel::LOD_HIGH];
		mBaseModel = mModel[LLModel::LOD_HIGH];

		mDirty = true;
		resetPreviewTarget();
	}
	else
	{ //only replace given LoD
		mModel[lod] = mModelLoader->mModelList;
		mScene[lod] = mModelLoader->mScene;
		mVertexBuffer[lod].clear();

		setPreviewLOD(lod);

		if (lod == LLModel::LOD_HIGH)
		{ //save a copy of the highest LOD for automatic LOD manipulation
			if (mBaseModel.empty())
			{ //first time we've loaded a model, auto-gen LoD
				mGenLOD = true;
			}

			mBaseModel = mModel[lod];
			clearGLODGroup();

			mBaseScene = mScene[lod];
			mVertexBuffer[5].clear();
		}

		clearIncompatible(lod);

		mDirty = true;

		if (lod == LLModel::LOD_HIGH)
		{
			resetPreviewTarget();
		}
	}

	mLoading = false;
	if (mFMP)
	{
		mFMP->getChild<LLCheckBoxCtrl>("confirm_checkbox")->set(FALSE);
		if (!mBaseModel.empty())
		{
			if (mFMP->getChild<LLUICtrl>("description_form")->getValue().asString().empty())
			{
				const std::string& model_name = mBaseModel[0]->getName();
				mFMP->getChild<LLUICtrl>("description_form")->setValue(model_name);
			}
		}
	}
	refresh();

	mModelLoadedSignal();
}

void LLModelPreview::resetPreviewTarget()
{
	if ( mModelLoader )
	{
		mPreviewTarget = (mModelLoader->mExtents[0] + mModelLoader->mExtents[1]) * 0.5f;
		mPreviewScale = (mModelLoader->mExtents[1] - mModelLoader->mExtents[0]) * 0.5f;
	}

	setPreviewTarget(mPreviewScale.magVec()*10.f);
}

void LLModelPreview::generateNormals()
{
	assert_main_thread();

	S32 which_lod = mPreviewLOD;


	if (which_lod > 4 || which_lod < 0 ||
		mModel[which_lod].empty())
	{
		return;
	}

	F32 angle_cutoff = mFMP->childGetValue("crease_angle").asReal();

	mRequestedCreaseAngle[which_lod] = angle_cutoff;

	angle_cutoff *= DEG_TO_RAD;

	if (which_lod == 3 && !mBaseModel.empty())
	{
		for (LLModelLoader::model_list::iterator iter = mBaseModel.begin(); iter != mBaseModel.end(); ++iter)
		{
			(*iter)->generateNormals(angle_cutoff);
		}

		mVertexBuffer[5].clear();
	}

	for (LLModelLoader::model_list::iterator iter = mModel[which_lod].begin(); iter != mModel[which_lod].end(); ++iter)
	{
		(*iter)->generateNormals(angle_cutoff);
	}

	mVertexBuffer[which_lod].clear();
	refresh();
	updateStatusMessages();
}

void LLModelPreview::genLODs(S32 which_lod, U32 decimation, bool enforce_tri_limit)
{
	if (mBaseModel.empty())
	{
		return;
	}

	LLVertexBuffer::unbind();

	stop_gloderror();
	static U32 cur_name = 1;

	S32 limit = -1;

	U32 triangle_count = 0;

	for (LLModelLoader::model_list::iterator iter = mBaseModel.begin(); iter != mBaseModel.end(); ++iter)
	{
		LLModel* mdl = *iter;
		for (S32 i = 0; i < mdl->getNumVolumeFaces(); ++i)
		{
			triangle_count += mdl->getVolumeFace(i).mNumIndices/3;
		}
	}

	U32 base_triangle_count = triangle_count;

	U32 type_mask = LLVertexBuffer::MAP_VERTEX | LLVertexBuffer::MAP_NORMAL | LLVertexBuffer::MAP_TEXCOORD0;

	U32 lod_mode = 0;

	LLCtrlSelectionInterface* iface = mFMP->childGetSelectionInterface("lod_mode");
	if (iface)
	{
		lod_mode = iface->getFirstSelectedIndex();
	}
	mRequestedLoDMode[mPreviewLOD] = lod_mode;

	F32 lod_error_threshold = mFMP->childGetValue("lod_error_threshold").asReal();

	if (lod_mode == 0)
	{
		lod_mode = GLOD_TRIANGLE_BUDGET;
		if (which_lod != -1)
		{
			limit = mFMP->childGetValue("lod_triangle_limit").asInteger();
		}
	}
	else
	{
		lod_mode = GLOD_ERROR_THRESHOLD;
	}

	U32 build_operator = 0;

	iface = mFMP->childGetSelectionInterface("build_operator");
	if (iface)
	{
		build_operator = iface->getFirstSelectedIndex();
	}
	mRequestedBuildOperator[mPreviewLOD] = build_operator; 

	if (build_operator == 0)
	{
		build_operator = GLOD_OPERATOR_EDGE_COLLAPSE;
	}
	else
	{
		build_operator = GLOD_OPERATOR_HALF_EDGE_COLLAPSE;
	}

	U32 queue_mode=0;
	iface = mFMP->childGetSelectionInterface("queue_mode");
	if (iface)
	{
		queue_mode = iface->getFirstSelectedIndex();
	}
	mRequestedQueueMode[mPreviewLOD] = queue_mode;

	if (queue_mode == 0)
	{
		queue_mode = GLOD_QUEUE_GREEDY;
	}
	else if (queue_mode == 1)
	{
		queue_mode = GLOD_QUEUE_LAZY;
	}
	else
	{
		queue_mode = GLOD_QUEUE_INDEPENDENT;
	}

	U32 border_mode = 0;

	iface = mFMP->childGetSelectionInterface("border_mode");
	if (iface)
	{
		border_mode = iface->getFirstSelectedIndex();
	}
	mRequestedBorderMode[mPreviewLOD] = border_mode;

	if (border_mode == 0)
	{
		border_mode = GLOD_BORDER_UNLOCK;
	}
	else
	{
		border_mode = GLOD_BORDER_LOCK;
	}

	bool object_dirty = false;
	if (border_mode != mBuildBorderMode)
	{
		mBuildBorderMode = border_mode;
		object_dirty = true;
	}

	if (queue_mode != mBuildQueueMode)
	{
		mBuildQueueMode = queue_mode;
		object_dirty = true;
	}

	if (build_operator != mBuildOperator)
	{
		mBuildOperator = build_operator;
		object_dirty = true;
	}

	F32 share_tolerance = mFMP->childGetValue("share_tolerance").asReal();
	if (share_tolerance != mBuildShareTolerance)
	{
		mBuildShareTolerance = share_tolerance;
		object_dirty = true;
	}
	mRequestedShareTolerance[mPreviewLOD] = share_tolerance;

	if (mGroup == 0)
	{
		object_dirty = true;
		mGroup = cur_name++;
		glodNewGroup(mGroup);
	}

	if (object_dirty)
	{
		for (LLModelLoader::model_list::iterator iter = mBaseModel.begin(); iter != mBaseModel.end(); ++iter)
		{ //build GLOD objects for each model in base model list
			LLModel* mdl = *iter;

			if (mObject[mdl] != 0)
			{
				glodDeleteObject(mObject[mdl]);
			}

			mObject[mdl] = cur_name++;

			glodNewObject(mObject[mdl], mGroup, GLOD_DISCRETE);
			stop_gloderror();

			if (iter == mBaseModel.begin() && !mdl->mSkinWeights.empty())
			{ //regenerate vertex buffer for skinned models to prevent animation feedback during LOD generation
				mVertexBuffer[5].clear();
			}

			if (mVertexBuffer[5].empty())
			{
				genBuffers(5, false);
			}

			U32 tri_count = 0;
			for (U32 i = 0; i < mVertexBuffer[5][mdl].size(); ++i)
			{
				LLVertexBuffer* buff = mVertexBuffer[5][mdl][i];
				buff->setBuffer(type_mask & buff->getTypeMask());
				
				U32 num_indices = mVertexBuffer[5][mdl][i]->getNumIndices();
				if (num_indices > 2)
				{
					glodInsertElements(mObject[mdl], i, GL_TRIANGLES, num_indices, GL_UNSIGNED_SHORT, mVertexBuffer[5][mdl][i]->getIndicesPointer(), 0, 0.f);
				}
				tri_count += num_indices/3;
				stop_gloderror();
			}

			glodObjectParameteri(mObject[mdl], GLOD_BUILD_OPERATOR, build_operator);
			stop_gloderror();

			glodObjectParameteri(mObject[mdl], GLOD_BUILD_QUEUE_MODE, queue_mode);
			stop_gloderror();

			glodObjectParameteri(mObject[mdl], GLOD_BUILD_BORDER_MODE, border_mode);
			stop_gloderror();

			glodObjectParameterf(mObject[mdl], GLOD_BUILD_SHARE_TOLERANCE, share_tolerance);
			stop_gloderror();

			glodBuildObject(mObject[mdl]);
			stop_gloderror();
		}
	}


	S32 start = LLModel::LOD_HIGH;
	S32 end = 0;

	if (which_lod != -1)
	{
		start = end = which_lod;
	}

	mMaxTriangleLimit = base_triangle_count;

	for (S32 lod = start; lod >= end; --lod)
	{
		if (which_lod == -1)
		{
			if (lod < start)
			{
				triangle_count /= decimation;
			}
		}
		else
		{
			if (enforce_tri_limit)
			{
				triangle_count = limit;
			}
			else
			{
				for (S32 j=LLModel::LOD_HIGH; j>which_lod; --j)
				{
					triangle_count /= decimation;
				}
			}
		}

		mModel[lod].clear();
		mModel[lod].resize(mBaseModel.size());
		mVertexBuffer[lod].clear();

		U32 actual_tris = 0;
		U32 actual_verts = 0;
		U32 submeshes = 0;

		mRequestedTriangleCount[lod] = triangle_count;
		mRequestedErrorThreshold[lod] = lod_error_threshold;

		glodGroupParameteri(mGroup, GLOD_ADAPT_MODE, lod_mode);
		stop_gloderror();

		glodGroupParameteri(mGroup, GLOD_ERROR_MODE, GLOD_OBJECT_SPACE_ERROR);
		stop_gloderror();

		glodGroupParameterf(mGroup, GLOD_OBJECT_SPACE_ERROR_THRESHOLD, lod_error_threshold);
		stop_gloderror();

		if (lod_mode != GLOD_TRIANGLE_BUDGET)
		{ 			
			glodGroupParameteri(mGroup, GLOD_MAX_TRIANGLES, 0);
		}
		else
		{
			//SH-632: always add 1 to desired amount to avoid decimating below desired amount
			glodGroupParameteri(mGroup, GLOD_MAX_TRIANGLES, triangle_count+1);
		}
			
		stop_gloderror();
		glodAdaptGroup(mGroup);
		stop_gloderror();		

		for (U32 mdl_idx = 0; mdl_idx < mBaseModel.size(); ++mdl_idx)
		{
			LLModel* base = mBaseModel[mdl_idx];

			GLint patch_count = 0;
			glodGetObjectParameteriv(mObject[base], GLOD_NUM_PATCHES, &patch_count);
			stop_gloderror();

			LLVolumeParams volume_params;
			volume_params.setType(LL_PCODE_PROFILE_SQUARE, LL_PCODE_PATH_LINE);
			mModel[lod][mdl_idx] = new LLModel(volume_params, 0.f);

			GLint* sizes = new GLint[patch_count*2];
			glodGetObjectParameteriv(mObject[base], GLOD_PATCH_SIZES, sizes);
			stop_gloderror();

			GLint* names = new GLint[patch_count];
			glodGetObjectParameteriv(mObject[base], GLOD_PATCH_NAMES, names);
			stop_gloderror();

			mModel[lod][mdl_idx]->setNumVolumeFaces(patch_count);

			LLModel* target_model = mModel[lod][mdl_idx];

			for (GLint i = 0; i < patch_count; ++i)
			{
				type_mask = mVertexBuffer[5][base][i]->getTypeMask();

				LLPointer<LLVertexBuffer> buff = new LLVertexBuffer(type_mask, 0);

				if (sizes[i*2+1] > 0 && sizes[i*2] > 0)
				{
					buff->allocateBuffer(sizes[i*2+1], sizes[i*2], true);
					buff->setBuffer(type_mask);
					glodFillElements(mObject[base], names[i], GL_UNSIGNED_SHORT, buff->getIndicesPointer());
					stop_gloderror();
				}
				else
				{ //this face was eliminated, create a dummy triangle (one vertex, 3 indices, all 0)
					buff->allocateBuffer(1, 3, true);
					memset(buff->getMappedData(), 0, buff->getSize());
					memset(buff->getIndicesPointer(), 0, buff->getIndicesSize());
				}

				buff->validateRange(0, buff->getNumVerts()-1, buff->getNumIndices(), 0);

				LLStrider<LLVector3> pos;
				LLStrider<LLVector3> norm;
				LLStrider<LLVector2> tc;
				LLStrider<U16> index;

				buff->getVertexStrider(pos);
				if (type_mask & LLVertexBuffer::MAP_NORMAL)
				{
					buff->getNormalStrider(norm);
				}
				if (type_mask & LLVertexBuffer::MAP_TEXCOORD0)
				{
					buff->getTexCoord0Strider(tc);
				}

				buff->getIndexStrider(index);

				target_model->setVolumeFaceData(names[i], pos, norm, tc, index, buff->getNumVerts(), buff->getNumIndices());
				actual_tris += buff->getNumIndices()/3;
				actual_verts += buff->getNumVerts();
				++submeshes;

				if (!validate_face(target_model->getVolumeFace(names[i])))
				{
					llerrs << "Invalid face generated during LOD generation." << llendl;
				}
			}

			//blind copy skin weights and just take closest skin weight to point on
			//decimated mesh for now (auto-generating LODs with skin weights is still a bit
			//of an open problem).
			target_model->mPosition = base->mPosition;
			target_model->mSkinWeights = base->mSkinWeights;
			target_model->mSkinInfo = base->mSkinInfo;
			//copy material list
			target_model->mMaterialList = base->mMaterialList;

			if (!validate_model(target_model))
			{
				llerrs << "Invalid model generated when creating LODs" << llendl;
			}

			delete [] sizes;
			delete [] names;
		}

		//rebuild scene based on mBaseScene
		mScene[lod].clear();
		mScene[lod] = mBaseScene;

		for (U32 i = 0; i < mBaseModel.size(); ++i)
		{
			LLModel* mdl = mBaseModel[i];
			LLModel* target = mModel[lod][i];
			if (target)
			{
				for (LLModelLoader::scene::iterator iter = mScene[lod].begin(); iter != mScene[lod].end(); ++iter)
				{
					for (U32 j = 0; j < iter->second.size(); ++j)
					{
						if (iter->second[j].mModel == mdl)
						{
							iter->second[j].mModel = target;
						}
					}
				}
			}
		}
	}

	mResourceCost = calcResourceCost();

	/*if (which_lod == -1 && mScene[LLModel::LOD_PHYSICS].empty())
	 { //build physics scene
	 mScene[LLModel::LOD_PHYSICS] = mScene[LLModel::LOD_LOW];
	 mModel[LLModel::LOD_PHYSICS] = mModel[LLModel::LOD_LOW];

	 for (U32 i = 1; i < mModel[LLModel::LOD_PHYSICS].size(); ++i)
	 {
	 mPhysicsQ.push(mModel[LLModel::LOD_PHYSICS][i]);
	 }
	 }*/
}

void LLModelPreview::updateStatusMessages()
{
	assert_main_thread();

	//triangle/vertex/submesh count for each mesh asset for each lod
	std::vector<S32> tris[LLModel::NUM_LODS];
	std::vector<S32> verts[LLModel::NUM_LODS];
	std::vector<S32> submeshes[LLModel::NUM_LODS];

	//total triangle/vertex/submesh count for each lod
	S32 total_tris[LLModel::NUM_LODS];
	S32 total_verts[LLModel::NUM_LODS];
	S32 total_submeshes[LLModel::NUM_LODS];

	for (S32 lod = 0; lod < LLModel::NUM_LODS; ++lod)
	{
		//initialize total for this lod to 0
		total_tris[lod] = total_verts[lod] = total_submeshes[lod] = 0;

		for (U32 i = 0; i < mModel[lod].size(); ++i)
		{ //for each model in the lod
			S32 cur_tris = 0;
			S32 cur_verts = 0;
			S32 cur_submeshes = mModel[lod][i]->getNumVolumeFaces();

			for (S32 j = 0; j < cur_submeshes; ++j)
			{ //for each submesh (face), add triangles and vertices to current total
				const LLVolumeFace& face = mModel[lod][i]->getVolumeFace(j);
				cur_tris += face.mNumIndices/3;
				cur_verts += face.mNumVertices;
			}

			//add this model to the lod total
			total_tris[lod] += cur_tris;
			total_verts[lod] += cur_verts;
			total_submeshes[lod] += cur_submeshes;

			//store this model's counts to asset data
			tris[lod].push_back(cur_tris);
			verts[lod].push_back(cur_verts);
			submeshes[lod].push_back(cur_submeshes);
		}
	}

	if (mMaxTriangleLimit == 0)
	{
		mMaxTriangleLimit = total_tris[LLModel::LOD_HIGH];
	}

	bool has_degenerate = false;

	{//check for degenerate triangles in physics mesh
		U32 lod = LLModel::LOD_PHYSICS;
		const LLVector4a scale(0.5f);
		for (U32 i = 0; i < mModel[lod].size() && !has_degenerate; ++i)
		{ //for each model in the lod
			if (mModel[lod][i]->mPhysics.mHull.empty())
			{ //no decomp exists
				S32 cur_submeshes = mModel[lod][i]->getNumVolumeFaces();
				for (S32 j = 0; j < cur_submeshes && !has_degenerate; ++j)
				{ //for each submesh (face), add triangles and vertices to current total
					const LLVolumeFace& face = mModel[lod][i]->getVolumeFace(j);
					for (S32 k = 0; k < face.mNumIndices && !has_degenerate; )
					{
						LLVector4a v1; v1.setMul(face.mPositions[face.mIndices[k++]], scale);
						LLVector4a v2; v2.setMul(face.mPositions[face.mIndices[k++]], scale);
						LLVector4a v3; v3.setMul(face.mPositions[face.mIndices[k++]], scale);

						if (ll_is_degenerate(v1,v2,v3))
						{
							has_degenerate = true;
						}
					}
				}
			}
		}
	}
	
	mFMP->childSetTextArg("submeshes_info", "[SUBMESHES]", llformat("%d", total_submeshes[LLModel::LOD_HIGH]));

	std::string mesh_status_na = mFMP->getString("mesh_status_na");

	S32 upload_status[LLModel::LOD_HIGH+1];

	bool upload_ok = true;

	for (S32 lod = 0; lod <= LLModel::LOD_HIGH; ++lod)
	{
		upload_status[lod] = 0;

		std::string message = "mesh_status_good";

		if (total_tris[lod] > 0)
		{
			mFMP->childSetText(lod_triangles_name[lod], llformat("%d", total_tris[lod]));
			mFMP->childSetText(lod_vertices_name[lod], llformat("%d", total_verts[lod]));
		}
		else
		{
			if (lod == LLModel::LOD_HIGH)
			{
				upload_status[lod] = 2;
				message = "mesh_status_missing_lod";
			}
			else
			{
				for (S32 i = lod-1; i >= 0; --i)
				{
					if (total_tris[i] > 0)
					{
						upload_status[lod] = 2;
						message = "mesh_status_missing_lod";
					}
				}
			}

			mFMP->childSetText(lod_triangles_name[lod], mesh_status_na);
			mFMP->childSetText(lod_vertices_name[lod], mesh_status_na);
		}

		const U32 lod_high = LLModel::LOD_HIGH;

		if (lod != lod_high)
		{
			if (total_submeshes[lod] && total_submeshes[lod] != total_submeshes[lod_high])
			{ //number of submeshes is different
				message = "mesh_status_submesh_mismatch";
				upload_status[lod] = 2;
			}
			else if (!tris[lod].empty() && tris[lod].size() != tris[lod_high].size())
			{ //number of meshes is different
				message = "mesh_status_mesh_mismatch";
				upload_status[lod] = 2;
			}
			else if (!verts[lod].empty())
			{
				S32 sum_verts_higher_lod = 0;
				S32 sum_verts_this_lod = 0;
				for (U32 i = 0; i < verts[lod].size(); ++i)
				{
					sum_verts_higher_lod += ((i < verts[lod+1].size()) ? verts[lod+1][i] : 0);
					sum_verts_this_lod += verts[lod][i];
				}

				if ((sum_verts_higher_lod > 0) &&
					(sum_verts_this_lod > sum_verts_higher_lod))
				{
					//too many vertices in this lod
					message = "mesh_status_too_many_vertices";
					upload_status[lod] = 2;
				}
			}
		}

		LLIconCtrl* icon = mFMP->getChild<LLIconCtrl>(lod_icon_name[lod]);
		LLUIImagePtr img = LLUI::getUIImage(lod_status_image[upload_status[lod]]);
		icon->setVisible(true);
		icon->setImage(img);

		if (upload_status[lod] >= 2)
		{
			upload_ok = false;
		}

		if (lod == mPreviewLOD)
		{
			mFMP->childSetText("lod_status_message_text", mFMP->getString(message));
			icon = mFMP->getChild<LLIconCtrl>("lod_status_message_icon");
			icon->setImage(img);
		}
	}


	//make sure no hulls have more than 256 points in them
	for (U32 i = 0; upload_ok && i < mModel[LLModel::LOD_PHYSICS].size(); ++i)
	{
		LLModel* mdl = mModel[LLModel::LOD_PHYSICS][i];

		for (U32 j = 0; upload_ok && j < mdl->mPhysics.mHull.size(); ++j)
		{
			if (mdl->mPhysics.mHull[j].size() > 256)
			{
				upload_ok = false;
			}
		}
	}

	bool errorStateFromLoader = getLoadState() >= LLModelLoader::ERROR_PARSING ? true : false;

	bool skinAndRigOk = true;
	bool uploadingSkin		     = mFMP->childGetValue("upload_skin").asBoolean();
	bool uploadingJointPositions = mFMP->childGetValue("upload_joints").asBoolean();

	if ( uploadingSkin )
	{
		if ( uploadingJointPositions && !isRigValidForJointPositionUpload() )
		{
			skinAndRigOk = false;
		}	
	}
	
	if(upload_ok && mModelLoader)
	{
		if(!mModelLoader->areTexturesReady() && mFMP->childGetValue("upload_textures").asBoolean())
		{
			upload_ok = false ;
		}
	}

	if ( upload_ok && !errorStateFromLoader && skinAndRigOk && !has_degenerate)
	{
		mFMP->childEnable("ok_btn");
	}
	else
	{
		mFMP->childDisable("ok_btn");
	}
	
	//add up physics triangles etc
	S32 start = 0;
	S32 end = mModel[LLModel::LOD_PHYSICS].size();

	S32 phys_tris = 0;
	S32 phys_hulls = 0;
	S32 phys_points = 0;

	for (S32 i = start; i < end; ++i)
	{ //add up hulls and points and triangles for selected mesh(es)
		LLModel* model = mModel[LLModel::LOD_PHYSICS][i];
		S32 cur_submeshes = model->getNumVolumeFaces();

		LLModel::convex_hull_decomposition& decomp = model->mPhysics.mHull;

		if (!decomp.empty())
		{
			phys_hulls += decomp.size();
			for (U32 i = 0; i < decomp.size(); ++i)
			{
				phys_points += decomp[i].size();
			}
		}
		else
		{ //choose physics shape OR decomposition, can't use both
			for (S32 j = 0; j < cur_submeshes; ++j)
			{ //for each submesh (face), add triangles and vertices to current total
				const LLVolumeFace& face = model->getVolumeFace(j);
				phys_tris += face.mNumIndices/3;
			}
		}
	}

	if (phys_tris > 0)
	{
		mFMP->childSetTextArg("physics_triangles", "[TRIANGLES]", llformat("%d", phys_tris));
	}
	else
	{
		mFMP->childSetTextArg("physics_triangles", "[TRIANGLES]", mesh_status_na);
	}

	if (phys_hulls > 0)
	{
		mFMP->childSetTextArg("physics_hulls", "[HULLS]", llformat("%d", phys_hulls));
		mFMP->childSetTextArg("physics_points", "[POINTS]", llformat("%d", phys_points));
	}
	else
	{
		mFMP->childSetTextArg("physics_hulls", "[HULLS]", mesh_status_na);
		mFMP->childSetTextArg("physics_points", "[POINTS]", mesh_status_na);
	}

	LLFloaterModelPreview* fmp = LLFloaterModelPreview::sInstance;
	if (fmp)
	{
		if (phys_tris > 0 || phys_hulls > 0)
		{
			if (!fmp->isViewOptionEnabled("show_physics"))
			{
				fmp->enableViewOption("show_physics");
				mViewOption["show_physics"] = true;
			}
		}
		else
		{
			fmp->disableViewOption("show_physics");
			mViewOption["show_physics"] = false;

		}

		//bool use_hull = fmp->childGetValue("physics_use_hull").asBoolean();

		//fmp->childSetEnabled("physics_optimize", !use_hull);

		bool enable = (phys_tris > 0 || phys_hulls > 0) && fmp->mCurRequest.empty();
		//enable = enable && !use_hull && fmp->childGetValue("physics_optimize").asBoolean();

		//enable/disable "analysis" UI
		LLPanel* panel = fmp->getChild<LLPanel>("physics analysis");
		LLView* child = panel->getFirstChild();
		while (child)
		{
			child->setEnabled(enable);
			child = panel->findNextSibling(child);
		}

		enable = phys_hulls > 0 && fmp->mCurRequest.empty();
		//enable/disable "simplification" UI
		panel = fmp->getChild<LLPanel>("physics simplification");
		child = panel->getFirstChild();
		while (child)
		{
			child->setEnabled(enable);
			child = panel->findNextSibling(child);
		}

		if (fmp->mCurRequest.empty())
		{
			fmp->childSetVisible("Simplify", true);
			fmp->childSetVisible("simplify_cancel", false);
			fmp->childSetVisible("Decompose", true);
			fmp->childSetVisible("decompose_cancel", false);

			if (phys_hulls > 0)
			{
				fmp->childEnable("Simplify");
			}
		
			if (phys_tris || phys_hulls > 0)
			{
				fmp->childEnable("Decompose");
			}
		}
<<<<<<< HEAD
		else
		{
			fmp->childEnable("simplify_cancel");
			fmp->childEnable("decompose_cancel");
		}
=======
>>>>>>> c7b6a257
	}

	const char* lod_controls[] =
	{
		"lod_mode",
		"lod_triangle_limit",
		"lod_error_tolerance",
		"build_operator_text",
		"queue_mode_text",
		"border_mode_text",
		"share_tolerance_text",
		"build_operator",
		"queue_mode",
		"border_mode",
		"share_tolerance"
	};
	const U32 num_lod_controls = sizeof(lod_controls)/sizeof(char*);

	const char* file_controls[] =
	{
		"lod_browse",
		"lod_file"
	};
	const U32 num_file_controls = sizeof(file_controls)/sizeof(char*);

	if (fmp)
	{
		//enable/disable controls based on radio groups
		if (mFMP->childGetValue("lod_from_file").asBoolean())
		{ 
			fmp->mLODMode[mPreviewLOD] = 0;
			for (U32 i = 0; i < num_file_controls; ++i)
			{
				mFMP->childEnable(file_controls[i]);
			}

			for (U32 i = 0; i < num_lod_controls; ++i)
			{
				mFMP->childDisable(lod_controls[i]);
			}
		}
		else if (mFMP->childGetValue("lod_none").asBoolean())
		{
			fmp->mLODMode[mPreviewLOD] = 2;
			for (U32 i = 0; i < num_file_controls; ++i)
			{
				mFMP->childDisable(file_controls[i]);
			}

			for (U32 i = 0; i < num_lod_controls; ++i)
			{
				mFMP->childDisable(lod_controls[i]);
			}

			if (!mModel[mPreviewLOD].empty())
			{
				mModel[mPreviewLOD].clear();
				mScene[mPreviewLOD].clear();
				mVertexBuffer[mPreviewLOD].clear();

				//this can cause phasing issues with the UI, so reenter this function and return
				updateStatusMessages();
				return;
			}
		}
		else
		{	// auto generate, also the default case for wizard which has no radio selection
			fmp->mLODMode[mPreviewLOD] = 1;

			//don't actually regenerate lod when refreshing UI
			mLODFrozen = true;

			for (U32 i = 0; i < num_file_controls; ++i)
			{
				mFMP->childDisable(file_controls[i]);
			}

			for (U32 i = 0; i < num_lod_controls; ++i)
			{
				mFMP->childEnable(lod_controls[i]);
			}

			//if (threshold)
			{	
				LLSpinCtrl* threshold = mFMP->getChild<LLSpinCtrl>("lod_error_threshold");
				LLSpinCtrl* limit = mFMP->getChild<LLSpinCtrl>("lod_triangle_limit");

				limit->setMaxValue(mMaxTriangleLimit);
				limit->forceSetValue(mRequestedTriangleCount[mPreviewLOD]);

				threshold->forceSetValue(mRequestedErrorThreshold[mPreviewLOD]);

				mFMP->getChild<LLComboBox>("lod_mode")->selectNthItem(mRequestedLoDMode[mPreviewLOD]);
				mFMP->getChild<LLComboBox>("build_operator")->selectNthItem(mRequestedBuildOperator[mPreviewLOD]);
				mFMP->getChild<LLComboBox>("queue_mode")->selectNthItem(mRequestedQueueMode[mPreviewLOD]);
				mFMP->getChild<LLComboBox>("border_mode")->selectNthItem(mRequestedBorderMode[mPreviewLOD]);
				mFMP->getChild<LLSpinCtrl>("share_tolerance")->setValue(mRequestedShareTolerance[mPreviewLOD]);

				if (mRequestedLoDMode[mPreviewLOD] == 0)
				{
					limit->setVisible(true);
					threshold->setVisible(false);

					limit->setMaxValue(mMaxTriangleLimit);
					limit->setIncrement(mMaxTriangleLimit/32);
				}
				else
				{
					limit->setVisible(false);
					threshold->setVisible(true);
				}
			}

			mLODFrozen = false;
		}
	}

	if (mFMP->childGetValue("physics_load_from_file").asBoolean())
	{
		mFMP->childDisable("physics_lod_combo");
		mFMP->childEnable("physics_file");
		mFMP->childEnable("physics_browse");
	}
	else
	{
		mFMP->childEnable("physics_lod_combo");
		mFMP->childDisable("physics_file");
		mFMP->childDisable("physics_browse");
	}

	LLSpinCtrl* crease = mFMP->getChild<LLSpinCtrl>("crease_angle");
	
	if (mRequestedCreaseAngle[mPreviewLOD] == -1.f)
	{
		mFMP->childSetColor("crease_label", LLColor4::grey);
		crease->forceSetValue(75.f);
	}
	else
	{
		mFMP->childSetColor("crease_label", LLColor4::white);
		crease->forceSetValue(mRequestedCreaseAngle[mPreviewLOD]);
	}

	mModelUpdatedSignal(true);

}

void LLModelPreview::setPreviewTarget(F32 distance)
{
	mCameraDistance = distance;
	mCameraZoom = 1.f;
	mCameraPitch = 0.f;
	mCameraYaw = 0.f;
	mCameraOffset.clearVec();
}

void LLModelPreview::clearBuffers()
{
	for (U32 i = 0; i < 6; i++)
	{
		mVertexBuffer[i].clear();
	}
}

void LLModelPreview::genBuffers(S32 lod, bool include_skin_weights)
{
	U32 tri_count = 0;
	U32 vertex_count = 0;
	U32 mesh_count = 0;

	
	LLModelLoader::model_list* model = NULL;

	if (lod < 0 || lod > 4)
	{
		model = &mBaseModel;
		lod = 5;
	}
	else
	{
		model = &(mModel[lod]);
	}

	if (!mVertexBuffer[lod].empty())
	{
		mVertexBuffer[lod].clear();
	}

	mVertexBuffer[lod].clear();

	LLModelLoader::model_list::iterator base_iter = mBaseModel.begin();

	for (LLModelLoader::model_list::iterator iter = model->begin(); iter != model->end(); ++iter)
	{
		LLModel* mdl = *iter;
		if (!mdl)
		{
			continue;
		}

		LLModel* base_mdl = *base_iter;
		base_iter++;

		for (S32 i = 0; i < mdl->getNumVolumeFaces(); ++i)
		{
			const LLVolumeFace &vf = mdl->getVolumeFace(i);
			U32 num_vertices = vf.mNumVertices;
			U32 num_indices = vf.mNumIndices;

			if (!num_vertices || ! num_indices)
			{
				continue;
			}

			LLVertexBuffer* vb = NULL;

			bool skinned = include_skin_weights && !mdl->mSkinWeights.empty();

			U32 mask = LLVertexBuffer::MAP_VERTEX | LLVertexBuffer::MAP_NORMAL | LLVertexBuffer::MAP_TEXCOORD0 ;

			if (skinned)
			{
				mask |= LLVertexBuffer::MAP_WEIGHT4;
			}

			vb = new LLVertexBuffer(mask, 0);

			vb->allocateBuffer(num_vertices, num_indices, TRUE);

			LLStrider<LLVector3> vertex_strider;
			LLStrider<LLVector3> normal_strider;
			LLStrider<LLVector2> tc_strider;
			LLStrider<U16> index_strider;
			LLStrider<LLVector4> weights_strider;

			vb->getVertexStrider(vertex_strider);
			vb->getIndexStrider(index_strider);

			if (skinned)
			{
				vb->getWeight4Strider(weights_strider);
			}

			LLVector4a::memcpyNonAliased16((F32*) vertex_strider.get(), (F32*) vf.mPositions, num_vertices*4*sizeof(F32));
			
			if (vf.mTexCoords)
			{
				vb->getTexCoord0Strider(tc_strider);
				LLVector4a::memcpyNonAliased16((F32*) tc_strider.get(), (F32*) vf.mTexCoords, num_vertices*2*sizeof(F32));
			}
			
			if (vf.mNormals)
			{
				vb->getNormalStrider(normal_strider);
				LLVector4a::memcpyNonAliased16((F32*) normal_strider.get(), (F32*) vf.mNormals, num_vertices*4*sizeof(F32));
			}

			if (skinned)
			{
				for (U32 i = 0; i < num_vertices; i++)
				{
					//find closest weight to vf.mVertices[i].mPosition
					LLVector3 pos(vf.mPositions[i].getF32ptr());

					const LLModel::weight_list& weight_list = base_mdl->getJointInfluences(pos);

					LLVector4 w(0,0,0,0);
					
					for (U32 i = 0; i < weight_list.size(); ++i)
					{
						F32 wght = llmin(weight_list[i].mWeight, 0.999999f);
						F32 joint = (F32) weight_list[i].mJointIdx;
						w.mV[i] = joint + wght;
					}

					*(weights_strider++) = w;
				}
			}

			// build indices
			for (U32 i = 0; i < num_indices; i++)
			{
				*(index_strider++) = vf.mIndices[i];
			}

			mVertexBuffer[lod][mdl].push_back(vb);

			vertex_count += num_vertices;
			tri_count += num_indices/3;
			++mesh_count;

		}
	}
}

void LLModelPreview::update()
{
	if (mDirty)
	{
		mDirty = false;
		mResourceCost = calcResourceCost();
		refresh();
		updateStatusMessages();
	}

	if (mGenLOD)
	{
		mGenLOD = false;
		genLODs();
		refresh();
		updateStatusMessages();
	}

}
//-----------------------------------------------------------------------------
// getTranslationForJointOffset()
//-----------------------------------------------------------------------------
LLVector3 LLModelPreview::getTranslationForJointOffset( std::string joint )
{
	LLMatrix4 jointTransform;
	if ( mJointTransformMap.find( joint ) != mJointTransformMap.end() )
	{
		jointTransform = mJointTransformMap[joint];
		return jointTransform.getTranslation();
	}
	return LLVector3(0.0f,0.0f,0.0f);								
}
//-----------------------------------------------------------------------------
// createPreviewAvatar
//-----------------------------------------------------------------------------
void LLModelPreview::createPreviewAvatar( void )
{
	mPreviewAvatar = (LLVOAvatar*)gObjectList.createObjectViewer( LL_PCODE_LEGACY_AVATAR, gAgent.getRegion() );
	if ( mPreviewAvatar )
	{
		mPreviewAvatar->createDrawable( &gPipeline );
		mPreviewAvatar->mIsDummy = TRUE;
		mPreviewAvatar->mSpecialRenderMode = 1;
		mPreviewAvatar->setPositionAgent( LLVector3::zero );
		mPreviewAvatar->slamPosition();
		mPreviewAvatar->updateJointLODs();
		mPreviewAvatar->updateGeometry( mPreviewAvatar->mDrawable );
		mPreviewAvatar->startMotion( ANIM_AGENT_STAND );
		mPreviewAvatar->hideSkirt();
	}
	else
	{
		llinfos<<"Failed to create preview avatar for upload model window"<<llendl;
	}
}

//-----------------------------------------------------------------------------
// render()
//-----------------------------------------------------------------------------
BOOL LLModelPreview::render()
{
	assert_main_thread();

	LLMutexLock lock(this);
	mNeedsUpdate = FALSE;

	bool edges = mViewOption["show_edges"];
	bool joint_positions = mViewOption["show_joint_positions"];
	bool skin_weight = mViewOption["show_skin_weight"];
	bool textures = mViewOption["show_textures"];
	bool physics = mViewOption["show_physics"];

	S32 width = getWidth();
	S32 height = getHeight();

	LLGLSUIDefault def;
	LLGLDisable no_blend(GL_BLEND);
	LLGLEnable cull(GL_CULL_FACE);
	LLGLDepthTest depth(GL_TRUE);
	LLGLDisable fog(GL_FOG);

	{
		//clear background to blue
		glMatrixMode(GL_PROJECTION);
		gGL.pushMatrix();
		glLoadIdentity();
		glOrtho(0.0f, width, 0.0f, height, -1.0f, 1.0f);

		glMatrixMode(GL_MODELVIEW);
		gGL.pushMatrix();
		glLoadIdentity();

		gGL.color4f(0.169f, 0.169f, 0.169f, 1.f);

		gl_rect_2d_simple( width, height );

		glMatrixMode(GL_PROJECTION);
		gGL.popMatrix();

		glMatrixMode(GL_MODELVIEW);
		gGL.popMatrix();
	}

	LLFloaterModelPreview* fmp = LLFloaterModelPreview::sInstance;
	
	bool has_skin_weights = false;
	bool upload_skin = mFMP->childGetValue("upload_skin").asBoolean();	
	bool upload_joints = mFMP->childGetValue("upload_joints").asBoolean();

	bool resetJoints = false;
	if ( upload_joints != mLastJointUpdate )
	{
		if ( mLastJointUpdate )
		{
			resetJoints = true;
		}

		mLastJointUpdate = upload_joints;

	}

	for (LLModelLoader::scene::iterator iter = mScene[mPreviewLOD].begin(); iter != mScene[mPreviewLOD].end(); ++iter)
	{
		for (LLModelLoader::model_instance_list::iterator model_iter = iter->second.begin(); model_iter != iter->second.end(); ++model_iter)
		{
			LLModelInstance& instance = *model_iter;
			LLModel* model = instance.mModel;
			model->mPelvisOffset = mPelvisZOffset;
			if (!model->mSkinWeights.empty())
			{
				has_skin_weights = true;
			}
		}
	}

	if (has_skin_weights)
	{ //model has skin weights, enable view options for skin weights and joint positions
		if (fmp)
		{
			fmp->enableViewOption("show_skin_weight");
			fmp->setViewOptionEnabled("show_joint_positions", skin_weight);	
		}
		mFMP->childEnable("upload_skin");
	}
	else
	{
		mFMP->childDisable("upload_skin");
		if (fmp)
		{
			mViewOption["show_skin_weight"] = false;
			fmp->disableViewOption("show_skin_weight");
			fmp->disableViewOption("show_joint_positions");
		}
		skin_weight = false;
	}

	if (upload_skin && !has_skin_weights)
	{ //can't upload skin weights if model has no skin weights
		mFMP->childSetValue("upload_skin", false);
		upload_skin = false;
	}

	if (!upload_skin && upload_joints)
	{ //can't upload joints if not uploading skin weights
		mFMP->childSetValue("upload_joints", false);
		upload_joints = false;		
	}	
		
	//Only enable joint offsets if it passed the earlier critiquing
	if ( isRigValidForJointPositionUpload() )  
	{
		mFMP->childSetEnabled("upload_joints", upload_skin);
	}

	F32 explode = mFMP->childGetValue("physics_explode").asReal();

	glClear(GL_DEPTH_BUFFER_BIT);

	LLRect preview_rect;

	LLFloaterModelWizard* floater_wizard = dynamic_cast<LLFloaterModelWizard*>(mFMP);
	if (floater_wizard)
	{
		preview_rect = floater_wizard->getPreviewRect();
	}
	else
	{
		preview_rect = mFMP->getChildView("preview_panel")->getRect();
	}

	F32 aspect = (F32) preview_rect.getWidth()/preview_rect.getHeight();

	LLViewerCamera::getInstance()->setAspect(aspect);

	LLViewerCamera::getInstance()->setView(LLViewerCamera::getInstance()->getDefaultFOV() / mCameraZoom);

	LLVector3 offset = mCameraOffset;
	LLVector3 target_pos = mPreviewTarget+offset;

	F32 z_near = 0.001f;
	F32 z_far = mCameraDistance*10.0f+mPreviewScale.magVec()+mCameraOffset.magVec();

	if (skin_weight)
	{
		target_pos = getPreviewAvatar()->getPositionAgent();
		z_near = 0.01f;
		z_far = 1024.f;
		mCameraDistance = 16.f;

		//render avatar previews every frame
		refresh();
	}

	glLoadIdentity();
	gPipeline.enableLightsPreview();

	LLQuaternion camera_rot = LLQuaternion(mCameraPitch, LLVector3::y_axis) *
	LLQuaternion(mCameraYaw, LLVector3::z_axis);

	LLQuaternion av_rot = camera_rot;
	LLViewerCamera::getInstance()->setOriginAndLookAt(
													  target_pos + ((LLVector3(mCameraDistance, 0.f, 0.f) + offset) * av_rot),		// camera
													  LLVector3::z_axis,																	// up
													  target_pos);											// point of interest


	z_near = llclamp(z_far * 0.001f, 0.001f, 0.1f);

	LLViewerCamera::getInstance()->setPerspective(FALSE, mOrigin.mX, mOrigin.mY, width, height, FALSE, z_near, z_far);

	stop_glerror();

	gGL.pushMatrix();
	const F32 BRIGHTNESS = 0.9f;
	gGL.color3f(BRIGHTNESS, BRIGHTNESS, BRIGHTNESS);

	const U32 type_mask = LLVertexBuffer::MAP_VERTEX | LLVertexBuffer::MAP_NORMAL | LLVertexBuffer::MAP_TEXCOORD0;

	LLGLEnable normalize(GL_NORMALIZE);

	if (!mBaseModel.empty() && mVertexBuffer[5].empty())
	{
		genBuffers(-1, skin_weight);
		//genBuffers(3);
		//genLODs();
	}

	if (!mModel[mPreviewLOD].empty())
	{
		bool regen = mVertexBuffer[mPreviewLOD].empty();
		if (!regen)
		{
			const std::vector<LLPointer<LLVertexBuffer> >& vb_vec = mVertexBuffer[mPreviewLOD].begin()->second;
			if (!vb_vec.empty())
			{
				const LLVertexBuffer* buff = vb_vec[0];
				regen = buff->hasDataType(LLVertexBuffer::TYPE_WEIGHT4) != skin_weight;
			}
		}

		//make sure material lists all match
		for (U32 i = 0; i < LLModel::NUM_LODS; i++)
		{
			if (mBaseModel.size() == mModel[i].size())
			{
				for (U32 j = 0; j < mBaseModel.size(); ++j)
				{
					mModel[i][j]->matchMaterialOrder(mBaseModel[j]);
					llassert(mModel[i][j]->mMaterialList == mBaseModel[j]->mMaterialList);
				}
			}
		}

		if (regen)
		{
			genBuffers(mPreviewLOD, skin_weight);
		}

		if (!skin_weight)
		{
			for (LLMeshUploadThread::instance_list::iterator iter = mUploadData.begin(); iter != mUploadData.end(); ++iter)
			{
				LLModelInstance& instance = *iter;

				LLModel* model = instance.mLOD[mPreviewLOD];

				if (!model)
				{
					continue;
				}

				gGL.pushMatrix();
				LLMatrix4 mat = instance.mTransform;

				glMultMatrixf((GLfloat*) mat.mMatrix);

				for (U32 i = 0; i < mVertexBuffer[mPreviewLOD][model].size(); ++i)
				{
					LLVertexBuffer* buffer = mVertexBuffer[mPreviewLOD][model][i];
				
					buffer->setBuffer(type_mask & buffer->getTypeMask());

					if (textures)
					{
<<<<<<< HEAD
						int materialCnt = instance.mModel->mMaterialList.size();
						if ( i < materialCnt )
						{
							const std::string& binding = instance.mModel->mMaterialList[i];						
							const LLImportMaterial& material = instance.mMaterial[binding];

							llassert(binding == model->mMaterialList[i]);
						
							glColor4fv(material.mDiffuseColor.mV);
							if (material.mDiffuseMap.notNull())
							{
								if (material.mDiffuseMap->getDiscardLevel() > -1)
								{
									gGL.getTexUnit(0)->bind(material.mDiffuseMap, true);
									mTextureSet.insert(material.mDiffuseMap.get());
								}
=======
						const std::string& binding = instance.mModel->mMaterialList[i];
						const LLImportMaterial& material = instance.mMaterial[binding];

						llassert(binding == model->mMaterialList[i]);
						
						glColor4fv(material.mDiffuseColor.mV);
						if (material.mDiffuseMap.notNull())
						{
							if (material.mDiffuseMap->getDiscardLevel() > -1)
							{
								gGL.getTexUnit(0)->bind(material.mDiffuseMap, true);
								mTextureSet.insert(material.mDiffuseMap.get());
>>>>>>> c7b6a257
							}
						}
					}
					else
					{
						glColor4f(1,1,1,1);
					}

					buffer->drawRange(LLRender::TRIANGLES, 0, buffer->getNumVerts()-1, buffer->getNumIndices(), 0);
					gGL.getTexUnit(0)->unbind(LLTexUnit::TT_TEXTURE);
					glColor3f(0.4f, 0.4f, 0.4f);

					if (edges)
					{
						glLineWidth(3.f);
						glPolygonMode(GL_FRONT_AND_BACK, GL_LINE);
						buffer->drawRange(LLRender::TRIANGLES, 0, buffer->getNumVerts()-1, buffer->getNumIndices(), 0);
						glPolygonMode(GL_FRONT_AND_BACK, GL_FILL);
						glLineWidth(1.f);
					}
				}
				gGL.popMatrix();
			}

			if (physics)
			{
				glClear(GL_DEPTH_BUFFER_BIT);
				
				for (U32 i = 0; i < 2; i++)
				{
					if (i == 0)
					{ //depth only pass
						gGL.setColorMask(false, false);
					}
					else
					{
						gGL.setColorMask(true, true);
					}

					//enable alpha blending on second pass but not first pass
					LLGLState blend(GL_BLEND, i); 
					
					gGL.blendFunc(LLRender::BF_SOURCE_ALPHA, LLRender::BF_ONE_MINUS_SOURCE_ALPHA);

					for (LLMeshUploadThread::instance_list::iterator iter = mUploadData.begin(); iter != mUploadData.end(); ++iter)
					{
						LLModelInstance& instance = *iter;

						LLModel* model = instance.mLOD[LLModel::LOD_PHYSICS];

						if (!model)
						{
							continue;
						}

						gGL.pushMatrix();
						LLMatrix4 mat = instance.mTransform;

						glMultMatrixf((GLfloat*) mat.mMatrix);


						bool render_mesh = true;

						LLPhysicsDecomp* decomp = gMeshRepo.mDecompThread;
						if (decomp)
						{
							LLMutexLock(decomp->mMutex);

							LLModel::Decomposition& physics = model->mPhysics;

							if (!physics.mHull.empty())
							{
								render_mesh = false;

								if (physics.mMesh.empty())
								{ //build vertex buffer for physics mesh
									gMeshRepo.buildPhysicsMesh(physics);
								}
						
								if (!physics.mMesh.empty())
								{ //render hull instead of mesh
									for (U32 i = 0; i < physics.mMesh.size(); ++i)
									{
										if (explode > 0.f)
										{
											gGL.pushMatrix();

											LLVector3 offset = model->mHullCenter[i]-model->mCenterOfHullCenters;
											offset *= explode;

											gGL.translatef(offset.mV[0], offset.mV[1], offset.mV[2]);
										}

										static std::vector<LLColor4U> hull_colors;

										if (i+1 >= hull_colors.size())
										{
											hull_colors.push_back(LLColor4U(rand()%128+127, rand()%128+127, rand()%128+127, 128));
										}

										glColor4ubv(hull_colors[i].mV);
										LLVertexBuffer::drawArrays(LLRender::TRIANGLES, physics.mMesh[i].mPositions, physics.mMesh[i].mNormals);

										if (explode > 0.f)
										{
											gGL.popMatrix();
										}
									}
								}
							}
						}

						if (render_mesh)
						{
<<<<<<< HEAD
							if (mVertexBuffer[LLModel::LOD_PHYSICS].empty())
							{
								genBuffers(LLModel::LOD_PHYSICS, false);
							}
							for (U32 i = 0; i < mVertexBuffer[LLModel::LOD_PHYSICS][model].size(); ++i)
							{
								LLVertexBuffer* buffer = mVertexBuffer[LLModel::LOD_PHYSICS][model][i];
=======
							genBuffers(LLModel::LOD_PHYSICS, false);
						}
						for (U32 i = 0; i < mVertexBuffer[LLModel::LOD_PHYSICS][model].size(); ++i)
						{
							LLVertexBuffer* buffer = mVertexBuffer[LLModel::LOD_PHYSICS][model][i];

							buffer->setBuffer(type_mask & buffer->getTypeMask());
>>>>>>> c7b6a257

								gGL.getTexUnit(0)->unbind(LLTexUnit::TT_TEXTURE);
								glColor4f(0.4f, 0.4f, 0.0f, 0.4f);

								buffer->setBuffer(type_mask & buffer->getTypeMask());
								buffer->drawRange(LLRender::TRIANGLES, 0, buffer->getNumVerts()-1, buffer->getNumIndices(), 0);

								glColor3f(1.f, 1.f, 0.f);

								glLineWidth(2.f);
								glPolygonMode(GL_FRONT_AND_BACK, GL_LINE);
								buffer->drawRange(LLRender::TRIANGLES, 0, buffer->getNumVerts()-1, buffer->getNumIndices(), 0);

								glPolygonMode(GL_FRONT_AND_BACK, GL_FILL);
								glLineWidth(1.f);
							}
						}

						gGL.popMatrix();
					}

					glLineWidth(3.f);
					glPointSize(8.f);
					gPipeline.enableLightsFullbright(LLColor4::white);
					//show degenerate triangles
					LLGLDepthTest depth(GL_TRUE, GL_TRUE, GL_ALWAYS);
					LLGLDisable cull(GL_CULL_FACE);
					glColor4f(1.f,0.f,0.f,1.f);
					const LLVector4a scale(0.5f);

					for (LLMeshUploadThread::instance_list::iterator iter = mUploadData.begin(); iter != mUploadData.end(); ++iter)
					{
						LLModelInstance& instance = *iter;

						LLModel* model = instance.mLOD[LLModel::LOD_PHYSICS];

						if (!model)
						{
							continue;
						}

						gGL.pushMatrix();
						LLMatrix4 mat = instance.mTransform;

						glMultMatrixf((GLfloat*) mat.mMatrix);


						LLPhysicsDecomp* decomp = gMeshRepo.mDecompThread;
						if (decomp)
						{
							LLMutexLock(decomp->mMutex);

							LLModel::Decomposition& physics = model->mPhysics;

							if (physics.mHull.empty())
							{
								if (mVertexBuffer[LLModel::LOD_PHYSICS].empty())
								{
									genBuffers(LLModel::LOD_PHYSICS, false);
								}
							
								for (U32 i = 0; i < mVertexBuffer[LLModel::LOD_PHYSICS][model].size(); ++i)
								{
									LLVertexBuffer* buffer = mVertexBuffer[LLModel::LOD_PHYSICS][model][i];

<<<<<<< HEAD
									buffer->setBuffer(type_mask & buffer->getTypeMask());
=======
								buffer->setBuffer(type_mask & buffer->getTypeMask());
>>>>>>> c7b6a257

									LLStrider<LLVector3> pos_strider; 
									buffer->getVertexStrider(pos_strider, 0);
									LLVector4a* pos = (LLVector4a*) pos_strider.get();
							
									LLStrider<U16> idx;
									buffer->getIndexStrider(idx, 0);

									for (U32 i = 0; i < buffer->getNumIndices(); i += 3)
									{
										LLVector4a v1; v1.setMul(pos[*idx++], scale);
										LLVector4a v2; v2.setMul(pos[*idx++], scale);
										LLVector4a v3; v3.setMul(pos[*idx++], scale);

										if (ll_is_degenerate(v1,v2,v3))
										{
											buffer->draw(LLRender::LINE_LOOP, 3, i);
											buffer->draw(LLRender::POINTS, 3, i);
										}
									}
								}
							}
						}

						gGL.popMatrix();
					}
					glLineWidth(1.f);
					glPointSize(1.f);
					gPipeline.enableLightsPreview();
					gGL.setSceneBlendType(LLRender::BT_ALPHA);
				}
			}
		}
		else
		{
			target_pos = getPreviewAvatar()->getPositionAgent();

			LLViewerCamera::getInstance()->setOriginAndLookAt(
															  target_pos + ((LLVector3(mCameraDistance, 0.f, 0.f) + offset) * av_rot),		// camera
															  LLVector3::z_axis,																	// up
															  target_pos);											// point of interest

			if (joint_positions)
			{
				getPreviewAvatar()->renderCollisionVolumes();
			}

			for (LLModelLoader::scene::iterator iter = mScene[mPreviewLOD].begin(); iter != mScene[mPreviewLOD].end(); ++iter)
			{
				for (LLModelLoader::model_instance_list::iterator model_iter = iter->second.begin(); model_iter != iter->second.end(); ++model_iter)
				{
					LLModelInstance& instance = *model_iter;
					LLModel* model = instance.mModel;

					if (!model->mSkinWeights.empty())
					{
						for (U32 i = 0; i < mVertexBuffer[mPreviewLOD][model].size(); ++i)
						{
							LLVertexBuffer* buffer = mVertexBuffer[mPreviewLOD][model][i];

							const LLVolumeFace& face = model->getVolumeFace(i);

							LLStrider<LLVector3> position;
							buffer->getVertexStrider(position);

							LLStrider<LLVector4> weight;
							buffer->getWeight4Strider(weight);

							//quick 'n dirty software vertex skinning

							//build matrix palette
							
							LLMatrix4 mat[64];
							for (U32 j = 0; j < model->mSkinInfo.mJointNames.size(); ++j)
							{
								LLJoint* joint = getPreviewAvatar()->getJoint(model->mSkinInfo.mJointNames[j]);
								if (joint)
								{
									mat[j] = model->mSkinInfo.mInvBindMatrix[j];
									mat[j] *= joint->getWorldMatrix();
								}
							}

							for (U32 j = 0; j < buffer->getRequestedVerts(); ++j)
							{
								LLMatrix4 final_mat;
								final_mat.mMatrix[0][0] = final_mat.mMatrix[1][1] = final_mat.mMatrix[2][2] = final_mat.mMatrix[3][3] = 0.f;

								LLVector4 wght;
								S32 idx[4];

								F32 scale = 0.f;
								for (U32 k = 0; k < 4; k++)
								{
									F32 w = weight[j].mV[k];

									idx[k] = (S32) floorf(w);
									wght.mV[k] = w - floorf(w);
									scale += wght.mV[k];
								}

								wght *= 1.f/scale;

								for (U32 k = 0; k < 4; k++)
								{
									F32* src = (F32*) mat[idx[k]].mMatrix;
									F32* dst = (F32*) final_mat.mMatrix;

									F32 w = wght.mV[k];

									for (U32 l = 0; l < 16; l++)
									{
										dst[l] += src[l]*w;
									}
								}

								//VECTORIZE THIS
								LLVector3 v(face.mPositions[j].getF32ptr());

								v = v * model->mSkinInfo.mBindShapeMatrix;
								v = v * final_mat;

								position[j] = v;
							}

							const std::string& binding = instance.mModel->mMaterialList[i];
							const LLImportMaterial& material = instance.mMaterial[binding];
							buffer->setBuffer(type_mask & buffer->getTypeMask());
							glColor4fv(material.mDiffuseColor.mV);
							gGL.getTexUnit(0)->unbind(LLTexUnit::TT_TEXTURE);
							buffer->draw(LLRender::TRIANGLES, buffer->getNumIndices(), 0);
							glColor3f(0.4f, 0.4f, 0.4f);

							if (edges)
							{
								glLineWidth(3.f);
								glPolygonMode(GL_FRONT_AND_BACK, GL_LINE);
								buffer->draw(LLRender::TRIANGLES, buffer->getNumIndices(), 0);
								glPolygonMode(GL_FRONT_AND_BACK, GL_FILL);
								glLineWidth(1.f);
							}
						}
					}
				}
			}
		}
	}

	gGL.popMatrix();

	return TRUE;
}

//-----------------------------------------------------------------------------
// refresh()
//-----------------------------------------------------------------------------
void LLModelPreview::refresh()
{
	mNeedsUpdate = TRUE;
}

//-----------------------------------------------------------------------------
// rotate()
//-----------------------------------------------------------------------------
void LLModelPreview::rotate(F32 yaw_radians, F32 pitch_radians)
{
	mCameraYaw = mCameraYaw + yaw_radians;

	mCameraPitch = llclamp(mCameraPitch + pitch_radians, F_PI_BY_TWO * -0.8f, F_PI_BY_TWO * 0.8f);
}

//-----------------------------------------------------------------------------
// zoom()
//-----------------------------------------------------------------------------
void LLModelPreview::zoom(F32 zoom_amt)
{
	F32 new_zoom = mCameraZoom+zoom_amt;

	mCameraZoom	= llclamp(new_zoom, 1.f, 10.f);
}

void LLModelPreview::pan(F32 right, F32 up)
{
	mCameraOffset.mV[VY] = llclamp(mCameraOffset.mV[VY] + right * mCameraDistance / mCameraZoom, -1.f, 1.f);
	mCameraOffset.mV[VZ] = llclamp(mCameraOffset.mV[VZ] + up * mCameraDistance / mCameraZoom, -1.f, 1.f);
}

void LLModelPreview::setPreviewLOD(S32 lod)
{
	lod = llclamp(lod, 0, (S32) LLModel::LOD_HIGH);

	if (lod != mPreviewLOD)
	{
		mPreviewLOD = lod;

		LLComboBox* combo_box = mFMP->getChild<LLComboBox>("preview_lod_combo");
		combo_box->setCurrentByIndex((NUM_LOD-1)-mPreviewLOD); // combo box list of lods is in reverse order
		mFMP->childSetTextArg("lod_table_footer", "[DETAIL]", mFMP->getString(lod_name[mPreviewLOD]));
		mFMP->childSetText("lod_file", mLODFile[mPreviewLOD]);

		// the wizard has three lod drop downs
		LLComboBox* combo_box2 = mFMP->getChild<LLComboBox>("preview_lod_combo2");
		combo_box2->setCurrentByIndex((NUM_LOD-1)-mPreviewLOD); // combo box list of lods is in reverse order
		
		LLComboBox* combo_box3 = mFMP->getChild<LLComboBox>("preview_lod_combo3");
		combo_box3->setCurrentByIndex((NUM_LOD-1)-mPreviewLOD); // combo box list of lods is in reverse order

		LLColor4 highlight_color = LLUIColorTable::instance().getColor("MeshImportTableHighlightColor");
		LLColor4 normal_color = LLUIColorTable::instance().getColor("MeshImportTableNormalColor");

		for (S32 i = 0; i <= LLModel::LOD_HIGH; ++i)
		{
			const LLColor4& color = (i == lod) ? highlight_color : normal_color;

			mFMP->childSetColor(lod_status_name[i], color);
			mFMP->childSetColor(lod_label_name[i], color);
			mFMP->childSetColor(lod_triangles_name[i], color);
			mFMP->childSetColor(lod_vertices_name[i], color);
		}

		LLFloaterModelPreview* fmp = LLFloaterModelPreview::sInstance;
		if (fmp)
		{
			LLRadioGroup* radio = fmp->getChild<LLRadioGroup>("lod_file_or_limit");
			radio->selectNthItem(fmp->mLODMode[mPreviewLOD]);
		}
	}
	refresh();
	updateStatusMessages();
}

//static
void LLFloaterModelPreview::onBrowseLOD(void* data)
{
	assert_main_thread();

	LLFloaterModelPreview* mp = (LLFloaterModelPreview*) data;
	mp->loadModel(mp->mModelPreview->mPreviewLOD);
}

//static
void LLFloaterModelPreview::onReset(void* user_data)
{
	assert_main_thread();

	LLFloaterModelPreview* fmp = (LLFloaterModelPreview*) user_data;
	LLModelPreview* mp = fmp->mModelPreview;
	std::string filename = mp->mLODFile[3]; 

	//reset model preview
	fmp->initModelPreview();

	mp = fmp->mModelPreview;
	mp->loadModel(filename,3,true);
}

//static
void LLFloaterModelPreview::onUpload(void* user_data)
{
	assert_main_thread();

	LLFloaterModelPreview* mp = (LLFloaterModelPreview*) user_data;

	mp->mModelPreview->rebuildUploadData();

	bool upload_skinweights = mp->childGetValue("upload_skin").asBoolean();
	bool upload_joint_positions = mp->childGetValue("upload_joints").asBoolean();

	mp->mModelPreview->saveUploadData(upload_skinweights, upload_joint_positions);

	gMeshRepo.uploadModel(mp->mModelPreview->mUploadData, mp->mModelPreview->mPreviewScale,
						  mp->childGetValue("upload_textures").asBoolean(), upload_skinweights, upload_joint_positions, mp->mUploadModelUrl,
						  true, LLHandle<LLWholeModelFeeObserver>(), mp->getWholeModelUploadObserverHandle());
}


//static
void LLFloaterModelPreview::refresh(LLUICtrl* ctrl, void* user_data)
{
	sInstance->toggleCalculateButton(true);
	sInstance->mModelPreview->mDirty = true;
}

//static
void LLModelPreview::textureLoadedCallback( BOOL success, LLViewerFetchedTexture *src_vi, LLImageRaw* src, LLImageRaw* src_aux, S32 discard_level, BOOL final, void* userdata )
{
	LLModelPreview* preview = (LLModelPreview*) userdata;
	preview->refresh();

	if(final && preview->mModelLoader)
	{
		if(preview->mModelLoader->mNumOfFetchingTextures > 0)
		{
			preview->mModelLoader->mNumOfFetchingTextures-- ;
		}
	}
}

void LLModelPreview::onLODParamCommit(bool enforce_tri_limit)
{
	if (!mLODFrozen)
	{
		genLODs(mPreviewLOD, 3, enforce_tri_limit);
		updateStatusMessages();
		refresh();
	}
}

LLFloaterModelPreview::DecompRequest::DecompRequest(const std::string& stage, LLModel* mdl)
{
	mStage = stage;
	mContinue = 1;
	mModel = mdl;
	mDecompID = &mdl->mDecompID;
	mParams = sInstance->mDecompParams;

	//copy out positions and indices
	assignData(mdl) ;	
}

void LLFloaterModelPreview::setStatusMessage(const std::string& msg)
{
	LLMutexLock lock(mStatusLock);
	mStatusMessage = msg;
}

void LLFloaterModelPreview::toggleCalculateButton()
{
	toggleCalculateButton(true);
}

void LLFloaterModelPreview::toggleCalculateButton(bool visible)
{
	mCalculateBtn->setVisible(visible);

	bool uploadingSkin		     = childGetValue("upload_skin").asBoolean();
	bool uploadingJointPositions = childGetValue("upload_joints").asBoolean();
	if ( uploadingSkin )
	{
		//Disable the calculate button *if* the rig is invalid - which is determined during the critiquing process
		if ( uploadingJointPositions && !mModelPreview->isRigValidForJointPositionUpload() )
		{
			mCalculateBtn->setVisible( false );
		}
<<<<<<< HEAD
=======
		else
		if ( !mModelPreview->isLegacyRigValid() )
		{			
			mCalculateBtn->setVisible( false );
		}
>>>>>>> c7b6a257
	}
	
	mUploadBtn->setVisible(!visible);
	mUploadBtn->setEnabled(mHasUploadPerm && !mUploadModelUrl.empty());

	if (visible)
	{
		std::string tbd = getString("tbd");
<<<<<<< HEAD
		childSetTextArg("weights_right", "[EQ]", tbd);
		childSetTextArg("weights_left", "[ST]", tbd);
		childSetTextArg("weights_right", "[SIM]", tbd);
		childSetTextArg("weights_left", "[PH]", tbd);
=======
		childSetTextArg("weights", "[EQ]", tbd);
		childSetTextArg("weights", "[ST]", tbd);
		childSetTextArg("weights", "[SIM]", tbd);
		childSetTextArg("weights", "[PH]", tbd);
>>>>>>> c7b6a257
		childSetTextArg("upload_fee", "[FEE]", tbd);
		childSetTextArg("price_breakdown", "[STREAMING]", tbd);
		childSetTextArg("price_breakdown", "[PHYSICS]", tbd);
		childSetTextArg("price_breakdown", "[INSTANCES]", tbd);
		childSetTextArg("price_breakdown", "[TEXTURES]", tbd);
		childSetTextArg("price_breakdown", "[MODEL]", tbd);
	}
}

void LLFloaterModelPreview::onModelPhysicsFeeReceived(const LLSD& result, std::string upload_url)
{
	mModelPhysicsFee = result;
	mModelPhysicsFee["url"] = upload_url;

	doOnIdleOneTime(boost::bind(&LLFloaterModelPreview::handleModelPhysicsFeeReceived,this));
}

void LLFloaterModelPreview::handleModelPhysicsFeeReceived()
{
	const LLSD& result = mModelPhysicsFee;
	mUploadModelUrl = result["url"].asString();

<<<<<<< HEAD
	childSetTextArg("weights_right", "[EQ]", llformat("%0.3f", result["resource_cost"].asReal()));
	childSetTextArg("weights_left", "[ST]", llformat("%0.3f", result["model_streaming_cost"].asReal()));
	childSetTextArg("weights_right", "[SIM]", llformat("%0.3f", result["simulation_cost"].asReal()));
	childSetTextArg("weights_left", "[PH]", llformat("%0.3f", result["physics_cost"].asReal()));
=======
	childSetTextArg("weights", "[EQ]", llformat("%0.3f", result["resource_cost"].asReal()));
	childSetTextArg("weights", "[ST]", llformat("%0.3f", result["model_streaming_cost"].asReal()));
	childSetTextArg("weights", "[SIM]", llformat("%0.3f", result["simulation_cost"].asReal()));
	childSetTextArg("weights", "[PH]", llformat("%0.3f", result["physics_cost"].asReal()));
>>>>>>> c7b6a257
	childSetTextArg("upload_fee", "[FEE]", llformat("%d", result["upload_price"].asInteger()));
	childSetTextArg("price_breakdown", "[STREAMING]", llformat("%d", result["upload_price_breakdown"]["mesh_streaming"].asInteger()));
	childSetTextArg("price_breakdown", "[PHYSICS]", llformat("%d", result["upload_price_breakdown"]["mesh_physics"].asInteger()));
	childSetTextArg("price_breakdown", "[INSTANCES]", llformat("%d", result["upload_price_breakdown"]["mesh_instance"].asInteger()));
	childSetTextArg("price_breakdown", "[TEXTURES]", llformat("%d", result["upload_price_breakdown"]["texture"].asInteger()));
	childSetTextArg("price_breakdown", "[MODEL]", llformat("%d", result["upload_price_breakdown"]["model"].asInteger()));
<<<<<<< HEAD
=======
	childSetVisible("weights", true);
>>>>>>> c7b6a257
	childSetVisible("upload_fee", true);
	childSetVisible("price_breakdown", true);
	mUploadBtn->setEnabled(mHasUploadPerm && !mUploadModelUrl.empty());
}

void LLFloaterModelPreview::setModelPhysicsFeeErrorStatus(U32 status, const std::string& reason)
{
<<<<<<< HEAD
	llwarns << "LLFloaterModelPreview::setModelPhysicsFeeErrorStatus(" << status << " : " << reason << ")" << llendl;
	doOnIdleOneTime(boost::bind(&LLFloaterModelPreview::toggleCalculateButton, this, true));
=======
	toggleCalculateButton(true);
	llwarns << "LLFloaterModelPreview::setModelPhysicsFeeErrorStatus(" << status << " : " << reason << ")" << llendl;
>>>>>>> c7b6a257
}

/*virtual*/ 
void LLFloaterModelPreview::onModelUploadSuccess()
{
<<<<<<< HEAD
	assert_main_thread();
=======
>>>>>>> c7b6a257
	closeFloater(false);
}

/*virtual*/ 
void LLFloaterModelPreview::onModelUploadFailure()
{
<<<<<<< HEAD
	assert_main_thread();
=======
>>>>>>> c7b6a257
	toggleCalculateButton(true);
}

S32 LLFloaterModelPreview::DecompRequest::statusCallback(const char* status, S32 p1, S32 p2)
{
	if (mContinue)
	{
		setStatusMessage(llformat("%s: %d/%d", status, p1, p2));
		if (LLFloaterModelPreview::sInstance)
		{
			LLFloaterModelPreview::sInstance->setStatusMessage(mStatusMessage);
		}
	}

	return mContinue;
}

void LLFloaterModelPreview::DecompRequest::completed()
{ //called from the main thread
	if (mContinue)
	{
		mModel->setConvexHullDecomposition(mHull);

		if (sInstance)
		{
			if (mContinue)
			{
				if (sInstance->mModelPreview)
				{
					sInstance->mModelPreview->mDirty = true;
					LLFloaterModelPreview::sInstance->mModelPreview->refresh();
				}
			}

			sInstance->mCurRequest.erase(this);
		}
	}
	else if (sInstance)
	{
		llassert(sInstance->mCurRequest.find(this) == sInstance->mCurRequest.end());
	}
}

void dump_llsd_to_file(const LLSD& content, std::string filename);

void LLFloaterModelPreview::onPermissionsReceived(const LLSD& result)
{
	dump_llsd_to_file(result,"perm_received.xml");
	std::string upload_status = result["mesh_upload_status"].asString();
	// BAP HACK: handle "" for case that  MeshUploadFlag cap is broken.
	mHasUploadPerm = (("" == upload_status) || ("valid" == upload_status));

	//mUploadBtn->setEnabled(mHasUploadPerm);
	mUploadBtn->setEnabled(mHasUploadPerm && !mUploadModelUrl.empty());
	getChild<LLTextBox>("warning_title")->setVisible(!mHasUploadPerm);
	getChild<LLTextBox>("warning_message")->setVisible(!mHasUploadPerm);
}

void LLFloaterModelPreview::setPermissonsErrorStatus(U32 status, const std::string& reason)
{
	llwarns << "LLFloaterModelPreview::setPermissonsErrorStatus(" << status << " : " << reason << ")" << llendl;

	LLNotificationsUtil::add("MeshUploadPermError");
}<|MERGE_RESOLUTION|>--- conflicted
+++ resolved
@@ -777,11 +777,7 @@
 	}
 
 	childSetEnabled("ok_btn", mHasUploadPerm && !mUploadModelUrl.empty());
-<<<<<<< HEAD
 	
-=======
-
->>>>>>> c7b6a257
 	childSetTextArg("prim_cost", "[PRIM_COST]", llformat("%d", mModelPreview->mResourceCost));
 	childSetTextArg("description_label", "[TEXTURES]", llformat("%d", mModelPreview->mTextureSet.size()));
 
@@ -1770,7 +1766,7 @@
 							}
 						}
 						
-						//Now that we've parsed the jointa werray, let's determine if we have a full rig
+						//Now that we've parsed the joint array, let's determine if we have a full rig
 						//(which means we have all the joint sthat are required for an avatar versus
 						//a skinned asset attached to a node in a file that contains an entire skeleton,
 						//but does not use the skeleton).						
@@ -4385,14 +4381,11 @@
 				fmp->childEnable("Decompose");
 			}
 		}
-<<<<<<< HEAD
 		else
 		{
 			fmp->childEnable("simplify_cancel");
 			fmp->childEnable("decompose_cancel");
 		}
-=======
->>>>>>> c7b6a257
 	}
 
 	const char* lod_controls[] =
@@ -4992,7 +4985,6 @@
 
 					if (textures)
 					{
-<<<<<<< HEAD
 						int materialCnt = instance.mModel->mMaterialList.size();
 						if ( i < materialCnt )
 						{
@@ -5009,20 +5001,6 @@
 									gGL.getTexUnit(0)->bind(material.mDiffuseMap, true);
 									mTextureSet.insert(material.mDiffuseMap.get());
 								}
-=======
-						const std::string& binding = instance.mModel->mMaterialList[i];
-						const LLImportMaterial& material = instance.mMaterial[binding];
-
-						llassert(binding == model->mMaterialList[i]);
-						
-						glColor4fv(material.mDiffuseColor.mV);
-						if (material.mDiffuseMap.notNull())
-						{
-							if (material.mDiffuseMap->getDiscardLevel() > -1)
-							{
-								gGL.getTexUnit(0)->bind(material.mDiffuseMap, true);
-								mTextureSet.insert(material.mDiffuseMap.get());
->>>>>>> c7b6a257
 							}
 						}
 					}
@@ -5137,7 +5115,6 @@
 
 						if (render_mesh)
 						{
-<<<<<<< HEAD
 							if (mVertexBuffer[LLModel::LOD_PHYSICS].empty())
 							{
 								genBuffers(LLModel::LOD_PHYSICS, false);
@@ -5145,15 +5122,6 @@
 							for (U32 i = 0; i < mVertexBuffer[LLModel::LOD_PHYSICS][model].size(); ++i)
 							{
 								LLVertexBuffer* buffer = mVertexBuffer[LLModel::LOD_PHYSICS][model][i];
-=======
-							genBuffers(LLModel::LOD_PHYSICS, false);
-						}
-						for (U32 i = 0; i < mVertexBuffer[LLModel::LOD_PHYSICS][model].size(); ++i)
-						{
-							LLVertexBuffer* buffer = mVertexBuffer[LLModel::LOD_PHYSICS][model][i];
-
-							buffer->setBuffer(type_mask & buffer->getTypeMask());
->>>>>>> c7b6a257
 
 								gGL.getTexUnit(0)->unbind(LLTexUnit::TT_TEXTURE);
 								glColor4f(0.4f, 0.4f, 0.0f, 0.4f);
@@ -5219,11 +5187,7 @@
 								{
 									LLVertexBuffer* buffer = mVertexBuffer[LLModel::LOD_PHYSICS][model][i];
 
-<<<<<<< HEAD
 									buffer->setBuffer(type_mask & buffer->getTypeMask());
-=======
-								buffer->setBuffer(type_mask & buffer->getTypeMask());
->>>>>>> c7b6a257
 
 									LLStrider<LLVector3> pos_strider; 
 									buffer->getVertexStrider(pos_strider, 0);
@@ -5568,14 +5532,6 @@
 		{
 			mCalculateBtn->setVisible( false );
 		}
-<<<<<<< HEAD
-=======
-		else
-		if ( !mModelPreview->isLegacyRigValid() )
-		{			
-			mCalculateBtn->setVisible( false );
-		}
->>>>>>> c7b6a257
 	}
 	
 	mUploadBtn->setVisible(!visible);
@@ -5584,17 +5540,10 @@
 	if (visible)
 	{
 		std::string tbd = getString("tbd");
-<<<<<<< HEAD
 		childSetTextArg("weights_right", "[EQ]", tbd);
 		childSetTextArg("weights_left", "[ST]", tbd);
 		childSetTextArg("weights_right", "[SIM]", tbd);
 		childSetTextArg("weights_left", "[PH]", tbd);
-=======
-		childSetTextArg("weights", "[EQ]", tbd);
-		childSetTextArg("weights", "[ST]", tbd);
-		childSetTextArg("weights", "[SIM]", tbd);
-		childSetTextArg("weights", "[PH]", tbd);
->>>>>>> c7b6a257
 		childSetTextArg("upload_fee", "[FEE]", tbd);
 		childSetTextArg("price_breakdown", "[STREAMING]", tbd);
 		childSetTextArg("price_breakdown", "[PHYSICS]", tbd);
@@ -5617,27 +5566,16 @@
 	const LLSD& result = mModelPhysicsFee;
 	mUploadModelUrl = result["url"].asString();
 
-<<<<<<< HEAD
 	childSetTextArg("weights_right", "[EQ]", llformat("%0.3f", result["resource_cost"].asReal()));
 	childSetTextArg("weights_left", "[ST]", llformat("%0.3f", result["model_streaming_cost"].asReal()));
 	childSetTextArg("weights_right", "[SIM]", llformat("%0.3f", result["simulation_cost"].asReal()));
 	childSetTextArg("weights_left", "[PH]", llformat("%0.3f", result["physics_cost"].asReal()));
-=======
-	childSetTextArg("weights", "[EQ]", llformat("%0.3f", result["resource_cost"].asReal()));
-	childSetTextArg("weights", "[ST]", llformat("%0.3f", result["model_streaming_cost"].asReal()));
-	childSetTextArg("weights", "[SIM]", llformat("%0.3f", result["simulation_cost"].asReal()));
-	childSetTextArg("weights", "[PH]", llformat("%0.3f", result["physics_cost"].asReal()));
->>>>>>> c7b6a257
 	childSetTextArg("upload_fee", "[FEE]", llformat("%d", result["upload_price"].asInteger()));
 	childSetTextArg("price_breakdown", "[STREAMING]", llformat("%d", result["upload_price_breakdown"]["mesh_streaming"].asInteger()));
 	childSetTextArg("price_breakdown", "[PHYSICS]", llformat("%d", result["upload_price_breakdown"]["mesh_physics"].asInteger()));
 	childSetTextArg("price_breakdown", "[INSTANCES]", llformat("%d", result["upload_price_breakdown"]["mesh_instance"].asInteger()));
 	childSetTextArg("price_breakdown", "[TEXTURES]", llformat("%d", result["upload_price_breakdown"]["texture"].asInteger()));
 	childSetTextArg("price_breakdown", "[MODEL]", llformat("%d", result["upload_price_breakdown"]["model"].asInteger()));
-<<<<<<< HEAD
-=======
-	childSetVisible("weights", true);
->>>>>>> c7b6a257
 	childSetVisible("upload_fee", true);
 	childSetVisible("price_breakdown", true);
 	mUploadBtn->setEnabled(mHasUploadPerm && !mUploadModelUrl.empty());
@@ -5645,32 +5583,21 @@
 
 void LLFloaterModelPreview::setModelPhysicsFeeErrorStatus(U32 status, const std::string& reason)
 {
-<<<<<<< HEAD
 	llwarns << "LLFloaterModelPreview::setModelPhysicsFeeErrorStatus(" << status << " : " << reason << ")" << llendl;
 	doOnIdleOneTime(boost::bind(&LLFloaterModelPreview::toggleCalculateButton, this, true));
-=======
-	toggleCalculateButton(true);
-	llwarns << "LLFloaterModelPreview::setModelPhysicsFeeErrorStatus(" << status << " : " << reason << ")" << llendl;
->>>>>>> c7b6a257
 }
 
 /*virtual*/ 
 void LLFloaterModelPreview::onModelUploadSuccess()
 {
-<<<<<<< HEAD
 	assert_main_thread();
-=======
->>>>>>> c7b6a257
 	closeFloater(false);
 }
 
 /*virtual*/ 
 void LLFloaterModelPreview::onModelUploadFailure()
 {
-<<<<<<< HEAD
 	assert_main_thread();
-=======
->>>>>>> c7b6a257
 	toggleCalculateButton(true);
 }
 
