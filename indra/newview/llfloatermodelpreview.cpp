--- conflicted
+++ resolved
@@ -367,12 +367,8 @@
 	mLastMouseX = 0;
 	mLastMouseY = 0;
 	mGLName = 0;
-<<<<<<< HEAD
-	mStatusLock = new LLMutex(NULL);
+	mStatusLock = new LLMutex();
 	mModelPreview = NULL;
-=======
-	mStatusLock = new LLMutex();
->>>>>>> 48d94915
 
 	mLODMode[LLModel::LOD_HIGH] = 0;
 	for (U32 i = 0; i < LLModel::LOD_HIGH; i++)
