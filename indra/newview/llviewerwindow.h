--- conflicted
+++ resolved
@@ -142,7 +142,6 @@
 class LLViewerWindow : public LLWindowCallbacks
 {
 public:
-<<<<<<< HEAD
     //
     // CREATORS
     //
@@ -177,6 +176,8 @@
     void            setUIVisibility(bool);
     bool            getUIVisibility();
     void            handlePieMenu(S32 x, S32 y, MASK mask);
+
+    void            reshapeStatusBarContainer();
 
     BOOL handleAnyMouseClick(LLWindow *window, LLCoordGL pos, MASK mask, EMouseClickType clicktype, BOOL down);
 
@@ -200,67 +201,6 @@
     BOOL handleOtherMouse(LLWindow *window, LLCoordGL pos, MASK mask, S32 button, bool down);
     /*virtual*/ LLWindowCallbacks::DragNDropResult handleDragNDrop(LLWindow *window, LLCoordGL pos, MASK mask, LLWindowCallbacks::DragNDropAction action, std::string data);
                 void handleMouseMove(LLWindow *window,  LLCoordGL pos, MASK mask);
-=======
-	//
-	// CREATORS
-	//
-	struct Params : public LLInitParam::Block<Params>
-	{
-		Mandatory<std::string>		title,
-									name;
-		Mandatory<S32>				x,
-									y,
-									width,
-									height,
-									min_width,
-									min_height;
-		Optional<bool>				fullscreen,
-									ignore_pixel_depth,
-									first_run;
-
-		Params();
-	};
-
-	LLViewerWindow(const Params& p);
-	virtual ~LLViewerWindow();
-
-	void			shutdownViews();
-	void			shutdownGL();
-	
-	void			initGLDefaults();
-	void			initBase();
-	void			adjustRectanglesForFirstUse(const LLRect& window);
-	void            adjustControlRectanglesForFirstUse(const LLRect& window);
-	void			initWorldUI();
-	void			setUIVisibility(bool);
-	bool			getUIVisibility();
-	void			handlePieMenu(S32 x, S32 y, MASK mask);
-
-    void            reshapeStatusBarContainer();
-
-	BOOL handleAnyMouseClick(LLWindow *window, LLCoordGL pos, MASK mask, EMouseClickType clicktype, BOOL down);
-
-	//
-	// LLWindowCallback interface implementation
-	//
-	/*virtual*/ BOOL handleTranslatedKeyDown(KEY key,  MASK mask, BOOL repeated);
-	/*virtual*/ BOOL handleTranslatedKeyUp(KEY key,  MASK mask);
-	/*virtual*/ void handleScanKey(KEY key, BOOL key_down, BOOL key_up, BOOL key_level);
-	/*virtual*/ BOOL handleUnicodeChar(llwchar uni_char, MASK mask);	// NOT going to handle extended 
-	/*virtual*/ BOOL handleMouseDown(LLWindow *window,  LLCoordGL pos, MASK mask);
-	/*virtual*/ BOOL handleMouseUp(LLWindow *window,  LLCoordGL pos, MASK mask);
-	/*virtual*/ BOOL handleCloseRequest(LLWindow *window);
-	/*virtual*/ void handleQuit(LLWindow *window);
-	/*virtual*/ BOOL handleRightMouseDown(LLWindow *window,  LLCoordGL pos, MASK mask);
-	/*virtual*/ BOOL handleRightMouseUp(LLWindow *window,  LLCoordGL pos, MASK mask);
-	/*virtual*/ BOOL handleMiddleMouseDown(LLWindow *window,  LLCoordGL pos, MASK mask);
-	/*virtual*/ BOOL handleMiddleMouseUp(LLWindow *window, LLCoordGL pos, MASK mask);
-	/*virtual*/ BOOL handleOtherMouseDown(LLWindow *window, LLCoordGL pos, MASK mask, S32 button);
-	/*virtual*/ BOOL handleOtherMouseUp(LLWindow *window, LLCoordGL pos, MASK mask, S32 button);
-	BOOL handleOtherMouse(LLWindow *window, LLCoordGL pos, MASK mask, S32 button, bool down);
-	/*virtual*/ LLWindowCallbacks::DragNDropResult handleDragNDrop(LLWindow *window, LLCoordGL pos, MASK mask, LLWindowCallbacks::DragNDropAction action, std::string data);
-				void handleMouseMove(LLWindow *window,  LLCoordGL pos, MASK mask);
->>>>>>> a0c3d69c
                 void handleMouseDragged(LLWindow *window,  LLCoordGL pos, MASK mask);
     /*virtual*/ void handleMouseLeave(LLWindow *window);
     /*virtual*/ void handleResize(LLWindow *window,  S32 x,  S32 y);
