/**
 * @file llviewerwindow.h
 * @brief Description of the LLViewerWindow class.
 *
 * $LicenseInfo:firstyear=2001&license=viewerlgpl$
 * Second Life Viewer Source Code
 * Copyright (C) 2010, Linden Research, Inc.
 *
 * This library is free software; you can redistribute it and/or
 * modify it under the terms of the GNU Lesser General Public
 * License as published by the Free Software Foundation;
 * version 2.1 of the License only.
 *
 * This library is distributed in the hope that it will be useful,
 * but WITHOUT ANY WARRANTY; without even the implied warranty of
 * MERCHANTABILITY or FITNESS FOR A PARTICULAR PURPOSE.  See the GNU
 * Lesser General Public License for more details.
 *
 * You should have received a copy of the GNU Lesser General Public
 * License along with this library; if not, write to the Free Software
 * Foundation, Inc., 51 Franklin Street, Fifth Floor, Boston, MA  02110-1301  USA
 *
 * Linden Research, Inc., 945 Battery Street, San Francisco, CA  94111  USA
 * $/LicenseInfo$
 */

//
// A note about X,Y coordinates:
//
// X coordinates are in pixels, from the left edge of the window client area
// Y coordinates are in pixels, from the BOTTOM edge of the window client area
//
// The Y coordinates therefore match OpenGL window coords, not Windows(tm) window coords.
// If Y is from the top, the variable will be called "y_from_top"

#ifndef LL_LLVIEWERWINDOW_H
#define LL_LLVIEWERWINDOW_H

#include "v3dmath.h"
#include "v2math.h"
#include "llcursortypes.h"
#include "llwindowcallbacks.h"
#include "lltimer.h"
#include "llmousehandler.h"
#include "llnotifications.h"
#include "llhandle.h"
#include "llinitparam.h"
#include "lltrace.h"
#include "llsnapshotmodel.h"

#include <boost/function.hpp>
#include <boost/signals2.hpp>
#include <boost/scoped_ptr.hpp>

class LLView;
class LLViewerObject;
class LLUUID;
class LLProgressView;
class LLTool;
class LLVelocityBar;
class LLPanel;
class LLImageRaw;
class LLImageFormatted;
class LLHUDIcon;
class LLWindow;
class LLRootView;
class LLWindowListener;
class LLViewerWindowListener;
class LLVOPartGroup;
class LLPopupView;
class LLCubeMap;
class LLCubeMapArray;

#define PICK_HALF_WIDTH 5
#define PICK_DIAMETER (2 * PICK_HALF_WIDTH + 1)

class LLPickInfo
{
public:
    typedef enum
    {
        PICK_OBJECT,
        PICK_FLORA,
        PICK_LAND,
        PICK_ICON,
        PICK_PARCEL_WALL,
        PICK_INVALID
    } EPickType;

public:
    LLPickInfo();
    LLPickInfo(const LLCoordGL& mouse_pos,
        MASK keyboard_mask,
        BOOL pick_transparent,
        BOOL pick_rigged,
        BOOL pick_particle,
        BOOL pick_reflection_probe,
        BOOL pick_surface_info,
        BOOL pick_unselectable,
        void (*pick_callback)(const LLPickInfo& pick_info));

    void fetchResults();
    LLPointer<LLViewerObject> getObject() const;
    LLUUID getObjectID() const { return mObjectID; }
    bool isValid() const { return mPickType != PICK_INVALID; }

    static bool isFlora(LLViewerObject* object);

public:
<<<<<<< HEAD
	LLCoordGL		mMousePt;
	MASK			mKeyMask;
	void			(*mPickCallback)(const LLPickInfo& pick_info);

	EPickType		mPickType;
	LLCoordGL		mPickPt;
	LLVector3d		mPosGlobal;
	LLVector3		mObjectOffset;
	LLUUID			mObjectID;
	LLUUID			mParticleOwnerID;
	LLUUID			mParticleSourceID;
	S32				mObjectFace;
    S32             mGLTFNodeIndex = -1;
    S32             mGLTFPrimitiveIndex = -1;
	LLHUDIcon*		mHUDIcon;
	LLVector3       mIntersection;
	LLVector2		mUVCoords;
	LLVector2       mSTCoords;
	LLCoordScreen	mXYCoords;
	LLVector3		mNormal;
	LLVector4		mTangent;
	LLVector3		mBinormal;
	BOOL			mPickTransparent;
	BOOL			mPickRigged;
	BOOL			mPickParticle;
	BOOL			mPickUnselectable;
=======
    LLCoordGL       mMousePt;
    MASK            mKeyMask;
    void            (*mPickCallback)(const LLPickInfo& pick_info);

    EPickType       mPickType;
    LLCoordGL       mPickPt;
    LLVector3d      mPosGlobal;
    LLVector3       mObjectOffset;
    LLUUID          mObjectID;
    LLUUID          mParticleOwnerID;
    LLUUID          mParticleSourceID;
    S32             mObjectFace;
    LLHUDIcon*      mHUDIcon;
    LLVector3       mIntersection;
    LLVector2       mUVCoords;
    LLVector2       mSTCoords;
    LLCoordScreen   mXYCoords;
    LLVector3       mNormal;
    LLVector4       mTangent;
    LLVector3       mBinormal;
    BOOL            mPickTransparent;
    BOOL            mPickRigged;
    BOOL            mPickParticle;
    BOOL            mPickUnselectable;
>>>>>>> 33ad8db7
    BOOL            mPickReflectionProbe = FALSE;
    void            getSurfaceInfo();

private:
    void            updateXYCoords();

    BOOL            mWantSurfaceInfo;   // do we populate mUVCoord, mNormal, mBinormal?

};

static const U32 MAX_SNAPSHOT_IMAGE_SIZE = 7680; // max snapshot image size 7680 * 7680 UHDTV2

class LLViewerWindow : public LLWindowCallbacks
{
public:
    //
    // CREATORS
    //
    struct Params : public LLInitParam::Block<Params>
    {
        Mandatory<std::string>      title,
                                    name;
        Mandatory<S32>              x,
                                    y,
                                    width,
                                    height,
                                    min_width,
                                    min_height;
        Optional<bool>              fullscreen,
                                    ignore_pixel_depth,
                                    first_run;

        Params();
    };

    LLViewerWindow(const Params& p);
    virtual ~LLViewerWindow();

    void            shutdownViews();
    void            shutdownGL();

    void            initGLDefaults();
    void            initBase();
    void            adjustRectanglesForFirstUse(const LLRect& window);
    void            adjustControlRectanglesForFirstUse(const LLRect& window);
    void            initWorldUI();
    void            setUIVisibility(bool);
    bool            getUIVisibility();
    void            handlePieMenu(S32 x, S32 y, MASK mask);

    void            reshapeStatusBarContainer();

    BOOL handleAnyMouseClick(LLWindow *window, LLCoordGL pos, MASK mask, EMouseClickType clicktype, BOOL down, bool &is_toolmgr_action);

    //
    // LLWindowCallback interface implementation
    //
    /*virtual*/ BOOL handleTranslatedKeyDown(KEY key,  MASK mask, BOOL repeated);
    /*virtual*/ BOOL handleTranslatedKeyUp(KEY key,  MASK mask);
    /*virtual*/ void handleScanKey(KEY key, BOOL key_down, BOOL key_up, BOOL key_level);
    /*virtual*/ BOOL handleUnicodeChar(llwchar uni_char, MASK mask);    // NOT going to handle extended
    /*virtual*/ BOOL handleMouseDown(LLWindow *window,  LLCoordGL pos, MASK mask);
    /*virtual*/ BOOL handleMouseUp(LLWindow *window,  LLCoordGL pos, MASK mask);
    /*virtual*/ BOOL handleCloseRequest(LLWindow *window);
    /*virtual*/ void handleQuit(LLWindow *window);
    /*virtual*/ BOOL handleRightMouseDown(LLWindow *window,  LLCoordGL pos, MASK mask);
    /*virtual*/ BOOL handleRightMouseUp(LLWindow *window,  LLCoordGL pos, MASK mask);
    /*virtual*/ BOOL handleMiddleMouseDown(LLWindow *window,  LLCoordGL pos, MASK mask);
    /*virtual*/ BOOL handleMiddleMouseUp(LLWindow *window, LLCoordGL pos, MASK mask);
    /*virtual*/ BOOL handleOtherMouseDown(LLWindow *window, LLCoordGL pos, MASK mask, S32 button);
    /*virtual*/ BOOL handleOtherMouseUp(LLWindow *window, LLCoordGL pos, MASK mask, S32 button);
    BOOL handleOtherMouse(LLWindow *window, LLCoordGL pos, MASK mask, S32 button, bool down);
    /*virtual*/ LLWindowCallbacks::DragNDropResult handleDragNDrop(LLWindow *window, LLCoordGL pos, MASK mask, LLWindowCallbacks::DragNDropAction action, std::string data);
                void handleMouseMove(LLWindow *window,  LLCoordGL pos, MASK mask);
                void handleMouseDragged(LLWindow *window,  LLCoordGL pos, MASK mask);
    /*virtual*/ void handleMouseLeave(LLWindow *window);
    /*virtual*/ void handleResize(LLWindow *window,  S32 x,  S32 y);
    /*virtual*/ void handleFocus(LLWindow *window);
    /*virtual*/ void handleFocusLost(LLWindow *window);
    /*virtual*/ BOOL handleActivate(LLWindow *window, BOOL activated);
    /*virtual*/ BOOL handleActivateApp(LLWindow *window, BOOL activating);
    /*virtual*/ void handleMenuSelect(LLWindow *window,  S32 menu_item);
    /*virtual*/ BOOL handlePaint(LLWindow *window,  S32 x,  S32 y,  S32 width,  S32 height);
    /*virtual*/ void handleScrollWheel(LLWindow *window,  S32 clicks);
    /*virtual*/ void handleScrollHWheel(LLWindow *window,  S32 clicks);
    /*virtual*/ BOOL handleDoubleClick(LLWindow *window,  LLCoordGL pos, MASK mask);
    /*virtual*/ void handleWindowBlock(LLWindow *window);
    /*virtual*/ void handleWindowUnblock(LLWindow *window);
    /*virtual*/ void handleDataCopy(LLWindow *window, S32 data_type, void *data);
    /*virtual*/ BOOL handleTimerEvent(LLWindow *window);
    /*virtual*/ BOOL handleDeviceChange(LLWindow *window);
    /*virtual*/ BOOL handleDPIChanged(LLWindow *window, F32 ui_scale_factor, S32 window_width, S32 window_height);
    /*virtual*/ BOOL handleWindowDidChangeScreen(LLWindow *window);

    /*virtual*/ void handlePingWatchdog(LLWindow *window, const char * msg);
    /*virtual*/ void handlePauseWatchdog(LLWindow *window);
    /*virtual*/ void handleResumeWatchdog(LLWindow *window);
    /*virtual*/ std::string translateString(const char* tag);
    /*virtual*/ std::string translateString(const char* tag,
                    const std::map<std::string, std::string>& args);

    // signal on update of WorldView rect
    typedef boost::function<void (LLRect old_world_rect, LLRect new_world_rect)> world_rect_callback_t;
    typedef boost::signals2::signal<void (LLRect old_world_rect, LLRect new_world_rect)> world_rect_signal_t;
    world_rect_signal_t mOnWorldViewRectUpdated;
    boost::signals2::connection setOnWorldViewRectUpdated(world_rect_callback_t cb) { return mOnWorldViewRectUpdated.connect(cb); }

    //
    // ACCESSORS
    //
    LLRootView*         getRootView()       const;

    // 3D world area in scaled pixels (via UI scale), use for most UI computations
    LLRect          getWorldViewRectScaled() const;
    S32             getWorldViewHeightScaled() const;
    S32             getWorldViewWidthScaled() const;

    // 3D world area, in raw unscaled pixels
    LLRect          getWorldViewRectRaw() const     { return mWorldViewRectRaw; }
    S32             getWorldViewHeightRaw() const;
    S32             getWorldViewWidthRaw() const;

    // Window in scaled pixels (via UI scale), use for most UI computations
    LLRect          getWindowRectScaled() const     { return mWindowRectScaled; }
    S32             getWindowHeightScaled() const;
    S32             getWindowWidthScaled() const;

    // Window in raw pixels as seen on screen.
    LLRect          getWindowRectRaw() const        { return mWindowRectRaw; }
    S32             getWindowHeightRaw() const;
    S32             getWindowWidthRaw() const;

    LLWindow*       getWindow()         const   { return mWindow; }
    void*           getPlatformWindow() const;
    void*           getMediaWindow()    const;
    void            focusClient()       const;

    LLCoordGL       getLastMouse()      const   { return mLastMousePoint; }
    S32             getLastMouseX()     const   { return mLastMousePoint.mX; }
    S32             getLastMouseY()     const   { return mLastMousePoint.mY; }
    LLCoordGL       getCurrentMouse()       const   { return mCurrentMousePoint; }
    S32             getCurrentMouseX()      const   { return mCurrentMousePoint.mX; }
    S32             getCurrentMouseY()      const   { return mCurrentMousePoint.mY; }
    S32             getCurrentMouseDX()     const   { return mCurrentMouseDelta.mX; }
    S32             getCurrentMouseDY()     const   { return mCurrentMouseDelta.mY; }
    LLCoordGL       getCurrentMouseDelta()  const   { return mCurrentMouseDelta; }
    static LLTrace::SampleStatHandle<>* getMouseVelocityStat()      { return &sMouseVelocityStat; }
    BOOL            getLeftMouseDown()  const   { return mLeftMouseDown; }
    BOOL            getMiddleMouseDown()    const   { return mMiddleMouseDown; }
    BOOL            getRightMouseDown() const   { return mRightMouseDown; }

    const LLPickInfo&   getLastPick() const { return mLastPick; }

    void            setup2DViewport(S32 x_offset = 0, S32 y_offset = 0);
    void            setup3DViewport(S32 x_offset = 0, S32 y_offset = 0);
    void            setup3DRender();
    void            setup2DRender();

    LLVector3       mouseDirectionGlobal(const S32 x, const S32 y) const;
    LLVector3       mouseDirectionCamera(const S32 x, const S32 y) const;
    LLVector3       mousePointHUD(const S32 x, const S32 y) const;


    // Is window of our application frontmost?
    BOOL            getActive() const           { return mActive; }

    const std::string&  getInitAlert() { return mInitAlert; }

    //
    // MANIPULATORS
    //
    void            saveLastMouse(const LLCoordGL &point);

    void            setCursor( ECursorType c );
    void            showCursor();
    void            hideCursor();
    BOOL            getCursorHidden() { return mCursorHidden; }
    void            moveCursorToCenter();                               // move to center of window

    void            initTextures(S32 location_id);
    void            setShowProgress(const BOOL show);
    BOOL            getShowProgress() const;
    void            setProgressString(const std::string& string);
    void            setProgressPercent(const F32 percent);
    void            setProgressMessage(const std::string& msg);
    void            setProgressCancelButtonVisible( BOOL b, const std::string& label = LLStringUtil::null );
    LLProgressView *getProgressView() const;
    void            revealIntroPanel();
    void            setStartupComplete();

    void            updateObjectUnderCursor();

    void            updateUI();     // Once per frame, update UI based on mouse position, calls following update* functions
    void                updateLayout();
    void                updateMouseDelta();
    void                updateKeyboardFocus();

    void            updateWorldViewRect(bool use_full_window=false);
    LLView*         getToolBarHolder() { return mToolBarHolder.get(); }
    LLView*         getHintHolder() { return mHintHolder.get(); }
    LLView*         getLoginPanelHolder() { return mLoginPanelHolder.get(); }
    BOOL            handleKey(KEY key, MASK mask);
    BOOL            handleKeyUp(KEY key, MASK mask);
    void            handleScrollWheel   (S32 clicks);
    void            handleScrollHWheel  (S32 clicks);

    // add and remove views from "popup" layer
    void            addPopup(LLView* popup);
    void            removePopup(LLView* popup);
    void            clearPopups();

    // Hide normal UI when a logon fails, re-show everything when logon is attempted again
    void            setNormalControlsVisible( BOOL visible );
    void            setMenuBackgroundColor(bool god_mode = false, bool dev_grid = false);

    void            reshape(S32 width, S32 height);
    void            sendShapeToSim();

    void            draw();
    void            updateDebugText();
    void            drawDebugText();

    static void     loadUserImage(void **cb_data, const LLUUID &uuid);

    static void     movieSize(S32 new_width, S32 new_height);

    // snapshot functionality.
    // perhaps some of this should move to llfloatershapshot?  -MG

    BOOL            saveSnapshot(const std::string&  filename, S32 image_width, S32 image_height, BOOL show_ui = TRUE, BOOL show_hud = TRUE, BOOL do_rebuild = FALSE, LLSnapshotModel::ESnapshotLayerType type = LLSnapshotModel::SNAPSHOT_TYPE_COLOR, LLSnapshotModel::ESnapshotFormat format = LLSnapshotModel::SNAPSHOT_FORMAT_BMP);
    BOOL            rawSnapshot(LLImageRaw *raw, S32 image_width, S32 image_height, BOOL keep_window_aspect = TRUE, BOOL is_texture = FALSE,
        BOOL show_ui = TRUE, BOOL show_hud = TRUE, BOOL do_rebuild = FALSE, BOOL no_post = FALSE, LLSnapshotModel::ESnapshotLayerType type = LLSnapshotModel::SNAPSHOT_TYPE_COLOR, S32 max_size = MAX_SNAPSHOT_IMAGE_SIZE);

    BOOL            simpleSnapshot(LLImageRaw *raw, S32 image_width, S32 image_height, const int num_render_passes);



    // take a cubemap snapshot
    // origin - vantage point to take the snapshot from
    // cubearray - cubemap array for storing the results
    // index - cube index in the array to use (cube index, not face-layer)
    // face - which cube face to update
    // near_clip - near clip setting to use
    BOOL cubeSnapshot(const LLVector3 &origin, LLCubeMapArray *cubearray, S32 index, S32 face, F32 near_clip, bool render_avatars,
                      bool customCullingPlane = false, LLPlane cullingPlane = LLPlane(LLVector3(0, 0, 0), LLVector3(0, 0, 1)));


    // special implementation of simpleSnapshot for reflection maps
    BOOL            reflectionSnapshot(LLImageRaw* raw, S32 image_width, S32 image_height, const int num_render_passes);

    BOOL            thumbnailSnapshot(LLImageRaw *raw, S32 preview_width, S32 preview_height, BOOL show_ui, BOOL show_hud, BOOL do_rebuild, BOOL no_post, LLSnapshotModel::ESnapshotLayerType type);
    BOOL            isSnapshotLocSet() const;
    void            resetSnapshotLoc() const;

    typedef boost::signals2::signal<void(void)> snapshot_saved_signal_t;

    void            saveImageNumbered(LLImageFormatted *image, BOOL force_picker, const snapshot_saved_signal_t::slot_type& success_cb, const snapshot_saved_signal_t::slot_type& failure_cb);
    void            onDirectorySelected(const std::vector<std::string>& filenames, LLImageFormatted *image, const snapshot_saved_signal_t::slot_type& success_cb, const snapshot_saved_signal_t::slot_type& failure_cb);
    void            saveImageLocal(LLImageFormatted *image, const snapshot_saved_signal_t::slot_type& success_cb, const snapshot_saved_signal_t::slot_type& failure_cb);
    void            onSelectionFailure(const snapshot_saved_signal_t::slot_type& failure_cb);

    // Reset the directory where snapshots are saved.
    // Client will open directory picker on next snapshot save.
    void resetSnapshotLoc();

    void            playSnapshotAnimAndSound();

    // draws selection boxes around selected objects, must call displayObjects first
    void            renderSelections( BOOL for_gl_pick, BOOL pick_parcel_walls, BOOL for_hud );
    void            performPick();
    void            returnEmptyPicks();

    void            pickAsync(  S32 x,
                                S32 y_from_bot,
                                MASK mask,
                                void (*callback)(const LLPickInfo& pick_info),
                                BOOL pick_transparent = FALSE,
                                BOOL pick_rigged = FALSE,
                                BOOL pick_unselectable = FALSE,
                                BOOL pick_reflection_probes = FALSE);
    LLPickInfo      pickImmediate(S32 x, S32 y, BOOL pick_transparent, BOOL pick_rigged = FALSE, BOOL pick_particle = FALSE, BOOL pick_unselectable = TRUE, BOOL pick_reflection_probe = FALSE);
    LLHUDIcon* cursorIntersectIcon(S32 mouse_x, S32 mouse_y, F32 depth,
                                           LLVector4a* intersection);

    LLViewerObject* cursorIntersect(S32 mouse_x = -1, S32 mouse_y = -1, F32 depth = 512.f,
                                    LLViewerObject *this_object = NULL,
                                    S32 this_face = -1,
                                    BOOL pick_transparent = FALSE,
                                    BOOL pick_rigged = FALSE,
                                    BOOL pick_unselectable = TRUE,
                                    BOOL pick_reflection_probe = TRUE,
<<<<<<< HEAD
									S32* face_hit = NULL,
                                    S32* gltf_node_hit = nullptr,
                                    S32* gltf_primitive_hit = nullptr,
									LLVector4a *intersection = NULL,
									LLVector2 *uv = NULL,
									LLVector4a *normal = NULL,
									LLVector4a *tangent = NULL,
									LLVector4a* start = NULL,
									LLVector4a* end = NULL);
	
	
	// Returns a pointer to the last object hit
	//LLViewerObject	*getObject();
	//LLViewerObject  *lastNonFloraObjectHit();

	//const LLVector3d& getObjectOffset();
	//const LLVector3d& lastNonFloraObjectHitOffset();

	// mousePointOnLand() returns true if found point
	BOOL			mousePointOnLandGlobal(const S32 x, const S32 y, LLVector3d *land_pos_global, BOOL ignore_distance = FALSE);
	BOOL			mousePointOnPlaneGlobal(LLVector3d& point, const S32 x, const S32 y, const LLVector3d &plane_point, const LLVector3 &plane_normal);
	LLVector3d		clickPointInWorldGlobal(const S32 x, const S32 y_from_bot, LLViewerObject* clicked_object) const;
	BOOL			clickPointOnSurfaceGlobal(const S32 x, const S32 y, LLViewerObject *objectp, LLVector3d &point_global) const;

	// Prints window implementation details
	void			dumpState();

	// handle shutting down GL and bringing it back up
	void			requestResolutionUpdate();
	void			checkSettings();
	void			restartDisplay(BOOL show_progress_bar);
	BOOL			changeDisplaySettings(LLCoordScreen size, BOOL enable_vsync, BOOL show_progress_bar);
	BOOL			getIgnoreDestroyWindow() { return mIgnoreActivate; }
	F32				getWorldViewAspectRatio() const;
	const LLVector2& getDisplayScale() const { return mDisplayScale; }
	void			calcDisplayScale();
	static LLRect 	calcScaledRect(const LLRect & rect, const LLVector2& display_scale);

	static std::string getLastSnapshotDir();
=======
                                    S32* face_hit = NULL,
                                    LLVector4a *intersection = NULL,
                                    LLVector2 *uv = NULL,
                                    LLVector4a *normal = NULL,
                                    LLVector4a *tangent = NULL,
                                    LLVector4a* start = NULL,
                                    LLVector4a* end = NULL);


    // Returns a pointer to the last object hit
    //LLViewerObject    *getObject();
    //LLViewerObject  *lastNonFloraObjectHit();

    //const LLVector3d& getObjectOffset();
    //const LLVector3d& lastNonFloraObjectHitOffset();

    // mousePointOnLand() returns true if found point
    BOOL            mousePointOnLandGlobal(const S32 x, const S32 y, LLVector3d *land_pos_global, BOOL ignore_distance = FALSE);
    BOOL            mousePointOnPlaneGlobal(LLVector3d& point, const S32 x, const S32 y, const LLVector3d &plane_point, const LLVector3 &plane_normal);
    LLVector3d      clickPointInWorldGlobal(const S32 x, const S32 y_from_bot, LLViewerObject* clicked_object) const;
    BOOL            clickPointOnSurfaceGlobal(const S32 x, const S32 y, LLViewerObject *objectp, LLVector3d &point_global) const;

    // Prints window implementation details
    void            dumpState();

    // handle shutting down GL and bringing it back up
    void            requestResolutionUpdate();
    void            checkSettings();
    void            restartDisplay(BOOL show_progress_bar);
    BOOL            changeDisplaySettings(LLCoordScreen size, BOOL enable_vsync, BOOL show_progress_bar);
    BOOL            getIgnoreDestroyWindow() { return mIgnoreActivate; }
    F32             getWorldViewAspectRatio() const;
    const LLVector2& getDisplayScale() const { return mDisplayScale; }
    void            calcDisplayScale();
    static LLRect   calcScaledRect(const LLRect & rect, const LLVector2& display_scale);

    static std::string getLastSnapshotDir();
>>>>>>> 33ad8db7

private:
    bool                    shouldShowToolTipFor(LLMouseHandler *mh);

    void            switchToolByMask(MASK mask);
    void            destroyWindow();
    void            drawMouselookInstructions();
    void            stopGL(BOOL save_state = TRUE);
    void            restoreGL(const std::string& progress_message = LLStringUtil::null);
    void            initFonts(F32 zoom_factor = 1.f);
    void            schedulePick(LLPickInfo& pick_info);
    S32             getChatConsoleBottomPad(); // Vertical padding for child console rect, varied by bottom clutter
    LLRect          getChatConsoleRect(); // Get optimal cosole rect.

private:
    LLWindow*       mWindow;                        // graphical window object
    bool            mActive;
    bool            mUIVisible;

    LLNotificationChannelPtr mSystemChannel;
    LLNotificationChannelPtr mCommunicationChannel;
    LLNotificationChannelPtr mAlertsChannel;
    LLNotificationChannelPtr mModalAlertsChannel;

    LLRect          mWindowRectRaw;             // whole window, including UI
    LLRect          mWindowRectScaled;          // whole window, scaled by UI size
    LLRect          mWorldViewRectRaw;          // area of screen for 3D world
    LLRect          mWorldViewRectScaled;       // area of screen for 3D world scaled by UI size
    LLRootView*     mRootView;                  // a view of size mWindowRectRaw, containing all child views
    LLVector2       mDisplayScale;

    LLCoordGL       mCurrentMousePoint;         // last mouse position in GL coords
    LLCoordGL       mLastMousePoint;        // Mouse point at last frame.
    LLCoordGL       mCurrentMouseDelta;     //amount mouse moved this frame
    BOOL            mLeftMouseDown;
    BOOL            mMiddleMouseDown;
    BOOL            mRightMouseDown;

    LLProgressView  *mProgressView;

    LLFrameTimer    mToolTipFadeTimer;
    LLPanel*        mToolTip;
    std::string     mLastToolTipMessage;
    LLRect          mToolTipStickyRect;         // Once a tool tip is shown, it will stay visible until the mouse leaves this rect.

    BOOL            mMouseInWindow;             // True if the mouse is over our window or if we have captured the mouse.
    BOOL            mFocusCycleMode;
    BOOL            mAllowMouseDragging;
    LLFrameTimer    mMouseDownTimer;
    typedef std::set<LLHandle<LLView> > view_handle_set_t;
    view_handle_set_t mMouseHoverViews;

    // Variables used for tool override switching based on modifier keys.  JC
    MASK            mLastMask;          // used to detect changes in modifier mask
    LLTool*         mToolStored;        // the tool we're overriding
    BOOL            mHideCursorPermanent;   // true during drags, mouselook
    BOOL            mCursorHidden;
    LLPickInfo      mLastPick;
    std::vector<LLPickInfo> mPicks;
    LLRect          mPickScreenRegion; // area of frame buffer for rendering pick frames (generally follows mouse to avoid going offscreen)
    LLTimer         mPickTimer;        // timer for scheduling n picks per second

    std::string     mOverlayTitle;      // Used for special titles such as "Second Life - Special E3 2003 Beta"

    BOOL            mIgnoreActivate;

    std::string     mInitAlert;         // Window / GL initialization requires an alert

    LLHandle<LLView> mWorldViewPlaceholder; // widget that spans the portion of screen dedicated to rendering the 3d world
    LLHandle<LLView> mToolBarHolder;        // container for toolbars
    LLHandle<LLView> mHintHolder;           // container for hints
    LLHandle<LLView> mLoginPanelHolder;     // container for login panel
    LLPopupView*    mPopupView;         // container for transient popups

    class LLDebugText* mDebugText; // Internal class for debug text

    bool            mResDirty;
    bool            mStatesDirty;
    U32         mCurrResolutionIndex;

    std::unique_ptr<LLWindowListener> mWindowListener;
    std::unique_ptr<LLViewerWindowListener> mViewerWindowListener;

    // Object temporarily hovered over while dragging
    LLPointer<LLViewerObject>   mDragHoveredObject;

    static LLTrace::SampleStatHandle<>  sMouseVelocityStat;
};

//
// Globals
//

extern LLViewerWindow*  gViewerWindow;

extern LLFrameTimer     gAwayTimer;             // tracks time before setting the avatar away state to true
extern LLFrameTimer     gAwayTriggerTimer;      // how long the avatar has been away

extern LLViewerObject*  gDebugRaycastObject;
extern LLVector4a       gDebugRaycastIntersection;
extern LLVOPartGroup*   gDebugRaycastParticle;
extern LLVector4a       gDebugRaycastParticleIntersection;
extern LLVector2        gDebugRaycastTexCoord;
extern LLVector4a       gDebugRaycastNormal;
extern LLVector4a       gDebugRaycastTangent;
extern S32              gDebugRaycastFaceHit;
extern LLVector4a       gDebugRaycastStart;
extern LLVector4a       gDebugRaycastEnd;

extern BOOL         gDisplayCameraPos;
extern BOOL         gDisplayWindInfo;
extern BOOL         gDisplayFOV;
extern BOOL         gDisplayBadge;

#endif<|MERGE_RESOLUTION|>--- conflicted
+++ resolved
@@ -107,34 +107,6 @@
     static bool isFlora(LLViewerObject* object);
 
 public:
-<<<<<<< HEAD
-	LLCoordGL		mMousePt;
-	MASK			mKeyMask;
-	void			(*mPickCallback)(const LLPickInfo& pick_info);
-
-	EPickType		mPickType;
-	LLCoordGL		mPickPt;
-	LLVector3d		mPosGlobal;
-	LLVector3		mObjectOffset;
-	LLUUID			mObjectID;
-	LLUUID			mParticleOwnerID;
-	LLUUID			mParticleSourceID;
-	S32				mObjectFace;
-    S32             mGLTFNodeIndex = -1;
-    S32             mGLTFPrimitiveIndex = -1;
-	LLHUDIcon*		mHUDIcon;
-	LLVector3       mIntersection;
-	LLVector2		mUVCoords;
-	LLVector2       mSTCoords;
-	LLCoordScreen	mXYCoords;
-	LLVector3		mNormal;
-	LLVector4		mTangent;
-	LLVector3		mBinormal;
-	BOOL			mPickTransparent;
-	BOOL			mPickRigged;
-	BOOL			mPickParticle;
-	BOOL			mPickUnselectable;
-=======
     LLCoordGL       mMousePt;
     MASK            mKeyMask;
     void            (*mPickCallback)(const LLPickInfo& pick_info);
@@ -147,6 +119,8 @@
     LLUUID          mParticleOwnerID;
     LLUUID          mParticleSourceID;
     S32             mObjectFace;
+    S32             mGLTFNodeIndex = -1;
+    S32             mGLTFPrimitiveIndex = -1;
     LLHUDIcon*      mHUDIcon;
     LLVector3       mIntersection;
     LLVector2       mUVCoords;
@@ -159,7 +133,6 @@
     BOOL            mPickRigged;
     BOOL            mPickParticle;
     BOOL            mPickUnselectable;
->>>>>>> 33ad8db7
     BOOL            mPickReflectionProbe = FALSE;
     void            getSurfaceInfo();
 
@@ -451,48 +424,9 @@
                                     BOOL pick_rigged = FALSE,
                                     BOOL pick_unselectable = TRUE,
                                     BOOL pick_reflection_probe = TRUE,
-<<<<<<< HEAD
-									S32* face_hit = NULL,
+                                    S32* face_hit = NULL,
                                     S32* gltf_node_hit = nullptr,
                                     S32* gltf_primitive_hit = nullptr,
-									LLVector4a *intersection = NULL,
-									LLVector2 *uv = NULL,
-									LLVector4a *normal = NULL,
-									LLVector4a *tangent = NULL,
-									LLVector4a* start = NULL,
-									LLVector4a* end = NULL);
-	
-	
-	// Returns a pointer to the last object hit
-	//LLViewerObject	*getObject();
-	//LLViewerObject  *lastNonFloraObjectHit();
-
-	//const LLVector3d& getObjectOffset();
-	//const LLVector3d& lastNonFloraObjectHitOffset();
-
-	// mousePointOnLand() returns true if found point
-	BOOL			mousePointOnLandGlobal(const S32 x, const S32 y, LLVector3d *land_pos_global, BOOL ignore_distance = FALSE);
-	BOOL			mousePointOnPlaneGlobal(LLVector3d& point, const S32 x, const S32 y, const LLVector3d &plane_point, const LLVector3 &plane_normal);
-	LLVector3d		clickPointInWorldGlobal(const S32 x, const S32 y_from_bot, LLViewerObject* clicked_object) const;
-	BOOL			clickPointOnSurfaceGlobal(const S32 x, const S32 y, LLViewerObject *objectp, LLVector3d &point_global) const;
-
-	// Prints window implementation details
-	void			dumpState();
-
-	// handle shutting down GL and bringing it back up
-	void			requestResolutionUpdate();
-	void			checkSettings();
-	void			restartDisplay(BOOL show_progress_bar);
-	BOOL			changeDisplaySettings(LLCoordScreen size, BOOL enable_vsync, BOOL show_progress_bar);
-	BOOL			getIgnoreDestroyWindow() { return mIgnoreActivate; }
-	F32				getWorldViewAspectRatio() const;
-	const LLVector2& getDisplayScale() const { return mDisplayScale; }
-	void			calcDisplayScale();
-	static LLRect 	calcScaledRect(const LLRect & rect, const LLVector2& display_scale);
-
-	static std::string getLastSnapshotDir();
-=======
-                                    S32* face_hit = NULL,
                                     LLVector4a *intersection = NULL,
                                     LLVector2 *uv = NULL,
                                     LLVector4a *normal = NULL,
@@ -529,7 +463,6 @@
     static LLRect   calcScaledRect(const LLRect & rect, const LLVector2& display_scale);
 
     static std::string getLastSnapshotDir();
->>>>>>> 33ad8db7
 
 private:
     bool                    shouldShowToolTipFor(LLMouseHandler *mh);
