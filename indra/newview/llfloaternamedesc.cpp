/** 
 * @file llfloaternamedesc.cpp
 * @brief LLFloaterNameDesc class implementation
 *
 * $LicenseInfo:firstyear=2002&license=viewerlgpl$
 * Second Life Viewer Source Code
 * Copyright (C) 2010, Linden Research, Inc.
 * 
 * This library is free software; you can redistribute it and/or
 * modify it under the terms of the GNU Lesser General Public
 * License as published by the Free Software Foundation;
 * version 2.1 of the License only.
 * 
 * This library is distributed in the hope that it will be useful,
 * but WITHOUT ANY WARRANTY; without even the implied warranty of
 * MERCHANTABILITY or FITNESS FOR A PARTICULAR PURPOSE.  See the GNU
 * Lesser General Public License for more details.
 * 
 * You should have received a copy of the GNU Lesser General Public
 * License along with this library; if not, write to the Free Software
 * Foundation, Inc., 51 Franklin Street, Fifth Floor, Boston, MA  02110-1301  USA
 * 
 * Linden Research, Inc., 945 Battery Street, San Francisco, CA  94111  USA
 * $/LicenseInfo$
 */

#include "llviewerprecompiledheaders.h"

#include "llfloaternamedesc.h"

// project includes
#include "lllineeditor.h"
#include "llresmgr.h"
#include "lltextbox.h"
#include "llbutton.h"
#include "llviewerwindow.h"
#include "llfocusmgr.h"
#include "llrootview.h"
#include "llradiogroup.h"
#include "lldbstrings.h"
#include "lldir.h"
#include "llfloaterperms.h"
#include "llviewercontrol.h"
#include "llviewermenufile.h"	// upload_new_resource()
#include "llstatusbar.h"	// can_afford_transaction()
#include "llnotificationsutil.h"
#include "lluictrlfactory.h"
#include "llstring.h"
#include "llpermissions.h"
#include "lltrans.h"

// linden includes
#include "llassetstorage.h"
#include "llinventorytype.h"
#include "llagentbenefits.h"

const S32 PREVIEW_LINE_HEIGHT = 19;
const S32 PREVIEW_BORDER_WIDTH = 2;
const S32 PREVIEW_RESIZE_HANDLE_SIZE = S32(RESIZE_HANDLE_WIDTH * OO_SQRT2) + PREVIEW_BORDER_WIDTH;
const S32 PREVIEW_HPAD = PREVIEW_RESIZE_HANDLE_SIZE;

//-----------------------------------------------------------------------------
// LLFloaterNameDesc()
//-----------------------------------------------------------------------------
LLFloaterNameDesc::LLFloaterNameDesc(const LLSD& filename )
	: LLFloater(filename),
	  mIsAudio(FALSE)
{
	mFilenameAndPath = filename.asString();
	mFilename = gDirUtilp->getBaseFileName(mFilenameAndPath, false);
}

//-----------------------------------------------------------------------------
// postBuild()
//-----------------------------------------------------------------------------
BOOL LLFloaterNameDesc::postBuild()
{
	LLRect r;

	std::string asset_name = mFilename;
	LLStringUtil::replaceNonstandardASCII( asset_name, '?' );
	LLStringUtil::replaceChar(asset_name, '|', '?');
	LLStringUtil::stripNonprintable(asset_name);
	LLStringUtil::trim(asset_name);

	asset_name = gDirUtilp->getBaseFileName(asset_name, true); // no extsntion

	setTitle(mFilename);

	centerWithin(gViewerWindow->getRootView()->getRect());

	S32 line_width = getRect().getWidth() - 2 * PREVIEW_HPAD;
	S32 y = getRect().getHeight() - PREVIEW_LINE_HEIGHT;

	r.setLeftTopAndSize( PREVIEW_HPAD, y, line_width, PREVIEW_LINE_HEIGHT );
	y -= PREVIEW_LINE_HEIGHT;

	r.setLeftTopAndSize( PREVIEW_HPAD, y, line_width, PREVIEW_LINE_HEIGHT );    

	getChild<LLUICtrl>("name_form")->setCommitCallback(boost::bind(&LLFloaterNameDesc::doCommit, this));
	getChild<LLUICtrl>("name_form")->setValue(LLSD(asset_name));

	LLLineEditor *NameEditor = getChild<LLLineEditor>("name_form");
	if (NameEditor)
	{
		NameEditor->setMaxTextLength(DB_INV_ITEM_NAME_STR_LEN);
		NameEditor->setPrevalidate(&LLTextValidate::validateASCIIPrintableNoPipe);
	}

	y -= llfloor(PREVIEW_LINE_HEIGHT * 1.2f);
	y -= PREVIEW_LINE_HEIGHT;

	r.setLeftTopAndSize( PREVIEW_HPAD, y, line_width, PREVIEW_LINE_HEIGHT );  
	getChild<LLUICtrl>("description_form")->setCommitCallback(boost::bind(&LLFloaterNameDesc::doCommit, this));
	LLLineEditor *DescEditor = getChild<LLLineEditor>("description_form");
	if (DescEditor)
	{
		DescEditor->setMaxTextLength(DB_INV_ITEM_DESC_STR_LEN);
		DescEditor->setPrevalidate(&LLTextValidate::validateASCIIPrintableNoPipe);
	}

	y -= llfloor(PREVIEW_LINE_HEIGHT * 1.2f);

	// Cancel button
	getChild<LLUICtrl>("cancel_btn")->setCommitCallback(boost::bind(&LLFloaterNameDesc::onBtnCancel, this));

	S32 expected_upload_cost = getExpectedUploadCost();
	getChild<LLUICtrl>("ok_btn")->setLabelArg("[AMOUNT]", llformat("%d", expected_upload_cost));

	LLTextBox* info_text = getChild<LLTextBox>("info_text");
	if (info_text)
	{
		info_text->setValue(LLTrans::getString("UploadFeeInfo"));
	}
	
	setDefaultBtn("ok_btn");
	
	return TRUE;
}

S32 LLFloaterNameDesc::getExpectedUploadCost() const
{
    std::string exten = gDirUtilp->getExtension(mFilename);
	LLAssetType::EType asset_type;
	S32 upload_cost = -1;
	if (LLResourceUploadInfo::findAssetTypeOfExtension(exten, asset_type))
	{
		if (!LLAgentBenefitsMgr::current().findUploadCost(asset_type, upload_cost))
		{
			LL_WARNS() << "Unable to find upload cost for asset type " << asset_type << LL_ENDL;
		}
	}
	else
	{
		LL_WARNS() << "Unable to find upload cost for " << mFilename << LL_ENDL;
	}
	return upload_cost;
}

//-----------------------------------------------------------------------------
// LLFloaterNameDesc()
//-----------------------------------------------------------------------------
LLFloaterNameDesc::~LLFloaterNameDesc()
{
	gFocusMgr.releaseFocusIfNeeded( this ); // calls onCommit()
}

// Sub-classes should override this function if they allow editing
//-----------------------------------------------------------------------------
// onCommit()
//-----------------------------------------------------------------------------
void LLFloaterNameDesc::onCommit()
{
}

//-----------------------------------------------------------------------------
// onCommit()
//-----------------------------------------------------------------------------
void LLFloaterNameDesc::doCommit()
{
	onCommit();
}

//-----------------------------------------------------------------------------
// onBtnOK()
//-----------------------------------------------------------------------------
void LLFloaterNameDesc::onBtnOK( )
{
	getChildView("ok_btn")->setEnabled(FALSE); // don't allow inadvertent extra uploads
	
<<<<<<< HEAD
	LLAssetStorage::LLStoreAssetCallback callback;
	S32 expected_upload_cost = LLGlobalEconomy::getInstance()->getPriceUpload(); // kinda hack - assumes that unsubclassed LLFloaterNameDesc is only used for uploading chargeable assets, which it is right now (it's only used unsubclassed for the sound upload dialog, and THAT should be a subclass).

=======
	LLAssetStorage::LLStoreAssetCallback callback = NULL;
	S32 expected_upload_cost = getExpectedUploadCost();
>>>>>>> 328329fc
    if (can_afford_transaction(expected_upload_cost))
    {
        void *nruserdata = NULL;
        std::string display_name = LLStringUtil::null;

        LLResourceUploadInfo::ptr_t uploadInfo(std::make_shared<LLNewFileResourceUploadInfo>(
            mFilenameAndPath,
            getChild<LLUICtrl>("name_form")->getValue().asString(),
            getChild<LLUICtrl>("description_form")->getValue().asString(), 0,
            LLFolderType::FT_NONE, LLInventoryType::IT_NONE,
            LLFloaterPerms::getNextOwnerPerms("Uploads"),
            LLFloaterPerms::getGroupPerms("Uploads"),
            LLFloaterPerms::getEveryonePerms("Uploads"),
            expected_upload_cost));

        upload_new_resource(uploadInfo, callback, nruserdata);
    }
    else
    {
        LLSD args;
        args["COST"] = llformat("%d", expected_upload_cost);
        LLNotificationsUtil::add("ErrorCannotAffordUpload", args);
    }

	closeFloater(false);
}

//-----------------------------------------------------------------------------
// onBtnCancel()
//-----------------------------------------------------------------------------
void LLFloaterNameDesc::onBtnCancel()
{
	closeFloater(false);
}


//-----------------------------------------------------------------------------
// LLFloaterSoundPreview()
//-----------------------------------------------------------------------------

LLFloaterSoundPreview::LLFloaterSoundPreview(const LLSD& filename )
	: LLFloaterNameDesc(filename)
{
	mIsAudio = TRUE;
}

BOOL LLFloaterSoundPreview::postBuild()
{
	if (!LLFloaterNameDesc::postBuild())
	{
		return FALSE;
	}
	getChild<LLUICtrl>("ok_btn")->setCommitCallback(boost::bind(&LLFloaterNameDesc::onBtnOK, this));
	return TRUE;
}


//-----------------------------------------------------------------------------
// LLFloaterAnimPreview()
//-----------------------------------------------------------------------------

LLFloaterAnimPreview::LLFloaterAnimPreview(const LLSD& filename )
	: LLFloaterNameDesc(filename)
{
}

BOOL LLFloaterAnimPreview::postBuild()
{
	if (!LLFloaterNameDesc::postBuild())
	{
		return FALSE;
	}
	getChild<LLUICtrl>("ok_btn")->setCommitCallback(boost::bind(&LLFloaterNameDesc::onBtnOK, this));
	return TRUE;
}

//-----------------------------------------------------------------------------
// LLFloaterScriptPreview()
//-----------------------------------------------------------------------------

LLFloaterScriptPreview::LLFloaterScriptPreview(const LLSD& filename )
	: LLFloaterNameDesc(filename)
{
	mIsText = TRUE;
}

BOOL LLFloaterScriptPreview::postBuild()
{
	if (!LLFloaterNameDesc::postBuild())
	{
		return FALSE;
	}
	getChild<LLUICtrl>("ok_btn")->setCommitCallback(boost::bind(&LLFloaterNameDesc::onBtnOK, this));
	return TRUE;
}<|MERGE_RESOLUTION|>--- conflicted
+++ resolved
@@ -64,7 +64,7 @@
 //-----------------------------------------------------------------------------
 LLFloaterNameDesc::LLFloaterNameDesc(const LLSD& filename )
 	: LLFloater(filename),
-	  mIsAudio(FALSE)
+	  mIsAudio(FALSE)	  
 {
 	mFilenameAndPath = filename.asString();
 	mFilename = gDirUtilp->getBaseFileName(mFilenameAndPath, false);
@@ -188,14 +188,8 @@
 {
 	getChildView("ok_btn")->setEnabled(FALSE); // don't allow inadvertent extra uploads
 	
-<<<<<<< HEAD
 	LLAssetStorage::LLStoreAssetCallback callback;
-	S32 expected_upload_cost = LLGlobalEconomy::getInstance()->getPriceUpload(); // kinda hack - assumes that unsubclassed LLFloaterNameDesc is only used for uploading chargeable assets, which it is right now (it's only used unsubclassed for the sound upload dialog, and THAT should be a subclass).
-
-=======
-	LLAssetStorage::LLStoreAssetCallback callback = NULL;
 	S32 expected_upload_cost = getExpectedUploadCost();
->>>>>>> 328329fc
     if (can_afford_transaction(expected_upload_cost))
     {
         void *nruserdata = NULL;
