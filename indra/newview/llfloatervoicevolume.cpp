/**
 * @file llfloatervoicevolume.cpp
 *
 * $LicenseInfo:firstyear=2012&license=viewerlgpl$
 * Second Life Viewer Source Code
 * Copyright (C) 2012, Linden Research, Inc.
 *
 * This library is free software; you can redistribute it and/or
 * modify it under the terms of the GNU Lesser General Public
 * License as published by the Free Software Foundation;
 * version 2.1 of the License only.
 *
 * This library is distributed in the hope that it will be useful,
 * but WITHOUT ANY WARRANTY; without even the implied warranty of
 * MERCHANTABILITY or FITNESS FOR A PARTICULAR PURPOSE.  See the GNU
 * Lesser General Public License for more details.
 *
 * You should have received a copy of the GNU Lesser General Public
 * License along with this library; if not, write to the Free Software
 * Foundation, Inc., 51 Franklin Street, Fifth Floor, Boston, MA  02110-1301  USA
 *
 * Linden Research, Inc., 945 Battery Street, San Francisco, CA  94111  USA
 * $/LicenseInfo$
 */

#include "llviewerprecompiledheaders.h"

#include "llfloatervoicevolume.h"

// Linden libraries
#include "llavatarname.h"
#include "llavatarnamecache.h"
#include "llfloater.h"
#include "llfloaterreg.h"
#include "lltextbox.h"

// viewer files
#include "llagent.h"
#include "llavataractions.h"
#include "llinspect.h"
#include "lltransientfloatermgr.h"
#include "llvoiceclient.h"

class LLAvatarName;

//////////////////////////////////////////////////////////////////////////////
// LLFloaterVoiceVolume
//////////////////////////////////////////////////////////////////////////////

// Avatar Inspector, a small information window used when clicking
// on avatar names in the 2D UI and in the ambient inspector widget for
// the 3D world.
class LLFloaterVoiceVolume : public LLInspect, LLTransientFloater
{
    friend class LLFloaterReg;

public:
<<<<<<< HEAD
	// avatar_id - Avatar ID for which to show information
	// Inspector will be positioned relative to current mouse position
	LLFloaterVoiceVolume(const LLSD& avatar_id);
	virtual ~LLFloaterVoiceVolume();
	
	/*virtual*/ bool postBuild(void);
	
	// Because floater is single instance, need to re-parse data on each spawn
	// (for example, inspector about same avatar but in different position)
	/*virtual*/ void onOpen(const LLSD& avatar_id);

	/*virtual*/ LLTransientFloaterMgr::ETransientGroup getGroup() { return LLTransientFloaterMgr::GLOBAL; }
=======
    // avatar_id - Avatar ID for which to show information
    // Inspector will be positioned relative to current mouse position
    LLFloaterVoiceVolume(const LLSD& avatar_id);
    virtual ~LLFloaterVoiceVolume();

    /*virtual*/ BOOL postBuild(void);

    // Because floater is single instance, need to re-parse data on each spawn
    // (for example, inspector about same avatar but in different position)
    /*virtual*/ void onOpen(const LLSD& avatar_id);

    /*virtual*/ LLTransientFloaterMgr::ETransientGroup getGroup() { return LLTransientFloaterMgr::GLOBAL; }
>>>>>>> e1623bb2

private:
    // Set the volume slider to this user's current client-side volume setting,
    // hiding/disabling if the user is not nearby.
    void updateVolumeControls();

    void onClickMuteVolume();
    void onVolumeChange(const LLSD& data);
    void onAvatarNameCache(const LLUUID& agent_id, const LLAvatarName& av_name);

private:
    LLUUID              mAvatarID;
    // Need avatar name information to spawn friend add request
    LLAvatarName        mAvatarName;
    boost::signals2::connection mAvatarNameCacheConnection;
};

LLFloaterVoiceVolume::LLFloaterVoiceVolume(const LLSD& sd)
:   LLInspect(LLSD())       // single_instance, doesn't really need key
,   mAvatarID()             // set in onOpen()  *Note: we used to show partner's name but we dont anymore --angela 3rd Dec*
,   mAvatarName()
,   mAvatarNameCacheConnection()
{
    LLTransientFloaterMgr::getInstance()->addControlView(LLTransientFloaterMgr::GLOBAL, this);
    LLTransientFloater::init(this);
}

LLFloaterVoiceVolume::~LLFloaterVoiceVolume()
{
    if (mAvatarNameCacheConnection.connected())
    {
        mAvatarNameCacheConnection.disconnect();
    }
    LLTransientFloaterMgr::getInstance()->removeControlView(this);
}

/*virtual*/
bool LLFloaterVoiceVolume::postBuild(void)
{
    getChild<LLUICtrl>("mute_btn")->setCommitCallback(
        boost::bind(&LLFloaterVoiceVolume::onClickMuteVolume, this) );

    getChild<LLUICtrl>("volume_slider")->setCommitCallback(
        boost::bind(&LLFloaterVoiceVolume::onVolumeChange, this, _2));

<<<<<<< HEAD
	return true;
=======
    return TRUE;
>>>>>>> e1623bb2
}


// Multiple calls to showInstance("floater_voice_volume", foo) will provide different
// LLSD for foo, which we will catch here.
//virtual
void LLFloaterVoiceVolume::onOpen(const LLSD& data)
{
    // Start open animation
    LLInspect::onOpen(data);

    // Extract appropriate avatar id
    mAvatarID = data["avatar_id"];

    LLInspect::repositionInspector(data);

    getChild<LLUICtrl>("avatar_name")->setValue("");
    updateVolumeControls();

    if (mAvatarNameCacheConnection.connected())
    {
        mAvatarNameCacheConnection.disconnect();
    }
    mAvatarNameCacheConnection = LLAvatarNameCache::get(mAvatarID, boost::bind(&LLFloaterVoiceVolume::onAvatarNameCache, this, _1, _2));
}

void LLFloaterVoiceVolume::updateVolumeControls()
{
    bool voice_enabled = LLVoiceClient::getInstance()->getVoiceEnabled(mAvatarID);

    LLUICtrl* mute_btn = getChild<LLUICtrl>("mute_btn");
    LLUICtrl* volume_slider = getChild<LLUICtrl>("volume_slider");

    // Do not display volume slider and mute button if it
    // is ourself or we are not in a voice channel together
    if (!voice_enabled || (mAvatarID == gAgent.getID()))
    {
        mute_btn->setVisible(false);
        volume_slider->setVisible(false);
    }
    else
    {
        mute_btn->setVisible(true);
        volume_slider->setVisible(true);

        // By convention, we only display and toggle voice mutes, not all mutes
        bool is_muted = LLAvatarActions::isVoiceMuted(mAvatarID);
        bool is_linden = LLStringUtil::endsWith(mAvatarName.getUserName(), " Linden");

        mute_btn->setEnabled(!is_linden);
        mute_btn->setValue(is_muted);

        volume_slider->setEnabled(!is_muted);

        F32 volume;
        if (is_muted)
        {
            // it's clearer to display their volume as zero
            volume = 0.f;
        }
        else
        {
            // actual volume
            volume = LLVoiceClient::getInstance()->getUserVolume(mAvatarID);
        }
        volume_slider->setValue((F64)volume);
    }

}

void LLFloaterVoiceVolume::onClickMuteVolume()
{
    LLAvatarActions::toggleMuteVoice(mAvatarID);
    updateVolumeControls();
}

void LLFloaterVoiceVolume::onVolumeChange(const LLSD& data)
{
    F32 volume = (F32)data.asReal();
    LLVoiceClient::getInstance()->setUserVolume(mAvatarID, volume);
}

void LLFloaterVoiceVolume::onAvatarNameCache(
        const LLUUID& agent_id,
        const LLAvatarName& av_name)
{
    mAvatarNameCacheConnection.disconnect();

    if (agent_id != mAvatarID)
    {
        return;
    }

    getChild<LLUICtrl>("avatar_name")->setValue(av_name.getCompleteName());
    mAvatarName = av_name;
}

//////////////////////////////////////////////////////////////////////////////
// LLFloaterVoiceVolumeUtil
//////////////////////////////////////////////////////////////////////////////
void LLFloaterVoiceVolumeUtil::registerFloater()
{
    LLFloaterReg::add("floater_voice_volume", "floater_voice_volume.xml",
                      &LLFloaterReg::build<LLFloaterVoiceVolume>);
}<|MERGE_RESOLUTION|>--- conflicted
+++ resolved
@@ -1,239 +1,220 @@
-/**
- * @file llfloatervoicevolume.cpp
- *
- * $LicenseInfo:firstyear=2012&license=viewerlgpl$
- * Second Life Viewer Source Code
- * Copyright (C) 2012, Linden Research, Inc.
- *
- * This library is free software; you can redistribute it and/or
- * modify it under the terms of the GNU Lesser General Public
- * License as published by the Free Software Foundation;
- * version 2.1 of the License only.
- *
- * This library is distributed in the hope that it will be useful,
- * but WITHOUT ANY WARRANTY; without even the implied warranty of
- * MERCHANTABILITY or FITNESS FOR A PARTICULAR PURPOSE.  See the GNU
- * Lesser General Public License for more details.
- *
- * You should have received a copy of the GNU Lesser General Public
- * License along with this library; if not, write to the Free Software
- * Foundation, Inc., 51 Franklin Street, Fifth Floor, Boston, MA  02110-1301  USA
- *
- * Linden Research, Inc., 945 Battery Street, San Francisco, CA  94111  USA
- * $/LicenseInfo$
- */
-
-#include "llviewerprecompiledheaders.h"
-
-#include "llfloatervoicevolume.h"
-
-// Linden libraries
-#include "llavatarname.h"
-#include "llavatarnamecache.h"
-#include "llfloater.h"
-#include "llfloaterreg.h"
-#include "lltextbox.h"
-
-// viewer files
-#include "llagent.h"
-#include "llavataractions.h"
-#include "llinspect.h"
-#include "lltransientfloatermgr.h"
-#include "llvoiceclient.h"
-
-class LLAvatarName;
-
-//////////////////////////////////////////////////////////////////////////////
-// LLFloaterVoiceVolume
-//////////////////////////////////////////////////////////////////////////////
-
-// Avatar Inspector, a small information window used when clicking
-// on avatar names in the 2D UI and in the ambient inspector widget for
-// the 3D world.
-class LLFloaterVoiceVolume : public LLInspect, LLTransientFloater
-{
-    friend class LLFloaterReg;
-
-public:
-<<<<<<< HEAD
-	// avatar_id - Avatar ID for which to show information
-	// Inspector will be positioned relative to current mouse position
-	LLFloaterVoiceVolume(const LLSD& avatar_id);
-	virtual ~LLFloaterVoiceVolume();
-	
-	/*virtual*/ bool postBuild(void);
-	
-	// Because floater is single instance, need to re-parse data on each spawn
-	// (for example, inspector about same avatar but in different position)
-	/*virtual*/ void onOpen(const LLSD& avatar_id);
-
-	/*virtual*/ LLTransientFloaterMgr::ETransientGroup getGroup() { return LLTransientFloaterMgr::GLOBAL; }
-=======
-    // avatar_id - Avatar ID for which to show information
-    // Inspector will be positioned relative to current mouse position
-    LLFloaterVoiceVolume(const LLSD& avatar_id);
-    virtual ~LLFloaterVoiceVolume();
-
-    /*virtual*/ BOOL postBuild(void);
-
-    // Because floater is single instance, need to re-parse data on each spawn
-    // (for example, inspector about same avatar but in different position)
-    /*virtual*/ void onOpen(const LLSD& avatar_id);
-
-    /*virtual*/ LLTransientFloaterMgr::ETransientGroup getGroup() { return LLTransientFloaterMgr::GLOBAL; }
->>>>>>> e1623bb2
-
-private:
-    // Set the volume slider to this user's current client-side volume setting,
-    // hiding/disabling if the user is not nearby.
-    void updateVolumeControls();
-
-    void onClickMuteVolume();
-    void onVolumeChange(const LLSD& data);
-    void onAvatarNameCache(const LLUUID& agent_id, const LLAvatarName& av_name);
-
-private:
-    LLUUID              mAvatarID;
-    // Need avatar name information to spawn friend add request
-    LLAvatarName        mAvatarName;
-    boost::signals2::connection mAvatarNameCacheConnection;
-};
-
-LLFloaterVoiceVolume::LLFloaterVoiceVolume(const LLSD& sd)
-:   LLInspect(LLSD())       // single_instance, doesn't really need key
-,   mAvatarID()             // set in onOpen()  *Note: we used to show partner's name but we dont anymore --angela 3rd Dec*
-,   mAvatarName()
-,   mAvatarNameCacheConnection()
-{
-    LLTransientFloaterMgr::getInstance()->addControlView(LLTransientFloaterMgr::GLOBAL, this);
-    LLTransientFloater::init(this);
-}
-
-LLFloaterVoiceVolume::~LLFloaterVoiceVolume()
-{
-    if (mAvatarNameCacheConnection.connected())
-    {
-        mAvatarNameCacheConnection.disconnect();
-    }
-    LLTransientFloaterMgr::getInstance()->removeControlView(this);
-}
-
-/*virtual*/
-bool LLFloaterVoiceVolume::postBuild(void)
-{
-    getChild<LLUICtrl>("mute_btn")->setCommitCallback(
-        boost::bind(&LLFloaterVoiceVolume::onClickMuteVolume, this) );
-
-    getChild<LLUICtrl>("volume_slider")->setCommitCallback(
-        boost::bind(&LLFloaterVoiceVolume::onVolumeChange, this, _2));
-
-<<<<<<< HEAD
-	return true;
-=======
-    return TRUE;
->>>>>>> e1623bb2
-}
-
-
-// Multiple calls to showInstance("floater_voice_volume", foo) will provide different
-// LLSD for foo, which we will catch here.
-//virtual
-void LLFloaterVoiceVolume::onOpen(const LLSD& data)
-{
-    // Start open animation
-    LLInspect::onOpen(data);
-
-    // Extract appropriate avatar id
-    mAvatarID = data["avatar_id"];
-
-    LLInspect::repositionInspector(data);
-
-    getChild<LLUICtrl>("avatar_name")->setValue("");
-    updateVolumeControls();
-
-    if (mAvatarNameCacheConnection.connected())
-    {
-        mAvatarNameCacheConnection.disconnect();
-    }
-    mAvatarNameCacheConnection = LLAvatarNameCache::get(mAvatarID, boost::bind(&LLFloaterVoiceVolume::onAvatarNameCache, this, _1, _2));
-}
-
-void LLFloaterVoiceVolume::updateVolumeControls()
-{
-    bool voice_enabled = LLVoiceClient::getInstance()->getVoiceEnabled(mAvatarID);
-
-    LLUICtrl* mute_btn = getChild<LLUICtrl>("mute_btn");
-    LLUICtrl* volume_slider = getChild<LLUICtrl>("volume_slider");
-
-    // Do not display volume slider and mute button if it
-    // is ourself or we are not in a voice channel together
-    if (!voice_enabled || (mAvatarID == gAgent.getID()))
-    {
-        mute_btn->setVisible(false);
-        volume_slider->setVisible(false);
-    }
-    else
-    {
-        mute_btn->setVisible(true);
-        volume_slider->setVisible(true);
-
-        // By convention, we only display and toggle voice mutes, not all mutes
-        bool is_muted = LLAvatarActions::isVoiceMuted(mAvatarID);
-        bool is_linden = LLStringUtil::endsWith(mAvatarName.getUserName(), " Linden");
-
-        mute_btn->setEnabled(!is_linden);
-        mute_btn->setValue(is_muted);
-
-        volume_slider->setEnabled(!is_muted);
-
-        F32 volume;
-        if (is_muted)
-        {
-            // it's clearer to display their volume as zero
-            volume = 0.f;
-        }
-        else
-        {
-            // actual volume
-            volume = LLVoiceClient::getInstance()->getUserVolume(mAvatarID);
-        }
-        volume_slider->setValue((F64)volume);
-    }
-
-}
-
-void LLFloaterVoiceVolume::onClickMuteVolume()
-{
-    LLAvatarActions::toggleMuteVoice(mAvatarID);
-    updateVolumeControls();
-}
-
-void LLFloaterVoiceVolume::onVolumeChange(const LLSD& data)
-{
-    F32 volume = (F32)data.asReal();
-    LLVoiceClient::getInstance()->setUserVolume(mAvatarID, volume);
-}
-
-void LLFloaterVoiceVolume::onAvatarNameCache(
-        const LLUUID& agent_id,
-        const LLAvatarName& av_name)
-{
-    mAvatarNameCacheConnection.disconnect();
-
-    if (agent_id != mAvatarID)
-    {
-        return;
-    }
-
-    getChild<LLUICtrl>("avatar_name")->setValue(av_name.getCompleteName());
-    mAvatarName = av_name;
-}
-
-//////////////////////////////////////////////////////////////////////////////
-// LLFloaterVoiceVolumeUtil
-//////////////////////////////////////////////////////////////////////////////
-void LLFloaterVoiceVolumeUtil::registerFloater()
-{
-    LLFloaterReg::add("floater_voice_volume", "floater_voice_volume.xml",
-                      &LLFloaterReg::build<LLFloaterVoiceVolume>);
-}+/**
+ * @file llfloatervoicevolume.cpp
+ *
+ * $LicenseInfo:firstyear=2012&license=viewerlgpl$
+ * Second Life Viewer Source Code
+ * Copyright (C) 2012, Linden Research, Inc.
+ *
+ * This library is free software; you can redistribute it and/or
+ * modify it under the terms of the GNU Lesser General Public
+ * License as published by the Free Software Foundation;
+ * version 2.1 of the License only.
+ *
+ * This library is distributed in the hope that it will be useful,
+ * but WITHOUT ANY WARRANTY; without even the implied warranty of
+ * MERCHANTABILITY or FITNESS FOR A PARTICULAR PURPOSE.  See the GNU
+ * Lesser General Public License for more details.
+ *
+ * You should have received a copy of the GNU Lesser General Public
+ * License along with this library; if not, write to the Free Software
+ * Foundation, Inc., 51 Franklin Street, Fifth Floor, Boston, MA  02110-1301  USA
+ *
+ * Linden Research, Inc., 945 Battery Street, San Francisco, CA  94111  USA
+ * $/LicenseInfo$
+ */
+
+#include "llviewerprecompiledheaders.h"
+
+#include "llfloatervoicevolume.h"
+
+// Linden libraries
+#include "llavatarname.h"
+#include "llavatarnamecache.h"
+#include "llfloater.h"
+#include "llfloaterreg.h"
+#include "lltextbox.h"
+
+// viewer files
+#include "llagent.h"
+#include "llavataractions.h"
+#include "llinspect.h"
+#include "lltransientfloatermgr.h"
+#include "llvoiceclient.h"
+
+class LLAvatarName;
+
+//////////////////////////////////////////////////////////////////////////////
+// LLFloaterVoiceVolume
+//////////////////////////////////////////////////////////////////////////////
+
+// Avatar Inspector, a small information window used when clicking
+// on avatar names in the 2D UI and in the ambient inspector widget for
+// the 3D world.
+class LLFloaterVoiceVolume : public LLInspect, LLTransientFloater
+{
+    friend class LLFloaterReg;
+
+public:
+    // avatar_id - Avatar ID for which to show information
+    // Inspector will be positioned relative to current mouse position
+    LLFloaterVoiceVolume(const LLSD& avatar_id);
+    virtual ~LLFloaterVoiceVolume();
+
+    /*virtual*/ bool postBuild(void);
+
+    // Because floater is single instance, need to re-parse data on each spawn
+    // (for example, inspector about same avatar but in different position)
+    /*virtual*/ void onOpen(const LLSD& avatar_id);
+
+    /*virtual*/ LLTransientFloaterMgr::ETransientGroup getGroup() { return LLTransientFloaterMgr::GLOBAL; }
+
+private:
+    // Set the volume slider to this user's current client-side volume setting,
+    // hiding/disabling if the user is not nearby.
+    void updateVolumeControls();
+
+    void onClickMuteVolume();
+    void onVolumeChange(const LLSD& data);
+    void onAvatarNameCache(const LLUUID& agent_id, const LLAvatarName& av_name);
+
+private:
+    LLUUID              mAvatarID;
+    // Need avatar name information to spawn friend add request
+    LLAvatarName        mAvatarName;
+    boost::signals2::connection mAvatarNameCacheConnection;
+};
+
+LLFloaterVoiceVolume::LLFloaterVoiceVolume(const LLSD& sd)
+:   LLInspect(LLSD())       // single_instance, doesn't really need key
+,   mAvatarID()             // set in onOpen()  *Note: we used to show partner's name but we dont anymore --angela 3rd Dec*
+,   mAvatarName()
+,   mAvatarNameCacheConnection()
+{
+    LLTransientFloaterMgr::getInstance()->addControlView(LLTransientFloaterMgr::GLOBAL, this);
+    LLTransientFloater::init(this);
+}
+
+LLFloaterVoiceVolume::~LLFloaterVoiceVolume()
+{
+    if (mAvatarNameCacheConnection.connected())
+    {
+        mAvatarNameCacheConnection.disconnect();
+    }
+    LLTransientFloaterMgr::getInstance()->removeControlView(this);
+}
+
+/*virtual*/
+bool LLFloaterVoiceVolume::postBuild(void)
+{
+    getChild<LLUICtrl>("mute_btn")->setCommitCallback(
+        boost::bind(&LLFloaterVoiceVolume::onClickMuteVolume, this) );
+
+    getChild<LLUICtrl>("volume_slider")->setCommitCallback(
+        boost::bind(&LLFloaterVoiceVolume::onVolumeChange, this, _2));
+
+    return true;
+}
+
+
+// Multiple calls to showInstance("floater_voice_volume", foo) will provide different
+// LLSD for foo, which we will catch here.
+//virtual
+void LLFloaterVoiceVolume::onOpen(const LLSD& data)
+{
+    // Start open animation
+    LLInspect::onOpen(data);
+
+    // Extract appropriate avatar id
+    mAvatarID = data["avatar_id"];
+
+    LLInspect::repositionInspector(data);
+
+    getChild<LLUICtrl>("avatar_name")->setValue("");
+    updateVolumeControls();
+
+    if (mAvatarNameCacheConnection.connected())
+    {
+        mAvatarNameCacheConnection.disconnect();
+    }
+    mAvatarNameCacheConnection = LLAvatarNameCache::get(mAvatarID, boost::bind(&LLFloaterVoiceVolume::onAvatarNameCache, this, _1, _2));
+}
+
+void LLFloaterVoiceVolume::updateVolumeControls()
+{
+    bool voice_enabled = LLVoiceClient::getInstance()->getVoiceEnabled(mAvatarID);
+
+    LLUICtrl* mute_btn = getChild<LLUICtrl>("mute_btn");
+    LLUICtrl* volume_slider = getChild<LLUICtrl>("volume_slider");
+
+    // Do not display volume slider and mute button if it
+    // is ourself or we are not in a voice channel together
+    if (!voice_enabled || (mAvatarID == gAgent.getID()))
+    {
+        mute_btn->setVisible(false);
+        volume_slider->setVisible(false);
+    }
+    else
+    {
+        mute_btn->setVisible(true);
+        volume_slider->setVisible(true);
+
+        // By convention, we only display and toggle voice mutes, not all mutes
+        bool is_muted = LLAvatarActions::isVoiceMuted(mAvatarID);
+        bool is_linden = LLStringUtil::endsWith(mAvatarName.getUserName(), " Linden");
+
+        mute_btn->setEnabled(!is_linden);
+        mute_btn->setValue(is_muted);
+
+        volume_slider->setEnabled(!is_muted);
+
+        F32 volume;
+        if (is_muted)
+        {
+            // it's clearer to display their volume as zero
+            volume = 0.f;
+        }
+        else
+        {
+            // actual volume
+            volume = LLVoiceClient::getInstance()->getUserVolume(mAvatarID);
+        }
+        volume_slider->setValue((F64)volume);
+    }
+
+}
+
+void LLFloaterVoiceVolume::onClickMuteVolume()
+{
+    LLAvatarActions::toggleMuteVoice(mAvatarID);
+    updateVolumeControls();
+}
+
+void LLFloaterVoiceVolume::onVolumeChange(const LLSD& data)
+{
+    F32 volume = (F32)data.asReal();
+    LLVoiceClient::getInstance()->setUserVolume(mAvatarID, volume);
+}
+
+void LLFloaterVoiceVolume::onAvatarNameCache(
+        const LLUUID& agent_id,
+        const LLAvatarName& av_name)
+{
+    mAvatarNameCacheConnection.disconnect();
+
+    if (agent_id != mAvatarID)
+    {
+        return;
+    }
+
+    getChild<LLUICtrl>("avatar_name")->setValue(av_name.getCompleteName());
+    mAvatarName = av_name;
+}
+
+//////////////////////////////////////////////////////////////////////////////
+// LLFloaterVoiceVolumeUtil
+//////////////////////////////////////////////////////////////////////////////
+void LLFloaterVoiceVolumeUtil::registerFloater()
+{
+    LLFloaterReg::add("floater_voice_volume", "floater_voice_volume.xml",
+                      &LLFloaterReg::build<LLFloaterVoiceVolume>);
+}